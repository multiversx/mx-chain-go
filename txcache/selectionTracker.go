--- conflicted
+++ resolved
@@ -70,42 +70,14 @@
 		"rootHash", rootHash,
 		"prevHash", prevHash)
 
-<<<<<<< HEAD
 	st.mutTracker.Lock()
 	defer st.mutTracker.Unlock()
-=======
+
 	err := st.checkReceivedBlockNoLock(blockBody, blockHeader)
 	if err != nil {
 		log.Debug("selectionTracker.OnProposedBlock: error checking the received block", "err", err)
 		return err
 	}
-
-	// TODO brainstorm if this could be moved after getChainOfTrackedBlocks
-	txs, err := st.getTransactionsInBlock(blockBody)
-	if err != nil {
-		log.Debug("selectionTracker.OnProposedBlock: error getting transactions from block", "err", err)
-		return err
-	}
-
-	tBlock, err := newTrackedBlock(nonce, blockHash, rootHash, prevHash, txs)
-	if err != nil {
-		log.Debug("selectionTracker.OnProposedBlock: error creating tracked block", "err", err)
-		return err
-	}
-
-	blocksToBeValidated, err := st.getChainOfTrackedBlocks(
-		blockchainInfo.GetLatestExecutedBlockHash(),
-		prevHash,
-		nonce,
-	)
-	if err != nil {
-		log.Debug("selectionTracker.OnProposedBlock: error creating chain of tracked blocks", "err", err)
-		return err
-	}
-
-	// add the new block in the returned chain
-	blocksToBeValidated = append(blocksToBeValidated, tBlock)
->>>>>>> 2def7bab
 
 	err := st.validateTrackedBlocks(blockBody, tBlock, accountsProvider, blockchainInfo)
 	if err != nil {
@@ -137,7 +109,32 @@
 	return nil
 }
 
-<<<<<<< HEAD
+// checkReceivedBlockNoLock first checks if MaxTrackedBlocks is reached
+// if MaxTrackedBlocks is reached, the received block must either have an empty body or contain new execution results.
+func (st *selectionTracker) checkReceivedBlockNoLock(blockBody *block.Body, blockHeader data.HeaderHandler) error {
+	if len(st.blocks) < int(st.maxTrackedBlocks) {
+		return nil
+	}
+
+	hasNewTransactions := len(blockBody.MiniBlocks) != 0
+	noNewExecutionResults := len(blockHeader.GetExecutionResultsHandlers()) == 0
+
+	if hasNewTransactions && noNewExecutionResults {
+		log.Warn("selectionTracker.checkReceivedBlockNoLock: received bad block while max tracked blocks is reached. "+
+			"should receive empty block or a block with new execution results",
+			"len(st.blocks)", len(st.blocks),
+		)
+
+		return errBadBlockWhileMaxTrackedBlocksReached
+	}
+
+	log.Warn("selectionTracker.checkReceivedBlockNoLock: max tracked blocks reached "+
+		"but received a tolerated block - an empty block or a block with new execution results",
+		"len(st.blocks)", len(st.blocks))
+
+	return nil
+}
+
 func (st *selectionTracker) validateTrackedBlocks(
 	blockBody *block.Body,
 	tBlock *trackedBlock,
@@ -182,35 +179,6 @@
 }
 
 func (st *selectionTracker) validateBreadcrumbsOfTrackedBlocks(chainOfTrackedBlocks []*trackedBlock, accountsProvider AccountNonceAndBalanceProvider) error {
-=======
-// checkReceivedBlockNoLock first checks if MaxTrackedBlocks is reached
-// if MaxTrackedBlocks is reached, the received block must either have an empty body or contain new execution results.
-func (st *selectionTracker) checkReceivedBlockNoLock(blockBody *block.Body, blockHeader data.HeaderHandler) error {
-	if len(st.blocks) < int(st.maxTrackedBlocks) {
-		return nil
-	}
-
-	hasNewTransactions := len(blockBody.MiniBlocks) != 0
-	noNewExecutionResults := len(blockHeader.GetExecutionResultsHandlers()) == 0
-
-	if hasNewTransactions && noNewExecutionResults {
-		log.Warn("selectionTracker.checkReceivedBlockNoLock: received bad block while max tracked blocks is reached. "+
-			"should receive empty block or a block with new execution results",
-			"len(st.blocks)", len(st.blocks),
-		)
-
-		return errBadBlockWhileMaxTrackedBlocksReached
-	}
-
-	log.Warn("selectionTracker.checkReceivedBlockNoLock: max tracked blocks reached "+
-		"but received a tolerated block - an empty block or a block with new execution results",
-		"len(st.blocks)", len(st.blocks))
-
-	return nil
-}
-
-func (st *selectionTracker) validateTrackedBlocks(chainOfTrackedBlocks []*trackedBlock, accountsProvider AccountNonceAndBalanceProvider) error {
->>>>>>> 2def7bab
 	validator := newBreadcrumbValidator()
 
 	for _, tb := range chainOfTrackedBlocks {
