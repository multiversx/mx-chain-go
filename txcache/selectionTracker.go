--- conflicted
+++ resolved
@@ -92,15 +92,10 @@
 	rootHash := handler.GetRootHash()
 	prevHash := handler.GetPrevHash()
 
-<<<<<<< HEAD
-	tempTrackedBlock, _ := newTrackedBlock(nonce, nil, rootHash, prevHash, nil, nil)
-=======
-	tempTrackedBlock, err := newTrackedBlock(nonce, nil, rootHash, prevHash, nil)
+	tempTrackedBlock, err := newTrackedBlock(nonce, nil, rootHash, prevHash, nil, nil)
 	if err != nil {
 		return err
 	}
-
->>>>>>> 8900f60e
 	st.mutTracker.Lock()
 	defer st.mutTracker.Unlock()
 
