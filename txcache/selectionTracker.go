package txcache

import (
	"bytes"
	"sync"

	"github.com/multiversx/mx-chain-core-go/core/check"
	"github.com/multiversx/mx-chain-core-go/data"
	"github.com/multiversx/mx-chain-core-go/data/block"
	"github.com/multiversx/mx-chain-go/common"
)

// TODO use a map instead of slice for st.blocks
// TODO add an upper bound MaxTrackedBlocks
type selectionTracker struct {
	mutTracker     sync.RWMutex
	latestNonce    uint64
	latestRootHash []byte
	blocks         []*trackedBlock
	txCache        txCacheForSelectionTracker
}

// NewSelectionTracker creates a new selectionTracker
func NewSelectionTracker(txCache txCacheForSelectionTracker) (*selectionTracker, error) {
	if check.IfNil(txCache) {
		return nil, errNilTxCache
	}
	return &selectionTracker{
		mutTracker: sync.RWMutex{},
		blocks:     make([]*trackedBlock, 0),
		txCache:    txCache,
	}, nil
}

// OnProposedBlock notifies when a block is proposed and updates the state of the selectionTracker
// TODO log in case MaxTrackedBlocks is reached and brainstorm how to solve this case
func (st *selectionTracker) OnProposedBlock(
	blockHash []byte,
	blockBody *block.Body,
	blockHeader data.HeaderHandler,
	accountsProvider AccountNonceAndBalanceProvider,
	blockchainInfo common.BlockchainInfo,
) error {
	if len(blockHash) == 0 {
		return errNilBlockHash
	}
	if check.IfNil(blockBody) {
		return errNilBlockBody
	}
	if check.IfNil(blockHeader) {
		return errNilHeaderHandler
	}
	if check.IfNil(accountsProvider) {
		return errNilAccountNonceAndBalanceProvider
	}

	nonce := blockHeader.GetNonce()
	rootHash := blockHeader.GetRootHash()
	prevHash := blockHeader.GetPrevHash()

	st.mutTracker.Lock()
	defer st.mutTracker.Unlock()

	log.Debug("selectionTracker.OnProposedBlock",
		"blockHash", blockHash,
		"nonce", nonce,
		"rootHash", rootHash,
		"prevHash", prevHash)

<<<<<<< HEAD
	txs, err := st.getTransactionsInBlock(blockBody)
=======
	// TODO brainstorm if this could be moved after getChainOfTrackedBlocks
	txs, err := st.getTransactionsFromBlock(blockBody)
>>>>>>> cc46688d
	if err != nil {
		log.Debug("selectionTracker.OnProposedBlock: error getting transactions from block", "err", err)
		return err
	}

	tBlock, err := newTrackedBlock(nonce, blockHash, rootHash, prevHash, txs)
	if err != nil {
		log.Debug("selectionTracker.OnProposedBlock: error creating tracked block", "err", err)
		return err
	}

	blocksToBeValidated, err := st.getChainOfTrackedBlocks(
		blockchainInfo.GetLatestExecutedBlockHash(),
		prevHash,
		nonce,
	)
	if err != nil {
		log.Debug("selectionTracker.OnProposedBlock: error creating chain of tracked blocks", "err", err)
		return err
	}

	// add the new block in the chain
	blocksToBeValidated = append(blocksToBeValidated, tBlock)

	// make sure that the proposed block is valid (continuous with the other proposed blocks and no balance issues)
<<<<<<< HEAD
	return st.validateTrackedBlocks(blocksToBeValidated, accountsProvider)
=======
	err = st.validateTrackedBlocks(blocksToBeValidated, session)
	if err != nil {
		log.Debug("selectionTracker.OnProposedBlock: error validating tracked blocks", "err", err)
		return err
	}

	st.blocks = append(st.blocks, tBlock)
	return nil
>>>>>>> cc46688d
}

// OnExecutedBlock notifies when a block is executed and updates the state of the selectionTracker
func (st *selectionTracker) OnExecutedBlock(handler data.HeaderHandler) error {
	if check.IfNil(handler) {
		return errNilHeaderHandler
	}

	nonce := handler.GetNonce()
	rootHash := handler.GetRootHash()
	prevHash := handler.GetPrevHash()

	tempTrackedBlock, err := newTrackedBlock(nonce, nil, rootHash, prevHash, nil)
	if err != nil {
		return err
	}
	st.mutTracker.Lock()
	defer st.mutTracker.Unlock()

	st.removeFromTrackedBlocksNoLock(tempTrackedBlock)
	st.updateLatestRootHashNoLock(nonce, rootHash)

	return nil
}

func (st *selectionTracker) validateTrackedBlocks(chainOfTrackedBlocks []*trackedBlock, accountsProvider AccountNonceAndBalanceProvider) error {
	validator := newBreadcrumbValidator()

	for _, tb := range chainOfTrackedBlocks {
		for address, breadcrumb := range tb.breadcrumbsByAddress {
			initialNonce, initialBalance, _, err := accountsProvider.GetAccountNonceAndBalance([]byte(address))
			if err != nil {
				log.Debug("selectionTracker.validateTrackedBlocks",
					"err", err,
					"address", address,
					"tracked block rootHash", tb.rootHash)
				return err
			}

			if !validator.continuousBreadcrumb(address, initialNonce, breadcrumb) {
				log.Debug("selectionTracker.validateTrackedBlocks",
					"err", errDiscontinuousBreadcrumbs,
					"address", address,
					"tracked block rootHash", tb.rootHash)
				return errDiscontinuousBreadcrumbs
			}

			// TODO re-brainstorm, validate with more integration tests
			// use its balance to accumulate and validate (make sure is < than initialBalance from the session)
			err = validator.validateBalance(address, initialBalance, breadcrumb)
			if err != nil {
				// exit at the first failure
				log.Debug("selectionTracker.validateTrackedBlocks validation failed",
					"err", err,
					"address", address,
					"tracked block rootHash", tb.rootHash)
				return err
			}
		}
	}

	return nil
}

func (st *selectionTracker) removeFromTrackedBlocksNoLock(searchedBlock *trackedBlock) {
	remainingBlocks := make([]*trackedBlock, 0)
	for _, block := range st.blocks {
		if !searchedBlock.sameNonce(block) {
			remainingBlocks = append(remainingBlocks, block)
		}
	}

	log.Debug("selectionTracker.removeFromTrackedBlocksNoLock",
		"searched block nonce", searchedBlock.nonce,
		"searched block hash", searchedBlock.hash,
		"searched block rootHash", searchedBlock.rootHash,
		"searched block prevHash", searchedBlock.prevHash,
		"removed blocks", len(st.blocks)-len(remainingBlocks),
	)

	st.blocks = remainingBlocks
}

func (st *selectionTracker) updateLatestRootHashNoLock(receivedNonce uint64, receivedRootHash []byte) {
	log.Debug("selectionTracker.updateLatestRootHashNoLock",
		"received root hash", receivedRootHash,
		"received nonce", receivedNonce)

	if st.latestRootHash == nil {
		st.latestRootHash = receivedRootHash
		st.latestNonce = receivedNonce
		return
	}

	if receivedNonce > st.latestNonce {
		st.latestRootHash = receivedRootHash
		st.latestNonce = receivedNonce
	}
}

func (st *selectionTracker) getTransactionsInBlock(blockBody *block.Body) ([]*WrappedTransaction, error) {
	miniBlocks := blockBody.GetMiniBlocks()
	numberOfTxs := st.computeNumberOfTxsInMiniBlocks(miniBlocks)
	txs := make([]*WrappedTransaction, 0, numberOfTxs)

	for _, miniBlock := range miniBlocks {
		txHashes := miniBlock.GetTxHashes()

		for _, txHash := range txHashes {
			tx, ok := st.txCache.GetByTxHash(txHash)
			if !ok {
				return nil, errNotFoundTx
			}

			txs = append(txs, tx)
		}
	}

	return txs, nil
}

func (st *selectionTracker) computeNumberOfTxsInMiniBlocks(miniBlocks []*block.MiniBlock) int {
	numberOfTxs := 0
	for _, miniBlock := range miniBlocks {
		numberOfTxs += len(miniBlock.GetTxHashes())
	}

	return numberOfTxs
}

func (st *selectionTracker) deriveVirtualSelectionSession(
	session SelectionSession,
	blockchainInfo common.BlockchainInfo,
) (*virtualSelectionSession, error) {
	rootHash, err := session.GetRootHash()
	if err != nil {
		log.Debug("selectionTracker.deriveVirtualSelectionSession",
			"err", err)
		return nil, err
	}

	log.Debug("selectionTracker.deriveVirtualSelectionSession", "rootHash", rootHash)

	trackedBlocks, err := st.getChainOfTrackedBlocks(
		blockchainInfo.GetLatestExecutedBlockHash(),
		blockchainInfo.GetLatestCommittedBlockHash(),
		blockchainInfo.GetCurrentNonce(),
	)
	if err != nil {
		log.Debug("selectionTracker.deriveVirtualSelectionSession",
			"err", err)
		return nil, err
	}

	log.Debug("selectionTracker.deriveVirtualSelectionSession",
		"len(trackedBlocks)", len(trackedBlocks))

	provider := newVirtualSessionProvider(session)
	return provider.createVirtualSelectionSession(trackedBlocks)
}

// getChainOfTrackedBlocks finds the chain of tracked blocks, iterating from tail to head,
// following the previous hash of each block, in order to avoid fork scenarios
// the iteration stops when the previous hash of a block is equal to latestExecutedBlockHash
func (st *selectionTracker) getChainOfTrackedBlocks(
	latestExecutedBlockHash []byte,
	previousHashToBeFound []byte,
	nextNonce uint64,
) ([]*trackedBlock, error) {
	chain := make([]*trackedBlock, 0)

	// if the previous hash to be found is equal to the latest executed hash
	// it means that we do not have any block to be found
	// the block found would be the actual executed block, but that one is not tracked anymore
	if bytes.Equal(latestExecutedBlockHash, previousHashToBeFound) {
		return chain, nil
	}

	// search for the block with the hash equal to the previous hash
	previousBlock := st.findBlockInChainByPreviousHash(previousHashToBeFound)

	for {
		// if no block was found, it means there is a gap and we have to return an error
		if previousBlock == nil {
			return nil, errPreviousBlockNotFound
		}

		// extra check for a nonce gap
		hasDiscontinuousBlockNonce := previousBlock.nonce != nextNonce-1
		if hasDiscontinuousBlockNonce {
			return nil, errDiscontinuousSequenceOfBlocks
		}

		// if the block passes the validation, add it to the returned chain
		chain = append(chain, previousBlock)

		// move backwards in the chain and check if the head was reached
		previousBlockHash := previousBlock.prevHash
		if bytes.Equal(latestExecutedBlockHash, previousBlockHash) {
			break
		}

		// update also the nonce
		nextNonce -= 1

		// find the previous block
		previousBlock = st.findBlockInChainByPreviousHash(previousBlockHash)
	}

	// to be able to validate the blocks later, reverse the order of the blocks to have them from head to tail
	return st.reverseOrderOfBlocks(chain), nil
}

// findBlockInChainByPreviousHash finds the block which has the hash equal to the given previous hash
func (st *selectionTracker) findBlockInChainByPreviousHash(previousHash []byte) *trackedBlock {
	for _, b := range st.blocks {
		if bytes.Equal(b.hash, previousHash) {
			return b
		}
	}

	return nil
}

func (st *selectionTracker) reverseOrderOfBlocks(chainOfTrackedBlocks []*trackedBlock) []*trackedBlock {
	reversedChainOfTrackedBlocks := make([]*trackedBlock, 0, len(chainOfTrackedBlocks))
	for i := len(chainOfTrackedBlocks) - 1; i >= 0; i-- {
		reversedChainOfTrackedBlocks = append(reversedChainOfTrackedBlocks, chainOfTrackedBlocks[i])
	}

	return reversedChainOfTrackedBlocks
}<|MERGE_RESOLUTION|>--- conflicted
+++ resolved
@@ -67,12 +67,8 @@
 		"rootHash", rootHash,
 		"prevHash", prevHash)
 
-<<<<<<< HEAD
+	// TODO brainstorm if this could be moved after getChainOfTrackedBlocks
 	txs, err := st.getTransactionsInBlock(blockBody)
-=======
-	// TODO brainstorm if this could be moved after getChainOfTrackedBlocks
-	txs, err := st.getTransactionsFromBlock(blockBody)
->>>>>>> cc46688d
 	if err != nil {
 		log.Debug("selectionTracker.OnProposedBlock: error getting transactions from block", "err", err)
 		return err
@@ -98,10 +94,7 @@
 	blocksToBeValidated = append(blocksToBeValidated, tBlock)
 
 	// make sure that the proposed block is valid (continuous with the other proposed blocks and no balance issues)
-<<<<<<< HEAD
-	return st.validateTrackedBlocks(blocksToBeValidated, accountsProvider)
-=======
-	err = st.validateTrackedBlocks(blocksToBeValidated, session)
+	err = st.validateTrackedBlocks(blocksToBeValidated, accountsProvider)
 	if err != nil {
 		log.Debug("selectionTracker.OnProposedBlock: error validating tracked blocks", "err", err)
 		return err
@@ -109,7 +102,6 @@
 
 	st.blocks = append(st.blocks, tBlock)
 	return nil
->>>>>>> cc46688d
 }
 
 // OnExecutedBlock notifies when a block is executed and updates the state of the selectionTracker
