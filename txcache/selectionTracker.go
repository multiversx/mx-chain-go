package txcache

import (
	"bytes"
	"sync"

	"github.com/multiversx/mx-chain-core-go/core/check"
	"github.com/multiversx/mx-chain-core-go/data"
	"github.com/multiversx/mx-chain-core-go/data/block"
	"github.com/multiversx/mx-chain-go/common"
)

type selectionTracker struct {
	mutTracker       sync.RWMutex
	latestNonce      uint64
	latestRootHash   []byte
	blocks           map[string]*trackedBlock
	txCache          txCacheForSelectionTracker
	maxTrackedBlocks uint32
}

// NewSelectionTracker creates a new selectionTracker
func NewSelectionTracker(txCache txCacheForSelectionTracker, maxTrackedBlocks uint32) (*selectionTracker, error) {
	if check.IfNil(txCache) {
		return nil, errNilTxCache
	}
	// TODO compare with the maximum allowed offset between proposing a block and actually executing it
	if maxTrackedBlocks == 0 {
		return nil, errInvalidMaxTrackedBlocks
	}
	return &selectionTracker{
		mutTracker:       sync.RWMutex{},
		blocks:           make(map[string]*trackedBlock),
		txCache:          txCache,
		maxTrackedBlocks: maxTrackedBlocks,
	}, nil
}

// OnProposedBlock notifies when a block is proposed and updates the state of the selectionTracker
func (st *selectionTracker) OnProposedBlock(
	blockHash []byte,
	blockBody *block.Body,
	blockHeader data.HeaderHandler,
	accountsProvider AccountNonceAndBalanceProvider,
	blockchainInfo common.BlockchainInfo,
) error {
	err := st.verifyArgs(blockHash, blockBody, blockHeader, accountsProvider)
	if err != nil {
		return err
	}

	nonce := blockHeader.GetNonce()
	rootHash := blockHeader.GetRootHash()
	prevHash := blockHeader.GetPrevHash()

	tBlock := newTrackedBlock(nonce, blockHash, rootHash, prevHash)

	log.Debug("selectionTracker.OnProposedBlock",
		"nonce", nonce,
		"blockHash", blockHash,
		"rootHash", rootHash,
		"prevHash", prevHash,
	)

	st.mutTracker.Lock()
	defer st.mutTracker.Unlock()

	err = st.checkReceivedBlockNoLock(blockBody, blockHeader)
	if err != nil {
		log.Debug("selectionTracker.OnProposedBlock: error checking the received block", "err", err)
		return err
	}

	err = st.validateTrackedBlocks(blockBody, tBlock, accountsProvider, blockchainInfo)
	if err != nil {
		log.Debug("selectionTracker.OnProposedBlock: error validating the tracked blocks", "err", err)
		return err
	}

	st.addNewTrackedBlockNoLock(blockHash, tBlock)
	return nil
}

// OnExecutedBlock notifies when a block is executed and updates the state of the selectionTracker
func (st *selectionTracker) OnExecutedBlock(blockHeader data.HeaderHandler) error {
	if check.IfNil(blockHeader) {
		return errNilHeaderHandler
	}

	nonce := blockHeader.GetNonce()
	rootHash := blockHeader.GetRootHash()
	prevHash := blockHeader.GetPrevHash()

<<<<<<< HEAD
	tempTrackedBlock := newTrackedBlock(nonce, nil, rootHash, prevHash)
=======
	log.Debug("selectionTracker.OnExecutedBlock",
		"nonce", nonce,
		"rootHash", rootHash,
		"prevHash", prevHash,
	)

	tempTrackedBlock, err := newTrackedBlock(nonce, nil, rootHash, prevHash, nil)
	if err != nil {
		return err
	}
>>>>>>> 6a9290a5

	st.mutTracker.Lock()
	defer st.mutTracker.Unlock()

	st.removeFromTrackedBlocksNoLock(tempTrackedBlock)
	st.updateLatestRootHashNoLock(nonce, rootHash)

	return nil
}

func (st *selectionTracker) verifyArgs(
	blockHash []byte,
	blockBody *block.Body,
	blockHeader data.HeaderHandler,
	accountsProvider AccountNonceAndBalanceProvider,
) error {
	if len(blockHash) == 0 {
		return errNilBlockHash
	}
	if check.IfNil(blockBody) {
		return errNilBlockBody
	}
	if check.IfNil(blockHeader) {
		return errNilHeaderHandler
	}
	if check.IfNil(accountsProvider) {
		return errNilAccountNonceAndBalanceProvider
	}

	return nil
}

// checkReceivedBlockNoLock first checks if MaxTrackedBlocks is reached
// if MaxTrackedBlocks is reached, the received block must either have an empty body or contain new execution results.
func (st *selectionTracker) checkReceivedBlockNoLock(blockBody *block.Body, blockHeader data.HeaderHandler) error {
	if len(st.blocks) < int(st.maxTrackedBlocks) {
		return nil
	}

	hasNewTransactions := len(blockBody.MiniBlocks) != 0
	hasNoNewExecutionResults := len(blockHeader.GetExecutionResultsHandlers()) == 0

	if hasNewTransactions && hasNoNewExecutionResults {
		log.Warn("selectionTracker.checkReceivedBlockNoLock: received bad block while max tracked blocks is reached. "+
			"should receive empty block or a block with new execution results",
			"len(st.blocks)", len(st.blocks),
		)

		return errBadBlockWhileMaxTrackedBlocksReached
	}

	log.Warn("selectionTracker.checkReceivedBlockNoLock: max tracked blocks reached "+
		"but received a tolerated block - an empty block or a block with new execution results",
		"len(st.blocks)", len(st.blocks))

	return nil
}

func (st *selectionTracker) validateTrackedBlocks(
	blockBody *block.Body,
	tBlock *trackedBlock,
	accountsProvider AccountNonceAndBalanceProvider,
	blockchainInfo common.BlockchainInfo,
) error {
	blocksToBeValidated, err := st.getChainOfTrackedBlocks(
		blockchainInfo.GetLatestExecutedBlockHash(),
		tBlock.prevHash,
		tBlock.nonce,
	)
	if err != nil {
		log.Debug("selectionTracker.validateTrackedBlocks: error creating chain of tracked blocks", "err", err)
		return err
	}

	// if we pass the first validation, only then we extract the txs to compile the breadcrumbs
	txs, err := st.getTransactionsInBlock(blockBody)
	if err != nil {
		log.Debug("selectionTracker.validateTrackedBlocks: error getting transactions from block", "err", err)
		return err
	}

	err = tBlock.compileBreadcrumbs(txs)
	if err != nil {
		log.Debug("selectionTracked.validateTrackedBlocks: error compiling breadcrumbs")
		return err
	}

	// add the new block in the returned chain
	blocksToBeValidated = append(blocksToBeValidated, tBlock)

	// make sure that the breadcrumbs of the proposed block are valid
	// i.e. continuous with the other proposed blocks and no balance issues
	err = st.validateBreadcrumbsOfTrackedBlocks(blocksToBeValidated, accountsProvider)
	if err != nil {
		log.Debug("selectionTracker.validateTrackedBlocks: error validating tracked blocks", "err", err)
		return err
	}

	return nil
}

func (st *selectionTracker) validateBreadcrumbsOfTrackedBlocks(chainOfTrackedBlocks []*trackedBlock, accountsProvider AccountNonceAndBalanceProvider) error {
	validator := newBreadcrumbValidator()

	for _, tb := range chainOfTrackedBlocks {
		for address, breadcrumb := range tb.breadcrumbsByAddress {
			initialNonce, initialBalance, _, err := accountsProvider.GetAccountNonceAndBalance([]byte(address))
			if err != nil {
				log.Debug("selectionTracker.validateBreadcrumbsOfTrackedBlocks",
					"err", err,
					"address", address,
					"tracked block rootHash", tb.rootHash)
				return err
			}

			if !validator.continuousBreadcrumb(address, initialNonce, breadcrumb) {
				log.Debug("selectionTracker.validateBreadcrumbsOfTrackedBlocks",
					"err", errDiscontinuousBreadcrumbs,
					"address", address,
					"tracked block rootHash", tb.rootHash)
				return errDiscontinuousBreadcrumbs
			}

			// TODO re-brainstorm, validate with more integration tests
			// use its balance to accumulate and validate (make sure is < than initialBalance from the session)
			err = validator.validateBalance(address, initialBalance, breadcrumb)
			if err != nil {
				// exit at the first failure
				log.Debug("selectionTracker.validateBreadcrumbsOfTrackedBlocks validation failed",
					"err", err,
					"address", address,
					"tracked block rootHash", tb.rootHash)
				return err
			}
		}
	}

	return nil
}

// addNewTrackedBlockNoLock adds a new tracked block into the map of tracked blocks
// replaces an existing block which has the same nonce with the one received
func (st *selectionTracker) addNewTrackedBlockNoLock(blockToBeAddedHash []byte, blockToBeAdded *trackedBlock) {
	// search if in the tracked block we already have one with same nonce
	for bHash, b := range st.blocks {
		if b.sameNonce(blockToBeAdded) {
			// delete that block and break because there should be maximum one tracked block with that nonce
			delete(st.blocks, bHash)

			log.Debug("selectionTracker.addNewTrackedBlockNoLock block with same nonce was deleted, to be replaced",
				"nonce", blockToBeAdded.nonce,
				"hash of replaced block", b.hash,
				"hash of new block", blockToBeAddedHash,
			)

			break
		}
	}

	// add the new block
	st.blocks[string(blockToBeAddedHash)] = blockToBeAdded
}

func (st *selectionTracker) removeFromTrackedBlocksNoLock(searchedBlock *trackedBlock) {
	removedBlocks := 0
	for blockHash, b := range st.blocks {
		if b.sameNonceOrBelow(searchedBlock) {
			delete(st.blocks, blockHash)
			removedBlocks++
		}
	}

	log.Debug("selectionTracker.removeFromTrackedBlocksNoLock",
		"searched block nonce", searchedBlock.nonce,
		"searched block hash", searchedBlock.hash,
		"searched block rootHash", searchedBlock.rootHash,
		"searched block prevHash", searchedBlock.prevHash,
		"removed blocks", removedBlocks,
	)
}

func (st *selectionTracker) updateLatestRootHashNoLock(receivedNonce uint64, receivedRootHash []byte) {
	log.Debug("selectionTracker.updateLatestRootHashNoLock",
		"received root hash", receivedRootHash,
		"received nonce", receivedNonce)

	if st.latestRootHash == nil {
		st.latestRootHash = receivedRootHash
		st.latestNonce = receivedNonce
		return
	}

	if receivedNonce > st.latestNonce {
		st.latestRootHash = receivedRootHash
		st.latestNonce = receivedNonce
	}
}

func (st *selectionTracker) getTransactionsInBlock(blockBody *block.Body) ([]*WrappedTransaction, error) {
	miniBlocks := blockBody.GetMiniBlocks()
	numberOfTxs := st.computeNumberOfTxsInMiniBlocks(miniBlocks)
	txs := make([]*WrappedTransaction, 0, numberOfTxs)

	for _, miniBlock := range miniBlocks {
		txHashes := miniBlock.GetTxHashes()

		for _, txHash := range txHashes {
			tx, ok := st.txCache.GetByTxHash(txHash)
			if !ok {
				return nil, errNotFoundTx
			}

			txs = append(txs, tx)
		}
	}

	return txs, nil
}

func (st *selectionTracker) computeNumberOfTxsInMiniBlocks(miniBlocks []*block.MiniBlock) int {
	numberOfTxs := 0
	for _, miniBlock := range miniBlocks {
		numberOfTxs += len(miniBlock.GetTxHashes())
	}

	return numberOfTxs
}

func (st *selectionTracker) deriveVirtualSelectionSession(
	session SelectionSession,
	blockchainInfo common.BlockchainInfo,
) (*virtualSelectionSession, error) {
	rootHash, err := session.GetRootHash()
	if err != nil {
		log.Debug("selectionTracker.deriveVirtualSelectionSession",
			"err", err)
		return nil, err
	}

	log.Debug("selectionTracker.deriveVirtualSelectionSession", "rootHash", rootHash)

	trackedBlocks, err := st.getChainOfTrackedBlocks(
		blockchainInfo.GetLatestExecutedBlockHash(),
		blockchainInfo.GetLatestCommittedBlockHash(),
		blockchainInfo.GetCurrentNonce(),
	)
	if err != nil {
		log.Debug("selectionTracker.deriveVirtualSelectionSession",
			"err", err)
		return nil, err
	}

	log.Debug("selectionTracker.deriveVirtualSelectionSession",
		"len(trackedBlocks)", len(trackedBlocks))

	provider := newVirtualSessionProvider(session)
	return provider.createVirtualSelectionSession(trackedBlocks)
}

// getChainOfTrackedBlocks finds the chain of tracked blocks, iterating from tail to head,
// following the previous hash of each block, in order to avoid fork scenarios
// the iteration stops when the previous hash of a block is equal to latestExecutedBlockHash
func (st *selectionTracker) getChainOfTrackedBlocks(
	latestExecutedBlockHash []byte,
	previousHashToBeFound []byte,
	nextNonce uint64,
) ([]*trackedBlock, error) {
	chain := make([]*trackedBlock, 0)

	// if the previous hash to be found is equal to the latest executed hash
	// it means that we do not have any block to be found
	// the block found would be the actual executed block, but that one is not tracked anymore
	if bytes.Equal(latestExecutedBlockHash, previousHashToBeFound) {
		return chain, nil
	}

	// search for the block with the hash equal to the previous hash
	// NOTE: we expect a nil value for a key (block hash) which is not in the map of tracked blocks
	previousBlock := st.blocks[string(previousHashToBeFound)]

	for {
		if nextNonce == 0 {
			break
		}

		// if no block was found, it means there is a gap and we have to return an error
		if previousBlock == nil {
			return nil, errPreviousBlockNotFound
		}

		// extra check for a nonce gap
		hasDiscontinuousBlockNonce := previousBlock.nonce != nextNonce-1
		if hasDiscontinuousBlockNonce {
			return nil, errDiscontinuousSequenceOfBlocks
		}

		// if the block passes the validation, add it to the returned chain
		chain = append(chain, previousBlock)

		// move backwards in the chain and check if the head was reached
		previousBlockHash := previousBlock.prevHash
		if bytes.Equal(latestExecutedBlockHash, previousBlockHash) {
			break
		}

		// update also the nonce
		nextNonce -= 1

		// find the previous block
		previousBlock = st.blocks[string(previousBlockHash)]
	}

	// to be able to validate the blocks later, reverse the order of the blocks to have them from head to tail
	return st.reverseOrderOfBlocks(chain), nil
}

func (st *selectionTracker) reverseOrderOfBlocks(chainOfTrackedBlocks []*trackedBlock) []*trackedBlock {
	reversedChainOfTrackedBlocks := make([]*trackedBlock, 0, len(chainOfTrackedBlocks))
	for i := len(chainOfTrackedBlocks) - 1; i >= 0; i-- {
		reversedChainOfTrackedBlocks = append(reversedChainOfTrackedBlocks, chainOfTrackedBlocks[i])
	}

	return reversedChainOfTrackedBlocks
}<|MERGE_RESOLUTION|>--- conflicted
+++ resolved
@@ -91,20 +91,13 @@
 	rootHash := blockHeader.GetRootHash()
 	prevHash := blockHeader.GetPrevHash()
 
-<<<<<<< HEAD
-	tempTrackedBlock := newTrackedBlock(nonce, nil, rootHash, prevHash)
-=======
 	log.Debug("selectionTracker.OnExecutedBlock",
 		"nonce", nonce,
 		"rootHash", rootHash,
 		"prevHash", prevHash,
 	)
 
-	tempTrackedBlock, err := newTrackedBlock(nonce, nil, rootHash, prevHash, nil)
-	if err != nil {
-		return err
-	}
->>>>>>> 6a9290a5
+	tempTrackedBlock := newTrackedBlock(nonce, nil, rootHash, prevHash)
 
 	st.mutTracker.Lock()
 	defer st.mutTracker.Unlock()
