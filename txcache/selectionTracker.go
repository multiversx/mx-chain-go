package txcache

import (
	"bytes"
	"sync"

	"github.com/multiversx/mx-chain-core-go/core/check"
	"github.com/multiversx/mx-chain-core-go/data"
	"github.com/multiversx/mx-chain-core-go/data/block"
	"github.com/multiversx/mx-chain-go/common"
	"golang.org/x/exp/slices"
)

type selectionTracker struct {
	mutTracker       sync.RWMutex
	latestNonce      uint64
	latestRootHash   []byte
	blocks           map[string]*trackedBlock
	txCache          txCacheForSelectionTracker
	maxTrackedBlocks uint32
}

// NewSelectionTracker creates a new selectionTracker
func NewSelectionTracker(txCache txCacheForSelectionTracker, maxTrackedBlocks uint32) (*selectionTracker, error) {
	if check.IfNil(txCache) {
		return nil, errNilTxCache
	}
	// TODO compare with the maximum allowed offset between proposing a block and actually executing it
	if maxTrackedBlocks == 0 {
		return nil, errInvalidMaxTrackedBlocks
	}
	return &selectionTracker{
		mutTracker:       sync.RWMutex{},
		blocks:           make(map[string]*trackedBlock),
		txCache:          txCache,
		maxTrackedBlocks: maxTrackedBlocks,
	}, nil
}

// OnProposedBlock notifies when a block is proposed and updates the state of the selectionTracker.
// blockHash is the hash of the new proposed block.
// blockBody contains the transactions of the new block (required for creating the breadcrumbs and validating the block).
// blockHeader contains the nonce, the rootHash and the previousHash of the new proposed block.
// accountsProvider is a wrapper over the current blockchain state.
// blockchainInfo must contain the information about the last executed block. The other information is not used in this flow.
func (st *selectionTracker) OnProposedBlock(
	blockHash []byte,
	blockBody *block.Body,
	blockHeader data.HeaderHandler,
	accountsProvider common.AccountNonceAndBalanceProvider,
	blockchainInfo common.BlockchainInfo,
) error {
	err := st.verifyArgsOfOnProposedBlock(blockHash, blockBody, blockHeader, accountsProvider)
	if err != nil {
		return err
	}

	nonce := blockHeader.GetNonce()
	rootHash := blockHeader.GetRootHash()
	prevHash := blockHeader.GetPrevHash()

	tBlock := newTrackedBlock(nonce, blockHash, rootHash, prevHash)

	log.Debug("selectionTracker.OnProposedBlock",
		"nonce", nonce,
		"blockHash", blockHash,
		"rootHash", rootHash,
		"prevHash", prevHash,
	)

	st.mutTracker.Lock()
	defer st.mutTracker.Unlock()

	err = st.checkReceivedBlockNoLock(blockBody, blockHeader)
	if err != nil {
		log.Debug("selectionTracker.OnProposedBlock: error checking the received block", "err", err)
		return err
	}

	err = st.validateTrackedBlocksAndCompileBreadcrumbs(blockBody, tBlock, accountsProvider, blockchainInfo)
	if err != nil {
		log.Debug("selectionTracker.OnProposedBlock: error validating the tracked blocks", "err", err)
		return err
	}

	st.addNewTrackedBlockNoLock(blockHash, tBlock)
	return nil
}

func (st *selectionTracker) verifyArgsOfOnProposedBlock(
	blockHash []byte,
	blockBody *block.Body,
	blockHeader data.HeaderHandler,
	accountsProvider common.AccountNonceAndBalanceProvider,
) error {
	if len(blockHash) == 0 {
		return errNilBlockHash
	}
	if check.IfNil(blockBody) {
		return errNilBlockBody
	}
	if check.IfNil(blockHeader) {
		return errNilBlockHeader
	}
	if check.IfNil(accountsProvider) {
		return errNilAccountNonceAndBalanceProvider
	}

	return nil
}

// checkReceivedBlockNoLock first checks if MaxTrackedBlocks is reached.
// If MaxTrackedBlocks is reached, the received block must either have an empty body or contain new execution results.
func (st *selectionTracker) checkReceivedBlockNoLock(blockBody *block.Body, blockHeader data.HeaderHandler) error {
	if len(st.blocks) < int(st.maxTrackedBlocks) {
		return nil
	}

	hasNewTransactions := len(blockBody.MiniBlocks) != 0
	hasNoNewExecutionResults := len(blockHeader.GetExecutionResultsHandlers()) == 0

	// should receive empty block or a block with new execution results
	if hasNewTransactions && hasNoNewExecutionResults {
		log.Warn("selectionTracker.checkReceivedBlockNoLock: received non-tolerated block while max tracked blocks is reached. "+
			"len(st.blocks)", len(st.blocks),
		)

		return errBadBlockWhileMaxTrackedBlocksReached
	}

	// received an empty block or a block with new execution results
	log.Warn("selectionTracker.checkReceivedBlockNoLock: max tracked blocks reached "+
		"but received a tolerated block",
		"len(st.blocks)", len(st.blocks),
		"nonce", blockHeader.GetNonce())

	return nil
}

// validateTrackedBlocksAndCompileBreadcrumbs is used when a new block is proposed.
// Firstly, the method finds the chain of tracked blocks.
// Secondly, the method extracts the transaction of the new block, compiles its breadcrumbs and adds the new block to the previous returned chain.
// Then, it validates the entire chain (by nonce and balance of each breadcrumb).
func (st *selectionTracker) validateTrackedBlocksAndCompileBreadcrumbs(
	blockBody *block.Body,
	blockToTrack *trackedBlock,
	accountsProvider common.AccountNonceAndBalanceProvider,
	blockchainInfo common.BlockchainInfo,
) error {
	blocksToBeValidated, err := st.getChainOfTrackedPendingBlocks(
		blockchainInfo.GetLatestExecutedBlockHash(),
		blockToTrack.prevHash,
		blockToTrack.nonce,
	)
	if err != nil {
		log.Debug("selectionTracker.validateTrackedBlocksAndCompileBreadcrumbs: error creating chain of tracked blocks", "err", err)
		return err
	}

	// if we pass the first validation, only then we extract the txs to compile the breadcrumbs
	txs, err := getTransactionsInBlock(blockBody, st.txCache)
	if err != nil {
		log.Debug("selectionTracker.validateTrackedBlocksAndCompileBreadcrumbs: error getting transactions from block", "err", err)
		return err
	}

	err = blockToTrack.compileBreadcrumbs(txs)
	if err != nil {
		log.Debug("selectionTracker.validateTrackedBlocksAndCompileBreadcrumbs: error compiling breadcrumbs",
			"error", err)
		return err
	}

	// add the new block in the returned chain
	blocksToBeValidated = append(blocksToBeValidated, blockToTrack)

	// make sure that the breadcrumbs of the proposed block are valid
	// i.e. continuous with the other proposed blocks and no balance issues
	err = st.validateBreadcrumbsOfTrackedBlocks(blocksToBeValidated, accountsProvider)
	if err != nil {
		log.Debug("selectionTracker.validateTrackedBlocksAndCompileBreadcrumbs: error validating tracked blocks", "err", err)
		return err
	}

	return nil
}

// validateBreadcrumbsOfTrackedBlocks validates the breadcrumbs of each tracked block.
// Firstly, it checks for nonce continuity.
// Then, it checks that each account has enough balance.
func (st *selectionTracker) validateBreadcrumbsOfTrackedBlocks(
	chainOfTrackedBlocks []*trackedBlock,
	accountsProvider common.AccountNonceAndBalanceProvider,
) error {
	validator := newBreadcrumbValidator()

	for _, tb := range chainOfTrackedBlocks {
		for address, breadcrumb := range tb.breadcrumbsByAddress {
			initialNonce, initialBalance, _, err := accountsProvider.GetAccountNonceAndBalance([]byte(address))
			if err != nil {
				log.Debug("selectionTracker.validateBreadcrumbsOfTrackedBlocks",
					"err", err,
					"address", address,
					"tracked block rootHash", tb.rootHash,
					"tracked block hash", tb.hash,
					"tracked block nonce", tb.nonce)
				return err
			}

			if !validator.validateNonceContinuityOfBreadcrumb(address, initialNonce, breadcrumb) {
				log.Debug("selectionTracker.validateBreadcrumbsOfTrackedBlocks",
					"err", errDiscontinuousBreadcrumbs,
					"address", address,
					"tracked block rootHash", tb.rootHash,
					"tracked block hash", tb.hash,
					"tracked block nonce", tb.nonce)
				return errDiscontinuousBreadcrumbs
			}

			// TODO re-brainstorm, validate with more integration tests
			// use its balance to accumulate and validate (make sure is < than initialBalance from the session)
			err = validator.validateBalance(address, initialBalance, breadcrumb)
			if err != nil {
				// exit at the first failure
				log.Debug("selectionTracker.validateBreadcrumbsOfTrackedBlocks validation failed",
					"err", err,
					"address", address,
					"tracked block rootHash", tb.rootHash,
					"tracked block hash", tb.hash,
					"tracked block nonce", tb.nonce)
				return err
			}
		}
	}

	return nil
}

// addNewTrackedBlockNoLock adds a new tracked block into the map of tracked blocks,
// replaces an existing block which has the same nonce with the one received.
func (st *selectionTracker) addNewTrackedBlockNoLock(blockToBeAddedHash []byte, blockToBeAdded *trackedBlock) {
	// search if in the tracked block we already have one with same nonce
	for bHash, b := range st.blocks {
		if b.sameNonce(blockToBeAdded) {
			// delete that block and break because there should be maximum one tracked block with that nonce
			delete(st.blocks, bHash)

			log.Debug("selectionTracker.addNewTrackedBlockNoLock block with same nonce was deleted, to be replaced",
				"nonce", blockToBeAdded.nonce,
				"hash of replaced block", b.hash,
				"hash of new block", blockToBeAddedHash,
			)

			break
		}
	}

	// add the new block
	st.blocks[string(blockToBeAddedHash)] = blockToBeAdded
}

// OnExecutedBlock notifies when a block is executed and updates the state of the selectionTracker
func (st *selectionTracker) OnExecutedBlock(blockHeader data.HeaderHandler) error {
	if check.IfNil(blockHeader) {
		return errNilBlockHeader
	}

	nonce := blockHeader.GetNonce()
	rootHash := blockHeader.GetRootHash()
	prevHash := blockHeader.GetPrevHash()

	log.Debug("selectionTracker.OnExecutedBlock",
		"nonce", nonce,
		"rootHash", rootHash,
		"prevHash", prevHash,
	)

	tempTrackedBlock := newTrackedBlock(nonce, nil, rootHash, prevHash)

	st.mutTracker.Lock()
	defer st.mutTracker.Unlock()

	st.removeFromTrackedBlocksNoLock(tempTrackedBlock)
	st.updateLatestRootHashNoLock(nonce, rootHash)

	return nil
}

func (st *selectionTracker) removeFromTrackedBlocksNoLock(searchedBlock *trackedBlock) {
	removedBlocks := 0
	for blockHash, b := range st.blocks {
		if b.sameNonceOrBelow(searchedBlock) {
			delete(st.blocks, blockHash)
			removedBlocks++
		}
	}

	log.Debug("selectionTracker.removeFromTrackedBlocksNoLock",
		"searched block nonce", searchedBlock.nonce,
		"searched block hash", searchedBlock.hash,
		"searched block rootHash", searchedBlock.rootHash,
		"searched block prevHash", searchedBlock.prevHash,
		"removed blocks", removedBlocks,
	)
}

func (st *selectionTracker) updateLatestRootHashNoLock(receivedNonce uint64, receivedRootHash []byte) {
	log.Debug("selectionTracker.updateLatestRootHashNoLock",
		"received root hash", receivedRootHash,
		"received nonce", receivedNonce)

	if st.latestRootHash == nil {
		st.latestRootHash = receivedRootHash
		st.latestNonce = receivedNonce
		return
	}

	if receivedNonce > st.latestNonce {
		st.latestRootHash = receivedRootHash
		st.latestNonce = receivedNonce
	}
}

func (st *selectionTracker) deriveVirtualSelectionSession(
	session SelectionSession,
	blockchainInfo common.BlockchainInfo,
) (*virtualSelectionSession, error) {
	rootHash, err := session.GetRootHash()
	if err != nil {
		log.Debug("selectionTracker.deriveVirtualSelectionSession",
			"err", err)
		return nil, err
	}

	latestExecutedBlockHash := blockchainInfo.GetLatestExecutedBlockHash()
	latestCommittedBlockHash := blockchainInfo.GetLatestCommittedBlockHash()
	currentNonce := blockchainInfo.GetCurrentNonce()

	log.Debug("selectionTracker.deriveVirtualSelectionSession",
		"rootHash", rootHash,
		"latestExecutedBlockHash", latestExecutedBlockHash,
		"latestCommitedBlockHash", latestCommittedBlockHash,
		"currentNonce", currentNonce,
	)

	trackedBlocks, err := st.getChainOfTrackedPendingBlocks(
		latestExecutedBlockHash,
		latestCommittedBlockHash,
		currentNonce,
	)
	if err != nil {
		log.Debug("selectionTracker.deriveVirtualSelectionSession",
			"err", err)
		return nil, err
	}

	log.Debug("selectionTracker.deriveVirtualSelectionSession",
		"len(trackedBlocks)", len(trackedBlocks))

	displayTrackedBlocks(log, "trackedBlocks", trackedBlocks)

	computer := newVirtualSessionComputer(session)
	return computer.createVirtualSelectionSession(trackedBlocks)
}

// getChainOfTrackedPendingBlocks finds the chain of tracked blocks, iterating from tail to head,
// following the previous hash of each block, in order to avoid fork scenarios.
// The iteration stops when the previous hash of a block is equal to latestExecutedBlockHash.
func (st *selectionTracker) getChainOfTrackedPendingBlocks(
	latestExecutedBlockHash []byte,
	previousHashToBeFound []byte,
	nonceOfNextBlock uint64,
) ([]*trackedBlock, error) {
	chain := make([]*trackedBlock, 0)

	// If the previous hash to be found is equal to the latest executed hash,
	// it means that we do not have any tracked proposed block on top.
	// The block found would be the actual executed block, but that one is not tracked anymore.
	if bytes.Equal(latestExecutedBlockHash, previousHashToBeFound) {
		return chain, nil
	}

	// search for the block with the hash equal to the previous hash.
	// NOTE: we expect a nil value for a key (block hash) which is not in the map of tracked blocks.
	previousBlock := st.blocks[string(previousHashToBeFound)]

	for {
		if nonceOfNextBlock == 0 {
			// should never actually happen (e.g. genesis)
			break
		}

		// if no block was found, it means there is a gap and we have to return an error
		if previousBlock == nil {
			return nil, errBlockNotFound
		}

		// extra check for a block gap, to assure there are no missing tracked blocks
		hasDiscontinuousBlockNonce := previousBlock.nonce != nonceOfNextBlock-1
		if hasDiscontinuousBlockNonce {
			return nil, errDiscontinuousSequenceOfBlocks
		}

		// if the block passes the validation, add it to the returned chain
		chain = append(chain, previousBlock)

		// move backwards in the chain and check if the head was reached
		previousBlockHash := previousBlock.prevHash
		if bytes.Equal(latestExecutedBlockHash, previousBlockHash) {
			break
		}

		// update also the nonce
		nonceOfNextBlock -= 1

		// find the previous block
		previousBlock = st.blocks[string(previousBlockHash)]
	}

<<<<<<< HEAD
	// to be able to validate the blocks later, reverse the order of the blocks to have them from head to tail
	return st.reverseOrderOfBlocks(chain), nil
}

func (st *selectionTracker) reverseOrderOfBlocks(chainOfTrackedBlocks []*trackedBlock) []*trackedBlock {
	reversedChainOfTrackedBlocks := make([]*trackedBlock, 0, len(chainOfTrackedBlocks))
	for i := len(chainOfTrackedBlocks) - 1; i >= 0; i-- {
		reversedChainOfTrackedBlocks = append(reversedChainOfTrackedBlocks, chainOfTrackedBlocks[i])
	}

	return reversedChainOfTrackedBlocks
}

func (st *selectionTracker) getVirtualNonceOfAccountWithRootHash(
	address []byte,
	blockchainInfo common.BlockchainInfo,
) (uint64, []byte, error) {
	latestCommitedBlockHash := blockchainInfo.GetLatestCommittedBlockHash()
	if latestCommitedBlockHash == nil {
		return 0, nil, errNilLatestCommitedBlockHash
	}

	latestCommitedBlock, ok := st.blocks[string(latestCommitedBlockHash)]
	if !ok {
		return 0, nil, errBlockNotFound
	}

	breadcrumb, ok := latestCommitedBlock.breadcrumbsByAddress[string(address)]
	if !ok {
		return 0, nil, errBreadcrumbNotFound
	}

	if !breadcrumb.lastNonce.HasValue {
		return 0, nil, errLastNonceNotFound
	}

	return breadcrumb.lastNonce.Value + 1, latestCommitedBlock.rootHash, nil
}

func (st *selectionTracker) getLastCommittedBlock(blockchainInfo common.BlockchainInfo) ([]byte, uint64, error) {
	latestCommitedBlockHash := blockchainInfo.GetLatestCommittedBlockHash()
	if latestCommitedBlockHash == nil {
		return nil, 0, errNilLatestCommitedBlockHash
	}

	latestCommitedBlock, ok := st.blocks[string(latestCommitedBlockHash)]
	if !ok {
		return nil, 0, errBlockNotFound
	}

	return latestCommitedBlock.rootHash, latestCommitedBlock.nonce, nil
=======
	// return the blocks in their natural order (from head to tail)
	slices.Reverse(chain)
	return chain, nil
>>>>>>> e776484e
}<|MERGE_RESOLUTION|>--- conflicted
+++ resolved
@@ -417,18 +417,9 @@
 		previousBlock = st.blocks[string(previousBlockHash)]
 	}
 
-<<<<<<< HEAD
-	// to be able to validate the blocks later, reverse the order of the blocks to have them from head to tail
-	return st.reverseOrderOfBlocks(chain), nil
-}
-
-func (st *selectionTracker) reverseOrderOfBlocks(chainOfTrackedBlocks []*trackedBlock) []*trackedBlock {
-	reversedChainOfTrackedBlocks := make([]*trackedBlock, 0, len(chainOfTrackedBlocks))
-	for i := len(chainOfTrackedBlocks) - 1; i >= 0; i-- {
-		reversedChainOfTrackedBlocks = append(reversedChainOfTrackedBlocks, chainOfTrackedBlocks[i])
-	}
-
-	return reversedChainOfTrackedBlocks
+	// return the blocks in their natural order (from head to tail)
+	slices.Reverse(chain)
+	return chain, nil
 }
 
 func (st *selectionTracker) getVirtualNonceOfAccountWithRootHash(
@@ -469,9 +460,4 @@
 	}
 
 	return latestCommitedBlock.rootHash, latestCommitedBlock.nonce, nil
-=======
-	// return the blocks in their natural order (from head to tail)
-	slices.Reverse(chain)
-	return chain, nil
->>>>>>> e776484e
 }