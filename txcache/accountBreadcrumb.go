package txcache

import (
	"math/big"

	"github.com/multiversx/mx-chain-core-go/core"
<<<<<<< HEAD
	"github.com/multiversx/mx-chain-go/state"
=======
>>>>>>> 56c30a53
)

type accountBreadcrumb struct {
	initialNonce    core.OptionalUint64
	lastNonce       core.OptionalUint64
	consumedBalance *big.Int
}

<<<<<<< HEAD
func (breadcrumb *accountBreadcrumb) createOrUpdateVirtualRecord(
	virtualAccountsByAddress map[string]*virtualAccountRecord,
	accountState state.UserAccountHandler,
	address string,
) {
	virtualRecord, ok := virtualAccountsByAddress[address]
	if !ok {
		initialBalance := accountState.GetBalance()
		virtualRecord = newVirtualAccountRecord(breadcrumb.initialNonce, initialBalance)
		virtualAccountsByAddress[address] = virtualRecord
	}

	virtualRecord.updateVirtualRecord(breadcrumb)
}

func (breadcrumb *accountBreadcrumb) isContinuous(
	address string,
	accountNonce uint64,
	sendersInContinuityWithSessionNonce map[string]struct{},
	accountPreviousBreadcrumb map[string]*accountBreadcrumb,
) bool {
	if breadcrumb.isRelayer() {
		return true
	}

	_, ok := sendersInContinuityWithSessionNonce[address]
	if !ok && !breadcrumb.verifyContinuityWithSessionNonce(accountNonce) {
		log.Debug("accountBreadcrumb.isContinuous",
			"address", address,
			"accountNonce", accountNonce,
			"breadcrumb nonce", breadcrumb.initialNonce,
			"err", "breadcrumb not continuous with session nonce")
		return false
	} else if !ok {
		sendersInContinuityWithSessionNonce[address] = struct{}{}
	}

	previousBreadcrumb, ok := accountPreviousBreadcrumb[address]
	if ok &&
		!breadcrumb.verifyContinuityBetweenAccountBreadcrumbs(previousBreadcrumb) {
		log.Debug("accountBreadcrumb.isContinuous",
			"address", address,
			"accountNonce", accountNonce,
			"current breadcrumb nonce", breadcrumb.initialNonce,
			"previous breadcrumb nonce", previousBreadcrumb.initialNonce,
			"err", "breadcrumb not continuous with previous breadcrumb")
		return false
	}

	accountPreviousBreadcrumb[address] = breadcrumb
	return true
}

func (breadcrumb *accountBreadcrumb) verifyContinuityBetweenAccountBreadcrumbs(
	previousBreadcrumbAsSender *accountBreadcrumb,
) bool {
	return previousBreadcrumbAsSender.lastNonce.Value+1 == breadcrumb.initialNonce.Value
}

func (breadcrumb *accountBreadcrumb) verifyContinuityWithSessionNonce(sessionNonce uint64) bool {
	return breadcrumb.initialNonce.Value == sessionNonce
}

func (breadcrumb *accountBreadcrumb) isRelayer() bool {
	if !breadcrumb.initialNonce.HasValue && !breadcrumb.lastNonce.HasValue {
		return true
	}

	return false
=======
func newAccountBreadcrumb(
	initialNonce core.OptionalUint64,
	lastNonce core.OptionalUint64,
	consumedBalance *big.Int,
) *accountBreadcrumb {
	if consumedBalance == nil {
		consumedBalance = big.NewInt(0)
	}
	return &accountBreadcrumb{
		initialNonce:    initialNonce,
		lastNonce:       lastNonce,
		consumedBalance: consumedBalance,
	}
}

func (breadcrumb *accountBreadcrumb) accumulateConsumedBalance(transferredValue *big.Int) {
	if transferredValue != nil {
		_ = breadcrumb.consumedBalance.Add(breadcrumb.consumedBalance, transferredValue)
	}
}

func (breadcrumb *accountBreadcrumb) updateNonce(lastNonce core.OptionalUint64) {
	if lastNonce.HasValue {
		breadcrumb.lastNonce = lastNonce
	}
>>>>>>> 56c30a53
}<|MERGE_RESOLUTION|>--- conflicted
+++ resolved
@@ -4,10 +4,7 @@
 	"math/big"
 
 	"github.com/multiversx/mx-chain-core-go/core"
-<<<<<<< HEAD
 	"github.com/multiversx/mx-chain-go/state"
-=======
->>>>>>> 56c30a53
 )
 
 type accountBreadcrumb struct {
@@ -16,7 +13,33 @@
 	consumedBalance *big.Int
 }
 
-<<<<<<< HEAD
+func newAccountBreadcrumb(
+	initialNonce core.OptionalUint64,
+	lastNonce core.OptionalUint64,
+	consumedBalance *big.Int,
+) *accountBreadcrumb {
+	if consumedBalance == nil {
+		consumedBalance = big.NewInt(0)
+	}
+	return &accountBreadcrumb{
+		initialNonce:    initialNonce,
+		lastNonce:       lastNonce,
+		consumedBalance: consumedBalance,
+	}
+}
+
+func (breadcrumb *accountBreadcrumb) accumulateConsumedBalance(transferredValue *big.Int) {
+	if transferredValue != nil {
+		_ = breadcrumb.consumedBalance.Add(breadcrumb.consumedBalance, transferredValue)
+	}
+}
+
+func (breadcrumb *accountBreadcrumb) updateNonce(lastNonce core.OptionalUint64) {
+	if lastNonce.HasValue {
+		breadcrumb.lastNonce = lastNonce
+	}
+}
+
 func (breadcrumb *accountBreadcrumb) createOrUpdateVirtualRecord(
 	virtualAccountsByAddress map[string]*virtualAccountRecord,
 	accountState state.UserAccountHandler,
@@ -86,31 +109,4 @@
 	}
 
 	return false
-=======
-func newAccountBreadcrumb(
-	initialNonce core.OptionalUint64,
-	lastNonce core.OptionalUint64,
-	consumedBalance *big.Int,
-) *accountBreadcrumb {
-	if consumedBalance == nil {
-		consumedBalance = big.NewInt(0)
-	}
-	return &accountBreadcrumb{
-		initialNonce:    initialNonce,
-		lastNonce:       lastNonce,
-		consumedBalance: consumedBalance,
-	}
-}
-
-func (breadcrumb *accountBreadcrumb) accumulateConsumedBalance(transferredValue *big.Int) {
-	if transferredValue != nil {
-		_ = breadcrumb.consumedBalance.Add(breadcrumb.consumedBalance, transferredValue)
-	}
-}
-
-func (breadcrumb *accountBreadcrumb) updateNonce(lastNonce core.OptionalUint64) {
-	if lastNonce.HasValue {
-		breadcrumb.lastNonce = lastNonce
-	}
->>>>>>> 56c30a53
 }