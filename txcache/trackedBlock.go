package txcache

import (
	"bytes"
	"math/big"

	"github.com/multiversx/mx-chain-core-go/core"
)

type trackedBlock struct {
	nonce                uint64
	hash                 []byte
	rootHash             []byte
	prevHash             []byte
	breadcrumbsByAddress map[string]*accountBreadcrumb
}

func newTrackedBlock(
	nonce uint64,
	blockHash []byte,
	rootHash []byte,
	prevHash []byte,
	txs []*WrappedTransaction,
	session SelectionSession,
) (*trackedBlock, error) {

	tb := &trackedBlock{
		nonce:                nonce,
		hash:                 blockHash,
		rootHash:             rootHash,
		prevHash:             prevHash,
		breadcrumbsByAddress: make(map[string]*accountBreadcrumb),
	}

	err := tb.compileBreadcrumbs(txs, session)
	if err != nil {
		return nil, err
	}

	return tb, nil
}

func (tb *trackedBlock) sameNonce(trackedBlock1 *trackedBlock) bool {
	return tb.nonce == trackedBlock1.nonce
}

func (tb *trackedBlock) compileBreadcrumbs(txs []*WrappedTransaction, session SelectionSession) error {
	for _, tx := range txs {
		err := tb.compileBreadcrumb(tx, session)
		if err != nil {
			return err
		}
	}

	return nil
}

// TODO add validation when compiling breadcrumb
<<<<<<< HEAD
// TODO optimize the flow in the case when sender is also fee payer
func (tb *trackedBlock) compileBreadcrumb(tx *WrappedTransaction, session SelectionSession) error {
=======
func (tb *trackedBlock) compileBreadcrumb(tx *WrappedTransaction) error {
>>>>>>> beb78aef
	sender := tx.Tx.GetSndAddr()
	feePayer := tx.FeePayer
	initialNonce := tx.Tx.GetNonce()
	latestNonce := tx.Tx.GetNonce()

	accountState, err := session.GetAccountState(sender)
	if err != nil {
		return err
	}

	senderInitialBalance := accountState.GetBalance()

	// compile for sender
	senderBreadcrumb := tb.getOrCreateBreadcrumbWithNonce(string(sender), core.OptionalUint64{
		Value:    initialNonce,
		HasValue: true,
	}, senderInitialBalance)

	transferredValue := tx.TransferredValue
	senderBreadcrumb.accumulateConsumedBalance(transferredValue)

	err = senderBreadcrumb.updateLastNonce(core.OptionalUint64{
		Value:    latestNonce,
		HasValue: true,
	})
	if err != nil {
		return err
	}

	// compile for fee payer
<<<<<<< HEAD
	if feePayer != nil {
		accountState, err := session.GetAccountState(feePayer)
		if err != nil {
			return err
		}

		feePayerInitialBalance := accountState.GetBalance()
		feePayerBreadcrumb := tb.getOrCreateBreadcrumb(string(feePayer), feePayerInitialBalance)
=======
	if feePayer == nil {
		return nil
	}

	if bytes.Equal(sender, feePayer) {
>>>>>>> beb78aef
		fee := tx.Fee
		senderBreadcrumb.accumulateConsumedBalance(fee)
		return nil
	}

	feePayerBreadcrumb := tb.getOrCreateBreadcrumb(string(feePayer))
	fee := tx.Fee
	feePayerBreadcrumb.accumulateConsumedBalance(fee)
	return nil
}

func (tb *trackedBlock) getOrCreateBreadcrumb(address string, initialBalance *big.Int) *accountBreadcrumb {
	breadCrumb, ok := tb.breadcrumbsByAddress[address]
	if ok {
		return breadCrumb
	}

	breadcrumb := newAccountBreadcrumb(core.OptionalUint64{
		Value:    0,
		HasValue: false,
	}, initialBalance, big.NewInt(0))
	tb.breadcrumbsByAddress[address] = breadcrumb

	return breadcrumb
}

func (tb *trackedBlock) getOrCreateBreadcrumbWithNonce(
	address string,
	nonce core.OptionalUint64,
	initialBalance *big.Int) *accountBreadcrumb {
	breadCrumb, ok := tb.breadcrumbsByAddress[address]
	if ok {
		return breadCrumb
	}

	breadcrumb := newAccountBreadcrumb(nonce, initialBalance, big.NewInt(0))
	tb.breadcrumbsByAddress[address] = breadcrumb

	return breadcrumb
}<|MERGE_RESOLUTION|>--- conflicted
+++ resolved
@@ -56,12 +56,7 @@
 }
 
 // TODO add validation when compiling breadcrumb
-<<<<<<< HEAD
-// TODO optimize the flow in the case when sender is also fee payer
 func (tb *trackedBlock) compileBreadcrumb(tx *WrappedTransaction, session SelectionSession) error {
-=======
-func (tb *trackedBlock) compileBreadcrumb(tx *WrappedTransaction) error {
->>>>>>> beb78aef
 	sender := tx.Tx.GetSndAddr()
 	feePayer := tx.FeePayer
 	initialNonce := tx.Tx.GetNonce()
@@ -92,27 +87,22 @@
 	}
 
 	// compile for fee payer
-<<<<<<< HEAD
-	if feePayer != nil {
-		accountState, err := session.GetAccountState(feePayer)
-		if err != nil {
-			return err
-		}
-
-		feePayerInitialBalance := accountState.GetBalance()
-		feePayerBreadcrumb := tb.getOrCreateBreadcrumb(string(feePayer), feePayerInitialBalance)
-=======
 	if feePayer == nil {
 		return nil
 	}
 
 	if bytes.Equal(sender, feePayer) {
->>>>>>> beb78aef
 		fee := tx.Fee
 		senderBreadcrumb.accumulateConsumedBalance(fee)
 		return nil
 	}
 
+	accountState, err = session.GetAccountState(feePayer)
+	if err != nil {
+		return err
+	}
+
+	feePayerInitialBalance := accountState.GetBalance()
 	feePayerBreadcrumb := tb.getOrCreateBreadcrumb(string(feePayer))
 	fee := tx.Fee
 	feePayerBreadcrumb.accumulateConsumedBalance(fee)
