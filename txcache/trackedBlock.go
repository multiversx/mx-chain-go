--- conflicted
+++ resolved
@@ -31,7 +31,6 @@
 	}
 }
 
-<<<<<<< HEAD
 func (tb *trackedBlock) createOrUpdateVirtualRecords(
 	session SelectionSession,
 	skippedSenders map[string]struct{},
@@ -67,9 +66,6 @@
 	return nil
 }
 
-func (st *trackedBlock) sameNonce(trackedBlock1 *trackedBlock) bool {
-	return st.nonce == trackedBlock1.nonce
-=======
 func (tb *trackedBlock) sameNonce(trackedBlock1 *trackedBlock) bool {
 	return tb.nonce == trackedBlock1.nonce
 }
@@ -136,5 +132,4 @@
 	tb.breadcrumbsByAddress[address] = breadcrumb
 
 	return breadcrumb
->>>>>>> 56c30a53
 }