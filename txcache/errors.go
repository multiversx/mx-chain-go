--- conflicted
+++ resolved
@@ -12,12 +12,7 @@
 var errNilTxCache = errors.New("nil tx cache")
 var errNotFoundTx = errors.New("tx not found")
 var errDiscontinuousBreadcrumbs = errors.New("discontinuous breadcrumbs")
-<<<<<<< HEAD
-var errDiscontinuousNonce = errors.New("discontinuous nonce")
+var errNonceGap = errors.New("nonce gap")
 var errExceedBalance = errors.New("exceed balance")
 var errNonceNotSet = errors.New("nonce not set")
-=======
-var errNonceGap = errors.New("nonce gap")
-var errNonceNotSet = errors.New("nonce not set")
-var errReceivedLastNonceNotSet = errors.New("received last nonce not set")
->>>>>>> 8900f60e
+var errReceivedLastNonceNotSet = errors.New("received last nonce not set")