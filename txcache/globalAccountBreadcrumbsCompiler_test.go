package txcache

import (
	"fmt"
	"math"
	"math/big"
	"sync"
	"testing"

	"github.com/multiversx/mx-chain-core-go/core"
	"github.com/stretchr/testify/require"
)

func requireEqualGlobalAccountsBreadcrumbs(
	t *testing.T,
	expected map[string]*globalAccountBreadcrumb,
	actual map[string]*globalAccountBreadcrumb,
) {
	require.Equal(t, len(expected), len(actual))
	for account, globalBreadcrumb := range expected {
		_, ok := actual[account]
		require.True(t, ok)
		require.Equal(t, globalBreadcrumb.lastNonce, actual[account].lastNonce)
		require.Equal(t, globalBreadcrumb.firstNonce, actual[account].firstNonce)
		require.Equal(t, 0, globalBreadcrumb.consumedBalance.Cmp(actual[account].consumedBalance))
	}
}

func Test_newGlobalAccountBreadcrumbsCompiler(t *testing.T) {
	t.Parallel()

	gabc := newGlobalAccountBreadcrumbsCompiler()
	require.NotNil(t, gabc)
}

func Test_shouldWorkConcurrently(t *testing.T) {
	t.Parallel()

	defer func() {
		r := recover()
		if r != nil {
			require.Fail(t, "should not panic")
		}
	}()

	gabc := newGlobalAccountBreadcrumbsCompiler()
	numOfBlocks := 10

	wg := sync.WaitGroup{}
	wg.Add(2 * numOfBlocks)

	for i := 1; i <= numOfBlocks; i++ {
		tb := newTrackedBlock(uint64(i), []byte(fmt.Sprintf("hash%d", i-1)), []byte("rootHash0"), []byte(fmt.Sprintf("prevHash%d", i-1)))

		go func(tb *trackedBlock) {
			defer wg.Done()

			gabc.updateOnAddedBlock(tb)
		}(tb)

		go func(tb *trackedBlock) {
			defer wg.Done()

			err := gabc.updateAfterRemovedBlockWithSameNonceOrBelow(tb)
			require.NoError(t, err)
		}(tb)
	}

	wg.Wait()
}

func Test_shouldWorkOnDifferentScenarios(t *testing.T) {
	t.Parallel()
	t.Run("should work on most common scenario", func(t *testing.T) {
		t.Parallel()

		gabc := newGlobalAccountBreadcrumbsCompiler()

		// create a first proposed block
		tb1 := newTrackedBlock(0, []byte("hash0"), []byte("rootHash"), []byte("prevHash"))

		tx1 := createTx([]byte("hash1"), "alice", 0).withRelayer([]byte("bob")).withTransferredValue(big.NewInt(1)).withFee(big.NewInt(1))
		tx2 := createTx([]byte("hash2"), "carol", 0).withTransferredValue(big.NewInt(2)).withFee(big.NewInt(1))

		txs := []*WrappedTransaction{
			tx1, tx2,
		}

		// compile its breadcrumbs
		err := tb1.compileBreadcrumbs(txs)
		require.NoError(t, err)

		// update the global state
		gabc.updateOnAddedBlock(tb1)

		expectedGlobalBreadcrumbs := map[string]*globalAccountBreadcrumb{
			"alice": {
				firstNonce: core.OptionalUint64{
					HasValue: true,
					Value:    0,
				},
				lastNonce: core.OptionalUint64{
					HasValue: true,
					Value:    0,
				},
				consumedBalance: big.NewInt(1),
			},
			"carol": {
				firstNonce: core.OptionalUint64{
					HasValue: true,
					Value:    0,
				},
				lastNonce: core.OptionalUint64{
					HasValue: true,
					Value:    0,
				},
				consumedBalance: big.NewInt(2),
			},
			"bob": {
				firstNonce: core.OptionalUint64{
					HasValue: false,
					Value:    math.MaxUint64,
				},
				lastNonce: core.OptionalUint64{
					HasValue: false,
					Value:    0,
				},
				consumedBalance: big.NewInt(1),
			},
		}

		requireEqualGlobalAccountsBreadcrumbs(t, expectedGlobalBreadcrumbs, gabc.globalAccountBreadcrumbs)

		// create the second proposed block
		tb2 := newTrackedBlock(0, []byte("hash0"), []byte("rootHash"), []byte("prevHash"))

		tx3 := createTx([]byte("hash3"), "alice", 1).withTransferredValue(big.NewInt(1)).withFee(big.NewInt(1))
		tx4 := createTx([]byte("hash4"), "carol", 1).withTransferredValue(big.NewInt(2)).withFee(big.NewInt(1))

		txs = []*WrappedTransaction{
			tx3, tx4,
		}

		// compile its breadcrumbs
		err = tb2.compileBreadcrumbs(txs)
		require.NoError(t, err)

		// update the global state
		gabc.updateOnAddedBlock(tb2)

		expectedGlobalBreadcrumbs = map[string]*globalAccountBreadcrumb{
			"alice": {
				firstNonce: core.OptionalUint64{
					HasValue: true,
					Value:    0,
				},
				lastNonce: core.OptionalUint64{
					HasValue: true,
					Value:    1,
				},
				consumedBalance: big.NewInt(2),
			},
			"carol": {
				firstNonce: core.OptionalUint64{
					HasValue: true,
					Value:    0,
				},
				lastNonce: core.OptionalUint64{
					HasValue: true,
					Value:    1,
				},
				consumedBalance: big.NewInt(4),
			},
			"bob": {
				firstNonce: core.OptionalUint64{
					HasValue: false,
					Value:    math.MaxUint64,
				},
				lastNonce: core.OptionalUint64{
					HasValue: false,
					Value:    0,
				},
				consumedBalance: big.NewInt(1),
			},
		}

		requireEqualGlobalAccountsBreadcrumbs(t, expectedGlobalBreadcrumbs, gabc.globalAccountBreadcrumbs)

		// remove the first proposed block and update the global state
		err = gabc.updateAfterRemovedBlockWithSameNonceOrBelow(tb1)
		require.NoError(t, err)

		expectedGlobalBreadcrumbs = map[string]*globalAccountBreadcrumb{
			"alice": {
				firstNonce: core.OptionalUint64{
					HasValue: true,
					Value:    1,
				},
				lastNonce: core.OptionalUint64{
					HasValue: true,
					Value:    1,
				},
				consumedBalance: big.NewInt(1),
			},
			"carol": {
				firstNonce: core.OptionalUint64{
					HasValue: true,
					Value:    1,
				},
				lastNonce: core.OptionalUint64{
					HasValue: true,
					Value:    1,
				},
				consumedBalance: big.NewInt(2),
			},
		}

		requireEqualGlobalAccountsBreadcrumbs(t, expectedGlobalBreadcrumbs, gabc.globalAccountBreadcrumbs)

		// remove the second proposed block and update the global state
		err = gabc.updateAfterRemovedBlockWithSameNonceOrBelow(tb2)
		require.NoError(t, err)

		expectedGlobalBreadcrumbs = map[string]*globalAccountBreadcrumb{}
		requireEqualGlobalAccountsBreadcrumbs(t, expectedGlobalBreadcrumbs, gabc.globalAccountBreadcrumbs)

	})

	t.Run("should work for forks scenarios", func(t *testing.T) {
		t.Parallel()

		gabc := newGlobalAccountBreadcrumbsCompiler()
		// propose another block
		tb3 := newTrackedBlock(0, []byte("hash0"), []byte("rootHash"), []byte("prevHash"))

		tx5 := createTx([]byte("hash5"), "eve", 5).withRelayer([]byte("bob")).withFee(big.NewInt(1))
		tx6 := createTx([]byte("hash6"), "dave", 10).withRelayer([]byte("bob")).withFee(big.NewInt(1))
		tx7 := createTx([]byte("hash7"), "eve", 6).withRelayer([]byte("bob")).withFee(big.NewInt(1))
		tx8 := createTx([]byte("hash8"), "dave", 11).withRelayer([]byte("bob")).withFee(big.NewInt(1))
		tx9 := createTx([]byte("hash9"), "eve", 7).withRelayer([]byte("bob")).withFee(big.NewInt(1))

		txs := []*WrappedTransaction{
			tx5, tx6, tx7, tx8, tx9,
		}

		// compile its breadcrumbs
		err := tb3.compileBreadcrumbs(txs)
		require.NoError(t, err)

		// update the global state
		gabc.updateOnAddedBlock(tb3)

		expectedGlobalBreadcrumbs := map[string]*globalAccountBreadcrumb{
			"eve": {
				firstNonce: core.OptionalUint64{
					HasValue: true,
					Value:    5,
				},
				lastNonce: core.OptionalUint64{
					HasValue: true,
					Value:    7,
				},
				consumedBalance: big.NewInt(0),
			},
			"dave": {
				firstNonce: core.OptionalUint64{
					HasValue: true,
					Value:    10,
				},
				lastNonce: core.OptionalUint64{
					HasValue: true,
					Value:    11,
				},
				consumedBalance: big.NewInt(0),
			},
			"bob": {
				firstNonce: core.OptionalUint64{
					HasValue: false,
					Value:    math.MaxUint64,
				},
				lastNonce: core.OptionalUint64{
					HasValue: false,
					Value:    0,
				},
				consumedBalance: big.NewInt(5),
			},
		}

		requireEqualGlobalAccountsBreadcrumbs(t, expectedGlobalBreadcrumbs, gabc.globalAccountBreadcrumbs)

		// start a non-canonical chain
		// propose another block
		tb4 := newTrackedBlock(0, []byte("hash0"), []byte("rootHash"), []byte("prevHash"))

		tx10 := createTx([]byte("hash10"), "dave", 12).withRelayer([]byte("eve")).withFee(big.NewInt(1))
		tx11 := createTx([]byte("hash11"), "dave", 13).withRelayer([]byte("eve")).withFee(big.NewInt(1))

		txs = []*WrappedTransaction{
			tx10, tx11,
		}

		// compile its breadcrumbs
		err = tb4.compileBreadcrumbs(txs)
		require.NoError(t, err)

		// update the global state
		gabc.updateOnAddedBlock(tb4)

		expectedGlobalBreadcrumbs = map[string]*globalAccountBreadcrumb{
			"eve": {
				firstNonce: core.OptionalUint64{
					HasValue: true,
					Value:    5,
				},
				lastNonce: core.OptionalUint64{
					HasValue: true,
					Value:    7,
				},
				consumedBalance: big.NewInt(2),
			},
			"dave": {
				firstNonce: core.OptionalUint64{
					HasValue: true,
					Value:    10,
				},
				lastNonce: core.OptionalUint64{
					HasValue: true,
					Value:    13,
				},
				consumedBalance: big.NewInt(0),
			},
			"bob": {
				firstNonce: core.OptionalUint64{
					HasValue: false,
					Value:    math.MaxUint64,
				},
				lastNonce: core.OptionalUint64{
					HasValue: false,
					Value:    0,
				},
				consumedBalance: big.NewInt(5),
			},
		}

		requireEqualGlobalAccountsBreadcrumbs(t, expectedGlobalBreadcrumbs, gabc.globalAccountBreadcrumbs)

		// propose another block to the non-canonical chain
		tb5 := newTrackedBlock(0, []byte("hash0"), []byte("rootHash"), []byte("prevHash"))

		tx12 := createTx([]byte("hash12"), "bob", 5).withTransferredValue(big.NewInt(1)).withFee(big.NewInt(1))
		tx13 := createTx([]byte("hash13"), "alice", 20).withTransferredValue(big.NewInt(3)).withFee(big.NewInt(1))

		txs = []*WrappedTransaction{
			tx12, tx13,
		}

		// compile its breadcrumbs
		err = tb5.compileBreadcrumbs(txs)
		require.NoError(t, err)

		// propose
		gabc.updateOnAddedBlock(tb5)

		expectedGlobalBreadcrumbs = map[string]*globalAccountBreadcrumb{
			"eve": {
				firstNonce: core.OptionalUint64{
					HasValue: true,
					Value:    5,
				},
				lastNonce: core.OptionalUint64{
					HasValue: true,
					Value:    7,
				},
				consumedBalance: big.NewInt(2),
			},
			"dave": {
				firstNonce: core.OptionalUint64{
					HasValue: true,
					Value:    10,
				},
				lastNonce: core.OptionalUint64{
					HasValue: true,
					Value:    13,
				},
				consumedBalance: big.NewInt(0),
			},
			"bob": {
				firstNonce: core.OptionalUint64{
					HasValue: true,
					Value:    5,
				},
				lastNonce: core.OptionalUint64{
					HasValue: true,
					Value:    5,
				},
				consumedBalance: big.NewInt(6),
			},
			"alice": {
				firstNonce: core.OptionalUint64{
					HasValue: true,
					Value:    20,
				},
				lastNonce: core.OptionalUint64{
					HasValue: true,
					Value:    20,
				},
				consumedBalance: big.NewInt(3),
			},
		}

		requireEqualGlobalAccountsBreadcrumbs(t, expectedGlobalBreadcrumbs, gabc.globalAccountBreadcrumbs)

		// now, replace the first block in the non-canonical chain
		// first, remove all the once greater or equal to its nonce

		err = gabc.updateAfterRemovedBlockWithSameNonceOrAbove(tb4)
		require.NoError(t, err)

		expectedGlobalBreadcrumbs = map[string]*globalAccountBreadcrumb{
			"eve": {
				firstNonce: core.OptionalUint64{
					HasValue: true,
					Value:    5,
				},
				lastNonce: core.OptionalUint64{
					HasValue: true,
					Value:    7,
				},
				consumedBalance: big.NewInt(0),
			},
			"dave": {
				firstNonce: core.OptionalUint64{
					HasValue: true,
					Value:    10,
				},
				lastNonce: core.OptionalUint64{
					HasValue: true,
					Value:    11,
				},
				consumedBalance: big.NewInt(0),
			},
			"bob": {
				firstNonce: core.OptionalUint64{
					HasValue: true,
					Value:    5,
				},
				lastNonce: core.OptionalUint64{
					HasValue: true,
					Value:    5,
				},
				consumedBalance: big.NewInt(6),
			},
			"alice": {
				firstNonce: core.OptionalUint64{
					HasValue: true,
					Value:    20,
				},
				lastNonce: core.OptionalUint64{
					HasValue: true,
					Value:    20,
				},
				consumedBalance: big.NewInt(3),
			},
		}

		requireEqualGlobalAccountsBreadcrumbs(t, expectedGlobalBreadcrumbs, gabc.globalAccountBreadcrumbs)

		err = gabc.updateAfterRemovedBlockWithSameNonceOrAbove(tb5)
		require.NoError(t, err)

		expectedGlobalBreadcrumbs = map[string]*globalAccountBreadcrumb{
			"eve": {
				firstNonce: core.OptionalUint64{
					HasValue: true,
					Value:    5,
				},
				lastNonce: core.OptionalUint64{
					HasValue: true,
					Value:    7,
				},
				consumedBalance: big.NewInt(0),
			},
			"dave": {
				firstNonce: core.OptionalUint64{
					HasValue: true,
					Value:    10,
				},
				lastNonce: core.OptionalUint64{
					HasValue: true,
					Value:    11,
				},
				consumedBalance: big.NewInt(0),
			},
			"bob": {
				firstNonce: core.OptionalUint64{
					HasValue: false,
					Value:    math.MaxUint64,
				},
				lastNonce: core.OptionalUint64{
					HasValue: false,
					Value:    0,
				},
				consumedBalance: big.NewInt(5),
			},
		}

		requireEqualGlobalAccountsBreadcrumbs(t, expectedGlobalBreadcrumbs, gabc.globalAccountBreadcrumbs)

		// now, add the new block, the one that replaces the first of the non-canonical chain

		tb6 := newTrackedBlock(0, []byte("hash0"), []byte("rootHash"), []byte("prevHash"))

		tx14 := createTx([]byte("hash14"), "frank", 0).withRelayer([]byte("eve")).withFee(big.NewInt(1))
		tx15 := createTx([]byte("hash15"), "frank", 1).withRelayer([]byte("eve")).withFee(big.NewInt(1))

		txs = []*WrappedTransaction{
			tx14, tx15,
		}

		// compile its breadcrumbs
		err = tb6.compileBreadcrumbs(txs)
		require.NoError(t, err)

		// update the global state
		gabc.updateOnAddedBlock(tb6)

		expectedGlobalBreadcrumbs = map[string]*globalAccountBreadcrumb{
			"eve": {
				firstNonce: core.OptionalUint64{
					HasValue: true,
					Value:    5,
				},
				lastNonce: core.OptionalUint64{
					HasValue: true,
					Value:    7,
				},
				consumedBalance: big.NewInt(2),
			},
			"dave": {
				firstNonce: core.OptionalUint64{
					HasValue: true,
					Value:    10,
				},
				lastNonce: core.OptionalUint64{
					HasValue: true,
					Value:    11,
				},
				consumedBalance: big.NewInt(0),
			},
			"bob": {
				firstNonce: core.OptionalUint64{
					HasValue: false,
					Value:    math.MaxUint64,
				},
				lastNonce: core.OptionalUint64{
					HasValue: false,
					Value:    0,
				},
				consumedBalance: big.NewInt(5),
			},
			"frank": {
				firstNonce: core.OptionalUint64{
					HasValue: true,
					Value:    0,
				},
				lastNonce: core.OptionalUint64{
					HasValue: true,
					Value:    1,
				},
				consumedBalance: big.NewInt(0),
			},
		}

		requireEqualGlobalAccountsBreadcrumbs(t, expectedGlobalBreadcrumbs, gabc.globalAccountBreadcrumbs)
	})
}

<<<<<<< HEAD
func Test_cleanGlobalBreadcrumbs(t *testing.T) {
	t.Parallel()

	gabc := newGlobalAccountBreadcrumbsCompiler()
	gabc.globalAccountBreadcrumbs = map[string]*globalAccountBreadcrumb{
		"alice": {},
		"bob":   {},
	}

	require.Equal(t, 2, len(gabc.globalAccountBreadcrumbs))

	gabc.cleanGlobalBreadcrumbs()
	require.Equal(t, 0, len(gabc.globalAccountBreadcrumbs))
=======
func Test_updateGlobalBreadcrumbsOnRemovedBlockOnProposed(t *testing.T) {
	t.Parallel()

	t.Run("should return errGlobalBreadcrumbDoesNotExist error", func(t *testing.T) {
		t.Parallel()

		gabc := newGlobalAccountBreadcrumbsCompiler()

		tb1 := newTrackedBlock(0, []byte("hash0"), []byte("rootHash"), []byte("prevHash"))
		tx1 := createTx([]byte("hash14"), "frank", 0).withRelayer([]byte("eve")).withFee(big.NewInt(1))
		tx2 := createTx([]byte("hash15"), "frank", 1).withRelayer([]byte("eve")).withFee(big.NewInt(1))

		txs := []*WrappedTransaction{
			tx1, tx2,
		}

		err := tb1.compileBreadcrumbs(txs)
		require.NoError(t, err)

		err = gabc.updateAfterRemovedBlockWithSameNonceOrAbove(tb1)
		require.Equal(t, errGlobalBreadcrumbDoesNotExist, err)
	})

	t.Run("should return errNegativeBalanceForBreadcrumb error", func(t *testing.T) {
		t.Parallel()

		gabc := newGlobalAccountBreadcrumbsCompiler()
		gabc.globalAccountBreadcrumbs = map[string]*globalAccountBreadcrumb{
			"frank": {
				firstNonce:      core.OptionalUint64{},
				lastNonce:       core.OptionalUint64{},
				consumedBalance: big.NewInt(0),
			},
			"eve": {
				firstNonce:      core.OptionalUint64{},
				lastNonce:       core.OptionalUint64{},
				consumedBalance: big.NewInt(0),
			},
		}
		tb1 := newTrackedBlock(0, []byte("hash0"), []byte("rootHash"), []byte("prevHash"))
		tx1 := createTx([]byte("hash14"), "frank", 0).withRelayer([]byte("eve")).withFee(big.NewInt(1))
		tx2 := createTx([]byte("hash15"), "frank", 1).withRelayer([]byte("eve")).withFee(big.NewInt(1))

		txs := []*WrappedTransaction{
			tx1, tx2,
		}

		err := tb1.compileBreadcrumbs(txs)
		require.NoError(t, err)

		err = gabc.updateAfterRemovedBlockWithSameNonceOrAbove(tb1)
		require.Equal(t, errNegativeBalanceForBreadcrumb, err)
	})
}

func Test_updateGlobalBreadcrumbsOnRemovedBlockOnExecuted(t *testing.T) {
	t.Parallel()

	t.Run("should return errGlobalBreadcrumbDoesNotExist error", func(t *testing.T) {
		t.Parallel()

		gabc := newGlobalAccountBreadcrumbsCompiler()

		tb1 := newTrackedBlock(0, []byte("hash0"), []byte("rootHash"), []byte("prevHash"))
		tx1 := createTx([]byte("hash14"), "frank", 0).withRelayer([]byte("eve")).withFee(big.NewInt(1))
		tx2 := createTx([]byte("hash15"), "frank", 1).withRelayer([]byte("eve")).withFee(big.NewInt(1))

		txs := []*WrappedTransaction{
			tx1, tx2,
		}

		err := tb1.compileBreadcrumbs(txs)
		require.NoError(t, err)

		err = gabc.updateAfterRemovedBlockWithSameNonceOrBelow(tb1)
		require.Equal(t, errGlobalBreadcrumbDoesNotExist, err)
	})

	t.Run("should return errNegativeBalanceForBreadcrumb error", func(t *testing.T) {
		t.Parallel()

		gabc := newGlobalAccountBreadcrumbsCompiler()
		gabc.globalAccountBreadcrumbs = map[string]*globalAccountBreadcrumb{
			"frank": {
				firstNonce:      core.OptionalUint64{},
				lastNonce:       core.OptionalUint64{},
				consumedBalance: big.NewInt(0),
			},
			"eve": {
				firstNonce:      core.OptionalUint64{},
				lastNonce:       core.OptionalUint64{},
				consumedBalance: big.NewInt(0),
			},
		}
		tb1 := newTrackedBlock(0, []byte("hash0"), []byte("rootHash"), []byte("prevHash"))
		tx1 := createTx([]byte("hash14"), "frank", 0).withRelayer([]byte("eve")).withFee(big.NewInt(1))
		tx2 := createTx([]byte("hash15"), "frank", 1).withRelayer([]byte("eve")).withFee(big.NewInt(1))

		txs := []*WrappedTransaction{
			tx1, tx2,
		}

		err := tb1.compileBreadcrumbs(txs)
		require.NoError(t, err)

		err = gabc.updateAfterRemovedBlockWithSameNonceOrBelow(tb1)
		require.Equal(t, errNegativeBalanceForBreadcrumb, err)
	})
>>>>>>> 5bc0c765
}<|MERGE_RESOLUTION|>--- conflicted
+++ resolved
@@ -575,7 +575,116 @@
 	})
 }
 
-<<<<<<< HEAD
+func Test_updateGlobalBreadcrumbsOnRemovedBlockOnProposed(t *testing.T) {
+	t.Parallel()
+
+	t.Run("should return errGlobalBreadcrumbDoesNotExist error", func(t *testing.T) {
+		t.Parallel()
+
+		gabc := newGlobalAccountBreadcrumbsCompiler()
+
+		tb1 := newTrackedBlock(0, []byte("hash0"), []byte("rootHash"), []byte("prevHash"))
+		tx1 := createTx([]byte("hash14"), "frank", 0).withRelayer([]byte("eve")).withFee(big.NewInt(1))
+		tx2 := createTx([]byte("hash15"), "frank", 1).withRelayer([]byte("eve")).withFee(big.NewInt(1))
+
+		txs := []*WrappedTransaction{
+			tx1, tx2,
+		}
+
+		err := tb1.compileBreadcrumbs(txs)
+		require.NoError(t, err)
+
+		err = gabc.updateAfterRemovedBlockWithSameNonceOrAbove(tb1)
+		require.Equal(t, errGlobalBreadcrumbDoesNotExist, err)
+	})
+
+	t.Run("should return errNegativeBalanceForBreadcrumb error", func(t *testing.T) {
+		t.Parallel()
+
+		gabc := newGlobalAccountBreadcrumbsCompiler()
+		gabc.globalAccountBreadcrumbs = map[string]*globalAccountBreadcrumb{
+			"frank": {
+				firstNonce:      core.OptionalUint64{},
+				lastNonce:       core.OptionalUint64{},
+				consumedBalance: big.NewInt(0),
+			},
+			"eve": {
+				firstNonce:      core.OptionalUint64{},
+				lastNonce:       core.OptionalUint64{},
+				consumedBalance: big.NewInt(0),
+			},
+		}
+		tb1 := newTrackedBlock(0, []byte("hash0"), []byte("rootHash"), []byte("prevHash"))
+		tx1 := createTx([]byte("hash14"), "frank", 0).withRelayer([]byte("eve")).withFee(big.NewInt(1))
+		tx2 := createTx([]byte("hash15"), "frank", 1).withRelayer([]byte("eve")).withFee(big.NewInt(1))
+
+		txs := []*WrappedTransaction{
+			tx1, tx2,
+		}
+
+		err := tb1.compileBreadcrumbs(txs)
+		require.NoError(t, err)
+
+		err = gabc.updateAfterRemovedBlockWithSameNonceOrAbove(tb1)
+		require.Equal(t, errNegativeBalanceForBreadcrumb, err)
+	})
+}
+
+func Test_updateGlobalBreadcrumbsOnRemovedBlockOnExecuted(t *testing.T) {
+	t.Parallel()
+
+	t.Run("should return errGlobalBreadcrumbDoesNotExist error", func(t *testing.T) {
+		t.Parallel()
+
+		gabc := newGlobalAccountBreadcrumbsCompiler()
+
+		tb1 := newTrackedBlock(0, []byte("hash0"), []byte("rootHash"), []byte("prevHash"))
+		tx1 := createTx([]byte("hash14"), "frank", 0).withRelayer([]byte("eve")).withFee(big.NewInt(1))
+		tx2 := createTx([]byte("hash15"), "frank", 1).withRelayer([]byte("eve")).withFee(big.NewInt(1))
+
+		txs := []*WrappedTransaction{
+			tx1, tx2,
+		}
+
+		err := tb1.compileBreadcrumbs(txs)
+		require.NoError(t, err)
+
+		err = gabc.updateAfterRemovedBlockWithSameNonceOrBelow(tb1)
+		require.Equal(t, errGlobalBreadcrumbDoesNotExist, err)
+	})
+
+	t.Run("should return errNegativeBalanceForBreadcrumb error", func(t *testing.T) {
+		t.Parallel()
+
+		gabc := newGlobalAccountBreadcrumbsCompiler()
+		gabc.globalAccountBreadcrumbs = map[string]*globalAccountBreadcrumb{
+			"frank": {
+				firstNonce:      core.OptionalUint64{},
+				lastNonce:       core.OptionalUint64{},
+				consumedBalance: big.NewInt(0),
+			},
+			"eve": {
+				firstNonce:      core.OptionalUint64{},
+				lastNonce:       core.OptionalUint64{},
+				consumedBalance: big.NewInt(0),
+			},
+		}
+		tb1 := newTrackedBlock(0, []byte("hash0"), []byte("rootHash"), []byte("prevHash"))
+		tx1 := createTx([]byte("hash14"), "frank", 0).withRelayer([]byte("eve")).withFee(big.NewInt(1))
+		tx2 := createTx([]byte("hash15"), "frank", 1).withRelayer([]byte("eve")).withFee(big.NewInt(1))
+
+		txs := []*WrappedTransaction{
+			tx1, tx2,
+		}
+
+		err := tb1.compileBreadcrumbs(txs)
+		require.NoError(t, err)
+
+		err = gabc.updateAfterRemovedBlockWithSameNonceOrBelow(tb1)
+		require.Equal(t, errNegativeBalanceForBreadcrumb, err)
+	})
+}
+
 func Test_cleanGlobalBreadcrumbs(t *testing.T) {
 	t.Parallel()
 
@@ -589,114 +698,4 @@
 
 	gabc.cleanGlobalBreadcrumbs()
 	require.Equal(t, 0, len(gabc.globalAccountBreadcrumbs))
-=======
-func Test_updateGlobalBreadcrumbsOnRemovedBlockOnProposed(t *testing.T) {
-	t.Parallel()
-
-	t.Run("should return errGlobalBreadcrumbDoesNotExist error", func(t *testing.T) {
-		t.Parallel()
-
-		gabc := newGlobalAccountBreadcrumbsCompiler()
-
-		tb1 := newTrackedBlock(0, []byte("hash0"), []byte("rootHash"), []byte("prevHash"))
-		tx1 := createTx([]byte("hash14"), "frank", 0).withRelayer([]byte("eve")).withFee(big.NewInt(1))
-		tx2 := createTx([]byte("hash15"), "frank", 1).withRelayer([]byte("eve")).withFee(big.NewInt(1))
-
-		txs := []*WrappedTransaction{
-			tx1, tx2,
-		}
-
-		err := tb1.compileBreadcrumbs(txs)
-		require.NoError(t, err)
-
-		err = gabc.updateAfterRemovedBlockWithSameNonceOrAbove(tb1)
-		require.Equal(t, errGlobalBreadcrumbDoesNotExist, err)
-	})
-
-	t.Run("should return errNegativeBalanceForBreadcrumb error", func(t *testing.T) {
-		t.Parallel()
-
-		gabc := newGlobalAccountBreadcrumbsCompiler()
-		gabc.globalAccountBreadcrumbs = map[string]*globalAccountBreadcrumb{
-			"frank": {
-				firstNonce:      core.OptionalUint64{},
-				lastNonce:       core.OptionalUint64{},
-				consumedBalance: big.NewInt(0),
-			},
-			"eve": {
-				firstNonce:      core.OptionalUint64{},
-				lastNonce:       core.OptionalUint64{},
-				consumedBalance: big.NewInt(0),
-			},
-		}
-		tb1 := newTrackedBlock(0, []byte("hash0"), []byte("rootHash"), []byte("prevHash"))
-		tx1 := createTx([]byte("hash14"), "frank", 0).withRelayer([]byte("eve")).withFee(big.NewInt(1))
-		tx2 := createTx([]byte("hash15"), "frank", 1).withRelayer([]byte("eve")).withFee(big.NewInt(1))
-
-		txs := []*WrappedTransaction{
-			tx1, tx2,
-		}
-
-		err := tb1.compileBreadcrumbs(txs)
-		require.NoError(t, err)
-
-		err = gabc.updateAfterRemovedBlockWithSameNonceOrAbove(tb1)
-		require.Equal(t, errNegativeBalanceForBreadcrumb, err)
-	})
-}
-
-func Test_updateGlobalBreadcrumbsOnRemovedBlockOnExecuted(t *testing.T) {
-	t.Parallel()
-
-	t.Run("should return errGlobalBreadcrumbDoesNotExist error", func(t *testing.T) {
-		t.Parallel()
-
-		gabc := newGlobalAccountBreadcrumbsCompiler()
-
-		tb1 := newTrackedBlock(0, []byte("hash0"), []byte("rootHash"), []byte("prevHash"))
-		tx1 := createTx([]byte("hash14"), "frank", 0).withRelayer([]byte("eve")).withFee(big.NewInt(1))
-		tx2 := createTx([]byte("hash15"), "frank", 1).withRelayer([]byte("eve")).withFee(big.NewInt(1))
-
-		txs := []*WrappedTransaction{
-			tx1, tx2,
-		}
-
-		err := tb1.compileBreadcrumbs(txs)
-		require.NoError(t, err)
-
-		err = gabc.updateAfterRemovedBlockWithSameNonceOrBelow(tb1)
-		require.Equal(t, errGlobalBreadcrumbDoesNotExist, err)
-	})
-
-	t.Run("should return errNegativeBalanceForBreadcrumb error", func(t *testing.T) {
-		t.Parallel()
-
-		gabc := newGlobalAccountBreadcrumbsCompiler()
-		gabc.globalAccountBreadcrumbs = map[string]*globalAccountBreadcrumb{
-			"frank": {
-				firstNonce:      core.OptionalUint64{},
-				lastNonce:       core.OptionalUint64{},
-				consumedBalance: big.NewInt(0),
-			},
-			"eve": {
-				firstNonce:      core.OptionalUint64{},
-				lastNonce:       core.OptionalUint64{},
-				consumedBalance: big.NewInt(0),
-			},
-		}
-		tb1 := newTrackedBlock(0, []byte("hash0"), []byte("rootHash"), []byte("prevHash"))
-		tx1 := createTx([]byte("hash14"), "frank", 0).withRelayer([]byte("eve")).withFee(big.NewInt(1))
-		tx2 := createTx([]byte("hash15"), "frank", 1).withRelayer([]byte("eve")).withFee(big.NewInt(1))
-
-		txs := []*WrappedTransaction{
-			tx1, tx2,
-		}
-
-		err := tb1.compileBreadcrumbs(txs)
-		require.NoError(t, err)
-
-		err = gabc.updateAfterRemovedBlockWithSameNonceOrBelow(tb1)
-		require.Equal(t, errNegativeBalanceForBreadcrumb, err)
-	})
->>>>>>> 5bc0c765
 }