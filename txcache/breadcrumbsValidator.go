package txcache

import "github.com/multiversx/mx-chain-go/state"

// breadcrumbsValidator checks that breadcrumbs are continuous
//
//	with the session nonce
//	with the previous breadcrumbs
type breadcrumbsValidator struct {
	skippedSenders                      map[string]struct{}
	sendersInContinuityWithSessionNonce map[string]struct{}
	accountPreviousBreadcrumb           map[string]*accountBreadcrumb
	virtualBalancesByAddress            map[string]*virtualAccountBalance
}

// a validator object is used for the next scenarios:
//
// when the creation of the virtual session - deriveVirtualSelectionSession - is called (in the SelectTransactions)
// when the validation for a proposed block is called (when receiving the OnProposedBlock notification)
// at the end of those methods it becomes useless
func newBreadcrumbValidator() *breadcrumbsValidator {
	return &breadcrumbsValidator{
		skippedSenders:                      make(map[string]struct{}),
		sendersInContinuityWithSessionNonce: make(map[string]struct{}),
		accountPreviousBreadcrumb:           make(map[string]*accountBreadcrumb),
		virtualBalancesByAddress:            make(map[string]*virtualAccountBalance),
	}
}

// continuousBreadcrumb is used when a block is proposed and also when the deriveVirtualSession is called
func (validator *breadcrumbsValidator) continuousBreadcrumb(
	address string,
	breadcrumb *accountBreadcrumb,
	accountState state.UserAccountHandler,
) bool {

	if breadcrumb.hasUnkownNonce() {
		// this might occur when an account is only relayer in that specific tracked block
		// for the relayer we dont have any nonce info
		// this means that its breadcrumb is continuous
		log.Debug("breadcrumbsValidator.continuousBreadcrumb breadcrumb has unknown nonce")
		return true
	}

	accountNonce := accountState.GetNonce()

	if !validator.continuousWithSessionNonce(address, accountNonce, breadcrumb) {
		return false
	}

	if !validator.continuousWithPreviousBreadcrumb(address, accountNonce, breadcrumb) {
		return false
	}

	return true
}

func (validator *breadcrumbsValidator) continuousWithSessionNonce(
	address string,
	accountNonce uint64,
	breadcrumb *accountBreadcrumb,
) bool {

	_, ok := validator.sendersInContinuityWithSessionNonce[address]
	if ok {
		return true
	}

	continuousWithSessionNonce := breadcrumb.verifyContinuityWithSessionNonce(accountNonce)
	if !continuousWithSessionNonce {
		validator.skippedSenders[address] = struct{}{}
		log.Debug("virtualSessionProvider.continuousBreadcrumb breadcrumb not continuous with session nonce",
			"address", address,
			"accountNonce", accountNonce,
			"breadcrumb nonce", breadcrumb.initialNonce)
		return false
	}
	validator.sendersInContinuityWithSessionNonce[address] = struct{}{}

	return true
}

func (validator *breadcrumbsValidator) continuousWithPreviousBreadcrumb(
	address string,
	accountNonce uint64,
	breadcrumb *accountBreadcrumb) bool {

	previousBreadcrumb := validator.accountPreviousBreadcrumb[address]
	continuousBreadcrumbs := breadcrumb.verifyContinuityBetweenAccountBreadcrumbs(previousBreadcrumb)
	if !continuousBreadcrumbs {
		validator.skippedSenders[address] = struct{}{}
		log.Debug("virtualSessionProvider.continuousBreadcrumb breadcrumb not continuous with previous breadcrumb",
			"address", address,
			"accountNonce", accountNonce,
			"current breadcrumb nonce", breadcrumb.initialNonce,
			"previous breadcrumb nonce", previousBreadcrumb.initialNonce)
		return false
	}

	validator.accountPreviousBreadcrumb[address] = breadcrumb

	return true
}

<<<<<<< HEAD
func (validator *breadcrumbsValidator) validateBalance(
	address string,
	breadcrumb *accountBreadcrumb) error {
	virtualBalance, ok := validator.virtualBalancesByAddress[address]
	if !ok {
		initialBalance := breadcrumb.initialBalance
		virtualBalance = newVirtualAccountBalance(initialBalance)
		validator.virtualBalancesByAddress[address] = virtualBalance
	}

	virtualBalance.accumulateConsumedBalance(breadcrumb)
	return virtualBalance.validateBalance()
=======
func (validator *breadcrumbsValidator) shouldSkipSender(address string) bool {
	_, ok := validator.skippedSenders[address]
	return ok
>>>>>>> 8900f60e
}<|MERGE_RESOLUTION|>--- conflicted
+++ resolved
@@ -102,7 +102,11 @@
 	return true
 }
 
-<<<<<<< HEAD
+func (validator *breadcrumbsValidator) shouldSkipSender(address string) bool {
+	_, ok := validator.skippedSenders[address]
+	return ok
+}
+
 func (validator *breadcrumbsValidator) validateBalance(
 	address string,
 	breadcrumb *accountBreadcrumb) error {
@@ -115,9 +119,4 @@
 
 	virtualBalance.accumulateConsumedBalance(breadcrumb)
 	return virtualBalance.validateBalance()
-=======
-func (validator *breadcrumbsValidator) shouldSkipSender(address string) bool {
-	_, ok := validator.skippedSenders[address]
-	return ok
->>>>>>> 8900f60e
 }