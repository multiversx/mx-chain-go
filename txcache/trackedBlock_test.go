--- conflicted
+++ resolved
@@ -1,21 +1,15 @@
 package txcache
 
 import (
-<<<<<<< HEAD
 	"errors"
-=======
->>>>>>> 56c30a53
 	"math/big"
 	"testing"
 
 	"github.com/multiversx/mx-chain-core-go/core"
-<<<<<<< HEAD
+	"github.com/multiversx/mx-chain-core-go/data/transaction"
 	"github.com/multiversx/mx-chain-go/state"
 	stateMock "github.com/multiversx/mx-chain-go/testscommon/state"
 	"github.com/multiversx/mx-chain-go/testscommon/txcachemocks"
-=======
-	"github.com/multiversx/mx-chain-core-go/data/transaction"
->>>>>>> 56c30a53
 	"github.com/stretchr/testify/require"
 )
 
@@ -47,7 +41,253 @@
 	})
 }
 
-<<<<<<< HEAD
+func TestTrackedBlock_getBreadcrumb(t *testing.T) {
+	t.Parallel()
+
+	t.Run("should return new breadcrumb", func(t *testing.T) {
+		t.Parallel()
+
+		block := newTrackedBlock(0, []byte("blockHash1"), []byte("blockRootHash1"), []byte("blockPrevHash1"))
+		block.breadcrumbsByAddress = map[string]*accountBreadcrumb{
+			"alice": newAccountBreadcrumb(core.OptionalUint64{
+				Value:    0,
+				HasValue: true,
+			}, core.OptionalUint64{
+				Value:    0,
+				HasValue: true,
+			}, nil),
+		}
+
+		nonce := core.OptionalUint64{
+			Value:    1,
+			HasValue: true,
+		}
+		expectedBreadcrumb := newAccountBreadcrumb(nonce, nonce, big.NewInt(0))
+
+		breadcrumb := block.getOrCreateBreadcrumbWithNonce("bob", nonce)
+		require.Equal(t, expectedBreadcrumb, breadcrumb)
+	})
+
+	t.Run("should return existing breadcrumb", func(t *testing.T) {
+		t.Parallel()
+
+		nonce := core.OptionalUint64{
+			Value:    1,
+			HasValue: true,
+		}
+		expectedBreadcrumb := newAccountBreadcrumb(nonce, nonce, big.NewInt(1))
+
+		block := newTrackedBlock(0, []byte("blockHash1"), []byte("blockRootHash1"), []byte("blockPrevHash1"))
+		block.breadcrumbsByAddress = map[string]*accountBreadcrumb{
+			"alice": expectedBreadcrumb,
+		}
+
+		breadcrumb := block.getOrCreateBreadcrumbWithNonce("alice", nonce)
+		require.Equal(t, expectedBreadcrumb, breadcrumb)
+	})
+}
+
+func TestTrackedBlock_compileBreadcrumb(t *testing.T) {
+	t.Parallel()
+
+	t.Run("sender does not exist in map", func(t *testing.T) {
+		t.Parallel()
+
+		block := newTrackedBlock(0, []byte("blockHash1"), []byte("blockRootHash1"), []byte("blockPrevHash1"))
+
+		txs := []*WrappedTransaction{
+			{
+				Tx: &transaction.Transaction{
+					SndAddr: []byte("alice"),
+					Nonce:   1,
+				},
+				TransferredValue: big.NewInt(5),
+			},
+		}
+
+		block.compileBreadcrumbs(txs)
+		expectedBreadcrumbs := map[string]*accountBreadcrumb{
+			"alice": newAccountBreadcrumb(
+				core.OptionalUint64{
+					Value:    1,
+					HasValue: true,
+				},
+				core.OptionalUint64{
+					Value:    1,
+					HasValue: true,
+				},
+				big.NewInt(5),
+			),
+		}
+
+		for key := range expectedBreadcrumbs {
+			_, ok := block.breadcrumbsByAddress[key]
+			require.True(t, ok)
+			requireEqualBreadcrumbs(t, expectedBreadcrumbs[key], block.breadcrumbsByAddress[key])
+		}
+	})
+
+	t.Run("sender exists in map, nil fee payer", func(t *testing.T) {
+		t.Parallel()
+
+		block := newTrackedBlock(0, []byte("blockHash1"), []byte("blockRootHash1"), []byte("blockPrevHash1"))
+		block.breadcrumbsByAddress = map[string]*accountBreadcrumb{
+			"alice": newAccountBreadcrumb(core.OptionalUint64{
+				Value:    1,
+				HasValue: true,
+			}, core.OptionalUint64{
+				Value:    1,
+				HasValue: true,
+			}, big.NewInt(5)),
+		}
+
+		txs := []*WrappedTransaction{
+			{
+				Tx: &transaction.Transaction{
+					SndAddr: []byte("alice"),
+					Nonce:   4,
+				},
+				TransferredValue: big.NewInt(5),
+			},
+		}
+
+		block.compileBreadcrumbs(txs)
+		expectedBreadcrumbs := map[string]*accountBreadcrumb{
+			"alice": newAccountBreadcrumb(
+				core.OptionalUint64{
+					Value:    1,
+					HasValue: true,
+				},
+				core.OptionalUint64{
+					Value:    4,
+					HasValue: true,
+				},
+				big.NewInt(10),
+			),
+		}
+
+		for key := range expectedBreadcrumbs {
+			_, ok := block.breadcrumbsByAddress[key]
+			require.True(t, ok)
+			requireEqualBreadcrumbs(t, expectedBreadcrumbs[key], block.breadcrumbsByAddress[key])
+		}
+	})
+
+	t.Run("sender exists in map, fee payer does not", func(t *testing.T) {
+		t.Parallel()
+
+		block := newTrackedBlock(0, []byte("blockHash1"), []byte("blockRootHash1"), []byte("blockPrevHash1"))
+		block.breadcrumbsByAddress = map[string]*accountBreadcrumb{
+			"alice": newAccountBreadcrumb(core.OptionalUint64{
+				Value:    1,
+				HasValue: true,
+			}, core.OptionalUint64{
+				Value:    1,
+				HasValue: true,
+			}, big.NewInt(5)),
+		}
+		txs := []*WrappedTransaction{
+			{
+				Tx: &transaction.Transaction{
+					SndAddr: []byte("alice"),
+					Nonce:   4,
+				},
+				TransferredValue: big.NewInt(5),
+				FeePayer:         []byte("bob"),
+			},
+		}
+
+		block.compileBreadcrumbs(txs)
+		expectedBreadcrumbs := map[string]*accountBreadcrumb{
+			"alice": newAccountBreadcrumb(core.OptionalUint64{
+				Value:    1,
+				HasValue: true,
+			}, core.OptionalUint64{
+				Value:    4,
+				HasValue: true,
+			}, big.NewInt(10)),
+			"bob": newAccountBreadcrumb(core.OptionalUint64{
+				Value:    0,
+				HasValue: false,
+			}, core.OptionalUint64{
+				Value:    0,
+				HasValue: false,
+			}, big.NewInt(0)),
+		}
+
+		for key := range expectedBreadcrumbs {
+			_, ok := block.breadcrumbsByAddress[key]
+			require.True(t, ok)
+			requireEqualBreadcrumbs(t, expectedBreadcrumbs[key], block.breadcrumbsByAddress[key])
+		}
+	})
+
+	t.Run("sender and fee payer existing in map", func(t *testing.T) {
+		t.Parallel()
+
+		block := newTrackedBlock(0, []byte("blockHash1"), []byte("blockRootHash1"), []byte("blockPrevHash1"))
+		block.breadcrumbsByAddress = map[string]*accountBreadcrumb{
+			"alice": newAccountBreadcrumb(core.OptionalUint64{
+				Value:    1,
+				HasValue: true,
+			}, core.OptionalUint64{
+				Value:    1,
+				HasValue: true,
+			}, big.NewInt(5)),
+			"bob": newAccountBreadcrumb(core.OptionalUint64{
+				Value:    0,
+				HasValue: true,
+			}, core.OptionalUint64{
+				Value:    0,
+				HasValue: true,
+			}, big.NewInt(3)),
+		}
+		txs := []*WrappedTransaction{
+			{
+				Tx: &transaction.Transaction{
+					SndAddr: []byte("alice"),
+					Nonce:   3,
+				},
+				TransferredValue: big.NewInt(5),
+				FeePayer:         []byte("bob"),
+			},
+			{
+				Tx: &transaction.Transaction{
+					SndAddr: []byte("alice"),
+					Nonce:   4,
+				},
+				TransferredValue: big.NewInt(5),
+				FeePayer:         []byte("bob"),
+				Fee:              big.NewInt(3),
+			},
+		}
+
+		block.compileBreadcrumbs(txs)
+		expectedBreadcrumbs := map[string]*accountBreadcrumb{
+			"alice": newAccountBreadcrumb(core.OptionalUint64{
+				Value:    1,
+				HasValue: true,
+			}, core.OptionalUint64{
+				Value:    4,
+				HasValue: true,
+			}, big.NewInt(15)),
+			"bob": newAccountBreadcrumb(core.OptionalUint64{
+				Value:    0,
+				HasValue: true,
+			}, core.OptionalUint64{
+				Value:    0,
+				HasValue: true,
+			}, big.NewInt(6)),
+		}
+
+		for key := range expectedBreadcrumbs {
+			_, ok := block.breadcrumbsByAddress[key]
+			require.True(t, ok)
+			requireEqualBreadcrumbs(t, expectedBreadcrumbs[key], block.breadcrumbsByAddress[key])
+		}
+	})
+}
+
 func TestTrackedBlock_createOrUpdateVirtualRecords(t *testing.T) {
 	t.Parallel()
 
@@ -229,251 +469,5 @@
 
 		_, ok = skippedSenders["bob"]
 		require.True(t, ok)
-=======
-func TestTrackedBlock_getBreadcrumb(t *testing.T) {
-	t.Parallel()
-
-	t.Run("should return new breadcrumb", func(t *testing.T) {
-		t.Parallel()
-
-		block := newTrackedBlock(0, []byte("blockHash1"), []byte("blockRootHash1"), []byte("blockPrevHash1"))
-		block.breadcrumbsByAddress = map[string]*accountBreadcrumb{
-			"alice": newAccountBreadcrumb(core.OptionalUint64{
-				Value:    0,
-				HasValue: true,
-			}, core.OptionalUint64{
-				Value:    0,
-				HasValue: true,
-			}, nil),
-		}
-
-		nonce := core.OptionalUint64{
-			Value:    1,
-			HasValue: true,
-		}
-		expectedBreadcrumb := newAccountBreadcrumb(nonce, nonce, big.NewInt(0))
-
-		breadcrumb := block.getOrCreateBreadcrumbWithNonce("bob", nonce)
-		require.Equal(t, expectedBreadcrumb, breadcrumb)
-	})
-
-	t.Run("should return existing breadcrumb", func(t *testing.T) {
-		t.Parallel()
-
-		nonce := core.OptionalUint64{
-			Value:    1,
-			HasValue: true,
-		}
-		expectedBreadcrumb := newAccountBreadcrumb(nonce, nonce, big.NewInt(1))
-
-		block := newTrackedBlock(0, []byte("blockHash1"), []byte("blockRootHash1"), []byte("blockPrevHash1"))
-		block.breadcrumbsByAddress = map[string]*accountBreadcrumb{
-			"alice": expectedBreadcrumb,
-		}
-
-		breadcrumb := block.getOrCreateBreadcrumbWithNonce("alice", nonce)
-		require.Equal(t, expectedBreadcrumb, breadcrumb)
-	})
-}
-
-func TestTrackedBlock_compileBreadcrumb(t *testing.T) {
-	t.Parallel()
-
-	t.Run("sender does not exist in map", func(t *testing.T) {
-		t.Parallel()
-
-		block := newTrackedBlock(0, []byte("blockHash1"), []byte("blockRootHash1"), []byte("blockPrevHash1"))
-
-		txs := []*WrappedTransaction{
-			{
-				Tx: &transaction.Transaction{
-					SndAddr: []byte("alice"),
-					Nonce:   1,
-				},
-				TransferredValue: big.NewInt(5),
-			},
-		}
-
-		block.compileBreadcrumbs(txs)
-		expectedBreadcrumbs := map[string]*accountBreadcrumb{
-			"alice": newAccountBreadcrumb(
-				core.OptionalUint64{
-					Value:    1,
-					HasValue: true,
-				},
-				core.OptionalUint64{
-					Value:    1,
-					HasValue: true,
-				},
-				big.NewInt(5),
-			),
-		}
-
-		for key := range expectedBreadcrumbs {
-			_, ok := block.breadcrumbsByAddress[key]
-			require.True(t, ok)
-			requireEqualBreadcrumbs(t, expectedBreadcrumbs[key], block.breadcrumbsByAddress[key])
-		}
-	})
-
-	t.Run("sender exists in map, nil fee payer", func(t *testing.T) {
-		t.Parallel()
-
-		block := newTrackedBlock(0, []byte("blockHash1"), []byte("blockRootHash1"), []byte("blockPrevHash1"))
-		block.breadcrumbsByAddress = map[string]*accountBreadcrumb{
-			"alice": newAccountBreadcrumb(core.OptionalUint64{
-				Value:    1,
-				HasValue: true,
-			}, core.OptionalUint64{
-				Value:    1,
-				HasValue: true,
-			}, big.NewInt(5)),
-		}
-
-		txs := []*WrappedTransaction{
-			{
-				Tx: &transaction.Transaction{
-					SndAddr: []byte("alice"),
-					Nonce:   4,
-				},
-				TransferredValue: big.NewInt(5),
-			},
-		}
-
-		block.compileBreadcrumbs(txs)
-		expectedBreadcrumbs := map[string]*accountBreadcrumb{
-			"alice": newAccountBreadcrumb(
-				core.OptionalUint64{
-					Value:    1,
-					HasValue: true,
-				},
-				core.OptionalUint64{
-					Value:    4,
-					HasValue: true,
-				},
-				big.NewInt(10),
-			),
-		}
-
-		for key := range expectedBreadcrumbs {
-			_, ok := block.breadcrumbsByAddress[key]
-			require.True(t, ok)
-			requireEqualBreadcrumbs(t, expectedBreadcrumbs[key], block.breadcrumbsByAddress[key])
-		}
-	})
-
-	t.Run("sender exists in map, fee payer does not", func(t *testing.T) {
-		t.Parallel()
-
-		block := newTrackedBlock(0, []byte("blockHash1"), []byte("blockRootHash1"), []byte("blockPrevHash1"))
-		block.breadcrumbsByAddress = map[string]*accountBreadcrumb{
-			"alice": newAccountBreadcrumb(core.OptionalUint64{
-				Value:    1,
-				HasValue: true,
-			}, core.OptionalUint64{
-				Value:    1,
-				HasValue: true,
-			}, big.NewInt(5)),
-		}
-		txs := []*WrappedTransaction{
-			{
-				Tx: &transaction.Transaction{
-					SndAddr: []byte("alice"),
-					Nonce:   4,
-				},
-				TransferredValue: big.NewInt(5),
-				FeePayer:         []byte("bob"),
-			},
-		}
-
-		block.compileBreadcrumbs(txs)
-		expectedBreadcrumbs := map[string]*accountBreadcrumb{
-			"alice": newAccountBreadcrumb(core.OptionalUint64{
-				Value:    1,
-				HasValue: true,
-			}, core.OptionalUint64{
-				Value:    4,
-				HasValue: true,
-			}, big.NewInt(10)),
-			"bob": newAccountBreadcrumb(core.OptionalUint64{
-				Value:    0,
-				HasValue: false,
-			}, core.OptionalUint64{
-				Value:    0,
-				HasValue: false,
-			}, big.NewInt(0)),
-		}
-
-		for key := range expectedBreadcrumbs {
-			_, ok := block.breadcrumbsByAddress[key]
-			require.True(t, ok)
-			requireEqualBreadcrumbs(t, expectedBreadcrumbs[key], block.breadcrumbsByAddress[key])
-		}
-	})
-
-	t.Run("sender and fee payer existing in map", func(t *testing.T) {
-		t.Parallel()
-
-		block := newTrackedBlock(0, []byte("blockHash1"), []byte("blockRootHash1"), []byte("blockPrevHash1"))
-		block.breadcrumbsByAddress = map[string]*accountBreadcrumb{
-			"alice": newAccountBreadcrumb(core.OptionalUint64{
-				Value:    1,
-				HasValue: true,
-			}, core.OptionalUint64{
-				Value:    1,
-				HasValue: true,
-			}, big.NewInt(5)),
-			"bob": newAccountBreadcrumb(core.OptionalUint64{
-				Value:    0,
-				HasValue: true,
-			}, core.OptionalUint64{
-				Value:    0,
-				HasValue: true,
-			}, big.NewInt(3)),
-		}
-		txs := []*WrappedTransaction{
-			{
-				Tx: &transaction.Transaction{
-					SndAddr: []byte("alice"),
-					Nonce:   3,
-				},
-				TransferredValue: big.NewInt(5),
-				FeePayer:         []byte("bob"),
-			},
-			{
-				Tx: &transaction.Transaction{
-					SndAddr: []byte("alice"),
-					Nonce:   4,
-				},
-				TransferredValue: big.NewInt(5),
-				FeePayer:         []byte("bob"),
-				Fee:              big.NewInt(3),
-			},
-		}
-
-		block.compileBreadcrumbs(txs)
-		expectedBreadcrumbs := map[string]*accountBreadcrumb{
-			"alice": newAccountBreadcrumb(core.OptionalUint64{
-				Value:    1,
-				HasValue: true,
-			}, core.OptionalUint64{
-				Value:    4,
-				HasValue: true,
-			}, big.NewInt(15)),
-			"bob": newAccountBreadcrumb(core.OptionalUint64{
-				Value:    0,
-				HasValue: true,
-			}, core.OptionalUint64{
-				Value:    0,
-				HasValue: true,
-			}, big.NewInt(6)),
-		}
-
-		for key := range expectedBreadcrumbs {
-			_, ok := block.breadcrumbsByAddress[key]
-			require.True(t, ok)
-			requireEqualBreadcrumbs(t, expectedBreadcrumbs[key], block.breadcrumbsByAddress[key])
-		}
->>>>>>> 56c30a53
 	})
 }