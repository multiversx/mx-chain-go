package txcache

import (
	"errors"
	"fmt"
	"math"
	"math/big"
	"sync"
	"testing"

	"github.com/multiversx/mx-chain-core-go/core"
	"github.com/multiversx/mx-chain-core-go/data/block"
	"github.com/multiversx/mx-chain-go/common"
	"github.com/multiversx/mx-chain-go/common/holders"
	"github.com/multiversx/mx-chain-go/testscommon/txcachemocks"
	"github.com/stretchr/testify/require"
)

func proposeBlocks(t *testing.T, numOfBlocks int, selectionTracker *selectionTracker, accountsProvider common.AccountNonceAndBalanceProvider) {
	blockchainInfo := holders.NewBlockchainInfo([]byte("hash0"), nil, 20)

	for i := 1; i < numOfBlocks+1; i++ {
		err := selectionTracker.OnProposedBlock(
			[]byte(fmt.Sprintf("hash%d", i)),
			&block.Body{},
			&block.Header{
				Nonce:    uint64(i),
				PrevHash: []byte(fmt.Sprintf("hash%d", i-1)),
				RootHash: []byte("rootHash0"),
			},
			accountsProvider,
			blockchainInfo,
		)
		require.Nil(t, err)
	}
}

func executeBlocksConcurrently(t *testing.T, numOfBlocks int, selectionTracker *selectionTracker) {
	wg := sync.WaitGroup{}
	wg.Add(numOfBlocks)

	for i := 1; i <= numOfBlocks; i++ {
		go func(index int) {
			defer wg.Done()

			blockHeader := &block.Header{
				Nonce:    uint64(index),
				PrevHash: []byte(fmt.Sprintf("prevHash%d", index-1)),
				RootHash: []byte("rootHash0"),
			}
			err := selectionTracker.OnExecutedBlock(blockHeader)
			require.Nil(t, err)
		}(i)
	}

	wg.Wait()
}

func TestNewSelectionTracker(t *testing.T) {
	t.Parallel()

	t.Run("should work", func(t *testing.T) {
		t.Parallel()

		txCache := newCacheToTest(maxNumBytesPerSenderUpperBoundTest, 3)
		_, err := NewSelectionTracker(txCache, maxTrackedBlocks)
		require.Nil(t, err)
	})

	t.Run("should fail because of nil TxCache", func(t *testing.T) {
		t.Parallel()

		tracker, err := NewSelectionTracker(nil, maxTrackedBlocks)
		require.Equal(t, errNilTxCache, err)
		require.Nil(t, tracker)
	})

	t.Run("should fail because of maxTrackedBlocks", func(t *testing.T) {
		t.Parallel()

		txCache := newCacheToTest(maxNumBytesPerSenderUpperBoundTest, 3)
		tracker, err := NewSelectionTracker(txCache, 0)
		require.Equal(t, errInvalidMaxTrackedBlocks, err)
		require.Nil(t, tracker)
	})
}

func TestSelectionTracker_OnProposedBlockShouldErr(t *testing.T) {
	t.Parallel()

	t.Run("should err nil block hash", func(t *testing.T) {
		t.Parallel()

		txCache := newCacheToTest(maxNumBytesPerSenderUpperBoundTest, 3)
		tracker, err := NewSelectionTracker(txCache, maxTrackedBlocks)
		require.Nil(t, err)

		err = tracker.OnProposedBlock(nil, nil, nil, nil, nil)
		require.Equal(t, errNilBlockHash, err)
	})

	t.Run("should err nil header", func(t *testing.T) {
		t.Parallel()

		txCache := newCacheToTest(maxNumBytesPerSenderUpperBoundTest, 3)
		tracker, err := NewSelectionTracker(txCache, maxTrackedBlocks)
		require.Nil(t, err)

		err = tracker.OnProposedBlock([]byte("hash1"), nil, nil, nil, nil)
		require.Equal(t, errNilBlockBody, err)
	})

	t.Run("should err nil block header", func(t *testing.T) {
		t.Parallel()

		txCache := newCacheToTest(maxNumBytesPerSenderUpperBoundTest, 3)
		tracker, err := NewSelectionTracker(txCache, maxTrackedBlocks)
		require.Nil(t, err)

		blockBody := block.Body{}
		err = tracker.OnProposedBlock([]byte("hash1"), &blockBody, nil, nil, nil)
		require.Equal(t, errNilBlockHeader, err)
	})

	t.Run("should err nil accounts provider", func(t *testing.T) {
		t.Parallel()

		txCache := newCacheToTest(maxNumBytesPerSenderUpperBoundTest, 3)
		tracker, err := NewSelectionTracker(txCache, maxTrackedBlocks)
		require.Nil(t, err)

		err = tracker.OnProposedBlock([]byte("hash1"), &block.Body{}, &block.Header{}, nil, nil)
		require.Equal(t, errNilAccountNonceAndBalanceProvider, err)
	})

	t.Run("should return errNonceGap", func(t *testing.T) {
		t.Parallel()

		txCache := newCacheToTest(maxNumBytesPerSenderUpperBoundTest, 3)
		txCache.txByHash.addTx(createTx([]byte("txHash1"), "alice", 1))
		txCache.txByHash.addTx(createTx([]byte("txHash2"), "alice", 5))

		tracker, err := NewSelectionTracker(txCache, maxTrackedBlocks)
		require.Nil(t, err)

		blockBody := block.Body{
			MiniBlocks: []*block.MiniBlock{
				{
					TxHashes: [][]byte{
						[]byte("txHash1"),
						[]byte("txHash2"),
					},
				},
			},
		}

		accountsProvider := &txcachemocks.AccountNonceAndBalanceProviderMock{
			GetAccountNonceAndBalanceCalled: func(address []byte) (uint64, *big.Int, bool, error) {
				return 1, big.NewInt(20), true, nil
			},
		}

		err = tracker.OnProposedBlock([]byte("hash1"), &blockBody, &block.Header{
			Nonce:    uint64(0),
			PrevHash: []byte(fmt.Sprintf("prevHash%d", 0)),
			RootHash: []byte(fmt.Sprintf("rootHash%d", 0)),
		}, accountsProvider, defaultBlockchainInfo)

		require.Equal(t, errNonceGap, err)
	})

	t.Run("should return errDiscontinuousBreadcrumbs", func(t *testing.T) {
		t.Parallel()

		txCache := newCacheToTest(maxNumBytesPerSenderUpperBoundTest, 3)
		txCache.txByHash.addTx(createTx([]byte("txHash1"), "alice", 1))
		txCache.txByHash.addTx(createTx([]byte("txHash2"), "alice", 2))
		txCache.txByHash.addTx(createTx([]byte("txHash3"), "alice", 4))
		txCache.txByHash.addTx(createTx([]byte("txHash4"), "alice", 5))

		tracker, err := NewSelectionTracker(txCache, maxTrackedBlocks)
		require.Nil(t, err)

		blockBody1 := block.Body{
			MiniBlocks: []*block.MiniBlock{
				{
					TxHashes: [][]byte{
						[]byte("txHash1"),
						[]byte("txHash2"),
					},
				},
			},
		}

		blockBody2 := block.Body{
			MiniBlocks: []*block.MiniBlock{
				{
					TxHashes: [][]byte{
						[]byte("txHash3"),
						[]byte("txHash4"),
					},
				},
			},
		}

		accountsProvider := &txcachemocks.AccountNonceAndBalanceProviderMock{
			GetAccountNonceAndBalanceCalled: func(address []byte) (uint64, *big.Int, bool, error) {
				return 1, big.NewInt(20), true, nil
			},
		}

		err = tracker.OnProposedBlock([]byte("hash1"), &blockBody1, &block.Header{
			Nonce:    uint64(0),
			PrevHash: []byte(fmt.Sprintf("prevHash%d", 0)),
			RootHash: []byte(fmt.Sprintf("rootHash%d", 0)),
		}, accountsProvider, holders.NewBlockchainInfo(
			[]byte(fmt.Sprintf("prevHash%d", 0)),
			nil,
			1,
		))
		require.Nil(t, err)

		err = tracker.OnProposedBlock([]byte("hash2"), &blockBody2, &block.Header{
			Nonce:    uint64(1),
			PrevHash: []byte(fmt.Sprintf("hash%d", 1)),
			RootHash: []byte(fmt.Sprintf("rootHash%d", 0)),
		}, accountsProvider, holders.NewBlockchainInfo(
			[]byte("prevHash0"),
			[]byte("hash1"),
			2,
		))
		require.Equal(t, errDiscontinuousBreadcrumbs, err)
	})

	t.Run("should return errExceededBalance because of fees", func(t *testing.T) {
		t.Parallel()

		txCache := newCacheToTest(maxNumBytesPerSenderUpperBoundTest, 3)
		txCache.txByHash.addTx(createTx([]byte("txHash1"), "alice", 1).withTransferredValue(big.NewInt(5)))
		txCache.txByHash.addTx(createTx([]byte("txHash2"), "alice", 2).withTransferredValue(big.NewInt(5)))
		txCache.txByHash.addTx(createTx([]byte("txHash3"), "alice", 3).withTransferredValue(big.NewInt(5)))
		txCache.txByHash.addTx(createTx([]byte("txHash4"), "alice", 4).withTransferredValue(big.NewInt(6)))

		tracker, err := NewSelectionTracker(txCache, maxTrackedBlocks)
		require.Nil(t, err)

		blockBody1 := block.Body{
			MiniBlocks: []*block.MiniBlock{
				{
					TxHashes: [][]byte{
						[]byte("txHash1"),
						[]byte("txHash2"),
					},
				},
			},
		}

		blockBody2 := block.Body{
			MiniBlocks: []*block.MiniBlock{
				{
					TxHashes: [][]byte{
						[]byte("txHash3"),
						[]byte("txHash4"),
					},
				},
			},
		}

		accountsProvider := &txcachemocks.AccountNonceAndBalanceProviderMock{
			GetAccountNonceAndBalanceCalled: func(address []byte) (uint64, *big.Int, bool, error) {
				return 1, big.NewInt(20), true, nil
			},
		}

		err = tracker.OnProposedBlock([]byte("hash1"), &blockBody1, &block.Header{
			Nonce:    uint64(0),
			PrevHash: []byte(fmt.Sprintf("prevHash%d", 0)),
			RootHash: []byte(fmt.Sprintf("rootHash%d", 0)),
		}, accountsProvider, holders.NewBlockchainInfo(
			[]byte(fmt.Sprintf("prevHash%d", 0)),
			nil,
			2,
		))
		require.Nil(t, err)

		err = tracker.OnProposedBlock([]byte("hash2"), &blockBody2, &block.Header{
			Nonce:    uint64(1),
			PrevHash: []byte(fmt.Sprintf("hash%d", 1)),
			RootHash: []byte(fmt.Sprintf("rootHash%d", 0)),
		}, accountsProvider, holders.NewBlockchainInfo(
			[]byte(fmt.Sprintf("prevHash%d", 0)),
			nil,
			2))
		require.Equal(t, errExceededBalance, err)
	})

	t.Run("should return err from selection session", func(t *testing.T) {
		t.Parallel()

		expectedErr := errors.New("default err")

		txCache := newCacheToTest(maxNumBytesPerSenderUpperBoundTest, 3)
		txCache.txByHash.addTx(createTx([]byte("txHash1"), "alice", 1))

		tracker, err := NewSelectionTracker(txCache, maxTrackedBlocks)
		require.Nil(t, err)

		blockBody1 := block.Body{
			MiniBlocks: []*block.MiniBlock{
				{
					TxHashes: [][]byte{
						[]byte("txHash1"),
					},
				},
			},
		}

		accountsProvider := &txcachemocks.AccountNonceAndBalanceProviderMock{
			GetAccountNonceAndBalanceCalled: func(address []byte) (uint64, *big.Int, bool, error) {
				return 0, nil, false, expectedErr
			},
		}

		err = tracker.OnProposedBlock([]byte("hash1"), &blockBody1, &block.Header{
			Nonce:    uint64(0),
			PrevHash: []byte(fmt.Sprintf("prevHash%d", 0)),
			RootHash: []byte(fmt.Sprintf("rootHash%d", 0)),
		}, accountsProvider, holders.NewBlockchainInfo([]byte("prevHash0"), nil, 1))
		require.Equal(t, expectedErr, err)
	})
}

func TestSelectionTracker_OnProposedBlockShouldWork(t *testing.T) {
	t.Parallel()

	txCache := newCacheToTest(maxNumBytesPerSenderUpperBoundTest, 3)
	tracker, err := NewSelectionTracker(txCache, maxTrackedBlocks)
	require.Nil(t, err)

	numOfBlocks := 20
	accountsProvider := txcachemocks.NewAccountNonceAndBalanceProviderMock()

	proposeBlocks(t, numOfBlocks, tracker, accountsProvider)
	require.Equal(t, 20, len(tracker.blocks))
}

func TestSelectionTracker_OnProposedBlockWhenMaxTrackedBlocksIsReached(t *testing.T) {
	t.Parallel()

	txCache := newCacheToTest(maxNumBytesPerSenderUpperBoundTest, 3)
	tracker, err := NewSelectionTracker(txCache, 3)
	require.Nil(t, err)

	numOfBlocks := 3
	accountsProvider := txcachemocks.NewAccountNonceAndBalanceProviderMock()

	proposeBlocks(t, numOfBlocks, tracker, accountsProvider)

	// this one should not be added, it has new transactions, but it doesn't have execution results
	err = tracker.OnProposedBlock(
		[]byte("hashX"),
		&block.Body{
			MiniBlocks: []*block.MiniBlock{
				{
					TxHashes: [][]byte{
						[]byte("txHash"),
					},
				},
			},
		},
		&block.Header{
			Nonce:    uint64(4),
			PrevHash: []byte(fmt.Sprintf("hash%d", 3)),
			RootHash: []byte("rootHash0"),
		},
		accountsProvider,
		holders.NewBlockchainInfo([]byte("hash0"), nil, 20),
	)
	require.Equal(t, errBadBlockWhileMaxTrackedBlocksReached, err)
	require.Equal(t, 3, len(tracker.blocks))

	// this one should be added because it has new execution results
	err = tracker.OnProposedBlock(
		[]byte(fmt.Sprintf("hash%d", 4)),
		&block.Body{
			MiniBlocks: []*block.MiniBlock{
				{
					TxHashes: [][]byte{},
				},
			},
		},
		&block.HeaderV3{
			Nonce:    uint64(4),
			PrevHash: []byte(fmt.Sprintf("hash%d", 3)),
			ExecutionResults: []*block.ExecutionResult{
				{},
			},
		},
		accountsProvider,
		holders.NewBlockchainInfo([]byte("hash0"), nil, 20),
	)
	require.Nil(t, err)
	require.Equal(t, 4, len(tracker.blocks))

	// this one should be added because it's an empty block
	err = tracker.OnProposedBlock(
		[]byte(fmt.Sprintf("hash%d", 5)),
		&block.Body{},
		&block.HeaderV3{
			Nonce:    uint64(5),
			PrevHash: []byte(fmt.Sprintf("hash%d", 4)),
			ExecutionResults: []*block.ExecutionResult{
				{},
			},
		},
		accountsProvider,
		holders.NewBlockchainInfo([]byte("hash0"), nil, 20),
	)
	require.Nil(t, err)
	require.Equal(t, 5, len(tracker.blocks))
}

func Test_CompleteFlowShouldWork(t *testing.T) {
	t.Parallel()

	accountsProvider := &txcachemocks.AccountNonceAndBalanceProviderMock{
		GetAccountNonceAndBalanceCalled: func(address []byte) (uint64, *big.Int, bool, error) {
			return 11, big.NewInt(8 * 100000 * oneBillion), true, nil
		},
	}

	config := ConfigSourceMe{
		Name:                        "test",
		NumChunks:                   16,
		NumBytesThreshold:           maxNumBytesUpperBound,
		NumBytesPerSenderThreshold:  maxNumBytesPerSenderUpperBoundTest,
		CountThreshold:              math.MaxUint32,
		CountPerSenderThreshold:     math.MaxUint32,
		EvictionEnabled:             true,
		NumItemsToPreemptivelyEvict: 1,
		TxCacheBoundsConfig:         createMockTxBoundsConfig(),
	}

	host := txcachemocks.NewMempoolHostMock()

	cache, err := NewTxCache(config, host)
	require.Nil(t, err)

	txs := []*WrappedTransaction{
		// txs for first block
		createTx([]byte("txHash1"), "alice", 11).withRelayer([]byte("bob")).withGasLimit(100_000), // the fee is 100000000000000
		createTx([]byte("txHash2"), "alice", 12),                                                  // the fee is 50000000000000
		createTx([]byte("txHash3"), "alice", 13),
		createTx([]byte("txHash4"), "bob", 11),
		createTx([]byte("txHash5"), "carol", 11),
		createTx([]byte("txHash6"), "carol", 12).withRelayer([]byte("bob")).withGasLimit(100_000),
		createTx([]byte("txHash7"), "carol", 13).withRelayer([]byte("alice")).withGasLimit(100_000),
		createTx([]byte("txHash8"), "carol", 14).withRelayer([]byte("eve")).withGasLimit(100_000),

		// txs for second block
		createTx([]byte("txHash9"), "carol", 15),
		createTx([]byte("txHash10"), "eve", 11).withRelayer([]byte("bob")).withGasLimit(100_000),

		// tx to be selected
		createTx([]byte("txHash11"), "bob", 12),
		createTx([]byte("txHash12"), "carol", 13), // this one should not be selected
		createTx([]byte("txHash13"), "eve", 14),   // this one should not be selected
	}
	for _, tx := range txs {
		cache.AddTx(tx)
	}

	proposedBlock1 := [][]byte{
		[]byte("txHash1"),
		[]byte("txHash2"),
		[]byte("txHash3"),
		[]byte("txHash4"),
		[]byte("txHash5"),
		[]byte("txHash6"),
		[]byte("txHash7"),
		[]byte("txHash8"),
	}

	err = cache.OnProposedBlock(
		[]byte("hash1"),
		&block.Body{
			MiniBlocks: []*block.MiniBlock{
				{
					TxHashes: proposedBlock1,
				},
			},
		},
		&block.Header{
			Nonce:    uint64(0),
			PrevHash: []byte("hash0"),
			RootHash: []byte("rootHash0"),
		},
		accountsProvider,
		holders.NewBlockchainInfo([]byte("hash0"), []byte("hash0"), 0),
	)
	require.Nil(t, err)

	expectedBreadcrumbs := map[string]*accountBreadcrumb{
		"alice": createExpectedBreadcrumb(true, 11, 13, big.NewInt(200000000000000)), // feeOf(txHash2) + feeOf(txHash3) + feeOf(txHash7)
		"bob":   createExpectedBreadcrumb(true, 11, 11, big.NewInt(250000000000000)), // feeOf(txHash1) + feeOf(txHash4) + feeOf(txHash6)
		"carol": createExpectedBreadcrumb(true, 11, 14, big.NewInt(50000000000000)),  // feeOf(txHash5)
		"eve":   createExpectedBreadcrumb(false, 0, 0, big.NewInt(100000000000000)),  // feeOf(txHash8)
	}

	require.Equal(t, 1, len(cache.tracker.blocks))
	tb, ok := cache.tracker.blocks["hash1"]
	require.True(t, ok)
	require.Equal(t, expectedBreadcrumbs, tb.breadcrumbsByAddress)

	// propose another block
	err = cache.OnProposedBlock(
		[]byte("hash2"),
		&block.Body{
			MiniBlocks: []*block.MiniBlock{
				{
					TxHashes: [][]byte{
						[]byte("txHash9"),
						[]byte("txHash10"),
					},
				},
			},
		},
		&block.Header{
			Nonce:    uint64(1),
			PrevHash: []byte("hash1"),
			RootHash: []byte("rootHash0"),
		},
		accountsProvider,
		holders.NewBlockchainInfo([]byte("hash0"), []byte("hash1"), 1),
	)
	require.Nil(t, err)

	expectedBreadcrumbs = map[string]*accountBreadcrumb{
		"bob":   createExpectedBreadcrumb(false, 0, 0, big.NewInt(100000000000000)),
		"carol": createExpectedBreadcrumb(true, 15, 15, big.NewInt(50000000000000)),
		"eve":   createExpectedBreadcrumb(true, 11, 11, big.NewInt(0)), // feeOf(txHash8)
	}
	require.Equal(t, 2, len(cache.tracker.blocks))
	tb, ok = cache.tracker.blocks["hash2"]
	require.True(t, ok)
	require.Equal(t, expectedBreadcrumbs, tb.breadcrumbsByAddress)

	selectionSession := &txcachemocks.SelectionSessionMock{
		GetAccountNonceAndBalanceCalled: func(address []byte) (uint64, *big.Int, bool, error) {
			return 11, big.NewInt(8 * 100000 * oneBillion), true, nil
		},
	}

	virtualSession, err := cache.tracker.deriveVirtualSelectionSession(selectionSession, 2, false)

	require.Nil(t, err)
	require.NotNil(t, virtualSession)

	expectedVirtualRecords := map[string]*virtualAccountRecord{
		"alice": createExpectedVirtualRecord(true, 14, big.NewInt(8*100000*oneBillion), big.NewInt(200000000000000)),
		"bob":   createExpectedVirtualRecord(true, 12, big.NewInt(8*100000*oneBillion), big.NewInt(350000000000000)),
		"carol": createExpectedVirtualRecord(true, 16, big.NewInt(8*100000*oneBillion), big.NewInt(100000000000000)),
		"eve":   createExpectedVirtualRecord(true, 12, big.NewInt(8*100000*oneBillion), big.NewInt(100000000000000)),
	}
	require.Equal(t, expectedVirtualRecords, virtualSession.virtualAccountsByAddress)

	// execute the first block
	err = cache.OnExecutedBlock(&block.Header{
		Nonce:    uint64(0),
		PrevHash: []byte("hash0"),
		RootHash: []byte("rootHash0"),
	})
	require.Nil(t, err)

	for _, txHash := range proposedBlock1 {
		cache.RemoveTxByHash(txHash)
	}

	// update the session nonce
	selectionSession = &txcachemocks.SelectionSessionMock{
		GetAccountNonceAndBalanceCalled: func(address []byte) (uint64, *big.Int, bool, error) {
			if string(address) == "alice" {
				return 14, big.NewInt(8 * 100000 * oneBillion), true, nil
			}
			if string(address) == "bob" {
				return 12, big.NewInt(8 * 100000 * oneBillion), true, nil
			}
			if string(address) == "carol" {
				return 15, big.NewInt(8 * 100000 * oneBillion), true, nil
			}

			return 11, big.NewInt(8 * 100000 * oneBillion), true, nil
		},
	}

	virtualSession, err = cache.tracker.deriveVirtualSelectionSession(selectionSession, 2, false)
	require.Nil(t, err)

	expectedVirtualRecords = map[string]*virtualAccountRecord{
		// bob was only relayer in the last proposed block (which is still tracked).
		// However, its initialNonce shouldn't remain uninitialized, so it's initialized with the session nonce.
		"bob":   createExpectedVirtualRecord(true, 12, big.NewInt(8*100000*oneBillion), big.NewInt(100000000000000)),
		"carol": createExpectedVirtualRecord(true, 16, big.NewInt(8*100000*oneBillion), big.NewInt(50000000000000)),
		"eve":   createExpectedVirtualRecord(true, 12, big.NewInt(8*100000*oneBillion), big.NewInt(0)),
	}
	require.Equal(t, expectedVirtualRecords, virtualSession.virtualAccountsByAddress)

	options := holders.NewTxSelectionOptions(
		10_000_000_000,
		10,
		selectionLoopMaximumDuration,
		10,
	)

	selectedTxs, _, err := cache.SelectTransactions(
		selectionSession,
		options,
		2,
	)
	require.Nil(t, err)
	require.Len(t, selectedTxs, 1)
	require.Equal(t, "txHash11", string(selectedTxs[0].TxHash))
}

func TestSelectionTracker_OnExecutedBlockShouldError(t *testing.T) {
	t.Parallel()

	txCache := newCacheToTest(maxNumBytesPerSenderUpperBoundTest, 3)
	tracker, err := NewSelectionTracker(txCache, maxTrackedBlocks)
	require.Nil(t, err)

	err = tracker.OnExecutedBlock(nil)
	require.Equal(t, errNilBlockHeader, err)
}

func TestSelectionTracker_OnExecutedBlockShouldWork(t *testing.T) {
	t.Parallel()

	txCache := newCacheToTest(maxNumBytesPerSenderUpperBoundTest, 3)
	tracker, err := NewSelectionTracker(txCache, maxTrackedBlocks)
	require.Nil(t, err)

	numOfBlocks := 20
	accountsProvider := txcachemocks.NewAccountNonceAndBalanceProviderMock()

	proposeBlocks(t, numOfBlocks, tracker, accountsProvider)
	require.Equal(t, numOfBlocks, len(tracker.blocks))

	executeBlocksConcurrently(t, numOfBlocks, tracker)
	require.Equal(t, 0, len(tracker.blocks))
	require.Equal(t, uint64(20), tracker.latestNonce)
	require.Equal(t, []byte("rootHash0"), tracker.latestRootHash)
}

func TestSelectionTracker_OnExecutedBlockShouldDeleteAllBlocksBelowSpecificNonce(t *testing.T) {
	t.Parallel()

	txCache := newCacheToTest(maxNumBytesPerSenderUpperBoundTest, 3)
	accountsProvider := txcachemocks.NewAccountNonceAndBalanceProviderMock()
	tracker, err := NewSelectionTracker(txCache, maxTrackedBlocks)
	require.Nil(t, err)

	err = tracker.OnProposedBlock(
		[]byte(fmt.Sprintf("blockHash%d", 0)),
		&block.Body{},
		&block.Header{
			Nonce:    0,
			PrevHash: nil,
			RootHash: nil,
		},
		accountsProvider,
		defaultBlockchainInfo,
	)
	require.Nil(t, err)

	err = tracker.OnProposedBlock(
		[]byte(fmt.Sprintf("blockHash%d", 1)),
		&block.Body{},
		&block.Header{
			Nonce:    1,
			PrevHash: []byte(fmt.Sprintf("blockHash%d", 0)),
			RootHash: []byte(fmt.Sprintf("rootHash%d", 0)),
		},
		accountsProvider,
		defaultBlockchainInfo,
	)
	require.Nil(t, err)

	err = tracker.OnProposedBlock(
		[]byte(fmt.Sprintf("blockHash%d", 2)),
		&block.Body{},
		&block.Header{
			Nonce:    2,
			PrevHash: []byte(fmt.Sprintf("blockHash%d", 1)),
			RootHash: []byte(fmt.Sprintf("rootHash%d", 0)),
		},
		accountsProvider,
		defaultBlockchainInfo,
	)
	require.Nil(t, err)

	err = tracker.OnProposedBlock(
		[]byte(fmt.Sprintf("blockHash%d", 3)),
		&block.Body{},
		&block.Header{
			Nonce:    3,
			PrevHash: []byte(fmt.Sprintf("blockHash%d", 2)),
			RootHash: []byte(fmt.Sprintf("rootHash%d", 0)),
		},
		accountsProvider,
		defaultBlockchainInfo,
	)
	require.Nil(t, err)

	err = tracker.OnExecutedBlock(&block.Header{
		Nonce:    2,
		PrevHash: []byte(fmt.Sprintf("blockHash%d", 1)),
		RootHash: []byte(fmt.Sprintf("rootHash%d", 0)),
	})
	require.Nil(t, err)
	require.Equal(t, 1, len(tracker.blocks))

	err = tracker.OnExecutedBlock(&block.Header{
		Nonce:    3,
		PrevHash: []byte(fmt.Sprintf("blockHash%d", 2)),
		RootHash: []byte(fmt.Sprintf("rootHash%d", 0)),
	})
	require.Nil(t, err)
	require.Equal(t, 0, len(tracker.blocks))
}

func TestSelectionTracker_updateLatestRoothash(t *testing.T) {
	t.Parallel()

	t.Run("latest roothash is nil", func(t *testing.T) {
		t.Parallel()

		txCache := newCacheToTest(maxNumBytesPerSenderUpperBoundTest, 3)
		tracker, err := NewSelectionTracker(txCache, maxTrackedBlocks)
		require.Nil(t, err)

		tracker.updateLatestRootHashNoLock(1, []byte("rootHash1"))
		require.Equal(t, uint64(1), tracker.latestNonce)
		require.Equal(t, []byte("rootHash1"), tracker.latestRootHash)
	})

	t.Run("root hash of block N after root hash of block N+1", func(t *testing.T) {
		t.Parallel()

		txCache := newCacheToTest(maxNumBytesPerSenderUpperBoundTest, 3)
		tracker, err := NewSelectionTracker(txCache, maxTrackedBlocks)
		require.Nil(t, err)

		tracker.updateLatestRootHashNoLock(2, []byte("rootHash2"))
		require.Equal(t, uint64(2), tracker.latestNonce)
		require.Equal(t, []byte("rootHash2"), tracker.latestRootHash)

		tracker.updateLatestRootHashNoLock(1, []byte("rootHash1"))
		require.Equal(t, uint64(2), tracker.latestNonce)
		require.Equal(t, []byte("rootHash2"), tracker.latestRootHash)
	})

	t.Run("root hash of block N + 1 after root hash of block N", func(t *testing.T) {
		t.Parallel()

		txCache := newCacheToTest(maxNumBytesPerSenderUpperBoundTest, 3)
		tracker, err := NewSelectionTracker(txCache, maxTrackedBlocks)
		require.Nil(t, err)

		tracker.updateLatestRootHashNoLock(1, []byte("rootHash1"))
		require.Equal(t, uint64(1), tracker.latestNonce)
		require.Equal(t, []byte("rootHash1"), tracker.latestRootHash)

		tracker.updateLatestRootHashNoLock(2, []byte("rootHash2"))
		require.Equal(t, uint64(2), tracker.latestNonce)
		require.Equal(t, []byte("rootHash2"), tracker.latestRootHash)
	})
}

func TestSelectionTracker_removeFromTrackedBlocks(t *testing.T) {
	t.Parallel()

	txCache := newCacheToTest(maxNumBytesPerSenderUpperBoundTest, 3)
	tracker, err := NewSelectionTracker(txCache, maxTrackedBlocks)
	require.Nil(t, err)

	expectedTrackedBlock := newTrackedBlock(1, []byte("blockHash2"), []byte("rootHash2"), []byte("prevHash2"))
	b1 := newTrackedBlock(0, []byte("blockHash1"), []byte("rootHash1"), []byte("prevHash1"))
	b2 := newTrackedBlock(0, []byte("blockHash3"), []byte("rootHash3"), []byte("prevHash1"))

	tracker.blocks = map[string]*trackedBlock{
		string(b1.hash):                   b1,
		string(expectedTrackedBlock.hash): expectedTrackedBlock,
		string(b2.hash):                   b2,
	}

	require.Equal(t, 3, len(tracker.blocks))

	r := newTrackedBlock(0, nil, nil, []byte("prevHash1"))

	err = tracker.removeUpToBlockNoLock(r)
	require.Nil(t, err)
	require.Equal(t, 1, len(tracker.blocks))

	_, ok := tracker.blocks[string(expectedTrackedBlock.hash)]
	require.True(t, ok)

	_, ok = tracker.blocks[string(b1.hash)]
	require.False(t, ok)

	_, ok = tracker.blocks[string(b2.hash)]
	require.False(t, ok)
}

func TestSelectionTracker_getChainOfTrackedBlocks(t *testing.T) {
	t.Parallel()

	txCache := newCacheToTest(maxNumBytesPerSenderUpperBoundTest, 3)
	tracker, err := NewSelectionTracker(txCache, maxTrackedBlocks)
	require.Nil(t, err)

	// create a slice of tracked block which aren't ordered
	tracker.blocks = make(map[string]*trackedBlock)
	b := newTrackedBlock(7, []byte("blockHash8"), []byte("rootHash8"), []byte("blockHash7"))
	tracker.blocks[string(b.hash)] = b

	b = newTrackedBlock(5, []byte("blockHash6"), []byte("rootHash6"), []byte("blockHash5"))
	tracker.blocks[string(b.hash)] = b

	b = newTrackedBlock(1, []byte("blockHash2"), []byte("rootHash2"), []byte("blockHash1"))
	tracker.blocks[string(b.hash)] = b

	b = newTrackedBlock(0, []byte("blockHash1"), []byte("rootHash1"), []byte("prevHash1"))
	tracker.blocks[string(b.hash)] = b

	b = newTrackedBlock(3, []byte("blockHash4"), []byte("rootHash4"), []byte("blockHash3"))
	tracker.blocks[string(b.hash)] = b

	b = newTrackedBlock(2, []byte("blockHash3"), []byte("rootHash3"), []byte("blockHash2"))
	tracker.blocks[string(b.hash)] = b

	// create a block with a wrong previous hash
	b = newTrackedBlock(4, []byte("blockHash5"), []byte("rootHash5"), []byte("blockHashY"))
	tracker.blocks[string(b.hash)] = b

	b = newTrackedBlock(6, []byte("blockHash7"), []byte("rootHash7"), []byte("blockHash6"))
	tracker.blocks[string(b.hash)] = b

	t.Run("check order to be from head to tail", func(t *testing.T) {
		t.Parallel()

		expectedTrackedBlockHashes := [][]byte{
			[]byte("blockHash2"),
			[]byte("blockHash3"),
			[]byte("blockHash4"),
		}

		actualChain, err := tracker.getChainOfTrackedPendingBlocks([]byte("blockHash1"), []byte("blockHash4"), 4)
		require.Nil(t, err)
		for i, returnedBlock := range actualChain {
			require.Equal(t, returnedBlock.hash, expectedTrackedBlockHashes[i])
		}
	})

	t.Run("should return expected tracked blocks and stop before nonce", func(t *testing.T) {
		t.Parallel()

		expectedTrackedBlockHashes := [][]byte{
			[]byte("blockHash6"),
			[]byte("blockHash7"),
		}

		actualChain, err := tracker.getChainOfTrackedPendingBlocks([]byte("blockHash5"), []byte("blockHash7"), 7)
		require.Nil(t, err)
		for i, returnedBlock := range actualChain {
			require.Equal(t, returnedBlock.hash, expectedTrackedBlockHashes[i])
		}
	})

	t.Run("should return errBlockNotFound because of prevHash not found", func(t *testing.T) {
		t.Parallel()

		actualChain, err := tracker.getChainOfTrackedPendingBlocks([]byte("blockHash4"), []byte("blockHash7"), 7)
		require.Equal(t, err, errBlockNotFound)
		require.Nil(t, actualChain)
	})

	t.Run("should return errDiscontinuousSequenceOfBlocks because of nonce", func(t *testing.T) {
		t.Parallel()

		actualChain, err := tracker.getChainOfTrackedPendingBlocks([]byte("blockHash5"), []byte("blockHash7"), 6)
		require.Equal(t, errDiscontinuousSequenceOfBlocks, err)
		require.Equal(t, 0, len(actualChain))
	})

}

func TestSelectionTracker_deriveVirtualSelectionSessionShouldErr(t *testing.T) {
	t.Parallel()

	txCache := newCacheToTest(maxNumBytesPerSenderUpperBoundTest, 3)
	tracker, err := NewSelectionTracker(txCache, maxTrackedBlocks)
	require.Nil(t, err)

	expectedErr := errors.New("expected err")

	session := txcachemocks.SelectionSessionMock{}
	session.GetRootHashCalled = func() ([]byte, error) {
		return nil, expectedErr
	}
	virtualSession, actualErr := tracker.deriveVirtualSelectionSession(&session, 0, false)
	require.Nil(t, virtualSession)
	require.Equal(t, expectedErr, actualErr)
}

func TestSelectionTracker_deriveVirtualSelectionSessionShouldDeleteProposedBlocks(t *testing.T) {
	t.Parallel()

	txCache := newCacheToTest(maxNumBytesPerSenderUpperBoundTest, 3)
	tracker, err := NewSelectionTracker(txCache, maxTrackedBlocks)
	tracker.blocks = map[string]*trackedBlock{
		"hash1": {
			nonce: 1,
		},
		"hash2": {
			nonce: 2,
		},
		"hash3": {
			nonce: 3,
		},
	}
	require.Nil(t, err)
	require.Equal(t, 3, len(tracker.blocks))

	session := txcachemocks.SelectionSessionMock{}
	session.GetRootHashCalled = func() ([]byte, error) {
		return nil, nil
	}

	_, err = tracker.deriveVirtualSelectionSession(&session, 0, false)
	require.Nil(t, err)
	require.Equal(t, 0, len(tracker.blocks))
}

func TestSelectionTracker_deriveVirtualSelectionSessionShouldNotDeleteProposedBlocks(t *testing.T) {
	t.Parallel()

	txCache := newCacheToTest(maxNumBytesPerSenderUpperBoundTest, 3)
	tracker, err := NewSelectionTracker(txCache, maxTrackedBlocks)
	tracker.blocks = map[string]*trackedBlock{
		"hash1": {
			nonce: 1,
		},
		"hash2": {
			nonce: 2,
		},
		"hash3": {
			nonce: 3,
		},
	}
	require.Nil(t, err)
	require.Equal(t, 3, len(tracker.blocks))

	session := txcachemocks.SelectionSessionMock{}
	session.GetRootHashCalled = func() ([]byte, error) {
		return nil, nil
	}

	_, err = tracker.deriveVirtualSelectionSession(&session, 0, true)
	require.Nil(t, err)
	require.Equal(t, 3, len(tracker.blocks))
}

func TestSelectionTracker_validateTrackedBlocks(t *testing.T) {
	t.Parallel()

	t.Run("should return discontinuous breadcrumbs", func(t *testing.T) {
		t.Parallel()

		breadcrumbAlice1 := newAccountBreadcrumb(core.OptionalUint64{
			Value:    0,
			HasValue: true,
		})
		breadcrumbAlice1.lastNonce = core.OptionalUint64{
			Value:    4,
			HasValue: true,
		}

		breadcrumbAlice2 := newAccountBreadcrumb(core.OptionalUint64{
			Value:    6,
			HasValue: true,
		})
		breadcrumbAlice2.lastNonce = core.OptionalUint64{
			Value:    7,
			HasValue: true,
		}

		trackedBlocks := []*trackedBlock{
			{
				nonce:    0,
				hash:     []byte("hash1"),
				rootHash: []byte("rootHash1"),
				prevHash: []byte("prevHash1"),
				breadcrumbsByAddress: map[string]*accountBreadcrumb{
					"alice": breadcrumbAlice1,
				},
			},
			{
				nonce:    0,
				hash:     []byte("hash2"),
				rootHash: []byte("rootHash2"),
				prevHash: []byte("prevHash2"),
				breadcrumbsByAddress: map[string]*accountBreadcrumb{
					"alice": breadcrumbAlice2,
				},
			},
		}

		mockSelectionSession := txcachemocks.SelectionSessionMock{
			GetAccountNonceAndBalanceCalled: func(address []byte) (uint64, *big.Int, bool, error) {
				return 0, big.NewInt(20), true, nil
			},
		}

		txCache := newCacheToTest(maxNumBytesPerSenderUpperBoundTest, 3)
		tracker, err := NewSelectionTracker(txCache, maxTrackedBlocks)
		require.Nil(t, err)

		err = tracker.validateBreadcrumbsOfTrackedBlocks(trackedBlocks, &mockSelectionSession)
		require.Equal(t, errDiscontinuousBreadcrumbs, err)
	})

	t.Run("should return balance exceeded", func(t *testing.T) {
		t.Parallel()

		breadcrumbAlice1 := newAccountBreadcrumb(core.OptionalUint64{
			Value:    0,
			HasValue: true,
		})
		breadcrumbAlice1.accumulateConsumedBalance(big.NewInt(3))
		breadcrumbAlice1.lastNonce = core.OptionalUint64{
			Value:    4,
			HasValue: true,
		}

		breadcrumbAlice2 := newAccountBreadcrumb(core.OptionalUint64{
			Value:    5,
			HasValue: true,
		})
		breadcrumbAlice2.accumulateConsumedBalance(big.NewInt(3))
		breadcrumbAlice2.lastNonce = core.OptionalUint64{
			Value:    7,
			HasValue: true,
		}

		trackedBlocks := []*trackedBlock{
			{
				nonce:    0,
				hash:     []byte("hash1"),
				rootHash: []byte("rootHash1"),
				prevHash: []byte("prevHash1"),
				breadcrumbsByAddress: map[string]*accountBreadcrumb{
					"alice": breadcrumbAlice1,
				},
			},
			{
				nonce:    0,
				hash:     []byte("hash2"),
				rootHash: []byte("rootHash2"),
				prevHash: []byte("prevHash2"),
				breadcrumbsByAddress: map[string]*accountBreadcrumb{
					"alice": breadcrumbAlice2,
				},
			},
		}

		mockSelectionSession := txcachemocks.SelectionSessionMock{
			GetAccountNonceAndBalanceCalled: func(address []byte) (uint64, *big.Int, bool, error) {
				return 0, big.NewInt(5), true, nil
			},
		}

		txCache := newCacheToTest(maxNumBytesPerSenderUpperBoundTest, 3)
		tracker, err := NewSelectionTracker(txCache, maxTrackedBlocks)
		require.Nil(t, err)

		err = tracker.validateBreadcrumbsOfTrackedBlocks(trackedBlocks, &mockSelectionSession)
		require.Equal(t, errExceededBalance, err)
	})

	t.Run("should return nil", func(t *testing.T) {
		t.Parallel()

		breadcrumbAlice1 := newAccountBreadcrumb(core.OptionalUint64{
			Value:    0,
			HasValue: true,
		})
		breadcrumbAlice1.lastNonce = core.OptionalUint64{
			Value:    4,
			HasValue: true,
		}

		breadcrumbAlice2 := newAccountBreadcrumb(core.OptionalUint64{
			Value:    5,
			HasValue: true,
		})
		breadcrumbAlice2.accumulateConsumedBalance(big.NewInt(1))

		breadcrumbAlice2.lastNonce = core.OptionalUint64{
			Value:    7,
			HasValue: true,
		}

		trackedBlocks := []*trackedBlock{
			{
				nonce:    0,
				hash:     []byte("hash1"),
				rootHash: []byte("rootHash1"),
				prevHash: []byte("prevHash1"),
				breadcrumbsByAddress: map[string]*accountBreadcrumb{
					"alice": breadcrumbAlice1,
				},
			},
			{
				nonce:    0,
				hash:     []byte("hash2"),
				rootHash: []byte("rootHash2"),
				prevHash: []byte("prevHash2"),
				breadcrumbsByAddress: map[string]*accountBreadcrumb{
					"alice": breadcrumbAlice2,
				},
			},
		}

		mockSelectionSession := txcachemocks.SelectionSessionMock{
			GetAccountNonceAndBalanceCalled: func(address []byte) (uint64, *big.Int, bool, error) {
				return 0, big.NewInt(2), true, nil
			},
		}

		txCache := newCacheToTest(maxNumBytesPerSenderUpperBoundTest, 3)
		tracker, err := NewSelectionTracker(txCache, maxTrackedBlocks)
		require.Nil(t, err)

		err = tracker.validateBreadcrumbsOfTrackedBlocks(trackedBlocks, &mockSelectionSession)
		require.Nil(t, err)
	})
}

func TestSelectionTracker_addNewBlockNoLock(t *testing.T) {
	t.Parallel()

	txCache := newCacheToTest(maxNumBytesPerSenderUpperBoundTest, 3)
	tracker, err := NewSelectionTracker(txCache, maxTrackedBlocks)
	require.Nil(t, err)

	tb0 := newTrackedBlock(0, []byte("blockHash0"), []byte("rootHash0"), []byte("blockHash"))
	tb1 := newTrackedBlock(1, []byte("blockHash1"), []byte("rootHash0"), []byte("blockHash0"))
	tb2 := newTrackedBlock(1, []byte("blockHash2"), []byte("rootHash0"), []byte("blockHash0"))

	err = tracker.addNewTrackedBlockNoLock([]byte("blockHash0"), tb0)
	require.Nil(t, err)
	require.Equal(t, len(tracker.blocks), 1)

	err = tracker.addNewTrackedBlockNoLock([]byte("blockHash1"), tb1)
	require.Nil(t, err)
	require.Equal(t, len(tracker.blocks), 2)

	err = tracker.addNewTrackedBlockNoLock([]byte("blockHash2"), tb2)
	require.Nil(t, err)
	require.Equal(t, len(tracker.blocks), 2)
}

func Test_getVirtualNonceOfAccount(t *testing.T) {
	t.Parallel()

	t.Run("should return errGlobalBreadcrumbDoesNotExist error", func(t *testing.T) {
		t.Parallel()

		txCache := newCacheToTest(maxNumBytesPerSenderUpperBoundTest, 3)
		tracker, err := NewSelectionTracker(txCache, maxTrackedBlocks)
		require.Nil(t, err)

		tracker.blocks["hash2"] = newTrackedBlock(0, []byte("hash2"), []byte("rootHash0"), []byte("hash1"))

		_, _, err = tracker.getVirtualNonceOfAccountWithRootHash([]byte("alice"))
		require.Equal(t, errGlobalBreadcrumbDoesNotExist, err)
	})

	t.Run("should work", func(t *testing.T) {
		t.Parallel()

		txCache := newCacheToTest(maxNumBytesPerSenderUpperBoundTest, 3)
		tracker, err := NewSelectionTracker(txCache, maxTrackedBlocks)
		require.Nil(t, err)

		breadcrumb := newAccountBreadcrumb(core.OptionalUint64{HasValue: true, Value: 10})
		err = breadcrumb.updateNonceRange(core.OptionalUint64{
			HasValue: true,
			Value:    20,
		})
		require.Nil(t, err)

		tb := newTrackedBlock(0, []byte("hash2"), []byte("rootHash0"), []byte("hash1"))
		tb.breadcrumbsByAddress["alice"] = breadcrumb

		tracker.globalBreadcrumbsCompiler.updateOnAddedBlock(tb)

		nonce, _, err := tracker.getVirtualNonceOfAccountWithRootHash([]byte("alice"))
		require.Nil(t, err)
		require.Equal(t, uint64(21), nonce)
	})
}

func Test_isTransactionTracked(t *testing.T) {
	t.Parallel()

	txCache := newCacheToTest(maxNumBytesPerSenderUpperBoundTest, 6)
	tracker, err := NewSelectionTracker(txCache, maxTrackedBlocks)
	require.Nil(t, err)

	txCache.tracker = tracker

	accountsProvider := &txcachemocks.AccountNonceAndBalanceProviderMock{
		GetAccountNonceAndBalanceCalled: func(address []byte) (uint64, *big.Int, bool, error) {
			return 11, big.NewInt(6 * 100000 * oneBillion), true, nil
		},
	}

	txs := []*WrappedTransaction{
		createTx([]byte("txHash1"), "alice", 11).withRelayer([]byte("bob")).withGasLimit(100_000),
		createTx([]byte("txHash2"), "alice", 12),
		createTx([]byte("txHash3"), "alice", 13),
		createTx([]byte("txHash4"), "alice", 14),
		createTx([]byte("txHash5"), "alice", 15).withRelayer([]byte("bob")).withGasLimit(100_000),
		createTx([]byte("txHash6"), "eve", 11).withRelayer([]byte("alice")).withGasLimit(100_000),
		// This one is not proposed. However, will be detected as "tracked" because it has the same nonce with as a tracked one.
		// This is not critical. It is ok that a sender has a specific nonce "protected".
		createTx([]byte("txHash7"), "eve", 11).withRelayer([]byte("alice")).withGasLimit(100_000),
	}

	for _, tx := range txs {
		txCache.AddTx(tx)
	}

	err = txCache.OnProposedBlock(
		[]byte("hash1"),
		&block.Body{
			MiniBlocks: []*block.MiniBlock{
				{
					TxHashes: [][]byte{
						[]byte("txHash1"),
						[]byte("txHash2"),
						[]byte("txHash3"),
					},
				},
			},
		},
		&block.Header{
			Nonce:    uint64(0),
			PrevHash: []byte("hash0"),
			RootHash: []byte("rootHash0"),
		},
		accountsProvider,
		holders.NewBlockchainInfo([]byte("hash0"), []byte("hash0"), 0),
	)
	require.Nil(t, err)

	err = txCache.OnProposedBlock(
		[]byte("hash2"),
		&block.Body{
			MiniBlocks: []*block.MiniBlock{
				{
					TxHashes: [][]byte{
						[]byte("txHash4"),
						[]byte("txHash5"),
					},
				},
			},
		},
		&block.Header{
			Nonce:    uint64(1),
			PrevHash: []byte("hash1"),
			RootHash: []byte("rootHash0"),
		},
		accountsProvider,
		holders.NewBlockchainInfo([]byte("hash0"), []byte("hash0"), 1),
	)
	require.Nil(t, err)

	err = txCache.OnProposedBlock(
		[]byte("hash3"),
		&block.Body{
			MiniBlocks: []*block.MiniBlock{
				{
					TxHashes: [][]byte{
						[]byte("txHash6"),
					},
				},
			},
		},
		&block.Header{
			Nonce:    uint64(2),
			PrevHash: []byte("hash2"),
			RootHash: []byte("rootHash0"),
		},
		accountsProvider,
		holders.NewBlockchainInfo([]byte("hash0"), []byte("hash0"), 2),
	)
	require.Nil(t, err)

	t.Run("should return true", func(t *testing.T) {
		t.Parallel()

		tx1 := createTx([]byte("txHash1"), "alice", 11)
		tx2 := createTx([]byte("txHash6"), "eve", 11)

		require.True(t, txCache.tracker.isTransactionTracked(tx1))
		require.True(t, txCache.tracker.isTransactionTracked(tx2))
	})

	t.Run("should return false because out of range", func(t *testing.T) {
		t.Parallel()

		tx1 := createTx([]byte("txHashX"), "alice", 16)
		tx2 := createTx([]byte("txHashX"), "eve", 12)

		require.False(t, txCache.tracker.isTransactionTracked(tx1))
		require.False(t, txCache.tracker.isTransactionTracked(tx2))

	})

	t.Run("should return false because account is only relayer", func(t *testing.T) {
		t.Parallel()

		tx1 := createTx([]byte("txHashX"), "alice", 16)

		require.False(t, txCache.tracker.isTransactionTracked(tx1))
	})

	t.Run("should return false because account is not tracked at all", func(t *testing.T) {
		t.Parallel()

		tx1 := createTx([]byte("txHash2"), "carol", 12)

		require.False(t, txCache.tracker.isTransactionTracked(tx1))
	})

	t.Run("should return true for any transaction of sender with a tracked nonce", func(t *testing.T) {
		t.Parallel()

		tx1 := createTx([]byte("txHash7"), "eve", 12)

		require.False(t, txCache.tracker.isTransactionTracked(tx1))
	})
}

func TestSelectionTracker_GetBulkOfUntrackedTransactions(t *testing.T) {
	t.Parallel()

	txCache := newCacheToTest(maxNumBytesPerSenderUpperBoundTest, 6)
	tracker, err := NewSelectionTracker(txCache, maxTrackedBlocks)
	require.Nil(t, err)

	txCache.tracker = tracker

	accountsProvider := &txcachemocks.AccountNonceAndBalanceProviderMock{
		GetAccountNonceAndBalanceCalled: func(address []byte) (uint64, *big.Int, bool, error) {
			return 11, big.NewInt(6 * 100000 * oneBillion), true, nil
		},
	}

	txs := []*WrappedTransaction{
		createTx([]byte("txHash1"), "alice", 11).withRelayer([]byte("bob")).withGasLimit(100_000),
		createTx([]byte("txHash2"), "alice", 12),
		createTx([]byte("txHash3"), "alice", 13),
		createTx([]byte("txHash4"), "alice", 14),
		createTx([]byte("txHash5"), "alice", 15).withRelayer([]byte("bob")).withGasLimit(100_000),
		createTx([]byte("txHash6"), "eve", 11).withRelayer([]byte("alice")).withGasLimit(100_000),
		// This one is not proposed. However, will be detected as "tracked" because it has the same nonce with as a tracked one.
		// This is not critical. It is ok that a sender has a specific nonce "protected".
		createTx([]byte("txHash7"), "eve", 11).withRelayer([]byte("alice")).withGasLimit(100_000),
	}

	for _, tx := range txs {
		txCache.AddTx(tx)
	}

	err = txCache.OnProposedBlock(
		[]byte("hash1"),
		&block.Body{
			MiniBlocks: []*block.MiniBlock{
				{
					TxHashes: [][]byte{
						[]byte("txHash1"),
						[]byte("txHash2"),
						[]byte("txHash3"),
					},
				},
			},
		},
		&block.Header{
			Nonce:    uint64(0),
			PrevHash: []byte("hash0"),
			RootHash: []byte("rootHash0"),
		},
		accountsProvider,
		holders.NewBlockchainInfo([]byte("hash0"), []byte("hash0"), 0),
	)
	require.Nil(t, err)

	bulk := tracker.GetBulkOfUntrackedTransactions(txs)
	require.Len(t, bulk, 4)
}

func TestSelectionTracker_ResetTracker(t *testing.T) {
	t.Parallel()

	txCache := newCacheToTest(maxNumBytesPerSenderUpperBoundTest, 6)
	tracker, err := NewSelectionTracker(txCache, maxTrackedBlocks)
	require.Nil(t, err)

	txCache.tracker = tracker

	tracker.blocks = map[string]*trackedBlock{
		"hash1": {},
		"hash2": {},
	}

	tracker.globalBreadcrumbsCompiler.globalAccountBreadcrumbs = map[string]*globalAccountBreadcrumb{
		"alice": {},
		"bob":   {},
		"carol": {},
	}

	tracker.latestNonce = 10
	tracker.latestRootHash = []byte("rootHash0")

	require.Equal(t, []byte("rootHash0"), tracker.latestRootHash)
	require.Equal(t, uint64(10), tracker.latestNonce)

	require.Equal(t, 2, len(tracker.blocks))
	require.Equal(t, 3, len(tracker.globalBreadcrumbsCompiler.globalAccountBreadcrumbs))

	tracker.ResetTrackedBlocks()
	require.Equal(t, 0, len(tracker.blocks))
	require.Equal(t, 0, len(tracker.globalBreadcrumbsCompiler.globalAccountBreadcrumbs))

	require.Nil(t, tracker.latestRootHash)
	require.Equal(t, uint64(0), tracker.latestNonce)
}

<<<<<<< HEAD
func TestSelectionTracker_addNewTrackedBlockNoLock(t *testing.T) {
	t.Parallel()

	txCache := newCacheToTest(maxNumBytesPerSenderUpperBoundTest, 6)
	tracker, err := NewSelectionTracker(txCache, maxTrackedBlocks)
	require.Nil(t, err)

	txCache.tracker = tracker

	tracker.blocks = map[string]*trackedBlock{
		"hash1": {
			nonce:    1,
			hash:     []byte("hash1"),
			rootHash: []byte("rootHash"),
		},
		"hash2": {
			nonce:    2,
			hash:     []byte("hash2"),
			rootHash: []byte("rootHash"),
		},
		"hash3": {
			nonce:    3,
			hash:     []byte("hash3"),
			rootHash: []byte("rootHash"),
		},
	}

	require.Equal(t, 3, len(txCache.tracker.blocks))
	err = tracker.addNewTrackedBlockNoLock([]byte("hashX"), &trackedBlock{
		nonce:    1,
		hash:     []byte("hashX"),
		rootHash: []byte("rootHash"),
	})
	require.Nil(t, err)

	require.Equal(t, 1, len(txCache.tracker.blocks))
	_, ok := txCache.tracker.blocks["hashX"]
	require.True(t, ok)
}

func TestSelectionTracker_removeBlockAboveOrEqualToNoLock(t *testing.T) {
	t.Parallel()

	txCache := newCacheToTest(maxNumBytesPerSenderUpperBoundTest, 6)
	tracker, err := NewSelectionTracker(txCache, maxTrackedBlocks)
	require.Nil(t, err)

	txCache.tracker = tracker

	tracker.blocks = map[string]*trackedBlock{
		"hash1": {
			nonce:    1,
			hash:     []byte("hash1"),
			rootHash: []byte("rootHash"),
		},
		"hash2": {
			nonce:    2,
			hash:     []byte("hash2"),
			rootHash: []byte("rootHash"),
		},
		"hash3": {
			nonce:    3,
			hash:     []byte("hash3"),
			rootHash: []byte("rootHash"),
		},
	}

	require.Equal(t, 3, len(txCache.tracker.blocks))
	err = tracker.removeBlockEqualOrAboveNoLock([]byte("hash1"), &trackedBlock{
		nonce:    1,
		hash:     []byte("hash3"),
		rootHash: []byte("rootHash"),
	})
	require.Nil(t, err)

	require.Equal(t, 0, len(txCache.tracker.blocks))
}

func TestSelectionTracker_removeBlocksAboveNonce(t *testing.T) {
	t.Parallel()

	txCache := newCacheToTest(maxNumBytesPerSenderUpperBoundTest, 6)
	tracker, err := NewSelectionTracker(txCache, maxTrackedBlocks)
	require.Nil(t, err)

	txCache.tracker = tracker

	tracker.blocks = map[string]*trackedBlock{
		"hash1": {
			nonce:    1,
			hash:     []byte("hash1"),
			rootHash: []byte("rootHash"),
		},
		"hash2": {
			nonce:    2,
			hash:     []byte("hash2"),
			rootHash: []byte("rootHash"),
		},
		"hash3": {
			nonce:    3,
			hash:     []byte("hash3"),
			rootHash: []byte("rootHash"),
		},
	}

	require.Equal(t, 3, len(txCache.tracker.blocks))
	err = tracker.removeBlocksAboveNonce(1)
	require.Nil(t, err)

	require.Equal(t, 1, len(txCache.tracker.blocks))
=======
func Test_getDimensionOfTrackedBlocks(t *testing.T) {
	t.Parallel()

	t.Run("should return the number of tracked blocks", func(t *testing.T) {
		t.Parallel()

		txCache := newCacheToTest(maxNumBytesPerSenderUpperBoundTest, 3)
		tracker, err := NewSelectionTracker(txCache, maxTrackedBlocks)
		require.Nil(t, err)
		txCache.tracker = tracker

		tracker.blocks = map[string]*trackedBlock{}
		require.Equal(t, uint64(0), tracker.getNumTrackedBlocks())

		tracker.blocks = map[string]*trackedBlock{
			"hash1": {},
			"hash2": {},
			"hash3": {},
		}
		require.Equal(t, uint64(3), tracker.getNumTrackedBlocks())
	})
>>>>>>> 0525ea9a
}<|MERGE_RESOLUTION|>--- conflicted
+++ resolved
@@ -1450,7 +1450,29 @@
 	require.Equal(t, uint64(0), tracker.latestNonce)
 }
 
-<<<<<<< HEAD
+func Test_getDimensionOfTrackedBlocks(t *testing.T) {
+	t.Parallel()
+
+	t.Run("should return the number of tracked blocks", func(t *testing.T) {
+		t.Parallel()
+
+		txCache := newCacheToTest(maxNumBytesPerSenderUpperBoundTest, 3)
+		tracker, err := NewSelectionTracker(txCache, maxTrackedBlocks)
+		require.Nil(t, err)
+		txCache.tracker = tracker
+
+		tracker.blocks = map[string]*trackedBlock{}
+		require.Equal(t, uint64(0), tracker.getNumTrackedBlocks())
+
+		tracker.blocks = map[string]*trackedBlock{
+			"hash1": {},
+			"hash2": {},
+			"hash3": {},
+		}
+		require.Equal(t, uint64(3), tracker.getNumTrackedBlocks())
+	})
+}
+
 func TestSelectionTracker_addNewTrackedBlockNoLock(t *testing.T) {
 	t.Parallel()
 
@@ -1561,27 +1583,4 @@
 	require.Nil(t, err)
 
 	require.Equal(t, 1, len(txCache.tracker.blocks))
-=======
-func Test_getDimensionOfTrackedBlocks(t *testing.T) {
-	t.Parallel()
-
-	t.Run("should return the number of tracked blocks", func(t *testing.T) {
-		t.Parallel()
-
-		txCache := newCacheToTest(maxNumBytesPerSenderUpperBoundTest, 3)
-		tracker, err := NewSelectionTracker(txCache, maxTrackedBlocks)
-		require.Nil(t, err)
-		txCache.tracker = tracker
-
-		tracker.blocks = map[string]*trackedBlock{}
-		require.Equal(t, uint64(0), tracker.getNumTrackedBlocks())
-
-		tracker.blocks = map[string]*trackedBlock{
-			"hash1": {},
-			"hash2": {},
-			"hash3": {},
-		}
-		require.Equal(t, uint64(3), tracker.getNumTrackedBlocks())
-	})
->>>>>>> 0525ea9a
 }