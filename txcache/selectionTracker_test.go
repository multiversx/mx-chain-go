--- conflicted
+++ resolved
@@ -676,13 +676,8 @@
 	t.Run("should return errBlockNotFound because of prevHash not found", func(t *testing.T) {
 		t.Parallel()
 
-<<<<<<< HEAD
-		actualChain, err := tracker.getChainOfTrackedBlocks([]byte("blockHash4"), []byte("blockHash7"), 7)
+		actualChain, err := tracker.getChainOfTrackedPendingBlocks([]byte("blockHash4"), []byte("blockHash7"), 7)
 		require.Equal(t, err, errBlockNotFound)
-=======
-		actualChain, err := tracker.getChainOfTrackedPendingBlocks([]byte("blockHash4"), []byte("blockHash7"), 7)
-		require.Equal(t, err, errPreviousBlockNotFound)
->>>>>>> e776484e
 		require.Nil(t, actualChain)
 	})
 
