--- conflicted
+++ resolved
@@ -510,60 +510,14 @@
 	tracker.removeFromTrackedBlocksNoLock(r)
 	require.Equal(t, 1, len(tracker.blocks))
 
-<<<<<<< HEAD
-	require.Equal(t, expectedTrackedBlock, tracker.blocks[0])
-}
-
-func TestSelectionTracker_findBlockInChainByPreviousHash(t *testing.T) {
-	t.Parallel()
-
-	t.Run("should return previous block", func(t *testing.T) {
-		t.Parallel()
-
-		txCache := newCacheToTest(maxNumBytesPerSenderUpperBoundTest, 3)
-		tracker, err := NewSelectionTracker(txCache, maxTrackedBlocks)
-		require.Nil(t, err)
-=======
 	_, ok := tracker.blocks[string(expectedTrackedBlock.hash)]
 	require.True(t, ok)
->>>>>>> d9176aac
 
 	_, ok = tracker.blocks[string(b1.hash)]
 	require.False(t, ok)
 
-<<<<<<< HEAD
-		tracker.blocks = []*trackedBlock{
-			expectedPreviousBlock,
-			b1,
-		}
-
-		receivedNextBlock := tracker.findBlockInChainByPreviousHash([]byte("blockHash1"))
-		require.Equal(t, expectedPreviousBlock, receivedNextBlock)
-	})
-
-	t.Run("should return nil", func(t *testing.T) {
-		t.Parallel()
-
-		txCache := newCacheToTest(maxNumBytesPerSenderUpperBoundTest, 3)
-		tracker, err := NewSelectionTracker(txCache, maxTrackedBlocks)
-		require.Nil(t, err)
-
-		expectedPreviousBlock, err := newTrackedBlock(0, []byte("blockHash2"), []byte("rootHash2"), []byte("blockHash1"), nil)
-		require.Nil(t, err)
-		b1, err := newTrackedBlock(0, []byte("blockHash1"), []byte("rootHash1"), []byte("prevHash1"), nil)
-		require.Nil(t, err)
-		tracker.blocks = []*trackedBlock{
-			expectedPreviousBlock,
-			b1,
-		}
-
-		receivedNextBlock := tracker.findBlockInChainByPreviousHash([]byte("notExistingBlockHash"))
-		require.Nil(t, receivedNextBlock)
-	})
-=======
 	_, ok = tracker.blocks[string(b2.hash)]
 	require.False(t, ok)
->>>>>>> d9176aac
 }
 
 func TestSelectionTracker_getChainOfTrackedBlocks(t *testing.T) {
