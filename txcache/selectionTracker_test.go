--- conflicted
+++ resolved
@@ -14,36 +14,7 @@
 	"github.com/stretchr/testify/require"
 )
 
-<<<<<<< HEAD
-func createMockedHeaders(numOfHeaders int) []*block.Header {
-	headers := make([]*block.Header, numOfHeaders)
-
-	for i := 0; i < numOfHeaders; i++ {
-		headers[i] = &block.Header{
-			Nonce:    uint64(i),
-			PrevHash: []byte(fmt.Sprintf("prevHash%d", i)),
-			RootHash: []byte(fmt.Sprintf("rootHash%d", i)),
-		}
-	}
-
-	return headers
-}
-
-func proposeBlocksConcurrently(t *testing.T, numOfBlocks int, selectionTracker *selectionTracker, headers []*block.Header, accountsProvider AccountNonceAndBalanceProvider) {
-	wg := sync.WaitGroup{}
-	wg.Add(numOfBlocks)
-
-	for i := 0; i < numOfBlocks; i++ {
-		go func(index int) {
-			defer wg.Done()
-
-			err := selectionTracker.OnProposedBlock(
-				[]byte(fmt.Sprintf("blockHash%d", index)),
-				&block.Body{}, headers[index], accountsProvider, defaultBlockchainInfo)
-			require.Nil(t, err)
-		}(i)
-=======
-func proposeBlocks(t *testing.T, numOfBlocks int, selectionTracker *selectionTracker) {
+func proposeBlocks(t *testing.T, numOfBlocks int, selectionTracker *selectionTracker, accountsProvider AccountNonceAndBalanceProvider) {
 	blockchainInfo := holders.NewBlockchainInfo([]byte("hash0"), nil, 20)
 
 	for i := 1; i < numOfBlocks+1; i++ {
@@ -55,11 +26,10 @@
 				PrevHash: []byte(fmt.Sprintf("hash%d", i-1)),
 				RootHash: []byte("rootHash0"),
 			},
-			nil,
+			accountsProvider,
 			blockchainInfo,
 		)
 		require.Nil(t, err)
->>>>>>> cc46688d
 	}
 }
 
@@ -357,14 +327,9 @@
 	require.Nil(t, err)
 
 	numOfBlocks := 20
-<<<<<<< HEAD
-	headers := createMockedHeaders(numOfBlocks)
 	accountsProvider := txcachemocks.NewAccountNonceAndBalanceProviderMock()
 
-	proposeBlocksConcurrently(t, numOfBlocks, tracker, headers, accountsProvider)
-=======
-	proposeBlocks(t, numOfBlocks, tracker)
->>>>>>> cc46688d
+	proposeBlocks(t, numOfBlocks, tracker, accountsProvider)
 	require.Equal(t, 20, len(tracker.blocks))
 }
 
@@ -387,15 +352,9 @@
 	require.Nil(t, err)
 
 	numOfBlocks := 20
-<<<<<<< HEAD
-	headers := createMockedHeaders(numOfBlocks)
 	accountsProvider := txcachemocks.NewAccountNonceAndBalanceProviderMock()
 
-	proposeBlocksConcurrently(t, numOfBlocks, tracker, headers, accountsProvider)
-=======
-
-	proposeBlocks(t, numOfBlocks, tracker)
->>>>>>> cc46688d
+	proposeBlocks(t, numOfBlocks, tracker, accountsProvider)
 	require.Equal(t, numOfBlocks, len(tracker.blocks))
 
 	executeBlocksConcurrently(t, numOfBlocks, tracker)
