package txcache

import (
	"encoding/hex"
	"encoding/json"
	"fmt"
	"strings"

	"github.com/multiversx/mx-chain-core-go/core"
	logger "github.com/multiversx/mx-chain-logger-go"
)

type printedTransaction struct {
	Hash       string `json:"hash"`
	PPU        uint64 `json:"ppu"`
	Nonce      uint64 `json:"nonce"`
	Sender     string `json:"sender"`
	GasPrice   uint64 `json:"gasPrice"`
	GasLimit   uint64 `json:"gasLimit"`
	Receiver   string `json:"receiver"`
	DataLength int    `json:"dataLength"`
}

// Diagnose checks the state of the cache for inconsistencies and displays a summary, senders and transactions.
func (cache *TxCache) Diagnose(_ bool) {
	cache.diagnoseCounters()
	cache.diagnoseTransactions()
}

func (cache *TxCache) diagnoseCounters() {
	if log.GetLevel() > logger.LogDebug {
		return
	}

	sizeInBytes := cache.NumBytes()
	numTxsEstimate := int(cache.CountTx())
	numTxsInChunks := cache.txByHash.backingMap.Count()
	txsKeys := cache.txByHash.backingMap.Keys()
	numSendersEstimate := int(cache.CountSenders())
	numSendersInChunks := cache.txListBySender.backingMap.Count()
	sendersKeys := cache.txListBySender.backingMap.Keys()

	fine := numSendersEstimate == numSendersInChunks
	fine = fine && (int(numSendersEstimate) == len(sendersKeys))
	fine = fine && (numTxsEstimate == numTxsInChunks && numTxsEstimate == len(txsKeys))

	log.Debug("diagnoseCounters",
		"fine", fine,
		"numTxsEstimate", numTxsEstimate,
		"numTxsInChunks", numTxsInChunks,
		"len(txsKeys)", len(txsKeys),
		"sizeInBytes", sizeInBytes,
		"numBytesThreshold", cache.config.NumBytesThreshold,
		"numSendersEstimate", numSendersEstimate,
		"numSendersInChunks", numSendersInChunks,
		"len(sendersKeys)", len(sendersKeys),
	)
}

func (cache *TxCache) diagnoseTransactions() {
	if logDiagnoseTransactions.GetLevel() > logger.LogTrace {
		return
	}

	transactions := cache.getAllTransactions()
	if len(transactions) == 0 {
		return
	}

	numToDisplay := core.MinInt(diagnosisMaxTransactionsToDisplay, len(transactions))
	logDiagnoseTransactions.Trace("diagnoseTransactions", "numTransactions", len(transactions), "numToDisplay", numToDisplay)
	logDiagnoseTransactions.Trace(marshalTransactionsToNewlineDelimitedJSON(transactions[:numToDisplay], "diagnoseTransactions"))
}

// marshalTransactionsToNewlineDelimitedJSON converts a list of transactions to a newline-delimited JSON string.
<<<<<<< HEAD
// Note: each line is indexed, to improve readability. The index is easily removable for separate analysis is needed.
=======
// Note: each line is indexed, to improve readability. The index is easily removable if separate analysis is needed.
>>>>>>> 214f360f
func marshalTransactionsToNewlineDelimitedJSON(transactions []*WrappedTransaction, linePrefix string) string {
	builder := strings.Builder{}
	builder.WriteString("\n")

	for i, wrappedTx := range transactions {
		printedTx := convertWrappedTransactionToPrintedTransaction(wrappedTx)
		printedTxJSON, _ := json.Marshal(printedTx)

		builder.WriteString(fmt.Sprintf("%s#%d: ", linePrefix, i))
		builder.WriteString(string(printedTxJSON))
		builder.WriteString("\n")
	}

	builder.WriteString("\n")
	return builder.String()
}

func convertWrappedTransactionToPrintedTransaction(wrappedTx *WrappedTransaction) *printedTransaction {
	transaction := wrappedTx.Tx

	return &printedTransaction{
		Hash:       hex.EncodeToString(wrappedTx.TxHash),
		Nonce:      transaction.GetNonce(),
		Receiver:   hex.EncodeToString(transaction.GetRcvAddr()),
		Sender:     hex.EncodeToString(transaction.GetSndAddr()),
		GasPrice:   transaction.GetGasPrice(),
		GasLimit:   transaction.GetGasLimit(),
		DataLength: len(transaction.GetData()),
		PPU:        wrappedTx.PricePerUnit,
	}
}

func displaySelectionOutcome(contextualLogger logger.Logger, linePrefix string, transactions []*WrappedTransaction) {
	if contextualLogger.GetLevel() > logger.LogTrace {
		return
	}

	if len(transactions) > 0 {
		contextualLogger.Trace("displaySelectionOutcome - transactions (as newline-separated JSON):")
		contextualLogger.Trace(marshalTransactionsToNewlineDelimitedJSON(transactions, linePrefix))
	} else {
		contextualLogger.Trace("displaySelectionOutcome - transactions: none")
	}
}<|MERGE_RESOLUTION|>--- conflicted
+++ resolved
@@ -73,11 +73,7 @@
 }
 
 // marshalTransactionsToNewlineDelimitedJSON converts a list of transactions to a newline-delimited JSON string.
-<<<<<<< HEAD
-// Note: each line is indexed, to improve readability. The index is easily removable for separate analysis is needed.
-=======
 // Note: each line is indexed, to improve readability. The index is easily removable if separate analysis is needed.
->>>>>>> 214f360f
 func marshalTransactionsToNewlineDelimitedJSON(transactions []*WrappedTransaction, linePrefix string) string {
 	builder := strings.Builder{}
 	builder.WriteString("\n")
