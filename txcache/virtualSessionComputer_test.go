package txcache

import (
	"errors"
	"math/big"
	"testing"

	"github.com/multiversx/mx-chain-core-go/core"
	"github.com/multiversx/mx-chain-go/testscommon/txcachemocks"
	"github.com/stretchr/testify/require"
)

func Test_fromBreadcrumbToVirtualRecord(t *testing.T) {
	t.Parallel()

<<<<<<< HEAD
	address := "bob"
	accountBalance := big.NewInt(2)

	breadcrumbBob := globalAccountBreadcrumb{
		firstNonce: core.OptionalUint64{
			Value:    1,
			HasValue: true,
		},
		lastNonce: core.OptionalUint64{
			Value:    2,
			HasValue: true,
		},
		consumedBalance: big.NewInt(3),
	}

	expectedVirtualRecord := &virtualAccountRecord{
		initialNonce: core.OptionalUint64{
			Value:    3,
			HasValue: true,
		},
		virtualBalance: &virtualAccountBalance{
			initialBalance:  big.NewInt(2),
=======
	t.Run("bob is already sender", func(t *testing.T) {
		t.Parallel()

		address := "bob"
		sessionNonce := uint64(1)
		accountBalance := big.NewInt(2)

		breadcrumbBob := accountBreadcrumb{
			firstNonce: core.OptionalUint64{
				Value:    1,
				HasValue: true,
			},
			lastNonce: core.OptionalUint64{
				Value:    2,
				HasValue: true,
			},
>>>>>>> 7446b69d
			consumedBalance: big.NewInt(3),
		}

		expectedVirtualRecord := &virtualAccountRecord{
			initialNonce: core.OptionalUint64{
				Value:    3,
				HasValue: true,
			},
			virtualBalance: &virtualAccountBalance{
				initialBalance:  big.NewInt(2),
				consumedBalance: big.NewInt(3),
			},
		}

		computer := newVirtualSessionComputer(nil)
		err := computer.fromBreadcrumbToVirtualRecord(address, sessionNonce, accountBalance, &breadcrumbBob)
		require.Nil(t, err)

		actualVirtualRecord, ok := computer.virtualAccountsByAddress[address]
		require.True(t, ok)
		require.Equal(t, expectedVirtualRecord, actualVirtualRecord)
	})

	t.Run("bob was only a relayer", func(t *testing.T) {
		t.Parallel()

		address := "bob"
		sessionNonce := uint64(1)
		accountBalance := big.NewInt(2)

		breadcrumbBob := accountBreadcrumb{
			firstNonce: core.OptionalUint64{
				Value:    0,
				HasValue: false,
			},
			lastNonce: core.OptionalUint64{
				Value:    0,
				HasValue: false,
			},
			consumedBalance: big.NewInt(5),
		}

		expectedVirtualRecord := &virtualAccountRecord{
			initialNonce: core.OptionalUint64{
				Value:    1,
				HasValue: true,
			},
			virtualBalance: &virtualAccountBalance{
				initialBalance:  big.NewInt(2),
				consumedBalance: big.NewInt(5),
			},
		}

		computer := newVirtualSessionComputer(nil)
		err := computer.fromBreadcrumbToVirtualRecord(address, sessionNonce, accountBalance, &breadcrumbBob)
		require.Nil(t, err)

		actualVirtualRecord, ok := computer.virtualAccountsByAddress[address]
		require.True(t, ok)
		require.Equal(t, expectedVirtualRecord, actualVirtualRecord)
	})

	t.Run("the first breadcrumb of bob is a relayer breadcrumb, the second is sender", func(t *testing.T) {
		t.Parallel()

		address := "bob"
		sessionNonce := uint64(1)
		accountBalance := big.NewInt(2)

		breadcrumbBobRelayer := accountBreadcrumb{
			firstNonce: core.OptionalUint64{
				Value:    0,
				HasValue: false,
			},
			lastNonce: core.OptionalUint64{
				Value:    0,
				HasValue: false,
			},
			consumedBalance: big.NewInt(5),
		}

		expectedVirtualRecord := &virtualAccountRecord{
			initialNonce: core.OptionalUint64{
				Value:    1,
				HasValue: true,
			},
			virtualBalance: &virtualAccountBalance{
				initialBalance:  big.NewInt(2),
				consumedBalance: big.NewInt(5),
			},
		}

<<<<<<< HEAD
	computer := newVirtualSessionComputer(nil)
	err := computer.fromGlobalBreadcrumbToVirtualRecord(address, accountBalance, &breadcrumbBob)
	require.Nil(t, err)
=======
		computer := newVirtualSessionComputer(nil)
		err := computer.fromBreadcrumbToVirtualRecord(address, sessionNonce, accountBalance, &breadcrumbBobRelayer)
		require.Nil(t, err)

		actualVirtualRecord, ok := computer.virtualAccountsByAddress[address]
		require.True(t, ok)
		require.Equal(t, expectedVirtualRecord, actualVirtualRecord)

		breadcrumbBobSender := accountBreadcrumb{
			firstNonce: core.OptionalUint64{
				Value:    1,
				HasValue: true,
			},
			lastNonce: core.OptionalUint64{
				Value:    7,
				HasValue: true,
			},
			consumedBalance: big.NewInt(5),
		}

		expectedVirtualRecord = &virtualAccountRecord{
			initialNonce: core.OptionalUint64{
				Value:    8,
				HasValue: true,
			},
			virtualBalance: &virtualAccountBalance{
				initialBalance:  big.NewInt(2),
				consumedBalance: big.NewInt(10),
			},
		}

		err = computer.fromBreadcrumbToVirtualRecord(address, sessionNonce, accountBalance, &breadcrumbBobSender)
		require.Nil(t, err)

		actualVirtualRecord, ok = computer.virtualAccountsByAddress[address]
		require.True(t, ok)
		require.Equal(t, expectedVirtualRecord, actualVirtualRecord)
	})

	t.Run("the first breadcrumb of bob is a sender breadcrumb, the second is relayer", func(t *testing.T) {
		t.Parallel()

		address := "bob"
		sessionNonce := uint64(1)
		accountBalance := big.NewInt(2)

		breadcrumbBobSender := accountBreadcrumb{
			firstNonce: core.OptionalUint64{
				Value:    1,
				HasValue: true,
			},
			lastNonce: core.OptionalUint64{
				Value:    7,
				HasValue: true,
			},
			consumedBalance: big.NewInt(5),
		}

		expectedVirtualRecord := &virtualAccountRecord{
			initialNonce: core.OptionalUint64{
				Value:    8,
				HasValue: true,
			},
			virtualBalance: &virtualAccountBalance{
				initialBalance:  big.NewInt(2),
				consumedBalance: big.NewInt(5),
			},
		}

		computer := newVirtualSessionComputer(nil)
		err := computer.fromBreadcrumbToVirtualRecord(address, sessionNonce, accountBalance, &breadcrumbBobSender)
		require.Nil(t, err)

		actualVirtualRecord, ok := computer.virtualAccountsByAddress[address]
		require.True(t, ok)
		require.Equal(t, expectedVirtualRecord, actualVirtualRecord)

		breadcrumbBobRelayer := accountBreadcrumb{
			firstNonce: core.OptionalUint64{
				Value:    0,
				HasValue: false,
			},
			lastNonce: core.OptionalUint64{
				Value:    0,
				HasValue: false,
			},
			consumedBalance: big.NewInt(5),
		}

		expectedVirtualRecord = &virtualAccountRecord{
			initialNonce: core.OptionalUint64{
				Value:    8,
				HasValue: true,
			},
			virtualBalance: &virtualAccountBalance{
				initialBalance:  big.NewInt(2),
				consumedBalance: big.NewInt(10),
			},
		}
>>>>>>> 7446b69d

		err = computer.fromBreadcrumbToVirtualRecord(address, sessionNonce, accountBalance, &breadcrumbBobRelayer)
		require.Nil(t, err)

		actualVirtualRecord, ok = computer.virtualAccountsByAddress[address]
		require.True(t, ok)
		require.Equal(t, expectedVirtualRecord, actualVirtualRecord)
	})
}

func Test_createVirtualSelectionSession(t *testing.T) {
	t.Parallel()

	t.Run("should ignore carol because it has discontinuous nonce with session nonce", func(t *testing.T) {
		sessionMock := txcachemocks.SelectionSessionMock{
			GetAccountNonceAndBalanceCalled: func(address []byte) (uint64, *big.Int, bool, error) {
				return 2, big.NewInt(2), true, nil
			},
		}

		gabc := newGlobalAccountBreadcrumbsCompiler()

		breadcrumbs1 := map[string]*accountBreadcrumb{
			"alice": {
				firstNonce: core.OptionalUint64{
					Value:    2,
					HasValue: true,
				},
				lastNonce: core.OptionalUint64{
					Value:    2,
					HasValue: true,
				},
				consumedBalance: big.NewInt(2),
			},
			"bob": {
				firstNonce: core.OptionalUint64{
					Value:    2,
					HasValue: true,
				},
				lastNonce: core.OptionalUint64{
					Value:    3,
					HasValue: true,
				},
				consumedBalance: big.NewInt(3),
			},
		}

		breadcrumb2 := map[string]*accountBreadcrumb{
			// carol's virtual record will not be saved because the firstNonce is != session nonce
			"carol": {
				firstNonce: core.OptionalUint64{
					Value:    10,
					HasValue: true,
				},
				lastNonce: core.OptionalUint64{
					Value:    11,
					HasValue: true,
				},
				consumedBalance: big.NewInt(2),
			},
			"bob": {
				firstNonce: core.OptionalUint64{
					Value:    4,
					HasValue: true,
				},
				lastNonce: core.OptionalUint64{
					Value:    5,
					HasValue: true,
				},
				consumedBalance: big.NewInt(3),
			},
		}

		trackedBlocks := []*trackedBlock{
			{
				breadcrumbsByAddress: breadcrumbs1,
			},
			{
				breadcrumbsByAddress: breadcrumb2,
			},
		}

		expectedVirtualAccounts := map[string]*virtualAccountRecord{
			"alice": {
				initialNonce: core.OptionalUint64{
					Value:    3,
					HasValue: true,
				},
				virtualBalance: &virtualAccountBalance{
					initialBalance:  big.NewInt(2),
					consumedBalance: big.NewInt(2),
				},
			},
			"bob": {
				initialNonce: core.OptionalUint64{
					Value:    6,
					HasValue: true,
				},
				virtualBalance: &virtualAccountBalance{
					initialBalance:  big.NewInt(2),
					consumedBalance: big.NewInt(6),
				},
			},
		}

		gabc.updateOnAddedBlock(trackedBlocks[0])
		gabc.updateOnAddedBlock(trackedBlocks[1])

		computer := newVirtualSessionComputer(&sessionMock)
		_, err := computer.createVirtualSelectionSession(gabc.getGlobalBreadcrumbs())
		require.Nil(t, err)
		require.Equal(t, expectedVirtualAccounts, computer.virtualAccountsByAddress)
	})

	t.Run("should return error from selection session", func(t *testing.T) {
		var expectedErr = errors.New("expected err")
		sessionMock := txcachemocks.SelectionSessionMock{
			GetAccountNonceAndBalanceCalled: func(address []byte) (uint64, *big.Int, bool, error) {
				return 0, big.NewInt(0), true, expectedErr
			},
		}

		gabc := newGlobalAccountBreadcrumbsCompiler()

		breadcrumbs1 := map[string]*accountBreadcrumb{
			"alice": {
				firstNonce: core.OptionalUint64{
					Value:    2,
					HasValue: true,
				},
				lastNonce: core.OptionalUint64{
					Value:    2,
					HasValue: true,
				},
				consumedBalance: big.NewInt(2),
			},
			"bob": {
				firstNonce: core.OptionalUint64{
					Value:    2,
					HasValue: true,
				},
				lastNonce: core.OptionalUint64{
					Value:    3,
					HasValue: true,
				},
				consumedBalance: big.NewInt(3),
			},
		}

		breadcrumb2 := map[string]*accountBreadcrumb{
			// carol's virtual record will not be saved because the firstNonce is != session nonce
			"carol": {
				firstNonce: core.OptionalUint64{
					Value:    10,
					HasValue: true,
				},
				lastNonce: core.OptionalUint64{
					Value:    11,
					HasValue: true,
				},
				consumedBalance: big.NewInt(2),
			},
			"bob": {
				firstNonce: core.OptionalUint64{
					Value:    4,
					HasValue: true,
				},
				lastNonce: core.OptionalUint64{
					Value:    5,
					HasValue: true,
				},
				consumedBalance: big.NewInt(3),
			},
		}

		trackedBlocks := []*trackedBlock{
			{
				breadcrumbsByAddress: breadcrumbs1,
			},
			{
				breadcrumbsByAddress: breadcrumb2,
			},
		}

		gabc.updateOnAddedBlock(trackedBlocks[0])
		gabc.updateOnAddedBlock(trackedBlocks[1])

		computer := newVirtualSessionComputer(&sessionMock)
		_, err := computer.createVirtualSelectionSession(gabc.getGlobalBreadcrumbs())
		require.Equal(t, expectedErr, err)
	})
}<|MERGE_RESOLUTION|>--- conflicted
+++ resolved
@@ -13,30 +13,6 @@
 func Test_fromBreadcrumbToVirtualRecord(t *testing.T) {
 	t.Parallel()
 
-<<<<<<< HEAD
-	address := "bob"
-	accountBalance := big.NewInt(2)
-
-	breadcrumbBob := globalAccountBreadcrumb{
-		firstNonce: core.OptionalUint64{
-			Value:    1,
-			HasValue: true,
-		},
-		lastNonce: core.OptionalUint64{
-			Value:    2,
-			HasValue: true,
-		},
-		consumedBalance: big.NewInt(3),
-	}
-
-	expectedVirtualRecord := &virtualAccountRecord{
-		initialNonce: core.OptionalUint64{
-			Value:    3,
-			HasValue: true,
-		},
-		virtualBalance: &virtualAccountBalance{
-			initialBalance:  big.NewInt(2),
-=======
 	t.Run("bob is already sender", func(t *testing.T) {
 		t.Parallel()
 
@@ -44,7 +20,7 @@
 		sessionNonce := uint64(1)
 		accountBalance := big.NewInt(2)
 
-		breadcrumbBob := accountBreadcrumb{
+		breadcrumbBob := globalAccountBreadcrumb{
 			firstNonce: core.OptionalUint64{
 				Value:    1,
 				HasValue: true,
@@ -53,7 +29,6 @@
 				Value:    2,
 				HasValue: true,
 			},
->>>>>>> 7446b69d
 			consumedBalance: big.NewInt(3),
 		}
 
@@ -69,7 +44,7 @@
 		}
 
 		computer := newVirtualSessionComputer(nil)
-		err := computer.fromBreadcrumbToVirtualRecord(address, sessionNonce, accountBalance, &breadcrumbBob)
+		err := computer.fromGlobalBreadcrumbToVirtualRecord(address, sessionNonce, accountBalance, &breadcrumbBob)
 		require.Nil(t, err)
 
 		actualVirtualRecord, ok := computer.virtualAccountsByAddress[address]
@@ -146,11 +121,6 @@
 			},
 		}
 
-<<<<<<< HEAD
-	computer := newVirtualSessionComputer(nil)
-	err := computer.fromGlobalBreadcrumbToVirtualRecord(address, accountBalance, &breadcrumbBob)
-	require.Nil(t, err)
-=======
 		computer := newVirtualSessionComputer(nil)
 		err := computer.fromBreadcrumbToVirtualRecord(address, sessionNonce, accountBalance, &breadcrumbBobRelayer)
 		require.Nil(t, err)
@@ -250,7 +220,6 @@
 				consumedBalance: big.NewInt(10),
 			},
 		}
->>>>>>> 7446b69d
 
 		err = computer.fromBreadcrumbToVirtualRecord(address, sessionNonce, accountBalance, &breadcrumbBobRelayer)
 		require.Nil(t, err)
