package statistics_test

import (
	"math/big"
	"sync"
	"testing"
	"time"

	"github.com/ElrondNetwork/elrond-go/core/statistics"
	"github.com/ElrondNetwork/elrond-go/data/block"
	"github.com/stretchr/testify/assert"
)

func updateTpsBenchmark(tpsBenchmark *statistics.TpsBenchmark, txCount uint32) {
	shardData := block.ShardData{
		ShardID:               1,
		HeaderHash:            []byte{1},
		ShardMiniBlockHeaders: []block.ShardMiniBlockHeader{},
		TxCount:               txCount,
	}
	metaBlock := &block.MetaBlock{
		Nonce:     1,
		Round:     2,
		TxCount:   txCount,
		ShardInfo: []block.ShardData{shardData},
	}
	tpsBenchmark.Update(metaBlock)

	_ = tpsBenchmark.ActiveNodes()
	_ = tpsBenchmark.RoundTime()
	_ = tpsBenchmark.BlockNumber()
	_ = tpsBenchmark.RoundNumber()
	_ = tpsBenchmark.AverageBlockTxCount()
	_ = tpsBenchmark.LastBlockTxCount()
	_ = tpsBenchmark.TotalProcessedTxCount()
	_ = tpsBenchmark.LiveTPS()
	_ = tpsBenchmark.PeakTPS()
	_ = tpsBenchmark.NrOfShards()
	_ = tpsBenchmark.ShardStatistics()
}

func TestTpsBenchmark_NewTPSBenchmarkReturnsErrorOnInvalidDuration(t *testing.T) {
	t.Parallel()

	nrOfShards := uint32(10)
	roundDuration := uint64(0)
	tpsBenchmark, err := statistics.NewTPSBenchmark(nrOfShards, roundDuration)
	assert.Nil(t, tpsBenchmark)
	assert.Equal(t, err, statistics.ErrInvalidRoundDuration)
}

func TestTpsBenchmark_NewTPSBenchmark(t *testing.T) {
	t.Parallel()

	nrOfShards := uint32(10)
	roundDuration := uint64(4)
	tpsBenchmark, _ := statistics.NewTPSBenchmark(nrOfShards, roundDuration)
	gotNrOfShards := uint32(len(tpsBenchmark.ShardStatistics()))

	assert.Equal(t, gotNrOfShards, nrOfShards)
	assert.Equal(t, tpsBenchmark.RoundTime(), roundDuration)
}

func TestTpsBenchmark_BlockNumber(t *testing.T) {
	t.Parallel()

	tpsBenchmark, _ := statistics.NewTPSBenchmark(1, 1)
	blockNumber := uint64(1)
	metaBlock := &block.MetaBlock{
		Nonce: blockNumber,
		Round: blockNumber,
		ShardInfo: []block.ShardData{
			{
<<<<<<< HEAD
=======
				ShardID:               0,
>>>>>>> c62d7a0d
				HeaderHash:            []byte{1},
				ShardMiniBlockHeaders: []block.ShardMiniBlockHeader{},
				PrevRandSeed:          []byte{1},
				PubKeysBitmap:         []byte{1},
				Signature:             []byte{1},
				TxCount:               10,
				Round:                 uint64(1),
				PrevHash:              []byte{1},
<<<<<<< HEAD
				Nonce:                 uint64(1)},
=======
				Nonce:                 uint64(1),
			},
>>>>>>> c62d7a0d
		},
	}
	assert.Equal(t, tpsBenchmark.BlockNumber(), uint64(0))
	tpsBenchmark.Update(metaBlock)
	assert.Equal(t, tpsBenchmark.BlockNumber(), blockNumber)
}

func TestTpsBenchmark_UpdateIrrelevantBlock(t *testing.T) {
	t.Parallel()

	tpsBenchmark, _ := statistics.NewTPSBenchmark(1, 1)

	tpsBenchmark.Update(nil)
	assert.Equal(t, tpsBenchmark.BlockNumber(), uint64(0))
}

func TestTpsBenchmark_UpdateSmallerNonce(t *testing.T) {
	t.Parallel()

	numShards := uint32(1)
	roundDuration := uint64(1)
	tpsBenchmark, _ := statistics.NewTPSBenchmark(numShards, roundDuration)

	round := uint64(2)
	blockNumber := round

	metaBlock := &block.MetaBlock{
		Nonce: blockNumber - 1,
		Round: round - 1,
		ShardInfo: []block.ShardData{
			{
<<<<<<< HEAD
=======
				ShardID:               0,
>>>>>>> c62d7a0d
				HeaderHash:            []byte{1},
				ShardMiniBlockHeaders: []block.ShardMiniBlockHeader{},
				PrevRandSeed:          []byte{1},
				PubKeysBitmap:         []byte{1},
				Signature:             []byte{1},
				TxCount:               10,
				Round:                 uint64(1),
				PrevHash:              []byte{1},
<<<<<<< HEAD
				Nonce:                 uint64(1)},
=======
				Nonce:                 uint64(1),
			},
>>>>>>> c62d7a0d
		},
	}
	metaBlock2 := &block.MetaBlock{
		Nonce: blockNumber,
		Round: round,
		ShardInfo: []block.ShardData{
			{
<<<<<<< HEAD
=======
				ShardID:               0,
>>>>>>> c62d7a0d
				HeaderHash:            []byte{1},
				ShardMiniBlockHeaders: []block.ShardMiniBlockHeader{},
				PrevRandSeed:          []byte{1},
				PubKeysBitmap:         []byte{1},
				Signature:             []byte{1},
				TxCount:               10,
				Round:                 uint64(1),
				PrevHash:              []byte{1},
				Nonce:                 uint64(1),
			},
		},
	}
	// Start with block with nonce 1 so it would be processed
	tpsBenchmark.Update(metaBlock)
	// Add second block, again, it would be processed
	tpsBenchmark.Update(metaBlock2)
	// Try adding the first block again, it should not be processed
	tpsBenchmark.Update(metaBlock)

	assert.Equal(t, tpsBenchmark.BlockNumber(), blockNumber)
}

func TestTpsBenchmark_UpdateEmptyShardInfoInMiniblock(t *testing.T) {
	t.Parallel()

	tpsBenchmark, _ := statistics.NewTPSBenchmark(1, 1)
	blockNumber := uint64(1)

	metaBlock := &block.MetaBlock{
		Nonce:     blockNumber,
		ShardInfo: make([]block.ShardData, 0),
	}

	tpsBenchmark.Update(metaBlock)
	assert.Equal(t, tpsBenchmark.BlockNumber(), uint64(0))
}

func TestTpsBenchmark_UpdateTotalNumberOfTx(t *testing.T) {
	t.Parallel()

	tpsBenchmark, _ := statistics.NewTPSBenchmark(1, 1)
	round := uint64(1)
	blockNumber := round
	txCount := uint32(10)
	totalTxCount := big.NewInt(int64(txCount * 2))

	metaBlock := &block.MetaBlock{
		Nonce:   blockNumber,
		Round:   round,
		TxCount: txCount,
		ShardInfo: []block.ShardData{
			{
<<<<<<< HEAD
=======
				ShardID:               0,
>>>>>>> c62d7a0d
				HeaderHash:            []byte{1},
				ShardMiniBlockHeaders: []block.ShardMiniBlockHeader{},
				PrevRandSeed:          []byte{1},
				PubKeysBitmap:         []byte{1},
				Signature:             []byte{1},
				TxCount:               txCount,
				Round:                 uint64(1),
				PrevHash:              []byte{1},
				Nonce:                 uint64(1),
			},
		},
	}

	metaBlock2 := &block.MetaBlock{
		Nonce:   blockNumber + 1,
		Round:   round + 1,
		TxCount: txCount,
		ShardInfo: []block.ShardData{
			{
<<<<<<< HEAD
=======
				ShardID:               0,
>>>>>>> c62d7a0d
				HeaderHash:            []byte{1},
				ShardMiniBlockHeaders: []block.ShardMiniBlockHeader{},
				PrevRandSeed:          []byte{1},
				PubKeysBitmap:         []byte{1},
				Signature:             []byte{1},
				TxCount:               txCount,
				Round:                 uint64(1),
				PrevHash:              []byte{1},
				Nonce:                 uint64(1),
			},
		},
	}

	tpsBenchmark.Update(metaBlock)
	tpsBenchmark.Update(metaBlock2)
	assert.Equal(t, tpsBenchmark.TotalProcessedTxCount(), totalTxCount)
}

func TestTpsBenchmark_UpdatePeakTps(t *testing.T) {
	t.Parallel()

	nrOfShards := uint32(1)
	roundDuration := uint64(1)
	tpsBenchmark, _ := statistics.NewTPSBenchmark(nrOfShards, roundDuration)
	round := uint64(1)
	blockNumber := round
	txCount := uint32(10)
	peakTps := uint32(20)

	metaBlock := &block.MetaBlock{
		Nonce:   blockNumber,
		Round:   round,
		TxCount: peakTps,
		ShardInfo: []block.ShardData{
			{
<<<<<<< HEAD
=======
				ShardID:               0,
>>>>>>> c62d7a0d
				HeaderHash:            []byte{1},
				ShardMiniBlockHeaders: []block.ShardMiniBlockHeader{},
				PrevRandSeed:          []byte{1},
				PubKeysBitmap:         []byte{1},
				Signature:             []byte{1},
				TxCount:               peakTps,
				Round:                 uint64(1),
				PrevHash:              []byte{1},
				Nonce:                 uint64(1),
			},
		},
	}

	metaBlock2 := &block.MetaBlock{
		Nonce:   blockNumber + 1,
		Round:   round + 1,
		TxCount: txCount,
		ShardInfo: []block.ShardData{
			{
<<<<<<< HEAD
=======
				ShardID:               0,
>>>>>>> c62d7a0d
				HeaderHash:            []byte{1},
				ShardMiniBlockHeaders: []block.ShardMiniBlockHeader{},
				PrevRandSeed:          []byte{1},
				PubKeysBitmap:         []byte{1},
				Signature:             []byte{1},
				TxCount:               txCount,
				Round:                 uint64(1),
				PrevHash:              []byte{1},
				Nonce:                 uint64(1),
			},
		},
	}

	tpsBenchmark.Update(metaBlock)
	tpsBenchmark.Update(metaBlock2)
	assert.Equal(t, float64(peakTps), tpsBenchmark.PeakTPS())
}

func TestTPSBenchmark_GettersAndSetters(t *testing.T) {
	t.Parallel()

	nrOfShards := uint32(1)
	roundDuration := uint64(1)
	shardId := uint32(0)
	tpsBenchmark, _ := statistics.NewTPSBenchmark(nrOfShards, roundDuration)
	round := uint64(1)
	blockNumber := round
	txCount := uint32(10)

	shardData := block.ShardData{
		ShardID:               shardId,
		HeaderHash:            []byte{1},
		ShardMiniBlockHeaders: []block.ShardMiniBlockHeader{},
		TxCount:               txCount,
	}
	metaBlock := &block.MetaBlock{
		Nonce:     blockNumber,
		Round:     round,
		TxCount:   txCount,
		ShardInfo: []block.ShardData{shardData},
	}

	tpsBenchmark.Update(metaBlock)

	assert.Equal(t, nrOfShards, tpsBenchmark.NrOfShards())
	assert.Equal(t, roundDuration, tpsBenchmark.RoundTime())
	assert.Equal(t, blockNumber, tpsBenchmark.BlockNumber())
	assert.Equal(t, blockNumber, tpsBenchmark.BlockNumber())
	assert.Equal(t, float64(txCount), tpsBenchmark.PeakTPS())
	assert.Equal(t, txCount, tpsBenchmark.LastBlockTxCount())
	assert.Equal(t, big.NewInt(int64(txCount)), tpsBenchmark.AverageBlockTxCount())
	assert.Equal(t, big.NewInt(int64(txCount)), tpsBenchmark.TotalProcessedTxCount())
	assert.Equal(t, shardData.TxCount, tpsBenchmark.ShardStatistic(shardId).LastBlockTxCount())
}

func TestTpsBenchmark_ShouldUpdateSameNonceOnlyOnce(t *testing.T) {
	t.Parallel()

	nrOfShards := uint32(2)
	roundDuration := uint64(6)
	tpsBenchmark, _ := statistics.NewTPSBenchmark(nrOfShards, roundDuration)
	txCount := uint32(10)

	shardData := block.ShardData{
		ShardID:               1,
		HeaderHash:            []byte{1},
		ShardMiniBlockHeaders: []block.ShardMiniBlockHeader{},
		TxCount:               txCount,
	}
	metaBlock := &block.MetaBlock{
		Nonce:     1,
		Round:     2,
		TxCount:   txCount,
		ShardInfo: []block.ShardData{shardData},
	}
	tpsBenchmark.Update(metaBlock)

	shardData2 := block.ShardData{
		ShardID:               1,
		HeaderHash:            []byte{1},
		ShardMiniBlockHeaders: []block.ShardMiniBlockHeader{},
		TxCount:               txCount,
	}
	metaBlock2 := &block.MetaBlock{
		Nonce:     1,
		Round:     2,
		TxCount:   txCount,
		ShardInfo: []block.ShardData{shardData2},
	}
	tpsBenchmark.Update(metaBlock2)

	bigTxCount := big.NewInt(int64(txCount))
	assert.Equal(t, bigTxCount, tpsBenchmark.TotalProcessedTxCount())
}

func TestTpsBenchmark_EmptyBlocksShouldNotUpdateMultipleTimes(t *testing.T) {
	t.Parallel()

	nrOfShards := uint32(2)
	roundDuration := uint64(6)
	tpsBenchmark, _ := statistics.NewTPSBenchmark(nrOfShards, roundDuration)
	txCount := uint32(10)

	shardData := block.ShardData{
		ShardID:               0,
		HeaderHash:            []byte{1},
		ShardMiniBlockHeaders: []block.ShardMiniBlockHeader{},
		TxCount:               txCount,
	}
	shard2Data := block.ShardData{
		ShardID:               1,
		HeaderHash:            []byte{1},
		ShardMiniBlockHeaders: []block.ShardMiniBlockHeader{},
		TxCount:               0,
	}
	metaBlock := &block.MetaBlock{
		Nonce:     1,
		Round:     2,
		TxCount:   txCount,
		ShardInfo: []block.ShardData{shardData, shard2Data},
	}
	tpsBenchmark.Update(metaBlock)

	bigTxCount := big.NewInt(int64(txCount))
	assert.Equal(t, bigTxCount, tpsBenchmark.TotalProcessedTxCount())
}

func TestTpsBenchmark_Concurrent(t *testing.T) {
	if testing.Short() {
		t.Skip("this is not a short test")
	}
	t.Parallel()

	numOfTests := 25
	for i := 0; i < numOfTests; i++ {
		testTpsBenchmarkConcurrent(t)
	}
}

func testTpsBenchmarkConcurrent(t *testing.T) {
	nrOfShards := uint32(2)
	roundDuration := uint64(6)
	tpsBenchmark, _ := statistics.NewTPSBenchmark(nrOfShards, roundDuration)
	txCount := uint32(10)
	nrGoroutines := 8000

	wg := sync.WaitGroup{}
	wg.Add(nrGoroutines)

	for i := 0; i < nrGoroutines; i++ {
		go func() {
			time.Sleep(time.Millisecond)
			updateTpsBenchmark(tpsBenchmark, txCount)
			wg.Done()
		}()
	}
	wg.Wait()

	bigTxCount := big.NewInt(int64(txCount))
	assert.Equal(t, bigTxCount, tpsBenchmark.TotalProcessedTxCount())
}

func TestTpsBenchmark_ZeroTxMetaBlockAndShardHeader(t *testing.T) {
	t.Parallel()

	numShards := uint32(1)
	roundDuration := uint64(4)
	tpsBenchmark, _ := statistics.NewTPSBenchmark(numShards, roundDuration)

	shardData := block.ShardData{
		ShardID:               0,
		HeaderHash:            []byte{1},
		ShardMiniBlockHeaders: []block.ShardMiniBlockHeader{},
		TxCount:               0,
	}
	metaBlock := &block.MetaBlock{
		Nonce:     1,
		Round:     2,
		TxCount:   0,
		ShardInfo: []block.ShardData{shardData},
	}

	tpsBenchmark.Update(metaBlock)

	bigTxCount := big.NewInt(0)
	assert.Equal(t, bigTxCount, tpsBenchmark.TotalProcessedTxCount())
}

func TestTpsBenchmark_ZeroTxMetaBlockAndEmptyShardHeader(t *testing.T) {
	t.Parallel()

	numShards := uint32(1)
	roundDuration := uint64(4)
	tpsBenchmark, _ := statistics.NewTPSBenchmark(numShards, roundDuration)

	metaBlock := &block.MetaBlock{
		Nonce:     1,
		Round:     2,
		TxCount:   0,
		ShardInfo: []block.ShardData{},
	}

	tpsBenchmark.Update(metaBlock)

	bigTxCount := big.NewInt(0)
	assert.Equal(t, bigTxCount, tpsBenchmark.TotalProcessedTxCount())
}<|MERGE_RESOLUTION|>--- conflicted
+++ resolved
@@ -71,10 +71,7 @@
 		Round: blockNumber,
 		ShardInfo: []block.ShardData{
 			{
-<<<<<<< HEAD
-=======
-				ShardID:               0,
->>>>>>> c62d7a0d
+				ShardID:               0,
 				HeaderHash:            []byte{1},
 				ShardMiniBlockHeaders: []block.ShardMiniBlockHeader{},
 				PrevRandSeed:          []byte{1},
@@ -83,12 +80,8 @@
 				TxCount:               10,
 				Round:                 uint64(1),
 				PrevHash:              []byte{1},
-<<<<<<< HEAD
-				Nonce:                 uint64(1)},
-=======
-				Nonce:                 uint64(1),
-			},
->>>>>>> c62d7a0d
+				Nonce:                 uint64(1),
+			},
 		},
 	}
 	assert.Equal(t, tpsBenchmark.BlockNumber(), uint64(0))
@@ -120,10 +113,7 @@
 		Round: round - 1,
 		ShardInfo: []block.ShardData{
 			{
-<<<<<<< HEAD
-=======
-				ShardID:               0,
->>>>>>> c62d7a0d
+				ShardID:               0,
 				HeaderHash:            []byte{1},
 				ShardMiniBlockHeaders: []block.ShardMiniBlockHeader{},
 				PrevRandSeed:          []byte{1},
@@ -132,12 +122,8 @@
 				TxCount:               10,
 				Round:                 uint64(1),
 				PrevHash:              []byte{1},
-<<<<<<< HEAD
-				Nonce:                 uint64(1)},
-=======
-				Nonce:                 uint64(1),
-			},
->>>>>>> c62d7a0d
+				Nonce:                 uint64(1),
+			},
 		},
 	}
 	metaBlock2 := &block.MetaBlock{
@@ -145,10 +131,7 @@
 		Round: round,
 		ShardInfo: []block.ShardData{
 			{
-<<<<<<< HEAD
-=======
-				ShardID:               0,
->>>>>>> c62d7a0d
+				ShardID:               0,
 				HeaderHash:            []byte{1},
 				ShardMiniBlockHeaders: []block.ShardMiniBlockHeader{},
 				PrevRandSeed:          []byte{1},
@@ -201,10 +184,7 @@
 		TxCount: txCount,
 		ShardInfo: []block.ShardData{
 			{
-<<<<<<< HEAD
-=======
-				ShardID:               0,
->>>>>>> c62d7a0d
+				ShardID:               0,
 				HeaderHash:            []byte{1},
 				ShardMiniBlockHeaders: []block.ShardMiniBlockHeader{},
 				PrevRandSeed:          []byte{1},
@@ -224,10 +204,7 @@
 		TxCount: txCount,
 		ShardInfo: []block.ShardData{
 			{
-<<<<<<< HEAD
-=======
-				ShardID:               0,
->>>>>>> c62d7a0d
+				ShardID:               0,
 				HeaderHash:            []byte{1},
 				ShardMiniBlockHeaders: []block.ShardMiniBlockHeader{},
 				PrevRandSeed:          []byte{1},
@@ -263,10 +240,7 @@
 		TxCount: peakTps,
 		ShardInfo: []block.ShardData{
 			{
-<<<<<<< HEAD
-=======
-				ShardID:               0,
->>>>>>> c62d7a0d
+				ShardID:               0,
 				HeaderHash:            []byte{1},
 				ShardMiniBlockHeaders: []block.ShardMiniBlockHeader{},
 				PrevRandSeed:          []byte{1},
@@ -286,10 +260,7 @@
 		TxCount: txCount,
 		ShardInfo: []block.ShardData{
 			{
-<<<<<<< HEAD
-=======
-				ShardID:               0,
->>>>>>> c62d7a0d
+				ShardID:               0,
 				HeaderHash:            []byte{1},
 				ShardMiniBlockHeaders: []block.ShardMiniBlockHeader{},
 				PrevRandSeed:          []byte{1},
