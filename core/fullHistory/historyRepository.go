//go:generate protoc -I=proto -I=$GOPATH/src -I=$GOPATH/src/github.com/ElrondNetwork/protobuf/protobuf  --gogoslick_out=. miniblockMetadata.proto

package fullHistory

import (
	"fmt"

	logger "github.com/ElrondNetwork/elrond-go-logger"
	"github.com/ElrondNetwork/elrond-go/core"
	"github.com/ElrondNetwork/elrond-go/core/check"
	"github.com/ElrondNetwork/elrond-go/core/container"
	"github.com/ElrondNetwork/elrond-go/data"
	"github.com/ElrondNetwork/elrond-go/data/block"
	"github.com/ElrondNetwork/elrond-go/hashing"
	"github.com/ElrondNetwork/elrond-go/marshal"
	"github.com/ElrondNetwork/elrond-go/storage"
)

var log = logger.GetOrCreate("core/fullHistory")

// HistoryRepositoryArguments is a structure that stores all components that are needed to a history processor
type HistoryRepositoryArguments struct {
	SelfShardID                 uint32
	MiniblocksMetadataStorer    storage.Storer
	MiniblockHashByTxHashStorer storage.Storer
	EpochByHashStorer           storage.Storer
	Marshalizer                 marshal.Marshalizer
	Hasher                      hashing.Hasher
}

type historyRepository struct {
	selfShardID                uint32
	miniblocksMetadataStorer   storage.Storer
	miniblockHashByTxHashIndex storage.Storer
	epochByHashIndex           *epochByHashIndex
	marshalizer                marshal.Marshalizer
	hasher                     hashing.Hasher

	// This map temporarily holds notifications of "notarized at source", for destination shard
	notarizedAtSourceNotifications *container.MutexMap
}

type notarizedAtSourceNotification struct {
	metaNonce uint64
	metaHash  []byte
}

// NewHistoryRepository will create a new instance of HistoryRepository
func NewHistoryRepository(arguments HistoryRepositoryArguments) (*historyRepository, error) {
	if check.IfNil(arguments.MiniblocksMetadataStorer) {
		return nil, core.ErrNilStore
	}
	if check.IfNil(arguments.MiniblockHashByTxHashStorer) {
		return nil, core.ErrNilStore
	}
	if check.IfNil(arguments.EpochByHashStorer) {
		return nil, core.ErrNilStore
	}
	if check.IfNil(arguments.Marshalizer) {
		return nil, core.ErrNilMarshalizer
	}
	if check.IfNil(arguments.Hasher) {
		return nil, core.ErrNilHasher
	}

	hashToEpochIndex := newHashToEpochIndex(arguments.EpochByHashStorer, arguments.Marshalizer)

	return &historyRepository{
		selfShardID:                    arguments.SelfShardID,
		miniblocksMetadataStorer:       arguments.MiniblocksMetadataStorer,
		marshalizer:                    arguments.Marshalizer,
		hasher:                         arguments.Hasher,
		epochByHashIndex:               hashToEpochIndex,
		miniblockHashByTxHashIndex:     arguments.MiniblockHashByTxHashStorer,
		notarizedAtSourceNotifications: container.NewMutexMap(),
	}, nil
}

// RecordBlock records a block
func (hr *historyRepository) RecordBlock(blockHeaderHash []byte, blockHeader data.HeaderHandler, blockBody data.BodyHandler) error {
	body, ok := blockBody.(*block.Body)
	if !ok {
		return errCannotCastToBlockBody
	}

	epoch := blockHeader.GetEpoch()

	err := hr.epochByHashIndex.saveEpochByHash(blockHeaderHash, epoch)
	if err != nil {
		return newErrCannotSaveEpochByHash("block header", blockHeaderHash, err)
	}

	for _, miniblock := range body.MiniBlocks {
		if miniblock.Type == block.PeerBlock {
			continue
		}

		err = hr.recordMiniblock(blockHeaderHash, blockHeader, miniblock, epoch)
		if err != nil {
			continue
		}
	}

	return nil
}

func (hr *historyRepository) recordMiniblock(blockHeaderHash []byte, blockHeader data.HeaderHandler, miniblock *block.MiniBlock, epoch uint32) error {
	miniblockHash, err := hr.computeMiniblockHash(miniblock)
	if err != nil {
		return err
	}

	err = hr.epochByHashIndex.saveEpochByHash(miniblockHash, epoch)
	if err != nil {
		return newErrCannotSaveEpochByHash("miniblock", miniblockHash, err)
	}

	miniblockMetadata := &MiniblockMetadata{
		Type:               int32(miniblock.Type),
		Epoch:              epoch,
		HeaderHash:         blockHeaderHash,
		MiniblockHash:      miniblockHash,
		Round:              blockHeader.GetRound(),
		HeaderNonce:        blockHeader.GetNonce(),
		SourceShardID:      miniblock.GetSenderShardID(),
		DestinationShardID: miniblock.GetReceiverShardID(),
	}

	// Here we need to use queued notifications
	notification, ok := hr.notarizedAtSourceNotifications.Get(string(miniblockHash))
	if ok {
		notificationTyped := notification.(*notarizedAtSourceNotification)
		miniblockMetadata.NotarizedAtSourceInMetaNonce = notificationTyped.metaNonce
		miniblockMetadata.NotarizedAtSourceInMetaHash = notificationTyped.metaHash

		hr.notarizedAtSourceNotifications.Remove(string(miniblockHash))
	}

	err = hr.putMiniblockMetadata(miniblockHash, miniblockMetadata)
	if err != nil {
		return err
	}

	for _, txHash := range miniblock.TxHashes {
<<<<<<< HEAD
		err := hp.epochByHashIndex.saveEpochByHash(txHash, epoch)
		if err != nil {
			return newErrCannotSaveEpochByHash("transaction", txHash, err)
		}

		err = hp.miniblockHashByTxHashIndex.Put(txHash, miniblockHash)
=======
		err := hr.miniblockHashByTxHashIndex.Put(txHash, miniblockHash)
>>>>>>> 572b3229
		if err != nil {
			log.Warn("miniblockHashByTxHashIndex.putMiniblockByTx()", "txHash", txHash, "err", err)
			continue
		}
	}

	return nil
}

func (hr *historyRepository) computeMiniblockHash(miniblock *block.MiniBlock) ([]byte, error) {
	return core.CalculateHash(hr.marshalizer, hr.hasher, miniblock)
}

// GetMiniblockMetadataByTxHash will return a history transaction for the given hash from storage
func (hr *historyRepository) GetMiniblockMetadataByTxHash(hash []byte) (*MiniblockMetadata, error) {
	miniblockHash, err := hr.miniblockHashByTxHashIndex.Get(hash)
	if err != nil {
		return nil, err
	}

	return hr.getMiniblockMetadataByMiniblockHash(miniblockHash)
}

func (hr *historyRepository) putMiniblockMetadata(hash []byte, metadata *MiniblockMetadata) error {
	metadataBytes, err := hr.marshalizer.Marshal(metadata)
	if err != nil {
		return err
	}

	err = hr.miniblocksMetadataStorer.Put(hash, metadataBytes)
	if err != nil {
		return newErrCannotSaveMiniblockMetadata(hash, err)
	}

	return nil
}

func (hr *historyRepository) getMiniblockMetadataByMiniblockHash(hash []byte) (*MiniblockMetadata, error) {
	epoch, err := hr.epochByHashIndex.getEpochByHash(hash)
	if err != nil {
		return nil, err
	}

	metadataBytes, err := hr.miniblocksMetadataStorer.GetFromEpoch(hash, epoch)
	if err != nil {
		return nil, err
	}

	metadata := &MiniblockMetadata{}
	err = hr.marshalizer.Unmarshal(metadata, metadataBytes)
	if err != nil {
		return nil, err
	}

	return metadata, nil
}

// GetEpochByHash will return epoch for a given hash
<<<<<<< HEAD
// This works for Blocks, Miniblocks and Transactions
func (hp *historyProcessor) GetEpochByHash(hash []byte) (uint32, error) {
	return hp.epochByHashIndex.getEpochByHash(hash)
=======
// This works for Blocks, Miniblocks.
// It doesn't work for transactions (not needed)!
func (hr *historyRepository) GetEpochByHash(hash []byte) (uint32, error) {
	return hr.epochByHashIndex.getEpochByHash(hash)
>>>>>>> 572b3229
}

// RegisterToBlockTracker registers the history repository to blockTracker events
func (hr *historyRepository) RegisterToBlockTracker(blockTracker BlockTracker) {
	if check.IfNil(blockTracker) {
		log.Error("RegisterToBlockTracker(): blockTracker is nil")
		return
	}

	blockTracker.RegisterCrossNotarizedHeadersHandler(hr.onNotarizedBlocks)
	blockTracker.RegisterSelfNotarizedHeadersHandler(hr.onNotarizedBlocks)
}

func (hr *historyRepository) onNotarizedBlocks(shardID uint32, headers []data.HeaderHandler, headersHashes [][]byte) {
	log.Trace("onNotarizedBlocks()", "shardID", shardID, "len(headers)", len(headers))

	if shardID != core.MetachainShardId {
		return
	}

	for i, header := range headers {
		headerHash := headersHashes[i]

		metaBlock, ok := header.(*block.MetaBlock)
		if !ok {
			return
		}

		for _, shardData := range metaBlock.ShardInfo {
			hr.onNotarizedBlock(metaBlock.GetNonce(), headerHash, shardData)
		}
	}
}

func (hr *historyRepository) onNotarizedBlock(metaBlockNonce uint64, metaBlockHash []byte, blockHeader block.ShardData) {
	for _, miniblockHeader := range blockHeader.GetShardMiniBlockHeaders() {
		hr.onNotarizedMiniblock(metaBlockNonce, metaBlockHash, blockHeader, miniblockHeader)
	}
}

func (hr *historyRepository) onNotarizedMiniblock(metaBlockNonce uint64, metaBlockHash []byte, blockHeader block.ShardData, miniblockHeader block.MiniBlockHeader) {
	miniblockHash := miniblockHeader.Hash
	isIntra := miniblockHeader.SenderShardID == miniblockHeader.ReceiverShardID
	notarizedAtSource := miniblockHeader.SenderShardID == blockHeader.ShardID

	iDontCare := miniblockHeader.SenderShardID != hr.selfShardID && miniblockHeader.ReceiverShardID != hr.selfShardID
	if iDontCare {
		return
	}

	metadata, err := hr.getMiniblockMetadataByMiniblockHash(miniblockHash)
	if err != nil {
		if notarizedAtSource {
			// At destination, we receive the notification about "notarizedAtSource" before committing the block (at destination):
			// a) @source: source block is committed
			// b) @metachain: source block is notarized
			// c) @source & @destination: notified about b) 	<< we are here, under this condition
			// d) @destination: destination block is committed
			// e) @metachain: destination block is notarized
			// f) @source & @destination: notified about e)

			// Therefore, we should hold on to the notification at b) and use it at d)
			hr.notarizedAtSourceNotifications.Set(string(miniblockHash), &notarizedAtSourceNotification{
				metaNonce: metaBlockNonce,
				metaHash:  metaBlockHash,
			})
		} else {
			log.Debug("onNotarizedMiniblock() unexpected: cannot get miniblock metadata",
				"miniblock", miniblockHash,
				"direction", fmt.Sprintf("[%d -> %d]", miniblockHeader.SenderShardID, miniblockHeader.ReceiverShardID),
				"meta nonce", metaBlockNonce,
				"err", err)
		}

		return
	}

	if isIntra {
		metadata.NotarizedAtSourceInMetaNonce = metaBlockNonce
		metadata.NotarizedAtSourceInMetaHash = metaBlockHash
		metadata.NotarizedAtDestinationInMetaNonce = metaBlockNonce
		metadata.NotarizedAtDestinationInMetaHash = metaBlockHash

		log.Trace("onNotarizedMiniblock() intra",
			"miniblock", miniblockHash,
			"direction", fmt.Sprintf("[%d -> %d]", metadata.SourceShardID, metadata.DestinationShardID),
			"meta nonce", metaBlockNonce,
		)
	} else {
		// Is cross-shard miniblock
		if notarizedAtSource {
			metadata.NotarizedAtSourceInMetaNonce = metaBlockNonce
			metadata.NotarizedAtSourceInMetaHash = metaBlockHash

			log.Trace("onNotarizedMiniblock() cross at source",
				"miniblock", miniblockHash,
				"direction", fmt.Sprintf("[%d -> %d]", metadata.SourceShardID, metadata.DestinationShardID),
				"meta nonce", metaBlockNonce,
			)
		} else {
			// Cross-shard, notarized at destination
			metadata.NotarizedAtDestinationInMetaNonce = metaBlockNonce
			metadata.NotarizedAtDestinationInMetaHash = metaBlockHash

			log.Trace("onNotarizedMiniblock() cross at destination",
				"miniblock", miniblockHash,
				"direction", fmt.Sprintf("[%d -> %d]", metadata.SourceShardID, metadata.DestinationShardID),
				"meta nonce", metaBlockNonce,
			)
		}
	}

	err = hr.putMiniblockMetadata(miniblockHash, metadata)
	if err != nil {
		log.Warn("onNotarizedMiniblock(): cannot update miniblock metadata", "miniblockHash", miniblockHash, "err", err)
		return
	}
}

// IsEnabled will always returns true
func (hr *historyRepository) IsEnabled() bool {
	return true
}

// IsInterfaceNil returns true if there is no value under the interface
func (hr *historyRepository) IsInterfaceNil() bool {
	return hr == nil
}<|MERGE_RESOLUTION|>--- conflicted
+++ resolved
@@ -142,16 +142,12 @@
 	}
 
 	for _, txHash := range miniblock.TxHashes {
-<<<<<<< HEAD
-		err := hp.epochByHashIndex.saveEpochByHash(txHash, epoch)
+		err := hr.epochByHashIndex.saveEpochByHash(txHash, epoch)
 		if err != nil {
 			return newErrCannotSaveEpochByHash("transaction", txHash, err)
 		}
 
-		err = hp.miniblockHashByTxHashIndex.Put(txHash, miniblockHash)
-=======
-		err := hr.miniblockHashByTxHashIndex.Put(txHash, miniblockHash)
->>>>>>> 572b3229
+		err = hr.miniblockHashByTxHashIndex.Put(txHash, miniblockHash)
 		if err != nil {
 			log.Warn("miniblockHashByTxHashIndex.putMiniblockByTx()", "txHash", txHash, "err", err)
 			continue
@@ -210,16 +206,9 @@
 }
 
 // GetEpochByHash will return epoch for a given hash
-<<<<<<< HEAD
 // This works for Blocks, Miniblocks and Transactions
-func (hp *historyProcessor) GetEpochByHash(hash []byte) (uint32, error) {
-	return hp.epochByHashIndex.getEpochByHash(hash)
-=======
-// This works for Blocks, Miniblocks.
-// It doesn't work for transactions (not needed)!
 func (hr *historyRepository) GetEpochByHash(hash []byte) (uint32, error) {
 	return hr.epochByHashIndex.getEpochByHash(hash)
->>>>>>> 572b3229
 }
 
 // RegisterToBlockTracker registers the history repository to blockTracker events
