package core

import (
	"errors"
)

// ErrNilMarshalizer signals that a nil marshalizer has been provided
var ErrNilMarshalizer = errors.New("nil marshalizer provided")

// ErrNilHasher signals that a nil hasher has been provided
var ErrNilHasher = errors.New("nil hasher provided")

// ErrNilNodesCoordinator signals a nil nodes coordinator has been provided
var ErrNilNodesCoordinator = errors.New("nil nodes coordinator")

// ErrInvalidValue signals that a nil value has been provided
var ErrInvalidValue = errors.New("invalid value provided")

// ErrNilInputData signals that a nil data has been provided
var ErrNilInputData = errors.New("nil input data")

// ErrPemFileIsInvalid signals that a pem file is invalid
var ErrPemFileIsInvalid = errors.New("pem file is invalid")

// ErrNilPemBLock signals that the pem block is nil
var ErrNilPemBLock = errors.New("nil pem block")

// ErrNilFile signals that a nil file has been provided
var ErrNilFile = errors.New("nil file provided")

// ErrEmptyFile signals that a empty file has been provided
var ErrEmptyFile = errors.New("empty file provided")

// ErrInvalidIndex signals that an invalid private key index has been provided
var ErrInvalidIndex = errors.New("invalid private key index")

// ErrNotPositiveValue signals that a 0 or negative value has been provided
var ErrNotPositiveValue = errors.New("the provided value is not positive")

// ErrNilAppStatusHandler signals that a nil status handler has been provided
var ErrNilAppStatusHandler = errors.New("appStatusHandler is nil")

// ErrNilStatusTagProvider signals that a nil status tag provider has been given as parameter
var ErrNilStatusTagProvider = errors.New("nil status tag provider")

// ErrInvalidPollingInterval signals that an invalid polling interval has been provided
var ErrInvalidPollingInterval = errors.New("invalid polling interval ")

// ErrInvalidIdentifierForEpochStartBlockRequest signals that an invalid identifier for epoch start block request
// has been provided
var ErrInvalidIdentifierForEpochStartBlockRequest = errors.New("invalid identifier for epoch start block request")

// ErrNilEpochStartNotifier signals that nil epoch start notifier has been provided
var ErrNilEpochStartNotifier = errors.New("nil epoch start notifier")

// ErrVersionNumComponents signals that a wrong number of components was provided
var ErrVersionNumComponents = errors.New("invalid version while checking number of components")

// ErrMajorVersionMismatch signals that the major version mismatch
var ErrMajorVersionMismatch = errors.New("major version mismatch")

// ErrMinorVersionMismatch signals that the minor version mismatch
var ErrMinorVersionMismatch = errors.New("minor version mismatch")

// ErrReleaseVersionMismatch signals that the release version mismatch
var ErrReleaseVersionMismatch = errors.New("release version mismatch")

// ErrNilStore signals that the provided storage service is nil
var ErrNilStore = errors.New("nil data storage service")

// ErrNilSignalChan returns whenever a nil signal channel is provided
var ErrNilSignalChan = errors.New("nil signal channel")

// ErrInvalidLogFileMinLifeSpan signals that an invalid log file life span was provided
var ErrInvalidLogFileMinLifeSpan = errors.New("minimum log file life span is invalid")

// ErrFileLoggingProcessIsClosed signals that the file logging process is closed
<<<<<<< HEAD
var ErrFileLoggingProcessIsClosed = errors.New("file logging process is closed")
=======
var ErrFileLoggingProcessIsClosed = errors.New("file logging process is closed")

// ErrNilShardCoordinator signals that a nil shard coordinator was provided
var ErrNilShardCoordinator = errors.New("nil shard coordinator")

// ErrNilFeeConfig signals that a nil fee config is provided
var ErrNilFeeConfig = errors.New("nil fee config")

// ErrInvalidTransactionVersion signals that an invalid transaction version has been provided
var ErrInvalidTransactionVersion = errors.New("invalid transaction version")

// ErrInvalidGasScheduleConfig signals that invalid gas schedule config was provided
var ErrInvalidGasScheduleConfig = errors.New("invalid gas schedule config")
>>>>>>> 4705efa7
<|MERGE_RESOLUTION|>--- conflicted
+++ resolved
@@ -75,9 +75,6 @@
 var ErrInvalidLogFileMinLifeSpan = errors.New("minimum log file life span is invalid")
 
 // ErrFileLoggingProcessIsClosed signals that the file logging process is closed
-<<<<<<< HEAD
-var ErrFileLoggingProcessIsClosed = errors.New("file logging process is closed")
-=======
 var ErrFileLoggingProcessIsClosed = errors.New("file logging process is closed")
 
 // ErrNilShardCoordinator signals that a nil shard coordinator was provided
@@ -90,5 +87,4 @@
 var ErrInvalidTransactionVersion = errors.New("invalid transaction version")
 
 // ErrInvalidGasScheduleConfig signals that invalid gas schedule config was provided
-var ErrInvalidGasScheduleConfig = errors.New("invalid gas schedule config")
->>>>>>> 4705efa7
+var ErrInvalidGasScheduleConfig = errors.New("invalid gas schedule config")