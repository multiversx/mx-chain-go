--- conflicted
+++ resolved
@@ -80,10 +80,8 @@
 // ErrFileLoggingProcessIsClosed signals that the file logging process is closed
 var ErrFileLoggingProcessIsClosed = errors.New("file logging process is closed")
 
-<<<<<<< HEAD
 // ErrSuffixNotPresentOrInIncorrectPosition signals that the suffix is not present in the data field or its position is incorrect
 var ErrSuffixNotPresentOrInIncorrectPosition = errors.New("suffix is not present or the position is incorrect")
-=======
+
 // ErrNilFeeConfig signals that a nil fee config is provided
-var ErrNilFeeConfig = errors.New("nil fee config")
->>>>>>> 8d048615
+var ErrNilFeeConfig = errors.New("nil fee config")