package core

// PeerType represents the type of a peer
type PeerType string

// EligibleList represents the list of peers who participate in consensus inside a shard
const EligibleList PeerType = "eligible"

// WaitingList represents the list of peers who don't participate in consensus but will join the next epoch
const WaitingList PeerType = "waiting"

// ObserverList represents the list of peers who don't participate in consensus but will join the next epoch
const ObserverList PeerType = "observer"

// UnVersionedAppString represents the default app version that indicate that the binary wasn't build by setting
// the appVersion flag
const UnVersionedAppString = "undefined"

// NodeType represents the node's role in the network
type NodeType string

// NodeTypeObserver signals that a node is running as observer node
const NodeTypeObserver NodeType = "observer"

// NodeTypeValidator signals that a node is running as validator node
const NodeTypeValidator NodeType = "validator"

// pkPrefixSize specifies the max numbers of chars to be displayed from one publc key
const pkPrefixSize = 12

// FileModeUserReadWrite represents the permission for a file which allows the user for reading and writing
const FileModeUserReadWrite = 0600

// MaxTxNonceDeltaAllowed specifies the maximum difference between an account's nonce and a received transaction's nonce
// in order to mark the transaction as valid.
const MaxTxNonceDeltaAllowed = 30000

// MaxBulkTransactionSize specifies the maximum size of one bulk with txs which can be send over the network
//TODO convert this const into a var and read it from config when this code moves to another binary
const MaxBulkTransactionSize = 2 << 17 //128KB bulks

// ConsensusTopic is the topic used in consensus algorithm
const ConsensusTopic = "consensus"

// HeartbeatTopic is the topic used for heartbeat signaling
const HeartbeatTopic = "heartbeat"

// PathShardPlaceholder represents the placeholder for the shard ID in paths
const PathShardPlaceholder = "[S]"

// PathEpochPlaceholder represents the placeholder for the epoch number in paths
const PathEpochPlaceholder = "[E]"

// PathIdentifierPlaceholder represents the placeholder for the identifier in paths
const PathIdentifierPlaceholder = "[I]"

// MetricCurrentRound is the metric for monitoring the current round of a node
const MetricCurrentRound = "erd_current_round"

// MetricNonce is the metric for monitoring the nonce of a node
const MetricNonce = "erd_nonce"

// MetricProbableHighestNonce is the metric for monitoring the max speculative nonce received by the node by listening on the network
const MetricProbableHighestNonce = "erd_probable_highest_nonce"

// MetricNumConnectedPeers is the metric for monitoring the number of connected peers
const MetricNumConnectedPeers = "erd_num_connected_peers"

// MetricNumConnectedPeersClassification is the metric for monitoring the number of connected peers split on the connection type
const MetricNumConnectedPeersClassification = "erd_num_connected_peers_classification"

// MetricSynchronizedRound is the metric for monitoring the synchronized round of a node
const MetricSynchronizedRound = "erd_synchronized_round"

// MetricIsSyncing is the metric for monitoring if a node is syncing
const MetricIsSyncing = "erd_is_syncing"

// MetricPublicKeyBlockSign is the metric for monitoring public key of a node used in block signing
const MetricPublicKeyBlockSign = "erd_public_key_block_sign"

// MetricShardId is the metric for monitoring shard id of a node
const MetricShardId = "erd_shard_id"

// MetricTxPoolLoad is the metric for monitoring number of transactions from pool of a node
const MetricTxPoolLoad = "erd_tx_pool_load"

// MetricCountLeader is the metric for monitoring number of rounds when a node was leader
const MetricCountLeader = "erd_count_leader"

// MetricCountConsensus is the metric for monitoring number of rounds when a node was in consensus group
const MetricCountConsensus = "erd_count_consensus"

// MetricCountAcceptedBlocks is the metric for monitoring number of blocks that was accepted proposed by a node
const MetricCountAcceptedBlocks = "erd_count_accepted_blocks"

// MetricNodeType is the metric for monitoring the type of the node
const MetricNodeType = "erd_node_type"

// MetricLiveValidatorNodes is the metric for monitoring live validators on the network
const MetricLiveValidatorNodes = "erd_live_validator_nodes"

// MetricConnectedNodes is the metric for monitoring total connected nodes on the network
const MetricConnectedNodes = "erd_connected_nodes"

// MetricCpuLoadPercent is the metric for monitoring CPU load [%]
const MetricCpuLoadPercent = "erd_cpu_load_percent"

// MetricMemLoadPercent is the metric for monitoring memory load [%]
const MetricMemLoadPercent = "erd_mem_load_percent"

// MetricMemTotal is the metric for monitoring total memory bytes
const MetricMemTotal = "erd_mem_total"

// MetricMemUsedGolang is the metric that stores the total memory used by golang in bytes
const MetricMemUsedGolang = "erd_mem_used_golang"

// MetricMemUsedSystem is the metric that stores the total memory used by the system in bytes
const MetricMemUsedSystem = "erd_mem_used_sys"

// MetricNetworkRecvPercent is the metric for monitoring network receive load [%]
const MetricNetworkRecvPercent = "erd_network_recv_percent"

// MetricNetworkRecvBps is the metric for monitoring network received bytes per second
const MetricNetworkRecvBps = "erd_network_recv_bps"

// MetricNetworkRecvBpsPeak is the metric for monitoring network received peak bytes per second
const MetricNetworkRecvBpsPeak = "erd_network_recv_bps_peak"

// MetricNetworkSentPercent is the metric for monitoring network sent load [%]
const MetricNetworkSentPercent = "erd_network_sent_percent"

// MetricNetworkSentBps is the metric for monitoring network sent bytes per second
const MetricNetworkSentBps = "erd_network_sent_bps"

// MetricNetworkSentBpsPeak is the metric for monitoring network sent peak bytes per second
const MetricNetworkSentBpsPeak = "erd_network_sent_bps_peak"

// MetricRoundTime is the metric for round time in seconds
const MetricRoundTime = "erd_round_time"

// MetricEpochNumber is the metric for the number of epoch
const MetricEpochNumber = "erd_epoch_number"

// MetricAppVersion is the metric for the current app version
const MetricAppVersion = "erd_app_version"

// MetricNumTxInBlock is the metric for the number of transactions in the proposed block
const MetricNumTxInBlock = "erd_num_tx_block"

// MetricConsensusState is the metric for consensus state of node proposer,participant or not consensus group
const MetricConsensusState = "erd_consensus_state"

// MetricNumMiniBlocks is the metric for number of miniblocks in a block
const MetricNumMiniBlocks = "erd_num_mini_blocks"

// MetricConsensusRoundState is the metric for consensus round state for a block
const MetricConsensusRoundState = "erd_consensus_round_state"

// MetricCrossCheckBlockHeight is the metric that store cross block height
const MetricCrossCheckBlockHeight = "erd_metric_cross_check_block_height"

// MetricNumProcessedTxs is the metric that stores the number of transactions processed
const MetricNumProcessedTxs = "erd_num_transactions_processed"

// MetricCurrentBlockHash is the metric that stores the current block hash
const MetricCurrentBlockHash = "erd_current_block_hash"

// MetricCurrentRoundTimestamp is the metric that stores current round timestamp
const MetricCurrentRoundTimestamp = "erd_current_round_timestamp"

// MetricHeaderSize is the metric that stores the current block size
const MetricHeaderSize = "erd_current_block_size"

// MetricMiniBlocksSize is the metric that stores the current block size
const MetricMiniBlocksSize = "erd_mini_blocks_size"

// MetricNumShardHeadersFromPool is the metric that stores number of shard header from pool
const MetricNumShardHeadersFromPool = "erd_num_shard_headers_from_pool"

// MetricNumShardHeadersProcessed is the metric that stores number of shard header processed
const MetricNumShardHeadersProcessed = "erd_num_shard_headers_processed"

// MetricNumTimesInForkChoice is the metric that counts how many time a node was in fork choice
const MetricNumTimesInForkChoice = "erd_fork_choice_count"

//MetricHighestFinalBlockInShard is the metric that stores the highest nonce block notarized by metachain for current shard
const MetricHighestFinalBlockInShard = "erd_highest_notarized_block_by_metachain_for_current_shard"

//MetricLatestTagSoftwareVersion is the metric that stores the latest tag software version
const MetricLatestTagSoftwareVersion = "erd_latest_tag_software_version"

//MetricCountConsensusAcceptedBlocks is the metric for monitoring number of blocks accepted when the node was in consensus group
const MetricCountConsensusAcceptedBlocks = "erd_count_consensus_accepted_blocks"

//MetricRewardsValue is the metric that stores rewards value
const MetricRewardsValue = "erd_rewards_value"

//MetricNodeDisplayName is the metric that stores the name of the node
const MetricNodeDisplayName = "erd_node_display_name"

//MetricConsensusGroupSize is the metric for consensus group size
const MetricConsensusGroupSize = "erd_metric_consensus_group_size"

//MetricNumValidators is the metric for the number of validators
const MetricNumValidators = "erd_metric_num_validators"

// MetricPeerType is the metric which tells the peer's type (in eligible list, in waiting list, or observer)
const MetricPeerType = "erd_peer_type"

//MetricLeaderPercentage is the metric for leader rewards percentage
const MetricLeaderPercentage = "erd_metric_leader_percentage"

//MetricDenominationCoefficient is the metric for denomination coefficient that is used in views
const MetricDenominationCoefficient = "erd_metric_denomination_coefficient"

// MetricRoundAtEpochStart is the metric for storing the first round of the current epoch
const MetricRoundAtEpochStart = "erd_round_at_epoch_start"

// MetricRoundsPerEpoch is the metric that tells the number of rounds in an epoch
const MetricRoundsPerEpoch = "erd_rounds_per_epoch"

// MetricRoundsPassedInCurrentEpoch is the metric that tells the number of rounds passed in current epoch
const MetricRoundsPassedInCurrentEpoch = "erd_rounds_passed_in_current_epoch"

//MetricReceivedProposedBlock is the metric that specify the moment in the round when the received block has reached the
//current node. The value is provided in percent (0 meaning it has been received just after the round started and
//100 meaning that the block has been received in the last moment of the round)
const MetricReceivedProposedBlock = "erd_consensus_received_proposed_block"

//MetricCreatedProposedBlock is the metric that specify the percent of the block subround used for header and body
//creation (0 meaning that the block was created in no-time and 100 meaning that the block creation used all the
//subround spare duration)
const MetricCreatedProposedBlock = "erd_consensus_created_proposed_block"

//MetricProcessedProposedBlock is the metric that specify the percent of the block subround used for header and body
//processing (0 meaning that the block was processed in no-time and 100 meaning that the block processing used all the
//subround spare duration)
const MetricProcessedProposedBlock = "erd_consensus_processed_proposed_block"

// MetricMinGasPrice is the metric that specifies min gas price
const MetricMinGasPrice = "erd_min_gas_price"

// MetricChainId is the metric that specifies current chain id
const MetricChainId = "erd_chain_id"

// MetachainShardId will be used to identify a shard ID as metachain
const MetachainShardId = uint32(0xFFFFFFFF)

// AllShardId will be used to identify that a message is for all shards
const AllShardId = uint32(0xFFFFFFF0)

// MegabyteSize represents the size in bytes of a megabyte
const MegabyteSize = 1024 * 1024

// BaseOperationCost represents the field name for base operation costs
const BaseOperationCost = "BaseOperationCost"

// BuiltInCost represents the field name for built in operation costs
const BuiltInCost = "BuiltInCost"

// MetaChainSystemSCsCost represents the field name for metachain system smart contract operation costs
const MetaChainSystemSCsCost = "MetaChainSystemSCsCost"

const (
	// StorerOrder defines the order of storers to be notified of a start of epoch event
	StorerOrder = iota
	// NodesCoordinatorOrder defines the order in which NodesCoordinator is notified of a start of epoch event
	NodesCoordinatorOrder
	// ConsensusOrder defines the order in which Consensus is notified of a start of epoch event
	ConsensusOrder
<<<<<<< HEAD
	// IndexerOrder defines the order in which Indexer is notified of a start of epoch event
	IndexerOrder
=======
	// NetworkShardingOrder defines the order in which the network sharding subsystem is notified of a start of epoch event
	NetworkShardingOrder
>>>>>>> b4225f34
)

// NodeState specifies what type of state a node could have
type NodeState int

const (
	// NsSynchronized defines ID of a state of synchronized
	NsSynchronized NodeState = iota
	// NsNotSynchronized defines ID of a state of not synchronized
	NsNotSynchronized
	// NsNotCalculated defines ID of a state which is not calculated
	NsNotCalculated
)

// MetricP2PPeerInfo is the metric for the node's p2p info
const MetricP2PPeerInfo = "erd_p2p_peer_info"

// MetricP2PIntraShardValidators is the metric that outputs the intra-shard connected validators
const MetricP2PIntraShardValidators = "erd_p2p_intra_shard_validators"

// MetricP2PCrossShardValidators is the metric that outputs the cross-shard connected validators
const MetricP2PCrossShardValidators = "erd_p2p_cross_shard_validators"

// MetricP2PIntraShardObservers is the metric that outputs the intra-shard connected observers
const MetricP2PIntraShardObservers = "erd_p2p_intra_shard_observers"

// MetricP2PCrossShardObservers is the metric that outputs the cross-shard connected observers
const MetricP2PCrossShardObservers = "erd_p2p_cross_shard_observers"

// MetricP2PUnknownPeers is the metric that outputs the unknown-shard connected peers
const MetricP2PUnknownPeers = "erd_p2p_unknown_shard_peers"

// MetricP2PNumConnectedPeersClassification is the metric for monitoring the number of connected peers split on the connection type
const MetricP2PNumConnectedPeersClassification = "erd_p2p_num_connected_peers_classification"<|MERGE_RESOLUTION|>--- conflicted
+++ resolved
@@ -268,13 +268,10 @@
 	NodesCoordinatorOrder
 	// ConsensusOrder defines the order in which Consensus is notified of a start of epoch event
 	ConsensusOrder
-<<<<<<< HEAD
+	// NetworkShardingOrder defines the order in which the network sharding subsystem is notified of a start of epoch event
+	NetworkShardingOrder
 	// IndexerOrder defines the order in which Indexer is notified of a start of epoch event
 	IndexerOrder
-=======
-	// NetworkShardingOrder defines the order in which the network sharding subsystem is notified of a start of epoch event
-	NetworkShardingOrder
->>>>>>> b4225f34
 )
 
 // NodeState specifies what type of state a node could have
