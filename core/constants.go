--- conflicted
+++ resolved
@@ -581,7 +581,13 @@
 // considering that constant below is set to 3
 const MultiplyFactorForScCall = 3
 
-<<<<<<< HEAD
+// MaxRoundsWithoutCommittedStartInEpochBlock defines the maximum rounds to wait for start in epoch block to be committed,
+// before a special action to be applied
+const MaxRoundsWithoutCommittedStartInEpochBlock = 50
+
+// MaxLeafSize represents maximum amount of data which can be saved under one leaf
+const MaxLeafSize = uint64(1<<18) + uint64(1<<19) //786KB
+
 // DefaultResolversIdentifier represents the identifier that is used in conjunction with regular resolvers
 //(that makes the node run properly)
 const DefaultResolversIdentifier = "default resolver"
@@ -601,12 +607,4 @@
 
 // ConsensusPercentageForInterceptedEpochStartMetaBlocks represents the minimum number of peers required to send the
 // same epoch start meta block in order to consider it correct
-const ConsensusPercentageForInterceptedEpochStartMetaBlocks = 51
-=======
-// MaxRoundsWithoutCommittedStartInEpochBlock defines the maximum rounds to wait for start in epoch block to be committed,
-// before a special action to be applied
-const MaxRoundsWithoutCommittedStartInEpochBlock = 50
-
-// MaxLeafSize represents maximum amount of data which can be saved under one leaf
-const MaxLeafSize = uint64(1<<18) + uint64(1<<19) //786KB
->>>>>>> 126b9903
+const ConsensusPercentageForInterceptedEpochStartMetaBlocks = 51