package core

import (
	"math"
	"time"
)

// PeerType represents the type of a peer
type PeerType string

// EligibleList represents the list of peers who participate in consensus inside a shard
const EligibleList PeerType = "eligible"

// WaitingList represents the list of peers who don't participate in consensus but will join the next epoch
const WaitingList PeerType = "waiting"

// LeavingList represents the list of peers who were taken out of eligible and waiting because of rating
const LeavingList PeerType = "leaving"

// InactiveList represents the list of peers who were taken out because they were leaving
const InactiveList PeerType = "inactive"

// JailedList represents the list of peers who have stake but are in jail
const JailedList PeerType = "jailed"

// ObserverList represents the list of peers who don't participate in consensus but will join the next epoch
const ObserverList PeerType = "observer"

// NewList -
const NewList PeerType = "new"

// CombinedPeerType - represents the combination of two peerTypes
const CombinedPeerType = "%s (%s)"

// UnVersionedAppString represents the default app version that indicate that the binary wasn't build by setting
// the appVersion flag
const UnVersionedAppString = "undefined"

// NodeType represents the node's role in the network
type NodeType string

// NodeTypeObserver signals that a node is running as observer node
const NodeTypeObserver NodeType = "observer"

// NodeTypeValidator signals that a node is running as validator node
const NodeTypeValidator NodeType = "validator"

// DisabledShardIDAsObserver defines the uint32 identifier which tells that the node hasn't configured any preferred
// shard to start in as observer
const DisabledShardIDAsObserver = uint32(0xFFFFFFFF) - 7

// pkPrefixSize specifies the max numbers of chars to be displayed from one publc key
const pkPrefixSize = 12

// FileModeUserReadWrite represents the permission for a file which allows the user for reading and writing
const FileModeUserReadWrite = 0600

// MaxTxNonceDeltaAllowed specifies the maximum difference between an account's nonce and a received transaction's nonce
// in order to mark the transaction as valid.
const MaxTxNonceDeltaAllowed = 30000

// MaxBulkTransactionSize specifies the maximum size of one bulk with txs which can be send over the network
//TODO convert this const into a var and read it from config when this code moves to another binary
const MaxBulkTransactionSize = 1 << 18 //256KB bulks

// MaxTxsToRequest specifies the maximum number of txs to request
const MaxTxsToRequest = 1000

// NodesSetupJsonFileName specifies the name of the json file which contains the setup of the nodes
const NodesSetupJsonFileName = "nodesSetup.json"

// ConsensusTopic is the topic used in consensus algorithm
const ConsensusTopic = "consensus"

// HeartbeatTopic is the topic used for heartbeat signaling
const HeartbeatTopic = "heartbeat"

// PathShardPlaceholder represents the placeholder for the shard ID in paths
const PathShardPlaceholder = "[S]"

// PathEpochPlaceholder represents the placeholder for the epoch number in paths
const PathEpochPlaceholder = "[E]"

// PathIdentifierPlaceholder represents the placeholder for the identifier in paths
const PathIdentifierPlaceholder = "[I]"

// MetricCurrentRound is the metric for monitoring the current round of a node
const MetricCurrentRound = "erd_current_round"

// MetricNonce is the metric for monitoring the nonce of a node
const MetricNonce = "erd_nonce"

// MetricNonceForTPS is the metric for monitoring the nonce of a node used in TPS benchmarks
const MetricNonceForTPS = "erd_nonce_for_tps"

// MetricProbableHighestNonce is the metric for monitoring the max speculative nonce received by the node by listening on the network
const MetricProbableHighestNonce = "erd_probable_highest_nonce"

// MetricNumConnectedPeers is the metric for monitoring the number of connected peers
const MetricNumConnectedPeers = "erd_num_connected_peers"

// MetricNumConnectedPeersClassification is the metric for monitoring the number of connected peers split on the connection type
const MetricNumConnectedPeersClassification = "erd_num_connected_peers_classification"

// MetricSynchronizedRound is the metric for monitoring the synchronized round of a node
const MetricSynchronizedRound = "erd_synchronized_round"

// MetricIsSyncing is the metric for monitoring if a node is syncing
const MetricIsSyncing = "erd_is_syncing"

// MetricPublicKeyBlockSign is the metric for monitoring public key of a node used in block signing
const MetricPublicKeyBlockSign = "erd_public_key_block_sign"

// MetricShardId is the metric for monitoring shard id of a node
const MetricShardId = "erd_shard_id"

// MetricNumShardsWithoutMetachain is the metric for monitoring the number of shards (excluding meta)
const MetricNumShardsWithoutMetachain = "erd_num_shards_without_meta"

// MetricTxPoolLoad is the metric for monitoring number of transactions from pool of a node
const MetricTxPoolLoad = "erd_tx_pool_load"

// MetricCountLeader is the metric for monitoring number of rounds when a node was leader
const MetricCountLeader = "erd_count_leader"

// MetricCountConsensus is the metric for monitoring number of rounds when a node was in consensus group
const MetricCountConsensus = "erd_count_consensus"

// MetricCountAcceptedBlocks is the metric for monitoring number of blocks that was accepted proposed by a node
const MetricCountAcceptedBlocks = "erd_count_accepted_blocks"

// MetricNodeType is the metric for monitoring the type of the node
const MetricNodeType = "erd_node_type"

// MetricLiveValidatorNodes is the metric for monitoring live validators on the network
const MetricLiveValidatorNodes = "erd_live_validator_nodes"

// MetricConnectedNodes is the metric for monitoring total connected nodes on the network
const MetricConnectedNodes = "erd_connected_nodes"

// MetricCpuLoadPercent is the metric for monitoring CPU load [%]
const MetricCpuLoadPercent = "erd_cpu_load_percent"

// MetricMemLoadPercent is the metric for monitoring memory load [%]
const MetricMemLoadPercent = "erd_mem_load_percent"

// MetricMemTotal is the metric for monitoring total memory bytes
const MetricMemTotal = "erd_mem_total"

// MetricMemUsedGolang is a metric for monitoring the memory ("total")
const MetricMemUsedGolang = "erd_mem_used_golang"

// MetricMemUsedSystem is a metric for monitoring the memory ("sys mem")
const MetricMemUsedSystem = "erd_mem_used_sys"

// MetricMemHeapInUse is a metric for monitoring the memory ("heap in use")
const MetricMemHeapInUse = "erd_mem_heap_inuse"

// MetricMemStackInUse is a metric for monitoring the memory ("stack in use")
const MetricMemStackInUse = "erd_mem_stack_inuse"

// MetricNetworkRecvPercent is the metric for monitoring network receive load [%]
const MetricNetworkRecvPercent = "erd_network_recv_percent"

// MetricNetworkRecvBps is the metric for monitoring network received bytes per second
const MetricNetworkRecvBps = "erd_network_recv_bps"

// MetricNetworkRecvBpsPeak is the metric for monitoring network received peak bytes per second
const MetricNetworkRecvBpsPeak = "erd_network_recv_bps_peak"

// MetricNetworkRecvBytesInCurrentEpochPerHost is the metric for monitoring network received bytes in current epoch per host
const MetricNetworkRecvBytesInCurrentEpochPerHost = "erd_network_recv_bytes_in_epoch_per_host"

// MetricNetworkSendBytesInCurrentEpochPerHost is the metric for monitoring network send bytes in current epoch per host
const MetricNetworkSendBytesInCurrentEpochPerHost = "erd_network_sent_bytes_in_epoch_per_host"

// MetricNetworkSentPercent is the metric for monitoring network sent load [%]
const MetricNetworkSentPercent = "erd_network_sent_percent"

// MetricNetworkSentBps is the metric for monitoring network sent bytes per second
const MetricNetworkSentBps = "erd_network_sent_bps"

// MetricNetworkSentBpsPeak is the metric for monitoring network sent peak bytes per second
const MetricNetworkSentBpsPeak = "erd_network_sent_bps_peak"

// MetricRoundTime is the metric for round time in seconds
const MetricRoundTime = "erd_round_time"

// MetricEpochNumber is the metric for the number of epoch
const MetricEpochNumber = "erd_epoch_number"

// MetricAppVersion is the metric for the current app version
const MetricAppVersion = "erd_app_version"

// MetricNumTxInBlock is the metric for the number of transactions in the proposed block
const MetricNumTxInBlock = "erd_num_tx_block"

// MetricConsensusState is the metric for consensus state of node proposer,participant or not consensus group
const MetricConsensusState = "erd_consensus_state"

// MetricNumMiniBlocks is the metric for number of miniblocks in a block
const MetricNumMiniBlocks = "erd_num_mini_blocks"

// MetricConsensusRoundState is the metric for consensus round state for a block
const MetricConsensusRoundState = "erd_consensus_round_state"

// MetricCrossCheckBlockHeight is the metric that store cross block height
const MetricCrossCheckBlockHeight = "erd_cross_check_block_height"

// MetricNumProcessedTxs is the metric that stores the number of transactions processed
const MetricNumProcessedTxs = "erd_num_transactions_processed"

// MetricNumProcessedTxsTPSBenchmark is the metric that stores the number of transactions processed for tps benchmark
const MetricNumProcessedTxsTPSBenchmark = "erd_num_transactions_processed_tps_benchmark"

// MetricCurrentBlockHash is the metric that stores the current block hash
const MetricCurrentBlockHash = "erd_current_block_hash"

// MetricCurrentRoundTimestamp is the metric that stores current round timestamp
const MetricCurrentRoundTimestamp = "erd_current_round_timestamp"

// MetricHeaderSize is the metric that stores the current block size
const MetricHeaderSize = "erd_current_block_size"

// MetricMiniBlocksSize is the metric that stores the current block size
const MetricMiniBlocksSize = "erd_mini_blocks_size"

// MetricNumShardHeadersFromPool is the metric that stores number of shard header from pool
const MetricNumShardHeadersFromPool = "erd_num_shard_headers_from_pool"

// MetricNumShardHeadersProcessed is the metric that stores number of shard header processed
const MetricNumShardHeadersProcessed = "erd_num_shard_headers_processed"

// MetricNumTimesInForkChoice is the metric that counts how many time a node was in fork choice
const MetricNumTimesInForkChoice = "erd_fork_choice_count"

// MetricHighestFinalBlock is the metric for the nonce of the highest final block
const MetricHighestFinalBlock = "erd_highest_final_nonce"

// MetricLatestTagSoftwareVersion is the metric that stores the latest tag software version
const MetricLatestTagSoftwareVersion = "erd_latest_tag_software_version"

// MetricCountConsensusAcceptedBlocks is the metric for monitoring number of blocks accepted when the node was in consensus group
const MetricCountConsensusAcceptedBlocks = "erd_count_consensus_accepted_blocks"

// MetricRewardsValue is the metric that stores rewards value
const MetricRewardsValue = "erd_rewards_value"

// MetricNodeDisplayName is the metric that stores the name of the node
const MetricNodeDisplayName = "erd_node_display_name"

// MetricConsensusGroupSize is the metric for consensus group size for the current shard/meta
const MetricConsensusGroupSize = "erd_consensus_group_size"

// MetricShardConsensusGroupSize is the metric for the shard consensus group size
const MetricShardConsensusGroupSize = "erd_shard_consensus_group_size"

// MetricMetaConsensusGroupSize is the metric for the metachain consensus group size
const MetricMetaConsensusGroupSize = "erd_meta_consensus_group_size"

// MetricNumNodesPerShard is the metric which holds the number of nodes in a shard
const MetricNumNodesPerShard = "erd_num_nodes_in_shard"

// MetricNumMetachainNodes is the metric which holds the number of nodes in metachain
const MetricNumMetachainNodes = "erd_num_metachain_nodes"

//MetricNumValidators is the metric for the number of validators
const MetricNumValidators = "erd_num_validators"

// MetricPeerType is the metric which tells the peer's type (in eligible list, in waiting list, or observer)
const MetricPeerType = "erd_peer_type"

// MetricPeerSubType is the metric which tells the peer's subtype (regular observer or full history observer)
const MetricPeerSubType = "erd_peer_subtype"

//MetricLeaderPercentage is the metric for leader rewards percentage
const MetricLeaderPercentage = "erd_leader_percentage"

//MetricDenomination is the metric for exposing the denomination
const MetricDenomination = "erd_denomination"

// MetricRoundAtEpochStart is the metric for storing the first round of the current epoch
const MetricRoundAtEpochStart = "erd_round_at_epoch_start"

// MetricNonceAtEpochStart is the metric for storing the first nonce of the current epoch
const MetricNonceAtEpochStart = "erd_nonce_at_epoch_start"

// MetricRoundsPerEpoch is the metric that tells the number of rounds in an epoch
const MetricRoundsPerEpoch = "erd_rounds_per_epoch"

// MetricRoundsPassedInCurrentEpoch is the metric that tells the number of rounds passed in current epoch
const MetricRoundsPassedInCurrentEpoch = "erd_rounds_passed_in_current_epoch"

// MetricNoncesPassedInCurrentEpoch is the metric that tells the number of nonces passed in current epoch
const MetricNoncesPassedInCurrentEpoch = "erd_nonces_passed_in_current_epoch"

//MetricReceivedProposedBlock is the metric that specify the moment in the round when the received block has reached the
//current node. The value is provided in percent (0 meaning it has been received just after the round started and
//100 meaning that the block has been received in the last moment of the round)
const MetricReceivedProposedBlock = "erd_consensus_received_proposed_block"

//MetricCreatedProposedBlock is the metric that specify the percent of the block subround used for header and body
//creation (0 meaning that the block was created in no-time and 100 meaning that the block creation used all the
//subround spare duration)
const MetricCreatedProposedBlock = "erd_consensus_created_proposed_block"

//MetricProcessedProposedBlock is the metric that specify the percent of the block subround used for header and body
//processing (0 meaning that the block was processed in no-time and 100 meaning that the block processing used all the
//subround spare duration)
const MetricProcessedProposedBlock = "erd_consensus_processed_proposed_block"

// MetricMinGasPrice is the metric that specifies min gas price
const MetricMinGasPrice = "erd_min_gas_price"

// MetricMinGasLimit is the metric that specifies the minimum gas limit
const MetricMinGasLimit = "erd_min_gas_limit"

// MetricRewardsTopUpGradientPoint is the metric that specifies the rewards top up gradient point
const MetricRewardsTopUpGradientPoint = "erd_rewards_top_up_gradient_point"

// MetricGasPriceModifier is the metric that specifies the gas price modifier
const MetricGasPriceModifier = "erd_gas_price_modifier"

// MetricTopUpFactor is the metric that specifies the top up factor
const MetricTopUpFactor = "erd_top_up_factor"

// MetricMinTransactionVersion is the metric that specifies the minimum transaction version
const MetricMinTransactionVersion = "erd_min_transaction_version"

// MetricGasPerDataByte is the metric that specifies the required gas for a data byte
const MetricGasPerDataByte = "erd_gas_per_data_byte"

// MetricChainId is the metric that specifies current chain id
const MetricChainId = "erd_chain_id"

// MetricStartTime is the metric that specifies the genesis start time
const MetricStartTime = "erd_start_time"

// MetricRoundDuration is the metric that specifies the round duration in milliseconds
const MetricRoundDuration = "erd_round_duration"

// MetricPeakTPS holds the peak transactions per second
const MetricPeakTPS = "erd_peak_tps"

// MetricLastBlockTxCount holds the number of transactions in the last block
const MetricLastBlockTxCount = "erd_last_block_tx_count"

// MetricAverageBlockTxCount holds the average count of transactions in a block
const MetricAverageBlockTxCount = "erd_average_block_tx_count"

// MetricTotalSupply holds the total supply value for the last epoch
const MetricTotalSupply = "erd_total_supply"

// MetricTotalBaseStakedValue holds the total base staked value
const MetricTotalBaseStakedValue = "erd_total_base_staked_value"

// MetricTopUpValue holds the total top up value
const MetricTopUpValue = "erd_total_top_up_value"

// MetricInflation holds the inflation value for the last epoch
const MetricInflation = "erd_inflation"

// MetricDevRewards holds the developers' rewards value for the last epoch
const MetricDevRewards = "erd_dev_rewards"

// MetricTotalFees holds the total fees value for the last epoch
const MetricTotalFees = "erd_total_fees"

// MetricEpochForEconomicsData holds the epoch for which economics data are computed
const MetricEpochForEconomicsData = "erd_epoch_for_economics_data"

// LastNonceKeyMetricsStorage holds the key used for storing the last nonce for stored metrics
const LastNonceKeyMetricsStorage = "lastNonce"

// MetachainShardId will be used to identify a shard ID as metachain
const MetachainShardId = uint32(0xFFFFFFFF)

// AllShardId will be used to identify that a message is for all shards
const AllShardId = uint32(0xFFFFFFF0)

// MegabyteSize represents the size in bytes of a megabyte
const MegabyteSize = 1024 * 1024

// BaseOperationCost represents the field name for base operation costs
const BaseOperationCost = "BaseOperationCost"

// BuiltInCost represents the field name for built in operation costs
const BuiltInCost = "BuiltInCost"

// MetaChainSystemSCsCost represents the field name for metachain system smart contract operation costs
const MetaChainSystemSCsCost = "MetaChainSystemSCsCost"

// ElrondAPICost represents the field name of the Elrond SC API (EEI) gas costs
const ElrondAPICost = "ElrondAPICost"

// AsyncCallStepField is the field name for the gas cost for any of the two steps required to execute an async call
const AsyncCallStepField = "AsyncCallStep"

// AsyncCallbackGasLockField is the field name for the gas amount to be locked
// before executing the destination async call, to be put aside for the async callback
const AsyncCallbackGasLockField = "AsyncCallbackGasLock"

const (
	// MetricScDeployEnableEpoch represents the epoch when the deployment of smart contracts will be enabled
	MetricScDeployEnableEpoch = "erd_smart_contract_deploy_enable_epoch"

	//MetricBuiltInFunctionsEnableEpoch represents the epoch when the built in functions will be enabled
	MetricBuiltInFunctionsEnableEpoch = "erd_built_in_functions_enable_epoch"

	//MetricRelayedTransactionsEnableEpoch represents the epoch when the relayed transactions will be enabled
	MetricRelayedTransactionsEnableEpoch = "erd_relayed_transactions_enable_epoch"

	//MetricPenalizedTooMuchGasEnableEpoch represents the epoch when the penalization for using too much gas will be enabled
	MetricPenalizedTooMuchGasEnableEpoch = "erd_penalized_too_much_gas_enable_epoch"

	//MetricSwitchJailWaitingEnableEpoch represents the epoch when the system smart contract processing at end of epoch is enabled
	MetricSwitchJailWaitingEnableEpoch = "erd_switch_jail_waiting_enable_epoch"

	//MetricSwitchHysteresisForMinNodesEnableEpoch represents the epoch when the system smart contract changes its config to consider
	//also (minimum) hysteresis nodes for the minimum number of nodes
	MetricSwitchHysteresisForMinNodesEnableEpoch = "erd_switch_hysteresis_for_min_nodes_enable_epoch"

	//MetricBelowSignedThresholdEnableEpoch represents the epoch when the change for computing rating for validators below signed rating is enabled
	MetricBelowSignedThresholdEnableEpoch = "erd_below_signed_threshold_enable_epoch"

	//MetricTransactionSignedWithTxHashEnableEpoch represents the epoch when the node will also accept transactions that are
	//signed with the hash of transaction
	MetricTransactionSignedWithTxHashEnableEpoch = "erd_transaction_signed_with_txhash_enable_epoch"

	//MetricMetaProtectionEnableEpoch represents the epoch when the transactions to the metachain are checked to have enough gas
	MetricMetaProtectionEnableEpoch = "erd_meta_protection_enable_epoch"

	//MetricAheadOfTimeGasUsageEnableEpoch represents the epoch when the cost of smart contract prepare changes from compiler per byte to ahead of time prepare per byte
	MetricAheadOfTimeGasUsageEnableEpoch = "erd_ahead_of_time_gas_usage_enable_epoch"

	//MetricGasPriceModifierEnableEpoch represents the epoch when the gas price modifier in fee computation is enabled
	MetricGasPriceModifierEnableEpoch = "erd_gas_price_modifier_enable_epoch"

	//MetricRepairCallbackEnableEpoch represents the epoch when the callback repair is activated for scrs
	MetricRepairCallbackEnableEpoch = "erd_repair_callback_enable_epoch"

	//MetricMaxNodesChange
	MetricMaxNodesChange = "erd_max_nodes_change_enable_epoch"

	//MetricBlockGasAndFreeRecheckEnableEpoch represents the epoch when gas and fees used in each created or processed block are re-checked
	MetricBlockGasAndFreeRecheckEnableEpoch = "erd_block_gas_and_fee_recheck_enable_epoch"

	//MetricStakingV2EnableEpoch represents the epoch when staking v2 is enabled
	MetricStakingV2EnableEpoch = "erd_staking_v2_enable_epoch"

	//MetricStakeEnableEpoch represents the epoch when staking is enabled
	MetricStakeEnableEpoch = "erd_stake_enable_epoch"

	//MetricDoubleKeyProtectionEnableEpoch
	MetricDoubleKeyProtectionEnableEpoch = "erd_double_key_protection_enable_epoch"

	//MetricEsdtEnableEpoch represents the epoch when ESDT is enabled
	MetricEsdtEnableEpoch = "erd_esdt_enable_epoch"

	//MetricGovernanceEnableEpoch  represents the epoch when governance is enabled
	MetricGovernanceEnableEpoch = "erd_governance_enable_epoch"

	//MetricDelegationManagerEnableEpoch represents the epoch when the delegation manager is enabled epoch should not be 0
	MetricDelegationManagerEnableEpoch = "erd_delegation_manager_enable_epoch"

	//MetricDelegationSmartContractEnableEpoch represents the epoch when delegation smart contract is enabled epoch should not be 0
	MetricDelegationSmartContractEnableEpoch = "erd_delegation_smart_contract_enable_epoch"
)

const (
	// StorerOrder defines the order of storers to be notified of a start of epoch event
	StorerOrder = iota
	// NodesCoordinatorOrder defines the order in which NodesCoordinator is notified of a start of epoch event
	NodesCoordinatorOrder
	// ConsensusOrder defines the order in which Consensus is notified of a start of epoch event
	ConsensusOrder
	// NetworkShardingOrder defines the order in which the network sharding subsystem is notified of a start of epoch event
	NetworkShardingOrder
	// IndexerOrder defines the order in which Indexer is notified of a start of epoch event
	IndexerOrder
	// NetStatisticsOrder defines the order in which netStatistic component is notified of a start of epoch event
	NetStatisticsOrder
)

// NodeState specifies what type of state a node could have
type NodeState int

const (
	// NsSynchronized defines ID of a state of synchronized
	NsSynchronized NodeState = iota
	// NsNotSynchronized defines ID of a state of not synchronized
	NsNotSynchronized
	// NsNotCalculated defines ID of a state which is not calculated
	NsNotCalculated
)

// MetricP2PPeerInfo is the metric for the node's p2p info
const MetricP2PPeerInfo = "erd_p2p_peer_info"

// MetricP2PIntraShardValidators is the metric that outputs the intra-shard connected validators
const MetricP2PIntraShardValidators = "erd_p2p_intra_shard_validators"

// MetricP2PCrossShardValidators is the metric that outputs the cross-shard connected validators
const MetricP2PCrossShardValidators = "erd_p2p_cross_shard_validators"

// MetricP2PIntraShardObservers is the metric that outputs the intra-shard connected observers
const MetricP2PIntraShardObservers = "erd_p2p_intra_shard_observers"

// MetricP2PCrossShardObservers is the metric that outputs the cross-shard connected observers
const MetricP2PCrossShardObservers = "erd_p2p_cross_shard_observers"

// MetricP2PFullHistoryObservers is the metric that outputs the full-history connected observers
const MetricP2PFullHistoryObservers = "erd_p2p_full_history_observers"

// MetricP2PUnknownPeers is the metric that outputs the unknown-shard connected peers
const MetricP2PUnknownPeers = "erd_p2p_unknown_shard_peers"

// MetricP2PNumConnectedPeersClassification is the metric for monitoring the number of connected peers split on the connection type
const MetricP2PNumConnectedPeersClassification = "erd_p2p_num_connected_peers_classification"

// HighestRoundFromBootStorage is the key for the highest round that is saved in storage
const HighestRoundFromBootStorage = "highestRoundFromBootStorage"

// TriggerRegistryKeyPrefix is the key prefix to save epoch start registry to storage
const TriggerRegistryKeyPrefix = "epochStartTrigger_"

// TriggerRegistryInitialKeyPrefix is the key prefix to save initial data to storage
const TriggerRegistryInitialKeyPrefix = "initial_value_epoch_"

// NodesCoordinatorRegistryKeyPrefix is the key prefix to save epoch start registry to storage
const NodesCoordinatorRegistryKeyPrefix = "indexHashed_"

// BuiltInFunctionClaimDeveloperRewards is the key for the claim developer rewards built-in function
const BuiltInFunctionClaimDeveloperRewards = "ClaimDeveloperRewards"

// BuiltInFunctionChangeOwnerAddress is the key for the change owner built in function built-in function
const BuiltInFunctionChangeOwnerAddress = "ChangeOwnerAddress"

// BuiltInFunctionSetUserName is the key for the set user name built-in function
const BuiltInFunctionSetUserName = "SetUserName"

// BuiltInFunctionSaveKeyValue is the key for the save key value built-in function
const BuiltInFunctionSaveKeyValue = "SaveKeyValue"

// BuiltInFunctionESDTTransfer is the key for the elrond standard digital token transfer built-in function
const BuiltInFunctionESDTTransfer = "ESDTTransfer"

// BuiltInFunctionESDTBurn is the key for the elrond standard digital token burn built-in function
const BuiltInFunctionESDTBurn = "ESDTBurn"

// BuiltInFunctionESDTFreeze is the key for the elrond standard digital token freeze built-in function
const BuiltInFunctionESDTFreeze = "ESDTFreeze"

// BuiltInFunctionESDTUnFreeze is the key for the elrond standard digital token unfreeze built-in function
const BuiltInFunctionESDTUnFreeze = "ESDTUnFreeze"

// BuiltInFunctionESDTWipe is the key for the elrond standard digital token wipe built-in function
const BuiltInFunctionESDTWipe = "ESDTWipe"

// BuiltInFunctionESDTPause is the key for the elrond standard digital token pause built-in function
const BuiltInFunctionESDTPause = "ESDTPause"

// BuiltInFunctionESDTUnPause is the key for the elrond standard digital token unpause built-in function
const BuiltInFunctionESDTUnPause = "ESDTUnPause"

// BuiltInFunctionSetESDTRole is the key for the elrond standard digital token set built-in function
const BuiltInFunctionSetESDTRole = "ESDTSetRole"

// BuiltInFunctionUnSetESDTRole is the key for the elrond standard digital token unset built-in function
const BuiltInFunctionUnSetESDTRole = "ESDTUnSetRole"

// BuiltInFunctionESDTLocalMint is the key for the elrond standard digital token local mint built-in function
const BuiltInFunctionESDTLocalMint = "ESDTLocalMint"

// BuiltInFunctionESDTLocalBurn is the key for the elrond standard digital token local burn built-in function
const BuiltInFunctionESDTLocalBurn = "ESDTLocalBurn"

// BuiltInFunctionESDTNFTTransfer is the key for the elrond standard digital token NFT transfer built-in function
const BuiltInFunctionESDTNFTTransfer = "ESDTNFTTransfer"

// BuiltInFunctionESDTNFTCreate is the key for the elrond standard digital token NFT create built-in function
const BuiltInFunctionESDTNFTCreate = "ESDTNFTCreate"

// BuiltInFunctionESDTNFTAddQuantity is the key for the elrond standard digital token NFT add quantity built-in function
const BuiltInFunctionESDTNFTAddQuantity = "ESDTNFTAddQuantity"

// BuiltInFunctionESDTNFTCreateRoleTransfer is the key for the elrond standard digital token create role transfer function
const BuiltInFunctionESDTNFTCreateRoleTransfer = "ESDTNFTCreateRoleTransfer"

// BuiltInFunctionESDTNFTBurn is the key for the elrond standard digital token NFT burn built-in function
const BuiltInFunctionESDTNFTBurn = "ESDTNFTBurn"

// ESDTRoleLocalMint is the constant string for the local role of mint for ESDT tokens
const ESDTRoleLocalMint = "ESDTRoleLocalMint"

// ESDTRoleLocalBurn is the constant string for the local role of burn for ESDT tokens
const ESDTRoleLocalBurn = "ESDTRoleLocalBurn"

// ESDTRoleNFTCreate is the constant string for the local role of create for ESDT NFT tokens
const ESDTRoleNFTCreate = "ESDTRoleNFTCreate"

// ESDTRoleNFTAddQuantity is the constant string for the local role of adding quantity for existing ESDT NFT tokens
const ESDTRoleNFTAddQuantity = "ESDTRoleNFTAddQuantity"

// ESDTRoleNFTBurn is the constant string for the local role of burn for ESDT NFT tokens
const ESDTRoleNFTBurn = "ESDTRoleNFTBurn"

// ESDTType defines the possible types in case of ESDT tokens
type ESDTType uint32

const (
	// Fungible defines the token type for ESDT fungible tokens
	Fungible ESDTType = iota
	// NonFungible defines the token type for ESDT non fungible tokens
	NonFungible
)

// FungibleESDT defines the string for the token type of fungible ESDT
const FungibleESDT = "FungibleESDT"

// NonFungibleESDT defines the string for the token type of non fungible ESDT
const NonFungibleESDT = "NonFungibleESDT"

// SemiFungibleESDT defines the string for the token type of semi fungible ESDT
const SemiFungibleESDT = "SemiFungibleESDT"

// MaxRoyalty defines 100% as uint32
const MaxRoyalty = uint32(10000)

// RelayedTransaction is the key for the elrond meta/gassless/relayed transaction standard
const RelayedTransaction = "relayedTx"

// RelayedTransactionV2 is the key for the optimized elrond meta/gassless/relayed transaction standard
const RelayedTransactionV2 = "relayedTxV2"

// SCDeployInitFunctionName is the key for the function which is called at smart contract deploy time
const SCDeployInitFunctionName = "_init"

// ShuffledOut signals that a restart is pending because the node was shuffled out
const ShuffledOut = "shuffledOut"

// ImportComplete signals that a node restart will be done because the import did complete
const ImportComplete = "importComplete"

// MaxRetriesToCreateDB represents the maximum number of times to try to create DB if it failed
const MaxRetriesToCreateDB = 10

// SleepTimeBetweenCreateDBRetries represents the number of seconds to sleep between DB creates
const SleepTimeBetweenCreateDBRetries = 5 * time.Second

// ElrondProtectedKeyPrefix is the key prefix which is protected from writing in the trie - only for special builtin functions
const ElrondProtectedKeyPrefix = "ELROND"

// DefaultStatsPath is the default path where the node stats are logged
const DefaultStatsPath = "stats"

// DefaultDBPath is the default path for nodes databases
const DefaultDBPath = "db"

// DefaultEpochString is the default folder root name for node per epoch databases
const DefaultEpochString = "Epoch"

// DefaultStaticDbString is the default name for the static databases (not changing with epoch)
const DefaultStaticDbString = "Static"

// DefaultShardString is the default folder root name for per shard databases
const DefaultShardString = "Shard"

// MetachainShardName is the string identifier of the metachain shard
const MetachainShardName = "metachain"

// TemporaryPath is the default temporary path directory
const TemporaryPath = "temp"

// SecondsToWaitForP2PBootstrap is the wait time for the P2P to bootstrap
const SecondsToWaitForP2PBootstrap = 20

// DelegationSystemSCKey is the key under which there is data in case of system delegation smart contracts
const DelegationSystemSCKey = "delegation"

// ESDTKeyIdentifier is the key prefix for esdt tokens
const ESDTKeyIdentifier = "esdt"

// ESDTRoleIdentifier is the key prefix for esdt role identifier
const ESDTRoleIdentifier = "role"

// ESDTNFTLatestNonceIdentifier is the key prefix for esdt latest nonce identifier
const ESDTNFTLatestNonceIdentifier = "nonce"

// MaxSoftwareVersionLengthInBytes represents the maximum length for the software version to be saved in block header
const MaxSoftwareVersionLengthInBytes = 10

// ExtraDelayForBroadcastBlockInfo represents the number of seconds to wait since a block has been broadcast and the
// moment when its components, like mini blocks and transactions, would be broadcast too
const ExtraDelayForBroadcastBlockInfo = 1 * time.Second

// ExtraDelayBetweenBroadcastMbsAndTxs represents the number of seconds to wait since miniblocks have been broadcast
// and the moment when theirs transactions would be broadcast too
const ExtraDelayBetweenBroadcastMbsAndTxs = 1 * time.Second

// ExtraDelayForRequestBlockInfo represents the number of seconds to wait since a block has been received and the
// moment when its components, like mini blocks and transactions, would be requested too if they are still missing
const ExtraDelayForRequestBlockInfo = ExtraDelayForBroadcastBlockInfo + ExtraDelayBetweenBroadcastMbsAndTxs + time.Second

// CommitMaxTime represents max time accepted for a commit action, after which a warn message is displayed
const CommitMaxTime = 3 * time.Second

// PutInStorerMaxTime represents max time accepted for a put action, after which a warn message is displayed
const PutInStorerMaxTime = time.Second

// DefaultUnstakedEpoch represents the default epoch that is set for a validator that has not unstaked yet
const DefaultUnstakedEpoch = math.MaxUint32

// InvalidMessageBlacklistDuration represents the time to keep a peer in the black list if it sends a message that
// does not follow the protocol: example not useing the same marshaler as the other peers
const InvalidMessageBlacklistDuration = time.Second * 3600

// MaxNumShards represents the maximum number of shards possible in the system
const MaxNumShards = 256

// PublicKeyBlacklistDuration represents the time to keep a public key in the black list if it will degrade its
// rating to a minimum threshold due to improper messages
const PublicKeyBlacklistDuration = time.Second * 7200

// WrongP2PMessageBlacklistDuration represents the time to keep a peer id in the blacklist if it sends a message that
// do not follow this protocol
const WrongP2PMessageBlacklistDuration = time.Second * 7200

// MaxWaitingTimeToReceiveRequestedItem represents the maximum waiting time in seconds needed to receive the requested items
const MaxWaitingTimeToReceiveRequestedItem = 5 * time.Second

// DefaultLogProfileIdentifier represents the default log profile used when the logviewer/termui applications do not
// need to change the current logging profile
const DefaultLogProfileIdentifier = "[default log profile]"

// NotSetDestinationShardID represents the shardIdString when the destinationShardId is not set in the prefs
const NotSetDestinationShardID = "disabled"

// AdditionalScrForEachScCallOrSpecialTx specifies the additional number of smart contract results which should be
// considered by a node, when it includes sc calls or special txs in a miniblock.
// Ex.: normal txs -> aprox. 27000, sc calls or special txs -> aprox. 6250 = 27000 / (AdditionalScrForEachScCallOrSpecialTx + 1),
// considering that constant below is set to 3
const AdditionalScrForEachScCallOrSpecialTx = 3

// MaxRoundsWithoutCommittedStartInEpochBlock defines the maximum rounds to wait for start in epoch block to be committed,
// before a special action to be applied
const MaxRoundsWithoutCommittedStartInEpochBlock = 50

// MinMetaTxExtraGasCost is the constant defined for minimum gas value to be sent in meta transaction
const MinMetaTxExtraGasCost = uint64(1_000_000)

// MaxLeafSize represents maximum amount of data which can be saved under one leaf
const MaxLeafSize = uint64(1<<18) + uint64(1<<19) //786KB

// MaxUserNameLength represents the maximum number of bytes a UserName can have
const MaxUserNameLength = 32

// MinLenArgumentsESDTTransfer defines the min length of arguments for the ESDT transfer
const MinLenArgumentsESDTTransfer = 2

// MinLenArgumentsESDTNFTTransfer defines the minimum length for esdt nft transfer
const MinLenArgumentsESDTNFTTransfer = 4

// MaxLenForESDTIssueMint defines the maximum length in bytes for the issued/minted balance
const MaxLenForESDTIssueMint = 100

<<<<<<< HEAD
// ScheduledBlock represents the name used to differentiate normal vs. scheduled transactions and mini blocks
const ScheduledBlock = "ScheduledBlock"
=======
// DefaultResolversIdentifier represents the identifier that is used in conjunction with regular resolvers
//(that makes the node run properly)
const DefaultResolversIdentifier = "default resolver"

// DefaultInterceptorsIdentifier represents the identifier that is used in conjunction with regular interceptors
//(that makes the node run properly)
const DefaultInterceptorsIdentifier = "default interceptor"

// HardforkInterceptorsIdentifier represents the identifier that is used in the hardfork process
const HardforkInterceptorsIdentifier = "hardfork interceptor"

// HardforkResolversIdentifier represents the resolver that is used in the hardfork process
const HardforkResolversIdentifier = "hardfork resolver"

// EpochStartInterceptorsIdentifier represents the identifier that is used in the start-in-epoch process
const EpochStartInterceptorsIdentifier = "epoch start interceptor"
>>>>>>> 90eb5b68
<|MERGE_RESOLUTION|>--- conflicted
+++ resolved
@@ -764,10 +764,6 @@
 // MaxLenForESDTIssueMint defines the maximum length in bytes for the issued/minted balance
 const MaxLenForESDTIssueMint = 100
 
-<<<<<<< HEAD
-// ScheduledBlock represents the name used to differentiate normal vs. scheduled transactions and mini blocks
-const ScheduledBlock = "ScheduledBlock"
-=======
 // DefaultResolversIdentifier represents the identifier that is used in conjunction with regular resolvers
 //(that makes the node run properly)
 const DefaultResolversIdentifier = "default resolver"
@@ -784,4 +780,6 @@
 
 // EpochStartInterceptorsIdentifier represents the identifier that is used in the start-in-epoch process
 const EpochStartInterceptorsIdentifier = "epoch start interceptor"
->>>>>>> 90eb5b68
+
+// ScheduledBlock represents the name used to differentiate normal vs. scheduled transactions and mini blocks
+const ScheduledBlock = "ScheduledBlock"