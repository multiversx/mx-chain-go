package core

import (
	"math"
	"time"
)

// PeerType represents the type of a peer
type PeerType string

// EligibleList represents the list of peers who participate in consensus inside a shard
const EligibleList PeerType = "eligible"

// WaitingList represents the list of peers who don't participate in consensus but will join the next epoch
const WaitingList PeerType = "waiting"

// LeavingList represents the list of peers who were taken out of eligible and waiting because of rating
const LeavingList PeerType = "leaving"

// InactiveList represents the list of peers who were taken out because they were leaving
const InactiveList PeerType = "inactive"

// JailedList represents the list of peers who have stake but are in jail
const JailedList PeerType = "jailed"

// ObserverList represents the list of peers who don't participate in consensus but will join the next epoch
const ObserverList PeerType = "observer"

// NewList -
const NewList PeerType = "new"

// CombinedPeerType - represents the combination of two peerTypes
const CombinedPeerType = "%s (%s)"

// UnVersionedAppString represents the default app version that indicate that the binary wasn't build by setting
// the appVersion flag
const UnVersionedAppString = "undefined"

// NodeType represents the node's role in the network
type NodeType string

// NodeTypeObserver signals that a node is running as observer node
const NodeTypeObserver NodeType = "observer"

// NodeTypeValidator signals that a node is running as validator node
const NodeTypeValidator NodeType = "validator"

// pkPrefixSize specifies the max numbers of chars to be displayed from one publc key
const pkPrefixSize = 12

// FileModeUserReadWrite represents the permission for a file which allows the user for reading and writing
const FileModeUserReadWrite = 0600

// MaxTxNonceDeltaAllowed specifies the maximum difference between an account's nonce and a received transaction's nonce
// in order to mark the transaction as valid.
const MaxTxNonceDeltaAllowed = 30000

// MaxBulkTransactionSize specifies the maximum size of one bulk with txs which can be send over the network
//TODO convert this const into a var and read it from config when this code moves to another binary
const MaxBulkTransactionSize = 1 << 18 //256KB bulks

// ConsensusTopic is the topic used in consensus algorithm
const ConsensusTopic = "consensus"

// HeartbeatTopic is the topic used for heartbeat signaling
const HeartbeatTopic = "heartbeat"

// PathShardPlaceholder represents the placeholder for the shard ID in paths
const PathShardPlaceholder = "[S]"

// PathEpochPlaceholder represents the placeholder for the epoch number in paths
const PathEpochPlaceholder = "[E]"

// PathIdentifierPlaceholder represents the placeholder for the identifier in paths
const PathIdentifierPlaceholder = "[I]"

// MetricCurrentRound is the metric for monitoring the current round of a node
const MetricCurrentRound = "erd_current_round"

// MetricNonce is the metric for monitoring the nonce of a node
const MetricNonce = "erd_nonce"

// MetricNonceForTPS is the metric for monitoring the nonce of a node used in TPS benchmarks
const MetricNonceForTPS = "erd_nonce_for_tps"

// MetricProbableHighestNonce is the metric for monitoring the max speculative nonce received by the node by listening on the network
const MetricProbableHighestNonce = "erd_probable_highest_nonce"

// MetricNumConnectedPeers is the metric for monitoring the number of connected peers
const MetricNumConnectedPeers = "erd_num_connected_peers"

// MetricNumConnectedPeersClassification is the metric for monitoring the number of connected peers split on the connection type
const MetricNumConnectedPeersClassification = "erd_num_connected_peers_classification"

// MetricSynchronizedRound is the metric for monitoring the synchronized round of a node
const MetricSynchronizedRound = "erd_synchronized_round"

// MetricIsSyncing is the metric for monitoring if a node is syncing
const MetricIsSyncing = "erd_is_syncing"

// MetricPublicKeyBlockSign is the metric for monitoring public key of a node used in block signing
const MetricPublicKeyBlockSign = "erd_public_key_block_sign"

// MetricShardId is the metric for monitoring shard id of a node
const MetricShardId = "erd_shard_id"

// MetricNumShardsWithoutMetacahin is the metric for monitoring the number of shards (excluding meta)
const MetricNumShardsWithoutMetacahin = "erd_num_shards_without_meta"

// MetricTxPoolLoad is the metric for monitoring number of transactions from pool of a node
const MetricTxPoolLoad = "erd_tx_pool_load"

// MetricCountLeader is the metric for monitoring number of rounds when a node was leader
const MetricCountLeader = "erd_count_leader"

// MetricCountConsensus is the metric for monitoring number of rounds when a node was in consensus group
const MetricCountConsensus = "erd_count_consensus"

// MetricCountAcceptedBlocks is the metric for monitoring number of blocks that was accepted proposed by a node
const MetricCountAcceptedBlocks = "erd_count_accepted_blocks"

// MetricNodeType is the metric for monitoring the type of the node
const MetricNodeType = "erd_node_type"

// MetricLiveValidatorNodes is the metric for monitoring live validators on the network
const MetricLiveValidatorNodes = "erd_live_validator_nodes"

// MetricConnectedNodes is the metric for monitoring total connected nodes on the network
const MetricConnectedNodes = "erd_connected_nodes"

// MetricCpuLoadPercent is the metric for monitoring CPU load [%]
const MetricCpuLoadPercent = "erd_cpu_load_percent"

// MetricMemLoadPercent is the metric for monitoring memory load [%]
const MetricMemLoadPercent = "erd_mem_load_percent"

// MetricMemTotal is the metric for monitoring total memory bytes
const MetricMemTotal = "erd_mem_total"

// MetricMemUsedGolang is the metric that stores the total memory used by golang in bytes
const MetricMemUsedGolang = "erd_mem_used_golang"

// MetricMemUsedSystem is the metric that stores the total memory used by the system in bytes
const MetricMemUsedSystem = "erd_mem_used_sys"

// MetricNetworkRecvPercent is the metric for monitoring network receive load [%]
const MetricNetworkRecvPercent = "erd_network_recv_percent"

// MetricNetworkRecvBps is the metric for monitoring network received bytes per second
const MetricNetworkRecvBps = "erd_network_recv_bps"

// MetricNetworkRecvBpsPeak is the metric for monitoring network received peak bytes per second
const MetricNetworkRecvBpsPeak = "erd_network_recv_bps_peak"

// MetricNetworkSentPercent is the metric for monitoring network sent load [%]
const MetricNetworkSentPercent = "erd_network_sent_percent"

// MetricNetworkSentBps is the metric for monitoring network sent bytes per second
const MetricNetworkSentBps = "erd_network_sent_bps"

// MetricNetworkSentBpsPeak is the metric for monitoring network sent peak bytes per second
const MetricNetworkSentBpsPeak = "erd_network_sent_bps_peak"

// MetricRoundTime is the metric for round time in seconds
const MetricRoundTime = "erd_round_time"

// MetricEpochNumber is the metric for the number of epoch
const MetricEpochNumber = "erd_epoch_number"

// MetricAppVersion is the metric for the current app version
const MetricAppVersion = "erd_app_version"

// MetricNumTxInBlock is the metric for the number of transactions in the proposed block
const MetricNumTxInBlock = "erd_num_tx_block"

// MetricConsensusState is the metric for consensus state of node proposer,participant or not consensus group
const MetricConsensusState = "erd_consensus_state"

// MetricNumMiniBlocks is the metric for number of miniblocks in a block
const MetricNumMiniBlocks = "erd_num_mini_blocks"

// MetricConsensusRoundState is the metric for consensus round state for a block
const MetricConsensusRoundState = "erd_consensus_round_state"

// MetricCrossCheckBlockHeight is the metric that store cross block height
const MetricCrossCheckBlockHeight = "erd_cross_check_block_height"

// MetricNumProcessedTxs is the metric that stores the number of transactions processed
const MetricNumProcessedTxs = "erd_num_transactions_processed"

// MetricCurrentBlockHash is the metric that stores the current block hash
const MetricCurrentBlockHash = "erd_current_block_hash"

// MetricCurrentRoundTimestamp is the metric that stores current round timestamp
const MetricCurrentRoundTimestamp = "erd_current_round_timestamp"

// MetricHeaderSize is the metric that stores the current block size
const MetricHeaderSize = "erd_current_block_size"

// MetricMiniBlocksSize is the metric that stores the current block size
const MetricMiniBlocksSize = "erd_mini_blocks_size"

// MetricNumShardHeadersFromPool is the metric that stores number of shard header from pool
const MetricNumShardHeadersFromPool = "erd_num_shard_headers_from_pool"

// MetricNumShardHeadersProcessed is the metric that stores number of shard header processed
const MetricNumShardHeadersProcessed = "erd_num_shard_headers_processed"

// MetricNumTimesInForkChoice is the metric that counts how many time a node was in fork choice
const MetricNumTimesInForkChoice = "erd_fork_choice_count"

// MetricHighestFinalBlockInShard is the metric that stores the highest nonce block notarized by metachain for current shard
const MetricHighestFinalBlockInShard = "erd_highest_notarized_block_by_metachain_for_current_shard"

// MetricLatestTagSoftwareVersion is the metric that stores the latest tag software version
const MetricLatestTagSoftwareVersion = "erd_latest_tag_software_version"

// MetricCountConsensusAcceptedBlocks is the metric for monitoring number of blocks accepted when the node was in consensus group
const MetricCountConsensusAcceptedBlocks = "erd_count_consensus_accepted_blocks"

// MetricRewardsValue is the metric that stores rewards value
const MetricRewardsValue = "erd_rewards_value"

// MetricNodeDisplayName is the metric that stores the name of the node
const MetricNodeDisplayName = "erd_node_display_name"

// MetricConsensusGroupSize is the metric for consensus group size for the current shard/meta
const MetricConsensusGroupSize = "erd_consensus_group_size"

// MetricShardConsensusGroupSize is the metric for the shard consensus group size
const MetricShardConsensusGroupSize = "erd_shard_consensus_group_size"

// MetricMetaConsensusGroupSize is the metric for the metachain consensus group size
const MetricMetaConsensusGroupSize = "erd_meta_consensus_group_size"

// MetricNumNodesPerShard is the metric which holds the number of nodes in a shard
const MetricNumNodesPerShard = "erd_num_nodes_in_shard"

// MetricNumMetachainNodes is the metric which holds the number of nodes in metachain
const MetricNumMetachainNodes = "erd_num_metachain_nodes"

//MetricNumValidators is the metric for the number of validators
const MetricNumValidators = "erd_num_validators"

// MetricPeerType is the metric which tells the peer's type (in eligible list, in waiting list, or observer)
const MetricPeerType = "erd_peer_type"

//MetricLeaderPercentage is the metric for leader rewards percentage
const MetricLeaderPercentage = "erd_leader_percentage"

//MetricDenomination is the metric for exposing the denomination
const MetricDenomination = "erd_denomination"

// MetricRoundAtEpochStart is the metric for storing the first round of the current epoch
const MetricRoundAtEpochStart = "erd_round_at_epoch_start"

// MetricNonceAtEpochStart is the metric for storing the first nonce of the current epoch
const MetricNonceAtEpochStart = "erd_nonce_at_epoch_start"

// MetricRoundsPerEpoch is the metric that tells the number of rounds in an epoch
const MetricRoundsPerEpoch = "erd_rounds_per_epoch"

// MetricRoundsPassedInCurrentEpoch is the metric that tells the number of rounds passed in current epoch
const MetricRoundsPassedInCurrentEpoch = "erd_rounds_passed_in_current_epoch"

// MetricNoncesPassedInCurrentEpoch is the metric that tells the number of nonces passed in current epoch
const MetricNoncesPassedInCurrentEpoch = "erd_nonces_passed_in_current_epoch"

//MetricReceivedProposedBlock is the metric that specify the moment in the round when the received block has reached the
//current node. The value is provided in percent (0 meaning it has been received just after the round started and
//100 meaning that the block has been received in the last moment of the round)
const MetricReceivedProposedBlock = "erd_consensus_received_proposed_block"

//MetricCreatedProposedBlock is the metric that specify the percent of the block subround used for header and body
//creation (0 meaning that the block was created in no-time and 100 meaning that the block creation used all the
//subround spare duration)
const MetricCreatedProposedBlock = "erd_consensus_created_proposed_block"

//MetricProcessedProposedBlock is the metric that specify the percent of the block subround used for header and body
//processing (0 meaning that the block was processed in no-time and 100 meaning that the block processing used all the
//subround spare duration)
const MetricProcessedProposedBlock = "erd_consensus_processed_proposed_block"

// MetricMinGasPrice is the metric that specifies min gas price
const MetricMinGasPrice = "erd_min_gas_price"

// MetricMinGasLimit is the metric that specifies the minimum gas limit
const MetricMinGasLimit = "erd_min_gas_limit"

// MetricGasPerDataByte is the metric that specifies the required gas for a data byte
const MetricGasPerDataByte = "erd_gas_per_data_byte"

// MetricChainId is the metric that specifies current chain id
const MetricChainId = "erd_chain_id"

// MetricStartTime is the metric that specifies the genesis start time
const MetricStartTime = "erd_start_time"

// MetricRoundDuration is the metric that specifies the round duration in milliseconds
const MetricRoundDuration = "erd_round_duration"

// MetricPeakTPS holds the peak transactions per second
const MetricPeakTPS = "erd_peak_tps"

// MetricLastBlockTxCount holds the number of transactions in the last block
const MetricLastBlockTxCount = "erd_last_block_tx_count"

// MetricAverageBlockTxCount holds the average count of transactions in a block
const MetricAverageBlockTxCount = "erd_average_block_tx_count"

// LastNonceKeyMetricsStorage holds the key used for storing the last nonce for stored metrics
const LastNonceKeyMetricsStorage = "lastNonce"

// MetachainShardId will be used to identify a shard ID as metachain
const MetachainShardId = uint32(0xFFFFFFFF)

// AllShardId will be used to identify that a message is for all shards
const AllShardId = uint32(0xFFFFFFF0)

// MegabyteSize represents the size in bytes of a megabyte
const MegabyteSize = 1024 * 1024

// BaseOperationCost represents the field name for base operation costs
const BaseOperationCost = "BaseOperationCost"

// BuiltInCost represents the field name for built in operation costs
const BuiltInCost = "BuiltInCost"

// MetaChainSystemSCsCost represents the field name for metachain system smart contract operation costs
const MetaChainSystemSCsCost = "MetaChainSystemSCsCost"

// TransactionStatus is the type used to represent the status of a transaction
type TransactionStatus string

const (
	// TxStatusReceived represents the status of a transaction which was received but not yet executed
	TxStatusReceived TransactionStatus = "received"
	// TxStatusPartiallyExecuted represent the status of a transaction which was received and executed on source shard
	TxStatusPartiallyExecuted TransactionStatus = "partially-executed"
	// TxStatusExecuted represents the status of a transaction which was received and executed
	TxStatusExecuted TransactionStatus = "executed"
)

const (
	// StorerOrder defines the order of storers to be notified of a start of epoch event
	StorerOrder = iota
	// NodesCoordinatorOrder defines the order in which NodesCoordinator is notified of a start of epoch event
	NodesCoordinatorOrder
	// ConsensusOrder defines the order in which Consensus is notified of a start of epoch event
	ConsensusOrder
	// NetworkShardingOrder defines the order in which the network sharding subsystem is notified of a start of epoch event
	NetworkShardingOrder
	// IndexerOrder defines the order in which Indexer is notified of a start of epoch event
	IndexerOrder
)

// NodeState specifies what type of state a node could have
type NodeState int

const (
	// NsSynchronized defines ID of a state of synchronized
	NsSynchronized NodeState = iota
	// NsNotSynchronized defines ID of a state of not synchronized
	NsNotSynchronized
	// NsNotCalculated defines ID of a state which is not calculated
	NsNotCalculated
)

// MetricP2PPeerInfo is the metric for the node's p2p info
const MetricP2PPeerInfo = "erd_p2p_peer_info"

// MetricP2PIntraShardValidators is the metric that outputs the intra-shard connected validators
const MetricP2PIntraShardValidators = "erd_p2p_intra_shard_validators"

// MetricP2PCrossShardValidators is the metric that outputs the cross-shard connected validators
const MetricP2PCrossShardValidators = "erd_p2p_cross_shard_validators"

// MetricP2PIntraShardObservers is the metric that outputs the intra-shard connected observers
const MetricP2PIntraShardObservers = "erd_p2p_intra_shard_observers"

// MetricP2PCrossShardObservers is the metric that outputs the cross-shard connected observers
const MetricP2PCrossShardObservers = "erd_p2p_cross_shard_observers"

// MetricP2PUnknownPeers is the metric that outputs the unknown-shard connected peers
const MetricP2PUnknownPeers = "erd_p2p_unknown_shard_peers"

// MetricP2PNumConnectedPeersClassification is the metric for monitoring the number of connected peers split on the connection type
const MetricP2PNumConnectedPeersClassification = "erd_p2p_num_connected_peers_classification"

// HighestRoundFromBootStorage is the key for the highest round that is saved in storage
const HighestRoundFromBootStorage = "highestRoundFromBootStorage"

// TriggerRegistryKeyPrefix is the key prefix to save epoch start registry to storage
const TriggerRegistryKeyPrefix = "epochStartTrigger_"

// TriggerRegistryInitialKeyPrefix is the key prefix to save initial data to storage
const TriggerRegistryInitialKeyPrefix = "initial_value_epoch_"

// NodesCoordinatorRegistryKeyPrefix is the key prefix to save epoch start registry to storage
const NodesCoordinatorRegistryKeyPrefix = "indexHashed_"

// BuiltInFunctionClaimDeveloperRewards is the key for the claim developer rewards built-in function
const BuiltInFunctionClaimDeveloperRewards = "ClaimDeveloperRewards"

// BuiltInFunctionChangeOwnerAddress is the key for the change owner built in function built-in function
const BuiltInFunctionChangeOwnerAddress = "ChangeOwnerAddress"

// BuiltInFunctionSetUserName is the key for the set user name built-in function
const BuiltInFunctionSetUserName = "SetUserName"

// BuiltInFunctionSaveKeyValue is the key for the save key value built-in function
const BuiltInFunctionSaveKeyValue = "SaveKeyValue"

// BuiltInFunctionESDTTransfer is the key for the elrond standard digital token transfer built-in function
const BuiltInFunctionESDTTransfer = "ESDTTransfer"

// RelayedTransaction is the key for the elrond meta/gassless/relayed transaction standard
const RelayedTransaction = "relayedTx"

// SCDeployInitFunctionName is the key for the function which is called at smart contract deploy time
const SCDeployInitFunctionName = "_init"

// ShuffledOut signals that a restart is pending because the node was shuffled out
const ShuffledOut = "shuffledOut"

// MaxRetriesToCreateDB represents the maximum number of times to try to create DB if it failed
const MaxRetriesToCreateDB = 10

// SleepTimeBetweenCreateDBRetries represents the number of seconds to sleep between DB creates
const SleepTimeBetweenCreateDBRetries = 5 * time.Second

// ElrondProtectedKeyPrefix is the key prefix which is protected from writing in the trie - only for special builtin functions
const ElrondProtectedKeyPrefix = "ELROND"

// MaxSoftwareVersionLengthInBytes represents the maximum length for the software version to be saved in block header
const MaxSoftwareVersionLengthInBytes = 10

// ExtraDelayForBroadcastBlockInfo represents the number of seconds to wait since a block has been broadcast and the
// moment when its components, like mini blocks and transactions, would be broadcast too
const ExtraDelayForBroadcastBlockInfo = 1 * time.Second

// ExtraDelayForRequestBlockInfo represents the number of seconds to wait since a block has been received and the
// moment when its components, like mini blocks and transactions, would be requested too if they are still missing
const ExtraDelayForRequestBlockInfo = 2 * time.Second

// CommitMaxTime represents max time accepted for a commit action, after which a warn message is displayed
const CommitMaxTime = 3 * time.Second

// PutInStorerMaxTime represents max time accepted for a put action, after which a warn message is displayed
const PutInStorerMaxTime = time.Second

// DefaultUnstakedEpoch represents the default epoch that is set for a validator that has not unstaked yet
const DefaultUnstakedEpoch = math.MaxUint32

// InvalidMessageBlacklistDuration represents the time to keep a peer in the black list if it sends a message that
// does not follow the protocol: example not useing the same marshaler as the other peers
const InvalidMessageBlacklistDuration = time.Second * 3600

<<<<<<< HEAD
// MaxNumShards represents the maximum number of shards possible in the system
const MaxNumShards = 256
=======
// PublicKeyBlacklistDuration represents the time to keep a public key in the black list if it will degrade its
// rating to a minimum threshold due to improper messages
const PublicKeyBlacklistDuration = time.Second * 7200
>>>>>>> 1d889849
<|MERGE_RESOLUTION|>--- conflicted
+++ resolved
@@ -456,11 +456,9 @@
 // does not follow the protocol: example not useing the same marshaler as the other peers
 const InvalidMessageBlacklistDuration = time.Second * 3600
 
-<<<<<<< HEAD
 // MaxNumShards represents the maximum number of shards possible in the system
 const MaxNumShards = 256
-=======
+
 // PublicKeyBlacklistDuration represents the time to keep a public key in the black list if it will degrade its
 // rating to a minimum threshold due to improper messages
-const PublicKeyBlacklistDuration = time.Second * 7200
->>>>>>> 1d889849
+const PublicKeyBlacklistDuration = time.Second * 7200