--- conflicted
+++ resolved
@@ -25,7 +25,9 @@
 // MetricIsSyncing is the metric for monitoring if a node is syncing
 const MetricIsSyncing = "erd_is_syncing"
 
-<<<<<<< HEAD
+// GenesisBlockNonce is the nonce of the genesis block
+const GenesisBlockNonce = 0
+
 // MetricPublicKey is the metric for monitoring public key of a node
 const MetricPublicKey = "erd_public_key"
 
@@ -42,8 +44,4 @@
 const MetricCountConsensus = "erd_count_consensus"
 
 // MetricCountAcceptedBlocks is the metric for monitoring number of blocks that was accepted proposed by a node
-const MetricCountAcceptedBlocks = "erd_count_accepted_blocks"
-=======
-// GenesisBlockNonce is the nonce of the genesis block
-const GenesisBlockNonce = 0
->>>>>>> 11cc2bc5
+const MetricCountAcceptedBlocks = "erd_count_accepted_blocks"