package core

import (
	"math"
	"time"
)

// PeerType represents the type of a peer
type PeerType string

// EligibleList represents the list of peers who participate in consensus inside a shard
const EligibleList PeerType = "eligible"

// WaitingList represents the list of peers who don't participate in consensus but will join the next epoch
const WaitingList PeerType = "waiting"

// LeavingList represents the list of peers who were taken out of eligible and waiting because of rating
const LeavingList PeerType = "leaving"

// InactiveList represents the list of peers who were taken out because they were leaving
const InactiveList PeerType = "inactive"

// JailedList represents the list of peers who have stake but are in jail
const JailedList PeerType = "jailed"

// ObserverList represents the list of peers who don't participate in consensus but will join the next epoch
const ObserverList PeerType = "observer"

// NewList -
const NewList PeerType = "new"

// CombinedPeerType - represents the combination of two peerTypes
const CombinedPeerType = "%s (%s)"

// UnVersionedAppString represents the default app version that indicate that the binary wasn't build by setting
// the appVersion flag
const UnVersionedAppString = "undefined"

// NodeType represents the node's role in the network
type NodeType string

// NodeTypeObserver signals that a node is running as observer node
const NodeTypeObserver NodeType = "observer"

// NodeTypeValidator signals that a node is running as validator node
const NodeTypeValidator NodeType = "validator"

// DisabledShardIDAsObserver defines the uint32 identifier which tells that the node hasn't configured any preferred
// shard to start in as observer
const DisabledShardIDAsObserver = uint32(0xFFFFFFFF) - 7

// pkPrefixSize specifies the max numbers of chars to be displayed from one publc key
const pkPrefixSize = 12

// FileModeUserReadWrite represents the permission for a file which allows the user for reading and writing
const FileModeUserReadWrite = 0600

// MaxTxNonceDeltaAllowed specifies the maximum difference between an account's nonce and a received transaction's nonce
// in order to mark the transaction as valid.
const MaxTxNonceDeltaAllowed = 30000

// MaxBulkTransactionSize specifies the maximum size of one bulk with txs which can be send over the network
//TODO convert this const into a var and read it from config when this code moves to another binary
const MaxBulkTransactionSize = 1 << 18 //256KB bulks

// MaxTxsToRequest specifies the maximum number of txs to request
const MaxTxsToRequest = 1000

// NodesSetupJsonFileName specifies the name of the json file which contains the setup of the nodes
const NodesSetupJsonFileName = "nodesSetup.json"

// ConsensusTopic is the topic used in consensus algorithm
const ConsensusTopic = "consensus"

// HeartbeatTopic is the topic used for heartbeat signaling
const HeartbeatTopic = "heartbeat"

// PathShardPlaceholder represents the placeholder for the shard ID in paths
const PathShardPlaceholder = "[S]"

// PathEpochPlaceholder represents the placeholder for the epoch number in paths
const PathEpochPlaceholder = "[E]"

// PathIdentifierPlaceholder represents the placeholder for the identifier in paths
const PathIdentifierPlaceholder = "[I]"

// MetricCurrentRound is the metric for monitoring the current round of a node
const MetricCurrentRound = "erd_current_round"

// MetricNonce is the metric for monitoring the nonce of a node
const MetricNonce = "erd_nonce"

// MetricNonceForTPS is the metric for monitoring the nonce of a node used in TPS benchmarks
const MetricNonceForTPS = "erd_nonce_for_tps"

// MetricProbableHighestNonce is the metric for monitoring the max speculative nonce received by the node by listening on the network
const MetricProbableHighestNonce = "erd_probable_highest_nonce"

// MetricNumConnectedPeers is the metric for monitoring the number of connected peers
const MetricNumConnectedPeers = "erd_num_connected_peers"

// MetricNumConnectedPeersClassification is the metric for monitoring the number of connected peers split on the connection type
const MetricNumConnectedPeersClassification = "erd_num_connected_peers_classification"

// MetricSynchronizedRound is the metric for monitoring the synchronized round of a node
const MetricSynchronizedRound = "erd_synchronized_round"

// MetricIsSyncing is the metric for monitoring if a node is syncing
const MetricIsSyncing = "erd_is_syncing"

// MetricPublicKeyBlockSign is the metric for monitoring public key of a node used in block signing
const MetricPublicKeyBlockSign = "erd_public_key_block_sign"

// MetricShardId is the metric for monitoring shard id of a node
const MetricShardId = "erd_shard_id"

// MetricNumShardsWithoutMetacahin is the metric for monitoring the number of shards (excluding meta)
const MetricNumShardsWithoutMetacahin = "erd_num_shards_without_meta"

// MetricTxPoolLoad is the metric for monitoring number of transactions from pool of a node
const MetricTxPoolLoad = "erd_tx_pool_load"

// MetricCountLeader is the metric for monitoring number of rounds when a node was leader
const MetricCountLeader = "erd_count_leader"

// MetricCountConsensus is the metric for monitoring number of rounds when a node was in consensus group
const MetricCountConsensus = "erd_count_consensus"

// MetricCountAcceptedBlocks is the metric for monitoring number of blocks that was accepted proposed by a node
const MetricCountAcceptedBlocks = "erd_count_accepted_blocks"

// MetricNodeType is the metric for monitoring the type of the node
const MetricNodeType = "erd_node_type"

// MetricLiveValidatorNodes is the metric for monitoring live validators on the network
const MetricLiveValidatorNodes = "erd_live_validator_nodes"

// MetricConnectedNodes is the metric for monitoring total connected nodes on the network
const MetricConnectedNodes = "erd_connected_nodes"

// MetricCpuLoadPercent is the metric for monitoring CPU load [%]
const MetricCpuLoadPercent = "erd_cpu_load_percent"

// MetricMemLoadPercent is the metric for monitoring memory load [%]
const MetricMemLoadPercent = "erd_mem_load_percent"

// MetricMemTotal is the metric for monitoring total memory bytes
const MetricMemTotal = "erd_mem_total"

// MetricMemUsedGolang is a metric for monitoring the memory ("total")
const MetricMemUsedGolang = "erd_mem_used_golang"

// MetricMemUsedSystem is a metric for monitoring the memory ("sys mem")
const MetricMemUsedSystem = "erd_mem_used_sys"

// MetricMemHeapInUse is a metric for monitoring the memory ("heap in use")
const MetricMemHeapInUse = "erd_mem_heap_inuse"

// MetricMemStackInUse is a metric for monitoring the memory ("stack in use")
const MetricMemStackInUse = "erd_mem_stack_inuse"

// MetricNetworkRecvPercent is the metric for monitoring network receive load [%]
const MetricNetworkRecvPercent = "erd_network_recv_percent"

// MetricNetworkRecvBps is the metric for monitoring network received bytes per second
const MetricNetworkRecvBps = "erd_network_recv_bps"

// MetricNetworkRecvBpsPeak is the metric for monitoring network received peak bytes per second
const MetricNetworkRecvBpsPeak = "erd_network_recv_bps_peak"

// MetricNetworkRecvBytesInCurrentEpochPerHost is the metric for monitoring network received bytes in current epoch per host
const MetricNetworkRecvBytesInCurrentEpochPerHost = "erd_network_recv_bytes_in_epoch_per_host"

// MetricNetworkSendBytesInCurrentEpochPerHost is the metric for monitoring network send bytes in current epoch per host
const MetricNetworkSendBytesInCurrentEpochPerHost = "erd_network_sent_bytes_in_epoch_per_host"

// MetricNetworkSentPercent is the metric for monitoring network sent load [%]
const MetricNetworkSentPercent = "erd_network_sent_percent"

// MetricNetworkSentBps is the metric for monitoring network sent bytes per second
const MetricNetworkSentBps = "erd_network_sent_bps"

// MetricNetworkSentBpsPeak is the metric for monitoring network sent peak bytes per second
const MetricNetworkSentBpsPeak = "erd_network_sent_bps_peak"

// MetricRoundTime is the metric for round time in seconds
const MetricRoundTime = "erd_round_time"

// MetricEpochNumber is the metric for the number of epoch
const MetricEpochNumber = "erd_epoch_number"

// MetricAppVersion is the metric for the current app version
const MetricAppVersion = "erd_app_version"

// MetricNumTxInBlock is the metric for the number of transactions in the proposed block
const MetricNumTxInBlock = "erd_num_tx_block"

// MetricConsensusState is the metric for consensus state of node proposer,participant or not consensus group
const MetricConsensusState = "erd_consensus_state"

// MetricNumMiniBlocks is the metric for number of miniblocks in a block
const MetricNumMiniBlocks = "erd_num_mini_blocks"

// MetricConsensusRoundState is the metric for consensus round state for a block
const MetricConsensusRoundState = "erd_consensus_round_state"

// MetricCrossCheckBlockHeight is the metric that store cross block height
const MetricCrossCheckBlockHeight = "erd_cross_check_block_height"

// MetricNumProcessedTxs is the metric that stores the number of transactions processed
const MetricNumProcessedTxs = "erd_num_transactions_processed"

// MetricNumProcessedTxsTPSBenchmark is the metric that stores the number of transactions processed for tps benchmark
const MetricNumProcessedTxsTPSBenchmark = "erd_num_transactions_processed_tps_benchmark"

// MetricCurrentBlockHash is the metric that stores the current block hash
const MetricCurrentBlockHash = "erd_current_block_hash"

// MetricCurrentRoundTimestamp is the metric that stores current round timestamp
const MetricCurrentRoundTimestamp = "erd_current_round_timestamp"

// MetricHeaderSize is the metric that stores the current block size
const MetricHeaderSize = "erd_current_block_size"

// MetricMiniBlocksSize is the metric that stores the current block size
const MetricMiniBlocksSize = "erd_mini_blocks_size"

// MetricNumShardHeadersFromPool is the metric that stores number of shard header from pool
const MetricNumShardHeadersFromPool = "erd_num_shard_headers_from_pool"

// MetricNumShardHeadersProcessed is the metric that stores number of shard header processed
const MetricNumShardHeadersProcessed = "erd_num_shard_headers_processed"

// MetricNumTimesInForkChoice is the metric that counts how many time a node was in fork choice
const MetricNumTimesInForkChoice = "erd_fork_choice_count"

// MetricHighestFinalBlock is the metric for the nonce of the highest final block
const MetricHighestFinalBlock = "erd_highest_final_nonce"

// MetricLatestTagSoftwareVersion is the metric that stores the latest tag software version
const MetricLatestTagSoftwareVersion = "erd_latest_tag_software_version"

// MetricCountConsensusAcceptedBlocks is the metric for monitoring number of blocks accepted when the node was in consensus group
const MetricCountConsensusAcceptedBlocks = "erd_count_consensus_accepted_blocks"

// MetricRewardsValue is the metric that stores rewards value
const MetricRewardsValue = "erd_rewards_value"

// MetricNodeDisplayName is the metric that stores the name of the node
const MetricNodeDisplayName = "erd_node_display_name"

// MetricConsensusGroupSize is the metric for consensus group size for the current shard/meta
const MetricConsensusGroupSize = "erd_consensus_group_size"

// MetricShardConsensusGroupSize is the metric for the shard consensus group size
const MetricShardConsensusGroupSize = "erd_shard_consensus_group_size"

// MetricMetaConsensusGroupSize is the metric for the metachain consensus group size
const MetricMetaConsensusGroupSize = "erd_meta_consensus_group_size"

// MetricNumNodesPerShard is the metric which holds the number of nodes in a shard
const MetricNumNodesPerShard = "erd_num_nodes_in_shard"

// MetricNumMetachainNodes is the metric which holds the number of nodes in metachain
const MetricNumMetachainNodes = "erd_num_metachain_nodes"

//MetricNumValidators is the metric for the number of validators
const MetricNumValidators = "erd_num_validators"

// MetricPeerType is the metric which tells the peer's type (in eligible list, in waiting list, or observer)
const MetricPeerType = "erd_peer_type"

//MetricLeaderPercentage is the metric for leader rewards percentage
const MetricLeaderPercentage = "erd_leader_percentage"

//MetricDenomination is the metric for exposing the denomination
const MetricDenomination = "erd_denomination"

// MetricRoundAtEpochStart is the metric for storing the first round of the current epoch
const MetricRoundAtEpochStart = "erd_round_at_epoch_start"

// MetricNonceAtEpochStart is the metric for storing the first nonce of the current epoch
const MetricNonceAtEpochStart = "erd_nonce_at_epoch_start"

// MetricRoundsPerEpoch is the metric that tells the number of rounds in an epoch
const MetricRoundsPerEpoch = "erd_rounds_per_epoch"

// MetricRoundsPassedInCurrentEpoch is the metric that tells the number of rounds passed in current epoch
const MetricRoundsPassedInCurrentEpoch = "erd_rounds_passed_in_current_epoch"

// MetricNoncesPassedInCurrentEpoch is the metric that tells the number of nonces passed in current epoch
const MetricNoncesPassedInCurrentEpoch = "erd_nonces_passed_in_current_epoch"

//MetricReceivedProposedBlock is the metric that specify the moment in the round when the received block has reached the
//current node. The value is provided in percent (0 meaning it has been received just after the round started and
//100 meaning that the block has been received in the last moment of the round)
const MetricReceivedProposedBlock = "erd_consensus_received_proposed_block"

//MetricCreatedProposedBlock is the metric that specify the percent of the block subround used for header and body
//creation (0 meaning that the block was created in no-time and 100 meaning that the block creation used all the
//subround spare duration)
const MetricCreatedProposedBlock = "erd_consensus_created_proposed_block"

//MetricProcessedProposedBlock is the metric that specify the percent of the block subround used for header and body
//processing (0 meaning that the block was processed in no-time and 100 meaning that the block processing used all the
//subround spare duration)
const MetricProcessedProposedBlock = "erd_consensus_processed_proposed_block"

// MetricMinGasPrice is the metric that specifies min gas price
const MetricMinGasPrice = "erd_min_gas_price"

// MetricMinGasLimit is the metric that specifies the minimum gas limit
const MetricMinGasLimit = "erd_min_gas_limit"

// MetricRewardsTopUpGradientPoint is the metric that specifies the rewards top up gradient point
const MetricRewardsTopUpGradientPoint = "erd_rewards_top_up_gradient_point"

// MetricGasPriceModifier is the metric that specifies the gas price modifier
const MetricGasPriceModifier = "erd_gas_price_modifier"

// MetricTopUpFactor is the metric that specifies the top up factor
const MetricTopUpFactor = "erd_top_up_factor"

// MetricMinTransactionVersion is the metric that specifies the minimum transaction version
const MetricMinTransactionVersion = "erd_min_transaction_version"

// MetricGasPerDataByte is the metric that specifies the required gas for a data byte
const MetricGasPerDataByte = "erd_gas_per_data_byte"

// MetricChainId is the metric that specifies current chain id
const MetricChainId = "erd_chain_id"

// MetricStartTime is the metric that specifies the genesis start time
const MetricStartTime = "erd_start_time"

// MetricRoundDuration is the metric that specifies the round duration in milliseconds
const MetricRoundDuration = "erd_round_duration"

// MetricPeakTPS holds the peak transactions per second
const MetricPeakTPS = "erd_peak_tps"

// MetricLastBlockTxCount holds the number of transactions in the last block
const MetricLastBlockTxCount = "erd_last_block_tx_count"

// MetricAverageBlockTxCount holds the average count of transactions in a block
const MetricAverageBlockTxCount = "erd_average_block_tx_count"

// MetricTotalSupply holds the total supply value for the last epoch
const MetricTotalSupply = "erd_total_supply"

// MetricTotalStakedValue holds the total staked value
const MetricTotalStakedValue = "erd_total_staked_value"

// MetricTopUpValue holds the total top up value
const MetricTopUpValue = "erd_total_top_up_value"

// MetricInflation holds the inflation value for the last epoch
const MetricInflation = "erd_inflation"

// MetricDevRewards holds the developers' rewards value for the last epoch
const MetricDevRewards = "erd_dev_rewards"

// MetricTotalFees holds the total fees value for the last epoch
const MetricTotalFees = "erd_total_fees"

// MetricEpochForEconomicsData holds the epoch for which economics data are computed
const MetricEpochForEconomicsData = "erd_epoch_for_economics_data"

// LastNonceKeyMetricsStorage holds the key used for storing the last nonce for stored metrics
const LastNonceKeyMetricsStorage = "lastNonce"

// MetachainShardId will be used to identify a shard ID as metachain
const MetachainShardId = uint32(0xFFFFFFFF)

// AllShardId will be used to identify that a message is for all shards
const AllShardId = uint32(0xFFFFFFF0)

// MegabyteSize represents the size in bytes of a megabyte
const MegabyteSize = 1024 * 1024

// BaseOperationCost represents the field name for base operation costs
const BaseOperationCost = "BaseOperationCost"

// BuiltInCost represents the field name for built in operation costs
const BuiltInCost = "BuiltInCost"

// MetaChainSystemSCsCost represents the field name for metachain system smart contract operation costs
const MetaChainSystemSCsCost = "MetaChainSystemSCsCost"

// ElrondAPICost represents the field name of the Elrond SC API (EEI) gas costs
const ElrondAPICost = "ElrondAPICost"

// AsyncCallStepField is the field name for the gas cost for any of the two steps required to execute an async call
const AsyncCallStepField = "AsyncCallStep"

// AsyncCallbackGasLockField is the field name for the gas amount to be locked
// before executing the destination async call, to be put aside for the async callback
const AsyncCallbackGasLockField = "AsyncCallbackGasLock"

const (
	// StorerOrder defines the order of storers to be notified of a start of epoch event
	StorerOrder = iota
	// NodesCoordinatorOrder defines the order in which NodesCoordinator is notified of a start of epoch event
	NodesCoordinatorOrder
	// ConsensusOrder defines the order in which Consensus is notified of a start of epoch event
	ConsensusOrder
	// NetworkShardingOrder defines the order in which the network sharding subsystem is notified of a start of epoch event
	NetworkShardingOrder
	// IndexerOrder defines the order in which Indexer is notified of a start of epoch event
	IndexerOrder
	// NetStatisticsOrder defines the order in which netStatistic component is notified of a start of epoch event
	NetStatisticsOrder
)

// NodeState specifies what type of state a node could have
type NodeState int

const (
	// NsSynchronized defines ID of a state of synchronized
	NsSynchronized NodeState = iota
	// NsNotSynchronized defines ID of a state of not synchronized
	NsNotSynchronized
	// NsNotCalculated defines ID of a state which is not calculated
	NsNotCalculated
)

// MetricP2PPeerInfo is the metric for the node's p2p info
const MetricP2PPeerInfo = "erd_p2p_peer_info"

// MetricP2PIntraShardValidators is the metric that outputs the intra-shard connected validators
const MetricP2PIntraShardValidators = "erd_p2p_intra_shard_validators"

// MetricP2PCrossShardValidators is the metric that outputs the cross-shard connected validators
const MetricP2PCrossShardValidators = "erd_p2p_cross_shard_validators"

// MetricP2PIntraShardObservers is the metric that outputs the intra-shard connected observers
const MetricP2PIntraShardObservers = "erd_p2p_intra_shard_observers"

// MetricP2PCrossShardObservers is the metric that outputs the cross-shard connected observers
const MetricP2PCrossShardObservers = "erd_p2p_cross_shard_observers"

// MetricP2PUnknownPeers is the metric that outputs the unknown-shard connected peers
const MetricP2PUnknownPeers = "erd_p2p_unknown_shard_peers"

// MetricP2PNumConnectedPeersClassification is the metric for monitoring the number of connected peers split on the connection type
const MetricP2PNumConnectedPeersClassification = "erd_p2p_num_connected_peers_classification"

// HighestRoundFromBootStorage is the key for the highest round that is saved in storage
const HighestRoundFromBootStorage = "highestRoundFromBootStorage"

// TriggerRegistryKeyPrefix is the key prefix to save epoch start registry to storage
const TriggerRegistryKeyPrefix = "epochStartTrigger_"

// TriggerRegistryInitialKeyPrefix is the key prefix to save initial data to storage
const TriggerRegistryInitialKeyPrefix = "initial_value_epoch_"

// NodesCoordinatorRegistryKeyPrefix is the key prefix to save epoch start registry to storage
const NodesCoordinatorRegistryKeyPrefix = "indexHashed_"

// BuiltInFunctionClaimDeveloperRewards is the key for the claim developer rewards built-in function
const BuiltInFunctionClaimDeveloperRewards = "ClaimDeveloperRewards"

// BuiltInFunctionChangeOwnerAddress is the key for the change owner built in function built-in function
const BuiltInFunctionChangeOwnerAddress = "ChangeOwnerAddress"

// BuiltInFunctionSetUserName is the key for the set user name built-in function
const BuiltInFunctionSetUserName = "SetUserName"

// BuiltInFunctionSaveKeyValue is the key for the save key value built-in function
const BuiltInFunctionSaveKeyValue = "SaveKeyValue"

// BuiltInFunctionESDTTransfer is the key for the elrond standard digital token transfer built-in function
const BuiltInFunctionESDTTransfer = "ESDTTransfer"

// BuiltInFunctionESDTBurn is the key for the elrond standard digital token burn built-in function
const BuiltInFunctionESDTBurn = "ESDTBurn"

// BuiltInFunctionESDTFreeze is the key for the elrond standard digital token freeze built-in function
const BuiltInFunctionESDTFreeze = "ESDTFreeze"

// BuiltInFunctionESDTUnFreeze is the key for the elrond standard digital token unfreeze built-in function
const BuiltInFunctionESDTUnFreeze = "ESDTUnFreeze"

// BuiltInFunctionESDTWipe is the key for the elrond standard digital token wipe built-in function
const BuiltInFunctionESDTWipe = "ESDTWipe"

// BuiltInFunctionESDTPause is the key for the elrond standard digital token pause built-in function
const BuiltInFunctionESDTPause = "ESDTPause"

// BuiltInFunctionESDTUnPause is the key for the elrond standard digital token unpause built-in function
const BuiltInFunctionESDTUnPause = "ESDTUnPause"

// BuiltInFunctionSetESDTRole is the key for the elrond standard digital token set built-in function
const BuiltInFunctionSetESDTRole = "ESDTSetRole"

// BuiltInFunctionUnSetESDTRole is the key for the elrond standard digital token unset built-in function
const BuiltInFunctionUnSetESDTRole = "ESDTUnSetRole"

// BuiltInFunctionESDTLocalMint is the key for the elrond standard digital token local mint built-in function
const BuiltInFunctionESDTLocalMint = "ESDTLocalMint"

// BuiltInFunctionESDTLocalBurn is the key for the elrond standard digital token local burn built-in function
const BuiltInFunctionESDTLocalBurn = "ESDTLocalBurn"

// BuiltInFunctionESDTNFTTransfer is the key for the elrond standard digital token NFT transfer built-in function
const BuiltInFunctionESDTNFTTransfer = "ESDTNFTTransfer"

// BuiltInFunctionESDTNFTCreate is the key for the elrond standard digital token NFT create built-in function
const BuiltInFunctionESDTNFTCreate = "ESDTNFTCreate"

// BuiltInFunctionESDTNFTAddQuantity is the key for the elrond standard digital token NFT add quantity built-in function
const BuiltInFunctionESDTNFTAddQuantity = "ESDTNFTAddQuantity"

// BuiltInFunctionESDTNFTCreateRoleTransfer is the key for the elrond standard digital token create role transfer function
const BuiltInFunctionESDTNFTCreateRoleTransfer = "ESDTNFTCreateRoleTransfer"

// BuiltInFunctionESDTNFTBurn is the key for the elrond standard digital token NFT burn built-in function
const BuiltInFunctionESDTNFTBurn = "ESDTNFTBurn"

// ESDTRoleLocalMint is the constant string for the local role of mint for ESDT tokens
const ESDTRoleLocalMint = "ESDTRoleLocalMint"

// ESDTRoleLocalBurn is the constant string for the local role of burn for ESDT tokens
const ESDTRoleLocalBurn = "ESDTRoleLocalBurn"

// ESDTRoleNFTCreate is the constant string for the local role of create for ESDT NFT tokens
const ESDTRoleNFTCreate = "ESDTRoleNFTCreate"

// ESDTRoleNFTAddQuantity is the constant string for the local role of adding quantity for existing ESDT NFT tokens
const ESDTRoleNFTAddQuantity = "ESDTRoleNFTAddQuantity"

// ESDTRoleNFTBurn is the constant string for the local role of burn for ESDT NFT tokens
const ESDTRoleNFTBurn = "ESDTRoleNFTBurn"

// ESDTType defines the possible types in case of ESDT tokens
type ESDTType uint32

const (
	// Fungible defines the token type for ESDT fungible tokens
	Fungible ESDTType = iota
	// NonFungible defines the token type for ESDT non fungible tokens
	NonFungible
)

// FungibleESDT defines the string for the token type of fungible ESDT
const FungibleESDT = "FungibleESDT"

// NonFungibleESDT defines the string for the token type of non fungible ESDT
const NonFungibleESDT = "NonFungibleESDT"

// SemiFungibleESDT defines the string for the token type of semi fungible ESDT
const SemiFungibleESDT = "SemiFungibleESDT"

// MaxRoyalty defines 100% as uint32
const MaxRoyalty = uint32(10000)

// RelayedTransaction is the key for the elrond meta/gassless/relayed transaction standard
const RelayedTransaction = "relayedTx"

// SCDeployInitFunctionName is the key for the function which is called at smart contract deploy time
const SCDeployInitFunctionName = "_init"

// ShuffledOut signals that a restart is pending because the node was shuffled out
const ShuffledOut = "shuffledOut"

// ImportComplete signals that a node restart will be done because the import did complete
const ImportComplete = "importComplete"

// MaxRetriesToCreateDB represents the maximum number of times to try to create DB if it failed
const MaxRetriesToCreateDB = 10

// SleepTimeBetweenCreateDBRetries represents the number of seconds to sleep between DB creates
const SleepTimeBetweenCreateDBRetries = 5 * time.Second

// ElrondProtectedKeyPrefix is the key prefix which is protected from writing in the trie - only for special builtin functions
const ElrondProtectedKeyPrefix = "ELROND"

// DefaultStatsPath is the default path where the node stats are logged
const DefaultStatsPath = "stats"

// DefaultDBPath is the default path for nodes databases
const DefaultDBPath = "db"

// DefaultEpochString is the default folder root name for node per epoch databases
const DefaultEpochString = "Epoch"

// DefaultStaticDbString is the default name for the static databases (not changing with epoch)
const DefaultStaticDbString = "Static"

// DefaultShardString is the default folder root name for per shard databases
const DefaultShardString = "Shard"

// MetachainShardName is the string identifier of the metachain shard
const MetachainShardName = "metachain"

// TemporaryPath is the default temporary path directory
const TemporaryPath = "temp"

// SecondsToWaitForP2PBootstrap is the wait time for the P2P to bootstrap
const SecondsToWaitForP2PBootstrap = 20

// DelegationSystemSCKey is the key under which there is data in case of system delegation smart contracts
const DelegationSystemSCKey = "delegation"

// ESDTKeyIdentifier is the key prefix for esdt tokens
const ESDTKeyIdentifier = "esdt"

// ESDTRoleIdentifier is the key prefix for esdt role identifier
const ESDTRoleIdentifier = "role"

// ESDTNFTLatestNonceIdentifier is the key prefix for esdt latest nonce identifier
const ESDTNFTLatestNonceIdentifier = "nonce"

// MaxSoftwareVersionLengthInBytes represents the maximum length for the software version to be saved in block header
const MaxSoftwareVersionLengthInBytes = 10

// ExtraDelayForBroadcastBlockInfo represents the number of seconds to wait since a block has been broadcast and the
// moment when its components, like mini blocks and transactions, would be broadcast too
const ExtraDelayForBroadcastBlockInfo = 1 * time.Second

// ExtraDelayBetweenBroadcastMbsAndTxs represents the number of seconds to wait since miniblocks have been broadcast
// and the moment when theirs transactions would be broadcast too
const ExtraDelayBetweenBroadcastMbsAndTxs = 1 * time.Second

// ExtraDelayForRequestBlockInfo represents the number of seconds to wait since a block has been received and the
// moment when its components, like mini blocks and transactions, would be requested too if they are still missing
const ExtraDelayForRequestBlockInfo = ExtraDelayForBroadcastBlockInfo + ExtraDelayBetweenBroadcastMbsAndTxs + time.Second

// CommitMaxTime represents max time accepted for a commit action, after which a warn message is displayed
const CommitMaxTime = 3 * time.Second

// PutInStorerMaxTime represents max time accepted for a put action, after which a warn message is displayed
const PutInStorerMaxTime = time.Second

// DefaultUnstakedEpoch represents the default epoch that is set for a validator that has not unstaked yet
const DefaultUnstakedEpoch = math.MaxUint32

// InvalidMessageBlacklistDuration represents the time to keep a peer in the black list if it sends a message that
// does not follow the protocol: example not useing the same marshaler as the other peers
const InvalidMessageBlacklistDuration = time.Second * 3600

// MaxNumShards represents the maximum number of shards possible in the system
const MaxNumShards = 256

// PublicKeyBlacklistDuration represents the time to keep a public key in the black list if it will degrade its
// rating to a minimum threshold due to improper messages
const PublicKeyBlacklistDuration = time.Second * 7200

// WrongP2PMessageBlacklistDuration represents the time to keep a peer id in the blacklist if it sends a message that
// do not follow this protocol
const WrongP2PMessageBlacklistDuration = time.Second * 7200

// MaxWaitingTimeToReceiveRequestedItem represents the maximum waiting time in seconds needed to receive the requested items
const MaxWaitingTimeToReceiveRequestedItem = 5 * time.Second

// DefaultLogProfileIdentifier represents the default log profile used when the logviewer/termui applications do not
// need to change the current logging profile
const DefaultLogProfileIdentifier = "[default log profile]"

// NotSetDestinationShardID represents the shardIdString when the destinationShardId is not set in the prefs
const NotSetDestinationShardID = "disabled"

// AdditionalScrForEachScCallOrSpecialTx specifies the additional number of smart contract results which should be
// considered by a node, when it includes sc calls or special txs in a miniblock.
// Ex.: normal txs -> aprox. 27000, sc calls or special txs -> aprox. 6250 = 27000 / (AdditionalScrForEachScCallOrSpecialTx + 1),
// considering that constant below is set to 3
const AdditionalScrForEachScCallOrSpecialTx = 3

// MaxRoundsWithoutCommittedStartInEpochBlock defines the maximum rounds to wait for start in epoch block to be committed,
// before a special action to be applied
const MaxRoundsWithoutCommittedStartInEpochBlock = 50

// MinMetaTxExtraGasCost is the constant defined for minimum gas value to be sent in meta transaction
const MinMetaTxExtraGasCost = uint64(1_000_000)

// MaxLeafSize represents maximum amount of data which can be saved under one leaf
const MaxLeafSize = uint64(1<<18) + uint64(1<<19) //786KB

// MaxUserNameLength represents the maximum number of bytes a UserName can have
const MaxUserNameLength = 32

<<<<<<< HEAD
// ScheduledBlock represents the name used to differentiate normal vs. scheduled transactions and mini blocks
const ScheduledBlock = "ScheduledBlock"
=======
// MinLenArgumentsESDTTransfer defines the min length of arguments for the ESDT transfer
const MinLenArgumentsESDTTransfer = 2

// MinLenArgumentsESDTNFTTransfer defines the minimum length for esdt nft transfer
const MinLenArgumentsESDTNFTTransfer = 4

// MaxLenForESDTIssueMint defines the maximum length in bytes for the issued/minted balance
const MaxLenForESDTIssueMint = 100
>>>>>>> 60c0b33a
<|MERGE_RESOLUTION|>--- conflicted
+++ resolved
@@ -679,10 +679,6 @@
 // MaxUserNameLength represents the maximum number of bytes a UserName can have
 const MaxUserNameLength = 32
 
-<<<<<<< HEAD
-// ScheduledBlock represents the name used to differentiate normal vs. scheduled transactions and mini blocks
-const ScheduledBlock = "ScheduledBlock"
-=======
 // MinLenArgumentsESDTTransfer defines the min length of arguments for the ESDT transfer
 const MinLenArgumentsESDTTransfer = 2
 
@@ -691,4 +687,6 @@
 
 // MaxLenForESDTIssueMint defines the maximum length in bytes for the issued/minted balance
 const MaxLenForESDTIssueMint = 100
->>>>>>> 60c0b33a
+
+// ScheduledBlock represents the name used to differentiate normal vs. scheduled transactions and mini blocks
+const ScheduledBlock = "ScheduledBlock"