--- conflicted
+++ resolved
@@ -26,8 +26,6 @@
 // ConsensusTopic is the topic used in consensus algorithm
 const ConsensusTopic = "consensus"
 
-<<<<<<< HEAD
-=======
 // PathShardPlaceholder represents the placeholder for the shard ID in paths
 const PathShardPlaceholder = "[S]"
 
@@ -37,7 +35,6 @@
 // PathIdentifierPlaceholder represents the placeholder for the identifier in paths
 const PathIdentifierPlaceholder = "[I]"
 
->>>>>>> 02f356e8
 // MetricCurrentRound is the metric for monitoring the current round of a node
 const MetricCurrentRound = "erd_current_round"
 
