--- conflicted
+++ resolved
@@ -355,13 +355,10 @@
 	TxStatusPartiallyExecuted TransactionStatus = "partially-executed"
 	// TxStatusExecuted represents the status of a transaction which was received and executed
 	TxStatusExecuted TransactionStatus = "executed"
-<<<<<<< HEAD
+	// TxStatusNotExecuted represents the status of a transaction which was received and not executed
+	TxStatusNotExecuted TransactionStatus = "not-executed"
 	// TxStatusInvalid represents the status of a transaction which was considered invalid
 	TxStatusInvalid TransactionStatus = "invalid"
-=======
-	// TxStatusNotExecuted represents the status of a transaction which was received and not executed
-	TxStatusNotExecuted TransactionStatus = "not-executed"
->>>>>>> 8af67556
 )
 
 const (
