--- conflicted
+++ resolved
@@ -219,12 +219,7 @@
 // AliasExists checks if an index alias already exists
 func (ec *elasticClient) aliasExists(alias string) bool {
 	aliasRoute := fmt.Sprintf(
-<<<<<<< HEAD
-		"%s/_alias/%s",
-		ec.elasticBaseURL,
-=======
 		"/_alias/%s",
->>>>>>> baf0033c
 		alias,
 	)
 
