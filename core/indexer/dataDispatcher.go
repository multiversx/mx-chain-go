package indexer

import (
	"context"
	"time"

	logger "github.com/ElrondNetwork/elrond-go-logger"
	"github.com/ElrondNetwork/elrond-go/core/check"
	"github.com/ElrondNetwork/elrond-go/core/indexer/workItems"
)

var log = logger.GetOrCreate("core/indexer")

// Options structure holds the indexer's configuration options
type Options struct {
	IndexerCacheSize  int
	UseKibana         bool
	TxIndexingEnabled bool
}

const (
	backOffTime = time.Second * 10
	maxBackOff  = time.Minute * 5
)

type dataDispatcher struct {
	backOffTime   time.Duration
	chanWorkItems chan workItems.WorkItemHandler
	cancelFunc    func()
}

// NewDataDispatcher creates a new dataDispatcher instance, capable of selecting the correct that will save
// sequentially data in elasticsearch database
func NewDataDispatcher(cacheSize int) (*dataDispatcher, error) {
	if cacheSize <= 0 {
		return nil, ErrInvalidCacheSize
	}

	dd := &dataDispatcher{
		chanWorkItems: make(chan workItems.WorkItemHandler, cacheSize),
	}

	return dd, nil
}

// StartIndexData will start index data in database
func (d *dataDispatcher) StartIndexData() {
	var ctx context.Context
	ctx, d.cancelFunc = context.WithCancel(context.Background())

	go d.startWorker(ctx)
}

func (d *dataDispatcher) startWorker(ctx context.Context) {
	for {
		select {
		case <-ctx.Done():
			log.Debug("dispatcher's go routine is stopping...")
			return
		case wi := <-d.chanWorkItems:
			d.doWork(wi)
		}
	}
}

// Close will close the endless running go routine
func (d *dataDispatcher) Close() error {
	if d.cancelFunc != nil {
		d.cancelFunc()
	}

	return nil
}

// Add will add a new item in queue
func (d *dataDispatcher) Add(item workItems.WorkItemHandler) {
	if check.IfNil(item) {
		log.Warn("dataDispatcher.Add nil item: will do nothing")
		return
	}

	d.chanWorkItems <- item
}

func (d *dataDispatcher) doWork(wi workItems.WorkItemHandler) {
	for {
		err := wi.Save()
<<<<<<< HEAD
		if err != nil && err == ErrBackOff {
			log.Warn("dataDispatcher.doWork could not index item",
				"received back off", err.Error())
=======
		if err == ErrBackOff {
			log.Warn("dataDispatcher.doWork could not index item",
				"received back off:", err.Error())
>>>>>>> fe20d7a8

			d.increaseBackOffTime()
			time.Sleep(d.backOffTime)

			continue
		}
		if err != nil {
			log.Warn("dataDispatcher.doWork", "removing item from queue", err.Error())
		}

		d.backOffTime = 0
		return
	}

}

func (d *dataDispatcher) increaseBackOffTime() {
	if d.backOffTime == 0 {
		d.backOffTime = backOffTime
		return
	}

	if d.backOffTime >= maxBackOff {
		return
	}

	d.backOffTime += d.backOffTime / 5
}

// IsInterfaceNil returns true if there is no value under the interface
func (d *dataDispatcher) IsInterfaceNil() bool {
	return d == nil
}<|MERGE_RESOLUTION|>--- conflicted
+++ resolved
@@ -85,15 +85,9 @@
 func (d *dataDispatcher) doWork(wi workItems.WorkItemHandler) {
 	for {
 		err := wi.Save()
-<<<<<<< HEAD
-		if err != nil && err == ErrBackOff {
-			log.Warn("dataDispatcher.doWork could not index item",
-				"received back off", err.Error())
-=======
 		if err == ErrBackOff {
 			log.Warn("dataDispatcher.doWork could not index item",
 				"received back off:", err.Error())
->>>>>>> fe20d7a8
 
 			d.increaseBackOffTime()
 			time.Sleep(d.backOffTime)
