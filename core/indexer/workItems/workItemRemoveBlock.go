--- conflicted
+++ resolved
@@ -33,31 +33,19 @@
 func (wirb *itemRemoveBlock) Save() error {
 	err := wirb.indexer.RemoveHeader(wirb.headerHandler)
 	if err != nil {
-<<<<<<< HEAD
-		log.Warn("itemRemoveBlock.Save", "could not remove block", err.Error())
-=======
 		log.Warn("itemRemoveBlock.Save could not remove block", "error", err.Error())
->>>>>>> 8fff180b
 		return err
 	}
 
 	body, ok := wirb.bodyHandler.(*block.Body)
 	if !ok {
-<<<<<<< HEAD
-		log.Warn("itemRemoveBlock.Save", "body", ErrBodyTypeAssertion.Error())
-=======
 		log.Warn("itemRemoveBlock.Save body", "error", ErrBodyTypeAssertion.Error())
->>>>>>> 8fff180b
 		return ErrBodyTypeAssertion
 	}
 
 	err = wirb.indexer.RemoveMiniblocks(wirb.headerHandler, body)
 	if err != nil {
-<<<<<<< HEAD
-		log.Warn("itemRemoveBlock.Save", "could not remove miniblocks", err.Error())
-=======
 		log.Warn("itemRemoveBlock.Save could not remove miniblocks", "error", err.Error())
->>>>>>> 8fff180b
 		return err
 	}
 
