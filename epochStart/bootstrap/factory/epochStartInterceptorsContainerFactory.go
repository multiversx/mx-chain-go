package factory

import (
	"time"

	"github.com/multiversx/mx-chain-core-go/core"
	"github.com/multiversx/mx-chain-core-go/core/check"
	"github.com/multiversx/mx-chain-core-go/data/typeConverters"
	"github.com/multiversx/mx-chain-go/common"
	"github.com/multiversx/mx-chain-go/config"
	"github.com/multiversx/mx-chain-go/dataRetriever"
	"github.com/multiversx/mx-chain-go/epochStart"
	"github.com/multiversx/mx-chain-go/epochStart/bootstrap/disabled"
	disabledFactory "github.com/multiversx/mx-chain-go/factory/disabled"
	disabledGenesis "github.com/multiversx/mx-chain-go/genesis/process/disabled"
	"github.com/multiversx/mx-chain-go/process"
	"github.com/multiversx/mx-chain-go/process/factory/interceptorscontainer"
	"github.com/multiversx/mx-chain-go/sharding"
	"github.com/multiversx/mx-chain-go/storage/cache"
	"github.com/multiversx/mx-chain-go/testscommon/sovereign"
	"github.com/multiversx/mx-chain-go/update"
)

const timeSpanForBadHeaders = time.Minute

// ArgsEpochStartInterceptorContainer holds the arguments needed for creating a new epoch start interceptors
// container factory
type ArgsEpochStartInterceptorContainer struct {
	CoreComponents          process.CoreComponentsHolder
	CryptoComponents        process.CryptoComponentsHolder
	Config                  config.Config
	ShardCoordinator        sharding.Coordinator
	MainMessenger           process.TopicHandler
	FullArchiveMessenger    process.TopicHandler
	DataPool                dataRetriever.PoolsHolder
	WhiteListHandler        update.WhiteListHandler
	WhiteListerVerifiedTxs  update.WhiteListHandler
	AddressPubkeyConv       core.PubkeyConverter
	NonceConverter          typeConverters.Uint64ByteSliceConverter
	ChainID                 []byte
	ArgumentsParser         process.ArgumentsParser
	HeaderIntegrityVerifier process.HeaderIntegrityVerifier
	RequestHandler          process.RequestHandler
	SignaturesHandler       process.SignaturesHandler
	NodeOperationMode       common.NodeOperation
}

// NewEpochStartInterceptorsContainer will return a real interceptors container factory, but with many disabled components
func NewEpochStartInterceptorsContainer(args ArgsEpochStartInterceptorContainer) (process.InterceptorsContainer, process.InterceptorsContainer, error) {
	containerFactoryArgs, err := CreateEpochStartContainerFactoryArgs(args)
	if err != nil {
		return nil, nil, err
	}

	interceptorsContainerFactory, err := interceptorscontainer.NewMetaInterceptorsContainerFactory(*containerFactoryArgs)
	if err != nil {
		return nil, nil, err
	}

	mainContainer, fullArchiveContainer, err := interceptorsContainerFactory.Create()
	if err != nil {
		return nil, nil, err
	}

	err = interceptorsContainerFactory.AddShardTrieNodeInterceptors(mainContainer)
	if err != nil {
		return nil, nil, err
	}

	if args.NodeOperationMode == common.FullArchiveMode {
		err = interceptorsContainerFactory.AddShardTrieNodeInterceptors(fullArchiveContainer)
		if err != nil {
			return nil, nil, err
		}
	}

	return mainContainer, fullArchiveContainer, nil
}

func CreateEpochStartContainerFactoryArgs(args ArgsEpochStartInterceptorContainer) (*interceptorscontainer.CommonInterceptorsContainerFactoryArgs, error) {
	if check.IfNil(args.CoreComponents) {
		return nil, epochStart.ErrNilCoreComponentsHolder
	}
	if check.IfNil(args.CryptoComponents) {
		return nil, epochStart.ErrNilCryptoComponentsHolder
	}
	if check.IfNil(args.CoreComponents.AddressPubKeyConverter()) {
		return nil, epochStart.ErrNilPubkeyConverter
	}

	cryptoComponents := args.CryptoComponents.Clone().(process.CryptoComponentsHolder)
	err := cryptoComponents.SetMultiSignerContainer(disabled.NewMultiSignerContainer())
	if err != nil {
		return nil, err
	}

	nodesCoordinator := disabled.NewNodesCoordinator()
	storer := disabled.NewChainStorer()
	antiFloodHandler := disabled.NewAntiFloodHandler()
	accountsAdapter := disabled.NewAccountsAdapter()
	blackListHandler := cache.NewTimeCache(timeSpanForBadHeaders)
	feeHandler := &disabledGenesis.FeeHandler{}
	headerSigVerifier := disabled.NewHeaderSigVerifier()
	sizeCheckDelta := 0
	validityAttester := disabled.NewValidityAttester()
	epochStartTrigger := disabled.NewEpochStartTrigger()
	// TODO: move the peerShardMapper creation before boostrapComponents
	peerShardMapper := disabled.NewPeerShardMapper()
	fullArchivePeerShardMapper := disabled.NewPeerShardMapper()
	hardforkTrigger := disabledFactory.HardforkTrigger()

	return &interceptorscontainer.CommonInterceptorsContainerFactoryArgs{
		CoreComponents:               args.CoreComponents,
		CryptoComponents:             cryptoComponents,
		Accounts:                     accountsAdapter,
		ShardCoordinator:             args.ShardCoordinator,
		NodesCoordinator:             nodesCoordinator,
		MainMessenger:                args.MainMessenger,
		FullArchiveMessenger:         args.FullArchiveMessenger,
		Store:                        storer,
		DataPool:                     args.DataPool,
		MaxTxNonceDeltaAllowed:       common.MaxTxNonceDeltaAllowed,
		TxFeeHandler:                 feeHandler,
		BlockBlackList:               blackListHandler,
		HeaderSigVerifier:            headerSigVerifier,
		HeaderIntegrityVerifier:      args.HeaderIntegrityVerifier,
		ValidityAttester:             validityAttester,
		EpochStartTrigger:            epochStartTrigger,
		WhiteListHandler:             args.WhiteListHandler,
		WhiteListerVerifiedTxs:       args.WhiteListerVerifiedTxs,
		AntifloodHandler:             antiFloodHandler,
		ArgumentsParser:              args.ArgumentsParser,
		PreferredPeersHolder:         disabled.NewPreferredPeersHolder(),
		SizeCheckDelta:               uint32(sizeCheckDelta),
		RequestHandler:               args.RequestHandler,
		PeerSignatureHandler:         cryptoComponents.PeerSignatureHandler(),
		SignaturesHandler:            args.SignaturesHandler,
		HeartbeatExpiryTimespanInSec: args.Config.HeartbeatV2.HeartbeatExpiryTimespanInSec,
		MainPeerShardMapper:          peerShardMapper,
		FullArchivePeerShardMapper:   fullArchivePeerShardMapper,
		HardforkTrigger:              hardforkTrigger,
		NodeOperationMode:            args.NodeOperationMode,
<<<<<<< HEAD
	}

	// WHY META  ??????????????????????????????????

	sp, err := interceptorscontainer.NewShardInterceptorsContainerFactory(containerFactoryArgs)
	if err != nil {
		return nil, nil, err
	}

	interceptorsContainerFactory, err := interceptorscontainer.NewSovereignShardInterceptorsContainerFactory(interceptorscontainer.ArgsSovereignShardInterceptorsContainerFactory{
		ShardContainer:           sp,
		IncomingHeaderSubscriber: &sovereign.IncomingHeaderSubscriberStub{}, // definetely this needs help
	})
	if err != nil {
		return nil, nil, err
	}

	mainContainer, fullArchiveContainer, err := interceptorsContainerFactory.Create()
	if err != nil {
		return nil, nil, err
	}

	//err = interceptorsContainerFactory.AddShardTrieNodeInterceptors(mainContainer)
	//if err != nil {
	//	return nil, nil, err
	//}
	//
	//if args.NodeOperationMode == common.FullArchiveMode {
	//	err = interceptorsContainerFactory.AddShardTrieNodeInterceptors(fullArchiveContainer)
	//	if err != nil {
	//		return nil, nil, err
	//	}
	//}

	return mainContainer, fullArchiveContainer, nil
=======
	}, nil
>>>>>>> 701bbcbd
}<|MERGE_RESOLUTION|>--- conflicted
+++ resolved
@@ -17,7 +17,6 @@
 	"github.com/multiversx/mx-chain-go/process/factory/interceptorscontainer"
 	"github.com/multiversx/mx-chain-go/sharding"
 	"github.com/multiversx/mx-chain-go/storage/cache"
-	"github.com/multiversx/mx-chain-go/testscommon/sovereign"
 	"github.com/multiversx/mx-chain-go/update"
 )
 
@@ -140,43 +139,5 @@
 		FullArchivePeerShardMapper:   fullArchivePeerShardMapper,
 		HardforkTrigger:              hardforkTrigger,
 		NodeOperationMode:            args.NodeOperationMode,
-<<<<<<< HEAD
-	}
-
-	// WHY META  ??????????????????????????????????
-
-	sp, err := interceptorscontainer.NewShardInterceptorsContainerFactory(containerFactoryArgs)
-	if err != nil {
-		return nil, nil, err
-	}
-
-	interceptorsContainerFactory, err := interceptorscontainer.NewSovereignShardInterceptorsContainerFactory(interceptorscontainer.ArgsSovereignShardInterceptorsContainerFactory{
-		ShardContainer:           sp,
-		IncomingHeaderSubscriber: &sovereign.IncomingHeaderSubscriberStub{}, // definetely this needs help
-	})
-	if err != nil {
-		return nil, nil, err
-	}
-
-	mainContainer, fullArchiveContainer, err := interceptorsContainerFactory.Create()
-	if err != nil {
-		return nil, nil, err
-	}
-
-	//err = interceptorsContainerFactory.AddShardTrieNodeInterceptors(mainContainer)
-	//if err != nil {
-	//	return nil, nil, err
-	//}
-	//
-	//if args.NodeOperationMode == common.FullArchiveMode {
-	//	err = interceptorsContainerFactory.AddShardTrieNodeInterceptors(fullArchiveContainer)
-	//	if err != nil {
-	//		return nil, nil, err
-	//	}
-	//}
-
-	return mainContainer, fullArchiveContainer, nil
-=======
 	}, nil
->>>>>>> 701bbcbd
 }