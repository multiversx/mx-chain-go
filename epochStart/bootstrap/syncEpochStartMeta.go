--- conflicted
+++ resolved
@@ -109,11 +109,7 @@
 
 	return interceptors.NewSingleDataInterceptor(
 		interceptors.ArgSingleDataInterceptor{
-<<<<<<< HEAD
-			Topic:                factory.ShardBlocksTopic,
-=======
 			Topic:                topic,
->>>>>>> d70200d9
 			DataFactory:          interceptedMetaHdrDataFactory,
 			Processor:            args.MetaBlockProcessor,
 			Throttler:            disabled.NewThrottler(),
@@ -147,33 +143,21 @@
 }
 
 func (e *epochStartMetaSyncer) resetTopicsAndInterceptors() {
-<<<<<<< HEAD
-	err := e.messenger.UnregisterMessageProcessor(factory.ShardBlocksTopic, common.EpochStartInterceptorsIdentifier)
-=======
 	err := e.messenger.UnregisterMessageProcessor(e.getTopic(), common.EpochStartInterceptorsIdentifier)
->>>>>>> d70200d9
 	if err != nil {
 		log.Trace("error unregistering message processors", "error", err)
 	}
 }
 
 func (e *epochStartMetaSyncer) initTopicForEpochStartMetaBlockInterceptor() error {
-<<<<<<< HEAD
-	err := e.messenger.CreateTopic(factory.ShardBlocksTopic+"_0", true)
-=======
 	err := e.messenger.CreateTopic(e.getTopic(), true)
->>>>>>> d70200d9
 	if err != nil {
 		log.Warn("error messenger create topic", "error", err)
 		return err
 	}
 
 	e.resetTopicsAndInterceptors()
-<<<<<<< HEAD
-	err = e.messenger.RegisterMessageProcessor(factory.ShardBlocksTopic+"_0", common.EpochStartInterceptorsIdentifier, e.singleDataInterceptor)
-=======
 	err = e.messenger.RegisterMessageProcessor(e.getTopic(), common.EpochStartInterceptorsIdentifier, e.singleDataInterceptor)
->>>>>>> d70200d9
 	if err != nil {
 		return err
 	}
