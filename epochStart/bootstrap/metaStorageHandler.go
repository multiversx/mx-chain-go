package bootstrap

import (
	"fmt"
	"strconv"

	"github.com/multiversx/mx-chain-core-go/core"
	"github.com/multiversx/mx-chain-core-go/data"
	"github.com/multiversx/mx-chain-core-go/data/block"
	"github.com/multiversx/mx-chain-go/common"
	"github.com/multiversx/mx-chain-go/dataRetriever"
	"github.com/multiversx/mx-chain-go/epochStart"
	"github.com/multiversx/mx-chain-go/epochStart/bootstrap/disabled"
	"github.com/multiversx/mx-chain-go/process/block/bootstrapStorage"
	"github.com/multiversx/mx-chain-go/storage/factory"
)

type metaStorageHandler struct {
	*baseStorageHandler
}

// NewMetaStorageHandler will return a new instance of metaStorageHandler
func NewMetaStorageHandler(
<<<<<<< HEAD
	args StorageHandlerArgs,
=======
	generalConfig config.Config,
	prefsConfig config.PreferencesConfig,
	shardCoordinator sharding.Coordinator,
	pathManagerHandler storage.PathManagerHandler,
	marshalizer marshal.Marshalizer,
	hasher hashing.Hasher,
	currentEpoch uint32,
	uint64Converter typeConverters.Uint64ByteSliceConverter,
	nodeTypeProvider NodeTypeProviderHandler,
	nodeProcessingMode common.NodeProcessingMode,
	managedPeersHolder common.ManagedPeersHolder,
	stateStatsHandler common.StateStatisticsHandler,
>>>>>>> 5c25b88f
) (*metaStorageHandler, error) {
	epochStartNotifier := &disabled.EpochStartNotifier{}
	storageFactory, err := factory.NewStorageServiceFactory(
		factory.StorageServiceFactoryArgs{
<<<<<<< HEAD
			Config:                          args.GeneralConfig,
			PrefsConfig:                     args.PrefsConfig,
			ShardCoordinator:                args.ShardCoordinator,
			PathManager:                     args.PathManagerHandler,
			EpochStartNotifier:              epochStartNotifier,
			NodeTypeProvider:                args.NodeTypeProvider,
			CurrentEpoch:                    args.CurrentEpoch,
			StorageType:                     factory.BootstrapStorageService,
			CreateTrieEpochRootHashStorer:   false,
			NodeProcessingMode:              args.NodeProcessingMode,
			RepopulateTokensSupplies:        false, // tokens supplies cannot be repopulated at this time
			ManagedPeersHolder:              args.ManagedPeersHolder,
			AdditionalStorageServiceCreator: args.AdditionalStorageServiceCreator,
=======
			Config:                        generalConfig,
			PrefsConfig:                   prefsConfig,
			ShardCoordinator:              shardCoordinator,
			PathManager:                   pathManagerHandler,
			EpochStartNotifier:            epochStartNotifier,
			NodeTypeProvider:              nodeTypeProvider,
			CurrentEpoch:                  currentEpoch,
			StorageType:                   factory.BootstrapStorageService,
			CreateTrieEpochRootHashStorer: false,
			NodeProcessingMode:            nodeProcessingMode,
			RepopulateTokensSupplies:      false, // tokens supplies cannot be repopulated at this time
			ManagedPeersHolder:            managedPeersHolder,
			StateStatsHandler:             stateStatsHandler,
>>>>>>> 5c25b88f
		},
	)
	if err != nil {
		return nil, err
	}

	storageService, err := storageFactory.CreateForMeta()
	if err != nil {
		return nil, err
	}

	base := &baseStorageHandler{
		storageService:   storageService,
		shardCoordinator: args.ShardCoordinator,
		marshalizer:      args.Marshalizer,
		hasher:           args.Hasher,
		currentEpoch:     args.CurrentEpoch,
		uint64Converter:  args.Uint64Converter,
	}

	return &metaStorageHandler{baseStorageHandler: base}, nil
}

// CloseStorageService closes the containing storage service
func (msh *metaStorageHandler) CloseStorageService() {
	err := msh.storageService.CloseAll()
	if err != nil {
		log.Warn("error while closing storers", "error", err)
	}
}

// SaveDataToStorage will save the fetched data to storage, so it will be used by the storage bootstrap component
func (msh *metaStorageHandler) SaveDataToStorage(components *ComponentsNeededForBootstrap) error {
	bootStorer, err := msh.storageService.GetStorer(dataRetriever.BootstrapUnit)
	if err != nil {
		return err
	}

	lastHeader, err := msh.saveLastHeader(components.EpochStartMetaBlock)
	if err != nil {
		return err
	}

	err = msh.saveMetaHdrForEpochTrigger(components.EpochStartMetaBlock)
	if err != nil {
		return err
	}

	err = msh.saveMetaHdrForEpochTrigger(components.PreviousEpochStart)
	if err != nil {
		return err
	}

	_, err = msh.saveMetaHdrToStorage(components.PreviousEpochStart)
	if err != nil {
		return err
	}

	msh.saveMiniblocksFromComponents(components)

	miniBlocks, err := msh.groupMiniBlocksByShard(components.PendingMiniBlocks)
	if err != nil {
		return err
	}

	triggerConfigKey, err := msh.saveTriggerRegistry(components)
	if err != nil {
		return err
	}

	nodesCoordinatorConfigKey, err := msh.saveNodesCoordinatorRegistry(components.EpochStartMetaBlock, components.NodesConfig)
	if err != nil {
		return err
	}

	lastCrossNotarizedHeader, err := msh.saveLastCrossNotarizedHeaders(components.EpochStartMetaBlock, components.Headers)
	if err != nil {
		return err
	}

	bootStrapData := bootstrapStorage.BootstrapData{
		LastHeader:                 lastHeader,
		LastCrossNotarizedHeaders:  lastCrossNotarizedHeader,
		LastSelfNotarizedHeaders:   []bootstrapStorage.BootstrapHeaderInfo{lastHeader},
		ProcessedMiniBlocks:        []bootstrapStorage.MiniBlocksInMeta{},
		PendingMiniBlocks:          miniBlocks,
		NodesCoordinatorConfigKey:  nodesCoordinatorConfigKey,
		EpochStartTriggerConfigKey: triggerConfigKey,
		HighestFinalBlockNonce:     lastHeader.Nonce,
		LastRound:                  0,
	}
	bootStrapDataBytes, err := msh.marshalizer.Marshal(&bootStrapData)
	if err != nil {
		return err
	}

	roundToUseAsKey := int64(components.EpochStartMetaBlock.GetRound())
	roundNum := bootstrapStorage.RoundNum{Num: roundToUseAsKey}
	roundNumBytes, err := msh.marshalizer.Marshal(&roundNum)
	if err != nil {
		return err
	}

	err = bootStorer.Put([]byte(common.HighestRoundFromBootStorage), roundNumBytes)
	if err != nil {
		return err
	}
	key := []byte(strconv.FormatInt(roundToUseAsKey, 10))
	err = bootStorer.Put(key, bootStrapDataBytes)
	if err != nil {
		return err
	}

	log.Debug("saved bootstrap data to storage", "round", roundToUseAsKey)
	return nil
}

func (msh *metaStorageHandler) saveLastCrossNotarizedHeaders(
	meta data.MetaHeaderHandler,
	mapHeaders map[string]data.HeaderHandler,
) ([]bootstrapStorage.BootstrapHeaderInfo, error) {
	crossNotarizedHdrs := make([]bootstrapStorage.BootstrapHeaderInfo, 0)
	for _, epochStartShardData := range meta.GetEpochStartHandler().GetLastFinalizedHeaderHandlers() {
		crossNotarizedHdrs = append(crossNotarizedHdrs, bootstrapStorage.BootstrapHeaderInfo{
			ShardId: epochStartShardData.GetShardID(),
			Nonce:   epochStartShardData.GetNonce(),
			Hash:    epochStartShardData.GetHeaderHash(),
		})

		hdr, ok := mapHeaders[string(epochStartShardData.GetHeaderHash())]
		if !ok {
			return nil, epochStart.ErrMissingHeader
		}

		_, err := msh.saveShardHdrToStorage(hdr)
		if err != nil {
			return nil, err
		}
	}

	return crossNotarizedHdrs, nil
}

func (msh *metaStorageHandler) saveLastHeader(metaBlock data.HeaderHandler) (bootstrapStorage.BootstrapHeaderInfo, error) {
	lastHeaderHash, err := msh.saveMetaHdrToStorage(metaBlock)
	if err != nil {
		return bootstrapStorage.BootstrapHeaderInfo{}, err
	}

	bootstrapHdrInfo := bootstrapStorage.BootstrapHeaderInfo{
		ShardId: core.MetachainShardId,
		Epoch:   metaBlock.GetEpoch(),
		Nonce:   metaBlock.GetNonce(),
		Hash:    lastHeaderHash,
	}

	return bootstrapHdrInfo, nil
}

func (msh *metaStorageHandler) saveTriggerRegistry(components *ComponentsNeededForBootstrap) ([]byte, error) {
	metaBlock, ok := components.EpochStartMetaBlock.(*block.MetaBlock)
	if !ok {
		return nil, epochStart.ErrWrongTypeAssertion
	}

	hash, err := core.CalculateHash(msh.marshalizer, msh.hasher, metaBlock)
	if err != nil {
		return nil, err
	}

	triggerReg := block.MetaTriggerRegistry{
		Epoch:                       metaBlock.GetEpoch(),
		CurrentRound:                metaBlock.GetRound(),
		EpochFinalityAttestingRound: metaBlock.GetRound(),
		CurrEpochStartRound:         metaBlock.GetRound(),
		PrevEpochStartRound:         components.PreviousEpochStart.GetRound(),
		EpochStartMetaHash:          hash,
		EpochStartMeta:              metaBlock,
	}

	bootstrapKey := []byte(fmt.Sprint(metaBlock.GetRound()))
	trigInternalKey := append([]byte(common.TriggerRegistryKeyPrefix), bootstrapKey...)

	triggerRegBytes, err := msh.marshalizer.Marshal(&triggerReg)
	if err != nil {
		return nil, err
	}

	bootstrapStorageUnit, err := msh.storageService.GetStorer(dataRetriever.BootstrapUnit)
	if err != nil {
		return nil, err
	}

	errPut := bootstrapStorageUnit.Put(trigInternalKey, triggerRegBytes)
	if errPut != nil {
		return nil, errPut
	}

	return bootstrapKey, nil
}

// IsInterfaceNil returns true if there is no value under the interface
func (msh *metaStorageHandler) IsInterfaceNil() bool {
	return msh == nil
}<|MERGE_RESOLUTION|>--- conflicted
+++ resolved
@@ -21,27 +21,12 @@
 
 // NewMetaStorageHandler will return a new instance of metaStorageHandler
 func NewMetaStorageHandler(
-<<<<<<< HEAD
 	args StorageHandlerArgs,
-=======
-	generalConfig config.Config,
-	prefsConfig config.PreferencesConfig,
-	shardCoordinator sharding.Coordinator,
-	pathManagerHandler storage.PathManagerHandler,
-	marshalizer marshal.Marshalizer,
-	hasher hashing.Hasher,
-	currentEpoch uint32,
-	uint64Converter typeConverters.Uint64ByteSliceConverter,
-	nodeTypeProvider NodeTypeProviderHandler,
-	nodeProcessingMode common.NodeProcessingMode,
-	managedPeersHolder common.ManagedPeersHolder,
 	stateStatsHandler common.StateStatisticsHandler,
->>>>>>> 5c25b88f
 ) (*metaStorageHandler, error) {
 	epochStartNotifier := &disabled.EpochStartNotifier{}
 	storageFactory, err := factory.NewStorageServiceFactory(
 		factory.StorageServiceFactoryArgs{
-<<<<<<< HEAD
 			Config:                          args.GeneralConfig,
 			PrefsConfig:                     args.PrefsConfig,
 			ShardCoordinator:                args.ShardCoordinator,
@@ -55,21 +40,7 @@
 			RepopulateTokensSupplies:        false, // tokens supplies cannot be repopulated at this time
 			ManagedPeersHolder:              args.ManagedPeersHolder,
 			AdditionalStorageServiceCreator: args.AdditionalStorageServiceCreator,
-=======
-			Config:                        generalConfig,
-			PrefsConfig:                   prefsConfig,
-			ShardCoordinator:              shardCoordinator,
-			PathManager:                   pathManagerHandler,
-			EpochStartNotifier:            epochStartNotifier,
-			NodeTypeProvider:              nodeTypeProvider,
-			CurrentEpoch:                  currentEpoch,
-			StorageType:                   factory.BootstrapStorageService,
-			CreateTrieEpochRootHashStorer: false,
-			NodeProcessingMode:            nodeProcessingMode,
-			RepopulateTokensSupplies:      false, // tokens supplies cannot be repopulated at this time
-			ManagedPeersHolder:            managedPeersHolder,
 			StateStatsHandler:             stateStatsHandler,
->>>>>>> 5c25b88f
 		},
 	)
 	if err != nil {
