--- conflicted
+++ resolved
@@ -36,11 +36,8 @@
 	currentEpoch uint32,
 	uint64Converter typeConverters.Uint64ByteSliceConverter,
 	nodeTypeProvider NodeTypeProviderHandler,
-<<<<<<< HEAD
+	snapshotsEnabled bool,
 	managedPeersHolder common.ManagedPeersHolder,
-=======
-	snapshotsEnabled bool,
->>>>>>> 765ef594
 ) (*metaStorageHandler, error) {
 	epochStartNotifier := &disabled.EpochStartNotifier{}
 	storageFactory, err := factory.NewStorageServiceFactory(
@@ -54,11 +51,8 @@
 			CurrentEpoch:                  currentEpoch,
 			StorageType:                   factory.BootstrapStorageService,
 			CreateTrieEpochRootHashStorer: false,
-<<<<<<< HEAD
+			SnapshotsEnabled:              snapshotsEnabled,
 			ManagedPeersHolder:            managedPeersHolder,
-=======
-			SnapshotsEnabled:              snapshotsEnabled,
->>>>>>> 765ef594
 		},
 	)
 	if err != nil {
