package bootstrap

import (
	"bytes"
	"context"
	"encoding/json"
	"errors"
	"fmt"
	"math/big"
	"strconv"
	"strings"
	"testing"
	"time"

	"github.com/multiversx/mx-chain-go/common"
	"github.com/multiversx/mx-chain-go/common/statistics"
	disabledStatistics "github.com/multiversx/mx-chain-go/common/statistics/disabled"
	"github.com/multiversx/mx-chain-go/config"
	"github.com/multiversx/mx-chain-go/dataRetriever"
	"github.com/multiversx/mx-chain-go/epochStart"
	"github.com/multiversx/mx-chain-go/epochStart/bootstrap/disabled"
	"github.com/multiversx/mx-chain-go/epochStart/bootstrap/types"
	"github.com/multiversx/mx-chain-go/epochStart/mock"
	errorsMx "github.com/multiversx/mx-chain-go/errors"
	"github.com/multiversx/mx-chain-go/process"
	"github.com/multiversx/mx-chain-go/sharding"
	"github.com/multiversx/mx-chain-go/sharding/nodesCoordinator"
	"github.com/multiversx/mx-chain-go/state"
	"github.com/multiversx/mx-chain-go/storage"
	"github.com/multiversx/mx-chain-go/testscommon"
	epochStartMocks "github.com/multiversx/mx-chain-go/testscommon/bootstrapMocks/epochStart"
	"github.com/multiversx/mx-chain-go/testscommon/cryptoMocks"
	dataRetrieverMock "github.com/multiversx/mx-chain-go/testscommon/dataRetriever"
	"github.com/multiversx/mx-chain-go/testscommon/economicsmocks"
	"github.com/multiversx/mx-chain-go/testscommon/enableEpochsHandlerMock"
	"github.com/multiversx/mx-chain-go/testscommon/epochNotifier"
	"github.com/multiversx/mx-chain-go/testscommon/genericMocks"
	"github.com/multiversx/mx-chain-go/testscommon/genesisMocks"
	"github.com/multiversx/mx-chain-go/testscommon/hashingMocks"
	"github.com/multiversx/mx-chain-go/testscommon/marshallerMock"
	"github.com/multiversx/mx-chain-go/testscommon/nodeTypeProviderMock"
	"github.com/multiversx/mx-chain-go/testscommon/p2pmocks"
	"github.com/multiversx/mx-chain-go/testscommon/scheduledDataSyncer"
	"github.com/multiversx/mx-chain-go/testscommon/shardingMocks"
	statusHandlerMock "github.com/multiversx/mx-chain-go/testscommon/statusHandler"
	storageMocks "github.com/multiversx/mx-chain-go/testscommon/storage"
	"github.com/multiversx/mx-chain-go/testscommon/syncer"
	validatorInfoCacherStub "github.com/multiversx/mx-chain-go/testscommon/validatorInfoCacher"
	"github.com/multiversx/mx-chain-go/trie/factory"

	"github.com/multiversx/mx-chain-core-go/core"
	"github.com/multiversx/mx-chain-core-go/core/check"
	"github.com/multiversx/mx-chain-core-go/core/versioning"
	"github.com/multiversx/mx-chain-core-go/data"
	dataBatch "github.com/multiversx/mx-chain-core-go/data/batch"
	"github.com/multiversx/mx-chain-core-go/data/block"
	"github.com/multiversx/mx-chain-core-go/data/transaction"
	"github.com/stretchr/testify/assert"
	"github.com/stretchr/testify/require"
)

func createPkBytes(numShards uint32) map[uint32][]byte {
	pksbytes := make(map[uint32][]byte, numShards+1)
	for i := uint32(0); i < numShards; i++ {
		pksbytes[i] = make([]byte, 128)
		pksbytes[i] = []byte("afafafafafafafafafafafafafafafafafafafafafafafafafafafafafafafafafafafafafafafafafafafafafafafafafafafafafafafafafafafafafafafaf")
		pksbytes[i][0] = byte(i)
	}

	pksbytes[core.MetachainShardId] = make([]byte, 128)
	pksbytes[core.MetachainShardId] = []byte("afafafafafafafafafafafafafafafafafafafafafafafafafafafafafafafafafafafafafafafafafafafafafafafafafafafafafafafafafafafafafafafaf")
	pksbytes[core.MetachainShardId][0] = byte(numShards)

	return pksbytes
}

func createComponentsForEpochStart() (*mock.CoreComponentsMock, *mock.CryptoComponentsMock) {
	return &mock.CoreComponentsMock{
			IntMarsh:                     &mock.MarshalizerMock{},
			Marsh:                        &mock.MarshalizerMock{},
			Hash:                         &hashingMocks.HasherMock{},
			TxSignHasherField:            &hashingMocks.HasherMock{},
			UInt64ByteSliceConv:          &mock.Uint64ByteSliceConverterMock{},
			AddrPubKeyConv:               &testscommon.PubkeyConverterMock{},
			PathHdl:                      &testscommon.PathManagerStub{},
			EpochNotifierField:           &epochNotifier.EpochNotifierStub{},
			TxVersionCheckField:          versioning.NewTxVersionChecker(1),
			NodeTypeProviderField:        &nodeTypeProviderMock.NodeTypeProviderStub{},
			ProcessStatusHandlerInstance: &testscommon.ProcessStatusHandlerStub{},
			HardforkTriggerPubKeyField:   []byte("provided hardfork pub key"),
			EnableEpochsHandlerField: &enableEpochsHandlerMock.EnableEpochsHandlerStub{
				GetActivationEpochCalled: func(flag core.EnableEpochFlag) uint32 {
					if flag == common.StakingV4Step2Flag {
						return 99999
					}
					return 0
				},
			},
		},
		&mock.CryptoComponentsMock{
			PubKey:          &cryptoMocks.PublicKeyStub{},
			PrivKey:         &cryptoMocks.PrivateKeyStub{},
			BlockSig:        &cryptoMocks.SignerStub{},
			TxSig:           &cryptoMocks.SignerStub{},
			BlKeyGen:        &cryptoMocks.KeyGenStub{},
			TxKeyGen:        &cryptoMocks.KeyGenStub{},
			PeerSignHandler: &cryptoMocks.PeerSignatureHandlerStub{},
			ManagedPeers:    &testscommon.ManagedPeersHolderStub{},
		}
}

func createMockEpochStartBootstrapArgs(
	coreMock *mock.CoreComponentsMock,
	cryptoMock *mock.CryptoComponentsMock,
) ArgsEpochStartBootstrap {
	generalCfg := testscommon.GetGeneralConfig()
	return ArgsEpochStartBootstrap{
		ScheduledSCRsStorer:    genericMocks.NewStorerMock(),
		CoreComponentsHolder:   coreMock,
		CryptoComponentsHolder: cryptoMock,
		MainMessenger: &p2pmocks.MessengerStub{
			ConnectedPeersCalled: func() []core.PeerID {
				return []core.PeerID{"peer0", "peer1", "peer2", "peer3", "peer4", "peer5"}
			}},
		NodesCoordinatorRegistryFactory: &shardingMocks.NodesCoordinatorRegistryFactoryMock{},
		FullArchiveMessenger:            &p2pmocks.MessengerStub{},
		GeneralConfig: config.Config{
			MiniBlocksStorage:               generalCfg.MiniBlocksStorage,
			PeerBlockBodyStorage:            generalCfg.PeerBlockBodyStorage,
			BlockHeaderStorage:              generalCfg.BlockHeaderStorage,
			TxStorage:                       generalCfg.TxStorage,
			UnsignedTransactionStorage:      generalCfg.UnsignedTransactionStorage,
			RewardTxStorage:                 generalCfg.RewardTxStorage,
			ShardHdrNonceHashStorage:        generalCfg.ShardHdrNonceHashStorage,
			MetaHdrNonceHashStorage:         generalCfg.MetaHdrNonceHashStorage,
			StatusMetricsStorage:            generalCfg.StatusMetricsStorage,
			ReceiptsStorage:                 generalCfg.ReceiptsStorage,
			SmartContractsStorage:           generalCfg.SmartContractsStorage,
			SmartContractsStorageForSCQuery: generalCfg.SmartContractsStorageForSCQuery,
			TrieEpochRootHashStorage:        generalCfg.TrieEpochRootHashStorage,
			BootstrapStorage:                generalCfg.BootstrapStorage,
			MetaBlockStorage:                generalCfg.MetaBlockStorage,
			AccountsTrieStorage:             generalCfg.AccountsTrieStorage,
			PeerAccountsTrieStorage:         generalCfg.PeerAccountsTrieStorage,
			HeartbeatV2:                     generalCfg.HeartbeatV2,
			Hardfork:                        generalCfg.Hardfork,
			EvictionWaitingList: config.EvictionWaitingListConfig{
				HashesSize:     100,
				RootHashesSize: 100,
				DB: config.DBConfig{
					FilePath:          "EvictionWaitingList",
					Type:              "MemoryDB",
					BatchDelaySeconds: 30,
					MaxBatchSize:      6,
					MaxOpenFiles:      10,
				},
			},
			StateTriesConfig: config.StateTriesConfig{
				AccountsStatePruningEnabled: true,
				SnapshotsEnabled:            true,
				PeerStatePruningEnabled:     true,
				MaxStateTrieLevelInMemory:   5,
				MaxPeerTrieLevelInMemory:    5,
			},
			TrieStorageManagerConfig: config.TrieStorageManagerConfig{
				PruningBufferLen:      1000,
				SnapshotsBufferLen:    10,
				SnapshotsGoroutineNum: 1,
			},
			WhiteListPool: config.CacheConfig{
				Type:     "LRU",
				Capacity: 10,
				Shards:   10,
			},
			EpochStartConfig: config.EpochStartConfig{
				MinNumConnectedPeersToStart:       2,
				MinNumOfPeersToConsiderBlockValid: 2,
			},
			StoragePruning: config.StoragePruningConfig{
				Enabled:                     true,
				ValidatorCleanOldEpochsData: true,
				ObserverCleanOldEpochsData:  true,
				NumEpochsToKeep:             2,
				NumActivePersisters:         2,
			},
			TrieSync: config.TrieSyncConfig{
				NumConcurrentTrieSyncers:  50,
				MaxHardCapForMissingNodes: 500,
				TrieSyncerVersion:         2,
				CheckNodesOnDisk:          false,
			},
			ScheduledSCRsStorage: config.StorageConfig{
				Cache: config.CacheConfig{
					Type:     "LRU",
					Capacity: 10,
					Shards:   10,
				},
				DB: config.DBConfig{
					FilePath:          "scheduledSCRs",
					Type:              "MemoryDB",
					BatchDelaySeconds: 30,
					MaxBatchSize:      6,
					MaxOpenFiles:      10,
				},
			},
			TxDataPool: config.CacheConfig{
				Type:     "LRU",
				Capacity: 10,
				Shards:   10,
			},
			Requesters: generalCfg.Requesters,
		},
		EconomicsData: &economicsmocks.EconomicsHandlerStub{
			MinGasPriceCalled: func() uint64 {
				return 1
			},
		},
		GenesisNodesConfig:         &genesisMocks.NodesSetupStub{},
		GenesisShardCoordinator:    mock.NewMultipleShardsCoordinatorMock(),
		Rater:                      &mock.RaterStub{},
		DestinationShardAsObserver: 0,
		NodeShuffler:               &shardingMocks.NodeShufflerMock{},
		RoundHandler:               &mock.RoundHandlerStub{},
		LatestStorageDataProvider:  &mock.LatestStorageDataProviderStub{},
		StorageUnitOpener:          &storageMocks.UnitOpenerStub{},
		ArgumentsParser:            &mock.ArgumentParserMock{},
		StatusHandler:              &statusHandlerMock.AppStatusHandlerStub{},
		HeaderIntegrityVerifier:    &mock.HeaderIntegrityVerifierStub{},
		DataSyncerCreator: &scheduledDataSyncer.ScheduledSyncerFactoryStub{
			CreateCalled: func(args *types.ScheduledDataSyncerCreateArgs) (types.ScheduledDataSyncer, error) {
				return &scheduledDataSyncer.ScheduledSyncerStub{
					UpdateSyncDataIfNeededCalled: func(notarizedShardHeader data.ShardHeaderHandler) (data.ShardHeaderHandler, map[string]data.HeaderHandler, map[string]*block.MiniBlock, error) {
						return notarizedShardHeader, nil, nil, nil
					},
					GetRootHashToSyncCalled: func(notarizedShardHeader data.ShardHeaderHandler) []byte {
						return notarizedShardHeader.GetRootHash()
					},
				}, nil
			},
		},
		FlagsConfig: config.ContextFlagsConfig{
			ForceStartFromNetwork: false,
		},
		TrieSyncStatisticsProvider: &testscommon.SizeSyncStatisticsHandlerStub{},
		StateStatsHandler:          disabledStatistics.NewStateStatistics(),
		RunTypeComponents:          mock.NewRunTypeComponentsStub(),
	}
}

func TestNewEpochStartBootstrap_NilArgsChecks(t *testing.T) {
	t.Parallel()

	t.Run("nil shardCoordinator", func(t *testing.T) {
		t.Parallel()

		args := createMockEpochStartBootstrapArgs(createComponentsForEpochStart())
		args.GenesisShardCoordinator = nil

		epochStartProvider, err := NewEpochStartBootstrap(args)
		require.Nil(t, epochStartProvider)
		require.True(t, errors.Is(err, epochStart.ErrNilShardCoordinator))
	})
	t.Run("nil main messenger", func(t *testing.T) {
		t.Parallel()

		args := createMockEpochStartBootstrapArgs(createComponentsForEpochStart())
		args.MainMessenger = nil

		epochStartProvider, err := NewEpochStartBootstrap(args)
		require.Nil(t, epochStartProvider)
		require.True(t, errors.Is(err, epochStart.ErrNilMessenger))
	})
	t.Run("nil full archive messenger", func(t *testing.T) {
		t.Parallel()

		args := createMockEpochStartBootstrapArgs(createComponentsForEpochStart())
		args.FullArchiveMessenger = nil

		epochStartProvider, err := NewEpochStartBootstrap(args)
		require.Nil(t, epochStartProvider)
		require.True(t, errors.Is(err, epochStart.ErrNilMessenger))
	})
	t.Run("nil economicsData", func(t *testing.T) {
		t.Parallel()

		args := createMockEpochStartBootstrapArgs(createComponentsForEpochStart())
		args.EconomicsData = nil

		epochStartProvider, err := NewEpochStartBootstrap(args)
		require.Nil(t, epochStartProvider)
		require.True(t, errors.Is(err, epochStart.ErrNilEconomicsData))
	})
	t.Run("nil coreComponentsHolder", func(t *testing.T) {
		t.Parallel()

		args := createMockEpochStartBootstrapArgs(createComponentsForEpochStart())
		args.CoreComponentsHolder = nil

		epochStartProvider, err := NewEpochStartBootstrap(args)
		require.Nil(t, epochStartProvider)
		require.True(t, errors.Is(err, epochStart.ErrNilCoreComponentsHolder))
	})
	t.Run("nil cryptoComponentsHolder", func(t *testing.T) {
		t.Parallel()

		args := createMockEpochStartBootstrapArgs(createComponentsForEpochStart())
		args.CryptoComponentsHolder = nil

		epochStartProvider, err := NewEpochStartBootstrap(args)
		require.Nil(t, epochStartProvider)
		require.True(t, errors.Is(err, epochStart.ErrNilCryptoComponentsHolder))
	})
	t.Run("nil pubKey", func(t *testing.T) {
		t.Parallel()

		coreComp, cryptoComp := createComponentsForEpochStart()
		cryptoComp.PubKey = nil
		args := createMockEpochStartBootstrapArgs(coreComp, cryptoComp)

		epochStartProvider, err := NewEpochStartBootstrap(args)
		require.Nil(t, epochStartProvider)
		require.True(t, errors.Is(err, epochStart.ErrNilPubKey))
	})
	t.Run("nil hasher", func(t *testing.T) {
		t.Parallel()

		coreComp, cryptoComp := createComponentsForEpochStart()
		coreComp.Hash = nil
		args := createMockEpochStartBootstrapArgs(coreComp, cryptoComp)

		epochStartProvider, err := NewEpochStartBootstrap(args)
		require.Nil(t, epochStartProvider)
		require.True(t, errors.Is(err, epochStart.ErrNilHasher))
	})
	t.Run("nil marshalizer", func(t *testing.T) {
		t.Parallel()

		coreComp, cryptoComp := createComponentsForEpochStart()
		coreComp.IntMarsh = nil
		args := createMockEpochStartBootstrapArgs(coreComp, cryptoComp)

		epochStartProvider, err := NewEpochStartBootstrap(args)
		require.Nil(t, epochStartProvider)
		require.True(t, errors.Is(err, epochStart.ErrNilMarshalizer))
	})
	t.Run("nil blockKeyGen", func(t *testing.T) {
		t.Parallel()

		coreComp, cryptoComp := createComponentsForEpochStart()
		cryptoComp.BlKeyGen = nil
		args := createMockEpochStartBootstrapArgs(coreComp, cryptoComp)

		epochStartProvider, err := NewEpochStartBootstrap(args)
		require.Nil(t, epochStartProvider)
		require.True(t, errors.Is(err, epochStart.ErrNilBlockKeyGen))
	})
	t.Run("nil keyGen", func(t *testing.T) {
		t.Parallel()

		coreComp, cryptoComp := createComponentsForEpochStart()
		cryptoComp.TxKeyGen = nil
		args := createMockEpochStartBootstrapArgs(coreComp, cryptoComp)

		epochStartProvider, err := NewEpochStartBootstrap(args)
		require.Nil(t, epochStartProvider)
		require.True(t, errors.Is(err, epochStart.ErrNilKeyGen))
	})
	t.Run("nil singleSigner", func(t *testing.T) {
		t.Parallel()

		coreComp, cryptoComp := createComponentsForEpochStart()
		cryptoComp.TxSig = nil
		args := createMockEpochStartBootstrapArgs(coreComp, cryptoComp)

		epochStartProvider, err := NewEpochStartBootstrap(args)
		require.Nil(t, epochStartProvider)
		require.True(t, errors.Is(err, epochStart.ErrNilSingleSigner))
	})
	t.Run("nil blockSingleSigner", func(t *testing.T) {
		t.Parallel()

		coreComp, cryptoComp := createComponentsForEpochStart()
		cryptoComp.BlockSig = nil
		args := createMockEpochStartBootstrapArgs(coreComp, cryptoComp)

		epochStartProvider, err := NewEpochStartBootstrap(args)
		require.Nil(t, epochStartProvider)
		require.True(t, errors.Is(err, epochStart.ErrNilBlockSingleSigner))
	})
	t.Run("nil txSignMarshalizer", func(t *testing.T) {
		t.Parallel()

		coreComp, cryptoComp := createComponentsForEpochStart()
		coreComp.Marsh = nil
		args := createMockEpochStartBootstrapArgs(coreComp, cryptoComp)

		epochStartProvider, err := NewEpochStartBootstrap(args)
		require.Nil(t, epochStartProvider)
		require.True(t, errors.Is(err, epochStart.ErrNilTxSignMarshalizer))
	})
	t.Run("nil pathManager", func(t *testing.T) {
		t.Parallel()

		coreComp, cryptoComp := createComponentsForEpochStart()
		coreComp.PathHdl = nil
		args := createMockEpochStartBootstrapArgs(coreComp, cryptoComp)

		epochStartProvider, err := NewEpochStartBootstrap(args)
		require.Nil(t, epochStartProvider)
		require.True(t, errors.Is(err, epochStart.ErrNilPathManager))
	})
	t.Run("nil genesisNodesConfig", func(t *testing.T) {
		t.Parallel()

		args := createMockEpochStartBootstrapArgs(createComponentsForEpochStart())
		args.GenesisNodesConfig = nil

		epochStartProvider, err := NewEpochStartBootstrap(args)
		require.Nil(t, epochStartProvider)
		require.True(t, errors.Is(err, epochStart.ErrNilGenesisNodesConfig))
	})
	t.Run("nil rater", func(t *testing.T) {
		t.Parallel()

		args := createMockEpochStartBootstrapArgs(createComponentsForEpochStart())
		args.Rater = nil

		epochStartProvider, err := NewEpochStartBootstrap(args)
		require.Nil(t, epochStartProvider)
		require.True(t, errors.Is(err, epochStart.ErrNilRater))
	})
	t.Run("nil pubkeyConverter", func(t *testing.T) {
		t.Parallel()

		coreComp, cryptoComp := createComponentsForEpochStart()
		coreComp.AddrPubKeyConv = nil
		args := createMockEpochStartBootstrapArgs(coreComp, cryptoComp)

		epochStartProvider, err := NewEpochStartBootstrap(args)
		require.Nil(t, epochStartProvider)
		require.True(t, errors.Is(err, epochStart.ErrNilPubkeyConverter))
	})
	t.Run("nil trieSyncStatistics", func(t *testing.T) {
		t.Parallel()

		args := createMockEpochStartBootstrapArgs(createComponentsForEpochStart())
		args.TrieSyncStatisticsProvider = nil

		epochStartProvider, err := NewEpochStartBootstrap(args)
		require.Nil(t, epochStartProvider)
		require.True(t, errors.Is(err, epochStart.ErrNilTrieSyncStatistics))
	})
	t.Run("nil roundHandler", func(t *testing.T) {
		t.Parallel()

		args := createMockEpochStartBootstrapArgs(createComponentsForEpochStart())
		args.RoundHandler = nil

		epochStartProvider, err := NewEpochStartBootstrap(args)
		require.Nil(t, epochStartProvider)
		require.True(t, errors.Is(err, epochStart.ErrNilRoundHandler))
	})
	t.Run("nil storageUnitOpener", func(t *testing.T) {
		t.Parallel()

		args := createMockEpochStartBootstrapArgs(createComponentsForEpochStart())
		args.StorageUnitOpener = nil

		epochStartProvider, err := NewEpochStartBootstrap(args)
		require.Nil(t, epochStartProvider)
		require.True(t, errors.Is(err, epochStart.ErrNilStorageUnitOpener))
	})
	t.Run("nil latestStorageDataProvider", func(t *testing.T) {
		t.Parallel()

		args := createMockEpochStartBootstrapArgs(createComponentsForEpochStart())
		args.LatestStorageDataProvider = nil

		epochStartProvider, err := NewEpochStartBootstrap(args)
		require.Nil(t, epochStartProvider)
		require.True(t, errors.Is(err, epochStart.ErrNilLatestStorageDataProvider))
	})
	t.Run("nil uint64Converter", func(t *testing.T) {
		t.Parallel()

		coreComp, cryptoComp := createComponentsForEpochStart()
		coreComp.UInt64ByteSliceConv = nil
		args := createMockEpochStartBootstrapArgs(coreComp, cryptoComp)

		epochStartProvider, err := NewEpochStartBootstrap(args)
		require.Nil(t, epochStartProvider)
		require.True(t, errors.Is(err, epochStart.ErrNilUint64Converter))
	})
	t.Run("nil shuffler", func(t *testing.T) {
		t.Parallel()

		args := createMockEpochStartBootstrapArgs(createComponentsForEpochStart())
		args.NodeShuffler = nil

		epochStartProvider, err := NewEpochStartBootstrap(args)
		require.Nil(t, epochStartProvider)
		require.True(t, errors.Is(err, epochStart.ErrNilShuffler))
	})
	t.Run("not enough num of peers to consider block valid from config", func(t *testing.T) {
		t.Parallel()

		args := createMockEpochStartBootstrapArgs(createComponentsForEpochStart())
		args.GeneralConfig.EpochStartConfig.MinNumOfPeersToConsiderBlockValid = minNumPeersToConsiderMetaBlockValid - 1

		epochStartProvider, err := NewEpochStartBootstrap(args)
		require.Nil(t, epochStartProvider)
		require.True(t, errors.Is(err, epochStart.ErrNotEnoughNumOfPeersToConsiderBlockValid))
	})
	t.Run("not enough num connected peers", func(t *testing.T) {
		t.Parallel()

		args := createMockEpochStartBootstrapArgs(createComponentsForEpochStart())
		args.GeneralConfig.EpochStartConfig.MinNumConnectedPeersToStart = minNumConnectedPeers - 1

		epochStartProvider, err := NewEpochStartBootstrap(args)
		require.Nil(t, epochStartProvider)
		require.True(t, errors.Is(err, epochStart.ErrNotEnoughNumConnectedPeers))
	})
	t.Run("nil argumentsParser", func(t *testing.T) {
		t.Parallel()

		args := createMockEpochStartBootstrapArgs(createComponentsForEpochStart())
		args.ArgumentsParser = nil

		epochStartProvider, err := NewEpochStartBootstrap(args)
		require.Nil(t, epochStartProvider)
		require.True(t, errors.Is(err, epochStart.ErrNilArgumentsParser))
	})
	t.Run("nil statusHandler", func(t *testing.T) {
		t.Parallel()

		args := createMockEpochStartBootstrapArgs(createComponentsForEpochStart())
		args.StatusHandler = nil

		epochStartProvider, err := NewEpochStartBootstrap(args)
		require.Nil(t, epochStartProvider)
		require.True(t, errors.Is(err, epochStart.ErrNilStatusHandler))
	})
	t.Run("nil headerIntegrityVerifier", func(t *testing.T) {
		t.Parallel()

		args := createMockEpochStartBootstrapArgs(createComponentsForEpochStart())
		args.HeaderIntegrityVerifier = nil

		epochStartProvider, err := NewEpochStartBootstrap(args)
		require.Nil(t, epochStartProvider)
		require.True(t, errors.Is(err, epochStart.ErrNilHeaderIntegrityVerifier))
	})
	t.Run("nil scheduledDataSyncerFactory", func(t *testing.T) {
		t.Parallel()

		args := createMockEpochStartBootstrapArgs(createComponentsForEpochStart())
		args.DataSyncerCreator = nil

		epochStartProvider, err := NewEpochStartBootstrap(args)
		require.Nil(t, epochStartProvider)
		require.True(t, errors.Is(err, epochStart.ErrNilScheduledDataSyncerFactory))
	})
	t.Run("nil hasher", func(t *testing.T) {
		t.Parallel()

		coreComp, cryptoComp := createComponentsForEpochStart()
		coreComp.TxSignHasherField = nil
		args := createMockEpochStartBootstrapArgs(coreComp, cryptoComp)

		epochStartProvider, err := NewEpochStartBootstrap(args)
		require.Nil(t, epochStartProvider)
		require.True(t, errors.Is(err, epochStart.ErrNilHasher))
	})
	t.Run("nil epochNotifier", func(t *testing.T) {
		t.Parallel()

		coreComp, cryptoComp := createComponentsForEpochStart()
		coreComp.EpochNotifierField = nil
		args := createMockEpochStartBootstrapArgs(coreComp, cryptoComp)

		epochStartProvider, err := NewEpochStartBootstrap(args)
		require.Nil(t, epochStartProvider)
		require.True(t, errors.Is(err, epochStart.ErrNilEpochNotifier))
	})
	t.Run("invalid max hardcap for missing nodes", func(t *testing.T) {
		t.Parallel()

		args := createMockEpochStartBootstrapArgs(createComponentsForEpochStart())
		args.GeneralConfig.TrieSync.MaxHardCapForMissingNodes = 0

		epochStartProvider, err := NewEpochStartBootstrap(args)
		require.Nil(t, epochStartProvider)
		require.True(t, errors.Is(err, epochStart.ErrInvalidMaxHardCapForMissingNodes))
	})
	t.Run("invalid num concurrent trie syncers", func(t *testing.T) {
		t.Parallel()

		args := createMockEpochStartBootstrapArgs(createComponentsForEpochStart())
		args.GeneralConfig.TrieSync.NumConcurrentTrieSyncers = 0

		epochStartProvider, err := NewEpochStartBootstrap(args)
		require.True(t, errors.Is(err, epochStart.ErrInvalidNumConcurrentTrieSyncers))
		require.Nil(t, epochStartProvider)
	})
	t.Run("fail to create whiteList cache", func(t *testing.T) {
		t.Parallel()

		args := createMockEpochStartBootstrapArgs(createComponentsForEpochStart())
		args.GeneralConfig.WhiteListPool = config.CacheConfig{}

		epochStartProvider, err := NewEpochStartBootstrap(args)
		assert.Equal(t, storage.ErrNotSupportedCacheType, err)
		assert.Nil(t, epochStartProvider)
	})
	t.Run("nil managed peers holder", func(t *testing.T) {
		t.Parallel()

		coreComp, cryptoComp := createComponentsForEpochStart()
		cryptoComp.ManagedPeers = nil
		args := createMockEpochStartBootstrapArgs(coreComp, cryptoComp)

		epochStartProvider, err := NewEpochStartBootstrap(args)
		require.Nil(t, epochStartProvider)
		require.True(t, errors.Is(err, epochStart.ErrNilManagedPeersHolder))
	})
	t.Run("nil state statistics handler", func(t *testing.T) {
		t.Parallel()

		coreComp, cryptoComp := createComponentsForEpochStart()
		args := createMockEpochStartBootstrapArgs(coreComp, cryptoComp)
		args.StateStatsHandler = nil

		epochStartProvider, err := NewEpochStartBootstrap(args)
		require.Nil(t, epochStartProvider)
		require.True(t, errors.Is(err, statistics.ErrNilStateStatsHandler))
	})
	t.Run("nil RunTypeComponents should error", func(t *testing.T) {
		t.Parallel()

		coreComp, cryptoComp := createComponentsForEpochStart()
		args := createMockEpochStartBootstrapArgs(coreComp, cryptoComp)
		args.RunTypeComponents = nil

		epochStartProvider, err := NewEpochStartBootstrap(args)
		require.True(t, errors.Is(err, errorsMx.ErrNilRunTypeComponents))
		require.Nil(t, epochStartProvider)
	})
	t.Run("nil ShardCoordinatorFactory should error", func(t *testing.T) {
		t.Parallel()

		coreComp, cryptoComp := createComponentsForEpochStart()
		args := createMockEpochStartBootstrapArgs(coreComp, cryptoComp)
		rtMock := mock.NewRunTypeComponentsStub()
		rtMock.ShardCoordinatorFactory = nil
		args.RunTypeComponents = rtMock
		epochStartProvider, err := NewEpochStartBootstrap(args)
		require.Nil(t, epochStartProvider)
		require.True(t, errors.Is(err, errorsMx.ErrNilShardCoordinatorFactory))
	})
	t.Run("nil AdditionalStorageServiceCreator should error", func(t *testing.T) {
		t.Parallel()

		coreComp, cryptoComp := createComponentsForEpochStart()
		args := createMockEpochStartBootstrapArgs(coreComp, cryptoComp)
		rtMock := mock.NewRunTypeComponentsStub()
		rtMock.AdditionalStorageServiceFactory = nil
		args.RunTypeComponents = rtMock
		epochStartProvider, err := NewEpochStartBootstrap(args)
		require.Nil(t, epochStartProvider)
		require.True(t, errors.Is(err, errorsMx.ErrNilAdditionalStorageServiceCreator))
	})
	t.Run("nil NodesCoordinatorWithRaterFactory should error", func(t *testing.T) {
		t.Parallel()

		coreComp, cryptoComp := createComponentsForEpochStart()
		args := createMockEpochStartBootstrapArgs(coreComp, cryptoComp)
		rtMock := getRunTypeComponentsMock()
		rtMock.NodesCoordinatorWithRaterFactory = nil
		args.RunTypeComponents = rtMock
		epochStartProvider, err := NewEpochStartBootstrap(args)
		require.Nil(t, epochStartProvider)
		require.True(t, errors.Is(err, errorsMx.ErrNilNodesCoordinatorFactory))
	})
}

<<<<<<< HEAD
func getRunTypeComponentsMock() *mock.RunTypeComponentsStub {
	rt := mock.NewRunTypeComponentsStub()
	return &mock.RunTypeComponentsStub{
		AdditionalStorageServiceFactory:  rt.AdditionalStorageServiceCreator(),
		ShardCoordinatorFactory:          rt.ShardCoordinatorCreator(),
		NodesCoordinatorWithRaterFactory: rt.NodesCoordinatorWithRaterCreator(),
	}
}

=======
>>>>>>> 46812749
func TestNewEpochStartBootstrap(t *testing.T) {
	t.Parallel()

	coreComp, cryptoComp := createComponentsForEpochStart()

	t.Run("hardfork disabled", func(t *testing.T) {
		t.Parallel()

		args := createMockEpochStartBootstrapArgs(coreComp, cryptoComp)

		epochStartProvider, err := NewEpochStartBootstrap(args)
		assert.Nil(t, err)
		assert.NotNil(t, epochStartProvider)
	})

	t.Run("hardfork enabled", func(t *testing.T) {
		t.Parallel()

		args := createMockEpochStartBootstrapArgs(coreComp, cryptoComp)
		args.GeneralConfig.Hardfork.AfterHardFork = true

		epochStartProvider, err := NewEpochStartBootstrap(args)
		assert.Nil(t, err)
		assert.NotNil(t, epochStartProvider)
	})
}

func TestEpochStartBootstrap_Boostrap(t *testing.T) {
	t.Parallel()

	coreComp, cryptoComp := createComponentsForEpochStart()

	t.Run("failed to set shard coordinator, wrong number of shards", func(t *testing.T) {
		t.Parallel()

		args := createMockEpochStartBootstrapArgs(coreComp, cryptoComp)
		args.GeneralConfig.GeneralSettings.StartInEpochEnabled = true
		args.GenesisShardCoordinator = testscommon.NewMultiShardsCoordinatorMock(0)

		epochStartProvider, _ := NewEpochStartBootstrap(args)

		params, err := epochStartProvider.Bootstrap()
		assert.Equal(t, nodesCoordinator.ErrInvalidNumberOfShards, err)
		assert.Equal(t, Parameters{}, params)
	})
	t.Run("boostrap from local storage, fail to get boostrap data", func(t *testing.T) {
		t.Parallel()

		args := createMockEpochStartBootstrapArgs(coreComp, cryptoComp)
		args.GeneralConfig = testscommon.GetGeneralConfig()
		args.GeneralConfig.GeneralSettings.StartInEpochEnabled = false
		args.LatestStorageDataProvider = &mock.LatestStorageDataProviderStub{
			GetCalled: func() (storage.LatestDataFromStorage, error) {
				return storage.LatestDataFromStorage{
					Epoch:     2,
					ShardID:   0,
					LastRound: 10,
				}, nil
			},
		}

		epochStartProvider, _ := NewEpochStartBootstrap(args)

		expectedErr := errors.New("expected err")
		epochStartProvider.storageOpenerHandler = &storageMocks.UnitOpenerStub{
			GetMostRecentStorageUnitCalled: func(config config.DBConfig) (storage.Storer, error) {
				return &storageMocks.StorerStub{
					GetCalled: func(key []byte) ([]byte, error) {
						return nil, expectedErr
					},
				}, nil
			},
		}

		params, err := epochStartProvider.Bootstrap()
		assert.Equal(t, expectedErr, err)
		assert.Equal(t, Parameters{}, params)
	})

	t.Run("bootstrap from local storage with StartInEpoch not enabled, should work", func(t *testing.T) {
		t.Parallel()

		testBoostrapByStartInEpochFlag(t, false)
	})

	t.Run("bootstrap from saved epoch, should work", func(t *testing.T) {
		t.Parallel()

		testBoostrapByStartInEpochFlag(t, true)
	})
}

func testBoostrapByStartInEpochFlag(t *testing.T, startInEpochEnabled bool) {
	coreComp, cryptoComp := createComponentsForEpochStart()

	args := createMockEpochStartBootstrapArgs(coreComp, cryptoComp)
	args.GeneralConfig = testscommon.GetGeneralConfig()
	args.GeneralConfig.GeneralSettings.StartInEpochEnabled = startInEpochEnabled

	epoch := uint32(1)
	shardId := uint32(0)
	args.LatestStorageDataProvider = &mock.LatestStorageDataProviderStub{
		GetCalled: func() (storage.LatestDataFromStorage, error) {
			return storage.LatestDataFromStorage{
				Epoch:   epoch,
				ShardID: shardId,
			}, nil
		},
	}

	epochStartProvider, _ := NewEpochStartBootstrap(args)

	pksBytes := createPkBytes(args.GenesisNodesConfig.NumberOfShards())

	nodesCoord := &nodesCoordinator.NodesCoordinatorRegistry{
		EpochsConfig: map[string]*nodesCoordinator.EpochValidators{
			strconv.Itoa(int(epoch)): {
				EligibleValidators: map[string][]*nodesCoordinator.SerializableValidator{
					"0": {
						&nodesCoordinator.SerializableValidator{
							PubKey:  pksBytes[0],
							Chances: 1,
						},
					},
					"4294967295": {
						&nodesCoordinator.SerializableValidator{
							PubKey:  pksBytes[core.MetachainShardId],
							Chances: 1,
						},
					},
				},
				WaitingValidators: map[string][]*nodesCoordinator.SerializableValidator{},
				LeavingValidators: map[string][]*nodesCoordinator.SerializableValidator{},
			},
		},
	}
	nodesCoordBytes, _ := json.Marshal(nodesCoord)

	epochStartProvider.storageOpenerHandler = &storageMocks.UnitOpenerStub{
		GetMostRecentStorageUnitCalled: func(config config.DBConfig) (storage.Storer, error) {
			return &storageMocks.StorerStub{
				GetCalled: func(key []byte) ([]byte, error) {
					return nodesCoordBytes, nil
				},
				SearchFirstCalled: func(key []byte) ([]byte, error) {
					return nodesCoordBytes, nil
				},
			}, nil
		},
	}

	expectedParams := Parameters{
		Epoch:       epoch,
		SelfShardId: shardId,
		NumOfShards: uint32(len(nodesCoord.EpochsConfig[strconv.Itoa(int(epoch))].EligibleValidators)),
		NodesConfig: nodesCoord,
	}

	params, err := epochStartProvider.Bootstrap()
	assert.Nil(t, err)
	assert.Equal(t, expectedParams, params)
}

func TestIsStartInEpochZero(t *testing.T) {
	t.Parallel()

	coreComp, cryptoComp := createComponentsForEpochStart()
	args := createMockEpochStartBootstrapArgs(coreComp, cryptoComp)
	args.GenesisNodesConfig = &genesisMocks.NodesSetupStub{
		GetStartTimeCalled: func() int64 {
			return 1000
		},
	}

	epochStartProvider, _ := NewEpochStartBootstrap(args)

	result := epochStartProvider.isStartInEpochZero()
	assert.False(t, result)
}

func TestEpochStartBootstrap_BootstrapStartInEpochNotEnabled(t *testing.T) {
	coreComp, cryptoComp := createComponentsForEpochStart()
	args := createMockEpochStartBootstrapArgs(coreComp, cryptoComp)

	err := errors.New("localErr")
	args.LatestStorageDataProvider = &mock.LatestStorageDataProviderStub{
		GetCalled: func() (storage.LatestDataFromStorage, error) {
			return storage.LatestDataFromStorage{}, err
		},
	}
	epochStartProvider, _ := NewEpochStartBootstrap(args)

	params, err := epochStartProvider.Bootstrap()
	assert.Nil(t, err)
	assert.NotNil(t, params)
}

func TestEpochStartBootstrap_BootstrapShouldStartBootstrapProcess(t *testing.T) {
	roundsPerEpoch := int64(100)
	roundDuration := uint64(60000)
	coreComp, cryptoComp := createComponentsForEpochStart()
	args := createMockEpochStartBootstrapArgs(coreComp, cryptoComp)
	args.GenesisNodesConfig = &genesisMocks.NodesSetupStub{
		GetRoundDurationCalled: func() uint64 {
			return roundDuration
		},
	}
	args.GeneralConfig = testscommon.GetGeneralConfig()
	args.GeneralConfig.EpochStartConfig.RoundsPerEpoch = roundsPerEpoch
	epochStartProvider, err := NewEpochStartBootstrap(args)
	require.Nil(t, err)

	done := make(chan bool, 1)

	go func() {
		_, err = epochStartProvider.Bootstrap()
		require.Nil(t, err)
		<-done
	}()

	for {
		select {
		case <-done:
			assert.Fail(t, "should not be reach")
		case <-time.After(time.Second):
			return
		}
	}
}

func TestPrepareForEpochZero(t *testing.T) {
	coreComp, cryptoComp := createComponentsForEpochStart()
	args := createMockEpochStartBootstrapArgs(coreComp, cryptoComp)

	epochStartProvider, _ := NewEpochStartBootstrap(args)

	params, err := epochStartProvider.prepareEpochZero()
	assert.Nil(t, err)
	assert.Equal(t, uint32(0), params.Epoch)
}

func TestPrepareForEpochZero_NodeInGenesisShouldNotAlterShardID(t *testing.T) {
	shardIDAsValidator := uint32(1)

	coreComp, cryptoComp := createComponentsForEpochStart()
	cryptoComp.PubKey = &cryptoMocks.PublicKeyStub{
		ToByteArrayStub: func() ([]byte, error) {
			return []byte("pubKey11"), nil
		},
	}
	args := createMockEpochStartBootstrapArgs(coreComp, cryptoComp)
	args.GenesisShardCoordinator = &mock.ShardCoordinatorStub{
		SelfIdCalled: func() uint32 {
			return shardIDAsValidator
		},
		NumberOfShardsCalled: func() uint32 {
			return 2
		},
	}

	args.DestinationShardAsObserver = uint32(7)
	args.GenesisNodesConfig = &genesisMocks.NodesSetupStub{
		InitialNodesInfoCalled: func() (map[uint32][]nodesCoordinator.GenesisNodeInfoHandler, map[uint32][]nodesCoordinator.GenesisNodeInfoHandler) {
			eligibleMap := map[uint32][]nodesCoordinator.GenesisNodeInfoHandler{
				1: {mock.NewNodeInfo([]byte("addr"), []byte("pubKey11"), 1, initRating)},
			}
			return eligibleMap, nil
		},
	}

	epochStartProvider, _ := NewEpochStartBootstrap(args)

	params, err := epochStartProvider.prepareEpochZero()
	assert.NoError(t, err)
	assert.Equal(t, shardIDAsValidator, params.SelfShardId)
}

func TestPrepareForEpochZero_NodeNotInGenesisShouldAlterShardID(t *testing.T) {
	desiredShardAsObserver := uint32(7)

	coreComp, cryptoComp := createComponentsForEpochStart()
	cryptoComp.PubKey = &cryptoMocks.PublicKeyStub{
		ToByteArrayStub: func() ([]byte, error) {
			return []byte("pubKeyNotInGenesis"), nil
		},
	}
	args := createMockEpochStartBootstrapArgs(coreComp, cryptoComp)
	args.GenesisShardCoordinator = &mock.ShardCoordinatorStub{
		SelfIdCalled: func() uint32 {
			return uint32(1)
		},
		NumberOfShardsCalled: func() uint32 {
			return 2
		},
	}
	args.DestinationShardAsObserver = desiredShardAsObserver
	args.GenesisNodesConfig = &genesisMocks.NodesSetupStub{
		InitialNodesInfoCalled: func() (map[uint32][]nodesCoordinator.GenesisNodeInfoHandler, map[uint32][]nodesCoordinator.GenesisNodeInfoHandler) {
			eligibleMap := map[uint32][]nodesCoordinator.GenesisNodeInfoHandler{
				1: {mock.NewNodeInfo([]byte("addr"), []byte("pubKey11"), 1, initRating)},
			}
			return eligibleMap, nil
		},
	}

	epochStartProvider, _ := NewEpochStartBootstrap(args)

	params, err := epochStartProvider.prepareEpochZero()
	assert.NoError(t, err)
	assert.Equal(t, desiredShardAsObserver, params.SelfShardId)
}

func TestCreateSyncers(t *testing.T) {
	coreComp, cryptoComp := createComponentsForEpochStart()
	args := createMockEpochStartBootstrapArgs(coreComp, cryptoComp)

	epochStartProvider, _ := NewEpochStartBootstrap(args)
	epochStartProvider.shardCoordinator = mock.NewMultipleShardsCoordinatorMock()
	epochStartProvider.dataPool = &dataRetrieverMock.PoolsHolderStub{
		HeadersCalled: func() dataRetriever.HeadersPool {
			return &testscommon.HeadersCacherStub{}
		},
		TransactionsCalled: func() dataRetriever.ShardedDataCacherNotifier {
			return testscommon.NewShardedDataStub()
		},
		UnsignedTransactionsCalled: func() dataRetriever.ShardedDataCacherNotifier {
			return testscommon.NewShardedDataStub()
		},
		RewardTransactionsCalled: func() dataRetriever.ShardedDataCacherNotifier {
			return testscommon.NewShardedDataStub()
		},
		MiniBlocksCalled: func() storage.Cacher {
			return testscommon.NewCacherStub()
		},
		TrieNodesCalled: func() storage.Cacher {
			return testscommon.NewCacherStub()
		},
		PeerAuthenticationsCalled: func() storage.Cacher {
			return testscommon.NewCacherStub()
		},
		HeartbeatsCalled: func() storage.Cacher {
			return testscommon.NewCacherStub()
		},
	}
	epochStartProvider.whiteListHandler = &testscommon.WhiteListHandlerStub{}
	epochStartProvider.whiteListerVerifiedTxs = &testscommon.WhiteListHandlerStub{}
	epochStartProvider.requestHandler = &testscommon.RequestHandlerStub{}
	epochStartProvider.storageService = &storageMocks.ChainStorerStub{}

	err := epochStartProvider.createSyncers()
	assert.Nil(t, err)
}

func TestSyncHeadersFrom_MockHeadersSyncerShouldSyncHeaders(t *testing.T) {
	hdrHash1 := []byte("hdrHash1")
	hdrHash2 := []byte("hdrHash2")
	header1 := &block.Header{}
	header2 := &block.MetaBlock{}

	coreComp, cryptoComp := createComponentsForEpochStart()
	args := createMockEpochStartBootstrapArgs(coreComp, cryptoComp)
	epochStartProvider, _ := NewEpochStartBootstrap(args)
	epochStartProvider.headersSyncer = &epochStartMocks.HeadersByHashSyncerStub{
		SyncMissingHeadersByHashCalled: func(shardIDs []uint32, headersHashes [][]byte, ctx context.Context) error {
			return nil
		},
		GetHeadersCalled: func() (m map[string]data.HeaderHandler, err error) {
			return map[string]data.HeaderHandler{
				string(hdrHash1): header1,
				string(hdrHash2): header2,
			}, nil
		},
	}

	metaBlock := &block.MetaBlock{
		Epoch: 2,
		EpochStart: block.EpochStart{
			LastFinalizedHeaders: []block.EpochStartShardData{
				{HeaderHash: hdrHash1, ShardID: 0},
			},
			Economics: block.Economics{
				PrevEpochStartHash: hdrHash2,
			},
		},
	}

	headers, err := epochStartProvider.syncHeadersFrom(metaBlock)
	assert.Nil(t, err)
	assert.Equal(t, header1, headers[string(hdrHash1)])
	assert.Equal(t, header2, headers[string(hdrHash2)])
}

func TestSyncValidatorAccountsState_NilRequestHandlerErr(t *testing.T) {
	coreComp, cryptoComp := createComponentsForEpochStart()
	args := createMockEpochStartBootstrapArgs(coreComp, cryptoComp)
	epochStartProvider, _ := NewEpochStartBootstrap(args)
	epochStartProvider.dataPool = &dataRetrieverMock.PoolsHolderStub{
		TrieNodesCalled: func() storage.Cacher {
			return &testscommon.CacherStub{
				GetCalled: func(key []byte) (value interface{}, ok bool) {
					return nil, true
				},
			}
		},
	}
	triesContainer, trieStorageManagers, err := factory.CreateTriesComponentsForShardId(
		args.GeneralConfig,
		coreComp,
		disabled.NewChainStorer(),
		disabledStatistics.NewStateStatistics(),
	)
	assert.Nil(t, err)
	epochStartProvider.trieContainer = triesContainer
	epochStartProvider.trieStorageManagers = trieStorageManagers

	rootHash := []byte("rootHash")
	err = epochStartProvider.syncValidatorAccountsState(rootHash)
	assert.Equal(t, state.ErrNilRequestHandler, err)
}

func TestCreateTriesForNewShardID(t *testing.T) {
	coreComp, cryptoComp := createComponentsForEpochStart()
	args := createMockEpochStartBootstrapArgs(coreComp, cryptoComp)
	args.GeneralConfig = testscommon.GetGeneralConfig()

	triesContainer, trieStorageManagers, err := factory.CreateTriesComponentsForShardId(
		args.GeneralConfig,
		coreComp,
		disabled.NewChainStorer(),
		disabledStatistics.NewStateStatistics(),
	)
	assert.Nil(t, err)
	assert.Equal(t, 2, len(triesContainer.GetAll()))
	assert.Equal(t, 2, len(trieStorageManagers))
}

func TestSyncUserAccountsState(t *testing.T) {
	coreComp, cryptoComp := createComponentsForEpochStart()
	args := createMockEpochStartBootstrapArgs(coreComp, cryptoComp)

	epochStartProvider, _ := NewEpochStartBootstrap(args)
	epochStartProvider.shardCoordinator = mock.NewMultipleShardsCoordinatorMock()
	epochStartProvider.dataPool = &dataRetrieverMock.PoolsHolderStub{
		TrieNodesCalled: func() storage.Cacher {
			return &testscommon.CacherStub{
				GetCalled: func(key []byte) (value interface{}, ok bool) {
					return nil, true
				},
			}
		},
	}

	triesContainer, trieStorageManagers, err := factory.CreateTriesComponentsForShardId(
		args.GeneralConfig,
		coreComp,
		disabled.NewChainStorer(),
		disabledStatistics.NewStateStatistics(),
	)
	assert.Nil(t, err)
	epochStartProvider.trieContainer = triesContainer
	epochStartProvider.trieStorageManagers = trieStorageManagers

	rootHash := []byte("rootHash")
	err = epochStartProvider.syncUserAccountsState(rootHash)
	assert.Equal(t, state.ErrNilRequestHandler, err)
}

func TestRequestAndProcessForShard_ShouldFail(t *testing.T) {
	notarizedShardHeaderHash := []byte("notarizedShardHeaderHash")
	prevShardHeaderHash := []byte("prevShardHeaderHash")
	notarizedMetaHeaderHash := []byte("notarizedMetaHeaderHash")
	prevMetaHeaderHash := []byte("prevMetaHeaderHash")

	metaBlock := &block.MetaBlock{
		EpochStart: block.EpochStart{
			LastFinalizedHeaders: []block.EpochStartShardData{
				{HeaderHash: notarizedShardHeaderHash, ShardID: 0},
			},
		},
	}

	emptyMiniBlocksSlice := make([]*block.MiniBlock, 0)
	t.Run("find self shard epoch start data not found", func(t *testing.T) {
		t.Parallel()

		args := createMockEpochStartBootstrapArgs(createComponentsForEpochStart())

		epochStartProvider, _ := NewEpochStartBootstrap(args)
		epochStartProvider.epochStartMeta = &block.MetaBlock{}

		err := epochStartProvider.requestAndProcessForShard(emptyMiniBlocksSlice)
		assert.Equal(t, epochStart.ErrEpochStartDataForShardNotFound, err)
	})
	t.Run("fail to sync pending miniblocks", func(t *testing.T) {
		t.Parallel()

		args := createMockEpochStartBootstrapArgs(createComponentsForEpochStart())

		epochStartProvider, _ := NewEpochStartBootstrap(args)
		epochStartProvider.epochStartMeta = metaBlock

		expectedErr := errors.New("sync pending miniblocks error")
		epochStartProvider.miniBlocksSyncer = &epochStartMocks.PendingMiniBlockSyncHandlerStub{
			SyncPendingMiniBlocksCalled: func(miniBlockHeaders []data.MiniBlockHeaderHandler, ctx context.Context) error {
				return expectedErr
			},
		}

		err := epochStartProvider.requestAndProcessForShard(emptyMiniBlocksSlice)
		assert.Equal(t, expectedErr, err)
	})
	t.Run("fail to get pending miniblocks", func(t *testing.T) {
		t.Parallel()

		args := createMockEpochStartBootstrapArgs(createComponentsForEpochStart())

		epochStartProvider, _ := NewEpochStartBootstrap(args)
		epochStartProvider.epochStartMeta = metaBlock

		expectedErr := errors.New("get pending miniblocks error")
		epochStartProvider.miniBlocksSyncer = &epochStartMocks.PendingMiniBlockSyncHandlerStub{
			GetMiniBlocksCalled: func() (map[string]*block.MiniBlock, error) {
				return nil, expectedErr
			},
		}

		err := epochStartProvider.requestAndProcessForShard(emptyMiniBlocksSlice)
		assert.Equal(t, expectedErr, err)
	})
	t.Run("fail to sync missing headers", func(t *testing.T) {
		t.Parallel()

		args := createMockEpochStartBootstrapArgs(createComponentsForEpochStart())

		epochStartProvider, _ := NewEpochStartBootstrap(args)
		epochStartProvider.epochStartMeta = metaBlock

		expectedErr := errors.New("sync miniBlocksSyncer headers by hash error")
		epochStartProvider.headersSyncer = &epochStartMocks.HeadersByHashSyncerStub{
			SyncMissingHeadersByHashCalled: func(shardIDs []uint32, headersHashes [][]byte, ctx context.Context) error {
				return expectedErr
			},
		}

		epochStartProvider.miniBlocksSyncer = &epochStartMocks.PendingMiniBlockSyncHandlerStub{}

		err := epochStartProvider.requestAndProcessForShard(emptyMiniBlocksSlice)
		assert.Equal(t, expectedErr, err)
	})
	t.Run("fail to get needed headers", func(t *testing.T) {
		t.Parallel()

		args := createMockEpochStartBootstrapArgs(createComponentsForEpochStart())

		epochStartProvider, _ := NewEpochStartBootstrap(args)
		epochStartProvider.epochStartMeta = metaBlock

		expectedErr := errors.New("get pending miniblocks error")
		epochStartProvider.headersSyncer = &epochStartMocks.HeadersByHashSyncerStub{
			GetHeadersCalled: func() (m map[string]data.HeaderHandler, err error) {
				return nil, expectedErr
			},
		}

		epochStartProvider.miniBlocksSyncer = &epochStartMocks.PendingMiniBlockSyncHandlerStub{}

		err := epochStartProvider.requestAndProcessForShard(emptyMiniBlocksSlice)
		assert.Equal(t, expectedErr, err)
	})
	t.Run("fail to get data to sync", func(t *testing.T) {
		t.Parallel()

		args := createMockEpochStartBootstrapArgs(createComponentsForEpochStart())

		prevShardHeader := &block.Header{}
		notarizedShardHeader := &block.Header{
			PrevHash: prevShardHeaderHash,
		}

		expectedErr := fmt.Errorf("expected error")
		args.DataSyncerCreator = &scheduledDataSyncer.ScheduledSyncerFactoryStub{
			CreateCalled: func(args *types.ScheduledDataSyncerCreateArgs) (types.ScheduledDataSyncer, error) {
				return &scheduledDataSyncer.ScheduledSyncerStub{
					UpdateSyncDataIfNeededCalled: func(notarizedShardHeader data.ShardHeaderHandler) (data.ShardHeaderHandler, map[string]data.HeaderHandler, map[string]*block.MiniBlock, error) {
						return nil, nil, nil, expectedErr
					},
				}, nil
			},
		}

		epochStartProvider, _ := NewEpochStartBootstrap(args)
		epochStartProvider.syncedHeaders = make(map[string]data.HeaderHandler)
		epochStartProvider.epochStartMeta = metaBlock
		epochStartProvider.headersSyncer = &epochStartMocks.HeadersByHashSyncerStub{
			GetHeadersCalled: func() (m map[string]data.HeaderHandler, err error) {
				return map[string]data.HeaderHandler{
					string(notarizedShardHeaderHash): notarizedShardHeader,
					string(prevShardHeaderHash):      prevShardHeader,
				}, nil
			},
		}

		epochStartProvider.miniBlocksSyncer = &epochStartMocks.PendingMiniBlockSyncHandlerStub{}

		err := epochStartProvider.requestAndProcessForShard(emptyMiniBlocksSlice)
		assert.Equal(t, expectedErr, err)
	})
	t.Run("fail to create user accounts syncer", func(t *testing.T) {
		t.Parallel()

		args := createMockEpochStartBootstrapArgs(createComponentsForEpochStart())

		prevShardHeader := &block.Header{}
		notarizedShardHeader := &block.Header{
			PrevHash: prevShardHeaderHash,
		}

		epochStartProvider, _ := NewEpochStartBootstrap(args)
		epochStartProvider.syncedHeaders = make(map[string]data.HeaderHandler)
		epochStartProvider.epochStartMeta = metaBlock
		epochStartProvider.headersSyncer = &epochStartMocks.HeadersByHashSyncerStub{
			GetHeadersCalled: func() (m map[string]data.HeaderHandler, err error) {
				return map[string]data.HeaderHandler{
					string(notarizedShardHeaderHash): notarizedShardHeader,
					string(prevShardHeaderHash):      prevShardHeader,
				}, nil
			},
		}
		epochStartProvider.requestHandler = &testscommon.RequestHandlerStub{}
		epochStartProvider.dataPool = &dataRetrieverMock.PoolsHolderStub{
			TrieNodesCalled: func() storage.Cacher {
				return nil
			},
		}

		epochStartProvider.miniBlocksSyncer = &epochStartMocks.PendingMiniBlockSyncHandlerStub{}

		err := epochStartProvider.requestAndProcessForShard(emptyMiniBlocksSlice)
		assert.Equal(t, state.ErrNilCacher, err)
	})
	t.Run("fail to save data to storage", func(t *testing.T) {
		t.Parallel()

		expectedErr := errors.New("expected error")
		coreComp, cryptoComp := createComponentsForEpochStart()
		coreComp.IntMarsh = &marshallerMock.MarshalizerStub{
			MarshalCalled: func(obj interface{}) ([]byte, error) {
				return nil, expectedErr
			},
		}

		args := createMockEpochStartBootstrapArgs(coreComp, cryptoComp)

		prevShardHeader := &block.Header{}
		notarizedShardHeader := &block.Header{
			PrevHash: prevShardHeaderHash,
		}
		notarizedMetaHeader := &block.MetaBlock{
			PrevHash: prevMetaHeaderHash,
		}
		metaBlockInstance := &block.MetaBlock{
			EpochStart: block.EpochStart{
				LastFinalizedHeaders: []block.EpochStartShardData{
					{
						HeaderHash:            notarizedShardHeaderHash,
						ShardID:               0,
						FirstPendingMetaBlock: notarizedMetaHeaderHash,
					},
				},
			},
		}
		prevMetaBlock := &block.MetaBlock{
			EpochStart: block.EpochStart{
				LastFinalizedHeaders: []block.EpochStartShardData{
					{
						HeaderHash: notarizedShardHeaderHash,
						ShardID:    0,
					},
				},
			},
		}

		epochStartProvider, _ := NewEpochStartBootstrap(args)
		epochStartProvider.syncedHeaders = make(map[string]data.HeaderHandler)
		epochStartProvider.epochStartMeta = metaBlockInstance
		epochStartProvider.prevEpochStartMeta = prevMetaBlock
		epochStartProvider.headersSyncer = &epochStartMocks.HeadersByHashSyncerStub{
			GetHeadersCalled: func() (m map[string]data.HeaderHandler, err error) {
				return map[string]data.HeaderHandler{
					string(notarizedShardHeaderHash): notarizedShardHeader,
					string(notarizedMetaHeaderHash):  notarizedMetaHeader,
					string(prevShardHeaderHash):      prevShardHeader,
				}, nil
			},
		}
		epochStartProvider.dataPool = &dataRetrieverMock.PoolsHolderStub{
			TrieNodesCalled: func() storage.Cacher {
				return &testscommon.CacherStub{
					GetCalled: func(key []byte) (value interface{}, ok bool) {
						return nil, true
					},
				}
			},
		}

		epochStartProvider.miniBlocksSyncer = &epochStartMocks.PendingMiniBlockSyncHandlerStub{}
		epochStartProvider.requestHandler = &testscommon.RequestHandlerStub{}
		epochStartProvider.nodesConfig = &nodesCoordinator.NodesCoordinatorRegistry{}

		err := epochStartProvider.requestAndProcessForShard(emptyMiniBlocksSlice)
		assert.Equal(t, expectedErr, err)
	})
}

func TestRequestAndProcessForMeta_ShouldFail(t *testing.T) {
	notarizedShardHeaderHash := []byte("notarizedShardHeaderHash")
	prevShardHeaderHash := []byte("prevShardHeaderHash")

	emptyMiniBlocksSlice := make([]*block.MiniBlock, 0)
	t.Run("fail to create storage handler component", func(t *testing.T) {
		t.Parallel()

		args := createMockEpochStartBootstrapArgs(createComponentsForEpochStart())

		metaBlock := &block.MetaBlock{
			EpochStart: block.EpochStart{
				LastFinalizedHeaders: []block.EpochStartShardData{
					{HeaderHash: notarizedShardHeaderHash, ShardID: 0},
				},
			},
		}

		epochStartProvider, _ := NewEpochStartBootstrap(args)
		epochStartProvider.epochStartMeta = metaBlock

		epochStartProvider.shardCoordinator = nil

		err := epochStartProvider.requestAndProcessForMeta(emptyMiniBlocksSlice)
		assert.Equal(t, storage.ErrNilShardCoordinator, err)
	})
	t.Run("fail to create validators accounts syncer", func(t *testing.T) {
		t.Parallel()

		args := createMockEpochStartBootstrapArgs(createComponentsForEpochStart())

		prevShardHeader := &block.Header{}
		notarizedShardHeader := &block.Header{
			PrevHash: prevShardHeaderHash,
		}
		metaBlock := &block.MetaBlock{
			EpochStart: block.EpochStart{
				LastFinalizedHeaders: []block.EpochStartShardData{
					{HeaderHash: notarizedShardHeaderHash, ShardID: 0},
				},
			},
		}

		epochStartProvider, _ := NewEpochStartBootstrap(args)
		epochStartProvider.epochStartMeta = metaBlock
		epochStartProvider.headersSyncer = &epochStartMocks.HeadersByHashSyncerStub{
			GetHeadersCalled: func() (m map[string]data.HeaderHandler, err error) {
				return map[string]data.HeaderHandler{
					string(notarizedShardHeaderHash): notarizedShardHeader,
					string(prevShardHeaderHash):      prevShardHeader,
				}, nil
			},
		}
		epochStartProvider.dataPool = dataRetrieverMock.NewPoolsHolderMock()

		epochStartProvider.miniBlocksSyncer = &epochStartMocks.PendingMiniBlockSyncHandlerStub{}

		err := epochStartProvider.requestAndProcessForMeta(emptyMiniBlocksSlice)
		assert.Equal(t, state.ErrNilRequestHandler, err)
	})
	t.Run("fail to sync user accounts state", func(t *testing.T) {
		t.Parallel()

		expectedErr := errors.New("expected error")
		coreComp, cryptoComp := createComponentsForEpochStart()
		coreComp.IntMarsh = &marshallerMock.MarshalizerStub{
			MarshalCalled: func(obj interface{}) ([]byte, error) {
				return nil, expectedErr
			},
		}
		args := createMockEpochStartBootstrapArgs(coreComp, cryptoComp)

		prevShardHeader := &block.Header{}
		notarizedShardHeader := &block.Header{
			PrevHash: prevShardHeaderHash,
		}
		metaBlock := &block.MetaBlock{
			EpochStart: block.EpochStart{
				LastFinalizedHeaders: []block.EpochStartShardData{
					{HeaderHash: notarizedShardHeaderHash, ShardID: 0},
				},
			},
		}

		epochStartProvider, _ := NewEpochStartBootstrap(args)
		epochStartProvider.syncedHeaders = make(map[string]data.HeaderHandler)
		epochStartProvider.epochStartMeta = metaBlock
		epochStartProvider.headersSyncer = &epochStartMocks.HeadersByHashSyncerStub{
			GetHeadersCalled: func() (m map[string]data.HeaderHandler, err error) {
				return map[string]data.HeaderHandler{
					string(notarizedShardHeaderHash): notarizedShardHeader,
					string(prevShardHeaderHash):      prevShardHeader,
				}, nil
			},
		}
		epochStartProvider.dataPool = &dataRetrieverMock.PoolsHolderStub{
			TrieNodesCalled: func() storage.Cacher {
				return &testscommon.CacherStub{
					GetCalled: func(key []byte) (value interface{}, ok bool) {
						return nil, true
					},
				}
			},
		}

		epochStartProvider.miniBlocksSyncer = &epochStartMocks.PendingMiniBlockSyncHandlerStub{}
		epochStartProvider.requestHandler = &testscommon.RequestHandlerStub{}

		err := epochStartProvider.requestAndProcessForMeta(emptyMiniBlocksSlice)
		assert.Equal(t, expectedErr, err)
	})
}

func TestPrepareComponentsToSyncFromNetwork(t *testing.T) {
	t.Parallel()

	coreComp, cryptoComp := createComponentsForEpochStart()
	args := createMockEpochStartBootstrapArgs(coreComp, cryptoComp)

	shardCoordinator := mock.NewMultipleShardsCoordinatorMock()
	shardCoordinator.CurrentShard = 0

	epochStartProvider, _ := NewEpochStartBootstrap(args)
	epochStartProvider.syncedHeaders = make(map[string]data.HeaderHandler)
	epochStartProvider.dataPool = dataRetrieverMock.NewPoolsHolderMock()

	epochStartProvider.shardCoordinator = shardCoordinator
	epochStartProvider.miniBlocksSyncer = &epochStartMocks.PendingMiniBlockSyncHandlerStub{}
	epochStartProvider.nodesConfig = &nodesCoordinator.NodesCoordinatorRegistry{}

	assert.Nil(t, epochStartProvider.requestHandler)
	assert.Nil(t, epochStartProvider.epochStartMetaBlockSyncer)

	err := epochStartProvider.prepareComponentsToSyncFromNetwork()
	assert.Nil(t, err)

	assert.NotNil(t, epochStartProvider.requestHandler)
	assert.NotNil(t, epochStartProvider.epochStartMetaBlockSyncer)
}

func getNodesConfigMock(numOfShards uint32) sharding.GenesisNodesSetupHandler {
	pksBytes := createPkBytes(numOfShards)
	address := []byte("afafafafafafafafafafafafafafafaf")

	roundDurationMillis := 4000
	epochDurationMillis := 50 * int64(roundDurationMillis)

	nodesConfig := &genesisMocks.NodesSetupStub{
		InitialNodesInfoCalled: func() (m map[uint32][]nodesCoordinator.GenesisNodeInfoHandler, m2 map[uint32][]nodesCoordinator.GenesisNodeInfoHandler) {
			oneMap := make(map[uint32][]nodesCoordinator.GenesisNodeInfoHandler)
			for i := uint32(0); i < numOfShards; i++ {
				oneMap[i] = append(oneMap[i], mock.NewNodeInfo(address, pksBytes[i], i, initRating))
			}
			oneMap[core.MetachainShardId] = append(oneMap[core.MetachainShardId], mock.NewNodeInfo(address, pksBytes[core.MetachainShardId], core.MetachainShardId, initRating))
			return oneMap, nil
		},
		GetStartTimeCalled: func() int64 {
			return time.Now().Add(-time.Duration(epochDurationMillis) * time.Millisecond).Unix()
		},
		GetRoundDurationCalled: func() uint64 {
			return 4000
		},
		GetShardConsensusGroupSizeCalled: func() uint32 {
			return 1
		},
		GetMetaConsensusGroupSizeCalled: func() uint32 {
			return 1
		},
		NumberOfShardsCalled: func() uint32 {
			return numOfShards
		},
	}

	return nodesConfig
}

func TestRequestAndProcessing(t *testing.T) {
	prevPrevEpochStartMetaHeaderHash := []byte("prevPrevEpochStartMetaHeaderHash")
	prevEpochStartMetaHeaderHash := []byte("prevEpochStartMetaHeaderHash")
	prevEpochNotarizedShardHeaderHash := []byte("prevEpochNotarizedShardHeaderHash")
	notarizedShardHeaderHash := []byte("notarizedShardHeaderHash")
	epochStartMetaBlockHash := []byte("epochStartMetaBlockHash")
	prevNotarizedShardHeaderHash := []byte("prevNotarizedShardHeaderHash")

	t.Run("fail to sync headers from epoch start", func(t *testing.T) {
		t.Parallel()

		args := createMockEpochStartBootstrapArgs(createComponentsForEpochStart())

		shardId := uint32(0)
		epochStartMetaBlock := &block.MetaBlock{
			EpochStart: block.EpochStart{
				LastFinalizedHeaders: []block.EpochStartShardData{
					{HeaderHash: notarizedShardHeaderHash, ShardID: shardId},
				},
				Economics: block.Economics{
					PrevEpochStartHash: prevEpochStartMetaHeaderHash,
				},
			},
		}

		epochStartProvider, _ := NewEpochStartBootstrap(args)
		epochStartProvider.epochStartMeta = epochStartMetaBlock
		expectedErr := errors.New("sync miniBlocksSyncer headers by hash error")
		epochStartProvider.headersSyncer = &epochStartMocks.HeadersByHashSyncerStub{
			SyncMissingHeadersByHashCalled: func(shardIDs []uint32, headersHashes [][]byte, ctx context.Context) error {
				assert.Equal(t, [][]byte{notarizedShardHeaderHash}, headersHashes)
				assert.Equal(t, []uint32{shardId}, shardIDs)
				return expectedErr
			},
		}

		params, err := epochStartProvider.requestAndProcessing()
		assert.Equal(t, Parameters{}, params)
		assert.Equal(t, expectedErr, err)
	})
	t.Run("fail with wrong type assertion on epoch start meta", func(t *testing.T) {
		t.Parallel()

		args := createMockEpochStartBootstrapArgs(createComponentsForEpochStart())

		notarizedShardHeader := &block.Header{
			PrevHash: prevNotarizedShardHeaderHash,
		}
		prevNotarizedShardHeader := &block.Header{}

		epochStartMetaBlock := &block.MetaBlock{
			EpochStart: block.EpochStart{
				LastFinalizedHeaders: []block.EpochStartShardData{
					{HeaderHash: notarizedShardHeaderHash, ShardID: 0},
				},
				Economics: block.Economics{
					PrevEpochStartHash: prevEpochStartMetaHeaderHash,
				},
			},
		}

		epochStartProvider, _ := NewEpochStartBootstrap(args)
		epochStartProvider.epochStartMeta = epochStartMetaBlock
		epochStartProvider.headersSyncer = &epochStartMocks.HeadersByHashSyncerStub{
			GetHeadersCalled: func() (m map[string]data.HeaderHandler, err error) {
				return map[string]data.HeaderHandler{
					string(notarizedShardHeaderHash):     notarizedShardHeader,
					string(epochStartMetaBlockHash):      epochStartMetaBlock,
					string(prevNotarizedShardHeaderHash): prevNotarizedShardHeader,
				}, nil
			},
		}

		params, err := epochStartProvider.requestAndProcessing()
		assert.Equal(t, Parameters{}, params)
		assert.Equal(t, epochStart.ErrWrongTypeAssertion, err)
	})
	t.Run("fail to get public key bytes", func(t *testing.T) {
		t.Parallel()

		coreComp, cryptoComp := createComponentsForEpochStart()
		expectedErr := errors.New("expected err")
		cryptoComp.PubKey = &cryptoMocks.PublicKeyStub{
			ToByteArrayStub: func() ([]byte, error) {
				return nil, expectedErr
			},
		}

		args := createMockEpochStartBootstrapArgs(coreComp, cryptoComp)

		notarizedShardHeader := &block.Header{
			PrevHash: prevNotarizedShardHeaderHash,
		}
		prevNotarizedShardHeader := &block.Header{}

		epochStartMetaBlock := &block.MetaBlock{
			EpochStart: block.EpochStart{
				LastFinalizedHeaders: []block.EpochStartShardData{
					{HeaderHash: notarizedShardHeaderHash, ShardID: 0},
				},
				Economics: block.Economics{
					PrevEpochStartHash: prevEpochStartMetaHeaderHash,
				},
			},
		}
		prevEpochStartMetaBlock := &block.MetaBlock{
			EpochStart: block.EpochStart{
				LastFinalizedHeaders: []block.EpochStartShardData{
					{HeaderHash: prevEpochNotarizedShardHeaderHash, ShardID: 0},
				},
				Economics: block.Economics{
					PrevEpochStartHash: prevPrevEpochStartMetaHeaderHash,
				},
			},
		}

		epochStartProvider, _ := NewEpochStartBootstrap(args)
		epochStartProvider.epochStartMeta = epochStartMetaBlock
		epochStartProvider.headersSyncer = &epochStartMocks.HeadersByHashSyncerStub{
			GetHeadersCalled: func() (m map[string]data.HeaderHandler, err error) {
				return map[string]data.HeaderHandler{
					string(notarizedShardHeaderHash):     notarizedShardHeader,
					string(prevEpochStartMetaHeaderHash): prevEpochStartMetaBlock,
					string(epochStartMetaBlockHash):      epochStartMetaBlock,
					string(prevNotarizedShardHeaderHash): prevNotarizedShardHeader,
				}, nil
			},
		}

		params, err := epochStartProvider.requestAndProcessing()
		assert.Equal(t, Parameters{}, params)
		assert.Equal(t, expectedErr, err)
	})
	t.Run("failed to set shard coordinator, wrong number of shards", func(t *testing.T) {
		t.Parallel()

		args := createMockEpochStartBootstrapArgs(createComponentsForEpochStart())
		args.GenesisNodesConfig = getNodesConfigMock(1)

		notarizedShardHeader := &block.Header{
			PrevHash: prevNotarizedShardHeaderHash,
		}
		prevNotarizedShardHeader := &block.Header{}

		epochStartMetaBlock := &block.MetaBlock{
			EpochStart: block.EpochStart{
				LastFinalizedHeaders: []block.EpochStartShardData{},
				Economics: block.Economics{
					PrevEpochStartHash: prevEpochStartMetaHeaderHash,
				},
			},
		}
		prevEpochStartMetaBlock := &block.MetaBlock{
			EpochStart: block.EpochStart{
				LastFinalizedHeaders: []block.EpochStartShardData{
					{HeaderHash: prevEpochNotarizedShardHeaderHash, ShardID: 0},
				},
				Economics: block.Economics{
					PrevEpochStartHash: prevPrevEpochStartMetaHeaderHash,
				},
			},
		}

		epochStartProvider, _ := NewEpochStartBootstrap(args)
		epochStartProvider.epochStartMeta = epochStartMetaBlock
		epochStartProvider.dataPool = dataRetrieverMock.NewPoolsHolderMock()
		epochStartProvider.requestHandler = &testscommon.RequestHandlerStub{}
		epochStartProvider.headersSyncer = &epochStartMocks.HeadersByHashSyncerStub{
			GetHeadersCalled: func() (m map[string]data.HeaderHandler, err error) {
				return map[string]data.HeaderHandler{
					string(notarizedShardHeaderHash):     notarizedShardHeader,
					string(prevEpochStartMetaHeaderHash): prevEpochStartMetaBlock,
					string(epochStartMetaBlockHash):      epochStartMetaBlock,
					string(prevNotarizedShardHeaderHash): prevNotarizedShardHeader,
				}, nil
			},
		}

		params, err := epochStartProvider.requestAndProcessing()
		assert.Equal(t, Parameters{}, params)
		assert.Error(t, err)
		assert.True(t, strings.Contains(err.Error(), nodesCoordinator.ErrInvalidNumberOfShards.Error()))
	})
	t.Run("failed to create main messenger topic", func(t *testing.T) {
		t.Parallel()

		args := createMockEpochStartBootstrapArgs(createComponentsForEpochStart())
		args.GenesisNodesConfig = getNodesConfigMock(1)

		expectedErr := errors.New("expected error")
		args.MainMessenger = &p2pmocks.MessengerStub{
			CreateTopicCalled: func(topic string, identifier bool) error {
				return expectedErr
			},
		}

		notarizedShardHeader := &block.Header{
			PrevHash: prevNotarizedShardHeaderHash,
		}
		prevNotarizedShardHeader := &block.Header{}

		epochStartMetaBlock := &block.MetaBlock{
			EpochStart: block.EpochStart{
				LastFinalizedHeaders: []block.EpochStartShardData{
					{HeaderHash: notarizedShardHeaderHash, ShardID: 0},
				},
				Economics: block.Economics{
					PrevEpochStartHash: prevEpochStartMetaHeaderHash,
				},
			},
		}
		prevEpochStartMetaBlock := &block.MetaBlock{
			EpochStart: block.EpochStart{
				LastFinalizedHeaders: []block.EpochStartShardData{
					{HeaderHash: prevEpochNotarizedShardHeaderHash, ShardID: 0},
				},
				Economics: block.Economics{
					PrevEpochStartHash: prevPrevEpochStartMetaHeaderHash,
				},
			},
		}

		epochStartProvider, _ := NewEpochStartBootstrap(args)
		epochStartProvider.epochStartMeta = epochStartMetaBlock
		epochStartProvider.dataPool = dataRetrieverMock.NewPoolsHolderMock()
		epochStartProvider.requestHandler = &testscommon.RequestHandlerStub{}
		epochStartProvider.headersSyncer = &epochStartMocks.HeadersByHashSyncerStub{
			GetHeadersCalled: func() (m map[string]data.HeaderHandler, err error) {
				return map[string]data.HeaderHandler{
					string(notarizedShardHeaderHash):     notarizedShardHeader,
					string(prevEpochStartMetaHeaderHash): prevEpochStartMetaBlock,
					string(epochStartMetaBlockHash):      epochStartMetaBlock,
					string(prevNotarizedShardHeaderHash): prevNotarizedShardHeader,
				}, nil
			},
		}

		params, err := epochStartProvider.requestAndProcessing()
		assert.Equal(t, Parameters{}, params)
		assert.Equal(t, expectedErr, err)
	})
	t.Run("request and process for shard fail, invalid num active persisters", func(t *testing.T) {
		args := createMockEpochStartBootstrapArgs(createComponentsForEpochStart())
		args.GeneralConfig.StoragePruning.NumActivePersisters = 0
		args.GenesisNodesConfig = getNodesConfigMock(1)

		notarizedShardHeader := &block.Header{
			PrevHash: prevNotarizedShardHeaderHash,
		}
		prevNotarizedShardHeader := &block.Header{}

		epochStartMetaBlock := &block.MetaBlock{
			EpochStart: block.EpochStart{
				LastFinalizedHeaders: []block.EpochStartShardData{
					{HeaderHash: notarizedShardHeaderHash, ShardID: 0},
				},
				Economics: block.Economics{
					PrevEpochStartHash: prevEpochStartMetaHeaderHash,
				},
			},
		}
		prevEpochStartMetaBlock := &block.MetaBlock{
			EpochStart: block.EpochStart{
				LastFinalizedHeaders: []block.EpochStartShardData{
					{HeaderHash: prevEpochNotarizedShardHeaderHash, ShardID: 0},
				},
				Economics: block.Economics{
					PrevEpochStartHash: prevPrevEpochStartMetaHeaderHash,
				},
			},
		}

		epochStartProvider, _ := NewEpochStartBootstrap(args)
		epochStartProvider.epochStartMeta = epochStartMetaBlock
		epochStartProvider.headersSyncer = &epochStartMocks.HeadersByHashSyncerStub{
			GetHeadersCalled: func() (m map[string]data.HeaderHandler, err error) {
				return map[string]data.HeaderHandler{
					string(notarizedShardHeaderHash):     notarizedShardHeader,
					string(prevEpochStartMetaHeaderHash): prevEpochStartMetaBlock,
					string(epochStartMetaBlockHash):      epochStartMetaBlock,
					string(prevNotarizedShardHeaderHash): prevNotarizedShardHeader,
				}, nil
			},
		}
		epochStartProvider.dataPool = &dataRetrieverMock.PoolsHolderStub{
			MiniBlocksCalled: func() storage.Cacher {
				return testscommon.NewCacherStub()
			},
			TrieNodesCalled: func() storage.Cacher {
				return &testscommon.CacherStub{
					GetCalled: func(key []byte) (value interface{}, ok bool) {
						return nil, true
					},
				}
			},
			HeadersCalled: func() dataRetriever.HeadersPool {
				return &testscommon.HeadersCacherStub{}
			},
			CurrEpochValidatorInfoCalled: func() dataRetriever.ValidatorInfoCacher {
				return &validatorInfoCacherStub.ValidatorInfoCacherStub{}
			},
		}
		epochStartProvider.requestHandler = &testscommon.RequestHandlerStub{}
		epochStartProvider.miniBlocksSyncer = &epochStartMocks.PendingMiniBlockSyncHandlerStub{}
		epochStartProvider.txSyncerForScheduled = &syncer.TransactionsSyncHandlerMock{}

		params, err := epochStartProvider.requestAndProcessing()
		assert.Equal(t, Parameters{}, params)
		assert.Equal(t, storage.ErrInvalidNumberOfActivePersisters, err)
	})
	t.Run("request and process for meta fail, invalid num active persisters", func(t *testing.T) {
		args := createMockEpochStartBootstrapArgs(createComponentsForEpochStart())
		args.GeneralConfig.StoragePruning.NumActivePersisters = 0
		args.GenesisNodesConfig = getNodesConfigMock(1)
		args.DestinationShardAsObserver = core.MetachainShardId

		notarizedShardHeader := &block.Header{
			PrevHash: prevNotarizedShardHeaderHash,
		}
		prevNotarizedShardHeader := &block.Header{}

		epochStartMetaBlock := &block.MetaBlock{
			EpochStart: block.EpochStart{
				LastFinalizedHeaders: []block.EpochStartShardData{
					{HeaderHash: notarizedShardHeaderHash, ShardID: core.MetachainShardId},
				},
				Economics: block.Economics{
					PrevEpochStartHash: prevEpochStartMetaHeaderHash,
				},
			},
		}
		prevEpochStartMetaBlock := &block.MetaBlock{
			EpochStart: block.EpochStart{
				LastFinalizedHeaders: []block.EpochStartShardData{
					{HeaderHash: prevEpochNotarizedShardHeaderHash, ShardID: core.MetachainShardId},
				},
				Economics: block.Economics{
					PrevEpochStartHash: prevPrevEpochStartMetaHeaderHash,
				},
			},
		}

		epochStartProvider, _ := NewEpochStartBootstrap(args)
		epochStartProvider.epochStartMeta = epochStartMetaBlock
		epochStartProvider.headersSyncer = &epochStartMocks.HeadersByHashSyncerStub{
			GetHeadersCalled: func() (m map[string]data.HeaderHandler, err error) {
				return map[string]data.HeaderHandler{
					string(notarizedShardHeaderHash):     notarizedShardHeader,
					string(prevEpochStartMetaHeaderHash): prevEpochStartMetaBlock,
					string(epochStartMetaBlockHash):      epochStartMetaBlock,
					string(prevNotarizedShardHeaderHash): prevNotarizedShardHeader,
				}, nil
			},
		}
		epochStartProvider.dataPool = &dataRetrieverMock.PoolsHolderStub{
			MiniBlocksCalled: func() storage.Cacher {
				return testscommon.NewCacherStub()
			},
			TrieNodesCalled: func() storage.Cacher {
				return &testscommon.CacherStub{
					GetCalled: func(key []byte) (value interface{}, ok bool) {
						return nil, true
					},
				}
			},
			HeadersCalled: func() dataRetriever.HeadersPool {
				return &testscommon.HeadersCacherStub{}
			},
			CurrEpochValidatorInfoCalled: func() dataRetriever.ValidatorInfoCacher {
				return &validatorInfoCacherStub.ValidatorInfoCacherStub{}
			},
		}
		epochStartProvider.requestHandler = &testscommon.RequestHandlerStub{}
		epochStartProvider.miniBlocksSyncer = &epochStartMocks.PendingMiniBlockSyncHandlerStub{}
		epochStartProvider.txSyncerForScheduled = &syncer.TransactionsSyncHandlerMock{}

		params, err := epochStartProvider.requestAndProcessing()
		assert.Equal(t, Parameters{}, params)
		assert.Equal(t, storage.ErrInvalidNumberOfActivePersisters, err)
	})

	t.Run("should work for shard", func(t *testing.T) {
		t.Parallel()

		testRequestAndProcessingByShardId(t, uint32(0))
	})

	t.Run("should work for meta", func(t *testing.T) {
		t.Parallel()

		testRequestAndProcessingByShardId(t, core.MetachainShardId)
	})
}

func testRequestAndProcessingByShardId(t *testing.T, shardId uint32) {
	coreComp, cryptoComp := createComponentsForEpochStart()

	args := createMockEpochStartBootstrapArgs(coreComp, cryptoComp)
	args.GenesisNodesConfig = getNodesConfigMock(1)
	args.DestinationShardAsObserver = shardId

	prevPrevEpochStartMetaHeaderHash := []byte("prevPrevEpochStartMetaHeaderHash")
	prevEpochStartMetaHeaderHash := []byte("prevEpochStartMetaHeaderHash")
	notarizedShardHeaderHash := []byte("notarizedShardHeaderHash")
	epochStartMetaBlockHash := []byte("epochStartMetaBlockHash")
	prevNotarizedShardHeaderHash := []byte("prevNotarizedShardHeaderHash")
	notarizedShardHeader := &block.Header{
		PrevHash: prevNotarizedShardHeaderHash,
	}
	prevNotarizedShardHeader := &block.Header{}
	notarizedMetaHeaderHash := []byte("notarizedMetaHeaderHash")
	prevMetaHeaderHash := []byte("prevMetaHeaderHash")
	notarizedMetaHeader := &block.MetaBlock{
		PrevHash: prevMetaHeaderHash,
	}

	epochStartMetaBlock := &block.MetaBlock{
		EpochStart: block.EpochStart{
			LastFinalizedHeaders: []block.EpochStartShardData{
				{
					HeaderHash:            notarizedShardHeaderHash,
					ShardID:               shardId,
					FirstPendingMetaBlock: notarizedMetaHeaderHash,
				},
			},
			Economics: block.Economics{
				PrevEpochStartHash: prevEpochStartMetaHeaderHash,
			},
		},
	}
	prevEpochStartMetaBlock := &block.MetaBlock{
		EpochStart: block.EpochStart{
			LastFinalizedHeaders: []block.EpochStartShardData{
				{
					HeaderHash: notarizedShardHeaderHash,
					ShardID:    shardId,
				},
			},
			Economics: block.Economics{
				PrevEpochStartHash: prevPrevEpochStartMetaHeaderHash,
			},
		},
	}

	epochStartProvider, _ := NewEpochStartBootstrap(args)
	epochStartProvider.epochStartMeta = epochStartMetaBlock
	epochStartProvider.headersSyncer = &epochStartMocks.HeadersByHashSyncerStub{
		GetHeadersCalled: func() (m map[string]data.HeaderHandler, err error) {
			return map[string]data.HeaderHandler{
				string(notarizedShardHeaderHash):     notarizedShardHeader,
				string(prevEpochStartMetaHeaderHash): prevEpochStartMetaBlock,
				string(epochStartMetaBlockHash):      epochStartMetaBlock,
				string(prevNotarizedShardHeaderHash): prevNotarizedShardHeader,
				string(notarizedMetaHeaderHash):      notarizedMetaHeader,
			}, nil
		},
	}
	epochStartProvider.dataPool = dataRetrieverMock.NewPoolsHolderMock()
	epochStartProvider.requestHandler = &testscommon.RequestHandlerStub{}
	epochStartProvider.miniBlocksSyncer = &epochStartMocks.PendingMiniBlockSyncHandlerStub{}

	pksBytes := createPkBytes(args.GenesisNodesConfig.NumberOfShards())

	requiredParameters := Parameters{
		SelfShardId: shardId,
		NumOfShards: args.GenesisNodesConfig.NumberOfShards(),
		NodesConfig: &nodesCoordinator.NodesCoordinatorRegistry{
			EpochsConfig: map[string]*nodesCoordinator.EpochValidators{
				"0": {
					EligibleValidators: map[string][]*nodesCoordinator.SerializableValidator{
						"0": {
							&nodesCoordinator.SerializableValidator{
								PubKey:  pksBytes[0],
								Chances: 1,
							},
						},
						"4294967295": {
							&nodesCoordinator.SerializableValidator{
								PubKey:  pksBytes[core.MetachainShardId],
								Chances: 1,
							},
						},
					},
					WaitingValidators: map[string][]*nodesCoordinator.SerializableValidator{},
					LeavingValidators: map[string][]*nodesCoordinator.SerializableValidator{},
				},
			},
		},
	}

	params, err := epochStartProvider.requestAndProcessing()
	assert.Equal(t, requiredParameters, params)
	assert.Nil(t, err)
}

func TestEpochStartBootstrap_WithDisabledShardIDAsObserver(t *testing.T) {
	t.Parallel()

	coreComp, cryptoComp := createComponentsForEpochStart()
	args := createMockEpochStartBootstrapArgs(coreComp, cryptoComp)
	args.DestinationShardAsObserver = common.DisabledShardIDAsObserver
	args.GenesisNodesConfig = getNodesConfigMock(2)

	epochStartProvider, err := NewEpochStartBootstrap(args)
	assert.Nil(t, err)
	assert.False(t, check.IfNil(epochStartProvider))

	epochStartProvider.dataPool = &dataRetrieverMock.PoolsHolderStub{
		HeadersCalled: func() dataRetriever.HeadersPool {
			return &testscommon.HeadersCacherStub{}
		},
		TransactionsCalled: func() dataRetriever.ShardedDataCacherNotifier {
			return testscommon.NewShardedDataStub()
		},
		UnsignedTransactionsCalled: func() dataRetriever.ShardedDataCacherNotifier {
			return testscommon.NewShardedDataStub()
		},
		RewardTransactionsCalled: func() dataRetriever.ShardedDataCacherNotifier {
			return testscommon.NewShardedDataStub()
		},
		MiniBlocksCalled: func() storage.Cacher {
			return testscommon.NewCacherStub()
		},
		TrieNodesCalled: func() storage.Cacher {
			return testscommon.NewCacherStub()
		},
		CurrEpochValidatorInfoCalled: func() dataRetriever.ValidatorInfoCacher {
			return &validatorInfoCacherStub.ValidatorInfoCacherStub{}
		},
	}
	epochStartProvider.requestHandler = &testscommon.RequestHandlerStub{}
	epochStartProvider.epochStartMeta = &block.MetaBlock{Epoch: 0}
	epochStartProvider.prevEpochStartMeta = &block.MetaBlock{}
	peerMiniBlocks, err := epochStartProvider.processNodesConfig([]byte("something"))
	assert.Nil(t, err)
	assert.Empty(t, peerMiniBlocks)
}

func TestEpochStartBootstrap_updateDataForScheduledNoScheduledRootHash_UpdateSyncDataIfNeededWithError(t *testing.T) {
	t.Parallel()

	coreComp, cryptoComp := createComponentsForEpochStart()
	args := createMockEpochStartBootstrapArgs(coreComp, cryptoComp)
	args.DestinationShardAsObserver = common.DisabledShardIDAsObserver
	args.GenesisNodesConfig = getNodesConfigMock(2)
	expectedErr := fmt.Errorf("expected error")
	args.DataSyncerCreator = &scheduledDataSyncer.ScheduledSyncerFactoryStub{
		CreateCalled: func(args *types.ScheduledDataSyncerCreateArgs) (types.ScheduledDataSyncer, error) {
			return &scheduledDataSyncer.ScheduledSyncerStub{
				UpdateSyncDataIfNeededCalled: func(notarizedShardHeader data.ShardHeaderHandler) (data.ShardHeaderHandler, map[string]data.HeaderHandler, map[string]*block.MiniBlock, error) {
					return nil, nil, nil, expectedErr
				},
				GetRootHashToSyncCalled: func(notarizedShardHeader data.ShardHeaderHandler) []byte {
					return notarizedShardHeader.GetRootHash()
				},
			}, nil
		},
	}

	epochStartProvider, err := NewEpochStartBootstrap(args)
	require.Nil(t, err)

	notarizedShardHdr := &block.HeaderV2{
		Header:            nil,
		ScheduledRootHash: nil,
	}

	syncData, err := epochStartProvider.updateDataForScheduled(notarizedShardHdr)
	require.Equal(t, expectedErr, err)
	require.Nil(t, syncData)
}

func TestEpochStartBootstrap_updateDataForScheduled_ScheduledTxExecutionCreationWithErr(t *testing.T) {
	t.Parallel()

	coreComp, cryptoComp := createComponentsForEpochStart()
	args := createMockEpochStartBootstrapArgs(coreComp, cryptoComp)
	args.DestinationShardAsObserver = common.DisabledShardIDAsObserver
	args.GenesisNodesConfig = getNodesConfigMock(2)

	epochStartProvider, _ := NewEpochStartBootstrap(args)
	notarizedShardHdr := &block.HeaderV2{
		Header:            nil,
		ScheduledRootHash: nil,
	}
	epochStartProvider.storerScheduledSCRs = nil

	syncData, err := epochStartProvider.updateDataForScheduled(notarizedShardHdr)
	require.Nil(t, syncData)
	require.Equal(t, process.ErrNilStorage, err)
}

func TestEpochStartBootstrap_updateDataForScheduled_ScheduledSyncerCreateWithError(t *testing.T) {
	t.Parallel()

	coreComp, cryptoComp := createComponentsForEpochStart()
	args := createMockEpochStartBootstrapArgs(coreComp, cryptoComp)
	args.DestinationShardAsObserver = common.DisabledShardIDAsObserver
	args.GenesisNodesConfig = getNodesConfigMock(2)

	expectedError := fmt.Errorf("expected error")
	args.DataSyncerCreator = &scheduledDataSyncer.ScheduledSyncerFactoryStub{
		CreateCalled: func(args *types.ScheduledDataSyncerCreateArgs) (types.ScheduledDataSyncer, error) {
			return nil, expectedError
		},
	}

	epochStartProvider, _ := NewEpochStartBootstrap(args)
	notarizedShardHdr := &block.HeaderV2{
		Header:            nil,
		ScheduledRootHash: nil,
	}

	syncData, err := epochStartProvider.updateDataForScheduled(notarizedShardHdr)
	require.Nil(t, syncData)
	require.Equal(t, expectedError, err)
}

func TestEpochStartBootstrap_updateDataForScheduled(t *testing.T) {
	t.Parallel()

	coreComp, cryptoComp := createComponentsForEpochStart()
	args := createMockEpochStartBootstrapArgs(coreComp, cryptoComp)
	args.DestinationShardAsObserver = common.DisabledShardIDAsObserver
	args.GenesisNodesConfig = getNodesConfigMock(2)
	expectedSyncData := &dataToSync{
		ownShardHdr: &block.HeaderV2{
			ScheduledRootHash: []byte("rootHash1"),
		},
		rootHashToSync:    []byte("rootHash2"),
		withScheduled:     false,
		additionalHeaders: map[string]data.HeaderHandler{"key1": &block.HeaderV2{}},
	}

	args.DataSyncerCreator = &scheduledDataSyncer.ScheduledSyncerFactoryStub{
		CreateCalled: func(args *types.ScheduledDataSyncerCreateArgs) (types.ScheduledDataSyncer, error) {
			return &scheduledDataSyncer.ScheduledSyncerStub{
				UpdateSyncDataIfNeededCalled: func(notarizedShardHeader data.ShardHeaderHandler) (data.ShardHeaderHandler, map[string]data.HeaderHandler, map[string]*block.MiniBlock, error) {
					return expectedSyncData.ownShardHdr, expectedSyncData.additionalHeaders, nil, nil
				},
				GetRootHashToSyncCalled: func(notarizedShardHeader data.ShardHeaderHandler) []byte {
					return expectedSyncData.rootHashToSync
				},
			}, nil
		},
	}

	epochStartProvider, err := NewEpochStartBootstrap(args)
	require.Nil(t, err)

	notarizedShardHdr := &block.HeaderV2{
		Header:            nil,
		ScheduledRootHash: nil,
	}

	syncData, err := epochStartProvider.updateDataForScheduled(notarizedShardHdr)
	require.Nil(t, err)
	require.Equal(t, expectedSyncData, syncData)
}

func TestEpochStartBootstrap_getDataToSyncErrorOpeningDB(t *testing.T) {
	t.Parallel()

	coreComp, cryptoComp := createComponentsForEpochStart()
	args := createMockEpochStartBootstrapArgs(coreComp, cryptoComp)
	args.DestinationShardAsObserver = common.DisabledShardIDAsObserver
	args.GenesisNodesConfig = getNodesConfigMock(2)

	epochStartProvider, err := NewEpochStartBootstrap(args)
	require.Nil(t, err)

	expectedErr := fmt.Errorf("expected error")
	epochStartProvider.storageOpenerHandler = &storageMocks.UnitOpenerStub{
		OpenDBCalled: func(dbConfig config.DBConfig, shardID uint32, epoch uint32) (storage.Storer, error) {
			return nil, expectedErr
		},
	}

	shardNotarizedHeader := &block.HeaderV2{
		Header:            &block.Header{},
		ScheduledRootHash: []byte("scheduled root hash"),
	}
	epochStartData := &epochStartMocks.EpochStartShardDataStub{}

	syncData, err := epochStartProvider.getDataToSync(epochStartData, shardNotarizedHeader)
	require.Nil(t, syncData)
	require.Equal(t, expectedErr, err)
}

func TestEpochStartBootstrap_getDataToSyncErrorUpdatingDataForScheduled(t *testing.T) {
	t.Parallel()

	coreComp, cryptoComp := createComponentsForEpochStart()
	args := createMockEpochStartBootstrapArgs(coreComp, cryptoComp)
	args.DestinationShardAsObserver = common.DisabledShardIDAsObserver
	args.GenesisNodesConfig = getNodesConfigMock(2)

	expectedErr := fmt.Errorf("expected error")

	// Simulate an error in getDataToSync through the factory
	args.DataSyncerCreator = &scheduledDataSyncer.ScheduledSyncerFactoryStub{
		CreateCalled: func(args *types.ScheduledDataSyncerCreateArgs) (types.ScheduledDataSyncer, error) {
			return nil, expectedErr
		},
	}

	shardNotarizedHeader := &block.HeaderV2{
		Header:            &block.Header{},
		ScheduledRootHash: []byte("scheduled root hash"),
	}
	epochStartData := &epochStartMocks.EpochStartShardDataStub{}

	epochStartProvider, err := NewEpochStartBootstrap(args)
	require.Nil(t, err)

	syncData, err := epochStartProvider.getDataToSync(epochStartData, shardNotarizedHeader)
	require.Nil(t, syncData)
	require.Equal(t, expectedErr, err)
}

func TestEpochStartBootstrap_getDataToSyncWithSCRStorageCloseErr(t *testing.T) {
	t.Parallel()

	coreComp, cryptoComp := createComponentsForEpochStart()
	args := createMockEpochStartBootstrapArgs(coreComp, cryptoComp)
	args.DestinationShardAsObserver = common.DisabledShardIDAsObserver
	args.GenesisNodesConfig = getNodesConfigMock(2)

	shardNotarizedHeader := &block.HeaderV2{
		Header:            &block.Header{},
		ScheduledRootHash: []byte("scheduled root hash"),
	}

	expectedSyncData := &dataToSync{
		ownShardHdr:       shardNotarizedHeader,
		rootHashToSync:    []byte("rootHash2"),
		withScheduled:     false,
		additionalHeaders: map[string]data.HeaderHandler{"key1": &block.HeaderV2{}},
	}

	args.DataSyncerCreator = &scheduledDataSyncer.ScheduledSyncerFactoryStub{
		CreateCalled: func(args *types.ScheduledDataSyncerCreateArgs) (types.ScheduledDataSyncer, error) {
			return &scheduledDataSyncer.ScheduledSyncerStub{
				UpdateSyncDataIfNeededCalled: func(notarizedShardHeader data.ShardHeaderHandler) (data.ShardHeaderHandler, map[string]data.HeaderHandler, map[string]*block.MiniBlock, error) {
					return expectedSyncData.ownShardHdr, expectedSyncData.additionalHeaders, nil, nil
				},
				GetRootHashToSyncCalled: func(notarizedShardHeader data.ShardHeaderHandler) []byte {
					return expectedSyncData.rootHashToSync
				},
			}, nil
		},
	}
	epochStartData := &epochStartMocks.EpochStartShardDataStub{}

	epochStartProvider, err := NewEpochStartBootstrap(args)
	require.Nil(t, err)

	expectedErr := fmt.Errorf("expected error")
	epochStartProvider.storerScheduledSCRs = &storageMocks.StorerStub{
		CloseCalled: func() error {
			return expectedErr
		},
	}

	syncData, err := epochStartProvider.getDataToSync(epochStartData, shardNotarizedHeader)
	require.Nil(t, err)
	require.Equal(t, expectedSyncData, syncData)
}

func TestEpochStartBootstrap_ComputeAllPendingMiniblocks(t *testing.T) {
	t.Parallel()

	pendingMiniblocksHashes := [][]byte{
		[]byte("pending miniblock hash 1"),
		[]byte("pending miniblock hash 2"),
		[]byte("pending miniblock hash 3"),
		[]byte("pending miniblock hash 4"),
	}

	metablock := &block.MetaBlock{
		EpochStart: block.EpochStart{
			LastFinalizedHeaders: []block.EpochStartShardData{
				{
					HeaderHash: []byte("header hash 1"),
					PendingMiniBlockHeaders: []block.MiniBlockHeader{
						{
							Hash: pendingMiniblocksHashes[0],
						},
						{
							Hash: pendingMiniblocksHashes[1],
						},
					},
				},
				{
					HeaderHash: []byte("header hash 2"),
					PendingMiniBlockHeaders: []block.MiniBlockHeader{
						{
							Hash: pendingMiniblocksHashes[2],
						},
						{
							Hash: pendingMiniblocksHashes[3],
						},
					},
				},
			},
		},
	}

	e := &epochStartBootstrap{
		epochStartMeta: metablock,
	}

	allPendingMiniblocksHeaders := e.computeAllPendingMiniblocksHeaders()
	require.Equal(t, len(pendingMiniblocksHashes), len(allPendingMiniblocksHeaders))
	for i := 0; i < len(pendingMiniblocksHashes); i++ {
		assert.Equal(t, pendingMiniblocksHashes[i], allPendingMiniblocksHeaders[i].GetHash())
	}
}

func TestEpochStartBootstrap_Close(t *testing.T) {
	t.Parallel()

	expectedErr := errors.New("expected error")
	coreComp, cryptoComp := createComponentsForEpochStart()
	args := createMockEpochStartBootstrapArgs(coreComp, cryptoComp)

	epochStartProvider, _ := NewEpochStartBootstrap(args)
	epochStartProvider.dataPool = &dataRetrieverMock.PoolsHolderStub{
		CloseCalled: func() error {
			return expectedErr
		}}

	err := epochStartProvider.Close()
	assert.Equal(t, expectedErr, err)
}

func TestSyncSetGuardianTransaction(t *testing.T) {
	coreComp, cryptoComp := createComponentsForEpochStart()
	args := createMockEpochStartBootstrapArgs(coreComp, cryptoComp)

	epochStartProvider, _ := NewEpochStartBootstrap(args)
	epochStartProvider.shardCoordinator = mock.NewMultipleShardsCoordinatorMock()
	transactions := testscommon.NewShardedDataCacheNotifierMock()
	epochStartProvider.dataPool = &dataRetrieverMock.PoolsHolderStub{
		HeadersCalled: func() dataRetriever.HeadersPool {
			return &testscommon.HeadersCacherStub{}
		},
		TransactionsCalled: func() dataRetriever.ShardedDataCacherNotifier {
			return transactions
		},
		UnsignedTransactionsCalled: func() dataRetriever.ShardedDataCacherNotifier {
			return testscommon.NewShardedDataStub()
		},
		RewardTransactionsCalled: func() dataRetriever.ShardedDataCacherNotifier {
			return testscommon.NewShardedDataStub()
		},
		MiniBlocksCalled: func() storage.Cacher {
			return testscommon.NewCacherStub()
		},
		TrieNodesCalled: func() storage.Cacher {
			return testscommon.NewCacherStub()
		},
		PeerAuthenticationsCalled: func() storage.Cacher {
			return testscommon.NewCacherStub()
		},
		HeartbeatsCalled: func() storage.Cacher {
			return testscommon.NewCacherStub()
		},
	}
	epochStartProvider.whiteListHandler = &testscommon.WhiteListHandlerStub{
		IsWhiteListedCalled: func(interceptedData process.InterceptedData) bool {
			return true
		},
	}
	epochStartProvider.whiteListerVerifiedTxs = &testscommon.WhiteListHandlerStub{}
	epochStartProvider.requestHandler = &testscommon.RequestHandlerStub{}
	epochStartProvider.storageService = &storageMocks.ChainStorerStub{}

	err := epochStartProvider.createSyncers()
	assert.Nil(t, err)

	topicName := "transactions_0"
	interceptor, err := epochStartProvider.mainInterceptorContainer.Get(topicName)
	assert.Nil(t, err)

	tx := &transaction.Transaction{
		Nonce:     0,
		Value:     big.NewInt(0),
		GasPrice:  args.EconomicsData.MinGasPrice(),
		GasLimit:  args.EconomicsData.MinGasLimit() * 2,
		Data:      []byte("SetGuardian@aa@bb"),
		ChainID:   []byte(coreComp.ChainID()),
		Signature: bytes.Repeat([]byte("2"), 32),
		Version:   1,
	}
	txBytes, _ := coreComp.IntMarsh.Marshal(tx)

	batch := &dataBatch.Batch{
		Data: [][]byte{txBytes},
	}
	batchBytes, _ := coreComp.IntMarsh.Marshal(batch)

	msg := &p2pmocks.P2PMessageMock{
		FromField:      nil,
		DataField:      batchBytes,
		SeqNoField:     nil,
		TopicField:     "topicName",
		SignatureField: nil,
		KeyField:       nil,
		PeerField:      "",
		PayloadField:   nil,
		TimestampField: 0,
	}

	err = interceptor.ProcessReceivedMessage(msg, "pid", nil)
	assert.Nil(t, err)

	time.Sleep(time.Second)

	txHash := coreComp.Hash.Compute(string(txBytes))
	_, found := transactions.SearchFirstData(txHash)
	assert.True(t, found)
}<|MERGE_RESOLUTION|>--- conflicted
+++ resolved
@@ -675,7 +675,7 @@
 
 		coreComp, cryptoComp := createComponentsForEpochStart()
 		args := createMockEpochStartBootstrapArgs(coreComp, cryptoComp)
-		rtMock := getRunTypeComponentsMock()
+		rtMock := mock.NewRunTypeComponentsStub()
 		rtMock.NodesCoordinatorWithRaterFactory = nil
 		args.RunTypeComponents = rtMock
 		epochStartProvider, err := NewEpochStartBootstrap(args)
@@ -684,18 +684,6 @@
 	})
 }
 
-<<<<<<< HEAD
-func getRunTypeComponentsMock() *mock.RunTypeComponentsStub {
-	rt := mock.NewRunTypeComponentsStub()
-	return &mock.RunTypeComponentsStub{
-		AdditionalStorageServiceFactory:  rt.AdditionalStorageServiceCreator(),
-		ShardCoordinatorFactory:          rt.ShardCoordinatorCreator(),
-		NodesCoordinatorWithRaterFactory: rt.NodesCoordinatorWithRaterCreator(),
-	}
-}
-
-=======
->>>>>>> 46812749
 func TestNewEpochStartBootstrap(t *testing.T) {
 	t.Parallel()
 
