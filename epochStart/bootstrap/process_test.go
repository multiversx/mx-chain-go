package bootstrap

import (
	"bytes"
	"context"
	"encoding/json"
	"errors"
	"fmt"
	"math/big"
	"strconv"
	"strings"
	"testing"
	"time"

	"github.com/multiversx/mx-chain-core-go/core"
	"github.com/multiversx/mx-chain-core-go/core/check"
	"github.com/multiversx/mx-chain-core-go/core/versioning"
	"github.com/multiversx/mx-chain-core-go/data"
	dataBatch "github.com/multiversx/mx-chain-core-go/data/batch"
	"github.com/multiversx/mx-chain-core-go/data/block"
	"github.com/multiversx/mx-chain-core-go/data/transaction"
	"github.com/multiversx/mx-chain-go/common"
	"github.com/multiversx/mx-chain-go/common/statistics"
	disabledStatistics "github.com/multiversx/mx-chain-go/common/statistics/disabled"
	"github.com/multiversx/mx-chain-go/config"
	"github.com/multiversx/mx-chain-go/dataRetriever"
	"github.com/multiversx/mx-chain-go/epochStart"
	"github.com/multiversx/mx-chain-go/epochStart/bootstrap/disabled"
	"github.com/multiversx/mx-chain-go/epochStart/bootstrap/types"
	"github.com/multiversx/mx-chain-go/epochStart/mock"
	"github.com/multiversx/mx-chain-go/process"
	"github.com/multiversx/mx-chain-go/sharding"
	"github.com/multiversx/mx-chain-go/sharding/nodesCoordinator"
	"github.com/multiversx/mx-chain-go/state"
	"github.com/multiversx/mx-chain-go/storage"
	"github.com/multiversx/mx-chain-go/testscommon"
	epochStartMocks "github.com/multiversx/mx-chain-go/testscommon/bootstrapMocks/epochStart"
	"github.com/multiversx/mx-chain-go/testscommon/cryptoMocks"
	dataRetrieverMock "github.com/multiversx/mx-chain-go/testscommon/dataRetriever"
	"github.com/multiversx/mx-chain-go/testscommon/economicsmocks"
	"github.com/multiversx/mx-chain-go/testscommon/enableEpochsHandlerMock"
	"github.com/multiversx/mx-chain-go/testscommon/epochNotifier"
	"github.com/multiversx/mx-chain-go/testscommon/genericMocks"
	"github.com/multiversx/mx-chain-go/testscommon/genesisMocks"
	"github.com/multiversx/mx-chain-go/testscommon/hashingMocks"
	"github.com/multiversx/mx-chain-go/testscommon/marshallerMock"
	"github.com/multiversx/mx-chain-go/testscommon/nodeTypeProviderMock"
	"github.com/multiversx/mx-chain-go/testscommon/p2pmocks"
	"github.com/multiversx/mx-chain-go/testscommon/scheduledDataSyncer"
	"github.com/multiversx/mx-chain-go/testscommon/shardingMocks"
	"github.com/multiversx/mx-chain-go/testscommon/shardingmock"
	statusHandlerMock "github.com/multiversx/mx-chain-go/testscommon/statusHandler"
	storageMocks "github.com/multiversx/mx-chain-go/testscommon/storage"
	"github.com/multiversx/mx-chain-go/testscommon/syncer"
	validatorInfoCacherStub "github.com/multiversx/mx-chain-go/testscommon/validatorInfoCacher"
	"github.com/multiversx/mx-chain-go/trie/factory"
	"github.com/stretchr/testify/assert"
	"github.com/stretchr/testify/require"
)

func createPkBytes(numShards uint32) map[uint32][]byte {
	pksbytes := make(map[uint32][]byte, numShards+1)
	for i := uint32(0); i < numShards; i++ {
		pksbytes[i] = make([]byte, 128)
		pksbytes[i] = []byte("afafafafafafafafafafafafafafafafafafafafafafafafafafafafafafafafafafafafafafafafafafafafafafafafafafafafafafafafafafafafafafafaf")
		pksbytes[i][0] = byte(i)
	}

	pksbytes[core.MetachainShardId] = make([]byte, 128)
	pksbytes[core.MetachainShardId] = []byte("afafafafafafafafafafafafafafafafafafafafafafafafafafafafafafafafafafafafafafafafafafafafafafafafafafafafafafafafafafafafafafafaf")
	pksbytes[core.MetachainShardId][0] = byte(numShards)

	return pksbytes
}

func createComponentsForEpochStart() (*mock.CoreComponentsMock, *mock.CryptoComponentsMock) {
	chainParams := &shardingmock.ChainParametersHandlerStub{
		CurrentChainParametersCalled: func() config.ChainParametersByEpochConfig {
			return config.ChainParametersByEpochConfig{
				ShardConsensusGroupSize:     1,
				MetachainConsensusGroupSize: 1,
			}
		},
	}
	return &mock.CoreComponentsMock{
			IntMarsh:                     &mock.MarshalizerMock{},
			Marsh:                        &mock.MarshalizerMock{},
			Hash:                         &hashingMocks.HasherMock{},
			TxSignHasherField:            &hashingMocks.HasherMock{},
			UInt64ByteSliceConv:          &mock.Uint64ByteSliceConverterMock{},
			AddrPubKeyConv:               &testscommon.PubkeyConverterMock{},
			PathHdl:                      &testscommon.PathManagerStub{},
			EpochNotifierField:           &epochNotifier.EpochNotifierStub{},
			TxVersionCheckField:          versioning.NewTxVersionChecker(1),
			NodeTypeProviderField:        &nodeTypeProviderMock.NodeTypeProviderStub{},
			ProcessStatusHandlerInstance: &testscommon.ProcessStatusHandlerStub{},
			HardforkTriggerPubKeyField:   []byte("provided hardfork pub key"),
<<<<<<< HEAD
			EnableEpochsHandlerField:     &enableEpochsHandlerMock.EnableEpochsHandlerStub{},
			ChainParametersHandlerField:  chainParams,
=======
			EnableEpochsHandlerField: &enableEpochsHandlerMock.EnableEpochsHandlerStub{
				GetActivationEpochCalled: func(flag core.EnableEpochFlag) uint32 {
					if flag == common.StakingV4Step2Flag {
						return 99999
					}
					return 0
				},
			},
>>>>>>> ad05efde
		},
		&mock.CryptoComponentsMock{
			PubKey:          &cryptoMocks.PublicKeyStub{},
			PrivKey:         &cryptoMocks.PrivateKeyStub{},
			BlockSig:        &cryptoMocks.SignerStub{},
			TxSig:           &cryptoMocks.SignerStub{},
			BlKeyGen:        &cryptoMocks.KeyGenStub{},
			TxKeyGen:        &cryptoMocks.KeyGenStub{},
			PeerSignHandler: &cryptoMocks.PeerSignatureHandlerStub{},
			ManagedPeers:    &testscommon.ManagedPeersHolderStub{},
		}
}

func createMockEpochStartBootstrapArgs(
	coreMock *mock.CoreComponentsMock,
	cryptoMock *mock.CryptoComponentsMock,
) ArgsEpochStartBootstrap {
	generalCfg := testscommon.GetGeneralConfig()
	return ArgsEpochStartBootstrap{
		ScheduledSCRsStorer:    genericMocks.NewStorerMock(),
		CoreComponentsHolder:   coreMock,
		CryptoComponentsHolder: cryptoMock,
		MainMessenger: &p2pmocks.MessengerStub{
			ConnectedPeersCalled: func() []core.PeerID {
				return []core.PeerID{"peer0", "peer1", "peer2", "peer3", "peer4", "peer5"}
			}},
		NodesCoordinatorRegistryFactory: &shardingMocks.NodesCoordinatorRegistryFactoryMock{},
		FullArchiveMessenger:            &p2pmocks.MessengerStub{},
		GeneralConfig: config.Config{
			MiniBlocksStorage:               generalCfg.MiniBlocksStorage,
			PeerBlockBodyStorage:            generalCfg.PeerBlockBodyStorage,
			BlockHeaderStorage:              generalCfg.BlockHeaderStorage,
			TxStorage:                       generalCfg.TxStorage,
			UnsignedTransactionStorage:      generalCfg.UnsignedTransactionStorage,
			RewardTxStorage:                 generalCfg.RewardTxStorage,
			ShardHdrNonceHashStorage:        generalCfg.ShardHdrNonceHashStorage,
			MetaHdrNonceHashStorage:         generalCfg.MetaHdrNonceHashStorage,
			StatusMetricsStorage:            generalCfg.StatusMetricsStorage,
			ReceiptsStorage:                 generalCfg.ReceiptsStorage,
			SmartContractsStorage:           generalCfg.SmartContractsStorage,
			SmartContractsStorageForSCQuery: generalCfg.SmartContractsStorageForSCQuery,
			TrieEpochRootHashStorage:        generalCfg.TrieEpochRootHashStorage,
			BootstrapStorage:                generalCfg.BootstrapStorage,
			MetaBlockStorage:                generalCfg.MetaBlockStorage,
			AccountsTrieStorage:             generalCfg.AccountsTrieStorage,
			PeerAccountsTrieStorage:         generalCfg.PeerAccountsTrieStorage,
			HeartbeatV2:                     generalCfg.HeartbeatV2,
			Hardfork:                        generalCfg.Hardfork,
			EvictionWaitingList: config.EvictionWaitingListConfig{
				HashesSize:     100,
				RootHashesSize: 100,
				DB: config.DBConfig{
					FilePath:          "EvictionWaitingList",
					Type:              "MemoryDB",
					BatchDelaySeconds: 30,
					MaxBatchSize:      6,
					MaxOpenFiles:      10,
				},
			},
			StateTriesConfig: config.StateTriesConfig{
				AccountsStatePruningEnabled: true,
				SnapshotsEnabled:            true,
				PeerStatePruningEnabled:     true,
				MaxStateTrieLevelInMemory:   5,
				MaxPeerTrieLevelInMemory:    5,
			},
			TrieStorageManagerConfig: config.TrieStorageManagerConfig{
				PruningBufferLen:      1000,
				SnapshotsBufferLen:    10,
				SnapshotsGoroutineNum: 1,
			},
			WhiteListPool: config.CacheConfig{
				Type:     "LRU",
				Capacity: 10,
				Shards:   10,
			},
			EpochStartConfig: config.EpochStartConfig{
				MinNumConnectedPeersToStart:       2,
				MinNumOfPeersToConsiderBlockValid: 2,
			},
			StoragePruning: config.StoragePruningConfig{
				Enabled:                     true,
				ValidatorCleanOldEpochsData: true,
				ObserverCleanOldEpochsData:  true,
				NumEpochsToKeep:             2,
				NumActivePersisters:         2,
			},
			TrieSync: config.TrieSyncConfig{
				NumConcurrentTrieSyncers:  50,
				MaxHardCapForMissingNodes: 500,
				TrieSyncerVersion:         2,
				CheckNodesOnDisk:          false,
			},
			ScheduledSCRsStorage: config.StorageConfig{
				Cache: config.CacheConfig{
					Type:     "LRU",
					Capacity: 10,
					Shards:   10,
				},
				DB: config.DBConfig{
					FilePath:          "scheduledSCRs",
					Type:              "MemoryDB",
					BatchDelaySeconds: 30,
					MaxBatchSize:      6,
					MaxOpenFiles:      10,
				},
			},
			TxDataPool: config.CacheConfig{
				Type:     "LRU",
				Capacity: 10,
				Shards:   10,
			},
			Requesters: generalCfg.Requesters,
		},
		EconomicsData: &economicsmocks.EconomicsHandlerStub{
			MinGasPriceCalled: func() uint64 {
				return 1
			},
		},
		GenesisNodesConfig:         &genesisMocks.NodesSetupStub{},
		GenesisShardCoordinator:    mock.NewMultipleShardsCoordinatorMock(),
		Rater:                      &mock.RaterStub{},
		DestinationShardAsObserver: 0,
		NodeShuffler:               &shardingMocks.NodeShufflerMock{},
		RoundHandler:               &mock.RoundHandlerStub{},
		LatestStorageDataProvider:  &mock.LatestStorageDataProviderStub{},
		StorageUnitOpener:          &storageMocks.UnitOpenerStub{},
		ArgumentsParser:            &mock.ArgumentParserMock{},
		StatusHandler:              &statusHandlerMock.AppStatusHandlerStub{},
		HeaderIntegrityVerifier:    &mock.HeaderIntegrityVerifierStub{},
		DataSyncerCreator: &scheduledDataSyncer.ScheduledSyncerFactoryStub{
			CreateCalled: func(args *types.ScheduledDataSyncerCreateArgs) (types.ScheduledDataSyncer, error) {
				return &scheduledDataSyncer.ScheduledSyncerStub{
					UpdateSyncDataIfNeededCalled: func(notarizedShardHeader data.ShardHeaderHandler) (data.ShardHeaderHandler, map[string]data.HeaderHandler, map[string]*block.MiniBlock, error) {
						return notarizedShardHeader, nil, nil, nil
					},
					GetRootHashToSyncCalled: func(notarizedShardHeader data.ShardHeaderHandler) []byte {
						return notarizedShardHeader.GetRootHash()
					},
				}, nil
			},
		},
		FlagsConfig: config.ContextFlagsConfig{
			ForceStartFromNetwork: false,
		},
		TrieSyncStatisticsProvider: &testscommon.SizeSyncStatisticsHandlerStub{},
		StateStatsHandler:          disabledStatistics.NewStateStatistics(),
	}
}

func TestNewEpochStartBootstrap_NilArgsChecks(t *testing.T) {
	t.Parallel()

	t.Run("nil shardCoordinator", func(t *testing.T) {
		t.Parallel()

		args := createMockEpochStartBootstrapArgs(createComponentsForEpochStart())
		args.GenesisShardCoordinator = nil

		epochStartProvider, err := NewEpochStartBootstrap(args)
		require.Nil(t, epochStartProvider)
		require.True(t, errors.Is(err, epochStart.ErrNilShardCoordinator))
	})
	t.Run("nil main messenger", func(t *testing.T) {
		t.Parallel()

		args := createMockEpochStartBootstrapArgs(createComponentsForEpochStart())
		args.MainMessenger = nil

		epochStartProvider, err := NewEpochStartBootstrap(args)
		require.Nil(t, epochStartProvider)
		require.True(t, errors.Is(err, epochStart.ErrNilMessenger))
	})
	t.Run("nil full archive messenger", func(t *testing.T) {
		t.Parallel()

		args := createMockEpochStartBootstrapArgs(createComponentsForEpochStart())
		args.FullArchiveMessenger = nil

		epochStartProvider, err := NewEpochStartBootstrap(args)
		require.Nil(t, epochStartProvider)
		require.True(t, errors.Is(err, epochStart.ErrNilMessenger))
	})
	t.Run("nil economicsData", func(t *testing.T) {
		t.Parallel()

		args := createMockEpochStartBootstrapArgs(createComponentsForEpochStart())
		args.EconomicsData = nil

		epochStartProvider, err := NewEpochStartBootstrap(args)
		require.Nil(t, epochStartProvider)
		require.True(t, errors.Is(err, epochStart.ErrNilEconomicsData))
	})
	t.Run("nil coreComponentsHolder", func(t *testing.T) {
		t.Parallel()

		args := createMockEpochStartBootstrapArgs(createComponentsForEpochStart())
		args.CoreComponentsHolder = nil

		epochStartProvider, err := NewEpochStartBootstrap(args)
		require.Nil(t, epochStartProvider)
		require.True(t, errors.Is(err, epochStart.ErrNilCoreComponentsHolder))
	})
	t.Run("nil cryptoComponentsHolder", func(t *testing.T) {
		t.Parallel()

		args := createMockEpochStartBootstrapArgs(createComponentsForEpochStart())
		args.CryptoComponentsHolder = nil

		epochStartProvider, err := NewEpochStartBootstrap(args)
		require.Nil(t, epochStartProvider)
		require.True(t, errors.Is(err, epochStart.ErrNilCryptoComponentsHolder))
	})
	t.Run("nil pubKey", func(t *testing.T) {
		t.Parallel()

		coreComp, cryptoComp := createComponentsForEpochStart()
		cryptoComp.PubKey = nil
		args := createMockEpochStartBootstrapArgs(coreComp, cryptoComp)

		epochStartProvider, err := NewEpochStartBootstrap(args)
		require.Nil(t, epochStartProvider)
		require.True(t, errors.Is(err, epochStart.ErrNilPubKey))
	})
	t.Run("nil hasher", func(t *testing.T) {
		t.Parallel()

		coreComp, cryptoComp := createComponentsForEpochStart()
		coreComp.Hash = nil
		args := createMockEpochStartBootstrapArgs(coreComp, cryptoComp)

		epochStartProvider, err := NewEpochStartBootstrap(args)
		require.Nil(t, epochStartProvider)
		require.True(t, errors.Is(err, epochStart.ErrNilHasher))
	})
	t.Run("nil marshalizer", func(t *testing.T) {
		t.Parallel()

		coreComp, cryptoComp := createComponentsForEpochStart()
		coreComp.IntMarsh = nil
		args := createMockEpochStartBootstrapArgs(coreComp, cryptoComp)

		epochStartProvider, err := NewEpochStartBootstrap(args)
		require.Nil(t, epochStartProvider)
		require.True(t, errors.Is(err, epochStart.ErrNilMarshalizer))
	})
	t.Run("nil blockKeyGen", func(t *testing.T) {
		t.Parallel()

		coreComp, cryptoComp := createComponentsForEpochStart()
		cryptoComp.BlKeyGen = nil
		args := createMockEpochStartBootstrapArgs(coreComp, cryptoComp)

		epochStartProvider, err := NewEpochStartBootstrap(args)
		require.Nil(t, epochStartProvider)
		require.True(t, errors.Is(err, epochStart.ErrNilBlockKeyGen))
	})
	t.Run("nil keyGen", func(t *testing.T) {
		t.Parallel()

		coreComp, cryptoComp := createComponentsForEpochStart()
		cryptoComp.TxKeyGen = nil
		args := createMockEpochStartBootstrapArgs(coreComp, cryptoComp)

		epochStartProvider, err := NewEpochStartBootstrap(args)
		require.Nil(t, epochStartProvider)
		require.True(t, errors.Is(err, epochStart.ErrNilKeyGen))
	})
	t.Run("nil singleSigner", func(t *testing.T) {
		t.Parallel()

		coreComp, cryptoComp := createComponentsForEpochStart()
		cryptoComp.TxSig = nil
		args := createMockEpochStartBootstrapArgs(coreComp, cryptoComp)

		epochStartProvider, err := NewEpochStartBootstrap(args)
		require.Nil(t, epochStartProvider)
		require.True(t, errors.Is(err, epochStart.ErrNilSingleSigner))
	})
	t.Run("nil blockSingleSigner", func(t *testing.T) {
		t.Parallel()

		coreComp, cryptoComp := createComponentsForEpochStart()
		cryptoComp.BlockSig = nil
		args := createMockEpochStartBootstrapArgs(coreComp, cryptoComp)

		epochStartProvider, err := NewEpochStartBootstrap(args)
		require.Nil(t, epochStartProvider)
		require.True(t, errors.Is(err, epochStart.ErrNilBlockSingleSigner))
	})
	t.Run("nil txSignMarshalizer", func(t *testing.T) {
		t.Parallel()

		coreComp, cryptoComp := createComponentsForEpochStart()
		coreComp.Marsh = nil
		args := createMockEpochStartBootstrapArgs(coreComp, cryptoComp)

		epochStartProvider, err := NewEpochStartBootstrap(args)
		require.Nil(t, epochStartProvider)
		require.True(t, errors.Is(err, epochStart.ErrNilTxSignMarshalizer))
	})
	t.Run("nil pathManager", func(t *testing.T) {
		t.Parallel()

		coreComp, cryptoComp := createComponentsForEpochStart()
		coreComp.PathHdl = nil
		args := createMockEpochStartBootstrapArgs(coreComp, cryptoComp)

		epochStartProvider, err := NewEpochStartBootstrap(args)
		require.Nil(t, epochStartProvider)
		require.True(t, errors.Is(err, epochStart.ErrNilPathManager))
	})
	t.Run("nil genesisNodesConfig", func(t *testing.T) {
		t.Parallel()

		args := createMockEpochStartBootstrapArgs(createComponentsForEpochStart())
		args.GenesisNodesConfig = nil

		epochStartProvider, err := NewEpochStartBootstrap(args)
		require.Nil(t, epochStartProvider)
		require.True(t, errors.Is(err, epochStart.ErrNilGenesisNodesConfig))
	})
	t.Run("nil rater", func(t *testing.T) {
		t.Parallel()

		args := createMockEpochStartBootstrapArgs(createComponentsForEpochStart())
		args.Rater = nil

		epochStartProvider, err := NewEpochStartBootstrap(args)
		require.Nil(t, epochStartProvider)
		require.True(t, errors.Is(err, epochStart.ErrNilRater))
	})
	t.Run("nil pubkeyConverter", func(t *testing.T) {
		t.Parallel()

		coreComp, cryptoComp := createComponentsForEpochStart()
		coreComp.AddrPubKeyConv = nil
		args := createMockEpochStartBootstrapArgs(coreComp, cryptoComp)

		epochStartProvider, err := NewEpochStartBootstrap(args)
		require.Nil(t, epochStartProvider)
		require.True(t, errors.Is(err, epochStart.ErrNilPubkeyConverter))
	})
	t.Run("nil trieSyncStatistics", func(t *testing.T) {
		t.Parallel()

		args := createMockEpochStartBootstrapArgs(createComponentsForEpochStart())
		args.TrieSyncStatisticsProvider = nil

		epochStartProvider, err := NewEpochStartBootstrap(args)
		require.Nil(t, epochStartProvider)
		require.True(t, errors.Is(err, epochStart.ErrNilTrieSyncStatistics))
	})
	t.Run("nil roundHandler", func(t *testing.T) {
		t.Parallel()

		args := createMockEpochStartBootstrapArgs(createComponentsForEpochStart())
		args.RoundHandler = nil

		epochStartProvider, err := NewEpochStartBootstrap(args)
		require.Nil(t, epochStartProvider)
		require.True(t, errors.Is(err, epochStart.ErrNilRoundHandler))
	})
	t.Run("nil storageUnitOpener", func(t *testing.T) {
		t.Parallel()

		args := createMockEpochStartBootstrapArgs(createComponentsForEpochStart())
		args.StorageUnitOpener = nil

		epochStartProvider, err := NewEpochStartBootstrap(args)
		require.Nil(t, epochStartProvider)
		require.True(t, errors.Is(err, epochStart.ErrNilStorageUnitOpener))
	})
	t.Run("nil latestStorageDataProvider", func(t *testing.T) {
		t.Parallel()

		args := createMockEpochStartBootstrapArgs(createComponentsForEpochStart())
		args.LatestStorageDataProvider = nil

		epochStartProvider, err := NewEpochStartBootstrap(args)
		require.Nil(t, epochStartProvider)
		require.True(t, errors.Is(err, epochStart.ErrNilLatestStorageDataProvider))
	})
	t.Run("nil uint64Converter", func(t *testing.T) {
		t.Parallel()

		coreComp, cryptoComp := createComponentsForEpochStart()
		coreComp.UInt64ByteSliceConv = nil
		args := createMockEpochStartBootstrapArgs(coreComp, cryptoComp)

		epochStartProvider, err := NewEpochStartBootstrap(args)
		require.Nil(t, epochStartProvider)
		require.True(t, errors.Is(err, epochStart.ErrNilUint64Converter))
	})
	t.Run("nil shuffler", func(t *testing.T) {
		t.Parallel()

		args := createMockEpochStartBootstrapArgs(createComponentsForEpochStart())
		args.NodeShuffler = nil

		epochStartProvider, err := NewEpochStartBootstrap(args)
		require.Nil(t, epochStartProvider)
		require.True(t, errors.Is(err, epochStart.ErrNilShuffler))
	})
	t.Run("not enough num of peers to consider block valid from config", func(t *testing.T) {
		t.Parallel()

		args := createMockEpochStartBootstrapArgs(createComponentsForEpochStart())
		args.GeneralConfig.EpochStartConfig.MinNumOfPeersToConsiderBlockValid = minNumPeersToConsiderMetaBlockValid - 1

		epochStartProvider, err := NewEpochStartBootstrap(args)
		require.Nil(t, epochStartProvider)
		require.True(t, errors.Is(err, epochStart.ErrNotEnoughNumOfPeersToConsiderBlockValid))
	})
	t.Run("not enough num connected peers", func(t *testing.T) {
		t.Parallel()

		args := createMockEpochStartBootstrapArgs(createComponentsForEpochStart())
		args.GeneralConfig.EpochStartConfig.MinNumConnectedPeersToStart = minNumConnectedPeers - 1

		epochStartProvider, err := NewEpochStartBootstrap(args)
		require.Nil(t, epochStartProvider)
		require.True(t, errors.Is(err, epochStart.ErrNotEnoughNumConnectedPeers))
	})
	t.Run("nil argumentsParser", func(t *testing.T) {
		t.Parallel()

		args := createMockEpochStartBootstrapArgs(createComponentsForEpochStart())
		args.ArgumentsParser = nil

		epochStartProvider, err := NewEpochStartBootstrap(args)
		require.Nil(t, epochStartProvider)
		require.True(t, errors.Is(err, epochStart.ErrNilArgumentsParser))
	})
	t.Run("nil statusHandler", func(t *testing.T) {
		t.Parallel()

		args := createMockEpochStartBootstrapArgs(createComponentsForEpochStart())
		args.StatusHandler = nil

		epochStartProvider, err := NewEpochStartBootstrap(args)
		require.Nil(t, epochStartProvider)
		require.True(t, errors.Is(err, epochStart.ErrNilStatusHandler))
	})
	t.Run("nil headerIntegrityVerifier", func(t *testing.T) {
		t.Parallel()

		args := createMockEpochStartBootstrapArgs(createComponentsForEpochStart())
		args.HeaderIntegrityVerifier = nil

		epochStartProvider, err := NewEpochStartBootstrap(args)
		require.Nil(t, epochStartProvider)
		require.True(t, errors.Is(err, epochStart.ErrNilHeaderIntegrityVerifier))
	})
	t.Run("nil scheduledDataSyncerFactory", func(t *testing.T) {
		t.Parallel()

		args := createMockEpochStartBootstrapArgs(createComponentsForEpochStart())
		args.DataSyncerCreator = nil

		epochStartProvider, err := NewEpochStartBootstrap(args)
		require.Nil(t, epochStartProvider)
		require.True(t, errors.Is(err, epochStart.ErrNilScheduledDataSyncerFactory))
	})
	t.Run("nil hasher", func(t *testing.T) {
		t.Parallel()

		coreComp, cryptoComp := createComponentsForEpochStart()
		coreComp.TxSignHasherField = nil
		args := createMockEpochStartBootstrapArgs(coreComp, cryptoComp)

		epochStartProvider, err := NewEpochStartBootstrap(args)
		require.Nil(t, epochStartProvider)
		require.True(t, errors.Is(err, epochStart.ErrNilHasher))
	})
	t.Run("nil epochNotifier", func(t *testing.T) {
		t.Parallel()

		coreComp, cryptoComp := createComponentsForEpochStart()
		coreComp.EpochNotifierField = nil
		args := createMockEpochStartBootstrapArgs(coreComp, cryptoComp)

		epochStartProvider, err := NewEpochStartBootstrap(args)
		require.Nil(t, epochStartProvider)
		require.True(t, errors.Is(err, epochStart.ErrNilEpochNotifier))
	})
	t.Run("invalid max hardcap for missing nodes", func(t *testing.T) {
		t.Parallel()

		args := createMockEpochStartBootstrapArgs(createComponentsForEpochStart())
		args.GeneralConfig.TrieSync.MaxHardCapForMissingNodes = 0

		epochStartProvider, err := NewEpochStartBootstrap(args)
		require.Nil(t, epochStartProvider)
		require.True(t, errors.Is(err, epochStart.ErrInvalidMaxHardCapForMissingNodes))
	})
	t.Run("invalid num concurrent trie syncers", func(t *testing.T) {
		t.Parallel()

		args := createMockEpochStartBootstrapArgs(createComponentsForEpochStart())
		args.GeneralConfig.TrieSync.NumConcurrentTrieSyncers = 0

		epochStartProvider, err := NewEpochStartBootstrap(args)
		require.True(t, errors.Is(err, epochStart.ErrInvalidNumConcurrentTrieSyncers))
		require.Nil(t, epochStartProvider)
	})
	t.Run("fail to create whiteList cache", func(t *testing.T) {
		t.Parallel()

		args := createMockEpochStartBootstrapArgs(createComponentsForEpochStart())
		args.GeneralConfig.WhiteListPool = config.CacheConfig{}

		epochStartProvider, err := NewEpochStartBootstrap(args)
		assert.Equal(t, storage.ErrNotSupportedCacheType, err)
		assert.Nil(t, epochStartProvider)
	})
	t.Run("nil managed peers holder", func(t *testing.T) {
		t.Parallel()

		coreComp, cryptoComp := createComponentsForEpochStart()
		cryptoComp.ManagedPeers = nil
		args := createMockEpochStartBootstrapArgs(coreComp, cryptoComp)

		epochStartProvider, err := NewEpochStartBootstrap(args)
		require.Nil(t, epochStartProvider)
		require.True(t, errors.Is(err, epochStart.ErrNilManagedPeersHolder))
	})
	t.Run("nil state statistics handler", func(t *testing.T) {
		t.Parallel()

		coreComp, cryptoComp := createComponentsForEpochStart()
		args := createMockEpochStartBootstrapArgs(coreComp, cryptoComp)
		args.StateStatsHandler = nil

		epochStartProvider, err := NewEpochStartBootstrap(args)
		require.Nil(t, epochStartProvider)
		require.True(t, errors.Is(err, statistics.ErrNilStateStatsHandler))
	})
}

func TestNewEpochStartBootstrap(t *testing.T) {
	t.Parallel()

	coreComp, cryptoComp := createComponentsForEpochStart()

	t.Run("hardfork disabled", func(t *testing.T) {
		t.Parallel()

		args := createMockEpochStartBootstrapArgs(coreComp, cryptoComp)

		epochStartProvider, err := NewEpochStartBootstrap(args)
		assert.Nil(t, err)
		assert.NotNil(t, epochStartProvider)
	})

	t.Run("hardfork enabled", func(t *testing.T) {
		t.Parallel()

		args := createMockEpochStartBootstrapArgs(coreComp, cryptoComp)
		args.GeneralConfig.Hardfork.AfterHardFork = true

		epochStartProvider, err := NewEpochStartBootstrap(args)
		assert.Nil(t, err)
		assert.NotNil(t, epochStartProvider)
	})
}

func TestEpochStartBootstrap_Boostrap(t *testing.T) {
	t.Parallel()

	coreComp, cryptoComp := createComponentsForEpochStart()

	t.Run("failed to set shard coordinator, wrong number of shards", func(t *testing.T) {
		t.Parallel()

		args := createMockEpochStartBootstrapArgs(coreComp, cryptoComp)
		args.GeneralConfig.GeneralSettings.StartInEpochEnabled = true
		args.GenesisShardCoordinator = testscommon.NewMultiShardsCoordinatorMock(0)

		epochStartProvider, _ := NewEpochStartBootstrap(args)

		params, err := epochStartProvider.Bootstrap()
		assert.Equal(t, nodesCoordinator.ErrInvalidNumberOfShards, err)
		assert.Equal(t, Parameters{}, params)
	})
	t.Run("boostrap from local storage, fail to get boostrap data", func(t *testing.T) {
		t.Parallel()

		args := createMockEpochStartBootstrapArgs(coreComp, cryptoComp)
		args.GeneralConfig = testscommon.GetGeneralConfig()
		args.GeneralConfig.GeneralSettings.StartInEpochEnabled = false
		args.LatestStorageDataProvider = &mock.LatestStorageDataProviderStub{
			GetCalled: func() (storage.LatestDataFromStorage, error) {
				return storage.LatestDataFromStorage{
					Epoch:     2,
					ShardID:   0,
					LastRound: 10,
				}, nil
			},
		}

		epochStartProvider, _ := NewEpochStartBootstrap(args)

		expectedErr := errors.New("expected err")
		epochStartProvider.storageOpenerHandler = &storageMocks.UnitOpenerStub{
			GetMostRecentStorageUnitCalled: func(config config.DBConfig) (storage.Storer, error) {
				return &storageMocks.StorerStub{
					GetCalled: func(key []byte) ([]byte, error) {
						return nil, expectedErr
					},
				}, nil
			},
		}

		params, err := epochStartProvider.Bootstrap()
		assert.Equal(t, expectedErr, err)
		assert.Equal(t, Parameters{}, params)
	})

	t.Run("bootstrap from local storage with StartInEpoch not enabled, should work", func(t *testing.T) {
		t.Parallel()

		testBoostrapByStartInEpochFlag(t, false)
	})

	t.Run("bootstrap from saved epoch, should work", func(t *testing.T) {
		t.Parallel()

		testBoostrapByStartInEpochFlag(t, true)
	})
}

func testBoostrapByStartInEpochFlag(t *testing.T, startInEpochEnabled bool) {
	coreComp, cryptoComp := createComponentsForEpochStart()

	args := createMockEpochStartBootstrapArgs(coreComp, cryptoComp)
	args.GeneralConfig = testscommon.GetGeneralConfig()
	args.GeneralConfig.GeneralSettings.StartInEpochEnabled = startInEpochEnabled

	epoch := uint32(1)
	shardId := uint32(0)
	args.LatestStorageDataProvider = &mock.LatestStorageDataProviderStub{
		GetCalled: func() (storage.LatestDataFromStorage, error) {
			return storage.LatestDataFromStorage{
				Epoch:   epoch,
				ShardID: shardId,
			}, nil
		},
	}

	epochStartProvider, _ := NewEpochStartBootstrap(args)

	pksBytes := createPkBytes(args.GenesisNodesConfig.NumberOfShards())

	nodesCoord := &nodesCoordinator.NodesCoordinatorRegistry{
		EpochsConfig: map[string]*nodesCoordinator.EpochValidators{
			strconv.Itoa(int(epoch)): {
				EligibleValidators: map[string][]*nodesCoordinator.SerializableValidator{
					"0": {
						&nodesCoordinator.SerializableValidator{
							PubKey:  pksBytes[0],
							Chances: 1,
						},
					},
					"4294967295": {
						&nodesCoordinator.SerializableValidator{
							PubKey:  pksBytes[core.MetachainShardId],
							Chances: 1,
						},
					},
				},
				WaitingValidators: map[string][]*nodesCoordinator.SerializableValidator{},
				LeavingValidators: map[string][]*nodesCoordinator.SerializableValidator{},
			},
		},
	}
	nodesCoordBytes, _ := json.Marshal(nodesCoord)

	epochStartProvider.storageOpenerHandler = &storageMocks.UnitOpenerStub{
		GetMostRecentStorageUnitCalled: func(config config.DBConfig) (storage.Storer, error) {
			return &storageMocks.StorerStub{
				GetCalled: func(key []byte) ([]byte, error) {
					return nodesCoordBytes, nil
				},
				SearchFirstCalled: func(key []byte) ([]byte, error) {
					return nodesCoordBytes, nil
				},
			}, nil
		},
	}

	expectedParams := Parameters{
		Epoch:       epoch,
		SelfShardId: shardId,
		NumOfShards: uint32(len(nodesCoord.EpochsConfig[strconv.Itoa(int(epoch))].EligibleValidators)),
		NodesConfig: nodesCoord,
	}

	params, err := epochStartProvider.Bootstrap()
	assert.Nil(t, err)
	assert.Equal(t, expectedParams, params)
}

func TestIsStartInEpochZero(t *testing.T) {
	t.Parallel()

	coreComp, cryptoComp := createComponentsForEpochStart()
	args := createMockEpochStartBootstrapArgs(coreComp, cryptoComp)
	args.GenesisNodesConfig = &genesisMocks.NodesSetupStub{
		GetStartTimeCalled: func() int64 {
			return 1000
		},
	}

	epochStartProvider, _ := NewEpochStartBootstrap(args)

	result := epochStartProvider.isStartInEpochZero()
	assert.False(t, result)
}

func TestEpochStartBootstrap_BootstrapStartInEpochNotEnabled(t *testing.T) {
	coreComp, cryptoComp := createComponentsForEpochStart()
	args := createMockEpochStartBootstrapArgs(coreComp, cryptoComp)

	err := errors.New("localErr")
	args.LatestStorageDataProvider = &mock.LatestStorageDataProviderStub{
		GetCalled: func() (storage.LatestDataFromStorage, error) {
			return storage.LatestDataFromStorage{}, err
		},
	}
	epochStartProvider, _ := NewEpochStartBootstrap(args)

	params, err := epochStartProvider.Bootstrap()
	assert.Nil(t, err)
	assert.NotNil(t, params)
}

func TestEpochStartBootstrap_BootstrapShouldStartBootstrapProcess(t *testing.T) {
	roundsPerEpoch := int64(100)
	roundDuration := uint64(60000)
	coreComp, cryptoComp := createComponentsForEpochStart()
	args := createMockEpochStartBootstrapArgs(coreComp, cryptoComp)
	args.GenesisNodesConfig = &genesisMocks.NodesSetupStub{
		GetRoundDurationCalled: func() uint64 {
			return roundDuration
		},
	}
	args.GeneralConfig = testscommon.GetGeneralConfig()
	args.GeneralConfig.EpochStartConfig.RoundsPerEpoch = roundsPerEpoch
	epochStartProvider, err := NewEpochStartBootstrap(args)
	require.Nil(t, err)

	done := make(chan bool, 1)

	go func() {
		_, err = epochStartProvider.Bootstrap()
		require.Nil(t, err)
		<-done
	}()

	for {
		select {
		case <-done:
			assert.Fail(t, "should not be reach")
		case <-time.After(time.Second):
			return
		}
	}
}

func TestPrepareForEpochZero(t *testing.T) {
	coreComp, cryptoComp := createComponentsForEpochStart()
	args := createMockEpochStartBootstrapArgs(coreComp, cryptoComp)

	epochStartProvider, _ := NewEpochStartBootstrap(args)

	params, err := epochStartProvider.prepareEpochZero()
	assert.Nil(t, err)
	assert.Equal(t, uint32(0), params.Epoch)
}

func TestPrepareForEpochZero_NodeInGenesisShouldNotAlterShardID(t *testing.T) {
	shardIDAsValidator := uint32(1)

	coreComp, cryptoComp := createComponentsForEpochStart()
	cryptoComp.PubKey = &cryptoMocks.PublicKeyStub{
		ToByteArrayStub: func() ([]byte, error) {
			return []byte("pubKey11"), nil
		},
	}
	args := createMockEpochStartBootstrapArgs(coreComp, cryptoComp)
	args.GenesisShardCoordinator = &mock.ShardCoordinatorStub{
		SelfIdCalled: func() uint32 {
			return shardIDAsValidator
		},
		NumberOfShardsCalled: func() uint32 {
			return 2
		},
	}

	args.DestinationShardAsObserver = uint32(7)
	args.GenesisNodesConfig = &genesisMocks.NodesSetupStub{
		InitialNodesInfoCalled: func() (map[uint32][]nodesCoordinator.GenesisNodeInfoHandler, map[uint32][]nodesCoordinator.GenesisNodeInfoHandler) {
			eligibleMap := map[uint32][]nodesCoordinator.GenesisNodeInfoHandler{
				1: {mock.NewNodeInfo([]byte("addr"), []byte("pubKey11"), 1, initRating)},
			}
			return eligibleMap, nil
		},
	}

	epochStartProvider, _ := NewEpochStartBootstrap(args)

	params, err := epochStartProvider.prepareEpochZero()
	assert.NoError(t, err)
	assert.Equal(t, shardIDAsValidator, params.SelfShardId)
}

func TestPrepareForEpochZero_NodeNotInGenesisShouldAlterShardID(t *testing.T) {
	desiredShardAsObserver := uint32(7)

	coreComp, cryptoComp := createComponentsForEpochStart()
	cryptoComp.PubKey = &cryptoMocks.PublicKeyStub{
		ToByteArrayStub: func() ([]byte, error) {
			return []byte("pubKeyNotInGenesis"), nil
		},
	}
	args := createMockEpochStartBootstrapArgs(coreComp, cryptoComp)
	args.GenesisShardCoordinator = &mock.ShardCoordinatorStub{
		SelfIdCalled: func() uint32 {
			return uint32(1)
		},
		NumberOfShardsCalled: func() uint32 {
			return 2
		},
	}
	args.DestinationShardAsObserver = desiredShardAsObserver
	args.GenesisNodesConfig = &genesisMocks.NodesSetupStub{
		InitialNodesInfoCalled: func() (map[uint32][]nodesCoordinator.GenesisNodeInfoHandler, map[uint32][]nodesCoordinator.GenesisNodeInfoHandler) {
			eligibleMap := map[uint32][]nodesCoordinator.GenesisNodeInfoHandler{
				1: {mock.NewNodeInfo([]byte("addr"), []byte("pubKey11"), 1, initRating)},
			}
			return eligibleMap, nil
		},
	}

	epochStartProvider, _ := NewEpochStartBootstrap(args)

	params, err := epochStartProvider.prepareEpochZero()
	assert.NoError(t, err)
	assert.Equal(t, desiredShardAsObserver, params.SelfShardId)
}

func TestCreateSyncers(t *testing.T) {
	coreComp, cryptoComp := createComponentsForEpochStart()
	args := createMockEpochStartBootstrapArgs(coreComp, cryptoComp)

	epochStartProvider, _ := NewEpochStartBootstrap(args)
	epochStartProvider.shardCoordinator = mock.NewMultipleShardsCoordinatorMock()
	epochStartProvider.dataPool = &dataRetrieverMock.PoolsHolderStub{
		HeadersCalled: func() dataRetriever.HeadersPool {
			return &mock.HeadersCacherStub{}
		},
		TransactionsCalled: func() dataRetriever.ShardedDataCacherNotifier {
			return testscommon.NewShardedDataStub()
		},
		UnsignedTransactionsCalled: func() dataRetriever.ShardedDataCacherNotifier {
			return testscommon.NewShardedDataStub()
		},
		RewardTransactionsCalled: func() dataRetriever.ShardedDataCacherNotifier {
			return testscommon.NewShardedDataStub()
		},
		MiniBlocksCalled: func() storage.Cacher {
			return testscommon.NewCacherStub()
		},
		TrieNodesCalled: func() storage.Cacher {
			return testscommon.NewCacherStub()
		},
		PeerAuthenticationsCalled: func() storage.Cacher {
			return testscommon.NewCacherStub()
		},
		HeartbeatsCalled: func() storage.Cacher {
			return testscommon.NewCacherStub()
		},
	}
	epochStartProvider.whiteListHandler = &testscommon.WhiteListHandlerStub{}
	epochStartProvider.whiteListerVerifiedTxs = &testscommon.WhiteListHandlerStub{}
	epochStartProvider.requestHandler = &testscommon.RequestHandlerStub{}
	epochStartProvider.storageService = &storageMocks.ChainStorerStub{}

	err := epochStartProvider.createSyncers()
	assert.Nil(t, err)
}

func TestSyncHeadersFrom_MockHeadersSyncerShouldSyncHeaders(t *testing.T) {
	hdrHash1 := []byte("hdrHash1")
	hdrHash2 := []byte("hdrHash2")
	header1 := &block.Header{}
	header2 := &block.MetaBlock{}

	coreComp, cryptoComp := createComponentsForEpochStart()
	args := createMockEpochStartBootstrapArgs(coreComp, cryptoComp)
	epochStartProvider, _ := NewEpochStartBootstrap(args)
	epochStartProvider.headersSyncer = &epochStartMocks.HeadersByHashSyncerStub{
		SyncMissingHeadersByHashCalled: func(shardIDs []uint32, headersHashes [][]byte, ctx context.Context) error {
			return nil
		},
		GetHeadersCalled: func() (m map[string]data.HeaderHandler, err error) {
			return map[string]data.HeaderHandler{
				string(hdrHash1): header1,
				string(hdrHash2): header2,
			}, nil
		},
	}

	metaBlock := &block.MetaBlock{
		Epoch: 2,
		EpochStart: block.EpochStart{
			LastFinalizedHeaders: []block.EpochStartShardData{
				{HeaderHash: hdrHash1, ShardID: 0},
			},
			Economics: block.Economics{
				PrevEpochStartHash: hdrHash2,
			},
		},
	}

	headers, err := epochStartProvider.syncHeadersFrom(metaBlock)
	assert.Nil(t, err)
	assert.Equal(t, header1, headers[string(hdrHash1)])
	assert.Equal(t, header2, headers[string(hdrHash2)])
}

func TestSyncValidatorAccountsState_NilRequestHandlerErr(t *testing.T) {
	coreComp, cryptoComp := createComponentsForEpochStart()
	args := createMockEpochStartBootstrapArgs(coreComp, cryptoComp)
	epochStartProvider, _ := NewEpochStartBootstrap(args)
	epochStartProvider.dataPool = &dataRetrieverMock.PoolsHolderStub{
		TrieNodesCalled: func() storage.Cacher {
			return &testscommon.CacherStub{
				GetCalled: func(key []byte) (value interface{}, ok bool) {
					return nil, true
				},
			}
		},
	}
	triesContainer, trieStorageManagers, err := factory.CreateTriesComponentsForShardId(
		args.GeneralConfig,
		coreComp,
		disabled.NewChainStorer(),
		disabledStatistics.NewStateStatistics(),
	)
	assert.Nil(t, err)
	epochStartProvider.trieContainer = triesContainer
	epochStartProvider.trieStorageManagers = trieStorageManagers

	rootHash := []byte("rootHash")
	err = epochStartProvider.syncValidatorAccountsState(rootHash)
	assert.Equal(t, state.ErrNilRequestHandler, err)
}

func TestCreateTriesForNewShardID(t *testing.T) {
	coreComp, cryptoComp := createComponentsForEpochStart()
	args := createMockEpochStartBootstrapArgs(coreComp, cryptoComp)
	args.GeneralConfig = testscommon.GetGeneralConfig()

	triesContainer, trieStorageManagers, err := factory.CreateTriesComponentsForShardId(
		args.GeneralConfig,
		coreComp,
		disabled.NewChainStorer(),
		disabledStatistics.NewStateStatistics(),
	)
	assert.Nil(t, err)
	assert.Equal(t, 2, len(triesContainer.GetAll()))
	assert.Equal(t, 2, len(trieStorageManagers))
}

func TestSyncUserAccountsState(t *testing.T) {
	coreComp, cryptoComp := createComponentsForEpochStart()
	args := createMockEpochStartBootstrapArgs(coreComp, cryptoComp)

	epochStartProvider, _ := NewEpochStartBootstrap(args)
	epochStartProvider.shardCoordinator = mock.NewMultipleShardsCoordinatorMock()
	epochStartProvider.dataPool = &dataRetrieverMock.PoolsHolderStub{
		TrieNodesCalled: func() storage.Cacher {
			return &testscommon.CacherStub{
				GetCalled: func(key []byte) (value interface{}, ok bool) {
					return nil, true
				},
			}
		},
	}

	triesContainer, trieStorageManagers, err := factory.CreateTriesComponentsForShardId(
		args.GeneralConfig,
		coreComp,
		disabled.NewChainStorer(),
		disabledStatistics.NewStateStatistics(),
	)
	assert.Nil(t, err)
	epochStartProvider.trieContainer = triesContainer
	epochStartProvider.trieStorageManagers = trieStorageManagers

	rootHash := []byte("rootHash")
	err = epochStartProvider.syncUserAccountsState(rootHash)
	assert.Equal(t, state.ErrNilRequestHandler, err)
}

func TestRequestAndProcessForShard_ShouldFail(t *testing.T) {
	notarizedShardHeaderHash := []byte("notarizedShardHeaderHash")
	prevShardHeaderHash := []byte("prevShardHeaderHash")
	notarizedMetaHeaderHash := []byte("notarizedMetaHeaderHash")
	prevMetaHeaderHash := []byte("prevMetaHeaderHash")

	metaBlock := &block.MetaBlock{
		EpochStart: block.EpochStart{
			LastFinalizedHeaders: []block.EpochStartShardData{
				{HeaderHash: notarizedShardHeaderHash, ShardID: 0},
			},
		},
	}

	emptyMiniBlocksSlice := make([]*block.MiniBlock, 0)
	t.Run("find self shard epoch start data not found", func(t *testing.T) {
		t.Parallel()

		args := createMockEpochStartBootstrapArgs(createComponentsForEpochStart())

		epochStartProvider, _ := NewEpochStartBootstrap(args)
		epochStartProvider.epochStartMeta = &block.MetaBlock{}

		err := epochStartProvider.requestAndProcessForShard(emptyMiniBlocksSlice)
		assert.Equal(t, epochStart.ErrEpochStartDataForShardNotFound, err)
	})
	t.Run("fail to sync pending miniblocks", func(t *testing.T) {
		t.Parallel()

		args := createMockEpochStartBootstrapArgs(createComponentsForEpochStart())

		epochStartProvider, _ := NewEpochStartBootstrap(args)
		epochStartProvider.epochStartMeta = metaBlock

		expectedErr := errors.New("sync pending miniblocks error")
		epochStartProvider.miniBlocksSyncer = &epochStartMocks.PendingMiniBlockSyncHandlerStub{
			SyncPendingMiniBlocksCalled: func(miniBlockHeaders []data.MiniBlockHeaderHandler, ctx context.Context) error {
				return expectedErr
			},
		}

		err := epochStartProvider.requestAndProcessForShard(emptyMiniBlocksSlice)
		assert.Equal(t, expectedErr, err)
	})
	t.Run("fail to get pending miniblocks", func(t *testing.T) {
		t.Parallel()

		args := createMockEpochStartBootstrapArgs(createComponentsForEpochStart())

		epochStartProvider, _ := NewEpochStartBootstrap(args)
		epochStartProvider.epochStartMeta = metaBlock

		expectedErr := errors.New("get pending miniblocks error")
		epochStartProvider.miniBlocksSyncer = &epochStartMocks.PendingMiniBlockSyncHandlerStub{
			GetMiniBlocksCalled: func() (map[string]*block.MiniBlock, error) {
				return nil, expectedErr
			},
		}

		err := epochStartProvider.requestAndProcessForShard(emptyMiniBlocksSlice)
		assert.Equal(t, expectedErr, err)
	})
	t.Run("fail to sync missing headers", func(t *testing.T) {
		t.Parallel()

		args := createMockEpochStartBootstrapArgs(createComponentsForEpochStart())

		epochStartProvider, _ := NewEpochStartBootstrap(args)
		epochStartProvider.epochStartMeta = metaBlock

		expectedErr := errors.New("sync miniBlocksSyncer headers by hash error")
		epochStartProvider.headersSyncer = &epochStartMocks.HeadersByHashSyncerStub{
			SyncMissingHeadersByHashCalled: func(shardIDs []uint32, headersHashes [][]byte, ctx context.Context) error {
				return expectedErr
			},
		}

		epochStartProvider.miniBlocksSyncer = &epochStartMocks.PendingMiniBlockSyncHandlerStub{}

		err := epochStartProvider.requestAndProcessForShard(emptyMiniBlocksSlice)
		assert.Equal(t, expectedErr, err)
	})
	t.Run("fail to get needed headers", func(t *testing.T) {
		t.Parallel()

		args := createMockEpochStartBootstrapArgs(createComponentsForEpochStart())

		epochStartProvider, _ := NewEpochStartBootstrap(args)
		epochStartProvider.epochStartMeta = metaBlock

		expectedErr := errors.New("get pending miniblocks error")
		epochStartProvider.headersSyncer = &epochStartMocks.HeadersByHashSyncerStub{
			GetHeadersCalled: func() (m map[string]data.HeaderHandler, err error) {
				return nil, expectedErr
			},
		}

		epochStartProvider.miniBlocksSyncer = &epochStartMocks.PendingMiniBlockSyncHandlerStub{}

		err := epochStartProvider.requestAndProcessForShard(emptyMiniBlocksSlice)
		assert.Equal(t, expectedErr, err)
	})
	t.Run("fail to get data to sync", func(t *testing.T) {
		t.Parallel()

		args := createMockEpochStartBootstrapArgs(createComponentsForEpochStart())

		prevShardHeader := &block.Header{}
		notarizedShardHeader := &block.Header{
			PrevHash: prevShardHeaderHash,
		}

		expectedErr := fmt.Errorf("expected error")
		args.DataSyncerCreator = &scheduledDataSyncer.ScheduledSyncerFactoryStub{
			CreateCalled: func(args *types.ScheduledDataSyncerCreateArgs) (types.ScheduledDataSyncer, error) {
				return &scheduledDataSyncer.ScheduledSyncerStub{
					UpdateSyncDataIfNeededCalled: func(notarizedShardHeader data.ShardHeaderHandler) (data.ShardHeaderHandler, map[string]data.HeaderHandler, map[string]*block.MiniBlock, error) {
						return nil, nil, nil, expectedErr
					},
				}, nil
			},
		}

		epochStartProvider, _ := NewEpochStartBootstrap(args)
		epochStartProvider.syncedHeaders = make(map[string]data.HeaderHandler)
		epochStartProvider.epochStartMeta = metaBlock
		epochStartProvider.headersSyncer = &epochStartMocks.HeadersByHashSyncerStub{
			GetHeadersCalled: func() (m map[string]data.HeaderHandler, err error) {
				return map[string]data.HeaderHandler{
					string(notarizedShardHeaderHash): notarizedShardHeader,
					string(prevShardHeaderHash):      prevShardHeader,
				}, nil
			},
		}

		epochStartProvider.miniBlocksSyncer = &epochStartMocks.PendingMiniBlockSyncHandlerStub{}

		err := epochStartProvider.requestAndProcessForShard(emptyMiniBlocksSlice)
		assert.Equal(t, expectedErr, err)
	})
	t.Run("fail to create user accounts syncer", func(t *testing.T) {
		t.Parallel()

		args := createMockEpochStartBootstrapArgs(createComponentsForEpochStart())

		prevShardHeader := &block.Header{}
		notarizedShardHeader := &block.Header{
			PrevHash: prevShardHeaderHash,
		}

		epochStartProvider, _ := NewEpochStartBootstrap(args)
		epochStartProvider.syncedHeaders = make(map[string]data.HeaderHandler)
		epochStartProvider.epochStartMeta = metaBlock
		epochStartProvider.headersSyncer = &epochStartMocks.HeadersByHashSyncerStub{
			GetHeadersCalled: func() (m map[string]data.HeaderHandler, err error) {
				return map[string]data.HeaderHandler{
					string(notarizedShardHeaderHash): notarizedShardHeader,
					string(prevShardHeaderHash):      prevShardHeader,
				}, nil
			},
		}
		epochStartProvider.requestHandler = &testscommon.RequestHandlerStub{}
		epochStartProvider.dataPool = &dataRetrieverMock.PoolsHolderStub{
			TrieNodesCalled: func() storage.Cacher {
				return nil
			},
		}

		epochStartProvider.miniBlocksSyncer = &epochStartMocks.PendingMiniBlockSyncHandlerStub{}

		err := epochStartProvider.requestAndProcessForShard(emptyMiniBlocksSlice)
		assert.Equal(t, state.ErrNilCacher, err)
	})
	t.Run("fail to save data to storage", func(t *testing.T) {
		t.Parallel()

		expectedErr := errors.New("expected error")
		coreComp, cryptoComp := createComponentsForEpochStart()
		coreComp.IntMarsh = &marshallerMock.MarshalizerStub{
			MarshalCalled: func(obj interface{}) ([]byte, error) {
				return nil, expectedErr
			},
		}

		args := createMockEpochStartBootstrapArgs(coreComp, cryptoComp)

		prevShardHeader := &block.Header{}
		notarizedShardHeader := &block.Header{
			PrevHash: prevShardHeaderHash,
		}
		notarizedMetaHeader := &block.MetaBlock{
			PrevHash: prevMetaHeaderHash,
		}
		metaBlockInstance := &block.MetaBlock{
			EpochStart: block.EpochStart{
				LastFinalizedHeaders: []block.EpochStartShardData{
					{
						HeaderHash:            notarizedShardHeaderHash,
						ShardID:               0,
						FirstPendingMetaBlock: notarizedMetaHeaderHash,
					},
				},
			},
		}
		prevMetaBlock := &block.MetaBlock{
			EpochStart: block.EpochStart{
				LastFinalizedHeaders: []block.EpochStartShardData{
					{
						HeaderHash: notarizedShardHeaderHash,
						ShardID:    0,
					},
				},
			},
		}

		epochStartProvider, _ := NewEpochStartBootstrap(args)
		epochStartProvider.syncedHeaders = make(map[string]data.HeaderHandler)
		epochStartProvider.epochStartMeta = metaBlockInstance
		epochStartProvider.prevEpochStartMeta = prevMetaBlock
		epochStartProvider.headersSyncer = &epochStartMocks.HeadersByHashSyncerStub{
			GetHeadersCalled: func() (m map[string]data.HeaderHandler, err error) {
				return map[string]data.HeaderHandler{
					string(notarizedShardHeaderHash): notarizedShardHeader,
					string(notarizedMetaHeaderHash):  notarizedMetaHeader,
					string(prevShardHeaderHash):      prevShardHeader,
				}, nil
			},
		}
		epochStartProvider.dataPool = &dataRetrieverMock.PoolsHolderStub{
			TrieNodesCalled: func() storage.Cacher {
				return &testscommon.CacherStub{
					GetCalled: func(key []byte) (value interface{}, ok bool) {
						return nil, true
					},
				}
			},
		}

		epochStartProvider.miniBlocksSyncer = &epochStartMocks.PendingMiniBlockSyncHandlerStub{}
		epochStartProvider.requestHandler = &testscommon.RequestHandlerStub{}
		epochStartProvider.nodesConfig = &nodesCoordinator.NodesCoordinatorRegistry{}

		err := epochStartProvider.requestAndProcessForShard(emptyMiniBlocksSlice)
		assert.Equal(t, expectedErr, err)
	})
}

func TestRequestAndProcessForMeta_ShouldFail(t *testing.T) {
	notarizedShardHeaderHash := []byte("notarizedShardHeaderHash")
	prevShardHeaderHash := []byte("prevShardHeaderHash")

	emptyMiniBlocksSlice := make([]*block.MiniBlock, 0)
	t.Run("fail to create storage handler component", func(t *testing.T) {
		t.Parallel()

		args := createMockEpochStartBootstrapArgs(createComponentsForEpochStart())

		metaBlock := &block.MetaBlock{
			EpochStart: block.EpochStart{
				LastFinalizedHeaders: []block.EpochStartShardData{
					{HeaderHash: notarizedShardHeaderHash, ShardID: 0},
				},
			},
		}

		epochStartProvider, _ := NewEpochStartBootstrap(args)
		epochStartProvider.epochStartMeta = metaBlock

		epochStartProvider.shardCoordinator = nil

		err := epochStartProvider.requestAndProcessForMeta(emptyMiniBlocksSlice)
		assert.Equal(t, storage.ErrNilShardCoordinator, err)
	})
	t.Run("fail to create validators accounts syncer", func(t *testing.T) {
		t.Parallel()

		args := createMockEpochStartBootstrapArgs(createComponentsForEpochStart())

		prevShardHeader := &block.Header{}
		notarizedShardHeader := &block.Header{
			PrevHash: prevShardHeaderHash,
		}
		metaBlock := &block.MetaBlock{
			EpochStart: block.EpochStart{
				LastFinalizedHeaders: []block.EpochStartShardData{
					{HeaderHash: notarizedShardHeaderHash, ShardID: 0},
				},
			},
		}

		epochStartProvider, _ := NewEpochStartBootstrap(args)
		epochStartProvider.epochStartMeta = metaBlock
		epochStartProvider.headersSyncer = &epochStartMocks.HeadersByHashSyncerStub{
			GetHeadersCalled: func() (m map[string]data.HeaderHandler, err error) {
				return map[string]data.HeaderHandler{
					string(notarizedShardHeaderHash): notarizedShardHeader,
					string(prevShardHeaderHash):      prevShardHeader,
				}, nil
			},
		}
		epochStartProvider.dataPool = dataRetrieverMock.NewPoolsHolderMock()

		epochStartProvider.miniBlocksSyncer = &epochStartMocks.PendingMiniBlockSyncHandlerStub{}

		err := epochStartProvider.requestAndProcessForMeta(emptyMiniBlocksSlice)
		assert.Equal(t, state.ErrNilRequestHandler, err)
	})
	t.Run("fail to sync user accounts state", func(t *testing.T) {
		t.Parallel()

		expectedErr := errors.New("expected error")
		coreComp, cryptoComp := createComponentsForEpochStart()
		coreComp.IntMarsh = &marshallerMock.MarshalizerStub{
			MarshalCalled: func(obj interface{}) ([]byte, error) {
				return nil, expectedErr
			},
		}
		args := createMockEpochStartBootstrapArgs(coreComp, cryptoComp)

		prevShardHeader := &block.Header{}
		notarizedShardHeader := &block.Header{
			PrevHash: prevShardHeaderHash,
		}
		metaBlock := &block.MetaBlock{
			EpochStart: block.EpochStart{
				LastFinalizedHeaders: []block.EpochStartShardData{
					{HeaderHash: notarizedShardHeaderHash, ShardID: 0},
				},
			},
		}

		epochStartProvider, _ := NewEpochStartBootstrap(args)
		epochStartProvider.syncedHeaders = make(map[string]data.HeaderHandler)
		epochStartProvider.epochStartMeta = metaBlock
		epochStartProvider.headersSyncer = &epochStartMocks.HeadersByHashSyncerStub{
			GetHeadersCalled: func() (m map[string]data.HeaderHandler, err error) {
				return map[string]data.HeaderHandler{
					string(notarizedShardHeaderHash): notarizedShardHeader,
					string(prevShardHeaderHash):      prevShardHeader,
				}, nil
			},
		}
		epochStartProvider.dataPool = &dataRetrieverMock.PoolsHolderStub{
			TrieNodesCalled: func() storage.Cacher {
				return &testscommon.CacherStub{
					GetCalled: func(key []byte) (value interface{}, ok bool) {
						return nil, true
					},
				}
			},
		}

		epochStartProvider.miniBlocksSyncer = &epochStartMocks.PendingMiniBlockSyncHandlerStub{}
		epochStartProvider.requestHandler = &testscommon.RequestHandlerStub{}

		err := epochStartProvider.requestAndProcessForMeta(emptyMiniBlocksSlice)
		assert.Equal(t, expectedErr, err)
	})
}

func TestPrepareComponentsToSyncFromNetwork(t *testing.T) {
	t.Parallel()

	coreComp, cryptoComp := createComponentsForEpochStart()
	args := createMockEpochStartBootstrapArgs(coreComp, cryptoComp)

	shardCoordinator := mock.NewMultipleShardsCoordinatorMock()
	shardCoordinator.CurrentShard = 0

	epochStartProvider, _ := NewEpochStartBootstrap(args)
	epochStartProvider.syncedHeaders = make(map[string]data.HeaderHandler)
	epochStartProvider.dataPool = dataRetrieverMock.NewPoolsHolderMock()

	epochStartProvider.shardCoordinator = shardCoordinator
	epochStartProvider.miniBlocksSyncer = &epochStartMocks.PendingMiniBlockSyncHandlerStub{}
	epochStartProvider.nodesConfig = &nodesCoordinator.NodesCoordinatorRegistry{}

	assert.Nil(t, epochStartProvider.requestHandler)
	assert.Nil(t, epochStartProvider.epochStartMetaBlockSyncer)

	err := epochStartProvider.prepareComponentsToSyncFromNetwork()
	assert.Nil(t, err)

	assert.NotNil(t, epochStartProvider.requestHandler)
	assert.NotNil(t, epochStartProvider.epochStartMetaBlockSyncer)
}

func getNodesConfigMock(numOfShards uint32) sharding.GenesisNodesSetupHandler {
	pksBytes := createPkBytes(numOfShards)
	address := []byte("afafafafafafafafafafafafafafafaf")

	roundDurationMillis := 4000
	epochDurationMillis := 50 * int64(roundDurationMillis)

	nodesConfig := &genesisMocks.NodesSetupStub{
		InitialNodesInfoCalled: func() (m map[uint32][]nodesCoordinator.GenesisNodeInfoHandler, m2 map[uint32][]nodesCoordinator.GenesisNodeInfoHandler) {
			oneMap := make(map[uint32][]nodesCoordinator.GenesisNodeInfoHandler)
			for i := uint32(0); i < numOfShards; i++ {
				oneMap[i] = append(oneMap[i], mock.NewNodeInfo(address, pksBytes[i], i, initRating))
			}
			oneMap[core.MetachainShardId] = append(oneMap[core.MetachainShardId], mock.NewNodeInfo(address, pksBytes[core.MetachainShardId], core.MetachainShardId, initRating))
			return oneMap, nil
		},
		GetStartTimeCalled: func() int64 {
			return time.Now().Add(-time.Duration(epochDurationMillis) * time.Millisecond).Unix()
		},
		GetRoundDurationCalled: func() uint64 {
			return 4000
		},
		GetShardConsensusGroupSizeCalled: func() uint32 {
			return 1
		},
		GetMetaConsensusGroupSizeCalled: func() uint32 {
			return 1
		},
		NumberOfShardsCalled: func() uint32 {
			return numOfShards
		},
	}

	return nodesConfig
}

func TestRequestAndProcessing(t *testing.T) {
	prevPrevEpochStartMetaHeaderHash := []byte("prevPrevEpochStartMetaHeaderHash")
	prevEpochStartMetaHeaderHash := []byte("prevEpochStartMetaHeaderHash")
	prevEpochNotarizedShardHeaderHash := []byte("prevEpochNotarizedShardHeaderHash")
	notarizedShardHeaderHash := []byte("notarizedShardHeaderHash")
	epochStartMetaBlockHash := []byte("epochStartMetaBlockHash")
	prevNotarizedShardHeaderHash := []byte("prevNotarizedShardHeaderHash")

	t.Run("fail to sync headers from epoch start", func(t *testing.T) {
		t.Parallel()

		args := createMockEpochStartBootstrapArgs(createComponentsForEpochStart())

		shardId := uint32(0)
		epochStartMetaBlock := &block.MetaBlock{
			EpochStart: block.EpochStart{
				LastFinalizedHeaders: []block.EpochStartShardData{
					{HeaderHash: notarizedShardHeaderHash, ShardID: shardId},
				},
				Economics: block.Economics{
					PrevEpochStartHash: prevEpochStartMetaHeaderHash,
				},
			},
		}

		epochStartProvider, _ := NewEpochStartBootstrap(args)
		epochStartProvider.epochStartMeta = epochStartMetaBlock
		expectedErr := errors.New("sync miniBlocksSyncer headers by hash error")
		epochStartProvider.headersSyncer = &epochStartMocks.HeadersByHashSyncerStub{
			SyncMissingHeadersByHashCalled: func(shardIDs []uint32, headersHashes [][]byte, ctx context.Context) error {
				assert.Equal(t, [][]byte{notarizedShardHeaderHash}, headersHashes)
				assert.Equal(t, []uint32{shardId}, shardIDs)
				return expectedErr
			},
		}

		params, err := epochStartProvider.requestAndProcessing()
		assert.Equal(t, Parameters{}, params)
		assert.Equal(t, expectedErr, err)
	})
	t.Run("fail with wrong type assertion on epoch start meta", func(t *testing.T) {
		t.Parallel()

		args := createMockEpochStartBootstrapArgs(createComponentsForEpochStart())

		notarizedShardHeader := &block.Header{
			PrevHash: prevNotarizedShardHeaderHash,
		}
		prevNotarizedShardHeader := &block.Header{}

		epochStartMetaBlock := &block.MetaBlock{
			EpochStart: block.EpochStart{
				LastFinalizedHeaders: []block.EpochStartShardData{
					{HeaderHash: notarizedShardHeaderHash, ShardID: 0},
				},
				Economics: block.Economics{
					PrevEpochStartHash: prevEpochStartMetaHeaderHash,
				},
			},
		}

		epochStartProvider, _ := NewEpochStartBootstrap(args)
		epochStartProvider.epochStartMeta = epochStartMetaBlock
		epochStartProvider.headersSyncer = &epochStartMocks.HeadersByHashSyncerStub{
			GetHeadersCalled: func() (m map[string]data.HeaderHandler, err error) {
				return map[string]data.HeaderHandler{
					string(notarizedShardHeaderHash):     notarizedShardHeader,
					string(epochStartMetaBlockHash):      epochStartMetaBlock,
					string(prevNotarizedShardHeaderHash): prevNotarizedShardHeader,
				}, nil
			},
		}

		params, err := epochStartProvider.requestAndProcessing()
		assert.Equal(t, Parameters{}, params)
		assert.Equal(t, epochStart.ErrWrongTypeAssertion, err)
	})
	t.Run("fail to get public key bytes", func(t *testing.T) {
		t.Parallel()

		coreComp, cryptoComp := createComponentsForEpochStart()
		expectedErr := errors.New("expected err")
		cryptoComp.PubKey = &cryptoMocks.PublicKeyStub{
			ToByteArrayStub: func() ([]byte, error) {
				return nil, expectedErr
			},
		}

		args := createMockEpochStartBootstrapArgs(coreComp, cryptoComp)

		notarizedShardHeader := &block.Header{
			PrevHash: prevNotarizedShardHeaderHash,
		}
		prevNotarizedShardHeader := &block.Header{}

		epochStartMetaBlock := &block.MetaBlock{
			EpochStart: block.EpochStart{
				LastFinalizedHeaders: []block.EpochStartShardData{
					{HeaderHash: notarizedShardHeaderHash, ShardID: 0},
				},
				Economics: block.Economics{
					PrevEpochStartHash: prevEpochStartMetaHeaderHash,
				},
			},
		}
		prevEpochStartMetaBlock := &block.MetaBlock{
			EpochStart: block.EpochStart{
				LastFinalizedHeaders: []block.EpochStartShardData{
					{HeaderHash: prevEpochNotarizedShardHeaderHash, ShardID: 0},
				},
				Economics: block.Economics{
					PrevEpochStartHash: prevPrevEpochStartMetaHeaderHash,
				},
			},
		}

		epochStartProvider, _ := NewEpochStartBootstrap(args)
		epochStartProvider.epochStartMeta = epochStartMetaBlock
		epochStartProvider.headersSyncer = &epochStartMocks.HeadersByHashSyncerStub{
			GetHeadersCalled: func() (m map[string]data.HeaderHandler, err error) {
				return map[string]data.HeaderHandler{
					string(notarizedShardHeaderHash):     notarizedShardHeader,
					string(prevEpochStartMetaHeaderHash): prevEpochStartMetaBlock,
					string(epochStartMetaBlockHash):      epochStartMetaBlock,
					string(prevNotarizedShardHeaderHash): prevNotarizedShardHeader,
				}, nil
			},
		}

		params, err := epochStartProvider.requestAndProcessing()
		assert.Equal(t, Parameters{}, params)
		assert.Equal(t, expectedErr, err)
	})
	t.Run("failed to set shard coordinator, wrong number of shards", func(t *testing.T) {
		t.Parallel()

		args := createMockEpochStartBootstrapArgs(createComponentsForEpochStart())
		args.GenesisNodesConfig = getNodesConfigMock(1)

		notarizedShardHeader := &block.Header{
			PrevHash: prevNotarizedShardHeaderHash,
		}
		prevNotarizedShardHeader := &block.Header{}

		epochStartMetaBlock := &block.MetaBlock{
			EpochStart: block.EpochStart{
				LastFinalizedHeaders: []block.EpochStartShardData{},
				Economics: block.Economics{
					PrevEpochStartHash: prevEpochStartMetaHeaderHash,
				},
			},
		}
		prevEpochStartMetaBlock := &block.MetaBlock{
			EpochStart: block.EpochStart{
				LastFinalizedHeaders: []block.EpochStartShardData{
					{HeaderHash: prevEpochNotarizedShardHeaderHash, ShardID: 0},
				},
				Economics: block.Economics{
					PrevEpochStartHash: prevPrevEpochStartMetaHeaderHash,
				},
			},
		}

		epochStartProvider, _ := NewEpochStartBootstrap(args)
		epochStartProvider.epochStartMeta = epochStartMetaBlock
		epochStartProvider.dataPool = dataRetrieverMock.NewPoolsHolderMock()
		epochStartProvider.requestHandler = &testscommon.RequestHandlerStub{}
		epochStartProvider.headersSyncer = &epochStartMocks.HeadersByHashSyncerStub{
			GetHeadersCalled: func() (m map[string]data.HeaderHandler, err error) {
				return map[string]data.HeaderHandler{
					string(notarizedShardHeaderHash):     notarizedShardHeader,
					string(prevEpochStartMetaHeaderHash): prevEpochStartMetaBlock,
					string(epochStartMetaBlockHash):      epochStartMetaBlock,
					string(prevNotarizedShardHeaderHash): prevNotarizedShardHeader,
				}, nil
			},
		}

		params, err := epochStartProvider.requestAndProcessing()
		assert.Equal(t, Parameters{}, params)
		assert.Error(t, err)
		assert.True(t, strings.Contains(err.Error(), nodesCoordinator.ErrInvalidNumberOfShards.Error()))
	})
	t.Run("failed to create main messenger topic", func(t *testing.T) {
		t.Parallel()

		args := createMockEpochStartBootstrapArgs(createComponentsForEpochStart())
		args.GenesisNodesConfig = getNodesConfigMock(1)

		expectedErr := errors.New("expected error")
		args.MainMessenger = &p2pmocks.MessengerStub{
			CreateTopicCalled: func(topic string, identifier bool) error {
				return expectedErr
			},
		}

		notarizedShardHeader := &block.Header{
			PrevHash: prevNotarizedShardHeaderHash,
		}
		prevNotarizedShardHeader := &block.Header{}

		epochStartMetaBlock := &block.MetaBlock{
			EpochStart: block.EpochStart{
				LastFinalizedHeaders: []block.EpochStartShardData{
					{HeaderHash: notarizedShardHeaderHash, ShardID: 0},
				},
				Economics: block.Economics{
					PrevEpochStartHash: prevEpochStartMetaHeaderHash,
				},
			},
		}
		prevEpochStartMetaBlock := &block.MetaBlock{
			EpochStart: block.EpochStart{
				LastFinalizedHeaders: []block.EpochStartShardData{
					{HeaderHash: prevEpochNotarizedShardHeaderHash, ShardID: 0},
				},
				Economics: block.Economics{
					PrevEpochStartHash: prevPrevEpochStartMetaHeaderHash,
				},
			},
		}

		epochStartProvider, _ := NewEpochStartBootstrap(args)
		epochStartProvider.epochStartMeta = epochStartMetaBlock
		epochStartProvider.dataPool = dataRetrieverMock.NewPoolsHolderMock()
		epochStartProvider.requestHandler = &testscommon.RequestHandlerStub{}
		epochStartProvider.headersSyncer = &epochStartMocks.HeadersByHashSyncerStub{
			GetHeadersCalled: func() (m map[string]data.HeaderHandler, err error) {
				return map[string]data.HeaderHandler{
					string(notarizedShardHeaderHash):     notarizedShardHeader,
					string(prevEpochStartMetaHeaderHash): prevEpochStartMetaBlock,
					string(epochStartMetaBlockHash):      epochStartMetaBlock,
					string(prevNotarizedShardHeaderHash): prevNotarizedShardHeader,
				}, nil
			},
		}

		params, err := epochStartProvider.requestAndProcessing()
		assert.Equal(t, Parameters{}, params)
		assert.Equal(t, expectedErr, err)
	})
	t.Run("request and process for shard fail, invalid num active persisters", func(t *testing.T) {
		args := createMockEpochStartBootstrapArgs(createComponentsForEpochStart())
		args.GeneralConfig.StoragePruning.NumActivePersisters = 0
		args.GenesisNodesConfig = getNodesConfigMock(1)

		notarizedShardHeader := &block.Header{
			PrevHash: prevNotarizedShardHeaderHash,
		}
		prevNotarizedShardHeader := &block.Header{}

		epochStartMetaBlock := &block.MetaBlock{
			EpochStart: block.EpochStart{
				LastFinalizedHeaders: []block.EpochStartShardData{
					{HeaderHash: notarizedShardHeaderHash, ShardID: 0},
				},
				Economics: block.Economics{
					PrevEpochStartHash: prevEpochStartMetaHeaderHash,
				},
			},
		}
		prevEpochStartMetaBlock := &block.MetaBlock{
			EpochStart: block.EpochStart{
				LastFinalizedHeaders: []block.EpochStartShardData{
					{HeaderHash: prevEpochNotarizedShardHeaderHash, ShardID: 0},
				},
				Economics: block.Economics{
					PrevEpochStartHash: prevPrevEpochStartMetaHeaderHash,
				},
			},
		}

		epochStartProvider, _ := NewEpochStartBootstrap(args)
		epochStartProvider.epochStartMeta = epochStartMetaBlock
		epochStartProvider.headersSyncer = &epochStartMocks.HeadersByHashSyncerStub{
			GetHeadersCalled: func() (m map[string]data.HeaderHandler, err error) {
				return map[string]data.HeaderHandler{
					string(notarizedShardHeaderHash):     notarizedShardHeader,
					string(prevEpochStartMetaHeaderHash): prevEpochStartMetaBlock,
					string(epochStartMetaBlockHash):      epochStartMetaBlock,
					string(prevNotarizedShardHeaderHash): prevNotarizedShardHeader,
				}, nil
			},
		}
		epochStartProvider.dataPool = &dataRetrieverMock.PoolsHolderStub{
			MiniBlocksCalled: func() storage.Cacher {
				return testscommon.NewCacherStub()
			},
			TrieNodesCalled: func() storage.Cacher {
				return &testscommon.CacherStub{
					GetCalled: func(key []byte) (value interface{}, ok bool) {
						return nil, true
					},
				}
			},
			HeadersCalled: func() dataRetriever.HeadersPool {
				return &mock.HeadersCacherStub{}
			},
			CurrEpochValidatorInfoCalled: func() dataRetriever.ValidatorInfoCacher {
				return &validatorInfoCacherStub.ValidatorInfoCacherStub{}
			},
		}
		epochStartProvider.requestHandler = &testscommon.RequestHandlerStub{}
		epochStartProvider.miniBlocksSyncer = &epochStartMocks.PendingMiniBlockSyncHandlerStub{}
		epochStartProvider.txSyncerForScheduled = &syncer.TransactionsSyncHandlerMock{}

		params, err := epochStartProvider.requestAndProcessing()
		assert.Equal(t, Parameters{}, params)
		assert.Equal(t, storage.ErrInvalidNumberOfActivePersisters, err)
	})
	t.Run("request and process for meta fail, invalid num active persisters", func(t *testing.T) {
		args := createMockEpochStartBootstrapArgs(createComponentsForEpochStart())
		args.GeneralConfig.StoragePruning.NumActivePersisters = 0
		args.GenesisNodesConfig = getNodesConfigMock(1)
		args.DestinationShardAsObserver = core.MetachainShardId

		notarizedShardHeader := &block.Header{
			PrevHash: prevNotarizedShardHeaderHash,
		}
		prevNotarizedShardHeader := &block.Header{}

		epochStartMetaBlock := &block.MetaBlock{
			EpochStart: block.EpochStart{
				LastFinalizedHeaders: []block.EpochStartShardData{
					{HeaderHash: notarizedShardHeaderHash, ShardID: core.MetachainShardId},
				},
				Economics: block.Economics{
					PrevEpochStartHash: prevEpochStartMetaHeaderHash,
				},
			},
		}
		prevEpochStartMetaBlock := &block.MetaBlock{
			EpochStart: block.EpochStart{
				LastFinalizedHeaders: []block.EpochStartShardData{
					{HeaderHash: prevEpochNotarizedShardHeaderHash, ShardID: core.MetachainShardId},
				},
				Economics: block.Economics{
					PrevEpochStartHash: prevPrevEpochStartMetaHeaderHash,
				},
			},
		}

		epochStartProvider, _ := NewEpochStartBootstrap(args)
		epochStartProvider.epochStartMeta = epochStartMetaBlock
		epochStartProvider.headersSyncer = &epochStartMocks.HeadersByHashSyncerStub{
			GetHeadersCalled: func() (m map[string]data.HeaderHandler, err error) {
				return map[string]data.HeaderHandler{
					string(notarizedShardHeaderHash):     notarizedShardHeader,
					string(prevEpochStartMetaHeaderHash): prevEpochStartMetaBlock,
					string(epochStartMetaBlockHash):      epochStartMetaBlock,
					string(prevNotarizedShardHeaderHash): prevNotarizedShardHeader,
				}, nil
			},
		}
		epochStartProvider.dataPool = &dataRetrieverMock.PoolsHolderStub{
			MiniBlocksCalled: func() storage.Cacher {
				return testscommon.NewCacherStub()
			},
			TrieNodesCalled: func() storage.Cacher {
				return &testscommon.CacherStub{
					GetCalled: func(key []byte) (value interface{}, ok bool) {
						return nil, true
					},
				}
			},
			HeadersCalled: func() dataRetriever.HeadersPool {
				return &mock.HeadersCacherStub{}
			},
			CurrEpochValidatorInfoCalled: func() dataRetriever.ValidatorInfoCacher {
				return &validatorInfoCacherStub.ValidatorInfoCacherStub{}
			},
		}
		epochStartProvider.requestHandler = &testscommon.RequestHandlerStub{}
		epochStartProvider.miniBlocksSyncer = &epochStartMocks.PendingMiniBlockSyncHandlerStub{}
		epochStartProvider.txSyncerForScheduled = &syncer.TransactionsSyncHandlerMock{}

		params, err := epochStartProvider.requestAndProcessing()
		assert.Equal(t, Parameters{}, params)
		assert.Equal(t, storage.ErrInvalidNumberOfActivePersisters, err)
	})

	t.Run("should work for shard", func(t *testing.T) {
		t.Parallel()

		testRequestAndProcessingByShardId(t, uint32(0))
	})

	t.Run("should work for meta", func(t *testing.T) {
		t.Parallel()

		testRequestAndProcessingByShardId(t, core.MetachainShardId)
	})
}

func testRequestAndProcessingByShardId(t *testing.T, shardId uint32) {
	coreComp, cryptoComp := createComponentsForEpochStart()

	args := createMockEpochStartBootstrapArgs(coreComp, cryptoComp)
	args.GenesisNodesConfig = getNodesConfigMock(1)
	args.DestinationShardAsObserver = shardId

	prevPrevEpochStartMetaHeaderHash := []byte("prevPrevEpochStartMetaHeaderHash")
	prevEpochStartMetaHeaderHash := []byte("prevEpochStartMetaHeaderHash")
	notarizedShardHeaderHash := []byte("notarizedShardHeaderHash")
	epochStartMetaBlockHash := []byte("epochStartMetaBlockHash")
	prevNotarizedShardHeaderHash := []byte("prevNotarizedShardHeaderHash")
	notarizedShardHeader := &block.Header{
		PrevHash: prevNotarizedShardHeaderHash,
	}
	prevNotarizedShardHeader := &block.Header{}
	notarizedMetaHeaderHash := []byte("notarizedMetaHeaderHash")
	prevMetaHeaderHash := []byte("prevMetaHeaderHash")
	notarizedMetaHeader := &block.MetaBlock{
		PrevHash: prevMetaHeaderHash,
	}

	epochStartMetaBlock := &block.MetaBlock{
		EpochStart: block.EpochStart{
			LastFinalizedHeaders: []block.EpochStartShardData{
				{
					HeaderHash:            notarizedShardHeaderHash,
					ShardID:               shardId,
					FirstPendingMetaBlock: notarizedMetaHeaderHash,
				},
			},
			Economics: block.Economics{
				PrevEpochStartHash: prevEpochStartMetaHeaderHash,
			},
		},
	}
	prevEpochStartMetaBlock := &block.MetaBlock{
		EpochStart: block.EpochStart{
			LastFinalizedHeaders: []block.EpochStartShardData{
				{
					HeaderHash: notarizedShardHeaderHash,
					ShardID:    shardId,
				},
			},
			Economics: block.Economics{
				PrevEpochStartHash: prevPrevEpochStartMetaHeaderHash,
			},
		},
	}

	epochStartProvider, _ := NewEpochStartBootstrap(args)
	epochStartProvider.epochStartMeta = epochStartMetaBlock
	epochStartProvider.headersSyncer = &epochStartMocks.HeadersByHashSyncerStub{
		GetHeadersCalled: func() (m map[string]data.HeaderHandler, err error) {
			return map[string]data.HeaderHandler{
				string(notarizedShardHeaderHash):     notarizedShardHeader,
				string(prevEpochStartMetaHeaderHash): prevEpochStartMetaBlock,
				string(epochStartMetaBlockHash):      epochStartMetaBlock,
				string(prevNotarizedShardHeaderHash): prevNotarizedShardHeader,
				string(notarizedMetaHeaderHash):      notarizedMetaHeader,
			}, nil
		},
	}
	epochStartProvider.dataPool = dataRetrieverMock.NewPoolsHolderMock()
	epochStartProvider.requestHandler = &testscommon.RequestHandlerStub{}
	epochStartProvider.miniBlocksSyncer = &epochStartMocks.PendingMiniBlockSyncHandlerStub{}

	pksBytes := createPkBytes(args.GenesisNodesConfig.NumberOfShards())

	requiredParameters := Parameters{
		SelfShardId: shardId,
		NumOfShards: args.GenesisNodesConfig.NumberOfShards(),
		NodesConfig: &nodesCoordinator.NodesCoordinatorRegistry{
			EpochsConfig: map[string]*nodesCoordinator.EpochValidators{
				"0": {
					EligibleValidators: map[string][]*nodesCoordinator.SerializableValidator{
						"0": {
							&nodesCoordinator.SerializableValidator{
								PubKey:  pksBytes[0],
								Chances: 1,
							},
						},
						"4294967295": {
							&nodesCoordinator.SerializableValidator{
								PubKey:  pksBytes[core.MetachainShardId],
								Chances: 1,
							},
						},
					},
					WaitingValidators: map[string][]*nodesCoordinator.SerializableValidator{},
					LeavingValidators: map[string][]*nodesCoordinator.SerializableValidator{},
				},
			},
		},
	}

	params, err := epochStartProvider.requestAndProcessing()
	assert.Equal(t, requiredParameters, params)
	assert.Nil(t, err)
}

func TestEpochStartBootstrap_WithDisabledShardIDAsObserver(t *testing.T) {
	t.Parallel()

	coreComp, cryptoComp := createComponentsForEpochStart()
	args := createMockEpochStartBootstrapArgs(coreComp, cryptoComp)
	args.DestinationShardAsObserver = common.DisabledShardIDAsObserver
	args.GenesisNodesConfig = getNodesConfigMock(2)

	epochStartProvider, err := NewEpochStartBootstrap(args)
	assert.Nil(t, err)
	assert.False(t, check.IfNil(epochStartProvider))

	epochStartProvider.dataPool = &dataRetrieverMock.PoolsHolderStub{
		HeadersCalled: func() dataRetriever.HeadersPool {
			return &mock.HeadersCacherStub{}
		},
		TransactionsCalled: func() dataRetriever.ShardedDataCacherNotifier {
			return testscommon.NewShardedDataStub()
		},
		UnsignedTransactionsCalled: func() dataRetriever.ShardedDataCacherNotifier {
			return testscommon.NewShardedDataStub()
		},
		RewardTransactionsCalled: func() dataRetriever.ShardedDataCacherNotifier {
			return testscommon.NewShardedDataStub()
		},
		MiniBlocksCalled: func() storage.Cacher {
			return testscommon.NewCacherStub()
		},
		TrieNodesCalled: func() storage.Cacher {
			return testscommon.NewCacherStub()
		},
		CurrEpochValidatorInfoCalled: func() dataRetriever.ValidatorInfoCacher {
			return &validatorInfoCacherStub.ValidatorInfoCacherStub{}
		},
	}
	epochStartProvider.requestHandler = &testscommon.RequestHandlerStub{}
	epochStartProvider.epochStartMeta = &block.MetaBlock{Epoch: 0}
	epochStartProvider.prevEpochStartMeta = &block.MetaBlock{}
	peerMiniBlocks, err := epochStartProvider.processNodesConfig([]byte("something"))
	assert.Nil(t, err)
	assert.Empty(t, peerMiniBlocks)
}

func TestEpochStartBootstrap_updateDataForScheduledNoScheduledRootHash_UpdateSyncDataIfNeededWithError(t *testing.T) {
	t.Parallel()

	coreComp, cryptoComp := createComponentsForEpochStart()
	args := createMockEpochStartBootstrapArgs(coreComp, cryptoComp)
	args.DestinationShardAsObserver = common.DisabledShardIDAsObserver
	args.GenesisNodesConfig = getNodesConfigMock(2)
	expectedErr := fmt.Errorf("expected error")
	args.DataSyncerCreator = &scheduledDataSyncer.ScheduledSyncerFactoryStub{
		CreateCalled: func(args *types.ScheduledDataSyncerCreateArgs) (types.ScheduledDataSyncer, error) {
			return &scheduledDataSyncer.ScheduledSyncerStub{
				UpdateSyncDataIfNeededCalled: func(notarizedShardHeader data.ShardHeaderHandler) (data.ShardHeaderHandler, map[string]data.HeaderHandler, map[string]*block.MiniBlock, error) {
					return nil, nil, nil, expectedErr
				},
				GetRootHashToSyncCalled: func(notarizedShardHeader data.ShardHeaderHandler) []byte {
					return notarizedShardHeader.GetRootHash()
				},
			}, nil
		},
	}

	epochStartProvider, err := NewEpochStartBootstrap(args)
	require.Nil(t, err)

	notarizedShardHdr := &block.HeaderV2{
		Header:            nil,
		ScheduledRootHash: nil,
	}

	syncData, err := epochStartProvider.updateDataForScheduled(notarizedShardHdr)
	require.Equal(t, expectedErr, err)
	require.Nil(t, syncData)
}

func TestEpochStartBootstrap_updateDataForScheduled_ScheduledTxExecutionCreationWithErr(t *testing.T) {
	t.Parallel()

	coreComp, cryptoComp := createComponentsForEpochStart()
	args := createMockEpochStartBootstrapArgs(coreComp, cryptoComp)
	args.DestinationShardAsObserver = common.DisabledShardIDAsObserver
	args.GenesisNodesConfig = getNodesConfigMock(2)

	epochStartProvider, _ := NewEpochStartBootstrap(args)
	notarizedShardHdr := &block.HeaderV2{
		Header:            nil,
		ScheduledRootHash: nil,
	}
	epochStartProvider.storerScheduledSCRs = nil

	syncData, err := epochStartProvider.updateDataForScheduled(notarizedShardHdr)
	require.Nil(t, syncData)
	require.Equal(t, process.ErrNilStorage, err)
}

func TestEpochStartBootstrap_updateDataForScheduled_ScheduledSyncerCreateWithError(t *testing.T) {
	t.Parallel()

	coreComp, cryptoComp := createComponentsForEpochStart()
	args := createMockEpochStartBootstrapArgs(coreComp, cryptoComp)
	args.DestinationShardAsObserver = common.DisabledShardIDAsObserver
	args.GenesisNodesConfig = getNodesConfigMock(2)

	expectedError := fmt.Errorf("expected error")
	args.DataSyncerCreator = &scheduledDataSyncer.ScheduledSyncerFactoryStub{
		CreateCalled: func(args *types.ScheduledDataSyncerCreateArgs) (types.ScheduledDataSyncer, error) {
			return nil, expectedError
		},
	}

	epochStartProvider, _ := NewEpochStartBootstrap(args)
	notarizedShardHdr := &block.HeaderV2{
		Header:            nil,
		ScheduledRootHash: nil,
	}

	syncData, err := epochStartProvider.updateDataForScheduled(notarizedShardHdr)
	require.Nil(t, syncData)
	require.Equal(t, expectedError, err)
}

func TestEpochStartBootstrap_updateDataForScheduled(t *testing.T) {
	t.Parallel()

	coreComp, cryptoComp := createComponentsForEpochStart()
	args := createMockEpochStartBootstrapArgs(coreComp, cryptoComp)
	args.DestinationShardAsObserver = common.DisabledShardIDAsObserver
	args.GenesisNodesConfig = getNodesConfigMock(2)
	expectedSyncData := &dataToSync{
		ownShardHdr: &block.HeaderV2{
			ScheduledRootHash: []byte("rootHash1"),
		},
		rootHashToSync:    []byte("rootHash2"),
		withScheduled:     false,
		additionalHeaders: map[string]data.HeaderHandler{"key1": &block.HeaderV2{}},
	}

	args.DataSyncerCreator = &scheduledDataSyncer.ScheduledSyncerFactoryStub{
		CreateCalled: func(args *types.ScheduledDataSyncerCreateArgs) (types.ScheduledDataSyncer, error) {
			return &scheduledDataSyncer.ScheduledSyncerStub{
				UpdateSyncDataIfNeededCalled: func(notarizedShardHeader data.ShardHeaderHandler) (data.ShardHeaderHandler, map[string]data.HeaderHandler, map[string]*block.MiniBlock, error) {
					return expectedSyncData.ownShardHdr, expectedSyncData.additionalHeaders, nil, nil
				},
				GetRootHashToSyncCalled: func(notarizedShardHeader data.ShardHeaderHandler) []byte {
					return expectedSyncData.rootHashToSync
				},
			}, nil
		},
	}

	epochStartProvider, err := NewEpochStartBootstrap(args)
	require.Nil(t, err)

	notarizedShardHdr := &block.HeaderV2{
		Header:            nil,
		ScheduledRootHash: nil,
	}

	syncData, err := epochStartProvider.updateDataForScheduled(notarizedShardHdr)
	require.Nil(t, err)
	require.Equal(t, expectedSyncData, syncData)
}

func TestEpochStartBootstrap_getDataToSyncErrorOpeningDB(t *testing.T) {
	t.Parallel()

	coreComp, cryptoComp := createComponentsForEpochStart()
	args := createMockEpochStartBootstrapArgs(coreComp, cryptoComp)
	args.DestinationShardAsObserver = common.DisabledShardIDAsObserver
	args.GenesisNodesConfig = getNodesConfigMock(2)

	epochStartProvider, err := NewEpochStartBootstrap(args)
	require.Nil(t, err)

	expectedErr := fmt.Errorf("expected error")
	epochStartProvider.storageOpenerHandler = &storageMocks.UnitOpenerStub{
		OpenDBCalled: func(dbConfig config.DBConfig, shardID uint32, epoch uint32) (storage.Storer, error) {
			return nil, expectedErr
		},
	}

	shardNotarizedHeader := &block.HeaderV2{
		Header:            &block.Header{},
		ScheduledRootHash: []byte("scheduled root hash"),
	}
	epochStartData := &epochStartMocks.EpochStartShardDataStub{}

	syncData, err := epochStartProvider.getDataToSync(epochStartData, shardNotarizedHeader)
	require.Nil(t, syncData)
	require.Equal(t, expectedErr, err)
}

func TestEpochStartBootstrap_getDataToSyncErrorUpdatingDataForScheduled(t *testing.T) {
	t.Parallel()

	coreComp, cryptoComp := createComponentsForEpochStart()
	args := createMockEpochStartBootstrapArgs(coreComp, cryptoComp)
	args.DestinationShardAsObserver = common.DisabledShardIDAsObserver
	args.GenesisNodesConfig = getNodesConfigMock(2)

	expectedErr := fmt.Errorf("expected error")

	// Simulate an error in getDataToSync through the factory
	args.DataSyncerCreator = &scheduledDataSyncer.ScheduledSyncerFactoryStub{
		CreateCalled: func(args *types.ScheduledDataSyncerCreateArgs) (types.ScheduledDataSyncer, error) {
			return nil, expectedErr
		},
	}

	shardNotarizedHeader := &block.HeaderV2{
		Header:            &block.Header{},
		ScheduledRootHash: []byte("scheduled root hash"),
	}
	epochStartData := &epochStartMocks.EpochStartShardDataStub{}

	epochStartProvider, err := NewEpochStartBootstrap(args)
	require.Nil(t, err)

	syncData, err := epochStartProvider.getDataToSync(epochStartData, shardNotarizedHeader)
	require.Nil(t, syncData)
	require.Equal(t, expectedErr, err)
}

func TestEpochStartBootstrap_getDataToSyncWithSCRStorageCloseErr(t *testing.T) {
	t.Parallel()

	coreComp, cryptoComp := createComponentsForEpochStart()
	args := createMockEpochStartBootstrapArgs(coreComp, cryptoComp)
	args.DestinationShardAsObserver = common.DisabledShardIDAsObserver
	args.GenesisNodesConfig = getNodesConfigMock(2)

	shardNotarizedHeader := &block.HeaderV2{
		Header:            &block.Header{},
		ScheduledRootHash: []byte("scheduled root hash"),
	}

	expectedSyncData := &dataToSync{
		ownShardHdr:       shardNotarizedHeader,
		rootHashToSync:    []byte("rootHash2"),
		withScheduled:     false,
		additionalHeaders: map[string]data.HeaderHandler{"key1": &block.HeaderV2{}},
	}

	args.DataSyncerCreator = &scheduledDataSyncer.ScheduledSyncerFactoryStub{
		CreateCalled: func(args *types.ScheduledDataSyncerCreateArgs) (types.ScheduledDataSyncer, error) {
			return &scheduledDataSyncer.ScheduledSyncerStub{
				UpdateSyncDataIfNeededCalled: func(notarizedShardHeader data.ShardHeaderHandler) (data.ShardHeaderHandler, map[string]data.HeaderHandler, map[string]*block.MiniBlock, error) {
					return expectedSyncData.ownShardHdr, expectedSyncData.additionalHeaders, nil, nil
				},
				GetRootHashToSyncCalled: func(notarizedShardHeader data.ShardHeaderHandler) []byte {
					return expectedSyncData.rootHashToSync
				},
			}, nil
		},
	}
	epochStartData := &epochStartMocks.EpochStartShardDataStub{}

	epochStartProvider, err := NewEpochStartBootstrap(args)
	require.Nil(t, err)

	expectedErr := fmt.Errorf("expected error")
	epochStartProvider.storerScheduledSCRs = &storageMocks.StorerStub{
		CloseCalled: func() error {
			return expectedErr
		},
	}

	syncData, err := epochStartProvider.getDataToSync(epochStartData, shardNotarizedHeader)
	require.Nil(t, err)
	require.Equal(t, expectedSyncData, syncData)
}

func TestEpochStartBootstrap_ComputeAllPendingMiniblocks(t *testing.T) {
	t.Parallel()

	pendingMiniblocksHashes := [][]byte{
		[]byte("pending miniblock hash 1"),
		[]byte("pending miniblock hash 2"),
		[]byte("pending miniblock hash 3"),
		[]byte("pending miniblock hash 4"),
	}

	metablock := &block.MetaBlock{
		EpochStart: block.EpochStart{
			LastFinalizedHeaders: []block.EpochStartShardData{
				{
					HeaderHash: []byte("header hash 1"),
					PendingMiniBlockHeaders: []block.MiniBlockHeader{
						{
							Hash: pendingMiniblocksHashes[0],
						},
						{
							Hash: pendingMiniblocksHashes[1],
						},
					},
				},
				{
					HeaderHash: []byte("header hash 2"),
					PendingMiniBlockHeaders: []block.MiniBlockHeader{
						{
							Hash: pendingMiniblocksHashes[2],
						},
						{
							Hash: pendingMiniblocksHashes[3],
						},
					},
				},
			},
		},
	}

	e := &epochStartBootstrap{
		epochStartMeta: metablock,
	}

	allPendingMiniblocksHeaders := e.computeAllPendingMiniblocksHeaders()
	require.Equal(t, len(pendingMiniblocksHashes), len(allPendingMiniblocksHeaders))
	for i := 0; i < len(pendingMiniblocksHashes); i++ {
		assert.Equal(t, pendingMiniblocksHashes[i], allPendingMiniblocksHeaders[i].GetHash())
	}
}

func TestEpochStartBootstrap_Close(t *testing.T) {
	t.Parallel()

	expectedErr := errors.New("expected error")
	coreComp, cryptoComp := createComponentsForEpochStart()
	args := createMockEpochStartBootstrapArgs(coreComp, cryptoComp)

	epochStartProvider, _ := NewEpochStartBootstrap(args)
	epochStartProvider.dataPool = &dataRetrieverMock.PoolsHolderStub{
		CloseCalled: func() error {
			return expectedErr
		}}

	err := epochStartProvider.Close()
	assert.Equal(t, expectedErr, err)
}

func TestSyncSetGuardianTransaction(t *testing.T) {
	coreComp, cryptoComp := createComponentsForEpochStart()
	args := createMockEpochStartBootstrapArgs(coreComp, cryptoComp)

	epochStartProvider, _ := NewEpochStartBootstrap(args)
	epochStartProvider.shardCoordinator = mock.NewMultipleShardsCoordinatorMock()
	transactions := testscommon.NewShardedDataCacheNotifierMock()
	epochStartProvider.dataPool = &dataRetrieverMock.PoolsHolderStub{
		HeadersCalled: func() dataRetriever.HeadersPool {
			return &mock.HeadersCacherStub{}
		},
		TransactionsCalled: func() dataRetriever.ShardedDataCacherNotifier {
			return transactions
		},
		UnsignedTransactionsCalled: func() dataRetriever.ShardedDataCacherNotifier {
			return testscommon.NewShardedDataStub()
		},
		RewardTransactionsCalled: func() dataRetriever.ShardedDataCacherNotifier {
			return testscommon.NewShardedDataStub()
		},
		MiniBlocksCalled: func() storage.Cacher {
			return testscommon.NewCacherStub()
		},
		TrieNodesCalled: func() storage.Cacher {
			return testscommon.NewCacherStub()
		},
		PeerAuthenticationsCalled: func() storage.Cacher {
			return testscommon.NewCacherStub()
		},
		HeartbeatsCalled: func() storage.Cacher {
			return testscommon.NewCacherStub()
		},
	}
	epochStartProvider.whiteListHandler = &testscommon.WhiteListHandlerStub{
		IsWhiteListedCalled: func(interceptedData process.InterceptedData) bool {
			return true
		},
	}
	epochStartProvider.whiteListerVerifiedTxs = &testscommon.WhiteListHandlerStub{}
	epochStartProvider.requestHandler = &testscommon.RequestHandlerStub{}
	epochStartProvider.storageService = &storageMocks.ChainStorerStub{}

	err := epochStartProvider.createSyncers()
	assert.Nil(t, err)

	topicName := "transactions_0"
	interceptor, err := epochStartProvider.mainInterceptorContainer.Get(topicName)
	assert.Nil(t, err)

	tx := &transaction.Transaction{
		Nonce:     0,
		Value:     big.NewInt(0),
		GasPrice:  args.EconomicsData.MinGasPrice(),
		GasLimit:  args.EconomicsData.MinGasLimit() * 2,
		Data:      []byte("SetGuardian@aa@bb"),
		ChainID:   []byte(coreComp.ChainID()),
		Signature: bytes.Repeat([]byte("2"), 32),
		Version:   1,
	}
	txBytes, _ := coreComp.IntMarsh.Marshal(tx)

	batch := &dataBatch.Batch{
		Data: [][]byte{txBytes},
	}
	batchBytes, _ := coreComp.IntMarsh.Marshal(batch)

	msg := &p2pmocks.P2PMessageMock{
		FromField:      nil,
		DataField:      batchBytes,
		SeqNoField:     nil,
		TopicField:     "topicName",
		SignatureField: nil,
		KeyField:       nil,
		PeerField:      "",
		PayloadField:   nil,
		TimestampField: 0,
	}

	err = interceptor.ProcessReceivedMessage(msg, "pid", nil)
	assert.Nil(t, err)

	time.Sleep(time.Second)

	txHash := coreComp.Hash.Compute(string(txBytes))
	_, found := transactions.SearchFirstData(txHash)
	assert.True(t, found)
}<|MERGE_RESOLUTION|>--- conflicted
+++ resolved
@@ -95,11 +95,7 @@
 			NodeTypeProviderField:        &nodeTypeProviderMock.NodeTypeProviderStub{},
 			ProcessStatusHandlerInstance: &testscommon.ProcessStatusHandlerStub{},
 			HardforkTriggerPubKeyField:   []byte("provided hardfork pub key"),
-<<<<<<< HEAD
-			EnableEpochsHandlerField:     &enableEpochsHandlerMock.EnableEpochsHandlerStub{},
-			ChainParametersHandlerField:  chainParams,
-=======
-			EnableEpochsHandlerField: &enableEpochsHandlerMock.EnableEpochsHandlerStub{
+			EnableEpochsHandlerField:     &enableEpochsHandlerMock.EnableEpochsHandlerStub{
 				GetActivationEpochCalled: func(flag core.EnableEpochFlag) uint32 {
 					if flag == common.StakingV4Step2Flag {
 						return 99999
@@ -107,7 +103,7 @@
 					return 0
 				},
 			},
->>>>>>> ad05efde
+			ChainParametersHandlerField:  chainParams,
 		},
 		&mock.CryptoComponentsMock{
 			PubKey:          &cryptoMocks.PublicKeyStub{},
