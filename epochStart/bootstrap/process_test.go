--- conflicted
+++ resolved
@@ -102,18 +102,14 @@
 		ScheduledSCRsStorer:    genericMocks.NewStorerMock(),
 		CoreComponentsHolder:   coreMock,
 		CryptoComponentsHolder: cryptoMock,
-<<<<<<< HEAD
 		StatusCoreComponentsHolder: &mock.StatusCoreComponentsMock{
 			TrieSyncStatisticsField: &testscommon.SizeSyncStatisticsHandlerStub{},
 		},
-		Messenger: &p2pmocks.MessengerStub{},
-=======
 		Messenger: &p2pmocks.MessengerStub{
 			ConnectedPeersCalled: func() []core.PeerID {
 				return []core.PeerID{"peer0", "peer1", "peer2", "peer3", "peer4", "peer5"}
 			},
 		},
->>>>>>> 186abeba
 		GeneralConfig: config.Config{
 			MiniBlocksStorage:                  generalCfg.MiniBlocksStorage,
 			PeerBlockBodyStorage:               generalCfg.PeerBlockBodyStorage,
