package bootstrap

import (
	"fmt"

	"github.com/ElrondNetwork/elrond-go/core/check"
	"github.com/ElrondNetwork/elrond-go/epochStart"
)

const baseErrorMessage = "error with epoch start bootstrapper arguments"

func checkArguments(args ArgsEpochStartBootstrap) error {
	if check.IfNil(args.GenesisShardCoordinator) {
		return fmt.Errorf("%s: %w", baseErrorMessage, epochStart.ErrNilShardCoordinator)
	}
	if check.IfNil(args.Messenger) {
		return fmt.Errorf("%s: %w", baseErrorMessage, epochStart.ErrNilMessenger)
	}
	if check.IfNil(args.EconomicsData) {
		return fmt.Errorf("%s: %w", baseErrorMessage, epochStart.ErrNilEconomicsData)
	}
	if check.IfNil(args.CoreComponentsHolder) {
		return fmt.Errorf("%s: %w", baseErrorMessage, epochStart.ErrNilCoreComponentsHolder)
	}
	if check.IfNil(args.CryptoComponentsHolder) {
		return fmt.Errorf("%s: %w", baseErrorMessage, epochStart.ErrNilCryptoComponentsHolder)
	}
	if check.IfNil(args.CryptoComponentsHolder.PublicKey()) {
		return fmt.Errorf("%s: %w", baseErrorMessage, epochStart.ErrNilPubKey)
	}
	if check.IfNil(args.CoreComponentsHolder.Hasher()) {
		return fmt.Errorf("%s: %w", baseErrorMessage, epochStart.ErrNilHasher)
	}
	if check.IfNil(args.CoreComponentsHolder.InternalMarshalizer()) {
		return fmt.Errorf("%s: %w", baseErrorMessage, epochStart.ErrNilMarshalizer)
	}
	if check.IfNil(args.CryptoComponentsHolder.BlockSignKeyGen()) {
		return fmt.Errorf("%s: %w", baseErrorMessage, epochStart.ErrNilBlockKeyGen)
	}
	if check.IfNil(args.CryptoComponentsHolder.TxSignKeyGen()) {
		return fmt.Errorf("%s: %w", baseErrorMessage, epochStart.ErrNilKeyGen)
	}
	if check.IfNil(args.CryptoComponentsHolder.TxSingleSigner()) {
		return fmt.Errorf("%s: %w", baseErrorMessage, epochStart.ErrNilSingleSigner)
	}
	if check.IfNil(args.CryptoComponentsHolder.BlockSigner()) {
		return fmt.Errorf("%s: %w", baseErrorMessage, epochStart.ErrNilBlockSingleSigner)
	}
	if check.IfNil(args.CoreComponentsHolder.TxMarshalizer()) {
		return fmt.Errorf("%s: %w", baseErrorMessage, epochStart.ErrNilTxSignMarshalizer)
	}
	if check.IfNil(args.CoreComponentsHolder.PathHandler()) {
		return fmt.Errorf("%s: %w", baseErrorMessage, epochStart.ErrNilPathManager)
	}
	if args.GenesisNodesConfig == nil {
		return fmt.Errorf("%s: %w", baseErrorMessage, epochStart.ErrNilGenesisNodesConfig)
	}
	if check.IfNil(args.Rater) {
		return fmt.Errorf("%s: %w", baseErrorMessage, epochStart.ErrNilRater)
	}
<<<<<<< HEAD
	if len(args.TrieStorageManagers) == 0 {
		return fmt.Errorf("%s: %w", baseErrorMessage, epochStart.ErrNilTrieStorageManagers)
	}
	if check.IfNil(args.TrieContainer) {
		return fmt.Errorf("%s: %w", baseErrorMessage, epochStart.ErrNilTriesContainer)
	}
	if check.IfNil(args.CoreComponentsHolder.AddressPubKeyConverter()) {
=======
	if len(args.DefaultDBPath) == 0 {
		return fmt.Errorf("%s: %w", baseErrorMessage, epochStart.ErrInvalidDefaultDBPath)
	}
	if check.IfNil(args.AddressPubkeyConverter) {
>>>>>>> de8d0423
		return fmt.Errorf("%s: %w", baseErrorMessage, epochStart.ErrNilPubkeyConverter)
	}
	if check.IfNil(args.Rounder) {
		return fmt.Errorf("%s: %w", baseErrorMessage, epochStart.ErrNilRounder)
	}
	if check.IfNil(args.StorageUnitOpener) {
		return fmt.Errorf("%s: %w", baseErrorMessage, epochStart.ErrNilStorageUnitOpener)
	}
	if check.IfNil(args.LatestStorageDataProvider) {
		return fmt.Errorf("%s: %w", baseErrorMessage, epochStart.ErrNilLatestStorageDataProvider)
	}
	if check.IfNil(args.CoreComponentsHolder.Uint64ByteSliceConverter()) {
		return fmt.Errorf("%s: %w", baseErrorMessage, epochStart.ErrNilUint64Converter)
	}
	if check.IfNil(args.NodeShuffler) {
		return fmt.Errorf("%s: %w", baseErrorMessage, epochStart.ErrNilShuffler)
	}
	if args.GeneralConfig.EpochStartConfig.MinNumOfPeersToConsiderBlockValid < minNumPeersToConsiderMetaBlockValid {
		return fmt.Errorf("%s: %w", baseErrorMessage, epochStart.ErrNotEnoughNumOfPeersToConsiderBlockValid)
	}
	if args.GeneralConfig.EpochStartConfig.MinNumConnectedPeersToStart < minNumConnectedPeers {
		return fmt.Errorf("%s: %w", baseErrorMessage, epochStart.ErrNotEnoughNumConnectedPeers)
	}
	if check.IfNil(args.StatusHandler) {
		return fmt.Errorf("%s: %w", baseErrorMessage, epochStart.ErrNilStatusHandler)
	}
	if check.IfNil(args.ImportStartHandler) {
		return fmt.Errorf("%s: %w", baseErrorMessage, epochStart.ErrNilImportStartHandler)
	}

	return nil
}<|MERGE_RESOLUTION|>--- conflicted
+++ resolved
@@ -58,20 +58,7 @@
 	if check.IfNil(args.Rater) {
 		return fmt.Errorf("%s: %w", baseErrorMessage, epochStart.ErrNilRater)
 	}
-<<<<<<< HEAD
-	if len(args.TrieStorageManagers) == 0 {
-		return fmt.Errorf("%s: %w", baseErrorMessage, epochStart.ErrNilTrieStorageManagers)
-	}
-	if check.IfNil(args.TrieContainer) {
-		return fmt.Errorf("%s: %w", baseErrorMessage, epochStart.ErrNilTriesContainer)
-	}
 	if check.IfNil(args.CoreComponentsHolder.AddressPubKeyConverter()) {
-=======
-	if len(args.DefaultDBPath) == 0 {
-		return fmt.Errorf("%s: %w", baseErrorMessage, epochStart.ErrInvalidDefaultDBPath)
-	}
-	if check.IfNil(args.AddressPubkeyConverter) {
->>>>>>> de8d0423
 		return fmt.Errorf("%s: %w", baseErrorMessage, epochStart.ErrNilPubkeyConverter)
 	}
 	if check.IfNil(args.Rounder) {
