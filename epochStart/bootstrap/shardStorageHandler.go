package bootstrap

import (
	"bytes"
	"encoding/hex"
	"fmt"
	"strconv"

	"github.com/ElrondNetwork/elrond-go-core/core"
	"github.com/ElrondNetwork/elrond-go-core/core/check"
	"github.com/ElrondNetwork/elrond-go-core/data"
	"github.com/ElrondNetwork/elrond-go-core/data/block"
	"github.com/ElrondNetwork/elrond-go-core/data/typeConverters"
	"github.com/ElrondNetwork/elrond-go-core/hashing"
	"github.com/ElrondNetwork/elrond-go-core/marshal"
	logger "github.com/ElrondNetwork/elrond-go-logger"
	"github.com/ElrondNetwork/elrond-go/common"
	"github.com/ElrondNetwork/elrond-go/config"
	"github.com/ElrondNetwork/elrond-go/dataRetriever"
	"github.com/ElrondNetwork/elrond-go/epochStart"
	"github.com/ElrondNetwork/elrond-go/epochStart/bootstrap/disabled"
	"github.com/ElrondNetwork/elrond-go/process/block/bootstrapStorage"
	"github.com/ElrondNetwork/elrond-go/sharding"
	"github.com/ElrondNetwork/elrond-go/storage"
	"github.com/ElrondNetwork/elrond-go/storage/factory"
)

type shardStorageHandler struct {
	*baseStorageHandler
}

// NewShardStorageHandler will return a new instance of shardStorageHandler
func NewShardStorageHandler(
	generalConfig config.Config,
	prefsConfig config.PreferencesConfig,
	shardCoordinator sharding.Coordinator,
	pathManagerHandler storage.PathManagerHandler,
	marshalizer marshal.Marshalizer,
	hasher hashing.Hasher,
	currentEpoch uint32,
	uint64Converter typeConverters.Uint64ByteSliceConverter,
	nodeTypeProvider core.NodeTypeProviderHandler,
) (*shardStorageHandler, error) {
	epochStartNotifier := &disabled.EpochStartNotifier{}
	storageFactory, err := factory.NewStorageServiceFactory(
		&generalConfig,
		&prefsConfig,
		shardCoordinator,
		pathManagerHandler,
		epochStartNotifier,
		nodeTypeProvider,
		currentEpoch,
		false,
	)
	if err != nil {
		return nil, err
	}

	storageService, err := storageFactory.CreateForShard()
	if err != nil {
		return nil, err
	}

	base := &baseStorageHandler{
		storageService:   storageService,
		shardCoordinator: shardCoordinator,
		marshalizer:      marshalizer,
		hasher:           hasher,
		currentEpoch:     currentEpoch,
		uint64Converter:  uint64Converter,
	}

	return &shardStorageHandler{baseStorageHandler: base}, nil
}

// CloseStorageService closes the containing storage service
func (ssh *shardStorageHandler) CloseStorageService() {
	err := ssh.storageService.CloseAll()
	if err != nil {
		log.Warn("error while closing storers", "error", err)
	}
}

// SaveDataToStorage will save the fetched data to storage so it will be used by the storage bootstrap component
func (ssh *shardStorageHandler) SaveDataToStorage(components *ComponentsNeededForBootstrap, notarizedShardHeader data.HeaderHandler, withScheduled bool) error {
	bootStorer, err := ssh.storageService.GetStorer(dataRetriever.BootstrapUnit)
	if err != nil {
		return err
	}

	lastHeader, err := ssh.saveLastHeader(components.ShardHeader)
	if err != nil {
		return err
	}

	err = ssh.saveEpochStartMetaHdrs(components)
	if err != nil {
		return err
	}

	ssh.saveMiniblocksFromComponents(components)

	processedMiniBlocks, pendingMiniBlocks, err := ssh.getProcessedAndPendingMiniBlocksWithScheduled(components.EpochStartMetaBlock, components.Headers, notarizedShardHeader, withScheduled)
	if err != nil {
		return err
	}

	triggerConfigKey, err := ssh.saveTriggerRegistry(components)
	if err != nil {
		return err
	}

	components.NodesConfig.CurrentEpoch = components.ShardHeader.GetEpoch()
	nodesCoordinatorConfigKey, err := ssh.saveNodesCoordinatorRegistry(components.EpochStartMetaBlock, components.NodesConfig)
	if err != nil {
		return err
	}

	lastCrossNotarizedHdrs, err := ssh.saveLastCrossNotarizedHeaders(components.EpochStartMetaBlock, components.Headers, withScheduled)
	if err != nil {
		return err
	}

	bootStrapData := bootstrapStorage.BootstrapData{
		LastHeader:                 lastHeader,
		LastCrossNotarizedHeaders:  lastCrossNotarizedHdrs,
		LastSelfNotarizedHeaders:   []bootstrapStorage.BootstrapHeaderInfo{lastHeader},
		ProcessedMiniBlocks:        processedMiniBlocks,
		PendingMiniBlocks:          pendingMiniBlocks,
		NodesCoordinatorConfigKey:  nodesCoordinatorConfigKey,
		EpochStartTriggerConfigKey: triggerConfigKey,
		HighestFinalBlockNonce:     lastHeader.Nonce,
		LastRound:                  0,
	}
	bootStrapDataBytes, err := ssh.marshalizer.Marshal(&bootStrapData)
	if err != nil {
		return err
	}

	roundToUseAsKey := int64(components.ShardHeader.GetRound())
	roundNum := bootstrapStorage.RoundNum{Num: roundToUseAsKey}
	roundNumBytes, err := ssh.marshalizer.Marshal(&roundNum)
	if err != nil {
		return err
	}

	err = bootStorer.Put([]byte(common.HighestRoundFromBootStorage), roundNumBytes)
	if err != nil {
		return err
	}

	log.Info("saved bootstrap data to storage", "round", roundToUseAsKey)
	key := []byte(strconv.FormatInt(roundToUseAsKey, 10))
	err = bootStorer.Put(key, bootStrapDataBytes)
	if err != nil {
		return err
	}

	return nil
}

func (ssh *shardStorageHandler) saveEpochStartMetaHdrs(components *ComponentsNeededForBootstrap) error {
	err := ssh.saveMetaHdrForEpochTrigger(components.EpochStartMetaBlock)
	if err != nil {
		return err
	}

	err = ssh.saveMetaHdrForEpochTrigger(components.PreviousEpochStart)
	if err != nil {
		return err
	}

	return nil
}

func getEpochStartShardData(metaBlock data.MetaHeaderHandler, shardId uint32) (data.EpochStartShardDataHandler, error) {
	for _, epochStartShardData := range metaBlock.GetEpochStartHandler().GetLastFinalizedHeaderHandlers() {
		if epochStartShardData.GetShardID() == shardId {
			return epochStartShardData, nil
		}
	}

	return &block.EpochStartShardData{}, epochStart.ErrEpochStartDataForShardNotFound
}

func (ssh *shardStorageHandler) getCrossProcessedMiniBlockHeadersDestMe(shardHeader data.ShardHeaderHandler) map[string]data.MiniBlockHeaderHandler {
	crossMbsProcessed := make(map[string]data.MiniBlockHeaderHandler)
	processedMiniBlockHeaders := shardHeader.GetMiniBlockHeaderHandlers()
	ownShardID := shardHeader.GetShardID()

	for index, mbHeader := range processedMiniBlockHeaders {
		if mbHeader.GetReceiverShardID() != ownShardID {
			continue
		}
		if mbHeader.GetSenderShardID() == ownShardID {
			continue
		}

		crossMbsProcessed[string(mbHeader.GetHash())] = processedMiniBlockHeaders[index]
	}

	return crossMbsProcessed
}

func getProcessedMiniBlocksForFinishedMeta(
	referencedMetaBlockHashes [][]byte,
	headers map[string]data.HeaderHandler,
	selfShardID uint32,
) ([]bootstrapStorage.MiniBlocksInMeta, error) {

	processedMiniBlocks := make([]bootstrapStorage.MiniBlocksInMeta, 0)
	for i := 0; i < len(referencedMetaBlockHashes)-1; i++ {
		neededMeta, err := getNeededMetaBlock(referencedMetaBlockHashes[i], headers)
		if err != nil {
			return nil, err
		}

		log.Debug("getProcessedMiniBlocksForFinishedMeta", "meta block hash", referencedMetaBlockHashes[i])
		processedMiniBlocks = getProcessedMiniBlocks(neededMeta, selfShardID, processedMiniBlocks, referencedMetaBlockHashes[i])
	}

	return processedMiniBlocks, nil
}

func getNeededMetaBlock(
	referencedMetaBlockHash []byte,
	headers map[string]data.HeaderHandler,
) (*block.MetaBlock, error) {
	header, ok := headers[string(referencedMetaBlockHash)]
	if !ok {
		return nil, fmt.Errorf("%w in getProcessedMiniBlocksForFinishedMeta: hash: %s",
			epochStart.ErrMissingHeader,
			hex.EncodeToString(referencedMetaBlockHash))
	}

	neededMeta, ok := header.(*block.MetaBlock)
	if !ok {
		return nil, epochStart.ErrWrongTypeAssertion
	}
	if check.IfNil(neededMeta) {
		return nil, epochStart.ErrNilMetaBlock
	}

	return neededMeta, nil
}

func getProcessedMiniBlocks(
	metaBlock *block.MetaBlock,
	shardID uint32,
	processedMiniBlocks []bootstrapStorage.MiniBlocksInMeta,
	referencedMetaBlockHash []byte,
) []bootstrapStorage.MiniBlocksInMeta {

	miniBlockHeadersDestMe := getMiniBlockHeadersForDest(metaBlock, shardID)

	requiredLength := len(miniBlockHeadersDestMe)
	miniBlockHashes := make([][]byte, 0, requiredLength)
	fullyProcessed := make([]bool, 0, requiredLength)
	indexOfLastTxProcessed := make([]int32, 0, requiredLength)

	for mbHash, mbHeader := range miniBlockHeadersDestMe {
		log.Debug("getProcessedMiniBlocks", "mb hash", mbHash)

		miniBlockHashes = append(miniBlockHashes, []byte(mbHash))
		fullyProcessed = append(fullyProcessed, mbHeader.IsFinal())
		indexOfLastTxProcessed = append(indexOfLastTxProcessed, mbHeader.GetIndexOfLastTxProcessed())
	}

	if len(miniBlockHashes) > 0 {
		processedMiniBlocks = append(processedMiniBlocks, bootstrapStorage.MiniBlocksInMeta{
			MetaHash:               referencedMetaBlockHash,
			MiniBlocksHashes:       miniBlockHashes,
			FullyProcessed:         fullyProcessed,
			IndexOfLastTxProcessed: indexOfLastTxProcessed,
		})
	}

	return processedMiniBlocks
}

func (ssh *shardStorageHandler) getProcessedAndPendingMiniBlocksWithScheduled(
	meta data.MetaHeaderHandler,
	headers map[string]data.HeaderHandler,
	header data.HeaderHandler,
	withScheduled bool,
) ([]bootstrapStorage.MiniBlocksInMeta, []bootstrapStorage.PendingMiniBlocksInfo, error) {
	log.Debug("getProcessedAndPendingMiniBlocksWithScheduled", "withScheduled", withScheduled)
	processedMiniBlocks, pendingMiniBlocks, firstPendingMetaBlockHash, err := ssh.getProcessedAndPendingMiniBlocks(meta, headers)
	if err != nil {
		return nil, nil, err
	}

	log.Debug("getProcessedAndPendingMiniBlocksWithScheduled: initial processed and pending for scheduled")
	displayProcessedAndPendingMiniBlocks(processedMiniBlocks, pendingMiniBlocks)

	if !withScheduled {
		return processedMiniBlocks, pendingMiniBlocks, nil
	}

	shardHeader, ok := header.(data.ShardHeaderHandler)
	if !ok {
		return nil, nil, epochStart.ErrWrongTypeAssertion
	}

	mapHashMiniBlockHeaders := ssh.getCrossProcessedMiniBlockHeadersDestMe(shardHeader)

	referencedMetaBlocks := shardHeader.GetMetaBlockHashes()
	if len(referencedMetaBlocks) == 0 {
		referencedMetaBlocks = append(referencedMetaBlocks, firstPendingMetaBlockHash)
	}

	processedMiniBlockForFinishedMeta, err := getProcessedMiniBlocksForFinishedMeta(referencedMetaBlocks, headers, ssh.shardCoordinator.SelfId())
	if err != nil {
		return nil, nil, err
	}

	processedMiniBlocks = append(processedMiniBlockForFinishedMeta, processedMiniBlocks...)
	processedMiniBlocks, err = updateProcessedMiniBlocksForScheduled(processedMiniBlocks, mapHashMiniBlockHeaders)
	if err != nil {
		return nil, nil, err
	}

	pendingMiniBlocks = addMiniBlocksToPending(pendingMiniBlocks, mapHashMiniBlockHeaders)
	pendingMiniBlocks, err = updatePendingMiniBlocksForScheduled(referencedMetaBlocks, pendingMiniBlocks, headers, ssh.shardCoordinator.SelfId())
	if err != nil {
		return nil, nil, err
	}

	log.Debug("getProcessedAndPendingMiniBlocksWithScheduled: updated processed and pending for scheduled")
	displayProcessedAndPendingMiniBlocks(processedMiniBlocks, pendingMiniBlocks)

	return processedMiniBlocks, pendingMiniBlocks, nil
}

func getPendingMiniBlocksHashes(pendingMbsInfo []bootstrapStorage.PendingMiniBlocksInfo) [][]byte {
	pendingMbHashes := make([][]byte, 0)
	for _, pendingMbInfo := range pendingMbsInfo {
		pendingMbHashes = append(pendingMbHashes, pendingMbInfo.MiniBlocksHashes...)
	}

	return pendingMbHashes
}

func updateProcessedMiniBlocksForScheduled(
	processedMiniBlocks []bootstrapStorage.MiniBlocksInMeta,
	mapHashMiniBlockHeaders map[string]data.MiniBlockHeaderHandler,
) ([]bootstrapStorage.MiniBlocksInMeta, error) {

	remainingProcessedMiniBlocks := make([]bootstrapStorage.MiniBlocksInMeta, 0)

	for _, miniBlocksInMeta := range processedMiniBlocks {
		remainingProcessedMiniBlocks = getProcessedMiniBlocksForScheduled(miniBlocksInMeta, mapHashMiniBlockHeaders, remainingProcessedMiniBlocks)
	}

	return remainingProcessedMiniBlocks, nil
}

func getProcessedMiniBlocksForScheduled(
	miniBlocksInMeta bootstrapStorage.MiniBlocksInMeta,
	mapHashMiniBlockHeaders map[string]data.MiniBlockHeaderHandler,
	remainingProcessedMiniBlocks []bootstrapStorage.MiniBlocksInMeta,
) []bootstrapStorage.MiniBlocksInMeta {

	miniBlockHashes := make([][]byte, 0)
	fullyProcessed := make([]bool, 0)
	indexOfLastTxProcessed := make([]int32, 0)

	for index := range miniBlocksInMeta.MiniBlocksHashes {
		mbHash := miniBlocksInMeta.MiniBlocksHashes[index]
		mbHeader, ok := mapHashMiniBlockHeaders[string(mbHash)]
		if !ok {
			miniBlockHashes = append(miniBlockHashes, mbHash)
			fullyProcessed = append(fullyProcessed, miniBlocksInMeta.FullyProcessed[index])
			indexOfLastTxProcessed = append(indexOfLastTxProcessed, miniBlocksInMeta.IndexOfLastTxProcessed[index])
			continue
		}

		indexOfFirstTxProcessed := mbHeader.GetIndexOfFirstTxProcessed()
		if indexOfFirstTxProcessed > 0 {
			miniBlockHashes = append(miniBlockHashes, mbHash)
			fullyProcessed = append(fullyProcessed, false)
			indexOfLastTxProcessed = append(indexOfLastTxProcessed, indexOfFirstTxProcessed-1)
		}
	}

	if len(miniBlockHashes) > 0 {
		remainingProcessedMiniBlocks = append(remainingProcessedMiniBlocks, bootstrapStorage.MiniBlocksInMeta{
			MetaHash:               miniBlocksInMeta.MetaHash,
			MiniBlocksHashes:       miniBlockHashes,
			FullyProcessed:         fullyProcessed,
			IndexOfLastTxProcessed: indexOfLastTxProcessed,
		})
	}

	return remainingProcessedMiniBlocks
}

func updatePendingMiniBlocksForScheduled(
	referencedMetaBlockHashes [][]byte,
	pendingMiniBlocks []bootstrapStorage.PendingMiniBlocksInfo,
	headers map[string]data.HeaderHandler,
	selfShardID uint32,
) ([]bootstrapStorage.PendingMiniBlocksInfo, error) {
	remainingPendingMiniBlocks := make([]bootstrapStorage.PendingMiniBlocksInfo, 0)
	for index, metaBlockHash := range referencedMetaBlockHashes {
		if index == 0 {
			// There could be situations when even first meta block referenced in one shard block was started
			// and finalized here, so the pending mini blocks could be removed at all. Anyway, even if they will remain
			// as pending here, this is not critical, as they count only for isShardStuck analysis
			continue
		}
		mbHashes, err := getProcessedMiniBlockHashesForMetaBlockHash(selfShardID, metaBlockHash, headers)
		if err != nil {
			return nil, err
		}

		if len(mbHashes) > 0 {
			for i := range pendingMiniBlocks {
				pendingMiniBlocks[i].MiniBlocksHashes = removeHashes(pendingMiniBlocks[i].MiniBlocksHashes, mbHashes)
			}
		}
	}

	for index := range pendingMiniBlocks {
		if len(pendingMiniBlocks[index].MiniBlocksHashes) > 0 {
			remainingPendingMiniBlocks = append(remainingPendingMiniBlocks, pendingMiniBlocks[index])
		}
	}

	return remainingPendingMiniBlocks, nil
}

func getProcessedMiniBlockHashesForMetaBlockHash(
	selfShardID uint32,
	metaBlockHash []byte,
	headers map[string]data.HeaderHandler,
) ([][]byte, error) {
	noPendingMbs := make(map[string]struct{})
	metaHeaderHandler, ok := headers[string(metaBlockHash)]
	if !ok {
		return nil, fmt.Errorf("%w in getProcessedMiniBlockHashesForMetaBlockHash: hash: %s",
			epochStart.ErrMissingHeader,
			hex.EncodeToString(metaBlockHash))
	}
	neededMeta, ok := metaHeaderHandler.(*block.MetaBlock)
	if !ok {
		return nil, epochStart.ErrWrongTypeAssertion
	}
	mbHeaders := getProcessedMiniBlockHeaders(neededMeta, selfShardID, noPendingMbs)
	mbHashes := make([][]byte, 0)
	for mbHash := range mbHeaders {
		mbHashes = append(mbHashes, []byte(mbHash))
	}

	return mbHashes, nil
}

func removeHashes(hashes [][]byte, hashesToRemove [][]byte) [][]byte {
	resultedHashes := hashes
	for _, hashToRemove := range hashesToRemove {
		resultedHashes = removeHash(resultedHashes, hashToRemove)
	}
	return resultedHashes
}

func removeHash(hashes [][]byte, hashToRemove []byte) [][]byte {
	result := make([][]byte, 0)
	for i, hash := range hashes {
		if bytes.Equal(hash, hashToRemove) {
			result = append(result, hashes[:i]...)
			result = append(result, hashes[i+1:]...)
			return result
		}
	}

	return append(result, hashes...)
}

func displayProcessedAndPendingMiniBlocks(processedMiniBlocks []bootstrapStorage.MiniBlocksInMeta, pendingMiniBlocks []bootstrapStorage.PendingMiniBlocksInfo) {
	if log.GetLevel() > logger.LogDebug {
		return
	}

	for _, miniBlocksInMeta := range processedMiniBlocks {
		displayProcessedMiniBlocksInMeta(miniBlocksInMeta)
	}

	for _, pendingMbsInShard := range pendingMiniBlocks {
		displayPendingMiniBlocks(pendingMbsInShard)
	}
}

func displayProcessedMiniBlocksInMeta(miniBlocksInMeta bootstrapStorage.MiniBlocksInMeta) {
	log.Debug("processed meta block", "hash", miniBlocksInMeta.MetaHash)

	for index, mbHash := range miniBlocksInMeta.MiniBlocksHashes {
		fullyProcessed := miniBlocksInMeta.IsFullyProcessed(index)
		indexOfLastTxProcessed := miniBlocksInMeta.GetIndexOfLastTxProcessedInMiniBlock(index)

		log.Debug("processedMiniBlock", "hash", mbHash,
			"index of last tx processed", indexOfLastTxProcessed,
			"fully processed", fullyProcessed)
	}
}

func displayPendingMiniBlocks(pendingMbsInShard bootstrapStorage.PendingMiniBlocksInfo) {
	log.Debug("shard", "shardID", pendingMbsInShard.ShardID)

	for _, mbHash := range pendingMbsInShard.MiniBlocksHashes {
		log.Debug("pendingMiniBlock", "hash", mbHash)
	}
}

func addMiniBlockToPendingList(
	mbHeader data.MiniBlockHeaderHandler,
	pendingMiniBlocks []bootstrapStorage.PendingMiniBlocksInfo,
) []bootstrapStorage.PendingMiniBlocksInfo {
	for i := range pendingMiniBlocks {
		if pendingMiniBlocks[i].ShardID != mbHeader.GetReceiverShardID() {
			continue
		}

		if checkIfMiniBlockIsAlreadyAddedAsPending(mbHeader, pendingMiniBlocks[i]) {
			return pendingMiniBlocks
		}

		pendingMiniBlocks[i].MiniBlocksHashes = append(pendingMiniBlocks[i].MiniBlocksHashes, mbHeader.GetHash())
		return pendingMiniBlocks
	}

	pendingMbInfo := bootstrapStorage.PendingMiniBlocksInfo{
		ShardID:          mbHeader.GetReceiverShardID(),
		MiniBlocksHashes: [][]byte{mbHeader.GetHash()},
	}

	pendingMiniBlocks = append(pendingMiniBlocks, pendingMbInfo)

	return pendingMiniBlocks
}

func checkIfMiniBlockIsAlreadyAddedAsPending(
	mbHeader data.MiniBlockHeaderHandler,
	pendingMiniBlocks bootstrapStorage.PendingMiniBlocksInfo,
) bool {
	for _, mbHash := range pendingMiniBlocks.MiniBlocksHashes {
		if bytes.Equal(mbHash, mbHeader.GetHash()) {
			return true
		}
	}

	return false
}

func addMiniBlocksToPending(
	pendingMiniBlocks []bootstrapStorage.PendingMiniBlocksInfo,
	mapHashMiniBlockHeaders map[string]data.MiniBlockHeaderHandler,
) []bootstrapStorage.PendingMiniBlocksInfo {
	for _, miniBlockHeader := range mapHashMiniBlockHeaders {
		pendingMiniBlocks = addMiniBlockToPendingList(miniBlockHeader, pendingMiniBlocks)
	}

	return pendingMiniBlocks
}

func (ssh *shardStorageHandler) getProcessedAndPendingMiniBlocks(
	meta data.MetaHeaderHandler,
	headers map[string]data.HeaderHandler,
) ([]bootstrapStorage.MiniBlocksInMeta, []bootstrapStorage.PendingMiniBlocksInfo, []byte, error) {

	epochShardData, neededMeta, err := getEpochShardDataAndNeededMetaBlock(ssh.shardCoordinator.SelfId(), meta, headers)
	if err != nil {
		return nil, nil, nil, err
	}

<<<<<<< HEAD
	mbInfo := getMiniBlocksInfo(epochShardData, neededMeta, ssh.shardCoordinator.SelfId())
	processedMiniBlocks, pendingMiniBlocks := createProcessedAndPendingMiniBlocks(mbInfo, epochShardData)
=======
	mbsInfo := getMiniBlocksInfo(epochShardData, neededMeta, ssh.shardCoordinator.SelfId())
	processedMiniBlocks, pendingMiniBlocks := createProcessedAndPendingMiniBlocks(mbsInfo, epochShardData)
>>>>>>> ec5c6e2e

	return processedMiniBlocks, pendingMiniBlocks, epochShardData.GetFirstPendingMetaBlock(), nil
}

func getEpochShardDataAndNeededMetaBlock(
	shardID uint32,
	meta data.MetaHeaderHandler,
	headers map[string]data.HeaderHandler,
) (data.EpochStartShardDataHandler, *block.MetaBlock, error) {

	epochShardData, err := getEpochStartShardData(meta, shardID)
	if err != nil {
		return nil, nil, err
	}

	header, ok := headers[string(epochShardData.GetFirstPendingMetaBlock())]
	if !ok {
		return nil, nil, fmt.Errorf("%w in getEpochShardDataAndNeededMetaBlock: hash: %s",
			epochStart.ErrMissingHeader,
			hex.EncodeToString(epochShardData.GetFirstPendingMetaBlock()))
	}

	neededMeta, ok := header.(*block.MetaBlock)
	if !ok {
		return nil, nil, epochStart.ErrWrongTypeAssertion
	}
	if check.IfNil(neededMeta) {
		return nil, nil, epochStart.ErrNilMetaBlock
<<<<<<< HEAD
	}

	return epochShardData, neededMeta, nil
}

func getMiniBlocksInfo(epochShardData data.EpochStartShardDataHandler, neededMeta *block.MetaBlock, shardID uint32) *miniBlockInfo {
	mbInfo := &miniBlockInfo{
		miniBlockHashes:              make([][]byte, 0),
		fullyProcessed:               make([]bool, 0),
		indexOfLastTxProcessed:       make([]int32, 0),
		pendingMiniBlocksMap:         make(map[string]struct{}),
		pendingMiniBlocksPerShardMap: make(map[uint32][][]byte),
	}

	setMiniBlockInfoWithPendingMiniBlocks(epochShardData, mbInfo)
	setMiniBlockInfoWithProcessedMiniBlocks(neededMeta, shardID, mbInfo)

	return mbInfo
}

func setMiniBlockInfoWithPendingMiniBlocks(epochShardData data.EpochStartShardDataHandler, mbInfo *miniBlockInfo) {
	for _, mbHeader := range epochShardData.GetPendingMiniBlockHeaderHandlers() {
		log.Debug("shardStorageHandler.setMiniBlockInfoWithPendingMiniBlocks",
=======
	}

	return epochShardData, neededMeta, nil
}

func getMiniBlocksInfo(epochShardData data.EpochStartShardDataHandler, neededMeta *block.MetaBlock, shardID uint32) *miniBlocksInfo {
	mbsInfo := &miniBlocksInfo{
		miniBlockHashes:              make([][]byte, 0),
		fullyProcessed:               make([]bool, 0),
		indexOfLastTxProcessed:       make([]int32, 0),
		pendingMiniBlocksMap:         make(map[string]struct{}),
		pendingMiniBlocksPerShardMap: make(map[uint32][][]byte),
	}

	setMiniBlocksInfoWithPendingMiniBlocks(epochShardData, mbsInfo)
	setMiniBlocksInfoWithProcessedMiniBlocks(neededMeta, shardID, mbsInfo)

	return mbsInfo
}

func setMiniBlocksInfoWithPendingMiniBlocks(epochShardData data.EpochStartShardDataHandler, mbsInfo *miniBlocksInfo) {
	for _, mbHeader := range epochShardData.GetPendingMiniBlockHeaderHandlers() {
		log.Debug("shardStorageHandler.setMiniBlocksInfoWithPendingMiniBlocks",
>>>>>>> ec5c6e2e
			"mb hash", mbHeader.GetHash(),
			"len(reserved)", len(mbHeader.GetReserved()),
			"index of first tx processed", mbHeader.GetIndexOfFirstTxProcessed(),
			"index of last tx processed", mbHeader.GetIndexOfLastTxProcessed(),
<<<<<<< HEAD
		)

		receiverShardID := mbHeader.GetReceiverShardID()
		mbInfo.pendingMiniBlocksPerShardMap[receiverShardID] = append(mbInfo.pendingMiniBlocksPerShardMap[receiverShardID], mbHeader.GetHash())
		mbInfo.pendingMiniBlocksMap[string(mbHeader.GetHash())] = struct{}{}

		if mbHeader.GetIndexOfLastTxProcessed() > -1 {
			mbInfo.miniBlockHashes = append(mbInfo.miniBlockHashes, mbHeader.GetHash())
			mbInfo.fullyProcessed = append(mbInfo.fullyProcessed, false)
			mbInfo.indexOfLastTxProcessed = append(mbInfo.indexOfLastTxProcessed, mbHeader.GetIndexOfLastTxProcessed())
		}
	}
}

func setMiniBlockInfoWithProcessedMiniBlocks(neededMeta *block.MetaBlock, shardID uint32, mbInfo *miniBlockInfo) {
	miniBlockHeaders := getProcessedMiniBlockHeaders(neededMeta, shardID, mbInfo.pendingMiniBlocksMap)
	for mbHash, mbHeader := range miniBlockHeaders {
		log.Debug("shardStorageHandler.setMiniBlockInfoWithProcessedMiniBlocks",
			"mb hash", mbHeader.GetHash(),
			"len(reserved)", len(mbHeader.GetReserved()),
			"index of first tx processed", mbHeader.GetIndexOfFirstTxProcessed(),
			"index of last tx processed", mbHeader.GetIndexOfLastTxProcessed(),
		)

		mbInfo.miniBlockHashes = append(mbInfo.miniBlockHashes, []byte(mbHash))
		mbInfo.fullyProcessed = append(mbInfo.fullyProcessed, mbHeader.IsFinal())
		mbInfo.indexOfLastTxProcessed = append(mbInfo.indexOfLastTxProcessed, mbHeader.GetIndexOfLastTxProcessed())
	}
}

func createProcessedAndPendingMiniBlocks(
	mbInfo *miniBlockInfo,
=======
			"num txs", mbHeader.GetTxCount(),
		)

		receiverShardID := mbHeader.GetReceiverShardID()
		mbsInfo.pendingMiniBlocksPerShardMap[receiverShardID] = append(mbsInfo.pendingMiniBlocksPerShardMap[receiverShardID], mbHeader.GetHash())
		mbsInfo.pendingMiniBlocksMap[string(mbHeader.GetHash())] = struct{}{}

		isPendingMiniBlockPartiallyExecuted := mbHeader.GetIndexOfLastTxProcessed() > -1 && mbHeader.GetIndexOfLastTxProcessed() < int32(mbHeader.GetTxCount())-1
		if isPendingMiniBlockPartiallyExecuted {
			mbsInfo.miniBlockHashes = append(mbsInfo.miniBlockHashes, mbHeader.GetHash())
			mbsInfo.fullyProcessed = append(mbsInfo.fullyProcessed, false)
			mbsInfo.indexOfLastTxProcessed = append(mbsInfo.indexOfLastTxProcessed, mbHeader.GetIndexOfLastTxProcessed())
		}
	}
}

func setMiniBlocksInfoWithProcessedMiniBlocks(neededMeta *block.MetaBlock, shardID uint32, mbsInfo *miniBlocksInfo) {
	miniBlockHeaders := getProcessedMiniBlockHeaders(neededMeta, shardID, mbsInfo.pendingMiniBlocksMap)
	for mbHash, mbHeader := range miniBlockHeaders {
		log.Debug("shardStorageHandler.setMiniBlocksInfoWithProcessedMiniBlocks",
			"mb hash", mbHeader.GetHash(),
			"len(reserved)", len(mbHeader.GetReserved()),
			"index of first tx processed", mbHeader.GetIndexOfFirstTxProcessed(),
			"index of last tx processed", mbHeader.GetIndexOfLastTxProcessed(),
		)

		mbsInfo.miniBlockHashes = append(mbsInfo.miniBlockHashes, []byte(mbHash))
		mbsInfo.fullyProcessed = append(mbsInfo.fullyProcessed, mbHeader.IsFinal())
		mbsInfo.indexOfLastTxProcessed = append(mbsInfo.indexOfLastTxProcessed, mbHeader.GetIndexOfLastTxProcessed())
	}
}

func createProcessedAndPendingMiniBlocks(
	mbsInfo *miniBlocksInfo,
>>>>>>> ec5c6e2e
	epochShardData data.EpochStartShardDataHandler,
) ([]bootstrapStorage.MiniBlocksInMeta, []bootstrapStorage.PendingMiniBlocksInfo) {

	processedMiniBlocks := make([]bootstrapStorage.MiniBlocksInMeta, 0)
<<<<<<< HEAD
	if len(mbInfo.miniBlockHashes) > 0 {
		processedMiniBlocks = append(processedMiniBlocks, bootstrapStorage.MiniBlocksInMeta{
			MetaHash:               epochShardData.GetFirstPendingMetaBlock(),
			MiniBlocksHashes:       mbInfo.miniBlockHashes,
			FullyProcessed:         mbInfo.fullyProcessed,
			IndexOfLastTxProcessed: mbInfo.indexOfLastTxProcessed,
=======
	if len(mbsInfo.miniBlockHashes) > 0 {
		processedMiniBlocks = append(processedMiniBlocks, bootstrapStorage.MiniBlocksInMeta{
			MetaHash:               epochShardData.GetFirstPendingMetaBlock(),
			MiniBlocksHashes:       mbsInfo.miniBlockHashes,
			FullyProcessed:         mbsInfo.fullyProcessed,
			IndexOfLastTxProcessed: mbsInfo.indexOfLastTxProcessed,
>>>>>>> ec5c6e2e
		})
	}

	pendingMiniBlocks := make([]bootstrapStorage.PendingMiniBlocksInfo, 0)
<<<<<<< HEAD
	for receiverShardID, mbHashes := range mbInfo.pendingMiniBlocksPerShardMap {
=======
	for receiverShardID, mbHashes := range mbsInfo.pendingMiniBlocksPerShardMap {
>>>>>>> ec5c6e2e
		pendingMiniBlocks = append(pendingMiniBlocks, bootstrapStorage.PendingMiniBlocksInfo{
			ShardID:          receiverShardID,
			MiniBlocksHashes: mbHashes,
		})
	}

	return processedMiniBlocks, pendingMiniBlocks
}

func getProcessedMiniBlockHeaders(metaBlock *block.MetaBlock, destShardID uint32, pendingMBsMap map[string]struct{}) map[string]block.MiniBlockHeader {
	processedMiniBlockHeaders := make(map[string]block.MiniBlockHeader)
	miniBlockHeadersDestMe := getMiniBlockHeadersForDest(metaBlock, destShardID)
	for hash, mbh := range miniBlockHeadersDestMe {
		if _, hashExists := pendingMBsMap[hash]; hashExists {
			continue
		}

		processedMiniBlockHeaders[hash] = mbh
	}
	return processedMiniBlockHeaders
}

func (ssh *shardStorageHandler) saveLastCrossNotarizedHeaders(
	meta data.MetaHeaderHandler,
	headers map[string]data.HeaderHandler,
	withScheduled bool,
) ([]bootstrapStorage.BootstrapHeaderInfo, error) {
	log.Debug("saveLastCrossNotarizedHeaders", "withScheduled", withScheduled)

	shardData, err := getEpochStartShardData(meta, ssh.shardCoordinator.SelfId())
	if err != nil {
		return nil, err
	}

	lastCrossMetaHdrHash := shardData.GetLastFinishedMetaBlock()
	if len(shardData.GetPendingMiniBlockHeaderHandlers()) == 0 {
		log.Debug("saveLastCrossNotarizedHeaders changing lastCrossMetaHdrHash", "initial hash", lastCrossMetaHdrHash, "final hash", shardData.GetFirstPendingMetaBlock())
		lastCrossMetaHdrHash = shardData.GetFirstPendingMetaBlock()
	}

	if withScheduled {
		log.Debug("saveLastCrossNotarizedHeaders", "lastCrossMetaHdrHash before update", lastCrossMetaHdrHash)
		lastCrossMetaHdrHash, err = updateLastCrossMetaHdrHashIfNeeded(headers, shardData, lastCrossMetaHdrHash)
		if err != nil {
			return nil, err
		}
		log.Debug("saveLastCrossNotarizedHeaders", "lastCrossMetaHdrHash after update", lastCrossMetaHdrHash)
	}

	neededHdr, ok := headers[string(lastCrossMetaHdrHash)]
	if !ok {
		return nil, fmt.Errorf("%w in saveLastCrossNotarizedHeaders: hash: %s",
			epochStart.ErrMissingHeader,
			hex.EncodeToString(lastCrossMetaHdrHash))
	}

	neededMeta, ok := neededHdr.(*block.MetaBlock)
	if !ok {
		return nil, epochStart.ErrWrongTypeAssertion
	}

	_, err = ssh.saveMetaHdrToStorage(neededMeta)
	if err != nil {
		return nil, err
	}

	crossNotarizedHdrs := make([]bootstrapStorage.BootstrapHeaderInfo, 0)
	crossNotarizedHdrs = append(crossNotarizedHdrs, bootstrapStorage.BootstrapHeaderInfo{
		ShardId: core.MetachainShardId,
		Nonce:   neededMeta.GetNonce(),
		Hash:    lastCrossMetaHdrHash,
	})

	return crossNotarizedHdrs, nil
}

func updateLastCrossMetaHdrHashIfNeeded(
	headers map[string]data.HeaderHandler,
	shardData data.EpochStartShardDataHandler,
	lastCrossMetaHdrHash []byte,
) ([]byte, error) {
	_, metaBlockHashes, err := getShardHeaderAndMetaHashes(headers, shardData.GetHeaderHash())
	if err != nil {
		return nil, err
	}
	if len(metaBlockHashes) == 0 {
		return lastCrossMetaHdrHash, nil
	}

	metaHdr, found := headers[string(metaBlockHashes[0])]
	if !found {
		return nil, fmt.Errorf("%w in updateLastCrossMetaHdrHashIfNeeded: hash: %s",
			epochStart.ErrMissingHeader,
			hex.EncodeToString(metaBlockHashes[0]))
	}

	lastCrossMetaHdrHash = metaHdr.GetPrevHash()

	return lastCrossMetaHdrHash, nil
}

func getShardHeaderAndMetaHashes(headers map[string]data.HeaderHandler, headerHash []byte) (data.ShardHeaderHandler, [][]byte, error) {
	header, ok := headers[string(headerHash)]
	if !ok {
		return nil, nil, fmt.Errorf("%w in getShardHeaderAndMetaHashes: hash: %s",
			epochStart.ErrMissingHeader,
			hex.EncodeToString(headerHash))
	}

	shardHeader, ok := header.(data.ShardHeaderHandler)
	if !ok {
		return nil, nil, epochStart.ErrWrongTypeAssertion
	}

	metaBlockHashes := shardHeader.GetMetaBlockHashes()

	return shardHeader, metaBlockHashes, nil
}

func (ssh *shardStorageHandler) saveLastHeader(shardHeader data.HeaderHandler) (bootstrapStorage.BootstrapHeaderInfo, error) {
	lastHeaderHash, err := ssh.saveShardHdrToStorage(shardHeader)
	if err != nil {
		return bootstrapStorage.BootstrapHeaderInfo{}, err
	}

	bootstrapHdrInfo := bootstrapStorage.BootstrapHeaderInfo{
		ShardId: shardHeader.GetShardID(),
		Epoch:   shardHeader.GetEpoch(),
		Nonce:   shardHeader.GetNonce(),
		Hash:    lastHeaderHash,
	}

	return bootstrapHdrInfo, nil
}

func (ssh *shardStorageHandler) saveTriggerRegistry(components *ComponentsNeededForBootstrap) ([]byte, error) {
	shardHeader := components.ShardHeader

	metaBlock := components.EpochStartMetaBlock
	metaBlockHash, err := core.CalculateHash(ssh.marshalizer, ssh.hasher, metaBlock)
	if err != nil {
		return nil, err
	}

	triggerReg := block.ShardTriggerRegistry{
		Epoch:                       shardHeader.GetEpoch(),
		MetaEpoch:                   metaBlock.GetEpoch(),
		CurrentRoundIndex:           int64(shardHeader.GetRound()),
		EpochStartRound:             shardHeader.GetRound(),
		EpochMetaBlockHash:          metaBlockHash,
		IsEpochStart:                true,
		NewEpochHeaderReceived:      true,
		EpochFinalityAttestingRound: 0,
		EpochStartShardHeader:       &block.Header{},
	}

	bootstrapKey := []byte(fmt.Sprint(shardHeader.GetRound()))
	trigInternalKey := append([]byte(common.TriggerRegistryKeyPrefix), bootstrapKey...)

	triggerRegBytes, err := ssh.marshalizer.Marshal(&triggerReg)
	if err != nil {
		return nil, err
	}

	bootstrapStorer, err := ssh.storageService.GetStorer(dataRetriever.BootstrapUnit)
	if err != nil {
		return nil, err
	}

	errPut := bootstrapStorer.Put(trigInternalKey, triggerRegBytes)
	if errPut != nil {
		return nil, errPut
	}

	return bootstrapKey, nil
}

func getMiniBlockHeadersForDest(metaBlock *block.MetaBlock, destId uint32) map[string]block.MiniBlockHeader {
	hashDst := make(map[string]block.MiniBlockHeader)
	for i := 0; i < len(metaBlock.ShardInfo); i++ {
		if metaBlock.ShardInfo[i].ShardID == destId {
			continue
		}

		for _, val := range metaBlock.ShardInfo[i].ShardMiniBlockHeaders {
			isCrossShardDestMe := val.ReceiverShardID == destId && val.SenderShardID != destId
			if !isCrossShardDestMe {
				continue
			}

			hashDst[string(val.Hash)] = val
		}
	}

	for _, val := range metaBlock.MiniBlockHeaders {
		isCrossShardDestMe := (val.ReceiverShardID == destId || val.ReceiverShardID == core.AllShardId) && val.SenderShardID != destId
		if !isCrossShardDestMe {
			continue
		}
		hashDst[string(val.Hash)] = val
	}

	return hashDst
}

// IsInterfaceNil returns true if there is no value under the interface
func (ssh *shardStorageHandler) IsInterfaceNil() bool {
	return ssh == nil
}<|MERGE_RESOLUTION|>--- conflicted
+++ resolved
@@ -572,13 +572,8 @@
 		return nil, nil, nil, err
 	}
 
-<<<<<<< HEAD
-	mbInfo := getMiniBlocksInfo(epochShardData, neededMeta, ssh.shardCoordinator.SelfId())
-	processedMiniBlocks, pendingMiniBlocks := createProcessedAndPendingMiniBlocks(mbInfo, epochShardData)
-=======
 	mbsInfo := getMiniBlocksInfo(epochShardData, neededMeta, ssh.shardCoordinator.SelfId())
 	processedMiniBlocks, pendingMiniBlocks := createProcessedAndPendingMiniBlocks(mbsInfo, epochShardData)
->>>>>>> ec5c6e2e
 
 	return processedMiniBlocks, pendingMiniBlocks, epochShardData.GetFirstPendingMetaBlock(), nil
 }
@@ -607,31 +602,6 @@
 	}
 	if check.IfNil(neededMeta) {
 		return nil, nil, epochStart.ErrNilMetaBlock
-<<<<<<< HEAD
-	}
-
-	return epochShardData, neededMeta, nil
-}
-
-func getMiniBlocksInfo(epochShardData data.EpochStartShardDataHandler, neededMeta *block.MetaBlock, shardID uint32) *miniBlockInfo {
-	mbInfo := &miniBlockInfo{
-		miniBlockHashes:              make([][]byte, 0),
-		fullyProcessed:               make([]bool, 0),
-		indexOfLastTxProcessed:       make([]int32, 0),
-		pendingMiniBlocksMap:         make(map[string]struct{}),
-		pendingMiniBlocksPerShardMap: make(map[uint32][][]byte),
-	}
-
-	setMiniBlockInfoWithPendingMiniBlocks(epochShardData, mbInfo)
-	setMiniBlockInfoWithProcessedMiniBlocks(neededMeta, shardID, mbInfo)
-
-	return mbInfo
-}
-
-func setMiniBlockInfoWithPendingMiniBlocks(epochShardData data.EpochStartShardDataHandler, mbInfo *miniBlockInfo) {
-	for _, mbHeader := range epochShardData.GetPendingMiniBlockHeaderHandlers() {
-		log.Debug("shardStorageHandler.setMiniBlockInfoWithPendingMiniBlocks",
-=======
 	}
 
 	return epochShardData, neededMeta, nil
@@ -655,45 +625,10 @@
 func setMiniBlocksInfoWithPendingMiniBlocks(epochShardData data.EpochStartShardDataHandler, mbsInfo *miniBlocksInfo) {
 	for _, mbHeader := range epochShardData.GetPendingMiniBlockHeaderHandlers() {
 		log.Debug("shardStorageHandler.setMiniBlocksInfoWithPendingMiniBlocks",
->>>>>>> ec5c6e2e
 			"mb hash", mbHeader.GetHash(),
 			"len(reserved)", len(mbHeader.GetReserved()),
 			"index of first tx processed", mbHeader.GetIndexOfFirstTxProcessed(),
 			"index of last tx processed", mbHeader.GetIndexOfLastTxProcessed(),
-<<<<<<< HEAD
-		)
-
-		receiverShardID := mbHeader.GetReceiverShardID()
-		mbInfo.pendingMiniBlocksPerShardMap[receiverShardID] = append(mbInfo.pendingMiniBlocksPerShardMap[receiverShardID], mbHeader.GetHash())
-		mbInfo.pendingMiniBlocksMap[string(mbHeader.GetHash())] = struct{}{}
-
-		if mbHeader.GetIndexOfLastTxProcessed() > -1 {
-			mbInfo.miniBlockHashes = append(mbInfo.miniBlockHashes, mbHeader.GetHash())
-			mbInfo.fullyProcessed = append(mbInfo.fullyProcessed, false)
-			mbInfo.indexOfLastTxProcessed = append(mbInfo.indexOfLastTxProcessed, mbHeader.GetIndexOfLastTxProcessed())
-		}
-	}
-}
-
-func setMiniBlockInfoWithProcessedMiniBlocks(neededMeta *block.MetaBlock, shardID uint32, mbInfo *miniBlockInfo) {
-	miniBlockHeaders := getProcessedMiniBlockHeaders(neededMeta, shardID, mbInfo.pendingMiniBlocksMap)
-	for mbHash, mbHeader := range miniBlockHeaders {
-		log.Debug("shardStorageHandler.setMiniBlockInfoWithProcessedMiniBlocks",
-			"mb hash", mbHeader.GetHash(),
-			"len(reserved)", len(mbHeader.GetReserved()),
-			"index of first tx processed", mbHeader.GetIndexOfFirstTxProcessed(),
-			"index of last tx processed", mbHeader.GetIndexOfLastTxProcessed(),
-		)
-
-		mbInfo.miniBlockHashes = append(mbInfo.miniBlockHashes, []byte(mbHash))
-		mbInfo.fullyProcessed = append(mbInfo.fullyProcessed, mbHeader.IsFinal())
-		mbInfo.indexOfLastTxProcessed = append(mbInfo.indexOfLastTxProcessed, mbHeader.GetIndexOfLastTxProcessed())
-	}
-}
-
-func createProcessedAndPendingMiniBlocks(
-	mbInfo *miniBlockInfo,
-=======
 			"num txs", mbHeader.GetTxCount(),
 		)
 
@@ -728,35 +663,21 @@
 
 func createProcessedAndPendingMiniBlocks(
 	mbsInfo *miniBlocksInfo,
->>>>>>> ec5c6e2e
 	epochShardData data.EpochStartShardDataHandler,
 ) ([]bootstrapStorage.MiniBlocksInMeta, []bootstrapStorage.PendingMiniBlocksInfo) {
 
 	processedMiniBlocks := make([]bootstrapStorage.MiniBlocksInMeta, 0)
-<<<<<<< HEAD
-	if len(mbInfo.miniBlockHashes) > 0 {
-		processedMiniBlocks = append(processedMiniBlocks, bootstrapStorage.MiniBlocksInMeta{
-			MetaHash:               epochShardData.GetFirstPendingMetaBlock(),
-			MiniBlocksHashes:       mbInfo.miniBlockHashes,
-			FullyProcessed:         mbInfo.fullyProcessed,
-			IndexOfLastTxProcessed: mbInfo.indexOfLastTxProcessed,
-=======
 	if len(mbsInfo.miniBlockHashes) > 0 {
 		processedMiniBlocks = append(processedMiniBlocks, bootstrapStorage.MiniBlocksInMeta{
 			MetaHash:               epochShardData.GetFirstPendingMetaBlock(),
 			MiniBlocksHashes:       mbsInfo.miniBlockHashes,
 			FullyProcessed:         mbsInfo.fullyProcessed,
 			IndexOfLastTxProcessed: mbsInfo.indexOfLastTxProcessed,
->>>>>>> ec5c6e2e
 		})
 	}
 
 	pendingMiniBlocks := make([]bootstrapStorage.PendingMiniBlocksInfo, 0)
-<<<<<<< HEAD
-	for receiverShardID, mbHashes := range mbInfo.pendingMiniBlocksPerShardMap {
-=======
 	for receiverShardID, mbHashes := range mbsInfo.pendingMiniBlocksPerShardMap {
->>>>>>> ec5c6e2e
 		pendingMiniBlocks = append(pendingMiniBlocks, bootstrapStorage.PendingMiniBlocksInfo{
 			ShardID:          receiverShardID,
 			MiniBlocksHashes: mbHashes,
