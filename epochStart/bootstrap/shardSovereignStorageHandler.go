--- conflicted
+++ resolved
@@ -53,22 +53,14 @@
 		return err
 	}
 
-<<<<<<< HEAD
-	lastCrossNotarizedHdrs, err := ssh.saveLastCrossChainNotarizedHeaders(components.EpochStartMetaBlock, components.Headers)
-=======
 	lastCrossNotarizedHeaders, err := ssh.saveLastCrossChainNotarizedHeaders(components.EpochStartMetaBlock, components.Headers)
->>>>>>> d096d9c5
 	if err != nil {
 		return err
 	}
 
 	bootStrapData := bootstrapStorage.BootstrapData{
 		LastHeader:                 lastHeader,
-<<<<<<< HEAD
-		LastCrossNotarizedHeaders:  lastCrossNotarizedHdrs,
-=======
 		LastCrossNotarizedHeaders:  lastCrossNotarizedHeaders,
->>>>>>> d096d9c5
 		LastSelfNotarizedHeaders:   []bootstrapStorage.BootstrapHeaderInfo{lastHeader},
 		ProcessedMiniBlocks:        []bootstrapStorage.MiniBlocksInMeta{},
 		PendingMiniBlocks:          []bootstrapStorage.PendingMiniBlocksInfo{},
@@ -106,34 +98,6 @@
 }
 
 func (ssh *sovereignShardStorageHandler) saveLastCrossChainNotarizedHeaders(
-<<<<<<< HEAD
-	meta data.MetaHeaderHandler,
-	headers map[string]data.HeaderHandler,
-) ([]bootstrapStorage.BootstrapHeaderInfo, error) {
-	log.Debug("saveLastCrossChainNotarizedHeaders")
-
-	shardData, err := getEpochStartShardData(meta, core.MainChainShardId)
-	if errors.Is(err, epochStart.ErrEpochStartDataForShardNotFound) {
-		log.Error("NO CROSS CHAIN EPOCH START DATA FOUND")
-		return []bootstrapStorage.BootstrapHeaderInfo{}, nil
-	}
-
-	log.Error("CROSS CHAIN EPOCH START DATA FOUND")
-
-	neededHdr, ok := headers[string(shardData.GetHeaderHash())]
-	if !ok {
-		return nil, fmt.Errorf("%w in saveLastCrossChainNotarizedHeaders: hash: %s",
-			epochStart.ErrMissingHeader,
-			hex.EncodeToString(shardData.GetHeaderHash()))
-	}
-
-	extendedShardHeader, ok := neededHdr.(*block.ShardHeaderExtended)
-	if !ok {
-		return nil, fmt.Errorf("%w in sovereignShardStorageHandler.saveLastCrossChainNotarizedHeaders", epochStart.ErrWrongTypeAssertion)
-	}
-
-	_, err = ssh.saveExtendedHeaderToStorage(extendedShardHeader)
-=======
 	sovBlock data.MetaHeaderHandler,
 	headers map[string]data.HeaderHandler,
 ) ([]bootstrapStorage.BootstrapHeaderInfo, error) {
@@ -167,34 +131,10 @@
 	}
 
 	err = ssh.saveExtendedHeaderToStorage(extendedShardHeader, lastCrossChainHeaderHash)
->>>>>>> d096d9c5
 	if err != nil {
 		return nil, err
 	}
 
-<<<<<<< HEAD
-	crossNotarizedHdrs := make([]bootstrapStorage.BootstrapHeaderInfo, 0)
-	crossNotarizedHdrs = append(crossNotarizedHdrs, bootstrapStorage.BootstrapHeaderInfo{
-		ShardId: core.MainChainShardId,
-		Nonce:   shardData.GetNonce(),
-		Hash:    shardData.GetHeaderHash(),
-	})
-
-	return crossNotarizedHdrs, nil
-}
-
-func (bsh *sovereignShardStorageHandler) saveExtendedHeaderToStorage(extendedShardHeader data.HeaderHandler) ([]byte, error) {
-	headerBytes, err := bsh.marshalizer.Marshal(extendedShardHeader)
-	if err != nil {
-		return nil, err
-	}
-
-	headerHash := bsh.hasher.Compute(string(headerBytes))
-
-	metaHdrStorage, err := bsh.storageService.GetStorer(dataRetriever.ExtendedShardHeadersUnit)
-	if err != nil {
-		return nil, err
-=======
 	crossNotarizedHeaders := make([]bootstrapStorage.BootstrapHeaderInfo, 0)
 	crossNotarizedHeaders = append(crossNotarizedHeaders, bootstrapStorage.BootstrapHeaderInfo{
 		ShardId: core.MainChainShardId,
@@ -214,35 +154,18 @@
 	metaHdrStorage, err := bsh.storageService.GetStorer(dataRetriever.ExtendedShardHeadersUnit)
 	if err != nil {
 		return err
->>>>>>> d096d9c5
 	}
 
 	err = metaHdrStorage.Put(headerHash, headerBytes)
 	if err != nil {
-<<<<<<< HEAD
-		return nil, err
-=======
 		return err
->>>>>>> d096d9c5
 	}
 
 	nonceToByteSlice := bsh.uint64Converter.ToByteSlice(extendedShardHeader.GetNonce())
 	metaHdrNonceStorage, err := bsh.storageService.GetStorer(dataRetriever.ExtendedShardHeadersNonceHashDataUnit)
 	if err != nil {
-<<<<<<< HEAD
-		return nil, err
-	}
-
-	err = metaHdrNonceStorage.Put(nonceToByteSlice, headerHash)
-	if err != nil {
-		return nil, err
-	}
-
-	return headerHash, nil
-=======
 		return err
 	}
 
 	return metaHdrNonceStorage.Put(nonceToByteSlice, headerHash)
->>>>>>> d096d9c5
 }