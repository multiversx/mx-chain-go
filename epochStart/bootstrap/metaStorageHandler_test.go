package bootstrap

import (
	"fmt"
	"os"
	"strings"
	"testing"

	"github.com/multiversx/mx-chain-core-go/core"
	"github.com/multiversx/mx-chain-core-go/core/check"
	"github.com/multiversx/mx-chain-core-go/data"
	"github.com/multiversx/mx-chain-core-go/data/block"
	"github.com/multiversx/mx-chain-go/common"
	"github.com/multiversx/mx-chain-go/config"
	"github.com/multiversx/mx-chain-go/dataRetriever"
	"github.com/multiversx/mx-chain-go/epochStart/mock"
	"github.com/multiversx/mx-chain-go/process/block/bootstrapStorage"
	"github.com/multiversx/mx-chain-go/storage"
	"github.com/multiversx/mx-chain-go/testscommon"
	"github.com/multiversx/mx-chain-go/testscommon/hashingMocks"
	"github.com/multiversx/mx-chain-go/testscommon/nodeTypeProviderMock"
	storageStubs "github.com/multiversx/mx-chain-go/testscommon/storage"
	"github.com/stretchr/testify/assert"
	"github.com/stretchr/testify/require"
)

func TestNewMetaStorageHandler_InvalidConfigErr(t *testing.T) {
	gCfg := config.Config{}
	prefsConfig := config.PreferencesConfig{}
	coordinator := &mock.ShardCoordinatorStub{}
	pathManager := &testscommon.PathManagerStub{}
	marshalizer := &mock.MarshalizerMock{}
	hasher := &hashingMocks.HasherMock{}
	uit64Cvt := &mock.Uint64ByteSliceConverterMock{}
	nodeTypeProvider := &nodeTypeProviderMock.NodeTypeProviderStub{}
	managedPeersHolder := &testscommon.ManagedPeersHolderStub{}

<<<<<<< HEAD
	mtStrHandler, err := NewMetaStorageHandler(gCfg, prefsConfig, coordinator, pathManager, marshalizer, hasher, 1, uit64Cvt, nodeTypeProvider, false, managedPeersHolder)
=======
	mtStrHandler, err := NewMetaStorageHandler(gCfg, prefsConfig, coordinator, pathManager, marshalizer, hasher, 1, uit64Cvt, nodeTypeProvider, common.Normal)
>>>>>>> f8e73cd5
	assert.True(t, check.IfNil(mtStrHandler))
	assert.NotNil(t, err)
}

func TestNewMetaStorageHandler_CreateForMetaErr(t *testing.T) {
	defer func() {
		_ = os.RemoveAll("./Epoch_0")
	}()

	gCfg := testscommon.GetGeneralConfig()
	prefsConfig := config.PreferencesConfig{}
	coordinator := &mock.ShardCoordinatorStub{}
	pathManager := &testscommon.PathManagerStub{}
	marshalizer := &mock.MarshalizerMock{}
	hasher := &hashingMocks.HasherMock{}
	uit64Cvt := &mock.Uint64ByteSliceConverterMock{}
	nodeTypeProvider := &nodeTypeProviderMock.NodeTypeProviderStub{}
<<<<<<< HEAD
	managedPeersHolder := &testscommon.ManagedPeersHolderStub{}
	mtStrHandler, err := NewMetaStorageHandler(gCfg, prefsConfig, coordinator, pathManager, marshalizer, hasher, 1, uit64Cvt, nodeTypeProvider, false, managedPeersHolder)
=======
	mtStrHandler, err := NewMetaStorageHandler(gCfg, prefsConfig, coordinator, pathManager, marshalizer, hasher, 1, uit64Cvt, nodeTypeProvider, common.Normal)
>>>>>>> f8e73cd5
	assert.False(t, check.IfNil(mtStrHandler))
	assert.Nil(t, err)
}

func TestMetaStorageHandler_saveLastHeader(t *testing.T) {
	defer func() {
		_ = os.RemoveAll("./Epoch_0")
	}()

	gCfg := testscommon.GetGeneralConfig()
	prefsConfig := config.PreferencesConfig{}
	coordinator := &mock.ShardCoordinatorStub{}
	pathManager := &testscommon.PathManagerStub{}
	marshalizer := &mock.MarshalizerMock{}
	hasher := &hashingMocks.HasherMock{}
	uit64Cvt := &mock.Uint64ByteSliceConverterMock{}
	nodeTypeProvider := &nodeTypeProviderMock.NodeTypeProviderStub{}
	managedPeersHolder := &testscommon.ManagedPeersHolderStub{}

<<<<<<< HEAD
	mtStrHandler, _ := NewMetaStorageHandler(gCfg, prefsConfig, coordinator, pathManager, marshalizer, hasher, 1, uit64Cvt, nodeTypeProvider, false, managedPeersHolder)
=======
	mtStrHandler, _ := NewMetaStorageHandler(gCfg, prefsConfig, coordinator, pathManager, marshalizer, hasher, 1, uit64Cvt, nodeTypeProvider, common.Normal)
>>>>>>> f8e73cd5

	header := &block.MetaBlock{Nonce: 0}

	headerHash, _ := core.CalculateHash(marshalizer, hasher, header)
	expectedBootInfo := bootstrapStorage.BootstrapHeaderInfo{
		ShardId: core.MetachainShardId, Hash: headerHash,
	}

	bootHeaderInfo, err := mtStrHandler.saveLastHeader(header)
	assert.Nil(t, err)
	assert.Equal(t, expectedBootInfo, bootHeaderInfo)
}

func TestMetaStorageHandler_saveLastCrossNotarizedHeaders(t *testing.T) {
	defer func() {
		_ = os.RemoveAll("./Epoch_0")
	}()

	gCfg := testscommon.GetGeneralConfig()
	prefsConfig := config.PreferencesConfig{}
	coordinator := &mock.ShardCoordinatorStub{}
	pathManager := &testscommon.PathManagerStub{}
	marshalizer := &mock.MarshalizerMock{}
	hasher := &hashingMocks.HasherMock{}
	uit64Cvt := &mock.Uint64ByteSliceConverterMock{}
	nodeTypeProvider := &nodeTypeProviderMock.NodeTypeProviderStub{}
	managedPeersHolder := &testscommon.ManagedPeersHolderStub{}

<<<<<<< HEAD
	mtStrHandler, _ := NewMetaStorageHandler(gCfg, prefsConfig, coordinator, pathManager, marshalizer, hasher, 1, uit64Cvt, nodeTypeProvider, false, managedPeersHolder)
=======
	mtStrHandler, _ := NewMetaStorageHandler(gCfg, prefsConfig, coordinator, pathManager, marshalizer, hasher, 1, uit64Cvt, nodeTypeProvider, common.Normal)
>>>>>>> f8e73cd5

	hdr1 := &block.Header{Nonce: 1}
	hdr2 := &block.Header{Nonce: 2}
	hdrHash1, _ := core.CalculateHash(marshalizer, hasher, hdr1)
	hdrHash2, _ := core.CalculateHash(marshalizer, hasher, hdr2)

	hdr3 := &block.MetaBlock{
		Nonce: 3,
		EpochStart: block.EpochStart{LastFinalizedHeaders: []block.EpochStartShardData{
			{HeaderHash: hdrHash1}, {HeaderHash: hdrHash2},
		}},
	}

	hdrs := map[string]data.HeaderHandler{string(hdrHash1): hdr1, string(hdrHash2): hdr2}
	crossNotarizedHdrs, err := mtStrHandler.saveLastCrossNotarizedHeaders(hdr3, hdrs)
	assert.Nil(t, err)
	assert.Equal(t, 2, len(crossNotarizedHdrs))
}

func TestMetaStorageHandler_saveTriggerRegistry(t *testing.T) {
	defer func() {
		_ = os.RemoveAll("./Epoch_0")
	}()

	gCfg := testscommon.GetGeneralConfig()
	prefsConfig := config.PreferencesConfig{}
	coordinator := &mock.ShardCoordinatorStub{}
	pathManager := &testscommon.PathManagerStub{}
	marshalizer := &mock.MarshalizerMock{}
	hasher := &hashingMocks.HasherMock{}
	uit64Cvt := &mock.Uint64ByteSliceConverterMock{}
	nodeTypeProvider := &nodeTypeProviderMock.NodeTypeProviderStub{}
	managedPeersHolder := &testscommon.ManagedPeersHolderStub{}

<<<<<<< HEAD
	mtStrHandler, _ := NewMetaStorageHandler(gCfg, prefsConfig, coordinator, pathManager, marshalizer, hasher, 1, uit64Cvt, nodeTypeProvider, false, managedPeersHolder)
=======
	mtStrHandler, _ := NewMetaStorageHandler(gCfg, prefsConfig, coordinator, pathManager, marshalizer, hasher, 1, uit64Cvt, nodeTypeProvider, common.Normal)
>>>>>>> f8e73cd5

	components := &ComponentsNeededForBootstrap{
		EpochStartMetaBlock: &block.MetaBlock{Nonce: 3},
		PreviousEpochStart:  &block.MetaBlock{Nonce: 2},
	}

	_, err := mtStrHandler.saveTriggerRegistry(components)
	assert.Nil(t, err)
}

func TestMetaStorageHandler_saveDataToStorage(t *testing.T) {
	defer func() {
		_ = os.RemoveAll("./Epoch_0")
	}()

	gCfg := testscommon.GetGeneralConfig()
	prefsConfig := config.PreferencesConfig{}
	coordinator := &mock.ShardCoordinatorStub{}
	pathManager := &testscommon.PathManagerStub{}
	marshalizer := &mock.MarshalizerMock{}
	hasher := &hashingMocks.HasherMock{}
	uit64Cvt := &mock.Uint64ByteSliceConverterMock{}
	nodeTypeProvider := &nodeTypeProviderMock.NodeTypeProviderStub{}
	managedPeersHolder := &testscommon.ManagedPeersHolderStub{}

<<<<<<< HEAD
	mtStrHandler, _ := NewMetaStorageHandler(gCfg, prefsConfig, coordinator, pathManager, marshalizer, hasher, 1, uit64Cvt, nodeTypeProvider, false, managedPeersHolder)
=======
	mtStrHandler, _ := NewMetaStorageHandler(gCfg, prefsConfig, coordinator, pathManager, marshalizer, hasher, 1, uit64Cvt, nodeTypeProvider, common.Normal)
>>>>>>> f8e73cd5

	components := &ComponentsNeededForBootstrap{
		EpochStartMetaBlock: &block.MetaBlock{Nonce: 3},
		PreviousEpochStart:  &block.MetaBlock{Nonce: 2},
	}

	err := mtStrHandler.SaveDataToStorage(components)
	assert.Nil(t, err)
}

func TestMetaStorageHandler_SaveDataToStorageMissingStorer(t *testing.T) {
	t.Parallel()

	t.Run("missing BootstrapUnit", testMetaWithMissingStorer(dataRetriever.BootstrapUnit, 1))
	t.Run("missing MetaBlockUnit", testMetaWithMissingStorer(dataRetriever.MetaBlockUnit, 1))
	t.Run("missing MetaHdrNonceHashDataUnit", testMetaWithMissingStorer(dataRetriever.MetaHdrNonceHashDataUnit, 1))
	t.Run("missing MetaBlockUnit", testMetaWithMissingStorer(dataRetriever.MetaBlockUnit, 2))                       // saveMetaHdrForEpochTrigger(components.EpochStartMetaBlock)
	t.Run("missing BootstrapUnit", testMetaWithMissingStorer(dataRetriever.BootstrapUnit, 2))                       // saveMetaHdrForEpochTrigger(components.EpochStartMetaBlock)
	t.Run("missing MetaBlockUnit", testMetaWithMissingStorer(dataRetriever.MetaBlockUnit, 3))                       // saveMetaHdrForEpochTrigger(components.PreviousEpochStart)
	t.Run("missing BootstrapUnit", testMetaWithMissingStorer(dataRetriever.BootstrapUnit, 3))                       // saveMetaHdrForEpochTrigger(components.PreviousEpochStart)
	t.Run("missing MetaBlockUnit", testMetaWithMissingStorer(dataRetriever.MetaBlockUnit, 4))                       // saveMetaHdrToStorage(components.PreviousEpochStart)
	t.Run("missing MetaHdrNonceHashDataUnit", testMetaWithMissingStorer(dataRetriever.MetaHdrNonceHashDataUnit, 2)) // saveMetaHdrToStorage(components.PreviousEpochStart)
}

func testMetaWithMissingStorer(missingUnit dataRetriever.UnitType, atCallNumber int) func(t *testing.T) {
	return func(t *testing.T) {
		t.Parallel()

		defer func() {
			_ = os.RemoveAll("./Epoch_0")
		}()

		gCfg := testscommon.GetGeneralConfig()
		prefsConfig := config.PreferencesConfig{}
		coordinator := &mock.ShardCoordinatorStub{}
		pathManager := &testscommon.PathManagerStub{}
		marshalizer := &mock.MarshalizerMock{}
		hasher := &hashingMocks.HasherMock{}
		uit64Cvt := &mock.Uint64ByteSliceConverterMock{}
		nodeTypeProvider := &nodeTypeProviderMock.NodeTypeProviderStub{}
		managedPeersHolder := &testscommon.ManagedPeersHolderStub{}

<<<<<<< HEAD
		mtStrHandler, _ := NewMetaStorageHandler(gCfg, prefsConfig, coordinator, pathManager, marshalizer, hasher, 1, uit64Cvt, nodeTypeProvider, false, managedPeersHolder)
=======
		mtStrHandler, _ := NewMetaStorageHandler(gCfg, prefsConfig, coordinator, pathManager, marshalizer, hasher, 1, uit64Cvt, nodeTypeProvider, common.Normal)
>>>>>>> f8e73cd5
		counter := 0
		mtStrHandler.storageService = &storageStubs.ChainStorerStub{
			GetStorerCalled: func(unitType dataRetriever.UnitType) (storage.Storer, error) {
				counter++
				if counter < atCallNumber {
					return &storageStubs.StorerStub{}, nil
				}

				if unitType == missingUnit ||
					strings.Contains(unitType.String(), missingUnit.String()) {
					return nil, fmt.Errorf("%w for %s", storage.ErrKeyNotFound, missingUnit.String())
				}

				return &storageStubs.StorerStub{}, nil
			},
		}
		components := &ComponentsNeededForBootstrap{
			EpochStartMetaBlock: &block.MetaBlock{Nonce: 3},
			PreviousEpochStart:  &block.MetaBlock{Nonce: 2},
		}

		err := mtStrHandler.SaveDataToStorage(components)
		require.NotNil(t, err)
		require.True(t, strings.Contains(err.Error(), storage.ErrKeyNotFound.Error()))
		require.True(t, strings.Contains(err.Error(), missingUnit.String()))
	}
}<|MERGE_RESOLUTION|>--- conflicted
+++ resolved
@@ -35,11 +35,20 @@
 	nodeTypeProvider := &nodeTypeProviderMock.NodeTypeProviderStub{}
 	managedPeersHolder := &testscommon.ManagedPeersHolderStub{}
 
-<<<<<<< HEAD
-	mtStrHandler, err := NewMetaStorageHandler(gCfg, prefsConfig, coordinator, pathManager, marshalizer, hasher, 1, uit64Cvt, nodeTypeProvider, false, managedPeersHolder)
-=======
-	mtStrHandler, err := NewMetaStorageHandler(gCfg, prefsConfig, coordinator, pathManager, marshalizer, hasher, 1, uit64Cvt, nodeTypeProvider, common.Normal)
->>>>>>> f8e73cd5
+	mtStrHandler, err := NewMetaStorageHandler(
+		gCfg,
+		prefsConfig,
+		coordinator,
+		pathManager,
+		marshalizer,
+		hasher,
+		1,
+		uit64Cvt,
+		nodeTypeProvider,
+		common.Normal,
+		false,
+		managedPeersHolder,
+	)
 	assert.True(t, check.IfNil(mtStrHandler))
 	assert.NotNil(t, err)
 }
@@ -57,12 +66,21 @@
 	hasher := &hashingMocks.HasherMock{}
 	uit64Cvt := &mock.Uint64ByteSliceConverterMock{}
 	nodeTypeProvider := &nodeTypeProviderMock.NodeTypeProviderStub{}
-<<<<<<< HEAD
-	managedPeersHolder := &testscommon.ManagedPeersHolderStub{}
-	mtStrHandler, err := NewMetaStorageHandler(gCfg, prefsConfig, coordinator, pathManager, marshalizer, hasher, 1, uit64Cvt, nodeTypeProvider, false, managedPeersHolder)
-=======
-	mtStrHandler, err := NewMetaStorageHandler(gCfg, prefsConfig, coordinator, pathManager, marshalizer, hasher, 1, uit64Cvt, nodeTypeProvider, common.Normal)
->>>>>>> f8e73cd5
+	managedPeersHolder := &testscommon.ManagedPeersHolderStub{}
+	mtStrHandler, err := NewMetaStorageHandler(
+		gCfg,
+		prefsConfig,
+		coordinator,
+		pathManager,
+		marshalizer,
+		hasher,
+		1,
+		uit64Cvt,
+		nodeTypeProvider,
+		common.Normal,
+		false,
+		managedPeersHolder,
+	)
 	assert.False(t, check.IfNil(mtStrHandler))
 	assert.Nil(t, err)
 }
@@ -82,11 +100,20 @@
 	nodeTypeProvider := &nodeTypeProviderMock.NodeTypeProviderStub{}
 	managedPeersHolder := &testscommon.ManagedPeersHolderStub{}
 
-<<<<<<< HEAD
-	mtStrHandler, _ := NewMetaStorageHandler(gCfg, prefsConfig, coordinator, pathManager, marshalizer, hasher, 1, uit64Cvt, nodeTypeProvider, false, managedPeersHolder)
-=======
-	mtStrHandler, _ := NewMetaStorageHandler(gCfg, prefsConfig, coordinator, pathManager, marshalizer, hasher, 1, uit64Cvt, nodeTypeProvider, common.Normal)
->>>>>>> f8e73cd5
+	mtStrHandler, _ := NewMetaStorageHandler(
+		gCfg,
+		prefsConfig,
+		coordinator,
+		pathManager,
+		marshalizer,
+		hasher,
+		1,
+		uit64Cvt,
+		nodeTypeProvider,
+		common.Normal,
+		false,
+		managedPeersHolder,
+	)
 
 	header := &block.MetaBlock{Nonce: 0}
 
@@ -115,11 +142,20 @@
 	nodeTypeProvider := &nodeTypeProviderMock.NodeTypeProviderStub{}
 	managedPeersHolder := &testscommon.ManagedPeersHolderStub{}
 
-<<<<<<< HEAD
-	mtStrHandler, _ := NewMetaStorageHandler(gCfg, prefsConfig, coordinator, pathManager, marshalizer, hasher, 1, uit64Cvt, nodeTypeProvider, false, managedPeersHolder)
-=======
-	mtStrHandler, _ := NewMetaStorageHandler(gCfg, prefsConfig, coordinator, pathManager, marshalizer, hasher, 1, uit64Cvt, nodeTypeProvider, common.Normal)
->>>>>>> f8e73cd5
+	mtStrHandler, _ := NewMetaStorageHandler(
+		gCfg,
+		prefsConfig,
+		coordinator,
+		pathManager,
+		marshalizer,
+		hasher,
+		1,
+		uit64Cvt,
+		nodeTypeProvider,
+		common.Normal,
+		false,
+		managedPeersHolder,
+	)
 
 	hdr1 := &block.Header{Nonce: 1}
 	hdr2 := &block.Header{Nonce: 2}
@@ -154,11 +190,20 @@
 	nodeTypeProvider := &nodeTypeProviderMock.NodeTypeProviderStub{}
 	managedPeersHolder := &testscommon.ManagedPeersHolderStub{}
 
-<<<<<<< HEAD
-	mtStrHandler, _ := NewMetaStorageHandler(gCfg, prefsConfig, coordinator, pathManager, marshalizer, hasher, 1, uit64Cvt, nodeTypeProvider, false, managedPeersHolder)
-=======
-	mtStrHandler, _ := NewMetaStorageHandler(gCfg, prefsConfig, coordinator, pathManager, marshalizer, hasher, 1, uit64Cvt, nodeTypeProvider, common.Normal)
->>>>>>> f8e73cd5
+	mtStrHandler, _ := NewMetaStorageHandler(
+		gCfg,
+		prefsConfig,
+		coordinator,
+		pathManager,
+		marshalizer,
+		hasher,
+		1,
+		uit64Cvt,
+		nodeTypeProvider,
+		common.Normal,
+		false,
+		managedPeersHolder,
+	)
 
 	components := &ComponentsNeededForBootstrap{
 		EpochStartMetaBlock: &block.MetaBlock{Nonce: 3},
@@ -184,11 +229,20 @@
 	nodeTypeProvider := &nodeTypeProviderMock.NodeTypeProviderStub{}
 	managedPeersHolder := &testscommon.ManagedPeersHolderStub{}
 
-<<<<<<< HEAD
-	mtStrHandler, _ := NewMetaStorageHandler(gCfg, prefsConfig, coordinator, pathManager, marshalizer, hasher, 1, uit64Cvt, nodeTypeProvider, false, managedPeersHolder)
-=======
-	mtStrHandler, _ := NewMetaStorageHandler(gCfg, prefsConfig, coordinator, pathManager, marshalizer, hasher, 1, uit64Cvt, nodeTypeProvider, common.Normal)
->>>>>>> f8e73cd5
+	mtStrHandler, _ := NewMetaStorageHandler(
+		gCfg,
+		prefsConfig,
+		coordinator,
+		pathManager,
+		marshalizer,
+		hasher,
+		1,
+		uit64Cvt,
+		nodeTypeProvider,
+		common.Normal,
+		false,
+		managedPeersHolder,
+	)
 
 	components := &ComponentsNeededForBootstrap{
 		EpochStartMetaBlock: &block.MetaBlock{Nonce: 3},
@@ -231,11 +285,20 @@
 		nodeTypeProvider := &nodeTypeProviderMock.NodeTypeProviderStub{}
 		managedPeersHolder := &testscommon.ManagedPeersHolderStub{}
 
-<<<<<<< HEAD
-		mtStrHandler, _ := NewMetaStorageHandler(gCfg, prefsConfig, coordinator, pathManager, marshalizer, hasher, 1, uit64Cvt, nodeTypeProvider, false, managedPeersHolder)
-=======
-		mtStrHandler, _ := NewMetaStorageHandler(gCfg, prefsConfig, coordinator, pathManager, marshalizer, hasher, 1, uit64Cvt, nodeTypeProvider, common.Normal)
->>>>>>> f8e73cd5
+		mtStrHandler, _ := NewMetaStorageHandler(
+			gCfg,
+			prefsConfig,
+			coordinator,
+			pathManager,
+			marshalizer,
+			hasher,
+			1,
+			uit64Cvt,
+			nodeTypeProvider,
+			common.Normal,
+			false,
+			managedPeersHolder,
+		)
 		counter := 0
 		mtStrHandler.storageService = &storageStubs.ChainStorerStub{
 			GetStorerCalled: func(unitType dataRetriever.UnitType) (storage.Storer, error) {
