package bootstrap

import (
	"context"
	"time"

	"github.com/multiversx/mx-chain-core-go/data"
	"github.com/multiversx/mx-chain-core-go/data/block"
	"github.com/multiversx/mx-chain-core-go/data/endProcess"
	"github.com/multiversx/mx-chain-core-go/hashing"
	"github.com/multiversx/mx-chain-core-go/marshal"
	"github.com/multiversx/mx-chain-go/common"
	"github.com/multiversx/mx-chain-go/dataRetriever"
	"github.com/multiversx/mx-chain-go/epochStart"
	"github.com/multiversx/mx-chain-go/epochStart/bootstrap/disabled"
	"github.com/multiversx/mx-chain-go/process"
	"github.com/multiversx/mx-chain-go/sharding"
	"github.com/multiversx/mx-chain-go/sharding/nodesCoordinator"
	"github.com/multiversx/mx-chain-go/storage"
	"github.com/multiversx/mx-chain-go/storage/cache"
	"github.com/multiversx/mx-chain-go/update"
	"github.com/multiversx/mx-chain-go/update/sync"
)

const consensusGroupCacheSize = 50

type syncValidatorStatus struct {
	miniBlocksSyncer    epochStart.PendingMiniBlocksSyncHandler
	transactionsSyncer  update.TransactionsSyncHandler
	dataPool            dataRetriever.PoolsHolder
	marshalizer         marshal.Marshalizer
	requestHandler      process.RequestHandler
	nodeCoordinator     StartInEpochNodesCoordinator
	genesisNodesConfig  sharding.GenesisNodesSetupHandler
	memDB               storage.Storer
	enableEpochsHandler common.EnableEpochsHandler
}

// ArgsNewSyncValidatorStatus holds the arguments needed for creating a new validator status process component
type ArgsNewSyncValidatorStatus struct {
	DataPool                        dataRetriever.PoolsHolder
	Marshalizer                     marshal.Marshalizer
	Hasher                          hashing.Hasher
	RequestHandler                  process.RequestHandler
	ChanceComputer                  nodesCoordinator.ChanceComputer
	GenesisNodesConfig              sharding.GenesisNodesSetupHandler
	NodeShuffler                    nodesCoordinator.NodesShuffler
	PubKey                          []byte
	ShardIdAsObserver               uint32
	ChanNodeStop                    chan endProcess.ArgEndProcess
	NodeTypeProvider                NodeTypeProviderHandler
	IsFullArchive                   bool
	EnableEpochsHandler             common.EnableEpochsHandler
	NodesCoordinatorRegistryFactory nodesCoordinator.NodesCoordinatorRegistryFactory
}

// NewSyncValidatorStatus creates a new validator status process component
func NewSyncValidatorStatus(args ArgsNewSyncValidatorStatus) (*syncValidatorStatus, error) {
	if args.ChanNodeStop == nil {
		return nil, nodesCoordinator.ErrNilNodeStopChannel
	}

	s := &syncValidatorStatus{
		dataPool:            args.DataPool,
		marshalizer:         args.Marshalizer,
		requestHandler:      args.RequestHandler,
		genesisNodesConfig:  args.GenesisNodesConfig,
		enableEpochsHandler: args.EnableEpochsHandler,
	}

	var err error

	syncMiniBlocksArgs := sync.ArgsNewPendingMiniBlocksSyncer{
		Storage:        disabled.CreateMemUnit(),
		Cache:          s.dataPool.MiniBlocks(),
		Marshalizer:    s.marshalizer,
		RequestHandler: s.requestHandler,
	}
	s.miniBlocksSyncer, err = sync.NewPendingMiniBlocksSyncer(syncMiniBlocksArgs)
	if err != nil {
		return nil, err
	}

	syncTxsArgs := sync.ArgsNewTransactionsSyncer{
		DataPools:      s.dataPool,
		Storages:       disabled.NewChainStorer(),
		Marshaller:     s.marshalizer,
		RequestHandler: s.requestHandler,
	}
	s.transactionsSyncer, err = sync.NewTransactionsSyncer(syncTxsArgs)
	if err != nil {
		return nil, err
	}

	eligibleNodesInfo, waitingNodesInfo := args.GenesisNodesConfig.InitialNodesInfo()

	eligibleValidators, err := nodesCoordinator.NodesInfoToValidators(eligibleNodesInfo)
	if err != nil {
		return nil, err
	}

	waitingValidators, err := nodesCoordinator.NodesInfoToValidators(waitingNodesInfo)
	if err != nil {
		return nil, err
	}

	consensusGroupCache, err := cache.NewLRUCache(consensusGroupCacheSize)
	if err != nil {
		return nil, err
	}

	s.memDB = disabled.CreateMemUnit()

	argsNodesCoordinator := nodesCoordinator.ArgNodesCoordinator{
<<<<<<< HEAD
		ShardConsensusGroupSize:         int(args.GenesisNodesConfig.GetShardConsensusGroupSize()),
		MetaConsensusGroupSize:          int(args.GenesisNodesConfig.GetMetaConsensusGroupSize()),
		Marshalizer:                     args.Marshalizer,
		Hasher:                          args.Hasher,
		Shuffler:                        args.NodeShuffler,
		EpochStartNotifier:              &disabled.EpochStartNotifier{},
		BootStorer:                      s.memDB,
		ShardIDAsObserver:               args.ShardIdAsObserver,
		NbShards:                        args.GenesisNodesConfig.NumberOfShards(),
		EligibleNodes:                   eligibleValidators,
		WaitingNodes:                    waitingValidators,
		SelfPublicKey:                   args.PubKey,
		ConsensusGroupCache:             consensusGroupCache,
		ShuffledOutHandler:              disabled.NewShuffledOutHandler(),
		ChanStopNode:                    args.ChanNodeStop,
		NodeTypeProvider:                args.NodeTypeProvider,
		IsFullArchive:                   args.IsFullArchive,
		EnableEpochsHandler:             args.EnableEpochsHandler,
		ValidatorInfoCacher:             s.dataPool.CurrentEpochValidatorInfo(),
		NodesCoordinatorRegistryFactory: args.NodesCoordinatorRegistryFactory,
		StakingV4Step2EnableEpoch:       args.EnableEpochsHandler.StakingV4Step2EnableEpoch(),
=======
		ShardConsensusGroupSize:  int(args.GenesisNodesConfig.GetShardConsensusGroupSize()),
		MetaConsensusGroupSize:   int(args.GenesisNodesConfig.GetMetaConsensusGroupSize()),
		Marshalizer:              args.Marshalizer,
		Hasher:                   args.Hasher,
		Shuffler:                 args.NodeShuffler,
		EpochStartNotifier:       &disabled.EpochStartNotifier{},
		BootStorer:               s.memDB,
		ShardIDAsObserver:        args.ShardIdAsObserver,
		NbShards:                 args.GenesisNodesConfig.NumberOfShards(),
		EligibleNodes:            eligibleValidators,
		WaitingNodes:             waitingValidators,
		SelfPublicKey:            args.PubKey,
		ConsensusGroupCache:      consensusGroupCache,
		ShuffledOutHandler:       disabled.NewShuffledOutHandler(),
		ChanStopNode:             args.ChanNodeStop,
		NodeTypeProvider:         args.NodeTypeProvider,
		IsFullArchive:            args.IsFullArchive,
		EnableEpochsHandler:      args.EnableEpochsHandler,
		ValidatorInfoCacher:      s.dataPool.CurrentEpochValidatorInfo(),
		GenesisNodesSetupHandler: s.genesisNodesConfig,
>>>>>>> 3773b00b
	}
	baseNodesCoordinator, err := nodesCoordinator.NewIndexHashedNodesCoordinator(argsNodesCoordinator)
	if err != nil {
		return nil, err
	}

	nodesCoord, err := nodesCoordinator.NewIndexHashedNodesCoordinatorWithRater(baseNodesCoordinator, args.ChanceComputer)
	if err != nil {
		return nil, err
	}

	s.nodeCoordinator = nodesCoord

	return s, nil
}

// NodesConfigFromMetaBlock synces and creates registry from epoch start metablock
func (s *syncValidatorStatus) NodesConfigFromMetaBlock(
	currMetaBlock data.HeaderHandler,
	prevMetaBlock data.HeaderHandler,
) (nodesCoordinator.NodesCoordinatorRegistryHandler, uint32, []*block.MiniBlock, error) {
	if currMetaBlock.GetNonce() > 1 && !currMetaBlock.IsStartOfEpochBlock() {
		return nil, 0, nil, epochStart.ErrNotEpochStartBlock
	}
	if prevMetaBlock.GetNonce() > 1 && !prevMetaBlock.IsStartOfEpochBlock() {
		return nil, 0, nil, epochStart.ErrNotEpochStartBlock
	}

	allMiniblocks := make([]*block.MiniBlock, 0)
	prevMiniBlocks, err := s.processValidatorChangesFor(prevMetaBlock)
	if err != nil {
		return nil, 0, nil, err
	}
	allMiniblocks = append(allMiniblocks, prevMiniBlocks...)

	currentMiniBlocks, err := s.processValidatorChangesFor(currMetaBlock)
	if err != nil {
		return nil, 0, nil, err
	}
	allMiniblocks = append(allMiniblocks, currentMiniBlocks...)

	selfShardId, err := s.nodeCoordinator.ShardIdForEpoch(currMetaBlock.GetEpoch())
	if err != nil {
		return nil, 0, nil, err
	}

	nodesConfig := s.nodeCoordinator.NodesCoordinatorToRegistry(currMetaBlock.GetEpoch())
	nodesConfig.SetCurrentEpoch(currMetaBlock.GetEpoch())
	return nodesConfig, selfShardId, allMiniblocks, nil
}

func (s *syncValidatorStatus) processValidatorChangesFor(metaBlock data.HeaderHandler) ([]*block.MiniBlock, error) {
	if metaBlock.GetEpoch() == 0 {
		// no need to process for genesis - already created
		return make([]*block.MiniBlock, 0), nil
	}

	blockBody, miniBlocks, err := s.getPeerBlockBodyForMeta(metaBlock)
	if err != nil {
		return nil, err
	}
	s.nodeCoordinator.EpochStartPrepare(metaBlock, blockBody)

	return miniBlocks, nil
}

func findPeerMiniBlockHeaders(metaBlock data.HeaderHandler) []data.MiniBlockHeaderHandler {
	shardMBHeaderHandlers := make([]data.MiniBlockHeaderHandler, 0)
	mbHeaderHandlers := metaBlock.GetMiniBlockHeaderHandlers()
	for i, mbHeader := range mbHeaderHandlers {
		if mbHeader.GetTypeInt32() != int32(block.PeerBlock) {
			continue
		}

		shardMBHeaderHandlers = append(shardMBHeaderHandlers, mbHeaderHandlers[i])
	}
	return shardMBHeaderHandlers
}

func (s *syncValidatorStatus) getPeerBlockBodyForMeta(
	metaBlock data.HeaderHandler,
) (data.BodyHandler, []*block.MiniBlock, error) {
	shardMBHeaders := findPeerMiniBlockHeaders(metaBlock)

	s.miniBlocksSyncer.ClearFields()
	ctx, cancel := context.WithTimeout(context.Background(), time.Minute)
	err := s.miniBlocksSyncer.SyncPendingMiniBlocks(shardMBHeaders, ctx)
	cancel()
	if err != nil {
		return nil, nil, err
	}

	peerMiniBlocks, err := s.miniBlocksSyncer.GetMiniBlocks()
	if err != nil {
		return nil, nil, err
	}

	if s.enableEpochsHandler.IsFlagEnabledInEpoch(common.RefactorPeersMiniBlocksFlag, metaBlock.GetEpoch()) {
		s.transactionsSyncer.ClearFields()
		ctx, cancel = context.WithTimeout(context.Background(), time.Minute)
		err = s.transactionsSyncer.SyncTransactionsFor(peerMiniBlocks, metaBlock.GetEpoch(), ctx)
		cancel()
		if err != nil {
			return nil, nil, err
		}

		validatorsInfo, err := s.transactionsSyncer.GetValidatorsInfo()
		if err != nil {
			return nil, nil, err
		}

		currentEpochValidatorInfoPool := s.dataPool.CurrentEpochValidatorInfo()
		for validatorInfoHash, validatorInfo := range validatorsInfo {
			currentEpochValidatorInfoPool.AddValidatorInfo([]byte(validatorInfoHash), validatorInfo)
		}
	}

	blockBody := &block.Body{MiniBlocks: make([]*block.MiniBlock, 0, len(peerMiniBlocks))}
	for _, mbHeader := range shardMBHeaders {
		blockBody.MiniBlocks = append(blockBody.MiniBlocks, peerMiniBlocks[string(mbHeader.GetHash())])
	}

	return blockBody, blockBody.MiniBlocks, nil
}

// IsInterfaceNil returns true if underlying object is nil
func (s *syncValidatorStatus) IsInterfaceNil() bool {
	return s == nil
}<|MERGE_RESOLUTION|>--- conflicted
+++ resolved
@@ -112,29 +112,6 @@
 	s.memDB = disabled.CreateMemUnit()
 
 	argsNodesCoordinator := nodesCoordinator.ArgNodesCoordinator{
-<<<<<<< HEAD
-		ShardConsensusGroupSize:         int(args.GenesisNodesConfig.GetShardConsensusGroupSize()),
-		MetaConsensusGroupSize:          int(args.GenesisNodesConfig.GetMetaConsensusGroupSize()),
-		Marshalizer:                     args.Marshalizer,
-		Hasher:                          args.Hasher,
-		Shuffler:                        args.NodeShuffler,
-		EpochStartNotifier:              &disabled.EpochStartNotifier{},
-		BootStorer:                      s.memDB,
-		ShardIDAsObserver:               args.ShardIdAsObserver,
-		NbShards:                        args.GenesisNodesConfig.NumberOfShards(),
-		EligibleNodes:                   eligibleValidators,
-		WaitingNodes:                    waitingValidators,
-		SelfPublicKey:                   args.PubKey,
-		ConsensusGroupCache:             consensusGroupCache,
-		ShuffledOutHandler:              disabled.NewShuffledOutHandler(),
-		ChanStopNode:                    args.ChanNodeStop,
-		NodeTypeProvider:                args.NodeTypeProvider,
-		IsFullArchive:                   args.IsFullArchive,
-		EnableEpochsHandler:             args.EnableEpochsHandler,
-		ValidatorInfoCacher:             s.dataPool.CurrentEpochValidatorInfo(),
-		NodesCoordinatorRegistryFactory: args.NodesCoordinatorRegistryFactory,
-		StakingV4Step2EnableEpoch:       args.EnableEpochsHandler.StakingV4Step2EnableEpoch(),
-=======
 		ShardConsensusGroupSize:  int(args.GenesisNodesConfig.GetShardConsensusGroupSize()),
 		MetaConsensusGroupSize:   int(args.GenesisNodesConfig.GetMetaConsensusGroupSize()),
 		Marshalizer:              args.Marshalizer,
@@ -155,7 +132,8 @@
 		EnableEpochsHandler:      args.EnableEpochsHandler,
 		ValidatorInfoCacher:      s.dataPool.CurrentEpochValidatorInfo(),
 		GenesisNodesSetupHandler: s.genesisNodesConfig,
->>>>>>> 3773b00b
+		NodesCoordinatorRegistryFactory: args.NodesCoordinatorRegistryFactory,
+		StakingV4Step2EnableEpoch:       args.EnableEpochsHandler.StakingV4Step2EnableEpoch(),
 	}
 	baseNodesCoordinator, err := nodesCoordinator.NewIndexHashedNodesCoordinator(argsNodesCoordinator)
 	if err != nil {
