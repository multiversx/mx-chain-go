--- conflicted
+++ resolved
@@ -38,7 +38,6 @@
 
 // ArgsNewSyncValidatorStatus holds the arguments needed for creating a new validator status process component
 type ArgsNewSyncValidatorStatus struct {
-<<<<<<< HEAD
 	DataPool               dataRetriever.PoolsHolder
 	Marshalizer            marshal.Marshalizer
 	Hasher                 hashing.Hasher
@@ -53,22 +52,7 @@
 	NodeTypeProvider       NodeTypeProviderHandler
 	IsFullArchive          bool
 	EnableEpochsHandler    common.EnableEpochsHandler
-=======
-	DataPool                        dataRetriever.PoolsHolder
-	Marshalizer                     marshal.Marshalizer
-	Hasher                          hashing.Hasher
-	RequestHandler                  process.RequestHandler
-	ChanceComputer                  nodesCoordinator.ChanceComputer
-	GenesisNodesConfig              sharding.GenesisNodesSetupHandler
-	NodeShuffler                    nodesCoordinator.NodesShuffler
-	PubKey                          []byte
-	ShardIdAsObserver               uint32
-	ChanNodeStop                    chan endProcess.ArgEndProcess
-	NodeTypeProvider                NodeTypeProviderHandler
-	IsFullArchive                   bool
-	EnableEpochsHandler             common.EnableEpochsHandler
 	NodesCoordinatorRegistryFactory nodesCoordinator.NodesCoordinatorRegistryFactory
->>>>>>> ad05efde
 }
 
 // NewSyncValidatorStatus creates a new validator status process component
@@ -129,7 +113,6 @@
 	s.memDB = disabled.CreateMemUnit()
 
 	argsNodesCoordinator := nodesCoordinator.ArgNodesCoordinator{
-<<<<<<< HEAD
 		ChainParametersHandler: args.ChainParametersHandler,
 		Marshalizer:            args.Marshalizer,
 		Hasher:                 args.Hasher,
@@ -149,29 +132,7 @@
 		EnableEpochsHandler:    args.EnableEpochsHandler,
 		ValidatorInfoCacher:    s.dataPool.CurrentEpochValidatorInfo(),
 		GenesisNodesSetupHandler: s.genesisNodesConfig,
-=======
-		ShardConsensusGroupSize:         int(args.GenesisNodesConfig.GetShardConsensusGroupSize()),
-		MetaConsensusGroupSize:          int(args.GenesisNodesConfig.GetMetaConsensusGroupSize()),
-		Marshalizer:                     args.Marshalizer,
-		Hasher:                          args.Hasher,
-		Shuffler:                        args.NodeShuffler,
-		EpochStartNotifier:              &disabled.EpochStartNotifier{},
-		BootStorer:                      s.memDB,
-		ShardIDAsObserver:               args.ShardIdAsObserver,
-		NbShards:                        args.GenesisNodesConfig.NumberOfShards(),
-		EligibleNodes:                   eligibleValidators,
-		WaitingNodes:                    waitingValidators,
-		SelfPublicKey:                   args.PubKey,
-		ConsensusGroupCache:             consensusGroupCache,
-		ShuffledOutHandler:              disabled.NewShuffledOutHandler(),
-		ChanStopNode:                    args.ChanNodeStop,
-		NodeTypeProvider:                args.NodeTypeProvider,
-		IsFullArchive:                   args.IsFullArchive,
-		EnableEpochsHandler:             args.EnableEpochsHandler,
-		ValidatorInfoCacher:             s.dataPool.CurrentEpochValidatorInfo(),
-		GenesisNodesSetupHandler:        s.genesisNodesConfig,
 		NodesCoordinatorRegistryFactory: args.NodesCoordinatorRegistryFactory,
->>>>>>> ad05efde
 	}
 	baseNodesCoordinator, err := nodesCoordinator.NewIndexHashedNodesCoordinator(argsNodesCoordinator)
 	if err != nil {
