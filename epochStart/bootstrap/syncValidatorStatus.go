package bootstrap

import (
	"context"
	"fmt"
	"time"

	"github.com/multiversx/mx-chain-core-go/data"
	"github.com/multiversx/mx-chain-core-go/data/block"
	"github.com/multiversx/mx-chain-core-go/data/endProcess"
	"github.com/multiversx/mx-chain-core-go/hashing"
	"github.com/multiversx/mx-chain-core-go/marshal"

	"github.com/multiversx/mx-chain-go/common"
	"github.com/multiversx/mx-chain-go/dataRetriever"
	"github.com/multiversx/mx-chain-go/epochStart"
	"github.com/multiversx/mx-chain-go/epochStart/bootstrap/disabled"
	"github.com/multiversx/mx-chain-go/process"
	"github.com/multiversx/mx-chain-go/sharding"
	"github.com/multiversx/mx-chain-go/sharding/nodesCoordinator"
	"github.com/multiversx/mx-chain-go/storage"
	"github.com/multiversx/mx-chain-go/storage/cache"
	"github.com/multiversx/mx-chain-go/update"
	"github.com/multiversx/mx-chain-go/update/sync"
)

const consensusGroupCacheSize = 50

type syncValidatorStatus struct {
	miniBlocksSyncer    epochStart.PendingMiniBlocksSyncHandler
	transactionsSyncer  update.TransactionsSyncHandler
	dataPool            dataRetriever.PoolsHolder
	marshalizer         marshal.Marshalizer
	requestHandler      process.RequestHandler
	nodeCoordinator     StartInEpochNodesCoordinator
	genesisNodesConfig  sharding.GenesisNodesSetupHandler
	memDB               storage.Storer
	enableEpochsHandler common.EnableEpochsHandler
}

// ArgsNewSyncValidatorStatus holds the arguments needed for creating a new validator status process component
type ArgsNewSyncValidatorStatus struct {
	DataPool                        dataRetriever.PoolsHolder
	Marshalizer                     marshal.Marshalizer
	Hasher                          hashing.Hasher
	RequestHandler                  process.RequestHandler
	ChanceComputer                  nodesCoordinator.ChanceComputer
	GenesisNodesConfig              sharding.GenesisNodesSetupHandler
	ChainParametersHandler          process.ChainParametersHandler
	NodeShuffler                    nodesCoordinator.NodesShuffler
	PubKey                          []byte
	ShardIdAsObserver               uint32
	ChanNodeStop                    chan endProcess.ArgEndProcess
	NodeTypeProvider                NodeTypeProviderHandler
	IsFullArchive                   bool
	EnableEpochsHandler             common.EnableEpochsHandler
	NodesCoordinatorRegistryFactory nodesCoordinator.NodesCoordinatorRegistryFactory
}

// NewSyncValidatorStatus creates a new validator status process component
func NewSyncValidatorStatus(args ArgsNewSyncValidatorStatus) (*syncValidatorStatus, error) {
	if args.ChanNodeStop == nil {
		return nil, nodesCoordinator.ErrNilNodeStopChannel
	}

	s := &syncValidatorStatus{
		dataPool:            args.DataPool,
		marshalizer:         args.Marshalizer,
		requestHandler:      args.RequestHandler,
		genesisNodesConfig:  args.GenesisNodesConfig,
		enableEpochsHandler: args.EnableEpochsHandler,
	}

	var err error

	syncMiniBlocksArgs := sync.ArgsNewPendingMiniBlocksSyncer{
		Storage:        disabled.CreateMemUnit(),
		Cache:          s.dataPool.MiniBlocks(),
		Marshalizer:    s.marshalizer,
		RequestHandler: s.requestHandler,
	}
	s.miniBlocksSyncer, err = sync.NewPendingMiniBlocksSyncer(syncMiniBlocksArgs)
	if err != nil {
		return nil, err
	}

	syncTxsArgs := sync.ArgsNewTransactionsSyncer{
		DataPools:      s.dataPool,
		Storages:       disabled.NewChainStorer(),
		Marshaller:     s.marshalizer,
		RequestHandler: s.requestHandler,
	}
	s.transactionsSyncer, err = sync.NewTransactionsSyncer(syncTxsArgs)
	if err != nil {
		return nil, err
	}

	eligibleNodesInfo, waitingNodesInfo := args.GenesisNodesConfig.InitialNodesInfo()

	eligibleValidators, err := nodesCoordinator.NodesInfoToValidators(eligibleNodesInfo)
	if err != nil {
		return nil, err
	}

	waitingValidators, err := nodesCoordinator.NodesInfoToValidators(waitingNodesInfo)
	if err != nil {
		return nil, err
	}

	consensusGroupCache, err := cache.NewLRUCache(consensusGroupCacheSize)
	if err != nil {
		return nil, err
	}

	s.memDB = disabled.CreateMemUnit()

	argsNodesCoordinator := nodesCoordinator.ArgNodesCoordinator{
		ChainParametersHandler:          args.ChainParametersHandler,
		Marshalizer:                     args.Marshalizer,
		Hasher:                          args.Hasher,
		Shuffler:                        args.NodeShuffler,
		EpochStartNotifier:              &disabled.EpochStartNotifier{},
		BootStorer:                      s.memDB,
		ShardIDAsObserver:               args.ShardIdAsObserver,
		NbShards:                        args.GenesisNodesConfig.NumberOfShards(),
		EligibleNodes:                   eligibleValidators,
		WaitingNodes:                    waitingValidators,
		SelfPublicKey:                   args.PubKey,
		ConsensusGroupCache:             consensusGroupCache,
		ShuffledOutHandler:              disabled.NewShuffledOutHandler(),
		ChanStopNode:                    args.ChanNodeStop,
		NodeTypeProvider:                args.NodeTypeProvider,
		IsFullArchive:                   args.IsFullArchive,
		EnableEpochsHandler:             args.EnableEpochsHandler,
		ValidatorInfoCacher:             s.dataPool.CurrentEpochValidatorInfo(),
		GenesisNodesSetupHandler:        s.genesisNodesConfig,
		NodesCoordinatorRegistryFactory: args.NodesCoordinatorRegistryFactory,
	}
	baseNodesCoordinator, err := nodesCoordinator.NewIndexHashedNodesCoordinator(argsNodesCoordinator)
	if err != nil {
		return nil, err
	}

	nodesCoord, err := nodesCoordinator.NewIndexHashedNodesCoordinatorWithRater(baseNodesCoordinator, args.ChanceComputer)
	if err != nil {
		return nil, err
	}

	s.nodeCoordinator = nodesCoord

	return s, nil
}

// NodesConfigFromMetaBlock synces and creates registry from epoch start metablock
func (s *syncValidatorStatus) NodesConfigFromMetaBlock(
	currMetaBlock data.HeaderHandler,
	prevMetaBlock data.HeaderHandler,
) (nodesCoordinator.NodesCoordinatorRegistryHandler, uint32, []*block.MiniBlock, error) {
	if currMetaBlock.GetNonce() > 1 && !currMetaBlock.IsStartOfEpochBlock() {
		return nil, 0, nil, epochStart.ErrNotEpochStartBlock
	}
	if prevMetaBlock.GetNonce() > 1 && !prevMetaBlock.IsStartOfEpochBlock() {
		return nil, 0, nil, epochStart.ErrNotEpochStartBlock
	}

	allMiniblocks := make([]*block.MiniBlock, 0)
	prevMiniBlocks, err := s.processValidatorChangesFor(prevMetaBlock)
	if err != nil {
		return nil, 0, nil, err
	}
	allMiniblocks = append(allMiniblocks, prevMiniBlocks...)

	currentMiniBlocks, err := s.processValidatorChangesFor(currMetaBlock)
	if err != nil {
		return nil, 0, nil, err
	}
	allMiniblocks = append(allMiniblocks, currentMiniBlocks...)

	selfShardId, err := s.nodeCoordinator.ShardIdForEpoch(currMetaBlock.GetEpoch())
	if err != nil {
		return nil, 0, nil, err
	}

	nodesConfig := s.nodeCoordinator.NodesCoordinatorToRegistry(currMetaBlock.GetEpoch())
	nodesConfig.SetCurrentEpoch(currMetaBlock.GetEpoch())
	return nodesConfig, selfShardId, allMiniblocks, nil
}

func (s *syncValidatorStatus) processValidatorChangesFor(metaBlock data.HeaderHandler) ([]*block.MiniBlock, error) {
	if metaBlock.GetEpoch() == 0 {
		// no need to process for genesis - already created
		return make([]*block.MiniBlock, 0), nil
	}

	blockBody, miniBlocks, err := s.getPeerBlockBodyForMeta(metaBlock)
	if err != nil {
		return nil, err
	}
	s.nodeCoordinator.EpochStartPrepare(metaBlock, blockBody)

	return miniBlocks, nil
}

func findPeerMiniBlockHeaders(metaBlock data.HeaderHandler) ([]data.MiniBlockHeaderHandler, error) {
	shardMBHeaderHandlers := make([]data.MiniBlockHeaderHandler, 0)
<<<<<<< HEAD
	// TODO: adapt for header v3
	mbHeaderHandlers := metaBlock.GetMiniBlockHeaderHandlers()
=======
	mbHeaderHandlers, err := getMiniBlockHeaders(metaBlock)
	if err != nil {
		return nil, err
	}

>>>>>>> 01031cc7
	for i, mbHeader := range mbHeaderHandlers {
		if mbHeader.GetTypeInt32() != int32(block.PeerBlock) {
			continue
		}

		shardMBHeaderHandlers = append(shardMBHeaderHandlers, mbHeaderHandlers[i])
	}
	return shardMBHeaderHandlers, nil
}

func getMiniBlockHeaders(metaBlock data.HeaderHandler) ([]data.MiniBlockHeaderHandler, error) {
	if !metaBlock.IsHeaderV3() {
		return metaBlock.GetMiniBlockHeaderHandlers(), nil
	}

	mbHeaderHandlers := make([]data.MiniBlockHeaderHandler, 0)
	for _, execResult := range metaBlock.GetExecutionResultsHandlers() {
		metaExecResults, castOk := execResult.(data.MetaExecutionResultHandler)
		if !castOk {
			return nil, fmt.Errorf("%w in getMiniBlockHeaders for metaExecResults", process.ErrWrongTypeAssertion)
		}

		mbHeaderHandlers = append(mbHeaderHandlers, metaExecResults.GetMiniBlockHeadersHandlers()...)
	}

	return mbHeaderHandlers, nil
}

func (s *syncValidatorStatus) getPeerBlockBodyForMeta(
	metaBlock data.HeaderHandler,
) (data.BodyHandler, []*block.MiniBlock, error) {
	shardMBHeaders, err := findPeerMiniBlockHeaders(metaBlock)
	if err != nil {
		return nil, nil, err
	}

	s.miniBlocksSyncer.ClearFields()
	ctx, cancel := context.WithTimeout(context.Background(), time.Minute)
	err = s.miniBlocksSyncer.SyncPendingMiniBlocks(shardMBHeaders, ctx)
	cancel()
	if err != nil {
		return nil, nil, err
	}

	peerMiniBlocks, err := s.miniBlocksSyncer.GetMiniBlocks()
	if err != nil {
		return nil, nil, err
	}

	if s.enableEpochsHandler.IsFlagEnabledInEpoch(common.RefactorPeersMiniBlocksFlag, metaBlock.GetEpoch()) {
		s.transactionsSyncer.ClearFields()
		ctx, cancel = context.WithTimeout(context.Background(), time.Minute)
		err = s.transactionsSyncer.SyncTransactionsFor(peerMiniBlocks, metaBlock.GetEpoch(), ctx)
		cancel()
		if err != nil {
			return nil, nil, err
		}

		validatorsInfo, err := s.transactionsSyncer.GetValidatorsInfo()
		if err != nil {
			return nil, nil, err
		}

		currentEpochValidatorInfoPool := s.dataPool.CurrentEpochValidatorInfo()
		for validatorInfoHash, validatorInfo := range validatorsInfo {
			currentEpochValidatorInfoPool.AddValidatorInfo([]byte(validatorInfoHash), validatorInfo)
		}
	}

	blockBody := &block.Body{MiniBlocks: make([]*block.MiniBlock, 0, len(peerMiniBlocks))}
	for _, mbHeader := range shardMBHeaders {
		blockBody.MiniBlocks = append(blockBody.MiniBlocks, peerMiniBlocks[string(mbHeader.GetHash())])
	}

	return blockBody, blockBody.MiniBlocks, nil
}

// IsInterfaceNil returns true if underlying object is nil
func (s *syncValidatorStatus) IsInterfaceNil() bool {
	return s == nil
}<|MERGE_RESOLUTION|>--- conflicted
+++ resolved
@@ -203,16 +203,11 @@
 
 func findPeerMiniBlockHeaders(metaBlock data.HeaderHandler) ([]data.MiniBlockHeaderHandler, error) {
 	shardMBHeaderHandlers := make([]data.MiniBlockHeaderHandler, 0)
-<<<<<<< HEAD
-	// TODO: adapt for header v3
-	mbHeaderHandlers := metaBlock.GetMiniBlockHeaderHandlers()
-=======
 	mbHeaderHandlers, err := getMiniBlockHeaders(metaBlock)
 	if err != nil {
 		return nil, err
 	}
 
->>>>>>> 01031cc7
 	for i, mbHeader := range mbHeaderHandlers {
 		if mbHeader.GetTypeInt32() != int32(block.PeerBlock) {
 			continue
