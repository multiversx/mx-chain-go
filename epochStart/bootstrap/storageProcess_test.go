--- conflicted
+++ resolved
@@ -36,7 +36,6 @@
 ) ArgsStorageEpochStartBootstrap {
 	esbc := NewEpochStartBootstrapperFactory()
 	return ArgsStorageEpochStartBootstrap{
-<<<<<<< HEAD
 		ArgsEpochStartBootstrap:       createMockEpochStartBootstrapArgs(coreMock, cryptoMock),
 		ImportDbConfig:                config.ImportDbConfig{},
 		ChanGracefullyClose:           make(chan endProcess.ArgEndProcess, 1),
@@ -47,15 +46,8 @@
 				return &testscommon.RequestHandlerStub{}, nil
 			},
 		},
-=======
-		ArgsEpochStartBootstrap:          createMockEpochStartBootstrapArgs(coreMock, cryptoMock),
-		ImportDbConfig:                   config.ImportDbConfig{},
-		ChanGracefullyClose:              make(chan endProcess.ArgEndProcess, 1),
-		TimeToWaitForRequestedData:       time.Second,
-		ChainRunType:                     common.ChainRunTypeRegular,
 		NodesCoordinatorWithRaterFactory: nodesCoordinator.NewIndexHashedNodesCoordinatorWithRaterFactory(),
 		ShardCoordinatorFactory:          sharding.NewMultiShardCoordinatorFactory(),
->>>>>>> 48902c67
 	}
 }
 
