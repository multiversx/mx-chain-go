package bootstrap

import (
	"bytes"
	"context"
	"fmt"
	"sync"
	"time"

	"github.com/ElrondNetwork/elrond-go-core/core"
	"github.com/ElrondNetwork/elrond-go-core/core/check"
	"github.com/ElrondNetwork/elrond-go-core/core/partitioning"
	"github.com/ElrondNetwork/elrond-go-core/core/throttler"
	"github.com/ElrondNetwork/elrond-go-core/data"
	"github.com/ElrondNetwork/elrond-go-core/data/block"
	"github.com/ElrondNetwork/elrond-go-core/data/typeConverters/uint64ByteSlice"
	logger "github.com/ElrondNetwork/elrond-go-logger"
	"github.com/ElrondNetwork/elrond-go/common"
	disabledCommon "github.com/ElrondNetwork/elrond-go/common/disabled"
	"github.com/ElrondNetwork/elrond-go/config"
	"github.com/ElrondNetwork/elrond-go/dataRetriever"
	"github.com/ElrondNetwork/elrond-go/dataRetriever/blockchain"
	factoryDataPool "github.com/ElrondNetwork/elrond-go/dataRetriever/factory"
	"github.com/ElrondNetwork/elrond-go/dataRetriever/factory/containers"
	"github.com/ElrondNetwork/elrond-go/dataRetriever/factory/resolverscontainer"
	"github.com/ElrondNetwork/elrond-go/dataRetriever/requestHandlers"
	"github.com/ElrondNetwork/elrond-go/epochStart"
	"github.com/ElrondNetwork/elrond-go/epochStart/bootstrap/disabled"
	factoryInterceptors "github.com/ElrondNetwork/elrond-go/epochStart/bootstrap/factory"
	"github.com/ElrondNetwork/elrond-go/epochStart/bootstrap/types"
	factoryDisabled "github.com/ElrondNetwork/elrond-go/factory/disabled"
	"github.com/ElrondNetwork/elrond-go/heartbeat/sender"
	"github.com/ElrondNetwork/elrond-go/process"
	"github.com/ElrondNetwork/elrond-go/process/block/preprocess"
	"github.com/ElrondNetwork/elrond-go/process/heartbeat/validator"
	"github.com/ElrondNetwork/elrond-go/process/interceptors"
	disabledInterceptors "github.com/ElrondNetwork/elrond-go/process/interceptors/disabled"
	"github.com/ElrondNetwork/elrond-go/process/peer"
	"github.com/ElrondNetwork/elrond-go/redundancy"
	"github.com/ElrondNetwork/elrond-go/sharding"
	"github.com/ElrondNetwork/elrond-go/sharding/nodesCoordinator"
	"github.com/ElrondNetwork/elrond-go/state"
	"github.com/ElrondNetwork/elrond-go/state/syncer"
	"github.com/ElrondNetwork/elrond-go/storage"
	"github.com/ElrondNetwork/elrond-go/storage/cache"
	storageFactory "github.com/ElrondNetwork/elrond-go/storage/factory"
	"github.com/ElrondNetwork/elrond-go/storage/storageunit"
	"github.com/ElrondNetwork/elrond-go/trie/factory"
	"github.com/ElrondNetwork/elrond-go/trie/statistics"
	"github.com/ElrondNetwork/elrond-go/trie/storageMarker"
	"github.com/ElrondNetwork/elrond-go/update"
	updateSync "github.com/ElrondNetwork/elrond-go/update/sync"
)

var log = logger.GetOrCreate("epochStart/bootstrap")

// DefaultTimeToWaitForRequestedData represents the default timespan until requested data needs to be received from the connected peers
const DefaultTimeToWaitForRequestedData = time.Minute
const timeBetweenRequests = 100 * time.Millisecond
const maxToRequest = 100
const gracePeriodInPercentage = float64(0.25)
const roundGracePeriod = 25

// thresholdForConsideringMetaBlockCorrect represents the percentage (between 0 and 100) of connected peers to send
// the same meta block in order to consider it correct
const thresholdForConsideringMetaBlockCorrect = 67

// Parameters defines the DTO for the result produced by the bootstrap component
type Parameters struct {
	Epoch       uint32
	SelfShardId uint32
	NumOfShards uint32
	NodesConfig *nodesCoordinator.NodesCoordinatorRegistry
}

// ComponentsNeededForBootstrap holds the components which need to be initialized from network
type ComponentsNeededForBootstrap struct {
	EpochStartMetaBlock data.MetaHeaderHandler
	PreviousEpochStart  data.MetaHeaderHandler
	ShardHeader         data.HeaderHandler
	NodesConfig         *nodesCoordinator.NodesCoordinatorRegistry
	Headers             map[string]data.HeaderHandler
	ShardCoordinator    sharding.Coordinator
	PendingMiniBlocks   map[string]*block.MiniBlock
	PeerMiniBlocks      []*block.MiniBlock
}

// epochStartBootstrap will handle requesting the needed data to start when joining late the network
type epochStartBootstrap struct {
	// should come via arguments
	destinationShardAsObserver uint32
	coreComponentsHolder       process.CoreComponentsHolder
	cryptoComponentsHolder     process.CryptoComponentsHolder
	messenger                  Messenger
	generalConfig              config.Config
	prefsConfig                config.PreferencesConfig
	flagsConfig                config.ContextFlagsConfig
	economicsData              process.EconomicsDataHandler
	shardCoordinator           sharding.Coordinator
	genesisNodesConfig         sharding.GenesisNodesSetupHandler
	genesisShardCoordinator    sharding.Coordinator
	rater                      nodesCoordinator.ChanceComputer
	storerScheduledSCRs        storage.Storer
	trieContainer              common.TriesHolder
	trieStorageManagers        map[string]common.StorageManager
	mutTrieStorageManagers     sync.RWMutex
	nodeShuffler               nodesCoordinator.NodesShuffler
	roundHandler               epochStart.RoundHandler
	statusHandler              core.AppStatusHandler
	headerIntegrityVerifier    process.HeaderIntegrityVerifier
	numConcurrentTrieSyncers   int
	maxHardCapForMissingNodes  int
	trieSyncerVersion          int
	checkNodesOnDisk           bool
<<<<<<< HEAD
	guardianSigVerifier        process.GuardianSigVerifier
=======
	bootstrapHeartbeatSender   update.Closer
	trieSyncStatisticsProvider common.SizeSyncStatisticsHandler
>>>>>>> b1a9a213

	// created components
	requestHandler            process.RequestHandler
	interceptorContainer      process.InterceptorsContainer
	dataPool                  dataRetriever.PoolsHolder
	miniBlocksSyncer          epochStart.PendingMiniBlocksSyncHandler
	headersSyncer             epochStart.HeadersByHashSyncer
	txSyncerForScheduled      update.TransactionsSyncHandler
	epochStartMetaBlockSyncer epochStart.StartOfEpochMetaSyncer
	nodesConfigHandler        StartOfEpochNodesConfigHandler
	whiteListHandler          update.WhiteListHandler
	whiteListerVerifiedTxs    update.WhiteListHandler
	storageOpenerHandler      storage.UnitOpenerHandler
	latestStorageDataProvider storage.LatestStorageDataProviderHandler
	argumentsParser           process.ArgumentsParser
	dataSyncerFactory         types.ScheduledDataSyncerCreator
	dataSyncerWithScheduled   types.ScheduledDataSyncer
	storageService            dataRetriever.StorageService

	// gathered data
	epochStartMeta     data.MetaHeaderHandler
	prevEpochStartMeta data.MetaHeaderHandler
	syncedHeaders      map[string]data.HeaderHandler
	nodesConfig        *nodesCoordinator.NodesCoordinatorRegistry
	baseData           baseDataInStorage
	startRound         int64
	nodeType           core.NodeType
	startEpoch         uint32
	shuffledOut        bool
}

type baseDataInStorage struct {
	shardId         uint32
	numberOfShards  uint32
	lastRound       int64
	epochStartRound uint64
	lastEpoch       uint32
	storageExists   bool
}

// ArgsEpochStartBootstrap holds the arguments needed for creating an epoch start data provider component
type ArgsEpochStartBootstrap struct {
	CoreComponentsHolder       process.CoreComponentsHolder
	CryptoComponentsHolder     process.CryptoComponentsHolder
	DestinationShardAsObserver uint32
	Messenger                  Messenger
	GeneralConfig              config.Config
	PrefsConfig                config.PreferencesConfig
	FlagsConfig                config.ContextFlagsConfig
	EconomicsData              process.EconomicsDataHandler
	GenesisNodesConfig         sharding.GenesisNodesSetupHandler
	GenesisShardCoordinator    sharding.Coordinator
	StorageUnitOpener          storage.UnitOpenerHandler
	LatestStorageDataProvider  storage.LatestStorageDataProviderHandler
	Rater                      nodesCoordinator.ChanceComputer
	NodeShuffler               nodesCoordinator.NodesShuffler
	RoundHandler               epochStart.RoundHandler
	ArgumentsParser            process.ArgumentsParser
	StatusHandler              core.AppStatusHandler
	HeaderIntegrityVerifier    process.HeaderIntegrityVerifier
	DataSyncerCreator          types.ScheduledDataSyncerCreator
	ScheduledSCRsStorer        storage.Storer
<<<<<<< HEAD
	GuardianSigVerifier        process.GuardianSigVerifier
=======
	TrieSyncStatisticsProvider common.SizeSyncStatisticsHandler
>>>>>>> b1a9a213
}

type dataToSync struct {
	ownShardHdr       data.ShardHeaderHandler
	rootHashToSync    []byte
	withScheduled     bool
	additionalHeaders map[string]data.HeaderHandler
}

// NewEpochStartBootstrap will return a new instance of epochStartBootstrap
func NewEpochStartBootstrap(args ArgsEpochStartBootstrap) (*epochStartBootstrap, error) {
	err := checkArguments(args)
	if err != nil {
		return nil, err
	}

	epochStartProvider := &epochStartBootstrap{
		coreComponentsHolder:       args.CoreComponentsHolder,
		cryptoComponentsHolder:     args.CryptoComponentsHolder,
		messenger:                  args.Messenger,
		generalConfig:              args.GeneralConfig,
		prefsConfig:                args.PrefsConfig,
		flagsConfig:                args.FlagsConfig,
		economicsData:              args.EconomicsData,
		genesisNodesConfig:         args.GenesisNodesConfig,
		genesisShardCoordinator:    args.GenesisShardCoordinator,
		rater:                      args.Rater,
		destinationShardAsObserver: args.DestinationShardAsObserver,
		nodeShuffler:               args.NodeShuffler,
		roundHandler:               args.RoundHandler,
		storageOpenerHandler:       args.StorageUnitOpener,
		latestStorageDataProvider:  args.LatestStorageDataProvider,
		shuffledOut:                false,
		statusHandler:              args.StatusHandler,
		nodeType:                   core.NodeTypeObserver,
		argumentsParser:            args.ArgumentsParser,
		headerIntegrityVerifier:    args.HeaderIntegrityVerifier,
		numConcurrentTrieSyncers:   args.GeneralConfig.TrieSync.NumConcurrentTrieSyncers,
		maxHardCapForMissingNodes:  args.GeneralConfig.TrieSync.MaxHardCapForMissingNodes,
		trieSyncerVersion:          args.GeneralConfig.TrieSync.TrieSyncerVersion,
		checkNodesOnDisk:           args.GeneralConfig.TrieSync.CheckNodesOnDisk,
		dataSyncerFactory:          args.DataSyncerCreator,
		storerScheduledSCRs:        args.ScheduledSCRsStorer,
		shardCoordinator:           args.GenesisShardCoordinator,
<<<<<<< HEAD
		guardianSigVerifier:        args.GuardianSigVerifier,
=======
		trieSyncStatisticsProvider: args.TrieSyncStatisticsProvider,
>>>>>>> b1a9a213
	}

	whiteListCache, err := storageunit.NewCache(storageFactory.GetCacherFromConfig(epochStartProvider.generalConfig.WhiteListPool))
	if err != nil {
		return nil, err
	}

	epochStartProvider.whiteListHandler, err = interceptors.NewWhiteListDataVerifier(whiteListCache)
	if err != nil {
		return nil, err
	}

	epochStartProvider.whiteListerVerifiedTxs, err = disabledInterceptors.NewDisabledWhiteListDataVerifier()
	if err != nil {
		return nil, err
	}

	epochStartProvider.trieContainer = state.NewDataTriesHolder()
	epochStartProvider.trieStorageManagers = make(map[string]common.StorageManager)

	if epochStartProvider.generalConfig.Hardfork.AfterHardFork {
		epochStartProvider.startEpoch = epochStartProvider.generalConfig.Hardfork.StartEpoch
		epochStartProvider.baseData.lastEpoch = epochStartProvider.startEpoch
		epochStartProvider.startRound = int64(epochStartProvider.generalConfig.Hardfork.StartRound)
		epochStartProvider.baseData.lastRound = epochStartProvider.startRound
		epochStartProvider.baseData.epochStartRound = uint64(epochStartProvider.startRound)
	}

	return epochStartProvider, nil
}

func (e *epochStartBootstrap) isStartInEpochZero() bool {
	startTime := time.Unix(e.genesisNodesConfig.GetStartTime(), 0)
	isCurrentTimeBeforeGenesis := time.Since(startTime) < 0
	if isCurrentTimeBeforeGenesis {
		return true
	}

	currentRound := e.roundHandler.Index() - e.startRound
	epochEndPlusGracePeriod := float64(e.generalConfig.EpochStartConfig.RoundsPerEpoch) * (gracePeriodInPercentage + 1.0)
	log.Debug("IsStartInEpochZero", "currentRound", currentRound, "epochEndRound", epochEndPlusGracePeriod)
	return float64(currentRound) < epochEndPlusGracePeriod
}

func (e *epochStartBootstrap) prepareEpochZero() (Parameters, error) {
	shardIDToReturn := e.genesisShardCoordinator.SelfId()
	if !e.isNodeInGenesisNodesConfig() {
		shardIDToReturn = e.applyShardIDAsObserverIfNeeded(e.genesisShardCoordinator.SelfId())
	}
	parameters := Parameters{
		Epoch:       e.startEpoch,
		SelfShardId: shardIDToReturn,
		NumOfShards: e.genesisShardCoordinator.NumberOfShards(),
	}
	return parameters, nil
}

func (e *epochStartBootstrap) isNodeInGenesisNodesConfig() bool {
	ownPubKey, err := e.cryptoComponentsHolder.PublicKey().ToByteArray()
	if err != nil {
		return false
	}

	eligibleList, waitingList := e.genesisNodesConfig.InitialNodesInfo()

	for _, nodesInShard := range eligibleList {
		for _, eligibleNode := range nodesInShard {
			if bytes.Equal(eligibleNode.PubKeyBytes(), ownPubKey) {
				return true
			}
		}
	}

	for _, nodesInShard := range waitingList {
		for _, waitingNode := range nodesInShard {
			if bytes.Equal(waitingNode.PubKeyBytes(), ownPubKey) {
				return true
			}
		}
	}

	return false
}

// Bootstrap runs the fast bootstrap method from the network or local storage
func (e *epochStartBootstrap) Bootstrap() (Parameters, error) {
	defer e.closeTrieComponents()
	defer e.closeBootstrapHeartbeatSender()

	if e.flagsConfig.ForceStartFromNetwork {
		log.Warn("epochStartBootstrap.Bootstrap: forcing start from network")
	}

	shouldStartFromNetwork := e.generalConfig.GeneralSettings.StartInEpochEnabled || e.flagsConfig.ForceStartFromNetwork
	if !shouldStartFromNetwork {
		return e.bootstrapFromLocalStorage()
	}

	defer e.cleanupOnBootstrapFinish()

	var err error
	e.shardCoordinator, err = sharding.NewMultiShardCoordinator(e.genesisShardCoordinator.NumberOfShards(), core.MetachainShardId)
	if err != nil {
		return Parameters{}, err
	}

	e.dataPool, err = factoryDataPool.NewDataPoolFromConfig(
		factoryDataPool.ArgsDataPool{
			Config:           &e.generalConfig,
			EconomicsData:    e.economicsData,
			ShardCoordinator: e.shardCoordinator,
			Marshalizer:      e.coreComponentsHolder.InternalMarshalizer(),
			PathManager:      e.coreComponentsHolder.PathHandler(),
		},
	)
	if err != nil {
		return Parameters{}, err
	}

	params, shouldContinue, err := e.startFromSavedEpoch()
	shouldContinue = shouldContinue || e.flagsConfig.ForceStartFromNetwork
	if !shouldContinue {
		return params, err
	}

	err = e.prepareComponentsToSyncFromNetwork()
	if err != nil {
		return Parameters{}, err
	}

	e.epochStartMeta, err = e.epochStartMetaBlockSyncer.SyncEpochStartMeta(DefaultTimeToWaitForRequestedData)
	if err != nil {
		return Parameters{}, err
	}
	log.Debug("start in epoch bootstrap: got epoch start meta header", "epoch", e.epochStartMeta.GetEpoch(), "nonce", e.epochStartMeta.GetNonce())
	e.setEpochStartMetrics()

	err = e.createSyncers()
	if err != nil {
		return Parameters{}, err
	}

	defer func() {
		errClose := e.interceptorContainer.Close()
		if errClose != nil {
			log.Warn("prepareEpochFromStorage interceptorContainer.Close()", "error", errClose)
		}
	}()

	params, err = e.requestAndProcessing()
	if err != nil {
		return Parameters{}, err
	}

	return params, nil
}

func (e *epochStartBootstrap) bootstrapFromLocalStorage() (Parameters, error) {
	log.Warn("fast bootstrap is disabled")

	e.initializeFromLocalStorage()
	if !e.baseData.storageExists {
		return Parameters{
			Epoch:       e.startEpoch,
			SelfShardId: e.genesisShardCoordinator.SelfId(),
			NumOfShards: e.genesisShardCoordinator.NumberOfShards(),
		}, nil
	}

	newShardId, shuffledOut, err := e.getShardIDForLatestEpoch()
	if err != nil {
		return Parameters{}, err
	}

	epochToStart := e.baseData.lastEpoch
	if shuffledOut {
		epochToStart = e.startEpoch
	}

	newShardId = e.applyShardIDAsObserverIfNeeded(newShardId)
	return Parameters{
		Epoch:       epochToStart,
		SelfShardId: newShardId,
		NumOfShards: e.baseData.numberOfShards,
		NodesConfig: e.nodesConfig,
	}, nil
}

func (e *epochStartBootstrap) cleanupOnBootstrapFinish() {
	log.Debug("unregistering all message processor and un-joining all topics")
	errMessenger := e.messenger.UnregisterAllMessageProcessors()
	log.LogIfError(errMessenger)

	errMessenger = e.messenger.UnjoinAllTopics()
	log.LogIfError(errMessenger)

	e.closeTrieNodes()
}

func (e *epochStartBootstrap) closeTrieNodes() {
	if check.IfNil(e.dataPool) {
		return
	}
	if check.IfNil(e.dataPool.TrieNodes()) {
		return
	}

	errTrieNodesClosed := e.dataPool.TrieNodes().Close()
	log.LogIfError(errTrieNodesClosed)
}

func (e *epochStartBootstrap) startFromSavedEpoch() (Parameters, bool, error) {
	isStartInEpochZero := e.isStartInEpochZero()
	isCurrentEpochSaved := e.computeIfCurrentEpochIsSaved()

	if isStartInEpochZero || isCurrentEpochSaved {
		if e.baseData.lastEpoch <= e.startEpoch {
			params, err := e.prepareEpochZero()
			return params, false, err
		}

		parameters, errPrepare := e.prepareEpochFromStorage()
		if errPrepare == nil {
			return parameters, false, nil
		}

		if e.shuffledOut {
			// sync was already tried - not need to continue from here
			return Parameters{}, false, errPrepare
		}

		log.Debug("could not start from storage - will try sync for start in epoch", "error", errPrepare)
	}

	return Parameters{}, true, nil
}

func (e *epochStartBootstrap) computeIfCurrentEpochIsSaved() bool {
	e.initializeFromLocalStorage()
	if !e.baseData.storageExists {
		return false
	}

	computedRound := e.roundHandler.Index()
	log.Debug("computed round", "round", computedRound, "lastRound", e.baseData.lastRound)
	if computedRound-e.baseData.lastRound < roundGracePeriod {
		return true
	}

	roundsSinceEpochStart := computedRound - int64(e.baseData.epochStartRound)
	log.Debug("epoch start round", "round", e.baseData.epochStartRound, "roundsSinceEpochStart", roundsSinceEpochStart)
	epochEndPlusGracePeriod := float64(e.generalConfig.EpochStartConfig.RoundsPerEpoch) * (gracePeriodInPercentage + 1.0)
	return float64(roundsSinceEpochStart) < epochEndPlusGracePeriod
}

func (e *epochStartBootstrap) prepareComponentsToSyncFromNetwork() error {
	e.closeTrieComponents()
	e.storageService = disabled.NewChainStorer()
	triesContainer, trieStorageManagers, err := factory.CreateTriesComponentsForShardId(
		e.generalConfig,
		e.coreComponentsHolder,
		e.storageService,
	)
	if err != nil {
		return err
	}

	e.trieContainer = triesContainer
	e.trieStorageManagers = trieStorageManagers

	err = e.createRequestHandler()
	if err != nil {
		return err
	}

	epochStartConfig := e.generalConfig.EpochStartConfig
	metaBlockProcessor, err := NewEpochStartMetaBlockProcessor(
		e.messenger,
		e.requestHandler,
		e.coreComponentsHolder.InternalMarshalizer(),
		e.coreComponentsHolder.Hasher(),
		thresholdForConsideringMetaBlockCorrect,
		epochStartConfig.MinNumConnectedPeersToStart,
		epochStartConfig.MinNumOfPeersToConsiderBlockValid,
	)
	if err != nil {
		return err
	}

	argsEpochStartSyncer := ArgsNewEpochStartMetaSyncer{
		CoreComponentsHolder:    e.coreComponentsHolder,
		CryptoComponentsHolder:  e.cryptoComponentsHolder,
		RequestHandler:          e.requestHandler,
		Messenger:               e.messenger,
		ShardCoordinator:        e.shardCoordinator,
		EconomicsData:           e.economicsData,
		WhitelistHandler:        e.whiteListHandler,
		StartInEpochConfig:      epochStartConfig,
		HeaderIntegrityVerifier: e.headerIntegrityVerifier,
		MetaBlockProcessor:      metaBlockProcessor,
	}
	e.epochStartMetaBlockSyncer, err = NewEpochStartMetaSyncer(argsEpochStartSyncer)
	if err != nil {
		return err
	}

	return nil
}

func (e *epochStartBootstrap) createSyncers() error {
	var err error
	args := factoryInterceptors.ArgsEpochStartInterceptorContainer{
		CoreComponents:          e.coreComponentsHolder,
		CryptoComponents:        e.cryptoComponentsHolder,
		Config:                  e.generalConfig,
		ShardCoordinator:        e.shardCoordinator,
		Messenger:               e.messenger,
		DataPool:                e.dataPool,
		WhiteListHandler:        e.whiteListHandler,
		WhiteListerVerifiedTxs:  e.whiteListerVerifiedTxs,
		ArgumentsParser:         e.argumentsParser,
		HeaderIntegrityVerifier: e.headerIntegrityVerifier,
<<<<<<< HEAD
		EnableEpochs:            e.enableEpochs,
		EpochNotifier:           e.epochNotifier,
		RequestHandler:          e.requestHandler,
		SignaturesHandler:       e.messenger,
		GuardianSigVerifier:     e.guardianSigVerifier,
=======
		RequestHandler:          e.requestHandler,
		SignaturesHandler:       e.messenger,
>>>>>>> b1a9a213
	}

	e.interceptorContainer, err = factoryInterceptors.NewEpochStartInterceptorsContainer(args)
	if err != nil {
		return err
	}

	syncMiniBlocksArgs := updateSync.ArgsNewPendingMiniBlocksSyncer{
		Storage:        disabled.CreateMemUnit(),
		Cache:          e.dataPool.MiniBlocks(),
		Marshalizer:    e.coreComponentsHolder.InternalMarshalizer(),
		RequestHandler: e.requestHandler,
	}
	e.miniBlocksSyncer, err = updateSync.NewPendingMiniBlocksSyncer(syncMiniBlocksArgs)
	if err != nil {
		return err
	}

	syncMissingHeadersArgs := updateSync.ArgsNewMissingHeadersByHashSyncer{
		Storage:        disabled.CreateMemUnit(),
		Cache:          e.dataPool.Headers(),
		Marshalizer:    e.coreComponentsHolder.InternalMarshalizer(),
		RequestHandler: e.requestHandler,
	}
	e.headersSyncer, err = updateSync.NewMissingheadersByHashSyncer(syncMissingHeadersArgs)
	if err != nil {
		return err
	}

	syncTxsArgs := updateSync.ArgsNewTransactionsSyncer{
		DataPools:      e.dataPool,
		Storages:       disabled.NewChainStorer(),
		Marshaller:     e.coreComponentsHolder.InternalMarshalizer(),
		RequestHandler: e.requestHandler,
	}

	e.txSyncerForScheduled, err = updateSync.NewTransactionsSyncer(syncTxsArgs)
	if err != nil {
		return err
	}

	return nil
}

func (e *epochStartBootstrap) syncHeadersFrom(meta data.MetaHeaderHandler) (map[string]data.HeaderHandler, error) {
	hashesToRequest := make([][]byte, 0, len(meta.GetEpochStartHandler().GetLastFinalizedHeaderHandlers())+1)
	shardIds := make([]uint32, 0, len(meta.GetEpochStartHandler().GetLastFinalizedHeaderHandlers())+1)

	for _, epochStartData := range meta.GetEpochStartHandler().GetLastFinalizedHeaderHandlers() {
		hashesToRequest = append(hashesToRequest, epochStartData.GetHeaderHash())
		shardIds = append(shardIds, epochStartData.GetShardID())
	}

	if meta.GetEpoch() > e.startEpoch+1 { // no need to request genesis block
		hashesToRequest = append(hashesToRequest, meta.GetEpochStartHandler().GetEconomicsHandler().GetPrevEpochStartHash())
		shardIds = append(shardIds, core.MetachainShardId)
	}

	ctx, cancel := context.WithTimeout(context.Background(), DefaultTimeToWaitForRequestedData)
	err := e.headersSyncer.SyncMissingHeadersByHash(shardIds, hashesToRequest, ctx)
	cancel()
	if err != nil {
		return nil, err
	}

	syncedHeaders, err := e.headersSyncer.GetHeaders()
	if err != nil {
		return nil, err
	}

	if meta.GetEpoch() == e.startEpoch+1 {
		syncedHeaders[string(meta.GetEpochStartHandler().GetEconomicsHandler().GetPrevEpochStartHash())] = &block.MetaBlock{}
	}

	return syncedHeaders, nil
}

// Bootstrap will handle requesting and receiving the needed information the node will bootstrap from
func (e *epochStartBootstrap) requestAndProcessing() (Parameters, error) {
	var err error
	e.baseData.numberOfShards = uint32(len(e.epochStartMeta.GetEpochStartHandler().GetLastFinalizedHeaderHandlers()))
	e.baseData.lastEpoch = e.epochStartMeta.GetEpoch()

	e.syncedHeaders, err = e.syncHeadersFrom(e.epochStartMeta)
	if err != nil {
		return Parameters{}, err
	}
	log.Debug("start in epoch bootstrap: got shard headers and previous epoch start meta block")

	prevEpochStartMetaHash := e.epochStartMeta.GetEpochStartHandler().GetEconomicsHandler().GetPrevEpochStartHash()
	prevEpochStartMeta, ok := e.syncedHeaders[string(prevEpochStartMetaHash)].(*block.MetaBlock)
	if !ok {
		return Parameters{}, epochStart.ErrWrongTypeAssertion
	}
	e.prevEpochStartMeta = prevEpochStartMeta

	pubKeyBytes, err := e.cryptoComponentsHolder.PublicKey().ToByteArray()
	if err != nil {
		return Parameters{}, err
	}

	miniBlocks, err := e.processNodesConfig(pubKeyBytes)
	if err != nil {
		return Parameters{}, err
	}
	log.Debug("start in epoch bootstrap: processNodesConfig")

	e.saveSelfShardId()
	e.shardCoordinator, err = sharding.NewMultiShardCoordinator(e.baseData.numberOfShards, e.baseData.shardId)
	if err != nil {
		return Parameters{}, fmt.Errorf("%w numberOfShards=%v shardId=%v", err, e.baseData.numberOfShards, e.baseData.shardId)
	}
	log.Debug("start in epoch bootstrap: shardCoordinator", "numOfShards", e.baseData.numberOfShards, "shardId", e.baseData.shardId)

	err = e.messenger.CreateTopic(common.ConsensusTopic+e.shardCoordinator.CommunicationIdentifier(e.shardCoordinator.SelfId()), true)
	if err != nil {
		return Parameters{}, err
	}

	err = e.createHeartbeatSender()
	if err != nil {
		return Parameters{}, err
	}

	if e.shardCoordinator.SelfId() == core.MetachainShardId {
		err = e.requestAndProcessForMeta(miniBlocks)
		if err != nil {
			return Parameters{}, err
		}
	} else {
		err = e.requestAndProcessForShard(miniBlocks)
		if err != nil {
			return Parameters{}, err
		}
	}

	log.Debug("removing cached received trie nodes")
	e.dataPool.TrieNodes().Clear()

	parameters := Parameters{
		Epoch:       e.baseData.lastEpoch,
		SelfShardId: e.baseData.shardId,
		NumOfShards: e.baseData.numberOfShards,
		NodesConfig: e.nodesConfig,
	}

	return parameters, nil
}

func (e *epochStartBootstrap) saveSelfShardId() {
	if e.baseData.shardId != core.AllShardId {
		return
	}

	e.baseData.shardId = e.destinationShardAsObserver

	if e.baseData.shardId > e.baseData.numberOfShards &&
		e.baseData.shardId != core.MetachainShardId {
		e.baseData.shardId = e.genesisShardCoordinator.SelfId()
	}
}

func (e *epochStartBootstrap) processNodesConfig(pubKey []byte) ([]*block.MiniBlock, error) {
	var err error
	shardId := e.destinationShardAsObserver
	if shardId > e.baseData.numberOfShards && shardId != core.MetachainShardId {
		shardId = e.genesisShardCoordinator.SelfId()
	}
	argsNewValidatorStatusSyncers := ArgsNewSyncValidatorStatus{
		DataPool:            e.dataPool,
		Marshalizer:         e.coreComponentsHolder.InternalMarshalizer(),
		RequestHandler:      e.requestHandler,
		ChanceComputer:      e.rater,
		GenesisNodesConfig:  e.genesisNodesConfig,
		NodeShuffler:        e.nodeShuffler,
		Hasher:              e.coreComponentsHolder.Hasher(),
		PubKey:              pubKey,
		ShardIdAsObserver:   shardId,
		ChanNodeStop:        e.coreComponentsHolder.ChanStopNodeProcess(),
		NodeTypeProvider:    e.coreComponentsHolder.NodeTypeProvider(),
		IsFullArchive:       e.prefsConfig.FullArchive,
		EnableEpochsHandler: e.coreComponentsHolder.EnableEpochsHandler(),
	}

	e.nodesConfigHandler, err = NewSyncValidatorStatus(argsNewValidatorStatusSyncers)
	if err != nil {
		return nil, err
	}

	var miniBlocks []*block.MiniBlock
	e.nodesConfig, e.baseData.shardId, miniBlocks, err = e.nodesConfigHandler.NodesConfigFromMetaBlock(e.epochStartMeta, e.prevEpochStartMeta)
	e.baseData.shardId = e.applyShardIDAsObserverIfNeeded(e.baseData.shardId)

	return miniBlocks, err
}

func (e *epochStartBootstrap) requestAndProcessForMeta(peerMiniBlocks []*block.MiniBlock) error {
	var err error

	storageHandlerComponent, err := NewMetaStorageHandler(
		e.generalConfig,
		e.prefsConfig,
		e.shardCoordinator,
		e.coreComponentsHolder.PathHandler(),
		e.coreComponentsHolder.InternalMarshalizer(),
		e.coreComponentsHolder.Hasher(),
		e.epochStartMeta.GetEpoch(),
		e.coreComponentsHolder.Uint64ByteSliceConverter(),
		e.coreComponentsHolder.NodeTypeProvider(),
	)
	if err != nil {
		return err
	}

	defer storageHandlerComponent.CloseStorageService()

	e.closeTrieComponents()
	triesContainer, trieStorageManagers, err := factory.CreateTriesComponentsForShardId(
		e.generalConfig,
		e.coreComponentsHolder,
		storageHandlerComponent.storageService,
	)
	if err != nil {
		return err
	}

	e.trieContainer = triesContainer
	e.trieStorageManagers = trieStorageManagers

	log.Debug("start in epoch bootstrap: started syncValidatorAccountsState")
	err = e.syncValidatorAccountsState(e.epochStartMeta.GetValidatorStatsRootHash())
	if err != nil {
		return err
	}
	log.Debug("start in epoch bootstrap: syncUserAccountsState")

	err = e.syncUserAccountsState(e.epochStartMeta.GetRootHash())
	if err != nil {
		return err
	}

	pendingMiniBlocks, err := e.getPendingMiniblocks()
	if err != nil {
		return err
	}

	log.Debug("start in epoch bootstrap: GetMiniBlocks", "num synced", len(pendingMiniBlocks))

	components := &ComponentsNeededForBootstrap{
		EpochStartMetaBlock: e.epochStartMeta,
		PreviousEpochStart:  e.prevEpochStartMeta,
		NodesConfig:         e.nodesConfig,
		Headers:             e.syncedHeaders,
		ShardCoordinator:    e.shardCoordinator,
		PendingMiniBlocks:   pendingMiniBlocks,
		PeerMiniBlocks:      peerMiniBlocks,
	}

	errSavingToStorage := storageHandlerComponent.SaveDataToStorage(components)
	if errSavingToStorage != nil {
		return errSavingToStorage
	}

	return nil
}

func (e *epochStartBootstrap) getPendingMiniblocks() (map[string]*block.MiniBlock, error) {
	allPendingMiniblocksHeaders := e.computeAllPendingMiniblocksHeaders()
	ctx, cancel := context.WithTimeout(context.Background(), DefaultTimeToWaitForRequestedData)
	err := e.miniBlocksSyncer.SyncPendingMiniBlocks(allPendingMiniblocksHeaders, ctx)
	cancel()
	if err != nil {
		return nil, err
	}

	return e.miniBlocksSyncer.GetMiniBlocks()
}

func (e *epochStartBootstrap) computeAllPendingMiniblocksHeaders() []data.MiniBlockHeaderHandler {
	allPendingMiniblocksHeaders := make([]data.MiniBlockHeaderHandler, 0)
	lastFinalizedHeaderHandlers := e.epochStartMeta.GetEpochStartHandler().GetLastFinalizedHeaderHandlers()

	for _, hdr := range lastFinalizedHeaderHandlers {
		allPendingMiniblocksHeaders = append(allPendingMiniblocksHeaders, hdr.GetPendingMiniBlockHeaderHandlers()...)
	}

	return allPendingMiniblocksHeaders
}

func (e *epochStartBootstrap) findSelfShardEpochStartData() (data.EpochStartShardDataHandler, error) {
	var epochStartData data.EpochStartShardDataHandler
	lastFinalizedHeaderHandlers := e.epochStartMeta.GetEpochStartHandler().GetLastFinalizedHeaderHandlers()
	for i, shardData := range lastFinalizedHeaderHandlers {
		if shardData.GetShardID() == e.shardCoordinator.SelfId() {
			return lastFinalizedHeaderHandlers[i], nil
		}
	}
	return epochStartData, epochStart.ErrEpochStartDataForShardNotFound
}

func (e *epochStartBootstrap) requestAndProcessForShard(peerMiniBlocks []*block.MiniBlock) error {
	epochStartData, err := e.findSelfShardEpochStartData()
	if err != nil {
		return err
	}

	ctx, cancel := context.WithTimeout(context.Background(), DefaultTimeToWaitForRequestedData)
	err = e.miniBlocksSyncer.SyncPendingMiniBlocks(epochStartData.GetPendingMiniBlockHeaderHandlers(), ctx)
	cancel()
	if err != nil {
		return err
	}

	pendingMiniBlocks, err := e.miniBlocksSyncer.GetMiniBlocks()
	if err != nil {
		return err
	}
	log.Debug("start in epoch bootstrap: GetMiniBlocks", "num synced", len(pendingMiniBlocks))

	shardIds := []uint32{
		core.MetachainShardId,
		core.MetachainShardId,
	}
	lastFinishedMeta := epochStartData.GetLastFinishedMetaBlock()
	firstPendingMetaBlock := epochStartData.GetFirstPendingMetaBlock()
	hashesToRequest := [][]byte{
		lastFinishedMeta,
		firstPendingMetaBlock,
	}

	e.headersSyncer.ClearFields()
	ctx, cancel = context.WithTimeout(context.Background(), DefaultTimeToWaitForRequestedData)
	err = e.headersSyncer.SyncMissingHeadersByHash(shardIds, hashesToRequest, ctx)
	cancel()
	if err != nil {
		return err
	}

	neededHeaders, err := e.headersSyncer.GetHeaders()
	if err != nil {
		return err
	}
	log.Debug("start in epoch bootstrap: SyncMissingHeadersByHash")

	for hash, hdr := range neededHeaders {
		e.syncedHeaders[hash] = hdr
	}

	shardNotarizedHeader, ok := e.syncedHeaders[string(epochStartData.GetHeaderHash())].(data.ShardHeaderHandler)
	if !ok {
		return epochStart.ErrWrongTypeAssertion
	}

	dts, err := e.getDataToSync(
		epochStartData,
		shardNotarizedHeader,
	)
	if err != nil {
		return err
	}

	for hash, hdr := range dts.additionalHeaders {
		e.syncedHeaders[hash] = hdr
	}

	storageHandlerComponent, err := NewShardStorageHandler(
		e.generalConfig,
		e.prefsConfig,
		e.shardCoordinator,
		e.coreComponentsHolder.PathHandler(),
		e.coreComponentsHolder.InternalMarshalizer(),
		e.coreComponentsHolder.Hasher(),
		e.baseData.lastEpoch,
		e.coreComponentsHolder.Uint64ByteSliceConverter(),
		e.coreComponentsHolder.NodeTypeProvider(),
	)
	if err != nil {
		return err
	}

	defer storageHandlerComponent.CloseStorageService()

	e.closeTrieComponents()
	triesContainer, trieStorageManagers, err := factory.CreateTriesComponentsForShardId(
		e.generalConfig,
		e.coreComponentsHolder,
		storageHandlerComponent.storageService,
	)
	if err != nil {
		return err
	}

	e.trieContainer = triesContainer
	e.trieStorageManagers = trieStorageManagers

	log.Debug("start in epoch bootstrap: started syncUserAccountsState", "rootHash", dts.rootHashToSync)
	err = e.syncUserAccountsState(dts.rootHashToSync)
	if err != nil {
		return err
	}
	log.Debug("start in epoch bootstrap: syncUserAccountsState")

	components := &ComponentsNeededForBootstrap{
		EpochStartMetaBlock: e.epochStartMeta,
		PreviousEpochStart:  e.prevEpochStartMeta,
		ShardHeader:         dts.ownShardHdr,
		NodesConfig:         e.nodesConfig,
		Headers:             e.syncedHeaders,
		ShardCoordinator:    e.shardCoordinator,
		PendingMiniBlocks:   pendingMiniBlocks,
		PeerMiniBlocks:      peerMiniBlocks,
	}

	errSavingToStorage := storageHandlerComponent.SaveDataToStorage(components, shardNotarizedHeader, dts.withScheduled)
	if errSavingToStorage != nil {
		return errSavingToStorage
	}

	return nil
}

func (e *epochStartBootstrap) getDataToSync(
	epochStartData data.EpochStartShardDataHandler,
	shardNotarizedHeader data.ShardHeaderHandler,
) (*dataToSync, error) {
	var err error
	e.storerScheduledSCRs, err = e.storageOpenerHandler.OpenDB(
		e.generalConfig.ScheduledSCRsStorage.DB,
		epochStartData.GetShardID(),
		epochStartData.GetEpoch(),
	)
	if err != nil {
		return nil, err
	}

	res, err := e.updateDataForScheduled(shardNotarizedHeader)
	if err != nil {
		return nil, err
	}

	errClose := e.storerScheduledSCRs.Close()
	log.LogIfError(errClose)
	res.withScheduled = res.ownShardHdr != shardNotarizedHeader

	return res, nil
}

func (e *epochStartBootstrap) updateDataForScheduled(
	shardNotarizedHeader data.ShardHeaderHandler,
) (*dataToSync, error) {

	scheduledTxsHandler, err := preprocess.NewScheduledTxsExecution(
		&factoryDisabled.TxProcessor{},
		&factoryDisabled.TxCoordinator{},
		e.storerScheduledSCRs,
		e.coreComponentsHolder.InternalMarshalizer(),
		e.coreComponentsHolder.Hasher(),
		e.shardCoordinator,
	)
	if err != nil {
		return nil, err
	}

	argsScheduledDataSyncer := &types.ScheduledDataSyncerCreateArgs{
		ScheduledTxsHandler:  scheduledTxsHandler,
		HeadersSyncer:        e.headersSyncer,
		MiniBlocksSyncer:     e.miniBlocksSyncer,
		TxSyncer:             e.txSyncerForScheduled,
		ScheduledEnableEpoch: e.coreComponentsHolder.EnableEpochsHandler().ScheduledMiniBlocksEnableEpoch(),
	}

	e.dataSyncerWithScheduled, err = e.dataSyncerFactory.Create(argsScheduledDataSyncer)
	if err != nil {
		return nil, err
	}

	res := &dataToSync{
		ownShardHdr:       nil,
		rootHashToSync:    nil,
		withScheduled:     false,
		additionalHeaders: nil,
	}

	res.ownShardHdr, res.additionalHeaders, err = e.dataSyncerWithScheduled.UpdateSyncDataIfNeeded(shardNotarizedHeader)
	if err != nil {
		return nil, err
	}

	res.rootHashToSync = e.dataSyncerWithScheduled.GetRootHashToSync(shardNotarizedHeader)

	return res, nil
}

func (e *epochStartBootstrap) syncUserAccountsState(rootHash []byte) error {
	thr, err := throttler.NewNumGoRoutinesThrottler(int32(e.numConcurrentTrieSyncers))
	if err != nil {
		return err
	}

	e.mutTrieStorageManagers.RLock()
	trieStorageManager := e.trieStorageManagers[factory.UserAccountTrie]
	e.mutTrieStorageManagers.RUnlock()

	argsUserAccountsSyncer := syncer.ArgsNewUserAccountsSyncer{
		ArgsNewBaseAccountsSyncer: syncer.ArgsNewBaseAccountsSyncer{
			Hasher:                            e.coreComponentsHolder.Hasher(),
			Marshalizer:                       e.coreComponentsHolder.InternalMarshalizer(),
			TrieStorageManager:                trieStorageManager,
			RequestHandler:                    e.requestHandler,
			Timeout:                           common.TimeoutGettingTrieNodes,
			Cacher:                            e.dataPool.TrieNodes(),
			MaxTrieLevelInMemory:              e.generalConfig.StateTriesConfig.MaxStateTrieLevelInMemory,
			MaxHardCapForMissingNodes:         e.maxHardCapForMissingNodes,
			TrieSyncerVersion:                 e.trieSyncerVersion,
			CheckNodesOnDisk:                  e.checkNodesOnDisk,
			StorageMarker:                     storageMarker.NewTrieStorageMarker(),
			UserAccountsSyncStatisticsHandler: e.trieSyncStatisticsProvider,
			AppStatusHandler:                  e.statusHandler,
		},
		ShardId:                e.shardCoordinator.SelfId(),
		Throttler:              thr,
		AddressPubKeyConverter: e.coreComponentsHolder.AddressPubKeyConverter(),
	}
	accountsDBSyncer, err := syncer.NewUserAccountsSyncer(argsUserAccountsSyncer)
	if err != nil {
		return err
	}

	err = accountsDBSyncer.SyncAccounts(rootHash)
	if err != nil {
		return err
	}

	return nil
}

func (e *epochStartBootstrap) createStorageService(
	shardCoordinator sharding.Coordinator,
	pathManager storage.PathManagerHandler,
	epochStartNotifier epochStart.EpochStartNotifier,
	startEpoch uint32,
	createTrieEpochRootHashStorer bool,
	targetShardId uint32,
) (dataRetriever.StorageService, error) {
	storageServiceCreator, err := storageFactory.NewStorageServiceFactory(
		storageFactory.StorageServiceFactoryArgs{
			Config:                        e.generalConfig,
			PrefsConfig:                   e.prefsConfig,
			ShardCoordinator:              shardCoordinator,
			PathManager:                   pathManager,
			EpochStartNotifier:            epochStartNotifier,
			NodeTypeProvider:              e.coreComponentsHolder.NodeTypeProvider(),
			CurrentEpoch:                  startEpoch,
			StorageType:                   storageFactory.BootstrapStorageService,
			CreateTrieEpochRootHashStorer: createTrieEpochRootHashStorer,
		})
	if err != nil {
		return nil, err
	}

	if targetShardId == core.MetachainShardId {
		return storageServiceCreator.CreateForMeta()
	}

	return storageServiceCreator.CreateForShard()
}

func (e *epochStartBootstrap) syncValidatorAccountsState(rootHash []byte) error {
	e.mutTrieStorageManagers.RLock()
	peerTrieStorageManager := e.trieStorageManagers[factory.PeerAccountTrie]
	e.mutTrieStorageManagers.RUnlock()

	argsValidatorAccountsSyncer := syncer.ArgsNewValidatorAccountsSyncer{
		ArgsNewBaseAccountsSyncer: syncer.ArgsNewBaseAccountsSyncer{
			Hasher:                            e.coreComponentsHolder.Hasher(),
			Marshalizer:                       e.coreComponentsHolder.InternalMarshalizer(),
			TrieStorageManager:                peerTrieStorageManager,
			RequestHandler:                    e.requestHandler,
			Timeout:                           common.TimeoutGettingTrieNodes,
			Cacher:                            e.dataPool.TrieNodes(),
			MaxTrieLevelInMemory:              e.generalConfig.StateTriesConfig.MaxPeerTrieLevelInMemory,
			MaxHardCapForMissingNodes:         e.maxHardCapForMissingNodes,
			TrieSyncerVersion:                 e.trieSyncerVersion,
			CheckNodesOnDisk:                  e.checkNodesOnDisk,
			StorageMarker:                     storageMarker.NewTrieStorageMarker(),
			UserAccountsSyncStatisticsHandler: statistics.NewTrieSyncStatistics(),
			AppStatusHandler:                  disabledCommon.NewAppStatusHandler(),
		},
	}
	accountsDBSyncer, err := syncer.NewValidatorAccountsSyncer(argsValidatorAccountsSyncer)
	if err != nil {
		return err
	}

	err = accountsDBSyncer.SyncAccounts(rootHash)
	if err != nil {
		return err
	}

	return nil
}

func (e *epochStartBootstrap) createRequestHandler() error {
	dataPacker, err := partitioning.NewSimpleDataPacker(e.coreComponentsHolder.InternalMarshalizer())
	if err != nil {
		return err
	}

	storageService := disabled.NewChainStorer()

	payloadValidator, err := validator.NewPeerAuthenticationPayloadValidator(e.generalConfig.HeartbeatV2.HeartbeatExpiryTimespanInSec)
	if err != nil {
		return err
	}

	// TODO - create a dedicated request handler to be used when fetching required data with the correct shard coordinator
	//  this one should only be used before determining the correct shard where the node should reside
	log.Debug("epochStartBootstrap.createRequestHandler", "shard", e.shardCoordinator.SelfId())
	resolversContainerArgs := resolverscontainer.FactoryArgs{
		ShardCoordinator:            e.shardCoordinator,
		Messenger:                   e.messenger,
		Store:                       storageService,
		Marshalizer:                 e.coreComponentsHolder.InternalMarshalizer(),
		DataPools:                   e.dataPool,
		Uint64ByteSliceConverter:    uint64ByteSlice.NewBigEndianConverter(),
		NumConcurrentResolvingJobs:  10,
		DataPacker:                  dataPacker,
		TriesContainer:              e.trieContainer,
		SizeCheckDelta:              0,
		InputAntifloodHandler:       disabled.NewAntiFloodHandler(),
		OutputAntifloodHandler:      disabled.NewAntiFloodHandler(),
		CurrentNetworkEpochProvider: disabled.NewCurrentNetworkEpochProviderHandler(),
		PreferredPeersHolder:        disabled.NewPreferredPeersHolder(),
		ResolverConfig:              e.generalConfig.Resolvers,
		PeersRatingHandler:          disabled.NewDisabledPeersRatingHandler(),
		PayloadValidator:            payloadValidator,
	}
	resolverFactory, err := resolverscontainer.NewMetaResolversContainerFactory(resolversContainerArgs)
	if err != nil {
		return err
	}

	container, err := resolverFactory.Create()
	if err != nil {
		return err
	}

	err = resolverFactory.AddShardTrieNodeResolvers(container)
	if err != nil {
		return err
	}

	finder, err := containers.NewResolversFinder(container, e.shardCoordinator)
	if err != nil {
		return err
	}

	requestedItemsHandler := cache.NewTimeCache(timeBetweenRequests)
	e.requestHandler, err = requestHandlers.NewResolverRequestHandler(
		finder,
		requestedItemsHandler,
		e.whiteListHandler,
		maxToRequest,
		core.MetachainShardId,
		timeBetweenRequests,
	)
	return err
}

func (e *epochStartBootstrap) setEpochStartMetrics() {
	if !check.IfNil(e.epochStartMeta) {
		metablockEconomics := e.epochStartMeta.GetEpochStartHandler().GetEconomicsHandler()
		e.statusHandler.SetStringValue(common.MetricTotalSupply, metablockEconomics.GetTotalSupply().String())
		e.statusHandler.SetStringValue(common.MetricInflation, metablockEconomics.GetTotalNewlyMinted().String())
		e.statusHandler.SetStringValue(common.MetricTotalFees, e.epochStartMeta.GetAccumulatedFees().String())
		e.statusHandler.SetStringValue(common.MetricDevRewardsInEpoch, e.epochStartMeta.GetDevFeesInEpoch().String())
		e.statusHandler.SetUInt64Value(common.MetricEpochForEconomicsData, uint64(e.epochStartMeta.GetEpoch()))
	}
}

func (e *epochStartBootstrap) applyShardIDAsObserverIfNeeded(receivedShardID uint32) uint32 {
	if e.nodeType == core.NodeTypeObserver &&
		e.destinationShardAsObserver != common.DisabledShardIDAsObserver &&
		e.destinationShardAsObserver != receivedShardID {
		log.Debug("shard id as observer applied", "destination shard ID", e.destinationShardAsObserver, "computed", receivedShardID)
		receivedShardID = e.destinationShardAsObserver
	}

	return receivedShardID
}

func (e *epochStartBootstrap) createHeartbeatSender() error {
	privateKey := e.cryptoComponentsHolder.PrivateKey()
	bootstrapRedundancy, err := redundancy.NewBootstrapNodeRedundancy(privateKey)
	if err != nil {
		return err
	}

	heartbeatTopic := common.HeartbeatV2Topic + e.shardCoordinator.CommunicationIdentifier(e.shardCoordinator.SelfId())
	if !e.messenger.HasTopic(heartbeatTopic) {
		err = e.messenger.CreateTopic(heartbeatTopic, true)
		if err != nil {
			return err
		}
	}

	peerSubType := core.RegularPeer
	if e.prefsConfig.FullArchive {
		peerSubType = core.FullHistoryObserver
	}
	heartbeatCfg := e.generalConfig.HeartbeatV2
	argsHeartbeatSender := sender.ArgBootstrapSender{
		Messenger:                          e.messenger,
		Marshaller:                         e.coreComponentsHolder.InternalMarshalizer(),
		HeartbeatTopic:                     heartbeatTopic,
		HeartbeatTimeBetweenSends:          time.Second * time.Duration(heartbeatCfg.HeartbeatTimeBetweenSendsInSec),
		HeartbeatTimeBetweenSendsWhenError: time.Second * time.Duration(heartbeatCfg.HeartbeatTimeBetweenSendsWhenErrorInSec),
		HeartbeatThresholdBetweenSends:     heartbeatCfg.HeartbeatThresholdBetweenSends,
		VersionNumber:                      e.flagsConfig.Version,
		NodeDisplayName:                    e.prefsConfig.NodeDisplayName,
		Identity:                           e.prefsConfig.Identity,
		PeerSubType:                        peerSubType,
		CurrentBlockProvider:               blockchain.NewBootstrapBlockchain(),
		PrivateKey:                         privateKey,
		RedundancyHandler:                  bootstrapRedundancy,
		PeerTypeProvider:                   peer.NewBootstrapPeerTypeProvider(),
		TrieSyncStatisticsProvider:         e.trieSyncStatisticsProvider,
	}

	e.bootstrapHeartbeatSender, err = sender.NewBootstrapSender(argsHeartbeatSender)
	return err
}

func (e *epochStartBootstrap) closeTrieComponents() {
	if e.trieStorageManagers != nil {
		log.Debug("closing all trieStorageManagers", "num", len(e.trieStorageManagers))
		for _, tsm := range e.trieStorageManagers {
			err := tsm.Close()
			log.LogIfError(err)
		}
	}

	if !check.IfNil(e.trieContainer) {
		tries := e.trieContainer.GetAll()
		log.Debug("closing all tries", "num", len(tries))
		for _, trie := range tries {
			err := trie.Close()
			log.LogIfError(err)
		}
	}

	if !check.IfNil(e.storageService) {
		err := e.storageService.Destroy()
		log.LogIfError(err)
	}
}

func (e *epochStartBootstrap) closeBootstrapHeartbeatSender() {
	if !check.IfNil(e.bootstrapHeartbeatSender) {
		log.LogIfError(e.bootstrapHeartbeatSender.Close())
	}
}

// Close closes the component's opened storage services/started go-routines
func (e *epochStartBootstrap) Close() error {
	e.mutTrieStorageManagers.RLock()
	defer e.mutTrieStorageManagers.RUnlock()

	e.closeTrieComponents()

	var err error
	if !check.IfNil(e.dataPool) {
		err = e.dataPool.Close()
	}

	return err
}

// IsInterfaceNil returns true if there is no value under the interface
func (e *epochStartBootstrap) IsInterfaceNil() bool {
	return e == nil
}<|MERGE_RESOLUTION|>--- conflicted
+++ resolved
@@ -112,12 +112,9 @@
 	maxHardCapForMissingNodes  int
 	trieSyncerVersion          int
 	checkNodesOnDisk           bool
-<<<<<<< HEAD
-	guardianSigVerifier        process.GuardianSigVerifier
-=======
 	bootstrapHeartbeatSender   update.Closer
 	trieSyncStatisticsProvider common.SizeSyncStatisticsHandler
->>>>>>> b1a9a213
+	guardianSigVerifier        process.GuardianSigVerifier
 
 	// created components
 	requestHandler            process.RequestHandler
@@ -180,11 +177,8 @@
 	HeaderIntegrityVerifier    process.HeaderIntegrityVerifier
 	DataSyncerCreator          types.ScheduledDataSyncerCreator
 	ScheduledSCRsStorer        storage.Storer
-<<<<<<< HEAD
+	TrieSyncStatisticsProvider common.SizeSyncStatisticsHandler
 	GuardianSigVerifier        process.GuardianSigVerifier
-=======
-	TrieSyncStatisticsProvider common.SizeSyncStatisticsHandler
->>>>>>> b1a9a213
 }
 
 type dataToSync struct {
@@ -229,11 +223,8 @@
 		dataSyncerFactory:          args.DataSyncerCreator,
 		storerScheduledSCRs:        args.ScheduledSCRsStorer,
 		shardCoordinator:           args.GenesisShardCoordinator,
-<<<<<<< HEAD
+		trieSyncStatisticsProvider: args.TrieSyncStatisticsProvider,
 		guardianSigVerifier:        args.GuardianSigVerifier,
-=======
-		trieSyncStatisticsProvider: args.TrieSyncStatisticsProvider,
->>>>>>> b1a9a213
 	}
 
 	whiteListCache, err := storageunit.NewCache(storageFactory.GetCacherFromConfig(epochStartProvider.generalConfig.WhiteListPool))
@@ -556,16 +547,9 @@
 		WhiteListerVerifiedTxs:  e.whiteListerVerifiedTxs,
 		ArgumentsParser:         e.argumentsParser,
 		HeaderIntegrityVerifier: e.headerIntegrityVerifier,
-<<<<<<< HEAD
-		EnableEpochs:            e.enableEpochs,
-		EpochNotifier:           e.epochNotifier,
 		RequestHandler:          e.requestHandler,
 		SignaturesHandler:       e.messenger,
 		GuardianSigVerifier:     e.guardianSigVerifier,
-=======
-		RequestHandler:          e.requestHandler,
-		SignaturesHandler:       e.messenger,
->>>>>>> b1a9a213
 	}
 
 	e.interceptorContainer, err = factoryInterceptors.NewEpochStartInterceptorsContainer(args)
