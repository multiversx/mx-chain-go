--- conflicted
+++ resolved
@@ -41,14 +41,9 @@
 
 var log = logger.GetOrCreate("epochStart/bootstrap")
 
-<<<<<<< HEAD
 // DefaultTimeToWaitForRequestedData represents the default timespan until requested data needs to be received from the connected peers
 const DefaultTimeToWaitForRequestedData = time.Minute
-const trieSyncWaitTime = 10 * time.Minute
-=======
-const timeToWait = time.Minute
 const timeoutGettingTrieNode = time.Minute
->>>>>>> f33e2075
 const timeBetweenRequests = 100 * time.Millisecond
 const maxToRequest = 100
 const gracePeriodInPercentage = float64(0.25)
