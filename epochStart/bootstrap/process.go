--- conflicted
+++ resolved
@@ -1069,11 +1069,8 @@
 			CheckNodesOnDisk:                  e.checkNodesOnDisk,
 			StorageMarker:                     storageMarker.NewTrieStorageMarker(),
 			UserAccountsSyncStatisticsHandler: e.trieSyncStatisticsProvider,
-<<<<<<< HEAD
+			AppStatusHandler:                  e.statusHandler,
 			EnableEpochsHandler:               e.coreComponentsHolder.EnableEpochsHandler(),
-=======
-			AppStatusHandler:                  e.statusHandler,
->>>>>>> 189470c7
 		},
 		ShardId:                e.shardCoordinator.SelfId(),
 		Throttler:              thr,
@@ -1142,11 +1139,8 @@
 			CheckNodesOnDisk:                  e.checkNodesOnDisk,
 			StorageMarker:                     storageMarker.NewTrieStorageMarker(),
 			UserAccountsSyncStatisticsHandler: statistics.NewTrieSyncStatistics(),
-<<<<<<< HEAD
+			AppStatusHandler:                  disabledCommon.NewAppStatusHandler(),
 			EnableEpochsHandler:               e.coreComponentsHolder.EnableEpochsHandler(),
-=======
-			AppStatusHandler:                  disabledCommon.NewAppStatusHandler(),
->>>>>>> 189470c7
 		},
 	}
 	accountsDBSyncer, err := syncer.NewValidatorAccountsSyncer(argsValidatorAccountsSyncer)
