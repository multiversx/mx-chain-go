--- conflicted
+++ resolved
@@ -1073,18 +1073,6 @@
 	targetShardId uint32,
 ) (dataRetriever.StorageService, error) {
 	storageServiceCreator, err := storageFactory.NewStorageServiceFactory(
-<<<<<<< HEAD
-		&e.generalConfig,
-		&e.prefsConfig,
-		shardCoordinator,
-		pathManager,
-		epochStartNotifier,
-		e.coreComponentsHolder.NodeTypeProvider(),
-		startEpoch,
-		createTrieEpochRootHashStorer,
-		storageFactory.BootstrapStorageService,
-	)
-=======
 		storageFactory.StorageServiceFactoryArgs{
 			Config:                        e.generalConfig,
 			PrefsConfig:                   e.prefsConfig,
@@ -1095,7 +1083,6 @@
 			CurrentEpoch:                  startEpoch,
 			CreateTrieEpochRootHashStorer: createTrieEpochRootHashStorer,
 		})
->>>>>>> 2898425b
 	if err != nil {
 		return nil, err
 	}
