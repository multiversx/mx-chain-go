--- conflicted
+++ resolved
@@ -151,13 +151,9 @@
 	shuffledOut         bool
 	getDataToSyncMethod func(epochStartData data.EpochStartShardDataHandler, shardNotarizedHeader data.ShardHeaderHandler) (*dataToSync, error)
 
-<<<<<<< HEAD
-	additionalStorageServiceCreator process.AdditionalStorageServiceCreator
-=======
-	chainRunType                     common.ChainRunType
 	nodesCoordinatorWithRaterFactory nodesCoordinator.NodesCoordinatorWithRaterFactory
 	shardCoordinatorFactory          sharding.ShardCoordinatorFactory
->>>>>>> 48902c67
+	additionalStorageServiceCreator process.AdditionalStorageServiceCreator
 }
 
 type baseDataInStorage struct {
@@ -171,32 +167,6 @@
 
 // ArgsEpochStartBootstrap holds the arguments needed for creating an epoch start data provider component
 type ArgsEpochStartBootstrap struct {
-<<<<<<< HEAD
-	CoreComponentsHolder            process.CoreComponentsHolder
-	CryptoComponentsHolder          process.CryptoComponentsHolder
-	DestinationShardAsObserver      uint32
-	MainMessenger                   p2p.Messenger
-	FullArchiveMessenger            p2p.Messenger
-	GeneralConfig                   config.Config
-	PrefsConfig                     config.PreferencesConfig
-	FlagsConfig                     config.ContextFlagsConfig
-	EconomicsData                   process.EconomicsDataHandler
-	GenesisNodesConfig              sharding.GenesisNodesSetupHandler
-	GenesisShardCoordinator         sharding.Coordinator
-	StorageUnitOpener               storage.UnitOpenerHandler
-	LatestStorageDataProvider       storage.LatestStorageDataProviderHandler
-	Rater                           nodesCoordinator.ChanceComputer
-	NodeShuffler                    nodesCoordinator.NodesShuffler
-	RoundHandler                    epochStart.RoundHandler
-	ArgumentsParser                 process.ArgumentsParser
-	StatusHandler                   core.AppStatusHandler
-	HeaderIntegrityVerifier         process.HeaderIntegrityVerifier
-	DataSyncerCreator               types.ScheduledDataSyncerCreator
-	ScheduledSCRsStorer             storage.Storer
-	TrieSyncStatisticsProvider      common.SizeSyncStatisticsHandler
-	NodeProcessingMode              common.NodeProcessingMode
-	AdditionalStorageServiceCreator process.AdditionalStorageServiceCreator
-=======
 	CoreComponentsHolder             process.CoreComponentsHolder
 	CryptoComponentsHolder           process.CryptoComponentsHolder
 	DestinationShardAsObserver       uint32
@@ -220,10 +190,9 @@
 	ScheduledSCRsStorer              storage.Storer
 	TrieSyncStatisticsProvider       common.SizeSyncStatisticsHandler
 	NodeProcessingMode               common.NodeProcessingMode
-	ChainRunType                     common.ChainRunType
+	AdditionalStorageServiceCreator process.AdditionalStorageServiceCreator
 	NodesCoordinatorWithRaterFactory nodesCoordinator.NodesCoordinatorWithRaterFactory
 	ShardCoordinatorFactory          sharding.ShardCoordinatorFactory
->>>>>>> 48902c67
 }
 
 type dataToSync struct {
@@ -242,7 +211,6 @@
 	}
 
 	epochStartProvider := &epochStartBootstrap{
-<<<<<<< HEAD
 		coreComponentsHolder:            args.CoreComponentsHolder,
 		cryptoComponentsHolder:          args.CryptoComponentsHolder,
 		mainMessenger:                   args.MainMessenger,
@@ -274,43 +242,8 @@
 		trieSyncStatisticsProvider:      args.TrieSyncStatisticsProvider,
 		nodeProcessingMode:              args.NodeProcessingMode,
 		additionalStorageServiceCreator: args.AdditionalStorageServiceCreator,
-		nodeOperationMode:               common.NormalOperation,
-=======
-		coreComponentsHolder:             args.CoreComponentsHolder,
-		cryptoComponentsHolder:           args.CryptoComponentsHolder,
-		mainMessenger:                    args.MainMessenger,
-		fullArchiveMessenger:             args.FullArchiveMessenger,
-		generalConfig:                    args.GeneralConfig,
-		prefsConfig:                      args.PrefsConfig,
-		flagsConfig:                      args.FlagsConfig,
-		economicsData:                    args.EconomicsData,
-		genesisNodesConfig:               args.GenesisNodesConfig,
-		genesisShardCoordinator:          args.GenesisShardCoordinator,
-		rater:                            args.Rater,
-		destinationShardAsObserver:       args.DestinationShardAsObserver,
-		nodeShuffler:                     args.NodeShuffler,
-		roundHandler:                     args.RoundHandler,
-		storageOpenerHandler:             args.StorageUnitOpener,
-		latestStorageDataProvider:        args.LatestStorageDataProvider,
-		shuffledOut:                      false,
-		statusHandler:                    args.StatusHandler,
-		nodeType:                         core.NodeTypeObserver,
-		argumentsParser:                  args.ArgumentsParser,
-		headerIntegrityVerifier:          args.HeaderIntegrityVerifier,
-		numConcurrentTrieSyncers:         args.GeneralConfig.TrieSync.NumConcurrentTrieSyncers,
-		maxHardCapForMissingNodes:        args.GeneralConfig.TrieSync.MaxHardCapForMissingNodes,
-		trieSyncerVersion:                args.GeneralConfig.TrieSync.TrieSyncerVersion,
-		checkNodesOnDisk:                 args.GeneralConfig.TrieSync.CheckNodesOnDisk,
-		dataSyncerFactory:                args.DataSyncerCreator,
-		storerScheduledSCRs:              args.ScheduledSCRsStorer,
-		shardCoordinator:                 args.GenesisShardCoordinator,
-		trieSyncStatisticsProvider:       args.TrieSyncStatisticsProvider,
-		nodeProcessingMode:               args.NodeProcessingMode,
-		chainRunType:                     args.ChainRunType,
-		nodeOperationMode:                common.NormalOperation,
-		nodesCoordinatorWithRaterFactory: args.NodesCoordinatorWithRaterFactory,
+		nodeOperationMode:               common.NormalOperation,nodesCoordinatorWithRaterFactory: args.NodesCoordinatorWithRaterFactory,
 		shardCoordinatorFactory:          args.ShardCoordinatorFactory,
->>>>>>> 48902c67
 	}
 
 	if epochStartProvider.prefsConfig.FullArchive {
