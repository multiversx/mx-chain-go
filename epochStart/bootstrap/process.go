package bootstrap

import (
	"bytes"
	"context"
	"fmt"
	"sync"
	"time"

	"github.com/multiversx/mx-chain-core-go/core"
	"github.com/multiversx/mx-chain-core-go/core/check"
	"github.com/multiversx/mx-chain-core-go/core/partitioning"
	"github.com/multiversx/mx-chain-core-go/core/throttler"
	"github.com/multiversx/mx-chain-core-go/data"
	"github.com/multiversx/mx-chain-core-go/data/block"
	"github.com/multiversx/mx-chain-core-go/data/typeConverters/uint64ByteSlice"
	"github.com/multiversx/mx-chain-go/common"
	disabledCommon "github.com/multiversx/mx-chain-go/common/disabled"
	"github.com/multiversx/mx-chain-go/config"
	"github.com/multiversx/mx-chain-go/dataRetriever"
	"github.com/multiversx/mx-chain-go/dataRetriever/blockchain"
	factoryDataPool "github.com/multiversx/mx-chain-go/dataRetriever/factory"
	"github.com/multiversx/mx-chain-go/dataRetriever/factory/containers"
	"github.com/multiversx/mx-chain-go/dataRetriever/factory/requestersContainer"
	"github.com/multiversx/mx-chain-go/dataRetriever/factory/resolverscontainer"
	"github.com/multiversx/mx-chain-go/dataRetriever/requestHandlers"
	"github.com/multiversx/mx-chain-go/epochStart"
	"github.com/multiversx/mx-chain-go/epochStart/bootstrap/disabled"
	factoryInterceptors "github.com/multiversx/mx-chain-go/epochStart/bootstrap/factory"
	"github.com/multiversx/mx-chain-go/epochStart/bootstrap/types"
	factoryDisabled "github.com/multiversx/mx-chain-go/factory/disabled"
	"github.com/multiversx/mx-chain-go/heartbeat/sender"
	"github.com/multiversx/mx-chain-go/process"
	"github.com/multiversx/mx-chain-go/process/block/preprocess"
	"github.com/multiversx/mx-chain-go/process/heartbeat/validator"
	"github.com/multiversx/mx-chain-go/process/interceptors"
	disabledInterceptors "github.com/multiversx/mx-chain-go/process/interceptors/disabled"
	"github.com/multiversx/mx-chain-go/process/peer"
	"github.com/multiversx/mx-chain-go/redundancy"
	"github.com/multiversx/mx-chain-go/sharding"
	"github.com/multiversx/mx-chain-go/sharding/nodesCoordinator"
	"github.com/multiversx/mx-chain-go/state"
	"github.com/multiversx/mx-chain-go/state/syncer"
	"github.com/multiversx/mx-chain-go/storage"
	"github.com/multiversx/mx-chain-go/storage/cache"
	storageFactory "github.com/multiversx/mx-chain-go/storage/factory"
	"github.com/multiversx/mx-chain-go/storage/storageunit"
	"github.com/multiversx/mx-chain-go/trie/factory"
	"github.com/multiversx/mx-chain-go/trie/statistics"
	"github.com/multiversx/mx-chain-go/trie/storageMarker"
	"github.com/multiversx/mx-chain-go/update"
	updateSync "github.com/multiversx/mx-chain-go/update/sync"
	logger "github.com/multiversx/mx-chain-logger-go"
)

var log = logger.GetOrCreate("epochStart/bootstrap")

// DefaultTimeToWaitForRequestedData represents the default timespan until requested data needs to be received from the connected peers
const DefaultTimeToWaitForRequestedData = time.Minute
const timeBetweenRequests = 100 * time.Millisecond
const maxToRequest = 100
const gracePeriodInPercentage = float64(0.25)
const roundGracePeriod = 25

// thresholdForConsideringMetaBlockCorrect represents the percentage (between 0 and 100) of connected peers to send
// the same meta block in order to consider it correct
const thresholdForConsideringMetaBlockCorrect = 67

// Parameters defines the DTO for the result produced by the bootstrap component
type Parameters struct {
	Epoch       uint32
	SelfShardId uint32
	NumOfShards uint32
	NodesConfig *nodesCoordinator.NodesCoordinatorRegistry
}

// ComponentsNeededForBootstrap holds the components which need to be initialized from network
type ComponentsNeededForBootstrap struct {
	EpochStartMetaBlock data.MetaHeaderHandler
	PreviousEpochStart  data.MetaHeaderHandler
	ShardHeader         data.HeaderHandler
	NodesConfig         *nodesCoordinator.NodesCoordinatorRegistry
	Headers             map[string]data.HeaderHandler
	ShardCoordinator    sharding.Coordinator
	PendingMiniBlocks   map[string]*block.MiniBlock
	PeerMiniBlocks      []*block.MiniBlock
}

// epochStartBootstrap will handle requesting the needed data to start when joining late the network
type epochStartBootstrap struct {
	// should come via arguments
	destinationShardAsObserver uint32
	coreComponentsHolder       process.CoreComponentsHolder
	cryptoComponentsHolder     process.CryptoComponentsHolder
	messenger                  Messenger
	generalConfig              config.Config
	prefsConfig                config.PreferencesConfig
	flagsConfig                config.ContextFlagsConfig
	economicsData              process.EconomicsDataHandler
	shardCoordinator           sharding.Coordinator
	genesisNodesConfig         sharding.GenesisNodesSetupHandler
	genesisShardCoordinator    sharding.Coordinator
	rater                      nodesCoordinator.ChanceComputer
	storerScheduledSCRs        storage.Storer
	trieContainer              common.TriesHolder
	trieStorageManagers        map[string]common.StorageManager
	mutTrieStorageManagers     sync.RWMutex
	nodeShuffler               nodesCoordinator.NodesShuffler
	roundHandler               epochStart.RoundHandler
	statusHandler              core.AppStatusHandler
	headerIntegrityVerifier    process.HeaderIntegrityVerifier
	numConcurrentTrieSyncers   int
	maxHardCapForMissingNodes  int
	trieSyncerVersion          int
	checkNodesOnDisk           bool
	bootstrapHeartbeatSender   update.Closer
	trieSyncStatisticsProvider common.SizeSyncStatisticsHandler

	// created components
	requestHandler            process.RequestHandler
	interceptorContainer      process.InterceptorsContainer
	dataPool                  dataRetriever.PoolsHolder
	miniBlocksSyncer          epochStart.PendingMiniBlocksSyncHandler
	headersSyncer             epochStart.HeadersByHashSyncer
	txSyncerForScheduled      update.TransactionsSyncHandler
	epochStartMetaBlockSyncer epochStart.StartOfEpochMetaSyncer
	nodesConfigHandler        StartOfEpochNodesConfigHandler
	whiteListHandler          update.WhiteListHandler
	whiteListerVerifiedTxs    update.WhiteListHandler
	storageOpenerHandler      storage.UnitOpenerHandler
	latestStorageDataProvider storage.LatestStorageDataProviderHandler
	argumentsParser           process.ArgumentsParser
	dataSyncerFactory         types.ScheduledDataSyncerCreator
	dataSyncerWithScheduled   types.ScheduledDataSyncer
	storageService            dataRetriever.StorageService

	// gathered data
	epochStartMeta     data.MetaHeaderHandler
	prevEpochStartMeta data.MetaHeaderHandler
	syncedHeaders      map[string]data.HeaderHandler
	nodesConfig        *nodesCoordinator.NodesCoordinatorRegistry
	baseData           baseDataInStorage
	startRound         int64
	nodeType           core.NodeType
	startEpoch         uint32
	shuffledOut        bool
}

type baseDataInStorage struct {
	shardId         uint32
	numberOfShards  uint32
	lastRound       int64
	epochStartRound uint64
	lastEpoch       uint32
	storageExists   bool
}

// ArgsEpochStartBootstrap holds the arguments needed for creating an epoch start data provider component
type ArgsEpochStartBootstrap struct {
	CoreComponentsHolder       process.CoreComponentsHolder
	CryptoComponentsHolder     process.CryptoComponentsHolder
	DestinationShardAsObserver uint32
	Messenger                  Messenger
	GeneralConfig              config.Config
	PrefsConfig                config.PreferencesConfig
	FlagsConfig                config.ContextFlagsConfig
	EconomicsData              process.EconomicsDataHandler
	GenesisNodesConfig         sharding.GenesisNodesSetupHandler
	GenesisShardCoordinator    sharding.Coordinator
	StorageUnitOpener          storage.UnitOpenerHandler
	LatestStorageDataProvider  storage.LatestStorageDataProviderHandler
	Rater                      nodesCoordinator.ChanceComputer
	NodeShuffler               nodesCoordinator.NodesShuffler
	RoundHandler               epochStart.RoundHandler
	ArgumentsParser            process.ArgumentsParser
	StatusHandler              core.AppStatusHandler
	HeaderIntegrityVerifier    process.HeaderIntegrityVerifier
	DataSyncerCreator          types.ScheduledDataSyncerCreator
	ScheduledSCRsStorer        storage.Storer
	TrieSyncStatisticsProvider common.SizeSyncStatisticsHandler
}

type dataToSync struct {
	ownShardHdr       data.ShardHeaderHandler
	rootHashToSync    []byte
	withScheduled     bool
	additionalHeaders map[string]data.HeaderHandler
	miniBlocks        map[string]*block.MiniBlock
}

// NewEpochStartBootstrap will return a new instance of epochStartBootstrap
func NewEpochStartBootstrap(args ArgsEpochStartBootstrap) (*epochStartBootstrap, error) {
	err := checkArguments(args)
	if err != nil {
		return nil, err
	}

	epochStartProvider := &epochStartBootstrap{
		coreComponentsHolder:       args.CoreComponentsHolder,
		cryptoComponentsHolder:     args.CryptoComponentsHolder,
		messenger:                  args.Messenger,
		generalConfig:              args.GeneralConfig,
		prefsConfig:                args.PrefsConfig,
		flagsConfig:                args.FlagsConfig,
		economicsData:              args.EconomicsData,
		genesisNodesConfig:         args.GenesisNodesConfig,
		genesisShardCoordinator:    args.GenesisShardCoordinator,
		rater:                      args.Rater,
		destinationShardAsObserver: args.DestinationShardAsObserver,
		nodeShuffler:               args.NodeShuffler,
		roundHandler:               args.RoundHandler,
		storageOpenerHandler:       args.StorageUnitOpener,
		latestStorageDataProvider:  args.LatestStorageDataProvider,
		shuffledOut:                false,
		statusHandler:              args.StatusHandler,
		nodeType:                   core.NodeTypeObserver,
		argumentsParser:            args.ArgumentsParser,
		headerIntegrityVerifier:    args.HeaderIntegrityVerifier,
		numConcurrentTrieSyncers:   args.GeneralConfig.TrieSync.NumConcurrentTrieSyncers,
		maxHardCapForMissingNodes:  args.GeneralConfig.TrieSync.MaxHardCapForMissingNodes,
		trieSyncerVersion:          args.GeneralConfig.TrieSync.TrieSyncerVersion,
		checkNodesOnDisk:           args.GeneralConfig.TrieSync.CheckNodesOnDisk,
		dataSyncerFactory:          args.DataSyncerCreator,
		storerScheduledSCRs:        args.ScheduledSCRsStorer,
		shardCoordinator:           args.GenesisShardCoordinator,
		trieSyncStatisticsProvider: args.TrieSyncStatisticsProvider,
	}

	whiteListCache, err := storageunit.NewCache(storageFactory.GetCacherFromConfig(epochStartProvider.generalConfig.WhiteListPool))
	if err != nil {
		return nil, err
	}

	epochStartProvider.whiteListHandler, err = interceptors.NewWhiteListDataVerifier(whiteListCache)
	if err != nil {
		return nil, err
	}

	epochStartProvider.whiteListerVerifiedTxs, err = disabledInterceptors.NewDisabledWhiteListDataVerifier()
	if err != nil {
		return nil, err
	}

	epochStartProvider.trieContainer = state.NewDataTriesHolder()
	epochStartProvider.trieStorageManagers = make(map[string]common.StorageManager)

	if epochStartProvider.generalConfig.Hardfork.AfterHardFork {
		epochStartProvider.startEpoch = epochStartProvider.generalConfig.Hardfork.StartEpoch
		epochStartProvider.baseData.lastEpoch = epochStartProvider.startEpoch
		epochStartProvider.startRound = int64(epochStartProvider.generalConfig.Hardfork.StartRound)
		epochStartProvider.baseData.lastRound = epochStartProvider.startRound
		epochStartProvider.baseData.epochStartRound = uint64(epochStartProvider.startRound)
	}

	return epochStartProvider, nil
}

func (e *epochStartBootstrap) isStartInEpochZero() bool {
	startTime := time.Unix(e.genesisNodesConfig.GetStartTime(), 0)
	isCurrentTimeBeforeGenesis := time.Since(startTime) < 0
	if isCurrentTimeBeforeGenesis {
		return true
	}

	currentRound := e.roundHandler.Index() - e.startRound
	epochEndPlusGracePeriod := float64(e.generalConfig.EpochStartConfig.RoundsPerEpoch) * (gracePeriodInPercentage + 1.0)
	log.Debug("IsStartInEpochZero", "currentRound", currentRound, "epochEndRound", epochEndPlusGracePeriod)
	return float64(currentRound) < epochEndPlusGracePeriod
}

func (e *epochStartBootstrap) prepareEpochZero() (Parameters, error) {
	shardIDToReturn := e.genesisShardCoordinator.SelfId()
	if !e.isNodeInGenesisNodesConfig() {
		shardIDToReturn = e.applyShardIDAsObserverIfNeeded(e.genesisShardCoordinator.SelfId())
	}
	parameters := Parameters{
		Epoch:       e.startEpoch,
		SelfShardId: shardIDToReturn,
		NumOfShards: e.genesisShardCoordinator.NumberOfShards(),
	}
	return parameters, nil
}

func (e *epochStartBootstrap) isNodeInGenesisNodesConfig() bool {
	ownPubKey, err := e.cryptoComponentsHolder.PublicKey().ToByteArray()
	if err != nil {
		return false
	}

	eligibleList, waitingList := e.genesisNodesConfig.InitialNodesInfo()

	for _, nodesInShard := range eligibleList {
		for _, eligibleNode := range nodesInShard {
			if bytes.Equal(eligibleNode.PubKeyBytes(), ownPubKey) {
				return true
			}
		}
	}

	for _, nodesInShard := range waitingList {
		for _, waitingNode := range nodesInShard {
			if bytes.Equal(waitingNode.PubKeyBytes(), ownPubKey) {
				return true
			}
		}
	}

	return false
}

// Bootstrap runs the fast bootstrap method from the network or local storage
func (e *epochStartBootstrap) Bootstrap() (Parameters, error) {
	defer e.closeTrieComponents()
	defer e.closeBootstrapHeartbeatSender()

	if e.flagsConfig.ForceStartFromNetwork {
		log.Warn("epochStartBootstrap.Bootstrap: forcing start from network")
	}

	shouldStartFromNetwork := e.generalConfig.GeneralSettings.StartInEpochEnabled || e.flagsConfig.ForceStartFromNetwork
	if !shouldStartFromNetwork {
		return e.bootstrapFromLocalStorage()
	}

	defer e.cleanupOnBootstrapFinish()

	var err error
	e.shardCoordinator, err = sharding.NewMultiShardCoordinator(e.genesisShardCoordinator.NumberOfShards(), core.MetachainShardId)
	if err != nil {
		return Parameters{}, err
	}

	e.dataPool, err = factoryDataPool.NewDataPoolFromConfig(
		factoryDataPool.ArgsDataPool{
			Config:           &e.generalConfig,
			EconomicsData:    e.economicsData,
			ShardCoordinator: e.shardCoordinator,
			Marshalizer:      e.coreComponentsHolder.InternalMarshalizer(),
			PathManager:      e.coreComponentsHolder.PathHandler(),
		},
	)
	if err != nil {
		return Parameters{}, err
	}

	params, shouldContinue, err := e.startFromSavedEpoch()
	shouldContinue = shouldContinue || e.flagsConfig.ForceStartFromNetwork
	if !shouldContinue {
		return params, err
	}

	err = e.prepareComponentsToSyncFromNetwork()
	if err != nil {
		return Parameters{}, err
	}

	e.epochStartMeta, err = e.epochStartMetaBlockSyncer.SyncEpochStartMeta(DefaultTimeToWaitForRequestedData)
	if err != nil {
		return Parameters{}, err
	}
	log.Debug("start in epoch bootstrap: got epoch start meta header", "epoch", e.epochStartMeta.GetEpoch(), "nonce", e.epochStartMeta.GetNonce())
	e.setEpochStartMetrics()

	err = e.createSyncers()
	if err != nil {
		return Parameters{}, err
	}

	defer func() {
		errClose := e.interceptorContainer.Close()
		if errClose != nil {
			log.Warn("prepareEpochFromStorage interceptorContainer.Close()", "error", errClose)
		}
	}()

	params, err = e.requestAndProcessing()
	if err != nil {
		return Parameters{}, err
	}

	return params, nil
}

func (e *epochStartBootstrap) bootstrapFromLocalStorage() (Parameters, error) {
	log.Warn("fast bootstrap is disabled")

	e.initializeFromLocalStorage()
	if !e.baseData.storageExists {
		return Parameters{
			Epoch:       e.startEpoch,
			SelfShardId: e.genesisShardCoordinator.SelfId(),
			NumOfShards: e.genesisShardCoordinator.NumberOfShards(),
		}, nil
	}

	newShardId, shuffledOut, err := e.getShardIDForLatestEpoch()
	if err != nil {
		return Parameters{}, err
	}

	epochToStart := e.baseData.lastEpoch
	if shuffledOut {
		epochToStart = e.startEpoch
	}

	newShardId = e.applyShardIDAsObserverIfNeeded(newShardId)
	return Parameters{
		Epoch:       epochToStart,
		SelfShardId: newShardId,
		NumOfShards: e.baseData.numberOfShards,
		NodesConfig: e.nodesConfig,
	}, nil
}

func (e *epochStartBootstrap) cleanupOnBootstrapFinish() {
	log.Debug("unregistering all message processor and un-joining all topics")
	errMessenger := e.messenger.UnregisterAllMessageProcessors()
	log.LogIfError(errMessenger)

	errMessenger = e.messenger.UnJoinAllTopics()
	log.LogIfError(errMessenger)

	e.closeTrieNodes()
}

func (e *epochStartBootstrap) closeTrieNodes() {
	if check.IfNil(e.dataPool) {
		return
	}
	if check.IfNil(e.dataPool.TrieNodes()) {
		return
	}

	errTrieNodesClosed := e.dataPool.TrieNodes().Close()
	log.LogIfError(errTrieNodesClosed)
}

func (e *epochStartBootstrap) startFromSavedEpoch() (Parameters, bool, error) {
	isStartInEpochZero := e.isStartInEpochZero()
	isCurrentEpochSaved := e.computeIfCurrentEpochIsSaved()

	if isStartInEpochZero || isCurrentEpochSaved {
		if e.baseData.lastEpoch <= e.startEpoch {
			params, err := e.prepareEpochZero()
			return params, false, err
		}

		parameters, errPrepare := e.prepareEpochFromStorage()
		if errPrepare == nil {
			return parameters, false, nil
		}

		if e.shuffledOut {
			// sync was already tried - not need to continue from here
			return Parameters{}, false, errPrepare
		}

		log.Debug("could not start from storage - will try sync for start in epoch", "error", errPrepare)
	}

	return Parameters{}, true, nil
}

func (e *epochStartBootstrap) computeIfCurrentEpochIsSaved() bool {
	e.initializeFromLocalStorage()
	if !e.baseData.storageExists {
		return false
	}

	computedRound := e.roundHandler.Index()
	log.Debug("computed round", "round", computedRound, "lastRound", e.baseData.lastRound)
	if computedRound-e.baseData.lastRound < roundGracePeriod {
		return true
	}

	roundsSinceEpochStart := computedRound - int64(e.baseData.epochStartRound)
	log.Debug("epoch start round", "round", e.baseData.epochStartRound, "roundsSinceEpochStart", roundsSinceEpochStart)
	epochEndPlusGracePeriod := float64(e.generalConfig.EpochStartConfig.RoundsPerEpoch) * (gracePeriodInPercentage + 1.0)
	return float64(roundsSinceEpochStart) < epochEndPlusGracePeriod
}

func (e *epochStartBootstrap) prepareComponentsToSyncFromNetwork() error {
	e.closeTrieComponents()
	e.storageService = disabled.NewChainStorer()
	triesContainer, trieStorageManagers, err := factory.CreateTriesComponentsForShardId(
		e.flagsConfig.SnapshotsEnabled,
		e.generalConfig,
		e.coreComponentsHolder,
		e.storageService,
	)
	if err != nil {
		return err
	}

	e.trieContainer = triesContainer
	e.trieStorageManagers = trieStorageManagers

	err = e.createResolversContainer()
	if err != nil {
		return err
	}

	err = e.createRequestHandler()
	if err != nil {
		return err
	}

	epochStartConfig := e.generalConfig.EpochStartConfig
	metaBlockProcessor, err := NewEpochStartMetaBlockProcessor(
		e.messenger,
		e.requestHandler,
		e.coreComponentsHolder.InternalMarshalizer(),
		e.coreComponentsHolder.Hasher(),
		thresholdForConsideringMetaBlockCorrect,
		epochStartConfig.MinNumConnectedPeersToStart,
		epochStartConfig.MinNumOfPeersToConsiderBlockValid,
	)
	if err != nil {
		return err
	}

	argsEpochStartSyncer := ArgsNewEpochStartMetaSyncer{
		CoreComponentsHolder:    e.coreComponentsHolder,
		CryptoComponentsHolder:  e.cryptoComponentsHolder,
		RequestHandler:          e.requestHandler,
		Messenger:               e.messenger,
		ShardCoordinator:        e.shardCoordinator,
		EconomicsData:           e.economicsData,
		WhitelistHandler:        e.whiteListHandler,
		StartInEpochConfig:      epochStartConfig,
		HeaderIntegrityVerifier: e.headerIntegrityVerifier,
		MetaBlockProcessor:      metaBlockProcessor,
	}
	e.epochStartMetaBlockSyncer, err = NewEpochStartMetaSyncer(argsEpochStartSyncer)
	if err != nil {
		return err
	}

	return nil
}

func (e *epochStartBootstrap) createSyncers() error {
	var err error
	args := factoryInterceptors.ArgsEpochStartInterceptorContainer{
		CoreComponents:          e.coreComponentsHolder,
		CryptoComponents:        e.cryptoComponentsHolder,
		Config:                  e.generalConfig,
		ShardCoordinator:        e.shardCoordinator,
		Messenger:               e.messenger,
		DataPool:                e.dataPool,
		WhiteListHandler:        e.whiteListHandler,
		WhiteListerVerifiedTxs:  e.whiteListerVerifiedTxs,
		ArgumentsParser:         e.argumentsParser,
		HeaderIntegrityVerifier: e.headerIntegrityVerifier,
		RequestHandler:          e.requestHandler,
		SignaturesHandler:       e.messenger,
	}

	e.interceptorContainer, err = factoryInterceptors.NewEpochStartInterceptorsContainer(args)
	if err != nil {
		return err
	}

	syncMiniBlocksArgs := updateSync.ArgsNewPendingMiniBlocksSyncer{
		Storage:        disabled.CreateMemUnit(),
		Cache:          e.dataPool.MiniBlocks(),
		Marshalizer:    e.coreComponentsHolder.InternalMarshalizer(),
		RequestHandler: e.requestHandler,
	}
	e.miniBlocksSyncer, err = updateSync.NewPendingMiniBlocksSyncer(syncMiniBlocksArgs)
	if err != nil {
		return err
	}

	syncMissingHeadersArgs := updateSync.ArgsNewMissingHeadersByHashSyncer{
		Storage:        disabled.CreateMemUnit(),
		Cache:          e.dataPool.Headers(),
		Marshalizer:    e.coreComponentsHolder.InternalMarshalizer(),
		RequestHandler: e.requestHandler,
	}
	e.headersSyncer, err = updateSync.NewMissingheadersByHashSyncer(syncMissingHeadersArgs)
	if err != nil {
		return err
	}

	syncTxsArgs := updateSync.ArgsNewTransactionsSyncer{
		DataPools:      e.dataPool,
		Storages:       disabled.NewChainStorer(),
		Marshaller:     e.coreComponentsHolder.InternalMarshalizer(),
		RequestHandler: e.requestHandler,
	}

	e.txSyncerForScheduled, err = updateSync.NewTransactionsSyncer(syncTxsArgs)
	if err != nil {
		return err
	}

	return nil
}

func (e *epochStartBootstrap) syncHeadersFrom(meta data.MetaHeaderHandler) (map[string]data.HeaderHandler, error) {
	hashesToRequest := make([][]byte, 0, len(meta.GetEpochStartHandler().GetLastFinalizedHeaderHandlers())+1)
	shardIds := make([]uint32, 0, len(meta.GetEpochStartHandler().GetLastFinalizedHeaderHandlers())+1)

	for _, epochStartData := range meta.GetEpochStartHandler().GetLastFinalizedHeaderHandlers() {
		hashesToRequest = append(hashesToRequest, epochStartData.GetHeaderHash())
		shardIds = append(shardIds, epochStartData.GetShardID())
	}

	if meta.GetEpoch() > e.startEpoch+1 { // no need to request genesis block
		hashesToRequest = append(hashesToRequest, meta.GetEpochStartHandler().GetEconomicsHandler().GetPrevEpochStartHash())
		shardIds = append(shardIds, core.MetachainShardId)
	}

	ctx, cancel := context.WithTimeout(context.Background(), DefaultTimeToWaitForRequestedData)
	err := e.headersSyncer.SyncMissingHeadersByHash(shardIds, hashesToRequest, ctx)
	cancel()
	if err != nil {
		return nil, err
	}

	syncedHeaders, err := e.headersSyncer.GetHeaders()
	if err != nil {
		return nil, err
	}

	if meta.GetEpoch() == e.startEpoch+1 {
		syncedHeaders[string(meta.GetEpochStartHandler().GetEconomicsHandler().GetPrevEpochStartHash())] = &block.MetaBlock{}
	}

	return syncedHeaders, nil
}

// Bootstrap will handle requesting and receiving the needed information the node will bootstrap from
func (e *epochStartBootstrap) requestAndProcessing() (Parameters, error) {
	var err error
	e.baseData.numberOfShards = uint32(len(e.epochStartMeta.GetEpochStartHandler().GetLastFinalizedHeaderHandlers()))
	e.baseData.lastEpoch = e.epochStartMeta.GetEpoch()

	e.syncedHeaders, err = e.syncHeadersFrom(e.epochStartMeta)
	if err != nil {
		return Parameters{}, err
	}
	log.Debug("start in epoch bootstrap: got shard headers and previous epoch start meta block")

	prevEpochStartMetaHash := e.epochStartMeta.GetEpochStartHandler().GetEconomicsHandler().GetPrevEpochStartHash()
	prevEpochStartMeta, ok := e.syncedHeaders[string(prevEpochStartMetaHash)].(*block.MetaBlock)
	if !ok {
		return Parameters{}, epochStart.ErrWrongTypeAssertion
	}
	e.prevEpochStartMeta = prevEpochStartMeta

	pubKeyBytes, err := e.cryptoComponentsHolder.PublicKey().ToByteArray()
	if err != nil {
		return Parameters{}, err
	}

	miniBlocks, err := e.processNodesConfig(pubKeyBytes)
	if err != nil {
		return Parameters{}, err
	}
	log.Debug("start in epoch bootstrap: processNodesConfig")

	e.saveSelfShardId()
	e.shardCoordinator, err = sharding.NewMultiShardCoordinator(e.baseData.numberOfShards, e.baseData.shardId)
	if err != nil {
		return Parameters{}, fmt.Errorf("%w numberOfShards=%v shardId=%v", err, e.baseData.numberOfShards, e.baseData.shardId)
	}
	log.Debug("start in epoch bootstrap: shardCoordinator", "numOfShards", e.baseData.numberOfShards, "shardId", e.baseData.shardId)

	err = e.messenger.CreateTopic(common.ConsensusTopic+e.shardCoordinator.CommunicationIdentifier(e.shardCoordinator.SelfId()), true)
	if err != nil {
		return Parameters{}, err
	}

	err = e.createHeartbeatSender()
	if err != nil {
		return Parameters{}, err
	}

	if e.shardCoordinator.SelfId() == core.MetachainShardId {
		err = e.requestAndProcessForMeta(miniBlocks)
		if err != nil {
			return Parameters{}, err
		}
	} else {
		err = e.requestAndProcessForShard(miniBlocks)
		if err != nil {
			return Parameters{}, err
		}
	}

	log.Debug("removing cached received trie nodes")
	e.dataPool.TrieNodes().Clear()

	parameters := Parameters{
		Epoch:       e.baseData.lastEpoch,
		SelfShardId: e.baseData.shardId,
		NumOfShards: e.baseData.numberOfShards,
		NodesConfig: e.nodesConfig,
	}

	return parameters, nil
}

func (e *epochStartBootstrap) saveSelfShardId() {
	if e.baseData.shardId != core.AllShardId {
		return
	}

	e.baseData.shardId = e.destinationShardAsObserver

	if e.baseData.shardId > e.baseData.numberOfShards &&
		e.baseData.shardId != core.MetachainShardId {
		e.baseData.shardId = e.genesisShardCoordinator.SelfId()
	}
}

func (e *epochStartBootstrap) processNodesConfig(pubKey []byte) ([]*block.MiniBlock, error) {
	var err error
	shardId := e.destinationShardAsObserver
	if shardId > e.baseData.numberOfShards && shardId != core.MetachainShardId {
		shardId = e.genesisShardCoordinator.SelfId()
	}
	argsNewValidatorStatusSyncers := ArgsNewSyncValidatorStatus{
		DataPool:            e.dataPool,
		Marshalizer:         e.coreComponentsHolder.InternalMarshalizer(),
		RequestHandler:      e.requestHandler,
		ChanceComputer:      e.rater,
		GenesisNodesConfig:  e.genesisNodesConfig,
		NodeShuffler:        e.nodeShuffler,
		Hasher:              e.coreComponentsHolder.Hasher(),
		PubKey:              pubKey,
		ShardIdAsObserver:   shardId,
		ChanNodeStop:        e.coreComponentsHolder.ChanStopNodeProcess(),
		NodeTypeProvider:    e.coreComponentsHolder.NodeTypeProvider(),
		IsFullArchive:       e.prefsConfig.FullArchive,
		EnableEpochsHandler: e.coreComponentsHolder.EnableEpochsHandler(),
	}

	e.nodesConfigHandler, err = NewSyncValidatorStatus(argsNewValidatorStatusSyncers)
	if err != nil {
		return nil, err
	}

	var miniBlocks []*block.MiniBlock
	e.nodesConfig, e.baseData.shardId, miniBlocks, err = e.nodesConfigHandler.NodesConfigFromMetaBlock(e.epochStartMeta, e.prevEpochStartMeta)
	e.baseData.shardId = e.applyShardIDAsObserverIfNeeded(e.baseData.shardId)

	return miniBlocks, err
}

func (e *epochStartBootstrap) requestAndProcessForMeta(peerMiniBlocks []*block.MiniBlock) error {
	var err error

	storageHandlerComponent, err := NewMetaStorageHandler(
		e.generalConfig,
		e.prefsConfig,
		e.shardCoordinator,
		e.coreComponentsHolder.PathHandler(),
		e.coreComponentsHolder.InternalMarshalizer(),
		e.coreComponentsHolder.Hasher(),
		e.epochStartMeta.GetEpoch(),
		e.coreComponentsHolder.Uint64ByteSliceConverter(),
		e.coreComponentsHolder.NodeTypeProvider(),
<<<<<<< HEAD
		e.cryptoComponentsHolder.ManagedPeersHolder(),
=======
		e.flagsConfig.SnapshotsEnabled,
>>>>>>> 765ef594
	)
	if err != nil {
		return err
	}

	defer storageHandlerComponent.CloseStorageService()

	e.closeTrieComponents()
	triesContainer, trieStorageManagers, err := factory.CreateTriesComponentsForShardId(
		e.flagsConfig.SnapshotsEnabled,
		e.generalConfig,
		e.coreComponentsHolder,
		storageHandlerComponent.storageService,
	)
	if err != nil {
		return err
	}

	e.trieContainer = triesContainer
	e.trieStorageManagers = trieStorageManagers

	log.Debug("start in epoch bootstrap: started syncValidatorAccountsState")
	err = e.syncValidatorAccountsState(e.epochStartMeta.GetValidatorStatsRootHash())
	if err != nil {
		return err
	}
	log.Debug("start in epoch bootstrap: syncUserAccountsState")

	err = e.syncUserAccountsState(e.epochStartMeta.GetRootHash())
	if err != nil {
		return err
	}

	pendingMiniBlocks, err := e.getPendingMiniblocks()
	if err != nil {
		return err
	}

	log.Debug("start in epoch bootstrap: GetMiniBlocks", "num synced", len(pendingMiniBlocks))

	components := &ComponentsNeededForBootstrap{
		EpochStartMetaBlock: e.epochStartMeta,
		PreviousEpochStart:  e.prevEpochStartMeta,
		NodesConfig:         e.nodesConfig,
		Headers:             e.syncedHeaders,
		ShardCoordinator:    e.shardCoordinator,
		PendingMiniBlocks:   pendingMiniBlocks,
		PeerMiniBlocks:      peerMiniBlocks,
	}

	errSavingToStorage := storageHandlerComponent.SaveDataToStorage(components)
	if errSavingToStorage != nil {
		return errSavingToStorage
	}

	return nil
}

func (e *epochStartBootstrap) getPendingMiniblocks() (map[string]*block.MiniBlock, error) {
	allPendingMiniblocksHeaders := e.computeAllPendingMiniblocksHeaders()
	ctx, cancel := context.WithTimeout(context.Background(), DefaultTimeToWaitForRequestedData)
	err := e.miniBlocksSyncer.SyncPendingMiniBlocks(allPendingMiniblocksHeaders, ctx)
	cancel()
	if err != nil {
		return nil, err
	}

	return e.miniBlocksSyncer.GetMiniBlocks()
}

func (e *epochStartBootstrap) computeAllPendingMiniblocksHeaders() []data.MiniBlockHeaderHandler {
	allPendingMiniblocksHeaders := make([]data.MiniBlockHeaderHandler, 0)
	lastFinalizedHeaderHandlers := e.epochStartMeta.GetEpochStartHandler().GetLastFinalizedHeaderHandlers()

	for _, hdr := range lastFinalizedHeaderHandlers {
		allPendingMiniblocksHeaders = append(allPendingMiniblocksHeaders, hdr.GetPendingMiniBlockHeaderHandlers()...)
	}

	return allPendingMiniblocksHeaders
}

func (e *epochStartBootstrap) findSelfShardEpochStartData() (data.EpochStartShardDataHandler, error) {
	var epochStartData data.EpochStartShardDataHandler
	lastFinalizedHeaderHandlers := e.epochStartMeta.GetEpochStartHandler().GetLastFinalizedHeaderHandlers()
	for i, shardData := range lastFinalizedHeaderHandlers {
		if shardData.GetShardID() == e.shardCoordinator.SelfId() {
			return lastFinalizedHeaderHandlers[i], nil
		}
	}
	return epochStartData, epochStart.ErrEpochStartDataForShardNotFound
}

func (e *epochStartBootstrap) requestAndProcessForShard(peerMiniBlocks []*block.MiniBlock) error {
	epochStartData, err := e.findSelfShardEpochStartData()
	if err != nil {
		return err
	}

	ctx, cancel := context.WithTimeout(context.Background(), DefaultTimeToWaitForRequestedData)
	err = e.miniBlocksSyncer.SyncPendingMiniBlocks(epochStartData.GetPendingMiniBlockHeaderHandlers(), ctx)
	cancel()
	if err != nil {
		return err
	}

	pendingMiniBlocks, err := e.miniBlocksSyncer.GetMiniBlocks()
	if err != nil {
		return err
	}
	log.Debug("start in epoch bootstrap: GetMiniBlocks", "num synced", len(pendingMiniBlocks))

	shardIds := []uint32{
		core.MetachainShardId,
		core.MetachainShardId,
	}
	lastFinishedMeta := epochStartData.GetLastFinishedMetaBlock()
	firstPendingMetaBlock := epochStartData.GetFirstPendingMetaBlock()
	hashesToRequest := [][]byte{
		lastFinishedMeta,
		firstPendingMetaBlock,
	}

	e.headersSyncer.ClearFields()
	ctx, cancel = context.WithTimeout(context.Background(), DefaultTimeToWaitForRequestedData)
	err = e.headersSyncer.SyncMissingHeadersByHash(shardIds, hashesToRequest, ctx)
	cancel()
	if err != nil {
		return err
	}

	neededHeaders, err := e.headersSyncer.GetHeaders()
	if err != nil {
		return err
	}
	log.Debug("start in epoch bootstrap: SyncMissingHeadersByHash")

	for hash, hdr := range neededHeaders {
		e.syncedHeaders[hash] = hdr
	}

	shardNotarizedHeader, ok := e.syncedHeaders[string(epochStartData.GetHeaderHash())].(data.ShardHeaderHandler)
	if !ok {
		return epochStart.ErrWrongTypeAssertion
	}

	dts, err := e.getDataToSync(
		epochStartData,
		shardNotarizedHeader,
	)
	if err != nil {
		return err
	}

	for hash, hdr := range dts.additionalHeaders {
		e.syncedHeaders[hash] = hdr
	}

	storageHandlerComponent, err := NewShardStorageHandler(
		e.generalConfig,
		e.prefsConfig,
		e.shardCoordinator,
		e.coreComponentsHolder.PathHandler(),
		e.coreComponentsHolder.InternalMarshalizer(),
		e.coreComponentsHolder.Hasher(),
		e.baseData.lastEpoch,
		e.coreComponentsHolder.Uint64ByteSliceConverter(),
		e.coreComponentsHolder.NodeTypeProvider(),
<<<<<<< HEAD
		e.cryptoComponentsHolder.ManagedPeersHolder(),
=======
		e.flagsConfig.SnapshotsEnabled,
>>>>>>> 765ef594
	)
	if err != nil {
		return err
	}

	defer storageHandlerComponent.CloseStorageService()

	e.closeTrieComponents()
	triesContainer, trieStorageManagers, err := factory.CreateTriesComponentsForShardId(
		e.flagsConfig.SnapshotsEnabled,
		e.generalConfig,
		e.coreComponentsHolder,
		storageHandlerComponent.storageService,
	)
	if err != nil {
		return err
	}

	e.trieContainer = triesContainer
	e.trieStorageManagers = trieStorageManagers

	log.Debug("start in epoch bootstrap: started syncUserAccountsState", "rootHash", dts.rootHashToSync)
	err = e.syncUserAccountsState(dts.rootHashToSync)
	if err != nil {
		return err
	}
	log.Debug("start in epoch bootstrap: syncUserAccountsState")

	components := &ComponentsNeededForBootstrap{
		EpochStartMetaBlock: e.epochStartMeta,
		PreviousEpochStart:  e.prevEpochStartMeta,
		ShardHeader:         dts.ownShardHdr,
		NodesConfig:         e.nodesConfig,
		Headers:             e.syncedHeaders,
		ShardCoordinator:    e.shardCoordinator,
		PendingMiniBlocks:   pendingMiniBlocks,
		PeerMiniBlocks:      peerMiniBlocks,
	}

	errSavingToStorage := storageHandlerComponent.SaveDataToStorage(components, shardNotarizedHeader, dts.withScheduled, dts.miniBlocks)
	if errSavingToStorage != nil {
		return errSavingToStorage
	}

	return nil
}

func (e *epochStartBootstrap) getDataToSync(
	epochStartData data.EpochStartShardDataHandler,
	shardNotarizedHeader data.ShardHeaderHandler,
) (*dataToSync, error) {
	var err error
	e.storerScheduledSCRs, err = e.storageOpenerHandler.OpenDB(
		e.generalConfig.ScheduledSCRsStorage.DB,
		epochStartData.GetShardID(),
		epochStartData.GetEpoch(),
	)
	if err != nil {
		return nil, err
	}

	res, err := e.updateDataForScheduled(shardNotarizedHeader)
	if err != nil {
		return nil, err
	}

	errClose := e.storerScheduledSCRs.Close()
	log.LogIfError(errClose)
	res.withScheduled = res.ownShardHdr != shardNotarizedHeader

	return res, nil
}

func (e *epochStartBootstrap) updateDataForScheduled(
	shardNotarizedHeader data.ShardHeaderHandler,
) (*dataToSync, error) {

	scheduledTxsHandler, err := preprocess.NewScheduledTxsExecution(
		&factoryDisabled.TxProcessor{},
		&factoryDisabled.TxCoordinator{},
		e.storerScheduledSCRs,
		e.coreComponentsHolder.InternalMarshalizer(),
		e.coreComponentsHolder.Hasher(),
		e.shardCoordinator,
	)
	if err != nil {
		return nil, err
	}

	argsScheduledDataSyncer := &types.ScheduledDataSyncerCreateArgs{
		ScheduledTxsHandler:  scheduledTxsHandler,
		HeadersSyncer:        e.headersSyncer,
		MiniBlocksSyncer:     e.miniBlocksSyncer,
		TxSyncer:             e.txSyncerForScheduled,
		ScheduledEnableEpoch: e.coreComponentsHolder.EnableEpochsHandler().ScheduledMiniBlocksEnableEpoch(),
	}

	e.dataSyncerWithScheduled, err = e.dataSyncerFactory.Create(argsScheduledDataSyncer)
	if err != nil {
		return nil, err
	}

	res := &dataToSync{
		ownShardHdr:       nil,
		rootHashToSync:    nil,
		withScheduled:     false,
		additionalHeaders: nil,
		miniBlocks:        nil,
	}

	res.ownShardHdr, res.additionalHeaders, res.miniBlocks, err = e.dataSyncerWithScheduled.UpdateSyncDataIfNeeded(shardNotarizedHeader)
	if err != nil {
		return nil, err
	}

	res.rootHashToSync = e.dataSyncerWithScheduled.GetRootHashToSync(shardNotarizedHeader)

	return res, nil
}

func (e *epochStartBootstrap) syncUserAccountsState(rootHash []byte) error {
	thr, err := throttler.NewNumGoRoutinesThrottler(int32(e.numConcurrentTrieSyncers))
	if err != nil {
		return err
	}

	e.mutTrieStorageManagers.RLock()
	trieStorageManager := e.trieStorageManagers[factory.UserAccountTrie]
	e.mutTrieStorageManagers.RUnlock()

	argsUserAccountsSyncer := syncer.ArgsNewUserAccountsSyncer{
		ArgsNewBaseAccountsSyncer: syncer.ArgsNewBaseAccountsSyncer{
			Hasher:                            e.coreComponentsHolder.Hasher(),
			Marshalizer:                       e.coreComponentsHolder.InternalMarshalizer(),
			TrieStorageManager:                trieStorageManager,
			RequestHandler:                    e.requestHandler,
			Timeout:                           common.TimeoutGettingTrieNodes,
			Cacher:                            e.dataPool.TrieNodes(),
			MaxTrieLevelInMemory:              e.generalConfig.StateTriesConfig.MaxStateTrieLevelInMemory,
			MaxHardCapForMissingNodes:         e.maxHardCapForMissingNodes,
			TrieSyncerVersion:                 e.trieSyncerVersion,
			CheckNodesOnDisk:                  e.checkNodesOnDisk,
			StorageMarker:                     storageMarker.NewTrieStorageMarker(),
			UserAccountsSyncStatisticsHandler: e.trieSyncStatisticsProvider,
			AppStatusHandler:                  e.statusHandler,
		},
		ShardId:                e.shardCoordinator.SelfId(),
		Throttler:              thr,
		AddressPubKeyConverter: e.coreComponentsHolder.AddressPubKeyConverter(),
	}
	accountsDBSyncer, err := syncer.NewUserAccountsSyncer(argsUserAccountsSyncer)
	if err != nil {
		return err
	}

	err = accountsDBSyncer.SyncAccounts(rootHash)
	if err != nil {
		return err
	}

	return nil
}

func (e *epochStartBootstrap) createStorageService(
	shardCoordinator sharding.Coordinator,
	pathManager storage.PathManagerHandler,
	epochStartNotifier epochStart.EpochStartNotifier,
	startEpoch uint32,
	createTrieEpochRootHashStorer bool,
	targetShardId uint32,
) (dataRetriever.StorageService, error) {
	storageServiceCreator, err := storageFactory.NewStorageServiceFactory(
		storageFactory.StorageServiceFactoryArgs{
			Config:                        e.generalConfig,
			PrefsConfig:                   e.prefsConfig,
			ShardCoordinator:              shardCoordinator,
			PathManager:                   pathManager,
			EpochStartNotifier:            epochStartNotifier,
			NodeTypeProvider:              e.coreComponentsHolder.NodeTypeProvider(),
			CurrentEpoch:                  startEpoch,
			StorageType:                   storageFactory.BootstrapStorageService,
			CreateTrieEpochRootHashStorer: createTrieEpochRootHashStorer,
<<<<<<< HEAD
			ManagedPeersHolder:            e.cryptoComponentsHolder.ManagedPeersHolder(),
=======
			SnapshotsEnabled:              e.flagsConfig.SnapshotsEnabled,
>>>>>>> 765ef594
		})
	if err != nil {
		return nil, err
	}

	if targetShardId == core.MetachainShardId {
		return storageServiceCreator.CreateForMeta()
	}

	return storageServiceCreator.CreateForShard()
}

func (e *epochStartBootstrap) syncValidatorAccountsState(rootHash []byte) error {
	e.mutTrieStorageManagers.RLock()
	peerTrieStorageManager := e.trieStorageManagers[factory.PeerAccountTrie]
	e.mutTrieStorageManagers.RUnlock()

	argsValidatorAccountsSyncer := syncer.ArgsNewValidatorAccountsSyncer{
		ArgsNewBaseAccountsSyncer: syncer.ArgsNewBaseAccountsSyncer{
			Hasher:                            e.coreComponentsHolder.Hasher(),
			Marshalizer:                       e.coreComponentsHolder.InternalMarshalizer(),
			TrieStorageManager:                peerTrieStorageManager,
			RequestHandler:                    e.requestHandler,
			Timeout:                           common.TimeoutGettingTrieNodes,
			Cacher:                            e.dataPool.TrieNodes(),
			MaxTrieLevelInMemory:              e.generalConfig.StateTriesConfig.MaxPeerTrieLevelInMemory,
			MaxHardCapForMissingNodes:         e.maxHardCapForMissingNodes,
			TrieSyncerVersion:                 e.trieSyncerVersion,
			CheckNodesOnDisk:                  e.checkNodesOnDisk,
			StorageMarker:                     storageMarker.NewTrieStorageMarker(),
			UserAccountsSyncStatisticsHandler: statistics.NewTrieSyncStatistics(),
			AppStatusHandler:                  disabledCommon.NewAppStatusHandler(),
		},
	}
	accountsDBSyncer, err := syncer.NewValidatorAccountsSyncer(argsValidatorAccountsSyncer)
	if err != nil {
		return err
	}

	err = accountsDBSyncer.SyncAccounts(rootHash)
	if err != nil {
		return err
	}

	return nil
}

func (e *epochStartBootstrap) createResolversContainer() error {
	dataPacker, err := partitioning.NewSimpleDataPacker(e.coreComponentsHolder.InternalMarshalizer())
	if err != nil {
		return err
	}

	storageService := disabled.NewChainStorer()

	payloadValidator, err := validator.NewPeerAuthenticationPayloadValidator(e.generalConfig.HeartbeatV2.HeartbeatExpiryTimespanInSec)
	if err != nil {
		return err
	}

	// TODO - create a dedicated request handler to be used when fetching required data with the correct shard coordinator
	//  this one should only be used before determining the correct shard where the node should reside
	log.Debug("epochStartBootstrap.createRequestHandler", "shard", e.shardCoordinator.SelfId())
	resolversContainerArgs := resolverscontainer.FactoryArgs{
		ShardCoordinator:           e.shardCoordinator,
		Messenger:                  e.messenger,
		Store:                      storageService,
		Marshalizer:                e.coreComponentsHolder.InternalMarshalizer(),
		DataPools:                  e.dataPool,
		Uint64ByteSliceConverter:   uint64ByteSlice.NewBigEndianConverter(),
		NumConcurrentResolvingJobs: 10,
		DataPacker:                 dataPacker,
		TriesContainer:             e.trieContainer,
		SizeCheckDelta:             0,
		InputAntifloodHandler:      disabled.NewAntiFloodHandler(),
		OutputAntifloodHandler:     disabled.NewAntiFloodHandler(),
		PreferredPeersHolder:       disabled.NewPreferredPeersHolder(),
		PayloadValidator:           payloadValidator,
	}
	resolverFactory, err := resolverscontainer.NewMetaResolversContainerFactory(resolversContainerArgs)
	if err != nil {
		return err
	}

	container, err := resolverFactory.Create()
	if err != nil {
		return err
	}

	return resolverFactory.AddShardTrieNodeResolvers(container)
}

func (e *epochStartBootstrap) createRequestHandler() error {
	requestersContainerArgs := requesterscontainer.FactoryArgs{
		RequesterConfig:             e.generalConfig.Requesters,
		ShardCoordinator:            e.shardCoordinator,
		Messenger:                   e.messenger,
		Marshaller:                  e.coreComponentsHolder.InternalMarshalizer(),
		Uint64ByteSliceConverter:    uint64ByteSlice.NewBigEndianConverter(),
		OutputAntifloodHandler:      disabled.NewAntiFloodHandler(),
		CurrentNetworkEpochProvider: disabled.NewCurrentNetworkEpochProviderHandler(),
		PreferredPeersHolder:        disabled.NewPreferredPeersHolder(),
		PeersRatingHandler:          disabled.NewDisabledPeersRatingHandler(),
		SizeCheckDelta:              0,
	}
	requestersFactory, err := requesterscontainer.NewMetaRequestersContainerFactory(requestersContainerArgs)
	if err != nil {
		return err
	}

	container, err := requestersFactory.Create()
	if err != nil {
		return err
	}

	err = requestersFactory.AddShardTrieNodeRequesters(container)
	if err != nil {
		return err
	}

	finder, err := containers.NewRequestersFinder(container, e.shardCoordinator)
	if err != nil {
		return err
	}

	requestedItemsHandler := cache.NewTimeCache(timeBetweenRequests)
	e.requestHandler, err = requestHandlers.NewResolverRequestHandler(
		finder,
		requestedItemsHandler,
		e.whiteListHandler,
		maxToRequest,
		core.MetachainShardId,
		timeBetweenRequests,
	)
	return err
}

func (e *epochStartBootstrap) setEpochStartMetrics() {
	if !check.IfNil(e.epochStartMeta) {
		metablockEconomics := e.epochStartMeta.GetEpochStartHandler().GetEconomicsHandler()
		e.statusHandler.SetStringValue(common.MetricTotalSupply, metablockEconomics.GetTotalSupply().String())
		e.statusHandler.SetStringValue(common.MetricInflation, metablockEconomics.GetTotalNewlyMinted().String())
		e.statusHandler.SetStringValue(common.MetricTotalFees, e.epochStartMeta.GetAccumulatedFees().String())
		e.statusHandler.SetStringValue(common.MetricDevRewardsInEpoch, e.epochStartMeta.GetDevFeesInEpoch().String())
		e.statusHandler.SetUInt64Value(common.MetricEpochForEconomicsData, uint64(e.epochStartMeta.GetEpoch()))
	}
}

func (e *epochStartBootstrap) applyShardIDAsObserverIfNeeded(receivedShardID uint32) uint32 {
	if e.nodeType == core.NodeTypeObserver &&
		e.destinationShardAsObserver != common.DisabledShardIDAsObserver &&
		e.destinationShardAsObserver != receivedShardID {
		log.Debug("shard id as observer applied", "destination shard ID", e.destinationShardAsObserver, "computed", receivedShardID)
		receivedShardID = e.destinationShardAsObserver
	}

	return receivedShardID
}

func (e *epochStartBootstrap) createHeartbeatSender() error {
	privateKey := e.cryptoComponentsHolder.PrivateKey()
	bootstrapRedundancy, err := redundancy.NewBootstrapNodeRedundancy(privateKey)
	if err != nil {
		return err
	}

	heartbeatTopic := common.HeartbeatV2Topic + e.shardCoordinator.CommunicationIdentifier(e.shardCoordinator.SelfId())
	if !e.messenger.HasTopic(heartbeatTopic) {
		err = e.messenger.CreateTopic(heartbeatTopic, true)
		if err != nil {
			return err
		}
	}

	peerSubType := core.RegularPeer
	if e.prefsConfig.FullArchive {
		peerSubType = core.FullHistoryObserver
	}
	heartbeatCfg := e.generalConfig.HeartbeatV2
	argsHeartbeatSender := sender.ArgBootstrapSender{
		Messenger:                          e.messenger,
		Marshaller:                         e.coreComponentsHolder.InternalMarshalizer(),
		HeartbeatTopic:                     heartbeatTopic,
		HeartbeatTimeBetweenSends:          time.Second * time.Duration(heartbeatCfg.HeartbeatTimeBetweenSendsDuringBootstrapInSec),
		HeartbeatTimeBetweenSendsWhenError: time.Second * time.Duration(heartbeatCfg.HeartbeatTimeBetweenSendsWhenErrorInSec),
		HeartbeatTimeThresholdBetweenSends: heartbeatCfg.HeartbeatTimeThresholdBetweenSends,
		VersionNumber:                      e.flagsConfig.Version,
		NodeDisplayName:                    e.prefsConfig.NodeDisplayName,
		Identity:                           e.prefsConfig.Identity,
		PeerSubType:                        peerSubType,
		CurrentBlockProvider:               blockchain.NewBootstrapBlockchain(),
		PrivateKey:                         privateKey,
		RedundancyHandler:                  bootstrapRedundancy,
		PeerTypeProvider:                   peer.NewBootstrapPeerTypeProvider(),
		TrieSyncStatisticsProvider:         e.trieSyncStatisticsProvider,
	}

	e.bootstrapHeartbeatSender, err = sender.NewBootstrapSender(argsHeartbeatSender)
	return err
}

func (e *epochStartBootstrap) closeTrieComponents() {
	if e.trieStorageManagers != nil {
		log.Debug("closing all trieStorageManagers", "num", len(e.trieStorageManagers))
		for _, tsm := range e.trieStorageManagers {
			err := tsm.Close()
			log.LogIfError(err)
		}
	}

	if !check.IfNil(e.trieContainer) {
		tries := e.trieContainer.GetAll()
		log.Debug("closing all tries", "num", len(tries))
		for _, trie := range tries {
			err := trie.Close()
			log.LogIfError(err)
		}
	}

	if !check.IfNil(e.storageService) {
		err := e.storageService.Destroy()
		log.LogIfError(err)
	}
}

func (e *epochStartBootstrap) closeBootstrapHeartbeatSender() {
	if !check.IfNil(e.bootstrapHeartbeatSender) {
		log.LogIfError(e.bootstrapHeartbeatSender.Close())
	}
}

// Close closes the component's opened storage services/started go-routines
func (e *epochStartBootstrap) Close() error {
	e.mutTrieStorageManagers.RLock()
	defer e.mutTrieStorageManagers.RUnlock()

	e.closeTrieComponents()

	var err error
	if !check.IfNil(e.dataPool) {
		err = e.dataPool.Close()
	}

	return err
}

// IsInterfaceNil returns true if there is no value under the interface
func (e *epochStartBootstrap) IsInterfaceNil() bool {
	return e == nil
}<|MERGE_RESOLUTION|>--- conflicted
+++ resolved
@@ -763,11 +763,8 @@
 		e.epochStartMeta.GetEpoch(),
 		e.coreComponentsHolder.Uint64ByteSliceConverter(),
 		e.coreComponentsHolder.NodeTypeProvider(),
-<<<<<<< HEAD
+		e.flagsConfig.SnapshotsEnabled,
 		e.cryptoComponentsHolder.ManagedPeersHolder(),
-=======
-		e.flagsConfig.SnapshotsEnabled,
->>>>>>> 765ef594
 	)
 	if err != nil {
 		return err
@@ -935,11 +932,8 @@
 		e.baseData.lastEpoch,
 		e.coreComponentsHolder.Uint64ByteSliceConverter(),
 		e.coreComponentsHolder.NodeTypeProvider(),
-<<<<<<< HEAD
+		e.flagsConfig.SnapshotsEnabled,
 		e.cryptoComponentsHolder.ManagedPeersHolder(),
-=======
-		e.flagsConfig.SnapshotsEnabled,
->>>>>>> 765ef594
 	)
 	if err != nil {
 		return err
@@ -1122,11 +1116,8 @@
 			CurrentEpoch:                  startEpoch,
 			StorageType:                   storageFactory.BootstrapStorageService,
 			CreateTrieEpochRootHashStorer: createTrieEpochRootHashStorer,
-<<<<<<< HEAD
+			SnapshotsEnabled:              e.flagsConfig.SnapshotsEnabled,
 			ManagedPeersHolder:            e.cryptoComponentsHolder.ManagedPeersHolder(),
-=======
-			SnapshotsEnabled:              e.flagsConfig.SnapshotsEnabled,
->>>>>>> 765ef594
 		})
 	if err != nil {
 		return nil, err
