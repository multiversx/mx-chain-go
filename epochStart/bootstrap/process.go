--- conflicted
+++ resolved
@@ -116,26 +116,6 @@
 	trieSyncStatisticsProvider common.SizeSyncStatisticsHandler
 
 	// created components
-<<<<<<< HEAD
-	requestHandler                  process.RequestHandler
-	interceptorContainer            process.InterceptorsContainer
-	dataPool                        dataRetriever.PoolsHolder
-	miniBlocksSyncer                epochStart.PendingMiniBlocksSyncHandler
-	headersSyncer                   epochStart.HeadersByHashSyncer
-	txSyncerForScheduled            update.TransactionsSyncHandler
-	epochStartMetaBlockSyncer       epochStart.StartOfEpochMetaSyncer
-	nodesConfigHandler              StartOfEpochNodesConfigHandler
-	whiteListHandler                update.WhiteListHandler
-	whiteListerVerifiedTxs          update.WhiteListHandler
-	storageOpenerHandler            storage.UnitOpenerHandler
-	latestStorageDataProvider       storage.LatestStorageDataProviderHandler
-	argumentsParser                 process.ArgumentsParser
-	enableEpochs                    config.EnableEpochs
-	dataSyncerFactory               types.ScheduledDataSyncerCreator
-	dataSyncerWithScheduled         types.ScheduledDataSyncer
-	storageService                  dataRetriever.StorageService
-	nodesCoordinatorRegistryFactory nodesCoordinator.NodesCoordinatorRegistryFactory
-=======
 	requestHandler            process.RequestHandler
 	interceptorContainer      process.InterceptorsContainer
 	dataPool                  dataRetriever.PoolsHolder
@@ -149,10 +129,11 @@
 	storageOpenerHandler      storage.UnitOpenerHandler
 	latestStorageDataProvider storage.LatestStorageDataProviderHandler
 	argumentsParser           process.ArgumentsParser
-	dataSyncerFactory         types.ScheduledDataSyncerCreator
-	dataSyncerWithScheduled   types.ScheduledDataSyncer
-	storageService            dataRetriever.StorageService
->>>>>>> 12624dc4
+
+	dataSyncerFactory               types.ScheduledDataSyncerCreator
+	dataSyncerWithScheduled         types.ScheduledDataSyncer
+	storageService                  dataRetriever.StorageService
+	nodesCoordinatorRegistryFactory nodesCoordinator.NodesCoordinatorRegistryFactory
 
 	// gathered data
 	epochStartMeta     data.MetaHeaderHandler
@@ -177,14 +158,13 @@
 
 // ArgsEpochStartBootstrap holds the arguments needed for creating an epoch start data provider component
 type ArgsEpochStartBootstrap struct {
-<<<<<<< HEAD
 	CoreComponentsHolder            process.CoreComponentsHolder
 	CryptoComponentsHolder          process.CryptoComponentsHolder
 	DestinationShardAsObserver      uint32
 	Messenger                       Messenger
 	GeneralConfig                   config.Config
 	PrefsConfig                     config.PreferencesConfig
-	EnableEpochs                    config.EnableEpochs
+	FlagsConfig                     config.ContextFlagsConfig
 	EconomicsData                   process.EconomicsDataHandler
 	GenesisNodesConfig              sharding.GenesisNodesSetupHandler
 	GenesisShardCoordinator         sharding.Coordinator
@@ -198,30 +178,8 @@
 	HeaderIntegrityVerifier         process.HeaderIntegrityVerifier
 	DataSyncerCreator               types.ScheduledDataSyncerCreator
 	ScheduledSCRsStorer             storage.Storer
+	TrieSyncStatisticsProvider      common.SizeSyncStatisticsHandler
 	NodesCoordinatorRegistryFactory nodesCoordinator.NodesCoordinatorRegistryFactory
-=======
-	CoreComponentsHolder       process.CoreComponentsHolder
-	CryptoComponentsHolder     process.CryptoComponentsHolder
-	DestinationShardAsObserver uint32
-	Messenger                  Messenger
-	GeneralConfig              config.Config
-	PrefsConfig                config.PreferencesConfig
-	FlagsConfig                config.ContextFlagsConfig
-	EconomicsData              process.EconomicsDataHandler
-	GenesisNodesConfig         sharding.GenesisNodesSetupHandler
-	GenesisShardCoordinator    sharding.Coordinator
-	StorageUnitOpener          storage.UnitOpenerHandler
-	LatestStorageDataProvider  storage.LatestStorageDataProviderHandler
-	Rater                      nodesCoordinator.ChanceComputer
-	NodeShuffler               nodesCoordinator.NodesShuffler
-	RoundHandler               epochStart.RoundHandler
-	ArgumentsParser            process.ArgumentsParser
-	StatusHandler              core.AppStatusHandler
-	HeaderIntegrityVerifier    process.HeaderIntegrityVerifier
-	DataSyncerCreator          types.ScheduledDataSyncerCreator
-	ScheduledSCRsStorer        storage.Storer
-	TrieSyncStatisticsProvider common.SizeSyncStatisticsHandler
->>>>>>> 12624dc4
 }
 
 type dataToSync struct {
@@ -239,12 +197,12 @@
 	}
 
 	epochStartProvider := &epochStartBootstrap{
-<<<<<<< HEAD
 		coreComponentsHolder:            args.CoreComponentsHolder,
 		cryptoComponentsHolder:          args.CryptoComponentsHolder,
 		messenger:                       args.Messenger,
 		generalConfig:                   args.GeneralConfig,
 		prefsConfig:                     args.PrefsConfig,
+		flagsConfig:                     args.FlagsConfig,
 		economicsData:                   args.EconomicsData,
 		genesisNodesConfig:              args.GenesisNodesConfig,
 		genesisShardCoordinator:         args.GenesisShardCoordinator,
@@ -259,45 +217,15 @@
 		nodeType:                        core.NodeTypeObserver,
 		argumentsParser:                 args.ArgumentsParser,
 		headerIntegrityVerifier:         args.HeaderIntegrityVerifier,
-		epochNotifier:                   args.CoreComponentsHolder.EpochNotifier(),
 		numConcurrentTrieSyncers:        args.GeneralConfig.TrieSync.NumConcurrentTrieSyncers,
 		maxHardCapForMissingNodes:       args.GeneralConfig.TrieSync.MaxHardCapForMissingNodes,
 		trieSyncerVersion:               args.GeneralConfig.TrieSync.TrieSyncerVersion,
-		enableEpochs:                    args.EnableEpochs,
+		checkNodesOnDisk:                args.GeneralConfig.TrieSync.CheckNodesOnDisk,
 		dataSyncerFactory:               args.DataSyncerCreator,
 		storerScheduledSCRs:             args.ScheduledSCRsStorer,
 		shardCoordinator:                args.GenesisShardCoordinator,
+		trieSyncStatisticsProvider:      args.TrieSyncStatisticsProvider,
 		nodesCoordinatorRegistryFactory: args.NodesCoordinatorRegistryFactory,
-=======
-		coreComponentsHolder:       args.CoreComponentsHolder,
-		cryptoComponentsHolder:     args.CryptoComponentsHolder,
-		messenger:                  args.Messenger,
-		generalConfig:              args.GeneralConfig,
-		prefsConfig:                args.PrefsConfig,
-		flagsConfig:                args.FlagsConfig,
-		economicsData:              args.EconomicsData,
-		genesisNodesConfig:         args.GenesisNodesConfig,
-		genesisShardCoordinator:    args.GenesisShardCoordinator,
-		rater:                      args.Rater,
-		destinationShardAsObserver: args.DestinationShardAsObserver,
-		nodeShuffler:               args.NodeShuffler,
-		roundHandler:               args.RoundHandler,
-		storageOpenerHandler:       args.StorageUnitOpener,
-		latestStorageDataProvider:  args.LatestStorageDataProvider,
-		shuffledOut:                false,
-		statusHandler:              args.StatusHandler,
-		nodeType:                   core.NodeTypeObserver,
-		argumentsParser:            args.ArgumentsParser,
-		headerIntegrityVerifier:    args.HeaderIntegrityVerifier,
-		numConcurrentTrieSyncers:   args.GeneralConfig.TrieSync.NumConcurrentTrieSyncers,
-		maxHardCapForMissingNodes:  args.GeneralConfig.TrieSync.MaxHardCapForMissingNodes,
-		trieSyncerVersion:          args.GeneralConfig.TrieSync.TrieSyncerVersion,
-		checkNodesOnDisk:           args.GeneralConfig.TrieSync.CheckNodesOnDisk,
-		dataSyncerFactory:          args.DataSyncerCreator,
-		storerScheduledSCRs:        args.ScheduledSCRsStorer,
-		shardCoordinator:           args.GenesisShardCoordinator,
-		trieSyncStatisticsProvider: args.TrieSyncStatisticsProvider,
->>>>>>> 12624dc4
 	}
 
 	whiteListCache, err := storageunit.NewCache(storageFactory.GetCacherFromConfig(epochStartProvider.generalConfig.WhiteListPool))
@@ -791,7 +719,6 @@
 		shardId = e.genesisShardCoordinator.SelfId()
 	}
 	argsNewValidatorStatusSyncers := ArgsNewSyncValidatorStatus{
-<<<<<<< HEAD
 		DataPool:                        e.dataPool,
 		Marshalizer:                     e.coreComponentsHolder.InternalMarshalizer(),
 		RequestHandler:                  e.requestHandler,
@@ -801,27 +728,12 @@
 		Hasher:                          e.coreComponentsHolder.Hasher(),
 		PubKey:                          pubKey,
 		ShardIdAsObserver:               shardId,
-		WaitingListFixEnableEpoch:       e.enableEpochs.WaitingListFixEnableEpoch,
 		ChanNodeStop:                    e.coreComponentsHolder.ChanStopNodeProcess(),
 		NodeTypeProvider:                e.coreComponentsHolder.NodeTypeProvider(),
 		IsFullArchive:                   e.prefsConfig.FullArchive,
+		EnableEpochsHandler:             e.coreComponentsHolder.EnableEpochsHandler(),
 		NodesCoordinatorRegistryFactory: e.nodesCoordinatorRegistryFactory,
 		StakingV4EnableEpoch:            e.enableEpochs.StakingV4EnableEpoch,
-=======
-		DataPool:            e.dataPool,
-		Marshalizer:         e.coreComponentsHolder.InternalMarshalizer(),
-		RequestHandler:      e.requestHandler,
-		ChanceComputer:      e.rater,
-		GenesisNodesConfig:  e.genesisNodesConfig,
-		NodeShuffler:        e.nodeShuffler,
-		Hasher:              e.coreComponentsHolder.Hasher(),
-		PubKey:              pubKey,
-		ShardIdAsObserver:   shardId,
-		ChanNodeStop:        e.coreComponentsHolder.ChanStopNodeProcess(),
-		NodeTypeProvider:    e.coreComponentsHolder.NodeTypeProvider(),
-		IsFullArchive:       e.prefsConfig.FullArchive,
-		EnableEpochsHandler: e.coreComponentsHolder.EnableEpochsHandler(),
->>>>>>> 12624dc4
 	}
 
 	e.nodesConfigHandler, err = NewSyncValidatorStatus(argsNewValidatorStatusSyncers)
@@ -1014,7 +926,7 @@
 		PathManagerHandler:              e.coreComponentsHolder.PathHandler(),
 		Marshaller:                      e.coreComponentsHolder.InternalMarshalizer(),
 		Hasher:                          e.coreComponentsHolder.Hasher(),
-		CurrentEpoch:                    e.epochStartMeta.GetEpoch(),
+		CurrentEpoch:                    e.baseData.lastEpoch,
 		Uint64Converter:                 e.coreComponentsHolder.Uint64ByteSliceConverter(),
 		NodeTypeProvider:                e.coreComponentsHolder.NodeTypeProvider(),
 		NodesCoordinatorRegistryFactory: e.nodesCoordinatorRegistryFactory,
@@ -1263,22 +1175,22 @@
 	//  this one should only be used before determining the correct shard where the node should reside
 	log.Debug("epochStartBootstrap.createRequestHandler", "shard", e.shardCoordinator.SelfId())
 	resolversContainerArgs := resolverscontainer.FactoryArgs{
-		ShardCoordinator:            e.shardCoordinator,
-		Messenger:                   e.messenger,
-		Store:                       storageService,
-		Marshalizer:                 e.coreComponentsHolder.InternalMarshalizer(),
-		DataPools:                   e.dataPool,
-		Uint64ByteSliceConverter:    uint64ByteSlice.NewBigEndianConverter(),
-		NumConcurrentResolvingJobs:  10,
-		DataPacker:                  dataPacker,
-		TriesContainer:              e.trieContainer,
-		SizeCheckDelta:              0,
-		InputAntifloodHandler:       disabled.NewAntiFloodHandler(),
-		OutputAntifloodHandler:      disabled.NewAntiFloodHandler(),
-		CurrentNetworkEpochProvider: disabled.NewCurrentNetworkEpochProviderHandler(),
-		PreferredPeersHolder:        disabled.NewPreferredPeersHolder(),
-		ResolverConfig:              e.generalConfig.Resolvers,
-		PeersRatingHandler:          disabled.NewDisabledPeersRatingHandler(),
+		ShardCoordinator:                     e.shardCoordinator,
+		Messenger:                            e.messenger,
+		Store:                                storageService,
+		Marshalizer:                          e.coreComponentsHolder.InternalMarshalizer(),
+		DataPools:                            e.dataPool,
+		Uint64ByteSliceConverter:             uint64ByteSlice.NewBigEndianConverter(),
+		NumConcurrentResolvingJobs:           10,
+		DataPacker:                           dataPacker,
+		TriesContainer:                       e.trieContainer,
+		SizeCheckDelta:                       0,
+		InputAntifloodHandler:                disabled.NewAntiFloodHandler(),
+		OutputAntifloodHandler:               disabled.NewAntiFloodHandler(),
+		CurrentNetworkEpochProvider:          disabled.NewCurrentNetworkEpochProviderHandler(),
+		PreferredPeersHolder:                 disabled.NewPreferredPeersHolder(),
+		ResolverConfig:                       e.generalConfig.Resolvers,
+		PeersRatingHandler:                   disabled.NewDisabledPeersRatingHandler(),
 		PayloadValidator:            payloadValidator,
 	}
 	resolverFactory, err := resolverscontainer.NewMetaResolversContainerFactory(resolversContainerArgs)
