--- conflicted
+++ resolved
@@ -155,12 +155,7 @@
 	shuffledOut         bool
 	getDataToSyncMethod func(epochStartData data.EpochStartShardDataHandler, shardNotarizedHeader data.ShardHeaderHandler) (*dataToSync, error)
 
-<<<<<<< HEAD
-	runTypeComponents runTypeComponentsHolder
-=======
-	nodesCoordinatorWithRaterFactory nodesCoordinator.NodesCoordinatorWithRaterFactory
-	runTypeComponents                RunTypeComponentsHolder
->>>>>>> b8579a3a
+	runTypeComponents RunTypeComponentsHolder
 }
 
 type baseDataInStorage struct {
@@ -174,7 +169,6 @@
 
 // ArgsEpochStartBootstrap holds the arguments needed for creating an epoch start data provider component
 type ArgsEpochStartBootstrap struct {
-<<<<<<< HEAD
 	CoreComponentsHolder            process.CoreComponentsHolder
 	CryptoComponentsHolder          process.CryptoComponentsHolder
 	DestinationShardAsObserver      uint32
@@ -200,36 +194,7 @@
 	NodeProcessingMode              common.NodeProcessingMode
 	StateStatsHandler               common.StateStatisticsHandler
 	NodesCoordinatorRegistryFactory nodesCoordinator.NodesCoordinatorRegistryFactory
-	RunTypeComponents               runTypeComponentsHolder
-=======
-	CoreComponentsHolder             process.CoreComponentsHolder
-	CryptoComponentsHolder           process.CryptoComponentsHolder
-	DestinationShardAsObserver       uint32
-	MainMessenger                    p2p.Messenger
-	FullArchiveMessenger             p2p.Messenger
-	GeneralConfig                    config.Config
-	PrefsConfig                      config.PreferencesConfig
-	FlagsConfig                      config.ContextFlagsConfig
-	EconomicsData                    process.EconomicsDataHandler
-	GenesisNodesConfig               sharding.GenesisNodesSetupHandler
-	GenesisShardCoordinator          sharding.Coordinator
-	StorageUnitOpener                storage.UnitOpenerHandler
-	LatestStorageDataProvider        storage.LatestStorageDataProviderHandler
-	Rater                            nodesCoordinator.ChanceComputer
-	NodeShuffler                     nodesCoordinator.NodesShuffler
-	RoundHandler                     epochStart.RoundHandler
-	ArgumentsParser                  process.ArgumentsParser
-	StatusHandler                    core.AppStatusHandler
-	HeaderIntegrityVerifier          process.HeaderIntegrityVerifier
-	DataSyncerCreator                types.ScheduledDataSyncerCreator
-	ScheduledSCRsStorer              storage.Storer
-	TrieSyncStatisticsProvider       common.SizeSyncStatisticsHandler
-	NodeProcessingMode               common.NodeProcessingMode
-	StateStatsHandler                common.StateStatisticsHandler
-	NodesCoordinatorRegistryFactory  nodesCoordinator.NodesCoordinatorRegistryFactory
-	NodesCoordinatorWithRaterFactory nodesCoordinator.NodesCoordinatorWithRaterFactory
-	RunTypeComponents                RunTypeComponentsHolder
->>>>>>> b8579a3a
+	RunTypeComponents               RunTypeComponentsHolder
 }
 
 type dataToSync struct {
