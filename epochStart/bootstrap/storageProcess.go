--- conflicted
+++ resolved
@@ -461,11 +461,7 @@
 
 	for i := range originalMiniblocksHeaders {
 		mb := originalMiniblocksHeaders[i].ShallowClone()
-<<<<<<< HEAD
-		err = mb.SetSenderShardID(sesb.importDbConfig.ImportDBTargetShardID) // it is safe to modify here as mbh is passed by value
-=======
 		err = mb.SetSenderShardID(sesb.importDbConfig.ImportDBTargetShardID) // it is safe to modify here as mb is a shallow clone
->>>>>>> 668938b0
 		if err != nil {
 			return err
 		}
