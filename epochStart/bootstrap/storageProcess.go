package bootstrap

import (
	"context"
	"fmt"
	"time"

	"github.com/ElrondNetwork/elrond-go-core/core"
	"github.com/ElrondNetwork/elrond-go-core/core/check"
	"github.com/ElrondNetwork/elrond-go-core/core/partitioning"
	"github.com/ElrondNetwork/elrond-go-core/data"
	"github.com/ElrondNetwork/elrond-go-core/data/block"
	"github.com/ElrondNetwork/elrond-go-core/data/endProcess"
	"github.com/ElrondNetwork/elrond-go/common"
	"github.com/ElrondNetwork/elrond-go/config"
	"github.com/ElrondNetwork/elrond-go/dataRetriever"
	factoryDataPool "github.com/ElrondNetwork/elrond-go/dataRetriever/factory"
	"github.com/ElrondNetwork/elrond-go/dataRetriever/factory/containers"
	storageResolversContainers "github.com/ElrondNetwork/elrond-go/dataRetriever/factory/storageResolversContainer"
	"github.com/ElrondNetwork/elrond-go/dataRetriever/requestHandlers"
	"github.com/ElrondNetwork/elrond-go/epochStart"
	"github.com/ElrondNetwork/elrond-go/epochStart/bootstrap/disabled"
	"github.com/ElrondNetwork/elrond-go/epochStart/notifier"
	"github.com/ElrondNetwork/elrond-go/sharding"
	storageFactory "github.com/ElrondNetwork/elrond-go/storage/factory"
	"github.com/ElrondNetwork/elrond-go/storage/timecache"
	"github.com/ElrondNetwork/elrond-go/trie/factory"
)

// ArgsStorageEpochStartBootstrap holds the arguments needed for creating an epoch start data provider component
// from storage
type ArgsStorageEpochStartBootstrap struct {
	ArgsEpochStartBootstrap
	ImportDbConfig             config.ImportDbConfig
	ChanGracefullyClose        chan endProcess.ArgEndProcess
	TimeToWaitForRequestedData time.Duration
}

type storageEpochStartBootstrap struct {
	*epochStartBootstrap
	resolvers                  dataRetriever.ResolversContainer
	store                      dataRetriever.StorageService
	importDbConfig             config.ImportDbConfig
	chanGracefullyClose        chan endProcess.ArgEndProcess
	chainID                    string
	timeToWaitForRequestedData time.Duration
}

// NewStorageEpochStartBootstrap will return a new instance of storageEpochStartBootstrap that can bootstrap
// the node with the help of storage resolvers through the import-db process
func NewStorageEpochStartBootstrap(args ArgsStorageEpochStartBootstrap) (*storageEpochStartBootstrap, error) {
	esb, err := NewEpochStartBootstrap(args.ArgsEpochStartBootstrap)
	if err != nil {
		return nil, err
	}

	if args.ChanGracefullyClose == nil {
		return nil, dataRetriever.ErrNilGracefullyCloseChannel
	}

	sesb := &storageEpochStartBootstrap{
		epochStartBootstrap:        esb,
		importDbConfig:             args.ImportDbConfig,
		chanGracefullyClose:        args.ChanGracefullyClose,
		chainID:                    args.CoreComponentsHolder.ChainID(),
		timeToWaitForRequestedData: args.TimeToWaitForRequestedData,
	}

	return sesb, nil
}

// Bootstrap runs the fast bootstrap method from local storage or from import-db directory
func (sesb *storageEpochStartBootstrap) Bootstrap() (Parameters, error) {
	defer sesb.closeTrieComponents()

	if !sesb.generalConfig.GeneralSettings.StartInEpochEnabled {
		return sesb.bootstrapFromLocalStorage()
	}

	defer func() {
		sesb.cleanupOnBootstrapFinish()

		if !check.IfNil(sesb.resolvers) {
			err := sesb.resolvers.Close()
			if err != nil {
				log.Debug("non critical error closing resolvers", "error", err)
			}
		}

		if !check.IfNil(sesb.store) {
			err := sesb.store.CloseAll()
			if err != nil {
				log.Debug("non critical error closing storage service", "error", err)
			}
		}
	}()

	var err error
	sesb.shardCoordinator, err = sharding.NewMultiShardCoordinator(sesb.genesisShardCoordinator.NumberOfShards(), core.MetachainShardId)
	if err != nil {
		return Parameters{}, err
	}

	sesb.dataPool, err = factoryDataPool.NewDataPoolFromConfig(
		factoryDataPool.ArgsDataPool{
			Config:           &sesb.generalConfig,
			EconomicsData:    sesb.economicsData,
			ShardCoordinator: sesb.shardCoordinator,
			Marshalizer:      sesb.coreComponentsHolder.InternalMarshalizer(),
			PathManager:      sesb.coreComponentsHolder.PathHandler(),
		},
	)
	if err != nil {
		return Parameters{}, err
	}

	params, shouldContinue, err := sesb.startFromSavedEpoch()
	if !shouldContinue {
		return params, err
	}

	err = sesb.prepareComponentsToSync()
	if err != nil {
		return Parameters{}, err
	}

	sesb.epochStartMeta, err = sesb.epochStartMetaBlockSyncer.SyncEpochStartMeta(sesb.timeToWaitForRequestedData)
	if err != nil {
		return Parameters{}, err
	}
	log.Debug("start in epoch bootstrap: got epoch start meta header from storage", "epoch", sesb.epochStartMeta.GetEpoch(), "nonce", sesb.epochStartMeta.GetNonce())
	sesb.setEpochStartMetrics()

	err = sesb.createSyncers()
	if err != nil {
		return Parameters{}, err
	}

	params, err = sesb.requestAndProcessFromStorage()
	if err != nil {
		return Parameters{}, err
	}

	return params, nil
}

func (sesb *storageEpochStartBootstrap) prepareComponentsToSync() error {
	sesb.closeTrieComponents()
	sesb.storageService = disabled.NewChainStorer()
	triesContainer, trieStorageManagers, err := factory.CreateTriesComponentsForShardId(
		sesb.generalConfig,
		sesb.coreComponentsHolder,
		sesb.storageService,
<<<<<<< HEAD
		sesb.enableEpochs.DisableOldTrieStorageEpoch,
		sesb.epochNotifier,
		common.ProcessPriority,
=======
>>>>>>> de0e7e88
	)
	if err != nil {
		return err
	}

	sesb.trieContainer = triesContainer
	sesb.trieStorageManagers = trieStorageManagers

	err = sesb.createStorageRequestHandler()
	if err != nil {
		return err
	}

	metablockProcessor, err := NewStorageEpochStartMetaBlockProcessor(
		sesb.messenger,
		sesb.requestHandler,
		sesb.coreComponentsHolder.InternalMarshalizer(),
		sesb.coreComponentsHolder.Hasher(),
	)
	if err != nil {
		return err
	}

	argsEpochStartSyncer := ArgsNewEpochStartMetaSyncer{
		CoreComponentsHolder:    sesb.coreComponentsHolder,
		CryptoComponentsHolder:  sesb.cryptoComponentsHolder,
		RequestHandler:          sesb.requestHandler,
		Messenger:               sesb.messenger,
		ShardCoordinator:        sesb.shardCoordinator,
		EconomicsData:           sesb.economicsData,
		WhitelistHandler:        sesb.whiteListHandler,
		StartInEpochConfig:      sesb.generalConfig.EpochStartConfig,
		HeaderIntegrityVerifier: sesb.headerIntegrityVerifier,
		MetaBlockProcessor:      metablockProcessor,
	}

	sesb.epochStartMetaBlockSyncer, err = NewEpochStartMetaSyncer(argsEpochStartSyncer)
	if err != nil {
		return err
	}

	return nil
}

func (sesb *storageEpochStartBootstrap) createStorageRequestHandler() error {
	err := sesb.createStorageResolvers()
	if err != nil {
		return err
	}

	finder, err := containers.NewResolversFinder(sesb.resolvers, sesb.shardCoordinator)
	if err != nil {
		return err
	}

	requestedItemsHandler := timecache.NewTimeCache(timeBetweenRequests)
	sesb.requestHandler, err = requestHandlers.NewResolverRequestHandler(
		finder,
		requestedItemsHandler,
		sesb.whiteListHandler,
		maxToRequest,
		core.MetachainShardId,
		timeBetweenRequests,
	)
	return err
}

func (sesb *storageEpochStartBootstrap) createStorageResolvers() error {
	dataPacker, err := partitioning.NewSimpleDataPacker(sesb.coreComponentsHolder.InternalMarshalizer())
	if err != nil {
		return err
	}

	shardCoordinator, err := sharding.NewMultiShardCoordinator(sesb.genesisShardCoordinator.NumberOfShards(), sesb.genesisShardCoordinator.SelfId())
	if err != nil {
		return err
	}

	mesn := notifier.NewManualEpochStartNotifier()
	mesn.NewEpoch(sesb.importDbConfig.ImportDBStartInEpoch + 1)
	sesb.store, err = sesb.createStoreForStorageResolvers(shardCoordinator, mesn)
	if err != nil {
		return err
	}

	resolversContainerFactoryArgs := storageResolversContainers.FactoryArgs{
		GeneralConfig:            sesb.generalConfig,
		ShardIDForTries:          sesb.importDbConfig.ImportDBTargetShardID,
		ChainID:                  sesb.chainID,
		WorkingDirectory:         sesb.importDbConfig.ImportDBWorkingDir,
		Hasher:                   sesb.coreComponentsHolder.Hasher(),
		ShardCoordinator:         shardCoordinator,
		Messenger:                sesb.messenger,
		Store:                    sesb.store,
		Marshalizer:              sesb.coreComponentsHolder.InternalMarshalizer(),
		Uint64ByteSliceConverter: sesb.coreComponentsHolder.Uint64ByteSliceConverter(),
		DataPacker:               dataPacker,
		ManualEpochStartNotifier: mesn,
		ChanGracefullyClose:      sesb.chanGracefullyClose,
	}

	var resolversContainerFactory dataRetriever.ResolversContainerFactory
	if sesb.importDbConfig.ImportDBTargetShardID == core.MetachainShardId {
		resolversContainerFactory, err = storageResolversContainers.NewMetaResolversContainerFactory(resolversContainerFactoryArgs)
	} else {
		resolversContainerFactory, err = storageResolversContainers.NewShardResolversContainerFactory(resolversContainerFactoryArgs)
	}

	if err != nil {
		return err
	}

	sesb.resolvers, err = resolversContainerFactory.Create()

	return err
}

func (sesb *storageEpochStartBootstrap) createStoreForStorageResolvers(shardCoordinator sharding.Coordinator, mesn epochStart.ManualEpochStartNotifier) (dataRetriever.StorageService, error) {
	pathManager, err := storageFactory.CreatePathManager(
		storageFactory.ArgCreatePathManager{
			WorkingDir: sesb.importDbConfig.ImportDBWorkingDir,
			ChainID:    sesb.chainID,
		},
	)
	if err != nil {
		return nil, err
	}

	return sesb.createStorageService(
		shardCoordinator,
		pathManager,
		mesn,
		sesb.importDbConfig.ImportDBStartInEpoch,
		sesb.importDbConfig.ImportDbSaveTrieEpochRootHash,
		sesb.importDbConfig.ImportDBTargetShardID,
	)
}

func (sesb *storageEpochStartBootstrap) requestAndProcessFromStorage() (Parameters, error) {
	var err error
	sesb.baseData.numberOfShards = uint32(len(sesb.epochStartMeta.GetEpochStartHandler().GetLastFinalizedHeaderHandlers()))
	sesb.baseData.lastEpoch = sesb.epochStartMeta.GetEpoch()

	sesb.syncedHeaders, err = sesb.syncHeadersFromStorage(sesb.epochStartMeta, sesb.destinationShardAsObserver)
	if err != nil {
		return Parameters{}, err
	}
	log.Debug("start in epoch bootstrap: got shard header and previous epoch start meta block")

	prevEpochStartMetaHash := sesb.epochStartMeta.GetEpochStartHandler().GetEconomicsHandler().GetPrevEpochStartHash()
	prevEpochStartMeta, ok := sesb.syncedHeaders[string(prevEpochStartMetaHash)].(*block.MetaBlock)
	if !ok {
		return Parameters{}, epochStart.ErrWrongTypeAssertion
	}
	sesb.prevEpochStartMeta = prevEpochStartMeta

	pubKeyBytes, err := sesb.cryptoComponentsHolder.PublicKey().ToByteArray()
	if err != nil {
		return Parameters{}, err
	}

	err = sesb.processNodesConfig(pubKeyBytes)
	if err != nil {
		return Parameters{}, err
	}
	log.Debug("start in epoch bootstrap: processNodesConfig")

	sesb.saveSelfShardId()
	sesb.shardCoordinator, err = sharding.NewMultiShardCoordinator(sesb.baseData.numberOfShards, sesb.baseData.shardId)
	if err != nil {
		return Parameters{}, fmt.Errorf("%w numberOfShards=%v shardId=%v", err, sesb.baseData.numberOfShards, sesb.baseData.shardId)
	}
	log.Debug("start in epoch bootstrap: shardCoordinator", "numOfShards", sesb.baseData.numberOfShards, "shardId", sesb.baseData.shardId)

	err = sesb.messenger.CreateTopic(common.ConsensusTopic+sesb.shardCoordinator.CommunicationIdentifier(sesb.shardCoordinator.SelfId()), true)
	if err != nil {
		return Parameters{}, err
	}

	if sesb.shardCoordinator.SelfId() == core.MetachainShardId {
		err = sesb.requestAndProcessForMeta()
		if err != nil {
			return Parameters{}, err
		}
	} else {
		err = sesb.requestAndProcessForShard()
		if err != nil {
			return Parameters{}, err
		}
	}

	parameters := Parameters{
		Epoch:       sesb.baseData.lastEpoch,
		SelfShardId: sesb.baseData.shardId,
		NumOfShards: sesb.baseData.numberOfShards,
		NodesConfig: sesb.nodesConfig,
	}

	return parameters, nil
}

func (sesb *storageEpochStartBootstrap) syncHeadersFromStorage(meta data.MetaHeaderHandler, syncingShardID uint32) (map[string]data.HeaderHandler, error) {
	hashesToRequest := make([][]byte, 0, len(meta.GetEpochStartHandler().GetLastFinalizedHeaderHandlers())+1)
	shardIds := make([]uint32, 0, len(meta.GetEpochStartHandler().GetLastFinalizedHeaderHandlers())+1)

	for _, epochStartData := range meta.GetEpochStartHandler().GetLastFinalizedHeaderHandlers() {
		shouldSkipHeaderFetch := epochStartData.GetShardID() != syncingShardID &&
			sesb.importDbConfig.ImportDBTargetShardID != core.MetachainShardId
		if shouldSkipHeaderFetch {
			continue
		}

		hashesToRequest = append(hashesToRequest, epochStartData.GetHeaderHash())
		shardIds = append(shardIds, epochStartData.GetShardID())
	}

	if meta.GetEpoch() > sesb.startEpoch+1 { // no need to request genesis block
		hashesToRequest = append(hashesToRequest, meta.GetEpochStartHandler().GetEconomicsHandler().GetPrevEpochStartHash())
		shardIds = append(shardIds, core.MetachainShardId)
	}

	ctx, cancel := context.WithTimeout(context.Background(), sesb.timeToWaitForRequestedData)
	err := sesb.headersSyncer.SyncMissingHeadersByHash(shardIds, hashesToRequest, ctx)
	cancel()
	if err != nil {
		return nil, err
	}

	syncedHeaders, err := sesb.headersSyncer.GetHeaders()
	if err != nil {
		return nil, err
	}

	if meta.GetEpoch() == sesb.startEpoch+1 {
		syncedHeaders[string(meta.GetEpochStartHandler().GetEconomicsHandler().GetPrevEpochStartHash())] = &block.MetaBlock{}
	}

	return syncedHeaders, nil
}

func (sesb *storageEpochStartBootstrap) processNodesConfig(pubKey []byte) error {
	var err error
	shardId := sesb.destinationShardAsObserver
	if shardId > sesb.baseData.numberOfShards && shardId != core.MetachainShardId {
		shardId = sesb.genesisShardCoordinator.SelfId()
	}
	argsNewValidatorStatusSyncers := ArgsNewSyncValidatorStatus{
		DataPool:           sesb.dataPool,
		Marshalizer:        sesb.coreComponentsHolder.InternalMarshalizer(),
		RequestHandler:     sesb.requestHandler,
		ChanceComputer:     sesb.rater,
		GenesisNodesConfig: sesb.genesisNodesConfig,
		NodeShuffler:       sesb.nodeShuffler,
		Hasher:             sesb.coreComponentsHolder.Hasher(),
		PubKey:             pubKey,
		ShardIdAsObserver:  shardId,
		ChanNodeStop:       sesb.coreComponentsHolder.ChanStopNodeProcess(),
		NodeTypeProvider:   sesb.coreComponentsHolder.NodeTypeProvider(),
		IsFullArchive:      sesb.prefsConfig.FullArchive,
	}
	sesb.nodesConfigHandler, err = NewSyncValidatorStatus(argsNewValidatorStatusSyncers)
	if err != nil {
		return err
	}

	clonedHeader := sesb.epochStartMeta.ShallowClone()
	clonedEpochStartMeta, ok := clonedHeader.(*block.MetaBlock)
	if !ok {
		return fmt.Errorf("%w while trying to assert clonedHeader to *block.MetaBlock", epochStart.ErrWrongTypeAssertion)
	}
	err = sesb.applyCurrentShardIDOnMiniblocksCopy(clonedEpochStartMeta)
	if err != nil {
		return err
	}

	clonedHeader = sesb.prevEpochStartMeta.ShallowClone()
	clonedPrevEpochStartMeta, ok := clonedHeader.(*block.MetaBlock)
	if !ok {
		return fmt.Errorf("%w while trying to assert prevClonedHeader to *block.MetaBlock", epochStart.ErrWrongTypeAssertion)
	}

	err = sesb.applyCurrentShardIDOnMiniblocksCopy(clonedPrevEpochStartMeta)
	if err != nil {
		return err
	}

	sesb.nodesConfig, sesb.baseData.shardId, err = sesb.nodesConfigHandler.NodesConfigFromMetaBlock(clonedEpochStartMeta, clonedPrevEpochStartMeta)
	sesb.baseData.shardId = sesb.applyShardIDAsObserverIfNeeded(sesb.baseData.shardId)

	return err
}

// applyCurrentShardIDOnMiniblocksCopy will alter the fetched metablocks making the sender shard ID for each miniblock
// header to  be exactly the shard ID used in the import-db process. This is necessary as to allow the miniblocks to be requested
// on the available resolver and should be called only from this storage-base bootstrap instance.
// This method also copies the MiniBlockHeaders slice pointer. Otherwise the node will end up stating
// "start of epoch metablock mismatch"
func (sesb *storageEpochStartBootstrap) applyCurrentShardIDOnMiniblocksCopy(metablock data.HeaderHandler) error {
	originalMiniblocksHeaders := metablock.GetMiniBlockHeaderHandlers()
	mbsHeaderHandlersToSet := make([]data.MiniBlockHeaderHandler, 0, len(originalMiniblocksHeaders))
	var err error

	for i := range originalMiniblocksHeaders {
		mb := originalMiniblocksHeaders[i].ShallowClone()
		err = mb.SetSenderShardID(sesb.importDbConfig.ImportDBTargetShardID) // it is safe to modify here as mb is a shallow clone
		if err != nil {
			return err
		}

		mbsHeaderHandlersToSet = append(mbsHeaderHandlersToSet, mb)
	}

	err = metablock.SetMiniBlockHeaderHandlers(mbsHeaderHandlersToSet)
	return err
}

// IsInterfaceNil returns true if there is no value under the interface
func (sesb *storageEpochStartBootstrap) IsInterfaceNil() bool {
	return sesb == nil
}<|MERGE_RESOLUTION|>--- conflicted
+++ resolved
@@ -151,12 +151,7 @@
 		sesb.generalConfig,
 		sesb.coreComponentsHolder,
 		sesb.storageService,
-<<<<<<< HEAD
-		sesb.enableEpochs.DisableOldTrieStorageEpoch,
-		sesb.epochNotifier,
 		common.ProcessPriority,
-=======
->>>>>>> de0e7e88
 	)
 	if err != nil {
 		return err
