--- conflicted
+++ resolved
@@ -114,12 +114,7 @@
 		e.generalConfig,
 		e.coreComponentsHolder,
 		e.storageService,
-<<<<<<< HEAD
-		e.enableEpochs.DisableOldTrieStorageEpoch,
-		e.epochNotifier,
 		common.ProcessPriority,
-=======
->>>>>>> de0e7e88
 	)
 	if err != nil {
 		return Parameters{}, err
