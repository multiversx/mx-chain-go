package bootstrap

import (
	"github.com/ElrondNetwork/elrond-go-core/core"
	"github.com/ElrondNetwork/elrond-go-core/core/check"
	"github.com/ElrondNetwork/elrond-go-core/data"
	"github.com/ElrondNetwork/elrond-go-core/data/block"
	"github.com/ElrondNetwork/elrond-go-core/data/typeConverters"
	"github.com/ElrondNetwork/elrond-go-core/hashing"
	"github.com/ElrondNetwork/elrond-go-core/marshal"
	"github.com/ElrondNetwork/elrond-go/common"
	"github.com/ElrondNetwork/elrond-go/config"
	"github.com/ElrondNetwork/elrond-go/dataRetriever"
	"github.com/ElrondNetwork/elrond-go/process/block/bootstrapStorage"
	"github.com/ElrondNetwork/elrond-go/sharding"
	"github.com/ElrondNetwork/elrond-go/sharding/nodesCoordinator"
	"github.com/ElrondNetwork/elrond-go/storage"
)

<<<<<<< HEAD
// StorageHandlerArgs is a struct placeholder for all arguments required to create either a shard or a meta storage handler
type StorageHandlerArgs struct {
	GeneralConfig                   config.Config
	PreferencesConfig               config.PreferencesConfig
	ShardCoordinator                sharding.Coordinator
	PathManagerHandler              storage.PathManagerHandler
	Marshaller                      marshal.Marshalizer
	Hasher                          hashing.Hasher
	CurrentEpoch                    uint32
	Uint64Converter                 typeConverters.Uint64ByteSliceConverter
	NodeTypeProvider                NodeTypeProviderHandler
	NodesCoordinatorRegistryFactory nodesCoordinator.NodesCoordinatorRegistryFactory
}

func checkNilArgs(args StorageHandlerArgs) error {
	if check.IfNil(args.ShardCoordinator) {
		return core.ErrNilShardCoordinator
	}
	if check.IfNil(args.PathManagerHandler) {
		return dataRetriever.ErrNilPathManager
	}
	if check.IfNil(args.Marshaller) {
		return core.ErrNilMarshalizer
	}
	if check.IfNil(args.Hasher) {
		return core.ErrNilHasher
	}
	if check.IfNil(args.Uint64Converter) {
		return dataRetriever.ErrNilUint64ByteSliceConverter
	}
	if check.IfNil(args.NodesCoordinatorRegistryFactory) {
		return nodesCoordinator.ErrNilNodesCoordinatorRegistryFactory
	}
	return nil
=======
type miniBlockInfo struct {
	miniBlockHashes              [][]byte
	fullyProcessed               []bool
	indexOfLastTxProcessed       []int32
	pendingMiniBlocksMap         map[string]struct{}
	pendingMiniBlocksPerShardMap map[uint32][][]byte
}

type processedIndexes struct {
	firstIndex int32
	lastIndex  int32
>>>>>>> 5831290e
}

// baseStorageHandler handles the storage functions for saving bootstrap data
type baseStorageHandler struct {
	storageService                  dataRetriever.StorageService
	shardCoordinator                sharding.Coordinator
	marshalizer                     marshal.Marshalizer
	hasher                          hashing.Hasher
	currentEpoch                    uint32
	uint64Converter                 typeConverters.Uint64ByteSliceConverter
	nodesCoordinatorRegistryFactory nodesCoordinator.NodesCoordinatorRegistryFactory
}

func (bsh *baseStorageHandler) groupMiniBlocksByShard(miniBlocks map[string]*block.MiniBlock) ([]bootstrapStorage.PendingMiniBlocksInfo, error) {
	pendingMBsMap := make(map[uint32][][]byte)
	for hash, miniBlock := range miniBlocks {
		receiverShId := miniBlock.ReceiverShardID // we need the receiver only on meta to properly load the pendingMiniBlocks structure
		pendingMBsMap[receiverShId] = append(pendingMBsMap[receiverShId], []byte(hash))
	}

	sliceToRet := make([]bootstrapStorage.PendingMiniBlocksInfo, 0)
	for shardID, hashes := range pendingMBsMap {
		sliceToRet = append(sliceToRet, bootstrapStorage.PendingMiniBlocksInfo{
			ShardID:          shardID,
			MiniBlocksHashes: hashes,
		})
	}

	return sliceToRet, nil
}

func (bsh *baseStorageHandler) saveNodesCoordinatorRegistry(
	metaBlock data.HeaderHandler,
	nodesConfig nodesCoordinator.NodesCoordinatorRegistryHandler,
) ([]byte, error) {
	key := append([]byte(common.NodesCoordinatorRegistryKeyPrefix), metaBlock.GetPrevRandSeed()...)

	registryBytes, err := bsh.nodesCoordinatorRegistryFactory.GetRegistryData(nodesConfig, metaBlock.GetEpoch())
	if err != nil {
		return nil, err
	}

	bootstrapUnit := bsh.storageService.GetStorer(dataRetriever.BootstrapUnit)
	err = bootstrapUnit.Put(key, registryBytes)
	if err != nil {
		return nil, err
	}

	log.Debug("saving nodes coordinator config", "key", key)

	return metaBlock.GetPrevRandSeed(), nil
}

func (bsh *baseStorageHandler) saveMetaHdrToStorage(metaBlock data.HeaderHandler) ([]byte, error) {
	headerBytes, err := bsh.marshalizer.Marshal(metaBlock)
	if err != nil {
		return nil, err
	}

	headerHash := bsh.hasher.Compute(string(headerBytes))

	metaHdrStorage := bsh.storageService.GetStorer(dataRetriever.MetaBlockUnit)
	err = metaHdrStorage.Put(headerHash, headerBytes)
	if err != nil {
		return nil, err
	}

	nonceToByteSlice := bsh.uint64Converter.ToByteSlice(metaBlock.GetNonce())
	metaHdrNonceStorage := bsh.storageService.GetStorer(dataRetriever.MetaHdrNonceHashDataUnit)
	err = metaHdrNonceStorage.Put(nonceToByteSlice, headerHash)
	if err != nil {
		return nil, err
	}

	return headerHash, nil
}

func (bsh *baseStorageHandler) saveShardHdrToStorage(hdr data.HeaderHandler) ([]byte, error) {
	headerBytes, err := bsh.marshalizer.Marshal(hdr)
	if err != nil {
		return nil, err
	}

	headerHash := bsh.hasher.Compute(string(headerBytes))

	shardHdrStorage := bsh.storageService.GetStorer(dataRetriever.BlockHeaderUnit)
	err = shardHdrStorage.Put(headerHash, headerBytes)
	if err != nil {
		return nil, err
	}

	nonceToByteSlice := bsh.uint64Converter.ToByteSlice(hdr.GetNonce())
	shardHdrNonceStorage := bsh.storageService.GetStorer(dataRetriever.ShardHdrNonceHashDataUnit + dataRetriever.UnitType(hdr.GetShardID()))
	err = shardHdrNonceStorage.Put(nonceToByteSlice, headerHash)
	if err != nil {
		return nil, err
	}

	return headerHash, nil
}

func (bsh *baseStorageHandler) saveMetaHdrForEpochTrigger(metaBlock data.HeaderHandler) error {
	lastHeaderBytes, err := bsh.marshalizer.Marshal(metaBlock)
	if err != nil {
		return err
	}

	epochStartIdentifier := core.EpochStartIdentifier(metaBlock.GetEpoch())
	metaHdrStorage := bsh.storageService.GetStorer(dataRetriever.MetaBlockUnit)
	err = metaHdrStorage.Put([]byte(epochStartIdentifier), lastHeaderBytes)
	if err != nil {
		return err
	}

	triggerStorage := bsh.storageService.GetStorer(dataRetriever.BootstrapUnit)
	err = triggerStorage.Put([]byte(epochStartIdentifier), lastHeaderBytes)
	if err != nil {
		return err
	}

	return nil
}<|MERGE_RESOLUTION|>--- conflicted
+++ resolved
@@ -17,7 +17,6 @@
 	"github.com/ElrondNetwork/elrond-go/storage"
 )
 
-<<<<<<< HEAD
 // StorageHandlerArgs is a struct placeholder for all arguments required to create either a shard or a meta storage handler
 type StorageHandlerArgs struct {
 	GeneralConfig                   config.Config
@@ -52,7 +51,8 @@
 		return nodesCoordinator.ErrNilNodesCoordinatorRegistryFactory
 	}
 	return nil
-=======
+}
+
 type miniBlockInfo struct {
 	miniBlockHashes              [][]byte
 	fullyProcessed               []bool
@@ -64,7 +64,6 @@
 type processedIndexes struct {
 	firstIndex int32
 	lastIndex  int32
->>>>>>> 5831290e
 }
 
 // baseStorageHandler handles the storage functions for saving bootstrap data
