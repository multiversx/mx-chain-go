package bootstrap

import (
	"context"
	"math"
	"sync"
	"time"

	"github.com/multiversx/mx-chain-core-go/core"
	"github.com/multiversx/mx-chain-core-go/core/check"
	dataCore "github.com/multiversx/mx-chain-core-go/data"
	"github.com/multiversx/mx-chain-core-go/hashing"
	"github.com/multiversx/mx-chain-core-go/marshal"
	"github.com/multiversx/mx-chain-go/epochStart"
	"github.com/multiversx/mx-chain-go/process"
	"github.com/multiversx/mx-chain-go/process/factory"
)

const durationBetweenChecks = 200 * time.Millisecond
const durationBetweenReRequests = 1 * time.Second
const durationBetweenCheckingNumConnectedPeers = 500 * time.Millisecond
const minNumPeersToConsiderMetaBlockValid = 1
const minNumConnectedPeers = 1

var _ process.InterceptorProcessor = (*epochStartMetaBlockProcessor)(nil)

type epochStartMetaBlockProcessor struct {
	messenger                         Messenger
	requestHandler                    RequestHandler
	marshalizer                       marshal.Marshalizer
	hasher                            hashing.Hasher
	mutReceivedMetaBlocks             sync.RWMutex
	mapReceivedMetaBlocks             map[string]dataCore.MetaHeaderHandler
	mapMetaBlocksFromPeers            map[string][]core.PeerID
	chanConsensusReached              chan bool
	metaBlock                         dataCore.MetaHeaderHandler
	peerCountTarget                   int
	minNumConnectedPeers              int
	minNumOfPeersToConsiderBlockValid int
	epochStartPeerHandler             epochStartPeerHandler
}

// NewEpochStartMetaBlockProcessor will return an interceptor processor for epoch start meta block
func NewEpochStartMetaBlockProcessor(
	messenger Messenger,
	handler RequestHandler,
	marshalizer marshal.Marshalizer,
	hasher hashing.Hasher,
	consensusPercentage uint8,
	minNumConnectedPeersConfig int,
	minNumOfPeersToConsiderBlockValidConfig int,
) (*epochStartMetaBlockProcessor, error) {
	if check.IfNil(messenger) {
		return nil, epochStart.ErrNilMessenger
	}
	if check.IfNil(handler) {
		return nil, epochStart.ErrNilRequestHandler
	}
	if check.IfNil(marshalizer) {
		return nil, epochStart.ErrNilMarshalizer
	}
	if check.IfNil(hasher) {
		return nil, epochStart.ErrNilHasher
	}
	if !(consensusPercentage > 0 && consensusPercentage <= 100) {
		return nil, epochStart.ErrInvalidConsensusThreshold
	}
	if minNumConnectedPeersConfig < minNumConnectedPeers {
		return nil, epochStart.ErrNotEnoughNumConnectedPeers
	}
	if minNumOfPeersToConsiderBlockValidConfig < minNumPeersToConsiderMetaBlockValid {
		return nil, epochStart.ErrNotEnoughNumOfPeersToConsiderBlockValid
	}

	processor := &epochStartMetaBlockProcessor{
		messenger:                         messenger,
		requestHandler:                    handler,
		marshalizer:                       marshalizer,
		hasher:                            hasher,
		minNumConnectedPeers:              minNumConnectedPeersConfig,
		minNumOfPeersToConsiderBlockValid: minNumOfPeersToConsiderBlockValidConfig,
		mutReceivedMetaBlocks:             sync.RWMutex{},
		mapReceivedMetaBlocks:             make(map[string]dataCore.MetaHeaderHandler),
		mapMetaBlocksFromPeers:            make(map[string][]core.PeerID),
		chanConsensusReached:              make(chan bool, 1),
	}

	processor.epochStartPeerHandler = processor

	processor.waitForEnoughNumConnectedPeers(messenger)
	percentage := float64(consensusPercentage) / 100.0
	peerCountTarget := int(percentage * float64(len(messenger.ConnectedPeers())))
	processor.peerCountTarget = peerCountTarget

	log.Debug("consensus percentage for epoch start meta block ", "value (%)", consensusPercentage, "peerCountTarget", peerCountTarget)
	return processor, nil
}

// Validate will return nil as there is no need for validation
func (e *epochStartMetaBlockProcessor) Validate(_ process.InterceptedData, _ core.PeerID) error {
	return nil
}

func (e *epochStartMetaBlockProcessor) waitForEnoughNumConnectedPeers(messenger Messenger) {
	for {
		numConnectedPeers := len(messenger.ConnectedPeers())
		if numConnectedPeers >= e.minNumConnectedPeers {
			break
		}

		log.Debug("epoch bootstrapper: not enough connected peers",
			"wanted", e.minNumConnectedPeers,
			"actual", numConnectedPeers)
		time.Sleep(durationBetweenCheckingNumConnectedPeers)
	}
}

// Save will handle the consensus mechanism for the fetched metablocks
// All errors are just logged because if this function returns an error, the processing is finished. This way, we ignore
// wrong received data and wait for relevant intercepted data
func (e *epochStartMetaBlockProcessor) Save(data process.InterceptedData, fromConnectedPeer core.PeerID, _ string) error {
	if check.IfNil(data) {
		log.Debug("epoch bootstrapper: nil intercepted data")
		return nil
	}

	log.Debug("received header", "type", data.Type(), "hash", data.Hash())
	interceptedHdr, ok := data.(process.HdrValidatorHandler)
	if !ok {
		log.Warn("saving epoch start meta block error", "error", epochStart.ErrWrongTypeAssertion)
		return nil
	}

	metaBlock, ok := interceptedHdr.HeaderHandler().(dataCore.MetaHeaderHandler)
	if !ok {
		log.Warn("saving epoch start meta block error", "error", epochStart.ErrWrongTypeAssertion,
			"header", interceptedHdr.HeaderHandler())
		return nil
	}

	if !metaBlock.IsStartOfEpochBlock() {
		log.Debug("received metablock is not of type epoch start", "error", epochStart.ErrNotEpochStartBlock)
		return nil
	}

	mbHash := interceptedHdr.Hash()

	log.Debug("received epoch start meta", "epoch", metaBlock.GetEpoch(), "from peer", fromConnectedPeer.Pretty())
	e.mutReceivedMetaBlocks.Lock()
	e.mapReceivedMetaBlocks[string(mbHash)] = metaBlock
	e.addToPeerList(string(mbHash), fromConnectedPeer)
	e.mutReceivedMetaBlocks.Unlock()

	return nil
}

// this func should be called under mutex protection
func (e *epochStartMetaBlockProcessor) addToPeerList(hash string, peer core.PeerID) {
	peersListForHash := e.mapMetaBlocksFromPeers[hash]
	for _, pid := range peersListForHash {
		if pid == peer {
			return
		}
	}
	e.mapMetaBlocksFromPeers[hash] = append(e.mapMetaBlocksFromPeers[hash], peer)
}

// GetEpochStartMetaBlock will return the metablock after it is confirmed or an error if the number of tries was exceeded
// This is a blocking method which will end after the consensus for the meta block is obtained or the context is done
func (e *epochStartMetaBlockProcessor) GetEpochStartMetaBlock(ctx context.Context) (dataCore.MetaHeaderHandler, error) {
<<<<<<< HEAD
	originalIntra, _, err := e.requestHandler.GetNumPeersToQuery(factory.ShardBlocksTopic + "_0")
=======
	requestTopic := e.epochStartPeerHandler.getRequestTopic()
	originalIntra, originalCross, err := e.requestHandler.GetNumPeersToQuery(requestTopic)
>>>>>>> 4bf5e537
	if err != nil {
		return nil, err
	}

	defer func() {
<<<<<<< HEAD
		err = e.requestHandler.SetNumPeersToQuery(factory.ShardBlocksTopic+"_0", originalIntra, 0)
		if err != nil {
			log.Warn("epoch bootstrapper: error setting num of peers intra/cross for resolver",
				"resolver", factory.ShardBlocksTopic,
=======
		err = e.epochStartPeerHandler.setNumPeers(e.requestHandler, originalIntra, originalCross)
		if err != nil {
			log.Warn("epoch bootstrapper: error setting num of peers intra/cross for resolver",
				"resolver", requestTopic,
>>>>>>> 4bf5e537
				"error", err)
		}
	}()

	err = e.requestMetaBlock()
	if err != nil {
		return nil, err
	}

	chanRequests := time.After(durationBetweenReRequests)
	chanCheckMaps := time.After(durationBetweenChecks)
	for {
		select {
		case <-e.chanConsensusReached:
			return e.metaBlock, nil
		case <-ctx.Done():
			return e.getMostReceivedMetaBlock()
		case <-chanRequests:
			err = e.requestMetaBlock()
			if err != nil {
				return nil, err
			}
			chanRequests = time.After(durationBetweenReRequests)
		case <-chanCheckMaps:
			e.checkMaps()
			chanCheckMaps = time.After(durationBetweenChecks)
		}
	}
}

func (e *epochStartMetaBlockProcessor) getMostReceivedMetaBlock() (dataCore.MetaHeaderHandler, error) {
	e.mutReceivedMetaBlocks.RLock()
	defer e.mutReceivedMetaBlocks.RUnlock()

	var mostReceivedHash string
	maxLength := e.minNumOfPeersToConsiderBlockValid - 1
	for hash, entry := range e.mapMetaBlocksFromPeers {
		if len(entry) > maxLength {
			maxLength = len(entry)
			mostReceivedHash = hash
		}
	}

	if len(mostReceivedHash) == 0 {
		return nil, epochStart.ErrTimeoutWaitingForMetaBlock
	}

	return e.mapReceivedMetaBlocks[mostReceivedHash], nil
}

func (e *epochStartMetaBlockProcessor) requestMetaBlock() error {
	numConnectedPeers := len(e.messenger.ConnectedPeers())
<<<<<<< HEAD
	err := e.requestHandler.SetNumPeersToQuery(factory.ShardBlocksTopic+"_0", numConnectedPeers, numConnectedPeers)
=======
	err := e.epochStartPeerHandler.setNumPeers(e.requestHandler, numConnectedPeers, numConnectedPeers)
>>>>>>> 4bf5e537
	if err != nil {
		return err
	}

	unknownEpoch := uint32(math.MaxUint32)
	e.requestHandler.RequestStartOfEpochMetaBlock(unknownEpoch)
	return nil
}

func (e *epochStartMetaBlockProcessor) checkMaps() {
	e.mutReceivedMetaBlocks.RLock()
	defer e.mutReceivedMetaBlocks.RUnlock()

	for hash, peersList := range e.mapMetaBlocksFromPeers {
		log.Debug("metablock from peers", "num peers", len(peersList), "target", e.peerCountTarget, "hash", []byte(hash))
		found := e.processEntry(peersList, hash)
		if found {
			break
		}
	}
}

func (e *epochStartMetaBlockProcessor) processEntry(
	peersList []core.PeerID,
	hash string,
) bool {
	if len(peersList) >= e.peerCountTarget {
		log.Info("got consensus for epoch start metablock", "len", len(peersList))
		e.metaBlock = e.mapReceivedMetaBlocks[hash]
		e.chanConsensusReached <- true
		return true
	}

	return false
}

// RegisterHandler registers a callback function to be notified of incoming epoch start metablocks
func (e *epochStartMetaBlockProcessor) RegisterHandler(_ func(topic string, hash []byte, data interface{})) {
}

func (e *epochStartMetaBlockProcessor) setNumPeers(
	requestHandler RequestHandler,
	intra int, cross int,
) error {
	return requestHandler.SetNumPeersToQuery(e.getRequestTopic(), intra, cross)
}

func (e *epochStartMetaBlockProcessor) getRequestTopic() string {
	return factory.MetachainBlocksTopic
}

// IsInterfaceNil returns true if there is no value under the interface
func (e *epochStartMetaBlockProcessor) IsInterfaceNil() bool {
	return e == nil
}<|MERGE_RESOLUTION|>--- conflicted
+++ resolved
@@ -168,28 +168,17 @@
 // GetEpochStartMetaBlock will return the metablock after it is confirmed or an error if the number of tries was exceeded
 // This is a blocking method which will end after the consensus for the meta block is obtained or the context is done
 func (e *epochStartMetaBlockProcessor) GetEpochStartMetaBlock(ctx context.Context) (dataCore.MetaHeaderHandler, error) {
-<<<<<<< HEAD
-	originalIntra, _, err := e.requestHandler.GetNumPeersToQuery(factory.ShardBlocksTopic + "_0")
-=======
 	requestTopic := e.epochStartPeerHandler.getRequestTopic()
 	originalIntra, originalCross, err := e.requestHandler.GetNumPeersToQuery(requestTopic)
->>>>>>> 4bf5e537
 	if err != nil {
 		return nil, err
 	}
 
 	defer func() {
-<<<<<<< HEAD
-		err = e.requestHandler.SetNumPeersToQuery(factory.ShardBlocksTopic+"_0", originalIntra, 0)
-		if err != nil {
-			log.Warn("epoch bootstrapper: error setting num of peers intra/cross for resolver",
-				"resolver", factory.ShardBlocksTopic,
-=======
 		err = e.epochStartPeerHandler.setNumPeers(e.requestHandler, originalIntra, originalCross)
 		if err != nil {
 			log.Warn("epoch bootstrapper: error setting num of peers intra/cross for resolver",
 				"resolver", requestTopic,
->>>>>>> 4bf5e537
 				"error", err)
 		}
 	}()
@@ -242,11 +231,7 @@
 
 func (e *epochStartMetaBlockProcessor) requestMetaBlock() error {
 	numConnectedPeers := len(e.messenger.ConnectedPeers())
-<<<<<<< HEAD
-	err := e.requestHandler.SetNumPeersToQuery(factory.ShardBlocksTopic+"_0", numConnectedPeers, numConnectedPeers)
-=======
 	err := e.epochStartPeerHandler.setNumPeers(e.requestHandler, numConnectedPeers, numConnectedPeers)
->>>>>>> 4bf5e537
 	if err != nil {
 		return err
 	}
