--- conflicted
+++ resolved
@@ -305,15 +305,6 @@
 				return 2
 			},
 		},
-<<<<<<< HEAD
-		NodeShuffler:                    &shardingMocks.NodeShufflerMock{},
-		PubKey:                          []byte("public key"),
-		ShardIdAsObserver:               0,
-		ChanNodeStop:                    endProcess.GetDummyEndProcessChannel(),
-		NodeTypeProvider:                &nodeTypeProviderMock.NodeTypeProviderStub{},
-		IsFullArchive:                   false,
-		NodesCoordinatorRegistryFactory: nodesCoordinatorRegistryFactory,
-=======
 		NodeShuffler:        &shardingMocks.NodeShufflerMock{},
 		PubKey:              []byte("public key"),
 		ShardIdAsObserver:   0,
@@ -321,6 +312,6 @@
 		NodeTypeProvider:    &nodeTypeProviderMock.NodeTypeProviderStub{},
 		IsFullArchive:       false,
 		EnableEpochsHandler: &testscommon.EnableEpochsHandlerStub{},
->>>>>>> 12624dc4
+		NodesCoordinatorRegistryFactory: nodesCoordinatorRegistryFactory,
 	}
 }