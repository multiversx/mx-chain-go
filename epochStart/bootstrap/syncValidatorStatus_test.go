--- conflicted
+++ resolved
@@ -307,11 +307,7 @@
 		ChanNodeStop:        endProcess.GetDummyEndProcessChannel(),
 		NodeTypeProvider:    &nodeTypeProviderMock.NodeTypeProviderStub{},
 		IsFullArchive:       false,
-<<<<<<< HEAD
-		EnableEpochsHandler: &testscommon.EnableEpochsHandlerStub{},
+		EnableEpochsHandler: &enableEpochsHandlerMock.EnableEpochsHandlerStub{},
 		NumStoredEpochs:     4,
-=======
-		EnableEpochsHandler: &enableEpochsHandlerMock.EnableEpochsHandlerStub{},
->>>>>>> f8bcebd3
 	}
 }