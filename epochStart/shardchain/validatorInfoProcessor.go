--- conflicted
+++ resolved
@@ -122,11 +122,7 @@
 
 	vip.mutMiniBlocksForBlock.Lock()
 	mbInfo, ok := vip.allPeerMiniblocks[string(key)]
-<<<<<<< HEAD
-	if !ok || mbInfo == nil {
-=======
 	if !ok || mbInfo.mb != nil {
->>>>>>> 89024eb4
 		vip.mutMiniBlocksForBlock.Unlock()
 		return
 	}
