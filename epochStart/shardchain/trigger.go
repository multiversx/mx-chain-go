--- conflicted
+++ resolved
@@ -157,13 +157,8 @@
 
 	trigggerStateKey := core.TriggerRegistryInitialKeyPrefix + fmt.Sprintf("%d", args.Epoch)
 
-<<<<<<< HEAD
-	newTrigger := &trigger{
+	t := &trigger{
 		triggerStateKey:             []byte(trigggerStateKey),
-=======
-	t := &trigger{
-		triggerStateKey:             []byte(trigStateKey),
->>>>>>> 1e9fd5ab
 		epoch:                       args.Epoch,
 		currentRoundIndex:           0,
 		epochStartRound:             0,
