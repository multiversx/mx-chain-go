package shardchain

import (
	"testing"

	"github.com/ElrondNetwork/elrond-go/dataRetriever"
	"github.com/ElrondNetwork/elrond-go/epochStart/mock"
	"github.com/ElrondNetwork/elrond-go/storage"
	"github.com/stretchr/testify/assert"
)

func cloneTrigger(t *trigger) *trigger {
	rt := &trigger{}

	rt.epoch = t.epoch
	rt.currentRoundIndex = t.currentRoundIndex
	rt.epochStartRound = t.epochStartRound
	rt.epochMetaBlockHash = t.epochMetaBlockHash
	rt.triggerStateKey = t.triggerStateKey
	rt.isEpochStart = t.isEpochStart
	rt.finality = t.finality
	rt.validity = t.validity
	rt.epochFinalityAttestingRound = t.epochFinalityAttestingRound
	rt.newEpochHdrReceived = t.newEpochHdrReceived
	rt.mapHashHdr = t.mapHashHdr
	rt.mapNonceHashes = t.mapNonceHashes
	rt.mapEpochStartHdrs = t.mapEpochStartHdrs
	rt.metaHdrStorage = t.metaHdrStorage
	rt.triggerStorage = t.triggerStorage
	rt.metaNonceHdrStorage = t.metaNonceHdrStorage
	rt.uint64Converter = t.uint64Converter
	rt.marshalizer = t.marshalizer
	rt.hasher = t.hasher
	rt.headerValidator = t.headerValidator
	rt.requestHandler = t.requestHandler
	rt.epochStartNotifier = t.epochStartNotifier
	rt.headersPool = t.headersPool
<<<<<<< HEAD
	rt.validatorInfoProcessor = t.validatorInfoProcessor
=======
	rt.epochStartShardHeader = t.epochStartShardHeader
	rt.epochStartMeta = t.epochStartMeta
	rt.shardHdrStorage = t.shardHdrStorage

>>>>>>> 4ebb5186
	return rt
}

func TestTrigger_LoadStateAfterSave(t *testing.T) {
	t.Parallel()

	epoch := uint32(5)
	arguments := createMockShardEpochStartTriggerArguments()
	arguments.Epoch = epoch
	bootStorer := mock.NewStorerMock()

	arguments.Storage = &mock.ChainStorerStub{
		GetStorerCalled: func(unitType dataRetriever.UnitType) storage.Storer {
			return bootStorer
		},
	}
	epochStartTrigger1, _ := NewEpochStartTrigger(arguments)
	// create a copy
	epochStartTrigger2 := cloneTrigger(epochStartTrigger1)

	key := []byte("key")
	epochStartTrigger1.triggerStateKey = key
	epochStartTrigger1.epoch = 10
	epochStartTrigger1.currentRoundIndex = 800
	epochStartTrigger1.epochStartRound = 650
	epochStartTrigger1.epochMetaBlockHash = []byte("meta block hash")
	epochStartTrigger1.isEpochStart = false
	epochStartTrigger1.epochFinalityAttestingRound = 680
	err := epochStartTrigger1.saveState(key)
	assert.Nil(t, err)
	assert.NotEqual(t, epochStartTrigger1, epochStartTrigger2)

	err = epochStartTrigger2.LoadState(key)
	assert.Nil(t, err)
	assert.Equal(t, epochStartTrigger1, epochStartTrigger2)
}<|MERGE_RESOLUTION|>--- conflicted
+++ resolved
@@ -35,14 +35,10 @@
 	rt.requestHandler = t.requestHandler
 	rt.epochStartNotifier = t.epochStartNotifier
 	rt.headersPool = t.headersPool
-<<<<<<< HEAD
-	rt.validatorInfoProcessor = t.validatorInfoProcessor
-=======
 	rt.epochStartShardHeader = t.epochStartShardHeader
 	rt.epochStartMeta = t.epochStartMeta
 	rt.shardHdrStorage = t.shardHdrStorage
-
->>>>>>> 4ebb5186
+	rt.validatorInfoProcessor = t.validatorInfoProcessor
 	return rt
 }
 
