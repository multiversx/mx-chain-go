package metachain

import (
	"bytes"
	"context"
	"encoding/hex"
	"fmt"
	"math/big"
	"sort"

	"github.com/ElrondNetwork/elrond-go/config"
	"github.com/ElrondNetwork/elrond-go/core"
	"github.com/ElrondNetwork/elrond-go/core/atomic"
	"github.com/ElrondNetwork/elrond-go/core/check"
	"github.com/ElrondNetwork/elrond-go/core/vmcommon"
	"github.com/ElrondNetwork/elrond-go/data"
	"github.com/ElrondNetwork/elrond-go/data/block"
	"github.com/ElrondNetwork/elrond-go/data/state"
	"github.com/ElrondNetwork/elrond-go/epochStart"
	"github.com/ElrondNetwork/elrond-go/marshal"
	"github.com/ElrondNetwork/elrond-go/process"
	"github.com/ElrondNetwork/elrond-go/sharding"
	"github.com/ElrondNetwork/elrond-go/vm"
	"github.com/ElrondNetwork/elrond-go/vm/systemSmartContracts"
)

// ArgsNewEpochStartSystemSCProcessing defines the arguments structure for the end of epoch system sc processor
type ArgsNewEpochStartSystemSCProcessing struct {
	SystemVM             vmcommon.VMExecutionHandler
	UserAccountsDB       state.AccountsAdapter
	PeerAccountsDB       state.AccountsAdapter
	Marshalizer          marshal.Marshalizer
	StartRating          uint32
	ValidatorInfoCreator epochStart.ValidatorInfoCreator
	ChanceComputer       sharding.ChanceComputer

	EndOfEpochCallerAddress []byte
	StakingSCAddress        []byte

	SwitchJailWaitingEnableEpoch           uint32
	SwitchHysteresisForMinNodesEnableEpoch uint32
	DelegationEnableEpoch                  uint32
	StakingV2EnableEpoch                   uint32
	GovernanceV2EnableEpoch                uint32
	MaxNodesEnableConfig                   []config.MaxNodesChangeConfig

	GenesisNodesConfig  sharding.GenesisNodesSetupHandler
	EpochNotifier       process.EpochNotifier
	NodesConfigProvider epochStart.NodesConfigProvider
	StakingDataProvider epochStart.StakingDataProvider
}

type systemSCProcessor struct {
	systemVM                  vmcommon.VMExecutionHandler
	userAccountsDB            state.AccountsAdapter
	marshalizer               marshal.Marshalizer
	peerAccountsDB            state.AccountsAdapter
	chanceComputer            sharding.ChanceComputer
	startRating               uint32
	validatorInfoCreator      epochStart.ValidatorInfoCreator
	genesisNodesConfig        sharding.GenesisNodesSetupHandler
	nodesConfigProvider       epochStart.NodesConfigProvider
	stakingDataProvider       epochStart.StakingDataProvider
	endOfEpochCallerAddress   []byte
	stakingSCAddress          []byte
	switchEnableEpoch         uint32
	hystNodesEnableEpoch      uint32
	delegationEnableEpoch     uint32
	stakingV2EnableEpoch      uint32
	governanceEnableEpoch     uint32
	maxNodesEnableConfig      []config.MaxNodesChangeConfig
	maxNodes                  uint32
	flagSwitchJailedWaiting   atomic.Flag
	flagHystNodesEnabled      atomic.Flag
	flagDelegationEnabled     atomic.Flag
<<<<<<< HEAD
	flagStakingV2Enabled      atomic.Flag
	flagGovernanceEnabled     atomic.Flag
=======
	flagSetOwnerEnabled       atomic.Flag
>>>>>>> 5e152256
	flagChangeMaxNodesEnabled atomic.Flag
	flagStakingV2Enabled      atomic.Flag
	mapNumSwitchedPerShard    map[uint32]uint32
	mapNumSwitchablePerShard  map[uint32]uint32
}

type validatorList []*state.ValidatorInfo

// Len will return the length of the validatorList
func (v validatorList) Len() int { return len(v) }

// Swap will interchange the objects on input indexes
func (v validatorList) Swap(i, j int) { v[i], v[j] = v[j], v[i] }

// Less will return true if object on index i should appear before object in index j
// Sorting of validators should be by index and public key
func (v validatorList) Less(i, j int) bool {
	if v[i].TempRating == v[j].TempRating {
		if v[i].Index == v[j].Index {
			return bytes.Compare(v[i].PublicKey, v[j].PublicKey) < 0
		}
		return v[i].Index < v[j].Index
	}
	return v[i].TempRating < v[j].TempRating
}

// NewSystemSCProcessor creates the end of epoch system smart contract processor
func NewSystemSCProcessor(args ArgsNewEpochStartSystemSCProcessing) (*systemSCProcessor, error) {
	if check.IfNilReflect(args.SystemVM) {
		return nil, epochStart.ErrNilSystemVM
	}
	if check.IfNil(args.UserAccountsDB) {
		return nil, epochStart.ErrNilAccountsDB
	}
	if check.IfNil(args.PeerAccountsDB) {
		return nil, epochStart.ErrNilAccountsDB
	}
	if check.IfNil(args.Marshalizer) {
		return nil, epochStart.ErrNilMarshalizer
	}
	if check.IfNil(args.ValidatorInfoCreator) {
		return nil, epochStart.ErrNilValidatorInfoProcessor
	}
	if len(args.EndOfEpochCallerAddress) == 0 {
		return nil, epochStart.ErrNilEndOfEpochCallerAddress
	}
	if len(args.StakingSCAddress) == 0 {
		return nil, epochStart.ErrNilStakingSCAddress
	}
	if check.IfNil(args.ChanceComputer) {
		return nil, epochStart.ErrNilChanceComputer
	}
	if check.IfNil(args.EpochNotifier) {
		return nil, epochStart.ErrNilEpochStartNotifier
	}
	if check.IfNil(args.GenesisNodesConfig) {
		return nil, epochStart.ErrNilGenesisNodesConfig
	}
	if check.IfNil(args.NodesConfigProvider) {
		return nil, epochStart.ErrNilNodesConfigProvider
	}
	if check.IfNil(args.StakingDataProvider) {
		return nil, epochStart.ErrNilStakingDataProvider
	}

	s := &systemSCProcessor{
		systemVM:                 args.SystemVM,
		userAccountsDB:           args.UserAccountsDB,
		peerAccountsDB:           args.PeerAccountsDB,
		marshalizer:              args.Marshalizer,
		startRating:              args.StartRating,
		validatorInfoCreator:     args.ValidatorInfoCreator,
		genesisNodesConfig:       args.GenesisNodesConfig,
		endOfEpochCallerAddress:  args.EndOfEpochCallerAddress,
		stakingSCAddress:         args.StakingSCAddress,
		chanceComputer:           args.ChanceComputer,
		mapNumSwitchedPerShard:   make(map[uint32]uint32),
		mapNumSwitchablePerShard: make(map[uint32]uint32),
		switchEnableEpoch:        args.SwitchJailWaitingEnableEpoch,
		hystNodesEnableEpoch:     args.SwitchHysteresisForMinNodesEnableEpoch,
		delegationEnableEpoch:    args.DelegationEnableEpoch,
		stakingV2EnableEpoch:     args.StakingV2EnableEpoch,
<<<<<<< HEAD
		governanceEnableEpoch:    args.GovernanceV2EnableEpoch,
=======
		stakingDataProvider:      args.StakingDataProvider,
		nodesConfigProvider:      args.NodesConfigProvider,
>>>>>>> 5e152256
	}

	s.maxNodesEnableConfig = make([]config.MaxNodesChangeConfig, len(args.MaxNodesEnableConfig))
	copy(s.maxNodesEnableConfig, args.MaxNodesEnableConfig)
	sort.Slice(s.maxNodesEnableConfig, func(i, j int) bool {
		return s.maxNodesEnableConfig[i].EpochEnable < s.maxNodesEnableConfig[j].EpochEnable
	})

	args.EpochNotifier.RegisterNotifyHandler(s)
	return s, nil
}

// ProcessSystemSmartContract does all the processing at end of epoch in case of system smart contract
func (s *systemSCProcessor) ProcessSystemSmartContract(
	validatorInfos map[uint32][]*state.ValidatorInfo,
	nonce uint64,
	epoch uint32,
) error {
	if s.flagHystNodesEnabled.IsSet() {
		err := s.updateSystemSCConfigMinNodes()
		if err != nil {
			return err
		}
	}

	if s.flagChangeMaxNodesEnabled.IsSet() {
		err := s.updateMaxNodes(validatorInfos, nonce)
		if err != nil {
			return err
		}
	}

	if s.flagDelegationEnabled.IsSet() {
		err := s.initDelegationSystemSC()
		if err != nil {
			return err
		}
	}

	if s.flagSwitchJailedWaiting.IsSet() {
		err := s.computeNumWaitingPerShard(validatorInfos)
		if err != nil {
			return err
		}

		err = s.swapJailedWithWaiting(validatorInfos)
		if err != nil {
			return err
		}
	}

	if s.flagSetOwnerEnabled.IsSet() {
		err := s.updateOwnersForBlsKeys()
		if err != nil {
			return err
		}
	}

<<<<<<< HEAD
	if s.flagGovernanceEnabled.IsSet() {
		err := s.updateToGovernanceV2()
=======
	if s.flagStakingV2Enabled.IsSet() {
		err := s.prepareRewardsData(validatorInfos)
		if err != nil {
			return err
		}

		err = s.fillStakingDataForNonEligible(validatorInfos)
		if err != nil {
			return err
		}

		numUnStaked, err := s.unStakeNodesWithNotEnoughFunds(validatorInfos, epoch)
		if err != nil {
			return err
		}

		err = s.stakeNodesFromQueue(validatorInfos, numUnStaked, nonce)
>>>>>>> 5e152256
		if err != nil {
			return err
		}
	}

	return nil
}

func (s *systemSCProcessor) unStakeNodesWithNotEnoughFunds(
	validatorInfos map[uint32][]*state.ValidatorInfo,
	epoch uint32,
) (uint32, error) {
	nodesToUnStake, _, err := s.stakingDataProvider.ComputeUnQualifiedNodes(validatorInfos)
	if err != nil {
		return 0, err
	}

	for _, blsKey := range nodesToUnStake {
		err = s.unStakeOneNode(blsKey, epoch)
		if err != nil {
			return 0, err
		}

		validatorInfo := getValidatorInfoWithBLSKey(validatorInfos, blsKey)
		if validatorInfo == nil {
			return 0, epochStart.ErrNilValidatorInfo
		}

		validatorInfo.List = string(core.LeavingList)
	}

	return uint32(len(nodesToUnStake)), nil
}

func (s *systemSCProcessor) unStakeOneNode(blsKey []byte, epoch uint32) error {
	vmInput := &vmcommon.ContractCallInput{
		VMInput: vmcommon.VMInput{
			CallerAddr: s.endOfEpochCallerAddress,
			Arguments:  [][]byte{blsKey},
			CallValue:  big.NewInt(0),
		},
		RecipientAddr: s.stakingSCAddress,
		Function:      "unStakeAtEndOfEpoch",
	}

	vmOutput, err := s.systemVM.RunSmartContractCall(vmInput)
	if err != nil {
		return err
	}
	if vmOutput.ReturnCode != vmcommon.Ok {
		return epochStart.ErrUnStakeExecuteError
	}

	err = s.processSCOutputAccounts(vmOutput)
	if err != nil {
		return err
	}

	peerAccount, errGet := s.getPeerAccount(blsKey)
	if errGet != nil {
		return errGet
	}

	peerAccount.SetListAndIndex(peerAccount.GetShardId(), string(core.LeavingList), peerAccount.GetIndexInList())
	peerAccount.SetUnStakedEpoch(epoch)
	err = s.peerAccountsDB.SaveAccount(peerAccount)
	if err != nil {
		return err
	}

	return nil
}

func getValidatorInfoWithBLSKey(validatorInfos map[uint32][]*state.ValidatorInfo, blsKey []byte) *state.ValidatorInfo {
	for _, validatorsInfoSlice := range validatorInfos {
		for _, validatorInfo := range validatorsInfoSlice {
			if bytes.Equal(validatorInfo.PublicKey, blsKey) {
				return validatorInfo
			}
		}
	}
	return nil
}

func (s *systemSCProcessor) fillStakingDataForNonEligible(validatorInfos map[uint32][]*state.ValidatorInfo) error {
	for _, validatorsInfoSlice := range validatorInfos {
		for _, validatorInfo := range validatorsInfoSlice {
			if validatorInfo.List == string(core.EligibleList) {
				continue
			}

			err := s.stakingDataProvider.FillValidatorInfo(validatorInfo.PublicKey)
			if err != nil {
				return err
			}
		}
	}

	return nil
}

func (s *systemSCProcessor) prepareRewardsData(
	validatorsInfo map[uint32][]*state.ValidatorInfo,
) error {
	eligibleNodesKeys := s.getEligibleNodesKeyMapOfType(validatorsInfo)
	err := s.prepareStakingDataForRewards(eligibleNodesKeys)
	if err != nil {
		return err
	}

	return nil
}

func (s *systemSCProcessor) prepareStakingDataForRewards(eligibleNodesKeys map[uint32][][]byte) error {
	sw := core.NewStopWatch()
	sw.Start("prepareStakingDataForRewards")
	defer func() {
		sw.Stop("prepareStakingDataForRewards")
		log.Debug("systemSCProcessor.prepareStakingDataForRewards time measurements", sw.GetMeasurements())
	}()

	return s.stakingDataProvider.PrepareStakingDataForRewards(eligibleNodesKeys)
}

func (s *systemSCProcessor) getEligibleNodesKeyMapOfType(
	validatorsInfo map[uint32][]*state.ValidatorInfo,
) map[uint32][][]byte {
	eligibleNodesKeys := make(map[uint32][][]byte)
	for shardID, validatorsInfoSlice := range validatorsInfo {
		eligibleNodesKeys[shardID] = make([][]byte, 0, s.nodesConfigProvider.ConsensusGroupSize(shardID))
		for _, validatorInfo := range validatorsInfoSlice {
			if validatorInfo.List == string(core.EligibleList) {
				eligibleNodesKeys[shardID] = append(eligibleNodesKeys[shardID], validatorInfo.PublicKey)
			}
		}
	}

	return eligibleNodesKeys
}

func getRewardsMiniBlockForMeta(miniBlocks block.MiniBlockSlice) *block.MiniBlock {
	for _, miniBlock := range miniBlocks {
		if miniBlock.Type != block.RewardsBlock {
			continue
		}
		if miniBlock.ReceiverShardID != core.MetachainShardId {
			continue
		}
		return miniBlock
	}
	return nil
}

// ProcessDelegationRewards will process the rewards which are directed towards the delegation system smart contracts
func (s *systemSCProcessor) ProcessDelegationRewards(
	miniBlocks block.MiniBlockSlice,
	txCache epochStart.TransactionCacher,
) error {
	if txCache == nil {
		return epochStart.ErrNilLocalTxCache
	}

	rwdMb := getRewardsMiniBlockForMeta(miniBlocks)
	if rwdMb == nil {
		return nil
	}

	for _, txHash := range rwdMb.TxHashes {
		rwdTx, err := txCache.GetTx(txHash)
		if err != nil {
			return err
		}

		err = s.executeRewardTx(rwdTx)
		if err != nil {
			return err
		}
	}

	return nil
}

func (s *systemSCProcessor) executeRewardTx(rwdTx data.TransactionHandler) error {
	vmInput := &vmcommon.ContractCallInput{
		VMInput: vmcommon.VMInput{
			CallerAddr: s.endOfEpochCallerAddress,
			Arguments:  nil,
			CallValue:  rwdTx.GetValue(),
		},
		RecipientAddr: rwdTx.GetRcvAddr(),
		Function:      "updateRewards",
	}

	vmOutput, err := s.systemVM.RunSmartContractCall(vmInput)
	if err != nil {
		return err
	}

	if vmOutput.ReturnCode != vmcommon.Ok {
		return epochStart.ErrSystemDelegationCall
	}

	err = s.processSCOutputAccounts(vmOutput)
	if err != nil {
		return err
	}

	return nil
}

// updates the configuration of the system SC if the flags permit
func (s *systemSCProcessor) updateSystemSCConfigMinNodes() error {
	minNumberOfNodesWithHysteresis := s.genesisNodesConfig.MinNumberOfNodesWithHysteresis()
	err := s.setMinNumberOfNodes(minNumberOfNodesWithHysteresis)

	return err
}

// updates the configuration of the system SC if the flags permit
func (s *systemSCProcessor) updateMaxNodes(validatorInfos map[uint32][]*state.ValidatorInfo, nonce uint64) error {
	maxNumberOfNodes := s.maxNodes
	prevMaxNumberOfNodes, err := s.setMaxNumberOfNodes(maxNumberOfNodes)
	if err != nil {
		return err
	}

	if maxNumberOfNodes < prevMaxNumberOfNodes {
		return epochStart.ErrInvalidMaxNumberOfNodes
	}

	err = s.stakeNodesFromQueue(validatorInfos, maxNumberOfNodes-prevMaxNumberOfNodes, nonce)
	if err != nil {
		return err
	}
	return nil
}

func (s *systemSCProcessor) computeNumWaitingPerShard(validatorInfos map[uint32][]*state.ValidatorInfo) error {
	for shardID, validatorInfoList := range validatorInfos {
		totalInWaiting := uint32(0)
		for _, validatorInfo := range validatorInfoList {
			switch validatorInfo.List {
			case string(core.WaitingList):
				totalInWaiting++
			}
		}
		s.mapNumSwitchablePerShard[shardID] = totalInWaiting
		s.mapNumSwitchedPerShard[shardID] = 0
	}
	return nil
}

func (s *systemSCProcessor) swapJailedWithWaiting(validatorInfos map[uint32][]*state.ValidatorInfo) error {
	jailedValidators := s.getSortedJailedNodes(validatorInfos)

	log.Debug("number of jailed validators", "num", len(jailedValidators))

	newValidators := make(map[string]struct{})
	for _, jailedValidator := range jailedValidators {
		if _, ok := newValidators[string(jailedValidator.PublicKey)]; ok {
			continue
		}
		if isValidator(jailedValidator) && s.mapNumSwitchablePerShard[jailedValidator.ShardId] <= s.mapNumSwitchedPerShard[jailedValidator.ShardId] {
			log.Debug("cannot switch in this epoch anymore for this shard as switched num waiting",
				"shardID", jailedValidator.ShardId,
				"numSwitched", s.mapNumSwitchedPerShard[jailedValidator.ShardId])
			continue
		}

		vmInput := &vmcommon.ContractCallInput{
			VMInput: vmcommon.VMInput{
				CallerAddr: s.endOfEpochCallerAddress,
				Arguments:  [][]byte{jailedValidator.PublicKey},
				CallValue:  big.NewInt(0),
			},
			RecipientAddr: s.stakingSCAddress,
			Function:      "switchJailedWithWaiting",
		}

		vmOutput, err := s.systemVM.RunSmartContractCall(vmInput)
		if err != nil {
			return err
		}

		log.Debug("switchJailedWithWaiting called for",
			"key", jailedValidator.PublicKey,
			"returnMessage", vmOutput.ReturnMessage)
		if vmOutput.ReturnCode != vmcommon.Ok {
			continue
		}

		newValidator, err := s.stakingToValidatorStatistics(validatorInfos, jailedValidator, vmOutput)
		if err != nil {
			return err
		}

		if len(newValidator) != 0 {
			newValidators[string(newValidator)] = struct{}{}
		}
	}

	return nil
}

func (s *systemSCProcessor) stakingToValidatorStatistics(
	validatorInfos map[uint32][]*state.ValidatorInfo,
	jailedValidator *state.ValidatorInfo,
	vmOutput *vmcommon.VMOutput,
) ([]byte, error) {
	stakingSCOutput, ok := vmOutput.OutputAccounts[string(s.stakingSCAddress)]
	if !ok {
		return nil, epochStart.ErrStakingSCOutputAccountNotFound
	}

	var activeStorageUpdate *vmcommon.StorageUpdate
	for _, storageUpdate := range stakingSCOutput.StorageUpdates {
		isNewValidatorKey := len(storageUpdate.Offset) == len(jailedValidator.PublicKey) &&
			!bytes.Equal(storageUpdate.Offset, jailedValidator.PublicKey)
		if isNewValidatorKey {
			activeStorageUpdate = storageUpdate
			break
		}
	}
	if activeStorageUpdate == nil {
		log.Debug("no one in waiting suitable for switch")
		return nil, nil
	}

	err := s.processSCOutputAccounts(vmOutput)
	if err != nil {
		return nil, err
	}

	var stakingData systemSmartContracts.StakedDataV2_0
	err = s.marshalizer.Unmarshal(&stakingData, activeStorageUpdate.Data)
	if err != nil {
		return nil, err
	}

	blsPubKey := activeStorageUpdate.Offset
	log.Debug("staking validator key who switches with the jailed one", "blsKey", blsPubKey)
	account, err := s.getPeerAccount(blsPubKey)
	if err != nil {
		return nil, err
	}

	if !bytes.Equal(account.GetRewardAddress(), stakingData.RewardAddress) {
		err = account.SetRewardAddress(stakingData.RewardAddress)
		if err != nil {
			return nil, err
		}
	}

	if !bytes.Equal(account.GetBLSPublicKey(), blsPubKey) {
		err = account.SetBLSPublicKey(blsPubKey)
		if err != nil {
			return nil, err
		}
	} else {
		// old jailed validator getting switched back after unJail with stake - must remove first from exported map
		deleteNewValidatorIfExistsFromMap(validatorInfos, blsPubKey, account.GetShardId())
	}

	account.SetListAndIndex(jailedValidator.ShardId, string(core.NewList), uint32(stakingData.StakedNonce))
	account.SetTempRating(s.startRating)
	account.SetUnStakedEpoch(core.DefaultUnstakedEpoch)

	err = s.peerAccountsDB.SaveAccount(account)
	if err != nil {
		return nil, err
	}

	jailedAccount, err := s.getPeerAccount(jailedValidator.PublicKey)
	if err != nil {
		return nil, err
	}

	jailedAccount.SetListAndIndex(jailedValidator.ShardId, string(core.JailedList), jailedValidator.Index)
	jailedAccount.ResetAtNewEpoch()
	err = s.peerAccountsDB.SaveAccount(jailedAccount)
	if err != nil {
		return nil, err
	}

	if isValidator(jailedValidator) {
		s.mapNumSwitchedPerShard[jailedValidator.ShardId]++
	}

	newValidatorInfo := s.validatorInfoCreator.PeerAccountToValidatorInfo(account)
	switchJailedWithNewValidatorInMap(validatorInfos, jailedValidator, newValidatorInfo)

	return blsPubKey, nil
}

func isValidator(validator *state.ValidatorInfo) bool {
	return validator.List == string(core.WaitingList) || validator.List == string(core.EligibleList)
}

func deleteNewValidatorIfExistsFromMap(
	validatorInfos map[uint32][]*state.ValidatorInfo,
	blsPubKey []byte,
	shardID uint32,
) {
	for index, validatorInfo := range validatorInfos[shardID] {
		if bytes.Equal(validatorInfo.PublicKey, blsPubKey) {
			length := len(validatorInfos[shardID])
			validatorInfos[shardID][index] = validatorInfos[shardID][length-1]
			validatorInfos[shardID][length-1] = nil
			validatorInfos[shardID] = validatorInfos[shardID][:length-1]
			break
		}
	}
}

func switchJailedWithNewValidatorInMap(
	validatorInfos map[uint32][]*state.ValidatorInfo,
	jailedValidator *state.ValidatorInfo,
	newValidator *state.ValidatorInfo,
) {
	for index, validatorInfo := range validatorInfos[jailedValidator.ShardId] {
		if bytes.Equal(validatorInfo.PublicKey, jailedValidator.PublicKey) {
			validatorInfos[jailedValidator.ShardId][index] = newValidator
			break
		}
	}
}

func (s *systemSCProcessor) getUserAccount(address []byte) (state.UserAccountHandler, error) {
	acnt, err := s.userAccountsDB.LoadAccount(address)
	if err != nil {
		return nil, err
	}

	stAcc, ok := acnt.(state.UserAccountHandler)
	if !ok {
		return nil, process.ErrWrongTypeAssertion
	}

	return stAcc, nil
}

// save account changes in state from vmOutput - protected by VM - every output can be treated as is.
func (s *systemSCProcessor) processSCOutputAccounts(
	vmOutput *vmcommon.VMOutput,
) error {

	outputAccounts := process.SortVMOutputInsideData(vmOutput)
	for _, outAcc := range outputAccounts {
		acc, err := s.getUserAccount(outAcc.Address)
		if err != nil {
			return err
		}

		storageUpdates := process.GetSortedStorageUpdates(outAcc)
		for _, storeUpdate := range storageUpdates {
			err = acc.DataTrieTracker().SaveKeyValue(storeUpdate.Offset, storeUpdate.Data)
			if err != nil {
				return err
			}
		}

		if outAcc.BalanceDelta != nil && outAcc.BalanceDelta.Cmp(zero) != 0 {
			err = acc.AddToBalance(outAcc.BalanceDelta)
			if err != nil {
				return err
			}
		}

		err = s.userAccountsDB.SaveAccount(acc)
		if err != nil {
			return err
		}
	}

	return nil
}

func (s *systemSCProcessor) getSortedJailedNodes(validatorInfos map[uint32][]*state.ValidatorInfo) []*state.ValidatorInfo {
	newJailedValidators := make([]*state.ValidatorInfo, 0)
	oldJailedValidators := make([]*state.ValidatorInfo, 0)

	minChance := s.chanceComputer.GetChance(0)
	for _, listValidators := range validatorInfos {
		for _, validatorInfo := range listValidators {
			if validatorInfo.List == string(core.JailedList) {
				oldJailedValidators = append(oldJailedValidators, validatorInfo)
			} else if s.chanceComputer.GetChance(validatorInfo.TempRating) < minChance {
				newJailedValidators = append(newJailedValidators, validatorInfo)
			}
		}
	}

	sort.Sort(validatorList(oldJailedValidators))
	sort.Sort(validatorList(newJailedValidators))

	return append(oldJailedValidators, newJailedValidators...)
}

func (s *systemSCProcessor) getPeerAccount(key []byte) (state.PeerAccountHandler, error) {
	account, err := s.peerAccountsDB.LoadAccount(key)
	if err != nil {
		return nil, err
	}

	peerAcc, ok := account.(state.PeerAccountHandler)
	if !ok {
		return nil, epochStart.ErrWrongTypeAssertion
	}

	return peerAcc, nil
}

func (s *systemSCProcessor) setMinNumberOfNodes(minNumNodes uint32) error {
	vmInput := &vmcommon.ContractCallInput{
		VMInput: vmcommon.VMInput{
			CallerAddr: s.endOfEpochCallerAddress,
			Arguments:  [][]byte{big.NewInt(int64(minNumNodes)).Bytes()},
			CallValue:  big.NewInt(0),
		},
		RecipientAddr: s.stakingSCAddress,
		Function:      "updateConfigMinNodes",
	}

	vmOutput, err := s.systemVM.RunSmartContractCall(vmInput)
	if err != nil {
		return err
	}

	log.Debug("setMinNumberOfNodes called with",
		"minNumNodes", minNumNodes,
		"returnMessage", vmOutput.ReturnMessage)

	if vmOutput.ReturnCode != vmcommon.Ok {
		return epochStart.ErrInvalidMinNumberOfNodes
	}

	err = s.processSCOutputAccounts(vmOutput)
	if err != nil {
		return err
	}

	return nil
}

func (s *systemSCProcessor) setMaxNumberOfNodes(maxNumNodes uint32) (uint32, error) {
	vmInput := &vmcommon.ContractCallInput{
		VMInput: vmcommon.VMInput{
			CallerAddr: s.endOfEpochCallerAddress,
			Arguments:  [][]byte{big.NewInt(int64(maxNumNodes)).Bytes()},
			CallValue:  big.NewInt(0),
		},
		RecipientAddr: s.stakingSCAddress,
		Function:      "updateConfigMaxNodes",
	}

	vmOutput, err := s.systemVM.RunSmartContractCall(vmInput)
	if err != nil {
		return 0, err
	}

	log.Debug("setMaxNumberOfNodes called with",
		"maxNumNodes", maxNumNodes,
		"returnMessage", vmOutput.ReturnMessage)

	if vmOutput.ReturnCode != vmcommon.Ok {
		return 0, epochStart.ErrInvalidMaxNumberOfNodes
	}
	if len(vmOutput.ReturnData) != 1 {
		return 0, epochStart.ErrInvalidSystemSCReturn
	}

	err = s.processSCOutputAccounts(vmOutput)
	if err != nil {
		return 0, err
	}

	prevMaxNumNodes := big.NewInt(0).SetBytes(vmOutput.ReturnData[0]).Uint64()
	return uint32(prevMaxNumNodes), nil
}

func (s *systemSCProcessor) updateOwnersForBlsKeys() error {
	sw := core.NewStopWatch()
	sw.Start("systemSCProcessor")
	defer func() {
		sw.Stop("systemSCProcessor")
		log.Debug("systemSCProcessor.updateOwnersForBlsKeys time measurements", sw.GetMeasurements())
	}()

	userValidatorAccount, err := s.getValidatorSystemAccount()
	if err != nil {
		return err
	}

	validatorAccounts, err := s.getValidatorUserAccountsKeys(userValidatorAccount)
	if err != nil {
		return err
	}

	err = s.callUpdateStakingV2(validatorAccounts)
	if err != nil {
		return err
	}

	return nil
}

<<<<<<< HEAD
func (s *systemSCProcessor) updateToGovernanceV2() error {
	vmInput := &vmcommon.ContractCallInput{
		VMInput: vmcommon.VMInput{
			CallerAddr: vm.GovernanceSCAddress,
			CallValue:  big.NewInt(0),
			Arguments:  [][]byte{},
		},
		RecipientAddr: vm.GovernanceSCAddress,
		Function:      "initV2",
	}
	vmOutput, errRun := s.systemVM.RunSmartContractCall(vmInput)
	if errRun != nil {
		return fmt.Errorf("%w when updating to governanceV2", errRun)
	}
	if vmOutput.ReturnCode != vmcommon.Ok {
		return fmt.Errorf("got return code %s when updating to governanceV2", vmOutput.ReturnCode)
	}

	err := s.processSCOutputAccounts(vmOutput)
	if err != nil {
		return err
	}

	return nil
}

func (s *systemSCProcessor) getAuctionSystemAccount() (state.UserAccountHandler, error) {
	auctionAccount, err := s.userAccountsDB.LoadAccount(vm.AuctionSCAddress)
=======
func (s *systemSCProcessor) getValidatorSystemAccount() (state.UserAccountHandler, error) {
	validatorAccount, err := s.userAccountsDB.LoadAccount(vm.ValidatorSCAddress)
>>>>>>> 5e152256
	if err != nil {
		return nil, fmt.Errorf("%w when loading validator account", err)
	}

	userValidatorAccount, ok := validatorAccount.(state.UserAccountHandler)
	if !ok {
		return nil, fmt.Errorf("%w when loading validator account", epochStart.ErrWrongTypeAssertion)
	}

	if check.IfNil(userValidatorAccount.DataTrie()) {
		return nil, epochStart.ErrNilDataTrie
	}

	return userValidatorAccount, nil
}

func (s *systemSCProcessor) getValidatorUserAccountsKeys(userValidatorAccount state.UserAccountHandler) ([][]byte, error) {
	validatorAccounts := make([][]byte, 0)

	rootHash, err := userValidatorAccount.DataTrie().Root()
	if err != nil {
		return nil, err
	}

	ctx := context.Background()
	chLeaves, err := userValidatorAccount.DataTrie().GetAllLeavesOnChannel(rootHash, ctx)
	if err != nil {
		return nil, err
	}
	for leaf := range chLeaves {
		validatorData := &systemSmartContracts.ValidatorDataV2{}
		value, errTrim := leaf.ValueWithoutSuffix(append(leaf.Key(), vm.ValidatorSCAddress...))
		if errTrim != nil {
			return nil, fmt.Errorf("%w for validator key %s", errTrim, hex.EncodeToString(leaf.Key()))
		}

		err = s.marshalizer.Unmarshal(validatorData, value)
		dataIsNotValid := err != nil || len(validatorData.BlsPubKeys) == 0
		if dataIsNotValid {
			continue
		}
		validatorAccounts = append(validatorAccounts, leaf.Key())
	}

	return validatorAccounts, nil
}

func (s *systemSCProcessor) callUpdateStakingV2(validatorAccounts [][]byte) error {
	for _, validatorAccountKey := range validatorAccounts {
		vmInput := &vmcommon.ContractCallInput{
			VMInput: vmcommon.VMInput{
				CallerAddr: vm.ValidatorSCAddress,
				CallValue:  big.NewInt(0),
				Arguments:  [][]byte{validatorAccountKey},
			},
			RecipientAddr: vm.ValidatorSCAddress,
			Function:      "updateStakingV2",
		}
		vmOutput, errRun := s.systemVM.RunSmartContractCall(vmInput)
		if errRun != nil {
			return fmt.Errorf("%w when updating to stakingV2 specs the address %s", errRun, hex.EncodeToString(validatorAccountKey))
		}
		if vmOutput.ReturnCode != vmcommon.Ok {
			return fmt.Errorf("got return code %s when updating to stakingV2 specs the address %s", vmOutput.ReturnCode, hex.EncodeToString(validatorAccountKey))
		}

		err := s.processSCOutputAccounts(vmOutput)
		if err != nil {
			return err
		}
	}

	return nil
}

func (s *systemSCProcessor) initDelegationSystemSC() error {
	codeMetaData := &vmcommon.CodeMetadata{
		Upgradeable: false,
		Payable:     false,
		Readable:    true,
	}

	vmInput := &vmcommon.ContractCreateInput{
		VMInput: vmcommon.VMInput{
			CallerAddr: vm.DelegationManagerSCAddress,
			Arguments:  [][]byte{},
			CallValue:  big.NewInt(0),
		},
		ContractCode:         vm.DelegationManagerSCAddress,
		ContractCodeMetadata: codeMetaData.ToBytes(),
	}

	vmOutput, err := s.systemVM.RunSmartContractCreate(vmInput)
	if err != nil {
		return err
	}
	if vmOutput.ReturnCode != vmcommon.Ok {
		return epochStart.ErrCouldNotInitDelegationSystemSC
	}

	err = s.processSCOutputAccounts(vmOutput)
	if err != nil {
		return err
	}

	err = s.updateSystemSCContractsCode(vmInput.ContractCodeMetadata)
	if err != nil {
		return err
	}

	return nil
}

func (s *systemSCProcessor) updateSystemSCContractsCode(contractMetadata []byte) error {
	contractsToUpdate := make([][]byte, 0)
	contractsToUpdate = append(contractsToUpdate, vm.StakingSCAddress)
	contractsToUpdate = append(contractsToUpdate, vm.ValidatorSCAddress)
	contractsToUpdate = append(contractsToUpdate, vm.GovernanceSCAddress)
	contractsToUpdate = append(contractsToUpdate, vm.ESDTSCAddress)
	contractsToUpdate = append(contractsToUpdate, vm.DelegationManagerSCAddress)
	contractsToUpdate = append(contractsToUpdate, vm.FirstDelegationSCAddress)

	for _, address := range contractsToUpdate {
		userAcc, err := s.getUserAccount(address)
		if err != nil {
			return err
		}

		userAcc.SetOwnerAddress(address)
		userAcc.SetCodeMetadata(contractMetadata)
		userAcc.SetCode(address)

		err = s.userAccountsDB.SaveAccount(userAcc)
		if err != nil {
			return err
		}
	}

	return nil
}

func (s *systemSCProcessor) stakeNodesFromQueue(
	validatorInfos map[uint32][]*state.ValidatorInfo,
	nodesToStake uint32,
	nonce uint64,
) error {
	if nodesToStake == 0 {
		return nil
	}

	nodesToStakeAsBigInt := big.NewInt(0).SetUint64(uint64(nodesToStake))
	vmInput := &vmcommon.ContractCallInput{
		VMInput: vmcommon.VMInput{
			CallerAddr: vm.EndOfEpochAddress,
			CallValue:  big.NewInt(0),
			Arguments:  [][]byte{nodesToStakeAsBigInt.Bytes()},
		},
		RecipientAddr: vm.StakingSCAddress,
		Function:      "stakeNodesFromQueue",
	}
	vmOutput, errRun := s.systemVM.RunSmartContractCall(vmInput)
	if errRun != nil {
		return fmt.Errorf("%w when staking nodes from waiting list", errRun)
	}
	if vmOutput.ReturnCode != vmcommon.Ok {
		return fmt.Errorf("got return code %s when staking nodes from waiting list", vmOutput.ReturnCode)
	}
	if len(vmOutput.ReturnData)%2 != 0 {
		return fmt.Errorf("%w return data must be divisible by 2 when staking nodes from waiting list", epochStart.ErrInvalidSystemSCReturn)
	}

	err := s.processSCOutputAccounts(vmOutput)
	if err != nil {
		return err
	}

	err = s.addNewlyStakedNodesToValidatorTrie(validatorInfos, vmOutput.ReturnData, nonce)
	if err != nil {
		return err
	}

	return nil
}

func (s *systemSCProcessor) addNewlyStakedNodesToValidatorTrie(
	validatorInfos map[uint32][]*state.ValidatorInfo,
	returnData [][]byte,
	nonce uint64,
) error {
	for i := 0; i < len(returnData); i += 2 {
		blsKey := returnData[i]
		rewardAddress := returnData[i+1]

		peerAcc, err := s.getPeerAccount(blsKey)
		if err != nil {
			return err
		}

		err = peerAcc.SetRewardAddress(rewardAddress)
		if err != nil {
			return err
		}

		err = peerAcc.SetBLSPublicKey(blsKey)
		if err != nil {
			return err
		}

		peerAcc.SetListAndIndex(peerAcc.GetShardId(), string(core.NewList), uint32(nonce))
		peerAcc.SetTempRating(s.startRating)
		peerAcc.SetUnStakedEpoch(core.DefaultUnstakedEpoch)

		err = s.peerAccountsDB.SaveAccount(peerAcc)
		if err != nil {
			return err
		}

		validatorInfo := &state.ValidatorInfo{
			PublicKey:       blsKey,
			ShardId:         peerAcc.GetShardId(),
			List:            string(core.NewList),
			Index:           uint32(nonce),
			TempRating:      s.startRating,
			Rating:          s.startRating,
			RewardAddress:   rewardAddress,
			AccumulatedFees: big.NewInt(0),
		}
		validatorInfos[peerAcc.GetShardId()] = append(validatorInfos[peerAcc.GetShardId()], validatorInfo)
	}

	return nil
}

// IsInterfaceNil returns true if underlying object is nil
func (s *systemSCProcessor) IsInterfaceNil() bool {
	return s == nil
}

// EpochConfirmed is called whenever a new epoch is confirmed
func (s *systemSCProcessor) EpochConfirmed(epoch uint32) {
	s.flagSwitchJailedWaiting.Toggle(epoch >= s.switchEnableEpoch)
	log.Debug("systemSCProcessor: switch jail with waiting", "enabled", s.flagSwitchJailedWaiting.IsSet())

	// only toggle on exact epoch. In future epochs the config should have already been synchronized from peers
	s.flagHystNodesEnabled.Toggle(epoch == s.hystNodesEnableEpoch)

	s.flagChangeMaxNodesEnabled.Toggle(false)
	for _, maxNodesConfig := range s.maxNodesEnableConfig {
		if epoch == maxNodesConfig.EpochEnable {
			s.flagChangeMaxNodesEnabled.Toggle(true)
			s.maxNodes = maxNodesConfig.MaxNumNodes
			break
		}
	}

	log.Debug("systemSCProcessor: consider also (minimum) hysteresis nodes for minimum number of nodes",
		"enabled", epoch >= s.hystNodesEnableEpoch)

	// only toggle on exact epoch as init should be called only once
	s.flagDelegationEnabled.Toggle(epoch == s.delegationEnableEpoch)
	log.Debug("systemSCProcessor: delegation", "enabled", epoch >= s.delegationEnableEpoch)

	s.flagSetOwnerEnabled.Toggle(epoch == s.stakingV2EnableEpoch)
	s.flagStakingV2Enabled.Toggle(epoch >= s.stakingV2EnableEpoch)
	log.Debug("systemSCProcessor: stakingV2", "enabled", epoch >= s.stakingV2EnableEpoch)
	log.Debug("systemSCProcessor:change of maximum number of nodes and/or shuffling percentage",
		"enabled", s.flagChangeMaxNodesEnabled.IsSet(),
		"epoch", epoch,
		"maxNodes", s.maxNodes,
	)

	s.flagGovernanceEnabled.Toggle(epoch == s.governanceEnableEpoch)
	log.Debug("systemProcessor: governanceV2", "enabled", epoch >= s.governanceEnableEpoch)
}<|MERGE_RESOLUTION|>--- conflicted
+++ resolved
@@ -73,14 +73,10 @@
 	flagSwitchJailedWaiting   atomic.Flag
 	flagHystNodesEnabled      atomic.Flag
 	flagDelegationEnabled     atomic.Flag
-<<<<<<< HEAD
+	flagSetOwnerEnabled       atomic.Flag
+	flagChangeMaxNodesEnabled atomic.Flag
 	flagStakingV2Enabled      atomic.Flag
 	flagGovernanceEnabled     atomic.Flag
-=======
-	flagSetOwnerEnabled       atomic.Flag
->>>>>>> 5e152256
-	flagChangeMaxNodesEnabled atomic.Flag
-	flagStakingV2Enabled      atomic.Flag
 	mapNumSwitchedPerShard    map[uint32]uint32
 	mapNumSwitchablePerShard  map[uint32]uint32
 }
@@ -161,12 +157,9 @@
 		hystNodesEnableEpoch:     args.SwitchHysteresisForMinNodesEnableEpoch,
 		delegationEnableEpoch:    args.DelegationEnableEpoch,
 		stakingV2EnableEpoch:     args.StakingV2EnableEpoch,
-<<<<<<< HEAD
-		governanceEnableEpoch:    args.GovernanceV2EnableEpoch,
-=======
 		stakingDataProvider:      args.StakingDataProvider,
 		nodesConfigProvider:      args.NodesConfigProvider,
->>>>>>> 5e152256
+		governanceEnableEpoch:    args.GovernanceV2EnableEpoch,
 	}
 
 	s.maxNodesEnableConfig = make([]config.MaxNodesChangeConfig, len(args.MaxNodesEnableConfig))
@@ -225,10 +218,6 @@
 		}
 	}
 
-<<<<<<< HEAD
-	if s.flagGovernanceEnabled.IsSet() {
-		err := s.updateToGovernanceV2()
-=======
 	if s.flagStakingV2Enabled.IsSet() {
 		err := s.prepareRewardsData(validatorInfos)
 		if err != nil {
@@ -246,7 +235,6 @@
 		}
 
 		err = s.stakeNodesFromQueue(validatorInfos, numUnStaked, nonce)
->>>>>>> 5e152256
 		if err != nil {
 			return err
 		}
@@ -355,6 +343,13 @@
 	err := s.prepareStakingDataForRewards(eligibleNodesKeys)
 	if err != nil {
 		return err
+	}
+
+	if s.flagGovernanceEnabled.IsSet() {
+		err := s.updateToGovernanceV2()
+		if err != nil {
+			return err
+		}
 	}
 
 	return nil
@@ -853,7 +848,6 @@
 	return nil
 }
 
-<<<<<<< HEAD
 func (s *systemSCProcessor) updateToGovernanceV2() error {
 	vmInput := &vmcommon.ContractCallInput{
 		VMInput: vmcommon.VMInput{
@@ -880,12 +874,8 @@
 	return nil
 }
 
-func (s *systemSCProcessor) getAuctionSystemAccount() (state.UserAccountHandler, error) {
-	auctionAccount, err := s.userAccountsDB.LoadAccount(vm.AuctionSCAddress)
-=======
 func (s *systemSCProcessor) getValidatorSystemAccount() (state.UserAccountHandler, error) {
 	validatorAccount, err := s.userAccountsDB.LoadAccount(vm.ValidatorSCAddress)
->>>>>>> 5e152256
 	if err != nil {
 		return nil, fmt.Errorf("%w when loading validator account", err)
 	}
