--- conflicted
+++ resolved
@@ -2,8 +2,6 @@
 
 import (
 	"bytes"
-	"encoding/hex"
-	"fmt"
 	"math/big"
 	"sort"
 
@@ -11,14 +9,11 @@
 	"github.com/ElrondNetwork/elrond-go/core"
 	"github.com/ElrondNetwork/elrond-go/core/atomic"
 	"github.com/ElrondNetwork/elrond-go/core/check"
-	"github.com/ElrondNetwork/elrond-go/data"
-	"github.com/ElrondNetwork/elrond-go/data/block"
 	"github.com/ElrondNetwork/elrond-go/data/state"
 	"github.com/ElrondNetwork/elrond-go/epochStart"
 	"github.com/ElrondNetwork/elrond-go/marshal"
 	"github.com/ElrondNetwork/elrond-go/process"
 	"github.com/ElrondNetwork/elrond-go/sharding"
-	"github.com/ElrondNetwork/elrond-go/vm"
 	"github.com/ElrondNetwork/elrond-go/vm/systemSmartContracts"
 	vmcommon "github.com/ElrondNetwork/elrond-vm-common"
 )
@@ -38,60 +33,38 @@
 
 	SwitchJailWaitingEnableEpoch           uint32
 	SwitchHysteresisForMinNodesEnableEpoch uint32
-<<<<<<< HEAD
-	MaxNodesEnableConfig                   []config.MaxNodesChangeConfig
-=======
 	DelegationEnableEpoch                  uint32
 	StakingV2EnableEpoch                   uint32
->>>>>>> 11656759
+	MaxNodesEnableConfig                   []config.MaxNodesChangeConfig
 
 	GenesisNodesConfig sharding.GenesisNodesSetupHandler
 	EpochNotifier      process.EpochNotifier
 }
 
 type systemSCProcessor struct {
-<<<<<<< HEAD
-	systemVM                vmcommon.VMExecutionHandler
-	userAccountsDB          state.AccountsAdapter
-	marshalizer             marshal.Marshalizer
-	peerAccountsDB          state.AccountsAdapter
-	chanceComputer          sharding.ChanceComputer
-	startRating             uint32
-	validatorInfoCreator    epochStart.ValidatorInfoCreator
-	genesisNodesConfig      sharding.GenesisNodesSetupHandler
-	endOfEpochCallerAddress []byte
-	stakingSCAddress        []byte
-	switchEnableEpoch       uint32
-	hystNodesEnableEpoch    uint32
-	maxNodesEnableConfig    []config.MaxNodesChangeConfig
-	maxNodes                uint32
-
-	flagSwitchEnabled         atomic.Flag
+	systemVM                  vmcommon.VMExecutionHandler
+	userAccountsDB            state.AccountsAdapter
+	marshalizer               marshal.Marshalizer
+	peerAccountsDB            state.AccountsAdapter
+	chanceComputer            sharding.ChanceComputer
+	startRating               uint32
+	validatorInfoCreator      epochStart.ValidatorInfoCreator
+	genesisNodesConfig        sharding.GenesisNodesSetupHandler
+	endOfEpochCallerAddress   []byte
+	stakingSCAddress          []byte
+	switchEnableEpoch         uint32
+	hystNodesEnableEpoch      uint32
+	delegationEnableEpoch     uint32
+	stakingV2EnableEpoch      uint32
+	maxNodesEnableConfig      []config.MaxNodesChangeConfig
+	maxNodes                  uint32
+	flagSwitchJailedWaiting   atomic.Flag
 	flagHystNodesEnabled      atomic.Flag
+	flagDelegationEnabled     atomic.Flag
+	flagStakingV2Enabled      atomic.Flag
 	flagChangeMaxNodesEnabled atomic.Flag
-
-=======
-	systemVM                 vmcommon.VMExecutionHandler
-	userAccountsDB           state.AccountsAdapter
-	marshalizer              marshal.Marshalizer
-	peerAccountsDB           state.AccountsAdapter
-	chanceComputer           sharding.ChanceComputer
-	startRating              uint32
-	validatorInfoCreator     epochStart.ValidatorInfoCreator
-	genesisNodesConfig       sharding.GenesisNodesSetupHandler
-	endOfEpochCallerAddress  []byte
-	stakingSCAddress         []byte
-	switchEnableEpoch        uint32
-	hystNodesEnableEpoch     uint32
-	delegationEnableEpoch    uint32
-	stakingV2EnableEpoch     uint32
-	flagSwitchJailedWaiting  atomic.Flag
-	flagHystNodesEnabled     atomic.Flag
-	flagDelegationEnabled    atomic.Flag
-	flagStakingV2Enabled     atomic.Flag
->>>>>>> 11656759
-	mapNumSwitchedPerShard   map[uint32]uint32
-	mapNumSwitchablePerShard map[uint32]uint32
+	mapNumSwitchedPerShard    map[uint32]uint32
+	mapNumSwitchablePerShard  map[uint32]uint32
 }
 
 type validatorList []*state.ValidatorInfo
@@ -614,7 +587,6 @@
 	return nil
 }
 
-<<<<<<< HEAD
 func (s *systemSCProcessor) setMaxNumberOfNodes(maxNumNodes uint32) error {
 	vmInput := &vmcommon.ContractCallInput{
 		VMInput: vmcommon.VMInput{
@@ -637,7 +609,16 @@
 
 	if vmOutput.ReturnCode != vmcommon.Ok {
 		return epochStart.ErrInvalidMaxNumberOfNodes
-=======
+	}
+
+	err = s.processSCOutputAccounts(vmOutput)
+	if err != nil {
+		return err
+	}
+
+	return nil
+}
+
 func (s *systemSCProcessor) updateOwnersForBlsKeys() error {
 	sw := core.NewStopWatch()
 	sw.Start("systemSCProcessor")
@@ -754,7 +735,6 @@
 	}
 	if vmOutput.ReturnCode != vmcommon.Ok {
 		return epochStart.ErrCouldNotInitDelegationSystemSC
->>>>>>> 11656759
 	}
 
 	err = s.processSCOutputAccounts(vmOutput)
@@ -762,8 +742,6 @@
 		return err
 	}
 
-<<<<<<< HEAD
-=======
 	delegationMgrAcc, err := s.getUserAccount(vm.DelegationManagerSCAddress)
 	if err != nil {
 		return err
@@ -778,7 +756,6 @@
 		return err
 	}
 
->>>>>>> 11656759
 	return nil
 }
 
@@ -794,7 +771,6 @@
 
 	// only toggle on exact epoch. In future epochs the config should have already been synchronized from peers
 	s.flagHystNodesEnabled.Toggle(epoch == s.hystNodesEnableEpoch)
-<<<<<<< HEAD
 
 	for _, maxNodesConfig := range s.maxNodesEnableConfig {
 		if epoch >= maxNodesConfig.EpochEnable {
@@ -806,21 +782,17 @@
 
 	log.Debug("systemSCProcessor: switch jail with waiting", "enabled", s.flagSwitchEnabled.IsSet())
 	log.Debug("systemProcessor: consider also (minimum) hysteresis nodes for minimum number of nodes",
-		"enabled", s.flagHystNodesEnabled.IsSet())
+		"enabled", epoch >= s.hystNodesEnableEpoch)
+
+	// only toggle on exact epoch as init should be called only once
+	s.flagDelegationEnabled.Toggle(epoch == s.delegationEnableEpoch)
+	log.Debug("systemProcessor: delegation", "enabled", epoch >= s.delegationEnableEpoch)
+
+	s.flagStakingV2Enabled.Toggle(epoch == s.stakingV2EnableEpoch)
+	log.Debug("systemProcessor: stakingV2", "enabled", epoch >= s.stakingV2EnableEpoch)
 	log.Debug("systemProcessor:change of maximum number of nodes and/or shuffling percentage",
 		"enabled", s.flagChangeMaxNodesEnabled.IsSet(),
 		"epoch", epoch,
 		"maxNodes", s.maxNodes,
 	)
-=======
-	log.Debug("systemProcessor: consider also (minimum) hysteresis nodes for minimum number of nodes",
-		"enabled", epoch >= s.hystNodesEnableEpoch)
-
-	// only toggle on exact epoch as init should be called only once
-	s.flagDelegationEnabled.Toggle(epoch == s.delegationEnableEpoch)
-	log.Debug("systemProcessor: delegation", "enabled", epoch >= s.delegationEnableEpoch)
-
-	s.flagStakingV2Enabled.Toggle(epoch == s.stakingV2EnableEpoch)
-	log.Debug("systemProcessor: stakingV2", "enabled", epoch >= s.stakingV2EnableEpoch)
->>>>>>> 11656759
 }