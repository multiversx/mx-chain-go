package metachain

import (
	"bytes"
	"context"
	"encoding/hex"
	"fmt"
	"math"
	"math/big"
	"sort"

	"github.com/ElrondNetwork/elrond-go/config"
	"github.com/ElrondNetwork/elrond-go/core"
	"github.com/ElrondNetwork/elrond-go/core/atomic"
	"github.com/ElrondNetwork/elrond-go/core/check"
	vInfo "github.com/ElrondNetwork/elrond-go/core/validatorInfo"
	"github.com/ElrondNetwork/elrond-go/core/vmcommon"
	"github.com/ElrondNetwork/elrond-go/data"
	"github.com/ElrondNetwork/elrond-go/data/block"
	"github.com/ElrondNetwork/elrond-go/data/state"
	"github.com/ElrondNetwork/elrond-go/epochStart"
	"github.com/ElrondNetwork/elrond-go/marshal"
	"github.com/ElrondNetwork/elrond-go/process"
	"github.com/ElrondNetwork/elrond-go/sharding"
	"github.com/ElrondNetwork/elrond-go/vm"
	"github.com/ElrondNetwork/elrond-go/vm/systemSmartContracts"
)

// ArgsNewEpochStartSystemSCProcessing defines the arguments structure for the end of epoch system sc processor
type ArgsNewEpochStartSystemSCProcessing struct {
	SystemVM             vmcommon.VMExecutionHandler
	UserAccountsDB       state.AccountsAdapter
	PeerAccountsDB       state.AccountsAdapter
	Marshalizer          marshal.Marshalizer
	StartRating          uint32
	ValidatorInfoCreator epochStart.ValidatorInfoCreator
	ChanceComputer       sharding.ChanceComputer
	ShardCoordinator     sharding.Coordinator
	EpochConfig          config.EpochConfig

	EndOfEpochCallerAddress []byte
	StakingSCAddress        []byte
<<<<<<< HEAD

	SwitchJailWaitingEnableEpoch           uint32
	SwitchHysteresisForMinNodesEnableEpoch uint32
	DelegationEnableEpoch                  uint32
	StakingV2EnableEpoch                   uint32
	GovernanceV2EnableEpoch                uint32
	MaxNodesEnableConfig                   []config.MaxNodesChangeConfig
=======
	MaxNodesEnableConfig    []config.MaxNodesChangeConfig
	ESDTOwnerAddressBytes   []byte
>>>>>>> 9cdfb899

	GenesisNodesConfig  sharding.GenesisNodesSetupHandler
	EpochNotifier       process.EpochNotifier
	NodesConfigProvider epochStart.NodesConfigProvider
	StakingDataProvider epochStart.StakingDataProvider
}

type systemSCProcessor struct {
<<<<<<< HEAD
	systemVM                  vmcommon.VMExecutionHandler
	userAccountsDB            state.AccountsAdapter
	marshalizer               marshal.Marshalizer
	peerAccountsDB            state.AccountsAdapter
	chanceComputer            sharding.ChanceComputer
	startRating               uint32
	validatorInfoCreator      epochStart.ValidatorInfoCreator
	genesisNodesConfig        sharding.GenesisNodesSetupHandler
	nodesConfigProvider       epochStart.NodesConfigProvider
	stakingDataProvider       epochStart.StakingDataProvider
	endOfEpochCallerAddress   []byte
	stakingSCAddress          []byte
	switchEnableEpoch         uint32
	hystNodesEnableEpoch      uint32
	delegationEnableEpoch     uint32
	stakingV2EnableEpoch      uint32
	governanceEnableEpoch     uint32
	maxNodesEnableConfig      []config.MaxNodesChangeConfig
	maxNodes                  uint32
	flagSwitchJailedWaiting   atomic.Flag
	flagHystNodesEnabled      atomic.Flag
	flagDelegationEnabled     atomic.Flag
	flagSetOwnerEnabled       atomic.Flag
	flagChangeMaxNodesEnabled atomic.Flag
	flagStakingV2Enabled      atomic.Flag
	flagGovernanceEnabled     atomic.Flag
	mapNumSwitchedPerShard    map[uint32]uint32
	mapNumSwitchablePerShard  map[uint32]uint32
=======
	systemVM                       vmcommon.VMExecutionHandler
	userAccountsDB                 state.AccountsAdapter
	marshalizer                    marshal.Marshalizer
	peerAccountsDB                 state.AccountsAdapter
	chanceComputer                 sharding.ChanceComputer
	shardCoordinator               sharding.Coordinator
	startRating                    uint32
	validatorInfoCreator           epochStart.ValidatorInfoCreator
	genesisNodesConfig             sharding.GenesisNodesSetupHandler
	nodesConfigProvider            epochStart.NodesConfigProvider
	stakingDataProvider            epochStart.StakingDataProvider
	endOfEpochCallerAddress        []byte
	stakingSCAddress               []byte
	switchEnableEpoch              uint32
	hystNodesEnableEpoch           uint32
	delegationEnableEpoch          uint32
	stakingV2EnableEpoch           uint32
	correctLastUnJailEpoch         uint32
	esdtEnableEpoch                uint32
	saveJailedAlwaysEnableEpoch    uint32
	maxNodesEnableConfig           []config.MaxNodesChangeConfig
	maxNodes                       uint32
	flagSwitchJailedWaiting        atomic.Flag
	flagHystNodesEnabled           atomic.Flag
	flagDelegationEnabled          atomic.Flag
	flagSetOwnerEnabled            atomic.Flag
	flagChangeMaxNodesEnabled      atomic.Flag
	flagStakingV2Enabled           atomic.Flag
	flagCorrectLastUnjailedEnabled atomic.Flag
	flagCorrectNumNodesToStake     atomic.Flag
	flagESDTEnabled                atomic.Flag
	flagSaveJailedAlwaysEnabled    atomic.Flag
	esdtOwnerAddressBytes          []byte
	mapNumSwitchedPerShard         map[uint32]uint32
	mapNumSwitchablePerShard       map[uint32]uint32
>>>>>>> 9cdfb899
}

type validatorList []*state.ValidatorInfo

// Len will return the length of the validatorList
func (v validatorList) Len() int { return len(v) }

// Swap will interchange the objects on input indexes
func (v validatorList) Swap(i, j int) { v[i], v[j] = v[j], v[i] }

// Less will return true if object on index i should appear before object in index j
// Sorting of validators should be by index and public key
func (v validatorList) Less(i, j int) bool {
	if v[i].TempRating == v[j].TempRating {
		if v[i].Index == v[j].Index {
			return bytes.Compare(v[i].PublicKey, v[j].PublicKey) < 0
		}
		return v[i].Index < v[j].Index
	}
	return v[i].TempRating < v[j].TempRating
}

// NewSystemSCProcessor creates the end of epoch system smart contract processor
func NewSystemSCProcessor(args ArgsNewEpochStartSystemSCProcessing) (*systemSCProcessor, error) {
	if check.IfNilReflect(args.SystemVM) {
		return nil, epochStart.ErrNilSystemVM
	}
	if check.IfNil(args.UserAccountsDB) {
		return nil, epochStart.ErrNilAccountsDB
	}
	if check.IfNil(args.PeerAccountsDB) {
		return nil, epochStart.ErrNilAccountsDB
	}
	if check.IfNil(args.Marshalizer) {
		return nil, epochStart.ErrNilMarshalizer
	}
	if check.IfNil(args.ValidatorInfoCreator) {
		return nil, epochStart.ErrNilValidatorInfoProcessor
	}
	if len(args.EndOfEpochCallerAddress) == 0 {
		return nil, epochStart.ErrNilEndOfEpochCallerAddress
	}
	if len(args.StakingSCAddress) == 0 {
		return nil, epochStart.ErrNilStakingSCAddress
	}
	if check.IfNil(args.ChanceComputer) {
		return nil, epochStart.ErrNilChanceComputer
	}
	if check.IfNil(args.EpochNotifier) {
		return nil, epochStart.ErrNilEpochStartNotifier
	}
	if check.IfNil(args.GenesisNodesConfig) {
		return nil, epochStart.ErrNilGenesisNodesConfig
	}
	if check.IfNil(args.NodesConfigProvider) {
		return nil, epochStart.ErrNilNodesConfigProvider
	}
	if check.IfNil(args.StakingDataProvider) {
		return nil, epochStart.ErrNilStakingDataProvider
	}
	if check.IfNil(args.ShardCoordinator) {
		return nil, epochStart.ErrNilShardCoordinator
	}
	if len(args.ESDTOwnerAddressBytes) == 0 {
		return nil, epochStart.ErrEmptyESDTOwnerAddress
	}

	s := &systemSCProcessor{
<<<<<<< HEAD
		systemVM:                 args.SystemVM,
		userAccountsDB:           args.UserAccountsDB,
		peerAccountsDB:           args.PeerAccountsDB,
		marshalizer:              args.Marshalizer,
		startRating:              args.StartRating,
		validatorInfoCreator:     args.ValidatorInfoCreator,
		genesisNodesConfig:       args.GenesisNodesConfig,
		endOfEpochCallerAddress:  args.EndOfEpochCallerAddress,
		stakingSCAddress:         args.StakingSCAddress,
		chanceComputer:           args.ChanceComputer,
		mapNumSwitchedPerShard:   make(map[uint32]uint32),
		mapNumSwitchablePerShard: make(map[uint32]uint32),
		switchEnableEpoch:        args.SwitchJailWaitingEnableEpoch,
		hystNodesEnableEpoch:     args.SwitchHysteresisForMinNodesEnableEpoch,
		delegationEnableEpoch:    args.DelegationEnableEpoch,
		stakingV2EnableEpoch:     args.StakingV2EnableEpoch,
		stakingDataProvider:      args.StakingDataProvider,
		nodesConfigProvider:      args.NodesConfigProvider,
		governanceEnableEpoch:    args.GovernanceV2EnableEpoch,
	}
=======
		systemVM:                    args.SystemVM,
		userAccountsDB:              args.UserAccountsDB,
		peerAccountsDB:              args.PeerAccountsDB,
		marshalizer:                 args.Marshalizer,
		startRating:                 args.StartRating,
		validatorInfoCreator:        args.ValidatorInfoCreator,
		genesisNodesConfig:          args.GenesisNodesConfig,
		endOfEpochCallerAddress:     args.EndOfEpochCallerAddress,
		stakingSCAddress:            args.StakingSCAddress,
		chanceComputer:              args.ChanceComputer,
		mapNumSwitchedPerShard:      make(map[uint32]uint32),
		mapNumSwitchablePerShard:    make(map[uint32]uint32),
		switchEnableEpoch:           args.EpochConfig.EnableEpochs.SwitchJailWaitingEnableEpoch,
		hystNodesEnableEpoch:        args.EpochConfig.EnableEpochs.SwitchHysteresisForMinNodesEnableEpoch,
		delegationEnableEpoch:       args.EpochConfig.EnableEpochs.DelegationSmartContractEnableEpoch,
		stakingV2EnableEpoch:        args.EpochConfig.EnableEpochs.StakingV2EnableEpoch,
		esdtEnableEpoch:             args.EpochConfig.EnableEpochs.ESDTEnableEpoch,
		stakingDataProvider:         args.StakingDataProvider,
		nodesConfigProvider:         args.NodesConfigProvider,
		shardCoordinator:            args.ShardCoordinator,
		correctLastUnJailEpoch:      args.EpochConfig.EnableEpochs.CorrectLastUnjailedEnableEpoch,
		esdtOwnerAddressBytes:       args.ESDTOwnerAddressBytes,
		saveJailedAlwaysEnableEpoch: args.EpochConfig.EnableEpochs.SaveJailedAlwaysEnableEpoch,
	}

	log.Debug("systemSC: enable epoch for switch jail waiting", "epoch", s.switchEnableEpoch)
	log.Debug("systemSC: enable epoch for switch hysteresis for min nodes", "epoch", s.hystNodesEnableEpoch)
	log.Debug("systemSC: enable epoch for delegation manager", "epoch", s.delegationEnableEpoch)
	log.Debug("systemSC: enable epoch for staking v2", "epoch", s.stakingV2EnableEpoch)
	log.Debug("systemSC: enable epoch for ESDT", "epoch", s.esdtEnableEpoch)
	log.Debug("systemSC: enable epoch for correct num nodes to stake", "epoch", s.correctLastUnJailEpoch)
	log.Debug("systemSC: enable epoch for save jailed always", "epoch", s.saveJailedAlwaysEnableEpoch)
>>>>>>> 9cdfb899

	s.maxNodesEnableConfig = make([]config.MaxNodesChangeConfig, len(args.MaxNodesEnableConfig))
	copy(s.maxNodesEnableConfig, args.MaxNodesEnableConfig)
	sort.Slice(s.maxNodesEnableConfig, func(i, j int) bool {
		return s.maxNodesEnableConfig[i].EpochEnable < s.maxNodesEnableConfig[j].EpochEnable
	})

	args.EpochNotifier.RegisterNotifyHandler(s)
	return s, nil
}

// ProcessSystemSmartContract does all the processing at end of epoch in case of system smart contract
func (s *systemSCProcessor) ProcessSystemSmartContract(
	validatorInfos map[uint32][]*state.ValidatorInfo,
	nonce uint64,
	epoch uint32,
) error {
	if s.flagHystNodesEnabled.IsSet() {
		err := s.updateSystemSCConfigMinNodes()
		if err != nil {
			return err
		}
	}

	if s.flagSetOwnerEnabled.IsSet() {
		err := s.updateOwnersForBlsKeys()
		if err != nil {
			return err
		}
	}

	if s.flagChangeMaxNodesEnabled.IsSet() {
		err := s.updateMaxNodes(validatorInfos, nonce)
		if err != nil {
			return err
		}
	}

	if s.flagCorrectLastUnjailedEnabled.IsSet() {
		err := s.resetLastUnJailed()
		if err != nil {
			return err
		}
	}

	if s.flagDelegationEnabled.IsSet() {
		err := s.initDelegationSystemSC()
		if err != nil {
			return err
		}
	}

	if s.flagCorrectNumNodesToStake.IsSet() {
		err := s.cleanAdditionalQueue()
		if err != nil {
			return err
		}
	}

	if s.flagSwitchJailedWaiting.IsSet() {
		err := s.computeNumWaitingPerShard(validatorInfos)
		if err != nil {
			return err
		}

		err = s.swapJailedWithWaiting(validatorInfos)
		if err != nil {
			return err
		}
	}

	if s.flagStakingV2Enabled.IsSet() {
		err := s.prepareRewardsData(validatorInfos)
		if err != nil {
			return err
		}

		err = s.fillStakingDataForNonEligible(validatorInfos)
		if err != nil {
			return err
		}

		numUnStaked, err := s.unStakeNodesWithNotEnoughFunds(validatorInfos, epoch)
		if err != nil {
			return err
		}

		err = s.stakeNodesFromQueue(validatorInfos, numUnStaked, nonce)
		if err != nil {
			return err
		}
	}

	if s.flagESDTEnabled.IsSet() {
		err := s.initESDT()
		if err != nil {
			//not a critical error
			log.Error("error while initializing ESDT", "err", err)
		}
	}

	return nil
}

// ToggleUnStakeUnBond will pause/unPause the unStake/unBond functions on the validator system sc
func (s *systemSCProcessor) ToggleUnStakeUnBond(value bool) error {
	if !s.flagStakingV2Enabled.IsSet() {
		return nil
	}

	vmInput := &vmcommon.ContractCallInput{
		VMInput: vmcommon.VMInput{
			CallerAddr: s.endOfEpochCallerAddress,
			Arguments:  nil,
			CallValue:  big.NewInt(0),
		},
		RecipientAddr: vm.ValidatorSCAddress,
		Function:      "unPauseUnStakeUnBond",
	}

	if value {
		vmInput.Function = "pauseUnStakeUnBond"
	}

	vmOutput, err := s.systemVM.RunSmartContractCall(vmInput)
	if err != nil {
		return err
	}

	if vmOutput.ReturnCode != vmcommon.Ok {
		return epochStart.ErrSystemValidatorSCCall
	}

	err = s.processSCOutputAccounts(vmOutput)
	if err != nil {
		return err
	}

	return nil
}

func (s *systemSCProcessor) unStakeNodesWithNotEnoughFunds(
	validatorInfos map[uint32][]*state.ValidatorInfo,
	epoch uint32,
) (uint32, error) {
	nodesToUnStake, mapOwnersKeys, err := s.stakingDataProvider.ComputeUnQualifiedNodes(validatorInfos)
	if err != nil {
		return 0, err
	}

	nodesUnStakedFromAdditionalQueue := uint32(0)

	log.Debug("unStake nodes with not enough funds", "num", len(nodesToUnStake))
	for _, blsKey := range nodesToUnStake {
		log.Debug("unStake at end of epoch for node", "blsKey", blsKey)
		err = s.unStakeOneNode(blsKey, epoch)
		if err != nil {
			return 0, err
		}

		validatorInfo := getValidatorInfoWithBLSKey(validatorInfos, blsKey)
		if validatorInfo == nil {
			nodesUnStakedFromAdditionalQueue++
			log.Debug("unStaked node which was in additional queue", "blsKey", blsKey)
			continue
		}

		validatorInfo.List = string(core.LeavingList)
	}

	err = s.updateDelegationContracts(mapOwnersKeys)
	if err != nil {
		return 0, err
	}

	nodesToStakeFromQueue := uint32(len(nodesToUnStake))
	if s.flagCorrectNumNodesToStake.IsSet() {
		nodesToStakeFromQueue -= nodesUnStakedFromAdditionalQueue
	}

	log.Debug("stake nodes from waiting list", "num", nodesToStakeFromQueue)
	return nodesToStakeFromQueue, nil
}

func (s *systemSCProcessor) unStakeOneNode(blsKey []byte, epoch uint32) error {
	vmInput := &vmcommon.ContractCallInput{
		VMInput: vmcommon.VMInput{
			CallerAddr: s.endOfEpochCallerAddress,
			Arguments:  [][]byte{blsKey},
			CallValue:  big.NewInt(0),
		},
		RecipientAddr: s.stakingSCAddress,
		Function:      "unStakeAtEndOfEpoch",
	}

	vmOutput, err := s.systemVM.RunSmartContractCall(vmInput)
	if err != nil {
		return err
	}
	if vmOutput.ReturnCode != vmcommon.Ok {
		log.Debug("unStakeOneNode", "returnMessage", vmOutput.ReturnMessage, "returnCode", vmOutput.ReturnCode.String())
		return epochStart.ErrUnStakeExecuteError
	}

	err = s.processSCOutputAccounts(vmOutput)
	if err != nil {
		return err
	}

	account, errExists := s.peerAccountsDB.GetExistingAccount(blsKey)
	if errExists != nil {
		return nil
	}

	peerAccount, ok := account.(state.PeerAccountHandler)
	if !ok {
		return epochStart.ErrWrongTypeAssertion
	}

	peerAccount.SetListAndIndex(peerAccount.GetShardId(), string(core.LeavingList), peerAccount.GetIndexInList())
	peerAccount.SetUnStakedEpoch(epoch)
	err = s.peerAccountsDB.SaveAccount(peerAccount)
	if err != nil {
		return err
	}

	return nil
}

func (s *systemSCProcessor) updateDelegationContracts(mapOwnerKeys map[string][][]byte) error {
	sortedDelegationsSCs := make([]string, 0, len(mapOwnerKeys))
	for address := range mapOwnerKeys {
		shardId := s.shardCoordinator.ComputeId([]byte(address))
		if shardId != core.MetachainShardId {
			continue
		}
		sortedDelegationsSCs = append(sortedDelegationsSCs, address)
	}

	sort.Slice(sortedDelegationsSCs, func(i, j int) bool {
		return sortedDelegationsSCs[i] < sortedDelegationsSCs[j]
	})

	for _, address := range sortedDelegationsSCs {
		vmInput := &vmcommon.ContractCallInput{
			VMInput: vmcommon.VMInput{
				CallerAddr: s.endOfEpochCallerAddress,
				Arguments:  mapOwnerKeys[address],
				CallValue:  big.NewInt(0),
			},
			RecipientAddr: []byte(address),
			Function:      "unStakeAtEndOfEpoch",
		}

		vmOutput, err := s.systemVM.RunSmartContractCall(vmInput)
		if err != nil {
			return err
		}
		if vmOutput.ReturnCode != vmcommon.Ok {
			log.Debug("unStakeAtEndOfEpoch", "returnMessage", vmOutput.ReturnMessage, "returnCode", vmOutput.ReturnCode.String())
			return epochStart.ErrUnStakeExecuteError
		}

		err = s.processSCOutputAccounts(vmOutput)
		if err != nil {
			return err
		}
	}

	return nil
}

func getValidatorInfoWithBLSKey(validatorInfos map[uint32][]*state.ValidatorInfo, blsKey []byte) *state.ValidatorInfo {
	for _, validatorsInfoSlice := range validatorInfos {
		for _, validatorInfo := range validatorsInfoSlice {
			if bytes.Equal(validatorInfo.PublicKey, blsKey) {
				return validatorInfo
			}
		}
	}
	return nil
}

func (s *systemSCProcessor) fillStakingDataForNonEligible(validatorInfos map[uint32][]*state.ValidatorInfo) error {
	for shId, validatorsInfoSlice := range validatorInfos {
		newList := make([]*state.ValidatorInfo, 0, len(validatorsInfoSlice))
		deleteCalled := false

		for _, validatorInfo := range validatorsInfoSlice {
			if vInfo.WasEligibleInCurrentEpoch(validatorInfo) {
				newList = append(newList, validatorInfo)
				continue
			}

			err := s.stakingDataProvider.FillValidatorInfo(validatorInfo.PublicKey)
			if err != nil {
				deleteCalled = true

				log.Error("fillStakingDataForNonEligible", "error", err)
				if len(validatorInfo.List) > 0 {
					return err
				}

				err = s.peerAccountsDB.RemoveAccount(validatorInfo.PublicKey)
				if err != nil {
					log.Error("fillStakingDataForNonEligible removeAccount", "error", err)
				}

				continue
			}

			newList = append(newList, validatorInfo)
		}

		if deleteCalled {
			validatorInfos[shId] = newList
		}
	}

	return nil
}

func (s *systemSCProcessor) prepareRewardsData(
	validatorsInfo map[uint32][]*state.ValidatorInfo,
) error {
	eligibleNodesKeys := s.getEligibleNodesKeyMapOfType(validatorsInfo)
	err := s.prepareStakingDataForRewards(eligibleNodesKeys)
	if err != nil {
		return err
	}

	if s.flagGovernanceEnabled.IsSet() {
		err := s.updateToGovernanceV2()
		if err != nil {
			return err
		}
	}

	return nil
}

func (s *systemSCProcessor) prepareStakingDataForRewards(eligibleNodesKeys map[uint32][][]byte) error {
	sw := core.NewStopWatch()
	sw.Start("prepareStakingDataForRewards")
	defer func() {
		sw.Stop("prepareStakingDataForRewards")
		log.Debug("systemSCProcessor.prepareStakingDataForRewards time measurements", sw.GetMeasurements()...)
	}()

	return s.stakingDataProvider.PrepareStakingDataForRewards(eligibleNodesKeys)
}

func (s *systemSCProcessor) getEligibleNodesKeyMapOfType(
	validatorsInfo map[uint32][]*state.ValidatorInfo,
) map[uint32][][]byte {
	eligibleNodesKeys := make(map[uint32][][]byte)
	for shardID, validatorsInfoSlice := range validatorsInfo {
		eligibleNodesKeys[shardID] = make([][]byte, 0, s.nodesConfigProvider.ConsensusGroupSize(shardID))
		for _, validatorInfo := range validatorsInfoSlice {
			if vInfo.WasEligibleInCurrentEpoch(validatorInfo) {
				eligibleNodesKeys[shardID] = append(eligibleNodesKeys[shardID], validatorInfo.PublicKey)
			}
		}
	}

	return eligibleNodesKeys
}

func getRewardsMiniBlockForMeta(miniBlocks block.MiniBlockSlice) *block.MiniBlock {
	for _, miniBlock := range miniBlocks {
		if miniBlock.Type != block.RewardsBlock {
			continue
		}
		if miniBlock.ReceiverShardID != core.MetachainShardId {
			continue
		}
		return miniBlock
	}
	return nil
}

// ProcessDelegationRewards will process the rewards which are directed towards the delegation system smart contracts
func (s *systemSCProcessor) ProcessDelegationRewards(
	miniBlocks block.MiniBlockSlice,
	txCache epochStart.TransactionCacher,
) error {
	if txCache == nil {
		return epochStart.ErrNilLocalTxCache
	}

	rwdMb := getRewardsMiniBlockForMeta(miniBlocks)
	if rwdMb == nil {
		return nil
	}

	for _, txHash := range rwdMb.TxHashes {
		rwdTx, err := txCache.GetTx(txHash)
		if err != nil {
			return err
		}

		err = s.executeRewardTx(rwdTx)
		if err != nil {
			return err
		}
	}

	return nil
}

func (s *systemSCProcessor) executeRewardTx(rwdTx data.TransactionHandler) error {
	vmInput := &vmcommon.ContractCallInput{
		VMInput: vmcommon.VMInput{
			CallerAddr: s.endOfEpochCallerAddress,
			Arguments:  nil,
			CallValue:  rwdTx.GetValue(),
		},
		RecipientAddr: rwdTx.GetRcvAddr(),
		Function:      "updateRewards",
	}

	vmOutput, err := s.systemVM.RunSmartContractCall(vmInput)
	if err != nil {
		return err
	}

	if vmOutput.ReturnCode != vmcommon.Ok {
		return epochStart.ErrSystemDelegationCall
	}

	err = s.processSCOutputAccounts(vmOutput)
	if err != nil {
		return err
	}

	return nil
}

// updates the configuration of the system SC if the flags permit
func (s *systemSCProcessor) updateSystemSCConfigMinNodes() error {
	minNumberOfNodesWithHysteresis := s.genesisNodesConfig.MinNumberOfNodesWithHysteresis()
	err := s.setMinNumberOfNodes(minNumberOfNodesWithHysteresis)

	return err
}

func (s *systemSCProcessor) resetLastUnJailed() error {
	vmInput := &vmcommon.ContractCallInput{
		VMInput: vmcommon.VMInput{
			CallerAddr: s.endOfEpochCallerAddress,
			Arguments:  [][]byte{},
			CallValue:  big.NewInt(0),
		},
		RecipientAddr: s.stakingSCAddress,
		Function:      "resetLastUnJailedFromQueue",
	}

	vmOutput, err := s.systemVM.RunSmartContractCall(vmInput)
	if err != nil {
		return err
	}

	if vmOutput.ReturnCode != vmcommon.Ok {
		return epochStart.ErrResetLastUnJailedFromQueue
	}

	err = s.processSCOutputAccounts(vmOutput)
	if err != nil {
		return err
	}

	return nil
}

// updates the configuration of the system SC if the flags permit
func (s *systemSCProcessor) updateMaxNodes(validatorInfos map[uint32][]*state.ValidatorInfo, nonce uint64) error {
	sw := core.NewStopWatch()
	sw.Start("total")
	defer func() {
		sw.Stop("total")
		log.Info("systemSCProcessor.updateMaxNodes", sw.GetMeasurements()...)
	}()

	maxNumberOfNodes := s.maxNodes
	sw.Start("setMaxNumberOfNodes")
	prevMaxNumberOfNodes, err := s.setMaxNumberOfNodes(maxNumberOfNodes)
	sw.Stop("setMaxNumberOfNodes")
	if err != nil {
		return err
	}

	if maxNumberOfNodes < prevMaxNumberOfNodes {
		return epochStart.ErrInvalidMaxNumberOfNodes
	}

	sw.Start("stakeNodesFromQueue")
	err = s.stakeNodesFromQueue(validatorInfos, maxNumberOfNodes-prevMaxNumberOfNodes, nonce)
	sw.Stop("stakeNodesFromQueue")
	if err != nil {
		return err
	}
	return nil
}

func (s *systemSCProcessor) computeNumWaitingPerShard(validatorInfos map[uint32][]*state.ValidatorInfo) error {
	for shardID, validatorInfoList := range validatorInfos {
		totalInWaiting := uint32(0)
		for _, validatorInfo := range validatorInfoList {
			switch validatorInfo.List {
			case string(core.WaitingList):
				totalInWaiting++
			}
		}
		s.mapNumSwitchablePerShard[shardID] = totalInWaiting
		s.mapNumSwitchedPerShard[shardID] = 0
	}
	return nil
}

func (s *systemSCProcessor) swapJailedWithWaiting(validatorInfos map[uint32][]*state.ValidatorInfo) error {
	jailedValidators := s.getSortedJailedNodes(validatorInfos)

	log.Debug("number of jailed validators", "num", len(jailedValidators))

	newValidators := make(map[string]struct{})
	for _, jailedValidator := range jailedValidators {
		if _, ok := newValidators[string(jailedValidator.PublicKey)]; ok {
			continue
		}
		if isValidator(jailedValidator) && s.mapNumSwitchablePerShard[jailedValidator.ShardId] <= s.mapNumSwitchedPerShard[jailedValidator.ShardId] {
			log.Debug("cannot switch in this epoch anymore for this shard as switched num waiting",
				"shardID", jailedValidator.ShardId,
				"numSwitched", s.mapNumSwitchedPerShard[jailedValidator.ShardId])
			continue
		}

		vmInput := &vmcommon.ContractCallInput{
			VMInput: vmcommon.VMInput{
				CallerAddr: s.endOfEpochCallerAddress,
				Arguments:  [][]byte{jailedValidator.PublicKey},
				CallValue:  big.NewInt(0),
			},
			RecipientAddr: s.stakingSCAddress,
			Function:      "switchJailedWithWaiting",
		}

		vmOutput, err := s.systemVM.RunSmartContractCall(vmInput)
		if err != nil {
			return err
		}

		log.Debug("switchJailedWithWaiting called for",
			"key", jailedValidator.PublicKey,
			"returnMessage", vmOutput.ReturnMessage)
		if vmOutput.ReturnCode != vmcommon.Ok {
			continue
		}

		newValidator, err := s.stakingToValidatorStatistics(validatorInfos, jailedValidator, vmOutput)
		if err != nil {
			return err
		}

		if len(newValidator) != 0 {
			newValidators[string(newValidator)] = struct{}{}
		}
	}

	return nil
}

func (s *systemSCProcessor) stakingToValidatorStatistics(
	validatorInfos map[uint32][]*state.ValidatorInfo,
	jailedValidator *state.ValidatorInfo,
	vmOutput *vmcommon.VMOutput,
) ([]byte, error) {
	stakingSCOutput, ok := vmOutput.OutputAccounts[string(s.stakingSCAddress)]
	if !ok {
		return nil, epochStart.ErrStakingSCOutputAccountNotFound
	}

	var activeStorageUpdate *vmcommon.StorageUpdate
	for _, storageUpdate := range stakingSCOutput.StorageUpdates {
		isNewValidatorKey := len(storageUpdate.Offset) == len(jailedValidator.PublicKey) &&
			!bytes.Equal(storageUpdate.Offset, jailedValidator.PublicKey)
		if isNewValidatorKey {
			activeStorageUpdate = storageUpdate
			break
		}
	}
	if activeStorageUpdate == nil {
		log.Debug("no one in waiting suitable for switch")
		if s.flagSaveJailedAlwaysEnabled.IsSet() {
			err := s.processSCOutputAccounts(vmOutput)
			if err != nil {
				return nil, err
			}
		}

		return nil, nil
	}

	err := s.processSCOutputAccounts(vmOutput)
	if err != nil {
		return nil, err
	}

	var stakingData systemSmartContracts.StakedDataV2_0
	err = s.marshalizer.Unmarshal(&stakingData, activeStorageUpdate.Data)
	if err != nil {
		return nil, err
	}

	blsPubKey := activeStorageUpdate.Offset
	log.Debug("staking validator key who switches with the jailed one", "blsKey", blsPubKey)
	account, err := s.getPeerAccount(blsPubKey)
	if err != nil {
		return nil, err
	}

	if !bytes.Equal(account.GetRewardAddress(), stakingData.RewardAddress) {
		err = account.SetRewardAddress(stakingData.RewardAddress)
		if err != nil {
			return nil, err
		}
	}

	if !bytes.Equal(account.GetBLSPublicKey(), blsPubKey) {
		err = account.SetBLSPublicKey(blsPubKey)
		if err != nil {
			return nil, err
		}
	} else {
		// old jailed validator getting switched back after unJail with stake - must remove first from exported map
		deleteNewValidatorIfExistsFromMap(validatorInfos, blsPubKey, account.GetShardId())
	}

	account.SetListAndIndex(jailedValidator.ShardId, string(core.NewList), uint32(stakingData.StakedNonce))
	account.SetTempRating(s.startRating)
	account.SetUnStakedEpoch(core.DefaultUnstakedEpoch)

	err = s.peerAccountsDB.SaveAccount(account)
	if err != nil {
		return nil, err
	}

	jailedAccount, err := s.getPeerAccount(jailedValidator.PublicKey)
	if err != nil {
		return nil, err
	}

	jailedAccount.SetListAndIndex(jailedValidator.ShardId, string(core.JailedList), jailedValidator.Index)
	jailedAccount.ResetAtNewEpoch()
	err = s.peerAccountsDB.SaveAccount(jailedAccount)
	if err != nil {
		return nil, err
	}

	if isValidator(jailedValidator) {
		s.mapNumSwitchedPerShard[jailedValidator.ShardId]++
	}

	newValidatorInfo := s.validatorInfoCreator.PeerAccountToValidatorInfo(account)
	switchJailedWithNewValidatorInMap(validatorInfos, jailedValidator, newValidatorInfo)

	return blsPubKey, nil
}

func isValidator(validator *state.ValidatorInfo) bool {
	return validator.List == string(core.WaitingList) || validator.List == string(core.EligibleList)
}

func deleteNewValidatorIfExistsFromMap(
	validatorInfos map[uint32][]*state.ValidatorInfo,
	blsPubKey []byte,
	shardID uint32,
) {
	for index, validatorInfo := range validatorInfos[shardID] {
		if bytes.Equal(validatorInfo.PublicKey, blsPubKey) {
			length := len(validatorInfos[shardID])
			validatorInfos[shardID][index] = validatorInfos[shardID][length-1]
			validatorInfos[shardID][length-1] = nil
			validatorInfos[shardID] = validatorInfos[shardID][:length-1]
			break
		}
	}
}

func switchJailedWithNewValidatorInMap(
	validatorInfos map[uint32][]*state.ValidatorInfo,
	jailedValidator *state.ValidatorInfo,
	newValidator *state.ValidatorInfo,
) {
	for index, validatorInfo := range validatorInfos[jailedValidator.ShardId] {
		if bytes.Equal(validatorInfo.PublicKey, jailedValidator.PublicKey) {
			validatorInfos[jailedValidator.ShardId][index] = newValidator
			break
		}
	}
}

func (s *systemSCProcessor) getUserAccount(address []byte) (state.UserAccountHandler, error) {
	acnt, err := s.userAccountsDB.LoadAccount(address)
	if err != nil {
		return nil, err
	}

	stAcc, ok := acnt.(state.UserAccountHandler)
	if !ok {
		return nil, process.ErrWrongTypeAssertion
	}

	return stAcc, nil
}

// save account changes in state from vmOutput - protected by VM - every output can be treated as is.
func (s *systemSCProcessor) processSCOutputAccounts(
	vmOutput *vmcommon.VMOutput,
) error {

	outputAccounts := process.SortVMOutputInsideData(vmOutput)
	for _, outAcc := range outputAccounts {
		acc, err := s.getUserAccount(outAcc.Address)
		if err != nil {
			return err
		}

		storageUpdates := process.GetSortedStorageUpdates(outAcc)
		for _, storeUpdate := range storageUpdates {
			err = acc.DataTrieTracker().SaveKeyValue(storeUpdate.Offset, storeUpdate.Data)
			if err != nil {
				return err
			}
		}

		if outAcc.BalanceDelta != nil && outAcc.BalanceDelta.Cmp(zero) != 0 {
			err = acc.AddToBalance(outAcc.BalanceDelta)
			if err != nil {
				return err
			}
		}

		err = s.userAccountsDB.SaveAccount(acc)
		if err != nil {
			return err
		}
	}

	return nil
}

func (s *systemSCProcessor) getSortedJailedNodes(validatorInfos map[uint32][]*state.ValidatorInfo) []*state.ValidatorInfo {
	newJailedValidators := make([]*state.ValidatorInfo, 0)
	oldJailedValidators := make([]*state.ValidatorInfo, 0)

	minChance := s.chanceComputer.GetChance(0)
	for _, listValidators := range validatorInfos {
		for _, validatorInfo := range listValidators {
			if validatorInfo.List == string(core.JailedList) {
				oldJailedValidators = append(oldJailedValidators, validatorInfo)
			} else if s.chanceComputer.GetChance(validatorInfo.TempRating) < minChance {
				newJailedValidators = append(newJailedValidators, validatorInfo)
			}
		}
	}

	sort.Sort(validatorList(oldJailedValidators))
	sort.Sort(validatorList(newJailedValidators))

	return append(oldJailedValidators, newJailedValidators...)
}

func (s *systemSCProcessor) getPeerAccount(key []byte) (state.PeerAccountHandler, error) {
	account, err := s.peerAccountsDB.LoadAccount(key)
	if err != nil {
		return nil, err
	}

	peerAcc, ok := account.(state.PeerAccountHandler)
	if !ok {
		return nil, epochStart.ErrWrongTypeAssertion
	}

	return peerAcc, nil
}

func (s *systemSCProcessor) setMinNumberOfNodes(minNumNodes uint32) error {
	vmInput := &vmcommon.ContractCallInput{
		VMInput: vmcommon.VMInput{
			CallerAddr: s.endOfEpochCallerAddress,
			Arguments:  [][]byte{big.NewInt(int64(minNumNodes)).Bytes()},
			CallValue:  big.NewInt(0),
		},
		RecipientAddr: s.stakingSCAddress,
		Function:      "updateConfigMinNodes",
	}

	vmOutput, err := s.systemVM.RunSmartContractCall(vmInput)
	if err != nil {
		return err
	}

	log.Debug("setMinNumberOfNodes called with",
		"minNumNodes", minNumNodes,
		"returnMessage", vmOutput.ReturnMessage)

	if vmOutput.ReturnCode != vmcommon.Ok {
		return epochStart.ErrInvalidMinNumberOfNodes
	}

	err = s.processSCOutputAccounts(vmOutput)
	if err != nil {
		return err
	}

	return nil
}

func (s *systemSCProcessor) setMaxNumberOfNodes(maxNumNodes uint32) (uint32, error) {
	vmInput := &vmcommon.ContractCallInput{
		VMInput: vmcommon.VMInput{
			CallerAddr: s.endOfEpochCallerAddress,
			Arguments:  [][]byte{big.NewInt(int64(maxNumNodes)).Bytes()},
			CallValue:  big.NewInt(0),
		},
		RecipientAddr: s.stakingSCAddress,
		Function:      "updateConfigMaxNodes",
	}

	vmOutput, err := s.systemVM.RunSmartContractCall(vmInput)
	if err != nil {
		return 0, err
	}

	log.Debug("setMaxNumberOfNodes called with",
		"maxNumNodes", maxNumNodes,
		"returnMessage", vmOutput.ReturnMessage)

	if vmOutput.ReturnCode != vmcommon.Ok {
		return 0, epochStart.ErrInvalidMaxNumberOfNodes
	}
	if len(vmOutput.ReturnData) != 1 {
		return 0, epochStart.ErrInvalidSystemSCReturn
	}

	err = s.processSCOutputAccounts(vmOutput)
	if err != nil {
		return 0, err
	}

	prevMaxNumNodes := big.NewInt(0).SetBytes(vmOutput.ReturnData[0]).Uint64()
	return uint32(prevMaxNumNodes), nil
}

func (s *systemSCProcessor) updateOwnersForBlsKeys() error {
	sw := core.NewStopWatch()
	sw.Start("systemSCProcessor")
	defer func() {
		sw.Stop("systemSCProcessor")
		log.Info("systemSCProcessor.updateOwnersForBlsKeys time measurements", sw.GetMeasurements()...)
	}()

	sw.Start("getValidatorSystemAccount")
	userValidatorAccount, err := s.getValidatorSystemAccount()
	sw.Stop("getValidatorSystemAccount")
	if err != nil {
		return err
	}

	sw.Start("getArgumentsForSetOwnerFunctionality")
	arguments, err := s.getArgumentsForSetOwnerFunctionality(userValidatorAccount)
	sw.Stop("getArgumentsForSetOwnerFunctionality")
	if err != nil {
		return err
	}

	sw.Start("callSetOwnersOnAddresses")
	err = s.callSetOwnersOnAddresses(arguments)
	sw.Stop("callSetOwnersOnAddresses")
	if err != nil {
		return err
	}

	return nil
}

func (s *systemSCProcessor) updateToGovernanceV2() error {
	vmInput := &vmcommon.ContractCallInput{
		VMInput: vmcommon.VMInput{
			CallerAddr: vm.GovernanceSCAddress,
			CallValue:  big.NewInt(0),
			Arguments:  [][]byte{},
		},
		RecipientAddr: vm.GovernanceSCAddress,
		Function:      "initV2",
	}
	vmOutput, errRun := s.systemVM.RunSmartContractCall(vmInput)
	if errRun != nil {
		return fmt.Errorf("%w when updating to governanceV2", errRun)
	}
	if vmOutput.ReturnCode != vmcommon.Ok {
		return fmt.Errorf("got return code %s when updating to governanceV2", vmOutput.ReturnCode)
	}

	err := s.processSCOutputAccounts(vmOutput)
	if err != nil {
		return err
	}

	return nil
}

func (s *systemSCProcessor) getValidatorSystemAccount() (state.UserAccountHandler, error) {
	validatorAccount, err := s.userAccountsDB.LoadAccount(vm.ValidatorSCAddress)
	if err != nil {
		return nil, fmt.Errorf("%w when loading validator account", err)
	}

	userValidatorAccount, ok := validatorAccount.(state.UserAccountHandler)
	if !ok {
		return nil, fmt.Errorf("%w when loading validator account", epochStart.ErrWrongTypeAssertion)
	}

	if check.IfNil(userValidatorAccount.DataTrie()) {
		return nil, epochStart.ErrNilDataTrie
	}

	return userValidatorAccount, nil
}

func (s *systemSCProcessor) getArgumentsForSetOwnerFunctionality(userValidatorAccount state.UserAccountHandler) ([][]byte, error) {
	arguments := make([][]byte, 0)

	rootHash, err := userValidatorAccount.DataTrie().RootHash()
	if err != nil {
		return nil, err
	}

	ctx := context.Background()
	chLeaves, err := userValidatorAccount.DataTrie().GetAllLeavesOnChannel(rootHash, ctx)
	if err != nil {
		return nil, err
	}
	for leaf := range chLeaves {
		validatorData := &systemSmartContracts.ValidatorDataV2{}
		value, errTrim := leaf.ValueWithoutSuffix(append(leaf.Key(), vm.ValidatorSCAddress...))
		if errTrim != nil {
			return nil, fmt.Errorf("%w for validator key %s", errTrim, hex.EncodeToString(leaf.Key()))
		}

		err = s.marshalizer.Unmarshal(validatorData, value)
		if err != nil {
			continue
		}
		for _, blsKey := range validatorData.BlsPubKeys {
			arguments = append(arguments, blsKey)
			arguments = append(arguments, leaf.Key())
		}
	}

	return arguments, nil
}

func (s *systemSCProcessor) callSetOwnersOnAddresses(arguments [][]byte) error {
	vmInput := &vmcommon.ContractCallInput{
		VMInput: vmcommon.VMInput{
			CallerAddr: vm.EndOfEpochAddress,
			CallValue:  big.NewInt(0),
			Arguments:  arguments,
		},
		RecipientAddr: vm.StakingSCAddress,
		Function:      "setOwnersOnAddresses",
	}

	vmOutput, errRun := s.systemVM.RunSmartContractCall(vmInput)
	if errRun != nil {
		return fmt.Errorf("%w when calling setOwnersOnAddresses function", errRun)
	}
	if vmOutput.ReturnCode != vmcommon.Ok {
		return fmt.Errorf("got return code %s when calling setOwnersOnAddresses", vmOutput.ReturnCode)
	}

	return s.processSCOutputAccounts(vmOutput)
}

func (s *systemSCProcessor) initDelegationSystemSC() error {
	codeMetaData := &vmcommon.CodeMetadata{
		Upgradeable: false,
		Payable:     false,
		Readable:    true,
	}

	vmInput := &vmcommon.ContractCreateInput{
		VMInput: vmcommon.VMInput{
			CallerAddr: vm.DelegationManagerSCAddress,
			Arguments:  [][]byte{},
			CallValue:  big.NewInt(0),
		},
		ContractCode:         vm.DelegationManagerSCAddress,
		ContractCodeMetadata: codeMetaData.ToBytes(),
	}

	vmOutput, err := s.systemVM.RunSmartContractCreate(vmInput)
	if err != nil {
		return err
	}
	if vmOutput.ReturnCode != vmcommon.Ok {
		return epochStart.ErrCouldNotInitDelegationSystemSC
	}

	err = s.processSCOutputAccounts(vmOutput)
	if err != nil {
		return err
	}

	err = s.updateSystemSCContractsCode(vmInput.ContractCodeMetadata)
	if err != nil {
		return err
	}

	return nil
}

func (s *systemSCProcessor) updateSystemSCContractsCode(contractMetadata []byte) error {
	contractsToUpdate := make([][]byte, 0)
	contractsToUpdate = append(contractsToUpdate, vm.StakingSCAddress)
	contractsToUpdate = append(contractsToUpdate, vm.ValidatorSCAddress)
	contractsToUpdate = append(contractsToUpdate, vm.GovernanceSCAddress)
	contractsToUpdate = append(contractsToUpdate, vm.ESDTSCAddress)
	contractsToUpdate = append(contractsToUpdate, vm.DelegationManagerSCAddress)
	contractsToUpdate = append(contractsToUpdate, vm.FirstDelegationSCAddress)

	for _, address := range contractsToUpdate {
		userAcc, err := s.getUserAccount(address)
		if err != nil {
			return err
		}

		userAcc.SetOwnerAddress(address)
		userAcc.SetCodeMetadata(contractMetadata)
		userAcc.SetCode(address)

		err = s.userAccountsDB.SaveAccount(userAcc)
		if err != nil {
			return err
		}
	}

	return nil
}

func (s *systemSCProcessor) cleanAdditionalQueue() error {
	sw := core.NewStopWatch()
	sw.Start("systemSCProcessor")
	defer func() {
		sw.Stop("systemSCProcessor")
		log.Info("systemSCProcessor.cleanAdditionalQueue time measurements", sw.GetMeasurements()...)
	}()

	vmInput := &vmcommon.ContractCallInput{
		VMInput: vmcommon.VMInput{
			CallerAddr: vm.EndOfEpochAddress,
			CallValue:  big.NewInt(0),
			Arguments:  [][]byte{},
		},
		RecipientAddr: vm.StakingSCAddress,
		Function:      "cleanAdditionalQueue",
	}
	vmOutput, errRun := s.systemVM.RunSmartContractCall(vmInput)
	if errRun != nil {
		return fmt.Errorf("%w when cleaning additional queue", errRun)
	}
	if vmOutput.ReturnCode != vmcommon.Ok {
		return fmt.Errorf("got return code %s, return message %s when cleaning additional queue", vmOutput.ReturnCode, vmOutput.ReturnMessage)
	}

	err := s.processSCOutputAccounts(vmOutput)
	if err != nil {
		return err
	}

	// returnData format is list(address - all blsKeys which were unstaked for that)
	addressLength := len(s.endOfEpochCallerAddress)
	mapOwnersKeys := make(map[string][][]byte)
	currentOwner := ""
	for _, returnData := range vmOutput.ReturnData {
		if len(returnData) == addressLength {
			currentOwner = string(returnData)
			continue
		}

		mapOwnersKeys[currentOwner] = append(mapOwnersKeys[currentOwner], returnData)
	}

	err = s.updateDelegationContracts(mapOwnersKeys)
	if err != nil {
		log.Error("update delegation contracts failed after cleaning additional queue", "error", err.Error())
		return err
	}

	return nil
}

func (s *systemSCProcessor) stakeNodesFromQueue(
	validatorInfos map[uint32][]*state.ValidatorInfo,
	nodesToStake uint32,
	nonce uint64,
) error {
	if nodesToStake == 0 {
		return nil
	}

	nodesToStakeAsBigInt := big.NewInt(0).SetUint64(uint64(nodesToStake))
	vmInput := &vmcommon.ContractCallInput{
		VMInput: vmcommon.VMInput{
			CallerAddr: vm.EndOfEpochAddress,
			CallValue:  big.NewInt(0),
			Arguments:  [][]byte{nodesToStakeAsBigInt.Bytes()},
		},
		RecipientAddr: vm.StakingSCAddress,
		Function:      "stakeNodesFromQueue",
	}
	vmOutput, errRun := s.systemVM.RunSmartContractCall(vmInput)
	if errRun != nil {
		return fmt.Errorf("%w when staking nodes from waiting list", errRun)
	}
	if vmOutput.ReturnCode != vmcommon.Ok {
		return fmt.Errorf("got return code %s when staking nodes from waiting list", vmOutput.ReturnCode)
	}
	if len(vmOutput.ReturnData)%2 != 0 {
		return fmt.Errorf("%w return data must be divisible by 2 when staking nodes from waiting list", epochStart.ErrInvalidSystemSCReturn)
	}

	err := s.processSCOutputAccounts(vmOutput)
	if err != nil {
		return err
	}

	err = s.addNewlyStakedNodesToValidatorTrie(validatorInfos, vmOutput.ReturnData, nonce)
	if err != nil {
		return err
	}

	return nil
}

func (s *systemSCProcessor) addNewlyStakedNodesToValidatorTrie(
	validatorInfos map[uint32][]*state.ValidatorInfo,
	returnData [][]byte,
	nonce uint64,
) error {
	for i := 0; i < len(returnData); i += 2 {
		blsKey := returnData[i]
		rewardAddress := returnData[i+1]

		peerAcc, err := s.getPeerAccount(blsKey)
		if err != nil {
			return err
		}

		err = peerAcc.SetRewardAddress(rewardAddress)
		if err != nil {
			return err
		}

		err = peerAcc.SetBLSPublicKey(blsKey)
		if err != nil {
			return err
		}

		peerAcc.SetListAndIndex(peerAcc.GetShardId(), string(core.NewList), uint32(nonce))
		peerAcc.SetTempRating(s.startRating)
		peerAcc.SetUnStakedEpoch(core.DefaultUnstakedEpoch)

		err = s.peerAccountsDB.SaveAccount(peerAcc)
		if err != nil {
			return err
		}

		validatorInfo := &state.ValidatorInfo{
			PublicKey:       blsKey,
			ShardId:         peerAcc.GetShardId(),
			List:            string(core.NewList),
			Index:           uint32(nonce),
			TempRating:      s.startRating,
			Rating:          s.startRating,
			RewardAddress:   rewardAddress,
			AccumulatedFees: big.NewInt(0),
		}
		validatorInfos[peerAcc.GetShardId()] = append(validatorInfos[peerAcc.GetShardId()], validatorInfo)
	}

	return nil
}

func (s *systemSCProcessor) initESDT() error {
	currentConfigValues, err := s.extractConfigFromESDTContract()
	if err != nil {
		return err
	}

	return s.changeESDTOwner(currentConfigValues)
}

func (s *systemSCProcessor) extractConfigFromESDTContract() ([][]byte, error) {
	vmInput := &vmcommon.ContractCallInput{
		VMInput: vmcommon.VMInput{
			CallerAddr:  s.endOfEpochCallerAddress,
			Arguments:   [][]byte{},
			CallValue:   big.NewInt(0),
			GasProvided: math.MaxUint64,
		},
		Function:      "getContractConfig",
		RecipientAddr: vm.ESDTSCAddress,
	}

	output, err := s.systemVM.RunSmartContractCall(vmInput)
	if err != nil {
		return nil, err
	}
	if len(output.ReturnData) != 4 {
		return nil, fmt.Errorf("%w getContractConfig should have returned 4 values", epochStart.ErrInvalidSystemSCReturn)
	}

	return output.ReturnData, nil
}

func (s *systemSCProcessor) changeESDTOwner(currentConfigValues [][]byte) error {
	baseIssuingCost := currentConfigValues[1]
	minTokenNameLength := currentConfigValues[2]
	maxTokenNameLength := currentConfigValues[3]

	vmInput := &vmcommon.ContractCallInput{
		VMInput: vmcommon.VMInput{
			CallerAddr:  s.endOfEpochCallerAddress,
			Arguments:   [][]byte{s.esdtOwnerAddressBytes, baseIssuingCost, minTokenNameLength, maxTokenNameLength},
			CallValue:   big.NewInt(0),
			GasProvided: math.MaxUint64,
		},
		Function:      "configChange",
		RecipientAddr: vm.ESDTSCAddress,
	}

	output, err := s.systemVM.RunSmartContractCall(vmInput)
	if err != nil {
		return err
	}
	if output.ReturnCode != vmcommon.Ok {
		return fmt.Errorf("%w changeESDTOwner should have returned Ok", epochStart.ErrInvalidSystemSCReturn)
	}

	return s.processSCOutputAccounts(output)
}

// IsInterfaceNil returns true if underlying object is nil
func (s *systemSCProcessor) IsInterfaceNil() bool {
	return s == nil
}

// EpochConfirmed is called whenever a new epoch is confirmed
func (s *systemSCProcessor) EpochConfirmed(epoch uint32, _ uint64) {
	s.flagSwitchJailedWaiting.Toggle(epoch >= s.switchEnableEpoch)
	log.Debug("systemSCProcessor: switch jail with waiting", "enabled", s.flagSwitchJailedWaiting.IsSet())

	// only toggle on exact epoch. In future epochs the config should have already been synchronized from peers
	s.flagHystNodesEnabled.Toggle(epoch == s.hystNodesEnableEpoch)

	s.flagChangeMaxNodesEnabled.Toggle(false)
	for _, maxNodesConfig := range s.maxNodesEnableConfig {
		if epoch == maxNodesConfig.EpochEnable {
			s.flagChangeMaxNodesEnabled.Toggle(true)
			s.maxNodes = maxNodesConfig.MaxNumNodes
			break
		}
	}

	log.Debug("systemSCProcessor: consider also (minimum) hysteresis nodes for minimum number of nodes",
		"enabled", epoch >= s.hystNodesEnableEpoch)

	// only toggle on exact epoch as init should be called only once
	s.flagDelegationEnabled.Toggle(epoch == s.delegationEnableEpoch)
	log.Debug("systemSCProcessor: delegation", "enabled", epoch >= s.delegationEnableEpoch)

	s.flagSetOwnerEnabled.Toggle(epoch == s.stakingV2EnableEpoch)
	s.flagStakingV2Enabled.Toggle(epoch >= s.stakingV2EnableEpoch)
	log.Debug("systemSCProcessor: stakingV2", "enabled", epoch >= s.stakingV2EnableEpoch)
	log.Debug("systemSCProcessor: change of maximum number of nodes and/or shuffling percentage",
		"enabled", s.flagChangeMaxNodesEnabled.IsSet(),
		"epoch", epoch,
		"maxNodes", s.maxNodes,
	)

<<<<<<< HEAD
	s.flagGovernanceEnabled.Toggle(epoch == s.governanceEnableEpoch)
	log.Debug("systemProcessor: governanceV2", "enabled", epoch >= s.governanceEnableEpoch)
=======
	s.flagCorrectLastUnjailedEnabled.Toggle(epoch == s.correctLastUnJailEpoch)
	log.Debug("systemSCProcessor: correct last unjailed", "enabled", s.flagCorrectLastUnjailedEnabled.IsSet())

	s.flagCorrectNumNodesToStake.Toggle(epoch >= s.correctLastUnJailEpoch)
	log.Debug("systemSCProcessor: correct num nodes to stake", "enabled", s.flagCorrectNumNodesToStake.IsSet())

	s.flagESDTEnabled.Toggle(epoch == s.esdtEnableEpoch)
	log.Debug("systemSCProcessor: ESDT", "enabled", s.flagESDTEnabled.IsSet())

	s.flagSaveJailedAlwaysEnabled.Toggle(epoch >= s.saveJailedAlwaysEnableEpoch)
	log.Debug("systemSCProcessor: save jailed always", "enabled", s.flagSaveJailedAlwaysEnabled.IsSet())
>>>>>>> 9cdfb899
}<|MERGE_RESOLUTION|>--- conflicted
+++ resolved
@@ -40,18 +40,8 @@
 
 	EndOfEpochCallerAddress []byte
 	StakingSCAddress        []byte
-<<<<<<< HEAD
-
-	SwitchJailWaitingEnableEpoch           uint32
-	SwitchHysteresisForMinNodesEnableEpoch uint32
-	DelegationEnableEpoch                  uint32
-	StakingV2EnableEpoch                   uint32
-	GovernanceV2EnableEpoch                uint32
-	MaxNodesEnableConfig                   []config.MaxNodesChangeConfig
-=======
 	MaxNodesEnableConfig    []config.MaxNodesChangeConfig
 	ESDTOwnerAddressBytes   []byte
->>>>>>> 9cdfb899
 
 	GenesisNodesConfig  sharding.GenesisNodesSetupHandler
 	EpochNotifier       process.EpochNotifier
@@ -60,36 +50,6 @@
 }
 
 type systemSCProcessor struct {
-<<<<<<< HEAD
-	systemVM                  vmcommon.VMExecutionHandler
-	userAccountsDB            state.AccountsAdapter
-	marshalizer               marshal.Marshalizer
-	peerAccountsDB            state.AccountsAdapter
-	chanceComputer            sharding.ChanceComputer
-	startRating               uint32
-	validatorInfoCreator      epochStart.ValidatorInfoCreator
-	genesisNodesConfig        sharding.GenesisNodesSetupHandler
-	nodesConfigProvider       epochStart.NodesConfigProvider
-	stakingDataProvider       epochStart.StakingDataProvider
-	endOfEpochCallerAddress   []byte
-	stakingSCAddress          []byte
-	switchEnableEpoch         uint32
-	hystNodesEnableEpoch      uint32
-	delegationEnableEpoch     uint32
-	stakingV2EnableEpoch      uint32
-	governanceEnableEpoch     uint32
-	maxNodesEnableConfig      []config.MaxNodesChangeConfig
-	maxNodes                  uint32
-	flagSwitchJailedWaiting   atomic.Flag
-	flagHystNodesEnabled      atomic.Flag
-	flagDelegationEnabled     atomic.Flag
-	flagSetOwnerEnabled       atomic.Flag
-	flagChangeMaxNodesEnabled atomic.Flag
-	flagStakingV2Enabled      atomic.Flag
-	flagGovernanceEnabled     atomic.Flag
-	mapNumSwitchedPerShard    map[uint32]uint32
-	mapNumSwitchablePerShard  map[uint32]uint32
-=======
 	systemVM                       vmcommon.VMExecutionHandler
 	userAccountsDB                 state.AccountsAdapter
 	marshalizer                    marshal.Marshalizer
@@ -110,6 +70,7 @@
 	correctLastUnJailEpoch         uint32
 	esdtEnableEpoch                uint32
 	saveJailedAlwaysEnableEpoch    uint32
+	governanceEnableEpoch          uint32
 	maxNodesEnableConfig           []config.MaxNodesChangeConfig
 	maxNodes                       uint32
 	flagSwitchJailedWaiting        atomic.Flag
@@ -122,10 +83,10 @@
 	flagCorrectNumNodesToStake     atomic.Flag
 	flagESDTEnabled                atomic.Flag
 	flagSaveJailedAlwaysEnabled    atomic.Flag
+	flagGovernanceEnabled          atomic.Flag
 	esdtOwnerAddressBytes          []byte
 	mapNumSwitchedPerShard         map[uint32]uint32
 	mapNumSwitchablePerShard       map[uint32]uint32
->>>>>>> 9cdfb899
 }
 
 type validatorList []*state.ValidatorInfo
@@ -194,28 +155,6 @@
 	}
 
 	s := &systemSCProcessor{
-<<<<<<< HEAD
-		systemVM:                 args.SystemVM,
-		userAccountsDB:           args.UserAccountsDB,
-		peerAccountsDB:           args.PeerAccountsDB,
-		marshalizer:              args.Marshalizer,
-		startRating:              args.StartRating,
-		validatorInfoCreator:     args.ValidatorInfoCreator,
-		genesisNodesConfig:       args.GenesisNodesConfig,
-		endOfEpochCallerAddress:  args.EndOfEpochCallerAddress,
-		stakingSCAddress:         args.StakingSCAddress,
-		chanceComputer:           args.ChanceComputer,
-		mapNumSwitchedPerShard:   make(map[uint32]uint32),
-		mapNumSwitchablePerShard: make(map[uint32]uint32),
-		switchEnableEpoch:        args.SwitchJailWaitingEnableEpoch,
-		hystNodesEnableEpoch:     args.SwitchHysteresisForMinNodesEnableEpoch,
-		delegationEnableEpoch:    args.DelegationEnableEpoch,
-		stakingV2EnableEpoch:     args.StakingV2EnableEpoch,
-		stakingDataProvider:      args.StakingDataProvider,
-		nodesConfigProvider:      args.NodesConfigProvider,
-		governanceEnableEpoch:    args.GovernanceV2EnableEpoch,
-	}
-=======
 		systemVM:                    args.SystemVM,
 		userAccountsDB:              args.UserAccountsDB,
 		peerAccountsDB:              args.PeerAccountsDB,
@@ -239,6 +178,7 @@
 		correctLastUnJailEpoch:      args.EpochConfig.EnableEpochs.CorrectLastUnjailedEnableEpoch,
 		esdtOwnerAddressBytes:       args.ESDTOwnerAddressBytes,
 		saveJailedAlwaysEnableEpoch: args.EpochConfig.EnableEpochs.SaveJailedAlwaysEnableEpoch,
+		governanceEnableEpoch:       args.GovernanceV2EnableEpoch,
 	}
 
 	log.Debug("systemSC: enable epoch for switch jail waiting", "epoch", s.switchEnableEpoch)
@@ -248,7 +188,6 @@
 	log.Debug("systemSC: enable epoch for ESDT", "epoch", s.esdtEnableEpoch)
 	log.Debug("systemSC: enable epoch for correct num nodes to stake", "epoch", s.correctLastUnJailEpoch)
 	log.Debug("systemSC: enable epoch for save jailed always", "epoch", s.saveJailedAlwaysEnableEpoch)
->>>>>>> 9cdfb899
 
 	s.maxNodesEnableConfig = make([]config.MaxNodesChangeConfig, len(args.MaxNodesEnableConfig))
 	copy(s.maxNodesEnableConfig, args.MaxNodesEnableConfig)
@@ -1541,20 +1480,18 @@
 		"maxNodes", s.maxNodes,
 	)
 
-<<<<<<< HEAD
+	s.flagCorrectLastUnjailedEnabled.Toggle(epoch == s.correctLastUnJailEpoch)
+	log.Debug("systemSCProcessor: correct last unjailed", "enabled", s.flagCorrectLastUnjailedEnabled.IsSet())
+
+	s.flagCorrectNumNodesToStake.Toggle(epoch >= s.correctLastUnJailEpoch)
+	log.Debug("systemSCProcessor: correct num nodes to stake", "enabled", s.flagCorrectNumNodesToStake.IsSet())
+
+	s.flagESDTEnabled.Toggle(epoch == s.esdtEnableEpoch)
+	log.Debug("systemSCProcessor: ESDT", "enabled", s.flagESDTEnabled.IsSet())
+
+	s.flagSaveJailedAlwaysEnabled.Toggle(epoch >= s.saveJailedAlwaysEnableEpoch)
+	log.Debug("systemSCProcessor: save jailed always", "enabled", s.flagSaveJailedAlwaysEnabled.IsSet())
+
 	s.flagGovernanceEnabled.Toggle(epoch == s.governanceEnableEpoch)
 	log.Debug("systemProcessor: governanceV2", "enabled", epoch >= s.governanceEnableEpoch)
-=======
-	s.flagCorrectLastUnjailedEnabled.Toggle(epoch == s.correctLastUnJailEpoch)
-	log.Debug("systemSCProcessor: correct last unjailed", "enabled", s.flagCorrectLastUnjailedEnabled.IsSet())
-
-	s.flagCorrectNumNodesToStake.Toggle(epoch >= s.correctLastUnJailEpoch)
-	log.Debug("systemSCProcessor: correct num nodes to stake", "enabled", s.flagCorrectNumNodesToStake.IsSet())
-
-	s.flagESDTEnabled.Toggle(epoch == s.esdtEnableEpoch)
-	log.Debug("systemSCProcessor: ESDT", "enabled", s.flagESDTEnabled.IsSet())
-
-	s.flagSaveJailedAlwaysEnabled.Toggle(epoch >= s.saveJailedAlwaysEnableEpoch)
-	log.Debug("systemSCProcessor: save jailed always", "enabled", s.flagSaveJailedAlwaysEnabled.IsSet())
->>>>>>> 9cdfb899
 }