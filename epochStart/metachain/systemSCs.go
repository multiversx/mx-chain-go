package metachain

import (
	"bytes"
	"math/big"
	"sort"

	"github.com/ElrondNetwork/elrond-go/core"
	"github.com/ElrondNetwork/elrond-go/core/check"
	"github.com/ElrondNetwork/elrond-go/data/state"
	"github.com/ElrondNetwork/elrond-go/epochStart"
	"github.com/ElrondNetwork/elrond-go/marshal"
	"github.com/ElrondNetwork/elrond-go/process"
	"github.com/ElrondNetwork/elrond-go/sharding"
	"github.com/ElrondNetwork/elrond-go/vm"
	"github.com/ElrondNetwork/elrond-go/vm/systemSmartContracts"
	vmcommon "github.com/ElrondNetwork/elrond-vm-common"
)

// ArgsNewEpochStartSystemSCProcessing defines the arguments structure for the end of epoch system sc processor
type ArgsNewEpochStartSystemSCProcessing struct {
	SystemVM             vmcommon.VMExecutionHandler
	UserAccountsDB       state.AccountsAdapter
	PeerAccountsDB       state.AccountsAdapter
	Marshalizer          marshal.Marshalizer
	StartRating          uint32
	ValidatorInfoCreator epochStart.ValidatorInfoCreator
	ChanceComputer       sharding.ChanceComputer

	EndOfEpochCallerAddress []byte
	StakingSCAddress        []byte
}

type systemSCProcessor struct {
	systemVM                vmcommon.VMExecutionHandler
	userAccountsDB          state.AccountsAdapter
	marshalizer             marshal.Marshalizer
	peerAccountsDB          state.AccountsAdapter
	chanceComputer          sharding.ChanceComputer
	startRating             uint32
	validatorInfoCreator    epochStart.ValidatorInfoCreator
	endOfEpochCallerAddress []byte
	stakingSCAddress        []byte
}

// NewSystemSCProcessor creates the end of epoch system smart contract processor
func NewSystemSCProcessor(args ArgsNewEpochStartSystemSCProcessing) (*systemSCProcessor, error) {
	if check.IfNilReflect(args.SystemVM) {
		return nil, epochStart.ErrNilSystemVM
	}
	if check.IfNil(args.UserAccountsDB) {
		return nil, epochStart.ErrNilAccountsDB
	}
	if check.IfNil(args.PeerAccountsDB) {
		return nil, epochStart.ErrNilAccountsDB
	}
	if check.IfNil(args.Marshalizer) {
		return nil, epochStart.ErrNilMarshalizer
	}
	if check.IfNil(args.ValidatorInfoCreator) {
		return nil, epochStart.ErrNilValidatorInfoProcessor
	}
	if len(args.EndOfEpochCallerAddress) == 0 {
		return nil, epochStart.ErrNilEndOfEpochCallerAddress
	}
	if len(args.StakingSCAddress) == 0 {
		return nil, epochStart.ErrNilStakingSCAddress
	}
	if check.IfNil(args.ChanceComputer) {
		return nil, epochStart.ErrNilChanceComputer
	}

	return &systemSCProcessor{
		systemVM:                args.SystemVM,
		userAccountsDB:          args.UserAccountsDB,
		peerAccountsDB:          args.PeerAccountsDB,
		marshalizer:             args.Marshalizer,
		startRating:             args.StartRating,
		validatorInfoCreator:    args.ValidatorInfoCreator,
		endOfEpochCallerAddress: args.EndOfEpochCallerAddress,
		stakingSCAddress:        args.StakingSCAddress,
		chanceComputer:          args.ChanceComputer,
	}, nil
}

// ProcessSystemSmartContract does all the processing at end of epoch in case of system smart contract
func (s *systemSCProcessor) ProcessSystemSmartContract(validatorInfos map[uint32][]*state.ValidatorInfo, epoch uint32) error {
	err := s.swapJailedWithWaiting(validatorInfos, epoch)
	if err != nil {
		return err
	}
	return nil
}

func (s *systemSCProcessor) auctionSelection() error {

	return nil
}

<<<<<<< HEAD
func (s *systemSCProcessor) swapJailedWithWaiting(validatorInfos map[uint32][]*state.ValidatorInfo) error {
=======
func (s *systemSCProcessor) swapJailedWithWaiting(validatorInfos map[uint32][]*state.ValidatorInfo, epoch uint32) error {
>>>>>>> dd5424fe
	jailedValidators := s.getSortedJailedNodes(validatorInfos)

	log.Debug("number of jailed validators", "num", len(jailedValidators))

	newValidators := make(map[string]struct{})
	for _, jailedValidator := range jailedValidators {
		if _, ok := newValidators[string(jailedValidator.PublicKey)]; ok {
			continue
		}

		vmInput := &vmcommon.ContractCallInput{
			VMInput: vmcommon.VMInput{
				CallerAddr: s.endOfEpochCallerAddress,
				Arguments:  [][]byte{jailedValidator.PublicKey},
				CallValue:  big.NewInt(0),
			},
			RecipientAddr: s.stakingSCAddress,
			Function:      "switchJailedWithWaiting",
		}

		vmOutput, err := s.systemVM.RunSmartContractCall(vmInput)
		if err != nil {
			return err
		}

		log.Debug("switchJailedWithWaiting called for",
			"key", jailedValidator.PublicKey,
			"returnMessage", vmOutput.ReturnMessage,
			"returnCode", vmOutput.ReturnCode.String())
		if vmOutput.ReturnCode != vmcommon.Ok || vmOutput.ReturnMessage == vm.ErrBLSPublicKeyAlreadyJailed.Error() {
			continue
		}

<<<<<<< HEAD
		newValidator, err := s.stakingToValidatorStatistics(validatorInfos, jailedValidator, vmOutput)
=======
		newValidator, err := s.stakingToValidatorStatistics(validatorInfos, jailedValidator, vmOutput, epoch)
>>>>>>> dd5424fe
		if err != nil {
			return err
		}

		if len(newValidator) != 0 {
			newValidators[string(newValidator)] = struct{}{}
		}
	}

	return nil
}

func (s *systemSCProcessor) stakingToValidatorStatistics(
	validatorInfos map[uint32][]*state.ValidatorInfo,
	jailedValidator *state.ValidatorInfo,
	vmOutput *vmcommon.VMOutput,
<<<<<<< HEAD
=======
	epoch uint32,
>>>>>>> dd5424fe
) ([]byte, error) {
	stakingSCOutput, ok := vmOutput.OutputAccounts[string(s.stakingSCAddress)]
	if !ok {
		return nil, epochStart.ErrStakingSCOutputAccountNotFound
	}

	var activeStorageUpdate *vmcommon.StorageUpdate
	for _, storageUpdate := range stakingSCOutput.StorageUpdates {
		isNewValidatorKey := len(storageUpdate.Offset) == len(jailedValidator.PublicKey) &&
			!bytes.Equal(storageUpdate.Offset, jailedValidator.PublicKey)
		if isNewValidatorKey {
			activeStorageUpdate = storageUpdate
			break
		}
	}
	if activeStorageUpdate == nil {
		log.Debug("no one in waiting suitable for switch")
		return nil, nil
	}

	err := s.processSCOutputAccounts(vmOutput)
	if err != nil {
		return nil, err
	}

	var stakingData systemSmartContracts.StakedData
	err = s.marshalizer.Unmarshal(&stakingData, activeStorageUpdate.Data)
	if err != nil {
		return nil, err
	}

	blsPubKey := activeStorageUpdate.Offset
	log.Debug("staking validator key who switches with the jailed one", "blsKey", blsPubKey)
	account, err := s.getPeerAccount(blsPubKey)
	if err != nil {
		return nil, err
	}

	if !bytes.Equal(account.GetRewardAddress(), stakingData.RewardAddress) {
		err = account.SetRewardAddress(stakingData.RewardAddress)
		if err != nil {
			return nil, err
		}
	}

	if !bytes.Equal(account.GetBLSPublicKey(), blsPubKey) {
		err = account.SetBLSPublicKey(blsPubKey)
		if err != nil {
			return nil, err
		}
	} else {
		// old jailed validator getting switched back after unJail with stake - must remove first from exported map
		deleteNewValidatorIfExistsFromMap(validatorInfos, blsPubKey, account.GetShardId())
	}

	account.SetListAndIndex(jailedValidator.ShardId, string(core.NewList), uint32(stakingData.StakedNonce))
	account.SetTempRating(s.startRating)
	account.SetUnStakedEpoch(core.DefaultUnstakedEpoch)

	err = s.peerAccountsDB.SaveAccount(account)
	if err != nil {
		return nil, err
	}

	jailedAccount, err := s.getPeerAccount(jailedValidator.PublicKey)
	if err != nil {
		return nil, err
	}

	jailedAccount.SetListAndIndex(jailedValidator.ShardId, string(core.JailedList), jailedValidator.Index)
<<<<<<< HEAD
=======
	jailedAccount.SetUnStakedEpoch(epoch)
>>>>>>> dd5424fe
	jailedAccount.ResetAtNewEpoch()
	err = s.peerAccountsDB.SaveAccount(jailedAccount)
	if err != nil {
		return nil, err
	}

	newValidatorInfo := s.validatorInfoCreator.PeerAccountToValidatorInfo(account)
	switchJailedWithNewValidatorInMap(validatorInfos, jailedValidator, newValidatorInfo)

	return blsPubKey, nil
}

func deleteNewValidatorIfExistsFromMap(
	validatorInfos map[uint32][]*state.ValidatorInfo,
	blsPubKey []byte,
	shardID uint32,
) {
	for index, validatorInfo := range validatorInfos[shardID] {
		if bytes.Equal(validatorInfo.PublicKey, blsPubKey) {
			length := len(validatorInfos[shardID])
			validatorInfos[shardID][index] = validatorInfos[shardID][length-1]
			validatorInfos[shardID][length-1] = nil
			validatorInfos[shardID] = validatorInfos[shardID][:length-1]
			break
		}
	}
}

func switchJailedWithNewValidatorInMap(
	validatorInfos map[uint32][]*state.ValidatorInfo,
	jailedValidator *state.ValidatorInfo,
	newValidator *state.ValidatorInfo,
) {
	for index, validatorInfo := range validatorInfos[jailedValidator.ShardId] {
		if bytes.Equal(validatorInfo.PublicKey, jailedValidator.PublicKey) {
			validatorInfos[jailedValidator.ShardId][index] = newValidator
			break
		}
	}
}

func (s *systemSCProcessor) getExistingAccount(address []byte) (state.UserAccountHandler, error) {
	acnt, err := s.userAccountsDB.GetExistingAccount(address)
	if err != nil {
		return nil, err
	}

	stAcc, ok := acnt.(state.UserAccountHandler)
	if !ok {
		return nil, process.ErrWrongTypeAssertion
	}

	return stAcc, nil
}

// save account changes in state from vmOutput - protected by VM - every output can be treated as is.
func (s *systemSCProcessor) processSCOutputAccounts(
	vmOutput *vmcommon.VMOutput,
) error {

	outputAccounts := process.SortVMOutputInsideData(vmOutput)
	for _, outAcc := range outputAccounts {
		acc, err := s.getExistingAccount(outAcc.Address)
		if err != nil {
			return err
		}

		storageUpdates := process.GetSortedStorageUpdates(outAcc)
		for _, storeUpdate := range storageUpdates {
			acc.DataTrieTracker().SaveKeyValue(storeUpdate.Offset, storeUpdate.Data)
		}

		err = s.userAccountsDB.SaveAccount(acc)
		if err != nil {
			return err
		}
	}

	return nil
}

func (s *systemSCProcessor) getSortedJailedNodes(validatorInfos map[uint32][]*state.ValidatorInfo) []*state.ValidatorInfo {
	jailedValidators := make([]*state.ValidatorInfo, 0)
	minChance := s.chanceComputer.GetChance(0)
	for _, listValidators := range validatorInfos {
		for _, validatorInfo := range listValidators {
			if s.chanceComputer.GetChance(validatorInfo.TempRating) < minChance {
				jailedValidators = append(jailedValidators, validatorInfo)
			}
		}
	}

	sort.Slice(jailedValidators, func(i, j int) bool {
		if jailedValidators[i].TempRating == jailedValidators[i].TempRating {
			return jailedValidators[i].Index < jailedValidators[j].Index
		}
		return jailedValidators[i].TempRating < jailedValidators[j].TempRating
	})

	return jailedValidators
}

func (s *systemSCProcessor) getPeerAccount(key []byte) (state.PeerAccountHandler, error) {
	account, err := s.peerAccountsDB.LoadAccount(key)
	if err != nil {
		return nil, err
	}

	peerAcc, ok := account.(state.PeerAccountHandler)
	if !ok {
		return nil, epochStart.ErrWrongTypeAssertion
	}

	return peerAcc, nil
}

// IsInterfaceNil returns true if underlying object is nil
func (s *systemSCProcessor) IsInterfaceNil() bool {
	return s == nil
}<|MERGE_RESOLUTION|>--- conflicted
+++ resolved
@@ -97,11 +97,7 @@
 	return nil
 }
 
-<<<<<<< HEAD
-func (s *systemSCProcessor) swapJailedWithWaiting(validatorInfos map[uint32][]*state.ValidatorInfo) error {
-=======
 func (s *systemSCProcessor) swapJailedWithWaiting(validatorInfos map[uint32][]*state.ValidatorInfo, epoch uint32) error {
->>>>>>> dd5424fe
 	jailedValidators := s.getSortedJailedNodes(validatorInfos)
 
 	log.Debug("number of jailed validators", "num", len(jailedValidators))
@@ -135,11 +131,7 @@
 			continue
 		}
 
-<<<<<<< HEAD
-		newValidator, err := s.stakingToValidatorStatistics(validatorInfos, jailedValidator, vmOutput)
-=======
 		newValidator, err := s.stakingToValidatorStatistics(validatorInfos, jailedValidator, vmOutput, epoch)
->>>>>>> dd5424fe
 		if err != nil {
 			return err
 		}
@@ -156,10 +148,7 @@
 	validatorInfos map[uint32][]*state.ValidatorInfo,
 	jailedValidator *state.ValidatorInfo,
 	vmOutput *vmcommon.VMOutput,
-<<<<<<< HEAD
-=======
 	epoch uint32,
->>>>>>> dd5424fe
 ) ([]byte, error) {
 	stakingSCOutput, ok := vmOutput.OutputAccounts[string(s.stakingSCAddress)]
 	if !ok {
@@ -230,10 +219,7 @@
 	}
 
 	jailedAccount.SetListAndIndex(jailedValidator.ShardId, string(core.JailedList), jailedValidator.Index)
-<<<<<<< HEAD
-=======
 	jailedAccount.SetUnStakedEpoch(epoch)
->>>>>>> dd5424fe
 	jailedAccount.ResetAtNewEpoch()
 	err = s.peerAccountsDB.SaveAccount(jailedAccount)
 	if err != nil {
