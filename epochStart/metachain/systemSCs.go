package metachain

import (
	"fmt"
	"math"
	"math/big"

<<<<<<< HEAD
	"github.com/ElrondNetwork/elrond-go-core/core/atomic"
	"github.com/ElrondNetwork/elrond-go-core/core/check"
	"github.com/ElrondNetwork/elrond-go-core/data"
	"github.com/ElrondNetwork/elrond-go-core/marshal"
	"github.com/ElrondNetwork/elrond-go/common"
	"github.com/ElrondNetwork/elrond-go/config"
	"github.com/ElrondNetwork/elrond-go/epochStart"
	"github.com/ElrondNetwork/elrond-go/process"
	"github.com/ElrondNetwork/elrond-go/sharding"
	"github.com/ElrondNetwork/elrond-go/sharding/nodesCoordinator"
	"github.com/ElrondNetwork/elrond-go/state"
	"github.com/ElrondNetwork/elrond-go/vm"
	vmcommon "github.com/ElrondNetwork/elrond-vm-common"
=======
	"github.com/multiversx/mx-chain-core-go/core"
	"github.com/multiversx/mx-chain-core-go/core/atomic"
	"github.com/multiversx/mx-chain-core-go/core/check"
	"github.com/multiversx/mx-chain-core-go/data"
	"github.com/multiversx/mx-chain-core-go/data/block"
	"github.com/multiversx/mx-chain-core-go/marshal"
	"github.com/multiversx/mx-chain-go/common"
	vInfo "github.com/multiversx/mx-chain-go/common/validatorInfo"
	"github.com/multiversx/mx-chain-go/config"
	"github.com/multiversx/mx-chain-go/epochStart"
	"github.com/multiversx/mx-chain-go/process"
	"github.com/multiversx/mx-chain-go/sharding"
	"github.com/multiversx/mx-chain-go/sharding/nodesCoordinator"
	"github.com/multiversx/mx-chain-go/state"
	"github.com/multiversx/mx-chain-go/trie/keyBuilder"
	"github.com/multiversx/mx-chain-go/vm"
	"github.com/multiversx/mx-chain-go/vm/systemSmartContracts"
	vmcommon "github.com/multiversx/mx-chain-vm-common-go"
>>>>>>> 12624dc4
)

// ArgsNewEpochStartSystemSCProcessing defines the arguments structure for the end of epoch system sc processor
type ArgsNewEpochStartSystemSCProcessing struct {
	SystemVM             vmcommon.VMExecutionHandler
	UserAccountsDB       state.AccountsAdapter
	PeerAccountsDB       state.AccountsAdapter
	Marshalizer          marshal.Marshalizer
	StartRating          uint32
	ValidatorInfoCreator epochStart.ValidatorInfoCreator
	ChanceComputer       nodesCoordinator.ChanceComputer
	ShardCoordinator     sharding.Coordinator

	EndOfEpochCallerAddress []byte
	StakingSCAddress        []byte
	ESDTOwnerAddressBytes   []byte

<<<<<<< HEAD
	GenesisNodesConfig           sharding.GenesisNodesSetupHandler
	EpochNotifier                process.EpochNotifier
	NodesConfigProvider          epochStart.NodesConfigProvider
	StakingDataProvider          epochStart.StakingDataProvider
	AuctionListSelector          epochStart.AuctionListSelector
	MaxNodesChangeConfigProvider epochStart.MaxNodesChangeConfigProvider
}

type systemSCProcessor struct {
	*legacySystemSCProcessor
	auctionListSelector epochStart.AuctionListSelector
=======
	GenesisNodesConfig  sharding.GenesisNodesSetupHandler
	EpochNotifier       process.EpochNotifier
	NodesConfigProvider epochStart.NodesConfigProvider
	StakingDataProvider epochStart.StakingDataProvider
	EnableEpochsHandler common.EnableEpochsHandler
}

type systemSCProcessor struct {
	systemVM                  vmcommon.VMExecutionHandler
	userAccountsDB            state.AccountsAdapter
	marshalizer               marshal.Marshalizer
	peerAccountsDB            state.AccountsAdapter
	chanceComputer            nodesCoordinator.ChanceComputer
	shardCoordinator          sharding.Coordinator
	startRating               uint32
	validatorInfoCreator      epochStart.ValidatorInfoCreator
	genesisNodesConfig        sharding.GenesisNodesSetupHandler
	nodesConfigProvider       epochStart.NodesConfigProvider
	stakingDataProvider       epochStart.StakingDataProvider
	endOfEpochCallerAddress   []byte
	stakingSCAddress          []byte
	maxNodesEnableConfig      []config.MaxNodesChangeConfig
	maxNodes                  uint32
	flagChangeMaxNodesEnabled atomic.Flag
	esdtOwnerAddressBytes     []byte
	mapNumSwitchedPerShard    map[uint32]uint32
	mapNumSwitchablePerShard  map[uint32]uint32
	enableEpochsHandler       common.EnableEpochsHandler
}

type validatorList []*state.ValidatorInfo
>>>>>>> 12624dc4

	governanceEnableEpoch    uint32
	builtInOnMetaEnableEpoch uint32
	stakingV4EnableEpoch     uint32

	flagGovernanceEnabled    atomic.Flag
	flagBuiltInOnMetaEnabled atomic.Flag
	flagInitStakingV4Enabled atomic.Flag
	flagStakingV4Enabled     atomic.Flag
}

// NewSystemSCProcessor creates the end of epoch system smart contract processor
func NewSystemSCProcessor(args ArgsNewEpochStartSystemSCProcessing) (*systemSCProcessor, error) {
	if check.IfNil(args.EpochNotifier) {
		return nil, epochStart.ErrNilEpochStartNotifier
	}
	if check.IfNil(args.AuctionListSelector) {
		return nil, epochStart.ErrNilAuctionListSelector
	}

	legacy, err := newLegacySystemSCProcessor(args)
	if err != nil {
		return nil, err
	}
	if check.IfNil(args.EnableEpochsHandler) {
		return nil, epochStart.ErrNilEnableEpochsHandler
	}

	s := &systemSCProcessor{
<<<<<<< HEAD
		legacySystemSCProcessor:  legacy,
		governanceEnableEpoch:    args.EpochConfig.EnableEpochs.GovernanceEnableEpoch,
		builtInOnMetaEnableEpoch: args.EpochConfig.EnableEpochs.BuiltInFunctionOnMetaEnableEpoch,
		stakingV4EnableEpoch:     args.EpochConfig.EnableEpochs.StakingV4EnableEpoch,
		auctionListSelector:      args.AuctionListSelector,
	}

	log.Debug("systemSC: enable epoch for governanceV2 init", "epoch", s.governanceEnableEpoch)
	log.Debug("systemSC: enable epoch for create NFT on meta", "epoch", s.builtInOnMetaEnableEpoch)
	log.Debug("systemSC: enable epoch for staking v4", "epoch", s.stakingV4EnableEpoch)
=======
		systemVM:                 args.SystemVM,
		userAccountsDB:           args.UserAccountsDB,
		peerAccountsDB:           args.PeerAccountsDB,
		marshalizer:              args.Marshalizer,
		startRating:              args.StartRating,
		validatorInfoCreator:     args.ValidatorInfoCreator,
		genesisNodesConfig:       args.GenesisNodesConfig,
		endOfEpochCallerAddress:  args.EndOfEpochCallerAddress,
		stakingSCAddress:         args.StakingSCAddress,
		chanceComputer:           args.ChanceComputer,
		mapNumSwitchedPerShard:   make(map[uint32]uint32),
		mapNumSwitchablePerShard: make(map[uint32]uint32),
		stakingDataProvider:      args.StakingDataProvider,
		nodesConfigProvider:      args.NodesConfigProvider,
		shardCoordinator:         args.ShardCoordinator,
		esdtOwnerAddressBytes:    args.ESDTOwnerAddressBytes,
		enableEpochsHandler:      args.EnableEpochsHandler,
	}

	s.maxNodesEnableConfig = make([]config.MaxNodesChangeConfig, len(args.MaxNodesEnableConfig))
	copy(s.maxNodesEnableConfig, args.MaxNodesEnableConfig)
	sort.Slice(s.maxNodesEnableConfig, func(i, j int) bool {
		return s.maxNodesEnableConfig[i].EpochEnable < s.maxNodesEnableConfig[j].EpochEnable
	})
>>>>>>> 12624dc4

	args.EpochNotifier.RegisterNotifyHandler(s)
	return s, nil
}

// ProcessSystemSmartContract does all the processing at end of epoch in case of system smart contract
func (s *systemSCProcessor) ProcessSystemSmartContract(
	validatorsInfoMap state.ShardValidatorsInfoMapHandler,
	header data.HeaderHandler,
) error {
<<<<<<< HEAD
	err := s.processLegacy(validatorsInfoMap, header.GetNonce(), header.GetEpoch())
	if err != nil {
		return err
=======
	if s.enableEpochsHandler.IsSwitchHysteresisForMinNodesFlagEnabledForCurrentEpoch() {
		err := s.updateSystemSCConfigMinNodes()
		if err != nil {
			return err
		}
	}

	if s.enableEpochsHandler.IsStakingV2OwnerFlagEnabled() {
		err := s.updateOwnersForBlsKeys()
		if err != nil {
			return err
		}
	}

	if s.flagChangeMaxNodesEnabled.IsSet() {
		err := s.updateMaxNodes(validatorInfos, nonce)
		if err != nil {
			return err
		}
>>>>>>> 12624dc4
	}
	return s.processWithNewFlags(validatorsInfoMap, header)
}

<<<<<<< HEAD
func (s *systemSCProcessor) processWithNewFlags(
	validatorsInfoMap state.ShardValidatorsInfoMapHandler,
	header data.HeaderHandler,
) error {
	if s.flagGovernanceEnabled.IsSet() {
		err := s.updateToGovernanceV2()
=======
	if s.enableEpochsHandler.IsCorrectLastUnJailedFlagEnabledForCurrentEpoch() {
		err := s.resetLastUnJailed()
>>>>>>> 12624dc4
		if err != nil {
			return err
		}
	}

<<<<<<< HEAD
	if s.flagBuiltInOnMetaEnabled.IsSet() {
		tokenID, err := s.initTokenOnMeta()
=======
	if s.enableEpochsHandler.IsDelegationSmartContractFlagEnabledForCurrentEpoch() {
		err := s.initDelegationSystemSC()
>>>>>>> 12624dc4
		if err != nil {
			return err
		}

<<<<<<< HEAD
		err = s.initLiquidStakingSC(tokenID)
=======
	if s.enableEpochsHandler.IsCorrectLastUnJailedFlagEnabled() {
		err := s.cleanAdditionalQueue()
>>>>>>> 12624dc4
		if err != nil {
			return err
		}
	}

<<<<<<< HEAD
	if s.flagInitStakingV4Enabled.IsSet() {
		err := s.stakeNodesFromQueue(validatorsInfoMap, math.MaxUint32, header.GetNonce(), common.AuctionList)
=======
	if s.enableEpochsHandler.IsSwitchJailWaitingFlagEnabled() {
		err := s.computeNumWaitingPerShard(validatorInfos)
		if err != nil {
			return err
		}

		err = s.swapJailedWithWaiting(validatorInfos)
>>>>>>> 12624dc4
		if err != nil {
			return err
		}
	}

<<<<<<< HEAD
	if s.flagStakingV4Enabled.IsSet() {
		err := s.prepareStakingDataForEligibleNodes(validatorsInfoMap)
=======
	if s.enableEpochsHandler.IsStakingV2FlagEnabled() {
		err := s.prepareRewardsData(validatorInfos)
		if err != nil {
			return err
		}

		err = s.fillStakingDataForNonEligible(validatorInfos)
>>>>>>> 12624dc4
		if err != nil {
			return err
		}

		err = s.fillStakingDataForNonEligible(validatorsInfoMap)
		if err != nil {
			return err
		}

		err = s.unStakeNodesWithNotEnoughFundsWithStakingV4(validatorsInfoMap, header.GetEpoch())
		if err != nil {
			return err
		}
<<<<<<< HEAD

		err = s.auctionListSelector.SelectNodesFromAuctionList(validatorsInfoMap, header.GetPrevRandSeed())
=======
	}

	if s.enableEpochsHandler.IsESDTFlagEnabledForCurrentEpoch() {
		err := s.initESDT()
		if err != nil {
			//not a critical error
			log.Error("error while initializing ESDT", "err", err)
		}
	}

	if s.enableEpochsHandler.IsGovernanceFlagEnabledForCurrentEpoch() {
		err := s.updateToGovernanceV2()
>>>>>>> 12624dc4
		if err != nil {
			return err
		}
	}

	return nil
}

<<<<<<< HEAD
func (s *systemSCProcessor) unStakeNodesWithNotEnoughFundsWithStakingV4(
	validatorsInfoMap state.ShardValidatorsInfoMapHandler,
=======
// ToggleUnStakeUnBond will pause/unPause the unStake/unBond functions on the validator system sc
func (s *systemSCProcessor) ToggleUnStakeUnBond(value bool) error {
	if !s.enableEpochsHandler.IsStakingV2FlagEnabled() {
		return nil
	}

	vmInput := &vmcommon.ContractCallInput{
		VMInput: vmcommon.VMInput{
			CallerAddr: s.endOfEpochCallerAddress,
			Arguments:  nil,
			CallValue:  big.NewInt(0),
		},
		RecipientAddr: vm.ValidatorSCAddress,
		Function:      "unPauseUnStakeUnBond",
	}

	if value {
		vmInput.Function = "pauseUnStakeUnBond"
	}

	vmOutput, err := s.systemVM.RunSmartContractCall(vmInput)
	if err != nil {
		return err
	}

	if vmOutput.ReturnCode != vmcommon.Ok {
		return epochStart.ErrSystemValidatorSCCall
	}

	err = s.processSCOutputAccounts(vmOutput)
	if err != nil {
		return err
	}

	return nil
}

func (s *systemSCProcessor) unStakeNodesWithNotEnoughFunds(
	validatorInfos map[uint32][]*state.ValidatorInfo,
>>>>>>> 12624dc4
	epoch uint32,
) error {
	nodesToUnStake, mapOwnersKeys, err := s.stakingDataProvider.ComputeUnQualifiedNodes(validatorsInfoMap)
	if err != nil {
		return err
	}

	log.Debug("unStake nodes with not enough funds", "num", len(nodesToUnStake))
	for _, blsKey := range nodesToUnStake {
		log.Debug("unStake at end of epoch for node", "blsKey", blsKey)
		err = s.unStakeOneNode(blsKey, epoch)
		if err != nil {
			return err
		}

		validatorInfo := validatorsInfoMap.GetValidator(blsKey)
		if validatorInfo == nil {
			return fmt.Errorf(
				"%w in systemSCProcessor.unStakeNodesWithNotEnoughFundsWithStakingV4 because validator might be in additional queue after staking v4",
				epochStart.ErrNilValidatorInfo)
		}

<<<<<<< HEAD
		validatorLeaving := validatorInfo.ShallowClone()
		validatorLeaving.SetList(string(common.LeavingList))
		err = validatorsInfoMap.Replace(validatorInfo, validatorLeaving)
		if err != nil {
			return err
		}
=======
		validatorInfo.List = string(common.LeavingList)
	}

	err = s.updateDelegationContracts(mapOwnersKeys)
	if err != nil {
		return 0, err
	}

	nodesToStakeFromQueue := uint32(len(nodesToUnStake))
	if s.enableEpochsHandler.IsCorrectLastUnJailedFlagEnabled() {
		nodesToStakeFromQueue -= nodesUnStakedFromAdditionalQueue
>>>>>>> 12624dc4
	}

	return s.updateDelegationContracts(mapOwnersKeys)
}

func (s *systemSCProcessor) updateToGovernanceV2() error {
	vmInput := &vmcommon.ContractCallInput{
		VMInput: vmcommon.VMInput{
			CallerAddr: vm.GovernanceSCAddress,
			CallValue:  big.NewInt(0),
			Arguments:  [][]byte{},
		},
		RecipientAddr: vm.GovernanceSCAddress,
		Function:      "initV2",
	}
	vmOutput, errRun := s.systemVM.RunSmartContractCall(vmInput)
	if errRun != nil {
		return fmt.Errorf("%w when updating to governanceV2", errRun)
	}
	if vmOutput.ReturnCode != vmcommon.Ok {
		return fmt.Errorf("got return code %s when updating to governanceV2", vmOutput.ReturnCode)
	}

	err := s.processSCOutputAccounts(vmOutput)
	if err != nil {
		return err
	}

	return nil
}

func (s *systemSCProcessor) initTokenOnMeta() ([]byte, error) {
	vmInput := &vmcommon.ContractCallInput{
		VMInput: vmcommon.VMInput{
			CallerAddr:  vm.ESDTSCAddress,
			CallValue:   big.NewInt(0),
			Arguments:   [][]byte{},
			GasProvided: math.MaxUint64,
		},
		RecipientAddr: vm.ESDTSCAddress,
		Function:      "initDelegationESDTOnMeta",
	}
	vmOutput, errRun := s.systemVM.RunSmartContractCall(vmInput)
	if errRun != nil {
		return nil, fmt.Errorf("%w when setting up NFTs on metachain", errRun)
	}
	if vmOutput.ReturnCode != vmcommon.Ok {
		return nil, fmt.Errorf("got return code %s, return message %s when setting up NFTs on metachain", vmOutput.ReturnCode, vmOutput.ReturnMessage)
	}
	if len(vmOutput.ReturnData) != 1 {
		return nil, fmt.Errorf("invalid return data on initDelegationESDTOnMeta")
	}

	err := s.processSCOutputAccounts(vmOutput)
	if err != nil {
		return nil, err
	}

	return vmOutput.ReturnData[0], nil
}

func (s *systemSCProcessor) initLiquidStakingSC(tokenID []byte) error {
	codeMetaData := &vmcommon.CodeMetadata{
		Upgradeable: false,
		Payable:     false,
		Readable:    true,
	}

	vmInput := &vmcommon.ContractCreateInput{
		VMInput: vmcommon.VMInput{
			CallerAddr: vm.LiquidStakingSCAddress,
			Arguments:  [][]byte{tokenID},
			CallValue:  big.NewInt(0),
		},
		ContractCode:         vm.LiquidStakingSCAddress,
		ContractCodeMetadata: codeMetaData.ToBytes(),
	}

	vmOutput, err := s.systemVM.RunSmartContractCreate(vmInput)
	if err != nil {
		return err
	}
	if vmOutput.ReturnCode != vmcommon.Ok {
		return epochStart.ErrCouldNotInitLiquidStakingSystemSC
	}

	err = s.processSCOutputAccounts(vmOutput)
	if err != nil {
		return err
	}

	err = s.updateSystemSCContractsCode(vmInput.ContractCodeMetadata)
	if err != nil {
		return err
	}

	return nil
}

// IsInterfaceNil returns true if underlying object is nil
func (s *systemSCProcessor) IsInterfaceNil() bool {
	return s == nil
}

// EpochConfirmed is called whenever a new epoch is confirmed
func (s *systemSCProcessor) EpochConfirmed(epoch uint32, _ uint64) {
	s.legacyEpochConfirmed(epoch)

	s.flagGovernanceEnabled.SetValue(epoch == s.governanceEnableEpoch)
	log.Debug("systemProcessor: governanceV2", "enabled", s.flagGovernanceEnabled.IsSet())

	s.flagBuiltInOnMetaEnabled.SetValue(epoch == s.builtInOnMetaEnableEpoch)
	log.Debug("systemProcessor: create NFT on meta", "enabled", s.flagBuiltInOnMetaEnabled.IsSet())

	s.flagInitStakingV4Enabled.SetValue(epoch == s.stakingV4InitEnableEpoch)
	log.Debug("systemProcessor: init staking v4", "enabled", s.flagInitStakingV4Enabled.IsSet())

<<<<<<< HEAD
	s.flagStakingV4Enabled.SetValue(epoch >= s.stakingV4EnableEpoch)
	log.Debug("systemProcessor: staking v4", "enabled", s.flagStakingV4Enabled.IsSet())
=======
		if len(newValidator) != 0 {
			newValidators[string(newValidator)] = struct{}{}
		}
	}

	return nil
}

func (s *systemSCProcessor) stakingToValidatorStatistics(
	validatorInfos map[uint32][]*state.ValidatorInfo,
	jailedValidator *state.ValidatorInfo,
	vmOutput *vmcommon.VMOutput,
) ([]byte, error) {
	stakingSCOutput, ok := vmOutput.OutputAccounts[string(s.stakingSCAddress)]
	if !ok {
		return nil, epochStart.ErrStakingSCOutputAccountNotFound
	}

	var activeStorageUpdate *vmcommon.StorageUpdate
	for _, storageUpdate := range stakingSCOutput.StorageUpdates {
		isNewValidatorKey := len(storageUpdate.Offset) == len(jailedValidator.PublicKey) &&
			!bytes.Equal(storageUpdate.Offset, jailedValidator.PublicKey)
		if isNewValidatorKey {
			activeStorageUpdate = storageUpdate
			break
		}
	}
	if activeStorageUpdate == nil {
		log.Debug("no one in waiting suitable for switch")
		if s.enableEpochsHandler.IsSaveJailedAlwaysFlagEnabled() {
			err := s.processSCOutputAccounts(vmOutput)
			if err != nil {
				return nil, err
			}
		}

		return nil, nil
	}

	err := s.processSCOutputAccounts(vmOutput)
	if err != nil {
		return nil, err
	}

	var stakingData systemSmartContracts.StakedDataV2_0
	err = s.marshalizer.Unmarshal(&stakingData, activeStorageUpdate.Data)
	if err != nil {
		return nil, err
	}

	blsPubKey := activeStorageUpdate.Offset
	log.Debug("staking validator key who switches with the jailed one", "blsKey", blsPubKey)
	account, err := s.getPeerAccount(blsPubKey)
	if err != nil {
		return nil, err
	}

	if !bytes.Equal(account.GetRewardAddress(), stakingData.RewardAddress) {
		err = account.SetRewardAddress(stakingData.RewardAddress)
		if err != nil {
			return nil, err
		}
	}

	if !bytes.Equal(account.GetBLSPublicKey(), blsPubKey) {
		err = account.SetBLSPublicKey(blsPubKey)
		if err != nil {
			return nil, err
		}
	} else {
		// old jailed validator getting switched back after unJail with stake - must remove first from exported map
		deleteNewValidatorIfExistsFromMap(validatorInfos, blsPubKey, account.GetShardId())
	}

	account.SetListAndIndex(jailedValidator.ShardId, string(common.NewList), uint32(stakingData.StakedNonce))
	account.SetTempRating(s.startRating)
	account.SetUnStakedEpoch(common.DefaultUnstakedEpoch)

	err = s.peerAccountsDB.SaveAccount(account)
	if err != nil {
		return nil, err
	}

	jailedAccount, err := s.getPeerAccount(jailedValidator.PublicKey)
	if err != nil {
		return nil, err
	}

	jailedAccount.SetListAndIndex(jailedValidator.ShardId, string(common.JailedList), jailedValidator.Index)
	jailedAccount.ResetAtNewEpoch()
	err = s.peerAccountsDB.SaveAccount(jailedAccount)
	if err != nil {
		return nil, err
	}

	if isValidator(jailedValidator) {
		s.mapNumSwitchedPerShard[jailedValidator.ShardId]++
	}

	newValidatorInfo := s.validatorInfoCreator.PeerAccountToValidatorInfo(account)
	switchJailedWithNewValidatorInMap(validatorInfos, jailedValidator, newValidatorInfo)

	return blsPubKey, nil
}

func isValidator(validator *state.ValidatorInfo) bool {
	return validator.List == string(common.WaitingList) || validator.List == string(common.EligibleList)
}

func deleteNewValidatorIfExistsFromMap(
	validatorInfos map[uint32][]*state.ValidatorInfo,
	blsPubKey []byte,
	shardID uint32,
) {
	for index, validatorInfo := range validatorInfos[shardID] {
		if bytes.Equal(validatorInfo.PublicKey, blsPubKey) {
			length := len(validatorInfos[shardID])
			validatorInfos[shardID][index] = validatorInfos[shardID][length-1]
			validatorInfos[shardID][length-1] = nil
			validatorInfos[shardID] = validatorInfos[shardID][:length-1]
			break
		}
	}
}

func switchJailedWithNewValidatorInMap(
	validatorInfos map[uint32][]*state.ValidatorInfo,
	jailedValidator *state.ValidatorInfo,
	newValidator *state.ValidatorInfo,
) {
	for index, validatorInfo := range validatorInfos[jailedValidator.ShardId] {
		if bytes.Equal(validatorInfo.PublicKey, jailedValidator.PublicKey) {
			validatorInfos[jailedValidator.ShardId][index] = newValidator
			break
		}
	}
}

func (s *systemSCProcessor) getUserAccount(address []byte) (state.UserAccountHandler, error) {
	acnt, err := s.userAccountsDB.LoadAccount(address)
	if err != nil {
		return nil, err
	}

	stAcc, ok := acnt.(state.UserAccountHandler)
	if !ok {
		return nil, process.ErrWrongTypeAssertion
	}

	return stAcc, nil
}

// save account changes in state from vmOutput - protected by VM - every output can be treated as is.
func (s *systemSCProcessor) processSCOutputAccounts(
	vmOutput *vmcommon.VMOutput,
) error {

	outputAccounts := process.SortVMOutputInsideData(vmOutput)
	for _, outAcc := range outputAccounts {
		acc, err := s.getUserAccount(outAcc.Address)
		if err != nil {
			return err
		}

		storageUpdates := process.GetSortedStorageUpdates(outAcc)
		for _, storeUpdate := range storageUpdates {
			err = acc.SaveKeyValue(storeUpdate.Offset, storeUpdate.Data)
			if err != nil {
				return err
			}
		}

		if outAcc.BalanceDelta != nil && outAcc.BalanceDelta.Cmp(zero) != 0 {
			err = acc.AddToBalance(outAcc.BalanceDelta)
			if err != nil {
				return err
			}
		}

		err = s.userAccountsDB.SaveAccount(acc)
		if err != nil {
			return err
		}
	}

	return nil
}

func (s *systemSCProcessor) getSortedJailedNodes(validatorInfos map[uint32][]*state.ValidatorInfo) []*state.ValidatorInfo {
	newJailedValidators := make([]*state.ValidatorInfo, 0)
	oldJailedValidators := make([]*state.ValidatorInfo, 0)

	minChance := s.chanceComputer.GetChance(0)
	for _, listValidators := range validatorInfos {
		for _, validatorInfo := range listValidators {
			if validatorInfo.List == string(common.JailedList) {
				oldJailedValidators = append(oldJailedValidators, validatorInfo)
			} else if s.chanceComputer.GetChance(validatorInfo.TempRating) < minChance {
				newJailedValidators = append(newJailedValidators, validatorInfo)
			}
		}
	}

	sort.Sort(validatorList(oldJailedValidators))
	sort.Sort(validatorList(newJailedValidators))

	return append(oldJailedValidators, newJailedValidators...)
}

func (s *systemSCProcessor) getPeerAccount(key []byte) (state.PeerAccountHandler, error) {
	account, err := s.peerAccountsDB.LoadAccount(key)
	if err != nil {
		return nil, err
	}

	peerAcc, ok := account.(state.PeerAccountHandler)
	if !ok {
		return nil, epochStart.ErrWrongTypeAssertion
	}

	return peerAcc, nil
}

func (s *systemSCProcessor) setMinNumberOfNodes(minNumNodes uint32) error {
	vmInput := &vmcommon.ContractCallInput{
		VMInput: vmcommon.VMInput{
			CallerAddr: s.endOfEpochCallerAddress,
			Arguments:  [][]byte{big.NewInt(int64(minNumNodes)).Bytes()},
			CallValue:  big.NewInt(0),
		},
		RecipientAddr: s.stakingSCAddress,
		Function:      "updateConfigMinNodes",
	}

	vmOutput, err := s.systemVM.RunSmartContractCall(vmInput)
	if err != nil {
		return err
	}

	log.Debug("setMinNumberOfNodes called with",
		"minNumNodes", minNumNodes,
		"returnMessage", vmOutput.ReturnMessage)

	if vmOutput.ReturnCode != vmcommon.Ok {
		return epochStart.ErrInvalidMinNumberOfNodes
	}

	err = s.processSCOutputAccounts(vmOutput)
	if err != nil {
		return err
	}

	return nil
}

func (s *systemSCProcessor) setMaxNumberOfNodes(maxNumNodes uint32) (uint32, error) {
	vmInput := &vmcommon.ContractCallInput{
		VMInput: vmcommon.VMInput{
			CallerAddr: s.endOfEpochCallerAddress,
			Arguments:  [][]byte{big.NewInt(int64(maxNumNodes)).Bytes()},
			CallValue:  big.NewInt(0),
		},
		RecipientAddr: s.stakingSCAddress,
		Function:      "updateConfigMaxNodes",
	}

	vmOutput, err := s.systemVM.RunSmartContractCall(vmInput)
	if err != nil {
		return 0, err
	}

	log.Debug("setMaxNumberOfNodes called with",
		"maxNumNodes", maxNumNodes,
		"returnMessage", vmOutput.ReturnMessage)

	if vmOutput.ReturnCode != vmcommon.Ok {
		return 0, epochStart.ErrInvalidMaxNumberOfNodes
	}
	if len(vmOutput.ReturnData) != 1 {
		return 0, epochStart.ErrInvalidSystemSCReturn
	}

	err = s.processSCOutputAccounts(vmOutput)
	if err != nil {
		return 0, err
	}

	prevMaxNumNodes := big.NewInt(0).SetBytes(vmOutput.ReturnData[0]).Uint64()
	return uint32(prevMaxNumNodes), nil
}

func (s *systemSCProcessor) updateOwnersForBlsKeys() error {
	sw := core.NewStopWatch()
	sw.Start("systemSCProcessor")
	defer func() {
		sw.Stop("systemSCProcessor")
		log.Debug("systemSCProcessor.updateOwnersForBlsKeys time measurements", sw.GetMeasurements()...)
	}()

	sw.Start("getValidatorSystemAccount")
	userValidatorAccount, err := s.getValidatorSystemAccount()
	sw.Stop("getValidatorSystemAccount")
	if err != nil {
		return err
	}

	sw.Start("getArgumentsForSetOwnerFunctionality")
	arguments, err := s.getArgumentsForSetOwnerFunctionality(userValidatorAccount)
	sw.Stop("getArgumentsForSetOwnerFunctionality")
	if err != nil {
		return err
	}

	sw.Start("callSetOwnersOnAddresses")
	err = s.callSetOwnersOnAddresses(arguments)
	sw.Stop("callSetOwnersOnAddresses")
	if err != nil {
		return err
	}

	return nil
}

func (s *systemSCProcessor) updateToGovernanceV2() error {
	vmInput := &vmcommon.ContractCallInput{
		VMInput: vmcommon.VMInput{
			CallerAddr: vm.GovernanceSCAddress,
			CallValue:  big.NewInt(0),
			Arguments:  [][]byte{},
		},
		RecipientAddr: vm.GovernanceSCAddress,
		Function:      "initV2",
	}
	vmOutput, errRun := s.systemVM.RunSmartContractCall(vmInput)
	if errRun != nil {
		return fmt.Errorf("%w when updating to governanceV2", errRun)
	}
	if vmOutput.ReturnCode != vmcommon.Ok {
		return fmt.Errorf("got return code %s when updating to governanceV2", vmOutput.ReturnCode)
	}

	err := s.processSCOutputAccounts(vmOutput)
	if err != nil {
		return err
	}

	return nil
}

func (s *systemSCProcessor) getValidatorSystemAccount() (state.UserAccountHandler, error) {
	validatorAccount, err := s.userAccountsDB.LoadAccount(vm.ValidatorSCAddress)
	if err != nil {
		return nil, fmt.Errorf("%w when loading validator account", err)
	}

	userValidatorAccount, ok := validatorAccount.(state.UserAccountHandler)
	if !ok {
		return nil, fmt.Errorf("%w when loading validator account", epochStart.ErrWrongTypeAssertion)
	}

	if check.IfNil(userValidatorAccount.DataTrie()) {
		return nil, epochStart.ErrNilDataTrie
	}

	return userValidatorAccount, nil
}

func (s *systemSCProcessor) getArgumentsForSetOwnerFunctionality(userValidatorAccount state.UserAccountHandler) ([][]byte, error) {
	arguments := make([][]byte, 0)

	rootHash, err := userValidatorAccount.DataTrie().RootHash()
	if err != nil {
		return nil, err
	}

	leavesChannels := &common.TrieIteratorChannels{
		LeavesChan: make(chan core.KeyValueHolder, common.TrieLeavesChannelDefaultCapacity),
		ErrChan:    make(chan error, 1),
	}
	err = userValidatorAccount.DataTrie().GetAllLeavesOnChannel(leavesChannels, context.Background(), rootHash, keyBuilder.NewKeyBuilder())
	if err != nil {
		return nil, err
	}
	for leaf := range leavesChannels.LeavesChan {
		validatorData := &systemSmartContracts.ValidatorDataV2{}
		value, errTrim := leaf.ValueWithoutSuffix(append(leaf.Key(), vm.ValidatorSCAddress...))
		if errTrim != nil {
			return nil, fmt.Errorf("%w for validator key %s", errTrim, hex.EncodeToString(leaf.Key()))
		}

		err = s.marshalizer.Unmarshal(validatorData, value)
		if err != nil {
			continue
		}
		for _, blsKey := range validatorData.BlsPubKeys {
			arguments = append(arguments, blsKey)
			arguments = append(arguments, leaf.Key())
		}
	}

	err = common.GetErrorFromChanNonBlocking(leavesChannels.ErrChan)
	if err != nil {
		return nil, err
	}

	return arguments, nil
}

func (s *systemSCProcessor) callSetOwnersOnAddresses(arguments [][]byte) error {
	vmInput := &vmcommon.ContractCallInput{
		VMInput: vmcommon.VMInput{
			CallerAddr: vm.EndOfEpochAddress,
			CallValue:  big.NewInt(0),
			Arguments:  arguments,
		},
		RecipientAddr: vm.StakingSCAddress,
		Function:      "setOwnersOnAddresses",
	}

	vmOutput, errRun := s.systemVM.RunSmartContractCall(vmInput)
	if errRun != nil {
		return fmt.Errorf("%w when calling setOwnersOnAddresses function", errRun)
	}
	if vmOutput.ReturnCode != vmcommon.Ok {
		return fmt.Errorf("got return code %s when calling setOwnersOnAddresses", vmOutput.ReturnCode)
	}

	return s.processSCOutputAccounts(vmOutput)
}

func (s *systemSCProcessor) initDelegationSystemSC() error {
	codeMetaData := &vmcommon.CodeMetadata{
		Upgradeable: false,
		Payable:     false,
		Readable:    true,
	}

	vmInput := &vmcommon.ContractCreateInput{
		VMInput: vmcommon.VMInput{
			CallerAddr: vm.DelegationManagerSCAddress,
			Arguments:  [][]byte{},
			CallValue:  big.NewInt(0),
		},
		ContractCode:         vm.DelegationManagerSCAddress,
		ContractCodeMetadata: codeMetaData.ToBytes(),
	}

	vmOutput, err := s.systemVM.RunSmartContractCreate(vmInput)
	if err != nil {
		return err
	}
	if vmOutput.ReturnCode != vmcommon.Ok {
		return epochStart.ErrCouldNotInitDelegationSystemSC
	}

	err = s.processSCOutputAccounts(vmOutput)
	if err != nil {
		return err
	}

	err = s.updateSystemSCContractsCode(vmInput.ContractCodeMetadata)
	if err != nil {
		return err
	}

	return nil
}

func (s *systemSCProcessor) updateSystemSCContractsCode(contractMetadata []byte) error {
	contractsToUpdate := make([][]byte, 0)
	contractsToUpdate = append(contractsToUpdate, vm.StakingSCAddress)
	contractsToUpdate = append(contractsToUpdate, vm.ValidatorSCAddress)
	contractsToUpdate = append(contractsToUpdate, vm.GovernanceSCAddress)
	contractsToUpdate = append(contractsToUpdate, vm.ESDTSCAddress)
	contractsToUpdate = append(contractsToUpdate, vm.DelegationManagerSCAddress)
	contractsToUpdate = append(contractsToUpdate, vm.FirstDelegationSCAddress)

	for _, address := range contractsToUpdate {
		userAcc, err := s.getUserAccount(address)
		if err != nil {
			return err
		}

		userAcc.SetOwnerAddress(address)
		userAcc.SetCodeMetadata(contractMetadata)
		userAcc.SetCode(address)

		err = s.userAccountsDB.SaveAccount(userAcc)
		if err != nil {
			return err
		}
	}

	return nil
}

func (s *systemSCProcessor) cleanAdditionalQueue() error {
	sw := core.NewStopWatch()
	sw.Start("systemSCProcessor")
	defer func() {
		sw.Stop("systemSCProcessor")
		log.Debug("systemSCProcessor.cleanAdditionalQueue time measurements", sw.GetMeasurements()...)
	}()

	vmInput := &vmcommon.ContractCallInput{
		VMInput: vmcommon.VMInput{
			CallerAddr: vm.EndOfEpochAddress,
			CallValue:  big.NewInt(0),
			Arguments:  [][]byte{},
		},
		RecipientAddr: vm.StakingSCAddress,
		Function:      "cleanAdditionalQueue",
	}
	vmOutput, errRun := s.systemVM.RunSmartContractCall(vmInput)
	if errRun != nil {
		return fmt.Errorf("%w when cleaning additional queue", errRun)
	}
	if vmOutput.ReturnCode != vmcommon.Ok {
		return fmt.Errorf("got return code %s, return message %s when cleaning additional queue", vmOutput.ReturnCode, vmOutput.ReturnMessage)
	}

	err := s.processSCOutputAccounts(vmOutput)
	if err != nil {
		return err
	}

	// returnData format is list(address - all blsKeys which were unstaked for that)
	addressLength := len(s.endOfEpochCallerAddress)
	mapOwnersKeys := make(map[string][][]byte)
	currentOwner := ""
	for _, returnData := range vmOutput.ReturnData {
		if len(returnData) == addressLength {
			currentOwner = string(returnData)
			continue
		}

		if len(currentOwner) != addressLength {
			continue
		}

		mapOwnersKeys[currentOwner] = append(mapOwnersKeys[currentOwner], returnData)
	}

	err = s.updateDelegationContracts(mapOwnersKeys)
	if err != nil {
		log.Error("update delegation contracts failed after cleaning additional queue", "error", err.Error())
		return err
	}

	return nil
}

func (s *systemSCProcessor) stakeNodesFromQueue(
	validatorInfos map[uint32][]*state.ValidatorInfo,
	nodesToStake uint32,
	nonce uint64,
) error {
	if nodesToStake == 0 {
		return nil
	}

	nodesToStakeAsBigInt := big.NewInt(0).SetUint64(uint64(nodesToStake))
	vmInput := &vmcommon.ContractCallInput{
		VMInput: vmcommon.VMInput{
			CallerAddr: vm.EndOfEpochAddress,
			CallValue:  big.NewInt(0),
			Arguments:  [][]byte{nodesToStakeAsBigInt.Bytes()},
		},
		RecipientAddr: vm.StakingSCAddress,
		Function:      "stakeNodesFromQueue",
	}
	vmOutput, errRun := s.systemVM.RunSmartContractCall(vmInput)
	if errRun != nil {
		return fmt.Errorf("%w when staking nodes from waiting list", errRun)
	}
	if vmOutput.ReturnCode != vmcommon.Ok {
		return fmt.Errorf("got return code %s when staking nodes from waiting list", vmOutput.ReturnCode)
	}
	if len(vmOutput.ReturnData)%2 != 0 {
		return fmt.Errorf("%w return data must be divisible by 2 when staking nodes from waiting list", epochStart.ErrInvalidSystemSCReturn)
	}

	err := s.processSCOutputAccounts(vmOutput)
	if err != nil {
		return err
	}

	err = s.addNewlyStakedNodesToValidatorTrie(validatorInfos, vmOutput.ReturnData, nonce)
	if err != nil {
		return err
	}

	return nil
}

func (s *systemSCProcessor) addNewlyStakedNodesToValidatorTrie(
	validatorInfos map[uint32][]*state.ValidatorInfo,
	returnData [][]byte,
	nonce uint64,
) error {
	for i := 0; i < len(returnData); i += 2 {
		blsKey := returnData[i]
		rewardAddress := returnData[i+1]

		peerAcc, err := s.getPeerAccount(blsKey)
		if err != nil {
			return err
		}

		err = peerAcc.SetRewardAddress(rewardAddress)
		if err != nil {
			return err
		}

		err = peerAcc.SetBLSPublicKey(blsKey)
		if err != nil {
			return err
		}

		peerAcc.SetListAndIndex(peerAcc.GetShardId(), string(common.NewList), uint32(nonce))
		peerAcc.SetTempRating(s.startRating)
		peerAcc.SetUnStakedEpoch(common.DefaultUnstakedEpoch)

		err = s.peerAccountsDB.SaveAccount(peerAcc)
		if err != nil {
			return err
		}

		validatorInfo := &state.ValidatorInfo{
			PublicKey:       blsKey,
			ShardId:         peerAcc.GetShardId(),
			List:            string(common.NewList),
			Index:           uint32(nonce),
			TempRating:      s.startRating,
			Rating:          s.startRating,
			RewardAddress:   rewardAddress,
			AccumulatedFees: big.NewInt(0),
		}
		validatorInfos[peerAcc.GetShardId()] = append(validatorInfos[peerAcc.GetShardId()], validatorInfo)
	}

	return nil
}

func (s *systemSCProcessor) initESDT() error {
	currentConfigValues, err := s.extractConfigFromESDTContract()
	if err != nil {
		return err
	}

	return s.changeESDTOwner(currentConfigValues)
}

func (s *systemSCProcessor) extractConfigFromESDTContract() ([][]byte, error) {
	vmInput := &vmcommon.ContractCallInput{
		VMInput: vmcommon.VMInput{
			CallerAddr:  s.endOfEpochCallerAddress,
			Arguments:   [][]byte{},
			CallValue:   big.NewInt(0),
			GasProvided: math.MaxUint64,
		},
		Function:      "getContractConfig",
		RecipientAddr: vm.ESDTSCAddress,
	}

	output, err := s.systemVM.RunSmartContractCall(vmInput)
	if err != nil {
		return nil, err
	}
	if len(output.ReturnData) != 4 {
		return nil, fmt.Errorf("%w getContractConfig should have returned 4 values", epochStart.ErrInvalidSystemSCReturn)
	}

	return output.ReturnData, nil
}

func (s *systemSCProcessor) changeESDTOwner(currentConfigValues [][]byte) error {
	baseIssuingCost := currentConfigValues[1]
	minTokenNameLength := currentConfigValues[2]
	maxTokenNameLength := currentConfigValues[3]

	vmInput := &vmcommon.ContractCallInput{
		VMInput: vmcommon.VMInput{
			CallerAddr:  s.endOfEpochCallerAddress,
			Arguments:   [][]byte{s.esdtOwnerAddressBytes, baseIssuingCost, minTokenNameLength, maxTokenNameLength},
			CallValue:   big.NewInt(0),
			GasProvided: math.MaxUint64,
		},
		Function:      "configChange",
		RecipientAddr: vm.ESDTSCAddress,
	}

	output, err := s.systemVM.RunSmartContractCall(vmInput)
	if err != nil {
		return err
	}
	if output.ReturnCode != vmcommon.Ok {
		return fmt.Errorf("%w changeESDTOwner should have returned Ok", epochStart.ErrInvalidSystemSCReturn)
	}

	return s.processSCOutputAccounts(output)
}

// IsInterfaceNil returns true if underlying object is nil
func (s *systemSCProcessor) IsInterfaceNil() bool {
	return s == nil
}

// EpochConfirmed is called whenever a new epoch is confirmed
func (s *systemSCProcessor) EpochConfirmed(epoch uint32, _ uint64) {
	s.flagChangeMaxNodesEnabled.SetValue(false)
	for _, maxNodesConfig := range s.maxNodesEnableConfig {
		if epoch == maxNodesConfig.EpochEnable {
			s.flagChangeMaxNodesEnabled.SetValue(true)
			s.maxNodes = maxNodesConfig.MaxNumNodes
			break
		}
	}

	log.Debug("systemSCProcessor: change of maximum number of nodes and/or shuffling percentage",
		"enabled", s.flagChangeMaxNodesEnabled.IsSet(),
		"epoch", epoch,
		"maxNodes", s.maxNodes,
	)
>>>>>>> 12624dc4
}<|MERGE_RESOLUTION|>--- conflicted
+++ resolved
@@ -5,21 +5,6 @@
 	"math"
 	"math/big"
 
-<<<<<<< HEAD
-	"github.com/ElrondNetwork/elrond-go-core/core/atomic"
-	"github.com/ElrondNetwork/elrond-go-core/core/check"
-	"github.com/ElrondNetwork/elrond-go-core/data"
-	"github.com/ElrondNetwork/elrond-go-core/marshal"
-	"github.com/ElrondNetwork/elrond-go/common"
-	"github.com/ElrondNetwork/elrond-go/config"
-	"github.com/ElrondNetwork/elrond-go/epochStart"
-	"github.com/ElrondNetwork/elrond-go/process"
-	"github.com/ElrondNetwork/elrond-go/sharding"
-	"github.com/ElrondNetwork/elrond-go/sharding/nodesCoordinator"
-	"github.com/ElrondNetwork/elrond-go/state"
-	"github.com/ElrondNetwork/elrond-go/vm"
-	vmcommon "github.com/ElrondNetwork/elrond-vm-common"
-=======
 	"github.com/multiversx/mx-chain-core-go/core"
 	"github.com/multiversx/mx-chain-core-go/core/atomic"
 	"github.com/multiversx/mx-chain-core-go/core/check"
@@ -38,7 +23,6 @@
 	"github.com/multiversx/mx-chain-go/vm"
 	"github.com/multiversx/mx-chain-go/vm/systemSmartContracts"
 	vmcommon "github.com/multiversx/mx-chain-vm-common-go"
->>>>>>> 12624dc4
 )
 
 // ArgsNewEpochStartSystemSCProcessing defines the arguments structure for the end of epoch system sc processor
@@ -56,51 +40,18 @@
 	StakingSCAddress        []byte
 	ESDTOwnerAddressBytes   []byte
 
-<<<<<<< HEAD
 	GenesisNodesConfig           sharding.GenesisNodesSetupHandler
 	EpochNotifier                process.EpochNotifier
 	NodesConfigProvider          epochStart.NodesConfigProvider
 	StakingDataProvider          epochStart.StakingDataProvider
 	AuctionListSelector          epochStart.AuctionListSelector
 	MaxNodesChangeConfigProvider epochStart.MaxNodesChangeConfigProvider
+	EnableEpochsHandler          common.EnableEpochsHandler
 }
 
 type systemSCProcessor struct {
 	*legacySystemSCProcessor
 	auctionListSelector epochStart.AuctionListSelector
-=======
-	GenesisNodesConfig  sharding.GenesisNodesSetupHandler
-	EpochNotifier       process.EpochNotifier
-	NodesConfigProvider epochStart.NodesConfigProvider
-	StakingDataProvider epochStart.StakingDataProvider
-	EnableEpochsHandler common.EnableEpochsHandler
-}
-
-type systemSCProcessor struct {
-	systemVM                  vmcommon.VMExecutionHandler
-	userAccountsDB            state.AccountsAdapter
-	marshalizer               marshal.Marshalizer
-	peerAccountsDB            state.AccountsAdapter
-	chanceComputer            nodesCoordinator.ChanceComputer
-	shardCoordinator          sharding.Coordinator
-	startRating               uint32
-	validatorInfoCreator      epochStart.ValidatorInfoCreator
-	genesisNodesConfig        sharding.GenesisNodesSetupHandler
-	nodesConfigProvider       epochStart.NodesConfigProvider
-	stakingDataProvider       epochStart.StakingDataProvider
-	endOfEpochCallerAddress   []byte
-	stakingSCAddress          []byte
-	maxNodesEnableConfig      []config.MaxNodesChangeConfig
-	maxNodes                  uint32
-	flagChangeMaxNodesEnabled atomic.Flag
-	esdtOwnerAddressBytes     []byte
-	mapNumSwitchedPerShard    map[uint32]uint32
-	mapNumSwitchablePerShard  map[uint32]uint32
-	enableEpochsHandler       common.EnableEpochsHandler
-}
-
-type validatorList []*state.ValidatorInfo
->>>>>>> 12624dc4
 
 	governanceEnableEpoch    uint32
 	builtInOnMetaEnableEpoch uint32
@@ -110,6 +61,8 @@
 	flagBuiltInOnMetaEnabled atomic.Flag
 	flagInitStakingV4Enabled atomic.Flag
 	flagStakingV4Enabled     atomic.Flag
+
+	enableEpochsHandler common.EnableEpochsHandler
 }
 
 // NewSystemSCProcessor creates the end of epoch system smart contract processor
@@ -130,43 +83,13 @@
 	}
 
 	s := &systemSCProcessor{
-<<<<<<< HEAD
 		legacySystemSCProcessor:  legacy,
 		governanceEnableEpoch:    args.EpochConfig.EnableEpochs.GovernanceEnableEpoch,
 		builtInOnMetaEnableEpoch: args.EpochConfig.EnableEpochs.BuiltInFunctionOnMetaEnableEpoch,
 		stakingV4EnableEpoch:     args.EpochConfig.EnableEpochs.StakingV4EnableEpoch,
 		auctionListSelector:      args.AuctionListSelector,
-	}
-
-	log.Debug("systemSC: enable epoch for governanceV2 init", "epoch", s.governanceEnableEpoch)
-	log.Debug("systemSC: enable epoch for create NFT on meta", "epoch", s.builtInOnMetaEnableEpoch)
-	log.Debug("systemSC: enable epoch for staking v4", "epoch", s.stakingV4EnableEpoch)
-=======
-		systemVM:                 args.SystemVM,
-		userAccountsDB:           args.UserAccountsDB,
-		peerAccountsDB:           args.PeerAccountsDB,
-		marshalizer:              args.Marshalizer,
-		startRating:              args.StartRating,
-		validatorInfoCreator:     args.ValidatorInfoCreator,
-		genesisNodesConfig:       args.GenesisNodesConfig,
-		endOfEpochCallerAddress:  args.EndOfEpochCallerAddress,
-		stakingSCAddress:         args.StakingSCAddress,
-		chanceComputer:           args.ChanceComputer,
-		mapNumSwitchedPerShard:   make(map[uint32]uint32),
-		mapNumSwitchablePerShard: make(map[uint32]uint32),
-		stakingDataProvider:      args.StakingDataProvider,
-		nodesConfigProvider:      args.NodesConfigProvider,
-		shardCoordinator:         args.ShardCoordinator,
-		esdtOwnerAddressBytes:    args.ESDTOwnerAddressBytes,
 		enableEpochsHandler:      args.EnableEpochsHandler,
 	}
-
-	s.maxNodesEnableConfig = make([]config.MaxNodesChangeConfig, len(args.MaxNodesEnableConfig))
-	copy(s.maxNodesEnableConfig, args.MaxNodesEnableConfig)
-	sort.Slice(s.maxNodesEnableConfig, func(i, j int) bool {
-		return s.maxNodesEnableConfig[i].EpochEnable < s.maxNodesEnableConfig[j].EpochEnable
-	})
->>>>>>> 12624dc4
 
 	args.EpochNotifier.RegisterNotifyHandler(s)
 	return s, nil
@@ -177,102 +100,45 @@
 	validatorsInfoMap state.ShardValidatorsInfoMapHandler,
 	header data.HeaderHandler,
 ) error {
-<<<<<<< HEAD
 	err := s.processLegacy(validatorsInfoMap, header.GetNonce(), header.GetEpoch())
 	if err != nil {
 		return err
-=======
-	if s.enableEpochsHandler.IsSwitchHysteresisForMinNodesFlagEnabledForCurrentEpoch() {
-		err := s.updateSystemSCConfigMinNodes()
-		if err != nil {
-			return err
-		}
-	}
-
-	if s.enableEpochsHandler.IsStakingV2OwnerFlagEnabled() {
-		err := s.updateOwnersForBlsKeys()
-		if err != nil {
-			return err
-		}
-	}
-
-	if s.flagChangeMaxNodesEnabled.IsSet() {
-		err := s.updateMaxNodes(validatorInfos, nonce)
-		if err != nil {
-			return err
-		}
->>>>>>> 12624dc4
 	}
 	return s.processWithNewFlags(validatorsInfoMap, header)
 }
 
-<<<<<<< HEAD
 func (s *systemSCProcessor) processWithNewFlags(
 	validatorsInfoMap state.ShardValidatorsInfoMapHandler,
 	header data.HeaderHandler,
 ) error {
 	if s.flagGovernanceEnabled.IsSet() {
 		err := s.updateToGovernanceV2()
-=======
-	if s.enableEpochsHandler.IsCorrectLastUnJailedFlagEnabledForCurrentEpoch() {
-		err := s.resetLastUnJailed()
->>>>>>> 12624dc4
-		if err != nil {
-			return err
-		}
-	}
-
-<<<<<<< HEAD
+		if err != nil {
+			return err
+		}
+	}
+
 	if s.flagBuiltInOnMetaEnabled.IsSet() {
 		tokenID, err := s.initTokenOnMeta()
-=======
-	if s.enableEpochsHandler.IsDelegationSmartContractFlagEnabledForCurrentEpoch() {
-		err := s.initDelegationSystemSC()
->>>>>>> 12624dc4
-		if err != nil {
-			return err
-		}
-
-<<<<<<< HEAD
+		if err != nil {
+			return err
+		}
+
 		err = s.initLiquidStakingSC(tokenID)
-=======
-	if s.enableEpochsHandler.IsCorrectLastUnJailedFlagEnabled() {
-		err := s.cleanAdditionalQueue()
->>>>>>> 12624dc4
-		if err != nil {
-			return err
-		}
-	}
-
-<<<<<<< HEAD
+		if err != nil {
+			return err
+		}
+	}
+
 	if s.flagInitStakingV4Enabled.IsSet() {
 		err := s.stakeNodesFromQueue(validatorsInfoMap, math.MaxUint32, header.GetNonce(), common.AuctionList)
-=======
-	if s.enableEpochsHandler.IsSwitchJailWaitingFlagEnabled() {
-		err := s.computeNumWaitingPerShard(validatorInfos)
-		if err != nil {
-			return err
-		}
-
-		err = s.swapJailedWithWaiting(validatorInfos)
->>>>>>> 12624dc4
-		if err != nil {
-			return err
-		}
-	}
-
-<<<<<<< HEAD
+		if err != nil {
+			return err
+		}
+	}
+
 	if s.flagStakingV4Enabled.IsSet() {
 		err := s.prepareStakingDataForEligibleNodes(validatorsInfoMap)
-=======
-	if s.enableEpochsHandler.IsStakingV2FlagEnabled() {
-		err := s.prepareRewardsData(validatorInfos)
-		if err != nil {
-			return err
-		}
-
-		err = s.fillStakingDataForNonEligible(validatorInfos)
->>>>>>> 12624dc4
 		if err != nil {
 			return err
 		}
@@ -286,23 +152,8 @@
 		if err != nil {
 			return err
 		}
-<<<<<<< HEAD
 
 		err = s.auctionListSelector.SelectNodesFromAuctionList(validatorsInfoMap, header.GetPrevRandSeed())
-=======
-	}
-
-	if s.enableEpochsHandler.IsESDTFlagEnabledForCurrentEpoch() {
-		err := s.initESDT()
-		if err != nil {
-			//not a critical error
-			log.Error("error while initializing ESDT", "err", err)
-		}
-	}
-
-	if s.enableEpochsHandler.IsGovernanceFlagEnabledForCurrentEpoch() {
-		err := s.updateToGovernanceV2()
->>>>>>> 12624dc4
 		if err != nil {
 			return err
 		}
@@ -311,50 +162,8 @@
 	return nil
 }
 
-<<<<<<< HEAD
 func (s *systemSCProcessor) unStakeNodesWithNotEnoughFundsWithStakingV4(
 	validatorsInfoMap state.ShardValidatorsInfoMapHandler,
-=======
-// ToggleUnStakeUnBond will pause/unPause the unStake/unBond functions on the validator system sc
-func (s *systemSCProcessor) ToggleUnStakeUnBond(value bool) error {
-	if !s.enableEpochsHandler.IsStakingV2FlagEnabled() {
-		return nil
-	}
-
-	vmInput := &vmcommon.ContractCallInput{
-		VMInput: vmcommon.VMInput{
-			CallerAddr: s.endOfEpochCallerAddress,
-			Arguments:  nil,
-			CallValue:  big.NewInt(0),
-		},
-		RecipientAddr: vm.ValidatorSCAddress,
-		Function:      "unPauseUnStakeUnBond",
-	}
-
-	if value {
-		vmInput.Function = "pauseUnStakeUnBond"
-	}
-
-	vmOutput, err := s.systemVM.RunSmartContractCall(vmInput)
-	if err != nil {
-		return err
-	}
-
-	if vmOutput.ReturnCode != vmcommon.Ok {
-		return epochStart.ErrSystemValidatorSCCall
-	}
-
-	err = s.processSCOutputAccounts(vmOutput)
-	if err != nil {
-		return err
-	}
-
-	return nil
-}
-
-func (s *systemSCProcessor) unStakeNodesWithNotEnoughFunds(
-	validatorInfos map[uint32][]*state.ValidatorInfo,
->>>>>>> 12624dc4
 	epoch uint32,
 ) error {
 	nodesToUnStake, mapOwnersKeys, err := s.stakingDataProvider.ComputeUnQualifiedNodes(validatorsInfoMap)
@@ -377,26 +186,12 @@
 				epochStart.ErrNilValidatorInfo)
 		}
 
-<<<<<<< HEAD
 		validatorLeaving := validatorInfo.ShallowClone()
 		validatorLeaving.SetList(string(common.LeavingList))
 		err = validatorsInfoMap.Replace(validatorInfo, validatorLeaving)
 		if err != nil {
 			return err
 		}
-=======
-		validatorInfo.List = string(common.LeavingList)
-	}
-
-	err = s.updateDelegationContracts(mapOwnersKeys)
-	if err != nil {
-		return 0, err
-	}
-
-	nodesToStakeFromQueue := uint32(len(nodesToUnStake))
-	if s.enableEpochsHandler.IsCorrectLastUnJailedFlagEnabled() {
-		nodesToStakeFromQueue -= nodesUnStakedFromAdditionalQueue
->>>>>>> 12624dc4
 	}
 
 	return s.updateDelegationContracts(mapOwnersKeys)
@@ -514,733 +309,6 @@
 	s.flagInitStakingV4Enabled.SetValue(epoch == s.stakingV4InitEnableEpoch)
 	log.Debug("systemProcessor: init staking v4", "enabled", s.flagInitStakingV4Enabled.IsSet())
 
-<<<<<<< HEAD
 	s.flagStakingV4Enabled.SetValue(epoch >= s.stakingV4EnableEpoch)
 	log.Debug("systemProcessor: staking v4", "enabled", s.flagStakingV4Enabled.IsSet())
-=======
-		if len(newValidator) != 0 {
-			newValidators[string(newValidator)] = struct{}{}
-		}
-	}
-
-	return nil
-}
-
-func (s *systemSCProcessor) stakingToValidatorStatistics(
-	validatorInfos map[uint32][]*state.ValidatorInfo,
-	jailedValidator *state.ValidatorInfo,
-	vmOutput *vmcommon.VMOutput,
-) ([]byte, error) {
-	stakingSCOutput, ok := vmOutput.OutputAccounts[string(s.stakingSCAddress)]
-	if !ok {
-		return nil, epochStart.ErrStakingSCOutputAccountNotFound
-	}
-
-	var activeStorageUpdate *vmcommon.StorageUpdate
-	for _, storageUpdate := range stakingSCOutput.StorageUpdates {
-		isNewValidatorKey := len(storageUpdate.Offset) == len(jailedValidator.PublicKey) &&
-			!bytes.Equal(storageUpdate.Offset, jailedValidator.PublicKey)
-		if isNewValidatorKey {
-			activeStorageUpdate = storageUpdate
-			break
-		}
-	}
-	if activeStorageUpdate == nil {
-		log.Debug("no one in waiting suitable for switch")
-		if s.enableEpochsHandler.IsSaveJailedAlwaysFlagEnabled() {
-			err := s.processSCOutputAccounts(vmOutput)
-			if err != nil {
-				return nil, err
-			}
-		}
-
-		return nil, nil
-	}
-
-	err := s.processSCOutputAccounts(vmOutput)
-	if err != nil {
-		return nil, err
-	}
-
-	var stakingData systemSmartContracts.StakedDataV2_0
-	err = s.marshalizer.Unmarshal(&stakingData, activeStorageUpdate.Data)
-	if err != nil {
-		return nil, err
-	}
-
-	blsPubKey := activeStorageUpdate.Offset
-	log.Debug("staking validator key who switches with the jailed one", "blsKey", blsPubKey)
-	account, err := s.getPeerAccount(blsPubKey)
-	if err != nil {
-		return nil, err
-	}
-
-	if !bytes.Equal(account.GetRewardAddress(), stakingData.RewardAddress) {
-		err = account.SetRewardAddress(stakingData.RewardAddress)
-		if err != nil {
-			return nil, err
-		}
-	}
-
-	if !bytes.Equal(account.GetBLSPublicKey(), blsPubKey) {
-		err = account.SetBLSPublicKey(blsPubKey)
-		if err != nil {
-			return nil, err
-		}
-	} else {
-		// old jailed validator getting switched back after unJail with stake - must remove first from exported map
-		deleteNewValidatorIfExistsFromMap(validatorInfos, blsPubKey, account.GetShardId())
-	}
-
-	account.SetListAndIndex(jailedValidator.ShardId, string(common.NewList), uint32(stakingData.StakedNonce))
-	account.SetTempRating(s.startRating)
-	account.SetUnStakedEpoch(common.DefaultUnstakedEpoch)
-
-	err = s.peerAccountsDB.SaveAccount(account)
-	if err != nil {
-		return nil, err
-	}
-
-	jailedAccount, err := s.getPeerAccount(jailedValidator.PublicKey)
-	if err != nil {
-		return nil, err
-	}
-
-	jailedAccount.SetListAndIndex(jailedValidator.ShardId, string(common.JailedList), jailedValidator.Index)
-	jailedAccount.ResetAtNewEpoch()
-	err = s.peerAccountsDB.SaveAccount(jailedAccount)
-	if err != nil {
-		return nil, err
-	}
-
-	if isValidator(jailedValidator) {
-		s.mapNumSwitchedPerShard[jailedValidator.ShardId]++
-	}
-
-	newValidatorInfo := s.validatorInfoCreator.PeerAccountToValidatorInfo(account)
-	switchJailedWithNewValidatorInMap(validatorInfos, jailedValidator, newValidatorInfo)
-
-	return blsPubKey, nil
-}
-
-func isValidator(validator *state.ValidatorInfo) bool {
-	return validator.List == string(common.WaitingList) || validator.List == string(common.EligibleList)
-}
-
-func deleteNewValidatorIfExistsFromMap(
-	validatorInfos map[uint32][]*state.ValidatorInfo,
-	blsPubKey []byte,
-	shardID uint32,
-) {
-	for index, validatorInfo := range validatorInfos[shardID] {
-		if bytes.Equal(validatorInfo.PublicKey, blsPubKey) {
-			length := len(validatorInfos[shardID])
-			validatorInfos[shardID][index] = validatorInfos[shardID][length-1]
-			validatorInfos[shardID][length-1] = nil
-			validatorInfos[shardID] = validatorInfos[shardID][:length-1]
-			break
-		}
-	}
-}
-
-func switchJailedWithNewValidatorInMap(
-	validatorInfos map[uint32][]*state.ValidatorInfo,
-	jailedValidator *state.ValidatorInfo,
-	newValidator *state.ValidatorInfo,
-) {
-	for index, validatorInfo := range validatorInfos[jailedValidator.ShardId] {
-		if bytes.Equal(validatorInfo.PublicKey, jailedValidator.PublicKey) {
-			validatorInfos[jailedValidator.ShardId][index] = newValidator
-			break
-		}
-	}
-}
-
-func (s *systemSCProcessor) getUserAccount(address []byte) (state.UserAccountHandler, error) {
-	acnt, err := s.userAccountsDB.LoadAccount(address)
-	if err != nil {
-		return nil, err
-	}
-
-	stAcc, ok := acnt.(state.UserAccountHandler)
-	if !ok {
-		return nil, process.ErrWrongTypeAssertion
-	}
-
-	return stAcc, nil
-}
-
-// save account changes in state from vmOutput - protected by VM - every output can be treated as is.
-func (s *systemSCProcessor) processSCOutputAccounts(
-	vmOutput *vmcommon.VMOutput,
-) error {
-
-	outputAccounts := process.SortVMOutputInsideData(vmOutput)
-	for _, outAcc := range outputAccounts {
-		acc, err := s.getUserAccount(outAcc.Address)
-		if err != nil {
-			return err
-		}
-
-		storageUpdates := process.GetSortedStorageUpdates(outAcc)
-		for _, storeUpdate := range storageUpdates {
-			err = acc.SaveKeyValue(storeUpdate.Offset, storeUpdate.Data)
-			if err != nil {
-				return err
-			}
-		}
-
-		if outAcc.BalanceDelta != nil && outAcc.BalanceDelta.Cmp(zero) != 0 {
-			err = acc.AddToBalance(outAcc.BalanceDelta)
-			if err != nil {
-				return err
-			}
-		}
-
-		err = s.userAccountsDB.SaveAccount(acc)
-		if err != nil {
-			return err
-		}
-	}
-
-	return nil
-}
-
-func (s *systemSCProcessor) getSortedJailedNodes(validatorInfos map[uint32][]*state.ValidatorInfo) []*state.ValidatorInfo {
-	newJailedValidators := make([]*state.ValidatorInfo, 0)
-	oldJailedValidators := make([]*state.ValidatorInfo, 0)
-
-	minChance := s.chanceComputer.GetChance(0)
-	for _, listValidators := range validatorInfos {
-		for _, validatorInfo := range listValidators {
-			if validatorInfo.List == string(common.JailedList) {
-				oldJailedValidators = append(oldJailedValidators, validatorInfo)
-			} else if s.chanceComputer.GetChance(validatorInfo.TempRating) < minChance {
-				newJailedValidators = append(newJailedValidators, validatorInfo)
-			}
-		}
-	}
-
-	sort.Sort(validatorList(oldJailedValidators))
-	sort.Sort(validatorList(newJailedValidators))
-
-	return append(oldJailedValidators, newJailedValidators...)
-}
-
-func (s *systemSCProcessor) getPeerAccount(key []byte) (state.PeerAccountHandler, error) {
-	account, err := s.peerAccountsDB.LoadAccount(key)
-	if err != nil {
-		return nil, err
-	}
-
-	peerAcc, ok := account.(state.PeerAccountHandler)
-	if !ok {
-		return nil, epochStart.ErrWrongTypeAssertion
-	}
-
-	return peerAcc, nil
-}
-
-func (s *systemSCProcessor) setMinNumberOfNodes(minNumNodes uint32) error {
-	vmInput := &vmcommon.ContractCallInput{
-		VMInput: vmcommon.VMInput{
-			CallerAddr: s.endOfEpochCallerAddress,
-			Arguments:  [][]byte{big.NewInt(int64(minNumNodes)).Bytes()},
-			CallValue:  big.NewInt(0),
-		},
-		RecipientAddr: s.stakingSCAddress,
-		Function:      "updateConfigMinNodes",
-	}
-
-	vmOutput, err := s.systemVM.RunSmartContractCall(vmInput)
-	if err != nil {
-		return err
-	}
-
-	log.Debug("setMinNumberOfNodes called with",
-		"minNumNodes", minNumNodes,
-		"returnMessage", vmOutput.ReturnMessage)
-
-	if vmOutput.ReturnCode != vmcommon.Ok {
-		return epochStart.ErrInvalidMinNumberOfNodes
-	}
-
-	err = s.processSCOutputAccounts(vmOutput)
-	if err != nil {
-		return err
-	}
-
-	return nil
-}
-
-func (s *systemSCProcessor) setMaxNumberOfNodes(maxNumNodes uint32) (uint32, error) {
-	vmInput := &vmcommon.ContractCallInput{
-		VMInput: vmcommon.VMInput{
-			CallerAddr: s.endOfEpochCallerAddress,
-			Arguments:  [][]byte{big.NewInt(int64(maxNumNodes)).Bytes()},
-			CallValue:  big.NewInt(0),
-		},
-		RecipientAddr: s.stakingSCAddress,
-		Function:      "updateConfigMaxNodes",
-	}
-
-	vmOutput, err := s.systemVM.RunSmartContractCall(vmInput)
-	if err != nil {
-		return 0, err
-	}
-
-	log.Debug("setMaxNumberOfNodes called with",
-		"maxNumNodes", maxNumNodes,
-		"returnMessage", vmOutput.ReturnMessage)
-
-	if vmOutput.ReturnCode != vmcommon.Ok {
-		return 0, epochStart.ErrInvalidMaxNumberOfNodes
-	}
-	if len(vmOutput.ReturnData) != 1 {
-		return 0, epochStart.ErrInvalidSystemSCReturn
-	}
-
-	err = s.processSCOutputAccounts(vmOutput)
-	if err != nil {
-		return 0, err
-	}
-
-	prevMaxNumNodes := big.NewInt(0).SetBytes(vmOutput.ReturnData[0]).Uint64()
-	return uint32(prevMaxNumNodes), nil
-}
-
-func (s *systemSCProcessor) updateOwnersForBlsKeys() error {
-	sw := core.NewStopWatch()
-	sw.Start("systemSCProcessor")
-	defer func() {
-		sw.Stop("systemSCProcessor")
-		log.Debug("systemSCProcessor.updateOwnersForBlsKeys time measurements", sw.GetMeasurements()...)
-	}()
-
-	sw.Start("getValidatorSystemAccount")
-	userValidatorAccount, err := s.getValidatorSystemAccount()
-	sw.Stop("getValidatorSystemAccount")
-	if err != nil {
-		return err
-	}
-
-	sw.Start("getArgumentsForSetOwnerFunctionality")
-	arguments, err := s.getArgumentsForSetOwnerFunctionality(userValidatorAccount)
-	sw.Stop("getArgumentsForSetOwnerFunctionality")
-	if err != nil {
-		return err
-	}
-
-	sw.Start("callSetOwnersOnAddresses")
-	err = s.callSetOwnersOnAddresses(arguments)
-	sw.Stop("callSetOwnersOnAddresses")
-	if err != nil {
-		return err
-	}
-
-	return nil
-}
-
-func (s *systemSCProcessor) updateToGovernanceV2() error {
-	vmInput := &vmcommon.ContractCallInput{
-		VMInput: vmcommon.VMInput{
-			CallerAddr: vm.GovernanceSCAddress,
-			CallValue:  big.NewInt(0),
-			Arguments:  [][]byte{},
-		},
-		RecipientAddr: vm.GovernanceSCAddress,
-		Function:      "initV2",
-	}
-	vmOutput, errRun := s.systemVM.RunSmartContractCall(vmInput)
-	if errRun != nil {
-		return fmt.Errorf("%w when updating to governanceV2", errRun)
-	}
-	if vmOutput.ReturnCode != vmcommon.Ok {
-		return fmt.Errorf("got return code %s when updating to governanceV2", vmOutput.ReturnCode)
-	}
-
-	err := s.processSCOutputAccounts(vmOutput)
-	if err != nil {
-		return err
-	}
-
-	return nil
-}
-
-func (s *systemSCProcessor) getValidatorSystemAccount() (state.UserAccountHandler, error) {
-	validatorAccount, err := s.userAccountsDB.LoadAccount(vm.ValidatorSCAddress)
-	if err != nil {
-		return nil, fmt.Errorf("%w when loading validator account", err)
-	}
-
-	userValidatorAccount, ok := validatorAccount.(state.UserAccountHandler)
-	if !ok {
-		return nil, fmt.Errorf("%w when loading validator account", epochStart.ErrWrongTypeAssertion)
-	}
-
-	if check.IfNil(userValidatorAccount.DataTrie()) {
-		return nil, epochStart.ErrNilDataTrie
-	}
-
-	return userValidatorAccount, nil
-}
-
-func (s *systemSCProcessor) getArgumentsForSetOwnerFunctionality(userValidatorAccount state.UserAccountHandler) ([][]byte, error) {
-	arguments := make([][]byte, 0)
-
-	rootHash, err := userValidatorAccount.DataTrie().RootHash()
-	if err != nil {
-		return nil, err
-	}
-
-	leavesChannels := &common.TrieIteratorChannels{
-		LeavesChan: make(chan core.KeyValueHolder, common.TrieLeavesChannelDefaultCapacity),
-		ErrChan:    make(chan error, 1),
-	}
-	err = userValidatorAccount.DataTrie().GetAllLeavesOnChannel(leavesChannels, context.Background(), rootHash, keyBuilder.NewKeyBuilder())
-	if err != nil {
-		return nil, err
-	}
-	for leaf := range leavesChannels.LeavesChan {
-		validatorData := &systemSmartContracts.ValidatorDataV2{}
-		value, errTrim := leaf.ValueWithoutSuffix(append(leaf.Key(), vm.ValidatorSCAddress...))
-		if errTrim != nil {
-			return nil, fmt.Errorf("%w for validator key %s", errTrim, hex.EncodeToString(leaf.Key()))
-		}
-
-		err = s.marshalizer.Unmarshal(validatorData, value)
-		if err != nil {
-			continue
-		}
-		for _, blsKey := range validatorData.BlsPubKeys {
-			arguments = append(arguments, blsKey)
-			arguments = append(arguments, leaf.Key())
-		}
-	}
-
-	err = common.GetErrorFromChanNonBlocking(leavesChannels.ErrChan)
-	if err != nil {
-		return nil, err
-	}
-
-	return arguments, nil
-}
-
-func (s *systemSCProcessor) callSetOwnersOnAddresses(arguments [][]byte) error {
-	vmInput := &vmcommon.ContractCallInput{
-		VMInput: vmcommon.VMInput{
-			CallerAddr: vm.EndOfEpochAddress,
-			CallValue:  big.NewInt(0),
-			Arguments:  arguments,
-		},
-		RecipientAddr: vm.StakingSCAddress,
-		Function:      "setOwnersOnAddresses",
-	}
-
-	vmOutput, errRun := s.systemVM.RunSmartContractCall(vmInput)
-	if errRun != nil {
-		return fmt.Errorf("%w when calling setOwnersOnAddresses function", errRun)
-	}
-	if vmOutput.ReturnCode != vmcommon.Ok {
-		return fmt.Errorf("got return code %s when calling setOwnersOnAddresses", vmOutput.ReturnCode)
-	}
-
-	return s.processSCOutputAccounts(vmOutput)
-}
-
-func (s *systemSCProcessor) initDelegationSystemSC() error {
-	codeMetaData := &vmcommon.CodeMetadata{
-		Upgradeable: false,
-		Payable:     false,
-		Readable:    true,
-	}
-
-	vmInput := &vmcommon.ContractCreateInput{
-		VMInput: vmcommon.VMInput{
-			CallerAddr: vm.DelegationManagerSCAddress,
-			Arguments:  [][]byte{},
-			CallValue:  big.NewInt(0),
-		},
-		ContractCode:         vm.DelegationManagerSCAddress,
-		ContractCodeMetadata: codeMetaData.ToBytes(),
-	}
-
-	vmOutput, err := s.systemVM.RunSmartContractCreate(vmInput)
-	if err != nil {
-		return err
-	}
-	if vmOutput.ReturnCode != vmcommon.Ok {
-		return epochStart.ErrCouldNotInitDelegationSystemSC
-	}
-
-	err = s.processSCOutputAccounts(vmOutput)
-	if err != nil {
-		return err
-	}
-
-	err = s.updateSystemSCContractsCode(vmInput.ContractCodeMetadata)
-	if err != nil {
-		return err
-	}
-
-	return nil
-}
-
-func (s *systemSCProcessor) updateSystemSCContractsCode(contractMetadata []byte) error {
-	contractsToUpdate := make([][]byte, 0)
-	contractsToUpdate = append(contractsToUpdate, vm.StakingSCAddress)
-	contractsToUpdate = append(contractsToUpdate, vm.ValidatorSCAddress)
-	contractsToUpdate = append(contractsToUpdate, vm.GovernanceSCAddress)
-	contractsToUpdate = append(contractsToUpdate, vm.ESDTSCAddress)
-	contractsToUpdate = append(contractsToUpdate, vm.DelegationManagerSCAddress)
-	contractsToUpdate = append(contractsToUpdate, vm.FirstDelegationSCAddress)
-
-	for _, address := range contractsToUpdate {
-		userAcc, err := s.getUserAccount(address)
-		if err != nil {
-			return err
-		}
-
-		userAcc.SetOwnerAddress(address)
-		userAcc.SetCodeMetadata(contractMetadata)
-		userAcc.SetCode(address)
-
-		err = s.userAccountsDB.SaveAccount(userAcc)
-		if err != nil {
-			return err
-		}
-	}
-
-	return nil
-}
-
-func (s *systemSCProcessor) cleanAdditionalQueue() error {
-	sw := core.NewStopWatch()
-	sw.Start("systemSCProcessor")
-	defer func() {
-		sw.Stop("systemSCProcessor")
-		log.Debug("systemSCProcessor.cleanAdditionalQueue time measurements", sw.GetMeasurements()...)
-	}()
-
-	vmInput := &vmcommon.ContractCallInput{
-		VMInput: vmcommon.VMInput{
-			CallerAddr: vm.EndOfEpochAddress,
-			CallValue:  big.NewInt(0),
-			Arguments:  [][]byte{},
-		},
-		RecipientAddr: vm.StakingSCAddress,
-		Function:      "cleanAdditionalQueue",
-	}
-	vmOutput, errRun := s.systemVM.RunSmartContractCall(vmInput)
-	if errRun != nil {
-		return fmt.Errorf("%w when cleaning additional queue", errRun)
-	}
-	if vmOutput.ReturnCode != vmcommon.Ok {
-		return fmt.Errorf("got return code %s, return message %s when cleaning additional queue", vmOutput.ReturnCode, vmOutput.ReturnMessage)
-	}
-
-	err := s.processSCOutputAccounts(vmOutput)
-	if err != nil {
-		return err
-	}
-
-	// returnData format is list(address - all blsKeys which were unstaked for that)
-	addressLength := len(s.endOfEpochCallerAddress)
-	mapOwnersKeys := make(map[string][][]byte)
-	currentOwner := ""
-	for _, returnData := range vmOutput.ReturnData {
-		if len(returnData) == addressLength {
-			currentOwner = string(returnData)
-			continue
-		}
-
-		if len(currentOwner) != addressLength {
-			continue
-		}
-
-		mapOwnersKeys[currentOwner] = append(mapOwnersKeys[currentOwner], returnData)
-	}
-
-	err = s.updateDelegationContracts(mapOwnersKeys)
-	if err != nil {
-		log.Error("update delegation contracts failed after cleaning additional queue", "error", err.Error())
-		return err
-	}
-
-	return nil
-}
-
-func (s *systemSCProcessor) stakeNodesFromQueue(
-	validatorInfos map[uint32][]*state.ValidatorInfo,
-	nodesToStake uint32,
-	nonce uint64,
-) error {
-	if nodesToStake == 0 {
-		return nil
-	}
-
-	nodesToStakeAsBigInt := big.NewInt(0).SetUint64(uint64(nodesToStake))
-	vmInput := &vmcommon.ContractCallInput{
-		VMInput: vmcommon.VMInput{
-			CallerAddr: vm.EndOfEpochAddress,
-			CallValue:  big.NewInt(0),
-			Arguments:  [][]byte{nodesToStakeAsBigInt.Bytes()},
-		},
-		RecipientAddr: vm.StakingSCAddress,
-		Function:      "stakeNodesFromQueue",
-	}
-	vmOutput, errRun := s.systemVM.RunSmartContractCall(vmInput)
-	if errRun != nil {
-		return fmt.Errorf("%w when staking nodes from waiting list", errRun)
-	}
-	if vmOutput.ReturnCode != vmcommon.Ok {
-		return fmt.Errorf("got return code %s when staking nodes from waiting list", vmOutput.ReturnCode)
-	}
-	if len(vmOutput.ReturnData)%2 != 0 {
-		return fmt.Errorf("%w return data must be divisible by 2 when staking nodes from waiting list", epochStart.ErrInvalidSystemSCReturn)
-	}
-
-	err := s.processSCOutputAccounts(vmOutput)
-	if err != nil {
-		return err
-	}
-
-	err = s.addNewlyStakedNodesToValidatorTrie(validatorInfos, vmOutput.ReturnData, nonce)
-	if err != nil {
-		return err
-	}
-
-	return nil
-}
-
-func (s *systemSCProcessor) addNewlyStakedNodesToValidatorTrie(
-	validatorInfos map[uint32][]*state.ValidatorInfo,
-	returnData [][]byte,
-	nonce uint64,
-) error {
-	for i := 0; i < len(returnData); i += 2 {
-		blsKey := returnData[i]
-		rewardAddress := returnData[i+1]
-
-		peerAcc, err := s.getPeerAccount(blsKey)
-		if err != nil {
-			return err
-		}
-
-		err = peerAcc.SetRewardAddress(rewardAddress)
-		if err != nil {
-			return err
-		}
-
-		err = peerAcc.SetBLSPublicKey(blsKey)
-		if err != nil {
-			return err
-		}
-
-		peerAcc.SetListAndIndex(peerAcc.GetShardId(), string(common.NewList), uint32(nonce))
-		peerAcc.SetTempRating(s.startRating)
-		peerAcc.SetUnStakedEpoch(common.DefaultUnstakedEpoch)
-
-		err = s.peerAccountsDB.SaveAccount(peerAcc)
-		if err != nil {
-			return err
-		}
-
-		validatorInfo := &state.ValidatorInfo{
-			PublicKey:       blsKey,
-			ShardId:         peerAcc.GetShardId(),
-			List:            string(common.NewList),
-			Index:           uint32(nonce),
-			TempRating:      s.startRating,
-			Rating:          s.startRating,
-			RewardAddress:   rewardAddress,
-			AccumulatedFees: big.NewInt(0),
-		}
-		validatorInfos[peerAcc.GetShardId()] = append(validatorInfos[peerAcc.GetShardId()], validatorInfo)
-	}
-
-	return nil
-}
-
-func (s *systemSCProcessor) initESDT() error {
-	currentConfigValues, err := s.extractConfigFromESDTContract()
-	if err != nil {
-		return err
-	}
-
-	return s.changeESDTOwner(currentConfigValues)
-}
-
-func (s *systemSCProcessor) extractConfigFromESDTContract() ([][]byte, error) {
-	vmInput := &vmcommon.ContractCallInput{
-		VMInput: vmcommon.VMInput{
-			CallerAddr:  s.endOfEpochCallerAddress,
-			Arguments:   [][]byte{},
-			CallValue:   big.NewInt(0),
-			GasProvided: math.MaxUint64,
-		},
-		Function:      "getContractConfig",
-		RecipientAddr: vm.ESDTSCAddress,
-	}
-
-	output, err := s.systemVM.RunSmartContractCall(vmInput)
-	if err != nil {
-		return nil, err
-	}
-	if len(output.ReturnData) != 4 {
-		return nil, fmt.Errorf("%w getContractConfig should have returned 4 values", epochStart.ErrInvalidSystemSCReturn)
-	}
-
-	return output.ReturnData, nil
-}
-
-func (s *systemSCProcessor) changeESDTOwner(currentConfigValues [][]byte) error {
-	baseIssuingCost := currentConfigValues[1]
-	minTokenNameLength := currentConfigValues[2]
-	maxTokenNameLength := currentConfigValues[3]
-
-	vmInput := &vmcommon.ContractCallInput{
-		VMInput: vmcommon.VMInput{
-			CallerAddr:  s.endOfEpochCallerAddress,
-			Arguments:   [][]byte{s.esdtOwnerAddressBytes, baseIssuingCost, minTokenNameLength, maxTokenNameLength},
-			CallValue:   big.NewInt(0),
-			GasProvided: math.MaxUint64,
-		},
-		Function:      "configChange",
-		RecipientAddr: vm.ESDTSCAddress,
-	}
-
-	output, err := s.systemVM.RunSmartContractCall(vmInput)
-	if err != nil {
-		return err
-	}
-	if output.ReturnCode != vmcommon.Ok {
-		return fmt.Errorf("%w changeESDTOwner should have returned Ok", epochStart.ErrInvalidSystemSCReturn)
-	}
-
-	return s.processSCOutputAccounts(output)
-}
-
-// IsInterfaceNil returns true if underlying object is nil
-func (s *systemSCProcessor) IsInterfaceNil() bool {
-	return s == nil
-}
-
-// EpochConfirmed is called whenever a new epoch is confirmed
-func (s *systemSCProcessor) EpochConfirmed(epoch uint32, _ uint64) {
-	s.flagChangeMaxNodesEnabled.SetValue(false)
-	for _, maxNodesConfig := range s.maxNodesEnableConfig {
-		if epoch == maxNodesConfig.EpochEnable {
-			s.flagChangeMaxNodesEnabled.SetValue(true)
-			s.maxNodes = maxNodesConfig.MaxNumNodes
-			break
-		}
-	}
-
-	log.Debug("systemSCProcessor: change of maximum number of nodes and/or shuffling percentage",
-		"enabled", s.flagChangeMaxNodesEnabled.IsSet(),
-		"epoch", epoch,
-		"maxNodes", s.maxNodes,
-	)
->>>>>>> 12624dc4
 }