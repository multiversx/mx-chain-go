--- conflicted
+++ resolved
@@ -2,10 +2,7 @@
 
 import (
 	"bytes"
-<<<<<<< HEAD
 	"encoding/hex"
-=======
->>>>>>> d52adb33
 	"fmt"
 	"math"
 	"math/big"
