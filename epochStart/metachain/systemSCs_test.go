--- conflicted
+++ resolved
@@ -916,22 +916,6 @@
 	blockChain, _ := blockchain.NewMetaChain(&statusHandlerMock.AppStatusHandlerStub{})
 	testDataPool := dataRetrieverMock.NewPoolsHolderMock()
 	argsHook := hooks.ArgBlockChainHook{
-<<<<<<< HEAD
-		Accounts:           userAccountsDB,
-		PubkeyConv:         &mock.PubkeyConverterMock{},
-		StorageService:     &mock.ChainStorerStub{},
-		BlockChain:         blockChain,
-		ShardCoordinator:   &mock.ShardCoordinatorStub{},
-		Marshalizer:        marshalizer,
-		Uint64Converter:    &mock.Uint64ByteSliceConverterMock{},
-		BuiltInFunctions:   vmcommonBuiltInFunctions.NewBuiltInFunctionContainer(),
-		NFTStorageHandler:  &testscommon.SimpleNFTStorageHandlerStub{},
-		DataPool:           testDataPool,
-		CompiledSCPool:     testDataPool.SmartContracts(),
-		EpochNotifier:      &epochNotifier.EpochNotifierStub{},
-		NilCompiledSCStore: true,
-		Priority:           common.TestPriority,
-=======
 		Accounts:              userAccountsDB,
 		PubkeyConv:            &mock.PubkeyConverterMock{},
 		StorageService:        &mock.ChainStorerStub{},
@@ -946,7 +930,7 @@
 		CompiledSCPool:        testDataPool.SmartContracts(),
 		EpochNotifier:         &epochNotifier.EpochNotifierStub{},
 		NilCompiledSCStore:    true,
->>>>>>> de0e7e88
+		Priority:           common.TestPriority,
 	}
 
 	gasSchedule := arwenConfig.MakeGasMapForTests()
