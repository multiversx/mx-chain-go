--- conflicted
+++ resolved
@@ -192,11 +192,11 @@
 	log.Debug("set new epoch start round", "round", t.nextEpochStartRound)
 }
 
-<<<<<<< HEAD
 // ShouldProposeEpochChange will return true if an epoch change event should be trigger
 func (t *trigger) ShouldProposeEpochChange(_ uint64, _ uint64) bool {
 	return false
-=======
+}
+
 func (t *trigger) getRoundsPerEpoch(epoch uint32) uint64 {
 	chainParametersForEpoch, err := t.chainParametersHandler.ChainParametersForEpoch(epoch)
 	if err != nil {
@@ -215,7 +215,6 @@
 	}
 
 	return uint64(chainParametersForEpoch.MinRoundsBetweenEpochs)
->>>>>>> a98bdd78
 }
 
 // Update processes changes in the trigger
