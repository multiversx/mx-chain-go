package metachain

import (
	"bytes"
	"math/big"
	"sort"

	"github.com/ElrondNetwork/elrond-go/core"
	"github.com/ElrondNetwork/elrond-go/core/check"
	"github.com/ElrondNetwork/elrond-go/data/block"
	"github.com/ElrondNetwork/elrond-go/data/rewardTx"
	"github.com/ElrondNetwork/elrond-go/data/state"
	"github.com/ElrondNetwork/elrond-go/dataRetriever"
	"github.com/ElrondNetwork/elrond-go/dataRetriever/dataPool"
	"github.com/ElrondNetwork/elrond-go/epochStart"
	"github.com/ElrondNetwork/elrond-go/hashing"
	"github.com/ElrondNetwork/elrond-go/marshal"
	"github.com/ElrondNetwork/elrond-go/process"
	"github.com/ElrondNetwork/elrond-go/process/factory"
	"github.com/ElrondNetwork/elrond-go/sharding"
	"github.com/ElrondNetwork/elrond-go/storage"
)

// ArgsNewRewardsCreator defines the arguments structure needed to create a new rewards creator
type ArgsNewRewardsCreator struct {
	ShardCoordinator sharding.Coordinator
	AddrConverter    state.AddressConverter
	RewardsStorage   storage.Storer
	MiniBlockStorage storage.Storer
	Hasher           hashing.Hasher
	Marshalizer      marshal.Marshalizer
	DataPool         dataRetriever.PoolsHolder
}

type rewardsCreator struct {
	currTxs          dataRetriever.TransactionCacher
	shardCoordinator sharding.Coordinator
	addrConverter    state.AddressConverter
	rewardsStorage   storage.Storer
	miniBlockStorage storage.Storer

	hasher      hashing.Hasher
	marshalizer marshal.Marshalizer
	dataPool    dataRetriever.PoolsHolder
}

type rewardInfoData struct {
	LeaderSuccess              uint32
	LeaderFailure              uint32
	ValidatorSuccess           uint32
	ValidatorFailure           uint32
	NumSelectedInSuccessBlocks uint32
	AccumulatedFees            *big.Int
}

// NewEpochStartRewardsCreator creates a new rewards creator object
func NewEpochStartRewardsCreator(args ArgsNewRewardsCreator) (*rewardsCreator, error) {
	if check.IfNil(args.ShardCoordinator) {
		return nil, epochStart.ErrNilShardCoordinator
	}
	if check.IfNil(args.AddrConverter) {
		return nil, epochStart.ErrNilAddressConverter
	}
	if check.IfNil(args.RewardsStorage) {
		return nil, epochStart.ErrNilStorage
	}
	if check.IfNil(args.Marshalizer) {
		return nil, epochStart.ErrNilMarshalizer
	}
	if check.IfNil(args.Hasher) {
		return nil, epochStart.ErrNilHasher
	}
	if check.IfNil(args.MiniBlockStorage) {
		return nil, epochStart.ErrNilStorage
	}
	if check.IfNil(args.DataPool) {
		return nil, epochStart.ErrNilDataPoolsHolder
	}

	currTxsCache, err := dataPool.NewCurrentBlockPool()
	if err != nil {
		return nil, err
	}

	rc := &rewardsCreator{
		currTxs:          currTxsCache,
		shardCoordinator: args.ShardCoordinator,
		addrConverter:    args.AddrConverter,
		rewardsStorage:   args.RewardsStorage,
		hasher:           args.Hasher,
		marshalizer:      args.Marshalizer,
		miniBlockStorage: args.MiniBlockStorage,
		dataPool:         args.DataPool,
	}

	return rc, nil
}

// CreateBlockStarted announces block creation started and cleans inside data
func (rc *rewardsCreator) clean() {
	rc.currTxs.Clean()
}

// CreateRewardsMiniBlocks creates the rewards miniblocks according to economics data and validator info
func (rc *rewardsCreator) CreateRewardsMiniBlocks(metaBlock *block.MetaBlock, validatorsInfo map[uint32][]*state.ValidatorInfo) (block.MiniBlockSlice, error) {
	if check.IfNil(metaBlock) {
		return nil, epochStart.ErrNilHeaderHandler
	}

	rc.clean()

	miniBlocks := make(block.MiniBlockSlice, rc.shardCoordinator.NumberOfShards())
	for i := uint32(0); i < rc.shardCoordinator.NumberOfShards(); i++ {
		miniBlocks[i] = &block.MiniBlock{}
		miniBlocks[i].SenderShardID = core.MetachainShardId
		miniBlocks[i].ReceiverShardID = i
		miniBlocks[i].Type = block.RewardsBlock
		miniBlocks[i].TxHashes = make([][]byte, 0)
	}

	rwdAddrValidatorInfo := rc.computeValidatorInfoPerRewardAddress(validatorsInfo)

	for address, rwdInfo := range rwdAddrValidatorInfo {
		addrContainer, err := rc.addrConverter.CreateAddressFromPublicKeyBytes([]byte(address))
		if err != nil {
			log.Warn("invalid reward address from validator info", "err", err, "provided address", address)
			continue
		}

		rwdTx, rwdTxHash, err := rc.createRewardFromRwdInfo([]byte(address), rwdInfo, &metaBlock.EpochStart.Economics, metaBlock)
		if err != nil {
			return nil, err
		}

		rc.currTxs.AddTx(rwdTxHash, rwdTx)

		shardId := rc.shardCoordinator.ComputeId(addrContainer)
		miniBlocks[shardId].TxHashes = append(miniBlocks[shardId].TxHashes, rwdTxHash)
	}

	for shId := uint32(0); shId < rc.shardCoordinator.NumberOfShards(); shId++ {
		sort.Slice(miniBlocks[shId].TxHashes, func(i, j int) bool {
			return bytes.Compare(miniBlocks[shId].TxHashes[i], miniBlocks[shId].TxHashes[j]) < 0
		})
	}

	finalMiniBlocks := make(block.MiniBlockSlice, 0)
	for i := uint32(0); i < rc.shardCoordinator.NumberOfShards(); i++ {
		if len(miniBlocks[i].TxHashes) > 0 {
			finalMiniBlocks = append(finalMiniBlocks, miniBlocks[i])
		}
	}

	return finalMiniBlocks, nil
}

func (rc *rewardsCreator) computeValidatorInfoPerRewardAddress(
	validatorsInfo map[uint32][]*state.ValidatorInfo,
) map[string]*rewardInfoData {

	rwdAddrValidatorInfo := make(map[string]*rewardInfoData)

	for _, shardValidatorsInfo := range validatorsInfo {
		for _, validatorInfo := range shardValidatorsInfo {
			rwdInfo, ok := rwdAddrValidatorInfo[string(validatorInfo.RewardAddress)]
			if !ok {
				rwdInfo = &rewardInfoData{
					AccumulatedFees: big.NewInt(0),
				}
				rwdAddrValidatorInfo[string(validatorInfo.RewardAddress)] = rwdInfo
			}

			rwdInfo.LeaderSuccess += validatorInfo.LeaderSuccess
			rwdInfo.LeaderFailure += validatorInfo.LeaderFailure
			rwdInfo.ValidatorFailure += validatorInfo.ValidatorFailure
			rwdInfo.ValidatorSuccess += validatorInfo.ValidatorSuccess
			rwdInfo.NumSelectedInSuccessBlocks += validatorInfo.NumSelectedInSuccessBlocks

			rwdInfo.AccumulatedFees.Add(rwdInfo.AccumulatedFees, validatorInfo.AccumulatedFees)
		}
	}

	return rwdAddrValidatorInfo
}

func (rc *rewardsCreator) createRewardFromRwdInfo(
	address []byte,
	rwdInfo *rewardInfoData,
	economicsData *block.Economics,
	metaBlock *block.MetaBlock,
) (*rewardTx.RewardTx, []byte, error) {
	rwdTx := &rewardTx.RewardTx{
		Round:   metaBlock.GetRound(),
		Value:   big.NewInt(0).Set(rwdInfo.AccumulatedFees),
		RcvAddr: address,
		Epoch:   metaBlock.Epoch,
	}

	protocolRewardValue := big.NewInt(0).Mul(economicsData.RewardsPerBlockPerNode, big.NewInt(0).SetUint64(uint64(rwdInfo.NumSelectedInSuccessBlocks)))
	rwdTx.Value.Add(rwdTx.Value, protocolRewardValue)

	rwdTxHash, err := core.CalculateHash(rc.marshalizer, rc.hasher, rwdTx)
	if err != nil {
		return nil, nil, err
	}

	return rwdTx, rwdTxHash, nil
}

// VerifyRewardsMiniBlocks verifies if received rewards miniblocks are correct
func (rc *rewardsCreator) VerifyRewardsMiniBlocks(metaBlock *block.MetaBlock, validatorsInfo map[uint32][]*state.ValidatorInfo) error {
	if check.IfNil(metaBlock) {
		return epochStart.ErrNilHeaderHandler
	}

	createdMiniBlocks, err := rc.CreateRewardsMiniBlocks(metaBlock, validatorsInfo)
	if err != nil {
		return err
	}

	numReceivedRewardsMBs := 0
	for _, miniBlockHdr := range metaBlock.MiniBlockHeaders {
		if miniBlockHdr.Type != block.RewardsBlock {
			continue
		}

		numReceivedRewardsMBs++
		createdMiniBlock := createdMiniBlocks[miniBlockHdr.ReceiverShardID]
<<<<<<< HEAD
		createdMBHash, errHashCalculate := core.CalculateHash(r.marshalizer, r.hasher, createdMiniBlock)
		if errHashCalculate != nil {
			return errHashCalculate
=======
		createdMBHash, err := core.CalculateHash(rc.marshalizer, rc.hasher, createdMiniBlock)
		if err != nil {
			return err
>>>>>>> 1e9fd5ab
		}

		if !bytes.Equal(createdMBHash, miniBlockHdr.Hash) {
			// TODO: add display debug prints of miniblocks contents
			return epochStart.ErrRewardMiniBlockHashDoesNotMatch
		}
	}

	if len(createdMiniBlocks) != numReceivedRewardsMBs {
		return epochStart.ErrRewardMiniBlocksNumDoesNotMatch
	}

	return nil
}

// CreateMarshalizedData creates the marshalized data to be sent to shards
func (rc *rewardsCreator) CreateMarshalizedData(body *block.Body) map[string][][]byte {
	if check.IfNil(body) {
		return nil
	}

	txs := make(map[string][][]byte)

	for _, miniBlock := range body.MiniBlocks {
		if miniBlock.Type != block.RewardsBlock {
			continue
		}

		broadCastTopic := createBroadcastTopic(rc.shardCoordinator, miniBlock.ReceiverShardID)
		if _, ok := txs[broadCastTopic]; !ok {
			txs[broadCastTopic] = make([][]byte, 0, len(miniBlock.TxHashes))
		}

		for _, txHash := range miniBlock.TxHashes {
			rwdTx, err := rc.currTxs.GetTx(txHash)
			if err != nil {
				continue
			}

			marshalizedData, err := rc.marshalizer.Marshal(rwdTx)
			if err != nil {
				continue
			}

			txs[broadCastTopic] = append(txs[broadCastTopic], marshalizedData)
		}
	}

	return txs
}

// SaveTxBlockToStorage saves created data to storage
func (rc *rewardsCreator) SaveTxBlockToStorage(_ *block.MetaBlock, body *block.Body) {
	if check.IfNil(body) {
		return
	}

	for _, miniBlock := range body.MiniBlocks {
		if miniBlock.Type != block.RewardsBlock {
			continue
		}

		for _, txHash := range miniBlock.TxHashes {
			rwdTx, err := rc.currTxs.GetTx(txHash)
			if err != nil {
				continue
			}

			marshalizedData, err := rc.marshalizer.Marshal(rwdTx)
			if err != nil {
				continue
			}

			_ = rc.rewardsStorage.Put(txHash, marshalizedData)
		}

		marshalizedData, err := rc.marshalizer.Marshal(miniBlock)
		if err != nil {
			continue
		}

		mbHash := rc.hasher.Compute(string(marshalizedData))
		_ = rc.miniBlockStorage.Put(mbHash, marshalizedData)
	}
	rc.clean()
}

// DeleteTxsFromStorage deletes data from storage
func (rc *rewardsCreator) DeleteTxsFromStorage(metaBlock *block.MetaBlock, body *block.Body) {
	if check.IfNil(metaBlock) || check.IfNil(body) {
		return
	}

	for _, miniBlock := range body.MiniBlocks {
		if miniBlock.Type != block.RewardsBlock {
			continue
		}

		for _, txHash := range miniBlock.TxHashes {
			_ = rc.rewardsStorage.Remove(txHash)
		}
	}

	for _, mbHeader := range metaBlock.MiniBlockHeaders {
		if mbHeader.Type == block.RewardsBlock {
			_ = rc.miniBlockStorage.Remove(mbHeader.Hash)
		}
	}
}

// IsInterfaceNil return true if underlying object is nil
func (rc *rewardsCreator) IsInterfaceNil() bool {
	return rc == nil
}

func createBroadcastTopic(shardC sharding.Coordinator, destShId uint32) string {
	transactionTopic := factory.RewardsTransactionTopic +
		shardC.CommunicationIdentifier(destShId)
	return transactionTopic
}

// RemoveBlockDataFromPools removes block info from pools
func (rc *rewardsCreator) RemoveBlockDataFromPools(metaBlock *block.MetaBlock, body *block.Body) {
	if check.IfNil(metaBlock) || check.IfNil(body) {
		return
	}

	transactionsPool := rc.dataPool.Transactions()
	miniBlocksPool := rc.dataPool.MiniBlocks()

	for _, miniBlock := range body.MiniBlocks {
		if miniBlock.Type != block.RewardsBlock {
			continue
		}

		strCache := process.ShardCacherIdentifier(miniBlock.SenderShardID, miniBlock.ReceiverShardID)
		transactionsPool.RemoveSetOfDataFromPool(miniBlock.TxHashes, strCache)
	}

	for _, mbHeader := range metaBlock.MiniBlockHeaders {
		if mbHeader.Type != block.RewardsBlock {
			continue
		}

		miniBlocksPool.Remove(mbHeader.Hash)

		log.Trace("RemoveBlockDataFromPools",
			"hash", mbHeader.Hash,
			"type", mbHeader.Type,
			"sender", mbHeader.SenderShardID,
			"receiver", mbHeader.ReceiverShardID,
			"num txs", mbHeader.TxCount)
	}
}<|MERGE_RESOLUTION|>--- conflicted
+++ resolved
@@ -226,15 +226,9 @@
 
 		numReceivedRewardsMBs++
 		createdMiniBlock := createdMiniBlocks[miniBlockHdr.ReceiverShardID]
-<<<<<<< HEAD
-		createdMBHash, errHashCalculate := core.CalculateHash(r.marshalizer, r.hasher, createdMiniBlock)
-		if errHashCalculate != nil {
-			return errHashCalculate
-=======
 		createdMBHash, err := core.CalculateHash(rc.marshalizer, rc.hasher, createdMiniBlock)
 		if err != nil {
 			return err
->>>>>>> 1e9fd5ab
 		}
 
 		if !bytes.Equal(createdMBHash, miniBlockHdr.Hash) {
