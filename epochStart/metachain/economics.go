--- conflicted
+++ resolved
@@ -27,12 +27,8 @@
 
 const numberOfDaysInYear = 365.0
 const numberOfSecondsInDay = 86400
-<<<<<<< HEAD
-const numberOfMilliSecondsInDay = numberOfSecondsInDay * 1000
-=======
 const numberOfMillisecondsInDay = numberOfSecondsInDay * 1000
 const numberOfMillisecondsInYear = numberOfDaysInYear * numberOfMillisecondsInDay
->>>>>>> 7fc3467a
 
 type economics struct {
 	marshalizer           marshal.Marshalizer
