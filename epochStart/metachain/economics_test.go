--- conflicted
+++ resolved
@@ -1992,30 +1992,6 @@
 				},
 			}
 
-			economicsBlock, err := ec.ComputeEndOfEpochEconomics(meta)
-			assert.Nil(t, err)
-
-			verifyEconomicsBlock(t, economicsBlock, input, rewardsPerBlock, nodePrice, totalSupply, roundsPerEpoch, args.RewardsHandler, isStakingV2)
-		}
-	})
-
-	t.Run("after supernova", func(t *testing.T) {
-		t.Parallel()
-
-		totalSupply, _ := big.NewInt(0).SetString("20000000000000000000000000", 10) // 20 Million EGLD
-		nodePrice, _ := big.NewInt(0).SetString("1000000000000000000000", 10)       // 1000 EGLD
-		roundDuration := 4000
-
-		stakingV2EnableEpoch := uint32(0)
-		args := createArgsForComputeEndOfEpochEconomics(roundDuration, totalSupply, nodePrice, stakingV2EnableEpoch)
-
-		args.EnableEpochsHandler = &enableEpochsHandlerMock.EnableEpochsHandlerStub{
-			IsFlagEnabledInEpochCalled: func(flag core.EnableEpochFlag, epoch uint32) bool {
-				return flag == common.SupernovaFlag
-			},
-		}
-
-<<<<<<< HEAD
 		economicsBlock, err := ec.ComputeEndOfEpochEconomics(meta)
 		assert.Nil(t, err)
 		verifyEconomicsBlock(t, economicsBlock, input, rewardsPerBlock, nodePrice, totalSupply, roundsPerEpoch, args.RewardsHandler, isStakingV2)
@@ -2043,8 +2019,24 @@
 		economicsBlockV3, err := ec.ComputeEndOfEpochEconomicsV3(metaHdrV3, execRes, blockEpochStart)
 		assert.Nil(t, err)
 		verifyEconomicsBlock(t, economicsBlockV3, input, rewardsPerBlock, nodePrice, totalSupply, roundsPerEpoch, args.RewardsHandler, isStakingV2)
-	}
-=======
+	}})
+
+	t.Run("after supernova", func(t *testing.T) {
+		t.Parallel()
+
+		totalSupply, _ := big.NewInt(0).SetString("20000000000000000000000000", 10) // 20 Million EGLD
+		nodePrice, _ := big.NewInt(0).SetString("1000000000000000000000", 10)       // 1000 EGLD
+		roundDuration := 4000
+
+		stakingV2EnableEpoch := uint32(0)
+		args := createArgsForComputeEndOfEpochEconomics(roundDuration, totalSupply, nodePrice, stakingV2EnableEpoch)
+
+		args.EnableEpochsHandler = &enableEpochsHandlerMock.EnableEpochsHandlerStub{
+			IsFlagEnabledInEpochCalled: func(flag core.EnableEpochFlag, epoch uint32) bool {
+				return flag == common.SupernovaFlag
+			},
+		}
+
 		args.ChainParamsHandler = &chainParameters.ChainParametersHandlerStub{
 			ChainParametersForEpochCalled: func(epoch uint32) (config.ChainParametersByEpochConfig, error) {
 				return config.ChainParametersByEpochConfig{
@@ -2102,7 +2094,6 @@
 			verifyEconomicsBlock(t, economicsBlock, input, rewardsPerBlock, nodePrice, totalSupply, roundsPerEpoch, args.RewardsHandler, isStakingV2)
 		}
 	})
->>>>>>> e2e2869b
 }
 
 func TestEconomics_checkEconomicsInvariantsV1ReturnsOK(t *testing.T) {
