--- conflicted
+++ resolved
@@ -25,7 +25,7 @@
 	"github.com/ElrondNetwork/elrond-go/sharding"
 	"github.com/ElrondNetwork/elrond-go/vm"
 	vmFactory "github.com/ElrondNetwork/elrond-go/vm/factory"
-	vmcommon "github.com/ElrondNetwork/elrond-vm-common"
+	"github.com/ElrondNetwork/elrond-vm-common"
 )
 
 var log = logger.GetOrCreate("core/genesis")
@@ -163,7 +163,6 @@
 
 	err = setStakingData(
 		txProcessor,
-		args.ShardCoordinator,
 		allNodes,
 		args.Economics.StakeValue(),
 	)
@@ -332,7 +331,6 @@
 // setStakingData sets the initial staked values to the staking smart contract
 func setStakingData(
 	txProcessor process.TransactionProcessor,
-	shardCoordinator sharding.Coordinator,
 	initialNodeInfo map[uint32][]*sharding.NodeInfo,
 	stakeValue *big.Int,
 ) error {
@@ -358,28 +356,6 @@
 		}
 	}
 
-<<<<<<< HEAD
-=======
-	nodeInfoList := initialNodeInfo[sharding.MetachainShardId]
-	for _, nodeInfo := range nodeInfoList {
-		tx := &transaction.Transaction{
-			Nonce:     0,
-			Value:     big.NewInt(0).Set(stakeValue),
-			RcvAddr:   vmFactory.StakingSCAddress,
-			SndAddr:   nodeInfo.Address(),
-			GasPrice:  0,
-			GasLimit:  0,
-			Data:      "stake@" + hex.EncodeToString(nodeInfo.PubKey()),
-			Signature: nil,
-		}
-
-		err := txProcessor.ProcessTransaction(tx)
-		if err != nil {
-			return err
-		}
-	}
-
->>>>>>> 832b53bb
 	return nil
 }
 
