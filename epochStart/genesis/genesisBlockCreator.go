--- conflicted
+++ resolved
@@ -167,14 +167,8 @@
 
 	err = setStakingData(
 		txProcessor,
-<<<<<<< HEAD
-		args.ShardCoordinator,
-		args.NodesSetup.InitialNodesInfo(),
+		allNodes,
 		args.Economics.GenesisNodePrice(),
-=======
-		allNodes,
-		args.Economics.StakeValue(),
->>>>>>> 77bfb2b2
 	)
 	if err != nil {
 		return nil, err
