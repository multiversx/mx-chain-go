--- conflicted
+++ resolved
@@ -15,16 +15,14 @@
 	}
 }
 
-<<<<<<< HEAD
+// NotifyAllPrepare -
 func (esnm *EpochStartNotifierStub) NotifyAllPrepare(hdr data.HeaderHandler) {
 	if esnm.NotifyAllPrepareCalled != nil {
 		esnm.NotifyAllPrepareCalled(hdr)
 	}
 }
 
-=======
 // IsInterfaceNil -
->>>>>>> 9b343c3a
 func (esnm *EpochStartNotifierStub) IsInterfaceNil() bool {
 	return esnm == nil
 }