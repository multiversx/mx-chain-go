package mock

import (
	"context"

	"github.com/ElrondNetwork/elrond-go/core"
	"github.com/ElrondNetwork/elrond-go/data/block"
	"github.com/ElrondNetwork/elrond-go/process"
)

// MetaBlockInterceptorProcessorStub -
type MetaBlockInterceptorProcessorStub struct {
	GetEpochStartMetaBlockCalled func() (*block.MetaBlock, error)
}

// Validate -
<<<<<<< HEAD
func (m *MetaBlockInterceptorProcessorStub) Validate(data process.InterceptedData, _ p2p.PeerID) error {
=======
func (m *MetaBlockInterceptorProcessorStub) Validate(_ process.InterceptedData, _ core.PeerID) error {
>>>>>>> a53709c2
	return nil
}

// Save -
<<<<<<< HEAD
func (m *MetaBlockInterceptorProcessorStub) Save(_ process.InterceptedData, _ p2p.PeerID, _ string) error {
=======
func (m *MetaBlockInterceptorProcessorStub) Save(_ process.InterceptedData, _ core.PeerID) error {
>>>>>>> a53709c2
	return nil
}

// RegisterHandler -
func (m *MetaBlockInterceptorProcessorStub) RegisterHandler(_ func(topic string, hash []byte, data interface{})) {
}

// SignalEndOfProcessing -
func (m *MetaBlockInterceptorProcessorStub) SignalEndOfProcessing(_ []process.InterceptedData) {
}

// IsInterfaceNil -
func (m *MetaBlockInterceptorProcessorStub) IsInterfaceNil() bool {
	return m == nil
}

// GetEpochStartMetaBlock -
func (m *MetaBlockInterceptorProcessorStub) GetEpochStartMetaBlock(_ context.Context) (*block.MetaBlock, error) {
	if m.GetEpochStartMetaBlockCalled != nil {
		return m.GetEpochStartMetaBlockCalled()
	}

	return &block.MetaBlock{}, nil
}<|MERGE_RESOLUTION|>--- conflicted
+++ resolved
@@ -14,20 +14,12 @@
 }
 
 // Validate -
-<<<<<<< HEAD
-func (m *MetaBlockInterceptorProcessorStub) Validate(data process.InterceptedData, _ p2p.PeerID) error {
-=======
 func (m *MetaBlockInterceptorProcessorStub) Validate(_ process.InterceptedData, _ core.PeerID) error {
->>>>>>> a53709c2
 	return nil
 }
 
 // Save -
-<<<<<<< HEAD
-func (m *MetaBlockInterceptorProcessorStub) Save(_ process.InterceptedData, _ p2p.PeerID, _ string) error {
-=======
 func (m *MetaBlockInterceptorProcessorStub) Save(_ process.InterceptedData, _ core.PeerID) error {
->>>>>>> a53709c2
 	return nil
 }
 
