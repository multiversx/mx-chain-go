--- conflicted
+++ resolved
@@ -320,7 +320,15 @@
 // ErrNilScheduledDataSyncerFactory signals that a nil scheduled data syncer factory was provided
 var ErrNilScheduledDataSyncerFactory = errors.New("nil scheduled data syncer factory")
 
-<<<<<<< HEAD
+// ErrNilEnableEpochsHandler signals that a nil enable epochs handler has been provided
+var ErrNilEnableEpochsHandler = errors.New("nil enable epochs handler")
+
+// ErrNilValidatorInfoStorage signals that nil validator info storage has been provided
+var ErrNilValidatorInfoStorage = errors.New("nil validator info storage")
+
+// ErrNilTrieSyncStatistics signals that nil trie sync statistics has been provided
+var ErrNilTrieSyncStatistics = errors.New("nil trie sync statistics")
+
 // ErrCouldNotInitLiquidStakingSystemSC signals that liquid staking system sc init failed
 var ErrCouldNotInitLiquidStakingSystemSC = errors.New("could not init liquid staking system sc")
 
@@ -340,14 +348,4 @@
 var ErrUint32SubtractionOverflow = errors.New("uint32 subtraction overflowed")
 
 // ErrReceivedAuctionValidatorsBeforeStakingV4 signals that an auction node has been provided before enabling staking v4
-var ErrReceivedAuctionValidatorsBeforeStakingV4 = errors.New("auction node has been provided before enabling staking v4")
-=======
-// ErrNilEnableEpochsHandler signals that a nil enable epochs handler has been provided
-var ErrNilEnableEpochsHandler = errors.New("nil enable epochs handler")
-
-// ErrNilValidatorInfoStorage signals that nil validator info storage has been provided
-var ErrNilValidatorInfoStorage = errors.New("nil validator info storage")
-
-// ErrNilTrieSyncStatistics signals that nil trie sync statistics has been provided
-var ErrNilTrieSyncStatistics = errors.New("nil trie sync statistics")
->>>>>>> 12624dc4
+var ErrReceivedAuctionValidatorsBeforeStakingV4 = errors.New("auction node has been provided before enabling staking v4")