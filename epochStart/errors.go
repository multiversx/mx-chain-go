package epochStart

import "errors"

// ErrNilArgsNewMetaEpochStartTrigger signals that nil arguments were provided
var ErrNilArgsNewMetaEpochStartTrigger = errors.New("nil arguments for meta start of epoch trigger")

// ErrNilEpochStartSettings signals that nil start of epoch settings has been provided
var ErrNilEpochStartSettings = errors.New("nil start of epoch settings")

// ErrInvalidSettingsForEpochStartTrigger signals that settings for start of epoch trigger are invalid
var ErrInvalidSettingsForEpochStartTrigger = errors.New("invalid start of epoch trigger settings")

// ErrNilArgsNewShardEpochStartTrigger signals that nil arguments for shard epoch trigger has been provided
var ErrNilArgsNewShardEpochStartTrigger = errors.New("nil arguments for shard start of epoch trigger")

// ErrNilEpochStartNotifier signals that nil epoch start notifier has been provided
var ErrNilEpochStartNotifier = errors.New("nil epoch start notifier")

// ErrWrongTypeAssertion signals wrong type assertion
var ErrWrongTypeAssertion = errors.New("wrong type assertion")

// ErrNilMarshalizer signals that nil marshalizer has been provided
var ErrNilMarshalizer = errors.New("nil marshalizer")

// ErrNilTxSignMarshalizer signals that nil tx sign marshalizer has been provided
var ErrNilTxSignMarshalizer = errors.New("nil tx sign marshalizer")

// ErrNilStorage signals that nil storage has been provided
var ErrNilStorage = errors.New("nil storage")

// ErrNilHeadersSyncer signals that a nil headers syncer has been provided
var ErrNilHeadersSyncer = errors.New("nil headers syncer")

// ErrNilMiniBlocksSyncer signals that a nil miniBlocks syncer has been provided
var ErrNilMiniBlocksSyncer = errors.New("nil miniBlocks syncer")

// ErrNilTransactionsSyncer signals that a nil transactions syncer has been provided
var ErrNilTransactionsSyncer = errors.New("nil transactions syncer")

// ErrNilHeaderHandler signals that a nil header handler has been provided
var ErrNilHeaderHandler = errors.New("nil header handler")

// ErrNilMiniblocks signals that nil argument was passed
var ErrNilMiniblocks = errors.New("nil arguments for miniblocks object")

// ErrNilMiniblock signals that nil miniBlock has been provided
var ErrNilMiniblock = errors.New("nil miniblock")

// ErrMetaHdrNotFound signals that metaheader was not found
var ErrMetaHdrNotFound = errors.New("meta header not found")

// ErrNilHasher signals that nil hasher has been provided
var ErrNilHasher = errors.New("nil hasher")

// ErrInvalidConsensusThreshold signals that an invalid consensus threshold has been provided
var ErrInvalidConsensusThreshold = errors.New("invalid consensus threshold")

// ErrNilHeaderValidator signals that nil header validator has been provided
var ErrNilHeaderValidator = errors.New("nil header validator")

// ErrNilDataPoolsHolder signals that nil data pools holder has been provided
var ErrNilDataPoolsHolder = errors.New("nil data pools holder")

// ErrNilProtocolSustainabilityAddress signals that a nil protocol sustainability address was provided
var ErrNilProtocolSustainabilityAddress = errors.New("nil protocol sustainability address")

// ErrNilStorageService signals that nil storage service has been provided
var ErrNilStorageService = errors.New("nil storage service")

// ErrNilRequestHandler signals that nil request handler has been provided
var ErrNilRequestHandler = errors.New("nil request handler")

// ErrNilMetaBlocksPool signals that nil metablock pools holder has been provided
var ErrNilMetaBlocksPool = errors.New("nil metablocks pool")

// ErrNilValidatorInfoProcessor signals that a nil validator info processor has been provided
var ErrNilValidatorInfoProcessor = errors.New("nil validator info processor")

// ErrNilUint64Converter signals that nil uint64 converter has been provided
var ErrNilUint64Converter = errors.New("nil uint64 converter")

// ErrValidatorMiniBlockHashDoesNotMatch signals that created and received validatorInfo miniblock hash does not match
var ErrValidatorMiniBlockHashDoesNotMatch = errors.New("validatorInfo miniblock hash does not match")

// ErrRewardMiniBlockHashDoesNotMatch signals that created and received rewards miniblock hash does not match
var ErrRewardMiniBlockHashDoesNotMatch = errors.New("reward miniblock hash does not match")

// ErrNilShardCoordinator is raised when a valid shard coordinator is expected but nil used
var ErrNilShardCoordinator = errors.New("shard coordinator is nil")

// ErrNilPubkeyConverter signals that nil address converter was provided
var ErrNilPubkeyConverter = errors.New("nil pubkey converter")

// ErrNilCoreComponentsHolder signals that a nil core components holder was provided
var ErrNilCoreComponentsHolder = errors.New("nil core components holder")

// ErrNilCryptoComponentsHolder signals that a nil crypto components holder was provided
var ErrNilCryptoComponentsHolder = errors.New("nil crypto components holder")

// ErrRewardMiniBlocksNumDoesNotMatch signals that number of created and received rewards miniblocks is not equal
var ErrRewardMiniBlocksNumDoesNotMatch = errors.New("number of created and received rewards miniblocks missmatch")

// ErrNilRewardsHandler signals that rewards handler is nil
var ErrNilRewardsHandler = errors.New("rewards handler is nil")

// ErrNilTotalAccumulatedFeesInEpoch signals that total accumulated fees in epoch is nil
var ErrNilTotalAccumulatedFeesInEpoch = errors.New("total accumulated fees in epoch is nil")

// ErrNilTotalDevFeesInEpoch signals that total developer fees in epoch is nil
var ErrNilTotalDevFeesInEpoch = errors.New("total developer fees in epoch is nil")

// ErrEndOfEpochEconomicsDataDoesNotMatch signals that end of epoch data does not match
var ErrEndOfEpochEconomicsDataDoesNotMatch = errors.New("end of epoch economics data does not match")

// ErrNilRoundHandler signals that an operation has been attempted to or with a nil RoundHandler implementation
var ErrNilRoundHandler = errors.New("nil RoundHandler")

// ErrNilNodesConfigProvider signals that an operation has been attempted to or with a nil nodes config provider
var ErrNilNodesConfigProvider = errors.New("nil nodes config provider")

// ErrNotEpochStartBlock signals that block is not of type epoch start
var ErrNotEpochStartBlock = errors.New("not epoch start block")

// ErrValidatorInfoMiniBlocksNumDoesNotMatch signals that number of created and received validatorInfo miniblocks is not equal
var ErrValidatorInfoMiniBlocksNumDoesNotMatch = errors.New("number of created and received validatorInfo miniblocks missmatch")

// ErrNilValidatorInfo signals that a nil value for the validatorInfo has been provided
var ErrNilValidatorInfo = errors.New("validator info is nil")

// ErrNilValidatorsInfoPool signals that a nil value for the validatorsInfoPool has been provided
var ErrNilValidatorsInfoPool = errors.New("validators info pool is nil")

// ErrNilCurrentEpochValidatorsInfoPool signals that a nil value for the currentEpochValidatorsInfoPool has been provided
var ErrNilCurrentEpochValidatorsInfoPool = errors.New("current epoch validators info pool is nil")

// ErrNilMetaBlock signals that a nil meta block has been provided
var ErrNilMetaBlock = errors.New("nil meta block")

// ErrNilBlockBody signals that a nil block body has been provided
var ErrNilBlockBody = errors.New("nil block body")

// ErrNilMiniBlockPool signals that a nil mini blocks pool was used
var ErrNilMiniBlockPool = errors.New("nil mini block pool")

// ErrNilStatusHandler signals that a nil status handler has been provided
var ErrNilStatusHandler = errors.New("nil app status handler")

// ErrEpochStartDataForShardNotFound signals that epoch start shard data was not found for current shard id
var ErrEpochStartDataForShardNotFound = errors.New("epoch start data for current shard not found")

// ErrMissingHeader signals that searched header is missing
var ErrMissingHeader = errors.New("missing header")

// ErrNilPathManager signals that a nil path manager has been provided
var ErrNilPathManager = errors.New("nil path manager")

// ErrNilMessenger signals that a nil messenger has been provided
var ErrNilMessenger = errors.New("nil messenger")

// ErrNilEconomicsData signals that a nil economics data handler has been provided
var ErrNilEconomicsData = errors.New("nil economics data")

// ErrNilPubKey signals that a nil public key has been provided
var ErrNilPubKey = errors.New("nil public key")

// ErrNilBlockKeyGen signals that a nil block key generator has been provided
var ErrNilBlockKeyGen = errors.New("nil block key generator")

// ErrNilKeyGen signals that a nil key generator has been provided
var ErrNilKeyGen = errors.New("nil key generator")

// ErrNilSingleSigner signals that a nil single signer has been provided
var ErrNilSingleSigner = errors.New("nil single signer")

// ErrNilBlockSingleSigner signals that a nil block single signer has been provided
var ErrNilBlockSingleSigner = errors.New("nil block single signer")

// ErrNilGenesisNodesConfig signals that a nil genesis nodes config has been provided
var ErrNilGenesisNodesConfig = errors.New("nil genesis nodes config")

// ErrNilRater signals that a nil rater has been provided
var ErrNilRater = errors.New("nil rater")

// ErrTimeoutWaitingForMetaBlock signals that a timeout event was raised while waiting for the epoch start meta block
var ErrTimeoutWaitingForMetaBlock = errors.New("timeout while waiting for epoch start meta block")

// ErrNilStorageUnitOpener signals that a nil storage unit opener was provided
var ErrNilStorageUnitOpener = errors.New("nil storage unit opener")

// ErrNilLatestStorageDataProvider signals that a nil latest storage data provider was provided
var ErrNilLatestStorageDataProvider = errors.New("nil latest storage data provider")

// ErrNilShuffler signals that a nil shuffler was provided
var ErrNilShuffler = errors.New("nil nodes shuffler provided")

// ErrNotEnoughNumConnectedPeers signals that config is invalid for num of connected peers
var ErrNotEnoughNumConnectedPeers = errors.New("not enough min num of connected peers from config")

// ErrNotEnoughNumOfPeersToConsiderBlockValid signals that config is invalid for num of peer to consider block valid
var ErrNotEnoughNumOfPeersToConsiderBlockValid = errors.New("not enough num of peers to consider block valid from config")

// ErrNilArgumentsParser signals that nil arguments parser was provided
var ErrNilArgumentsParser = errors.New("nil arguments parsers")

// ErrProtocolSustainabilityAddressInMetachain signals that protocol sustainability address is in metachain which is not allowed
var ErrProtocolSustainabilityAddressInMetachain = errors.New("protocol sustainability address in metachain")

// ErrNilGenesisTotalSupply signals that nil genesis total supply has been provided
var ErrNilGenesisTotalSupply = errors.New("nil genesis total supply")

// ErrNilAccountsDB signals that nil accounts DB has been provided
var ErrNilAccountsDB = errors.New("nil accounts DB")

// ErrNilSystemVM signals that nil system VM has been provided
var ErrNilSystemVM = errors.New("nil system VM")

// ErrStakingSCOutputAccountNotFound signals that staking sc output account was not found
var ErrStakingSCOutputAccountNotFound = errors.New("staking sc output was not found")

// ErrNilEndOfEpochCallerAddress signals that nil end of epoch caller address was provided
var ErrNilEndOfEpochCallerAddress = errors.New("nil end of epoch caller address")

// ErrNilStakingSCAddress signals that nil staking system smart contract address was provided
var ErrNilStakingSCAddress = errors.New("nil staking system smart contract address")

// ErrNilHeaderIntegrityVerifier signals that a nil header integrity verifier was provided
var ErrNilHeaderIntegrityVerifier = errors.New("nil header integrity verifier handler")

// ErrNilChanceComputer signals that nil chance computer has been provided
var ErrNilChanceComputer = errors.New("nil chance computer")

// ErrInvalidMinNumberOfNodes signals that the minimum number of nodes is invalid
var ErrInvalidMinNumberOfNodes = errors.New("minimum number of nodes invalid")

// ErrNilEpochNotifier signals that the provided EpochNotifier is nil
var ErrNilEpochNotifier = errors.New("nil EpochNotifier")

// ErrNilMetablockProcessor signals that a nil metablock processor was provided
var ErrNilMetablockProcessor = errors.New("nil metablock processor")

// ErrCouldNotInitDelegationSystemSC signals that delegation system sc init failed
var ErrCouldNotInitDelegationSystemSC = errors.New("could not init delegation system sc")

// ErrNilLocalTxCache signals that nil local tx cache has been provided
var ErrNilLocalTxCache = errors.New("nil local tx cache")

// ErrSystemDelegationCall signals that delegation system sc returned with error
var ErrSystemDelegationCall = errors.New("delegation system sc call returned with error")

// ErrExecutingSystemScCode signals that an error occurred while executing system SC code
var ErrExecutingSystemScCode = errors.New("error executing system SC code")

// ErrNilSystemVmInstance signals that a nil system VM instance was provided
var ErrNilSystemVmInstance = errors.New("nil system VM instance")

// ErrNilStakingDataProvider signals that a nil staking data provider was used
var ErrNilStakingDataProvider = errors.New("nil staking data provider")

// ErrNilDataTrie signals that a nil data trie was provided
var ErrNilDataTrie = errors.New("nil data trie")

// ErrInvalidMinNodePrice signals that the minimum node price is invalid (e.g. negative, not a number, etc)
var ErrInvalidMinNodePrice = errors.New("minimum node price is invalid")

// ErrNilEconomicsDataProvider signals that the economics data provider is nil
var ErrNilEconomicsDataProvider = errors.New("end of epoch economics data provider is nil")

// ErrInvalidMaxNumberOfNodes signals that the maximum number of nodes is invalid
var ErrInvalidMaxNumberOfNodes = errors.New("maximum number of nodes invalid")

// ErrInvalidSystemSCReturn signals that system sc returned with something unexpected
var ErrInvalidSystemSCReturn = errors.New("invalid system sc return")

// ErrUnStakeExecuteError signals that unstaked returned with error
var ErrUnStakeExecuteError = errors.New("unstake execution error")

// ErrSystemValidatorSCCall signals that system validator sc call failed
var ErrSystemValidatorSCCall = errors.New("system validator sc call failed")

// ErrOwnerDoesntHaveEligibleNodesInEpoch signals that the owner doesn't have any eligible nodes in epoch
var ErrOwnerDoesntHaveEligibleNodesInEpoch = errors.New("owner has no eligible nodes in epoch")

// ErrInvalidMaxHardCapForMissingNodes signals that the maximum hardcap value for missing nodes is invalid
var ErrInvalidMaxHardCapForMissingNodes = errors.New("invalid max hardcap for missing nodes")

// ErrInvalidNumConcurrentTrieSyncers signals that the number of concurrent trie syncers is invalid
var ErrInvalidNumConcurrentTrieSyncers = errors.New("invalid num concurrent trie syncers")

// ErrInvalidInflationRate signals usage of an invalid inflation rate
var ErrInvalidInflationRate = errors.New("inflation rate is invalid")

// ErrInvalidAccumulatedFees signals that the accumulated fees are invalid
var ErrInvalidAccumulatedFees = errors.New("accumulated rewards are invalid")

// ErrInvalidEstimatedProtocolSustainabilityRewards signals that the estimated protocol sustainability rewards are invalid
var ErrInvalidEstimatedProtocolSustainabilityRewards = errors.New("estimated protocol sustainability rewards are invalid")

// ErrInvalidAmountMintedTokens signals that the amount of minted tokens is invalid
var ErrInvalidAmountMintedTokens = errors.New("amount of minted tokens is invalid")

// ErrInvalidTotalToDistribute signals that the computed total rewards to be distributed is invalid
var ErrInvalidTotalToDistribute = errors.New("invalid total to distribute")

// ErrInvalidRewardsPerBlock signals that the computed rewards per block are invalid
var ErrInvalidRewardsPerBlock = errors.New("invalid rewards per block")

// ErrResetLastUnJailedFromQueue signals that reset unjailed from queue failed
var ErrResetLastUnJailedFromQueue = errors.New("reset last unjailed from queue failed")

// ErrEmptyESDTOwnerAddress signals that an empty ESDT owner address was provided
var ErrEmptyESDTOwnerAddress = errors.New("empty ESDT owner address")

// ErrNilScheduledTxsHandler signals that a nil scheduled transactions handler has been provided
var ErrNilScheduledTxsHandler = errors.New("nil scheduled transactions handler")

// ErrNilScheduledDataSyncerFactory signals that a nil scheduled data syncer factory was provided
var ErrNilScheduledDataSyncerFactory = errors.New("nil scheduled data syncer factory")

// ErrNilEnableEpochsHandler signals that a nil enable epochs handler has been provided
var ErrNilEnableEpochsHandler = errors.New("nil enable epochs handler")

// ErrNilValidatorInfoStorage signals that nil validator info storage has been provided
var ErrNilValidatorInfoStorage = errors.New("nil validator info storage")

// ErrNilTrieSyncStatistics signals that nil trie sync statistics has been provided
var ErrNilTrieSyncStatistics = errors.New("nil trie sync statistics")

<<<<<<< HEAD
// ErrInvalidNumberOfNodesConfigsEpochsToStore signals that an invalid number of stored epochs has been provided
var ErrInvalidNumberOfNodesConfigsEpochsToStore = errors.New("invalid number of nodes configs epochs to store")
=======
// ErrNilManagedPeersHolder signals that a nil managed peers holder has been provided
var ErrNilManagedPeersHolder = errors.New("nil managed peers holder")
>>>>>>> 1375708e
<|MERGE_RESOLUTION|>--- conflicted
+++ resolved
@@ -326,10 +326,8 @@
 // ErrNilTrieSyncStatistics signals that nil trie sync statistics has been provided
 var ErrNilTrieSyncStatistics = errors.New("nil trie sync statistics")
 
-<<<<<<< HEAD
 // ErrInvalidNumberOfNodesConfigsEpochsToStore signals that an invalid number of stored epochs has been provided
 var ErrInvalidNumberOfNodesConfigsEpochsToStore = errors.New("invalid number of nodes configs epochs to store")
-=======
+
 // ErrNilManagedPeersHolder signals that a nil managed peers holder has been provided
-var ErrNilManagedPeersHolder = errors.New("nil managed peers holder")
->>>>>>> 1375708e
+var ErrNilManagedPeersHolder = errors.New("nil managed peers holder")