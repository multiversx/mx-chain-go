package epochStart

import "errors"

// ErrNilArgsNewMetaEpochStartTrigger signals that nil arguments were provided
var ErrNilArgsNewMetaEpochStartTrigger = errors.New("nil arguments for meta start of epoch trigger")

// ErrNilEpochStartSettings signals that nil start of epoch settings has been provided
var ErrNilEpochStartSettings = errors.New("nil start of epoch settings")

// ErrInvalidSettingsForEpochStartTrigger signals that settings for start of epoch trigger are invalid
var ErrInvalidSettingsForEpochStartTrigger = errors.New("invalid start of epoch trigger settings")

// ErrNilArgsNewShardEpochStartTrigger signals that nil arguments for shard epoch trigger has been provided
var ErrNilArgsNewShardEpochStartTrigger = errors.New("nil arguments for shard start of epoch trigger")

// ErrNilEpochStartNotifier signals that nil epoch start notifier has been provided
var ErrNilEpochStartNotifier = errors.New("nil epoch start notifier")

// ErrNotEnoughRoundsBetweenEpochs signals that not enough rounds has passed since last epoch start
var ErrNotEnoughRoundsBetweenEpochs = errors.New("tried to force start of epoch before passing of enough rounds")

// ErrForceEpochStartCanBeCalledOnlyOnNewRound signals that force start of epoch was called on wrong round
var ErrForceEpochStartCanBeCalledOnlyOnNewRound = errors.New("invalid time to call force start of epoch, possible only on new round")

// ErrSavedRoundIsHigherThanInputRound signals that input round was wrong
var ErrSavedRoundIsHigherThanInputRound = errors.New("saved round is higher than input round")

// ErrSavedRoundIsHigherThanInput signals that input round was wrong
var ErrSavedRoundIsHigherThanInput = errors.New("saved round is higher than input round")

// ErrWrongTypeAssertion signals wrong type assertion
var ErrWrongTypeAssertion = errors.New("wrong type assertion")

// ErrNilMarshalizer signals that nil marshalizer has been provided
var ErrNilMarshalizer = errors.New("nil marshalizer")

// ErrNilStorage signals that nil storage has been provided
var ErrNilStorage = errors.New("nil storage")

// ErrNilHeaderHandler signals that a nil header handler has been provided
var ErrNilHeaderHandler = errors.New("nil header handler")

// ErrNilArgsPendingMiniblocks signals that nil argument was passed
var ErrNilArgsPendingMiniblocks = errors.New("nil arguments for pending miniblock object")

// ErrNilMiniblocks signals that nil argument was passed
var ErrNilMiniblocks = errors.New("nil arguments for miniblocks object")

// ErrNilMiniblock signals that nil miniblock has been provided
var ErrNilMiniblock = errors.New("nil miniblock")

// ErrMetaHdrNotFound signals that metaheader was not found
var ErrMetaHdrNotFound = errors.New("meta header not found")

// ErrNilHasher signals that nil hasher has been provided
var ErrNilHasher = errors.New("nil hasher")

// ErrNilHeaderValidator signals that nil header validator has been provided
var ErrNilHeaderValidator = errors.New("nil header validator")

// ErrNilDataPoolsHolder signals that nil data pools holder has been provided
var ErrNilDataPoolsHolder = errors.New("nil data pools holder")

// ErrNilStorageService signals that nil storage service has been provided
var ErrNilStorageService = errors.New("nil storage service")

// ErrNilRequestHandler signals that nil request handler has been provided
var ErrNilRequestHandler = errors.New("nil request handler")

// ErrNilMetaBlockStorage signals that nil metablocks storage has been provided
var ErrNilMetaBlockStorage = errors.New("nil metablocks storage")

// ErrNilMetaBlocksPool signals that nil metablock pools holder has been provided
var ErrNilMetaBlocksPool = errors.New("nil metablocks pool")

// ErrNilValidatorInfoProcessor signals that a nil validator info processor has been provided
var ErrNilValidatorInfoProcessor = errors.New("nil validator info processor")

// ErrNilUint64Converter signals that nil uint64 converter has been provided
var ErrNilUint64Converter = errors.New("nil uint64 converter")

// ErrNilTriggerStorage signals that nil meta header storage has been provided
var ErrNilTriggerStorage = errors.New("nil trigger storage")

// ErrNilMetaNonceHashStorage signals that nil meta header nonce hash storage has been provided
var ErrNilMetaNonceHashStorage = errors.New("nil meta nonce hash storage")

// ErrNilMiniblocksStorage signals that nil miniblocks storage has been provided
var ErrNilMiniblocksStorage = errors.New("nil miniblocks storage")

// ErrValidatorMiniBlockHashDoesNotMatch signals that created and received validatorInfo miniblock hash does not match
var ErrValidatorMiniBlockHashDoesNotMatch = errors.New("validatorInfo miniblock hash does not match")

// ErrTxHashDoesNotMatch signals that created and received tx hash does not match
var ErrTxHashDoesNotMatch = errors.New("validatorInfo miniblock tx hash does not match")

// ErrRewardMiniBlockHashDoesNotMatch signals that created and received rewards miniblock hash does not match
var ErrRewardMiniBlockHashDoesNotMatch = errors.New("reward miniblock hash does not match")

// ErrNilShardCoordinator is raised when a valid shard coordinator is expected but nil used
var ErrNilShardCoordinator = errors.New("shard coordinator is nil")

// ErrNilAddressConverter signals that nil address converter was provided
var ErrNilAddressConverter = errors.New("nil address converter")

// ErrRewardMiniBlocksNumDoesNotMatch signals that number of created and received rewards miniblocks is not equal
var ErrRewardMiniBlocksNumDoesNotMatch = errors.New("number of created and received rewards miniblocks missmatch")

<<<<<<< HEAD
// ErrNilRewardsHandler signals that rewards handler is nil
var ErrNilRewardsHandler = errors.New("rewards handler is nil")

// ErrNilTotalAccumulatedFeesInEpoch signals that total accumulated fees in epoch is nil
var ErrNilTotalAccumulatedFeesInEpoch = errors.New("total accumulated fees in epoch is nil")

// ErrEndOfEpochEconomicsDataDoesNotMatch signals that end of epoch data does not match
var ErrEndOfEpochEconomicsDataDoesNotMatch = errors.New("end of epoch economics data does not match")

// ErrNilRounder signals that an operation has been attempted to or with a nil Rounder implementation
var ErrNilRounder = errors.New("nil Rounder")

// ErrNilNodesCoordinator signals that an operation has been attempted to or with a nil nodes coordinator
var ErrNilNodesCoordinator = errors.New("nil nodes coordinator")

// ErrNotEpochStartBlock signals that block is not of type epoch start
var ErrNotEpochStartBlock = errors.New("not epoch start block")
=======
// ErrNilShardHeaderStorage signals that shard header storage is nil
var ErrNilShardHeaderStorage = errors.New("nil shard header storage")

// ErrValidatorInfoMiniBlocksNumDoesNotMatch signals that number of created and received validatorInfo miniblocks is not equal
var ErrValidatorInfoMiniBlocksNumDoesNotMatch = errors.New("number of created and received validatorInfo miniblocks missmatch")

// ErrNilValidatorInfo signals that a nil value for the validatorInfo has been provided
var ErrNilValidatorInfo = errors.New("validator info is nil")
>>>>>>> 59441c8f
<|MERGE_RESOLUTION|>--- conflicted
+++ resolved
@@ -107,7 +107,6 @@
 // ErrRewardMiniBlocksNumDoesNotMatch signals that number of created and received rewards miniblocks is not equal
 var ErrRewardMiniBlocksNumDoesNotMatch = errors.New("number of created and received rewards miniblocks missmatch")
 
-<<<<<<< HEAD
 // ErrNilRewardsHandler signals that rewards handler is nil
 var ErrNilRewardsHandler = errors.New("rewards handler is nil")
 
@@ -125,7 +124,7 @@
 
 // ErrNotEpochStartBlock signals that block is not of type epoch start
 var ErrNotEpochStartBlock = errors.New("not epoch start block")
-=======
+
 // ErrNilShardHeaderStorage signals that shard header storage is nil
 var ErrNilShardHeaderStorage = errors.New("nil shard header storage")
 
@@ -133,5 +132,4 @@
 var ErrValidatorInfoMiniBlocksNumDoesNotMatch = errors.New("number of created and received validatorInfo miniblocks missmatch")
 
 // ErrNilValidatorInfo signals that a nil value for the validatorInfo has been provided
-var ErrNilValidatorInfo = errors.New("validator info is nil")
->>>>>>> 59441c8f
+var ErrNilValidatorInfo = errors.New("validator info is nil")