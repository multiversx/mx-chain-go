--- conflicted
+++ resolved
@@ -251,10 +251,8 @@
 // ErrNilChanceComputer signals that nil chance computer has been provided
 var ErrNilChanceComputer = errors.New("nil chance computer")
 
-<<<<<<< HEAD
 // ErrNilCurrentNetworkEpochSetter signals that a nil current network epoch setter has been provided
 var ErrNilCurrentNetworkEpochSetter = errors.New("nil current network epoch setter")
-=======
+
 // ErrInvalidMinNumberOfNodes signals that the minimum number of nodes is invalid
-var ErrInvalidMinNumberOfNodes = errors.New("minimum number of nodes invalid")
->>>>>>> 283a9620
+var ErrInvalidMinNumberOfNodes = errors.New("minimum number of nodes invalid")