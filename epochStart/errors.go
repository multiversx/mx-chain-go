--- conflicted
+++ resolved
@@ -236,10 +236,6 @@
 // ErrInvalidMinNumberOfNodes signals that the minimum number of nodes is invalid
 var ErrInvalidMinNumberOfNodes = errors.New("minimum number of nodes invalid")
 
-<<<<<<< HEAD
-// ErrInvalidMaxNumberOfNodes signals that the maximum number of nodes is invalid
-var ErrInvalidMaxNumberOfNodes = errors.New("maximum number of nodes invalid")
-=======
 // ErrCouldNotInitDelegationSystemSC signals that delegation system sc init failed
 var ErrCouldNotInitDelegationSystemSC = errors.New("could not init delegation system sc")
 
@@ -278,4 +274,6 @@
 
 // ErrInvalidRewardsCreatorProxyConfig signals that the rewards creator proxy has an invalid configuration
 var ErrInvalidRewardsCreatorProxyConfig = errors.New("rewards creator proxy has an invalid configuration")
->>>>>>> 11656759
+
+// ErrInvalidMaxNumberOfNodes signals that the maximum number of nodes is invalid
+var ErrInvalidMaxNumberOfNodes = errors.New("maximum number of nodes invalid")