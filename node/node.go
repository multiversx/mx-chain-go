--- conflicted
+++ resolved
@@ -229,12 +229,8 @@
 
 	// TODO: refactor this!!!!!
 	n.blockProcessor.SetOnRequestTransaction(func(destShardID uint32, txHash []byte) {
-<<<<<<< HEAD
-		txRes, _ := n.resolvers[0].(*transaction2.TxResolver)
-=======
 		txRes, ok := n.resolvers[0].(*transaction2.TxResolver)
 		log.Info(fmt.Sprintf("%v for resolver", ok))
->>>>>>> 14aa8dd7
 		if txRes != nil {
 			txRes.RequestTransactionFromHash(txHash)
 			log.Debug(fmt.Sprintf("Requested tx for shard %d with hash %s from network\n", destShardID, toB64(txHash)))
