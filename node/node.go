--- conflicted
+++ resolved
@@ -11,11 +11,8 @@
 	"github.com/ElrondNetwork/elrond-go-sandbox/chronology/ntp"
 	"github.com/ElrondNetwork/elrond-go-sandbox/consensus/spos"
 	"github.com/ElrondNetwork/elrond-go-sandbox/crypto"
-<<<<<<< HEAD
+	"github.com/ElrondNetwork/elrond-go-sandbox/data/block"
 	"github.com/ElrondNetwork/elrond-go-sandbox/data"
-=======
-	"github.com/ElrondNetwork/elrond-go-sandbox/data/block"
->>>>>>> 857fea0e
 	"github.com/ElrondNetwork/elrond-go-sandbox/data/blockchain"
 	"github.com/ElrondNetwork/elrond-go-sandbox/data/state"
 	"github.com/ElrondNetwork/elrond-go-sandbox/data/transaction"
@@ -56,7 +53,6 @@
 // Node is a structure that passes the configuration parameters and initializes
 //  required services as requested
 type Node struct {
-<<<<<<< HEAD
 	port                     int
 	marshalizer              marshal.Marshalizer
 	ctx                      context.Context
@@ -64,6 +60,7 @@
 	maxAllowedPeers          int
 	pubSubStrategy           p2p.PubSubStrategy
 	initialNodesPubkeys      []string
+	initialNodesBalances 	 map[string]big.Int
 	roundDuration            uint64
 	consensusGroupSize       int
 	messenger                p2p.Messenger
@@ -84,28 +81,6 @@
 
 	interceptors []process.Interceptor
 	resolvers    []process.Resolver
-=======
-	port                 int
-	marshalizer          marshal.Marshalizer
-	ctx                  context.Context
-	hasher               hashing.Hasher
-	maxAllowedPeers      int
-	pubSubStrategy       p2p.PubSubStrategy
-	initialNodesPubkeys  []string
-	initialNodesBalances map[string]big.Int
-	publicKey            crypto.PublicKey
-	roundDuration        int64
-	consensusGroupSize   int
-	messenger            p2p.Messenger
-	syncer               ntp.SyncTimer
-	blockProcessor       process.BlockProcessor
-	genesisTime          time.Time
-	elasticSubrounds     bool
-	accounts             state.AccountsAdapter
-	addrConverter        state.AddressConverter
-	privateKey           crypto.PrivateKey
-	blkc                 *blockchain.BlockChain
->>>>>>> 857fea0e
 }
 
 // NewNode creates a new Node instance
@@ -538,8 +513,6 @@
 	return nm, nil
 }
 
-<<<<<<< HEAD
-=======
 func (n *Node) createGenesisBlock() (*block.Header, error) {
 	blockBody := n.blockProcessor.CreateGenesisBlockBody(n.initialNodesBalances, 0)
 	marshalizedBody, err := n.marshalizer.Marshal(blockBody)
@@ -748,7 +721,6 @@
 	}
 }
 
->>>>>>> 857fea0e
 func (n *Node) blockchainLog(sposWrk *spos.SPOSConsensusWorker) {
 	// TODO: this method and its call should be removed after initial testing of aur first version of testnet
 	oldNonce := uint64(0)
