--- conflicted
+++ resolved
@@ -11,10 +11,8 @@
 	"github.com/ElrondNetwork/elrond-go-sandbox/chronology/ntp"
 	"github.com/ElrondNetwork/elrond-go-sandbox/consensus/spos"
 	"github.com/ElrondNetwork/elrond-go-sandbox/crypto"
-<<<<<<< HEAD
-=======
 	"github.com/ElrondNetwork/elrond-go-sandbox/data/block"
->>>>>>> 857fea0e
+	"github.com/ElrondNetwork/elrond-go-sandbox/data/blockchain"
 	"github.com/ElrondNetwork/elrond-go-sandbox/data/blockchain"
 	"github.com/ElrondNetwork/elrond-go-sandbox/data/state"
 	"github.com/ElrondNetwork/elrond-go-sandbox/data/transaction"
@@ -43,27 +41,6 @@
 // Node is a structure that passes the configuration parameters and initializes
 //  required services as requested
 type Node struct {
-<<<<<<< HEAD
-	port                int
-	marshalizer         marshal.Marshalizer
-	ctx                 context.Context
-	hasher              hashing.Hasher
-	maxAllowedPeers     int
-	pubSubStrategy      p2p.PubSubStrategy
-	initialNodesPubkeys []string
-	publicKey           crypto.PublicKey
-	roundDuration       int64
-	consensusGroupSize  int
-	messenger           p2p.Messenger
-	syncer              ntp.SyncTimer
-	blockProcessor      process.BlockProcessor
-	genesisTime         time.Time
-	elasticSubrounds    bool
-	accounts            state.AccountsAdapter
-	addrConverter       state.AddressConverter
-	privateKey          crypto.PrivateKey
-	blkc                *blockchain.BlockChain
-=======
 	port                 int
 	marshalizer          marshal.Marshalizer
 	ctx                  context.Context
@@ -84,7 +61,6 @@
 	addrConverter        state.AddressConverter
 	privateKey           crypto.PrivateKey
 	blkc                 *blockchain.BlockChain
->>>>>>> 857fea0e
 }
 
 // NewNode creates a new Node instance
@@ -170,14 +146,11 @@
 // StartConsensus will start the consesus service for the current node
 func (n *Node) StartConsensus() error {
 
-<<<<<<< HEAD
-=======
 	genessisBlock, err := n.createGenesisBlock()
 	if err != nil {
 		return err
 	}
 	n.blkc.GenesisBlock = genessisBlock
->>>>>>> 857fea0e
 	round := n.createRound()
 	chr := n.createChronology(round)
 	rndc := n.createRoundConsensus()
@@ -187,11 +160,7 @@
 	sposWrk := n.createConsensusWorker(cns)
 	topic := n.createConsensusTopic(sposWrk)
 
-<<<<<<< HEAD
-	err := n.messenger.AddTopic(topic)
-=======
 	err = n.messenger.AddTopic(topic)
->>>>>>> 857fea0e
 
 	if err != nil {
 		log.Debug(fmt.Sprintf(err.Error()))
@@ -642,8 +611,6 @@
 	}
 }
 
-<<<<<<< HEAD
-=======
 // WithInitialNodesBalances sets up the initial map of nodes public keys and their respective balances
 func WithInitialNodesBalances(balances map[string]big.Int) Option {
 	return func(n *Node) error {
@@ -652,7 +619,6 @@
 	}
 }
 
->>>>>>> 857fea0e
 // WithPublicKey sets up the public key option for the Node
 func WithPublicKey(pk crypto.PublicKey) Option {
 	return func(n *Node) error {
