--- conflicted
+++ resolved
@@ -310,126 +310,6 @@
 	return account.Balance, nil
 }
 
-<<<<<<< HEAD
-// GenerateAndSendBulkTransactions is a method for generating and propagating a set
-// of transactions to be processed. It is mainly used for demo purposes
-func (n *Node) GenerateAndSendBulkTransactions(receiverHex string, value *big.Int, noOfTx uint64) error {
-	if noOfTx == 0 {
-		return errors.New("can not generate and broadcast 0 transactions")
-	}
-	if n.publicKey == nil {
-		return ErrNilPublicKey
-	}
-	if n.singlesig == nil {
-		return ErrNilSingleSig
-	}
-	if n.addrConverter == nil {
-		return ErrNilAddressConverter
-	}
-	if n.shardCoordinator == nil {
-		return ErrNilShardCoordinator
-	}
-	if n.accounts == nil {
-		return ErrNilAccountsAdapter
-	}
-
-	senderAddressBytes, err := n.publicKey.ToByteArray()
-	if err != nil {
-		return err
-	}
-
-	senderAddress, err := n.addrConverter.CreateAddressFromPublicKeyBytes(senderAddressBytes)
-	if err != nil {
-		return err
-	}
-
-	senderShardId := n.shardCoordinator.ComputeId(senderAddress)
-	fmt.Printf("Sender shard Id: %d\n", senderShardId)
-
-	receiverAddress, err := n.addrConverter.CreateAddressFromHex(receiverHex)
-	if err != nil {
-		return errors.New("could not create receiver address from provided param: " + err.Error())
-	}
-
-	senderAccWrp, err := n.accounts.GetExistingAccount(senderAddress)
-	if err != nil {
-		return errors.New("could not fetch sender account from provided param: " + err.Error())
-	}
-
-	newNonce := uint64(0)
-	if senderAccWrp != nil {
-		senderAccount, ok := senderAccWrp.(*state.Account)
-		if !ok {
-			return errors.New("wrong type assertion, this is not an account with a balance and nonce")
-		}
-
-		newNonce = senderAccount.Nonce
-	}
-
-	wg := gosync.WaitGroup{}
-	wg.Add(int(noOfTx))
-
-	mutTransactions := gosync.RWMutex{}
-	transactions := make([][]byte, 0)
-
-	mutErrFound := gosync.Mutex{}
-	var errFound error
-
-	for nonce := newNonce; nonce < newNonce+noOfTx; nonce++ {
-		go func(crtNonce uint64) {
-			_, signedTxBuff, err := n.generateAndSignTx(
-				crtNonce,
-				value,
-				receiverAddress.Bytes(),
-				senderAddressBytes,
-				nil,
-			)
-
-			if err != nil {
-				mutErrFound.Lock()
-				errFound = errors.New(fmt.Sprintf("failure generating transaction %d: %s", crtNonce, err.Error()))
-				mutErrFound.Unlock()
-
-				wg.Done()
-				return
-			}
-
-			mutTransactions.Lock()
-			transactions = append(transactions, signedTxBuff)
-			mutTransactions.Unlock()
-			wg.Done()
-		}(nonce)
-	}
-
-	wg.Wait()
-
-	if errFound != nil {
-		return errFound
-	}
-
-	if len(transactions) != int(noOfTx) {
-		return errors.New(fmt.Sprintf("generated only %d from required %d transactions", len(transactions), noOfTx))
-	}
-
-	//the topic identifier is made of the current shard id and sender's shard id
-	identifier := factory.TransactionTopic + n.shardCoordinator.CommunicationIdentifier(senderShardId)
-	fmt.Printf("Identifier: %s\n", identifier)
-
-	for i := 0; i < len(transactions); i++ {
-		//TODO optimize this to send bulk transactions
-		// This should be made in future subtasks belonging to EN-1520 story
-		n.messenger.BroadcastOnChannel(
-			SendTransactionsPipe,
-			identifier,
-			transactions[i],
-		)
-	}
-
-	return nil
-}
-
-=======
->>>>>>> 9d54d6b6
 // createChronologyHandler method creates a chronology object
 func (n *Node) createChronologyHandler(rounder consensus.Rounder) (consensus.ChronologyHandler, error) {
 	chr, err := chronology.NewChronology(
@@ -586,100 +466,6 @@
 	return n.messenger.RegisterMessageProcessor(n.consensusTopic, messageProcessor)
 }
 
-<<<<<<< HEAD
-func (n *Node) generateAndSignTx(
-	nonce uint64,
-	value *big.Int,
-	rcvAddrBytes []byte,
-	sndAddrBytes []byte,
-	dataBytes []byte,
-) (*transaction.Transaction, []byte, error) {
-
-	tx := transaction.Transaction{
-		Nonce:   nonce,
-		Value:   value,
-		RcvAddr: rcvAddrBytes,
-		SndAddr: sndAddrBytes,
-		Data:    dataBytes,
-	}
-
-	if n.marshalizer == nil {
-		return nil, nil, ErrNilMarshalizer
-	}
-
-	if n.privateKey == nil {
-		return nil, nil, ErrNilPrivateKey
-	}
-
-	marshalizedTx, err := n.marshalizer.Marshal(&tx)
-	if err != nil {
-		return nil, nil, errors.New("could not marshal transaction")
-	}
-
-	sig, err := n.singlesig.Sign(n.privateKey, marshalizedTx)
-	if err != nil {
-		return nil, nil, errors.New("could not sign the transaction")
-	}
-	tx.Signature = sig
-	txBuff, err := n.marshalizer.Marshal(&tx)
-	if err != nil {
-		return nil, nil, err
-	}
-
-	signedMarshalizedTx, err := n.marshalizer.Marshal([][]byte{txBuff})
-	if err != nil {
-		return nil, nil, errors.New("could not marshal signed transaction")
-	}
-
-	return &tx, signedMarshalizedTx, nil
-}
-
-//GenerateTransaction generates a new transaction with sender, receiver, amount and code
-func (n *Node) GenerateTransaction(senderHex string, receiverHex string, value *big.Int, transactionData string) (*transaction.Transaction, error) {
-	if n.addrConverter == nil || n.accounts == nil {
-		return nil, errors.New("initialize AccountsAdapter and AddressConverter first")
-	}
-	if n.privateKey == nil {
-		return nil, errors.New("initialize PrivateKey first")
-	}
-
-	receiverAddress, err := n.addrConverter.CreateAddressFromHex(receiverHex)
-	if err != nil {
-		return nil, errors.New("could not create receiver address from provided param")
-	}
-
-	senderAddress, err := n.addrConverter.CreateAddressFromHex(senderHex)
-	if err != nil {
-		return nil, errors.New("could not create sender address from provided param")
-	}
-
-	senderAccWrp, err := n.accounts.GetExistingAccount(senderAddress)
-	if err != nil {
-		return nil, errors.New("could not fetch sender address from provided param")
-	}
-
-	senderAccount, ok := senderAccWrp.(*state.Account)
-	if !ok {
-		return nil, errors.New("account does not have balance and nonce")
-	}
-
-	newNonce := uint64(0)
-	if senderAccount != nil {
-		newNonce = senderAccount.Nonce
-	}
-
-	tx, _, err := n.generateAndSignTx(
-		newNonce,
-		value,
-		receiverAddress.Bytes(),
-		senderAddress.Bytes(),
-		[]byte(transactionData))
-
-	return tx, err
-}
-
-=======
->>>>>>> 9d54d6b6
 // SendTransaction will send a new transaction on the topic channel
 func (n *Node) SendTransaction(
 	nonce uint64,
