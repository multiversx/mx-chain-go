--- conflicted
+++ resolved
@@ -219,6 +219,7 @@
 		n.privateKey,
 		rounder,
 		n.shardCoordinator,
+		n.singlesig,
 	)
 
 	if err != nil {
@@ -246,6 +247,7 @@
 		n.multisig,
 		rounder,
 		n.shardCoordinator,
+		n.singlesig,
 		n.syncer,
 		validatorGroupSelector,
 		worker,
@@ -520,27 +522,9 @@
 	for i := 0; i < len(n.initialNodesPubkeys); i++ {
 		validator, err := validators.NewValidator(big.NewInt(0), 0, []byte(n.initialNodesPubkeys[i]))
 
-<<<<<<< HEAD
 		if err != nil {
 			return nil, err
 		}
-=======
-// createConsensusWorker method creates a ConsensusWorker object
-func (n *Node) createConsensusWorker(cns *spos.Consensus, boot *sync.Bootstrap) (*spos.SPOSConsensusWorker, error) {
-	sposWrk, err := spos.NewConsensusWorker(
-		cns,
-		n.blkc,
-		n.hasher,
-		n.marshalizer,
-		n.blockProcessor,
-		boot,
-		n.singlesig,
-		n.multisig,
-		n.singleSignKeyGen,
-		n.privateKey,
-		n.publicKey,
-	)
->>>>>>> 8afb5b0d
 
 		validatorsList = append(validatorsList, validator)
 	}
