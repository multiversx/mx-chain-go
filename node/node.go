--- conflicted
+++ resolved
@@ -78,15 +78,9 @@
 	multisig         crypto.MultiSigner
 	forkDetector     process.ForkDetector
 
-<<<<<<< HEAD
 	blkc             blockchain.BlockChain
-	dataPool         data.TransientDataHolder
-	shardCoordinator sharding.ShardCoordinator
-=======
-	blkc             *blockchain.BlockChain
 	dataPool         data.PoolsHolder
 	shardCoordinator sharding.Coordinator
->>>>>>> 84bced8c
 
 	isRunning bool
 }
