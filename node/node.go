package node

import (
	"context"
	"encoding/hex"
	"errors"
	"fmt"
	"math/big"
	"sort"
	"strings"
	syncGo "sync"
	"sync/atomic"
	"time"

	logger "github.com/ElrondNetwork/elrond-go-logger"
	"github.com/ElrondNetwork/elrond-go/config"
	"github.com/ElrondNetwork/elrond-go/consensus"
	"github.com/ElrondNetwork/elrond-go/consensus/chronology"
	"github.com/ElrondNetwork/elrond-go/consensus/spos"
	"github.com/ElrondNetwork/elrond-go/consensus/spos/sposFactory"
	"github.com/ElrondNetwork/elrond-go/core"
	"github.com/ElrondNetwork/elrond-go/core/alarm"
	"github.com/ElrondNetwork/elrond-go/core/check"
	"github.com/ElrondNetwork/elrond-go/core/indexer"
	"github.com/ElrondNetwork/elrond-go/core/partitioning"
	"github.com/ElrondNetwork/elrond-go/crypto"
	"github.com/ElrondNetwork/elrond-go/data"
	"github.com/ElrondNetwork/elrond-go/data/endProcess"
	"github.com/ElrondNetwork/elrond-go/data/state"
	"github.com/ElrondNetwork/elrond-go/data/transaction"
	"github.com/ElrondNetwork/elrond-go/data/typeConverters"
	"github.com/ElrondNetwork/elrond-go/dataRetriever"
	"github.com/ElrondNetwork/elrond-go/dataRetriever/provider"
	"github.com/ElrondNetwork/elrond-go/debug"
	"github.com/ElrondNetwork/elrond-go/epochStart"
	"github.com/ElrondNetwork/elrond-go/facade"
	"github.com/ElrondNetwork/elrond-go/hashing"
	"github.com/ElrondNetwork/elrond-go/heartbeat/componentHandler"
	heartbeatData "github.com/ElrondNetwork/elrond-go/heartbeat/data"
	heartbeatProcess "github.com/ElrondNetwork/elrond-go/heartbeat/process"
	"github.com/ElrondNetwork/elrond-go/marshal"
	"github.com/ElrondNetwork/elrond-go/ntp"
	"github.com/ElrondNetwork/elrond-go/p2p"
	"github.com/ElrondNetwork/elrond-go/process"
	"github.com/ElrondNetwork/elrond-go/process/dataValidators"
	"github.com/ElrondNetwork/elrond-go/process/factory"
	"github.com/ElrondNetwork/elrond-go/process/sync"
	"github.com/ElrondNetwork/elrond-go/process/sync/storageBootstrap"
	procTx "github.com/ElrondNetwork/elrond-go/process/transaction"
	"github.com/ElrondNetwork/elrond-go/sharding"
	"github.com/ElrondNetwork/elrond-go/statusHandler"
	"github.com/ElrondNetwork/elrond-go/update"
)

// SendTransactionsPipe is the pipe used for sending new transactions
const SendTransactionsPipe = "send transactions pipe"

var log = logger.GetOrCreate("node")
var numSecondsBetweenPrints = 20

var _ facade.NodeHandler = (*Node)(nil)

// Option represents a functional configuration parameter that can operate
//  over the None struct.
type Option func(*Node) error

// Node is a structure that passes the configuration parameters and initializes
//  required services as requested
type Node struct {
	internalMarshalizer           marshal.Marshalizer
	vmMarshalizer                 marshal.Marshalizer
	txSignMarshalizer             marshal.Marshalizer
	ctx                           context.Context
	hasher                        hashing.Hasher
	feeHandler                    process.FeeHandler
	initialNodesPubkeys           map[uint32][]string
	roundDuration                 uint64
	consensusGroupSize            int
	messenger                     P2PMessenger
	syncTimer                     ntp.SyncTimer
	rounder                       consensus.Rounder
	blockProcessor                process.BlockProcessor
	genesisTime                   time.Time
	epochStartTrigger             epochStart.TriggerHandler
	epochStartRegistrationHandler epochStart.RegistrationHandler
	accounts                      state.AccountsAdapter
	addressPubkeyConverter        core.PubkeyConverter
	validatorPubkeyConverter      core.PubkeyConverter
	uint64ByteSliceConverter      typeConverters.Uint64ByteSliceConverter
	interceptorsContainer         process.InterceptorsContainer
	resolversFinder               dataRetriever.ResolversFinder
	peerBlackListHandler          process.PeerBlackListHandler
	appStatusHandler              core.AppStatusHandler
	validatorStatistics           process.ValidatorStatisticsProcessor
	hardforkTrigger               HardforkTrigger
	validatorsProvider            process.ValidatorsProvider
	whiteListRequest              process.WhiteListHandler
	whiteListerVerifiedTxs        process.WhiteListHandler
	apiTransactionByHashThrottler Throttler

	pubKey            crypto.PublicKey
	privKey           crypto.PrivateKey
	keyGen            crypto.KeyGenerator
	keyGenForAccounts crypto.KeyGenerator
	singleSigner      crypto.SingleSigner
	txSingleSigner    crypto.SingleSigner
	multiSigner       crypto.MultiSigner
	forkDetector      process.ForkDetector

	blkc               data.ChainHandler
	dataPool           dataRetriever.PoolsHolder
	store              dataRetriever.StorageService
	shardCoordinator   sharding.Coordinator
	nodesCoordinator   sharding.NodesCoordinator
	miniblocksProvider process.MiniBlockProvider

	networkShardingCollector NetworkShardingCollector

	consensusTopic string
	consensusType  string

	currentSendingGoRoutines int32
	bootstrapRoundIndex      uint64

	indexer                 indexer.Indexer
	blocksBlackListHandler  process.BlackListHandler
	bootStorer              process.BootStorer
	requestedItemsHandler   dataRetriever.RequestedItemsHandler
	headerSigVerifier       spos.RandSeedVerifier
	headerIntegrityVerifier spos.HeaderIntegrityVerifier

	chainID                  []byte
	blockTracker             process.BlockTracker
	pendingMiniBlocksHandler process.PendingMiniBlocksHandler

	txStorageSize  uint32
	sizeCheckDelta uint32

	requestHandler process.RequestHandler

	inputAntifloodHandler P2PAntifloodHandler
	txAcumulator          Accumulator
	txSentCounter         uint32

	signatureSize int
	publicKeySize int

	chanStopNodeProcess chan endProcess.ArgEndProcess

	mutQueryHandlers syncGo.RWMutex
	queryHandlers    map[string]debug.QueryHandler

	heartbeatHandler   *componentHandler.HeartbeatHandler
	peerHonestyHandler consensus.PeerHonestyHandler
}

// ApplyOptions can set up different configurable options of a Node instance
func (n *Node) ApplyOptions(opts ...Option) error {
	for _, opt := range opts {
		err := opt(n)
		if err != nil {
			return errors.New("error applying option: " + err.Error())
		}
	}
	return nil
}

// NewNode creates a new Node instance
func NewNode(opts ...Option) (*Node, error) {
	node := &Node{
		ctx:                      context.Background(),
		currentSendingGoRoutines: 0,
		appStatusHandler:         statusHandler.NewNilStatusHandler(),
		queryHandlers:            make(map[string]debug.QueryHandler),
	}
	for _, opt := range opts {
		err := opt(node)
		if err != nil {
			return nil, errors.New("error applying option: " + err.Error())
		}
	}

	return node, nil
}

// GetAppStatusHandler will return the current status handler
func (n *Node) GetAppStatusHandler() core.AppStatusHandler {
	return n.appStatusHandler
}

// CreateShardedStores instantiate sharded cachers for Transactions and Headers
func (n *Node) CreateShardedStores() error {
	if n.shardCoordinator == nil {
		return ErrNilShardCoordinator
	}

	if n.dataPool == nil {
		return ErrNilDataPool
	}

	transactionsDataStore := n.dataPool.Transactions()
	headersDataStore := n.dataPool.Headers()

	if transactionsDataStore == nil {
		return errors.New("nil transaction sharded data store")
	}

	if headersDataStore == nil {
		return errors.New("nil header sharded data store")
	}

	return nil
}

// StartConsensus will start the consensus service for the current node
func (n *Node) StartConsensus() error {
	isGenesisBlockNotInitialized := len(n.blkc.GetGenesisHeaderHash()) == 0 ||
		check.IfNil(n.blkc.GetGenesisHeader())
	if isGenesisBlockNotInitialized {
		return ErrGenesisBlockNotInitialized
	}

	alarmScheduler := alarm.NewAlarmScheduler()
	chronologyHandler, err := n.createChronologyHandler(
		n.rounder,
		n.appStatusHandler,
		alarmScheduler,
		n.chanStopNodeProcess,
	)
	if err != nil {
		return err
	}

	bootstrapper, err := n.createBootstrapper(n.rounder)
	if err != nil {
		return err
	}

	err = bootstrapper.SetStatusHandler(n.GetAppStatusHandler())
	if err != nil {
		log.Debug("cannot set app status handler for shard bootstrapper")
	}

	bootstrapper.StartSyncingBlocks()

	epoch := n.blkc.GetGenesisHeader().GetEpoch()
	crtBlockHeader := n.blkc.GetCurrentBlockHeader()
	if !check.IfNil(crtBlockHeader) {
		epoch = crtBlockHeader.GetEpoch()
	}
	log.Info("starting consensus", "epoch", epoch)

	consensusState, err := n.createConsensusState(epoch)
	if err != nil {
		return err
	}

	consensusService, err := sposFactory.GetConsensusCoreFactory(n.consensusType)
	if err != nil {
		return err
	}

	broadcastMessenger, err := sposFactory.GetBroadcastMessenger(
		n.internalMarshalizer,
		n.hasher,
		n.messenger,
		n.shardCoordinator,
		n.privKey,
		n.singleSigner,
		n.dataPool.Headers(),
		n.interceptorsContainer,
	)

	if err != nil {
		return err
	}

	netInputMarshalizer := n.internalMarshalizer
	if n.sizeCheckDelta > 0 {
		netInputMarshalizer = marshal.NewSizeCheckUnmarshalizer(n.internalMarshalizer, n.sizeCheckDelta)
	}

	workerArgs := &spos.WorkerArgs{
		ConsensusService:         consensusService,
		BlockChain:               n.blkc,
		BlockProcessor:           n.blockProcessor,
		Bootstrapper:             bootstrapper,
		BroadcastMessenger:       broadcastMessenger,
		ConsensusState:           consensusState,
		ForkDetector:             n.forkDetector,
		KeyGenerator:             n.keyGen,
		Marshalizer:              netInputMarshalizer,
		Hasher:                   n.hasher,
		Rounder:                  n.rounder,
		ShardCoordinator:         n.shardCoordinator,
		SingleSigner:             n.singleSigner,
		SyncTimer:                n.syncTimer,
		HeaderSigVerifier:        n.headerSigVerifier,
		HeaderIntegrityVerifier:  n.headerIntegrityVerifier,
		ChainID:                  n.chainID,
		NetworkShardingCollector: n.networkShardingCollector,
		AntifloodHandler:         n.inputAntifloodHandler,
		PoolAdder:                n.dataPool.MiniBlocks(),
		SignatureSize:            n.signatureSize,
		PublicKeySize:            n.publicKeySize,
	}

	worker, err := spos.NewWorker(workerArgs)
	if err != nil {
		return err
	}

	worker.StartWorking()

	n.dataPool.Headers().RegisterHandler(worker.ReceivedHeader)

	// apply consensus group size on the input antiflooder just befor consensus creation topic
	n.inputAntifloodHandler.ApplyConsensusSize(n.nodesCoordinator.ConsensusGroupSize(n.shardCoordinator.SelfId()))
	err = n.createConsensusTopic(worker)
	if err != nil {
		return err
	}

	consensusArgs := &spos.ConsensusCoreArgs{
		BlockChain:                    n.blkc,
		BlockProcessor:                n.blockProcessor,
		Bootstrapper:                  bootstrapper,
		BroadcastMessenger:            broadcastMessenger,
		ChronologyHandler:             chronologyHandler,
		Hasher:                        n.hasher,
		Marshalizer:                   n.internalMarshalizer,
		BlsPrivateKey:                 n.privKey,
		BlsSingleSigner:               n.singleSigner,
		MultiSigner:                   n.multiSigner,
		Rounder:                       n.rounder,
		ShardCoordinator:              n.shardCoordinator,
		NodesCoordinator:              n.nodesCoordinator,
		SyncTimer:                     n.syncTimer,
		EpochStartRegistrationHandler: n.epochStartRegistrationHandler,
		AntifloodHandler:              n.inputAntifloodHandler,
		PeerHonestyHandler:            n.peerHonestyHandler,
	}

	consensusDataContainer, err := spos.NewConsensusCore(
		consensusArgs,
	)
	if err != nil {
		return err
	}

	fct, err := sposFactory.GetSubroundsFactory(
		consensusDataContainer,
		consensusState,
		worker,
		n.consensusType,
		n.appStatusHandler,
		n.indexer,
		n.chainID,
<<<<<<< HEAD
		alarmScheduler,
		n.chanStopNodeProcess,
=======
		n.messenger.ID(),
>>>>>>> 93953130
	)
	if err != nil {
		return err
	}

	err = fct.GenerateSubrounds()
	if err != nil {
		return err
	}

	chronologyHandler.StartRounds()

	return n.addCloserInstances(chronologyHandler, bootstrapper, worker, n.syncTimer)
}

func (n *Node) addCloserInstances(closers ...update.Closer) error {
	for _, c := range closers {
		err := n.hardforkTrigger.AddCloser(c)
		if err != nil {
			return err
		}
	}

	return nil
}

// GetBalance gets the balance for a specific address
func (n *Node) GetBalance(address string) (*big.Int, error) {
	if check.IfNil(n.addressPubkeyConverter) || check.IfNil(n.accounts) {
		return nil, errors.New("initialize AccountsAdapter and PubkeyConverter first")
	}

	addr, err := n.addressPubkeyConverter.Decode(address)
	if err != nil {
		return nil, errors.New("invalid address, could not decode from: " + err.Error())
	}
	accWrp, err := n.accounts.GetExistingAccount(addr)
	if err != nil {
		return nil, errors.New("could not fetch sender address from provided param: " + err.Error())
	}

	if check.IfNil(accWrp) {
		return big.NewInt(0), nil
	}

	account, ok := accWrp.(state.UserAccountHandler)
	if !ok {
		return big.NewInt(0), nil
	}

	return account.GetBalance(), nil
}

// GetValueForKey will return the value for a key from a given account
func (n *Node) GetValueForKey(address string, key string) (string, error) {
	keyBytes, err := hex.DecodeString(key)
	if err != nil {
		return "", fmt.Errorf("invalid key: %w", err)
	}

	if check.IfNil(n.addressPubkeyConverter) || check.IfNil(n.accounts) {
		return "", fmt.Errorf("initialize AccountsAdapter and PubkeyConverter first")
	}

	addr, err := n.addressPubkeyConverter.Decode(address)
	if err != nil {
		return "", fmt.Errorf("invalid address, could not decode from: %w", err)
	}
	accWrp, err := n.accounts.GetExistingAccount(addr)
	if err != nil {
		return "", fmt.Errorf("could not fetch sender address from provided param: %w", err)
	}

	if check.IfNil(accWrp) {
		return "", fmt.Errorf("account not found")
	}
	account, ok := accWrp.(state.UserAccountHandler)
	if !ok {
		return "", fmt.Errorf("account not found - cannot convert to UserAccountHandler")
	}

	valueBytes, err := account.DataTrieTracker().RetrieveValue(keyBytes)
	if err != nil {
		return "", fmt.Errorf("fetching value error: %w", err)
	}

	return hex.EncodeToString(valueBytes), nil
}

// createChronologyHandler method creates a chronology object
func (n *Node) createChronologyHandler(
	rounder consensus.Rounder,
	appStatusHandler core.AppStatusHandler,
	alarmScheduler core.TimersScheduler,
	chanStopNodeProcess chan endProcess.ArgEndProcess,
) (consensus.ChronologyHandler, error) {
	chr, err := chronology.NewChronology(
		n.genesisTime,
		rounder,
		n.syncTimer,
		alarmScheduler,
		chanStopNodeProcess,
	)
	if err != nil {
		return nil, err
	}

	err = chr.SetAppStatusHandler(appStatusHandler)
	if err != nil {
		return nil, err
	}

	return chr, nil
}

//TODO move this func in structs.go
func (n *Node) createBootstrapper(rounder consensus.Rounder) (process.Bootstrapper, error) {
	miniblocksProvider, err := n.createMiniblocksProvider()
	if err != nil {
		return nil, err
	}

	n.miniblocksProvider = miniblocksProvider

	if n.shardCoordinator.SelfId() < n.shardCoordinator.NumberOfShards() {
		return n.createShardBootstrapper(rounder)
	}

	if n.shardCoordinator.SelfId() == core.MetachainShardId {
		return n.createMetaChainBootstrapper(rounder)
	}

	return nil, sharding.ErrShardIdOutOfRange
}

func (n *Node) createShardBootstrapper(rounder consensus.Rounder) (process.Bootstrapper, error) {
	argsBaseStorageBootstrapper := storageBootstrap.ArgsBaseStorageBootstrapper{
		BootStorer:          n.bootStorer,
		ForkDetector:        n.forkDetector,
		BlockProcessor:      n.blockProcessor,
		ChainHandler:        n.blkc,
		Marshalizer:         n.internalMarshalizer,
		Store:               n.store,
		Uint64Converter:     n.uint64ByteSliceConverter,
		BootstrapRoundIndex: n.bootstrapRoundIndex,
		ShardCoordinator:    n.shardCoordinator,
		NodesCoordinator:    n.nodesCoordinator,
		EpochStartTrigger:   n.epochStartTrigger,
		BlockTracker:        n.blockTracker,
		ChainID:             string(n.chainID),
	}

	argsShardStorageBootstrapper := storageBootstrap.ArgsShardStorageBootstrapper{
		ArgsBaseStorageBootstrapper: argsBaseStorageBootstrapper,
	}

	shardStorageBootstrapper, err := storageBootstrap.NewShardStorageBootstrapper(argsShardStorageBootstrapper)
	if err != nil {
		return nil, err
	}

	argsBaseBootstrapper := sync.ArgBaseBootstrapper{
		PoolsHolder:         n.dataPool,
		Store:               n.store,
		ChainHandler:        n.blkc,
		Rounder:             rounder,
		BlockProcessor:      n.blockProcessor,
		WaitTime:            n.rounder.TimeDuration(),
		Hasher:              n.hasher,
		Marshalizer:         n.internalMarshalizer,
		ForkDetector:        n.forkDetector,
		RequestHandler:      n.requestHandler,
		ShardCoordinator:    n.shardCoordinator,
		Accounts:            n.accounts,
		BlackListHandler:    n.blocksBlackListHandler,
		NetworkWatcher:      n.messenger,
		BootStorer:          n.bootStorer,
		StorageBootstrapper: shardStorageBootstrapper,
		EpochHandler:        n.epochStartTrigger,
		MiniblocksProvider:  n.miniblocksProvider,
		Uint64Converter:     n.uint64ByteSliceConverter,
	}

	argsShardBootstrapper := sync.ArgShardBootstrapper{
		ArgBaseBootstrapper: argsBaseBootstrapper,
	}

	bootstrap, err := sync.NewShardBootstrap(argsShardBootstrapper)
	if err != nil {
		return nil, err
	}

	return bootstrap, nil
}

func (n *Node) createMetaChainBootstrapper(rounder consensus.Rounder) (process.Bootstrapper, error) {
	argsBaseStorageBootstrapper := storageBootstrap.ArgsBaseStorageBootstrapper{
		BootStorer:          n.bootStorer,
		ForkDetector:        n.forkDetector,
		BlockProcessor:      n.blockProcessor,
		ChainHandler:        n.blkc,
		Marshalizer:         n.internalMarshalizer,
		Store:               n.store,
		Uint64Converter:     n.uint64ByteSliceConverter,
		BootstrapRoundIndex: n.bootstrapRoundIndex,
		ShardCoordinator:    n.shardCoordinator,
		NodesCoordinator:    n.nodesCoordinator,
		EpochStartTrigger:   n.epochStartTrigger,
		BlockTracker:        n.blockTracker,
		ChainID:             string(n.chainID),
	}

	argsMetaStorageBootstrapper := storageBootstrap.ArgsMetaStorageBootstrapper{
		ArgsBaseStorageBootstrapper: argsBaseStorageBootstrapper,
		PendingMiniBlocksHandler:    n.pendingMiniBlocksHandler,
	}

	metaStorageBootstrapper, err := storageBootstrap.NewMetaStorageBootstrapper(argsMetaStorageBootstrapper)
	if err != nil {
		return nil, err
	}

	argsBaseBootstrapper := sync.ArgBaseBootstrapper{
		PoolsHolder:         n.dataPool,
		Store:               n.store,
		ChainHandler:        n.blkc,
		Rounder:             rounder,
		BlockProcessor:      n.blockProcessor,
		WaitTime:            n.rounder.TimeDuration(),
		Hasher:              n.hasher,
		Marshalizer:         n.internalMarshalizer,
		ForkDetector:        n.forkDetector,
		RequestHandler:      n.requestHandler,
		ShardCoordinator:    n.shardCoordinator,
		Accounts:            n.accounts,
		BlackListHandler:    n.blocksBlackListHandler,
		NetworkWatcher:      n.messenger,
		BootStorer:          n.bootStorer,
		StorageBootstrapper: metaStorageBootstrapper,
		EpochHandler:        n.epochStartTrigger,
		MiniblocksProvider:  n.miniblocksProvider,
		Uint64Converter:     n.uint64ByteSliceConverter,
	}

	argsMetaBootstrapper := sync.ArgMetaBootstrapper{
		ArgBaseBootstrapper: argsBaseBootstrapper,
		EpochBootstrapper:   n.epochStartTrigger,
	}

	bootstrap, err := sync.NewMetaBootstrap(argsMetaBootstrapper)
	if err != nil {
		return nil, err
	}

	return bootstrap, nil
}

func (n *Node) createMiniblocksProvider() (process.MiniBlockProvider, error) {
	if check.IfNil(n.dataPool) {
		return nil, process.ErrNilPoolsHolder
	}
	if check.IfNil(n.store) {
		return nil, process.ErrNilStorage
	}

	arg := provider.ArgMiniBlockProvider{
		MiniBlockPool:    n.dataPool.MiniBlocks(),
		MiniBlockStorage: n.store.GetStorer(dataRetriever.MiniBlockUnit),
		Marshalizer:      n.internalMarshalizer,
	}

	return provider.NewMiniBlockProvider(arg)
}

// createConsensusState method creates a consensusState object
func (n *Node) createConsensusState(epoch uint32) (*spos.ConsensusState, error) {
	selfId, err := n.pubKey.ToByteArray()
	if err != nil {
		return nil, err
	}

	eligibleNodesPubKeys, err := n.nodesCoordinator.GetConsensusWhitelistedNodes(epoch)
	if err != nil {
		return nil, err
	}

	roundConsensus := spos.NewRoundConsensus(
		eligibleNodesPubKeys,
		n.consensusGroupSize,
		string(selfId))

	roundConsensus.ResetRoundState()

	roundThreshold := spos.NewRoundThreshold()

	roundStatus := spos.NewRoundStatus()
	roundStatus.ResetRoundStatus()

	consensusState := spos.NewConsensusState(
		roundConsensus,
		roundThreshold,
		roundStatus)

	return consensusState, nil
}

// createConsensusTopic creates a consensus topic for node
func (n *Node) createConsensusTopic(messageProcessor p2p.MessageProcessor) error {
	if check.IfNil(n.shardCoordinator) {
		return ErrNilShardCoordinator
	}
	if check.IfNil(messageProcessor) {
		return ErrNilMessenger
	}

	n.consensusTopic = core.ConsensusTopic + n.shardCoordinator.CommunicationIdentifier(n.shardCoordinator.SelfId())
	if !n.messenger.HasTopic(n.consensusTopic) {
		err := n.messenger.CreateTopic(n.consensusTopic, true)
		if err != nil {
			return err
		}
	}

	if n.messenger.HasTopicValidator(n.consensusTopic) {
		return ErrValidatorAlreadySet
	}

	return n.messenger.RegisterMessageProcessor(n.consensusTopic, messageProcessor)
}

// SendBulkTransactions sends the provided transactions as a bulk, optimizing transfer between nodes
func (n *Node) SendBulkTransactions(txs []*transaction.Transaction) (uint64, error) {
	if len(txs) == 0 {
		return 0, ErrNoTxToProcess
	}

	n.addTransactionsToSendPipe(txs)

	return uint64(len(txs)), nil
}

func (n *Node) addTransactionsToSendPipe(txs []*transaction.Transaction) {
	if check.IfNil(n.txAcumulator) {
		log.Error("node has a nil tx accumulator instance")
		return
	}

	for _, tx := range txs {
		n.txAcumulator.AddData(tx)
	}
}

func (n *Node) sendFromTxAccumulator() {
	outputChannel := n.txAcumulator.OutputChannel()

	for objs := range outputChannel {
		//this will read continuously until the chan is closed

		if len(objs) == 0 {
			continue
		}

		txs := make([]*transaction.Transaction, 0, len(objs))
		for _, obj := range objs {
			tx, ok := obj.(*transaction.Transaction)
			if !ok {
				continue
			}

			txs = append(txs, tx)
		}

		atomic.AddUint32(&n.txSentCounter, uint32(len(txs)))

		n.sendBulkTransactions(txs)
	}
}

// printTxSentCounter prints the peak transaction counter from a time frame of about 'numSecondsBetweenPrints' seconds
// if this peak value is 0 (no transaction was sent through the REST API interface), the print will not be done
// the peak counter resets after each print. There is also a total number of transactions sent to p2p
// TODO make this function testable. Refactor if necessary.
func (n *Node) printTxSentCounter() {
	maxTxCounter := uint32(0)
	totalTxCounter := uint64(0)
	counterSeconds := 0

	for {
		time.Sleep(time.Second)

		txSent := atomic.SwapUint32(&n.txSentCounter, 0)
		if txSent > maxTxCounter {
			maxTxCounter = txSent
		}
		totalTxCounter += uint64(txSent)

		counterSeconds++
		if counterSeconds > numSecondsBetweenPrints {
			counterSeconds = 0

			if maxTxCounter > 0 {
				log.Info("sent transactions on network",
					"max/sec", maxTxCounter,
					"total", totalTxCounter,
				)
			}
			maxTxCounter = 0
		}
	}
}

// sendBulkTransactions sends the provided transactions as a bulk, optimizing transfer between nodes
func (n *Node) sendBulkTransactions(txs []*transaction.Transaction) {
	transactionsByShards := make(map[uint32][][]byte)
	log.Trace("node.sendBulkTransactions sending txs",
		"num", len(txs),
	)

	for _, tx := range txs {
		senderShardId := n.shardCoordinator.ComputeId(tx.SndAddr)

		marshalizedTx, err := n.internalMarshalizer.Marshal(tx)
		if err != nil {
			log.Warn("node.sendBulkTransactions",
				"marshalizer error", err,
			)
			continue
		}

		transactionsByShards[senderShardId] = append(transactionsByShards[senderShardId], marshalizedTx)
	}

	numOfSentTxs := uint64(0)
	for shardId, txsForShard := range transactionsByShards {
		err := n.sendBulkTransactionsFromShard(txsForShard, shardId)
		if err != nil {
			log.Debug("sendBulkTransactionsFromShard", "error", err.Error())
		} else {
			numOfSentTxs += uint64(len(txsForShard))
		}
	}
}

// ValidateTransaction will validate a transaction
func (n *Node) ValidateTransaction(tx *transaction.Transaction) error {
	txValidator, err := dataValidators.NewTxValidator(
		n.accounts,
		n.shardCoordinator,
		n.whiteListRequest,
		n.addressPubkeyConverter,
		core.MaxTxNonceDeltaAllowed,
	)
	if err != nil {
		return nil
	}

	marshalizedTx, err := n.internalMarshalizer.Marshal(tx)
	if err != nil {
		return err
	}

	intTx, err := procTx.NewInterceptedTransaction(
		marshalizedTx,
		n.internalMarshalizer,
		n.txSignMarshalizer,
		n.hasher,
		n.keyGenForAccounts,
		n.txSingleSigner,
		n.addressPubkeyConverter,
		n.shardCoordinator,
		n.feeHandler,
		n.whiteListerVerifiedTxs,
	)
	if err != nil {
		return err
	}

	err = intTx.CheckValidity()
	if err != nil {
		return err
	}

	err = txValidator.CheckTxValidity(intTx)
	if errors.Is(err, process.ErrAccountNotFound) {
		// we allow the broadcast of provided transaction even if that transaction is not targeted on the current shard
		return nil
	}

	return err
}

func (n *Node) sendBulkTransactionsFromShard(transactions [][]byte, senderShardId uint32) error {
	dataPacker, err := partitioning.NewSimpleDataPacker(n.internalMarshalizer)
	if err != nil {
		return err
	}

	//the topic identifier is made of the current shard id and sender's shard id
	identifier := factory.TransactionTopic + n.shardCoordinator.CommunicationIdentifier(senderShardId)

	packets, err := dataPacker.PackDataInChunks(transactions, core.MaxBulkTransactionSize)
	if err != nil {
		return err
	}

	atomic.AddInt32(&n.currentSendingGoRoutines, int32(len(packets)))
	for _, buff := range packets {
		go func(bufferToSend []byte) {
			log.Trace("node.sendBulkTransactionsFromShard",
				"topic", identifier,
				"size", len(bufferToSend),
			)
			err = n.messenger.BroadcastOnChannelBlocking(
				SendTransactionsPipe,
				identifier,
				bufferToSend,
			)
			if err != nil {
				log.Debug("node.BroadcastOnChannelBlocking", "error", err.Error())
			}

			atomic.AddInt32(&n.currentSendingGoRoutines, -1)
		}(buff)
	}

	return nil
}

// CreateTransaction will return a transaction from all the required fields
func (n *Node) CreateTransaction(
	nonce uint64,
	value string,
	receiver string,
	sender string,
	gasPrice uint64,
	gasLimit uint64,
	dataField string,
	signatureHex string,
) (*transaction.Transaction, []byte, error) {

	if check.IfNil(n.addressPubkeyConverter) {
		return nil, nil, ErrNilPubkeyConverter
	}
	if check.IfNil(n.accounts) {
		return nil, nil, ErrNilAccountsAdapter
	}

	receiverAddress, err := n.addressPubkeyConverter.Decode(receiver)
	if err != nil {
		return nil, nil, errors.New("could not create receiver address from provided param")
	}

	senderAddress, err := n.addressPubkeyConverter.Decode(sender)
	if err != nil {
		return nil, nil, errors.New("could not create sender address from provided param")
	}

	signatureBytes, err := hex.DecodeString(signatureHex)
	if err != nil {
		return nil, nil, errors.New("could not fetch signature bytes")
	}

	valAsBigInt, ok := big.NewInt(0).SetString(value, 10)
	if !ok {
		return nil, nil, ErrInvalidValue
	}

	tx := &transaction.Transaction{
		Nonce:     nonce,
		Value:     valAsBigInt,
		RcvAddr:   receiverAddress,
		SndAddr:   senderAddress,
		GasPrice:  gasPrice,
		GasLimit:  gasLimit,
		Data:      []byte(dataField),
		Signature: signatureBytes,
	}

	var txHash []byte
	txHash, err = core.CalculateHash(n.internalMarshalizer, n.hasher, tx)
	if err != nil {
		return nil, nil, err
	}

	return tx, txHash, nil
}

// GetAccount will return account details for a given address
func (n *Node) GetAccount(address string) (state.UserAccountHandler, error) {
	if check.IfNil(n.addressPubkeyConverter) {
		return nil, ErrNilPubkeyConverter
	}
	if check.IfNil(n.accounts) {
		return nil, ErrNilAccountsAdapter
	}

	addr, err := n.addressPubkeyConverter.Decode(address)
	if err != nil {
		return nil, err
	}

	accWrp, err := n.accounts.GetExistingAccount(addr)
	if err != nil {
		if err == state.ErrAccNotFound {
			return state.NewUserAccount(addr)
		}
		return nil, errors.New("could not fetch sender address from provided param: " + err.Error())
	}

	account, ok := accWrp.(state.UserAccountHandler)
	if !ok {
		return nil, errors.New("account is not of type with balance and nonce")
	}

	return account, nil
}

// StartHeartbeat starts the node's heartbeat processing/signaling module
//TODO(next PR) remove the instantiation of the heartbeat component from here
func (n *Node) StartHeartbeat(hbConfig config.HeartbeatConfig, versionNumber string, prefsConfig config.PreferencesConfig) error {
	arg := componentHandler.ArgHeartbeat{
		HeartbeatConfig:          hbConfig,
		PrefsConfig:              prefsConfig,
		Marshalizer:              n.internalMarshalizer,
		Messenger:                n.messenger,
		ShardCoordinator:         n.shardCoordinator,
		NodesCoordinator:         n.nodesCoordinator,
		AppStatusHandler:         n.appStatusHandler,
		Storer:                   n.store.GetStorer(dataRetriever.HeartbeatUnit),
		ValidatorStatistics:      n.validatorStatistics,
		KeyGenerator:             n.keyGen,
		SingleSigner:             n.singleSigner,
		PrivKey:                  n.privKey,
		HardforkTrigger:          n.hardforkTrigger,
		AntifloodHandler:         n.inputAntifloodHandler,
		ValidatorPubkeyConverter: n.validatorPubkeyConverter,
		EpochStartTrigger:        n.epochStartTrigger,
		EpochStartRegistration:   n.epochStartRegistrationHandler,
		Timer:                    &heartbeatProcess.RealTimer{},
		GenesisTime:              n.genesisTime,
		VersionNumber:            versionNumber,
		PeerShardMapper:          n.networkShardingCollector,
		SizeCheckDelta:           n.sizeCheckDelta,
		ValidatorsProvider:       n.validatorsProvider,
	}

	var err error
	n.heartbeatHandler, err = componentHandler.NewHeartbeatHandler(arg)

	return err
}

// GetHeartbeats returns the heartbeat status for each public key defined in genesis.json
func (n *Node) GetHeartbeats() []heartbeatData.PubKeyHeartbeat {
	if check.IfNil(n.heartbeatHandler) {
		return make([]heartbeatData.PubKeyHeartbeat, 0)
	}
	mon := n.heartbeatHandler.Monitor()
	if check.IfNil(mon) {
		return make([]heartbeatData.PubKeyHeartbeat, 0)
	}

	return mon.GetHeartbeats()
}

// ValidatorStatisticsApi will return the statistics for all the validators from the initial nodes pub keys
func (n *Node) ValidatorStatisticsApi() (map[string]*state.ValidatorApiResponse, error) {
	return n.validatorsProvider.GetLatestValidators(), nil
}

func (n *Node) getLatestValidators() (map[uint32][]*state.ValidatorInfo, map[string]*state.ValidatorApiResponse, error) {
	latestHash, err := n.validatorStatistics.RootHash()
	if err != nil {
		return nil, nil, err
	}

	validators, err := n.validatorStatistics.GetValidatorInfoForRootHash(latestHash)
	if err != nil {
		return nil, nil, err
	}

	return validators, nil, nil
}

// DirectTrigger will start the hardfork trigger
func (n *Node) DirectTrigger(epoch uint32) error {
	return n.hardforkTrigger.Trigger(epoch)
}

// IsSelfTrigger returns true if the trigger's registered public key matches the self public key
func (n *Node) IsSelfTrigger() bool {
	return n.hardforkTrigger.IsSelfTrigger()
}

// EncodeAddressPubkey will encode the provided address public key bytes to string
func (n *Node) EncodeAddressPubkey(pk []byte) (string, error) {
	if n.addressPubkeyConverter == nil {
		return "", fmt.Errorf("%w for addressPubkeyConverter", ErrNilPubkeyConverter)
	}

	return n.addressPubkeyConverter.Encode(pk), nil
}

// DecodeAddressPubkey will try to decode the provided address public key string
func (n *Node) DecodeAddressPubkey(pk string) ([]byte, error) {
	if n.addressPubkeyConverter == nil {
		return nil, fmt.Errorf("%w for addressPubkeyConverter", ErrNilPubkeyConverter)
	}

	return n.addressPubkeyConverter.Decode(pk)
}

// AddQueryHandler adds a query handler in cache
func (n *Node) AddQueryHandler(name string, handler debug.QueryHandler) error {
	if check.IfNil(handler) {
		return ErrNilQueryHandler
	}
	if len(name) == 0 {
		return ErrEmptyQueryHandlerName
	}

	n.mutQueryHandlers.Lock()
	defer n.mutQueryHandlers.Unlock()

	_, ok := n.queryHandlers[name]
	if ok {
		return fmt.Errorf("%w with name %s", ErrQueryHandlerAlreadyExists, name)
	}

	n.queryHandlers[name] = handler

	return nil
}

// GetQueryHandler returns the query handler if existing
func (n *Node) GetQueryHandler(name string) (debug.QueryHandler, error) {
	n.mutQueryHandlers.RLock()
	defer n.mutQueryHandlers.RUnlock()

	qh, ok := n.queryHandlers[name]
	if !ok || check.IfNil(qh) {
		return nil, fmt.Errorf("%w for name %s", ErrNilQueryHandler, name)
	}

	return qh, nil
}

// GetPeerInfo returns information about a peer id
func (n *Node) GetPeerInfo(pid string) ([]core.QueryP2PPeerInfo, error) {
	peers := n.messenger.Peers()
	pidsFound := make([]core.PeerID, 0)
	for _, p := range peers {
		if strings.Contains(p.Pretty(), pid) {
			pidsFound = append(pidsFound, p)
		}
	}

	if len(pidsFound) == 0 {
		return nil, fmt.Errorf("%w for provided peer %s", ErrUnknownPeerID, pid)
	}

	sort.Slice(pidsFound, func(i, j int) bool {
		return pidsFound[i].Pretty() < pidsFound[j].Pretty()
	})

	peerInfoSlice := make([]core.QueryP2PPeerInfo, 0, len(pidsFound))
	for _, p := range pidsFound {
		pidInfo := n.createPidInfo(p)
		peerInfoSlice = append(peerInfoSlice, pidInfo)
	}

	return peerInfoSlice, nil
}

func (n *Node) createPidInfo(p core.PeerID) core.QueryP2PPeerInfo {
	result := core.QueryP2PPeerInfo{
		Pid:           p.Pretty(),
		Addresses:     n.messenger.PeerAddresses(p),
		IsBlacklisted: n.peerBlackListHandler.Has(p),
	}

	peerInfo := n.networkShardingCollector.GetPeerInfo(p)
	result.PeerType = peerInfo.PeerType.String()
	if len(peerInfo.PkBytes) == 0 {
		result.Pk = ""
	} else {
		result.Pk = n.validatorPubkeyConverter.Encode(peerInfo.PkBytes)
	}

	return result
}

// IsInterfaceNil returns true if there is no value under the interface
func (n *Node) IsInterfaceNil() bool {
	return n == nil
}<|MERGE_RESOLUTION|>--- conflicted
+++ resolved
@@ -356,12 +356,9 @@
 		n.appStatusHandler,
 		n.indexer,
 		n.chainID,
-<<<<<<< HEAD
+		n.messenger.ID(),
 		alarmScheduler,
 		n.chanStopNodeProcess,
-=======
-		n.messenger.ID(),
->>>>>>> 93953130
 	)
 	if err != nil {
 		return err
