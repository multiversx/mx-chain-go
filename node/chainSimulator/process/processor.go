package process

import (
	"github.com/multiversx/mx-chain-core-go/core"
	"github.com/multiversx/mx-chain-core-go/core/check"
	"github.com/multiversx/mx-chain-core-go/data"
	dataBlock "github.com/multiversx/mx-chain-core-go/data/block"
	"github.com/multiversx/mx-chain-go/common"
	"github.com/multiversx/mx-chain-go/node/chainSimulator/configs"
	"github.com/multiversx/mx-chain-go/sharding/nodesCoordinator"
	logger "github.com/multiversx/mx-chain-logger-go"
)

var log = logger.GetOrCreate("process-block")

type manualRoundHandler interface {
	IncrementIndex()
}

type blocksCreator struct {
	nodeHandler NodeHandler
}

// NewBlocksCreator will create a new instance of blocksCreator
func NewBlocksCreator(nodeHandler NodeHandler) (*blocksCreator, error) {
	if check.IfNil(nodeHandler) {
		return nil, ErrNilNodeHandler
	}

	return &blocksCreator{
		nodeHandler: nodeHandler,
	}, nil
}

// IncrementRound will increment the current round
func (creator *blocksCreator) IncrementRound() {
	roundHandler := creator.nodeHandler.GetCoreComponents().RoundHandler()
	manual := roundHandler.(manualRoundHandler)
	manual.IncrementIndex()

	creator.nodeHandler.GetStatusCoreComponents().AppStatusHandler().SetUInt64Value(common.MetricCurrentRound, uint64(roundHandler.Index()))
}

// CreateNewBlock creates and process a new block
func (creator *blocksCreator) CreateNewBlock() error {
	processComponents := creator.nodeHandler.GetProcessComponents()
	cryptoComponents := creator.nodeHandler.GetCryptoComponents()
	coreComponents := creator.nodeHandler.GetCoreComponents()
	bp := processComponents.BlockProcessor()

	nonce, _, prevHash, prevRandSeed, epoch, prevHeader := creator.getPreviousHeaderData()
	round := coreComponents.RoundHandler().Index()
	newHeader, err := bp.CreateNewHeader(uint64(round), nonce+1)
	if err != nil {
		return err
	}

	shardID := creator.nodeHandler.GetShardCoordinator().SelfId()
	err = newHeader.SetShardID(shardID)
	if err != nil {
		return err
	}

	err = newHeader.SetPrevHash(prevHash)
	if err != nil {
		return err
	}

	err = newHeader.SetPrevRandSeed(prevRandSeed)
	if err != nil {
		return err
	}

	err = newHeader.SetChainID([]byte(configs.ChainID))
	if err != nil {
		return err
	}

	headerCreationTime := coreComponents.RoundHandler().TimeStamp()
	err = newHeader.SetTimeStamp(uint64(headerCreationTime.Unix()))
	if err != nil {
		return err
	}

	leader, validators, err := processComponents.NodesCoordinator().ComputeConsensusGroup(prevRandSeed, newHeader.GetRound(), shardID, epoch)
	if err != nil {
		return err
	}

	pubKeyBitmap := GeneratePubKeyBitmap(len(validators))
	for idx, validator := range validators {
		isManaged := cryptoComponents.KeysHandler().IsKeyManagedByCurrentNode(validator.PubKey())
		if isManaged {
			continue
		}

		err = UnsetBitInBitmap(idx, pubKeyBitmap)
		if err != nil {
			return err
		}
	}

	err = newHeader.SetPubKeysBitmap(pubKeyBitmap)
	if err != nil {
		return err
	}

	isManaged := cryptoComponents.KeysHandler().IsKeyManagedByCurrentNode(leader.PubKey())
	if !isManaged {
		log.Debug("cannot propose block - leader bls key is missing",
			"leader key", leader.PubKey(),
			"shard", creator.nodeHandler.GetShardCoordinator().SelfId())
		return nil
	}

	signingHandler := cryptoComponents.ConsensusSigningHandler()
	randSeed, err := signingHandler.CreateSignatureForPublicKey(newHeader.GetPrevRandSeed(), leader.PubKey())
	if err != nil {
		return err
	}
	err = newHeader.SetRandSeed(randSeed)
	if err != nil {
		return err
	}

	enableEpochHandler := coreComponents.EnableEpochsHandler()
<<<<<<< HEAD
=======
	var previousProof *dataBlock.HeaderProof
	if !nilPrevHeader && enableEpochHandler.IsFlagEnabled(common.EquivalentMessagesFlag) {
		_, prevHeaderValidators, errV := creator.getConsensusGroup(prevHeader)
		if errV != nil {
			return errV
		}

		sig, errS := creator.generateSignature(prevHash, prevHeaderValidators, prevHeader)
		if errS != nil {
			return errS
		}
		previousProof = createProofForHeader(pubKeyBitmap, sig, prevHash, prevHeader)
		_ = creator.nodeHandler.GetDataComponents().Datapool().Proofs().AddProof(previousProof)
	}
>>>>>>> 32bb5780

	header, block, err := bp.CreateBlock(newHeader, func() bool {
		return true
	})
	if err != nil {
		return err
	}

<<<<<<< HEAD
	headerProof, err := creator.ApplySignaturesAndGetProof(header, prevHeader, enableEpochHandler, validators, leader, pubKeyBitmap)
=======
	prevHeaderStartOfEpoch := false
	if prevHeader != nil {
		prevHeaderStartOfEpoch = prevHeader.IsStartOfEpochBlock()
	}
	if prevHeaderStartOfEpoch {
		creator.updatePeerShardMapper(header.GetEpoch())
	}

	headerProof, err := creator.ApplySignaturesAndGetProof(header, prevHeader, previousProof, enableEpochHandler, validators, leader, pubKeyBitmap)
>>>>>>> 32bb5780
	if err != nil {
		return err
	}

	err = bp.CommitBlock(header, block)
	if err != nil {
		return err
	}

	miniBlocks, transactions, err := bp.MarshalizedDataToBroadcast(header, block)
	if err != nil {
		return err
	}

	messenger := creator.nodeHandler.GetBroadcastMessenger()
	err = messenger.BroadcastHeader(header, leader.PubKey())
	if err != nil {
		return err
	}

	if !check.IfNil(headerProof) {
		err = messenger.BroadcastEquivalentProof(headerProof, leader.PubKey())
		if err != nil {
			return err
		}
	}

	err = messenger.BroadcastMiniBlocks(miniBlocks, leader.PubKey())
	if err != nil {
		return err
	}

	return messenger.BroadcastTransactions(transactions, leader.PubKey())
}

<<<<<<< HEAD
// ApplySignaturesAndGetProof -
=======
func (creator *blocksCreator) updatePeerShardMapper(
	epoch uint32,
) {
	peerShardMapper := creator.nodeHandler.GetProcessComponents().PeerShardMapper()

	nc := creator.nodeHandler.GetProcessComponents().NodesCoordinator()

	eligibleMaps, err := nc.GetAllEligibleValidatorsPublicKeys(epoch)
	if err != nil {
		log.Error("failed to get eligible validators map", "error", err)
		return
	}

	for shardID, eligibleMap := range eligibleMaps {
		for _, pubKey := range eligibleMap {
			peerID := creator.nodeHandler.GetBasePeers()[shardID]

			log.Debug("added custom peer mapping", "peerID", peerID.Pretty(), "shardID", shardID, "addrs", pubKey)
			peerShardMapper.UpdatePeerIDInfo(peerID, pubKey, shardID)
		}
	}

}

>>>>>>> 32bb5780
func (creator *blocksCreator) ApplySignaturesAndGetProof(
	header data.HeaderHandler,
	prevHeader data.HeaderHandler,
	enableEpochHandler common.EnableEpochsHandler,
	validators []nodesCoordinator.Validator,
	leader nodesCoordinator.Validator,
	pubKeyBitmap []byte,
) (*dataBlock.HeaderProof, error) {
	nilPrevHeader := check.IfNil(prevHeader)
<<<<<<< HEAD
=======
	var err error
	if !nilPrevHeader && common.ShouldBlockHavePrevProof(header, enableEpochHandler, common.EquivalentMessagesFlag) {
		err = creator.updatePreviousProofAndAddonHeader(header.GetPrevHash(), prevHeader, header, prevProof)
		if err != nil {
			return nil, err
		}
	}
>>>>>>> 32bb5780

	err := creator.setHeaderSignatures(header, leader.PubKey(), validators)
	if err != nil {
		return nil, err
	}

	coreComponents := creator.nodeHandler.GetCoreComponents()
	hasher := coreComponents.Hasher()
	marshaller := coreComponents.InternalMarshalizer()
	headerHash, err := core.CalculateHash(marshaller, hasher, header)
	if err != nil {
		return nil, err
	}

	pubKeys := extractValidatorPubKeys(validators)
	newHeaderSig, err := creator.generateAggregatedSignature(headerHash, header.GetEpoch(), header.GetPubKeysBitmap(), pubKeys)
	if err != nil {
		return nil, err
	}

	var headerProof *dataBlock.HeaderProof
	shouldAddCurrentProof := !nilPrevHeader && enableEpochHandler.IsFlagEnabled(common.EquivalentMessagesFlag)
	if shouldAddCurrentProof {
		headerProof = createProofForHeader(pubKeyBitmap, newHeaderSig, headerHash, header)
		creator.nodeHandler.GetDataComponents().Datapool().Headers().AddHeader(headerHash, header)
		err = creator.nodeHandler.GetProcessComponents().HeaderSigVerifier().VerifyHeaderProof(headerProof)
		if err != nil {
			return nil, err
		}

		dataPool := creator.nodeHandler.GetDataComponents().Datapool()
		_ = dataPool.Proofs().AddProof(headerProof)
	}

	return headerProof, nil
}

<<<<<<< HEAD
=======
func (creator *blocksCreator) updatePreviousProofAndAddonHeader(currentHeaderHash []byte, currentHeader, newHeader data.HeaderHandler, previousProof *dataBlock.HeaderProof) error {
	_, validators, err := creator.getConsensusGroup(currentHeader)
	if err != nil {
		return err
	}

	previousProof.PubKeysBitmap = GeneratePubKeyBitmap(len(validators))
	for idx, validator := range validators {
		isManaged := creator.nodeHandler.GetCryptoComponents().KeysHandler().IsKeyManagedByCurrentNode(validator.PubKey())
		if isManaged {
			continue
		}

		err = UnsetBitInBitmap(idx, previousProof.PubKeysBitmap)
		if err != nil {
			return err
		}
	}

	previousProof.AggregatedSignature, err = creator.generateSignatureForProofs(currentHeaderHash, previousProof, validators)
	if err != nil {
		return err
	}

	creator.nodeHandler.GetDataComponents().Datapool().Headers().AddHeader(previousProof.HeaderHash, currentHeader)
	err = creator.nodeHandler.GetProcessComponents().HeaderSigVerifier().VerifyHeaderProof(previousProof)
	if err != nil {
		return err
	}

	newHeader.SetPreviousProof(previousProof)

	return nil
}

func (creator *blocksCreator) getConsensusGroup(currentHeader data.HeaderHandler) (nodesCoordinator.Validator, []nodesCoordinator.Validator, error) {
	selectionEpoch := currentHeader.GetEpoch()
	if currentHeader.IsStartOfEpochBlock() {
		selectionEpoch = selectionEpoch - 1
	}

	nc := creator.nodeHandler.GetProcessComponents().NodesCoordinator()
	return nc.ComputeConsensusGroup(currentHeader.GetPrevRandSeed(), currentHeader.GetRound(), currentHeader.GetShardID(), selectionEpoch)
}

>>>>>>> 32bb5780
func createProofForHeader(pubKeyBitmap, signature, headerHash []byte, header data.HeaderHandler) *dataBlock.HeaderProof {
	return &dataBlock.HeaderProof{
		PubKeysBitmap:       pubKeyBitmap,
		AggregatedSignature: signature,
		HeaderHash:          headerHash,
		HeaderEpoch:         header.GetEpoch(),
		HeaderNonce:         header.GetNonce(),
		HeaderShardId:       header.GetShardID(),
		HeaderRound:         header.GetRound(),
		IsStartOfEpoch:      header.IsStartOfEpochBlock(),
	}
}

func (creator *blocksCreator) getPreviousHeaderData() (nonce, round uint64, prevHash, prevRandSeed []byte, epoch uint32, currentHeader data.HeaderHandler) {
	chainHandler := creator.nodeHandler.GetChainHandler()
	currentHeader = chainHandler.GetCurrentBlockHeader()

	if currentHeader != nil {
		nonce, round = currentHeader.GetNonce(), currentHeader.GetRound()
		prevHash = chainHandler.GetCurrentBlockHeaderHash()
		prevRandSeed = currentHeader.GetRandSeed()
		epoch = currentHeader.GetEpoch()
		return
	}

	roundHandler := creator.nodeHandler.GetCoreComponents().RoundHandler()
	prevHash = chainHandler.GetGenesisHeaderHash()
	prevRandSeed = chainHandler.GetGenesisHeader().GetRandSeed()
	round = uint64(roundHandler.Index()) - 1
	epoch = chainHandler.GetGenesisHeader().GetEpoch()
	nonce = chainHandler.GetGenesisHeader().GetNonce()

	return
}

<<<<<<< HEAD
=======
func (creator *blocksCreator) generateSignature(headerHash []byte, validators []nodesCoordinator.Validator, header data.HeaderHandler) ([]byte, error) {
	validatorsKey := make([]string, 0)
	for _, validator := range validators {
		validatorsKey = append(validatorsKey, string(validator.PubKey()))
	}

	return creator.generateAggregatedSignature(
		headerHash,
		header.GetEpoch(),
		header.GetPubKeysBitmap(),
		validatorsKey,
	)
}

func (creator *blocksCreator) generateSignatureForProofs(headerHash []byte, proof *dataBlock.HeaderProof, validators []nodesCoordinator.Validator,
) ([]byte, error) {
	pubKeys := extractValidatorPubKeys(validators)
	return creator.generateAggregatedSignature(headerHash, proof.GetHeaderEpoch(), proof.GetPubKeysBitmap(), pubKeys)
}

>>>>>>> 32bb5780
func (creator *blocksCreator) setHeaderSignatures(
	header data.HeaderHandler,
	blsKeyBytes []byte,
	validators []nodesCoordinator.Validator,
) error {
	headerClone := header.ShallowClone()
	_ = headerClone.SetPubKeysBitmap(nil)

	marshalizedHdr, err := creator.nodeHandler.GetCoreComponents().
		InternalMarshalizer().Marshal(headerClone)
	if err != nil {
		return err
	}

	headerHash := creator.nodeHandler.GetCoreComponents().Hasher().Compute(string(marshalizedHdr))
	pubKeys := extractValidatorPubKeys(validators)

	sig, err := creator.generateAggregatedSignature(headerHash, header.GetEpoch(), header.GetPubKeysBitmap(), pubKeys)
	if err != nil {
		return err
	}

	isEquivalentMessageEnabled := creator.nodeHandler.GetCoreComponents().EnableEpochsHandler().IsFlagEnabled(common.EquivalentMessagesFlag)
	if !isEquivalentMessageEnabled {
		if err = header.SetSignature(sig); err != nil {
			return err
		}
	}

	leaderSignature, err := creator.createLeaderSignature(header, blsKeyBytes)
	if err != nil {
		return err
	}

	return header.SetLeaderSignature(leaderSignature)
}

func (creator *blocksCreator) generateAggregatedSignature(headerHash []byte, epoch uint32, pubKeysBitmap []byte, pubKeys []string) ([]byte, error) {
	signingHandler := creator.nodeHandler.GetCryptoComponents().ConsensusSigningHandler()

	err := signingHandler.Reset(pubKeys)
	if err != nil {
		return nil, err
	}

	totalKey := 0
	for idx, pubKey := range pubKeys {
		isManaged := creator.nodeHandler.GetCryptoComponents().KeysHandler().IsKeyManagedByCurrentNode([]byte(pubKey))
		if !isManaged {

			continue
		}

		totalKey++
		if _, err = signingHandler.CreateSignatureShareForPublicKey(headerHash, uint16(idx), epoch, []byte(pubKey)); err != nil {
			return nil, err
		}
	}

	aggSig, err := signingHandler.AggregateSigs(pubKeysBitmap, epoch)
	if err != nil {
		log.Warn("total", "total", totalKey, "err", err)
		return nil, err
	}

	return aggSig, nil
}

func extractValidatorPubKeys(validators []nodesCoordinator.Validator) []string {
	pubKeys := make([]string, len(validators))
	for i, validator := range validators {
		pubKeys[i] = string(validator.PubKey())
	}
	return pubKeys
}

func (creator *blocksCreator) createLeaderSignature(header data.HeaderHandler, blsKeyBytes []byte) ([]byte, error) {
	headerClone := header.ShallowClone()
	err := headerClone.SetLeaderSignature(nil)
	if err != nil {
		return nil, err
	}

	marshalizedHdr, err := creator.nodeHandler.GetCoreComponents().InternalMarshalizer().Marshal(headerClone)
	if err != nil {
		return nil, err
	}

	signingHandler := creator.nodeHandler.GetCryptoComponents().ConsensusSigningHandler()

	return signingHandler.CreateSignatureForPublicKey(marshalizedHdr, blsKeyBytes)
}

// IsInterfaceNil returns true if there is no value under the interface
func (creator *blocksCreator) IsInterfaceNil() bool {
	return creator == nil
}

// GeneratePubKeyBitmap generates a []byte where the first `numOfOnes` bits are set to 1.
func GeneratePubKeyBitmap(numOfOnes int) []byte {
	if numOfOnes <= 0 {
		return nil // Handle invalid cases
	}

	// calculate how many full bytes are needed
	numBytes := (numOfOnes + 7) / 8 // Equivalent to ceil(numOfOnes / 8)
	result := make([]byte, numBytes)

	// fill in the bytes
	for i := 0; i < numBytes; i++ {
		bitsLeft := numOfOnes - (i * 8)
		if bitsLeft >= 8 {
			result[i] = 0xFF // All 8 bits set to 1 (255 in decimal)
		} else {
			result[i] = byte((1 << bitsLeft) - 1) // Only set the needed bits
		}
	}

	return result
}

// UnsetBitInBitmap will unset a bit from provided bit based on the provided index
func UnsetBitInBitmap(index int, bitmap []byte) error {
	if index/8 >= len(bitmap) {
		return common.ErrWrongSizeBitmap
	}
	bitmap[index/8] = bitmap[index/8] & ^(1 << uint8(index%8))

	return nil
}<|MERGE_RESOLUTION|>--- conflicted
+++ resolved
@@ -124,23 +124,6 @@
 	}
 
 	enableEpochHandler := coreComponents.EnableEpochsHandler()
-<<<<<<< HEAD
-=======
-	var previousProof *dataBlock.HeaderProof
-	if !nilPrevHeader && enableEpochHandler.IsFlagEnabled(common.EquivalentMessagesFlag) {
-		_, prevHeaderValidators, errV := creator.getConsensusGroup(prevHeader)
-		if errV != nil {
-			return errV
-		}
-
-		sig, errS := creator.generateSignature(prevHash, prevHeaderValidators, prevHeader)
-		if errS != nil {
-			return errS
-		}
-		previousProof = createProofForHeader(pubKeyBitmap, sig, prevHash, prevHeader)
-		_ = creator.nodeHandler.GetDataComponents().Datapool().Proofs().AddProof(previousProof)
-	}
->>>>>>> 32bb5780
 
 	header, block, err := bp.CreateBlock(newHeader, func() bool {
 		return true
@@ -149,19 +132,7 @@
 		return err
 	}
 
-<<<<<<< HEAD
 	headerProof, err := creator.ApplySignaturesAndGetProof(header, prevHeader, enableEpochHandler, validators, leader, pubKeyBitmap)
-=======
-	prevHeaderStartOfEpoch := false
-	if prevHeader != nil {
-		prevHeaderStartOfEpoch = prevHeader.IsStartOfEpochBlock()
-	}
-	if prevHeaderStartOfEpoch {
-		creator.updatePeerShardMapper(header.GetEpoch())
-	}
-
-	headerProof, err := creator.ApplySignaturesAndGetProof(header, prevHeader, previousProof, enableEpochHandler, validators, leader, pubKeyBitmap)
->>>>>>> 32bb5780
 	if err != nil {
 		return err
 	}
@@ -197,9 +168,6 @@
 	return messenger.BroadcastTransactions(transactions, leader.PubKey())
 }
 
-<<<<<<< HEAD
-// ApplySignaturesAndGetProof -
-=======
 func (creator *blocksCreator) updatePeerShardMapper(
 	epoch uint32,
 ) {
@@ -224,7 +192,7 @@
 
 }
 
->>>>>>> 32bb5780
+// ApplySignaturesAndGetProof -
 func (creator *blocksCreator) ApplySignaturesAndGetProof(
 	header data.HeaderHandler,
 	prevHeader data.HeaderHandler,
@@ -234,16 +202,6 @@
 	pubKeyBitmap []byte,
 ) (*dataBlock.HeaderProof, error) {
 	nilPrevHeader := check.IfNil(prevHeader)
-<<<<<<< HEAD
-=======
-	var err error
-	if !nilPrevHeader && common.ShouldBlockHavePrevProof(header, enableEpochHandler, common.EquivalentMessagesFlag) {
-		err = creator.updatePreviousProofAndAddonHeader(header.GetPrevHash(), prevHeader, header, prevProof)
-		if err != nil {
-			return nil, err
-		}
-	}
->>>>>>> 32bb5780
 
 	err := creator.setHeaderSignatures(header, leader.PubKey(), validators)
 	if err != nil {
@@ -281,54 +239,6 @@
 	return headerProof, nil
 }
 
-<<<<<<< HEAD
-=======
-func (creator *blocksCreator) updatePreviousProofAndAddonHeader(currentHeaderHash []byte, currentHeader, newHeader data.HeaderHandler, previousProof *dataBlock.HeaderProof) error {
-	_, validators, err := creator.getConsensusGroup(currentHeader)
-	if err != nil {
-		return err
-	}
-
-	previousProof.PubKeysBitmap = GeneratePubKeyBitmap(len(validators))
-	for idx, validator := range validators {
-		isManaged := creator.nodeHandler.GetCryptoComponents().KeysHandler().IsKeyManagedByCurrentNode(validator.PubKey())
-		if isManaged {
-			continue
-		}
-
-		err = UnsetBitInBitmap(idx, previousProof.PubKeysBitmap)
-		if err != nil {
-			return err
-		}
-	}
-
-	previousProof.AggregatedSignature, err = creator.generateSignatureForProofs(currentHeaderHash, previousProof, validators)
-	if err != nil {
-		return err
-	}
-
-	creator.nodeHandler.GetDataComponents().Datapool().Headers().AddHeader(previousProof.HeaderHash, currentHeader)
-	err = creator.nodeHandler.GetProcessComponents().HeaderSigVerifier().VerifyHeaderProof(previousProof)
-	if err != nil {
-		return err
-	}
-
-	newHeader.SetPreviousProof(previousProof)
-
-	return nil
-}
-
-func (creator *blocksCreator) getConsensusGroup(currentHeader data.HeaderHandler) (nodesCoordinator.Validator, []nodesCoordinator.Validator, error) {
-	selectionEpoch := currentHeader.GetEpoch()
-	if currentHeader.IsStartOfEpochBlock() {
-		selectionEpoch = selectionEpoch - 1
-	}
-
-	nc := creator.nodeHandler.GetProcessComponents().NodesCoordinator()
-	return nc.ComputeConsensusGroup(currentHeader.GetPrevRandSeed(), currentHeader.GetRound(), currentHeader.GetShardID(), selectionEpoch)
-}
-
->>>>>>> 32bb5780
 func createProofForHeader(pubKeyBitmap, signature, headerHash []byte, header data.HeaderHandler) *dataBlock.HeaderProof {
 	return &dataBlock.HeaderProof{
 		PubKeysBitmap:       pubKeyBitmap,
@@ -364,29 +274,16 @@
 	return
 }
 
-<<<<<<< HEAD
-=======
-func (creator *blocksCreator) generateSignature(headerHash []byte, validators []nodesCoordinator.Validator, header data.HeaderHandler) ([]byte, error) {
-	validatorsKey := make([]string, 0)
-	for _, validator := range validators {
-		validatorsKey = append(validatorsKey, string(validator.PubKey()))
-	}
-
-	return creator.generateAggregatedSignature(
-		headerHash,
-		header.GetEpoch(),
-		header.GetPubKeysBitmap(),
-		validatorsKey,
-	)
-}
-
-func (creator *blocksCreator) generateSignatureForProofs(headerHash []byte, proof *dataBlock.HeaderProof, validators []nodesCoordinator.Validator,
-) ([]byte, error) {
-	pubKeys := extractValidatorPubKeys(validators)
-	return creator.generateAggregatedSignature(headerHash, proof.GetHeaderEpoch(), proof.GetPubKeysBitmap(), pubKeys)
-}
-
->>>>>>> 32bb5780
+func (creator *blocksCreator) getConsensusGroup(currentHeader data.HeaderHandler) (nodesCoordinator.Validator, []nodesCoordinator.Validator, error) {
+	selectionEpoch := currentHeader.GetEpoch()
+	if currentHeader.IsStartOfEpochBlock() {
+		selectionEpoch = selectionEpoch - 1
+	}
+
+	nc := creator.nodeHandler.GetProcessComponents().NodesCoordinator()
+	return nc.ComputeConsensusGroup(currentHeader.GetPrevRandSeed(), currentHeader.GetRound(), currentHeader.GetShardID(), selectionEpoch)
+}
+
 func (creator *blocksCreator) setHeaderSignatures(
 	header data.HeaderHandler,
 	blsKeyBytes []byte,
