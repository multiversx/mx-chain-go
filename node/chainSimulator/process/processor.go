package process

import (
<<<<<<< HEAD
	"time"

=======
	"github.com/multiversx/mx-chain-core-go/core"
>>>>>>> 9f2444e9
	"github.com/multiversx/mx-chain-core-go/core/check"
	"github.com/multiversx/mx-chain-core-go/data"
	dataBlock "github.com/multiversx/mx-chain-core-go/data/block"
	"github.com/multiversx/mx-chain-go/common"
<<<<<<< HEAD
	"github.com/multiversx/mx-chain-go/consensus/spos"
	heartbeatData "github.com/multiversx/mx-chain-go/heartbeat/data"
=======
>>>>>>> 9f2444e9
	"github.com/multiversx/mx-chain-go/node/chainSimulator/configs"
	"github.com/multiversx/mx-chain-go/sharding/nodesCoordinator"
	logger "github.com/multiversx/mx-chain-logger-go"
)

var log = logger.GetOrCreate("process-block")

type manualRoundHandler interface {
	IncrementIndex()
}

type blocksCreator struct {
	nodeHandler NodeHandler
	monitor     HeartbeatMonitorWithSet
}

// NewBlocksCreator will create a new instance of blocksCreator
func NewBlocksCreator(nodeHandler NodeHandler, monitor HeartbeatMonitorWithSet) (*blocksCreator, error) {
	if check.IfNil(nodeHandler) {
		return nil, ErrNilNodeHandler
	}

	return &blocksCreator{
		nodeHandler: nodeHandler,
		monitor:     monitor,
	}, nil
}

// IncrementRound will increment the current round
func (creator *blocksCreator) IncrementRound() {
	roundHandler := creator.nodeHandler.GetCoreComponents().RoundHandler()
	manual := roundHandler.(manualRoundHandler)
	manual.IncrementIndex()

	creator.nodeHandler.GetStatusCoreComponents().AppStatusHandler().SetUInt64Value(common.MetricCurrentRound, uint64(roundHandler.Index()))
}

// CreateNewBlock creates and process a new block
func (creator *blocksCreator) CreateNewBlock() error {
	processComponents := creator.nodeHandler.GetProcessComponents()
	cryptoComponents := creator.nodeHandler.GetCryptoComponents()
	coreComponents := creator.nodeHandler.GetCoreComponents()
	bp := processComponents.BlockProcessor()

	nonce, _, prevHash, prevRandSeed, epoch, prevHeader := creator.getPreviousHeaderData()
	round := coreComponents.RoundHandler().Index()
	newHeader, err := bp.CreateNewHeader(uint64(round), nonce+1)
	if err != nil {
		return err
	}

	shardID := creator.nodeHandler.GetShardCoordinator().SelfId()
	err = newHeader.SetShardID(shardID)
	if err != nil {
		return err
	}

	err = newHeader.SetPrevHash(prevHash)
	if err != nil {
		return err
	}

	err = newHeader.SetPrevRandSeed(prevRandSeed)
	if err != nil {
		return err
	}

	err = newHeader.SetChainID([]byte(configs.ChainID))
	if err != nil {
		return err
	}

	headerCreationTime := coreComponents.RoundHandler().TimeStamp()
	err = newHeader.SetTimeStamp(uint64(headerCreationTime.Unix()))
	if err != nil {
		return err
	}

	leader, validators, err := processComponents.NodesCoordinator().ComputeConsensusGroup(prevRandSeed, newHeader.GetRound(), shardID, epoch)
	if err != nil {
		return err
	}

	pubKeyBitmap := GeneratePubKeyBitmap(len(validators))
	for idx, validator := range validators {
		isManaged := cryptoComponents.KeysHandler().IsKeyManagedByCurrentNode(validator.PubKey())
		if isManaged {
			continue
		}

		err = UnsetBitInBitmap(idx, pubKeyBitmap)
		if err != nil {
			return err
		}
	}

	err = newHeader.SetPubKeysBitmap(pubKeyBitmap)
	if err != nil {
		return err
	}

	isManaged := cryptoComponents.KeysHandler().IsKeyManagedByCurrentNode(leader.PubKey())
	if !isManaged {
		log.Debug("cannot propose block - leader bls key is missing",
			"leader key", leader.PubKey(),
			"shard", creator.nodeHandler.GetShardCoordinator().SelfId())
		return nil
	}

	signingHandler := cryptoComponents.ConsensusSigningHandler()
	randSeed, err := signingHandler.CreateSignatureForPublicKey(newHeader.GetPrevRandSeed(), leader.PubKey())
	if err != nil {
		return err
	}
	err = newHeader.SetRandSeed(randSeed)
	if err != nil {
		return err
	}

	enableEpochHandler := coreComponents.EnableEpochsHandler()

	header, block, err := bp.CreateBlock(newHeader, func() bool {
		return true
	})
	if err != nil {
		return err
	}

	prevHeaderStartOfEpoch := false
	if prevHeader != nil {
		prevHeaderStartOfEpoch = prevHeader.IsStartOfEpochBlock()
	}
	if prevHeaderStartOfEpoch {
		creator.updatePeerShardMapper(header.GetEpoch())
	}

	headerProof, err := creator.ApplySignaturesAndGetProof(header, prevHeader, enableEpochHandler, validators, leader, pubKeyBitmap)
	if err != nil {
		return err
	}

	err = bp.CommitBlock(header, block)
	if err != nil {
		return err
	}

	err = creator.setHeartBeat(header)
	if err != nil {
		return err
	}

	miniBlocks, transactions, err := bp.MarshalizedDataToBroadcast(header, block)
	if err != nil {
		return err
	}

	messenger := creator.nodeHandler.GetBroadcastMessenger()
	err = messenger.BroadcastHeader(header, leader.PubKey())
	if err != nil {
		return err
	}

	if !check.IfNil(headerProof) {
		err = messenger.BroadcastEquivalentProof(headerProof, leader.PubKey())
		if err != nil {
			return err
		}
	}

	err = messenger.BroadcastMiniBlocks(miniBlocks, leader.PubKey())
	if err != nil {
		return err
	}

	return messenger.BroadcastTransactions(transactions, leader.PubKey())
}

func (creator *blocksCreator) updatePeerShardMapper(
	epoch uint32,
) {
	peerShardMapper := creator.nodeHandler.GetProcessComponents().PeerShardMapper()

	nc := creator.nodeHandler.GetProcessComponents().NodesCoordinator()

	eligibleMaps, err := nc.GetAllEligibleValidatorsPublicKeys(epoch)
	if err != nil {
		log.Error("failed to get eligible validators map", "error", err)
		return
	}

	for shardID, eligibleMap := range eligibleMaps {
		for _, pubKey := range eligibleMap {
			peerID := creator.nodeHandler.GetBasePeers()[shardID]

			log.Debug("added custom peer mapping", "peerID", peerID.Pretty(), "shardID", shardID, "addrs", pubKey)
			peerShardMapper.UpdatePeerIDInfo(peerID, pubKey, shardID)
		}
	}

}

// ApplySignaturesAndGetProof -
func (creator *blocksCreator) ApplySignaturesAndGetProof(
	header data.HeaderHandler,
	prevHeader data.HeaderHandler,
	enableEpochHandler common.EnableEpochsHandler,
	validators []nodesCoordinator.Validator,
	leader nodesCoordinator.Validator,
	pubKeyBitmap []byte,
) (*dataBlock.HeaderProof, error) {
	nilPrevHeader := check.IfNil(prevHeader)

	err := creator.setHeaderSignatures(header, leader.PubKey(), validators)
	if err != nil {
		return nil, err
	}

	coreComponents := creator.nodeHandler.GetCoreComponents()
	hasher := coreComponents.Hasher()
	marshaller := coreComponents.InternalMarshalizer()
	headerHash, err := core.CalculateHash(marshaller, hasher, header)
	if err != nil {
		return nil, err
	}

	pubKeys := extractValidatorPubKeys(validators)
	newHeaderSig, err := creator.generateAggregatedSignature(headerHash, header.GetEpoch(), header.GetPubKeysBitmap(), pubKeys)
	if err != nil {
		return nil, err
	}

	var headerProof *dataBlock.HeaderProof
	shouldAddCurrentProof := !nilPrevHeader && enableEpochHandler.IsFlagEnabledInEpoch(common.AndromedaFlag, header.GetEpoch())
	if shouldAddCurrentProof {
		headerProof = createProofForHeader(pubKeyBitmap, newHeaderSig, headerHash, header)
		creator.nodeHandler.GetDataComponents().Datapool().Headers().AddHeader(headerHash, header)
		err = creator.nodeHandler.GetProcessComponents().HeaderSigVerifier().VerifyHeaderProof(headerProof)
		if err != nil {
			return nil, err
		}

		dataPool := creator.nodeHandler.GetDataComponents().Datapool()
		_ = dataPool.Proofs().AddProof(headerProof)
	}

	return headerProof, nil
}

<<<<<<< HEAD
func (creator *blocksCreator) setHeartBeat(header data.HeaderHandler) error {
	if !header.IsStartOfEpochBlock() {
		return nil
	}

	validators := creator.nodeHandler.GetProcessComponents().ValidatorsProvider().GetLatestValidators()

	var heartbeats []heartbeatData.PubKeyHeartbeat
	for key, validator := range validators {
		heartbeats = append(heartbeats, heartbeatData.PubKeyHeartbeat{
			PublicKey:       key,
			TimeStamp:       time.Now(),
			IsActive:        true,
			NumInstances:    1,
			ComputedShardID: creator.nodeHandler.GetShardCoordinator().SelfId(),
			ReceivedShardID: validator.ShardId,
		})
	}

	if len(heartbeats) > 0 {
		creator.monitor.SetHeartbeats(heartbeats)
	}

	return nil
}

func (creator *blocksCreator) getPreviousHeaderData() (nonce, round uint64, prevHash, prevRandSeed []byte, epoch uint32) {
	currentHeader := creator.nodeHandler.GetChainHandler().GetCurrentBlockHeader()
=======
func createProofForHeader(pubKeyBitmap, signature, headerHash []byte, header data.HeaderHandler) *dataBlock.HeaderProof {
	return &dataBlock.HeaderProof{
		PubKeysBitmap:       pubKeyBitmap,
		AggregatedSignature: signature,
		HeaderHash:          headerHash,
		HeaderEpoch:         header.GetEpoch(),
		HeaderNonce:         header.GetNonce(),
		HeaderShardId:       header.GetShardID(),
		HeaderRound:         header.GetRound(),
		IsStartOfEpoch:      header.IsStartOfEpochBlock(),
	}
}

func (creator *blocksCreator) getPreviousHeaderData() (nonce, round uint64, prevHash, prevRandSeed []byte, epoch uint32, currentHeader data.HeaderHandler) {
	chainHandler := creator.nodeHandler.GetChainHandler()
	currentHeader = chainHandler.GetCurrentBlockHeader()
>>>>>>> 9f2444e9

	if currentHeader != nil {
		nonce, round = currentHeader.GetNonce(), currentHeader.GetRound()
		prevHash = chainHandler.GetCurrentBlockHeaderHash()
		prevRandSeed = currentHeader.GetRandSeed()
		epoch = currentHeader.GetEpoch()
		return
	}

	roundHandler := creator.nodeHandler.GetCoreComponents().RoundHandler()
	prevHash = chainHandler.GetGenesisHeaderHash()
	prevRandSeed = chainHandler.GetGenesisHeader().GetRandSeed()
	round = uint64(roundHandler.Index()) - 1
	epoch = chainHandler.GetGenesisHeader().GetEpoch()
	nonce = chainHandler.GetGenesisHeader().GetNonce()

	return
}

func (creator *blocksCreator) setHeaderSignatures(
	header data.HeaderHandler,
	blsKeyBytes []byte,
	validators []nodesCoordinator.Validator,
) error {
	headerClone := header.ShallowClone()
	_ = headerClone.SetPubKeysBitmap(nil)

	marshalizedHdr, err := creator.nodeHandler.GetCoreComponents().
		InternalMarshalizer().Marshal(headerClone)
	if err != nil {
		return err
	}

	headerHash := creator.nodeHandler.GetCoreComponents().Hasher().Compute(string(marshalizedHdr))
	pubKeys := extractValidatorPubKeys(validators)

	sig, err := creator.generateAggregatedSignature(headerHash, header.GetEpoch(), header.GetPubKeysBitmap(), pubKeys)
	if err != nil {
		return err
	}

	isEquivalentMessageEnabled := creator.nodeHandler.GetCoreComponents().EnableEpochsHandler().IsFlagEnabledInEpoch(common.AndromedaFlag, header.GetEpoch())
	if !isEquivalentMessageEnabled {
		if err = header.SetSignature(sig); err != nil {
			return err
		}
	}

	leaderSignature, err := creator.createLeaderSignature(header, blsKeyBytes)
	if err != nil {
		return err
	}

	return header.SetLeaderSignature(leaderSignature)
}

func (creator *blocksCreator) generateAggregatedSignature(headerHash []byte, epoch uint32, pubKeysBitmap []byte, pubKeys []string) ([]byte, error) {
	signingHandler := creator.nodeHandler.GetCryptoComponents().ConsensusSigningHandler()

	err := signingHandler.Reset(pubKeys)
	if err != nil {
		return nil, err
	}

	totalKey := 0
	for idx, pubKey := range pubKeys {
		isManaged := creator.nodeHandler.GetCryptoComponents().KeysHandler().IsKeyManagedByCurrentNode([]byte(pubKey))
		if !isManaged {

			continue
		}

		totalKey++
		if _, err = signingHandler.CreateSignatureShareForPublicKey(headerHash, uint16(idx), epoch, []byte(pubKey)); err != nil {
			return nil, err
		}
	}

	aggSig, err := signingHandler.AggregateSigs(pubKeysBitmap, epoch)
	if err != nil {
		log.Warn("total", "total", totalKey, "err", err)
		return nil, err
	}

	return aggSig, nil
}

func extractValidatorPubKeys(validators []nodesCoordinator.Validator) []string {
	pubKeys := make([]string, len(validators))
	for i, validator := range validators {
		pubKeys[i] = string(validator.PubKey())
	}
	return pubKeys
}

func (creator *blocksCreator) createLeaderSignature(header data.HeaderHandler, blsKeyBytes []byte) ([]byte, error) {
	headerClone := header.ShallowClone()
	err := headerClone.SetLeaderSignature(nil)
	if err != nil {
		return nil, err
	}

	marshalizedHdr, err := creator.nodeHandler.GetCoreComponents().InternalMarshalizer().Marshal(headerClone)
	if err != nil {
		return nil, err
	}

	signingHandler := creator.nodeHandler.GetCryptoComponents().ConsensusSigningHandler()

	return signingHandler.CreateSignatureForPublicKey(marshalizedHdr, blsKeyBytes)
}

// IsInterfaceNil returns true if there is no value under the interface
func (creator *blocksCreator) IsInterfaceNil() bool {
	return creator == nil
}

// GeneratePubKeyBitmap generates a []byte where the first `numOfOnes` bits are set to 1.
func GeneratePubKeyBitmap(numOfOnes int) []byte {
	if numOfOnes <= 0 {
		return nil // Handle invalid cases
	}

	// calculate how many full bytes are needed
	numBytes := (numOfOnes + 7) / 8 // Equivalent to ceil(numOfOnes / 8)
	result := make([]byte, numBytes)

	// fill in the bytes
	for i := 0; i < numBytes; i++ {
		bitsLeft := numOfOnes - (i * 8)
		if bitsLeft >= 8 {
			result[i] = 0xFF // All 8 bits set to 1 (255 in decimal)
		} else {
			result[i] = byte((1 << bitsLeft) - 1) // Only set the needed bits
		}
	}

	return result
}

// UnsetBitInBitmap will unset a bit from provided bit based on the provided index
func UnsetBitInBitmap(index int, bitmap []byte) error {
	if index/8 >= len(bitmap) {
		return common.ErrWrongSizeBitmap
	}
	bitmap[index/8] = bitmap[index/8] & ^(1 << uint8(index%8))

	return nil
}<|MERGE_RESOLUTION|>--- conflicted
+++ resolved
@@ -1,21 +1,15 @@
 package process
 
 import (
-<<<<<<< HEAD
+	"github.com/multiversx/mx-chain-core-go/core"
 	"time"
 
-=======
-	"github.com/multiversx/mx-chain-core-go/core"
->>>>>>> 9f2444e9
 	"github.com/multiversx/mx-chain-core-go/core/check"
 	"github.com/multiversx/mx-chain-core-go/data"
 	dataBlock "github.com/multiversx/mx-chain-core-go/data/block"
 	"github.com/multiversx/mx-chain-go/common"
-<<<<<<< HEAD
 	"github.com/multiversx/mx-chain-go/consensus/spos"
 	heartbeatData "github.com/multiversx/mx-chain-go/heartbeat/data"
-=======
->>>>>>> 9f2444e9
 	"github.com/multiversx/mx-chain-go/node/chainSimulator/configs"
 	"github.com/multiversx/mx-chain-go/sharding/nodesCoordinator"
 	logger "github.com/multiversx/mx-chain-logger-go"
@@ -264,7 +258,41 @@
 	return headerProof, nil
 }
 
-<<<<<<< HEAD
+func createProofForHeader(pubKeyBitmap, signature, headerHash []byte, header data.HeaderHandler) *dataBlock.HeaderProof {
+	return &dataBlock.HeaderProof{
+		PubKeysBitmap:       pubKeyBitmap,
+		AggregatedSignature: signature,
+		HeaderHash:          headerHash,
+		HeaderEpoch:         header.GetEpoch(),
+		HeaderNonce:         header.GetNonce(),
+		HeaderShardId:       header.GetShardID(),
+		HeaderRound:         header.GetRound(),
+		IsStartOfEpoch:      header.IsStartOfEpochBlock(),
+	}
+}
+
+func (creator *blocksCreator) getPreviousHeaderData() (nonce, round uint64, prevHash, prevRandSeed []byte, epoch uint32, currentHeader data.HeaderHandler) {
+	chainHandler := creator.nodeHandler.GetChainHandler()
+	currentHeader = chainHandler.GetCurrentBlockHeader()
+
+	if currentHeader != nil {
+		nonce, round = currentHeader.GetNonce(), currentHeader.GetRound()
+		prevHash = chainHandler.GetCurrentBlockHeaderHash()
+		prevRandSeed = currentHeader.GetRandSeed()
+		epoch = currentHeader.GetEpoch()
+		return
+	}
+
+	roundHandler := creator.nodeHandler.GetCoreComponents().RoundHandler()
+	prevHash = chainHandler.GetGenesisHeaderHash()
+	prevRandSeed = chainHandler.GetGenesisHeader().GetRandSeed()
+	round = uint64(roundHandler.Index()) - 1
+	epoch = chainHandler.GetGenesisHeader().GetEpoch()
+	nonce = chainHandler.GetGenesisHeader().GetNonce()
+
+	return
+}
+
 func (creator *blocksCreator) setHeartBeat(header data.HeaderHandler) error {
 	if !header.IsStartOfEpochBlock() {
 		return nil
@@ -291,45 +319,6 @@
 	return nil
 }
 
-func (creator *blocksCreator) getPreviousHeaderData() (nonce, round uint64, prevHash, prevRandSeed []byte, epoch uint32) {
-	currentHeader := creator.nodeHandler.GetChainHandler().GetCurrentBlockHeader()
-=======
-func createProofForHeader(pubKeyBitmap, signature, headerHash []byte, header data.HeaderHandler) *dataBlock.HeaderProof {
-	return &dataBlock.HeaderProof{
-		PubKeysBitmap:       pubKeyBitmap,
-		AggregatedSignature: signature,
-		HeaderHash:          headerHash,
-		HeaderEpoch:         header.GetEpoch(),
-		HeaderNonce:         header.GetNonce(),
-		HeaderShardId:       header.GetShardID(),
-		HeaderRound:         header.GetRound(),
-		IsStartOfEpoch:      header.IsStartOfEpochBlock(),
-	}
-}
-
-func (creator *blocksCreator) getPreviousHeaderData() (nonce, round uint64, prevHash, prevRandSeed []byte, epoch uint32, currentHeader data.HeaderHandler) {
-	chainHandler := creator.nodeHandler.GetChainHandler()
-	currentHeader = chainHandler.GetCurrentBlockHeader()
->>>>>>> 9f2444e9
-
-	if currentHeader != nil {
-		nonce, round = currentHeader.GetNonce(), currentHeader.GetRound()
-		prevHash = chainHandler.GetCurrentBlockHeaderHash()
-		prevRandSeed = currentHeader.GetRandSeed()
-		epoch = currentHeader.GetEpoch()
-		return
-	}
-
-	roundHandler := creator.nodeHandler.GetCoreComponents().RoundHandler()
-	prevHash = chainHandler.GetGenesisHeaderHash()
-	prevRandSeed = chainHandler.GetGenesisHeader().GetRandSeed()
-	round = uint64(roundHandler.Index()) - 1
-	epoch = chainHandler.GetGenesisHeader().GetEpoch()
-	nonce = chainHandler.GetGenesisHeader().GetNonce()
-
-	return
-}
-
 func (creator *blocksCreator) setHeaderSignatures(
 	header data.HeaderHandler,
 	blsKeyBytes []byte,
