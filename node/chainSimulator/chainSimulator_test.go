package chainSimulator

import (
	"encoding/base64"
	"encoding/hex"
	"fmt"
	"math/big"
	"testing"
	"time"

	"github.com/multiversx/mx-chain-core-go/core"
	coreAPI "github.com/multiversx/mx-chain-core-go/data/api"
	"github.com/multiversx/mx-chain-core-go/data/transaction"
	"github.com/multiversx/mx-chain-go/node/chainSimulator/components/api"
	"github.com/multiversx/mx-chain-go/node/chainSimulator/configs"
	"github.com/multiversx/mx-chain-go/node/chainSimulator/dtos"
	"github.com/multiversx/mx-chain-go/process"
	"github.com/stretchr/testify/assert"
	"github.com/stretchr/testify/require"
)

const (
	defaultPathToInitialConfig = "../../cmd/node/config/"
)

func TestNewChainSimulator(t *testing.T) {
	startTime := time.Now().Unix()
	roundDurationInMillis := uint64(6000)
	chainSimulator, err := NewChainSimulator(ArgsChainSimulator{
		BypassTxSignatureCheck: false,
		TempDir:                t.TempDir(),
		PathToInitialConfig:    defaultPathToInitialConfig,
		NumOfShards:            3,
		GenesisTimestamp:       startTime,
		RoundDurationInMillis:  roundDurationInMillis,
		RoundsPerEpoch:         core.OptionalUint64{},
		ApiInterface:           api.NewNoApiInterface(),
		MinNodesPerShard:       1,
		MetaChainMinNodes:      1,
	})
	require.Nil(t, err)
	require.NotNil(t, chainSimulator)

	time.Sleep(time.Second)

	err = chainSimulator.Close()
	assert.Nil(t, err)
}

func TestChainSimulator_GenerateBlocksShouldWork(t *testing.T) {
	startTime := time.Now().Unix()
	roundDurationInMillis := uint64(6000)
	chainSimulator, err := NewChainSimulator(ArgsChainSimulator{
		BypassTxSignatureCheck: false,
		TempDir:                t.TempDir(),
		PathToInitialConfig:    defaultPathToInitialConfig,
		NumOfShards:            3,
		GenesisTimestamp:       startTime,
		RoundDurationInMillis:  roundDurationInMillis,
		RoundsPerEpoch: core.OptionalUint64{
			HasValue: true,
			Value:    20,
		},
		ApiInterface:      api.NewNoApiInterface(),
		MinNodesPerShard:  1,
		MetaChainMinNodes: 1,
		InitialRound:      200000000,
		InitialEpoch:      100,
<<<<<<< HEAD
=======
		InitialNonce:      100,
>>>>>>> d3489af1
	})
	require.Nil(t, err)
	require.NotNil(t, chainSimulator)

	time.Sleep(time.Second)

	err = chainSimulator.GenerateBlocks(50)
	require.Nil(t, err)

	err = chainSimulator.Close()
	assert.Nil(t, err)
}

func TestChainSimulator_GenerateBlocksAndEpochChangeShouldWork(t *testing.T) {
	if testing.Short() {
		t.Skip("this is not a short test")
	}

	startTime := time.Now().Unix()
	roundDurationInMillis := uint64(6000)
	roundsPerEpoch := core.OptionalUint64{
		HasValue: true,
		Value:    20,
	}
	chainSimulator, err := NewChainSimulator(ArgsChainSimulator{
		BypassTxSignatureCheck: false,
		TempDir:                t.TempDir(),
		PathToInitialConfig:    defaultPathToInitialConfig,
		NumOfShards:            3,
		GenesisTimestamp:       startTime,
		RoundDurationInMillis:  roundDurationInMillis,
		RoundsPerEpoch:         roundsPerEpoch,
		ApiInterface:           api.NewNoApiInterface(),
		MinNodesPerShard:       100,
		MetaChainMinNodes:      100,
	})
	require.Nil(t, err)
	require.NotNil(t, chainSimulator)

	facade, err := NewChainSimulatorFacade(chainSimulator)
	require.Nil(t, err)

	genesisAddressWithStake := chainSimulator.initialWalletKeys.InitialWalletWithStake.Address
	initialAccount, err := facade.GetExistingAccountFromBech32AddressString(genesisAddressWithStake)
	require.Nil(t, err)

	time.Sleep(time.Second)

	err = chainSimulator.GenerateBlocks(80)
	require.Nil(t, err)

	accountAfterRewards, err := facade.GetExistingAccountFromBech32AddressString(genesisAddressWithStake)
	require.Nil(t, err)

	assert.True(t, accountAfterRewards.GetBalance().Cmp(initialAccount.GetBalance()) > 0,
		fmt.Sprintf("initial balance %s, balance after rewards %s", initialAccount.GetBalance().String(), accountAfterRewards.GetBalance().String()))

	fmt.Println(chainSimulator.GetRestAPIInterfaces())

	err = chainSimulator.Close()
	assert.Nil(t, err)
}

func TestChainSimulator_SetState(t *testing.T) {
	startTime := time.Now().Unix()
	roundDurationInMillis := uint64(6000)
	roundsPerEpoch := core.OptionalUint64{
		HasValue: true,
		Value:    20,
	}
	chainSimulator, err := NewChainSimulator(ArgsChainSimulator{
		BypassTxSignatureCheck: false,
		TempDir:                t.TempDir(),
		PathToInitialConfig:    defaultPathToInitialConfig,
		NumOfShards:            3,
		GenesisTimestamp:       startTime,
		RoundDurationInMillis:  roundDurationInMillis,
		RoundsPerEpoch:         roundsPerEpoch,
		ApiInterface:           api.NewNoApiInterface(),
		MinNodesPerShard:       1,
		MetaChainMinNodes:      1,
	})
	require.Nil(t, err)
	require.NotNil(t, chainSimulator)

	keyValueMap := map[string]string{
		"01": "01",
		"02": "02",
	}

	address := "erd1qtc600lryvytxuy4h7vn7xmsy5tw6vuw3tskr75cwnmv4mnyjgsq6e5zgj"
	err = chainSimulator.SetKeyValueForAddress(address, keyValueMap)
	require.Nil(t, err)

	err = chainSimulator.GenerateBlocks(1)
	require.Nil(t, err)

	nodeHandler := chainSimulator.GetNodeHandler(0)
	keyValuePairs, _, err := nodeHandler.GetFacadeHandler().GetKeyValuePairs(address, coreAPI.AccountQueryOptions{})
	require.Nil(t, err)
	require.Equal(t, keyValueMap, keyValuePairs)
}

// Test scenario
// 1. Add a new validator private key in the multi key handler
// 2. Do a stake transaction for the validator key
// 3. Do an unstake transaction (to make a place for the new validator)
// 4. Check if the new validator has generated rewards
func TestChainSimulator_AddValidatorKey(t *testing.T) {
	startTime := time.Now().Unix()
	roundDurationInMillis := uint64(6000)
	roundsPerEpoch := core.OptionalUint64{
		HasValue: true,
		Value:    20,
	}
	chainSimulator, err := NewChainSimulator(ArgsChainSimulator{
		BypassTxSignatureCheck: false,
		TempDir:                t.TempDir(),
		PathToInitialConfig:    defaultPathToInitialConfig,
		NumOfShards:            3,
		GenesisTimestamp:       startTime,
		RoundDurationInMillis:  roundDurationInMillis,
		RoundsPerEpoch:         roundsPerEpoch,
		ApiInterface:           api.NewNoApiInterface(),
		MinNodesPerShard:       3,
		MetaChainMinNodes:      3,
	})
	require.Nil(t, err)
	require.NotNil(t, chainSimulator)

	err = chainSimulator.GenerateBlocks(30)
	require.Nil(t, err)

	// Step 1 --- add a new validator key in the chain simulator
	privateKeyBase64 := "NjRhYjk3NmJjYWVjZTBjNWQ4YmJhNGU1NjZkY2VmYWFiYjcxNDI1Y2JiZDcwYzc1ODA2MGUxNTE5MGM2ZjE1Zg=="
	privateKeyHex, err := base64.StdEncoding.DecodeString(privateKeyBase64)
	require.Nil(t, err)
	privateKeyBytes, err := hex.DecodeString(string(privateKeyHex))
	require.Nil(t, err)

	err = chainSimulator.AddValidatorKeys([][]byte{privateKeyBytes})
	require.Nil(t, err)

	newValidatorOwner := "erd1l6xt0rqlyzw56a3k8xwwshq2dcjwy3q9cppucvqsmdyw8r98dz3sae0kxl"
	newValidatorOwnerBytes, _ := chainSimulator.nodes[1].GetCoreComponents().AddressPubKeyConverter().Decode(newValidatorOwner)
	rcv := "erd1qqqqqqqqqqqqqqqpqqqqqqqqqqqqqqqqqqqqqqqqqqqqqqqplllst77y4l"
	rcvAddrBytes, _ := chainSimulator.nodes[1].GetCoreComponents().AddressPubKeyConverter().Decode(rcv)

	// Step 2 --- set an initial balance for the address that will initialize all the transactions
	err = chainSimulator.SetStateMultiple([]*dtos.AddressState{
		{
			Address: "erd1l6xt0rqlyzw56a3k8xwwshq2dcjwy3q9cppucvqsmdyw8r98dz3sae0kxl",
			Balance: "10000000000000000000000",
		},
	})
	require.Nil(t, err)

	blsKey := "9b7de1b2d2c90b7bea8f6855075c77d6c63b5dada29abb9b87c52cfae9d4112fcac13279e1a07d94672a5e62a83e3716555513014324d5c6bb4261b465f1b8549a7a338bc3ae8edc1e940958f9c2e296bd3c118a4466dec99dda0ceee3eb6a8c"

	// Step 3 --- generate and send a stake transaction with the BLS key of the validator key that was added at step 1
	stakeValue, _ := big.NewInt(0).SetString("2500000000000000000000", 10)
	tx := &transaction.Transaction{
		Nonce:     0,
		Value:     stakeValue,
		SndAddr:   newValidatorOwnerBytes,
		RcvAddr:   rcvAddrBytes,
		Data:      []byte(fmt.Sprintf("stake@01@%s@010101", blsKey)),
		GasLimit:  50_000_000,
		GasPrice:  1000000000,
		Signature: []byte("dummy"),
		ChainID:   []byte(configs.ChainID),
		Version:   1,
	}

	err = chainSimulator.nodes[1].GetFacadeHandler().ValidateTransaction(tx)
	require.Nil(t, err)

	_, err = chainSimulator.nodes[1].GetFacadeHandler().SendBulkTransactions([]*transaction.Transaction{tx})
	require.Nil(t, err)

	time.Sleep(100 * time.Millisecond)

	// Step 4 --- generate 5 blocks so that the transaction from step 2 can be executed
	err = chainSimulator.GenerateBlocks(5)
	require.Nil(t, err)

	txHash, err := computeTxHash(chainSimulator, tx)
	require.Nil(t, err)
	txFromMeta, err := chainSimulator.nodes[core.MetachainShardId].GetFacadeHandler().GetTransaction(txHash, true)
	require.Nil(t, err)
	require.NotNil(t, txFromMeta)
	require.Equal(t, 2, len(txFromMeta.SmartContractResults))

	shardIDValidatorOwner := chainSimulator.nodes[0].GetShardCoordinator().ComputeId(newValidatorOwnerBytes)
	accountValidatorOwner, _, err := chainSimulator.GetNodeHandler(shardIDValidatorOwner).GetFacadeHandler().GetAccount(newValidatorOwner, coreAPI.AccountQueryOptions{})
	require.Nil(t, err)
	balanceBeforeActiveValidator := accountValidatorOwner.Balance

	// Step 5 --- create an unStake transaction with the bls key of an initial validator and execute the transaction to make place for the validator that was added at step 3
	firstValidatorKey, err := chainSimulator.GetValidatorPrivateKeys()[0].GeneratePublic().ToByteArray()
	require.Nil(t, err)

	initialAddressWithValidators := chainSimulator.GetInitialWalletKeys().InitialWalletWithStake.Address
	senderBytes, _ := chainSimulator.nodes[1].GetCoreComponents().AddressPubKeyConverter().Decode(initialAddressWithValidators)
	shardID := chainSimulator.nodes[0].GetShardCoordinator().ComputeId(senderBytes)
	initialAccount, _, err := chainSimulator.nodes[shardID].GetFacadeHandler().GetAccount(initialAddressWithValidators, coreAPI.AccountQueryOptions{})
	require.Nil(t, err)
	tx = &transaction.Transaction{
		Nonce:     initialAccount.Nonce,
		Value:     big.NewInt(0),
		SndAddr:   senderBytes,
		RcvAddr:   rcvAddrBytes,
		Data:      []byte(fmt.Sprintf("unStake@%s", hex.EncodeToString(firstValidatorKey))),
		GasLimit:  50_000_000,
		GasPrice:  1000000000,
		Signature: []byte("dummy"),
		ChainID:   []byte(configs.ChainID),
		Version:   1,
	}
	err = chainSimulator.nodes[shardID].GetFacadeHandler().ValidateTransaction(tx)
	require.Nil(t, err)

	_, err = chainSimulator.nodes[shardID].GetFacadeHandler().SendBulkTransactions([]*transaction.Transaction{tx})
	require.Nil(t, err)

	time.Sleep(100 * time.Millisecond)

	// Step 6 --- generate 5 blocks so that the transaction from step 5 can be executed
	err = chainSimulator.GenerateBlocks(5)
	require.Nil(t, err)

	txHash, err = computeTxHash(chainSimulator, tx)
	require.Nil(t, err)
	txFromMeta, err = chainSimulator.nodes[core.MetachainShardId].GetFacadeHandler().GetTransaction(txHash, true)
	require.Nil(t, err)
	require.NotNil(t, txFromMeta)
	require.Equal(t, 2, len(txFromMeta.SmartContractResults))

	// Step 6 --- generate 50 blocks to pass 2 epochs and the validator to generate rewards
	err = chainSimulator.GenerateBlocks(50)
	require.Nil(t, err)

	accountValidatorOwner, _, err = chainSimulator.GetNodeHandler(shardIDValidatorOwner).GetFacadeHandler().GetAccount(newValidatorOwner, coreAPI.AccountQueryOptions{})
	require.Nil(t, err)
	balanceAfterActiveValidator := accountValidatorOwner.Balance

	log.Info("balance before validator", "value", balanceBeforeActiveValidator)
	log.Info("balance after validator", "value", balanceAfterActiveValidator)

	balanceBeforeBig, _ := big.NewInt(0).SetString(balanceBeforeActiveValidator, 10)
	balanceAfterBig, _ := big.NewInt(0).SetString(balanceAfterActiveValidator, 10)
	diff := balanceAfterBig.Sub(balanceAfterBig, balanceBeforeBig)
	log.Info("difference", "value", diff.String())

	// Step 7 --- check the balance of the validator owner has been increased
	require.True(t, diff.Cmp(big.NewInt(0)) > 0)
}

func TestChainSimulator_SetEntireState(t *testing.T) {
	if testing.Short() {
		t.Skip("this is not a short test")
	}

	startTime := time.Now().Unix()
	roundDurationInMillis := uint64(6000)
	roundsPerEpoch := core.OptionalUint64{
		HasValue: true,
		Value:    20,
	}
	chainSimulator, err := NewChainSimulator(ArgsChainSimulator{
		BypassTxSignatureCheck: false,
		TempDir:                t.TempDir(),
		PathToInitialConfig:    defaultPathToInitialConfig,
		NumOfShards:            3,
		GenesisTimestamp:       startTime,
		RoundDurationInMillis:  roundDurationInMillis,
		RoundsPerEpoch:         roundsPerEpoch,
		ApiInterface:           api.NewNoApiInterface(),
		MinNodesPerShard:       1,
		MetaChainMinNodes:      1,
	})
	require.Nil(t, err)
	require.NotNil(t, chainSimulator)

	balance := "431271308732096033771131"
	contractAddress := "erd1qqqqqqqqqqqqqpgqmzzm05jeav6d5qvna0q2pmcllelkz8xddz3syjszx5"
	accountState := &dtos.AddressState{
		Address:          contractAddress,
		Nonce:            0,
		Balance:          balance,
		Code:             "0061736d010000000129086000006000017f60027f7f017f60027f7f0060017f0060037f7f7f017f60037f7f7f0060017f017f0290020b03656e7619626967496e74476574556e7369676e6564417267756d656e74000303656e760f6765744e756d417267756d656e7473000103656e760b7369676e616c4572726f72000303656e76126d42756666657253746f726167654c6f6164000203656e76176d427566666572546f426967496e74556e7369676e6564000203656e76196d42756666657246726f6d426967496e74556e7369676e6564000203656e76136d42756666657253746f7261676553746f7265000203656e760f6d4275666665725365744279746573000503656e760e636865636b4e6f5061796d656e74000003656e7614626967496e7446696e697368556e7369676e6564000403656e7609626967496e744164640006030b0a010104070301000000000503010003060f027f0041a080080b7f0041a080080b074607066d656d6f7279020004696e697400110667657453756d00120361646400130863616c6c4261636b00140a5f5f646174615f656e6403000b5f5f686561705f6261736503010aca010a0e01017f4100100c2200100020000b1901017f419c8008419c800828020041016b220036020020000b1400100120004604400f0b4180800841191002000b16002000100c220010031a2000100c220010041a20000b1401017f100c2202200110051a2000200210061a0b1301017f100c220041998008410310071a20000b1401017f10084101100d100b210010102000100f0b0e0010084100100d1010100e10090b2201037f10084101100d100b210110102202100e220020002001100a20022000100f0b0300010b0b2f0200418080080b1c77726f6e67206e756d626572206f6620617267756d656e747373756d00419c80080b049cffffff",
		CodeHash:         "n9EviPlHS6EV+3Xp0YqP28T0IUfeAFRFBIRC1Jw6pyU=",
		RootHash:         "76cr5Jhn6HmBcDUMIzikEpqFgZxIrOzgNkTHNatXzC4=",
		CodeMetadata:     "BQY=",
		Owner:            "erd1ss6u80ruas2phpmr82r42xnkd6rxy40g9jl69frppl4qez9w2jpsqj8x97",
		DeveloperRewards: "5401004999998",
		Keys: map[string]string{
			"73756d": "0a",
		},
	}

	err = chainSimulator.SetStateMultiple([]*dtos.AddressState{accountState})
	require.Nil(t, err)

	err = chainSimulator.GenerateBlocks(30)
	require.Nil(t, err)

	nodeHandler := chainSimulator.GetNodeHandler(1)
	scAddress, _ := nodeHandler.GetCoreComponents().AddressPubKeyConverter().Decode(contractAddress)
	res, _, err := nodeHandler.GetFacadeHandler().ExecuteSCQuery(&process.SCQuery{
		ScAddress:  scAddress,
		FuncName:   "getSum",
		CallerAddr: nil,
		BlockNonce: core.OptionalUint64{},
	})
	require.Nil(t, err)

	counterValue := big.NewInt(0).SetBytes(res.ReturnData[0]).Int64()
	require.Equal(t, 10, int(counterValue))

	time.Sleep(time.Second)

	account, _, err := nodeHandler.GetFacadeHandler().GetAccount(contractAddress, coreAPI.AccountQueryOptions{})
	require.Nil(t, err)
	require.Equal(t, accountState.Balance, account.Balance)
	require.Equal(t, accountState.DeveloperRewards, account.DeveloperReward)
	require.Equal(t, accountState.Code, account.Code)
	require.Equal(t, accountState.CodeHash, base64.StdEncoding.EncodeToString(account.CodeHash))
	require.Equal(t, accountState.CodeMetadata, base64.StdEncoding.EncodeToString(account.CodeMetadata))
	require.Equal(t, accountState.Owner, account.OwnerAddress)
	require.Equal(t, accountState.RootHash, base64.StdEncoding.EncodeToString(account.RootHash))
}

func computeTxHash(chainSimulator ChainSimulator, tx *transaction.Transaction) (string, error) {
	txBytes, err := chainSimulator.GetNodeHandler(1).GetCoreComponents().InternalMarshalizer().Marshal(tx)
	if err != nil {
		return "", err
	}

	txHasBytes := chainSimulator.GetNodeHandler(1).GetCoreComponents().Hasher().Compute(string(txBytes))
	return hex.EncodeToString(txHasBytes), nil
}<|MERGE_RESOLUTION|>--- conflicted
+++ resolved
@@ -66,10 +66,7 @@
 		MetaChainMinNodes: 1,
 		InitialRound:      200000000,
 		InitialEpoch:      100,
-<<<<<<< HEAD
-=======
 		InitialNonce:      100,
->>>>>>> d3489af1
 	})
 	require.Nil(t, err)
 	require.NotNil(t, chainSimulator)
