--- conflicted
+++ resolved
@@ -30,10 +30,7 @@
 	GenesisTimestamp       int64
 	InitialRound           int64
 	InitialEpoch           uint32
-<<<<<<< HEAD
-=======
 	InitialNonce           uint64
->>>>>>> d3489af1
 	RoundDurationInMillis  uint64
 	RoundsPerEpoch         core.OptionalUint64
 	ApiInterface           components.APIConfigurator
