package chainSimulator

import (
	"bytes"
	"crypto/rand"
	"encoding/hex"
	"errors"
	"fmt"
	"math/big"
	"sync"
	"time"

	"github.com/multiversx/mx-chain-go/config"
	"github.com/multiversx/mx-chain-go/node/chainSimulator/components"
	"github.com/multiversx/mx-chain-go/node/chainSimulator/configs"
	"github.com/multiversx/mx-chain-go/node/chainSimulator/dtos"
	chainSimulatorErrors "github.com/multiversx/mx-chain-go/node/chainSimulator/errors"
	"github.com/multiversx/mx-chain-go/node/chainSimulator/process"
	mxChainSharding "github.com/multiversx/mx-chain-go/sharding"

	"github.com/multiversx/mx-chain-core-go/core"
	"github.com/multiversx/mx-chain-core-go/core/check"
	"github.com/multiversx/mx-chain-core-go/core/sharding"
	"github.com/multiversx/mx-chain-core-go/data/api"
	"github.com/multiversx/mx-chain-core-go/data/endProcess"
	"github.com/multiversx/mx-chain-core-go/data/transaction"
	crypto "github.com/multiversx/mx-chain-crypto-go"
	"github.com/multiversx/mx-chain-crypto-go/signing"
	"github.com/multiversx/mx-chain-crypto-go/signing/mcl"
	logger "github.com/multiversx/mx-chain-logger-go"
)

const delaySendTxs = time.Millisecond

var log = logger.GetOrCreate("chainSimulator")

type transactionWithResult struct {
	hexHash string
	tx      *transaction.Transaction
	result  *transaction.ApiTransactionResult
}

// ArgsChainSimulator holds the arguments needed to create a new instance of simulator
type ArgsChainSimulator struct {
<<<<<<< HEAD
	BypassTxSignatureCheck   bool
	TempDir                  string
	PathToInitialConfig      string
	NumOfShards              uint32
	MinNodesPerShard         uint32
	MetaChainMinNodes        uint32
	Hysteresis               float32
	NumNodesWaitingListShard uint32
	NumNodesWaitingListMeta  uint32
	GenesisTimestamp         int64
	InitialRound             int64
	InitialEpoch             uint32
	InitialNonce             uint64
	RoundDurationInMillis    uint64
	RoundsPerEpoch           core.OptionalUint64
	ApiInterface             components.APIConfigurator
	AlterConfigsFunction     func(cfg *config.Configs)
=======
	BypassTxSignatureCheck     bool
	TempDir                    string
	PathToInitialConfig        string
	NumOfShards                uint32
	MinNodesPerShard           uint32
	MetaChainMinNodes          uint32
	NumNodesWaitingListShard   uint32
	NumNodesWaitingListMeta    uint32
	GenesisTimestamp           int64
	InitialRound               int64
	InitialEpoch               uint32
	InitialNonce               uint64
	RoundDurationInMillis      uint64
	RoundsPerEpoch             core.OptionalUint64
	ApiInterface               components.APIConfigurator
	AlterConfigsFunction       func(cfg *config.Configs)
	VmQueryDelayAfterStartInMs uint64
>>>>>>> 4fa8c2d3
}

// ArgsBaseChainSimulator holds the arguments needed to create a new instance of simulator
type ArgsBaseChainSimulator struct {
	ArgsChainSimulator
	ConsensusGroupSize          uint32
	MetaChainConsensusGroupSize uint32
}

type simulator struct {
	chanStopNodeProcess    chan endProcess.ArgEndProcess
	syncedBroadcastNetwork components.SyncedBroadcastNetworkHandler
	handlers               []ChainHandler
	initialWalletKeys      *dtos.InitialWalletKeys
	initialStakedKeys      map[string]*dtos.BLSKey
	validatorsPrivateKeys  []crypto.PrivateKey
	nodes                  map[uint32]process.NodeHandler
	numOfShards            uint32
	mutex                  sync.RWMutex
}

// NewChainSimulator will create a new instance of simulator
func NewChainSimulator(args ArgsChainSimulator) (*simulator, error) {
	return NewBaseChainSimulator(ArgsBaseChainSimulator{
		ArgsChainSimulator:          args,
		ConsensusGroupSize:          configs.ChainSimulatorConsensusGroupSize,
		MetaChainConsensusGroupSize: configs.ChainSimulatorConsensusGroupSize,
	})
}

// NewBaseChainSimulator will create a new instance of simulator
func NewBaseChainSimulator(args ArgsBaseChainSimulator) (*simulator, error) {
	instance := &simulator{
		syncedBroadcastNetwork: components.NewSyncedBroadcastNetwork(),
		nodes:                  make(map[uint32]process.NodeHandler),
		handlers:               make([]ChainHandler, 0, args.NumOfShards+1),
		numOfShards:            args.NumOfShards,
		chanStopNodeProcess:    make(chan endProcess.ArgEndProcess),
		mutex:                  sync.RWMutex{},
		initialStakedKeys:      make(map[string]*dtos.BLSKey),
	}

	err := instance.createChainHandlers(args)
	if err != nil {
		return nil, err
	}

	return instance, nil
}

func (s *simulator) createChainHandlers(args ArgsBaseChainSimulator) error {
	outputConfigs, err := configs.CreateChainSimulatorConfigs(configs.ArgsChainSimulatorConfigs{
		NumOfShards:                 args.NumOfShards,
		OriginalConfigsPath:         args.PathToInitialConfig,
		GenesisTimeStamp:            computeStartTimeBaseOnInitialRound(args.ArgsChainSimulator),
		RoundDurationInMillis:       args.RoundDurationInMillis,
		TempDir:                     args.TempDir,
		MinNodesPerShard:            args.MinNodesPerShard,
		ConsensusGroupSize:          args.ConsensusGroupSize,
		MetaChainMinNodes:           args.MetaChainMinNodes,
		MetaChainConsensusGroupSize: args.MetaChainConsensusGroupSize,
		Hysteresis:                  args.Hysteresis,
		RoundsPerEpoch:              args.RoundsPerEpoch,
		InitialEpoch:                args.InitialEpoch,
		AlterConfigsFunction:        args.AlterConfigsFunction,
		NumNodesWaitingListShard:    args.NumNodesWaitingListShard,
		NumNodesWaitingListMeta:     args.NumNodesWaitingListMeta,
	})
	if err != nil {
		return err
	}

	for idx := -1; idx < int(args.NumOfShards); idx++ {
		shardIDStr := fmt.Sprintf("%d", idx)
		if idx == -1 {
			shardIDStr = "metachain"
		}

		node, errCreate := s.createTestNode(*outputConfigs, args, shardIDStr)
		if errCreate != nil {
			return errCreate
		}

		chainHandler, errCreate := process.NewBlocksCreator(node)
		if errCreate != nil {
			return errCreate
		}

		shardID := node.GetShardCoordinator().SelfId()
		s.nodes[shardID] = node
		s.handlers = append(s.handlers, chainHandler)

		if node.GetShardCoordinator().SelfId() == core.MetachainShardId {
			currentRootHash, errRootHash := node.GetProcessComponents().ValidatorsStatistics().RootHash()
			if errRootHash != nil {
				return errRootHash
			}

			allValidatorsInfo, errGet := node.GetProcessComponents().ValidatorsStatistics().GetValidatorInfoForRootHash(currentRootHash)
			if errGet != nil {
				return errGet
			}

			err = node.GetProcessComponents().EpochSystemSCProcessor().ProcessSystemSmartContract(
				allValidatorsInfo,
				node.GetDataComponents().Blockchain().GetGenesisHeader(),
			)
			if err != nil {
				return err
			}

			_, err = node.GetStateComponents().AccountsAdapter().Commit()
			if err != nil {
				return err
			}
		}
	}

	s.initialWalletKeys = outputConfigs.InitialWallets
	s.validatorsPrivateKeys = outputConfigs.ValidatorsPrivateKeys

	log.Info("running the chain simulator with the following parameters",
		"number of shards (including meta)", args.NumOfShards+1,
		"round per epoch", outputConfigs.Configs.GeneralConfig.EpochStartConfig.RoundsPerEpoch,
		"round duration", time.Millisecond*time.Duration(args.RoundDurationInMillis),
		"genesis timestamp", args.GenesisTimestamp,
		"original config path", args.PathToInitialConfig,
		"temporary path", args.TempDir)

	return nil
}

func computeStartTimeBaseOnInitialRound(args ArgsChainSimulator) int64 {
	return args.GenesisTimestamp + int64(args.RoundDurationInMillis/1000)*args.InitialRound
}

func (s *simulator) createTestNode(
	outputConfigs configs.ArgsConfigsSimulator, args ArgsBaseChainSimulator, shardIDStr string,
) (process.NodeHandler, error) {
	argsTestOnlyProcessorNode := components.ArgsTestOnlyProcessingNode{
		Configs:                     outputConfigs.Configs,
		ChanStopNodeProcess:         s.chanStopNodeProcess,
		SyncedBroadcastNetwork:      s.syncedBroadcastNetwork,
		NumShards:                   s.numOfShards,
		GasScheduleFilename:         outputConfigs.GasScheduleFilename,
		ShardIDStr:                  shardIDStr,
		APIInterface:                args.ApiInterface,
		BypassTxSignatureCheck:      args.BypassTxSignatureCheck,
		InitialRound:                args.InitialRound,
		InitialNonce:                args.InitialNonce,
		MinNodesPerShard:            args.MinNodesPerShard,
		ConsensusGroupSize:          args.ConsensusGroupSize,
		MinNodesMeta:                args.MetaChainMinNodes,
		MetaChainConsensusGroupSize: args.MetaChainConsensusGroupSize,
		RoundDurationInMillis:       args.RoundDurationInMillis,
		VmQueryDelayAfterStartInMs:  args.VmQueryDelayAfterStartInMs,
	}

	return components.NewTestOnlyProcessingNode(argsTestOnlyProcessorNode)
}

// GenerateBlocks will generate the provided number of blocks
func (s *simulator) GenerateBlocks(numOfBlocks int) error {
	s.mutex.Lock()
	defer s.mutex.Unlock()

	for idx := 0; idx < numOfBlocks; idx++ {
		s.incrementRoundOnAllValidators()
		err := s.allNodesCreateBlocks()
		if err != nil {
			return err
		}
	}
	return nil
}

// GenerateBlocksUntilEpochIsReached will generate blocks until the epoch is reached
func (s *simulator) GenerateBlocksUntilEpochIsReached(targetEpoch int32) error {
	s.mutex.Lock()
	defer s.mutex.Unlock()

	maxNumberOfRounds := 10000
	for idx := 0; idx < maxNumberOfRounds; idx++ {
		s.incrementRoundOnAllValidators()
		err := s.allNodesCreateBlocks()
		if err != nil {
			return err
		}

		epochReachedOnAllNodes, err := s.isTargetEpochReached(targetEpoch)
		if err != nil {
			return err
		}

		if epochReachedOnAllNodes {
			return nil
		}
	}
	return fmt.Errorf("exceeded rounds to generate blocks")
}

// ForceResetValidatorStatisticsCache will force the reset of the cache used for the validators statistics endpoint
func (s *simulator) ForceResetValidatorStatisticsCache() error {
	metachainNode := s.GetNodeHandler(core.MetachainShardId)
	if check.IfNil(metachainNode) {
		return errNilMetachainNode
	}

	return metachainNode.GetProcessComponents().ValidatorsProvider().ForceUpdate()
}

func (s *simulator) isTargetEpochReached(targetEpoch int32) (bool, error) {
	metachainNode := s.nodes[core.MetachainShardId]
	metachainEpoch := metachainNode.GetCoreComponents().EnableEpochsHandler().GetCurrentEpoch()

	for shardID, n := range s.nodes {
		if shardID != core.MetachainShardId {
			if int32(n.GetCoreComponents().EnableEpochsHandler().GetCurrentEpoch()) < int32(metachainEpoch-1) {
				return false, fmt.Errorf("shard %d is with at least 2 epochs behind metachain shard node epoch %d, metachain node epoch %d",
					shardID, n.GetCoreComponents().EnableEpochsHandler().GetCurrentEpoch(), metachainEpoch)
			}
		}

		if int32(n.GetCoreComponents().EnableEpochsHandler().GetCurrentEpoch()) < targetEpoch {
			return false, nil
		}
	}

	return true, nil
}

func (s *simulator) incrementRoundOnAllValidators() {
	for _, node := range s.handlers {
		node.IncrementRound()
	}
}

// ForceChangeOfEpoch will force the change of current epoch
// This method will call the epoch change trigger and generate block till a new epoch is reached
func (s *simulator) ForceChangeOfEpoch() error {
	log.Info("force change of epoch")
	for shardID, node := range s.nodes {
		err := node.ForceChangeOfEpoch()
		if err != nil {
			return fmt.Errorf("force change of epoch shardID-%d: error-%w", shardID, err)
		}
	}

	epoch := s.nodes[core.MetachainShardId].GetProcessComponents().EpochStartTrigger().Epoch()

	return s.GenerateBlocksUntilEpochIsReached(int32(epoch + 1))
}

func (s *simulator) allNodesCreateBlocks() error {
	for _, node := range s.handlers {
		// TODO MX-15150 remove this when we remove all goroutines
		time.Sleep(2 * time.Millisecond)

		err := node.CreateNewBlock()
		if err != nil {
			return err
		}
	}

	return nil
}

// GetNodeHandler returns the node handler from the provided shardID
func (s *simulator) GetNodeHandler(shardID uint32) process.NodeHandler {
	s.mutex.RLock()
	defer s.mutex.RUnlock()

	return s.nodes[shardID]
}

// GetRestAPIInterfaces will return a map with the rest api interfaces for every node
func (s *simulator) GetRestAPIInterfaces() map[uint32]string {
	s.mutex.Lock()
	defer s.mutex.Unlock()

	resMap := make(map[uint32]string)
	for shardID, node := range s.nodes {
		resMap[shardID] = node.GetFacadeHandler().RestApiInterface()
	}

	return resMap
}

// GetInitialWalletKeys will return the initial wallet keys
func (s *simulator) GetInitialWalletKeys() *dtos.InitialWalletKeys {
	return s.initialWalletKeys
}

// AddValidatorKeys will add the provided validators private keys in the keys handler on all nodes
func (s *simulator) AddValidatorKeys(validatorsPrivateKeys [][]byte) error {
	s.mutex.Lock()
	defer s.mutex.Unlock()

	for _, node := range s.nodes {
		err := s.setValidatorKeysForNode(node, validatorsPrivateKeys)
		if err != nil {
			return err
		}
	}

	return nil
}

// GenerateAndMintWalletAddress will generate an address in the provided shard and will mint that address with the provided value
// if the target shard ID value does not correspond to a node handled by the chain simulator, the address will be generated in a random shard ID
func (s *simulator) GenerateAndMintWalletAddress(targetShardID uint32, value *big.Int) (dtos.WalletAddress, error) {
	addressConverter := s.nodes[core.MetachainShardId].GetCoreComponents().AddressPubKeyConverter()
	nodeHandler := s.GetNodeHandler(targetShardID)
	var buff []byte
	if check.IfNil(nodeHandler) {
		buff = generateAddress(addressConverter.Len())
	} else {
		buff = generateAddressInShard(nodeHandler.GetShardCoordinator(), addressConverter.Len())
	}

	address, err := addressConverter.Encode(buff)
	if err != nil {
		return dtos.WalletAddress{}, err
	}

	err = s.SetStateMultiple([]*dtos.AddressState{
		{
			Address: address,
			Balance: value.String(),
		},
	})

	return dtos.WalletAddress{
		Bech32: address,
		Bytes:  buff,
	}, err
}

func generateAddressInShard(shardCoordinator mxChainSharding.Coordinator, len int) []byte {
	for {
		buff := generateAddress(len)
		shardID := shardCoordinator.ComputeId(buff)
		if shardID == shardCoordinator.SelfId() {
			return buff
		}
	}
}

func generateAddress(len int) []byte {
	buff := make([]byte, len)
	_, _ = rand.Read(buff)

	return buff
}

func (s *simulator) setValidatorKeysForNode(node process.NodeHandler, validatorsPrivateKeys [][]byte) error {
	for idx, privateKey := range validatorsPrivateKeys {

		err := node.GetCryptoComponents().ManagedPeersHolder().AddManagedPeer(privateKey)
		if err != nil {
			return fmt.Errorf("cannot add private key for shard=%d, index=%d, error=%s", node.GetShardCoordinator().SelfId(), idx, err.Error())
		}
	}

	return nil
}

// GetValidatorPrivateKeys will return the initial validators private keys
func (s *simulator) GetValidatorPrivateKeys() []crypto.PrivateKey {
	s.mutex.Lock()
	defer s.mutex.Unlock()

	return s.validatorsPrivateKeys
}

// SetKeyValueForAddress will set the provided state for a given address
func (s *simulator) SetKeyValueForAddress(address string, keyValueMap map[string]string) error {
	s.mutex.Lock()
	defer s.mutex.Unlock()

	addressConverter := s.nodes[core.MetachainShardId].GetCoreComponents().AddressPubKeyConverter()
	addressBytes, err := addressConverter.Decode(address)
	if err != nil {
		return err
	}

	if bytes.Equal(addressBytes, core.SystemAccountAddress) {
		return s.setKeyValueSystemAccount(keyValueMap)
	}

	shardID := sharding.ComputeShardID(addressBytes, s.numOfShards)
	testNode, ok := s.nodes[shardID]
	if !ok {
		return fmt.Errorf("cannot find a test node for the computed shard id, computed shard id: %d", shardID)
	}

	return testNode.SetKeyValueForAddress(addressBytes, keyValueMap)
}

func (s *simulator) setKeyValueSystemAccount(keyValueMap map[string]string) error {
	for shard, node := range s.nodes {
		err := node.SetKeyValueForAddress(core.SystemAccountAddress, keyValueMap)
		if err != nil {
			return fmt.Errorf("%w for shard %d", err, shard)
		}
	}

	return nil
}

// SetStateMultiple will set state for multiple addresses
func (s *simulator) SetStateMultiple(stateSlice []*dtos.AddressState) error {
	s.mutex.Lock()
	defer s.mutex.Unlock()

	addressConverter := s.nodes[core.MetachainShardId].GetCoreComponents().AddressPubKeyConverter()
	for _, stateValue := range stateSlice {
		addressBytes, err := addressConverter.Decode(stateValue.Address)
		if err != nil {
			return err
		}

		if bytes.Equal(addressBytes, core.SystemAccountAddress) {
			err = s.setStateSystemAccount(stateValue)
		} else {
			shardID := sharding.ComputeShardID(addressBytes, s.numOfShards)
			err = s.nodes[shardID].SetStateForAddress(addressBytes, stateValue)
		}
		if err != nil {
			return err
		}
	}

	return nil
}

// RemoveAccounts will try to remove all accounts data for the addresses provided
func (s *simulator) RemoveAccounts(addresses []string) error {
	s.mutex.Lock()
	defer s.mutex.Unlock()

	addressConverter := s.nodes[core.MetachainShardId].GetCoreComponents().AddressPubKeyConverter()
	for _, address := range addresses {
		addressBytes, err := addressConverter.Decode(address)
		if err != nil {
			return err
		}

		if bytes.Equal(addressBytes, core.SystemAccountAddress) {
			err = s.removeAllSystemAccounts()
		} else {
			shardID := sharding.ComputeShardID(addressBytes, s.numOfShards)
			err = s.nodes[shardID].RemoveAccount(addressBytes)
		}
		if err != nil {
			return err
		}
	}

	return nil
}

// SendTxAndGenerateBlockTilTxIsExecuted will send the provided transaction and generate block until the transaction is executed
func (s *simulator) SendTxAndGenerateBlockTilTxIsExecuted(txToSend *transaction.Transaction, maxNumOfBlocksToGenerateWhenExecutingTx int) (*transaction.ApiTransactionResult, error) {
	result, err := s.SendTxsAndGenerateBlocksTilAreExecuted([]*transaction.Transaction{txToSend}, maxNumOfBlocksToGenerateWhenExecutingTx)
	if err != nil {
		return nil, err
	}

	return result[0], nil
}

// SendTxsAndGenerateBlocksTilAreExecuted will send the provided transactions and generate block until all transactions are executed
func (s *simulator) SendTxsAndGenerateBlocksTilAreExecuted(txsToSend []*transaction.Transaction, maxNumOfBlocksToGenerateWhenExecutingTx int) ([]*transaction.ApiTransactionResult, error) {
	if len(txsToSend) == 0 {
		return nil, chainSimulatorErrors.ErrEmptySliceOfTxs
	}
	if maxNumOfBlocksToGenerateWhenExecutingTx == 0 {
		return nil, chainSimulatorErrors.ErrInvalidMaxNumOfBlocks
	}

	transactionStatus := make([]*transactionWithResult, 0, len(txsToSend))
	for idx, tx := range txsToSend {
		if tx == nil {
			return nil, fmt.Errorf("%w on position %d", chainSimulatorErrors.ErrNilTransaction, idx)
		}

		txHashHex, err := s.sendTx(tx)
		if err != nil {
			return nil, err
		}

		transactionStatus = append(transactionStatus, &transactionWithResult{
			hexHash: txHashHex,
			tx:      tx,
		})
	}

	time.Sleep(delaySendTxs)

	for count := 0; count < maxNumOfBlocksToGenerateWhenExecutingTx; count++ {
		err := s.GenerateBlocks(1)
		if err != nil {
			return nil, err
		}

		txsAreExecuted := s.computeTransactionsStatus(transactionStatus)
		if txsAreExecuted {
			return getApiTransactionsFromResult(transactionStatus), nil
		}
	}

	return nil, errors.New("something went wrong. Transaction(s) is/are still in pending")
}

func (s *simulator) computeTransactionsStatus(txsWithResult []*transactionWithResult) bool {
	allAreExecuted := true
	contractDeploySCAddress := make([]byte, s.GetNodeHandler(0).GetCoreComponents().AddressPubKeyConverter().Len())
	for _, resultTx := range txsWithResult {
		if resultTx.result != nil {
			continue
		}

		sentTx := resultTx.tx
		destinationShardID := s.GetNodeHandler(0).GetShardCoordinator().ComputeId(sentTx.RcvAddr)
		if bytes.Equal(sentTx.RcvAddr, contractDeploySCAddress) {
			destinationShardID = s.GetNodeHandler(0).GetShardCoordinator().ComputeId(sentTx.SndAddr)
		}

		result, errGet := s.GetNodeHandler(destinationShardID).GetFacadeHandler().GetTransaction(resultTx.hexHash, true)
		if errGet == nil && result.Status != transaction.TxStatusPending {
			log.Info("############## transaction was executed ##############", "txHash", resultTx.hexHash)
			resultTx.result = result
			continue
		}

		allAreExecuted = false
	}

	return allAreExecuted
}

func getApiTransactionsFromResult(txWithResult []*transactionWithResult) []*transaction.ApiTransactionResult {
	result := make([]*transaction.ApiTransactionResult, 0, len(txWithResult))
	for _, tx := range txWithResult {
		result = append(result, tx.result)
	}

	return result
}

func (s *simulator) sendTx(tx *transaction.Transaction) (string, error) {
	shardID := s.GetNodeHandler(0).GetShardCoordinator().ComputeId(tx.SndAddr)
	err := s.GetNodeHandler(shardID).GetFacadeHandler().ValidateTransaction(tx)
	if err != nil {
		return "", err
	}

	node := s.GetNodeHandler(shardID)
	txHash, err := core.CalculateHash(node.GetCoreComponents().InternalMarshalizer(), node.GetCoreComponents().Hasher(), tx)
	if err != nil {
		return "", err
	}

	txHashHex := hex.EncodeToString(txHash)
	_, err = node.GetFacadeHandler().SendBulkTransactions([]*transaction.Transaction{tx})
	if err != nil {
		return "", err
	}

	for {
		recoveredTx, _ := node.GetFacadeHandler().GetTransaction(txHashHex, false)
		if recoveredTx != nil {
			log.Info("############## send transaction ##############", "txHash", txHashHex)
			return txHashHex, nil
		}

		time.Sleep(delaySendTxs)
	}
}

func (s *simulator) setStateSystemAccount(state *dtos.AddressState) error {
	for shard, node := range s.nodes {
		err := node.SetStateForAddress(core.SystemAccountAddress, state)
		if err != nil {
			return fmt.Errorf("%w for shard %d", err, shard)
		}
	}

	return nil
}

func (s *simulator) removeAllSystemAccounts() error {
	for shard, node := range s.nodes {
		err := node.RemoveAccount(core.SystemAccountAddress)
		if err != nil {
			return fmt.Errorf("%w for shard %d", err, shard)
		}
	}

	return nil
}

// GetAccount will fetch the account of the provided address
func (s *simulator) GetAccount(address dtos.WalletAddress) (api.AccountResponse, error) {
	destinationShardID := s.GetNodeHandler(0).GetShardCoordinator().ComputeId(address.Bytes)

	account, _, err := s.GetNodeHandler(destinationShardID).GetFacadeHandler().GetAccount(address.Bech32, api.AccountQueryOptions{})
	return account, err
}

// Close will stop and close the simulator
func (s *simulator) Close() {
	s.mutex.Lock()
	defer s.mutex.Unlock()

	var errorStrings []string
	for _, n := range s.nodes {
		err := n.Close()
		if err != nil {
			errorStrings = append(errorStrings, err.Error())
		}
	}

	if len(errorStrings) != 0 {
		log.Error("error closing chain simulator", "error", components.AggregateErrors(errorStrings, components.ErrClose))
	}
}

// IsInterfaceNil returns true if there is no value under the interface
func (s *simulator) IsInterfaceNil() bool {
	return s == nil
}

// GenerateBlsPrivateKeys will generate bls keys
func GenerateBlsPrivateKeys(numOfKeys int) ([][]byte, []string, error) {
	blockSigningGenerator := signing.NewKeyGenerator(mcl.NewSuiteBLS12())

	secretKeysBytes := make([][]byte, 0, numOfKeys)
	blsKeysHex := make([]string, 0, numOfKeys)
	for idx := 0; idx < numOfKeys; idx++ {
		secretKey, publicKey := blockSigningGenerator.GeneratePair()

		secretKeyBytes, err := secretKey.ToByteArray()
		if err != nil {
			return nil, nil, err
		}

		secretKeysBytes = append(secretKeysBytes, secretKeyBytes)

		publicKeyBytes, err := publicKey.ToByteArray()
		if err != nil {
			return nil, nil, err
		}

		blsKeysHex = append(blsKeysHex, hex.EncodeToString(publicKeyBytes))
	}

	return secretKeysBytes, blsKeysHex, nil
}<|MERGE_RESOLUTION|>--- conflicted
+++ resolved
@@ -42,25 +42,6 @@
 
 // ArgsChainSimulator holds the arguments needed to create a new instance of simulator
 type ArgsChainSimulator struct {
-<<<<<<< HEAD
-	BypassTxSignatureCheck   bool
-	TempDir                  string
-	PathToInitialConfig      string
-	NumOfShards              uint32
-	MinNodesPerShard         uint32
-	MetaChainMinNodes        uint32
-	Hysteresis               float32
-	NumNodesWaitingListShard uint32
-	NumNodesWaitingListMeta  uint32
-	GenesisTimestamp         int64
-	InitialRound             int64
-	InitialEpoch             uint32
-	InitialNonce             uint64
-	RoundDurationInMillis    uint64
-	RoundsPerEpoch           core.OptionalUint64
-	ApiInterface             components.APIConfigurator
-	AlterConfigsFunction     func(cfg *config.Configs)
-=======
 	BypassTxSignatureCheck     bool
 	TempDir                    string
 	PathToInitialConfig        string
@@ -78,7 +59,6 @@
 	ApiInterface               components.APIConfigurator
 	AlterConfigsFunction       func(cfg *config.Configs)
 	VmQueryDelayAfterStartInMs uint64
->>>>>>> 4fa8c2d3
 }
 
 // ArgsBaseChainSimulator holds the arguments needed to create a new instance of simulator
