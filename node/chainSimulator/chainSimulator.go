package chainSimulator

import (
	"bytes"
	"crypto/rand"
	"encoding/hex"
	"errors"
	"fmt"
	"math/big"
	"sync"
	"time"

	"github.com/multiversx/mx-chain-core-go/core"
	"github.com/multiversx/mx-chain-core-go/core/check"
	"github.com/multiversx/mx-chain-core-go/core/sharding"
	"github.com/multiversx/mx-chain-core-go/data/api"
	"github.com/multiversx/mx-chain-core-go/data/endProcess"
	"github.com/multiversx/mx-chain-core-go/data/transaction"
	crypto "github.com/multiversx/mx-chain-crypto-go"
	"github.com/multiversx/mx-chain-crypto-go/signing"
	"github.com/multiversx/mx-chain-crypto-go/signing/mcl"
	logger "github.com/multiversx/mx-chain-logger-go"

	"github.com/multiversx/mx-chain-go/config"
	"github.com/multiversx/mx-chain-go/dataRetriever"
	"github.com/multiversx/mx-chain-go/factory"
	"github.com/multiversx/mx-chain-go/factory/runType"
	"github.com/multiversx/mx-chain-go/node"
	"github.com/multiversx/mx-chain-go/node/chainSimulator/components"
	"github.com/multiversx/mx-chain-go/node/chainSimulator/configs"
	"github.com/multiversx/mx-chain-go/node/chainSimulator/dtos"
	chainSimulatorErrors "github.com/multiversx/mx-chain-go/node/chainSimulator/errors"
	"github.com/multiversx/mx-chain-go/node/chainSimulator/process"
	processing "github.com/multiversx/mx-chain-go/process"
	mxChainSharding "github.com/multiversx/mx-chain-go/sharding"
	"github.com/multiversx/mx-chain-go/testscommon/sovereign"
)

const delaySendTxs = time.Millisecond

var log = logger.GetOrCreate("chainSimulator")

type transactionWithResult struct {
	hexHash string
	tx      *transaction.Transaction
	result  *transaction.ApiTransactionResult
}

// ArgsChainSimulator holds the arguments needed to create a new instance of simulator
type ArgsChainSimulator struct {
<<<<<<< HEAD
	BypassTxSignatureCheck         bool
	TempDir                        string
	PathToInitialConfig            string
	NumOfShards                    uint32
	MinNodesPerShard               uint32
	ConsensusGroupSize             uint32
	MetaChainMinNodes              uint32
	MetaChainConsensusGroupSize    uint32
	NumNodesWaitingListShard       uint32
	NumNodesWaitingListMeta        uint32
	GenesisTimestamp               int64
	InitialRound                   int64
	InitialEpoch                   uint32
	InitialNonce                   uint64
	RoundDurationInMillis          uint64
	RoundsPerEpoch                 core.OptionalUint64
	ApiInterface                   components.APIConfigurator
	AlterConfigsFunction           func(cfg *config.Configs)
	CreateRunTypeCoreComponents    func() (factory.RunTypeCoreComponentsHolder, error)
	CreateIncomingHeaderSubscriber func(config *config.NotifierConfig, dataPool dataRetriever.PoolsHolder, mainChainNotarizationStartRound uint64, runTypeComponents factory.RunTypeComponentsHolder) (processing.IncomingHeaderSubscriber, error)
	CreateRunTypeComponents        func(args runType.ArgsRunTypeComponents) (factory.RunTypeComponentsHolder, error)
	NodeFactory                    node.NodeFactory
	ChainProcessorFactory          ChainHandlerFactory
=======
	BypassTxSignatureCheck     bool
	TempDir                    string
	PathToInitialConfig        string
	NumOfShards                uint32
	MinNodesPerShard           uint32
	MetaChainMinNodes          uint32
	NumNodesWaitingListShard   uint32
	NumNodesWaitingListMeta    uint32
	GenesisTimestamp           int64
	InitialRound               int64
	InitialEpoch               uint32
	InitialNonce               uint64
	RoundDurationInMillis      uint64
	RoundsPerEpoch             core.OptionalUint64
	ApiInterface               components.APIConfigurator
	AlterConfigsFunction       func(cfg *config.Configs)
	VmQueryDelayAfterStartInMs uint64
}

// ArgsBaseChainSimulator holds the arguments needed to create a new instance of simulator
type ArgsBaseChainSimulator struct {
	ArgsChainSimulator
	ConsensusGroupSize          uint32
	MetaChainConsensusGroupSize uint32
>>>>>>> 6dc2dda5
}

type simulator struct {
	chanStopNodeProcess    chan endProcess.ArgEndProcess
	syncedBroadcastNetwork components.SyncedBroadcastNetworkHandler
	handlers               []ChainHandler
	initialWalletKeys      *dtos.InitialWalletKeys
	initialStakedKeys      map[string]*dtos.BLSKey
	validatorsPrivateKeys  []crypto.PrivateKey
	nodes                  map[uint32]process.NodeHandler
	numOfShards            uint32
	mutex                  sync.RWMutex
}

// NewChainSimulator will create a new instance of simulator
func NewChainSimulator(args ArgsChainSimulator) (*simulator, error) {
<<<<<<< HEAD
	setSimulatorRunTypeArguments(&args)

=======
	return NewBaseChainSimulator(ArgsBaseChainSimulator{
		ArgsChainSimulator:          args,
		ConsensusGroupSize:          configs.ChainSimulatorConsensusGroupSize,
		MetaChainConsensusGroupSize: configs.ChainSimulatorConsensusGroupSize,
	})
}

// NewBaseChainSimulator will create a new instance of simulator
func NewBaseChainSimulator(args ArgsBaseChainSimulator) (*simulator, error) {
>>>>>>> 6dc2dda5
	instance := &simulator{
		syncedBroadcastNetwork: components.NewSyncedBroadcastNetwork(),
		nodes:                  make(map[uint32]process.NodeHandler),
		handlers:               make([]ChainHandler, 0, args.NumOfShards+1),
		numOfShards:            args.NumOfShards,
		chanStopNodeProcess:    make(chan endProcess.ArgEndProcess),
		mutex:                  sync.RWMutex{},
		initialStakedKeys:      make(map[string]*dtos.BLSKey),
	}

	err := instance.createChainHandlers(args)
	if err != nil {
		return nil, err
	}

	return instance, nil
}

<<<<<<< HEAD
func setSimulatorRunTypeArguments(args *ArgsChainSimulator) {
	if args.CreateRunTypeCoreComponents == nil {
		args.CreateRunTypeCoreComponents = func() (factory.RunTypeCoreComponentsHolder, error) {
			return createRunTypeCoreComponents()
		}
	}
	if args.CreateIncomingHeaderSubscriber == nil {
		args.CreateIncomingHeaderSubscriber = func(_ *config.NotifierConfig, _ dataRetriever.PoolsHolder, _ uint64, _ factory.RunTypeComponentsHolder) (processing.IncomingHeaderSubscriber, error) {
			return &sovereign.IncomingHeaderSubscriberStub{}, nil
		}
	}
	if args.CreateRunTypeComponents == nil {
		args.CreateRunTypeComponents = func(args runType.ArgsRunTypeComponents) (factory.RunTypeComponentsHolder, error) {
			return createRunTypeComponents(args)
		}
	}
	if args.NodeFactory == nil {
		args.NodeFactory = node.NewNodeFactory()
	}
	if args.ChainProcessorFactory == nil {
		args.ChainProcessorFactory = NewChainHandlerFactory()
	}
}

func createRunTypeCoreComponents() (factory.RunTypeCoreComponentsHolder, error) {
	runTypeCoreComponentsFactory := runType.NewRunTypeCoreComponentsFactory()
	managedRunTypeCoreComponents, err := runType.NewManagedRunTypeCoreComponents(runTypeCoreComponentsFactory)
	if err != nil {
		return nil, err
	}
	err = managedRunTypeCoreComponents.Create()
	if err != nil {
		return nil, err
	}

	return managedRunTypeCoreComponents, nil
}

func createRunTypeComponents(args runType.ArgsRunTypeComponents) (factory.RunTypeComponentsHolder, error) {
	runTypeComponentsFactory, err := runType.NewRunTypeComponentsFactory(args)
	if err != nil {
		return nil, err
	}
	managedRunTypeComponents, err := runType.NewManagedRunTypeComponents(runTypeComponentsFactory)
	if err != nil {
		return nil, err
	}
	err = managedRunTypeComponents.Create()
	if err != nil {
		return nil, err
	}

	return managedRunTypeComponents, nil
}

func (s *simulator) createChainHandlers(args ArgsChainSimulator) error {
=======
func (s *simulator) createChainHandlers(args ArgsBaseChainSimulator) error {
>>>>>>> 6dc2dda5
	outputConfigs, err := configs.CreateChainSimulatorConfigs(configs.ArgsChainSimulatorConfigs{
		NumOfShards:                 args.NumOfShards,
		OriginalConfigsPath:         args.PathToInitialConfig,
		GenesisTimeStamp:            computeStartTimeBaseOnInitialRound(args.ArgsChainSimulator),
		RoundDurationInMillis:       args.RoundDurationInMillis,
		TempDir:                     args.TempDir,
		MinNodesPerShard:            args.MinNodesPerShard,
		ConsensusGroupSize:          args.ConsensusGroupSize,
		MetaChainMinNodes:           args.MetaChainMinNodes,
		MetaChainConsensusGroupSize: args.MetaChainConsensusGroupSize,
		RoundsPerEpoch:              args.RoundsPerEpoch,
		InitialEpoch:                args.InitialEpoch,
		AlterConfigsFunction:        args.AlterConfigsFunction,
		NumNodesWaitingListShard:    args.NumNodesWaitingListShard,
		NumNodesWaitingListMeta:     args.NumNodesWaitingListMeta,
	})
	if err != nil {
		return err
	}

	for idx := -1; idx < int(args.NumOfShards); idx++ {
		shardIDStr := fmt.Sprintf("%d", idx)
		if idx == -1 {
			if args.MetaChainMinNodes == 0 {
				continue
			}
			shardIDStr = "metachain"
		}

		node, errCreate := s.createTestNode(*outputConfigs, args, shardIDStr)
		if errCreate != nil {
			return errCreate
		}

		chainHandler, errCreate := args.ChainProcessorFactory.CreateChainHandler(node)
		if errCreate != nil {
			return errCreate
		}

		shardID := node.GetShardCoordinator().SelfId()
		s.nodes[shardID] = node
		s.handlers = append(s.handlers, chainHandler)

		if node.GetShardCoordinator().SelfId() == core.MetachainShardId {
			currentRootHash, errRootHash := node.GetProcessComponents().ValidatorsStatistics().RootHash()
			if errRootHash != nil {
				return errRootHash
			}

			allValidatorsInfo, errGet := node.GetProcessComponents().ValidatorsStatistics().GetValidatorInfoForRootHash(currentRootHash)
			if errGet != nil {
				return errGet
			}

			err = node.GetProcessComponents().EpochSystemSCProcessor().ProcessSystemSmartContract(
				allValidatorsInfo,
				node.GetDataComponents().Blockchain().GetGenesisHeader(),
			)
			if err != nil {
				return err
			}

			_, err = node.GetStateComponents().AccountsAdapter().Commit()
			if err != nil {
				return err
			}
		}
	}

	s.initialWalletKeys = outputConfigs.InitialWallets
	s.validatorsPrivateKeys = outputConfigs.ValidatorsPrivateKeys

	log.Info("running the chain simulator with the following parameters",
		"number of shards (including meta)", args.NumOfShards+1,
		"round per epoch", outputConfigs.Configs.GeneralConfig.EpochStartConfig.RoundsPerEpoch,
		"round duration", time.Millisecond*time.Duration(args.RoundDurationInMillis),
		"genesis timestamp", args.GenesisTimestamp,
		"original config path", args.PathToInitialConfig,
		"temporary path", args.TempDir)

	return nil
}

func computeStartTimeBaseOnInitialRound(args ArgsChainSimulator) int64 {
	return args.GenesisTimestamp + int64(args.RoundDurationInMillis/1000)*args.InitialRound
}

func (s *simulator) createTestNode(
	outputConfigs configs.ArgsConfigsSimulator, args ArgsBaseChainSimulator, shardIDStr string,
) (process.NodeHandler, error) {
	argsTestOnlyProcessorNode := components.ArgsTestOnlyProcessingNode{
<<<<<<< HEAD
		Configs:                        outputConfigs.Configs,
		ChanStopNodeProcess:            s.chanStopNodeProcess,
		SyncedBroadcastNetwork:         s.syncedBroadcastNetwork,
		NumShards:                      s.numOfShards,
		GasScheduleFilename:            outputConfigs.GasScheduleFilename,
		ShardIDStr:                     shardIDStr,
		APIInterface:                   args.ApiInterface,
		BypassTxSignatureCheck:         args.BypassTxSignatureCheck,
		InitialRound:                   args.InitialRound,
		InitialNonce:                   args.InitialNonce,
		MinNodesPerShard:               args.MinNodesPerShard,
		ConsensusGroupSize:             args.ConsensusGroupSize,
		MinNodesMeta:                   args.MetaChainMinNodes,
		MetaChainConsensusGroupSize:    args.MetaChainConsensusGroupSize,
		RoundDurationInMillis:          args.RoundDurationInMillis,
		CreateRunTypeCoreComponents:    args.CreateRunTypeCoreComponents,
		CreateIncomingHeaderSubscriber: args.CreateIncomingHeaderSubscriber,
		CreateRunTypeComponents:        args.CreateRunTypeComponents,
		NodeFactory:                    args.NodeFactory,
=======
		Configs:                     outputConfigs.Configs,
		ChanStopNodeProcess:         s.chanStopNodeProcess,
		SyncedBroadcastNetwork:      s.syncedBroadcastNetwork,
		NumShards:                   s.numOfShards,
		GasScheduleFilename:         outputConfigs.GasScheduleFilename,
		ShardIDStr:                  shardIDStr,
		APIInterface:                args.ApiInterface,
		BypassTxSignatureCheck:      args.BypassTxSignatureCheck,
		InitialRound:                args.InitialRound,
		InitialNonce:                args.InitialNonce,
		MinNodesPerShard:            args.MinNodesPerShard,
		ConsensusGroupSize:          args.ConsensusGroupSize,
		MinNodesMeta:                args.MetaChainMinNodes,
		MetaChainConsensusGroupSize: args.MetaChainConsensusGroupSize,
		RoundDurationInMillis:       args.RoundDurationInMillis,
		VmQueryDelayAfterStartInMs:  args.VmQueryDelayAfterStartInMs,
>>>>>>> 6dc2dda5
	}

	return components.NewTestOnlyProcessingNode(argsTestOnlyProcessorNode)
}

// GenerateBlocks will generate the provided number of blocks
func (s *simulator) GenerateBlocks(numOfBlocks int) error {
	s.mutex.Lock()
	defer s.mutex.Unlock()

	for idx := 0; idx < numOfBlocks; idx++ {
		s.incrementRoundOnAllValidators()
		err := s.allNodesCreateBlocks()
		if err != nil {
			return err
		}
	}
	return nil
}

// GenerateBlocksUntilEpochIsReached will generate blocks until the epoch is reached
func (s *simulator) GenerateBlocksUntilEpochIsReached(targetEpoch int32) error {
	s.mutex.Lock()
	defer s.mutex.Unlock()

	maxNumberOfRounds := 10000
	for idx := 0; idx < maxNumberOfRounds; idx++ {
		s.incrementRoundOnAllValidators()
		err := s.allNodesCreateBlocks()
		if err != nil {
			return err
		}

		epochReachedOnAllNodes, err := s.isTargetEpochReached(targetEpoch)
		if err != nil {
			return err
		}

		if epochReachedOnAllNodes {
			return nil
		}
	}
	return fmt.Errorf("exceeded rounds to generate blocks")
}

// ForceResetValidatorStatisticsCache will force the reset of the cache used for the validators statistics endpoint
func (s *simulator) ForceResetValidatorStatisticsCache() error {
	metachainNode := s.GetNodeHandler(core.MetachainShardId)
	if check.IfNil(metachainNode) {
		return errNilMetachainNode
	}

	return metachainNode.GetProcessComponents().ValidatorsProvider().ForceUpdate()
}

func (s *simulator) isTargetEpochReached(targetEpoch int32) (bool, error) {
	metachainNode := s.nodes[core.MetachainShardId]
	metachainEpoch := metachainNode.GetCoreComponents().EnableEpochsHandler().GetCurrentEpoch()

	for shardID, n := range s.nodes {
		if shardID != core.MetachainShardId {
			if int32(n.GetCoreComponents().EnableEpochsHandler().GetCurrentEpoch()) < int32(metachainEpoch-1) {
				return false, fmt.Errorf("shard %d is with at least 2 epochs behind metachain shard node epoch %d, metachain node epoch %d",
					shardID, n.GetCoreComponents().EnableEpochsHandler().GetCurrentEpoch(), metachainEpoch)
			}
		}

		if int32(n.GetCoreComponents().EnableEpochsHandler().GetCurrentEpoch()) < targetEpoch {
			return false, nil
		}
	}

	return true, nil
}

func (s *simulator) incrementRoundOnAllValidators() {
	for _, node := range s.handlers {
		node.IncrementRound()
	}
}

// ForceChangeOfEpoch will force the change of current epoch
// This method will call the epoch change trigger and generate block till a new epoch is reached
func (s *simulator) ForceChangeOfEpoch() error {
	log.Info("force change of epoch")
	for shardID, node := range s.nodes {
		err := node.ForceChangeOfEpoch()
		if err != nil {
			return fmt.Errorf("force change of epoch shardID-%d: error-%w", shardID, err)
		}
	}

	epoch := s.nodes[core.MetachainShardId].GetProcessComponents().EpochStartTrigger().Epoch()

	return s.GenerateBlocksUntilEpochIsReached(int32(epoch + 1))
}

func (s *simulator) allNodesCreateBlocks() error {
	for _, node := range s.handlers {
		// TODO MX-15150 remove this when we remove all goroutines
		time.Sleep(2 * time.Millisecond)

		err := node.CreateNewBlock()
		if err != nil {
			return err
		}
	}

	return nil
}

// GetNodeHandler returns the node handler from the provided shardID
func (s *simulator) GetNodeHandler(shardID uint32) process.NodeHandler {
	s.mutex.RLock()
	defer s.mutex.RUnlock()

	return s.nodes[shardID]
}

// GetRestAPIInterfaces will return a map with the rest api interfaces for every node
func (s *simulator) GetRestAPIInterfaces() map[uint32]string {
	s.mutex.Lock()
	defer s.mutex.Unlock()

	resMap := make(map[uint32]string)
	for shardID, node := range s.nodes {
		resMap[shardID] = node.GetFacadeHandler().RestApiInterface()
	}

	return resMap
}

// GetInitialWalletKeys will return the initial wallet keys
func (s *simulator) GetInitialWalletKeys() *dtos.InitialWalletKeys {
	return s.initialWalletKeys
}

// AddValidatorKeys will add the provided validators private keys in the keys handler on all nodes
func (s *simulator) AddValidatorKeys(validatorsPrivateKeys [][]byte) error {
	s.mutex.Lock()
	defer s.mutex.Unlock()

	for _, node := range s.nodes {
		err := s.setValidatorKeysForNode(node, validatorsPrivateKeys)
		if err != nil {
			return err
		}
	}

	return nil
}

// GenerateAndMintWalletAddress will generate an address in the provided shard and will mint that address with the provided value
// if the target shard ID value does not correspond to a node handled by the chain simulator, the address will be generated in a random shard ID
func (s *simulator) GenerateAndMintWalletAddress(targetShardID uint32, value *big.Int) (dtos.WalletAddress, error) {
	addressConverter := s.nodes[0].GetCoreComponents().AddressPubKeyConverter()
	nodeHandler := s.GetNodeHandler(targetShardID)
	var buff []byte
	if check.IfNil(nodeHandler) {
		buff = generateAddress(addressConverter.Len())
	} else {
		buff = generateAddressInShard(nodeHandler.GetShardCoordinator(), addressConverter.Len())
	}

	address, err := addressConverter.Encode(buff)
	if err != nil {
		return dtos.WalletAddress{}, err
	}

	err = s.SetStateMultiple([]*dtos.AddressState{
		{
			Address: address,
			Balance: value.String(),
		},
	})

	return dtos.WalletAddress{
		Bech32: address,
		Bytes:  buff,
	}, err
}

func generateAddressInShard(shardCoordinator mxChainSharding.Coordinator, len int) []byte {
	for {
		buff := generateAddress(len)
		shardID := shardCoordinator.ComputeId(buff)
		if shardID == shardCoordinator.SelfId() {
			return buff
		}
	}
}

func generateAddress(len int) []byte {
	buff := make([]byte, len)
	_, _ = rand.Read(buff)

	return buff
}

func (s *simulator) setValidatorKeysForNode(node process.NodeHandler, validatorsPrivateKeys [][]byte) error {
	for idx, privateKey := range validatorsPrivateKeys {

		err := node.GetCryptoComponents().ManagedPeersHolder().AddManagedPeer(privateKey)
		if err != nil {
			return fmt.Errorf("cannot add private key for shard=%d, index=%d, error=%s", node.GetShardCoordinator().SelfId(), idx, err.Error())
		}
	}

	return nil
}

// GetValidatorPrivateKeys will return the initial validators private keys
func (s *simulator) GetValidatorPrivateKeys() []crypto.PrivateKey {
	s.mutex.Lock()
	defer s.mutex.Unlock()

	return s.validatorsPrivateKeys
}

// SetKeyValueForAddress will set the provided state for a given address
func (s *simulator) SetKeyValueForAddress(address string, keyValueMap map[string]string) error {
	s.mutex.Lock()
	defer s.mutex.Unlock()

	addressConverter := s.nodes[0].GetCoreComponents().AddressPubKeyConverter()
	addressBytes, err := addressConverter.Decode(address)
	if err != nil {
		return err
	}

	if bytes.Equal(addressBytes, core.SystemAccountAddress) {
		return s.setKeyValueSystemAccount(keyValueMap)
	}

	shardID := sharding.ComputeShardID(addressBytes, s.numOfShards)
	testNode, ok := s.nodes[shardID]
	if !ok {
		return fmt.Errorf("cannot find a test node for the computed shard id, computed shard id: %d", shardID)
	}

	return testNode.SetKeyValueForAddress(addressBytes, keyValueMap)
}

func (s *simulator) setKeyValueSystemAccount(keyValueMap map[string]string) error {
	for shard, node := range s.nodes {
		err := node.SetKeyValueForAddress(core.SystemAccountAddress, keyValueMap)
		if err != nil {
			return fmt.Errorf("%w for shard %d", err, shard)
		}
	}

	return nil
}

// SetStateMultiple will set state for multiple addresses
func (s *simulator) SetStateMultiple(stateSlice []*dtos.AddressState) error {
	s.mutex.Lock()
	defer s.mutex.Unlock()

	addressConverter := s.nodes[0].GetCoreComponents().AddressPubKeyConverter()
	for _, stateValue := range stateSlice {
		addressBytes, err := addressConverter.Decode(stateValue.Address)
		if err != nil {
			return err
		}

		if bytes.Equal(addressBytes, core.SystemAccountAddress) {
			err = s.setStateSystemAccount(stateValue)
		} else {
			shardID := sharding.ComputeShardID(addressBytes, s.numOfShards)
			err = s.nodes[shardID].SetStateForAddress(addressBytes, stateValue)
		}
		if err != nil {
			return err
		}
	}

	return nil
}

// RemoveAccounts will try to remove all accounts data for the addresses provided
func (s *simulator) RemoveAccounts(addresses []string) error {
	s.mutex.Lock()
	defer s.mutex.Unlock()

	addressConverter := s.nodes[0].GetCoreComponents().AddressPubKeyConverter()
	for _, address := range addresses {
		addressBytes, err := addressConverter.Decode(address)
		if err != nil {
			return err
		}

		if bytes.Equal(addressBytes, core.SystemAccountAddress) {
			err = s.removeAllSystemAccounts()
		} else {
			shardID := sharding.ComputeShardID(addressBytes, s.numOfShards)
			err = s.nodes[shardID].RemoveAccount(addressBytes)
		}
		if err != nil {
			return err
		}
	}

	return nil
}

// SendTxAndGenerateBlockTilTxIsExecuted will send the provided transaction and generate block until the transaction is executed
func (s *simulator) SendTxAndGenerateBlockTilTxIsExecuted(txToSend *transaction.Transaction, maxNumOfBlocksToGenerateWhenExecutingTx int) (*transaction.ApiTransactionResult, error) {
	result, err := s.SendTxsAndGenerateBlocksTilAreExecuted([]*transaction.Transaction{txToSend}, maxNumOfBlocksToGenerateWhenExecutingTx)
	if err != nil {
		return nil, err
	}

	return result[0], nil
}

// SendTxsAndGenerateBlocksTilAreExecuted will send the provided transactions and generate block until all transactions are executed
func (s *simulator) SendTxsAndGenerateBlocksTilAreExecuted(txsToSend []*transaction.Transaction, maxNumOfBlocksToGenerateWhenExecutingTx int) ([]*transaction.ApiTransactionResult, error) {
	if len(txsToSend) == 0 {
		return nil, chainSimulatorErrors.ErrEmptySliceOfTxs
	}
	if maxNumOfBlocksToGenerateWhenExecutingTx == 0 {
		return nil, chainSimulatorErrors.ErrInvalidMaxNumOfBlocks
	}

	transactionStatus := make([]*transactionWithResult, 0, len(txsToSend))
	for idx, tx := range txsToSend {
		if tx == nil {
			return nil, fmt.Errorf("%w on position %d", chainSimulatorErrors.ErrNilTransaction, idx)
		}

		txHashHex, err := s.sendTx(tx)
		if err != nil {
			return nil, err
		}

		transactionStatus = append(transactionStatus, &transactionWithResult{
			hexHash: txHashHex,
			tx:      tx,
		})
	}

	time.Sleep(delaySendTxs)

	for count := 0; count < maxNumOfBlocksToGenerateWhenExecutingTx; count++ {
		err := s.GenerateBlocks(1)
		if err != nil {
			return nil, err
		}

		txsAreExecuted := s.computeTransactionsStatus(transactionStatus)
		if txsAreExecuted {
			return getApiTransactionsFromResult(transactionStatus), nil
		}
	}

	return nil, errors.New("something went wrong. Transaction(s) is/are still in pending")
}

func (s *simulator) computeTransactionsStatus(txsWithResult []*transactionWithResult) bool {
	allAreExecuted := true
	contractDeploySCAddress := make([]byte, s.GetNodeHandler(0).GetCoreComponents().AddressPubKeyConverter().Len())
	for _, resultTx := range txsWithResult {
		if resultTx.result != nil {
			continue
		}

		sentTx := resultTx.tx
		destinationShardID := s.GetNodeHandler(0).GetShardCoordinator().ComputeId(sentTx.RcvAddr)
		if bytes.Equal(sentTx.RcvAddr, contractDeploySCAddress) {
			destinationShardID = s.GetNodeHandler(0).GetShardCoordinator().ComputeId(sentTx.SndAddr)
		}

		result, errGet := s.GetNodeHandler(destinationShardID).GetFacadeHandler().GetTransaction(resultTx.hexHash, true)
		if errGet == nil && result.Status != transaction.TxStatusPending {
			log.Info("############## transaction was executed ##############", "txHash", resultTx.hexHash)
			resultTx.result = result
			continue
		}

		allAreExecuted = false
	}

	return allAreExecuted
}

func getApiTransactionsFromResult(txWithResult []*transactionWithResult) []*transaction.ApiTransactionResult {
	result := make([]*transaction.ApiTransactionResult, 0, len(txWithResult))
	for _, tx := range txWithResult {
		result = append(result, tx.result)
	}

	return result
}

func (s *simulator) sendTx(tx *transaction.Transaction) (string, error) {
	shardID := s.GetNodeHandler(0).GetShardCoordinator().ComputeId(tx.SndAddr)
	err := s.GetNodeHandler(shardID).GetFacadeHandler().ValidateTransaction(tx)
	if err != nil {
		return "", err
	}

	node := s.GetNodeHandler(shardID)
	txHash, err := core.CalculateHash(node.GetCoreComponents().InternalMarshalizer(), node.GetCoreComponents().Hasher(), tx)
	if err != nil {
		return "", err
	}

	txHashHex := hex.EncodeToString(txHash)
	_, err = node.GetFacadeHandler().SendBulkTransactions([]*transaction.Transaction{tx})
	if err != nil {
		return "", err
	}

	for {
		recoveredTx, _ := node.GetFacadeHandler().GetTransaction(txHashHex, false)
		if recoveredTx != nil {
			log.Info("############## send transaction ##############", "txHash", txHashHex)
			return txHashHex, nil
		}

		time.Sleep(delaySendTxs)
	}
}

func (s *simulator) setStateSystemAccount(state *dtos.AddressState) error {
	for shard, node := range s.nodes {
		err := node.SetStateForAddress(core.SystemAccountAddress, state)
		if err != nil {
			return fmt.Errorf("%w for shard %d", err, shard)
		}
	}

	return nil
}

func (s *simulator) removeAllSystemAccounts() error {
	for shard, node := range s.nodes {
		err := node.RemoveAccount(core.SystemAccountAddress)
		if err != nil {
			return fmt.Errorf("%w for shard %d", err, shard)
		}
	}

	return nil
}

// GetAccount will fetch the account of the provided address
func (s *simulator) GetAccount(address dtos.WalletAddress) (api.AccountResponse, error) {
	destinationShardID := s.GetNodeHandler(0).GetShardCoordinator().ComputeId(address.Bytes)

	account, _, err := s.GetNodeHandler(destinationShardID).GetFacadeHandler().GetAccount(address.Bech32, api.AccountQueryOptions{})
	return account, err
}

// Close will stop and close the simulator
func (s *simulator) Close() {
	s.mutex.Lock()
	defer s.mutex.Unlock()

	var errorStrings []string
	for _, n := range s.nodes {
		err := n.Close()
		if err != nil {
			errorStrings = append(errorStrings, err.Error())
		}
	}

	if len(errorStrings) != 0 {
		log.Error("error closing chain simulator", "error", components.AggregateErrors(errorStrings, components.ErrClose))
	}
}

// IsInterfaceNil returns true if there is no value under the interface
func (s *simulator) IsInterfaceNil() bool {
	return s == nil
}

// GenerateBlsPrivateKeys will generate bls keys
func GenerateBlsPrivateKeys(numOfKeys int) ([][]byte, []string, error) {
	blockSigningGenerator := signing.NewKeyGenerator(mcl.NewSuiteBLS12())

	secretKeysBytes := make([][]byte, 0, numOfKeys)
	blsKeysHex := make([]string, 0, numOfKeys)
	for idx := 0; idx < numOfKeys; idx++ {
		secretKey, publicKey := blockSigningGenerator.GeneratePair()

		secretKeyBytes, err := secretKey.ToByteArray()
		if err != nil {
			return nil, nil, err
		}

		secretKeysBytes = append(secretKeysBytes, secretKeyBytes)

		publicKeyBytes, err := publicKey.ToByteArray()
		if err != nil {
			return nil, nil, err
		}

		blsKeysHex = append(blsKeysHex, hex.EncodeToString(publicKeyBytes))
	}

	return secretKeysBytes, blsKeysHex, nil
}<|MERGE_RESOLUTION|>--- conflicted
+++ resolved
@@ -48,15 +48,12 @@
 
 // ArgsChainSimulator holds the arguments needed to create a new instance of simulator
 type ArgsChainSimulator struct {
-<<<<<<< HEAD
 	BypassTxSignatureCheck         bool
 	TempDir                        string
 	PathToInitialConfig            string
 	NumOfShards                    uint32
 	MinNodesPerShard               uint32
-	ConsensusGroupSize             uint32
 	MetaChainMinNodes              uint32
-	MetaChainConsensusGroupSize    uint32
 	NumNodesWaitingListShard       uint32
 	NumNodesWaitingListMeta        uint32
 	GenesisTimestamp               int64
@@ -67,29 +64,12 @@
 	RoundsPerEpoch                 core.OptionalUint64
 	ApiInterface                   components.APIConfigurator
 	AlterConfigsFunction           func(cfg *config.Configs)
+	VmQueryDelayAfterStartInMs     uint64
 	CreateRunTypeCoreComponents    func() (factory.RunTypeCoreComponentsHolder, error)
 	CreateIncomingHeaderSubscriber func(config *config.NotifierConfig, dataPool dataRetriever.PoolsHolder, mainChainNotarizationStartRound uint64, runTypeComponents factory.RunTypeComponentsHolder) (processing.IncomingHeaderSubscriber, error)
 	CreateRunTypeComponents        func(args runType.ArgsRunTypeComponents) (factory.RunTypeComponentsHolder, error)
 	NodeFactory                    node.NodeFactory
 	ChainProcessorFactory          ChainHandlerFactory
-=======
-	BypassTxSignatureCheck     bool
-	TempDir                    string
-	PathToInitialConfig        string
-	NumOfShards                uint32
-	MinNodesPerShard           uint32
-	MetaChainMinNodes          uint32
-	NumNodesWaitingListShard   uint32
-	NumNodesWaitingListMeta    uint32
-	GenesisTimestamp           int64
-	InitialRound               int64
-	InitialEpoch               uint32
-	InitialNonce               uint64
-	RoundDurationInMillis      uint64
-	RoundsPerEpoch             core.OptionalUint64
-	ApiInterface               components.APIConfigurator
-	AlterConfigsFunction       func(cfg *config.Configs)
-	VmQueryDelayAfterStartInMs uint64
 }
 
 // ArgsBaseChainSimulator holds the arguments needed to create a new instance of simulator
@@ -97,7 +77,6 @@
 	ArgsChainSimulator
 	ConsensusGroupSize          uint32
 	MetaChainConsensusGroupSize uint32
->>>>>>> 6dc2dda5
 }
 
 type simulator struct {
@@ -114,10 +93,6 @@
 
 // NewChainSimulator will create a new instance of simulator
 func NewChainSimulator(args ArgsChainSimulator) (*simulator, error) {
-<<<<<<< HEAD
-	setSimulatorRunTypeArguments(&args)
-
-=======
 	return NewBaseChainSimulator(ArgsBaseChainSimulator{
 		ArgsChainSimulator:          args,
 		ConsensusGroupSize:          configs.ChainSimulatorConsensusGroupSize,
@@ -127,7 +102,8 @@
 
 // NewBaseChainSimulator will create a new instance of simulator
 func NewBaseChainSimulator(args ArgsBaseChainSimulator) (*simulator, error) {
->>>>>>> 6dc2dda5
+	setSimulatorRunTypeArguments(&args.ArgsChainSimulator)
+
 	instance := &simulator{
 		syncedBroadcastNetwork: components.NewSyncedBroadcastNetwork(),
 		nodes:                  make(map[uint32]process.NodeHandler),
@@ -146,7 +122,6 @@
 	return instance, nil
 }
 
-<<<<<<< HEAD
 func setSimulatorRunTypeArguments(args *ArgsChainSimulator) {
 	if args.CreateRunTypeCoreComponents == nil {
 		args.CreateRunTypeCoreComponents = func() (factory.RunTypeCoreComponentsHolder, error) {
@@ -202,10 +177,7 @@
 	return managedRunTypeComponents, nil
 }
 
-func (s *simulator) createChainHandlers(args ArgsChainSimulator) error {
-=======
 func (s *simulator) createChainHandlers(args ArgsBaseChainSimulator) error {
->>>>>>> 6dc2dda5
 	outputConfigs, err := configs.CreateChainSimulatorConfigs(configs.ArgsChainSimulatorConfigs{
 		NumOfShards:                 args.NumOfShards,
 		OriginalConfigsPath:         args.PathToInitialConfig,
@@ -297,27 +269,6 @@
 	outputConfigs configs.ArgsConfigsSimulator, args ArgsBaseChainSimulator, shardIDStr string,
 ) (process.NodeHandler, error) {
 	argsTestOnlyProcessorNode := components.ArgsTestOnlyProcessingNode{
-<<<<<<< HEAD
-		Configs:                        outputConfigs.Configs,
-		ChanStopNodeProcess:            s.chanStopNodeProcess,
-		SyncedBroadcastNetwork:         s.syncedBroadcastNetwork,
-		NumShards:                      s.numOfShards,
-		GasScheduleFilename:            outputConfigs.GasScheduleFilename,
-		ShardIDStr:                     shardIDStr,
-		APIInterface:                   args.ApiInterface,
-		BypassTxSignatureCheck:         args.BypassTxSignatureCheck,
-		InitialRound:                   args.InitialRound,
-		InitialNonce:                   args.InitialNonce,
-		MinNodesPerShard:               args.MinNodesPerShard,
-		ConsensusGroupSize:             args.ConsensusGroupSize,
-		MinNodesMeta:                   args.MetaChainMinNodes,
-		MetaChainConsensusGroupSize:    args.MetaChainConsensusGroupSize,
-		RoundDurationInMillis:          args.RoundDurationInMillis,
-		CreateRunTypeCoreComponents:    args.CreateRunTypeCoreComponents,
-		CreateIncomingHeaderSubscriber: args.CreateIncomingHeaderSubscriber,
-		CreateRunTypeComponents:        args.CreateRunTypeComponents,
-		NodeFactory:                    args.NodeFactory,
-=======
 		Configs:                     outputConfigs.Configs,
 		ChanStopNodeProcess:         s.chanStopNodeProcess,
 		SyncedBroadcastNetwork:      s.syncedBroadcastNetwork,
@@ -334,7 +285,10 @@
 		MetaChainConsensusGroupSize: args.MetaChainConsensusGroupSize,
 		RoundDurationInMillis:       args.RoundDurationInMillis,
 		VmQueryDelayAfterStartInMs:  args.VmQueryDelayAfterStartInMs,
->>>>>>> 6dc2dda5
+		CreateRunTypeCoreComponents:    args.CreateRunTypeCoreComponents,
+		CreateIncomingHeaderSubscriber: args.CreateIncomingHeaderSubscriber,
+		CreateRunTypeComponents:        args.CreateRunTypeComponents,
+		NodeFactory:                    args.NodeFactory,
 	}
 
 	return components.NewTestOnlyProcessingNode(argsTestOnlyProcessorNode)
