--- conflicted
+++ resolved
@@ -31,7 +31,6 @@
 
 // ArgsChainSimulator holds the arguments needed to create a new instance of simulator
 type ArgsChainSimulator struct {
-<<<<<<< HEAD
 	BypassTxSignatureCheck   bool
 	TempDir                  string
 	PathToInitialConfig      string
@@ -42,25 +41,12 @@
 	NumNodesWaitingListMeta  uint32
 	GenesisTimestamp         int64
 	InitialRound             int64
+	InitialEpoch           uint32
+	InitialNonce           uint64
 	RoundDurationInMillis    uint64
 	RoundsPerEpoch           core.OptionalUint64
 	ApiInterface             components.APIConfigurator
 	AlterConfigsFunction     func(cfg *config.Configs)
-=======
-	BypassTxSignatureCheck bool
-	TempDir                string
-	PathToInitialConfig    string
-	NumOfShards            uint32
-	MinNodesPerShard       uint32
-	MetaChainMinNodes      uint32
-	GenesisTimestamp       int64
-	InitialRound           int64
-	InitialEpoch           uint32
-	InitialNonce           uint64
-	RoundDurationInMillis  uint64
-	RoundsPerEpoch         core.OptionalUint64
-	ApiInterface           components.APIConfigurator
->>>>>>> 3f716b1f
 }
 
 type simulator struct {
@@ -99,7 +85,6 @@
 
 func (s *simulator) createChainHandlers(args ArgsChainSimulator) error {
 	outputConfigs, err := configs.CreateChainSimulatorConfigs(configs.ArgsChainSimulatorConfigs{
-<<<<<<< HEAD
 		NumOfShards:              args.NumOfShards,
 		OriginalConfigsPath:      args.PathToInitialConfig,
 		GenesisTimeStamp:         computeStartTimeBaseOnInitialRound(args),
@@ -108,20 +93,10 @@
 		MinNodesPerShard:         args.MinNodesPerShard,
 		MetaChainMinNodes:        args.MetaChainMinNodes,
 		RoundsPerEpoch:           args.RoundsPerEpoch,
+		InitialEpoch:             args.InitialEpoch,
 		AlterConfigsFunction:     args.AlterConfigsFunction,
 		NumNodesWaitingListShard: args.NumNodesWaitingListShard,
 		NumNodesWaitingListMeta:  args.NumNodesWaitingListMeta,
-=======
-		NumOfShards:           args.NumOfShards,
-		OriginalConfigsPath:   args.PathToInitialConfig,
-		GenesisTimeStamp:      computeStartTimeBaseOnInitialRound(args),
-		RoundDurationInMillis: args.RoundDurationInMillis,
-		TempDir:               args.TempDir,
-		MinNodesPerShard:      args.MinNodesPerShard,
-		MetaChainMinNodes:     args.MetaChainMinNodes,
-		RoundsPerEpoch:        args.RoundsPerEpoch,
-		InitialEpoch:          args.InitialEpoch,
->>>>>>> 3f716b1f
 	})
 	if err != nil {
 		return err
