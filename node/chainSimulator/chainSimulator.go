--- conflicted
+++ resolved
@@ -244,11 +244,8 @@
 		MetaChainConsensusGroupSize: args.MetaChainConsensusGroupSize,
 		RoundDurationInMillis:       args.RoundDurationInMillis,
 		VmQueryDelayAfterStartInMs:  args.VmQueryDelayAfterStartInMs,
-<<<<<<< HEAD
+		Monitor:                     monitor,
 		TrieStoragePath:             args.TrieStoragePaths[shardIDStr],
-=======
-		Monitor:                     monitor,
->>>>>>> 1cab273e
 	}
 
 	return components.NewTestOnlyProcessingNode(argsTestOnlyProcessorNode)
