package configs

import (
	"bytes"
	"encoding/hex"
	"encoding/json"
	"encoding/pem"
	"math/big"
	"os"
	"path"
	"strconv"
	"strings"

	"github.com/multiversx/mx-chain-core-go/core"
	"github.com/multiversx/mx-chain-core-go/core/pubkeyConverter"
	shardingCore "github.com/multiversx/mx-chain-core-go/core/sharding"
	crypto "github.com/multiversx/mx-chain-crypto-go"
	"github.com/multiversx/mx-chain-crypto-go/signing"
	"github.com/multiversx/mx-chain-crypto-go/signing/ed25519"
	"github.com/multiversx/mx-chain-crypto-go/signing/mcl"
	"github.com/multiversx/mx-chain-go/common/factory"
	"github.com/multiversx/mx-chain-go/config"
	"github.com/multiversx/mx-chain-go/genesis/data"
	"github.com/multiversx/mx-chain-go/node/chainSimulator/dtos"
	"github.com/multiversx/mx-chain-go/sharding"
	"github.com/multiversx/mx-chain-go/storage/storageunit"
	"github.com/multiversx/mx-chain-go/testscommon"
)

var oneEgld = big.NewInt(1000000000000000000)
var initialStakedEgldPerNode = big.NewInt(0).Mul(oneEgld, big.NewInt(2500))
var initialSupply = big.NewInt(0).Mul(oneEgld, big.NewInt(20000000)) // 20 million EGLD
const (
	// ChainID contains the chain id
	ChainID = "chain"

	allValidatorsPemFileName = "allValidatorsKeys.pem"
)

// ArgsChainSimulatorConfigs holds all the components needed to create the chain simulator configs
type ArgsChainSimulatorConfigs struct {
<<<<<<< HEAD
	NumOfShards              uint32
	OriginalConfigsPath      string
	GenesisTimeStamp         int64
	RoundDurationInMillis    uint64
	TempDir                  string
	MinNodesPerShard         uint32
	MetaChainMinNodes        uint32
	NumNodesWaitingListShard uint32
	NumNodesWaitingListMeta  uint32
	RoundsPerEpoch           core.OptionalUint64
	AlterConfigsFunction     func(cfg *config.Configs)
=======
	NumOfShards           uint32
	OriginalConfigsPath   string
	GenesisTimeStamp      int64
	RoundDurationInMillis uint64
	TempDir               string
	MinNodesPerShard      uint32
	MetaChainMinNodes     uint32
	InitialEpoch          uint32
	RoundsPerEpoch        core.OptionalUint64
>>>>>>> 3f716b1f
}

// ArgsConfigsSimulator holds the configs for the chain simulator
type ArgsConfigsSimulator struct {
	GasScheduleFilename   string
	Configs               config.Configs
	ValidatorsPrivateKeys []crypto.PrivateKey
	InitialWallets        *dtos.InitialWalletKeys
}

// CreateChainSimulatorConfigs will create the chain simulator configs
func CreateChainSimulatorConfigs(args ArgsChainSimulatorConfigs) (*ArgsConfigsSimulator, error) {
	configs, err := testscommon.CreateTestConfigs(args.TempDir, args.OriginalConfigsPath)
	if err != nil {
		return nil, err
	}

	configs.GeneralConfig.GeneralSettings.ChainID = ChainID

	// empty genesis smart contracts file
	err = os.WriteFile(configs.ConfigurationPathsHolder.SmartContracts, []byte("[]"), os.ModePerm)
	if err != nil {
		return nil, err
	}

	// update genesis.json
	initialWallets, err := generateGenesisFile(args, configs)
	if err != nil {
		return nil, err
	}

	// generate validators key and nodesSetup.json
	privateKeys, publicKeys, err := generateValidatorsKeyAndUpdateFiles(
		configs,
		initialWallets.StakeWallets,
		args,
	)
	if err != nil {
		return nil, err
	}

	configs.ConfigurationPathsHolder.AllValidatorKeys = path.Join(args.OriginalConfigsPath, allValidatorsPemFileName)
	err = generateValidatorsPem(configs.ConfigurationPathsHolder.AllValidatorKeys, publicKeys, privateKeys)
	if err != nil {
		return nil, err
	}

	configs.GeneralConfig.SmartContractsStorage.DB.Type = string(storageunit.MemoryDB)
	configs.GeneralConfig.SmartContractsStorageForSCQuery.DB.Type = string(storageunit.MemoryDB)
	configs.GeneralConfig.SmartContractsStorageSimulate.DB.Type = string(storageunit.MemoryDB)

	maxNumNodes := uint64((args.MinNodesPerShard+args.NumNodesWaitingListShard)*args.NumOfShards) +
		uint64(args.MetaChainMinNodes+args.NumNodesWaitingListMeta)

	SetMaxNumberOfNodesInConfigs(configs, maxNumNodes, args.NumOfShards)

	// set compatible trie configs
	configs.GeneralConfig.StateTriesConfig.SnapshotsEnabled = false

	// enable db lookup extension
	configs.GeneralConfig.DbLookupExtensions.Enabled = true

	configs.GeneralConfig.EpochStartConfig.ExtraDelayForRequestBlockInfoInMilliseconds = 1
	configs.GeneralConfig.EpochStartConfig.GenesisEpoch = args.InitialEpoch
	configs.EpochConfig.EnableEpochs.StakingV2EnableEpoch = args.InitialEpoch + 1

	if args.RoundsPerEpoch.HasValue {
		configs.GeneralConfig.EpochStartConfig.RoundsPerEpoch = int64(args.RoundsPerEpoch.Value)
	}

	gasScheduleName, err := GetLatestGasScheduleFilename(configs.ConfigurationPathsHolder.GasScheduleDirectoryName)
	if err != nil {
		return nil, err
	}

	if args.AlterConfigsFunction != nil {
		args.AlterConfigsFunction(configs)
	}

	return &ArgsConfigsSimulator{
		Configs:               *configs,
		ValidatorsPrivateKeys: privateKeys,
		GasScheduleFilename:   gasScheduleName,
		InitialWallets:        initialWallets,
	}, nil
}

// SetMaxNumberOfNodesInConfigs will correctly set the max number of nodes in configs
func SetMaxNumberOfNodesInConfigs(cfg *config.Configs, maxNumNodes uint64, numOfShards uint32) {
	cfg.SystemSCConfig.StakingSystemSCConfig.MaxNumberOfNodesForStake = maxNumNodes
	numMaxNumNodesEnableEpochs := len(cfg.EpochConfig.EnableEpochs.MaxNodesChangeEnableEpoch)
	for idx := 0; idx < numMaxNumNodesEnableEpochs-1; idx++ {
		cfg.EpochConfig.EnableEpochs.MaxNodesChangeEnableEpoch[idx].MaxNumNodes = uint32(maxNumNodes)
	}

	cfg.EpochConfig.EnableEpochs.MaxNodesChangeEnableEpoch[numMaxNumNodesEnableEpochs-1].EpochEnable = cfg.EpochConfig.EnableEpochs.StakingV4Step3EnableEpoch
	prevEntry := cfg.EpochConfig.EnableEpochs.MaxNodesChangeEnableEpoch[numMaxNumNodesEnableEpochs-2]
	cfg.EpochConfig.EnableEpochs.MaxNodesChangeEnableEpoch[numMaxNumNodesEnableEpochs-1].NodesToShufflePerShard = prevEntry.NodesToShufflePerShard
	cfg.EpochConfig.EnableEpochs.MaxNodesChangeEnableEpoch[numMaxNumNodesEnableEpochs-1].MaxNumNodes = prevEntry.MaxNumNodes - (numOfShards+1)*prevEntry.NodesToShufflePerShard
}

// SetQuickJailRatingConfig will set the rating config in a way that leads to rapid jailing of a node
func SetQuickJailRatingConfig(cfg *config.Configs) {
	cfg.RatingsConfig.ShardChain.RatingSteps.ConsecutiveMissedBlocksPenalty = 100
	cfg.RatingsConfig.ShardChain.RatingSteps.HoursToMaxRatingFromStartRating = 1
	cfg.RatingsConfig.MetaChain.RatingSteps.ConsecutiveMissedBlocksPenalty = 100
	cfg.RatingsConfig.MetaChain.RatingSteps.HoursToMaxRatingFromStartRating = 1
}

// SetStakingV4ActivationEpochs configures activation epochs for Staking V4.
// It takes an initial epoch and sets three consecutive steps for enabling Staking V4 features:
//   - Step 1 activation epoch
//   - Step 2 activation epoch
//   - Step 3 activation epoch
func SetStakingV4ActivationEpochs(cfg *config.Configs, initialEpoch uint32) {
	cfg.EpochConfig.EnableEpochs.StakingV4Step1EnableEpoch = initialEpoch
	cfg.EpochConfig.EnableEpochs.StakingV4Step2EnableEpoch = initialEpoch + 1
	cfg.EpochConfig.EnableEpochs.StakingV4Step3EnableEpoch = initialEpoch + 2

	// Set the MaxNodesChange enable epoch for index 2
	cfg.EpochConfig.EnableEpochs.MaxNodesChangeEnableEpoch[2].EpochEnable = initialEpoch + 2
}

func generateGenesisFile(args ArgsChainSimulatorConfigs, configs *config.Configs) (*dtos.InitialWalletKeys, error) {
	addressConverter, err := factory.NewPubkeyConverter(configs.GeneralConfig.AddressPubkeyConverter)
	if err != nil {
		return nil, err
	}

	initialWalletKeys := &dtos.InitialWalletKeys{
		BalanceWallets: make(map[uint32]*dtos.WalletKey),
		StakeWallets:   make([]*dtos.WalletKey, 0),
	}

	addresses := make([]data.InitialAccount, 0)
	numOfNodes := int((args.NumNodesWaitingListShard+args.MinNodesPerShard)*args.NumOfShards + args.NumNodesWaitingListMeta + args.MetaChainMinNodes)
	for i := 0; i < numOfNodes; i++ {
		wallet, errGenerate := generateWalletKey(addressConverter)
		if errGenerate != nil {
			return nil, errGenerate
		}

		stakedValue := big.NewInt(0).Set(initialStakedEgldPerNode)
		addresses = append(addresses, data.InitialAccount{
			Address:      wallet.Address.Bech32,
			StakingValue: stakedValue,
			Supply:       stakedValue,
		})

		initialWalletKeys.StakeWallets = append(initialWalletKeys.StakeWallets, wallet)
	}

	// generate an address for every shard
	initialBalance := big.NewInt(0).Set(initialSupply)
	totalStakedValue := big.NewInt(int64(numOfNodes))
	totalStakedValue = totalStakedValue.Mul(totalStakedValue, big.NewInt(0).Set(initialStakedEgldPerNode))
	initialBalance = initialBalance.Sub(initialBalance, totalStakedValue)

	walletBalance := big.NewInt(0).Set(initialBalance)
	walletBalance.Div(walletBalance, big.NewInt(int64(args.NumOfShards)))

	// remainder = balance % numTotalWalletKeys
	remainder := big.NewInt(0).Set(initialBalance)
	remainder.Mod(remainder, big.NewInt(int64(args.NumOfShards)))

	for shardID := uint32(0); shardID < args.NumOfShards; shardID++ {
		walletKey, errG := generateWalletKeyForShard(shardID, args.NumOfShards, addressConverter)
		if errG != nil {
			return nil, errG
		}

		addresses = append(addresses, data.InitialAccount{
			Address: walletKey.Address.Bech32,
			Balance: big.NewInt(0).Set(walletBalance),
			Supply:  big.NewInt(0).Set(walletBalance),
		})

		initialWalletKeys.BalanceWallets[shardID] = walletKey
	}

	addresses[len(addresses)-1].Balance.Add(walletBalance, remainder)
	addresses[len(addresses)-1].Supply.Add(walletBalance, remainder)

	addressesBytes, errM := json.Marshal(addresses)
	if errM != nil {
		return nil, errM
	}

	err = os.WriteFile(configs.ConfigurationPathsHolder.Genesis, addressesBytes, os.ModePerm)
	if err != nil {
		return nil, err
	}

	return initialWalletKeys, nil
}

func generateValidatorsKeyAndUpdateFiles(
	configs *config.Configs,
	stakeWallets []*dtos.WalletKey,
	args ArgsChainSimulatorConfigs,
) ([]crypto.PrivateKey, []crypto.PublicKey, error) {
	blockSigningGenerator := signing.NewKeyGenerator(mcl.NewSuiteBLS12())

	nodesSetupFile := configs.ConfigurationPathsHolder.Nodes
	nodes := &sharding.NodesSetup{}
	err := core.LoadJsonFile(nodes, nodesSetupFile)
	if err != nil {
		return nil, nil, err
	}

	nodes.RoundDuration = args.RoundDurationInMillis
	nodes.StartTime = args.GenesisTimeStamp

	// TODO fix this to can be configurable
	nodes.ConsensusGroupSize = 1
	nodes.MetaChainConsensusGroupSize = 1
	nodes.Hysteresis = 0

	nodes.MinNodesPerShard = args.MinNodesPerShard
	nodes.MetaChainMinNodes = args.MetaChainMinNodes

	nodes.InitialNodes = make([]*sharding.InitialNode, 0)
	privateKeys := make([]crypto.PrivateKey, 0)
	publicKeys := make([]crypto.PublicKey, 0)
	walletIndex := 0
	// generate meta keys
	for idx := uint32(0); idx < args.NumNodesWaitingListMeta+args.MetaChainMinNodes; idx++ {
		sk, pk := blockSigningGenerator.GeneratePair()
		privateKeys = append(privateKeys, sk)
		publicKeys = append(publicKeys, pk)

		pkBytes, errB := pk.ToByteArray()
		if errB != nil {
			return nil, nil, errB
		}

		nodes.InitialNodes = append(nodes.InitialNodes, &sharding.InitialNode{
			PubKey:  hex.EncodeToString(pkBytes),
			Address: stakeWallets[walletIndex].Address.Bech32,
		})

		walletIndex++
	}

	// generate shard keys
	for idx1 := uint32(0); idx1 < args.NumOfShards; idx1++ {
		for idx2 := uint32(0); idx2 < args.NumNodesWaitingListShard+args.MinNodesPerShard; idx2++ {
			sk, pk := blockSigningGenerator.GeneratePair()
			privateKeys = append(privateKeys, sk)
			publicKeys = append(publicKeys, pk)

			pkBytes, errB := pk.ToByteArray()
			if errB != nil {
				return nil, nil, errB
			}

			nodes.InitialNodes = append(nodes.InitialNodes, &sharding.InitialNode{
				PubKey:  hex.EncodeToString(pkBytes),
				Address: stakeWallets[walletIndex].Address.Bech32,
			})
			walletIndex++
		}
	}

	marshaledNodes, err := json.Marshal(nodes)
	if err != nil {
		return nil, nil, err
	}

	err = os.WriteFile(nodesSetupFile, marshaledNodes, os.ModePerm)
	if err != nil {
		return nil, nil, err
	}

	return privateKeys, publicKeys, nil
}

func generateValidatorsPem(validatorsFile string, publicKeys []crypto.PublicKey, privateKey []crypto.PrivateKey) error {
	validatorPubKeyConverter, err := pubkeyConverter.NewHexPubkeyConverter(96)
	if err != nil {
		return err
	}

	buff := bytes.Buffer{}
	for idx := 0; idx < len(publicKeys); idx++ {
		publicKeyBytes, errA := publicKeys[idx].ToByteArray()
		if errA != nil {
			return errA
		}

		pkString, errE := validatorPubKeyConverter.Encode(publicKeyBytes)
		if errE != nil {
			return errE
		}

		privateKeyBytes, errP := privateKey[idx].ToByteArray()
		if errP != nil {
			return errP
		}

		blk := pem.Block{
			Type:  "PRIVATE KEY for " + pkString,
			Bytes: []byte(hex.EncodeToString(privateKeyBytes)),
		}

		err = pem.Encode(&buff, &blk)
		if err != nil {
			return err
		}
	}

	return os.WriteFile(validatorsFile, buff.Bytes(), 0644)
}

// GetLatestGasScheduleFilename will parse the provided path and get the latest gas schedule filename
func GetLatestGasScheduleFilename(directory string) (string, error) {
	entries, err := os.ReadDir(directory)
	if err != nil {
		return "", err
	}

	extension := ".toml"
	versionMarker := "V"

	highestVersion := 0
	filename := ""
	for _, entry := range entries {
		if entry.IsDir() {
			continue
		}

		name := entry.Name()
		splt := strings.Split(name, versionMarker)
		if len(splt) != 2 {
			continue
		}

		versionAsString := splt[1][:len(splt[1])-len(extension)]
		number, errConversion := strconv.Atoi(versionAsString)
		if errConversion != nil {
			continue
		}

		if number > highestVersion {
			highestVersion = number
			filename = name
		}
	}

	return path.Join(directory, filename), nil
}

func generateWalletKeyForShard(shardID, numOfShards uint32, converter core.PubkeyConverter) (*dtos.WalletKey, error) {
	for {
		walletKey, err := generateWalletKey(converter)
		if err != nil {
			return nil, err
		}

		addressShardID := shardingCore.ComputeShardID(walletKey.Address.Bytes, numOfShards)
		if addressShardID != shardID {
			continue
		}

		return walletKey, nil
	}
}

func generateWalletKey(converter core.PubkeyConverter) (*dtos.WalletKey, error) {
	walletSuite := ed25519.NewEd25519()
	walletKeyGenerator := signing.NewKeyGenerator(walletSuite)

	sk, pk := walletKeyGenerator.GeneratePair()
	pubKeyBytes, err := pk.ToByteArray()
	if err != nil {
		return nil, err
	}

	privateKeyBytes, err := sk.ToByteArray()
	if err != nil {
		return nil, err
	}

	bech32Address, err := converter.Encode(pubKeyBytes)
	if err != nil {
		return nil, err
	}

	return &dtos.WalletKey{
		Address: dtos.WalletAddress{
			Bech32: bech32Address,
			Bytes:  pubKeyBytes,
		},
		PrivateKeyHex: hex.EncodeToString(privateKeyBytes),
	}, nil
}<|MERGE_RESOLUTION|>--- conflicted
+++ resolved
@@ -39,7 +39,6 @@
 
 // ArgsChainSimulatorConfigs holds all the components needed to create the chain simulator configs
 type ArgsChainSimulatorConfigs struct {
-<<<<<<< HEAD
 	NumOfShards              uint32
 	OriginalConfigsPath      string
 	GenesisTimeStamp         int64
@@ -47,21 +46,11 @@
 	TempDir                  string
 	MinNodesPerShard         uint32
 	MetaChainMinNodes        uint32
+	InitialEpoch             uint32
+	RoundsPerEpoch           core.OptionalUint64
 	NumNodesWaitingListShard uint32
 	NumNodesWaitingListMeta  uint32
-	RoundsPerEpoch           core.OptionalUint64
 	AlterConfigsFunction     func(cfg *config.Configs)
-=======
-	NumOfShards           uint32
-	OriginalConfigsPath   string
-	GenesisTimeStamp      int64
-	RoundDurationInMillis uint64
-	TempDir               string
-	MinNodesPerShard      uint32
-	MetaChainMinNodes     uint32
-	InitialEpoch          uint32
-	RoundsPerEpoch        core.OptionalUint64
->>>>>>> 3f716b1f
 }
 
 // ArgsConfigsSimulator holds the configs for the chain simulator
