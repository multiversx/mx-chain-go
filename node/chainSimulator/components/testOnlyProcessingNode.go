--- conflicted
+++ resolved
@@ -194,6 +194,17 @@
 		return nil, err
 	}
 
+	//instance.DataPool, err = dataRetrieverFactory.NewDataPoolFromConfig(dataRetrieverFactory.ArgsDataPool{
+	//	Config:           args.Configs.GeneralConfig,
+	//	EconomicsData:    instance.CoreComponentsHolder.EconomicsData(),
+	//	ShardCoordinator: instance.BootstrapComponentsHolder.ShardCoordinator(),
+	//	Marshalizer:      instance.CoreComponentsHolder.InternalMarshalizer(),
+	//	PathManager:      instance.CoreComponentsHolder.PathHandler(),
+	//})
+	//if err != nil {
+	//	return nil, err
+	//}
+
 	instance.DataComponentsHolder, err = CreateDataComponents(ArgsDataComponentsHolder{
 		Chain:              instance.ChainHandler,
 		StorageService:     instance.StoreService,
@@ -204,21 +215,12 @@
 		return nil, err
 	}
 
-<<<<<<< HEAD
 	instance.StateComponentsHolder, err = CreateStateComponents(ArgsStateComponents{
 		Config:            *args.Configs.GeneralConfig,
 		CoreComponents:    instance.CoreComponentsHolder,
 		StatusCore:        instance.StatusCoreComponents,
 		DataComponents:    instance.DataComponentsHolder,
 		RunTypeComponents: instance.RunTypeComponents,
-=======
-	instance.DataPool, err = dataRetrieverFactory.NewDataPoolFromConfig(dataRetrieverFactory.ArgsDataPool{
-		Config:           args.Configs.GeneralConfig,
-		EconomicsData:    instance.CoreComponentsHolder.EconomicsData(),
-		ShardCoordinator: instance.BootstrapComponentsHolder.ShardCoordinator(),
-		Marshalizer:      instance.CoreComponentsHolder.InternalMarshalizer(),
-		PathManager:      instance.CoreComponentsHolder.PathHandler(),
->>>>>>> 6b32fabe
 	})
 	if err != nil {
 		return nil, err
