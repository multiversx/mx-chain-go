package components

import (
	"encoding/base64"
	"encoding/hex"
	"errors"
	"fmt"
	"math/big"

	"github.com/multiversx/mx-chain-go/api/shared"
	"github.com/multiversx/mx-chain-go/config"
	"github.com/multiversx/mx-chain-go/consensus"
	"github.com/multiversx/mx-chain-go/consensus/spos/sposFactory"
	"github.com/multiversx/mx-chain-go/dataRetriever"
	"github.com/multiversx/mx-chain-go/facade"
	"github.com/multiversx/mx-chain-go/factory"
	bootstrapComp "github.com/multiversx/mx-chain-go/factory/bootstrap"
	"github.com/multiversx/mx-chain-go/factory/runType"
	"github.com/multiversx/mx-chain-go/node"
	"github.com/multiversx/mx-chain-go/node/chainSimulator/dtos"
	"github.com/multiversx/mx-chain-go/process"
	"github.com/multiversx/mx-chain-go/process/block/postprocess"
	"github.com/multiversx/mx-chain-go/process/rating"
	"github.com/multiversx/mx-chain-go/process/smartContract"
	"github.com/multiversx/mx-chain-go/sharding"
	"github.com/multiversx/mx-chain-go/sharding/nodesCoordinator"
	"github.com/multiversx/mx-chain-go/state"

	"github.com/multiversx/mx-chain-core-go/core"
	"github.com/multiversx/mx-chain-core-go/core/check"
	chainData "github.com/multiversx/mx-chain-core-go/data"
	"github.com/multiversx/mx-chain-core-go/data/endProcess"
)

// ArgsTestOnlyProcessingNode represents the DTO struct for the NewTestOnlyProcessingNode constructor function
type ArgsTestOnlyProcessingNode struct {
	Configs                     config.Configs
	APIInterface                APIConfigurator
	CreateGenesisNodesSetup     func(nodesFilePath string, addressPubkeyConverter core.PubkeyConverter, validatorPubkeyConverter core.PubkeyConverter, genesisMaxNumShards uint32) (sharding.GenesisNodesSetupHandler, error)
	CreateRatingsData           func(arg rating.RatingsDataArg) (process.RatingsInfoHandler, error)
	CreateIncomingHeaderHandler func(config *config.NotifierConfig, dataPool dataRetriever.PoolsHolder, mainChainNotarizationStartRound uint64, runTypeComponents factory.RunTypeComponentsHolder) (process.IncomingHeaderSubscriber, error)
	GetRunTypeComponents        func(args runType.ArgsRunTypeComponents) (factory.RunTypeComponentsHolder, error)
	NodeFactory                 node.NodeFactory

	ChanStopNodeProcess    chan endProcess.ArgEndProcess
	SyncedBroadcastNetwork SyncedBroadcastNetworkHandler

	InitialRound                int64
	InitialNonce                uint64
	GasScheduleFilename         string
	NumShards                   uint32
	ShardIDStr                  string
	BypassTxSignatureCheck      bool
	MinNodesPerShard            uint32
	ConsensusGroupSize          uint32
	MinNodesMeta                uint32
	MetaChainConsensusGroupSize uint32
	RoundDurationInMillis       uint64
}

type testOnlyProcessingNode struct {
	closeHandler              *closeHandler
	CoreComponentsHolder      factory.CoreComponentsHandler
	StatusCoreComponents      factory.StatusCoreComponentsHandler
	StateComponentsHolder     factory.StateComponentsHandler
	StatusComponentsHolder    factory.StatusComponentsHandler
	CryptoComponentsHolder    factory.CryptoComponentsHandler
	NetworkComponentsHolder   factory.NetworkComponentsHandler
	BootstrapComponentsHolder factory.BootstrapComponentsHandler
	ProcessComponentsHolder   factory.ProcessComponentsHandler
	DataComponentsHolder      factory.DataComponentsHandler
	RunTypeComponents         factory.RunTypeComponentsHolder
<<<<<<< HEAD
	IncomingHeaderHandler     process.IncomingHeaderSubscriber
=======
>>>>>>> 9b474bba

	NodesCoordinator      nodesCoordinator.NodesCoordinator
	ArgumentsParser       process.ArgumentsParser
	TransactionFeeHandler process.TransactionFeeHandler
	broadcastMessenger    consensus.BroadcastMessenger

	httpServer    shared.UpgradeableHttpServerHandler
	facadeHandler shared.FacadeHandler
}

// NewTestOnlyProcessingNode creates a new instance of a node that is able to only process transactions
func NewTestOnlyProcessingNode(args ArgsTestOnlyProcessingNode) (*testOnlyProcessingNode, error) {
	instance := &testOnlyProcessingNode{
		ArgumentsParser: smartContract.NewArgumentParser(),
		closeHandler:    NewCloseHandler(),
	}

	var err error
	instance.TransactionFeeHandler = postprocess.NewFeeAccumulator()

	instance.CoreComponentsHolder, err = CreateCoreComponents(ArgsCoreComponentsHolder{
		Config:                      *args.Configs.GeneralConfig,
		EnableEpochsConfig:          args.Configs.EpochConfig.EnableEpochs,
		RoundsConfig:                *args.Configs.RoundConfig,
		EconomicsConfig:             *args.Configs.EconomicsConfig,
		ChanStopNodeProcess:         args.ChanStopNodeProcess,
		NumShards:                   args.NumShards,
		WorkingDir:                  args.Configs.FlagsConfig.WorkingDir,
		GasScheduleFilename:         args.GasScheduleFilename,
		NodesSetupPath:              args.Configs.ConfigurationPathsHolder.Nodes,
		InitialRound:                args.InitialRound,
		MinNodesPerShard:            args.MinNodesPerShard,
		MinNodesMeta:                args.MinNodesMeta,
		ConsensusGroupSize:          args.ConsensusGroupSize,
		MetaChainConsensusGroupSize: args.MetaChainConsensusGroupSize,
		RoundDurationInMs:           args.RoundDurationInMillis,
		RatingConfig:                *args.Configs.RatingsConfig,
		CreateGenesisNodesSetup:     args.CreateGenesisNodesSetup,
		CreateRatingsData:           args.CreateRatingsData,
	})
	if err != nil {
		return nil, err
	}

	instance.StatusCoreComponents, err = CreateStatusCoreComponents(args.Configs, instance.CoreComponentsHolder)
	if err != nil {
		return nil, err
	}

	instance.CryptoComponentsHolder, err = CreateCryptoComponents(ArgsCryptoComponentsHolder{
		Config:                      *args.Configs.GeneralConfig,
		EnableEpochsConfig:          args.Configs.EpochConfig.EnableEpochs,
		Preferences:                 *args.Configs.PreferencesConfig,
		CoreComponentsHolder:        instance.CoreComponentsHolder,
		BypassTxSignatureCheck:      args.BypassTxSignatureCheck,
		AllValidatorKeysPemFileName: args.Configs.ConfigurationPathsHolder.AllValidatorKeys,
	})
	if err != nil {
		return nil, err
	}

	instance.NetworkComponentsHolder, err = CreateNetworkComponents(args.SyncedBroadcastNetwork)
	if err != nil {
		return nil, err
	}

	argsRunType, err := runType.CreateArgsRunTypeComponents(instance.CoreComponentsHolder, instance.CryptoComponentsHolder, args.Configs)
	if err != nil {
		return nil, err
	}
	instance.RunTypeComponents, err = args.GetRunTypeComponents(*argsRunType)
	if err != nil {
		return nil, err
	}

	instance.BootstrapComponentsHolder, err = CreateBootstrapComponents(ArgsBootstrapComponentsHolder{
		CoreComponents:       instance.CoreComponentsHolder,
		CryptoComponents:     instance.CryptoComponentsHolder,
		NetworkComponents:    instance.NetworkComponentsHolder,
		StatusCoreComponents: instance.StatusCoreComponents,
		WorkingDir:           args.Configs.FlagsConfig.WorkingDir,
		FlagsConfig:          *args.Configs.FlagsConfig,
		ImportDBConfig:       *args.Configs.ImportDbConfig,
		PrefsConfig:          *args.Configs.PreferencesConfig,
		Config:               *args.Configs.GeneralConfig,
		ShardIDStr:           args.ShardIDStr,
		RunTypeComponents:    instance.RunTypeComponents,
	})
	if err != nil {
		return nil, err
	}

	selfShardID := instance.GetShardCoordinator().SelfId()
	instance.StatusComponentsHolder, err = CreateStatusComponents(
		selfShardID,
		instance.StatusCoreComponents.AppStatusHandler(),
		args.Configs.GeneralConfig.GeneralSettings.StatusPollingIntervalSec,
	)
	if err != nil {
		return nil, err
	}

	instance.DataComponentsHolder, err = CreateDataComponents(ArgsDataComponentsHolder{
		Configs:              args.Configs,
		CoreComponents:       instance.CoreComponentsHolder,
		StatusCoreComponents: instance.StatusCoreComponents,
		BootstrapComponents:  instance.BootstrapComponentsHolder,
		CryptoComponents:     instance.CryptoComponentsHolder,
		RunTypeComponents:    instance.RunTypeComponents,
	})
	if err != nil {
		return nil, err
	}

	instance.StateComponentsHolder, err = CreateStateComponents(ArgsStateComponents{
		Config:            *args.Configs.GeneralConfig,
		CoreComponents:    instance.CoreComponentsHolder,
		StatusCore:        instance.StatusCoreComponents,
		DataComponents:    instance.DataComponentsHolder,
		RunTypeComponents: instance.RunTypeComponents,
	})
	if err != nil {
		return nil, err
	}

	err = instance.createNodesCoordinator(args.Configs.PreferencesConfig.Preferences, *args.Configs.GeneralConfig)
	if err != nil {
		return nil, err
	}

<<<<<<< HEAD
	instance.IncomingHeaderHandler, err = args.CreateIncomingHeaderHandler(
=======
	incomingHeaderHandler, err := args.CreateIncomingHeaderHandler(
>>>>>>> 9b474bba
		&args.Configs.GeneralConfig.SovereignConfig.NotifierConfig,
		instance.DataComponentsHolder.Datapool(),
		args.Configs.GeneralConfig.SovereignConfig.MainChainNotarization.MainChainNotarizationStartRound,
		instance.RunTypeComponents,
	)
	if err != nil {
		return nil, err
	}

	instance.ProcessComponentsHolder, err = CreateProcessComponents(ArgsProcessComponentsHolder{
		CoreComponents:        instance.CoreComponentsHolder,
		CryptoComponents:      instance.CryptoComponentsHolder,
		NetworkComponents:     instance.NetworkComponentsHolder,
		BootstrapComponents:   instance.BootstrapComponentsHolder,
		StateComponents:       instance.StateComponentsHolder,
		StatusComponents:      instance.StatusComponentsHolder,
		StatusCoreComponents:  instance.StatusCoreComponents,
		Configs:               args.Configs,
		NodesCoordinator:      instance.NodesCoordinator,
		DataComponents:        instance.DataComponentsHolder,
		GenesisNonce:          args.InitialNonce,
		GenesisRound:          uint64(args.InitialRound),
		RunTypeComponents:     instance.RunTypeComponents,
<<<<<<< HEAD
		IncomingHeaderHandler: instance.IncomingHeaderHandler,
=======
		IncomingHeaderHandler: incomingHeaderHandler,
>>>>>>> 9b474bba
	})
	if err != nil {
		return nil, err
	}

	err = instance.StatusComponentsHolder.SetForkDetector(instance.ProcessComponentsHolder.ForkDetector())
	if err != nil {
		return nil, err
	}

	err = instance.StatusComponentsHolder.StartPolling()
	if err != nil {
		return nil, err
	}

	err = instance.createBroadcastMessenger()
	if err != nil {
		return nil, err
	}

	err = instance.createFacade(args.Configs, args.APIInterface, args.NodeFactory)
	if err != nil {
		return nil, err
	}

	err = instance.createHttpServer(args.Configs)
	if err != nil {
		return nil, err
	}

	instance.collectClosableComponents(args.APIInterface)

	return instance, nil
}

func (node *testOnlyProcessingNode) createNodesCoordinator(pref config.PreferencesConfig, generalConfig config.Config) error {
	nodesShufflerOut, err := bootstrapComp.CreateNodesShuffleOut(
		node.CoreComponentsHolder.GenesisNodesSetup(),
		generalConfig.EpochStartConfig,
		node.CoreComponentsHolder.ChanStopNodeProcess(),
	)
	if err != nil {
		return err
	}

	bootstrapStorer, err := node.DataComponentsHolder.StorageService().GetStorer(dataRetriever.BootstrapUnit)
	if err != nil {
		return err
	}

	node.NodesCoordinator, err = bootstrapComp.CreateNodesCoordinator(
		nodesShufflerOut,
		node.CoreComponentsHolder.GenesisNodesSetup(),
		pref,
		node.CoreComponentsHolder.EpochStartNotifierWithConfirm(),
		node.CryptoComponentsHolder.PublicKey(),
		node.CoreComponentsHolder.InternalMarshalizer(),
		node.CoreComponentsHolder.Hasher(),
		node.CoreComponentsHolder.Rater(),
		bootstrapStorer,
		node.CoreComponentsHolder.NodesShuffler(),
		node.BootstrapComponentsHolder.ShardCoordinator().SelfId(),
		node.BootstrapComponentsHolder.EpochBootstrapParams(),
		node.BootstrapComponentsHolder.EpochBootstrapParams().Epoch(),
		node.CoreComponentsHolder.ChanStopNodeProcess(),
		node.CoreComponentsHolder.NodeTypeProvider(),
		node.CoreComponentsHolder.EnableEpochsHandler(),
		node.DataComponentsHolder.Datapool().CurrentEpochValidatorInfo(),
		node.BootstrapComponentsHolder.NodesCoordinatorRegistryFactory(),
		node.RunTypeComponents.NodesCoordinatorWithRaterCreator(),
	)
	if err != nil {
		return err
	}

	return nil
}

func (node *testOnlyProcessingNode) createBroadcastMessenger() error {
	broadcastMessenger, err := sposFactory.GetBroadcastMessenger(
		node.CoreComponentsHolder.InternalMarshalizer(),
		node.CoreComponentsHolder.Hasher(),
		node.NetworkComponentsHolder.NetworkMessenger(),
		node.ProcessComponentsHolder.ShardCoordinator(),
		node.CryptoComponentsHolder.PeerSignatureHandler(),
		node.DataComponentsHolder.Datapool().Headers(),
		node.ProcessComponentsHolder.InterceptorsContainer(),
		node.CoreComponentsHolder.AlarmScheduler(),
		node.CryptoComponentsHolder.KeysHandler(),
	)
	if err != nil {
		return err
	}

	node.broadcastMessenger, err = NewInstantBroadcastMessenger(broadcastMessenger, node.BootstrapComponentsHolder.ShardCoordinator())
	return err
}

// GetProcessComponents will return the process components
func (node *testOnlyProcessingNode) GetProcessComponents() factory.ProcessComponentsHolder {
	return node.ProcessComponentsHolder
}

// GetChainHandler will return the chain handler
func (node *testOnlyProcessingNode) GetChainHandler() chainData.ChainHandler {
	if check.IfNil(node.DataComponentsHolder) {
		return nil
	}
	return node.DataComponentsHolder.Blockchain()
}

// GetBroadcastMessenger will return the broadcast messenger
func (node *testOnlyProcessingNode) GetBroadcastMessenger() consensus.BroadcastMessenger {
	return node.broadcastMessenger
}

// GetShardCoordinator will return the shard coordinator
func (node *testOnlyProcessingNode) GetShardCoordinator() sharding.Coordinator {
	return node.BootstrapComponentsHolder.ShardCoordinator()
}

// GetCryptoComponents will return the crypto components
func (node *testOnlyProcessingNode) GetCryptoComponents() factory.CryptoComponentsHolder {
	return node.CryptoComponentsHolder
}

// GetCoreComponents will return the core components
func (node *testOnlyProcessingNode) GetCoreComponents() factory.CoreComponentsHolder {
	return node.CoreComponentsHolder
}

// GetStateComponents will return the state components
func (node *testOnlyProcessingNode) GetStateComponents() factory.StateComponentsHolder {
	return node.StateComponentsHolder
}

// GetFacadeHandler will return the facade handler
func (node *testOnlyProcessingNode) GetFacadeHandler() shared.FacadeHandler {
	return node.facadeHandler
}

// GetStatusCoreComponents will return the status core components
func (node *testOnlyProcessingNode) GetStatusCoreComponents() factory.StatusCoreComponentsHolder {
	return node.StatusCoreComponents
}

// GetIncomingHeaderHandler will return the incoming header handler
func (node *testOnlyProcessingNode) GetIncomingHeaderHandler() process.IncomingHeaderSubscriber {
<<<<<<< HEAD
	return node.IncomingHeaderHandler
=======
	if check.IfNil(node.ProcessComponentsHolder) {
		return nil
	}
	return node.ProcessComponentsHolder.IncomingHeaderHandler()
>>>>>>> 9b474bba
}

func (node *testOnlyProcessingNode) collectClosableComponents(apiInterface APIConfigurator) {
	node.closeHandler.AddComponent(node.ProcessComponentsHolder)
	node.closeHandler.AddComponent(node.DataComponentsHolder)
	node.closeHandler.AddComponent(node.StateComponentsHolder)
	node.closeHandler.AddComponent(node.StatusComponentsHolder)
	node.closeHandler.AddComponent(node.BootstrapComponentsHolder)
	node.closeHandler.AddComponent(node.NetworkComponentsHolder)
	node.closeHandler.AddComponent(node.StatusCoreComponents)
	node.closeHandler.AddComponent(node.CoreComponentsHolder)
	node.closeHandler.AddComponent(node.facadeHandler)

	// TODO remove this after http server fix
	shardID := node.GetShardCoordinator().SelfId()
	if facade.DefaultRestPortOff != apiInterface.RestApiInterface(shardID) {
		node.closeHandler.AddComponent(node.httpServer)
	}
}

// SetKeyValueForAddress will set the provided state for the given address
func (node *testOnlyProcessingNode) SetKeyValueForAddress(address []byte, keyValueMap map[string]string) error {
	userAccount, err := node.getUserAccount(address)
	if err != nil {
		return err
	}

	err = setKeyValueMap(userAccount, keyValueMap)
	if err != nil {
		return err
	}

	accountsAdapter := node.StateComponentsHolder.AccountsAdapter()
	err = accountsAdapter.SaveAccount(userAccount)
	if err != nil {
		return err
	}

	_, err = accountsAdapter.Commit()

	return err
}

func setKeyValueMap(userAccount state.UserAccountHandler, keyValueMap map[string]string) error {
	for keyHex, valueHex := range keyValueMap {
		keyDecoded, err := hex.DecodeString(keyHex)
		if err != nil {
			return fmt.Errorf("cannot decode key, error: %w", err)
		}
		valueDecoded, err := hex.DecodeString(valueHex)
		if err != nil {
			return fmt.Errorf("cannot decode value, error: %w", err)
		}

		err = userAccount.SaveKeyValue(keyDecoded, valueDecoded)
		if err != nil {
			return err
		}
	}

	return nil
}

// SetStateForAddress will set the state for the give address
func (node *testOnlyProcessingNode) SetStateForAddress(address []byte, addressState *dtos.AddressState) error {
	userAccount, err := node.getUserAccount(address)
	if err != nil {
		return err
	}

	err = setNonceAndBalanceForAccount(userAccount, addressState.Nonce, addressState.Balance)
	if err != nil {
		return err
	}

	err = setKeyValueMap(userAccount, addressState.Keys)
	if err != nil {
		return err
	}

	err = node.setScDataIfNeeded(address, userAccount, addressState)
	if err != nil {
		return err
	}

	rootHash, err := base64.StdEncoding.DecodeString(addressState.RootHash)
	if err != nil {
		return err
	}
	if len(rootHash) != 0 {
		userAccount.SetRootHash(rootHash)
	}

	accountsAdapter := node.StateComponentsHolder.AccountsAdapter()
	err = accountsAdapter.SaveAccount(userAccount)
	if err != nil {
		return err
	}

	_, err = accountsAdapter.Commit()
	return err
}

func setNonceAndBalanceForAccount(userAccount state.UserAccountHandler, nonce *uint64, balance string) error {
	if nonce != nil {
		// set nonce to zero
		userAccount.IncreaseNonce(-userAccount.GetNonce())
		// set nonce with the provided value
		userAccount.IncreaseNonce(*nonce)
	}

	if balance == "" {
		return nil
	}

	providedBalance, ok := big.NewInt(0).SetString(balance, 10)
	if !ok {
		return errors.New("cannot convert string balance to *big.Int")
	}

	// set balance to zero
	userBalance := userAccount.GetBalance()
	err := userAccount.AddToBalance(userBalance.Neg(userBalance))
	if err != nil {
		return err
	}
	// set provided balance
	return userAccount.AddToBalance(providedBalance)
}

func (node *testOnlyProcessingNode) setScDataIfNeeded(address []byte, userAccount state.UserAccountHandler, addressState *dtos.AddressState) error {
	if !core.IsSmartContractAddress(address) {
		return nil
	}

	if addressState.Code != "" {
		decodedCode, err := hex.DecodeString(addressState.Code)
		if err != nil {
			return err
		}
		userAccount.SetCode(decodedCode)
	}

	if addressState.CodeHash != "" {
		codeHash, errD := base64.StdEncoding.DecodeString(addressState.CodeHash)
		if errD != nil {
			return errD
		}
		userAccount.SetCodeHash(codeHash)
	}

	if addressState.CodeMetadata != "" {
		decodedCodeMetadata, errD := base64.StdEncoding.DecodeString(addressState.CodeMetadata)
		if errD != nil {
			return errD
		}
		userAccount.SetCodeMetadata(decodedCodeMetadata)
	}

	if addressState.Owner != "" {
		ownerAddress, errD := node.CoreComponentsHolder.AddressPubKeyConverter().Decode(addressState.Owner)
		if errD != nil {
			return errD
		}
		userAccount.SetOwnerAddress(ownerAddress)
	}

	if addressState.DeveloperRewards != "" {
		developerRewards, ok := big.NewInt(0).SetString(addressState.DeveloperRewards, 10)
		if !ok {
			return errors.New("cannot convert string developer rewards to *big.Int")
		}
		userAccount.AddToDeveloperReward(developerRewards)
	}

	return nil
}

func (node *testOnlyProcessingNode) getUserAccount(address []byte) (state.UserAccountHandler, error) {
	accountsAdapter := node.StateComponentsHolder.AccountsAdapter()
	account, err := accountsAdapter.LoadAccount(address)
	if err != nil {
		return nil, err
	}

	userAccount, ok := account.(state.UserAccountHandler)
	if !ok {
		return nil, errors.New("cannot cast AccountHandler to UserAccountHandler")
	}

	return userAccount, nil
}

// Close will call the Close methods on all inner components
func (node *testOnlyProcessingNode) Close() error {
	return node.closeHandler.Close()
}

// IsInterfaceNil returns true if there is no value under the interface
func (node *testOnlyProcessingNode) IsInterfaceNil() bool {
	return node == nil
}<|MERGE_RESOLUTION|>--- conflicted
+++ resolved
@@ -70,10 +70,6 @@
 	ProcessComponentsHolder   factory.ProcessComponentsHandler
 	DataComponentsHolder      factory.DataComponentsHandler
 	RunTypeComponents         factory.RunTypeComponentsHolder
-<<<<<<< HEAD
-	IncomingHeaderHandler     process.IncomingHeaderSubscriber
-=======
->>>>>>> 9b474bba
 
 	NodesCoordinator      nodesCoordinator.NodesCoordinator
 	ArgumentsParser       process.ArgumentsParser
@@ -204,11 +200,7 @@
 		return nil, err
 	}
 
-<<<<<<< HEAD
-	instance.IncomingHeaderHandler, err = args.CreateIncomingHeaderHandler(
-=======
 	incomingHeaderHandler, err := args.CreateIncomingHeaderHandler(
->>>>>>> 9b474bba
 		&args.Configs.GeneralConfig.SovereignConfig.NotifierConfig,
 		instance.DataComponentsHolder.Datapool(),
 		args.Configs.GeneralConfig.SovereignConfig.MainChainNotarization.MainChainNotarizationStartRound,
@@ -232,11 +224,7 @@
 		GenesisNonce:          args.InitialNonce,
 		GenesisRound:          uint64(args.InitialRound),
 		RunTypeComponents:     instance.RunTypeComponents,
-<<<<<<< HEAD
-		IncomingHeaderHandler: instance.IncomingHeaderHandler,
-=======
 		IncomingHeaderHandler: incomingHeaderHandler,
->>>>>>> 9b474bba
 	})
 	if err != nil {
 		return nil, err
@@ -385,14 +373,10 @@
 
 // GetIncomingHeaderHandler will return the incoming header handler
 func (node *testOnlyProcessingNode) GetIncomingHeaderHandler() process.IncomingHeaderSubscriber {
-<<<<<<< HEAD
-	return node.IncomingHeaderHandler
-=======
 	if check.IfNil(node.ProcessComponentsHolder) {
 		return nil
 	}
 	return node.ProcessComponentsHolder.IncomingHeaderHandler()
->>>>>>> 9b474bba
 }
 
 func (node *testOnlyProcessingNode) collectClosableComponents(apiInterface APIConfigurator) {
