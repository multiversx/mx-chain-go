package components

import (
	"fmt"
	"io"
	"path/filepath"
	"time"

	"github.com/multiversx/mx-chain-go/common"
	"github.com/multiversx/mx-chain-go/common/forking"
	"github.com/multiversx/mx-chain-go/common/ordering"
	"github.com/multiversx/mx-chain-go/config"
	"github.com/multiversx/mx-chain-go/consensus"
	"github.com/multiversx/mx-chain-go/dataRetriever"
	"github.com/multiversx/mx-chain-go/dblookupext"
	dbLookupFactory "github.com/multiversx/mx-chain-go/dblookupext/factory"
	"github.com/multiversx/mx-chain-go/epochStart"
	"github.com/multiversx/mx-chain-go/factory"
	processComp "github.com/multiversx/mx-chain-go/factory/processing"
	"github.com/multiversx/mx-chain-go/factory/runType"
	"github.com/multiversx/mx-chain-go/genesis"
	"github.com/multiversx/mx-chain-go/genesis/parsing"
	"github.com/multiversx/mx-chain-go/process"
	"github.com/multiversx/mx-chain-go/process/interceptors/disabled"
	"github.com/multiversx/mx-chain-go/sharding"
	"github.com/multiversx/mx-chain-go/sharding/nodesCoordinator"
	"github.com/multiversx/mx-chain-go/storage/cache"
<<<<<<< HEAD
=======
	"github.com/multiversx/mx-chain-go/testscommon"
>>>>>>> d58480dc
	"github.com/multiversx/mx-chain-go/update"
	"github.com/multiversx/mx-chain-go/update/trigger"

	vmcommon "github.com/multiversx/mx-chain-vm-common-go"
)

// ArgsProcessComponentsHolder will hold the components needed for process components
type ArgsProcessComponentsHolder struct {
<<<<<<< HEAD
	CoreComponents        factory.CoreComponentsHolder
	CryptoComponents      factory.CryptoComponentsHolder
	NetworkComponents     factory.NetworkComponentsHolder
	BootstrapComponents   factory.BootstrapComponentsHolder
	StateComponents       factory.StateComponentsHolder
	DataComponents        factory.DataComponentsHolder
	StatusComponents      factory.StatusComponentsHolder
	StatusCoreComponents  factory.StatusCoreComponentsHolder
	NodesCoordinator      nodesCoordinator.NodesCoordinator
	RunTypeComponents     factory.RunTypeComponentsHolder
	IncomingHeaderHandler process.IncomingHeaderSubscriber

	EpochConfig              config.EpochConfig
	RoundConfig              config.RoundConfig
	ConfigurationPathsHolder config.ConfigurationPathsHolder
	FlagsConfig              config.ContextFlagsConfig
	ImportDBConfig           config.ImportDbConfig
	PrefsConfig              config.Preferences
	Config                   config.Config
	EconomicsConfig          config.EconomicsConfig
	SystemSCConfig           config.SystemSmartContractsConfig
=======
	CoreComponents       factory.CoreComponentsHolder
	CryptoComponents     factory.CryptoComponentsHolder
	NetworkComponents    factory.NetworkComponentsHolder
	BootstrapComponents  factory.BootstrapComponentsHolder
	StateComponents      factory.StateComponentsHolder
	DataComponents       factory.DataComponentsHolder
	StatusComponents     factory.StatusComponentsHolder
	StatusCoreComponents factory.StatusCoreComponentsHolder
	NodesCoordinator     nodesCoordinator.NodesCoordinator
	Configs              config.Configs
>>>>>>> d58480dc

	GenesisNonce uint64
	GenesisRound uint64
}

type processComponentsHolder struct {
	receiptsRepository               factory.ReceiptsRepository
	nodesCoordinator                 nodesCoordinator.NodesCoordinator
	shardCoordinator                 sharding.Coordinator
	interceptorsContainer            process.InterceptorsContainer
	fullArchiveInterceptorsContainer process.InterceptorsContainer
	resolversContainer               dataRetriever.ResolversContainer
	requestersFinder                 dataRetriever.RequestersFinder
	roundHandler                     consensus.RoundHandler
	epochStartTrigger                epochStart.TriggerHandler
	epochStartNotifier               factory.EpochStartNotifier
	forkDetector                     process.ForkDetector
	blockProcessor                   process.BlockProcessor
	blackListHandler                 process.TimeCacher
	bootStorer                       process.BootStorer
	headerSigVerifier                process.InterceptedHeaderSigVerifier
	headerIntegrityVerifier          process.HeaderIntegrityVerifier
	validatorsStatistics             process.ValidatorStatisticsProcessor
	validatorsProvider               process.ValidatorsProvider
	blockTracker                     process.BlockTracker
	pendingMiniBlocksHandler         process.PendingMiniBlocksHandler
	requestHandler                   process.RequestHandler
	txLogsProcessor                  process.TransactionLogProcessorDatabase
	headerConstructionValidator      process.HeaderConstructionValidator
	peerShardMapper                  process.NetworkShardingCollector
	fullArchivePeerShardMapper       process.NetworkShardingCollector
	fallbackHeaderValidator          process.FallbackHeaderValidator
	apiTransactionEvaluator          factory.TransactionEvaluator
	whiteListHandler                 process.WhiteListHandler
	whiteListerVerifiedTxs           process.WhiteListHandler
	historyRepository                dblookupext.HistoryRepository
	importStartHandler               update.ImportStartHandler
	requestedItemsHandler            dataRetriever.RequestedItemsHandler
	nodeRedundancyHandler            consensus.NodeRedundancyHandler
	currentEpochProvider             process.CurrentNetworkEpochProviderHandler
	scheduledTxsExecutionHandler     process.ScheduledTxsExecutionHandler
	txsSenderHandler                 process.TxsSenderHandler
	hardforkTrigger                  factory.HardforkTrigger
	processedMiniBlocksTracker       process.ProcessedMiniBlocksTracker
	esdtDataStorageHandlerForAPI     vmcommon.ESDTNFTStorageHandler
	accountsParser                   genesis.AccountsParser
	sentSignatureTracker             process.SentSignaturesTracker
	managedProcessComponentsCloser   io.Closer
}

// CreateProcessComponents will create the process components holder
func CreateProcessComponents(args ArgsProcessComponentsHolder) (*processComponentsHolder, error) {
	importStartHandler, err := trigger.NewImportStartHandler(filepath.Join(args.Configs.FlagsConfig.DbDir, common.DefaultDBPath), args.Configs.FlagsConfig.Version)
	if err != nil {
		return nil, err
	}

	smartContractParser, err := parsing.NewSmartContractsParser(
		args.Configs.ConfigurationPathsHolder.SmartContracts,
		args.CoreComponents.AddressPubKeyConverter(),
		args.CryptoComponents.TxSignKeyGen(),
	)
	if err != nil {
		return nil, err
	}

	historyRepoFactoryArgs := &dbLookupFactory.ArgsHistoryRepositoryFactory{
		SelfShardID:              args.BootstrapComponents.ShardCoordinator().SelfId(),
		Config:                   args.Configs.GeneralConfig.DbLookupExtensions,
		Hasher:                   args.CoreComponents.Hasher(),
		Marshalizer:              args.CoreComponents.InternalMarshalizer(),
		Store:                    args.DataComponents.StorageService(),
		Uint64ByteSliceConverter: args.CoreComponents.Uint64ByteSliceConverter(),
	}
	historyRepositoryFactory, err := dbLookupFactory.NewHistoryRepositoryFactory(historyRepoFactoryArgs)
	if err != nil {
		return nil, err
	}

	whiteListRequest, err := disabled.NewDisabledWhiteListDataVerifier()
	if err != nil {
		return nil, err
	}

	whiteListerVerifiedTxs, err := disabled.NewDisabledWhiteListDataVerifier()
	if err != nil {
		return nil, err
	}

	historyRepository, err := historyRepositoryFactory.Create()
	if err != nil {
		return nil, err
	}

	requestedItemsHandler := cache.NewTimeCache(
		time.Duration(uint64(time.Millisecond) * args.CoreComponents.GenesisNodesSetup().GetRoundDuration()))

	txExecutionOrderHandler := ordering.NewOrderedCollection()

	argsGasScheduleNotifier := forking.ArgsNewGasScheduleNotifier{
		GasScheduleConfig:  args.Configs.EpochConfig.GasSchedule,
		ConfigDir:          args.Configs.ConfigurationPathsHolder.GasScheduleDirectoryName,
		EpochNotifier:      args.CoreComponents.EpochNotifier(),
		WasmVMChangeLocker: args.CoreComponents.WasmVMChangeLocker(),
	}
	gasScheduleNotifier, err := forking.NewGasScheduleNotifier(argsGasScheduleNotifier)
	if err != nil {
		return nil, err
	}

	initialAccounts, err := testscommon.ReadInitialAccounts(args.Configs.ConfigurationPathsHolder.Genesis)
	if err != nil {
		return nil, err
	}

	argsRunTypeComponents := runType.ArgsRunTypeComponents{
		CoreComponents:   args.CoreComponents,
		CryptoComponents: args.CryptoComponents,
		Configs:          args.Configs,
		InitialAccounts:  initialAccounts,
	}
	runTypeComponents, err := createRunTypeComponents(argsRunTypeComponents)
	if err != nil {
		return nil, err
	}

	processArgs := processComp.ProcessComponentsFactoryArgs{
<<<<<<< HEAD
		Config:                   args.Config,
		EpochConfig:              args.EpochConfig,
		RoundConfig:              args.RoundConfig,
		PrefConfigs:              args.PrefsConfig,
		ImportDBConfig:           args.ImportDBConfig,
		EconomicsConfig:          args.EconomicsConfig,
		AccountsParser:           accountsParser,
		SmartContractParser:      smartContractParser,
		GasSchedule:              gasScheduleNotifier,
		NodesCoordinator:         args.NodesCoordinator,
		RequestedItemsHandler:    requestedItemsHandler,
		WhiteListHandler:         whiteListRequest,
		WhiteListerVerifiedTxs:   whiteListerVerifiedTxs,
		MaxRating:                50,
		SystemSCConfig:           &args.SystemSCConfig,
		ImportStartHandler:       importStartHandler,
		HistoryRepo:              historyRepository,
		FlagsConfig:              args.FlagsConfig,
		Data:                     args.DataComponents,
		CoreData:                 args.CoreComponents,
		Crypto:                   args.CryptoComponents,
		State:                    args.StateComponents,
		Network:                  args.NetworkComponents,
		BootstrapComponents:      args.BootstrapComponents,
		StatusComponents:         args.StatusComponents,
		StatusCoreComponents:     args.StatusCoreComponents,
		TxExecutionOrderHandler:  txExecutionOrderHandler,
		GenesisNonce:             args.GenesisNonce,
		GenesisRound:             args.GenesisRound,
		RunTypeComponents:        args.RunTypeComponents,
		IncomingHeaderSubscriber: args.IncomingHeaderHandler,
=======
		Config:                  *args.Configs.GeneralConfig,
		EpochConfig:             *args.Configs.EpochConfig,
		RoundConfig:             *args.Configs.RoundConfig,
		PrefConfigs:             *args.Configs.PreferencesConfig,
		ImportDBConfig:          *args.Configs.ImportDbConfig,
		EconomicsConfig:         *args.Configs.EconomicsConfig,
		SmartContractParser:     smartContractParser,
		GasSchedule:             gasScheduleNotifier,
		NodesCoordinator:        args.NodesCoordinator,
		RequestedItemsHandler:   requestedItemsHandler,
		WhiteListHandler:        whiteListRequest,
		WhiteListerVerifiedTxs:  whiteListerVerifiedTxs,
		MaxRating:               50,
		SystemSCConfig:          args.Configs.SystemSCConfig,
		ImportStartHandler:      importStartHandler,
		HistoryRepo:             historyRepository,
		FlagsConfig:             *args.Configs.FlagsConfig,
		Data:                    args.DataComponents,
		CoreData:                args.CoreComponents,
		Crypto:                  args.CryptoComponents,
		State:                   args.StateComponents,
		Network:                 args.NetworkComponents,
		BootstrapComponents:     args.BootstrapComponents,
		StatusComponents:        args.StatusComponents,
		StatusCoreComponents:    args.StatusCoreComponents,
		TxExecutionOrderHandler: txExecutionOrderHandler,
		GenesisNonce:            args.GenesisNonce,
		GenesisRound:            args.GenesisRound,
		RunTypeComponents:       runTypeComponents,
>>>>>>> d58480dc
	}
	processComponentsFactory, err := processComp.NewProcessComponentsFactory(processArgs)
	if err != nil {
		return nil, fmt.Errorf("NewProcessComponentsFactory failed: %w", err)
	}

	managedProcessComponents, err := processComp.NewManagedProcessComponents(processComponentsFactory)
	if err != nil {
		return nil, err
	}

	err = managedProcessComponents.Create()
	if err != nil {
		return nil, err
	}

	instance := &processComponentsHolder{
		receiptsRepository:               managedProcessComponents.ReceiptsRepository(),
		nodesCoordinator:                 managedProcessComponents.NodesCoordinator(),
		shardCoordinator:                 managedProcessComponents.ShardCoordinator(),
		interceptorsContainer:            managedProcessComponents.InterceptorsContainer(),
		fullArchiveInterceptorsContainer: managedProcessComponents.FullArchiveInterceptorsContainer(),
		resolversContainer:               managedProcessComponents.ResolversContainer(),
		requestersFinder:                 managedProcessComponents.RequestersFinder(),
		roundHandler:                     managedProcessComponents.RoundHandler(),
		epochStartTrigger:                managedProcessComponents.EpochStartTrigger(),
		epochStartNotifier:               managedProcessComponents.EpochStartNotifier(),
		forkDetector:                     managedProcessComponents.ForkDetector(),
		blockProcessor:                   managedProcessComponents.BlockProcessor(),
		blackListHandler:                 managedProcessComponents.BlackListHandler(),
		bootStorer:                       managedProcessComponents.BootStorer(),
		headerSigVerifier:                managedProcessComponents.HeaderSigVerifier(),
		headerIntegrityVerifier:          managedProcessComponents.HeaderIntegrityVerifier(),
		validatorsStatistics:             managedProcessComponents.ValidatorsStatistics(),
		validatorsProvider:               managedProcessComponents.ValidatorsProvider(),
		blockTracker:                     managedProcessComponents.BlockTracker(),
		pendingMiniBlocksHandler:         managedProcessComponents.PendingMiniBlocksHandler(),
		requestHandler:                   managedProcessComponents.RequestHandler(),
		txLogsProcessor:                  managedProcessComponents.TxLogsProcessor(),
		headerConstructionValidator:      managedProcessComponents.HeaderConstructionValidator(),
		peerShardMapper:                  managedProcessComponents.PeerShardMapper(),
		fullArchivePeerShardMapper:       managedProcessComponents.FullArchivePeerShardMapper(),
		fallbackHeaderValidator:          managedProcessComponents.FallbackHeaderValidator(),
		apiTransactionEvaluator:          managedProcessComponents.APITransactionEvaluator(),
		whiteListHandler:                 managedProcessComponents.WhiteListHandler(),
		whiteListerVerifiedTxs:           managedProcessComponents.WhiteListerVerifiedTxs(),
		historyRepository:                managedProcessComponents.HistoryRepository(),
		importStartHandler:               managedProcessComponents.ImportStartHandler(),
		requestedItemsHandler:            managedProcessComponents.RequestedItemsHandler(),
		nodeRedundancyHandler:            managedProcessComponents.NodeRedundancyHandler(),
		currentEpochProvider:             managedProcessComponents.CurrentEpochProvider(),
		scheduledTxsExecutionHandler:     managedProcessComponents.ScheduledTxsExecutionHandler(),
		txsSenderHandler:                 managedProcessComponents.TxsSenderHandler(),
		hardforkTrigger:                  managedProcessComponents.HardforkTrigger(),
		processedMiniBlocksTracker:       managedProcessComponents.ProcessedMiniBlocksTracker(),
		esdtDataStorageHandlerForAPI:     managedProcessComponents.ESDTDataStorageHandlerForAPI(),
		accountsParser:                   managedProcessComponents.AccountsParser(),
		sentSignatureTracker:             managedProcessComponents.SentSignaturesTracker(),
		managedProcessComponentsCloser:   managedProcessComponents,
	}

	return instance, nil
}

func createRunTypeComponents(args runType.ArgsRunTypeComponents) (factory.RunTypeComponentsHolder, error) {
	runTypeComponentsFactory, _ := runType.NewRunTypeComponentsFactory(args)
	managedRunTypeComponents, err := runType.NewManagedRunTypeComponents(runTypeComponentsFactory)
	if err != nil {
		return nil, err
	}
	err = managedRunTypeComponents.Create()
	if err != nil {
		return nil, err
	}

	return managedRunTypeComponents, nil
}

// SentSignaturesTracker will return the sent signature tracker
func (p *processComponentsHolder) SentSignaturesTracker() process.SentSignaturesTracker {
	return p.sentSignatureTracker
}

// NodesCoordinator will return the nodes coordinator
func (p *processComponentsHolder) NodesCoordinator() nodesCoordinator.NodesCoordinator {
	return p.nodesCoordinator
}

// ShardCoordinator will return the shard coordinator
func (p *processComponentsHolder) ShardCoordinator() sharding.Coordinator {
	return p.shardCoordinator
}

// InterceptorsContainer will return the interceptors container
func (p *processComponentsHolder) InterceptorsContainer() process.InterceptorsContainer {
	return p.interceptorsContainer
}

// FullArchiveInterceptorsContainer will return the full archive interceptor container
func (p *processComponentsHolder) FullArchiveInterceptorsContainer() process.InterceptorsContainer {
	return p.fullArchiveInterceptorsContainer
}

// ResolversContainer will return the resolvers container
func (p *processComponentsHolder) ResolversContainer() dataRetriever.ResolversContainer {
	return p.resolversContainer
}

// RequestersFinder will return the requesters finder
func (p *processComponentsHolder) RequestersFinder() dataRetriever.RequestersFinder {
	return p.requestersFinder
}

// RoundHandler will return the round handler
func (p *processComponentsHolder) RoundHandler() consensus.RoundHandler {
	return p.roundHandler
}

// EpochStartTrigger will return the epoch start trigger
func (p *processComponentsHolder) EpochStartTrigger() epochStart.TriggerHandler {
	return p.epochStartTrigger
}

// EpochStartNotifier will return the epoch start notifier
func (p *processComponentsHolder) EpochStartNotifier() factory.EpochStartNotifier {
	return p.epochStartNotifier
}

// ForkDetector will return the fork detector
func (p *processComponentsHolder) ForkDetector() process.ForkDetector {
	return p.forkDetector
}

// BlockProcessor will return the block processor
func (p *processComponentsHolder) BlockProcessor() process.BlockProcessor {
	return p.blockProcessor
}

// BlackListHandler will return the black list handler
func (p *processComponentsHolder) BlackListHandler() process.TimeCacher {
	return p.blackListHandler
}

// BootStorer will return the boot storer
func (p *processComponentsHolder) BootStorer() process.BootStorer {
	return p.bootStorer
}

// HeaderSigVerifier will return the header sign verifier
func (p *processComponentsHolder) HeaderSigVerifier() process.InterceptedHeaderSigVerifier {
	return p.headerSigVerifier
}

// HeaderIntegrityVerifier will return the header integrity verifier
func (p *processComponentsHolder) HeaderIntegrityVerifier() process.HeaderIntegrityVerifier {
	return p.headerIntegrityVerifier
}

// ValidatorsStatistics will return the validators statistics
func (p *processComponentsHolder) ValidatorsStatistics() process.ValidatorStatisticsProcessor {
	return p.validatorsStatistics
}

// ValidatorsProvider will return the validators provider
func (p *processComponentsHolder) ValidatorsProvider() process.ValidatorsProvider {
	return p.validatorsProvider
}

// BlockTracker will return the block tracker
func (p *processComponentsHolder) BlockTracker() process.BlockTracker {
	return p.blockTracker
}

// PendingMiniBlocksHandler will return the pending miniblocks handler
func (p *processComponentsHolder) PendingMiniBlocksHandler() process.PendingMiniBlocksHandler {
	return p.pendingMiniBlocksHandler
}

// RequestHandler will return the request handler
func (p *processComponentsHolder) RequestHandler() process.RequestHandler {
	return p.requestHandler
}

// TxLogsProcessor will return the transaction log processor
func (p *processComponentsHolder) TxLogsProcessor() process.TransactionLogProcessorDatabase {
	return p.txLogsProcessor
}

// HeaderConstructionValidator will return the header construction validator
func (p *processComponentsHolder) HeaderConstructionValidator() process.HeaderConstructionValidator {
	return p.headerConstructionValidator
}

// PeerShardMapper will return the peer shard mapper
func (p *processComponentsHolder) PeerShardMapper() process.NetworkShardingCollector {
	return p.peerShardMapper
}

// FullArchivePeerShardMapper will return the full archive peer shard mapper
func (p *processComponentsHolder) FullArchivePeerShardMapper() process.NetworkShardingCollector {
	return p.fullArchivePeerShardMapper
}

// FallbackHeaderValidator will return the fallback header validator
func (p *processComponentsHolder) FallbackHeaderValidator() process.FallbackHeaderValidator {
	return p.fallbackHeaderValidator
}

// APITransactionEvaluator will return the api transaction evaluator
func (p *processComponentsHolder) APITransactionEvaluator() factory.TransactionEvaluator {
	return p.apiTransactionEvaluator
}

// WhiteListHandler will return the white list handler
func (p *processComponentsHolder) WhiteListHandler() process.WhiteListHandler {
	return p.whiteListHandler
}

// WhiteListerVerifiedTxs will return the white lister verifier
func (p *processComponentsHolder) WhiteListerVerifiedTxs() process.WhiteListHandler {
	return p.whiteListerVerifiedTxs
}

// HistoryRepository will return the history repository
func (p *processComponentsHolder) HistoryRepository() dblookupext.HistoryRepository {
	return p.historyRepository
}

// ImportStartHandler will return the import start handler
func (p *processComponentsHolder) ImportStartHandler() update.ImportStartHandler {
	return p.importStartHandler
}

// RequestedItemsHandler will return the requested item handler
func (p *processComponentsHolder) RequestedItemsHandler() dataRetriever.RequestedItemsHandler {
	return p.requestedItemsHandler
}

// NodeRedundancyHandler will return the node redundancy handler
func (p *processComponentsHolder) NodeRedundancyHandler() consensus.NodeRedundancyHandler {
	return p.nodeRedundancyHandler
}

// CurrentEpochProvider will return the current epoch provider
func (p *processComponentsHolder) CurrentEpochProvider() process.CurrentNetworkEpochProviderHandler {
	return p.currentEpochProvider
}

// ScheduledTxsExecutionHandler will return the scheduled transactions execution handler
func (p *processComponentsHolder) ScheduledTxsExecutionHandler() process.ScheduledTxsExecutionHandler {
	return p.scheduledTxsExecutionHandler
}

// TxsSenderHandler will return the transactions sender handler
func (p *processComponentsHolder) TxsSenderHandler() process.TxsSenderHandler {
	return p.txsSenderHandler
}

// HardforkTrigger will return the hardfork trigger
func (p *processComponentsHolder) HardforkTrigger() factory.HardforkTrigger {
	return p.hardforkTrigger
}

// ProcessedMiniBlocksTracker will return the processed miniblocks tracker
func (p *processComponentsHolder) ProcessedMiniBlocksTracker() process.ProcessedMiniBlocksTracker {
	return p.processedMiniBlocksTracker
}

// ESDTDataStorageHandlerForAPI will return the esdt data storage handler for api
func (p *processComponentsHolder) ESDTDataStorageHandlerForAPI() vmcommon.ESDTNFTStorageHandler {
	return p.esdtDataStorageHandlerForAPI
}

// AccountsParser will return the accounts parser
func (p *processComponentsHolder) AccountsParser() genesis.AccountsParser {
	return p.accountsParser
}

// ReceiptsRepository returns the receipts repository
func (p *processComponentsHolder) ReceiptsRepository() factory.ReceiptsRepository {
	return p.receiptsRepository
}

// Close will call the Close methods on all inner components
func (p *processComponentsHolder) Close() error {
	return p.managedProcessComponentsCloser.Close()
}

// IsInterfaceNil returns true if there is no value under the interface
func (p *processComponentsHolder) IsInterfaceNil() bool {
	return p == nil
}

// Create will do nothing
func (p *processComponentsHolder) Create() error {
	return nil
}

// CheckSubcomponents will do nothing
func (p *processComponentsHolder) CheckSubcomponents() error {
	return nil
}

// String will do nothing
func (p *processComponentsHolder) String() string {
	return ""
}<|MERGE_RESOLUTION|>--- conflicted
+++ resolved
@@ -17,7 +17,6 @@
 	"github.com/multiversx/mx-chain-go/epochStart"
 	"github.com/multiversx/mx-chain-go/factory"
 	processComp "github.com/multiversx/mx-chain-go/factory/processing"
-	"github.com/multiversx/mx-chain-go/factory/runType"
 	"github.com/multiversx/mx-chain-go/genesis"
 	"github.com/multiversx/mx-chain-go/genesis/parsing"
 	"github.com/multiversx/mx-chain-go/process"
@@ -25,10 +24,6 @@
 	"github.com/multiversx/mx-chain-go/sharding"
 	"github.com/multiversx/mx-chain-go/sharding/nodesCoordinator"
 	"github.com/multiversx/mx-chain-go/storage/cache"
-<<<<<<< HEAD
-=======
-	"github.com/multiversx/mx-chain-go/testscommon"
->>>>>>> d58480dc
 	"github.com/multiversx/mx-chain-go/update"
 	"github.com/multiversx/mx-chain-go/update/trigger"
 
@@ -37,7 +32,6 @@
 
 // ArgsProcessComponentsHolder will hold the components needed for process components
 type ArgsProcessComponentsHolder struct {
-<<<<<<< HEAD
 	CoreComponents        factory.CoreComponentsHolder
 	CryptoComponents      factory.CryptoComponentsHolder
 	NetworkComponents     factory.NetworkComponentsHolder
@@ -49,28 +43,7 @@
 	NodesCoordinator      nodesCoordinator.NodesCoordinator
 	RunTypeComponents     factory.RunTypeComponentsHolder
 	IncomingHeaderHandler process.IncomingHeaderSubscriber
-
-	EpochConfig              config.EpochConfig
-	RoundConfig              config.RoundConfig
-	ConfigurationPathsHolder config.ConfigurationPathsHolder
-	FlagsConfig              config.ContextFlagsConfig
-	ImportDBConfig           config.ImportDbConfig
-	PrefsConfig              config.Preferences
-	Config                   config.Config
-	EconomicsConfig          config.EconomicsConfig
-	SystemSCConfig           config.SystemSmartContractsConfig
-=======
-	CoreComponents       factory.CoreComponentsHolder
-	CryptoComponents     factory.CryptoComponentsHolder
-	NetworkComponents    factory.NetworkComponentsHolder
-	BootstrapComponents  factory.BootstrapComponentsHolder
-	StateComponents      factory.StateComponentsHolder
-	DataComponents       factory.DataComponentsHolder
-	StatusComponents     factory.StatusComponentsHolder
-	StatusCoreComponents factory.StatusCoreComponentsHolder
-	NodesCoordinator     nodesCoordinator.NodesCoordinator
-	Configs              config.Configs
->>>>>>> d58480dc
+	Configs               config.Configs
 
 	GenesisNonce uint64
 	GenesisRound uint64
@@ -181,31 +154,13 @@
 		return nil, err
 	}
 
-	initialAccounts, err := testscommon.ReadInitialAccounts(args.Configs.ConfigurationPathsHolder.Genesis)
-	if err != nil {
-		return nil, err
-	}
-
-	argsRunTypeComponents := runType.ArgsRunTypeComponents{
-		CoreComponents:   args.CoreComponents,
-		CryptoComponents: args.CryptoComponents,
-		Configs:          args.Configs,
-		InitialAccounts:  initialAccounts,
-	}
-	runTypeComponents, err := createRunTypeComponents(argsRunTypeComponents)
-	if err != nil {
-		return nil, err
-	}
-
 	processArgs := processComp.ProcessComponentsFactoryArgs{
-<<<<<<< HEAD
-		Config:                   args.Config,
-		EpochConfig:              args.EpochConfig,
-		RoundConfig:              args.RoundConfig,
-		PrefConfigs:              args.PrefsConfig,
-		ImportDBConfig:           args.ImportDBConfig,
-		EconomicsConfig:          args.EconomicsConfig,
-		AccountsParser:           accountsParser,
+		Config:                   *args.Configs.GeneralConfig,
+		EpochConfig:              *args.Configs.EpochConfig,
+		RoundConfig:              *args.Configs.RoundConfig,
+		PrefConfigs:              *args.Configs.PreferencesConfig,
+		ImportDBConfig:           *args.Configs.ImportDbConfig,
+		EconomicsConfig:          *args.Configs.EconomicsConfig,
 		SmartContractParser:      smartContractParser,
 		GasSchedule:              gasScheduleNotifier,
 		NodesCoordinator:         args.NodesCoordinator,
@@ -213,10 +168,10 @@
 		WhiteListHandler:         whiteListRequest,
 		WhiteListerVerifiedTxs:   whiteListerVerifiedTxs,
 		MaxRating:                50,
-		SystemSCConfig:           &args.SystemSCConfig,
+		SystemSCConfig:           args.Configs.SystemSCConfig,
 		ImportStartHandler:       importStartHandler,
 		HistoryRepo:              historyRepository,
-		FlagsConfig:              args.FlagsConfig,
+		FlagsConfig:              *args.Configs.FlagsConfig,
 		Data:                     args.DataComponents,
 		CoreData:                 args.CoreComponents,
 		Crypto:                   args.CryptoComponents,
@@ -230,37 +185,6 @@
 		GenesisRound:             args.GenesisRound,
 		RunTypeComponents:        args.RunTypeComponents,
 		IncomingHeaderSubscriber: args.IncomingHeaderHandler,
-=======
-		Config:                  *args.Configs.GeneralConfig,
-		EpochConfig:             *args.Configs.EpochConfig,
-		RoundConfig:             *args.Configs.RoundConfig,
-		PrefConfigs:             *args.Configs.PreferencesConfig,
-		ImportDBConfig:          *args.Configs.ImportDbConfig,
-		EconomicsConfig:         *args.Configs.EconomicsConfig,
-		SmartContractParser:     smartContractParser,
-		GasSchedule:             gasScheduleNotifier,
-		NodesCoordinator:        args.NodesCoordinator,
-		RequestedItemsHandler:   requestedItemsHandler,
-		WhiteListHandler:        whiteListRequest,
-		WhiteListerVerifiedTxs:  whiteListerVerifiedTxs,
-		MaxRating:               50,
-		SystemSCConfig:          args.Configs.SystemSCConfig,
-		ImportStartHandler:      importStartHandler,
-		HistoryRepo:             historyRepository,
-		FlagsConfig:             *args.Configs.FlagsConfig,
-		Data:                    args.DataComponents,
-		CoreData:                args.CoreComponents,
-		Crypto:                  args.CryptoComponents,
-		State:                   args.StateComponents,
-		Network:                 args.NetworkComponents,
-		BootstrapComponents:     args.BootstrapComponents,
-		StatusComponents:        args.StatusComponents,
-		StatusCoreComponents:    args.StatusCoreComponents,
-		TxExecutionOrderHandler: txExecutionOrderHandler,
-		GenesisNonce:            args.GenesisNonce,
-		GenesisRound:            args.GenesisRound,
-		RunTypeComponents:       runTypeComponents,
->>>>>>> d58480dc
 	}
 	processComponentsFactory, err := processComp.NewProcessComponentsFactory(processArgs)
 	if err != nil {
@@ -325,20 +249,6 @@
 	return instance, nil
 }
 
-func createRunTypeComponents(args runType.ArgsRunTypeComponents) (factory.RunTypeComponentsHolder, error) {
-	runTypeComponentsFactory, _ := runType.NewRunTypeComponentsFactory(args)
-	managedRunTypeComponents, err := runType.NewManagedRunTypeComponents(runTypeComponentsFactory)
-	if err != nil {
-		return nil, err
-	}
-	err = managedRunTypeComponents.Create()
-	if err != nil {
-		return nil, err
-	}
-
-	return managedRunTypeComponents, nil
-}
-
 // SentSignaturesTracker will return the sent signature tracker
 func (p *processComponentsHolder) SentSignaturesTracker() process.SentSignaturesTracker {
 	return p.sentSignatureTracker
