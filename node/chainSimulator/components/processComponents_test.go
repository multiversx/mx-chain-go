--- conflicted
+++ resolved
@@ -234,29 +234,8 @@
 			AppStatusHandlerField:  &statusHandler.AppStatusHandlerStub{},
 			StateStatsHandlerField: disabledStatistics.NewStateStatistics(),
 		},
-<<<<<<< HEAD
-		EconomicsConfig: config.EconomicsConfig{
-			GlobalSettings: config.GlobalSettings{
-				GenesisTotalSupply:          "20000000000000000000000000",
-				MinimumInflation:            0,
-				GenesisMintingSenderAddress: "erd17rc0pu8s7rc0pu8s7rc0pu8s7rc0pu8s7rc0pu8s7rc0pu8s7rcqqkhty3",
-				YearSettings: []*config.YearSetting{
-					{
-						Year:             0,
-						MaximumInflation: 0.01,
-					},
-				},
-			},
-		},
-		ConfigurationPathsHolder: config.ConfigurationPathsHolder{
-			Genesis:        "../../../integrationTests/factory/testdata/genesis.json",
-			SmartContracts: "../../../integrationTests/factory/testdata/genesisSmartContracts.json",
-			Nodes:          "../../../integrationTests/factory/testdata/genesis.json",
-		},
 		IncomingHeaderHandler: &sovereign.IncomingHeaderSubscriberStub{},
 		RunTypeComponents:     components.GetRunTypeComponents(),
-=======
->>>>>>> d58480dc
 	}
 
 	args.StateComponents = components.GetStateComponents(args.CoreComponents, args.StatusCoreComponents)
