package mock

import (
	"github.com/ElrondNetwork/elrond-go/core"
	"github.com/ElrondNetwork/elrond-go/p2p"
)

// MessengerStub -
type MessengerStub struct {
	IDCalled                         func() core.PeerID
	CloseCalled                      func() error
	CreateTopicCalled                func(name string, createChannelForTopic bool) error
	HasTopicCalled                   func(name string) bool
	BroadcastOnChannelCalled         func(channel string, topic string, buff []byte)
	BroadcastCalled                  func(topic string, buff []byte)
	RegisterMessageProcessorCalled   func(topic string, identifier string, handler p2p.MessageProcessor) error
	BootstrapCalled                  func() error
	PeerAddressesCalled              func(pid core.PeerID) []string
	BroadcastOnChannelBlockingCalled func(channel string, topic string, buff []byte) error
	IsConnectedToTheNetworkCalled    func() bool
	PeersCalled                      func() []core.PeerID
}

// ConnectedFullHistoryPeersOnTopic -
func (ms *MessengerStub) ConnectedFullHistoryPeersOnTopic(_ string) []core.PeerID {
	return make([]core.PeerID, 0)
}

// ID -
func (ms *MessengerStub) ID() core.PeerID {
	if ms.IDCalled != nil {
		return ms.IDCalled()
	}

	return ""
}

// RegisterMessageProcessor -
func (ms *MessengerStub) RegisterMessageProcessor(topic string, identifier string, handler p2p.MessageProcessor) error {
	if ms.RegisterMessageProcessorCalled != nil {
		return ms.RegisterMessageProcessorCalled(topic, identifier, handler)
	}
	return nil
}

// Broadcast -
func (ms *MessengerStub) Broadcast(topic string, buff []byte) {
	ms.BroadcastCalled(topic, buff)
}

// Close -
func (ms *MessengerStub) Close() error {
	return ms.CloseCalled()
}

// CreateTopic -
func (ms *MessengerStub) CreateTopic(name string, createChannelForTopic bool) error {
	if ms.CreateTopicCalled != nil {
		return ms.CreateTopicCalled(name, createChannelForTopic)
	}

	return nil
}

// HasTopic -
func (ms *MessengerStub) HasTopic(name string) bool {
	if ms.HasTopicCalled != nil {
		return ms.HasTopicCalled(name)
	}

	return false
}

<<<<<<< HEAD
=======
// HasTopicValidator -
func (ms *MessengerStub) HasTopicValidator(name string) bool {
	if ms.HasTopicValidatorCalled != nil {
		return ms.HasTopicValidatorCalled(name)
	}

	return false
}

>>>>>>> 2f3d722a
// BroadcastOnChannel -
func (ms *MessengerStub) BroadcastOnChannel(channel string, topic string, buff []byte) {
	ms.BroadcastOnChannelCalled(channel, topic, buff)
}

// Bootstrap -
func (ms *MessengerStub) Bootstrap(_ uint32) error {
	return ms.BootstrapCalled()
}

// PeerAddresses -
func (ms *MessengerStub) PeerAddresses(pid core.PeerID) []string {
	return ms.PeerAddressesCalled(pid)
}

// BroadcastOnChannelBlocking -
func (ms *MessengerStub) BroadcastOnChannelBlocking(channel string, topic string, buff []byte) error {
	return ms.BroadcastOnChannelBlockingCalled(channel, topic, buff)
}

// IsConnectedToTheNetwork -
func (ms *MessengerStub) IsConnectedToTheNetwork() bool {
	return ms.IsConnectedToTheNetworkCalled()
}

// Peers -
func (ms *MessengerStub) Peers() []core.PeerID {
	if ms.PeersCalled != nil {
		return ms.PeersCalled()
	}

	return make([]core.PeerID, 0)
}

// Addresses -
func (ms *MessengerStub) Addresses() []string {
	return make([]string, 0)
}

// ConnectToPeer -
func (ms *MessengerStub) ConnectToPeer(_ string) error {
	return nil
}

// IsInterfaceNil returns true if there is no value under the interface
func (ms *MessengerStub) IsInterfaceNil() bool {
	return ms == nil
}

// IsConnected
func (ms *MessengerStub) IsConnected(_ core.PeerID) bool {
	return false
}

// ConnectedPeers -
func (ms *MessengerStub) ConnectedPeers() []core.PeerID {
	return nil
}

// ConnectedAddresses -
func (ms *MessengerStub) ConnectedAddresses() []string {
	return nil
}

// ConnectedPeersOnTopic -
func (ms *MessengerStub) ConnectedPeersOnTopic(_ string) []core.PeerID {
	return nil
}

// UnregisterAllMessageProcessors -
func (ms *MessengerStub) UnregisterAllMessageProcessors() error {
	return nil
}

// UnregisterMessageProcessor -
func (ms *MessengerStub) UnregisterMessageProcessor(_ string, _ string) error {
	return nil
}

// SendToConnectedPeer -
func (ms *MessengerStub) SendToConnectedPeer(_ string, _ []byte, _ core.PeerID) error {
	return nil
}

// ThresholdMinConnectedPeers -
func (ms *MessengerStub) ThresholdMinConnectedPeers() int {
	return 0
}

// SetThresholdMinConnectedPeers -
func (ms *MessengerStub) SetThresholdMinConnectedPeers(_ int) error {
	return nil
}

// SetPeerShardResolver -
func (ms *MessengerStub) SetPeerShardResolver(_ p2p.PeerShardResolver) error {
	return nil
}

// SetPeerDenialEvaluator -
func (ms *MessengerStub) SetPeerDenialEvaluator(_ p2p.PeerDenialEvaluator) error {
	return nil
}

// GetConnectedPeersInfo -
func (ms *MessengerStub) GetConnectedPeersInfo() *p2p.ConnectedPeersInfo {
	return nil
}

// UnjoinAllTopics -
func (ms *MessengerStub) UnjoinAllTopics() error {
	return nil
}<|MERGE_RESOLUTION|>--- conflicted
+++ resolved
@@ -67,22 +67,8 @@
 	if ms.HasTopicCalled != nil {
 		return ms.HasTopicCalled(name)
 	}
-
-	return false
 }
 
-<<<<<<< HEAD
-=======
-// HasTopicValidator -
-func (ms *MessengerStub) HasTopicValidator(name string) bool {
-	if ms.HasTopicValidatorCalled != nil {
-		return ms.HasTopicValidatorCalled(name)
-	}
-
-	return false
-}
-
->>>>>>> 2f3d722a
 // BroadcastOnChannel -
 func (ms *MessengerStub) BroadcastOnChannel(channel string, topic string, buff []byte) {
 	ms.BroadcastOnChannelCalled(channel, topic, buff)
