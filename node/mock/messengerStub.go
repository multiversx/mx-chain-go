--- conflicted
+++ resolved
@@ -5,14 +5,13 @@
 )
 
 type MessengerStub struct {
-<<<<<<< HEAD
 	CloseCalled               func() error
 	IDCalled                  func() p2p.PeerID
 	PeersCalled               func() []p2p.PeerID
 	AddressesCalled           func() []string
 	ConnectToPeerCalled       func(address string) error
 	DiscoverNewPeersCalled    func() error
-	TrimConnectionsCalled     func()
+	TrimConnectionsCalled     func() error
 	IsConnectedCalled         func(peerID p2p.PeerID) bool
 	ConnectedPeersCalled      func() []p2p.PeerID
 	CreateTopicCalled         func(name string, createPipeForTopic bool) error
@@ -22,24 +21,6 @@
 	BroadcastCalled           func(pipe string, topic string, buff []byte)
 	SetTopicValidatorCalled   func(topic string, handler p2p.TopicValidatorHandler) error
 	SendToConnectedPeerCalled func(topic string, buff []byte, peerID p2p.PeerID) error
-=======
-	CloseCalled                     func() error
-	IDCalled                        func() p2p.PeerID
-	PeersCalled                     func() []p2p.PeerID
-	AddressesCalled                 func() []string
-	ConnectToPeerCalled             func(address string) error
-	DiscoverNewPeersCalled          func() error
-	TrimConnectionsCalled           func() error
-	IsConnectedCalled               func(peerID p2p.PeerID) bool
-	ConnectedPeersCalled            func() []p2p.PeerID
-	CreateTopicCalled               func(name string, createPipeForTopic bool) error
-	HasTopicCalled                  func(name string) bool
-	HasTopicValidatorCalled         func(name string) bool
-	SendDataThrottlerCalled         func() p2p.DataThrottler
-	BroadcastCalled                 func(pipe string, topic string, buff []byte)
-	SetTopicValidatorCalled         func(topic string, handler func(message p2p.MessageP2P) error) error
-	SendDirectToConnectedPeerCalled func(topic string, buff []byte, peerID p2p.PeerID) error
->>>>>>> b2809afe
 }
 
 func (ms *MessengerStub) Close() error {
