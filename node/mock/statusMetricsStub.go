--- conflicted
+++ resolved
@@ -7,18 +7,14 @@
 	IsInterfaceNilCalled             func() bool
 }
 
-<<<<<<< HEAD
+// StatusMetricsMap -
 func (nds *StatusMetricsStub) StatusMetricsMapWithoutP2P() map[string]interface{} {
 	return nds.StatusMetricsMapWithoutP2PCalled()
 }
 
+// StatusP2pMetricsMap -
 func (nds *StatusMetricsStub) StatusP2pMetricsMap() map[string]interface{} {
 	return nds.StatusP2pMetricsMapCalled()
-=======
-// StatusMetricsMap -
-func (nds *StatusMetricsStub) StatusMetricsMap() (map[string]interface{}, error) {
-	return nds.StatusMetricsMapCalled()
->>>>>>> 6ccf18ca
 }
 
 // IsInterfaceNil -
