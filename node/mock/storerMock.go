--- conflicted
+++ resolved
@@ -46,9 +46,6 @@
 	return val, nil
 }
 
-<<<<<<< HEAD
-func (sm *StorerMock) Has(_ []byte) error {
-=======
 func (sm *StorerMock) GetFromEpoch(key []byte, _ uint32) ([]byte, error) {
 	return sm.Get(key)
 }
@@ -66,7 +63,6 @@
 }
 
 func (sm *StorerMock) Has(key []byte) error {
->>>>>>> 5f494e06
 	return errors.New("not implemented")
 }
 
