package mock

import (
	"github.com/ElrondNetwork/elrond-go/dataRetriever"
	"github.com/ElrondNetwork/elrond-go/storage"
)

type MetaPoolsHolderStub struct {
<<<<<<< HEAD
	MetaBlocksCalled      func() storage.Cacher
	MiniBlockHashesCalled func() dataRetriever.ShardedDataCacherNotifier
	ShardHeadersCalled    func() storage.Cacher
	HeadersNoncesCalled   func() dataRetriever.Uint64SyncMapCacher
=======
	MetaChainBlocksCalled      func() storage.Cacher
	MiniBlocksCalled           func() storage.Cacher
	ShardHeadersCalled         func() storage.Cacher
	HeadersNoncesCalled        func() dataRetriever.Uint64SyncMapCacher
	TransactionsCalled         func() dataRetriever.ShardedDataCacherNotifier
	UnsignedTransactionsCalled func() dataRetriever.ShardedDataCacherNotifier
}

func (mphs *MetaPoolsHolderStub) Transactions() dataRetriever.ShardedDataCacherNotifier {
	return mphs.TransactionsCalled()
}

func (mphs *MetaPoolsHolderStub) UnsignedTransactions() dataRetriever.ShardedDataCacherNotifier {
	return mphs.UnsignedTransactionsCalled()
>>>>>>> 6762ddfe
}

func (mphs *MetaPoolsHolderStub) MetaBlocks() storage.Cacher {
	return mphs.MetaBlocksCalled()
}

func (mphs *MetaPoolsHolderStub) MiniBlocks() storage.Cacher {
	return mphs.MiniBlocksCalled()
}

func (mphs *MetaPoolsHolderStub) ShardHeaders() storage.Cacher {
	return mphs.ShardHeadersCalled()
}

func (mphs *MetaPoolsHolderStub) HeadersNonces() dataRetriever.Uint64SyncMapCacher {
	return mphs.HeadersNoncesCalled()
}

// IsInterfaceNil returns true if there is no value under the interface
func (mphs *MetaPoolsHolderStub) IsInterfaceNil() bool {
	if mphs == nil {
		return true
	}
	return false
}<|MERGE_RESOLUTION|>--- conflicted
+++ resolved
@@ -6,13 +6,7 @@
 )
 
 type MetaPoolsHolderStub struct {
-<<<<<<< HEAD
-	MetaBlocksCalled      func() storage.Cacher
-	MiniBlockHashesCalled func() dataRetriever.ShardedDataCacherNotifier
-	ShardHeadersCalled    func() storage.Cacher
-	HeadersNoncesCalled   func() dataRetriever.Uint64SyncMapCacher
-=======
-	MetaChainBlocksCalled      func() storage.Cacher
+	MetaBlocksCalled           func() storage.Cacher
 	MiniBlocksCalled           func() storage.Cacher
 	ShardHeadersCalled         func() storage.Cacher
 	HeadersNoncesCalled        func() dataRetriever.Uint64SyncMapCacher
@@ -26,7 +20,6 @@
 
 func (mphs *MetaPoolsHolderStub) UnsignedTransactions() dataRetriever.ShardedDataCacherNotifier {
 	return mphs.UnsignedTransactionsCalled()
->>>>>>> 6762ddfe
 }
 
 func (mphs *MetaPoolsHolderStub) MetaBlocks() storage.Cacher {
