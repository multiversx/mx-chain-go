package mock

import (
	"crypto/cipher"

	"github.com/ElrondNetwork/elrond-go/crypto"
)

// SuiteMock -
type SuiteMock struct {
	StringStub               func() string
	ScalarLenStub            func() int
	CreateScalarStub         func() crypto.Scalar
	PointLenStub             func() int
	CreatePointStub          func() crypto.Point
	CreatePointForScalarStub func(scalar crypto.Scalar) crypto.Point
	RandomStreamStub         func() cipher.Stream
	GetUnderlyingSuiteStub   func() interface{}
}

// GeneratorSuite -
type GeneratorSuite struct {
	SuiteMock
	CreateKeyStub func(cipher.Stream) crypto.Scalar
}

// String -
func (s *SuiteMock) String() string {
	return s.StringStub()
}

// ScalarLen -
func (s *SuiteMock) ScalarLen() int {
	return s.ScalarLenStub()
}

// CreateScalar -
func (s *SuiteMock) CreateScalar() crypto.Scalar {
	return s.CreateScalarStub()
}

// PointLen -
func (s *SuiteMock) PointLen() int {
	return s.PointLenStub()
}

// CreatePoint -
func (s *SuiteMock) CreatePoint() crypto.Point {
	return s.CreatePointStub()
}

<<<<<<< HEAD
func (s *SuiteMock) CreatePointForScalar(scalar crypto.Scalar) crypto.Point {
	return s.CreatePointForScalarStub(scalar)
}

=======
// RandomStream -
>>>>>>> f928cf80
func (s *SuiteMock) RandomStream() cipher.Stream {
	stream := NewStreamer()
	return stream
}

// GetUnderlyingSuite -
func (s *SuiteMock) GetUnderlyingSuite() interface{} {
	return s.GetUnderlyingSuiteStub()
}

// IsInterfaceNil returns true if there is no value under the interface
func (s *SuiteMock) IsInterfaceNil() bool {
	return s == nil
}

// CreateKey -
func (gs *GeneratorSuite) CreateKey(c cipher.Stream) crypto.Scalar {
	return gs.CreateKeyStub(c)
}<|MERGE_RESOLUTION|>--- conflicted
+++ resolved
@@ -49,14 +49,7 @@
 	return s.CreatePointStub()
 }
 
-<<<<<<< HEAD
-func (s *SuiteMock) CreatePointForScalar(scalar crypto.Scalar) crypto.Point {
-	return s.CreatePointForScalarStub(scalar)
-}
-
-=======
 // RandomStream -
->>>>>>> f928cf80
 func (s *SuiteMock) RandomStream() cipher.Stream {
 	stream := NewStreamer()
 	return stream
