--- conflicted
+++ resolved
@@ -29,15 +29,14 @@
 	return 0
 }
 
-<<<<<<< HEAD
 func (scm *oneShardCoordinatorMock) SetSelfId(shardId uint32) error {
 	return nil
 }
 
 func (scm *oneShardCoordinatorMock) SameShard(firstAddress, secondAddress state.AddressContainer) bool {
 	return true
-=======
+}
+
 func (scm *oneShardCoordinatorMock) CommunicationIdentifier(destShardID uint32) string {
 	return "_0"
->>>>>>> 440d597b
 }