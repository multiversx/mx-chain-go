--- conflicted
+++ resolved
@@ -13,21 +13,13 @@
 	GetValidatorsRewardsAddressesCalled func(randomness []byte, round uint64, shardId uint32, epoch uint32) ([]string, error)
 }
 
-<<<<<<< HEAD
+// GetAllValidatorsPublicKeys -
 func (ncm *NodesCoordinatorMock) GetAllValidatorsPublicKeys(_ uint32) (map[uint32][][]byte, error) {
 	return nil, nil
 }
 
+// ComputeConsensusGroup -
 func (ncm *NodesCoordinatorMock) ComputeConsensusGroup(
-=======
-// GetAllValidatorsPublicKeys -
-func (ncm *NodesCoordinatorMock) GetAllValidatorsPublicKeys() map[uint32][][]byte {
-	return nil
-}
-
-// ComputeValidatorsGroup -
-func (ncm *NodesCoordinatorMock) ComputeValidatorsGroup(
->>>>>>> 9b343c3a
 	randomness []byte,
 	round uint64,
 	shardId uint32,
@@ -53,12 +45,8 @@
 	return list, nil
 }
 
-<<<<<<< HEAD
+// GetConsensusValidatorsPublicKeys -
 func (ncm *NodesCoordinatorMock) GetConsensusValidatorsPublicKeys(
-=======
-// GetValidatorsPublicKeys -
-func (ncm *NodesCoordinatorMock) GetValidatorsPublicKeys(
->>>>>>> 9b343c3a
 	randomness []byte,
 	round uint64,
 	shardId uint32,
@@ -82,12 +70,8 @@
 	return pubKeys, nil
 }
 
-<<<<<<< HEAD
+// GetConsensusValidatorsRewardsAddresses -
 func (ncm *NodesCoordinatorMock) GetConsensusValidatorsRewardsAddresses(
-=======
-// GetValidatorsRewardsAddresses -
-func (ncm *NodesCoordinatorMock) GetValidatorsRewardsAddresses(
->>>>>>> 9b343c3a
 	randomness []byte,
 	round uint64,
 	shardId uint32,
@@ -110,11 +94,12 @@
 	return addresses, nil
 }
 
-<<<<<<< HEAD
+// ConsensusGroupSize -
 func (ncm *NodesCoordinatorMock) ConsensusGroupSize(_ uint32) int {
 	panic("implement me")
 }
 
+// SetNodesPerShards -
 func (ncm *NodesCoordinatorMock) SetNodesPerShards(
 	_ map[uint32][]sharding.Validator,
 	_ map[uint32][]sharding.Validator,
@@ -123,44 +108,18 @@
 	return nil
 }
 
+// GetSelectedPublicKeys -
 func (ncm *NodesCoordinatorMock) GetSelectedPublicKeys(_ []byte, _ uint32, _ uint32) (publicKeys []string, err error) {
 	panic("implement me")
 }
 
+// GetValidatorWithPublicKey -
 func (ncm *NodesCoordinatorMock) GetValidatorWithPublicKey(_ []byte, _ uint32) (sharding.Validator, uint32, error) {
 	panic("implement me")
 }
 
+// GetValidatorsIndexes -
 func (ncm *NodesCoordinatorMock) GetValidatorsIndexes(_ []string, _ uint32) ([]uint64, error) {
-=======
-// ConsensusGroupSize -
-func (ncm *NodesCoordinatorMock) ConsensusGroupSize(shardId uint32) int {
-	panic("implement me")
-}
-
-// SetNodesPerShards -
-func (ncm *NodesCoordinatorMock) SetNodesPerShards(map[uint32][]sharding.Validator) error {
-	return nil
-}
-
-// SetConsensusGroupSize -
-func (ncm *NodesCoordinatorMock) SetConsensusGroupSize(int) error {
-	panic("implement me")
-}
-
-// GetSelectedPublicKeys -
-func (ncm *NodesCoordinatorMock) GetSelectedPublicKeys(selection []byte, shardId uint32) (publicKeys []string, err error) {
-	panic("implement me")
-}
-
-// GetValidatorWithPublicKey -
-func (ncm *NodesCoordinatorMock) GetValidatorWithPublicKey(publicKey []byte) (sharding.Validator, uint32, error) {
-	panic("implement me")
-}
-
-// GetValidatorsIndexes -
-func (ncm *NodesCoordinatorMock) GetValidatorsIndexes(publicKeys []string) []uint64 {
->>>>>>> 9b343c3a
 	panic("implement me")
 }
 
