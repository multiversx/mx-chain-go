--- conflicted
+++ resolved
@@ -10,11 +10,6 @@
 	GetValidatorsPublicKeysCalled            func(randomness []byte, round uint64, shardId uint32, epoch uint32) ([]string, error)
 	GetValidatorsRewardsAddressesCalled      func(randomness []byte, round uint64, shardId uint32, epoch uint32) ([]string, error)
 	GetAllEligibleValidatorsPublicKeysCalled func() (map[uint32][][]byte, error)
-}
-
-// GetAllLeavingValidatorsPublicKeys -
-func (ncm *NodesCoordinatorMock) GetAllLeavingValidatorsPublicKeys(_ uint32) ([][]byte, error) {
-	return nil, nil
 }
 
 // GetAllEligibleValidatorsPublicKeys -
@@ -92,8 +87,36 @@
 	return pubKeys, nil
 }
 
+// GetConsensusValidatorsRewardsAddresses -
+func (ncm *NodesCoordinatorMock) GetConsensusValidatorsRewardsAddresses(
+	randomness []byte,
+	round uint64,
+	shardId uint32,
+	epoch uint32,
+) ([]string, error) {
+	if ncm.GetValidatorsPublicKeysCalled != nil {
+		return ncm.GetValidatorsRewardsAddressesCalled(randomness, round, shardId, epoch)
+	}
+
+	validators, err := ncm.ComputeConsensusGroup(randomness, round, shardId, epoch)
+	if err != nil {
+		return nil, err
+	}
+
+	addresses := make([]string, 0)
+	for _, v := range validators {
+		addresses = append(addresses, string(v.Address()))
+	}
+
+	return addresses, nil
+}
+
 // SetNodesPerShards -
-func (ncm *NodesCoordinatorMock) SetNodesPerShards(_ map[uint32][]sharding.Validator, _ map[uint32][]sharding.Validator, _ []sharding.Validator, _ uint32) error {
+func (ncm *NodesCoordinatorMock) SetNodesPerShards(
+	_ map[uint32][]sharding.Validator,
+	_ map[uint32][]sharding.Validator,
+	_ uint32,
+) error {
 	return nil
 }
 
@@ -150,11 +173,6 @@
 	panic("implement me")
 }
 
-<<<<<<< HEAD
-// GetNodesPerShard -
-func (ncm *NodesCoordinatorMock) GetNodesPerShard(_ uint32) (map[uint32][]sharding.Validator, error) {
-	return nil, nil
-=======
 // ValidatorsWeights -
 func (ncm *NodesCoordinatorMock) ValidatorsWeights(validators []sharding.Validator) ([]uint32, error) {
 	weights := make([]uint32, len(validators))
@@ -163,7 +181,6 @@
 	}
 
 	return weights, nil
->>>>>>> 1e9fd5ab
 }
 
 // IsInterfaceNil returns true if there is no value under the interface
