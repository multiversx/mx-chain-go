--- conflicted
+++ resolved
@@ -39,15 +39,7 @@
 	panic("implement me")
 }
 
-<<<<<<< HEAD
-func (bps *BlockProcessorStub) CreateEmptyBlockBody(shardId uint32, round int32) block.Body {
-	panic("implement me")
-}
-
 func (bps *BlockProcessorStub) RemoveBlockTxsFromPool(body block.Body) error {
-=======
-func (bps *BlockProcessorStub) RemoveBlockTxsFromPool(body *block.TxBlockBody) error {
->>>>>>> ff773c32
 	panic("implement me")
 }
 
