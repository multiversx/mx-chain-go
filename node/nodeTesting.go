package node

import (
	"errors"
	"fmt"
	"math/big"
	"sync"

	"github.com/ElrondNetwork/elrond-go-sandbox/core/partitioning"
	"github.com/ElrondNetwork/elrond-go-sandbox/data/state"
	"github.com/ElrondNetwork/elrond-go-sandbox/data/transaction"
	"github.com/ElrondNetwork/elrond-go-sandbox/process"
	"github.com/ElrondNetwork/elrond-go-sandbox/process/factory"
	"github.com/ElrondNetwork/elrond-go-sandbox/sharding"
)

<<<<<<< HEAD
const maxGoRoutinesSendMessage = 100000
=======
//TODO convert this const into a var and read it from config when this code moves to another binary
const maxBulkTransactionSize = 2 << 17 //128KB bulks

// maxLoadThresholdPercent specifies the max load percent accepted from txs storage size when generates new txs
const maxLoadThresholdPercent = 70
>>>>>>> 9acd1ad5

//TODO move this funcs in a new benchmarking/stress-test binary

// GenerateAndSendBulkTransactions is a method for generating and propagating a set
// of transactions to be processed. It is mainly used for demo purposes
func (n *Node) GenerateAndSendBulkTransactions(receiverHex string, value *big.Int, noOfTx uint64) error {
	if len(n.throttleSendData) >= maxGoRoutinesSendMessage/2 {
		return ErrSystemBusyGeneratingTransactions
	}

	err := n.generateBulkTransactionsChecks(noOfTx)
	if err != nil {
		return err
	}

	//TODO: Remove this approach later, when throttle is done
	if n.shardCoordinator.SelfId() != sharding.MetachainShardId {
		txPool := n.dataPool.Transactions()
		if txPool == nil {
			return ErrNilTransactionPool
		}

		maxNoOfTx := uint64(0)
		txStorageSize := uint64(n.txStorageSize) * maxLoadThresholdPercent / 100
		for i := uint32(0); i < n.shardCoordinator.NumberOfShards(); i++ {
			strCache := process.ShardCacherIdentifier(n.shardCoordinator.SelfId(), i)
			txStore := txPool.ShardDataStore(strCache)
			if txStore == nil {
				continue
			}

			if uint64(txStore.Len())+noOfTx > txStorageSize {
				maxNoOfTx = txStorageSize - uint64(txStore.Len())
				if noOfTx > maxNoOfTx {
					noOfTx = maxNoOfTx
					if noOfTx <= 0 {
						return ErrTooManyTransactionsInPool
					}
				}
			}
		}
	}

	newNonce, senderAddressBytes, recvAddressBytes, senderShardId, err := n.generateBulkTransactionsPrepareParams(receiverHex)
	if err != nil {
		return err
	}

	wg := sync.WaitGroup{}
	wg.Add(int(noOfTx))

	mutTransactions := sync.RWMutex{}
	transactions := make([][]byte, 0)

	mutErrFound := sync.Mutex{}
	var errFound error

	dataPacker, err := partitioning.NewSizeDataPacker(n.marshalizer)
	if err != nil {
		return err
	}

	for nonce := newNonce; nonce < newNonce+noOfTx; nonce++ {
		go func(crtNonce uint64) {
			_, signedTxBuff, err := n.generateAndSignSingleTx(
				crtNonce,
				value,
				recvAddressBytes,
				senderAddressBytes,
				nil,
			)

			if err != nil {
				mutErrFound.Lock()
				errFound = errors.New(fmt.Sprintf("failure generating transaction %d: %s", crtNonce, err.Error()))
				mutErrFound.Unlock()

				wg.Done()
				return
			}

			mutTransactions.Lock()
			transactions = append(transactions, signedTxBuff)
			mutTransactions.Unlock()
			wg.Done()
		}(nonce)
	}

	wg.Wait()

	if errFound != nil {
		return errFound
	}

	if len(transactions) != int(noOfTx) {
		return errors.New(fmt.Sprintf("generated only %d from required %d transactions", len(transactions), noOfTx))
	}

	//the topic identifier is made of the current shard id and sender's shard id
	identifier := factory.TransactionTopic + n.shardCoordinator.CommunicationIdentifier(senderShardId)
	fmt.Printf("Identifier: %s\n", identifier)

<<<<<<< HEAD
	for i := 0; i < len(transactions); i++ {
		n.throttleSendData <- struct{}{}
		go func(idx int) {
			//TODO optimize this to send bulk transactions
			// This should be made in future subtasks belonging to EN-1520 story
			n.messenger.BroadcastOnChannelBlocking(
				SendTransactionsPipe,
				identifier,
				transactions[idx],
			)

			<-n.throttleSendData
		}(i)
=======
	packets, err := dataPacker.PackDataInChunks(transactions, maxBulkTransactionSize)
	if err != nil {
		return err
	}

	for _, buff := range packets {
		n.messenger.BroadcastOnChannel(
			SendTransactionsPipe,
			identifier,
			buff,
		)
>>>>>>> 9acd1ad5
	}

	return nil
}

// GenerateAndSendBulkTransactionsOneByOne is a method for generating and propagating a set
// of transactions to be processed. It is mainly used for demo purposes
func (n *Node) GenerateAndSendBulkTransactionsOneByOne(receiverHex string, value *big.Int, noOfTx uint64) error {
	err := n.generateBulkTransactionsChecks(noOfTx)
	if err != nil {
		return err
	}

	newNonce, senderAddressBytes, recvAddressBytes, senderShardId, err := n.generateBulkTransactionsPrepareParams(receiverHex)
	if err != nil {
		return err
	}

	generated := 0
	identifier := factory.TransactionTopic + n.shardCoordinator.CommunicationIdentifier(senderShardId)
	for nonce := newNonce; nonce < newNonce+noOfTx; nonce++ {
		_, signedTxBuff, err := n.generateAndSignTxBuffArray(
			nonce,
			value,
			recvAddressBytes,
			senderAddressBytes,
			nil,
		)
		if err != nil {
			return err
		}

		generated++

		n.messenger.BroadcastOnChannel(
			SendTransactionsPipe,
			identifier,
			signedTxBuff,
		)
	}

	if generated != int(noOfTx) {
		return errors.New(fmt.Sprintf("generated only %d from required %d transactions", generated, noOfTx))
	}

	return nil
}

func (n *Node) generateBulkTransactionsChecks(noOfTx uint64) error {
	if noOfTx == 0 {
		return errors.New("can not generate and broadcast 0 transactions")
	}
	if n.txSignPubKey == nil {
		return ErrNilPublicKey
	}
	if n.txSingleSigner == nil {
		return ErrNilSingleSig
	}
	if n.addrConverter == nil {
		return ErrNilAddressConverter
	}
	if n.shardCoordinator == nil {
		return ErrNilShardCoordinator
	}
	if n.accounts == nil {
		return ErrNilAccountsAdapter
	}

	return nil
}

func (n *Node) generateBulkTransactionsPrepareParams(receiverHex string) (uint64, []byte, []byte, uint32, error) {
	senderAddressBytes, err := n.txSignPubKey.ToByteArray()
	if err != nil {
		return 0, nil, nil, 0, err
	}

	senderAddress, err := n.addrConverter.CreateAddressFromPublicKeyBytes(senderAddressBytes)
	if err != nil {
		return 0, nil, nil, 0, err
	}

	receiverAddress, err := n.addrConverter.CreateAddressFromHex(receiverHex)
	if err != nil {
		return 0, nil, nil, 0, errors.New("could not create receiver address from provided param: " + err.Error())
	}

	senderShardId := n.shardCoordinator.ComputeId(senderAddress)
	fmt.Printf("Sender shard Id: %d\n", senderShardId)

	newNonce := uint64(0)
	if senderShardId != n.shardCoordinator.SelfId() {
		return newNonce, senderAddressBytes, receiverAddress.Bytes(), senderShardId, nil
	}

	senderAccount, err := n.accounts.GetExistingAccount(senderAddress)
	if err != nil {
		return 0, nil, nil, 0, errors.New("could not fetch sender account from provided param: " + err.Error())
	}

	acc, ok := senderAccount.(*state.Account)
	if !ok {
		return 0, nil, nil, 0, errors.New("wrong account type")
	}
	newNonce = acc.Nonce

	return newNonce, senderAddressBytes, receiverAddress.Bytes(), senderShardId, nil
}

func (n *Node) generateAndSignSingleTx(
	nonce uint64,
	value *big.Int,
	rcvAddrBytes []byte,
	sndAddrBytes []byte,
	dataBytes []byte,
) (*transaction.Transaction, []byte, error) {

	if n.marshalizer == nil {
		return nil, nil, ErrNilMarshalizer
	}
	if n.txSignPrivKey == nil {
		return nil, nil, ErrNilPrivateKey
	}

	tx := transaction.Transaction{
		Nonce:   nonce,
		Value:   value,
		RcvAddr: rcvAddrBytes,
		SndAddr: sndAddrBytes,
		Data:    dataBytes,
	}

	marshalizedTx, err := n.marshalizer.Marshal(&tx)
	if err != nil {
		return nil, nil, errors.New("could not marshal transaction")
	}

	sig, err := n.txSingleSigner.Sign(n.txSignPrivKey, marshalizedTx)
	if err != nil {
		return nil, nil, errors.New("could not sign the transaction")
	}

	tx.Signature = sig
	txBuff, err := n.marshalizer.Marshal(&tx)
	if err != nil {
		return nil, nil, err
	}

	return &tx, txBuff, err
}

func (n *Node) generateAndSignTxBuffArray(
	nonce uint64,
	value *big.Int,
	rcvAddrBytes []byte,
	sndAddrBytes []byte,
	dataBytes []byte,
) (*transaction.Transaction, []byte, error) {

	tx, txBuff, err := n.generateAndSignSingleTx(nonce, value, rcvAddrBytes, sndAddrBytes, dataBytes)
	if err != nil {
		return nil, nil, err
	}

	signedMarshalizedTx, err := n.marshalizer.Marshal([][]byte{txBuff})
	if err != nil {
		return nil, nil, errors.New("could not marshal signed transaction")
	}

	return tx, signedMarshalizedTx, nil
}

//GenerateTransaction generates a new transaction with sender, receiver, amount and code
func (n *Node) GenerateTransaction(senderHex string, receiverHex string, value *big.Int, transactionData string) (*transaction.Transaction, error) {
	if n.addrConverter == nil || n.accounts == nil {
		return nil, errors.New("initialize AccountsAdapter and AddressConverter first")
	}
	if n.txSignPrivKey == nil {
		return nil, errors.New("initialize PrivateKey first")
	}

	receiverAddress, err := n.addrConverter.CreateAddressFromHex(receiverHex)
	if err != nil {
		return nil, errors.New("could not create receiver address from provided param")
	}
	senderAddress, err := n.addrConverter.CreateAddressFromHex(senderHex)
	if err != nil {
		return nil, errors.New("could not create sender address from provided param")
	}
	senderAccount, err := n.accounts.GetExistingAccount(senderAddress)
	if err != nil {
		return nil, errors.New("could not fetch sender address from provided param")
	}

	newNonce := uint64(0)
	acc, ok := senderAccount.(*state.Account)
	if !ok {
		return nil, errors.New("wrong account type")
	}
	newNonce = acc.Nonce

	tx, _, err := n.generateAndSignTxBuffArray(
		newNonce,
		value,
		receiverAddress.Bytes(),
		senderAddress.Bytes(),
		[]byte(transactionData))

	return tx, err
}<|MERGE_RESOLUTION|>--- conflicted
+++ resolved
@@ -14,15 +14,13 @@
 	"github.com/ElrondNetwork/elrond-go-sandbox/sharding"
 )
 
-<<<<<<< HEAD
-const maxGoRoutinesSendMessage = 100000
-=======
 //TODO convert this const into a var and read it from config when this code moves to another binary
 const maxBulkTransactionSize = 2 << 17 //128KB bulks
 
 // maxLoadThresholdPercent specifies the max load percent accepted from txs storage size when generates new txs
 const maxLoadThresholdPercent = 70
->>>>>>> 9acd1ad5
+
+const maxGoRoutinesSendMessage = 100000
 
 //TODO move this funcs in a new benchmarking/stress-test binary
 
@@ -125,33 +123,22 @@
 	identifier := factory.TransactionTopic + n.shardCoordinator.CommunicationIdentifier(senderShardId)
 	fmt.Printf("Identifier: %s\n", identifier)
 
-<<<<<<< HEAD
-	for i := 0; i < len(transactions); i++ {
+	packets, err := dataPacker.PackDataInChunks(transactions, maxBulkTransactionSize)
+	if err != nil {
+		return err
+	}
+
+	for _, buff := range packets {
 		n.throttleSendData <- struct{}{}
-		go func(idx int) {
-			//TODO optimize this to send bulk transactions
-			// This should be made in future subtasks belonging to EN-1520 story
+		go func(bufferToSend []byte) {
 			n.messenger.BroadcastOnChannelBlocking(
 				SendTransactionsPipe,
 				identifier,
-				transactions[idx],
+				bufferToSend,
 			)
 
 			<-n.throttleSendData
-		}(i)
-=======
-	packets, err := dataPacker.PackDataInChunks(transactions, maxBulkTransactionSize)
-	if err != nil {
-		return err
-	}
-
-	for _, buff := range packets {
-		n.messenger.BroadcastOnChannel(
-			SendTransactionsPipe,
-			identifier,
-			buff,
-		)
->>>>>>> 9acd1ad5
+		}(buff)
 	}
 
 	return nil
