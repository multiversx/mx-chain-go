package node

import (
	"errors"
	"testing"
	"time"

	"github.com/ElrondNetwork/elrond-go/data/blockchain"
	"github.com/ElrondNetwork/elrond-go/node/mock"
	"github.com/ElrondNetwork/elrond-go/statusHandler"
	"github.com/stretchr/testify/assert"
)

const testSizeCheckDelta = 100

func TestWithMessenger_NilMessengerShouldErr(t *testing.T) {
	t.Parallel()

	node, _ := NewNode()

	opt := WithMessenger(nil)
	err := opt(node)

	assert.Nil(t, node.messenger)
	assert.Equal(t, ErrNilMessenger, err)
}

func TestWithMessenger_ShouldWork(t *testing.T) {
	t.Parallel()

	node, _ := NewNode()

	messenger := &mock.MessengerStub{}

	opt := WithMessenger(messenger)
	err := opt(node)

	assert.True(t, node.messenger == messenger)
	assert.Nil(t, err)
}

func TestWithInternalMarshalizer_NilProtoMarshalizerShouldErr(t *testing.T) {
	t.Parallel()

	node, _ := NewNode()

	opt := WithInternalMarshalizer(nil, testSizeCheckDelta)
	err := opt(node)

	assert.Nil(t, node.internalMarshalizer)
	assert.Equal(t, ErrNilMarshalizer, err)
}

func TestWithInternalMarshalizerr_NilVmMarshalizerShouldErr(t *testing.T) {
	t.Parallel()

	node, _ := NewNode()

	opt := WithVmMarshalizer(nil)
	err := opt(node)

	assert.Nil(t, node.vmMarshalizer)
	assert.Equal(t, ErrNilMarshalizer, err)
}

func TestWithMarshalizer_NilTxSignMarshalizerShouldErr(t *testing.T) {
	t.Parallel()

	node, _ := NewNode()

	opt := WithTxSignMarshalizer(nil)
	err := opt(node)

	assert.Nil(t, node.txSignMarshalizer)
	assert.Equal(t, ErrNilMarshalizer, err)
}

func TestWithProtoMarshalizer_ShouldWork(t *testing.T) {
	t.Parallel()

	node, _ := NewNode()

	marshalizer := &mock.MarshalizerMock{}

	opt := WithInternalMarshalizer(marshalizer, testSizeCheckDelta)
	err := opt(node)

	assert.True(t, node.internalMarshalizer == marshalizer)
	assert.True(t, node.sizeCheckDelta == testSizeCheckDelta)
	assert.Nil(t, err)
}

func TestWithVmMarshalizer_ShouldWork(t *testing.T) {
	t.Parallel()

	node, _ := NewNode()

	marshalizer := &mock.MarshalizerMock{}

	opt := WithVmMarshalizer(marshalizer)
	err := opt(node)

	assert.True(t, node.vmMarshalizer == marshalizer)
	assert.Nil(t, err)
}

func TestWithTxSignMarshalizer_ShouldWork(t *testing.T) {
	t.Parallel()

	node, _ := NewNode()

	marshalizer := &mock.MarshalizerMock{}

	opt := WithTxSignMarshalizer(marshalizer)
	err := opt(node)

	assert.True(t, node.txSignMarshalizer == marshalizer)
	assert.Nil(t, err)
}

func TestWithHasher_NilHasherShouldErr(t *testing.T) {
	t.Parallel()

	node, _ := NewNode()

	opt := WithHasher(nil)
	err := opt(node)

	assert.Nil(t, node.hasher)
	assert.Equal(t, ErrNilHasher, err)
}

func TestWithHasher_ShouldWork(t *testing.T) {
	t.Parallel()

	node, _ := NewNode()

	hasher := &mock.HasherMock{}

	opt := WithHasher(hasher)
	err := opt(node)

	assert.True(t, node.hasher == hasher)
	assert.Nil(t, err)
}

func TestWithAccountsAdapter_NilAccountsShouldErr(t *testing.T) {
	t.Parallel()

	node, _ := NewNode()

	opt := WithAccountsAdapter(nil)
	err := opt(node)

	assert.Nil(t, node.accounts)
	assert.Equal(t, ErrNilAccountsAdapter, err)
}

func TestWithAccountsAdapter_ShouldWork(t *testing.T) {
	t.Parallel()

	node, _ := NewNode()

	accounts := &mock.AccountsStub{}

	opt := WithAccountsAdapter(accounts)
	err := opt(node)

	assert.True(t, node.accounts == accounts)
	assert.Nil(t, err)
}

func TestWithAddressConverter_NilConverterShouldErr(t *testing.T) {
	t.Parallel()

	node, _ := NewNode()

	opt := WithAddressConverter(nil)
	err := opt(node)

	assert.Nil(t, node.addrConverter)
	assert.Equal(t, ErrNilAddressConverter, err)
}

func TestWithAddressConverter_ShouldWork(t *testing.T) {
	t.Parallel()

	node, _ := NewNode()

	converter := &mock.AddressConverterStub{}

	opt := WithAddressConverter(converter)
	err := opt(node)

	assert.True(t, node.addrConverter == converter)
	assert.Nil(t, err)
}

func TestWithBlockChain_NilBlockchainrShouldErr(t *testing.T) {
	t.Parallel()

	node, _ := NewNode()

	opt := WithBlockChain(nil)
	err := opt(node)

	assert.Nil(t, node.blkc)
	assert.Equal(t, ErrNilBlockchain, err)
}

func TestWithBlockChain_ShouldWork(t *testing.T) {
	t.Parallel()

	node, _ := NewNode()

	blkc := blockchain.NewBlockChain()

	opt := WithBlockChain(blkc)
	err := opt(node)

	assert.True(t, node.blkc == blkc)
	assert.Nil(t, err)
}

func TestWithDataStore_NilStoreShouldErr(t *testing.T) {
	t.Parallel()

	node, _ := NewNode()

	opt := WithDataStore(nil)
	err := opt(node)

	assert.Nil(t, node.store)
	assert.Equal(t, ErrNilStore, err)
}

func TestWithDataStore_ShouldWork(t *testing.T) {
	t.Parallel()

	node, _ := NewNode()

	store := &mock.ChainStorerMock{}

	opt := WithDataStore(store)
	err := opt(node)

	assert.True(t, node.store == store)
	assert.Nil(t, err)
}

func TestWithPrivateKey_NilBlsPrivateKeyShouldErr(t *testing.T) {
	t.Parallel()

	node, _ := NewNode()

	opt := WithPrivKey(nil)
	err := opt(node)

	assert.Nil(t, node.privKey)
	assert.Equal(t, ErrNilPrivateKey, err)
}

func TestWithBlsPrivateKey_ShouldWork(t *testing.T) {
	t.Parallel()

	node, _ := NewNode()

	sk := &mock.PrivateKeyStub{}

	opt := WithPrivKey(sk)
	err := opt(node)

	assert.True(t, node.privKey == sk)
	assert.Nil(t, err)
}

func TestWithSingleSignKeyGenerator_NilPrivateKeyShouldErr(t *testing.T) {
	t.Parallel()

	node, _ := NewNode()

	opt := WithKeyGen(nil)
	err := opt(node)

	assert.Nil(t, node.keyGen)
	assert.Equal(t, ErrNilSingleSignKeyGen, err)
}

func TestWithSingleSignKeyGenerator_ShouldWork(t *testing.T) {
	t.Parallel()

	node, _ := NewNode()

	keyGen := &mock.KeyGenMock{}

	opt := WithKeyGen(keyGen)
	err := opt(node)

	assert.True(t, node.keyGen == keyGen)
	assert.Nil(t, err)
}

func TestWithInitialNodesPubKeys(t *testing.T) {
	t.Parallel()

	node, _ := NewNode()

	pubKeys := make(map[uint32][]string, 1)
	pubKeys[0] = []string{"pk1", "pk2", "pk3"}

	opt := WithInitialNodesPubKeys(pubKeys)
	err := opt(node)

	assert.Equal(t, pubKeys, node.initialNodesPubkeys)
	assert.Nil(t, err)
}

func TestWithPublicKey(t *testing.T) {
	t.Parallel()

	node, _ := NewNode()

	pubKeys := make(map[uint32][]string, 1)
	pubKeys[0] = []string{"pk1", "pk2", "pk3"}

	opt := WithInitialNodesPubKeys(pubKeys)
	err := opt(node)

	assert.Equal(t, pubKeys, node.initialNodesPubkeys)
	assert.Nil(t, err)
}

func TestWithRoundDuration_ZeroDurationShouldErr(t *testing.T) {
	t.Parallel()

	node, _ := NewNode()

	opt := WithRoundDuration(0)
	err := opt(node)

	assert.Equal(t, uint64(0), node.roundDuration)
	assert.Equal(t, ErrZeroRoundDurationNotSupported, err)
}

func TestWithRoundDuration_ShouldWork(t *testing.T) {
	t.Parallel()

	node, _ := NewNode()

	duration := uint64(5664)

	opt := WithRoundDuration(duration)
	err := opt(node)

	assert.True(t, node.roundDuration == duration)
	assert.Nil(t, err)
}

func TestWithConsensusGroupSize_NegativeGroupSizeShouldErr(t *testing.T) {
	t.Parallel()

	node, _ := NewNode()

	opt := WithConsensusGroupSize(-1)
	err := opt(node)

	assert.Equal(t, 0, node.consensusGroupSize)
	assert.Equal(t, ErrNegativeOrZeroConsensusGroupSize, err)
}

func TestWithConsensusGroupSize_ShouldWork(t *testing.T) {
	t.Parallel()

	node, _ := NewNode()

	groupSize := 567

	opt := WithConsensusGroupSize(groupSize)
	err := opt(node)

	assert.True(t, node.consensusGroupSize == groupSize)
	assert.Nil(t, err)
}

func TestWithSyncer_NilSyncerShouldErr(t *testing.T) {
	t.Parallel()

	node, _ := NewNode()

	opt := WithSyncer(nil)
	err := opt(node)

	assert.Nil(t, node.syncTimer)
	assert.Equal(t, ErrNilSyncTimer, err)
}

func TestWithSyncer_ShouldWork(t *testing.T) {
	t.Parallel()

	node, _ := NewNode()

	sync := &mock.SyncStub{}

	opt := WithSyncer(sync)
	err := opt(node)

	assert.True(t, node.syncTimer == sync)
	assert.Nil(t, err)
}

func TestWithRounder_NilRounderShouldErr(t *testing.T) {
	t.Parallel()
	node, _ := NewNode()
	opt := WithRounder(nil)
	err := opt(node)
	assert.Nil(t, node.rounder)
	assert.Equal(t, ErrNilRounder, err)
}

func TestWithRounder_ShouldWork(t *testing.T) {
	t.Parallel()
	node, _ := NewNode()
	rnd := &mock.RounderMock{}
	opt := WithRounder(rnd)
	err := opt(node)
	assert.True(t, node.rounder == rnd)
	assert.Nil(t, err)
}

func TestWithBlockProcessor_NilProcessorShouldErr(t *testing.T) {
	t.Parallel()

	node, _ := NewNode()

	opt := WithBlockProcessor(nil)
	err := opt(node)

	assert.Nil(t, node.syncTimer)
	assert.Equal(t, ErrNilBlockProcessor, err)
}

func TestWithBlockProcessor_ShouldWork(t *testing.T) {
	t.Parallel()

	node, _ := NewNode()

	bp := &mock.BlockProcessorStub{}

	opt := WithBlockProcessor(bp)
	err := opt(node)

	assert.True(t, node.blockProcessor == bp)
	assert.Nil(t, err)
}

func TestWithGenesisTime(t *testing.T) {
	t.Parallel()

	node, _ := NewNode()

	aTime := time.Time{}.Add(time.Duration(uint64(78)))

	opt := WithGenesisTime(aTime)
	err := opt(node)

	assert.Equal(t, node.genesisTime, aTime)
	assert.Nil(t, err)
}

func TestWithDataPool_NilDataPoolShouldErr(t *testing.T) {
	t.Parallel()

	node, _ := NewNode()

	opt := WithDataPool(nil)
	err := opt(node)

	assert.Nil(t, node.dataPool)
	assert.Equal(t, ErrNilDataPool, err)
}

func TestWithDataPool_ShouldWork(t *testing.T) {
	t.Parallel()

	node, _ := NewNode()

	dataPool := &mock.PoolsHolderStub{}

	opt := WithDataPool(dataPool)
	err := opt(node)

	assert.True(t, node.dataPool == dataPool)
	assert.Nil(t, err)
}

func TestWithShardCoordinator_NilShardCoordinatorShouldErr(t *testing.T) {
	t.Parallel()

	node, _ := NewNode()

	opt := WithShardCoordinator(nil)
	err := opt(node)

	assert.Nil(t, node.shardCoordinator)
	assert.Equal(t, ErrNilShardCoordinator, err)
}

func TestWithShardCoordinator_ShouldWork(t *testing.T) {
	t.Parallel()

	node, _ := NewNode()

	shardCoordinator := mock.NewOneShardCoordinatorMock()

	opt := WithShardCoordinator(shardCoordinator)
	err := opt(node)

	assert.True(t, node.shardCoordinator == shardCoordinator)
	assert.Nil(t, err)
}

func TestWithBlockTracker_NilBlockTrackerShouldErr(t *testing.T) {
	t.Parallel()

	node, _ := NewNode()

	opt := WithBlockTracker(nil)
	err := opt(node)

	assert.Nil(t, node.blockTracker)
	assert.Equal(t, ErrNilBlockTracker, err)
}

func TestWithBlockTracker_ShouldWork(t *testing.T) {
	t.Parallel()

	node, _ := NewNode()

	blockTracker := &mock.BlockTrackerStub{}

	opt := WithBlockTracker(blockTracker)
	err := opt(node)

	assert.True(t, node.blockTracker == blockTracker)
	assert.Nil(t, err)
}

func TestWithPendingMiniBlocksHandler_NilPendingMiniBlocksHandlerShouldErr(t *testing.T) {
	t.Parallel()

	node, _ := NewNode()

	opt := WithPendingMiniBlocksHandler(nil)
	err := opt(node)

	assert.Nil(t, node.pendingMiniBlocksHandler)
	assert.Equal(t, ErrNilPendingMiniBlocksHandler, err)
}

func TestWithPendingMiniBlocksHandler_ShouldWork(t *testing.T) {
	t.Parallel()

	node, _ := NewNode()

	pendingMiniBlocksHandler := &mock.PendingMiniBlocksHandlerStub{}

	opt := WithPendingMiniBlocksHandler(pendingMiniBlocksHandler)
	err := opt(node)

	assert.True(t, node.pendingMiniBlocksHandler == pendingMiniBlocksHandler)
	assert.Nil(t, err)
}

func TestWithRequestHandler_NilRequestHandlerShouldErr(t *testing.T) {
	t.Parallel()

	node, _ := NewNode()

	opt := WithRequestHandler(nil)
	err := opt(node)

	assert.Nil(t, node.requestHandler)
	assert.Equal(t, ErrNilRequestHandler, err)
}

func TestWithRequestHandler_ShouldWork(t *testing.T) {
	t.Parallel()

	node, _ := NewNode()

	requestHandler := &mock.RequestHandlerStub{}

	opt := WithRequestHandler(requestHandler)
	err := opt(node)

	assert.True(t, node.requestHandler == requestHandler)
	assert.Nil(t, err)
}

func TestWithNodesCoordinator_NilNodesCoordinatorShouldErr(t *testing.T) {
	t.Parallel()

	node, _ := NewNode()

	opt := WithNodesCoordinator(nil)
	err := opt(node)

	assert.Nil(t, node.nodesCoordinator)
	assert.Equal(t, ErrNilNodesCoordinator, err)
}

func TestWithNodesCoordinator_ShouldWork(t *testing.T) {
	t.Parallel()

	node, _ := NewNode()

	nodesCoordinator := &mock.NodesCoordinatorMock{}

	opt := WithNodesCoordinator(nodesCoordinator)
	err := opt(node)

	assert.True(t, node.nodesCoordinator == nodesCoordinator)
	assert.Nil(t, err)
}

func TestWithUint64ByteSliceConverter_NilConverterShouldErr(t *testing.T) {
	t.Parallel()

	node, _ := NewNode()

	opt := WithUint64ByteSliceConverter(nil)
	err := opt(node)

	assert.Nil(t, node.uint64ByteSliceConverter)
	assert.Equal(t, ErrNilUint64ByteSliceConverter, err)
}

func TestWithUint64ByteSliceConverter_ShouldWork(t *testing.T) {
	t.Parallel()

	node, _ := NewNode()

	converter := mock.NewNonceHashConverterMock()

	opt := WithUint64ByteSliceConverter(converter)
	err := opt(node)

	assert.True(t, node.uint64ByteSliceConverter == converter)
	assert.Nil(t, err)
}

func TestWithSinglesig_NilBlsSinglesigShouldErr(t *testing.T) {
	t.Parallel()

	node, _ := NewNode()

	opt := WithSingleSigner(nil)
	err := opt(node)

	assert.Nil(t, node.singleSigner)
	assert.Equal(t, ErrNilSingleSig, err)
}

func TestWithSinglesig_ShouldWork(t *testing.T) {
	t.Parallel()

	node, _ := NewNode()

	singlesigner := &mock.SinglesignMock{}

	opt := WithSingleSigner(singlesigner)
	err := opt(node)

	assert.True(t, node.singleSigner == singlesigner)
	assert.Nil(t, err)
}

func TestWithMultisig_NilMultisigShouldErr(t *testing.T) {
	t.Parallel()

	node, _ := NewNode()

	opt := WithMultiSigner(nil)
	err := opt(node)

	assert.Nil(t, node.multiSigner)
	assert.Equal(t, ErrNilMultiSig, err)
}

func TestWithMultisig_ShouldWork(t *testing.T) {
	t.Parallel()

	node, _ := NewNode()

	multisigner := &mock.MultisignMock{}

	opt := WithMultiSigner(multisigner)
	err := opt(node)

	assert.True(t, node.multiSigner == multisigner)
	assert.Nil(t, err)
}

func TestWithForkDetector_ShouldWork(t *testing.T) {
	t.Parallel()

	node, _ := NewNode()

	forkDetector := &mock.ForkDetectorMock{}
	opt := WithForkDetector(forkDetector)
	err := opt(node)

	assert.True(t, node.forkDetector == forkDetector)
	assert.Nil(t, err)
}

func TestWithForkDetector_NilForkDetectorShouldErr(t *testing.T) {
	t.Parallel()

	node, _ := NewNode()

	opt := WithForkDetector(nil)
	err := opt(node)

	assert.Nil(t, node.forkDetector)
	assert.Equal(t, ErrNilForkDetector, err)
}

func TestWithInterceptorsContainer_ShouldWork(t *testing.T) {
	t.Parallel()

	node, _ := NewNode()

	interceptorsContainer := &mock.InterceptorsContainerStub{}
	opt := WithInterceptorsContainer(interceptorsContainer)

	err := opt(node)

	assert.True(t, node.interceptorsContainer == interceptorsContainer)
	assert.Nil(t, err)
}

func TestWithInterceptorsContainer_NilContainerShouldErr(t *testing.T) {
	t.Parallel()

	node, _ := NewNode()

	opt := WithInterceptorsContainer(nil)
	err := opt(node)

	assert.Nil(t, node.interceptorsContainer)
	assert.Equal(t, ErrNilInterceptorsContainer, err)
}

func TestWithResolversFinder_ShouldWork(t *testing.T) {
	t.Parallel()

	node, _ := NewNode()

	resolversFinder := &mock.ResolversFinderStub{}
	opt := WithResolversFinder(resolversFinder)

	err := opt(node)

	assert.True(t, node.resolversFinder == resolversFinder)
	assert.Nil(t, err)
}

func TestWithResolversContainer_NilContainerShouldErr(t *testing.T) {
	t.Parallel()

	node, _ := NewNode()

	opt := WithResolversFinder(nil)
	err := opt(node)

	assert.Nil(t, node.resolversFinder)
	assert.Equal(t, ErrNilResolversFinder, err)
}

func TestWithConsensusBls_ShouldWork(t *testing.T) {
	t.Parallel()

	node, _ := NewNode()

	consensusType := "bls"
	opt := WithConsensusType(consensusType)
	err := opt(node)

	assert.Equal(t, consensusType, node.consensusType)
	assert.Nil(t, err)
}

func TestWithAppStatusHandler_NilAshShouldErr(t *testing.T) {
	t.Parallel()

	node, _ := NewNode()

	opt := WithAppStatusHandler(nil)
	err := opt(node)

	assert.Equal(t, ErrNilStatusHandler, err)
}

func TestWithAppStatusHandler_OkAshShouldPass(t *testing.T) {
	t.Parallel()

	node, _ := NewNode()

	opt := WithAppStatusHandler(statusHandler.NewNilStatusHandler())
	err := opt(node)

	assert.IsType(t, &statusHandler.NilStatusHandler{}, node.appStatusHandler)
	assert.Nil(t, err)
}

func TestWithIndexer_ShouldWork(t *testing.T) {
	t.Parallel()

	node, _ := NewNode()

	indexer := &mock.IndexerMock{}
	opt := WithIndexer(indexer)
	err := opt(node)

	assert.Equal(t, indexer, node.indexer)
	assert.Nil(t, err)
}

func TestWithKeyGenForAccounts_NilKeygenShouldErr(t *testing.T) {
	t.Parallel()

	node, _ := NewNode()

	opt := WithKeyGenForAccounts(nil)
	err := opt(node)

	assert.Equal(t, ErrNilKeyGenForBalances, err)
}

func TestWithKeyGenForAccounts_OkKeygenShouldPass(t *testing.T) {
	t.Parallel()

	node, _ := NewNode()

	keyGen := &mock.KeyGenMock{}
	opt := WithKeyGenForAccounts(keyGen)
	err := opt(node)

	assert.True(t, node.keyGenForAccounts == keyGen)
	assert.Nil(t, err)
}

func TestWithTxFeeHandler_NilTxFeeHandlerShouldErr(t *testing.T) {
	t.Parallel()

	node, _ := NewNode()

	opt := WithTxFeeHandler(nil)
	err := opt(node)

	assert.Equal(t, ErrNilTxFeeHandler, err)
}

func TestWithTxFeeHandler_NilBootStorerShouldErr(t *testing.T) {
	t.Parallel()

	node, _ := NewNode()

	opt := WithBootStorer(nil)
	err := opt(node)

	assert.Equal(t, ErrNilBootStorer, err)
}

func TestWithTxFeeHandler_OkStorerShouldWork(t *testing.T) {
	t.Parallel()

	node, _ := NewNode()

	bootStorer := &mock.BoostrapStorerMock{}
	opt := WithBootStorer(bootStorer)
	err := opt(node)

	assert.Nil(t, err)
}

func TestWithTxFeeHandler_OkHandlerShouldWork(t *testing.T) {
	t.Parallel()

	node, _ := NewNode()

	txFeeHandler := &mock.FeeHandlerStub{}
	opt := WithTxFeeHandler(txFeeHandler)
	err := opt(node)

	assert.True(t, node.feeHandler == txFeeHandler)
	assert.Nil(t, err)
}

func TestWithRequestedItemsHandler_NilRequestedItemsHandlerShouldErr(t *testing.T) {
	t.Parallel()

	node, _ := NewNode()

	opt := WithRequestedItemsHandler(nil)
	err := opt(node)

	assert.Equal(t, ErrNilRequestedItemsHandler, err)
}

func TestWithHeaderSigVerifier_NilHeaderSigVerifierShouldErr(t *testing.T) {
	t.Parallel()

	node, _ := NewNode()

	opt := WithHeaderSigVerifier(nil)
	err := opt(node)

	assert.Equal(t, ErrNilHeaderSigVerifier, err)
}

func TestWithHeaderSigVerifier_OkHeaderSigVerfierShouldWork(t *testing.T) {
	t.Parallel()

	node, _ := NewNode()

	opt := WithHeaderSigVerifier(&mock.HeaderSigVerifierStub{})
	err := opt(node)

	assert.Nil(t, err)
}

func TestWithRequestedItemsHandler_OkRequestedItemsHandlerShouldWork(t *testing.T) {
	t.Parallel()

	node, _ := NewNode()

	requestedItemsHeanlder := &mock.RequestedItemsHandlerStub{}
	opt := WithRequestedItemsHandler(requestedItemsHeanlder)
	err := opt(node)

	assert.True(t, node.requestedItemsHandler == requestedItemsHeanlder)
	assert.Nil(t, err)
}

func TestWithValidatorStatistics_NilValidatorStatisticsShouldErr(t *testing.T) {
	t.Parallel()

	node, _ := NewNode()

	opt := WithValidatorStatistics(nil)
	err := opt(node)

	assert.Equal(t, ErrNilValidatorStatistics, err)
}

func TestWithValidatorStatistics_OkValidatorStatisticsShouldWork(t *testing.T) {
	t.Parallel()

	node, _ := NewNode()

	opt := WithValidatorStatistics(&mock.ValidatorStatisticsProcessorStub{})
	err := opt(node)

	assert.Nil(t, err)
}

func TestWithChainID_InvalidShouldErr(t *testing.T) {
	t.Parallel()

	node, _ := NewNode()
	opt := WithChainID(nil)

	err := opt(node)
	assert.Equal(t, ErrInvalidChainID, err)
}

func TestWithChainID_OkValueShouldWork(t *testing.T) {
	t.Parallel()

	node, _ := NewNode()
	chainId := []byte("chain ID")
	opt := WithChainID(chainId)

	err := opt(node)
	assert.Equal(t, node.chainID, chainId)
	assert.Nil(t, err)
}

func TestWithBootstrapRoundIndex(t *testing.T) {
	t.Parallel()

	node, _ := NewNode()
	roundIndex := uint64(0)
	opt := WithBootstrapRoundIndex(roundIndex)

	err := opt(node)
	assert.Equal(t, roundIndex, node.bootstrapRoundIndex)
	assert.Nil(t, err)
}

func TestWithTxStorageSize(t *testing.T) {
	t.Parallel()

	node, _ := NewNode()
	txStorageSize := uint32(100)
	opt := WithTxStorageSize(txStorageSize)

	err := opt(node)
	assert.Equal(t, txStorageSize, node.txStorageSize)
	assert.Nil(t, err)
}

func TestWithEpochStartTrigger_NilEpoch(t *testing.T) {
	t.Parallel()

	node, _ := NewNode()
	opt := WithEpochStartTrigger(nil)

	err := opt(node)
	assert.Equal(t, ErrNilEpochStartTrigger, err)
}

func TestWithTxSingleSigner_NilTxSingleSigner(t *testing.T) {
	t.Parallel()

	node, _ := NewNode()
	opt := WithTxSingleSigner(nil)

	err := opt(node)
	assert.Equal(t, ErrNilSingleSig, err)
}

func TestWithPubKey_NilPublicKey(t *testing.T) {
	t.Parallel()

	node, _ := NewNode()
	opt := WithPubKey(nil)

	err := opt(node)
	assert.Equal(t, ErrNilPublicKey, err)
}

func TestWithBlockBlackListHandler_NilBlackListHandlerShouldErr(t *testing.T) {
	t.Parallel()

	node, _ := NewNode()

	opt := WithBlockBlackListHandler(nil)
	err := opt(node)

	assert.True(t, errors.Is(err, ErrNilBlackListHandler))
}

func TestWithBlockBlackListHandler_OkHandlerShouldWork(t *testing.T) {
	t.Parallel()

	node, _ := NewNode()

	blackListHandler := &mock.BlackListHandlerStub{}
	opt := WithBlockBlackListHandler(blackListHandler)
	err := opt(node)

	assert.True(t, node.blocksBlackListHandler == blackListHandler)
	assert.Nil(t, err)
}

func TestWithPeerBlackListHandler_NilBlackListHandlerShouldErr(t *testing.T) {
	t.Parallel()

	node, _ := NewNode()

	opt := WithPeerBlackListHandler(nil)
	err := opt(node)

	assert.True(t, errors.Is(err, ErrNilBlackListHandler))
}

func TestWithPeerBlackListHandler_OkHandlerShouldWork(t *testing.T) {
	t.Parallel()

	node, _ := NewNode()

	blackListHandler := &mock.BlackListHandlerStub{}
	opt := WithPeerBlackListHandler(blackListHandler)
	err := opt(node)

	assert.True(t, node.peerBlackListHandler == blackListHandler)
	assert.Nil(t, err)
}

func TestWithNetworkShardingCollector_NilNetworkShardingCollectorShouldErr(t *testing.T) {
	t.Parallel()

	node, _ := NewNode()

	opt := WithNetworkShardingCollector(nil)
	err := opt(node)

	assert.Equal(t, ErrNilNetworkShardingCollector, err)
}

func TestWithNetworkShardingCollector_OkHandlerShouldWork(t *testing.T) {
	t.Parallel()

	node, _ := NewNode()

	networkShardingCollector := &mock.NetworkShardingCollectorStub{}
	opt := WithNetworkShardingCollector(networkShardingCollector)
	err := opt(node)

	assert.True(t, node.networkShardingCollector == networkShardingCollector)
	assert.Nil(t, err)
}

func TestWithInputAntifloodHandler_NilAntifloodHandlerShouldErr(t *testing.T) {
	t.Parallel()

	node, _ := NewNode()

	opt := WithInputAntifloodHandler(nil)
	err := opt(node)

	assert.True(t, errors.Is(err, ErrNilAntifloodHandler))
}

func TestWithInputAntifloodHandler_OkAntifloodHandlerShouldWork(t *testing.T) {
	t.Parallel()

	node, _ := NewNode()

	antifloodHandler := &mock.P2PAntifloodHandlerStub{}
	opt := WithInputAntifloodHandler(antifloodHandler)
	err := opt(node)

	assert.True(t, node.inputAntifloodHandler == antifloodHandler)
	assert.Nil(t, err)
}

func TestWithTxAccumulator_NilAccumulatorShouldErr(t *testing.T) {
	t.Parallel()

	node, _ := NewNode()

	opt := WithTxAccumulator(nil)
	err := opt(node)

	assert.Equal(t, ErrNilTxAccumulator, err)
}

<<<<<<< HEAD
func TestWithNodeStopChannel_NilNodeStopChannelShouldErr(t *testing.T) {
=======
func TestWithHardforkTrigger_NilHardforkTriggerShouldErr(t *testing.T) {
>>>>>>> 74685fbd
	t.Parallel()

	node, _ := NewNode()

<<<<<<< HEAD
	opt := WithNodeStopChannel(nil)
	err := opt(node)

	assert.Equal(t, ErrNilNodeStopChannel, err)
}

func TestWithNodeStopChannel_OkNodeStopChannelShouldWork(t *testing.T) {
=======
	opt := WithHardforkTrigger(nil)
	err := opt(node)

	assert.Equal(t, ErrNilHardforkTrigger, err)
}

func TestWithHardforkTrigger_ShouldWork(t *testing.T) {
>>>>>>> 74685fbd
	t.Parallel()

	node, _ := NewNode()

<<<<<<< HEAD
	ch := make(chan bool, 1)
	opt := WithNodeStopChannel(ch)
	err := opt(node)

	assert.True(t, node.chanStopNodeProcess == ch)
	assert.Nil(t, err)
=======
	hardforkTrigger := &mock.HardforkTriggerStub{}
	opt := WithHardforkTrigger(hardforkTrigger)
	err := opt(node)

	assert.Nil(t, err)
	assert.True(t, node.hardforkTrigger == hardforkTrigger)
}

func TestWithHardforkTrigger_NilWhiteListHandlerShouldErr(t *testing.T) {
	t.Parallel()

	node, _ := NewNode()

	opt := WithWhiteListHanlder(nil)
	err := opt(node)

	assert.Equal(t, ErrNilWhiteListHandler, err)
}

func TestWithHardforkTrigger_WhiteListHandlerShouldWork(t *testing.T) {
	t.Parallel()

	node, _ := NewNode()

	whiteListHandler := &mock.WhiteListHandlerStub{}
	opt := WithWhiteListHanlder(whiteListHandler)
	err := opt(node)

	assert.Nil(t, err)
	assert.True(t, node.whiteListHandler == whiteListHandler)
>>>>>>> 74685fbd
}<|MERGE_RESOLUTION|>--- conflicted
+++ resolved
@@ -1149,16 +1149,59 @@
 	assert.Equal(t, ErrNilTxAccumulator, err)
 }
 
-<<<<<<< HEAD
+func TestWithHardforkTrigger_NilHardforkTriggerShouldErr(t *testing.T) {
+	t.Parallel()
+
+	node, _ := NewNode()
+
+	opt := WithHardforkTrigger(nil)
+	err := opt(node)
+
+	assert.Equal(t, ErrNilHardforkTrigger, err)
+}
+
+func TestWithHardforkTrigger_ShouldWork(t *testing.T) {
+	t.Parallel()
+
+	node, _ := NewNode()
+
+	hardforkTrigger := &mock.HardforkTriggerStub{}
+	opt := WithHardforkTrigger(hardforkTrigger)
+	err := opt(node)
+
+	assert.Nil(t, err)
+	assert.True(t, node.hardforkTrigger == hardforkTrigger)
+}
+
+func TestWithHardforkTrigger_NilWhiteListHandlerShouldErr(t *testing.T) {
+	t.Parallel()
+
+	node, _ := NewNode()
+
+	opt := WithWhiteListHanlder(nil)
+	err := opt(node)
+
+	assert.Equal(t, ErrNilWhiteListHandler, err)
+}
+
+func TestWithHardforkTrigger_WhiteListHandlerShouldWork(t *testing.T) {
+	t.Parallel()
+
+	node, _ := NewNode()
+
+	whiteListHandler := &mock.WhiteListHandlerStub{}
+	opt := WithWhiteListHanlder(whiteListHandler)
+	err := opt(node)
+
+	assert.Nil(t, err)
+	assert.True(t, node.whiteListHandler == whiteListHandler)
+}
+
 func TestWithNodeStopChannel_NilNodeStopChannelShouldErr(t *testing.T) {
-=======
-func TestWithHardforkTrigger_NilHardforkTriggerShouldErr(t *testing.T) {
->>>>>>> 74685fbd
-	t.Parallel()
-
-	node, _ := NewNode()
-
-<<<<<<< HEAD
+	t.Parallel()
+
+	node, _ := NewNode()
+
 	opt := WithNodeStopChannel(nil)
 	err := opt(node)
 
@@ -1166,56 +1209,14 @@
 }
 
 func TestWithNodeStopChannel_OkNodeStopChannelShouldWork(t *testing.T) {
-=======
-	opt := WithHardforkTrigger(nil)
-	err := opt(node)
-
-	assert.Equal(t, ErrNilHardforkTrigger, err)
-}
-
-func TestWithHardforkTrigger_ShouldWork(t *testing.T) {
->>>>>>> 74685fbd
-	t.Parallel()
-
-	node, _ := NewNode()
-
-<<<<<<< HEAD
+	t.Parallel()
+
+	node, _ := NewNode()
+
 	ch := make(chan bool, 1)
 	opt := WithNodeStopChannel(ch)
 	err := opt(node)
 
 	assert.True(t, node.chanStopNodeProcess == ch)
 	assert.Nil(t, err)
-=======
-	hardforkTrigger := &mock.HardforkTriggerStub{}
-	opt := WithHardforkTrigger(hardforkTrigger)
-	err := opt(node)
-
-	assert.Nil(t, err)
-	assert.True(t, node.hardforkTrigger == hardforkTrigger)
-}
-
-func TestWithHardforkTrigger_NilWhiteListHandlerShouldErr(t *testing.T) {
-	t.Parallel()
-
-	node, _ := NewNode()
-
-	opt := WithWhiteListHanlder(nil)
-	err := opt(node)
-
-	assert.Equal(t, ErrNilWhiteListHandler, err)
-}
-
-func TestWithHardforkTrigger_WhiteListHandlerShouldWork(t *testing.T) {
-	t.Parallel()
-
-	node, _ := NewNode()
-
-	whiteListHandler := &mock.WhiteListHandlerStub{}
-	opt := WithWhiteListHanlder(whiteListHandler)
-	err := opt(node)
-
-	assert.Nil(t, err)
-	assert.True(t, node.whiteListHandler == whiteListHandler)
->>>>>>> 74685fbd
 }