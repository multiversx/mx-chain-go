package node

import (
	"math/big"
	"time"

	"github.com/ElrondNetwork/elrond-go/consensus"
	"github.com/ElrondNetwork/elrond-go/crypto"
	"github.com/ElrondNetwork/elrond-go/data"
	"github.com/ElrondNetwork/elrond-go/data/state"
	"github.com/ElrondNetwork/elrond-go/data/typeConverters"
	"github.com/ElrondNetwork/elrond-go/dataRetriever"
	"github.com/ElrondNetwork/elrond-go/hashing"
	"github.com/ElrondNetwork/elrond-go/marshal"
	"github.com/ElrondNetwork/elrond-go/ntp"
	"github.com/ElrondNetwork/elrond-go/process"
	"github.com/ElrondNetwork/elrond-go/sharding"
)

// WithMessenger sets up the messenger option for the Node
func WithMessenger(mes P2PMessenger) Option {
	return func(n *Node) error {
		if mes == nil {
			return ErrNilMessenger
		}
		n.messenger = mes
		return nil
	}
}

// WithMarshalizer sets up the marshalizer option for the Node
func WithMarshalizer(marshalizer marshal.Marshalizer) Option {
	return func(n *Node) error {
		if marshalizer == nil {
			return ErrNilMarshalizer
		}
		n.marshalizer = marshalizer
		return nil
	}
}

// WithHasher sets up the hasher option for the Node
func WithHasher(hasher hashing.Hasher) Option {
	return func(n *Node) error {
		if hasher == nil {
			return ErrNilHasher
		}
		n.hasher = hasher
		return nil
	}
}

// WithAccountsAdapter sets up the accounts adapter option for the Node
func WithAccountsAdapter(accounts state.AccountsAdapter) Option {
	return func(n *Node) error {
		if accounts == nil {
			return ErrNilAccountsAdapter
		}
		n.accounts = accounts
		return nil
	}
}

// WithAddressConverter sets up the address converter adapter option for the Node
func WithAddressConverter(addrConverter state.AddressConverter) Option {
	return func(n *Node) error {
		if addrConverter == nil {
			return ErrNilAddressConverter
		}
		n.addrConverter = addrConverter
		return nil
	}
}

// WithBlockChain sets up the blockchain option for the Node
func WithBlockChain(blkc data.ChainHandler) Option {
	return func(n *Node) error {
		if blkc == nil {
			return ErrNilBlockchain
		}
		n.blkc = blkc
		return nil
	}
}

// WithDataStore sets up the storage options for the Node
func WithDataStore(store dataRetriever.StorageService) Option {
	return func(n *Node) error {
		if store == nil {
			return ErrNilStore
		}
		n.store = store
		return nil
	}
}

// WithTxSignPrivKey sets up the single sign private key option for the Node
func WithTxSignPrivKey(sk crypto.PrivateKey) Option {
	return func(n *Node) error {
		if sk == nil {
			return ErrNilPrivateKey
		}
		n.txSignPrivKey = sk
		return nil
	}
}

// WithPubKey sets up the multi sign pub key option for the Node
func WithPubKey(pk crypto.PublicKey) Option {
	return func(n *Node) error {
		if pk == nil {
			return ErrNilPublicKey
		}
		n.pubKey = pk
		return nil
	}
}

// WithPrivKey sets up the multi sign private key option for the Node
func WithPrivKey(sk crypto.PrivateKey) Option {
	return func(n *Node) error {
		if sk == nil {
			return ErrNilPrivateKey
		}
		n.privKey = sk
		return nil
	}
}

// WithKeyGen sets up the single sign key generator option for the Node
func WithKeyGen(keyGen crypto.KeyGenerator) Option {
	return func(n *Node) error {
		if keyGen == nil {
			return ErrNilSingleSignKeyGen
		}
		n.keyGen = keyGen
		return nil
	}
}

// WithInitialNodesPubKeys sets up the initial nodes public key option for the Node
func WithInitialNodesPubKeys(pubKeys map[uint32][]string) Option {
	return func(n *Node) error {
		n.initialNodesPubkeys = pubKeys
		return nil
	}
}

// WithTxSignPubKey sets up the single sign public key option for the Node
func WithTxSignPubKey(pk crypto.PublicKey) Option {
	return func(n *Node) error {
		if pk == nil {
			return ErrNilPublicKey
		}

		n.txSignPubKey = pk
		return nil
	}
}

// WithRoundDuration sets up the round duration option for the Node
func WithRoundDuration(roundDuration uint64) Option {
	return func(n *Node) error {
		if roundDuration == 0 {
			return ErrZeroRoundDurationNotSupported
		}
		n.roundDuration = roundDuration
		return nil
	}
}

// WithConsensusGroupSize sets up the consensus group size option for the Node
func WithConsensusGroupSize(consensusGroupSize int) Option {
	return func(n *Node) error {
		if consensusGroupSize < 1 {
			return ErrNegativeOrZeroConsensusGroupSize
		}
		n.consensusGroupSize = consensusGroupSize
		return nil
	}
}

// WithSyncer sets up the syncTimer option for the Node
func WithSyncer(syncer ntp.SyncTimer) Option {
	return func(n *Node) error {
		if syncer == nil {
			return ErrNilSyncTimer
		}
		n.syncTimer = syncer
		return nil
	}
}

// WithRounder sets up the rounder option for the Node
func WithRounder(rounder consensus.Rounder) Option {
	return func(n *Node) error {
		if rounder == nil {
			return ErrNilRounder
		}
		n.rounder = rounder
		return nil
	}
}

// WithBlockProcessor sets up the block processor option for the Node
func WithBlockProcessor(blockProcessor process.BlockProcessor) Option {
	return func(n *Node) error {
		if blockProcessor == nil {
			return ErrNilBlockProcessor
		}
		n.blockProcessor = blockProcessor
		return nil
	}
}

// WithBlockTracker sets up the block tracker option for the Node
func WithBlockTracker(blockTracker process.BlocksTracker) Option {
	return func(n *Node) error {
		if blockTracker == nil {
			return ErrNilBlockTracker
		}
		n.blockTracker = blockTracker
		return nil
	}
}

// WithGenesisTime sets up the genesis time option for the Node
func WithGenesisTime(genesisTime time.Time) Option {
	return func(n *Node) error {
		n.genesisTime = genesisTime
		return nil
	}
}

// WithDataPool sets up the data pools option for the Node
func WithDataPool(dataPool dataRetriever.PoolsHolder) Option {
	return func(n *Node) error {
		if dataPool == nil {
			return ErrNilDataPool
		}
		n.dataPool = dataPool
		return nil
	}
}

// WithMetaDataPool sets up the data pools option for the Node
func WithMetaDataPool(dataPool dataRetriever.MetaPoolsHolder) Option {
	return func(n *Node) error {
		if dataPool == nil {
			return ErrNilDataPool
		}
		n.metaDataPool = dataPool
		return nil
	}
}

// WithShardCoordinator sets up the shard coordinator for the Node
func WithShardCoordinator(shardCoordinator sharding.Coordinator) Option {
	return func(n *Node) error {
		if shardCoordinator == nil {
			return ErrNilShardCoordinator
		}
		n.shardCoordinator = shardCoordinator
		return nil
	}
}

// WithUint64ByteSliceConverter sets up the uint64 <-> []byte converter
func WithUint64ByteSliceConverter(converter typeConverters.Uint64ByteSliceConverter) Option {
	return func(n *Node) error {
		if converter == nil {
			return ErrNilUint64ByteSliceConverter
		}
		n.uint64ByteSliceConverter = converter
		return nil
	}
}

// WithInitialNodesBalances sets up the initial map of nodes public keys and their respective balances
func WithInitialNodesBalances(balances map[string]*big.Int) Option {
	return func(n *Node) error {
		if balances == nil {
			return ErrNilBalances
		}
		n.initialNodesBalances = balances
		return nil
	}
}

// WithSingleSigner sets up a singleSigner option for the Node
func WithSingleSigner(singleSigner crypto.SingleSigner) Option {
	return func(n *Node) error {
		if singleSigner == nil {
			return ErrNilSingleSig
		}
		n.singleSigner = singleSigner
		return nil
	}
}

// WithTxSingleSigner sets up a txSingleSigner option for the Node
func WithTxSingleSigner(txSingleSigner crypto.SingleSigner) Option {
	return func(n *Node) error {
		if txSingleSigner == nil {
			return ErrNilSingleSig
		}
		n.txSingleSigner = txSingleSigner
		return nil
	}
}

// WithMultiSigner sets up the multiSigner option for the Node
func WithMultiSigner(multiSigner crypto.MultiSigner) Option {
	return func(n *Node) error {
		if multiSigner == nil {
			return ErrNilMultiSig
		}
		n.multiSigner = multiSigner
		return nil
	}
}

// WithForkDetector sets up the multiSigner option for the Node
func WithForkDetector(forkDetector process.ForkDetector) Option {
	return func(n *Node) error {
		if forkDetector == nil {
			return ErrNilForkDetector
		}
		n.forkDetector = forkDetector
		return nil
	}
}

// WithInterceptorsContainer sets up the interceptors container option for the Node
func WithInterceptorsContainer(interceptorsContainer process.InterceptorsContainer) Option {
	return func(n *Node) error {
		if interceptorsContainer == nil {
			return ErrNilInterceptorsContainer
		}
		n.interceptorsContainer = interceptorsContainer
		return nil
	}
}

// WithResolversFinder sets up the resolvers finder option for the Node
func WithResolversFinder(resolversFinder dataRetriever.ResolversFinder) Option {
	return func(n *Node) error {
		if resolversFinder == nil {
			return ErrNilResolversFinder
		}
		n.resolversFinder = resolversFinder
		return nil
	}
}

// WithActiveMetachain sets up the flag that tells the node that metachain shard is active
// TODO - remove this when finishing metachain testing as it will always be enabled
func WithActiveMetachain(flag bool) Option {
	return func(n *Node) error {
		n.isMetachainActive = flag
		return nil
	}
}

// WithConsensusType sets up the consensus type option for the Node
func WithConsensusType(consensusType string) Option {
	return func(n *Node) error {
		n.consensusType = consensusType
		return nil
	}
}

// WithTxStorageSize sets up a txStorageSize option for the Node
func WithTxStorageSize(txStorageSize uint32) Option {
	return func(n *Node) error {
		n.txStorageSize = txStorageSize
		return nil
	}
}

<<<<<<< HEAD
// WithBoostrapRoundIndex sets up a boostrapRoundIndex option for the Node
func WithBoostrapRoundIndex(boostrapRoundIndex uint64) Option {
=======
// WithBootstrapRoundIndex sets up a bootstrapRoundIndex option for the Node
func WithBootstrapRoundIndex(bootstrapRoundIndex uint32) Option {
>>>>>>> d1bbe4d9
	return func(n *Node) error {
		n.bootstrapRoundIndex = bootstrapRoundIndex
		return nil
	}
}<|MERGE_RESOLUTION|>--- conflicted
+++ resolved
@@ -378,13 +378,8 @@
 	}
 }
 
-<<<<<<< HEAD
-// WithBoostrapRoundIndex sets up a boostrapRoundIndex option for the Node
-func WithBoostrapRoundIndex(boostrapRoundIndex uint64) Option {
-=======
 // WithBootstrapRoundIndex sets up a bootstrapRoundIndex option for the Node
-func WithBootstrapRoundIndex(bootstrapRoundIndex uint32) Option {
->>>>>>> d1bbe4d9
+func WithBootstrapRoundIndex(bootstrapRoundIndex uint64) Option {
 	return func(n *Node) error {
 		n.bootstrapRoundIndex = bootstrapRoundIndex
 		return nil
