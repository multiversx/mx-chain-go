package node

import (
	"math/big"
	"time"

	"github.com/ElrondNetwork/elrond-go/consensus"
	"github.com/ElrondNetwork/elrond-go/core"
	"github.com/ElrondNetwork/elrond-go/core/check"
	"github.com/ElrondNetwork/elrond-go/core/indexer"
	"github.com/ElrondNetwork/elrond-go/crypto"
	"github.com/ElrondNetwork/elrond-go/data"
	"github.com/ElrondNetwork/elrond-go/data/state"
	"github.com/ElrondNetwork/elrond-go/data/typeConverters"
	"github.com/ElrondNetwork/elrond-go/dataRetriever"
	"github.com/ElrondNetwork/elrond-go/hashing"
	"github.com/ElrondNetwork/elrond-go/marshal"
	"github.com/ElrondNetwork/elrond-go/ntp"
	"github.com/ElrondNetwork/elrond-go/process"
	"github.com/ElrondNetwork/elrond-go/sharding"
)

// WithMessenger sets up the messenger option for the Node
func WithMessenger(mes P2PMessenger) Option {
	return func(n *Node) error {
		if mes == nil || mes.IsInterfaceNil() {
			return ErrNilMessenger
		}
		n.messenger = mes
		return nil
	}
}

// WithMarshalizer sets up the marshalizer option for the Node
func WithMarshalizer(marshalizer marshal.Marshalizer) Option {
	return func(n *Node) error {
		if marshalizer == nil || marshalizer.IsInterfaceNil() {
			return ErrNilMarshalizer
		}
		n.marshalizer = marshalizer
		return nil
	}
}

// WithHasher sets up the hasher option for the Node
func WithHasher(hasher hashing.Hasher) Option {
	return func(n *Node) error {
		if hasher == nil || hasher.IsInterfaceNil() {
			return ErrNilHasher
		}
		n.hasher = hasher
		return nil
	}
}

// WithTxFeeHandler sets up the tx fee handler for the Node
func WithTxFeeHandler(feeHandler process.FeeHandler) Option {
	return func(n *Node) error {
		if feeHandler == nil || feeHandler.IsInterfaceNil() {
			return ErrNilTxFeeHandler
		}
		n.feeHandler = feeHandler
		return nil
	}
}

// WithAccountsAdapter sets up the accounts adapter option for the Node
func WithAccountsAdapter(accounts state.AccountsAdapter) Option {
	return func(n *Node) error {
		if accounts == nil || accounts.IsInterfaceNil() {
			return ErrNilAccountsAdapter
		}
		n.accounts = accounts
		return nil
	}
}

// WithAddressConverter sets up the address converter adapter option for the Node
func WithAddressConverter(addrConverter state.AddressConverter) Option {
	return func(n *Node) error {
		if addrConverter == nil || addrConverter.IsInterfaceNil() {
			return ErrNilAddressConverter
		}
		n.addrConverter = addrConverter
		return nil
	}
}

// WithBlockChain sets up the blockchain option for the Node
func WithBlockChain(blkc data.ChainHandler) Option {
	return func(n *Node) error {
		if blkc == nil || blkc.IsInterfaceNil() {
			return ErrNilBlockchain
		}
		n.blkc = blkc
		return nil
	}
}

// WithDataStore sets up the storage options for the Node
func WithDataStore(store dataRetriever.StorageService) Option {
	return func(n *Node) error {
		if store == nil || store.IsInterfaceNil() {
			return ErrNilStore
		}
		n.store = store
		return nil
	}
}

// WithTxSignPrivKey sets up the single sign private key option for the Node
func WithTxSignPrivKey(sk crypto.PrivateKey) Option {
	return func(n *Node) error {
		if sk == nil || sk.IsInterfaceNil() {
			return ErrNilPrivateKey
		}
		n.txSignPrivKey = sk
		return nil
	}
}

// WithPubKey sets up the multi sign pub key option for the Node
func WithPubKey(pk crypto.PublicKey) Option {
	return func(n *Node) error {
		if pk == nil || pk.IsInterfaceNil() {
			return ErrNilPublicKey
		}
		n.pubKey = pk
		return nil
	}
}

// WithPrivKey sets up the multi sign private key option for the Node
func WithPrivKey(sk crypto.PrivateKey) Option {
	return func(n *Node) error {
		if sk == nil || sk.IsInterfaceNil() {
			return ErrNilPrivateKey
		}
		n.privKey = sk
		return nil
	}
}

// WithKeyGen sets up the single sign key generator option for the Node
func WithKeyGen(keyGen crypto.KeyGenerator) Option {
	return func(n *Node) error {
		if keyGen == nil || keyGen.IsInterfaceNil() {
			return ErrNilSingleSignKeyGen
		}
		n.keyGen = keyGen
		return nil
	}
}

// WithKeyGenForAccounts sets up the balances key generator option for the Node
func WithKeyGenForAccounts(keyGenForAccounts crypto.KeyGenerator) Option {
	return func(n *Node) error {
		if keyGenForAccounts == nil || keyGenForAccounts.IsInterfaceNil() {
			return ErrNilKeyGenForBalances
		}
		n.keyGenForAccounts = keyGenForAccounts
		return nil
	}
}

// WithInitialNodesPubKeys sets up the initial nodes public key option for the Node
func WithInitialNodesPubKeys(pubKeys map[uint32][]string) Option {
	return func(n *Node) error {
		n.initialNodesPubkeys = pubKeys
		return nil
	}
}

// WithTxSignPubKey sets up the single sign public key option for the Node
func WithTxSignPubKey(pk crypto.PublicKey) Option {
	return func(n *Node) error {
		if pk == nil || pk.IsInterfaceNil() {
			return ErrNilPublicKey
		}

		n.txSignPubKey = pk
		return nil
	}
}

// WithRoundDuration sets up the round duration option for the Node
func WithRoundDuration(roundDuration uint64) Option {
	return func(n *Node) error {
		if roundDuration == 0 {
			return ErrZeroRoundDurationNotSupported
		}
		n.roundDuration = roundDuration
		return nil
	}
}

// WithConsensusGroupSize sets up the consensus group size option for the Node
func WithConsensusGroupSize(consensusGroupSize int) Option {
	return func(n *Node) error {
		if consensusGroupSize < 1 {
			return ErrNegativeOrZeroConsensusGroupSize
		}
		n.consensusGroupSize = consensusGroupSize
		return nil
	}
}

// WithSyncer sets up the syncTimer option for the Node
func WithSyncer(syncer ntp.SyncTimer) Option {
	return func(n *Node) error {
		if syncer == nil || syncer.IsInterfaceNil() {
			return ErrNilSyncTimer
		}
		n.syncTimer = syncer
		return nil
	}
}

// WithRounder sets up the rounder option for the Node
func WithRounder(rounder consensus.Rounder) Option {
	return func(n *Node) error {
		if rounder == nil || rounder.IsInterfaceNil() {
			return ErrNilRounder
		}
		n.rounder = rounder
		return nil
	}
}

// WithBlockProcessor sets up the block processor option for the Node
func WithBlockProcessor(blockProcessor process.BlockProcessor) Option {
	return func(n *Node) error {
		if blockProcessor == nil || blockProcessor.IsInterfaceNil() {
			return ErrNilBlockProcessor
		}
		n.blockProcessor = blockProcessor
		return nil
	}
}

// WithGenesisTime sets up the genesis time option for the Node
func WithGenesisTime(genesisTime time.Time) Option {
	return func(n *Node) error {
		n.genesisTime = genesisTime
		return nil
	}
}

// WithDataPool sets up the data pools option for the Node
func WithDataPool(dataPool dataRetriever.PoolsHolder) Option {
	return func(n *Node) error {
		if dataPool == nil || dataPool.IsInterfaceNil() {
			return ErrNilDataPool
		}
		n.dataPool = dataPool
		return nil
	}
}

// WithMetaDataPool sets up the data pools option for the Node
func WithMetaDataPool(dataPool dataRetriever.MetaPoolsHolder) Option {
	return func(n *Node) error {
		if dataPool == nil || dataPool.IsInterfaceNil() {
			return ErrNilDataPool
		}
		n.metaDataPool = dataPool
		return nil
	}
}

// WithShardCoordinator sets up the shard coordinator for the Node
func WithShardCoordinator(shardCoordinator sharding.Coordinator) Option {
	return func(n *Node) error {
		if shardCoordinator == nil || shardCoordinator.IsInterfaceNil() {
			return ErrNilShardCoordinator
		}
		n.shardCoordinator = shardCoordinator
		return nil
	}
}

// WithNodesCoordinator sets up the nodes coordinator
func WithNodesCoordinator(nodesCoordinator sharding.NodesCoordinator) Option {
	return func(n *Node) error {
		if nodesCoordinator == nil {
			return ErrNilNodesCoordinator
		}
		n.nodesCoordinator = nodesCoordinator
		return nil
	}
}

// WithUint64ByteSliceConverter sets up the uint64 <-> []byte converter
func WithUint64ByteSliceConverter(converter typeConverters.Uint64ByteSliceConverter) Option {
	return func(n *Node) error {
		if converter == nil || converter.IsInterfaceNil() {
			return ErrNilUint64ByteSliceConverter
		}
		n.uint64ByteSliceConverter = converter
		return nil
	}
}

// WithInitialNodesBalances sets up the initial map of nodes public keys and their respective balances
func WithInitialNodesBalances(balances map[string]*big.Int) Option {
	return func(n *Node) error {
		if balances == nil {
			return ErrNilBalances
		}
		n.initialNodesBalances = balances
		return nil
	}
}

// WithSingleSigner sets up a singleSigner option for the Node
func WithSingleSigner(singleSigner crypto.SingleSigner) Option {
	return func(n *Node) error {
		if singleSigner == nil || singleSigner.IsInterfaceNil() {
			return ErrNilSingleSig
		}
		n.singleSigner = singleSigner
		return nil
	}
}

// WithTxSingleSigner sets up a txSingleSigner option for the Node
func WithTxSingleSigner(txSingleSigner crypto.SingleSigner) Option {
	return func(n *Node) error {
		if txSingleSigner == nil || txSingleSigner.IsInterfaceNil() {
			return ErrNilSingleSig
		}
		n.txSingleSigner = txSingleSigner
		return nil
	}
}

// WithMultiSigner sets up the multiSigner option for the Node
func WithMultiSigner(multiSigner crypto.MultiSigner) Option {
	return func(n *Node) error {
		if multiSigner == nil || multiSigner.IsInterfaceNil() {
			return ErrNilMultiSig
		}
		n.multiSigner = multiSigner
		return nil
	}
}

// WithForkDetector sets up the multiSigner option for the Node
func WithForkDetector(forkDetector process.ForkDetector) Option {
	return func(n *Node) error {
		if forkDetector == nil || forkDetector.IsInterfaceNil() {
			return ErrNilForkDetector
		}
		n.forkDetector = forkDetector
		return nil
	}
}

// WithInterceptorsContainer sets up the interceptors container option for the Node
func WithInterceptorsContainer(interceptorsContainer process.InterceptorsContainer) Option {
	return func(n *Node) error {
		if interceptorsContainer == nil || interceptorsContainer.IsInterfaceNil() {
			return ErrNilInterceptorsContainer
		}
		n.interceptorsContainer = interceptorsContainer
		return nil
	}
}

// WithResolversFinder sets up the resolvers finder option for the Node
func WithResolversFinder(resolversFinder dataRetriever.ResolversFinder) Option {
	return func(n *Node) error {
		if resolversFinder == nil || resolversFinder.IsInterfaceNil() {
			return ErrNilResolversFinder
		}
		n.resolversFinder = resolversFinder
		return nil
	}
}

// WithConsensusType sets up the consensus type option for the Node
func WithConsensusType(consensusType string) Option {
	return func(n *Node) error {
		n.consensusType = consensusType
		return nil
	}
}

// WithTxStorageSize sets up a txStorageSize option for the Node
func WithTxStorageSize(txStorageSize uint32) Option {
	return func(n *Node) error {
		n.txStorageSize = txStorageSize
		return nil
	}
}

// WithBootstrapRoundIndex sets up a bootstrapRoundIndex option for the Node
func WithBootstrapRoundIndex(bootstrapRoundIndex uint64) Option {
	return func(n *Node) error {
		n.bootstrapRoundIndex = bootstrapRoundIndex
		return nil
	}
}

// WithAppStatusHandler sets up which handler will monitor the status of the node
func WithAppStatusHandler(aph core.AppStatusHandler) Option {
	return func(n *Node) error {
		if aph == nil || aph.IsInterfaceNil() {
			return ErrNilStatusHandler

		}
		n.appStatusHandler = aph
		return nil
	}
}

// WithIndexer sets up a indexer for the Node
func WithIndexer(indexer indexer.Indexer) Option {
	return func(n *Node) error {
		n.indexer = indexer
		return nil
	}
}

// WithBlackListHandler sets up a black list handler for the Node
func WithBlackListHandler(blackListHandler process.BlackListHandler) Option {
	return func(n *Node) error {
		if check.IfNil(blackListHandler) {
			return ErrNilBlackListHandler
		}
		n.blackListHandler = blackListHandler
		return nil
	}
}

<<<<<<< HEAD
// WithRequestedItemsHandler sets up a requested items handler for the Node
func WithRequestedItemsHandler(requestedItemsHandler process.RequestedItemsHandler) Option {
	return func(n *Node) error {
		if check.IfNil(requestedItemsHandler) {
			return ErrNilRequestedItemsHandler
		}
		n.requestedItemsHandler = requestedItemsHandler
=======
// WithBootStorer sets up a boot storer for the Node
func WithBootStorer(bootStorer process.BootStorer) Option {
	return func(n *Node) error {
		if check.IfNil(bootStorer) {
			return ErrNilBootStorer
		}
		n.bootStorer = bootStorer
>>>>>>> 64e9b516
		return nil
	}
}<|MERGE_RESOLUTION|>--- conflicted
+++ resolved
@@ -433,7 +433,17 @@
 	}
 }
 
-<<<<<<< HEAD
+// WithBootStorer sets up a boot storer for the Node
+func WithBootStorer(bootStorer process.BootStorer) Option {
+	return func(n *Node) error {
+		if check.IfNil(bootStorer) {
+			return ErrNilBootStorer
+		}
+		n.bootStorer = bootStorer
+		return nil
+	}
+}
+
 // WithRequestedItemsHandler sets up a requested items handler for the Node
 func WithRequestedItemsHandler(requestedItemsHandler process.RequestedItemsHandler) Option {
 	return func(n *Node) error {
@@ -441,15 +451,6 @@
 			return ErrNilRequestedItemsHandler
 		}
 		n.requestedItemsHandler = requestedItemsHandler
-=======
-// WithBootStorer sets up a boot storer for the Node
-func WithBootStorer(bootStorer process.BootStorer) Option {
-	return func(n *Node) error {
-		if check.IfNil(bootStorer) {
-			return ErrNilBootStorer
-		}
-		n.bootStorer = bootStorer
->>>>>>> 64e9b516
 		return nil
 	}
 }