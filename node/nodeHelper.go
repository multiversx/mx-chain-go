package node

import (
	"errors"
	"time"

	"github.com/ElrondNetwork/elrond-go-core/core"
	"github.com/ElrondNetwork/elrond-go/common"
	"github.com/ElrondNetwork/elrond-go/config"
	"github.com/ElrondNetwork/elrond-go/factory"
	nodeDisabled "github.com/ElrondNetwork/elrond-go/node/disabled"
	"github.com/ElrondNetwork/elrond-go/node/nodeDebugFactory"
	procFactory "github.com/ElrondNetwork/elrond-go/process/factory"
	"github.com/ElrondNetwork/elrond-go/process/throttle/antiflood/blackList"
	"github.com/ElrondNetwork/elrond-go/sharding"
<<<<<<< HEAD
	"github.com/ElrondNetwork/elrond-go/sharding/nodesCoordinator"
	"github.com/ElrondNetwork/elrond-go/state"
	"github.com/ElrondNetwork/elrond-go/update"
	updateFactory "github.com/ElrondNetwork/elrond-go/update/factory"
	"github.com/ElrondNetwork/elrond-go/update/trigger"
	"github.com/ElrondNetwork/elrond-vm-common/builtInFunctions"
)

// CreateHardForkTrigger is the hard fork trigger factory
// TODO: move this to process components
func CreateHardForkTrigger(
	config *config.Config,
	epochConfig *config.EpochConfig,
	shardCoordinator sharding.Coordinator,
	nodesCoordinator nodesCoordinator.NodesCoordinator,
	nodesShuffledOut update.Closer,
	coreData factory.CoreComponentsHolder,
	stateComponents factory.StateComponentsHolder,
	data factory.DataComponentsHolder,
	crypto factory.CryptoComponentsHolder,
	process factory.ProcessComponentsHolder,
	network factory.NetworkComponentsHolder,
	epochStartNotifier factory.EpochStartNotifierWithConfirm,
	importStartHandler update.ImportStartHandler,
	workingDir string,
) (HardforkTrigger, error) {

	selfPubKeyBytes := crypto.PublicKeyBytes()
	triggerPubKeyBytes, err := coreData.ValidatorPubKeyConverter().Decode(config.Hardfork.PublicKeyToListenFrom)
	if err != nil {
		return nil, fmt.Errorf("%w while decoding HardforkConfig.PublicKeyToListenFrom", err)
	}

	accountsDBs := make(map[state.AccountsDbIdentifier]state.AccountsAdapter)
	accountsDBs[state.UserAccountsState] = stateComponents.AccountsAdapter()
	accountsDBs[state.PeerAccountsState] = stateComponents.PeerAccounts()
	hardForkConfig := config.Hardfork
	exportFolder := filepath.Join(workingDir, hardForkConfig.ImportFolder)
	argsExporter := updateFactory.ArgsExporter{
		CoreComponents:            coreData,
		CryptoComponents:          crypto,
		HeaderValidator:           process.HeaderConstructionValidator(),
		DataPool:                  data.Datapool(),
		StorageService:            data.StorageService(),
		RequestHandler:            process.RequestHandler(),
		ShardCoordinator:          shardCoordinator,
		Messenger:                 network.NetworkMessenger(),
		ActiveAccountsDBs:         accountsDBs,
		ExistingResolvers:         process.ResolversFinder(),
		ExportFolder:              exportFolder,
		ExportTriesStorageConfig:  hardForkConfig.ExportTriesStorageConfig,
		ExportStateStorageConfig:  hardForkConfig.ExportStateStorageConfig,
		ExportStateKeysConfig:     hardForkConfig.ExportKeysStorageConfig,
		MaxTrieLevelInMemory:      config.StateTriesConfig.MaxStateTrieLevelInMemory,
		WhiteListHandler:          process.WhiteListHandler(),
		WhiteListerVerifiedTxs:    process.WhiteListerVerifiedTxs(),
		InterceptorsContainer:     process.InterceptorsContainer(),
		NodesCoordinator:          nodesCoordinator,
		HeaderSigVerifier:         process.HeaderSigVerifier(),
		HeaderIntegrityVerifier:   process.HeaderIntegrityVerifier(),
		ValidityAttester:          process.BlockTracker(),
		InputAntifloodHandler:     network.InputAntiFloodHandler(),
		OutputAntifloodHandler:    network.OutputAntiFloodHandler(),
		RoundHandler:              process.RoundHandler(),
		PeersRatingHandler:        network.PeersRatingHandler(),
		InterceptorDebugConfig:    config.Debug.InterceptorResolver,
		EnableSignTxWithHashEpoch: epochConfig.EnableEpochs.TransactionSignedWithTxHashEnableEpoch,
		MaxHardCapForMissingNodes: config.TrieSync.MaxHardCapForMissingNodes,
		NumConcurrentTrieSyncers:  config.TrieSync.NumConcurrentTrieSyncers,
		TrieSyncerVersion:         config.TrieSync.TrieSyncerVersion,
	}
	hardForkExportFactory, err := updateFactory.NewExportHandlerFactory(argsExporter)
	if err != nil {
		return nil, err
	}

	atArgumentParser := smartContract.NewArgumentParser()
	argTrigger := trigger.ArgHardforkTrigger{
		TriggerPubKeyBytes:        triggerPubKeyBytes,
		SelfPubKeyBytes:           selfPubKeyBytes,
		Enabled:                   config.Hardfork.EnableTrigger,
		EnabledAuthenticated:      config.Hardfork.EnableTriggerFromP2P,
		ArgumentParser:            atArgumentParser,
		EpochProvider:             process.EpochStartTrigger(),
		ExportFactoryHandler:      hardForkExportFactory,
		ChanStopNodeProcess:       coreData.ChanStopNodeProcess(),
		EpochConfirmedNotifier:    epochStartNotifier,
		CloseAfterExportInMinutes: config.Hardfork.CloseAfterExportInMinutes,
		ImportStartHandler:        importStartHandler,
		RoundHandler:              process.RoundHandler(),
	}
	hardforkTrigger, err := trigger.NewTrigger(argTrigger)
	if err != nil {
		return nil, err
	}

	err = hardforkTrigger.AddCloser(nodesShuffledOut)
	if err != nil {
		return nil, fmt.Errorf("%w when adding nodeShufflerOut in hardForkTrigger", err)
	}

	return hardforkTrigger, nil
}

=======
	"github.com/ElrondNetwork/elrond-vm-common/builtInFunctions"
)

>>>>>>> c8588495
// prepareOpenTopics will set to the anti flood handler the topics for which
// the node can receive messages from others than validators
func prepareOpenTopics(
	antiflood factory.P2PAntifloodHandler,
	shardCoordinator sharding.Coordinator,
) {
	selfID := shardCoordinator.SelfId()
	selfShardHeartbeatV2Topic := common.HeartbeatV2Topic + core.CommunicationIdentifierBetweenShards(selfID, selfID)
	if selfID == core.MetachainShardId {
		antiflood.SetTopicsForAll(common.HeartbeatTopic, common.PeerAuthenticationTopic, selfShardHeartbeatV2Topic, common.ConnectionTopic)
		return
	}

	selfShardTxTopic := procFactory.TransactionTopic + core.CommunicationIdentifierBetweenShards(selfID, selfID)
	antiflood.SetTopicsForAll(common.HeartbeatTopic, common.PeerAuthenticationTopic, selfShardHeartbeatV2Topic, common.ConnectionTopic, selfShardTxTopic)
}

// CreateNode is the node factory
func CreateNode(
	config *config.Config,
	bootstrapComponents factory.BootstrapComponentsHandler,
	coreComponents factory.CoreComponentsHandler,
	cryptoComponents factory.CryptoComponentsHandler,
	dataComponents factory.DataComponentsHandler,
	networkComponents factory.NetworkComponentsHandler,
	processComponents factory.ProcessComponentsHandler,
	stateComponents factory.StateComponentsHandler,
	statusComponents factory.StatusComponentsHandler,
	heartbeatComponents factory.HeartbeatComponentsHandler,
	heartbeatV2Components factory.HeartbeatV2ComponentsHandler,
	consensusComponents factory.ConsensusComponentsHandler,
	epochConfig config.EpochConfig,
	bootstrapRoundIndex uint64,
	isInImportMode bool,
) (*Node, error) {
	prepareOpenTopics(networkComponents.InputAntiFloodHandler(), processComponents.ShardCoordinator())

	peerDenialEvaluator, err := blackList.NewPeerDenialEvaluator(
		networkComponents.PeerBlackListHandler(),
		networkComponents.PubKeyCacher(),
		processComponents.PeerShardMapper(),
	)
	if err != nil {
		return nil, err
	}

	err = networkComponents.NetworkMessenger().SetPeerDenialEvaluator(peerDenialEvaluator)
	if err != nil {
		return nil, err
	}

	genesisTime := time.Unix(coreComponents.GenesisNodesSetup().GetStartTime(), 0)

	consensusGroupSize, err := consensusComponents.ConsensusGroupSize()
	if err != nil {
		return nil, err
	}

	esdtNftStorage, err := builtInFunctions.NewESDTDataStorage(builtInFunctions.ArgsNewESDTDataStorage{
		Accounts:                stateComponents.AccountsAdapterAPI(),
		GlobalSettingsHandler:   nodeDisabled.NewDisabledGlobalSettingHandler(),
		Marshalizer:             coreComponents.InternalMarshalizer(),
		SaveToSystemEnableEpoch: epochConfig.EnableEpochs.OptimizeNFTStoreEnableEpoch,
		EpochNotifier:           coreComponents.EpochNotifier(),
		ShardCoordinator:        processComponents.ShardCoordinator(),
	})
	if err != nil {
		return nil, err
	}

	var nd *Node
	nd, err = NewNode(
		WithCoreComponents(coreComponents),
		WithCryptoComponents(cryptoComponents),
		WithBootstrapComponents(bootstrapComponents),
		WithStateComponents(stateComponents),
		WithDataComponents(dataComponents),
		WithStatusComponents(statusComponents),
		WithProcessComponents(processComponents),
		WithHeartbeatComponents(heartbeatComponents),
		WithHeartbeatV2Components(heartbeatV2Components),
		WithConsensusComponents(consensusComponents),
		WithNetworkComponents(networkComponents),
		WithInitialNodesPubKeys(coreComponents.GenesisNodesSetup().InitialNodesPubKeys()),
		WithRoundDuration(coreComponents.GenesisNodesSetup().GetRoundDuration()),
		WithConsensusGroupSize(consensusGroupSize),
		WithGenesisTime(genesisTime),
		WithConsensusType(config.Consensus.Type),
		WithBootstrapRoundIndex(bootstrapRoundIndex),
		WithPeerDenialEvaluator(peerDenialEvaluator),
		WithRequestedItemsHandler(processComponents.RequestedItemsHandler()),
<<<<<<< HEAD
		WithHardforkTrigger(consensusComponents.HardforkTrigger()),
=======
>>>>>>> c8588495
		WithAddressSignatureSize(config.AddressPubkeyConverter.SignatureLength),
		WithValidatorSignatureSize(config.ValidatorPubkeyConverter.SignatureLength),
		WithPublicKeySize(config.ValidatorPubkeyConverter.Length),
		WithNodeStopChannel(coreComponents.ChanStopNodeProcess()),
		WithImportMode(isInImportMode),
		WithESDTNFTStorageHandler(esdtNftStorage),
	)
	if err != nil {
		return nil, errors.New("error creating node: " + err.Error())
	}

	if processComponents.ShardCoordinator().SelfId() < processComponents.ShardCoordinator().NumberOfShards() {
		err = nd.CreateShardedStores()
		if err != nil {
			return nil, err
		}
	}

	err = nodeDebugFactory.CreateInterceptedDebugHandler(
		nd,
		processComponents.InterceptorsContainer(),
		processComponents.ResolversFinder(),
		config.Debug.InterceptorResolver,
	)
	if err != nil {
		return nil, err
	}

	return nd, nil
}<|MERGE_RESOLUTION|>--- conflicted
+++ resolved
@@ -13,116 +13,9 @@
 	procFactory "github.com/ElrondNetwork/elrond-go/process/factory"
 	"github.com/ElrondNetwork/elrond-go/process/throttle/antiflood/blackList"
 	"github.com/ElrondNetwork/elrond-go/sharding"
-<<<<<<< HEAD
-	"github.com/ElrondNetwork/elrond-go/sharding/nodesCoordinator"
-	"github.com/ElrondNetwork/elrond-go/state"
-	"github.com/ElrondNetwork/elrond-go/update"
-	updateFactory "github.com/ElrondNetwork/elrond-go/update/factory"
-	"github.com/ElrondNetwork/elrond-go/update/trigger"
 	"github.com/ElrondNetwork/elrond-vm-common/builtInFunctions"
 )
 
-// CreateHardForkTrigger is the hard fork trigger factory
-// TODO: move this to process components
-func CreateHardForkTrigger(
-	config *config.Config,
-	epochConfig *config.EpochConfig,
-	shardCoordinator sharding.Coordinator,
-	nodesCoordinator nodesCoordinator.NodesCoordinator,
-	nodesShuffledOut update.Closer,
-	coreData factory.CoreComponentsHolder,
-	stateComponents factory.StateComponentsHolder,
-	data factory.DataComponentsHolder,
-	crypto factory.CryptoComponentsHolder,
-	process factory.ProcessComponentsHolder,
-	network factory.NetworkComponentsHolder,
-	epochStartNotifier factory.EpochStartNotifierWithConfirm,
-	importStartHandler update.ImportStartHandler,
-	workingDir string,
-) (HardforkTrigger, error) {
-
-	selfPubKeyBytes := crypto.PublicKeyBytes()
-	triggerPubKeyBytes, err := coreData.ValidatorPubKeyConverter().Decode(config.Hardfork.PublicKeyToListenFrom)
-	if err != nil {
-		return nil, fmt.Errorf("%w while decoding HardforkConfig.PublicKeyToListenFrom", err)
-	}
-
-	accountsDBs := make(map[state.AccountsDbIdentifier]state.AccountsAdapter)
-	accountsDBs[state.UserAccountsState] = stateComponents.AccountsAdapter()
-	accountsDBs[state.PeerAccountsState] = stateComponents.PeerAccounts()
-	hardForkConfig := config.Hardfork
-	exportFolder := filepath.Join(workingDir, hardForkConfig.ImportFolder)
-	argsExporter := updateFactory.ArgsExporter{
-		CoreComponents:            coreData,
-		CryptoComponents:          crypto,
-		HeaderValidator:           process.HeaderConstructionValidator(),
-		DataPool:                  data.Datapool(),
-		StorageService:            data.StorageService(),
-		RequestHandler:            process.RequestHandler(),
-		ShardCoordinator:          shardCoordinator,
-		Messenger:                 network.NetworkMessenger(),
-		ActiveAccountsDBs:         accountsDBs,
-		ExistingResolvers:         process.ResolversFinder(),
-		ExportFolder:              exportFolder,
-		ExportTriesStorageConfig:  hardForkConfig.ExportTriesStorageConfig,
-		ExportStateStorageConfig:  hardForkConfig.ExportStateStorageConfig,
-		ExportStateKeysConfig:     hardForkConfig.ExportKeysStorageConfig,
-		MaxTrieLevelInMemory:      config.StateTriesConfig.MaxStateTrieLevelInMemory,
-		WhiteListHandler:          process.WhiteListHandler(),
-		WhiteListerVerifiedTxs:    process.WhiteListerVerifiedTxs(),
-		InterceptorsContainer:     process.InterceptorsContainer(),
-		NodesCoordinator:          nodesCoordinator,
-		HeaderSigVerifier:         process.HeaderSigVerifier(),
-		HeaderIntegrityVerifier:   process.HeaderIntegrityVerifier(),
-		ValidityAttester:          process.BlockTracker(),
-		InputAntifloodHandler:     network.InputAntiFloodHandler(),
-		OutputAntifloodHandler:    network.OutputAntiFloodHandler(),
-		RoundHandler:              process.RoundHandler(),
-		PeersRatingHandler:        network.PeersRatingHandler(),
-		InterceptorDebugConfig:    config.Debug.InterceptorResolver,
-		EnableSignTxWithHashEpoch: epochConfig.EnableEpochs.TransactionSignedWithTxHashEnableEpoch,
-		MaxHardCapForMissingNodes: config.TrieSync.MaxHardCapForMissingNodes,
-		NumConcurrentTrieSyncers:  config.TrieSync.NumConcurrentTrieSyncers,
-		TrieSyncerVersion:         config.TrieSync.TrieSyncerVersion,
-	}
-	hardForkExportFactory, err := updateFactory.NewExportHandlerFactory(argsExporter)
-	if err != nil {
-		return nil, err
-	}
-
-	atArgumentParser := smartContract.NewArgumentParser()
-	argTrigger := trigger.ArgHardforkTrigger{
-		TriggerPubKeyBytes:        triggerPubKeyBytes,
-		SelfPubKeyBytes:           selfPubKeyBytes,
-		Enabled:                   config.Hardfork.EnableTrigger,
-		EnabledAuthenticated:      config.Hardfork.EnableTriggerFromP2P,
-		ArgumentParser:            atArgumentParser,
-		EpochProvider:             process.EpochStartTrigger(),
-		ExportFactoryHandler:      hardForkExportFactory,
-		ChanStopNodeProcess:       coreData.ChanStopNodeProcess(),
-		EpochConfirmedNotifier:    epochStartNotifier,
-		CloseAfterExportInMinutes: config.Hardfork.CloseAfterExportInMinutes,
-		ImportStartHandler:        importStartHandler,
-		RoundHandler:              process.RoundHandler(),
-	}
-	hardforkTrigger, err := trigger.NewTrigger(argTrigger)
-	if err != nil {
-		return nil, err
-	}
-
-	err = hardforkTrigger.AddCloser(nodesShuffledOut)
-	if err != nil {
-		return nil, fmt.Errorf("%w when adding nodeShufflerOut in hardForkTrigger", err)
-	}
-
-	return hardforkTrigger, nil
-}
-
-=======
-	"github.com/ElrondNetwork/elrond-vm-common/builtInFunctions"
-)
-
->>>>>>> c8588495
 // prepareOpenTopics will set to the anti flood handler the topics for which
 // the node can receive messages from others than validators
 func prepareOpenTopics(
@@ -214,10 +107,6 @@
 		WithBootstrapRoundIndex(bootstrapRoundIndex),
 		WithPeerDenialEvaluator(peerDenialEvaluator),
 		WithRequestedItemsHandler(processComponents.RequestedItemsHandler()),
-<<<<<<< HEAD
-		WithHardforkTrigger(consensusComponents.HardforkTrigger()),
-=======
->>>>>>> c8588495
 		WithAddressSignatureSize(config.AddressPubkeyConverter.SignatureLength),
 		WithValidatorSignatureSize(config.ValidatorPubkeyConverter.SignatureLength),
 		WithPublicKeySize(config.ValidatorPubkeyConverter.Length),
