package node_test

import (
	"errors"
	"math/big"
	"strings"
	"sync"
	"testing"
	"time"

	"github.com/ElrondNetwork/elrond-go-core/data/batch"
	"github.com/ElrondNetwork/elrond-go-core/data/transaction"
	crypto "github.com/ElrondNetwork/elrond-go-crypto"
	"github.com/ElrondNetwork/elrond-go/common"
	"github.com/ElrondNetwork/elrond-go/dataRetriever"
	"github.com/ElrondNetwork/elrond-go/node"
	"github.com/ElrondNetwork/elrond-go/node/mock"
	factoryMock "github.com/ElrondNetwork/elrond-go/node/mock/factory"
	"github.com/ElrondNetwork/elrond-go/process/factory"
	"github.com/ElrondNetwork/elrond-go/storage"
	"github.com/ElrondNetwork/elrond-go/testscommon"
	"github.com/ElrondNetwork/elrond-go/testscommon/cryptoMocks"
	dataRetrieverMock "github.com/ElrondNetwork/elrond-go/testscommon/dataRetriever"
	"github.com/ElrondNetwork/elrond-go/testscommon/p2pmocks"
	stateMock "github.com/ElrondNetwork/elrond-go/testscommon/state"
	trieMock "github.com/ElrondNetwork/elrond-go/testscommon/trie"
	"github.com/stretchr/testify/assert"
	"github.com/stretchr/testify/require"
)

var timeoutWait = time.Second

// ------- GenerateAndSendBulkTransactions

func TestGenerateAndSendBulkTransactions_ZeroTxShouldErr(t *testing.T) {
	n, _ := node.NewNode()

	err := n.GenerateAndSendBulkTransactions("", big.NewInt(0), 0, &mock.PrivateKeyStub{}, nil, []byte("chainID"), 1)
	assert.NotNil(t, err)
	assert.Equal(t, "can not generate and broadcast 0 transactions", err.Error())
}

func TestGenerateAndSendBulkTransactions_NilAccountAdapterShouldErr(t *testing.T) {
	marshalizer := &mock.MarshalizerFake{}

	keyGen := &mock.KeyGenMock{}
	sk, _ := keyGen.GeneratePair()
	singleSigner := &mock.SinglesignMock{}

	coreComponents := getDefaultCoreComponents()
	coreComponents.IntMarsh = marshalizer
	coreComponents.AddrPubKeyConv = createMockPubkeyConverter()
	processComponents := getDefaultProcessComponents()
	processComponents.ShardCoord = mock.NewOneShardCoordinatorMock()
	cryptoComponents := getDefaultCryptoComponents()
	cryptoComponents.TxSig = singleSigner
	stateComponents := getDefaultStateComponents()

	n, _ := node.NewNode(
		node.WithCoreComponents(coreComponents),
		node.WithStateComponents(stateComponents),
		node.WithProcessComponents(processComponents),
		node.WithCryptoComponents(cryptoComponents),
	)

	stateComponents.AccountsAPI = nil
	err := n.GenerateAndSendBulkTransactions(createDummyHexAddress(64), big.NewInt(0), 1, sk, nil, []byte("chainID"), 1)
	assert.Equal(t, node.ErrNilAccountsAdapter, err)
}

func TestGenerateAndSendBulkTransactions_NilSingleSignerShouldErr(t *testing.T) {
	marshalizer := &mock.MarshalizerFake{}

	keyGen := &mock.KeyGenMock{}
	sk, _ := keyGen.GeneratePair()
	accAdapter := getAccAdapter(big.NewInt(0))
	coreComponents := getDefaultCoreComponents()
	coreComponents.IntMarsh = marshalizer
	coreComponents.AddrPubKeyConv = createMockPubkeyConverter()
	processComponents := getDefaultProcessComponents()
	processComponents.ShardCoord = mock.NewOneShardCoordinatorMock()
	stateComponents := getDefaultStateComponents()
	stateComponents.Accounts = accAdapter
	cryptoComponents := getDefaultCryptoComponents()

	n, _ := node.NewNode(
		node.WithCoreComponents(coreComponents),
		node.WithProcessComponents(processComponents),
		node.WithStateComponents(stateComponents),
		node.WithCryptoComponents(cryptoComponents),
	)

	cryptoComponents.TxSig = nil
	err := n.GenerateAndSendBulkTransactions(createDummyHexAddress(64), big.NewInt(0), 1, sk, nil, []byte("chainID"), 1)
	assert.Equal(t, node.ErrNilSingleSig, err)
}

func TestGenerateAndSendBulkTransactions_NilShardCoordinatorShouldErr(t *testing.T) {
	marshalizer := &mock.MarshalizerFake{}

	keyGen := &mock.KeyGenMock{}
	sk, _ := keyGen.GeneratePair()
	accAdapter := getAccAdapter(big.NewInt(0))
	singleSigner := &mock.SinglesignMock{}
	coreComponents := getDefaultCoreComponents()
	coreComponents.IntMarsh = marshalizer
	coreComponents.AddrPubKeyConv = createMockPubkeyConverter()
	cryptoComponents := getDefaultCryptoComponents()
	cryptoComponents.TxSig = singleSigner
	stateComponents := getDefaultStateComponents()
	stateComponents.Accounts = accAdapter
	processComponents := getDefaultProcessComponents()

	n, _ := node.NewNode(
		node.WithCoreComponents(coreComponents),
		node.WithCryptoComponents(cryptoComponents),
		node.WithStateComponents(stateComponents),
		node.WithProcessComponents(processComponents),
	)

	processComponents.ShardCoord = nil
	err := n.GenerateAndSendBulkTransactions(createDummyHexAddress(64), big.NewInt(0), 1, sk, nil, []byte("chainID"), 1)
	assert.Equal(t, node.ErrNilShardCoordinator, err)
}

func TestGenerateAndSendBulkTransactions_NilPubkeyConverterShouldErr(t *testing.T) {
	marshalizer := &mock.MarshalizerFake{}
	accAdapter := getAccAdapter(big.NewInt(0))
	keyGen := &mock.KeyGenMock{}
	sk, _ := keyGen.GeneratePair()
	singleSigner := &mock.SinglesignMock{}
	coreComponents := getDefaultCoreComponents()
	coreComponents.IntMarsh = marshalizer
	cryptoComponents := getDefaultCryptoComponents()
	cryptoComponents.TxSig = singleSigner
	stateComponents := getDefaultStateComponents()
	stateComponents.Accounts = accAdapter
	processComponents := getDefaultProcessComponents()

	n, _ := node.NewNode(
		node.WithCoreComponents(coreComponents),
		node.WithCryptoComponents(cryptoComponents),
		node.WithStateComponents(stateComponents),
		node.WithProcessComponents(processComponents),
	)

	coreComponents.AddrPubKeyConv = nil
	err := n.GenerateAndSendBulkTransactions(createDummyHexAddress(64), big.NewInt(0), 1, sk, nil, []byte("chainID"), 1)
	assert.Equal(t, node.ErrNilPubkeyConverter, err)
}

func TestGenerateAndSendBulkTransactions_NilPrivateKeyShouldErr(t *testing.T) {
	accAdapter := getAccAdapter(big.NewInt(0))
	singleSigner := &mock.SinglesignMock{}
	dataPool := &dataRetrieverMock.PoolsHolderStub{
		TransactionsCalled: func() dataRetriever.ShardedDataCacherNotifier {
			return &testscommon.ShardedDataStub{
				ShardDataStoreCalled: func(cacheId string) (c storage.Cacher) {
					return nil
				},
			}
		},
	}
	coreComponents := getDefaultCoreComponents()
	coreComponents.IntMarsh = &mock.MarshalizerFake{}
	coreComponents.AddrPubKeyConv = createMockPubkeyConverter()
	processComponents := getDefaultProcessComponents()
	processComponents.ShardCoord = mock.NewOneShardCoordinatorMock()
	dataComponents := getDefaultDataComponents()
	dataComponents.DataPool = dataPool
	cryptoComponents := getDefaultCryptoComponents()
	cryptoComponents.TxSig = singleSigner
	stateComponents := getDefaultStateComponents()
	stateComponents.Accounts = accAdapter

	n, _ := node.NewNode(
		node.WithCoreComponents(coreComponents),
		node.WithProcessComponents(processComponents),
		node.WithDataComponents(dataComponents),
		node.WithCryptoComponents(cryptoComponents),
		node.WithStateComponents(stateComponents),
	)

	err := n.GenerateAndSendBulkTransactions(createDummyHexAddress(64), big.NewInt(0), 1, nil, nil, []byte("chainID"), 1)
	assert.NotNil(t, err)
	assert.True(t, strings.Contains(err.Error(), "trying to set nil private key"))
}

func TestGenerateAndSendBulkTransactions_InvalidReceiverAddressShouldErr(t *testing.T) {
	accAdapter := getAccAdapter(big.NewInt(0))

	sk := &mock.PrivateKeyStub{GeneratePublicHandler: func() crypto.PublicKey {
		return &mock.PublicKeyMock{
			ToByteArrayHandler: func() (bytes []byte, err error) {
				return []byte("key"), nil
			},
		}
	}}
	singleSigner := &mock.SinglesignMock{}
	dataPool := &dataRetrieverMock.PoolsHolderStub{
		TransactionsCalled: func() dataRetriever.ShardedDataCacherNotifier {
			return &testscommon.ShardedDataStub{
				ShardDataStoreCalled: func(cacheId string) (c storage.Cacher) {
					return nil
				},
			}
		},
	}
	expectedErr := errors.New("expected error")
	coreComponents := getDefaultCoreComponents()
	coreComponents.AddrPubKeyConv = &mock.PubkeyConverterStub{
		DecodeCalled: func(humanReadable string) ([]byte, error) {
			if len(humanReadable) == 0 {
				return nil, expectedErr
			}

			return []byte("1234"), nil
		},
	}
	processComponents := getDefaultProcessComponents()
	processComponents.ShardCoord = mock.NewOneShardCoordinatorMock()
	dataComponents := getDefaultDataComponents()
	dataComponents.DataPool = dataPool
	cryptoComponents := getDefaultCryptoComponents()
	cryptoComponents.TxSig = singleSigner
	stateComponents := getDefaultStateComponents()
	stateComponents.Accounts = accAdapter

	n, _ := node.NewNode(
		node.WithCoreComponents(coreComponents),
		node.WithProcessComponents(processComponents),
		node.WithDataComponents(dataComponents),
		node.WithCryptoComponents(cryptoComponents),
		node.WithStateComponents(stateComponents),
	)

	err := n.GenerateAndSendBulkTransactions("", big.NewInt(0), 1, sk, nil, []byte("chainID"), 1)
	assert.NotNil(t, err)
	assert.Contains(t, err.Error(), "could not create receiver address from provided param")
}

func TestGenerateAndSendBulkTransactions_MarshalizerErrorsShouldErr(t *testing.T) {
	accAdapter := getAccAdapter(big.NewInt(0))
	marshalizer := &mock.MarshalizerFake{}
	marshalizer.Fail = true
	sk := &mock.PrivateKeyStub{GeneratePublicHandler: func() crypto.PublicKey {
		return &mock.PublicKeyMock{
			ToByteArrayHandler: func() (bytes []byte, err error) {
				return []byte("key"), nil
			},
		}
	}}
	singleSigner := &mock.SinglesignMock{}
	dataPool := &dataRetrieverMock.PoolsHolderStub{
		TransactionsCalled: func() dataRetriever.ShardedDataCacherNotifier {
			return &testscommon.ShardedDataStub{
				ShardDataStoreCalled: func(cacheId string) (c storage.Cacher) {
					return nil
				},
			}
		},
	}

	coreComponents := getDefaultCoreComponents()
	coreComponents.IntMarsh = marshalizer
	coreComponents.AddrPubKeyConv = createMockPubkeyConverter()
	processComponents := getDefaultProcessComponents()
	processComponents.ShardCoord = mock.NewOneShardCoordinatorMock()
	dataComponents := getDefaultDataComponents()
	dataComponents.DataPool = dataPool
	cryptoComponents := getDefaultCryptoComponents()
	cryptoComponents.TxSig = singleSigner
	stateComponents := getDefaultStateComponents()
	stateComponents.AccountsAPI = accAdapter

	n, _ := node.NewNode(
		node.WithCoreComponents(coreComponents),
		node.WithProcessComponents(processComponents),
		node.WithDataComponents(dataComponents),
		node.WithCryptoComponents(cryptoComponents),
		node.WithStateComponents(stateComponents),
	)

	err := n.GenerateAndSendBulkTransactions(createDummyHexAddress(64), big.NewInt(1), 1, sk, nil, []byte("chainID"), 1)
	assert.NotNil(t, err)
	assert.True(t, strings.Contains(err.Error(), "MarshalizerMock generic error"))
}

func TestGenerateAndSendBulkTransactions_ShouldWork(t *testing.T) {
	marshalizer := &mock.MarshalizerFake{}

	noOfTx := 1000
	mutRecoveredTransactions := &sync.RWMutex{}
	recoveredTransactions := make(map[uint64]*transaction.Transaction)
	signer := &mock.SinglesignMock{}
	shardCoordinator := mock.NewOneShardCoordinatorMock()

	wg := sync.WaitGroup{}
	wg.Add(noOfTx)

	chDone := make(chan struct{})
	go func() {
		wg.Wait()
		chDone <- struct{}{}
	}()

	mes := &p2pmocks.MessengerStub{
		BroadcastOnChannelBlockingCalled: func(pipe string, topic string, buff []byte) error {
			identifier := factory.TransactionTopic + shardCoordinator.CommunicationIdentifier(shardCoordinator.SelfId())

			if topic == identifier {
				// handler to capture sent data
				b := &batch.Batch{}
				err := marshalizer.Unmarshal(b, buff)
				if err != nil {
					assert.Fail(t, err.Error())
				}
				for _, txBuff := range b.Data {
					tx := transaction.Transaction{}
					errMarshal := marshalizer.Unmarshal(&tx, txBuff)
					require.Nil(t, errMarshal)

					mutRecoveredTransactions.Lock()
					recoveredTransactions[tx.Nonce] = &tx
					mutRecoveredTransactions.Unlock()

					wg.Done()
				}
			}
			return nil
		},
	}

	dataPool := &dataRetrieverMock.PoolsHolderStub{
		TransactionsCalled: func() dataRetriever.ShardedDataCacherNotifier {
			return &testscommon.ShardedDataStub{
				ShardDataStoreCalled: func(cacheId string) (c storage.Cacher) {
					return nil
				},
			}
		},
	}
	accAdapter := getAccAdapter(big.NewInt(0))
	sk := &mock.PrivateKeyStub{GeneratePublicHandler: func() crypto.PublicKey {
		return &mock.PublicKeyMock{
			ToByteArrayHandler: func() (bytes []byte, err error) {
				return []byte("key"), nil
			},
		}
	}}
	coreComponents := getDefaultCoreComponents()
	coreComponents.IntMarsh = marshalizer
	coreComponents.TxMarsh = marshalizer
	coreComponents.AddrPubKeyConv = createMockPubkeyConverter()
	processComponents := getDefaultProcessComponents()
	processComponents.ShardCoord = shardCoordinator
	dataComponents := getDefaultDataComponents()
	dataComponents.DataPool = dataPool
	cryptoComponents := getDefaultCryptoComponents()
	cryptoComponents.TxSig = signer
	stateComponents := getDefaultStateComponents()
	stateComponents.AccountsAPI = accAdapter
	networkComponents := getDefaultNetworkComponents()
	networkComponents.Messenger = mes

	n, _ := node.NewNode(
		node.WithCoreComponents(coreComponents),
		node.WithProcessComponents(processComponents),
		node.WithDataComponents(dataComponents),
		node.WithCryptoComponents(cryptoComponents),
		node.WithStateComponents(stateComponents),
		node.WithNetworkComponents(networkComponents),
	)

	err := n.GenerateAndSendBulkTransactions(createDummyHexAddress(64), big.NewInt(1), uint64(noOfTx), sk, nil, []byte("chainID"), 1)
	assert.Nil(t, err)

	select {
	case <-chDone:
	case <-time.After(timeoutWait):
		assert.Fail(t, "timout while waiting the broadcast of the generated transactions")
		return
	}

	mutRecoveredTransactions.RLock()
	assert.Equal(t, noOfTx, len(recoveredTransactions))
	mutRecoveredTransactions.RUnlock()
}

func getDefaultCryptoComponents() *factoryMock.CryptoComponentsMock {
	return &factoryMock.CryptoComponentsMock{
<<<<<<< HEAD
		PubKey:                  &mock.PublicKeyMock{},
		PrivKey:                 &mock.PrivateKeyStub{},
		PubKeyString:            "pubKey",
		PrivKeyBytes:            []byte("privKey"),
		PubKeyBytes:             []byte("pubKey"),
		BlockSig:                &mock.SingleSignerMock{},
		TxSig:                   &mock.SingleSignerMock{},
		MultiSigContainer: cryptoMocks.NewMultiSignerContainerMock(                cryptoMocks.NewMultiSigner()),
		PeerSignHandler:         &mock.PeerSignatureHandler{},
		BlKeyGen:                &mock.KeyGenMock{},
		TxKeyGen:                &mock.KeyGenMock{},
		MsgSigVerifier:          &testscommon.MessageSignVerifierMock{},
		KeysHandlerField:        &testscommon.KeysHandlerStub{},
		ManagedPeersHolderField: &testscommon.ManagedPeersHolderStub{},
=======
		PubKey:            &mock.PublicKeyMock{},
		P2pPubKey:         &mock.PublicKeyMock{},
		PrivKey:           &mock.PrivateKeyStub{},
		P2pPrivKey:        &mock.PrivateKeyStub{},
		PubKeyString:      "pubKey",
		PrivKeyBytes:      []byte("privKey"),
		PubKeyBytes:       []byte("pubKey"),
		BlockSig:          &mock.SingleSignerMock{},
		TxSig:             &mock.SingleSignerMock{},
		MultiSigContainer: cryptoMocks.NewMultiSignerContainerMock(cryptoMocks.NewMultiSigner()),
		PeerSignHandler:   &mock.PeerSignatureHandler{},
		BlKeyGen:          &mock.KeyGenMock{},
		TxKeyGen:          &mock.KeyGenMock{},
		P2PKeyGen:         &mock.KeyGenMock{},
		MsgSigVerifier:    &testscommon.MessageSignVerifierMock{},
>>>>>>> 1eeb8969
	}
}

func getDefaultStateComponents() *testscommon.StateComponentsMock {
	return &testscommon.StateComponentsMock{
		PeersAcc:        &stateMock.AccountsStub{},
		Accounts:        &stateMock.AccountsStub{},
		AccountsAPI:     &stateMock.AccountsStub{},
		AccountsRepo:    &stateMock.AccountsRepositoryStub{},
		Tries:           &trieMock.TriesHolderStub{},
		StorageManagers: map[string]common.StorageManager{"0": &testscommon.StorageManagerStub{}},
	}
}

func getDefaultNetworkComponents() *factoryMock.NetworkComponentsMock {
	return &factoryMock.NetworkComponentsMock{
		Messenger:       &p2pmocks.MessengerStub{},
		InputAntiFlood:  &mock.P2PAntifloodHandlerStub{},
		OutputAntiFlood: &mock.P2PAntifloodHandlerStub{},
		PeerBlackList:   &mock.PeerBlackListHandlerStub{},
	}
}<|MERGE_RESOLUTION|>--- conflicted
+++ resolved
@@ -389,9 +389,10 @@
 
 func getDefaultCryptoComponents() *factoryMock.CryptoComponentsMock {
 	return &factoryMock.CryptoComponentsMock{
-<<<<<<< HEAD
 		PubKey:                  &mock.PublicKeyMock{},
+		P2pPubKey:               &mock.PublicKeyMock{},
 		PrivKey:                 &mock.PrivateKeyStub{},
+		P2pPrivKey:              &mock.PrivateKeyStub{},
 		PubKeyString:            "pubKey",
 		PrivKeyBytes:            []byte("privKey"),
 		PubKeyBytes:             []byte("pubKey"),
@@ -401,26 +402,10 @@
 		PeerSignHandler:         &mock.PeerSignatureHandler{},
 		BlKeyGen:                &mock.KeyGenMock{},
 		TxKeyGen:                &mock.KeyGenMock{},
+		P2PKeyGen:               &mock.KeyGenMock{},
 		MsgSigVerifier:          &testscommon.MessageSignVerifierMock{},
 		KeysHandlerField:        &testscommon.KeysHandlerStub{},
 		ManagedPeersHolderField: &testscommon.ManagedPeersHolderStub{},
-=======
-		PubKey:            &mock.PublicKeyMock{},
-		P2pPubKey:         &mock.PublicKeyMock{},
-		PrivKey:           &mock.PrivateKeyStub{},
-		P2pPrivKey:        &mock.PrivateKeyStub{},
-		PubKeyString:      "pubKey",
-		PrivKeyBytes:      []byte("privKey"),
-		PubKeyBytes:       []byte("pubKey"),
-		BlockSig:          &mock.SingleSignerMock{},
-		TxSig:             &mock.SingleSignerMock{},
-		MultiSigContainer: cryptoMocks.NewMultiSignerContainerMock(cryptoMocks.NewMultiSigner()),
-		PeerSignHandler:   &mock.PeerSignatureHandler{},
-		BlKeyGen:          &mock.KeyGenMock{},
-		TxKeyGen:          &mock.KeyGenMock{},
-		P2PKeyGen:         &mock.KeyGenMock{},
-		MsgSigVerifier:    &testscommon.MessageSignVerifierMock{},
->>>>>>> 1eeb8969
 	}
 }
 
