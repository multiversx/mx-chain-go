package node_test

import (
	"errors"
	"math/big"
	"strings"
	"sync"
	"testing"
	"time"

	"github.com/multiversx/mx-chain-core-go/data/batch"
	"github.com/multiversx/mx-chain-core-go/data/transaction"
	crypto "github.com/multiversx/mx-chain-crypto-go"
	"github.com/multiversx/mx-chain-go/common"
	"github.com/multiversx/mx-chain-go/dataRetriever"
	"github.com/multiversx/mx-chain-go/node"
	"github.com/multiversx/mx-chain-go/node/mock"
	factoryMock "github.com/multiversx/mx-chain-go/node/mock/factory"
	"github.com/multiversx/mx-chain-go/process/factory"
	"github.com/multiversx/mx-chain-go/storage"
	"github.com/multiversx/mx-chain-go/testscommon"
	"github.com/multiversx/mx-chain-go/testscommon/cryptoMocks"
	dataRetrieverMock "github.com/multiversx/mx-chain-go/testscommon/dataRetriever"
	"github.com/multiversx/mx-chain-go/testscommon/p2pmocks"
	stateMock "github.com/multiversx/mx-chain-go/testscommon/state"
	trieMock "github.com/multiversx/mx-chain-go/testscommon/trie"
	"github.com/stretchr/testify/assert"
	"github.com/stretchr/testify/require"
)

var timeoutWait = time.Second

// ------- GenerateAndSendBulkTransactions

func TestGenerateAndSendBulkTransactions_ZeroTxShouldErr(t *testing.T) {
	n, _ := node.NewNode()

	err := n.GenerateAndSendBulkTransactions("", big.NewInt(0), 0, &mock.PrivateKeyStub{}, nil, []byte("chainID"), 1)
	assert.NotNil(t, err)
	assert.Equal(t, "can not generate and broadcast 0 transactions", err.Error())
}

func TestGenerateAndSendBulkTransactions_NilAccountAdapterShouldErr(t *testing.T) {
	marshalizer := &mock.MarshalizerFake{}

	keyGen := &mock.KeyGenMock{}
	sk, _ := keyGen.GeneratePair()
	singleSigner := &mock.SinglesignMock{}

	coreComponents := getDefaultCoreComponents()
	coreComponents.IntMarsh = marshalizer
	coreComponents.AddrPubKeyConv = createMockPubkeyConverter()
	processComponents := getDefaultProcessComponents()
	processComponents.ShardCoord = mock.NewOneShardCoordinatorMock()
	cryptoComponents := getDefaultCryptoComponents()
	cryptoComponents.TxSig = singleSigner
	stateComponents := getDefaultStateComponents()

	n, _ := node.NewNode(
		node.WithCoreComponents(coreComponents),
		node.WithStateComponents(stateComponents),
		node.WithProcessComponents(processComponents),
		node.WithCryptoComponents(cryptoComponents),
	)

	stateComponents.AccountsAPI = nil
	err := n.GenerateAndSendBulkTransactions(createDummyHexAddress(64), big.NewInt(0), 1, sk, nil, []byte("chainID"), 1)
	assert.Equal(t, node.ErrNilAccountsAdapter, err)
}

func TestGenerateAndSendBulkTransactions_NilSingleSignerShouldErr(t *testing.T) {
	marshalizer := &mock.MarshalizerFake{}

	keyGen := &mock.KeyGenMock{}
	sk, _ := keyGen.GeneratePair()
	accAdapter := getAccAdapter(big.NewInt(0))
	coreComponents := getDefaultCoreComponents()
	coreComponents.IntMarsh = marshalizer
	coreComponents.AddrPubKeyConv = createMockPubkeyConverter()
	processComponents := getDefaultProcessComponents()
	processComponents.ShardCoord = mock.NewOneShardCoordinatorMock()
	stateComponents := getDefaultStateComponents()
	stateComponents.Accounts = accAdapter
	cryptoComponents := getDefaultCryptoComponents()

	n, _ := node.NewNode(
		node.WithCoreComponents(coreComponents),
		node.WithProcessComponents(processComponents),
		node.WithStateComponents(stateComponents),
		node.WithCryptoComponents(cryptoComponents),
	)

	cryptoComponents.TxSig = nil
	err := n.GenerateAndSendBulkTransactions(createDummyHexAddress(64), big.NewInt(0), 1, sk, nil, []byte("chainID"), 1)
	assert.Equal(t, node.ErrNilSingleSig, err)
}

func TestGenerateAndSendBulkTransactions_NilShardCoordinatorShouldErr(t *testing.T) {
	marshalizer := &mock.MarshalizerFake{}

	keyGen := &mock.KeyGenMock{}
	sk, _ := keyGen.GeneratePair()
	accAdapter := getAccAdapter(big.NewInt(0))
	singleSigner := &mock.SinglesignMock{}
	coreComponents := getDefaultCoreComponents()
	coreComponents.IntMarsh = marshalizer
	coreComponents.AddrPubKeyConv = createMockPubkeyConverter()
	cryptoComponents := getDefaultCryptoComponents()
	cryptoComponents.TxSig = singleSigner
	stateComponents := getDefaultStateComponents()
	stateComponents.Accounts = accAdapter
	processComponents := getDefaultProcessComponents()

	n, _ := node.NewNode(
		node.WithCoreComponents(coreComponents),
		node.WithCryptoComponents(cryptoComponents),
		node.WithStateComponents(stateComponents),
		node.WithProcessComponents(processComponents),
	)

	processComponents.ShardCoord = nil
	err := n.GenerateAndSendBulkTransactions(createDummyHexAddress(64), big.NewInt(0), 1, sk, nil, []byte("chainID"), 1)
	assert.Equal(t, node.ErrNilShardCoordinator, err)
}

func TestGenerateAndSendBulkTransactions_NilPubkeyConverterShouldErr(t *testing.T) {
	marshalizer := &mock.MarshalizerFake{}
	accAdapter := getAccAdapter(big.NewInt(0))
	keyGen := &mock.KeyGenMock{}
	sk, _ := keyGen.GeneratePair()
	singleSigner := &mock.SinglesignMock{}
	coreComponents := getDefaultCoreComponents()
	coreComponents.IntMarsh = marshalizer
	cryptoComponents := getDefaultCryptoComponents()
	cryptoComponents.TxSig = singleSigner
	stateComponents := getDefaultStateComponents()
	stateComponents.Accounts = accAdapter
	processComponents := getDefaultProcessComponents()

	n, _ := node.NewNode(
		node.WithCoreComponents(coreComponents),
		node.WithCryptoComponents(cryptoComponents),
		node.WithStateComponents(stateComponents),
		node.WithProcessComponents(processComponents),
	)

	coreComponents.AddrPubKeyConv = nil
	err := n.GenerateAndSendBulkTransactions(createDummyHexAddress(64), big.NewInt(0), 1, sk, nil, []byte("chainID"), 1)
	assert.Equal(t, node.ErrNilPubkeyConverter, err)
}

func TestGenerateAndSendBulkTransactions_NilPrivateKeyShouldErr(t *testing.T) {
	accAdapter := getAccAdapter(big.NewInt(0))
	singleSigner := &mock.SinglesignMock{}
	dataPool := &dataRetrieverMock.PoolsHolderStub{
		TransactionsCalled: func() dataRetriever.ShardedDataCacherNotifier {
			return &testscommon.ShardedDataStub{
				ShardDataStoreCalled: func(cacheId string) (c storage.Cacher) {
					return nil
				},
			}
		},
	}
	coreComponents := getDefaultCoreComponents()
	coreComponents.IntMarsh = &mock.MarshalizerFake{}
	coreComponents.AddrPubKeyConv = createMockPubkeyConverter()
	processComponents := getDefaultProcessComponents()
	processComponents.ShardCoord = mock.NewOneShardCoordinatorMock()
	dataComponents := getDefaultDataComponents()
	dataComponents.DataPool = dataPool
	cryptoComponents := getDefaultCryptoComponents()
	cryptoComponents.TxSig = singleSigner
	stateComponents := getDefaultStateComponents()
	stateComponents.Accounts = accAdapter

	n, _ := node.NewNode(
		node.WithCoreComponents(coreComponents),
		node.WithProcessComponents(processComponents),
		node.WithDataComponents(dataComponents),
		node.WithCryptoComponents(cryptoComponents),
		node.WithStateComponents(stateComponents),
	)

	err := n.GenerateAndSendBulkTransactions(createDummyHexAddress(64), big.NewInt(0), 1, nil, nil, []byte("chainID"), 1)
	assert.NotNil(t, err)
	assert.True(t, strings.Contains(err.Error(), "trying to set nil private key"))
}

func TestGenerateAndSendBulkTransactions_InvalidReceiverAddressShouldErr(t *testing.T) {
	accAdapter := getAccAdapter(big.NewInt(0))

	sk := &mock.PrivateKeyStub{GeneratePublicHandler: func() crypto.PublicKey {
		return &mock.PublicKeyMock{
			ToByteArrayHandler: func() (bytes []byte, err error) {
				return []byte("key"), nil
			},
		}
	}}
	singleSigner := &mock.SinglesignMock{}
	dataPool := &dataRetrieverMock.PoolsHolderStub{
		TransactionsCalled: func() dataRetriever.ShardedDataCacherNotifier {
			return &testscommon.ShardedDataStub{
				ShardDataStoreCalled: func(cacheId string) (c storage.Cacher) {
					return nil
				},
			}
		},
	}
	expectedErr := errors.New("expected error")
	coreComponents := getDefaultCoreComponents()
	coreComponents.AddrPubKeyConv = &testscommon.PubkeyConverterStub{
		DecodeCalled: func(humanReadable string) ([]byte, error) {
			if len(humanReadable) == 0 {
				return nil, expectedErr
			}

			return []byte("1234"), nil
		},
	}
	processComponents := getDefaultProcessComponents()
	processComponents.ShardCoord = mock.NewOneShardCoordinatorMock()
	dataComponents := getDefaultDataComponents()
	dataComponents.DataPool = dataPool
	cryptoComponents := getDefaultCryptoComponents()
	cryptoComponents.TxSig = singleSigner
	stateComponents := getDefaultStateComponents()
	stateComponents.Accounts = accAdapter

	n, _ := node.NewNode(
		node.WithCoreComponents(coreComponents),
		node.WithProcessComponents(processComponents),
		node.WithDataComponents(dataComponents),
		node.WithCryptoComponents(cryptoComponents),
		node.WithStateComponents(stateComponents),
	)

	err := n.GenerateAndSendBulkTransactions("", big.NewInt(0), 1, sk, nil, []byte("chainID"), 1)
	assert.NotNil(t, err)
	assert.Contains(t, err.Error(), "could not create receiver address from provided param")
}

func TestGenerateAndSendBulkTransactions_MarshalizerErrorsShouldErr(t *testing.T) {
	accAdapter := getAccAdapter(big.NewInt(0))
	marshalizer := &mock.MarshalizerFake{}
	marshalizer.Fail = true
	sk := &mock.PrivateKeyStub{GeneratePublicHandler: func() crypto.PublicKey {
		return &mock.PublicKeyMock{
			ToByteArrayHandler: func() (bytes []byte, err error) {
				return []byte("key"), nil
			},
		}
	}}
	singleSigner := &mock.SinglesignMock{}
	dataPool := &dataRetrieverMock.PoolsHolderStub{
		TransactionsCalled: func() dataRetriever.ShardedDataCacherNotifier {
			return &testscommon.ShardedDataStub{
				ShardDataStoreCalled: func(cacheId string) (c storage.Cacher) {
					return nil
				},
			}
		},
	}

	coreComponents := getDefaultCoreComponents()
	coreComponents.IntMarsh = marshalizer
	coreComponents.AddrPubKeyConv = createMockPubkeyConverter()
	processComponents := getDefaultProcessComponents()
	processComponents.ShardCoord = mock.NewOneShardCoordinatorMock()
	dataComponents := getDefaultDataComponents()
	dataComponents.DataPool = dataPool
	cryptoComponents := getDefaultCryptoComponents()
	cryptoComponents.TxSig = singleSigner
	stateComponents := getDefaultStateComponents()
	stateComponents.AccountsAPI = accAdapter

	n, _ := node.NewNode(
		node.WithCoreComponents(coreComponents),
		node.WithProcessComponents(processComponents),
		node.WithDataComponents(dataComponents),
		node.WithCryptoComponents(cryptoComponents),
		node.WithStateComponents(stateComponents),
	)

	err := n.GenerateAndSendBulkTransactions(createDummyHexAddress(64), big.NewInt(1), 1, sk, nil, []byte("chainID"), 1)
	assert.NotNil(t, err)
	assert.True(t, strings.Contains(err.Error(), "MarshalizerMock generic error"))
}

func TestGenerateAndSendBulkTransactions_ShouldWork(t *testing.T) {
	marshalizer := &mock.MarshalizerFake{}

	noOfTx := 1000
	mutRecoveredTransactions := &sync.RWMutex{}
	recoveredTransactions := make(map[uint64]*transaction.Transaction)
	signer := &mock.SinglesignMock{}
	shardCoordinator := mock.NewOneShardCoordinatorMock()

	wg := sync.WaitGroup{}
	wg.Add(noOfTx)

	chDone := make(chan struct{})
	go func() {
		wg.Wait()
		chDone <- struct{}{}
	}()

	mes := &p2pmocks.MessengerStub{
		BroadcastOnChannelCalled: func(pipe string, topic string, buff []byte) {
			identifier := factory.TransactionTopic + shardCoordinator.CommunicationIdentifier(shardCoordinator.SelfId())

			if topic == identifier {
				// handler to capture sent data
				b := &batch.Batch{}
				err := marshalizer.Unmarshal(b, buff)
				if err != nil {
					assert.Fail(t, err.Error())
				}
				for _, txBuff := range b.Data {
					tx := transaction.Transaction{}
					errMarshal := marshalizer.Unmarshal(&tx, txBuff)
					require.Nil(t, errMarshal)

					mutRecoveredTransactions.Lock()
					recoveredTransactions[tx.Nonce] = &tx
					mutRecoveredTransactions.Unlock()

					wg.Done()
				}
			}
		},
	}

	dataPool := &dataRetrieverMock.PoolsHolderStub{
		TransactionsCalled: func() dataRetriever.ShardedDataCacherNotifier {
			return &testscommon.ShardedDataStub{
				ShardDataStoreCalled: func(cacheId string) (c storage.Cacher) {
					return nil
				},
			}
		},
	}
	accAdapter := getAccAdapter(big.NewInt(0))
	sk := &mock.PrivateKeyStub{GeneratePublicHandler: func() crypto.PublicKey {
		return &mock.PublicKeyMock{
			ToByteArrayHandler: func() (bytes []byte, err error) {
				return []byte("key"), nil
			},
		}
	}}
	coreComponents := getDefaultCoreComponents()
	coreComponents.IntMarsh = marshalizer
	coreComponents.TxMarsh = marshalizer
	coreComponents.AddrPubKeyConv = createMockPubkeyConverter()
	processComponents := getDefaultProcessComponents()
	processComponents.ShardCoord = shardCoordinator
	dataComponents := getDefaultDataComponents()
	dataComponents.DataPool = dataPool
	cryptoComponents := getDefaultCryptoComponents()
	cryptoComponents.TxSig = signer
	stateComponents := getDefaultStateComponents()
	stateComponents.AccountsAPI = accAdapter
	networkComponents := getDefaultNetworkComponents()
	networkComponents.Messenger = mes

	n, _ := node.NewNode(
		node.WithCoreComponents(coreComponents),
		node.WithProcessComponents(processComponents),
		node.WithDataComponents(dataComponents),
		node.WithCryptoComponents(cryptoComponents),
		node.WithStateComponents(stateComponents),
		node.WithNetworkComponents(networkComponents),
	)

	err := n.GenerateAndSendBulkTransactions(createDummyHexAddress(64), big.NewInt(1), uint64(noOfTx), sk, nil, []byte("chainID"), 1)
	assert.Nil(t, err)

	select {
	case <-chDone:
	case <-time.After(timeoutWait):
		assert.Fail(t, "timout while waiting the broadcast of the generated transactions")
		return
	}

	mutRecoveredTransactions.RLock()
	assert.Equal(t, noOfTx, len(recoveredTransactions))
	mutRecoveredTransactions.RUnlock()
}

func getDefaultCryptoComponents() *factoryMock.CryptoComponentsMock {
	return &factoryMock.CryptoComponentsMock{
<<<<<<< HEAD
		PubKey:            &mock.PublicKeyMock{},
		P2pPubKey:         &mock.PublicKeyMock{},
		PrivKey:           &mock.PrivateKeyStub{},
		P2pPrivKey:        &mock.PrivateKeyStub{},
		PubKeyString:      "pubKey",
		PubKeyBytes:       []byte("pubKey"),
		BlockSig:          &mock.SingleSignerMock{},
		TxSig:             &mock.SingleSignerMock{},
		MultiSigContainer: cryptoMocks.NewMultiSignerContainerMock(cryptoMocks.NewMultiSigner()),
		PeerSignHandler:   &mock.PeerSignatureHandler{},
		BlKeyGen:          &mock.KeyGenMock{},
		TxKeyGen:          &mock.KeyGenMock{},
		P2PKeyGen:         &mock.KeyGenMock{},
		MsgSigVerifier:    &testscommon.MessageSignVerifierMock{},
=======
		PubKey:                  &mock.PublicKeyMock{},
		P2pPubKey:               &mock.PublicKeyMock{},
		PrivKey:                 &mock.PrivateKeyStub{},
		P2pPrivKey:              &mock.PrivateKeyStub{},
		PubKeyString:            "pubKey",
		PrivKeyBytes:            []byte("privKey"),
		PubKeyBytes:             []byte("pubKey"),
		BlockSig:                &mock.SingleSignerMock{},
		TxSig:                   &mock.SingleSignerMock{},
		MultiSigContainer: cryptoMocks.NewMultiSignerContainerMock(                cryptoMocks.NewMultiSigner()),
		PeerSignHandler:         &mock.PeerSignatureHandler{},
		BlKeyGen:                &mock.KeyGenMock{},
		TxKeyGen:                &mock.KeyGenMock{},
		P2PKeyGen:               &mock.KeyGenMock{},
		MsgSigVerifier:          &testscommon.MessageSignVerifierMock{},
		KeysHandlerField:        &testscommon.KeysHandlerStub{},
		ManagedPeersHolderField: &testscommon.ManagedPeersHolderStub{},
>>>>>>> 336b92df
	}
}

func getDefaultStateComponents() *testscommon.StateComponentsMock {
	return &testscommon.StateComponentsMock{
		PeersAcc:        &stateMock.AccountsStub{},
		Accounts:        &stateMock.AccountsStub{},
		AccountsAPI:     &stateMock.AccountsStub{},
		AccountsRepo:    &stateMock.AccountsRepositoryStub{},
		Tries:           &trieMock.TriesHolderStub{},
		StorageManagers: map[string]common.StorageManager{"0": &testscommon.StorageManagerStub{}},
	}
}

func getDefaultNetworkComponents() *factoryMock.NetworkComponentsMock {
	return &factoryMock.NetworkComponentsMock{
		Messenger:       &p2pmocks.MessengerStub{},
		InputAntiFlood:  &mock.P2PAntifloodHandlerStub{},
		OutputAntiFlood: &mock.P2PAntifloodHandlerStub{},
		PeerBlackList:   &mock.PeerBlackListHandlerStub{},
	}
}<|MERGE_RESOLUTION|>--- conflicted
+++ resolved
@@ -388,28 +388,11 @@
 
 func getDefaultCryptoComponents() *factoryMock.CryptoComponentsMock {
 	return &factoryMock.CryptoComponentsMock{
-<<<<<<< HEAD
-		PubKey:            &mock.PublicKeyMock{},
-		P2pPubKey:         &mock.PublicKeyMock{},
-		PrivKey:           &mock.PrivateKeyStub{},
-		P2pPrivKey:        &mock.PrivateKeyStub{},
-		PubKeyString:      "pubKey",
-		PubKeyBytes:       []byte("pubKey"),
-		BlockSig:          &mock.SingleSignerMock{},
-		TxSig:             &mock.SingleSignerMock{},
-		MultiSigContainer: cryptoMocks.NewMultiSignerContainerMock(cryptoMocks.NewMultiSigner()),
-		PeerSignHandler:   &mock.PeerSignatureHandler{},
-		BlKeyGen:          &mock.KeyGenMock{},
-		TxKeyGen:          &mock.KeyGenMock{},
-		P2PKeyGen:         &mock.KeyGenMock{},
-		MsgSigVerifier:    &testscommon.MessageSignVerifierMock{},
-=======
 		PubKey:                  &mock.PublicKeyMock{},
 		P2pPubKey:               &mock.PublicKeyMock{},
 		PrivKey:                 &mock.PrivateKeyStub{},
 		P2pPrivKey:              &mock.PrivateKeyStub{},
 		PubKeyString:            "pubKey",
-		PrivKeyBytes:            []byte("privKey"),
 		PubKeyBytes:             []byte("pubKey"),
 		BlockSig:                &mock.SingleSignerMock{},
 		TxSig:                   &mock.SingleSignerMock{},
@@ -421,7 +404,6 @@
 		MsgSigVerifier:          &testscommon.MessageSignVerifierMock{},
 		KeysHandlerField:        &testscommon.KeysHandlerStub{},
 		ManagedPeersHolderField: &testscommon.ManagedPeersHolderStub{},
->>>>>>> 336b92df
 	}
 }
 
