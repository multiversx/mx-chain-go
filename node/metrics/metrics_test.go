package metrics

import (
	"fmt"
	"strconv"
	"testing"

	"github.com/multiversx/mx-chain-core-go/core"
	"github.com/multiversx/mx-chain-go/common"
	"github.com/multiversx/mx-chain-go/config"
	"github.com/multiversx/mx-chain-go/sharding/nodesCoordinator"
	"github.com/multiversx/mx-chain-go/testscommon"
	"github.com/multiversx/mx-chain-go/testscommon/genesisMocks"
	"github.com/multiversx/mx-chain-go/testscommon/shardingMocks"
	"github.com/multiversx/mx-chain-go/testscommon/statusHandler"
	"github.com/stretchr/testify/assert"
	"github.com/stretchr/testify/require"
)

func TestInitBaseMetrics(t *testing.T) {
	t.Parallel()

	expectedKeys := []string{
		common.MetricSynchronizedRound,
		common.MetricNonce,
		common.MetricBlockTimestamp,
		common.MetricCountConsensus,
		common.MetricCountLeader,
		common.MetricCountAcceptedBlocks,
		common.MetricNumTxInBlock,
		common.MetricNumMiniBlocks,
		common.MetricNumProcessedTxs,
		common.MetricCurrentRoundTimestamp,
		common.MetricHeaderSize,
		common.MetricMiniBlocksSize,
		common.MetricNumShardHeadersFromPool,
		common.MetricNumShardHeadersProcessed,
		common.MetricNumTimesInForkChoice,
		common.MetricHighestFinalBlock,
		common.MetricCountConsensusAcceptedBlocks,
		common.MetricRoundsPassedInCurrentEpoch,
		common.MetricNoncesPassedInCurrentEpoch,
		common.MetricNumConnectedPeers,
		common.MetricEpochForEconomicsData,
		common.MetricConsensusState,
		common.MetricConsensusRoundState,
		common.MetricCurrentBlockHash,
		common.MetricNumConnectedPeersClassification,
		common.MetricLatestTagSoftwareVersion,
		common.MetricAreVMQueriesReady,
		common.MetricP2PNumConnectedPeersClassification,
		common.MetricP2PPeerInfo,
		common.MetricP2PIntraShardValidators,
		common.MetricP2PIntraShardObservers,
		common.MetricP2PCrossShardValidators,
		common.MetricP2PCrossShardObservers,
		common.MetricP2PUnknownPeers,
		common.MetricInflation,
		common.MetricDevRewardsInEpoch,
		common.MetricTotalFees,
		common.MetricAccountsSnapshotInProgress,
		common.MetricLastAccountsSnapshotDurationSec,
		common.MetricPeersSnapshotInProgress,
		common.MetricLastPeersSnapshotDurationSec,
		common.MetricAccountsSnapshotNumNodes,
		common.MetricTrieSyncNumProcessedNodes,
		common.MetricTrieSyncNumReceivedBytes,
		common.MetricRoundAtEpochStart,
		common.MetricNonceAtEpochStart,
	}

	keys := make(map[string]struct{})

	ash := &statusHandler.AppStatusHandlerStub{
		SetStringValueHandler: func(key string, value string) {
			okValue := value == initString || value == initZeroString || value == strconv.FormatBool(false)
			require.True(t, okValue)
			keys[key] = struct{}{}
		},
		SetUInt64ValueHandler: func(key string, value uint64) {
			require.Equal(t, value, initUint)
			keys[key] = struct{}{}
		},
		SetInt64ValueHandler: func(key string, value int64) {
			require.Equal(t, value, initInt)
			keys[key] = struct{}{}
		},
	}

	err := InitBaseMetrics(nil)
	require.Equal(t, ErrNilAppStatusHandler, err)

	err = InitBaseMetrics(ash)
	require.Nil(t, err)

	require.Equal(t, len(expectedKeys), len(keys))
	for _, key := range expectedKeys {
		_, found := keys[key]
		assert.True(t, found, fmt.Sprintf("key not found: %s", key))
	}
}

func TestInitConfigMetrics(t *testing.T) {
	t.Parallel()

	cfg := config.EpochConfig{
		EnableEpochs: config.EnableEpochs{
			SCDeployEnableEpoch:                                      1,
			BuiltInFunctionsEnableEpoch:                              2,
			RelayedTransactionsEnableEpoch:                           3,
			PenalizedTooMuchGasEnableEpoch:                           4,
			SwitchJailWaitingEnableEpoch:                             5,
			SwitchHysteresisForMinNodesEnableEpoch:                   6,
			BelowSignedThresholdEnableEpoch:                          7,
			TransactionSignedWithTxHashEnableEpoch:                   8,
			MetaProtectionEnableEpoch:                                9,
			AheadOfTimeGasUsageEnableEpoch:                           10,
			GasPriceModifierEnableEpoch:                              11,
			RepairCallbackEnableEpoch:                                12,
			BlockGasAndFeesReCheckEnableEpoch:                        13,
			StakingV2EnableEpoch:                                     14,
			StakeEnableEpoch:                                         15,
			DoubleKeyProtectionEnableEpoch:                           16,
			ESDTEnableEpoch:                                          17,
			GovernanceEnableEpoch:                                    18,
			DelegationManagerEnableEpoch:                             19,
			DelegationSmartContractEnableEpoch:                       20,
			CorrectLastUnjailedEnableEpoch:                           21,
			BalanceWaitingListsEnableEpoch:                           22,
			ReturnDataToLastTransferEnableEpoch:                      23,
			SenderInOutTransferEnableEpoch:                           24,
			RelayedTransactionsV2EnableEpoch:                         25,
			UnbondTokensV2EnableEpoch:                                26,
			SaveJailedAlwaysEnableEpoch:                              27,
			ValidatorToDelegationEnableEpoch:                         28,
			ReDelegateBelowMinCheckEnableEpoch:                       29,
			IncrementSCRNonceInMultiTransferEnableEpoch:              30,
			ScheduledMiniBlocksEnableEpoch:                           31,
			ESDTMultiTransferEnableEpoch:                             32,
			GlobalMintBurnDisableEpoch:                               33,
			ESDTTransferRoleEnableEpoch:                              34,
			ComputeRewardCheckpointEnableEpoch:                       35,
			SCRSizeInvariantCheckEnableEpoch:                         36,
			BackwardCompSaveKeyValueEnableEpoch:                      37,
			ESDTNFTCreateOnMultiShardEnableEpoch:                     38,
			MetaESDTSetEnableEpoch:                                   39,
			AddTokensToDelegationEnableEpoch:                         40,
			MultiESDTTransferFixOnCallBackOnEnableEpoch:              41,
			OptimizeGasUsedInCrossMiniBlocksEnableEpoch:              42,
			CorrectFirstQueuedEpoch:                                  43,
			CorrectJailedNotUnstakedEmptyQueueEpoch:                  44,
			FixOOGReturnCodeEnableEpoch:                              45,
			RemoveNonUpdatedStorageEnableEpoch:                       46,
			DeleteDelegatorAfterClaimRewardsEnableEpoch:              47,
			OptimizeNFTStoreEnableEpoch:                              48,
			CreateNFTThroughExecByCallerEnableEpoch:                  49,
			StopDecreasingValidatorRatingWhenStuckEnableEpoch:        50,
			FrontRunningProtectionEnableEpoch:                        51,
			IsPayableBySCEnableEpoch:                                 52,
			CleanUpInformativeSCRsEnableEpoch:                        53,
			StorageAPICostOptimizationEnableEpoch:                    54,
			TransformToMultiShardCreateEnableEpoch:                   55,
			ESDTRegisterAndSetAllRolesEnableEpoch:                    56,
			DoNotReturnOldBlockInBlockchainHookEnableEpoch:           57,
			AddFailedRelayedTxToInvalidMBsDisableEpoch:               58,
			SCRSizeInvariantOnBuiltInResultEnableEpoch:               59,
			CheckCorrectTokenIDForTransferRoleEnableEpoch:            60,
			DisableExecByCallerEnableEpoch:                           61,
			FailExecutionOnEveryAPIErrorEnableEpoch:                  62,
			ManagedCryptoAPIsEnableEpoch:                             63,
			RefactorContextEnableEpoch:                               64,
			CheckFunctionArgumentEnableEpoch:                         65,
			CheckExecuteOnReadOnlyEnableEpoch:                        66,
			MiniBlockPartialExecutionEnableEpoch:                     67,
			ESDTMetadataContinuousCleanupEnableEpoch:                 68,
			FixAsyncCallBackArgsListEnableEpoch:                      69,
			FixOldTokenLiquidityEnableEpoch:                          70,
			RuntimeMemStoreLimitEnableEpoch:                          71,
			RuntimeCodeSizeFixEnableEpoch:                            72,
			SetSenderInEeiOutputTransferEnableEpoch:                  73,
			RefactorPeersMiniBlocksEnableEpoch:                       74,
			SCProcessorV2EnableEpoch:                                 75,
			MaxBlockchainHookCountersEnableEpoch:                     76,
			WipeSingleNFTLiquidityDecreaseEnableEpoch:                77,
			AlwaysSaveTokenMetaDataEnableEpoch:                       78,
			SetGuardianEnableEpoch:                                   79,
			RelayedNonceFixEnableEpoch:                               80,
			DeterministicSortOnValidatorsInfoEnableEpoch:             81,
			KeepExecOrderOnCreatedSCRsEnableEpoch:                    82,
			MultiClaimOnDelegationEnableEpoch:                        83,
			ChangeUsernameEnableEpoch:                                84,
			AutoBalanceDataTriesEnableEpoch:                          85,
			MigrateDataTrieEnableEpoch:                               86,
			ConsistentTokensValuesLengthCheckEnableEpoch:             87,
			FixDelegationChangeOwnerOnAccountEnableEpoch:             88,
			DynamicGasCostForDataTrieStorageLoadEnableEpoch:          89,
			NFTStopCreateEnableEpoch:                                 90,
			ChangeOwnerAddressCrossShardThroughSCEnableEpoch:         91,
			FixGasRemainingForSaveKeyValueBuiltinFunctionEnableEpoch: 92,
			CurrentRandomnessOnSortingEnableEpoch:                    93,
			StakeLimitsEnableEpoch:                                   94,
			StakingV4Step1EnableEpoch:                                95,
			StakingV4Step2EnableEpoch:                                96,
			StakingV4Step3EnableEpoch:                                97,
			CleanupAuctionOnLowWaitingListEnableEpoch:                98,
			AlwaysMergeContextsInEEIEnableEpoch:                      99,
			DynamicESDTEnableEpoch:                                   100,
			EGLDInMultiTransferEnableEpoch:                           101,
			CryptoOpcodesV2EnableEpoch:                               102,
			ScToScLogEventEnableEpoch:                                103,
			RelayedTransactionsV3EnableEpoch:                         104,
<<<<<<< HEAD
			FixRelayedMoveBalanceEnableEpoch:                         105,
			FullGasPriceForSCRsEnableEpoch:                           106,
=======
			FixRelayedBaseCostEnableEpoch:                            105,
>>>>>>> 51434d22
			MaxNodesChangeEnableEpoch: []config.MaxNodesChangeConfig{
				{
					EpochEnable:            0,
					MaxNumNodes:            1,
					NodesToShufflePerShard: 2,
				},
			},
		},
	}

	lastSnapshotTrieNodesConfig := config.GatewayMetricsConfig{
		URL: "http://localhost:8080",
	}

	expectedValues := map[string]interface{}{
		"erd_smart_contract_deploy_enable_epoch":                               uint32(1),
		"erd_built_in_functions_enable_epoch":                                  uint32(2),
		"erd_relayed_transactions_enable_epoch":                                uint32(3),
		"erd_penalized_too_much_gas_enable_epoch":                              uint32(4),
		"erd_switch_jail_waiting_enable_epoch":                                 uint32(5),
		"erd_switch_hysteresis_for_min_nodes_enable_epoch":                     uint32(6),
		"erd_below_signed_threshold_enable_epoch":                              uint32(7),
		"erd_transaction_signed_with_txhash_enable_epoch":                      uint32(8),
		"erd_meta_protection_enable_epoch":                                     uint32(9),
		"erd_ahead_of_time_gas_usage_enable_epoch":                             uint32(10),
		"erd_gas_price_modifier_enable_epoch":                                  uint32(11),
		"erd_repair_callback_enable_epoch":                                     uint32(12),
		"erd_block_gas_and_fee_recheck_enable_epoch":                           uint32(13),
		"erd_staking_v2_enable_epoch":                                          uint32(14),
		"erd_stake_enable_epoch":                                               uint32(15),
		"erd_double_key_protection_enable_epoch":                               uint32(16),
		"erd_esdt_enable_epoch":                                                uint32(17),
		"erd_governance_enable_epoch":                                          uint32(18),
		"erd_delegation_manager_enable_epoch":                                  uint32(19),
		"erd_delegation_smart_contract_enable_epoch":                           uint32(20),
		"erd_correct_last_unjailed_enable_epoch":                               uint32(21),
		"erd_balance_waiting_lists_enable_epoch":                               uint32(22),
		"erd_return_data_to_last_transfer_enable_epoch":                        uint32(23),
		"erd_sender_in_out_transfer_enable_epoch":                              uint32(24),
		"erd_relayed_transactions_v2_enable_epoch":                             uint32(25),
		"erd_unbond_tokens_v2_enable_epoch":                                    uint32(26),
		"erd_save_jailed_always_enable_epoch":                                  uint32(27),
		"erd_validator_to_delegation_enable_epoch":                             uint32(28),
		"erd_redelegate_below_min_check_enable_epoch":                          uint32(29),
		"erd_increment_scr_nonce_in_multi_transfer_enable_epoch":               uint32(30),
		"erd_scheduled_miniblocks_enable_epoch":                                uint32(31),
		"erd_esdt_multi_transfer_enable_epoch":                                 uint32(32),
		"erd_global_mint_burn_disable_epoch":                                   uint32(33),
		"erd_compute_reward_checkpoint_enable_epoch":                           uint32(35),
		"erd_esdt_transfer_role_enable_epoch":                                  uint32(34),
		"erd_scr_size_invariant_check_enable_epoch":                            uint32(36),
		"erd_backward_comp_save_keyvalue_enable_epoch":                         uint32(37),
		"erd_esdt_nft_create_on_multi_shard_enable_epoch":                      uint32(38),
		"erd_meta_esdt_set_enable_epoch":                                       uint32(39),
		"erd_add_tokens_to_delegation_enable_epoch":                            uint32(40),
		"erd_multi_esdt_transfer_fix_on_callback_enable_epoch":                 uint32(41),
		"erd_optimize_gas_used_in_cross_miniblocks_enable_epoch":               uint32(42),
		"erd_correct_first_queued_enable_epoch":                                uint32(43),
		"erd_correct_jailed_not_unstaked_empty_queue_enable_epoch":             uint32(44),
		"erd_fix_oog_return_code_enable_epoch":                                 uint32(45),
		"erd_remove_non_updated_storage_enable_epoch":                          uint32(46),
		"erd_delete_delegator_after_claim_rewards_enable_epoch":                uint32(47),
		"erd_optimize_nft_store_enable_epoch":                                  uint32(48),
		"erd_create_nft_through_exec_by_caller_enable_epoch":                   uint32(49),
		"erd_stop_decreasing_validator_rating_when_stuck_enable_epoch":         uint32(50),
		"erd_front_running_protection_enable_epoch":                            uint32(51),
		"erd_is_payable_by_sc_enable_epoch":                                    uint32(52),
		"erd_cleanup_informative_scrs_enable_epoch":                            uint32(53),
		"erd_storage_api_cost_optimization_enable_epoch":                       uint32(54),
		"erd_transform_to_multi_shard_create_enable_epoch":                     uint32(55),
		"erd_esdt_register_and_set_all_roles_enable_epoch":                     uint32(56),
		"erd_do_not_returns_old_block_in_blockchain_hook_enable_epoch":         uint32(57),
		"erd_add_failed_relayed_tx_to_invalid_mbs_enable_epoch":                uint32(58),
		"erd_scr_size_invariant_on_builtin_result_enable_epoch":                uint32(59),
		"erd_check_correct_tokenid_for_transfer_role_enable_epoch":             uint32(60),
		"erd_disable_exec_by_caller_enable_epoch":                              uint32(61),
		"erd_fail_execution_on_every_api_error_enable_epoch":                   uint32(62),
		"erd_managed_crypto_apis_enable_epoch":                                 uint32(63),
		"erd_refactor_context_enable_epoch":                                    uint32(64),
		"erd_check_function_argument_enable_epoch":                             uint32(65),
		"erd_check_execute_on_readonly_enable_epoch":                           uint32(66),
		"erd_miniblock_partial_execution_enable_epoch":                         uint32(67),
		"erd_esdt_metadata_continuous_cleanup_enable_epoch":                    uint32(68),
		"erd_fix_async_callback_args_list_enable_epoch":                        uint32(69),
		"erd_fix_old_token_liquidity_enable_epoch":                             uint32(70),
		"erd_runtime_mem_store_limit_enable_epoch":                             uint32(71),
		"erd_runtime_code_size_fix_enable_epoch":                               uint32(72),
		"erd_set_sender_in_eei_output_transfer_enable_epoch":                   uint32(73),
		"erd_refactor_peers_miniblocks_enable_epoch":                           uint32(74),
		"erd_sc_processorv2_enable_epoch":                                      uint32(75),
		"erd_max_blockchain_hook_counters_enable_epoch":                        uint32(76),
		"erd_wipe_single_nft_liquidity_decrease_enable_epoch":                  uint32(77),
		"erd_always_save_token_metadata_enable_epoch":                          uint32(78),
		"erd_set_guardian_feature_enable_epoch":                                uint32(79),
		"erd_relayed_nonce_fix_enable_epoch":                                   uint32(80),
		"erd_deterministic_sort_on_validators_info_enable_epoch":               uint32(81),
		"erd_keep_exec_order_on_created_scrs_enable_epoch":                     uint32(82),
		"erd_multi_claim_on_delegation_enable_epoch":                           uint32(83),
		"erd_change_username_enable_epoch":                                     uint32(84),
		"erd_auto_balance_data_tries_enable_epoch":                             uint32(85),
		"erd_migrate_datatrie_enable_epoch":                                    uint32(86),
		"erd_consistent_tokens_values_length_check_enable_epoch":               uint32(87),
		"erd_fix_delegation_change_owner_on_account_enable_epoch":              uint32(88),
		"erd_dynamic_gas_cost_for_datatrie_storage_load_enable_epoch":          uint32(89),
		"erd_nft_stop_create_enable_epoch":                                     uint32(90),
		"erd_change_owner_address_cross_shard_through_sc_enable_epoch":         uint32(91),
		"erd_fix_gas_remainig_for_save_keyvalue_builtin_function_enable_epoch": uint32(92),
		"erd_current_randomness_on_sorting_enable_epoch":                       uint32(93),
		"erd_stake_limits_enable_epoch":                                        uint32(94),
		"erd_staking_v4_step1_enable_epoch":                                    uint32(95),
		"erd_staking_v4_step2_enable_epoch":                                    uint32(96),
		"erd_staking_v4_step3_enable_epoch":                                    uint32(97),
		"erd_cleanup_auction_on_low_waiting_list_enable_epoch":                 uint32(98),
		"erd_always_merge_contexts_in_eei_enable_epoch":                        uint32(99),
		"erd_dynamic_esdt_enable_epoch":                                        uint32(100),
		"erd_egld_in_multi_transfer_enable_epoch":                              uint32(101),
		"erd_crypto_opcodes_v2_enable_epoch":                                   uint32(102),
		"erd_set_sc_to_sc_log_event_enable_epoch":                              uint32(103),
		"erd_relayed_transactions_v3_enable_epoch":                             uint32(104),
<<<<<<< HEAD
		"erd_fix_relayed_move_balance_enable_epoch":                            uint32(105),
		"erd_full_gasprice_on-scr_enable_epoch":                                uint32(106),
=======
		"erd_fix_relayed_base_cost_enable_epoch":                               uint32(105),
>>>>>>> 51434d22
		"erd_max_nodes_change_enable_epoch":                                    nil,
		"erd_total_supply":                                                     "12345",
		"erd_hysteresis":                                                       "0.100000",
		"erd_adaptivity":                                                       "true",
		"erd_max_nodes_change_enable_epoch0_epoch_enable":                      uint32(0),
		"erd_max_nodes_change_enable_epoch0_max_num_nodes":                     uint32(1),
		"erd_max_nodes_change_enable_epoch0_nodes_to_shuffle_per_shard":        uint32(2),
		common.MetricGatewayMetricsEndpoint:                                    "http://localhost:8080",
	}

	economicsConfig := config.EconomicsConfig{
		GlobalSettings: config.GlobalSettings{
			GenesisTotalSupply: "12345",
		},
	}

	genesisNodesConfig := &genesisMocks.NodesSetupStub{
		GetAdaptivityCalled: func() bool {
			return true
		},
		GetHysteresisCalled: func() float32 {
			return 0.1
		},
	}

	keys := make(map[string]interface{})

	ash := &statusHandler.AppStatusHandlerStub{
		SetUInt64ValueHandler: func(key string, value uint64) {
			keys[key] = uint32(value)
		},
		SetStringValueHandler: func(key string, value string) {
			keys[key] = value
		},
	}

	err := InitConfigMetrics(nil, cfg, economicsConfig, genesisNodesConfig, lastSnapshotTrieNodesConfig)
	require.Equal(t, ErrNilAppStatusHandler, err)

	err = InitConfigMetrics(ash, cfg, economicsConfig, genesisNodesConfig, lastSnapshotTrieNodesConfig)
	require.Nil(t, err)

	assert.Equal(t, len(expectedValues), len(keys))
	for k, v := range expectedValues {
		assert.Equal(t, v, keys[k])
	}

	genesisNodesConfig = &genesisMocks.NodesSetupStub{
		GetAdaptivityCalled: func() bool {
			return false
		},
		GetHysteresisCalled: func() float32 {
			return 0
		},
	}
	expectedValues["erd_adaptivity"] = "false"
	expectedValues["erd_hysteresis"] = "0.000000"

	err = InitConfigMetrics(ash, cfg, economicsConfig, genesisNodesConfig, lastSnapshotTrieNodesConfig)
	require.Nil(t, err)

	assert.Equal(t, expectedValues["erd_adaptivity"], keys["erd_adaptivity"])
	assert.Equal(t, expectedValues["erd_hysteresis"], keys["erd_hysteresis"])
}

func TestInitRatingsMetrics(t *testing.T) {
	t.Parallel()

	cfg := config.RatingsConfig{
		General: config.General{
			StartRating:           1,
			MaxRating:             10,
			MinRating:             0,
			SignedBlocksThreshold: 0.1,
			SelectionChances: []*config.SelectionChance{
				{
					MaxThreshold:  10,
					ChancePercent: 5,
				},
			},
		},
		ShardChain: config.ShardChain{
			RatingSteps: config.RatingSteps{
				HoursToMaxRatingFromStartRating: 10,
				ProposerValidatorImportance:     0.1,
				ProposerDecreaseFactor:          0.1,
				ValidatorDecreaseFactor:         0.1,
				ConsecutiveMissedBlocksPenalty:  0.1,
			},
		},
		MetaChain: config.MetaChain{
			RatingSteps: config.RatingSteps{
				HoursToMaxRatingFromStartRating: 10,
				ProposerValidatorImportance:     0.1,
				ProposerDecreaseFactor:          0.1,
				ValidatorDecreaseFactor:         0.1,
				ConsecutiveMissedBlocksPenalty:  0.1,
			},
		},
		PeerHonesty: config.PeerHonestyConfig{
			DecayCoefficient:             0.1,
			DecayUpdateIntervalInSeconds: 10,
			MaxScore:                     0.1,
			MinScore:                     0.1,
			BadPeerThreshold:             0.1,
			UnitValue:                    0.1,
		},
	}

	maxThresholdStr := fmt.Sprintf("%s%d%s", common.MetricRatingsGeneralSelectionChances, 0, common.SelectionChancesMaxThresholdSuffix)
	chancePercentStr := fmt.Sprintf("%s%d%s", common.MetricRatingsGeneralSelectionChances, 0, common.SelectionChancesChancePercentSuffix)

	expectedValues := map[string]interface{}{
		common.MetricRatingsGeneralStartRating:                 uint64(1),
		common.MetricRatingsGeneralMaxRating:                   uint64(10),
		common.MetricRatingsGeneralMinRating:                   uint64(0),
		common.MetricRatingsGeneralSignedBlocksThreshold:       "0.100000",
		common.MetricRatingsGeneralSelectionChances + "_count": uint64(1),
		maxThresholdStr:  uint64(10),
		chancePercentStr: uint64(5),
		common.MetricRatingsShardChainHoursToMaxRatingFromStartRating: uint64(10),
		common.MetricRatingsShardChainProposerValidatorImportance:     "0.100000",
		common.MetricRatingsShardChainProposerDecreaseFactor:          "0.100000",
		common.MetricRatingsShardChainValidatorDecreaseFactor:         "0.100000",
		common.MetricRatingsShardChainConsecutiveMissedBlocksPenalty:  "0.100000",
		common.MetricRatingsMetaChainHoursToMaxRatingFromStartRating:  uint64(10),
		common.MetricRatingsMetaChainProposerValidatorImportance:      "0.100000",
		common.MetricRatingsMetaChainProposerDecreaseFactor:           "0.100000",
		common.MetricRatingsMetaChainValidatorDecreaseFactor:          "0.100000",
		common.MetricRatingsMetaChainConsecutiveMissedBlocksPenalty:   "0.100000",
		common.MetricRatingsPeerHonestyDecayCoefficient:               "0.100000",
		common.MetricRatingsPeerHonestyDecayUpdateIntervalInSeconds:   uint64(10),
		common.MetricRatingsPeerHonestyMaxScore:                       "0.100000",
		common.MetricRatingsPeerHonestyMinScore:                       "0.100000",
		common.MetricRatingsPeerHonestyBadPeerThreshold:               "0.100000",
		common.MetricRatingsPeerHonestyUnitValue:                      "0.100000",
	}

	keys := make(map[string]interface{})

	ash := &statusHandler.AppStatusHandlerStub{
		SetUInt64ValueHandler: func(key string, value uint64) {
			keys[key] = value
		},
		SetStringValueHandler: func(key string, value string) {
			keys[key] = value
		},
	}

	err := InitRatingsMetrics(nil, cfg)
	require.Equal(t, ErrNilAppStatusHandler, err)

	err = InitRatingsMetrics(ash, cfg)
	require.Nil(t, err)

	assert.Equal(t, len(expectedValues), len(keys))
	for k, v := range expectedValues {
		assert.Equal(t, v, keys[k])
	}
}

func TestInitMetrics(t *testing.T) {
	t.Parallel()

	appStatusHandler := &statusHandler.AppStatusHandlerStub{}
	pubkeyString := "pub key"
	nodeType := core.NodeTypeValidator
	shardCoordinator := &testscommon.ShardsCoordinatorMock{
		NoShards: 3,
		SelfIDCalled: func() uint32 {
			return 0
		},
	}
	nodesSetup := &genesisMocks.NodesSetupStub{
		GetShardConsensusGroupSizeCalled: func() uint32 {
			return 63
		},
		GetMetaConsensusGroupSizeCalled: func() uint32 {
			return 400
		},
		GetRoundDurationCalled: func() uint64 {
			return 6000
		},
		MinNumberOfMetaNodesCalled: func() uint32 {
			return 401
		},
		MinNumberOfShardNodesCalled: func() uint32 {
			return 402
		},
		InitialNodesInfoCalled: func() (map[uint32][]nodesCoordinator.GenesisNodeInfoHandler, map[uint32][]nodesCoordinator.GenesisNodeInfoHandler) {
			validators := map[uint32][]nodesCoordinator.GenesisNodeInfoHandler{
				0: {
					&shardingMocks.NodeInfoMock{},
					&shardingMocks.NodeInfoMock{},
				},
				1: {
					&shardingMocks.NodeInfoMock{},
				},
			}

			return validators, make(map[uint32][]nodesCoordinator.GenesisNodeInfoHandler)
		},
		GetStartTimeCalled: func() int64 {
			return 111111
		},
	}
	version := "version"
	economicsConfigs := &config.EconomicsConfig{
		RewardsSettings: config.RewardsSettings{
			RewardsConfigByEpoch: []config.EpochRewardSettings{
				{
					LeaderPercentage: 2,
				},
				{
					LeaderPercentage: 2,
				},
			},
		},
		GlobalSettings: config.GlobalSettings{
			Denomination: 4,
		},
	}
	roundsPerEpoch := int64(200)
	minTransactionVersion := uint32(1)

	t.Run("nil app status handler should error", func(t *testing.T) {
		t.Parallel()

		err := InitMetrics(nil, pubkeyString, nodeType, shardCoordinator, nodesSetup, version, economicsConfigs, roundsPerEpoch, minTransactionVersion)
		assert.Equal(t, ErrNilAppStatusHandler, err)
	})
	t.Run("nil shard coordinator should error", func(t *testing.T) {
		t.Parallel()

		expectedErrorString := "nil shard coordinator when initializing metrics"
		err := InitMetrics(appStatusHandler, pubkeyString, nodeType, nil, nodesSetup, version, economicsConfigs, roundsPerEpoch, minTransactionVersion)
		assert.Equal(t, expectedErrorString, err.Error())
	})
	t.Run("nil nodes configs should error", func(t *testing.T) {
		t.Parallel()

		expectedErrorString := "nil nodes config when initializing metrics"
		err := InitMetrics(appStatusHandler, pubkeyString, nodeType, shardCoordinator, nil, version, economicsConfigs, roundsPerEpoch, minTransactionVersion)
		assert.Equal(t, expectedErrorString, err.Error())
	})
	t.Run("nil economics configs should error", func(t *testing.T) {
		t.Parallel()

		expectedErrorString := "nil economics config when initializing metrics"
		err := InitMetrics(appStatusHandler, pubkeyString, nodeType, shardCoordinator, nodesSetup, version, nil, roundsPerEpoch, minTransactionVersion)
		assert.Equal(t, expectedErrorString, err.Error())
	})
	t.Run("should work", func(t *testing.T) {
		t.Parallel()

		keys := make(map[string]interface{})
		localStatusHandler := &statusHandler.AppStatusHandlerStub{
			SetUInt64ValueHandler: func(key string, value uint64) {
				keys[key] = value
			},
			SetStringValueHandler: func(key string, value string) {
				keys[key] = value
			},
		}

		err := InitMetrics(localStatusHandler, pubkeyString, nodeType, shardCoordinator, nodesSetup, version, economicsConfigs, roundsPerEpoch, minTransactionVersion)
		assert.Nil(t, err)

		expectedValues := map[string]interface{}{
			common.MetricPublicKeyBlockSign:           pubkeyString,
			common.MetricShardId:                      uint64(shardCoordinator.SelfId()),
			common.MetricNumShardsWithoutMetachain:    uint64(shardCoordinator.NoShards),
			common.MetricNodeType:                     string(nodeType),
			common.MetricRoundTime:                    uint64(6),
			common.MetricAppVersion:                   version,
			common.MetricRoundsPerEpoch:               uint64(roundsPerEpoch),
			common.MetricCrossCheckBlockHeight:        "0",
			common.MetricCrossCheckBlockHeight + "_0": uint64(0),
			common.MetricCrossCheckBlockHeight + "_1": uint64(0),
			common.MetricCrossCheckBlockHeight + "_2": uint64(0),
			common.MetricCrossCheckBlockHeightMeta:    uint64(0),
			common.MetricIsSyncing:                    uint64(1),
			common.MetricLeaderPercentage:             fmt.Sprintf("%f", 2.0),
			common.MetricDenomination:                 uint64(4),
			common.MetricShardConsensusGroupSize:      uint64(63),
			common.MetricMetaConsensusGroupSize:       uint64(400),
			common.MetricNumNodesPerShard:             uint64(402),
			common.MetricNumMetachainNodes:            uint64(401),
			common.MetricStartTime:                    uint64(111111),
			common.MetricRoundDuration:                uint64(6000),
			common.MetricMinTransactionVersion:        uint64(1),
			common.MetricNumValidators:                uint64(2),
			common.MetricConsensusGroupSize:           uint64(63),
		}

		assert.Equal(t, len(expectedValues), len(keys))
		for k, v := range expectedValues {
			assert.Equal(t, v, keys[k], fmt.Sprintf("for key %s", k))
		}
	})
	t.Run("should work - metachain", func(t *testing.T) {
		t.Parallel()

		keys := make(map[string]interface{})
		localStatusHandler := &statusHandler.AppStatusHandlerStub{
			SetUInt64ValueHandler: func(key string, value uint64) {
				keys[key] = value
			},
			SetStringValueHandler: func(key string, value string) {
				keys[key] = value
			},
		}
		localShardCoordinator := &testscommon.ShardsCoordinatorMock{
			NoShards: 3,
			SelfIDCalled: func() uint32 {
				return common.MetachainShardId
			},
		}

		err := InitMetrics(localStatusHandler, pubkeyString, nodeType, localShardCoordinator, nodesSetup, version, economicsConfigs, roundsPerEpoch, minTransactionVersion)
		assert.Nil(t, err)

		expectedValues := map[string]interface{}{
			common.MetricPublicKeyBlockSign:           pubkeyString,
			common.MetricShardId:                      uint64(localShardCoordinator.SelfId()),
			common.MetricNumShardsWithoutMetachain:    uint64(localShardCoordinator.NoShards),
			common.MetricNodeType:                     string(nodeType),
			common.MetricRoundTime:                    uint64(6),
			common.MetricAppVersion:                   version,
			common.MetricRoundsPerEpoch:               uint64(roundsPerEpoch),
			common.MetricCrossCheckBlockHeight:        "0",
			common.MetricCrossCheckBlockHeight + "_0": uint64(0),
			common.MetricCrossCheckBlockHeight + "_1": uint64(0),
			common.MetricCrossCheckBlockHeight + "_2": uint64(0),
			common.MetricCrossCheckBlockHeightMeta:    uint64(0),
			common.MetricIsSyncing:                    uint64(1),
			common.MetricLeaderPercentage:             fmt.Sprintf("%f", 2.0),
			common.MetricDenomination:                 uint64(4),
			common.MetricShardConsensusGroupSize:      uint64(63),
			common.MetricMetaConsensusGroupSize:       uint64(400),
			common.MetricNumNodesPerShard:             uint64(402),
			common.MetricNumMetachainNodes:            uint64(401),
			common.MetricStartTime:                    uint64(111111),
			common.MetricRoundDuration:                uint64(6000),
			common.MetricMinTransactionVersion:        uint64(1),
			common.MetricNumValidators:                uint64(0),
			common.MetricConsensusGroupSize:           uint64(400),
		}

		assert.Equal(t, len(expectedValues), len(keys))
		for k, v := range expectedValues {
			assert.Equal(t, v, keys[k], fmt.Sprintf("for key %s", k))
		}
	})
	t.Run("should work - invalid shard id", func(t *testing.T) {
		t.Parallel()

		keys := make(map[string]interface{})
		localStatusHandler := &statusHandler.AppStatusHandlerStub{
			SetUInt64ValueHandler: func(key string, value uint64) {
				keys[key] = value
			},
			SetStringValueHandler: func(key string, value string) {
				keys[key] = value
			},
		}
		localShardCoordinator := &testscommon.ShardsCoordinatorMock{
			NoShards: 3,
			SelfIDCalled: func() uint32 {
				return 10
			},
		}

		err := InitMetrics(localStatusHandler, pubkeyString, nodeType, localShardCoordinator, nodesSetup, version, economicsConfigs, roundsPerEpoch, minTransactionVersion)
		assert.Nil(t, err)

		assert.Equal(t, uint64(0), keys[common.MetricConsensusGroupSize])
	})
}

func TestSaveStringMetric(t *testing.T) {
	t.Parallel()

	t.Run("should not panic if appStatusHandler is nil", func(t *testing.T) {
		assert.NotPanics(t, func() {
			SaveStringMetric(nil, "key", "value")
		})
	})
	t.Run("should work", func(t *testing.T) {
		wasCalled := false
		appStatusHandler := &statusHandler.AppStatusHandlerStub{
			SetStringValueHandler: func(key string, value string) {
				wasCalled = true
				assert.Equal(t, "key", key)
				assert.Equal(t, "value", value)
			},
		}
		SaveStringMetric(appStatusHandler, "key", "value")
		assert.True(t, wasCalled)
	})
}

func TestSaveUint64Metric(t *testing.T) {
	t.Parallel()

	t.Run("should not panic if appStatusHandler is nil", func(t *testing.T) {
		assert.NotPanics(t, func() {
			SaveUint64Metric(nil, "key", 1)
		})
	})
	t.Run("should work", func(t *testing.T) {
		wasCalled := false
		appStatusHandler := &statusHandler.AppStatusHandlerStub{
			SetUInt64ValueHandler: func(key string, value uint64) {
				wasCalled = true
				assert.Equal(t, "key", key)
				assert.Equal(t, uint64(1), value)
			},
		}
		SaveUint64Metric(appStatusHandler, "key", 1)
		assert.True(t, wasCalled)
	})
}<|MERGE_RESOLUTION|>--- conflicted
+++ resolved
@@ -209,12 +209,8 @@
 			CryptoOpcodesV2EnableEpoch:                               102,
 			ScToScLogEventEnableEpoch:                                103,
 			RelayedTransactionsV3EnableEpoch:                         104,
-<<<<<<< HEAD
-			FixRelayedMoveBalanceEnableEpoch:                         105,
+			FixRelayedBaseCostEnableEpoch:                            105,
 			FullGasPriceForSCRsEnableEpoch:                           106,
-=======
-			FixRelayedBaseCostEnableEpoch:                            105,
->>>>>>> 51434d22
 			MaxNodesChangeEnableEpoch: []config.MaxNodesChangeConfig{
 				{
 					EpochEnable:            0,
@@ -334,12 +330,8 @@
 		"erd_crypto_opcodes_v2_enable_epoch":                                   uint32(102),
 		"erd_set_sc_to_sc_log_event_enable_epoch":                              uint32(103),
 		"erd_relayed_transactions_v3_enable_epoch":                             uint32(104),
-<<<<<<< HEAD
-		"erd_fix_relayed_move_balance_enable_epoch":                            uint32(105),
+		"erd_fix_relayed_base_cost_enable_epoch":                               uint32(105),
 		"erd_full_gasprice_on-scr_enable_epoch":                                uint32(106),
-=======
-		"erd_fix_relayed_base_cost_enable_epoch":                               uint32(105),
->>>>>>> 51434d22
 		"erd_max_nodes_change_enable_epoch":                                    nil,
 		"erd_total_supply":                                                     "12345",
 		"erd_hysteresis":                                                       "0.100000",
