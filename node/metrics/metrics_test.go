--- conflicted
+++ resolved
@@ -220,11 +220,8 @@
 			ValidationOnGobDecodeEnableEpoch:                         112,
 			BarnardOpcodesEnableEpoch:                                113,
 			AutomaticActivationOfNodesDisableEpoch:                   114,
-<<<<<<< HEAD
-			RelayedTransactionsV1V2DisableEpoch:                      115,
-=======
 			FixGetBalanceEnableEpoch:                                 115,
->>>>>>> 0fd6812b
+			RelayedTransactionsV1V2DisableEpoch:                      116,
 			MaxNodesChangeEnableEpoch: []config.MaxNodesChangeConfig{
 				{
 					EpochEnable:            0,
@@ -354,11 +351,8 @@
 		"erd_validation_on_gobdecode_enable_epoch":                             uint32(112),
 		"erd_barnard_opcodes_enable_epoch":                                     uint32(113),
 		"erd_automatic_activation_of_nodes_disable_epoch":                      uint32(114),
-<<<<<<< HEAD
-		"erd_relayed_transactions_v1_v2_disable_epoch":                         uint32(115),
-=======
 		"erd_fix_get_balance_enable_epoch":                                     uint32(115),
->>>>>>> 0fd6812b
+		"erd_relayed_transactions_v1_v2_disable_epoch":                         uint32(116),
 		"erd_max_nodes_change_enable_epoch":                                    nil,
 		"erd_total_supply":                                                     "12345",
 		"erd_hysteresis":                                                       "0.100000",
