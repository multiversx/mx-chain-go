--- conflicted
+++ resolved
@@ -213,15 +213,12 @@
 			FixRelayedMoveBalanceToNonPayableSCEnableEpoch:           106,
 			RelayedTransactionsV3EnableEpoch:                         107,
 			RelayedTransactionsV3FixESDTTransferEnableEpoch:          108,
-<<<<<<< HEAD
-			MaskVMInternalDependenciesErrorsEnableEpoch:              109,
-			FixBackTransferOPCODEEnableEpoch:                         110,
-			ValidationOnGobDecodeEnableEpoch:                         111,
-			BarnardOpcodesEnableEpoch:                                112,
-			AutomaticActivationOfNodesDisableEpoch:                   108,
-=======
 			CheckBuiltInCallOnTransferValueAndFailEnableRound:        109,
->>>>>>> 9f2444e9
+			MaskVMInternalDependenciesErrorsEnableEpoch:              110,
+			FixBackTransferOPCODEEnableEpoch:                         111,
+			ValidationOnGobDecodeEnableEpoch:                         112,
+			BarnardOpcodesEnableEpoch:                                113,
+			AutomaticActivationOfNodesDisableEpoch:                   114,
 			MaxNodesChangeEnableEpoch: []config.MaxNodesChangeConfig{
 				{
 					EpochEnable:            0,
@@ -345,15 +342,12 @@
 		"erd_fix_relayed_move_balance_to_non_payable_sc_enable_epoch":          uint32(106),
 		"erd_relayed_transactions_v3_enable_epoch":                             uint32(107),
 		"erd_relayed_transactions_v3_fix_esdt_transfer_enable_epoch":           uint32(108),
-<<<<<<< HEAD
-		"erd_mask_vm_internal_dependencies_errors_enable_epoch":                uint32(109),
-		"erd_fix_back_transfer_opcode_enable_epoch":                            uint32(110),
-		"erd_validation_on_gobdecode_enable_epoch":                             uint32(111),
-		"erd_barnard_opcodes_enable_epoch":                                     uint32(112),
-		"erd_automatic_activation_of_nodes_disable_epoch":                      uint32(108),
-=======
 		"erd_checkbuiltincall_ontransfervalueandfail_enable_round":             uint32(109),
->>>>>>> 9f2444e9
+		"erd_mask_vm_internal_dependencies_errors_enable_epoch":                uint32(110),
+		"erd_fix_back_transfer_opcode_enable_epoch":                            uint32(111),
+		"erd_validation_on_gobdecode_enable_epoch":                             uint32(112),
+		"erd_barnard_opcodes_enable_epoch":                                     uint32(113),
+		"erd_automatic_activation_of_nodes_disable_epoch":                      uint32(114),
 		"erd_max_nodes_change_enable_epoch":                                    nil,
 		"erd_total_supply":                                                     "12345",
 		"erd_hysteresis":                                                       "0.100000",
