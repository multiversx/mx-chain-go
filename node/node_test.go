--- conflicted
+++ resolved
@@ -42,19 +42,11 @@
 
 var fromConnectedPeerId = p2p.PeerID("from connected peer Id")
 
-<<<<<<< HEAD
 func createMockPubkeyConverter() *mock.PubkeyConverterMock {
 	return mock.NewPubkeyConverterMock(32)
 }
 
-func logError(err error) {
-	if err != nil {
-		fmt.Println(err.Error())
-	}
-}
-
-=======
->>>>>>> f967ad83
+
 func getAccAdapter(balance *big.Int) *mock.AccountsStub {
 	accDB := &mock.AccountsStub{}
 	accDB.GetExistingAccountCalled = func(addressContainer state.AddressContainer) (handler state.AccountHandler, e error) {
@@ -122,101 +114,6 @@
 	assert.NotNil(t, err)
 }
 
-<<<<<<< HEAD
-func TestStart_CorrectParams(t *testing.T) {
-	messenger := getMessenger()
-	n, _ := node.NewNode(
-		node.WithMessenger(messenger),
-		node.WithInternalMarshalizer(getMarshalizer(), testSizeCheckDelta),
-		node.WithVmMarshalizer(getMarshalizer()),
-		node.WithHasher(getHasher()),
-		node.WithAddressPubkeyConverter(createMockPubkeyConverter()),
-		node.WithAccountsAdapter(&mock.AccountsStub{}),
-	)
-	n.Start()
-	defer func() { _ = n.Stop() }()
-	assert.True(t, n.IsRunning())
-}
-
-func TestStart_CannotApplyOptions(t *testing.T) {
-
-	messenger := getMessenger()
-	n, _ := node.NewNode(
-		node.WithMessenger(messenger),
-		node.WithInternalMarshalizer(getMarshalizer(), testSizeCheckDelta),
-		node.WithHasher(getHasher()),
-		node.WithAddressPubkeyConverter(createMockPubkeyConverter()),
-		node.WithAccountsAdapter(&mock.AccountsStub{}),
-	)
-	n.Start()
-	defer func() { _ = n.Stop() }()
-
-	err := n.ApplyOptions(node.WithDataPool(&mock.PoolsHolderStub{}))
-	require.Error(t, err)
-}
-
-func TestStart_CorrectParamsApplyingOptions(t *testing.T) {
-
-	n, _ := node.NewNode()
-	messenger := getMessenger()
-	err := n.ApplyOptions(
-		node.WithMessenger(messenger),
-		node.WithInternalMarshalizer(getMarshalizer(), testSizeCheckDelta),
-		node.WithVmMarshalizer(getMarshalizer()),
-		node.WithHasher(getHasher()),
-		node.WithAddressPubkeyConverter(createMockPubkeyConverter()),
-		node.WithAccountsAdapter(&mock.AccountsStub{}),
-	)
-
-	logError(err)
-
-	n.Start()
-	defer func() { _ = n.Stop() }()
-	assert.True(t, n.IsRunning())
-}
-
-func TestApplyOptions_NodeStarted(t *testing.T) {
-
-	messenger := getMessenger()
-	n, _ := node.NewNode(
-		node.WithMessenger(messenger),
-		node.WithInternalMarshalizer(getMarshalizer(), testSizeCheckDelta),
-		node.WithVmMarshalizer(getMarshalizer()),
-		node.WithHasher(getHasher()),
-	)
-	n.Start()
-	defer func() { _ = n.Stop() }()
-
-	assert.True(t, n.IsRunning())
-}
-
-func TestStop_NotStartedYet(t *testing.T) {
-
-	n, _ := node.NewNode(
-		node.WithInternalMarshalizer(getMarshalizer(), testSizeCheckDelta),
-		node.WithVmMarshalizer(getMarshalizer()),
-		node.WithHasher(getHasher()),
-	)
-
-	err := n.Stop()
-	assert.Nil(t, err)
-	assert.False(t, n.IsRunning())
-}
-
-func TestStop(t *testing.T) {
-	n, _ := node.NewNode(
-		node.WithInternalMarshalizer(getMarshalizer(), testSizeCheckDelta),
-		node.WithVmMarshalizer(getMarshalizer()),
-		node.WithHasher(getHasher()),
-	)
-	n.Start()
-
-	err := n.Stop()
-	assert.Nil(t, err)
-}
-
-=======
->>>>>>> f967ad83
 func TestGetBalance_NoAddrConverterShouldError(t *testing.T) {
 
 	n, _ := node.NewNode(
@@ -1526,87 +1423,6 @@
 				}, nil
 			},
 		}),
-<<<<<<< HEAD
-		node.WithHardforkTrigger(&mock.HardforkTriggerStub{}),
-		node.WithPeerBlackListHandler(&mock.BlackListHandlerStub{}),
-		node.WithValidatorPubkeyConverter(mock.NewPubkeyConverterMock(96)),
-	)
-
-	err := n.StartHeartbeat(config.HeartbeatConfig{
-		MinTimeToWaitBetweenBroadcastsInSec: 1,
-		MaxTimeToWaitBetweenBroadcastsInSec: 2,
-		DurationInSecToConsiderUnresponsive: 3,
-		Enabled:                             true,
-	}, "v0.1",
-		"undefined",
-	)
-	assert.Nil(t, err)
-
-	elements := n.HeartbeatMonitor().GetHeartbeats()
-	assert.Equal(t, 3, len(elements))
-}
-
-func TestNode_StartHeartbeatShouldSetNodesFromInitialPubKeysAsValidators(t *testing.T) {
-	t.Parallel()
-
-	n, _ := node.NewNode(
-		node.WithInternalMarshalizer(&mock.MarshalizerMock{
-			MarshalHandler: func(obj interface{}) (bytes []byte, e error) {
-				return make([]byte, 0), nil
-			},
-		}, testSizeCheckDelta),
-		node.WithVmMarshalizer(getMarshalizer()),
-		node.WithSingleSigner(&mock.SinglesignMock{}),
-		node.WithKeyGen(&mock.KeyGenMock{}),
-		node.WithMessenger(&mock.MessengerStub{
-			HasTopicValidatorCalled: func(name string) bool {
-				return false
-			},
-			HasTopicCalled: func(name string) bool {
-				return false
-			},
-			CreateTopicCalled: func(name string, createChannelForTopic bool) error {
-				return nil
-			},
-			RegisterMessageProcessorCalled: func(topic string, handler p2p.MessageProcessor) error {
-				return nil
-			},
-			BroadcastCalled: func(topic string, buff []byte) {
-			},
-		}),
-		node.WithInitialNodesPubKeys(map[uint32][]string{0: {"pk1", "pk2"}, 1: {"pk3"}}),
-		node.WithPrivKey(&mock.PrivateKeyStub{
-			GeneratePublicHandler: func() crypto.PublicKey {
-				return &mock.PublicKeyMock{
-					ToByteArrayHandler: func() (i []byte, e error) {
-						return []byte("pk1"), nil
-					},
-				}
-			},
-		}),
-		node.WithShardCoordinator(mock.NewOneShardCoordinatorMock()),
-		node.WithDataStore(&mock.ChainStorerMock{
-			GetStorerCalled: func(unitType dataRetriever.UnitType) storage.Storer {
-				return mock.NewStorerMock()
-			},
-		}),
-		node.WithNodesCoordinator(&mock.NodesCoordinatorMock{
-			GetAllEligibleValidatorsPublicKeysCalled: func() (map[uint32][][]byte, error) {
-				return map[uint32][][]byte{
-					0: {[]byte("pk1"), []byte("pk2")},
-					1: {[]byte("pk3")},
-				}, nil
-			},
-		}),
-		node.WithEpochStartTrigger(&mock.EpochStartTriggerStub{}),
-		node.WithEpochStartEventNotifier(&mock.EpochStartNotifierStub{}),
-		node.WithNetworkShardingCollector(
-			&mock.NetworkShardingCollectorStub{
-				UpdatePeerIdPublicKeyCalled: func(pid p2p.PeerID, pk []byte) {},
-			}),
-		node.WithInputAntifloodHandler(&mock.P2PAntifloodHandlerStub{}),
-=======
->>>>>>> f967ad83
 		node.WithValidatorStatistics(&mock.ValidatorStatisticsProcessorMock{
 			GetValidatorInfoForRootHashCalled: func(rootHash []byte) (map[uint32][]*state.ValidatorInfo, error) {
 				return map[uint32][]*state.ValidatorInfo{
