package node_test

import (
	"bytes"
	"crypto/rand"
	"encoding/hex"
	"errors"
	"fmt"
	"math/big"
	"strconv"
	"strings"
	"sync"
	"sync/atomic"
	"testing"
	"time"

	"github.com/ElrondNetwork/elrond-go/config"
	"github.com/ElrondNetwork/elrond-go/consensus/chronology"
	"github.com/ElrondNetwork/elrond-go/consensus/spos/sposFactory"
	"github.com/ElrondNetwork/elrond-go/core"
	"github.com/ElrondNetwork/elrond-go/core/check"
	"github.com/ElrondNetwork/elrond-go/crypto"
	"github.com/ElrondNetwork/elrond-go/data"
	"github.com/ElrondNetwork/elrond-go/data/block"
	"github.com/ElrondNetwork/elrond-go/data/state"
	"github.com/ElrondNetwork/elrond-go/data/transaction"
	"github.com/ElrondNetwork/elrond-go/dataRetriever"
	"github.com/ElrondNetwork/elrond-go/hashing"
	"github.com/ElrondNetwork/elrond-go/marshal"
	"github.com/ElrondNetwork/elrond-go/node"
	"github.com/ElrondNetwork/elrond-go/node/heartbeat"
	"github.com/ElrondNetwork/elrond-go/node/mock"
	"github.com/ElrondNetwork/elrond-go/p2p"
	"github.com/ElrondNetwork/elrond-go/process"
	"github.com/ElrondNetwork/elrond-go/process/block/bootstrapStorage"
	"github.com/ElrondNetwork/elrond-go/sharding"
	"github.com/ElrondNetwork/elrond-go/storage"
	"github.com/stretchr/testify/assert"
	"github.com/stretchr/testify/require"
)

var fromConnectedPeerId = p2p.PeerID("from connected peer Id")

func logError(err error) {
	if err != nil {
		fmt.Println(err.Error())
	}
}

func getAccAdapter(balance *big.Int) *mock.AccountsStub {
	accDB := &mock.AccountsStub{}
	accDB.GetExistingAccountCalled = func(addressContainer state.AddressContainer) (handler state.AccountHandler, e error) {
		return &state.Account{Nonce: 1, Balance: balance}, nil
	}
	return accDB
}

func getPrivateKey() *mock.PrivateKeyStub {
	return &mock.PrivateKeyStub{}
}

func containString(search string, list []string) bool {
	for _, str := range list {
		if str == search {
			return true
		}
	}

	return false
}

func getMessenger() *mock.MessengerStub {
	messenger := &mock.MessengerStub{
		CloseCalled: func() error {
			return nil
		},
		BootstrapCalled: func() error {
			return nil
		},
		BroadcastCalled: func(topic string, buff []byte) {
		},
	}

	return messenger
}

func getMarshalizer() marshal.Marshalizer {
	return &mock.MarshalizerMock{}
}

func getHasher() hashing.Hasher {
	return &mock.HasherMock{}
}

func TestNewNode(t *testing.T) {
	n, err := node.NewNode()

	assert.Nil(t, err)
	assert.False(t, check.IfNil(n))
}

func TestNewNode_NotRunning(t *testing.T) {
	n, _ := node.NewNode()
	assert.False(t, n.IsRunning())
}

func TestNewNode_NilOptionShouldError(t *testing.T) {
	_, err := node.NewNode(node.WithAccountsAdapter(nil))
	assert.NotNil(t, err)
}

func TestNewNode_ApplyNilOptionShouldError(t *testing.T) {
	n, _ := node.NewNode()
	err := n.ApplyOptions(node.WithAccountsAdapter(nil))
	assert.NotNil(t, err)
}

func TestStart_NoMessenger(t *testing.T) {
	n, _ := node.NewNode()
	err := n.Start()
	defer func() { _ = n.Stop() }()
	assert.NotNil(t, err)
}

func TestStart_CorrectParams(t *testing.T) {
	messenger := getMessenger()
	n, _ := node.NewNode(
		node.WithMessenger(messenger),
		node.WithMarshalizer(getMarshalizer(), testSizeCheckDelta),
		node.WithHasher(getHasher()),
		node.WithAddressConverter(&mock.AddressConverterStub{}),
		node.WithAccountsAdapter(&mock.AccountsStub{}),
	)
	err := n.Start()
	defer func() { _ = n.Stop() }()
	assert.Nil(t, err)
	assert.True(t, n.IsRunning())
}

func TestStart_CannotApplyOptions(t *testing.T) {

	messenger := getMessenger()
	n, _ := node.NewNode(
		node.WithMessenger(messenger),
		node.WithMarshalizer(getMarshalizer(), testSizeCheckDelta),
		node.WithHasher(getHasher()),
		node.WithAddressConverter(&mock.AddressConverterStub{}),
		node.WithAccountsAdapter(&mock.AccountsStub{}),
	)
	err := n.Start()
	require.Nil(t, err)
	defer func() { _ = n.Stop() }()

	err = n.ApplyOptions(node.WithDataPool(&mock.PoolsHolderStub{}))
	require.Error(t, err)
}

func TestStart_CorrectParamsApplyingOptions(t *testing.T) {

	n, _ := node.NewNode()
	messenger := getMessenger()
	err := n.ApplyOptions(
		node.WithMessenger(messenger),
		node.WithMarshalizer(getMarshalizer(), testSizeCheckDelta),
		node.WithHasher(getHasher()),
		node.WithAddressConverter(&mock.AddressConverterStub{}),
		node.WithAccountsAdapter(&mock.AccountsStub{}),
	)

	logError(err)

	err = n.Start()
	defer func() { _ = n.Stop() }()
	assert.Nil(t, err)
	assert.True(t, n.IsRunning())
}

func TestApplyOptions_NodeStarted(t *testing.T) {

	messenger := getMessenger()
	n, _ := node.NewNode(
		node.WithMessenger(messenger),
		node.WithMarshalizer(getMarshalizer(), testSizeCheckDelta),
		node.WithHasher(getHasher()),
	)
	err := n.Start()
	defer func() { _ = n.Stop() }()
	logError(err)

	assert.True(t, n.IsRunning())
}

func TestStop_NotStartedYet(t *testing.T) {

	n, _ := node.NewNode(
		node.WithMarshalizer(getMarshalizer(), testSizeCheckDelta),
		node.WithHasher(getHasher()),
	)

	err := n.Stop()
	assert.Nil(t, err)
	assert.False(t, n.IsRunning())
}

func TestStop_MessengerCloseErrors(t *testing.T) {
	errorString := "messenger close error"
	messenger := getMessenger()
	messenger.CloseCalled = func() error {
		return errors.New(errorString)
	}
	n, _ := node.NewNode(
		node.WithMessenger(messenger),
		node.WithMarshalizer(getMarshalizer(), testSizeCheckDelta),
		node.WithHasher(getHasher()),
	)

	_ = n.Start()

	err := n.Stop()
	assert.NotNil(t, err)
	assert.Contains(t, err.Error(), errorString)
}

func TestStop(t *testing.T) {

	n, _ := node.NewNode(
		node.WithMarshalizer(getMarshalizer(), testSizeCheckDelta),
		node.WithHasher(getHasher()),
	)
	err := n.Start()
	logError(err)

	err = n.Stop()
	assert.Nil(t, err)
	assert.False(t, n.IsRunning())
}

func TestGetBalance_NoAddrConverterShouldError(t *testing.T) {

	n, _ := node.NewNode(
		node.WithMarshalizer(getMarshalizer(), testSizeCheckDelta),
		node.WithHasher(getHasher()),
		node.WithAccountsAdapter(&mock.AccountsStub{}),
	)
	_, err := n.GetBalance("address")
	assert.NotNil(t, err)
	assert.Equal(t, "initialize AccountsAdapter and AddressConverter first", err.Error())
}

func TestGetBalance_NoAccAdapterShouldError(t *testing.T) {

	n, _ := node.NewNode(
		node.WithMarshalizer(getMarshalizer(), testSizeCheckDelta),
		node.WithHasher(getHasher()),
		node.WithAddressConverter(&mock.AddressConverterStub{}),
	)
	_, err := n.GetBalance("address")
	assert.NotNil(t, err)
	assert.Equal(t, "initialize AccountsAdapter and AddressConverter first", err.Error())
}

func TestGetBalance_CreateAddressFailsShouldError(t *testing.T) {

	accAdapter := getAccAdapter(big.NewInt(0))
	addrConverter := &mock.AddressConverterStub{
		CreateAddressFromHexHandler: func(hexAddress string) (state.AddressContainer, error) {
			// Return that will result in a correct run of GenerateTransaction -> will fail test
			/*return mock.AddressContainerStub{
			}, nil*/

			return nil, errors.New("error")
		},
	}
	singleSigner := &mock.SinglesignMock{}
	n, _ := node.NewNode(
		node.WithMarshalizer(getMarshalizer(), testSizeCheckDelta),
		node.WithHasher(getHasher()),
		node.WithAddressConverter(addrConverter),
		node.WithAccountsAdapter(accAdapter),
		node.WithTxSingleSigner(singleSigner),
	)
	_, err := n.GetBalance("address")
	assert.NotNil(t, err)
	assert.Contains(t, err.Error(), "invalid address")
}

func TestGetBalance_GetAccountFailsShouldError(t *testing.T) {

	accAdapter := &mock.AccountsStub{
		GetExistingAccountCalled: func(addrContainer state.AddressContainer) (state.AccountHandler, error) {
			return nil, errors.New("error")
		},
	}
	addrConverter := mock.NewAddressConverterFake(32, "0x")
	n, _ := node.NewNode(
		node.WithMarshalizer(getMarshalizer(), testSizeCheckDelta),
		node.WithHasher(getHasher()),
		node.WithAddressConverter(addrConverter),
		node.WithAccountsAdapter(accAdapter),
	)
	_, err := n.GetBalance(createDummyHexAddress(64))
	assert.NotNil(t, err)
	assert.Contains(t, err.Error(), "could not fetch sender address from provided param")
}

func createDummyHexAddress(chars int) string {
	if chars < 1 {
		return ""
	}

	buff := make([]byte, chars/2)
	_, _ = rand.Reader.Read(buff)

	return hex.EncodeToString(buff)
}

func TestGetBalance_GetAccountReturnsNil(t *testing.T) {

	accAdapter := &mock.AccountsStub{
		GetExistingAccountCalled: func(addrContainer state.AddressContainer) (state.AccountHandler, error) {
			return nil, nil
		},
	}
	addrConverter := mock.NewAddressConverterFake(32, "0x")
	n, _ := node.NewNode(
		node.WithMarshalizer(getMarshalizer(), testSizeCheckDelta),
		node.WithHasher(getHasher()),
		node.WithAddressConverter(addrConverter),
		node.WithAccountsAdapter(accAdapter),
	)
	balance, err := n.GetBalance(createDummyHexAddress(64))
	assert.Nil(t, err)
	assert.Equal(t, big.NewInt(0), balance)
}

func TestGetBalance(t *testing.T) {

	accAdapter := getAccAdapter(big.NewInt(100))
	addrConverter := mock.NewAddressConverterFake(32, "0x")
	n, _ := node.NewNode(
		node.WithMarshalizer(getMarshalizer(), testSizeCheckDelta),
		node.WithHasher(getHasher()),
		node.WithAddressConverter(addrConverter),
		node.WithAccountsAdapter(accAdapter),
	)
	balance, err := n.GetBalance(createDummyHexAddress(64))
	assert.Nil(t, err)
	assert.Equal(t, big.NewInt(100), balance)
}

//------- GenerateTransaction

func TestGenerateTransaction_NoAddrConverterShouldError(t *testing.T) {
	privateKey := getPrivateKey()
	n, _ := node.NewNode(
		node.WithMarshalizer(getMarshalizer(), testSizeCheckDelta),
		node.WithHasher(getHasher()),
		node.WithAccountsAdapter(&mock.AccountsStub{}),
	)
	_, err := n.GenerateTransaction("sender", "receiver", big.NewInt(10), "code", privateKey)
	assert.NotNil(t, err)
}

func TestGenerateTransaction_NoAccAdapterShouldError(t *testing.T) {

	n, _ := node.NewNode(
		node.WithMarshalizer(getMarshalizer(), testSizeCheckDelta),
		node.WithHasher(getHasher()),
		node.WithAddressConverter(&mock.AddressConverterStub{}),
	)
	_, err := n.GenerateTransaction("sender", "receiver", big.NewInt(10), "code", &mock.PrivateKeyStub{})
	assert.NotNil(t, err)
}

func TestGenerateTransaction_NoPrivateKeyShouldError(t *testing.T) {

	n, _ := node.NewNode(
		node.WithMarshalizer(getMarshalizer(), testSizeCheckDelta),
		node.WithHasher(getHasher()),
		node.WithAddressConverter(&mock.AddressConverterStub{}),
		node.WithAccountsAdapter(&mock.AccountsStub{}),
	)
	_, err := n.GenerateTransaction("sender", "receiver", big.NewInt(10), "code", nil)
	assert.NotNil(t, err)
}

func TestGenerateTransaction_CreateAddressFailsShouldError(t *testing.T) {

	accAdapter := getAccAdapter(big.NewInt(0))
	addrConverter := mock.NewAddressConverterFake(32, "0x")
	privateKey := getPrivateKey()
	n, _ := node.NewNode(
		node.WithMarshalizer(getMarshalizer(), testSizeCheckDelta),
		node.WithHasher(getHasher()),
		node.WithAddressConverter(addrConverter),
		node.WithAccountsAdapter(accAdapter),
	)
	_, err := n.GenerateTransaction("sender", "receiver", big.NewInt(10), "code", privateKey)
	assert.NotNil(t, err)
}

func TestGenerateTransaction_GetAccountFailsShouldError(t *testing.T) {

	accAdapter := &mock.AccountsStub{
		GetExistingAccountCalled: func(addrContainer state.AddressContainer) (state.AccountHandler, error) {
			return nil, nil
		},
	}
	addrConverter := mock.NewAddressConverterFake(32, "0x")
	privateKey := getPrivateKey()
	n, _ := node.NewNode(
		node.WithMarshalizer(getMarshalizer(), testSizeCheckDelta),
		node.WithHasher(getHasher()),
		node.WithAddressConverter(addrConverter),
		node.WithAccountsAdapter(accAdapter),
		node.WithTxSingleSigner(&mock.SinglesignMock{}),
	)
	_, err := n.GenerateTransaction(createDummyHexAddress(64), createDummyHexAddress(64), big.NewInt(10), "code", privateKey)
	assert.NotNil(t, err)
}

func TestGenerateTransaction_GetAccountReturnsNilShouldWork(t *testing.T) {

	accAdapter := &mock.AccountsStub{
		GetExistingAccountCalled: func(addrContainer state.AddressContainer) (state.AccountHandler, error) {
			return &state.Account{}, nil
		},
	}
	addrConverter := mock.NewAddressConverterFake(32, "0x")
	privateKey := getPrivateKey()
	singleSigner := &mock.SinglesignMock{}

	n, _ := node.NewNode(
		node.WithMarshalizer(getMarshalizer(), testSizeCheckDelta),
		node.WithHasher(getHasher()),
		node.WithAddressConverter(addrConverter),
		node.WithAccountsAdapter(accAdapter),
		node.WithTxSingleSigner(singleSigner),
	)
	_, err := n.GenerateTransaction(createDummyHexAddress(64), createDummyHexAddress(64), big.NewInt(10), "code", privateKey)
	assert.Nil(t, err)
}

func TestGenerateTransaction_GetExistingAccountShouldWork(t *testing.T) {

	accAdapter := getAccAdapter(big.NewInt(0))
	addrConverter := mock.NewAddressConverterFake(32, "0x")
	privateKey := getPrivateKey()
	singleSigner := &mock.SinglesignMock{}

	n, _ := node.NewNode(
		node.WithMarshalizer(getMarshalizer(), testSizeCheckDelta),
		node.WithHasher(getHasher()),
		node.WithAddressConverter(addrConverter),
		node.WithAccountsAdapter(accAdapter),
		node.WithTxSingleSigner(singleSigner),
	)
	_, err := n.GenerateTransaction(createDummyHexAddress(64), createDummyHexAddress(64), big.NewInt(10), "code", privateKey)
	assert.Nil(t, err)
}

func TestGenerateTransaction_MarshalErrorsShouldError(t *testing.T) {

	accAdapter := getAccAdapter(big.NewInt(0))
	addrConverter := mock.NewAddressConverterFake(32, "0x")
	privateKey := getPrivateKey()
	singleSigner := &mock.SinglesignMock{}
	marshalizer := &mock.MarshalizerMock{
		MarshalHandler: func(obj interface{}) ([]byte, error) {
			return nil, errors.New("error")
		},
	}
	n, _ := node.NewNode(
		node.WithMarshalizer(marshalizer, testSizeCheckDelta),
		node.WithHasher(getHasher()),
		node.WithAddressConverter(addrConverter),
		node.WithAccountsAdapter(accAdapter),
		node.WithTxSingleSigner(singleSigner),
	)
	_, err := n.GenerateTransaction("sender", "receiver", big.NewInt(10), "code", privateKey)
	assert.NotNil(t, err)
}

func TestGenerateTransaction_SignTxErrorsShouldError(t *testing.T) {

	accAdapter := getAccAdapter(big.NewInt(0))
	addrConverter := mock.NewAddressConverterFake(32, "0x")
	privateKey := &mock.PrivateKeyStub{}
	singleSigner := &mock.SinglesignFailMock{}

	n, _ := node.NewNode(
		node.WithMarshalizer(getMarshalizer(), testSizeCheckDelta),
		node.WithHasher(getHasher()),
		node.WithAddressConverter(addrConverter),
		node.WithAccountsAdapter(accAdapter),
		node.WithTxSingleSigner(singleSigner),
	)
	_, err := n.GenerateTransaction(createDummyHexAddress(64), createDummyHexAddress(64), big.NewInt(10), "code", privateKey)
	assert.NotNil(t, err)
}

func TestGenerateTransaction_ShouldSetCorrectSignature(t *testing.T) {

	accAdapter := getAccAdapter(big.NewInt(0))
	addrConverter := mock.NewAddressConverterFake(32, "0x")
	signature := []byte("signed")
	privateKey := &mock.PrivateKeyStub{}
	singleSigner := &mock.SinglesignMock{}

	n, _ := node.NewNode(
		node.WithMarshalizer(getMarshalizer(), testSizeCheckDelta),
		node.WithHasher(getHasher()),
		node.WithAddressConverter(addrConverter),
		node.WithAccountsAdapter(accAdapter),
		node.WithTxSingleSigner(singleSigner),
	)

	tx, err := n.GenerateTransaction(createDummyHexAddress(64), createDummyHexAddress(64), big.NewInt(10), "code", privateKey)
	assert.Nil(t, err)
	assert.Equal(t, signature, tx.Signature)
}

func TestGenerateTransaction_ShouldSetCorrectNonce(t *testing.T) {

	nonce := uint64(7)
	accAdapter := &mock.AccountsStub{
		GetExistingAccountCalled: func(addrContainer state.AddressContainer) (state.AccountHandler, error) {
			return &state.Account{
				Nonce:   nonce,
				Balance: big.NewInt(0),
			}, nil
		},
	}

	addrConverter := mock.NewAddressConverterFake(32, "0x")
	privateKey := getPrivateKey()
	singleSigner := &mock.SinglesignMock{}

	n, _ := node.NewNode(
		node.WithMarshalizer(getMarshalizer(), testSizeCheckDelta),
		node.WithHasher(getHasher()),
		node.WithAddressConverter(addrConverter),
		node.WithAccountsAdapter(accAdapter),
		node.WithTxSingleSigner(singleSigner),
	)

	tx, err := n.GenerateTransaction(createDummyHexAddress(64), createDummyHexAddress(64), big.NewInt(10), "code", privateKey)
	assert.Nil(t, err)
	assert.Equal(t, nonce, tx.Nonce)
}

func TestGenerateTransaction_CorrectParamsShouldNotError(t *testing.T) {

	accAdapter := getAccAdapter(big.NewInt(0))
	addrConverter := mock.NewAddressConverterFake(32, "0x")
	privateKey := getPrivateKey()
	singleSigner := &mock.SinglesignMock{}

	n, _ := node.NewNode(
		node.WithMarshalizer(getMarshalizer(), testSizeCheckDelta),
		node.WithHasher(getHasher()),
		node.WithAddressConverter(addrConverter),
		node.WithAccountsAdapter(accAdapter),
		node.WithTxSingleSigner(singleSigner),
	)
	_, err := n.GenerateTransaction(createDummyHexAddress(64), createDummyHexAddress(64), big.NewInt(10), "code", privateKey)
	assert.Nil(t, err)
}

func TestCreateTransaction_NilAddrConverterShouldErr(t *testing.T) {
	t.Parallel()

	n, _ := node.NewNode(
		node.WithMarshalizer(getMarshalizer(), testSizeCheckDelta),
		node.WithHasher(getHasher()),
		node.WithAccountsAdapter(&mock.AccountsStub{}),
	)

	nonce := uint64(0)
	value := new(big.Int).SetInt64(10)
	receiver := ""
	sender := ""
	gasPrice := uint64(10)
	gasLimit := uint64(20)
	txData := []byte("-")
	signature := "-"

	tx, txHash, err := n.CreateTransaction(nonce, value.String(), receiver, sender, gasPrice, gasLimit, txData, signature)

	assert.Nil(t, tx)
	assert.Nil(t, txHash)
	assert.Equal(t, node.ErrNilAddressConverter, err)
}

func TestCreateTransaction_NilAccountsAdapterShouldErr(t *testing.T) {
	t.Parallel()

	n, _ := node.NewNode(
		node.WithMarshalizer(getMarshalizer(), testSizeCheckDelta),
		node.WithHasher(getHasher()),
		node.WithAddressConverter(&mock.AddressConverterStub{
			CreateAddressFromHexHandler: func(hexAddress string) (container state.AddressContainer, e error) {
				return state.NewAddress([]byte(hexAddress)), nil
			},
		}),
	)

	nonce := uint64(0)
	value := new(big.Int).SetInt64(10)
	receiver := ""
	sender := ""
	gasPrice := uint64(10)
	gasLimit := uint64(20)
	txData := []byte("-")
	signature := "-"

	tx, txHash, err := n.CreateTransaction(nonce, value.String(), receiver, sender, gasPrice, gasLimit, txData, signature)

	assert.Nil(t, tx)
	assert.Nil(t, txHash)
	assert.Equal(t, node.ErrNilAccountsAdapter, err)
}

func TestCreateTransaction_InvalidSignatureShouldErr(t *testing.T) {
	t.Parallel()

	n, _ := node.NewNode(
		node.WithMarshalizer(getMarshalizer(), testSizeCheckDelta),
		node.WithHasher(getHasher()),
		node.WithAddressConverter(&mock.AddressConverterStub{
			CreateAddressFromHexHandler: func(hexAddress string) (container state.AddressContainer, e error) {
				return state.NewAddress([]byte(hexAddress)), nil
			},
		}),
		node.WithAccountsAdapter(&mock.AccountsStub{}),
	)

	nonce := uint64(0)
	value := new(big.Int).SetInt64(10)
	receiver := "rcv"
	sender := "snd"
	gasPrice := uint64(10)
	gasLimit := uint64(20)
	txData := []byte("-")
	signature := "-"

	tx, txHash, err := n.CreateTransaction(nonce, value.String(), receiver, sender, gasPrice, gasLimit, txData, signature)

	assert.Nil(t, tx)
	assert.Nil(t, txHash)
	assert.NotNil(t, err)
}

func TestCreateTransaction_OkValsShouldWork(t *testing.T) {
	t.Parallel()

	expectedHash := []byte("expected hash")
	n, _ := node.NewNode(
		node.WithMarshalizer(getMarshalizer(), testSizeCheckDelta),
		node.WithHasher(
			mock.HasherMock{
				ComputeCalled: func(s string) []byte {
					return expectedHash
				},
			},
		),
		node.WithAddressConverter(&mock.AddressConverterStub{
			CreateAddressFromHexHandler: func(hexAddress string) (container state.AddressContainer, e error) {
				return state.NewAddress([]byte(hexAddress)), nil
			},
		}),
		node.WithAccountsAdapter(&mock.AccountsStub{}),
	)

	nonce := uint64(0)
	value := new(big.Int).SetInt64(10)
	receiver := "rcv"
	sender := "snd"
	gasPrice := uint64(10)
	gasLimit := uint64(20)
	txData := []byte("-")
	signature := "617eff4f"

	tx, txHash, err := n.CreateTransaction(nonce, value.String(), receiver, sender, gasPrice, gasLimit, txData, signature)

	assert.NotNil(t, tx)
	assert.Equal(t, expectedHash, txHash)
	assert.Nil(t, err)
	assert.Equal(t, nonce, tx.Nonce)
	assert.Equal(t, value, tx.Value)
	assert.True(t, bytes.Equal([]byte(receiver), tx.RcvAddr))
}

func TestSendBulkTransactions_NoTxShouldErr(t *testing.T) {
	t.Parallel()

	mes := &mock.MessengerStub{}
	marshalizer := &mock.MarshalizerFake{}
	hasher := &mock.HasherFake{}
	adrConverter := mock.NewAddressConverterFake(32, "0x")
	n, _ := node.NewNode(
		node.WithMarshalizer(marshalizer, testSizeCheckDelta),
		node.WithAddressConverter(adrConverter),
		node.WithShardCoordinator(mock.NewOneShardCoordinatorMock()),
		node.WithMessenger(mes),
		node.WithHasher(hasher),
	)
	txs := make([]*transaction.Transaction, 0)

	numOfTxsProcessed, err := n.SendBulkTransactions(txs)
	assert.Equal(t, uint64(0), numOfTxsProcessed)
	assert.Equal(t, node.ErrNoTxToProcess, err)
}

func TestCreateShardedStores_NilShardCoordinatorShouldError(t *testing.T) {
	messenger := getMessenger()
	dataPool := &mock.PoolsHolderStub{}

	n, _ := node.NewNode(
		node.WithMessenger(messenger),
		node.WithDataPool(dataPool),
		node.WithMarshalizer(getMarshalizer(), testSizeCheckDelta),
		node.WithHasher(getHasher()),
		node.WithAddressConverter(&mock.AddressConverterStub{}),
		node.WithAccountsAdapter(&mock.AccountsStub{}),
	)
	err := n.Start()
	logError(err)
	defer func() { _ = n.Stop() }()
	err = n.CreateShardedStores()
	assert.NotNil(t, err)
	assert.Contains(t, err.Error(), "nil shard coordinator")
}

func TestCreateShardedStores_NilDataPoolShouldError(t *testing.T) {
	messenger := getMessenger()
	shardCoordinator := mock.NewOneShardCoordinatorMock()
	n, _ := node.NewNode(
		node.WithMessenger(messenger),
		node.WithShardCoordinator(shardCoordinator),
		node.WithMarshalizer(getMarshalizer(), testSizeCheckDelta),
		node.WithHasher(getHasher()),
		node.WithAddressConverter(&mock.AddressConverterStub{}),
		node.WithAccountsAdapter(&mock.AccountsStub{}),
	)
	err := n.Start()
	logError(err)
	defer func() { _ = n.Stop() }()
	err = n.CreateShardedStores()
	assert.NotNil(t, err)
	assert.Contains(t, err.Error(), "nil data pool")
}

func TestCreateShardedStores_NilTransactionDataPoolShouldError(t *testing.T) {
	messenger := getMessenger()
	shardCoordinator := mock.NewOneShardCoordinatorMock()
	dataPool := &mock.PoolsHolderStub{}
	dataPool.TransactionsCalled = func() dataRetriever.ShardedDataCacherNotifier {
		return nil
	}
	dataPool.HeadersCalled = func() dataRetriever.HeadersPool {
		return &mock.HeadersCacherStub{}
	}
	n, _ := node.NewNode(
		node.WithMessenger(messenger),
		node.WithShardCoordinator(shardCoordinator),
		node.WithDataPool(dataPool),
		node.WithMarshalizer(getMarshalizer(), testSizeCheckDelta),
		node.WithHasher(getHasher()),
		node.WithAddressConverter(&mock.AddressConverterStub{}),
		node.WithAccountsAdapter(&mock.AccountsStub{}),
	)
	err := n.Start()
	logError(err)
	defer func() { _ = n.Stop() }()
	err = n.CreateShardedStores()
	assert.NotNil(t, err)
	assert.Contains(t, err.Error(), "nil transaction sharded data store")
}

func TestCreateShardedStores_NilHeaderDataPoolShouldError(t *testing.T) {
	messenger := getMessenger()
	shardCoordinator := mock.NewOneShardCoordinatorMock()
	dataPool := &mock.PoolsHolderStub{}
	dataPool.TransactionsCalled = func() dataRetriever.ShardedDataCacherNotifier {
		return &mock.ShardedDataStub{}
	}

	dataPool.HeadersCalled = func() dataRetriever.HeadersPool {
		return nil
	}
	n, _ := node.NewNode(
		node.WithMessenger(messenger),
		node.WithShardCoordinator(shardCoordinator),
		node.WithDataPool(dataPool),
		node.WithMarshalizer(getMarshalizer(), testSizeCheckDelta),
		node.WithHasher(getHasher()),
		node.WithAddressConverter(&mock.AddressConverterStub{}),
		node.WithAccountsAdapter(&mock.AccountsStub{}),
	)
	err := n.Start()
	logError(err)
	defer func() { _ = n.Stop() }()
	err = n.CreateShardedStores()
	assert.NotNil(t, err)
	assert.Contains(t, err.Error(), "nil header sharded data store")
}

func TestCreateShardedStores_ReturnsSuccessfully(t *testing.T) {
	messenger := getMessenger()
	shardCoordinator := mock.NewOneShardCoordinatorMock()
	nrOfShards := uint32(2)
	shardCoordinator.SetNoShards(nrOfShards)
	dataPool := &mock.PoolsHolderStub{}

	var txShardedStores []string
	txShardedData := &mock.ShardedDataStub{}
	txShardedData.CreateShardStoreCalled = func(cacherId string) {
		txShardedStores = append(txShardedStores, cacherId)
	}
	dataPool.TransactionsCalled = func() dataRetriever.ShardedDataCacherNotifier {
		return txShardedData
	}
	dataPool.HeadersCalled = func() dataRetriever.HeadersPool {
		return &mock.HeadersCacherStub{}
	}
	n, _ := node.NewNode(
		node.WithMessenger(messenger),
		node.WithShardCoordinator(shardCoordinator),
		node.WithDataPool(dataPool),
		node.WithMarshalizer(getMarshalizer(), testSizeCheckDelta),
		node.WithHasher(getHasher()),
		node.WithAddressConverter(&mock.AddressConverterStub{}),
		node.WithAccountsAdapter(&mock.AccountsStub{}),
	)
	err := n.Start()
	logError(err)
	defer func() { _ = n.Stop() }()
	err = n.CreateShardedStores()
	assert.Nil(t, err)

	assert.True(t, containString(process.ShardCacherIdentifier(0, 0), txShardedStores))
	assert.True(t, containString(process.ShardCacherIdentifier(0, 1), txShardedStores))
	assert.True(t, containString(process.ShardCacherIdentifier(1, 0), txShardedStores))
}

//------- StartHeartbeat

func TestNode_StartHeartbeatDisabledShouldNotCreateObjects(t *testing.T) {
	t.Parallel()

	n, _ := node.NewNode()
	err := n.StartHeartbeat(config.HeartbeatConfig{
		MinTimeToWaitBetweenBroadcastsInSec: 1,
		MaxTimeToWaitBetweenBroadcastsInSec: 2,
		DurationInSecToConsiderUnresponsive: 3,
		Enabled:                             false,
	}, "v0.1",
		"undefined",
	)

	assert.Nil(t, err)
	assert.Nil(t, n.HeartbeatMonitor())
	assert.Nil(t, n.HeartbeatSender())
	assert.Nil(t, n.GetHeartbeats())
}

func TestNode_StartHeartbeatInvalidMinTimeShouldErr(t *testing.T) {
	t.Parallel()

	n, _ := node.NewNode()
	err := n.StartHeartbeat(config.HeartbeatConfig{
		MinTimeToWaitBetweenBroadcastsInSec: -1,
		MaxTimeToWaitBetweenBroadcastsInSec: 2,
		DurationInSecToConsiderUnresponsive: 3,
		Enabled:                             true,
	}, "v0.1",
		"undefined",
	)

	assert.Equal(t, node.ErrNegativeMinTimeToWaitBetweenBroadcastsInSec, err)
}

func TestNode_StartHeartbeatInvalidMaxTimeShouldErr(t *testing.T) {
	t.Parallel()

	n, _ := node.NewNode()
	err := n.StartHeartbeat(config.HeartbeatConfig{
		MinTimeToWaitBetweenBroadcastsInSec: 1,
		MaxTimeToWaitBetweenBroadcastsInSec: -1,
		DurationInSecToConsiderUnresponsive: 3,
		Enabled:                             true,
	}, "v0.1",
		"undefined",
	)

	assert.Equal(t, node.ErrNegativeMaxTimeToWaitBetweenBroadcastsInSec, err)
}

func TestNode_StartHeartbeatInvalidDurationShouldErr(t *testing.T) {
	t.Parallel()

	n, _ := node.NewNode()
	err := n.StartHeartbeat(config.HeartbeatConfig{
		MinTimeToWaitBetweenBroadcastsInSec: 1,
		MaxTimeToWaitBetweenBroadcastsInSec: 1,
		DurationInSecToConsiderUnresponsive: -1,
		Enabled:                             true,
	}, "v0.1",
		"undefined",
	)

	assert.Equal(t, node.ErrNegativeDurationInSecToConsiderUnresponsive, err)
}

func TestNode_StartHeartbeatInvalidMaxTimeMinTimeShouldErr(t *testing.T) {
	t.Parallel()

	n, _ := node.NewNode()
	err := n.StartHeartbeat(config.HeartbeatConfig{
		MinTimeToWaitBetweenBroadcastsInSec: 1,
		MaxTimeToWaitBetweenBroadcastsInSec: 1,
		DurationInSecToConsiderUnresponsive: 2,
		Enabled:                             true,
	}, "v0.1",
		"undefined",
	)

	assert.Equal(t, node.ErrWrongValues, err)
}

func TestNode_StartHeartbeatInvalidMaxTimeDurationShouldErr(t *testing.T) {
	t.Parallel()

	n, _ := node.NewNode()
	err := n.StartHeartbeat(config.HeartbeatConfig{
		MinTimeToWaitBetweenBroadcastsInSec: 1,
		MaxTimeToWaitBetweenBroadcastsInSec: 2,
		DurationInSecToConsiderUnresponsive: 2,
		Enabled:                             true,
	}, "v0.1",
		"undefined",
	)

	assert.Equal(t, node.ErrWrongValues, err)
}

func TestNode_ConsensusTopicNilShardCoordinator(t *testing.T) {
	t.Parallel()

	messageProc := &mock.HeaderResolverStub{}
	n, _ := node.NewNode()

	err := n.CreateConsensusTopic(messageProc)
	require.Equal(t, node.ErrNilShardCoordinator, err)
}

func TestNode_ConsensusTopicValidatorAlreadySet(t *testing.T) {
	t.Parallel()

	messageProc := &mock.HeaderResolverStub{}
	n, _ := node.NewNode(
		node.WithShardCoordinator(&mock.ShardCoordinatorMock{}),
		node.WithMessenger(&mock.MessengerStub{
			HasTopicValidatorCalled: func(name string) bool {
				return true
			},
		}),
	)

	err := n.CreateConsensusTopic(messageProc)
	require.Equal(t, node.ErrValidatorAlreadySet, err)
}

func TestNode_ConsensusTopicCreateTopicError(t *testing.T) {
	t.Parallel()

	localError := errors.New("error")
	messageProc := &mock.HeaderResolverStub{}
	n, _ := node.NewNode(
		node.WithShardCoordinator(&mock.ShardCoordinatorMock{}),
		node.WithMessenger(&mock.MessengerStub{
			HasTopicValidatorCalled: func(name string) bool {
				return false
			},
			HasTopicCalled: func(name string) bool {
				return false
			},
			CreateTopicCalled: func(name string, createChannelForTopic bool) error {
				return localError
			},
		}),
	)

	err := n.CreateConsensusTopic(messageProc)
	require.Equal(t, localError, err)
}

func TestNode_ConsensusTopicNilMessageProcessor(t *testing.T) {
	t.Parallel()

	n, _ := node.NewNode(node.WithShardCoordinator(&mock.ShardCoordinatorMock{}))

	err := n.CreateConsensusTopic(nil)
	require.Equal(t, node.ErrNilMessenger, err)
}

func TestNode_ValidatorStatisticsApi(t *testing.T) {
	t.Parallel()

	initialPubKeys := make(map[uint32][]string)
	keys := [][]string{{"key0"}, {"key1"}, {"key2"}}
	initialPubKeys[0] = keys[0]
	initialPubKeys[1] = keys[1]
	initialPubKeys[2] = keys[2]

	n, _ := node.NewNode(
		node.WithInitialNodesPubKeys(initialPubKeys),
		node.WithValidatorStatistics(&mock.ValidatorStatisticsProcessorStub{
			GetPeerAccountCalled: func(address []byte) (handler state.PeerAccountHandler, err error) {
				switch {
				case bytes.Equal(address, []byte(keys[0][0])):
					return nil, errors.New("error")
				case bytes.Equal(address, []byte(keys[1][0])):
					return &mock.PeerAccountHandlerMock{}, nil
				default:
					return state.NewPeerAccount(mock.NewAddressMock(), &mock.AccountTrackerStub{})
				}
			},
		}),
	)

	expectedData := &state.ValidatorApiResponse{}
	validatorsData, err := n.ValidatorStatisticsApi()
	require.Equal(t, expectedData, validatorsData[hex.EncodeToString([]byte(keys[2][0]))])
	require.Nil(t, err)
}

func TestNode_StartHeartbeatNilMarshalizerShouldErr(t *testing.T) {
	t.Parallel()

	n, _ := node.NewNode(
		node.WithSingleSigner(&mock.SinglesignMock{}),
		node.WithKeyGen(&mock.KeyGenMock{}),
		node.WithMessenger(&mock.MessengerStub{
			HasTopicCalled: func(name string) bool {
				return false
			},
			HasTopicValidatorCalled: func(name string) bool {
				return false
			},
			CreateTopicCalled: func(name string, createChannelForTopic bool) error {
				return nil
			},
			RegisterMessageProcessorCalled: func(topic string, handler p2p.MessageProcessor) error {
				return nil
			},
		}),
		node.WithInitialNodesPubKeys(map[uint32][]string{0: {"pk1"}}),
		node.WithPrivKey(&mock.PrivateKeyStub{}),
		node.WithShardCoordinator(mock.NewOneShardCoordinatorMock()),
		node.WithDataStore(&mock.ChainStorerMock{
			GetStorerCalled: func(unitType dataRetriever.UnitType) storage.Storer {
				return mock.NewStorerMock()
			},
		}),
	)
	err := n.StartHeartbeat(config.HeartbeatConfig{
		MinTimeToWaitBetweenBroadcastsInSec: 1,
		MaxTimeToWaitBetweenBroadcastsInSec: 2,
		DurationInSecToConsiderUnresponsive: 3,
		Enabled:                             true,
	}, "v0.1",
		"undefined",
	)

	assert.NotNil(t, err)
	assert.Contains(t, err.Error(), "marshalizer")
}

func TestNode_StartHeartbeatNilKeygenShouldErr(t *testing.T) {
	t.Parallel()

	n, _ := node.NewNode(
		node.WithMarshalizer(getMarshalizer(), testSizeCheckDelta),
		node.WithSingleSigner(&mock.SinglesignMock{}),
		node.WithMessenger(&mock.MessengerStub{
			HasTopicCalled: func(name string) bool {
				return false
			},
			HasTopicValidatorCalled: func(name string) bool {
				return false
			},
			CreateTopicCalled: func(name string, createChannelForTopic bool) error {
				return nil
			},
			RegisterMessageProcessorCalled: func(topic string, handler p2p.MessageProcessor) error {
				return nil
			},
		}),
		node.WithInitialNodesPubKeys(map[uint32][]string{0: {"pk1"}}),
		node.WithPrivKey(&mock.PrivateKeyStub{}),
		node.WithShardCoordinator(mock.NewOneShardCoordinatorMock()),
		node.WithDataStore(&mock.ChainStorerMock{
			GetStorerCalled: func(unitType dataRetriever.UnitType) storage.Storer {
				return mock.NewStorerMock()
			},
		}),
	)
	err := n.StartHeartbeat(config.HeartbeatConfig{
		MinTimeToWaitBetweenBroadcastsInSec: 1,
		MaxTimeToWaitBetweenBroadcastsInSec: 2,
		DurationInSecToConsiderUnresponsive: 3,
		Enabled:                             true,
	}, "v0.1",
		"undefined",
	)

	assert.NotNil(t, err)
	assert.Contains(t, err.Error(), "key generator")
}

func TestNode_StartHeartbeatHasTopicValidatorShouldErr(t *testing.T) {
	t.Parallel()

	n, _ := node.NewNode(
		node.WithMarshalizer(getMarshalizer(), testSizeCheckDelta),
		node.WithSingleSigner(&mock.SinglesignMock{}),
		node.WithKeyGen(&mock.KeyGenMock{}),
		node.WithMessenger(&mock.MessengerStub{
			HasTopicValidatorCalled: func(name string) bool {
				return true
			},
		}),
		node.WithInitialNodesPubKeys(map[uint32][]string{0: {"pk1"}}),
		node.WithShardCoordinator(mock.NewOneShardCoordinatorMock()),
		node.WithDataStore(&mock.ChainStorerMock{
			GetStorerCalled: func(unitType dataRetriever.UnitType) storage.Storer {
				return mock.NewStorerMock()
			},
		}),
	)
	err := n.StartHeartbeat(config.HeartbeatConfig{
		MinTimeToWaitBetweenBroadcastsInSec: 1,
		MaxTimeToWaitBetweenBroadcastsInSec: 2,
		DurationInSecToConsiderUnresponsive: 3,
		Enabled:                             true,
	}, "v0.1",
		"undefined",
	)

	assert.Equal(t, node.ErrValidatorAlreadySet, err)
}

func TestNode_StartHeartbeatCreateTopicFailsShouldErr(t *testing.T) {
	t.Parallel()

	errExpected := errors.New("expected error")
	n, _ := node.NewNode(
		node.WithMarshalizer(getMarshalizer(), testSizeCheckDelta),
		node.WithSingleSigner(&mock.SinglesignMock{}),
		node.WithKeyGen(&mock.KeyGenMock{}),
		node.WithMessenger(&mock.MessengerStub{
			HasTopicValidatorCalled: func(name string) bool {
				return false
			},
			HasTopicCalled: func(name string) bool {
				return false
			},
			CreateTopicCalled: func(name string, createChannelForTopic bool) error {
				return errExpected
			},
		}),
		node.WithInitialNodesPubKeys(map[uint32][]string{0: {"pk1"}}),
		node.WithShardCoordinator(mock.NewOneShardCoordinatorMock()),
		node.WithDataStore(&mock.ChainStorerMock{
			GetStorerCalled: func(unitType dataRetriever.UnitType) storage.Storer {
				return mock.NewStorerMock()
			},
		}),
	)
	err := n.StartHeartbeat(config.HeartbeatConfig{
		MinTimeToWaitBetweenBroadcastsInSec: 1,
		MaxTimeToWaitBetweenBroadcastsInSec: 2,
		DurationInSecToConsiderUnresponsive: 3,
		Enabled:                             true,
	}, "v0.1",
		"undefined",
	)

	assert.Equal(t, errExpected, err)
}

func TestNode_StartHeartbeatRegisterMessageProcessorFailsShouldErr(t *testing.T) {
	t.Parallel()

	errExpected := errors.New("expected error")
	n, _ := node.NewNode(
		node.WithMarshalizer(&mock.MarshalizerMock{}, testSizeCheckDelta),
		node.WithSingleSigner(&mock.SinglesignMock{}),
		node.WithKeyGen(&mock.KeyGenMock{}),
		node.WithMessenger(&mock.MessengerStub{
			HasTopicValidatorCalled: func(name string) bool {
				return false
			},
			HasTopicCalled: func(name string) bool {
				return false
			},
			CreateTopicCalled: func(name string, createChannelForTopic bool) error {
				return nil
			},
			RegisterMessageProcessorCalled: func(topic string, handler p2p.MessageProcessor) error {
				return errExpected
			},
		}),
		node.WithInitialNodesPubKeys(map[uint32][]string{0: {"pk1"}}),
		node.WithPrivKey(&mock.PrivateKeyStub{}),
		node.WithShardCoordinator(mock.NewOneShardCoordinatorMock()),
		node.WithDataStore(&mock.ChainStorerMock{
			GetStorerCalled: func(unitType dataRetriever.UnitType) storage.Storer {
				return mock.NewStorerMock()
			},
		}),
		node.WithAntifloodHandler(&mock.P2PAntifloodHandlerStub{}),
	)
	err := n.StartHeartbeat(config.HeartbeatConfig{
		MinTimeToWaitBetweenBroadcastsInSec: 1,
		MaxTimeToWaitBetweenBroadcastsInSec: 2,
		DurationInSecToConsiderUnresponsive: 3,
		Enabled:                             true,
	}, "v0.1",
		"undefined",
	)

	assert.Equal(t, errExpected, err)
}

func TestNode_StartHeartbeatShouldWorkAndCallSendHeartbeat(t *testing.T) {
	t.Parallel()

	wasBroadcast := atomic.Value{}
	wasBroadcast.Store(false)
	buffData := []byte("buff data")
	n, _ := node.NewNode(
		node.WithMarshalizer(&mock.MarshalizerMock{
			MarshalHandler: func(obj interface{}) (bytes []byte, e error) {
				return buffData, nil
			},
		}, testSizeCheckDelta),
		node.WithSingleSigner(&mock.SinglesignMock{}),
		node.WithKeyGen(&mock.KeyGenMock{}),
		node.WithMessenger(&mock.MessengerStub{
			HasTopicValidatorCalled: func(name string) bool {
				return false
			},
			HasTopicCalled: func(name string) bool {
				return false
			},
			CreateTopicCalled: func(name string, createChannelForTopic bool) error {
				return nil
			},
			RegisterMessageProcessorCalled: func(topic string, handler p2p.MessageProcessor) error {
				return nil
			},
			BroadcastCalled: func(topic string, buff []byte) {
				if bytes.Equal(buffData, buff) {
					wasBroadcast.Store(true)
				}
			},
		}),
		node.WithInitialNodesPubKeys(map[uint32][]string{0: {"pk1"}}),
		node.WithPrivKey(&mock.PrivateKeyStub{
			GeneratePublicHandler: func() crypto.PublicKey {
				return &mock.PublicKeyMock{
					ToByteArrayHandler: func() (i []byte, e error) {
						return []byte("pk1"), nil
					},
				}
			},
		}),
		node.WithShardCoordinator(mock.NewOneShardCoordinatorMock()),
		node.WithDataStore(&mock.ChainStorerMock{
			GetStorerCalled: func(unitType dataRetriever.UnitType) storage.Storer {
				return mock.NewStorerMock()
			},
		}),
		node.WithAntifloodHandler(&mock.P2PAntifloodHandlerStub{
			CanProcessMessageCalled: func(message p2p.MessageP2P, fromConnectedPeer p2p.PeerID) error {
				return nil
			},
		}),
	)
	err := n.StartHeartbeat(config.HeartbeatConfig{
		MinTimeToWaitBetweenBroadcastsInSec: 1,
		MaxTimeToWaitBetweenBroadcastsInSec: 2,
		DurationInSecToConsiderUnresponsive: 3,
		Enabled:                             true,
	}, "v0.1",
		"undefined",
	)

	assert.Nil(t, err)
	time.Sleep(time.Second * 3)
	assert.Equal(t, true, wasBroadcast.Load())
}

func TestNode_StartHeartbeatShouldWorkAndHaveAllPublicKeys(t *testing.T) {
	t.Parallel()

	n, _ := node.NewNode(
		node.WithMarshalizer(&mock.MarshalizerMock{
			MarshalHandler: func(obj interface{}) (bytes []byte, e error) {
				return make([]byte, 0), nil
			},
		}, testSizeCheckDelta),
		node.WithSingleSigner(&mock.SinglesignMock{}),
		node.WithKeyGen(&mock.KeyGenMock{}),
		node.WithMessenger(&mock.MessengerStub{
			HasTopicValidatorCalled: func(name string) bool {
				return false
			},
			HasTopicCalled: func(name string) bool {
				return false
			},
			CreateTopicCalled: func(name string, createChannelForTopic bool) error {
				return nil
			},
			RegisterMessageProcessorCalled: func(topic string, handler p2p.MessageProcessor) error {
				return nil
			},
			BroadcastCalled: func(topic string, buff []byte) {
			},
		}),
		node.WithInitialNodesPubKeys(map[uint32][]string{0: {"pk1", "pk2"}, 1: {"pk3"}}),
		node.WithPrivKey(&mock.PrivateKeyStub{
			GeneratePublicHandler: func() crypto.PublicKey {
				return &mock.PublicKeyMock{
					ToByteArrayHandler: func() (i []byte, e error) {
						return []byte("pk1"), nil
					},
				}
			},
		}),
		node.WithShardCoordinator(mock.NewOneShardCoordinatorMock()),
		node.WithDataStore(&mock.ChainStorerMock{
			GetStorerCalled: func(unitType dataRetriever.UnitType) storage.Storer {
				return mock.NewStorerMock()
			},
		}),
		node.WithAntifloodHandler(&mock.P2PAntifloodHandlerStub{}),
	)

	err := n.StartHeartbeat(config.HeartbeatConfig{
		MinTimeToWaitBetweenBroadcastsInSec: 1,
		MaxTimeToWaitBetweenBroadcastsInSec: 2,
		DurationInSecToConsiderUnresponsive: 3,
		Enabled:                             true,
	}, "v0.1",
		"undefined",
	)
	assert.Nil(t, err)

	elements := n.HeartbeatMonitor().GetHeartbeats()
	assert.Equal(t, 3, len(elements))
}

func TestNode_StartHeartbeatShouldSetNodesFromInitialPubKeysAsValidators(t *testing.T) {
	t.Parallel()

	n, _ := node.NewNode(
		node.WithMarshalizer(&mock.MarshalizerMock{
			MarshalHandler: func(obj interface{}) (bytes []byte, e error) {
				return make([]byte, 0), nil
			},
		}, testSizeCheckDelta),
		node.WithSingleSigner(&mock.SinglesignMock{}),
		node.WithKeyGen(&mock.KeyGenMock{}),
		node.WithMessenger(&mock.MessengerStub{
			HasTopicValidatorCalled: func(name string) bool {
				return false
			},
			HasTopicCalled: func(name string) bool {
				return false
			},
			CreateTopicCalled: func(name string, createChannelForTopic bool) error {
				return nil
			},
			RegisterMessageProcessorCalled: func(topic string, handler p2p.MessageProcessor) error {
				return nil
			},
			BroadcastCalled: func(topic string, buff []byte) {
			},
		}),
		node.WithInitialNodesPubKeys(map[uint32][]string{0: {"pk1", "pk2"}, 1: {"pk3"}}),
		node.WithPrivKey(&mock.PrivateKeyStub{
			GeneratePublicHandler: func() crypto.PublicKey {
				return &mock.PublicKeyMock{
					ToByteArrayHandler: func() (i []byte, e error) {
						return []byte("pk1"), nil
					},
				}
			},
		}),
		node.WithShardCoordinator(mock.NewOneShardCoordinatorMock()),
		node.WithDataStore(&mock.ChainStorerMock{
			GetStorerCalled: func(unitType dataRetriever.UnitType) storage.Storer {
				return mock.NewStorerMock()
			},
		}),
		node.WithAntifloodHandler(&mock.P2PAntifloodHandlerStub{}),
	)

	err := n.StartHeartbeat(config.HeartbeatConfig{
		MinTimeToWaitBetweenBroadcastsInSec: 1,
		MaxTimeToWaitBetweenBroadcastsInSec: 2,
		DurationInSecToConsiderUnresponsive: 3,
		Enabled:                             true,
	}, "v0.1",
		"undefined",
	)
	assert.Nil(t, err)

	elements := n.HeartbeatMonitor().GetHeartbeats()
	for _, status := range elements {
		assert.True(t, status.IsValidator)
	}
}

func TestNode_StartHeartbeatNilMessageProcessReceivedMessageShouldNotWork(t *testing.T) {
	t.Parallel()

	var registeredHandler p2p.MessageProcessor

	n, _ := node.NewNode(
		node.WithMarshalizer(&mock.MarshalizerMock{
			MarshalHandler: func(obj interface{}) (bytes []byte, e error) {
				return make([]byte, 0), nil
			},
		}, testSizeCheckDelta),
		node.WithSingleSigner(&mock.SinglesignMock{}),
		node.WithKeyGen(&mock.KeyGenMock{}),
		node.WithMessenger(&mock.MessengerStub{
			HasTopicValidatorCalled: func(name string) bool {
				return false
			},
			HasTopicCalled: func(name string) bool {
				return false
			},
			CreateTopicCalled: func(name string, createChannelForTopic bool) error {
				return nil
			},
			RegisterMessageProcessorCalled: func(topic string, handler p2p.MessageProcessor) error {
				registeredHandler = handler
				return nil
			},
			BroadcastCalled: func(topic string, buff []byte) {
			},
		}),
		node.WithInitialNodesPubKeys(map[uint32][]string{0: {"pk1"}}),
		node.WithPrivKey(&mock.PrivateKeyStub{
			GeneratePublicHandler: func() crypto.PublicKey {
				return &mock.PublicKeyMock{
					ToByteArrayHandler: func() (i []byte, e error) {
						return []byte("pk1"), nil
					},
				}
			},
		}),
		node.WithShardCoordinator(mock.NewOneShardCoordinatorMock()),
		node.WithDataStore(&mock.ChainStorerMock{
			GetStorerCalled: func(unitType dataRetriever.UnitType) storage.Storer {
				return mock.NewStorerMock()
			},
		}),
		node.WithAntifloodHandler(&mock.P2PAntifloodHandlerStub{
			CanProcessMessageCalled: func(message p2p.MessageP2P, fromConnectedPeer p2p.PeerID) error {
				return nil
			},
			CanProcessMessageOnTopicCalled: func(peer p2p.PeerID, topic string) error {
				return nil
			},
		}),
	)

	err := n.StartHeartbeat(config.HeartbeatConfig{
		MinTimeToWaitBetweenBroadcastsInSec: 1,
		MaxTimeToWaitBetweenBroadcastsInSec: 2,
		DurationInSecToConsiderUnresponsive: 3,
		Enabled:                             true,
	}, "v0.1",
		"undefined",
	)
	assert.Nil(t, err)
	assert.NotNil(t, registeredHandler)

	err = registeredHandler.ProcessReceivedMessage(nil, fromConnectedPeerId)
	assert.NotNil(t, err)
	assert.Equal(t, heartbeat.ErrNilMessage, err)
}

func TestNode_StartConsensusGenesisBlockNotInitializedShouldErr(t *testing.T) {
	t.Parallel()

	n, _ := node.NewNode(
		node.WithBlockChain(&mock.ChainHandlerStub{
			GetGenesisHeaderHashCalled: func() []byte {
				return nil
			},
			GetGenesisHeaderCalled: func() data.HeaderHandler {
				return nil
			},
		}),
	)

	err := n.StartConsensus()

	assert.Equal(t, node.ErrGenesisBlockNotInitialized, err)

}

func TestStartConsensus_NilSyncTimer(t *testing.T) {
	t.Parallel()

	chainHandler := &mock.ChainHandlerStub{
		GetGenesisHeaderHashCalled: func() []byte {
			return []byte("hdrHash")
		},
		GetGenesisHeaderCalled: func() data.HeaderHandler {
			return &block.Header{}
		},
	}

	n, _ := node.NewNode(
		node.WithBlockChain(chainHandler),
		node.WithRounder(&mock.RounderMock{}),
		node.WithGenesisTime(time.Now().Local()),
	)

	err := n.StartConsensus()
	assert.Equal(t, chronology.ErrNilSyncTimer, err)
}

func TestStartConsensus_ShardBootstrapperNilAccounts(t *testing.T) {
	t.Parallel()

	chainHandler := &mock.ChainHandlerStub{
		GetGenesisHeaderHashCalled: func() []byte {
			return []byte("hdrHash")
		},
		GetGenesisHeaderCalled: func() data.HeaderHandler {
			return &block.Header{}
		},
	}
	rf := &mock.ResolversFinderStub{
		IntraShardResolverCalled: func(baseTopic string) (resolver dataRetriever.Resolver, err error) {
			return &mock.MiniBlocksResolverStub{}, nil
		},
		CrossShardResolverCalled: func(baseTopic string, crossShard uint32) (resolver dataRetriever.Resolver, err error) {
			return &mock.HeaderResolverStub{}, nil
		},
	}

	store := &mock.ChainStorerMock{
		GetStorerCalled: func(unitType dataRetriever.UnitType) storage.Storer {
			return nil
		},
	}

	n, _ := node.NewNode(
		node.WithDataPool(&mock.PoolsHolderStub{
			MiniBlocksCalled: func() storage.Cacher {
				return &mock.CacherStub{
					RegisterHandlerCalled: func(f func(key []byte)) {

					},
				}
			},
			HeadersCalled: func() dataRetriever.HeadersPool {
				return &mock.HeadersCacherStub{
					RegisterHandlerCalled: func(handler func(header data.HeaderHandler, shardHeaderHash []byte)) {

					},
				}
			},
		}),
		node.WithBlockChain(chainHandler),
		node.WithRounder(&mock.RounderMock{}),
		node.WithGenesisTime(time.Now().Local()),
		node.WithSyncer(&mock.SyncStub{}),
		node.WithShardCoordinator(mock.NewOneShardCoordinatorMock()),
		node.WithResolversFinder(rf),
		node.WithDataStore(store),
		node.WithHasher(&mock.HasherMock{}),
		node.WithMarshalizer(&mock.MarshalizerMock{}, 0),
		node.WithForkDetector(&mock.ForkDetectorMock{
			CheckForkCalled: func() *process.ForkInfo {
				return &process.ForkInfo{}
			},
			ProbableHighestNonceCalled: func() uint64 {
				return 0
			},
		}),
		node.WithBootStorer(&mock.BoostrapStorerMock{
			GetHighestRoundCalled: func() int64 {
				return 0
			},
			GetCalled: func(round int64) (bootstrapData bootstrapStorage.BootstrapData, err error) {
				return bootstrapStorage.BootstrapData{}, errors.New("localErr")
			},
		}),
		node.WithEpochStartTrigger(&mock.EpochStartTriggerStub{}),
		node.WithBlockProcessor(&mock.BlockProcessorStub{}),
		node.WithNodesCoordinator(&mock.NodesCoordinatorMock{}),
		node.WithRequestHandler(&mock.RequestHandlerStub{}),
		node.WithUint64ByteSliceConverter(mock.NewNonceHashConverterMock()),
		node.WithBlockTracker(&mock.BlockTrackerStub{}),
	)

	err := n.StartConsensus()
	assert.Equal(t, state.ErrNilAccountsAdapter, err)
}

func TestStartConsensus_ShardBootstrapperErrorResolver(t *testing.T) {
	t.Parallel()

	chainHandler := &mock.ChainHandlerStub{
		GetGenesisHeaderHashCalled: func() []byte {
			return []byte("hdrHash")
		},
		GetGenesisHeaderCalled: func() data.HeaderHandler {
			return &block.Header{}
		},
	}
	localErr := errors.New("error")
	rf := &mock.ResolversFinderStub{
		IntraShardResolverCalled: func(baseTopic string) (resolver dataRetriever.Resolver, err error) {
			return nil, localErr
		},
	}

	accountDb, _ := state.NewAccountsDB(&mock.TrieStub{}, &mock.HasherMock{}, &mock.MarshalizerMock{}, &mock.AccountsFactoryStub{})

	n, _ := node.NewNode(
		node.WithBlockChain(chainHandler),
		node.WithRounder(&mock.RounderMock{}),
		node.WithGenesisTime(time.Now().Local()),
		node.WithSyncer(&mock.SyncStub{}),
		node.WithShardCoordinator(mock.NewOneShardCoordinatorMock()),
		node.WithAccountsAdapter(accountDb),
		node.WithResolversFinder(rf),
		node.WithBootStorer(&mock.BoostrapStorerMock{}),
		node.WithForkDetector(&mock.ForkDetectorMock{}),
		node.WithBlockTracker(&mock.BlockTrackerStub{}),
		node.WithBlockProcessor(&mock.BlockProcessorStub{}),
		node.WithMarshalizer(&mock.MarshalizerMock{}, 0),
		node.WithDataStore(&mock.ChainStorerMock{}),
		node.WithUint64ByteSliceConverter(mock.NewNonceHashConverterMock()),
		node.WithNodesCoordinator(&mock.NodesCoordinatorMock{}),
		node.WithEpochStartTrigger(&mock.EpochStartTriggerStub{}),
	)

	err := n.StartConsensus()
	assert.Equal(t, localErr, err)
}

func TestStartConsensus_ShardBootstrapperNilPoolHolder(t *testing.T) {
	t.Parallel()

	chainHandler := &mock.ChainHandlerStub{
		GetGenesisHeaderHashCalled: func() []byte {
			return []byte("hdrHash")
		},
		GetGenesisHeaderCalled: func() data.HeaderHandler {
			return &block.Header{}
		},
	}
	rf := &mock.ResolversFinderStub{
		IntraShardResolverCalled: func(baseTopic string) (resolver dataRetriever.Resolver, err error) {
			return &mock.MiniBlocksResolverStub{}, nil
		},
	}

	store := &mock.ChainStorerMock{
		GetStorerCalled: func(unitType dataRetriever.UnitType) storage.Storer {
			return nil
		},
	}

	accountDb, _ := state.NewAccountsDB(&mock.TrieStub{}, &mock.HasherMock{}, &mock.MarshalizerMock{}, &mock.AccountsFactoryStub{})

	n, _ := node.NewNode(
		node.WithBlockChain(chainHandler),
		node.WithRounder(&mock.RounderMock{}),
		node.WithGenesisTime(time.Now().Local()),
		node.WithSyncer(&mock.SyncStub{}),
		node.WithShardCoordinator(mock.NewOneShardCoordinatorMock()),
		node.WithAccountsAdapter(accountDb),
		node.WithResolversFinder(rf),
		node.WithDataStore(store),
		node.WithBootStorer(&mock.BoostrapStorerMock{}),
		node.WithForkDetector(&mock.ForkDetectorMock{}),
		node.WithBlockProcessor(&mock.BlockProcessorStub{}),
		node.WithMarshalizer(&mock.MarshalizerMock{}, 0),
		node.WithUint64ByteSliceConverter(mock.NewNonceHashConverterMock()),
		node.WithNodesCoordinator(&mock.NodesCoordinatorMock{}),
		node.WithEpochStartTrigger(&mock.EpochStartTriggerStub{}),
		node.WithBlockTracker(&mock.BlockTrackerStub{}),
	)

	err := n.StartConsensus()
	assert.Equal(t, process.ErrNilPoolsHolder, err)
}

func TestStartConsensus_MetaBootstrapperNilPoolHolder(t *testing.T) {
	t.Parallel()

	chainHandler := &mock.ChainHandlerStub{
		GetGenesisHeaderHashCalled: func() []byte {
			return []byte("hdrHash")
		},
		GetGenesisHeaderCalled: func() data.HeaderHandler {
			return &block.Header{}
		},
	}
	shardingCoordinator := mock.NewMultiShardsCoordinatorMock(1)
	shardingCoordinator.CurrentShard = core.MetachainShardId
	store := &mock.ChainStorerMock{
		GetStorerCalled: func(unitType dataRetriever.UnitType) storage.Storer {
			return nil
		},
	}
	n, _ := node.NewNode(
		node.WithBlockChain(chainHandler),
		node.WithRounder(&mock.RounderMock{}),
		node.WithGenesisTime(time.Now().Local()),
		node.WithSyncer(&mock.SyncStub{}),
		node.WithShardCoordinator(shardingCoordinator),
		node.WithDataStore(store),
		node.WithResolversFinder(&mock.ResolversFinderStub{
			IntraShardResolverCalled: func(baseTopic string) (dataRetriever.Resolver, error) {
				return &mock.MiniBlocksResolverStub{}, nil
			},
		}),
		node.WithBootStorer(&mock.BoostrapStorerMock{}),
		node.WithForkDetector(&mock.ForkDetectorMock{}),
		node.WithBlockTracker(&mock.BlockTrackerStub{}),
		node.WithBlockProcessor(&mock.BlockProcessorStub{}),
		node.WithMarshalizer(&mock.MarshalizerMock{}, 0),
		node.WithUint64ByteSliceConverter(mock.NewNonceHashConverterMock()),
		node.WithNodesCoordinator(&mock.NodesCoordinatorMock{}),
		node.WithEpochStartTrigger(&mock.EpochStartTriggerStub{}),
		node.WithPendingMiniBlocksHandler(&mock.PendingMiniBlocksHandlerStub{}),
	)

	err := n.StartConsensus()
	assert.Equal(t, process.ErrNilPoolsHolder, err)
}

func TestStartConsensus_MetaBootstrapperWrongNumberShards(t *testing.T) {
	t.Parallel()

	chainHandler := &mock.ChainHandlerStub{
		GetGenesisHeaderHashCalled: func() []byte {
			return []byte("hdrHash")
		},
		GetGenesisHeaderCalled: func() data.HeaderHandler {
			return &block.Header{}
		},
	}
	shardingCoordinator := mock.NewMultiShardsCoordinatorMock(1)
	shardingCoordinator.CurrentShard = 2
	store := &mock.ChainStorerMock{
		GetStorerCalled: func(unitType dataRetriever.UnitType) storage.Storer {
			return nil
		},
	}
	n, _ := node.NewNode(
		node.WithBlockChain(chainHandler),
		node.WithRounder(&mock.RounderMock{}),
		node.WithGenesisTime(time.Now().Local()),
		node.WithSyncer(&mock.SyncStub{}),
		node.WithShardCoordinator(shardingCoordinator),
		node.WithDataStore(store),
	)

	err := n.StartConsensus()
	assert.Equal(t, sharding.ErrShardIdOutOfRange, err)
}

func TestStartConsensus_ShardBootstrapperPubKeyToByteArrayError(t *testing.T) {
	t.Parallel()

	chainHandler := &mock.ChainHandlerStub{
		GetGenesisHeaderHashCalled: func() []byte {
			return []byte("hdrHash")
		},
		GetGenesisHeaderCalled: func() data.HeaderHandler {
			return &block.Header{}
		},
	}
	rf := &mock.ResolversFinderStub{
		IntraShardResolverCalled: func(baseTopic string) (resolver dataRetriever.Resolver, err error) {
			return &mock.MiniBlocksResolverStub{}, nil
		},
		CrossShardResolverCalled: func(baseTopic string, crossShard uint32) (resolver dataRetriever.Resolver, err error) {
			return &mock.HeaderResolverStub{}, nil
		},
	}

	store := &mock.ChainStorerMock{
		GetStorerCalled: func(unitType dataRetriever.UnitType) storage.Storer {
			return nil
		},
	}

	accountDb, _ := state.NewAccountsDB(&mock.TrieStub{}, &mock.HasherMock{}, &mock.MarshalizerMock{}, &mock.AccountsFactoryStub{})

	localErr := errors.New("err")
	n, _ := node.NewNode(
		node.WithDataPool(&mock.PoolsHolderStub{
			MiniBlocksCalled: func() storage.Cacher {
				return &mock.CacherStub{
					RegisterHandlerCalled: func(f func(key []byte)) {

					},
				}
			},
			HeadersCalled: func() dataRetriever.HeadersPool {
				return &mock.HeadersCacherStub{
					RegisterHandlerCalled: func(handler func(header data.HeaderHandler, shardHeaderHash []byte)) {

					},
				}
			},
		}),
		node.WithBlockChain(chainHandler),
		node.WithRounder(&mock.RounderMock{}),
		node.WithGenesisTime(time.Now().Local()),
		node.WithSyncer(&mock.SyncStub{}),
		node.WithShardCoordinator(mock.NewOneShardCoordinatorMock()),
		node.WithAccountsAdapter(accountDb),
		node.WithResolversFinder(rf),
		node.WithDataStore(store),
		node.WithHasher(&mock.HasherMock{}),
		node.WithMarshalizer(&mock.MarshalizerMock{}, 0),
		node.WithForkDetector(&mock.ForkDetectorMock{}),
		node.WithBlackListHandler(&mock.RequestedItemsHandlerStub{}),
		node.WithMessenger(&mock.MessengerStub{
			IsConnectedToTheNetworkCalled: func() bool {
				return false
			},
		}),
		node.WithBootStorer(&mock.BoostrapStorerMock{
			GetHighestRoundCalled: func() int64 {
				return 0
			},
			GetCalled: func(round int64) (bootstrapData bootstrapStorage.BootstrapData, err error) {
				return bootstrapStorage.BootstrapData{}, errors.New("localErr")
			},
		}),
		node.WithEpochStartTrigger(&mock.EpochStartTriggerStub{}),
		node.WithRequestedItemsHandler(&mock.RequestedItemsHandlerStub{}),
		node.WithBlockProcessor(&mock.BlockProcessorStub{}),
		node.WithPubKey(&mock.PublicKeyMock{
			ToByteArrayHandler: func() (i []byte, err error) {
				return []byte("nil"), localErr
			},
		}),
		node.WithRequestHandler(&mock.RequestHandlerStub{}),
		node.WithUint64ByteSliceConverter(mock.NewNonceHashConverterMock()),
		node.WithNodesCoordinator(&mock.NodesCoordinatorMock{}),
		node.WithBlockTracker(&mock.BlockTrackerStub{}),
	)

	err := n.StartConsensus()
	assert.Equal(t, localErr, err)
}

func TestStartConsensus_ShardBootstrapperInvalidConsensusType(t *testing.T) {
	t.Parallel()

	chainHandler := &mock.ChainHandlerStub{
		GetGenesisHeaderHashCalled: func() []byte {
			return []byte("hdrHash")
		},
		GetGenesisHeaderCalled: func() data.HeaderHandler {
			return &block.Header{}
		},
	}
	rf := &mock.ResolversFinderStub{
		IntraShardResolverCalled: func(baseTopic string) (resolver dataRetriever.Resolver, err error) {
			return &mock.MiniBlocksResolverStub{}, nil
		},
		CrossShardResolverCalled: func(baseTopic string, crossShard uint32) (resolver dataRetriever.Resolver, err error) {
			return &mock.HeaderResolverStub{}, nil
		},
	}

	store := &mock.ChainStorerMock{
		GetStorerCalled: func(unitType dataRetriever.UnitType) storage.Storer {
			return nil
		},
	}

	accountDb, _ := state.NewAccountsDB(&mock.TrieStub{}, &mock.HasherMock{}, &mock.MarshalizerMock{}, &mock.AccountsFactoryStub{})

	n, _ := node.NewNode(
		node.WithDataPool(&mock.PoolsHolderStub{
			MiniBlocksCalled: func() storage.Cacher {
				return &mock.CacherStub{
					RegisterHandlerCalled: func(f func(key []byte)) {

					},
				}
			},
			HeadersCalled: func() dataRetriever.HeadersPool {
				return &mock.HeadersCacherStub{
					RegisterHandlerCalled: func(handler func(header data.HeaderHandler, shardHeaderHash []byte)) {

					},
				}
			},
		}),
		node.WithBlockChain(chainHandler),
		node.WithRounder(&mock.RounderMock{}),
		node.WithGenesisTime(time.Now().Local()),
		node.WithSyncer(&mock.SyncStub{}),
		node.WithShardCoordinator(mock.NewOneShardCoordinatorMock()),
		node.WithAccountsAdapter(accountDb),
		node.WithResolversFinder(rf),
		node.WithDataStore(store),
		node.WithHasher(&mock.HasherMock{}),
		node.WithMarshalizer(&mock.MarshalizerMock{}, 0),
		node.WithForkDetector(&mock.ForkDetectorMock{}),
		node.WithBlackListHandler(&mock.RequestedItemsHandlerStub{}),
		node.WithMessenger(&mock.MessengerStub{
			IsConnectedToTheNetworkCalled: func() bool {
				return false
			},
		}),
		node.WithBootStorer(&mock.BoostrapStorerMock{
			GetHighestRoundCalled: func() int64 {
				return 0
			},
			GetCalled: func(round int64) (bootstrapData bootstrapStorage.BootstrapData, err error) {
				return bootstrapStorage.BootstrapData{}, errors.New("localErr")
			},
		}),
		node.WithEpochStartTrigger(&mock.EpochStartTriggerStub{}),
		node.WithRequestedItemsHandler(&mock.RequestedItemsHandlerStub{}),
		node.WithBlockProcessor(&mock.BlockProcessorStub{}),
		node.WithPubKey(&mock.PublicKeyMock{
			ToByteArrayHandler: func() (i []byte, err error) {
				return []byte("keyBytes"), nil
			},
		}),
		node.WithRequestHandler(&mock.RequestHandlerStub{}),
		node.WithNodesCoordinator(&mock.NodesCoordinatorMock{}),
		node.WithUint64ByteSliceConverter(mock.NewNonceHashConverterMock()),
		node.WithBlockTracker(&mock.BlockTrackerStub{}),
	)

	err := n.StartConsensus()
	assert.Equal(t, sposFactory.ErrInvalidConsensusType, err)
}

func TestStartConsensus_ShardBootstrapper(t *testing.T) {
	t.Parallel()

	chainHandler := &mock.ChainHandlerStub{
		GetGenesisHeaderHashCalled: func() []byte {
			return []byte("hdrHash")
		},
		GetGenesisHeaderCalled: func() data.HeaderHandler {
			return &block.Header{}
		},
	}
	rf := &mock.ResolversFinderStub{
		IntraShardResolverCalled: func(baseTopic string) (resolver dataRetriever.Resolver, err error) {
			return &mock.MiniBlocksResolverStub{}, nil
		},
		CrossShardResolverCalled: func(baseTopic string, crossShard uint32) (resolver dataRetriever.Resolver, err error) {
			return &mock.HeaderResolverStub{}, nil
		},
	}

	store := &mock.ChainStorerMock{
		GetStorerCalled: func(unitType dataRetriever.UnitType) storage.Storer {
			return nil
		},
	}

	accountDb, _ := state.NewAccountsDB(&mock.TrieStub{}, &mock.HasherMock{}, &mock.MarshalizerMock{}, &mock.AccountsFactoryStub{})

	n, _ := node.NewNode(
		node.WithDataPool(&mock.PoolsHolderStub{
			MiniBlocksCalled: func() storage.Cacher {
				return &mock.CacherStub{
					RegisterHandlerCalled: func(f func(key []byte)) {

					},
				}
			},
			HeadersCalled: func() dataRetriever.HeadersPool {
				return &mock.HeadersCacherStub{
					RegisterHandlerCalled: func(handler func(header data.HeaderHandler, shardHeaderHash []byte)) {

					},
				}
			},
		}),
		node.WithBlockChain(chainHandler),
		node.WithRounder(&mock.RounderMock{}),
		node.WithGenesisTime(time.Now().Local()),
		node.WithSyncer(&mock.SyncStub{}),
		node.WithShardCoordinator(mock.NewOneShardCoordinatorMock()),
		node.WithAccountsAdapter(accountDb),
		node.WithResolversFinder(rf),
		node.WithDataStore(store),
		node.WithHasher(&mock.HasherMock{}),
		node.WithMarshalizer(&mock.MarshalizerMock{}, 0),
		node.WithForkDetector(&mock.ForkDetectorMock{
			CheckForkCalled: func() *process.ForkInfo {
				return &process.ForkInfo{}
			},
			ProbableHighestNonceCalled: func() uint64 {
				return 0
			},
		}),
		node.WithBlackListHandler(&mock.RequestedItemsHandlerStub{}),
		node.WithMessenger(&mock.MessengerStub{
			IsConnectedToTheNetworkCalled: func() bool {
				return false
			},
			HasTopicValidatorCalled: func(name string) bool {
				return false
			},
			HasTopicCalled: func(name string) bool {
				return true
			},
			RegisterMessageProcessorCalled: func(topic string, handler p2p.MessageProcessor) error {
				return nil
			},
		}),
		node.WithBootStorer(&mock.BoostrapStorerMock{
			GetHighestRoundCalled: func() int64 {
				return 0
			},
			GetCalled: func(round int64) (bootstrapData bootstrapStorage.BootstrapData, err error) {
				return bootstrapStorage.BootstrapData{}, errors.New("localErr")
			},
		}),
		node.WithEpochStartTrigger(&mock.EpochStartTriggerStub{}),
		node.WithRequestedItemsHandler(&mock.RequestedItemsHandlerStub{}),
		node.WithBlockProcessor(&mock.BlockProcessorStub{}),
		node.WithPubKey(&mock.PublicKeyMock{
			ToByteArrayHandler: func() (i []byte, err error) {
				return []byte("keyBytes"), nil
			},
		}),
		node.WithConsensusType("bls"),
		node.WithPrivKey(&mock.PrivateKeyStub{}),
		node.WithSingleSigner(&mock.SingleSignerMock{}),
		node.WithKeyGen(&mock.KeyGenMock{}),
		node.WithChainID([]byte("id")),
		node.WithHeaderSigVerifier(&mock.HeaderSigVerifierStub{}),
		node.WithMultiSigner(&mock.MultisignMock{}),
		node.WithValidatorStatistics(&mock.ValidatorStatisticsProcessorStub{}),
		node.WithNodesCoordinator(&mock.NodesCoordinatorMock{}),
		node.WithEpochStartSubscriber(&mock.EpochStartNotifierStub{}),
		node.WithRequestHandler(&mock.RequestHandlerStub{}),
		node.WithUint64ByteSliceConverter(mock.NewNonceHashConverterMock()),
		node.WithBlockTracker(&mock.BlockTrackerStub{}),
		node.WithAntifloodHandler(&mock.P2PAntifloodHandlerStub{}),
	)

	// TODO: when feature for starting from a higher epoch number is ready we should add a test for that as well
	err := n.StartConsensus()
	assert.Nil(t, err)
}

//------- GetAccount

func TestNode_GetAccountWithNilAccountsAdapterShouldErr(t *testing.T) {
	t.Parallel()

	n, _ := node.NewNode(
		node.WithAddressConverter(mock.NewAddressConverterFake(32, "")),
	)

	recovAccnt, err := n.GetAccount(createDummyHexAddress(64))

	assert.Nil(t, recovAccnt)
	assert.Equal(t, node.ErrNilAccountsAdapter, err)
}

func TestNode_GetAccountWithNilAddressConverterShouldErr(t *testing.T) {
	t.Parallel()

	accDB := &mock.AccountsStub{
		GetExistingAccountCalled: func(addressContainer state.AddressContainer) (handler state.AccountHandler, e error) {
			return nil, state.ErrAccNotFound
		},
	}

	n, _ := node.NewNode(
		node.WithAccountsAdapter(accDB),
	)

	recovAccnt, err := n.GetAccount(createDummyHexAddress(64))

	assert.Nil(t, recovAccnt)
	assert.Equal(t, node.ErrNilAddressConverter, err)
}

func TestNode_GetAccountAddressConverterFailsShouldErr(t *testing.T) {
	t.Parallel()

	accDB := &mock.AccountsStub{
		GetExistingAccountCalled: func(addressContainer state.AddressContainer) (handler state.AccountHandler, e error) {
			return nil, state.ErrAccNotFound
		},
	}

	errExpected := errors.New("expected error")
	n, _ := node.NewNode(
		node.WithAccountsAdapter(accDB),
		node.WithAddressConverter(&mock.AddressConverterStub{
			CreateAddressFromHexHandler: func(hexAddress string) (container state.AddressContainer, e error) {
				return nil, errExpected
			},
		}),
	)

	recovAccnt, err := n.GetAccount(createDummyHexAddress(64))

	assert.Nil(t, recovAccnt)
	assert.Equal(t, errExpected, err)
}

func TestNode_GetAccountAccountDoesNotExistsShouldRetEmpty(t *testing.T) {
	t.Parallel()

	accDB := &mock.AccountsStub{
		GetExistingAccountCalled: func(addressContainer state.AddressContainer) (handler state.AccountHandler, e error) {
			return nil, state.ErrAccNotFound
		},
	}

	n, _ := node.NewNode(
		node.WithAccountsAdapter(accDB),
		node.WithAddressConverter(mock.NewAddressConverterFake(32, "")),
	)

	recovAccnt, err := n.GetAccount(createDummyHexAddress(64))

	assert.Nil(t, err)
	assert.Equal(t, uint64(0), recovAccnt.Nonce)
	assert.Equal(t, big.NewInt(0), recovAccnt.Balance)
	assert.Nil(t, recovAccnt.CodeHash)
	assert.Nil(t, recovAccnt.RootHash)
}

func TestNode_GetAccountAccountsAdapterFailsShouldErr(t *testing.T) {
	t.Parallel()

	errExpected := errors.New("expected error")
	accDB := &mock.AccountsStub{
		GetExistingAccountCalled: func(addressContainer state.AddressContainer) (handler state.AccountHandler, e error) {
			return nil, errExpected
		},
	}

	n, _ := node.NewNode(
		node.WithAccountsAdapter(accDB),
		node.WithAddressConverter(mock.NewAddressConverterFake(32, "")),
	)

	recovAccnt, err := n.GetAccount(createDummyHexAddress(64))

	assert.Nil(t, recovAccnt)
	assert.NotNil(t, err)
	assert.Contains(t, err.Error(), errExpected.Error())
}

func TestNode_GetAccountAccountExistsShouldReturn(t *testing.T) {
	t.Parallel()

	accnt := &state.Account{
		Balance:  big.NewInt(1),
		Nonce:    2,
		RootHash: []byte("root hash"),
		CodeHash: []byte("code hash"),
	}

	accDB := &mock.AccountsStub{
		GetExistingAccountCalled: func(addressContainer state.AddressContainer) (handler state.AccountHandler, e error) {
			return accnt, nil
		},
	}

	n, _ := node.NewNode(
		node.WithAccountsAdapter(accDB),
		node.WithAddressConverter(mock.NewAddressConverterFake(32, "")),
	)

	recovAccnt, err := n.GetAccount(createDummyHexAddress(64))

	assert.Nil(t, err)
	assert.Equal(t, accnt, recovAccnt)
}

func TestNode_AppStatusHandlersShouldIncrement(t *testing.T) {
	t.Parallel()

	metricKey := core.MetricCurrentRound
	incrementCalled := make(chan bool, 1)

	appStatusHandlerStub := mock.AppStatusHandlerStub{
		IncrementHandler: func(key string) {
			incrementCalled <- true
		},
	}

	n, _ := node.NewNode(
		node.WithAppStatusHandler(&appStatusHandlerStub))
	asf := n.GetAppStatusHandler()

	asf.Increment(metricKey)

	select {
	case <-incrementCalled:
	case <-time.After(1 * time.Second):
		assert.Fail(t, "Timeout - function not called")
	}
}

func TestNode_AppStatusHandlerShouldDecrement(t *testing.T) {
	t.Parallel()

	metricKey := core.MetricCurrentRound
	decrementCalled := make(chan bool, 1)

	appStatusHandlerStub := mock.AppStatusHandlerStub{
		DecrementHandler: func(key string) {
			decrementCalled <- true
		},
	}

	n, _ := node.NewNode(
		node.WithAppStatusHandler(&appStatusHandlerStub))
	asf := n.GetAppStatusHandler()

	asf.Decrement(metricKey)

	select {
	case <-decrementCalled:
	case <-time.After(1 * time.Second):
		assert.Fail(t, "Timeout - function not called")
	}
}

func TestNode_AppStatusHandlerShouldSetInt64Value(t *testing.T) {
	t.Parallel()

	metricKey := core.MetricCurrentRound
	setInt64ValueCalled := make(chan bool, 1)

	appStatusHandlerStub := mock.AppStatusHandlerStub{
		SetInt64ValueHandler: func(key string, value int64) {
			setInt64ValueCalled <- true
		},
	}

	n, _ := node.NewNode(
		node.WithAppStatusHandler(&appStatusHandlerStub))
	asf := n.GetAppStatusHandler()

	asf.SetInt64Value(metricKey, int64(1))

	select {
	case <-setInt64ValueCalled:
	case <-time.After(1 * time.Second):
		assert.Fail(t, "Timeout - function not called")
	}
}

func TestNode_AppStatusHandlerShouldSetUInt64Value(t *testing.T) {
	t.Parallel()

	metricKey := core.MetricCurrentRound
	setUInt64ValueCalled := make(chan bool, 1)

	appStatusHandlerStub := mock.AppStatusHandlerStub{
		SetUInt64ValueHandler: func(key string, value uint64) {
			setUInt64ValueCalled <- true
		},
	}

	n, _ := node.NewNode(
		node.WithAppStatusHandler(&appStatusHandlerStub))
	asf := n.GetAppStatusHandler()

	asf.SetUInt64Value(metricKey, uint64(1))

	select {
	case <-setUInt64ValueCalled:
	case <-time.After(1 * time.Second):
		assert.Fail(t, "Timeout - function not called")
	}
}

func TestNode_SendBulkTransactionsMultiShardTxsShouldBeMappedCorrectly(t *testing.T) {
	t.Parallel()

	marshalizer := &mock.MarshalizerFake{}

	mutRecoveredTransactions := &sync.RWMutex{}
	recoveredTransactions := make(map[uint32][]*transaction.Transaction)
	signer := &mock.SinglesignStub{
		VerifyCalled: func(public crypto.PublicKey, msg []byte, sig []byte) error {
			return nil
		},
	}
	shardCoordinator := mock.NewMultiShardsCoordinatorMock(2)
	shardCoordinator.ComputeIdCalled = func(address state.AddressContainer) uint32 {
		items := strings.Split(string(address.Bytes()), "Shard")
		sId, _ := strconv.ParseUint(items[1], 2, 32)
		return uint32(sId)
	}

	var txsToSend []*transaction.Transaction
	txsToSend = append(txsToSend, &transaction.Transaction{
		Nonce:     10,
		Value:     new(big.Int).SetInt64(15),
		RcvAddr:   []byte("receiverShard1"),
		SndAddr:   []byte("senderShard0"),
		GasPrice:  5,
		GasLimit:  11,
		Data:      []byte(""),
		Signature: []byte("sig0"),
	})

	txsToSend = append(txsToSend, &transaction.Transaction{
		Nonce:     11,
		Value:     new(big.Int).SetInt64(25),
		RcvAddr:   []byte("receiverShard1"),
		SndAddr:   []byte("senderShard0"),
		GasPrice:  6,
		GasLimit:  12,
		Data:      []byte(""),
		Signature: []byte("sig1"),
	})

	txsToSend = append(txsToSend, &transaction.Transaction{
		Nonce:     12,
		Value:     new(big.Int).SetInt64(35),
		RcvAddr:   []byte("receiverShard0"),
		SndAddr:   []byte("senderShard1"),
		GasPrice:  7,
		GasLimit:  13,
		Data:      []byte(""),
		Signature: []byte("sig2"),
	})

	wg := sync.WaitGroup{}
	wg.Add(len(txsToSend))

	chDone := make(chan struct{})
	go func() {
		wg.Wait()
		chDone <- struct{}{}
	}()

	mes := &mock.MessengerStub{
		BroadcastOnChannelBlockingCalled: func(pipe string, topic string, buff []byte) error {
			txsBuff := make([][]byte, 0)

			err := marshalizer.Unmarshal(&txsBuff, buff)
			if err != nil {
				assert.Fail(t, err.Error())
			}
			for _, txBuff := range txsBuff {
				tx := transaction.Transaction{}
<<<<<<< HEAD
				err = marshalizer.Unmarshal(&tx, txBuff)
				if err != nil {
					assert.Fail(t, err.Error())
				}
=======
				errMarshal := marshalizer.Unmarshal(&tx, txBuff)
				require.Nil(t, errMarshal)
>>>>>>> d35ec3ff

				mutRecoveredTransactions.Lock()
				sId := shardCoordinator.ComputeId(state.NewAddress(tx.SndAddr))
				recoveredTransactions[sId] = append(recoveredTransactions[sId], &tx)
				mutRecoveredTransactions.Unlock()

				wg.Done()
			}
			return nil
		},
	}

	dataPool := &mock.PoolsHolderStub{
		TransactionsCalled: func() dataRetriever.ShardedDataCacherNotifier {
			return &mock.ShardedDataStub{
				ShardDataStoreCalled: func(cacheId string) (c storage.Cacher) {
					return nil
				},
			}
		},
	}
	accAdapter := getAccAdapter(big.NewInt(100))
	addrConverter := mock.NewAddressConverterFake(32, "0x")
	keyGen := &mock.KeyGenMock{
		PublicKeyFromByteArrayMock: func(b []byte) (crypto.PublicKey, error) {
			return nil, nil
		},
	}
	feeHandler := &mock.FeeHandlerStub{
		ComputeGasLimitCalled: func(tx process.TransactionWithFeeHandler) uint64 {
			return 100
		},
		ComputeFeeCalled: func(tx process.TransactionWithFeeHandler) *big.Int {
			return big.NewInt(100)
		},
		CheckValidityTxValuesCalled: func(tx process.TransactionWithFeeHandler) error {
			return nil
		},
	}
	n, _ := node.NewNode(
		node.WithMarshalizer(marshalizer, testSizeCheckDelta),
		node.WithHasher(&mock.HasherMock{}),
		node.WithAddressConverter(addrConverter),
		node.WithAccountsAdapter(accAdapter),
		node.WithKeyGenForAccounts(keyGen),
		node.WithTxSingleSigner(signer),
		node.WithShardCoordinator(shardCoordinator),
		node.WithMessenger(mes),
		node.WithDataPool(dataPool),
		node.WithTxFeeHandler(feeHandler),
		node.WithTxAccumulator(mock.NewAccumulatorMock()),
	)

	numTxs, err := n.SendBulkTransactions(txsToSend)
	assert.Equal(t, len(txsToSend), int(numTxs))
	assert.Nil(t, err)

	select {
	case <-chDone:
	case <-time.After(timeoutWait):
		assert.Fail(t, "timout while waiting the broadcast of the generated transactions")
		return
	}

	mutRecoveredTransactions.RLock()
	// check if all txs were recovered and are assigned to correct shards
	recTxsSize := 0
	for sId, txsSlice := range recoveredTransactions {
		for _, tx := range txsSlice {
			if !strings.Contains(string(tx.SndAddr), fmt.Sprint(sId)) {
				assert.Fail(t, "txs were not distributed correctly to shards")
			}
			recTxsSize++
		}
	}

	assert.Equal(t, len(txsToSend), recTxsSize)
	mutRecoveredTransactions.RUnlock()
}<|MERGE_RESOLUTION|>--- conflicted
+++ resolved
@@ -2382,15 +2382,8 @@
 			}
 			for _, txBuff := range txsBuff {
 				tx := transaction.Transaction{}
-<<<<<<< HEAD
-				err = marshalizer.Unmarshal(&tx, txBuff)
-				if err != nil {
-					assert.Fail(t, err.Error())
-				}
-=======
 				errMarshal := marshalizer.Unmarshal(&tx, txBuff)
 				require.Nil(t, errMarshal)
->>>>>>> d35ec3ff
 
 				mutRecoveredTransactions.Lock()
 				sId := shardCoordinator.ComputeId(state.NewAddress(tx.SndAddr))
