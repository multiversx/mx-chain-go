--- conflicted
+++ resolved
@@ -1370,13 +1370,8 @@
 	coreComponents.MinTransactionVersionCalled = func() uint32 {
 		return version
 	}
-<<<<<<< HEAD
-	coreComponents.EconomicsHandler = &economicsmocks.EconomicsHandlerStub{
-		CheckValidityTxValuesCalled: func(tx process.TransactionWithFeeHandler) error {
-=======
 	coreComponents.EconomicsHandler = &economicsmocks.EconomicsHandlerMock{
 		CheckValidityTxValuesCalled: func(tx data.TransactionWithFeeHandler) error {
->>>>>>> 35ec4ca5
 			return nil
 		},
 	}
@@ -1967,13 +1962,8 @@
 		return chainID
 	}
 
-<<<<<<< HEAD
-	feeHandler := &economicsmocks.EconomicsHandlerStub{
-		CheckValidityTxValuesCalled: func(tx process.TransactionWithFeeHandler) error {
-=======
 	feeHandler := &mock.EconomicsHandlerStub{
 		CheckValidityTxValuesCalled: func(tx data.TransactionWithFeeHandler) error {
->>>>>>> 35ec4ca5
 			return nil
 		},
 	}
@@ -2065,13 +2055,8 @@
 		},
 	}
 
-<<<<<<< HEAD
-	feeHandler := &economicsmocks.EconomicsHandlerStub{
-		CheckValidityTxValuesCalled: func(tx process.TransactionWithFeeHandler) error {
-=======
 	feeHandler := &mock.EconomicsHandlerStub{
 		CheckValidityTxValuesCalled: func(tx data.TransactionWithFeeHandler) error {
->>>>>>> 35ec4ca5
 			return nil
 		},
 	}
@@ -2850,13 +2835,8 @@
 			return nil, nil
 		},
 	}
-<<<<<<< HEAD
-	feeHandler := &economicsmocks.EconomicsHandlerStub{
-		ComputeGasLimitCalled: func(tx process.TransactionWithFeeHandler) uint64 {
-=======
 	feeHandler := &mock.EconomicsHandlerStub{
 		ComputeGasLimitCalled: func(tx data.TransactionWithFeeHandler) uint64 {
->>>>>>> 35ec4ca5
 			return 100
 		},
 		ComputeMoveBalanceFeeCalled: func(tx data.TransactionWithFeeHandler) *big.Int {
