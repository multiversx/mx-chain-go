package node_test

import (
	"context"
	"fmt"
	"math/big"
	"math/rand"
	"strings"
	"sync"
	"testing"
	"time"

	"github.com/ElrondNetwork/elrond-go-sandbox/data"
	"github.com/ElrondNetwork/elrond-go-sandbox/data/state"
	"github.com/ElrondNetwork/elrond-go-sandbox/data/transaction"
	"github.com/ElrondNetwork/elrond-go-sandbox/node"
	"github.com/ElrondNetwork/elrond-go-sandbox/node/mock"
	"github.com/ElrondNetwork/elrond-go-sandbox/process/factory"
	"github.com/pkg/errors"
	"github.com/stretchr/testify/assert"
)

func logError(err error) {
	if err != nil {
		fmt.Println(err.Error())
	}
}

func TestNewNode(t *testing.T) {
	n, err := node.NewNode()
	assert.NotNil(t, n)
	assert.Nil(t, err)
}

func TestNewNode_NotRunning(t *testing.T) {
	n, _ := node.NewNode()
	assert.False(t, n.IsRunning())
}

func TestNewNode_NilOptionShouldError(t *testing.T) {
	_, err := node.NewNode(node.WithAccountsAdapter(nil))
	assert.NotNil(t, err)
}

func TestNewNode_ApplyNilOptionShouldError(t *testing.T) {

	n, _ := node.NewNode()
	err := n.ApplyOptions(node.WithAccountsAdapter(nil))
	assert.NotNil(t, err)
}

func TestStart_NoMessenger(t *testing.T) {
	n, _ := node.NewNode()
	err := n.Start()
	defer func() { _ = n.Stop() }()
	assert.NotNil(t, err)
}

func TestStart_CorrectParams(t *testing.T) {

	messenger := getMessenger()
	n, _ := node.NewNode(
		node.WithMessenger(messenger),
		node.WithMarshalizer(mock.MarshalizerMock{}),
		node.WithHasher(mock.HasherMock{}),
		node.WithContext(context.Background()),
		node.WithAddressConverter(&mock.AddressConverterStub{}),
		node.WithAccountsAdapter(&mock.AccountsAdapterStub{}),
	)
	err := n.Start()
	defer func() { _ = n.Stop() }()
	assert.Nil(t, err)
	assert.True(t, n.IsRunning())
}

func TestStart_CorrectParamsApplyingOptions(t *testing.T) {

	n, _ := node.NewNode()
	messenger := getMessenger()
	err := n.ApplyOptions(
		node.WithMessenger(messenger),
		node.WithMarshalizer(mock.MarshalizerMock{}),
		node.WithHasher(mock.HasherMock{}),
		node.WithAddressConverter(&mock.AddressConverterStub{}),
		node.WithAccountsAdapter(&mock.AccountsAdapterStub{}),
	)

	logError(err)

	err = n.Start()
	defer func() { _ = n.Stop() }()
	assert.Nil(t, err)
	assert.True(t, n.IsRunning())
}

func TestApplyOptions_NodeStarted(t *testing.T) {

	messenger := getMessenger()
	n, _ := node.NewNode(
		node.WithMessenger(messenger),
		node.WithMarshalizer(mock.MarshalizerMock{}),
		node.WithHasher(mock.HasherMock{}),
	)
	err := n.Start()
	defer func() { _ = n.Stop() }()
	logError(err)

	err = n.ApplyOptions(
		node.WithContext(context.Background()),
	)

	assert.NotNil(t, err)
	assert.True(t, n.IsRunning())
}

func TestStop_NotStartedYet(t *testing.T) {

	n, _ := node.NewNode(
		node.WithMarshalizer(mock.MarshalizerMock{}),
		node.WithHasher(mock.HasherMock{}),
		node.WithContext(context.Background()),
	)

	err := n.Stop()
	assert.Nil(t, err)
	assert.False(t, n.IsRunning())
}

func TestStop_MessengerCloseErrors(t *testing.T) {
	errorString := "messenger close error"
	messenger := getMessenger()
	messenger.CloseCalled = func() error {
		return errors.New(errorString)
	}
	n, _ := node.NewNode(
		node.WithMessenger(messenger),
		node.WithMarshalizer(mock.MarshalizerMock{}),
		node.WithHasher(mock.HasherMock{}),
		node.WithContext(context.Background()),
	)

	n.Start()

	err := n.Stop()
	assert.NotNil(t, err)
	assert.Contains(t, err.Error(), errorString)
}

func TestStop(t *testing.T) {

	n, _ := node.NewNode(
		node.WithMarshalizer(mock.MarshalizerMock{}),
		node.WithHasher(mock.HasherMock{}),
		node.WithContext(context.Background()),
	)
	err := n.Start()
	logError(err)

	err = n.Stop()
	assert.Nil(t, err)
	assert.False(t, n.IsRunning())
}

func TestGetBalance_NoAddrConverterShouldError(t *testing.T) {

	n, _ := node.NewNode(
		node.WithMarshalizer(mock.MarshalizerMock{}),
		node.WithHasher(mock.HasherMock{}),
		node.WithContext(context.Background()),
		node.WithAccountsAdapter(&mock.AccountsAdapterStub{}),
		node.WithPrivateKey(&mock.PrivateKeyStub{}),
	)
	_, err := n.GetBalance("address")
	assert.NotNil(t, err)
	assert.Equal(t, "initialize AccountsAdapter and AddressConverter first", err.Error())
}

func TestGetBalance_NoAccAdapterShouldError(t *testing.T) {

	n, _ := node.NewNode(
		node.WithMarshalizer(mock.MarshalizerMock{}),
		node.WithHasher(mock.HasherMock{}),
		node.WithContext(context.Background()),
		node.WithAddressConverter(&mock.AddressConverterStub{}),
		node.WithPrivateKey(&mock.PrivateKeyStub{}),
	)
	_, err := n.GetBalance("address")
	assert.NotNil(t, err)
	assert.Equal(t, "initialize AccountsAdapter and AddressConverter first", err.Error())
}

func TestGetBalance_CreateAddressFailsShouldError(t *testing.T) {

	accAdapter := getAccAdapter(big.NewInt(0))
	addrConverter := mock.AddressConverterStub{
		CreateAddressFromHexHandler: func(hexAddress string) (state.AddressContainer, error) {
			// Return that will result in a correct run of GenerateTransaction -> will fail test
			/*return mock.AddressContainerStub{
			}, nil*/

			return nil, errors.New("error")
		},
	}
	privateKey := getPrivateKey()
	singleSigner := &mock.SinglesignMock{}
	n, _ := node.NewNode(
		node.WithMarshalizer(mock.MarshalizerMock{}),
		node.WithHasher(mock.HasherMock{}),
		node.WithContext(context.Background()),
		node.WithAddressConverter(addrConverter),
		node.WithAccountsAdapter(accAdapter),
		node.WithPrivateKey(privateKey),
		node.WithSinglesig(singleSigner),
	)
	_, err := n.GetBalance("address")
	assert.NotNil(t, err)
	assert.Contains(t, err.Error(), "invalid address")
}

func TestGetBalance_GetAccountFailsShouldError(t *testing.T) {

	accAdapter := mock.AccountsAdapterStub{
		GetExistingAccountHandler: func(addrContainer state.AddressContainer) (state.AccountWrapper, error) {
			return nil, errors.New("error")
		},
	}
	addrConverter := mock.NewAddressConverterFake(32, "0x")
	privateKey := getPrivateKey()
	n, _ := node.NewNode(
		node.WithMarshalizer(mock.MarshalizerMock{}),
		node.WithHasher(mock.HasherMock{}),
		node.WithContext(context.Background()),
		node.WithAddressConverter(addrConverter),
		node.WithAccountsAdapter(accAdapter),
		node.WithPrivateKey(privateKey),
	)
	_, err := n.GetBalance(createDummyHexAddress(64))
	assert.NotNil(t, err)
	assert.Contains(t, err.Error(), "could not fetch sender address from provided param")
}

func createDummyHexAddress(chars int) string {
	if chars < 1 {
		return ""
	}

	var characters = []byte{'0', '1', '2', '3', '4', '5', '6', '7', '8', '9', 'a', 'b', 'c', 'd', 'e', 'f'}

	rdm := rand.New(rand.NewSource(time.Now().Unix()))

	buff := make([]byte, chars)
	for i := 0; i < chars; i++ {
		buff[i] = characters[rdm.Int()%16]
	}

	return string(buff)
}

func TestGetBalance_GetAccountReturnsNil(t *testing.T) {

	accAdapter := mock.AccountsAdapterStub{
		GetExistingAccountHandler: func(addrContainer state.AddressContainer) (state.AccountWrapper, error) {
			return nil, nil
		},
	}
	addrConverter := mock.NewAddressConverterFake(32, "0x")
	privateKey := getPrivateKey()
	n, _ := node.NewNode(
		node.WithMarshalizer(mock.MarshalizerMock{}),
		node.WithHasher(mock.HasherMock{}),
		node.WithContext(context.Background()),
		node.WithAddressConverter(addrConverter),
		node.WithAccountsAdapter(accAdapter),
		node.WithPrivateKey(privateKey),
	)
	balance, err := n.GetBalance(createDummyHexAddress(64))
	assert.Nil(t, err)
	assert.Equal(t, big.NewInt(0), balance)
}

func TestGetBalance(t *testing.T) {

	accAdapter := getAccAdapter(big.NewInt(100))
	addrConverter := mock.NewAddressConverterFake(32, "0x")
	privateKey := getPrivateKey()
	n, _ := node.NewNode(
		node.WithMarshalizer(mock.MarshalizerMock{}),
		node.WithHasher(mock.HasherMock{}),
		node.WithContext(context.Background()),
		node.WithAddressConverter(addrConverter),
		node.WithAccountsAdapter(accAdapter),
		node.WithPrivateKey(privateKey),
	)
	balance, err := n.GetBalance(createDummyHexAddress(64))
	assert.Nil(t, err)
	assert.Equal(t, big.NewInt(100), balance)
}

//------- GenerateTransaction

func TestGenerateTransaction_NoAddrConverterShouldError(t *testing.T) {

	n, _ := node.NewNode(
		node.WithMarshalizer(mock.MarshalizerMock{}),
		node.WithHasher(mock.HasherMock{}),
		node.WithContext(context.Background()),
		node.WithAccountsAdapter(&mock.AccountsAdapterStub{}),
		node.WithPrivateKey(&mock.PrivateKeyStub{}),
	)
	_, err := n.GenerateTransaction("sender", "receiver", big.NewInt(10), "code")
	assert.NotNil(t, err)
}

func TestGenerateTransaction_NoAccAdapterShouldError(t *testing.T) {

	n, _ := node.NewNode(
		node.WithMarshalizer(mock.MarshalizerMock{}),
		node.WithHasher(mock.HasherMock{}),
		node.WithContext(context.Background()),
		node.WithAddressConverter(&mock.AddressConverterStub{}),
		node.WithPrivateKey(&mock.PrivateKeyStub{}),
	)
	_, err := n.GenerateTransaction("sender", "receiver", big.NewInt(10), "code")
	assert.NotNil(t, err)
}

func TestGenerateTransaction_NoPrivateKeyShouldError(t *testing.T) {

	n, _ := node.NewNode(
		node.WithMarshalizer(mock.MarshalizerMock{}),
		node.WithHasher(mock.HasherMock{}),
		node.WithContext(context.Background()),
		node.WithAddressConverter(&mock.AddressConverterStub{}),
		node.WithAccountsAdapter(&mock.AccountsAdapterStub{}),
	)
	_, err := n.GenerateTransaction("sender", "receiver", big.NewInt(10), "code")
	assert.NotNil(t, err)
}

func TestGenerateTransaction_CreateAddressFailsShouldError(t *testing.T) {

	accAdapter := getAccAdapter(big.NewInt(0))
	addrConverter := mock.NewAddressConverterFake(32, "0x")
	privateKey := getPrivateKey()
	n, _ := node.NewNode(
		node.WithMarshalizer(mock.MarshalizerMock{}),
		node.WithHasher(mock.HasherMock{}),
		node.WithContext(context.Background()),
		node.WithAddressConverter(addrConverter),
		node.WithAccountsAdapter(accAdapter),
		node.WithPrivateKey(privateKey),
	)
	_, err := n.GenerateTransaction("sender", "receiver", big.NewInt(10), "code")
	assert.NotNil(t, err)
}

func TestGenerateTransaction_GetAccountFailsShouldError(t *testing.T) {

	accAdapter := mock.AccountsAdapterStub{
		GetExistingAccountHandler: func(addrContainer state.AddressContainer) (state.AccountWrapper, error) {
			return nil, errors.New("error")
		},
	}
	addrConverter := mock.NewAddressConverterFake(32, "0x")
	privateKey := getPrivateKey()
	n, _ := node.NewNode(
		node.WithMarshalizer(mock.MarshalizerMock{}),
		node.WithHasher(mock.HasherMock{}),
		node.WithContext(context.Background()),
		node.WithAddressConverter(addrConverter),
		node.WithAccountsAdapter(accAdapter),
		node.WithPrivateKey(privateKey),
	)
	_, err := n.GenerateTransaction(createDummyHexAddress(64), createDummyHexAddress(64), big.NewInt(10), "code")
	assert.NotNil(t, err)
}

func TestGenerateTransaction_GetAccountReturnsNilShouldWork(t *testing.T) {

	accAdapter := mock.AccountsAdapterStub{
		GetExistingAccountHandler: func(addrContainer state.AddressContainer) (state.AccountWrapper, error) {
			return nil, nil
		},
	}
	addrConverter := mock.NewAddressConverterFake(32, "0x")
	privateKey := getPrivateKey()
	singleSigner := &mock.SinglesignMock{}

	n, _ := node.NewNode(
		node.WithMarshalizer(mock.MarshalizerMock{}),
		node.WithHasher(mock.HasherMock{}),
		node.WithContext(context.Background()),
		node.WithAddressConverter(addrConverter),
		node.WithAccountsAdapter(accAdapter),
		node.WithPrivateKey(privateKey),
		node.WithSinglesig(singleSigner),
	)
	_, err := n.GenerateTransaction(createDummyHexAddress(64), createDummyHexAddress(64), big.NewInt(10), "code")
	assert.Nil(t, err)
}

func TestGenerateTransaction_GetExistingAccountShouldWork(t *testing.T) {

	accAdapter := getAccAdapter(big.NewInt(0))
	addrConverter := mock.NewAddressConverterFake(32, "0x")
	privateKey := getPrivateKey()
	singleSigner := &mock.SinglesignMock{}

	n, _ := node.NewNode(
		node.WithMarshalizer(mock.MarshalizerMock{}),
		node.WithHasher(mock.HasherMock{}),
		node.WithContext(context.Background()),
		node.WithAddressConverter(addrConverter),
		node.WithAccountsAdapter(accAdapter),
		node.WithPrivateKey(privateKey),
		node.WithSinglesig(singleSigner),
	)
	_, err := n.GenerateTransaction(createDummyHexAddress(64), createDummyHexAddress(64), big.NewInt(10), "code")
	assert.Nil(t, err)
}

func TestGenerateTransaction_MarshalErrorsShouldError(t *testing.T) {

	accAdapter := getAccAdapter(big.NewInt(0))
	addrConverter := mock.NewAddressConverterFake(32, "0x")
	privateKey := getPrivateKey()
	singleSigner := &mock.SinglesignMock{}
	marshalizer := mock.MarshalizerMock{
		MarshalHandler: func(obj interface{}) ([]byte, error) {
			return nil, errors.New("error")
		},
	}
	n, _ := node.NewNode(
		node.WithMarshalizer(marshalizer),
		node.WithHasher(mock.HasherMock{}),
		node.WithContext(context.Background()),
		node.WithAddressConverter(addrConverter),
		node.WithAccountsAdapter(accAdapter),
		node.WithPrivateKey(privateKey),
		node.WithSinglesig(singleSigner),
	)
	_, err := n.GenerateTransaction("sender", "receiver", big.NewInt(10), "code")
	assert.NotNil(t, err)
}

func TestGenerateTransaction_SignTxErrorsShouldError(t *testing.T) {

	accAdapter := getAccAdapter(big.NewInt(0))
	addrConverter := mock.NewAddressConverterFake(32, "0x")
	privateKey := &mock.PrivateKeyStub{}
	singleSigner := &mock.SinglesignFailMock{}

	n, _ := node.NewNode(
		node.WithMarshalizer(mock.MarshalizerMock{}),
		node.WithHasher(mock.HasherMock{}),
		node.WithContext(context.Background()),
		node.WithAddressConverter(addrConverter),
		node.WithAccountsAdapter(accAdapter),
		node.WithPrivateKey(privateKey),
		node.WithSinglesig(singleSigner),
	)
	_, err := n.GenerateTransaction(createDummyHexAddress(64), createDummyHexAddress(64), big.NewInt(10), "code")
	assert.NotNil(t, err)
}

func TestGenerateTransaction_ShouldSetCorrectSignature(t *testing.T) {

	accAdapter := getAccAdapter(big.NewInt(0))
	addrConverter := mock.NewAddressConverterFake(32, "0x")
	signature := []byte("signed")
	privateKey := &mock.PrivateKeyStub{}
	singleSigner := &mock.SinglesignMock{}

	n, _ := node.NewNode(
		node.WithMarshalizer(mock.MarshalizerMock{}),
		node.WithHasher(mock.HasherMock{}),
		node.WithContext(context.Background()),
		node.WithAddressConverter(addrConverter),
		node.WithAccountsAdapter(accAdapter),
		node.WithPrivateKey(privateKey),
		node.WithSinglesig(singleSigner),
	)

	tx, err := n.GenerateTransaction(createDummyHexAddress(64), createDummyHexAddress(64), big.NewInt(10), "code")
	assert.Nil(t, err)
	assert.Equal(t, signature, tx.Signature)
}

func TestGenerateTransaction_ShouldSetCorrectNonce(t *testing.T) {

	nonce := uint64(7)
	accAdapter := mock.AccountsAdapterStub{
		GetExistingAccountHandler: func(addrContainer state.AddressContainer) (state.AccountWrapper, error) {
			return mock.AccountWrapperStub{
				BaseAccountHandler: func() *state.Account {
					return &state.Account{
						Nonce:   nonce,
						Balance: big.NewInt(0),
					}
				},
			}, nil
		},
	}
	addrConverter := mock.NewAddressConverterFake(32, "0x")
	privateKey := getPrivateKey()
	singleSigner := &mock.SinglesignMock{}

	n, _ := node.NewNode(
		node.WithMarshalizer(mock.MarshalizerMock{}),
		node.WithHasher(mock.HasherMock{}),
		node.WithContext(context.Background()),
		node.WithAddressConverter(addrConverter),
		node.WithAccountsAdapter(accAdapter),
		node.WithPrivateKey(privateKey),
		node.WithSinglesig(singleSigner),
	)

	tx, err := n.GenerateTransaction(createDummyHexAddress(64), createDummyHexAddress(64), big.NewInt(10), "code")
	assert.Nil(t, err)
	assert.Equal(t, nonce, tx.Nonce)
}

func TestGenerateTransaction_CorrectParamsShouldNotError(t *testing.T) {

	accAdapter := getAccAdapter(big.NewInt(0))
	addrConverter := mock.NewAddressConverterFake(32, "0x")
	privateKey := getPrivateKey()
	singleSigner := &mock.SinglesignMock{}

	n, _ := node.NewNode(
		node.WithMarshalizer(mock.MarshalizerMock{}),
		node.WithHasher(mock.HasherMock{}),
		node.WithContext(context.Background()),
		node.WithAddressConverter(addrConverter),
		node.WithAccountsAdapter(accAdapter),
		node.WithPrivateKey(privateKey),
		node.WithSinglesig(singleSigner),
	)
	_, err := n.GenerateTransaction(createDummyHexAddress(64), createDummyHexAddress(64), big.NewInt(10), "code")
	assert.Nil(t, err)
}

//------- GenerateAndSendBulkTransactions

func TestGenerateAndSendBulkTransactions_ZeroTxShouldErr(t *testing.T) {
	n, _ := node.NewNode()

	err := n.GenerateAndSendBulkTransactions("", big.NewInt(0), 0)
	assert.Equal(t, "can not generate and broadcast 0 transactions", err.Error())
}

func TestGenerateAndSendBulkTransactions_NilAccountAdapterShouldErr(t *testing.T) {
	marshalizer := &mock.MarshalizerFake{}

	addrConverter := mock.NewAddressConverterFake(32, "0x")
	keyGen := &mock.KeyGenMock{}
	sk, pk := keyGen.GeneratePair()
	singleSigner := &mock.SinglesignMock{}

	n, _ := node.NewNode(
		node.WithMarshalizer(marshalizer),
		node.WithHasher(mock.HasherMock{}),
		node.WithContext(context.Background()),
		node.WithAddressConverter(addrConverter),
		node.WithPrivateKey(sk),
		node.WithPublicKey(pk),
		node.WithSinglesig(singleSigner),
	)

	err := n.GenerateAndSendBulkTransactions(createDummyHexAddress(64), big.NewInt(0), 1)
	assert.Equal(t, node.ErrNilAccountsAdapter, err)
}

func TestGenerateAndSendBulkTransactions_NilAddressConverterShouldErr(t *testing.T) {
	marshalizer := &mock.MarshalizerFake{}
	accAdapter := getAccAdapter(big.NewInt(0))
	keyGen := &mock.KeyGenMock{}
	sk, pk := keyGen.GeneratePair()
	singleSigner := &mock.SinglesignMock{}

	n, _ := node.NewNode(
		node.WithMarshalizer(marshalizer),
		node.WithHasher(mock.HasherMock{}),
		node.WithContext(context.Background()),
		node.WithAccountsAdapter(accAdapter),
		node.WithPrivateKey(sk),
		node.WithPublicKey(pk),
		node.WithSinglesig(singleSigner),
	)

	err := n.GenerateAndSendBulkTransactions(createDummyHexAddress(64), big.NewInt(0), 1)
	assert.Equal(t, node.ErrNilAddressConverter, err)
}

func TestGenerateAndSendBulkTransactions_NilPrivateKeyShouldErr(t *testing.T) {
	accAdapter := getAccAdapter(big.NewInt(0))
	addrConverter := mock.NewAddressConverterFake(32, "0x")
	keyGen := &mock.KeyGenMock{}
	_, pk := keyGen.GeneratePair()
	singleSigner := &mock.SinglesignMock{}
	n, _ := node.NewNode(
		node.WithAccountsAdapter(accAdapter),
		node.WithAddressConverter(addrConverter),
		node.WithPublicKey(pk),
		node.WithMarshalizer(&mock.MarshalizerFake{}),
		node.WithSinglesig(singleSigner),
	)

	err := n.GenerateAndSendBulkTransactions(createDummyHexAddress(64), big.NewInt(0), 1)
	assert.True(t, strings.Contains(err.Error(), "trying to set nil private key"))
}

func TestGenerateAndSendBulkTransactions_NilPublicKeyShouldErr(t *testing.T) {
	accAdapter := getAccAdapter(big.NewInt(0))
	addrConverter := mock.NewAddressConverterFake(32, "0x")
	keyGen := &mock.KeyGenMock{}
	sk, _ := keyGen.GeneratePair()
	singleSigner := &mock.SinglesignMock{}
	n, _ := node.NewNode(
		node.WithAccountsAdapter(accAdapter),
		node.WithAddressConverter(addrConverter),
		node.WithPrivateKey(sk),
		node.WithSinglesig(singleSigner),
	)

	err := n.GenerateAndSendBulkTransactions("", big.NewInt(0), 1)
	assert.Equal(t, "trying to set nil public key", err.Error())
}

func TestGenerateAndSendBulkTransactions_InvalidReceiverAddressShouldErr(t *testing.T) {
	accAdapter := getAccAdapter(big.NewInt(0))
	addrConverter := mock.NewAddressConverterFake(32, "0x")
	keyGen := &mock.KeyGenMock{}
	sk, pk := keyGen.GeneratePair()
	singleSigner := &mock.SinglesignMock{}
	n, _ := node.NewNode(
		node.WithAccountsAdapter(accAdapter),
		node.WithAddressConverter(addrConverter),
		node.WithPrivateKey(sk),
		node.WithPublicKey(pk),
		node.WithSinglesig(singleSigner),
	)

	err := n.GenerateAndSendBulkTransactions("", big.NewInt(0), 1)
	assert.Contains(t, err.Error(), "could not create receiver address from provided param")
}

func TestGenerateAndSendBulkTransactions_CreateAddressFromPublicKeyBytesErrorsShouldErr(t *testing.T) {
	accAdapter := getAccAdapter(big.NewInt(0))
	addrConverter := &mock.AddressConverterStub{}
	addrConverter.CreateAddressFromPublicKeyBytesHandler = func(pubKey []byte) (container state.AddressContainer, e error) {
		return nil, errors.New("error")
	}
	keyGen := &mock.KeyGenMock{}
	sk, pk := keyGen.GeneratePair()
	singleSigner := &mock.SinglesignMock{}
	n, _ := node.NewNode(
		node.WithAccountsAdapter(accAdapter),
		node.WithAddressConverter(addrConverter),
		node.WithPrivateKey(sk),
		node.WithPublicKey(pk),
		node.WithSinglesig(singleSigner),
	)

	err := n.GenerateAndSendBulkTransactions("", big.NewInt(0), 1)
	assert.Equal(t, "error", err.Error())
}

func TestGenerateAndSendBulkTransactions_MarshalizerErrorsShouldErr(t *testing.T) {
	accAdapter := getAccAdapter(big.NewInt(0))
	addrConverter := mock.NewAddressConverterFake(32, "0x")
	marshalizer := &mock.MarshalizerFake{}
	marshalizer.Fail = true
	keyGen := &mock.KeyGenMock{}
	sk, pk := keyGen.GeneratePair()
	singleSigner := &mock.SinglesignMock{}
	n, _ := node.NewNode(
		node.WithAccountsAdapter(accAdapter),
		node.WithAddressConverter(addrConverter),
		node.WithPrivateKey(sk),
		node.WithPublicKey(pk),
		node.WithMarshalizer(marshalizer),
		node.WithSinglesig(singleSigner),
	)

	err := n.GenerateAndSendBulkTransactions(createDummyHexAddress(64), big.NewInt(1), 1)
	assert.True(t, strings.Contains(err.Error(), "could not marshal transaction"))
}

func TestGenerateAndSendBulkTransactions_ShouldWork(t *testing.T) {
	marshalizer := &mock.MarshalizerFake{}

	noOfTx := 1000
	mutRecoveredTransactions := &sync.RWMutex{}
	recoveredTransactions := make(map[uint64]*transaction.Transaction)
<<<<<<< HEAD

	mes := &mock.MessengerStub{
		BroadcastCalled: func(pipe string, topic string, buff []byte) {
			if topic == string(factory.TransactionTopic) {
				//handler to capture sent data
				tx := transaction.Transaction{}

				err := marshalizer.Unmarshal(&tx, buff)
				if err != nil {
					assert.Fail(t, err.Error())
				}

				mutRecoveredTransactions.Lock()
				recoveredTransactions[tx.Nonce] = &tx
				mutRecoveredTransactions.Unlock()
			}
		},
=======
	signer := &mock.SinglesignMock{}
	topic := p2p.NewTopic(string(factory.TransactionTopic), transaction2.NewInterceptedTransaction(signer), marshalizer)
	topic.SendData = func(data []byte) error {
		//handler to capture sent data
		tx := transaction.Transaction{}

		err := marshalizer.Unmarshal(&tx, data)
		if err != nil {
			return err
		}

		mutRecoveredTransactions.Lock()
		recoveredTransactions[tx.Nonce] = &tx
		mutRecoveredTransactions.Unlock()

		return nil
	}

	mes := &mock.MessengerStub{}
	mes.GetTopicCalled = func(name string) *p2p.Topic {
		if name == string(factory.TransactionTopic) {
			return topic
		}

		return nil
>>>>>>> 8afb5b0d
	}

	accAdapter := getAccAdapter(big.NewInt(0))
	addrConverter := mock.NewAddressConverterFake(32, "0x")
	keyGen := &mock.KeyGenMock{}
	sk, pk := keyGen.GeneratePair()
	n, _ := node.NewNode(
		node.WithMarshalizer(marshalizer),
		node.WithHasher(mock.HasherMock{}),
		node.WithContext(context.Background()),
		node.WithAddressConverter(addrConverter),
		node.WithAccountsAdapter(accAdapter),
		node.WithPrivateKey(sk),
		node.WithPublicKey(pk),
		node.WithSinglesig(signer),
	)

	n.SetMessenger(mes)

	err := n.GenerateAndSendBulkTransactions(createDummyHexAddress(64), big.NewInt(1), uint64(noOfTx))
	assert.Nil(t, err)
	mutRecoveredTransactions.RLock()
	assert.Equal(t, noOfTx, len(recoveredTransactions))
	mutRecoveredTransactions.RUnlock()
}

func getAccAdapter(balance *big.Int) mock.AccountsAdapterStub {
	return mock.AccountsAdapterStub{
		GetExistingAccountHandler: func(addrContainer state.AddressContainer) (state.AccountWrapper, error) {
			return mock.AccountWrapperStub{
				BaseAccountHandler: func() *state.Account {
					return &state.Account{
						Nonce:   1,
						Balance: balance,
					}
				},
			}, nil
		},
	}
}

func getPrivateKey() *mock.PrivateKeyStub {
	return &mock.PrivateKeyStub{
	}
}

func TestSendTransaction_ShouldWork(t *testing.T) {
	n, _ := node.NewNode(
		node.WithMarshalizer(&mock.MarshalizerFake{}),
		node.WithAddressConverter(mock.NewAddressConverterFake(32, "0x")),
	)

	txSent := false

	mes := &mock.MessengerStub{
		BroadcastCalled: func(pipe string, topic string, buff []byte) {
			txSent = true
		},
	}
	n.SetMessenger(mes)

	nonce := uint64(50)
	value := big.NewInt(567)
	sender := createDummyHexAddress(64)
	receiver := createDummyHexAddress(64)
	txData := "data"
	signature := []byte("signature")

	tx, err := n.SendTransaction(
		nonce,
		sender,
		receiver,
		value,
		txData,
		signature)

	assert.Nil(t, err)
	assert.NotNil(t, tx)
	assert.True(t, txSent)
}

func TestCreateShardedStores_NilShardCoordinatorShouldError(t *testing.T) {
	messenger := getMessenger()
	dataPool := &mock.TransientDataPoolMock{}

	n, _ := node.NewNode(
		node.WithMessenger(messenger),
		node.WithDataPool(dataPool),
		node.WithMarshalizer(mock.MarshalizerMock{}),
		node.WithHasher(mock.HasherMock{}),
		node.WithContext(context.Background()),
		node.WithAddressConverter(&mock.AddressConverterStub{}),
		node.WithAccountsAdapter(&mock.AccountsAdapterStub{}),
	)
	err := n.Start()
	logError(err)
	defer func() { _ = n.Stop() }()
	err = n.CreateShardedStores()
	assert.NotNil(t, err)
	assert.Contains(t, err.Error(), "nil shard coordinator")
}

func TestCreateShardedStores_NilDataPoolShouldError(t *testing.T) {
	messenger := getMessenger()
	shardCoordinator := mock.NewOneShardCoordinatorMock()
	n, _ := node.NewNode(
		node.WithMessenger(messenger),
		node.WithShardCoordinator(shardCoordinator),
		node.WithMarshalizer(mock.MarshalizerMock{}),
		node.WithHasher(mock.HasherMock{}),
		node.WithContext(context.Background()),
		node.WithAddressConverter(&mock.AddressConverterStub{}),
		node.WithAccountsAdapter(&mock.AccountsAdapterStub{}),
	)
	err := n.Start()
	logError(err)
	defer func() { _ = n.Stop() }()
	err = n.CreateShardedStores()
	assert.NotNil(t, err)
	assert.Contains(t, err.Error(), "nil data pool")
}

func TestCreateShardedStores_NilTransactionDataPoolShouldError(t *testing.T) {
	messenger := getMessenger()
	shardCoordinator := mock.NewOneShardCoordinatorMock()
	dataPool := &mock.TransientDataPoolMock{}
	dataPool.TransactionsCalled = func() data.ShardedDataCacherNotifier {
		return nil
	}
	dataPool.HeadersCalled = func() data.ShardedDataCacherNotifier {
		return &mock.ShardedDataStub{}
	}
	n, _ := node.NewNode(
		node.WithMessenger(messenger),
		node.WithShardCoordinator(shardCoordinator),
		node.WithDataPool(dataPool),
		node.WithMarshalizer(mock.MarshalizerMock{}),
		node.WithHasher(mock.HasherMock{}),
		node.WithContext(context.Background()),
		node.WithAddressConverter(&mock.AddressConverterStub{}),
		node.WithAccountsAdapter(&mock.AccountsAdapterStub{}),
	)
	err := n.Start()
	logError(err)
	defer func() { _ = n.Stop() }()
	err = n.CreateShardedStores()
	assert.NotNil(t, err)
	assert.Contains(t, err.Error(), "nil transaction sharded data store")
}

func TestCreateShardedStores_NilHeaderDataPoolShouldError(t *testing.T) {
	messenger := getMessenger()
	shardCoordinator := mock.NewOneShardCoordinatorMock()
	dataPool := &mock.TransientDataPoolMock{}
	dataPool.TransactionsCalled = func() data.ShardedDataCacherNotifier {
		return &mock.ShardedDataStub{}
	}
	dataPool.HeadersCalled = func() data.ShardedDataCacherNotifier {
		return nil
	}
	n, _ := node.NewNode(
		node.WithMessenger(messenger),
		node.WithShardCoordinator(shardCoordinator),
		node.WithDataPool(dataPool),
		node.WithMarshalizer(mock.MarshalizerMock{}),
		node.WithHasher(mock.HasherMock{}),
		node.WithContext(context.Background()),
		node.WithAddressConverter(&mock.AddressConverterStub{}),
		node.WithAccountsAdapter(&mock.AccountsAdapterStub{}),
	)
	err := n.Start()
	logError(err)
	defer func() { _ = n.Stop() }()
	err = n.CreateShardedStores()
	assert.NotNil(t, err)
	assert.Contains(t, err.Error(), "nil header sharded data store")
}

func TestCreateShardedStores_ReturnsSuccessfully(t *testing.T) {
	messenger := getMessenger()
	shardCoordinator := mock.NewOneShardCoordinatorMock()
	nrOfShards := uint32(2)
	shardCoordinator.SetNoShards(nrOfShards)
	dataPool := &mock.TransientDataPoolMock{}
	var txShardedDataResult uint32
	txShardedData := &mock.ShardedDataStub{}
	txShardedData.CreateShardStoreCalled = func(destShardID uint32) {
		txShardedDataResult = destShardID
	}
	var headerShardedDataResult uint32
	headerShardedData := &mock.ShardedDataStub{}
	headerShardedData.CreateShardStoreCalled = func(destShardID uint32) {
		headerShardedDataResult = destShardID
	}
	dataPool.TransactionsCalled = func() data.ShardedDataCacherNotifier {
		return txShardedData
	}
	dataPool.HeadersCalled = func() data.ShardedDataCacherNotifier {
		return headerShardedData
	}
	n, _ := node.NewNode(
		node.WithMessenger(messenger),
		node.WithShardCoordinator(shardCoordinator),
		node.WithDataPool(dataPool),
		node.WithMarshalizer(mock.MarshalizerMock{}),
		node.WithHasher(mock.HasherMock{}),
		node.WithContext(context.Background()),
		node.WithAddressConverter(&mock.AddressConverterStub{}),
		node.WithAccountsAdapter(&mock.AccountsAdapterStub{}),
	)
	err := n.Start()
	logError(err)
	defer func() { _ = n.Stop() }()
	err = n.CreateShardedStores()
	assert.Nil(t, err)
	assert.Equal(t, txShardedDataResult, nrOfShards-1)
	assert.Equal(t, headerShardedDataResult, nrOfShards-1)
}

func getMessenger() *mock.MessengerStub {
	messenger := &mock.MessengerStub{
		CloseCalled: func() error {
			return nil
		},
	}

	return messenger
}<|MERGE_RESOLUTION|>--- conflicted
+++ resolved
@@ -693,8 +693,7 @@
 	noOfTx := 1000
 	mutRecoveredTransactions := &sync.RWMutex{}
 	recoveredTransactions := make(map[uint64]*transaction.Transaction)
-<<<<<<< HEAD
-
+	signer := &mock.SinglesignMock{}
 	mes := &mock.MessengerStub{
 		BroadcastCalled: func(pipe string, topic string, buff []byte) {
 			if topic == string(factory.TransactionTopic) {
@@ -711,33 +710,6 @@
 				mutRecoveredTransactions.Unlock()
 			}
 		},
-=======
-	signer := &mock.SinglesignMock{}
-	topic := p2p.NewTopic(string(factory.TransactionTopic), transaction2.NewInterceptedTransaction(signer), marshalizer)
-	topic.SendData = func(data []byte) error {
-		//handler to capture sent data
-		tx := transaction.Transaction{}
-
-		err := marshalizer.Unmarshal(&tx, data)
-		if err != nil {
-			return err
-		}
-
-		mutRecoveredTransactions.Lock()
-		recoveredTransactions[tx.Nonce] = &tx
-		mutRecoveredTransactions.Unlock()
-
-		return nil
-	}
-
-	mes := &mock.MessengerStub{}
-	mes.GetTopicCalled = func(name string) *p2p.Topic {
-		if name == string(factory.TransactionTopic) {
-			return topic
-		}
-
-		return nil
->>>>>>> 8afb5b0d
 	}
 
 	accAdapter := getAccAdapter(big.NewInt(0))
