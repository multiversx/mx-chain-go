--- conflicted
+++ resolved
@@ -111,15 +111,8 @@
 	stateComponents := getDefaultStateComponents()
 
 	n, _ := node.NewNode(
-<<<<<<< HEAD
-		node.WithInternalMarshalizer(getMarshalizer(), testSizeCheckDelta),
-		node.WithVmMarshalizer(getMarshalizer()),
-		node.WithHasher(getHasher()),
-		node.WithAccountsAdapter(&testscommon.AccountsStub{}),
-=======
-		node.WithCoreComponents(coreComponents),
-		node.WithStateComponents(stateComponents),
->>>>>>> cef81fe8
+		node.WithCoreComponents(coreComponents),
+		node.WithStateComponents(stateComponents),
 	)
 	_, err := n.GetBalance("address")
 	assert.NotNil(t, err)
@@ -814,15 +807,8 @@
 	stateComponents.Accounts = &mock.AccountsStub{}
 
 	n, _ := node.NewNode(
-<<<<<<< HEAD
-		node.WithInternalMarshalizer(getMarshalizer(), testSizeCheckDelta),
-		node.WithVmMarshalizer(getMarshalizer()),
-		node.WithHasher(getHasher()),
-		node.WithAccountsAdapter(&testscommon.AccountsStub{}),
-=======
-		node.WithCoreComponents(coreComponents),
-		node.WithStateComponents(stateComponents),
->>>>>>> cef81fe8
+		node.WithCoreComponents(coreComponents),
+		node.WithStateComponents(stateComponents),
 	)
 	_, err := n.GenerateTransaction("sender", "receiver", big.NewInt(10), "code", privateKey, []byte("chainID"), 1)
 	assert.NotNil(t, err)
@@ -855,16 +841,8 @@
 	stateComponents.Accounts = &mock.AccountsStub{}
 
 	n, _ := node.NewNode(
-<<<<<<< HEAD
-		node.WithInternalMarshalizer(getMarshalizer(), testSizeCheckDelta),
-		node.WithVmMarshalizer(getMarshalizer()),
-		node.WithHasher(getHasher()),
-		node.WithAddressPubkeyConverter(createMockPubkeyConverter()),
-		node.WithAccountsAdapter(&testscommon.AccountsStub{}),
-=======
-		node.WithCoreComponents(coreComponents),
-		node.WithStateComponents(stateComponents),
->>>>>>> cef81fe8
+		node.WithCoreComponents(coreComponents),
+		node.WithStateComponents(stateComponents),
 	)
 	_, err := n.GenerateTransaction("sender", "receiver", big.NewInt(10), "code", nil, []byte("chainID"), 1)
 	assert.NotNil(t, err)
@@ -1136,17 +1114,8 @@
 	stateComponents.Accounts = &mock.AccountsStub{}
 
 	n, _ := node.NewNode(
-<<<<<<< HEAD
-		node.WithInternalMarshalizer(getMarshalizer(), testSizeCheckDelta),
-		node.WithVmMarshalizer(getMarshalizer()),
-		node.WithTxSignMarshalizer(getMarshalizer()),
-		node.WithHasher(getHasher()),
-		node.WithAccountsAdapter(&testscommon.AccountsStub{}),
-		node.WithChainID(chainID),
-=======
-		node.WithCoreComponents(coreComponents),
-		node.WithStateComponents(stateComponents),
->>>>>>> cef81fe8
+		node.WithCoreComponents(coreComponents),
+		node.WithStateComponents(stateComponents),
 	)
 
 	nonce := uint64(0)
@@ -1235,26 +1204,11 @@
 		},
 	}
 	stateComponents := getDefaultStateComponents()
-	stateComponents.Accounts = &mock.AccountsStub{}
-
-	n, _ := node.NewNode(
-<<<<<<< HEAD
-		node.WithInternalMarshalizer(getMarshalizer(), testSizeCheckDelta),
-		node.WithVmMarshalizer(getMarshalizer()),
-		node.WithTxSignMarshalizer(getMarshalizer()),
-		node.WithHasher(getHasher()),
-		node.WithAddressPubkeyConverter(
-			&mock.PubkeyConverterStub{
-				DecodeCalled: func(hexAddress string) ([]byte, error) {
-					return []byte(hexAddress), nil
-				},
-			},
-		),
-		node.WithAccountsAdapter(&testscommon.AccountsStub{}),
-=======
-		node.WithCoreComponents(coreComponents),
-		node.WithStateComponents(stateComponents),
->>>>>>> cef81fe8
+	stateComponents.Accounts = &testscommon.AccountsStub{}
+
+	n, _ := node.NewNode(
+		node.WithCoreComponents(coreComponents),
+		node.WithStateComponents(stateComponents),
 	)
 
 	nonce := uint64(0)
@@ -1300,39 +1254,11 @@
 	}
 
 	stateComponents := getDefaultStateComponents()
-	stateComponents.Accounts = &mock.AccountsStub{}
-
-	n, _ := node.NewNode(
-<<<<<<< HEAD
-		node.WithInternalMarshalizer(getMarshalizer(), testSizeCheckDelta),
-		node.WithVmMarshalizer(getMarshalizer()),
-		node.WithTxSignMarshalizer(getMarshalizer()),
-		node.WithHasher(
-			mock.HasherMock{
-				ComputeCalled: func(s string) []byte {
-					return expectedHash
-				},
-			},
-		),
-		node.WithAddressPubkeyConverter(
-			&mock.PubkeyConverterStub{
-				DecodeCalled: func(hexAddress string) ([]byte, error) {
-					return []byte(hexAddress), nil
-				},
-				EncodeCalled: func(pkBytes []byte) string {
-					return string(pkBytes)
-				},
-				LenCalled: func() int {
-					return 3
-				},
-			}),
-		node.WithTxFeeHandler(&mock.FeeHandlerStub{}),
-		node.WithAccountsAdapter(&testscommon.AccountsStub{}),
-		node.WithChainID([]byte(chainID)),
-=======
-		node.WithCoreComponents(coreComponents),
-		node.WithStateComponents(stateComponents),
->>>>>>> cef81fe8
+	stateComponents.Accounts = &testscommon.AccountsStub{}
+
+	n, _ := node.NewNode(
+		node.WithCoreComponents(coreComponents),
+		node.WithStateComponents(stateComponents),
 		node.WithAddressSignatureSize(10),
 	)
 
@@ -1385,37 +1311,11 @@
 		},
 	}
 	stateComponents := getDefaultStateComponents()
-	stateComponents.Accounts = &mock.AccountsStub{}
-
-	n, _ := node.NewNode(
-<<<<<<< HEAD
-		node.WithInternalMarshalizer(getMarshalizer(), testSizeCheckDelta),
-		node.WithVmMarshalizer(getMarshalizer()),
-		node.WithTxSignMarshalizer(getMarshalizer()),
-		node.WithHasher(
-			mock.HasherMock{
-				ComputeCalled: func(s string) []byte {
-					return expectedHash
-				},
-			},
-		),
-		node.WithAddressPubkeyConverter(
-			&mock.PubkeyConverterStub{
-				DecodeCalled: func(hexAddress string) ([]byte, error) {
-					return []byte(hexAddress), nil
-				},
-				EncodeCalled: func(pkBytes []byte) string {
-					return string(pkBytes)
-				},
-				LenCalled: func() int {
-					return 3
-				},
-			}),
-		node.WithAccountsAdapter(&testscommon.AccountsStub{}),
-=======
-		node.WithCoreComponents(coreComponents),
-		node.WithStateComponents(stateComponents),
->>>>>>> cef81fe8
+	stateComponents.Accounts = &testscommon.AccountsStub{}
+
+	n, _ := node.NewNode(
+		node.WithCoreComponents(coreComponents),
+		node.WithStateComponents(stateComponents),
 	)
 
 	nonce := uint64(0)
@@ -1487,54 +1387,11 @@
 	cryptoComponents := getDefaultCryptoComponents()
 
 	n, _ := node.NewNode(
-<<<<<<< HEAD
-		node.WithInternalMarshalizer(getMarshalizer(), testSizeCheckDelta),
-		node.WithVmMarshalizer(getMarshalizer()),
-		node.WithTxSignMarshalizer(getMarshalizer()),
-		node.WithHasher(
-			mock.HasherMock{
-				ComputeCalled: func(s string) []byte {
-					return expectedHash
-				},
-			},
-		),
-		node.WithAddressPubkeyConverter(
-			&mock.PubkeyConverterStub{
-				DecodeCalled: func(hexAddress string) ([]byte, error) {
-					return []byte(hexAddress), nil
-				},
-				EncodeCalled: func(pkBytes []byte) string {
-					return string(pkBytes)
-				},
-				LenCalled: func() int {
-					return 3
-				},
-			}),
-		node.WithAccountsAdapter(&testscommon.AccountsStub{}),
-		node.WithShardCoordinator(&mock.ShardCoordinatorMock{
-			ComputeIdCalled: func(i []byte) uint32 {
-				return crtShardID + 1
-			},
-			SelfShardId: crtShardID,
-		}),
-		node.WithWhiteListHandler(&mock.WhiteListHandlerStub{}),
-		node.WithWhiteListHandlerVerified(&mock.WhiteListHandlerStub{}),
-		node.WithKeyGenForAccounts(&mock.KeyGenMock{}),
-		node.WithTxSingleSigner(&mock.SingleSignerMock{}),
-		node.WithTxFeeHandler(&mock.FeeHandlerStub{
-			CheckValidityTxValuesCalled: func(tx process.TransactionWithFeeHandler) error {
-				return nil
-			},
-		}),
-		node.WithChainID(chainID),
-		node.WithMinTransactionVersion(version),
-=======
 		node.WithBootstrapComponents(bootstrapComponents),
 		node.WithCoreComponents(coreComponents),
 		node.WithCryptoComponents(cryptoComponents),
 		node.WithStateComponents(stateComponents),
 		node.WithProcessComponents(processComponents),
->>>>>>> cef81fe8
 		node.WithAddressSignatureSize(10),
 	)
 
@@ -1594,36 +1451,10 @@
 	}
 
 	stateComponents := getDefaultStateComponents()
-	stateComponents.Accounts = &mock.AccountsStub{}
-	n, _ := node.NewNode(
-<<<<<<< HEAD
-		node.WithAddressPubkeyConverter(
-			&mock.PubkeyConverterStub{
-				DecodeCalled: func(hexAddress string) ([]byte, error) {
-					return []byte(hexAddress), nil
-				},
-				EncodeCalled: func(pkBytes []byte) string {
-					return string(pkBytes)
-				},
-				LenCalled: func() int {
-					return 3
-				},
-			}),
-		node.WithAccountsAdapter(&testscommon.AccountsStub{}),
-		node.WithTxFeeHandler(
-			&mock.FeeHandlerStub{
-				GenesisTotalSupplyCalled: func() *big.Int {
-					str := strings.Repeat("1", maxValueLength)
-					bi := big.NewInt(0)
-					bi.SetString(str, 10)
-					return bi
-				},
-			}),
-		node.WithChainID([]byte(chainID)),
-=======
-		node.WithCoreComponents(coreComponents),
-		node.WithStateComponents(stateComponents),
->>>>>>> cef81fe8
+	stateComponents.Accounts = &testscommon.AccountsStub{}
+	n, _ := node.NewNode(
+		node.WithCoreComponents(coreComponents),
+		node.WithStateComponents(stateComponents),
 		node.WithAddressSignatureSize(signatureLength),
 	)
 
@@ -1686,36 +1517,10 @@
 	}
 
 	stateComponents := getDefaultStateComponents()
-	stateComponents.Accounts = &mock.AccountsStub{}
-	n, _ := node.NewNode(
-<<<<<<< HEAD
-		node.WithAddressPubkeyConverter(
-			&mock.PubkeyConverterStub{
-				DecodeCalled: func(hexAddress string) ([]byte, error) {
-					return []byte(hexAddress), nil
-				},
-				EncodeCalled: func(pkBytes []byte) string {
-					return string(pkBytes)
-				},
-				LenCalled: func() int {
-					return encodedAddressLen
-				},
-			}),
-		node.WithAccountsAdapter(&testscommon.AccountsStub{}),
-		node.WithTxFeeHandler(
-			&mock.FeeHandlerStub{
-				GenesisTotalSupplyCalled: func() *big.Int {
-					str := strings.Repeat("1", maxLength)
-					bi := big.NewInt(0)
-					bi.SetString(str, 10)
-					return bi
-				},
-			}),
-		node.WithChainID([]byte(chainID)),
-=======
-		node.WithCoreComponents(coreComponents),
-		node.WithStateComponents(stateComponents),
->>>>>>> cef81fe8
+	stateComponents.Accounts = &testscommon.AccountsStub{}
+	n, _ := node.NewNode(
+		node.WithCoreComponents(coreComponents),
+		node.WithStateComponents(stateComponents),
 		node.WithAddressSignatureSize(10),
 	)
 
@@ -1776,36 +1581,10 @@
 	}
 
 	stateComponents := getDefaultStateComponents()
-	stateComponents.Accounts = &mock.AccountsStub{}
-	n, _ := node.NewNode(
-<<<<<<< HEAD
-		node.WithAddressPubkeyConverter(
-			&mock.PubkeyConverterStub{
-				DecodeCalled: func(hexAddress string) ([]byte, error) {
-					return []byte(hexAddress), nil
-				},
-				EncodeCalled: func(pkBytes []byte) string {
-					return string(pkBytes)
-				},
-				LenCalled: func() int {
-					return encodedAddressLen
-				},
-			}),
-		node.WithAccountsAdapter(&testscommon.AccountsStub{}),
-		node.WithTxFeeHandler(
-			&mock.FeeHandlerStub{
-				GenesisTotalSupplyCalled: func() *big.Int {
-					str := strings.Repeat("1", maxLength)
-					bi := big.NewInt(0)
-					bi.SetString(str, 10)
-					return bi
-				},
-			}),
-		node.WithChainID([]byte(chainID)),
-=======
-		node.WithCoreComponents(coreComponents),
-		node.WithStateComponents(stateComponents),
->>>>>>> cef81fe8
+	stateComponents.Accounts = &testscommon.AccountsStub{}
+	n, _ := node.NewNode(
+		node.WithCoreComponents(coreComponents),
+		node.WithStateComponents(stateComponents),
 		node.WithAddressSignatureSize(10),
 	)
 
@@ -1865,36 +1644,10 @@
 	}
 
 	stateComponents := getDefaultStateComponents()
-	stateComponents.Accounts = &mock.AccountsStub{}
-	n, _ := node.NewNode(
-<<<<<<< HEAD
-		node.WithAddressPubkeyConverter(
-			&mock.PubkeyConverterStub{
-				DecodeCalled: func(hexAddress string) ([]byte, error) {
-					return []byte(hexAddress), nil
-				},
-				EncodeCalled: func(pkBytes []byte) string {
-					return string(pkBytes)
-				},
-				LenCalled: func() int {
-					return 3
-				},
-			}),
-		node.WithAccountsAdapter(&testscommon.AccountsStub{}),
-		node.WithTxFeeHandler(
-			&mock.FeeHandlerStub{
-				GenesisTotalSupplyCalled: func() *big.Int {
-					str := strings.Repeat("1", maxLength)
-					bi := big.NewInt(0)
-					bi.SetString(str, 10)
-					return bi
-				},
-			}),
-		node.WithChainID([]byte(chainID)),
-=======
-		node.WithCoreComponents(coreComponents),
-		node.WithStateComponents(stateComponents),
->>>>>>> cef81fe8
+	stateComponents.Accounts = &testscommon.AccountsStub{}
+	n, _ := node.NewNode(
+		node.WithCoreComponents(coreComponents),
+		node.WithStateComponents(stateComponents),
 		node.WithAddressSignatureSize(10),
 	)
 
@@ -1950,36 +1703,10 @@
 	}
 
 	stateComponents := getDefaultStateComponents()
-	stateComponents.Accounts = &mock.AccountsStub{}
-	n, _ := node.NewNode(
-<<<<<<< HEAD
-		node.WithAddressPubkeyConverter(
-			&mock.PubkeyConverterStub{
-				DecodeCalled: func(hexAddress string) ([]byte, error) {
-					return []byte(hexAddress), nil
-				},
-				EncodeCalled: func(pkBytes []byte) string {
-					return string(pkBytes)
-				},
-				LenCalled: func() int {
-					return 3
-				},
-			}),
-		node.WithAccountsAdapter(&testscommon.AccountsStub{}),
-		node.WithTxFeeHandler(
-			&mock.FeeHandlerStub{
-				GenesisTotalSupplyCalled: func() *big.Int {
-					str := strings.Repeat("1", maxLength)
-					bi := big.NewInt(0)
-					bi.SetString(str, 10)
-					return bi
-				},
-			}),
-		node.WithChainID([]byte(chainID)),
-=======
-		node.WithCoreComponents(coreComponents),
-		node.WithStateComponents(stateComponents),
->>>>>>> cef81fe8
+	stateComponents.Accounts = &testscommon.AccountsStub{}
+	n, _ := node.NewNode(
+		node.WithCoreComponents(coreComponents),
+		node.WithStateComponents(stateComponents),
 		node.WithAddressSignatureSize(10),
 	)
 
@@ -2035,36 +1762,10 @@
 	}
 
 	stateComponents := getDefaultStateComponents()
-	stateComponents.Accounts = &mock.AccountsStub{}
-	n, _ := node.NewNode(
-<<<<<<< HEAD
-		node.WithAddressPubkeyConverter(
-			&mock.PubkeyConverterStub{
-				DecodeCalled: func(hexAddress string) ([]byte, error) {
-					return []byte(hexAddress), nil
-				},
-				EncodeCalled: func(pkBytes []byte) string {
-					return string(pkBytes)
-				},
-				LenCalled: func() int {
-					return 3
-				},
-			}),
-		node.WithAccountsAdapter(&testscommon.AccountsStub{}),
-		node.WithTxFeeHandler(
-			&mock.FeeHandlerStub{
-				GenesisTotalSupplyCalled: func() *big.Int {
-					str := strings.Repeat("1", maxLength)
-					bi := big.NewInt(0)
-					bi.SetString(str, 10)
-					return bi
-				},
-			}),
-		node.WithChainID([]byte(chainID)),
-=======
-		node.WithCoreComponents(coreComponents),
-		node.WithStateComponents(stateComponents),
->>>>>>> cef81fe8
+	stateComponents.Accounts = &testscommon.AccountsStub{}
+	n, _ := node.NewNode(
+		node.WithCoreComponents(coreComponents),
+		node.WithStateComponents(stateComponents),
 		node.WithAddressSignatureSize(10),
 	)
 	nonce := uint64(0)
@@ -2117,36 +1818,10 @@
 	}
 
 	stateComponents := getDefaultStateComponents()
-	stateComponents.Accounts = &mock.AccountsStub{}
-	n, _ := node.NewNode(
-<<<<<<< HEAD
-		node.WithAddressPubkeyConverter(
-			&mock.PubkeyConverterStub{
-				DecodeCalled: func(hexAddress string) ([]byte, error) {
-					return []byte(hexAddress), nil
-				},
-				EncodeCalled: func(pkBytes []byte) string {
-					return string(pkBytes)
-				},
-				LenCalled: func() int {
-					return 3
-				},
-			}),
-		node.WithAccountsAdapter(&testscommon.AccountsStub{}),
-		node.WithTxFeeHandler(
-			&mock.FeeHandlerStub{
-				GenesisTotalSupplyCalled: func() *big.Int {
-					str := strings.Repeat("1", maxLength)
-					bi := big.NewInt(0)
-					bi.SetString(str, 10)
-					return bi
-				},
-			}),
-		node.WithChainID([]byte(chainID)),
-=======
-		node.WithCoreComponents(coreComponents),
-		node.WithStateComponents(stateComponents),
->>>>>>> cef81fe8
+	stateComponents.Accounts = &testscommon.AccountsStub{}
+	n, _ := node.NewNode(
+		node.WithCoreComponents(coreComponents),
+		node.WithStateComponents(stateComponents),
 		node.WithAddressSignatureSize(10),
 	)
 
@@ -2193,7 +1868,7 @@
 		},
 	}
 	stateComponents := getDefaultStateComponents()
-	stateComponents.Accounts = &mock.AccountsStub{}
+	stateComponents.Accounts = &testscommon.AccountsStub{}
 
 	processComponents := getDefaultProcessComponents()
 	processComponents.EpochTrigger = &mock.EpochStartTriggerStub{
@@ -2208,62 +1883,12 @@
 	bootstrapComponents.ShCoordinator = processComponents.ShardCoordinator()
 	bootstrapComponents.HdrIntegrityVerifier = processComponents.HeaderIntegrVerif
 	n, _ := node.NewNode(
-<<<<<<< HEAD
-		node.WithInternalMarshalizer(getMarshalizer(), testSizeCheckDelta),
-		node.WithVmMarshalizer(getMarshalizer()),
-		node.WithTxSignMarshalizer(getMarshalizer()),
-		node.WithHasher(
-			mock.HasherMock{
-				ComputeCalled: func(s string) []byte {
-					return expectedHash
-				},
-			},
-		),
-		node.WithAddressPubkeyConverter(
-			&mock.PubkeyConverterStub{
-				DecodeCalled: func(hexAddress string) ([]byte, error) {
-					return []byte(hexAddress), nil
-				},
-				EncodeCalled: func(pkBytes []byte) string {
-					return string(pkBytes)
-				},
-				LenCalled: func() int {
-					return 3
-				},
-			}),
-		node.WithAccountsAdapter(&testscommon.AccountsStub{}),
-		node.WithShardCoordinator(&mock.ShardCoordinatorMock{
-			ComputeIdCalled: func(i []byte) uint32 {
-				return crtShardID
-			},
-			SelfShardId: crtShardID,
-		}),
-		node.WithWhiteListHandler(&mock.WhiteListHandlerStub{}),
-		node.WithWhiteListHandlerVerified(&mock.WhiteListHandlerStub{}),
-		node.WithKeyGenForAccounts(&mock.KeyGenMock{}),
-		node.WithTxSingleSigner(&mock.SingleSignerMock{}),
-		node.WithTxFeeHandler(&mock.FeeHandlerStub{
-			CheckValidityTxValuesCalled: func(tx process.TransactionWithFeeHandler) error {
-				return nil
-			},
-		}),
-		node.WithChainID(chainID),
-		node.WithMinTransactionVersion(version),
-		node.WithEpochStartTrigger(&mock.EpochStartTriggerStub{
-			EpochCalled: func() uint32 {
-				return 1
-			},
-		}),
-		node.WithTxSignHasher(&mock.HasherMock{}),
-		node.WithTxVersionChecker(versioning.NewTxVersionChecker(version)),
-=======
 		node.WithCoreComponents(coreComponents),
 		node.WithStateComponents(stateComponents),
 		node.WithProcessComponents(processComponents),
 		node.WithNetworkComponents(networkComponents),
 		node.WithCryptoComponents(cryptoComponents),
 		node.WithBootstrapComponents(bootstrapComponents),
->>>>>>> cef81fe8
 		node.WithAddressSignatureSize(10),
 	)
 
@@ -2298,54 +1923,6 @@
 	crtShardID := uint32(1)
 	chainID := "chain ID"
 	version := uint32(1)
-<<<<<<< HEAD
-	n, _ := node.NewNode(
-		node.WithInternalMarshalizer(getMarshalizer(), testSizeCheckDelta),
-		node.WithVmMarshalizer(getMarshalizer()),
-		node.WithTxSignMarshalizer(getMarshalizer()),
-		node.WithHasher(
-			mock.HasherMock{
-				ComputeCalled: func(s string) []byte {
-					return expectedHash
-				},
-			},
-		),
-		node.WithAddressPubkeyConverter(
-			&mock.PubkeyConverterStub{
-				DecodeCalled: func(hexAddress string) ([]byte, error) {
-					return []byte(hexAddress), nil
-				},
-				EncodeCalled: func(pkBytes []byte) string {
-					return string(pkBytes)
-				},
-				LenCalled: func() int {
-					return 3
-				},
-			}),
-		node.WithAccountsAdapter(&testscommon.AccountsStub{}),
-		node.WithShardCoordinator(&mock.ShardCoordinatorMock{
-			ComputeIdCalled: func(i []byte) uint32 {
-				return crtShardID
-			},
-			SelfShardId: crtShardID,
-		}),
-		node.WithWhiteListHandler(&mock.WhiteListHandlerStub{}),
-		node.WithWhiteListHandlerVerified(&mock.WhiteListHandlerStub{}),
-		node.WithKeyGenForAccounts(&mock.KeyGenMock{}),
-		node.WithTxSingleSigner(&mock.SingleSignerMock{}),
-		node.WithTxFeeHandler(&mock.FeeHandlerStub{
-			CheckValidityTxValuesCalled: func(tx process.TransactionWithFeeHandler) error {
-				return nil
-			},
-		}),
-		node.WithChainID(chainID),
-		node.WithMinTransactionVersion(version),
-		node.WithEpochStartTrigger(&mock.EpochStartTriggerStub{
-			EpochCalled: func() uint32 {
-				return 1
-			},
-		}),
-=======
 
 	coreComponents := getDefaultCoreComponents()
 	coreComponents.IntMarsh = getMarshalizer()
@@ -2384,7 +1961,7 @@
 	coreComponents.TxVersionCheckHandler = versioning.NewTxVersionChecker(version)
 
 	stateComponents := getDefaultStateComponents()
-	stateComponents.Accounts = &mock.AccountsStub{}
+	stateComponents.Accounts = &testscommon.AccountsStub{}
 
 	bootstrapComponents := getDefaultBootstrapComponents()
 	bootstrapComponents.ShCoordinator = &mock.ShardCoordinatorMock{
@@ -2413,7 +1990,6 @@
 		node.WithStateComponents(stateComponents),
 		node.WithProcessComponents(processComponents),
 		node.WithCryptoComponents(cryptoComponents),
->>>>>>> cef81fe8
 		node.WithEnableSignTxWithHashEpoch(2),
 		node.WithAddressSignatureSize(10),
 	)
@@ -2478,7 +2054,7 @@
 	coreComponents.TxVersionCheckHandler = versioning.NewTxVersionChecker(version)
 
 	stateComponents := getDefaultStateComponents()
-	stateComponents.Accounts = &mock.AccountsStub{}
+	stateComponents.Accounts = &testscommon.AccountsStub{}
 
 	bootstrapComponents := getDefaultBootstrapComponents()
 	bootstrapComponents.ShCoordinator = &mock.ShardCoordinatorMock{
@@ -2510,67 +2086,11 @@
 	}
 
 	n, _ := node.NewNode(
-<<<<<<< HEAD
-		node.WithInternalMarshalizer(getMarshalizer(), testSizeCheckDelta),
-		node.WithVmMarshalizer(getMarshalizer()),
-		node.WithTxSignMarshalizer(getMarshalizer()),
-		node.WithHasher(
-			mock.HasherMock{
-				ComputeCalled: func(s string) []byte {
-					return expectedHash
-				},
-			},
-		),
-		node.WithAddressPubkeyConverter(
-			&mock.PubkeyConverterStub{
-				DecodeCalled: func(hexAddress string) ([]byte, error) {
-					return []byte(hexAddress), nil
-				},
-				EncodeCalled: func(pkBytes []byte) string {
-					return string(pkBytes)
-				},
-				LenCalled: func() int {
-					return 3
-				},
-			}),
-		node.WithAccountsAdapter(&testscommon.AccountsStub{}),
-		node.WithShardCoordinator(&mock.ShardCoordinatorMock{
-			ComputeIdCalled: func(i []byte) uint32 {
-				return crtShardID
-			},
-			SelfShardId: crtShardID,
-		}),
-		node.WithWhiteListHandler(&mock.WhiteListHandlerStub{}),
-		node.WithWhiteListHandlerVerified(&mock.WhiteListHandlerStub{
-			IsWhiteListedCalled: func(interceptedData process.InterceptedData) bool {
-				return false
-			},
-		}),
-		node.WithKeyGenForAccounts(&mock.KeyGenMock{
-			PublicKeyFromByteArrayMock: func(b []byte) (crypto.PublicKey, error) {
-				return nil, nil
-			},
-		}),
-		node.WithTxSingleSigner(&mock.SingleSignerMock{}),
-		node.WithTxFeeHandler(&mock.FeeHandlerStub{
-			CheckValidityTxValuesCalled: func(tx process.TransactionWithFeeHandler) error {
-				return nil
-			},
-		}),
-		node.WithChainID(chainID),
-		node.WithMinTransactionVersion(version),
-		node.WithEpochStartTrigger(&mock.EpochStartTriggerStub{
-			EpochCalled: func() uint32 {
-				return 1
-			},
-		}),
-=======
 		node.WithCoreComponents(coreComponents),
 		node.WithBootstrapComponents(bootstrapComponents),
 		node.WithStateComponents(stateComponents),
 		node.WithProcessComponents(processComponents),
 		node.WithCryptoComponents(cryptoComponents),
->>>>>>> cef81fe8
 		node.WithEnableSignTxWithHashEpoch(2),
 		node.WithAddressSignatureSize(10),
 	)
@@ -2623,20 +2143,6 @@
 func TestCreateShardedStores_NilShardCoordinatorShouldError(t *testing.T) {
 	messenger := getMessenger()
 	dataPool := testscommon.NewPoolsHolderStub()
-<<<<<<< HEAD
-
-	n, _ := node.NewNode(
-		node.WithMessenger(messenger),
-		node.WithDataPool(dataPool),
-		node.WithInternalMarshalizer(getMarshalizer(), testSizeCheckDelta),
-		node.WithVmMarshalizer(getMarshalizer()),
-		node.WithTxSignMarshalizer(getMarshalizer()),
-		node.WithHasher(getHasher()),
-		node.WithAddressPubkeyConverter(createMockPubkeyConverter()),
-		node.WithAccountsAdapter(&testscommon.AccountsStub{}),
-	)
-
-=======
 	coreComponents := getDefaultCoreComponents()
 	coreComponents.IntMarsh = getMarshalizer()
 	coreComponents.VmMarsh = getMarshalizer()
@@ -2660,7 +2166,6 @@
 	)
 
 	processComponents.ShardCoord = nil
->>>>>>> cef81fe8
 	err := n.CreateShardedStores()
 	assert.NotNil(t, err)
 	assert.Contains(t, err.Error(), "nil shard coordinator")
@@ -2669,19 +2174,6 @@
 func TestCreateShardedStores_NilDataPoolShouldError(t *testing.T) {
 	messenger := getMessenger()
 	shardCoordinator := mock.NewOneShardCoordinatorMock()
-<<<<<<< HEAD
-	n, _ := node.NewNode(
-		node.WithMessenger(messenger),
-		node.WithShardCoordinator(shardCoordinator),
-		node.WithInternalMarshalizer(getMarshalizer(), testSizeCheckDelta),
-		node.WithVmMarshalizer(getMarshalizer()),
-		node.WithTxSignMarshalizer(getMarshalizer()),
-		node.WithHasher(getHasher()),
-		node.WithAddressPubkeyConverter(createMockPubkeyConverter()),
-		node.WithAccountsAdapter(&testscommon.AccountsStub{}),
-	)
-=======
->>>>>>> cef81fe8
 
 	coreComponents := getDefaultCoreComponents()
 	coreComponents.IntMarsh = getMarshalizer()
@@ -2721,18 +2213,6 @@
 	dataPool.HeadersCalled = func() dataRetriever.HeadersPool {
 		return &mock.HeadersCacherStub{}
 	}
-<<<<<<< HEAD
-	n, _ := node.NewNode(
-		node.WithMessenger(messenger),
-		node.WithShardCoordinator(shardCoordinator),
-		node.WithDataPool(dataPool),
-		node.WithInternalMarshalizer(getMarshalizer(), testSizeCheckDelta),
-		node.WithVmMarshalizer(getMarshalizer()),
-		node.WithTxSignMarshalizer(getMarshalizer()),
-		node.WithHasher(getHasher()),
-		node.WithAddressPubkeyConverter(createMockPubkeyConverter()),
-		node.WithAccountsAdapter(&testscommon.AccountsStub{}),
-=======
 	coreComponents := getDefaultCoreComponents()
 	coreComponents.IntMarsh = getMarshalizer()
 	coreComponents.VmMarsh = getMarshalizer()
@@ -2754,7 +2234,6 @@
 		node.WithStateComponents(stateComponents),
 		node.WithProcessComponents(processComponents),
 		node.WithNetworkComponents(networkComponents),
->>>>>>> cef81fe8
 	)
 
 	err := n.CreateShardedStores()
@@ -2773,18 +2252,6 @@
 	dataPool.HeadersCalled = func() dataRetriever.HeadersPool {
 		return nil
 	}
-<<<<<<< HEAD
-	n, _ := node.NewNode(
-		node.WithMessenger(messenger),
-		node.WithShardCoordinator(shardCoordinator),
-		node.WithDataPool(dataPool),
-		node.WithInternalMarshalizer(getMarshalizer(), testSizeCheckDelta),
-		node.WithVmMarshalizer(getMarshalizer()),
-		node.WithTxSignMarshalizer(getMarshalizer()),
-		node.WithHasher(getHasher()),
-		node.WithAddressPubkeyConverter(createMockPubkeyConverter()),
-		node.WithAccountsAdapter(&testscommon.AccountsStub{}),
-=======
 	coreComponents := getDefaultCoreComponents()
 	coreComponents.IntMarsh = getMarshalizer()
 	coreComponents.VmMarsh = getMarshalizer()
@@ -2806,7 +2273,6 @@
 		node.WithStateComponents(stateComponents),
 		node.WithProcessComponents(processComponents),
 		node.WithNetworkComponents(networkComponents),
->>>>>>> cef81fe8
 	)
 
 	err := n.CreateShardedStores()
@@ -2844,23 +2310,11 @@
 	networkComponents.Messenger = messenger
 
 	n, _ := node.NewNode(
-<<<<<<< HEAD
-		node.WithMessenger(messenger),
-		node.WithShardCoordinator(shardCoordinator),
-		node.WithDataPool(dataPool),
-		node.WithInternalMarshalizer(getMarshalizer(), testSizeCheckDelta),
-		node.WithVmMarshalizer(getMarshalizer()),
-		node.WithTxSignMarshalizer(getMarshalizer()),
-		node.WithHasher(getHasher()),
-		node.WithAddressPubkeyConverter(createMockPubkeyConverter()),
-		node.WithAccountsAdapter(&testscommon.AccountsStub{}),
-=======
 		node.WithCoreComponents(coreComponents),
 		node.WithDataComponents(dataComponents),
 		node.WithStateComponents(stateComponents),
 		node.WithProcessComponents(processComponents),
 		node.WithNetworkComponents(networkComponents),
->>>>>>> cef81fe8
 	)
 
 	err := n.CreateShardedStores()
@@ -2940,722 +2394,6 @@
 	require.Nil(t, err)
 }
 
-<<<<<<< HEAD
-func TestNode_StartConsensusGenesisBlockNotInitializedShouldErr(t *testing.T) {
-	t.Parallel()
-
-	n, _ := node.NewNode(
-		node.WithBlockChain(&mock.ChainHandlerStub{
-			GetGenesisHeaderHashCalled: func() []byte {
-				return nil
-			},
-			GetGenesisHeaderCalled: func() data.HeaderHandler {
-				return nil
-			},
-		}),
-	)
-
-	err := n.StartConsensus()
-
-	assert.Equal(t, node.ErrGenesisBlockNotInitialized, err)
-
-}
-
-func TestStartConsensus_NilSyncTimer(t *testing.T) {
-	t.Parallel()
-
-	chainHandler := &mock.ChainHandlerStub{
-		GetGenesisHeaderHashCalled: func() []byte {
-			return []byte("hdrHash")
-		},
-		GetGenesisHeaderCalled: func() data.HeaderHandler {
-			return &block.Header{}
-		},
-	}
-
-	n, _ := node.NewNode(
-		node.WithBlockChain(chainHandler),
-		node.WithRounder(&mock.RounderMock{}),
-		node.WithGenesisTime(time.Now().Local()),
-		node.WithIndexer(&mock.IndexerStub{}),
-	)
-
-	err := n.StartConsensus()
-	assert.Equal(t, chronology.ErrNilSyncTimer, err)
-}
-
-func TestStartConsensus_ShardBootstrapperNilAccounts(t *testing.T) {
-	t.Parallel()
-
-	chainHandler := &mock.ChainHandlerStub{
-		GetGenesisHeaderHashCalled: func() []byte {
-			return []byte("hdrHash")
-		},
-		GetGenesisHeaderCalled: func() data.HeaderHandler {
-			return &block.Header{}
-		},
-	}
-	rf := &mock.ResolversFinderStub{
-		IntraShardResolverCalled: func(baseTopic string) (resolver dataRetriever.Resolver, err error) {
-			return &mock.MiniBlocksResolverStub{}, nil
-		},
-		CrossShardResolverCalled: func(baseTopic string, crossShard uint32) (resolver dataRetriever.Resolver, err error) {
-			return &mock.HeaderResolverStub{}, nil
-		},
-	}
-
-	store := &mock.ChainStorerMock{
-		GetStorerCalled: func(unitType dataRetriever.UnitType) storage.Storer {
-			return nil
-		},
-	}
-
-	n, _ := node.NewNode(
-		node.WithDataPool(&testscommon.PoolsHolderStub{
-			MiniBlocksCalled: func() storage.Cacher {
-				return &testscommon.CacherStub{
-					RegisterHandlerCalled: func(f func(key []byte, value interface{})) {
-
-					},
-				}
-			},
-			HeadersCalled: func() dataRetriever.HeadersPool {
-				return &mock.HeadersCacherStub{
-					RegisterHandlerCalled: func(handler func(header data.HeaderHandler, shardHeaderHash []byte)) {
-
-					},
-				}
-			},
-		}),
-		node.WithBlockChain(chainHandler),
-		node.WithRounder(&mock.RounderMock{}),
-		node.WithGenesisTime(time.Now().Local()),
-		node.WithSyncer(&mock.SyncTimerStub{}),
-		node.WithShardCoordinator(mock.NewOneShardCoordinatorMock()),
-		node.WithResolversFinder(rf),
-		node.WithDataStore(store),
-		node.WithHasher(&mock.HasherMock{}),
-		node.WithInternalMarshalizer(&mock.MarshalizerMock{}, 0),
-		node.WithForkDetector(&mock.ForkDetectorMock{
-			CheckForkCalled: func() *process.ForkInfo {
-				return &process.ForkInfo{}
-			},
-			ProbableHighestNonceCalled: func() uint64 {
-				return 0
-			},
-		}),
-		node.WithBootStorer(&mock.BoostrapStorerMock{
-			GetHighestRoundCalled: func() int64 {
-				return 0
-			},
-			GetCalled: func(round int64) (bootstrapData bootstrapStorage.BootstrapData, err error) {
-				return bootstrapStorage.BootstrapData{}, errors.New("localErr")
-			},
-		}),
-		node.WithEpochStartTrigger(&mock.EpochStartTriggerStub{}),
-		node.WithBlockProcessor(&mock.BlockProcessorStub{}),
-		node.WithNodesCoordinator(&mock.NodesCoordinatorMock{}),
-		node.WithRequestHandler(&mock.RequestHandlerStub{}),
-		node.WithUint64ByteSliceConverter(mock.NewNonceHashConverterMock()),
-		node.WithBlockTracker(&mock.BlockTrackerStub{}),
-		node.WithDataStore(&mock.ChainStorerMock{}),
-		node.WithWatchdogTimer(&mock.WatchdogMock{}),
-		node.WithIndexer(&mock.IndexerStub{}),
-	)
-
-	err := n.StartConsensus()
-	assert.Equal(t, state.ErrNilAccountsAdapter, err)
-}
-
-func TestStartConsensus_ShardBootstrapperNilPoolHolder(t *testing.T) {
-	t.Parallel()
-
-	chainHandler := &mock.ChainHandlerStub{
-		GetGenesisHeaderHashCalled: func() []byte {
-			return []byte("hdrHash")
-		},
-		GetGenesisHeaderCalled: func() data.HeaderHandler {
-			return &block.Header{}
-		},
-	}
-	rf := &mock.ResolversFinderStub{
-		IntraShardResolverCalled: func(baseTopic string) (resolver dataRetriever.Resolver, err error) {
-			return &mock.MiniBlocksResolverStub{}, nil
-		},
-	}
-
-	store := &mock.ChainStorerMock{
-		GetStorerCalled: func(unitType dataRetriever.UnitType) storage.Storer {
-			return &mock.StorerStub{}
-		},
-	}
-
-	tr := &testscommon.TrieStub{
-		GetStorageManagerCalled: func() data.StorageManager {
-			return &mock.StorageManagerStub{
-				DatabaseCalled: func() data.DBWriteCacher {
-					return &mock.StorerMock{}
-				},
-			}
-		},
-	}
-	accountDb, _ := state.NewAccountsDB(tr, &mock.HasherMock{}, &mock.MarshalizerMock{}, &mock.AccountsFactoryStub{})
-
-	n, _ := node.NewNode(
-		node.WithBlockChain(chainHandler),
-		node.WithRounder(&mock.RounderMock{}),
-		node.WithGenesisTime(time.Now().Local()),
-		node.WithSyncer(&mock.SyncTimerStub{}),
-		node.WithShardCoordinator(mock.NewOneShardCoordinatorMock()),
-		node.WithAccountsAdapter(accountDb),
-		node.WithResolversFinder(rf),
-		node.WithDataStore(store),
-		node.WithBootStorer(&mock.BoostrapStorerMock{}),
-		node.WithForkDetector(&mock.ForkDetectorMock{}),
-		node.WithBlockProcessor(&mock.BlockProcessorStub{}),
-		node.WithInternalMarshalizer(&mock.MarshalizerMock{}, 0),
-		node.WithTxSignMarshalizer(&mock.MarshalizerMock{}),
-		node.WithUint64ByteSliceConverter(mock.NewNonceHashConverterMock()),
-		node.WithNodesCoordinator(&mock.NodesCoordinatorMock{}),
-		node.WithEpochStartTrigger(&mock.EpochStartTriggerStub{}),
-		node.WithBlockTracker(&mock.BlockTrackerStub{}),
-		node.WithWatchdogTimer(&mock.WatchdogMock{}),
-		node.WithIndexer(&mock.IndexerStub{}),
-	)
-
-	err := n.StartConsensus()
-	assert.Equal(t, process.ErrNilPoolsHolder, err)
-}
-
-func TestStartConsensus_MetaBootstrapperNilPoolHolder(t *testing.T) {
-	t.Parallel()
-
-	chainHandler := &mock.ChainHandlerStub{
-		GetGenesisHeaderHashCalled: func() []byte {
-			return []byte("hdrHash")
-		},
-		GetGenesisHeaderCalled: func() data.HeaderHandler {
-			return &block.Header{}
-		},
-	}
-	shardingCoordinator := mock.NewMultiShardsCoordinatorMock(1)
-	shardingCoordinator.CurrentShard = core.MetachainShardId
-	store := &mock.ChainStorerMock{
-		GetStorerCalled: func(unitType dataRetriever.UnitType) storage.Storer {
-			return nil
-		},
-	}
-	n, _ := node.NewNode(
-		node.WithBlockChain(chainHandler),
-		node.WithRounder(&mock.RounderMock{}),
-		node.WithGenesisTime(time.Now().Local()),
-		node.WithSyncer(&mock.SyncTimerStub{}),
-		node.WithShardCoordinator(shardingCoordinator),
-		node.WithDataStore(store),
-		node.WithResolversFinder(&mock.ResolversFinderStub{
-			IntraShardResolverCalled: func(baseTopic string) (dataRetriever.Resolver, error) {
-				return &mock.MiniBlocksResolverStub{}, nil
-			},
-		}),
-		node.WithBootStorer(&mock.BoostrapStorerMock{}),
-		node.WithForkDetector(&mock.ForkDetectorMock{}),
-		node.WithBlockTracker(&mock.BlockTrackerStub{}),
-		node.WithBlockProcessor(&mock.BlockProcessorStub{}),
-		node.WithInternalMarshalizer(&mock.MarshalizerMock{}, 0),
-		node.WithTxSignMarshalizer(&mock.MarshalizerMock{}),
-		node.WithUint64ByteSliceConverter(mock.NewNonceHashConverterMock()),
-		node.WithNodesCoordinator(&mock.NodesCoordinatorMock{}),
-		node.WithEpochStartTrigger(&mock.EpochStartTriggerStub{}),
-		node.WithPendingMiniBlocksHandler(&mock.PendingMiniBlocksHandlerStub{}),
-		node.WithWatchdogTimer(&mock.WatchdogMock{}),
-		node.WithIndexer(&mock.IndexerStub{}),
-	)
-
-	err := n.StartConsensus()
-	assert.Equal(t, process.ErrNilPoolsHolder, err)
-}
-
-func TestStartConsensus_MetaBootstrapperWrongNumberShards(t *testing.T) {
-	t.Parallel()
-
-	chainHandler := &mock.ChainHandlerStub{
-		GetGenesisHeaderHashCalled: func() []byte {
-			return []byte("hdrHash")
-		},
-		GetGenesisHeaderCalled: func() data.HeaderHandler {
-			return &block.Header{}
-		},
-	}
-	shardingCoordinator := mock.NewMultiShardsCoordinatorMock(1)
-	shardingCoordinator.CurrentShard = 2
-	n, _ := node.NewNode(
-		node.WithBlockChain(chainHandler),
-		node.WithRounder(&mock.RounderMock{}),
-		node.WithGenesisTime(time.Now().Local()),
-		node.WithSyncer(&mock.SyncTimerStub{}),
-		node.WithShardCoordinator(shardingCoordinator),
-		node.WithDataStore(&mock.ChainStorerMock{}),
-		node.WithDataPool(testscommon.NewPoolsHolderStub()),
-		node.WithInternalMarshalizer(&mock.MarshalizerMock{}, 0),
-		node.WithWatchdogTimer(&mock.WatchdogMock{}),
-		node.WithIndexer(&mock.IndexerStub{}),
-	)
-
-	err := n.StartConsensus()
-	assert.Equal(t, sharding.ErrShardIdOutOfRange, err)
-}
-
-func TestStartConsensus_ShardBootstrapperPubKeyToByteArrayError(t *testing.T) {
-	t.Parallel()
-
-	chainHandler := &mock.ChainHandlerStub{
-		GetGenesisHeaderHashCalled: func() []byte {
-			return []byte("hdrHash")
-		},
-		GetGenesisHeaderCalled: func() data.HeaderHandler {
-			return &block.Header{}
-		},
-	}
-	rf := &mock.ResolversFinderStub{
-		IntraShardResolverCalled: func(baseTopic string) (resolver dataRetriever.Resolver, err error) {
-			return &mock.MiniBlocksResolverStub{}, nil
-		},
-		CrossShardResolverCalled: func(baseTopic string, crossShard uint32) (resolver dataRetriever.Resolver, err error) {
-			return &mock.HeaderResolverStub{}, nil
-		},
-	}
-
-	tr := &testscommon.TrieStub{
-		GetStorageManagerCalled: func() data.StorageManager {
-			return &mock.StorageManagerStub{
-				DatabaseCalled: func() data.DBWriteCacher {
-					return &mock.StorerMock{}
-				},
-			}
-		},
-	}
-	accountDb, _ := state.NewAccountsDB(tr, &mock.HasherMock{}, &mock.MarshalizerMock{}, &mock.AccountsFactoryStub{})
-
-	localErr := errors.New("err")
-	n, _ := node.NewNode(
-		node.WithDataPool(&testscommon.PoolsHolderStub{
-			MiniBlocksCalled: func() storage.Cacher {
-				return &testscommon.CacherStub{
-					RegisterHandlerCalled: func(f func(key []byte, value interface{})) {
-
-					},
-				}
-			},
-			HeadersCalled: func() dataRetriever.HeadersPool {
-				return &mock.HeadersCacherStub{
-					RegisterHandlerCalled: func(handler func(header data.HeaderHandler, shardHeaderHash []byte)) {
-
-					},
-				}
-			},
-		}),
-		node.WithBlockChain(chainHandler),
-		node.WithRounder(&mock.RounderMock{}),
-		node.WithGenesisTime(time.Now().Local()),
-		node.WithSyncer(&mock.SyncTimerStub{}),
-		node.WithShardCoordinator(mock.NewOneShardCoordinatorMock()),
-		node.WithAccountsAdapter(accountDb),
-		node.WithResolversFinder(rf),
-		node.WithDataStore(&mock.ChainStorerMock{}),
-		node.WithHasher(&mock.HasherMock{}),
-		node.WithInternalMarshalizer(&mock.MarshalizerMock{}, 0),
-		node.WithForkDetector(&mock.ForkDetectorMock{}),
-		node.WithBlockBlackListHandler(&mock.TimeCacheStub{}),
-		node.WithMessenger(&mock.MessengerStub{
-			IsConnectedToTheNetworkCalled: func() bool {
-				return false
-			},
-		}),
-		node.WithBootStorer(&mock.BoostrapStorerMock{
-			GetHighestRoundCalled: func() int64 {
-				return 0
-			},
-			GetCalled: func(round int64) (bootstrapData bootstrapStorage.BootstrapData, err error) {
-				return bootstrapStorage.BootstrapData{}, errors.New("localErr")
-			},
-		}),
-		node.WithEpochStartTrigger(&mock.EpochStartTriggerStub{}),
-		node.WithRequestedItemsHandler(&mock.TimeCacheStub{}),
-		node.WithBlockProcessor(&mock.BlockProcessorStub{}),
-		node.WithPubKey(&mock.PublicKeyMock{
-			ToByteArrayHandler: func() (i []byte, err error) {
-				return []byte("nil"), localErr
-			},
-		}),
-		node.WithRequestHandler(&mock.RequestHandlerStub{}),
-		node.WithUint64ByteSliceConverter(mock.NewNonceHashConverterMock()),
-		node.WithNodesCoordinator(&mock.NodesCoordinatorMock{}),
-		node.WithBlockTracker(&mock.BlockTrackerStub{}),
-		node.WithInternalMarshalizer(&mock.MarshalizerMock{}, 0),
-		node.WithWatchdogTimer(&mock.WatchdogMock{}),
-		node.WithIndexer(elasticIndexer.NewNilIndexer()),
-	)
-
-	err := n.StartConsensus()
-	assert.Equal(t, localErr, err)
-}
-
-func TestStartConsensus_ShardBootstrapperInvalidConsensusType(t *testing.T) {
-	t.Parallel()
-
-	chainHandler := &mock.ChainHandlerStub{
-		GetGenesisHeaderHashCalled: func() []byte {
-			return []byte("hdrHash")
-		},
-		GetGenesisHeaderCalled: func() data.HeaderHandler {
-			return &block.Header{}
-		},
-	}
-	rf := &mock.ResolversFinderStub{
-		IntraShardResolverCalled: func(baseTopic string) (resolver dataRetriever.Resolver, err error) {
-			return &mock.MiniBlocksResolverStub{}, nil
-		},
-		CrossShardResolverCalled: func(baseTopic string, crossShard uint32) (resolver dataRetriever.Resolver, err error) {
-			return &mock.HeaderResolverStub{}, nil
-		},
-	}
-
-	tr := &testscommon.TrieStub{
-		GetStorageManagerCalled: func() data.StorageManager {
-			return &mock.StorageManagerStub{
-				DatabaseCalled: func() data.DBWriteCacher {
-					return &mock.StorerMock{}
-				},
-			}
-		},
-	}
-	accountDb, _ := state.NewAccountsDB(tr, &mock.HasherMock{}, &mock.MarshalizerMock{}, &mock.AccountsFactoryStub{})
-
-	n, _ := node.NewNode(
-		node.WithDataPool(&testscommon.PoolsHolderStub{
-			MiniBlocksCalled: func() storage.Cacher {
-				return &testscommon.CacherStub{
-					RegisterHandlerCalled: func(f func(key []byte, value interface{})) {
-
-					},
-				}
-			},
-			HeadersCalled: func() dataRetriever.HeadersPool {
-				return &mock.HeadersCacherStub{
-					RegisterHandlerCalled: func(handler func(header data.HeaderHandler, shardHeaderHash []byte)) {
-
-					},
-				}
-			},
-		}),
-		node.WithBlockChain(chainHandler),
-		node.WithRounder(&mock.RounderMock{}),
-		node.WithGenesisTime(time.Now().Local()),
-		node.WithSyncer(&mock.SyncTimerStub{}),
-		node.WithShardCoordinator(mock.NewOneShardCoordinatorMock()),
-		node.WithAccountsAdapter(accountDb),
-		node.WithResolversFinder(rf),
-		node.WithDataStore(&mock.ChainStorerMock{}),
-		node.WithHasher(&mock.HasherMock{}),
-		node.WithInternalMarshalizer(&mock.MarshalizerMock{}, 0),
-		node.WithForkDetector(&mock.ForkDetectorMock{}),
-		node.WithBlockBlackListHandler(&mock.TimeCacheStub{}),
-		node.WithMessenger(&mock.MessengerStub{
-			IsConnectedToTheNetworkCalled: func() bool {
-				return false
-			},
-		}),
-		node.WithBootStorer(&mock.BoostrapStorerMock{
-			GetHighestRoundCalled: func() int64 {
-				return 0
-			},
-			GetCalled: func(round int64) (bootstrapData bootstrapStorage.BootstrapData, err error) {
-				return bootstrapStorage.BootstrapData{}, errors.New("localErr")
-			},
-		}),
-		node.WithEpochStartTrigger(&mock.EpochStartTriggerStub{}),
-		node.WithRequestedItemsHandler(&mock.TimeCacheStub{}),
-		node.WithBlockProcessor(&mock.BlockProcessorStub{}),
-		node.WithPubKey(&mock.PublicKeyMock{
-			ToByteArrayHandler: func() (i []byte, err error) {
-				return []byte("keyBytes"), nil
-			},
-		}),
-		node.WithRequestHandler(&mock.RequestHandlerStub{}),
-		node.WithNodesCoordinator(&mock.NodesCoordinatorMock{}),
-		node.WithUint64ByteSliceConverter(mock.NewNonceHashConverterMock()),
-		node.WithBlockTracker(&mock.BlockTrackerStub{}),
-		node.WithWatchdogTimer(&mock.WatchdogMock{}),
-		node.WithIndexer(elasticIndexer.NewNilIndexer()),
-	)
-
-	err := n.StartConsensus()
-	assert.Equal(t, sposFactory.ErrInvalidConsensusType, err)
-}
-
-func TestStartConsensus_ShardBootstrapper(t *testing.T) {
-	t.Parallel()
-
-	chainHandler := &mock.ChainHandlerStub{
-		GetGenesisHeaderHashCalled: func() []byte {
-			return []byte("hdrHash")
-		},
-		GetGenesisHeaderCalled: func() data.HeaderHandler {
-			return &block.Header{}
-		},
-	}
-	rf := &mock.ResolversFinderStub{
-		IntraShardResolverCalled: func(baseTopic string) (resolver dataRetriever.Resolver, err error) {
-			return &mock.MiniBlocksResolverStub{}, nil
-		},
-		CrossShardResolverCalled: func(baseTopic string, crossShard uint32) (resolver dataRetriever.Resolver, err error) {
-			return &mock.HeaderResolverStub{}, nil
-		},
-	}
-
-	tr := &testscommon.TrieStub{
-		GetStorageManagerCalled: func() data.StorageManager {
-			return &mock.StorageManagerStub{
-				DatabaseCalled: func() data.DBWriteCacher {
-					return &mock.StorerMock{}
-				},
-			}
-		},
-	}
-	accountDb, _ := state.NewAccountsDB(tr, &mock.HasherMock{}, &mock.MarshalizerMock{}, &mock.AccountsFactoryStub{})
-
-	n, _ := node.NewNode(
-		node.WithDataPool(&testscommon.PoolsHolderStub{
-			MiniBlocksCalled: func() storage.Cacher {
-				return &testscommon.CacherStub{
-					RegisterHandlerCalled: func(f func(key []byte, value interface{})) {
-
-					},
-				}
-			},
-			HeadersCalled: func() dataRetriever.HeadersPool {
-				return &mock.HeadersCacherStub{
-					RegisterHandlerCalled: func(handler func(header data.HeaderHandler, shardHeaderHash []byte)) {
-
-					},
-				}
-			},
-		}),
-		node.WithBlockChain(chainHandler),
-		node.WithRounder(&mock.RounderMock{}),
-		node.WithGenesisTime(time.Now().Local()),
-		node.WithSyncer(&mock.SyncTimerStub{}),
-		node.WithShardCoordinator(mock.NewOneShardCoordinatorMock()),
-		node.WithAccountsAdapter(accountDb),
-		node.WithResolversFinder(rf),
-		node.WithDataStore(&mock.ChainStorerMock{}),
-		node.WithHasher(&mock.HasherMock{}),
-		node.WithInternalMarshalizer(&mock.MarshalizerMock{}, 0),
-		node.WithForkDetector(&mock.ForkDetectorMock{
-			CheckForkCalled: func() *process.ForkInfo {
-				return &process.ForkInfo{}
-			},
-			ProbableHighestNonceCalled: func() uint64 {
-				return 0
-			},
-		}),
-		node.WithBlockBlackListHandler(&mock.TimeCacheStub{}),
-		node.WithMessenger(&mock.MessengerStub{
-			IsConnectedToTheNetworkCalled: func() bool {
-				return false
-			},
-			HasTopicValidatorCalled: func(name string) bool {
-				return false
-			},
-			HasTopicCalled: func(name string) bool {
-				return true
-			},
-			RegisterMessageProcessorCalled: func(topic string, handler p2p.MessageProcessor) error {
-				return nil
-			},
-		}),
-		node.WithBootStorer(&mock.BoostrapStorerMock{
-			GetHighestRoundCalled: func() int64 {
-				return 0
-			},
-			GetCalled: func(round int64) (bootstrapData bootstrapStorage.BootstrapData, err error) {
-				return bootstrapStorage.BootstrapData{}, errors.New("localErr")
-			},
-		}),
-		node.WithEpochStartTrigger(&mock.EpochStartTriggerStub{}),
-		node.WithRequestedItemsHandler(&mock.TimeCacheStub{}),
-		node.WithBlockProcessor(&mock.BlockProcessorStub{}),
-		node.WithPubKey(&mock.PublicKeyMock{
-			ToByteArrayHandler: func() (i []byte, err error) {
-				return []byte("keyBytes"), nil
-			},
-		}),
-		node.WithConsensusType("bls"),
-		node.WithPrivKey(&mock.PrivateKeyStub{}),
-		node.WithSingleSigner(&mock.SingleSignerMock{}),
-		node.WithKeyGen(&mock.KeyGenMock{}),
-		node.WithChainID([]byte("id")),
-		node.WithHeaderSigVerifier(&mock.HeaderSigVerifierStub{}),
-		node.WithMultiSigner(&mock.MultisignMock{}),
-		node.WithValidatorStatistics(&mock.ValidatorStatisticsProcessorStub{}),
-		node.WithNodesCoordinator(&mock.NodesCoordinatorMock{}),
-		node.WithEpochStartEventNotifier(&mock.EpochStartNotifierStub{}),
-		node.WithRequestHandler(&mock.RequestHandlerStub{}),
-		node.WithUint64ByteSliceConverter(mock.NewNonceHashConverterMock()),
-		node.WithBlockTracker(&mock.BlockTrackerStub{}),
-		node.WithNetworkShardingCollector(&mock.NetworkShardingCollectorStub{}),
-		node.WithInputAntifloodHandler(&mock.P2PAntifloodHandlerStub{}),
-		node.WithHeaderIntegrityVerifier(&mock.HeaderIntegrityVerifierStub{}),
-		node.WithPeerHonestyHandler(&testscommon.PeerHonestyHandlerStub{}),
-		node.WithFallbackHeaderValidator(&testscommon.FallBackHeaderValidatorStub{}),
-		node.WithHardforkTrigger(&mock.HardforkTriggerStub{}),
-		node.WithInterceptorsContainer(&mock.InterceptorsContainerStub{}),
-		node.WithWatchdogTimer(&mock.WatchdogMock{}),
-		node.WithPeerSignatureHandler(&mock.PeerSignatureHandler{}),
-		node.WithIndexer(elasticIndexer.NewNilIndexer()),
-		node.WithNodeRedundancyHandler(&mock.NodeRedundancyHandlerStub{}),
-	)
-
-	err := n.StartConsensus()
-	assert.Nil(t, err)
-}
-
-func TestStartConsensus_MetaBootstrapper(t *testing.T) {
-	t.Parallel()
-
-	chainHandler := &mock.ChainHandlerStub{
-		GetGenesisHeaderHashCalled: func() []byte {
-			return []byte("hdrHash")
-		},
-		GetGenesisHeaderCalled: func() data.HeaderHandler {
-			return &block.Header{}
-		},
-	}
-	rf := &mock.ResolversFinderStub{
-		IntraShardResolverCalled: func(baseTopic string) (resolver dataRetriever.Resolver, err error) {
-			return &mock.MiniBlocksResolverStub{}, nil
-		},
-		CrossShardResolverCalled: func(baseTopic string, crossShard uint32) (resolver dataRetriever.Resolver, err error) {
-			return &mock.HeaderResolverStub{}, nil
-		},
-	}
-
-	tr := &testscommon.TrieStub{
-		GetStorageManagerCalled: func() data.StorageManager {
-			return &mock.StorageManagerStub{
-				DatabaseCalled: func() data.DBWriteCacher {
-					return &mock.StorerMock{}
-				},
-			}
-		},
-	}
-	accountDb, _ := state.NewAccountsDB(tr, &mock.HasherMock{}, &mock.MarshalizerMock{}, &mock.AccountsFactoryStub{})
-
-	shardC := mock.NewMultiShardsCoordinatorMock(2)
-	shardC.ComputeIdCalled = func(_ []byte) uint32 {
-		return core.MetachainShardId
-	}
-	shardC.CurrentShard = core.MetachainShardId
-
-	n, _ := node.NewNode(
-		node.WithDataPool(&testscommon.PoolsHolderStub{
-			MiniBlocksCalled: func() storage.Cacher {
-				return &testscommon.CacherStub{
-					RegisterHandlerCalled: func(f func(key []byte, value interface{})) {
-
-					},
-				}
-			},
-			HeadersCalled: func() dataRetriever.HeadersPool {
-				return &mock.HeadersCacherStub{
-					RegisterHandlerCalled: func(handler func(header data.HeaderHandler, shardHeaderHash []byte)) {
-
-					},
-				}
-			},
-		}),
-		node.WithBlockChain(chainHandler),
-		node.WithRounder(&mock.RounderMock{}),
-		node.WithGenesisTime(time.Now().Local()),
-		node.WithSyncer(&mock.SyncTimerStub{}),
-		node.WithShardCoordinator(shardC),
-		node.WithAccountsAdapter(accountDb),
-		node.WithResolversFinder(rf),
-		node.WithDataStore(&mock.ChainStorerMock{}),
-		node.WithHasher(&mock.HasherMock{}),
-		node.WithInternalMarshalizer(&mock.MarshalizerMock{}, 0),
-		node.WithPendingMiniBlocksHandler(&mock.PendingMiniBlocksHandlerStub{}),
-		node.WithForkDetector(&mock.ForkDetectorMock{
-			CheckForkCalled: func() *process.ForkInfo {
-				return &process.ForkInfo{}
-			},
-			ProbableHighestNonceCalled: func() uint64 {
-				return 0
-			},
-		}),
-		node.WithBlockBlackListHandler(&mock.TimeCacheStub{}),
-		node.WithMessenger(&mock.MessengerStub{
-			IsConnectedToTheNetworkCalled: func() bool {
-				return false
-			},
-			HasTopicValidatorCalled: func(name string) bool {
-				return false
-			},
-			HasTopicCalled: func(name string) bool {
-				return true
-			},
-			RegisterMessageProcessorCalled: func(topic string, handler p2p.MessageProcessor) error {
-				return nil
-			},
-		}),
-		node.WithBootStorer(&mock.BoostrapStorerMock{
-			GetHighestRoundCalled: func() int64 {
-				return 0
-			},
-			GetCalled: func(round int64) (bootstrapData bootstrapStorage.BootstrapData, err error) {
-				return bootstrapStorage.BootstrapData{}, errors.New("localErr")
-			},
-		}),
-		node.WithEpochStartTrigger(&mock.EpochStartTriggerStub{}),
-		node.WithRequestedItemsHandler(&mock.TimeCacheStub{}),
-		node.WithBlockProcessor(&mock.BlockProcessorStub{}),
-		node.WithPubKey(&mock.PublicKeyMock{
-			ToByteArrayHandler: func() (i []byte, err error) {
-				return []byte("keyBytes"), nil
-			},
-		}),
-		node.WithConsensusType("bls"),
-		node.WithPrivKey(&mock.PrivateKeyStub{}),
-		node.WithSingleSigner(&mock.SingleSignerMock{}),
-		node.WithKeyGen(&mock.KeyGenMock{}),
-		node.WithChainID([]byte("id")),
-		node.WithHeaderSigVerifier(&mock.HeaderSigVerifierStub{}),
-		node.WithMultiSigner(&mock.MultisignMock{}),
-		node.WithValidatorStatistics(&mock.ValidatorStatisticsProcessorStub{}),
-		node.WithNodesCoordinator(&mock.NodesCoordinatorMock{}),
-		node.WithEpochStartEventNotifier(&mock.EpochStartNotifierStub{}),
-		node.WithRequestHandler(&mock.RequestHandlerStub{}),
-		node.WithUint64ByteSliceConverter(mock.NewNonceHashConverterMock()),
-		node.WithBlockTracker(&mock.BlockTrackerStub{}),
-		node.WithNetworkShardingCollector(&mock.NetworkShardingCollectorStub{}),
-		node.WithInputAntifloodHandler(&mock.P2PAntifloodHandlerStub{}),
-		node.WithHeaderIntegrityVerifier(&mock.HeaderIntegrityVerifierStub{}),
-		node.WithPeerHonestyHandler(&testscommon.PeerHonestyHandlerStub{}),
-		node.WithFallbackHeaderValidator(&testscommon.FallBackHeaderValidatorStub{}),
-		node.WithHardforkTrigger(&mock.HardforkTriggerStub{}),
-		node.WithInterceptorsContainer(&mock.InterceptorsContainerStub{}),
-		node.WithWatchdogTimer(&mock.WatchdogMock{}),
-		node.WithPeerSignatureHandler(&mock.PeerSignatureHandler{}),
-		node.WithIndexer(elasticIndexer.NewNilIndexer()),
-		node.WithNodeRedundancyHandler(&mock.NodeRedundancyHandlerStub{}),
-	)
-
-	err := n.StartConsensus()
-	assert.Nil(t, err)
-}
-
-=======
->>>>>>> cef81fe8
 //------- GetAccount
 
 func TestNode_GetAccountWithNilAccountsAdapterShouldErr(t *testing.T) {
@@ -4353,7 +3091,7 @@
 	coreComponents.Hash = getHasher()
 	coreComponents.AddrPubKeyConv = mock.NewPubkeyConverterMock(3)
 	stateComponents := getDefaultStateComponents()
-	stateComponents.Accounts = &mock.AccountsStub{}
+	stateComponents.Accounts = &testscommon.AccountsStub{}
 
 	bootstrapComponents := getDefaultBootstrapComponents()
 	bootstrapComponents.ShCoordinator = &mock.ShardCoordinatorMock{}
@@ -4372,32 +3110,11 @@
 	}
 
 	n, _ := node.NewNode(
-<<<<<<< HEAD
-		node.WithAccountsAdapter(&testscommon.AccountsStub{}),
-		node.WithShardCoordinator(&mock.ShardCoordinatorMock{}),
-		node.WithWhiteListHandler(&mock.WhiteListHandlerStub{}),
-		node.WithWhiteListHandlerVerified(&mock.WhiteListHandlerStub{}),
-		node.WithAddressPubkeyConverter(mock.NewPubkeyConverterMock(3)),
-		node.WithTxSignHasher(&mock.HasherMock{}),
-		node.WithInternalMarshalizer(&mock.MarshalizerFake{}, 10),
-		node.WithEpochStartTrigger(&mock.EpochStartTriggerStub{}),
-		node.WithTxSignMarshalizer(&mock.MarshalizerFake{}),
-		node.WithHasher(&mock.HasherMock{}),
-		node.WithKeyGenForAccounts(&mock.KeyGenMock{
-			PublicKeyFromByteArrayMock: func(b []byte) (crypto.PublicKey, error) {
-				return nil, nil
-			},
-		}),
-		node.WithTxFeeHandler(&mock.FeeHandlerStub{}),
-		node.WithChainID([]byte("a")),
-		node.WithTxVersionChecker(versioning.NewTxVersionChecker(0)),
-=======
 		node.WithCoreComponents(coreComponents),
 		node.WithProcessComponents(processComponents),
 		node.WithBootstrapComponents(bootstrapComponents),
 		node.WithStateComponents(stateComponents),
 		node.WithCryptoComponents(cryptoComponents),
->>>>>>> cef81fe8
 	)
 
 	tx := &transaction.Transaction{
@@ -4435,26 +3152,9 @@
 	}
 
 	n, _ := node.NewNode(
-<<<<<<< HEAD
-		node.WithInternalMarshalizer(getMarshalizer(), testSizeCheckDelta),
-		node.WithVmMarshalizer(getMarshalizer()),
-		node.WithHasher(getHasher()),
-		node.WithAddressPubkeyConverter(&mock.PubkeyConverterStub{
-			DecodeCalled: func(humanReadable string) ([]byte, error) {
-				return nil, expectedErr
-			},
-		}),
-		node.WithAccountsAdapterAPI(&testscommon.AccountsStub{}),
-		node.WithBlockChain(&mock.BlockChainMock{
-			GetCurrentBlockHeaderCalled: func() data.HeaderHandler {
-				return &block.Header{}
-			},
-		}),
-=======
 		node.WithStateComponents(getDefaultStateComponents()),
 		node.WithDataComponents(dataComponents),
 		node.WithCoreComponents(coreComponents),
->>>>>>> cef81fe8
 	)
 
 	res, err := n.GetKeyValuePairs("addr")
@@ -4480,26 +3180,9 @@
 	}
 
 	n, _ := node.NewNode(
-<<<<<<< HEAD
-		node.WithInternalMarshalizer(getMarshalizer(), testSizeCheckDelta),
-		node.WithVmMarshalizer(getMarshalizer()),
-		node.WithHasher(getHasher()),
-		node.WithAddressPubkeyConverter(&mock.PubkeyConverterStub{
-			DecodeCalled: func(humanReadable string) ([]byte, error) {
-				return nil, nil
-			},
-		}),
-		node.WithAccountsAdapterAPI(&testscommon.AccountsStub{}),
-		node.WithBlockChain(&mock.BlockChainMock{
-			GetCurrentBlockHeaderCalled: func() data.HeaderHandler {
-				return nil
-			},
-		}),
-=======
 		node.WithStateComponents(getDefaultStateComponents()),
 		node.WithDataComponents(dataComponents),
 		node.WithCoreComponents(coreComponents),
->>>>>>> cef81fe8
 	)
 
 	res, err := n.GetKeyValuePairs("addr")
@@ -4519,7 +3202,7 @@
 	}
 
 	stateComponents := getDefaultStateComponents()
-	stateComponents.AccountsAPI = &mock.AccountsStub{
+	stateComponents.AccountsAPI = &testscommon.AccountsStub{
 		RecreateTrieCalled: func(rootHash []byte) error {
 			return expectedErr
 		},
@@ -4533,30 +3216,9 @@
 	}
 
 	n, _ := node.NewNode(
-<<<<<<< HEAD
-		node.WithInternalMarshalizer(getMarshalizer(), testSizeCheckDelta),
-		node.WithVmMarshalizer(getMarshalizer()),
-		node.WithHasher(getHasher()),
-		node.WithAddressPubkeyConverter(&mock.PubkeyConverterStub{
-			DecodeCalled: func(humanReadable string) ([]byte, error) {
-				return nil, nil
-			},
-		}),
-		node.WithAccountsAdapterAPI(&testscommon.AccountsStub{
-			RecreateTrieCalled: func(rootHash []byte) error {
-				return expectedErr
-			},
-		}),
-		node.WithBlockChain(&mock.BlockChainMock{
-			GetCurrentBlockHeaderCalled: func() data.HeaderHandler {
-				return &block.Header{}
-			},
-		}),
-=======
 		node.WithStateComponents(stateComponents),
 		node.WithDataComponents(dataComponents),
 		node.WithCoreComponents(coreComponents),
->>>>>>> cef81fe8
 	)
 
 	res, err := n.GetKeyValuePairs("addr")
