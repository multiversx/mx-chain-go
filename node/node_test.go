--- conflicted
+++ resolved
@@ -46,15 +46,9 @@
 	return mock.NewPubkeyConverterMock(32)
 }
 
-<<<<<<< HEAD
 func getAccAdapter(balance *big.Int) *testscommon.AccountsStub {
 	accDB := &testscommon.AccountsStub{}
-	accDB.GetExistingAccountCalled = func(address []byte) (handler state.AccountHandler, e error) {
-=======
-func getAccAdapter(balance *big.Int) *mock.AccountsStub {
-	accDB := &mock.AccountsStub{}
 	accDB.GetExistingAccountCalled = func(address []byte) (handler vmcommon.AccountHandler, e error) {
->>>>>>> 112080b0
 		acc, _ := state.NewUserAccount(address)
 		_ = acc.AddToBalance(balance)
 		acc.IncreaseNonce(1)
@@ -145,13 +139,8 @@
 func TestGetBalance_GetAccountFailsShouldError(t *testing.T) {
 	expectedErr := errors.New("error")
 
-<<<<<<< HEAD
 	accAdapter := &testscommon.AccountsStub{
-		GetExistingAccountCalled: func(address []byte) (state.AccountHandler, error) {
-=======
-	accAdapter := &mock.AccountsStub{
 		GetExistingAccountCalled: func(address []byte) (vmcommon.AccountHandler, error) {
->>>>>>> 112080b0
 			return nil, expectedErr
 		},
 	}
@@ -184,13 +173,8 @@
 
 func TestGetBalance_GetAccountReturnsNil(t *testing.T) {
 
-<<<<<<< HEAD
 	accAdapter := &testscommon.AccountsStub{
-		GetExistingAccountCalled: func(address []byte) (state.AccountHandler, error) {
-=======
-	accAdapter := &mock.AccountsStub{
 		GetExistingAccountCalled: func(address []byte) (vmcommon.AccountHandler, error) {
->>>>>>> 112080b0
 			return nil, nil
 		},
 	}
@@ -233,13 +217,8 @@
 func TestGetUsername(t *testing.T) {
 	expectedUsername := []byte("elrond")
 
-<<<<<<< HEAD
 	accDB := &testscommon.AccountsStub{}
-	accDB.GetExistingAccountCalled = func(address []byte) (handler state.AccountHandler, e error) {
-=======
-	accDB := &mock.AccountsStub{}
 	accDB.GetExistingAccountCalled = func(address []byte) (handler vmcommon.AccountHandler, e error) {
->>>>>>> 112080b0
 		acc, _ := state.NewUserAccount(address)
 		acc.UserName = expectedUsername
 		acc.IncreaseNonce(1)
@@ -372,13 +351,8 @@
 	marshalledData, _ := getMarshalizer().Marshal(esdtData)
 	_ = acc.DataTrieTracker().SaveKeyValue(esdtKey, marshalledData)
 
-<<<<<<< HEAD
 	accDB := &testscommon.AccountsStub{}
-	accDB.GetExistingAccountCalled = func(address []byte) (handler state.AccountHandler, e error) {
-=======
-	accDB := &mock.AccountsStub{}
 	accDB.GetExistingAccountCalled = func(address []byte) (handler vmcommon.AccountHandler, e error) {
->>>>>>> 112080b0
 		return acc, nil
 	}
 
@@ -411,13 +385,8 @@
 	marshalledData, _ := getMarshalizer().Marshal(esdtData)
 	_ = acc.DataTrieTracker().SaveKeyValue(esdtKey, marshalledData)
 
-<<<<<<< HEAD
 	accDB := &testscommon.AccountsStub{}
-	accDB.GetExistingAccountCalled = func(address []byte) (handler state.AccountHandler, e error) {
-=======
-	accDB := &mock.AccountsStub{}
 	accDB.GetExistingAccountCalled = func(address []byte) (handler vmcommon.AccountHandler, e error) {
->>>>>>> 112080b0
 		return acc, nil
 	}
 
@@ -904,13 +873,8 @@
 
 func TestGenerateTransaction_GetAccountFailsShouldError(t *testing.T) {
 
-<<<<<<< HEAD
 	accAdapter := &testscommon.AccountsStub{
-		GetExistingAccountCalled: func(address []byte) (state.AccountHandler, error) {
-=======
-	accAdapter := &mock.AccountsStub{
 		GetExistingAccountCalled: func(address []byte) (vmcommon.AccountHandler, error) {
->>>>>>> 112080b0
 			return nil, nil
 		},
 	}
@@ -936,13 +900,8 @@
 
 func TestGenerateTransaction_GetAccountReturnsNilShouldWork(t *testing.T) {
 
-<<<<<<< HEAD
 	accAdapter := &testscommon.AccountsStub{
-		GetExistingAccountCalled: func(address []byte) (state.AccountHandler, error) {
-=======
-	accAdapter := &mock.AccountsStub{
 		GetExistingAccountCalled: func(address []byte) (vmcommon.AccountHandler, error) {
->>>>>>> 112080b0
 			return state.NewUserAccount(address)
 		},
 	}
@@ -1083,13 +1042,8 @@
 func TestGenerateTransaction_ShouldSetCorrectNonce(t *testing.T) {
 
 	nonce := uint64(7)
-<<<<<<< HEAD
 	accAdapter := &testscommon.AccountsStub{
-		GetExistingAccountCalled: func(address []byte) (state.AccountHandler, error) {
-=======
-	accAdapter := &mock.AccountsStub{
 		GetExistingAccountCalled: func(address []byte) (vmcommon.AccountHandler, error) {
->>>>>>> 112080b0
 			acc, _ := state.NewUserAccount(address)
 			_ = acc.AddToBalance(big.NewInt(0))
 			acc.IncreaseNonce(nonce)
@@ -1916,13 +1870,8 @@
 		},
 	}
 	stateComponents := getDefaultStateComponents()
-<<<<<<< HEAD
 	stateComponents.Accounts = &testscommon.AccountsStub{
-		GetExistingAccountCalled: func(addressContainer []byte) (state.AccountHandler, error) {
-=======
-	stateComponents.Accounts = &mock.AccountsStub{
 		GetExistingAccountCalled: func(addressContainer []byte) (vmcommon.AccountHandler, error) {
->>>>>>> 112080b0
 			return state.NewUserAccount([]byte("address"))
 		},
 	}
@@ -2475,13 +2424,8 @@
 func TestNode_GetAccountWithNilPubkeyConverterShouldErr(t *testing.T) {
 	t.Parallel()
 
-<<<<<<< HEAD
 	accDB := &testscommon.AccountsStub{
-		GetExistingAccountCalled: func(address []byte) (handler state.AccountHandler, e error) {
-=======
-	accDB := &mock.AccountsStub{
 		GetExistingAccountCalled: func(address []byte) (handler vmcommon.AccountHandler, e error) {
->>>>>>> 112080b0
 			return nil, state.ErrAccNotFound
 		},
 	}
@@ -2504,13 +2448,8 @@
 func TestNode_GetAccountPubkeyConverterFailsShouldErr(t *testing.T) {
 	t.Parallel()
 
-<<<<<<< HEAD
 	accDB := &testscommon.AccountsStub{
-		GetExistingAccountCalled: func(address []byte) (handler state.AccountHandler, e error) {
-=======
-	accDB := &mock.AccountsStub{
 		GetExistingAccountCalled: func(address []byte) (handler vmcommon.AccountHandler, e error) {
->>>>>>> 112080b0
 			return nil, state.ErrAccNotFound
 		},
 	}
@@ -2539,13 +2478,8 @@
 func TestNode_GetAccountAccountDoesNotExistsShouldRetEmpty(t *testing.T) {
 	t.Parallel()
 
-<<<<<<< HEAD
 	accDB := &testscommon.AccountsStub{
-		GetExistingAccountCalled: func(address []byte) (handler state.AccountHandler, e error) {
-=======
-	accDB := &mock.AccountsStub{
 		GetExistingAccountCalled: func(address []byte) (handler vmcommon.AccountHandler, e error) {
->>>>>>> 112080b0
 			return nil, state.ErrAccNotFound
 		},
 	}
@@ -2573,13 +2507,8 @@
 	t.Parallel()
 
 	errExpected := errors.New("expected error")
-<<<<<<< HEAD
 	accDB := &testscommon.AccountsStub{
-		GetExistingAccountCalled: func(address []byte) (handler state.AccountHandler, e error) {
-=======
-	accDB := &mock.AccountsStub{
 		GetExistingAccountCalled: func(address []byte) (handler vmcommon.AccountHandler, e error) {
->>>>>>> 112080b0
 			return nil, errExpected
 		},
 	}
@@ -2612,13 +2541,8 @@
 	accnt.SetCodeMetadata([]byte("metadata"))
 	accnt.SetOwnerAddress([]byte("owner address"))
 
-<<<<<<< HEAD
 	accDB := &testscommon.AccountsStub{
-		GetExistingAccountCalled: func(address []byte) (handler state.AccountHandler, e error) {
-=======
-	accDB := &mock.AccountsStub{
 		GetExistingAccountCalled: func(address []byte) (handler vmcommon.AccountHandler, e error) {
->>>>>>> 112080b0
 			return accnt, nil
 		},
 	}
