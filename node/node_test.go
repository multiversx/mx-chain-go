--- conflicted
+++ resolved
@@ -1211,9 +1211,6 @@
 		node.WithNodesCoordinator(&mock.NodesCoordinatorMock{}),
 		node.WithEpochStartTrigger(&mock.EpochStartTriggerStub{}),
 		node.WithEpochStartEventNotifier(&mock.EpochStartNotifierStub{}),
-<<<<<<< HEAD
-		node.WithHardforkTrigger(&mock.HardforkTriggerStub{}),
-=======
 		node.WithValidatorStatistics(&mock.ValidatorStatisticsProcessorMock{
 			GetValidatorInfoForRootHashCalled: func(rootHash []byte) (map[uint32][]*state.ValidatorInfo, error) {
 				return map[uint32][]*state.ValidatorInfo{
@@ -1223,7 +1220,7 @@
 				}, nil
 			},
 		}),
->>>>>>> 2b8037d3
+		node.WithHardforkTrigger(&mock.HardforkTriggerStub{}),
 	)
 	err := n.StartHeartbeat(config.HeartbeatConfig{
 		MinTimeToWaitBetweenBroadcastsInSec: 1,
@@ -1373,9 +1370,6 @@
 				UpdatePeerIdPublicKeyCalled: func(pid p2p.PeerID, pk []byte) {},
 			}),
 		node.WithInputAntifloodHandler(&mock.P2PAntifloodHandlerStub{}),
-<<<<<<< HEAD
-		node.WithHardforkTrigger(&mock.HardforkTriggerStub{}),
-=======
 		node.WithValidatorStatistics(&mock.ValidatorStatisticsProcessorMock{
 			GetValidatorInfoForRootHashCalled: func(rootHash []byte) (map[uint32][]*state.ValidatorInfo, error) {
 				return map[uint32][]*state.ValidatorInfo{
@@ -1385,7 +1379,7 @@
 				}, nil
 			},
 		}),
->>>>>>> 2b8037d3
+		node.WithHardforkTrigger(&mock.HardforkTriggerStub{}),
 	)
 	err := n.StartHeartbeat(config.HeartbeatConfig{
 		MinTimeToWaitBetweenBroadcastsInSec: 1,
@@ -1461,9 +1455,6 @@
 				return nil
 			},
 		}),
-<<<<<<< HEAD
-		node.WithHardforkTrigger(&mock.HardforkTriggerStub{}),
-=======
 		node.WithValidatorStatistics(&mock.ValidatorStatisticsProcessorMock{
 			GetValidatorInfoForRootHashCalled: func(rootHash []byte) (map[uint32][]*state.ValidatorInfo, error) {
 				return map[uint32][]*state.ValidatorInfo{
@@ -1473,7 +1464,7 @@
 				}, nil
 			},
 		}),
->>>>>>> 2b8037d3
+		node.WithHardforkTrigger(&mock.HardforkTriggerStub{}),
 	)
 	err := n.StartHeartbeat(config.HeartbeatConfig{
 		MinTimeToWaitBetweenBroadcastsInSec: 1,
@@ -1540,9 +1531,6 @@
 				UpdatePeerIdPublicKeyCalled: func(pid p2p.PeerID, pk []byte) {},
 			}),
 		node.WithInputAntifloodHandler(&mock.P2PAntifloodHandlerStub{}),
-<<<<<<< HEAD
-		node.WithHardforkTrigger(&mock.HardforkTriggerStub{}),
-=======
 		node.WithValidatorStatistics(&mock.ValidatorStatisticsProcessorMock{
 			GetValidatorInfoForRootHashCalled: func(rootHash []byte) (map[uint32][]*state.ValidatorInfo, error) {
 				return map[uint32][]*state.ValidatorInfo{
@@ -1555,7 +1543,7 @@
 				}, nil
 			},
 		}),
->>>>>>> 2b8037d3
+		node.WithHardforkTrigger(&mock.HardforkTriggerStub{}),
 	)
 
 	err := n.StartHeartbeat(config.HeartbeatConfig{
@@ -1631,9 +1619,6 @@
 				UpdatePeerIdPublicKeyCalled: func(pid p2p.PeerID, pk []byte) {},
 			}),
 		node.WithInputAntifloodHandler(&mock.P2PAntifloodHandlerStub{}),
-<<<<<<< HEAD
-		node.WithHardforkTrigger(&mock.HardforkTriggerStub{}),
-=======
 		node.WithValidatorStatistics(&mock.ValidatorStatisticsProcessorMock{
 			GetValidatorInfoForRootHashCalled: func(rootHash []byte) (map[uint32][]*state.ValidatorInfo, error) {
 				return map[uint32][]*state.ValidatorInfo{
@@ -1646,7 +1631,7 @@
 				}, nil
 			},
 		}),
->>>>>>> 2b8037d3
+		node.WithHardforkTrigger(&mock.HardforkTriggerStub{}),
 	)
 
 	err := n.StartHeartbeat(config.HeartbeatConfig{
@@ -1727,9 +1712,6 @@
 				return nil
 			},
 		}),
-<<<<<<< HEAD
-		node.WithHardforkTrigger(&mock.HardforkTriggerStub{}),
-=======
 		node.WithValidatorStatistics(&mock.ValidatorStatisticsProcessorMock{
 			GetValidatorInfoForRootHashCalled: func(rootHash []byte) (map[uint32][]*state.ValidatorInfo, error) {
 				return map[uint32][]*state.ValidatorInfo{
@@ -1739,7 +1721,7 @@
 				}, nil
 			},
 		}),
->>>>>>> 2b8037d3
+		node.WithHardforkTrigger(&mock.HardforkTriggerStub{}),
 	)
 
 	err := n.StartHeartbeat(config.HeartbeatConfig{
