package node_test

import (
	"errors"
	"fmt"
	"math/big"
	"math/rand"
	"testing"
	"time"

	"github.com/ElrondNetwork/elrond-go-sandbox/data"
	"github.com/ElrondNetwork/elrond-go-sandbox/data/block"
	"github.com/ElrondNetwork/elrond-go-sandbox/data/state"
<<<<<<< HEAD
	"github.com/ElrondNetwork/elrond-go-sandbox/data/transaction"
=======
>>>>>>> 9d54d6b6
	"github.com/ElrondNetwork/elrond-go-sandbox/dataRetriever"
	"github.com/ElrondNetwork/elrond-go-sandbox/node"
	"github.com/ElrondNetwork/elrond-go-sandbox/node/mock"
	"github.com/ElrondNetwork/elrond-go-sandbox/process"
	"github.com/ElrondNetwork/elrond-go-sandbox/storage"
	"github.com/stretchr/testify/assert"
)

func logError(err error) {
	if err != nil {
		fmt.Println(err.Error())
	}
}

func TestNewNode(t *testing.T) {
	n, err := node.NewNode()
	assert.NotNil(t, n)
	assert.Nil(t, err)
}

func TestNewNode_NotRunning(t *testing.T) {
	n, _ := node.NewNode()
	assert.False(t, n.IsRunning())
}

func TestNewNode_NilOptionShouldError(t *testing.T) {
	_, err := node.NewNode(node.WithAccountsAdapter(nil))
	assert.NotNil(t, err)
}

func TestNewNode_ApplyNilOptionShouldError(t *testing.T) {

	n, _ := node.NewNode()
	err := n.ApplyOptions(node.WithAccountsAdapter(nil))
	assert.NotNil(t, err)
}

func TestStart_NoMessenger(t *testing.T) {
	n, _ := node.NewNode()
	err := n.Start()
	defer func() { _ = n.Stop() }()
	assert.NotNil(t, err)
}

func TestStart_CorrectParams(t *testing.T) {

	messenger := getMessenger()
	n, _ := node.NewNode(
		node.WithMessenger(messenger),
		node.WithMarshalizer(mock.MarshalizerMock{}),
		node.WithHasher(mock.HasherMock{}),
		node.WithAddressConverter(&mock.AddressConverterStub{}),
		node.WithAccountsAdapter(&mock.AccountsStub{}),
	)
	err := n.Start()
	defer func() { _ = n.Stop() }()
	assert.Nil(t, err)
	assert.True(t, n.IsRunning())
}

func TestStart_CorrectParamsApplyingOptions(t *testing.T) {

	n, _ := node.NewNode()
	messenger := getMessenger()
	err := n.ApplyOptions(
		node.WithMessenger(messenger),
		node.WithMarshalizer(mock.MarshalizerMock{}),
		node.WithHasher(mock.HasherMock{}),
		node.WithAddressConverter(&mock.AddressConverterStub{}),
		node.WithAccountsAdapter(&mock.AccountsStub{}),
	)

	logError(err)

	err = n.Start()
	defer func() { _ = n.Stop() }()
	assert.Nil(t, err)
	assert.True(t, n.IsRunning())
}

func TestApplyOptions_NodeStarted(t *testing.T) {

	messenger := getMessenger()
	n, _ := node.NewNode(
		node.WithMessenger(messenger),
		node.WithMarshalizer(mock.MarshalizerMock{}),
		node.WithHasher(mock.HasherMock{}),
	)
	err := n.Start()
	defer func() { _ = n.Stop() }()
	logError(err)

	assert.True(t, n.IsRunning())
}

func TestStop_NotStartedYet(t *testing.T) {

	n, _ := node.NewNode(
		node.WithMarshalizer(mock.MarshalizerMock{}),
		node.WithHasher(mock.HasherMock{}),
	)

	err := n.Stop()
	assert.Nil(t, err)
	assert.False(t, n.IsRunning())
}

func TestStop_MessengerCloseErrors(t *testing.T) {
	errorString := "messenger close error"
	messenger := getMessenger()
	messenger.CloseCalled = func() error {
		return errors.New(errorString)
	}
	n, _ := node.NewNode(
		node.WithMessenger(messenger),
		node.WithMarshalizer(mock.MarshalizerMock{}),
		node.WithHasher(mock.HasherMock{}),
	)

	n.Start()

	err := n.Stop()
	assert.NotNil(t, err)
	assert.Contains(t, err.Error(), errorString)
}

func TestStop(t *testing.T) {

	n, _ := node.NewNode(
		node.WithMarshalizer(mock.MarshalizerMock{}),
		node.WithHasher(mock.HasherMock{}),
	)
	err := n.Start()
	logError(err)

	err = n.Stop()
	assert.Nil(t, err)
	assert.False(t, n.IsRunning())
}

func TestGetBalance_NoAddrConverterShouldError(t *testing.T) {

	n, _ := node.NewNode(
		node.WithMarshalizer(mock.MarshalizerMock{}),
		node.WithHasher(mock.HasherMock{}),
		node.WithAccountsAdapter(&mock.AccountsStub{}),
		node.WithPrivateKey(&mock.PrivateKeyStub{}),
	)
	_, err := n.GetBalance("address")
	assert.NotNil(t, err)
	assert.Equal(t, "initialize AccountsAdapter and AddressConverter first", err.Error())
}

func TestGetBalance_NoAccAdapterShouldError(t *testing.T) {

	n, _ := node.NewNode(
		node.WithMarshalizer(mock.MarshalizerMock{}),
		node.WithHasher(mock.HasherMock{}),
		node.WithAddressConverter(&mock.AddressConverterStub{}),
		node.WithPrivateKey(&mock.PrivateKeyStub{}),
	)
	_, err := n.GetBalance("address")
	assert.NotNil(t, err)
	assert.Equal(t, "initialize AccountsAdapter and AddressConverter first", err.Error())
}

func TestGetBalance_CreateAddressFailsShouldError(t *testing.T) {

	accAdapter := getAccAdapter(big.NewInt(0))
	addrConverter := mock.AddressConverterStub{
		CreateAddressFromHexHandler: func(hexAddress string) (state.AddressContainer, error) {
			// Return that will result in a correct run of GenerateTransaction -> will fail test
			/*return mock.AddressContainerStub{
			}, nil*/

			return nil, errors.New("error")
		},
	}
	privateKey := getPrivateKey()
	singleSigner := &mock.SinglesignMock{}
	n, _ := node.NewNode(
		node.WithMarshalizer(mock.MarshalizerMock{}),
		node.WithHasher(mock.HasherMock{}),
		node.WithAddressConverter(addrConverter),
		node.WithAccountsAdapter(accAdapter),
		node.WithPrivateKey(privateKey),
		node.WithSinglesig(singleSigner),
	)
	_, err := n.GetBalance("address")
	assert.NotNil(t, err)
	assert.Contains(t, err.Error(), "invalid address")
}

func TestGetBalance_GetAccountFailsShouldError(t *testing.T) {

	accAdapter := &mock.AccountsStub{
		GetExistingAccountCalled: func(addrContainer state.AddressContainer) (state.AccountHandler, error) {
			return nil, errors.New("error")
		},
	}
	addrConverter := mock.NewAddressConverterFake(32, "0x")
	privateKey := getPrivateKey()
	n, _ := node.NewNode(
		node.WithMarshalizer(mock.MarshalizerMock{}),
		node.WithHasher(mock.HasherMock{}),
		node.WithAddressConverter(addrConverter),
		node.WithAccountsAdapter(accAdapter),
		node.WithPrivateKey(privateKey),
	)
	_, err := n.GetBalance(createDummyHexAddress(64))
	assert.NotNil(t, err)
	assert.Contains(t, err.Error(), "could not fetch sender address from provided param")
}

func createDummyHexAddress(chars int) string {
	if chars < 1 {
		return ""
	}

	var characters = []byte{'0', '1', '2', '3', '4', '5', '6', '7', '8', '9', 'a', 'b', 'c', 'd', 'e', 'f'}

	rdm := rand.New(rand.NewSource(time.Now().Unix()))

	buff := make([]byte, chars)
	for i := 0; i < chars; i++ {
		buff[i] = characters[rdm.Int()%16]
	}

	return string(buff)
}

func TestGetBalance_GetAccountReturnsNil(t *testing.T) {

	accAdapter := &mock.AccountsStub{
		GetExistingAccountCalled: func(addrContainer state.AddressContainer) (state.AccountHandler, error) {
			return nil, nil
		},
	}
	addrConverter := mock.NewAddressConverterFake(32, "0x")
	privateKey := getPrivateKey()
	n, _ := node.NewNode(
		node.WithMarshalizer(mock.MarshalizerMock{}),
		node.WithHasher(mock.HasherMock{}),
		node.WithAddressConverter(addrConverter),
		node.WithAccountsAdapter(accAdapter),
		node.WithPrivateKey(privateKey),
	)
	balance, err := n.GetBalance(createDummyHexAddress(64))
	assert.Nil(t, err)
	assert.Equal(t, big.NewInt(0), balance)
}

func TestGetBalance(t *testing.T) {

	accAdapter := getAccAdapter(big.NewInt(100))
	addrConverter := mock.NewAddressConverterFake(32, "0x")
	privateKey := getPrivateKey()
	n, _ := node.NewNode(
		node.WithMarshalizer(mock.MarshalizerMock{}),
		node.WithHasher(mock.HasherMock{}),
		node.WithAddressConverter(addrConverter),
		node.WithAccountsAdapter(accAdapter),
		node.WithPrivateKey(privateKey),
	)
	balance, err := n.GetBalance(createDummyHexAddress(64))
	assert.Nil(t, err)
	assert.Equal(t, big.NewInt(100), balance)
}

//------- GenerateTransaction

func TestGenerateTransaction_NoAddrConverterShouldError(t *testing.T) {

	n, _ := node.NewNode(
		node.WithMarshalizer(mock.MarshalizerMock{}),
		node.WithHasher(mock.HasherMock{}),
		node.WithAccountsAdapter(&mock.AccountsStub{}),
		node.WithPrivateKey(&mock.PrivateKeyStub{}),
	)
	_, err := n.GenerateTransaction("sender", "receiver", big.NewInt(10), "code")
	assert.NotNil(t, err)
}

func TestGenerateTransaction_NoAccAdapterShouldError(t *testing.T) {

	n, _ := node.NewNode(
		node.WithMarshalizer(mock.MarshalizerMock{}),
		node.WithHasher(mock.HasherMock{}),
		node.WithAddressConverter(&mock.AddressConverterStub{}),
		node.WithPrivateKey(&mock.PrivateKeyStub{}),
	)
	_, err := n.GenerateTransaction("sender", "receiver", big.NewInt(10), "code")
	assert.NotNil(t, err)
}

func TestGenerateTransaction_NoPrivateKeyShouldError(t *testing.T) {

	n, _ := node.NewNode(
		node.WithMarshalizer(mock.MarshalizerMock{}),
		node.WithHasher(mock.HasherMock{}),
		node.WithAddressConverter(&mock.AddressConverterStub{}),
		node.WithAccountsAdapter(&mock.AccountsStub{}),
	)
	_, err := n.GenerateTransaction("sender", "receiver", big.NewInt(10), "code")
	assert.NotNil(t, err)
}

func TestGenerateTransaction_CreateAddressFailsShouldError(t *testing.T) {

	accAdapter := getAccAdapter(big.NewInt(0))
	addrConverter := mock.NewAddressConverterFake(32, "0x")
	privateKey := getPrivateKey()
	n, _ := node.NewNode(
		node.WithMarshalizer(mock.MarshalizerMock{}),
		node.WithHasher(mock.HasherMock{}),
		node.WithAddressConverter(addrConverter),
		node.WithAccountsAdapter(accAdapter),
		node.WithPrivateKey(privateKey),
	)
	_, err := n.GenerateTransaction("sender", "receiver", big.NewInt(10), "code")
	assert.NotNil(t, err)
}

func TestGenerateTransaction_GetAccountFailsShouldError(t *testing.T) {

	accAdapter := &mock.AccountsStub{
		GetExistingAccountCalled: func(addrContainer state.AddressContainer) (state.AccountHandler, error) {
			return nil, nil
		},
	}
	addrConverter := mock.NewAddressConverterFake(32, "0x")
	privateKey := getPrivateKey()
	n, _ := node.NewNode(
		node.WithMarshalizer(mock.MarshalizerMock{}),
		node.WithHasher(mock.HasherMock{}),
		node.WithAddressConverter(addrConverter),
		node.WithAccountsAdapter(accAdapter),
		node.WithPrivateKey(privateKey),
	)
	_, err := n.GenerateTransaction(createDummyHexAddress(64), createDummyHexAddress(64), big.NewInt(10), "code")
	assert.NotNil(t, err)
}

func TestGenerateTransaction_GetAccountReturnsNilShouldWork(t *testing.T) {

	accAdapter := &mock.AccountsStub{
		GetExistingAccountCalled: func(addrContainer state.AddressContainer) (state.AccountHandler, error) {
			return &state.Account{}, nil
		},
	}
	addrConverter := mock.NewAddressConverterFake(32, "0x")
	privateKey := getPrivateKey()
	singleSigner := &mock.SinglesignMock{}

	n, _ := node.NewNode(
		node.WithMarshalizer(mock.MarshalizerMock{}),
		node.WithHasher(mock.HasherMock{}),
		node.WithAddressConverter(addrConverter),
		node.WithAccountsAdapter(accAdapter),
		node.WithPrivateKey(privateKey),
		node.WithSinglesig(singleSigner),
	)
	_, err := n.GenerateTransaction(createDummyHexAddress(64), createDummyHexAddress(64), big.NewInt(10), "code")
	assert.Nil(t, err)
}

func TestGenerateTransaction_GetExistingAccountShouldWork(t *testing.T) {

	accAdapter := getAccAdapter(big.NewInt(0))
	addrConverter := mock.NewAddressConverterFake(32, "0x")
	privateKey := getPrivateKey()
	singleSigner := &mock.SinglesignMock{}

	n, _ := node.NewNode(
		node.WithMarshalizer(mock.MarshalizerMock{}),
		node.WithHasher(mock.HasherMock{}),
		node.WithAddressConverter(addrConverter),
		node.WithAccountsAdapter(accAdapter),
		node.WithPrivateKey(privateKey),
		node.WithSinglesig(singleSigner),
	)
	_, err := n.GenerateTransaction(createDummyHexAddress(64), createDummyHexAddress(64), big.NewInt(10), "code")
	assert.Nil(t, err)
}

func TestGenerateTransaction_MarshalErrorsShouldError(t *testing.T) {

	accAdapter := getAccAdapter(big.NewInt(0))
	addrConverter := mock.NewAddressConverterFake(32, "0x")
	privateKey := getPrivateKey()
	singleSigner := &mock.SinglesignMock{}
	marshalizer := mock.MarshalizerMock{
		MarshalHandler: func(obj interface{}) ([]byte, error) {
			return nil, errors.New("error")
		},
	}
	n, _ := node.NewNode(
		node.WithMarshalizer(marshalizer),
		node.WithHasher(mock.HasherMock{}),
		node.WithAddressConverter(addrConverter),
		node.WithAccountsAdapter(accAdapter),
		node.WithPrivateKey(privateKey),
		node.WithSinglesig(singleSigner),
	)
	_, err := n.GenerateTransaction("sender", "receiver", big.NewInt(10), "code")
	assert.NotNil(t, err)
}

func TestGenerateTransaction_SignTxErrorsShouldError(t *testing.T) {

	accAdapter := getAccAdapter(big.NewInt(0))
	addrConverter := mock.NewAddressConverterFake(32, "0x")
	privateKey := &mock.PrivateKeyStub{}
	singleSigner := &mock.SinglesignFailMock{}

	n, _ := node.NewNode(
		node.WithMarshalizer(mock.MarshalizerMock{}),
		node.WithHasher(mock.HasherMock{}),
		node.WithAddressConverter(addrConverter),
		node.WithAccountsAdapter(accAdapter),
		node.WithPrivateKey(privateKey),
		node.WithSinglesig(singleSigner),
	)
	_, err := n.GenerateTransaction(createDummyHexAddress(64), createDummyHexAddress(64), big.NewInt(10), "code")
	assert.NotNil(t, err)
}

func TestGenerateTransaction_ShouldSetCorrectSignature(t *testing.T) {

	accAdapter := getAccAdapter(big.NewInt(0))
	addrConverter := mock.NewAddressConverterFake(32, "0x")
	signature := []byte("signed")
	privateKey := &mock.PrivateKeyStub{}
	singleSigner := &mock.SinglesignMock{}

	n, _ := node.NewNode(
		node.WithMarshalizer(mock.MarshalizerMock{}),
		node.WithHasher(mock.HasherMock{}),
		node.WithAddressConverter(addrConverter),
		node.WithAccountsAdapter(accAdapter),
		node.WithPrivateKey(privateKey),
		node.WithSinglesig(singleSigner),
	)

	tx, err := n.GenerateTransaction(createDummyHexAddress(64), createDummyHexAddress(64), big.NewInt(10), "code")
	assert.Nil(t, err)
	assert.Equal(t, signature, tx.Signature)
}

func TestGenerateTransaction_ShouldSetCorrectNonce(t *testing.T) {

	nonce := uint64(7)
	accAdapter := &mock.AccountsStub{
		GetExistingAccountCalled: func(addrContainer state.AddressContainer) (state.AccountHandler, error) {
			return &state.Account{
				Nonce:   nonce,
				Balance: big.NewInt(0),
			}, nil
		},
	}

	addrConverter := mock.NewAddressConverterFake(32, "0x")
	privateKey := getPrivateKey()
	singleSigner := &mock.SinglesignMock{}

	n, _ := node.NewNode(
		node.WithMarshalizer(mock.MarshalizerMock{}),
		node.WithHasher(mock.HasherMock{}),
		node.WithAddressConverter(addrConverter),
		node.WithAccountsAdapter(accAdapter),
		node.WithPrivateKey(privateKey),
		node.WithSinglesig(singleSigner),
	)

	tx, err := n.GenerateTransaction(createDummyHexAddress(64), createDummyHexAddress(64), big.NewInt(10), "code")
	assert.Nil(t, err)
	assert.Equal(t, nonce, tx.Nonce)
}

func TestGenerateTransaction_CorrectParamsShouldNotError(t *testing.T) {

	accAdapter := getAccAdapter(big.NewInt(0))
	addrConverter := mock.NewAddressConverterFake(32, "0x")
	privateKey := getPrivateKey()
	singleSigner := &mock.SinglesignMock{}

	n, _ := node.NewNode(
		node.WithMarshalizer(mock.MarshalizerMock{}),
		node.WithHasher(mock.HasherMock{}),
		node.WithAddressConverter(addrConverter),
		node.WithAccountsAdapter(accAdapter),
		node.WithPrivateKey(privateKey),
		node.WithSinglesig(singleSigner),
	)
	_, err := n.GenerateTransaction(createDummyHexAddress(64), createDummyHexAddress(64), big.NewInt(10), "code")
	assert.Nil(t, err)
}

<<<<<<< HEAD
//------- GenerateAndSendBulkTransactions

func TestGenerateAndSendBulkTransactions_ZeroTxShouldErr(t *testing.T) {
	n, _ := node.NewNode()

	err := n.GenerateAndSendBulkTransactions("", big.NewInt(0), 0)
	assert.Equal(t, "can not generate and broadcast 0 transactions", err.Error())
}

func TestGenerateAndSendBulkTransactions_NilAccountAdapterShouldErr(t *testing.T) {
	marshalizer := &mock.MarshalizerFake{}

	addrConverter := mock.NewAddressConverterFake(32, "0x")
	keyGen := &mock.KeyGenMock{}
	sk, pk := keyGen.GeneratePair()
	singleSigner := &mock.SinglesignMock{}

	n, _ := node.NewNode(
		node.WithMarshalizer(marshalizer),
		node.WithHasher(mock.HasherMock{}),
		node.WithAddressConverter(addrConverter),
		node.WithPrivateKey(sk),
		node.WithPublicKey(pk),
		node.WithSinglesig(singleSigner),
		node.WithShardCoordinator(mock.NewOneShardCoordinatorMock()),
	)

	err := n.GenerateAndSendBulkTransactions(createDummyHexAddress(64), big.NewInt(0), 1)
	assert.Equal(t, node.ErrNilAccountsAdapter, err)
}

func TestGenerateAndSendBulkTransactions_NilAddressConverterShouldErr(t *testing.T) {
	marshalizer := &mock.MarshalizerFake{}
	accAdapter := getAccAdapter(big.NewInt(0))
	keyGen := &mock.KeyGenMock{}
	sk, pk := keyGen.GeneratePair()
	singleSigner := &mock.SinglesignMock{}

	n, _ := node.NewNode(
		node.WithMarshalizer(marshalizer),
		node.WithHasher(mock.HasherMock{}),
		node.WithAccountsAdapter(accAdapter),
		node.WithPrivateKey(sk),
		node.WithPublicKey(pk),
		node.WithSinglesig(singleSigner),
	)

	err := n.GenerateAndSendBulkTransactions(createDummyHexAddress(64), big.NewInt(0), 1)
	assert.Equal(t, node.ErrNilAddressConverter, err)
}

func TestGenerateAndSendBulkTransactions_NilPrivateKeyShouldErr(t *testing.T) {
	accAdapter := getAccAdapter(big.NewInt(0))
	addrConverter := mock.NewAddressConverterFake(32, "0x")
	keyGen := &mock.KeyGenMock{}
	_, pk := keyGen.GeneratePair()
	singleSigner := &mock.SinglesignMock{}
	n, _ := node.NewNode(
		node.WithAccountsAdapter(accAdapter),
		node.WithAddressConverter(addrConverter),
		node.WithPublicKey(pk),
		node.WithMarshalizer(&mock.MarshalizerFake{}),
		node.WithSinglesig(singleSigner),
		node.WithShardCoordinator(mock.NewOneShardCoordinatorMock()),
	)

	err := n.GenerateAndSendBulkTransactions(createDummyHexAddress(64), big.NewInt(0), 1)
	assert.True(t, strings.Contains(err.Error(), "trying to set nil private key"))
}

func TestGenerateAndSendBulkTransactions_NilPublicKeyShouldErr(t *testing.T) {
	accAdapter := getAccAdapter(big.NewInt(0))
	addrConverter := mock.NewAddressConverterFake(32, "0x")
	keyGen := &mock.KeyGenMock{}
	sk, _ := keyGen.GeneratePair()
	singleSigner := &mock.SinglesignMock{}
	n, _ := node.NewNode(
		node.WithAccountsAdapter(accAdapter),
		node.WithAddressConverter(addrConverter),
		node.WithPrivateKey(sk),
		node.WithSinglesig(singleSigner),
	)

	err := n.GenerateAndSendBulkTransactions("", big.NewInt(0), 1)
	assert.Equal(t, "trying to set nil public key", err.Error())
}

func TestGenerateAndSendBulkTransactions_InvalidReceiverAddressShouldErr(t *testing.T) {
	accAdapter := getAccAdapter(big.NewInt(0))
	addrConverter := mock.NewAddressConverterFake(32, "0x")
	keyGen := &mock.KeyGenMock{}
	sk, pk := keyGen.GeneratePair()
	singleSigner := &mock.SinglesignMock{}
	n, _ := node.NewNode(
		node.WithAccountsAdapter(accAdapter),
		node.WithAddressConverter(addrConverter),
		node.WithPrivateKey(sk),
		node.WithPublicKey(pk),
		node.WithSinglesig(singleSigner),
		node.WithShardCoordinator(mock.NewOneShardCoordinatorMock()),
	)

	err := n.GenerateAndSendBulkTransactions("", big.NewInt(0), 1)
	assert.Contains(t, err.Error(), "could not create receiver address from provided param")
}

func TestGenerateAndSendBulkTransactions_CreateAddressFromPublicKeyBytesErrorsShouldErr(t *testing.T) {
	accAdapter := getAccAdapter(big.NewInt(0))
	addrConverter := &mock.AddressConverterStub{}
	addrConverter.CreateAddressFromPublicKeyBytesHandler = func(pubKey []byte) (container state.AddressContainer, e error) {
		return nil, errors.New("error")
	}
	keyGen := &mock.KeyGenMock{}
	sk, pk := keyGen.GeneratePair()
	singleSigner := &mock.SinglesignMock{}
	shardCoordinator := &mock.ShardCoordinatorMock{}
	n, _ := node.NewNode(
		node.WithAccountsAdapter(accAdapter),
		node.WithAddressConverter(addrConverter),
		node.WithPrivateKey(sk),
		node.WithPublicKey(pk),
		node.WithSinglesig(singleSigner),
		node.WithShardCoordinator(shardCoordinator),
	)

	err := n.GenerateAndSendBulkTransactions("", big.NewInt(0), 1)
	assert.Equal(t, "error", err.Error())
}

func TestGenerateAndSendBulkTransactions_MarshalizerErrorsShouldErr(t *testing.T) {
	accAdapter := getAccAdapter(big.NewInt(0))
	addrConverter := mock.NewAddressConverterFake(32, "0x")
	marshalizer := &mock.MarshalizerFake{}
	marshalizer.Fail = true
	keyGen := &mock.KeyGenMock{}
	sk, pk := keyGen.GeneratePair()
	singleSigner := &mock.SinglesignMock{}
	n, _ := node.NewNode(
		node.WithAccountsAdapter(accAdapter),
		node.WithAddressConverter(addrConverter),
		node.WithPrivateKey(sk),
		node.WithPublicKey(pk),
		node.WithMarshalizer(marshalizer),
		node.WithSinglesig(singleSigner),
		node.WithShardCoordinator(mock.NewOneShardCoordinatorMock()),
	)

	err := n.GenerateAndSendBulkTransactions(createDummyHexAddress(64), big.NewInt(1), 1)
	assert.True(t, strings.Contains(err.Error(), "could not marshal transaction"))
}

func TestGenerateAndSendBulkTransactions_ShouldWork(t *testing.T) {
	marshalizer := &mock.MarshalizerFake{}

	noOfTx := 1000
	mutRecoveredTransactions := &sync.RWMutex{}
	recoveredTransactions := make(map[uint64]*transaction.Transaction)
	signer := &mock.SinglesignMock{}
	shardCoordinator := mock.NewOneShardCoordinatorMock()

	mes := &mock.MessengerStub{
		BroadcastOnChannelCalled: func(pipe string, topic string, buff []byte) {
			identifier := factory.TransactionTopic + shardCoordinator.CommunicationIdentifier(shardCoordinator.SelfId())

			if topic == identifier {
				//handler to capture sent data
				txsBuff := make([][]byte, 0)

				err := marshalizer.Unmarshal(&txsBuff, buff)
				if err != nil {
					assert.Fail(t, err.Error())
				}
				for _, txBuff := range txsBuff {
					tx := transaction.Transaction{}
					err := marshalizer.Unmarshal(&tx, txBuff)
					if err != nil {
						assert.Fail(t, err.Error())
					}

					mutRecoveredTransactions.Lock()
					recoveredTransactions[tx.Nonce] = &tx
					mutRecoveredTransactions.Unlock()
				}
			}
		},
	}

	accAdapter := getAccAdapter(big.NewInt(0))
	addrConverter := mock.NewAddressConverterFake(32, "0x")
	keyGen := &mock.KeyGenMock{}
	sk, pk := keyGen.GeneratePair()
	n, _ := node.NewNode(
		node.WithMarshalizer(marshalizer),
		node.WithHasher(mock.HasherMock{}),
		node.WithAddressConverter(addrConverter),
		node.WithAccountsAdapter(accAdapter),
		node.WithPrivateKey(sk),
		node.WithPublicKey(pk),
		node.WithSinglesig(signer),
		node.WithShardCoordinator(shardCoordinator),
	)

	n.SetMessenger(mes)

	err := n.GenerateAndSendBulkTransactions(createDummyHexAddress(64), big.NewInt(1), uint64(noOfTx))
	assert.Nil(t, err)
	mutRecoveredTransactions.RLock()
	assert.Equal(t, noOfTx, len(recoveredTransactions))
	mutRecoveredTransactions.RUnlock()
}

func getAccAdapter(balance *big.Int) *mock.AccountsStub {
	return &mock.AccountsStub{
		GetExistingAccountCalled: func(addrContainer state.AddressContainer) (state.AccountHandler, error) {
			return &state.Account{
				Nonce:   1,
				Balance: balance,
=======
func getAccAdapter(balance *big.Int) mock.AccountsAdapterStub {
	return mock.AccountsAdapterStub{
		GetExistingAccountHandler: func(addrContainer state.AddressContainer) (state.AccountWrapper, error) {
			return mock.AccountWrapperStub{
				BaseAccountHandler: func() *state.Account {
					return &state.Account{
						Nonce:   1,
						Balance: balance,
					}
				},
>>>>>>> 9d54d6b6
			}, nil
		},
	}
}

func getPrivateKey() *mock.PrivateKeyStub {
	return &mock.PrivateKeyStub{}
}

func TestSendTransaction_ShouldWork(t *testing.T) {
	n, _ := node.NewNode(
		node.WithMarshalizer(&mock.MarshalizerFake{}),
		node.WithAddressConverter(mock.NewAddressConverterFake(32, "0x")),
		node.WithShardCoordinator(mock.NewOneShardCoordinatorMock()),
	)

	txSent := false

	mes := &mock.MessengerStub{
		BroadcastOnChannelCalled: func(pipe string, topic string, buff []byte) {
			txSent = true
		},
	}
	n.SetMessenger(mes)

	nonce := uint64(50)
	value := big.NewInt(567)
	sender := createDummyHexAddress(64)
	receiver := createDummyHexAddress(64)
	txData := "data"
	signature := []byte("signature")

	tx, err := n.SendTransaction(
		nonce,
		sender,
		receiver,
		value,
		txData,
		signature)

	assert.Nil(t, err)
	assert.NotNil(t, tx)
	assert.True(t, txSent)
}

func TestCreateShardedStores_NilShardCoordinatorShouldError(t *testing.T) {
	messenger := getMessenger()
	dataPool := &mock.PoolsHolderStub{}

	n, _ := node.NewNode(
		node.WithMessenger(messenger),
		node.WithDataPool(dataPool),
		node.WithMarshalizer(mock.MarshalizerMock{}),
		node.WithHasher(mock.HasherMock{}),
		node.WithAddressConverter(&mock.AddressConverterStub{}),
		node.WithAccountsAdapter(&mock.AccountsStub{}),
	)
	err := n.Start()
	logError(err)
	defer func() { _ = n.Stop() }()
	err = n.CreateShardedStores()
	assert.NotNil(t, err)
	assert.Contains(t, err.Error(), "nil shard coordinator")
}

func TestCreateShardedStores_NilDataPoolShouldError(t *testing.T) {
	messenger := getMessenger()
	shardCoordinator := mock.NewOneShardCoordinatorMock()
	n, _ := node.NewNode(
		node.WithMessenger(messenger),
		node.WithShardCoordinator(shardCoordinator),
		node.WithMarshalizer(mock.MarshalizerMock{}),
		node.WithHasher(mock.HasherMock{}),
		node.WithAddressConverter(&mock.AddressConverterStub{}),
		node.WithAccountsAdapter(&mock.AccountsStub{}),
	)
	err := n.Start()
	logError(err)
	defer func() { _ = n.Stop() }()
	err = n.CreateShardedStores()
	assert.NotNil(t, err)
	assert.Contains(t, err.Error(), "nil data pool")
}

func TestCreateShardedStores_NilTransactionDataPoolShouldError(t *testing.T) {
	messenger := getMessenger()
	shardCoordinator := mock.NewOneShardCoordinatorMock()
	dataPool := &mock.PoolsHolderStub{}
	dataPool.TransactionsCalled = func() dataRetriever.ShardedDataCacherNotifier {
		return nil
	}
	dataPool.HeadersCalled = func() storage.Cacher {
		return &mock.CacherStub{}
	}
	n, _ := node.NewNode(
		node.WithMessenger(messenger),
		node.WithShardCoordinator(shardCoordinator),
		node.WithDataPool(dataPool),
		node.WithMarshalizer(mock.MarshalizerMock{}),
		node.WithHasher(mock.HasherMock{}),
		node.WithAddressConverter(&mock.AddressConverterStub{}),
		node.WithAccountsAdapter(&mock.AccountsStub{}),
	)
	err := n.Start()
	logError(err)
	defer func() { _ = n.Stop() }()
	err = n.CreateShardedStores()
	assert.NotNil(t, err)
	assert.Contains(t, err.Error(), "nil transaction sharded data store")
}

func TestCreateShardedStores_NilHeaderDataPoolShouldError(t *testing.T) {
	messenger := getMessenger()
	shardCoordinator := mock.NewOneShardCoordinatorMock()
	dataPool := &mock.PoolsHolderStub{}
	dataPool.TransactionsCalled = func() dataRetriever.ShardedDataCacherNotifier {
		return &mock.ShardedDataStub{}
	}
	dataPool.HeadersCalled = func() storage.Cacher {
		return nil
	}
	n, _ := node.NewNode(
		node.WithMessenger(messenger),
		node.WithShardCoordinator(shardCoordinator),
		node.WithDataPool(dataPool),
		node.WithMarshalizer(mock.MarshalizerMock{}),
		node.WithHasher(mock.HasherMock{}),
		node.WithAddressConverter(&mock.AddressConverterStub{}),
		node.WithAccountsAdapter(&mock.AccountsStub{}),
	)
	err := n.Start()
	logError(err)
	defer func() { _ = n.Stop() }()
	err = n.CreateShardedStores()
	assert.NotNil(t, err)
	assert.Contains(t, err.Error(), "nil header sharded data store")
}

func TestCreateShardedStores_ReturnsSuccessfully(t *testing.T) {
	messenger := getMessenger()
	shardCoordinator := mock.NewOneShardCoordinatorMock()
	nrOfShards := uint32(2)
	shardCoordinator.SetNoShards(nrOfShards)
	dataPool := &mock.PoolsHolderStub{}

	var txShardedStores []string
	txShardedData := &mock.ShardedDataStub{}
	txShardedData.CreateShardStoreCalled = func(cacherId string) {
		txShardedStores = append(txShardedStores, cacherId)
	}
	headerShardedData := &mock.CacherStub{}
	dataPool.TransactionsCalled = func() dataRetriever.ShardedDataCacherNotifier {
		return txShardedData
	}
	dataPool.HeadersCalled = func() storage.Cacher {
		return headerShardedData
	}
	n, _ := node.NewNode(
		node.WithMessenger(messenger),
		node.WithShardCoordinator(shardCoordinator),
		node.WithDataPool(dataPool),
		node.WithMarshalizer(mock.MarshalizerMock{}),
		node.WithHasher(mock.HasherMock{}),
		node.WithAddressConverter(&mock.AddressConverterStub{}),
		node.WithAccountsAdapter(&mock.AccountsStub{}),
	)
	err := n.Start()
	logError(err)
	defer func() { _ = n.Stop() }()
	err = n.CreateShardedStores()
	assert.Nil(t, err)

	assert.True(t, containString(process.ShardCacherIdentifier(0, 0), txShardedStores))
	assert.True(t, containString(process.ShardCacherIdentifier(0, 1), txShardedStores))
	assert.True(t, containString(process.ShardCacherIdentifier(1, 0), txShardedStores))
}

func containString(search string, list []string) bool {
	for _, str := range list {
		if str == search {
			return true
		}
	}

	return false
}

func getMessenger() *mock.MessengerStub {
	messenger := &mock.MessengerStub{
		CloseCalled: func() error {
			return nil
		},
		BootstrapCalled: func() error {
			return nil
		},
		BroadcastCalled: func(topic string, buff []byte) {
			return
		},
	}

	return messenger
}

func TestNode_BroadcastBlockShouldFailWhenTxBlockBodyNil(t *testing.T) {
	n, _ := node.NewNode()
	messenger := getMessenger()
	bp := &mock.BlockProcessorStub{MarshalizedDataForCrossShardCalled: func(body data.BodyHandler) (bytes map[uint32][]byte, tx map[uint32][][]byte, e error) {
		return make(map[uint32][]byte, 1), make(map[uint32][][]byte, 1), nil
	}}

	_ = n.ApplyOptions(
		node.WithMessenger(messenger),
		node.WithMarshalizer(mock.MarshalizerMock{}),
		node.WithBlockProcessor(bp),
	)

	err := n.BroadcastBlock(nil, &block.Header{})
	assert.Equal(t, node.ErrNilTxBlockBody, err)
}

func TestNode_BroadcastBlockShouldFailWhenMarshalTxBlockBodyErr(t *testing.T) {
	n, _ := node.NewNode()
	messenger := getMessenger()

	marshalizerMock := mock.MarshalizerMock{}
	err := errors.New("error marshal tx vlock body")
	marshalizerMock.MarshalHandler = func(obj interface{}) ([]byte, error) {
		switch obj.(type) {
		case block.Body:
			return nil, err
		}

		return []byte("marshalized ok"), nil
	}
	bp := &mock.BlockProcessorStub{MarshalizedDataForCrossShardCalled: func(body data.BodyHandler) (bytes map[uint32][]byte, tx map[uint32][][]byte, e error) {
		return make(map[uint32][]byte, 1), make(map[uint32][][]byte, 1), nil
	}}

	_ = n.ApplyOptions(
		node.WithMessenger(messenger),
		node.WithMarshalizer(marshalizerMock),
		node.WithBlockProcessor(bp),
	)

	txHash0 := []byte("txHash0")
	mb0 := block.MiniBlock{
		ReceiverShardID: 0,
		SenderShardID:   0,
		TxHashes:        [][]byte{[]byte(txHash0)},
	}

	body := make(block.Body, 0)
	body = append(body, &mb0)

	err2 := n.BroadcastBlock(body, &block.Header{})
	assert.Equal(t, err, err2)
}

type wrongBody struct {
}

func (wr wrongBody) IntegrityAndValidity() error {
	return nil
}

func TestNode_BroadcastBlockShouldFailWhenBlockIsNotGoodType(t *testing.T) {
	n, _ := node.NewNode()
	messenger := getMessenger()
	bp := &mock.BlockProcessorStub{MarshalizedDataForCrossShardCalled: func(body data.BodyHandler) (bytes map[uint32][]byte, tx map[uint32][][]byte, e error) {
		return nil, nil, process.ErrWrongTypeAssertion
	}}
	_ = n.ApplyOptions(
		node.WithMessenger(messenger),
		node.WithMarshalizer(mock.MarshalizerMock{}),
		node.WithShardCoordinator(mock.NewOneShardCoordinatorMock()),
		node.WithBlockProcessor(bp),
	)

	wr := wrongBody{}
	err := n.BroadcastBlock(wr, &block.Header{})
	assert.Equal(t, process.ErrWrongTypeAssertion, err)
}

func TestNode_BroadcastBlockShouldFailWhenHeaderNil(t *testing.T) {
	n, _ := node.NewNode()
	messenger := getMessenger()
	bp := &mock.BlockProcessorStub{MarshalizedDataForCrossShardCalled: func(body data.BodyHandler) (bytes map[uint32][]byte, tx map[uint32][][]byte, e error) {
		return make(map[uint32][]byte, 1), make(map[uint32][][]byte, 1), nil
	}}
	_ = n.ApplyOptions(
		node.WithMessenger(messenger),
		node.WithMarshalizer(mock.MarshalizerMock{}),
		node.WithShardCoordinator(mock.NewOneShardCoordinatorMock()),
		node.WithBlockProcessor(bp),
	)

	txHash0 := []byte("txHash0")
	mb0 := block.MiniBlock{
		ReceiverShardID: 0,
		SenderShardID:   0,
		TxHashes:        [][]byte{[]byte(txHash0)},
	}

	body := make(block.Body, 0)
	body = append(body, &mb0)

	err := n.BroadcastBlock(body, nil)
	assert.Equal(t, node.ErrNilBlockHeader, err)
}

func TestNode_BroadcastBlockShouldFailWhenMarshalHeaderErr(t *testing.T) {
	n, _ := node.NewNode()
	messenger := getMessenger()

	marshalizerMock := mock.MarshalizerMock{}
	err := errors.New("error marshal header")
	marshalizerMock.MarshalHandler = func(obj interface{}) ([]byte, error) {
		switch obj.(type) {
		case *block.Header:
			return nil, err
		}

		return []byte("marshalized ok"), nil
	}

	bp := &mock.BlockProcessorStub{MarshalizedDataForCrossShardCalled: func(body data.BodyHandler) (bytes map[uint32][]byte, tx map[uint32][][]byte, e error) {
		return make(map[uint32][]byte, 1), make(map[uint32][][]byte, 1), nil
	}}

	_ = n.ApplyOptions(
		node.WithMessenger(messenger),
		node.WithMarshalizer(marshalizerMock),
		node.WithShardCoordinator(mock.NewOneShardCoordinatorMock()),
		node.WithBlockProcessor(bp),
	)

	txHash0 := []byte("txHash0")
	mb0 := block.MiniBlock{
		ReceiverShardID: 0,
		SenderShardID:   0,
		TxHashes:        [][]byte{[]byte(txHash0)},
	}

	body := make(block.Body, 0)
	body = append(body, &mb0)

	err2 := n.BroadcastBlock(body, &block.Header{})
	assert.Equal(t, err, err2)
}

func TestNode_BroadcastBlockShouldWorkWithOneShard(t *testing.T) {
	n, _ := node.NewNode()
	messenger := getMessenger()
	bp := &mock.BlockProcessorStub{MarshalizedDataForCrossShardCalled: func(body data.BodyHandler) (bytes map[uint32][]byte, tx map[uint32][][]byte, e error) {
		return make(map[uint32][]byte, 1), make(map[uint32][][]byte, 1), nil
	}}
	_ = n.ApplyOptions(
		node.WithMessenger(messenger),
		node.WithMarshalizer(mock.MarshalizerMock{}),
		node.WithShardCoordinator(mock.NewOneShardCoordinatorMock()),
		node.WithBlockProcessor(bp),
		node.WithHasher(mock.HasherFake{}),
	)

	txHash0 := []byte("txHash0")
	mb0 := block.MiniBlock{
		ReceiverShardID: 0,
		SenderShardID:   0,
		TxHashes:        [][]byte{[]byte(txHash0)},
	}

	body := make(block.Body, 0)
	body = append(body, &mb0)

	err := n.BroadcastBlock(body, &block.Header{})
	assert.Nil(t, err)
}

func TestNode_BroadcastBlockShouldWorkMultiShard(t *testing.T) {
	n, _ := node.NewNode()
	messenger := getMessenger()
	bp := &mock.BlockProcessorStub{MarshalizedDataForCrossShardCalled: func(body data.BodyHandler) (bytes map[uint32][]byte, tx map[uint32][][]byte, e error) {
		return make(map[uint32][]byte, 0), make(map[uint32][][]byte, 1), nil
	}}
	_ = n.ApplyOptions(
		node.WithMessenger(messenger),
		node.WithMarshalizer(mock.MarshalizerMock{}),
		node.WithShardCoordinator(mock.NewOneShardCoordinatorMock()),
		node.WithBlockProcessor(bp),
		node.WithHasher(mock.HasherFake{}),
	)

	txHash0 := []byte("txHash0")
	mb0 := block.MiniBlock{
		ReceiverShardID: 0,
		SenderShardID:   0,
		TxHashes:        [][]byte{[]byte(txHash0)},
	}

	txHash1 := []byte("txHash1")
	mb1 := block.MiniBlock{
		ReceiverShardID: 1,
		SenderShardID:   0,
		TxHashes:        [][]byte{[]byte(txHash1)},
	}

	body := make(block.Body, 0)
	body = append(body, &mb0)
	body = append(body, &mb0)
	body = append(body, &mb0)
	body = append(body, &mb1)
	body = append(body, &mb1)
	body = append(body, &mb1)
	body = append(body, &mb1)
	body = append(body, &mb1)

	err := n.BroadcastBlock(body, &block.Header{})
	assert.Nil(t, err)
}<|MERGE_RESOLUTION|>--- conflicted
+++ resolved
@@ -11,10 +11,6 @@
 	"github.com/ElrondNetwork/elrond-go-sandbox/data"
 	"github.com/ElrondNetwork/elrond-go-sandbox/data/block"
 	"github.com/ElrondNetwork/elrond-go-sandbox/data/state"
-<<<<<<< HEAD
-	"github.com/ElrondNetwork/elrond-go-sandbox/data/transaction"
-=======
->>>>>>> 9d54d6b6
 	"github.com/ElrondNetwork/elrond-go-sandbox/dataRetriever"
 	"github.com/ElrondNetwork/elrond-go-sandbox/node"
 	"github.com/ElrondNetwork/elrond-go-sandbox/node/mock"
@@ -513,225 +509,6 @@
 	assert.Nil(t, err)
 }
 
-<<<<<<< HEAD
-//------- GenerateAndSendBulkTransactions
-
-func TestGenerateAndSendBulkTransactions_ZeroTxShouldErr(t *testing.T) {
-	n, _ := node.NewNode()
-
-	err := n.GenerateAndSendBulkTransactions("", big.NewInt(0), 0)
-	assert.Equal(t, "can not generate and broadcast 0 transactions", err.Error())
-}
-
-func TestGenerateAndSendBulkTransactions_NilAccountAdapterShouldErr(t *testing.T) {
-	marshalizer := &mock.MarshalizerFake{}
-
-	addrConverter := mock.NewAddressConverterFake(32, "0x")
-	keyGen := &mock.KeyGenMock{}
-	sk, pk := keyGen.GeneratePair()
-	singleSigner := &mock.SinglesignMock{}
-
-	n, _ := node.NewNode(
-		node.WithMarshalizer(marshalizer),
-		node.WithHasher(mock.HasherMock{}),
-		node.WithAddressConverter(addrConverter),
-		node.WithPrivateKey(sk),
-		node.WithPublicKey(pk),
-		node.WithSinglesig(singleSigner),
-		node.WithShardCoordinator(mock.NewOneShardCoordinatorMock()),
-	)
-
-	err := n.GenerateAndSendBulkTransactions(createDummyHexAddress(64), big.NewInt(0), 1)
-	assert.Equal(t, node.ErrNilAccountsAdapter, err)
-}
-
-func TestGenerateAndSendBulkTransactions_NilAddressConverterShouldErr(t *testing.T) {
-	marshalizer := &mock.MarshalizerFake{}
-	accAdapter := getAccAdapter(big.NewInt(0))
-	keyGen := &mock.KeyGenMock{}
-	sk, pk := keyGen.GeneratePair()
-	singleSigner := &mock.SinglesignMock{}
-
-	n, _ := node.NewNode(
-		node.WithMarshalizer(marshalizer),
-		node.WithHasher(mock.HasherMock{}),
-		node.WithAccountsAdapter(accAdapter),
-		node.WithPrivateKey(sk),
-		node.WithPublicKey(pk),
-		node.WithSinglesig(singleSigner),
-	)
-
-	err := n.GenerateAndSendBulkTransactions(createDummyHexAddress(64), big.NewInt(0), 1)
-	assert.Equal(t, node.ErrNilAddressConverter, err)
-}
-
-func TestGenerateAndSendBulkTransactions_NilPrivateKeyShouldErr(t *testing.T) {
-	accAdapter := getAccAdapter(big.NewInt(0))
-	addrConverter := mock.NewAddressConverterFake(32, "0x")
-	keyGen := &mock.KeyGenMock{}
-	_, pk := keyGen.GeneratePair()
-	singleSigner := &mock.SinglesignMock{}
-	n, _ := node.NewNode(
-		node.WithAccountsAdapter(accAdapter),
-		node.WithAddressConverter(addrConverter),
-		node.WithPublicKey(pk),
-		node.WithMarshalizer(&mock.MarshalizerFake{}),
-		node.WithSinglesig(singleSigner),
-		node.WithShardCoordinator(mock.NewOneShardCoordinatorMock()),
-	)
-
-	err := n.GenerateAndSendBulkTransactions(createDummyHexAddress(64), big.NewInt(0), 1)
-	assert.True(t, strings.Contains(err.Error(), "trying to set nil private key"))
-}
-
-func TestGenerateAndSendBulkTransactions_NilPublicKeyShouldErr(t *testing.T) {
-	accAdapter := getAccAdapter(big.NewInt(0))
-	addrConverter := mock.NewAddressConverterFake(32, "0x")
-	keyGen := &mock.KeyGenMock{}
-	sk, _ := keyGen.GeneratePair()
-	singleSigner := &mock.SinglesignMock{}
-	n, _ := node.NewNode(
-		node.WithAccountsAdapter(accAdapter),
-		node.WithAddressConverter(addrConverter),
-		node.WithPrivateKey(sk),
-		node.WithSinglesig(singleSigner),
-	)
-
-	err := n.GenerateAndSendBulkTransactions("", big.NewInt(0), 1)
-	assert.Equal(t, "trying to set nil public key", err.Error())
-}
-
-func TestGenerateAndSendBulkTransactions_InvalidReceiverAddressShouldErr(t *testing.T) {
-	accAdapter := getAccAdapter(big.NewInt(0))
-	addrConverter := mock.NewAddressConverterFake(32, "0x")
-	keyGen := &mock.KeyGenMock{}
-	sk, pk := keyGen.GeneratePair()
-	singleSigner := &mock.SinglesignMock{}
-	n, _ := node.NewNode(
-		node.WithAccountsAdapter(accAdapter),
-		node.WithAddressConverter(addrConverter),
-		node.WithPrivateKey(sk),
-		node.WithPublicKey(pk),
-		node.WithSinglesig(singleSigner),
-		node.WithShardCoordinator(mock.NewOneShardCoordinatorMock()),
-	)
-
-	err := n.GenerateAndSendBulkTransactions("", big.NewInt(0), 1)
-	assert.Contains(t, err.Error(), "could not create receiver address from provided param")
-}
-
-func TestGenerateAndSendBulkTransactions_CreateAddressFromPublicKeyBytesErrorsShouldErr(t *testing.T) {
-	accAdapter := getAccAdapter(big.NewInt(0))
-	addrConverter := &mock.AddressConverterStub{}
-	addrConverter.CreateAddressFromPublicKeyBytesHandler = func(pubKey []byte) (container state.AddressContainer, e error) {
-		return nil, errors.New("error")
-	}
-	keyGen := &mock.KeyGenMock{}
-	sk, pk := keyGen.GeneratePair()
-	singleSigner := &mock.SinglesignMock{}
-	shardCoordinator := &mock.ShardCoordinatorMock{}
-	n, _ := node.NewNode(
-		node.WithAccountsAdapter(accAdapter),
-		node.WithAddressConverter(addrConverter),
-		node.WithPrivateKey(sk),
-		node.WithPublicKey(pk),
-		node.WithSinglesig(singleSigner),
-		node.WithShardCoordinator(shardCoordinator),
-	)
-
-	err := n.GenerateAndSendBulkTransactions("", big.NewInt(0), 1)
-	assert.Equal(t, "error", err.Error())
-}
-
-func TestGenerateAndSendBulkTransactions_MarshalizerErrorsShouldErr(t *testing.T) {
-	accAdapter := getAccAdapter(big.NewInt(0))
-	addrConverter := mock.NewAddressConverterFake(32, "0x")
-	marshalizer := &mock.MarshalizerFake{}
-	marshalizer.Fail = true
-	keyGen := &mock.KeyGenMock{}
-	sk, pk := keyGen.GeneratePair()
-	singleSigner := &mock.SinglesignMock{}
-	n, _ := node.NewNode(
-		node.WithAccountsAdapter(accAdapter),
-		node.WithAddressConverter(addrConverter),
-		node.WithPrivateKey(sk),
-		node.WithPublicKey(pk),
-		node.WithMarshalizer(marshalizer),
-		node.WithSinglesig(singleSigner),
-		node.WithShardCoordinator(mock.NewOneShardCoordinatorMock()),
-	)
-
-	err := n.GenerateAndSendBulkTransactions(createDummyHexAddress(64), big.NewInt(1), 1)
-	assert.True(t, strings.Contains(err.Error(), "could not marshal transaction"))
-}
-
-func TestGenerateAndSendBulkTransactions_ShouldWork(t *testing.T) {
-	marshalizer := &mock.MarshalizerFake{}
-
-	noOfTx := 1000
-	mutRecoveredTransactions := &sync.RWMutex{}
-	recoveredTransactions := make(map[uint64]*transaction.Transaction)
-	signer := &mock.SinglesignMock{}
-	shardCoordinator := mock.NewOneShardCoordinatorMock()
-
-	mes := &mock.MessengerStub{
-		BroadcastOnChannelCalled: func(pipe string, topic string, buff []byte) {
-			identifier := factory.TransactionTopic + shardCoordinator.CommunicationIdentifier(shardCoordinator.SelfId())
-
-			if topic == identifier {
-				//handler to capture sent data
-				txsBuff := make([][]byte, 0)
-
-				err := marshalizer.Unmarshal(&txsBuff, buff)
-				if err != nil {
-					assert.Fail(t, err.Error())
-				}
-				for _, txBuff := range txsBuff {
-					tx := transaction.Transaction{}
-					err := marshalizer.Unmarshal(&tx, txBuff)
-					if err != nil {
-						assert.Fail(t, err.Error())
-					}
-
-					mutRecoveredTransactions.Lock()
-					recoveredTransactions[tx.Nonce] = &tx
-					mutRecoveredTransactions.Unlock()
-				}
-			}
-		},
-	}
-
-	accAdapter := getAccAdapter(big.NewInt(0))
-	addrConverter := mock.NewAddressConverterFake(32, "0x")
-	keyGen := &mock.KeyGenMock{}
-	sk, pk := keyGen.GeneratePair()
-	n, _ := node.NewNode(
-		node.WithMarshalizer(marshalizer),
-		node.WithHasher(mock.HasherMock{}),
-		node.WithAddressConverter(addrConverter),
-		node.WithAccountsAdapter(accAdapter),
-		node.WithPrivateKey(sk),
-		node.WithPublicKey(pk),
-		node.WithSinglesig(signer),
-		node.WithShardCoordinator(shardCoordinator),
-	)
-
-	n.SetMessenger(mes)
-
-	err := n.GenerateAndSendBulkTransactions(createDummyHexAddress(64), big.NewInt(1), uint64(noOfTx))
-	assert.Nil(t, err)
-	mutRecoveredTransactions.RLock()
-	assert.Equal(t, noOfTx, len(recoveredTransactions))
-	mutRecoveredTransactions.RUnlock()
-}
-
-func getAccAdapter(balance *big.Int) *mock.AccountsStub {
-	return &mock.AccountsStub{
-		GetExistingAccountCalled: func(addrContainer state.AddressContainer) (state.AccountHandler, error) {
-			return &state.Account{
-				Nonce:   1,
-				Balance: balance,
-=======
 func getAccAdapter(balance *big.Int) mock.AccountsAdapterStub {
 	return mock.AccountsAdapterStub{
 		GetExistingAccountHandler: func(addrContainer state.AddressContainer) (state.AccountWrapper, error) {
@@ -742,7 +519,6 @@
 						Balance: balance,
 					}
 				},
->>>>>>> 9d54d6b6
 			}, nil
 		},
 	}
