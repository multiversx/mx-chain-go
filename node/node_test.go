package node_test

import (
	"bytes"
	"context"
	"crypto/rand"
	"encoding/hex"
	"errors"
	"fmt"
	"math/big"
	"strings"
	"sync"
	"sync/atomic"
	"testing"
	"time"

	"github.com/multiversx/mx-chain-core-go/core"
	atomicCore "github.com/multiversx/mx-chain-core-go/core/atomic"
	"github.com/multiversx/mx-chain-core-go/core/check"
	"github.com/multiversx/mx-chain-core-go/core/keyValStorage"
	"github.com/multiversx/mx-chain-core-go/core/versioning"
	"github.com/multiversx/mx-chain-core-go/data"
	"github.com/multiversx/mx-chain-core-go/data/api"
	"github.com/multiversx/mx-chain-core-go/data/block"
	"github.com/multiversx/mx-chain-core-go/data/endProcess"
	"github.com/multiversx/mx-chain-core-go/data/esdt"
	"github.com/multiversx/mx-chain-core-go/data/guardians"
	"github.com/multiversx/mx-chain-core-go/data/transaction"
	"github.com/multiversx/mx-chain-core-go/data/validator"
	"github.com/multiversx/mx-chain-core-go/hashing"
	"github.com/multiversx/mx-chain-core-go/hashing/sha256"
	"github.com/multiversx/mx-chain-core-go/marshal"
	crypto "github.com/multiversx/mx-chain-crypto-go"
	vmcommon "github.com/multiversx/mx-chain-vm-common-go"
	"github.com/stretchr/testify/assert"
	"github.com/stretchr/testify/require"

	"github.com/multiversx/mx-chain-go/common"
	"github.com/multiversx/mx-chain-go/common/holders"
	"github.com/multiversx/mx-chain-go/dataRetriever"
	"github.com/multiversx/mx-chain-go/dblookupext/esdtSupply"
	"github.com/multiversx/mx-chain-go/factory"
	factoryMock "github.com/multiversx/mx-chain-go/factory/mock"
	heartbeatData "github.com/multiversx/mx-chain-go/heartbeat/data"
	integrationTestsMock "github.com/multiversx/mx-chain-go/integrationTests/mock"
	"github.com/multiversx/mx-chain-go/node"
	"github.com/multiversx/mx-chain-go/node/external"
	"github.com/multiversx/mx-chain-go/node/mock"
	nodeMockFactory "github.com/multiversx/mx-chain-go/node/mock/factory"
	"github.com/multiversx/mx-chain-go/process"
	"github.com/multiversx/mx-chain-go/state"
	"github.com/multiversx/mx-chain-go/state/accounts"
	"github.com/multiversx/mx-chain-go/state/parsers"
	"github.com/multiversx/mx-chain-go/state/trackableDataTrie"
	"github.com/multiversx/mx-chain-go/storage"
	"github.com/multiversx/mx-chain-go/testscommon"
	"github.com/multiversx/mx-chain-go/testscommon/bootstrapMocks"
	dataRetrieverMock "github.com/multiversx/mx-chain-go/testscommon/dataRetriever"
	"github.com/multiversx/mx-chain-go/testscommon/dblookupext"
	"github.com/multiversx/mx-chain-go/testscommon/economicsmocks"
	"github.com/multiversx/mx-chain-go/testscommon/enableEpochsHandlerMock"
	"github.com/multiversx/mx-chain-go/testscommon/epochNotifier"
	factoryTests "github.com/multiversx/mx-chain-go/testscommon/factory"
	"github.com/multiversx/mx-chain-go/testscommon/genesisMocks"
	"github.com/multiversx/mx-chain-go/testscommon/guardianMocks"
	"github.com/multiversx/mx-chain-go/testscommon/mainFactoryMocks"
	"github.com/multiversx/mx-chain-go/testscommon/marshallerMock"
	"github.com/multiversx/mx-chain-go/testscommon/p2pmocks"
	"github.com/multiversx/mx-chain-go/testscommon/processMocks"
	"github.com/multiversx/mx-chain-go/testscommon/shardingMocks"
	"github.com/multiversx/mx-chain-go/testscommon/stakingcommon"
	stateMock "github.com/multiversx/mx-chain-go/testscommon/state"
	statusHandlerMock "github.com/multiversx/mx-chain-go/testscommon/statusHandler"
	mockStorage "github.com/multiversx/mx-chain-go/testscommon/storage"
	"github.com/multiversx/mx-chain-go/testscommon/storageManager"
	trieMock "github.com/multiversx/mx-chain-go/testscommon/trie"
	"github.com/multiversx/mx-chain-go/testscommon/txsSenderMock"
	"github.com/multiversx/mx-chain-go/vm/systemSmartContracts"
)

type testBlockInfo struct {
}

func (t testBlockInfo) apiResult() api.BlockInfo {
	return api.BlockInfo{
		Nonce:    37,
		Hash:     hex.EncodeToString([]byte("hash")),
		RootHash: hex.EncodeToString([]byte("root")),
	}
}

func (t testBlockInfo) forProcessing() common.BlockInfo {
	hash := []byte("hash")
	rHash := []byte("root")
	return holders.NewBlockInfo(hash, 37, rHash)
}

var dummyBlockInfo = testBlockInfo{}

func createMockPubkeyConverter() *testscommon.PubkeyConverterMock {
	return testscommon.NewPubkeyConverterMock(32)
}

func createAcc(address []byte) state.UserAccountHandler {
	dtlp, _ := parsers.NewDataTrieLeafParser(address, &marshallerMock.MarshalizerMock{}, &enableEpochsHandlerMock.EnableEpochsHandlerStub{})
	dtt, _ := trackableDataTrie.NewTrackableDataTrie(address, &testscommon.HasherStub{}, &marshallerMock.MarshalizerMock{}, &enableEpochsHandlerMock.EnableEpochsHandlerStub{})
	acc, _ := accounts.NewUserAccount(address, dtt, dtlp)

	return acc
}

func getAccAdapter(balance *big.Int) *stateMock.AccountsStub {
	accDB := &stateMock.AccountsStub{}
	accDB.GetExistingAccountCalled = func(address []byte) (handler vmcommon.AccountHandler, e error) {
		acc := createAcc(address)
		_ = acc.AddToBalance(balance)
		acc.IncreaseNonce(1)

		return acc, nil
	}
	accDB.RecreateTrieCalled = func(_ common.RootHashHolder) error {
		return nil
	}

	return accDB
}

func getPrivateKey() *mock.PrivateKeyStub {
	return &mock.PrivateKeyStub{}
}

func getMessenger() *p2pmocks.MessengerStub {
	messenger := &p2pmocks.MessengerStub{
		CloseCalled: func() error {
			return nil
		},
		BootstrapCalled: func() error {
			return nil
		},
		BroadcastCalled: func(topic string, buff []byte) {
		},
	}

	return messenger
}

func getMarshalizer() marshal.Marshalizer {
	return &mock.MarshalizerFake{}
}

func getHasher() hashing.Hasher {
	return &mock.HasherMock{}
}

func TestNewNode(t *testing.T) {
	n, err := node.NewNode()

	assert.Nil(t, err)
	assert.NotNil(t, n)
}

func TestNewNode_NilOptionShouldError(t *testing.T) {
	t.Parallel()

	_, err := node.NewNode(node.WithCoreComponents(nil))
	assert.NotNil(t, err)
}

func TestNewNode_ApplyNilOptionShouldError(t *testing.T) {
	t.Parallel()

	n, _ := node.NewNode()
	err := n.ApplyOptions(node.WithCoreComponents(nil))
	assert.NotNil(t, err)
}

func TestGetBalance_GetAccountFailsShouldError(t *testing.T) {
	t.Parallel()

	expectedErr := errors.New("error")

	accountsRepository := &stateMock.AccountsRepositoryStub{}
	accountsRepository.GetAccountWithBlockInfoCalled = func(address []byte, options api.AccountQueryOptions) (vmcommon.AccountHandler, common.BlockInfo, error) {
		return nil, nil, expectedErr
	}

	dataComponents := getDefaultDataComponents()
	coreComponents := getDefaultCoreComponents()
	coreComponents.IntMarsh = getMarshalizer()
	coreComponents.VmMarsh = getMarshalizer()
	coreComponents.Hash = getHasher()
	stateComponents := getDefaultStateComponents()
	stateComponents.AccountsRepo = accountsRepository

	n, _ := node.NewNode(
		node.WithDataComponents(dataComponents),
		node.WithCoreComponents(coreComponents),
		node.WithStateComponents(stateComponents),
	)
	_, _, err := n.GetBalance(testscommon.TestAddressAlice, api.AccountQueryOptions{})
	assert.Equal(t, expectedErr, err)
}

func createDummyHexAddress(hexChars int) string {
	if hexChars < 1 {
		return ""
	}

	buff := make([]byte, hexChars/2)
	_, _ = rand.Reader.Read(buff)

	return hex.EncodeToString(buff)
}

func TestGetBalance_AccountNotFoundShouldReturnZeroBalance(t *testing.T) {
	t.Parallel()

	accountsRepository := &stateMock.AccountsRepositoryStub{}

	dataComponents := getDefaultDataComponents()
	coreComponents := getDefaultCoreComponents()
	coreComponents.IntMarsh = getMarshalizer()
	coreComponents.VmMarsh = getMarshalizer()
	coreComponents.Hash = getHasher()
	stateComponents := getDefaultStateComponents()
	stateComponents.AccountsRepo = accountsRepository

	n, _ := node.NewNode(
		node.WithDataComponents(dataComponents),
		node.WithCoreComponents(coreComponents),
		node.WithStateComponents(stateComponents),
	)
	balance, _, err := n.GetBalance(testscommon.TestAddressAlice, api.AccountQueryOptions{})
	assert.Nil(t, err)
	assert.Equal(t, big.NewInt(0), balance)
}

func TestNode_GetBalanceAccNotFoundShouldReturnEmpty(t *testing.T) {
	t.Parallel()

	accDB := &stateMock.AccountsStub{
		GetAccountWithBlockInfoCalled: func(address []byte, options common.RootHashHolder) (vmcommon.AccountHandler, common.BlockInfo, error) {
			return nil, nil, state.NewErrAccountNotFoundAtBlock(dummyBlockInfo.forProcessing())
		},
		RecreateTrieCalled: func(_ common.RootHashHolder) error {
			return nil
		},
	}

	dataComponents := getDefaultDataComponents()
	coreComponents := getDefaultCoreComponents()
	coreComponents.IntMarsh = getMarshalizer()
	coreComponents.VmMarsh = getMarshalizer()
	coreComponents.Hash = getHasher()

	stateComponents := getDefaultStateComponents()
	args := state.ArgsAccountsRepository{
		FinalStateAccountsWrapper:      accDB,
		CurrentStateAccountsWrapper:    accDB,
		HistoricalStateAccountsWrapper: accDB,
	}
	stateComponents.AccountsRepo, _ = state.NewAccountsRepository(args)

	n, _ := node.NewNode(
		node.WithDataComponents(dataComponents),
		node.WithCoreComponents(coreComponents),
		node.WithStateComponents(stateComponents),
	)

	balance, bInfo, err := n.GetBalance(testscommon.TestAddressAlice, api.AccountQueryOptions{})
	require.Nil(t, err)
	require.Equal(t, dummyBlockInfo.apiResult(), bInfo)
	require.Empty(t, balance)
}

func TestGetBalance(t *testing.T) {
	t.Parallel()

	testAccount, _ := accounts.NewUserAccount(testscommon.TestPubKeyAlice, &trieMock.DataTrieTrackerStub{}, &trieMock.TrieLeafParserStub{})
	testAccount.Balance = big.NewInt(100)

	accountsRepository := &stateMock.AccountsRepositoryStub{
		GetAccountWithBlockInfoCalled: func(address []byte, options api.AccountQueryOptions) (vmcommon.AccountHandler, common.BlockInfo, error) {
			return testAccount, nil, nil
		},
	}

	dataComponents := getDefaultDataComponents()
	coreComponents := getDefaultCoreComponents()
	coreComponents.IntMarsh = getMarshalizer()
	coreComponents.VmMarsh = getMarshalizer()
	coreComponents.Hash = getHasher()
	stateComponents := getDefaultStateComponents()
	stateComponents.AccountsRepo = accountsRepository

	n, _ := node.NewNode(
		node.WithDataComponents(dataComponents),
		node.WithCoreComponents(coreComponents),
		node.WithStateComponents(stateComponents),
	)

	balance, _, err := n.GetBalance(testscommon.TestAddressAlice, api.AccountQueryOptions{})
	assert.Nil(t, err)
	assert.Equal(t, big.NewInt(100), balance)
}

func TestGetUsername(t *testing.T) {
	t.Parallel()

	expectedUsername := []byte("elrond")

	testAccount, _ := accounts.NewUserAccount(testscommon.TestPubKeyAlice, &trieMock.DataTrieTrackerStub{}, &trieMock.TrieLeafParserStub{})
	testAccount.UserName = expectedUsername
	accountsRepository := &stateMock.AccountsRepositoryStub{
		GetAccountWithBlockInfoCalled: func(address []byte, options api.AccountQueryOptions) (vmcommon.AccountHandler, common.BlockInfo, error) {
			return testAccount, nil, nil
		},
	}

	coreComponents := getDefaultCoreComponents()
	coreComponents.IntMarsh = getMarshalizer()
	coreComponents.VmMarsh = getMarshalizer()
	coreComponents.Hash = getHasher()

	dataComponents := getDefaultDataComponents()
	stateComponents := getDefaultStateComponents()
	stateComponents.AccountsRepo = accountsRepository

	n, _ := node.NewNode(
		node.WithDataComponents(dataComponents),
		node.WithCoreComponents(coreComponents),
		node.WithStateComponents(stateComponents),
	)

	username, _, err := n.GetUsername(testscommon.TestAddressAlice, api.AccountQueryOptions{})
	assert.Nil(t, err)
	assert.Equal(t, string(expectedUsername), username)
}

func TestNode_GetCodeHashAccNotFoundShouldReturnEmpty(t *testing.T) {
	t.Parallel()

	accDB := &stateMock.AccountsStub{
		GetAccountWithBlockInfoCalled: func(address []byte, options common.RootHashHolder) (vmcommon.AccountHandler, common.BlockInfo, error) {
			return nil, nil, state.NewErrAccountNotFoundAtBlock(dummyBlockInfo.forProcessing())
		},
		RecreateTrieCalled: func(_ common.RootHashHolder) error {
			return nil
		},
	}

	dataComponents := getDefaultDataComponents()
	coreComponents := getDefaultCoreComponents()
	coreComponents.IntMarsh = getMarshalizer()
	coreComponents.VmMarsh = getMarshalizer()
	coreComponents.Hash = getHasher()

	stateComponents := getDefaultStateComponents()
	args := state.ArgsAccountsRepository{
		FinalStateAccountsWrapper:      accDB,
		CurrentStateAccountsWrapper:    accDB,
		HistoricalStateAccountsWrapper: accDB,
	}
	stateComponents.AccountsRepo, _ = state.NewAccountsRepository(args)

	n, _ := node.NewNode(
		node.WithDataComponents(dataComponents),
		node.WithCoreComponents(coreComponents),
		node.WithStateComponents(stateComponents),
	)

	codeHash, bInfo, err := n.GetCodeHash("erd1qyu5wthldzr8wx5c9ucg8kjagg0jfs53s8nr3zpz3hypefsdd8ssycr6th", api.AccountQueryOptions{})
	require.Nil(t, err)
	require.Equal(t, dummyBlockInfo.apiResult(), bInfo)
	require.Empty(t, codeHash)
}

func TestGetCodeHash(t *testing.T) {
	t.Parallel()

	expectedCodeHash := []byte("hash")

	testAccount, _ := accounts.NewUserAccount(testscommon.TestPubKeyAlice, &trieMock.DataTrieTrackerStub{}, &trieMock.TrieLeafParserStub{})
	testAccount.CodeHash = expectedCodeHash
	accountsRepository := &stateMock.AccountsRepositoryStub{
		GetAccountWithBlockInfoCalled: func(address []byte, options api.AccountQueryOptions) (vmcommon.AccountHandler, common.BlockInfo, error) {
			return testAccount, nil, nil
		},
	}

	coreComponents := getDefaultCoreComponents()
	coreComponents.IntMarsh = getMarshalizer()
	coreComponents.VmMarsh = getMarshalizer()
	coreComponents.Hash = getHasher()

	dataComponents := getDefaultDataComponents()
	stateComponents := getDefaultStateComponents()
	stateComponents.AccountsRepo = accountsRepository

	n, _ := node.NewNode(
		node.WithDataComponents(dataComponents),
		node.WithCoreComponents(coreComponents),
		node.WithStateComponents(stateComponents),
	)

	codeHash, _, err := n.GetCodeHash(testscommon.TestAddressAlice, api.AccountQueryOptions{})
	assert.Nil(t, err)
	assert.Equal(t, expectedCodeHash, codeHash)
}

func TestNode_GetKeyValuePairsAccNotFoundShouldReturnEmpty(t *testing.T) {
	t.Parallel()

	accDB := &stateMock.AccountsStub{
		GetAccountWithBlockInfoCalled: func(address []byte, options common.RootHashHolder) (vmcommon.AccountHandler, common.BlockInfo, error) {
			return nil, nil, state.NewErrAccountNotFoundAtBlock(dummyBlockInfo.forProcessing())
		},
		RecreateTrieCalled: func(_ common.RootHashHolder) error {
			return nil
		},
	}

	dataComponents := getDefaultDataComponents()
	coreComponents := getDefaultCoreComponents()
	coreComponents.IntMarsh = getMarshalizer()
	coreComponents.VmMarsh = getMarshalizer()
	coreComponents.Hash = getHasher()

	stateComponents := getDefaultStateComponents()
	args := state.ArgsAccountsRepository{
		FinalStateAccountsWrapper:      accDB,
		CurrentStateAccountsWrapper:    accDB,
		HistoricalStateAccountsWrapper: accDB,
	}
	stateComponents.AccountsRepo, _ = state.NewAccountsRepository(args)

	n, _ := node.NewNode(
		node.WithDataComponents(dataComponents),
		node.WithCoreComponents(coreComponents),
		node.WithStateComponents(stateComponents),
	)

	pairs, bInfo, err := n.GetKeyValuePairs(testscommon.TestAddressAlice, api.AccountQueryOptions{}, context.Background())
	require.Nil(t, err)
	require.Equal(t, dummyBlockInfo.apiResult(), bInfo)
	require.Len(t, pairs, 0)
}

func TestNode_GetKeyValuePairs(t *testing.T) {
	t.Parallel()

	acc := createAcc([]byte("newaddress"))

	k1, v1 := []byte("key1"), []byte("value1")
	k2, v2 := []byte("key2"), []byte("value2")

	accDB := &stateMock.AccountsStub{}
	acc.SetDataTrie(
		&trieMock.TrieStub{
			GetAllLeavesOnChannelCalled: func(leavesChannels *common.TrieIteratorChannels, ctx context.Context, rootHash []byte, _ common.KeyBuilder, tlp common.TrieLeafParser) error {
				go func() {
					suffix := append(k1, acc.AddressBytes()...)
					trieLeaf, _ := tlp.ParseLeaf(k1, append(v1, suffix...), core.NotSpecified)
					leavesChannels.LeavesChan <- trieLeaf

					suffix = append(k2, acc.AddressBytes()...)
					trieLeaf2, _ := tlp.ParseLeaf(k2, append(v2, suffix...), core.NotSpecified)
					leavesChannels.LeavesChan <- trieLeaf2
					close(leavesChannels.LeavesChan)
					leavesChannels.ErrChan.Close()
				}()

				return nil
			},
			RootCalled: func() ([]byte, error) {
				return nil, nil
			},
		})

	accDB.GetAccountWithBlockInfoCalled = func(address []byte, options common.RootHashHolder) (vmcommon.AccountHandler, common.BlockInfo, error) {
		return acc, nil, nil
	}
	accDB.RecreateTrieCalled = func(rootHash common.RootHashHolder) error {
		return nil
	}

	coreComponents := getDefaultCoreComponents()
	coreComponents.IntMarsh = getMarshalizer()
	coreComponents.VmMarsh = getMarshalizer()
	coreComponents.Hash = getHasher()
	coreComponents.AddrPubKeyConv = createMockPubkeyConverter()
	dataComponents := getDefaultDataComponents()
	stateComponents := getDefaultStateComponents()
	args := state.ArgsAccountsRepository{
		FinalStateAccountsWrapper:      accDB,
		CurrentStateAccountsWrapper:    accDB,
		HistoricalStateAccountsWrapper: accDB,
	}
	stateComponents.AccountsRepo, _ = state.NewAccountsRepository(args)
	n, _ := node.NewNode(
		node.WithCoreComponents(coreComponents),
		node.WithStateComponents(stateComponents),
		node.WithDataComponents(dataComponents),
	)

	pairs, _, err := n.GetKeyValuePairs(createDummyHexAddress(64), api.AccountQueryOptions{}, context.Background())
	assert.Nil(t, err)
	resV1, ok := pairs[hex.EncodeToString(k1)]
	assert.True(t, ok)
	assert.Equal(t, hex.EncodeToString(v1), resV1)

	resV2, ok := pairs[hex.EncodeToString(k2)]
	assert.True(t, ok)
	assert.Equal(t, hex.EncodeToString(v2), resV2)
}

func TestNode_GetKeyValuePairs_GetAllLeavesShouldFail(t *testing.T) {
	t.Parallel()

	acc := createAcc([]byte("newaddress"))

	accDB := &stateMock.AccountsStub{}

	expectedErr := errors.New("expected err")
	acc.SetDataTrie(
		&trieMock.TrieStub{
			GetAllLeavesOnChannelCalled: func(leavesChannels *common.TrieIteratorChannels, ctx context.Context, rootHash []byte, _ common.KeyBuilder, _ common.TrieLeafParser) error {
				go func() {
					leavesChannels.ErrChan.WriteInChanNonBlocking(expectedErr)
					close(leavesChannels.LeavesChan)
				}()

				return nil
			},
			RootCalled: func() ([]byte, error) {
				return nil, nil
			},
		})

	accDB.GetAccountWithBlockInfoCalled = func(address []byte, options common.RootHashHolder) (vmcommon.AccountHandler, common.BlockInfo, error) {
		return acc, nil, nil
	}
	accDB.RecreateTrieCalled = func(rootHash common.RootHashHolder) error {
		return nil
	}

	coreComponents := getDefaultCoreComponents()
	coreComponents.IntMarsh = getMarshalizer()
	coreComponents.VmMarsh = getMarshalizer()
	coreComponents.Hash = getHasher()
	coreComponents.AddrPubKeyConv = createMockPubkeyConverter()
	dataComponents := getDefaultDataComponents()
	stateComponents := getDefaultStateComponents()
	args := state.ArgsAccountsRepository{
		FinalStateAccountsWrapper:      accDB,
		CurrentStateAccountsWrapper:    accDB,
		HistoricalStateAccountsWrapper: accDB,
	}
	stateComponents.AccountsRepo, _ = state.NewAccountsRepository(args)
	n, _ := node.NewNode(
		node.WithCoreComponents(coreComponents),
		node.WithStateComponents(stateComponents),
		node.WithDataComponents(dataComponents),
	)

	pairs, blockInfo, err := n.GetKeyValuePairs(createDummyHexAddress(64), api.AccountQueryOptions{}, context.Background())
	assert.Nil(t, pairs)
	assert.Equal(t, expectedErr, err)
	assert.Equal(t, api.BlockInfo{}, blockInfo)
}

func TestNode_GetKeyValuePairsContextShouldTimeout(t *testing.T) {
	t.Parallel()

	acc := createAcc([]byte("newaddress"))

	accDB := &stateMock.AccountsStub{}
	acc.SetDataTrie(
		&trieMock.TrieStub{
			GetAllLeavesOnChannelCalled: func(leavesChannels *common.TrieIteratorChannels, ctx context.Context, rootHash []byte, _ common.KeyBuilder, _ common.TrieLeafParser) error {
				go func() {
					time.Sleep(time.Second)
					close(leavesChannels.LeavesChan)
					leavesChannels.ErrChan.Close()
				}()

				return nil
			},
			RootCalled: func() ([]byte, error) {
				return nil, nil
			},
		})

	accDB.GetAccountWithBlockInfoCalled = func(address []byte, options common.RootHashHolder) (vmcommon.AccountHandler, common.BlockInfo, error) {
		return acc, nil, nil
	}
	accDB.RecreateTrieCalled = func(rootHash common.RootHashHolder) error {
		return nil
	}

	coreComponents := getDefaultCoreComponents()
	coreComponents.IntMarsh = getMarshalizer()
	coreComponents.VmMarsh = getMarshalizer()
	coreComponents.Hash = getHasher()
	coreComponents.AddrPubKeyConv = createMockPubkeyConverter()
	dataComponents := getDefaultDataComponents()
	stateComponents := getDefaultStateComponents()
	args := state.ArgsAccountsRepository{
		FinalStateAccountsWrapper:      accDB,
		CurrentStateAccountsWrapper:    accDB,
		HistoricalStateAccountsWrapper: accDB,
	}
	stateComponents.AccountsRepo, _ = state.NewAccountsRepository(args)

	n, _ := node.NewNode(
		node.WithCoreComponents(coreComponents),
		node.WithStateComponents(stateComponents),
		node.WithDataComponents(dataComponents),
	)

	ctxWithTimeout, cancel := context.WithTimeout(context.Background(), time.Millisecond)
	defer cancel()

	pairs, _, err := n.GetKeyValuePairs(createDummyHexAddress(64), api.AccountQueryOptions{}, ctxWithTimeout)
	assert.Nil(t, pairs)
	assert.Equal(t, node.ErrTrieOperationsTimeout, err)
}

func TestNode_GetValueForKeyAccNotFoundShouldReturnEmpty(t *testing.T) {
	t.Parallel()

	accDB := &stateMock.AccountsStub{
		GetAccountWithBlockInfoCalled: func(address []byte, options common.RootHashHolder) (vmcommon.AccountHandler, common.BlockInfo, error) {
			return nil, nil, state.NewErrAccountNotFoundAtBlock(dummyBlockInfo.forProcessing())
		},
		RecreateTrieCalled: func(_ common.RootHashHolder) error {
			return nil
		},
	}

	dataComponents := getDefaultDataComponents()
	coreComponents := getDefaultCoreComponents()
	coreComponents.IntMarsh = getMarshalizer()
	coreComponents.VmMarsh = getMarshalizer()
	coreComponents.Hash = getHasher()

	stateComponents := getDefaultStateComponents()
	args := state.ArgsAccountsRepository{
		FinalStateAccountsWrapper:      accDB,
		CurrentStateAccountsWrapper:    accDB,
		HistoricalStateAccountsWrapper: accDB,
	}
	stateComponents.AccountsRepo, _ = state.NewAccountsRepository(args)

	n, _ := node.NewNode(
		node.WithDataComponents(dataComponents),
		node.WithCoreComponents(coreComponents),
		node.WithStateComponents(stateComponents),
	)

	value, bInfo, err := n.GetValueForKey(testscommon.TestAddressAlice, "0a0a", api.AccountQueryOptions{})
	require.Nil(t, err)
	require.Equal(t, dummyBlockInfo.apiResult(), bInfo)
	require.Empty(t, value)
}

func TestNode_GetValueForKey(t *testing.T) {
	t.Parallel()

	acc := createAcc([]byte("newaddress"))

	k1, v1 := []byte("key1"), []byte("value1")
	_ = acc.SaveKeyValue(k1, v1)

	accDB := &stateMock.AccountsStub{
		GetAccountWithBlockInfoCalled: func(address []byte, options common.RootHashHolder) (vmcommon.AccountHandler, common.BlockInfo, error) {
			return acc, nil, nil
		},
		RecreateTrieCalled: func(_ common.RootHashHolder) error {
			return nil
		},
	}

	dataComponents := getDefaultDataComponents()
	coreComponents := getDefaultCoreComponents()
	coreComponents.IntMarsh = getMarshalizer()
	coreComponents.VmMarsh = getMarshalizer()
	coreComponents.Hash = getHasher()
	coreComponents.AddrPubKeyConv = createMockPubkeyConverter()
	stateComponents := getDefaultStateComponents()
	args := state.ArgsAccountsRepository{
		FinalStateAccountsWrapper:      accDB,
		CurrentStateAccountsWrapper:    accDB,
		HistoricalStateAccountsWrapper: accDB,
	}
	stateComponents.AccountsRepo, _ = state.NewAccountsRepository(args)

	n, _ := node.NewNode(
		node.WithDataComponents(dataComponents),
		node.WithCoreComponents(coreComponents),
		node.WithStateComponents(stateComponents),
	)

	value, _, err := n.GetValueForKey(createDummyHexAddress(64), hex.EncodeToString(k1), api.AccountQueryOptions{})
	assert.NoError(t, err)
	assert.Equal(t, hex.EncodeToString(v1), value)
}

func TestNode_GetESDTDataAccNotFoundShouldReturnEmpty(t *testing.T) {
	t.Parallel()

	esdtToken := "newToken"

	accDB := &stateMock.AccountsStub{
		GetAccountWithBlockInfoCalled: func(address []byte, options common.RootHashHolder) (vmcommon.AccountHandler, common.BlockInfo, error) {
			return nil, nil, state.NewErrAccountNotFoundAtBlock(dummyBlockInfo.forProcessing())
		},
		RecreateTrieCalled: func(_ common.RootHashHolder) error {
			return nil
		},
	}

	dataComponents := getDefaultDataComponents()
	coreComponents := getDefaultCoreComponents()
	coreComponents.IntMarsh = getMarshalizer()
	coreComponents.VmMarsh = getMarshalizer()
	coreComponents.Hash = getHasher()

	stateComponents := getDefaultStateComponents()
	args := state.ArgsAccountsRepository{
		FinalStateAccountsWrapper:      accDB,
		CurrentStateAccountsWrapper:    accDB,
		HistoricalStateAccountsWrapper: accDB,
	}
	stateComponents.AccountsRepo, _ = state.NewAccountsRepository(args)

	n, _ := node.NewNode(
		node.WithDataComponents(dataComponents),
		node.WithCoreComponents(coreComponents),
		node.WithStateComponents(stateComponents),
	)

	esdtTokenData, bInfo, err := n.GetESDTData(testscommon.TestAddressAlice, esdtToken, 0, api.AccountQueryOptions{})
	require.Nil(t, err)
	require.Equal(t, dummyBlockInfo.apiResult(), bInfo)
	require.Equal(t, "0", esdtTokenData.Value.String())
}

func TestNode_GetESDTData(t *testing.T) {
	t.Parallel()

	acc := createAcc(testscommon.TestPubKeyAlice)
	esdtToken := "newToken"

	esdtData := &esdt.ESDigitalToken{Value: big.NewInt(10)}

	accDB := &stateMock.AccountsStub{
		GetAccountWithBlockInfoCalled: func(address []byte, options common.RootHashHolder) (vmcommon.AccountHandler, common.BlockInfo, error) {
			return acc, nil, nil
		},
		RecreateTrieCalled: func(_ common.RootHashHolder) error {
			return nil
		},
	}

	esdtStorageStub := &testscommon.EsdtStorageHandlerStub{
		GetESDTNFTTokenOnDestinationWithCustomSystemAccountCalled: func(acnt vmcommon.UserAccountHandler, esdtTokenKey []byte, nonce uint64, _ vmcommon.UserAccountHandler) (*esdt.ESDigitalToken, bool, error) {
			return esdtData, false, nil
		},
	}

	dataComponents := getDefaultDataComponents()
	coreComponents := getDefaultCoreComponents()
	coreComponents.IntMarsh = getMarshalizer()
	coreComponents.VmMarsh = getMarshalizer()
	coreComponents.Hash = getHasher()

	stateComponents := getDefaultStateComponents()
	args := state.ArgsAccountsRepository{
		FinalStateAccountsWrapper:      accDB,
		CurrentStateAccountsWrapper:    accDB,
		HistoricalStateAccountsWrapper: accDB,
	}
	stateComponents.AccountsRepo, _ = state.NewAccountsRepository(args)

	n, _ := node.NewNode(
		node.WithDataComponents(dataComponents),
		node.WithCoreComponents(coreComponents),
		node.WithStateComponents(stateComponents),
		node.WithESDTNFTStorageHandler(esdtStorageStub),
	)

	esdtTokenData, _, err := n.GetESDTData(testscommon.TestAddressAlice, esdtToken, 0, api.AccountQueryOptions{})
	require.Nil(t, err)
	require.Equal(t, esdtData.Value.String(), esdtTokenData.Value.String())
}

func TestNode_GetESDTDataForNFT(t *testing.T) {
	t.Parallel()

	acc := createAcc(testscommon.TestPubKeyAlice)
	esdtToken := "newToken"
	nonce := int64(100)

	esdtData := &esdt.ESDigitalToken{Value: big.NewInt(10)}

	esdtStorageStub := &testscommon.EsdtStorageHandlerStub{
		GetESDTNFTTokenOnDestinationWithCustomSystemAccountCalled: func(acnt vmcommon.UserAccountHandler, esdtTokenKey []byte, nonce uint64, _ vmcommon.UserAccountHandler) (*esdt.ESDigitalToken, bool, error) {
			return esdtData, false, nil
		},
	}
	accDB := &stateMock.AccountsStub{
		GetAccountWithBlockInfoCalled: func(address []byte, options common.RootHashHolder) (vmcommon.AccountHandler, common.BlockInfo, error) {
			return acc, nil, nil
		},
		RecreateTrieCalled: func(_ common.RootHashHolder) error {
			return nil
		},
	}

	dataComponents := getDefaultDataComponents()
	coreComponents := getDefaultCoreComponents()
	stateComponents := getDefaultStateComponents()
	args := state.ArgsAccountsRepository{
		FinalStateAccountsWrapper:      accDB,
		CurrentStateAccountsWrapper:    accDB,
		HistoricalStateAccountsWrapper: accDB,
	}
	stateComponents.AccountsRepo, _ = state.NewAccountsRepository(args)

	n, _ := node.NewNode(
		node.WithDataComponents(dataComponents),
		node.WithCoreComponents(coreComponents),
		node.WithStateComponents(stateComponents),
		node.WithESDTNFTStorageHandler(esdtStorageStub),
	)

	esdtTokenData, _, err := n.GetESDTData(testscommon.TestAddressAlice, esdtToken, uint64(nonce), api.AccountQueryOptions{})
	require.Nil(t, err)
	require.Equal(t, esdtData.Value.String(), esdtTokenData.Value.String())
}

func TestNode_GetAllESDTTokens(t *testing.T) {
	t.Parallel()

	acc := createAcc(testscommon.TestPubKeyAlice)
	esdtToken := "newToken"
	esdtKey := []byte(core.ProtectedKeyPrefix + core.ESDTKeyIdentifier + esdtToken)

	esdtData := &esdt.ESDigitalToken{Value: big.NewInt(10)}

	esdtStorageStub := &testscommon.EsdtStorageHandlerStub{
		GetESDTNFTTokenOnDestinationWithCustomSystemAccountCalled: func(acnt vmcommon.UserAccountHandler, esdtTokenKey []byte, nonce uint64, _ vmcommon.UserAccountHandler) (*esdt.ESDigitalToken, bool, error) {
			return esdtData, false, nil
		},
	}

	acc.SetDataTrie(
		&trieMock.TrieStub{
			GetAllLeavesOnChannelCalled: func(leavesChannels *common.TrieIteratorChannels, ctx context.Context, rootHash []byte, _ common.KeyBuilder, _ common.TrieLeafParser) error {
				go func() {
					trieLeaf := keyValStorage.NewKeyValStorage(esdtKey, nil)
					leavesChannels.LeavesChan <- trieLeaf
					close(leavesChannels.LeavesChan)
					leavesChannels.ErrChan.Close()
				}()

				return nil
			},
			RootCalled: func() ([]byte, error) {
				return nil, nil
			},
		})

	accDB := &stateMock.AccountsStub{
		RecreateTrieCalled: func(rootHash common.RootHashHolder) error {
			return nil
		},
	}
	accDB.GetAccountWithBlockInfoCalled = func(address []byte, options common.RootHashHolder) (vmcommon.AccountHandler, common.BlockInfo, error) {
		return acc, nil, nil
	}

	coreComponents := getDefaultCoreComponents()
	coreComponents.IntMarsh = getMarshalizer()
	coreComponents.VmMarsh = getMarshalizer()
	coreComponents.Hash = getHasher()

	dataComponents := getDefaultDataComponents()
	stateComponents := getDefaultStateComponents()
	args := state.ArgsAccountsRepository{
		FinalStateAccountsWrapper:      accDB,
		CurrentStateAccountsWrapper:    accDB,
		HistoricalStateAccountsWrapper: accDB,
	}
	stateComponents.AccountsRepo, _ = state.NewAccountsRepository(args)

	n, _ := node.NewNode(
		node.WithCoreComponents(coreComponents),
		node.WithStateComponents(stateComponents),
		node.WithDataComponents(dataComponents),
		node.WithESDTNFTStorageHandler(esdtStorageStub),
	)

	value, _, err := n.GetAllESDTTokens(testscommon.TestAddressAlice, api.AccountQueryOptions{}, context.Background())
	assert.Nil(t, err)
	assert.Equal(t, 1, len(value))
	assert.Equal(t, esdtData, value[esdtToken])
}

func TestNode_GetAllESDTTokens_GetAllLeavesShouldFail(t *testing.T) {
	t.Parallel()

	acc := createAcc(testscommon.TestPubKeyAlice)

	expectedErr := errors.New("expected error")
	acc.SetDataTrie(
		&trieMock.TrieStub{
			GetAllLeavesOnChannelCalled: func(leavesChannels *common.TrieIteratorChannels, ctx context.Context, rootHash []byte, _ common.KeyBuilder, _ common.TrieLeafParser) error {
				go func() {
					leavesChannels.ErrChan.WriteInChanNonBlocking(expectedErr)
					close(leavesChannels.LeavesChan)
				}()

				return nil
			},
			RootCalled: func() ([]byte, error) {
				return nil, nil
			},
		})

	accDB := &stateMock.AccountsStub{
		RecreateTrieCalled: func(rootHash common.RootHashHolder) error {
			return nil
		},
	}
	accDB.GetAccountWithBlockInfoCalled = func(address []byte, options common.RootHashHolder) (vmcommon.AccountHandler, common.BlockInfo, error) {
		return acc, nil, nil
	}

	coreComponents := getDefaultCoreComponents()
	coreComponents.IntMarsh = getMarshalizer()
	coreComponents.VmMarsh = getMarshalizer()
	coreComponents.Hash = getHasher()

	dataComponents := getDefaultDataComponents()
	stateComponents := getDefaultStateComponents()
	args := state.ArgsAccountsRepository{
		FinalStateAccountsWrapper:      accDB,
		CurrentStateAccountsWrapper:    accDB,
		HistoricalStateAccountsWrapper: accDB,
	}
	stateComponents.AccountsRepo, _ = state.NewAccountsRepository(args)

	n, _ := node.NewNode(
		node.WithCoreComponents(coreComponents),
		node.WithStateComponents(stateComponents),
		node.WithDataComponents(dataComponents),
	)

	value, blockInfo, err := n.GetAllESDTTokens(testscommon.TestAddressAlice, api.AccountQueryOptions{}, context.Background())
	assert.Nil(t, value)
	assert.Equal(t, expectedErr, err)
	assert.Equal(t, api.BlockInfo{}, blockInfo)
}

func TestNode_GetAllESDTTokensContextShouldTimeout(t *testing.T) {
	t.Parallel()

	acc := createAcc(testscommon.TestPubKeyAlice)

	acc.SetDataTrie(
		&trieMock.TrieStub{
			GetAllLeavesOnChannelCalled: func(leavesChannels *common.TrieIteratorChannels, ctx context.Context, rootHash []byte, _ common.KeyBuilder, _ common.TrieLeafParser) error {
				go func() {
					time.Sleep(time.Second)
					close(leavesChannels.LeavesChan)
					leavesChannels.ErrChan.Close()
				}()

				return nil
			},
			RootCalled: func() ([]byte, error) {
				return nil, nil
			},
		})

	accDB := &stateMock.AccountsStub{
		RecreateTrieCalled: func(rootHash common.RootHashHolder) error {
			return nil
		},
	}
	accDB.GetAccountWithBlockInfoCalled = func(address []byte, options common.RootHashHolder) (vmcommon.AccountHandler, common.BlockInfo, error) {
		return acc, nil, nil
	}

	coreComponents := getDefaultCoreComponents()
	coreComponents.IntMarsh = getMarshalizer()
	coreComponents.VmMarsh = getMarshalizer()
	coreComponents.Hash = getHasher()

	dataComponents := getDefaultDataComponents()
	stateComponents := getDefaultStateComponents()
	args := state.ArgsAccountsRepository{
		FinalStateAccountsWrapper:      accDB,
		CurrentStateAccountsWrapper:    accDB,
		HistoricalStateAccountsWrapper: accDB,
	}
	stateComponents.AccountsRepo, _ = state.NewAccountsRepository(args)

	n, _ := node.NewNode(
		node.WithCoreComponents(coreComponents),
		node.WithStateComponents(stateComponents),
		node.WithDataComponents(dataComponents),
	)

	ctxWithTimeout, cancel := context.WithTimeout(context.Background(), time.Millisecond)
	defer cancel()

	value, _, err := n.GetAllESDTTokens(testscommon.TestAddressAlice, api.AccountQueryOptions{}, ctxWithTimeout)
	assert.Nil(t, value)
	assert.Equal(t, node.ErrTrieOperationsTimeout, err)
}

func TestNode_GetAllESDTsAccNotFoundShouldReturnEmpty(t *testing.T) {
	t.Parallel()

	accDB := &stateMock.AccountsStub{
		GetAccountWithBlockInfoCalled: func(address []byte, options common.RootHashHolder) (vmcommon.AccountHandler, common.BlockInfo, error) {
			return nil, nil, state.NewErrAccountNotFoundAtBlock(dummyBlockInfo.forProcessing())
		},
		RecreateTrieCalled: func(_ common.RootHashHolder) error {
			return nil
		},
	}

	dataComponents := getDefaultDataComponents()
	coreComponents := getDefaultCoreComponents()
	coreComponents.IntMarsh = getMarshalizer()
	coreComponents.VmMarsh = getMarshalizer()
	coreComponents.Hash = getHasher()

	stateComponents := getDefaultStateComponents()
	args := state.ArgsAccountsRepository{
		FinalStateAccountsWrapper:      accDB,
		CurrentStateAccountsWrapper:    accDB,
		HistoricalStateAccountsWrapper: accDB,
	}
	stateComponents.AccountsRepo, _ = state.NewAccountsRepository(args)

	n, _ := node.NewNode(
		node.WithDataComponents(dataComponents),
		node.WithCoreComponents(coreComponents),
		node.WithStateComponents(stateComponents),
	)

	tokens, bInfo, err := n.GetAllESDTTokens(testscommon.TestAddressAlice, api.AccountQueryOptions{}, context.Background())
	require.Nil(t, err)
	require.Equal(t, dummyBlockInfo.apiResult(), bInfo)
	require.Len(t, tokens, 0)
}

func TestNode_GetAllESDTTokensShouldReturnEsdtAndFormattedNft(t *testing.T) {
	t.Parallel()

	acc := createAcc(testscommon.TestPubKeyAlice)

	esdtToken := "TKKR-7q8w9e"
	esdtKey := []byte(core.ProtectedKeyPrefix + core.ESDTKeyIdentifier + esdtToken)

	esdtData := &esdt.ESDigitalToken{Value: big.NewInt(10)}
	marshalledData, _ := getMarshalizer().Marshal(esdtData)
	suffix := append(esdtKey, acc.AddressBytes()...)

	nftToken := "TCKR-67tgv3"
	nftNonce := big.NewInt(1)
	nftKey := []byte(core.ProtectedKeyPrefix + core.ESDTKeyIdentifier + nftToken)
	nftKeyWithBytes := append(nftKey, nftNonce.Bytes()...)
	nftSuffix := append(nftKeyWithBytes, acc.AddressBytes()...)

	nftMetaData := &esdt.MetaData{Nonce: nftNonce.Uint64(), Creator: []byte("12345678901234567890123456789012")}
	nftData := &esdt.ESDigitalToken{Type: uint32(core.NonFungible), Value: big.NewInt(10), TokenMetaData: nftMetaData}
	marshalledNftData, _ := getMarshalizer().Marshal(nftData)

	esdtStorageStub := &testscommon.EsdtStorageHandlerStub{
		GetESDTNFTTokenOnDestinationWithCustomSystemAccountCalled: func(acnt vmcommon.UserAccountHandler, esdtTokenKey []byte, nonce uint64, _ vmcommon.UserAccountHandler) (*esdt.ESDigitalToken, bool, error) {
			switch string(esdtTokenKey) {
			case string(esdtKey):
				return esdtData, false, nil
			case string(nftKey):
				return nftData, false, nil
			default:
				return nil, false, nil
			}
		},
	}
	acc.SetDataTrie(
		&trieMock.TrieStub{
			GetAllLeavesOnChannelCalled: func(leavesChannels *common.TrieIteratorChannels, ctx context.Context, rootHash []byte, _ common.KeyBuilder, _ common.TrieLeafParser) error {
				wg := &sync.WaitGroup{}
				wg.Add(1)
				go func() {
					trieLeaf := keyValStorage.NewKeyValStorage(esdtKey, append(marshalledData, suffix...))
					leavesChannels.LeavesChan <- trieLeaf

					trieLeaf = keyValStorage.NewKeyValStorage(nftKey, append(marshalledNftData, nftSuffix...))
					leavesChannels.LeavesChan <- trieLeaf
					wg.Done()
					close(leavesChannels.LeavesChan)
					leavesChannels.ErrChan.Close()
				}()

				wg.Wait()

				return nil
			},
			RootCalled: func() ([]byte, error) {
				return nil, nil
			},
		})

	accDB := &stateMock.AccountsStub{
		RecreateTrieCalled: func(rootHash common.RootHashHolder) error {
			return nil
		},
	}
	accDB.GetAccountWithBlockInfoCalled = func(address []byte, options common.RootHashHolder) (vmcommon.AccountHandler, common.BlockInfo, error) {
		return acc, nil, nil
	}

	coreComponents := getDefaultCoreComponents()
	dataComponents := getDefaultDataComponents()
	stateComponents := getDefaultStateComponents()
	args := state.ArgsAccountsRepository{
		FinalStateAccountsWrapper:      accDB,
		CurrentStateAccountsWrapper:    accDB,
		HistoricalStateAccountsWrapper: accDB,
	}
	stateComponents.AccountsRepo, _ = state.NewAccountsRepository(args)

	n, _ := node.NewNode(
		node.WithCoreComponents(coreComponents),
		node.WithDataComponents(dataComponents),
		node.WithStateComponents(stateComponents),
		node.WithESDTNFTStorageHandler(esdtStorageStub),
	)

	tokens, _, err := n.GetAllESDTTokens(testscommon.TestAddressAlice, api.AccountQueryOptions{}, context.Background())
	assert.Nil(t, err)
	assert.Equal(t, 2, len(tokens))
	assert.Equal(t, esdtData, tokens[esdtToken])

	// check that the NFT was formatted correctly
	expectedNftFormattedKey := "TCKR-67tgv3-01"
	assert.NotNil(t, tokens[expectedNftFormattedKey])
	assert.Equal(t, uint64(1), tokens[expectedNftFormattedKey].TokenMetaData.Nonce)
}

<<<<<<< HEAD
func testNodeGetAllIssuedESDTs(t *testing.T, nodeFactory node.NodeFactory, shardId uint32) {
=======
func TestNode_GetAllESDTTokensForNFTWithPrefix(t *testing.T) {
	t.Parallel()

	acc := createAcc(testscommon.TestPubKeyAlice)

	nftToken := "pref-TCKR-67tgv3"
	nftNonce := big.NewInt(1)
	nftKey := []byte(core.ProtectedKeyPrefix + core.ESDTKeyIdentifier + nftToken)
	nftKeyWithBytes := append(nftKey, nftNonce.Bytes()...)
	nftSuffix := append(nftKeyWithBytes, acc.AddressBytes()...)

	nftMetaData := &esdt.MetaData{Nonce: nftNonce.Uint64(), Creator: []byte("12345678901234567890123456789012")}
	nftData := &esdt.ESDigitalToken{Type: uint32(core.NonFungible), Value: big.NewInt(10), TokenMetaData: nftMetaData}
	marshalledNftData, _ := getMarshalizer().Marshal(nftData)

	esdtStorageStub := &testscommon.EsdtStorageHandlerStub{
		GetESDTNFTTokenOnDestinationWithCustomSystemAccountCalled: func(acnt vmcommon.UserAccountHandler, esdtTokenKey []byte, nonce uint64, _ vmcommon.UserAccountHandler) (*esdt.ESDigitalToken, bool, error) {
			return nftData, false, nil

		},
	}
	acc.SetDataTrie(
		&trieMock.TrieStub{
			GetAllLeavesOnChannelCalled: func(leavesChannels *common.TrieIteratorChannels, ctx context.Context, rootHash []byte, _ common.KeyBuilder, _ common.TrieLeafParser) error {
				wg := &sync.WaitGroup{}
				wg.Add(1)
				go func() {
					trieLeaf := keyValStorage.NewKeyValStorage(nftKey, append(marshalledNftData, nftSuffix...))
					leavesChannels.LeavesChan <- trieLeaf
					wg.Done()
					close(leavesChannels.LeavesChan)
					leavesChannels.ErrChan.Close()
				}()

				wg.Wait()

				return nil
			},
			RootCalled: func() ([]byte, error) {
				return nil, nil
			},
		})

	accDB := &stateMock.AccountsStub{
		RecreateTrieCalled: func(rootHash common.RootHashHolder) error {
			return nil
		},
	}
	accDB.GetAccountWithBlockInfoCalled = func(address []byte, options common.RootHashHolder) (vmcommon.AccountHandler, common.BlockInfo, error) {
		return acc, nil, nil
	}

	coreComponents := getDefaultCoreComponents()
	dataComponents := getDefaultDataComponents()
	stateComponents := getDefaultStateComponents()
	args := state.ArgsAccountsRepository{
		FinalStateAccountsWrapper:      accDB,
		CurrentStateAccountsWrapper:    accDB,
		HistoricalStateAccountsWrapper: accDB,
	}
	stateComponents.AccountsRepo, _ = state.NewAccountsRepository(args)

	n, _ := node.NewNode(
		node.WithCoreComponents(coreComponents),
		node.WithDataComponents(dataComponents),
		node.WithStateComponents(stateComponents),
		node.WithESDTNFTStorageHandler(esdtStorageStub),
	)

	tokens, _, err := n.GetAllESDTTokens(testscommon.TestAddressAlice, api.AccountQueryOptions{}, context.Background())
	require.Nil(t, err)
	require.Equal(t, 1, len(tokens))

	// check that the NFT was formatted correctly
	expectedNftFormattedKey := "pref-TCKR-67tgv3-01"
	assert.NotNil(t, tokens[expectedNftFormattedKey])
	assert.Equal(t, uint64(1), tokens[expectedNftFormattedKey].TokenMetaData.Nonce)
}

func TestNode_GetAllIssuedESDTs(t *testing.T) {
	t.Parallel()

>>>>>>> 6dc2dda5
	acc := createAcc([]byte("newaddress"))
	esdtToken := []byte("TCK-RANDOM")
	sftToken := []byte("SFT-RANDOM")
	nftToken := []byte("NFT-RANDOM")

	esdtData := &systemSmartContracts.ESDTDataV2{TokenName: []byte("fungible"), TokenType: []byte(core.FungibleESDT)}
	marshalledData, _ := getMarshalizer().Marshal(esdtData)
	_ = acc.SaveKeyValue(esdtToken, marshalledData)

	sftData := &systemSmartContracts.ESDTDataV2{TokenName: []byte("semi fungible"), TokenType: []byte(core.SemiFungibleESDT)}
	sftMarshalledData, _ := getMarshalizer().Marshal(sftData)
	_ = acc.SaveKeyValue(sftToken, sftMarshalledData)

	nftData := &systemSmartContracts.ESDTDataV2{TokenName: []byte("non fungible"), TokenType: []byte(core.NonFungibleESDT)}
	nftMarshalledData, _ := getMarshalizer().Marshal(nftData)
	_ = acc.SaveKeyValue(nftToken, nftMarshalledData)

	esdtSuffix := append(esdtToken, acc.AddressBytes()...)
	nftSuffix := append(nftToken, acc.AddressBytes()...)
	sftSuffix := append(sftToken, acc.AddressBytes()...)

	acc.SetDataTrie(
		&trieMock.TrieStub{
			GetAllLeavesOnChannelCalled: func(leavesChannels *common.TrieIteratorChannels, ctx context.Context, rootHash []byte, _ common.KeyBuilder, tlp common.TrieLeafParser) error {
				go func() {
					trieLeaf, _ := tlp.ParseLeaf(esdtToken, append(marshalledData, esdtSuffix...), core.NotSpecified)
					leavesChannels.LeavesChan <- trieLeaf

					trieLeaf, _ = tlp.ParseLeaf(sftToken, append(sftMarshalledData, sftSuffix...), core.NotSpecified)
					leavesChannels.LeavesChan <- trieLeaf

					trieLeaf, _ = tlp.ParseLeaf(nftToken, append(nftMarshalledData, nftSuffix...), core.NotSpecified)
					leavesChannels.LeavesChan <- trieLeaf
					close(leavesChannels.LeavesChan)
					leavesChannels.ErrChan.Close()
				}()

				return nil
			},
			RootCalled: func() ([]byte, error) {
				return nil, nil
			},
		})

	accDB := &stateMock.AccountsStub{
		RecreateTrieCalled: func(rootHash common.RootHashHolder) error {
			return nil
		},
	}
	accDB.GetAccountWithBlockInfoCalled = func(address []byte, options common.RootHashHolder) (vmcommon.AccountHandler, common.BlockInfo, error) {
		return acc, nil, nil
	}

	coreComponents := getDefaultCoreComponents()
	dataComponents := getDefaultDataComponents()
	stateComponents := getDefaultStateComponents()
	args := state.ArgsAccountsRepository{
		FinalStateAccountsWrapper:      accDB,
		CurrentStateAccountsWrapper:    accDB,
		HistoricalStateAccountsWrapper: accDB,
	}
	stateComponents.AccountsRepo, _ = state.NewAccountsRepository(args)
	processComponents := getDefaultProcessComponents()
	processComponents.ShardCoord = &mock.ShardCoordinatorMock{
		SelfShardId: shardId,
	}

	n, _ := nodeFactory.CreateNewNode(
		node.WithCoreComponents(coreComponents),
		node.WithDataComponents(dataComponents),
		node.WithStateComponents(stateComponents),
		node.WithProcessComponents(processComponents),
	)

	value, err := n.GetAllIssuedESDTs(core.FungibleESDT, context.Background())
	assert.Nil(t, err)
	assert.Equal(t, 1, len(value))
	assert.Equal(t, string(esdtToken), value[0])

	value, err = n.GetAllIssuedESDTs(core.SemiFungibleESDT, context.Background())
	assert.Nil(t, err)
	assert.Equal(t, 1, len(value))
	assert.Equal(t, string(sftToken), value[0])

	value, err = n.GetAllIssuedESDTs(core.NonFungibleESDT, context.Background())
	assert.Nil(t, err)
	assert.Equal(t, 1, len(value))
	assert.Equal(t, string(nftToken), value[0])

	value, err = n.GetAllIssuedESDTs("", context.Background())
	assert.Nil(t, err)
	assert.Equal(t, 3, len(value))
}

func TestNode_GetAllESDTTokens_ShouldWork(t *testing.T) {
	t.Parallel()

	testNodeGetAllIssuedESDTs(t, node.NewNodeFactory(), core.MetachainShardId)
}

func TestNode_GetAllESDTTokens_WrongChainId(t *testing.T) {
	t.Parallel()

	processComponents := getDefaultProcessComponents()
	processComponents.ShardCoord = &mock.ShardCoordinatorMock{
		SelfShardId: 0,
	}
	n, err := node.NewNode(node.WithProcessComponents(processComponents))
	require.Nil(t, err)

	value, err := n.GetAllIssuedESDTs("", context.Background())
	require.Nil(t, value)
	require.Equal(t, node.ErrMetachainOnlyEndpoint, err)
}

func testNodeGetESDTsWithRole(t *testing.T, nodeFactory node.NodeFactory, shardId uint32) {
	addrBytes := testscommon.TestPubKeyAlice
	acc := createAcc(addrBytes)
	esdtToken := []byte("TCK-RANDOM")

	specialRoles := []*systemSmartContracts.ESDTRoles{
		{
			Address: addrBytes,
			Roles:   [][]byte{[]byte(core.ESDTRoleNFTAddQuantity), []byte(core.ESDTRoleLocalMint)},
		},
	}

	esdtData := &systemSmartContracts.ESDTDataV2{TokenName: []byte("fungible"), TokenType: []byte(core.FungibleESDT), SpecialRoles: specialRoles}
	marshalledData, _ := getMarshalizer().Marshal(esdtData)
	_ = acc.SaveKeyValue(esdtToken, marshalledData)

	esdtSuffix := append(esdtToken, acc.AddressBytes()...)

	acc.SetDataTrie(
		&trieMock.TrieStub{
			GetAllLeavesOnChannelCalled: func(leavesChannels *common.TrieIteratorChannels, ctx context.Context, rootHash []byte, _ common.KeyBuilder, tlp common.TrieLeafParser) error {
				go func() {
					trieLeaf, _ := tlp.ParseLeaf(esdtToken, append(marshalledData, esdtSuffix...), core.NotSpecified)
					leavesChannels.LeavesChan <- trieLeaf
					close(leavesChannels.LeavesChan)
					leavesChannels.ErrChan.Close()
				}()

				return nil
			},
			RootCalled: func() ([]byte, error) {
				return nil, nil
			},
		})

	accDB := &stateMock.AccountsStub{
		RecreateTrieCalled: func(rootHash common.RootHashHolder) error {
			return nil
		},
	}
	accDB.GetAccountWithBlockInfoCalled = func(address []byte, options common.RootHashHolder) (vmcommon.AccountHandler, common.BlockInfo, error) {
		return acc, nil, nil
	}
	coreComponents := getDefaultCoreComponents()
	dataComponents := getDefaultDataComponents()
	stateComponents := getDefaultStateComponents()
	args := state.ArgsAccountsRepository{
		FinalStateAccountsWrapper:      accDB,
		CurrentStateAccountsWrapper:    accDB,
		HistoricalStateAccountsWrapper: accDB,
	}
	stateComponents.AccountsRepo, _ = state.NewAccountsRepository(args)
	processComponents := getDefaultProcessComponents()
	processComponents.ShardCoord = &mock.ShardCoordinatorMock{
		SelfShardId: shardId,
	}
	n, _ := nodeFactory.CreateNewNode(
		node.WithCoreComponents(coreComponents),
		node.WithDataComponents(dataComponents),
		node.WithStateComponents(stateComponents),
		node.WithProcessComponents(processComponents),
	)

	t.Run("get ESDTs with role NFT add quantity should work", func(t *testing.T) {
		t.Parallel()

		tokenResult, _, err := n.GetESDTsWithRole(testscommon.TestAddressAlice, core.ESDTRoleNFTAddQuantity, api.AccountQueryOptions{}, context.Background())
		require.NoError(t, err)
		require.Equal(t, 1, len(tokenResult))
		require.Equal(t, string(esdtToken), tokenResult[0])
	})
	t.Run("get ESDTs with role local mint should work", func(t *testing.T) {
		t.Parallel()

		tokenResult, _, err := n.GetESDTsWithRole(testscommon.TestAddressAlice, core.ESDTRoleLocalMint, api.AccountQueryOptions{}, context.Background())
		require.NoError(t, err)
		require.Equal(t, 1, len(tokenResult))
		require.Equal(t, string(esdtToken), tokenResult[0])
	})
	t.Run("get ESDTs with role NFT create should work", func(t *testing.T) {
		t.Parallel()

		tokenResult, _, err := n.GetESDTsWithRole(testscommon.TestAddressAlice, core.ESDTRoleNFTCreate, api.AccountQueryOptions{}, context.Background())
		require.NoError(t, err)
		require.Len(t, tokenResult, 0)
	})
	t.Run("invalid role should error", func(t *testing.T) {
		t.Parallel()

		tokenResult, _, err := n.GetESDTsWithRole(testscommon.TestAddressAlice, "invalid role", api.AccountQueryOptions{}, context.Background())
		require.Equal(t, node.ErrInvalidESDTRole, err)
		require.Nil(t, tokenResult)
	})
	t.Run("invalid address should error", func(t *testing.T) {
		t.Parallel()

		tokenResult, _, err := n.GetESDTsWithRole("aaaaa", core.ESDTRoleNFTCreate, api.AccountQueryOptions{}, context.Background())
		require.Equal(t, "invalid bech32 string length 5", err.Error())
		require.Nil(t, tokenResult)
	})
}

func TestNode_GetESDTsWithRole(t *testing.T) {
	t.Parallel()

	testNodeGetESDTsWithRole(t, node.NewNodeFactory(), core.MetachainShardId)
}

func TestNode_GetESDTsWithRole_WrongChainId(t *testing.T) {
	t.Parallel()

	coreComponents := getDefaultCoreComponents()
	processComponents := getDefaultProcessComponents()
	processComponents.ShardCoord = &mock.ShardCoordinatorMock{
		SelfShardId: 0,
	}
	n, err := node.NewNode(
		node.WithCoreComponents(coreComponents),
		node.WithProcessComponents(processComponents))
	require.Nil(t, err)

	res, _, err := n.GetESDTsWithRole(testscommon.TestAddressAlice, core.ESDTRoleNFTCreate, api.AccountQueryOptions{}, context.Background())
	require.Nil(t, res)
	require.Equal(t, node.ErrMetachainOnlyEndpoint, err)
}

func testNodeGetESDTsRoles(t *testing.T, nodeFactory node.NodeFactory, shardId uint32) {
	addrBytes := testscommon.TestPubKeyAlice
	acc := createAcc(addrBytes)
	esdtToken := []byte("TCK-RANDOM")

	specialRoles := []*systemSmartContracts.ESDTRoles{
		{
			Address: addrBytes,
			Roles:   [][]byte{[]byte(core.ESDTRoleNFTAddQuantity), []byte(core.ESDTRoleLocalMint)},
		},
	}

	esdtData := &systemSmartContracts.ESDTDataV2{TokenName: []byte("fungible"), TokenType: []byte(core.FungibleESDT), SpecialRoles: specialRoles}
	marshalledData, _ := getMarshalizer().Marshal(esdtData)

	esdtSuffix := append(esdtToken, acc.AddressBytes()...)

	acc.SetDataTrie(
		&trieMock.TrieStub{
			GetAllLeavesOnChannelCalled: func(leavesChannels *common.TrieIteratorChannels, ctx context.Context, rootHash []byte, _ common.KeyBuilder, tlp common.TrieLeafParser) error {
				go func() {
					trieLeaf, _ := tlp.ParseLeaf(esdtToken, append(marshalledData, esdtSuffix...), core.NotSpecified)
					leavesChannels.LeavesChan <- trieLeaf
					close(leavesChannels.LeavesChan)
					leavesChannels.ErrChan.Close()
				}()

				return nil
			},
			RootCalled: func() ([]byte, error) {
				return nil, nil
			},
		})

	accDB := &stateMock.AccountsStub{
		RecreateTrieCalled: func(rootHash common.RootHashHolder) error {
			return nil
		},
	}
	accDB.GetAccountWithBlockInfoCalled = func(address []byte, options common.RootHashHolder) (vmcommon.AccountHandler, common.BlockInfo, error) {
		return acc, nil, nil
	}
	coreComponents := getDefaultCoreComponents()
	stateComponents := getDefaultStateComponents()
	dataComponents := getDefaultDataComponents()
	args := state.ArgsAccountsRepository{
		FinalStateAccountsWrapper:      accDB,
		CurrentStateAccountsWrapper:    accDB,
		HistoricalStateAccountsWrapper: accDB,
	}
	stateComponents.AccountsRepo, _ = state.NewAccountsRepository(args)
	processComponents := getDefaultProcessComponents()
	processComponents.ShardCoord = &mock.ShardCoordinatorMock{
		SelfShardId: shardId,
	}
	n, _ := nodeFactory.CreateNewNode(
		node.WithCoreComponents(coreComponents),
		node.WithDataComponents(dataComponents),
		node.WithStateComponents(stateComponents),
		node.WithProcessComponents(processComponents),
	)

	t.Run("get ESDTs roles should work", func(t *testing.T) {
		t.Parallel()

		tokenResult, _, err := n.GetESDTsRoles(testscommon.TestAddressAlice, api.AccountQueryOptions{}, context.Background())
		require.NoError(t, err)
		require.Equal(t, map[string][]string{
			string(esdtToken): {core.ESDTRoleNFTAddQuantity, core.ESDTRoleLocalMint},
		}, tokenResult)
	})
	t.Run("invalid address should fail", func(t *testing.T) {
		t.Parallel()

		tokenResult, _, err := n.GetESDTsRoles("aaaaa", api.AccountQueryOptions{}, context.Background())
		require.Equal(t, "invalid bech32 string length 5", err.Error())
		require.Nil(t, tokenResult)
	})
}

func TestNode_GetESDTsRoles(t *testing.T) {
	t.Parallel()

	testNodeGetESDTsWithRole(t, node.NewNodeFactory(), core.MetachainShardId)
}

func TestNode_GetESDTsRoles_WrongChainId(t *testing.T) {
	t.Parallel()

	coreComponents := getDefaultCoreComponents()
	processComponents := getDefaultProcessComponents()
	processComponents.ShardCoord = &mock.ShardCoordinatorMock{
		SelfShardId: 0,
	}
	n, err := node.NewNode(
		node.WithCoreComponents(coreComponents),
		node.WithProcessComponents(processComponents))
	require.Nil(t, err)

	tokenResult, _, err := n.GetESDTsRoles(testscommon.TestAddressAlice, api.AccountQueryOptions{}, context.Background())
	require.Nil(t, tokenResult)
	require.Equal(t, node.ErrMetachainOnlyEndpoint, err)
}

func testNodeGetNFTTokenIDsRegisteredByAddress(t *testing.T, nodeFactory node.NodeFactory, shardId uint32) {
	addrBytes := testscommon.TestPubKeyAlice
	acc := createAcc(addrBytes)
	esdtToken := []byte("TCK-RANDOM")

	esdtData := &systemSmartContracts.ESDTDataV2{TokenName: []byte("fungible"), TokenType: []byte(core.SemiFungibleESDT), OwnerAddress: addrBytes}
	marshalledData, _ := getMarshalizer().Marshal(esdtData)
	_ = acc.SaveKeyValue(esdtToken, marshalledData)

	esdtSuffix := append(esdtToken, acc.AddressBytes()...)

	acc.SetDataTrie(
		&trieMock.TrieStub{
			GetAllLeavesOnChannelCalled: func(leavesChannels *common.TrieIteratorChannels, ctx context.Context, rootHash []byte, _ common.KeyBuilder, tlp common.TrieLeafParser) error {
				go func() {
					trieLeaf, _ := tlp.ParseLeaf(esdtToken, append(marshalledData, esdtSuffix...), core.NotSpecified)
					leavesChannels.LeavesChan <- trieLeaf
					close(leavesChannels.LeavesChan)
					leavesChannels.ErrChan.Close()
				}()

				return nil
			},
			RootCalled: func() ([]byte, error) {
				return nil, nil
			},
		},
	)

	accDB := &stateMock.AccountsStub{
		RecreateTrieCalled: func(rootHash common.RootHashHolder) error {
			return nil
		},
	}
	accDB.GetAccountWithBlockInfoCalled = func(address []byte, options common.RootHashHolder) (vmcommon.AccountHandler, common.BlockInfo, error) {
		return acc, nil, nil
	}
	coreComponents := getDefaultCoreComponents()
	stateComponents := getDefaultStateComponents()
	dataComponents := getDefaultDataComponents()
	args := state.ArgsAccountsRepository{
		FinalStateAccountsWrapper:      accDB,
		CurrentStateAccountsWrapper:    accDB,
		HistoricalStateAccountsWrapper: accDB,
	}
	stateComponents.AccountsRepo, _ = state.NewAccountsRepository(args)
	processComponents := getDefaultProcessComponents()
	processComponents.ShardCoord = &mock.ShardCoordinatorMock{
		SelfShardId: shardId,
	}
	n, _ := nodeFactory.CreateNewNode(
		node.WithCoreComponents(coreComponents),
		node.WithDataComponents(dataComponents),
		node.WithStateComponents(stateComponents),
		node.WithProcessComponents(processComponents),
	)

	t.Run("get NFT token IDs registered by address should work", func(t *testing.T) {
		t.Parallel()

		tokenResult, _, err := n.GetNFTTokenIDsRegisteredByAddress(testscommon.TestAddressAlice, api.AccountQueryOptions{}, context.Background())
		require.NoError(t, err)
		require.Equal(t, 1, len(tokenResult))
		require.Equal(t, string(esdtToken), tokenResult[0])
	})
	t.Run("invalid address should fail", func(t *testing.T) {
		t.Parallel()

		tokenResult, _, err := n.GetNFTTokenIDsRegisteredByAddress("aaaaa", api.AccountQueryOptions{}, context.Background())
		require.Equal(t, "invalid bech32 string length 5", err.Error())
		require.Nil(t, tokenResult)
	})
}

func TestNode_GetNFTTokenIDsRegisteredByAddress(t *testing.T) {
	t.Parallel()

	testNodeGetNFTTokenIDsRegisteredByAddress(t, node.NewNodeFactory(), core.MetachainShardId)
}

func TestNode_GetNFTTokenIDsRegisteredByAddress_WrongChainId(t *testing.T) {
	t.Parallel()

	coreComponents := getDefaultCoreComponents()
	processComponents := getDefaultProcessComponents()
	processComponents.ShardCoord = &mock.ShardCoordinatorMock{
		SelfShardId: 0,
	}
	n, err := node.NewNode(
		node.WithCoreComponents(coreComponents),
		node.WithProcessComponents(processComponents))
	require.Nil(t, err)

	tokenResult, _, err := n.GetNFTTokenIDsRegisteredByAddress(testscommon.TestAddressAlice, api.AccountQueryOptions{}, context.Background())
	require.Nil(t, tokenResult)
	require.Equal(t, node.ErrMetachainOnlyEndpoint, err)
}

func TestNode_GetNFTTokenIDsRegisteredByAddressContextShouldTimeout(t *testing.T) {
	t.Parallel()

	addrBytes := testscommon.TestPubKeyAlice
	acc := createAcc(addrBytes)

	acc.SetDataTrie(
		&trieMock.TrieStub{
			GetAllLeavesOnChannelCalled: func(leavesChannels *common.TrieIteratorChannels, ctx context.Context, rootHash []byte, _ common.KeyBuilder, _ common.TrieLeafParser) error {
				go func() {
					time.Sleep(time.Second)
					close(leavesChannels.LeavesChan)
					leavesChannels.ErrChan.Close()
				}()

				return nil
			},
			RootCalled: func() ([]byte, error) {
				return nil, nil
			},
		},
	)

	accDB := &stateMock.AccountsStub{
		RecreateTrieCalled: func(rootHash common.RootHashHolder) error {
			return nil
		},
	}
	accDB.GetAccountWithBlockInfoCalled = func(address []byte, options common.RootHashHolder) (vmcommon.AccountHandler, common.BlockInfo, error) {
		return acc, nil, nil
	}
	coreComponents := getDefaultCoreComponents()
	stateComponents := getDefaultStateComponents()
	dataComponents := getDefaultDataComponents()
	args := state.ArgsAccountsRepository{
		FinalStateAccountsWrapper:      accDB,
		CurrentStateAccountsWrapper:    accDB,
		HistoricalStateAccountsWrapper: accDB,
	}
	stateComponents.AccountsRepo, _ = state.NewAccountsRepository(args)
	processComponents := getDefaultProcessComponents()
	processComponents.ShardCoord = &mock.ShardCoordinatorMock{
		SelfShardId: core.MetachainShardId,
	}
	n, _ := node.NewNode(
		node.WithCoreComponents(coreComponents),
		node.WithDataComponents(dataComponents),
		node.WithStateComponents(stateComponents),
		node.WithProcessComponents(processComponents),
	)

	ctxWithTimeout, cancel := context.WithTimeout(context.Background(), time.Millisecond)
	defer cancel()

	tokens, _, err := n.GetNFTTokenIDsRegisteredByAddress(testscommon.TestAddressAlice, api.AccountQueryOptions{}, ctxWithTimeout)
	require.Nil(t, tokens)
	require.Equal(t, node.ErrTrieOperationsTimeout, err)
}

// ------- GenerateTransaction

func TestGenerateTransaction_NoAddrConverterShouldError(t *testing.T) {
	t.Parallel()

	privateKey := getPrivateKey()
	coreComponents := getDefaultCoreComponents()
	coreComponents.AddrPubKeyConv = nil
	coreComponents.IntMarsh = getMarshalizer()
	coreComponents.VmMarsh = getMarshalizer()
	coreComponents.Hash = getHasher()
	stateComponents := getDefaultStateComponents()
	stateComponents.AccountsAPI = &stateMock.AccountsStub{}

	n, _ := node.NewNode(
		node.WithCoreComponents(coreComponents),
		node.WithStateComponents(stateComponents),
	)
	_, err := n.GenerateTransaction("sender", "receiver", big.NewInt(10), "code", privateKey, []byte("chainID"), 1)
	assert.NotNil(t, err)
}

func TestGenerateTransaction_NoAccAdapterShouldError(t *testing.T) {
	t.Parallel()

	coreComponents := getDefaultCoreComponents()
	coreComponents.IntMarsh = getMarshalizer()
	coreComponents.VmMarsh = getMarshalizer()
	coreComponents.Hash = getHasher()
	coreComponents.AddrPubKeyConv = createMockPubkeyConverter()
	stateComponents := getDefaultStateComponents()

	n, _ := node.NewNode(
		node.WithCoreComponents(coreComponents),
		node.WithStateComponents(stateComponents),
	)
	stateComponents.AccountsAPI = nil
	_, err := n.GenerateTransaction("sender", "receiver", big.NewInt(10), "code", &mock.PrivateKeyStub{}, []byte("chainID"), 1)
	assert.NotNil(t, err)
}

func TestGenerateTransaction_NoPrivateKeyShouldError(t *testing.T) {
	t.Parallel()

	coreComponents := getDefaultCoreComponents()
	coreComponents.IntMarsh = getMarshalizer()
	coreComponents.VmMarsh = getMarshalizer()
	coreComponents.Hash = getHasher()
	coreComponents.AddrPubKeyConv = createMockPubkeyConverter()
	stateComponents := getDefaultStateComponents()
	stateComponents.AccountsAPI = &stateMock.AccountsStub{}

	n, _ := node.NewNode(
		node.WithCoreComponents(coreComponents),
		node.WithStateComponents(stateComponents),
	)
	_, err := n.GenerateTransaction("sender", "receiver", big.NewInt(10), "code", nil, []byte("chainID"), 1)
	assert.NotNil(t, err)
}

func TestGenerateTransaction_CreateAddressFailsShouldError(t *testing.T) {
	t.Parallel()

	accAdapter := getAccAdapter(big.NewInt(0))
	privateKey := getPrivateKey()

	coreComponents := getDefaultCoreComponents()
	coreComponents.IntMarsh = getMarshalizer()
	coreComponents.VmMarsh = getMarshalizer()
	coreComponents.Hash = getHasher()
	coreComponents.AddrPubKeyConv = createMockPubkeyConverter()
	stateComponents := getDefaultStateComponents()
	stateComponents.AccountsAPI = accAdapter

	n, _ := node.NewNode(
		node.WithCoreComponents(coreComponents),
		node.WithStateComponents(stateComponents),
	)

	_, err := n.GenerateTransaction("sender", "receiver", big.NewInt(10), "code", privateKey, []byte("chainID"), 1)
	assert.NotNil(t, err)
}

func TestGenerateTransaction_GetAccountFailsShouldError(t *testing.T) {
	t.Parallel()

	accAdapter := &stateMock.AccountsStub{
		GetExistingAccountCalled: func(address []byte) (vmcommon.AccountHandler, error) {
			return nil, nil
		},
	}
	coreComponents := getDefaultCoreComponents()
	coreComponents.IntMarsh = getMarshalizer()
	coreComponents.VmMarsh = getMarshalizer()
	coreComponents.Hash = getHasher()
	coreComponents.AddrPubKeyConv = createMockPubkeyConverter()
	stateComponents := getDefaultStateComponents()
	stateComponents.AccountsAPI = accAdapter
	cryptoComponents := getDefaultCryptoComponents()
	cryptoComponents.TxSig = &mock.SinglesignMock{}

	privateKey := getPrivateKey()
	n, _ := node.NewNode(
		node.WithCoreComponents(coreComponents),
		node.WithStateComponents(stateComponents),
		node.WithCryptoComponents(cryptoComponents),
	)
	_, err := n.GenerateTransaction(createDummyHexAddress(64), createDummyHexAddress(64), big.NewInt(10), "code", privateKey, []byte("chainID"), 1)
	assert.NotNil(t, err)
}

func TestGenerateTransaction_GetAccountReturnsNilShouldWork(t *testing.T) {
	t.Parallel()

	accAdapter := &stateMock.AccountsStub{
		GetExistingAccountCalled: func(address []byte) (vmcommon.AccountHandler, error) {
			return createAcc(address), nil
		},
	}
	privateKey := getPrivateKey()
	singleSigner := &mock.SinglesignMock{}

	coreComponents := getDefaultCoreComponents()
	coreComponents.IntMarsh = getMarshalizer()
	coreComponents.VmMarsh = getMarshalizer()
	coreComponents.TxMarsh = getMarshalizer()
	coreComponents.Hash = getHasher()
	coreComponents.AddrPubKeyConv = createMockPubkeyConverter()
	stateComponents := getDefaultStateComponents()
	stateComponents.AccountsAPI = accAdapter
	cryptoComponents := getDefaultCryptoComponents()
	cryptoComponents.TxSig = singleSigner

	n, _ := node.NewNode(
		node.WithCoreComponents(coreComponents),
		node.WithStateComponents(stateComponents),
		node.WithCryptoComponents(cryptoComponents),
	)
	_, err := n.GenerateTransaction(createDummyHexAddress(64), createDummyHexAddress(64), big.NewInt(10), "code", privateKey, []byte("chainID"), 1)
	assert.Nil(t, err)
}

func TestGenerateTransaction_GetExistingAccountShouldWork(t *testing.T) {
	t.Parallel()

	accAdapter := getAccAdapter(big.NewInt(0))
	privateKey := getPrivateKey()
	singleSigner := &mock.SinglesignMock{}

	coreComponents := getDefaultCoreComponents()
	coreComponents.IntMarsh = getMarshalizer()
	coreComponents.VmMarsh = getMarshalizer()
	coreComponents.TxMarsh = getMarshalizer()
	coreComponents.Hash = getHasher()
	coreComponents.AddrPubKeyConv = createMockPubkeyConverter()
	stateComponents := getDefaultStateComponents()
	stateComponents.AccountsAPI = accAdapter
	cryptoComponents := getDefaultCryptoComponents()
	cryptoComponents.TxSig = singleSigner

	n, _ := node.NewNode(
		node.WithCoreComponents(coreComponents),
		node.WithStateComponents(stateComponents),
		node.WithCryptoComponents(cryptoComponents),
	)
	_, err := n.GenerateTransaction(createDummyHexAddress(64), createDummyHexAddress(64), big.NewInt(10), "code", privateKey, []byte("chainID"), 1)
	assert.Nil(t, err)
}

func TestGenerateTransaction_MarshalErrorsShouldError(t *testing.T) {
	t.Parallel()

	accAdapter := getAccAdapter(big.NewInt(0))
	privateKey := getPrivateKey()
	singleSigner := &mock.SinglesignMock{}
	marshalizer := &mock.MarshalizerMock{
		MarshalHandler: func(obj interface{}) ([]byte, error) {
			return nil, errors.New("error")
		},
	}

	coreComponents := getDefaultCoreComponents()
	coreComponents.IntMarsh = marshalizer
	coreComponents.VmMarsh = marshalizer
	coreComponents.Hash = getHasher()
	coreComponents.AddrPubKeyConv = createMockPubkeyConverter()
	stateComponents := getDefaultStateComponents()
	stateComponents.AccountsAPI = accAdapter
	cryptoComponents := getDefaultCryptoComponents()
	cryptoComponents.TxSig = singleSigner

	n, _ := node.NewNode(
		node.WithCoreComponents(coreComponents),
		node.WithStateComponents(stateComponents),
		node.WithCryptoComponents(cryptoComponents),
	)
	_, err := n.GenerateTransaction("sender", "receiver", big.NewInt(10), "code", privateKey, []byte("chainID"), 1)
	assert.NotNil(t, err)
}

func TestGenerateTransaction_SignTxErrorsShouldError(t *testing.T) {
	t.Parallel()

	accAdapter := getAccAdapter(big.NewInt(0))
	privateKey := &mock.PrivateKeyStub{}
	singleSigner := &mock.SinglesignFailMock{}

	coreComponents := getDefaultCoreComponents()
	coreComponents.IntMarsh = getMarshalizer()
	coreComponents.VmMarsh = getMarshalizer()
	coreComponents.TxMarsh = getMarshalizer()
	coreComponents.Hash = getHasher()
	coreComponents.AddrPubKeyConv = createMockPubkeyConverter()
	stateComponents := getDefaultStateComponents()
	stateComponents.AccountsAPI = accAdapter
	cryptoComponents := getDefaultCryptoComponents()
	cryptoComponents.TxSig = singleSigner

	n, _ := node.NewNode(
		node.WithCoreComponents(coreComponents),
		node.WithStateComponents(stateComponents),
		node.WithCryptoComponents(cryptoComponents),
	)
	_, err := n.GenerateTransaction(createDummyHexAddress(64), createDummyHexAddress(64), big.NewInt(10), "code", privateKey, []byte("chainID"), 1)
	assert.NotNil(t, err)
}

func TestGenerateTransaction_ShouldSetCorrectSignature(t *testing.T) {
	t.Parallel()

	accAdapter := getAccAdapter(big.NewInt(0))
	signature := []byte("signed")
	privateKey := &mock.PrivateKeyStub{}
	singleSigner := &mock.SinglesignMock{}

	coreComponents := getDefaultCoreComponents()
	coreComponents.IntMarsh = getMarshalizer()
	coreComponents.VmMarsh = getMarshalizer()
	coreComponents.TxMarsh = getMarshalizer()
	coreComponents.Hash = getHasher()
	coreComponents.AddrPubKeyConv = createMockPubkeyConverter()
	stateComponents := getDefaultStateComponents()
	stateComponents.AccountsAPI = accAdapter
	cryptoComponents := getDefaultCryptoComponents()
	cryptoComponents.TxSig = singleSigner

	n, _ := node.NewNode(
		node.WithCoreComponents(coreComponents),
		node.WithStateComponents(stateComponents),
		node.WithCryptoComponents(cryptoComponents),
	)

	tx, err := n.GenerateTransaction(createDummyHexAddress(64), createDummyHexAddress(64), big.NewInt(10), "code", privateKey, []byte("chainID"), 1)
	assert.Nil(t, err)
	assert.Equal(t, signature, tx.Signature)
}

func TestGenerateTransaction_ShouldSetCorrectNonce(t *testing.T) {
	t.Parallel()

	nonce := uint64(7)
	accAdapter := &stateMock.AccountsStub{
		GetExistingAccountCalled: func(address []byte) (vmcommon.AccountHandler, error) {
			acc := createAcc(address)
			_ = acc.AddToBalance(big.NewInt(0))
			acc.IncreaseNonce(nonce)

			return acc, nil
		},
	}

	privateKey := getPrivateKey()
	singleSigner := &mock.SinglesignMock{}

	coreComponents := getDefaultCoreComponents()
	coreComponents.IntMarsh = getMarshalizer()
	coreComponents.VmMarsh = getMarshalizer()
	coreComponents.TxMarsh = getMarshalizer()
	coreComponents.Hash = getHasher()
	coreComponents.AddrPubKeyConv = createMockPubkeyConverter()
	stateComponents := getDefaultStateComponents()
	stateComponents.AccountsAPI = accAdapter
	cryptoComponents := getDefaultCryptoComponents()
	cryptoComponents.TxSig = singleSigner

	n, _ := node.NewNode(
		node.WithCoreComponents(coreComponents),
		node.WithStateComponents(stateComponents),
		node.WithCryptoComponents(cryptoComponents),
	)

	tx, err := n.GenerateTransaction(createDummyHexAddress(64), createDummyHexAddress(64), big.NewInt(10), "code", privateKey, []byte("chainID"), 1)
	assert.Nil(t, err)
	assert.Equal(t, nonce, tx.Nonce)
}

func TestGenerateTransaction_CorrectParamsShouldNotError(t *testing.T) {
	t.Parallel()

	accAdapter := getAccAdapter(big.NewInt(0))
	privateKey := getPrivateKey()
	singleSigner := &mock.SinglesignMock{}

	coreComponents := getDefaultCoreComponents()
	coreComponents.IntMarsh = getMarshalizer()
	coreComponents.VmMarsh = getMarshalizer()
	coreComponents.TxMarsh = getMarshalizer()
	coreComponents.Hash = getHasher()
	coreComponents.AddrPubKeyConv = createMockPubkeyConverter()
	stateComponents := getDefaultStateComponents()
	stateComponents.AccountsAPI = accAdapter
	cryptoComponents := getDefaultCryptoComponents()
	cryptoComponents.TxSig = singleSigner

	n, _ := node.NewNode(
		node.WithCoreComponents(coreComponents),
		node.WithStateComponents(stateComponents),
		node.WithCryptoComponents(cryptoComponents),
	)

	_, err := n.GenerateTransaction(createDummyHexAddress(64), createDummyHexAddress(64), big.NewInt(10), "code", privateKey, []byte("chainID"), 1)
	assert.Nil(t, err)
}

func getDefaultTransactionArgs() *external.ArgsCreateTransaction {
	return &external.ArgsCreateTransaction{
		Nonce:             uint64(0),
		Value:             new(big.Int).SetInt64(10).String(),
		Receiver:          "rcv",
		ReceiverUsername:  []byte("rcvrUsername"),
		Sender:            "snd",
		SenderUsername:    []byte("sndrUsername"),
		GasPrice:          uint64(10),
		GasLimit:          uint64(20),
		DataField:         []byte("-"),
		SignatureHex:      hex.EncodeToString(bytes.Repeat([]byte{0}, 10)),
		ChainID:           "chainID",
		Version:           1,
		Options:           0,
		Guardian:          "",
		GuardianSigHex:    "",
		InnerTransactions: nil,
	}
}

func TestCreateTransaction_NilArgsShouldErr(t *testing.T) {
	t.Parallel()

	coreComponents := getDefaultCoreComponents()
	coreComponents.IntMarsh = getMarshalizer()
	coreComponents.VmMarsh = getMarshalizer()
	coreComponents.TxMarsh = getMarshalizer()
	coreComponents.Hash = getHasher()
	stateComponents := getDefaultStateComponents()
	stateComponents.AccountsAPI = &stateMock.AccountsStub{}

	n, _ := node.NewNode(
		node.WithCoreComponents(coreComponents),
		node.WithStateComponents(stateComponents),
	)

	tx, txHash, err := n.CreateTransaction(nil)

	assert.Nil(t, tx)
	assert.Nil(t, txHash)
	assert.Equal(t, node.ErrNilCreateTransactionArgs, err)
}

func TestCreateTransaction_NilAddrConverterShouldErr(t *testing.T) {
	t.Parallel()

	coreComponents := getDefaultCoreComponents()
	coreComponents.IntMarsh = getMarshalizer()
	coreComponents.VmMarsh = getMarshalizer()
	coreComponents.TxMarsh = getMarshalizer()
	coreComponents.Hash = getHasher()
	stateComponents := getDefaultStateComponents()
	stateComponents.AccountsAPI = &stateMock.AccountsStub{}

	n, _ := node.NewNode(
		node.WithCoreComponents(coreComponents),
		node.WithStateComponents(stateComponents),
	)

	coreComponents.AddrPubKeyConv = nil
	txArgs := getDefaultTransactionArgs()
	tx, txHash, err := n.CreateTransaction(txArgs)

	assert.Nil(t, tx)
	assert.Nil(t, txHash)
	assert.Equal(t, node.ErrNilPubkeyConverter, err)
}

func TestCreateTransaction_NilAccountsAdapterShouldErr(t *testing.T) {
	t.Parallel()

	coreComponents := getDefaultCoreComponents()
	coreComponents.IntMarsh = getMarshalizer()
	coreComponents.VmMarsh = getMarshalizer()
	coreComponents.Hash = getHasher()
	coreComponents.AddrPubKeyConv = &testscommon.PubkeyConverterStub{
		DecodeCalled: func(hexAddress string) ([]byte, error) {
			return []byte(hexAddress), nil
		},
	}

	stateComponents := getDefaultStateComponents()
	processComponents := getDefaultProcessComponents()

	n, _ := node.NewNode(
		node.WithCoreComponents(coreComponents),
		node.WithStateComponents(stateComponents),
		node.WithProcessComponents(processComponents),
	)

	stateComponents.AccountsAPI = nil

	txArgs := getDefaultTransactionArgs()
	tx, txHash, err := n.CreateTransaction(txArgs)

	assert.Nil(t, tx)
	assert.Nil(t, txHash)
	assert.Equal(t, node.ErrNilAccountsAdapter, err)
}

func TestCreateTransaction_InvalidSignatureShouldErr(t *testing.T) {
	t.Parallel()

	coreComponents := getDefaultCoreComponents()
	coreComponents.IntMarsh = getMarshalizer()
	coreComponents.VmMarsh = getMarshalizer()
	coreComponents.TxMarsh = getMarshalizer()
	coreComponents.Hash = getHasher()
	coreComponents.AddrPubKeyConv = &testscommon.PubkeyConverterStub{
		DecodeCalled: func(hexAddress string) ([]byte, error) {
			return []byte(hexAddress), nil
		},
	}
	stateComponents := getDefaultStateComponents()
	stateComponents.AccountsAPI = &stateMock.AccountsStub{}

	n, _ := node.NewNode(
		node.WithCoreComponents(coreComponents),
		node.WithStateComponents(stateComponents),
	)

	txArgs := getDefaultTransactionArgs()
	txArgs.SignatureHex = "-"
	tx, txHash, err := n.CreateTransaction(txArgs)

	assert.Nil(t, tx)
	assert.Nil(t, txHash)
	assert.NotNil(t, err)
}

func TestCreateTransaction_ChainIDFieldChecks(t *testing.T) {
	t.Parallel()

	chainID := "chain id"
	expectedHash := []byte("expected hash")
	coreComponents := getDefaultCoreComponents()
	coreComponents.IntMarsh = getMarshalizer()
	coreComponents.VmMarsh = getMarshalizer()
	coreComponents.TxMarsh = getMarshalizer()
	coreComponents.Hash = mock.HasherMock{
		ComputeCalled: func(s string) []byte {
			return expectedHash
		},
	}
	coreComponents.AddrPubKeyConv = &testscommon.PubkeyConverterStub{
		DecodeCalled: func(hexAddress string) ([]byte, error) {
			return []byte(hexAddress), nil
		},
		EncodeCalled: func(pkBytes []byte) (string, error) {
			return string(pkBytes), nil
		},
		LenCalled: func() int {
			return 3
		},
	}

	stateComponents := getDefaultStateComponents()
	stateComponents.AccountsAPI = &stateMock.AccountsStub{}

	n, _ := node.NewNode(
		node.WithCoreComponents(coreComponents),
		node.WithStateComponents(stateComponents),
		node.WithAddressSignatureSize(10),
	)

	signature := hex.EncodeToString([]byte(strings.Repeat("s", 10)))
	emptyChainID := ""
	txArgs := getDefaultTransactionArgs()
	txArgs.SignatureHex = signature
	txArgs.ChainID = emptyChainID
	_, _, err := n.CreateTransaction(txArgs)
	assert.Equal(t, node.ErrInvalidChainIDInTransaction, err)

	for i := 1; i < len(chainID); i++ {
		newChainID := strings.Repeat("c", i)
		txArgs = getDefaultTransactionArgs()
		txArgs.SignatureHex = signature
		txArgs.ChainID = newChainID
		_, _, err = n.CreateTransaction(txArgs)
		assert.NoError(t, err)
	}

	newChainID := chainID + "additional text"
	txArgs = getDefaultTransactionArgs()
	txArgs.SignatureHex = signature
	txArgs.ChainID = newChainID

	_, _, err = n.CreateTransaction(txArgs)
	assert.Equal(t, node.ErrInvalidChainIDInTransaction, err)
}

func TestCreateTransaction_InvalidTxVersionShouldErr(t *testing.T) {
	t.Parallel()

	expectedHash := []byte("expected hash")
	coreComponents := getDefaultCoreComponents()
	coreComponents.IntMarsh = getMarshalizer()
	coreComponents.VmMarsh = getMarshalizer()
	coreComponents.TxMarsh = getMarshalizer()
	coreComponents.Hash = mock.HasherMock{
		ComputeCalled: func(s string) []byte {
			return expectedHash
		},
	}
	coreComponents.AddrPubKeyConv = &testscommon.PubkeyConverterStub{
		DecodeCalled: func(hexAddress string) ([]byte, error) {
			return []byte(hexAddress), nil
		},
		EncodeCalled: func(pkBytes []byte) (string, error) {
			return string(pkBytes), nil
		},
		LenCalled: func() int {
			return 3
		},
	}
	stateComponents := getDefaultStateComponents()
	stateComponents.AccountsAPI = &stateMock.AccountsStub{}

	n, _ := node.NewNode(
		node.WithCoreComponents(coreComponents),
		node.WithStateComponents(stateComponents),
	)

	txArgs := getDefaultTransactionArgs()
	txArgs.Version = 0
	txArgs.ChainID = ""
	txArgs.SignatureHex = "617eff4f"

	_, _, err := n.CreateTransaction(txArgs)
	assert.Equal(t, node.ErrInvalidTransactionVersion, err)
}

func TestCreateTransaction_SenderShardIdIsInDifferentShardShouldNotValidate(t *testing.T) {
	t.Parallel()

	expectedHash := []byte("expected hash")
	crtShardID := uint32(1)
	chainID := []byte("chain ID")
	version := uint32(1)

	coreComponents := getDefaultCoreComponents()
	coreComponents.IntMarsh = getMarshalizer()
	coreComponents.VmMarsh = getMarshalizer()
	coreComponents.TxMarsh = getMarshalizer()
	coreComponents.Hash = mock.HasherMock{
		ComputeCalled: func(s string) []byte {
			return expectedHash
		},
	}
	coreComponents.AddrPubKeyConv = &testscommon.PubkeyConverterStub{
		DecodeCalled: func(hexAddress string) ([]byte, error) {
			return []byte(hexAddress), nil
		},
		EncodeCalled: func(pkBytes []byte) (string, error) {
			return string(pkBytes), nil
		},
		LenCalled: func() int {
			return 3
		},
	}
	coreComponents.ChainIdCalled = func() string {
		return string(chainID)
	}
	coreComponents.MinTransactionVersionCalled = func() uint32 {
		return version
	}
	coreComponents.EconomicsHandler = &economicsmocks.EconomicsHandlerMock{
		CheckValidityTxValuesCalled: func(tx data.TransactionWithFeeHandler) error {
			return nil
		},
	}

	stateComponents := getDefaultStateComponents()

	shardCoordinator := &mock.ShardCoordinatorMock{
		ComputeIdCalled: func(i []byte) uint32 {
			return crtShardID + 1
		},
		SelfShardId: crtShardID,
	}
	bootstrapComponents := getDefaultBootstrapComponents()
	bootstrapComponents.ShCoordinator = shardCoordinator

	processComponents := getDefaultProcessComponents()
	processComponents.ShardCoord = shardCoordinator

	cryptoComponents := getDefaultCryptoComponents()

	n, _ := node.NewNode(
		node.WithBootstrapComponents(bootstrapComponents),
		node.WithCoreComponents(coreComponents),
		node.WithCryptoComponents(cryptoComponents),
		node.WithStateComponents(stateComponents),
		node.WithProcessComponents(processComponents),
		node.WithAddressSignatureSize(10),
	)

	nonce := uint64(0)
	value := new(big.Int).SetInt64(10)
	receiver := "rcv"

	txArgs := getDefaultTransactionArgs()
	txArgs.Version = version
	txArgs.Nonce = nonce
	txArgs.Value = value.String()
	txArgs.Receiver = receiver

	tx, txHash, err := n.CreateTransaction(txArgs)

	assert.NotNil(t, tx)
	assert.Equal(t, expectedHash, txHash)
	assert.Nil(t, err)
	assert.Equal(t, nonce, tx.Nonce)
	assert.Equal(t, value, tx.Value)
	assert.True(t, bytes.Equal([]byte(receiver), tx.RcvAddr))

	err = n.ValidateTransaction(tx)
	assert.True(t, errors.Is(err, node.ErrDifferentSenderShardId))
}

func TestCreateTransaction_SignatureLengthChecks(t *testing.T) {
	t.Parallel()

	maxValueLength := 7
	signatureLength := 10
	chainID := "chain id"
	coreComponents := getDefaultCoreComponents()
	coreComponents.IntMarsh = getMarshalizer()
	coreComponents.VmMarsh = getMarshalizer()
	coreComponents.TxMarsh = getMarshalizer()
	coreComponents.Hash = getHasher()
	coreComponents.EconomicsHandler = &economicsmocks.EconomicsHandlerStub{
		GenesisTotalSupplyCalled: func() *big.Int {
			str := strings.Repeat("1", maxValueLength)
			bi := big.NewInt(0)
			bi.SetString(str, 10)
			return bi
		},
	}
	coreComponents.ChainIdCalled = func() string {
		return chainID
	}
	coreComponents.AddrPubKeyConv = &testscommon.PubkeyConverterStub{
		DecodeCalled: func(hexAddress string) ([]byte, error) {
			return []byte(hexAddress), nil
		},
		EncodeCalled: func(pkBytes []byte) (string, error) {
			return string(pkBytes), nil
		},
		LenCalled: func() int {
			return 3
		},
	}

	stateComponents := getDefaultStateComponents()
	stateComponents.AccountsAPI = &stateMock.AccountsStub{}
	n, _ := node.NewNode(
		node.WithCoreComponents(coreComponents),
		node.WithStateComponents(stateComponents),
		node.WithAddressSignatureSize(signatureLength),
	)

	value := "1" + strings.Repeat("0", maxValueLength)
	txArgs := getDefaultTransactionArgs()
	txArgs.Value = value

	for i := 0; i <= signatureLength; i++ {
		signatureBytes := []byte(strings.Repeat("a", i))
		signatureHex := hex.EncodeToString(signatureBytes)

		txArgs.SignatureHex = signatureHex

		tx, _, err := n.CreateTransaction(txArgs)
		assert.NotNil(t, tx)
		assert.NoError(t, err)
		assert.Equal(t, signatureBytes, tx.Signature)
	}

	signature := hex.EncodeToString([]byte(strings.Repeat("a", signatureLength+1)))
	txArgs.SignatureHex = signature

	tx, txHash, err := n.CreateTransaction(txArgs)
	assert.Nil(t, tx)
	assert.Empty(t, txHash)
	assert.Equal(t, node.ErrInvalidSignatureLength, err)
}

func TestCreateTransaction_SenderLengthChecks(t *testing.T) {
	t.Parallel()

	maxLength := 7
	chainID := "chain id"
	encodedAddressLen := 5
	coreComponents := getDefaultCoreComponents()
	coreComponents.IntMarsh = getMarshalizer()
	coreComponents.VmMarsh = getMarshalizer()
	coreComponents.TxMarsh = getMarshalizer()
	coreComponents.Hash = getHasher()
	coreComponents.ChainIdCalled = func() string {
		return chainID
	}
	coreComponents.EconomicsHandler = &economicsmocks.EconomicsHandlerStub{
		GenesisTotalSupplyCalled: func() *big.Int {
			str := strings.Repeat("1", maxLength)
			bi := big.NewInt(0)
			bi.SetString(str, 10)
			return bi
		},
	}
	coreComponents.AddrPubKeyConv = &testscommon.PubkeyConverterStub{
		DecodeCalled: func(hexAddress string) ([]byte, error) {
			return []byte(hexAddress), nil
		},
		EncodeCalled: func(pkBytes []byte) (string, error) {
			return string(pkBytes), nil
		},
		LenCalled: func() int {
			return encodedAddressLen
		},
	}

	stateComponents := getDefaultStateComponents()
	stateComponents.AccountsAPI = &stateMock.AccountsStub{}
	n, _ := node.NewNode(
		node.WithCoreComponents(coreComponents),
		node.WithStateComponents(stateComponents),
		node.WithAddressSignatureSize(10),
	)

	txArgs := getDefaultTransactionArgs()
	txArgs.ChainID = chainID

	for i := 0; i <= encodedAddressLen; i++ {
		txArgs.Sender = strings.Repeat("s", i)

		_, _, err := n.CreateTransaction(txArgs)
		assert.NoError(t, err)
	}

	txArgs.Sender = strings.Repeat("s", encodedAddressLen) + "additional"

	tx, txHash, err := n.CreateTransaction(txArgs)
	assert.Nil(t, tx)
	assert.Empty(t, txHash)
	assert.Error(t, err)
	assert.True(t, errors.Is(err, node.ErrInvalidAddressLength))
}

func TestCreateTransaction_ReceiverLengthChecks(t *testing.T) {
	t.Parallel()

	maxLength := 7
	chainID := "chain id"
	encodedAddressLen := 5
	coreComponents := getDefaultCoreComponents()
	coreComponents.IntMarsh = getMarshalizer()
	coreComponents.VmMarsh = getMarshalizer()
	coreComponents.TxMarsh = getMarshalizer()
	coreComponents.Hash = getHasher()
	coreComponents.ChainIdCalled = func() string {
		return chainID
	}
	coreComponents.EconomicsHandler = &economicsmocks.EconomicsHandlerStub{
		GenesisTotalSupplyCalled: func() *big.Int {
			str := strings.Repeat("1", maxLength)
			bi := big.NewInt(0)
			bi.SetString(str, 10)
			return bi
		},
	}
	coreComponents.AddrPubKeyConv = &testscommon.PubkeyConverterStub{
		DecodeCalled: func(hexAddress string) ([]byte, error) {
			return []byte(hexAddress), nil
		},
		EncodeCalled: func(pkBytes []byte) (string, error) {
			return string(pkBytes), nil
		},
		LenCalled: func() int {
			return encodedAddressLen
		},
	}

	stateComponents := getDefaultStateComponents()
	stateComponents.AccountsAPI = &stateMock.AccountsStub{}
	n, _ := node.NewNode(
		node.WithCoreComponents(coreComponents),
		node.WithStateComponents(stateComponents),
		node.WithAddressSignatureSize(10),
	)

	txArgs := getDefaultTransactionArgs()
	txArgs.ChainID = chainID

	for i := 0; i <= encodedAddressLen; i++ {
		txArgs.Receiver = strings.Repeat("r", i)

		_, _, err := n.CreateTransaction(txArgs)
		assert.NoError(t, err)
	}

	txArgs.Receiver = strings.Repeat("r", encodedAddressLen) + "additional"

	tx, txHash, err := n.CreateTransaction(txArgs)
	assert.Nil(t, tx)
	assert.Empty(t, txHash)
	assert.Error(t, err)
	assert.True(t, errors.Is(err, node.ErrInvalidAddressLength))
}

func TestCreateTransaction_TooBigSenderUsernameShouldErr(t *testing.T) {
	t.Parallel()

	maxLength := 7
	chainID := "chain id"
	coreComponents := getDefaultCoreComponents()
	coreComponents.IntMarsh = getMarshalizer()
	coreComponents.VmMarsh = getMarshalizer()
	coreComponents.TxMarsh = getMarshalizer()
	coreComponents.Hash = getHasher()
	coreComponents.ChainIdCalled = func() string {
		return chainID
	}
	coreComponents.EconomicsHandler = &economicsmocks.EconomicsHandlerStub{
		GenesisTotalSupplyCalled: func() *big.Int {
			str := strings.Repeat("1", maxLength)
			bi := big.NewInt(0)
			bi.SetString(str, 10)
			return bi
		},
	}
	coreComponents.AddrPubKeyConv = &testscommon.PubkeyConverterStub{
		DecodeCalled: func(hexAddress string) ([]byte, error) {
			return []byte(hexAddress), nil
		},
		EncodeCalled: func(pkBytes []byte) (string, error) {
			return string(pkBytes), nil
		},
		LenCalled: func() int {
			return 3
		},
	}

	stateComponents := getDefaultStateComponents()
	stateComponents.AccountsAPI = &stateMock.AccountsStub{}
	n, _ := node.NewNode(
		node.WithCoreComponents(coreComponents),
		node.WithStateComponents(stateComponents),
		node.WithAddressSignatureSize(10),
	)

	txArgs := getDefaultTransactionArgs()
	txArgs.Value = "1" + strings.Repeat("0", maxLength+1)
	txArgs.ChainID = chainID
	txArgs.SenderUsername = bytes.Repeat([]byte{0}, core.MaxUserNameLength+1)

	tx, txHash, err := n.CreateTransaction(txArgs)
	assert.Nil(t, tx)
	assert.Empty(t, txHash)
	assert.Error(t, err)
	assert.Equal(t, node.ErrInvalidSenderUsernameLength, err)
}

func TestCreateTransaction_TooBigReceiverUsernameShouldErr(t *testing.T) {
	t.Parallel()

	maxLength := 7
	chainID := "chain id"
	coreComponents := getDefaultCoreComponents()
	coreComponents.IntMarsh = getMarshalizer()
	coreComponents.VmMarsh = getMarshalizer()
	coreComponents.TxMarsh = getMarshalizer()
	coreComponents.Hash = getHasher()
	coreComponents.ChainIdCalled = func() string {
		return chainID
	}
	coreComponents.EconomicsHandler = &economicsmocks.EconomicsHandlerStub{
		GenesisTotalSupplyCalled: func() *big.Int {
			str := strings.Repeat("1", maxLength)
			bi := big.NewInt(0)
			bi.SetString(str, 10)
			return bi
		},
	}
	coreComponents.AddrPubKeyConv = &testscommon.PubkeyConverterStub{
		DecodeCalled: func(hexAddress string) ([]byte, error) {
			return []byte(hexAddress), nil
		},
		EncodeCalled: func(pkBytes []byte) (string, error) {
			return string(pkBytes), nil
		},
		LenCalled: func() int {
			return 3
		},
	}

	stateComponents := getDefaultStateComponents()
	stateComponents.AccountsAPI = &stateMock.AccountsStub{}
	n, _ := node.NewNode(
		node.WithCoreComponents(coreComponents),
		node.WithStateComponents(stateComponents),
		node.WithAddressSignatureSize(10),
	)

	txArgs := getDefaultTransactionArgs()
	txArgs.ChainID = chainID
	txArgs.ReceiverUsername = bytes.Repeat([]byte{0}, core.MaxUserNameLength+1)
	txArgs.Value = "1" + strings.Repeat("0", maxLength+1)

	tx, txHash, err := n.CreateTransaction(txArgs)
	assert.Nil(t, tx)
	assert.Empty(t, txHash)
	assert.Error(t, err)
	assert.Equal(t, node.ErrInvalidReceiverUsernameLength, err)
}

func TestCreateTransaction_DataFieldSizeExceedsMaxShouldErr(t *testing.T) {
	t.Parallel()

	maxLength := 7
	chainID := "chain id"
	coreComponents := getDefaultCoreComponents()
	coreComponents.IntMarsh = getMarshalizer()
	coreComponents.VmMarsh = getMarshalizer()
	coreComponents.TxMarsh = getMarshalizer()
	coreComponents.Hash = getHasher()
	coreComponents.ChainIdCalled = func() string {
		return chainID
	}
	coreComponents.EconomicsHandler = &economicsmocks.EconomicsHandlerStub{
		GenesisTotalSupplyCalled: func() *big.Int {
			str := strings.Repeat("1", maxLength)
			bi := big.NewInt(0)
			bi.SetString(str, 10)
			return bi
		},
	}
	coreComponents.AddrPubKeyConv = &testscommon.PubkeyConverterStub{
		DecodeCalled: func(hexAddress string) ([]byte, error) {
			return []byte(hexAddress), nil
		},
		EncodeCalled: func(pkBytes []byte) (string, error) {
			return string(pkBytes), nil
		},
		LenCalled: func() int {
			return 3
		},
	}

	stateComponents := getDefaultStateComponents()
	stateComponents.AccountsAPI = &stateMock.AccountsStub{}
	n, _ := node.NewNode(
		node.WithCoreComponents(coreComponents),
		node.WithStateComponents(stateComponents),
		node.WithAddressSignatureSize(10),
	)

	txArgs := getDefaultTransactionArgs()
	txArgs.ChainID = chainID
	txArgs.DataField = bytes.Repeat([]byte{0}, core.MegabyteSize+1)
	txArgs.Value = "1" + strings.Repeat("0", maxLength+1)

	tx, txHash, err := n.CreateTransaction(txArgs)
	assert.Nil(t, tx)
	assert.Empty(t, txHash)
	assert.Error(t, err)
	assert.Equal(t, node.ErrDataFieldTooBig, err)
}

func TestCreateTransaction_TooLargeValueFieldShouldErr(t *testing.T) {
	t.Parallel()

	maxLength := 7
	chainID := "chain id"
	coreComponents := getDefaultCoreComponents()
	coreComponents.IntMarsh = getMarshalizer()
	coreComponents.VmMarsh = getMarshalizer()
	coreComponents.TxMarsh = getMarshalizer()
	coreComponents.Hash = getHasher()
	coreComponents.ChainIdCalled = func() string {
		return chainID
	}
	coreComponents.EconomicsHandler = &economicsmocks.EconomicsHandlerStub{
		GenesisTotalSupplyCalled: func() *big.Int {
			str := strings.Repeat("1", maxLength)
			bi := big.NewInt(0)
			bi.SetString(str, 10)
			return bi
		},
	}
	coreComponents.AddrPubKeyConv = &testscommon.PubkeyConverterStub{
		DecodeCalled: func(hexAddress string) ([]byte, error) {
			return []byte(hexAddress), nil
		},
		EncodeCalled: func(pkBytes []byte) (string, error) {
			return string(pkBytes), nil
		},
		LenCalled: func() int {
			return 3
		},
	}

	stateComponents := getDefaultStateComponents()
	stateComponents.AccountsAPI = &stateMock.AccountsStub{}
	n, _ := node.NewNode(
		node.WithCoreComponents(coreComponents),
		node.WithStateComponents(stateComponents),
		node.WithAddressSignatureSize(10),
	)

	txArgs := getDefaultTransactionArgs()
	txArgs.ChainID = chainID
	txArgs.Value = "1" + strings.Repeat("0", maxLength+1)

	tx, txHash, err := n.CreateTransaction(txArgs)
	assert.Nil(t, tx)
	assert.Empty(t, txHash)
	assert.Error(t, err)
	assert.Equal(t, node.ErrTransactionValueLengthTooBig, err)
}

func TestCreateTransaction_InvalidGuardianSigShouldErr(t *testing.T) {
	t.Parallel()

	coreComponents := getDefaultCoreComponents()
	coreComponents.IntMarsh = getMarshalizer()
	coreComponents.VmMarsh = getMarshalizer()
	coreComponents.TxMarsh = getMarshalizer()
	coreComponents.Hash = getHasher()
	coreComponents.AddrPubKeyConv = &testscommon.PubkeyConverterStub{
		DecodeCalled: func(hexAddress string) ([]byte, error) {
			return []byte(hexAddress), nil
		},
	}
	stateComponents := getDefaultStateComponents()
	stateComponents.AccountsAPI = &stateMock.AccountsStub{}

	n, _ := node.NewNode(
		node.WithCoreComponents(coreComponents),
		node.WithStateComponents(stateComponents),
		node.WithAddressSignatureSize(16),
	)

	txArgs := getDefaultTransactionArgs()
	txArgs.SignatureHex = hex.EncodeToString(bytes.Repeat([]byte{0}, 1))
	txArgs.GuardianSigHex = hex.EncodeToString(bytes.Repeat([]byte{0}, 32))

	tx, txHash, err := n.CreateTransaction(txArgs)

	assert.Nil(t, tx)
	assert.Nil(t, txHash)
	assert.NotNil(t, err)
	assert.True(t, errors.Is(err, node.ErrInvalidSignatureLength))
}

func TestCreateTransaction_InvalidGuardianAddressLenShouldErr(t *testing.T) {
	t.Parallel()

	coreComponents := getDefaultCoreComponents()
	coreComponents.IntMarsh = getMarshalizer()
	coreComponents.VmMarsh = getMarshalizer()
	coreComponents.TxMarsh = getMarshalizer()
	coreComponents.Hash = getHasher()

	encodedAddressLen := 8
	coreComponents.AddrPubKeyConv = &testscommon.PubkeyConverterStub{
		DecodeCalled: func(hexAddress string) ([]byte, error) {
			return []byte(hexAddress), nil
		},
		LenCalled: func() int {
			return encodedAddressLen
		},
	}
	stateComponents := getDefaultStateComponents()
	stateComponents.AccountsAPI = &stateMock.AccountsStub{}

	n, _ := node.NewNode(
		node.WithCoreComponents(coreComponents),
		node.WithStateComponents(stateComponents),
		node.WithAddressSignatureSize(16),
	)

	txArgs := getDefaultTransactionArgs()
	txArgs.SignatureHex = hex.EncodeToString(bytes.Repeat([]byte{0}, 8))
	txArgs.GuardianSigHex = hex.EncodeToString(bytes.Repeat([]byte{0}, 8))
	txArgs.Guardian = strings.Repeat("g", encodedAddressLen) + "additional"

	tx, txHash, err := n.CreateTransaction(txArgs)

	assert.Nil(t, tx)
	assert.Nil(t, txHash)
	assert.NotNil(t, err)
	assert.True(t, errors.Is(err, node.ErrInvalidAddressLength))
}

func TestCreateTransaction_AddressPubKeyConverterDecode(t *testing.T) {
	t.Parallel()

	minAddrLen := 4
	encodedAddressLen := 8
	addrPubKeyConverter := &testscommon.PubkeyConverterStub{
		DecodeCalled: func(hexAddress string) ([]byte, error) {
			if len(hexAddress) < minAddrLen {
				return nil, errors.New("decode error")
			}
			return []byte(hexAddress), nil
		},
		LenCalled: func() int {
			return encodedAddressLen
		},
	}

	guardianSig := hex.EncodeToString(bytes.Repeat([]byte{0}, 8))
	guardian := strings.Repeat("g", encodedAddressLen)

	t.Run("fail to decode receiver", func(t *testing.T) {
		t.Parallel()

		coreComponents := getDefaultCoreComponents()
		coreComponents.IntMarsh = getMarshalizer()
		coreComponents.VmMarsh = getMarshalizer()
		coreComponents.TxMarsh = getMarshalizer()
		coreComponents.Hash = getHasher()

		coreComponents.AddrPubKeyConv = addrPubKeyConverter
		stateComponents := getDefaultStateComponents()
		stateComponents.AccountsAPI = &stateMock.AccountsStub{}

		n, _ := node.NewNode(
			node.WithCoreComponents(coreComponents),
			node.WithStateComponents(stateComponents),
			node.WithAddressSignatureSize(16),
		)

		txArgs := getDefaultTransactionArgs()
		txArgs.Guardian = guardian
		txArgs.GuardianSigHex = guardianSig

		tx, txHash, err := n.CreateTransaction(txArgs)

		assert.Nil(t, tx)
		assert.Nil(t, txHash)
		assert.NotNil(t, err)
		assert.True(t, strings.Contains(err.Error(), "receiver address"))
	})

	t.Run("fail to decode sender", func(t *testing.T) {
		t.Parallel()

		coreComponents := getDefaultCoreComponents()
		coreComponents.IntMarsh = getMarshalizer()
		coreComponents.VmMarsh = getMarshalizer()
		coreComponents.TxMarsh = getMarshalizer()
		coreComponents.Hash = getHasher()

		coreComponents.AddrPubKeyConv = addrPubKeyConverter
		stateComponents := getDefaultStateComponents()
		stateComponents.AccountsAPI = &stateMock.AccountsStub{}

		n, _ := node.NewNode(
			node.WithCoreComponents(coreComponents),
			node.WithStateComponents(stateComponents),
			node.WithAddressSignatureSize(16),
		)

		txArgs := getDefaultTransactionArgs()
		txArgs.Guardian = guardian
		txArgs.GuardianSigHex = guardianSig
		txArgs.Receiver = strings.Repeat("r", minAddrLen+1)

		tx, txHash, err := n.CreateTransaction(txArgs)

		assert.Nil(t, tx)
		assert.Nil(t, txHash)
		assert.NotNil(t, err)
		assert.True(t, strings.Contains(err.Error(), "sender address"))
	})
}

func TestCreateTransaction_OkValsShouldWork(t *testing.T) {
	t.Parallel()

	version := uint32(1)
	expectedHash := []byte("expected hash")
	coreComponents := getDefaultCoreComponents()
	coreComponents.IntMarsh = getMarshalizer()
	coreComponents.VmMarsh = getMarshalizer()
	coreComponents.TxMarsh = getMarshalizer()
	coreComponents.Hash = mock.HasherMock{
		ComputeCalled: func(s string) []byte {
			return expectedHash
		},
	}
	coreComponents.TxVersionCheckHandler = versioning.NewTxVersionChecker(version)
	coreComponents.AddrPubKeyConv = &testscommon.PubkeyConverterStub{
		DecodeCalled: func(hexAddress string) ([]byte, error) {
			return []byte(hexAddress), nil
		},
		EncodeCalled: func(pkBytes []byte) (string, error) {
			return string(pkBytes), nil
		},
		LenCalled: func() int {
			return 3
		},
	}
	stateComponents := getDefaultStateComponents()
	stateComponents.AccountsAPI = &stateMock.AccountsStub{
		GetExistingAccountCalled: func(addressContainer []byte) (vmcommon.AccountHandler, error) {
			return createAcc([]byte("address")), nil
		},
	}

	processComponents := getDefaultProcessComponents()
	processComponents.EpochTrigger = &mock.EpochStartTriggerStub{
		EpochCalled: func() uint32 {
			return 1
		},
	}

	networkComponents := getDefaultNetworkComponents()
	cryptoComponents := getDefaultCryptoComponents()
	bootstrapComponents := getDefaultBootstrapComponents()
	bootstrapComponents.ShCoordinator = processComponents.ShardCoordinator()
	bootstrapComponents.HdrIntegrityVerifier = processComponents.HeaderIntegrVerif
	n, _ := node.NewNode(
		node.WithCoreComponents(coreComponents),
		node.WithStateComponents(stateComponents),
		node.WithProcessComponents(processComponents),
		node.WithNetworkComponents(networkComponents),
		node.WithCryptoComponents(cryptoComponents),
		node.WithBootstrapComponents(bootstrapComponents),
		node.WithAddressSignatureSize(10),
	)

	nonce := uint64(0)
	value := new(big.Int).SetInt64(10)
	receiver := "rcv"

	txArgs := getDefaultTransactionArgs()
	txArgs.Receiver = receiver
	txArgs.Nonce = nonce
	txArgs.Value = value.String()
	txArgs.ChainID = coreComponents.ChainID()
	txArgs.Version = coreComponents.MinTransactionVersion()

	tx, txHash, err := n.CreateTransaction(txArgs)
	assert.NotNil(t, tx)
	assert.Equal(t, expectedHash, txHash)
	assert.Nil(t, err)
	assert.Equal(t, nonce, tx.Nonce)
	assert.Equal(t, value, tx.Value)
	assert.True(t, bytes.Equal([]byte(receiver), tx.RcvAddr))

	err = n.ValidateTransaction(tx)
	assert.Nil(t, err)
}

func TestCreateTransaction_TxSignedWithHashShouldErrVersionShoudBe2(t *testing.T) {
	t.Parallel()

	expectedHash := []byte("expected hash")
	crtShardID := uint32(1)
	chainID := "chain ID"
	version := uint32(1)

	coreComponents := getDefaultCoreComponents()
	coreComponents.IntMarsh = getMarshalizer()
	coreComponents.VmMarsh = getMarshalizer()
	coreComponents.TxMarsh = getMarshalizer()
	coreComponents.Hash = mock.HasherMock{
		ComputeCalled: func(s string) []byte {
			return expectedHash
		},
	}
	coreComponents.MinTransactionVersionCalled = func() uint32 {
		return version
	}
	coreComponents.AddrPubKeyConv = &testscommon.PubkeyConverterStub{
		DecodeCalled: func(hexAddress string) ([]byte, error) {
			return []byte(hexAddress), nil
		},
		EncodeCalled: func(pkBytes []byte) (string, error) {
			return string(pkBytes), nil
		},
		LenCalled: func() int {
			return 3
		},
	}
	coreComponents.TxSignHasherField = &mock.HasherMock{}
	coreComponents.ChainIdCalled = func() string {
		return chainID
	}

	feeHandler := &economicsmocks.EconomicsHandlerStub{
		CheckValidityTxValuesCalled: func(tx data.TransactionWithFeeHandler) error {
			return nil
		},
	}
	coreComponents.EconomicsHandler = feeHandler
	coreComponents.TxVersionCheckHandler = versioning.NewTxVersionChecker(version)

	stateComponents := getDefaultStateComponents()
	stateComponents.AccountsAPI = &stateMock.AccountsStub{}

	bootstrapComponents := getDefaultBootstrapComponents()
	bootstrapComponents.ShCoordinator = &mock.ShardCoordinatorMock{
		ComputeIdCalled: func(i []byte) uint32 {
			return crtShardID
		},
		SelfShardId: crtShardID,
	}

	processComponents := getDefaultProcessComponents()
	processComponents.EpochTrigger = &mock.EpochStartTriggerStub{
		EpochCalled: func() uint32 {
			return 1
		},
	}
	processComponents.WhiteListerVerifiedTxsInternal = &testscommon.WhiteListHandlerStub{}
	processComponents.WhiteListHandlerInternal = &testscommon.WhiteListHandlerStub{}

	cryptoComponents := getDefaultCryptoComponents()
	cryptoComponents.TxSig = &mock.SingleSignerMock{}
	cryptoComponents.TxKeyGen = &mock.KeyGenMock{}

	n, _ := node.NewNode(
		node.WithCoreComponents(coreComponents),
		node.WithBootstrapComponents(bootstrapComponents),
		node.WithStateComponents(stateComponents),
		node.WithProcessComponents(processComponents),
		node.WithCryptoComponents(cryptoComponents),
		node.WithEnableSignTxWithHashEpoch(2),
		node.WithAddressSignatureSize(10),
	)

	options := transaction.MaskSignedWithHash

	txArgs := getDefaultTransactionArgs()
	txArgs.ChainID = chainID
	txArgs.Version = version
	txArgs.Options = options

	tx, _, err := n.CreateTransaction(txArgs)
	require.Nil(t, err)
	err = n.ValidateTransaction(tx)
	assert.Equal(t, process.ErrInvalidTransactionVersion, err)
}

func TestCreateTransaction_TxSignedWithHashNoEnabledShouldErr(t *testing.T) {
	t.Parallel()

	expectedHash := []byte("expected hash")
	crtShardID := uint32(1)
	chainID := "chain ID"
	version := uint32(1)
	coreComponents := getDefaultCoreComponents()
	coreComponents.IntMarsh = getMarshalizer()
	coreComponents.VmMarsh = getMarshalizer()
	coreComponents.TxMarsh = getMarshalizer()
	coreComponents.Hash = mock.HasherMock{
		ComputeCalled: func(s string) []byte {
			return expectedHash
		},
	}
	coreComponents.TxSignHasherField = mock.HasherMock{}
	coreComponents.ChainIdCalled = func() string {
		return chainID
	}
	coreComponents.MinTransactionVersionCalled = func() uint32 {
		return version
	}
	coreComponents.AddrPubKeyConv = &testscommon.PubkeyConverterStub{
		DecodeCalled: func(hexAddress string) ([]byte, error) {
			return []byte(hexAddress), nil
		},
		EncodeCalled: func(pkBytes []byte) (string, error) {
			return string(pkBytes), nil
		},
		LenCalled: func() int {
			return 3
		},
	}

	feeHandler := &economicsmocks.EconomicsHandlerStub{
		CheckValidityTxValuesCalled: func(tx data.TransactionWithFeeHandler) error {
			return nil
		},
	}
	coreComponents.EconomicsHandler = feeHandler
	coreComponents.TxVersionCheckHandler = versioning.NewTxVersionChecker(version)

	stateComponents := getDefaultStateComponents()
	stateComponents.AccountsAPI = &stateMock.AccountsStub{}

	bootstrapComponents := getDefaultBootstrapComponents()
	bootstrapComponents.ShCoordinator = &mock.ShardCoordinatorMock{
		ComputeIdCalled: func(i []byte) uint32 {
			return crtShardID
		},
		SelfShardId: crtShardID,
	}

	processComponents := getDefaultProcessComponents()
	processComponents.EpochTrigger = &mock.EpochStartTriggerStub{
		EpochCalled: func() uint32 {
			return 1
		},
	}
	processComponents.WhiteListerVerifiedTxsInternal = &testscommon.WhiteListHandlerStub{
		IsWhiteListedCalled: func(interceptedData process.InterceptedData) bool {
			return false
		},
	}
	processComponents.WhiteListHandlerInternal = &testscommon.WhiteListHandlerStub{}

	cryptoComponents := getDefaultCryptoComponents()
	cryptoComponents.TxSig = &mock.SingleSignerMock{}
	cryptoComponents.TxKeyGen = &mock.KeyGenMock{
		PublicKeyFromByteArrayMock: func(b []byte) (crypto.PublicKey, error) {
			return nil, nil
		},
	}

	n, _ := node.NewNode(
		node.WithCoreComponents(coreComponents),
		node.WithBootstrapComponents(bootstrapComponents),
		node.WithStateComponents(stateComponents),
		node.WithProcessComponents(processComponents),
		node.WithCryptoComponents(cryptoComponents),
		node.WithEnableSignTxWithHashEpoch(2),
		node.WithAddressSignatureSize(10),
	)

	options := transaction.MaskSignedWithHash

	txArgs := getDefaultTransactionArgs()
	txArgs.ChainID = chainID
	txArgs.Version = version + 1
	txArgs.Options = options

	tx, _, _ := n.CreateTransaction(txArgs)

	err := n.ValidateTransaction(tx)
	assert.Equal(t, process.ErrTransactionSignedWithHashIsNotEnabled, err)
}

func TestValidateTransaction_ShouldAdaptAccountNotFoundError(t *testing.T) {
	t.Parallel()

	n, _ := node.NewNode(
		node.WithCoreComponents(getDefaultCoreComponents()),
		node.WithBootstrapComponents(getDefaultBootstrapComponents()),
		node.WithProcessComponents(getDefaultProcessComponents()),
		node.WithStateComponents(getDefaultStateComponents()),
		node.WithCryptoComponents(getDefaultCryptoComponents()),
	)

	tx := &transaction.Transaction{
		SndAddr:   bytes.Repeat([]byte("1"), 32),
		RcvAddr:   bytes.Repeat([]byte("1"), 32),
		Value:     big.NewInt(37),
		Signature: []byte("signature"),
		ChainID:   []byte("chainID"),
	}
	err := n.ValidateTransaction(tx)
	require.Equal(t, "insufficient funds for address erd1xycnzvf3xycnzvf3xycnzvf3xycnzvf3xycnzvf3xycnzvf3xycspcqad6", err.Error())
}

func TestCreateShardedStores_NilShardCoordinatorShouldError(t *testing.T) {
	messenger := getMessenger()
	dataPool := dataRetrieverMock.NewPoolsHolderStub()
	coreComponents := getDefaultCoreComponents()
	coreComponents.IntMarsh = getMarshalizer()
	coreComponents.VmMarsh = getMarshalizer()
	coreComponents.TxMarsh = getMarshalizer()
	coreComponents.Hash = getHasher()
	coreComponents.AddrPubKeyConv = createMockPubkeyConverter()
	stateComponents := getDefaultStateComponents()
	stateComponents.AccountsAPI = &stateMock.AccountsStub{}
	networkComponents := getDefaultNetworkComponents()
	networkComponents.Messenger = messenger
	dataComponents := getDefaultDataComponents()
	dataComponents.DataPool = dataPool
	processComponents := getDefaultProcessComponents()

	n, _ := node.NewNode(
		node.WithCoreComponents(coreComponents),
		node.WithStateComponents(stateComponents),
		node.WithNetworkComponents(networkComponents),
		node.WithDataComponents(dataComponents),
		node.WithProcessComponents(processComponents),
	)

	processComponents.ShardCoord = nil
	err := n.CreateShardedStores()
	assert.NotNil(t, err)
	assert.Contains(t, err.Error(), "nil shard coordinator")
}

func TestCreateShardedStores_NilDataPoolShouldError(t *testing.T) {
	messenger := getMessenger()
	shardCoordinator := mock.NewOneShardCoordinatorMock()

	coreComponents := getDefaultCoreComponents()
	coreComponents.IntMarsh = getMarshalizer()
	coreComponents.VmMarsh = getMarshalizer()
	coreComponents.TxMarsh = getMarshalizer()
	coreComponents.Hash = getHasher()
	coreComponents.AddrPubKeyConv = createMockPubkeyConverter()
	processComponents := getDefaultProcessComponents()
	processComponents.ShardCoord = shardCoordinator
	networkComponents := getDefaultNetworkComponents()
	networkComponents.Messenger = messenger
	stateComponents := getDefaultStateComponents()
	stateComponents.AccountsAPI = &stateMock.AccountsStub{}
	dataComponents := getDefaultDataComponents()

	n, _ := node.NewNode(
		node.WithCoreComponents(coreComponents),
		node.WithProcessComponents(processComponents),
		node.WithNetworkComponents(networkComponents),
		node.WithStateComponents(stateComponents),
		node.WithDataComponents(dataComponents),
	)

	dataComponents.DataPool = nil
	err := n.CreateShardedStores()
	assert.NotNil(t, err)
	assert.Contains(t, err.Error(), "nil data pool")
}

func TestCreateShardedStores_NilTransactionDataPoolShouldError(t *testing.T) {
	messenger := getMessenger()
	shardCoordinator := mock.NewOneShardCoordinatorMock()
	dataPool := dataRetrieverMock.NewPoolsHolderStub()
	dataPool.TransactionsCalled = func() dataRetriever.ShardedDataCacherNotifier {
		return nil
	}
	dataPool.HeadersCalled = func() dataRetriever.HeadersPool {
		return &testscommon.HeadersCacherStub{}
	}
	coreComponents := getDefaultCoreComponents()
	coreComponents.IntMarsh = getMarshalizer()
	coreComponents.VmMarsh = getMarshalizer()
	coreComponents.TxMarsh = getMarshalizer()
	coreComponents.Hash = getHasher()
	coreComponents.AddrPubKeyConv = createMockPubkeyConverter()
	dataComponents := getDefaultDataComponents()
	dataComponents.DataPool = dataPool
	stateComponents := getDefaultStateComponents()
	stateComponents.AccountsAPI = &stateMock.AccountsStub{}
	processComponents := getDefaultProcessComponents()
	processComponents.ShardCoord = shardCoordinator
	networkComponents := getDefaultNetworkComponents()
	networkComponents.Messenger = messenger

	n, _ := node.NewNode(
		node.WithCoreComponents(coreComponents),
		node.WithDataComponents(dataComponents),
		node.WithStateComponents(stateComponents),
		node.WithProcessComponents(processComponents),
		node.WithNetworkComponents(networkComponents),
	)

	err := n.CreateShardedStores()
	assert.NotNil(t, err)
	assert.Contains(t, err.Error(), "nil transaction sharded data store")
}

func TestCreateShardedStores_NilHeaderDataPoolShouldError(t *testing.T) {
	messenger := getMessenger()
	shardCoordinator := mock.NewOneShardCoordinatorMock()
	dataPool := dataRetrieverMock.NewPoolsHolderStub()
	dataPool.TransactionsCalled = func() dataRetriever.ShardedDataCacherNotifier {
		return testscommon.NewShardedDataStub()
	}

	dataPool.HeadersCalled = func() dataRetriever.HeadersPool {
		return nil
	}
	coreComponents := getDefaultCoreComponents()
	coreComponents.IntMarsh = getMarshalizer()
	coreComponents.VmMarsh = getMarshalizer()
	coreComponents.TxMarsh = getMarshalizer()
	coreComponents.Hash = getHasher()
	coreComponents.AddrPubKeyConv = createMockPubkeyConverter()
	dataComponents := getDefaultDataComponents()
	dataComponents.DataPool = dataPool
	stateComponents := getDefaultStateComponents()
	stateComponents.AccountsAPI = &stateMock.AccountsStub{}
	processComponents := getDefaultProcessComponents()
	processComponents.ShardCoord = shardCoordinator
	networkComponents := getDefaultNetworkComponents()
	networkComponents.Messenger = messenger

	n, _ := node.NewNode(
		node.WithCoreComponents(coreComponents),
		node.WithDataComponents(dataComponents),
		node.WithStateComponents(stateComponents),
		node.WithProcessComponents(processComponents),
		node.WithNetworkComponents(networkComponents),
	)

	err := n.CreateShardedStores()
	assert.NotNil(t, err)
	assert.Contains(t, err.Error(), "nil header sharded data store")
}

func TestCreateShardedStores_ReturnsSuccessfully(t *testing.T) {
	messenger := getMessenger()
	shardCoordinator := mock.NewOneShardCoordinatorMock()
	numOfShards := uint32(2)
	shardCoordinator.SetNoShards(numOfShards)

	dataPool := dataRetrieverMock.NewPoolsHolderStub()
	dataPool.TransactionsCalled = func() dataRetriever.ShardedDataCacherNotifier {
		return testscommon.NewShardedDataStub()
	}
	dataPool.HeadersCalled = func() dataRetriever.HeadersPool {
		return &testscommon.HeadersCacherStub{}
	}

	coreComponents := getDefaultCoreComponents()
	coreComponents.IntMarsh = getMarshalizer()
	coreComponents.VmMarsh = getMarshalizer()
	coreComponents.TxMarsh = getMarshalizer()
	coreComponents.Hash = getHasher()
	coreComponents.AddrPubKeyConv = createMockPubkeyConverter()
	dataComponents := getDefaultDataComponents()
	dataComponents.DataPool = dataPool
	stateComponents := getDefaultStateComponents()
	stateComponents.AccountsAPI = &stateMock.AccountsStub{}
	processComponents := getDefaultProcessComponents()
	processComponents.ShardCoord = shardCoordinator
	networkComponents := getDefaultNetworkComponents()
	networkComponents.Messenger = messenger

	n, _ := node.NewNode(
		node.WithCoreComponents(coreComponents),
		node.WithDataComponents(dataComponents),
		node.WithStateComponents(stateComponents),
		node.WithProcessComponents(processComponents),
		node.WithNetworkComponents(networkComponents),
	)

	err := n.CreateShardedStores()
	assert.Nil(t, err)
}

func TestNode_ValidatorStatisticsApi(t *testing.T) {
	t.Parallel()

	initialPubKeys := make(map[uint32][]string)
	keys := [][]string{{"key0"}, {"key1"}, {"key2"}}
	initialPubKeys[0] = keys[0]
	initialPubKeys[1] = keys[1]
	initialPubKeys[2] = keys[2]

	validatorsInfo := state.NewShardValidatorsInfoMap()

	for shardId, pubkeysPerShard := range initialPubKeys {
		for _, pubKey := range pubkeysPerShard {
			_ = validatorsInfo.Add(&state.ValidatorInfo{
				PublicKey:                  []byte(pubKey),
				ShardId:                    shardId,
				List:                       "",
				Index:                      0,
				TempRating:                 0,
				Rating:                     0,
				RewardAddress:              nil,
				LeaderSuccess:              0,
				LeaderFailure:              0,
				ValidatorSuccess:           0,
				ValidatorFailure:           0,
				NumSelectedInSuccessBlocks: 0,
				AccumulatedFees:            nil,
				TotalLeaderSuccess:         0,
				TotalLeaderFailure:         0,
				TotalValidatorSuccess:      0,
				TotalValidatorFailure:      0,
			})
		}
	}

	vsp := &testscommon.ValidatorStatisticsProcessorStub{
		RootHashCalled: func() (i []byte, err error) {
			return []byte("hash"), nil
		},
		GetValidatorInfoForRootHashCalled: func(rootHash []byte) (m state.ShardValidatorsInfoMapHandler, err error) {
			return validatorsInfo, nil
		},
	}

	validatorProvider := &stakingcommon.ValidatorsProviderStub{
		GetLatestValidatorsCalled: func() map[string]*validator.ValidatorStatistics {
			apiResponses := make(map[string]*validator.ValidatorStatistics)

			for _, vi := range validatorsInfo.GetAllValidatorsInfo() {
				apiResponses[hex.EncodeToString(vi.GetPublicKey())] = &validator.ValidatorStatistics{}
			}

			return apiResponses
		},
	}

	processComponents := getDefaultProcessComponents()
	processComponents.ValidatorProvider = validatorProvider
	processComponents.ValidatorStatistics = vsp

	n, _ := node.NewNode(
		node.WithInitialNodesPubKeys(initialPubKeys),
		node.WithProcessComponents(processComponents),
	)

	expectedData := &validator.ValidatorStatistics{}
	validatorsData, err := n.ValidatorStatisticsApi()
	require.Equal(t, expectedData, validatorsData[hex.EncodeToString([]byte(keys[2][0]))])
	require.Nil(t, err)
}

// ------- GetAccount

func TestNode_GetAccountPubkeyConverterFailsShouldErr(t *testing.T) {
	t.Parallel()

	accDB := &stateMock.AccountsStub{
		GetExistingAccountCalled: func(address []byte) (handler vmcommon.AccountHandler, e error) {
			return nil, state.ErrAccNotFound
		},
	}

	errExpected := errors.New("expected error")
	coreComponents := getDefaultCoreComponents()
	coreComponents.AddrPubKeyConv = &testscommon.PubkeyConverterStub{
		DecodeCalled: func(hexAddress string) ([]byte, error) {
			return nil, errExpected
		},
	}
	stateComponents := getDefaultStateComponents()
	stateComponents.AccountsAPI = accDB

	n, _ := node.NewNode(
		node.WithStateComponents(stateComponents),
		node.WithCoreComponents(coreComponents),
	)

	recovAccnt, _, err := n.GetAccount(createDummyHexAddress(64), api.AccountQueryOptions{})

	assert.Empty(t, recovAccnt)
	assert.ErrorIs(t, err, errExpected)
}

func TestNode_GetAccountAccountDoesNotExistsShouldRetEmpty(t *testing.T) {
	t.Parallel()

	accountsRepostitory := &stateMock.AccountsRepositoryStub{
		GetAccountWithBlockInfoCalled: func(address []byte, options api.AccountQueryOptions) (vmcommon.AccountHandler, common.BlockInfo, error) {
			blockInfo := holders.NewBlockInfo([]byte{0xaa}, 7, []byte{0xbb})
			return nil, nil, state.NewErrAccountNotFoundAtBlock(blockInfo)
		},
	}

	coreComponents := getDefaultCoreComponents()
	dataComponents := getDefaultDataComponents()
	stateComponents := getDefaultStateComponents()
	stateComponents.AccountsRepo = accountsRepostitory

	n, _ := node.NewNode(
		node.WithCoreComponents(coreComponents),
		node.WithDataComponents(dataComponents),
		node.WithStateComponents(stateComponents),
	)

	account, blockInfo, err := n.GetAccount(testscommon.TestAddressAlice, api.AccountQueryOptions{})

	require.Nil(t, err)
	require.Equal(t, uint64(0), account.Nonce)
	require.Equal(t, "0", account.Balance)
	require.Equal(t, "0", account.DeveloperReward)
	require.Nil(t, account.CodeHash)
	require.Nil(t, account.RootHash)
	require.Equal(t, uint64(7), blockInfo.Nonce)
	require.Equal(t, "aa", blockInfo.Hash)
	require.Equal(t, "bb", blockInfo.RootHash)
}

func TestNode_GetAccountAccountsRepositoryFailsShouldErr(t *testing.T) {
	t.Parallel()

	errExpected := errors.New("expected error")

	accountsRepostitory := &stateMock.AccountsRepositoryStub{
		GetAccountWithBlockInfoCalled: func(address []byte, options api.AccountQueryOptions) (vmcommon.AccountHandler, common.BlockInfo, error) {
			return nil, nil, errExpected
		},
	}

	coreComponents := getDefaultCoreComponents()
	dataComponents := getDefaultDataComponents()
	stateComponents := getDefaultStateComponents()
	stateComponents.AccountsRepo = accountsRepostitory

	n, _ := node.NewNode(
		node.WithCoreComponents(coreComponents),
		node.WithDataComponents(dataComponents),
		node.WithStateComponents(stateComponents),
	)

	recovAccnt, _, err := n.GetAccount(testscommon.TestAddressAlice, api.AccountQueryOptions{})

	assert.Empty(t, recovAccnt)
	assert.NotNil(t, err)
	assert.ErrorIs(t, err, errExpected)
}

func TestNode_GetAccountAccNotFoundShouldReturnEmpty(t *testing.T) {
	t.Parallel()

	accDB := &stateMock.AccountsStub{
		GetAccountWithBlockInfoCalled: func(address []byte, options common.RootHashHolder) (vmcommon.AccountHandler, common.BlockInfo, error) {
			return nil, nil, state.NewErrAccountNotFoundAtBlock(dummyBlockInfo.forProcessing())
		},
		RecreateTrieCalled: func(_ common.RootHashHolder) error {
			return nil
		},
	}

	dataComponents := getDefaultDataComponents()
	coreComponents := getDefaultCoreComponents()
	coreComponents.IntMarsh = getMarshalizer()
	coreComponents.VmMarsh = getMarshalizer()
	coreComponents.Hash = getHasher()

	stateComponents := getDefaultStateComponents()
	args := state.ArgsAccountsRepository{
		FinalStateAccountsWrapper:      accDB,
		CurrentStateAccountsWrapper:    accDB,
		HistoricalStateAccountsWrapper: accDB,
	}
	stateComponents.AccountsRepo, _ = state.NewAccountsRepository(args)

	n, _ := node.NewNode(
		node.WithDataComponents(dataComponents),
		node.WithCoreComponents(coreComponents),
		node.WithStateComponents(stateComponents),
	)

	acc, bInfo, err := n.GetAccount(testscommon.TestAddressAlice, api.AccountQueryOptions{})
	require.Nil(t, err)
	require.Equal(t, dummyBlockInfo.apiResult(), bInfo)
	require.Equal(t, api.AccountResponse{Address: testscommon.TestAddressAlice, Balance: "0", DeveloperReward: "0"}, acc)
}

func TestNode_GetAccountAccountExistsShouldReturn(t *testing.T) {
	t.Parallel()

	accnt := createAcc(testscommon.TestPubKeyBob)
	_ = accnt.AddToBalance(big.NewInt(1))
	accnt.IncreaseNonce(2)
	accnt.SetRootHash([]byte("root hash"))
	accnt.SetCodeHash([]byte("code hash"))
	accnt.AddToDeveloperReward(big.NewInt(37))
	accnt.SetCodeMetadata([]byte("metadata"))
	accnt.SetOwnerAddress(testscommon.TestPubKeyAlice)

	accDB := &stateMock.AccountsStub{
		GetAccountWithBlockInfoCalled: func(address []byte, options common.RootHashHolder) (vmcommon.AccountHandler, common.BlockInfo, error) {
			return accnt, nil, nil
		},
		RecreateTrieCalled: func(rootHash common.RootHashHolder) error {
			return nil
		},
	}

	coreComponents := getDefaultCoreComponents()
	dataComponents := getDefaultDataComponents()
	stateComponents := getDefaultStateComponents()
	args := state.ArgsAccountsRepository{
		FinalStateAccountsWrapper:      accDB,
		CurrentStateAccountsWrapper:    accDB,
		HistoricalStateAccountsWrapper: accDB,
	}
	stateComponents.AccountsRepo, _ = state.NewAccountsRepository(args)
	n, _ := node.NewNode(
		node.WithCoreComponents(coreComponents),
		node.WithDataComponents(dataComponents),
		node.WithStateComponents(stateComponents),
	)

	recovAccnt, _, err := n.GetAccount(testscommon.TestAddressBob, api.AccountQueryOptions{})

	require.Nil(t, err)
	require.Equal(t, uint64(2), recovAccnt.Nonce)
	require.Equal(t, "1", recovAccnt.Balance)
	require.Equal(t, []byte("root hash"), recovAccnt.RootHash)
	require.Equal(t, []byte("code hash"), recovAccnt.CodeHash)
	require.Equal(t, []byte("metadata"), recovAccnt.CodeMetadata)
	require.Equal(t, testscommon.TestAddressAlice, recovAccnt.OwnerAddress)
}

func TestNode_GetAccountAccountWithKeysErrorShouldFail(t *testing.T) {
	accnt := createAcc(testscommon.TestPubKeyBob)
	_ = accnt.AddToBalance(big.NewInt(1))
	expectedErr := errors.New("expected error")
	accnt.SetDataTrie(
		&trieMock.TrieStub{
			GetAllLeavesOnChannelCalled: func(leavesChannels *common.TrieIteratorChannels, ctx context.Context, rootHash []byte, _ common.KeyBuilder, tlp common.TrieLeafParser) error {
				return expectedErr
			},
			RootCalled: func() ([]byte, error) {
				return nil, nil
			},
		})

	accDB := &stateMock.AccountsStub{
		GetAccountWithBlockInfoCalled: func(address []byte, options common.RootHashHolder) (vmcommon.AccountHandler, common.BlockInfo, error) {
			return accnt, nil, nil
		},
		RecreateTrieCalled: func(options common.RootHashHolder) error {
			return nil
		},
	}

	n := getNodeWithAccount(accDB)

	recovAccnt, blockInfo, err := n.GetAccountWithKeys(testscommon.TestAddressBob, api.AccountQueryOptions{WithKeys: true}, context.Background())

	require.Equal(t, expectedErr, err)
	require.Equal(t, api.AccountResponse{}, recovAccnt)
	require.Equal(t, api.BlockInfo{}, blockInfo)
}

func TestNode_GetAccountAccountWithKeysShouldWork(t *testing.T) {
	t.Parallel()

	accnt := createAcc(testscommon.TestPubKeyBob)
	_ = accnt.AddToBalance(big.NewInt(1))

	k1, v1 := []byte("key1"), []byte("value1")
	k2, v2 := []byte("key2"), []byte("value2")

	accnt.SetDataTrie(
		&trieMock.TrieStub{
			GetAllLeavesOnChannelCalled: func(leavesChannels *common.TrieIteratorChannels, ctx context.Context, rootHash []byte, _ common.KeyBuilder, tlp common.TrieLeafParser) error {
				go func() {
					suffix := append(k1, accnt.AddressBytes()...)
					trieLeaf, _ := tlp.ParseLeaf(k1, append(v1, suffix...), core.NotSpecified)
					leavesChannels.LeavesChan <- trieLeaf

					suffix = append(k2, accnt.AddressBytes()...)
					trieLeaf2, _ := tlp.ParseLeaf(k2, append(v2, suffix...), core.NotSpecified)
					leavesChannels.LeavesChan <- trieLeaf2

					close(leavesChannels.LeavesChan)
					leavesChannels.ErrChan.Close()
				}()

				return nil
			},
			RootCalled: func() ([]byte, error) {
				return nil, nil
			},
		})

	accDB := &stateMock.AccountsStub{
		GetAccountWithBlockInfoCalled: func(address []byte, options common.RootHashHolder) (vmcommon.AccountHandler, common.BlockInfo, error) {
			return accnt, nil, nil
		},
		RecreateTrieCalled: func(options common.RootHashHolder) error {
			return nil
		},
	}

	n := getNodeWithAccount(accDB)

	recovAccnt, _, err := n.GetAccountWithKeys(testscommon.TestAddressBob, api.AccountQueryOptions{WithKeys: false}, context.Background())

	require.Nil(t, err)
	require.Nil(t, recovAccnt.Pairs)

	recovAccnt, _, err = n.GetAccountWithKeys(testscommon.TestAddressBob, api.AccountQueryOptions{WithKeys: true}, context.Background())

	require.Nil(t, err)
	require.NotNil(t, recovAccnt.Pairs)
	require.Equal(t, 2, len(recovAccnt.Pairs))
	require.Equal(t, hex.EncodeToString(v1), recovAccnt.Pairs[hex.EncodeToString(k1)])
	require.Equal(t, hex.EncodeToString(v2), recovAccnt.Pairs[hex.EncodeToString(k2)])
}

func TestNode_GetAccountAccountWithKeysNeverUsedAccountShouldWork(t *testing.T) {
	t.Parallel()

	accDB := &stateMock.AccountsStub{
		GetAccountWithBlockInfoCalled: func(address []byte, options common.RootHashHolder) (vmcommon.AccountHandler, common.BlockInfo, error) {
			return nil, nil, nil
		},
		RecreateTrieCalled: func(options common.RootHashHolder) error {
			return nil
		},
	}

	n := getNodeWithAccount(accDB)

	recovAccnt, blockInfo, err := n.GetAccountWithKeys(testscommon.TestAddressBob, api.AccountQueryOptions{WithKeys: true}, context.Background())

	require.Nil(t, err)
	require.Equal(t, uint64(0), recovAccnt.Nonce)
	require.Equal(t, testscommon.TestAddressBob, recovAccnt.Address)
	require.Equal(t, api.BlockInfo{}, blockInfo)
}

func TestNode_GetAccountAccountWithKeysNilDataTrieShouldWork(t *testing.T) {
	t.Parallel()

	accnt := createAcc(testscommon.TestPubKeyBob)
	accnt.SetDataTrie(nil)
	_ = accnt.AddToBalance(big.NewInt(1))

	accDB := &stateMock.AccountsStub{
		GetAccountWithBlockInfoCalled: func(address []byte, options common.RootHashHolder) (vmcommon.AccountHandler, common.BlockInfo, error) {
			return accnt, nil, nil
		},
		RecreateTrieCalled: func(options common.RootHashHolder) error {
			return nil
		},
	}

	n := getNodeWithAccount(accDB)

	recovAccnt, blockInfo, err := n.GetAccountWithKeys(testscommon.TestAddressBob, api.AccountQueryOptions{WithKeys: true}, context.Background())

	require.Nil(t, err)
	require.Equal(t, uint64(0), recovAccnt.Nonce)
	require.Equal(t, testscommon.TestAddressBob, recovAccnt.Address)
	require.Equal(t, api.BlockInfo{}, blockInfo)
}

func getNodeWithAccount(accDB *stateMock.AccountsStub) *node.Node {
	coreComponents := getDefaultCoreComponents()
	dataComponents := getDefaultDataComponents()
	stateComponents := getDefaultStateComponents()
	args := state.ArgsAccountsRepository{
		FinalStateAccountsWrapper:      accDB,
		CurrentStateAccountsWrapper:    accDB,
		HistoricalStateAccountsWrapper: accDB,
	}
	stateComponents.AccountsRepo, _ = state.NewAccountsRepository(args)
	n, _ := node.NewNode(
		node.WithCoreComponents(coreComponents),
		node.WithDataComponents(dataComponents),
		node.WithStateComponents(stateComponents),
	)
	return n
}

func TestNode_AppStatusHandlersShouldIncrement(t *testing.T) {
	t.Parallel()

	metricKey := common.MetricCurrentRound
	incrementCalled := make(chan bool, 1)

	appStatusHandlerStub := &statusHandlerMock.AppStatusHandlerStub{
		IncrementHandler: func(key string) {
			incrementCalled <- true
		},
	}

	statusCoreComp := &factoryTests.StatusCoreComponentsStub{
		AppStatusHandlerField: appStatusHandlerStub,
	}

	_, _ = node.NewNode(
		node.WithStatusCoreComponents(statusCoreComp))

	appStatusHandlerStub.Increment(metricKey)

	select {
	case <-incrementCalled:
	case <-time.After(1 * time.Second):
		assert.Fail(t, "Timeout - function not called")
	}
}

func TestNode_AppStatusHandlerShouldDecrement(t *testing.T) {
	t.Parallel()

	metricKey := common.MetricCurrentRound
	decrementCalled := make(chan bool, 1)

	appStatusHandlerStub := &statusHandlerMock.AppStatusHandlerStub{
		DecrementHandler: func(key string) {
			decrementCalled <- true
		},
	}

	statusCoreComp := &factoryTests.StatusCoreComponentsStub{
		AppStatusHandlerField: appStatusHandlerStub,
	}

	_, _ = node.NewNode(
		node.WithStatusCoreComponents(statusCoreComp))

	appStatusHandlerStub.Decrement(metricKey)

	select {
	case <-decrementCalled:
	case <-time.After(1 * time.Second):
		assert.Fail(t, "Timeout - function not called")
	}
}

func TestNode_AppStatusHandlerShouldSetInt64Value(t *testing.T) {
	t.Parallel()

	metricKey := common.MetricCurrentRound
	setInt64ValueCalled := make(chan bool, 1)

	appStatusHandlerStub := &statusHandlerMock.AppStatusHandlerStub{
		SetInt64ValueHandler: func(key string, value int64) {
			setInt64ValueCalled <- true
		},
	}

	statusCoreComp := &factoryTests.StatusCoreComponentsStub{
		AppStatusHandlerField: appStatusHandlerStub,
	}

	_, _ = node.NewNode(
		node.WithStatusCoreComponents(statusCoreComp))

	appStatusHandlerStub.SetInt64Value(metricKey, int64(1))

	select {
	case <-setInt64ValueCalled:
	case <-time.After(1 * time.Second):
		assert.Fail(t, "Timeout - function not called")
	}
}

func TestNode_AppStatusHandlerShouldSetUInt64Value(t *testing.T) {
	t.Parallel()

	metricKey := common.MetricCurrentRound
	setUInt64ValueCalled := make(chan bool, 1)

	appStatusHandlerStub := &statusHandlerMock.AppStatusHandlerStub{
		SetUInt64ValueHandler: func(key string, value uint64) {
			setUInt64ValueCalled <- true
		},
	}

	statusCoreComp := &factoryTests.StatusCoreComponentsStub{
		AppStatusHandlerField: appStatusHandlerStub,
	}

	_, _ = node.NewNode(
		node.WithStatusCoreComponents(statusCoreComp))

	appStatusHandlerStub.SetUInt64Value(metricKey, uint64(1))

	select {
	case <-setUInt64ValueCalled:
	case <-time.After(1 * time.Second):
		assert.Fail(t, "Timeout - function not called")
	}
}

func TestNode_EncodeDecodeAddressPubkey(t *testing.T) {
	t.Parallel()

	buff := []byte("abcdefg")

	coreComponents := getDefaultCoreComponents()
	coreComponents.AddrPubKeyConv = testscommon.NewPubkeyConverterMock(32)
	n, _ := node.NewNode(
		node.WithCoreComponents(coreComponents),
	)
	encoded, err := n.EncodeAddressPubkey(buff)
	assert.Nil(t, err)

	recoveredBytes, err := n.DecodeAddressPubkey(encoded)

	assert.Nil(t, err)
	assert.Equal(t, buff, recoveredBytes)
}

func TestNode_EncodeDecodeAddressPubkeyWithNilConverterShouldErr(t *testing.T) {
	t.Parallel()

	buff := []byte("abcdefg")

	coreComponents := getDefaultCoreComponents()
	n, _ := node.NewNode(
		node.WithCoreComponents(coreComponents))

	coreComponents.AddrPubKeyConv = nil
	encoded, err := n.EncodeAddressPubkey(buff)

	assert.Empty(t, encoded)
	assert.True(t, errors.Is(err, node.ErrNilPubkeyConverter))
}

func TestNode_DecodeAddressPubkeyWithNilConverterShouldErr(t *testing.T) {
	t.Parallel()

	coreComponents := getDefaultCoreComponents()

	n, _ := node.NewNode(
		node.WithCoreComponents(coreComponents),
	)

	coreComponents.AddrPubKeyConv = nil
	recoveredBytes, err := n.DecodeAddressPubkey("")

	assert.True(t, errors.Is(err, node.ErrNilPubkeyConverter))
	assert.Nil(t, recoveredBytes)
}

func TestNode_DirectTrigger(t *testing.T) {
	t.Parallel()

	wasCalled := false
	epoch := uint32(47839)
	recoveredEpoch := uint32(0)
	recoveredWithEarlyEndOfEpoch := atomicCore.Flag{}
	hardforkTrigger := &testscommon.HardforkTriggerStub{
		TriggerCalled: func(epoch uint32, withEarlyEndOfEpoch bool) error {
			wasCalled = true
			atomic.StoreUint32(&recoveredEpoch, epoch)
			recoveredWithEarlyEndOfEpoch.SetValue(withEarlyEndOfEpoch)

			return nil
		},
	}

	processComponents := &integrationTestsMock.ProcessComponentsStub{
		HardforkTriggerField: hardforkTrigger,
	}

	n, _ := node.NewNode(
		node.WithProcessComponents(processComponents),
	)

	err := n.DirectTrigger(epoch, true)

	assert.Nil(t, err)
	assert.True(t, wasCalled)
	assert.Equal(t, epoch, recoveredEpoch)
	assert.True(t, recoveredWithEarlyEndOfEpoch.IsSet())
}

func TestNode_IsSelfTrigger(t *testing.T) {
	t.Parallel()

	wasCalled := false
	hardforkTrigger := &testscommon.HardforkTriggerStub{
		IsSelfTriggerCalled: func() bool {
			wasCalled = true

			return true
		},
	}

	processComponents := &integrationTestsMock.ProcessComponentsStub{
		HardforkTriggerField: hardforkTrigger,
	}

	n, _ := node.NewNode(
		node.WithProcessComponents(processComponents),
	)

	isSelf := n.IsSelfTrigger()

	assert.True(t, isSelf)
	assert.True(t, wasCalled)
}

// ------- Query handlers

func TestNode_AddQueryHandlerNilHandlerShouldErr(t *testing.T) {
	t.Parallel()

	n, _ := node.NewNode()

	err := n.AddQueryHandler("handler", nil)

	assert.True(t, errors.Is(err, node.ErrNilQueryHandler))
}

func TestNode_AddQueryHandlerEmptyNameShouldErr(t *testing.T) {
	t.Parallel()

	n, _ := node.NewNode()

	err := n.AddQueryHandler("", &mock.QueryHandlerStub{})

	assert.True(t, errors.Is(err, node.ErrEmptyQueryHandlerName))
}

func TestNode_AddQueryHandlerExistsShouldErr(t *testing.T) {
	t.Parallel()

	n, _ := node.NewNode()

	err := n.AddQueryHandler("handler", &mock.QueryHandlerStub{})
	assert.Nil(t, err)

	err = n.AddQueryHandler("handler", &mock.QueryHandlerStub{})

	assert.True(t, errors.Is(err, node.ErrQueryHandlerAlreadyExists))
}

func TestNode_GetQueryHandlerNotExistsShouldErr(t *testing.T) {
	t.Parallel()

	n, _ := node.NewNode()

	qh, err := n.GetQueryHandler("handler")

	assert.True(t, check.IfNil(qh))
	assert.True(t, errors.Is(err, node.ErrNilQueryHandler))
}

func TestNode_GetQueryHandlerShouldWork(t *testing.T) {
	t.Parallel()

	n, _ := node.NewNode()

	qh := &mock.QueryHandlerStub{}
	handler := "handler"
	_ = n.AddQueryHandler(handler, &mock.QueryHandlerStub{})

	qhRecovered, err := n.GetQueryHandler(handler)

	assert.Equal(t, qhRecovered, qh)
	assert.Nil(t, err)
}

func TestNode_GetPeerInfoUnknownPeerShouldErr(t *testing.T) {
	t.Parallel()

	networkComponents := getDefaultNetworkComponents()
	networkComponents.Messenger = &p2pmocks.MessengerStub{
		PeersCalled: func() []core.PeerID {
			return make([]core.PeerID, 0)
		},
	}

	n, _ := node.NewNode(
		node.WithNetworkComponents(networkComponents),
	)

	pid := "pid"
	vals, err := n.GetPeerInfo(pid)

	assert.Nil(t, vals)
	assert.True(t, errors.Is(err, node.ErrUnknownPeerID))
}

func TestNode_ShouldWork(t *testing.T) {
	t.Parallel()

	pid1 := "pid1"
	pid2 := "pid2"

	processComponents := getDefaultProcessComponents()
	processComponents.MainPeerMapper = &p2pmocks.NetworkShardingCollectorStub{
		GetPeerInfoCalled: func(pid core.PeerID) core.P2PPeerInfo {
			return core.P2PPeerInfo{
				PeerType: 0,
				ShardID:  0,
				PkBytes:  pid.Bytes(),
			}
		},
	}

	networkComponents := getDefaultNetworkComponents()
	networkComponents.Messenger = &p2pmocks.MessengerStub{
		PeersCalled: func() []core.PeerID {
			// return them unsorted
			return []core.PeerID{core.PeerID(pid2), core.PeerID(pid1)}
		},
		PeerAddressesCalled: func(pid core.PeerID) []string {
			return []string{"addr" + string(pid)}
		},
	}

	coreComponents := getDefaultCoreComponents()
	coreComponents.ValPubKeyConv = testscommon.NewPubkeyConverterMock(32)

	n, _ := node.NewNode(
		node.WithNetworkComponents(networkComponents),
		node.WithProcessComponents(processComponents),
		node.WithCoreComponents(coreComponents),
		node.WithPeerDenialEvaluator(&mock.PeerDenialEvaluatorStub{
			IsDeniedCalled: func(pid core.PeerID) bool {
				return pid == core.PeerID(pid1)
			},
		}),
	)

	vals, err := n.GetPeerInfo("3sf1k") // will return both pids, sorted

	assert.Nil(t, err)
	require.Equal(t, 2, len(vals))

	expected := []core.QueryP2PPeerInfo{
		{
			Pid:           core.PeerID(pid1).Pretty(),
			Addresses:     []string{"addr" + pid1},
			Pk:            hex.EncodeToString([]byte(pid1)),
			IsBlacklisted: true,
			PeerType:      core.UnknownPeer.String(),
			PeerSubType:   core.RegularPeer.String(),
		},
		{
			Pid:           core.PeerID(pid2).Pretty(),
			Addresses:     []string{"addr" + pid2},
			Pk:            hex.EncodeToString([]byte(pid2)),
			IsBlacklisted: false,
			PeerType:      core.UnknownPeer.String(),
			PeerSubType:   core.RegularPeer.String(),
		},
	}

	assert.Equal(t, expected, vals)
}

func TestNode_ValidateTransactionForSimulation_CheckSignatureFalse(t *testing.T) {
	t.Parallel()

	coreComponents := getDefaultCoreComponents()
	coreComponents.IntMarsh = getMarshalizer()
	coreComponents.VmMarsh = getMarshalizer()
	coreComponents.Hash = getHasher()
	coreComponents.AddrPubKeyConv = testscommon.NewPubkeyConverterMock(3)
	stateComponents := getDefaultStateComponents()
	stateComponents.AccountsAPI = &stateMock.AccountsStub{}

	bootstrapComponents := getDefaultBootstrapComponents()
	bootstrapComponents.ShCoordinator = &mock.ShardCoordinatorMock{}

	processComponents := getDefaultProcessComponents()
	processComponents.ShardCoord = bootstrapComponents.ShCoordinator
	processComponents.WhiteListHandlerInternal = &testscommon.WhiteListHandlerStub{}
	processComponents.WhiteListerVerifiedTxsInternal = &testscommon.WhiteListHandlerStub{}
	processComponents.EpochTrigger = &mock.EpochStartTriggerStub{}

	cryptoComponents := getDefaultCryptoComponents()
	cryptoComponents.TxKeyGen = &mock.KeyGenMock{
		PublicKeyFromByteArrayMock: func(b []byte) (crypto.PublicKey, error) {
			return nil, nil
		},
	}

	n, _ := node.NewNode(
		node.WithCoreComponents(coreComponents),
		node.WithProcessComponents(processComponents),
		node.WithBootstrapComponents(bootstrapComponents),
		node.WithStateComponents(stateComponents),
		node.WithCryptoComponents(cryptoComponents),
	)

	tx := &transaction.Transaction{
		Nonce:     11,
		Value:     big.NewInt(25),
		RcvAddr:   []byte("rec"),
		SndAddr:   []byte("snd"),
		GasPrice:  6,
		GasLimit:  12,
		Data:      []byte(""),
		Signature: []byte("sig1"),
		ChainID:   []byte(coreComponents.ChainID()),
	}

	err := n.ValidateTransactionForSimulation(tx, false)
	require.NoError(t, err)
}

func TestGetKeyValuePairs_CannotDecodeAddress(t *testing.T) {
	t.Parallel()

	expectedErr := errors.New("local err")
	coreComponents := getDefaultCoreComponents()
	coreComponents.AddrPubKeyConv = &testscommon.PubkeyConverterStub{
		DecodeCalled: func(humanReadable string) ([]byte, error) {
			return nil, expectedErr
		},
	}

	dataComponents := getDefaultDataComponents()
	dataComponents.BlockChain = &testscommon.ChainHandlerStub{
		GetCurrentBlockHeaderCalled: func() data.HeaderHandler {
			return &block.Header{}
		},
	}

	n, _ := node.NewNode(
		node.WithStateComponents(getDefaultStateComponents()),
		node.WithDataComponents(dataComponents),
		node.WithCoreComponents(coreComponents),
	)

	res, _, err := n.GetKeyValuePairs("addr", api.AccountQueryOptions{}, context.Background())
	require.Nil(t, res)
	require.True(t, strings.Contains(fmt.Sprintf("%v", err), expectedErr.Error()))
}

func TestNode_Close(t *testing.T) {
	t.Parallel()

	n, err := node.NewNode()
	require.Nil(t, err)

	closerCalledOrder := make([]*mock.CloserStub, 0)
	c1 := &mock.CloserStub{}
	c1.CloseCalled = func() error {
		closerCalledOrder = append(closerCalledOrder, c1)
		return nil
	}

	c2 := &mock.CloserStub{}
	c2.CloseCalled = func() error {
		closerCalledOrder = append(closerCalledOrder, c2)
		return nil
	}

	c3 := &mock.CloserStub{}
	c3.CloseCalled = func() error {
		closerCalledOrder = append(closerCalledOrder, c3)
		return nil
	}

	queryCalled := make(map[string]*mock.QueryHandlerStub)
	q1 := &mock.QueryHandlerStub{}
	q1.CloseCalled = func() error {
		queryCalled["q1"] = q1
		return nil
	}
	q2 := &mock.QueryHandlerStub{}
	q2.CloseCalled = func() error {
		queryCalled["q2"] = q2
		return nil
	}

	n.AddClosableComponents(c1, c2, c3)
	_ = n.AddQueryHandler("q1", q1)
	_ = n.AddQueryHandler("q2", q2)

	err = n.Close()
	assert.Nil(t, err)
	require.Equal(t, 3, len(closerCalledOrder))
	assert.True(t, c3 == closerCalledOrder[0]) // pointer testing
	assert.True(t, c2 == closerCalledOrder[1]) // pointer testing
	assert.True(t, c1 == closerCalledOrder[2]) // pointer testing

	require.Equal(t, 2, len(queryCalled))
	require.True(t, queryCalled["q1"] == q1) // pointer testing
	require.True(t, queryCalled["q2"] == q2) // pointer testing
}

func TestNode_getClosableComponentName(t *testing.T) {
	t.Parallel()

	coreComponents := getDefaultCoreComponents()
	n := &node.Node{}
	assert.Equal(t, coreComponents.String(), n.GetClosableComponentName(coreComponents, 0))

	component := &struct {
		factory.Closer
	}{}

	index := 45
	componentName := n.GetClosableComponentName(component, index)
	assert.True(t, strings.Contains(componentName, fmt.Sprintf("n.closableComponents[%d] - ", index)))
}

func TestNode_GetProofInvalidRootHash(t *testing.T) {
	t.Parallel()

	stateComponents := getDefaultStateComponents()
	n, _ := node.NewNode(node.WithStateComponents(stateComponents))

	response, err := n.GetProof("invalidRootHash", "0123")
	assert.Nil(t, response)
	assert.NotNil(t, err)
}

func TestNode_GetProofInvalidKey(t *testing.T) {
	t.Parallel()

	stateComponents := getDefaultStateComponents()
	n, _ := node.NewNode(
		node.WithStateComponents(stateComponents),
		node.WithCoreComponents(getDefaultCoreComponents()),
	)

	response, err := n.GetProof("deadbeef", "key")
	assert.Nil(t, response)
	assert.NotNil(t, err)
}

func TestNode_GetProofShouldWork(t *testing.T) {
	t.Parallel()

	trieKey := "0123"
	value := []byte("value")
	proof := [][]byte{[]byte("valid"), []byte("proof")}
	stateComponents := getDefaultStateComponents()
	stateComponents.AccountsAPI = &stateMock.AccountsStub{
		GetTrieCalled: func(_ []byte) (common.Trie, error) {
			return &trieMock.TrieStub{
				GetProofCalled: func(key []byte) ([][]byte, []byte, error) {
					assert.Equal(t, trieKey, hex.EncodeToString(key))
					return proof, value, nil
				},
			}, nil
		},
	}
	n, _ := node.NewNode(
		node.WithStateComponents(stateComponents),
		node.WithCoreComponents(getDefaultCoreComponents()),
	)

	rootHash := "deadbeef"
	response, err := n.GetProof(rootHash, trieKey)
	assert.Nil(t, err)
	assert.Equal(t, proof, response.Proof)
	assert.Equal(t, value, response.Value)
	assert.Equal(t, rootHash, response.RootHash)
}

func TestNode_getProofTrieNotPresent(t *testing.T) {
	t.Parallel()

	expectedErr := fmt.Errorf("expected err")
	stateComponents := getDefaultStateComponents()
	stateComponents.AccountsAPI = &stateMock.AccountsStub{
		GetTrieCalled: func(_ []byte) (common.Trie, error) {
			return nil, expectedErr
		},
	}
	n, _ := node.NewNode(
		node.WithStateComponents(stateComponents),
		node.WithCoreComponents(getDefaultCoreComponents()),
	)

	response, err := n.ComputeProof([]byte("deadbeef"), []byte("0123"))
	assert.Nil(t, response)
	assert.Equal(t, expectedErr, err)
}

func TestNode_getProofErrWhenComputingProof(t *testing.T) {
	t.Parallel()

	dataComponents := getDefaultDataComponents()
	expectedErr := fmt.Errorf("expected err")
	stateComponents := getDefaultStateComponents()
	stateComponents.AccountsAPI = &stateMock.AccountsStub{
		GetTrieCalled: func(_ []byte) (common.Trie, error) {
			return &trieMock.TrieStub{
				GetProofCalled: func(_ []byte) ([][]byte, []byte, error) {
					return nil, nil, expectedErr
				},
			}, nil
		},
		RecreateTrieCalled: func(_ common.RootHashHolder) error {
			return nil
		},
	}
	n, _ := node.NewNode(
		node.WithDataComponents(dataComponents),
		node.WithStateComponents(stateComponents),
		node.WithCoreComponents(getDefaultCoreComponents()),
	)

	response, err := n.ComputeProof([]byte("deadbeef"), []byte("0123"))
	assert.Nil(t, response)
	assert.Equal(t, expectedErr, err)
}

func TestNode_GetProofDataTrieInvalidRootHash(t *testing.T) {
	t.Parallel()

	stateComponents := getDefaultStateComponents()
	n, _ := node.NewNode(node.WithStateComponents(stateComponents))

	responseMainTrie, responseDataTrie, err := n.GetProofDataTrie("invalidRootHash", "0123", "4567")
	assert.Nil(t, responseMainTrie)
	assert.Nil(t, responseDataTrie)
	assert.NotNil(t, err)
}

func TestNode_GetProofDataTrieInvalidAddress(t *testing.T) {
	t.Parallel()

	stateComponents := getDefaultStateComponents()
	n, _ := node.NewNode(
		node.WithStateComponents(stateComponents),
		node.WithCoreComponents(getDefaultCoreComponents()),
	)

	responseMainTrie, responseDataTrie, err := n.GetProofDataTrie("deadbeef", "address", "4567")
	assert.Nil(t, responseMainTrie)
	assert.Nil(t, responseDataTrie)
	assert.NotNil(t, err)
}

func TestNode_GetProofDataTrieInvalidKey(t *testing.T) {
	t.Parallel()

	stateComponents := getDefaultStateComponents()
	n, _ := node.NewNode(
		node.WithStateComponents(stateComponents),
		node.WithCoreComponents(getDefaultCoreComponents()),
	)

	responseMainTrie, responseDataTrie, err := n.GetProofDataTrie("deadbeef", "0123", "key")
	assert.Nil(t, responseMainTrie)
	assert.Nil(t, responseDataTrie)
	assert.NotNil(t, err)
}

func TestNode_GetProofDataTrieShouldWork(t *testing.T) {
	t.Parallel()

	mainTrieKey := "0123"
	dataTrieKey := "4567"
	mainTrieValue := []byte("mainValue")
	dataTrieValue := []byte("dataTrieValue")
	mainTrieProof := [][]byte{[]byte("valid"), []byte("proof"), []byte("mainTrie")}
	dataTrieProof := [][]byte{[]byte("valid"), []byte("proof"), []byte("dataTrie")}
	dataTrieRootHash := []byte("dataTrieRoot")
	stateComponents := getDefaultStateComponents()
	stateComponents.AccountsAPI = &stateMock.AccountsStub{
		GetTrieCalled: func(_ []byte) (common.Trie, error) {
			return &trieMock.TrieStub{
				GetProofCalled: func(key []byte) ([][]byte, []byte, error) {
					if hex.EncodeToString(key) == mainTrieKey {
						return mainTrieProof, mainTrieValue, nil
					}
					if hex.EncodeToString(key) == dataTrieKey {
						return dataTrieProof, dataTrieValue, nil
					}

					return nil, nil, fmt.Errorf("key not found")
				},
			}, nil
		},
		GetAccountFromBytesCalled: func(address []byte, accountBytes []byte) (vmcommon.AccountHandler, error) {
			acc := &stateMock.AccountWrapMock{}
			acc.SetTrackableDataTrie(&trieMock.DataTrieTrackerStub{
				RetrieveValueCalled: func(key []byte) ([]byte, uint32, error) {
					assert.Equal(t, dataTrieKey, hex.EncodeToString(key))
					return dataTrieValue, 0, nil
				},
			})
			acc.SetRootHash(dataTrieRootHash)
			return acc, nil
		},
	}
	n, _ := node.NewNode(
		node.WithStateComponents(stateComponents),
		node.WithCoreComponents(getDefaultCoreComponents()),
	)

	rootHash := "deadbeef"
	mainTrieResponse, dataTrieResponse, err := n.GetProofDataTrie(rootHash, mainTrieKey, dataTrieKey)
	assert.Nil(t, err)
	assert.Equal(t, mainTrieProof, mainTrieResponse.Proof)
	assert.Equal(t, mainTrieValue, mainTrieResponse.Value)
	assert.Equal(t, rootHash, mainTrieResponse.RootHash)

	assert.Equal(t, dataTrieProof, dataTrieResponse.Proof)
	assert.Equal(t, dataTrieValue, dataTrieResponse.Value)
	assert.Equal(t, hex.EncodeToString(dataTrieRootHash), dataTrieResponse.RootHash)
}

func TestNode_VerifyProofInvalidRootHash(t *testing.T) {
	t.Parallel()

	stateComponents := getDefaultStateComponents()
	n, _ := node.NewNode(node.WithStateComponents(stateComponents))

	response, err := n.VerifyProof("invalidRootHash", "0123", [][]byte{})
	assert.False(t, response)
	assert.NotNil(t, err)
}

func TestNode_VerifyProofInvalidAddress(t *testing.T) {
	t.Parallel()

	stateComponents := getDefaultStateComponents()
	stateComponents.AccountsAPI = &stateMock.AccountsStub{
		GetTrieCalled: func(_ []byte) (common.Trie, error) {
			return &trieMock.TrieStub{}, nil
		},
	}
	n, _ := node.NewNode(
		node.WithStateComponents(stateComponents),
		node.WithCoreComponents(getDefaultCoreComponents()),
	)

	response, err := n.VerifyProof("deadbeef", "address", [][]byte{})
	assert.False(t, response)
	assert.NotNil(t, err)
}

func TestNode_VerifyProof(t *testing.T) {
	t.Parallel()

	coreComponents := getDefaultCoreComponents()
	coreComponents.Hash = sha256.NewSha256()
	coreComponents.IntMarsh = &marshal.GogoProtoMarshalizer{}
	n, _ := node.NewNode(
		node.WithStateComponents(getDefaultStateComponents()),
		node.WithCoreComponents(coreComponents),
	)

	rootHash := "bc2e549d98c31ffe6e9419b933d03b37e84f74c42601412302799d277651a6d8"
	address := "bf42213747697e9dec4211ef50ba6061b54729b53ba0c4994948cab478af8854"
	p, _ := hex.DecodeString("0a41040508080f0a0807040b0a0c080409040909040c000a0b03050b09020704050b010600060a0b00050f0e010102040c0e0d090e07090607040703010202040f0b10124c1202000022206182d14320be95434f5508acad9478d3b6cf837bfce7ebfe47c2e860d1b98ca72a20bf42213747697e9dec4211ef50ba6061b54729b53ba0c4994948cab478af88543202000001")
	proof := [][]byte{p}

	response, err := n.VerifyProof(rootHash, address, proof)
	assert.True(t, response)
	assert.Nil(t, err)
}

func TestNode_IsDataTrieMigrated(t *testing.T) {
	t.Parallel()

	t.Run("invalid address", func(t *testing.T) {
		t.Parallel()

		n, _ := node.NewNode(
			node.WithStateComponents(getDefaultStateComponents()),
			node.WithCoreComponents(getDefaultCoreComponents()),
		)

		isMigrated, err := n.IsDataTrieMigrated("invalid address", api.AccountQueryOptions{})
		assert.False(t, isMigrated)
		assert.NotNil(t, err)
	})

	t.Run("load account err", func(t *testing.T) {
		t.Parallel()

		expectedErr := errors.New("load account error")
		stateComponents := getDefaultStateComponents()
		stateComponents.AccountsRepo = &stateMock.AccountsRepositoryStub{
			GetAccountWithBlockInfoCalled: func(_ []byte, _ api.AccountQueryOptions) (vmcommon.AccountHandler, common.BlockInfo, error) {
				return nil, nil, expectedErr
			},
		}

		n, _ := node.NewNode(
			node.WithStateComponents(stateComponents),
			node.WithCoreComponents(getDefaultCoreComponents()),
		)

		isMigrated, err := n.IsDataTrieMigrated("erd1qqqqqqqqqqqqqqqpqqqqqqqqqqqqqqqqqqqqqqqqqqqqqqqplllst77y4l", api.AccountQueryOptions{})
		assert.False(t, isMigrated)
		assert.Equal(t, expectedErr, err)
	})

	t.Run("wrong type assertion", func(t *testing.T) {
		t.Parallel()

		stateComponents := getDefaultStateComponents()
		stateComponents.AccountsRepo = &stateMock.AccountsRepositoryStub{
			GetAccountWithBlockInfoCalled: func(_ []byte, _ api.AccountQueryOptions) (vmcommon.AccountHandler, common.BlockInfo, error) {
				return &stateMock.AccountWrapMock{}, nil, nil
			},
		}

		n, _ := node.NewNode(
			node.WithStateComponents(stateComponents),
			node.WithCoreComponents(getDefaultCoreComponents()),
		)

		isMigrated, err := n.IsDataTrieMigrated("erd1qqqqqqqqqqqqqqqpqqqqqqqqqqqqqqqqqqqqqqqqqqqqqqqplllst77y4l", api.AccountQueryOptions{})
		assert.False(t, isMigrated)
		assert.True(t, strings.Contains(err.Error(), "wrong type assertion"))
	})

	t.Run("should work and return false", func(t *testing.T) {
		t.Parallel()

		acc := createAcc([]byte("000000000000000000010000000000000000000000000000000000000001ffff"))
		acc.SetDataTrie(&trieMock.TrieStub{
			IsMigratedToLatestVersionCalled: func() (bool, error) {
				return false, nil
			},
		})

		stateComponents := getDefaultStateComponents()
		stateComponents.AccountsRepo = &stateMock.AccountsRepositoryStub{
			GetAccountWithBlockInfoCalled: func(_ []byte, _ api.AccountQueryOptions) (vmcommon.AccountHandler, common.BlockInfo, error) {
				return acc, nil, nil
			},
		}

		n, _ := node.NewNode(
			node.WithStateComponents(stateComponents),
			node.WithCoreComponents(getDefaultCoreComponents()),
		)

		isMigrated, err := n.IsDataTrieMigrated("erd1qqqqqqqqqqqqqqqpqqqqqqqqqqqqqqqqqqqqqqqqqqqqqqqplllst77y4l", api.AccountQueryOptions{})
		assert.False(t, isMigrated)
		assert.Nil(t, err)
	})

	t.Run("should work and return true", func(t *testing.T) {
		t.Parallel()

		acc := createAcc([]byte("000000000000000000010000000000000000000000000000000000000001ffff"))
		acc.SetDataTrie(&trieMock.TrieStub{
			IsMigratedToLatestVersionCalled: func() (bool, error) {
				return true, nil
			},
		})

		stateComponents := getDefaultStateComponents()
		stateComponents.AccountsRepo = &stateMock.AccountsRepositoryStub{
			GetAccountWithBlockInfoCalled: func(_ []byte, _ api.AccountQueryOptions) (vmcommon.AccountHandler, common.BlockInfo, error) {
				return acc, nil, nil
			},
		}

		n, _ := node.NewNode(
			node.WithStateComponents(stateComponents),
			node.WithCoreComponents(getDefaultCoreComponents()),
		)

		isMigrated, err := n.IsDataTrieMigrated("erd1qqqqqqqqqqqqqqqpqqqqqqqqqqqqqqqqqqqqqqqqqqqqqqqplllst77y4l", api.AccountQueryOptions{})
		assert.True(t, isMigrated)
		assert.Nil(t, err)
	})
}

func TestGetESDTSupplyError(t *testing.T) {
	t.Parallel()

	localErr := errors.New("local error")
	historyProc := &dblookupext.HistoryRepositoryStub{
		GetESDTSupplyCalled: func(token string) (*esdtSupply.SupplyESDT, error) {
			return nil, localErr
		},
	}
	processComponentsMock := getDefaultProcessComponents()
	processComponentsMock.HistoryRepositoryInternal = historyProc

	n, _ := node.NewNode(
		node.WithProcessComponents(processComponentsMock),
	)

	_, err := n.GetTokenSupply("my-token")
	require.Equal(t, localErr, err)
}

func TestGetESDTSupply(t *testing.T) {
	t.Parallel()

	historyProc := &dblookupext.HistoryRepositoryStub{
		GetESDTSupplyCalled: func(token string) (*esdtSupply.SupplyESDT, error) {
			return &esdtSupply.SupplyESDT{
				Supply: big.NewInt(100),
				Minted: big.NewInt(15),
			}, nil
		},
	}
	processComponentsMock := getDefaultProcessComponents()
	processComponentsMock.HistoryRepositoryInternal = historyProc

	n, _ := node.NewNode(
		node.WithProcessComponents(processComponentsMock),
	)

	supply, err := n.GetTokenSupply("my-token")
	require.Nil(t, err)

	require.Equal(t, &api.ESDTSupply{
		Supply: "100",
		Burned: "0",
		Minted: "15",
	}, supply)
}

func TestNode_SendBulkTransactions(t *testing.T) {
	t.Parallel()

	flag := atomicCore.Flag{}
	expectedNoOfTxs := uint64(444)
	tx1 := &transaction.Transaction{Nonce: 123}
	tx2 := &transaction.Transaction{Nonce: 321}
	expectedTxs := []*transaction.Transaction{tx1, tx2}
	txsSender := &txsSenderMock.TxsSenderHandlerMock{
		SendBulkTransactionsCalled: func(txs []*transaction.Transaction) (uint64, error) {
			flag.SetValue(true)
			require.Equal(t, expectedTxs, txs)
			return expectedNoOfTxs, nil
		},
	}

	processComponentsMock := getDefaultProcessComponents()
	processComponentsMock.TxsSenderHandlerField = txsSender
	n, err := node.NewNode(node.WithProcessComponents(processComponentsMock))
	require.Nil(t, err)

	actualNoOfTxs, err := n.SendBulkTransactions(expectedTxs)
	require.True(t, flag.IsSet())
	require.Equal(t, expectedNoOfTxs, actualNoOfTxs)
	require.Nil(t, err)
}

func TestNode_GetHeartbeats(t *testing.T) {
	t.Parallel()

	numMessages := 5
	providedMessages := make([]heartbeatData.PubKeyHeartbeat, numMessages)
	for i := 0; i < numMessages; i++ {
		providedMessages[i] = createHeartbeatMessage("v2", i, true)
	}

	heartbeatV2Components := createMockHeartbeatV2Components(providedMessages)

	n, err := node.NewNode(node.WithHeartbeatV2Components(heartbeatV2Components))
	require.Nil(t, err)

	receivedMessages := n.GetHeartbeats()
	assert.True(t, sameMessages(providedMessages, receivedMessages))
}

func TestNode_Getters(t *testing.T) {
	t.Parallel()

	coreComponents := getDefaultCoreComponents()
	statusCoreComponents := &factoryTests.StatusCoreComponentsStub{
		AppStatusHandlerField: &statusHandlerMock.AppStatusHandlerStub{},
	}
	cryptoComponents := getDefaultCryptoComponents()
	stateComponents := getDefaultStateComponents()
	bootstrapComponents := getDefaultBootstrapComponents()
	dataComponents := getDefaultDataComponents()
	heartbeatComponents := &factoryMock.HeartbeatV2ComponentsStub{}
	networkComponents := getDefaultNetworkComponents()
	processComponents := getDefaultProcessComponents()
	consensusGroupSize := 10

	n, err := node.NewNode(
		node.WithCoreComponents(coreComponents),
		node.WithStatusCoreComponents(statusCoreComponents),
		node.WithCryptoComponents(cryptoComponents),
		node.WithStateComponents(stateComponents),
		node.WithBootstrapComponents(bootstrapComponents),
		node.WithDataComponents(dataComponents),
		node.WithHeartbeatV2Components(heartbeatComponents),
		node.WithNetworkComponents(networkComponents),
		node.WithProcessComponents(processComponents),
		node.WithConsensusGroupSize(consensusGroupSize),
		node.WithImportMode(true),
	)
	require.Nil(t, err)

	//pointer testing
	assert.True(t, n.GetCoreComponents() == coreComponents)
	assert.True(t, n.GetStatusCoreComponents() == statusCoreComponents)
	assert.True(t, n.GetCryptoComponents() == cryptoComponents)
	assert.True(t, n.GetStateComponents() == stateComponents)
	assert.True(t, n.GetBootstrapComponents() == bootstrapComponents)
	assert.True(t, n.GetDataComponents() == dataComponents)
	assert.True(t, n.GetHeartbeatV2Components() == heartbeatComponents)
	assert.True(t, n.GetNetworkComponents() == networkComponents)
	assert.True(t, n.GetProcessComponents() == processComponents)
	assert.Equal(t, consensusGroupSize, n.GetConsensusGroupSize())
	assert.True(t, n.IsInImportMode())
}

func TestNode_GetEpochStartDataAPI(t *testing.T) {
	t.Parallel()

	prevHash := []byte("prevHash")
	rootHash := []byte("rootHash")
	accumulatedFees := big.NewInt(100)
	developerFees := big.NewInt(200)

	dataComponents := getDefaultDataComponents()
	blockchain := dataComponents.BlockChain.(*testscommon.ChainHandlerStub)
	timestamp := uint64(778899)
	shardID := uint32(2)
	blockchain.GetGenesisHeaderCalled = func() data.HeaderHandler {
		return &block.Header{
			TimeStamp:       timestamp,
			ShardID:         shardID,
			PrevHash:        prevHash,
			RootHash:        rootHash,
			AccumulatedFees: accumulatedFees,
			DeveloperFees:   developerFees,
		}
	}

	bootstrapComponents := getDefaultBootstrapComponents()
	shardCoordinator := bootstrapComponents.ShardCoordinator().(*mock.ShardCoordinatorMock)

	coreComponents := getDefaultCoreComponents()

	n, _ := node.NewNode(
		node.WithCoreComponents(coreComponents),
		node.WithDataComponents(dataComponents),
		node.WithBootstrapComponents(bootstrapComponents),
	)
	epoch := uint32(37)
	nonce := uint64(112233)
	round := uint64(445566)

	t.Run("genesis block should work", func(t *testing.T) {
		result, err := n.GetEpochStartDataAPI(0)
		assert.Nil(t, err)
		expectedResult := &common.EpochStartDataAPI{
			Nonce:             0,
			Round:             0,
			Timestamp:         int64(timestamp),
			Epoch:             0,
			Shard:             shardID,
			PrevBlockHash:     hex.EncodeToString(prevHash),
			StateRootHash:     hex.EncodeToString(rootHash),
			ScheduledRootHash: "",
			AccumulatedFees:   accumulatedFees.String(),
			DeveloperFees:     developerFees.String(),
		}
		assert.Equal(t, expectedResult, result)
	})
	t.Run("should work for metachain", func(t *testing.T) {
		shardCoordinator.SelfShardId = core.MetachainShardId

		returnedHeader := &block.MetaBlock{
			Nonce:           nonce,
			Epoch:           epoch,
			Round:           round,
			TimeStamp:       timestamp,
			PrevHash:        prevHash,
			RootHash:        rootHash,
			AccumulatedFees: accumulatedFees,
			DeveloperFees:   developerFees,
		}

		headerBytes, err := coreComponents.IntMarsh.Marshal(returnedHeader)
		require.Nil(t, err)

		unit := &mockStorage.StorerStub{
			GetFromEpochCalled: func(key []byte, epoch uint32) ([]byte, error) {
				expectedIdentifier := core.EpochStartIdentifier(epoch)
				require.Equal(t, expectedIdentifier, string(key))

				return headerBytes, nil
			},
		}

		storageService := dataComponents.StorageService().(*mockStorage.ChainStorerStub)
		storageService.GetStorerCalled = func(unitType dataRetriever.UnitType) (storage.Storer, error) {
			require.Equal(t, dataRetriever.MetaBlockUnit, unitType)
			return unit, nil
		}

		result, err := n.GetEpochStartDataAPI(epoch)
		assert.Nil(t, err)

		expectedResult := &common.EpochStartDataAPI{
			Nonce:             nonce,
			Round:             round,
			Timestamp:         int64(timestamp),
			Epoch:             epoch,
			Shard:             core.MetachainShardId,
			PrevBlockHash:     hex.EncodeToString(prevHash),
			StateRootHash:     hex.EncodeToString(rootHash),
			ScheduledRootHash: "",
			AccumulatedFees:   accumulatedFees.String(),
			DeveloperFees:     developerFees.String(),
		}
		assert.Equal(t, expectedResult, result)
	})
	t.Run("should work for shard chain", func(t *testing.T) {
		shardCoordinator.SelfShardId = 0

		returnedHeader := &block.Header{
			Nonce:           nonce,
			Epoch:           epoch,
			Round:           round,
			ShardID:         shardID,
			TimeStamp:       timestamp,
			PrevHash:        prevHash,
			RootHash:        rootHash,
			AccumulatedFees: accumulatedFees,
			DeveloperFees:   developerFees,
		}

		headerBytes, err := coreComponents.IntMarsh.Marshal(returnedHeader)
		require.Nil(t, err)

		unit := &mockStorage.StorerStub{
			GetFromEpochCalled: func(key []byte, epoch uint32) ([]byte, error) {
				expectedIdentifier := core.EpochStartIdentifier(epoch)
				require.Equal(t, expectedIdentifier, string(key))

				return headerBytes, nil
			},
		}

		storageService := dataComponents.StorageService().(*mockStorage.ChainStorerStub)
		storageService.GetStorerCalled = func(unitType dataRetriever.UnitType) (storage.Storer, error) {
			require.Equal(t, dataRetriever.BlockHeaderUnit, unitType)
			return unit, nil
		}

		result, err := n.GetEpochStartDataAPI(epoch)
		assert.Nil(t, err)

		expectedResult := &common.EpochStartDataAPI{
			Nonce:             nonce,
			Round:             round,
			Timestamp:         int64(timestamp),
			Epoch:             epoch,
			Shard:             shardID,
			PrevBlockHash:     hex.EncodeToString(prevHash),
			StateRootHash:     hex.EncodeToString(rootHash),
			ScheduledRootHash: "",
			AccumulatedFees:   accumulatedFees.String(),
			DeveloperFees:     developerFees.String(),
		}
		assert.Equal(t, expectedResult, result)
	})
}

func createMockHeartbeatV2Components(providedMessages []heartbeatData.PubKeyHeartbeat) *factoryMock.HeartbeatV2ComponentsStub {
	heartbeatV2Components := &factoryMock.HeartbeatV2ComponentsStub{}
	heartbeatV2Components.MonitorField = &integrationTestsMock.HeartbeatMonitorStub{
		GetHeartbeatsCalled: func() []heartbeatData.PubKeyHeartbeat {
			return providedMessages
		},
	}

	return heartbeatV2Components
}

func sameMessages(provided, received []heartbeatData.PubKeyHeartbeat) bool {
	providedLen, receivedLen := len(provided), len(received)
	if receivedLen != providedLen {
		return false
	}

	areEqual := true
	for i := 0; i < providedLen; i++ {
		p := provided[i]
		r := received[i]
		areEqual = areEqual &&
			(p.PublicKey == r.PublicKey) &&
			(p.TimeStamp == r.TimeStamp) &&
			(p.IsActive == r.IsActive) &&
			(p.ReceivedShardID == r.ReceivedShardID) &&
			(p.ComputedShardID == r.ComputedShardID) &&
			(p.VersionNumber == r.VersionNumber) &&
			(p.Identity == r.Identity) &&
			(p.PeerType == r.PeerType) &&
			(p.Nonce == r.Nonce) &&
			(p.NumInstances == r.NumInstances) &&
			(p.PeerSubType == r.PeerSubType) &&
			(p.PidString == r.PidString)

		if !areEqual {
			return false
		}
	}

	return true
}

func createHeartbeatMessage(prefix string, idx int, isActive bool) heartbeatData.PubKeyHeartbeat {
	return heartbeatData.PubKeyHeartbeat{
		PublicKey:       fmt.Sprintf("%d%spk", idx, prefix),
		TimeStamp:       time.Now(),
		IsActive:        isActive,
		ReceivedShardID: 0,
		ComputedShardID: 0,
		VersionNumber:   "v01",
		NodeDisplayName: fmt.Sprintf("%d%s", idx, "node"),
		Identity:        "identity",
		PeerType:        core.ValidatorPeer.String(),
		Nonce:           10,
		NumInstances:    1,
		PeerSubType:     1,
		PidString:       fmt.Sprintf("%d%spid", idx, prefix),
	}
}

func TestNode_setTxGuardianData(t *testing.T) {
	t.Parallel()
	lenPubKey := 32
	coreComponents := getDefaultCoreComponents()
	n, _ := node.NewNode(
		node.WithCoreComponents(coreComponents),
	)
	guardianPubKey := bytes.Repeat([]byte{1}, lenPubKey)
	guardian, _ := coreComponents.AddrPubKeyConv.Encode(guardianPubKey)
	guardianSig := []byte("guardian sig")
	guardianSigHex := hex.EncodeToString(guardianSig)

	t.Run("invalid guardian address should err", func(t *testing.T) {
		tx := &transaction.Transaction{}
		tx.Options |= transaction.MaskGuardedTransaction

		err := n.SetTxGuardianData("invalid guardian address", guardianSigHex, tx)
		require.NotNil(t, err)
		require.Nil(t, tx.GuardianAddr)
		require.Nil(t, tx.GuardianSignature)
	})
	t.Run("invalid guardian sig hex should err", func(t *testing.T) {
		tx := &transaction.Transaction{}
		tx.Options |= transaction.MaskGuardedTransaction

		err := n.SetTxGuardianData(guardian, "invalid guardian sig hex", tx)
		require.NotNil(t, err)
		require.Nil(t, tx.GuardianAddr)
		require.Nil(t, tx.GuardianSignature)
	})
	t.Run("no guardian option set on tx should err", func(t *testing.T) {
		tx := &transaction.Transaction{}

		err := n.SetTxGuardianData(guardian, guardianSigHex, tx)
		require.NotNil(t, err)
		require.Nil(t, tx.GuardianAddr)
		require.Nil(t, tx.GuardianSignature)
	})
	t.Run("setTxGuardianData ok", func(t *testing.T) {
		tx := &transaction.Transaction{}
		tx.Options |= transaction.MaskGuardedTransaction

		err := n.SetTxGuardianData(guardian, guardianSigHex, tx)
		require.Nil(t, err)
		require.Equal(t, guardianPubKey, tx.GuardianAddr)
		require.Equal(t, guardianSig, tx.GuardianSignature)
	})
}

func TestNode_GetGuardianData(t *testing.T) {
	userAddressBytes := bytes.Repeat([]byte{3}, 32)

	testAccount, _ := accounts.NewUserAccount(userAddressBytes, &trieMock.DataTrieTrackerStub{}, &trieMock.TrieLeafParserStub{})
	testAccountsDB := &stateMock.AccountsStub{
		GetAccountWithBlockInfoCalled: func(address []byte, options common.RootHashHolder) (vmcommon.AccountHandler, common.BlockInfo, error) {
			return testAccount, nil, nil
		},
		RecreateTrieCalled: func(_ common.RootHashHolder) error {
			return nil
		},
	}
	coreComponents := getDefaultCoreComponents()
	dataComponents := getDefaultDataComponents()
	coreComponents.IntMarsh = getMarshalizer()
	coreComponents.VmMarsh = getMarshalizer()
	coreComponents.Hash = getHasher()
	coreComponents.AddrPubKeyConv = createMockPubkeyConverter()
	testStateComponents := getDefaultStateComponents()
	args := state.ArgsAccountsRepository{
		FinalStateAccountsWrapper:      testAccountsDB,
		CurrentStateAccountsWrapper:    testAccountsDB,
		HistoricalStateAccountsWrapper: testAccountsDB,
	}
	testStateComponents.AccountsRepo, _ = state.NewAccountsRepository(args)
	userAddress, _ := coreComponents.AddressPubKeyConverter().Encode(userAddressBytes)
	g1 := &guardians.Guardian{
		Address:         bytes.Repeat([]byte{1}, 32),
		ActivationEpoch: 0,
	}
	g2 := &guardians.Guardian{
		Address:         bytes.Repeat([]byte{2}, 32),
		ActivationEpoch: 1,
	}
	addressG1, _ := coreComponents.AddressPubKeyConverter().Encode(g1.Address)
	apiG1 := &api.Guardian{
		Address:         addressG1,
		ActivationEpoch: g1.ActivationEpoch,
	}
	addressG2, _ := coreComponents.AddressPubKeyConverter().Encode(g2.Address)
	apiG2 := &api.Guardian{
		Address:         addressG2,
		ActivationEpoch: g2.ActivationEpoch,
	}
	t.Run("error on loadUserAccountHandlerByAddress", func(t *testing.T) {
		accDB := &stateMock.AccountsStub{
			GetAccountWithBlockInfoCalled: func(address []byte, options common.RootHashHolder) (vmcommon.AccountHandler, common.BlockInfo, error) {
				return testAccount, nil, nil
			},
			RecreateTrieCalled: func(_ common.RootHashHolder) error {
				return nil
			},
		}
		stateComponents := getDefaultStateComponents()
		argsLocal := state.ArgsAccountsRepository{
			FinalStateAccountsWrapper:      accDB,
			CurrentStateAccountsWrapper:    accDB,
			HistoricalStateAccountsWrapper: accDB,
		}
		stateComponents.AccountsRepo, _ = state.NewAccountsRepository(argsLocal)
		n, _ := node.NewNode(
			node.WithDataComponents(dataComponents),
			node.WithCoreComponents(coreComponents),
			node.WithStateComponents(stateComponents),
		)
		guardianData, blockInfo, err := n.GetGuardianData("address", api.AccountQueryOptions{})
		require.Equal(t, api.GuardianData{}, guardianData)
		require.Equal(t, api.BlockInfo{}, blockInfo)
		require.NotNil(t, err)
		require.True(t, strings.Contains(err.Error(), "invalid address"))
	})
	t.Run("error on loadUserAccountHandlerByAddress but account is new", func(t *testing.T) {
		providedBlockInfo := holders.NewBlockInfo([]byte{0xaa}, 7, []byte{0xbb})
		accDB := &stateMock.AccountsStub{
			GetAccountWithBlockInfoCalled: func(address []byte, options common.RootHashHolder) (vmcommon.AccountHandler, common.BlockInfo, error) {
				return nil, nil, state.NewErrAccountNotFoundAtBlock(providedBlockInfo)
			},
			RecreateTrieCalled: func(_ common.RootHashHolder) error {
				return nil
			},
		}
		stateComponents := getDefaultStateComponents()
		argsLocal := state.ArgsAccountsRepository{
			FinalStateAccountsWrapper:      accDB,
			CurrentStateAccountsWrapper:    accDB,
			HistoricalStateAccountsWrapper: accDB,
		}
		stateComponents.AccountsRepo, _ = state.NewAccountsRepository(argsLocal)
		n, _ := node.NewNode(
			node.WithDataComponents(dataComponents),
			node.WithCoreComponents(coreComponents),
			node.WithStateComponents(stateComponents),
		)
		guardianData, blockInfo, err := n.GetGuardianData(userAddress, api.AccountQueryOptions{})
		require.Equal(t, api.GuardianData{}, guardianData)
		expectedBlockInfo := api.BlockInfo{
			Nonce:    providedBlockInfo.GetNonce(),
			Hash:     hex.EncodeToString(providedBlockInfo.GetHash()),
			RootHash: hex.EncodeToString(providedBlockInfo.GetRootHash()),
		}
		require.Equal(t, expectedBlockInfo, blockInfo)
		require.Nil(t, err)
	})
	t.Run("getPendingAndActiveGuardians with error", func(t *testing.T) {
		expectedError := errors.New("expected error")
		bootstrapComponents := getDefaultBootstrapComponents()
		bootstrapComponents.GuardedAccountHandlerField = &guardianMocks.GuardedAccountHandlerStub{
			GetConfiguredGuardiansCalled: func(uah state.UserAccountHandler) (active *guardians.Guardian, pending *guardians.Guardian, err error) {
				return nil, nil, expectedError
			},
		}
		n, _ := node.NewNode(
			node.WithDataComponents(dataComponents),
			node.WithCoreComponents(coreComponents),
			node.WithStateComponents(testStateComponents),
			node.WithBootstrapComponents(bootstrapComponents),
		)
		guardianData, blockInfo, err := n.GetGuardianData(userAddress, api.AccountQueryOptions{})
		require.Equal(t, api.GuardianData{}, guardianData)
		require.Equal(t, api.BlockInfo{}, blockInfo)
		require.Equal(t, expectedError, err)
	})
	t.Run("one active", func(t *testing.T) {
		bootstrapComponents := getDefaultBootstrapComponents()
		bootstrapComponents.GuardedAccountHandlerField = &guardianMocks.GuardedAccountHandlerStub{
			GetConfiguredGuardiansCalled: func(uah state.UserAccountHandler) (active *guardians.Guardian, pending *guardians.Guardian, err error) {
				return g1, nil, nil
			},
		}
		n, _ := node.NewNode(
			node.WithDataComponents(dataComponents),
			node.WithCoreComponents(coreComponents),
			node.WithStateComponents(testStateComponents),
			node.WithBootstrapComponents(bootstrapComponents),
		)
		guardianData, blockInfo, err := n.GetGuardianData(userAddress, api.AccountQueryOptions{})
		require.Equal(t, api.GuardianData{
			ActiveGuardian:  apiG1,
			PendingGuardian: nil,
			Guarded:         false,
		}, guardianData)
		require.Equal(t, api.BlockInfo{}, blockInfo)
		require.Nil(t, err)
	})
	t.Run("one pending", func(t *testing.T) {
		bootstrapComponents := getDefaultBootstrapComponents()
		bootstrapComponents.GuardedAccountHandlerField = &guardianMocks.GuardedAccountHandlerStub{
			GetConfiguredGuardiansCalled: func(uah state.UserAccountHandler) (active *guardians.Guardian, pending *guardians.Guardian, err error) {
				return nil, g1, nil
			},
		}
		n, _ := node.NewNode(
			node.WithDataComponents(dataComponents),
			node.WithCoreComponents(coreComponents),
			node.WithStateComponents(testStateComponents),
			node.WithBootstrapComponents(bootstrapComponents),
		)
		guardianData, blockInfo, err := n.GetGuardianData(userAddress, api.AccountQueryOptions{})
		require.Equal(t, api.GuardianData{
			ActiveGuardian:  nil,
			PendingGuardian: apiG1,
			Guarded:         false,
		}, guardianData)
		require.Equal(t, api.BlockInfo{}, blockInfo)
		require.Nil(t, err)
	})
	t.Run("one active and one pending", func(t *testing.T) {
		bootstrapComponents := getDefaultBootstrapComponents()
		bootstrapComponents.GuardedAccountHandlerField = &guardianMocks.GuardedAccountHandlerStub{
			GetConfiguredGuardiansCalled: func(uah state.UserAccountHandler) (active *guardians.Guardian, pending *guardians.Guardian, err error) {
				return g1, g2, nil
			},
		}
		n, _ := node.NewNode(
			node.WithDataComponents(dataComponents),
			node.WithCoreComponents(coreComponents),
			node.WithStateComponents(testStateComponents),
			node.WithBootstrapComponents(bootstrapComponents),
		)
		guardianData, blockInfo, err := n.GetGuardianData(userAddress, api.AccountQueryOptions{})
		require.Equal(t, api.GuardianData{
			ActiveGuardian:  apiG1,
			PendingGuardian: apiG2,
			Guarded:         false,
		}, guardianData)
		require.Equal(t, api.BlockInfo{}, blockInfo)
		require.Nil(t, err)
	})
	t.Run("one active and one pending and account guarded", func(t *testing.T) {
		acc, _ := accounts.NewUserAccount(userAddressBytes, &trieMock.DataTrieTrackerStub{}, &trieMock.TrieLeafParserStub{})
		acc.CodeMetadata = (&vmcommon.CodeMetadata{Guarded: true}).ToBytes()
		accDB := &stateMock.AccountsStub{
			GetAccountWithBlockInfoCalled: func(address []byte, options common.RootHashHolder) (vmcommon.AccountHandler, common.BlockInfo, error) {
				return acc, nil, nil
			},
			RecreateTrieCalled: func(_ common.RootHashHolder) error {
				return nil
			},
		}
		stateComponents := getDefaultStateComponents()
		argsLocal := state.ArgsAccountsRepository{
			FinalStateAccountsWrapper:      accDB,
			CurrentStateAccountsWrapper:    accDB,
			HistoricalStateAccountsWrapper: accDB,
		}
		stateComponents.AccountsRepo, _ = state.NewAccountsRepository(argsLocal)
		bootstrapComponents := getDefaultBootstrapComponents()
		bootstrapComponents.GuardedAccountHandlerField = &guardianMocks.GuardedAccountHandlerStub{
			GetConfiguredGuardiansCalled: func(uah state.UserAccountHandler) (active *guardians.Guardian, pending *guardians.Guardian, err error) {
				return g1, g2, nil
			},
		}
		n, _ := node.NewNode(
			node.WithDataComponents(dataComponents),
			node.WithCoreComponents(coreComponents),
			node.WithStateComponents(stateComponents),
			node.WithBootstrapComponents(bootstrapComponents),
		)
		guardianData, blockInfo, err := n.GetGuardianData(userAddress, api.AccountQueryOptions{})
		require.Equal(t, api.GuardianData{
			ActiveGuardian:  apiG1,
			PendingGuardian: apiG2,
			Guarded:         true,
		}, guardianData)
		require.Equal(t, api.BlockInfo{}, blockInfo)
		require.Nil(t, err)
	})
}

func TestNode_getPendingAndActiveGuardians(t *testing.T) {
	coreComponents := getDefaultCoreComponents()
	bootstrapComponents := getDefaultBootstrapComponents()
	expectedErr := errors.New("expected err")
	g1PubKey := bytes.Repeat([]byte{1}, 32)
	g2PubKey := bytes.Repeat([]byte{2}, 32)
	g1 := &guardians.Guardian{
		Address:         g1PubKey,
		ActivationEpoch: 10,
	}
	g2 := &guardians.Guardian{
		Address:         g2PubKey,
		ActivationEpoch: 1,
	}

	addressG1, _ := coreComponents.AddrPubKeyConv.Encode(g1.Address)
	expectedG1 := &api.Guardian{
		Address:         addressG1,
		ActivationEpoch: g1.ActivationEpoch,
	}
	addressG2, _ := coreComponents.AddrPubKeyConv.Encode(g2.Address)
	expectedG2 := &api.Guardian{
		Address:         addressG2,
		ActivationEpoch: g2.ActivationEpoch,
	}

	t.Run("get configured guardians with error should propagate error", func(t *testing.T) {
		bootstrapComponents.GuardedAccountHandlerField = &guardianMocks.GuardedAccountHandlerStub{
			GetConfiguredGuardiansCalled: func(uah state.UserAccountHandler) (active *guardians.Guardian, pending *guardians.Guardian, err error) {
				return nil, nil, expectedErr
			},
		}
		n, _ := node.NewNode(
			node.WithCoreComponents(coreComponents),
			node.WithBootstrapComponents(bootstrapComponents),
		)

		activeGuardian, pendingGuardian, err := n.GetPendingAndActiveGuardians(&stateMock.UserAccountStub{})
		require.Nil(t, activeGuardian)
		require.Nil(t, pendingGuardian)
		require.Equal(t, expectedErr, err)
	})
	t.Run("no pending and no active but no error", func(t *testing.T) {
		bootstrapComponents.GuardedAccountHandlerField = &guardianMocks.GuardedAccountHandlerStub{
			GetConfiguredGuardiansCalled: func(uah state.UserAccountHandler) (active *guardians.Guardian, pending *guardians.Guardian, err error) {
				return nil, nil, nil
			},
		}
		n, _ := node.NewNode(
			node.WithCoreComponents(coreComponents),
			node.WithBootstrapComponents(bootstrapComponents),
		)
		activeGuardian, pendingGuardian, err := n.GetPendingAndActiveGuardians(&stateMock.UserAccountStub{})
		require.Nil(t, activeGuardian)
		require.Nil(t, pendingGuardian)
		require.Nil(t, err)
	})
	t.Run("one active", func(t *testing.T) {
		bootstrapComponents.GuardedAccountHandlerField = &guardianMocks.GuardedAccountHandlerStub{
			GetConfiguredGuardiansCalled: func(uah state.UserAccountHandler) (active *guardians.Guardian, pending *guardians.Guardian, err error) {
				return g1, nil, nil
			},
		}
		n, _ := node.NewNode(
			node.WithCoreComponents(coreComponents),
			node.WithBootstrapComponents(bootstrapComponents),
		)
		activeGuardian, pendingGuardian, err := n.GetPendingAndActiveGuardians(&stateMock.UserAccountStub{})
		require.NotNil(t, activeGuardian)

		require.Equal(t, expectedG1, activeGuardian)
		require.Nil(t, pendingGuardian)
		require.Nil(t, err)
	})
	t.Run("one pending", func(t *testing.T) {
		bootstrapComponents.GuardedAccountHandlerField = &guardianMocks.GuardedAccountHandlerStub{
			GetConfiguredGuardiansCalled: func(uah state.UserAccountHandler) (active *guardians.Guardian, pending *guardians.Guardian, err error) {
				return nil, g1, nil
			},
		}
		n, _ := node.NewNode(
			node.WithCoreComponents(coreComponents),
			node.WithBootstrapComponents(bootstrapComponents),
		)
		activeGuardian, pendingGuardian, err := n.GetPendingAndActiveGuardians(&stateMock.UserAccountStub{})
		require.NotNil(t, pendingGuardian)
		require.Equal(t, expectedG1, pendingGuardian)
		require.Nil(t, activeGuardian)
		require.Nil(t, err)
	})
	t.Run("one active one pending", func(t *testing.T) {
		bootstrapComponents.GuardedAccountHandlerField = &guardianMocks.GuardedAccountHandlerStub{
			GetConfiguredGuardiansCalled: func(uah state.UserAccountHandler) (active *guardians.Guardian, pending *guardians.Guardian, err error) {
				return g1, g2, nil
			},
		}
		n, _ := node.NewNode(
			node.WithCoreComponents(coreComponents),
			node.WithBootstrapComponents(bootstrapComponents),
		)

		activeGuardian, pendingGuardian, err := n.GetPendingAndActiveGuardians(&stateMock.UserAccountStub{})
		require.NotNil(t, activeGuardian)
		require.NotNil(t, pendingGuardian)
		require.Equal(t, expectedG2, pendingGuardian)
		require.Equal(t, expectedG1, activeGuardian)
		require.Nil(t, err)
	})
}

func getDefaultCoreComponents() *nodeMockFactory.CoreComponentsMock {
	return &nodeMockFactory.CoreComponentsMock{
		IntMarsh:            &marshallerMock.MarshalizerMock{},
		TxMarsh:             &marshallerMock.MarshalizerMock{},
		VmMarsh:             &marshallerMock.MarshalizerMock{},
		TxSignHasherField:   &testscommon.HasherStub{},
		Hash:                &testscommon.HasherStub{},
		UInt64ByteSliceConv: testscommon.NewNonceHashConverterMock(),
		AddrPubKeyConv:      testscommon.RealWorldBech32PubkeyConverter,
		ValPubKeyConv:       testscommon.NewPubkeyConverterMock(32),
		PathHdl:             &testscommon.PathManagerStub{},
		ChainIdCalled: func() string {
			return "chainID"
		},
		MinTransactionVersionCalled: func() uint32 {
			return 1
		},
<<<<<<< HEAD
		WDTimer:               &testscommon.WatchdogMock{},
		Alarm:                 &testscommon.AlarmSchedulerStub{},
		NtpTimer:              &testscommon.SyncTimerStub{},
		RoundHandlerField:     &testscommon.RoundHandlerMock{},
		EconomicsHandler:      &economicsmocks.EconomicsHandlerMock{},
		APIEconomicsHandler:   &economicsmocks.EconomicsHandlerMock{},
		RatingsConfig:         &testscommon.RatingsInfoMock{},
		RatingHandler:         &testscommon.RaterMock{},
		NodesConfig:           &genesisMocks.NodesSetupStub{},
		StartTime:             time.Time{},
		EpochChangeNotifier:   &epochNotifier.EpochNotifierStub{},
		TxVersionCheckHandler: versioning.NewTxVersionChecker(0),
		ChanStopProcess:       make(chan endProcess.ArgEndProcess, 1),
=======
		WDTimer:                  &testscommon.WatchdogMock{},
		Alarm:                    &testscommon.AlarmSchedulerStub{},
		NtpTimer:                 &testscommon.SyncTimerStub{},
		RoundHandlerField:        &testscommon.RoundHandlerMock{},
		EconomicsHandler:         &economicsmocks.EconomicsHandlerMock{},
		APIEconomicsHandler:      &economicsmocks.EconomicsHandlerMock{},
		RatingsConfig:            &testscommon.RatingsInfoMock{},
		RatingHandler:            &testscommon.RaterMock{},
		NodesConfig:              &genesisMocks.NodesSetupStub{},
		StartTime:                time.Time{},
		EpochChangeNotifier:      &epochNotifier.EpochNotifierStub{},
		TxVersionCheckHandler:    versioning.NewTxVersionChecker(0),
		EnableEpochsHandlerField: &enableEpochsHandlerMock.EnableEpochsHandlerStub{},
>>>>>>> 6dc2dda5
	}
}

func getDefaultProcessComponents() *factoryMock.ProcessComponentsMock {
	return &factoryMock.ProcessComponentsMock{
		NodesCoord: &shardingMocks.NodesCoordinatorMock{},
		ShardCoord: &testscommon.ShardsCoordinatorMock{
			NoShards:     1,
			CurrentShard: 0,
		},
		IntContainer:                         &testscommon.InterceptorsContainerStub{},
		ReqFinder:                            &dataRetrieverMock.RequestersFinderStub{},
		RoundHandlerField:                    &testscommon.RoundHandlerMock{},
		EpochTrigger:                         &testscommon.EpochStartTriggerStub{},
		EpochNotifier:                        &mock.EpochStartNotifierStub{},
		ForkDetect:                           &mock.ForkDetectorMock{},
		BlockProcess:                         &testscommon.BlockProcessorStub{},
		BlackListHdl:                         &testscommon.TimeCacheStub{},
		BootSore:                             &mock.BootstrapStorerMock{},
		HeaderSigVerif:                       &mock.HeaderSigVerifierStub{},
		HeaderIntegrVerif:                    &mock.HeaderIntegrityVerifierStub{},
		ValidatorStatistics:                  &testscommon.ValidatorStatisticsProcessorStub{},
		ValidatorProvider:                    &stakingcommon.ValidatorsProviderStub{},
		BlockTrack:                           &mock.BlockTrackerStub{},
		PendingMiniBlocksHdl:                 &mock.PendingMiniBlocksHandlerStub{},
		ReqHandler:                           &testscommon.RequestHandlerStub{},
		RequestedItemsHandlerInternal:        &testscommon.RequestedItemsHandlerStub{},
		TxLogsProcess:                        &mock.TxLogProcessorMock{},
		HeaderConstructValidator:             &mock.HeaderValidatorStub{},
		MainPeerMapper:                       &p2pmocks.NetworkShardingCollectorStub{},
		FullArchivePeerMapper:                &p2pmocks.NetworkShardingCollectorStub{},
		WhiteListHandlerInternal:             &testscommon.WhiteListHandlerStub{},
		WhiteListerVerifiedTxsInternal:       &testscommon.WhiteListHandlerStub{},
		TxsSenderHandlerField:                &txsSenderMock.TxsSenderHandlerMock{},
		ScheduledTxsExecutionHandlerInternal: &testscommon.ScheduledTxsExecutionStub{},
		HistoryRepositoryInternal:            &dblookupext.HistoryRepositoryStub{},
<<<<<<< HEAD
		ESDTDataStorageHandlerForAPIInternal: &testscommon.EsdtStorageHandlerStub{},
		ResContainer:                         &dataRetrieverMock.ResolversContainerStub{},
=======
		RelayedTxV3ProcessorField:            &processMocks.RelayedTxV3ProcessorMock{},
>>>>>>> 6dc2dda5
	}
}

func getDefaultDataComponents() *nodeMockFactory.DataComponentsMock {
	chainHandler := &testscommon.ChainHandlerStub{
		GetCurrentBlockHeaderCalled: func() data.HeaderHandler {
			return &block.Header{Nonce: 42}
		},
		GetCurrentBlockHeaderHashCalled: func() []byte {
			return []byte("header hash")
		},
		GetCurrentBlockRootHashCalled: func() []byte {
			return []byte("root hash")
		},
	}
	dataPool := dataRetrieverMock.NewPoolsHolderMock()

	return &nodeMockFactory.DataComponentsMock{
		BlockChain: chainHandler,
		Store:      &mockStorage.ChainStorerStub{},
		DataPool:   dataPool,
		MbProvider: &mock.MiniBlocksProviderStub{},
	}
}

func getDefaultBootstrapComponents() *mainFactoryMocks.BootstrapComponentsStub {
	return &mainFactoryMocks.BootstrapComponentsStub{
		Bootstrapper: &bootstrapMocks.EpochStartBootstrapperStub{
			TrieHolder:      &trieMock.TriesHolderStub{},
			StorageManagers: map[string]common.StorageManager{"0": &storageManager.StorageManagerStub{}},
			BootstrapCalled: nil,
		},
		BootstrapParams:            &bootstrapMocks.BootstrapParamsHandlerMock{},
		NodeRole:                   "",
		ShCoordinator:              &mock.ShardCoordinatorMock{},
		HdrIntegrityVerifier:       &mock.HeaderIntegrityVerifierStub{},
		GuardedAccountHandlerField: &guardianMocks.GuardedAccountHandlerStub{},
	}
}

func TestNode_IsInterfaceNil(t *testing.T) {
	t.Parallel()

	var n *node.Node
	require.True(t, n.IsInterfaceNil())

	n, _ = node.NewNode()
	require.False(t, n.IsInterfaceNil())
}<|MERGE_RESOLUTION|>--- conflicted
+++ resolved
@@ -66,7 +66,6 @@
 	"github.com/multiversx/mx-chain-go/testscommon/mainFactoryMocks"
 	"github.com/multiversx/mx-chain-go/testscommon/marshallerMock"
 	"github.com/multiversx/mx-chain-go/testscommon/p2pmocks"
-	"github.com/multiversx/mx-chain-go/testscommon/processMocks"
 	"github.com/multiversx/mx-chain-go/testscommon/shardingMocks"
 	"github.com/multiversx/mx-chain-go/testscommon/stakingcommon"
 	stateMock "github.com/multiversx/mx-chain-go/testscommon/state"
@@ -1156,9 +1155,6 @@
 	assert.Equal(t, uint64(1), tokens[expectedNftFormattedKey].TokenMetaData.Nonce)
 }
 
-<<<<<<< HEAD
-func testNodeGetAllIssuedESDTs(t *testing.T, nodeFactory node.NodeFactory, shardId uint32) {
-=======
 func TestNode_GetAllESDTTokensForNFTWithPrefix(t *testing.T) {
 	t.Parallel()
 
@@ -1238,10 +1234,7 @@
 	assert.Equal(t, uint64(1), tokens[expectedNftFormattedKey].TokenMetaData.Nonce)
 }
 
-func TestNode_GetAllIssuedESDTs(t *testing.T) {
-	t.Parallel()
-
->>>>>>> 6dc2dda5
+func testNodeGetAllIssuedESDTs(t *testing.T, nodeFactory node.NodeFactory, shardId uint32) {
 	acc := createAcc([]byte("newaddress"))
 	esdtToken := []byte("TCK-RANDOM")
 	sftToken := []byte("SFT-RANDOM")
@@ -5468,21 +5461,6 @@
 		MinTransactionVersionCalled: func() uint32 {
 			return 1
 		},
-<<<<<<< HEAD
-		WDTimer:               &testscommon.WatchdogMock{},
-		Alarm:                 &testscommon.AlarmSchedulerStub{},
-		NtpTimer:              &testscommon.SyncTimerStub{},
-		RoundHandlerField:     &testscommon.RoundHandlerMock{},
-		EconomicsHandler:      &economicsmocks.EconomicsHandlerMock{},
-		APIEconomicsHandler:   &economicsmocks.EconomicsHandlerMock{},
-		RatingsConfig:         &testscommon.RatingsInfoMock{},
-		RatingHandler:         &testscommon.RaterMock{},
-		NodesConfig:           &genesisMocks.NodesSetupStub{},
-		StartTime:             time.Time{},
-		EpochChangeNotifier:   &epochNotifier.EpochNotifierStub{},
-		TxVersionCheckHandler: versioning.NewTxVersionChecker(0),
-		ChanStopProcess:       make(chan endProcess.ArgEndProcess, 1),
-=======
 		WDTimer:                  &testscommon.WatchdogMock{},
 		Alarm:                    &testscommon.AlarmSchedulerStub{},
 		NtpTimer:                 &testscommon.SyncTimerStub{},
@@ -5496,7 +5474,7 @@
 		EpochChangeNotifier:      &epochNotifier.EpochNotifierStub{},
 		TxVersionCheckHandler:    versioning.NewTxVersionChecker(0),
 		EnableEpochsHandlerField: &enableEpochsHandlerMock.EnableEpochsHandlerStub{},
->>>>>>> 6dc2dda5
+		ChanStopProcess:          make(chan endProcess.ArgEndProcess, 1),
 	}
 }
 
@@ -5533,12 +5511,9 @@
 		TxsSenderHandlerField:                &txsSenderMock.TxsSenderHandlerMock{},
 		ScheduledTxsExecutionHandlerInternal: &testscommon.ScheduledTxsExecutionStub{},
 		HistoryRepositoryInternal:            &dblookupext.HistoryRepositoryStub{},
-<<<<<<< HEAD
+		RelayedTxV3ProcessorField:            &processMocks.RelayedTxV3ProcessorMock{},
 		ESDTDataStorageHandlerForAPIInternal: &testscommon.EsdtStorageHandlerStub{},
 		ResContainer:                         &dataRetrieverMock.ResolversContainerStub{},
-=======
-		RelayedTxV3ProcessorField:            &processMocks.RelayedTxV3ProcessorMock{},
->>>>>>> 6dc2dda5
 	}
 }
 
