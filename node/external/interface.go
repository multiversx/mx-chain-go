package external

<<<<<<< HEAD
// ProposerResolver defines how a struct will determine a block proposer
type ProposerResolver interface {
	ResolveProposer(shardId uint32, roundIndex uint64, prevRandomSeed []byte) ([]byte, error)
=======
// ScDataGetter defines how data should be get from a SC account
type ScDataGetter interface {
	Get(scAddress []byte, funcName string, args ...[]byte) ([]byte, error)
>>>>>>> d1bbe4d9
}<|MERGE_RESOLUTION|>--- conflicted
+++ resolved
@@ -1,12 +1,6 @@
 package external
 
-<<<<<<< HEAD
-// ProposerResolver defines how a struct will determine a block proposer
-type ProposerResolver interface {
-	ResolveProposer(shardId uint32, roundIndex uint64, prevRandomSeed []byte) ([]byte, error)
-=======
 // ScDataGetter defines how data should be get from a SC account
 type ScDataGetter interface {
 	Get(scAddress []byte, funcName string, args ...[]byte) ([]byte, error)
->>>>>>> d1bbe4d9
 }