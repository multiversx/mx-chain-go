--- conflicted
+++ resolved
@@ -14,16 +14,14 @@
 // ErrNilTotalStakedValueHandler signals that a nil total staked value handler has been provided
 var ErrNilTotalStakedValueHandler = errors.New("nil total staked value handler")
 
-<<<<<<< HEAD
-// ErrNilVmContainer signals that a nil vm container has been provided
-var ErrNilVmContainer = errors.New("nil vm container")
-
-// ErrNilVmFactory signals that a nil vm factory has been provided
-var ErrNilVmFactory = errors.New("nil vm factory")
-=======
 // ErrNilDirectStakeListHandler signals that a nil stake list handler has been provided
 var ErrNilDirectStakeListHandler = errors.New("nil direct stake list handler")
 
 // ErrNilDelegatedListHandler signals that a nil delegated list handler has been provided
 var ErrNilDelegatedListHandler = errors.New("nil delegated list handler")
->>>>>>> d93bfa9f
+
+// ErrNilVmContainer signals that a nil vm container has been provided
+var ErrNilVmContainer = errors.New("nil vm container")
+
+// ErrNilVmFactory signals that a nil vm factory has been provided
+var ErrNilVmFactory = errors.New("nil vm factory")