--- conflicted
+++ resolved
@@ -178,72 +178,9 @@
 		return nil, err
 	}
 
-	apiBlock := &api.Block{
-		Nonce:           blockHeader.GetNonce(),
-		Round:           blockHeader.GetRound(),
-		Epoch:           blockHeader.GetEpoch(),
-		Shard:           blockHeader.GetShardID(),
-		Hash:            hex.EncodeToString(hash),
-		PrevBlockHash:   hex.EncodeToString(blockHeader.GetPrevHash()),
-		Timestamp:       int64(blockHeader.GetTimeStamp()),
-		TimestampMs:     int64(common.ConvertTimeStampSecToMs(blockHeader.GetTimeStamp())),
-		Status:          BlockStatusOnChain,
-		PubKeyBitmap:    hex.EncodeToString(blockHeader.GetPubKeysBitmap()),
-		Signature:       hex.EncodeToString(blockHeader.GetSignature()),
-		LeaderSignature: hex.EncodeToString(blockHeader.GetLeaderSignature()),
-		ChainID:         string(blockHeader.GetChainID()),
-		SoftwareVersion: hex.EncodeToString(blockHeader.GetSoftwareVersion()),
-		Reserved:        blockHeader.GetReserved(),
-		RandSeed:        hex.EncodeToString(blockHeader.GetRandSeed()),
-		PrevRandSeed:    hex.EncodeToString(blockHeader.GetPrevRandSeed()),
-	}
-
-	if blockHeader.IsHeaderV3() {
-		err = sbp.addMbsAndNumTxsAsyncExecution(apiBlock, blockHeader, hash, options)
-	} else {
-		err = sbp.addMbsAndNumTxsV1(apiBlock, blockHeader, hash, options)
-	}
-	if err != nil {
-		return nil, err
-	}
-
-	statusFilters := filters.NewStatusFilters(sbp.selfShardID)
-	statusFilters.ApplyStatusFilters(apiBlock.MiniBlocks)
-
-	addExtraFieldsLastExecutionResult(blockHeader, apiBlock)
-	addScheduledInfoInBlock(blockHeader, apiBlock)
-	err = sbp.addProof(hash, blockHeader, apiBlock)
-	if err != nil {
-		return nil, err
-	}
-
-	addExecutionResultsAndLastExecutionResults(blockHeader, apiBlock)
-
-	return apiBlock, nil
-}
-
-func addExtraFieldsLastExecutionResult(blockHeader data.HeaderHandler, apiBlock *api.Block) {
-	if !blockHeader.IsHeaderV3() {
-		apiBlock.AccumulatedFees = blockHeader.GetAccumulatedFees().String()
-		apiBlock.DeveloperFees = blockHeader.GetDeveloperFees().String()
-		apiBlock.StateRootHash = hex.EncodeToString(blockHeader.GetRootHash())
-		apiBlock.ReceiptsHash = hex.EncodeToString(blockHeader.GetReceiptsHash())
-
-		return
-	}
-
-	lastShardExecutionResult, ok := blockHeader.GetLastExecutionResultHandler().(data.LastShardExecutionResultHandler)
-	if !ok {
-		log.Warn("mbp.addExtraFields cannot cast last execution result handler to data.LastShardExecutionResultHandler")
-		return
-	}
-
-	apiBlock.StateRootHash = hex.EncodeToString(lastShardExecutionResult.GetExecutionResultHandler().GetRootHash())
-}
-
-func (sbp *shardAPIBlockProcessor) addMbsAndNumTxsV1(apiBlock *api.Block, blockHeader data.HeaderHandler, headerHash []byte, options api.BlockQueryOptions) error {
 	numOfTxs := uint32(0)
 	miniblocks := make([]*api.MiniBlock, 0)
+
 	for _, mb := range blockHeader.GetMiniBlockHeaderHandlers() {
 		if block.Type(mb.GetTypeInt32()) == block.PeerBlock {
 			continue
@@ -263,29 +200,26 @@
 		}
 		if options.WithTransactions {
 			miniBlockCopy := mb
-			err := sbp.getAndAttachTxsToMb(miniBlockCopy, blockHeader, miniblockAPI, options)
+			err = sbp.getAndAttachTxsToMb(miniBlockCopy, blockHeader, miniblockAPI, options)
 			if err != nil {
-				return err
+				return nil, err
 			}
 		}
 
 		miniblocks = append(miniblocks, miniblockAPI)
 	}
 
-	intraMb, err := sbp.getIntrashardMiniblocksFromReceiptsStorage(blockHeader, headerHash, options)
-	if err != nil {
-		return err
+	intraMb, err := sbp.getIntrashardMiniblocksFromReceiptsStorage(blockHeader, hash, options)
+	if err != nil {
+		return nil, err
 	}
 
 	miniblocks = append(miniblocks, intraMb...)
 	miniblocks = filterOutDuplicatedMiniblocks(miniblocks)
 
-	apiBlock.MiniBlocks = miniblocks
-	apiBlock.NumTxs = numOfTxs
-
-<<<<<<< HEAD
-	return nil
-=======
+	statusFilters := filters.NewStatusFilters(sbp.selfShardID)
+	statusFilters.ApplyStatusFilters(miniblocks)
+
 	timestampSec, timestampMs, err := common.GetHeaderTimestamps(blockHeader, sbp.enableEpochsHandler)
 	if err != nil {
 		return nil, err
@@ -305,26 +239,102 @@
 		Timestamp:       int64(timestampSec),
 		TimestampMs:     int64(timestampMs),
 		Status:          BlockStatusOnChain,
-		StateRootHash:   hex.EncodeToString(blockHeader.GetRootHash()),
 		PubKeyBitmap:    hex.EncodeToString(blockHeader.GetPubKeysBitmap()),
 		Signature:       hex.EncodeToString(blockHeader.GetSignature()),
 		LeaderSignature: hex.EncodeToString(blockHeader.GetLeaderSignature()),
 		ChainID:         string(blockHeader.GetChainID()),
 		SoftwareVersion: hex.EncodeToString(blockHeader.GetSoftwareVersion()),
-		ReceiptsHash:    hex.EncodeToString(blockHeader.GetReceiptsHash()),
 		Reserved:        blockHeader.GetReserved(),
 		RandSeed:        hex.EncodeToString(blockHeader.GetRandSeed()),
 		PrevRandSeed:    hex.EncodeToString(blockHeader.GetPrevRandSeed()),
 	}
 
+	if blockHeader.IsHeaderV3() {
+		err = sbp.addMbsAndNumTxsAsyncExecution(apiBlock, blockHeader, hash, options)
+	} else {
+		err = sbp.addMbsAndNumTxsV1(apiBlock, blockHeader, hash, options)
+	}
+	if err != nil {
+		return nil, err
+	}
+
+	statusFilters := filters.NewStatusFilters(sbp.selfShardID)
+	statusFilters.ApplyStatusFilters(apiBlock.MiniBlocks)
+
+	addExtraFieldsLastExecutionResult(blockHeader, apiBlock)
 	addScheduledInfoInBlock(blockHeader, apiBlock)
 	err = sbp.addProof(hash, blockHeader, apiBlock)
 	if err != nil {
 		return nil, err
 	}
 
+	addExecutionResultsAndLastExecutionResults(blockHeader, apiBlock)
+
 	return apiBlock, nil
->>>>>>> bfe1dd0c
+}
+
+func addExtraFieldsLastExecutionResult(blockHeader data.HeaderHandler, apiBlock *api.Block) {
+	if !blockHeader.IsHeaderV3() {
+		apiBlock.AccumulatedFees = blockHeader.GetAccumulatedFees().String()
+		apiBlock.DeveloperFees = blockHeader.GetDeveloperFees().String()
+		apiBlock.StateRootHash = hex.EncodeToString(blockHeader.GetRootHash())
+		apiBlock.ReceiptsHash = hex.EncodeToString(blockHeader.GetReceiptsHash())
+
+		return
+	}
+
+	lastShardExecutionResult, ok := blockHeader.GetLastExecutionResultHandler().(data.LastShardExecutionResultHandler)
+	if !ok {
+		log.Warn("mbp.addExtraFields cannot cast last execution result handler to data.LastShardExecutionResultHandler")
+		return
+	}
+
+	apiBlock.StateRootHash = hex.EncodeToString(lastShardExecutionResult.GetExecutionResultHandler().GetRootHash())
+}
+
+func (sbp *shardAPIBlockProcessor) addMbsAndNumTxsV1(apiBlock *api.Block, blockHeader data.HeaderHandler, headerHash []byte, options api.BlockQueryOptions) error {
+	numOfTxs := uint32(0)
+	miniblocks := make([]*api.MiniBlock, 0)
+	for _, mb := range blockHeader.GetMiniBlockHeaderHandlers() {
+		if block.Type(mb.GetTypeInt32()) == block.PeerBlock {
+			continue
+		}
+
+		numOfTxs += mb.GetTxCount()
+
+		miniblockAPI := &api.MiniBlock{
+			Hash:                    hex.EncodeToString(mb.GetHash()),
+			Type:                    block.Type(mb.GetTypeInt32()).String(),
+			SourceShard:             mb.GetSenderShardID(),
+			DestinationShard:        mb.GetReceiverShardID(),
+			ProcessingType:          block.ProcessingType(mb.GetProcessingType()).String(),
+			ConstructionState:       block.MiniBlockState(mb.GetConstructionState()).String(),
+			IndexOfFirstTxProcessed: mb.GetIndexOfFirstTxProcessed(),
+			IndexOfLastTxProcessed:  mb.GetIndexOfLastTxProcessed(),
+		}
+		if options.WithTransactions {
+			miniBlockCopy := mb
+			err := sbp.getAndAttachTxsToMb(miniBlockCopy, blockHeader, miniblockAPI, options)
+			if err != nil {
+				return err
+			}
+		}
+
+		miniblocks = append(miniblocks, miniblockAPI)
+	}
+
+	intraMb, err := sbp.getIntrashardMiniblocksFromReceiptsStorage(blockHeader, headerHash, options)
+	if err != nil {
+		return err
+	}
+
+	miniblocks = append(miniblocks, intraMb...)
+	miniblocks = filterOutDuplicatedMiniblocks(miniblocks)
+
+	apiBlock.MiniBlocks = miniblocks
+	apiBlock.NumTxs = numOfTxs
+
+	return nil
 }
 
 // IsInterfaceNil returns true if underlying object is nil
