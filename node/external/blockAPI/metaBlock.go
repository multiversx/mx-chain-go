package blockAPI

import (
	"encoding/hex"

	"github.com/multiversx/mx-chain-core-go/core"
	"github.com/multiversx/mx-chain-core-go/data"
	"github.com/multiversx/mx-chain-core-go/data/alteredAccount"
	"github.com/multiversx/mx-chain-core-go/data/api"
	"github.com/multiversx/mx-chain-core-go/data/block"
	"github.com/multiversx/mx-chain-go/common"
	"github.com/multiversx/mx-chain-go/dataRetriever"
	"github.com/multiversx/mx-chain-go/process"
)

type metaAPIBlockProcessor struct {
	*baseAPIBlockProcessor
}

// newMetaApiBlockProcessor will create a new instance of meta api block processor
func newMetaApiBlockProcessor(arg *ArgAPIBlockProcessor, emptyReceiptsHash []byte) *metaAPIBlockProcessor {
	hasDbLookupExtensions := arg.HistoryRepo.IsEnabled()

	return &metaAPIBlockProcessor{
		baseAPIBlockProcessor: &baseAPIBlockProcessor{
			hasDbLookupExtensions:        hasDbLookupExtensions,
			selfShardID:                  arg.SelfShardID,
			store:                        arg.Store,
			marshalizer:                  arg.Marshalizer,
			uint64ByteSliceConverter:     arg.Uint64ByteSliceConverter,
			historyRepo:                  arg.HistoryRepo,
			apiTransactionHandler:        arg.APITransactionHandler,
			txStatusComputer:             arg.StatusComputer,
			hasher:                       arg.Hasher,
			addressPubKeyConverter:       arg.AddressPubkeyConverter,
			emptyReceiptsHash:            emptyReceiptsHash,
			logsFacade:                   arg.LogsFacade,
			receiptsRepository:           arg.ReceiptsRepository,
			alteredAccountsProvider:      arg.AlteredAccountsProvider,
			accountsRepository:           arg.AccountsRepository,
			scheduledTxsExecutionHandler: arg.ScheduledTxsExecutionHandler,
			enableEpochsHandler:          arg.EnableEpochsHandler,
			proofsPool:                   arg.ProofsPool,
			blockchain:                   arg.BlockChain,
		},
	}
}

// GetBlockByNonce wil return a meta APIBlock by nonce
func (mbp *metaAPIBlockProcessor) GetBlockByNonce(nonce uint64, options api.BlockQueryOptions) (*api.Block, error) {
	if !mbp.isBlockNonceInStorage(nonce) {
		return nil, errBlockNotFound
	}

	headerHash, blockBytes, err := mbp.getBlockHashAndBytesByNonce(nonce)
	if err != nil {
		return nil, err
	}

	return mbp.convertMetaBlockBytesToAPIBlock(headerHash, blockBytes, options)
}

func (mbp *metaAPIBlockProcessor) getBlockHashAndBytesByNonce(nonce uint64) ([]byte, []byte, error) {
	storerUnit := dataRetriever.MetaHdrNonceHashDataUnit

	nonceToByteSlice := mbp.uint64ByteSliceConverter.ToByteSlice(nonce)
	headerHash, err := mbp.store.Get(storerUnit, nonceToByteSlice)
	if err != nil {
		return nil, nil, err
	}

	// if genesis block, get the nonce key corresponding to the altered block
	if nonce == 0 {
		nonceToByteSlice = append(nonceToByteSlice, []byte(common.GenesisStorageSuffix)...)
	}

	alteredHeaderHash, err := mbp.store.Get(storerUnit, nonceToByteSlice)
	if err != nil {
		return nil, nil, err
	}

	blockBytes, err := mbp.getFromStorer(dataRetriever.MetaBlockUnit, alteredHeaderHash)
	if err != nil {
		return nil, nil, err
	}

	return headerHash, blockBytes, nil
}

// GetBlockByHash will return a meta APIBlock by hash
func (mbp *metaAPIBlockProcessor) GetBlockByHash(hash []byte, options api.BlockQueryOptions) (*api.Block, error) {
	blockBytes, err := mbp.getFromStorer(dataRetriever.MetaBlockUnit, hash)
	if err != nil {
		return nil, err
	}

	blockHeader := &block.MetaBlock{}
	err = mbp.marshalizer.Unmarshal(blockHeader, blockBytes)
	if err != nil {
		return nil, err
	}

	// if genesis block, get the altered block bytes
	if blockHeader.GetNonce() == 0 {
		alteredHash := createAlteredBlockHash(hash)
		blockBytes, err = mbp.getFromStorer(dataRetriever.MetaBlockUnit, alteredHash)
		if err != nil {
			return nil, err
		}
	}

	blockAPI, err := mbp.convertMetaBlockBytesToAPIBlock(hash, blockBytes, options)
	if err != nil {
		return nil, err
	}

	return mbp.computeStatusAndPutInBlock(blockAPI, dataRetriever.MetaHdrNonceHashDataUnit)
}

// GetBlockByRound will return a meta APIBlock by round
func (mbp *metaAPIBlockProcessor) GetBlockByRound(round uint64, options api.BlockQueryOptions) (*api.Block, error) {
	headerHash, blockBytes, err := mbp.getBlockHeaderHashAndBytesByRound(round, dataRetriever.MetaBlockUnit)
	if err != nil {
		return nil, err
	}

	return mbp.convertMetaBlockBytesToAPIBlock(headerHash, blockBytes, options)
}

// GetAlteredAccountsForBlock returns the altered accounts for the desired meta block
func (mbp *metaAPIBlockProcessor) GetAlteredAccountsForBlock(options api.GetAlteredAccountsForBlockOptions) ([]*alteredAccount.AlteredAccount, error) {
	headerHash, blockBytes, err := mbp.getHashAndBlockBytesFromStorer(options.GetBlockParameters)
	if err != nil {
		return nil, err
	}

	apiBlock, err := mbp.convertMetaBlockBytesToAPIBlock(headerHash, blockBytes, api.BlockQueryOptions{WithTransactions: true, WithLogs: true})
	if err != nil {
		return nil, err
	}

	return mbp.apiBlockToAlteredAccounts(apiBlock, options)
}

func (mbp *metaAPIBlockProcessor) getHashAndBlockBytesFromStorer(params api.GetBlockParameters) ([]byte, []byte, error) {
	switch params.RequestType {
	case api.BlockFetchTypeByHash:
		return mbp.getHashAndBlockBytesFromStorerByHash(params)
	case api.BlockFetchTypeByNonce:
		return mbp.getHashAndBlockBytesFromStorerByNonce(params)
	default:
		return nil, nil, errUnknownBlockRequestType
	}
}

func (mbp *metaAPIBlockProcessor) getHashAndBlockBytesFromStorerByHash(params api.GetBlockParameters) ([]byte, []byte, error) {
	headerBytes, err := mbp.getFromStorer(dataRetriever.MetaBlockUnit, params.Hash)
	return params.Hash, headerBytes, err
}

func (mbp *metaAPIBlockProcessor) getHashAndBlockBytesFromStorerByNonce(params api.GetBlockParameters) ([]byte, []byte, error) {
	storerUnit := dataRetriever.MetaHdrNonceHashDataUnit

	nonceToByteSlice := mbp.uint64ByteSliceConverter.ToByteSlice(params.Nonce)
	headerHash, err := mbp.store.Get(storerUnit, nonceToByteSlice)
	if err != nil {
		return nil, nil, err
	}

	headerBytes, err := mbp.getFromStorer(dataRetriever.MetaBlockUnit, headerHash)
	return headerHash, headerBytes, err
}

func (mbp *metaAPIBlockProcessor) convertMetaBlockBytesToAPIBlock(hash []byte, blockBytes []byte, options api.BlockQueryOptions) (*api.Block, error) {
	blockHeader, err := process.UnmarshalMetaHeader(mbp.marshalizer, blockBytes)
	if err != nil {
		return nil, err
	}

	notarizedBlocks := make([]*api.NotarizedBlock, 0, len(blockHeader.GetShardInfoHandlers()))
	for _, shardData := range blockHeader.GetShardInfoHandlers() {
		notarizedBlock := &api.NotarizedBlock{
			Hash:  hex.EncodeToString(shardData.GetHeaderHash()),
			Nonce: shardData.GetNonce(),
			Round: shardData.GetRound(),
			Shard: shardData.GetShardID(),
		}

		notarizedBlocks = append(notarizedBlocks, notarizedBlock)
	}

	apiMetaBlock := &api.Block{
		Nonce:           blockHeader.GetNonce(),
		Round:           blockHeader.GetRound(),
		Epoch:           blockHeader.GetEpoch(),
		Shard:           core.MetachainShardId,
		Hash:            hex.EncodeToString(hash),
		PrevBlockHash:   hex.EncodeToString(blockHeader.GetPrevHash()),
		NotarizedBlocks: notarizedBlocks,
		Timestamp:       int64(blockHeader.GetTimeStamp()),
		TimestampMs:     int64(common.ConvertTimeStampSecToMs(blockHeader.GetTimeStamp())),
		Status:          BlockStatusOnChain,
		PubKeyBitmap:    hex.EncodeToString(blockHeader.GetPubKeysBitmap()),
		Signature:       hex.EncodeToString(blockHeader.GetSignature()),
		LeaderSignature: hex.EncodeToString(blockHeader.GetLeaderSignature()),
		ChainID:         string(blockHeader.GetChainID()),
		SoftwareVersion: hex.EncodeToString(blockHeader.GetSoftwareVersion()),
		ReceiptsHash:    hex.EncodeToString(blockHeader.GetReceiptsHash()),
		Reserved:        blockHeader.GetReserved(),
		RandSeed:        hex.EncodeToString(blockHeader.GetRandSeed()),
		PrevRandSeed:    hex.EncodeToString(blockHeader.GetPrevRandSeed()),
	}

	if !blockHeader.IsHeaderV3() {
		err = mbp.addMbsAndNumTxsV1(apiMetaBlock, blockHeader, hash, options)
	} else {
		//async execution
		err = mbp.addMbsAndNumTxsAsyncExecution(apiMetaBlock, blockHeader, hash, options)
	}
	if err != nil {
		return nil, err
	}

	addExtraFieldsLastExecutionResultMeta(blockHeader, apiMetaBlock)
	addScheduledInfoInBlock(blockHeader, apiMetaBlock)
	addStartOfEpochInfoInBlock(blockHeader, apiMetaBlock)

	addExecutionResultsAndLastExecutionResults(blockHeader, apiMetaBlock)

	err = mbp.addProof(hash, blockHeader, apiMetaBlock)
	if err != nil {
		return nil, err
	}

	return apiMetaBlock, nil
}

func (mbp *metaAPIBlockProcessor) getMbsAndNumTxs(blockHeader data.MetaHeaderHandler, options api.BlockQueryOptions) ([]*api.MiniBlock, uint32, error) {
	numOfTxs := uint32(0)
	miniblocks := make([]*api.MiniBlock, 0)
	for _, mb := range blockHeader.GetMiniBlockHeaderHandlers() {
		mbType := block.Type(mb.GetTypeInt32())
		if mbType == block.PeerBlock {
			continue
		}

		numOfTxs += mb.GetTxCount()

		miniblockAPI := &api.MiniBlock{
			Hash:             hex.EncodeToString(mb.GetHash()),
			Type:             mbType.String(),
			SourceShard:      mb.GetSenderShardID(),
			DestinationShard: mb.GetReceiverShardID(),
		}
		if options.WithTransactions {
			miniBlockCopy := mb
			err := mbp.getAndAttachTxsToMb(miniBlockCopy, blockHeader, miniblockAPI, options)
			if err != nil {
				return nil, 0, err
			}
		}

		miniblocks = append(miniblocks, miniblockAPI)
	}

	return miniblocks, numOfTxs, nil
}

func (mbp *metaAPIBlockProcessor) addMbsAndNumTxsV1(apiBlock *api.Block, blockHeader data.MetaHeaderHandler, headerHash []byte, options api.BlockQueryOptions) error {
	miniblocks, numOfTxs, err := mbp.getMbsAndNumTxs(blockHeader, options)
	if err != nil {
		return err
	}

	intraMb, err := mbp.getIntrashardMiniblocksFromReceiptsStorage(blockHeader, headerHash, options)
	if err != nil {
		return err
	}

	if len(intraMb) > 0 {
		miniblocks = append(miniblocks, intraMb...)
	}

	miniblocks = filterOutDuplicatedMiniblocks(miniblocks)

	apiBlock.MiniBlocks = miniblocks
	apiBlock.NumTxs = numOfTxs

	return nil
}

<<<<<<< HEAD
func addExtraFieldsLastExecutionResultMeta(metaHeader data.MetaHeaderHandler, apiBlock *api.Block) {
	if !metaHeader.IsHeaderV3() {
		apiBlock.AccumulatedFees = metaHeader.GetAccumulatedFees().String()
		apiBlock.DeveloperFees = metaHeader.GetDeveloperFees().String()
=======
	timestampSec, timestampMs, err := common.GetHeaderTimestamps(blockHeader, mbp.enableEpochsHandler)
	if err != nil {
		return nil, err
	}

	apiMetaBlock := &api.Block{
		Nonce:                  blockHeader.Nonce,
		Round:                  blockHeader.Round,
		Epoch:                  blockHeader.Epoch,
		Shard:                  core.MetachainShardId,
		Hash:                   hex.EncodeToString(hash),
		PrevBlockHash:          hex.EncodeToString(blockHeader.PrevHash),
		NumTxs:                 numOfTxs,
		NotarizedBlocks:        notarizedBlocks,
		MiniBlocks:             miniblocks,
		AccumulatedFees:        blockHeader.AccumulatedFees.String(),
		DeveloperFees:          blockHeader.DeveloperFees.String(),
		AccumulatedFeesInEpoch: blockHeader.AccumulatedFeesInEpoch.String(),
		DeveloperFeesInEpoch:   blockHeader.DevFeesInEpoch.String(),
		Timestamp:              int64(timestampSec),
		TimestampMs:            int64(timestampMs),
		StateRootHash:          hex.EncodeToString(blockHeader.RootHash),
		Status:                 BlockStatusOnChain,
		PubKeyBitmap:           hex.EncodeToString(blockHeader.GetPubKeysBitmap()),
		Signature:              hex.EncodeToString(blockHeader.GetSignature()),
		LeaderSignature:        hex.EncodeToString(blockHeader.GetLeaderSignature()),
		ChainID:                string(blockHeader.GetChainID()),
		SoftwareVersion:        hex.EncodeToString(blockHeader.GetSoftwareVersion()),
		ReceiptsHash:           hex.EncodeToString(blockHeader.GetReceiptsHash()),
		Reserved:               blockHeader.GetReserved(),
		RandSeed:               hex.EncodeToString(blockHeader.GetRandSeed()),
		PrevRandSeed:           hex.EncodeToString(blockHeader.GetPrevRandSeed()),
	}
>>>>>>> bfe1dd0c

		apiBlock.AccumulatedFeesInEpoch = metaHeader.GetAccumulatedFeesInEpoch().String()
		apiBlock.DeveloperFeesInEpoch = metaHeader.GetDevFeesInEpoch().String()
		apiBlock.StateRootHash = hex.EncodeToString(metaHeader.GetRootHash())

		return
	}

	metaExecutionResult, ok := metaHeader.GetLastExecutionResultHandler().(data.LastMetaExecutionResultHandler)
	if !ok {
		log.Warn("mbp.addExtraFields cannot cast last execution result handler to data.LastMetaExecutionResultHandler")
		return
	}

	apiBlock.AccumulatedFeesInEpoch = metaExecutionResult.GetExecutionResultHandler().GetAccumulatedFeesInEpoch().String()
	apiBlock.DeveloperFeesInEpoch = metaExecutionResult.GetExecutionResultHandler().GetDevFeesInEpoch().String()
	apiBlock.StateRootHash = hex.EncodeToString(metaExecutionResult.GetExecutionResultHandler().GetRootHash())
}

func addStartOfEpochInfoInBlock(metaHeader data.MetaHeaderHandler, apiBlock *api.Block) {
	if !metaHeader.IsStartOfEpochBlock() {
		return
	}

	epochStartEconomics := metaHeader.GetEpochStartHandler().GetEconomicsHandler()

	apiBlock.EpochStartInfo = &api.EpochStartInfo{
		TotalSupply:                      epochStartEconomics.GetTotalSupply().String(),
		TotalToDistribute:                epochStartEconomics.GetTotalToDistribute().String(),
		TotalNewlyMinted:                 epochStartEconomics.GetTotalNewlyMinted().String(),
		RewardsPerBlock:                  epochStartEconomics.GetRewardsPerBlock().String(),
		RewardsForProtocolSustainability: epochStartEconomics.GetRewardsForProtocolSustainability().String(),
		NodePrice:                        epochStartEconomics.GetNodePrice().String(),
		PrevEpochStartRound:              epochStartEconomics.GetPrevEpochStartRound(),
		PrevEpochStartHash:               hex.EncodeToString(epochStartEconomics.GetPrevEpochStartHash()),
	}

	lastFinalizedHeaderHandlers := metaHeader.GetEpochStartHandler().GetLastFinalizedHeaderHandlers()
	if len(lastFinalizedHeaderHandlers) == 0 {
		return
	}

	apiBlock.EpochStartShardsData = make([]*api.EpochStartShardData, 0, len(lastFinalizedHeaderHandlers))
	for _, epochStartShardData := range lastFinalizedHeaderHandlers {
		addEpochStartShardDataForMeta(epochStartShardData, apiBlock)
	}
}

func addEpochStartShardDataForMeta(epochStartShardData data.EpochStartShardDataHandler, apiBlock *api.Block) {
	shardData := &api.EpochStartShardData{
		ShardID:               epochStartShardData.GetShardID(),
		Epoch:                 epochStartShardData.GetEpoch(),
		Round:                 epochStartShardData.GetRound(),
		Nonce:                 epochStartShardData.GetNonce(),
		HeaderHash:            hex.EncodeToString(epochStartShardData.GetHeaderHash()),
		RootHash:              hex.EncodeToString(epochStartShardData.GetRootHash()),
		FirstPendingMetaBlock: hex.EncodeToString(epochStartShardData.GetFirstPendingMetaBlock()),
		LastFinishedMetaBlock: hex.EncodeToString(epochStartShardData.GetLastFinishedMetaBlock()),
	}

	epochStartData, ok := epochStartShardData.(*block.EpochStartShardData)
	if ok {
		shardData.ScheduledRootHash = hex.EncodeToString(epochStartData.ScheduledRootHash)
	}

	apiBlock.EpochStartShardsData = append(apiBlock.EpochStartShardsData, shardData)

	pendingMiniBlockHeaders := epochStartShardData.GetPendingMiniBlockHeaderHandlers()
	if len(pendingMiniBlockHeaders) == 0 {
		return
	}

	shardData.PendingMiniBlockHeaders = make([]*api.MiniBlock, 0, len(pendingMiniBlockHeaders))
	for _, pendingMb := range pendingMiniBlockHeaders {
		pendingMbType := block.Type(pendingMb.GetTypeInt32())

		shardData.PendingMiniBlockHeaders = append(shardData.PendingMiniBlockHeaders, &api.MiniBlock{
			Hash:             hex.EncodeToString(pendingMb.GetHash()),
			SourceShard:      pendingMb.GetSenderShardID(),
			DestinationShard: pendingMb.GetReceiverShardID(),
			Type:             pendingMbType.String(),
		})
	}
}

// IsInterfaceNil returns true if underlying object is nil
func (mbp *metaAPIBlockProcessor) IsInterfaceNil() bool {
	return mbp == nil
}<|MERGE_RESOLUTION|>--- conflicted
+++ resolved
@@ -177,6 +177,43 @@
 		return nil, err
 	}
 
+	numOfTxs := uint32(0)
+	miniblocks := make([]*api.MiniBlock, 0)
+	for _, mb := range blockHeader.GetMiniBlockHeaderHandlers() {
+		if mb.GetTypeInt32() == int32(block.PeerBlock) {
+			continue
+		}
+
+		numOfTxs += mb.GetTxCount()
+
+		miniblockAPI := &api.MiniBlock{
+			Hash:             hex.EncodeToString(mb.GetHash()),
+			Type:             mb.Type.String(),
+			SourceShard:      mb.GetSenderShardID(),
+			DestinationShard: mb.GetReceiverShardID(),
+		}
+		if options.WithTransactions {
+			miniBlockCopy := mb
+			err = mbp.getAndAttachTxsToMb(miniBlockCopy, blockHeader, miniblockAPI, options)
+			if err != nil {
+				return nil, err
+			}
+		}
+
+		miniblocks = append(miniblocks, miniblockAPI)
+	}
+
+	intraMb, err := mbp.getIntrashardMiniblocksFromReceiptsStorage(blockHeader, hash, options)
+	if err != nil {
+		return nil, err
+	}
+
+	if len(intraMb) > 0 {
+		miniblocks = append(miniblocks, intraMb...)
+	}
+
+	miniblocks = filterOutDuplicatedMiniblocks(miniblocks)
+
 	notarizedBlocks := make([]*api.NotarizedBlock, 0, len(blockHeader.GetShardInfoHandlers()))
 	for _, shardData := range blockHeader.GetShardInfoHandlers() {
 		notarizedBlock := &api.NotarizedBlock{
@@ -189,134 +226,28 @@
 		notarizedBlocks = append(notarizedBlocks, notarizedBlock)
 	}
 
+	timestampSec, timestampMs, err := common.GetHeaderTimestamps(blockHeader, mbp.enableEpochsHandler)
+	if err != nil {
+		return nil, err
+	}
+
 	apiMetaBlock := &api.Block{
 		Nonce:           blockHeader.GetNonce(),
 		Round:           blockHeader.GetRound(),
 		Epoch:           blockHeader.GetEpoch(),
-		Shard:           core.MetachainShardId,
-		Hash:            hex.EncodeToString(hash),
-		PrevBlockHash:   hex.EncodeToString(blockHeader.GetPrevHash()),
-		NotarizedBlocks: notarizedBlocks,
-		Timestamp:       int64(blockHeader.GetTimeStamp()),
-		TimestampMs:     int64(common.ConvertTimeStampSecToMs(blockHeader.GetTimeStamp())),
-		Status:          BlockStatusOnChain,
-		PubKeyBitmap:    hex.EncodeToString(blockHeader.GetPubKeysBitmap()),
-		Signature:       hex.EncodeToString(blockHeader.GetSignature()),
-		LeaderSignature: hex.EncodeToString(blockHeader.GetLeaderSignature()),
-		ChainID:         string(blockHeader.GetChainID()),
-		SoftwareVersion: hex.EncodeToString(blockHeader.GetSoftwareVersion()),
-		ReceiptsHash:    hex.EncodeToString(blockHeader.GetReceiptsHash()),
-		Reserved:        blockHeader.GetReserved(),
-		RandSeed:        hex.EncodeToString(blockHeader.GetRandSeed()),
-		PrevRandSeed:    hex.EncodeToString(blockHeader.GetPrevRandSeed()),
-	}
-
-	if !blockHeader.IsHeaderV3() {
-		err = mbp.addMbsAndNumTxsV1(apiMetaBlock, blockHeader, hash, options)
-	} else {
-		//async execution
-		err = mbp.addMbsAndNumTxsAsyncExecution(apiMetaBlock, blockHeader, hash, options)
-	}
-	if err != nil {
-		return nil, err
-	}
-
-	addExtraFieldsLastExecutionResultMeta(blockHeader, apiMetaBlock)
-	addScheduledInfoInBlock(blockHeader, apiMetaBlock)
-	addStartOfEpochInfoInBlock(blockHeader, apiMetaBlock)
-
-	addExecutionResultsAndLastExecutionResults(blockHeader, apiMetaBlock)
-
-	err = mbp.addProof(hash, blockHeader, apiMetaBlock)
-	if err != nil {
-		return nil, err
-	}
-
-	return apiMetaBlock, nil
-}
-
-func (mbp *metaAPIBlockProcessor) getMbsAndNumTxs(blockHeader data.MetaHeaderHandler, options api.BlockQueryOptions) ([]*api.MiniBlock, uint32, error) {
-	numOfTxs := uint32(0)
-	miniblocks := make([]*api.MiniBlock, 0)
-	for _, mb := range blockHeader.GetMiniBlockHeaderHandlers() {
-		mbType := block.Type(mb.GetTypeInt32())
-		if mbType == block.PeerBlock {
-			continue
-		}
-
-		numOfTxs += mb.GetTxCount()
-
-		miniblockAPI := &api.MiniBlock{
-			Hash:             hex.EncodeToString(mb.GetHash()),
-			Type:             mbType.String(),
-			SourceShard:      mb.GetSenderShardID(),
-			DestinationShard: mb.GetReceiverShardID(),
-		}
-		if options.WithTransactions {
-			miniBlockCopy := mb
-			err := mbp.getAndAttachTxsToMb(miniBlockCopy, blockHeader, miniblockAPI, options)
-			if err != nil {
-				return nil, 0, err
-			}
-		}
-
-		miniblocks = append(miniblocks, miniblockAPI)
-	}
-
-	return miniblocks, numOfTxs, nil
-}
-
-func (mbp *metaAPIBlockProcessor) addMbsAndNumTxsV1(apiBlock *api.Block, blockHeader data.MetaHeaderHandler, headerHash []byte, options api.BlockQueryOptions) error {
-	miniblocks, numOfTxs, err := mbp.getMbsAndNumTxs(blockHeader, options)
-	if err != nil {
-		return err
-	}
-
-	intraMb, err := mbp.getIntrashardMiniblocksFromReceiptsStorage(blockHeader, headerHash, options)
-	if err != nil {
-		return err
-	}
-
-	if len(intraMb) > 0 {
-		miniblocks = append(miniblocks, intraMb...)
-	}
-
-	miniblocks = filterOutDuplicatedMiniblocks(miniblocks)
-
-	apiBlock.MiniBlocks = miniblocks
-	apiBlock.NumTxs = numOfTxs
-
-	return nil
-}
-
-<<<<<<< HEAD
-func addExtraFieldsLastExecutionResultMeta(metaHeader data.MetaHeaderHandler, apiBlock *api.Block) {
-	if !metaHeader.IsHeaderV3() {
-		apiBlock.AccumulatedFees = metaHeader.GetAccumulatedFees().String()
-		apiBlock.DeveloperFees = metaHeader.GetDeveloperFees().String()
-=======
-	timestampSec, timestampMs, err := common.GetHeaderTimestamps(blockHeader, mbp.enableEpochsHandler)
-	if err != nil {
-		return nil, err
-	}
-
-	apiMetaBlock := &api.Block{
-		Nonce:                  blockHeader.Nonce,
-		Round:                  blockHeader.Round,
-		Epoch:                  blockHeader.Epoch,
 		Shard:                  core.MetachainShardId,
 		Hash:                   hex.EncodeToString(hash),
-		PrevBlockHash:          hex.EncodeToString(blockHeader.PrevHash),
+		PrevBlockHash:          hex.EncodeToString(blockHeader.GetPrevHash()),
 		NumTxs:                 numOfTxs,
 		NotarizedBlocks:        notarizedBlocks,
 		MiniBlocks:             miniblocks,
-		AccumulatedFees:        blockHeader.AccumulatedFees.String(),
-		DeveloperFees:          blockHeader.DeveloperFees.String(),
-		AccumulatedFeesInEpoch: blockHeader.AccumulatedFeesInEpoch.String(),
-		DeveloperFeesInEpoch:   blockHeader.DevFeesInEpoch.String(),
+		AccumulatedFees:        blockHeader.GetAccumulatedFees().String(),
+		DeveloperFees:          blockHeader.GetDeveloperFees().String(),
+		AccumulatedFeesInEpoch: blockHeader.GetAccumulatedFeesInEpoch().String(),
+		DeveloperFeesInEpoch:   blockHeader.GetDevFeesInEpoch().String(),
 		Timestamp:              int64(timestampSec),
 		TimestampMs:            int64(timestampMs),
-		StateRootHash:          hex.EncodeToString(blockHeader.RootHash),
+		StateRootHash:          hex.EncodeToString(blockHeader.GetRootHash()),
 		Status:                 BlockStatusOnChain,
 		PubKeyBitmap:           hex.EncodeToString(blockHeader.GetPubKeysBitmap()),
 		Signature:              hex.EncodeToString(blockHeader.GetSignature()),
@@ -328,7 +259,89 @@
 		RandSeed:               hex.EncodeToString(blockHeader.GetRandSeed()),
 		PrevRandSeed:           hex.EncodeToString(blockHeader.GetPrevRandSeed()),
 	}
->>>>>>> bfe1dd0c
+
+	if !blockHeader.IsHeaderV3() {
+		err = mbp.addMbsAndNumTxsV1(apiMetaBlock, blockHeader, hash, options)
+	} else {
+		// async execution
+		err = mbp.addMbsAndNumTxsAsyncExecution(apiMetaBlock, blockHeader, hash, options)
+	}
+	if err != nil {
+		return nil, err
+	}
+
+	addExtraFieldsLastExecutionResultMeta(blockHeader, apiMetaBlock)
+	addScheduledInfoInBlock(blockHeader, apiMetaBlock)
+	addStartOfEpochInfoInBlock(blockHeader, apiMetaBlock)
+
+	addExecutionResultsAndLastExecutionResults(blockHeader, apiMetaBlock)
+
+	err = mbp.addProof(hash, blockHeader, apiMetaBlock)
+	if err != nil {
+		return nil, err
+	}
+
+	return apiMetaBlock, nil
+}
+
+func (mbp *metaAPIBlockProcessor) getMbsAndNumTxs(blockHeader data.MetaHeaderHandler, options api.BlockQueryOptions) ([]*api.MiniBlock, uint32, error) {
+	numOfTxs := uint32(0)
+	miniblocks := make([]*api.MiniBlock, 0)
+	for _, mb := range blockHeader.GetMiniBlockHeaderHandlers() {
+		mbType := block.Type(mb.GetTypeInt32())
+		if mbType == block.PeerBlock {
+			continue
+		}
+
+		numOfTxs += mb.GetTxCount()
+
+		miniblockAPI := &api.MiniBlock{
+			Hash:             hex.EncodeToString(mb.GetHash()),
+			Type:             mbType.String(),
+			SourceShard:      mb.GetSenderShardID(),
+			DestinationShard: mb.GetReceiverShardID(),
+		}
+		if options.WithTransactions {
+			miniBlockCopy := mb
+			err := mbp.getAndAttachTxsToMb(miniBlockCopy, blockHeader, miniblockAPI, options)
+			if err != nil {
+				return nil, 0, err
+			}
+		}
+
+		miniblocks = append(miniblocks, miniblockAPI)
+	}
+
+	return miniblocks, numOfTxs, nil
+}
+
+func (mbp *metaAPIBlockProcessor) addMbsAndNumTxsV1(apiBlock *api.Block, blockHeader data.MetaHeaderHandler, headerHash []byte, options api.BlockQueryOptions) error {
+	miniblocks, numOfTxs, err := mbp.getMbsAndNumTxs(blockHeader, options)
+	if err != nil {
+		return err
+	}
+
+	intraMb, err := mbp.getIntrashardMiniblocksFromReceiptsStorage(blockHeader, headerHash, options)
+	if err != nil {
+		return err
+	}
+
+	if len(intraMb) > 0 {
+		miniblocks = append(miniblocks, intraMb...)
+	}
+
+	miniblocks = filterOutDuplicatedMiniblocks(miniblocks)
+
+	apiBlock.MiniBlocks = miniblocks
+	apiBlock.NumTxs = numOfTxs
+
+	return nil
+}
+
+func addExtraFieldsLastExecutionResultMeta(metaHeader data.MetaHeaderHandler, apiBlock *api.Block) {
+	if !metaHeader.IsHeaderV3() {
+		apiBlock.AccumulatedFees = metaHeader.GetAccumulatedFees().String()
+		apiBlock.DeveloperFees = metaHeader.GetDeveloperFees().String()
 
 		apiBlock.AccumulatedFeesInEpoch = metaHeader.GetAccumulatedFeesInEpoch().String()
 		apiBlock.DeveloperFeesInEpoch = metaHeader.GetDevFeesInEpoch().String()
