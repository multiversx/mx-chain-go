package blockAPI

import (
	"bytes"
	"encoding/hex"
	"fmt"
	"time"

<<<<<<< HEAD
=======
	"github.com/ElrondNetwork/elrond-go-core/data"
	"github.com/ElrondNetwork/elrond-go/api/shared/logging"

>>>>>>> feb22b13
	"github.com/ElrondNetwork/elrond-go-core/core"
	"github.com/ElrondNetwork/elrond-go-core/data"
	"github.com/ElrondNetwork/elrond-go-core/data/api"
	"github.com/ElrondNetwork/elrond-go-core/data/batch"
	"github.com/ElrondNetwork/elrond-go-core/data/block"
	"github.com/ElrondNetwork/elrond-go-core/data/transaction"
	"github.com/ElrondNetwork/elrond-go-core/data/typeConverters"
	"github.com/ElrondNetwork/elrond-go-core/hashing"
	"github.com/ElrondNetwork/elrond-go-core/marshal"
	logger "github.com/ElrondNetwork/elrond-go-logger"
	"github.com/ElrondNetwork/elrond-go/dataRetriever"
	"github.com/ElrondNetwork/elrond-go/dblookupext"
)

// BlockStatus is the status of a block
type BlockStatus string

const (
	// BlockStatusOnChain represents the identifier for an on-chain block
	BlockStatusOnChain = "on-chain"
	// BlockStatusReverted represent the identifier for a reverted block
	BlockStatusReverted = "reverted"
)

type baseAPIBlockProcessor struct {
	hasDbLookupExtensions    bool
	selfShardID              uint32
	emptyReceiptsHash        []byte
	store                    dataRetriever.StorageService
	marshalizer              marshal.Marshalizer
	uint64ByteSliceConverter typeConverters.Uint64ByteSliceConverter
	historyRepo              dblookupext.HistoryRepository
	hasher                   hashing.Hasher
	addressPubKeyConverter   core.PubkeyConverter
	txStatusComputer         transaction.StatusComputerHandler
	apiTransactionHandler    APITransactionHandler
	logsFacade               LogsFacade
}

var log = logger.GetOrCreate("node/blockAPI")

func (bap *baseAPIBlockProcessor) getIntrashardMiniblocksFromReceiptsStorage(receiptsHash []byte, epoch uint32, options api.BlockQueryOptions) ([]*api.MiniBlock, error) {
	if bytes.Equal(bap.emptyReceiptsHash, receiptsHash) {
		return nil, nil
	}

	batchBytes, err := bap.getFromStorerWithEpoch(dataRetriever.ReceiptsUnit, receiptsHash, epoch)
	if err != nil {
		return nil, fmt.Errorf("%w (receipts): %v, hash = %s", errCannotLoadMiniblocks, err, hex.EncodeToString(receiptsHash))
	}

	batchWithMbs := &batch.Batch{}
	err = bap.marshalizer.Unmarshal(batchWithMbs, batchBytes)
	if err != nil {
		return nil, fmt.Errorf("%w (receipts): %v, hash = %s", errCannotUnmarshalMiniblocks, err, hex.EncodeToString(receiptsHash))
	}

	return bap.convertReceiptsStorageBatchToApiMiniblocks(batchWithMbs, epoch, options)
}

func (bap *baseAPIBlockProcessor) convertReceiptsStorageBatchToApiMiniblocks(batchWithMbs *batch.Batch, epoch uint32, options api.BlockQueryOptions) ([]*api.MiniBlock, error) {
	mbs := make([]*api.MiniBlock, 0)
	for _, mbBytes := range batchWithMbs.Data {
		miniBlock := &block.MiniBlock{}
		err := bap.marshalizer.Unmarshal(miniBlock, mbBytes)
		if err != nil {
			return nil, fmt.Errorf("%w: %v", errCannotUnmarshalMiniblocks, err)
		}

		miniblockAPI, err := bap.convertMiniblockFromReceiptsStorageToApiMiniblock(miniBlock, epoch, options)
		if err != nil {
			return nil, err
		}

		mbs = append(mbs, miniblockAPI)
	}

	return mbs, nil
}

func (bap *baseAPIBlockProcessor) convertMiniblockFromReceiptsStorageToApiMiniblock(miniblock *block.MiniBlock, epoch uint32, options api.BlockQueryOptions) (*api.MiniBlock, error) {
	mbHash, err := core.CalculateHash(bap.marshalizer, bap.hasher, miniblock)
	if err != nil {
		return nil, err
	}

	miniblockAPI := &api.MiniBlock{
		Hash:                  hex.EncodeToString(mbHash),
		Type:                  miniblock.Type.String(),
		SourceShard:           miniblock.SenderShardID,
		DestinationShard:      miniblock.ReceiverShardID,
		IsFromReceiptsStorage: true,
		ProcessingType:        block.ProcessingType(miniblock.GetProcessingType()).String(),
		// It's a bit more complex (and not necessary at this point) to also set the construction state here.
	}

	if options.WithTransactions {
		firstProcessed := int32(0)
		lastProcessed := int32(len(miniblock.TxHashes) - 1)

		err = bap.getAndAttachTxsToMbByEpoch(mbHash, miniblock, epoch, miniblockAPI, firstProcessed, lastProcessed, options)
		if err != nil {
			return nil, err
		}
	}

	return miniblockAPI, nil
}

func (bap *baseAPIBlockProcessor) getAndAttachTxsToMb(
	mbHeader data.MiniBlockHeaderHandler,
	epoch uint32,
	apiMiniblock *api.MiniBlock,
	options api.BlockQueryOptions,
) error {
	miniblockHash := mbHeader.GetHash()
	miniBlock, err := bap.getMiniblockByHashAndEpoch(miniblockHash, epoch)
	if err != nil {
		return err
	}

	firstProcessed := mbHeader.GetIndexOfFirstTxProcessed()
	lastProcessed := mbHeader.GetIndexOfLastTxProcessed()
	return bap.getAndAttachTxsToMbByEpoch(miniblockHash, miniBlock, epoch, apiMiniblock, firstProcessed, lastProcessed, options)
}

func (bap *baseAPIBlockProcessor) getMiniblockByHashAndEpoch(miniblockHash []byte, epoch uint32) (*block.MiniBlock, error) {
	buff, err := bap.getFromStorerWithEpoch(dataRetriever.MiniBlockUnit, miniblockHash, epoch)
	if err != nil {
		return nil, fmt.Errorf("%w: %v, hash = %s", errCannotLoadMiniblocks, err, hex.EncodeToString(miniblockHash))
	}

	miniBlock := &block.MiniBlock{}
	err = bap.marshalizer.Unmarshal(miniBlock, buff)
	if err != nil {
		return nil, fmt.Errorf("%w: %v, hash = %s", errCannotUnmarshalMiniblocks, err, hex.EncodeToString(miniblockHash))
	}

	return miniBlock, nil
}

func (bap *baseAPIBlockProcessor) getAndAttachTxsToMbByEpoch(
	miniblockHash []byte,
	miniBlock *block.MiniBlock,
	epoch uint32,
	apiMiniblock *api.MiniBlock,
	firstProcessedTxIndex int32,
	lastProcessedTxIndex int32,
	options api.BlockQueryOptions,
) error {
	var err error

	switch miniBlock.Type {
	case block.TxBlock:
		apiMiniblock.Transactions, err = bap.getTxsFromMiniblock(miniBlock, miniblockHash, epoch, transaction.TxTypeNormal, dataRetriever.TransactionUnit, firstProcessedTxIndex, lastProcessedTxIndex)
	case block.RewardsBlock:
		apiMiniblock.Transactions, err = bap.getTxsFromMiniblock(miniBlock, miniblockHash, epoch, transaction.TxTypeReward, dataRetriever.RewardTransactionUnit, firstProcessedTxIndex, lastProcessedTxIndex)
	case block.SmartContractResultBlock:
		apiMiniblock.Transactions, err = bap.getTxsFromMiniblock(miniBlock, miniblockHash, epoch, transaction.TxTypeUnsigned, dataRetriever.UnsignedTransactionUnit, firstProcessedTxIndex, lastProcessedTxIndex)
	case block.InvalidBlock:
		apiMiniblock.Transactions, err = bap.getTxsFromMiniblock(miniBlock, miniblockHash, epoch, transaction.TxTypeInvalid, dataRetriever.TransactionUnit, firstProcessedTxIndex, lastProcessedTxIndex)
	case block.ReceiptBlock:
		apiMiniblock.Receipts, err = bap.getReceiptsFromMiniblock(miniBlock, epoch)
	}

	if err != nil {
		return err
	}

	if options.WithLogs {
		err = bap.logsFacade.IncludeLogsInTransactions(apiMiniblock.Transactions, miniBlock.TxHashes, epoch)
		if err != nil {
			return err
		}
	}

	return nil
}

func (bap *baseAPIBlockProcessor) getReceiptsFromMiniblock(miniblock *block.MiniBlock, epoch uint32) ([]*transaction.ApiReceipt, error) {
	storer := bap.store.GetStorer(dataRetriever.UnsignedTransactionUnit)
	start := time.Now()
	marshalledReceipts, err := storer.GetBulkFromEpoch(miniblock.TxHashes, epoch)
	if err != nil {
		return nil, fmt.Errorf("%w: %v", errCannotLoadReceipts, err)
	}
	logging.LogAPIActionDurationIfNeeded(start, "GetBulkFromEpoch")

	apiReceipts := make([]*transaction.ApiReceipt, 0)
	for _, pair := range marshalledReceipts {
		receipt, errUnmarshal := bap.apiTransactionHandler.UnmarshalReceipt(pair.Value)
		if errUnmarshal != nil {
			return nil, fmt.Errorf("%w: %v, hash = %s", errCannotUnmarshalReceipts, errUnmarshal, hex.EncodeToString(pair.Key))
		}

		apiReceipts = append(apiReceipts, receipt)
	}

	return apiReceipts, nil
}

func (bap *baseAPIBlockProcessor) getTxsFromMiniblock(
	miniblock *block.MiniBlock,
	miniblockHash []byte,
	epoch uint32,
	txType transaction.TxType,
	unit dataRetriever.UnitType,
	firstProcessedTxIndex int32,
	lastProcessedTxIndex int32,
) ([]*transaction.ApiTransactionResult, error) {
	storer := bap.store.GetStorer(unit)
	start := time.Now()

	executedTxHashes := extractExecutedTxHashes(miniblock.TxHashes, firstProcessedTxIndex, lastProcessedTxIndex)
	marshalledTxs, err := storer.GetBulkFromEpoch(executedTxHashes, epoch)
	if err != nil {
		return nil, fmt.Errorf("%w: %v, miniblock = %s", errCannotLoadTransactions, err, hex.EncodeToString(miniblockHash))
	}
	logging.LogAPIActionDurationIfNeeded(start, "GetBulkFromEpoch")

	start = time.Now()
	txs := make([]*transaction.ApiTransactionResult, 0)
	for _, pair := range marshalledTxs {
		tx, errUnmarshalTx := bap.apiTransactionHandler.UnmarshalTransaction(pair.Value, txType)
		if errUnmarshalTx != nil {
			return nil, fmt.Errorf("%w: %v, miniblock = %s", errCannotUnmarshalTransactions, err, hex.EncodeToString(miniblockHash))
		}
		tx.Hash = hex.EncodeToString(pair.Key)
		tx.HashBytes = pair.Key
		tx.MiniBlockType = miniblock.Type.String()
		tx.MiniBlockHash = hex.EncodeToString(miniblockHash)
		tx.SourceShard = miniblock.SenderShardID
		tx.DestinationShard = miniblock.ReceiverShardID
		tx.Epoch = epoch
		bap.apiTransactionHandler.PopulateComputedFields(tx)

		// TODO : should check if tx is reward reverted
		tx.Status, _ = bap.txStatusComputer.ComputeStatusWhenInStorageKnowingMiniblock(miniblock.Type, tx)

		txs = append(txs, tx)
	}
	logging.LogAPIActionDurationIfNeeded(start, "UnmarshalTransactions")

	return txs, nil
}

func (bap *baseAPIBlockProcessor) getFromStorer(unit dataRetriever.UnitType, key []byte) ([]byte, error) {
	if !bap.hasDbLookupExtensions {
		return bap.store.Get(unit, key)
	}

	epoch, err := bap.historyRepo.GetEpochByHash(key)
	if err != nil {
		return nil, err
	}

	storer := bap.store.GetStorer(unit)
	return storer.GetFromEpoch(key, epoch)
}

func (bap *baseAPIBlockProcessor) getFromStorerWithEpoch(unit dataRetriever.UnitType, key []byte, epoch uint32) ([]byte, error) {
	storer := bap.store.GetStorer(unit)
	return storer.GetFromEpoch(key, epoch)
}

func (bap *baseAPIBlockProcessor) computeBlockStatus(storerUnit dataRetriever.UnitType, blockAPI *api.Block) (string, error) {
	nonceToByteSlice := bap.uint64ByteSliceConverter.ToByteSlice(blockAPI.Nonce)
	headerHash, err := bap.store.Get(storerUnit, nonceToByteSlice)
	if err != nil {
		return "", err
	}

	if hex.EncodeToString(headerHash) != blockAPI.Hash {
		return BlockStatusReverted, err
	}

	return BlockStatusOnChain, nil
}

func (bap *baseAPIBlockProcessor) computeStatusAndPutInBlock(blockAPI *api.Block, storerUnit dataRetriever.UnitType) (*api.Block, error) {
	blockStatus, err := bap.computeBlockStatus(storerUnit, blockAPI)
	if err != nil {
		return nil, err
	}

	blockAPI.Status = blockStatus

	return blockAPI, nil
}

func (bap *baseAPIBlockProcessor) getBlockHeaderHashAndBytesByRound(round uint64, blockUnitType dataRetriever.UnitType) (headerHash []byte, blockBytes []byte, err error) {
	roundToByteSlice := bap.uint64ByteSliceConverter.ToByteSlice(round)
	headerHash, err = bap.store.Get(dataRetriever.RoundHdrHashDataUnit, roundToByteSlice)
	if err != nil {
		return nil, nil, err
	}

	blockBytes, err = bap.getFromStorer(blockUnitType, headerHash)
	if err != nil {
		return nil, nil, err
	}

	return headerHash, blockBytes, nil
}

func extractExecutedTxHashes(mbTxHashes [][]byte, firstProcessed, lastProcessed int32) [][]byte {
	invalidIndexes := firstProcessed < 0 || lastProcessed >= int32(len(mbTxHashes)) || firstProcessed > lastProcessed
	if invalidIndexes {
		log.Warn("extractExecutedTxHashes encountered invalid indices", "firstProcessed", firstProcessed,
			"lastProcessed", lastProcessed,
			"len(mbTxHashes)", len(mbTxHashes),
		)
		return mbTxHashes
	}

	return mbTxHashes[firstProcessed : lastProcessed+1]
}<|MERGE_RESOLUTION|>--- conflicted
+++ resolved
@@ -6,12 +6,6 @@
 	"fmt"
 	"time"
 
-<<<<<<< HEAD
-=======
-	"github.com/ElrondNetwork/elrond-go-core/data"
-	"github.com/ElrondNetwork/elrond-go/api/shared/logging"
-
->>>>>>> feb22b13
 	"github.com/ElrondNetwork/elrond-go-core/core"
 	"github.com/ElrondNetwork/elrond-go-core/data"
 	"github.com/ElrondNetwork/elrond-go-core/data/api"
@@ -198,7 +192,7 @@
 	if err != nil {
 		return nil, fmt.Errorf("%w: %v", errCannotLoadReceipts, err)
 	}
-	logging.LogAPIActionDurationIfNeeded(start, "GetBulkFromEpoch")
+	log.Debug(fmt.Sprintf("GetBulkFromEpoch took %s", time.Since(start)))
 
 	apiReceipts := make([]*transaction.ApiReceipt, 0)
 	for _, pair := range marshalledReceipts {
@@ -230,7 +224,7 @@
 	if err != nil {
 		return nil, fmt.Errorf("%w: %v, miniblock = %s", errCannotLoadTransactions, err, hex.EncodeToString(miniblockHash))
 	}
-	logging.LogAPIActionDurationIfNeeded(start, "GetBulkFromEpoch")
+	log.Debug(fmt.Sprintf("GetBulkFromEpoch took %s", time.Since(start)))
 
 	start = time.Now()
 	txs := make([]*transaction.ApiTransactionResult, 0)
@@ -253,7 +247,7 @@
 
 		txs = append(txs, tx)
 	}
-	logging.LogAPIActionDurationIfNeeded(start, "UnmarshalTransactions")
+	log.Debug(fmt.Sprintf("UnmarshalTransactions took %s", time.Since(start)))
 
 	return txs, nil
 }
