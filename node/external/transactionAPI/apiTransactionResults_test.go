--- conflicted
+++ resolved
@@ -55,20 +55,14 @@
 	}
 
 	pubKeyConverter := &mock.PubkeyConverterMock{}
-<<<<<<< HEAD
-	txUnmarshalerAndPreparer := newTransactionUnmarshaller(marshalizerdMock, pubKeyConverter)
 	logsFacade := &testscommon.LogsFacadeStub{}
-
-	n := newAPITransactionResultProcessor(pubKeyConverter, historyRepo, dataStore, marshalizerdMock, txUnmarshalerAndPreparer, logsFacade, 0)
-=======
 	dataFieldParser := &testscommon.DataFieldParserStub{
 		ParseCalled: func(dataField []byte, sender, receiver []byte) *datafield.ResponseParseData {
 			return &datafield.ResponseParseData{}
 		},
 	}
 	txUnmarshalerAndPreparer := newTransactionUnmarshaller(marshalizerdMock, pubKeyConverter, dataFieldParser)
-	n := newAPITransactionResultProcessor(pubKeyConverter, historyRepo, dataStore, marshalizerdMock, txUnmarshalerAndPreparer, 0, dataFieldParser)
->>>>>>> 779ac146
+	n := newAPITransactionResultProcessor(pubKeyConverter, historyRepo, dataStore, marshalizerdMock, txUnmarshalerAndPreparer, logsFacade, 0, dataFieldParser)
 
 	epoch := uint32(0)
 
@@ -96,14 +90,21 @@
 		},
 	}
 
+	dataFieldParser := &testscommon.DataFieldParserStub{
+		ParseCalled: func(dataField []byte, sender, receiver []byte) *datafield.ResponseParseData {
+			return &datafield.ResponseParseData{}
+		},
+	}
+
 	n := newAPITransactionResultProcessor(
 		testscommon.RealWorldBech32PubkeyConverter,
 		historyRepo,
 		genericMocks.NewChainStorerMock(epoch),
 		&testscommon.MarshalizerMock{},
-		newTransactionUnmarshaller(&testscommon.MarshalizerMock{}, testscommon.RealWorldBech32PubkeyConverter),
+		newTransactionUnmarshaller(&testscommon.MarshalizerMock{}, testscommon.RealWorldBech32PubkeyConverter, dataFieldParser),
 		&testscommon.LogsFacadeStub{},
 		0,
+		dataFieldParser,
 	)
 
 	tx := &transaction.ApiTransactionResult{}
@@ -193,15 +194,6 @@
 		},
 	}
 
-	dataFieldParser := &testscommon.DataFieldParserStub{
-		ParseCalled: func(dataField []byte, sender, receiver []byte) *datafield.ResponseParseData {
-			return &datafield.ResponseParseData{}
-		},
-	}
-	pubKeyConverter := mock.NewPubkeyConverterMock(3)
-<<<<<<< HEAD
-	txUnmarshalerAndPreparer := newTransactionUnmarshaller(marshalizerdMock, pubKeyConverter)
-
 	logsFacade := &testscommon.LogsFacadeStub{
 		GetLogCalled: func(txHash []byte, epoch uint32) (*transaction.ApiLogs, error) {
 			if bytes.Equal(txHash, scrHash1) && epoch == testEpoch {
@@ -212,11 +204,14 @@
 		},
 	}
 
-	n := newAPITransactionResultProcessor(pubKeyConverter, historyRepo, dataStore, marshalizerdMock, txUnmarshalerAndPreparer, logsFacade, 0)
-=======
+	dataFieldParser := &testscommon.DataFieldParserStub{
+		ParseCalled: func(dataField []byte, sender, receiver []byte) *datafield.ResponseParseData {
+			return &datafield.ResponseParseData{}
+		},
+	}
+	pubKeyConverter := mock.NewPubkeyConverterMock(3)
 	txUnmarshalerAndPreparer := newTransactionUnmarshaller(marshalizerdMock, pubKeyConverter, dataFieldParser)
-	n := newAPITransactionResultProcessor(pubKeyConverter, historyRepo, dataStore, marshalizerdMock, txUnmarshalerAndPreparer, 0, dataFieldParser)
->>>>>>> 779ac146
+	n := newAPITransactionResultProcessor(pubKeyConverter, historyRepo, dataStore, marshalizerdMock, txUnmarshalerAndPreparer, logsFacade, 0, dataFieldParser)
 
 	expectedSCRS := []*transaction.ApiSmartContractResult{
 		{
@@ -237,22 +232,8 @@
 			RcvAddr:        pubKeyConverter.Encode(scr1.RcvAddr),
 			RelayerAddr:    pubKeyConverter.Encode(scr1.RelayerAddr),
 			OriginalSender: pubKeyConverter.Encode(scr1.OriginalSender),
-<<<<<<< HEAD
 			Logs:           logs,
-=======
-			Logs: &transaction.ApiLogs{
-				Address: pubKeyConverter.Encode(logsAndEvents.Address),
-				Events: []*transaction.Events{
-					{
-						Address:    pubKeyConverter.Encode(logsAndEvents.Events[0].Address),
-						Identifier: string(logsAndEvents.Events[0].Identifier),
-						Topics:     logsAndEvents.Events[0].Topics,
-						Data:       logsAndEvents.Events[0].Data,
-					},
-				},
-			},
-			Receivers: []string{},
->>>>>>> 779ac146
+			Receivers:      []string{},
 		},
 		{
 			Hash:           hex.EncodeToString(scrHash2),
@@ -301,14 +282,6 @@
 		},
 	}
 
-	dataFieldParser := &testscommon.DataFieldParserStub{
-		ParseCalled: func(dataField []byte, sender, receiver []byte) *datafield.ResponseParseData {
-			return &datafield.ResponseParseData{}
-		},
-	}
-	pubKeyConverter := &mock.PubkeyConverterMock{}
-<<<<<<< HEAD
-	txUnmarshalerAndPreparer := newTransactionUnmarshaller(marshalizerMock, pubKeyConverter)
 	logsFacade := &testscommon.LogsFacadeStub{
 		GetLogCalled: func(txHash []byte, epoch uint32) (*transaction.ApiLogs, error) {
 			if bytes.Equal(txHash, testTxHash) && epoch == testEpoch {
@@ -316,29 +289,18 @@
 			}
 
 			return nil, nil
-=======
+		},
+	}
+
+	dataFieldParser := &testscommon.DataFieldParserStub{
+		ParseCalled: func(dataField []byte, sender, receiver []byte) *datafield.ResponseParseData {
+			return &datafield.ResponseParseData{}
+		},
+	}
+	pubKeyConverter := &mock.PubkeyConverterMock{}
 	txUnmarshalerAndPreparer := newTransactionUnmarshaller(marshalizerMock, pubKeyConverter, dataFieldParser)
-	n := newAPITransactionResultProcessor(pubKeyConverter, historyRepo, dataStore, marshalizerMock, txUnmarshalerAndPreparer, 0, dataFieldParser)
-	expectedLogs := &transaction.ApiLogs{
-		Address: pubKeyConverter.Encode(logsAndEvents.Address),
-		Events: []*transaction.Events{
-			{
-				Address:    pubKeyConverter.Encode(logsAndEvents.Events[0].Address),
-				Identifier: string(logsAndEvents.Events[0].Identifier),
-				Topics:     logsAndEvents.Events[0].Topics,
-				Data:       logsAndEvents.Events[0].Data,
-			},
-			{
-				Address:    pubKeyConverter.Encode(logsAndEvents.Events[1].Address),
-				Identifier: string(logsAndEvents.Events[1].Identifier),
-				Topics:     logsAndEvents.Events[1].Topics,
-				Data:       logsAndEvents.Events[1].Data,
-			},
->>>>>>> 779ac146
-		},
-	}
-
-	n := newAPITransactionResultProcessor(pubKeyConverter, historyRepo, dataStore, marshalizerMock, txUnmarshalerAndPreparer, logsFacade, 0)
+	n := newAPITransactionResultProcessor(pubKeyConverter, historyRepo, dataStore, marshalizerMock, txUnmarshalerAndPreparer, logsFacade, 0, dataFieldParser)
+
 	tx := &transaction.ApiTransactionResult{}
 	err := n.putResultsInTransaction(testTxHash, tx, testEpoch)
 	// TODO: Note that "putResultsInTransaction" produces an effect on "tx" even if it returns an error.
