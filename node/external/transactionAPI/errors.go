package transactionAPI

import "errors"

// ErrTransactionNotFound signals that a transaction was not found
var ErrTransactionNotFound = errors.New("transaction not found")

// ErrCannotRetrieveTransaction signals that a transaction cannot be retrieved
var ErrCannotRetrieveTransaction = errors.New("transaction cannot be retrieved")

// ErrNilStatusComputer signals that the status computer is nil
var ErrNilStatusComputer = errors.New("nil transaction status computer")

// ErrNilAPITransactionProcessorArg signals that a nil arguments structure has been provided
var ErrNilAPITransactionProcessorArg = errors.New("nil api transaction processor arg")

<<<<<<< HEAD
// ErrNilFeeComputer signals that the fee computer is nil
var ErrNilFeeComputer = errors.New("nil fee computer")

// ErrNilLogsFacade signals that the logs facade is nil
var ErrNilLogsFacade = errors.New("nil logs facade")

var errCannotLoadReceipts = errors.New("cannot load receipt(s)")
var errCannotLoadContractResults = errors.New("cannot load contract result(s)")
=======
// ErrNilDataFieldParser signals that a nil data field parser has been provided
var ErrNilDataFieldParser = errors.New("nil data field parser")
>>>>>>> 779ac146
<|MERGE_RESOLUTION|>--- conflicted
+++ resolved
@@ -14,7 +14,6 @@
 // ErrNilAPITransactionProcessorArg signals that a nil arguments structure has been provided
 var ErrNilAPITransactionProcessorArg = errors.New("nil api transaction processor arg")
 
-<<<<<<< HEAD
 // ErrNilFeeComputer signals that the fee computer is nil
 var ErrNilFeeComputer = errors.New("nil fee computer")
 
@@ -23,7 +22,6 @@
 
 var errCannotLoadReceipts = errors.New("cannot load receipt(s)")
 var errCannotLoadContractResults = errors.New("cannot load contract result(s)")
-=======
+
 // ErrNilDataFieldParser signals that a nil data field parser has been provided
-var ErrNilDataFieldParser = errors.New("nil data field parser")
->>>>>>> 779ac146
+var ErrNilDataFieldParser = errors.New("nil data field parser")