--- conflicted
+++ resolved
@@ -15,11 +15,7 @@
 // keep this test in a separate package as to not be influenced by other the tests from the same package
 func TestFeeComputer_MemoryFootprint(t *testing.T) {
 	numEpochs := 10000
-<<<<<<< HEAD
-	maxFootprintNumBytes := 25_000_000
-=======
 	maxFootprintNumBytes := 48_000_000
->>>>>>> 833f3edb
 
 	journal := &memoryFootprintJournal{}
 	journal.before = getMemStats()
