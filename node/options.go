--- conflicted
+++ resolved
@@ -608,7 +608,22 @@
 	}
 }
 
-<<<<<<< HEAD
+// WithSignatureSize sets up a signatureSize option for the Node
+func WithSignatureSize(signatureSize int) Option {
+	return func(n *Node) error {
+		n.signatureSize = signatureSize
+		return nil
+	}
+}
+
+// WithPublicKeySize sets up a publicKeySize option for the Node
+func WithPublicKeySize(publicKeySize int) Option {
+	return func(n *Node) error {
+		n.publicKeySize = publicKeySize
+		return nil
+	}
+}
+
 // WithNodeStopChannel sets up the channel which will handle closing the node
 func WithNodeStopChannel(channel chan bool) Option {
 	return func(n *Node) error {
@@ -617,20 +632,6 @@
 		}
 		n.chanStopNodeProcess = channel
 
-=======
-// WithSignatureSize sets up a signatureSize option for the Node
-func WithSignatureSize(signatureSize int) Option {
-	return func(n *Node) error {
-		n.signatureSize = signatureSize
-		return nil
-	}
-}
-
-// WithPublicKeySize sets up a publicKeySize option for the Node
-func WithPublicKeySize(publicKeySize int) Option {
-	return func(n *Node) error {
-		n.publicKeySize = publicKeySize
->>>>>>> f2f39517
 		return nil
 	}
 }