package node

import (
	"encoding/hex"
	"fmt"

	"github.com/ElrondNetwork/elrond-go/core"
	"github.com/ElrondNetwork/elrond-go/core/dblookupext"
	"github.com/ElrondNetwork/elrond-go/data/block"
	rewardTxData "github.com/ElrondNetwork/elrond-go/data/rewardTx"
	"github.com/ElrondNetwork/elrond-go/data/smartContractResult"
	"github.com/ElrondNetwork/elrond-go/data/transaction"
	"github.com/ElrondNetwork/elrond-go/dataRetriever"
)

// GetTransaction gets the transaction based on the given hash. It will search in the cache and the storage and
// will return the transaction in a format which can be respected by all types of transactions (normal, reward or unsigned)
func (n *Node) GetTransaction(txHash string) (*transaction.ApiTransactionResult, error) {
	hash, err := hex.DecodeString(txHash)
	if err != nil {
		return nil, err
	}

	tx, err := n.optionallyGetTransactionFromPool(hash)
	if err != nil {
		return nil, err
	}
	if tx != nil {
		return tx, nil
	}

	if n.historyRepository.IsEnabled() {
		return n.lookupHistoricalTransaction(hash)
	}

	return n.getTransactionFromStorage(hash)
}

func (n *Node) optionallyGetTransactionFromPool(hash []byte) (*transaction.ApiTransactionResult, error) {
	txObj, txType, found := n.getTxObjFromDataPool(hash)
	if !found {
		return nil, nil
	}

	tx, err := n.castObjToTransaction(txObj, txType)
	if err != nil {
		return nil, err
	}

	tx.Status = (&transaction.StatusComputer{
		SourceShard:      n.processComponents.ShardCoordinator().ComputeId(tx.Tx.GetSndAddr()),
		DestinationShard: n.processComponents.ShardCoordinator().ComputeId(tx.Tx.GetRcvAddr()),
		Receiver:         tx.Tx.GetRcvAddr(),
		TransactionData:  tx.Data,
		SelfShard:        n.processComponents.ShardCoordinator().SelfId(),
	}).ComputeStatusWhenInPool()

	return tx, nil
}

func (n *Node) lookupHistoricalTransaction(hash []byte) (*transaction.ApiTransactionResult, error) {
	miniblockMetadata, err := n.historyRepository.GetMiniblockMetadataByTxHash(hash)
	if err != nil {
		return nil, fmt.Errorf("%s: %w", ErrTransactionNotFound.Error(), err)
	}

	txBytes, txType, found := n.getTxBytesFromStorageByEpoch(hash, miniblockMetadata.Epoch)
	if !found {
		log.Warn("lookupHistoricalTransaction(): unexpected condition, cannot find transaction in storage")
		return nil, fmt.Errorf("%s: %w", ErrCannotRetrieveTransaction.Error(), err)
	}

	// After looking up a transaction from storage, it's impossible to say whether it was successful or invalid
	// (since both successful and invalid transactions are kept in the same storage unit),
	// so we have to use our extra information from the "miniblockMetadata" to correct the txType if appropriate
	if block.Type(miniblockMetadata.Type) == block.InvalidBlock {
		txType = transaction.TxTypeInvalid
	}

	tx, err := n.unmarshalTransaction(txBytes, txType)
	if err != nil {
		log.Warn("lookupHistoricalTransaction(): unexpected condition, cannot unmarshal transaction")
		return nil, fmt.Errorf("%s: %w", ErrCannotRetrieveTransaction.Error(), err)
	}

	putMiniblockFieldsInTransaction(tx, miniblockMetadata)

	tx.Status = (&transaction.StatusComputer{
<<<<<<< HEAD
		MiniblockType:    block.Type(miniblockMetadata.Type),
		DestinationShard: tx.DestinationShard,
		Receiver:         tx.Tx.GetRcvAddr(),
		TransactionData:  tx.Data,
		SelfShard:        n.processComponents.ShardCoordinator().SelfId(),
=======
		MiniblockType:        block.Type(miniblockMetadata.Type),
		IsMiniblockFinalized: tx.NotarizedAtDestinationInMetaNonce > 0,
		DestinationShard:     tx.DestinationShard,
		Receiver:             tx.Tx.GetRcvAddr(),
		TransactionData:      tx.Data,
		SelfShard:            n.shardCoordinator.SelfId(),
>>>>>>> 573c7037
	}).ComputeStatusWhenInStorageKnowingMiniblock()

	return tx, nil
}

func putMiniblockFieldsInTransaction(tx *transaction.ApiTransactionResult, miniblockMetadata *dblookupext.MiniblockMetadata) *transaction.ApiTransactionResult {
	tx.Epoch = miniblockMetadata.Epoch
	tx.Round = miniblockMetadata.Round

	tx.MiniBlockType = block.Type(miniblockMetadata.Type).String()
	tx.MiniBlockHash = hex.EncodeToString(miniblockMetadata.MiniblockHash)
	tx.DestinationShard = miniblockMetadata.DestinationShardID
	tx.SourceShard = miniblockMetadata.SourceShardID

	tx.BlockNonce = miniblockMetadata.HeaderNonce
	tx.BlockHash = hex.EncodeToString(miniblockMetadata.HeaderHash)
	tx.NotarizedAtSourceInMetaNonce = miniblockMetadata.NotarizedAtSourceInMetaNonce
	tx.NotarizedAtSourceInMetaHash = hex.EncodeToString(miniblockMetadata.NotarizedAtSourceInMetaHash)
	tx.NotarizedAtDestinationInMetaNonce = miniblockMetadata.NotarizedAtDestinationInMetaNonce
	tx.NotarizedAtDestinationInMetaHash = hex.EncodeToString(miniblockMetadata.NotarizedAtDestinationInMetaHash)

	return tx
}

func (n *Node) getTransactionFromStorage(hash []byte) (*transaction.ApiTransactionResult, error) {
	txBytes, txType, found := n.getTxBytesFromStorage(hash)
	if !found {
		return nil, ErrTransactionNotFound
	}

	tx, err := n.unmarshalTransaction(txBytes, txType)
	if err != nil {
		return nil, err
	}

	tx.Status = (&transaction.StatusComputer{
		// TODO: take care of this when integrating the adaptivity
		SourceShard:      n.processComponents.ShardCoordinator().ComputeId(tx.Tx.GetSndAddr()),
		DestinationShard: n.processComponents.ShardCoordinator().ComputeId(tx.Tx.GetRcvAddr()),
		Receiver:         tx.Tx.GetRcvAddr(),
		TransactionData:  tx.Data,
		SelfShard:        n.processComponents.ShardCoordinator().SelfId(),
	}).ComputeStatusWhenInStorageNotKnowingMiniblock()

	return tx, nil
}

func (n *Node) getTxObjFromDataPool(hash []byte) (interface{}, transaction.TxType, bool) {
	datapool := n.dataComponents.Datapool()
	txsPool := datapool.Transactions()
	txObj, found := txsPool.SearchFirstData(hash)
	if found && txObj != nil {
		return txObj, transaction.TxTypeNormal, true
	}

	rewardTxsPool := datapool.RewardTransactions()
	txObj, found = rewardTxsPool.SearchFirstData(hash)
	if found && txObj != nil {
		return txObj, transaction.TxTypeReward, true
	}

	unsignedTxsPool := datapool.UnsignedTransactions()
	txObj, found = unsignedTxsPool.SearchFirstData(hash)
	if found && txObj != nil {
		return txObj, transaction.TxTypeUnsigned, true
	}

	return nil, transaction.TxTypeInvalid, false
}

func (n *Node) isTxInStorage(hash []byte) bool {
	store := n.dataComponents.StorageService()
	txsStorer := store.GetStorer(dataRetriever.TransactionUnit)
	err := txsStorer.Has(hash)
	if err == nil {
		return true
	}

	rewardTxsStorer := store.GetStorer(dataRetriever.RewardTransactionUnit)
	err = rewardTxsStorer.Has(hash)
	if err == nil {
		return true
	}

	unsignedTxsStorer := store.GetStorer(dataRetriever.UnsignedTransactionUnit)
	err = unsignedTxsStorer.Has(hash)
	return err == nil
}

func (n *Node) getTxBytesFromStorage(hash []byte) ([]byte, transaction.TxType, bool) {
	store := n.dataComponents.StorageService()
	txsStorer := store.GetStorer(dataRetriever.TransactionUnit)
	txBytes, err := txsStorer.SearchFirst(hash)
	if err == nil {
		return txBytes, transaction.TxTypeNormal, true
	}

	rewardTxsStorer := store.GetStorer(dataRetriever.RewardTransactionUnit)
	txBytes, err = rewardTxsStorer.SearchFirst(hash)
	if err == nil {
		return txBytes, transaction.TxTypeReward, true
	}

	unsignedTxsStorer := store.GetStorer(dataRetriever.UnsignedTransactionUnit)
	txBytes, err = unsignedTxsStorer.SearchFirst(hash)
	if err == nil {
		return txBytes, transaction.TxTypeUnsigned, true
	}

	return nil, transaction.TxTypeInvalid, false
}

func (n *Node) getTxBytesFromStorageByEpoch(hash []byte, epoch uint32) ([]byte, transaction.TxType, bool) {
	store := n.dataComponents.StorageService()
	txsStorer := store.GetStorer(dataRetriever.TransactionUnit)
	txBytes, err := txsStorer.GetFromEpoch(hash, epoch)
	if err == nil {
		return txBytes, transaction.TxTypeNormal, true
	}

	rewardTxsStorer := store.GetStorer(dataRetriever.RewardTransactionUnit)
	txBytes, err = rewardTxsStorer.GetFromEpoch(hash, epoch)
	if err == nil {
		return txBytes, transaction.TxTypeReward, true
	}

	unsignedTxsStorer := store.GetStorer(dataRetriever.UnsignedTransactionUnit)
	txBytes, err = unsignedTxsStorer.GetFromEpoch(hash, epoch)
	if err == nil {
		return txBytes, transaction.TxTypeUnsigned, true
	}

	return nil, transaction.TxTypeInvalid, false
}

func (n *Node) castObjToTransaction(txObj interface{}, txType transaction.TxType) (*transaction.ApiTransactionResult, error) {
	switch txType {
	case transaction.TxTypeNormal:
		if tx, ok := txObj.(*transaction.Transaction); ok {
			return n.prepareNormalTx(tx)
		}
	case transaction.TxTypeInvalid:
		if tx, ok := txObj.(*transaction.Transaction); ok {
			return n.prepareInvalidTx(tx)
		}
	case transaction.TxTypeReward:
		if tx, ok := txObj.(*rewardTxData.RewardTx); ok {
			return n.prepareRewardTx(tx)
		}
	case transaction.TxTypeUnsigned:
		if tx, ok := txObj.(*smartContractResult.SmartContractResult); ok {
			return n.prepareUnsignedTx(tx)
		}
	}

	log.Warn("castObjToTransaction() unexpected: unknown txType", "txType", txType)
	return &transaction.ApiTransactionResult{Type: string(transaction.TxTypeInvalid)}, nil
}

func (n *Node) unmarshalTransaction(txBytes []byte, txType transaction.TxType) (*transaction.ApiTransactionResult, error) {
	switch txType {
	case transaction.TxTypeNormal:
		var tx transaction.Transaction
		err := n.coreComponents.InternalMarshalizer().Unmarshal(&tx, txBytes)
		if err != nil {
			return nil, err
		}
		return n.prepareNormalTx(&tx)
	case transaction.TxTypeInvalid:
		var tx transaction.Transaction
		err := n.internalMarshalizer.Unmarshal(&tx, txBytes)
		if err != nil {
			return nil, err
		}
		return n.prepareInvalidTx(&tx)
	case transaction.TxTypeReward:
		var tx rewardTxData.RewardTx
		err := n.coreComponents.InternalMarshalizer().Unmarshal(&tx, txBytes)
		if err != nil {
			return nil, err
		}
		return n.prepareRewardTx(&tx)

	case transaction.TxTypeUnsigned:
		var tx smartContractResult.SmartContractResult
		err := n.coreComponents.InternalMarshalizer().Unmarshal(&tx, txBytes)
		if err != nil {
			return nil, err
		}
		return n.prepareUnsignedTx(&tx)
	}

	return &transaction.ApiTransactionResult{Type: string(transaction.TxTypeInvalid)}, nil // this shouldn't happen
}

func (n *Node) prepareNormalTx(tx *transaction.Transaction) (*transaction.ApiTransactionResult, error) {
	return &transaction.ApiTransactionResult{
		Tx:        tx,
		Type:      string(transaction.TxTypeNormal),
		Nonce:     tx.Nonce,
		Value:     tx.Value.String(),
		Receiver:  n.coreComponents.AddressPubKeyConverter().Encode(tx.RcvAddr),
		Sender:    n.coreComponents.AddressPubKeyConverter().Encode(tx.SndAddr),
		GasPrice:  tx.GasPrice,
		GasLimit:  tx.GasLimit,
		Data:      tx.Data,
		Signature: hex.EncodeToString(tx.Signature),
	}, nil
}

func (n *Node) prepareInvalidTx(tx *transaction.Transaction) (*transaction.ApiTransactionResult, error) {
	return &transaction.ApiTransactionResult{
		Tx:        tx,
		Type:      string(transaction.TxTypeInvalid),
		Nonce:     tx.Nonce,
		Value:     tx.Value.String(),
		Receiver:  n.addressPubkeyConverter.Encode(tx.RcvAddr),
		Sender:    n.addressPubkeyConverter.Encode(tx.SndAddr),
		GasPrice:  tx.GasPrice,
		GasLimit:  tx.GasLimit,
		Data:      tx.Data,
		Signature: hex.EncodeToString(tx.Signature),
	}, nil
}

func (n *Node) prepareRewardTx(tx *rewardTxData.RewardTx) (*transaction.ApiTransactionResult, error) {
	return &transaction.ApiTransactionResult{
		Tx:          tx,
		Type:        string(transaction.TxTypeReward),
		Round:       tx.GetRound(),
		Epoch:       tx.GetEpoch(),
		Value:       tx.GetValue().String(),
		Sender:      "metachain",
		Receiver:    n.coreComponents.AddressPubKeyConverter().Encode(tx.GetRcvAddr()),
		SourceShard: core.MetachainShardId,
	}, nil
}

func (n *Node) prepareUnsignedTx(tx *smartContractResult.SmartContractResult) (*transaction.ApiTransactionResult, error) {
	return &transaction.ApiTransactionResult{
<<<<<<< HEAD
		Tx:       tx,
		Type:     string(transaction.TxTypeUnsigned),
		Nonce:    tx.GetNonce(),
		Value:    tx.GetValue().String(),
		Receiver: n.coreComponents.AddressPubKeyConverter().Encode(tx.GetRcvAddr()),
		Sender:   n.coreComponents.AddressPubKeyConverter().Encode(tx.GetSndAddr()),
		GasPrice: tx.GetGasPrice(),
		GasLimit: tx.GetGasLimit(),
		Data:     tx.GetData(),
		Code:     string(tx.GetCode()),
=======
		Tx:                      tx,
		Type:                    string(transaction.TxTypeUnsigned),
		Nonce:                   tx.GetNonce(),
		Value:                   tx.GetValue().String(),
		Receiver:                n.addressPubkeyConverter.Encode(tx.GetRcvAddr()),
		Sender:                  n.addressPubkeyConverter.Encode(tx.GetSndAddr()),
		GasPrice:                tx.GetGasPrice(),
		GasLimit:                tx.GetGasLimit(),
		Data:                    tx.GetData(),
		Code:                    string(tx.GetCode()),
		CodeMetadata:            tx.GetCodeMetadata(),
		PreviousTransactionHash: hex.EncodeToString(tx.GetPrevTxHash()),
		OriginalTransactionHash: hex.EncodeToString(tx.GetOriginalTxHash()),
		OriginalSender:          n.addressPubkeyConverter.Encode(tx.GetOriginalSender()),
		ReturnMessage:           string(tx.GetReturnMessage()),
>>>>>>> 573c7037
	}, nil
}<|MERGE_RESOLUTION|>--- conflicted
+++ resolved
@@ -86,20 +86,12 @@
 	putMiniblockFieldsInTransaction(tx, miniblockMetadata)
 
 	tx.Status = (&transaction.StatusComputer{
-<<<<<<< HEAD
-		MiniblockType:    block.Type(miniblockMetadata.Type),
-		DestinationShard: tx.DestinationShard,
-		Receiver:         tx.Tx.GetRcvAddr(),
-		TransactionData:  tx.Data,
-		SelfShard:        n.processComponents.ShardCoordinator().SelfId(),
-=======
 		MiniblockType:        block.Type(miniblockMetadata.Type),
 		IsMiniblockFinalized: tx.NotarizedAtDestinationInMetaNonce > 0,
 		DestinationShard:     tx.DestinationShard,
 		Receiver:             tx.Tx.GetRcvAddr(),
 		TransactionData:      tx.Data,
-		SelfShard:            n.shardCoordinator.SelfId(),
->>>>>>> 573c7037
+		SelfShard:            n.processComponents.ShardCoordinator().SelfId(),
 	}).ComputeStatusWhenInStorageKnowingMiniblock()
 
 	return tx, nil
@@ -270,7 +262,7 @@
 		return n.prepareNormalTx(&tx)
 	case transaction.TxTypeInvalid:
 		var tx transaction.Transaction
-		err := n.internalMarshalizer.Unmarshal(&tx, txBytes)
+		err := n.coreComponents.InternalMarshalizer().Unmarshal(&tx, txBytes)
 		if err != nil {
 			return nil, err
 		}
@@ -316,8 +308,8 @@
 		Type:      string(transaction.TxTypeInvalid),
 		Nonce:     tx.Nonce,
 		Value:     tx.Value.String(),
-		Receiver:  n.addressPubkeyConverter.Encode(tx.RcvAddr),
-		Sender:    n.addressPubkeyConverter.Encode(tx.SndAddr),
+		Receiver:  n.coreComponents.AddressPubKeyConverter().Encode(tx.RcvAddr),
+		Sender:    n.coreComponents.AddressPubKeyConverter().Encode(tx.SndAddr),
 		GasPrice:  tx.GasPrice,
 		GasLimit:  tx.GasLimit,
 		Data:      tx.Data,
@@ -340,24 +332,12 @@
 
 func (n *Node) prepareUnsignedTx(tx *smartContractResult.SmartContractResult) (*transaction.ApiTransactionResult, error) {
 	return &transaction.ApiTransactionResult{
-<<<<<<< HEAD
-		Tx:       tx,
-		Type:     string(transaction.TxTypeUnsigned),
-		Nonce:    tx.GetNonce(),
-		Value:    tx.GetValue().String(),
-		Receiver: n.coreComponents.AddressPubKeyConverter().Encode(tx.GetRcvAddr()),
-		Sender:   n.coreComponents.AddressPubKeyConverter().Encode(tx.GetSndAddr()),
-		GasPrice: tx.GetGasPrice(),
-		GasLimit: tx.GetGasLimit(),
-		Data:     tx.GetData(),
-		Code:     string(tx.GetCode()),
-=======
 		Tx:                      tx,
 		Type:                    string(transaction.TxTypeUnsigned),
 		Nonce:                   tx.GetNonce(),
 		Value:                   tx.GetValue().String(),
-		Receiver:                n.addressPubkeyConverter.Encode(tx.GetRcvAddr()),
-		Sender:                  n.addressPubkeyConverter.Encode(tx.GetSndAddr()),
+		Receiver:                n.coreComponents.AddressPubKeyConverter().Encode(tx.GetRcvAddr()),
+		Sender:                  n.coreComponents.AddressPubKeyConverter().Encode(tx.GetSndAddr()),
 		GasPrice:                tx.GetGasPrice(),
 		GasLimit:                tx.GetGasLimit(),
 		Data:                    tx.GetData(),
@@ -367,6 +347,5 @@
 		OriginalTransactionHash: hex.EncodeToString(tx.GetOriginalTxHash()),
 		OriginalSender:          n.addressPubkeyConverter.Encode(tx.GetOriginalSender()),
 		ReturnMessage:           string(tx.GetReturnMessage()),
->>>>>>> 573c7037
 	}, nil
 }