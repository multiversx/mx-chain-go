package node

import (
	"bytes"
	"fmt"
	"io"
	"io/ioutil"
	"math/big"
	"os"
	"os/signal"
	"path"
	"path/filepath"
	"runtime"
	"runtime/pprof"
	"syscall"
	"time"

	logger "github.com/ElrondNetwork/elrond-go-logger"
	"github.com/ElrondNetwork/elrond-go/api/gin"
	"github.com/ElrondNetwork/elrond-go/api/shared"
	"github.com/ElrondNetwork/elrond-go/cmd/node/factory"
	"github.com/ElrondNetwork/elrond-go/cmd/node/metrics"
	"github.com/ElrondNetwork/elrond-go/config"
	"github.com/ElrondNetwork/elrond-go/consensus"
	"github.com/ElrondNetwork/elrond-go/core"
	"github.com/ElrondNetwork/elrond-go/core/check"
	"github.com/ElrondNetwork/elrond-go/core/closing"
	dbLookupFactory "github.com/ElrondNetwork/elrond-go/core/dblookupext/factory"
	"github.com/ElrondNetwork/elrond-go/core/forking"
	"github.com/ElrondNetwork/elrond-go/core/logging"
	"github.com/ElrondNetwork/elrond-go/data/endProcess"
	"github.com/ElrondNetwork/elrond-go/dataRetriever"
	"github.com/ElrondNetwork/elrond-go/facade"
	"github.com/ElrondNetwork/elrond-go/facade/disabled"
	mainFactory "github.com/ElrondNetwork/elrond-go/factory"
	"github.com/ElrondNetwork/elrond-go/genesis/parsing"
	"github.com/ElrondNetwork/elrond-go/health"
	"github.com/ElrondNetwork/elrond-go/process"
	"github.com/ElrondNetwork/elrond-go/process/interceptors"
	"github.com/ElrondNetwork/elrond-go/sharding"
	storageFactory "github.com/ElrondNetwork/elrond-go/storage/factory"
	"github.com/ElrondNetwork/elrond-go/storage/storageUnit"
	"github.com/ElrondNetwork/elrond-go/storage/timecache"
	"github.com/ElrondNetwork/elrond-go/update"
	"github.com/ElrondNetwork/elrond-go/update/trigger"
	"github.com/google/gops/agent"
)

const (
	defaultLogsPath = "logs"
	logFilePrefix   = "elrond-go"
	maxTimeToClose  = 10 * time.Second
)

// nodeRunner holds the node runner configuration and controls running of a node
type nodeRunner struct {
	configs *config.Configs
}

// NewNodeRunner creates a nodeRunner instance
func NewNodeRunner(cfgs *config.Configs) (*nodeRunner, error) {
	if cfgs == nil {
		return nil, fmt.Errorf("nil configs provided")
	}

	return &nodeRunner{
		configs: cfgs,
	}, nil
}

// Start creates and starts the managed components
func (nr *nodeRunner) Start() error {
	configs := nr.configs
	flagsConfig := configs.FlagsConfig
	configurationPaths := configs.ConfigurationPathsHolder
	chanStopNodeProcess := make(chan endProcess.ArgEndProcess, 1)

	log.Info("starting node", "version", flagsConfig.Version, "pid", os.Getpid())
	log.Debug("config", "file", configurationPaths.Genesis)

	enableGopsIfNeeded(flagsConfig.EnableGops)

	fileLogging, err := nr.attachFileLogger()
	if err != nil {
		return err
	}

	configurationPaths.Nodes, err = nr.getNodesFileName()
	if err != nil {
		return err
	}

	log.Debug("config", "file", configurationPaths.Nodes)

	err = cleanupStorageIfNecessary(flagsConfig.WorkingDir, flagsConfig.CleanupStorage)
	if err != nil {
		return err
	}

	printEnableEpochs(nr.configs)

	logGoroutinesNumber(0)

	err = nr.startShufflingProcessLoop(chanStopNodeProcess)
	if err != nil {
		return err
	}

	log.Debug("closing node")
	if !check.IfNil(fileLogging) {
		err = fileLogging.Close()
		log.LogIfError(err)
	}

	return nil
}

func printEnableEpochs(configs *config.Configs) {
	var readEpochFor = func(flag string) string {
		return fmt.Sprintf("read enable epoch for %s", flag)
	}

	enableEpochs := configs.EpochConfig.EnableEpochs

	log.Debug(readEpochFor("sc deploy"), "epoch", enableEpochs.SCDeployEnableEpoch)
	log.Debug(readEpochFor("built in functions"), "epoch", enableEpochs.BuiltInFunctionsEnableEpoch)
	log.Debug(readEpochFor("relayed transactions"), "epoch", enableEpochs.RelayedTransactionsEnableEpoch)
	log.Debug(readEpochFor("penalized too much gas"), "epoch", enableEpochs.PenalizedTooMuchGasEnableEpoch)
	log.Debug(readEpochFor("switch jail waiting"), "epoch", enableEpochs.SwitchJailWaitingEnableEpoch)
	log.Debug(readEpochFor("switch hysteresis for min nodes"), "epoch", enableEpochs.SwitchHysteresisForMinNodesEnableEpoch)
	log.Debug(readEpochFor("below signed threshold"), "epoch", enableEpochs.BelowSignedThresholdEnableEpoch)
	log.Debug(readEpochFor("transaction signed with tx hash"), "epoch", enableEpochs.TransactionSignedWithTxHashEnableEpoch)
	log.Debug(readEpochFor("meta protection"), "epoch", enableEpochs.MetaProtectionEnableEpoch)
	log.Debug(readEpochFor("ahead of time gas usage"), "epoch", enableEpochs.AheadOfTimeGasUsageEnableEpoch)
	log.Debug(readEpochFor("gas price modifier"), "epoch", enableEpochs.GasPriceModifierEnableEpoch)
	log.Debug(readEpochFor("repair callback"), "epoch", enableEpochs.RepairCallbackEnableEpoch)
	log.Debug(readEpochFor("max nodes change"), "epoch", enableEpochs.MaxNodesChangeEnableEpoch)
	log.Debug(readEpochFor("block gas and fees re-check"), "epoch", enableEpochs.BlockGasAndFeesReCheckEnableEpoch)
	log.Debug(readEpochFor("staking v2 epoch"), "epoch", enableEpochs.StakingV2Epoch)
	log.Debug(readEpochFor("stake"), "epoch", enableEpochs.StakeEnableEpoch)
	log.Debug(readEpochFor("double key protection"), "epoch", enableEpochs.DoubleKeyProtectionEnableEpoch)
	log.Debug(readEpochFor("esdt"), "epoch", enableEpochs.ESDTEnableEpoch)
	log.Debug(readEpochFor("governance"), "epoch", enableEpochs.GovernanceEnableEpoch)
	log.Debug(readEpochFor("delegation manager"), "epoch", enableEpochs.DelegationManagerEnableEpoch)
	log.Debug(readEpochFor("delegation smart contract"), "epoch", enableEpochs.DelegationSmartContractEnableEpoch)
<<<<<<< HEAD
	log.Debug(readEpochFor("scheduled mini blocks"), "epoch", enableEpochs.ScheduledMiniBlocksEnableEpoch)
=======
	log.Debug(readEpochFor("correct last unjailed"), "epoch", enableEpochs.CorrectLastUnjailedEpoch)
	log.Debug(readEpochFor("balance waiting lists"), "epoch", enableEpochs.BalanceWaitingListsEnableEpoch)
>>>>>>> 60c0b33a

	gasSchedule := configs.EpochConfig.GasSchedule

	log.Debug(readEpochFor("gas schedule directories paths"), "epoch", gasSchedule.GasScheduleByEpochs)
}

func (nr *nodeRunner) startShufflingProcessLoop(
	chanStopNodeProcess1 chan endProcess.ArgEndProcess,
) error {
	configs := nr.configs
	flagsConfig := configs.FlagsConfig
	configurationPaths := configs.ConfigurationPathsHolder
	for {
		goRoutinesNumberStart := runtime.NumGoroutine()

		log.Debug("\n\n====================Starting managedComponents creation================================")

		log.Debug("creating core components")
		managedCoreComponents, err := nr.CreateManagedCoreComponents(
			chanStopNodeProcess1,
		)
		if err != nil {
			return err
		}

		log.Debug("creating crypto components")
		managedCryptoComponents, err := nr.CreateManagedCryptoComponents(managedCoreComponents)
		if err != nil {
			return err
		}

		log.Debug("creating network components")
		managedNetworkComponents, err := nr.CreateManagedNetworkComponents(managedCoreComponents)
		if err != nil {
			return err
		}

		log.Debug("creating disabled API services")
		httpServerWrapper, err := nr.createInitialHttpServer()
		if err != nil {
			return err
		}

		log.Debug("creating bootstrap components")
		managedBootstrapComponents, err := nr.CreateManagedBootstrapComponents(managedCoreComponents, managedCryptoComponents, managedNetworkComponents)
		if err != nil {
			return err
		}

		nr.logInformation(managedCoreComponents, managedCryptoComponents, managedBootstrapComponents)

		log.Debug("creating state components")
		managedStateComponents, err := nr.CreateManagedStateComponents(managedCoreComponents, managedBootstrapComponents)
		if err != nil {
			return err
		}

		log.Debug("creating data components")
		managedDataComponents, err := nr.CreateManagedDataComponents(managedCoreComponents, managedBootstrapComponents)
		if err != nil {
			return err
		}

		log.Debug("creating healthService")
		healthService := nr.createHealthService(flagsConfig, managedDataComponents)

		log.Trace("creating metrics")
		err = nr.createMetrics(managedCoreComponents, managedCryptoComponents, managedBootstrapComponents)
		if err != nil {
			return err
		}

		nodesShufflerOut, err := mainFactory.CreateNodesShuffleOut(
			managedCoreComponents.GenesisNodesSetup(),
			configs.GeneralConfig.EpochStartConfig,
			managedCoreComponents.ChanStopNodeProcess(),
		)
		if err != nil {
			return err
		}

		log.Debug("creating nodes coordinator")
		nodesCoordinator, err := mainFactory.CreateNodesCoordinator(
			nodesShufflerOut,
			managedCoreComponents.GenesisNodesSetup(),
			configs.PreferencesConfig.Preferences,
			managedCoreComponents.EpochStartNotifierWithConfirm(),
			managedCryptoComponents.PublicKey(),
			managedCoreComponents.InternalMarshalizer(),
			managedCoreComponents.Hasher(),
			managedCoreComponents.Rater(),
			managedDataComponents.StorageService().GetStorer(dataRetriever.BootstrapUnit),
			managedCoreComponents.NodesShuffler(),
			managedBootstrapComponents.ShardCoordinator().SelfId(),
			managedBootstrapComponents.EpochBootstrapParams(),
			managedBootstrapComponents.EpochBootstrapParams().Epoch(),
		)
		if err != nil {
			return err
		}

		log.Trace("starting status pooling components")
		managedStatusComponents, err := nr.CreateManagedStatusComponents(
			managedCoreComponents,
			managedNetworkComponents,
			managedBootstrapComponents,
			managedDataComponents,
			managedStateComponents,
			nodesCoordinator,
			configurationPaths.ElasticSearchTemplatesPath,
			configs.ImportDbConfig.IsImportDBMode,
		)
		if err != nil {
			return err
		}

		argsGasScheduleNotifier := forking.ArgsNewGasScheduleNotifier{
			GasScheduleConfig: configs.EpochConfig.GasSchedule,
			ConfigDir:         configurationPaths.GasScheduleDirectoryName,
			EpochNotifier:     managedCoreComponents.EpochNotifier(),
		}
		gasScheduleNotifier, err := forking.NewGasScheduleNotifier(argsGasScheduleNotifier)
		if err != nil {
			return err
		}

		log.Trace("creating process components")
		managedProcessComponents, err := nr.CreateManagedProcessComponents(
			managedCoreComponents,
			managedCryptoComponents,
			managedNetworkComponents,
			managedBootstrapComponents,
			managedStateComponents,
			managedDataComponents,
			managedStatusComponents,
			gasScheduleNotifier,
			nodesCoordinator,
		)
		if err != nil {
			return err
		}

		managedStatusComponents.SetForkDetector(managedProcessComponents.ForkDetector())
		err = managedStatusComponents.StartPolling()
		if err != nil {
			return err
		}

		elasticIndexer := managedStatusComponents.ElasticIndexer()
		if !elasticIndexer.IsNilIndexer() {
			elasticIndexer.SetTxLogsProcessor(managedProcessComponents.TxLogsProcessor())
			managedProcessComponents.TxLogsProcessor().EnableLogToBeSavedInCache()
		}

		log.Debug("starting node...")

		managedConsensusComponents, err := nr.CreateManagedConsensusComponents(
			managedCoreComponents,
			managedNetworkComponents,
			managedCryptoComponents,
			managedBootstrapComponents,
			managedDataComponents,
			managedStateComponents,
			managedStatusComponents,
			managedProcessComponents,
			nodesCoordinator,
			nodesShufflerOut,
		)
		if err != nil {
			return err
		}

		managedHeartbeatComponents, err := nr.CreateManagedHeartbeatComponents(
			managedCoreComponents,
			managedNetworkComponents,
			managedCryptoComponents,
			managedDataComponents,
			managedProcessComponents,
			managedConsensusComponents.HardforkTrigger(),
			managedProcessComponents.NodeRedundancyHandler(),
		)

		if err != nil {
			return err
		}

		log.Trace("creating node structure")
		currentNode, err := CreateNode(
			configs.GeneralConfig,
			managedBootstrapComponents,
			managedCoreComponents,
			managedCryptoComponents,
			managedDataComponents,
			managedNetworkComponents,
			managedProcessComponents,
			managedStateComponents,
			managedStatusComponents,
			managedHeartbeatComponents,
			managedConsensusComponents,
			flagsConfig.BootstrapRoundIndex,
			configs.ImportDbConfig.IsImportDBMode,
		)
		if err != nil {
			return err
		}

		if managedBootstrapComponents.ShardCoordinator().SelfId() == core.MetachainShardId {
			log.Trace("activating nodesCoordinator's validators indexing")
			indexValidatorsListIfNeeded(
				elasticIndexer,
				nodesCoordinator,
				managedProcessComponents.EpochStartTrigger().Epoch(),
			)
		}

		log.Debug("updating the API service after creating the node facade")
		ef, err := nr.createApiFacade(currentNode, httpServerWrapper, gasScheduleNotifier)
		if err != nil {
			return err
		}

		log.Info("application is now running")
		sigs := make(chan os.Signal, 1)
		signal.Notify(sigs, syscall.SIGINT, syscall.SIGTERM)

		err = waitForSignal(sigs, managedCoreComponents.ChanStopNodeProcess(), healthService, ef, httpServerWrapper, currentNode, goRoutinesNumberStart)
		if err != nil {
			break
		}
	}
	return nil
}

func (nr *nodeRunner) createApiFacade(
	currentNode *Node,
	upgradableHttpServer shared.UpgradeableHttpServerHandler,
	gasScheduleNotifier core.GasScheduleNotifier,
) (closing.Closer, error) {
	configs := nr.configs

	log.Trace("creating api resolver structure")

	apiResolverArgs := &mainFactory.ApiResolverArgs{
		Configs:             configs,
		CoreComponents:      currentNode.coreComponents,
		DataComponents:      currentNode.dataComponents,
		StateComponents:     currentNode.stateComponents,
		BootstrapComponents: currentNode.bootstrapComponents,
		CryptoComponents:    currentNode.cryptoComponents,
		ProcessComponents:   currentNode.processComponents,
		GasScheduleNotifier: gasScheduleNotifier,
	}

	apiResolver, err := mainFactory.CreateApiResolver(apiResolverArgs)
	if err != nil {
		return nil, err
	}

	log.Trace("creating elrond node facade")

	flagsConfig := configs.FlagsConfig

	argNodeFacade := facade.ArgNodeFacade{
		Node:                   currentNode,
		ApiResolver:            apiResolver,
		TxSimulatorProcessor:   currentNode.processComponents.TransactionSimulatorProcessor(),
		RestAPIServerDebugMode: flagsConfig.EnableRestAPIServerDebugMode,
		WsAntifloodConfig:      configs.GeneralConfig.Antiflood.WebServer,
		FacadeConfig: config.FacadeConfig{
			RestApiInterface: flagsConfig.RestApiInterface,
			PprofEnabled:     flagsConfig.EnablePprof,
		},
		ApiRoutesConfig: *configs.ApiRoutesConfig,
		AccountsState:   currentNode.stateComponents.AccountsAdapter(),
		PeerState:       currentNode.stateComponents.PeerAccounts(),
	}

	ef, err := facade.NewNodeFacade(argNodeFacade)
	if err != nil {
		return nil, fmt.Errorf("%w while creating NodeFacade", err)
	}

	ef.SetSyncer(currentNode.coreComponents.SyncTimer())
	ef.SetTpsBenchmark(currentNode.statusComponents.TpsBenchmark())

	err = upgradableHttpServer.GetHttpServer().Close()
	if err != nil {
		return nil, err
	}

	err = upgradableHttpServer.UpdateFacade(ef)
	if err != nil {
		return nil, err
	}

	go upgradableHttpServer.GetHttpServer().Start()

	log.Debug("updated node facade and restarted the API services")

	log.Trace("starting background services")

	return ef, nil
}

func (nr *nodeRunner) createInitialHttpServer() (shared.UpgradeableHttpServerHandler, error) {
	httpServerArgs := gin.ArgsNewWebServer{
		Facade:          disabled.NewDisabledNodeFacade(nr.configs.FlagsConfig.RestApiInterface),
		ApiConfig:       *nr.configs.ApiRoutesConfig,
		AntiFloodConfig: nr.configs.GeneralConfig.Antiflood.WebServer,
	}

	httpServerWrapper, err := gin.NewGinWebServerHandler(httpServerArgs)
	if err != nil {
		return nil, err
	}

	httpSever, err := httpServerWrapper.CreateHttpServer()
	if err != nil {
		return nil, err
	}

	err = httpServerWrapper.SetHttpServer(httpSever)
	if err != nil {
		return nil, err
	}

	go httpSever.Start()

	return httpServerWrapper, nil
}

func (nr *nodeRunner) createMetrics(
	coreComponents mainFactory.CoreComponentsHolder,
	cryptoComponents mainFactory.CryptoComponentsHolder,
	bootstrapComponents mainFactory.BootstrapComponentsHolder,
) error {
	err := metrics.InitMetrics(
		coreComponents.StatusHandlerUtils(),
		cryptoComponents.PublicKeyString(),
		bootstrapComponents.NodeType(),
		bootstrapComponents.ShardCoordinator(),
		coreComponents.GenesisNodesSetup(),
		nr.configs.FlagsConfig.Version,
		nr.configs.EconomicsConfig,
		nr.configs.GeneralConfig.EpochStartConfig.RoundsPerEpoch,
		coreComponents.MinTransactionVersion(),
	)

	if err != nil {
		return err
	}

	metrics.SaveStringMetric(coreComponents.StatusHandler(), core.MetricNodeDisplayName, nr.configs.PreferencesConfig.Preferences.NodeDisplayName)
	metrics.SaveStringMetric(coreComponents.StatusHandler(), core.MetricChainId, coreComponents.ChainID())
	metrics.SaveUint64Metric(coreComponents.StatusHandler(), core.MetricGasPerDataByte, coreComponents.EconomicsData().GasPerDataByte())
	metrics.SaveUint64Metric(coreComponents.StatusHandler(), core.MetricMinGasPrice, coreComponents.EconomicsData().MinGasPrice())
	metrics.SaveUint64Metric(coreComponents.StatusHandler(), core.MetricMinGasLimit, coreComponents.EconomicsData().MinGasLimit())
	metrics.SaveStringMetric(coreComponents.StatusHandler(), core.MetricRewardsTopUpGradientPoint, coreComponents.EconomicsData().RewardsTopUpGradientPoint().String())
	metrics.SaveStringMetric(coreComponents.StatusHandler(), core.MetricTopUpFactor, fmt.Sprintf("%g", coreComponents.EconomicsData().RewardsTopUpFactor()))
	metrics.SaveStringMetric(coreComponents.StatusHandler(), core.MetricGasPriceModifier, fmt.Sprintf("%g", coreComponents.EconomicsData().GasPriceModifier()))

	return nil
}

func (nr *nodeRunner) createHealthService(flagsConfig *config.ContextFlagsConfig, dataComponents mainFactory.DataComponentsHolder) closing.Closer {
	healthService := health.NewHealthService(nr.configs.GeneralConfig.Health, flagsConfig.WorkingDir)
	if flagsConfig.UseHealthService {
		healthService.Start()
	}

	healthService.RegisterComponent(dataComponents.Datapool().Transactions())
	healthService.RegisterComponent(dataComponents.Datapool().UnsignedTransactions())
	healthService.RegisterComponent(dataComponents.Datapool().RewardTransactions())
	return healthService
}

// CreateManagedConsensusComponents is the managed consensus components factory
func (nr *nodeRunner) CreateManagedConsensusComponents(
	coreComponents mainFactory.CoreComponentsHolder,
	networkComponents mainFactory.NetworkComponentsHolder,
	cryptoComponents mainFactory.CryptoComponentsHolder,
	bootstrapComponents mainFactory.BootstrapComponentsHolder,
	dataComponents mainFactory.DataComponentsHolder,
	stateComponents mainFactory.StateComponentsHolder,
	statusComponents mainFactory.StatusComponentsHolder,
	processComponents mainFactory.ProcessComponentsHolder,
	nodesCoordinator sharding.NodesCoordinator,
	nodesShuffledOut update.Closer,
) (mainFactory.ConsensusComponentsHandler, error) {
	hardForkTrigger, err := CreateHardForkTrigger(
		nr.configs.GeneralConfig,
		nr.configs.EpochConfig,
		bootstrapComponents.ShardCoordinator(),
		nodesCoordinator,
		nodesShuffledOut,
		coreComponents,
		stateComponents,
		dataComponents,
		cryptoComponents,
		processComponents,
		networkComponents,
		coreComponents.EpochStartNotifierWithConfirm(),
		processComponents.ImportStartHandler(),
		nr.configs.FlagsConfig.WorkingDir,
	)
	if err != nil {
		return nil, err
	}

	consensusArgs := mainFactory.ConsensusComponentsFactoryArgs{
		Config:              *nr.configs.GeneralConfig,
		BootstrapRoundIndex: nr.configs.FlagsConfig.BootstrapRoundIndex,
		HardforkTrigger:     hardForkTrigger,
		CoreComponents:      coreComponents,
		NetworkComponents:   networkComponents,
		CryptoComponents:    cryptoComponents,
		DataComponents:      dataComponents,
		ProcessComponents:   processComponents,
		StateComponents:     stateComponents,
		StatusComponents:    statusComponents,
		IsInImportMode:      nr.configs.ImportDbConfig.IsImportDBMode,
	}

	consensusFactory, err := mainFactory.NewConsensusComponentsFactory(consensusArgs)
	if err != nil {
		return nil, fmt.Errorf("NewConsensusComponentsFactory failed: %w", err)
	}

	managedConsensusComponents, err := mainFactory.NewManagedConsensusComponents(consensusFactory)
	if err != nil {
		return nil, err
	}

	err = managedConsensusComponents.Create()
	if err != nil {
		return nil, err
	}
	return managedConsensusComponents, nil
}

// CreateManagedHeartbeatComponents is the managed heartbeat components factory
func (nr *nodeRunner) CreateManagedHeartbeatComponents(
	coreComponents mainFactory.CoreComponentsHolder,
	networkComponents mainFactory.NetworkComponentsHolder,
	cryptoComponents mainFactory.CryptoComponentsHolder,
	dataComponents mainFactory.DataComponentsHolder,
	processComponents mainFactory.ProcessComponentsHolder,
	hardforkTrigger HardforkTrigger,
	redundancyHandler consensus.NodeRedundancyHandler,
) (mainFactory.HeartbeatComponentsHandler, error) {
	genesisTime := time.Unix(coreComponents.GenesisNodesSetup().GetStartTime(), 0)

	heartbeatArgs := mainFactory.HeartbeatComponentsFactoryArgs{
		Config:            *nr.configs.GeneralConfig,
		Prefs:             *nr.configs.PreferencesConfig,
		AppVersion:        nr.configs.FlagsConfig.Version,
		GenesisTime:       genesisTime,
		HardforkTrigger:   hardforkTrigger,
		RedundancyHandler: redundancyHandler,
		CoreComponents:    coreComponents,
		DataComponents:    dataComponents,
		NetworkComponents: networkComponents,
		CryptoComponents:  cryptoComponents,
		ProcessComponents: processComponents,
	}

	heartbeatComponentsFactory, err := mainFactory.NewHeartbeatComponentsFactory(heartbeatArgs)
	if err != nil {
		return nil, fmt.Errorf("NewHeartbeatComponentsFactory failed: %w", err)
	}

	managedHeartbeatComponents, err := mainFactory.NewManagedHeartbeatComponents(heartbeatComponentsFactory)
	if err != nil {
		return nil, err
	}

	err = managedHeartbeatComponents.Create()
	if err != nil {
		return nil, err
	}
	return managedHeartbeatComponents, nil
}

func waitForSignal(
	sigs chan os.Signal,
	chanStopNodeProcess chan endProcess.ArgEndProcess,
	healthService closing.Closer,
	ef closing.Closer,
	httpServer shared.UpgradeableHttpServerHandler,
	currentNode *Node,
	goRoutinesNumberStart int,
) error {
	var sig endProcess.ArgEndProcess
	reshuffled := false
	select {
	case <-sigs:
		log.Info("terminating at user's signal...")
	case sig = <-chanStopNodeProcess:
		log.Info("terminating at internal stop signal", "reason", sig.Reason, "description", sig.Description)
		if sig.Reason == core.ShuffledOut {
			reshuffled = true
		}
	}

	chanCloseComponents := make(chan struct{})
	go func() {
		closeAllComponents(healthService, ef, httpServer, currentNode, chanCloseComponents)
	}()

	select {
	case <-chanCloseComponents:
		log.Debug("Closed all components gracefully")
	case <-time.After(maxTimeToClose):
		log.Warn("force closing the node", "error", "closeAllComponents did not finished on time")
		return fmt.Errorf("did NOT close all components gracefully")
	}

	if reshuffled {
		log.Info("=============================Shuffled out - soft restart==================================")
		logGoroutinesNumber(goRoutinesNumberStart)
	} else {
		return fmt.Errorf("not reshuffled, closing")
	}

	return nil
}

func (nr *nodeRunner) logInformation(
	coreComponents mainFactory.CoreComponentsHolder,
	cryptoComponents mainFactory.CryptoComponentsHolder,
	bootstrapComponents mainFactory.BootstrapComponentsHolder,
) {
	log.Info("Bootstrap", "epoch", bootstrapComponents.EpochBootstrapParams().Epoch())
	if bootstrapComponents.EpochBootstrapParams().NodesConfig() != nil {
		log.Info("the epoch from nodesConfig is",
			"epoch", bootstrapComponents.EpochBootstrapParams().NodesConfig().CurrentEpoch)
	}

	var shardIdString = core.GetShardIDString(bootstrapComponents.ShardCoordinator().SelfId())
	logger.SetCorrelationShard(shardIdString)

	sessionInfoFileOutput := fmt.Sprintf("%s:%s\n%s:%s\n%s:%v\n%s:%s\n%s:%v\n",
		"PkBlockSign", cryptoComponents.PublicKeyString(),
		"ShardId", shardIdString,
		"TotalShards", bootstrapComponents.ShardCoordinator().NumberOfShards(),
		"AppVersion", nr.configs.FlagsConfig.Version,
		"GenesisTimeStamp", coreComponents.GenesisTime().Unix(),
	)

	sessionInfoFileOutput += "\nStarted with parameters:\n"
	sessionInfoFileOutput += nr.configs.FlagsConfig.SessionInfoFileOutput

	nr.logSessionInformation(nr.configs.FlagsConfig.WorkingDir, sessionInfoFileOutput, coreComponents)
}

func (nr *nodeRunner) getNodesFileName() (string, error) {
	flagsConfig := nr.configs.FlagsConfig
	configurationPaths := nr.configs.ConfigurationPathsHolder
	nodesFileName := configurationPaths.Nodes

	exportFolder := filepath.Join(flagsConfig.WorkingDir, nr.configs.GeneralConfig.Hardfork.ImportFolder)
	if nr.configs.GeneralConfig.Hardfork.AfterHardFork {
		exportFolderNodesSetupPath := filepath.Join(exportFolder, core.NodesSetupJsonFileName)
		if !core.DoesFileExist(exportFolderNodesSetupPath) {
			return "", fmt.Errorf("cannot find %s in the export folder", core.NodesSetupJsonFileName)
		}

		nodesFileName = exportFolderNodesSetupPath
	}
	return nodesFileName, nil
}

func logGoroutinesNumber(goRoutinesNumberStart int) {
	buffer := new(bytes.Buffer)
	err := pprof.Lookup("goroutine").WriteTo(buffer, 2)
	if err != nil {
		log.Error("could not dump goroutines")
	}
	log.Debug("go routines number",
		"start", goRoutinesNumberStart,
		"end", runtime.NumGoroutine())

	log.Debug(buffer.String())
}

// CreateManagedStatusComponents is the managed status components factory
func (nr *nodeRunner) CreateManagedStatusComponents(
	managedCoreComponents mainFactory.CoreComponentsHolder,
	managedNetworkComponents mainFactory.NetworkComponentsHolder,
	managedBootstrapComponents mainFactory.BootstrapComponentsHolder,
	managedDataComponents mainFactory.DataComponentsHolder,
	managedStateComponents mainFactory.StateComponentsHolder,
	nodesCoordinator sharding.NodesCoordinator,
	elasticTemplatePath string,
	isInImportMode bool,
) (mainFactory.StatusComponentsHandler, error) {
	statArgs := mainFactory.StatusComponentsFactoryArgs{
		Config:               *nr.configs.GeneralConfig,
		ExternalConfig:       *nr.configs.ExternalConfig,
		EconomicsConfig:      *nr.configs.EconomicsConfig,
		ShardCoordinator:     managedBootstrapComponents.ShardCoordinator(),
		NodesCoordinator:     nodesCoordinator,
		EpochStartNotifier:   managedCoreComponents.EpochStartNotifierWithConfirm(),
		CoreComponents:       managedCoreComponents,
		DataComponents:       managedDataComponents,
		NetworkComponents:    managedNetworkComponents,
		StateComponents:      managedStateComponents,
		ElasticTemplatesPath: elasticTemplatePath,
		IsInImportMode:       isInImportMode,
	}

	statusComponentsFactory, err := mainFactory.NewStatusComponentsFactory(statArgs)
	if err != nil {
		return nil, fmt.Errorf("NewStatusComponentsFactory failed: %w", err)
	}

	managedStatusComponents, err := mainFactory.NewManagedStatusComponents(statusComponentsFactory)
	if err != nil {
		return nil, err
	}
	err = managedStatusComponents.Create()
	if err != nil {
		return nil, err
	}
	return managedStatusComponents, nil
}

func (nr *nodeRunner) logSessionInformation(
	workingDir string,
	sessionInfoFileOutput string,
	coreComponents mainFactory.CoreComponentsHolder,
) {
	statsFolder := filepath.Join(workingDir, core.DefaultStatsPath)
	configurationPaths := nr.configs.ConfigurationPathsHolder
	copyConfigToStatsFolder(
		statsFolder,
		configurationPaths.GasScheduleDirectoryName,
		[]string{
			configurationPaths.MainConfig,
			configurationPaths.Economics,
			configurationPaths.Ratings,
			configurationPaths.Preferences,
			configurationPaths.P2p,
			configurationPaths.Genesis,
			configurationPaths.Nodes,
			configurationPaths.ApiRoutes,
			configurationPaths.External,
			configurationPaths.SystemSC,
		})

	statsFile := filepath.Join(statsFolder, "session.info")
	err := ioutil.WriteFile(statsFile, []byte(sessionInfoFileOutput), os.ModePerm)
	log.LogIfError(err)

	computedRatingsDataStr := createStringFromRatingsData(coreComponents.RatingsData())
	log.Debug("rating data", "rating", computedRatingsDataStr)
}

// CreateManagedProcessComponents is the managed process components factory
func (nr *nodeRunner) CreateManagedProcessComponents(
	coreComponents mainFactory.CoreComponentsHolder,
	cryptoComponents mainFactory.CryptoComponentsHolder,
	networkComponents mainFactory.NetworkComponentsHolder,
	bootstrapComponents mainFactory.BootstrapComponentsHolder,
	stateComponents mainFactory.StateComponentsHolder,
	dataComponents mainFactory.DataComponentsHolder,
	statusComponents mainFactory.StatusComponentsHolder,
	gasScheduleNotifier core.GasScheduleNotifier,
	nodesCoordinator sharding.NodesCoordinator,
) (mainFactory.ProcessComponentsHandler, error) {
	configs := nr.configs
	configurationPaths := nr.configs.ConfigurationPathsHolder
	importStartHandler, err := trigger.NewImportStartHandler(filepath.Join(configs.FlagsConfig.WorkingDir, core.DefaultDBPath), configs.FlagsConfig.Version)
	if err != nil {
		return nil, err
	}

	totalSupply, ok := big.NewInt(0).SetString(configs.EconomicsConfig.GlobalSettings.GenesisTotalSupply, 10)
	if !ok {
		return nil, fmt.Errorf("can not parse total suply from economics.toml, %s is not a valid value",
			configs.EconomicsConfig.GlobalSettings.GenesisTotalSupply)
	}

	accountsParser, err := parsing.NewAccountsParser(
		configurationPaths.Genesis,
		totalSupply,
		coreComponents.AddressPubKeyConverter(),
		cryptoComponents.TxSignKeyGen(),
	)
	if err != nil {
		return nil, err
	}

	smartContractParser, err := parsing.NewSmartContractsParser(
		configurationPaths.SmartContracts,
		coreComponents.AddressPubKeyConverter(),
		cryptoComponents.TxSignKeyGen(),
	)
	if err != nil {
		return nil, err
	}

	historyRepoFactoryArgs := &dbLookupFactory.ArgsHistoryRepositoryFactory{
		SelfShardID: bootstrapComponents.ShardCoordinator().SelfId(),
		Config:      configs.GeneralConfig.DbLookupExtensions,
		Hasher:      coreComponents.Hasher(),
		Marshalizer: coreComponents.InternalMarshalizer(),
		Store:       dataComponents.StorageService(),
	}
	historyRepositoryFactory, err := dbLookupFactory.NewHistoryRepositoryFactory(historyRepoFactoryArgs)
	if err != nil {
		return nil, err
	}

	whiteListCache, err := storageUnit.NewCache(storageFactory.GetCacherFromConfig(configs.GeneralConfig.WhiteListPool))
	if err != nil {
		return nil, err
	}
	whiteListRequest, err := interceptors.NewWhiteListDataVerifier(whiteListCache)
	if err != nil {
		return nil, err
	}

	whiteListerVerifiedTxs, err := createWhiteListerVerifiedTxs(configs.GeneralConfig)
	if err != nil {
		return nil, err
	}

	historyRepository, err := historyRepositoryFactory.Create()
	if err != nil {
		return nil, err
	}

	log.Trace("creating time cache for requested items components")
	requestedItemsHandler := timecache.NewTimeCache(
		time.Duration(uint64(time.Millisecond) * coreComponents.GenesisNodesSetup().GetRoundDuration()))

	processArgs := mainFactory.ProcessComponentsFactoryArgs{
<<<<<<< HEAD
		Config:                    *configs.GeneralConfig,
		EpochConfig:               *configs.EpochConfig,
		PrefConfigs:               configs.PreferencesConfig.Preferences,
		ImportDBConfig:            *configs.ImportDbConfig,
		AccountsParser:            accountsParser,
		SmartContractParser:       smartContractParser,
		GasSchedule:               gasScheduleNotifier,
		RoundHandler:              coreComponents.RoundHandler(),
		ShardCoordinator:          bootstrapComponents.ShardCoordinator(),
		NodesCoordinator:          nodesCoordinator,
		Data:                      dataComponents,
		CoreData:                  coreComponents,
		Crypto:                    cryptoComponents,
		State:                     stateComponents,
		Network:                   networkComponents,
		RequestedItemsHandler:     requestedItemsHandler,
		WhiteListHandler:          whiteListRequest,
		WhiteListerVerifiedTxs:    whiteListerVerifiedTxs,
		EpochStartNotifier:        coreComponents.EpochStartNotifierWithConfirm(),
		EpochStart:                &configs.GeneralConfig.EpochStartConfig,
		Rater:                     coreComponents.Rater(),
		RatingsData:               coreComponents.RatingsData(),
		StartEpochNum:             bootstrapComponents.EpochBootstrapParams().Epoch(),
		SizeCheckDelta:            configs.GeneralConfig.Marshalizer.SizeCheckDelta,
		StateCheckpointModulus:    configs.GeneralConfig.StateTriesConfig.CheckpointRoundsModulus,
		MaxComputableRounds:       configs.GeneralConfig.GeneralSettings.MaxComputableRounds,
		NumConcurrentResolverJobs: configs.GeneralConfig.Antiflood.NumConcurrentResolverJobs,
		MinSizeInBytes:            configs.GeneralConfig.BlockSizeThrottleConfig.MinSizeInBytes,
		MaxSizeInBytes:            configs.GeneralConfig.BlockSizeThrottleConfig.MaxSizeInBytes,
		MaxRating:                 configs.RatingsConfig.General.MaxRating,
		ValidatorPubkeyConverter:  coreComponents.ValidatorPubKeyConverter(),
		SystemSCConfig:            configs.SystemSCConfig,
		Version:                   configs.FlagsConfig.Version,
		ImportStartHandler:        importStartHandler,
		WorkingDir:                configs.FlagsConfig.WorkingDir,
		Indexer:                   statusComponents.ElasticIndexer(),
		TpsBenchmark:              statusComponents.TpsBenchmark(),
		HistoryRepo:               historyRepository,
		HeaderIntegrityVerifier:   bootstrapComponents.HeaderIntegrityVerifier(),
		EconomicsData:             coreComponents.EconomicsData(),
=======
		Config:                 *configs.GeneralConfig,
		EpochConfig:            *configs.EpochConfig,
		PrefConfigs:            configs.PreferencesConfig.Preferences,
		ImportDBConfig:         *configs.ImportDbConfig,
		AccountsParser:         accountsParser,
		SmartContractParser:    smartContractParser,
		GasSchedule:            gasScheduleNotifier,
		NodesCoordinator:       nodesCoordinator,
		Data:                   managedDataComponents,
		CoreData:               managedCoreComponents,
		Crypto:                 managedCryptoComponents,
		State:                  managedStateComponents,
		Network:                managedNetworkComponents,
		BootstrapComponents:    managedBootstrapComponents,
		StatusComponents:       managedStatusComponents,
		RequestedItemsHandler:  requestedItemsHandler,
		WhiteListHandler:       whiteListRequest,
		WhiteListerVerifiedTxs: whiteListerVerifiedTxs,
		MaxRating:              configs.RatingsConfig.General.MaxRating,
		SystemSCConfig:         configs.SystemSCConfig,
		Version:                configs.FlagsConfig.Version,
		ImportStartHandler:     importStartHandler,
		WorkingDir:             configs.FlagsConfig.WorkingDir,
		HistoryRepo:            historyRepository,
>>>>>>> 60c0b33a
	}
	processComponentsFactory, err := mainFactory.NewProcessComponentsFactory(processArgs)
	if err != nil {
		return nil, fmt.Errorf("NewProcessComponentsFactory failed: %w", err)
	}

	managedProcessComponents, err := mainFactory.NewManagedProcessComponents(processComponentsFactory)
	if err != nil {
		return nil, err
	}

	err = managedProcessComponents.Create()
	if err != nil {
		return nil, err
	}

	return managedProcessComponents, nil
}

// CreateManagedDataComponents is the managed data components factory
func (nr *nodeRunner) CreateManagedDataComponents(
	coreComponents mainFactory.CoreComponentsHolder,
	bootstrapComponents mainFactory.BootstrapComponentsHolder,
) (mainFactory.DataComponentsHandler, error) {
	configs := nr.configs
	storerEpoch := bootstrapComponents.EpochBootstrapParams().Epoch()
	if !configs.GeneralConfig.StoragePruning.Enabled {
		// TODO: refactor this as when the pruning storer is disabled, the default directory path is Epoch_0
		// and it should be Epoch_ALL or something similar
		storerEpoch = 0
	}

	dataArgs := mainFactory.DataComponentsFactoryArgs{
		Config:                        *configs.GeneralConfig,
		ShardCoordinator:              bootstrapComponents.ShardCoordinator(),
		Core:                          coreComponents,
		EpochStartNotifier:            coreComponents.EpochStartNotifierWithConfirm(),
		CurrentEpoch:                  storerEpoch,
		CreateTrieEpochRootHashStorer: configs.ImportDbConfig.ImportDbSaveTrieEpochRootHash,
	}

	dataComponentsFactory, err := mainFactory.NewDataComponentsFactory(dataArgs)
	if err != nil {
		return nil, fmt.Errorf("NewDataComponentsFactory failed: %w", err)
	}
	managedDataComponents, err := mainFactory.NewManagedDataComponents(dataComponentsFactory)
	if err != nil {
		return nil, err
	}
	err = managedDataComponents.Create()
	if err != nil {
		return nil, err
	}

	err = coreComponents.StatusHandlerUtils().UpdateStorerAndMetricsForPersistentHandler(
		managedDataComponents.StorageService().GetStorer(dataRetriever.StatusMetricsUnit),
	)

	if err != nil {
		return nil, err
	}

	return managedDataComponents, nil
}

// CreateManagedStateComponents is the managed state components factory
func (nr *nodeRunner) CreateManagedStateComponents(
	coreComponents mainFactory.CoreComponentsHolder,
	bootstrapComponents mainFactory.BootstrapComponentsHolder,
) (mainFactory.StateComponentsHandler, error) {
	triesComponents, trieStorageManagers := bootstrapComponents.EpochStartBootstrapper().GetTriesComponents()
	stateArgs := mainFactory.StateComponentsFactoryArgs{
		Config:              *nr.configs.GeneralConfig,
		ShardCoordinator:    bootstrapComponents.ShardCoordinator(),
		Core:                coreComponents,
		TriesContainer:      triesComponents,
		TrieStorageManagers: trieStorageManagers,
	}

	stateComponentsFactory, err := mainFactory.NewStateComponentsFactory(stateArgs)
	if err != nil {
		return nil, fmt.Errorf("NewStateComponentsFactory failed: %w", err)
	}

	managedStateComponents, err := mainFactory.NewManagedStateComponents(stateComponentsFactory)
	if err != nil {
		return nil, err
	}

	err = managedStateComponents.Create()
	if err != nil {
		return nil, err
	}
	return managedStateComponents, nil
}

// CreateManagedBootstrapComponents is the managed bootstrap components factory
func (nr *nodeRunner) CreateManagedBootstrapComponents(
	coreComponents mainFactory.CoreComponentsHolder,
	cryptoComponents mainFactory.CryptoComponentsHolder,
	networkComponents mainFactory.NetworkComponentsHolder,
) (mainFactory.BootstrapComponentsHandler, error) {

	bootstrapComponentsFactoryArgs := mainFactory.BootstrapComponentsFactoryArgs{
		Config:            *nr.configs.GeneralConfig,
		EpochConfig:       *nr.configs.EpochConfig,
		PrefConfig:        *nr.configs.PreferencesConfig,
		ImportDbConfig:    *nr.configs.ImportDbConfig,
		WorkingDir:        nr.configs.FlagsConfig.WorkingDir,
		CoreComponents:    coreComponents,
		CryptoComponents:  cryptoComponents,
		NetworkComponents: networkComponents,
	}

	bootstrapComponentsFactory, err := mainFactory.NewBootstrapComponentsFactory(bootstrapComponentsFactoryArgs)
	if err != nil {
		return nil, fmt.Errorf("NewBootstrapComponentsFactory failed: %w", err)
	}

	managedBootstrapComponents, err := mainFactory.NewManagedBootstrapComponents(bootstrapComponentsFactory)
	if err != nil {
		return nil, err
	}

	err = managedBootstrapComponents.Create()
	if err != nil {
		return nil, err
	}

	return managedBootstrapComponents, nil
}

// CreateManagedNetworkComponents is the managed network components factory
func (nr *nodeRunner) CreateManagedNetworkComponents(
	coreComponents mainFactory.CoreComponentsHolder,
) (mainFactory.NetworkComponentsHandler, error) {

	networkComponentsFactoryArgs := mainFactory.NetworkComponentsFactoryArgs{
		P2pConfig:            *nr.configs.P2pConfig,
		MainConfig:           *nr.configs.GeneralConfig,
		RatingsConfig:        *nr.configs.RatingsConfig,
		StatusHandler:        coreComponents.StatusHandler(),
		Marshalizer:          coreComponents.InternalMarshalizer(),
		Syncer:               coreComponents.SyncTimer(),
		BootstrapWaitSeconds: core.SecondsToWaitForP2PBootstrap,
	}
	if nr.configs.ImportDbConfig.IsImportDBMode {
		networkComponentsFactoryArgs.BootstrapWaitSeconds = 0
	}

	networkComponentsFactory, err := mainFactory.NewNetworkComponentsFactory(networkComponentsFactoryArgs)
	if err != nil {
		return nil, fmt.Errorf("NewNetworkComponentsFactory failed: %w", err)
	}

	managedNetworkComponents, err := mainFactory.NewManagedNetworkComponents(networkComponentsFactory)
	if err != nil {
		return nil, err
	}
	err = managedNetworkComponents.Create()
	if err != nil {
		return nil, err
	}
	return managedNetworkComponents, nil
}

// CreateManagedCoreComponents is the managed core components factory
func (nr *nodeRunner) CreateManagedCoreComponents(
	chanStopNodeProcess chan endProcess.ArgEndProcess,
) (mainFactory.CoreComponentsHandler, error) {

	statusHandlersFactoryArgs := &factory.StatusHandlersFactoryArgs{
		UseTermUI: !nr.configs.FlagsConfig.UseLogView,
	}

	statusHandlersFactory, err := factory.NewStatusHandlersFactory(statusHandlersFactoryArgs)
	if err != nil {
		return nil, err
	}

	coreArgs := mainFactory.CoreComponentsFactoryArgs{
		Config:                *nr.configs.GeneralConfig,
		ConfigPathsHolder:     *nr.configs.ConfigurationPathsHolder,
		EpochConfig:           *nr.configs.EpochConfig,
		ImportDbConfig:        *nr.configs.ImportDbConfig,
		RatingsConfig:         *nr.configs.RatingsConfig,
		EconomicsConfig:       *nr.configs.EconomicsConfig,
		NodesFilename:         nr.configs.ConfigurationPathsHolder.Nodes,
		WorkingDirectory:      nr.configs.FlagsConfig.WorkingDir,
		ChanStopNodeProcess:   chanStopNodeProcess,
		StatusHandlersFactory: statusHandlersFactory,
	}

	coreComponentsFactory, err := mainFactory.NewCoreComponentsFactory(coreArgs)
	if err != nil {
		return nil, fmt.Errorf("NewCoreComponentsFactory failed: %w", err)
	}

	managedCoreComponents, err := mainFactory.NewManagedCoreComponents(coreComponentsFactory)
	if err != nil {
		return nil, err
	}

	err = managedCoreComponents.Create()
	if err != nil {
		return nil, err
	}

	return managedCoreComponents, nil
}

// CreateManagedCryptoComponents is the managed crypto components factory
func (nr *nodeRunner) CreateManagedCryptoComponents(
	coreComponents mainFactory.CoreComponentsHolder,
) (mainFactory.CryptoComponentsHandler, error) {
	configs := nr.configs
	validatorKeyPemFileName := configs.ConfigurationPathsHolder.ValidatorKey
	cryptoComponentsHandlerArgs := mainFactory.CryptoComponentsFactoryArgs{
		ValidatorKeyPemFileName:              validatorKeyPemFileName,
		SkIndex:                              configs.FlagsConfig.ValidatorKeyIndex,
		Config:                               *configs.GeneralConfig,
		CoreComponentsHolder:                 coreComponents,
		ActivateBLSPubKeyMessageVerification: configs.SystemSCConfig.StakingSystemSCConfig.ActivateBLSPubKeyMessageVerification,
		KeyLoader:                            &core.KeyLoader{},
		ImportModeNoSigCheck:                 configs.ImportDbConfig.ImportDbNoSigCheckFlag,
		IsInImportMode:                       configs.ImportDbConfig.IsImportDBMode,
	}

	cryptoComponentsFactory, err := mainFactory.NewCryptoComponentsFactory(cryptoComponentsHandlerArgs)
	if err != nil {
		return nil, fmt.Errorf("NewCryptoComponentsFactory failed: %w", err)
	}

	managedCryptoComponents, err := mainFactory.NewManagedCryptoComponents(cryptoComponentsFactory)
	if err != nil {
		return nil, err
	}

	err = managedCryptoComponents.Create()
	if err != nil {
		return nil, err
	}

	return managedCryptoComponents, nil
}

func closeAllComponents(
	healthService io.Closer,
	facade mainFactory.Closer,
	httpServer shared.UpgradeableHttpServerHandler,
	node *Node,
	chanCloseComponents chan struct{},
) {
	log.Debug("closing health service...")
	err := healthService.Close()
	log.LogIfError(err)

	log.Debug("closing http server")
	log.LogIfError(httpServer.Close())

	log.Debug("closing facade")
	log.LogIfError(facade.Close())

	log.Debug("closing node")
	log.LogIfError(node.Close())

	chanCloseComponents <- struct{}{}
}

func createStringFromRatingsData(ratingsData process.RatingsInfoHandler) string {
	metaChainStepHandler := ratingsData.MetaChainRatingsStepHandler()
	shardChainHandler := ratingsData.ShardChainRatingsStepHandler()
	computedRatingsDataStr := fmt.Sprintf(
		"meta:\n"+
			"ProposerIncrease=%v\n"+
			"ProposerDecrease=%v\n"+
			"ValidatorIncrease=%v\n"+
			"ValidatorDecrease=%v\n\n"+
			"shard:\n"+
			"ProposerIncrease=%v\n"+
			"ProposerDecrease=%v\n"+
			"ValidatorIncrease=%v\n"+
			"ValidatorDecrease=%v",
		metaChainStepHandler.ProposerIncreaseRatingStep(),
		metaChainStepHandler.ProposerDecreaseRatingStep(),
		metaChainStepHandler.ValidatorIncreaseRatingStep(),
		metaChainStepHandler.ValidatorDecreaseRatingStep(),
		shardChainHandler.ProposerIncreaseRatingStep(),
		shardChainHandler.ProposerDecreaseRatingStep(),
		shardChainHandler.ValidatorIncreaseRatingStep(),
		shardChainHandler.ValidatorDecreaseRatingStep(),
	)
	return computedRatingsDataStr
}

func cleanupStorageIfNecessary(workingDir string, cleanupStorage bool) error {
	if cleanupStorage {
		dbPath := filepath.Join(
			workingDir,
			core.DefaultDBPath)
		log.Trace("cleaning storage", "path", dbPath)
		err := os.RemoveAll(dbPath)
		if err != nil {
			return err
		}
	}
	return nil
}

func copyConfigToStatsFolder(statsFolder string, gasScheduleFolder string, configs []string) {
	err := os.MkdirAll(statsFolder, os.ModePerm)
	log.LogIfError(err)

	err = copyDirectory(gasScheduleFolder, statsFolder)
	log.LogIfError(err)

	for _, configFile := range configs {
		copySingleFile(statsFolder, configFile)
	}
}

// TODO: add some unit tests
func copyDirectory(source string, destination string) error {
	fileDescriptors, err := ioutil.ReadDir(source)
	if err != nil {
		return err
	}

	sourceInfo, err := os.Stat(source)
	if err != nil {
		return err
	}

	err = os.MkdirAll(destination, sourceInfo.Mode())
	if err != nil {
		return err
	}

	for _, fd := range fileDescriptors {
		srcFilePath := path.Join(source, fd.Name())
		dstFilePath := path.Join(destination, fd.Name())
		if fd.IsDir() {
			err = copyDirectory(srcFilePath, dstFilePath)
			log.LogIfError(err)
		} else {
			copySingleFile(dstFilePath, srcFilePath)
		}
	}
	return nil
}

func copySingleFile(folder string, configFile string) {
	fileName := filepath.Base(configFile)

	source, err := core.OpenFile(configFile)
	if err != nil {
		return
	}
	defer func() {
		err = source.Close()
		if err != nil {
			log.Warn("copySingleFile", "Could not close file", source.Name(), "error", err.Error())
		}
	}()

	destPath := filepath.Join(folder, fileName)
	destination, err := os.Create(destPath)
	if err != nil {
		return
	}
	defer func() {
		err = destination.Close()
		if err != nil {
			log.Warn("copySingleFile", "Could not close file", source.Name(), "error", err.Error())
		}
	}()

	_, err = io.Copy(destination, source)
	if err != nil {
		log.Warn("copySingleFile", "Could not copy file", source.Name(), "error", err.Error())
	}
}

func indexValidatorsListIfNeeded(
	elasticIndexer process.Indexer,
	coordinator sharding.NodesCoordinator,
	epoch uint32,
) {
	if check.IfNil(elasticIndexer) {
		return
	}

	validatorsPubKeys, err := coordinator.GetAllEligibleValidatorsPublicKeys(epoch)
	if err != nil {
		log.Warn("GetAllEligibleValidatorPublicKeys for epoch 0 failed", "error", err)
	}

	if len(validatorsPubKeys) > 0 {
		elasticIndexer.SaveValidatorsPubKeys(validatorsPubKeys, epoch)
	}
}

func enableGopsIfNeeded(gopsEnabled bool) {
	if gopsEnabled {
		if err := agent.Listen(agent.Options{}); err != nil {
			log.Error("failure to init gops", "error", err.Error())
		}
	}

	log.Trace("gops", "enabled", gopsEnabled)
}

func createWhiteListerVerifiedTxs(generalConfig *config.Config) (process.WhiteListHandler, error) {
	whiteListCacheVerified, err := storageUnit.NewCache(storageFactory.GetCacherFromConfig(generalConfig.WhiteListerVerifiedTxs))
	if err != nil {
		return nil, err
	}
	return interceptors.NewWhiteListDataVerifier(whiteListCacheVerified)
}

func (nr *nodeRunner) attachFileLogger() (factory.FileLoggingHandler, error) {
	configs := nr.configs
	flagsConfig := configs.FlagsConfig
	var fileLogging factory.FileLoggingHandler
	var err error
	if flagsConfig.SaveLogFile {
		fileLogging, err = logging.NewFileLogging(flagsConfig.WorkingDir, defaultLogsPath, logFilePrefix)
		if err != nil {
			return nil, fmt.Errorf("%w creating a log file", err)
		}
	}

	err = logger.SetDisplayByteSlice(logger.ToHex)
	log.LogIfError(err)
	logger.ToggleCorrelation(flagsConfig.EnableLogCorrelation)
	logger.ToggleLoggerName(flagsConfig.EnableLogName)
	logLevelFlagValue := flagsConfig.LogLevel
	err = logger.SetLogLevel(logLevelFlagValue)
	if err != nil {
		return nil, err
	}

	if flagsConfig.DisableAnsiColor {
		err = logger.RemoveLogObserver(os.Stdout)
		if err != nil {
			return nil, err
		}

		err = logger.AddLogObserver(os.Stdout, &logger.PlainFormatter{})
		if err != nil {
			return nil, err
		}
	}
	log.Trace("logger updated", "level", logLevelFlagValue, "disable ANSI color", flagsConfig.DisableAnsiColor)

	if !check.IfNil(fileLogging) {
		err = fileLogging.ChangeFileLifeSpan(time.Second * time.Duration(configs.GeneralConfig.Logs.LogFileLifeSpanInSec))
		if err != nil {
			return nil, err
		}
	}

	return fileLogging, nil
}<|MERGE_RESOLUTION|>--- conflicted
+++ resolved
@@ -143,12 +143,9 @@
 	log.Debug(readEpochFor("governance"), "epoch", enableEpochs.GovernanceEnableEpoch)
 	log.Debug(readEpochFor("delegation manager"), "epoch", enableEpochs.DelegationManagerEnableEpoch)
 	log.Debug(readEpochFor("delegation smart contract"), "epoch", enableEpochs.DelegationSmartContractEnableEpoch)
-<<<<<<< HEAD
-	log.Debug(readEpochFor("scheduled mini blocks"), "epoch", enableEpochs.ScheduledMiniBlocksEnableEpoch)
-=======
 	log.Debug(readEpochFor("correct last unjailed"), "epoch", enableEpochs.CorrectLastUnjailedEpoch)
 	log.Debug(readEpochFor("balance waiting lists"), "epoch", enableEpochs.BalanceWaitingListsEnableEpoch)
->>>>>>> 60c0b33a
+	log.Debug(readEpochFor("scheduled mini blocks"), "epoch", enableEpochs.ScheduledMiniBlocksEnableEpoch)
 
 	gasSchedule := configs.EpochConfig.GasSchedule
 
@@ -887,48 +884,6 @@
 		time.Duration(uint64(time.Millisecond) * coreComponents.GenesisNodesSetup().GetRoundDuration()))
 
 	processArgs := mainFactory.ProcessComponentsFactoryArgs{
-<<<<<<< HEAD
-		Config:                    *configs.GeneralConfig,
-		EpochConfig:               *configs.EpochConfig,
-		PrefConfigs:               configs.PreferencesConfig.Preferences,
-		ImportDBConfig:            *configs.ImportDbConfig,
-		AccountsParser:            accountsParser,
-		SmartContractParser:       smartContractParser,
-		GasSchedule:               gasScheduleNotifier,
-		RoundHandler:              coreComponents.RoundHandler(),
-		ShardCoordinator:          bootstrapComponents.ShardCoordinator(),
-		NodesCoordinator:          nodesCoordinator,
-		Data:                      dataComponents,
-		CoreData:                  coreComponents,
-		Crypto:                    cryptoComponents,
-		State:                     stateComponents,
-		Network:                   networkComponents,
-		RequestedItemsHandler:     requestedItemsHandler,
-		WhiteListHandler:          whiteListRequest,
-		WhiteListerVerifiedTxs:    whiteListerVerifiedTxs,
-		EpochStartNotifier:        coreComponents.EpochStartNotifierWithConfirm(),
-		EpochStart:                &configs.GeneralConfig.EpochStartConfig,
-		Rater:                     coreComponents.Rater(),
-		RatingsData:               coreComponents.RatingsData(),
-		StartEpochNum:             bootstrapComponents.EpochBootstrapParams().Epoch(),
-		SizeCheckDelta:            configs.GeneralConfig.Marshalizer.SizeCheckDelta,
-		StateCheckpointModulus:    configs.GeneralConfig.StateTriesConfig.CheckpointRoundsModulus,
-		MaxComputableRounds:       configs.GeneralConfig.GeneralSettings.MaxComputableRounds,
-		NumConcurrentResolverJobs: configs.GeneralConfig.Antiflood.NumConcurrentResolverJobs,
-		MinSizeInBytes:            configs.GeneralConfig.BlockSizeThrottleConfig.MinSizeInBytes,
-		MaxSizeInBytes:            configs.GeneralConfig.BlockSizeThrottleConfig.MaxSizeInBytes,
-		MaxRating:                 configs.RatingsConfig.General.MaxRating,
-		ValidatorPubkeyConverter:  coreComponents.ValidatorPubKeyConverter(),
-		SystemSCConfig:            configs.SystemSCConfig,
-		Version:                   configs.FlagsConfig.Version,
-		ImportStartHandler:        importStartHandler,
-		WorkingDir:                configs.FlagsConfig.WorkingDir,
-		Indexer:                   statusComponents.ElasticIndexer(),
-		TpsBenchmark:              statusComponents.TpsBenchmark(),
-		HistoryRepo:               historyRepository,
-		HeaderIntegrityVerifier:   bootstrapComponents.HeaderIntegrityVerifier(),
-		EconomicsData:             coreComponents.EconomicsData(),
-=======
 		Config:                 *configs.GeneralConfig,
 		EpochConfig:            *configs.EpochConfig,
 		PrefConfigs:            configs.PreferencesConfig.Preferences,
@@ -937,13 +892,13 @@
 		SmartContractParser:    smartContractParser,
 		GasSchedule:            gasScheduleNotifier,
 		NodesCoordinator:       nodesCoordinator,
-		Data:                   managedDataComponents,
-		CoreData:               managedCoreComponents,
-		Crypto:                 managedCryptoComponents,
-		State:                  managedStateComponents,
-		Network:                managedNetworkComponents,
-		BootstrapComponents:    managedBootstrapComponents,
-		StatusComponents:       managedStatusComponents,
+		Data:                   dataComponents,
+		CoreData:               coreComponents,
+		Crypto:                 cryptoComponents,
+		State:                  stateComponents,
+		Network:                networkComponents,
+		BootstrapComponents:    bootstrapComponents,
+		StatusComponents:       statusComponents,
 		RequestedItemsHandler:  requestedItemsHandler,
 		WhiteListHandler:       whiteListRequest,
 		WhiteListerVerifiedTxs: whiteListerVerifiedTxs,
@@ -953,7 +908,6 @@
 		ImportStartHandler:     importStartHandler,
 		WorkingDir:             configs.FlagsConfig.WorkingDir,
 		HistoryRepo:            historyRepository,
->>>>>>> 60c0b33a
 	}
 	processComponentsFactory, err := mainFactory.NewProcessComponentsFactory(processArgs)
 	if err != nil {
