--- conflicted
+++ resolved
@@ -708,11 +708,8 @@
 		GasScheduleNotifier:  gasScheduleNotifier,
 		Bootstrapper:         currentNode.consensusComponents.Bootstrapper(),
 		AllowVMQueriesChan:   allowVMQueriesChan,
-<<<<<<< HEAD
+		StatusComponents:     currentNode.statusComponents,
 		ChainRunType:         common.ChainRunTypeRegular,
-=======
-		StatusComponents:     currentNode.statusComponents,
->>>>>>> 7c5d69e1
 	}
 
 	apiResolver, err := apiComp.CreateApiResolver(apiResolverArgs)
