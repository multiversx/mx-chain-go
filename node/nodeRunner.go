package node

import (
	"fmt"
	"io"
	"io/ioutil"
	"math/big"
	"os"
	"os/signal"
	"path"
	"path/filepath"
	"runtime"
	"strconv"
	"syscall"
	"time"

	"github.com/ElrondNetwork/elrond-go-core/core"
	"github.com/ElrondNetwork/elrond-go-core/core/closing"
	"github.com/ElrondNetwork/elrond-go-core/core/throttler"
	"github.com/ElrondNetwork/elrond-go-core/data/endProcess"
	logger "github.com/ElrondNetwork/elrond-go-logger"
	"github.com/ElrondNetwork/elrond-go/api/gin"
	"github.com/ElrondNetwork/elrond-go/api/shared"
	"github.com/ElrondNetwork/elrond-go/cmd/node/factory"
	"github.com/ElrondNetwork/elrond-go/common"
	"github.com/ElrondNetwork/elrond-go/common/forking"
	"github.com/ElrondNetwork/elrond-go/common/statistics"
	"github.com/ElrondNetwork/elrond-go/config"
	"github.com/ElrondNetwork/elrond-go/consensus"
	"github.com/ElrondNetwork/elrond-go/consensus/spos"
	"github.com/ElrondNetwork/elrond-go/dataRetriever"
	dbLookupFactory "github.com/ElrondNetwork/elrond-go/dblookupext/factory"
	"github.com/ElrondNetwork/elrond-go/facade"
	"github.com/ElrondNetwork/elrond-go/facade/initial"
	mainFactory "github.com/ElrondNetwork/elrond-go/factory"
	apiComp "github.com/ElrondNetwork/elrond-go/factory/api"
	bootstrapComp "github.com/ElrondNetwork/elrond-go/factory/bootstrap"
	consensusComp "github.com/ElrondNetwork/elrond-go/factory/consensus"
	coreComp "github.com/ElrondNetwork/elrond-go/factory/core"
	cryptoComp "github.com/ElrondNetwork/elrond-go/factory/crypto"
	dataComp "github.com/ElrondNetwork/elrond-go/factory/data"
	heartbeatComp "github.com/ElrondNetwork/elrond-go/factory/heartbeat"
	networkComp "github.com/ElrondNetwork/elrond-go/factory/network"
	processComp "github.com/ElrondNetwork/elrond-go/factory/processing"
	stateComp "github.com/ElrondNetwork/elrond-go/factory/state"
	statusComp "github.com/ElrondNetwork/elrond-go/factory/status"
	"github.com/ElrondNetwork/elrond-go/genesis"
	"github.com/ElrondNetwork/elrond-go/genesis/parsing"
	"github.com/ElrondNetwork/elrond-go/health"
	"github.com/ElrondNetwork/elrond-go/node/metrics"
	"github.com/ElrondNetwork/elrond-go/outport"
	"github.com/ElrondNetwork/elrond-go/p2p"
	"github.com/ElrondNetwork/elrond-go/process"
	"github.com/ElrondNetwork/elrond-go/process/interceptors"
	"github.com/ElrondNetwork/elrond-go/sharding/nodesCoordinator"
	"github.com/ElrondNetwork/elrond-go/state/syncer"
	"github.com/ElrondNetwork/elrond-go/storage/cache"
	storageFactory "github.com/ElrondNetwork/elrond-go/storage/factory"
	"github.com/ElrondNetwork/elrond-go/storage/storageunit"
	trieFactory "github.com/ElrondNetwork/elrond-go/trie/factory"
	"github.com/ElrondNetwork/elrond-go/trie/storageMarker"
	"github.com/ElrondNetwork/elrond-go/update/trigger"
	"github.com/google/gops/agent"
)

const (
	// TODO: remove this after better handling VM versions switching
	// delayBeforeScQueriesStart represents the delay before the sc query processor should start to allow external queries
	delayBeforeScQueriesStart = 2 * time.Minute

	maxTimeToClose = 10 * time.Second
	// SoftRestartMessage is the custom message used when the node does a soft restart operation
	SoftRestartMessage = "Shuffled out - soft restart"
)

// nodeRunner holds the node runner configuration and controls running of a node
type nodeRunner struct {
	configs *config.Configs
}

// NewNodeRunner creates a nodeRunner instance
func NewNodeRunner(cfgs *config.Configs) (*nodeRunner, error) {
	if cfgs == nil {
		return nil, fmt.Errorf("nil configs provided")
	}

	return &nodeRunner{
		configs: cfgs,
	}, nil
}

// Start creates and starts the managed components
func (nr *nodeRunner) Start() error {
	configs := nr.configs
	flagsConfig := configs.FlagsConfig
	configurationPaths := configs.ConfigurationPathsHolder
	chanStopNodeProcess := make(chan endProcess.ArgEndProcess, 1)

	enableGopsIfNeeded(flagsConfig.EnableGops)

	var err error
	configurationPaths.Nodes, err = nr.getNodesFileName()
	if err != nil {
		return err
	}

	log.Debug("config", "file", configurationPaths.Nodes)
	log.Debug("config", "file", configurationPaths.Genesis)

	log.Info("starting node", "version", flagsConfig.Version, "pid", os.Getpid())

	err = cleanupStorageIfNecessary(flagsConfig.WorkingDir, flagsConfig.CleanupStorage)
	if err != nil {
		return err
	}

	printEnableEpochs(nr.configs)

	core.DumpGoRoutinesToLog(0, log)

	err = nr.startShufflingProcessLoop(chanStopNodeProcess)
	if err != nil {
		return err
	}

	return nil
}

func printEnableEpochs(configs *config.Configs) {
	var readEpochFor = func(flag string) string {
		return fmt.Sprintf("read enable epoch for %s", flag)
	}

	enableEpochs := configs.EpochConfig.EnableEpochs

	log.Debug(readEpochFor("sc deploy"), "epoch", enableEpochs.SCDeployEnableEpoch)
	log.Debug(readEpochFor("built in functions"), "epoch", enableEpochs.BuiltInFunctionsEnableEpoch)
	log.Debug(readEpochFor("relayed transactions"), "epoch", enableEpochs.RelayedTransactionsEnableEpoch)
	log.Debug(readEpochFor("penalized too much gas"), "epoch", enableEpochs.PenalizedTooMuchGasEnableEpoch)
	log.Debug(readEpochFor("switch jail waiting"), "epoch", enableEpochs.SwitchJailWaitingEnableEpoch)
	log.Debug(readEpochFor("switch hysteresis for min nodes"), "epoch", enableEpochs.SwitchHysteresisForMinNodesEnableEpoch)
	log.Debug(readEpochFor("below signed threshold"), "epoch", enableEpochs.BelowSignedThresholdEnableEpoch)
	log.Debug(readEpochFor("transaction signed with tx hash"), "epoch", enableEpochs.TransactionSignedWithTxHashEnableEpoch)
	log.Debug(readEpochFor("meta protection"), "epoch", enableEpochs.MetaProtectionEnableEpoch)
	log.Debug(readEpochFor("ahead of time gas usage"), "epoch", enableEpochs.AheadOfTimeGasUsageEnableEpoch)
	log.Debug(readEpochFor("gas price modifier"), "epoch", enableEpochs.GasPriceModifierEnableEpoch)
	log.Debug(readEpochFor("repair callback"), "epoch", enableEpochs.RepairCallbackEnableEpoch)
	log.Debug(readEpochFor("max nodes change"), "epoch", enableEpochs.MaxNodesChangeEnableEpoch)
	log.Debug(readEpochFor("block gas and fees re-check"), "epoch", enableEpochs.BlockGasAndFeesReCheckEnableEpoch)
	log.Debug(readEpochFor("staking v2 epoch"), "epoch", enableEpochs.StakingV2EnableEpoch)
	log.Debug(readEpochFor("stake"), "epoch", enableEpochs.StakeEnableEpoch)
	log.Debug(readEpochFor("double key protection"), "epoch", enableEpochs.DoubleKeyProtectionEnableEpoch)
	log.Debug(readEpochFor("esdt"), "epoch", enableEpochs.ESDTEnableEpoch)
	log.Debug(readEpochFor("governance"), "epoch", enableEpochs.GovernanceEnableEpoch)
	log.Debug(readEpochFor("delegation manager"), "epoch", enableEpochs.DelegationManagerEnableEpoch)
	log.Debug(readEpochFor("delegation smart contract"), "epoch", enableEpochs.DelegationSmartContractEnableEpoch)
	log.Debug(readEpochFor("correct last unjailed"), "epoch", enableEpochs.CorrectLastUnjailedEnableEpoch)
	log.Debug(readEpochFor("balance waiting lists"), "epoch", enableEpochs.BalanceWaitingListsEnableEpoch)
	log.Debug(readEpochFor("relayed transactions v2"), "epoch", enableEpochs.RelayedTransactionsV2EnableEpoch)
	log.Debug(readEpochFor("unbond tokens v2"), "epoch", enableEpochs.UnbondTokensV2EnableEpoch)
	log.Debug(readEpochFor("save jailed always"), "epoch", enableEpochs.SaveJailedAlwaysEnableEpoch)
	log.Debug(readEpochFor("validator to delegation"), "epoch", enableEpochs.ValidatorToDelegationEnableEpoch)
	log.Debug(readEpochFor("re-delegate below minimum check"), "epoch", enableEpochs.ReDelegateBelowMinCheckEnableEpoch)
	log.Debug(readEpochFor("waiting waiting list"), "epoch", enableEpochs.WaitingListFixEnableEpoch)
	log.Debug(readEpochFor("increment SCR nonce in multi transfer"), "epoch", enableEpochs.IncrementSCRNonceInMultiTransferEnableEpoch)
	log.Debug(readEpochFor("esdt and NFT multi transfer"), "epoch", enableEpochs.ESDTMultiTransferEnableEpoch)
	log.Debug(readEpochFor("contract global mint and burn"), "epoch", enableEpochs.GlobalMintBurnDisableEpoch)
	log.Debug(readEpochFor("contract transfer role"), "epoch", enableEpochs.ESDTTransferRoleEnableEpoch)
	log.Debug(readEpochFor("built in functions on metachain"), "epoch", enableEpochs.BuiltInFunctionOnMetaEnableEpoch)
	log.Debug(readEpochFor("compute rewards checkpoint on delegation"), "epoch", enableEpochs.ComputeRewardCheckpointEnableEpoch)
	log.Debug(readEpochFor("esdt NFT create on multiple shards"), "epoch", enableEpochs.ESDTNFTCreateOnMultiShardEnableEpoch)
	log.Debug(readEpochFor("SCR size invariant check"), "epoch", enableEpochs.SCRSizeInvariantCheckEnableEpoch)
	log.Debug(readEpochFor("backward compatibility flag for save key value"), "epoch", enableEpochs.BackwardCompSaveKeyValueEnableEpoch)
	log.Debug(readEpochFor("meta ESDT, financial SFT"), "epoch", enableEpochs.MetaESDTSetEnableEpoch)
	log.Debug(readEpochFor("add tokens to delegation"), "epoch", enableEpochs.AddTokensToDelegationEnableEpoch)
	log.Debug(readEpochFor("multi ESDT transfer on callback"), "epoch", enableEpochs.MultiESDTTransferFixOnCallBackOnEnableEpoch)
	log.Debug(readEpochFor("optimize gas used in cross mini blocks"), "epoch", enableEpochs.OptimizeGasUsedInCrossMiniBlocksEnableEpoch)
	log.Debug(readEpochFor("correct first queued"), "epoch", enableEpochs.CorrectFirstQueuedEpoch)
	log.Debug(readEpochFor("fix out of gas return code"), "epoch", enableEpochs.FixOOGReturnCodeEnableEpoch)
	log.Debug(readEpochFor("remove non updated storage"), "epoch", enableEpochs.RemoveNonUpdatedStorageEnableEpoch)
	log.Debug(readEpochFor("delete delegator data after claim rewards"), "epoch", enableEpochs.DeleteDelegatorAfterClaimRewardsEnableEpoch)
	log.Debug(readEpochFor("optimize nft metadata store"), "epoch", enableEpochs.OptimizeNFTStoreEnableEpoch)
	log.Debug(readEpochFor("create nft through execute on destination by caller"), "epoch", enableEpochs.CreateNFTThroughExecByCallerEnableEpoch)
	log.Debug(readEpochFor("payable by smart contract"), "epoch", enableEpochs.IsPayableBySCEnableEpoch)
	log.Debug(readEpochFor("cleanup informative only SCRs"), "epoch", enableEpochs.CleanUpInformativeSCRsEnableEpoch)
	log.Debug(readEpochFor("storage API cost optimization"), "epoch", enableEpochs.StorageAPICostOptimizationEnableEpoch)
	log.Debug(readEpochFor("transform to multi shard create on esdt"), "epoch", enableEpochs.TransformToMultiShardCreateEnableEpoch)
	log.Debug(readEpochFor("esdt: enable epoch for esdt register and set all roles function"), "epoch", enableEpochs.ESDTRegisterAndSetAllRolesEnableEpoch)
	log.Debug(readEpochFor("scheduled mini blocks"), "epoch", enableEpochs.ScheduledMiniBlocksEnableEpoch)
	log.Debug(readEpochFor("correct jailed not unstaked if empty queue"), "epoch", enableEpochs.CorrectJailedNotUnstakedEmptyQueueEpoch)
	log.Debug(readEpochFor("do not return old block in blockchain hook"), "epoch", enableEpochs.DoNotReturnOldBlockInBlockchainHookEnableEpoch)
	log.Debug(readEpochFor("scr size invariant check on built in"), "epoch", enableEpochs.SCRSizeInvariantOnBuiltInResultEnableEpoch)
	log.Debug(readEpochFor("correct check on tokenID for transfer role"), "epoch", enableEpochs.CheckCorrectTokenIDForTransferRoleEnableEpoch)
	log.Debug(readEpochFor("disable check value on exec by caller"), "epoch", enableEpochs.DisableExecByCallerEnableEpoch)
	log.Debug(readEpochFor("fail execution on every wrong API call"), "epoch", enableEpochs.FailExecutionOnEveryAPIErrorEnableEpoch)
	log.Debug(readEpochFor("managed crypto API in wasm vm"), "epoch", enableEpochs.ManagedCryptoAPIsEnableEpoch)
	log.Debug(readEpochFor("refactor contexts"), "epoch", enableEpochs.RefactorContextEnableEpoch)
	log.Debug(readEpochFor("disable heartbeat v1"), "epoch", enableEpochs.HeartbeatDisableEpoch)
	log.Debug(readEpochFor("mini block partial execution"), "epoch", enableEpochs.MiniBlockPartialExecutionEnableEpoch)
	log.Debug(readEpochFor("fix async callback arguments list"), "epoch", enableEpochs.FixAsyncCallBackArgsListEnableEpoch)
	log.Debug(readEpochFor("set sender in eei output transfer"), "epoch", enableEpochs.SetSenderInEeiOutputTransferEnableEpoch)
	log.Debug(readEpochFor("refactor peers mini blocks"), "epoch", enableEpochs.RefactorPeersMiniBlocksEnableEpoch)
	gasSchedule := configs.EpochConfig.GasSchedule

	log.Debug(readEpochFor("gas schedule directories paths"), "epoch", gasSchedule.GasScheduleByEpochs)
}

func (nr *nodeRunner) startShufflingProcessLoop(
	chanStopNodeProcess chan endProcess.ArgEndProcess,
) error {
	for {
		log.Debug("\n\n====================Starting managedComponents creation================================")

		shouldStop, err := nr.executeOneComponentCreationCycle(chanStopNodeProcess)
		if shouldStop {
			return err
		}

		nr.shuffleOutStatsAndGC()
	}
}

func (nr *nodeRunner) shuffleOutStatsAndGC() {
	debugConfig := nr.configs.GeneralConfig.Debug.ShuffleOut

	extraMessage := ""
	if debugConfig.CallGCWhenShuffleOut {
		extraMessage = " before running GC"
	}
	if debugConfig.ExtraPrintsOnShuffleOut {
		log.Debug("node statistics"+extraMessage, statistics.GetRuntimeStatistics()...)
	}
	if debugConfig.CallGCWhenShuffleOut {
		log.Debug("running runtime.GC()")
		runtime.GC()
	}
	shouldPrintAnotherNodeStatistics := debugConfig.CallGCWhenShuffleOut && debugConfig.ExtraPrintsOnShuffleOut
	if shouldPrintAnotherNodeStatistics {
		log.Debug("node statistics after running GC", statistics.GetRuntimeStatistics()...)
	}

	nr.doProfileOnShuffleOut()
}

func (nr *nodeRunner) doProfileOnShuffleOut() {
	debugConfig := nr.configs.GeneralConfig.Debug.ShuffleOut
	shouldDoProfile := debugConfig.DoProfileOnShuffleOut && nr.configs.FlagsConfig.UseHealthService
	if !shouldDoProfile {
		return
	}

	log.Debug("running profile job")
	parentPath := filepath.Join(nr.configs.FlagsConfig.WorkingDir, nr.configs.GeneralConfig.Health.FolderPath)
	var stats runtime.MemStats
	runtime.ReadMemStats(&stats)
	err := health.WriteMemoryUseInfo(stats, time.Now(), parentPath, "softrestart")
	log.LogIfError(err)
}

func (nr *nodeRunner) executeOneComponentCreationCycle(
	chanStopNodeProcess chan endProcess.ArgEndProcess,
) (bool, error) {
	goRoutinesNumberStart := runtime.NumGoroutine()
	configs := nr.configs
	flagsConfig := configs.FlagsConfig
	configurationPaths := configs.ConfigurationPathsHolder

	log.Debug("creating healthService")
	healthService := nr.createHealthService(flagsConfig)

	log.Debug("creating core components")
	managedCoreComponents, err := nr.CreateManagedCoreComponents(
		chanStopNodeProcess,
	)
	if err != nil {
		return true, err
	}

	log.Debug("creating crypto components")
	managedCryptoComponents, err := nr.CreateManagedCryptoComponents(managedCoreComponents)
	if err != nil {
		return true, err
	}

	log.Debug("creating network components")
	managedNetworkComponents, err := nr.CreateManagedNetworkComponents(managedCoreComponents)
	if err != nil {
		return true, err
	}

	log.Debug("creating disabled API services")
	webServerHandler, err := nr.createHttpServer()
	if err != nil {
		return true, err
	}

	log.Debug("creating bootstrap components")
	managedBootstrapComponents, err := nr.CreateManagedBootstrapComponents(managedCoreComponents, managedCryptoComponents, managedNetworkComponents)
	if err != nil {
		return true, err
	}

	nr.logInformation(managedCoreComponents, managedCryptoComponents, managedBootstrapComponents)

	log.Debug("creating data components")
	managedDataComponents, err := nr.CreateManagedDataComponents(managedCoreComponents, managedBootstrapComponents)
	if err != nil {
		return true, err
	}

	log.Debug("creating state components")
	managedStateComponents, err := nr.CreateManagedStateComponents(
		managedCoreComponents,
		managedBootstrapComponents,
		managedDataComponents,
	)
	if err != nil {
		return true, err
	}

	log.Debug("creating metrics")
	// this should be called before setting the storer (done in the managedDataComponents creation)
	err = nr.createMetrics(managedCoreComponents, managedCryptoComponents, managedBootstrapComponents)
	if err != nil {
		return true, err
	}

	log.Debug("registering components in healthService")
	nr.registerDataComponentsInHealthService(healthService, managedDataComponents)

	nodesShufflerOut, err := bootstrapComp.CreateNodesShuffleOut(
		managedCoreComponents.GenesisNodesSetup(),
		configs.GeneralConfig.EpochStartConfig,
		managedCoreComponents.ChanStopNodeProcess(),
	)
	if err != nil {
		return true, err
	}

	bootstrapStorer, err := managedDataComponents.StorageService().GetStorer(dataRetriever.BootstrapUnit)
	if err != nil {
		return true, err
	}

	log.Debug("creating nodes coordinator")
	nodesCoordinatorInstance, err := bootstrapComp.CreateNodesCoordinator(
		nodesShufflerOut,
		managedCoreComponents.GenesisNodesSetup(),
		configs.PreferencesConfig.Preferences,
		managedCoreComponents.EpochStartNotifierWithConfirm(),
		managedCryptoComponents.PublicKey(),
		managedCoreComponents.InternalMarshalizer(),
		managedCoreComponents.Hasher(),
		managedCoreComponents.Rater(),
		bootstrapStorer,
		managedCoreComponents.NodesShuffler(),
		managedBootstrapComponents.ShardCoordinator().SelfId(),
		managedBootstrapComponents.EpochBootstrapParams(),
		managedBootstrapComponents.EpochBootstrapParams().Epoch(),
		managedCoreComponents.ChanStopNodeProcess(),
		managedCoreComponents.NodeTypeProvider(),
		managedCoreComponents.EnableEpochsHandler(),
		managedDataComponents.Datapool().CurrentEpochValidatorInfo(),
	)
	if err != nil {
		return true, err
	}

	log.Debug("starting status pooling components")
	managedStatusComponents, err := nr.CreateManagedStatusComponents(
		managedCoreComponents,
		managedNetworkComponents,
		managedBootstrapComponents,
		managedDataComponents,
		managedStateComponents,
		nodesCoordinatorInstance,
		configs.ImportDbConfig.IsImportDBMode,
	)
	if err != nil {
		return true, err
	}

	argsGasScheduleNotifier := forking.ArgsNewGasScheduleNotifier{
		GasScheduleConfig: configs.EpochConfig.GasSchedule,
		ConfigDir:         configurationPaths.GasScheduleDirectoryName,
		EpochNotifier:     managedCoreComponents.EpochNotifier(),
		ArwenChangeLocker: managedCoreComponents.ArwenChangeLocker(),
	}
	gasScheduleNotifier, err := forking.NewGasScheduleNotifier(argsGasScheduleNotifier)
	if err != nil {
		return true, err
	}

	log.Debug("creating process components")
	managedProcessComponents, err := nr.CreateManagedProcessComponents(
		managedCoreComponents,
		managedCryptoComponents,
		managedNetworkComponents,
		managedBootstrapComponents,
		managedStateComponents,
		managedDataComponents,
		managedStatusComponents,
		gasScheduleNotifier,
		nodesCoordinatorInstance,
	)
	if err != nil {
		return true, err
	}

	err = addSyncersToAccountsDB(
		configs.GeneralConfig,
		managedCoreComponents,
		managedDataComponents,
		managedStateComponents,
		managedBootstrapComponents,
		managedProcessComponents,
	)
	if err != nil {
		return true, err
	}

	hardforkTrigger := managedProcessComponents.HardforkTrigger()
	err = hardforkTrigger.AddCloser(nodesShufflerOut)
	if err != nil {
		return true, fmt.Errorf("%w when adding nodeShufflerOut in hardForkTrigger", err)
	}

	managedStatusComponents.SetForkDetector(managedProcessComponents.ForkDetector())
	err = managedStatusComponents.StartPolling()
	if err != nil {
		return true, err
	}

	log.Debug("starting node... executeOneComponentCreationCycle")

	managedConsensusComponents, err := nr.CreateManagedConsensusComponents(
		managedCoreComponents,
		managedNetworkComponents,
		managedCryptoComponents,
		managedDataComponents,
		managedStateComponents,
		managedStatusComponents,
		managedProcessComponents,
	)
	if err != nil {
		return true, err
	}

	managedHeartbeatComponents, err := nr.CreateManagedHeartbeatComponents(
		managedCoreComponents,
		managedNetworkComponents,
		managedCryptoComponents,
		managedDataComponents,
		managedProcessComponents,
		managedProcessComponents.NodeRedundancyHandler(),
	)

	if err != nil {
		return true, err
	}

	managedHeartbeatV2Components, err := nr.CreateManagedHeartbeatV2Components(
		managedBootstrapComponents,
		managedCoreComponents,
		managedNetworkComponents,
		managedCryptoComponents,
		managedDataComponents,
		managedProcessComponents,
	)

	if err != nil {
		return true, err
	}

	log.Debug("creating node structure")
	currentNode, err := CreateNode(
		configs.GeneralConfig,
		managedBootstrapComponents,
		managedCoreComponents,
		managedCryptoComponents,
		managedDataComponents,
		managedNetworkComponents,
		managedProcessComponents,
		managedStateComponents,
		managedStatusComponents,
		managedHeartbeatComponents,
		managedHeartbeatV2Components,
		managedConsensusComponents,
		flagsConfig.BootstrapRoundIndex,
		configs.ImportDbConfig.IsImportDBMode,
	)
	if err != nil {
		return true, err
	}

	if managedBootstrapComponents.ShardCoordinator().SelfId() == core.MetachainShardId {
		log.Debug("activating nodesCoordinator's validators indexing")
		indexValidatorsListIfNeeded(
			managedStatusComponents.OutportHandler(),
			nodesCoordinatorInstance,
			managedProcessComponents.EpochStartTrigger().Epoch(),
		)
	}

	// this channel will trigger the moment when the sc query service should be able to process VM Query requests
	allowExternalVMQueriesChan := make(chan struct{})

	log.Debug("updating the API service after creating the node facade")
	ef, err := nr.createApiFacade(currentNode, webServerHandler, gasScheduleNotifier, allowExternalVMQueriesChan)
	if err != nil {
		return true, err
	}

	log.Info("application is now running")

	// TODO: remove this and treat better the VM versions switching
	go func(statusHandler core.AppStatusHandler) {
		time.Sleep(delayBeforeScQueriesStart)
		close(allowExternalVMQueriesChan)
		statusHandler.SetStringValue(common.MetricAreVMQueriesReady, strconv.FormatBool(true))
	}(managedCoreComponents.StatusHandler())

	sigs := make(chan os.Signal, 1)
	signal.Notify(sigs, syscall.SIGINT, syscall.SIGTERM)

	err = waitForSignal(
		sigs,
		managedCoreComponents.ChanStopNodeProcess(),
		healthService,
		ef,
		webServerHandler,
		currentNode,
		goRoutinesNumberStart,
	)
	if err != nil {
		return true, nil
	}

	return false, nil
}

func addSyncersToAccountsDB(
	config *config.Config,
	coreComponents mainFactory.CoreComponentsHolder,
	dataComponents mainFactory.DataComponentsHolder,
	stateComponents mainFactory.StateComponentsHolder,
	bootstrapComponents mainFactory.BootstrapComponentsHolder,
	processComponents mainFactory.ProcessComponentsHolder,
) error {
	selfId := bootstrapComponents.ShardCoordinator().SelfId()
	if selfId == core.MetachainShardId {
		stateSyncer, err := getValidatorAccountSyncer(
			config,
			coreComponents,
			dataComponents,
			stateComponents,
			processComponents,
		)
		if err != nil {
			return err
		}

		err = stateComponents.PeerAccounts().SetSyncer(stateSyncer)
		if err != nil {
			return err
		}

		err = stateComponents.PeerAccounts().StartSnapshotIfNeeded()
		if err != nil {
			return err
		}
	}

	stateSyncer, err := getUserAccountSyncer(
		config,
		coreComponents,
		dataComponents,
		stateComponents,
		bootstrapComponents,
		processComponents,
	)
	if err != nil {
		return err
	}
	err = stateComponents.AccountsAdapter().SetSyncer(stateSyncer)
	if err != nil {
		return err
	}

	return stateComponents.AccountsAdapter().StartSnapshotIfNeeded()
}

func getUserAccountSyncer(
	config *config.Config,
	coreComponents mainFactory.CoreComponentsHolder,
	dataComponents mainFactory.DataComponentsHolder,
	stateComponents mainFactory.StateComponentsHolder,
	bootstrapComponents mainFactory.BootstrapComponentsHolder,
	processComponents mainFactory.ProcessComponentsHolder,
) (process.AccountsDBSyncer, error) {
	maxTrieLevelInMemory := config.StateTriesConfig.MaxStateTrieLevelInMemory
	userTrie := stateComponents.TriesContainer().Get([]byte(trieFactory.UserAccountTrie))
	storageManager := userTrie.GetStorageManager()

	thr, err := throttler.NewNumGoRoutinesThrottler(int32(config.TrieSync.NumConcurrentTrieSyncers))
	if err != nil {
		return nil, err
	}

	args := syncer.ArgsNewUserAccountsSyncer{
		ArgsNewBaseAccountsSyncer: getBaseAccountSyncerArgs(
			config,
			coreComponents,
			dataComponents,
			processComponents,
			storageManager,
			maxTrieLevelInMemory,
		),
		ShardId:                bootstrapComponents.ShardCoordinator().SelfId(),
		Throttler:              thr,
		AddressPubKeyConverter: coreComponents.AddressPubKeyConverter(),
	}

	return syncer.NewUserAccountsSyncer(args)
}

func getValidatorAccountSyncer(
	config *config.Config,
	coreComponents mainFactory.CoreComponentsHolder,
	dataComponents mainFactory.DataComponentsHolder,
	stateComponents mainFactory.StateComponentsHolder,
	processComponents mainFactory.ProcessComponentsHolder,
) (process.AccountsDBSyncer, error) {
	maxTrieLevelInMemory := config.StateTriesConfig.MaxPeerTrieLevelInMemory
	peerTrie := stateComponents.TriesContainer().Get([]byte(trieFactory.PeerAccountTrie))
	storageManager := peerTrie.GetStorageManager()

	args := syncer.ArgsNewValidatorAccountsSyncer{
		ArgsNewBaseAccountsSyncer: getBaseAccountSyncerArgs(
			config,
			coreComponents,
			dataComponents,
			processComponents,
			storageManager,
			maxTrieLevelInMemory,
		),
	}

	return syncer.NewValidatorAccountsSyncer(args)
}

func getBaseAccountSyncerArgs(
	config *config.Config,
	coreComponents mainFactory.CoreComponentsHolder,
	dataComponents mainFactory.DataComponentsHolder,
	processComponents mainFactory.ProcessComponentsHolder,
	storageManager common.StorageManager,
	maxTrieLevelInMemory uint,
) syncer.ArgsNewBaseAccountsSyncer {
	return syncer.ArgsNewBaseAccountsSyncer{
		Hasher:                    coreComponents.Hasher(),
		Marshalizer:               coreComponents.InternalMarshalizer(),
		TrieStorageManager:        storageManager,
		RequestHandler:            processComponents.RequestHandler(),
		Timeout:                   common.TimeoutGettingTrieNodes,
		Cacher:                    dataComponents.Datapool().TrieNodes(),
		MaxTrieLevelInMemory:      maxTrieLevelInMemory,
		MaxHardCapForMissingNodes: config.TrieSync.MaxHardCapForMissingNodes,
		TrieSyncerVersion:         config.TrieSync.TrieSyncerVersion,
		StorageMarker:             storageMarker.NewDisabledStorageMarker(),
		CheckNodesOnDisk:          true,
	}
}

func (nr *nodeRunner) createApiFacade(
	currentNode *Node,
	upgradableHttpServer shared.UpgradeableHttpServerHandler,
	gasScheduleNotifier common.GasScheduleNotifierAPI,
	allowVMQueriesChan chan struct{},
) (closing.Closer, error) {
	configs := nr.configs

	log.Debug("creating api resolver structure")

	apiResolverArgs := &apiComp.ApiResolverArgs{
		Configs:             configs,
		CoreComponents:      currentNode.coreComponents,
		DataComponents:      currentNode.dataComponents,
		StateComponents:     currentNode.stateComponents,
		BootstrapComponents: currentNode.bootstrapComponents,
		CryptoComponents:    currentNode.cryptoComponents,
		ProcessComponents:   currentNode.processComponents,
		GasScheduleNotifier: gasScheduleNotifier,
		Bootstrapper:        currentNode.consensusComponents.Bootstrapper(),
		AllowVMQueriesChan:  allowVMQueriesChan,
	}

	apiResolver, err := apiComp.CreateApiResolver(apiResolverArgs)
	if err != nil {
		return nil, err
	}

	log.Debug("creating elrond node facade")

	flagsConfig := configs.FlagsConfig

	argNodeFacade := facade.ArgNodeFacade{
		Node:                   currentNode,
		ApiResolver:            apiResolver,
		TxSimulatorProcessor:   currentNode.processComponents.TransactionSimulatorProcessor(),
		RestAPIServerDebugMode: flagsConfig.EnableRestAPIServerDebugMode,
		WsAntifloodConfig:      configs.GeneralConfig.Antiflood.WebServer,
		FacadeConfig: config.FacadeConfig{
			RestApiInterface: flagsConfig.RestApiInterface,
			PprofEnabled:     flagsConfig.EnablePprof,
		},
		ApiRoutesConfig: *configs.ApiRoutesConfig,
		AccountsState:   currentNode.stateComponents.AccountsAdapter(),
		PeerState:       currentNode.stateComponents.PeerAccounts(),
		Blockchain:      currentNode.dataComponents.Blockchain(),
	}

	ef, err := facade.NewNodeFacade(argNodeFacade)
	if err != nil {
		return nil, fmt.Errorf("%w while creating NodeFacade", err)
	}

	ef.SetSyncer(currentNode.coreComponents.SyncTimer())

	err = upgradableHttpServer.UpdateFacade(ef)
	if err != nil {
		return nil, err
	}

	log.Debug("updated node facade")

	log.Trace("starting background services")

	return ef, nil
}

func (nr *nodeRunner) createHttpServer() (shared.UpgradeableHttpServerHandler, error) {
	httpServerArgs := gin.ArgsNewWebServer{
		Facade:          initial.NewInitialNodeFacade(nr.configs.FlagsConfig.RestApiInterface, nr.configs.FlagsConfig.EnablePprof),
		ApiConfig:       *nr.configs.ApiRoutesConfig,
		AntiFloodConfig: nr.configs.GeneralConfig.Antiflood.WebServer,
	}

	httpServerWrapper, err := gin.NewGinWebServerHandler(httpServerArgs)
	if err != nil {
		return nil, err
	}

	err = httpServerWrapper.StartHttpServer()
	if err != nil {
		return nil, err
	}

	return httpServerWrapper, nil
}

func (nr *nodeRunner) createMetrics(
	coreComponents mainFactory.CoreComponentsHolder,
	cryptoComponents mainFactory.CryptoComponentsHolder,
	bootstrapComponents mainFactory.BootstrapComponentsHolder,
) error {
	err := metrics.InitMetrics(
		coreComponents.StatusHandlerUtils(),
		cryptoComponents.PublicKeyString(),
		bootstrapComponents.NodeType(),
		bootstrapComponents.ShardCoordinator(),
		coreComponents.GenesisNodesSetup(),
		nr.configs.FlagsConfig.Version,
		nr.configs.EconomicsConfig,
		nr.configs.GeneralConfig.EpochStartConfig.RoundsPerEpoch,
		coreComponents.MinTransactionVersion(),
	)

	if err != nil {
		return err
	}

	metrics.SaveStringMetric(coreComponents.StatusHandler(), common.MetricNodeDisplayName, nr.configs.PreferencesConfig.Preferences.NodeDisplayName)
	metrics.SaveStringMetric(coreComponents.StatusHandler(), common.MetricRedundancyLevel, fmt.Sprintf("%d", nr.configs.PreferencesConfig.Preferences.RedundancyLevel))
	metrics.SaveStringMetric(coreComponents.StatusHandler(), common.MetricRedundancyIsMainActive, common.MetricValueNA)
	metrics.SaveStringMetric(coreComponents.StatusHandler(), common.MetricChainId, coreComponents.ChainID())
	metrics.SaveUint64Metric(coreComponents.StatusHandler(), common.MetricGasPerDataByte, coreComponents.EconomicsData().GasPerDataByte())
	metrics.SaveUint64Metric(coreComponents.StatusHandler(), common.MetricMinGasPrice, coreComponents.EconomicsData().MinGasPrice())
	metrics.SaveUint64Metric(coreComponents.StatusHandler(), common.MetricMinGasLimit, coreComponents.EconomicsData().MinGasLimit())
	metrics.SaveStringMetric(coreComponents.StatusHandler(), common.MetricRewardsTopUpGradientPoint, coreComponents.EconomicsData().RewardsTopUpGradientPoint().String())
	metrics.SaveStringMetric(coreComponents.StatusHandler(), common.MetricTopUpFactor, fmt.Sprintf("%g", coreComponents.EconomicsData().RewardsTopUpFactor()))
	metrics.SaveStringMetric(coreComponents.StatusHandler(), common.MetricGasPriceModifier, fmt.Sprintf("%g", coreComponents.EconomicsData().GasPriceModifier()))
	metrics.SaveUint64Metric(coreComponents.StatusHandler(), common.MetricMaxGasPerTransaction, coreComponents.EconomicsData().MaxGasLimitPerTx())
	return nil
}

func (nr *nodeRunner) createHealthService(flagsConfig *config.ContextFlagsConfig) HealthService {
	healthService := health.NewHealthService(nr.configs.GeneralConfig.Health, flagsConfig.WorkingDir)
	if flagsConfig.UseHealthService {
		healthService.Start()
	}

	return healthService
}

func (nr *nodeRunner) registerDataComponentsInHealthService(healthService HealthService, dataComponents mainFactory.DataComponentsHolder) {
	healthService.RegisterComponent(dataComponents.Datapool().Transactions())
	healthService.RegisterComponent(dataComponents.Datapool().UnsignedTransactions())
	healthService.RegisterComponent(dataComponents.Datapool().RewardTransactions())
}

// CreateManagedConsensusComponents is the managed consensus components factory
func (nr *nodeRunner) CreateManagedConsensusComponents(
	coreComponents mainFactory.CoreComponentsHolder,
	networkComponents mainFactory.NetworkComponentsHolder,
	cryptoComponents mainFactory.CryptoComponentsHolder,
	dataComponents mainFactory.DataComponentsHolder,
	stateComponents mainFactory.StateComponentsHolder,
	statusComponents mainFactory.StatusComponentsHolder,
	processComponents mainFactory.ProcessComponentsHolder,
) (mainFactory.ConsensusComponentsHandler, error) {
	scheduledProcessorArgs := spos.ScheduledProcessorWrapperArgs{
		SyncTimer:                coreComponents.SyncTimer(),
		Processor:                processComponents.BlockProcessor(),
		RoundTimeDurationHandler: coreComponents.RoundHandler(),
	}

	scheduledProcessor, err := spos.NewScheduledProcessorWrapper(scheduledProcessorArgs)
	if err != nil {
		return nil, err
	}

	consensusArgs := consensusComp.ConsensusComponentsFactoryArgs{
		Config:                *nr.configs.GeneralConfig,
		BootstrapRoundIndex:   nr.configs.FlagsConfig.BootstrapRoundIndex,
		CoreComponents:        coreComponents,
		NetworkComponents:     networkComponents,
		CryptoComponents:      cryptoComponents,
		DataComponents:        dataComponents,
		ProcessComponents:     processComponents,
		StateComponents:       stateComponents,
		StatusComponents:      statusComponents,
		ScheduledProcessor:    scheduledProcessor,
		IsInImportMode:        nr.configs.ImportDbConfig.IsImportDBMode,
		ShouldDisableWatchdog: nr.configs.FlagsConfig.DisableConsensusWatchdog,
	}

	consensusFactory, err := consensusComp.NewConsensusComponentsFactory(consensusArgs)
	if err != nil {
		return nil, fmt.Errorf("NewConsensusComponentsFactory failed: %w", err)
	}

	managedConsensusComponents, err := consensusComp.NewManagedConsensusComponents(consensusFactory)
	if err != nil {
		return nil, err
	}

	err = managedConsensusComponents.Create()
	if err != nil {
		return nil, err
	}
	return managedConsensusComponents, nil
}

// CreateManagedHeartbeatComponents is the managed heartbeat components factory
func (nr *nodeRunner) CreateManagedHeartbeatComponents(
	coreComponents mainFactory.CoreComponentsHolder,
	networkComponents mainFactory.NetworkComponentsHolder,
	cryptoComponents mainFactory.CryptoComponentsHolder,
	dataComponents mainFactory.DataComponentsHolder,
	processComponents mainFactory.ProcessComponentsHolder,
	redundancyHandler consensus.NodeRedundancyHandler,
) (mainFactory.HeartbeatComponentsHandler, error) {
	genesisTime := time.Unix(coreComponents.GenesisNodesSetup().GetStartTime(), 0)

	heartbeatArgs := heartbeatComp.HeartbeatComponentsFactoryArgs{
		Config:            *nr.configs.GeneralConfig,
		Prefs:             *nr.configs.PreferencesConfig,
		AppVersion:        nr.configs.FlagsConfig.Version,
		GenesisTime:       genesisTime,
		RedundancyHandler: redundancyHandler,
		CoreComponents:    coreComponents,
		DataComponents:    dataComponents,
		NetworkComponents: networkComponents,
		CryptoComponents:  cryptoComponents,
		ProcessComponents: processComponents,
	}

	heartbeatComponentsFactory, err := heartbeatComp.NewHeartbeatComponentsFactory(heartbeatArgs)
	if err != nil {
		return nil, fmt.Errorf("NewHeartbeatComponentsFactory failed: %w", err)
	}

	managedHeartbeatComponents, err := heartbeatComp.NewManagedHeartbeatComponents(heartbeatComponentsFactory)
	if err != nil {
		return nil, err
	}

	err = managedHeartbeatComponents.Create()
	if err != nil {
		return nil, err
	}
	return managedHeartbeatComponents, nil
}

// CreateManagedHeartbeatV2Components is the managed heartbeatV2 components factory
func (nr *nodeRunner) CreateManagedHeartbeatV2Components(
	bootstrapComponents mainFactory.BootstrapComponentsHolder,
	coreComponents mainFactory.CoreComponentsHolder,
	networkComponents mainFactory.NetworkComponentsHolder,
	cryptoComponents mainFactory.CryptoComponentsHolder,
	dataComponents mainFactory.DataComponentsHolder,
	processComponents mainFactory.ProcessComponentsHolder,
) (mainFactory.HeartbeatV2ComponentsHandler, error) {
	heartbeatV2Args := heartbeatComp.ArgHeartbeatV2ComponentsFactory{
		Config:             *nr.configs.GeneralConfig,
		Prefs:              *nr.configs.PreferencesConfig,
		AppVersion:         nr.configs.FlagsConfig.Version,
		BoostrapComponents: bootstrapComponents,
		CoreComponents:     coreComponents,
		DataComponents:     dataComponents,
		NetworkComponents:  networkComponents,
		CryptoComponents:   cryptoComponents,
		ProcessComponents:  processComponents,
	}

	heartbeatV2ComponentsFactory, err := heartbeatComp.NewHeartbeatV2ComponentsFactory(heartbeatV2Args)
	if err != nil {
		return nil, fmt.Errorf("NewHeartbeatV2ComponentsFactory failed: %w", err)
	}

	managedHeartbeatV2Components, err := heartbeatComp.NewManagedHeartbeatV2Components(heartbeatV2ComponentsFactory)
	if err != nil {
		return nil, err
	}

	err = managedHeartbeatV2Components.Create()
	if err != nil {
		return nil, err
	}
	return managedHeartbeatV2Components, nil
}

func waitForSignal(
	sigs chan os.Signal,
	chanStopNodeProcess chan endProcess.ArgEndProcess,
	healthService closing.Closer,
	ef closing.Closer,
	httpServer shared.UpgradeableHttpServerHandler,
	currentNode *Node,
	goRoutinesNumberStart int,
) error {
	var sig endProcess.ArgEndProcess
	reshuffled := false
	wrongConfig := false
	wrongConfigDescription := ""

	select {
	case <-sigs:
		log.Info("terminating at user's signal...")
	case sig = <-chanStopNodeProcess:
		log.Info("terminating at internal stop signal", "reason", sig.Reason, "description", sig.Description)
		if sig.Reason == common.ShuffledOut {
			reshuffled = true
		}
		if sig.Reason == common.WrongConfiguration {
			wrongConfig = true
			wrongConfigDescription = sig.Description
		}
	}

	chanCloseComponents := make(chan struct{})
	go func() {
		closeAllComponents(healthService, ef, httpServer, currentNode, chanCloseComponents)
	}()

	select {
	case <-chanCloseComponents:
		log.Debug("Closed all components gracefully")
	case <-time.After(maxTimeToClose):
		log.Warn("force closing the node", "error", "closeAllComponents did not finish on time")
		return fmt.Errorf("did NOT close all components gracefully")
	}

	if wrongConfig {
		// hang the node's process because it cannot continue with the current configuration and a restart doesn't
		// change this behaviour
		for {
			log.Error("wrong configuration. stopped processing", "description", wrongConfigDescription)
			time.Sleep(1 * time.Minute)
		}
	}

	if reshuffled {
		log.Info("=============================" + SoftRestartMessage + "==================================")
		core.DumpGoRoutinesToLog(goRoutinesNumberStart, log)

		return nil
	}

	return fmt.Errorf("not reshuffled, closing")
}

func (nr *nodeRunner) logInformation(
	coreComponents mainFactory.CoreComponentsHolder,
	cryptoComponents mainFactory.CryptoComponentsHolder,
	bootstrapComponents mainFactory.BootstrapComponentsHolder,
) {
	log.Info("Bootstrap", "epoch", bootstrapComponents.EpochBootstrapParams().Epoch())
	if bootstrapComponents.EpochBootstrapParams().NodesConfig() != nil {
		log.Info("the epoch from nodesConfig is",
			"epoch", bootstrapComponents.EpochBootstrapParams().NodesConfig().CurrentEpoch)
	}

	var shardIdString = core.GetShardIDString(bootstrapComponents.ShardCoordinator().SelfId())
	logger.SetCorrelationShard(shardIdString)

	sessionInfoFileOutput := fmt.Sprintf("%s:%s\n%s:%s\n%s:%v\n%s:%s\n%s:%v\n",
		"PkBlockSign", cryptoComponents.PublicKeyString(),
		"ShardId", shardIdString,
		"TotalShards", bootstrapComponents.ShardCoordinator().NumberOfShards(),
		"AppVersion", nr.configs.FlagsConfig.Version,
		"GenesisTimeStamp", coreComponents.GenesisTime().Unix(),
	)

	sessionInfoFileOutput += "\nStarted with parameters:\n"
	sessionInfoFileOutput += nr.configs.FlagsConfig.SessionInfoFileOutput

	nr.logSessionInformation(nr.configs.FlagsConfig.WorkingDir, sessionInfoFileOutput, coreComponents)
}

func (nr *nodeRunner) getNodesFileName() (string, error) {
	flagsConfig := nr.configs.FlagsConfig
	configurationPaths := nr.configs.ConfigurationPathsHolder
	nodesFileName := configurationPaths.Nodes

	exportFolder := filepath.Join(flagsConfig.WorkingDir, nr.configs.GeneralConfig.Hardfork.ImportFolder)
	if nr.configs.GeneralConfig.Hardfork.AfterHardFork {
		exportFolderNodesSetupPath := filepath.Join(exportFolder, common.NodesSetupJsonFileName)
		if !core.FileExists(exportFolderNodesSetupPath) {
			return "", fmt.Errorf("cannot find %s in the export folder", common.NodesSetupJsonFileName)
		}

		nodesFileName = exportFolderNodesSetupPath
	}
	return nodesFileName, nil
}

// CreateManagedStatusComponents is the managed status components factory
func (nr *nodeRunner) CreateManagedStatusComponents(
	managedCoreComponents mainFactory.CoreComponentsHolder,
	managedNetworkComponents mainFactory.NetworkComponentsHolder,
	managedBootstrapComponents mainFactory.BootstrapComponentsHolder,
	managedDataComponents mainFactory.DataComponentsHolder,
	managedStateComponents mainFactory.StateComponentsHolder,
	nodesCoordinator nodesCoordinator.NodesCoordinator,
	isInImportMode bool,
) (mainFactory.StatusComponentsHandler, error) {
	statArgs := statusComp.StatusComponentsFactoryArgs{
		Config:             *nr.configs.GeneralConfig,
		ExternalConfig:     *nr.configs.ExternalConfig,
		EconomicsConfig:    *nr.configs.EconomicsConfig,
		ShardCoordinator:   managedBootstrapComponents.ShardCoordinator(),
		NodesCoordinator:   nodesCoordinator,
		EpochStartNotifier: managedCoreComponents.EpochStartNotifierWithConfirm(),
		CoreComponents:     managedCoreComponents,
		DataComponents:     managedDataComponents,
		NetworkComponents:  managedNetworkComponents,
		StateComponents:    managedStateComponents,
		IsInImportMode:     isInImportMode,
	}

	statusComponentsFactory, err := statusComp.NewStatusComponentsFactory(statArgs)
	if err != nil {
		return nil, fmt.Errorf("NewStatusComponentsFactory failed: %w", err)
	}

	managedStatusComponents, err := statusComp.NewManagedStatusComponents(statusComponentsFactory)
	if err != nil {
		return nil, err
	}
	err = managedStatusComponents.Create()
	if err != nil {
		return nil, err
	}
	return managedStatusComponents, nil
}

func (nr *nodeRunner) logSessionInformation(
	workingDir string,
	sessionInfoFileOutput string,
	coreComponents mainFactory.CoreComponentsHolder,
) {
	statsFolder := filepath.Join(workingDir, common.DefaultStatsPath)
	configurationPaths := nr.configs.ConfigurationPathsHolder
	copyConfigToStatsFolder(
		statsFolder,
		configurationPaths.GasScheduleDirectoryName,
		[]string{
			configurationPaths.MainConfig,
			configurationPaths.Economics,
			configurationPaths.Ratings,
			configurationPaths.Preferences,
			configurationPaths.P2p,
			configurationPaths.Genesis,
			configurationPaths.Nodes,
			configurationPaths.ApiRoutes,
			configurationPaths.External,
			configurationPaths.SystemSC,
			configurationPaths.RoundActivation,
			configurationPaths.Epoch,
		})

	statsFile := filepath.Join(statsFolder, "session.info")
	err := ioutil.WriteFile(statsFile, []byte(sessionInfoFileOutput), core.FileModeReadWrite)
	log.LogIfError(err)

	computedRatingsDataStr := createStringFromRatingsData(coreComponents.RatingsData())
	log.Debug("rating data", "rating", computedRatingsDataStr)
}

// CreateManagedProcessComponents is the managed process components factory
func (nr *nodeRunner) CreateManagedProcessComponents(
	coreComponents mainFactory.CoreComponentsHolder,
	cryptoComponents mainFactory.CryptoComponentsHolder,
	networkComponents mainFactory.NetworkComponentsHolder,
	bootstrapComponents mainFactory.BootstrapComponentsHolder,
	stateComponents mainFactory.StateComponentsHolder,
	dataComponents mainFactory.DataComponentsHolder,
	statusComponents mainFactory.StatusComponentsHolder,
	gasScheduleNotifier core.GasScheduleNotifier,
	nodesCoordinator nodesCoordinator.NodesCoordinator,
) (mainFactory.ProcessComponentsHandler, error) {
	configs := nr.configs
	configurationPaths := nr.configs.ConfigurationPathsHolder
	importStartHandler, err := trigger.NewImportStartHandler(filepath.Join(configs.FlagsConfig.WorkingDir, common.DefaultDBPath), configs.FlagsConfig.Version)
	if err != nil {
		return nil, err
	}

	totalSupply, ok := big.NewInt(0).SetString(configs.EconomicsConfig.GlobalSettings.GenesisTotalSupply, 10)
	if !ok {
		return nil, fmt.Errorf("can not parse total suply from economics.toml, %s is not a valid value",
			configs.EconomicsConfig.GlobalSettings.GenesisTotalSupply)
	}

	mintingSenderAddress := configs.EconomicsConfig.GlobalSettings.GenesisMintingSenderAddress

	args := genesis.AccountsParserArgs{
		GenesisFilePath: configurationPaths.Genesis,
		EntireSupply:    totalSupply,
		MinterAddress:   mintingSenderAddress,
		PubkeyConverter: coreComponents.AddressPubKeyConverter(),
		KeyGenerator:    cryptoComponents.TxSignKeyGen(),
		Hasher:          coreComponents.Hasher(),
		Marshalizer:     coreComponents.InternalMarshalizer(),
	}

	accountsParser, err := parsing.NewAccountsParser(args)
	if err != nil {
		return nil, err
	}

	smartContractParser, err := parsing.NewSmartContractsParser(
		configurationPaths.SmartContracts,
		coreComponents.AddressPubKeyConverter(),
		cryptoComponents.TxSignKeyGen(),
	)
	if err != nil {
		return nil, err
	}

	historyRepoFactoryArgs := &dbLookupFactory.ArgsHistoryRepositoryFactory{
		SelfShardID:              bootstrapComponents.ShardCoordinator().SelfId(),
		Config:                   configs.GeneralConfig.DbLookupExtensions,
		Hasher:                   coreComponents.Hasher(),
		Marshalizer:              coreComponents.InternalMarshalizer(),
		Store:                    dataComponents.StorageService(),
		Uint64ByteSliceConverter: coreComponents.Uint64ByteSliceConverter(),
	}
	historyRepositoryFactory, err := dbLookupFactory.NewHistoryRepositoryFactory(historyRepoFactoryArgs)
	if err != nil {
		return nil, err
	}

	whiteListCache, err := storageunit.NewCache(storageFactory.GetCacherFromConfig(configs.GeneralConfig.WhiteListPool))
	if err != nil {
		return nil, err
	}
	whiteListRequest, err := interceptors.NewWhiteListDataVerifier(whiteListCache)
	if err != nil {
		return nil, err
	}

	whiteListerVerifiedTxs, err := createWhiteListerVerifiedTxs(configs.GeneralConfig)
	if err != nil {
		return nil, err
	}

	historyRepository, err := historyRepositoryFactory.Create()
	if err != nil {
		return nil, err
	}

	log.Trace("creating time cache for requested items components")
<<<<<<< HEAD
	requestedItemsHandler := cache.NewTimeCache(
=======
	// TODO consider lowering this (perhaps to 1 second) and use a common const
	requestedItemsHandler := timecache.NewTimeCache(
>>>>>>> 3b2f905a
		time.Duration(uint64(time.Millisecond) * coreComponents.GenesisNodesSetup().GetRoundDuration()))

	processArgs := processComp.ProcessComponentsFactoryArgs{
		Config:                 *configs.GeneralConfig,
		EpochConfig:            *configs.EpochConfig,
		PrefConfigs:            configs.PreferencesConfig.Preferences,
		ImportDBConfig:         *configs.ImportDbConfig,
		AccountsParser:         accountsParser,
		SmartContractParser:    smartContractParser,
		GasSchedule:            gasScheduleNotifier,
		NodesCoordinator:       nodesCoordinator,
		Data:                   dataComponents,
		CoreData:               coreComponents,
		Crypto:                 cryptoComponents,
		State:                  stateComponents,
		Network:                networkComponents,
		BootstrapComponents:    bootstrapComponents,
		StatusComponents:       statusComponents,
		RequestedItemsHandler:  requestedItemsHandler,
		WhiteListHandler:       whiteListRequest,
		WhiteListerVerifiedTxs: whiteListerVerifiedTxs,
		MaxRating:              configs.RatingsConfig.General.MaxRating,
		SystemSCConfig:         configs.SystemSCConfig,
		Version:                configs.FlagsConfig.Version,
		ImportStartHandler:     importStartHandler,
		WorkingDir:             configs.FlagsConfig.WorkingDir,
		HistoryRepo:            historyRepository,
	}
	processComponentsFactory, err := processComp.NewProcessComponentsFactory(processArgs)
	if err != nil {
		return nil, fmt.Errorf("NewProcessComponentsFactory failed: %w", err)
	}

	managedProcessComponents, err := processComp.NewManagedProcessComponents(processComponentsFactory)
	if err != nil {
		return nil, err
	}

	err = managedProcessComponents.Create()
	if err != nil {
		return nil, err
	}

	return managedProcessComponents, nil
}

// CreateManagedDataComponents is the managed data components factory
func (nr *nodeRunner) CreateManagedDataComponents(
	coreComponents mainFactory.CoreComponentsHolder,
	bootstrapComponents mainFactory.BootstrapComponentsHolder,
) (mainFactory.DataComponentsHandler, error) {
	configs := nr.configs
	storerEpoch := bootstrapComponents.EpochBootstrapParams().Epoch()
	if !configs.GeneralConfig.StoragePruning.Enabled {
		// TODO: refactor this as when the pruning storer is disabled, the default directory path is Epoch_0
		// and it should be Epoch_ALL or something similar
		storerEpoch = 0
	}

	dataArgs := dataComp.DataComponentsFactoryArgs{
		Config:                        *configs.GeneralConfig,
		PrefsConfig:                   configs.PreferencesConfig.Preferences,
		ShardCoordinator:              bootstrapComponents.ShardCoordinator(),
		Core:                          coreComponents,
		EpochStartNotifier:            coreComponents.EpochStartNotifierWithConfirm(),
		CurrentEpoch:                  storerEpoch,
		CreateTrieEpochRootHashStorer: configs.ImportDbConfig.ImportDbSaveTrieEpochRootHash,
	}

	dataComponentsFactory, err := dataComp.NewDataComponentsFactory(dataArgs)
	if err != nil {
		return nil, fmt.Errorf("NewDataComponentsFactory failed: %w", err)
	}
	managedDataComponents, err := dataComp.NewManagedDataComponents(dataComponentsFactory)
	if err != nil {
		return nil, err
	}
	err = managedDataComponents.Create()
	if err != nil {
		return nil, err
	}

	statusMetricsStorer, err := managedDataComponents.StorageService().GetStorer(dataRetriever.StatusMetricsUnit)
	if err != nil {
		return nil, err
	}

	err = coreComponents.StatusHandlerUtils().UpdateStorerAndMetricsForPersistentHandler(statusMetricsStorer)

	if err != nil {
		return nil, err
	}

	return managedDataComponents, nil
}

// CreateManagedStateComponents is the managed state components factory
func (nr *nodeRunner) CreateManagedStateComponents(
	coreComponents mainFactory.CoreComponentsHolder,
	bootstrapComponents mainFactory.BootstrapComponentsHolder,
	dataComponents mainFactory.DataComponentsHandler,
) (mainFactory.StateComponentsHandler, error) {
	processingMode := common.Normal
	if nr.configs.ImportDbConfig.IsImportDBMode {
		processingMode = common.ImportDb
	}
	stateArgs := stateComp.StateComponentsFactoryArgs{
		Config:                   *nr.configs.GeneralConfig,
		ShardCoordinator:         bootstrapComponents.ShardCoordinator(),
		Core:                     coreComponents,
		StorageService:           dataComponents.StorageService(),
		ProcessingMode:           processingMode,
		ShouldSerializeSnapshots: nr.configs.FlagsConfig.SerializeSnapshots,
		ChainHandler:             dataComponents.Blockchain(),
	}

	stateComponentsFactory, err := stateComp.NewStateComponentsFactory(stateArgs)
	if err != nil {
		return nil, fmt.Errorf("NewStateComponentsFactory failed: %w", err)
	}

	managedStateComponents, err := stateComp.NewManagedStateComponents(stateComponentsFactory)
	if err != nil {
		return nil, err
	}

	err = managedStateComponents.Create()
	if err != nil {
		return nil, err
	}
	return managedStateComponents, nil
}

// CreateManagedBootstrapComponents is the managed bootstrap components factory
func (nr *nodeRunner) CreateManagedBootstrapComponents(
	coreComponents mainFactory.CoreComponentsHolder,
	cryptoComponents mainFactory.CryptoComponentsHolder,
	networkComponents mainFactory.NetworkComponentsHolder,
) (mainFactory.BootstrapComponentsHandler, error) {

	bootstrapComponentsFactoryArgs := bootstrapComp.BootstrapComponentsFactoryArgs{
		Config:            *nr.configs.GeneralConfig,
		PrefConfig:        *nr.configs.PreferencesConfig,
		ImportDbConfig:    *nr.configs.ImportDbConfig,
		FlagsConfig:       *nr.configs.FlagsConfig,
		WorkingDir:        nr.configs.FlagsConfig.WorkingDir,
		CoreComponents:    coreComponents,
		CryptoComponents:  cryptoComponents,
		NetworkComponents: networkComponents,
	}

	bootstrapComponentsFactory, err := bootstrapComp.NewBootstrapComponentsFactory(bootstrapComponentsFactoryArgs)
	if err != nil {
		return nil, fmt.Errorf("NewBootstrapComponentsFactory failed: %w", err)
	}

	managedBootstrapComponents, err := bootstrapComp.NewManagedBootstrapComponents(bootstrapComponentsFactory)
	if err != nil {
		return nil, err
	}

	err = managedBootstrapComponents.Create()
	if err != nil {
		return nil, err
	}

	return managedBootstrapComponents, nil
}

// CreateManagedNetworkComponents is the managed network components factory
func (nr *nodeRunner) CreateManagedNetworkComponents(
	coreComponents mainFactory.CoreComponentsHolder,
) (mainFactory.NetworkComponentsHandler, error) {
	decodedPreferredPeers, err := decodePreferredPeers(*nr.configs.PreferencesConfig, coreComponents.ValidatorPubKeyConverter())
	if err != nil {
		return nil, err
	}

	networkComponentsFactoryArgs := networkComp.NetworkComponentsFactoryArgs{
		P2pConfig:             *nr.configs.P2pConfig,
		MainConfig:            *nr.configs.GeneralConfig,
		RatingsConfig:         *nr.configs.RatingsConfig,
		StatusHandler:         coreComponents.StatusHandler(),
		Marshalizer:           coreComponents.InternalMarshalizer(),
		Syncer:                coreComponents.SyncTimer(),
		PreferredPeersSlices:  decodedPreferredPeers,
		BootstrapWaitTime:     common.TimeToWaitForP2PBootstrap,
		NodeOperationMode:     p2p.NormalOperation,
		ConnectionWatcherType: nr.configs.PreferencesConfig.Preferences.ConnectionWatcherType,
		P2pKeyPemFileName:     nr.configs.ConfigurationPathsHolder.P2pKey,
	}
	if nr.configs.ImportDbConfig.IsImportDBMode {
		networkComponentsFactoryArgs.BootstrapWaitTime = 0
	}
	if nr.configs.PreferencesConfig.Preferences.FullArchive {
		networkComponentsFactoryArgs.NodeOperationMode = p2p.FullArchiveMode
	}

	networkComponentsFactory, err := networkComp.NewNetworkComponentsFactory(networkComponentsFactoryArgs)
	if err != nil {
		return nil, fmt.Errorf("NewNetworkComponentsFactory failed: %w", err)
	}

	managedNetworkComponents, err := networkComp.NewManagedNetworkComponents(networkComponentsFactory)
	if err != nil {
		return nil, err
	}
	err = managedNetworkComponents.Create()
	if err != nil {
		return nil, err
	}
	return managedNetworkComponents, nil
}

// CreateManagedCoreComponents is the managed core components factory
func (nr *nodeRunner) CreateManagedCoreComponents(
	chanStopNodeProcess chan endProcess.ArgEndProcess,
) (mainFactory.CoreComponentsHandler, error) {
	statusHandlersFactory, err := factory.NewStatusHandlersFactory()
	if err != nil {
		return nil, err
	}

	coreArgs := coreComp.CoreComponentsFactoryArgs{
		Config:                *nr.configs.GeneralConfig,
		ConfigPathsHolder:     *nr.configs.ConfigurationPathsHolder,
		EpochConfig:           *nr.configs.EpochConfig,
		RoundConfig:           *nr.configs.RoundConfig,
		ImportDbConfig:        *nr.configs.ImportDbConfig,
		RatingsConfig:         *nr.configs.RatingsConfig,
		EconomicsConfig:       *nr.configs.EconomicsConfig,
		NodesFilename:         nr.configs.ConfigurationPathsHolder.Nodes,
		WorkingDirectory:      nr.configs.FlagsConfig.WorkingDir,
		ChanStopNodeProcess:   chanStopNodeProcess,
		StatusHandlersFactory: statusHandlersFactory,
	}

	coreComponentsFactory, err := coreComp.NewCoreComponentsFactory(coreArgs)
	if err != nil {
		return nil, fmt.Errorf("NewCoreComponentsFactory failed: %w", err)
	}

	managedCoreComponents, err := coreComp.NewManagedCoreComponents(coreComponentsFactory)
	if err != nil {
		return nil, err
	}

	err = managedCoreComponents.Create()
	if err != nil {
		return nil, err
	}

	return managedCoreComponents, nil
}

// CreateManagedCryptoComponents is the managed crypto components factory
func (nr *nodeRunner) CreateManagedCryptoComponents(
	coreComponents mainFactory.CoreComponentsHolder,
) (mainFactory.CryptoComponentsHandler, error) {
	configs := nr.configs
	validatorKeyPemFileName := configs.ConfigurationPathsHolder.ValidatorKey
	cryptoComponentsHandlerArgs := cryptoComp.CryptoComponentsFactoryArgs{
		ValidatorKeyPemFileName:              validatorKeyPemFileName,
		SkIndex:                              configs.FlagsConfig.ValidatorKeyIndex,
		Config:                               *configs.GeneralConfig,
		CoreComponentsHolder:                 coreComponents,
		ActivateBLSPubKeyMessageVerification: configs.SystemSCConfig.StakingSystemSCConfig.ActivateBLSPubKeyMessageVerification,
		KeyLoader:                            &core.KeyLoader{},
		ImportModeNoSigCheck:                 configs.ImportDbConfig.ImportDbNoSigCheckFlag,
		IsInImportMode:                       configs.ImportDbConfig.IsImportDBMode,
		EnableEpochs:                         configs.EpochConfig.EnableEpochs,
		NoKeyProvided:                        configs.FlagsConfig.NoKeyProvided,
	}

	cryptoComponentsFactory, err := cryptoComp.NewCryptoComponentsFactory(cryptoComponentsHandlerArgs)
	if err != nil {
		return nil, fmt.Errorf("NewCryptoComponentsFactory failed: %w", err)
	}

	managedCryptoComponents, err := cryptoComp.NewManagedCryptoComponents(cryptoComponentsFactory)
	if err != nil {
		return nil, err
	}

	err = managedCryptoComponents.Create()
	if err != nil {
		return nil, err
	}

	return managedCryptoComponents, nil
}

func closeAllComponents(
	healthService io.Closer,
	facade mainFactory.Closer,
	httpServer shared.UpgradeableHttpServerHandler,
	node *Node,
	chanCloseComponents chan struct{},
) {
	log.Debug("closing health service...")
	err := healthService.Close()
	log.LogIfError(err)

	log.Debug("closing http server")
	log.LogIfError(httpServer.Close())

	log.Debug("closing facade")
	log.LogIfError(facade.Close())

	log.Debug("closing node")
	log.LogIfError(node.Close())

	chanCloseComponents <- struct{}{}
}

func createStringFromRatingsData(ratingsData process.RatingsInfoHandler) string {
	metaChainStepHandler := ratingsData.MetaChainRatingsStepHandler()
	shardChainHandler := ratingsData.ShardChainRatingsStepHandler()
	computedRatingsDataStr := fmt.Sprintf(
		"meta:\n"+
			"ProposerIncrease=%v\n"+
			"ProposerDecrease=%v\n"+
			"ValidatorIncrease=%v\n"+
			"ValidatorDecrease=%v\n\n"+
			"shard:\n"+
			"ProposerIncrease=%v\n"+
			"ProposerDecrease=%v\n"+
			"ValidatorIncrease=%v\n"+
			"ValidatorDecrease=%v",
		metaChainStepHandler.ProposerIncreaseRatingStep(),
		metaChainStepHandler.ProposerDecreaseRatingStep(),
		metaChainStepHandler.ValidatorIncreaseRatingStep(),
		metaChainStepHandler.ValidatorDecreaseRatingStep(),
		shardChainHandler.ProposerIncreaseRatingStep(),
		shardChainHandler.ProposerDecreaseRatingStep(),
		shardChainHandler.ValidatorIncreaseRatingStep(),
		shardChainHandler.ValidatorDecreaseRatingStep(),
	)
	return computedRatingsDataStr
}

func cleanupStorageIfNecessary(workingDir string, cleanupStorage bool) error {
	if !cleanupStorage {
		return nil
	}

	dbPath := filepath.Join(
		workingDir,
		common.DefaultDBPath)
	log.Trace("cleaning storage", "path", dbPath)

	return os.RemoveAll(dbPath)
}

func copyConfigToStatsFolder(statsFolder string, gasScheduleFolder string, configs []string) {
	err := os.MkdirAll(statsFolder, os.ModePerm)
	log.LogIfError(err)

	err = copyDirectory(gasScheduleFolder, statsFolder)
	log.LogIfError(err)

	for _, configFile := range configs {
		copySingleFile(statsFolder, configFile)
	}
}

// TODO: add some unit tests
func copyDirectory(source string, destination string) error {
	fileDescriptors, err := ioutil.ReadDir(source)
	if err != nil {
		return err
	}

	sourceInfo, err := os.Stat(source)
	if err != nil {
		return err
	}

	err = os.MkdirAll(destination, sourceInfo.Mode())
	if err != nil {
		return err
	}

	for _, fd := range fileDescriptors {
		srcFilePath := path.Join(source, fd.Name())
		dstFilePath := path.Join(destination, fd.Name())
		if fd.IsDir() {
			err = copyDirectory(srcFilePath, dstFilePath)
			log.LogIfError(err)
		} else {
			copySingleFile(dstFilePath, srcFilePath)
		}
	}
	return nil
}

func copySingleFile(folder string, configFile string) {
	fileName := filepath.Base(configFile)

	source, err := core.OpenFile(configFile)
	if err != nil {
		return
	}
	defer func() {
		err = source.Close()
		if err != nil {
			log.Warn("copySingleFile", "Could not close file", source.Name(), "error", err.Error())
		}
	}()

	destPath := filepath.Join(folder, fileName)
	destination, err := os.Create(destPath)
	if err != nil {
		return
	}
	defer func() {
		err = destination.Close()
		if err != nil {
			log.Warn("copySingleFile", "Could not close file", source.Name(), "error", err.Error())
		}
	}()

	_, err = io.Copy(destination, source)
	if err != nil {
		log.Warn("copySingleFile", "Could not copy file", source.Name(), "error", err.Error())
	}
}

func indexValidatorsListIfNeeded(
	outportHandler outport.OutportHandler,
	coordinator nodesCoordinator.NodesCoordinator,
	epoch uint32,
) {
	if !outportHandler.HasDrivers() {
		return
	}

	validatorsPubKeys, err := coordinator.GetAllEligibleValidatorsPublicKeys(epoch)
	if err != nil {
		log.Warn("GetAllEligibleValidatorPublicKeys for epoch 0 failed", "error", err)
	}

	if len(validatorsPubKeys) > 0 {
		outportHandler.SaveValidatorsPubKeys(validatorsPubKeys, epoch)
	}
}

func enableGopsIfNeeded(gopsEnabled bool) {
	if gopsEnabled {
		if err := agent.Listen(agent.Options{}); err != nil {
			log.Error("failure to init gops", "error", err.Error())
		}
	}

	log.Trace("gops", "enabled", gopsEnabled)
}

func decodePreferredPeers(prefConfig config.Preferences, validatorPubKeyConverter core.PubkeyConverter) ([]string, error) {
	decodedPeers := make([]string, 0)
	for _, connectionSlice := range prefConfig.Preferences.PreferredConnections {
		peerBytes, err := validatorPubKeyConverter.Decode(connectionSlice)
		if err != nil {
			return nil, fmt.Errorf("cannot decode preferred peer(%s) : %w", connectionSlice, err)
		}

		decodedPeers = append(decodedPeers, string(peerBytes))
	}

	return decodedPeers, nil
}

func createWhiteListerVerifiedTxs(generalConfig *config.Config) (process.WhiteListHandler, error) {
	whiteListCacheVerified, err := storageunit.NewCache(storageFactory.GetCacherFromConfig(generalConfig.WhiteListerVerifiedTxs))
	if err != nil {
		return nil, err
	}
	return interceptors.NewWhiteListDataVerifier(whiteListCacheVerified)
}<|MERGE_RESOLUTION|>--- conflicted
+++ resolved
@@ -1203,12 +1203,8 @@
 	}
 
 	log.Trace("creating time cache for requested items components")
-<<<<<<< HEAD
+	// TODO consider lowering this (perhaps to 1 second) and use a common const
 	requestedItemsHandler := cache.NewTimeCache(
-=======
-	// TODO consider lowering this (perhaps to 1 second) and use a common const
-	requestedItemsHandler := timecache.NewTimeCache(
->>>>>>> 3b2f905a
 		time.Duration(uint64(time.Millisecond) * coreComponents.GenesisNodesSetup().GetRoundDuration()))
 
 	processArgs := processComp.ProcessComponentsFactoryArgs{
