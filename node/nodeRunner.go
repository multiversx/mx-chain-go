package node

import (
	"fmt"
	"io"
	"io/ioutil"
	"math/big"
	"os"
	"os/signal"
	"path"
	"path/filepath"
	"runtime"
	"strconv"
	"syscall"
	"time"

	"github.com/ElrondNetwork/elrond-go-core/core"
	"github.com/ElrondNetwork/elrond-go-core/core/check"
	"github.com/ElrondNetwork/elrond-go-core/core/closing"
	"github.com/ElrondNetwork/elrond-go-core/core/throttler"
	"github.com/ElrondNetwork/elrond-go-core/data/endProcess"
	logger "github.com/ElrondNetwork/elrond-go-logger"
	"github.com/ElrondNetwork/elrond-go/api/gin"
	"github.com/ElrondNetwork/elrond-go/api/shared"
	"github.com/ElrondNetwork/elrond-go/common"
	"github.com/ElrondNetwork/elrond-go/common/disabled"
	"github.com/ElrondNetwork/elrond-go/common/forking"
	"github.com/ElrondNetwork/elrond-go/common/goroutines"
	"github.com/ElrondNetwork/elrond-go/common/statistics"
	"github.com/ElrondNetwork/elrond-go/config"
	"github.com/ElrondNetwork/elrond-go/consensus/spos"
	"github.com/ElrondNetwork/elrond-go/dataRetriever"
	dbLookupFactory "github.com/ElrondNetwork/elrond-go/dblookupext/factory"
	"github.com/ElrondNetwork/elrond-go/facade"
	"github.com/ElrondNetwork/elrond-go/facade/initial"
	mainFactory "github.com/ElrondNetwork/elrond-go/factory"
	apiComp "github.com/ElrondNetwork/elrond-go/factory/api"
	bootstrapComp "github.com/ElrondNetwork/elrond-go/factory/bootstrap"
	consensusComp "github.com/ElrondNetwork/elrond-go/factory/consensus"
	coreComp "github.com/ElrondNetwork/elrond-go/factory/core"
	cryptoComp "github.com/ElrondNetwork/elrond-go/factory/crypto"
	dataComp "github.com/ElrondNetwork/elrond-go/factory/data"
	heartbeatComp "github.com/ElrondNetwork/elrond-go/factory/heartbeat"
	networkComp "github.com/ElrondNetwork/elrond-go/factory/network"
	processComp "github.com/ElrondNetwork/elrond-go/factory/processing"
	stateComp "github.com/ElrondNetwork/elrond-go/factory/state"
	statusComp "github.com/ElrondNetwork/elrond-go/factory/status"
	"github.com/ElrondNetwork/elrond-go/factory/statusCore"
	"github.com/ElrondNetwork/elrond-go/genesis"
	"github.com/ElrondNetwork/elrond-go/genesis/parsing"
	"github.com/ElrondNetwork/elrond-go/health"
	"github.com/ElrondNetwork/elrond-go/node/metrics"
	"github.com/ElrondNetwork/elrond-go/outport"
	"github.com/ElrondNetwork/elrond-go/p2p"
	"github.com/ElrondNetwork/elrond-go/process"
	"github.com/ElrondNetwork/elrond-go/process/interceptors"
	"github.com/ElrondNetwork/elrond-go/sharding/nodesCoordinator"
	"github.com/ElrondNetwork/elrond-go/state/syncer"
	"github.com/ElrondNetwork/elrond-go/storage/cache"
	storageFactory "github.com/ElrondNetwork/elrond-go/storage/factory"
	"github.com/ElrondNetwork/elrond-go/storage/storageunit"
	trieFactory "github.com/ElrondNetwork/elrond-go/trie/factory"
	trieStatistics "github.com/ElrondNetwork/elrond-go/trie/statistics"
	"github.com/ElrondNetwork/elrond-go/trie/storageMarker"
	"github.com/ElrondNetwork/elrond-go/update/trigger"
	"github.com/google/gops/agent"
)

const (
	// TODO: remove this after better handling VM versions switching
	// delayBeforeScQueriesStart represents the delay before the sc query processor should start to allow external queries
	delayBeforeScQueriesStart = 2 * time.Minute

	maxTimeToClose = 10 * time.Second
	// SoftRestartMessage is the custom message used when the node does a soft restart operation
	SoftRestartMessage = "Shuffled out - soft restart"
)

// nodeRunner holds the node runner configuration and controls running of a node
type nodeRunner struct {
	configs *config.Configs
}

// NewNodeRunner creates a nodeRunner instance
func NewNodeRunner(cfgs *config.Configs) (*nodeRunner, error) {
	if cfgs == nil {
		return nil, fmt.Errorf("nil configs provided")
	}

	return &nodeRunner{
		configs: cfgs,
	}, nil
}

// Start creates and starts the managed components
func (nr *nodeRunner) Start() error {
	configs := nr.configs
	flagsConfig := configs.FlagsConfig
	configurationPaths := configs.ConfigurationPathsHolder
	chanStopNodeProcess := make(chan endProcess.ArgEndProcess, 1)

	enableGopsIfNeeded(flagsConfig.EnableGops)

	var err error
	configurationPaths.Nodes, err = nr.getNodesFileName()
	if err != nil {
		return err
	}

	log.Debug("config", "file", configurationPaths.Nodes)
	log.Debug("config", "file", configurationPaths.Genesis)

	log.Info("starting node", "version", flagsConfig.Version, "pid", os.Getpid())

	err = cleanupStorageIfNecessary(flagsConfig.DbDir, flagsConfig.CleanupStorage)
	if err != nil {
		return err
	}

	printEnableEpochs(nr.configs)

	core.DumpGoRoutinesToLog(0, log)

	err = nr.startShufflingProcessLoop(chanStopNodeProcess)
	if err != nil {
		return err
	}

	return nil
}

func printEnableEpochs(configs *config.Configs) {
	var readEpochFor = func(flag string) string {
		return fmt.Sprintf("read enable epoch for %s", flag)
	}

	enableEpochs := configs.EpochConfig.EnableEpochs

	log.Debug(readEpochFor("sc deploy"), "epoch", enableEpochs.SCDeployEnableEpoch)
	log.Debug(readEpochFor("built in functions"), "epoch", enableEpochs.BuiltInFunctionsEnableEpoch)
	log.Debug(readEpochFor("relayed transactions"), "epoch", enableEpochs.RelayedTransactionsEnableEpoch)
	log.Debug(readEpochFor("penalized too much gas"), "epoch", enableEpochs.PenalizedTooMuchGasEnableEpoch)
	log.Debug(readEpochFor("switch jail waiting"), "epoch", enableEpochs.SwitchJailWaitingEnableEpoch)
	log.Debug(readEpochFor("switch hysteresis for min nodes"), "epoch", enableEpochs.SwitchHysteresisForMinNodesEnableEpoch)
	log.Debug(readEpochFor("below signed threshold"), "epoch", enableEpochs.BelowSignedThresholdEnableEpoch)
	log.Debug(readEpochFor("transaction signed with tx hash"), "epoch", enableEpochs.TransactionSignedWithTxHashEnableEpoch)
	log.Debug(readEpochFor("meta protection"), "epoch", enableEpochs.MetaProtectionEnableEpoch)
	log.Debug(readEpochFor("ahead of time gas usage"), "epoch", enableEpochs.AheadOfTimeGasUsageEnableEpoch)
	log.Debug(readEpochFor("gas price modifier"), "epoch", enableEpochs.GasPriceModifierEnableEpoch)
	log.Debug(readEpochFor("repair callback"), "epoch", enableEpochs.RepairCallbackEnableEpoch)
	log.Debug(readEpochFor("max nodes change"), "epoch", enableEpochs.MaxNodesChangeEnableEpoch)
	log.Debug(readEpochFor("block gas and fees re-check"), "epoch", enableEpochs.BlockGasAndFeesReCheckEnableEpoch)
	log.Debug(readEpochFor("staking v2 epoch"), "epoch", enableEpochs.StakingV2EnableEpoch)
	log.Debug(readEpochFor("stake"), "epoch", enableEpochs.StakeEnableEpoch)
	log.Debug(readEpochFor("double key protection"), "epoch", enableEpochs.DoubleKeyProtectionEnableEpoch)
	log.Debug(readEpochFor("esdt"), "epoch", enableEpochs.ESDTEnableEpoch)
	log.Debug(readEpochFor("governance"), "epoch", enableEpochs.GovernanceEnableEpoch)
	log.Debug(readEpochFor("delegation manager"), "epoch", enableEpochs.DelegationManagerEnableEpoch)
	log.Debug(readEpochFor("delegation smart contract"), "epoch", enableEpochs.DelegationSmartContractEnableEpoch)
	log.Debug(readEpochFor("correct last unjailed"), "epoch", enableEpochs.CorrectLastUnjailedEnableEpoch)
	log.Debug(readEpochFor("balance waiting lists"), "epoch", enableEpochs.BalanceWaitingListsEnableEpoch)
	log.Debug(readEpochFor("relayed transactions v2"), "epoch", enableEpochs.RelayedTransactionsV2EnableEpoch)
	log.Debug(readEpochFor("unbond tokens v2"), "epoch", enableEpochs.UnbondTokensV2EnableEpoch)
	log.Debug(readEpochFor("save jailed always"), "epoch", enableEpochs.SaveJailedAlwaysEnableEpoch)
	log.Debug(readEpochFor("validator to delegation"), "epoch", enableEpochs.ValidatorToDelegationEnableEpoch)
	log.Debug(readEpochFor("re-delegate below minimum check"), "epoch", enableEpochs.ReDelegateBelowMinCheckEnableEpoch)
	log.Debug(readEpochFor("waiting waiting list"), "epoch", enableEpochs.WaitingListFixEnableEpoch)
	log.Debug(readEpochFor("increment SCR nonce in multi transfer"), "epoch", enableEpochs.IncrementSCRNonceInMultiTransferEnableEpoch)
	log.Debug(readEpochFor("esdt and NFT multi transfer"), "epoch", enableEpochs.ESDTMultiTransferEnableEpoch)
	log.Debug(readEpochFor("contract global mint and burn"), "epoch", enableEpochs.GlobalMintBurnDisableEpoch)
	log.Debug(readEpochFor("contract transfer role"), "epoch", enableEpochs.ESDTTransferRoleEnableEpoch)
	log.Debug(readEpochFor("built in functions on metachain"), "epoch", enableEpochs.BuiltInFunctionOnMetaEnableEpoch)
	log.Debug(readEpochFor("compute rewards checkpoint on delegation"), "epoch", enableEpochs.ComputeRewardCheckpointEnableEpoch)
	log.Debug(readEpochFor("esdt NFT create on multiple shards"), "epoch", enableEpochs.ESDTNFTCreateOnMultiShardEnableEpoch)
	log.Debug(readEpochFor("SCR size invariant check"), "epoch", enableEpochs.SCRSizeInvariantCheckEnableEpoch)
	log.Debug(readEpochFor("backward compatibility flag for save key value"), "epoch", enableEpochs.BackwardCompSaveKeyValueEnableEpoch)
	log.Debug(readEpochFor("meta ESDT, financial SFT"), "epoch", enableEpochs.MetaESDTSetEnableEpoch)
	log.Debug(readEpochFor("add tokens to delegation"), "epoch", enableEpochs.AddTokensToDelegationEnableEpoch)
	log.Debug(readEpochFor("multi ESDT transfer on callback"), "epoch", enableEpochs.MultiESDTTransferFixOnCallBackOnEnableEpoch)
	log.Debug(readEpochFor("optimize gas used in cross mini blocks"), "epoch", enableEpochs.OptimizeGasUsedInCrossMiniBlocksEnableEpoch)
	log.Debug(readEpochFor("correct first queued"), "epoch", enableEpochs.CorrectFirstQueuedEpoch)
	log.Debug(readEpochFor("fix out of gas return code"), "epoch", enableEpochs.FixOOGReturnCodeEnableEpoch)
	log.Debug(readEpochFor("remove non updated storage"), "epoch", enableEpochs.RemoveNonUpdatedStorageEnableEpoch)
	log.Debug(readEpochFor("delete delegator data after claim rewards"), "epoch", enableEpochs.DeleteDelegatorAfterClaimRewardsEnableEpoch)
	log.Debug(readEpochFor("optimize nft metadata store"), "epoch", enableEpochs.OptimizeNFTStoreEnableEpoch)
	log.Debug(readEpochFor("create nft through execute on destination by caller"), "epoch", enableEpochs.CreateNFTThroughExecByCallerEnableEpoch)
	log.Debug(readEpochFor("payable by smart contract"), "epoch", enableEpochs.IsPayableBySCEnableEpoch)
	log.Debug(readEpochFor("cleanup informative only SCRs"), "epoch", enableEpochs.CleanUpInformativeSCRsEnableEpoch)
	log.Debug(readEpochFor("storage API cost optimization"), "epoch", enableEpochs.StorageAPICostOptimizationEnableEpoch)
	log.Debug(readEpochFor("transform to multi shard create on esdt"), "epoch", enableEpochs.TransformToMultiShardCreateEnableEpoch)
	log.Debug(readEpochFor("esdt: enable epoch for esdt register and set all roles function"), "epoch", enableEpochs.ESDTRegisterAndSetAllRolesEnableEpoch)
	log.Debug(readEpochFor("scheduled mini blocks"), "epoch", enableEpochs.ScheduledMiniBlocksEnableEpoch)
	log.Debug(readEpochFor("correct jailed not unstaked if empty queue"), "epoch", enableEpochs.CorrectJailedNotUnstakedEmptyQueueEpoch)
	log.Debug(readEpochFor("do not return old block in blockchain hook"), "epoch", enableEpochs.DoNotReturnOldBlockInBlockchainHookEnableEpoch)
	log.Debug(readEpochFor("scr size invariant check on built in"), "epoch", enableEpochs.SCRSizeInvariantOnBuiltInResultEnableEpoch)
	log.Debug(readEpochFor("correct check on tokenID for transfer role"), "epoch", enableEpochs.CheckCorrectTokenIDForTransferRoleEnableEpoch)
	log.Debug(readEpochFor("disable check value on exec by caller"), "epoch", enableEpochs.DisableExecByCallerEnableEpoch)
	log.Debug(readEpochFor("fail execution on every wrong API call"), "epoch", enableEpochs.FailExecutionOnEveryAPIErrorEnableEpoch)
	log.Debug(readEpochFor("managed crypto API in wasm vm"), "epoch", enableEpochs.ManagedCryptoAPIsEnableEpoch)
	log.Debug(readEpochFor("refactor contexts"), "epoch", enableEpochs.RefactorContextEnableEpoch)
	log.Debug(readEpochFor("mini block partial execution"), "epoch", enableEpochs.MiniBlockPartialExecutionEnableEpoch)
	log.Debug(readEpochFor("fix async callback arguments list"), "epoch", enableEpochs.FixAsyncCallBackArgsListEnableEpoch)
	log.Debug(readEpochFor("fix old token liquidity"), "epoch", enableEpochs.FixOldTokenLiquidityEnableEpoch)
	log.Debug(readEpochFor("set sender in eei output transfer"), "epoch", enableEpochs.SetSenderInEeiOutputTransferEnableEpoch)
	log.Debug(readEpochFor("refactor peers mini blocks"), "epoch", enableEpochs.RefactorPeersMiniBlocksEnableEpoch)
	log.Debug(readEpochFor("runtime memstore limit"), "epoch", enableEpochs.RuntimeMemStoreLimitEnableEpoch)
	log.Debug(readEpochFor("max blockchainhook counters"), "epoch", enableEpochs.MaxBlockchainHookCountersEnableEpoch)
	gasSchedule := configs.EpochConfig.GasSchedule

	log.Debug(readEpochFor("gas schedule directories paths"), "epoch", gasSchedule.GasScheduleByEpochs)
}

func (nr *nodeRunner) startShufflingProcessLoop(
	chanStopNodeProcess chan endProcess.ArgEndProcess,
) error {
	for {
		log.Debug("\n\n====================Starting managedComponents creation================================")

		shouldStop, err := nr.executeOneComponentCreationCycle(chanStopNodeProcess)
		if shouldStop {
			return err
		}

		nr.shuffleOutStatsAndGC()
	}
}

func (nr *nodeRunner) shuffleOutStatsAndGC() {
	debugConfig := nr.configs.GeneralConfig.Debug.ShuffleOut

	extraMessage := ""
	if debugConfig.CallGCWhenShuffleOut {
		extraMessage = " before running GC"
	}
	if debugConfig.ExtraPrintsOnShuffleOut {
		log.Debug("node statistics"+extraMessage, statistics.GetRuntimeStatistics()...)
	}
	if debugConfig.CallGCWhenShuffleOut {
		log.Debug("running runtime.GC()")
		runtime.GC()
	}
	shouldPrintAnotherNodeStatistics := debugConfig.CallGCWhenShuffleOut && debugConfig.ExtraPrintsOnShuffleOut
	if shouldPrintAnotherNodeStatistics {
		log.Debug("node statistics after running GC", statistics.GetRuntimeStatistics()...)
	}

	nr.doProfileOnShuffleOut()
}

func (nr *nodeRunner) doProfileOnShuffleOut() {
	debugConfig := nr.configs.GeneralConfig.Debug.ShuffleOut
	shouldDoProfile := debugConfig.DoProfileOnShuffleOut && nr.configs.FlagsConfig.UseHealthService
	if !shouldDoProfile {
		return
	}

	log.Debug("running profile job")
	parentPath := filepath.Join(nr.configs.FlagsConfig.WorkingDir, nr.configs.GeneralConfig.Health.FolderPath)
	var stats runtime.MemStats
	runtime.ReadMemStats(&stats)
	err := health.WriteMemoryUseInfo(stats, time.Now(), parentPath, "softrestart")
	log.LogIfError(err)
}

func (nr *nodeRunner) executeOneComponentCreationCycle(
	chanStopNodeProcess chan endProcess.ArgEndProcess,
) (bool, error) {
	goRoutinesNumberStart := runtime.NumGoroutine()
	configs := nr.configs
	flagsConfig := configs.FlagsConfig
	configurationPaths := configs.ConfigurationPathsHolder

	log.Debug("creating healthService")
	healthService := nr.createHealthService(flagsConfig)

	log.Debug("creating core components")
	managedCoreComponents, err := nr.CreateManagedCoreComponents(
		chanStopNodeProcess,
	)
	if err != nil {
		return true, err
	}

	log.Debug("creating status core components")
	managedStatusCoreComponents, err := nr.CreateManagedStatusCoreComponents(managedCoreComponents)
	if err != nil {
		return true, err
	}

	log.Debug("creating network components")
	managedNetworkComponents, err := nr.CreateManagedNetworkComponents(managedCoreComponents, managedStatusCoreComponents)
	if err != nil {
		return true, err
	}

<<<<<<< HEAD
	log.Debug("creating crypto components")
	managedCryptoComponents, err := nr.CreateManagedCryptoComponents(managedCoreComponents, managedNetworkComponents)
=======
	log.Debug("creating network components")
	managedNetworkComponents, err := nr.CreateManagedNetworkComponents(managedCoreComponents, managedStatusCoreComponents, managedCryptoComponents)
>>>>>>> 1eeb8969
	if err != nil {
		return true, err
	}

	log.Debug("creating disabled API services")
	webServerHandler, err := nr.createHttpServer(managedStatusCoreComponents)
	if err != nil {
		return true, err
	}

	log.Debug("creating bootstrap components")
	managedBootstrapComponents, err := nr.CreateManagedBootstrapComponents(managedStatusCoreComponents, managedCoreComponents, managedCryptoComponents, managedNetworkComponents)
	if err != nil {
		return true, err
	}

	nr.logInformation(managedCoreComponents, managedCryptoComponents, managedBootstrapComponents)

	log.Debug("creating data components")
	managedDataComponents, err := nr.CreateManagedDataComponents(managedStatusCoreComponents, managedCoreComponents, managedBootstrapComponents)
	if err != nil {
		return true, err
	}

	log.Debug("creating state components")
	managedStateComponents, err := nr.CreateManagedStateComponents(
		managedCoreComponents,
		managedBootstrapComponents,
		managedDataComponents,
		managedStatusCoreComponents,
	)
	if err != nil {
		return true, err
	}

	log.Debug("creating metrics")
	// this should be called before setting the storer (done in the managedDataComponents creation)
	err = nr.createMetrics(managedStatusCoreComponents, managedCoreComponents, managedCryptoComponents, managedBootstrapComponents)
	if err != nil {
		return true, err
	}

	log.Debug("registering components in healthService")
	nr.registerDataComponentsInHealthService(healthService, managedDataComponents)

	nodesShufflerOut, err := bootstrapComp.CreateNodesShuffleOut(
		managedCoreComponents.GenesisNodesSetup(),
		configs.GeneralConfig.EpochStartConfig,
		managedCoreComponents.ChanStopNodeProcess(),
	)
	if err != nil {
		return true, err
	}

	bootstrapStorer, err := managedDataComponents.StorageService().GetStorer(dataRetriever.BootstrapUnit)
	if err != nil {
		return true, err
	}

	log.Debug("creating nodes coordinator")
	nodesCoordinatorInstance, err := bootstrapComp.CreateNodesCoordinator(
		nodesShufflerOut,
		managedCoreComponents.GenesisNodesSetup(),
		configs.PreferencesConfig.Preferences,
		managedCoreComponents.EpochStartNotifierWithConfirm(),
		managedCryptoComponents.PublicKey(),
		managedCoreComponents.InternalMarshalizer(),
		managedCoreComponents.Hasher(),
		managedCoreComponents.Rater(),
		bootstrapStorer,
		managedCoreComponents.NodesShuffler(),
		managedBootstrapComponents.ShardCoordinator().SelfId(),
		managedBootstrapComponents.EpochBootstrapParams(),
		managedBootstrapComponents.EpochBootstrapParams().Epoch(),
		managedCoreComponents.ChanStopNodeProcess(),
		managedCoreComponents.NodeTypeProvider(),
		managedCoreComponents.EnableEpochsHandler(),
		managedDataComponents.Datapool().CurrentEpochValidatorInfo(),
	)
	if err != nil {
		return true, err
	}

	log.Debug("starting status pooling components")
	managedStatusComponents, err := nr.CreateManagedStatusComponents(
		managedStatusCoreComponents,
		managedCoreComponents,
		managedNetworkComponents,
		managedBootstrapComponents,
		managedDataComponents,
		managedStateComponents,
		nodesCoordinatorInstance,
		configs.ImportDbConfig.IsImportDBMode,
	)
	if err != nil {
		return true, err
	}

	argsGasScheduleNotifier := forking.ArgsNewGasScheduleNotifier{
		GasScheduleConfig: configs.EpochConfig.GasSchedule,
		ConfigDir:         configurationPaths.GasScheduleDirectoryName,
		EpochNotifier:     managedCoreComponents.EpochNotifier(),
		ArwenChangeLocker: managedCoreComponents.ArwenChangeLocker(),
	}
	gasScheduleNotifier, err := forking.NewGasScheduleNotifier(argsGasScheduleNotifier)
	if err != nil {
		return true, err
	}

	log.Debug("creating process components")
	managedProcessComponents, err := nr.CreateManagedProcessComponents(
		managedCoreComponents,
		managedCryptoComponents,
		managedNetworkComponents,
		managedBootstrapComponents,
		managedStateComponents,
		managedDataComponents,
		managedStatusComponents,
		managedStatusCoreComponents,
		gasScheduleNotifier,
		nodesCoordinatorInstance,
	)
	if err != nil {
		return true, err
	}

	err = addSyncersToAccountsDB(
		configs.GeneralConfig,
		managedCoreComponents,
		managedDataComponents,
		managedStateComponents,
		managedBootstrapComponents,
		managedProcessComponents,
	)
	if err != nil {
		return true, err
	}

	hardforkTrigger := managedProcessComponents.HardforkTrigger()
	err = hardforkTrigger.AddCloser(nodesShufflerOut)
	if err != nil {
		return true, fmt.Errorf("%w when adding nodeShufflerOut in hardForkTrigger", err)
	}

	managedStatusComponents.SetForkDetector(managedProcessComponents.ForkDetector())
	err = managedStatusComponents.StartPolling()
	if err != nil {
		return true, err
	}

	log.Debug("starting node... executeOneComponentCreationCycle")

	managedConsensusComponents, err := nr.CreateManagedConsensusComponents(
		managedCoreComponents,
		managedNetworkComponents,
		managedCryptoComponents,
		managedDataComponents,
		managedStateComponents,
		managedStatusComponents,
		managedProcessComponents,
		managedStatusCoreComponents,
	)
	if err != nil {
		return true, err
	}

	managedHeartbeatV2Components, err := nr.CreateManagedHeartbeatV2Components(
		managedBootstrapComponents,
		managedCoreComponents,
		managedNetworkComponents,
		managedCryptoComponents,
		managedDataComponents,
		managedProcessComponents,
		managedStatusCoreComponents,
	)

	if err != nil {
		return true, err
	}

	log.Debug("creating node structure")
	currentNode, err := CreateNode(
		configs.GeneralConfig,
		managedStatusCoreComponents,
		managedBootstrapComponents,
		managedCoreComponents,
		managedCryptoComponents,
		managedDataComponents,
		managedNetworkComponents,
		managedProcessComponents,
		managedStateComponents,
		managedStatusComponents,
		managedHeartbeatV2Components,
		managedConsensusComponents,
		flagsConfig.BootstrapRoundIndex,
		configs.ImportDbConfig.IsImportDBMode,
	)
	if err != nil {
		return true, err
	}

	if managedBootstrapComponents.ShardCoordinator().SelfId() == core.MetachainShardId {
		log.Debug("activating nodesCoordinator's validators indexing")
		indexValidatorsListIfNeeded(
			managedStatusComponents.OutportHandler(),
			nodesCoordinatorInstance,
			managedProcessComponents.EpochStartTrigger().Epoch(),
		)
	}

	// this channel will trigger the moment when the sc query service should be able to process VM Query requests
	allowExternalVMQueriesChan := make(chan struct{})

	log.Debug("updating the API service after creating the node facade")
	ef, err := nr.createApiFacade(currentNode, webServerHandler, gasScheduleNotifier, allowExternalVMQueriesChan)
	if err != nil {
		return true, err
	}

	log.Info("application is now running")

	// TODO: remove this and treat better the VM versions switching
	go func(statusHandler core.AppStatusHandler) {
		time.Sleep(delayBeforeScQueriesStart)
		close(allowExternalVMQueriesChan)
		statusHandler.SetStringValue(common.MetricAreVMQueriesReady, strconv.FormatBool(true))
	}(managedStatusCoreComponents.AppStatusHandler())

	sigs := make(chan os.Signal, 1)
	signal.Notify(sigs, syscall.SIGINT, syscall.SIGTERM)

	err = waitForSignal(
		sigs,
		managedCoreComponents.ChanStopNodeProcess(),
		healthService,
		ef,
		webServerHandler,
		currentNode,
		goRoutinesNumberStart,
	)
	if err != nil {
		return true, nil
	}

	return false, nil
}

func addSyncersToAccountsDB(
	config *config.Config,
	coreComponents mainFactory.CoreComponentsHolder,
	dataComponents mainFactory.DataComponentsHolder,
	stateComponents mainFactory.StateComponentsHolder,
	bootstrapComponents mainFactory.BootstrapComponentsHolder,
	processComponents mainFactory.ProcessComponentsHolder,
) error {
	selfId := bootstrapComponents.ShardCoordinator().SelfId()
	if selfId == core.MetachainShardId {
		stateSyncer, err := getValidatorAccountSyncer(
			config,
			coreComponents,
			dataComponents,
			stateComponents,
			processComponents,
		)
		if err != nil {
			return err
		}

		err = stateComponents.PeerAccounts().SetSyncer(stateSyncer)
		if err != nil {
			return err
		}

		err = stateComponents.PeerAccounts().StartSnapshotIfNeeded()
		if err != nil {
			return err
		}
	}

	stateSyncer, err := getUserAccountSyncer(
		config,
		coreComponents,
		dataComponents,
		stateComponents,
		bootstrapComponents,
		processComponents,
	)
	if err != nil {
		return err
	}
	err = stateComponents.AccountsAdapter().SetSyncer(stateSyncer)
	if err != nil {
		return err
	}

	return stateComponents.AccountsAdapter().StartSnapshotIfNeeded()
}

func getUserAccountSyncer(
	config *config.Config,
	coreComponents mainFactory.CoreComponentsHolder,
	dataComponents mainFactory.DataComponentsHolder,
	stateComponents mainFactory.StateComponentsHolder,
	bootstrapComponents mainFactory.BootstrapComponentsHolder,
	processComponents mainFactory.ProcessComponentsHolder,
) (process.AccountsDBSyncer, error) {
	maxTrieLevelInMemory := config.StateTriesConfig.MaxStateTrieLevelInMemory
	userTrie := stateComponents.TriesContainer().Get([]byte(trieFactory.UserAccountTrie))
	storageManager := userTrie.GetStorageManager()

	thr, err := throttler.NewNumGoRoutinesThrottler(int32(config.TrieSync.NumConcurrentTrieSyncers))
	if err != nil {
		return nil, err
	}

	args := syncer.ArgsNewUserAccountsSyncer{
		ArgsNewBaseAccountsSyncer: getBaseAccountSyncerArgs(
			config,
			coreComponents,
			dataComponents,
			processComponents,
			storageManager,
			maxTrieLevelInMemory,
		),
		ShardId:                bootstrapComponents.ShardCoordinator().SelfId(),
		Throttler:              thr,
		AddressPubKeyConverter: coreComponents.AddressPubKeyConverter(),
	}

	return syncer.NewUserAccountsSyncer(args)
}

func getValidatorAccountSyncer(
	config *config.Config,
	coreComponents mainFactory.CoreComponentsHolder,
	dataComponents mainFactory.DataComponentsHolder,
	stateComponents mainFactory.StateComponentsHolder,
	processComponents mainFactory.ProcessComponentsHolder,
) (process.AccountsDBSyncer, error) {
	maxTrieLevelInMemory := config.StateTriesConfig.MaxPeerTrieLevelInMemory
	peerTrie := stateComponents.TriesContainer().Get([]byte(trieFactory.PeerAccountTrie))
	storageManager := peerTrie.GetStorageManager()

	args := syncer.ArgsNewValidatorAccountsSyncer{
		ArgsNewBaseAccountsSyncer: getBaseAccountSyncerArgs(
			config,
			coreComponents,
			dataComponents,
			processComponents,
			storageManager,
			maxTrieLevelInMemory,
		),
	}

	return syncer.NewValidatorAccountsSyncer(args)
}

func getBaseAccountSyncerArgs(
	config *config.Config,
	coreComponents mainFactory.CoreComponentsHolder,
	dataComponents mainFactory.DataComponentsHolder,
	processComponents mainFactory.ProcessComponentsHolder,
	storageManager common.StorageManager,
	maxTrieLevelInMemory uint,
) syncer.ArgsNewBaseAccountsSyncer {
	return syncer.ArgsNewBaseAccountsSyncer{
		Hasher:                            coreComponents.Hasher(),
		Marshalizer:                       coreComponents.InternalMarshalizer(),
		TrieStorageManager:                storageManager,
		RequestHandler:                    processComponents.RequestHandler(),
		Timeout:                           common.TimeoutGettingTrieNodes,
		Cacher:                            dataComponents.Datapool().TrieNodes(),
		MaxTrieLevelInMemory:              maxTrieLevelInMemory,
		MaxHardCapForMissingNodes:         config.TrieSync.MaxHardCapForMissingNodes,
		TrieSyncerVersion:                 config.TrieSync.TrieSyncerVersion,
		StorageMarker:                     storageMarker.NewDisabledStorageMarker(),
		CheckNodesOnDisk:                  true,
		UserAccountsSyncStatisticsHandler: trieStatistics.NewTrieSyncStatistics(),
		AppStatusHandler:                  disabled.NewAppStatusHandler(),
	}
}

func (nr *nodeRunner) createApiFacade(
	currentNode *Node,
	upgradableHttpServer shared.UpgradeableHttpServerHandler,
	gasScheduleNotifier common.GasScheduleNotifierAPI,
	allowVMQueriesChan chan struct{},
) (closing.Closer, error) {
	configs := nr.configs

	log.Debug("creating api resolver structure")

	apiResolverArgs := &apiComp.ApiResolverArgs{
		Configs:              configs,
		CoreComponents:       currentNode.coreComponents,
		DataComponents:       currentNode.dataComponents,
		StateComponents:      currentNode.stateComponents,
		BootstrapComponents:  currentNode.bootstrapComponents,
		CryptoComponents:     currentNode.cryptoComponents,
		ProcessComponents:    currentNode.processComponents,
		StatusCoreComponents: currentNode.statusCoreComponents,
		GasScheduleNotifier:  gasScheduleNotifier,
		Bootstrapper:         currentNode.consensusComponents.Bootstrapper(),
		AllowVMQueriesChan:   allowVMQueriesChan,
	}

	apiResolver, err := apiComp.CreateApiResolver(apiResolverArgs)
	if err != nil {
		return nil, err
	}

	log.Debug("creating elrond node facade")

	flagsConfig := configs.FlagsConfig

	argNodeFacade := facade.ArgNodeFacade{
		Node:                   currentNode,
		ApiResolver:            apiResolver,
		TxSimulatorProcessor:   currentNode.processComponents.TransactionSimulatorProcessor(),
		RestAPIServerDebugMode: flagsConfig.EnableRestAPIServerDebugMode,
		WsAntifloodConfig:      configs.GeneralConfig.WebServerAntiflood,
		FacadeConfig: config.FacadeConfig{
			RestApiInterface: flagsConfig.RestApiInterface,
			PprofEnabled:     flagsConfig.EnablePprof,
		},
		ApiRoutesConfig: *configs.ApiRoutesConfig,
		AccountsState:   currentNode.stateComponents.AccountsAdapter(),
		PeerState:       currentNode.stateComponents.PeerAccounts(),
		Blockchain:      currentNode.dataComponents.Blockchain(),
	}

	ef, err := facade.NewNodeFacade(argNodeFacade)
	if err != nil {
		return nil, fmt.Errorf("%w while creating NodeFacade", err)
	}

	ef.SetSyncer(currentNode.coreComponents.SyncTimer())

	err = upgradableHttpServer.UpdateFacade(ef)
	if err != nil {
		return nil, err
	}

	log.Debug("updated node facade")

	log.Trace("starting background services")

	return ef, nil
}

func (nr *nodeRunner) createHttpServer(managedStatusCoreComponents mainFactory.StatusCoreComponentsHolder) (shared.UpgradeableHttpServerHandler, error) {
	if check.IfNil(managedStatusCoreComponents) {
		return nil, ErrNilStatusHandler
	}
	initialFacade, err := initial.NewInitialNodeFacade(nr.configs.FlagsConfig.RestApiInterface, nr.configs.FlagsConfig.EnablePprof, managedStatusCoreComponents.StatusMetrics())
	if err != nil {
		return nil, err
	}

	httpServerArgs := gin.ArgsNewWebServer{
		Facade:          initialFacade,
		ApiConfig:       *nr.configs.ApiRoutesConfig,
		AntiFloodConfig: nr.configs.GeneralConfig.WebServerAntiflood,
	}

	httpServerWrapper, err := gin.NewGinWebServerHandler(httpServerArgs)
	if err != nil {
		return nil, err
	}

	err = httpServerWrapper.StartHttpServer()
	if err != nil {
		return nil, err
	}

	return httpServerWrapper, nil
}

func (nr *nodeRunner) createMetrics(
	statusCoreComponents mainFactory.StatusCoreComponentsHolder,
	coreComponents mainFactory.CoreComponentsHolder,
	cryptoComponents mainFactory.CryptoComponentsHolder,
	bootstrapComponents mainFactory.BootstrapComponentsHolder,
) error {
	err := metrics.InitMetrics(
		statusCoreComponents.AppStatusHandler(),
		cryptoComponents.PublicKeyString(),
		bootstrapComponents.NodeType(),
		bootstrapComponents.ShardCoordinator(),
		coreComponents.GenesisNodesSetup(),
		nr.configs.FlagsConfig.Version,
		nr.configs.EconomicsConfig,
		nr.configs.GeneralConfig.EpochStartConfig.RoundsPerEpoch,
		coreComponents.MinTransactionVersion(),
	)

	if err != nil {
		return err
	}

	metrics.SaveStringMetric(statusCoreComponents.AppStatusHandler(), common.MetricNodeDisplayName, nr.configs.PreferencesConfig.Preferences.NodeDisplayName)
	metrics.SaveStringMetric(statusCoreComponents.AppStatusHandler(), common.MetricRedundancyLevel, fmt.Sprintf("%d", nr.configs.PreferencesConfig.Preferences.RedundancyLevel))
	metrics.SaveStringMetric(statusCoreComponents.AppStatusHandler(), common.MetricRedundancyIsMainActive, common.MetricValueNA)
	metrics.SaveStringMetric(statusCoreComponents.AppStatusHandler(), common.MetricChainId, coreComponents.ChainID())
	metrics.SaveUint64Metric(statusCoreComponents.AppStatusHandler(), common.MetricGasPerDataByte, coreComponents.EconomicsData().GasPerDataByte())
	metrics.SaveUint64Metric(statusCoreComponents.AppStatusHandler(), common.MetricMinGasPrice, coreComponents.EconomicsData().MinGasPrice())
	metrics.SaveUint64Metric(statusCoreComponents.AppStatusHandler(), common.MetricMinGasLimit, coreComponents.EconomicsData().MinGasLimit())
	metrics.SaveStringMetric(statusCoreComponents.AppStatusHandler(), common.MetricRewardsTopUpGradientPoint, coreComponents.EconomicsData().RewardsTopUpGradientPoint().String())
	metrics.SaveStringMetric(statusCoreComponents.AppStatusHandler(), common.MetricTopUpFactor, fmt.Sprintf("%g", coreComponents.EconomicsData().RewardsTopUpFactor()))
	metrics.SaveStringMetric(statusCoreComponents.AppStatusHandler(), common.MetricGasPriceModifier, fmt.Sprintf("%g", coreComponents.EconomicsData().GasPriceModifier()))
	metrics.SaveUint64Metric(statusCoreComponents.AppStatusHandler(), common.MetricMaxGasPerTransaction, coreComponents.EconomicsData().MaxGasLimitPerTx())
	return nil
}

func (nr *nodeRunner) createHealthService(flagsConfig *config.ContextFlagsConfig) HealthService {
	healthService := health.NewHealthService(nr.configs.GeneralConfig.Health, flagsConfig.WorkingDir)
	if flagsConfig.UseHealthService {
		healthService.Start()
	}

	return healthService
}

func (nr *nodeRunner) registerDataComponentsInHealthService(healthService HealthService, dataComponents mainFactory.DataComponentsHolder) {
	healthService.RegisterComponent(dataComponents.Datapool().Transactions())
	healthService.RegisterComponent(dataComponents.Datapool().UnsignedTransactions())
	healthService.RegisterComponent(dataComponents.Datapool().RewardTransactions())
}

// CreateManagedConsensusComponents is the managed consensus components factory
func (nr *nodeRunner) CreateManagedConsensusComponents(
	coreComponents mainFactory.CoreComponentsHolder,
	networkComponents mainFactory.NetworkComponentsHolder,
	cryptoComponents mainFactory.CryptoComponentsHolder,
	dataComponents mainFactory.DataComponentsHolder,
	stateComponents mainFactory.StateComponentsHolder,
	statusComponents mainFactory.StatusComponentsHolder,
	processComponents mainFactory.ProcessComponentsHolder,
	statusCoreComponents mainFactory.StatusCoreComponentsHolder,
) (mainFactory.ConsensusComponentsHandler, error) {
	scheduledProcessorArgs := spos.ScheduledProcessorWrapperArgs{
		SyncTimer:                coreComponents.SyncTimer(),
		Processor:                processComponents.BlockProcessor(),
		RoundTimeDurationHandler: coreComponents.RoundHandler(),
	}

	scheduledProcessor, err := spos.NewScheduledProcessorWrapper(scheduledProcessorArgs)
	if err != nil {
		return nil, err
	}

	consensusArgs := consensusComp.ConsensusComponentsFactoryArgs{
		Config:                *nr.configs.GeneralConfig,
		BootstrapRoundIndex:   nr.configs.FlagsConfig.BootstrapRoundIndex,
		CoreComponents:        coreComponents,
		NetworkComponents:     networkComponents,
		CryptoComponents:      cryptoComponents,
		DataComponents:        dataComponents,
		ProcessComponents:     processComponents,
		StateComponents:       stateComponents,
		StatusComponents:      statusComponents,
		StatusCoreComponents:  statusCoreComponents,
		ScheduledProcessor:    scheduledProcessor,
		IsInImportMode:        nr.configs.ImportDbConfig.IsImportDBMode,
		ShouldDisableWatchdog: nr.configs.FlagsConfig.DisableConsensusWatchdog,
	}

	consensusFactory, err := consensusComp.NewConsensusComponentsFactory(consensusArgs)
	if err != nil {
		return nil, fmt.Errorf("NewConsensusComponentsFactory failed: %w", err)
	}

	managedConsensusComponents, err := consensusComp.NewManagedConsensusComponents(consensusFactory)
	if err != nil {
		return nil, err
	}

	err = managedConsensusComponents.Create()
	if err != nil {
		return nil, err
	}
	return managedConsensusComponents, nil
}

// CreateManagedHeartbeatV2Components is the managed heartbeatV2 components factory
func (nr *nodeRunner) CreateManagedHeartbeatV2Components(
	bootstrapComponents mainFactory.BootstrapComponentsHolder,
	coreComponents mainFactory.CoreComponentsHolder,
	networkComponents mainFactory.NetworkComponentsHolder,
	cryptoComponents mainFactory.CryptoComponentsHolder,
	dataComponents mainFactory.DataComponentsHolder,
	processComponents mainFactory.ProcessComponentsHolder,
	statusCoreComponents mainFactory.StatusCoreComponentsHolder,
) (mainFactory.HeartbeatV2ComponentsHandler, error) {
	heartbeatV2Args := heartbeatComp.ArgHeartbeatV2ComponentsFactory{
		Config:               *nr.configs.GeneralConfig,
		Prefs:                *nr.configs.PreferencesConfig,
		BaseVersion:          nr.configs.FlagsConfig.BaseVersion,
		AppVersion:           nr.configs.FlagsConfig.Version,
		BootstrapComponents:  bootstrapComponents,
		CoreComponents:       coreComponents,
		DataComponents:       dataComponents,
		NetworkComponents:    networkComponents,
		CryptoComponents:     cryptoComponents,
		ProcessComponents:    processComponents,
		StatusCoreComponents: statusCoreComponents,
	}

	heartbeatV2ComponentsFactory, err := heartbeatComp.NewHeartbeatV2ComponentsFactory(heartbeatV2Args)
	if err != nil {
		return nil, fmt.Errorf("NewHeartbeatV2ComponentsFactory failed: %w", err)
	}

	managedHeartbeatV2Components, err := heartbeatComp.NewManagedHeartbeatV2Components(heartbeatV2ComponentsFactory)
	if err != nil {
		return nil, err
	}

	err = managedHeartbeatV2Components.Create()
	if err != nil {
		return nil, err
	}
	return managedHeartbeatV2Components, nil
}

func waitForSignal(
	sigs chan os.Signal,
	chanStopNodeProcess chan endProcess.ArgEndProcess,
	healthService closing.Closer,
	ef closing.Closer,
	httpServer shared.UpgradeableHttpServerHandler,
	currentNode *Node,
	goRoutinesNumberStart int,
) error {
	var sig endProcess.ArgEndProcess
	reshuffled := false
	wrongConfig := false
	wrongConfigDescription := ""

	select {
	case <-sigs:
		log.Info("terminating at user's signal...")
	case sig = <-chanStopNodeProcess:
		log.Info("terminating at internal stop signal", "reason", sig.Reason, "description", sig.Description)
		if sig.Reason == common.ShuffledOut {
			reshuffled = true
		}
		if sig.Reason == common.WrongConfiguration {
			wrongConfig = true
			wrongConfigDescription = sig.Description
		}
	}

	chanCloseComponents := make(chan struct{})
	go func() {
		closeAllComponents(healthService, ef, httpServer, currentNode, chanCloseComponents)
	}()

	select {
	case <-chanCloseComponents:
		log.Debug("Closed all components gracefully")
	case <-time.After(maxTimeToClose):
		log.Warn("force closing the node",
			"error", "closeAllComponents did not finish on time",
			"stack", goroutines.GetGoRoutines())

		return fmt.Errorf("did NOT close all components gracefully")
	}

	if wrongConfig {
		// hang the node's process because it cannot continue with the current configuration and a restart doesn't
		// change this behaviour
		for {
			log.Error("wrong configuration. stopped processing", "description", wrongConfigDescription)
			time.Sleep(1 * time.Minute)
		}
	}

	if reshuffled {
		log.Info("=============================" + SoftRestartMessage + "==================================")
		core.DumpGoRoutinesToLog(goRoutinesNumberStart, log)

		return nil
	}

	return fmt.Errorf("not reshuffled, closing")
}

func (nr *nodeRunner) logInformation(
	coreComponents mainFactory.CoreComponentsHolder,
	cryptoComponents mainFactory.CryptoComponentsHolder,
	bootstrapComponents mainFactory.BootstrapComponentsHolder,
) {
	log.Info("Bootstrap", "epoch", bootstrapComponents.EpochBootstrapParams().Epoch())
	if bootstrapComponents.EpochBootstrapParams().NodesConfig() != nil {
		log.Info("the epoch from nodesConfig is",
			"epoch", bootstrapComponents.EpochBootstrapParams().NodesConfig().CurrentEpoch)
	}

	var shardIdString = core.GetShardIDString(bootstrapComponents.ShardCoordinator().SelfId())
	logger.SetCorrelationShard(shardIdString)

	sessionInfoFileOutput := fmt.Sprintf("%s:%s\n%s:%s\n%s:%v\n%s:%s\n%s:%v\n",
		"PkBlockSign", cryptoComponents.PublicKeyString(),
		"ShardId", shardIdString,
		"TotalShards", bootstrapComponents.ShardCoordinator().NumberOfShards(),
		"AppVersion", nr.configs.FlagsConfig.Version,
		"GenesisTimeStamp", coreComponents.GenesisTime().Unix(),
	)

	sessionInfoFileOutput += "\nStarted with parameters:\n"
	sessionInfoFileOutput += nr.configs.FlagsConfig.SessionInfoFileOutput

	nr.logSessionInformation(nr.configs.FlagsConfig.WorkingDir, sessionInfoFileOutput, coreComponents)
}

func (nr *nodeRunner) getNodesFileName() (string, error) {
	flagsConfig := nr.configs.FlagsConfig
	configurationPaths := nr.configs.ConfigurationPathsHolder
	nodesFileName := configurationPaths.Nodes

	exportFolder := filepath.Join(flagsConfig.WorkingDir, nr.configs.GeneralConfig.Hardfork.ImportFolder)
	if nr.configs.GeneralConfig.Hardfork.AfterHardFork {
		exportFolderNodesSetupPath := filepath.Join(exportFolder, common.NodesSetupJsonFileName)
		if !core.FileExists(exportFolderNodesSetupPath) {
			return "", fmt.Errorf("cannot find %s in the export folder", common.NodesSetupJsonFileName)
		}

		nodesFileName = exportFolderNodesSetupPath
	}
	return nodesFileName, nil
}

// CreateManagedStatusComponents is the managed status components factory
func (nr *nodeRunner) CreateManagedStatusComponents(
	managedStatusCoreComponents mainFactory.StatusCoreComponentsHolder,
	managedCoreComponents mainFactory.CoreComponentsHolder,
	managedNetworkComponents mainFactory.NetworkComponentsHolder,
	managedBootstrapComponents mainFactory.BootstrapComponentsHolder,
	managedDataComponents mainFactory.DataComponentsHolder,
	managedStateComponents mainFactory.StateComponentsHolder,
	nodesCoordinator nodesCoordinator.NodesCoordinator,
	isInImportMode bool,
) (mainFactory.StatusComponentsHandler, error) {
	statArgs := statusComp.StatusComponentsFactoryArgs{
		Config:               *nr.configs.GeneralConfig,
		ExternalConfig:       *nr.configs.ExternalConfig,
		EconomicsConfig:      *nr.configs.EconomicsConfig,
		ShardCoordinator:     managedBootstrapComponents.ShardCoordinator(),
		NodesCoordinator:     nodesCoordinator,
		EpochStartNotifier:   managedCoreComponents.EpochStartNotifierWithConfirm(),
		CoreComponents:       managedCoreComponents,
		DataComponents:       managedDataComponents,
		NetworkComponents:    managedNetworkComponents,
		StateComponents:      managedStateComponents,
		IsInImportMode:       isInImportMode,
		StatusCoreComponents: managedStatusCoreComponents,
	}

	statusComponentsFactory, err := statusComp.NewStatusComponentsFactory(statArgs)
	if err != nil {
		return nil, fmt.Errorf("NewStatusComponentsFactory failed: %w", err)
	}

	managedStatusComponents, err := statusComp.NewManagedStatusComponents(statusComponentsFactory)
	if err != nil {
		return nil, err
	}
	err = managedStatusComponents.Create()
	if err != nil {
		return nil, err
	}
	return managedStatusComponents, nil
}

func (nr *nodeRunner) logSessionInformation(
	workingDir string,
	sessionInfoFileOutput string,
	coreComponents mainFactory.CoreComponentsHolder,
) {
	statsFolder := filepath.Join(workingDir, common.DefaultStatsPath)
	configurationPaths := nr.configs.ConfigurationPathsHolder
	copyConfigToStatsFolder(
		statsFolder,
		configurationPaths.GasScheduleDirectoryName,
		[]string{
			configurationPaths.MainConfig,
			configurationPaths.Economics,
			configurationPaths.Ratings,
			configurationPaths.Preferences,
			configurationPaths.P2p,
			configurationPaths.Genesis,
			configurationPaths.Nodes,
			configurationPaths.ApiRoutes,
			configurationPaths.External,
			configurationPaths.SystemSC,
			configurationPaths.RoundActivation,
			configurationPaths.Epoch,
		})

	statsFile := filepath.Join(statsFolder, "session.info")
	err := ioutil.WriteFile(statsFile, []byte(sessionInfoFileOutput), core.FileModeReadWrite)
	log.LogIfError(err)

	computedRatingsDataStr := createStringFromRatingsData(coreComponents.RatingsData())
	log.Debug("rating data", "rating", computedRatingsDataStr)
}

// CreateManagedProcessComponents is the managed process components factory
func (nr *nodeRunner) CreateManagedProcessComponents(
	coreComponents mainFactory.CoreComponentsHolder,
	cryptoComponents mainFactory.CryptoComponentsHolder,
	networkComponents mainFactory.NetworkComponentsHolder,
	bootstrapComponents mainFactory.BootstrapComponentsHolder,
	stateComponents mainFactory.StateComponentsHolder,
	dataComponents mainFactory.DataComponentsHolder,
	statusComponents mainFactory.StatusComponentsHolder,
	statusCoreComponents mainFactory.StatusCoreComponentsHolder,
	gasScheduleNotifier core.GasScheduleNotifier,
	nodesCoordinator nodesCoordinator.NodesCoordinator,
) (mainFactory.ProcessComponentsHandler, error) {
	configs := nr.configs
	configurationPaths := nr.configs.ConfigurationPathsHolder
	importStartHandler, err := trigger.NewImportStartHandler(filepath.Join(configs.FlagsConfig.DbDir, common.DefaultDBPath), configs.FlagsConfig.Version)
	if err != nil {
		return nil, err
	}

	totalSupply, ok := big.NewInt(0).SetString(configs.EconomicsConfig.GlobalSettings.GenesisTotalSupply, 10)
	if !ok {
		return nil, fmt.Errorf("can not parse total suply from economics.toml, %s is not a valid value",
			configs.EconomicsConfig.GlobalSettings.GenesisTotalSupply)
	}

	mintingSenderAddress := configs.EconomicsConfig.GlobalSettings.GenesisMintingSenderAddress

	args := genesis.AccountsParserArgs{
		GenesisFilePath: configurationPaths.Genesis,
		EntireSupply:    totalSupply,
		MinterAddress:   mintingSenderAddress,
		PubkeyConverter: coreComponents.AddressPubKeyConverter(),
		KeyGenerator:    cryptoComponents.TxSignKeyGen(),
		Hasher:          coreComponents.Hasher(),
		Marshalizer:     coreComponents.InternalMarshalizer(),
	}

	accountsParser, err := parsing.NewAccountsParser(args)
	if err != nil {
		return nil, err
	}

	smartContractParser, err := parsing.NewSmartContractsParser(
		configurationPaths.SmartContracts,
		coreComponents.AddressPubKeyConverter(),
		cryptoComponents.TxSignKeyGen(),
	)
	if err != nil {
		return nil, err
	}

	historyRepoFactoryArgs := &dbLookupFactory.ArgsHistoryRepositoryFactory{
		SelfShardID:              bootstrapComponents.ShardCoordinator().SelfId(),
		Config:                   configs.GeneralConfig.DbLookupExtensions,
		Hasher:                   coreComponents.Hasher(),
		Marshalizer:              coreComponents.InternalMarshalizer(),
		Store:                    dataComponents.StorageService(),
		Uint64ByteSliceConverter: coreComponents.Uint64ByteSliceConverter(),
	}
	historyRepositoryFactory, err := dbLookupFactory.NewHistoryRepositoryFactory(historyRepoFactoryArgs)
	if err != nil {
		return nil, err
	}

	whiteListCache, err := storageunit.NewCache(storageFactory.GetCacherFromConfig(configs.GeneralConfig.WhiteListPool))
	if err != nil {
		return nil, err
	}
	whiteListRequest, err := interceptors.NewWhiteListDataVerifier(whiteListCache)
	if err != nil {
		return nil, err
	}

	whiteListerVerifiedTxs, err := createWhiteListerVerifiedTxs(configs.GeneralConfig)
	if err != nil {
		return nil, err
	}

	historyRepository, err := historyRepositoryFactory.Create()
	if err != nil {
		return nil, err
	}

	log.Trace("creating time cache for requested items components")
	// TODO consider lowering this (perhaps to 1 second) and use a common const
	requestedItemsHandler := cache.NewTimeCache(
		time.Duration(uint64(time.Millisecond) * coreComponents.GenesisNodesSetup().GetRoundDuration()))

	processArgs := processComp.ProcessComponentsFactoryArgs{
		Config:                 *configs.GeneralConfig,
		EpochConfig:            *configs.EpochConfig,
		PrefConfigs:            configs.PreferencesConfig.Preferences,
		ImportDBConfig:         *configs.ImportDbConfig,
		AccountsParser:         accountsParser,
		SmartContractParser:    smartContractParser,
		GasSchedule:            gasScheduleNotifier,
		NodesCoordinator:       nodesCoordinator,
		Data:                   dataComponents,
		CoreData:               coreComponents,
		Crypto:                 cryptoComponents,
		State:                  stateComponents,
		Network:                networkComponents,
		BootstrapComponents:    bootstrapComponents,
		StatusComponents:       statusComponents,
		StatusCoreComponents:   statusCoreComponents,
		RequestedItemsHandler:  requestedItemsHandler,
		WhiteListHandler:       whiteListRequest,
		WhiteListerVerifiedTxs: whiteListerVerifiedTxs,
		MaxRating:              configs.RatingsConfig.General.MaxRating,
		SystemSCConfig:         configs.SystemSCConfig,
		Version:                configs.FlagsConfig.Version,
		ImportStartHandler:     importStartHandler,
		WorkingDir:             configs.FlagsConfig.WorkingDir,
		HistoryRepo:            historyRepository,
	}
	processComponentsFactory, err := processComp.NewProcessComponentsFactory(processArgs)
	if err != nil {
		return nil, fmt.Errorf("NewProcessComponentsFactory failed: %w", err)
	}

	managedProcessComponents, err := processComp.NewManagedProcessComponents(processComponentsFactory)
	if err != nil {
		return nil, err
	}

	err = managedProcessComponents.Create()
	if err != nil {
		return nil, err
	}

	return managedProcessComponents, nil
}

// CreateManagedDataComponents is the managed data components factory
func (nr *nodeRunner) CreateManagedDataComponents(
	statusCoreComponents mainFactory.StatusCoreComponentsHolder,
	coreComponents mainFactory.CoreComponentsHolder,
	bootstrapComponents mainFactory.BootstrapComponentsHolder,
) (mainFactory.DataComponentsHandler, error) {
	configs := nr.configs
	storerEpoch := bootstrapComponents.EpochBootstrapParams().Epoch()
	if !configs.GeneralConfig.StoragePruning.Enabled {
		// TODO: refactor this as when the pruning storer is disabled, the default directory path is Epoch_0
		// and it should be Epoch_ALL or something similar
		storerEpoch = 0
	}

	dataArgs := dataComp.DataComponentsFactoryArgs{
		Config:                        *configs.GeneralConfig,
		PrefsConfig:                   configs.PreferencesConfig.Preferences,
		ShardCoordinator:              bootstrapComponents.ShardCoordinator(),
		Core:                          coreComponents,
		StatusCore:                    statusCoreComponents,
		EpochStartNotifier:            coreComponents.EpochStartNotifierWithConfirm(),
		CurrentEpoch:                  storerEpoch,
		CreateTrieEpochRootHashStorer: configs.ImportDbConfig.ImportDbSaveTrieEpochRootHash,
	}

	dataComponentsFactory, err := dataComp.NewDataComponentsFactory(dataArgs)
	if err != nil {
		return nil, fmt.Errorf("NewDataComponentsFactory failed: %w", err)
	}
	managedDataComponents, err := dataComp.NewManagedDataComponents(dataComponentsFactory)
	if err != nil {
		return nil, err
	}
	err = managedDataComponents.Create()
	if err != nil {
		return nil, err
	}

	statusMetricsStorer, err := managedDataComponents.StorageService().GetStorer(dataRetriever.StatusMetricsUnit)
	if err != nil {
		return nil, err
	}

	err = statusCoreComponents.PersistentStatusHandler().SetStorage(statusMetricsStorer)

	if err != nil {
		return nil, err
	}

	return managedDataComponents, nil
}

// CreateManagedStateComponents is the managed state components factory
func (nr *nodeRunner) CreateManagedStateComponents(
	coreComponents mainFactory.CoreComponentsHolder,
	bootstrapComponents mainFactory.BootstrapComponentsHolder,
	dataComponents mainFactory.DataComponentsHandler,
	statusCoreComponents mainFactory.StatusCoreComponentsHolder,
) (mainFactory.StateComponentsHandler, error) {
	processingMode := common.Normal
	if nr.configs.ImportDbConfig.IsImportDBMode {
		processingMode = common.ImportDb
	}
	stateArgs := stateComp.StateComponentsFactoryArgs{
		Config:                   *nr.configs.GeneralConfig,
		ShardCoordinator:         bootstrapComponents.ShardCoordinator(),
		Core:                     coreComponents,
		StatusCore:               statusCoreComponents,
		StorageService:           dataComponents.StorageService(),
		ProcessingMode:           processingMode,
		ShouldSerializeSnapshots: nr.configs.FlagsConfig.SerializeSnapshots,
		ChainHandler:             dataComponents.Blockchain(),
	}

	stateComponentsFactory, err := stateComp.NewStateComponentsFactory(stateArgs)
	if err != nil {
		return nil, fmt.Errorf("NewStateComponentsFactory failed: %w", err)
	}

	managedStateComponents, err := stateComp.NewManagedStateComponents(stateComponentsFactory)
	if err != nil {
		return nil, err
	}

	err = managedStateComponents.Create()
	if err != nil {
		return nil, err
	}
	return managedStateComponents, nil
}

// CreateManagedBootstrapComponents is the managed bootstrap components factory
func (nr *nodeRunner) CreateManagedBootstrapComponents(
	statusCoreComponents mainFactory.StatusCoreComponentsHolder,
	coreComponents mainFactory.CoreComponentsHolder,
	cryptoComponents mainFactory.CryptoComponentsHolder,
	networkComponents mainFactory.NetworkComponentsHolder,
) (mainFactory.BootstrapComponentsHandler, error) {

	bootstrapComponentsFactoryArgs := bootstrapComp.BootstrapComponentsFactoryArgs{
		Config:               *nr.configs.GeneralConfig,
		PrefConfig:           *nr.configs.PreferencesConfig,
		ImportDbConfig:       *nr.configs.ImportDbConfig,
		FlagsConfig:          *nr.configs.FlagsConfig,
		WorkingDir:           nr.configs.FlagsConfig.DbDir,
		CoreComponents:       coreComponents,
		CryptoComponents:     cryptoComponents,
		NetworkComponents:    networkComponents,
		StatusCoreComponents: statusCoreComponents,
	}

	bootstrapComponentsFactory, err := bootstrapComp.NewBootstrapComponentsFactory(bootstrapComponentsFactoryArgs)
	if err != nil {
		return nil, fmt.Errorf("NewBootstrapComponentsFactory failed: %w", err)
	}

	managedBootstrapComponents, err := bootstrapComp.NewManagedBootstrapComponents(bootstrapComponentsFactory)
	if err != nil {
		return nil, err
	}

	err = managedBootstrapComponents.Create()
	if err != nil {
		return nil, err
	}

	return managedBootstrapComponents, nil
}

// CreateManagedNetworkComponents is the managed network components factory
func (nr *nodeRunner) CreateManagedNetworkComponents(
	coreComponents mainFactory.CoreComponentsHolder,
	statusCoreComponents mainFactory.StatusCoreComponentsHolder,
	cryptoComponents mainFactory.CryptoComponentsHolder,
) (mainFactory.NetworkComponentsHandler, error) {
	networkComponentsFactoryArgs := networkComp.NetworkComponentsFactoryArgs{
		P2pConfig:             *nr.configs.P2pConfig,
		MainConfig:            *nr.configs.GeneralConfig,
		RatingsConfig:         *nr.configs.RatingsConfig,
		StatusHandler:         statusCoreComponents.AppStatusHandler(),
		Marshalizer:           coreComponents.InternalMarshalizer(),
		Syncer:                coreComponents.SyncTimer(),
		PreferredPeersSlices:  nr.configs.PreferencesConfig.Preferences.PreferredConnections,
		BootstrapWaitTime:     common.TimeToWaitForP2PBootstrap,
		NodeOperationMode:     p2p.NormalOperation,
		ConnectionWatcherType: nr.configs.PreferencesConfig.Preferences.ConnectionWatcherType,
		CryptoComponents:      cryptoComponents,
	}
	if nr.configs.ImportDbConfig.IsImportDBMode {
		networkComponentsFactoryArgs.BootstrapWaitTime = 0
	}
	if nr.configs.PreferencesConfig.Preferences.FullArchive {
		networkComponentsFactoryArgs.NodeOperationMode = p2p.FullArchiveMode
	}

	networkComponentsFactory, err := networkComp.NewNetworkComponentsFactory(networkComponentsFactoryArgs)
	if err != nil {
		return nil, fmt.Errorf("NewNetworkComponentsFactory failed: %w", err)
	}

	managedNetworkComponents, err := networkComp.NewManagedNetworkComponents(networkComponentsFactory)
	if err != nil {
		return nil, err
	}
	err = managedNetworkComponents.Create()
	if err != nil {
		return nil, err
	}
	return managedNetworkComponents, nil
}

// CreateManagedCoreComponents is the managed core components factory
func (nr *nodeRunner) CreateManagedCoreComponents(
	chanStopNodeProcess chan endProcess.ArgEndProcess,
) (mainFactory.CoreComponentsHandler, error) {
	coreArgs := coreComp.CoreComponentsFactoryArgs{
		Config:              *nr.configs.GeneralConfig,
		ConfigPathsHolder:   *nr.configs.ConfigurationPathsHolder,
		EpochConfig:         *nr.configs.EpochConfig,
		RoundConfig:         *nr.configs.RoundConfig,
		ImportDbConfig:      *nr.configs.ImportDbConfig,
		RatingsConfig:       *nr.configs.RatingsConfig,
		EconomicsConfig:     *nr.configs.EconomicsConfig,
		NodesFilename:       nr.configs.ConfigurationPathsHolder.Nodes,
		WorkingDirectory:    nr.configs.FlagsConfig.DbDir,
		ChanStopNodeProcess: chanStopNodeProcess,
	}

	coreComponentsFactory, err := coreComp.NewCoreComponentsFactory(coreArgs)
	if err != nil {
		return nil, fmt.Errorf("NewCoreComponentsFactory failed: %w", err)
	}

	managedCoreComponents, err := coreComp.NewManagedCoreComponents(coreComponentsFactory)
	if err != nil {
		return nil, err
	}

	err = managedCoreComponents.Create()
	if err != nil {
		return nil, err
	}

	return managedCoreComponents, nil
}

// CreateManagedStatusCoreComponents is the managed status core components factory
func (nr *nodeRunner) CreateManagedStatusCoreComponents(
	coreComponents mainFactory.CoreComponentsHolder,
) (mainFactory.StatusCoreComponentsHandler, error) {
	args := statusCore.StatusCoreComponentsFactoryArgs{
		Config:          *nr.configs.GeneralConfig,
		EpochConfig:     *nr.configs.EpochConfig,
		RoundConfig:     *nr.configs.RoundConfig,
		RatingsConfig:   *nr.configs.RatingsConfig,
		EconomicsConfig: *nr.configs.EconomicsConfig,
		CoreComp:        coreComponents,
	}

	statusCoreComponentsFactory, err := statusCore.NewStatusCoreComponentsFactory(args)
	if err != nil {
		return nil, err
	}
	managedStatusCoreComponents, err := statusCore.NewManagedStatusCoreComponents(statusCoreComponentsFactory)
	if err != nil {
		return nil, err
	}

	err = managedStatusCoreComponents.Create()
	if err != nil {
		return nil, err
	}

	return managedStatusCoreComponents, nil
}

// CreateManagedCryptoComponents is the managed crypto components factory
func (nr *nodeRunner) CreateManagedCryptoComponents(
	coreComponents mainFactory.CoreComponentsHolder,
	networkComponents mainFactory.NetworkComponentsHolder,
) (mainFactory.CryptoComponentsHandler, error) {
	configs := nr.configs
	validatorKeyPemFileName := configs.ConfigurationPathsHolder.ValidatorKey
	allValidatorKeysPemFileName := configs.ConfigurationPathsHolder.AllValidatorKeys
	cryptoComponentsHandlerArgs := cryptoComp.CryptoComponentsFactoryArgs{
		ValidatorKeyPemFileName:              validatorKeyPemFileName,
		AllValidatorKeysPemFileName:          allValidatorKeysPemFileName,
		SkIndex:                              configs.FlagsConfig.ValidatorKeyIndex,
		Config:                               *configs.GeneralConfig,
		CoreComponentsHolder:                 coreComponents,
		ActivateBLSPubKeyMessageVerification: configs.SystemSCConfig.StakingSystemSCConfig.ActivateBLSPubKeyMessageVerification,
		KeyLoader:                            core.NewKeyLoader(),
		ImportModeNoSigCheck:                 configs.ImportDbConfig.ImportDbNoSigCheckFlag,
		IsInImportMode:                       configs.ImportDbConfig.IsImportDBMode,
		EnableEpochs:                         configs.EpochConfig.EnableEpochs,
		NoKeyProvided:                        configs.FlagsConfig.NoKeyProvided,
<<<<<<< HEAD
		CurrentPid:                           networkComponents.NetworkMessenger().ID(),
=======
		P2pKeyPemFileName:                    configs.ConfigurationPathsHolder.P2pKey,
>>>>>>> 1eeb8969
	}

	cryptoComponentsFactory, err := cryptoComp.NewCryptoComponentsFactory(cryptoComponentsHandlerArgs)
	if err != nil {
		return nil, fmt.Errorf("NewCryptoComponentsFactory failed: %w", err)
	}

	managedCryptoComponents, err := cryptoComp.NewManagedCryptoComponents(cryptoComponentsFactory)
	if err != nil {
		return nil, err
	}

	err = managedCryptoComponents.Create()
	if err != nil {
		return nil, err
	}

	return managedCryptoComponents, nil
}

func closeAllComponents(
	healthService io.Closer,
	facade mainFactory.Closer,
	httpServer shared.UpgradeableHttpServerHandler,
	node *Node,
	chanCloseComponents chan struct{},
) {
	log.Debug("closing health service...")
	err := healthService.Close()
	log.LogIfError(err)

	log.Debug("closing http server")
	log.LogIfError(httpServer.Close())

	log.Debug("closing facade")
	log.LogIfError(facade.Close())

	log.Debug("closing node")
	log.LogIfError(node.Close())

	chanCloseComponents <- struct{}{}
}

func createStringFromRatingsData(ratingsData process.RatingsInfoHandler) string {
	metaChainStepHandler := ratingsData.MetaChainRatingsStepHandler()
	shardChainHandler := ratingsData.ShardChainRatingsStepHandler()
	computedRatingsDataStr := fmt.Sprintf(
		"meta:\n"+
			"ProposerIncrease=%v\n"+
			"ProposerDecrease=%v\n"+
			"ValidatorIncrease=%v\n"+
			"ValidatorDecrease=%v\n\n"+
			"shard:\n"+
			"ProposerIncrease=%v\n"+
			"ProposerDecrease=%v\n"+
			"ValidatorIncrease=%v\n"+
			"ValidatorDecrease=%v",
		metaChainStepHandler.ProposerIncreaseRatingStep(),
		metaChainStepHandler.ProposerDecreaseRatingStep(),
		metaChainStepHandler.ValidatorIncreaseRatingStep(),
		metaChainStepHandler.ValidatorDecreaseRatingStep(),
		shardChainHandler.ProposerIncreaseRatingStep(),
		shardChainHandler.ProposerDecreaseRatingStep(),
		shardChainHandler.ValidatorIncreaseRatingStep(),
		shardChainHandler.ValidatorDecreaseRatingStep(),
	)
	return computedRatingsDataStr
}

func cleanupStorageIfNecessary(workingDir string, cleanupStorage bool) error {
	if !cleanupStorage {
		return nil
	}

	dbPath := filepath.Join(
		workingDir,
		common.DefaultDBPath)
	log.Trace("cleaning storage", "path", dbPath)

	return os.RemoveAll(dbPath)
}

func copyConfigToStatsFolder(statsFolder string, gasScheduleFolder string, configs []string) {
	err := os.MkdirAll(statsFolder, os.ModePerm)
	log.LogIfError(err)

	err = copyDirectory(gasScheduleFolder, statsFolder)
	log.LogIfError(err)

	for _, configFile := range configs {
		copySingleFile(statsFolder, configFile)
	}
}

// TODO: add some unit tests
func copyDirectory(source string, destination string) error {
	fileDescriptors, err := ioutil.ReadDir(source)
	if err != nil {
		return err
	}

	sourceInfo, err := os.Stat(source)
	if err != nil {
		return err
	}

	err = os.MkdirAll(destination, sourceInfo.Mode())
	if err != nil {
		return err
	}

	for _, fd := range fileDescriptors {
		srcFilePath := path.Join(source, fd.Name())
		dstFilePath := path.Join(destination, fd.Name())
		if fd.IsDir() {
			err = copyDirectory(srcFilePath, dstFilePath)
			log.LogIfError(err)
		} else {
			copySingleFile(dstFilePath, srcFilePath)
		}
	}
	return nil
}

func copySingleFile(folder string, configFile string) {
	fileName := filepath.Base(configFile)

	source, err := core.OpenFile(configFile)
	if err != nil {
		return
	}
	defer func() {
		err = source.Close()
		if err != nil {
			log.Warn("copySingleFile", "Could not close file", source.Name(), "error", err.Error())
		}
	}()

	destPath := filepath.Join(folder, fileName)
	destination, err := os.Create(destPath)
	if err != nil {
		return
	}
	defer func() {
		err = destination.Close()
		if err != nil {
			log.Warn("copySingleFile", "Could not close file", source.Name(), "error", err.Error())
		}
	}()

	_, err = io.Copy(destination, source)
	if err != nil {
		log.Warn("copySingleFile", "Could not copy file", source.Name(), "error", err.Error())
	}
}

func indexValidatorsListIfNeeded(
	outportHandler outport.OutportHandler,
	coordinator nodesCoordinator.NodesCoordinator,
	epoch uint32,
) {
	if !outportHandler.HasDrivers() {
		return
	}

	validatorsPubKeys, err := coordinator.GetAllEligibleValidatorsPublicKeys(epoch)
	if err != nil {
		log.Warn("GetAllEligibleValidatorPublicKeys for epoch 0 failed", "error", err)
	}

	if len(validatorsPubKeys) > 0 {
		outportHandler.SaveValidatorsPubKeys(validatorsPubKeys, epoch)
	}
}

func enableGopsIfNeeded(gopsEnabled bool) {
	if gopsEnabled {
		if err := agent.Listen(agent.Options{}); err != nil {
			log.Error("failure to init gops", "error", err.Error())
		}
	}

	log.Trace("gops", "enabled", gopsEnabled)
}

func createWhiteListerVerifiedTxs(generalConfig *config.Config) (process.WhiteListHandler, error) {
	whiteListCacheVerified, err := storageunit.NewCache(storageFactory.GetCacherFromConfig(generalConfig.WhiteListerVerifiedTxs))
	if err != nil {
		return nil, err
	}
	return interceptors.NewWhiteListDataVerifier(whiteListCacheVerified)
}<|MERGE_RESOLUTION|>--- conflicted
+++ resolved
@@ -287,19 +287,15 @@
 		return true, err
 	}
 
-	log.Debug("creating network components")
-	managedNetworkComponents, err := nr.CreateManagedNetworkComponents(managedCoreComponents, managedStatusCoreComponents)
-	if err != nil {
-		return true, err
-	}
-
-<<<<<<< HEAD
 	log.Debug("creating crypto components")
-	managedCryptoComponents, err := nr.CreateManagedCryptoComponents(managedCoreComponents, managedNetworkComponents)
-=======
+	managedCryptoComponents, err := nr.CreateManagedCryptoComponents(managedCoreComponents)
+	if err != nil {
+		return true, err
+	}
+
+	//TODO(JLS) fix creation of components + order of closing
 	log.Debug("creating network components")
 	managedNetworkComponents, err := nr.CreateManagedNetworkComponents(managedCoreComponents, managedStatusCoreComponents, managedCryptoComponents)
->>>>>>> 1eeb8969
 	if err != nil {
 		return true, err
 	}
@@ -1481,7 +1477,6 @@
 // CreateManagedCryptoComponents is the managed crypto components factory
 func (nr *nodeRunner) CreateManagedCryptoComponents(
 	coreComponents mainFactory.CoreComponentsHolder,
-	networkComponents mainFactory.NetworkComponentsHolder,
 ) (mainFactory.CryptoComponentsHandler, error) {
 	configs := nr.configs
 	validatorKeyPemFileName := configs.ConfigurationPathsHolder.ValidatorKey
@@ -1498,11 +1493,7 @@
 		IsInImportMode:                       configs.ImportDbConfig.IsImportDBMode,
 		EnableEpochs:                         configs.EpochConfig.EnableEpochs,
 		NoKeyProvided:                        configs.FlagsConfig.NoKeyProvided,
-<<<<<<< HEAD
-		CurrentPid:                           networkComponents.NetworkMessenger().ID(),
-=======
 		P2pKeyPemFileName:                    configs.ConfigurationPathsHolder.P2pKey,
->>>>>>> 1eeb8969
 	}
 
 	cryptoComponentsFactory, err := cryptoComp.NewCryptoComponentsFactory(cryptoComponentsHandlerArgs)
