package node

import (
	"fmt"
	"io"
	"io/ioutil"
	"math/big"
	"os"
	"os/signal"
	"path"
	"path/filepath"
	"runtime"
	"strconv"
	"syscall"
	"time"

	"github.com/google/gops/agent"
	"github.com/multiversx/mx-chain-core-go/core"
	"github.com/multiversx/mx-chain-core-go/core/check"
	"github.com/multiversx/mx-chain-core-go/core/closing"
	"github.com/multiversx/mx-chain-core-go/core/throttler"
	"github.com/multiversx/mx-chain-core-go/data/endProcess"
	"github.com/multiversx/mx-chain-go/api/gin"
	"github.com/multiversx/mx-chain-go/api/shared"
	"github.com/multiversx/mx-chain-go/common"
	"github.com/multiversx/mx-chain-go/common/disabled"
	"github.com/multiversx/mx-chain-go/common/forking"
	"github.com/multiversx/mx-chain-go/common/goroutines"
	"github.com/multiversx/mx-chain-go/common/statistics"
	"github.com/multiversx/mx-chain-go/config"
	"github.com/multiversx/mx-chain-go/consensus"
	"github.com/multiversx/mx-chain-go/consensus/spos"
	"github.com/multiversx/mx-chain-go/dataRetriever"
	dbLookupFactory "github.com/multiversx/mx-chain-go/dblookupext/factory"
	"github.com/multiversx/mx-chain-go/facade"
	"github.com/multiversx/mx-chain-go/facade/initial"
	mainFactory "github.com/multiversx/mx-chain-go/factory"
	apiComp "github.com/multiversx/mx-chain-go/factory/api"
	bootstrapComp "github.com/multiversx/mx-chain-go/factory/bootstrap"
	consensusComp "github.com/multiversx/mx-chain-go/factory/consensus"
	coreComp "github.com/multiversx/mx-chain-go/factory/core"
	cryptoComp "github.com/multiversx/mx-chain-go/factory/crypto"
	dataComp "github.com/multiversx/mx-chain-go/factory/data"
	heartbeatComp "github.com/multiversx/mx-chain-go/factory/heartbeat"
	networkComp "github.com/multiversx/mx-chain-go/factory/network"
	processComp "github.com/multiversx/mx-chain-go/factory/processing"
	stateComp "github.com/multiversx/mx-chain-go/factory/state"
	statusComp "github.com/multiversx/mx-chain-go/factory/status"
	"github.com/multiversx/mx-chain-go/factory/statusCore"
	"github.com/multiversx/mx-chain-go/genesis"
	"github.com/multiversx/mx-chain-go/genesis/parsing"
	"github.com/multiversx/mx-chain-go/health"
	"github.com/multiversx/mx-chain-go/node/metrics"
	"github.com/multiversx/mx-chain-go/outport"
	"github.com/multiversx/mx-chain-go/p2p"
	"github.com/multiversx/mx-chain-go/process"
	"github.com/multiversx/mx-chain-go/process/interceptors"
	"github.com/multiversx/mx-chain-go/sharding/nodesCoordinator"
	"github.com/multiversx/mx-chain-go/state/syncer"
	"github.com/multiversx/mx-chain-go/storage/cache"
	storageFactory "github.com/multiversx/mx-chain-go/storage/factory"
	"github.com/multiversx/mx-chain-go/storage/storageunit"
	trieFactory "github.com/multiversx/mx-chain-go/trie/factory"
	trieStatistics "github.com/multiversx/mx-chain-go/trie/statistics"
	"github.com/multiversx/mx-chain-go/trie/storageMarker"
	"github.com/multiversx/mx-chain-go/update/trigger"
	logger "github.com/multiversx/mx-chain-logger-go"
)

const (
	// TODO: remove this after better handling VM versions switching
	// defaultDelayBeforeScQueriesStartInSec represents the default delay before the sc query processor should start to allow external queries
	defaultDelayBeforeScQueriesStartInSec = 120

	maxTimeToClose = 10 * time.Second
	// SoftRestartMessage is the custom message used when the node does a soft restart operation
	SoftRestartMessage = "Shuffled out - soft restart"
)

// nodeRunner holds the node runner configuration and controls running of a node
type nodeRunner struct {
	configs *config.Configs

	getConsensusModelFunc func() consensus.ConsensusModel
<<<<<<< HEAD
	getChainRunTypeFunc   func() common.ChainRunType
=======
>>>>>>> b1f06083
}

// NewNodeRunner creates a nodeRunner instance
func NewNodeRunner(cfgs *config.Configs) (*nodeRunner, error) {
	if cfgs == nil {
		return nil, fmt.Errorf("nil configs provided")
	}

	nr := &nodeRunner{
		configs: cfgs,
	}

	nr.getConsensusModelFunc = nr.getConsensusModel
<<<<<<< HEAD
	nr.getChainRunTypeFunc = nr.getChainRunType
=======
>>>>>>> b1f06083

	return nr, nil
}

// Start creates and starts the managed components
func (nr *nodeRunner) Start() error {
	configs := nr.configs
	flagsConfig := configs.FlagsConfig
	configurationPaths := configs.ConfigurationPathsHolder
	chanStopNodeProcess := make(chan endProcess.ArgEndProcess, 1)

	enableGopsIfNeeded(flagsConfig.EnableGops)

	var err error
	configurationPaths.Nodes, err = nr.getNodesFileName()
	if err != nil {
		return err
	}

	log.Debug("config", "file", configurationPaths.Nodes)
	log.Debug("config", "file", configurationPaths.Genesis)

	log.Info("starting node", "version", flagsConfig.Version, "pid", os.Getpid())

	err = cleanupStorageIfNecessary(flagsConfig.DbDir, flagsConfig.CleanupStorage)
	if err != nil {
		return err
	}

	printEnableEpochs(nr.configs)

	core.DumpGoRoutinesToLog(0, log)

	err = nr.startShufflingProcessLoop(chanStopNodeProcess)
	if err != nil {
		return err
	}

	return nil
}

func printEnableEpochs(configs *config.Configs) {
	var readEpochFor = func(flag string) string {
		return fmt.Sprintf("read enable epoch for %s", flag)
	}

	enableEpochs := configs.EpochConfig.EnableEpochs

	log.Debug(readEpochFor("sc deploy"), "epoch", enableEpochs.SCDeployEnableEpoch)
	log.Debug(readEpochFor("built in functions"), "epoch", enableEpochs.BuiltInFunctionsEnableEpoch)
	log.Debug(readEpochFor("relayed transactions"), "epoch", enableEpochs.RelayedTransactionsEnableEpoch)
	log.Debug(readEpochFor("penalized too much gas"), "epoch", enableEpochs.PenalizedTooMuchGasEnableEpoch)
	log.Debug(readEpochFor("switch jail waiting"), "epoch", enableEpochs.SwitchJailWaitingEnableEpoch)
	log.Debug(readEpochFor("switch hysteresis for min nodes"), "epoch", enableEpochs.SwitchHysteresisForMinNodesEnableEpoch)
	log.Debug(readEpochFor("below signed threshold"), "epoch", enableEpochs.BelowSignedThresholdEnableEpoch)
	log.Debug(readEpochFor("transaction signed with tx hash"), "epoch", enableEpochs.TransactionSignedWithTxHashEnableEpoch)
	log.Debug(readEpochFor("meta protection"), "epoch", enableEpochs.MetaProtectionEnableEpoch)
	log.Debug(readEpochFor("ahead of time gas usage"), "epoch", enableEpochs.AheadOfTimeGasUsageEnableEpoch)
	log.Debug(readEpochFor("gas price modifier"), "epoch", enableEpochs.GasPriceModifierEnableEpoch)
	log.Debug(readEpochFor("repair callback"), "epoch", enableEpochs.RepairCallbackEnableEpoch)
	log.Debug(readEpochFor("max nodes change"), "epoch", enableEpochs.MaxNodesChangeEnableEpoch)
	log.Debug(readEpochFor("block gas and fees re-check"), "epoch", enableEpochs.BlockGasAndFeesReCheckEnableEpoch)
	log.Debug(readEpochFor("staking v2 epoch"), "epoch", enableEpochs.StakingV2EnableEpoch)
	log.Debug(readEpochFor("stake"), "epoch", enableEpochs.StakeEnableEpoch)
	log.Debug(readEpochFor("double key protection"), "epoch", enableEpochs.DoubleKeyProtectionEnableEpoch)
	log.Debug(readEpochFor("esdt"), "epoch", enableEpochs.ESDTEnableEpoch)
	log.Debug(readEpochFor("governance"), "epoch", enableEpochs.GovernanceEnableEpoch)
	log.Debug(readEpochFor("delegation manager"), "epoch", enableEpochs.DelegationManagerEnableEpoch)
	log.Debug(readEpochFor("delegation smart contract"), "epoch", enableEpochs.DelegationSmartContractEnableEpoch)
	log.Debug(readEpochFor("correct last unjailed"), "epoch", enableEpochs.CorrectLastUnjailedEnableEpoch)
	log.Debug(readEpochFor("balance waiting lists"), "epoch", enableEpochs.BalanceWaitingListsEnableEpoch)
	log.Debug(readEpochFor("relayed transactions v2"), "epoch", enableEpochs.RelayedTransactionsV2EnableEpoch)
	log.Debug(readEpochFor("unbond tokens v2"), "epoch", enableEpochs.UnbondTokensV2EnableEpoch)
	log.Debug(readEpochFor("save jailed always"), "epoch", enableEpochs.SaveJailedAlwaysEnableEpoch)
	log.Debug(readEpochFor("validator to delegation"), "epoch", enableEpochs.ValidatorToDelegationEnableEpoch)
	log.Debug(readEpochFor("re-delegate below minimum check"), "epoch", enableEpochs.ReDelegateBelowMinCheckEnableEpoch)
	log.Debug(readEpochFor("waiting waiting list"), "epoch", enableEpochs.WaitingListFixEnableEpoch)
	log.Debug(readEpochFor("increment SCR nonce in multi transfer"), "epoch", enableEpochs.IncrementSCRNonceInMultiTransferEnableEpoch)
	log.Debug(readEpochFor("esdt and NFT multi transfer"), "epoch", enableEpochs.ESDTMultiTransferEnableEpoch)
	log.Debug(readEpochFor("contract global mint and burn"), "epoch", enableEpochs.GlobalMintBurnDisableEpoch)
	log.Debug(readEpochFor("contract transfer role"), "epoch", enableEpochs.ESDTTransferRoleEnableEpoch)
	log.Debug(readEpochFor("built in functions on metachain"), "epoch", enableEpochs.BuiltInFunctionOnMetaEnableEpoch)
	log.Debug(readEpochFor("compute rewards checkpoint on delegation"), "epoch", enableEpochs.ComputeRewardCheckpointEnableEpoch)
	log.Debug(readEpochFor("esdt NFT create on multiple shards"), "epoch", enableEpochs.ESDTNFTCreateOnMultiShardEnableEpoch)
	log.Debug(readEpochFor("SCR size invariant check"), "epoch", enableEpochs.SCRSizeInvariantCheckEnableEpoch)
	log.Debug(readEpochFor("backward compatibility flag for save key value"), "epoch", enableEpochs.BackwardCompSaveKeyValueEnableEpoch)
	log.Debug(readEpochFor("meta ESDT, financial SFT"), "epoch", enableEpochs.MetaESDTSetEnableEpoch)
	log.Debug(readEpochFor("add tokens to delegation"), "epoch", enableEpochs.AddTokensToDelegationEnableEpoch)
	log.Debug(readEpochFor("multi ESDT transfer on callback"), "epoch", enableEpochs.MultiESDTTransferFixOnCallBackOnEnableEpoch)
	log.Debug(readEpochFor("optimize gas used in cross mini blocks"), "epoch", enableEpochs.OptimizeGasUsedInCrossMiniBlocksEnableEpoch)
	log.Debug(readEpochFor("correct first queued"), "epoch", enableEpochs.CorrectFirstQueuedEpoch)
	log.Debug(readEpochFor("fix out of gas return code"), "epoch", enableEpochs.FixOOGReturnCodeEnableEpoch)
	log.Debug(readEpochFor("remove non updated storage"), "epoch", enableEpochs.RemoveNonUpdatedStorageEnableEpoch)
	log.Debug(readEpochFor("delete delegator data after claim rewards"), "epoch", enableEpochs.DeleteDelegatorAfterClaimRewardsEnableEpoch)
	log.Debug(readEpochFor("optimize nft metadata store"), "epoch", enableEpochs.OptimizeNFTStoreEnableEpoch)
	log.Debug(readEpochFor("create nft through execute on destination by caller"), "epoch", enableEpochs.CreateNFTThroughExecByCallerEnableEpoch)
	log.Debug(readEpochFor("payable by smart contract"), "epoch", enableEpochs.IsPayableBySCEnableEpoch)
	log.Debug(readEpochFor("cleanup informative only SCRs"), "epoch", enableEpochs.CleanUpInformativeSCRsEnableEpoch)
	log.Debug(readEpochFor("storage API cost optimization"), "epoch", enableEpochs.StorageAPICostOptimizationEnableEpoch)
	log.Debug(readEpochFor("transform to multi shard create on esdt"), "epoch", enableEpochs.TransformToMultiShardCreateEnableEpoch)
	log.Debug(readEpochFor("esdt: enable epoch for esdt register and set all roles function"), "epoch", enableEpochs.ESDTRegisterAndSetAllRolesEnableEpoch)
	log.Debug(readEpochFor("scheduled mini blocks"), "epoch", enableEpochs.ScheduledMiniBlocksEnableEpoch)
	log.Debug(readEpochFor("correct jailed not unstaked if empty queue"), "epoch", enableEpochs.CorrectJailedNotUnstakedEmptyQueueEpoch)
	log.Debug(readEpochFor("do not return old block in blockchain hook"), "epoch", enableEpochs.DoNotReturnOldBlockInBlockchainHookEnableEpoch)
	log.Debug(readEpochFor("scr size invariant check on built in"), "epoch", enableEpochs.SCRSizeInvariantOnBuiltInResultEnableEpoch)
	log.Debug(readEpochFor("correct check on tokenID for transfer role"), "epoch", enableEpochs.CheckCorrectTokenIDForTransferRoleEnableEpoch)
	log.Debug(readEpochFor("disable check value on exec by caller"), "epoch", enableEpochs.DisableExecByCallerEnableEpoch)
	log.Debug(readEpochFor("fail execution on every wrong API call"), "epoch", enableEpochs.FailExecutionOnEveryAPIErrorEnableEpoch)
	log.Debug(readEpochFor("managed crypto API in wasm vm"), "epoch", enableEpochs.ManagedCryptoAPIsEnableEpoch)
	log.Debug(readEpochFor("refactor contexts"), "epoch", enableEpochs.RefactorContextEnableEpoch)
	log.Debug(readEpochFor("mini block partial execution"), "epoch", enableEpochs.MiniBlockPartialExecutionEnableEpoch)
	log.Debug(readEpochFor("fix async callback arguments list"), "epoch", enableEpochs.FixAsyncCallBackArgsListEnableEpoch)
	log.Debug(readEpochFor("fix old token liquidity"), "epoch", enableEpochs.FixOldTokenLiquidityEnableEpoch)
	log.Debug(readEpochFor("set sender in eei output transfer"), "epoch", enableEpochs.SetSenderInEeiOutputTransferEnableEpoch)
	log.Debug(readEpochFor("refactor peers mini blocks"), "epoch", enableEpochs.RefactorPeersMiniBlocksEnableEpoch)
	log.Debug(readEpochFor("runtime memstore limit"), "epoch", enableEpochs.RuntimeMemStoreLimitEnableEpoch)
	log.Debug(readEpochFor("max blockchainhook counters"), "epoch", enableEpochs.MaxBlockchainHookCountersEnableEpoch)
	gasSchedule := configs.EpochConfig.GasSchedule

	log.Debug(readEpochFor("gas schedule directories paths"), "epoch", gasSchedule.GasScheduleByEpochs)
}

func (nr *nodeRunner) startShufflingProcessLoop(
	chanStopNodeProcess chan endProcess.ArgEndProcess,
) error {
	for {
		log.Debug("\n\n====================Starting managedComponents creation================================")

		shouldStop, err := nr.executeOneComponentCreationCycle(chanStopNodeProcess)
		if shouldStop {
			return err
		}

		nr.shuffleOutStatsAndGC()
	}
}

func (nr *nodeRunner) shuffleOutStatsAndGC() {
	debugConfig := nr.configs.GeneralConfig.Debug.ShuffleOut

	extraMessage := ""
	if debugConfig.CallGCWhenShuffleOut {
		extraMessage = " before running GC"
	}
	if debugConfig.ExtraPrintsOnShuffleOut {
		log.Debug("node statistics"+extraMessage, statistics.GetRuntimeStatistics()...)
	}
	if debugConfig.CallGCWhenShuffleOut {
		log.Debug("running runtime.GC()")
		runtime.GC()
	}
	shouldPrintAnotherNodeStatistics := debugConfig.CallGCWhenShuffleOut && debugConfig.ExtraPrintsOnShuffleOut
	if shouldPrintAnotherNodeStatistics {
		log.Debug("node statistics after running GC", statistics.GetRuntimeStatistics()...)
	}

	nr.doProfileOnShuffleOut()
}

func (nr *nodeRunner) doProfileOnShuffleOut() {
	debugConfig := nr.configs.GeneralConfig.Debug.ShuffleOut
	shouldDoProfile := debugConfig.DoProfileOnShuffleOut && nr.configs.FlagsConfig.UseHealthService
	if !shouldDoProfile {
		return
	}

	log.Debug("running profile job")
	parentPath := filepath.Join(nr.configs.FlagsConfig.WorkingDir, nr.configs.GeneralConfig.Health.FolderPath)
	var stats runtime.MemStats
	runtime.ReadMemStats(&stats)
	err := health.WriteMemoryUseInfo(stats, time.Now(), parentPath, "softrestart")
	log.LogIfError(err)
}

func (nr *nodeRunner) executeOneComponentCreationCycle(
	chanStopNodeProcess chan endProcess.ArgEndProcess,
) (bool, error) {
	goRoutinesNumberStart := runtime.NumGoroutine()
	configs := nr.configs
	flagsConfig := configs.FlagsConfig
	configurationPaths := configs.ConfigurationPathsHolder

	log.Debug("creating healthService")
	healthService := nr.createHealthService(flagsConfig)

	log.Debug("creating core components")
	managedCoreComponents, err := nr.CreateManagedCoreComponents(
		chanStopNodeProcess,
	)
	if err != nil {
		return true, err
	}

	log.Debug("creating status core components")
	managedStatusCoreComponents, err := nr.CreateManagedStatusCoreComponents(managedCoreComponents)
	if err != nil {
		return true, err
	}

	log.Debug("creating crypto components")
	managedCryptoComponents, err := nr.CreateManagedCryptoComponents(managedCoreComponents)
	if err != nil {
		return true, err
	}

	log.Debug("creating network components")
	managedNetworkComponents, err := nr.CreateManagedNetworkComponents(managedCoreComponents, managedStatusCoreComponents, managedCryptoComponents)
	if err != nil {
		return true, err
	}

	log.Debug("creating disabled API services")
	webServerHandler, err := nr.createHttpServer(managedStatusCoreComponents)
	if err != nil {
		return true, err
	}

	log.Debug("creating bootstrap components")
	managedBootstrapComponents, err := nr.CreateManagedBootstrapComponents(managedStatusCoreComponents, managedCoreComponents, managedCryptoComponents, managedNetworkComponents)
	if err != nil {
		return true, err
	}

	nr.logInformation(managedCoreComponents, managedCryptoComponents, managedBootstrapComponents)

	log.Debug("creating data components")
	managedDataComponents, err := nr.CreateManagedDataComponents(managedStatusCoreComponents, managedCoreComponents, managedBootstrapComponents, managedCryptoComponents)
	if err != nil {
		return true, err
	}

	log.Debug("creating state components")
	managedStateComponents, err := nr.CreateManagedStateComponents(
		managedCoreComponents,
		managedBootstrapComponents,
		managedDataComponents,
		managedStatusCoreComponents,
	)
	if err != nil {
		return true, err
	}

	log.Debug("creating metrics")
	// this should be called before setting the storer (done in the managedDataComponents creation)
	err = nr.createMetrics(managedStatusCoreComponents, managedCoreComponents, managedCryptoComponents, managedBootstrapComponents)
	if err != nil {
		return true, err
	}

	log.Debug("registering components in healthService")
	nr.registerDataComponentsInHealthService(healthService, managedDataComponents)

	nodesShufflerOut, err := bootstrapComp.CreateNodesShuffleOut(
		managedCoreComponents.GenesisNodesSetup(),
		configs.GeneralConfig.EpochStartConfig,
		managedCoreComponents.ChanStopNodeProcess(),
	)
	if err != nil {
		return true, err
	}

	bootstrapStorer, err := managedDataComponents.StorageService().GetStorer(dataRetriever.BootstrapUnit)
	if err != nil {
		return true, err
	}

	log.Debug("creating nodes coordinator")
	nodesCoordinatorInstance, err := bootstrapComp.CreateNodesCoordinator(
		nodesShufflerOut,
		managedCoreComponents.GenesisNodesSetup(),
		configs.PreferencesConfig.Preferences,
		managedCoreComponents.EpochStartNotifierWithConfirm(),
		managedCryptoComponents.PublicKey(),
		managedCoreComponents.InternalMarshalizer(),
		managedCoreComponents.Hasher(),
		managedCoreComponents.Rater(),
		bootstrapStorer,
		managedCoreComponents.NodesShuffler(),
		managedBootstrapComponents.ShardCoordinator().SelfId(),
		managedBootstrapComponents.EpochBootstrapParams(),
		managedBootstrapComponents.EpochBootstrapParams().Epoch(),
		managedCoreComponents.ChanStopNodeProcess(),
		managedCoreComponents.NodeTypeProvider(),
		managedCoreComponents.EnableEpochsHandler(),
		managedDataComponents.Datapool().CurrentEpochValidatorInfo(),
	)
	if err != nil {
		return true, err
	}

	log.Debug("starting status pooling components")
	managedStatusComponents, err := nr.CreateManagedStatusComponents(
		managedStatusCoreComponents,
		managedCoreComponents,
		managedNetworkComponents,
		managedBootstrapComponents,
		managedDataComponents,
		managedStateComponents,
		nodesCoordinatorInstance,
		configs.ImportDbConfig.IsImportDBMode,
	)
	if err != nil {
		return true, err
	}

	argsGasScheduleNotifier := forking.ArgsNewGasScheduleNotifier{
		GasScheduleConfig:  configs.EpochConfig.GasSchedule,
		ConfigDir:          configurationPaths.GasScheduleDirectoryName,
		EpochNotifier:      managedCoreComponents.EpochNotifier(),
		WasmVMChangeLocker: managedCoreComponents.WasmVMChangeLocker(),
	}
	gasScheduleNotifier, err := forking.NewGasScheduleNotifier(argsGasScheduleNotifier)
	if err != nil {
		return true, err
	}

	log.Debug("creating process components")
	managedProcessComponents, err := nr.CreateManagedProcessComponents(
		managedCoreComponents,
		managedCryptoComponents,
		managedNetworkComponents,
		managedBootstrapComponents,
		managedStateComponents,
		managedDataComponents,
		managedStatusComponents,
		managedStatusCoreComponents,
		gasScheduleNotifier,
		nodesCoordinatorInstance,
	)
	if err != nil {
		return true, err
	}

	err = addSyncersToAccountsDB(
		configs.GeneralConfig,
		managedCoreComponents,
		managedDataComponents,
		managedStateComponents,
		managedBootstrapComponents,
		managedProcessComponents,
	)
	if err != nil {
		return true, err
	}

	hardforkTrigger := managedProcessComponents.HardforkTrigger()
	err = hardforkTrigger.AddCloser(nodesShufflerOut)
	if err != nil {
		return true, fmt.Errorf("%w when adding nodeShufflerOut in hardForkTrigger", err)
	}

	managedStatusComponents.SetForkDetector(managedProcessComponents.ForkDetector())
	err = managedStatusComponents.StartPolling()
	if err != nil {
		return true, err
	}

	log.Debug("starting node... executeOneComponentCreationCycle")

	managedConsensusComponents, err := nr.CreateManagedConsensusComponents(
		managedCoreComponents,
		managedNetworkComponents,
		managedCryptoComponents,
		managedDataComponents,
		managedStateComponents,
		managedStatusComponents,
		managedProcessComponents,
		managedStatusCoreComponents,
	)
	if err != nil {
		return true, err
	}

	managedHeartbeatV2Components, err := nr.CreateManagedHeartbeatV2Components(
		managedBootstrapComponents,
		managedCoreComponents,
		managedNetworkComponents,
		managedCryptoComponents,
		managedDataComponents,
		managedProcessComponents,
		managedStatusCoreComponents,
	)

	if err != nil {
		return true, err
	}

	log.Debug("creating node structure")
	currentNode, err := CreateNode(
		configs.GeneralConfig,
		managedStatusCoreComponents,
		managedBootstrapComponents,
		managedCoreComponents,
		managedCryptoComponents,
		managedDataComponents,
		managedNetworkComponents,
		managedProcessComponents,
		managedStateComponents,
		managedStatusComponents,
		managedHeartbeatV2Components,
		managedConsensusComponents,
		flagsConfig.BootstrapRoundIndex,
		configs.ImportDbConfig.IsImportDBMode,
	)
	if err != nil {
		return true, err
	}

	if managedBootstrapComponents.ShardCoordinator().SelfId() == core.MetachainShardId {
		log.Debug("activating nodesCoordinator's validators indexing")
		indexValidatorsListIfNeeded(
			managedStatusComponents.OutportHandler(),
			nodesCoordinatorInstance,
			managedProcessComponents.EpochStartTrigger().Epoch(),
		)
	}

	// this channel will trigger the moment when the sc query service should be able to process VM Query requests
	allowExternalVMQueriesChan := make(chan struct{})

	log.Debug("updating the API service after creating the node facade")
	ef, err := nr.createApiFacade(currentNode, webServerHandler, gasScheduleNotifier, allowExternalVMQueriesChan)
	if err != nil {
		return true, err
	}

	log.Info("application is now running")

	delayInSecBeforeAllowingVmQueries := configs.GeneralConfig.WebServerAntiflood.VmQueryDelayAfterStartInSec
	if delayInSecBeforeAllowingVmQueries == 0 {
		log.Warn("WebServerAntiflood.VmQueryDelayAfterStartInSec value not set. will use default", "default", defaultDelayBeforeScQueriesStartInSec)
		delayInSecBeforeAllowingVmQueries = defaultDelayBeforeScQueriesStartInSec
	}
	// TODO: remove this and treat better the VM versions switching
	go func(statusHandler core.AppStatusHandler) {
		time.Sleep(time.Duration(delayInSecBeforeAllowingVmQueries) * time.Second)
		close(allowExternalVMQueriesChan)
		statusHandler.SetStringValue(common.MetricAreVMQueriesReady, strconv.FormatBool(true))
	}(managedStatusCoreComponents.AppStatusHandler())

	sigs := make(chan os.Signal, 1)
	signal.Notify(sigs, syscall.SIGINT, syscall.SIGTERM)

	err = waitForSignal(
		sigs,
		managedCoreComponents.ChanStopNodeProcess(),
		healthService,
		ef,
		webServerHandler,
		currentNode,
		goRoutinesNumberStart,
	)
	if err != nil {
		return true, nil
	}

	return false, nil
}

func addSyncersToAccountsDB(
	config *config.Config,
	coreComponents mainFactory.CoreComponentsHolder,
	dataComponents mainFactory.DataComponentsHolder,
	stateComponents mainFactory.StateComponentsHolder,
	bootstrapComponents mainFactory.BootstrapComponentsHolder,
	processComponents mainFactory.ProcessComponentsHolder,
) error {
	selfId := bootstrapComponents.ShardCoordinator().SelfId()
	if selfId == core.MetachainShardId {
		stateSyncer, err := getValidatorAccountSyncer(
			config,
			coreComponents,
			dataComponents,
			stateComponents,
			processComponents,
		)
		if err != nil {
			return err
		}

		err = stateComponents.PeerAccounts().SetSyncer(stateSyncer)
		if err != nil {
			return err
		}

		err = stateComponents.PeerAccounts().StartSnapshotIfNeeded()
		if err != nil {
			return err
		}
	}

	stateSyncer, err := getUserAccountSyncer(
		config,
		coreComponents,
		dataComponents,
		stateComponents,
		bootstrapComponents,
		processComponents,
	)
	if err != nil {
		return err
	}
	err = stateComponents.AccountsAdapter().SetSyncer(stateSyncer)
	if err != nil {
		return err
	}

	return stateComponents.AccountsAdapter().StartSnapshotIfNeeded()
}

func getUserAccountSyncer(
	config *config.Config,
	coreComponents mainFactory.CoreComponentsHolder,
	dataComponents mainFactory.DataComponentsHolder,
	stateComponents mainFactory.StateComponentsHolder,
	bootstrapComponents mainFactory.BootstrapComponentsHolder,
	processComponents mainFactory.ProcessComponentsHolder,
) (process.AccountsDBSyncer, error) {
	maxTrieLevelInMemory := config.StateTriesConfig.MaxStateTrieLevelInMemory
	userTrie := stateComponents.TriesContainer().Get([]byte(trieFactory.UserAccountTrie))
	storageManager := userTrie.GetStorageManager()

	thr, err := throttler.NewNumGoRoutinesThrottler(int32(config.TrieSync.NumConcurrentTrieSyncers))
	if err != nil {
		return nil, err
	}

	args := syncer.ArgsNewUserAccountsSyncer{
		ArgsNewBaseAccountsSyncer: getBaseAccountSyncerArgs(
			config,
			coreComponents,
			dataComponents,
			processComponents,
			storageManager,
			maxTrieLevelInMemory,
		),
		ShardId:                bootstrapComponents.ShardCoordinator().SelfId(),
		Throttler:              thr,
		AddressPubKeyConverter: coreComponents.AddressPubKeyConverter(),
	}

	return syncer.NewUserAccountsSyncer(args)
}

func getValidatorAccountSyncer(
	config *config.Config,
	coreComponents mainFactory.CoreComponentsHolder,
	dataComponents mainFactory.DataComponentsHolder,
	stateComponents mainFactory.StateComponentsHolder,
	processComponents mainFactory.ProcessComponentsHolder,
) (process.AccountsDBSyncer, error) {
	maxTrieLevelInMemory := config.StateTriesConfig.MaxPeerTrieLevelInMemory
	peerTrie := stateComponents.TriesContainer().Get([]byte(trieFactory.PeerAccountTrie))
	storageManager := peerTrie.GetStorageManager()

	args := syncer.ArgsNewValidatorAccountsSyncer{
		ArgsNewBaseAccountsSyncer: getBaseAccountSyncerArgs(
			config,
			coreComponents,
			dataComponents,
			processComponents,
			storageManager,
			maxTrieLevelInMemory,
		),
	}

	return syncer.NewValidatorAccountsSyncer(args)
}

func getBaseAccountSyncerArgs(
	config *config.Config,
	coreComponents mainFactory.CoreComponentsHolder,
	dataComponents mainFactory.DataComponentsHolder,
	processComponents mainFactory.ProcessComponentsHolder,
	storageManager common.StorageManager,
	maxTrieLevelInMemory uint,
) syncer.ArgsNewBaseAccountsSyncer {
	return syncer.ArgsNewBaseAccountsSyncer{
		Hasher:                            coreComponents.Hasher(),
		Marshalizer:                       coreComponents.InternalMarshalizer(),
		TrieStorageManager:                storageManager,
		RequestHandler:                    processComponents.RequestHandler(),
		Timeout:                           common.TimeoutGettingTrieNodes,
		Cacher:                            dataComponents.Datapool().TrieNodes(),
		MaxTrieLevelInMemory:              maxTrieLevelInMemory,
		MaxHardCapForMissingNodes:         config.TrieSync.MaxHardCapForMissingNodes,
		TrieSyncerVersion:                 config.TrieSync.TrieSyncerVersion,
		StorageMarker:                     storageMarker.NewDisabledStorageMarker(),
		CheckNodesOnDisk:                  true,
		UserAccountsSyncStatisticsHandler: trieStatistics.NewTrieSyncStatistics(),
		AppStatusHandler:                  disabled.NewAppStatusHandler(),
	}
}

func (nr *nodeRunner) createApiFacade(
	currentNode *Node,
	upgradableHttpServer shared.UpgradeableHttpServerHandler,
	gasScheduleNotifier common.GasScheduleNotifierAPI,
	allowVMQueriesChan chan struct{},
) (closing.Closer, error) {
	configs := nr.configs

	log.Debug("creating api resolver structure")

	apiResolverArgs := &apiComp.ApiResolverArgs{
		Configs:              configs,
		CoreComponents:       currentNode.coreComponents,
		DataComponents:       currentNode.dataComponents,
		StateComponents:      currentNode.stateComponents,
		BootstrapComponents:  currentNode.bootstrapComponents,
		CryptoComponents:     currentNode.cryptoComponents,
		ProcessComponents:    currentNode.processComponents,
		StatusCoreComponents: currentNode.statusCoreComponents,
		GasScheduleNotifier:  gasScheduleNotifier,
		Bootstrapper:         currentNode.consensusComponents.Bootstrapper(),
		AllowVMQueriesChan:   allowVMQueriesChan,
	}

	apiResolver, err := apiComp.CreateApiResolver(apiResolverArgs)
	if err != nil {
		return nil, err
	}

	log.Debug("creating multiversx node facade")

	flagsConfig := configs.FlagsConfig

	argNodeFacade := facade.ArgNodeFacade{
		Node:                   currentNode,
		ApiResolver:            apiResolver,
		TxSimulatorProcessor:   currentNode.processComponents.TransactionSimulatorProcessor(),
		RestAPIServerDebugMode: flagsConfig.EnableRestAPIServerDebugMode,
		WsAntifloodConfig:      configs.GeneralConfig.WebServerAntiflood,
		FacadeConfig: config.FacadeConfig{
			RestApiInterface: flagsConfig.RestApiInterface,
			PprofEnabled:     flagsConfig.EnablePprof,
		},
		ApiRoutesConfig: *configs.ApiRoutesConfig,
		AccountsState:   currentNode.stateComponents.AccountsAdapter(),
		PeerState:       currentNode.stateComponents.PeerAccounts(),
		Blockchain:      currentNode.dataComponents.Blockchain(),
	}

	ef, err := facade.NewNodeFacade(argNodeFacade)
	if err != nil {
		return nil, fmt.Errorf("%w while creating NodeFacade", err)
	}

	ef.SetSyncer(currentNode.coreComponents.SyncTimer())

	err = upgradableHttpServer.UpdateFacade(ef)
	if err != nil {
		return nil, err
	}

	log.Debug("updated node facade")

	log.Trace("starting background services")

	return ef, nil
}

func (nr *nodeRunner) createHttpServer(managedStatusCoreComponents mainFactory.StatusCoreComponentsHolder) (shared.UpgradeableHttpServerHandler, error) {
	if check.IfNil(managedStatusCoreComponents) {
		return nil, ErrNilStatusHandler
	}
	initialFacade, err := initial.NewInitialNodeFacade(nr.configs.FlagsConfig.RestApiInterface, nr.configs.FlagsConfig.EnablePprof, managedStatusCoreComponents.StatusMetrics())
	if err != nil {
		return nil, err
	}

	httpServerArgs := gin.ArgsNewWebServer{
		Facade:          initialFacade,
		ApiConfig:       *nr.configs.ApiRoutesConfig,
		AntiFloodConfig: nr.configs.GeneralConfig.WebServerAntiflood,
	}

	httpServerWrapper, err := gin.NewGinWebServerHandler(httpServerArgs)
	if err != nil {
		return nil, err
	}

	err = httpServerWrapper.StartHttpServer()
	if err != nil {
		return nil, err
	}

	return httpServerWrapper, nil
}

func (nr *nodeRunner) createMetrics(
	statusCoreComponents mainFactory.StatusCoreComponentsHolder,
	coreComponents mainFactory.CoreComponentsHolder,
	cryptoComponents mainFactory.CryptoComponentsHolder,
	bootstrapComponents mainFactory.BootstrapComponentsHolder,
) error {
	err := metrics.InitMetrics(
		statusCoreComponents.AppStatusHandler(),
		cryptoComponents.PublicKeyString(),
		bootstrapComponents.NodeType(),
		bootstrapComponents.ShardCoordinator(),
		coreComponents.GenesisNodesSetup(),
		nr.configs.FlagsConfig.Version,
		nr.configs.EconomicsConfig,
		nr.configs.GeneralConfig.EpochStartConfig.RoundsPerEpoch,
		coreComponents.MinTransactionVersion(),
	)

	if err != nil {
		return err
	}

	metrics.SaveStringMetric(statusCoreComponents.AppStatusHandler(), common.MetricNodeDisplayName, nr.configs.PreferencesConfig.Preferences.NodeDisplayName)
	metrics.SaveStringMetric(statusCoreComponents.AppStatusHandler(), common.MetricRedundancyLevel, fmt.Sprintf("%d", nr.configs.PreferencesConfig.Preferences.RedundancyLevel))
	metrics.SaveStringMetric(statusCoreComponents.AppStatusHandler(), common.MetricRedundancyIsMainActive, common.MetricValueNA)
	metrics.SaveStringMetric(statusCoreComponents.AppStatusHandler(), common.MetricChainId, coreComponents.ChainID())
	metrics.SaveUint64Metric(statusCoreComponents.AppStatusHandler(), common.MetricGasPerDataByte, coreComponents.EconomicsData().GasPerDataByte())
	metrics.SaveUint64Metric(statusCoreComponents.AppStatusHandler(), common.MetricMinGasPrice, coreComponents.EconomicsData().MinGasPrice())
	metrics.SaveUint64Metric(statusCoreComponents.AppStatusHandler(), common.MetricMinGasLimit, coreComponents.EconomicsData().MinGasLimit())
	metrics.SaveStringMetric(statusCoreComponents.AppStatusHandler(), common.MetricRewardsTopUpGradientPoint, coreComponents.EconomicsData().RewardsTopUpGradientPoint().String())
	metrics.SaveStringMetric(statusCoreComponents.AppStatusHandler(), common.MetricTopUpFactor, fmt.Sprintf("%g", coreComponents.EconomicsData().RewardsTopUpFactor()))
	metrics.SaveStringMetric(statusCoreComponents.AppStatusHandler(), common.MetricGasPriceModifier, fmt.Sprintf("%g", coreComponents.EconomicsData().GasPriceModifier()))
	metrics.SaveUint64Metric(statusCoreComponents.AppStatusHandler(), common.MetricMaxGasPerTransaction, coreComponents.EconomicsData().MaxGasLimitPerTx())
	return nil
}

func (nr *nodeRunner) createHealthService(flagsConfig *config.ContextFlagsConfig) HealthService {
	healthService := health.NewHealthService(nr.configs.GeneralConfig.Health, flagsConfig.WorkingDir)
	if flagsConfig.UseHealthService {
		healthService.Start()
	}

	return healthService
}

func (nr *nodeRunner) registerDataComponentsInHealthService(healthService HealthService, dataComponents mainFactory.DataComponentsHolder) {
	healthService.RegisterComponent(dataComponents.Datapool().Transactions())
	healthService.RegisterComponent(dataComponents.Datapool().UnsignedTransactions())
	healthService.RegisterComponent(dataComponents.Datapool().RewardTransactions())
}

// CreateManagedConsensusComponents is the managed consensus components factory
func (nr *nodeRunner) CreateManagedConsensusComponents(
	coreComponents mainFactory.CoreComponentsHolder,
	networkComponents mainFactory.NetworkComponentsHolder,
	cryptoComponents mainFactory.CryptoComponentsHolder,
	dataComponents mainFactory.DataComponentsHolder,
	stateComponents mainFactory.StateComponentsHolder,
	statusComponents mainFactory.StatusComponentsHolder,
	processComponents mainFactory.ProcessComponentsHolder,
	statusCoreComponents mainFactory.StatusCoreComponentsHolder,
) (mainFactory.ConsensusComponentsHandler, error) {
	scheduledProcessorArgs := spos.ScheduledProcessorWrapperArgs{
		SyncTimer:                coreComponents.SyncTimer(),
		Processor:                processComponents.BlockProcessor(),
		RoundTimeDurationHandler: coreComponents.RoundHandler(),
	}

	scheduledProcessor, err := spos.NewScheduledProcessorWrapper(scheduledProcessorArgs)
	if err != nil {
		return nil, err
	}

	consensusArgs := consensusComp.ConsensusComponentsFactoryArgs{
		Config:                *nr.configs.GeneralConfig,
		BootstrapRoundIndex:   nr.configs.FlagsConfig.BootstrapRoundIndex,
		CoreComponents:        coreComponents,
		NetworkComponents:     networkComponents,
		CryptoComponents:      cryptoComponents,
		DataComponents:        dataComponents,
		ProcessComponents:     processComponents,
		StateComponents:       stateComponents,
		StatusComponents:      statusComponents,
		StatusCoreComponents:  statusCoreComponents,
		ScheduledProcessor:    scheduledProcessor,
		IsInImportMode:        nr.configs.ImportDbConfig.IsImportDBMode,
		ShouldDisableWatchdog: nr.configs.FlagsConfig.DisableConsensusWatchdog,
		ConsensusModel:        nr.getConsensusModelFunc(),
<<<<<<< HEAD
		ChainRunType:          nr.getChainRunTypeFunc(),
=======
>>>>>>> b1f06083
	}

	consensusFactory, err := consensusComp.NewConsensusComponentsFactory(consensusArgs)
	if err != nil {
		return nil, fmt.Errorf("NewConsensusComponentsFactory failed: %w", err)
	}

	managedConsensusComponents, err := consensusComp.NewManagedConsensusComponents(consensusFactory)
	if err != nil {
		return nil, err
	}

	err = managedConsensusComponents.Create()
	if err != nil {
		return nil, err
	}
	return managedConsensusComponents, nil
}

// CreateManagedHeartbeatV2Components is the managed heartbeatV2 components factory
func (nr *nodeRunner) CreateManagedHeartbeatV2Components(
	bootstrapComponents mainFactory.BootstrapComponentsHolder,
	coreComponents mainFactory.CoreComponentsHolder,
	networkComponents mainFactory.NetworkComponentsHolder,
	cryptoComponents mainFactory.CryptoComponentsHolder,
	dataComponents mainFactory.DataComponentsHolder,
	processComponents mainFactory.ProcessComponentsHolder,
	statusCoreComponents mainFactory.StatusCoreComponentsHolder,
) (mainFactory.HeartbeatV2ComponentsHandler, error) {
	heartbeatV2Args := heartbeatComp.ArgHeartbeatV2ComponentsFactory{
		Config:               *nr.configs.GeneralConfig,
		Prefs:                *nr.configs.PreferencesConfig,
		BaseVersion:          nr.configs.FlagsConfig.BaseVersion,
		AppVersion:           nr.configs.FlagsConfig.Version,
		BootstrapComponents:  bootstrapComponents,
		CoreComponents:       coreComponents,
		DataComponents:       dataComponents,
		NetworkComponents:    networkComponents,
		CryptoComponents:     cryptoComponents,
		ProcessComponents:    processComponents,
		StatusCoreComponents: statusCoreComponents,
	}

	heartbeatV2ComponentsFactory, err := heartbeatComp.NewHeartbeatV2ComponentsFactory(heartbeatV2Args)
	if err != nil {
		return nil, fmt.Errorf("NewHeartbeatV2ComponentsFactory failed: %w", err)
	}

	managedHeartbeatV2Components, err := heartbeatComp.NewManagedHeartbeatV2Components(heartbeatV2ComponentsFactory)
	if err != nil {
		return nil, err
	}

	err = managedHeartbeatV2Components.Create()
	if err != nil {
		return nil, err
	}
	return managedHeartbeatV2Components, nil
}

func waitForSignal(
	sigs chan os.Signal,
	chanStopNodeProcess chan endProcess.ArgEndProcess,
	healthService closing.Closer,
	ef closing.Closer,
	httpServer shared.UpgradeableHttpServerHandler,
	currentNode *Node,
	goRoutinesNumberStart int,
) error {
	var sig endProcess.ArgEndProcess
	reshuffled := false
	wrongConfig := false
	wrongConfigDescription := ""

	select {
	case <-sigs:
		log.Info("terminating at user's signal...")
	case sig = <-chanStopNodeProcess:
		log.Info("terminating at internal stop signal", "reason", sig.Reason, "description", sig.Description)
		if sig.Reason == common.ShuffledOut {
			reshuffled = true
		}
		if sig.Reason == common.WrongConfiguration {
			wrongConfig = true
			wrongConfigDescription = sig.Description
		}
	}

	chanCloseComponents := make(chan struct{})
	go func() {
		closeAllComponents(healthService, ef, httpServer, currentNode, chanCloseComponents)
	}()

	select {
	case <-chanCloseComponents:
		log.Debug("Closed all components gracefully")
	case <-time.After(maxTimeToClose):
		log.Warn("force closing the node",
			"error", "closeAllComponents did not finish on time",
			"stack", goroutines.GetGoRoutines())

		return fmt.Errorf("did NOT close all components gracefully")
	}

	if wrongConfig {
		// hang the node's process because it cannot continue with the current configuration and a restart doesn't
		// change this behaviour
		for {
			log.Error("wrong configuration. stopped processing", "description", wrongConfigDescription)
			time.Sleep(1 * time.Minute)
		}
	}

	if reshuffled {
		log.Info("=============================" + SoftRestartMessage + "==================================")
		core.DumpGoRoutinesToLog(goRoutinesNumberStart, log)

		return nil
	}

	return fmt.Errorf("not reshuffled, closing")
}

func (nr *nodeRunner) logInformation(
	coreComponents mainFactory.CoreComponentsHolder,
	cryptoComponents mainFactory.CryptoComponentsHolder,
	bootstrapComponents mainFactory.BootstrapComponentsHolder,
) {
	log.Info("Bootstrap", "epoch", bootstrapComponents.EpochBootstrapParams().Epoch())
	if bootstrapComponents.EpochBootstrapParams().NodesConfig() != nil {
		log.Info("the epoch from nodesConfig is",
			"epoch", bootstrapComponents.EpochBootstrapParams().NodesConfig().CurrentEpoch)
	}

	var shardIdString = core.GetShardIDString(bootstrapComponents.ShardCoordinator().SelfId())
	logger.SetCorrelationShard(shardIdString)

	sessionInfoFileOutput := fmt.Sprintf("%s:%s\n%s:%s\n%s:%v\n%s:%s\n%s:%v\n",
		"PkBlockSign", cryptoComponents.PublicKeyString(),
		"ShardId", shardIdString,
		"TotalShards", bootstrapComponents.ShardCoordinator().NumberOfShards(),
		"AppVersion", nr.configs.FlagsConfig.Version,
		"GenesisTimeStamp", coreComponents.GenesisTime().Unix(),
	)

	sessionInfoFileOutput += "\nStarted with parameters:\n"
	sessionInfoFileOutput += nr.configs.FlagsConfig.SessionInfoFileOutput

	nr.logSessionInformation(nr.configs.FlagsConfig.WorkingDir, sessionInfoFileOutput, coreComponents)
}

func (nr *nodeRunner) getNodesFileName() (string, error) {
	flagsConfig := nr.configs.FlagsConfig
	configurationPaths := nr.configs.ConfigurationPathsHolder
	nodesFileName := configurationPaths.Nodes

	exportFolder := filepath.Join(flagsConfig.WorkingDir, nr.configs.GeneralConfig.Hardfork.ImportFolder)
	if nr.configs.GeneralConfig.Hardfork.AfterHardFork {
		exportFolderNodesSetupPath := filepath.Join(exportFolder, common.NodesSetupJsonFileName)
		if !core.FileExists(exportFolderNodesSetupPath) {
			return "", fmt.Errorf("cannot find %s in the export folder", common.NodesSetupJsonFileName)
		}

		nodesFileName = exportFolderNodesSetupPath
	}
	return nodesFileName, nil
}

// CreateManagedStatusComponents is the managed status components factory
func (nr *nodeRunner) CreateManagedStatusComponents(
	managedStatusCoreComponents mainFactory.StatusCoreComponentsHolder,
	managedCoreComponents mainFactory.CoreComponentsHolder,
	managedNetworkComponents mainFactory.NetworkComponentsHolder,
	managedBootstrapComponents mainFactory.BootstrapComponentsHolder,
	managedDataComponents mainFactory.DataComponentsHolder,
	managedStateComponents mainFactory.StateComponentsHolder,
	nodesCoordinator nodesCoordinator.NodesCoordinator,
	isInImportMode bool,
) (mainFactory.StatusComponentsHandler, error) {
	statArgs := statusComp.StatusComponentsFactoryArgs{
		Config:               *nr.configs.GeneralConfig,
		ExternalConfig:       *nr.configs.ExternalConfig,
		EconomicsConfig:      *nr.configs.EconomicsConfig,
		ShardCoordinator:     managedBootstrapComponents.ShardCoordinator(),
		NodesCoordinator:     nodesCoordinator,
		EpochStartNotifier:   managedCoreComponents.EpochStartNotifierWithConfirm(),
		CoreComponents:       managedCoreComponents,
		DataComponents:       managedDataComponents,
		NetworkComponents:    managedNetworkComponents,
		StateComponents:      managedStateComponents,
		IsInImportMode:       isInImportMode,
		StatusCoreComponents: managedStatusCoreComponents,
	}

	statusComponentsFactory, err := statusComp.NewStatusComponentsFactory(statArgs)
	if err != nil {
		return nil, fmt.Errorf("NewStatusComponentsFactory failed: %w", err)
	}

	managedStatusComponents, err := statusComp.NewManagedStatusComponents(statusComponentsFactory)
	if err != nil {
		return nil, err
	}
	err = managedStatusComponents.Create()
	if err != nil {
		return nil, err
	}
	return managedStatusComponents, nil
}

func (nr *nodeRunner) logSessionInformation(
	workingDir string,
	sessionInfoFileOutput string,
	coreComponents mainFactory.CoreComponentsHolder,
) {
	statsFolder := filepath.Join(workingDir, common.DefaultStatsPath)
	configurationPaths := nr.configs.ConfigurationPathsHolder
	copyConfigToStatsFolder(
		statsFolder,
		configurationPaths.GasScheduleDirectoryName,
		[]string{
			configurationPaths.MainConfig,
			configurationPaths.Economics,
			configurationPaths.Ratings,
			configurationPaths.Preferences,
			configurationPaths.P2p,
			configurationPaths.Genesis,
			configurationPaths.Nodes,
			configurationPaths.ApiRoutes,
			configurationPaths.External,
			configurationPaths.SystemSC,
			configurationPaths.RoundActivation,
			configurationPaths.Epoch,
		})

	statsFile := filepath.Join(statsFolder, "session.info")
	err := ioutil.WriteFile(statsFile, []byte(sessionInfoFileOutput), core.FileModeReadWrite)
	log.LogIfError(err)

	computedRatingsDataStr := createStringFromRatingsData(coreComponents.RatingsData())
	log.Debug("rating data", "rating", computedRatingsDataStr)
}

// CreateManagedProcessComponents is the managed process components factory
func (nr *nodeRunner) CreateManagedProcessComponents(
	coreComponents mainFactory.CoreComponentsHolder,
	cryptoComponents mainFactory.CryptoComponentsHolder,
	networkComponents mainFactory.NetworkComponentsHolder,
	bootstrapComponents mainFactory.BootstrapComponentsHolder,
	stateComponents mainFactory.StateComponentsHolder,
	dataComponents mainFactory.DataComponentsHolder,
	statusComponents mainFactory.StatusComponentsHolder,
	statusCoreComponents mainFactory.StatusCoreComponentsHolder,
	gasScheduleNotifier core.GasScheduleNotifier,
	nodesCoordinator nodesCoordinator.NodesCoordinator,
) (mainFactory.ProcessComponentsHandler, error) {
	configs := nr.configs
	configurationPaths := nr.configs.ConfigurationPathsHolder
	importStartHandler, err := trigger.NewImportStartHandler(filepath.Join(configs.FlagsConfig.DbDir, common.DefaultDBPath), configs.FlagsConfig.Version)
	if err != nil {
		return nil, err
	}

	totalSupply, ok := big.NewInt(0).SetString(configs.EconomicsConfig.GlobalSettings.GenesisTotalSupply, 10)
	if !ok {
		return nil, fmt.Errorf("can not parse total suply from economics.toml, %s is not a valid value",
			configs.EconomicsConfig.GlobalSettings.GenesisTotalSupply)
	}

	mintingSenderAddress := configs.EconomicsConfig.GlobalSettings.GenesisMintingSenderAddress

	args := genesis.AccountsParserArgs{
		GenesisFilePath: configurationPaths.Genesis,
		EntireSupply:    totalSupply,
		MinterAddress:   mintingSenderAddress,
		PubkeyConverter: coreComponents.AddressPubKeyConverter(),
		KeyGenerator:    cryptoComponents.TxSignKeyGen(),
		Hasher:          coreComponents.Hasher(),
		Marshalizer:     coreComponents.InternalMarshalizer(),
	}

	accountsParser, err := parsing.NewAccountsParser(args)
	if err != nil {
		return nil, err
	}

	smartContractParser, err := parsing.NewSmartContractsParser(
		configurationPaths.SmartContracts,
		coreComponents.AddressPubKeyConverter(),
		cryptoComponents.TxSignKeyGen(),
	)
	if err != nil {
		return nil, err
	}

	historyRepoFactoryArgs := &dbLookupFactory.ArgsHistoryRepositoryFactory{
		SelfShardID:              bootstrapComponents.ShardCoordinator().SelfId(),
		Config:                   configs.GeneralConfig.DbLookupExtensions,
		Hasher:                   coreComponents.Hasher(),
		Marshalizer:              coreComponents.InternalMarshalizer(),
		Store:                    dataComponents.StorageService(),
		Uint64ByteSliceConverter: coreComponents.Uint64ByteSliceConverter(),
	}
	historyRepositoryFactory, err := dbLookupFactory.NewHistoryRepositoryFactory(historyRepoFactoryArgs)
	if err != nil {
		return nil, err
	}

	whiteListCache, err := storageunit.NewCache(storageFactory.GetCacherFromConfig(configs.GeneralConfig.WhiteListPool))
	if err != nil {
		return nil, err
	}
	whiteListRequest, err := interceptors.NewWhiteListDataVerifier(whiteListCache)
	if err != nil {
		return nil, err
	}

	whiteListerVerifiedTxs, err := createWhiteListerVerifiedTxs(configs.GeneralConfig)
	if err != nil {
		return nil, err
	}

	historyRepository, err := historyRepositoryFactory.Create()
	if err != nil {
		return nil, err
	}

	log.Trace("creating time cache for requested items components")
	// TODO consider lowering this (perhaps to 1 second) and use a common const
	requestedItemsHandler := cache.NewTimeCache(
		time.Duration(uint64(time.Millisecond) * coreComponents.GenesisNodesSetup().GetRoundDuration()))

	processArgs := processComp.ProcessComponentsFactoryArgs{
		Config:                 *configs.GeneralConfig,
		EpochConfig:            *configs.EpochConfig,
		PrefConfigs:            configs.PreferencesConfig.Preferences,
		ImportDBConfig:         *configs.ImportDbConfig,
		AccountsParser:         accountsParser,
		SmartContractParser:    smartContractParser,
		GasSchedule:            gasScheduleNotifier,
		NodesCoordinator:       nodesCoordinator,
		Data:                   dataComponents,
		CoreData:               coreComponents,
		Crypto:                 cryptoComponents,
		State:                  stateComponents,
		Network:                networkComponents,
		BootstrapComponents:    bootstrapComponents,
		StatusComponents:       statusComponents,
		StatusCoreComponents:   statusCoreComponents,
		RequestedItemsHandler:  requestedItemsHandler,
		WhiteListHandler:       whiteListRequest,
		WhiteListerVerifiedTxs: whiteListerVerifiedTxs,
		MaxRating:              configs.RatingsConfig.General.MaxRating,
		SystemSCConfig:         configs.SystemSCConfig,
		Version:                configs.FlagsConfig.Version,
		ImportStartHandler:     importStartHandler,
		WorkingDir:             configs.FlagsConfig.WorkingDir,
		HistoryRepo:            historyRepository,
		SnapshotsEnabled:       configs.FlagsConfig.SnapshotsEnabled,
		ChainRunType:           nr.getChainRunTypeFunc(),
	}
	processComponentsFactory, err := processComp.NewProcessComponentsFactory(processArgs)
	if err != nil {
		return nil, fmt.Errorf("NewProcessComponentsFactory failed: %w", err)
	}

	managedProcessComponents, err := processComp.NewManagedProcessComponents(processComponentsFactory)
	if err != nil {
		return nil, err
	}

	err = managedProcessComponents.Create()
	if err != nil {
		return nil, err
	}

	return managedProcessComponents, nil
}

// CreateManagedDataComponents is the managed data components factory
func (nr *nodeRunner) CreateManagedDataComponents(
	statusCoreComponents mainFactory.StatusCoreComponentsHolder,
	coreComponents mainFactory.CoreComponentsHolder,
	bootstrapComponents mainFactory.BootstrapComponentsHolder,
	crypto mainFactory.CryptoComponentsHolder,
) (mainFactory.DataComponentsHandler, error) {
	configs := nr.configs
	storerEpoch := bootstrapComponents.EpochBootstrapParams().Epoch()
	if !configs.GeneralConfig.StoragePruning.Enabled {
		// TODO: refactor this as when the pruning storer is disabled, the default directory path is Epoch_0
		// and it should be Epoch_ALL or something similar
		storerEpoch = 0
	}

	dataArgs := dataComp.DataComponentsFactoryArgs{
		Config:                        *configs.GeneralConfig,
		PrefsConfig:                   configs.PreferencesConfig.Preferences,
		ShardCoordinator:              bootstrapComponents.ShardCoordinator(),
		Core:                          coreComponents,
		StatusCore:                    statusCoreComponents,
		Crypto:                        crypto,
		CurrentEpoch:                  storerEpoch,
		CreateTrieEpochRootHashStorer: configs.ImportDbConfig.ImportDbSaveTrieEpochRootHash,
		SnapshotsEnabled:              configs.FlagsConfig.SnapshotsEnabled,
	}

	dataComponentsFactory, err := dataComp.NewDataComponentsFactory(dataArgs)
	if err != nil {
		return nil, fmt.Errorf("NewDataComponentsFactory failed: %w", err)
	}
	managedDataComponents, err := dataComp.NewManagedDataComponents(dataComponentsFactory)
	if err != nil {
		return nil, err
	}
	err = managedDataComponents.Create()
	if err != nil {
		return nil, err
	}

	statusMetricsStorer, err := managedDataComponents.StorageService().GetStorer(dataRetriever.StatusMetricsUnit)
	if err != nil {
		return nil, err
	}

	err = statusCoreComponents.PersistentStatusHandler().SetStorage(statusMetricsStorer)

	if err != nil {
		return nil, err
	}

	return managedDataComponents, nil
}

// CreateManagedStateComponents is the managed state components factory
func (nr *nodeRunner) CreateManagedStateComponents(
	coreComponents mainFactory.CoreComponentsHolder,
	bootstrapComponents mainFactory.BootstrapComponentsHolder,
	dataComponents mainFactory.DataComponentsHandler,
	statusCoreComponents mainFactory.StatusCoreComponentsHolder,
) (mainFactory.StateComponentsHandler, error) {
	processingMode := common.Normal
	if nr.configs.ImportDbConfig.IsImportDBMode {
		processingMode = common.ImportDb
	}
	stateArgs := stateComp.StateComponentsFactoryArgs{
		Config:                   *nr.configs.GeneralConfig,
		ShardCoordinator:         bootstrapComponents.ShardCoordinator(),
		Core:                     coreComponents,
		StatusCore:               statusCoreComponents,
		StorageService:           dataComponents.StorageService(),
		ProcessingMode:           processingMode,
		ShouldSerializeSnapshots: nr.configs.FlagsConfig.SerializeSnapshots,
		SnapshotsEnabled:         nr.configs.FlagsConfig.SnapshotsEnabled,
		ChainHandler:             dataComponents.Blockchain(),
	}

	stateComponentsFactory, err := stateComp.NewStateComponentsFactory(stateArgs)
	if err != nil {
		return nil, fmt.Errorf("NewStateComponentsFactory failed: %w", err)
	}

	managedStateComponents, err := stateComp.NewManagedStateComponents(stateComponentsFactory)
	if err != nil {
		return nil, err
	}

	err = managedStateComponents.Create()
	if err != nil {
		return nil, err
	}
	return managedStateComponents, nil
}

// CreateManagedBootstrapComponents is the managed bootstrap components factory
func (nr *nodeRunner) CreateManagedBootstrapComponents(
	statusCoreComponents mainFactory.StatusCoreComponentsHolder,
	coreComponents mainFactory.CoreComponentsHolder,
	cryptoComponents mainFactory.CryptoComponentsHolder,
	networkComponents mainFactory.NetworkComponentsHolder,
) (mainFactory.BootstrapComponentsHandler, error) {

	bootstrapComponentsFactoryArgs := bootstrapComp.BootstrapComponentsFactoryArgs{
		Config:               *nr.configs.GeneralConfig,
		PrefConfig:           *nr.configs.PreferencesConfig,
		ImportDbConfig:       *nr.configs.ImportDbConfig,
		FlagsConfig:          *nr.configs.FlagsConfig,
		WorkingDir:           nr.configs.FlagsConfig.DbDir,
		CoreComponents:       coreComponents,
		CryptoComponents:     cryptoComponents,
		NetworkComponents:    networkComponents,
		StatusCoreComponents: statusCoreComponents,
		ChainRunType:         nr.getChainRunTypeFunc(),
	}

	bootstrapComponentsFactory, err := bootstrapComp.NewBootstrapComponentsFactory(bootstrapComponentsFactoryArgs)
	if err != nil {
		return nil, fmt.Errorf("NewBootstrapComponentsFactory failed: %w", err)
	}

	managedBootstrapComponents, err := bootstrapComp.NewManagedBootstrapComponents(bootstrapComponentsFactory)
	if err != nil {
		return nil, err
	}

	err = managedBootstrapComponents.Create()
	if err != nil {
		return nil, err
	}

	return managedBootstrapComponents, nil
}

// CreateManagedNetworkComponents is the managed network components factory
func (nr *nodeRunner) CreateManagedNetworkComponents(
	coreComponents mainFactory.CoreComponentsHolder,
	statusCoreComponents mainFactory.StatusCoreComponentsHolder,
	cryptoComponents mainFactory.CryptoComponentsHolder,
) (mainFactory.NetworkComponentsHandler, error) {
	networkComponentsFactoryArgs := networkComp.NetworkComponentsFactoryArgs{
		P2pConfig:             *nr.configs.P2pConfig,
		MainConfig:            *nr.configs.GeneralConfig,
		RatingsConfig:         *nr.configs.RatingsConfig,
		StatusHandler:         statusCoreComponents.AppStatusHandler(),
		Marshalizer:           coreComponents.InternalMarshalizer(),
		Syncer:                coreComponents.SyncTimer(),
		PreferredPeersSlices:  nr.configs.PreferencesConfig.Preferences.PreferredConnections,
		BootstrapWaitTime:     common.TimeToWaitForP2PBootstrap,
		NodeOperationMode:     p2p.NormalOperation,
		ConnectionWatcherType: nr.configs.PreferencesConfig.Preferences.ConnectionWatcherType,
		CryptoComponents:      cryptoComponents,
	}
	if nr.configs.ImportDbConfig.IsImportDBMode {
		networkComponentsFactoryArgs.BootstrapWaitTime = 0
	}
	if nr.configs.PreferencesConfig.Preferences.FullArchive {
		networkComponentsFactoryArgs.NodeOperationMode = p2p.FullArchiveMode
	}

	networkComponentsFactory, err := networkComp.NewNetworkComponentsFactory(networkComponentsFactoryArgs)
	if err != nil {
		return nil, fmt.Errorf("NewNetworkComponentsFactory failed: %w", err)
	}

	managedNetworkComponents, err := networkComp.NewManagedNetworkComponents(networkComponentsFactory)
	if err != nil {
		return nil, err
	}
	err = managedNetworkComponents.Create()
	if err != nil {
		return nil, err
	}
	return managedNetworkComponents, nil
}

// CreateManagedCoreComponents is the managed core components factory
func (nr *nodeRunner) CreateManagedCoreComponents(
	chanStopNodeProcess chan endProcess.ArgEndProcess,
) (mainFactory.CoreComponentsHandler, error) {
	coreArgs := coreComp.CoreComponentsFactoryArgs{
		Config:              *nr.configs.GeneralConfig,
		ConfigPathsHolder:   *nr.configs.ConfigurationPathsHolder,
		EpochConfig:         *nr.configs.EpochConfig,
		RoundConfig:         *nr.configs.RoundConfig,
		ImportDbConfig:      *nr.configs.ImportDbConfig,
		RatingsConfig:       *nr.configs.RatingsConfig,
		EconomicsConfig:     *nr.configs.EconomicsConfig,
		NodesFilename:       nr.configs.ConfigurationPathsHolder.Nodes,
		WorkingDirectory:    nr.configs.FlagsConfig.DbDir,
		ChanStopNodeProcess: chanStopNodeProcess,
	}

	coreComponentsFactory, err := coreComp.NewCoreComponentsFactory(coreArgs)
	if err != nil {
		return nil, fmt.Errorf("NewCoreComponentsFactory failed: %w", err)
	}

	managedCoreComponents, err := coreComp.NewManagedCoreComponents(coreComponentsFactory)
	if err != nil {
		return nil, err
	}

	err = managedCoreComponents.Create()
	if err != nil {
		return nil, err
	}

	return managedCoreComponents, nil
}

// CreateManagedStatusCoreComponents is the managed status core components factory
func (nr *nodeRunner) CreateManagedStatusCoreComponents(
	coreComponents mainFactory.CoreComponentsHolder,
) (mainFactory.StatusCoreComponentsHandler, error) {
	args := statusCore.StatusCoreComponentsFactoryArgs{
		Config:          *nr.configs.GeneralConfig,
		EpochConfig:     *nr.configs.EpochConfig,
		RoundConfig:     *nr.configs.RoundConfig,
		RatingsConfig:   *nr.configs.RatingsConfig,
		EconomicsConfig: *nr.configs.EconomicsConfig,
		CoreComp:        coreComponents,
	}

	statusCoreComponentsFactory, err := statusCore.NewStatusCoreComponentsFactory(args)
	if err != nil {
		return nil, err
	}
	managedStatusCoreComponents, err := statusCore.NewManagedStatusCoreComponents(statusCoreComponentsFactory)
	if err != nil {
		return nil, err
	}

	err = managedStatusCoreComponents.Create()
	if err != nil {
		return nil, err
	}

	return managedStatusCoreComponents, nil
}

// CreateManagedCryptoComponents is the managed crypto components factory
func (nr *nodeRunner) CreateManagedCryptoComponents(
	coreComponents mainFactory.CoreComponentsHolder,
) (mainFactory.CryptoComponentsHandler, error) {
	configs := nr.configs
	validatorKeyPemFileName := configs.ConfigurationPathsHolder.ValidatorKey
	allValidatorKeysPemFileName := configs.ConfigurationPathsHolder.AllValidatorKeys
	cryptoComponentsHandlerArgs := cryptoComp.CryptoComponentsFactoryArgs{
		ValidatorKeyPemFileName:              validatorKeyPemFileName,
		AllValidatorKeysPemFileName:          allValidatorKeysPemFileName,
		SkIndex:                              configs.FlagsConfig.ValidatorKeyIndex,
		Config:                               *configs.GeneralConfig,
		CoreComponentsHolder:                 coreComponents,
		ActivateBLSPubKeyMessageVerification: configs.SystemSCConfig.StakingSystemSCConfig.ActivateBLSPubKeyMessageVerification,
		KeyLoader:                            core.NewKeyLoader(),
		ImportModeNoSigCheck:                 configs.ImportDbConfig.ImportDbNoSigCheckFlag,
		IsInImportMode:                       configs.ImportDbConfig.IsImportDBMode,
		EnableEpochs:                         configs.EpochConfig.EnableEpochs,
		NoKeyProvided:                        configs.FlagsConfig.NoKeyProvided,
		P2pKeyPemFileName:                    configs.ConfigurationPathsHolder.P2pKey,
	}

	cryptoComponentsFactory, err := cryptoComp.NewCryptoComponentsFactory(cryptoComponentsHandlerArgs)
	if err != nil {
		return nil, fmt.Errorf("NewCryptoComponentsFactory failed: %w", err)
	}

	managedCryptoComponents, err := cryptoComp.NewManagedCryptoComponents(cryptoComponentsFactory)
	if err != nil {
		return nil, err
	}

	err = managedCryptoComponents.Create()
	if err != nil {
		return nil, err
	}

	return managedCryptoComponents, nil
}

func closeAllComponents(
	healthService io.Closer,
	facade mainFactory.Closer,
	httpServer shared.UpgradeableHttpServerHandler,
	node *Node,
	chanCloseComponents chan struct{},
) {
	log.Debug("closing health service...")
	err := healthService.Close()
	log.LogIfError(err)

	log.Debug("closing http server")
	log.LogIfError(httpServer.Close())

	log.Debug("closing facade")
	log.LogIfError(facade.Close())

	log.Debug("closing node")
	log.LogIfError(node.Close())

	chanCloseComponents <- struct{}{}
}

func createStringFromRatingsData(ratingsData process.RatingsInfoHandler) string {
	metaChainStepHandler := ratingsData.MetaChainRatingsStepHandler()
	shardChainHandler := ratingsData.ShardChainRatingsStepHandler()
	computedRatingsDataStr := fmt.Sprintf(
		"meta:\n"+
			"ProposerIncrease=%v\n"+
			"ProposerDecrease=%v\n"+
			"ValidatorIncrease=%v\n"+
			"ValidatorDecrease=%v\n\n"+
			"shard:\n"+
			"ProposerIncrease=%v\n"+
			"ProposerDecrease=%v\n"+
			"ValidatorIncrease=%v\n"+
			"ValidatorDecrease=%v",
		metaChainStepHandler.ProposerIncreaseRatingStep(),
		metaChainStepHandler.ProposerDecreaseRatingStep(),
		metaChainStepHandler.ValidatorIncreaseRatingStep(),
		metaChainStepHandler.ValidatorDecreaseRatingStep(),
		shardChainHandler.ProposerIncreaseRatingStep(),
		shardChainHandler.ProposerDecreaseRatingStep(),
		shardChainHandler.ValidatorIncreaseRatingStep(),
		shardChainHandler.ValidatorDecreaseRatingStep(),
	)
	return computedRatingsDataStr
}

func cleanupStorageIfNecessary(workingDir string, cleanupStorage bool) error {
	if !cleanupStorage {
		return nil
	}

	dbPath := filepath.Join(
		workingDir,
		common.DefaultDBPath)
	log.Trace("cleaning storage", "path", dbPath)

	return os.RemoveAll(dbPath)
}

func copyConfigToStatsFolder(statsFolder string, gasScheduleFolder string, configs []string) {
	err := os.MkdirAll(statsFolder, os.ModePerm)
	log.LogIfError(err)

	err = copyDirectory(gasScheduleFolder, statsFolder)
	log.LogIfError(err)

	for _, configFile := range configs {
		copySingleFile(statsFolder, configFile)
	}
}

// TODO: add some unit tests
func copyDirectory(source string, destination string) error {
	fileDescriptors, err := ioutil.ReadDir(source)
	if err != nil {
		return err
	}

	sourceInfo, err := os.Stat(source)
	if err != nil {
		return err
	}

	err = os.MkdirAll(destination, sourceInfo.Mode())
	if err != nil {
		return err
	}

	for _, fd := range fileDescriptors {
		srcFilePath := path.Join(source, fd.Name())
		dstFilePath := path.Join(destination, fd.Name())
		if fd.IsDir() {
			err = copyDirectory(srcFilePath, dstFilePath)
			log.LogIfError(err)
		} else {
			copySingleFile(dstFilePath, srcFilePath)
		}
	}
	return nil
}

func copySingleFile(folder string, configFile string) {
	fileName := filepath.Base(configFile)

	source, err := core.OpenFile(configFile)
	if err != nil {
		return
	}
	defer func() {
		err = source.Close()
		if err != nil {
			log.Warn("copySingleFile", "Could not close file", source.Name(), "error", err.Error())
		}
	}()

	destPath := filepath.Join(folder, fileName)
	destination, err := os.Create(destPath)
	if err != nil {
		return
	}
	defer func() {
		err = destination.Close()
		if err != nil {
			log.Warn("copySingleFile", "Could not close file", source.Name(), "error", err.Error())
		}
	}()

	_, err = io.Copy(destination, source)
	if err != nil {
		log.Warn("copySingleFile", "Could not copy file", source.Name(), "error", err.Error())
	}
}

func indexValidatorsListIfNeeded(
	outportHandler outport.OutportHandler,
	coordinator nodesCoordinator.NodesCoordinator,
	epoch uint32,
) {
	if !outportHandler.HasDrivers() {
		return
	}

	validatorsPubKeys, err := coordinator.GetAllEligibleValidatorsPublicKeys(epoch)
	if err != nil {
		log.Warn("GetAllEligibleValidatorPublicKeys for epoch 0 failed", "error", err)
	}

	if len(validatorsPubKeys) > 0 {
		outportHandler.SaveValidatorsPubKeys(validatorsPubKeys, epoch)
	}
}

func enableGopsIfNeeded(gopsEnabled bool) {
	if gopsEnabled {
		if err := agent.Listen(agent.Options{}); err != nil {
			log.Error("failure to init gops", "error", err.Error())
		}
	}

	log.Trace("gops", "enabled", gopsEnabled)
}

func createWhiteListerVerifiedTxs(generalConfig *config.Config) (process.WhiteListHandler, error) {
	whiteListCacheVerified, err := storageunit.NewCache(storageFactory.GetCacherFromConfig(generalConfig.WhiteListerVerifiedTxs))
	if err != nil {
		return nil, err
	}
	return interceptors.NewWhiteListDataVerifier(whiteListCacheVerified)
}

func (nr *nodeRunner) getConsensusModel() consensus.ConsensusModel {
	return consensus.ConsensusModelV1
<<<<<<< HEAD
}

func (nr *nodeRunner) getChainRunType() common.ChainRunType {
	return common.ChainRunTypeRegular
=======
>>>>>>> b1f06083
}<|MERGE_RESOLUTION|>--- conflicted
+++ resolved
@@ -82,10 +82,7 @@
 	configs *config.Configs
 
 	getConsensusModelFunc func() consensus.ConsensusModel
-<<<<<<< HEAD
 	getChainRunTypeFunc   func() common.ChainRunType
-=======
->>>>>>> b1f06083
 }
 
 // NewNodeRunner creates a nodeRunner instance
@@ -99,10 +96,7 @@
 	}
 
 	nr.getConsensusModelFunc = nr.getConsensusModel
-<<<<<<< HEAD
 	nr.getChainRunTypeFunc = nr.getChainRunType
-=======
->>>>>>> b1f06083
 
 	return nr, nil
 }
@@ -881,10 +875,7 @@
 		IsInImportMode:        nr.configs.ImportDbConfig.IsImportDBMode,
 		ShouldDisableWatchdog: nr.configs.FlagsConfig.DisableConsensusWatchdog,
 		ConsensusModel:        nr.getConsensusModelFunc(),
-<<<<<<< HEAD
 		ChainRunType:          nr.getChainRunTypeFunc(),
-=======
->>>>>>> b1f06083
 	}
 
 	consensusFactory, err := consensusComp.NewConsensusComponentsFactory(consensusArgs)
@@ -1719,11 +1710,8 @@
 
 func (nr *nodeRunner) getConsensusModel() consensus.ConsensusModel {
 	return consensus.ConsensusModelV1
-<<<<<<< HEAD
 }
 
 func (nr *nodeRunner) getChainRunType() common.ChainRunType {
 	return common.ChainRunTypeRegular
-=======
->>>>>>> b1f06083
 }