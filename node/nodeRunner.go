--- conflicted
+++ resolved
@@ -480,12 +480,8 @@
 ) (mainFactory.ConsensusComponentsHandler, error) {
 	hardForkTrigger, err := CreateHardForkTrigger(
 		nr.configs.GeneralConfig,
-<<<<<<< HEAD
+		nr.configs.EpochConfig,
 		bootstrapComponents.ShardCoordinator(),
-=======
-		nr.configs.EpochConfig,
-		managedBootstrapComponents.ShardCoordinator(),
->>>>>>> c9456b51
 		nodesCoordinator,
 		nodesShuffledOut,
 		coreComponents,
