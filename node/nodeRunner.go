package node

import (
	"fmt"
	"io"
	"os"
	"os/signal"
	"path"
	"path/filepath"
	"runtime"
	"strconv"
	"syscall"
	"time"

	"github.com/google/gops/agent"
	"github.com/multiversx/mx-chain-core-go/core"
	"github.com/multiversx/mx-chain-core-go/core/check"
	"github.com/multiversx/mx-chain-core-go/core/closing"
	"github.com/multiversx/mx-chain-core-go/core/throttler"
	"github.com/multiversx/mx-chain-core-go/data/endProcess"
	outportCore "github.com/multiversx/mx-chain-core-go/data/outport"
	logger "github.com/multiversx/mx-chain-logger-go"

	"github.com/multiversx/mx-chain-go/api/gin"
	"github.com/multiversx/mx-chain-go/api/shared"
	"github.com/multiversx/mx-chain-go/common"
	"github.com/multiversx/mx-chain-go/common/disabled"
	"github.com/multiversx/mx-chain-go/common/forking"
	"github.com/multiversx/mx-chain-go/common/goroutines"
	"github.com/multiversx/mx-chain-go/common/ordering"
	"github.com/multiversx/mx-chain-go/common/statistics"
	"github.com/multiversx/mx-chain-go/config"
	"github.com/multiversx/mx-chain-go/consensus/spos"
	"github.com/multiversx/mx-chain-go/consensus/spos/bls"
	"github.com/multiversx/mx-chain-go/dataRetriever"
	dbLookupFactory "github.com/multiversx/mx-chain-go/dblookupext/factory"
	"github.com/multiversx/mx-chain-go/facade"
	"github.com/multiversx/mx-chain-go/facade/initial"
	mainFactory "github.com/multiversx/mx-chain-go/factory"
	apiComp "github.com/multiversx/mx-chain-go/factory/api"
	bootstrapComp "github.com/multiversx/mx-chain-go/factory/bootstrap"
	consensusComp "github.com/multiversx/mx-chain-go/factory/consensus"
	coreComp "github.com/multiversx/mx-chain-go/factory/core"
	cryptoComp "github.com/multiversx/mx-chain-go/factory/crypto"
	dataComp "github.com/multiversx/mx-chain-go/factory/data"
	factoryDisabled "github.com/multiversx/mx-chain-go/factory/disabled"
	heartbeatComp "github.com/multiversx/mx-chain-go/factory/heartbeat"
	networkComp "github.com/multiversx/mx-chain-go/factory/network"
	processComp "github.com/multiversx/mx-chain-go/factory/processing"
	"github.com/multiversx/mx-chain-go/factory/runType"
	stateComp "github.com/multiversx/mx-chain-go/factory/state"
	statusComp "github.com/multiversx/mx-chain-go/factory/status"
	"github.com/multiversx/mx-chain-go/factory/statusCore"
	"github.com/multiversx/mx-chain-go/genesis/parsing"
	"github.com/multiversx/mx-chain-go/health"
	"github.com/multiversx/mx-chain-go/node/metrics"
	"github.com/multiversx/mx-chain-go/outport"
	"github.com/multiversx/mx-chain-go/process"
	"github.com/multiversx/mx-chain-go/process/interceptors"
	"github.com/multiversx/mx-chain-go/sharding/nodesCoordinator"
	"github.com/multiversx/mx-chain-go/state/syncer"
	"github.com/multiversx/mx-chain-go/storage/cache"
	storageFactory "github.com/multiversx/mx-chain-go/storage/factory"
	"github.com/multiversx/mx-chain-go/storage/storageunit"
	trieStatistics "github.com/multiversx/mx-chain-go/trie/statistics"
	"github.com/multiversx/mx-chain-go/update/trigger"
)

type nextOperationForNode int

const (
	// TODO: remove this after better handling VM versions switching
	// defaultDelayBeforeScQueriesStartInSec represents the default delay before the sc query processor should start to allow external queries
	defaultDelayBeforeScQueriesStartInSec = 120

	maxTimeToClose = 10 * time.Second
	// SoftRestartMessage is the custom message used when the node does a soft restart operation
	SoftRestartMessage = "Shuffled out - soft restart"

	nextOperationShouldRestart nextOperationForNode = 1
	nextOperationShouldStop    nextOperationForNode = 2
)

// nodeRunner holds the node runner configuration and controls running of a node
type nodeRunner struct {
	configs *config.Configs
}

// NewNodeRunner creates a nodeRunner instance
func NewNodeRunner(cfgs *config.Configs) (*nodeRunner, error) {
	if cfgs == nil {
		return nil, fmt.Errorf("nil configs provided")
	}

	return &nodeRunner{
		configs: cfgs,
	}, nil
}

// Start creates and starts the managed components
func (nr *nodeRunner) Start() error {
	configs := nr.configs
	flagsConfig := configs.FlagsConfig
	configurationPaths := configs.ConfigurationPathsHolder
	chanStopNodeProcess := make(chan endProcess.ArgEndProcess, 1)

	enableGopsIfNeeded(flagsConfig.EnableGops)

	var err error
	configurationPaths.Nodes, err = nr.getNodesFileName()
	if err != nil {
		return err
	}

	log.Debug("config", "file", configurationPaths.Nodes)
	log.Debug("config", "file", configurationPaths.Genesis)

	log.Info("starting node", "version", flagsConfig.Version, "pid", os.Getpid())

	err = cleanupStorageIfNecessary(flagsConfig.DbDir, flagsConfig.CleanupStorage)
	if err != nil {
		return err
	}

	printEnableEpochs(nr.configs)

	core.DumpGoRoutinesToLog(0, log)

	err = nr.startShufflingProcessLoop(chanStopNodeProcess)
	if err != nil {
		return err
	}

	return nil
}

func printEnableEpochs(configs *config.Configs) {
	var readEpochFor = func(flag string) string {
		return fmt.Sprintf("read enable epoch for %s", flag)
	}

	enableEpochs := configs.EpochConfig.EnableEpochs

	log.Debug(readEpochFor("sc deploy"), "epoch", enableEpochs.SCDeployEnableEpoch)
	log.Debug(readEpochFor("built in functions"), "epoch", enableEpochs.BuiltInFunctionsEnableEpoch)
	log.Debug(readEpochFor("relayed transactions"), "epoch", enableEpochs.RelayedTransactionsEnableEpoch)
	log.Debug(readEpochFor("penalized too much gas"), "epoch", enableEpochs.PenalizedTooMuchGasEnableEpoch)
	log.Debug(readEpochFor("switch jail waiting"), "epoch", enableEpochs.SwitchJailWaitingEnableEpoch)
	log.Debug(readEpochFor("switch hysteresis for min nodes"), "epoch", enableEpochs.SwitchHysteresisForMinNodesEnableEpoch)
	log.Debug(readEpochFor("below signed threshold"), "epoch", enableEpochs.BelowSignedThresholdEnableEpoch)
	log.Debug(readEpochFor("transaction signed with tx hash"), "epoch", enableEpochs.TransactionSignedWithTxHashEnableEpoch)
	log.Debug(readEpochFor("meta protection"), "epoch", enableEpochs.MetaProtectionEnableEpoch)
	log.Debug(readEpochFor("ahead of time gas usage"), "epoch", enableEpochs.AheadOfTimeGasUsageEnableEpoch)
	log.Debug(readEpochFor("gas price modifier"), "epoch", enableEpochs.GasPriceModifierEnableEpoch)
	log.Debug(readEpochFor("repair callback"), "epoch", enableEpochs.RepairCallbackEnableEpoch)
	log.Debug(readEpochFor("max nodes change"), "epoch", enableEpochs.MaxNodesChangeEnableEpoch)
	log.Debug(readEpochFor("block gas and fees re-check"), "epoch", enableEpochs.BlockGasAndFeesReCheckEnableEpoch)
	log.Debug(readEpochFor("staking v2 epoch"), "epoch", enableEpochs.StakingV2EnableEpoch)
	log.Debug(readEpochFor("stake"), "epoch", enableEpochs.StakeEnableEpoch)
	log.Debug(readEpochFor("double key protection"), "epoch", enableEpochs.DoubleKeyProtectionEnableEpoch)
	log.Debug(readEpochFor("esdt"), "epoch", enableEpochs.ESDTEnableEpoch)
	log.Debug(readEpochFor("governance"), "epoch", enableEpochs.GovernanceEnableEpoch)
	log.Debug(readEpochFor("delegation manager"), "epoch", enableEpochs.DelegationManagerEnableEpoch)
	log.Debug(readEpochFor("delegation smart contract"), "epoch", enableEpochs.DelegationSmartContractEnableEpoch)
	log.Debug(readEpochFor("correct last unjailed"), "epoch", enableEpochs.CorrectLastUnjailedEnableEpoch)
	log.Debug(readEpochFor("balance waiting lists"), "epoch", enableEpochs.BalanceWaitingListsEnableEpoch)
	log.Debug(readEpochFor("relayed transactions v2"), "epoch", enableEpochs.RelayedTransactionsV2EnableEpoch)
	log.Debug(readEpochFor("unbond tokens v2"), "epoch", enableEpochs.UnbondTokensV2EnableEpoch)
	log.Debug(readEpochFor("save jailed always"), "epoch", enableEpochs.SaveJailedAlwaysEnableEpoch)
	log.Debug(readEpochFor("validator to delegation"), "epoch", enableEpochs.ValidatorToDelegationEnableEpoch)
	log.Debug(readEpochFor("re-delegate below minimum check"), "epoch", enableEpochs.ReDelegateBelowMinCheckEnableEpoch)
	log.Debug(readEpochFor("increment SCR nonce in multi transfer"), "epoch", enableEpochs.IncrementSCRNonceInMultiTransferEnableEpoch)
	log.Debug(readEpochFor("esdt and NFT multi transfer"), "epoch", enableEpochs.ESDTMultiTransferEnableEpoch)
	log.Debug(readEpochFor("contract global mint and burn"), "epoch", enableEpochs.GlobalMintBurnDisableEpoch)
	log.Debug(readEpochFor("contract transfer role"), "epoch", enableEpochs.ESDTTransferRoleEnableEpoch)
	log.Debug(readEpochFor("compute rewards checkpoint on delegation"), "epoch", enableEpochs.ComputeRewardCheckpointEnableEpoch)
	log.Debug(readEpochFor("esdt NFT create on multiple shards"), "epoch", enableEpochs.ESDTNFTCreateOnMultiShardEnableEpoch)
	log.Debug(readEpochFor("SCR size invariant check"), "epoch", enableEpochs.SCRSizeInvariantCheckEnableEpoch)
	log.Debug(readEpochFor("backward compatibility flag for save key value"), "epoch", enableEpochs.BackwardCompSaveKeyValueEnableEpoch)
	log.Debug(readEpochFor("meta ESDT, financial SFT"), "epoch", enableEpochs.MetaESDTSetEnableEpoch)
	log.Debug(readEpochFor("add tokens to delegation"), "epoch", enableEpochs.AddTokensToDelegationEnableEpoch)
	log.Debug(readEpochFor("multi ESDT transfer on callback"), "epoch", enableEpochs.MultiESDTTransferFixOnCallBackOnEnableEpoch)
	log.Debug(readEpochFor("optimize gas used in cross mini blocks"), "epoch", enableEpochs.OptimizeGasUsedInCrossMiniBlocksEnableEpoch)
	log.Debug(readEpochFor("correct first queued"), "epoch", enableEpochs.CorrectFirstQueuedEpoch)
	log.Debug(readEpochFor("fix out of gas return code"), "epoch", enableEpochs.FixOOGReturnCodeEnableEpoch)
	log.Debug(readEpochFor("remove non updated storage"), "epoch", enableEpochs.RemoveNonUpdatedStorageEnableEpoch)
	log.Debug(readEpochFor("delete delegator data after claim rewards"), "epoch", enableEpochs.DeleteDelegatorAfterClaimRewardsEnableEpoch)
	log.Debug(readEpochFor("optimize nft metadata store"), "epoch", enableEpochs.OptimizeNFTStoreEnableEpoch)
	log.Debug(readEpochFor("create nft through execute on destination by caller"), "epoch", enableEpochs.CreateNFTThroughExecByCallerEnableEpoch)
	log.Debug(readEpochFor("payable by smart contract"), "epoch", enableEpochs.IsPayableBySCEnableEpoch)
	log.Debug(readEpochFor("cleanup informative only SCRs"), "epoch", enableEpochs.CleanUpInformativeSCRsEnableEpoch)
	log.Debug(readEpochFor("storage API cost optimization"), "epoch", enableEpochs.StorageAPICostOptimizationEnableEpoch)
	log.Debug(readEpochFor("transform to multi shard create on esdt"), "epoch", enableEpochs.TransformToMultiShardCreateEnableEpoch)
	log.Debug(readEpochFor("esdt: enable epoch for esdt register and set all roles function"), "epoch", enableEpochs.ESDTRegisterAndSetAllRolesEnableEpoch)
	log.Debug(readEpochFor("scheduled mini blocks"), "epoch", enableEpochs.ScheduledMiniBlocksEnableEpoch)
	log.Debug(readEpochFor("correct jailed not unstaked if empty queue"), "epoch", enableEpochs.CorrectJailedNotUnstakedEmptyQueueEpoch)
	log.Debug(readEpochFor("do not return old block in blockchain hook"), "epoch", enableEpochs.DoNotReturnOldBlockInBlockchainHookEnableEpoch)
	log.Debug(readEpochFor("scr size invariant check on built in"), "epoch", enableEpochs.SCRSizeInvariantOnBuiltInResultEnableEpoch)
	log.Debug(readEpochFor("correct check on tokenID for transfer role"), "epoch", enableEpochs.CheckCorrectTokenIDForTransferRoleEnableEpoch)
	log.Debug(readEpochFor("disable check value on exec by caller"), "epoch", enableEpochs.DisableExecByCallerEnableEpoch)
	log.Debug(readEpochFor("fail execution on every wrong API call"), "epoch", enableEpochs.FailExecutionOnEveryAPIErrorEnableEpoch)
	log.Debug(readEpochFor("managed crypto API in wasm vm"), "epoch", enableEpochs.ManagedCryptoAPIsEnableEpoch)
	log.Debug(readEpochFor("refactor contexts"), "epoch", enableEpochs.RefactorContextEnableEpoch)
	log.Debug(readEpochFor("mini block partial execution"), "epoch", enableEpochs.MiniBlockPartialExecutionEnableEpoch)
	log.Debug(readEpochFor("fix async callback arguments list"), "epoch", enableEpochs.FixAsyncCallBackArgsListEnableEpoch)
	log.Debug(readEpochFor("fix old token liquidity"), "epoch", enableEpochs.FixOldTokenLiquidityEnableEpoch)
	log.Debug(readEpochFor("set sender in eei output transfer"), "epoch", enableEpochs.SetSenderInEeiOutputTransferEnableEpoch)
	log.Debug(readEpochFor("refactor peers mini blocks"), "epoch", enableEpochs.RefactorPeersMiniBlocksEnableEpoch)
	log.Debug(readEpochFor("runtime memstore limit"), "epoch", enableEpochs.RuntimeMemStoreLimitEnableEpoch)
	log.Debug(readEpochFor("max blockchainhook counters"), "epoch", enableEpochs.MaxBlockchainHookCountersEnableEpoch)
	log.Debug(readEpochFor("limit validators"), "epoch", enableEpochs.StakeLimitsEnableEpoch)
	log.Debug(readEpochFor("staking v4 step 1"), "epoch", enableEpochs.StakingV4Step1EnableEpoch)
	log.Debug(readEpochFor("staking v4 step 2"), "epoch", enableEpochs.StakingV4Step2EnableEpoch)
	log.Debug(readEpochFor("staking v4 step 3"), "epoch", enableEpochs.StakingV4Step3EnableEpoch)

	gasSchedule := configs.EpochConfig.GasSchedule

	log.Debug(readEpochFor("gas schedule directories paths"), "epoch", gasSchedule.GasScheduleByEpochs)
}

func (nr *nodeRunner) startShufflingProcessLoop(
	chanStopNodeProcess chan endProcess.ArgEndProcess,
) error {
	for {
		log.Debug("\n\n====================Starting managedComponents creation================================")

		shouldStop, err := nr.executeOneComponentCreationCycle(chanStopNodeProcess)
		if shouldStop {
			return err
		}

		nr.shuffleOutStatsAndGC()
	}
}

func (nr *nodeRunner) shuffleOutStatsAndGC() {
	debugConfig := nr.configs.GeneralConfig.Debug.ShuffleOut

	extraMessage := ""
	if debugConfig.CallGCWhenShuffleOut {
		extraMessage = " before running GC"
	}
	if debugConfig.ExtraPrintsOnShuffleOut {
		log.Debug("node statistics"+extraMessage, statistics.GetRuntimeStatistics()...)
	}
	if debugConfig.CallGCWhenShuffleOut {
		log.Debug("running runtime.GC()")
		runtime.GC()
	}
	shouldPrintAnotherNodeStatistics := debugConfig.CallGCWhenShuffleOut && debugConfig.ExtraPrintsOnShuffleOut
	if shouldPrintAnotherNodeStatistics {
		log.Debug("node statistics after running GC", statistics.GetRuntimeStatistics()...)
	}

	nr.doProfileOnShuffleOut()
}

func (nr *nodeRunner) doProfileOnShuffleOut() {
	debugConfig := nr.configs.GeneralConfig.Debug.ShuffleOut
	shouldDoProfile := debugConfig.DoProfileOnShuffleOut && nr.configs.FlagsConfig.UseHealthService
	if !shouldDoProfile {
		return
	}

	log.Debug("running profile job")
	parentPath := filepath.Join(nr.configs.FlagsConfig.WorkingDir, nr.configs.GeneralConfig.Health.FolderPath)
	var stats runtime.MemStats
	runtime.ReadMemStats(&stats)
	err := health.WriteMemoryUseInfo(stats, time.Now(), parentPath, "softrestart")
	log.LogIfError(err)
}

func (nr *nodeRunner) executeOneComponentCreationCycle(
	chanStopNodeProcess chan endProcess.ArgEndProcess,
) (bool, error) {
	goRoutinesNumberStart := runtime.NumGoroutine()

	log.Debug("applying custom configs based on the current architecture")
	ApplyArchCustomConfigs(nr.configs)

	configs := nr.configs
	flagsConfig := configs.FlagsConfig
	configurationPaths := configs.ConfigurationPathsHolder

	log.Debug("creating healthService")
	healthService := nr.createHealthService(flagsConfig)

	log.Debug("creating runType core components")
	managedRunTypeCoreComponents, err := nr.CreateManagedRunTypeCoreComponents()
	if err != nil {
		return true, err
	}

	log.Debug("creating core components")
	managedCoreComponents, err := nr.CreateManagedCoreComponents(chanStopNodeProcess, managedRunTypeCoreComponents)
	if err != nil {
		return true, err
	}

	err = config.SanityCheckNodesConfig(managedCoreComponents.GenesisNodesSetup(), configs.EpochConfig.EnableEpochs)
	if err != nil {
		return true, err
	}

	log.Debug("creating status core components")
	managedStatusCoreComponents, err := nr.CreateManagedStatusCoreComponents(managedCoreComponents)
	if err != nil {
		return true, err
	}

	log.Debug("creating crypto components")
	managedCryptoComponents, err := nr.CreateManagedCryptoComponents(managedCoreComponents)
	if err != nil {
		return true, err
	}

	log.Debug("creating runType components")
	managedRunTypeComponents, err := nr.CreateManagedRunTypeComponents(managedCoreComponents, managedCryptoComponents)
	if err != nil {
		return true, err
	}

	log.Debug("creating network components")
	managedNetworkComponents, err := nr.CreateManagedNetworkComponents(managedCoreComponents, managedStatusCoreComponents, managedCryptoComponents)
	if err != nil {
		return true, err
	}

	log.Debug("creating disabled API services")
	webServerHandler, err := nr.createHttpServer(managedStatusCoreComponents)
	if err != nil {
		return true, err
	}

	log.Debug("creating bootstrap components")
	managedBootstrapComponents, err := nr.CreateManagedBootstrapComponents(managedStatusCoreComponents, managedCoreComponents, managedCryptoComponents, managedNetworkComponents, managedRunTypeComponents)
	if err != nil {
		return true, err
	}

	nr.logInformation(managedCoreComponents, managedCryptoComponents, managedBootstrapComponents)

	log.Debug("creating data components")
	managedDataComponents, err := nr.CreateManagedDataComponents(managedStatusCoreComponents, managedCoreComponents, managedBootstrapComponents, managedCryptoComponents, managedRunTypeComponents)
	if err != nil {
		return true, err
	}

	log.Debug("creating state components")
	managedStateComponents, err := nr.CreateManagedStateComponents(
		managedCoreComponents,
		managedDataComponents,
		managedStatusCoreComponents,
		managedRunTypeComponents,
	)
	if err != nil {
		return true, err
	}

	log.Debug("creating metrics")
	// this should be called before setting the storer (done in the managedDataComponents creation)
	err = nr.createMetrics(managedStatusCoreComponents, managedCoreComponents, managedCryptoComponents, managedBootstrapComponents)
	if err != nil {
		return true, err
	}

	log.Debug("registering components in healthService")
	nr.registerDataComponentsInHealthService(healthService, managedDataComponents)

	nodesShufflerOut, err := bootstrapComp.CreateNodesShuffleOut(
		managedCoreComponents.GenesisNodesSetup(),
		configs.GeneralConfig.EpochStartConfig,
		managedCoreComponents.ChanStopNodeProcess(),
	)
	if err != nil {
		return true, err
	}

	bootstrapStorer, err := managedDataComponents.StorageService().GetStorer(dataRetriever.BootstrapUnit)
	if err != nil {
		return true, err
	}

	log.Debug("creating nodes coordinator")
	nodesCoordinatorInstance, err := bootstrapComp.CreateNodesCoordinator(
		nodesShufflerOut,
		managedCoreComponents.GenesisNodesSetup(),
		configs.PreferencesConfig.Preferences,
		managedCoreComponents.EpochStartNotifierWithConfirm(),
		managedCryptoComponents.PublicKey(),
		managedCoreComponents.InternalMarshalizer(),
		managedCoreComponents.Hasher(),
		managedCoreComponents.Rater(),
		bootstrapStorer,
		managedCoreComponents.NodesShuffler(),
		managedBootstrapComponents.ShardCoordinator().SelfId(),
		managedBootstrapComponents.EpochBootstrapParams(),
		managedBootstrapComponents.EpochBootstrapParams().Epoch(),
		managedCoreComponents.ChanStopNodeProcess(),
		managedCoreComponents.NodeTypeProvider(),
		managedCoreComponents.EnableEpochsHandler(),
		managedDataComponents.Datapool().CurrentEpochValidatorInfo(),
		managedBootstrapComponents.NodesCoordinatorRegistryFactory(),
		managedRunTypeComponents.NodesCoordinatorWithRaterCreator(),
	)
	if err != nil {
		return true, err
	}

	log.Debug("starting status pooling components")
	managedStatusComponents, err := nr.CreateManagedStatusComponents(
		managedStatusCoreComponents,
		managedCoreComponents,
		managedNetworkComponents,
		managedBootstrapComponents,
		managedStateComponents,
		nodesCoordinatorInstance,
		configs.ImportDbConfig.IsImportDBMode,
		managedCryptoComponents,
	)
	if err != nil {
		return true, err
	}

	argsGasScheduleNotifier := forking.ArgsNewGasScheduleNotifier{
		GasScheduleConfig:  configs.EpochConfig.GasSchedule,
		ConfigDir:          configurationPaths.GasScheduleDirectoryName,
		EpochNotifier:      managedCoreComponents.EpochNotifier(),
		WasmVMChangeLocker: managedCoreComponents.WasmVMChangeLocker(),
	}
	gasScheduleNotifier, err := forking.NewGasScheduleNotifier(argsGasScheduleNotifier)
	if err != nil {
		return true, err
	}

	log.Debug("creating process components")
	managedProcessComponents, err := nr.CreateManagedProcessComponents(
		managedCoreComponents,
		managedCryptoComponents,
		managedNetworkComponents,
		managedBootstrapComponents,
		managedStateComponents,
		managedDataComponents,
		managedStatusComponents,
		managedStatusCoreComponents,
		managedRunTypeComponents,
		managedRunTypeCoreComponents,
		gasScheduleNotifier,
		nodesCoordinatorInstance,
	)
	if err != nil {
		return true, err
	}

	err = addSyncersToAccountsDB(
		configs.GeneralConfig,
		managedCoreComponents,
		managedDataComponents,
		managedStateComponents,
		managedBootstrapComponents,
		managedProcessComponents,
	)
	if err != nil {
		return true, err
	}

	hardforkTrigger := managedProcessComponents.HardforkTrigger()
	err = hardforkTrigger.AddCloser(nodesShufflerOut)
	if err != nil {
		return true, fmt.Errorf("%w when adding nodeShufflerOut in hardForkTrigger", err)
	}

	err = managedStatusComponents.SetForkDetector(managedProcessComponents.ForkDetector())
	if err != nil {
		return true, err
	}

	err = managedStatusComponents.StartPolling()
	if err != nil {
		return true, err
	}

	log.Debug("starting node... executeOneComponentCreationCycle")

	managedConsensusComponents, err := nr.CreateManagedConsensusComponents(
		managedCoreComponents,
		managedNetworkComponents,
		managedCryptoComponents,
		managedDataComponents,
		managedStateComponents,
		managedStatusComponents,
		managedProcessComponents,
		managedStatusCoreComponents,
		managedRunTypeComponents,
	)
	if err != nil {
		return true, err
	}

	managedHeartbeatV2Components, err := nr.CreateManagedHeartbeatV2Components(
		managedBootstrapComponents,
		managedCoreComponents,
		managedNetworkComponents,
		managedCryptoComponents,
		managedDataComponents,
		managedProcessComponents,
		managedStatusCoreComponents,
	)
	if err != nil {
		return true, err
	}

	log.Debug("creating node structure")
	nodeHandler, err := CreateNode(
		configs.GeneralConfig,
		managedRunTypeComponents,
		managedStatusCoreComponents,
		managedBootstrapComponents,
		managedCoreComponents,
		managedCryptoComponents,
		managedDataComponents,
		managedNetworkComponents,
		managedProcessComponents,
		managedStateComponents,
		managedStatusComponents,
		managedHeartbeatV2Components,
		managedConsensusComponents,
		flagsConfig.BootstrapRoundIndex,
		configs.ImportDbConfig.IsImportDBMode,
		NewNodeFactory(),
	)
	if err != nil {
		return true, err
	}

	if managedBootstrapComponents.ShardCoordinator().SelfId() == core.MetachainShardId {
		log.Debug("activating nodesCoordinator's validators indexing")
		indexValidatorsListIfNeeded(
			managedProcessComponents.ShardCoordinator().SelfId(),
			managedStatusComponents.OutportHandler(),
			nodesCoordinatorInstance,
			managedProcessComponents.EpochStartTrigger().Epoch(),
		)
	}

	// this channel will trigger the moment when the sc query service should be able to process VM Query requests
	allowExternalVMQueriesChan := make(chan struct{})

	log.Debug("updating the API service after creating the node facade")
	facadeInstance, err := nr.createApiFacade(nodeHandler, webServerHandler, gasScheduleNotifier, allowExternalVMQueriesChan)
	if err != nil {
		return true, err
	}

	log.Info("application is now running")

	delayInSecBeforeAllowingVmQueries := configs.GeneralConfig.WebServerAntiflood.VmQueryDelayAfterStartInSec
	if delayInSecBeforeAllowingVmQueries == 0 {
		log.Warn("WebServerAntiflood.VmQueryDelayAfterStartInSec value not set. will use default", "default", defaultDelayBeforeScQueriesStartInSec)
		delayInSecBeforeAllowingVmQueries = defaultDelayBeforeScQueriesStartInSec
	}
	// TODO: remove this and treat better the VM versions switching
	go func(statusHandler core.AppStatusHandler) {
		time.Sleep(time.Duration(delayInSecBeforeAllowingVmQueries) * time.Second)
		close(allowExternalVMQueriesChan)
		statusHandler.SetStringValue(common.MetricAreVMQueriesReady, strconv.FormatBool(true))
	}(managedStatusCoreComponents.AppStatusHandler())

	sigs := make(chan os.Signal, 1)
	signal.Notify(sigs, syscall.SIGINT, syscall.SIGTERM)

	nextOperation := waitForSignal(
		sigs,
		managedCoreComponents.ChanStopNodeProcess(),
		healthService,
		facadeInstance,
		webServerHandler,
		nodeHandler,
		goRoutinesNumberStart,
	)

	return nextOperation == nextOperationShouldStop, nil
}

func addSyncersToAccountsDB(
	config *config.Config,
	coreComponents mainFactory.CoreComponentsHolder,
	dataComponents mainFactory.DataComponentsHolder,
	stateComponents mainFactory.StateComponentsHolder,
	bootstrapComponents mainFactory.BootstrapComponentsHolder,
	processComponents mainFactory.ProcessComponentsHolder,
) error {
	selfId := bootstrapComponents.ShardCoordinator().SelfId()
	if selfId == core.MetachainShardId {
		stateSyncer, err := getValidatorAccountSyncer(
			config,
			coreComponents,
			dataComponents,
			stateComponents,
			processComponents,
		)
		if err != nil {
			return err
		}

		err = stateComponents.PeerAccounts().SetSyncer(stateSyncer)
		if err != nil {
			return err
		}

		err = stateComponents.PeerAccounts().StartSnapshotIfNeeded()
		if err != nil {
			return err
		}
	}

	stateSyncer, err := getUserAccountSyncer(
		config,
		coreComponents,
		dataComponents,
		stateComponents,
		bootstrapComponents,
		processComponents,
	)
	if err != nil {
		return err
	}
	err = stateComponents.AccountsAdapter().SetSyncer(stateSyncer)
	if err != nil {
		return err
	}

	return stateComponents.AccountsAdapter().StartSnapshotIfNeeded()
}

func getUserAccountSyncer(
	config *config.Config,
	coreComponents mainFactory.CoreComponentsHolder,
	dataComponents mainFactory.DataComponentsHolder,
	stateComponents mainFactory.StateComponentsHolder,
	bootstrapComponents mainFactory.BootstrapComponentsHolder,
	processComponents mainFactory.ProcessComponentsHolder,
) (process.AccountsDBSyncer, error) {
	maxTrieLevelInMemory := config.StateTriesConfig.MaxStateTrieLevelInMemory
	userTrie := stateComponents.TriesContainer().Get([]byte(dataRetriever.UserAccountsUnit.String()))
	storageManager := userTrie.GetStorageManager()

	thr, err := throttler.NewNumGoRoutinesThrottler(int32(config.TrieSync.NumConcurrentTrieSyncers))
	if err != nil {
		return nil, err
	}

	args := syncer.ArgsNewUserAccountsSyncer{
		ArgsNewBaseAccountsSyncer: getBaseAccountSyncerArgs(
			config,
			coreComponents,
			dataComponents,
			processComponents,
			storageManager,
			maxTrieLevelInMemory,
		),
		ShardId:                bootstrapComponents.ShardCoordinator().SelfId(),
		Throttler:              thr,
		AddressPubKeyConverter: coreComponents.AddressPubKeyConverter(),
	}

	return syncer.NewUserAccountsSyncer(args)
}

func getValidatorAccountSyncer(
	config *config.Config,
	coreComponents mainFactory.CoreComponentsHolder,
	dataComponents mainFactory.DataComponentsHolder,
	stateComponents mainFactory.StateComponentsHolder,
	processComponents mainFactory.ProcessComponentsHolder,
) (process.AccountsDBSyncer, error) {
	maxTrieLevelInMemory := config.StateTriesConfig.MaxPeerTrieLevelInMemory
	peerTrie := stateComponents.TriesContainer().Get([]byte(dataRetriever.PeerAccountsUnit.String()))
	storageManager := peerTrie.GetStorageManager()

	args := syncer.ArgsNewValidatorAccountsSyncer{
		ArgsNewBaseAccountsSyncer: getBaseAccountSyncerArgs(
			config,
			coreComponents,
			dataComponents,
			processComponents,
			storageManager,
			maxTrieLevelInMemory,
		),
	}

	return syncer.NewValidatorAccountsSyncer(args)
}

func getBaseAccountSyncerArgs(
	config *config.Config,
	coreComponents mainFactory.CoreComponentsHolder,
	dataComponents mainFactory.DataComponentsHolder,
	processComponents mainFactory.ProcessComponentsHolder,
	storageManager common.StorageManager,
	maxTrieLevelInMemory uint,
) syncer.ArgsNewBaseAccountsSyncer {
	return syncer.ArgsNewBaseAccountsSyncer{
		Hasher:                            coreComponents.Hasher(),
		Marshalizer:                       coreComponents.InternalMarshalizer(),
		TrieStorageManager:                storageManager,
		RequestHandler:                    processComponents.RequestHandler(),
		Timeout:                           common.TimeoutGettingTrieNodes,
		Cacher:                            dataComponents.Datapool().TrieNodes(),
		MaxTrieLevelInMemory:              maxTrieLevelInMemory,
		MaxHardCapForMissingNodes:         config.TrieSync.MaxHardCapForMissingNodes,
		TrieSyncerVersion:                 config.TrieSync.TrieSyncerVersion,
		CheckNodesOnDisk:                  true,
		UserAccountsSyncStatisticsHandler: trieStatistics.NewTrieSyncStatistics(),
		AppStatusHandler:                  disabled.NewAppStatusHandler(),
		EnableEpochsHandler:               coreComponents.EnableEpochsHandler(),
	}
}

func (nr *nodeRunner) createApiFacade(
	nodeHandler NodeHandler,
	upgradableHttpServer shared.UpgradeableHttpServerHandler,
	gasScheduleNotifier common.GasScheduleNotifierAPI,
	allowVMQueriesChan chan struct{},
) (closing.Closer, error) {
	configs := nr.configs

	log.Debug("creating api resolver structure")

	apiResolverArgs := &apiComp.ApiResolverArgs{
		Configs:              configs,
		CoreComponents:       nodeHandler.GetCoreComponents(),
		DataComponents:       nodeHandler.GetDataComponents(),
		StateComponents:      nodeHandler.GetStateComponents(),
		BootstrapComponents:  nodeHandler.GetBootstrapComponents(),
		CryptoComponents:     nodeHandler.GetCryptoComponents(),
		ProcessComponents:    nodeHandler.GetProcessComponents(),
		StatusCoreComponents: nodeHandler.GetStatusCoreComponents(),
		GasScheduleNotifier:  gasScheduleNotifier,
		Bootstrapper:         nodeHandler.GetConsensusComponents().Bootstrapper(),
		RunTypeComponents:    nodeHandler.GetRunTypeComponents(),
		AllowVMQueriesChan:   allowVMQueriesChan,
		StatusComponents:     nodeHandler.GetStatusComponents(),
		ProcessingMode:       common.GetNodeProcessingMode(nr.configs.ImportDbConfig),
	}

	apiResolver, err := apiComp.CreateApiResolver(apiResolverArgs)
	if err != nil {
		return nil, err
	}

	log.Debug("creating multiversx node facade")

	flagsConfig := configs.FlagsConfig

	argNodeFacade := facade.ArgNodeFacade{
		Node:                   nodeHandler,
		ApiResolver:            apiResolver,
		RestAPIServerDebugMode: flagsConfig.EnableRestAPIServerDebugMode,
		WsAntifloodConfig:      configs.GeneralConfig.WebServerAntiflood,
		FacadeConfig: config.FacadeConfig{
			RestApiInterface:            flagsConfig.RestApiInterface,
			PprofEnabled:                flagsConfig.EnablePprof,
			P2PPrometheusMetricsEnabled: flagsConfig.P2PPrometheusMetricsEnabled,
		},
		ApiRoutesConfig: *configs.ApiRoutesConfig,
		AccountsState:   nodeHandler.GetStateComponents().AccountsAdapter(),
		PeerState:       nodeHandler.GetStateComponents().PeerAccounts(),
		Blockchain:      nodeHandler.GetDataComponents().Blockchain(),
	}

	ef, err := facade.NewNodeFacade(argNodeFacade)
	if err != nil {
		return nil, fmt.Errorf("%w while creating NodeFacade", err)
	}

	ef.SetSyncer(nodeHandler.GetCoreComponents().SyncTimer())

	err = upgradableHttpServer.UpdateFacade(ef)
	if err != nil {
		return nil, err
	}

	log.Debug("updated node facade")

	log.Trace("starting background services")

	return ef, nil
}

func (nr *nodeRunner) createHttpServer(managedStatusCoreComponents mainFactory.StatusCoreComponentsHolder) (shared.UpgradeableHttpServerHandler, error) {
	if check.IfNil(managedStatusCoreComponents) {
		return nil, ErrNilStatusHandler
	}

	argsInitialNodeFacade := initial.ArgInitialNodeFacade{
		ApiInterface:                nr.configs.FlagsConfig.RestApiInterface,
		PprofEnabled:                nr.configs.FlagsConfig.EnablePprof,
		P2PPrometheusMetricsEnabled: nr.configs.FlagsConfig.P2PPrometheusMetricsEnabled,
		StatusMetricsHandler:        managedStatusCoreComponents.StatusMetrics(),
	}
	initialFacade, err := initial.NewInitialNodeFacade(argsInitialNodeFacade)
	if err != nil {
		return nil, err
	}

	httpServerArgs := gin.ArgsNewWebServer{
		Facade:          initialFacade,
		ApiConfig:       *nr.configs.ApiRoutesConfig,
		AntiFloodConfig: nr.configs.GeneralConfig.WebServerAntiflood,
	}

	httpServerWrapper, err := gin.NewGinWebServerHandler(httpServerArgs)
	if err != nil {
		return nil, err
	}

	err = httpServerWrapper.StartHttpServer()
	if err != nil {
		return nil, err
	}

	return httpServerWrapper, nil
}

func (nr *nodeRunner) createMetrics(
	statusCoreComponents mainFactory.StatusCoreComponentsHolder,
	coreComponents mainFactory.CoreComponentsHolder,
	cryptoComponents mainFactory.CryptoComponentsHolder,
	bootstrapComponents mainFactory.BootstrapComponentsHolder,
) error {
	err := metrics.InitMetrics(
		statusCoreComponents.AppStatusHandler(),
		cryptoComponents.PublicKeyString(),
		bootstrapComponents.NodeType(),
		bootstrapComponents.ShardCoordinator(),
		coreComponents.GenesisNodesSetup(),
		nr.configs.FlagsConfig.Version,
		nr.configs.EconomicsConfig,
		nr.configs.GeneralConfig.EpochStartConfig.RoundsPerEpoch,
		coreComponents.MinTransactionVersion(),
	)

	if err != nil {
		return err
	}

	metrics.SaveStringMetric(statusCoreComponents.AppStatusHandler(), common.MetricNodeDisplayName, nr.configs.PreferencesConfig.Preferences.NodeDisplayName)
	metrics.SaveStringMetric(statusCoreComponents.AppStatusHandler(), common.MetricRedundancyLevel, fmt.Sprintf("%d", nr.configs.PreferencesConfig.Preferences.RedundancyLevel))
	metrics.SaveStringMetric(statusCoreComponents.AppStatusHandler(), common.MetricRedundancyIsMainActive, common.MetricValueNA)
	metrics.SaveStringMetric(statusCoreComponents.AppStatusHandler(), common.MetricRedundancyStepInReason, "")
	metrics.SaveStringMetric(statusCoreComponents.AppStatusHandler(), common.MetricChainId, coreComponents.ChainID())
	metrics.SaveUint64Metric(statusCoreComponents.AppStatusHandler(), common.MetricGasPerDataByte, coreComponents.EconomicsData().GasPerDataByte())
	metrics.SaveUint64Metric(statusCoreComponents.AppStatusHandler(), common.MetricMinGasPrice, coreComponents.EconomicsData().MinGasPrice())
	metrics.SaveUint64Metric(statusCoreComponents.AppStatusHandler(), common.MetricMinGasLimit, coreComponents.EconomicsData().MinGasLimit())
	metrics.SaveUint64Metric(statusCoreComponents.AppStatusHandler(), common.MetricExtraGasLimitGuardedTx, coreComponents.EconomicsData().ExtraGasLimitGuardedTx())
	metrics.SaveStringMetric(statusCoreComponents.AppStatusHandler(), common.MetricRewardsTopUpGradientPoint, coreComponents.EconomicsData().RewardsTopUpGradientPoint().String())
	metrics.SaveStringMetric(statusCoreComponents.AppStatusHandler(), common.MetricTopUpFactor, fmt.Sprintf("%g", coreComponents.EconomicsData().RewardsTopUpFactor()))
	metrics.SaveStringMetric(statusCoreComponents.AppStatusHandler(), common.MetricGasPriceModifier, fmt.Sprintf("%g", coreComponents.EconomicsData().GasPriceModifier()))
	metrics.SaveUint64Metric(statusCoreComponents.AppStatusHandler(), common.MetricMaxGasPerTransaction, coreComponents.EconomicsData().MaxGasLimitPerTx())
	if nr.configs.PreferencesConfig.Preferences.FullArchive {
		metrics.SaveStringMetric(statusCoreComponents.AppStatusHandler(), common.MetricPeerType, core.ObserverPeer.String())
		metrics.SaveStringMetric(statusCoreComponents.AppStatusHandler(), common.MetricPeerSubType, core.FullHistoryObserver.String())
	}

	return nil
}

func (nr *nodeRunner) createHealthService(flagsConfig *config.ContextFlagsConfig) HealthService {
	healthService := health.NewHealthService(nr.configs.GeneralConfig.Health, flagsConfig.WorkingDir)
	if flagsConfig.UseHealthService {
		healthService.Start()
	}

	return healthService
}

func (nr *nodeRunner) registerDataComponentsInHealthService(healthService HealthService, dataComponents mainFactory.DataComponentsHolder) {
	healthService.RegisterComponent(dataComponents.Datapool().Transactions())
	healthService.RegisterComponent(dataComponents.Datapool().UnsignedTransactions())
	healthService.RegisterComponent(dataComponents.Datapool().RewardTransactions())
}

// CreateManagedConsensusComponents is the managed consensus components factory
func (nr *nodeRunner) CreateManagedConsensusComponents(
	coreComponents mainFactory.CoreComponentsHolder,
	networkComponents mainFactory.NetworkComponentsHolder,
	cryptoComponents mainFactory.CryptoComponentsHolder,
	dataComponents mainFactory.DataComponentsHolder,
	stateComponents mainFactory.StateComponentsHolder,
	statusComponents mainFactory.StatusComponentsHolder,
	processComponents mainFactory.ProcessComponentsHolder,
	statusCoreComponents mainFactory.StatusCoreComponentsHolder,
	runTypeComponents mainFactory.RunTypeComponentsHolder,
) (mainFactory.ConsensusComponentsHandler, error) {
	scheduledProcessorArgs := spos.ScheduledProcessorWrapperArgs{
		SyncTimer:                coreComponents.SyncTimer(),
		Processor:                processComponents.BlockProcessor(),
		RoundTimeDurationHandler: coreComponents.RoundHandler(),
	}

	scheduledProcessor, err := spos.NewScheduledProcessorWrapper(scheduledProcessorArgs)
	if err != nil {
		return nil, err
	}

	consensusArgs := consensusComp.ConsensusComponentsFactoryArgs{
		Config:                *nr.configs.GeneralConfig,
		FlagsConfig:           *nr.configs.FlagsConfig,
		BootstrapRoundIndex:   nr.configs.FlagsConfig.BootstrapRoundIndex,
		CoreComponents:        coreComponents,
		NetworkComponents:     networkComponents,
		CryptoComponents:      cryptoComponents,
		DataComponents:        dataComponents,
		ProcessComponents:     processComponents,
		StateComponents:       stateComponents,
		StatusComponents:      statusComponents,
		StatusCoreComponents:  statusCoreComponents,
		ScheduledProcessor:    scheduledProcessor,
		IsInImportMode:        nr.configs.ImportDbConfig.IsImportDBMode,
		ShouldDisableWatchdog: nr.configs.FlagsConfig.DisableConsensusWatchdog,
		RunTypeComponents:     runTypeComponents,
		ExtraSignersHolder:    bls.NewEmptyExtraSignersHolder(),
		SubRoundEndV2Creator:  bls.NewSubRoundEndV2Creator(),
	}

	consensusFactory, err := consensusComp.NewConsensusComponentsFactory(consensusArgs)
	if err != nil {
		return nil, fmt.Errorf("NewConsensusComponentsFactory failed: %w", err)
	}

	managedConsensusComponents, err := consensusComp.NewManagedConsensusComponents(consensusFactory)
	if err != nil {
		return nil, err
	}

	err = managedConsensusComponents.Create()
	if err != nil {
		return nil, err
	}
	return managedConsensusComponents, nil
}

// CreateManagedHeartbeatV2Components is the managed heartbeatV2 components factory
func (nr *nodeRunner) CreateManagedHeartbeatV2Components(
	bootstrapComponents mainFactory.BootstrapComponentsHolder,
	coreComponents mainFactory.CoreComponentsHolder,
	networkComponents mainFactory.NetworkComponentsHolder,
	cryptoComponents mainFactory.CryptoComponentsHolder,
	dataComponents mainFactory.DataComponentsHolder,
	processComponents mainFactory.ProcessComponentsHolder,
	statusCoreComponents mainFactory.StatusCoreComponentsHolder,
) (mainFactory.HeartbeatV2ComponentsHandler, error) {
	heartbeatV2Args := heartbeatComp.ArgHeartbeatV2ComponentsFactory{
		Config:               *nr.configs.GeneralConfig,
		Prefs:                *nr.configs.PreferencesConfig,
		BaseVersion:          nr.configs.FlagsConfig.BaseVersion,
		AppVersion:           nr.configs.FlagsConfig.Version,
		BootstrapComponents:  bootstrapComponents,
		CoreComponents:       coreComponents,
		DataComponents:       dataComponents,
		NetworkComponents:    networkComponents,
		CryptoComponents:     cryptoComponents,
		ProcessComponents:    processComponents,
		StatusCoreComponents: statusCoreComponents,
	}

	heartbeatV2ComponentsFactory, err := heartbeatComp.NewHeartbeatV2ComponentsFactory(heartbeatV2Args)
	if err != nil {
		return nil, fmt.Errorf("NewHeartbeatV2ComponentsFactory failed: %w", err)
	}

	managedHeartbeatV2Components, err := heartbeatComp.NewManagedHeartbeatV2Components(heartbeatV2ComponentsFactory)
	if err != nil {
		return nil, err
	}

	err = managedHeartbeatV2Components.Create()
	if err != nil {
		return nil, err
	}
	return managedHeartbeatV2Components, nil
}

func waitForSignal(
	sigs chan os.Signal,
	chanStopNodeProcess chan endProcess.ArgEndProcess,
	healthService closing.Closer,
	facade closing.Closer,
	httpServer shared.UpgradeableHttpServerHandler,
	nodeHandler NodeHandler,
	goRoutinesNumberStart int,
) nextOperationForNode {
	var sig endProcess.ArgEndProcess
	reshuffled := false
	wrongConfig := false
	wrongConfigDescription := ""

	select {
	case <-sigs:
		log.Info("terminating at user's signal...")
	case sig = <-chanStopNodeProcess:
		log.Info("terminating at internal stop signal", "reason", sig.Reason, "description", sig.Description)
		if sig.Reason == common.ShuffledOut {
			reshuffled = true
		}
		if sig.Reason == common.WrongConfiguration {
			wrongConfig = true
			wrongConfigDescription = sig.Description
		}
	}

	chanCloseComponents := make(chan struct{})
	go func() {
		closeAllComponents(healthService, facade, httpServer, nodeHandler, chanCloseComponents)
	}()

	select {
	case <-chanCloseComponents:
		log.Debug("Closed all components gracefully")
	case <-time.After(maxTimeToClose):
		log.Warn("force closing the node",
			"error", "closeAllComponents did not finish on time",
			"stack", goroutines.GetGoRoutines())

		return nextOperationShouldStop
	}

	if wrongConfig {
		// hang the node's process because it cannot continue with the current configuration and a restart doesn't
		// change this behaviour
		for {
			log.Error("wrong configuration. stopped the processing and left the node unclosed", "description", wrongConfigDescription)
			time.Sleep(1 * time.Minute)
		}
	}

	if reshuffled {
		log.Info("=============================" + SoftRestartMessage + "==================================")
		core.DumpGoRoutinesToLog(goRoutinesNumberStart, log)

		return nextOperationShouldRestart
	}

	return nextOperationShouldStop
}

func (nr *nodeRunner) logInformation(
	coreComponents mainFactory.CoreComponentsHolder,
	cryptoComponents mainFactory.CryptoComponentsHolder,
	bootstrapComponents mainFactory.BootstrapComponentsHolder,
) {
	log.Info("Bootstrap", "epoch", bootstrapComponents.EpochBootstrapParams().Epoch())
	if bootstrapComponents.EpochBootstrapParams().NodesConfig() != nil {
		log.Info("the epoch from nodesConfig is",
			"epoch", bootstrapComponents.EpochBootstrapParams().NodesConfig().GetCurrentEpoch())
	}

	var shardIdString = core.GetShardIDString(bootstrapComponents.ShardCoordinator().SelfId())
	logger.SetCorrelationShard(shardIdString)

	sessionInfoFileOutput := fmt.Sprintf("%s:%s\n%s:%s\n%s:%v\n%s:%s\n%s:%v\n",
		"PkBlockSign", cryptoComponents.PublicKeyString(),
		"ShardId", shardIdString,
		"TotalShards", bootstrapComponents.ShardCoordinator().NumberOfShards(),
		"AppVersion", nr.configs.FlagsConfig.Version,
		"GenesisTimeStamp", coreComponents.GenesisTime().Unix(),
	)

	sessionInfoFileOutput += "\nStarted with parameters:\n"
	sessionInfoFileOutput += nr.configs.FlagsConfig.SessionInfoFileOutput

	nr.logSessionInformation(nr.configs.FlagsConfig.WorkingDir, sessionInfoFileOutput, coreComponents)
}

func (nr *nodeRunner) getNodesFileName() (string, error) {
	flagsConfig := nr.configs.FlagsConfig
	configurationPaths := nr.configs.ConfigurationPathsHolder
	nodesFileName := configurationPaths.Nodes

	exportFolder := filepath.Join(flagsConfig.WorkingDir, nr.configs.GeneralConfig.Hardfork.ImportFolder)
	if nr.configs.GeneralConfig.Hardfork.AfterHardFork {
		exportFolderNodesSetupPath := filepath.Join(exportFolder, common.NodesSetupJsonFileName)
		if !core.FileExists(exportFolderNodesSetupPath) {
			return "", fmt.Errorf("cannot find %s in the export folder", common.NodesSetupJsonFileName)
		}

		nodesFileName = exportFolderNodesSetupPath
	}
	return nodesFileName, nil
}

// CreateManagedStatusComponents is the managed status components factory
func (nr *nodeRunner) CreateManagedStatusComponents(
	managedStatusCoreComponents mainFactory.StatusCoreComponentsHolder,
	managedCoreComponents mainFactory.CoreComponentsHolder,
	managedNetworkComponents mainFactory.NetworkComponentsHolder,
	managedBootstrapComponents mainFactory.BootstrapComponentsHolder,
	managedStateComponents mainFactory.StateComponentsHolder,
	nodesCoordinator nodesCoordinator.NodesCoordinator,
	isInImportMode bool,
	cryptoComponents mainFactory.CryptoComponentsHolder,
) (mainFactory.StatusComponentsHandler, error) {
	statArgs := statusComp.StatusComponentsFactoryArgs{
		Config:               *nr.configs.GeneralConfig,
		ExternalConfig:       *nr.configs.ExternalConfig,
		EconomicsConfig:      *nr.configs.EconomicsConfig,
		ShardCoordinator:     managedBootstrapComponents.ShardCoordinator(),
		NodesCoordinator:     nodesCoordinator,
		EpochStartNotifier:   managedCoreComponents.EpochStartNotifierWithConfirm(),
		CoreComponents:       managedCoreComponents,
		NetworkComponents:    managedNetworkComponents,
		StateComponents:      managedStateComponents,
		IsInImportMode:       isInImportMode,
		StatusCoreComponents: managedStatusCoreComponents,
		CryptoComponents:     cryptoComponents,
		IsSovereign:          false,
	}

	statusComponentsFactory, err := statusComp.NewStatusComponentsFactory(statArgs)
	if err != nil {
		return nil, fmt.Errorf("NewStatusComponentsFactory failed: %w", err)
	}

	managedStatusComponents, err := statusComp.NewManagedStatusComponents(statusComponentsFactory)
	if err != nil {
		return nil, err
	}
	err = managedStatusComponents.Create()
	if err != nil {
		return nil, err
	}
	return managedStatusComponents, nil
}

func (nr *nodeRunner) logSessionInformation(
	workingDir string,
	sessionInfoFileOutput string,
	coreComponents mainFactory.CoreComponentsHolder,
) {
	statsFolder := filepath.Join(workingDir, common.DefaultStatsPath)
	configurationPaths := nr.configs.ConfigurationPathsHolder
	copyConfigToStatsFolder(
		statsFolder,
		configurationPaths.GasScheduleDirectoryName,
		[]string{
			configurationPaths.ApiRoutes,
			configurationPaths.MainConfig,
			configurationPaths.Economics,
			configurationPaths.Epoch,
			configurationPaths.RoundActivation,
			configurationPaths.External,
			configurationPaths.Genesis,
			configurationPaths.SmartContracts,
			configurationPaths.Nodes,
			configurationPaths.MainP2p,
			configurationPaths.FullArchiveP2p,
			configurationPaths.Preferences,
			configurationPaths.Ratings,
			configurationPaths.SystemSC,
		})

	statsFile := filepath.Join(statsFolder, "session.info")
	err := os.WriteFile(statsFile, []byte(sessionInfoFileOutput), core.FileModeReadWrite)
	log.LogIfError(err)

	computedRatingsDataStr := createStringFromRatingsData(coreComponents.RatingsData())
	log.Debug("rating data", "rating", computedRatingsDataStr)
}

// CreateManagedProcessComponents is the managed process components factory
func (nr *nodeRunner) CreateManagedProcessComponents(
	coreComponents mainFactory.CoreComponentsHolder,
	cryptoComponents mainFactory.CryptoComponentsHolder,
	networkComponents mainFactory.NetworkComponentsHolder,
	bootstrapComponents mainFactory.BootstrapComponentsHolder,
	stateComponents mainFactory.StateComponentsHolder,
	dataComponents mainFactory.DataComponentsHolder,
	statusComponents mainFactory.StatusComponentsHolder,
	statusCoreComponents mainFactory.StatusCoreComponentsHolder,
	runTypeComponents mainFactory.RunTypeComponentsHolder,
	runTypeCoreComponents mainFactory.RunTypeCoreComponentsHolder,
	gasScheduleNotifier core.GasScheduleNotifier,
	nodesCoordinator nodesCoordinator.NodesCoordinator,
) (mainFactory.ProcessComponentsHandler, error) {
	configs := nr.configs
	configurationPaths := nr.configs.ConfigurationPathsHolder
	importStartHandler, err := trigger.NewImportStartHandler(filepath.Join(configs.FlagsConfig.DbDir, common.DefaultDBPath), configs.FlagsConfig.Version)
	if err != nil {
		return nil, err
	}

	smartContractParser, err := parsing.NewSmartContractsParser(
		configurationPaths.SmartContracts,
		coreComponents.AddressPubKeyConverter(),
		cryptoComponents.TxSignKeyGen(),
	)
	if err != nil {
		return nil, err
	}

	historyRepoFactoryArgs := &dbLookupFactory.ArgsHistoryRepositoryFactory{
		SelfShardID:              bootstrapComponents.ShardCoordinator().SelfId(),
		Config:                   configs.GeneralConfig.DbLookupExtensions,
		Hasher:                   coreComponents.Hasher(),
		Marshalizer:              coreComponents.InternalMarshalizer(),
		Store:                    dataComponents.StorageService(),
		Uint64ByteSliceConverter: coreComponents.Uint64ByteSliceConverter(),
	}
	historyRepositoryFactory, err := dbLookupFactory.NewHistoryRepositoryFactory(historyRepoFactoryArgs)
	if err != nil {
		return nil, err
	}

	whiteListCache, err := storageunit.NewCache(storageFactory.GetCacherFromConfig(configs.GeneralConfig.WhiteListPool))
	if err != nil {
		return nil, err
	}
	whiteListRequest, err := interceptors.NewWhiteListDataVerifier(whiteListCache)
	if err != nil {
		return nil, err
	}

	whiteListerVerifiedTxs, err := createWhiteListerVerifiedTxs(configs.GeneralConfig)
	if err != nil {
		return nil, err
	}

	historyRepository, err := historyRepositoryFactory.Create()
	if err != nil {
		return nil, err
	}

	log.Trace("creating time cache for requested items components")
	// TODO consider lowering this (perhaps to 1 second) and use a common const
	requestedItemsHandler := cache.NewTimeCache(
		time.Duration(uint64(time.Millisecond) * coreComponents.GenesisNodesSetup().GetRoundDuration()))

	txExecutionOrderHandler := ordering.NewOrderedCollection()

	processArgs := processComp.ProcessComponentsFactoryArgs{
<<<<<<< HEAD
		Config:                  *configs.GeneralConfig,
		EpochConfig:             *configs.EpochConfig,
		RoundConfig:             *configs.RoundConfig,
		PrefConfigs:             *configs.PreferencesConfig,
		ImportDBConfig:          *configs.ImportDbConfig,
		EconomicsConfig:         *configs.EconomicsConfig,
		SmartContractParser:     smartContractParser,
		GasSchedule:             gasScheduleNotifier,
		NodesCoordinator:        nodesCoordinator,
		Data:                    dataComponents,
		CoreData:                coreComponents,
		Crypto:                  cryptoComponents,
		State:                   stateComponents,
		Network:                 networkComponents,
		BootstrapComponents:     bootstrapComponents,
		StatusComponents:        statusComponents,
		StatusCoreComponents:    statusCoreComponents,
		RequestedItemsHandler:   requestedItemsHandler,
		WhiteListHandler:        whiteListRequest,
		WhiteListerVerifiedTxs:  whiteListerVerifiedTxs,
		MaxRating:               configs.RatingsConfig.General.MaxRating,
		SystemSCConfig:          configs.SystemSCConfig,
		ImportStartHandler:      importStartHandler,
		HistoryRepo:             historyRepository,
		FlagsConfig:             *configs.FlagsConfig,
		TxExecutionOrderHandler: txExecutionOrderHandler,
		RunTypeComponents:       runTypeComponents,
		EnableEpochsFactory:     runTypeCoreComponents.EnableEpochsFactoryCreator(),
=======
		Config:                   *configs.GeneralConfig,
		EpochConfig:              *configs.EpochConfig,
		RoundConfig:              *configs.RoundConfig,
		PrefConfigs:              *configs.PreferencesConfig,
		ImportDBConfig:           *configs.ImportDbConfig,
		EconomicsConfig:          *configs.EconomicsConfig,
		SmartContractParser:      smartContractParser,
		GasSchedule:              gasScheduleNotifier,
		NodesCoordinator:         nodesCoordinator,
		Data:                     dataComponents,
		CoreData:                 coreComponents,
		Crypto:                   cryptoComponents,
		State:                    stateComponents,
		Network:                  networkComponents,
		BootstrapComponents:      bootstrapComponents,
		StatusComponents:         statusComponents,
		StatusCoreComponents:     statusCoreComponents,
		RequestedItemsHandler:    requestedItemsHandler,
		WhiteListHandler:         whiteListRequest,
		WhiteListerVerifiedTxs:   whiteListerVerifiedTxs,
		MaxRating:                configs.RatingsConfig.General.MaxRating,
		SystemSCConfig:           configs.SystemSCConfig,
		ImportStartHandler:       importStartHandler,
		HistoryRepo:              historyRepository,
		FlagsConfig:              *configs.FlagsConfig,
		TxExecutionOrderHandler:  txExecutionOrderHandler,
		RunTypeComponents:        runTypeComponents,
		IncomingHeaderSubscriber: &factoryDisabled.IncomingHeaderProcessor{},
>>>>>>> d699ffd6
	}
	processComponentsFactory, err := processComp.NewProcessComponentsFactory(processArgs)
	if err != nil {
		return nil, fmt.Errorf("NewProcessComponentsFactory failed: %w", err)
	}

	managedProcessComponents, err := processComp.NewManagedProcessComponents(processComponentsFactory)
	if err != nil {
		return nil, err
	}

	err = managedProcessComponents.Create()
	if err != nil {
		return nil, err
	}

	return managedProcessComponents, nil
}

// CreateManagedDataComponents is the managed data components factory
func (nr *nodeRunner) CreateManagedDataComponents(
	statusCoreComponents mainFactory.StatusCoreComponentsHolder,
	coreComponents mainFactory.CoreComponentsHolder,
	bootstrapComponents mainFactory.BootstrapComponentsHolder,
	crypto mainFactory.CryptoComponentsHolder,
	runTypeComponents mainFactory.RunTypeComponentsHolder,
) (mainFactory.DataComponentsHandler, error) {
	configs := nr.configs
	storerEpoch := bootstrapComponents.EpochBootstrapParams().Epoch()
	if !configs.GeneralConfig.StoragePruning.Enabled {
		// TODO: refactor this as when the pruning storer is disabled, the default directory path is Epoch_0
		// and it should be Epoch_ALL or something similar
		storerEpoch = 0
	}

	dataArgs := dataComp.DataComponentsFactoryArgs{
		Config:                          *configs.GeneralConfig,
		PrefsConfig:                     configs.PreferencesConfig.Preferences,
		ShardCoordinator:                bootstrapComponents.ShardCoordinator(),
		Core:                            coreComponents,
		StatusCore:                      statusCoreComponents,
		Crypto:                          crypto,
		CurrentEpoch:                    storerEpoch,
		CreateTrieEpochRootHashStorer:   configs.ImportDbConfig.ImportDbSaveTrieEpochRootHash,
		FlagsConfigs:                    *configs.FlagsConfig,
		NodeProcessingMode:              common.GetNodeProcessingMode(nr.configs.ImportDbConfig),
		AdditionalStorageServiceCreator: runTypeComponents.AdditionalStorageServiceCreator(),
	}

	dataComponentsFactory, err := dataComp.NewDataComponentsFactory(dataArgs)
	if err != nil {
		return nil, fmt.Errorf("NewDataComponentsFactory failed: %w", err)
	}
	managedDataComponents, err := dataComp.NewManagedDataComponents(dataComponentsFactory)
	if err != nil {
		return nil, err
	}
	err = managedDataComponents.Create()
	if err != nil {
		return nil, err
	}

	statusMetricsStorer, err := managedDataComponents.StorageService().GetStorer(dataRetriever.StatusMetricsUnit)
	if err != nil {
		return nil, err
	}

	err = statusCoreComponents.PersistentStatusHandler().SetStorage(statusMetricsStorer)

	if err != nil {
		return nil, err
	}

	return managedDataComponents, nil
}

// CreateManagedStateComponents is the managed state components factory
func (nr *nodeRunner) CreateManagedStateComponents(
	coreComponents mainFactory.CoreComponentsHolder,
	dataComponents mainFactory.DataComponentsHandler,
	statusCoreComponents mainFactory.StatusCoreComponentsHolder,
	runTypeComponents mainFactory.RunTypeComponentsHolder,
) (mainFactory.StateComponentsHandler, error) {
	stateArgs := stateComp.StateComponentsFactoryArgs{
		Config:                   *nr.configs.GeneralConfig,
		Core:                     coreComponents,
		StatusCore:               statusCoreComponents,
		StorageService:           dataComponents.StorageService(),
		ProcessingMode:           common.GetNodeProcessingMode(nr.configs.ImportDbConfig),
		ShouldSerializeSnapshots: nr.configs.FlagsConfig.SerializeSnapshots,
		ChainHandler:             dataComponents.Blockchain(),
		AccountsCreator:          runTypeComponents.AccountsCreator(),
	}

	stateComponentsFactory, err := stateComp.NewStateComponentsFactory(stateArgs)
	if err != nil {
		return nil, fmt.Errorf("NewStateComponentsFactory failed: %w", err)
	}

	managedStateComponents, err := stateComp.NewManagedStateComponents(stateComponentsFactory)
	if err != nil {
		return nil, err
	}

	err = managedStateComponents.Create()
	if err != nil {
		return nil, err
	}
	return managedStateComponents, nil
}

// CreateManagedBootstrapComponents is the managed bootstrap components factory
func (nr *nodeRunner) CreateManagedBootstrapComponents(
	statusCoreComponents mainFactory.StatusCoreComponentsHolder,
	coreComponents mainFactory.CoreComponentsHolder,
	cryptoComponents mainFactory.CryptoComponentsHolder,
	networkComponents mainFactory.NetworkComponentsHolder,
	runTypeComponents mainFactory.RunTypeComponentsHolder,
) (mainFactory.BootstrapComponentsHandler, error) {

	bootstrapComponentsFactoryArgs := bootstrapComp.BootstrapComponentsFactoryArgs{
		Config:               *nr.configs.GeneralConfig,
		PrefConfig:           *nr.configs.PreferencesConfig,
		ImportDbConfig:       *nr.configs.ImportDbConfig,
		FlagsConfig:          *nr.configs.FlagsConfig,
		WorkingDir:           nr.configs.FlagsConfig.DbDir,
		CoreComponents:       coreComponents,
		CryptoComponents:     cryptoComponents,
		NetworkComponents:    networkComponents,
		StatusCoreComponents: statusCoreComponents,
		RunTypeComponents:    runTypeComponents,
	}

	bootstrapComponentsFactory, err := bootstrapComp.NewBootstrapComponentsFactory(bootstrapComponentsFactoryArgs)
	if err != nil {
		return nil, fmt.Errorf("NewBootstrapComponentsFactory failed: %w", err)
	}

	managedBootstrapComponents, err := bootstrapComp.NewManagedBootstrapComponents(bootstrapComponentsFactory)
	if err != nil {
		return nil, err
	}

	err = managedBootstrapComponents.Create()
	if err != nil {
		return nil, err
	}

	return managedBootstrapComponents, nil
}

// CreateManagedNetworkComponents is the managed network components factory
func (nr *nodeRunner) CreateManagedNetworkComponents(
	coreComponents mainFactory.CoreComponentsHolder,
	statusCoreComponents mainFactory.StatusCoreComponentsHolder,
	cryptoComponents mainFactory.CryptoComponentsHolder,
) (mainFactory.NetworkComponentsHandler, error) {
	networkComponentsFactoryArgs := networkComp.NetworkComponentsFactoryArgs{
		MainP2pConfig:         *nr.configs.MainP2pConfig,
		FullArchiveP2pConfig:  *nr.configs.FullArchiveP2pConfig,
		MainConfig:            *nr.configs.GeneralConfig,
		RatingsConfig:         *nr.configs.RatingsConfig,
		StatusHandler:         statusCoreComponents.AppStatusHandler(),
		Marshalizer:           coreComponents.InternalMarshalizer(),
		Syncer:                coreComponents.SyncTimer(),
		PreferredPeersSlices:  nr.configs.PreferencesConfig.Preferences.PreferredConnections,
		BootstrapWaitTime:     common.TimeToWaitForP2PBootstrap,
		NodeOperationMode:     common.NormalOperation,
		ConnectionWatcherType: nr.configs.PreferencesConfig.Preferences.ConnectionWatcherType,
		CryptoComponents:      cryptoComponents,
	}
	if nr.configs.ImportDbConfig.IsImportDBMode {
		networkComponentsFactoryArgs.BootstrapWaitTime = 0
	}
	if nr.configs.PreferencesConfig.Preferences.FullArchive {
		networkComponentsFactoryArgs.NodeOperationMode = common.FullArchiveMode
	}

	networkComponentsFactory, err := networkComp.NewNetworkComponentsFactory(networkComponentsFactoryArgs)
	if err != nil {
		return nil, fmt.Errorf("NewNetworkComponentsFactory failed: %w", err)
	}

	managedNetworkComponents, err := networkComp.NewManagedNetworkComponents(networkComponentsFactory)
	if err != nil {
		return nil, err
	}
	err = managedNetworkComponents.Create()
	if err != nil {
		return nil, err
	}
	return managedNetworkComponents, nil
}

// CreateManagedCoreComponents is the managed core components factory
func (nr *nodeRunner) CreateManagedCoreComponents(
	chanStopNodeProcess chan endProcess.ArgEndProcess,
	runTypeCoreComponents mainFactory.RunTypeCoreComponentsHolder,
) (mainFactory.CoreComponentsHandler, error) {
	coreArgs := coreComp.CoreComponentsFactoryArgs{
		Config:                *nr.configs.GeneralConfig,
		ConfigPathsHolder:     *nr.configs.ConfigurationPathsHolder,
		EpochConfig:           *nr.configs.EpochConfig,
		RoundConfig:           *nr.configs.RoundConfig,
		ImportDbConfig:        *nr.configs.ImportDbConfig,
		RatingsConfig:         *nr.configs.RatingsConfig,
		EconomicsConfig:       *nr.configs.EconomicsConfig,
		NodesFilename:         nr.configs.ConfigurationPathsHolder.Nodes,
		WorkingDirectory:      nr.configs.FlagsConfig.DbDir,
		ChanStopNodeProcess:   chanStopNodeProcess,
		RunTypeCoreComponents: runTypeCoreComponents,
	}

	coreComponentsFactory, err := coreComp.NewCoreComponentsFactory(coreArgs)
	if err != nil {
		return nil, fmt.Errorf("NewCoreComponentsFactory failed: %w", err)
	}

	managedCoreComponents, err := coreComp.NewManagedCoreComponents(coreComponentsFactory)
	if err != nil {
		return nil, err
	}

	err = managedCoreComponents.Create()
	if err != nil {
		return nil, err
	}

	return managedCoreComponents, nil
}

// CreateManagedStatusCoreComponents is the managed status core components factory
func (nr *nodeRunner) CreateManagedStatusCoreComponents(
	coreComponents mainFactory.CoreComponentsHolder,
) (mainFactory.StatusCoreComponentsHandler, error) {
	args := statusCore.StatusCoreComponentsFactoryArgs{
		Config:          *nr.configs.GeneralConfig,
		EpochConfig:     *nr.configs.EpochConfig,
		RoundConfig:     *nr.configs.RoundConfig,
		RatingsConfig:   *nr.configs.RatingsConfig,
		EconomicsConfig: *nr.configs.EconomicsConfig,
		CoreComp:        coreComponents,
	}

	statusCoreComponentsFactory, err := statusCore.NewStatusCoreComponentsFactory(args)
	if err != nil {
		return nil, err
	}
	managedStatusCoreComponents, err := statusCore.NewManagedStatusCoreComponents(statusCoreComponentsFactory)
	if err != nil {
		return nil, err
	}

	err = managedStatusCoreComponents.Create()
	if err != nil {
		return nil, err
	}

	return managedStatusCoreComponents, nil
}

// CreateManagedCryptoComponents is the managed crypto components factory
func (nr *nodeRunner) CreateManagedCryptoComponents(
	coreComponents mainFactory.CoreComponentsHolder,
) (mainFactory.CryptoComponentsHandler, error) {
	configs := nr.configs
	validatorKeyPemFileName := configs.ConfigurationPathsHolder.ValidatorKey
	allValidatorKeysPemFileName := configs.ConfigurationPathsHolder.AllValidatorKeys
	cryptoComponentsHandlerArgs := cryptoComp.CryptoComponentsFactoryArgs{
		ValidatorKeyPemFileName:              validatorKeyPemFileName,
		AllValidatorKeysPemFileName:          allValidatorKeysPemFileName,
		SkIndex:                              configs.FlagsConfig.ValidatorKeyIndex,
		Config:                               *configs.GeneralConfig,
		PrefsConfig:                          *configs.PreferencesConfig,
		CoreComponentsHolder:                 coreComponents,
		ActivateBLSPubKeyMessageVerification: configs.SystemSCConfig.StakingSystemSCConfig.ActivateBLSPubKeyMessageVerification,
		KeyLoader:                            core.NewKeyLoader(),
		ImportModeNoSigCheck:                 configs.ImportDbConfig.ImportDbNoSigCheckFlag,
		IsInImportMode:                       configs.ImportDbConfig.IsImportDBMode,
		EnableEpochs:                         configs.EpochConfig.EnableEpochs,
		P2pKeyPemFileName:                    configs.ConfigurationPathsHolder.P2pKey,
	}

	cryptoComponentsFactory, err := cryptoComp.NewCryptoComponentsFactory(cryptoComponentsHandlerArgs)
	if err != nil {
		return nil, fmt.Errorf("NewCryptoComponentsFactory failed: %w", err)
	}

	managedCryptoComponents, err := cryptoComp.NewManagedCryptoComponents(cryptoComponentsFactory)
	if err != nil {
		return nil, err
	}

	err = managedCryptoComponents.Create()
	if err != nil {
		return nil, err
	}

	return managedCryptoComponents, nil
}

// CreateManagedRunTypeCoreComponents creates the managed run type core components
func (nr *nodeRunner) CreateManagedRunTypeCoreComponents() (mainFactory.RunTypeCoreComponentsHandler, error) {
	runTypeCoreComponentsFactory := runType.NewRunTypeCoreComponentsFactory()

	managedRunTypeCoreComponents, err := runType.NewManagedRunTypeCoreComponents(runTypeCoreComponentsFactory)
	if err != nil {
		return nil, err
	}

	err = managedRunTypeCoreComponents.Create()
	if err != nil {
		return nil, err
	}

	return managedRunTypeCoreComponents, nil
}

// CreateManagedRunTypeComponents creates the managed run type components
func (nr *nodeRunner) CreateManagedRunTypeComponents(coreComponents mainFactory.CoreComponentsHandler, cryptoComponents mainFactory.CryptoComponentsHandler) (mainFactory.RunTypeComponentsHandler, error) {
	args, err := runType.CreateArgsRunTypeComponents(coreComponents, cryptoComponents, *nr.configs)
	if err != nil {
		return nil, err
	}

	runTypeComponentsFactory, err := runType.NewRunTypeComponentsFactory(*args)
	if err != nil {
		return nil, fmt.Errorf("newRunTypeComponentsFactory failed: %w", err)
	}

	managedRunTypeComponents, err := runType.NewManagedRunTypeComponents(runTypeComponentsFactory)
	if err != nil {
		return nil, err
	}

	err = managedRunTypeComponents.Create()
	if err != nil {
		return nil, err
	}

	return managedRunTypeComponents, nil
}

func closeAllComponents(
	healthService io.Closer,
	facade mainFactory.Closer,
	httpServer shared.UpgradeableHttpServerHandler,
	node NodeHandler,
	chanCloseComponents chan struct{},
) {
	log.Debug("closing health service...")
	err := healthService.Close()
	log.LogIfError(err)

	log.Debug("closing http server")
	log.LogIfError(httpServer.Close())

	log.Debug("closing facade")
	log.LogIfError(facade.Close())

	log.Debug("closing node")
	log.LogIfError(node.Close())

	chanCloseComponents <- struct{}{}
}

func createStringFromRatingsData(ratingsData process.RatingsInfoHandler) string {
	metaChainStepHandler := ratingsData.MetaChainRatingsStepHandler()
	shardChainHandler := ratingsData.ShardChainRatingsStepHandler()
	computedRatingsDataStr := fmt.Sprintf(
		"meta:\n"+
			"ProposerIncrease=%v\n"+
			"ProposerDecrease=%v\n"+
			"ValidatorIncrease=%v\n"+
			"ValidatorDecrease=%v\n\n"+
			"shard:\n"+
			"ProposerIncrease=%v\n"+
			"ProposerDecrease=%v\n"+
			"ValidatorIncrease=%v\n"+
			"ValidatorDecrease=%v",
		metaChainStepHandler.ProposerIncreaseRatingStep(),
		metaChainStepHandler.ProposerDecreaseRatingStep(),
		metaChainStepHandler.ValidatorIncreaseRatingStep(),
		metaChainStepHandler.ValidatorDecreaseRatingStep(),
		shardChainHandler.ProposerIncreaseRatingStep(),
		shardChainHandler.ProposerDecreaseRatingStep(),
		shardChainHandler.ValidatorIncreaseRatingStep(),
		shardChainHandler.ValidatorDecreaseRatingStep(),
	)
	return computedRatingsDataStr
}

func cleanupStorageIfNecessary(workingDir string, cleanupStorage bool) error {
	if !cleanupStorage {
		return nil
	}

	dbPath := filepath.Join(
		workingDir,
		common.DefaultDBPath)
	log.Trace("cleaning storage", "path", dbPath)

	return os.RemoveAll(dbPath)
}

func copyConfigToStatsFolder(statsFolder string, gasScheduleDirectory string, configs []string) {
	err := os.MkdirAll(statsFolder, os.ModePerm)
	log.LogIfError(err)

	newGasScheduleDirectory := path.Join(statsFolder, filepath.Base(gasScheduleDirectory))
	err = copyDirectory(gasScheduleDirectory, newGasScheduleDirectory)
	log.LogIfError(err)

	for _, configFile := range configs {
		copySingleFile(statsFolder, configFile)
	}
}

func copyDirectory(source string, destination string) error {
	fileDescriptors, err := os.ReadDir(source)
	if err != nil {
		return err
	}

	sourceInfo, err := os.Stat(source)
	if err != nil {
		return err
	}

	err = os.MkdirAll(destination, sourceInfo.Mode())
	if err != nil {
		return err
	}

	for _, fd := range fileDescriptors {
		srcFilePath := path.Join(source, fd.Name())
		if fd.IsDir() {
			dstFilePath := path.Join(destination, filepath.Base(srcFilePath))
			err = copyDirectory(srcFilePath, dstFilePath)
			log.LogIfError(err)
		} else {
			copySingleFile(destination, srcFilePath)
		}
	}
	return nil
}

func copySingleFile(destinationDirectory string, sourceFile string) {
	fileName := filepath.Base(sourceFile)

	source, err := core.OpenFile(sourceFile)
	if err != nil {
		return
	}
	defer func() {
		err = source.Close()
		if err != nil {
			log.Warn("copySingleFile", "Could not close file", source.Name(), "error", err.Error())
		}
	}()

	destPath := filepath.Join(destinationDirectory, fileName)
	destination, err := os.Create(destPath)
	if err != nil {
		return
	}
	defer func() {
		err = destination.Close()
		if err != nil {
			log.Warn("copySingleFile", "Could not close file", source.Name(), "error", err.Error())
		}
	}()

	_, err = io.Copy(destination, source)
	if err != nil {
		log.Warn("copySingleFile", "Could not copy file", source.Name(), "error", err.Error())
	}
}

func indexValidatorsListIfNeeded(
	shardID uint32,
	outportHandler outport.OutportHandler,
	coordinator nodesCoordinator.NodesCoordinator,
	epoch uint32,
) {
	if !outportHandler.HasDrivers() {
		return
	}

	validatorsPubKeys, err := coordinator.GetAllEligibleValidatorsPublicKeys(epoch)
	if err != nil {
		log.Warn("GetAllEligibleValidatorPublicKeys for epoch 0 failed", "error", err)
	}

	if len(validatorsPubKeys) > 0 {
		outportHandler.SaveValidatorsPubKeys(&outportCore.ValidatorsPubKeys{
			ShardID:                shardID,
			ShardValidatorsPubKeys: outportCore.ConvertPubKeys(validatorsPubKeys),
			Epoch:                  epoch,
		})
	}
}

func enableGopsIfNeeded(gopsEnabled bool) {
	if gopsEnabled {
		if err := agent.Listen(agent.Options{}); err != nil {
			log.Error("failure to init gops", "error", err.Error())
		}
	}

	log.Trace("gops", "enabled", gopsEnabled)
}

func createWhiteListerVerifiedTxs(generalConfig *config.Config) (process.WhiteListHandler, error) {
	whiteListCacheVerified, err := storageunit.NewCache(storageFactory.GetCacherFromConfig(generalConfig.WhiteListerVerifiedTxs))
	if err != nil {
		return nil, err
	}
	return interceptors.NewWhiteListDataVerifier(whiteListCacheVerified)
}<|MERGE_RESOLUTION|>--- conflicted
+++ resolved
@@ -1239,36 +1239,6 @@
 	txExecutionOrderHandler := ordering.NewOrderedCollection()
 
 	processArgs := processComp.ProcessComponentsFactoryArgs{
-<<<<<<< HEAD
-		Config:                  *configs.GeneralConfig,
-		EpochConfig:             *configs.EpochConfig,
-		RoundConfig:             *configs.RoundConfig,
-		PrefConfigs:             *configs.PreferencesConfig,
-		ImportDBConfig:          *configs.ImportDbConfig,
-		EconomicsConfig:         *configs.EconomicsConfig,
-		SmartContractParser:     smartContractParser,
-		GasSchedule:             gasScheduleNotifier,
-		NodesCoordinator:        nodesCoordinator,
-		Data:                    dataComponents,
-		CoreData:                coreComponents,
-		Crypto:                  cryptoComponents,
-		State:                   stateComponents,
-		Network:                 networkComponents,
-		BootstrapComponents:     bootstrapComponents,
-		StatusComponents:        statusComponents,
-		StatusCoreComponents:    statusCoreComponents,
-		RequestedItemsHandler:   requestedItemsHandler,
-		WhiteListHandler:        whiteListRequest,
-		WhiteListerVerifiedTxs:  whiteListerVerifiedTxs,
-		MaxRating:               configs.RatingsConfig.General.MaxRating,
-		SystemSCConfig:          configs.SystemSCConfig,
-		ImportStartHandler:      importStartHandler,
-		HistoryRepo:             historyRepository,
-		FlagsConfig:             *configs.FlagsConfig,
-		TxExecutionOrderHandler: txExecutionOrderHandler,
-		RunTypeComponents:       runTypeComponents,
-		EnableEpochsFactory:     runTypeCoreComponents.EnableEpochsFactoryCreator(),
-=======
 		Config:                   *configs.GeneralConfig,
 		EpochConfig:              *configs.EpochConfig,
 		RoundConfig:              *configs.RoundConfig,
@@ -1297,7 +1267,7 @@
 		TxExecutionOrderHandler:  txExecutionOrderHandler,
 		RunTypeComponents:        runTypeComponents,
 		IncomingHeaderSubscriber: &factoryDisabled.IncomingHeaderProcessor{},
->>>>>>> d699ffd6
+		EnableEpochsFactory:      runTypeCoreComponents.EnableEpochsFactoryCreator(),
 	}
 	processComponentsFactory, err := processComp.NewProcessComponentsFactory(processArgs)
 	if err != nil {
