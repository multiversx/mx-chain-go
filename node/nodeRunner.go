--- conflicted
+++ resolved
@@ -727,23 +727,6 @@
 	log.Debug("creating api resolver structure")
 
 	apiResolverArgs := &apiComp.ApiResolverArgs{
-<<<<<<< HEAD
-		Configs:              configs,
-		CoreComponents:       currentNode.coreComponents,
-		DataComponents:       currentNode.dataComponents,
-		StateComponents:      currentNode.stateComponents,
-		BootstrapComponents:  currentNode.bootstrapComponents,
-		CryptoComponents:     currentNode.cryptoComponents,
-		ProcessComponents:    currentNode.processComponents,
-		StatusCoreComponents: currentNode.statusCoreComponents,
-		GasScheduleNotifier:  gasScheduleNotifier,
-		Bootstrapper:         currentNode.consensusComponents.Bootstrapper(),
-		AllowVMQueriesChan:   allowVMQueriesChan,
-		StatusComponents:     currentNode.statusComponents,
-		ProcessingMode:       common.GetNodeProcessingMode(nr.configs.ImportDbConfig),
-		ChainRunType:         common.ChainRunTypeRegular,
-		BlockChainHookCreator: currentNode.runTypeComponents.BlockChainHookHandlerCreator(),
-=======
 		Configs:                        configs,
 		CoreComponents:                 nodeHandler.GetCoreComponents(),
 		DataComponents:                 nodeHandler.GetDataComponents(),
@@ -758,10 +741,10 @@
 		StatusComponents:               nodeHandler.GetStatusComponents(),
 		ProcessingMode:                 common.GetNodeProcessingMode(nr.configs.ImportDbConfig),
 		ChainRunType:                   common.ChainRunTypeRegular,
+		BlockChainHookCreator: nodeHandler.runTypeComponents.BlockChainHookHandlerCreator(),
 		DelegatedListFactoryHandler:    trieIteratorsFactory.NewDelegatedListProcessorFactory(),
 		DirectStakedListFactoryHandler: trieIteratorsFactory.NewDirectStakedListProcessorFactory(),
 		TotalStakedValueFactoryHandler: trieIteratorsFactory.NewTotalStakedListProcessorFactory(),
->>>>>>> 8f130c12
 	}
 
 	apiResolver, err := apiComp.CreateApiResolver(apiResolverArgs)
