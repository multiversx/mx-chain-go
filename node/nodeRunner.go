--- conflicted
+++ resolved
@@ -1108,12 +1108,8 @@
 		Marshalizer:          managedCoreComponents.InternalMarshalizer(),
 		Syncer:               managedCoreComponents.SyncTimer(),
 		PreferredPublicKeys:  decodedPreferredPubKeys,
-<<<<<<< HEAD
-		BootstrapWaitSeconds: core.SecondsToWaitForP2PBootstrap,
+		BootstrapWaitSeconds: common.SecondsToWaitForP2PBootstrap,
 		NodeOperationMode:    p2p.NormalOperation,
-=======
-		BootstrapWaitSeconds: common.SecondsToWaitForP2PBootstrap,
->>>>>>> 45612602
 	}
 	if nr.configs.ImportDbConfig.IsImportDBMode {
 		networkComponentsFactoryArgs.BootstrapWaitSeconds = 0
