--- conflicted
+++ resolved
@@ -1296,11 +1296,8 @@
 		ExtraHeaderSigVerifierHolder:          headerCheck.NewExtraHeaderSigVerifierHolder(),
 		RunTypeComponents:                     runTypeComponents,
 		DataCodec:                             disabled.NewDisabledDataCodec(),
-<<<<<<< HEAD
+		TopicsChecker:                         disabled.NewDisabledTopicsChecker(),
 		OperationsHasher:                      disabled.NewDisabledHasher(),
-=======
-		TopicsChecker:                         disabled.NewDisabledTopicsChecker(),
->>>>>>> 0f37b609
 	}
 	processComponentsFactory, err := processComp.NewProcessComponentsFactory(processArgs)
 	if err != nil {
