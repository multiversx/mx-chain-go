package node

import (
	"fmt"
	"io"
	"io/ioutil"
	"math/big"
	"os"
	"os/signal"
	"path"
	"path/filepath"
	"runtime"
	"syscall"
	"time"

	"github.com/ElrondNetwork/elrond-go-core/core"
	"github.com/ElrondNetwork/elrond-go-core/core/closing"
	"github.com/ElrondNetwork/elrond-go-core/data/endProcess"
	logger "github.com/ElrondNetwork/elrond-go-logger"
	"github.com/ElrondNetwork/elrond-go/api/gin"
	"github.com/ElrondNetwork/elrond-go/api/shared"
	"github.com/ElrondNetwork/elrond-go/cmd/node/factory"
	"github.com/ElrondNetwork/elrond-go/common"
	"github.com/ElrondNetwork/elrond-go/common/forking"
	"github.com/ElrondNetwork/elrond-go/common/statistics"
	"github.com/ElrondNetwork/elrond-go/config"
	"github.com/ElrondNetwork/elrond-go/consensus"
	"github.com/ElrondNetwork/elrond-go/consensus/spos"
	"github.com/ElrondNetwork/elrond-go/dataRetriever"
	dbLookupFactory "github.com/ElrondNetwork/elrond-go/dblookupext/factory"
	"github.com/ElrondNetwork/elrond-go/facade"
	"github.com/ElrondNetwork/elrond-go/facade/initial"
	mainFactory "github.com/ElrondNetwork/elrond-go/factory"
	"github.com/ElrondNetwork/elrond-go/genesis"
	"github.com/ElrondNetwork/elrond-go/genesis/parsing"
	"github.com/ElrondNetwork/elrond-go/health"
	"github.com/ElrondNetwork/elrond-go/node/metrics"
	"github.com/ElrondNetwork/elrond-go/outport"
	"github.com/ElrondNetwork/elrond-go/p2p"
	"github.com/ElrondNetwork/elrond-go/process"
	"github.com/ElrondNetwork/elrond-go/process/interceptors"
	"github.com/ElrondNetwork/elrond-go/sharding"
	storageFactory "github.com/ElrondNetwork/elrond-go/storage/factory"
	"github.com/ElrondNetwork/elrond-go/storage/storageUnit"
	"github.com/ElrondNetwork/elrond-go/storage/timecache"
	"github.com/ElrondNetwork/elrond-go/update"
	"github.com/ElrondNetwork/elrond-go/update/trigger"
	"github.com/google/gops/agent"
)

const (
	maxTimeToClose = 10 * time.Second
	// SoftRestartMessage is the custom message used when the node does a soft restart operation
	SoftRestartMessage = "Shuffled out - soft restart"
)

// nodeRunner holds the node runner configuration and controls running of a node
type nodeRunner struct {
	configs *config.Configs
}

// NewNodeRunner creates a nodeRunner instance
func NewNodeRunner(cfgs *config.Configs) (*nodeRunner, error) {
	if cfgs == nil {
		return nil, fmt.Errorf("nil configs provided")
	}

	return &nodeRunner{
		configs: cfgs,
	}, nil
}

// Start creates and starts the managed components
func (nr *nodeRunner) Start() error {
	configs := nr.configs
	flagsConfig := configs.FlagsConfig
	configurationPaths := configs.ConfigurationPathsHolder
	chanStopNodeProcess := make(chan endProcess.ArgEndProcess, 1)

	enableGopsIfNeeded(flagsConfig.EnableGops)

	var err error
	configurationPaths.Nodes, err = nr.getNodesFileName()
	if err != nil {
		return err
	}

	log.Debug("config", "file", configurationPaths.Nodes)
	log.Debug("config", "file", configurationPaths.Genesis)

	log.Info("starting node", "version", flagsConfig.Version, "pid", os.Getpid())

	err = cleanupStorageIfNecessary(flagsConfig.WorkingDir, flagsConfig.CleanupStorage)
	if err != nil {
		return err
	}

	printEnableEpochs(nr.configs)

	core.DumpGoRoutinesToLog(0, log)

	err = nr.startShufflingProcessLoop(chanStopNodeProcess)
	if err != nil {
		return err
	}

	return nil
}

func printEnableEpochs(configs *config.Configs) {
	var readEpochFor = func(flag string) string {
		return fmt.Sprintf("read enable epoch for %s", flag)
	}

	enableEpochs := configs.EpochConfig.EnableEpochs

	log.Debug(readEpochFor("sc deploy"), "epoch", enableEpochs.SCDeployEnableEpoch)
	log.Debug(readEpochFor("built in functions"), "epoch", enableEpochs.BuiltInFunctionsEnableEpoch)
	log.Debug(readEpochFor("relayed transactions"), "epoch", enableEpochs.RelayedTransactionsEnableEpoch)
	log.Debug(readEpochFor("penalized too much gas"), "epoch", enableEpochs.PenalizedTooMuchGasEnableEpoch)
	log.Debug(readEpochFor("switch jail waiting"), "epoch", enableEpochs.SwitchJailWaitingEnableEpoch)
	log.Debug(readEpochFor("switch hysteresis for min nodes"), "epoch", enableEpochs.SwitchHysteresisForMinNodesEnableEpoch)
	log.Debug(readEpochFor("below signed threshold"), "epoch", enableEpochs.BelowSignedThresholdEnableEpoch)
	log.Debug(readEpochFor("transaction signed with tx hash"), "epoch", enableEpochs.TransactionSignedWithTxHashEnableEpoch)
	log.Debug(readEpochFor("meta protection"), "epoch", enableEpochs.MetaProtectionEnableEpoch)
	log.Debug(readEpochFor("ahead of time gas usage"), "epoch", enableEpochs.AheadOfTimeGasUsageEnableEpoch)
	log.Debug(readEpochFor("gas price modifier"), "epoch", enableEpochs.GasPriceModifierEnableEpoch)
	log.Debug(readEpochFor("repair callback"), "epoch", enableEpochs.RepairCallbackEnableEpoch)
	log.Debug(readEpochFor("max nodes change"), "epoch", enableEpochs.MaxNodesChangeEnableEpoch)
	log.Debug(readEpochFor("block gas and fees re-check"), "epoch", enableEpochs.BlockGasAndFeesReCheckEnableEpoch)
	log.Debug(readEpochFor("staking v2 epoch"), "epoch", enableEpochs.StakingV2EnableEpoch)
	log.Debug(readEpochFor("stake"), "epoch", enableEpochs.StakeEnableEpoch)
	log.Debug(readEpochFor("double key protection"), "epoch", enableEpochs.DoubleKeyProtectionEnableEpoch)
	log.Debug(readEpochFor("esdt"), "epoch", enableEpochs.ESDTEnableEpoch)
	log.Debug(readEpochFor("governance"), "epoch", enableEpochs.GovernanceEnableEpoch)
	log.Debug(readEpochFor("delegation manager"), "epoch", enableEpochs.DelegationManagerEnableEpoch)
	log.Debug(readEpochFor("delegation smart contract"), "epoch", enableEpochs.DelegationSmartContractEnableEpoch)
	log.Debug(readEpochFor("correct last unjailed"), "epoch", enableEpochs.CorrectLastUnjailedEnableEpoch)
	log.Debug(readEpochFor("balance waiting lists"), "epoch", enableEpochs.BalanceWaitingListsEnableEpoch)
	log.Debug(readEpochFor("relayed transactions v2"), "epoch", enableEpochs.RelayedTransactionsV2EnableEpoch)
	log.Debug(readEpochFor("unbond tokens v2"), "epoch", enableEpochs.UnbondTokensV2EnableEpoch)
	log.Debug(readEpochFor("save jailed always"), "epoch", enableEpochs.SaveJailedAlwaysEnableEpoch)
	log.Debug(readEpochFor("validator to delegation"), "epoch", enableEpochs.ValidatorToDelegationEnableEpoch)
	log.Debug(readEpochFor("re-delegate below minimum check"), "epoch", enableEpochs.ReDelegateBelowMinCheckEnableEpoch)
	log.Debug(readEpochFor("waiting waiting list"), "epoch", enableEpochs.WaitingListFixEnableEpoch)
	log.Debug(readEpochFor("increment SCR nonce in multi transfer"), "epoch", enableEpochs.IncrementSCRNonceInMultiTransferEnableEpoch)
	log.Debug(readEpochFor("esdt and NFT multi transfer"), "epoch", enableEpochs.ESDTMultiTransferEnableEpoch)
	log.Debug(readEpochFor("contract global mint and burn"), "epoch", enableEpochs.GlobalMintBurnDisableEpoch)
	log.Debug(readEpochFor("contract transfer role"), "epoch", enableEpochs.ESDTTransferRoleEnableEpoch)
	log.Debug(readEpochFor("built in functions on metachain"), "epoch", enableEpochs.BuiltInFunctionOnMetaEnableEpoch)
	log.Debug(readEpochFor("compute rewards checkpoint on delegation"), "epoch", enableEpochs.ComputeRewardCheckpointEnableEpoch)
	log.Debug(readEpochFor("esdt NFT create on multiple shards"), "epoch", enableEpochs.ESDTNFTCreateOnMultiShardEnableEpoch)
	log.Debug(readEpochFor("SCR size invariant check"), "epoch", enableEpochs.SCRSizeInvariantCheckEnableEpoch)
	log.Debug(readEpochFor("backward compatibility flag for save key value"), "epoch", enableEpochs.BackwardCompSaveKeyValueEnableEpoch)
	log.Debug(readEpochFor("meta ESDT, financial SFT"), "epoch", enableEpochs.MetaESDTSetEnableEpoch)
	log.Debug(readEpochFor("add tokens to delegation"), "epoch", enableEpochs.AddTokensToDelegationEnableEpoch)
	log.Debug(readEpochFor("multi ESDT transfer on callback"), "epoch", enableEpochs.MultiESDTTransferFixOnCallBackOnEnableEpoch)
	log.Debug(readEpochFor("optimize gas used in cross mini blocks"), "epoch", enableEpochs.OptimizeGasUsedInCrossMiniBlocksEnableEpoch)
	log.Debug(readEpochFor("correct first queued"), "epoch", enableEpochs.CorrectFirstQueuedEpoch)
	log.Debug(readEpochFor("fix out of gas return code"), "epoch", enableEpochs.FixOOGReturnCodeEnableEpoch)
	log.Debug(readEpochFor("remove non updated storage"), "epoch", enableEpochs.RemoveNonUpdatedStorageEnableEpoch)
	log.Debug(readEpochFor("delete delegator data after claim rewards"), "epoch", enableEpochs.DeleteDelegatorAfterClaimRewardsEnableEpoch)
	log.Debug(readEpochFor("optimize nft metadata store"), "epoch", enableEpochs.OptimizeNFTStoreEnableEpoch)
	log.Debug(readEpochFor("create nft through execute on destination by caller"), "epoch", enableEpochs.CreateNFTThroughExecByCallerEnableEpoch)
	log.Debug(readEpochFor("payable by smart contract"), "epoch", enableEpochs.IsPayableBySCEnableEpoch)
	log.Debug(readEpochFor("cleanup informative only SCRs"), "epoch", enableEpochs.CleanUpInformativeSCRsEnableEpoch)
	log.Debug(readEpochFor("storage API cost optimization"), "epoch", enableEpochs.StorageAPICostOptimizationEnableEpoch)
	log.Debug(readEpochFor("transform to multi shard create on esdt"), "epoch", enableEpochs.TransformToMultiShardCreateEnableEpoch)
<<<<<<< HEAD
	log.Debug(readEpochFor("scheduled mini blocks"), "epoch", enableEpochs.ScheduledMiniBlocksEnableEpoch)

=======
	log.Debug(readEpochFor("esdt: enable epoch for esdt register and set all roles function"), "epoch", enableEpochs.ESDTRegisterAndSetAllRolesEnableEpoch)
>>>>>>> 831ec197
	gasSchedule := configs.EpochConfig.GasSchedule

	log.Debug(readEpochFor("gas schedule directories paths"), "epoch", gasSchedule.GasScheduleByEpochs)
}

func (nr *nodeRunner) startShufflingProcessLoop(
	chanStopNodeProcess chan endProcess.ArgEndProcess,
) error {
	for {
		log.Debug("\n\n====================Starting managedComponents creation================================")

		shouldStop, err := nr.executeOneComponentCreationCycle(chanStopNodeProcess)
		if shouldStop {
			return err
		}

		nr.shuffleOutStatsAndGC()
	}
}

func (nr *nodeRunner) shuffleOutStatsAndGC() {
	debugConfig := nr.configs.GeneralConfig.Debug.ShuffleOut

	extraMessage := ""
	if debugConfig.CallGCWhenShuffleOut {
		extraMessage = " before running GC"
	}
	if debugConfig.ExtraPrintsOnShuffleOut {
		log.Debug("node statistics"+extraMessage, statistics.GetRuntimeStatistics()...)
	}
	if debugConfig.CallGCWhenShuffleOut {
		log.Debug("running runtime.GC()")
		runtime.GC()
	}
	shouldPrintAnotherNodeStatistics := debugConfig.CallGCWhenShuffleOut && debugConfig.ExtraPrintsOnShuffleOut
	if shouldPrintAnotherNodeStatistics {
		log.Debug("node statistics after running GC", statistics.GetRuntimeStatistics()...)
	}

	nr.doProfileOnShuffleOut()
}

func (nr *nodeRunner) doProfileOnShuffleOut() {
	debugConfig := nr.configs.GeneralConfig.Debug.ShuffleOut
	shouldDoProfile := debugConfig.DoProfileOnShuffleOut && nr.configs.FlagsConfig.UseHealthService
	if !shouldDoProfile {
		return
	}

	log.Debug("running profile job")
	parentPath := filepath.Join(nr.configs.FlagsConfig.WorkingDir, nr.configs.GeneralConfig.Health.FolderPath)
	var stats runtime.MemStats
	runtime.ReadMemStats(&stats)
	err := health.WriteMemoryUseInfo(stats, time.Now(), parentPath, "softrestart")
	log.LogIfError(err)
}

func (nr *nodeRunner) executeOneComponentCreationCycle(
	chanStopNodeProcess chan endProcess.ArgEndProcess,
) (bool, error) {
	goRoutinesNumberStart := runtime.NumGoroutine()
	configs := nr.configs
	flagsConfig := configs.FlagsConfig
	configurationPaths := configs.ConfigurationPathsHolder

	log.Debug("creating core components")
	managedCoreComponents, err := nr.CreateManagedCoreComponents(
		chanStopNodeProcess,
	)
	if err != nil {
		return true, err
	}

	log.Debug("creating crypto components")
	managedCryptoComponents, err := nr.CreateManagedCryptoComponents(managedCoreComponents)
	if err != nil {
		return true, err
	}

	log.Debug("creating network components")
	managedNetworkComponents, err := nr.CreateManagedNetworkComponents(managedCoreComponents)
	if err != nil {
		return true, err
	}

	log.Debug("creating disabled API services")
	webServerHandler, err := nr.createHttpServer()
	if err != nil {
		return true, err
	}

	log.Debug("creating bootstrap components")
	managedBootstrapComponents, err := nr.CreateManagedBootstrapComponents(managedCoreComponents, managedCryptoComponents, managedNetworkComponents)
	if err != nil {
		return true, err
	}

	nr.logInformation(managedCoreComponents, managedCryptoComponents, managedBootstrapComponents)

	log.Debug("creating data components")
	managedDataComponents, err := nr.CreateManagedDataComponents(managedCoreComponents, managedBootstrapComponents)
	if err != nil {
		return true, err
	}

	log.Debug("creating state components")
	managedStateComponents, err := nr.CreateManagedStateComponents(
		managedCoreComponents,
		managedBootstrapComponents,
		managedDataComponents,
	)
	if err != nil {
		return true, err
	}

	log.Trace("creating metrics")
	// this should be called before setting the storer (done in the managedDataComponents creation)
	err = nr.createMetrics(managedCoreComponents, managedCryptoComponents, managedBootstrapComponents)
	if err != nil {
		return true, err
	}

	log.Debug("creating healthService")
	healthService := nr.createHealthService(flagsConfig, managedDataComponents)

	nodesShufflerOut, err := mainFactory.CreateNodesShuffleOut(
		managedCoreComponents.GenesisNodesSetup(),
		configs.GeneralConfig.EpochStartConfig,
		managedCoreComponents.ChanStopNodeProcess(),
	)
	if err != nil {
		return true, err
	}

	log.Debug("creating nodes coordinator")
	nodesCoordinator, err := mainFactory.CreateNodesCoordinator(
		nodesShufflerOut,
		managedCoreComponents.GenesisNodesSetup(),
		configs.PreferencesConfig.Preferences,
		managedCoreComponents.EpochStartNotifierWithConfirm(),
		managedCryptoComponents.PublicKey(),
		managedCoreComponents.InternalMarshalizer(),
		managedCoreComponents.Hasher(),
		managedCoreComponents.Rater(),
		managedDataComponents.StorageService().GetStorer(dataRetriever.BootstrapUnit),
		managedCoreComponents.NodesShuffler(),
		managedBootstrapComponents.ShardCoordinator().SelfId(),
		managedBootstrapComponents.EpochBootstrapParams(),
		managedBootstrapComponents.EpochBootstrapParams().Epoch(),
		configs.EpochConfig.EnableEpochs.WaitingListFixEnableEpoch,
		managedCoreComponents.ChanStopNodeProcess(),
		managedCoreComponents.NodeTypeProvider(),
	)
	if err != nil {
		return true, err
	}

	log.Trace("starting status pooling components")
	managedStatusComponents, err := nr.CreateManagedStatusComponents(
		managedCoreComponents,
		managedNetworkComponents,
		managedBootstrapComponents,
		managedDataComponents,
		managedStateComponents,
		nodesCoordinator,
		configs.ImportDbConfig.IsImportDBMode,
	)
	if err != nil {
		return true, err
	}

	argsGasScheduleNotifier := forking.ArgsNewGasScheduleNotifier{
		GasScheduleConfig: configs.EpochConfig.GasSchedule,
		ConfigDir:         configurationPaths.GasScheduleDirectoryName,
		EpochNotifier:     managedCoreComponents.EpochNotifier(),
		ArwenChangeLocker: managedCoreComponents.ArwenChangeLocker(),
	}
	gasScheduleNotifier, err := forking.NewGasScheduleNotifier(argsGasScheduleNotifier)
	if err != nil {
		return true, err
	}

	log.Trace("creating process components")
	managedProcessComponents, err := nr.CreateManagedProcessComponents(
		managedCoreComponents,
		managedCryptoComponents,
		managedNetworkComponents,
		managedBootstrapComponents,
		managedStateComponents,
		managedDataComponents,
		managedStatusComponents,
		gasScheduleNotifier,
		nodesCoordinator,
	)
	if err != nil {
		return true, err
	}

	managedStatusComponents.SetForkDetector(managedProcessComponents.ForkDetector())
	err = managedStatusComponents.StartPolling()
	if err != nil {
		return true, err
	}

	log.Debug("starting node... executeOneComponentCreationCycle")

	managedConsensusComponents, err := nr.CreateManagedConsensusComponents(
		managedCoreComponents,
		managedNetworkComponents,
		managedCryptoComponents,
		managedBootstrapComponents,
		managedDataComponents,
		managedStateComponents,
		managedStatusComponents,
		managedProcessComponents,
		nodesCoordinator,
		nodesShufflerOut,
	)
	if err != nil {
		return true, err
	}

	managedHeartbeatComponents, err := nr.CreateManagedHeartbeatComponents(
		managedCoreComponents,
		managedNetworkComponents,
		managedCryptoComponents,
		managedDataComponents,
		managedProcessComponents,
		managedConsensusComponents.HardforkTrigger(),
		managedProcessComponents.NodeRedundancyHandler(),
	)

	if err != nil {
		return true, err
	}

	log.Trace("creating node structure")
	currentNode, err := CreateNode(
		configs.GeneralConfig,
		managedBootstrapComponents,
		managedCoreComponents,
		managedCryptoComponents,
		managedDataComponents,
		managedNetworkComponents,
		managedProcessComponents,
		managedStateComponents,
		managedStatusComponents,
		managedHeartbeatComponents,
		managedConsensusComponents,
		flagsConfig.BootstrapRoundIndex,
		configs.ImportDbConfig.IsImportDBMode,
	)
	if err != nil {
		return true, err
	}

	if managedBootstrapComponents.ShardCoordinator().SelfId() == core.MetachainShardId {
		log.Trace("activating nodesCoordinator's validators indexing")
		indexValidatorsListIfNeeded(
			managedStatusComponents.OutportHandler(),
			nodesCoordinator,
			managedProcessComponents.EpochStartTrigger().Epoch(),
		)
	}

	log.Debug("updating the API service after creating the node facade")
	ef, err := nr.createApiFacade(currentNode, webServerHandler, gasScheduleNotifier)
	if err != nil {
		return true, err
	}

	log.Info("application is now running")
	sigs := make(chan os.Signal, 1)
	signal.Notify(sigs, syscall.SIGINT, syscall.SIGTERM)

	err = waitForSignal(
		sigs,
		managedCoreComponents.ChanStopNodeProcess(),
		healthService,
		ef,
		webServerHandler,
		currentNode,
		goRoutinesNumberStart,
	)
	if err != nil {
		return true, nil
	}

	return false, nil
}

func (nr *nodeRunner) createApiFacade(
	currentNode *Node,
	upgradableHttpServer shared.UpgradeableHttpServerHandler,
	gasScheduleNotifier core.GasScheduleNotifier,
) (closing.Closer, error) {
	configs := nr.configs

	log.Debug("creating api resolver structure")

	apiResolverArgs := &mainFactory.ApiResolverArgs{
		Configs:             configs,
		CoreComponents:      currentNode.coreComponents,
		DataComponents:      currentNode.dataComponents,
		StateComponents:     currentNode.stateComponents,
		BootstrapComponents: currentNode.bootstrapComponents,
		CryptoComponents:    currentNode.cryptoComponents,
		ProcessComponents:   currentNode.processComponents,
		GasScheduleNotifier: gasScheduleNotifier,
		Bootstrapper:        currentNode.consensusComponents.Bootstrapper(),
	}

	apiResolver, err := mainFactory.CreateApiResolver(apiResolverArgs)
	if err != nil {
		return nil, err
	}

	log.Debug("creating elrond node facade")

	flagsConfig := configs.FlagsConfig

	argNodeFacade := facade.ArgNodeFacade{
		Node:                   currentNode,
		ApiResolver:            apiResolver,
		TxSimulatorProcessor:   currentNode.processComponents.TransactionSimulatorProcessor(),
		RestAPIServerDebugMode: flagsConfig.EnableRestAPIServerDebugMode,
		WsAntifloodConfig:      configs.GeneralConfig.Antiflood.WebServer,
		FacadeConfig: config.FacadeConfig{
			RestApiInterface: flagsConfig.RestApiInterface,
			PprofEnabled:     flagsConfig.EnablePprof,
		},
		ApiRoutesConfig: *configs.ApiRoutesConfig,
		AccountsState:   currentNode.stateComponents.AccountsAdapter(),
		PeerState:       currentNode.stateComponents.PeerAccounts(),
		Blockchain:      currentNode.dataComponents.Blockchain(),
	}

	ef, err := facade.NewNodeFacade(argNodeFacade)
	if err != nil {
		return nil, fmt.Errorf("%w while creating NodeFacade", err)
	}

	ef.SetSyncer(currentNode.coreComponents.SyncTimer())

	err = upgradableHttpServer.UpdateFacade(ef)
	if err != nil {
		return nil, err
	}

	log.Debug("updated node facade")

	log.Trace("starting background services")

	return ef, nil
}

func (nr *nodeRunner) createHttpServer() (shared.UpgradeableHttpServerHandler, error) {
	httpServerArgs := gin.ArgsNewWebServer{
		Facade:          initial.NewInitialNodeFacade(nr.configs.FlagsConfig.RestApiInterface, nr.configs.FlagsConfig.EnablePprof),
		ApiConfig:       *nr.configs.ApiRoutesConfig,
		AntiFloodConfig: nr.configs.GeneralConfig.Antiflood.WebServer,
	}

	httpServerWrapper, err := gin.NewGinWebServerHandler(httpServerArgs)
	if err != nil {
		return nil, err
	}

	err = httpServerWrapper.StartHttpServer()
	if err != nil {
		return nil, err
	}

	return httpServerWrapper, nil
}

func (nr *nodeRunner) createMetrics(
	coreComponents mainFactory.CoreComponentsHolder,
	cryptoComponents mainFactory.CryptoComponentsHolder,
	bootstrapComponents mainFactory.BootstrapComponentsHolder,
) error {
	err := metrics.InitMetrics(
		coreComponents.StatusHandlerUtils(),
		cryptoComponents.PublicKeyString(),
		bootstrapComponents.NodeType(),
		bootstrapComponents.ShardCoordinator(),
		coreComponents.GenesisNodesSetup(),
		nr.configs.FlagsConfig.Version,
		nr.configs.EconomicsConfig,
		nr.configs.GeneralConfig.EpochStartConfig.RoundsPerEpoch,
		coreComponents.MinTransactionVersion(),
	)

	if err != nil {
		return err
	}

	metrics.SaveStringMetric(coreComponents.StatusHandler(), common.MetricNodeDisplayName, nr.configs.PreferencesConfig.Preferences.NodeDisplayName)
	metrics.SaveStringMetric(coreComponents.StatusHandler(), common.MetricChainId, coreComponents.ChainID())
	metrics.SaveUint64Metric(coreComponents.StatusHandler(), common.MetricGasPerDataByte, coreComponents.EconomicsData().GasPerDataByte())
	metrics.SaveUint64Metric(coreComponents.StatusHandler(), common.MetricMinGasPrice, coreComponents.EconomicsData().MinGasPrice())
	metrics.SaveUint64Metric(coreComponents.StatusHandler(), common.MetricMinGasLimit, coreComponents.EconomicsData().MinGasLimit())
	metrics.SaveStringMetric(coreComponents.StatusHandler(), common.MetricRewardsTopUpGradientPoint, coreComponents.EconomicsData().RewardsTopUpGradientPoint().String())
	metrics.SaveStringMetric(coreComponents.StatusHandler(), common.MetricTopUpFactor, fmt.Sprintf("%g", coreComponents.EconomicsData().RewardsTopUpFactor()))
	metrics.SaveStringMetric(coreComponents.StatusHandler(), common.MetricGasPriceModifier, fmt.Sprintf("%g", coreComponents.EconomicsData().GasPriceModifier()))
	metrics.SaveUint64Metric(coreComponents.StatusHandler(), common.MetricMaxGasPerTransaction, coreComponents.EconomicsData().MaxGasLimitPerTx())
	return nil
}

func (nr *nodeRunner) createHealthService(flagsConfig *config.ContextFlagsConfig, dataComponents mainFactory.DataComponentsHolder) closing.Closer {
	healthService := health.NewHealthService(nr.configs.GeneralConfig.Health, flagsConfig.WorkingDir)
	if flagsConfig.UseHealthService {
		healthService.Start()
	}

	healthService.RegisterComponent(dataComponents.Datapool().Transactions())
	healthService.RegisterComponent(dataComponents.Datapool().UnsignedTransactions())
	healthService.RegisterComponent(dataComponents.Datapool().RewardTransactions())
	return healthService
}

// CreateManagedConsensusComponents is the managed consensus components factory
func (nr *nodeRunner) CreateManagedConsensusComponents(
	coreComponents mainFactory.CoreComponentsHolder,
	networkComponents mainFactory.NetworkComponentsHolder,
	cryptoComponents mainFactory.CryptoComponentsHolder,
	bootstrapComponents mainFactory.BootstrapComponentsHolder,
	dataComponents mainFactory.DataComponentsHolder,
	stateComponents mainFactory.StateComponentsHolder,
	statusComponents mainFactory.StatusComponentsHolder,
	processComponents mainFactory.ProcessComponentsHolder,
	nodesCoordinator sharding.NodesCoordinator,
	nodesShuffledOut update.Closer,
) (mainFactory.ConsensusComponentsHandler, error) {
	hardForkTrigger, err := CreateHardForkTrigger(
		nr.configs.GeneralConfig,
		nr.configs.EpochConfig,
		bootstrapComponents.ShardCoordinator(),
		nodesCoordinator,
		nodesShuffledOut,
		coreComponents,
		stateComponents,
		dataComponents,
		cryptoComponents,
		processComponents,
		networkComponents,
		coreComponents.EpochStartNotifierWithConfirm(),
		processComponents.ImportStartHandler(),
		nr.configs.FlagsConfig.WorkingDir,
	)
	if err != nil {
		return nil, err
	}

	scheduledProcessorArgs := spos.ScheduledProcessorWrapperArgs{
		SyncTimer:                  coreComponents.SyncTimer(),
		Processor:                  processComponents.BlockProcessor(),
		ProcessingTimeMilliSeconds: nr.configs.GeneralConfig.Consensus.ScheduledExecutionMilliseconds,
	}

	scheduledProcessor, err := spos.NewScheduledProcessorWrapper(scheduledProcessorArgs)
	if err != nil {
		return nil, err
	}

	consensusArgs := mainFactory.ConsensusComponentsFactoryArgs{
		Config:              *nr.configs.GeneralConfig,
		BootstrapRoundIndex: nr.configs.FlagsConfig.BootstrapRoundIndex,
		HardforkTrigger:     hardForkTrigger,
		CoreComponents:      coreComponents,
		NetworkComponents:   networkComponents,
		CryptoComponents:    cryptoComponents,
		DataComponents:      dataComponents,
		ProcessComponents:   processComponents,
		StateComponents:     stateComponents,
		StatusComponents:    statusComponents,
		ScheduledProcessor:  scheduledProcessor,
		IsInImportMode:      nr.configs.ImportDbConfig.IsImportDBMode,
	}

	consensusFactory, err := mainFactory.NewConsensusComponentsFactory(consensusArgs)
	if err != nil {
		return nil, fmt.Errorf("NewConsensusComponentsFactory failed: %w", err)
	}

	managedConsensusComponents, err := mainFactory.NewManagedConsensusComponents(consensusFactory)
	if err != nil {
		return nil, err
	}

	err = managedConsensusComponents.Create()
	if err != nil {
		return nil, err
	}
	return managedConsensusComponents, nil
}

// CreateManagedHeartbeatComponents is the managed heartbeat components factory
func (nr *nodeRunner) CreateManagedHeartbeatComponents(
	coreComponents mainFactory.CoreComponentsHolder,
	networkComponents mainFactory.NetworkComponentsHolder,
	cryptoComponents mainFactory.CryptoComponentsHolder,
	dataComponents mainFactory.DataComponentsHolder,
	processComponents mainFactory.ProcessComponentsHolder,
	hardforkTrigger HardforkTrigger,
	redundancyHandler consensus.NodeRedundancyHandler,
) (mainFactory.HeartbeatComponentsHandler, error) {
	genesisTime := time.Unix(coreComponents.GenesisNodesSetup().GetStartTime(), 0)

	heartbeatArgs := mainFactory.HeartbeatComponentsFactoryArgs{
		Config:            *nr.configs.GeneralConfig,
		Prefs:             *nr.configs.PreferencesConfig,
		AppVersion:        nr.configs.FlagsConfig.Version,
		GenesisTime:       genesisTime,
		HardforkTrigger:   hardforkTrigger,
		RedundancyHandler: redundancyHandler,
		CoreComponents:    coreComponents,
		DataComponents:    dataComponents,
		NetworkComponents: networkComponents,
		CryptoComponents:  cryptoComponents,
		ProcessComponents: processComponents,
	}

	heartbeatComponentsFactory, err := mainFactory.NewHeartbeatComponentsFactory(heartbeatArgs)
	if err != nil {
		return nil, fmt.Errorf("NewHeartbeatComponentsFactory failed: %w", err)
	}

	managedHeartbeatComponents, err := mainFactory.NewManagedHeartbeatComponents(heartbeatComponentsFactory)
	if err != nil {
		return nil, err
	}

	err = managedHeartbeatComponents.Create()
	if err != nil {
		return nil, err
	}
	return managedHeartbeatComponents, nil
}

func waitForSignal(
	sigs chan os.Signal,
	chanStopNodeProcess chan endProcess.ArgEndProcess,
	healthService closing.Closer,
	ef closing.Closer,
	httpServer shared.UpgradeableHttpServerHandler,
	currentNode *Node,
	goRoutinesNumberStart int,
) error {
	var sig endProcess.ArgEndProcess
	reshuffled := false
	wrongConfig := false
	wrongConfigDescription := ""

	select {
	case <-sigs:
		log.Info("terminating at user's signal...")
	case sig = <-chanStopNodeProcess:
		log.Info("terminating at internal stop signal", "reason", sig.Reason, "description", sig.Description)
		if sig.Reason == common.ShuffledOut {
			reshuffled = true
		}
		if sig.Reason == common.WrongConfiguration {
			wrongConfig = true
			wrongConfigDescription = sig.Description
		}
	}

	chanCloseComponents := make(chan struct{})
	go func() {
		closeAllComponents(healthService, ef, httpServer, currentNode, chanCloseComponents)
	}()

	select {
	case <-chanCloseComponents:
		log.Debug("Closed all components gracefully")
	case <-time.After(maxTimeToClose):
		log.Warn("force closing the node", "error", "closeAllComponents did not finish on time")
		return fmt.Errorf("did NOT close all components gracefully")
	}

	if wrongConfig {
		// hang the node's process because it cannot continue with the current configuration and a restart doesn't
		// change this behaviour
		for {
			log.Error("wrong configuration. stopped processing", "description", wrongConfigDescription)
			time.Sleep(1 * time.Minute)
		}
	}

	if reshuffled {
		log.Info("=============================" + SoftRestartMessage + "==================================")
		core.DumpGoRoutinesToLog(goRoutinesNumberStart, log)

		return nil
	}

	return fmt.Errorf("not reshuffled, closing")
}

func (nr *nodeRunner) logInformation(
	coreComponents mainFactory.CoreComponentsHolder,
	cryptoComponents mainFactory.CryptoComponentsHolder,
	bootstrapComponents mainFactory.BootstrapComponentsHolder,
) {
	log.Info("Bootstrap", "epoch", bootstrapComponents.EpochBootstrapParams().Epoch())
	if bootstrapComponents.EpochBootstrapParams().NodesConfig() != nil {
		log.Info("the epoch from nodesConfig is",
			"epoch", bootstrapComponents.EpochBootstrapParams().NodesConfig().CurrentEpoch)
	}

	var shardIdString = core.GetShardIDString(bootstrapComponents.ShardCoordinator().SelfId())
	logger.SetCorrelationShard(shardIdString)

	sessionInfoFileOutput := fmt.Sprintf("%s:%s\n%s:%s\n%s:%v\n%s:%s\n%s:%v\n",
		"PkBlockSign", cryptoComponents.PublicKeyString(),
		"ShardId", shardIdString,
		"TotalShards", bootstrapComponents.ShardCoordinator().NumberOfShards(),
		"AppVersion", nr.configs.FlagsConfig.Version,
		"GenesisTimeStamp", coreComponents.GenesisTime().Unix(),
	)

	sessionInfoFileOutput += "\nStarted with parameters:\n"
	sessionInfoFileOutput += nr.configs.FlagsConfig.SessionInfoFileOutput

	nr.logSessionInformation(nr.configs.FlagsConfig.WorkingDir, sessionInfoFileOutput, coreComponents)
}

func (nr *nodeRunner) getNodesFileName() (string, error) {
	flagsConfig := nr.configs.FlagsConfig
	configurationPaths := nr.configs.ConfigurationPathsHolder
	nodesFileName := configurationPaths.Nodes

	exportFolder := filepath.Join(flagsConfig.WorkingDir, nr.configs.GeneralConfig.Hardfork.ImportFolder)
	if nr.configs.GeneralConfig.Hardfork.AfterHardFork {
		exportFolderNodesSetupPath := filepath.Join(exportFolder, common.NodesSetupJsonFileName)
		if !core.FileExists(exportFolderNodesSetupPath) {
			return "", fmt.Errorf("cannot find %s in the export folder", common.NodesSetupJsonFileName)
		}

		nodesFileName = exportFolderNodesSetupPath
	}
	return nodesFileName, nil
}

// CreateManagedStatusComponents is the managed status components factory
func (nr *nodeRunner) CreateManagedStatusComponents(
	managedCoreComponents mainFactory.CoreComponentsHolder,
	managedNetworkComponents mainFactory.NetworkComponentsHolder,
	managedBootstrapComponents mainFactory.BootstrapComponentsHolder,
	managedDataComponents mainFactory.DataComponentsHolder,
	managedStateComponents mainFactory.StateComponentsHolder,
	nodesCoordinator sharding.NodesCoordinator,
	isInImportMode bool,
) (mainFactory.StatusComponentsHandler, error) {
	statArgs := mainFactory.StatusComponentsFactoryArgs{
		Config:             *nr.configs.GeneralConfig,
		ExternalConfig:     *nr.configs.ExternalConfig,
		EconomicsConfig:    *nr.configs.EconomicsConfig,
		ShardCoordinator:   managedBootstrapComponents.ShardCoordinator(),
		NodesCoordinator:   nodesCoordinator,
		EpochStartNotifier: managedCoreComponents.EpochStartNotifierWithConfirm(),
		CoreComponents:     managedCoreComponents,
		DataComponents:     managedDataComponents,
		NetworkComponents:  managedNetworkComponents,
		StateComponents:    managedStateComponents,
		IsInImportMode:     isInImportMode,
	}

	statusComponentsFactory, err := mainFactory.NewStatusComponentsFactory(statArgs)
	if err != nil {
		return nil, fmt.Errorf("NewStatusComponentsFactory failed: %w", err)
	}

	managedStatusComponents, err := mainFactory.NewManagedStatusComponents(statusComponentsFactory)
	if err != nil {
		return nil, err
	}
	err = managedStatusComponents.Create()
	if err != nil {
		return nil, err
	}
	return managedStatusComponents, nil
}

func (nr *nodeRunner) logSessionInformation(
	workingDir string,
	sessionInfoFileOutput string,
	coreComponents mainFactory.CoreComponentsHolder,
) {
	statsFolder := filepath.Join(workingDir, common.DefaultStatsPath)
	configurationPaths := nr.configs.ConfigurationPathsHolder
	copyConfigToStatsFolder(
		statsFolder,
		configurationPaths.GasScheduleDirectoryName,
		[]string{
			configurationPaths.MainConfig,
			configurationPaths.Economics,
			configurationPaths.Ratings,
			configurationPaths.Preferences,
			configurationPaths.P2p,
			configurationPaths.Genesis,
			configurationPaths.Nodes,
			configurationPaths.ApiRoutes,
			configurationPaths.External,
			configurationPaths.SystemSC,
			configurationPaths.RoundActivation,
			configurationPaths.Epoch,
		})

	statsFile := filepath.Join(statsFolder, "session.info")
	err := ioutil.WriteFile(statsFile, []byte(sessionInfoFileOutput), core.FileModeReadWrite)
	log.LogIfError(err)

	computedRatingsDataStr := createStringFromRatingsData(coreComponents.RatingsData())
	log.Debug("rating data", "rating", computedRatingsDataStr)
}

// CreateManagedProcessComponents is the managed process components factory
func (nr *nodeRunner) CreateManagedProcessComponents(
	coreComponents mainFactory.CoreComponentsHolder,
	cryptoComponents mainFactory.CryptoComponentsHolder,
	networkComponents mainFactory.NetworkComponentsHolder,
	bootstrapComponents mainFactory.BootstrapComponentsHolder,
	stateComponents mainFactory.StateComponentsHolder,
	dataComponents mainFactory.DataComponentsHolder,
	statusComponents mainFactory.StatusComponentsHolder,
	gasScheduleNotifier core.GasScheduleNotifier,
	nodesCoordinator sharding.NodesCoordinator,
) (mainFactory.ProcessComponentsHandler, error) {
	configs := nr.configs
	configurationPaths := nr.configs.ConfigurationPathsHolder
	importStartHandler, err := trigger.NewImportStartHandler(filepath.Join(configs.FlagsConfig.WorkingDir, common.DefaultDBPath), configs.FlagsConfig.Version)
	if err != nil {
		return nil, err
	}

	totalSupply, ok := big.NewInt(0).SetString(configs.EconomicsConfig.GlobalSettings.GenesisTotalSupply, 10)
	if !ok {
		return nil, fmt.Errorf("can not parse total suply from economics.toml, %s is not a valid value",
			configs.EconomicsConfig.GlobalSettings.GenesisTotalSupply)
	}

<<<<<<< HEAD
	accountsParser, err := parsing.NewAccountsParser(
		configurationPaths.Genesis,
		totalSupply,
		coreComponents.AddressPubKeyConverter(),
		cryptoComponents.TxSignKeyGen(),
	)
=======
	mintingSenderAddress := configs.EconomicsConfig.GlobalSettings.GenesisMintingSenderAddress

	args := genesis.AccountsParserArgs{
		GenesisFilePath: configurationPaths.Genesis,
		EntireSupply:    totalSupply,
		MinterAddress:   mintingSenderAddress,
		PubkeyConverter: managedCoreComponents.AddressPubKeyConverter(),
		KeyGenerator:    managedCryptoComponents.TxSignKeyGen(),
		Hasher:          managedCoreComponents.Hasher(),
		Marshalizer:     managedCoreComponents.InternalMarshalizer(),
	}

	accountsParser, err := parsing.NewAccountsParser(args)
>>>>>>> 831ec197
	if err != nil {
		return nil, err
	}

	smartContractParser, err := parsing.NewSmartContractsParser(
		configurationPaths.SmartContracts,
		coreComponents.AddressPubKeyConverter(),
		cryptoComponents.TxSignKeyGen(),
	)
	if err != nil {
		return nil, err
	}

	historyRepoFactoryArgs := &dbLookupFactory.ArgsHistoryRepositoryFactory{
		SelfShardID:              bootstrapComponents.ShardCoordinator().SelfId(),
		Config:                   configs.GeneralConfig.DbLookupExtensions,
		Hasher:                   coreComponents.Hasher(),
		Marshalizer:              coreComponents.InternalMarshalizer(),
		Store:                    dataComponents.StorageService(),
		Uint64ByteSliceConverter: coreComponents.Uint64ByteSliceConverter(),
	}
	historyRepositoryFactory, err := dbLookupFactory.NewHistoryRepositoryFactory(historyRepoFactoryArgs)
	if err != nil {
		return nil, err
	}

	whiteListCache, err := storageUnit.NewCache(storageFactory.GetCacherFromConfig(configs.GeneralConfig.WhiteListPool))
	if err != nil {
		return nil, err
	}
	whiteListRequest, err := interceptors.NewWhiteListDataVerifier(whiteListCache)
	if err != nil {
		return nil, err
	}

	whiteListerVerifiedTxs, err := createWhiteListerVerifiedTxs(configs.GeneralConfig)
	if err != nil {
		return nil, err
	}

	historyRepository, err := historyRepositoryFactory.Create()
	if err != nil {
		return nil, err
	}

	log.Trace("creating time cache for requested items components")
	requestedItemsHandler := timecache.NewTimeCache(
		time.Duration(uint64(time.Millisecond) * coreComponents.GenesisNodesSetup().GetRoundDuration()))

	processArgs := mainFactory.ProcessComponentsFactoryArgs{
		Config:                 *configs.GeneralConfig,
		EpochConfig:            *configs.EpochConfig,
		PrefConfigs:            configs.PreferencesConfig.Preferences,
		ImportDBConfig:         *configs.ImportDbConfig,
		AccountsParser:         accountsParser,
		SmartContractParser:    smartContractParser,
		GasSchedule:            gasScheduleNotifier,
		NodesCoordinator:       nodesCoordinator,
		Data:                   dataComponents,
		CoreData:               coreComponents,
		Crypto:                 cryptoComponents,
		State:                  stateComponents,
		Network:                networkComponents,
		BootstrapComponents:    bootstrapComponents,
		StatusComponents:       statusComponents,
		RequestedItemsHandler:  requestedItemsHandler,
		WhiteListHandler:       whiteListRequest,
		WhiteListerVerifiedTxs: whiteListerVerifiedTxs,
		MaxRating:              configs.RatingsConfig.General.MaxRating,
		SystemSCConfig:         configs.SystemSCConfig,
		Version:                configs.FlagsConfig.Version,
		ImportStartHandler:     importStartHandler,
		WorkingDir:             configs.FlagsConfig.WorkingDir,
		HistoryRepo:            historyRepository,
	}
	processComponentsFactory, err := mainFactory.NewProcessComponentsFactory(processArgs)
	if err != nil {
		return nil, fmt.Errorf("NewProcessComponentsFactory failed: %w", err)
	}

	managedProcessComponents, err := mainFactory.NewManagedProcessComponents(processComponentsFactory)
	if err != nil {
		return nil, err
	}

	err = managedProcessComponents.Create()
	if err != nil {
		return nil, err
	}

	return managedProcessComponents, nil
}

// CreateManagedDataComponents is the managed data components factory
func (nr *nodeRunner) CreateManagedDataComponents(
	coreComponents mainFactory.CoreComponentsHolder,
	bootstrapComponents mainFactory.BootstrapComponentsHolder,
) (mainFactory.DataComponentsHandler, error) {
	configs := nr.configs
	storerEpoch := bootstrapComponents.EpochBootstrapParams().Epoch()
	if !configs.GeneralConfig.StoragePruning.Enabled {
		// TODO: refactor this as when the pruning storer is disabled, the default directory path is Epoch_0
		// and it should be Epoch_ALL or something similar
		storerEpoch = 0
	}

	dataArgs := mainFactory.DataComponentsFactoryArgs{
		Config:                        *configs.GeneralConfig,
		PrefsConfig:                   configs.PreferencesConfig.Preferences,
		ShardCoordinator:              bootstrapComponents.ShardCoordinator(),
		Core:                          coreComponents,
		EpochStartNotifier:            coreComponents.EpochStartNotifierWithConfirm(),
		CurrentEpoch:                  storerEpoch,
		CreateTrieEpochRootHashStorer: configs.ImportDbConfig.ImportDbSaveTrieEpochRootHash,
	}

	dataComponentsFactory, err := mainFactory.NewDataComponentsFactory(dataArgs)
	if err != nil {
		return nil, fmt.Errorf("NewDataComponentsFactory failed: %w", err)
	}
	managedDataComponents, err := mainFactory.NewManagedDataComponents(dataComponentsFactory)
	if err != nil {
		return nil, err
	}
	err = managedDataComponents.Create()
	if err != nil {
		return nil, err
	}

	err = coreComponents.StatusHandlerUtils().UpdateStorerAndMetricsForPersistentHandler(
		managedDataComponents.StorageService().GetStorer(dataRetriever.StatusMetricsUnit),
	)

	if err != nil {
		return nil, err
	}

	return managedDataComponents, nil
}

// CreateManagedStateComponents is the managed state components factory
func (nr *nodeRunner) CreateManagedStateComponents(
	coreComponents mainFactory.CoreComponentsHolder,
	bootstrapComponents mainFactory.BootstrapComponentsHolder,
	dataComponents mainFactory.DataComponentsHandler,
) (mainFactory.StateComponentsHandler, error) {
	processingMode := common.Normal
	if nr.configs.ImportDbConfig.IsImportDBMode {
		processingMode = common.ImportDb
	}
	stateArgs := mainFactory.StateComponentsFactoryArgs{
		Config:           *nr.configs.GeneralConfig,
		EnableEpochs:     nr.configs.EpochConfig.EnableEpochs,
		ShardCoordinator: bootstrapComponents.ShardCoordinator(),
		Core:             coreComponents,
		StorageService:   dataComponents.StorageService(),
		ProcessingMode:   processingMode,
	}

	stateComponentsFactory, err := mainFactory.NewStateComponentsFactory(stateArgs)
	if err != nil {
		return nil, fmt.Errorf("NewStateComponentsFactory failed: %w", err)
	}

	managedStateComponents, err := mainFactory.NewManagedStateComponents(stateComponentsFactory)
	if err != nil {
		return nil, err
	}

	err = managedStateComponents.Create()
	if err != nil {
		return nil, err
	}
	return managedStateComponents, nil
}

// CreateManagedBootstrapComponents is the managed bootstrap components factory
func (nr *nodeRunner) CreateManagedBootstrapComponents(
	coreComponents mainFactory.CoreComponentsHolder,
	cryptoComponents mainFactory.CryptoComponentsHolder,
	networkComponents mainFactory.NetworkComponentsHolder,
) (mainFactory.BootstrapComponentsHandler, error) {

	bootstrapComponentsFactoryArgs := mainFactory.BootstrapComponentsFactoryArgs{
		Config:            *nr.configs.GeneralConfig,
		EpochConfig:       *nr.configs.EpochConfig,
		RoundConfig:       *nr.configs.RoundConfig,
		PrefConfig:        *nr.configs.PreferencesConfig,
		ImportDbConfig:    *nr.configs.ImportDbConfig,
		WorkingDir:        nr.configs.FlagsConfig.WorkingDir,
		CoreComponents:    coreComponents,
		CryptoComponents:  cryptoComponents,
		NetworkComponents: networkComponents,
	}

	bootstrapComponentsFactory, err := mainFactory.NewBootstrapComponentsFactory(bootstrapComponentsFactoryArgs)
	if err != nil {
		return nil, fmt.Errorf("NewBootstrapComponentsFactory failed: %w", err)
	}

	managedBootstrapComponents, err := mainFactory.NewManagedBootstrapComponents(bootstrapComponentsFactory)
	if err != nil {
		return nil, err
	}

	err = managedBootstrapComponents.Create()
	if err != nil {
		return nil, err
	}

	return managedBootstrapComponents, nil
}

// CreateManagedNetworkComponents is the managed network components factory
func (nr *nodeRunner) CreateManagedNetworkComponents(
	coreComponents mainFactory.CoreComponentsHolder,
) (mainFactory.NetworkComponentsHandler, error) {
	decodedPreferredPubKeys, err := decodeValidatorPubKeys(*nr.configs.PreferencesConfig, coreComponents.ValidatorPubKeyConverter())
	if err != nil {
		return nil, err
	}

	networkComponentsFactoryArgs := mainFactory.NetworkComponentsFactoryArgs{
		P2pConfig:            *nr.configs.P2pConfig,
		MainConfig:           *nr.configs.GeneralConfig,
		RatingsConfig:        *nr.configs.RatingsConfig,
		StatusHandler:        coreComponents.StatusHandler(),
		Marshalizer:          coreComponents.InternalMarshalizer(),
		Syncer:               coreComponents.SyncTimer(),
		PreferredPublicKeys:  decodedPreferredPubKeys,
		BootstrapWaitSeconds: common.SecondsToWaitForP2PBootstrap,
		NodeOperationMode:    p2p.NormalOperation,
	}
	if nr.configs.ImportDbConfig.IsImportDBMode {
		networkComponentsFactoryArgs.BootstrapWaitSeconds = 0
	}
	if nr.configs.PreferencesConfig.Preferences.FullArchive {
		networkComponentsFactoryArgs.NodeOperationMode = p2p.FullArchiveMode
	}

	networkComponentsFactory, err := mainFactory.NewNetworkComponentsFactory(networkComponentsFactoryArgs)
	if err != nil {
		return nil, fmt.Errorf("NewNetworkComponentsFactory failed: %w", err)
	}

	managedNetworkComponents, err := mainFactory.NewManagedNetworkComponents(networkComponentsFactory)
	if err != nil {
		return nil, err
	}
	err = managedNetworkComponents.Create()
	if err != nil {
		return nil, err
	}
	return managedNetworkComponents, nil
}

// CreateManagedCoreComponents is the managed core components factory
func (nr *nodeRunner) CreateManagedCoreComponents(
	chanStopNodeProcess chan endProcess.ArgEndProcess,
) (mainFactory.CoreComponentsHandler, error) {
	statusHandlersFactory, err := factory.NewStatusHandlersFactory()
	if err != nil {
		return nil, err
	}

	coreArgs := mainFactory.CoreComponentsFactoryArgs{
		Config:                *nr.configs.GeneralConfig,
		ConfigPathsHolder:     *nr.configs.ConfigurationPathsHolder,
		EpochConfig:           *nr.configs.EpochConfig,
		ImportDbConfig:        *nr.configs.ImportDbConfig,
		RatingsConfig:         *nr.configs.RatingsConfig,
		EconomicsConfig:       *nr.configs.EconomicsConfig,
		NodesFilename:         nr.configs.ConfigurationPathsHolder.Nodes,
		WorkingDirectory:      nr.configs.FlagsConfig.WorkingDir,
		ChanStopNodeProcess:   chanStopNodeProcess,
		StatusHandlersFactory: statusHandlersFactory,
	}

	coreComponentsFactory, err := mainFactory.NewCoreComponentsFactory(coreArgs)
	if err != nil {
		return nil, fmt.Errorf("NewCoreComponentsFactory failed: %w", err)
	}

	managedCoreComponents, err := mainFactory.NewManagedCoreComponents(coreComponentsFactory)
	if err != nil {
		return nil, err
	}

	err = managedCoreComponents.Create()
	if err != nil {
		return nil, err
	}

	return managedCoreComponents, nil
}

// CreateManagedCryptoComponents is the managed crypto components factory
func (nr *nodeRunner) CreateManagedCryptoComponents(
	coreComponents mainFactory.CoreComponentsHolder,
) (mainFactory.CryptoComponentsHandler, error) {
	configs := nr.configs
	validatorKeyPemFileName := configs.ConfigurationPathsHolder.ValidatorKey
	cryptoComponentsHandlerArgs := mainFactory.CryptoComponentsFactoryArgs{
		ValidatorKeyPemFileName:              validatorKeyPemFileName,
		SkIndex:                              configs.FlagsConfig.ValidatorKeyIndex,
		Config:                               *configs.GeneralConfig,
		CoreComponentsHolder:                 coreComponents,
		ActivateBLSPubKeyMessageVerification: configs.SystemSCConfig.StakingSystemSCConfig.ActivateBLSPubKeyMessageVerification,
		KeyLoader:                            &core.KeyLoader{},
		ImportModeNoSigCheck:                 configs.ImportDbConfig.ImportDbNoSigCheckFlag,
		IsInImportMode:                       configs.ImportDbConfig.IsImportDBMode,
	}

	cryptoComponentsFactory, err := mainFactory.NewCryptoComponentsFactory(cryptoComponentsHandlerArgs)
	if err != nil {
		return nil, fmt.Errorf("NewCryptoComponentsFactory failed: %w", err)
	}

	managedCryptoComponents, err := mainFactory.NewManagedCryptoComponents(cryptoComponentsFactory)
	if err != nil {
		return nil, err
	}

	err = managedCryptoComponents.Create()
	if err != nil {
		return nil, err
	}

	return managedCryptoComponents, nil
}

func closeAllComponents(
	healthService io.Closer,
	facade mainFactory.Closer,
	httpServer shared.UpgradeableHttpServerHandler,
	node *Node,
	chanCloseComponents chan struct{},
) {
	log.Debug("closing health service...")
	err := healthService.Close()
	log.LogIfError(err)

	log.Debug("closing http server")
	log.LogIfError(httpServer.Close())

	log.Debug("closing facade")
	log.LogIfError(facade.Close())

	log.Debug("closing node")
	log.LogIfError(node.Close())

	chanCloseComponents <- struct{}{}
}

func createStringFromRatingsData(ratingsData process.RatingsInfoHandler) string {
	metaChainStepHandler := ratingsData.MetaChainRatingsStepHandler()
	shardChainHandler := ratingsData.ShardChainRatingsStepHandler()
	computedRatingsDataStr := fmt.Sprintf(
		"meta:\n"+
			"ProposerIncrease=%v\n"+
			"ProposerDecrease=%v\n"+
			"ValidatorIncrease=%v\n"+
			"ValidatorDecrease=%v\n\n"+
			"shard:\n"+
			"ProposerIncrease=%v\n"+
			"ProposerDecrease=%v\n"+
			"ValidatorIncrease=%v\n"+
			"ValidatorDecrease=%v",
		metaChainStepHandler.ProposerIncreaseRatingStep(),
		metaChainStepHandler.ProposerDecreaseRatingStep(),
		metaChainStepHandler.ValidatorIncreaseRatingStep(),
		metaChainStepHandler.ValidatorDecreaseRatingStep(),
		shardChainHandler.ProposerIncreaseRatingStep(),
		shardChainHandler.ProposerDecreaseRatingStep(),
		shardChainHandler.ValidatorIncreaseRatingStep(),
		shardChainHandler.ValidatorDecreaseRatingStep(),
	)
	return computedRatingsDataStr
}

func cleanupStorageIfNecessary(workingDir string, cleanupStorage bool) error {
	if !cleanupStorage {
		return nil
	}

	dbPath := filepath.Join(
		workingDir,
		common.DefaultDBPath)
	log.Trace("cleaning storage", "path", dbPath)

	return os.RemoveAll(dbPath)
}

func copyConfigToStatsFolder(statsFolder string, gasScheduleFolder string, configs []string) {
	err := os.MkdirAll(statsFolder, os.ModePerm)
	log.LogIfError(err)

	err = copyDirectory(gasScheduleFolder, statsFolder)
	log.LogIfError(err)

	for _, configFile := range configs {
		copySingleFile(statsFolder, configFile)
	}
}

// TODO: add some unit tests
func copyDirectory(source string, destination string) error {
	fileDescriptors, err := ioutil.ReadDir(source)
	if err != nil {
		return err
	}

	sourceInfo, err := os.Stat(source)
	if err != nil {
		return err
	}

	err = os.MkdirAll(destination, sourceInfo.Mode())
	if err != nil {
		return err
	}

	for _, fd := range fileDescriptors {
		srcFilePath := path.Join(source, fd.Name())
		dstFilePath := path.Join(destination, fd.Name())
		if fd.IsDir() {
			err = copyDirectory(srcFilePath, dstFilePath)
			log.LogIfError(err)
		} else {
			copySingleFile(dstFilePath, srcFilePath)
		}
	}
	return nil
}

func copySingleFile(folder string, configFile string) {
	fileName := filepath.Base(configFile)

	source, err := core.OpenFile(configFile)
	if err != nil {
		return
	}
	defer func() {
		err = source.Close()
		if err != nil {
			log.Warn("copySingleFile", "Could not close file", source.Name(), "error", err.Error())
		}
	}()

	destPath := filepath.Join(folder, fileName)
	destination, err := os.Create(destPath)
	if err != nil {
		return
	}
	defer func() {
		err = destination.Close()
		if err != nil {
			log.Warn("copySingleFile", "Could not close file", source.Name(), "error", err.Error())
		}
	}()

	_, err = io.Copy(destination, source)
	if err != nil {
		log.Warn("copySingleFile", "Could not copy file", source.Name(), "error", err.Error())
	}
}

func indexValidatorsListIfNeeded(
	outportHandler outport.OutportHandler,
	coordinator sharding.NodesCoordinator,
	epoch uint32,
) {
	if !outportHandler.HasDrivers() {
		return
	}

	validatorsPubKeys, err := coordinator.GetAllEligibleValidatorsPublicKeys(epoch)
	if err != nil {
		log.Warn("GetAllEligibleValidatorPublicKeys for epoch 0 failed", "error", err)
	}

	if len(validatorsPubKeys) > 0 {
		outportHandler.SaveValidatorsPubKeys(validatorsPubKeys, epoch)
	}
}

func enableGopsIfNeeded(gopsEnabled bool) {
	if gopsEnabled {
		if err := agent.Listen(agent.Options{}); err != nil {
			log.Error("failure to init gops", "error", err.Error())
		}
	}

	log.Trace("gops", "enabled", gopsEnabled)
}

func decodeValidatorPubKeys(prefConfig config.Preferences, validatorPubKeyConverter core.PubkeyConverter) ([][]byte, error) {
	decodedPublicKeys := make([][]byte, 0)
	for _, pubKey := range prefConfig.Preferences.PreferredConnections {
		pubKeyBytes, err := validatorPubKeyConverter.Decode(pubKey)
		if err != nil {
			return nil, fmt.Errorf("cannot decode preferred public key(%s) : %w", pubKey, err)
		}

		decodedPublicKeys = append(decodedPublicKeys, pubKeyBytes)
	}

	return decodedPublicKeys, nil
}

func createWhiteListerVerifiedTxs(generalConfig *config.Config) (process.WhiteListHandler, error) {
	whiteListCacheVerified, err := storageUnit.NewCache(storageFactory.GetCacherFromConfig(generalConfig.WhiteListerVerifiedTxs))
	if err != nil {
		return nil, err
	}
	return interceptors.NewWhiteListDataVerifier(whiteListCacheVerified)
}<|MERGE_RESOLUTION|>--- conflicted
+++ resolved
@@ -166,12 +166,9 @@
 	log.Debug(readEpochFor("cleanup informative only SCRs"), "epoch", enableEpochs.CleanUpInformativeSCRsEnableEpoch)
 	log.Debug(readEpochFor("storage API cost optimization"), "epoch", enableEpochs.StorageAPICostOptimizationEnableEpoch)
 	log.Debug(readEpochFor("transform to multi shard create on esdt"), "epoch", enableEpochs.TransformToMultiShardCreateEnableEpoch)
-<<<<<<< HEAD
+	log.Debug(readEpochFor("esdt: enable epoch for esdt register and set all roles function"), "epoch", enableEpochs.ESDTRegisterAndSetAllRolesEnableEpoch)
 	log.Debug(readEpochFor("scheduled mini blocks"), "epoch", enableEpochs.ScheduledMiniBlocksEnableEpoch)
 
-=======
-	log.Debug(readEpochFor("esdt: enable epoch for esdt register and set all roles function"), "epoch", enableEpochs.ESDTRegisterAndSetAllRolesEnableEpoch)
->>>>>>> 831ec197
 	gasSchedule := configs.EpochConfig.GasSchedule
 
 	log.Debug(readEpochFor("gas schedule directories paths"), "epoch", gasSchedule.GasScheduleByEpochs)
@@ -915,28 +912,19 @@
 			configs.EconomicsConfig.GlobalSettings.GenesisTotalSupply)
 	}
 
-<<<<<<< HEAD
-	accountsParser, err := parsing.NewAccountsParser(
-		configurationPaths.Genesis,
-		totalSupply,
-		coreComponents.AddressPubKeyConverter(),
-		cryptoComponents.TxSignKeyGen(),
-	)
-=======
 	mintingSenderAddress := configs.EconomicsConfig.GlobalSettings.GenesisMintingSenderAddress
 
 	args := genesis.AccountsParserArgs{
 		GenesisFilePath: configurationPaths.Genesis,
 		EntireSupply:    totalSupply,
 		MinterAddress:   mintingSenderAddress,
-		PubkeyConverter: managedCoreComponents.AddressPubKeyConverter(),
-		KeyGenerator:    managedCryptoComponents.TxSignKeyGen(),
-		Hasher:          managedCoreComponents.Hasher(),
-		Marshalizer:     managedCoreComponents.InternalMarshalizer(),
+		PubkeyConverter: coreComponents.AddressPubKeyConverter(),
+		KeyGenerator:    cryptoComponents.TxSignKeyGen(),
+		Hasher:          coreComponents.Hasher(),
+		Marshalizer:     coreComponents.InternalMarshalizer(),
 	}
 
 	accountsParser, err := parsing.NewAccountsParser(args)
->>>>>>> 831ec197
 	if err != nil {
 		return nil, err
 	}
