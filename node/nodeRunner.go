--- conflicted
+++ resolved
@@ -1151,23 +1151,13 @@
 		processingMode = common.ImportDb
 	}
 	stateArgs := mainFactory.StateComponentsFactoryArgs{
-<<<<<<< HEAD
-		Config:           *nr.configs.GeneralConfig,
+		Config:                   *nr.configs.GeneralConfig,
 		ShardCoordinator: bootstrapComponents.ShardCoordinator(),
 		Core:             coreComponents,
 		StorageService:   dataComponents.StorageService(),
 		ProcessingMode:   processingMode,
-		ChainHandler:     dataComponents.Blockchain(),
-=======
-		Config:                   *nr.configs.GeneralConfig,
-		EnableEpochs:             nr.configs.EpochConfig.EnableEpochs,
-		ShardCoordinator:         bootstrapComponents.ShardCoordinator(),
-		Core:                     coreComponents,
-		StorageService:           dataComponents.StorageService(),
-		ProcessingMode:           processingMode,
 		ShouldSerializeSnapshots: nr.configs.FlagsConfig.SerializeSnapshots,
 		ChainHandler:             dataComponents.Blockchain(),
->>>>>>> 662828d2
 	}
 
 	stateComponentsFactory, err := mainFactory.NewStateComponentsFactory(stateArgs)
