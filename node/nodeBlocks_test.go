package node_test

import (
	"encoding/hex"
	"encoding/json"
	"math/big"
	"testing"

	"github.com/ElrondNetwork/elrond-go/core"
	"github.com/ElrondNetwork/elrond-go/data/api"
	"github.com/ElrondNetwork/elrond-go/data/block"
	"github.com/ElrondNetwork/elrond-go/dataRetriever"
	"github.com/ElrondNetwork/elrond-go/node"
	"github.com/ElrondNetwork/elrond-go/node/blockAPI"
	"github.com/ElrondNetwork/elrond-go/node/mock"
	"github.com/ElrondNetwork/elrond-go/storage"
	"github.com/ElrondNetwork/elrond-go/testscommon"
	"github.com/stretchr/testify/assert"
)

func TestGetBlockByHash_InvalidShardShouldErr(t *testing.T) {
	t.Parallel()

	n, _ := node.NewNode()

	blk, err := n.GetBlockByHash("invalidHash", false)
	assert.Error(t, err)
	assert.Nil(t, blk)
}

func TestGetBlockByHashFromHistoryNode(t *testing.T) {
	t.Parallel()

	historyProc := &testscommon.HistoryRepositoryStub{
		IsEnabledCalled: func() bool {
			return true
		},
		GetEpochByHashCalled: func(hash []byte) (uint32, error) {
			return 1, nil
		},
	}
	nonce := uint64(1)
	round := uint64(2)
	epoch := uint32(1)
	shardID := uint32(5)
	miniblockHeader := []byte("mbHash")
	headerHash := []byte("d08089f2ab739520598fd7aeed08c427460fe94f286383047f3f61951afc4e00")

	uint64Converter := mock.NewNonceHashConverterMock()
	storerMock := mock.NewStorerMock()
	n, _ := node.NewNode(
		node.WithInternalMarshalizer(&mock.MarshalizerFake{}, 90),
		node.WithHistoryRepository(historyProc),
		node.WithShardCoordinator(mock.NewOneShardCoordinatorMock()),
		node.WithDataStore(&mock.ChainStorerMock{
			GetStorerCalled: func(unitType dataRetriever.UnitType) storage.Storer {
				return storerMock
			},
			GetCalled: func(unitType dataRetriever.UnitType, key []byte) ([]byte, error) {
				return headerHash, nil
			},
		}),
		node.WithUint64ByteSliceConverter(uint64Converter),
	)

	header := &block.Header{
		Nonce:   nonce,
		Round:   round,
		ShardID: shardID,
		Epoch:   epoch,
		MiniBlockHeaders: []block.MiniBlockHeader{
			{Hash: miniblockHeader},
		},
		AccumulatedFees: big.NewInt(0),
		DeveloperFees:   big.NewInt(0),
	}
	blockBytes, _ := json.Marshal(header)
	_ = storerMock.Put(headerHash, blockBytes)

<<<<<<< HEAD
	nonceBytes := uint64Converter.ToByteSlice(nonce)
	_ = storerMock.Put(nonceBytes, headerHash)

	expectedBlock := &apiBlock.APIBlock{
=======
	expectedBlock := &api.Block{
>>>>>>> 3b291304
		Nonce: nonce,
		Round: round,
		Shard: shardID,
		Epoch: epoch,
		Hash:  hex.EncodeToString(headerHash),
		MiniBlocks: []*api.MiniBlock{
			{
				Hash: hex.EncodeToString(miniblockHeader),
				Type: block.TxBlock.String(),
			},
		},
		AccumulatedFees: "0",
		DeveloperFees:   "0",
		Status:          blockAPI.BlockStatusOnChain,
	}

	blk, err := n.GetBlockByHash(hex.EncodeToString(headerHash), false)
	assert.Nil(t, err)
	assert.Equal(t, expectedBlock, blk)
}

func TestGetBlockByHashFromNormalNode(t *testing.T) {
	t.Parallel()

	uint64Converter := mock.NewNonceHashConverterMock()

	nonce := uint64(1)
	round := uint64(2)
	epoch := uint32(1)
	miniblockHeader := []byte("mbHash")
	headerHash := []byte("d08089f2ab739520598fd7aeed08c427460fe94f286383047f3f61951afc4e00")
	storerMock := mock.NewStorerMock()
	n, _ := node.NewNode(
		node.WithInternalMarshalizer(&mock.MarshalizerFake{}, 90),
		node.WithHistoryRepository(&testscommon.HistoryRepositoryStub{
			IsEnabledCalled: func() bool {
				return false
			},
		}),
		node.WithShardCoordinator(&mock.ShardCoordinatorMock{SelfShardId: core.MetachainShardId}),
		node.WithDataStore(&mock.ChainStorerMock{
			GetCalled: func(unitType dataRetriever.UnitType, key []byte) ([]byte, error) {
				return storerMock.Get(key)
			},
		}),
		node.WithUint64ByteSliceConverter(uint64Converter),
	)

	header := &block.MetaBlock{
		Nonce: nonce,
		Round: round,
		Epoch: epoch,
		MiniBlockHeaders: []block.MiniBlockHeader{
			{Hash: miniblockHeader},
		},
		AccumulatedFees:        big.NewInt(100),
		DeveloperFees:          big.NewInt(10),
		AccumulatedFeesInEpoch: big.NewInt(2000),
		DevFeesInEpoch:         big.NewInt(49),
	}
	headerBytes, _ := json.Marshal(header)
	_ = storerMock.Put(headerHash, headerBytes)

<<<<<<< HEAD
	nonceBytes := uint64Converter.ToByteSlice(nonce)
	_ = storerMock.Put(nonceBytes, headerHash)

	expectedBlock := &apiBlock.APIBlock{
=======
	expectedBlock := &api.Block{
>>>>>>> 3b291304
		Nonce: nonce,
		Round: round,
		Shard: core.MetachainShardId,
		Epoch: epoch,
		Hash:  hex.EncodeToString(headerHash),
		MiniBlocks: []*api.MiniBlock{
			{
				Hash: hex.EncodeToString(miniblockHeader),
				Type: block.TxBlock.String(),
			},
		},
<<<<<<< HEAD
		NotarizedBlocks:        []*apiBlock.APINotarizedBlock{},
		Status:                 blockAPI.BlockStatusOnChain,
		AccumulatedFees:        "100",
		DeveloperFees:          "10",
		AccumulatedFeesInEpoch: "2000",
		DeveloperFeesInEpoch:   "49",
=======
		NotarizedBlocks: []*api.NotarizedBlock{},
>>>>>>> 3b291304
	}

	blk, err := n.GetBlockByHash(hex.EncodeToString(headerHash), false)
	assert.Nil(t, err)
	assert.Equal(t, expectedBlock, blk)
}

func TestGetBlockByNonceFromHistoryNode(t *testing.T) {
	t.Parallel()

	historyProc := &testscommon.HistoryRepositoryStub{
		IsEnabledCalled: func() bool {
			return true
		},
		GetEpochByHashCalled: func(hash []byte) (uint32, error) {
			return 1, nil
		},
	}

	nonce := uint64(1)
	round := uint64(2)
	epoch := uint32(1)
	shardID := uint32(5)
	miniblockHeader := []byte("mbHash")
	storerMock := mock.NewStorerMock()
	headerHash := "d08089f2ab739520598fd7aeed08c427460fe94f286383047f3f61951afc4e00"
	n, _ := node.NewNode(
		node.WithUint64ByteSliceConverter(mock.NewNonceHashConverterMock()),
		node.WithInternalMarshalizer(&mock.MarshalizerFake{}, 90),
		node.WithHistoryRepository(historyProc),
		node.WithShardCoordinator(mock.NewOneShardCoordinatorMock()),
		node.WithDataStore(&mock.ChainStorerMock{
			GetCalled: func(unitType dataRetriever.UnitType, key []byte) ([]byte, error) {
				return hex.DecodeString(headerHash)
			},
			GetStorerCalled: func(unitType dataRetriever.UnitType) storage.Storer {
				return storerMock
			},
		}),
	)

	header := &block.Header{
		Nonce:   nonce,
		Round:   round,
		ShardID: shardID,
		Epoch:   epoch,
		MiniBlockHeaders: []block.MiniBlockHeader{
			{Hash: miniblockHeader},
		},
		AccumulatedFees: big.NewInt(1000),
		DeveloperFees:   big.NewInt(50),
	}
	headerBytes, _ := json.Marshal(header)
	_ = storerMock.Put(func() []byte { hashBytes, _ := hex.DecodeString(headerHash); return hashBytes }(), headerBytes)

	expectedBlock := &api.Block{
		Nonce: nonce,
		Round: round,
		Shard: shardID,
		Epoch: epoch,
		Hash:  headerHash,
		MiniBlocks: []*api.MiniBlock{
			{
				Hash: hex.EncodeToString(miniblockHeader),
				Type: block.TxBlock.String(),
			},
		},
		AccumulatedFees: "1000",
		DeveloperFees:   "50",
		Status:          blockAPI.BlockStatusOnChain,
	}

	blk, err := n.GetBlockByNonce(1, false)
	assert.Nil(t, err)
	assert.Equal(t, expectedBlock, blk)
}

func TestGetBlockByNonceFromNormalNode(t *testing.T) {
	t.Parallel()

	nonce := uint64(1)
	round := uint64(2)
	epoch := uint32(1)
	shardID := uint32(5)
	miniblockHeader := []byte("mbHash")
	headerHash := "d08089f2ab739520598fd7aeed08c427460fe94f286383047f3f61951afc4e00"
	n, _ := node.NewNode(
		node.WithUint64ByteSliceConverter(mock.NewNonceHashConverterMock()),
		node.WithInternalMarshalizer(&mock.MarshalizerFake{}, 90),
		node.WithHistoryRepository(&testscommon.HistoryRepositoryStub{
			IsEnabledCalled: func() bool {
				return false
			},
		}),
		node.WithShardCoordinator(&mock.ShardCoordinatorMock{SelfShardId: 0}),
		node.WithDataStore(&mock.ChainStorerMock{
			GetCalled: func(unitType dataRetriever.UnitType, key []byte) ([]byte, error) {
				if unitType == dataRetriever.ShardHdrNonceHashDataUnit {
					return hex.DecodeString(headerHash)
				}
				blk := &block.Header{
					Nonce:   nonce,
					Round:   round,
					ShardID: shardID,
					Epoch:   epoch,
					MiniBlockHeaders: []block.MiniBlockHeader{
						{Hash: miniblockHeader},
					},
					AccumulatedFees: big.NewInt(1000),
					DeveloperFees:   big.NewInt(50),
				}
				blockBytes, _ := json.Marshal(blk)
				return blockBytes, nil
			},
		}),
	)

	expectedBlock := &api.Block{
		Nonce: nonce,
		Round: round,
		Shard: shardID,
		Epoch: epoch,
		Hash:  headerHash,
		MiniBlocks: []*api.MiniBlock{
			{
				Hash: hex.EncodeToString(miniblockHeader),
				Type: block.TxBlock.String(),
			},
		},
		AccumulatedFees: "1000",
		DeveloperFees:   "50",
		Status:          blockAPI.BlockStatusOnChain,
	}

	blk, err := n.GetBlockByNonce(1, false)
	assert.Nil(t, err)
	assert.Equal(t, expectedBlock, blk)
}

func TestGetBlockByHashFromHistoryNode_StatusReverted(t *testing.T) {
	t.Parallel()

	historyProc := &testscommon.HistoryRepositoryStub{
		IsEnabledCalled: func() bool {
			return true
		},
		GetEpochByHashCalled: func(hash []byte) (uint32, error) {
			return 1, nil
		},
	}
	nonce := uint64(1)
	round := uint64(2)
	epoch := uint32(1)
	shardID := uint32(5)
	miniblockHeader := []byte("mbHash")
	headerHash := []byte("d08089f2ab739520598fd7aeed08c427460fe94f286383047f3f61951afc4e00")

	uint64Converter := mock.NewNonceHashConverterMock()
	storerMock := mock.NewStorerMock()
	n, _ := node.NewNode(
		node.WithInternalMarshalizer(&mock.MarshalizerFake{}, 90),
		node.WithHistoryRepository(historyProc),
		node.WithShardCoordinator(mock.NewOneShardCoordinatorMock()),
		node.WithDataStore(&mock.ChainStorerMock{
			GetStorerCalled: func(unitType dataRetriever.UnitType) storage.Storer {
				return storerMock
			},
			GetCalled: func(unitType dataRetriever.UnitType, key []byte) ([]byte, error) {
				return storerMock.Get(key)
			},
		}),
		node.WithUint64ByteSliceConverter(uint64Converter),
	)

	header := &block.Header{
		Nonce:   nonce,
		Round:   round,
		ShardID: shardID,
		Epoch:   epoch,
		MiniBlockHeaders: []block.MiniBlockHeader{
			{Hash: miniblockHeader},
		},
		AccumulatedFees: big.NewInt(500),
		DeveloperFees:   big.NewInt(55),
	}
	blockBytes, _ := json.Marshal(header)
	_ = storerMock.Put(headerHash, blockBytes)

	nonceBytes := uint64Converter.ToByteSlice(nonce)
	correctHash := []byte("correct-hash")
	_ = storerMock.Put(nonceBytes, correctHash)

	expectedBlock := &apiBlock.APIBlock{
		Nonce: nonce,
		Round: round,
		Shard: shardID,
		Epoch: epoch,
		Hash:  hex.EncodeToString(headerHash),
		MiniBlocks: []*apiBlock.APIMiniBlock{
			{
				Hash: hex.EncodeToString(miniblockHeader),
				Type: block.TxBlock.String(),
			},
		},
		AccumulatedFees: "500",
		DeveloperFees:   "55",
		Status:          blockAPI.BlockStatusReverted,
	}

	blk, err := n.GetBlockByHash(hex.EncodeToString(headerHash), false)
	assert.Nil(t, err)
	assert.Equal(t, expectedBlock, blk)
}<|MERGE_RESOLUTION|>--- conflicted
+++ resolved
@@ -77,14 +77,10 @@
 	blockBytes, _ := json.Marshal(header)
 	_ = storerMock.Put(headerHash, blockBytes)
 
-<<<<<<< HEAD
 	nonceBytes := uint64Converter.ToByteSlice(nonce)
 	_ = storerMock.Put(nonceBytes, headerHash)
 
-	expectedBlock := &apiBlock.APIBlock{
-=======
-	expectedBlock := &api.Block{
->>>>>>> 3b291304
+	expectedBlock := &api.Block{
 		Nonce: nonce,
 		Round: round,
 		Shard: shardID,
@@ -148,35 +144,27 @@
 	headerBytes, _ := json.Marshal(header)
 	_ = storerMock.Put(headerHash, headerBytes)
 
-<<<<<<< HEAD
 	nonceBytes := uint64Converter.ToByteSlice(nonce)
 	_ = storerMock.Put(nonceBytes, headerHash)
 
-	expectedBlock := &apiBlock.APIBlock{
-=======
-	expectedBlock := &api.Block{
->>>>>>> 3b291304
+	expectedBlock := &api.Block{
 		Nonce: nonce,
 		Round: round,
 		Shard: core.MetachainShardId,
 		Epoch: epoch,
 		Hash:  hex.EncodeToString(headerHash),
-		MiniBlocks: []*api.MiniBlock{
-			{
-				Hash: hex.EncodeToString(miniblockHeader),
-				Type: block.TxBlock.String(),
-			},
-		},
-<<<<<<< HEAD
+		MiniBlocks: []*api.NotarizedBlock{
+			{
+				Hash: hex.EncodeToString(miniblockHeader),
+				Type: block.TxBlock.String(),
+			},
+		},
 		NotarizedBlocks:        []*apiBlock.APINotarizedBlock{},
 		Status:                 blockAPI.BlockStatusOnChain,
 		AccumulatedFees:        "100",
 		DeveloperFees:          "10",
 		AccumulatedFeesInEpoch: "2000",
 		DeveloperFeesInEpoch:   "49",
-=======
-		NotarizedBlocks: []*api.NotarizedBlock{},
->>>>>>> 3b291304
 	}
 
 	blk, err := n.GetBlockByHash(hex.EncodeToString(headerHash), false)
@@ -369,13 +357,13 @@
 	correctHash := []byte("correct-hash")
 	_ = storerMock.Put(nonceBytes, correctHash)
 
-	expectedBlock := &apiBlock.APIBlock{
+	expectedBlock := &api.Block{
 		Nonce: nonce,
 		Round: round,
 		Shard: shardID,
 		Epoch: epoch,
 		Hash:  hex.EncodeToString(headerHash),
-		MiniBlocks: []*apiBlock.APIMiniBlock{
+		MiniBlocks: []*api.MiniBlock{
 			{
 				Hash: hex.EncodeToString(miniblockHeader),
 				Type: block.TxBlock.String(),
