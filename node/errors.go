--- conflicted
+++ resolved
@@ -112,13 +112,11 @@
 // ErrGenesisBlockNotInitialized signals that genesis block is not initialized
 var ErrGenesisBlockNotInitialized = errors.New("genesis block is not initialized")
 
-<<<<<<< HEAD
-// ErrSystemBusyGeneratingTransactions signals that to many transactions are trying to get generated
-var ErrSystemBusyGeneratingTransactions = errors.New("system busy while generating bulk transactions")
-=======
 // ErrNilTransactionPool signals that a nil transaction pool was used
 var ErrNilTransactionPool = errors.New("nil transaction pool")
 
 // ErrTooManyTransactionsInPool signals that are too many transactions in pool
 var ErrTooManyTransactionsInPool = errors.New("too many transactions in pool")
->>>>>>> 9acd1ad5
+
+// ErrSystemBusyGeneratingTransactions signals that to many transactions are trying to get generated
+var ErrSystemBusyGeneratingTransactions = errors.New("system busy while generating bulk transactions")