package node

import (
	"errors"
)

// ErrNilMarshalizer signals that a nil marshalizer has been provided
var ErrNilMarshalizer = errors.New("trying to set nil marshalizer")

// ErrNilMessenger signals that a nil messenger has been provided
var ErrNilMessenger = errors.New("nil messenger")

// ErrNilHasher signals that a nil hasher has been provided
var ErrNilHasher = errors.New("trying to set nil hasher")

// ErrNilAccountsAdapter signals that a nil accounts adapter has been provided
var ErrNilAccountsAdapter = errors.New("trying to set nil accounts adapter")

// ErrNilAddressConverter signals that a nil address converter has been provided
var ErrNilAddressConverter = errors.New("trying to set nil address converter")

// ErrNilBlockchain signals that a nil blockchain structure has been provided
var ErrNilBlockchain = errors.New("nil blockchain")

// ErrNilStore signals that a nil store has been provided
var ErrNilStore = errors.New("nil data store")

// ErrNilPrivateKey signals that a nil private key has been provided
var ErrNilPrivateKey = errors.New("trying to set nil private key")

// ErrNilSingleSignKeyGen signals that a nil single key generator has been provided
var ErrNilSingleSignKeyGen = errors.New("trying to set nil single sign key generator")

// ErrNilPublicKey signals that a nil public key has been provided
var ErrNilPublicKey = errors.New("trying to set nil public key")

// ErrZeroRoundDurationNotSupported signals that 0 seconds round duration is not supported
var ErrZeroRoundDurationNotSupported = errors.New("0 round duration time is not supported")

// ErrNegativeOrZeroConsensusGroupSize signals that 0 elements consensus group is not supported
var ErrNegativeOrZeroConsensusGroupSize = errors.New("group size should be a strict positive number")

// ErrNilSyncTimer signals that a nil sync timer has been provided
var ErrNilSyncTimer = errors.New("trying to set nil sync timer")

// ErrNilRounder signals that a nil rounder has been provided
var ErrNilRounder = errors.New("trying to set nil rounder")

// ErrNilBlockProcessor signals that a nil block processor has been provided
var ErrNilBlockProcessor = errors.New("trying to set nil block processor")

// ErrNilDataPool signals that a nil data pool has been provided
var ErrNilDataPool = errors.New("trying to set nil data pool")

// ErrNilShardCoordinator signals that a nil shard coordinator has been provided
var ErrNilShardCoordinator = errors.New("trying to set nil shard coordinator")

// ErrNilUint64ByteSliceConverter signals that a nil uint64 <-> byte slice converter has been provided
var ErrNilUint64ByteSliceConverter = errors.New("trying to set nil uint64 - byte slice converter")

// ErrNilBalances signals that a nil list of initial balances has been provided
var ErrNilBalances = errors.New("trying to set nil balances")

// ErrNilSingleSig signals that a nil schnorrSingleSigner object has been provided
var ErrNilSingleSig = errors.New("trying to set nil schnorrSingleSigner")

// ErrNilMultiSig signals that a nil multiSigner object has been provided
var ErrNilMultiSig = errors.New("trying to set nil multiSigner")

// ErrNilForkDetector signals that a nil forkdetector object has been provided
var ErrNilForkDetector = errors.New("nil fork detector")

// ErrValidatorAlreadySet signals that a topic validator has already been set
var ErrValidatorAlreadySet = errors.New("topic validator has already been set")

// ErrNilInterceptorsContainer signals that a nil interceptors container has been provided
var ErrNilInterceptorsContainer = errors.New("nil interceptors container")

// ErrNilResolversFinder signals that a nil resolvers finder has been provided
var ErrNilResolversFinder = errors.New("nil resolvers finder")

// ErrNilBlockHeader is raised when a valid block header is expected but nil was used
var ErrNilBlockHeader = errors.New("block header is nil")

// ErrNilTxBlockBody is raised when a valid tx block body is expected but nil was used
var ErrNilTxBlockBody = errors.New("tx block body is nil")

// ErrNilMetaBlockHeader is raised when a valid metablock is expected but nil was provided
var ErrNilMetaBlockHeader = errors.New("meta block header is nil")

// ErrWrongTypeAssertion is raised when a type assertion occurs
var ErrWrongTypeAssertion = errors.New("wrong type assertion: expected *block.Header")

// ErrNegativeDurationInSecToConsiderUnresponsive is raised when a value less than 1 has been provided
var ErrNegativeDurationInSecToConsiderUnresponsive = errors.New("value DurationInSecToConsiderUnresponsive is less" +
	" than 1")

// ErrNegativeMaxTimeToWaitBetweenBroadcastsInSec is raised when a value less than 1 has been provided
var ErrNegativeMaxTimeToWaitBetweenBroadcastsInSec = errors.New("value MaxTimeToWaitBetweenBroadcastsInSec is less " +
	"than 1")

// ErrNegativeMinTimeToWaitBetweenBroadcastsInSec is raised when a value less than 1 has been provided
var ErrNegativeMinTimeToWaitBetweenBroadcastsInSec = errors.New("value MinTimeToWaitBetweenBroadcastsInSec is less " +
	"than 1")

// ErrWrongValues signals that wrong values were provided
var ErrWrongValues = errors.New("wrong values for heartbeat parameters")

<<<<<<< HEAD
// ErrSystemBusyGeneratingTransactions signals that to many transactions are trying to get generated
var ErrSystemBusyGeneratingTransactions = errors.New("system busy while generating bulk transactions")
=======
// ErrGenesisBlockNotInitialized signals that genesis block is not initialized
var ErrGenesisBlockNotInitialized = errors.New("genesis block is not initialized")
>>>>>>> 4e36ef3b
<|MERGE_RESOLUTION|>--- conflicted
+++ resolved
@@ -61,8 +61,8 @@
 // ErrNilBalances signals that a nil list of initial balances has been provided
 var ErrNilBalances = errors.New("trying to set nil balances")
 
-// ErrNilSingleSig signals that a nil schnorrSingleSigner object has been provided
-var ErrNilSingleSig = errors.New("trying to set nil schnorrSingleSigner")
+// ErrNilSingleSig signals that a nil singlesig object has been provided
+var ErrNilSingleSig = errors.New("trying to set nil singlesig")
 
 // ErrNilMultiSig signals that a nil multiSigner object has been provided
 var ErrNilMultiSig = errors.New("trying to set nil multiSigner")
@@ -106,10 +106,8 @@
 // ErrWrongValues signals that wrong values were provided
 var ErrWrongValues = errors.New("wrong values for heartbeat parameters")
 
-<<<<<<< HEAD
-// ErrSystemBusyGeneratingTransactions signals that to many transactions are trying to get generated
-var ErrSystemBusyGeneratingTransactions = errors.New("system busy while generating bulk transactions")
-=======
 // ErrGenesisBlockNotInitialized signals that genesis block is not initialized
 var ErrGenesisBlockNotInitialized = errors.New("genesis block is not initialized")
->>>>>>> 4e36ef3b
+
+// ErrSystemBusyGeneratingTransactions signals that to many transactions are trying to get generated
+var ErrSystemBusyGeneratingTransactions = errors.New("system busy while generating bulk transactions")