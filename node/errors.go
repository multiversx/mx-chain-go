package node

import (
	"errors"
)

// ErrNilMarshalizer signals that a nil marshalizer has been provided
var ErrNilMarshalizer = errors.New("trying to set nil marshalizer")

// ErrNilMessenger signals that a nil messenger has been provided
var ErrNilMessenger = errors.New("nil messenger")

// ErrNilHasher signals that a nil hasher has been provided
var ErrNilHasher = errors.New("trying to set nil hasher")

// ErrNilAccountsAdapter signals that a nil accounts adapter has been provided
var ErrNilAccountsAdapter = errors.New("trying to set nil accounts adapter")

// ErrNilAddressConverter signals that a nil address converter has been provided
var ErrNilAddressConverter = errors.New("trying to set nil address converter")

// ErrNilBlockchain signals that a nil blockchain structure has been provided
var ErrNilBlockchain = errors.New("nil blockchain")

// ErrNilStore signals that a nil store has been provided
var ErrNilStore = errors.New("nil data store")

// ErrNilPrivateKey signals that a nil private key has been provided
var ErrNilPrivateKey = errors.New("trying to set nil private key")

// ErrNilSingleSignKeyGen signals that a nil single key generator has been provided
var ErrNilSingleSignKeyGen = errors.New("trying to set nil single sign key generator")

// ErrNilKeyGenForBalances signals that a nil keygen for balances has been provided
var ErrNilKeyGenForBalances = errors.New("trying to set a nil key gen for signing")

// ErrNilTxFeeHandler signals that a nil tx fee handler was provided
var ErrNilTxFeeHandler = errors.New("trying to set a nil tx fee handler")

// ErrNilPublicKey signals that a nil public key has been provided
var ErrNilPublicKey = errors.New("trying to set nil public key")

// ErrZeroRoundDurationNotSupported signals that 0 seconds round duration is not supported
var ErrZeroRoundDurationNotSupported = errors.New("0 round duration time is not supported")

// ErrNegativeOrZeroConsensusGroupSize signals that 0 elements consensus group is not supported
var ErrNegativeOrZeroConsensusGroupSize = errors.New("group size should be a strict positive number")

// ErrNilSyncTimer signals that a nil sync timer has been provided
var ErrNilSyncTimer = errors.New("trying to set nil sync timer")

// ErrNilRounder signals that a nil rounder has been provided
var ErrNilRounder = errors.New("trying to set nil rounder")

// ErrNilBlockProcessor signals that a nil block processor has been provided
var ErrNilBlockProcessor = errors.New("trying to set nil block processor")

// ErrNilDataPool signals that a nil data pool has been provided
var ErrNilDataPool = errors.New("trying to set nil data pool")

// ErrNilShardCoordinator signals that a nil shard coordinator has been provided
var ErrNilShardCoordinator = errors.New("trying to set nil shard coordinator")

// ErrNilNodesCoordinator signals that a nil nodes coordinator has been provided
var ErrNilNodesCoordinator = errors.New("trying to set nil nodes coordinator")

// ErrNilUint64ByteSliceConverter signals that a nil uint64 <-> byte slice converter has been provided
var ErrNilUint64ByteSliceConverter = errors.New("trying to set nil uint64 - byte slice converter")

// ErrNilBalances signals that a nil list of initial balances has been provided
var ErrNilBalances = errors.New("trying to set nil balances")

// ErrNilSingleSig signals that a nil singlesig object has been provided
var ErrNilSingleSig = errors.New("trying to set nil singlesig")

// ErrNilMultiSig signals that a nil multiSigner object has been provided
var ErrNilMultiSig = errors.New("trying to set nil multiSigner")

// ErrNilForkDetector signals that a nil forkdetector object has been provided
var ErrNilForkDetector = errors.New("nil fork detector")

// ErrValidatorAlreadySet signals that a topic validator has already been set
var ErrValidatorAlreadySet = errors.New("topic validator has already been set")

// ErrNilInterceptorsContainer signals that a nil interceptors container has been provided
var ErrNilInterceptorsContainer = errors.New("nil interceptors container")

// ErrNilResolversFinder signals that a nil resolvers finder has been provided
var ErrNilResolversFinder = errors.New("nil resolvers finder")

// ErrNilEpochStartTrigger signals that a nil start of epoch trigger has been provided
var ErrNilEpochStartTrigger = errors.New("nil start of epoch trigger")

// ErrNegativeDurationInSecToConsiderUnresponsive is raised when a value less than 1 has been provided
var ErrNegativeDurationInSecToConsiderUnresponsive = errors.New("value DurationInSecToConsiderUnresponsive is less" +
	" than 1")

// ErrNegativeMaxTimeToWaitBetweenBroadcastsInSec is raised when a value less than 1 has been provided
var ErrNegativeMaxTimeToWaitBetweenBroadcastsInSec = errors.New("value MaxTimeToWaitBetweenBroadcastsInSec is less " +
	"than 1")

// ErrNegativeMinTimeToWaitBetweenBroadcastsInSec is raised when a value less than 1 has been provided
var ErrNegativeMinTimeToWaitBetweenBroadcastsInSec = errors.New("value MinTimeToWaitBetweenBroadcastsInSec is less " +
	"than 1")

// ErrWrongValues signals that wrong values were provided
var ErrWrongValues = errors.New("wrong values for heartbeat parameters")

// ErrGenesisBlockNotInitialized signals that genesis block is not initialized
var ErrGenesisBlockNotInitialized = errors.New("genesis block is not initialized")

// ErrNilBlackListHandler signals that a nil black list handler was provided
var ErrNilBlackListHandler = errors.New("nil black list handler")

// ErrNilRequestedItemsHandler signals that a nil requested items handler was provided
var ErrNilRequestedItemsHandler = errors.New("nil requested items handler")

// ErrSystemBusyGeneratingTransactions signals that to many transactions are trying to get generated
var ErrSystemBusyGeneratingTransactions = errors.New("system busy while generating bulk transactions")

// ErrNilStatusHandler is returned when the status handler is nil
var ErrNilStatusHandler = errors.New("nil AppStatusHandler")

// ErrNoTxToProcess signals that no transaction were sent for processing
var ErrNoTxToProcess = errors.New("no transaction to process")

// ErrInvalidValue signals that an invalid value has been provided such as NaN to an integer field
var ErrInvalidValue = errors.New("invalid value")

// ErrNilBootStorer signals that a nil boot storer was provided
var ErrNilBootStorer = errors.New("nil boot storer")

// ErrNilHeaderSigVerifier signals that a nil header sig verifier has been provided
var ErrNilHeaderSigVerifier = errors.New("nil header sig verifier")

// ErrNilValidatorStatistics signals that a nil validator statistics has been provided
var ErrNilValidatorStatistics = errors.New("nil validator statistics")

// ErrCannotConvertToPeerAccount signals that the given account cannot be converted to a peer account
var ErrCannotConvertToPeerAccount = errors.New("cannot convert to peer account")

// ErrInvalidChainID signals that an invalid chain ID has been provided
var ErrInvalidChainID = errors.New("invalid chain ID in Node")

// ErrNilBlockTracker signals that a nil block tracker has been provided
var ErrNilBlockTracker = errors.New("trying to set nil block tracker")

<<<<<<< HEAD
// ErrNilAntifloodHandler signals that a nil antiflood handler has been provided
var ErrNilAntifloodHandler = errors.New("nil antiflood handler")
=======
// ErrNilPendingMiniBlocksHandler signals that a nil pending miniblocks handler has been provided
var ErrNilPendingMiniBlocksHandler = errors.New("trying to set nil pending miniblocks handler")

// ErrNilRequestHandler signals that a nil request handler has been provided
var ErrNilRequestHandler = errors.New("trying to set nil request handler")
>>>>>>> 63a36412
<|MERGE_RESOLUTION|>--- conflicted
+++ resolved
@@ -145,13 +145,11 @@
 // ErrNilBlockTracker signals that a nil block tracker has been provided
 var ErrNilBlockTracker = errors.New("trying to set nil block tracker")
 
-<<<<<<< HEAD
-// ErrNilAntifloodHandler signals that a nil antiflood handler has been provided
-var ErrNilAntifloodHandler = errors.New("nil antiflood handler")
-=======
 // ErrNilPendingMiniBlocksHandler signals that a nil pending miniblocks handler has been provided
 var ErrNilPendingMiniBlocksHandler = errors.New("trying to set nil pending miniblocks handler")
 
 // ErrNilRequestHandler signals that a nil request handler has been provided
 var ErrNilRequestHandler = errors.New("trying to set nil request handler")
->>>>>>> 63a36412
+
+// ErrNilAntifloodHandler signals that a nil antiflood handler has been provided
+var ErrNilAntifloodHandler = errors.New("nil antiflood handler")