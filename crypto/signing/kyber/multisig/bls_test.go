package multisig_test

import (
	"reflect"
	"strconv"
	"testing"

	"github.com/ElrondNetwork/elrond-go/crypto"
	"github.com/ElrondNetwork/elrond-go/crypto/mock"
	"github.com/ElrondNetwork/elrond-go/crypto/signing"
	"github.com/ElrondNetwork/elrond-go/crypto/signing/kyber"
	"github.com/ElrondNetwork/elrond-go/crypto/signing/kyber/multisig"
	"github.com/stretchr/testify/require"
)

const initPointX = 3
const initPointY = 4

var invalidStr = []byte("invalid key")

func unmarshalPublic(val []byte) (x, y int, err error) {
	if reflect.DeepEqual(invalidStr, val) {
		return 0, 0, crypto.ErrInvalidPublicKey
	}
	return initPointX, initPointY, nil
}

func marshalPublic(x, y int) ([]byte, error) {
	resStr := strconv.Itoa(x)
	resStr += strconv.Itoa(y)
	res := []byte(resStr)

	return res, nil
}

func createPoint() crypto.Point {
	return &mock.PointMock{
		X:                   initPointX,
		Y:                   initPointY,
		UnmarshalBinaryStub: unmarshalPublic,
		MarshalBinaryStub:   marshalPublic,
	}
}

func createMockSuite(innerSuite interface{}) crypto.Suite {
	validSuite := kyber.NewSuitePairingBn256()

	suite := &mock.SuiteMock{
		CreateKeyPairStub: validSuite.CreateKeyPair,
		CreateScalarStub:  validSuite.CreateScalar,
		CreatePointStub:   validSuite.CreatePoint,
		GetUnderlyingSuiteStub: func() interface{} {
			if innerSuite == "invalid suite" {
				return innerSuite
			}
			return validSuite
		},
	}

	return suite
}

func genSigParamsBLS() (
	privKey crypto.PrivateKey,
	pubKey crypto.PublicKey,
	kg crypto.KeyGenerator,
	llSigner crypto.LowLevelSignerBLS,
) {
	suite := kyber.NewSuitePairingBn256()
	kg = signing.NewKeyGenerator(suite)
	hasher := &mock.HasherSpongeMock{}
	llSigner = &multisig.KyberMultiSignerBLS{Hasher: hasher}

	privKey, pubKey = kg.GeneratePair()

	return privKey, pubKey, kg, llSigner
}

func createSigSharesBLS(
	nbSigs uint16,
	message []byte,
) (pubKeys []crypto.PublicKey, sigShares [][]byte) {
	suite := kyber.NewSuitePairingBn256()
	kg := signing.NewKeyGenerator(suite)

	pubKeys = make([]crypto.PublicKey, nbSigs)
	sigShares = make([][]byte, nbSigs)
	llSigner := &multisig.KyberMultiSignerBLS{}

	for i := uint16(0); i < nbSigs; i++ {
		sk, pk := kg.GeneratePair()
		pubKeys[i] = pk
		sigShares[i], _ = llSigner.SignShare(sk, message)

	}

	return pubKeys, sigShares
}

func pointsFromPubKeys(pubKeys []crypto.PublicKey) (pubKeysPoints []crypto.Point) {
	pubKeysPoints = make([]crypto.Point, len(pubKeys))

	for i := range pubKeys {
		pubKeysPoints[i] = pubKeys[i].Point()
	}

	return pubKeysPoints
}

func TestKyberMultiSignerBLS_SignShareNilPrivateKeyShouldErr(t *testing.T) {
	t.Parallel()

	msg := []byte("message")
	_, _, _, lls := genSigParamsBLS()

	sig, err := lls.SignShare(nil, msg)

	require.Equal(t, crypto.ErrNilPrivateKey, err)
	require.Nil(t, sig)
}

func TestKyberMultiSignerBLS_SignShareInvalidPrivateKeyShouldErr(t *testing.T) {
	t.Parallel()

	msg := []byte("message")
	_, _, _, lls := genSigParamsBLS()
	pk := &mock.PrivateKeyStub{
		ScalarStub: func() crypto.Scalar {
			return &mock.ScalarMock{}
		},
	}

	sig, err := lls.SignShare(pk, msg)

	require.Equal(t, crypto.ErrInvalidPrivateKey, err)
	require.Nil(t, sig)
}

func TestKyberMultiSignerBLS_SignShareNilMsgShouldErr(t *testing.T) {
	t.Parallel()

	privKey, _, _, lls := genSigParamsBLS()
	sig, err := lls.SignShare(privKey, nil)

	require.Equal(t, crypto.ErrNilMessage, err)
	require.Nil(t, sig)
}

func TestKyberMultiSignerBLS_SignShareOK(t *testing.T) {
	t.Parallel()

	msg := []byte("message")
	privKey, _, _, lls := genSigParamsBLS()
	sig, err := lls.SignShare(privKey, msg)

	require.Nil(t, err)
	require.NotNil(t, sig)

}

func TestKyberMultiSignerBLS_VerifySigShareNilPubKeyShouldErr(t *testing.T) {
	t.Parallel()

	msg := []byte("message")
	privKey, _, _, lls := genSigParamsBLS()
	sig, _ := lls.SignShare(privKey, msg)
	err := lls.VerifySigShare(nil, msg, sig)

	require.Equal(t, crypto.ErrNilPublicKey, err)
}

func TestKyberMultiSignerBLS_VerifySigShareInvalidPubKeyShouldErr(t *testing.T) {
	t.Parallel()

	msg := []byte("message")
	privKey, _, _, lls := genSigParamsBLS()
	sig, _ := lls.SignShare(privKey, msg)

	pubKey := &mock.PublicKeyStub{
		ToByteArrayStub: func() (bytes []byte, err error) {
			return []byte("invalid key"), nil
		},
		PointStub: func() crypto.Point {
			return &mock.PointMock{}
		},
		SuiteStub: func() crypto.Suite {
			return kyber.NewSuitePairingBn256()
		},
	}

	err := lls.VerifySigShare(pubKey, msg, sig)

	require.Equal(t, crypto.ErrInvalidPublicKey, err)
}

func TestKyberMultiSignerBLS_VerifySigShareNilMsgShouldErr(t *testing.T) {
	t.Parallel()

	msg := []byte("message")
	privKey, pubKey, _, lls := genSigParamsBLS()
	sig, _ := lls.SignShare(privKey, msg)
	err := lls.VerifySigShare(pubKey, nil, sig)

	require.Equal(t, crypto.ErrNilMessage, err)
}

func TestKyberMultiSignerBLS_VerifySigShareNilSigShouldErr(t *testing.T) {
	t.Parallel()

	msg := []byte("message")
	_, pubKey, _, lls := genSigParamsBLS()
	err := lls.VerifySigShare(pubKey, msg, nil)

	require.Equal(t, crypto.ErrNilSignature, err)
}

func TestKyberMultiSignerBLS_VerifySigShareInvalidSigShouldErr(t *testing.T) {
	t.Parallel()

	msg := []byte("message")
	privKey, pubKey, _, lls := genSigParamsBLS()
	sig, _ := lls.SignShare(privKey, msg)
	// change the message so signature becomes invalid
	msg2 := []byte("message2")
	err := lls.VerifySigShare(pubKey, msg2, sig)

	require.NotNil(t, err)
	require.Contains(t, err.Error(), "invalid signature")
}

func TestKyberMultiSignerBLS_VerifySigShareOK(t *testing.T) {
	t.Parallel()

	msg := []byte("message")
	privKey, pubKey, _, lls := genSigParamsBLS()
	sig, _ := lls.SignShare(privKey, msg)
	err := lls.VerifySigShare(pubKey, msg, sig)

	require.Nil(t, err)
}

func TestKyberMultiSignerBLS_VerifySigBytesNilSigShouldErr(t *testing.T) {
	t.Parallel()

	_, pubKey, _, lls := genSigParamsBLS()
	err := lls.VerifySigBytes(pubKey.Suite(), nil)

	require.Equal(t, crypto.ErrNilSignature, err)
}

func TestKyberMultiSignerBLS_VerifySigBytesInvalidSuiteShouldErr(t *testing.T) {
	t.Parallel()

	msg := []byte("message")
	privKey, _, _, lls := genSigParamsBLS()
	sig, _ := lls.SignShare(privKey, msg)

	suite := createMockSuite("invalid suite")
	err := lls.VerifySigBytes(suite, sig)

	require.NotNil(t, err)
	require.Contains(t, err.Error(), "suite is invalid")
}

func TestKyberMultiSignerBLS_VerifySigBytesInvalidSigShouldErr(t *testing.T) {
	t.Parallel()

	msg := []byte("message")
	privKey, pubKey, _, lls := genSigParamsBLS()
	sig, _ := lls.SignShare(privKey, msg)
	// change the signature so that it becomes invalid
	sig[0] ^= 0xFF
	err := lls.VerifySigBytes(pubKey.Suite(), sig)

	require.NotNil(t, err)
	require.Contains(t, err.Error(), "malformed point")
}

func TestKyberMultiSignerBLS_AggregateSignaturesNilSuiteShouldErr(t *testing.T) {
	t.Parallel()

	msg := []byte("message")
	hasher := &mock.HasherSpongeMock{}
	llSig := &multisig.KyberMultiSignerBLS{Hasher: hasher}
	pubKeys, sigShares := createSigSharesBLS(20, msg)
	_, err := llSig.AggregateSignatures(nil, sigShares, pubKeys)

	require.Equal(t, crypto.ErrNilSuite, err)
}

func TestKyberMultiSignerBLS_AggregateSignaturesInvalidSuiteShouldErr(t *testing.T) {
	t.Parallel()

	msg := []byte("message")
	hasher := &mock.HasherSpongeMock{}
	llSig := &multisig.KyberMultiSignerBLS{Hasher: hasher}
	pubKeys, sigShares := createSigSharesBLS(20, msg)
	suite := createMockSuite("invalid suite")
	_, err := llSig.AggregateSignatures(suite, sigShares, pubKeys)

	require.Equal(t, crypto.ErrInvalidSuite, err)
}

func TestKyberMultiSignerBLS_AggregateSignaturesNilSigsShouldErr(t *testing.T) {
	t.Parallel()

	msg := []byte("message")
	hasher := &mock.HasherSpongeMock{}
	llSig := &multisig.KyberMultiSignerBLS{Hasher: hasher}
	pubKeys, _ := createSigSharesBLS(20, msg)
	_, err := llSig.AggregateSignatures(pubKeys[0].Suite(), nil, pubKeys)

	require.Equal(t, crypto.ErrNilSignaturesList, err)
}

func TestKyberMultiSignerBLS_AggregateSignaturesEmptySigsShouldErr(t *testing.T) {
	t.Parallel()

	msg := []byte("message")
	hasher := &mock.HasherSpongeMock{}
	llSig := &multisig.KyberMultiSignerBLS{Hasher: hasher}
	pubKeys, _ := createSigSharesBLS(20, msg)
	_, err := llSig.AggregateSignatures(pubKeys[0].Suite(), [][]byte{[]byte("")}, pubKeys)

	require.NotNil(t, err)
	require.Contains(t, err.Error(), "not enough data")
}

func TestKyberMultiSignerBLS_AggregateSignaturesInvalidSigsShouldErr(t *testing.T) {
	t.Parallel()
	msg := []byte("message")
	hasher := &mock.HasherSpongeMock{}
	llSig := &multisig.KyberMultiSignerBLS{Hasher: hasher}
	pubKeys, sigShares := createSigSharesBLS(20, msg)
	// make first sig share invalid
<<<<<<< HEAD
	sigShares[0][0] = sigShares[0][0] ^ 0xFF
	_, err := llSig.AggregateSignatures(pubKeys[0].Suite(), sigShares, pubKeys)
=======
	sigShares[0][0] ^= 0xFF
	_, err := llSig.AggregateSignatures(pubKeys[0].Suite(), sigShares...)
>>>>>>> f928cf80

	require.NotNil(t, err)
	require.Contains(t, err.Error(), "malformed point")
}

func TestKyberMultiSignerBLS_AggregateSignaturesOK(t *testing.T) {
	t.Parallel()

	msg := []byte("message")
	hasher := &mock.HasherSpongeMock{}
	llSig := &multisig.KyberMultiSignerBLS{Hasher: hasher}
	pubKeys, sigShares := createSigSharesBLS(20, msg)
	_, err := llSig.AggregateSignatures(pubKeys[0].Suite(), sigShares, pubKeys)

	require.Nil(t, err)
}

func TestKyberMultiSignerBLS_VerifyAggregatedSigNilSuiteShouldErr(t *testing.T) {
	t.Parallel()

	msg := []byte("message")
	hasher := &mock.HasherSpongeMock{}
	llSig := &multisig.KyberMultiSignerBLS{Hasher: hasher}
	pubKeys, sigShares := createSigSharesBLS(20, msg)
	aggSig, _ := llSig.AggregateSignatures(pubKeys[0].Suite(), sigShares, pubKeys)
	pubKeysPoints := make([]crypto.Point, len(pubKeys))

	for i := range pubKeys {
		pubKeysPoints = append(pubKeysPoints, pubKeys[i].Point())
	}

	err := llSig.VerifyAggregatedSig(nil, pubKeys, aggSig, msg)

	require.Equal(t, crypto.ErrNilSuite, err)
}

func TestKyberMultiSignerBLS_VerifyAggregatedSigInvalidSuiteShouldErr(t *testing.T) {
	t.Parallel()

	msg := []byte("message")
	hasher := &mock.HasherSpongeMock{}
	llSig := &multisig.KyberMultiSignerBLS{Hasher: hasher}
	pubKeys, sigShares := createSigSharesBLS(20, msg)
	aggSig, _ := llSig.AggregateSignatures(pubKeys[0].Suite(), sigShares, pubKeys)
	suite := createMockSuite("invalid suite")
	err := llSig.VerifyAggregatedSig(suite, pubKeys, aggSig, msg)

	require.Equal(t, crypto.ErrInvalidSuite, err)
}

func TestKyberMultiSignerBLS_VerifyAggregatedSigNilPubKeysShouldErr(t *testing.T) {
	t.Parallel()

	msg := []byte("message")
	hasher := &mock.HasherSpongeMock{}
	llSig := &multisig.KyberMultiSignerBLS{Hasher: hasher}
	pubKeys, sigShares := createSigSharesBLS(20, msg)
	aggSig, _ := llSig.AggregateSignatures(pubKeys[0].Suite(), sigShares, pubKeys)
	err := llSig.VerifyAggregatedSig(pubKeys[0].Suite(), nil, aggSig, msg)

<<<<<<< HEAD
	require.NotNil(t, err)
	require.Equal(t, crypto.ErrNilPublicKeys, err)
=======
	assert.NotNil(t, err)
	assert.Contains(t, err.Error(), "not enough data")
}

func TestKyberMultiSignerBLS_VerifyAggregatedSigInvalidAggPKBytesShouldErr(t *testing.T) {
	t.Parallel()

	msg := []byte("message")
	llSig := &multisig.KyberMultiSignerBLS{}
	pubKeys, sigShares := createSigSharesBLS(20, msg)
	aggSig, _ := llSig.AggregateSignatures(pubKeys[0].Suite(), sigShares...)
	pubKeysPoints := pointsFromPubKeys(pubKeys)
	aggPks, _ := llSig.AggregatePublicKeys(pubKeys[0].Suite(), pubKeysPoints...)
	//make aggregated pubKeys invalid
	aggPks[0] ^= 0xFF
	err := llSig.VerifyAggregatedSig(pubKeys[0].Suite(), aggPks, aggSig, msg)

	assert.NotNil(t, err)
	assert.Contains(t, err.Error(), "malformed point")
>>>>>>> f928cf80
}

func TestKyberMultiSignerBLS_VerifyAggregatedSigNilAggSigBytesShouldErr(t *testing.T) {
	t.Parallel()
	msg := []byte("message")
	hasher := &mock.HasherSpongeMock{}
	llSig := &multisig.KyberMultiSignerBLS{Hasher: hasher}
	pubKeys, _ := createSigSharesBLS(20, msg)
	err := llSig.VerifyAggregatedSig(pubKeys[0].Suite(), pubKeys, nil, msg)

	require.NotNil(t, err)
	require.Contains(t, err.Error(), "not enough data")
}

func TestKyberMultiSignerBLS_VerifyAggregatedSigInvalidAggSigBytesShouldErr(t *testing.T) {
	t.Parallel()

	msg := []byte("message")
	hasher := &mock.HasherSpongeMock{}
	llSig := &multisig.KyberMultiSignerBLS{Hasher: hasher}
	pubKeys, sigShares := createSigSharesBLS(20, msg)
	aggSig, _ := llSig.AggregateSignatures(pubKeys[0].Suite(), sigShares, pubKeys)

	//make aggregated sig invalid
<<<<<<< HEAD
	aggSig[0] = aggSig[0] ^ 0xFF
	err := llSig.VerifyAggregatedSig(pubKeys[0].Suite(), pubKeys, aggSig, msg)
=======
	aggSig[0] ^= 0xFF
	err := llSig.VerifyAggregatedSig(pubKeys[0].Suite(), aggPks, aggSig, msg)
>>>>>>> f928cf80

	require.NotNil(t, err)
	require.Contains(t, err.Error(), "malformed point")
}

func TestKyberMultiSignerBLS_VerifyAggregatedSigNilMsgShouldErr(t *testing.T) {
	t.Parallel()

	msg := []byte("message")
	hasher := &mock.HasherSpongeMock{}
	llSig := &multisig.KyberMultiSignerBLS{Hasher: hasher}
	pubKeys, sigShares := createSigSharesBLS(20, msg)
	aggSig, _ := llSig.AggregateSignatures(pubKeys[0].Suite(), sigShares, pubKeys)
	err := llSig.VerifyAggregatedSig(pubKeys[0].Suite(), pubKeys, aggSig, nil)

	require.NotNil(t, err)
	require.Contains(t, err.Error(), "invalid signature")
}

func TestKyberMultiSignerBLS_VerifyAggregatedSigOK(t *testing.T) {
	t.Parallel()

	msg := []byte("message")
	hasher := &mock.HasherSpongeMock{}
	llSig := &multisig.KyberMultiSignerBLS{Hasher: hasher}
	pubKeys, sigShares := createSigSharesBLS(20, msg)
	aggSig, _ := llSig.AggregateSignatures(pubKeys[0].Suite(), sigShares, pubKeys)
	err := llSig.VerifyAggregatedSig(pubKeys[0].Suite(), pubKeys, aggSig, msg)

	require.Nil(t, err)
}

func TestKyberMultiSignerBLS_AggregatePreparedPublicKeysNilSuiteShouldErr(t *testing.T) {
	t.Parallel()

	msg := []byte("message")
	hasher := &mock.HasherSpongeMock{}
	llSig := &multisig.KyberMultiSignerBLS{Hasher: hasher}
	pubKeys, _ := createSigSharesBLS(20, msg)
	pubKeysPoints := pointsFromPubKeys(pubKeys)
	aggPks, err := llSig.AggregatePreparedPublicKeys(nil, pubKeysPoints...)

	require.Equal(t, crypto.ErrNilSuite, err)
	require.Nil(t, aggPks)
}

func TestKyberMultiSignerBLS_AggregatePreparedPublicKeysInvalidSuiteShouldErr(t *testing.T) {
	t.Parallel()

	msg := []byte("message")
	hasher := &mock.HasherSpongeMock{}
	llSig := &multisig.KyberMultiSignerBLS{Hasher: hasher}
	pubKeys, _ := createSigSharesBLS(20, msg)
	pubKeysPoints := pointsFromPubKeys(pubKeys)
	suite := createMockSuite("invalid suite")
	aggPks, err := llSig.AggregatePreparedPublicKeys(suite, pubKeysPoints...)

	require.Equal(t, crypto.ErrInvalidSuite, err)
	require.Nil(t, aggPks)
}

func TestKyberMultiSignerBLS_AggregatePreparedPublicKeysNilPubKeysShouldErr(t *testing.T) {
	t.Parallel()

	msg := []byte("message")
	hasher := &mock.HasherSpongeMock{}
	llSig := &multisig.KyberMultiSignerBLS{Hasher: hasher}
	pubKeys, _ := createSigSharesBLS(20, msg)
	aggPks, err := llSig.AggregatePreparedPublicKeys(pubKeys[0].Suite())

	require.Equal(t, crypto.ErrNilPublicKeys, err)
	require.Nil(t, aggPks)
}

func TestKyberMultiSignerBLS_AggregatePreparedPublicKeysWithNilPubKeyShouldErr(t *testing.T) {
	t.Parallel()

	msg := []byte("message")
	hasher := &mock.HasherSpongeMock{}
	llSig := &multisig.KyberMultiSignerBLS{Hasher: hasher}
	pubKeys, _ := createSigSharesBLS(20, msg)
	emptyPubKeys := make([]crypto.Point, len(pubKeys))
	aggPks, err := llSig.AggregatePreparedPublicKeys(pubKeys[0].Suite(), emptyPubKeys...)

	require.Equal(t, crypto.ErrNilPublicKeyPoint, err)
	require.Nil(t, aggPks)
}

func TestKyberMultiSignerBLS_AggregatePreparedPublicKeysWithInvalidPubKeyShouldErr(t *testing.T) {
	t.Parallel()

	msg := []byte("message")
	hasher := &mock.HasherSpongeMock{}
	llSig := &multisig.KyberMultiSignerBLS{Hasher: hasher}
	pubKeys, _ := createSigSharesBLS(20, msg)
	pubKeysPoints := pointsFromPubKeys(pubKeys)
	// make a public key point invalid for the given suite
	pubKeysPoints[0] = createPoint() // this uses the mock suite so should be invalid for real suite
	aggPks, err := llSig.AggregatePreparedPublicKeys(pubKeys[0].Suite(), pubKeysPoints...)

	require.Equal(t, crypto.ErrInvalidPublicKey, err)
	require.Nil(t, aggPks)
}

func TestKyberMultiSignerBLS_AggregatePreparedPublicKeysOK(t *testing.T) {
	t.Parallel()

	msg := []byte("message")
	hasher := &mock.HasherSpongeMock{}
	llSig := &multisig.KyberMultiSignerBLS{Hasher: hasher}
	pubKeys, _ := createSigSharesBLS(20, msg)
	pubKeysPoints := pointsFromPubKeys(pubKeys)
	aggPks, err := llSig.AggregatePreparedPublicKeys(pubKeys[0].Suite(), pubKeysPoints...)

	require.NotNil(t, aggPks)
	require.Nil(t, err)
}

func TestKyberMultiSignerBLS_ScalarMulSigNilSuiteShouldErr(t *testing.T) {
	t.Parallel()

	msg := []byte("message")
	privKey, pubKey, _, llSig := genSigParamsBLS()
	sig, _ := llSig.SignShare(privKey, msg)
	rs := pubKey.Suite().RandomStream()
	scalar, _ := pubKey.Suite().CreateScalar().Pick(rs)
	scalarBytes, _ := scalar.MarshalBinary()
	kmsSigner := llSig.(*multisig.KyberMultiSignerBLS)
	res, err := kmsSigner.ScalarMulSig(nil, scalarBytes, sig)

	require.Equal(t, crypto.ErrNilSuite, err)
	require.Nil(t, res)
}

func TestKyberMultiSignerBLS_ScalarMulSigNilScalarShouldErr(t *testing.T) {
	t.Parallel()

	msg := []byte("message")
	privKey, pubKey, _, llSig := genSigParamsBLS()
	sig, _ := llSig.SignShare(privKey, msg)
	kmsSigner := llSig.(*multisig.KyberMultiSignerBLS)
	res, err := kmsSigner.ScalarMulSig(pubKey.Suite(), nil, sig)

	require.Equal(t, crypto.ErrNilParam, err)
	require.Nil(t, res)
}

func TestKyberMultiSignerBLS_ScalarMulSigNilSigShouldErr(t *testing.T) {
	t.Parallel()

	_, pubKey, _, llSig := genSigParamsBLS()
	rs := pubKey.Suite().RandomStream()
	scalar, _ := pubKey.Suite().CreateScalar().Pick(rs)
	kmsSigner := llSig.(*multisig.KyberMultiSignerBLS)
	scalarBytes, _ := scalar.MarshalBinary()
	res, err := kmsSigner.ScalarMulSig(pubKey.Suite(), scalarBytes, nil)

	require.Equal(t, crypto.ErrNilSignature, err)
	require.Nil(t, res)
}

func TestKyberMultiSignerBLS_ScalarMulSigOK(t *testing.T) {
	t.Parallel()

	msg := []byte("message")
	privKey, pubKey, _, llSig := genSigParamsBLS()
	sig, _ := llSig.SignShare(privKey, msg)
	rs := pubKey.Suite().RandomStream()
	scalar, _ := pubKey.Suite().CreateScalar().Pick(rs)
	scalarBytes, _ := scalar.MarshalBinary()
	kmsSigner := llSig.(*multisig.KyberMultiSignerBLS)
	res, err := kmsSigner.ScalarMulSig(pubKey.Suite(), scalarBytes, sig)

	require.Nil(t, err)
	require.NotNil(t, res)
}<|MERGE_RESOLUTION|>--- conflicted
+++ resolved
@@ -333,13 +333,8 @@
 	llSig := &multisig.KyberMultiSignerBLS{Hasher: hasher}
 	pubKeys, sigShares := createSigSharesBLS(20, msg)
 	// make first sig share invalid
-<<<<<<< HEAD
-	sigShares[0][0] = sigShares[0][0] ^ 0xFF
+	sigShares[0][0] ^= 0xFF
 	_, err := llSig.AggregateSignatures(pubKeys[0].Suite(), sigShares, pubKeys)
-=======
-	sigShares[0][0] ^= 0xFF
-	_, err := llSig.AggregateSignatures(pubKeys[0].Suite(), sigShares...)
->>>>>>> f928cf80
 
 	require.NotNil(t, err)
 	require.Contains(t, err.Error(), "malformed point")
@@ -400,30 +395,8 @@
 	aggSig, _ := llSig.AggregateSignatures(pubKeys[0].Suite(), sigShares, pubKeys)
 	err := llSig.VerifyAggregatedSig(pubKeys[0].Suite(), nil, aggSig, msg)
 
-<<<<<<< HEAD
 	require.NotNil(t, err)
 	require.Equal(t, crypto.ErrNilPublicKeys, err)
-=======
-	assert.NotNil(t, err)
-	assert.Contains(t, err.Error(), "not enough data")
-}
-
-func TestKyberMultiSignerBLS_VerifyAggregatedSigInvalidAggPKBytesShouldErr(t *testing.T) {
-	t.Parallel()
-
-	msg := []byte("message")
-	llSig := &multisig.KyberMultiSignerBLS{}
-	pubKeys, sigShares := createSigSharesBLS(20, msg)
-	aggSig, _ := llSig.AggregateSignatures(pubKeys[0].Suite(), sigShares...)
-	pubKeysPoints := pointsFromPubKeys(pubKeys)
-	aggPks, _ := llSig.AggregatePublicKeys(pubKeys[0].Suite(), pubKeysPoints...)
-	//make aggregated pubKeys invalid
-	aggPks[0] ^= 0xFF
-	err := llSig.VerifyAggregatedSig(pubKeys[0].Suite(), aggPks, aggSig, msg)
-
-	assert.NotNil(t, err)
-	assert.Contains(t, err.Error(), "malformed point")
->>>>>>> f928cf80
 }
 
 func TestKyberMultiSignerBLS_VerifyAggregatedSigNilAggSigBytesShouldErr(t *testing.T) {
@@ -448,13 +421,8 @@
 	aggSig, _ := llSig.AggregateSignatures(pubKeys[0].Suite(), sigShares, pubKeys)
 
 	//make aggregated sig invalid
-<<<<<<< HEAD
-	aggSig[0] = aggSig[0] ^ 0xFF
+	aggSig[0] ^= 0xFF
 	err := llSig.VerifyAggregatedSig(pubKeys[0].Suite(), pubKeys, aggSig, msg)
-=======
-	aggSig[0] ^= 0xFF
-	err := llSig.VerifyAggregatedSig(pubKeys[0].Suite(), aggPks, aggSig, msg)
->>>>>>> f928cf80
 
 	require.NotNil(t, err)
 	require.Contains(t, err.Error(), "malformed point")
