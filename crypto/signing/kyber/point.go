--- conflicted
+++ resolved
@@ -39,17 +39,6 @@
 	return &po2
 }
 
-<<<<<<< HEAD
-=======
-// Base returns the Group's base point.
-func (kp *kyberPoint) Base() crypto.Point {
-	po2 := kyberPoint{Point: kp.Point.Clone()}
-	_ = po2.Point.Base()
-
-	return &po2
-}
-
->>>>>>> f928cf80
 // Set sets the receiver equal to another Point p.
 func (kp *kyberPoint) Set(p crypto.Point) error {
 	if p == nil || p.IsInterfaceNil() {
@@ -166,11 +155,6 @@
 }
 
 // IsInterfaceNil returns true if there is no value under the interface
-<<<<<<< HEAD
-func (po *kyberPoint) IsInterfaceNil() bool {
-	return po == nil
-=======
 func (kp *kyberPoint) IsInterfaceNil() bool {
 	return kp == nil
->>>>>>> f928cf80
 }