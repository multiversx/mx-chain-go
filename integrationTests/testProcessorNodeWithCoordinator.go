package integrationTests

import (
	"fmt"

	"github.com/multiversx/mx-chain-core-go/core"
	"github.com/multiversx/mx-chain-core-go/data/endProcess"
	crypto "github.com/multiversx/mx-chain-crypto-go"
	"github.com/multiversx/mx-chain-crypto-go/signing"
	"github.com/multiversx/mx-chain-crypto-go/signing/ed25519"
	"github.com/multiversx/mx-chain-crypto-go/signing/mcl"
	"github.com/multiversx/mx-chain-go/integrationTests/mock"
	"github.com/multiversx/mx-chain-go/sharding"
	"github.com/multiversx/mx-chain-go/sharding/nodesCoordinator"
	"github.com/multiversx/mx-chain-go/storage/cache"
	"github.com/multiversx/mx-chain-go/testscommon"
	vic "github.com/multiversx/mx-chain-go/testscommon/validatorInfoCacher"
)

type nodeKeys struct {
	TxSignKeyGen     crypto.KeyGenerator
	TxSignSk         crypto.PrivateKey
	TxSignPk         crypto.PublicKey
	TxSignPkBytes    []byte
	BlockSignKeyGen  crypto.KeyGenerator
	BlockSignSk      crypto.PrivateKey
	BlockSignPk      crypto.PublicKey
	BlockSignPkBytes []byte
}

// CreateProcessorNodesWithNodesCoordinator creates a map of nodes with a valid nodes coordinator implementation
// keeping the consistency of generated keys
func CreateProcessorNodesWithNodesCoordinator(
	rewardsAddrsAssignments map[uint32][]uint32,
	shardConsensusGroupSize int,
	metaConsensusGroupSize int,
) (map[uint32][]*TestProcessorNode, uint32) {

	ncp, nbShards := createNodesCryptoParams(rewardsAddrsAssignments)
	cp := CreateCryptoParams(len(ncp[0]), len(ncp[core.MetachainShardId]), nbShards)
	pubKeys := PubKeysMapFromKeysMap(cp.Keys)
	validatorsMap := GenValidatorsFromPubKeys(pubKeys, nbShards)
	validatorsMapForNodesCoordinator, _ := nodesCoordinator.NodesInfoToValidators(validatorsMap)

	cpWaiting := CreateCryptoParams(1, 1, nbShards)
	pubKeysWaiting := PubKeysMapFromKeysMap(cpWaiting.Keys)
	waitingMap := GenValidatorsFromPubKeys(pubKeysWaiting, nbShards)
	waitingMapForNodesCoordinator, _ := nodesCoordinator.NodesInfoToValidators(waitingMap)

	nodesSetup := &mock.NodesSetupStub{InitialNodesInfoCalled: func() (m map[uint32][]nodesCoordinator.GenesisNodeInfoHandler, m2 map[uint32][]nodesCoordinator.GenesisNodeInfoHandler) {
		return validatorsMap, waitingMap
	}}

	ncp, numShards := createNodesCryptoParams(rewardsAddrsAssignments)

	completeNodesList := make([]Connectable, 0)
	nodesMap := make(map[uint32][]*TestProcessorNode)
	for shardId, validatorList := range validatorsMap {
		nodesList := make([]*TestProcessorNode, len(validatorList))
		for i, v := range validatorList {
			lruCache, _ := cache.NewLRUCache(10000)
			argumentsNodesCoordinator := nodesCoordinator.ArgNodesCoordinator{
<<<<<<< HEAD
				ShardConsensusGroupSize:    shardConsensusGroupSize,
				MetaConsensusGroupSize:     metaConsensusGroupSize,
				Marshalizer:                TestMarshalizer,
				Hasher:                     TestHasher,
				ShardIDAsObserver:          shardId,
				NbShards:                   numShards,
				EligibleNodes:              validatorsMapForNodesCoordinator,
				WaitingNodes:               waitingMapForNodesCoordinator,
				SelfPublicKey:              v.PubKeyBytes(),
				ConsensusGroupCache:        cache,
				ShuffledOutHandler:         &mock.ShuffledOutHandlerStub{},
				WaitingListFixEnabledEpoch: 0,
				ChanStopNode:               endProcess.GetDummyEndProcessChannel(),
				IsFullArchive:              false,
				StakingV4EnableEpoch:       StakingV4Epoch,
=======
				ShardConsensusGroupSize: shardConsensusGroupSize,
				MetaConsensusGroupSize:  metaConsensusGroupSize,
				Marshalizer:             TestMarshalizer,
				Hasher:                  TestHasher,
				ShardIDAsObserver:       shardId,
				NbShards:                numShards,
				EligibleNodes:           validatorsMapForNodesCoordinator,
				WaitingNodes:            waitingMapForNodesCoordinator,
				SelfPublicKey:           v.PubKeyBytes(),
				ConsensusGroupCache:     lruCache,
				ShuffledOutHandler:      &mock.ShuffledOutHandlerStub{},
				ChanStopNode:            endProcess.GetDummyEndProcessChannel(),
				IsFullArchive:           false,
				EnableEpochsHandler:     &testscommon.EnableEpochsHandlerStub{},
				ValidatorInfoCacher:     &vic.ValidatorInfoCacherStub{},
>>>>>>> 12624dc4
			}

			nodesCoordinatorInstance, err := nodesCoordinator.NewIndexHashedNodesCoordinator(argumentsNodesCoordinator)
			if err != nil {
				fmt.Println("error creating node coordinator")
			}

			multiSigner, err := createMultiSigner(*cp)
			if err != nil {
				log.Error("error generating multisigner: %s\n", err)
				return nil, 0
			}

			kp := ncp[shardId][i]

			ownAccount := &TestWalletAccount{
				SingleSigner:      TestSingleSigner,
				BlockSingleSigner: TestSingleSigner,
				SkTxSign:          kp.TxSignSk,
				PkTxSign:          kp.TxSignPk,
				PkTxSignBytes:     kp.TxSignPkBytes,
				KeygenTxSign:      kp.TxSignKeyGen,
				KeygenBlockSign:   kp.BlockSignKeyGen,
				Nonce:             0,
				Balance:           nil,
			}
			ownAccount.Address = kp.TxSignPkBytes

			nodesList[i] = NewTestProcessorNode(ArgTestProcessorNode{
				MaxShards:            numShards,
				NodeShardId:          shardId,
				TxSignPrivKeyShardId: shardId,
				NodeKeys: &TestKeyPair{
					Sk: kp.BlockSignSk,
					Pk: kp.BlockSignPk,
				},
				NodesSetup:       nodesSetup,
				NodesCoordinator: nodesCoordinatorInstance,
				MultiSigner:      multiSigner,
				OwnAccount:       ownAccount,
			})

			completeNodesList = append(completeNodesList, nodesList[i])
		}
		nodesMap[shardId] = nodesList
	}

	ConnectNodes(completeNodesList)

	return nodesMap, numShards
}

func createNodesCryptoParams(rewardsAddrsAssignments map[uint32][]uint32) (map[uint32][]*nodeKeys, uint32) {
	numShards := uint32(0)
	suiteBlock := mcl.NewSuiteBLS12()
	suiteTx := ed25519.NewEd25519()

	blockSignKeyGen := signing.NewKeyGenerator(suiteBlock)
	txSignKeyGen := signing.NewKeyGenerator(suiteTx)

	// we need to first precompute the num shard ID
	for shardID := range rewardsAddrsAssignments {
		foundAHigherShardID := shardID != core.MetachainShardId && shardID > numShards
		if foundAHigherShardID {
			numShards = shardID
		}
	}
	// we need to increment this as the numShards is actually the max shard at this moment
	numShards++

	ncp := make(map[uint32][]*nodeKeys)
	for shardID, assignments := range rewardsAddrsAssignments {
		ncp[shardID] = createShardNodeKeys(blockSignKeyGen, txSignKeyGen, assignments, shardID, numShards)
	}

	return ncp, numShards
}

func createShardNodeKeys(
	blockSignKeyGen crypto.KeyGenerator,
	txSignKeyGen crypto.KeyGenerator,
	assignments []uint32,
	shardID uint32,
	numShards uint32,
) []*nodeKeys {
	shardCoordinator, _ := sharding.NewMultiShardCoordinator(numShards, shardID)
	keys := make([]*nodeKeys, len(assignments))
	for i, addrShardID := range assignments {
		keys[i] = &nodeKeys{
			BlockSignKeyGen: blockSignKeyGen,
			TxSignKeyGen:    txSignKeyGen,
		}
		keys[i].TxSignSk, keys[i].TxSignPk = generateSkAndPkInShard(keys[i].TxSignKeyGen, shardCoordinator, addrShardID)
		keys[i].BlockSignSk, keys[i].BlockSignPk = blockSignKeyGen.GeneratePair()

		keys[i].BlockSignPkBytes, _ = keys[i].BlockSignPk.ToByteArray()
		keys[i].TxSignPkBytes, _ = keys[i].TxSignPk.ToByteArray()
	}

	return keys
}

func generateSkAndPkInShard(
	keyGen crypto.KeyGenerator,
	shardCoordinator sharding.Coordinator,
	addrShardID uint32,
) (crypto.PrivateKey, crypto.PublicKey) {
	sk, pk := keyGen.GeneratePair()
	for {
		pkBytes, _ := pk.ToByteArray()
		if shardCoordinator.ComputeId(pkBytes) == addrShardID {
			break
		}
		sk, pk = keyGen.GeneratePair()
	}

	return sk, pk
}<|MERGE_RESOLUTION|>--- conflicted
+++ resolved
@@ -60,23 +60,6 @@
 		for i, v := range validatorList {
 			lruCache, _ := cache.NewLRUCache(10000)
 			argumentsNodesCoordinator := nodesCoordinator.ArgNodesCoordinator{
-<<<<<<< HEAD
-				ShardConsensusGroupSize:    shardConsensusGroupSize,
-				MetaConsensusGroupSize:     metaConsensusGroupSize,
-				Marshalizer:                TestMarshalizer,
-				Hasher:                     TestHasher,
-				ShardIDAsObserver:          shardId,
-				NbShards:                   numShards,
-				EligibleNodes:              validatorsMapForNodesCoordinator,
-				WaitingNodes:               waitingMapForNodesCoordinator,
-				SelfPublicKey:              v.PubKeyBytes(),
-				ConsensusGroupCache:        cache,
-				ShuffledOutHandler:         &mock.ShuffledOutHandlerStub{},
-				WaitingListFixEnabledEpoch: 0,
-				ChanStopNode:               endProcess.GetDummyEndProcessChannel(),
-				IsFullArchive:              false,
-				StakingV4EnableEpoch:       StakingV4Epoch,
-=======
 				ShardConsensusGroupSize: shardConsensusGroupSize,
 				MetaConsensusGroupSize:  metaConsensusGroupSize,
 				Marshalizer:             TestMarshalizer,
@@ -92,7 +75,7 @@
 				IsFullArchive:           false,
 				EnableEpochsHandler:     &testscommon.EnableEpochsHandlerStub{},
 				ValidatorInfoCacher:     &vic.ValidatorInfoCacherStub{},
->>>>>>> 12624dc4
+				StakingV4EnableEpoch:    StakingV4Epoch,
 			}
 
 			nodesCoordinatorInstance, err := nodesCoordinator.NewIndexHashedNodesCoordinator(argumentsNodesCoordinator)
