package stateTrie

import (
	"bytes"
	"encoding/base64"
	"encoding/binary"
	"encoding/hex"
	"errors"
	"fmt"
	"math"
	"math/big"
	"math/rand"
	"runtime"
	"strconv"
	"sync"
	"sync/atomic"
	"testing"
	"time"

	"github.com/ElrondNetwork/elrond-go-core/core"
	"github.com/ElrondNetwork/elrond-go-core/core/pubkeyConverter"
	"github.com/ElrondNetwork/elrond-go-core/data/block"
	dataTx "github.com/ElrondNetwork/elrond-go-core/data/transaction"
	"github.com/ElrondNetwork/elrond-go-core/hashing/sha256"
	crypto "github.com/ElrondNetwork/elrond-go-crypto"
	"github.com/ElrondNetwork/elrond-go/common"
	"github.com/ElrondNetwork/elrond-go/config"
	"github.com/ElrondNetwork/elrond-go/integrationTests"
	"github.com/ElrondNetwork/elrond-go/integrationTests/mock"
	"github.com/ElrondNetwork/elrond-go/sharding"
	"github.com/ElrondNetwork/elrond-go/state"
	"github.com/ElrondNetwork/elrond-go/state/factory"
	"github.com/ElrondNetwork/elrond-go/state/storagePruningManager"
	"github.com/ElrondNetwork/elrond-go/state/storagePruningManager/evictionWaitingList"
	"github.com/ElrondNetwork/elrond-go/storage"
	"github.com/ElrondNetwork/elrond-go/storage/memorydb"
	"github.com/ElrondNetwork/elrond-go/storage/storageUnit"
	"github.com/ElrondNetwork/elrond-go/testscommon"
	trieMock "github.com/ElrondNetwork/elrond-go/testscommon/trie"
	"github.com/ElrondNetwork/elrond-go/trie"
	trieFactory "github.com/ElrondNetwork/elrond-go/trie/factory"
	vmcommon "github.com/ElrondNetwork/elrond-vm-common"
	"github.com/stretchr/testify/assert"
	"github.com/stretchr/testify/require"
)

const denomination = "000000000000000000"

func getNewTrieStorageManagerArgs() trie.NewTrieStorageManagerArgs {
	return trie.NewTrieStorageManagerArgs{
		MainStorer:             integrationTests.CreateMemUnit(),
		CheckpointsStorer:      integrationTests.CreateMemUnit(),
		Marshalizer:            integrationTests.TestMarshalizer,
		Hasher:                 integrationTests.TestHasher,
		GeneralConfig:          config.TrieStorageManagerConfig{SnapshotsGoroutineNum: 1},
		CheckpointHashesHolder: &trieMock.CheckpointHashesHolderStub{},
		IdleProvider:           &testscommon.ProcessStatusHandlerStub{},
	}
}

func TestAccountsDB_RetrieveDataWithSomeValuesShouldWork(t *testing.T) {
	// test simulates creation of a new account, data trie retrieval,
	// adding a (key, value) pair in that data trie, committing changes
	// and then reloading the data trie based on the root hash generated before
	t.Parallel()

	key1 := []byte("ABC")
	val1 := []byte("123")
	key2 := []byte("DEF")
	val2 := []byte("456")
	_, account, adb := integrationTests.GenerateAddressJournalAccountAccountsDB()

	_ = account.DataTrieTracker().SaveKeyValue(key1, val1)
	_ = account.DataTrieTracker().SaveKeyValue(key2, val2)

	err := adb.SaveAccount(account)
	require.Nil(t, err)

	_, err = adb.Commit()
	require.Nil(t, err)

	acc, err := adb.LoadAccount(account.AddressBytes())
	require.Nil(t, err)
	recoveredAccount := acc.(state.UserAccountHandler)

	// verify data
	dataRecovered, err := recoveredAccount.DataTrieTracker().RetrieveValue(key1)
	require.Nil(t, err)
	require.Equal(t, val1, dataRecovered)

	dataRecovered, err = recoveredAccount.DataTrieTracker().RetrieveValue(key2)
	require.Nil(t, err)
	require.Equal(t, val2, dataRecovered)
}

func TestAccountsDB_PutCodeWithSomeValuesShouldWork(t *testing.T) {
	t.Parallel()

	_, account, adb := integrationTests.GenerateAddressJournalAccountAccountsDB()
	account.SetCode([]byte("Smart contract code"))
	err := adb.SaveAccount(account)
	require.Nil(t, err)
	require.NotNil(t, account.GetCodeHash())
	require.Equal(t, []byte("Smart contract code"), adb.GetCode(account.GetCodeHash()))

	fmt.Printf("SC code is at address: %v\n", account.GetCodeHash())

	acc, err := adb.LoadAccount(account.AddressBytes())
	require.Nil(t, err)
	recoveredAccount := acc.(state.UserAccountHandler)

	require.Equal(t, adb.GetCode(account.GetCodeHash()), adb.GetCode(recoveredAccount.GetCodeHash()))
	require.Equal(t, account.GetCodeHash(), recoveredAccount.GetCodeHash())
}

func TestAccountsDB_SaveAccountStateWithSomeValues_ShouldWork(t *testing.T) {
	t.Parallel()

	_, account, adb := integrationTests.GenerateAddressJournalAccountAccountsDB()

	err := adb.SaveAccount(account)
	require.Nil(t, err)
}

func TestAccountsDB_GetJournalizedAccountReturnExistingAccntShouldWork(t *testing.T) {
	t.Parallel()

	balance := big.NewInt(40)
	adr, account, adb := integrationTests.GenerateAddressJournalAccountAccountsDB()
	_ = account.AddToBalance(balance)

	err := adb.SaveAccount(account)
	require.Nil(t, err)

	accountHandlerRecovered, err := adb.LoadAccount(adr)
	require.Nil(t, err)
	accountRecovered := accountHandlerRecovered.(state.UserAccountHandler)
	require.NotNil(t, accountRecovered)
	require.Equal(t, balance, accountRecovered.GetBalance())
}

func TestAccountsDB_GetJournalizedAccountReturnNotFoundAccntShouldWork(t *testing.T) {
	// test when the account does not exists
	t.Parallel()

	adr, _, adb := integrationTests.GenerateAddressJournalAccountAccountsDB()

	// same address of the unsaved account
	accountHandlerRecovered, err := adb.LoadAccount(adr)
	require.Nil(t, err)
	accountRecovered := accountHandlerRecovered.(state.UserAccountHandler)
	require.NotNil(t, accountRecovered)
	require.Equal(t, big.NewInt(0), accountRecovered.GetBalance())
}

func TestAccountsDB_GetExistingAccountConcurrentlyShouldWork(t *testing.T) {
	t.Parallel()

	trieStorage, _ := integrationTests.CreateTrieStorageManager(integrationTests.CreateMemUnit())
	adb, _ := integrationTests.CreateAccountsDB(0, trieStorage)

	wg := sync.WaitGroup{}
	wg.Add(100)

	addresses := make([][]byte, 0)

	// generating 100 different addresses
	for len(addresses) < 100 {
		addr := integrationTests.CreateRandomAddress()

		found := false
		for i := 0; i < len(addresses); i++ {
			if bytes.Equal(addresses[i], addr) {
				found = true
				break
			}
		}

		if !found {
			addresses = append(addresses, addr)
		}
	}

	for i := 0; i < 50; i++ {
		go func(idx int) {
			accnt, err := adb.GetExistingAccount(addresses[idx*2])

			require.Equal(t, state.ErrAccNotFound, err)
			require.Nil(t, accnt)

			wg.Done()
		}(i)

		go func(idx int) {
			accnt, err := adb.LoadAccount(addresses[idx*2+1])
			require.Nil(t, err)
			require.NotNil(t, accnt)

			err = adb.SaveAccount(accnt)
			require.Nil(t, err)

			wg.Done()
		}(i)
	}

	wg.Wait()
}

func TestAccountsDB_CommitTwoOkAccountsShouldWork(t *testing.T) {
	// test creates 2 accounts (one with a data root)
	// verifies that commit saves the new tries and that can be loaded back
	t.Parallel()

	adr1, _, adb := integrationTests.GenerateAddressJournalAccountAccountsDB()
	adr2 := integrationTests.CreateRandomAddress()

	// first account has the balance of 40
	balance1 := big.NewInt(40)
	state1, err := adb.LoadAccount(adr1)
	require.Nil(t, err)
	_ = state1.(state.UserAccountHandler).AddToBalance(balance1)

	// second account has the balance of 50 and some data
	balance2 := big.NewInt(50)
	acc, err := adb.LoadAccount(adr2)
	require.Nil(t, err)

	stateMock := acc.(state.UserAccountHandler)
	_ = stateMock.AddToBalance(balance2)

	key := []byte("ABC")
	val := []byte("123")
	_ = stateMock.DataTrieTracker().SaveKeyValue(key, val)

	_ = adb.SaveAccount(state1)
	_ = adb.SaveAccount(stateMock)

	// states are now prepared, committing

	h, err := adb.Commit()
	require.Nil(t, err)
	fmt.Printf("Result hash: %v\n", base64.StdEncoding.EncodeToString(h))

	rootHash, err := adb.RootHash()
	require.Nil(t, err)
	fmt.Printf("data committed! Root: %v\n", base64.StdEncoding.EncodeToString(rootHash))

	// reloading a new trie to test if data is inside
	rootHash, err = adb.RootHash()
	require.Nil(t, err)
	err = adb.RecreateTrie(rootHash, common.TestPriority)
	require.Nil(t, err)

	// checking state1
	newState1, err := adb.LoadAccount(adr1)
	require.Nil(t, err)
	require.Equal(t, balance1, newState1.(state.UserAccountHandler).GetBalance())

	// checking stateMock
	newState2, err := adb.LoadAccount(adr2)
	require.Nil(t, err)
	require.Equal(t, balance2, newState2.(state.UserAccountHandler).GetBalance())
	require.NotNil(t, newState2.(state.UserAccountHandler).GetRootHash())
	valRecovered, err := newState2.(state.UserAccountHandler).DataTrieTracker().RetrieveValue(key)
	require.Nil(t, err)
	require.Equal(t, val, valRecovered)
}

func TestTrieDB_RecreateFromStorageShouldWork(t *testing.T) {
	hasher := integrationTests.TestHasher
	store := integrationTests.CreateMemUnit()
	args := getNewTrieStorageManagerArgs()
	args.MainStorer = store
	args.Hasher = hasher
	trieStorage, _ := trie.NewTrieStorageManager(args)

	maxTrieLevelInMemory := uint(5)
	tr1, _ := trie.NewTrie(trieStorage, integrationTests.TestMarshalizer, hasher, maxTrieLevelInMemory, common.TestPriority)

	key := hasher.Compute("key")
	value := hasher.Compute("value")

	_ = tr1.Update(key, value)
	h1, _ := tr1.RootHash()
	err := tr1.Commit()
	require.Nil(t, err)

	tr2, err := tr1.Recreate(h1, common.TestPriority)
	require.Nil(t, err)

	valRecov, err := tr2.Get(key)
	require.Nil(t, err)
	require.Equal(t, value, valRecov)
}

func TestAccountsDB_CommitTwoOkAccountsWithRecreationFromStorageShouldWork(t *testing.T) {
	// test creates 2 accounts (one with a data root)
	// verifies that commit saves the new tries and that can be loaded back
	t.Parallel()

	trieStore, _ := integrationTests.CreateTrieStorageManager(integrationTests.CreateMemUnit())
	adb, _ := integrationTests.CreateAccountsDB(0, trieStore)
	adr1 := integrationTests.CreateRandomAddress()
	adr2 := integrationTests.CreateRandomAddress()

	// first account has the balance of 40
	balance1 := big.NewInt(40)
	state1, err := adb.LoadAccount(adr1)
	require.Nil(t, err)
	_ = state1.(state.UserAccountHandler).AddToBalance(balance1)

	// second account has the balance of 50 and some data
	balance2 := big.NewInt(50)
	acc, err := adb.LoadAccount(adr2)
	require.Nil(t, err)

	stateMock := acc.(state.UserAccountHandler)
	_ = stateMock.AddToBalance(balance2)

	key := []byte("ABC")
	val := []byte("123")
	_ = stateMock.DataTrieTracker().SaveKeyValue(key, val)

	_ = adb.SaveAccount(state1)
	_ = adb.SaveAccount(stateMock)

	// states are now prepared, committing

	h, err := adb.Commit()
	require.Nil(t, err)
	fmt.Printf("Result hash: %v\n", base64.StdEncoding.EncodeToString(h))

	rootHash, err := adb.RootHash()
	require.Nil(t, err)
	fmt.Printf("data committed! Root: %v\n", base64.StdEncoding.EncodeToString(rootHash))

	// reloading a new trie to test if data is inside
	err = adb.RecreateTrie(h, common.TestPriority)
	require.Nil(t, err)

	// checking state1
	newState1, err := adb.LoadAccount(adr1)
	require.Nil(t, err)
	require.Equal(t, balance1, newState1.(state.UserAccountHandler).GetBalance())

	// checking stateMock
	acc2, err := adb.LoadAccount(adr2)
	require.Nil(t, err)
	newState2 := acc2.(state.UserAccountHandler)
	require.Equal(t, balance2, newState2.GetBalance())
	require.NotNil(t, newState2.GetRootHash())
	valRecovered, err := newState2.DataTrieTracker().RetrieveValue(key)
	require.Nil(t, err)
	require.Equal(t, val, valRecovered)
}

func TestAccountsDB_CommitAnEmptyStateShouldWork(t *testing.T) {
	t.Parallel()

	defer func() {
		r := recover()
		if r != nil {
			require.Fail(t, "this test should not have panicked")
		}
	}()

	trieStorage, _ := integrationTests.CreateTrieStorageManager(integrationTests.CreateMemUnit())
	adb, _ := integrationTests.CreateAccountsDB(0, trieStorage)

	hash, err := adb.Commit()

	require.Nil(t, err)
	require.Equal(t, make([]byte, state.HashLength), hash)
}

func TestAccountsDB_CommitAccountDataShouldWork(t *testing.T) {
	t.Parallel()

	adr1, _, adb := integrationTests.GenerateAddressJournalAccountAccountsDB()

	rootHash, err := adb.RootHash()
	require.Nil(t, err)
	hrEmpty := base64.StdEncoding.EncodeToString(rootHash)
	fmt.Printf("State root - empty: %v\n", hrEmpty)

	state1, err := adb.LoadAccount(adr1)
	require.Nil(t, err)
	_ = adb.SaveAccount(state1)

	rootHash, err = adb.RootHash()
	require.Nil(t, err)
	hrCreated := base64.StdEncoding.EncodeToString(rootHash)
	fmt.Printf("State root - created account: %v\n", hrCreated)

	_ = state1.(state.UserAccountHandler).AddToBalance(big.NewInt(40))
	_ = adb.SaveAccount(state1)

	rootHash, err = adb.RootHash()
	require.Nil(t, err)
	hrWithBalance := base64.StdEncoding.EncodeToString(rootHash)
	fmt.Printf("State root - account with balance 40: %v\n", hrWithBalance)

	_, err = adb.Commit()
	require.Nil(t, err)
	rootHash, err = adb.RootHash()
	require.Nil(t, err)
	hrCommit := base64.StdEncoding.EncodeToString(rootHash)
	fmt.Printf("State root - committed: %v\n", hrCommit)

	// commit hash == account with balance
	require.Equal(t, hrCommit, hrWithBalance)

	_ = state1.(state.UserAccountHandler).SubFromBalance(big.NewInt(40))
	_ = adb.SaveAccount(state1)

	// root hash == hrCreated
	rootHash, err = adb.RootHash()
	require.Nil(t, err)
	require.Equal(t, hrCreated, base64.StdEncoding.EncodeToString(rootHash))
	fmt.Printf("State root - account with balance 0: %v\n", base64.StdEncoding.EncodeToString(rootHash))

	err = adb.RemoveAccount(adr1)
	require.Nil(t, err)

	// root hash == hrEmpty
	rootHash, err = adb.RootHash()
	require.Nil(t, err)
	require.Equal(t, hrEmpty, base64.StdEncoding.EncodeToString(rootHash))
	fmt.Printf("State root - empty: %v\n", base64.StdEncoding.EncodeToString(rootHash))
}

func TestAccountsDB_RevertNonceStepByStepAccountDataShouldWork(t *testing.T) {
	t.Parallel()

	adr1 := integrationTests.CreateRandomAddress()
	adr2 := integrationTests.CreateRandomAddress()

	// Step 1. create accounts objects
	trieStorage, _ := integrationTests.CreateTrieStorageManager(integrationTests.CreateMemUnit())
	adb, _ := integrationTests.CreateAccountsDB(0, trieStorage)
	rootHash, err := adb.RootHash()
	require.Nil(t, err)
	hrEmpty := base64.StdEncoding.EncodeToString(rootHash)
	fmt.Printf("State root - empty: %v\n", hrEmpty)

	// Step 2. create 2 new accounts
	state1, err := adb.LoadAccount(adr1)
	require.Nil(t, err)
	_ = adb.SaveAccount(state1)

	snapshotCreated1 := adb.JournalLen()
	rootHash, err = adb.RootHash()
	require.Nil(t, err)
	hrCreated1 := base64.StdEncoding.EncodeToString(rootHash)

	fmt.Printf("State root - created 1-st account: %v\n", hrCreated1)

	stateMock, err := adb.LoadAccount(adr2)
	require.Nil(t, err)
	_ = adb.SaveAccount(stateMock)
	snapshotCreated2 := adb.JournalLen()
	rootHash, err = adb.RootHash()
	require.Nil(t, err)
	hrCreated2 := base64.StdEncoding.EncodeToString(rootHash)

	fmt.Printf("State root - created 2-nd account: %v\n", hrCreated2)

	// Test 2.1. test that hashes and snapshots ID are different
	require.NotEqual(t, snapshotCreated2, snapshotCreated1)
	require.NotEqual(t, hrCreated1, hrCreated2)

	// Save the preset snapshot id
	snapshotPreSet := adb.JournalLen()

	// Step 3. Set Nonces and save data
	state1.(state.UserAccountHandler).IncreaseNonce(40)
	_ = adb.SaveAccount(state1)

	rootHash, err = adb.RootHash()
	require.Nil(t, err)
	hrWithNonce1 := base64.StdEncoding.EncodeToString(rootHash)
	fmt.Printf("State root - account with nonce 40: %v\n", hrWithNonce1)

	stateMock.(state.UserAccountHandler).IncreaseNonce(50)
	_ = adb.SaveAccount(stateMock)

	rootHash, err = adb.RootHash()
	require.Nil(t, err)
	hrWithNonce2 := base64.StdEncoding.EncodeToString(rootHash)
	fmt.Printf("State root - account with nonce 50: %v\n", hrWithNonce2)

	// Test 3.1. current root hash shall not match created root hash hrCreated2
	rootHash, err = adb.RootHash()
	require.Nil(t, err)
	require.NotEqual(t, hrCreated2, rootHash)

	// Step 4. Revert account nonce and test
	err = adb.RevertToSnapshot(snapshotPreSet)
	require.Nil(t, err)

	// Test 4.1. current root hash shall match created root hash hrCreated
	rootHash, err = adb.RootHash()
	require.Nil(t, err)
	hrFinal := base64.StdEncoding.EncodeToString(rootHash)
	require.Equal(t, hrCreated2, hrFinal)
	fmt.Printf("State root - reverted last 2 nonces set: %v\n", hrFinal)
}

func TestAccountsDB_RevertBalanceStepByStepAccountDataShouldWork(t *testing.T) {
	t.Parallel()

	adr1 := integrationTests.CreateRandomAddress()
	adr2 := integrationTests.CreateRandomAddress()

	// Step 1. create accounts objects
	trieStorage, _ := integrationTests.CreateTrieStorageManager(integrationTests.CreateMemUnit())
	adb, _ := integrationTests.CreateAccountsDB(0, trieStorage)
	rootHash, err := adb.RootHash()
	require.Nil(t, err)
	hrEmpty := base64.StdEncoding.EncodeToString(rootHash)
	fmt.Printf("State root - empty: %v\n", hrEmpty)

	// Step 2. create 2 new accounts
	state1, err := adb.LoadAccount(adr1)
	require.Nil(t, err)
	_ = adb.SaveAccount(state1)

	snapshotCreated1 := adb.JournalLen()
	rootHash, err = adb.RootHash()
	require.Nil(t, err)
	hrCreated1 := base64.StdEncoding.EncodeToString(rootHash)

	fmt.Printf("State root - created 1-st account: %v\n", hrCreated1)

	stateMock, err := adb.LoadAccount(adr2)
	require.Nil(t, err)
	_ = adb.SaveAccount(stateMock)

	snapshotCreated2 := adb.JournalLen()
	rootHash, err = adb.RootHash()
	require.Nil(t, err)
	hrCreated2 := base64.StdEncoding.EncodeToString(rootHash)

	fmt.Printf("State root - created 2-nd account: %v\n", hrCreated2)

	// Test 2.1. test that hashes and snapshots ID are different
	require.NotEqual(t, snapshotCreated2, snapshotCreated1)
	require.NotEqual(t, hrCreated1, hrCreated2)

	// Save the preset snapshot id
	snapshotPreSet := adb.JournalLen()

	// Step 3. Set balances and save data
	_ = state1.(state.UserAccountHandler).AddToBalance(big.NewInt(40))
	_ = adb.SaveAccount(state1)

	rootHash, err = adb.RootHash()
	require.Nil(t, err)
	hrWithBalance1 := base64.StdEncoding.EncodeToString(rootHash)
	fmt.Printf("State root - account with balance 40: %v\n", hrWithBalance1)

	_ = stateMock.(state.UserAccountHandler).AddToBalance(big.NewInt(50))
	_ = adb.SaveAccount(stateMock)

	rootHash, err = adb.RootHash()
	require.Nil(t, err)
	hrWithBalance2 := base64.StdEncoding.EncodeToString(rootHash)
	fmt.Printf("State root - account with balance 50: %v\n", hrWithBalance2)

	// Test 3.1. current root hash shall not match created root hash hrCreated2
	require.NotEqual(t, hrCreated2, rootHash)

	// Step 4. Revert account balances and test
	err = adb.RevertToSnapshot(snapshotPreSet)
	require.Nil(t, err)

	// Test 4.1. current root hash shall match created root hash hrCreated
	rootHash, err = adb.RootHash()
	require.Nil(t, err)
	hrFinal := base64.StdEncoding.EncodeToString(rootHash)
	require.Equal(t, hrCreated2, hrFinal)
	fmt.Printf("State root - reverted last 2 balance set: %v\n", hrFinal)
}

func TestAccountsDB_RevertCodeStepByStepAccountDataShouldWork(t *testing.T) {
	t.Parallel()

	// adr1 puts code hash + code inside trie. adr2 has the same code hash
	// revert should work

	code := []byte("ABC")
	adr1 := integrationTests.CreateRandomAddress()
	adr2 := integrationTests.CreateRandomAddress()

	// Step 1. create accounts objects
	trieStorage, _ := integrationTests.CreateTrieStorageManager(integrationTests.CreateMemUnit())
	adb, _ := integrationTests.CreateAccountsDB(0, trieStorage)
	rootHash, err := adb.RootHash()
	require.Nil(t, err)
	hrEmpty := base64.StdEncoding.EncodeToString(rootHash)
	fmt.Printf("State root - empty: %v\n", hrEmpty)

	// Step 2. create 2 new accounts
	state1, err := adb.LoadAccount(adr1)
	require.Nil(t, err)
	state1.(state.UserAccountHandler).SetCode(code)
	_ = adb.SaveAccount(state1)

	snapshotCreated1 := adb.JournalLen()
	rootHash, err = adb.RootHash()
	require.Nil(t, err)
	hrCreated1 := base64.StdEncoding.EncodeToString(rootHash)

	fmt.Printf("State root - created 1-st account: %v\n", hrCreated1)

	stateMock, err := adb.LoadAccount(adr2)
	require.Nil(t, err)
	stateMock.(state.UserAccountHandler).SetCode(code)
	_ = adb.SaveAccount(stateMock)

	snapshotCreated2 := adb.JournalLen()
	rootHash, err = adb.RootHash()
	require.Nil(t, err)
	hrCreated2 := base64.StdEncoding.EncodeToString(rootHash)

	fmt.Printf("State root - created 2-nd account: %v\n", hrCreated2)

	// Test 2.1. test that hashes and snapshots ID are different
	require.NotEqual(t, snapshotCreated2, snapshotCreated1)
	require.NotEqual(t, hrCreated1, hrCreated2)

	// Step 3. Revert second account
	err = adb.RevertToSnapshot(snapshotCreated1)
	require.Nil(t, err)

	// Test 3.1. current root hash shall match created root hash hrCreated1
	rootHash, err = adb.RootHash()
	require.Nil(t, err)
	hrCrt := base64.StdEncoding.EncodeToString(rootHash)
	require.Equal(t, hrCreated1, hrCrt)
	fmt.Printf("State root - reverted last account: %v\n", hrCrt)

	// Step 4. Revert first account
	err = adb.RevertToSnapshot(0)
	require.Nil(t, err)

	// Test 4.1. current root hash shall match empty root hash
	rootHash, err = adb.RootHash()
	require.Nil(t, err)
	hrCrt = base64.StdEncoding.EncodeToString(rootHash)
	require.Equal(t, hrEmpty, hrCrt)
	fmt.Printf("State root - reverted first account: %v\n", hrCrt)
}

func TestAccountsDB_RevertDataStepByStepAccountDataShouldWork(t *testing.T) {
	t.Parallel()

	// adr1 puts data inside trie. adr2 puts the same data
	// revert should work

	key := []byte("ABC")
	val := []byte("123")
	adr1 := integrationTests.CreateRandomAddress()
	adr2 := integrationTests.CreateRandomAddress()

	// Step 1. create accounts objects
	trieStorage, _ := integrationTests.CreateTrieStorageManager(integrationTests.CreateMemUnit())
	adb, _ := integrationTests.CreateAccountsDB(0, trieStorage)
	rootHash, err := adb.RootHash()
	require.Nil(t, err)
	hrEmpty := base64.StdEncoding.EncodeToString(rootHash)
	fmt.Printf("State root - empty: %v\n", hrEmpty)

	// Step 2. create 2 new accounts
	state1, err := adb.LoadAccount(adr1)
	require.Nil(t, err)
	_ = state1.(state.UserAccountHandler).DataTrieTracker().SaveKeyValue(key, val)
	err = adb.SaveAccount(state1)
	require.Nil(t, err)
	snapshotCreated1 := adb.JournalLen()
	rootHash, err = adb.RootHash()
	require.Nil(t, err)
	hrCreated1 := base64.StdEncoding.EncodeToString(rootHash)
	rootHash, err = state1.(state.UserAccountHandler).DataTrie().RootHash()
	require.Nil(t, err)
	hrRoot1 := base64.StdEncoding.EncodeToString(rootHash)

	fmt.Printf("State root - created 1-st account: %v\n", hrCreated1)
	fmt.Printf("data root - 1-st account: %v\n", hrRoot1)

	stateMock, err := adb.LoadAccount(adr2)
	require.Nil(t, err)
	_ = stateMock.(state.UserAccountHandler).DataTrieTracker().SaveKeyValue(key, val)
	err = adb.SaveAccount(stateMock)
	require.Nil(t, err)
	snapshotCreated2 := adb.JournalLen()
	rootHash, err = adb.RootHash()
	require.Nil(t, err)
	hrCreated2 := base64.StdEncoding.EncodeToString(rootHash)
	rootHash, err = state1.(state.UserAccountHandler).DataTrie().RootHash()
	require.Nil(t, err)
	hrRoot2 := base64.StdEncoding.EncodeToString(rootHash)

	fmt.Printf("State root - created 2-nd account: %v\n", hrCreated2)
	fmt.Printf("data root - 2-nd account: %v\n", hrRoot2)

	// Test 2.1. test that hashes and snapshots ID are different
	require.NotEqual(t, snapshotCreated2, snapshotCreated1)
	require.NotEqual(t, hrCreated1, hrCreated2)

	// Test 2.2 test whether the datatrie roots match
	require.Equal(t, hrRoot1, hrRoot2)

	// Step 3. Revert 2-nd account ant test roots
	err = adb.RevertToSnapshot(snapshotCreated1)
	require.Nil(t, err)
	rootHash, err = adb.RootHash()
	require.Nil(t, err)
	hrCreated2Rev := base64.StdEncoding.EncodeToString(rootHash)

	require.Equal(t, hrCreated1, hrCreated2Rev)

	// Step 4. Revert 1-st account ant test roots
	err = adb.RevertToSnapshot(0)
	require.Nil(t, err)
	rootHash, err = adb.RootHash()
	require.Nil(t, err)
	hrCreated1Rev := base64.StdEncoding.EncodeToString(rootHash)

	require.Equal(t, hrEmpty, hrCreated1Rev)
}

func TestAccountsDB_RevertDataStepByStepWithCommitsAccountDataShouldWork(t *testing.T) {
	t.Parallel()

	// adr1 puts data inside trie. adr2 puts the same data
	// revert should work

	key := []byte("ABC")
	val := []byte("123")
	newVal := []byte("124")
	adr1 := integrationTests.CreateRandomAddress()
	adr2 := integrationTests.CreateRandomAddress()

	// Step 1. create accounts objects
	trieStorage, _ := integrationTests.CreateTrieStorageManager(integrationTests.CreateMemUnit())
	adb, _ := integrationTests.CreateAccountsDB(0, trieStorage)
	rootHash, err := adb.RootHash()
	require.Nil(t, err)
	hrEmpty := base64.StdEncoding.EncodeToString(rootHash)
	fmt.Printf("State root - empty: %v\n", hrEmpty)

	// Step 2. create 2 new accounts
	state1, err := adb.LoadAccount(adr1)
	require.Nil(t, err)
	_ = state1.(state.UserAccountHandler).DataTrieTracker().SaveKeyValue(key, val)
	err = adb.SaveAccount(state1)
	require.Nil(t, err)
	snapshotCreated1 := adb.JournalLen()
	rootHash, err = adb.RootHash()
	require.Nil(t, err)
	hrCreated1 := base64.StdEncoding.EncodeToString(rootHash)
	rootHash, err = state1.(state.UserAccountHandler).DataTrie().RootHash()
	require.Nil(t, err)
	hrRoot1 := base64.StdEncoding.EncodeToString(rootHash)

	fmt.Printf("State root - created 1-st account: %v\n", hrCreated1)
	fmt.Printf("data root - 1-st account: %v\n", hrRoot1)

	stateMock, err := adb.LoadAccount(adr2)
	require.Nil(t, err)
	_ = stateMock.(state.UserAccountHandler).DataTrieTracker().SaveKeyValue(key, val)
	err = adb.SaveAccount(stateMock)
	require.Nil(t, err)
	snapshotCreated2 := adb.JournalLen()
	rootHash, err = adb.RootHash()
	require.Nil(t, err)
	hrCreated2 := base64.StdEncoding.EncodeToString(rootHash)
	rootHash, err = stateMock.(state.UserAccountHandler).DataTrie().RootHash()
	require.Nil(t, err)
	hrRoot2 := base64.StdEncoding.EncodeToString(rootHash)

	fmt.Printf("State root - created 2-nd account: %v\n", hrCreated2)
	fmt.Printf("data root - 2-nd account: %v\n", hrRoot2)

	// Test 2.1. test that hashes and snapshots ID are different
	require.NotEqual(t, snapshotCreated2, snapshotCreated1)
	require.NotEqual(t, hrCreated1, hrCreated2)

	// Test 2.2 test that the datatrie roots are different
	require.NotEqual(t, hrRoot1, hrRoot2)

	// Step 3. Commit
	rootCommit, _ := adb.Commit()
	hrCommit := base64.StdEncoding.EncodeToString(rootCommit)
	fmt.Printf("State root - committed: %v\n", hrCommit)

	// Step 4. 2-nd account changes its data
	snapshotMod := adb.JournalLen()

	stateMock, err = adb.LoadAccount(adr2)
	require.Nil(t, err)
	_ = stateMock.(state.UserAccountHandler).DataTrieTracker().SaveKeyValue(key, newVal)
	err = adb.SaveAccount(stateMock)
	require.Nil(t, err)
	rootHash, err = adb.RootHash()
	require.Nil(t, err)
	hrCreated2p1 := base64.StdEncoding.EncodeToString(rootHash)
	rootHash, err = stateMock.(state.UserAccountHandler).DataTrie().RootHash()
	require.Nil(t, err)
	hrRoot2p1 := base64.StdEncoding.EncodeToString(rootHash)

	fmt.Printf("State root - modified 2-nd account: %v\n", hrCreated2p1)
	fmt.Printf("data root - 2-nd account: %v\n", hrRoot2p1)

	// Test 4.1 test that hashes are different
	require.NotEqual(t, hrCreated2p1, hrCreated2)

	// Test 4.2 test whether the datatrie roots match/mismatch
	require.NotEqual(t, hrRoot2, hrRoot2p1)

	// Step 5. Revert 2-nd account modification
	err = adb.RevertToSnapshot(snapshotMod)
	require.Nil(t, err)
	rootHash, err = adb.RootHash()
	require.Nil(t, err)
	hrCreated2Rev := base64.StdEncoding.EncodeToString(rootHash)

	stateMock, err = adb.LoadAccount(adr2)
	require.Nil(t, err)
	rootHash, err = stateMock.(state.UserAccountHandler).DataTrie().RootHash()
	require.Nil(t, err)
	hrRoot2Rev := base64.StdEncoding.EncodeToString(rootHash)
	fmt.Printf("State root - reverted 2-nd account: %v\n", hrCreated2Rev)
	fmt.Printf("data root - 2-nd account: %v\n", hrRoot2Rev)
	require.Equal(t, hrCommit, hrCreated2Rev)
	require.Equal(t, hrRoot2, hrRoot2Rev)
}

func TestAccountsDB_ExecBalanceTxExecution(t *testing.T) {
	t.Parallel()

	adrSrc := integrationTests.CreateRandomAddress()
	adrDest := integrationTests.CreateRandomAddress()

	// Step 1. create accounts objects
	trieStorage, _ := integrationTests.CreateTrieStorageManager(integrationTests.CreateMemUnit())
	adb, _ := integrationTests.CreateAccountsDB(0, trieStorage)

	acntSrc, err := adb.LoadAccount(adrSrc)
	require.Nil(t, err)
	acntDest, err := adb.LoadAccount(adrDest)
	require.Nil(t, err)

	// Set a high balance to src's account
	_ = acntSrc.(state.UserAccountHandler).AddToBalance(big.NewInt(1000))
	_ = adb.SaveAccount(acntSrc)

	rootHash, err := adb.RootHash()
	require.Nil(t, err)
	hrOriginal := base64.StdEncoding.EncodeToString(rootHash)
	fmt.Printf("Original root hash: %s\n", hrOriginal)

	integrationTests.PrintShardAccount(acntSrc.(state.UserAccountHandler), "Source")
	integrationTests.PrintShardAccount(acntDest.(state.UserAccountHandler), "Destination")

	fmt.Println("Executing OK transaction...")
	integrationTests.AdbEmulateBalanceTxSafeExecution(acntSrc.(state.UserAccountHandler), acntDest.(state.UserAccountHandler), adb, big.NewInt(64))

	rootHash, err = adb.RootHash()
	require.Nil(t, err)
	hrOK := base64.StdEncoding.EncodeToString(rootHash)
	fmt.Printf("After executing an OK tx root hash: %s\n", hrOK)

	integrationTests.PrintShardAccount(acntSrc.(state.UserAccountHandler), "Source")
	integrationTests.PrintShardAccount(acntDest.(state.UserAccountHandler), "Destination")

	fmt.Println("Executing NOK transaction...")
	integrationTests.AdbEmulateBalanceTxSafeExecution(acntSrc.(state.UserAccountHandler), acntDest.(state.UserAccountHandler), adb, big.NewInt(10000))

	rootHash, err = adb.RootHash()
	require.Nil(t, err)
	hrNok := base64.StdEncoding.EncodeToString(rootHash)
	fmt.Printf("After executing a NOK tx root hash: %s\n", hrNok)

	integrationTests.PrintShardAccount(acntSrc.(state.UserAccountHandler), "Source")
	integrationTests.PrintShardAccount(acntDest.(state.UserAccountHandler), "Destination")

	require.NotEqual(t, hrOriginal, hrOK)
	require.Equal(t, hrOK, hrNok)

}

func TestAccountsDB_ExecALotOfBalanceTxOK(t *testing.T) {
	t.Parallel()

	adrSrc := integrationTests.CreateRandomAddress()
	adrDest := integrationTests.CreateRandomAddress()

	// Step 1. create accounts objects
	trieStorage, _ := integrationTests.CreateTrieStorageManager(integrationTests.CreateMemUnit())
	adb, _ := integrationTests.CreateAccountsDB(0, trieStorage)

	acntSrc, err := adb.LoadAccount(adrSrc)
	require.Nil(t, err)
	acntDest, err := adb.LoadAccount(adrDest)
	require.Nil(t, err)

	// Set a high balance to src's account
	_ = acntSrc.(state.UserAccountHandler).AddToBalance(big.NewInt(10000000))
	_ = adb.SaveAccount(acntSrc)

	rootHash, err := adb.RootHash()
	require.Nil(t, err)
	hrOriginal := base64.StdEncoding.EncodeToString(rootHash)
	fmt.Printf("Original root hash: %s\n", hrOriginal)

	for i := 1; i <= 1000; i++ {
		err = integrationTests.AdbEmulateBalanceTxExecution(adb, acntSrc.(state.UserAccountHandler), acntDest.(state.UserAccountHandler), big.NewInt(int64(i)))

		require.Nil(t, err)
	}

	integrationTests.PrintShardAccount(acntSrc.(state.UserAccountHandler), "Source")
	integrationTests.PrintShardAccount(acntDest.(state.UserAccountHandler), "Destination")
}

func TestAccountsDB_ExecALotOfBalanceTxOKorNOK(t *testing.T) {
	t.Parallel()

	adrSrc := integrationTests.CreateRandomAddress()
	adrDest := integrationTests.CreateRandomAddress()

	// Step 1. create accounts objects
	trieStorage, _ := integrationTests.CreateTrieStorageManager(integrationTests.CreateMemUnit())
	adb, _ := integrationTests.CreateAccountsDB(0, trieStorage)

	acntSrc, err := adb.LoadAccount(adrSrc)
	require.Nil(t, err)
	acntDest, err := adb.LoadAccount(adrDest)
	require.Nil(t, err)

	// Set a high balance to src's account
	_ = acntSrc.(state.UserAccountHandler).AddToBalance(big.NewInt(10000000))
	_ = adb.SaveAccount(acntSrc)

	rootHash, err := adb.RootHash()
	require.Nil(t, err)
	hrOriginal := base64.StdEncoding.EncodeToString(rootHash)
	fmt.Printf("Original root hash: %s\n", hrOriginal)

	st := time.Now()
	for i := 1; i <= 1000; i++ {
		err = integrationTests.AdbEmulateBalanceTxExecution(adb, acntSrc.(state.UserAccountHandler), acntDest.(state.UserAccountHandler), big.NewInt(int64(i)))
		require.Nil(t, err)

		err = integrationTests.AdbEmulateBalanceTxExecution(adb, acntDest.(state.UserAccountHandler), acntSrc.(state.UserAccountHandler), big.NewInt(int64(1000000)))
		require.NotNil(t, err)
	}

	fmt.Printf("Done in %v\n", time.Since(st))

	integrationTests.PrintShardAccount(acntSrc.(state.UserAccountHandler), "Source")
	integrationTests.PrintShardAccount(acntDest.(state.UserAccountHandler), "Destination")
}

func BenchmarkCreateOneMillionAccountsWithMockDB(b *testing.B) {
	nrOfAccounts := 1000000
	balance := 1500000
	persist := mock.MockDB{}

	adb, _, tr := createAccounts(nrOfAccounts, balance, persist)
	var rtm runtime.MemStats
	runtime.GC()

	runtime.ReadMemStats(&rtm)
	fmt.Printf("Mem before committing %v accounts with mockDB: go mem - %s, sys mem - %s \n",
		nrOfAccounts,
		core.ConvertBytes(rtm.Alloc),
		core.ConvertBytes(rtm.Sys),
	)

	_, _ = adb.Commit()

	runtime.ReadMemStats(&rtm)
	fmt.Printf("Mem after committing %v accounts with mockDB: go mem - %s, sys mem - %s \n",
		nrOfAccounts,
		core.ConvertBytes(rtm.Alloc),
		core.ConvertBytes(rtm.Sys),
	)

	runtime.GC()
	runtime.ReadMemStats(&rtm)
	fmt.Printf("Mem after committing %v accounts with mockDB and garbage collection : go mem - %s, sys mem - %s \n",
		nrOfAccounts,
		core.ConvertBytes(rtm.Alloc),
		core.ConvertBytes(rtm.Sys),
	)

	_ = tr.String()
}

func BenchmarkCreateOneMillionAccounts(b *testing.B) {
	nrOfAccounts := 1000000
	nrTxs := 15000
	txVal := 100
	balance := nrTxs * txVal
	persist := mock.NewCountingDB()

	adb, addr, _ := createAccounts(nrOfAccounts, balance, persist)
	var rtm runtime.MemStats

	_, _ = adb.Commit()
	runtime.GC()

	runtime.ReadMemStats(&rtm)
	goMemCollapsedTrie := rtm.Alloc

	fmt.Println("Partially collapsed trie")
	createAndExecTxs(b, addr, nrTxs, nrOfAccounts, txVal, adb)

	runtime.ReadMemStats(&rtm)
	goMemAfterTxExec := rtm.Alloc

	fmt.Printf("Extra memory after the exec of %v txs: %s \n",
		nrTxs,
		core.ConvertBytes(goMemAfterTxExec-goMemCollapsedTrie),
	)

	fmt.Println("Total nr. of nodes in trie: ", persist.GetCounter())
	persist.Reset()
	_, _ = adb.Commit()
	fmt.Printf("Nr. of modified nodes after %v txs: %v \n", nrTxs, persist.GetCounter())

	rootHash, err := adb.RootHash()
	require.Nil(b, err)

	_ = adb.RecreateTrie(rootHash, common.TestPriority)
	fmt.Println("Completely collapsed trie")
	createAndExecTxs(b, addr, nrTxs, nrOfAccounts, txVal, adb)
}

func createAccounts(
	nrOfAccounts int,
	balance int,
	persist storage.Persister,
) (*state.AccountsDB, [][]byte, common.Trie) {
	cache, _ := storageUnit.NewCache(storageUnit.CacheConfig{Type: storageUnit.LRUCache, Capacity: 10, Shards: 1, SizeInBytes: 0})
	store, _ := storageUnit.NewStorageUnit(cache, persist)
	evictionWaitListSize := uint(100)

	ewl, _ := evictionWaitingList.NewEvictionWaitingList(evictionWaitListSize, memorydb.New(), integrationTests.TestMarshalizer)
	args := getNewTrieStorageManagerArgs()
	args.MainStorer = store
	trieStorage, _ := trie.NewTrieStorageManager(args)
	maxTrieLevelInMemory := uint(5)
	tr, _ := trie.NewTrie(trieStorage, integrationTests.TestMarshalizer, integrationTests.TestHasher, maxTrieLevelInMemory, common.TestPriority)
	spm, _ := storagePruningManager.NewStoragePruningManager(ewl, 10)

	argsAccountsDB := state.ArgsAccountsDB{
		Trie:                  tr,
		Hasher:                integrationTests.TestHasher,
		Marshaller:            integrationTests.TestMarshalizer,
		AccountFactory:        factory.NewAccountCreator(),
		StoragePruningManager: spm,
		ProcessingMode:        common.Normal,
		ProcessStatusHandler:  &testscommon.ProcessStatusHandlerStub{},
		StartingPriority:      common.TestPriority,
	}
	adb, _ := state.NewAccountsDB(argsAccountsDB)

	addr := make([][]byte, nrOfAccounts)
	for i := 0; i < nrOfAccounts; i++ {
		addr[i] = integrationTests.CreateAccount(adb, 0, big.NewInt(int64(balance)))
	}

	return adb, addr, tr
}

func createAndExecTxs(
	b *testing.B,
	addr [][]byte,
	nrTxs int,
	nrOfAccounts int,
	txVal int,
	adb *state.AccountsDB,
) {

	txProcessor := integrationTests.CreateSimpleTxProcessor(adb)
	var totalTime int64 = 0

	for i := 0; i < nrTxs; i++ {
		sender := rand.Intn(nrOfAccounts)
		receiver := rand.Intn(nrOfAccounts)
		for sender == receiver {
			receiver = rand.Intn(nrOfAccounts)
		}

		tx := &dataTx.Transaction{
			Nonce:   1,
			Value:   big.NewInt(int64(txVal)),
			SndAddr: addr[sender],
			RcvAddr: addr[receiver],
		}

		startTime := time.Now()
		_, err := txProcessor.ProcessTransaction(tx)
		duration := time.Since(startTime)
		totalTime += int64(duration)
		require.Nil(b, err)
	}
	fmt.Printf("Time needed for executing %v transactions: %v \n", nrTxs, time.Duration(totalTime))
}

func BenchmarkTxExecution(b *testing.B) {
	adrSrc := integrationTests.CreateRandomAddress()
	adrDest := integrationTests.CreateRandomAddress()

	// Step 1. create accounts objects
	trieStorage, _ := integrationTests.CreateTrieStorageManager(integrationTests.CreateMemUnit())
	adb, _ := integrationTests.CreateAccountsDB(0, trieStorage)

	acntSrc, err := adb.LoadAccount(adrSrc)
	require.Nil(b, err)
	acntDest, err := adb.LoadAccount(adrDest)
	require.Nil(b, err)

	// Set a high balance to src's account
	_ = acntSrc.(state.UserAccountHandler).AddToBalance(big.NewInt(10000000))
	_ = adb.SaveAccount(acntSrc)
	b.ResetTimer()

	for i := 0; i < b.N; i++ {
		integrationTests.AdbEmulateBalanceTxSafeExecution(acntSrc.(state.UserAccountHandler), acntDest.(state.UserAccountHandler), adb, big.NewInt(1))
	}
}

func TestTrieDbPruning_GetAccountAfterPruning(t *testing.T) {
	t.Parallel()

	adb := createAccountsDBTestSetup()

	hexPubkeyConverter, _ := pubkeyConverter.NewHexPubkeyConverter(32)
	address1, _ := hexPubkeyConverter.Decode("0000000000000000000000000000000000000000000000000000000000000000")
	address2, _ := hexPubkeyConverter.Decode("0000000000000000000000000000000000000000000000000000000000000001")
	address3, _ := hexPubkeyConverter.Decode("0000000000000000000000000000000000000000000000000000000000000002")

	newDefaultAccount(adb, address1)
	newDefaultAccount(adb, address2)
	account := newDefaultAccount(adb, address3)

	rootHash1, _ := adb.Commit()
	_ = account.(state.UserAccountHandler).AddToBalance(big.NewInt(1))
	_ = adb.SaveAccount(account)
	rootHash2, _ := adb.Commit()
	adb.PruneTrie(rootHash1, state.OldRoot, state.NewPruningHandler(state.EnableDataRemoval))

	err := adb.RecreateTrie(rootHash2, common.TestPriority)
	require.Nil(t, err)
	acc, err := adb.GetExistingAccount(address1)
	require.NotNil(t, acc)
	require.Nil(t, err)
}

func newDefaultAccount(adb *state.AccountsDB, address []byte) vmcommon.AccountHandler {
	account, _ := adb.LoadAccount(address)
	_ = adb.SaveAccount(account)

	return account
}

func TestAccountsDB_RecreateTrieInvalidatesDataTriesCache(t *testing.T) {
	adb := createAccountsDBTestSetup()

	hexAddressPubkeyConverter, _ := pubkeyConverter.NewHexPubkeyConverter(32)
	address1, _ := hexAddressPubkeyConverter.Decode("0000000000000000000000000000000000000000000000000000000000000000")

	key1 := []byte("ABC")
	key2 := []byte("ABD")
	value1 := []byte("dog")
	value2 := []byte("puppy")

	acc1, _ := adb.LoadAccount(address1)
	state1 := acc1.(state.UserAccountHandler)
	_ = state1.DataTrieTracker().SaveKeyValue(key1, value1)
	_ = state1.DataTrieTracker().SaveKeyValue(key2, value1)
	_ = adb.SaveAccount(state1)
	rootHash, err := adb.Commit()
	require.Nil(t, err)

	acc1, _ = adb.LoadAccount(address1)
	state1 = acc1.(state.UserAccountHandler)
	_ = state1.DataTrieTracker().SaveKeyValue(key1, value2)
	_ = adb.SaveAccount(state1)
	_, err = adb.Commit()
	require.Nil(t, err)

	acc1, _ = adb.LoadAccount(address1)
	state1 = acc1.(state.UserAccountHandler)
	_ = state1.DataTrieTracker().SaveKeyValue(key2, value2)
	_ = adb.SaveAccount(state1)
	err = adb.RevertToSnapshot(0)
	require.Nil(t, err)

	err = adb.RecreateTrie(rootHash, common.TestPriority)
	require.Nil(t, err)
	acc1, _ = adb.LoadAccount(address1)
	state1 = acc1.(state.UserAccountHandler)

	retrievedVal, _ := state1.DataTrieTracker().RetrieveValue(key1)
	require.Equal(t, value1, retrievedVal)
}

func TestTrieDbPruning_GetDataTrieTrackerAfterPruning(t *testing.T) {
	t.Parallel()

	adb := createAccountsDBTestSetup()

	hexAddressPubkeyConverter, _ := pubkeyConverter.NewHexPubkeyConverter(32)
	address1, _ := hexAddressPubkeyConverter.Decode("0000000000000000000000000000000000000000000000000000000000000000")
	address2, _ := hexAddressPubkeyConverter.Decode("0000000000000000000000000000000000000000000000000000000000000001")

	key1 := []byte("ABC")
	key2 := []byte("ABD")
	value1 := []byte("dog")
	value2 := []byte("puppy")

	acc1, _ := adb.LoadAccount(address1)
	state1 := acc1.(state.UserAccountHandler)
	_ = state1.DataTrieTracker().SaveKeyValue(key1, value1)
	_ = state1.DataTrieTracker().SaveKeyValue(key2, value1)
	_ = adb.SaveAccount(state1)

	acc2, _ := adb.LoadAccount(address2)
	stateMock := acc2.(state.UserAccountHandler)
	_ = stateMock.DataTrieTracker().SaveKeyValue(key1, value1)
	_ = stateMock.DataTrieTracker().SaveKeyValue(key2, value1)
	_ = adb.SaveAccount(stateMock)

	oldRootHash, _ := adb.Commit()

	acc2, _ = adb.LoadAccount(address2)
	stateMock = acc2.(state.UserAccountHandler)
	_ = stateMock.DataTrieTracker().SaveKeyValue(key1, value2)
	_ = adb.SaveAccount(stateMock)

	newRootHash, _ := adb.Commit()
	adb.PruneTrie(oldRootHash, state.OldRoot, state.NewPruningHandler(state.EnableDataRemoval))

	err := adb.RecreateTrie(newRootHash, common.TestPriority)
	require.Nil(t, err)
	acc, err := adb.GetExistingAccount(address1)
	require.NotNil(t, acc)
	require.Nil(t, err)

	collapseTrie(state1, t)
	collapseTrie(stateMock, t)

	val, err := state1.DataTrieTracker().RetrieveValue(key1)
	require.Nil(t, err)
	require.Equal(t, value1, val)

	val, err = stateMock.DataTrieTracker().RetrieveValue(key2)
	require.Nil(t, err)
	require.Equal(t, value1, val)
}

func collapseTrie(state state.UserAccountHandler, t *testing.T) {
	stateRootHash := state.GetRootHash()
	stateTrie := state.DataTrieTracker().DataTrie()
	stateNewTrie, _ := stateTrie.Recreate(stateRootHash, common.TestPriority)
	require.NotNil(t, stateNewTrie)

	state.DataTrieTracker().SetDataTrie(stateNewTrie)
}

func TestRollbackBlockAndCheckThatPruningIsCancelledOnAccountsTrie(t *testing.T) {
	if testing.Short() {
		t.Skip("this is not a short test")
	}

	numNodesPerShard := 1
	numNodesMeta := 1

	nodes, idxProposers := integrationTests.SetupSyncNodesOneShardAndMeta(numNodesPerShard, numNodesMeta)
	defer integrationTests.CloseProcessorNodes(nodes)

	integrationTests.BootstrapDelay()
	integrationTests.StartSyncingBlocks(nodes)

	round := uint64(0)
	nonce := uint64(0)

	valMinting := big.NewInt(1000000000)
	valToTransferPerTx := big.NewInt(2)

	fmt.Println("Generating private keys for senders and receivers...")
	generateCoordinator, _ := sharding.NewMultiShardCoordinator(uint32(1), 0)
	nrTxs := 20

	// sender shard keys, receivers  keys
	sendersPrivateKeys := make([]crypto.PrivateKey, nrTxs)
	receiversPublicKeys := make(map[uint32][]crypto.PublicKey)
	for i := 0; i < nrTxs; i++ {
		sendersPrivateKeys[i], _, _ = integrationTests.GenerateSkAndPkInShard(generateCoordinator, 0)
		_, pk, _ := integrationTests.GenerateSkAndPkInShard(generateCoordinator, 0)
		receiversPublicKeys[0] = append(receiversPublicKeys[0], pk)
	}

	fmt.Println("Minting sender addresses...")
	integrationTests.CreateMintingForSenders(nodes, 0, sendersPrivateKeys, valMinting)

	shardNode := nodes[0]

	round = integrationTests.IncrementAndPrintRound(round)
	nonce++
	round, nonce = integrationTests.ProposeAndSyncOneBlock(t, nodes, idxProposers, round, nonce)

	rootHashOfFirstBlock, _ := shardNode.AccntState.RootHash()

	require.Equal(t, uint64(1), nodes[0].BlockChain.GetCurrentBlockHeader().GetNonce())
	require.Equal(t, uint64(1), nodes[1].BlockChain.GetCurrentBlockHeader().GetNonce())

	delayRounds := 10
	for i := 0; i < delayRounds; i++ {
		round, nonce = integrationTests.ProposeAndSyncOneBlock(t, nodes, idxProposers, round, nonce)
	}

	fmt.Println("Generating transactions...")
	integrationTests.GenerateAndDisseminateTxs(
		shardNode,
		sendersPrivateKeys,
		receiversPublicKeys,
		valToTransferPerTx,
		1000,
		1000,
		integrationTests.ChainID,
		integrationTests.MinTransactionVersion,
	)
	fmt.Println("Delaying for disseminating transactions...")
	time.Sleep(time.Second * 5)

	round, _ = integrationTests.ProposeAndSyncOneBlock(t, nodes, idxProposers, round, nonce)
	time.Sleep(time.Second * 5)

	rootHashOfRollbackedBlock, _ := shardNode.AccntState.RootHash()

	require.Equal(t, uint64(12), nodes[0].BlockChain.GetCurrentBlockHeader().GetNonce())
	require.Equal(t, uint64(12), nodes[1].BlockChain.GetCurrentBlockHeader().GetNonce())

	shardIdToRollbackLastBlock := uint32(0)
	integrationTests.ForkChoiceOneBlock(nodes, shardIdToRollbackLastBlock)
	integrationTests.ResetHighestProbableNonce(nodes, shardIdToRollbackLastBlock, 1)
	integrationTests.EmptyDataPools(nodes, shardIdToRollbackLastBlock)

	require.Equal(t, uint64(11), nodes[0].BlockChain.GetCurrentBlockHeader().GetNonce())
	require.Equal(t, uint64(12), nodes[1].BlockChain.GetCurrentBlockHeader().GetNonce())

	rootHash, err := shardNode.AccntState.RootHash()
	require.Nil(t, err)

	if !bytes.Equal(rootHash, rootHashOfRollbackedBlock) {
		time.Sleep(time.Second * 3)
		err = shardNode.AccntState.RecreateTrie(rootHashOfRollbackedBlock, common.TestPriority)
		require.True(t, errors.Is(err, trie.ErrKeyNotFound))
	}

	nonces := []*uint64{new(uint64), new(uint64)}
	atomic.AddUint64(nonces[0], 2)
	atomic.AddUint64(nonces[1], 3)

	numOfRounds := 2
	integrationTests.ProposeBlocks(
		nodes,
		&round,
		idxProposers,
		nonces,
		numOfRounds,
	)
	time.Sleep(time.Second * 5)

	err = shardNode.AccntState.RecreateTrie(rootHashOfFirstBlock, common.TestPriority)
	require.Nil(t, err)
	require.Equal(t, uint64(11), nodes[0].BlockChain.GetCurrentBlockHeader().GetNonce())
	require.Equal(t, uint64(12), nodes[1].BlockChain.GetCurrentBlockHeader().GetNonce())
}

func TestRollbackBlockWithSameRootHashAsPreviousAndCheckThatPruningIsNotDone(t *testing.T) {
	if testing.Short() {
		t.Skip("this is not a short test")
	}

	numNodesPerShard := 1
	numNodesMeta := 1

	nodes, idxProposers := integrationTests.SetupSyncNodesOneShardAndMeta(numNodesPerShard, numNodesMeta)
	defer integrationTests.CloseProcessorNodes(nodes)

	integrationTests.BootstrapDelay()
	integrationTests.StartSyncingBlocks(nodes)

	round := uint64(0)
	nonce := uint64(0)

	valMinting := big.NewInt(1000000000)

	fmt.Println("Generating private keys for senders and receivers...")
	generateCoordinator, _ := sharding.NewMultiShardCoordinator(uint32(1), 0)
	nrTxs := 20

	// sender shard keys, receivers  keys
	sendersPrivateKeys := make([]crypto.PrivateKey, nrTxs)
	for i := 0; i < nrTxs; i++ {
		sendersPrivateKeys[i], _, _ = integrationTests.GenerateSkAndPkInShard(generateCoordinator, 0)
	}

	fmt.Println("Minting sender addresses...")
	integrationTests.CreateMintingForSenders(nodes, 0, sendersPrivateKeys, valMinting)

	shardNode := nodes[0]

	round = integrationTests.IncrementAndPrintRound(round)
	nonce++
	round, nonce = integrationTests.ProposeAndSyncOneBlock(t, nodes, idxProposers, round, nonce)

	rootHashOfFirstBlock, _ := shardNode.AccntState.RootHash()

	require.Equal(t, uint64(1), nodes[0].BlockChain.GetCurrentBlockHeader().GetNonce())
	require.Equal(t, uint64(1), nodes[1].BlockChain.GetCurrentBlockHeader().GetNonce())

	_, _ = integrationTests.ProposeAndSyncOneBlock(t, nodes, idxProposers, round, nonce)
	time.Sleep(time.Second * 5)

	require.Equal(t, uint64(2), nodes[0].BlockChain.GetCurrentBlockHeader().GetNonce())
	require.Equal(t, uint64(2), nodes[1].BlockChain.GetCurrentBlockHeader().GetNonce())

	shardIdToRollbackLastBlock := uint32(0)
	integrationTests.ForkChoiceOneBlock(nodes, shardIdToRollbackLastBlock)
	integrationTests.ResetHighestProbableNonce(nodes, shardIdToRollbackLastBlock, 1)
	integrationTests.EmptyDataPools(nodes, shardIdToRollbackLastBlock)

	require.Equal(t, uint64(1), nodes[0].BlockChain.GetCurrentBlockHeader().GetNonce())
	require.Equal(t, uint64(2), nodes[1].BlockChain.GetCurrentBlockHeader().GetNonce())

	err := shardNode.AccntState.RecreateTrie(rootHashOfFirstBlock, common.TestPriority)
	require.Nil(t, err)
}

func TestTriePruningWhenBlockIsFinal(t *testing.T) {
	if testing.Short() {
		t.Skip("this is not a short test")
	}

	fmt.Println("Setup nodes...")
	numOfShards := 1
	nodesPerShard := 1
	numMetachainNodes := 1

	senderShard := uint32(0)
	round := uint64(0)
	nonce := uint64(0)

	valMinting := big.NewInt(1000000000)
	valToTransferPerTx := big.NewInt(2)

	nodes, idxProposers := integrationTests.SetupSyncNodesOneShardAndMeta(nodesPerShard, numMetachainNodes)
	integrationTests.DisplayAndStartNodes(nodes)

	defer integrationTests.CloseProcessorNodes(nodes)

	fmt.Println("Generating private keys for senders and receivers...")
	generateCoordinator, _ := sharding.NewMultiShardCoordinator(uint32(numOfShards), 0)
	nrTxs := 20

	// sender shard keys, receivers  keys
	sendersPrivateKeys := make([]crypto.PrivateKey, nrTxs)
	receiversPublicKeys := make(map[uint32][]crypto.PublicKey)
	for i := 0; i < nrTxs; i++ {
		sendersPrivateKeys[i], _, _ = integrationTests.GenerateSkAndPkInShard(generateCoordinator, senderShard)
		_, pk, _ := integrationTests.GenerateSkAndPkInShard(generateCoordinator, senderShard)
		receiversPublicKeys[senderShard] = append(receiversPublicKeys[senderShard], pk)
	}

	fmt.Println("Minting sender addresses...")
	integrationTests.CreateMintingForSenders(nodes, senderShard, sendersPrivateKeys, valMinting)

	shardNode := nodes[0]

	round = integrationTests.IncrementAndPrintRound(round)
	nonce++
	round, nonce = integrationTests.ProposeAndSyncOneBlock(t, nodes, idxProposers, round, nonce)

	delayRounds := 10
	for i := 0; i < delayRounds; i++ {
		round, nonce = integrationTests.ProposeAndSyncOneBlock(t, nodes, idxProposers, round, nonce)
	}

	require.Equal(t, uint64(11), nodes[0].BlockChain.GetCurrentBlockHeader().GetNonce())
	require.Equal(t, uint64(11), nodes[1].BlockChain.GetCurrentBlockHeader().GetNonce())

	rootHashOfFirstBlock, _ := shardNode.AccntState.RootHash()

	fmt.Println("Generating transactions...")
	integrationTests.GenerateAndDisseminateTxs(
		shardNode,
		sendersPrivateKeys,
		receiversPublicKeys,
		valToTransferPerTx,
		1000,
		1000,
		integrationTests.ChainID,
		integrationTests.MinTransactionVersion,
	)
	fmt.Println("Delaying for disseminating transactions...")
	time.Sleep(time.Second * 5)

	roundsToWait := 6
	for i := 0; i < roundsToWait; i++ {
		round, nonce = integrationTests.ProposeAndSyncOneBlock(t, nodes, idxProposers, round, nonce)
	}

	require.Equal(t, uint64(17), nodes[0].BlockChain.GetCurrentBlockHeader().GetNonce())
	require.Equal(t, uint64(17), nodes[1].BlockChain.GetCurrentBlockHeader().GetNonce())

	err := shardNode.AccntState.RecreateTrie(rootHashOfFirstBlock, common.TestPriority)
	require.True(t, errors.Is(err, trie.ErrKeyNotFound))
}

func TestStatePruningIsBuffered(t *testing.T) {
	if testing.Short() {
		t.Skip("this is not a short test")
	}

	numOfShards := 1
	nodesPerShard := 1
	numMetachainNodes := 1

	nodes := integrationTests.CreateNodes(
		numOfShards,
		nodesPerShard,
		numMetachainNodes,
	)

	shardNode := nodes[0]

	idxProposers := make([]int, numOfShards+1)
	for i := 0; i < numOfShards; i++ {
		idxProposers[i] = i * nodesPerShard
	}
	idxProposers[numOfShards] = numOfShards * nodesPerShard

	integrationTests.DisplayAndStartNodes(nodes)

	defer func() {
		for _, n := range nodes {
			n.Close()
		}
	}()

	sendValue := big.NewInt(5)
	receiverAddress := []byte("12345678901234567890123456789012")
	initialVal := big.NewInt(10000000000)

	integrationTests.MintAllNodes(nodes, initialVal)

	round := uint64(0)
	nonce := uint64(0)
	round = integrationTests.IncrementAndPrintRound(round)
	nonce++

	time.Sleep(integrationTests.StepDelay)

	round, nonce = integrationTests.ProposeAndSyncOneBlock(t, nodes, idxProposers, round, nonce)

	rootHash := shardNode.BlockChain.GetCurrentBlockHeader().GetRootHash()
	stateTrie := shardNode.TrieContainer.Get([]byte(trieFactory.UserAccountTrie))

	delayRounds := 10
	for i := 0; i < delayRounds; i++ {
		round, nonce = integrationTests.ProposeAndSyncOneBlock(t, nodes, idxProposers, round, nonce)
	}

	numRounds := 10
	for i := 0; i < numRounds; i++ {
		round, nonce = integrationTests.ProposeAndSyncOneBlock(t, nodes, idxProposers, round, nonce)

		for _, node := range nodes {
			integrationTests.CreateAndSendTransaction(node, nodes, sendValue, receiverAddress, "", integrationTests.AdditionalGasLimit)
		}
		time.Sleep(integrationTests.StepDelay)

		tr, err := stateTrie.Recreate(rootHash, common.TestPriority)
		require.Nil(t, err)
		require.NotNil(t, tr)
	}

	numDelayRounds := 10
	for i := 0; i < numDelayRounds; i++ {
		round, nonce = integrationTests.ProposeAndSyncOneBlock(t, nodes, idxProposers, round, nonce)

		for _, node := range nodes {
			integrationTests.CreateAndSendTransaction(node, nodes, sendValue, receiverAddress, "", integrationTests.AdditionalGasLimit)
		}
		time.Sleep(integrationTests.StepDelay)
	}

	tr, err := stateTrie.Recreate(rootHash, common.TestPriority)
	require.Nil(t, tr)
	require.NotNil(t, err)
}

func TestSnapshotOnEpochChange(t *testing.T) {
	if testing.Short() {
		t.Skip("this is not a short test")
	}

	numOfShards := 1
	nodesPerShard := 1
	numMetachainNodes := 1
	stateCheckpointModulus := uint(3)

	nodes := integrationTests.CreateNodesWithCustomStateCheckpointModulus(
		numOfShards,
		nodesPerShard,
		numMetachainNodes,
		stateCheckpointModulus,
	)

	roundsPerEpoch := uint64(17)
	for _, node := range nodes {
		node.EpochStartTrigger.SetRoundsPerEpoch(roundsPerEpoch)
	}

	idxProposers := make([]int, numOfShards+1)
	for i := 0; i < numOfShards; i++ {
		idxProposers[i] = i * nodesPerShard
	}
	idxProposers[numOfShards] = numOfShards * nodesPerShard

	integrationTests.DisplayAndStartNodes(nodes)

	defer func() {
		for _, n := range nodes {
			n.Close()
		}
	}()

	sendValue := big.NewInt(5)
	receiverAddress := []byte("12345678901234567890123456789012")
	initialVal := big.NewInt(10000000000)

	integrationTests.MintAllNodes(nodes, initialVal)

	round := uint64(0)
	nonce := uint64(0)
	round = integrationTests.IncrementAndPrintRound(round)
	nonce++

	time.Sleep(integrationTests.StepDelay)

	checkpointsRootHashes := make(map[int][][]byte)
	snapshotsRootHashes := make(map[uint32][][]byte)
	prunedRootHashes := make(map[int][][]byte)

	numShardNodes := numOfShards * nodesPerShard
	numRounds := uint32(20)
	for i := uint64(0); i < uint64(numRounds); i++ {

		round, nonce = integrationTests.ProposeAndSyncOneBlock(t, nodes, idxProposers, round, nonce)

		for _, node := range nodes {
			integrationTests.CreateAndSendTransaction(node, nodes, sendValue, receiverAddress, "", integrationTests.AdditionalGasLimit)
		}
		time.Sleep(integrationTests.StepDelay)

		collectSnapshotAndCheckpointHashes(
			nodes,
			numShardNodes,
			checkpointsRootHashes,
			snapshotsRootHashes,
			prunedRootHashes,
			uint64(stateCheckpointModulus),
			roundsPerEpoch,
		)
		time.Sleep(time.Second)
	}

	numDelayRounds := uint32(15)
	for i := uint64(0); i < uint64(numDelayRounds); i++ {
		round, nonce = integrationTests.ProposeAndSyncOneBlock(t, nodes, idxProposers, round, nonce)

		for _, node := range nodes {
			integrationTests.CreateAndSendTransaction(node, nodes, sendValue, receiverAddress, "", integrationTests.AdditionalGasLimit)
		}
		time.Sleep(integrationTests.StepDelay)
	}

	for i := 0; i < numOfShards*nodesPerShard; i++ {
		shId := nodes[i].ShardCoordinator.SelfId()
		testNodeStateCheckpointSnapshotAndPruning(t, nodes[i], checkpointsRootHashes[i], snapshotsRootHashes[shId], prunedRootHashes[i])
	}
}

func collectSnapshotAndCheckpointHashes(
	nodes []*integrationTests.TestProcessorNode,
	numShardNodes int,
	checkpointsRootHashes map[int][][]byte,
	snapshotsRootHashes map[uint32][][]byte,
	prunedRootHashes map[int][][]byte,
	stateCheckpointModulus uint64,
	roundsPerEpoch uint64,
) {
	pruningQueueSize := uint64(5)
	finality := uint64(2)
	pruningDelayMultiplier := uint64(2)

	for j := 0; j < numShardNodes; j++ {
		currentBlockHeader := nodes[j].BlockChain.GetCurrentBlockHeader()
		if currentBlockHeader.IsStartOfEpochBlock() {
			continue
		}

		checkpointRound := currentBlockHeader.GetNonce()%stateCheckpointModulus == 0
		if checkpointRound {
			checkpointsRootHashes[j] = append(checkpointsRootHashes[j], currentBlockHeader.GetRootHash())
			continue
		}

		if currentBlockHeader.GetNonce() > roundsPerEpoch-pruningQueueSize-finality {
			continue
		}

		if currentBlockHeader.GetNonce() < pruningQueueSize*pruningDelayMultiplier {
			continue
		}

		prunedRootHashes[j] = append(prunedRootHashes[j], currentBlockHeader.GetRootHash())
	}

	for _, node := range nodes {
		if node.ShardCoordinator.SelfId() != core.MetachainShardId {
			continue
		}

		currentBlockHeader := node.BlockChain.GetCurrentBlockHeader()
		if !currentBlockHeader.IsStartOfEpochBlock() {
			continue
		}

		metaHdr := currentBlockHeader.(*block.MetaBlock)
		snapshotsRootHashes[core.MetachainShardId] = append(snapshotsRootHashes[core.MetachainShardId], metaHdr.GetRootHash())
		for _, epochStartData := range metaHdr.EpochStart.LastFinalizedHeaders {
			snapshotsRootHashes[epochStartData.ShardID] = append(snapshotsRootHashes[epochStartData.ShardID], epochStartData.RootHash)
		}
	}
}

func testNodeStateCheckpointSnapshotAndPruning(
	t *testing.T,
	node *integrationTests.TestProcessorNode,
	checkpointsRootHashes [][]byte,
	snapshotsRootHashes [][]byte,
	prunedRootHashes [][]byte,
) {

	stateTrie := node.TrieContainer.Get([]byte(trieFactory.UserAccountTrie))
	assert.Equal(t, 6, len(checkpointsRootHashes))
	for i := range checkpointsRootHashes {
		tr, err := stateTrie.Recreate(checkpointsRootHashes[i], common.TestPriority)
		require.Nil(t, err)
		require.NotNil(t, tr)
	}

	assert.Equal(t, 1, len(snapshotsRootHashes))
	for i := range snapshotsRootHashes {
		tr, err := stateTrie.Recreate(snapshotsRootHashes[i], common.TestPriority)
		require.Nil(t, err)
		require.NotNil(t, tr)
	}

	assert.Equal(t, 1, len(prunedRootHashes))
	// if pruning is called for a root hash in a different epoch than the commit, then recreate trie should work
<<<<<<< HEAD
	for i := range prunedRootHashes {
		tr, err := stateTrie.Recreate(prunedRootHashes[i], common.TestPriority)
=======
	for i := 0; i < len(prunedRootHashes)-1; i++ {
		tr, err := stateTrie.Recreate(prunedRootHashes[i])
>>>>>>> de0e7e88
		require.Nil(t, tr)
		require.NotNil(t, err)
	}
}

func TestContinuouslyAccountCodeChanges(t *testing.T) {
	if testing.Short() {
		t.Skip("this is not a short test")
	}

	numOfShards := 1
	nodesPerShard := 1
	numMetachainNodes := 1
	senderShard := uint32(0)
	round := uint64(0)
	nonce := uint64(0)
	valMinting := big.NewInt(1000000000)

	nodes, idxProposers := integrationTests.SetupSyncNodesOneShardAndMeta(nodesPerShard, numMetachainNodes)
	integrationTests.DisplayAndStartNodes(nodes)

	defer integrationTests.CloseProcessorNodes(nodes)

	fmt.Println("Generating private keys for senders...")
	generateCoordinator, _ := sharding.NewMultiShardCoordinator(uint32(numOfShards), 0)
	nrAccounts := 20

	sendersPrivateKeys := make([]crypto.PrivateKey, nrAccounts)
	for i := 0; i < nrAccounts; i++ {
		sendersPrivateKeys[i], _, _ = integrationTests.GenerateSkAndPkInShard(generateCoordinator, senderShard)
	}

	accounts := make([][]byte, len(sendersPrivateKeys))
	for i := range sendersPrivateKeys {
		accounts[i], _ = sendersPrivateKeys[i].GeneratePublic().ToByteArray()
	}

	fmt.Println("Minting sender addresses...")
	integrationTests.CreateMintingForSenders(nodes, senderShard, sendersPrivateKeys, valMinting)

	round = integrationTests.IncrementAndPrintRound(round)
	nonce++
	round, nonce = integrationTests.ProposeAndSyncOneBlock(t, nodes, idxProposers, round, nonce)

	numCodes := 10
	codeMap := getCodeMap(numCodes)
	codeArray := make([][]byte, 0)
	for code := range codeMap {
		codeArray = append(codeArray, []byte(code))
	}

	maxCodeUpdates := 10
	maxCodeDeletes := 10

	shardNode := nodes[0]
	roundsToWait := 50
	for i := 0; i < roundsToWait; i++ {
		numCodeUpdates := rand.Intn(maxCodeUpdates)
		numCodeDeletes := rand.Intn(maxCodeDeletes)

		for j := 0; j < numCodeUpdates; j++ {
			accountIndex := rand.Intn(nrAccounts)
			account, _ := shardNode.AccntState.LoadAccount(accounts[accountIndex])

			updateCode(t, shardNode.AccntState, codeArray, codeMap, account, numCodes)
		}

		for j := 0; j < numCodeDeletes; j++ {
			accountIndex := rand.Intn(nrAccounts)
			account, _ := shardNode.AccntState.LoadAccount(accounts[accountIndex])

			removeCode(t, shardNode.AccntState, codeMap, account)
		}
		_, _ = shardNode.AccntState.Commit()

		round, nonce = integrationTests.ProposeAndSyncOneBlock(t, nodes, idxProposers, round, nonce)

		for j := range codeArray {
			fmt.Printf("%v - %v \n", codeArray[j], codeMap[string(codeArray[j])])
		}

		checkCodeConsistency(t, shardNode, codeMap)
	}
}

func shouldRevert() bool {
	return (rand.Intn(10) % 3) == 0
}

func getCodeMap(numCodes int) map[string]int {
	codeMap := make(map[string]int)
	for i := 0; i < numCodes; i++ {
		code := "code" + strconv.Itoa(i)
		codeMap[code] = 0
	}

	return codeMap
}

func updateCode(
	t *testing.T,
	AccntState state.AccountsAdapter,
	codeArray [][]byte,
	codeMap map[string]int,
	account vmcommon.AccountHandler,
	numCodes int,
) {
	snapshot := AccntState.JournalLen()
	codeIndex := rand.Intn(numCodes)
	code := codeArray[codeIndex]

	oldCode := AccntState.GetCode(account.(state.UserAccountHandler).GetCodeHash())
	account.(state.UserAccountHandler).SetCode(code)
	_ = AccntState.SaveAccount(account)

	if shouldRevert() && snapshot != 0 {
		err := AccntState.RevertToSnapshot(snapshot)
		require.Nil(t, err)
		fmt.Printf("updated code %v to account %v and reverted\n", code, hex.EncodeToString(account.AddressBytes()))
		return
	}

	codeMap[string(code)]++
	if len(oldCode) != 0 {
		codeMap[string(oldCode)]--
	}

	fmt.Printf("updated code %v to account %v \n", code, hex.EncodeToString(account.AddressBytes()))
}

func removeCode(
	t *testing.T,
	AccntState state.AccountsAdapter,
	codeMap map[string]int,
	account vmcommon.AccountHandler,
) {
	snapshot := AccntState.JournalLen()
	code := AccntState.GetCode(account.(state.UserAccountHandler).GetCodeHash())
	account.(state.UserAccountHandler).SetCode(nil)
	_ = AccntState.SaveAccount(account)

	if shouldRevert() && snapshot != 0 {
		err := AccntState.RevertToSnapshot(snapshot)
		require.Nil(t, err)
		fmt.Printf("removed old code %v from account %v and reverted\n", code, hex.EncodeToString(account.AddressBytes()))
		return
	}

	if len(code) != 0 {
		codeMap[string(code)]--
	}

	fmt.Printf("removed old code %v from account %v \n", code, hex.EncodeToString(account.AddressBytes()))
}

func checkCodeConsistency(
	t *testing.T,
	shardNode *integrationTests.TestProcessorNode,
	codeMap map[string]int,
) {
	for code := range codeMap {
		codeHash := integrationTests.TestHasher.Compute(code)
		tr := shardNode.TrieContainer.Get([]byte(trieFactory.UserAccountTrie))

		if codeMap[code] != 0 {
			val, err := tr.Get(codeHash)
			require.Nil(t, err)
			require.NotNil(t, val)

			var codeEntry state.CodeEntry
			err = integrationTests.TestMarshalizer.Unmarshal(&codeEntry, val)
			require.Nil(t, err)

			require.Equal(t, uint32(codeMap[code]), codeEntry.NumReferences)
		}
	}
}

func TestAccountRemoval(t *testing.T) {
	if testing.Short() {
		t.Skip("this is not a short test")
	}

	numOfShards := 1
	nodesPerShard := 1
	numMetachainNodes := 1
	senderShard := uint32(0)
	round := uint64(0)
	nonce := uint64(0)
	valMinting := big.NewInt(1000000000)

	nodes, idxProposers := integrationTests.SetupSyncNodesOneShardAndMeta(nodesPerShard, numMetachainNodes)
	integrationTests.DisplayAndStartNodes(nodes)

	defer integrationTests.CloseProcessorNodes(nodes)

	fmt.Println("Generating private keys for senders...")
	generateCoordinator, _ := sharding.NewMultiShardCoordinator(uint32(numOfShards), 0)
	nrAccounts := 10000

	sendersPrivateKeys := make([]crypto.PrivateKey, nrAccounts)
	for i := 0; i < nrAccounts; i++ {
		sendersPrivateKeys[i], _, _ = integrationTests.GenerateSkAndPkInShard(generateCoordinator, senderShard)
	}

	accounts := make([][]byte, len(sendersPrivateKeys))
	for i := range sendersPrivateKeys {
		accounts[i], _ = sendersPrivateKeys[i].GeneratePublic().ToByteArray()
	}

	fmt.Println("Minting sender addresses...")
	integrationTests.CreateMintingForSenders(nodes, senderShard, sendersPrivateKeys, valMinting)

	round = integrationTests.IncrementAndPrintRound(round)
	nonce++
	round, nonce = integrationTests.ProposeAndSyncOneBlock(t, nodes, idxProposers, round, nonce)

	shardNode := nodes[0]

	dataTriesRootHashes, codeMap := generateAccounts(shardNode, accounts)

	_, _ = shardNode.AccntState.Commit()
	round, nonce = integrationTests.ProposeAndSyncOneBlock(t, nodes, idxProposers, round, nonce)

	numAccountsToRemove := 2
	roundsToWait := 50

	delayRounds := 10
	for i := 0; i < delayRounds; i++ {
		round, nonce = integrationTests.ProposeAndSyncOneBlock(t, nodes, idxProposers, round, nonce)
	}

	removedAccounts := make(map[int]struct{})
	for i := 0; i < roundsToWait; i++ {
		for j := 0; j < numAccountsToRemove; j++ {
			accountIndex := rand.Intn(nrAccounts)
			removedAccounts[accountIndex] = struct{}{}
			account, err := shardNode.AccntState.GetExistingAccount(accounts[accountIndex])
			if err != nil {
				continue
			}
			code := shardNode.AccntState.GetCode(account.(state.UserAccountHandler).GetCodeHash())

			_ = shardNode.AccntState.RemoveAccount(account.AddressBytes())

			codeMap[string(code)]--
		}

		_, _ = shardNode.AccntState.Commit()
		round, nonce = integrationTests.ProposeAndSyncOneBlock(t, nodes, idxProposers, round, nonce)
		checkCodeConsistency(t, shardNode, codeMap)
	}

	delayRounds = 5
	for i := 0; i < delayRounds; i++ {
		round, nonce = integrationTests.ProposeAndSyncOneBlock(t, nodes, idxProposers, round, nonce)
	}

	checkDataTrieConsistency(t, shardNode.AccntState, removedAccounts, dataTriesRootHashes)
}

func generateAccounts(
	shardNode *integrationTests.TestProcessorNode,
	accounts [][]byte,
) ([][]byte, map[string]int) {
	numCodes := 100
	codeMap := getCodeMap(numCodes)
	codeArray := make([][]byte, 0)
	for code := range codeMap {
		codeArray = append(codeArray, []byte(code))
	}

	dataTriesRootHashes := make([][]byte, 0)
	dataTrieSize := 5
	for i := 0; i < len(accounts); i++ {
		account, _ := shardNode.AccntState.LoadAccount(accounts[i])

		code := codeArray[rand.Intn(numCodes)]
		account.(state.UserAccountHandler).SetCode(code)
		codeMap[string(code)]++

		for j := 0; j < dataTrieSize; j++ {
			_ = account.(state.UserAccountHandler).DataTrieTracker().SaveKeyValue(getDataTrieEntry())
		}

		_ = shardNode.AccntState.SaveAccount(account)

		rootHash := account.(state.UserAccountHandler).GetRootHash()
		dataTriesRootHashes = append(dataTriesRootHashes, rootHash)
	}

	return dataTriesRootHashes, codeMap
}

func getDataTrieEntry() ([]byte, []byte) {
	index := strconv.Itoa(rand.Intn(math.MaxInt32))
	key := []byte("key" + index)
	value := []byte("value" + index)

	return key, value
}

func checkDataTrieConsistency(
	t *testing.T,
	adb state.AccountsAdapter,
	removedAccounts map[int]struct{},
	dataTriesRootHashes [][]byte,
) {
	for i, rootHash := range dataTriesRootHashes {
		_, ok := removedAccounts[i]
		if ok {
<<<<<<< HEAD
			err := adb.RecreateTrie(rootHash, common.TestPriority)
			require.NotNil(t, err)
=======
			err := adb.RecreateTrie(rootHash)
			assert.NotNil(t, err)
>>>>>>> de0e7e88
		} else {
			err := adb.RecreateTrie(rootHash, common.TestPriority)
			require.Nil(t, err)
		}
	}
}

func TestProofAndVerifyProofDataTrie(t *testing.T) {
	if testing.Short() {
		t.Skip("this is not a short test")
	}

	numOfShards := 1
	nodesPerShard := 1
	numMetachainNodes := 1
	senderShard := uint32(0)
	round := uint64(0)
	nonce := uint64(0)

	nodes, idxProposers := integrationTests.SetupSyncNodesOneShardAndMeta(nodesPerShard, numMetachainNodes)
	integrationTests.DisplayAndStartNodes(nodes)

	defer integrationTests.CloseProcessorNodes(nodes)

	generateCoordinator, _ := sharding.NewMultiShardCoordinator(uint32(numOfShards), 0)
	senderPrivateKey, _, _ := integrationTests.GenerateSkAndPkInShard(generateCoordinator, senderShard)
	address, _ := senderPrivateKey.GeneratePublic().ToByteArray()

	shardNode := nodes[0]

	account, _ := shardNode.AccntState.LoadAccount(address)
	numValsInDataTrie := 500
	for i := 0; i < numValsInDataTrie; i++ {
		index := strconv.Itoa(i)
		key := []byte("key" + index)
		value := []byte("value" + index)

		err := account.(state.UserAccountHandler).DataTrieTracker().SaveKeyValue(key, value)
		assert.Nil(t, err)
	}

	err := shardNode.AccntState.SaveAccount(account)
	assert.Nil(t, err)

	_, _ = shardNode.AccntState.Commit()
	_, _ = integrationTests.ProposeAndSyncOneBlock(t, nodes, idxProposers, round, nonce)

	rootHash, _ := shardNode.AccntState.RootHash()
	rootHashHex := hex.EncodeToString(rootHash)
	encodedAddr, _ := shardNode.Node.EncodeAddressPubkey(address)
	account, err = shardNode.AccntState.GetExistingAccount(address)
	assert.Nil(t, err)
	dataTrieRootHashBytes := account.(state.UserAccountHandler).GetRootHash()
	mainTrie, _ := shardNode.AccntState.GetTrie(rootHash)

	for i := 0; i < numValsInDataTrie; i++ {
		index := strconv.Itoa(i)
		keyBytes := []byte("key" + index)
		key := hex.EncodeToString(keyBytes)
		value := []byte("value" + index)

		mainTrieProof, dataTrieProof, errProof := shardNode.Node.GetProofDataTrie(rootHashHex, encodedAddr, key)
		assert.Nil(t, errProof)

		response, errVerify := mainTrie.VerifyProof(rootHash, address, mainTrieProof.Proof)
		assert.Nil(t, errVerify)
		assert.True(t, response)

		response, errVerify = mainTrie.VerifyProof(dataTrieRootHashBytes, keyBytes, dataTrieProof.Proof)
		assert.Nil(t, errVerify)
		assert.True(t, response)
		assert.Equal(t, value, dataTrieProof.Value)
	}
}

func TestTrieDBPruning_PruningOldData(t *testing.T) {
	if testing.Short() {
		t.Skip("this is not a short test")
	}
	adb := createAccountsDBTestSetup()
	numAccounts := uint32(10000)
	numIncreaseDecreaseIterations := 100

	rootHashes := make([][]byte, 0)
	rootHash, err := createDummyAccountsWith100EGLD(numAccounts, adb)
	require.Nil(t, err)
	rootHashes = append(rootHashes, rootHash)

	for i := 0; i < numIncreaseDecreaseIterations; i++ {
		// change some accounts
		rootHash, err = increaseBalanceForAccountsStartingWithIndex(100, 1000, 10, adb)
		require.Nil(t, err)
		rootHashes = append(rootHashes, rootHash)
		checkAccountsBalances(t, 100, 1000, 110, adb)

		// change same accounts state back
		rootHash, err = decreaseBalanceForAccountsStartingWithIndex(100, 1000, 10, adb)
		require.Nil(t, err)
		rootHashes = append(rootHashes, rootHash)
		adb.PruneTrie(rootHashes[len(rootHashes)-2], state.OldRoot, state.NewPruningHandler(state.EnableDataRemoval))
		checkAccountsBalances(t, 100, 1000, 100, adb)
	}
}

func TestTrieDBPruning_PruningOldDataWithDataTries(t *testing.T) {
	if testing.Short() {
		t.Skip("this is not a short test")
	}

	adb := createAccountsDBTestSetup()
	numAccounts := uint32(100)
	numIncreaseDecreaseIterations := 100
	numAccountsChances := uint32(10)

	rootHashes := make([][]byte, 0)
	rootHash, err := createDummyAccountsWith100EGLD(numAccounts, adb)
	require.Nil(t, err)
	rootHashes = append(rootHashes, rootHash)
	rootHash, err = addDataTriesForAccountsStartingWithIndex(10, numAccountsChances, 100, adb)
	require.Nil(t, err)
	rootHashes = append(rootHashes, rootHash)

	for i := 0; i < numIncreaseDecreaseIterations; i++ {
		// change some accounts
		rootHash, err = addDataTriesForAccountsStartingWithIndex(10, numAccountsChances, 10, adb)
		require.Nil(t, err)
		rootHashes = append(rootHashes, rootHash)
		checkAccountsDataTries(t, 10, numAccountsChances, 0, adb)

		// change same accounts state back
		rootHash, err = removeKeysFromAccountsStartingWithIndex(10, numAccountsChances, 10, adb)
		require.Nil(t, err)
		rootHashes = append(rootHashes, rootHash)
		adb.PruneTrie(rootHashes[len(rootHashes)-2], state.OldRoot, state.NewPruningHandler(state.EnableDataRemoval))
		checkAccountsDataTries(t, 10, numAccountsChances, 10, adb)
	}
}

func addDataTriesForAccountsStartingWithIndex(
	startIndex uint32,
	nbAccounts uint32,
	numKeys uint32,
	adb *state.AccountsDB,
) ([]byte, error) {
	for i := startIndex; i < startIndex+nbAccounts; i++ {
		addValuesInAccountDataTrie(i, numKeys, adb)
	}
	return adb.Commit()
}

func removeKeysFromAccountsStartingWithIndex(startIndex uint32,
	nbAccounts uint32,
	numKeys uint32,
	adb *state.AccountsDB,
) ([]byte, error) {
	for i := startIndex; i < startIndex+nbAccounts; i++ {
		removeValuesFromAccountDataTrie(i, numKeys, adb)
	}
	return adb.Commit()
}

func increaseBalanceForAccountsStartingWithIndex(
	startIndex uint32,
	nbAccounts uint32,
	egldValue uint32,
	adb *state.AccountsDB,
) ([]byte, error) {
	for i := startIndex; i < startIndex+nbAccounts; i++ {
		increaseBalanceForAccountWithIndex(i, egldValue, adb)
	}
	return adb.Commit()
}

func decreaseBalanceForAccountsStartingWithIndex(
	startIndex uint32,
	nbAccounts uint32,
	egldValue uint32,
	adb *state.AccountsDB,
) ([]byte, error) {
	for i := startIndex; i < startIndex+nbAccounts; i++ {
		decreaseBalanceForAccountWithIndex(i, egldValue, adb)
	}
	return adb.Commit()
}

func checkAccountsBalances(t *testing.T, startIndex uint32, nbAccounts uint32, expectedEGLDValue uint32, adb *state.AccountsDB) {
	for i := startIndex; i < startIndex+nbAccounts; i++ {
		checkAccountBalance(t, i, expectedEGLDValue, adb)
	}
}

func checkAccountBalance(t *testing.T, index uint32, expectedEGLDValue uint32, adb *state.AccountsDB) {
	expectedEGLDValueDenominated, _ := big.NewInt(0).SetString(fmt.Sprintf("%d", expectedEGLDValue)+denomination, 10)

	acc, err := adb.LoadAccount(getDummyAccountAddressFromIndex(index))
	require.Nil(t, err)

	accState := acc.(state.UserAccountHandler)
	actualValue := accState.GetBalance()
	require.Equal(t, expectedEGLDValueDenominated, actualValue)
}

func decreaseBalanceForAccountWithIndex(index uint32, egldValue uint32, adb *state.AccountsDB) {
	egldValueDenominated, _ := big.NewInt(0).SetString(fmt.Sprintf("%d", egldValue)+denomination, 10)

	acc, _ := adb.LoadAccount(getDummyAccountAddressFromIndex(index))
	accState := acc.(state.UserAccountHandler)
	_ = accState.SubFromBalance(egldValueDenominated)
	_ = adb.SaveAccount(accState)
}

func increaseBalanceForAccountWithIndex(index uint32, egldValue uint32, adb *state.AccountsDB) {
	egldValueDenominated, _ := big.NewInt(0).SetString(fmt.Sprintf("%d", egldValue)+denomination, 10)

	acc, _ := adb.LoadAccount(getDummyAccountAddressFromIndex(index))
	accState := acc.(state.UserAccountHandler)
	_ = accState.AddToBalance(egldValueDenominated)
	_ = adb.SaveAccount(accState)
}

func getDummyAccountAddressFromIndex(index uint32) []byte {
	addrLen := 32
	indexLen := 4
	address := make([]byte, addrLen)
	lastBytes := address[addrLen-indexLen:]
	binary.LittleEndian.PutUint32(lastBytes, index)

	return address
}

func addValuesInAccountDataTrie(index uint32, numKeys uint32, adb *state.AccountsDB) {
	acc, _ := adb.LoadAccount(getDummyAccountAddressFromIndex(index))
	accState := acc.(state.UserAccountHandler)
	for i := 0; i < int(numKeys); i++ {
		k, v := createDummyKeyValue(i)
		_ = accState.DataTrieTracker().SaveKeyValue(k, v)
	}
	_ = adb.SaveAccount(accState)
}

func removeValuesFromAccountDataTrie(index uint32, numKeys uint32, adb *state.AccountsDB) {
	acc, _ := adb.LoadAccount(getDummyAccountAddressFromIndex(index))
	accState := acc.(state.UserAccountHandler)
	for i := 0; i < int(numKeys); i++ {
		k, _ := createDummyKeyValue(i)
		_ = accState.DataTrieTracker().SaveKeyValue(k, nil)
	}
	_ = adb.SaveAccount(accState)
}

func checkAccountsDataTries(t *testing.T, startIndex uint32, nbAccounts uint32, startingKey uint32, adb *state.AccountsDB) {
	for i := startIndex; i < startIndex+nbAccounts; i++ {
		checkAccountsDataTrie(t, i, startingKey, adb)
	}
}

func checkAccountsDataTrie(t *testing.T, index uint32, startingKey uint32, adb *state.AccountsDB) {
	acc, err := adb.LoadAccount(getDummyAccountAddressFromIndex(index))
	require.Nil(t, err)

	numKeys := 100
	accState := acc.(state.UserAccountHandler)
	for i := int(startingKey); i < numKeys; i++ {
		k, v := createDummyKeyValue(i)
		actualValue, errKey := accState.RetrieveValueFromDataTrieTracker(k)
		require.Nil(t, errKey)
		require.Equal(t, v, actualValue)
	}
}

func createDummyKeyValue(index int) ([]byte, []byte) {
	hasher := sha256.NewSha256()
	key := hasher.Compute(fmt.Sprintf("%d", index))
	value := hasher.Compute(string(key))
	return key, value
}

func createDummyAccountsWith100EGLD(numAccounts uint32, adb *state.AccountsDB) ([]byte, error) {
	val100Denominated, _ := big.NewInt(0).SetString("100"+denomination, 10)

	for i := 0; i < int(numAccounts); i++ {
		addr := getDummyAccountAddressFromIndex(uint32(i))
		acc, _ := adb.LoadAccount(addr)
		accState := acc.(state.UserAccountHandler)
		_ = accState.AddToBalance(val100Denominated)
		_ = adb.SaveAccount(accState)
	}

	return adb.Commit()
}

func createAccountsDBTestSetup() *state.AccountsDB {
	generalCfg := config.TrieStorageManagerConfig{
		PruningBufferLen:      1000,
		SnapshotsBufferLen:    10,
		SnapshotsGoroutineNum: 1,
	}
	evictionWaitListSize := uint(100)
	ewl, _ := evictionWaitingList.NewEvictionWaitingList(evictionWaitListSize, memorydb.New(), integrationTests.TestMarshalizer)
	args := getNewTrieStorageManagerArgs()
	args.GeneralConfig = generalCfg
	trieStorage, _ := trie.NewTrieStorageManager(args)
	maxTrieLevelInMemory := uint(5)
	tr, _ := trie.NewTrie(trieStorage, integrationTests.TestMarshalizer, integrationTests.TestHasher, maxTrieLevelInMemory, common.TestPriority)
	spm, _ := storagePruningManager.NewStoragePruningManager(ewl, 10)

	argsAccountsDB := state.ArgsAccountsDB{
		Trie:                  tr,
		Hasher:                integrationTests.TestHasher,
		Marshaller:            integrationTests.TestMarshalizer,
		AccountFactory:        factory.NewAccountCreator(),
		StoragePruningManager: spm,
		ProcessingMode:        common.Normal,
		ProcessStatusHandler:  &testscommon.ProcessStatusHandlerStub{},
		StartingPriority:      common.TestPriority,
	}
	adb, _ := state.NewAccountsDB(argsAccountsDB)

	return adb
}<|MERGE_RESOLUTION|>--- conflicted
+++ resolved
@@ -1780,13 +1780,8 @@
 
 	assert.Equal(t, 1, len(prunedRootHashes))
 	// if pruning is called for a root hash in a different epoch than the commit, then recreate trie should work
-<<<<<<< HEAD
-	for i := range prunedRootHashes {
+	for i := 0; i < len(prunedRootHashes)-1; i++ {
 		tr, err := stateTrie.Recreate(prunedRootHashes[i], common.TestPriority)
-=======
-	for i := 0; i < len(prunedRootHashes)-1; i++ {
-		tr, err := stateTrie.Recreate(prunedRootHashes[i])
->>>>>>> de0e7e88
 		require.Nil(t, tr)
 		require.NotNil(t, err)
 	}
@@ -2098,13 +2093,8 @@
 	for i, rootHash := range dataTriesRootHashes {
 		_, ok := removedAccounts[i]
 		if ok {
-<<<<<<< HEAD
 			err := adb.RecreateTrie(rootHash, common.TestPriority)
-			require.NotNil(t, err)
-=======
-			err := adb.RecreateTrie(rootHash)
 			assert.NotNil(t, err)
->>>>>>> de0e7e88
 		} else {
 			err := adb.RecreateTrie(rootHash, common.TestPriority)
 			require.Nil(t, err)
