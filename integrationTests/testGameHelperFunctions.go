--- conflicted
+++ resolved
@@ -18,12 +18,14 @@
 		nodes[senderIdx].OwnAccount.SkTxSign,
 		nodes[senderIdx].OwnAccount.SingleSigner,
 		&txArgs{
+			nonce: nodes[senderIdx].OwnAccount.Nonce,
 			value:    big.NewInt(0),
 			rcvAddr:  make([]byte, 32),
 			sndAddr:  nodes[senderIdx].OwnAccount.PkTxSignBytes,
 			data:     scCode,
 			gasLimit: 1000000000000,
 		})
+	nodes[senderIdx].OwnAccount.Nonce++
 	_, _ = nodes[senderIdx].SendTransaction(txDeploy)
 	fmt.Println("Delaying for disseminating the deploy tx...")
 	time.Sleep(stepDelay)
@@ -31,46 +33,6 @@
 	fmt.Println(MakeDisplayTable(nodes))
 }
 
-<<<<<<< HEAD
-=======
-func createTxDeploy(twa *TestWalletAccount, scCode string) *transaction.Transaction {
-	tx := &transaction.Transaction{
-		Nonce:    twa.Nonce,
-		Value:    big.NewInt(0),
-		RcvAddr:  make([]byte, 32),
-		SndAddr:  twa.PkTxSignBytes,
-		Data:     scCode,
-		GasPrice: 0,
-		GasLimit: 100000,
-	}
-	txBuff, _ := TestMarshalizer.Marshal(tx)
-	tx.Signature, _ = twa.SingleSigner.Sign(twa.SkTxSign, txBuff)
-
-	twa.Nonce++
-
-	return tx
-}
-
-func createTxJoinGame(twa *TestWalletAccount, joinGameVal *big.Int, round int, scAddress []byte) *transaction.Transaction {
-	tx := &transaction.Transaction{
-		Nonce:    twa.Nonce,
-		Value:    joinGameVal,
-		RcvAddr:  scAddress,
-		SndAddr:  twa.Address.Bytes(),
-		Data:     fmt.Sprintf("joinGame@%d", round),
-		GasPrice: 0,
-		GasLimit: 5000,
-	}
-	txBuff, _ := TestMarshalizer.Marshal(tx)
-	tx.Signature, _ = twa.SingleSigner.Sign(twa.SkTxSign, txBuff)
-
-	fmt.Printf("Join %s\n", hex.EncodeToString(twa.Address.Bytes()))
-	twa.Nonce++
-
-	return tx
-}
-
->>>>>>> d12cedc1
 // PlayerJoinsGame creates and sends a join game transaction to the SC
 func PlayerJoinsGame(
 	nodes []*TestProcessorNode,
@@ -85,44 +47,18 @@
 		player.SkTxSign,
 		player.SingleSigner,
 		&txArgs{
+			nonce: player.Nonce,
 			value:    joinGameVal,
 			rcvAddr:  scAddress,
 			sndAddr:  player.Address.Bytes(),
 			data:     fmt.Sprintf("joinGame@%s", round),
 			gasLimit: 1000000000000,
 		})
+	player.Nonce++
 	fmt.Printf("Join %s\n", hex.EncodeToString(player.Address.Bytes()))
 	_, _ = txDispatcherNode.SendTransaction(txScCall)
 }
 
-<<<<<<< HEAD
-=======
-func createTxRewardAndSendToWallet(
-	tnOwner *TestWalletAccount,
-	winnerAddress []byte,
-	prizeVal *big.Int,
-	round int,
-	scAddress []byte,
-) *transaction.Transaction {
-	tx := &transaction.Transaction{
-		Nonce:    tnOwner.Nonce,
-		Value:    big.NewInt(0),
-		RcvAddr:  scAddress,
-		SndAddr:  tnOwner.PkTxSignBytes,
-		Data:     fmt.Sprintf("rewardAndSendToWallet@%d@%s@%X", round, hex.EncodeToString(winnerAddress), prizeVal),
-		GasPrice: 0,
-		GasLimit: 30000,
-	}
-	txBuff, _ := TestMarshalizer.Marshal(tx)
-	tx.Signature, _ = tnOwner.SingleSigner.Sign(tnOwner.SkTxSign, txBuff)
-
-	fmt.Printf("Reward %s\n", hex.EncodeToString(winnerAddress))
-	tnOwner.Nonce++
-
-	return tx
-}
-
->>>>>>> d12cedc1
 // NodeCallsRewardAndSend - smart contract owner sends reward transaction
 func NodeCallsRewardAndSend(
 	nodes []*TestProcessorNode,
@@ -138,12 +74,14 @@
 		nodes[idxNodeOwner].OwnAccount.SkTxSign,
 		nodes[idxNodeOwner].OwnAccount.SingleSigner,
 		&txArgs{
+			nonce:    nodes[idxNodeOwner].OwnAccount.Nonce,
 			value:    big.NewInt(0),
 			rcvAddr:  scAddress,
 			sndAddr:  nodes[idxNodeOwner].OwnAccount.PkTxSignBytes,
 			data:     fmt.Sprintf("rewardAndSendToWallet@%s@%s@%X", round, hex.EncodeToString(winnerAddress), prize),
 			gasLimit: 100000,
 		})
+	nodes[idxNodeOwner].OwnAccount.Nonce++
 	fmt.Printf("Reward %s\n", hex.EncodeToString(winnerAddress))
 	_, _ = nodes[idxNodeOwner].SendTransaction(txScCall)
 
