package consensus

import (
	"encoding/hex"
	"fmt"
	"io/ioutil"
	"strconv"
	"time"

	"github.com/ElrondNetwork/elrond-go/config"
	"github.com/ElrondNetwork/elrond-go/consensus/round"
	"github.com/ElrondNetwork/elrond-go/core"
	"github.com/ElrondNetwork/elrond-go/core/pubkeyConverter"
	"github.com/ElrondNetwork/elrond-go/crypto"
	"github.com/ElrondNetwork/elrond-go/crypto/peerSignatureHandler"
	"github.com/ElrondNetwork/elrond-go/crypto/signing"
	ed25519SingleSig "github.com/ElrondNetwork/elrond-go/crypto/signing/ed25519/singlesig"
	"github.com/ElrondNetwork/elrond-go/crypto/signing/mcl"
	mclsinglesig "github.com/ElrondNetwork/elrond-go/crypto/signing/mcl/singlesig"
	"github.com/ElrondNetwork/elrond-go/data"
	dataBlock "github.com/ElrondNetwork/elrond-go/data/block"
	"github.com/ElrondNetwork/elrond-go/data/blockchain"
	"github.com/ElrondNetwork/elrond-go/data/state"
	"github.com/ElrondNetwork/elrond-go/data/state/storagePruningManager"
	"github.com/ElrondNetwork/elrond-go/data/state/storagePruningManager/evictionWaitingList"
	"github.com/ElrondNetwork/elrond-go/data/trie"
	"github.com/ElrondNetwork/elrond-go/dataRetriever"
	"github.com/ElrondNetwork/elrond-go/epochStart/metachain"
	"github.com/ElrondNetwork/elrond-go/epochStart/notifier"
	mainFactory "github.com/ElrondNetwork/elrond-go/factory"
	"github.com/ElrondNetwork/elrond-go/hashing"
	"github.com/ElrondNetwork/elrond-go/hashing/blake2b"
	"github.com/ElrondNetwork/elrond-go/hashing/sha256"
	"github.com/ElrondNetwork/elrond-go/integrationTests"
	"github.com/ElrondNetwork/elrond-go/integrationTests/mock"
	"github.com/ElrondNetwork/elrond-go/marshal"
	"github.com/ElrondNetwork/elrond-go/node"
	"github.com/ElrondNetwork/elrond-go/ntp"
	"github.com/ElrondNetwork/elrond-go/p2p"
	"github.com/ElrondNetwork/elrond-go/process/factory"
	syncFork "github.com/ElrondNetwork/elrond-go/process/sync"
	"github.com/ElrondNetwork/elrond-go/sharding"
	"github.com/ElrondNetwork/elrond-go/storage"
	"github.com/ElrondNetwork/elrond-go/storage/lrucache"
	"github.com/ElrondNetwork/elrond-go/storage/memorydb"
	"github.com/ElrondNetwork/elrond-go/storage/storageUnit"
	"github.com/ElrondNetwork/elrond-go/storage/timecache"
	"github.com/ElrondNetwork/elrond-go/testscommon"
)

const blsConsensusType = "bls"
const signatureSize = 48
const publicKeySize = 96

var p2pBootstrapDelay = time.Second * 5
var testPubkeyConverter, _ = pubkeyConverter.NewHexPubkeyConverter(32)

type testNode struct {
	node         *node.Node
	mesenger     p2p.Messenger
	blkc         data.ChainHandler
	blkProcessor *mock.BlockProcessorMock
	sk           crypto.PrivateKey
	pk           crypto.PublicKey
	shardId      uint32
}

type keyPair struct {
	sk crypto.PrivateKey
	pk crypto.PublicKey
}

type cryptoParams struct {
	keyGen         crypto.KeyGenerator
	keys           map[uint32][]*keyPair
	txSingleSigner crypto.SingleSigner
	singleSigner   crypto.SingleSigner
}

func genValidatorsFromPubKeys(pubKeysMap map[uint32][]string) map[uint32][]sharding.Validator {
	validatorsMap := make(map[uint32][]sharding.Validator)

	for shardId, shardNodesPks := range pubKeysMap {
		shardValidators := make([]sharding.Validator, 0)
		for i := 0; i < len(shardNodesPks); i++ {
			v, _ := sharding.NewValidator([]byte(shardNodesPks[i]), 1, uint32(i))
			shardValidators = append(shardValidators, v)
		}
		validatorsMap[shardId] = shardValidators
	}

	return validatorsMap
}

func pubKeysMapFromKeysMap(keyPairMap map[uint32][]*keyPair) map[uint32][]string {
	keysMap := make(map[uint32][]string)

	for shardId, pairList := range keyPairMap {
		shardKeys := make([]string, len(pairList))
		for i, pair := range pairList {
			b, _ := pair.pk.ToByteArray()
			shardKeys[i] = string(b)
		}
		keysMap[shardId] = shardKeys
	}

	return keysMap
}

func displayAndStartNodes(nodes []*testNode) {
	for _, n := range nodes {
		skBuff, _ := n.sk.ToByteArray()
		pkBuff, _ := n.pk.ToByteArray()

		fmt.Printf("Shard ID: %v, sk: %s, pk: %s\n",
			n.shardId,
			hex.EncodeToString(skBuff),
			testPubkeyConverter.Encode(pkBuff),
		)
	}
}

func createTestBlockChain() data.ChainHandler {
	blockChain, _ := blockchain.NewBlockChain(&mock.AppStatusHandlerStub{})
	_ = blockChain.SetGenesisHeader(&dataBlock.Header{})

	return blockChain
}

func createMemUnit() storage.Storer {
	cache, _ := storageUnit.NewCache(storageUnit.CacheConfig{Type: storageUnit.LRUCache, Capacity: 10, Shards: 1, SizeInBytes: 0})

	unit, _ := storageUnit.NewStorageUnit(cache, memorydb.New())
	return unit
}

func createTestStore() dataRetriever.StorageService {
	store := dataRetriever.NewChainStorer()
	store.AddStorer(dataRetriever.TransactionUnit, createMemUnit())
	store.AddStorer(dataRetriever.MiniBlockUnit, createMemUnit())
	store.AddStorer(dataRetriever.RewardTransactionUnit, createMemUnit())
	store.AddStorer(dataRetriever.MetaBlockUnit, createMemUnit())
	store.AddStorer(dataRetriever.PeerChangesUnit, createMemUnit())
	store.AddStorer(dataRetriever.BlockHeaderUnit, createMemUnit())
	store.AddStorer(dataRetriever.BootstrapUnit, createMemUnit())
	store.AddStorer(dataRetriever.ReceiptsUnit, createMemUnit())
	return store
}

func createAccountsDB(marshalizer marshal.Marshalizer) state.AccountsAdapter {
	marsh := &marshal.GogoProtoMarshalizer{}
	hasher := sha256.NewSha256()
	store := createMemUnit()
	evictionWaitListSize := uint(100)
	ewl, _ := evictionWaitingList.NewEvictionWaitingList(evictionWaitListSize, memorydb.New(), marsh)

	// TODO change this implementation with a factory
	tempDir, _ := ioutil.TempDir("", "integrationTests")
	cfg := config.DBConfig{
		FilePath:          tempDir,
		Type:              string(storageUnit.LvlDBSerial),
		BatchDelaySeconds: 4,
		MaxBatchSize:      10000,
		MaxOpenFiles:      10,
	}
	generalCfg := config.TrieStorageManagerConfig{
		PruningBufferLen:   1000,
		SnapshotsBufferLen: 10,
		MaxSnapshots:       2,
	}
	trieStorage, _ := trie.NewTrieStorageManager(store, marshalizer, hasher, cfg, generalCfg)

	maxTrieLevelInMemory := uint(5)
	tr, _ := trie.NewTrie(trieStorage, marsh, hasher, maxTrieLevelInMemory)
<<<<<<< HEAD
	storagePruning, _ := storagePruningManager.NewStoragePruningManager(
		ewl,
		generalCfg.PruningBufferLen,
	)
	adb, _ := state.NewAccountsDB(
		tr,
		sha256.Sha256{},
		marshalizer,
		&mock.AccountsFactoryStub{
			CreateAccountCalled: func(address []byte) (wrapper state.AccountHandler, e error) {
				return state.NewUserAccount(address)
			},
=======
	adb, _ := state.NewAccountsDB(tr, sha256.NewSha256(), marshalizer, &mock.AccountsFactoryStub{
		CreateAccountCalled: func(address []byte) (wrapper state.AccountHandler, e error) {
			return state.NewUserAccount(address)
>>>>>>> 80886268
		},
		storagePruning,
	)
	return adb
}

func createCryptoParams(nodesPerShard int, nbMetaNodes int, nbShards int) *cryptoParams {
	suite := mcl.NewSuiteBLS12()
	txSingleSigner := &ed25519SingleSig.Ed25519Signer{}
	singleSigner := &mclsinglesig.BlsSingleSigner{}
	keyGen := signing.NewKeyGenerator(suite)

	keysMap := make(map[uint32][]*keyPair)
	keyPairs := make([]*keyPair, nodesPerShard)
	for shardId := 0; shardId < nbShards; shardId++ {
		for n := 0; n < nodesPerShard; n++ {
			kp := &keyPair{}
			kp.sk, kp.pk = keyGen.GeneratePair()
			keyPairs[n] = kp
		}
		keysMap[uint32(shardId)] = keyPairs
	}

	keyPairs = make([]*keyPair, nbMetaNodes)
	for n := 0; n < nbMetaNodes; n++ {
		kp := &keyPair{}
		kp.sk, kp.pk = keyGen.GeneratePair()
		keyPairs[n] = kp
	}
	keysMap[core.MetachainShardId] = keyPairs

	params := &cryptoParams{
		keys:           keysMap,
		keyGen:         keyGen,
		txSingleSigner: txSingleSigner,
		singleSigner:   singleSigner,
	}

	return params
}

func createHasher(consensusType string) hashing.Hasher {
	if consensusType == blsConsensusType {
		hasher, _ := blake2b.NewBlake2bWithSize(32)
		return hasher
	}
	return blake2b.NewBlake2b()
}

func createConsensusOnlyNode(
	shardCoordinator sharding.Coordinator,
	nodesCoordinator sharding.NodesCoordinator,
	shardId uint32,
	selfId uint32,
	consensusSize uint32,
	roundTime uint64,
	privKey crypto.PrivateKey,
	pubKeys []crypto.PublicKey,
	testKeyGen crypto.KeyGenerator,
	consensusType string,
	epochStartRegistrationHandler mainFactory.EpochStartNotifier,
) (
	*node.Node,
	p2p.Messenger,
	*mock.BlockProcessorMock,
	data.ChainHandler) {

	testHasher := createHasher(consensusType)
	testMarshalizer := &marshal.GogoProtoMarshalizer{}

	messenger := integrationTests.CreateMessengerWithNoDiscovery()
	rootHash := []byte("roothash")

	blockChain := createTestBlockChain()
	blockProcessor := &mock.BlockProcessorMock{
		ProcessBlockCalled: func(header data.HeaderHandler, body data.BodyHandler, haveTime func() time.Duration) error {
			_ = blockChain.SetCurrentBlockHeader(header)
			return nil
		},
		RevertAccountStateCalled: func(header data.HeaderHandler) {
		},
		CreateBlockCalled: func(header data.HeaderHandler, haveTime func() bool) (data.HeaderHandler, data.BodyHandler, error) {
			return header, &dataBlock.Body{}, nil
		},
		MarshalizedDataToBroadcastCalled: func(header data.HeaderHandler, body data.BodyHandler) (map[uint32][]byte, map[string][][]byte, error) {
			mrsData := make(map[uint32][]byte)
			mrsTxs := make(map[string][][]byte)
			return mrsData, mrsTxs, nil
		},
		CreateNewHeaderCalled: func(round uint64, nonce uint64) data.HeaderHandler {
			return &dataBlock.Header{
				Round:           round,
				Nonce:           nonce,
				SoftwareVersion: []byte("version"),
			}
		},
	}

	blockProcessor.CommitBlockCalled = func(header data.HeaderHandler, body data.BodyHandler) error {
		blockProcessor.NrCommitBlockCalled++
		_ = blockChain.SetCurrentBlockHeader(header)
		return nil
	}
	blockProcessor.Marshalizer = testMarshalizer

	header := &dataBlock.Header{
		Nonce:         0,
		ShardID:       shardId,
		BlockBodyType: dataBlock.StateBlock,
		Signature:     rootHash,
		RootHash:      rootHash,
		PrevRandSeed:  rootHash,
		RandSeed:      rootHash,
	}

	_ = blockChain.SetGenesisHeader(header)
	hdrMarshalized, _ := testMarshalizer.Marshal(header)
	blockChain.SetGenesisHeaderHash(testHasher.Compute(string(hdrMarshalized)))

	startTime := time.Now().Unix()

	singlesigner := &ed25519SingleSig.Ed25519Signer{}
	singleBlsSigner := &mclsinglesig.BlsSingleSigner{}

	syncer := ntp.NewSyncTime(ntp.NewNTPGoogleConfig(), nil)
	syncer.StartSyncingTime()

	roundHandler, _ := round.NewRound(
		time.Unix(startTime, 0),
		syncer.CurrentTime(),
		time.Millisecond*time.Duration(roundTime),
		syncer,
		0)

	argsNewMetaEpochStart := &metachain.ArgsNewMetaEpochStartTrigger{
		GenesisTime:        time.Unix(startTime, 0),
		EpochStartNotifier: notifier.NewEpochStartSubscriptionHandler(),
		Settings: &config.EpochStartConfig{
			MinRoundsBetweenEpochs: 1,
			RoundsPerEpoch:         3,
		},
		Epoch:            0,
		Storage:          createTestStore(),
		Marshalizer:      testMarshalizer,
		Hasher:           testHasher,
		AppStatusHandler: &testscommon.AppStatusHandlerStub{},
	}
	epochStartTrigger, _ := metachain.NewEpochStartTrigger(argsNewMetaEpochStart)

	forkDetector, _ := syncFork.NewShardForkDetector(
		roundHandler,
		timecache.NewTimeCache(time.Second),
		&mock.BlockTrackerStub{},
		0,
	)

	hdrResolver := &mock.HeaderResolverStub{}
	mbResolver := &mock.MiniBlocksResolverStub{}
	resolverFinder := &mock.ResolversFinderStub{
		IntraShardResolverCalled: func(baseTopic string) (resolver dataRetriever.Resolver, e error) {
			if baseTopic == factory.MiniBlocksTopic {
				return mbResolver, nil
			}
			return nil, nil
		},
		CrossShardResolverCalled: func(baseTopic string, crossShard uint32) (resolver dataRetriever.Resolver, err error) {
			if baseTopic == factory.ShardBlocksTopic {
				return hdrResolver, nil
			}
			return nil, nil
		},
	}

	inPubKeys := make(map[uint32][]string)
	for _, val := range pubKeys {
		sPubKey, _ := val.ToByteArray()
		inPubKeys[shardId] = append(inPubKeys[shardId], string(sPubKey))
	}

	testMultiSig := mock.NewMultiSigner(consensusSize)
	_ = testMultiSig.Reset(inPubKeys[shardId], uint16(selfId))

	peerSigCache, _ := storageUnit.NewCache(storageUnit.CacheConfig{Type: storageUnit.LRUCache, Capacity: 1000})
	peerSigHandler, _ := peerSignatureHandler.NewPeerSignatureHandler(peerSigCache, singleBlsSigner, testKeyGen)
	accntAdapter := createAccountsDB(testMarshalizer)
	networkShardingCollector := mock.NewNetworkShardingCollectorMock()

	coreComponents := integrationTests.GetDefaultCoreComponents()
	coreComponents.SyncTimerField = syncer
	coreComponents.RoundHandlerField = roundHandler
	coreComponents.InternalMarshalizerField = testMarshalizer
	coreComponents.VmMarshalizerField = &marshal.JsonMarshalizer{}
	coreComponents.TxMarshalizerField = &marshal.JsonMarshalizer{}
	coreComponents.HasherField = testHasher
	coreComponents.AddressPubKeyConverterField = testPubkeyConverter
	coreComponents.ChainIdCalled = func() string {
		return string(integrationTests.ChainID)
	}
	coreComponents.Uint64ByteSliceConverterField = &mock.Uint64ByteSliceConverterMock{}
	coreComponents.WatchdogField = &mock.WatchdogMock{}
	coreComponents.GenesisTimeField = time.Unix(startTime, 0)
	coreComponents.GenesisNodesSetupField = &testscommon.NodesSetupStub{
		GetShardConsensusGroupSizeCalled: func() uint32 {
			return consensusSize
		},
		GetMetaConsensusGroupSizeCalled: func() uint32 {
			return consensusSize
		},
	}

	cryptoComponents := integrationTests.GetDefaultCryptoComponents()
	cryptoComponents.PrivKey = privKey
	cryptoComponents.PubKey = privKey.GeneratePublic()
	cryptoComponents.BlockSig = singleBlsSigner
	cryptoComponents.TxSig = singlesigner
	cryptoComponents.MultiSig = testMultiSig
	cryptoComponents.BlKeyGen = testKeyGen
	cryptoComponents.PeerSignHandler = peerSigHandler

	processComponents := integrationTests.GetDefaultProcessComponents()
	processComponents.ForkDetect = forkDetector
	processComponents.ShardCoord = shardCoordinator
	processComponents.NodesCoord = nodesCoordinator
	processComponents.BlockProcess = blockProcessor
	processComponents.BlockTrack = &mock.BlockTrackerStub{}
	processComponents.IntContainer = &mock.InterceptorsContainerStub{}
	processComponents.ResFinder = resolverFinder
	processComponents.EpochTrigger = epochStartTrigger
	processComponents.EpochNotifier = epochStartRegistrationHandler
	processComponents.BlackListHdl = &mock.TimeCacheStub{}
	processComponents.BootSore = &mock.BoostrapStorerMock{}
	processComponents.HeaderSigVerif = &mock.HeaderSigVerifierStub{}
	processComponents.HeaderIntegrVerif = &mock.HeaderIntegrityVerifierStub{}
	processComponents.ReqHandler = &mock.RequestHandlerStub{}
	processComponents.PeerMapper = networkShardingCollector
	processComponents.RoundHandlerField = roundHandler

	dataComponents := integrationTests.GetDefaultDataComponents()
	dataComponents.BlockChain = blockChain
	dataComponents.DataPool = testscommon.CreatePoolsHolder(1, 0)
	dataComponents.Store = createTestStore()

	stateComponents := integrationTests.GetDefaultStateComponents()
	stateComponents.Accounts = accntAdapter

	networkComponents := integrationTests.GetDefaultNetworkComponents()
	networkComponents.Messenger = messenger
	networkComponents.InputAntiFlood = &mock.NilAntifloodHandler{}
	networkComponents.PeerHonesty = &mock.PeerHonestyHandlerStub{}

	n, err := node.NewNode(
		node.WithCoreComponents(coreComponents),
		node.WithCryptoComponents(cryptoComponents),
		node.WithProcessComponents(processComponents),
		node.WithDataComponents(dataComponents),
		node.WithStateComponents(stateComponents),
		node.WithNetworkComponents(networkComponents),
		node.WithInitialNodesPubKeys(inPubKeys),
		node.WithRoundDuration(roundTime),
		node.WithConsensusGroupSize(int(consensusSize)),
		node.WithConsensusType(consensusType),
		node.WithGenesisTime(time.Unix(startTime, 0)),
		node.WithPeerDenialEvaluator(&mock.PeerDenialEvaluatorStub{}),
		node.WithNetworkShardingCollector(networkShardingCollector),
		node.WithRequestedItemsHandler(&mock.RequestedItemsHandlerStub{}),
		node.WithValidatorSignatureSize(signatureSize),
		node.WithPublicKeySize(publicKeySize),
		node.WithHardforkTrigger(&mock.HardforkTriggerStub{}),
		node.WithNodeRedundancyHandler(&mock.RedundancyHandlerStub{}),
	)

	if err != nil {
		fmt.Println(err.Error())
	}

	return n, messenger, blockProcessor, blockChain
}

func createNodes(
	nodesPerShard int,
	consensusSize int,
	roundTime uint64,
	consensusType string,
) map[uint32][]*testNode {

	nodes := make(map[uint32][]*testNode)
	cp := createCryptoParams(nodesPerShard, 1, 1)
	keysMap := pubKeysMapFromKeysMap(cp.keys)
	eligibleMap := genValidatorsFromPubKeys(keysMap)
	waitingMap := make(map[uint32][]sharding.Validator)
	nodesList := make([]*testNode, nodesPerShard)
	connectableNodes := make([]integrationTests.Connectable, 0)

	nodeShuffler := &mock.NodeShufflerMock{}

	pubKeys := make([]crypto.PublicKey, len(cp.keys[0]))
	for idx, keyPairShard := range cp.keys[0] {
		pubKeys[idx] = keyPairShard.pk
	}

	for i := 0; i < nodesPerShard; i++ {
		testNodeObject := &testNode{
			shardId: uint32(0),
		}

		kp := cp.keys[0][i]
		shardCoordinator, _ := sharding.NewMultiShardCoordinator(uint32(1), uint32(0))
		epochStartRegistrationHandler := notifier.NewEpochStartSubscriptionHandler()
		bootStorer := integrationTests.CreateMemUnit()
		consensusCache, _ := lrucache.NewCache(10000)

		argumentsNodesCoordinator := sharding.ArgNodesCoordinator{
			ShardConsensusGroupSize:    consensusSize,
			MetaConsensusGroupSize:     1,
			Marshalizer:                integrationTests.TestMarshalizer,
			Hasher:                     createHasher(consensusType),
			Shuffler:                   nodeShuffler,
			EpochStartNotifier:         epochStartRegistrationHandler,
			BootStorer:                 bootStorer,
			NbShards:                   1,
			EligibleNodes:              eligibleMap,
			WaitingNodes:               waitingMap,
			SelfPublicKey:              []byte(strconv.Itoa(i)),
			ConsensusGroupCache:        consensusCache,
			ShuffledOutHandler:         &mock.ShuffledOutHandlerStub{},
			WaitingListFixEnabledEpoch: 0,
		}
		nodesCoordinator, _ := sharding.NewIndexHashedNodesCoordinator(argumentsNodesCoordinator)

		n, mes, blkProcessor, blkc := createConsensusOnlyNode(
			shardCoordinator,
			nodesCoordinator,
			testNodeObject.shardId,
			uint32(i),
			uint32(consensusSize),
			roundTime,
			kp.sk,
			pubKeys,
			cp.keyGen,
			consensusType,
			epochStartRegistrationHandler,
		)

		testNodeObject.node = n
		testNodeObject.sk = kp.sk
		testNodeObject.mesenger = mes
		testNodeObject.pk = kp.pk
		testNodeObject.blkProcessor = blkProcessor
		testNodeObject.blkc = blkc

		nodesList[i] = testNodeObject
		connectableNodes = append(connectableNodes, &messengerWrapper{mes})
	}
	nodes[0] = nodesList

	integrationTests.ConnectNodes(connectableNodes)

	return nodes
}<|MERGE_RESOLUTION|>--- conflicted
+++ resolved
@@ -172,24 +172,18 @@
 
 	maxTrieLevelInMemory := uint(5)
 	tr, _ := trie.NewTrie(trieStorage, marsh, hasher, maxTrieLevelInMemory)
-<<<<<<< HEAD
 	storagePruning, _ := storagePruningManager.NewStoragePruningManager(
 		ewl,
 		generalCfg.PruningBufferLen,
 	)
 	adb, _ := state.NewAccountsDB(
 		tr,
-		sha256.Sha256{},
+		sha256.NewSha256(),
 		marshalizer,
 		&mock.AccountsFactoryStub{
 			CreateAccountCalled: func(address []byte) (wrapper state.AccountHandler, e error) {
 				return state.NewUserAccount(address)
 			},
-=======
-	adb, _ := state.NewAccountsDB(tr, sha256.NewSha256(), marshalizer, &mock.AccountsFactoryStub{
-		CreateAccountCalled: func(address []byte) (wrapper state.AccountHandler, e error) {
-			return state.NewUserAccount(address)
->>>>>>> 80886268
 		},
 		storagePruning,
 	)
