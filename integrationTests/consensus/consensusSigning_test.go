package consensus

import (
	"bytes"
	"fmt"
	"testing"
	"time"

	"github.com/stretchr/testify/assert"
	"github.com/stretchr/testify/require"

	"github.com/multiversx/mx-chain-core-go/core/check"
	"github.com/multiversx/mx-chain-go/integrationTests"
)

func initNodesWithTestSigner(
	numMetaNodes,
	numNodes,
	consensusSize,
	numInvalid uint32,
	roundTime uint64,
	consensusType string,
) (map[uint32][]*integrationTests.TestFullNode, map[string]struct{}) {

	fmt.Println("Step 1. Setup nodes...")

	equivalentProofsActivationEpoch := uint32(0)

	enableEpochsConfig := integrationTests.CreateEnableEpochsConfig()
	enableEpochsConfig.AndromedaEnableEpoch = equivalentProofsActivationEpoch

	nodes := integrationTests.CreateNodesWithTestFullNode(
		int(numMetaNodes),
		int(numNodes),
		int(consensusSize),
		roundTime,
		consensusType,
		1,
		enableEpochsConfig,
		false,
	)

	time.Sleep(p2pBootstrapDelay)

	invalidNodesAddresses := make(map[string]struct{})

	for shardID := range nodes {
		if numInvalid < numNodes {
			for i := uint32(0); i < numInvalid; i++ {
				ii := numNodes - i - 1
				nodes[shardID][ii].MultiSigner.CreateSignatureShareCalled = func(privateKeyBytes, message []byte) ([]byte, error) {
<<<<<<< HEAD
					// sig share with invalid size, it will be dropped but user won't be blacklisted
					invalidSigShare := bytes.Repeat([]byte("a"), 3)
					log.Warn("invalid sig share from ", "pk", getPkEncoded(nodes[shardID][ii].NodeKeys.Pk), "sig", invalidSigShare)
=======
					var invalidSigShare []byte
					if i%2 == 0 {
						// invalid sig share but with valid format
						invalidSigShare, _ = hex.DecodeString("2ee350b9a821e20df97ba487a80b0d0ffffca7da663185cf6a562edc7c2c71e3ca46ed71b31bccaf53c626b87f2b6e08")
					} else {
						// sig share with invalid size
						invalidSigShare = bytes.Repeat([]byte("a"), 3)
					}
					log.Warn("invalid sig share from ", "pk", nodes[shardID][ii].NodeKeys.MainKey.Pk, "sig", invalidSigShare)
>>>>>>> 9f2444e9

					return invalidSigShare, nil
				}

				invalidNodesAddresses[string(nodes[shardID][ii].OwnAccount.Address)] = struct{}{}
			}
		}
	}

	return nodes, invalidNodesAddresses
}

func TestConsensusWithInvalidSigners(t *testing.T) {
	if testing.Short() {
		t.Skip("this is not a short test")
	}

	numMetaNodes := uint32(4)
	numNodes := uint32(4)
	consensusSize := uint32(4)
	numInvalid := uint32(1)
	roundTime := uint64(1000)

	nodes, invalidNodesAddresses := initNodesWithTestSigner(numMetaNodes, numNodes, consensusSize, numInvalid, roundTime, blsConsensusType)

	defer func() {
		for shardID := range nodes {
			for _, n := range nodes[shardID] {
				_ = n.MainMessenger.Close()
				_ = n.FullArchiveMessenger.Close()
			}
		}
	}()

	// delay for bootstrapping and topic announcement
	fmt.Println("Start consensus...")
	time.Sleep(time.Second)

	for _, nodesList := range nodes {
		for _, n := range nodesList {
			err := startFullConsensusNode(n)
			require.Nil(t, err)
		}
	}

	fmt.Println("Wait for several rounds...")

	time.Sleep(15 * time.Second)

	fmt.Println("Checking shards...")

	expectedNonce := uint64(10)
	for _, nodesList := range nodes {
		for _, n := range nodesList {
			for i := 1; i < len(nodes); i++ {
				_, ok := invalidNodesAddresses[string(n.OwnAccount.Address)]
				if ok {
					continue
				}

				if check.IfNil(n.Node.GetDataComponents().Blockchain().GetCurrentBlockHeader()) {
					assert.Fail(t, fmt.Sprintf("Node with idx %d does not have a current block", i))
				} else {
					assert.GreaterOrEqual(t, n.Node.GetDataComponents().Blockchain().GetCurrentBlockHeader().GetNonce(), expectedNonce)
				}
			}
		}
	}
}<|MERGE_RESOLUTION|>--- conflicted
+++ resolved
@@ -49,11 +49,6 @@
 			for i := uint32(0); i < numInvalid; i++ {
 				ii := numNodes - i - 1
 				nodes[shardID][ii].MultiSigner.CreateSignatureShareCalled = func(privateKeyBytes, message []byte) ([]byte, error) {
-<<<<<<< HEAD
-					// sig share with invalid size, it will be dropped but user won't be blacklisted
-					invalidSigShare := bytes.Repeat([]byte("a"), 3)
-					log.Warn("invalid sig share from ", "pk", getPkEncoded(nodes[shardID][ii].NodeKeys.Pk), "sig", invalidSigShare)
-=======
 					var invalidSigShare []byte
 					if i%2 == 0 {
 						// invalid sig share but with valid format
@@ -63,7 +58,6 @@
 						invalidSigShare = bytes.Repeat([]byte("a"), 3)
 					}
 					log.Warn("invalid sig share from ", "pk", nodes[shardID][ii].NodeKeys.MainKey.Pk, "sig", invalidSigShare)
->>>>>>> 9f2444e9
 
 					return invalidSigShare, nil
 				}
