--- conflicted
+++ resolved
@@ -9,12 +9,8 @@
 
 	"github.com/ElrondNetwork/elrond-go-core/core/pubkeyConverter"
 	"github.com/ElrondNetwork/elrond-go-core/data"
-<<<<<<< HEAD
 	"github.com/ElrondNetwork/elrond-go-crypto"
 	logger "github.com/ElrondNetwork/elrond-go-logger"
-=======
-	crypto "github.com/ElrondNetwork/elrond-go-crypto"
->>>>>>> 44690a82
 	"github.com/ElrondNetwork/elrond-go/config"
 	consensusComp "github.com/ElrondNetwork/elrond-go/factory/consensus"
 	"github.com/ElrondNetwork/elrond-go/integrationTests"
@@ -54,12 +50,8 @@
 	numInvalid uint32,
 	roundTime uint64,
 	consensusType string,
-<<<<<<< HEAD
 	numKeysOnEachNode int,
-) []*integrationTests.TestConsensusNode {
-=======
 ) map[uint32][]*integrationTests.TestConsensusNode {
->>>>>>> 44690a82
 
 	fmt.Println("Step 1. Setup nodes...")
 
@@ -214,29 +206,21 @@
 	}
 }
 
-<<<<<<< HEAD
 func runFullConsensusTest(t *testing.T, consensusType string, numKeysOnEachNode int) {
-=======
-func runFullConsensusTest(t *testing.T, consensusType string) {
 	numMetaNodes := uint32(4)
->>>>>>> 44690a82
 	numNodes := uint32(4)
 	consensusSize := uint32(4 * numKeysOnEachNode)
 	numInvalid := uint32(0)
 	roundTime := uint64(1000)
 	numCommBlock := uint64(8)
 
-<<<<<<< HEAD
 	log.Info("runFullConsensusTest",
 		"numNodes", numNodes,
 		"numKeysOnEachNode", numKeysOnEachNode,
 		"consensusSize", consensusSize,
 	)
 
-	nodes := initNodesAndTest(numNodes, consensusSize, numInvalid, roundTime, consensusType, numKeysOnEachNode)
-=======
-	nodes := initNodesAndTest(numMetaNodes, numNodes, consensusSize, numInvalid, roundTime, consensusType)
->>>>>>> 44690a82
+	nodes := initNodesAndTest(numMetaNodes, numNodes, consensusSize, numInvalid, roundTime, consensusType, numKeysOnEachNode)
 
 	defer func() {
 		for shardID := range nodes {
@@ -258,18 +242,6 @@
 		err := startNodesWithCommitBlock(nodes[shardID], mutex, nonceForRoundMap, &totalCalled)
 		assert.Nil(t, err)
 
-<<<<<<< HEAD
-	extraTime := uint64(2)
-	endTime := time.Duration(roundTime)*time.Duration(numCommBlock+extraTime)*time.Millisecond + time.Second
-	select {
-	case <-chDone:
-	case <-time.After(endTime):
-		mutex.Lock()
-		fmt.Println("currently saved nonces for rounds: \n", nonceForRoundMap)
-		assert.Fail(t, "consensus too slow, not working.")
-		mutex.Unlock()
-		return
-=======
 		chDone := make(chan bool)
 		go checkBlockProposedEveryRound(numCommBlock, nonceForRoundMap, mutex, chDone, t)
 
@@ -284,7 +256,6 @@
 			mutex.Unlock()
 			return
 		}
->>>>>>> 44690a82
 	}
 }
 
@@ -310,11 +281,7 @@
 	consensusSize := uint32(4)
 	numInvalid := uint32(2)
 	roundTime := uint64(1000)
-<<<<<<< HEAD
-	nodes := initNodesAndTest(numNodes, consensusSize, numInvalid, roundTime, consensusType, 1)
-=======
-	nodes := initNodesAndTest(numMetaNodes, numNodes, consensusSize, numInvalid, roundTime, consensusType)
->>>>>>> 44690a82
+	nodes := initNodesAndTest(numMetaNodes, numNodes, consensusSize, numInvalid, roundTime, consensusType, 1)
 
 	defer func() {
 		for shardID := range nodes {
