--- conflicted
+++ resolved
@@ -52,11 +52,7 @@
 	roundTime uint64,
 	consensusType string,
 	numKeysOnEachNode int,
-<<<<<<< HEAD
 ) (map[uint32][]*integrationTests.TestConsensusNode, error) {
-=======
-) map[uint32][]*integrationTests.TestConsensusNode {
->>>>>>> 1e52082e
 
 	fmt.Println("Step 1. Setup nodes...")
 
@@ -227,20 +223,14 @@
 	roundTime := uint64(1000)
 	numCommBlock := uint64(8)
 
-<<<<<<< HEAD
-	nodes, err := initNodesAndTest(numMetaNodes, numNodes, consensusSize, numInvalid, roundTime, consensusType, numKeysOnEachNode)
-	if err != nil {
-		assert.Nil(t, err)
-	}
-=======
 	log.Info("runFullConsensusTest",
 		"numNodes", numNodes,
 		"numKeysOnEachNode", numKeysOnEachNode,
 		"consensusSize", consensusSize,
 	)
 
-	nodes := initNodesAndTest(numMetaNodes, numNodes, consensusSize, numInvalid, roundTime, consensusType, numKeysOnEachNode)
->>>>>>> 1e52082e
+	nodes, err := initNodesAndTest(numMetaNodes, numNodes, consensusSize, numInvalid, roundTime, consensusType, numKeysOnEachNode)
+	assert.Nil(t, err)
 
 	defer func() {
 		for shardID := range nodes {
@@ -281,22 +271,10 @@
 }
 
 func TestConsensusBLSFullTestSingleKeys(t *testing.T) {
-<<<<<<< HEAD
-=======
 	if testing.Short() {
 		t.Skip("this is not a short test")
 	}
 
-	runFullConsensusTest(t, blsConsensusType, 1)
-}
-
-func TestConsensusBLSFullTestMultiKeys(t *testing.T) {
->>>>>>> 1e52082e
-	if testing.Short() {
-		t.Skip("this is not a short test")
-	}
-
-<<<<<<< HEAD
 	runFullConsensusTest(t, blsConsensusType, 1)
 }
 
@@ -305,8 +283,6 @@
 		t.Skip("this is not a short test")
 	}
 
-=======
->>>>>>> 1e52082e
 	runFullConsensusTest(t, blsConsensusType, 5)
 }
 
@@ -316,14 +292,8 @@
 	consensusSize := uint32(4)
 	numInvalid := uint32(2)
 	roundTime := uint64(1000)
-<<<<<<< HEAD
 	nodes, err := initNodesAndTest(numMetaNodes, numNodes, consensusSize, numInvalid, roundTime, consensusType, 1)
-	if err != nil {
-		assert.Nil(t, err)
-	}
-=======
-	nodes := initNodesAndTest(numMetaNodes, numNodes, consensusSize, numInvalid, roundTime, consensusType, 1)
->>>>>>> 1e52082e
+	assert.Nil(t, err)
 
 	defer func() {
 		for shardID := range nodes {
