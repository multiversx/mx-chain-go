--- conflicted
+++ resolved
@@ -56,11 +56,7 @@
 		},
 	}
 
-<<<<<<< HEAD
-	nodesCoordinator := &shardingMocks.NodesCoordinatorStub{
-=======
 	nodesCoordinatorInstance := &shardingMocks.NodesCoordinatorStub{
->>>>>>> c8588495
 		ComputeValidatorsGroupCalled: func(randomness []byte, round uint64, shardId uint32, epoch uint32) (validators []nodesCoordinator.Validator, err error) {
 			v, _ := nodesCoordinator.NewValidator(pkBytes, 1, defaultChancesSelection)
 			return []nodesCoordinator.Validator{v}, nil
@@ -107,10 +103,7 @@
 		ArwenChangeLocker:       &syncGo.RWMutex{},
 		TransactionLogProcessor: logsProcessor,
 		PeersRatingHandler:      peersRatingHandler,
-<<<<<<< HEAD
-=======
 		PeerShardMapper:         disabled.NewPeerShardMapper(),
->>>>>>> c8588495
 	}
 
 	kg := &mock.KeyGenMock{}
