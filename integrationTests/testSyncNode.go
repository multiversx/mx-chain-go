--- conflicted
+++ resolved
@@ -14,156 +14,12 @@
 	"github.com/ElrondNetwork/elrond-go/state"
 	"github.com/ElrondNetwork/elrond-go/testscommon"
 	"github.com/ElrondNetwork/elrond-go/testscommon/dblookupext"
-<<<<<<< HEAD
 	"github.com/ElrondNetwork/elrond-go/testscommon/guardianMocks"
-	"github.com/ElrondNetwork/elrond-go/testscommon/shardingMocks"
-)
-
-// NewTestSyncNode returns a new TestProcessorNode instance with sync capabilities
-func NewTestSyncNode(
-	maxShards uint32,
-	nodeShardId uint32,
-	txSignPrivKeyShardId uint32,
-) *TestProcessorNode {
-
-	shardCoordinator, _ := sharding.NewMultiShardCoordinator(maxShards, nodeShardId)
-	pkBytes := []byte("afafafafafafafafafafafafafafafafafafafafafafafafafafafafafafafafafafafafafafafafafafafafafafafafafafafafafafafafafafafafafafafaf")
-	address := []byte("afafafafafafafafafafafafafafafaf")
-
-	nodesSetup := &mock.NodesSetupStub{
-		InitialNodesInfoCalled: func() (m map[uint32][]nodesCoordinator.GenesisNodeInfoHandler, m2 map[uint32][]nodesCoordinator.GenesisNodeInfoHandler) {
-			oneMap := make(map[uint32][]nodesCoordinator.GenesisNodeInfoHandler)
-			oneMap[0] = append(oneMap[0], mock.NewNodeInfo(address, pkBytes, 0, InitialRating))
-			return oneMap, nil
-		},
-		InitialNodesInfoForShardCalled: func(shardId uint32) (handlers []nodesCoordinator.GenesisNodeInfoHandler, handlers2 []nodesCoordinator.GenesisNodeInfoHandler, err error) {
-			list := make([]nodesCoordinator.GenesisNodeInfoHandler, 0)
-			list = append(list, mock.NewNodeInfo(address, pkBytes, 0, InitialRating))
-			return list, nil, nil
-		},
-		GetMinTransactionVersionCalled: func() uint32 {
-			return MinTransactionVersion
-		},
-	}
-
-	nodesCoordinatorInstance := &shardingMocks.NodesCoordinatorStub{
-		ComputeValidatorsGroupCalled: func(randomness []byte, round uint64, shardId uint32, epoch uint32) (validators []nodesCoordinator.Validator, err error) {
-			v, _ := nodesCoordinator.NewValidator(pkBytes, 1, defaultChancesSelection)
-			return []nodesCoordinator.Validator{v}, nil
-		},
-		GetAllValidatorsPublicKeysCalled: func() (map[uint32][][]byte, error) {
-			keys := make(map[uint32][][]byte)
-			keys[0] = make([][]byte, 0)
-			keys[0] = append(keys[0], pkBytes)
-			return keys, nil
-		},
-		GetValidatorWithPublicKeyCalled: func(publicKey []byte) (nodesCoordinator.Validator, uint32, error) {
-			validator, _ := nodesCoordinator.NewValidator(publicKey, defaultChancesSelection, 1)
-			return validator, 0, nil
-		},
-	}
-
-	peersRatingHandler, _ := rating.NewPeersRatingHandler(
-		rating.ArgPeersRatingHandler{
-			TopRatedCache: testscommon.NewCacherMock(),
-			BadRatedCache: testscommon.NewCacherMock(),
-		})
-
-	messenger := CreateMessengerWithNoDiscoveryAndPeersRatingHandler(peersRatingHandler)
-
-	logsProcessor, _ := transactionLog.NewTxLogProcessor(transactionLog.ArgTxLogProcessor{Marshalizer: TestMarshalizer})
-	tpn := &TestProcessorNode{
-		ShardCoordinator: shardCoordinator,
-		Messenger:        messenger,
-		NodesCoordinator: nodesCoordinatorInstance,
-		BootstrapStorer: &mock.BoostrapStorerMock{
-			PutCalled: func(round int64, bootData bootstrapStorage.BootstrapData) error {
-				return nil
-			},
-		},
-		StorageBootstrapper:     &mock.StorageBootstrapperMock{},
-		HeaderSigVerifier:       &mock.HeaderSigVerifierStub{},
-		HeaderIntegrityVerifier: CreateHeaderIntegrityVerifier(),
-		ChainID:                 ChainID,
-		EpochStartTrigger:       &mock.EpochStartTriggerStub{},
-		NodesSetup:              nodesSetup,
-		MinTransactionVersion:   MinTransactionVersion,
-		HistoryRepository:       &dblookupext.HistoryRepositoryStub{},
-		EpochNotifier:           forking.NewGenericEpochNotifier(),
-		ArwenChangeLocker:       &syncGo.RWMutex{},
-		TransactionLogProcessor: logsProcessor,
-		GuardedAccountHandler:   &guardianMocks.GuardedAccountHandlerStub{},
-		PeersRatingHandler:      peersRatingHandler,
-		PeerShardMapper:         disabled.NewPeerShardMapper(),
-	}
-
-	kg := &mock.KeyGenMock{}
-	sk, pk := kg.GeneratePair()
-	tpn.NodeKeys = &TestKeyPair{
-		Sk: sk,
-		Pk: pk,
-	}
-
-	tpn.MultiSigner = TestMultiSig
-	tpn.OwnAccount = CreateTestWalletAccount(shardCoordinator, txSignPrivKeyShardId)
-	tpn.initDataPools()
-	tpn.initTestNodeWithSync()
-
-	return tpn
-}
-
-func (tpn *TestProcessorNode) initTestNodeWithSync() {
-	tpn.NetworkShardingCollector = mock.NewNetworkShardingCollectorMock()
-	tpn.initChainHandler()
-	tpn.initHeaderValidator()
-	tpn.initRoundHandler()
-	tpn.initStorage()
-	tpn.EpochStartNotifier = notifier.NewEpochStartSubscriptionHandler()
-	tpn.initAccountDBsWithPruningStorer()
-	tpn.GenesisBlocks = CreateSimpleGenesisBlocks(tpn.ShardCoordinator)
-	tpn.initEconomicsData(tpn.createDefaultEconomicsConfig())
-	tpn.initRatingsData()
-	tpn.initRequestedItemsHandler()
-	tpn.initResolvers()
-	tpn.initBlockTracker()
-	tpn.initInterceptors("")
-	tpn.initInnerProcessors(arwenConfig.MakeGasMapForTests())
-	tpn.initBlockProcessorWithSync()
-	tpn.BroadcastMessenger, _ = sposFactory.GetBroadcastMessenger(
-		TestMarshalizer,
-		TestHasher,
-		tpn.Messenger,
-		tpn.ShardCoordinator,
-		tpn.OwnAccount.SkTxSign,
-		tpn.OwnAccount.PeerSigHandler,
-		tpn.DataPool.Headers(),
-		tpn.InterceptorsContainer,
-		&testscommon.AlarmSchedulerStub{},
-	)
-	tpn.initBootstrapper()
-	tpn.setGenesisBlock()
-	tpn.initNode()
-	argsNewScQueryService := smartContract.ArgsNewSCQueryService{
-		VmContainer:              tpn.VMContainer,
-		EconomicsFee:             tpn.EconomicsData,
-		BlockChainHook:           tpn.BlockchainHook,
-		BlockChain:               tpn.BlockChain,
-		ArwenChangeLocker:        tpn.ArwenChangeLocker,
-		Bootstrapper:             tpn.Bootstrapper,
-		AllowExternalQueriesChan: common.GetClosedUnbufferedChannel(),
-	}
-	tpn.SCQueryService, _ = smartContract.NewSCQueryService(argsNewScQueryService)
-	tpn.addHandlersForCounters()
-	tpn.addGenesisBlocksIntoStorage()
-}
-
-=======
 	"github.com/ElrondNetwork/elrond-go/testscommon/factory"
 	"github.com/ElrondNetwork/elrond-go/testscommon/outport"
 	statusHandlerMock "github.com/ElrondNetwork/elrond-go/testscommon/statusHandler"
 )
 
->>>>>>> b1a9a213
 func (tpn *TestProcessorNode) addGenesisBlocksIntoStorage() {
 	for shardId, header := range tpn.GenesisBlocks {
 		buffHeader, _ := TestMarshalizer.Marshal(header)
