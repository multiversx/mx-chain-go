package integrationTests

import (
	"fmt"

	"github.com/ElrondNetwork/elrond-go-core/core"
	"github.com/ElrondNetwork/elrond-go/config"
	"github.com/ElrondNetwork/elrond-go/dataRetriever"
	"github.com/ElrondNetwork/elrond-go/dataRetriever/provider"
	"github.com/ElrondNetwork/elrond-go/integrationTests/mock"
	"github.com/ElrondNetwork/elrond-go/process/block"
	"github.com/ElrondNetwork/elrond-go/process/block/bootstrapStorage"
	"github.com/ElrondNetwork/elrond-go/process/sync"
	"github.com/ElrondNetwork/elrond-go/state"
	"github.com/ElrondNetwork/elrond-go/testscommon"
	"github.com/ElrondNetwork/elrond-go/testscommon/dblookupext"
<<<<<<< HEAD
	"github.com/ElrondNetwork/elrond-go/testscommon/outport"
	"github.com/ElrondNetwork/elrond-go/testscommon/shardingMocks"
=======
>>>>>>> de275bb4
)

func (tpn *TestProcessorNode) addGenesisBlocksIntoStorage() {
	for shardId, header := range tpn.GenesisBlocks {
		buffHeader, _ := TestMarshalizer.Marshal(header)
		headerHash := TestHasher.Compute(string(buffHeader))

		if shardId == core.MetachainShardId {
			metablockStorer, _ := tpn.Storage.GetStorer(dataRetriever.MetaBlockUnit)
			_ = metablockStorer.Put(headerHash, buffHeader)
		} else {
			shardblockStorer, _ := tpn.Storage.GetStorer(dataRetriever.BlockHeaderUnit)
			_ = shardblockStorer.Put(headerHash, buffHeader)
		}
	}
}

func (tpn *TestProcessorNode) initBlockProcessorWithSync() {
	var err error

	accountsDb := make(map[state.AccountsDbIdentifier]state.AccountsAdapter)
	accountsDb[state.UserAccountsState] = tpn.AccntState
	accountsDb[state.PeerAccountsState] = tpn.PeerState

	coreComponents := GetDefaultCoreComponents()
	coreComponents.InternalMarshalizerField = TestMarshalizer
	coreComponents.HasherField = TestHasher
	coreComponents.Uint64ByteSliceConverterField = TestUint64Converter
	coreComponents.EpochNotifierField = tpn.EpochNotifier
	coreComponents.EnableEpochsHandlerField = &testscommon.EnableEpochsHandlerStub{}

	dataComponents := GetDefaultDataComponents()
	dataComponents.Store = tpn.Storage
	dataComponents.DataPool = tpn.DataPool
	dataComponents.BlockChain = tpn.BlockChain

	bootstrapComponents := getDefaultBootstrapComponents(tpn.ShardCoordinator)
	bootstrapComponents.HdrIntegrityVerifier = tpn.HeaderIntegrityVerifier

	statusComponents := GetDefaultStatusComponents()

	triesConfig := config.Config{
		StateTriesConfig: config.StateTriesConfig{
			SnapshotsEnabled:        true,
			CheckpointRoundsModulus: stateCheckpointModulus,
		},
	}

	argumentsBase := block.ArgBaseProcessor{
		CoreComponents:      coreComponents,
		DataComponents:      dataComponents,
		BootstrapComponents: bootstrapComponents,
		StatusComponents:    statusComponents,
		Config:              triesConfig,
		AccountsDB:          accountsDb,
		ForkDetector:        nil,
		NodesCoordinator:    tpn.NodesCoordinator,
		FeeHandler:          tpn.FeeAccumulator,
		RequestHandler:      tpn.RequestHandler,
		BlockChainHook:      &testscommon.BlockChainHookStub{},
		EpochStartTrigger:   &mock.EpochStartTriggerStub{},
		HeaderValidator:     tpn.HeaderValidator,
		BootStorer: &mock.BoostrapStorerMock{
			PutCalled: func(round int64, bootData bootstrapStorage.BootstrapData) error {
				return nil
			},
		},
<<<<<<< HEAD
		BlockTracker:                   tpn.BlockTracker,
		BlockSizeThrottler:             TestBlockSizeThrottler,
		HistoryRepository:              tpn.HistoryRepository,
		EpochNotifier:                  tpn.EpochNotifier,
		RoundNotifier:                  coreComponents.RoundNotifier(),
		GasHandler:                     tpn.GasHandler,
		OutportDataProvider:            &outport.OutportDataProviderStub{},
		ScheduledTxsExecutionHandler:   &testscommon.ScheduledTxsExecutionStub{},
		ScheduledMiniBlocksEnableEpoch: ScheduledMiniBlocksEnableEpoch,
		ProcessedMiniBlocksTracker:     &testscommon.ProcessedMiniBlocksTrackerStub{},
		ReceiptsRepository:             &testscommon.ReceiptsRepositoryStub{},
=======
		BlockTracker:                 tpn.BlockTracker,
		BlockSizeThrottler:           TestBlockSizeThrottler,
		HistoryRepository:            tpn.HistoryRepository,
		EnableRoundsHandler:          coreComponents.EnableRoundsHandler(),
		GasHandler:                   tpn.GasHandler,
		ScheduledTxsExecutionHandler: &testscommon.ScheduledTxsExecutionStub{},
		ProcessedMiniBlocksTracker:   &testscommon.ProcessedMiniBlocksTrackerStub{},
		ReceiptsRepository:           &testscommon.ReceiptsRepositoryStub{},
		OutportDataProvider:          &testscommon.OutportDataProviderStub{},
>>>>>>> de275bb4
	}

	if tpn.ShardCoordinator.SelfId() == core.MetachainShardId {
		tpn.ForkDetector, _ = sync.NewMetaForkDetector(tpn.RoundHandler, tpn.BlockBlackListHandler, tpn.BlockTracker, 0)
		argumentsBase.ForkDetector = tpn.ForkDetector
		argumentsBase.TxCoordinator = &mock.TransactionCoordinatorMock{}
		arguments := block.ArgMetaProcessor{
			ArgBaseProcessor:             argumentsBase,
			SCToProtocol:                 &mock.SCToProtocolStub{},
			PendingMiniBlocksHandler:     &mock.PendingMiniBlocksHandlerStub{},
			EpochStartDataCreator:        &mock.EpochStartDataCreatorStub{},
			EpochEconomics:               &mock.EpochEconomicsStub{},
			EpochRewardsCreator:          &mock.EpochRewardsCreatorStub{},
			EpochValidatorInfoCreator:    &mock.EpochValidatorInfoCreatorStub{},
			ValidatorStatisticsProcessor: &mock.ValidatorStatisticsProcessorStub{},
			EpochSystemSCProcessor:       &mock.EpochStartSystemSCStub{},
		}

		tpn.BlockProcessor, err = block.NewMetaProcessor(arguments)
	} else {
		tpn.ForkDetector, _ = sync.NewShardForkDetector(tpn.RoundHandler, tpn.BlockBlackListHandler, tpn.BlockTracker, 0)
		argumentsBase.ForkDetector = tpn.ForkDetector
		argumentsBase.BlockChainHook = tpn.BlockchainHook
		argumentsBase.TxCoordinator = tpn.TxCoordinator
		argumentsBase.ScheduledTxsExecutionHandler = &testscommon.ScheduledTxsExecutionStub{}
		arguments := block.ArgShardProcessor{
			ArgBaseProcessor: argumentsBase,
		}

		tpn.BlockProcessor, err = block.NewShardProcessor(arguments)
	}

	if err != nil {
		panic(fmt.Sprintf("Error creating blockprocessor: %s", err.Error()))
	}
}

func (tpn *TestProcessorNode) createShardBootstrapper() (TestBootstrapper, error) {
	argsBaseBootstrapper := sync.ArgBaseBootstrapper{
		PoolsHolder:                  tpn.DataPool,
		Store:                        tpn.Storage,
		ChainHandler:                 tpn.BlockChain,
		RoundHandler:                 tpn.RoundHandler,
		BlockProcessor:               tpn.BlockProcessor,
		WaitTime:                     tpn.RoundHandler.TimeDuration(),
		Hasher:                       TestHasher,
		Marshalizer:                  TestMarshalizer,
		ForkDetector:                 tpn.ForkDetector,
		RequestHandler:               tpn.RequestHandler,
		ShardCoordinator:             tpn.ShardCoordinator,
		Accounts:                     tpn.AccntState,
		BlackListHandler:             tpn.BlockBlackListHandler,
		NetworkWatcher:               tpn.Messenger,
		BootStorer:                   tpn.BootstrapStorer,
		StorageBootstrapper:          tpn.StorageBootstrapper,
		EpochHandler:                 tpn.EpochStartTrigger,
		MiniblocksProvider:           tpn.MiniblocksProvider,
		Uint64Converter:              TestUint64Converter,
		AppStatusHandler:             TestAppStatusHandler,
		OutportHandler:               mock.NewNilOutport(),
		AccountsDBSyncer:             &mock.AccountsDBSyncerStub{},
		CurrentEpochProvider:         &testscommon.CurrentEpochProviderStub{},
		IsInImportMode:               false,
		HistoryRepo:                  &dblookupext.HistoryRepositoryStub{},
		ScheduledTxsExecutionHandler: &testscommon.ScheduledTxsExecutionStub{},
		ProcessWaitTime:              tpn.RoundHandler.TimeDuration(),
	}

	argsShardBootstrapper := sync.ArgShardBootstrapper{
		ArgBaseBootstrapper: argsBaseBootstrapper,
	}

	bootstrap, err := sync.NewShardBootstrap(argsShardBootstrapper)
	if err != nil {
		return nil, err
	}

	return &sync.TestShardBootstrap{
		ShardBootstrap: bootstrap,
	}, nil
}

func (tpn *TestProcessorNode) createMetaChainBootstrapper() (TestBootstrapper, error) {
	argsBaseBootstrapper := sync.ArgBaseBootstrapper{
		PoolsHolder:                  tpn.DataPool,
		Store:                        tpn.Storage,
		ChainHandler:                 tpn.BlockChain,
		RoundHandler:                 tpn.RoundHandler,
		BlockProcessor:               tpn.BlockProcessor,
		WaitTime:                     tpn.RoundHandler.TimeDuration(),
		Hasher:                       TestHasher,
		Marshalizer:                  TestMarshalizer,
		ForkDetector:                 tpn.ForkDetector,
		RequestHandler:               tpn.RequestHandler,
		ShardCoordinator:             tpn.ShardCoordinator,
		Accounts:                     tpn.AccntState,
		BlackListHandler:             tpn.BlockBlackListHandler,
		NetworkWatcher:               tpn.Messenger,
		BootStorer:                   tpn.BootstrapStorer,
		StorageBootstrapper:          tpn.StorageBootstrapper,
		EpochHandler:                 tpn.EpochStartTrigger,
		MiniblocksProvider:           tpn.MiniblocksProvider,
		Uint64Converter:              TestUint64Converter,
		AppStatusHandler:             TestAppStatusHandler,
		OutportHandler:               mock.NewNilOutport(),
		AccountsDBSyncer:             &mock.AccountsDBSyncerStub{},
		CurrentEpochProvider:         &testscommon.CurrentEpochProviderStub{},
		IsInImportMode:               false,
		HistoryRepo:                  &dblookupext.HistoryRepositoryStub{},
		ScheduledTxsExecutionHandler: &testscommon.ScheduledTxsExecutionStub{},
		ProcessWaitTime:              tpn.RoundHandler.TimeDuration(),
	}

	argsMetaBootstrapper := sync.ArgMetaBootstrapper{
		ArgBaseBootstrapper:         argsBaseBootstrapper,
		EpochBootstrapper:           tpn.EpochStartTrigger,
		ValidatorAccountsDB:         tpn.PeerState,
		ValidatorStatisticsDBSyncer: &mock.AccountsDBSyncerStub{},
	}

	bootstrap, err := sync.NewMetaBootstrap(argsMetaBootstrapper)
	if err != nil {
		return nil, err
	}

	return &sync.TestMetaBootstrap{
		MetaBootstrap: bootstrap,
	}, nil
}

func (tpn *TestProcessorNode) initBootstrapper() {
	tpn.createMiniblocksProvider()

	if tpn.ShardCoordinator.SelfId() < tpn.ShardCoordinator.NumberOfShards() {
		tpn.Bootstrapper, _ = tpn.createShardBootstrapper()
	} else {
		tpn.Bootstrapper, _ = tpn.createMetaChainBootstrapper()
	}
}

func (tpn *TestProcessorNode) createMiniblocksProvider() {
	storer, _ := tpn.Storage.GetStorer(dataRetriever.MiniBlockUnit)
	arg := provider.ArgMiniBlockProvider{
		MiniBlockPool:    tpn.DataPool.MiniBlocks(),
		MiniBlockStorage: storer,
		Marshalizer:      TestMarshalizer,
	}

	miniblockGetter, err := provider.NewMiniBlockProvider(arg)
	log.LogIfError(err)

	tpn.MiniblocksProvider = miniblockGetter
}<|MERGE_RESOLUTION|>--- conflicted
+++ resolved
@@ -14,11 +14,8 @@
 	"github.com/ElrondNetwork/elrond-go/state"
 	"github.com/ElrondNetwork/elrond-go/testscommon"
 	"github.com/ElrondNetwork/elrond-go/testscommon/dblookupext"
-<<<<<<< HEAD
 	"github.com/ElrondNetwork/elrond-go/testscommon/outport"
 	"github.com/ElrondNetwork/elrond-go/testscommon/shardingMocks"
-=======
->>>>>>> de275bb4
 )
 
 func (tpn *TestProcessorNode) addGenesisBlocksIntoStorage() {
@@ -86,19 +83,6 @@
 				return nil
 			},
 		},
-<<<<<<< HEAD
-		BlockTracker:                   tpn.BlockTracker,
-		BlockSizeThrottler:             TestBlockSizeThrottler,
-		HistoryRepository:              tpn.HistoryRepository,
-		EpochNotifier:                  tpn.EpochNotifier,
-		RoundNotifier:                  coreComponents.RoundNotifier(),
-		GasHandler:                     tpn.GasHandler,
-		OutportDataProvider:            &outport.OutportDataProviderStub{},
-		ScheduledTxsExecutionHandler:   &testscommon.ScheduledTxsExecutionStub{},
-		ScheduledMiniBlocksEnableEpoch: ScheduledMiniBlocksEnableEpoch,
-		ProcessedMiniBlocksTracker:     &testscommon.ProcessedMiniBlocksTrackerStub{},
-		ReceiptsRepository:             &testscommon.ReceiptsRepositoryStub{},
-=======
 		BlockTracker:                 tpn.BlockTracker,
 		BlockSizeThrottler:           TestBlockSizeThrottler,
 		HistoryRepository:            tpn.HistoryRepository,
@@ -107,8 +91,7 @@
 		ScheduledTxsExecutionHandler: &testscommon.ScheduledTxsExecutionStub{},
 		ProcessedMiniBlocksTracker:   &testscommon.ProcessedMiniBlocksTrackerStub{},
 		ReceiptsRepository:           &testscommon.ReceiptsRepositoryStub{},
-		OutportDataProvider:          &testscommon.OutportDataProviderStub{},
->>>>>>> de275bb4
+		OutportDataProvider:          &outport.OutportDataProviderStub{},
 	}
 
 	if tpn.ShardCoordinator.SelfId() == core.MetachainShardId {
