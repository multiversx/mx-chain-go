--- conflicted
+++ resolved
@@ -81,18 +81,6 @@
 				return nil
 			},
 		},
-<<<<<<< HEAD
-		BlockTracker:                   tpn.BlockTracker,
-		BlockSizeThrottler:             TestBlockSizeThrottler,
-		HistoryRepository:              tpn.HistoryRepository,
-		EpochNotifier:                  tpn.EpochNotifier,
-		RoundNotifier:                  coreComponents.RoundNotifier(),
-		GasHandler:                     tpn.GasHandler,
-		OutportDataProvider:            &testscommon.OutportDataProviderStub{},
-		ScheduledTxsExecutionHandler:   &testscommon.ScheduledTxsExecutionStub{},
-		ScheduledMiniBlocksEnableEpoch: ScheduledMiniBlocksEnableEpoch,
-		ProcessedMiniBlocksTracker:     &testscommon.ProcessedMiniBlocksTrackerStub{},
-=======
 		BlockTracker:                 tpn.BlockTracker,
 		BlockSizeThrottler:           TestBlockSizeThrottler,
 		HistoryRepository:            tpn.HistoryRepository,
@@ -100,8 +88,8 @@
 		GasHandler:                   tpn.GasHandler,
 		ScheduledTxsExecutionHandler: &testscommon.ScheduledTxsExecutionStub{},
 		ProcessedMiniBlocksTracker:   &testscommon.ProcessedMiniBlocksTrackerStub{},
->>>>>>> e127d417
-		ReceiptsRepository:             &testscommon.ReceiptsRepositoryStub{},
+		ReceiptsRepository:           &testscommon.ReceiptsRepositoryStub{},
+		OutportDataProvider:          &testscommon.OutportDataProviderStub{},
 	}
 
 	if tpn.ShardCoordinator.SelfId() == core.MetachainShardId {
