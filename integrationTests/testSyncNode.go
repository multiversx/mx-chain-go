--- conflicted
+++ resolved
@@ -111,11 +111,8 @@
 	} else {
 		tpn.ForkDetector, _ = sync.NewShardForkDetector(tpn.Rounder)
 		argumentsBase.ForkDetector = tpn.ForkDetector
-<<<<<<< HEAD
 		argumentsBase.BlockChainHook = tpn.BlockchainHook.(process.BlockChainHookHandler)
-=======
 		argumentsBase.TxCoordinator = tpn.TxCoordinator
->>>>>>> 1da05352
 		arguments := block.ArgShardProcessor{
 			ArgBaseProcessor: argumentsBase,
 			DataPool:         tpn.ShardDataPool,
