--- conflicted
+++ resolved
@@ -278,28 +278,6 @@
 	cache, _ := storageUnit.NewCache(cacherCfg)
 	for shardId, validatorList := range validatorsMap {
 		argumentsNodesCoordinator := nodesCoordinator.ArgNodesCoordinator{
-<<<<<<< HEAD
-			ShardConsensusGroupSize:            shardConsensusGroupSize,
-			MetaConsensusGroupSize:             metaConsensusGroupSize,
-			Marshalizer:                        TestMarshalizer,
-			Hasher:                             TestHasher,
-			ShardIDAsObserver:                  shardId,
-			NbShards:                           uint32(numShards),
-			EligibleNodes:                      validatorsForNodesCoordinator,
-			SelfPublicKey:                      []byte(strconv.Itoa(int(shardId))),
-			ConsensusGroupCache:                cache,
-			Shuffler:                           &shardingMocks.NodeShufflerMock{},
-			BootStorer:                         CreateMemUnit(),
-			WaitingNodes:                       make(map[uint32][]nodesCoordinator.Validator),
-			Epoch:                              0,
-			EpochStartNotifier:                 notifier.NewEpochStartSubscriptionHandler(),
-			ShuffledOutHandler:                 &mock.ShuffledOutHandlerStub{},
-			WaitingListFixEnabledEpoch:         0,
-			ChanStopNode:                       endProcess.GetDummyEndProcessChannel(),
-			NodeTypeProvider:                   &nodeTypeProviderMock.NodeTypeProviderStub{},
-			IsFullArchive:                      false,
-			RefactorPeersMiniBlocksEnableEpoch: 0,
-=======
 			ShardConsensusGroupSize: shardConsensusGroupSize,
 			MetaConsensusGroupSize:  metaConsensusGroupSize,
 			Marshalizer:             TestMarshalizer,
@@ -319,7 +297,6 @@
 			NodeTypeProvider:        &nodeTypeProviderMock.NodeTypeProviderStub{},
 			IsFullArchive:           false,
 			EnableEpochsHandler:     &testscommon.EnableEpochsHandlerStub{},
->>>>>>> 63289653
 		}
 		nodesCoordinatorInstance, err := nodesCoordinator.NewIndexHashedNodesCoordinator(argumentsNodesCoordinator)
 		log.LogIfError(err)
@@ -346,28 +323,6 @@
 			}
 
 			argumentsNodesCoordinator := nodesCoordinator.ArgNodesCoordinator{
-<<<<<<< HEAD
-				ShardConsensusGroupSize:            shardConsensusGroupSize,
-				MetaConsensusGroupSize:             metaConsensusGroupSize,
-				Marshalizer:                        TestMarshalizer,
-				Hasher:                             TestHasher,
-				ShardIDAsObserver:                  shardId,
-				NbShards:                           uint32(numShards),
-				EligibleNodes:                      validatorsForNodesCoordinator,
-				SelfPublicKey:                      []byte(strconv.Itoa(int(shardId))),
-				ConsensusGroupCache:                cache,
-				Shuffler:                           &shardingMocks.NodeShufflerMock{},
-				BootStorer:                         CreateMemUnit(),
-				WaitingNodes:                       make(map[uint32][]nodesCoordinator.Validator),
-				Epoch:                              0,
-				EpochStartNotifier:                 notifier.NewEpochStartSubscriptionHandler(),
-				ShuffledOutHandler:                 &mock.ShuffledOutHandlerStub{},
-				WaitingListFixEnabledEpoch:         0,
-				ChanStopNode:                       endProcess.GetDummyEndProcessChannel(),
-				NodeTypeProvider:                   &nodeTypeProviderMock.NodeTypeProviderStub{},
-				IsFullArchive:                      false,
-				RefactorPeersMiniBlocksEnableEpoch: 0,
-=======
 				ShardConsensusGroupSize: shardConsensusGroupSize,
 				MetaConsensusGroupSize:  metaConsensusGroupSize,
 				Marshalizer:             TestMarshalizer,
@@ -387,7 +342,6 @@
 				NodeTypeProvider:        &nodeTypeProviderMock.NodeTypeProviderStub{},
 				IsFullArchive:           false,
 				EnableEpochsHandler:     &testscommon.EnableEpochsHandlerStub{},
->>>>>>> 63289653
 			}
 			nodesCoordinatorInstance, err := nodesCoordinator.NewIndexHashedNodesCoordinator(argumentsNodesCoordinator)
 			log.LogIfError(err)
