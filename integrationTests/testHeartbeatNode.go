package integrationTests

import (
	"encoding/hex"
	"fmt"
	"strconv"
	"testing"
	"time"

	"github.com/multiversx/mx-chain-core-go/core"
	"github.com/multiversx/mx-chain-core-go/core/check"
	"github.com/multiversx/mx-chain-core-go/core/partitioning"
	"github.com/multiversx/mx-chain-core-go/core/random"
	"github.com/multiversx/mx-chain-core-go/data/endProcess"
	"github.com/multiversx/mx-chain-core-go/display"
	"github.com/multiversx/mx-chain-core-go/marshal"
	crypto "github.com/multiversx/mx-chain-crypto-go"
	"github.com/multiversx/mx-chain-crypto-go/signing"
	"github.com/multiversx/mx-chain-crypto-go/signing/mcl"
	"github.com/multiversx/mx-chain-crypto-go/signing/mcl/singlesig"
	"github.com/multiversx/mx-chain-go/common"
	"github.com/multiversx/mx-chain-go/config"
	"github.com/multiversx/mx-chain-go/dataRetriever"
	"github.com/multiversx/mx-chain-go/dataRetriever/factory/containers"
	requesterscontainer "github.com/multiversx/mx-chain-go/dataRetriever/factory/requestersContainer"
	"github.com/multiversx/mx-chain-go/dataRetriever/factory/resolverscontainer"
	"github.com/multiversx/mx-chain-go/dataRetriever/requestHandlers"
	"github.com/multiversx/mx-chain-go/epochStart/notifier"
	"github.com/multiversx/mx-chain-go/heartbeat/monitor"
	"github.com/multiversx/mx-chain-go/heartbeat/processor"
	"github.com/multiversx/mx-chain-go/heartbeat/sender"
	"github.com/multiversx/mx-chain-go/integrationTests/mock"
	"github.com/multiversx/mx-chain-go/p2p"
	p2pConfig "github.com/multiversx/mx-chain-go/p2p/config"
	"github.com/multiversx/mx-chain-go/process"
	"github.com/multiversx/mx-chain-go/process/heartbeat/validator"
	"github.com/multiversx/mx-chain-go/process/interceptors"
	interceptorFactory "github.com/multiversx/mx-chain-go/process/interceptors/factory"
	interceptorsProcessor "github.com/multiversx/mx-chain-go/process/interceptors/processor"
	processMock "github.com/multiversx/mx-chain-go/process/mock"
	"github.com/multiversx/mx-chain-go/sharding"
	"github.com/multiversx/mx-chain-go/sharding/networksharding"
	"github.com/multiversx/mx-chain-go/sharding/nodesCoordinator"
	"github.com/multiversx/mx-chain-go/storage/cache"
	"github.com/multiversx/mx-chain-go/storage/storageunit"
	"github.com/multiversx/mx-chain-go/testscommon"
	"github.com/multiversx/mx-chain-go/testscommon/cryptoMocks"
	dataRetrieverMock "github.com/multiversx/mx-chain-go/testscommon/dataRetriever"
	"github.com/multiversx/mx-chain-go/testscommon/enableEpochsHandlerMock"
	"github.com/multiversx/mx-chain-go/testscommon/nodeTypeProviderMock"
	"github.com/multiversx/mx-chain-go/testscommon/p2pmocks"
	"github.com/multiversx/mx-chain-go/testscommon/shardingMocks"
	"github.com/multiversx/mx-chain-go/testscommon/shardingmock"
	trieMock "github.com/multiversx/mx-chain-go/testscommon/trie"
	vic "github.com/multiversx/mx-chain-go/testscommon/validatorInfoCacher"
	"github.com/multiversx/mx-chain-go/update"
	"github.com/stretchr/testify/require"
)

const (
	defaultNodeName           = "heartbeatNode"
	timeBetweenPeerAuths      = 10 * time.Second
	timeBetweenHeartbeats     = 5 * time.Second
	timeBetweenSendsWhenError = time.Second
	thresholdBetweenSends     = 0.2
	timeBetweenHardforks      = 2 * time.Second

	minPeersThreshold       = 1.0
	delayBetweenRequests    = time.Second
	maxTimeout              = time.Minute
	maxMissingKeysInRequest = 1
	providedHardforkPubKey  = "provided pub key"
)

// TestMarshaller represents the main marshaller
var TestMarshaller = &marshal.GogoProtoMarshalizer{}

// TestThrottler -
var TestThrottler = &processMock.InterceptorThrottlerStub{
	CanProcessCalled: func() bool {
		return true
	},
}

// TestHeartbeatNode represents a container type of class used in integration tests
// with all its fields exported
type TestHeartbeatNode struct {
	ShardCoordinator             sharding.Coordinator
	NodesCoordinator             nodesCoordinator.NodesCoordinator
	PeerShardMapper              process.NetworkShardingCollector
	Messenger                    p2p.Messenger
	NodeKeys                     *TestNodeKeys
	DataPool                     dataRetriever.PoolsHolder
	Sender                       update.Closer
	PeerAuthInterceptor          *interceptors.MultiDataInterceptor
	HeartbeatInterceptor         *interceptors.SingleDataInterceptor
	PeerShardInterceptor         *interceptors.SingleDataInterceptor
	PeerSigHandler               crypto.PeerSignatureHandler
	WhiteListHandler             process.WhiteListHandler
	Storage                      dataRetriever.StorageService
	ResolversContainer           dataRetriever.ResolversContainer
	RequestersContainer          dataRetriever.RequestersContainer
	RequestersFinder             dataRetriever.RequestersFinder
	RequestHandler               process.RequestHandler
	RequestedItemsHandler        dataRetriever.RequestedItemsHandler
	RequestsProcessor            update.Closer
	ShardSender                  update.Closer
	DirectConnectionProcessor    update.Closer
	Interceptor                  *CountInterceptor
	heartbeatExpiryTimespanInSec int64
}

// NewTestHeartbeatNode returns a new TestHeartbeatNode instance with a libp2p messenger
func NewTestHeartbeatNode(
	tb testing.TB,
	maxShards uint32,
	nodeShardId uint32,
	minPeersWaiting int,
	p2pConfig p2pConfig.P2PConfig,
	heartbeatExpiryTimespanInSec int64,
) *TestHeartbeatNode {
	keygen := signing.NewKeyGenerator(mcl.NewSuiteBLS12())
	sk, pk := keygen.GeneratePair()

	pksBytes := make(map[uint32][]byte, maxShards)
	pksBytes[nodeShardId], _ = pk.ToByteArray()

	nodesCoordinatorInstance := &shardingMocks.NodesCoordinatorStub{
		GetAllValidatorsPublicKeysCalled: func() (map[uint32][][]byte, error) {
			keys := make(map[uint32][][]byte)
			for shardID := uint32(0); shardID < maxShards; shardID++ {
				keys[shardID] = append(keys[shardID], pksBytes[shardID])
			}

			shardID := core.MetachainShardId
			keys[shardID] = append(keys[shardID], pksBytes[shardID])

			return keys, nil
		},
		GetValidatorWithPublicKeyCalled: func(publicKey []byte) (nodesCoordinator.Validator, uint32, error) {
			validatorInstance, _ := nodesCoordinator.NewValidator(publicKey, defaultChancesSelection, 1)
			return validatorInstance, 0, nil
		},
	}
	singleSigner := singlesig.NewBlsSigner()

	peerSigHandler := &cryptoMocks.PeerSignatureHandlerStub{
		VerifyPeerSignatureCalled: func(pk []byte, pid core.PeerID, signature []byte) error {
			senderPubKey, err := keygen.PublicKeyFromByteArray(pk)
			if err != nil {
				return err
			}
			return singleSigner.Verify(senderPubKey, pid.Bytes(), signature)
		},
		GetPeerSignatureCalled: func(privateKey crypto.PrivateKey, pid []byte) ([]byte, error) {
			return singleSigner.Sign(privateKey, pid)
		},
	}

	shardCoordinator, _ := sharding.NewMultiShardCoordinator(maxShards, nodeShardId)

	messenger := CreateMessengerFromConfig(p2pConfig)
	pidPk, _ := storageunit.NewCache(storageunit.CacheConfig{Type: storageunit.LRUCache, Capacity: 1000})
	pkShardId, _ := storageunit.NewCache(storageunit.CacheConfig{Type: storageunit.LRUCache, Capacity: 1000})
	pidShardId, _ := storageunit.NewCache(storageunit.CacheConfig{Type: storageunit.LRUCache, Capacity: 1000})
	arg := networksharding.ArgPeerShardMapper{
		PeerIdPkCache:         pidPk,
		FallbackPkShardCache:  pkShardId,
		FallbackPidShardCache: pidShardId,
		NodesCoordinator:      nodesCoordinatorInstance,
		PreferredPeersHolder:  &p2pmocks.PeersHolderStub{},
	}
	peerShardMapper, err := networksharding.NewPeerShardMapper(arg)
	if err != nil {
		log.Error("error creating NewPeerShardMapper", "error", err)
	}
	err = messenger.SetPeerShardResolver(peerShardMapper)
	if err != nil {
		log.Error("error setting NewPeerShardMapper in p2p messenger", "error", err)
	}

	thn := &TestHeartbeatNode{
		ShardCoordinator:             shardCoordinator,
		NodesCoordinator:             nodesCoordinatorInstance,
		Messenger:                    messenger,
		PeerSigHandler:               peerSigHandler,
		PeerShardMapper:              peerShardMapper,
		heartbeatExpiryTimespanInSec: heartbeatExpiryTimespanInSec,
	}

	localId := thn.Messenger.ID()
	pkBytes, _ := pk.ToByteArray()
	thn.PeerShardMapper.UpdatePeerIDInfo(localId, pkBytes, shardCoordinator.SelfId())

	thn.NodeKeys = &TestNodeKeys{
		MainKey: &TestKeyPair{
			Sk: sk,
			Pk: pk,
		},
	}

	// start a go routine in order to allow peers to connect first
	go thn.InitTestHeartbeatNode(tb, minPeersWaiting)

	return thn
}

// NewTestHeartbeatNodeWithCoordinator returns a new TestHeartbeatNode instance with a libp2p messenger
// using provided coordinator and keys
func NewTestHeartbeatNodeWithCoordinator(
	maxShards uint32,
	nodeShardId uint32,
	p2pConfig p2pConfig.P2PConfig,
	coordinator nodesCoordinator.NodesCoordinator,
	keys *TestNodeKeys,
) *TestHeartbeatNode {
	keygen := signing.NewKeyGenerator(mcl.NewSuiteBLS12())
	singleSigner := singlesig.NewBlsSigner()

	peerSigHandler := &cryptoMocks.PeerSignatureHandlerStub{
		VerifyPeerSignatureCalled: func(pk []byte, pid core.PeerID, signature []byte) error {
			senderPubKey, err := keygen.PublicKeyFromByteArray(pk)
			if err != nil {
				return err
			}
			return singleSigner.Verify(senderPubKey, pid.Bytes(), signature)
		},
		GetPeerSignatureCalled: func(privateKey crypto.PrivateKey, pid []byte) ([]byte, error) {
			return singleSigner.Sign(privateKey, pid)
		},
	}

	shardCoordinator, _ := sharding.NewMultiShardCoordinator(maxShards, nodeShardId)

	messenger := CreateMessengerFromConfig(p2pConfig)
	pidPk, _ := storageunit.NewCache(storageunit.CacheConfig{Type: storageunit.LRUCache, Capacity: 1000})
	pkShardId, _ := storageunit.NewCache(storageunit.CacheConfig{Type: storageunit.LRUCache, Capacity: 1000})
	pidShardId, _ := storageunit.NewCache(storageunit.CacheConfig{Type: storageunit.LRUCache, Capacity: 1000})
	arg := networksharding.ArgPeerShardMapper{
		PeerIdPkCache:         pidPk,
		FallbackPkShardCache:  pkShardId,
		FallbackPidShardCache: pidShardId,
		NodesCoordinator:      coordinator,
		PreferredPeersHolder:  &p2pmocks.PeersHolderStub{},
	}
	peerShardMapper, err := networksharding.NewPeerShardMapper(arg)
	if err != nil {
		log.Error("error creating NewPeerShardMapper", "error", err)
	}
	err = messenger.SetPeerShardResolver(peerShardMapper)
	if err != nil {
		log.Error("error setting NewPeerShardMapper in p2p messenger", "error", err)
	}

	thn := &TestHeartbeatNode{
		ShardCoordinator:             shardCoordinator,
		NodesCoordinator:             coordinator,
		Messenger:                    messenger,
		PeerSigHandler:               peerSigHandler,
		PeerShardMapper:              peerShardMapper,
		Interceptor:                  NewCountInterceptor(),
		heartbeatExpiryTimespanInSec: 30,
	}

	localId := thn.Messenger.ID()
	thn.PeerShardMapper.UpdatePeerIDInfo(localId, []byte(""), shardCoordinator.SelfId())

	thn.NodeKeys = keys

	return thn
}

// CreateNodesWithTestHeartbeatNode returns a map with nodes per shard each using a real nodes coordinator
// and TestHeartbeatNode
func CreateNodesWithTestHeartbeatNode(
	nodesPerShard int,
	numMetaNodes int,
	numShards int,
	shardConsensusGroupSize int,
	metaConsensusGroupSize int,
	numObserversOnShard int,
	p2pConfig p2pConfig.P2PConfig,
) map[uint32][]*TestHeartbeatNode {

	cp := CreateCryptoParams(nodesPerShard, numMetaNodes, uint32(numShards), 1)
	pubKeys := PubKeysMapFromNodesKeysMap(cp.NodesKeys)
	validatorsMap := GenValidatorsFromPubKeys(pubKeys, uint32(numShards))
	validatorsForNodesCoordinator, _ := nodesCoordinator.NodesInfoToValidators(validatorsMap)
	nodesMap := make(map[uint32][]*TestHeartbeatNode)
	cacherCfg := storageunit.CacheConfig{Capacity: 10000, Type: storageunit.LRUCache, Shards: 1}
	suCache, _ := storageunit.NewCache(cacherCfg)
	for shardId, validatorList := range validatorsMap {
		argumentsNodesCoordinator := nodesCoordinator.ArgNodesCoordinator{
<<<<<<< HEAD
			ChainParametersHandler: &shardingmock.ChainParametersHandlerStub{
				ChainParametersForEpochCalled: func(_ uint32) (config.ChainParametersByEpochConfig, error) {
					return config.ChainParametersByEpochConfig{
						ShardConsensusGroupSize:     uint32(shardConsensusGroupSize),
						MetachainConsensusGroupSize: uint32(metaConsensusGroupSize),
					}, nil
				},
			},
			Marshalizer:         TestMarshalizer,
			Hasher:              TestHasher,
			ShardIDAsObserver:   shardId,
			NbShards:            uint32(numShards),
			EligibleNodes:       validatorsForNodesCoordinator,
			SelfPublicKey:       []byte(strconv.Itoa(int(shardId))),
			ConsensusGroupCache: suCache,
			Shuffler:            &shardingMocks.NodeShufflerMock{},
			BootStorer:          CreateMemUnit(),
			WaitingNodes:        make(map[uint32][]nodesCoordinator.Validator),
			Epoch:               0,
			EpochStartNotifier:  notifier.NewEpochStartSubscriptionHandler(),
			ShuffledOutHandler:  &mock.ShuffledOutHandlerStub{},
			ChanStopNode:        endProcess.GetDummyEndProcessChannel(),
			NodeTypeProvider:    &nodeTypeProviderMock.NodeTypeProviderStub{},
			IsFullArchive:       false,
			EnableEpochsHandler: &testscommon.EnableEpochsHandlerStub{},
			ValidatorInfoCacher: &vic.ValidatorInfoCacherStub{},
=======
			ShardConsensusGroupSize: shardConsensusGroupSize,
			MetaConsensusGroupSize:  metaConsensusGroupSize,
			Marshalizer:             TestMarshalizer,
			Hasher:                  TestHasher,
			ShardIDAsObserver:       shardId,
			NbShards:                uint32(numShards),
			EligibleNodes:           validatorsForNodesCoordinator,
			SelfPublicKey:           []byte(strconv.Itoa(int(shardId))),
			ConsensusGroupCache:     suCache,
			Shuffler:                &shardingMocks.NodeShufflerMock{},
			BootStorer:              CreateMemUnit(),
			WaitingNodes:            make(map[uint32][]nodesCoordinator.Validator),
			Epoch:                   0,
			EpochStartNotifier:      notifier.NewEpochStartSubscriptionHandler(),
			ShuffledOutHandler:      &mock.ShuffledOutHandlerStub{},
			ChanStopNode:            endProcess.GetDummyEndProcessChannel(),
			NodeTypeProvider:        &nodeTypeProviderMock.NodeTypeProviderStub{},
			IsFullArchive:           false,
			EnableEpochsHandler:     &enableEpochsHandlerMock.EnableEpochsHandlerStub{},
			ValidatorInfoCacher:     &vic.ValidatorInfoCacherStub{},
>>>>>>> 799e5991
		}
		nodesCoordinatorInstance, err := nodesCoordinator.NewIndexHashedNodesCoordinator(argumentsNodesCoordinator)
		log.LogIfError(err)

		nodesList := make([]*TestHeartbeatNode, len(validatorList))
		for i := range validatorList {
			kp := cp.NodesKeys[shardId][i]
			nodesList[i] = NewTestHeartbeatNodeWithCoordinator(
				uint32(numShards),
				shardId,
				p2pConfig,
				nodesCoordinatorInstance,
				kp,
			)
		}
		nodesMap[shardId] = nodesList
	}

	for counter := uint32(0); counter < uint32(numShards+1); counter++ {
		for j := 0; j < numObserversOnShard; j++ {
			shardId := counter
			if shardId == uint32(numShards) {
				shardId = core.MetachainShardId
			}

			argumentsNodesCoordinator := nodesCoordinator.ArgNodesCoordinator{
<<<<<<< HEAD
				ChainParametersHandler: &shardingmock.ChainParametersHandlerStub{
					ChainParametersForEpochCalled: func(_ uint32) (config.ChainParametersByEpochConfig, error) {
						return config.ChainParametersByEpochConfig{
							ShardConsensusGroupSize:     uint32(shardConsensusGroupSize),
							MetachainConsensusGroupSize: uint32(metaConsensusGroupSize),
						}, nil
					},
				},
				Marshalizer:         TestMarshalizer,
				Hasher:              TestHasher,
				ShardIDAsObserver:   shardId,
				NbShards:            uint32(numShards),
				EligibleNodes:       validatorsForNodesCoordinator,
				SelfPublicKey:       []byte(strconv.Itoa(int(shardId))),
				ConsensusGroupCache: suCache,
				Shuffler:            &shardingMocks.NodeShufflerMock{},
				BootStorer:          CreateMemUnit(),
				WaitingNodes:        make(map[uint32][]nodesCoordinator.Validator),
				Epoch:               0,
				EpochStartNotifier:  notifier.NewEpochStartSubscriptionHandler(),
				ShuffledOutHandler:  &mock.ShuffledOutHandlerStub{},
				ChanStopNode:        endProcess.GetDummyEndProcessChannel(),
				NodeTypeProvider:    &nodeTypeProviderMock.NodeTypeProviderStub{},
				IsFullArchive:       false,
				EnableEpochsHandler: &testscommon.EnableEpochsHandlerStub{},
				ValidatorInfoCacher: &vic.ValidatorInfoCacherStub{},
=======
				ShardConsensusGroupSize: shardConsensusGroupSize,
				MetaConsensusGroupSize:  metaConsensusGroupSize,
				Marshalizer:             TestMarshalizer,
				Hasher:                  TestHasher,
				ShardIDAsObserver:       shardId,
				NbShards:                uint32(numShards),
				EligibleNodes:           validatorsForNodesCoordinator,
				SelfPublicKey:           []byte(strconv.Itoa(int(shardId))),
				ConsensusGroupCache:     suCache,
				Shuffler:                &shardingMocks.NodeShufflerMock{},
				BootStorer:              CreateMemUnit(),
				WaitingNodes:            make(map[uint32][]nodesCoordinator.Validator),
				Epoch:                   0,
				EpochStartNotifier:      notifier.NewEpochStartSubscriptionHandler(),
				ShuffledOutHandler:      &mock.ShuffledOutHandlerStub{},
				ChanStopNode:            endProcess.GetDummyEndProcessChannel(),
				NodeTypeProvider:        &nodeTypeProviderMock.NodeTypeProviderStub{},
				IsFullArchive:           false,
				EnableEpochsHandler:     &enableEpochsHandlerMock.EnableEpochsHandlerStub{},
				ValidatorInfoCacher:     &vic.ValidatorInfoCacherStub{},
>>>>>>> 799e5991
			}
			nodesCoordinatorInstance, err := nodesCoordinator.NewIndexHashedNodesCoordinator(argumentsNodesCoordinator)
			log.LogIfError(err)

			nodeKeysInstance := &TestNodeKeys{
				MainKey: createCryptoPair(),
			}
			n := NewTestHeartbeatNodeWithCoordinator(
				uint32(numShards),
				shardId,
				p2pConfig,
				nodesCoordinatorInstance,
				nodeKeysInstance,
			)

			nodesMap[shardId] = append(nodesMap[shardId], n)
		}
	}

	return nodesMap
}

// InitTestHeartbeatNode initializes all the components and starts sender
func (thn *TestHeartbeatNode) InitTestHeartbeatNode(tb testing.TB, minPeersWaiting int) {
	thn.initStorage()
	thn.initDataPools()
	thn.initRequestedItemsHandler()
	thn.initResolversAndRequesters()
	thn.initInterceptors()
	thn.initShardSender(tb)
	thn.initCrossShardPeerTopicNotifier(tb)
	thn.initDirectConnectionProcessor(tb)

	for len(thn.Messenger.Peers()) < minPeersWaiting {
		time.Sleep(time.Second)
	}

	thn.initSender()
	thn.initRequestsProcessor()
}

func (thn *TestHeartbeatNode) initDataPools() {
	thn.DataPool = dataRetrieverMock.CreatePoolsHolder(1, thn.ShardCoordinator.SelfId())

	cacherCfg := storageunit.CacheConfig{Capacity: 10000, Type: storageunit.LRUCache, Shards: 1}
	suCache, _ := storageunit.NewCache(cacherCfg)
	thn.WhiteListHandler, _ = interceptors.NewWhiteListDataVerifier(suCache)
}

func (thn *TestHeartbeatNode) initStorage() {
	thn.Storage = CreateStore(thn.ShardCoordinator.NumberOfShards())
}

func (thn *TestHeartbeatNode) initSender() {
	identifierHeartbeat := common.HeartbeatV2Topic + thn.ShardCoordinator.CommunicationIdentifier(thn.ShardCoordinator.SelfId())
	argsSender := sender.ArgSender{
		Messenger:               thn.Messenger,
		Marshaller:              TestMarshaller,
		PeerAuthenticationTopic: common.PeerAuthenticationTopic,
		HeartbeatTopic:          identifierHeartbeat,
		BaseVersionNumber:       "v01-base",
		VersionNumber:           "v01",
		NodeDisplayName:         defaultNodeName,
		Identity:                defaultNodeName + "_identity",
		PeerSubType:             core.RegularPeer,
		CurrentBlockProvider:    &testscommon.ChainHandlerStub{},
		PeerSignatureHandler:    thn.PeerSigHandler,
		PrivateKey:              thn.NodeKeys.MainKey.Sk,
		RedundancyHandler:       &mock.RedundancyHandlerStub{},
		NodesCoordinator:        thn.NodesCoordinator,
		HardforkTrigger:         &testscommon.HardforkTriggerStub{},
		HardforkTriggerPubKey:   []byte(providedHardforkPubKey),
		PeerTypeProvider:        &mock.PeerTypeProviderStub{},
		ManagedPeersHolder:      &testscommon.ManagedPeersHolderStub{},
		ShardCoordinator:        thn.ShardCoordinator,

		PeerAuthenticationTimeBetweenSends:          timeBetweenPeerAuths,
		PeerAuthenticationTimeBetweenSendsWhenError: timeBetweenSendsWhenError,
		PeerAuthenticationTimeThresholdBetweenSends: thresholdBetweenSends,
		HeartbeatTimeBetweenSends:                   timeBetweenHeartbeats,
		HeartbeatTimeBetweenSendsWhenError:          timeBetweenSendsWhenError,
		HeartbeatTimeThresholdBetweenSends:          thresholdBetweenSends,
		HardforkTimeBetweenSends:                    timeBetweenHardforks,
		PeerAuthenticationTimeBetweenChecks:         time.Second * 2,
	}

	thn.Sender, _ = sender.NewSender(argsSender)
}

func (thn *TestHeartbeatNode) initResolversAndRequesters() {
	dataPacker, _ := partitioning.NewSimpleDataPacker(TestMarshaller)

	_ = thn.Messenger.CreateTopic(common.ConsensusTopic+thn.ShardCoordinator.CommunicationIdentifier(thn.ShardCoordinator.SelfId()), true)

	payloadValidator, _ := validator.NewPeerAuthenticationPayloadValidator(thn.heartbeatExpiryTimespanInSec)
	resolverContainerFactoryArgs := resolverscontainer.FactoryArgs{
		ShardCoordinator:         thn.ShardCoordinator,
		Messenger:                thn.Messenger,
		Store:                    thn.Storage,
		Marshalizer:              TestMarshaller,
		DataPools:                thn.DataPool,
		Uint64ByteSliceConverter: TestUint64Converter,
		DataPacker:               dataPacker,
		TriesContainer: &trieMock.TriesHolderStub{
			GetCalled: func(bytes []byte) common.Trie {
				return &trieMock.TrieStub{}
			},
		},
		SizeCheckDelta:             100,
		InputAntifloodHandler:      &mock.NilAntifloodHandler{},
		OutputAntifloodHandler:     &mock.NilAntifloodHandler{},
		NumConcurrentResolvingJobs: 10,
		PreferredPeersHolder:       &p2pmocks.PeersHolderStub{},
		PayloadValidator:           payloadValidator,
	}

	requestersContainerFactoryArgs := requesterscontainer.FactoryArgs{
		RequesterConfig: config.RequesterConfig{
			NumCrossShardPeers:  2,
			NumTotalPeers:       3,
			NumFullHistoryPeers: 3},
		ShardCoordinator:            thn.ShardCoordinator,
		Messenger:                   thn.Messenger,
		Marshaller:                  TestMarshaller,
		Uint64ByteSliceConverter:    TestUint64Converter,
		OutputAntifloodHandler:      &mock.NilAntifloodHandler{},
		CurrentNetworkEpochProvider: &mock.CurrentNetworkEpochProviderStub{},
		PreferredPeersHolder:        &p2pmocks.PeersHolderStub{},
		PeersRatingHandler:          &p2pmocks.PeersRatingHandlerStub{},
		SizeCheckDelta:              0,
	}

	if thn.ShardCoordinator.SelfId() == core.MetachainShardId {
		thn.createMetaResolverContainer(resolverContainerFactoryArgs)
		thn.createMetaRequestersContainer(requestersContainerFactoryArgs)
	} else {
		thn.createShardResolverContainer(resolverContainerFactoryArgs)
		thn.createShardRequestersContainer(requestersContainerFactoryArgs)
	}
	thn.createRequestHandler()
}

func (thn *TestHeartbeatNode) createMetaResolverContainer(args resolverscontainer.FactoryArgs) {
	resolversContainerFactory, _ := resolverscontainer.NewMetaResolversContainerFactory(args)

	var err error
	thn.ResolversContainer, err = resolversContainerFactory.Create()
	log.LogIfError(err)
}

func (thn *TestHeartbeatNode) createShardResolverContainer(args resolverscontainer.FactoryArgs) {
	resolversContainerFactory, _ := resolverscontainer.NewShardResolversContainerFactory(args)

	var err error
	thn.ResolversContainer, err = resolversContainerFactory.Create()
	log.LogIfError(err)
}

func (thn *TestHeartbeatNode) createMetaRequestersContainer(args requesterscontainer.FactoryArgs) {
	requestersContainerFactory, _ := requesterscontainer.NewMetaRequestersContainerFactory(args)

	var err error
	thn.RequestersContainer, err = requestersContainerFactory.Create()
	log.LogIfError(err)
}

func (thn *TestHeartbeatNode) createShardRequestersContainer(args requesterscontainer.FactoryArgs) {
	requestersContainerFactory, _ := requesterscontainer.NewShardRequestersContainerFactory(args)

	var err error
	thn.RequestersContainer, err = requestersContainerFactory.Create()
	log.LogIfError(err)
}

func (thn *TestHeartbeatNode) createRequestHandler() {
	thn.RequestersFinder, _ = containers.NewRequestersFinder(thn.RequestersContainer, thn.ShardCoordinator)
	thn.RequestHandler, _ = requestHandlers.NewResolverRequestHandler(
		thn.RequestersFinder,
		thn.RequestedItemsHandler,
		thn.WhiteListHandler,
		100,
		thn.ShardCoordinator.SelfId(),
		time.Second,
	)
}

func (thn *TestHeartbeatNode) initRequestedItemsHandler() {
	thn.RequestedItemsHandler = cache.NewTimeCache(roundDuration)
}

func (thn *TestHeartbeatNode) initInterceptors() {
	argsFactory := interceptorFactory.ArgInterceptedDataFactory{
		CoreComponents: &processMock.CoreComponentsMock{
			IntMarsh:                   TestMarshaller,
			HardforkTriggerPubKeyField: []byte(providedHardforkPubKey),
		},
		ShardCoordinator:             thn.ShardCoordinator,
		NodesCoordinator:             thn.NodesCoordinator,
		PeerSignatureHandler:         thn.PeerSigHandler,
		SignaturesHandler:            &processMock.SignaturesHandlerStub{},
		HeartbeatExpiryTimespanInSec: thn.heartbeatExpiryTimespanInSec,
		PeerID:                       thn.Messenger.ID(),
	}

	thn.createPeerAuthInterceptor(argsFactory)
	thn.createHeartbeatInterceptor(argsFactory)
	thn.createPeerShardInterceptor(argsFactory)
}

func (thn *TestHeartbeatNode) createPeerAuthInterceptor(argsFactory interceptorFactory.ArgInterceptedDataFactory) {
	args := interceptorsProcessor.ArgPeerAuthenticationInterceptorProcessor{
		PeerAuthenticationCacher: thn.DataPool.PeerAuthentications(),
		PeerShardMapper:          thn.PeerShardMapper,
		Marshaller:               TestMarshaller,
		HardforkTrigger:          &testscommon.HardforkTriggerStub{},
	}
	paProcessor, _ := interceptorsProcessor.NewPeerAuthenticationInterceptorProcessor(args)
	paFactory, _ := interceptorFactory.NewInterceptedPeerAuthenticationDataFactory(argsFactory)
	thn.PeerAuthInterceptor = thn.initMultiDataInterceptor(common.PeerAuthenticationTopic, paFactory, paProcessor)
}

func (thn *TestHeartbeatNode) createHeartbeatInterceptor(argsFactory interceptorFactory.ArgInterceptedDataFactory) {
	args := interceptorsProcessor.ArgHeartbeatInterceptorProcessor{
		HeartbeatCacher:  thn.DataPool.Heartbeats(),
		ShardCoordinator: thn.ShardCoordinator,
		PeerShardMapper:  thn.PeerShardMapper,
	}
	hbProcessor, _ := interceptorsProcessor.NewHeartbeatInterceptorProcessor(args)
	hbFactory, _ := interceptorFactory.NewInterceptedHeartbeatDataFactory(argsFactory)
	identifierHeartbeat := common.HeartbeatV2Topic + thn.ShardCoordinator.CommunicationIdentifier(thn.ShardCoordinator.SelfId())
	thn.HeartbeatInterceptor = thn.initSingleDataInterceptor(identifierHeartbeat, hbFactory, hbProcessor)
}

func (thn *TestHeartbeatNode) createPeerShardInterceptor(argsFactory interceptorFactory.ArgInterceptedDataFactory) {
	args := interceptorsProcessor.ArgPeerShardInterceptorProcessor{
		PeerShardMapper: thn.PeerShardMapper,
	}
	dciProcessor, _ := interceptorsProcessor.NewPeerShardInterceptorProcessor(args)
	dciFactory, _ := interceptorFactory.NewInterceptedPeerShardFactory(argsFactory)
	thn.PeerShardInterceptor = thn.initSingleDataInterceptor(common.ConnectionTopic, dciFactory, dciProcessor)
}

func (thn *TestHeartbeatNode) initMultiDataInterceptor(topic string, dataFactory process.InterceptedDataFactory, processor process.InterceptorProcessor) *interceptors.MultiDataInterceptor {
	mdInterceptor, _ := interceptors.NewMultiDataInterceptor(
		interceptors.ArgMultiDataInterceptor{
			Topic:            topic,
			Marshalizer:      TestMarshalizer,
			DataFactory:      dataFactory,
			Processor:        processor,
			Throttler:        TestThrottler,
			AntifloodHandler: &mock.NilAntifloodHandler{},
			WhiteListRequest: &testscommon.WhiteListHandlerStub{
				IsWhiteListedCalled: func(interceptedData process.InterceptedData) bool {
					return true
				},
			},
			PreferredPeersHolder: &p2pmocks.PeersHolderStub{},
			CurrentPeerId:        thn.Messenger.ID(),
		},
	)

	thn.registerTopicValidator(topic, mdInterceptor)

	return mdInterceptor
}

func (thn *TestHeartbeatNode) initSingleDataInterceptor(topic string, dataFactory process.InterceptedDataFactory, processor process.InterceptorProcessor) *interceptors.SingleDataInterceptor {
	sdInterceptor, _ := interceptors.NewSingleDataInterceptor(
		interceptors.ArgSingleDataInterceptor{
			Topic:            topic,
			DataFactory:      dataFactory,
			Processor:        processor,
			Throttler:        TestThrottler,
			AntifloodHandler: &mock.NilAntifloodHandler{},
			WhiteListRequest: &testscommon.WhiteListHandlerStub{
				IsWhiteListedCalled: func(interceptedData process.InterceptedData) bool {
					return true
				},
			},
			PreferredPeersHolder: &p2pmocks.PeersHolderStub{},
			CurrentPeerId:        thn.Messenger.ID(),
		},
	)

	thn.registerTopicValidator(topic, sdInterceptor)

	return sdInterceptor
}

func (thn *TestHeartbeatNode) initRequestsProcessor() {
	args := processor.ArgPeerAuthenticationRequestsProcessor{
		RequestHandler:          thn.RequestHandler,
		NodesCoordinator:        thn.NodesCoordinator,
		PeerAuthenticationPool:  thn.DataPool.PeerAuthentications(),
		ShardId:                 thn.ShardCoordinator.SelfId(),
		Epoch:                   0,
		MinPeersThreshold:       minPeersThreshold,
		DelayBetweenRequests:    delayBetweenRequests,
		MaxTimeoutForRequests:   maxTimeout,
		MaxMissingKeysInRequest: maxMissingKeysInRequest,
		Randomizer:              &random.ConcurrentSafeIntRandomizer{},
	}
	thn.RequestsProcessor, _ = processor.NewPeerAuthenticationRequestsProcessor(args)
}

func (thn *TestHeartbeatNode) initShardSender(tb testing.TB) {
	args := sender.ArgPeerShardSender{
		Messenger:                 thn.Messenger,
		Marshaller:                TestMarshaller,
		ShardCoordinator:          thn.ShardCoordinator,
		TimeBetweenSends:          5 * time.Second,
		TimeThresholdBetweenSends: 0.1,
		NodesCoordinator:          thn.NodesCoordinator,
	}

	var err error
	thn.ShardSender, err = sender.NewPeerShardSender(args)
	require.Nil(tb, err)
}

func (thn *TestHeartbeatNode) initDirectConnectionProcessor(tb testing.TB) {
	argsDirectConnectionProcessor := processor.ArgsDirectConnectionProcessor{
		TimeToReadDirectConnections: 5 * time.Second,
		Messenger:                   thn.Messenger,
		PeerShardMapper:             thn.PeerShardMapper,
		ShardCoordinator:            thn.ShardCoordinator,
		BaseIntraShardTopic:         ShardTopic,
		BaseCrossShardTopic:         ShardTopic,
	}

	var err error
	thn.DirectConnectionProcessor, err = processor.NewDirectConnectionProcessor(argsDirectConnectionProcessor)
	require.Nil(tb, err)
}

func (thn *TestHeartbeatNode) initCrossShardPeerTopicNotifier(tb testing.TB) {
	argsCrossShardPeerTopicNotifier := monitor.ArgsCrossShardPeerTopicNotifier{
		ShardCoordinator: thn.ShardCoordinator,
		PeerShardMapper:  thn.PeerShardMapper,
	}
	crossShardPeerTopicNotifier, err := monitor.NewCrossShardPeerTopicNotifier(argsCrossShardPeerTopicNotifier)
	require.Nil(tb, err)

	err = thn.Messenger.AddPeerTopicNotifier(crossShardPeerTopicNotifier)
	require.Nil(tb, err)
}

// ConnectTo will try to initiate a connection to the provided parameter
func (thn *TestHeartbeatNode) ConnectTo(connectable Connectable) error {
	if check.IfNil(connectable) {
		return fmt.Errorf("trying to connect to a nil Connectable parameter")
	}

	return thn.Messenger.ConnectToPeer(connectable.GetConnectableAddress())
}

// GetConnectableAddress returns a non circuit, non windows default connectable p2p address
func (thn *TestHeartbeatNode) GetConnectableAddress() string {
	if thn == nil {
		return "nil"
	}

	return GetConnectableAddress(thn.Messenger)
}

// MakeDisplayTableForHeartbeatNodes returns a string containing counters for received messages for all provided test nodes
func MakeDisplayTableForHeartbeatNodes(nodes map[uint32][]*TestHeartbeatNode) string {
	header := []string{"pk", "pid", "shard ID", "messages global", "messages intra", "messages cross", "conns Total/IntraVal/CrossVal/IntraObs/CrossObs/FullObs/Unk/Sed"}
	dataLines := make([]*display.LineData, 0)

	for shardId, nodesList := range nodes {
		for _, n := range nodesList {
			buffPk, _ := n.NodeKeys.MainKey.Pk.ToByteArray()

			peerInfo := n.Messenger.GetConnectedPeersInfo()

			pid := n.Messenger.ID().Pretty()
			lineData := display.NewLineData(
				false,
				[]string{
					core.GetTrimmedPk(hex.EncodeToString(buffPk)),
					pid[len(pid)-6:],
					fmt.Sprintf("%d", shardId),
					fmt.Sprintf("%d", n.CountGlobalMessages()),
					fmt.Sprintf("%d", n.CountIntraShardMessages()),
					fmt.Sprintf("%d", n.CountCrossShardMessages()),
					fmt.Sprintf("%d/%d/%d/%d/%d/%d/%d/%d",
						len(n.Messenger.ConnectedPeers()),
						peerInfo.NumIntraShardValidators,
						peerInfo.NumCrossShardValidators,
						peerInfo.NumIntraShardObservers,
						peerInfo.NumCrossShardObservers,
						peerInfo.NumFullHistoryObservers,
						len(peerInfo.UnknownPeers),
						len(peerInfo.Seeders),
					),
				},
			)

			dataLines = append(dataLines, lineData)
		}
	}
	table, _ := display.CreateTableString(header, dataLines)

	return table
}

// registerTopicValidator registers a message processor instance on the provided topic
func (thn *TestHeartbeatNode) registerTopicValidator(topic string, processor p2p.MessageProcessor) {
	err := thn.Messenger.CreateTopic(topic, true)
	if err != nil {
		fmt.Printf("error while creating topic %s: %s\n", topic, err.Error())
		return
	}

	err = thn.Messenger.RegisterMessageProcessor(topic, "test", processor)
	if err != nil {
		fmt.Printf("error while registering topic validator %s: %s\n", topic, err.Error())
		return
	}
}

// CreateTestInterceptors creates test interceptors that count the number of received messages
func (thn *TestHeartbeatNode) CreateTestInterceptors() {
	thn.registerTopicValidator(GlobalTopic, thn.Interceptor)

	metaIdentifier := ShardTopic + thn.ShardCoordinator.CommunicationIdentifier(core.MetachainShardId)
	thn.registerTopicValidator(metaIdentifier, thn.Interceptor)

	for i := uint32(0); i < thn.ShardCoordinator.NumberOfShards(); i++ {
		identifier := ShardTopic + thn.ShardCoordinator.CommunicationIdentifier(i)
		thn.registerTopicValidator(identifier, thn.Interceptor)
	}
}

// CountGlobalMessages returns the messages count on the global topic
func (thn *TestHeartbeatNode) CountGlobalMessages() int {
	return thn.Interceptor.MessageCount(GlobalTopic)
}

// CountIntraShardMessages returns the messages count on the intra-shard topic
func (thn *TestHeartbeatNode) CountIntraShardMessages() int {
	identifier := ShardTopic + thn.ShardCoordinator.CommunicationIdentifier(thn.ShardCoordinator.SelfId())
	return thn.Interceptor.MessageCount(identifier)
}

// CountCrossShardMessages returns the messages count on the cross-shard topics
func (thn *TestHeartbeatNode) CountCrossShardMessages() int {
	messages := 0

	if thn.ShardCoordinator.SelfId() != core.MetachainShardId {
		metaIdentifier := ShardTopic + thn.ShardCoordinator.CommunicationIdentifier(core.MetachainShardId)
		messages += thn.Interceptor.MessageCount(metaIdentifier)
	}

	for i := uint32(0); i < thn.ShardCoordinator.NumberOfShards(); i++ {
		if i == thn.ShardCoordinator.SelfId() {
			continue
		}

		metaIdentifier := ShardTopic + thn.ShardCoordinator.CommunicationIdentifier(i)
		messages += thn.Interceptor.MessageCount(metaIdentifier)
	}

	return messages
}

// Close -
func (thn *TestHeartbeatNode) Close() {
	_ = thn.Sender.Close()
	_ = thn.PeerAuthInterceptor.Close()
	_ = thn.RequestsProcessor.Close()
	_ = thn.RequestersContainer.Close()
	_ = thn.ResolversContainer.Close()
	_ = thn.ShardSender.Close()
	_ = thn.Messenger.Close()
	_ = thn.DirectConnectionProcessor.Close()
}

// IsInterfaceNil returns true if there is no value under the interface
func (thn *TestHeartbeatNode) IsInterfaceNil() bool {
	return thn == nil
}

func createCryptoPair() *TestKeyPair {
	suite := mcl.NewSuiteBLS12()
	keyGen := signing.NewKeyGenerator(suite)

	kp := &TestKeyPair{}
	kp.Sk, kp.Pk = keyGen.GeneratePair()

	return kp
}<|MERGE_RESOLUTION|>--- conflicted
+++ resolved
@@ -291,7 +291,6 @@
 	suCache, _ := storageunit.NewCache(cacherCfg)
 	for shardId, validatorList := range validatorsMap {
 		argumentsNodesCoordinator := nodesCoordinator.ArgNodesCoordinator{
-<<<<<<< HEAD
 			ChainParametersHandler: &shardingmock.ChainParametersHandlerStub{
 				ChainParametersForEpochCalled: func(_ uint32) (config.ChainParametersByEpochConfig, error) {
 					return config.ChainParametersByEpochConfig{
@@ -316,30 +315,8 @@
 			ChanStopNode:        endProcess.GetDummyEndProcessChannel(),
 			NodeTypeProvider:    &nodeTypeProviderMock.NodeTypeProviderStub{},
 			IsFullArchive:       false,
-			EnableEpochsHandler: &testscommon.EnableEpochsHandlerStub{},
+			EnableEpochsHandler: &enableEpochsHandlerMock.EnableEpochsHandlerStub{},
 			ValidatorInfoCacher: &vic.ValidatorInfoCacherStub{},
-=======
-			ShardConsensusGroupSize: shardConsensusGroupSize,
-			MetaConsensusGroupSize:  metaConsensusGroupSize,
-			Marshalizer:             TestMarshalizer,
-			Hasher:                  TestHasher,
-			ShardIDAsObserver:       shardId,
-			NbShards:                uint32(numShards),
-			EligibleNodes:           validatorsForNodesCoordinator,
-			SelfPublicKey:           []byte(strconv.Itoa(int(shardId))),
-			ConsensusGroupCache:     suCache,
-			Shuffler:                &shardingMocks.NodeShufflerMock{},
-			BootStorer:              CreateMemUnit(),
-			WaitingNodes:            make(map[uint32][]nodesCoordinator.Validator),
-			Epoch:                   0,
-			EpochStartNotifier:      notifier.NewEpochStartSubscriptionHandler(),
-			ShuffledOutHandler:      &mock.ShuffledOutHandlerStub{},
-			ChanStopNode:            endProcess.GetDummyEndProcessChannel(),
-			NodeTypeProvider:        &nodeTypeProviderMock.NodeTypeProviderStub{},
-			IsFullArchive:           false,
-			EnableEpochsHandler:     &enableEpochsHandlerMock.EnableEpochsHandlerStub{},
-			ValidatorInfoCacher:     &vic.ValidatorInfoCacherStub{},
->>>>>>> 799e5991
 		}
 		nodesCoordinatorInstance, err := nodesCoordinator.NewIndexHashedNodesCoordinator(argumentsNodesCoordinator)
 		log.LogIfError(err)
@@ -366,7 +343,6 @@
 			}
 
 			argumentsNodesCoordinator := nodesCoordinator.ArgNodesCoordinator{
-<<<<<<< HEAD
 				ChainParametersHandler: &shardingmock.ChainParametersHandlerStub{
 					ChainParametersForEpochCalled: func(_ uint32) (config.ChainParametersByEpochConfig, error) {
 						return config.ChainParametersByEpochConfig{
@@ -391,30 +367,8 @@
 				ChanStopNode:        endProcess.GetDummyEndProcessChannel(),
 				NodeTypeProvider:    &nodeTypeProviderMock.NodeTypeProviderStub{},
 				IsFullArchive:       false,
-				EnableEpochsHandler: &testscommon.EnableEpochsHandlerStub{},
+				EnableEpochsHandler: &enableEpochsHandlerMock.EnableEpochsHandlerStub{},
 				ValidatorInfoCacher: &vic.ValidatorInfoCacherStub{},
-=======
-				ShardConsensusGroupSize: shardConsensusGroupSize,
-				MetaConsensusGroupSize:  metaConsensusGroupSize,
-				Marshalizer:             TestMarshalizer,
-				Hasher:                  TestHasher,
-				ShardIDAsObserver:       shardId,
-				NbShards:                uint32(numShards),
-				EligibleNodes:           validatorsForNodesCoordinator,
-				SelfPublicKey:           []byte(strconv.Itoa(int(shardId))),
-				ConsensusGroupCache:     suCache,
-				Shuffler:                &shardingMocks.NodeShufflerMock{},
-				BootStorer:              CreateMemUnit(),
-				WaitingNodes:            make(map[uint32][]nodesCoordinator.Validator),
-				Epoch:                   0,
-				EpochStartNotifier:      notifier.NewEpochStartSubscriptionHandler(),
-				ShuffledOutHandler:      &mock.ShuffledOutHandlerStub{},
-				ChanStopNode:            endProcess.GetDummyEndProcessChannel(),
-				NodeTypeProvider:        &nodeTypeProviderMock.NodeTypeProviderStub{},
-				IsFullArchive:           false,
-				EnableEpochsHandler:     &enableEpochsHandlerMock.EnableEpochsHandlerStub{},
-				ValidatorInfoCacher:     &vic.ValidatorInfoCacherStub{},
->>>>>>> 799e5991
 			}
 			nodesCoordinatorInstance, err := nodesCoordinator.NewIndexHashedNodesCoordinator(argumentsNodesCoordinator)
 			log.LogIfError(err)
