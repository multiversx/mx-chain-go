package mempool

import (
	"encoding/hex"
	"fmt"
	"math/big"
	"math/rand"
	"strconv"
	"testing"
	"time"

	"github.com/multiversx/mx-chain-core-go/core"
	"github.com/multiversx/mx-chain-core-go/data/block"
	"github.com/multiversx/mx-chain-core-go/data/transaction"
	"github.com/multiversx/mx-chain-go/common/holders"
	"github.com/multiversx/mx-chain-go/config"
	testsChainSimulator "github.com/multiversx/mx-chain-go/integrationTests/chainSimulator"
	"github.com/multiversx/mx-chain-go/node/chainSimulator"
	"github.com/multiversx/mx-chain-go/node/chainSimulator/components/api"
	"github.com/multiversx/mx-chain-go/node/chainSimulator/configs"
	"github.com/multiversx/mx-chain-go/node/chainSimulator/dtos"
	"github.com/multiversx/mx-chain-go/process/block/preprocess"
	"github.com/multiversx/mx-chain-go/state"
	"github.com/multiversx/mx-chain-go/testscommon"
	stateMock "github.com/multiversx/mx-chain-go/testscommon/state"
	"github.com/multiversx/mx-chain-go/testscommon/txcachemocks"
	"github.com/multiversx/mx-chain-go/txcache"
	"github.com/stretchr/testify/require"
)

var (
	oneEGLD                      = big.NewInt(1000000000000000000)
	oneQuarterOfEGLD             = big.NewInt(250000000000000000)
<<<<<<< HEAD
	durationWaitAfterSendMany    = 5000 * time.Millisecond
	durationWaitAfterSendSome    = 500 * time.Millisecond
	selectionLoopMaximumDuration = 500 * time.Millisecond
=======
	durationWaitAfterSendMany    = 7500 * time.Millisecond
	durationWaitAfterSendSome    = 1000 * time.Millisecond
	selectionLoopMaximumDuration = 1000 * time.Millisecond
>>>>>>> 28a5ee85
	defaultBlockchainInfo        = holders.NewBlockchainInfo(nil, 0)
	gasLimit                     = 50_000
	gasPrice                     = 1_000_000_000
)

const maxNumBytesUpperBound = 1_073_741_824           // one GB
const maxNumBytesPerSenderUpperBoundTest = 33_554_432 // 32 MB

type accountInfo struct {
	balance *big.Int
	nonce   uint64
}

func startChainSimulator(t *testing.T, alterConfigsFunction func(cfg *config.Configs)) testsChainSimulator.ChainSimulator {
	simulator, err := chainSimulator.NewChainSimulator(chainSimulator.ArgsChainSimulator{
		BypassTxSignatureCheck: true,
		TempDir:                t.TempDir(),
		PathToInitialConfig:    "../../../cmd/node/config/",
		NumOfShards:            1,
		GenesisTimestamp:       time.Now().Unix(),
		RoundDurationInMillis:  uint64(4000),
		RoundsPerEpoch: core.OptionalUint64{
			HasValue: true,
			Value:    10,
		},
		ApiInterface:             api.NewNoApiInterface(),
		MinNodesPerShard:         1,
		MetaChainMinNodes:        1,
		NumNodesWaitingListMeta:  0,
		NumNodesWaitingListShard: 0,
		AlterConfigsFunction:     alterConfigsFunction,
	})
	require.NoError(t, err)
	require.NotNil(t, simulator)

	err = simulator.GenerateBlocksUntilEpochIsReached(1)
	require.NoError(t, err)

	return simulator
}

type participantsHolder struct {
	sendersByShard  map[int][]dtos.WalletAddress
	relayerByShard  map[int]dtos.WalletAddress
	receiverByShard map[int]dtos.WalletAddress
}

func newParticipantsHolder() *participantsHolder {
	return &participantsHolder{
		sendersByShard:  make(map[int][]dtos.WalletAddress),
		relayerByShard:  make(map[int]dtos.WalletAddress),
		receiverByShard: make(map[int]dtos.WalletAddress),
	}
}

func createParticipants(t *testing.T, simulator testsChainSimulator.ChainSimulator, numSendersPerShard int) *participantsHolder {
	numShards := int(simulator.GetNodeHandler(0).GetShardCoordinator().NumberOfShards())
	participants := newParticipantsHolder()

	for shard := 0; shard < numShards; shard++ {
		senders := make([]dtos.WalletAddress, 0, numSendersPerShard)

		for i := 0; i < numSendersPerShard; i++ {
			sender, err := simulator.GenerateAndMintWalletAddress(uint32(shard), oneEGLD)
			require.NoError(t, err)

			senders = append(senders, sender)
		}

		relayer, err := simulator.GenerateAndMintWalletAddress(uint32(shard), oneEGLD)
		require.NoError(t, err)

		receiver, err := simulator.GenerateAndMintWalletAddress(uint32(shard), big.NewInt(0))
		require.NoError(t, err)

		participants.sendersByShard[shard] = senders
		participants.relayerByShard[shard] = relayer
		participants.receiverByShard[shard] = receiver
	}

	err := simulator.GenerateBlocks(1)
	require.Nil(t, err)

	return participants
}

type noncesTracker struct {
	nonceByAddress map[string]uint64
}

func newNoncesTracker() *noncesTracker {
	return &noncesTracker{
		nonceByAddress: make(map[string]uint64),
	}
}

func (tracker *noncesTracker) getThenIncrementNonce(address dtos.WalletAddress) uint64 {
	nonce, ok := tracker.nonceByAddress[address.Bech32]
	if !ok {
		tracker.nonceByAddress[address.Bech32] = 0
	}

	tracker.nonceByAddress[address.Bech32]++
	return nonce
}

func (tracker *noncesTracker) getThenIncrementNonceByStringAddress(address string) uint64 {
	nonce, ok := tracker.nonceByAddress[address]
	if !ok {
		tracker.nonceByAddress[address] = 0
	}

	tracker.nonceByAddress[address]++
	return nonce
}

func sendTransactions(t *testing.T, simulator testsChainSimulator.ChainSimulator, transactions []*transaction.Transaction) {
	transactionsBySenderShard := make(map[int][]*transaction.Transaction)
	shardCoordinator := simulator.GetNodeHandler(0).GetShardCoordinator()

	for _, tx := range transactions {
		shard := int(shardCoordinator.ComputeId(tx.SndAddr))
		transactionsBySenderShard[shard] = append(transactionsBySenderShard[shard], tx)
	}

	for shard, transactionsFromShard := range transactionsBySenderShard {
		node := simulator.GetNodeHandler(uint32(shard))

		for _, tx := range transactionsFromShard {
			err := node.GetFacadeHandler().ValidateTransaction(tx)
			require.NoError(t, err)
		}

		numSent, err := node.GetFacadeHandler().SendBulkTransactions(transactionsFromShard)

		require.NoError(t, err)
		require.Equal(t, len(transactionsFromShard), int(numSent))
	}
}

func sendTransaction(t *testing.T, simulator testsChainSimulator.ChainSimulator, tx *transaction.Transaction) {
	sendTransactions(t, simulator, []*transaction.Transaction{tx})
}

func selectTransactions(t *testing.T, simulator testsChainSimulator.ChainSimulator, shard int) ([]*txcache.WrappedTransaction, uint64) {
	shardAsString := strconv.Itoa(shard)
	node := simulator.GetNodeHandler(uint32(shard))
	accountsAdapter := node.GetStateComponents().AccountsAdapter()
	poolsHolder := node.GetDataComponents().Datapool().Transactions()

	selectionSession, err := preprocess.NewSelectionSession(preprocess.ArgsSelectionSession{
		AccountsAdapter:       accountsAdapter,
		TransactionsProcessor: &testscommon.TxProcessorStub{},
	})
	require.NoError(t, err)

	options := holders.NewTxSelectionOptions(
		10_000_000_000,
		30_000,
		int(selectionLoopMaximumDuration.Milliseconds()),
		10,
	)

	mempool := poolsHolder.ShardDataStore(shardAsString).(*txcache.TxCache)
	selectedTransactions, gas := mempool.SelectTransactions(selectionSession, options, defaultBlockchainInfo)
	return selectedTransactions, gas
}

func getNumTransactionsInPool(simulator testsChainSimulator.ChainSimulator, shard int) int {
	node := simulator.GetNodeHandler(uint32(shard))
	poolsHolder := node.GetDataComponents().Datapool().Transactions()
	return int(poolsHolder.GetCounts().GetTotal())
}

func getNumTransactionsInCurrentBlock(simulator testsChainSimulator.ChainSimulator, shard int) int {
	node := simulator.GetNodeHandler(uint32(shard))
	currentBlock := node.GetDataComponents().Blockchain().GetCurrentBlockHeader()
	return int(currentBlock.GetTxCount())
}

func getTransaction(t *testing.T, simulator testsChainSimulator.ChainSimulator, shard int, hash []byte) *transaction.ApiTransactionResult {
	hashAsHex := hex.EncodeToString(hash)
	transaction, err := simulator.GetNodeHandler(uint32(shard)).GetFacadeHandler().GetTransaction(hashAsHex, true)
	require.NoError(t, err)
	return transaction
}

func createMockSelectionSessionWithSpecificAccountInfo(accounts map[string]*accountInfo) *txcachemocks.SelectionSessionMock {
	sessionMock := txcachemocks.SelectionSessionMock{
		GetAccountStateCalled: func(address []byte) (state.UserAccountHandler, error) {
			return &stateMock.StateUserAccountHandlerStub{
				GetBalanceCalled: func() *big.Int {
					return accounts[string(address)].balance
				},
				GetNonceCalled: func() uint64 {
					return accounts[string(address)].nonce
				},
			}, nil
		},
	}

	return &sessionMock
}

func createProposedBlock(selectedTransactions []*txcache.WrappedTransaction) *block.Body {
	// extract the tx hashes from the selected transactions
	proposedTxs := make([][]byte, 0, len(selectedTransactions))
	for _, tx := range selectedTransactions {
		proposedTxs = append(proposedTxs, tx.TxHash)
	}

	return &block.Body{MiniBlocks: []*block.MiniBlock{
		{
			TxHashes: proposedTxs,
		},
	}}
}

func createDefaultSelectionSessionMockWithInitialAmount(initialAmountPerAccount *big.Int) *txcachemocks.SelectionSessionMock {
	sessionMock := txcachemocks.SelectionSessionMock{
		GetAccountStateCalled: func(address []byte) (state.UserAccountHandler, error) {
			return &stateMock.StateUserAccountHandlerStub{
				GetBalanceCalled: func() *big.Int {
					return initialAmountPerAccount
				},
				GetNonceCalled: func() uint64 {
					return 0
				},
			}, nil
		},
	}

	return &sessionMock
}

func createFakeAddresses(numAddresses int) []string {
	base := "sender"
	addresses := make([]string, numAddresses)
	for i := 0; i < numAddresses; i++ {
		addresses[i] = fmt.Sprintf("%s:%d", base, i)
	}

	return addresses
}

func createRandomTx(nonceTracker *noncesTracker, accounts []string) *transaction.Transaction {
	sender := rand.Intn(len(accounts))
	receiver := rand.Intn(len(accounts))
	for sender == receiver {
		receiver = rand.Intn(len(accounts))
	}

	return &transaction.Transaction{
		Nonce:     nonceTracker.getThenIncrementNonceByStringAddress(accounts[sender]),
		Value:     big.NewInt(1),
		SndAddr:   []byte(accounts[sender]),
		RcvAddr:   []byte(accounts[receiver]),
		Data:      []byte{},
		GasLimit:  50_000,
		GasPrice:  1_000_000_000,
		ChainID:   []byte(configs.ChainID),
		Version:   2,
		Signature: []byte("signature"),
	}
}

func createRandomTxs(txpool *txcache.TxCache, numTxs int, nonceTracker *noncesTracker, accounts []string) {
	for i := 0; i < numTxs; i++ {
		tx := createRandomTx(nonceTracker, accounts)
		txHash := []byte(fmt.Sprintf("txHash%d", i))
		wtx := &txcache.WrappedTransaction{
			Tx:               tx,
			TxHash:           txHash,
			SenderShardID:    0,
			ReceiverShardID:  0,
			Size:             0,
			Fee:              core.SafeMul(tx.GasLimit, tx.GasPrice),
			PricePerUnit:     0,
			TransferredValue: tx.Value,
			FeePayer:         tx.SndAddr,
		}
		txpool.AddTx(wtx)
	}
}

func testOnProposed(t *testing.T, sw *core.StopWatch, numTxs int, numAddresses int) {
	// create some fake address for each account
	accounts := createFakeAddresses(numAddresses)

	host := txcachemocks.NewMempoolHostMock()
	txpool, err := txcache.NewTxCache(configSourceMe, host)

	require.Nil(t, err)
	require.NotNil(t, txpool)

	initialAmount := big.NewInt(0)
	numTxsAsBigInt := big.NewInt(int64(numTxs))

	// assuming the scenario when we always have the same sender, assure we have enough balance for fees and transfers
	_ = initialAmount.Mul(numTxsAsBigInt, core.SafeMul(uint64(gasLimit), uint64(gasPrice)))
	_ = initialAmount.Add(initialAmount, core.SafeMul(uint64(numTxs), uint64(transferredValue)))

	selectionSession := createDefaultSelectionSessionMockWithInitialAmount(initialAmount)
	options := holders.NewTxSelectionOptions(
		10_000_000_000,
		numTxs,
		int(selectionLoopMaximumDuration.Milliseconds()),
		10,
	)

	nonceTracker := newNoncesTracker()
	createRandomTxs(txpool, numTxs, nonceTracker, accounts)

	require.Equal(t, numTxs, int(txpool.CountTx()))

	blockchainInfo := holders.NewBlockchainInfo([]byte("blockHash0"), 1)
	selectedTransactions, _ := txpool.SelectTransactions(selectionSession, options, blockchainInfo)
	require.Equal(t, numTxs, len(selectedTransactions))

	proposedBlock1 := createProposedBlock(selectedTransactions)

	sw.Start(t.Name())
	// measure the time spent
	err = txpool.OnProposedBlock([]byte("blockHash1"), proposedBlock1, &block.Header{
		Nonce:    0,
		PrevHash: []byte("blockHash0"),
		RootHash: []byte(fmt.Sprintf("rootHash%d", 0)),
	},
		selectionSession,
		defaultBlockchainInfo,
	)
	sw.Stop(t.Name())
	require.Nil(t, err)
}

func testFirstSelection(t *testing.T, sw *core.StopWatch, numTxs int, numTxsToBeSelected, numAddresses int) {
	// create some fake address for each account
	accounts := createFakeAddresses(numAddresses)

	host := txcachemocks.NewMempoolHostMock()
	txpool, err := txcache.NewTxCache(configSourceMe, host)

	require.Nil(t, err)
	require.NotNil(t, txpool)

	// assuming the scenario when we always have the same sender, assure we have enough balance for fees and transfers
	initialAmount := big.NewInt(0)
	numTxsAsBigInt := big.NewInt(int64(numTxs))

	_ = initialAmount.Mul(numTxsAsBigInt, core.SafeMul(uint64(gasLimit), uint64(gasPrice)))
	_ = initialAmount.Add(initialAmount, big.NewInt(int64(numTxs)))

	selectionSession := createDefaultSelectionSessionMockWithInitialAmount(initialAmount)
	options := holders.NewTxSelectionOptions(
		10_000_000_000*10, // in case of 1_000_000 txs
		numTxsToBeSelected,
		int(selectionLoopMaximumDuration.Milliseconds())*3, // in case of 1_000_000 txs
		10,
	)

	nonceTracker := newNoncesTracker()
	createRandomTxs(txpool, numTxs, nonceTracker, accounts)

	require.Equal(t, numTxs, int(txpool.CountTx()))

	blockchainInfo := holders.NewBlockchainInfo([]byte("blockHash0"), 1)

	sw.Start(t.Name())
	selectedTransactions, _ := txpool.SelectTransactions(selectionSession, options, blockchainInfo)
	sw.Stop(t.Name())
	require.Equal(t, numTxsToBeSelected, len(selectedTransactions))
}

func testSecondSelection(t *testing.T, sw *core.StopWatch, numTxs int, numTxsToBeSelected int, numAddresses int) {
	// create some fake address for each account
	accounts := createFakeAddresses(numAddresses)

	host := txcachemocks.NewMempoolHostMock()
	txpool, err := txcache.NewTxCache(configSourceMe, host)

	require.Nil(t, err)
	require.NotNil(t, txpool)

	// assuming the scenario when we always have the same sender, assure we have enough balance for fees and transfers
	initialAmount := big.NewInt(0)
	numTxsAsBigInt := big.NewInt(int64(numTxs))

	_ = initialAmount.Mul(numTxsAsBigInt, core.SafeMul(uint64(gasLimit), uint64(gasPrice)))
	_ = initialAmount.Add(initialAmount, core.SafeMul(uint64(numTxs), uint64(transferredValue)))

	selectionSession := createDefaultSelectionSessionMockWithInitialAmount(initialAmount)
	options := holders.NewTxSelectionOptions(
		10_000_000_000*10,
		numTxsToBeSelected,
		int(selectionLoopMaximumDuration.Milliseconds())*10,
		10,
	)

	nonceTracker := newNoncesTracker()
	createRandomTxs(txpool, numTxs, nonceTracker, accounts)

	require.Equal(t, numTxs, int(txpool.CountTx()))

	blockchainInfo := holders.NewBlockchainInfo([]byte("blockHash0"), 1)
	selectedTransactions, _ := txpool.SelectTransactions(selectionSession, options, blockchainInfo)
	require.Equal(t, numTxsToBeSelected, len(selectedTransactions))

	proposedBlock := createProposedBlock(selectedTransactions)
	// propose those txs in order to track them (create the breadcrumbs used for the virtual records)
	err = txpool.OnProposedBlock([]byte("blockHash1"), proposedBlock, &block.Header{
		Nonce:    0,
		PrevHash: []byte("blockHash0"),
		RootHash: []byte(fmt.Sprintf("rootHash%d", 0)),
	},
		selectionSession,
		defaultBlockchainInfo,
	)
	require.Nil(t, err)

	// measure the time for the second selection (now we use the breadcrumbs to create the virtual records)
	sw.Start(t.Name())
	selectedTransactions, _ = txpool.SelectTransactions(selectionSession, options, blockchainInfo)
	sw.Stop(t.Name())

	require.Equal(t, numTxsToBeSelected, len(selectedTransactions))

	// propose the block and make sure the selection works well
	proposedBlock = createProposedBlock(selectedTransactions)
	err = txpool.OnProposedBlock([]byte("blockHash2"), proposedBlock, &block.Header{
		Nonce:    0,
		PrevHash: []byte("blockHash1"),
		RootHash: []byte(fmt.Sprintf("rootHash%d", 0)),
	},
		selectionSession,
		defaultBlockchainInfo,
	)
	require.Nil(t, err)

	selectedTransactions, _ = txpool.SelectTransactions(selectionSession, options, blockchainInfo)
	require.Equal(t, 0, len(selectedTransactions))
}

func testSecondSelectionWithManyTxsInPool(t *testing.T, sw *core.StopWatch, numTxs int, numTxsToBeSelected int, numAddresses int) {
	accounts := createFakeAddresses(numAddresses)

	host := txcachemocks.NewMempoolHostMock()
	txpool, err := txcache.NewTxCache(configSourceMe, host)

	require.Nil(t, err)
	require.NotNil(t, txpool)

	// assuming the scenario when we always have the same sender, assure we have enough balance for fees and transfers
	initialAmount := big.NewInt(0)
	numTxsAsBigInt := big.NewInt(int64(numTxs))

	_ = initialAmount.Mul(numTxsAsBigInt, core.SafeMul(uint64(gasLimit), uint64(gasPrice)))
	_ = initialAmount.Add(initialAmount, core.SafeMul(uint64(numTxs), uint64(transferredValue)))

	selectionSession := createDefaultSelectionSessionMockWithInitialAmount(initialAmount)
	options := holders.NewTxSelectionOptions(
		10_000_000_000,
		numTxsToBeSelected,
		int(selectionLoopMaximumDuration.Milliseconds()),
		10,
	)

	nonceTracker := newNoncesTracker()
	createRandomTxs(txpool, numTxs, nonceTracker, accounts)

	require.Equal(t, numTxs, int(txpool.CountTx()))

	blockchainInfo := holders.NewBlockchainInfo([]byte("blockHash0"), 1)
	selectedTransactions, _ := txpool.SelectTransactions(selectionSession, options, blockchainInfo)
	require.Equal(t, numTxsToBeSelected, len(selectedTransactions))

	proposedBlock := createProposedBlock(selectedTransactions)
	// propose those txs in order to track them (create the breadcrumbs used for the virtual records)
	err = txpool.OnProposedBlock([]byte("blockHash1"), proposedBlock, &block.Header{
		Nonce:    0,
		PrevHash: []byte("blockHash0"),
		RootHash: []byte(fmt.Sprintf("rootHash%d", 0)),
	},
		selectionSession,
		defaultBlockchainInfo,
	)
	require.Nil(t, err)

	// measure the time for the second selection (now we use the breadcrumbs to create the virtual records)
	sw.Start(t.Name())
	selectedTransactions, _ = txpool.SelectTransactions(selectionSession, options, blockchainInfo)
	sw.Stop(t.Name())

	require.Equal(t, numTxsToBeSelected, len(selectedTransactions))
}<|MERGE_RESOLUTION|>--- conflicted
+++ resolved
@@ -31,15 +31,9 @@
 var (
 	oneEGLD                      = big.NewInt(1000000000000000000)
 	oneQuarterOfEGLD             = big.NewInt(250000000000000000)
-<<<<<<< HEAD
-	durationWaitAfterSendMany    = 5000 * time.Millisecond
-	durationWaitAfterSendSome    = 500 * time.Millisecond
-	selectionLoopMaximumDuration = 500 * time.Millisecond
-=======
 	durationWaitAfterSendMany    = 7500 * time.Millisecond
 	durationWaitAfterSendSome    = 1000 * time.Millisecond
 	selectionLoopMaximumDuration = 1000 * time.Millisecond
->>>>>>> 28a5ee85
 	defaultBlockchainInfo        = holders.NewBlockchainInfo(nil, 0)
 	gasLimit                     = 50_000
 	gasPrice                     = 1_000_000_000
