package mempool

import (
	"fmt"
	"math"
	"math/big"
	"testing"
	"time"

	"github.com/multiversx/mx-chain-core-go/data/block"
	"github.com/multiversx/mx-chain-core-go/data/transaction"
	"github.com/multiversx/mx-chain-go/common/holders"
	stateMock "github.com/multiversx/mx-chain-go/testscommon/state"
	"github.com/multiversx/mx-chain-go/testscommon/txcachemocks"
	"github.com/multiversx/mx-chain-go/txcache"
	"github.com/stretchr/testify/require"

	"github.com/multiversx/mx-chain-go/config"
	"github.com/multiversx/mx-chain-go/node/chainSimulator/configs"
	"github.com/multiversx/mx-chain-go/storage"
)

// TODO add some integration tests for forks scenarios

func TestMempoolWithChainSimulator_Selection(t *testing.T) {
	if testing.Short() {
		t.Skip("this is not a short test")
	}

	numSenders := 10000
	numTransactionsPerSender := 3
	shard := 0

	simulator := startChainSimulator(t, func(cfg *config.Configs) {})
	defer simulator.Close()

	participants := createParticipants(t, simulator, numSenders)
	noncesTracker := newNoncesTracker()

	transactions := make([]*transaction.Transaction, 0, numSenders*numTransactionsPerSender)

	for i := 0; i < numSenders; i++ {
		sender := participants.sendersByShard[shard][i]
		receiver := participants.receiverByShard[shard]

		for j := 0; j < numTransactionsPerSender; j++ {
			tx := &transaction.Transaction{
				Nonce:     noncesTracker.getThenIncrementNonce(sender),
				Value:     oneQuarterOfEGLD,
				SndAddr:   sender.Bytes,
				RcvAddr:   receiver.Bytes,
				Data:      []byte{},
				GasLimit:  50_000,
				GasPrice:  1_000_000_000,
				ChainID:   []byte(configs.ChainID),
				Version:   2,
				Signature: []byte("signature"),
			}

			transactions = append(transactions, tx)
		}
	}

	sendTransactions(t, simulator, transactions)
	time.Sleep(durationWaitAfterSendMany)
	require.Equal(t, 30_000, getNumTransactionsInPool(simulator, shard))

	selectedTransactions, gas := selectTransactions(t, simulator, shard)
	require.Equal(t, 30_000, len(selectedTransactions))
	require.Equal(t, 50_000*30_000, int(gas))

	err := simulator.GenerateBlocks(1)
	require.Nil(t, err)
	require.Equal(t, 27_756, getNumTransactionsInCurrentBlock(simulator, shard))

	selectedTransactions, gas = selectTransactions(t, simulator, shard)
	require.Equal(t, 30_000-27_756, len(selectedTransactions))
	require.Equal(t, 50_000*(30_000-27_756), int(gas))
}

func TestMempoolWithChainSimulator_Selection_WhenUsersHaveZeroBalance_WithRelayedV3(t *testing.T) {
	if testing.Short() {
		t.Skip("this is not a short test")
	}

	shard := 0

	simulator := startChainSimulator(t, func(cfg *config.Configs) {})
	defer simulator.Close()

	err := simulator.GenerateBlocksUntilEpochIsReached(2)
	require.NoError(t, err)

	relayer, err := simulator.GenerateAndMintWalletAddress(uint32(shard), oneEGLD)
	require.NoError(t, err)

	receiver, err := simulator.GenerateAndMintWalletAddress(uint32(shard), big.NewInt(0))
	require.NoError(t, err)

	alice, err := simulator.GenerateAndMintWalletAddress(uint32(shard), big.NewInt(0))
	require.NoError(t, err)

	bob, err := simulator.GenerateAndMintWalletAddress(uint32(shard), big.NewInt(0))
	require.NoError(t, err)

	err = simulator.GenerateBlocks(1)
	require.Nil(t, err)

	noncesTracker := newNoncesTracker()
	transactions := make([]*transaction.Transaction, 0)

	// Transfer (executable, invalid) from Alice (relayed)
	transactions = append(transactions, &transaction.Transaction{
		Nonce:            noncesTracker.getThenIncrementNonce(alice),
		Value:            oneQuarterOfEGLD,
		SndAddr:          alice.Bytes,
		RcvAddr:          receiver.Bytes,
		RelayerAddr:      relayer.Bytes,
		Data:             []byte{},
		GasLimit:         100_000,
		GasPrice:         1_000_000_002,
		ChainID:          []byte(configs.ChainID),
		Version:          2,
		Signature:        []byte("signature"),
		RelayerSignature: []byte("signature"),
	})

	// Contract call from Bob (relayed)
	transactions = append(transactions, &transaction.Transaction{
		Nonce:            noncesTracker.getThenIncrementNonce(bob),
		Value:            big.NewInt(0),
		SndAddr:          bob.Bytes,
		RcvAddr:          receiver.Bytes,
		RelayerAddr:      relayer.Bytes,
		Data:             []byte("hello"),
		GasLimit:         100_000 + 5*1500,
		GasPrice:         1_000_000_001,
		ChainID:          []byte(configs.ChainID),
		Version:          2,
		Signature:        []byte("signature"),
		RelayerSignature: []byte("signature"),
	})

	sendTransactions(t, simulator, transactions)
	time.Sleep(durationWaitAfterSendSome)
	require.Equal(t, 2, getNumTransactionsInPool(simulator, shard))

	selectedTransactions, _ := selectTransactions(t, simulator, shard)
	require.Equal(t, 2, len(selectedTransactions))
	require.Equal(t, alice.Bytes, selectedTransactions[0].Tx.GetSndAddr())
	require.Equal(t, bob.Bytes, selectedTransactions[1].Tx.GetSndAddr())

	err = simulator.GenerateBlocks(1)
	require.Nil(t, err)
	require.Equal(t, 2, getNumTransactionsInCurrentBlock(simulator, shard))

	require.Equal(t, "invalid", getTransaction(t, simulator, shard, selectedTransactions[0].TxHash).Status.String())
	require.Equal(t, "success", getTransaction(t, simulator, shard, selectedTransactions[1].TxHash).Status.String())
}

func TestMempoolWithChainSimulator_Selection_WhenInsufficientBalanceForFee_WithRelayedV3(t *testing.T) {
	if testing.Short() {
		t.Skip("this is not a short test")
	}

	numSenders := 3
	shard := 0

	simulator := startChainSimulator(t, func(cfg *config.Configs) {})
	defer simulator.Close()

	err := simulator.GenerateBlocksUntilEpochIsReached(2)
	require.NoError(t, err)

	participants := createParticipants(t, simulator, numSenders)
	noncesTracker := newNoncesTracker()

	alice := participants.sendersByShard[shard][0]
	bob := participants.sendersByShard[shard][1]
	carol := participants.sendersByShard[shard][2]
	relayer := participants.relayerByShard[shard]
	receiver := participants.receiverByShard[shard]

	transactions := make([]*transaction.Transaction, 0)

	// Consume most of relayer's balance. Keep an amount that is enough for the fee of two simple transfer transactions.
	currentRelayerBalance := int64(1000000000000000000)
	feeForTransfer := int64(50_000 * 1_000_000_004)
	feeForRelayingTransactionsOfAliceAndBob := int64(100_000*1_000_000_003 + 100_000*1_000_000_002)

	transactions = append(transactions, &transaction.Transaction{
		Nonce:     noncesTracker.getThenIncrementNonce(relayer),
		Value:     big.NewInt(currentRelayerBalance - feeForTransfer - feeForRelayingTransactionsOfAliceAndBob),
		SndAddr:   relayer.Bytes,
		RcvAddr:   receiver.Bytes,
		Data:      []byte{},
		GasLimit:  50_000,
		GasPrice:  1_000_000_004,
		ChainID:   []byte(configs.ChainID),
		Version:   2,
		Signature: []byte("signature"),
	})

	// Transfer from Alice (relayed)
	transactions = append(transactions, &transaction.Transaction{
		Nonce:            noncesTracker.getThenIncrementNonce(alice),
		Value:            oneQuarterOfEGLD,
		SndAddr:          alice.Bytes,
		RcvAddr:          receiver.Bytes,
		RelayerAddr:      relayer.Bytes,
		Data:             []byte{},
		GasLimit:         100_000,
		GasPrice:         1_000_000_003,
		ChainID:          []byte(configs.ChainID),
		Version:          2,
		Signature:        []byte("signature"),
		RelayerSignature: []byte("signature"),
	})

	// Transfer from Bob (relayed)
	transactions = append(transactions, &transaction.Transaction{
		Nonce:            noncesTracker.getThenIncrementNonce(bob),
		Value:            oneQuarterOfEGLD,
		SndAddr:          bob.Bytes,
		RcvAddr:          receiver.Bytes,
		RelayerAddr:      relayer.Bytes,
		Data:             []byte{},
		GasLimit:         100_000,
		GasPrice:         1_000_000_002,
		ChainID:          []byte(configs.ChainID),
		Version:          2,
		Signature:        []byte("signature"),
		RelayerSignature: []byte("signature"),
	})

	// Transfer from Carol (relayed) - this one should not be selected due to insufficient balance (of the relayer)
	transactions = append(transactions, &transaction.Transaction{
		Nonce:            noncesTracker.getThenIncrementNonce(carol),
		Value:            oneQuarterOfEGLD,
		SndAddr:          carol.Bytes,
		RcvAddr:          receiver.Bytes,
		RelayerAddr:      relayer.Bytes,
		Data:             []byte{},
		GasLimit:         100_000,
		GasPrice:         1_000_000_001,
		ChainID:          []byte(configs.ChainID),
		Version:          2,
		Signature:        []byte("signature"),
		RelayerSignature: []byte("signature"),
	})

	sendTransactions(t, simulator, transactions)
	time.Sleep(durationWaitAfterSendSome)
	require.Equal(t, 4, getNumTransactionsInPool(simulator, shard))

	selectedTransactions, _ := selectTransactions(t, simulator, shard)
	require.Equal(t, 3, len(selectedTransactions))
	require.Equal(t, relayer.Bytes, selectedTransactions[0].Tx.GetSndAddr())
	require.Equal(t, alice.Bytes, selectedTransactions[1].Tx.GetSndAddr())
	require.Equal(t, bob.Bytes, selectedTransactions[2].Tx.GetSndAddr())
}

func TestMempoolWithChainSimulator_Selection_WhenInitialGap(t *testing.T) {
	if testing.Short() {
		t.Skip("this is not a short test")
	}

	numSenders := 2
	shard := 0

	simulator := startChainSimulator(t, func(cfg *config.Configs) {})
	defer simulator.Close()

	err := simulator.GenerateBlocksUntilEpochIsReached(2)
	require.NoError(t, err)

	participants := createParticipants(t, simulator, numSenders)
	noncesTracker := newNoncesTracker()

	alice := participants.sendersByShard[shard][0]
	bob := participants.sendersByShard[shard][1]
	relayer := participants.relayerByShard[shard]
	receiver := participants.receiverByShard[shard]

	transactions := make([]*transaction.Transaction, 0)

	// Transfer from Alice (relayed) with wrong nonce
	transactions = append(transactions, &transaction.Transaction{
		Nonce:            1,
		Value:            oneQuarterOfEGLD,
		SndAddr:          alice.Bytes,
		RcvAddr:          receiver.Bytes,
		RelayerAddr:      relayer.Bytes,
		Data:             []byte{},
		GasLimit:         100_000,
		GasPrice:         1_000_000_003,
		ChainID:          []byte(configs.ChainID),
		Version:          2,
		Signature:        []byte("signature"),
		RelayerSignature: []byte("signature"),
	})

	// Transfer from Bob (relayed)
	transactions = append(transactions, &transaction.Transaction{
		Nonce:            noncesTracker.getThenIncrementNonce(bob),
		Value:            oneQuarterOfEGLD,
		SndAddr:          bob.Bytes,
		RcvAddr:          receiver.Bytes,
		RelayerAddr:      relayer.Bytes,
		Data:             []byte{},
		GasLimit:         100_000,
		GasPrice:         1_000_000_002,
		ChainID:          []byte(configs.ChainID),
		Version:          2,
		Signature:        []byte("signature"),
		RelayerSignature: []byte("signature"),
	})

	sendTransactions(t, simulator, transactions)
	time.Sleep(durationWaitAfterSendSome)
	require.Equal(t, 2, getNumTransactionsInPool(simulator, shard))

	selectedTransactions, _ := selectTransactions(t, simulator, shard)
	require.Equal(t, 1, len(selectedTransactions))
	require.Equal(t, bob.Bytes, selectedTransactions[0].Tx.GetSndAddr())
}

func TestMempoolWithChainSimulator_Selection_WhenMiddleGap(t *testing.T) {
	if testing.Short() {
		t.Skip("this is not a short test")
	}

	numSenders := 2
	shard := 0

	simulator := startChainSimulator(t, func(cfg *config.Configs) {})
	defer simulator.Close()

	err := simulator.GenerateBlocksUntilEpochIsReached(2)
	require.NoError(t, err)

	participants := createParticipants(t, simulator, numSenders)
	noncesTracker := newNoncesTracker()

	alice := participants.sendersByShard[shard][0]
	bob := participants.sendersByShard[shard][1]
	relayer := participants.relayerByShard[shard]
	receiver := participants.receiverByShard[shard]

	transactions := make([]*transaction.Transaction, 0)

	// Transfer from Alice (relayed)
	transactions = append(transactions, &transaction.Transaction{
		Nonce:            noncesTracker.getThenIncrementNonce(alice),
		Value:            oneQuarterOfEGLD,
		SndAddr:          alice.Bytes,
		RcvAddr:          receiver.Bytes,
		RelayerAddr:      relayer.Bytes,
		Data:             []byte{},
		GasLimit:         100_000,
		GasPrice:         1_000_000_003,
		ChainID:          []byte(configs.ChainID),
		Version:          2,
		Signature:        []byte("signature"),
		RelayerSignature: []byte("signature"),
	})

	// Another transfer from Alice (relayed) which is not following the last nonce
	transactions = append(transactions, &transaction.Transaction{
		Nonce:            100,
		Value:            oneQuarterOfEGLD,
		SndAddr:          alice.Bytes,
		RcvAddr:          receiver.Bytes,
		RelayerAddr:      relayer.Bytes,
		Data:             []byte{},
		GasLimit:         100_000,
		GasPrice:         1_000_000_003,
		ChainID:          []byte(configs.ChainID),
		Version:          2,
		Signature:        []byte("signature"),
		RelayerSignature: []byte("signature"),
	})

	// Transfer from Bob (relayed)
	transactions = append(transactions, &transaction.Transaction{
		Nonce:            noncesTracker.getThenIncrementNonce(bob),
		Value:            oneQuarterOfEGLD,
		SndAddr:          bob.Bytes,
		RcvAddr:          receiver.Bytes,
		RelayerAddr:      relayer.Bytes,
		Data:             []byte{},
		GasLimit:         100_000,
		GasPrice:         1_000_000_002,
		ChainID:          []byte(configs.ChainID),
		Version:          2,
		Signature:        []byte("signature"),
		RelayerSignature: []byte("signature"),
	})

	sendTransactions(t, simulator, transactions)
	time.Sleep(durationWaitAfterSendSome)
	require.Equal(t, 3, getNumTransactionsInPool(simulator, shard))

	selectedTransactions, _ := selectTransactions(t, simulator, shard)
	require.Equal(t, 2, len(selectedTransactions))
	require.Equal(t, alice.Bytes, selectedTransactions[0].Tx.GetSndAddr())
	require.Equal(t, bob.Bytes, selectedTransactions[1].Tx.GetSndAddr())
}

func TestMempoolWithChainSimulator_Eviction(t *testing.T) {
	if testing.Short() {
		t.Skip("this is not a short test")
	}

	numSenders := 10000
	numTransactionsPerSender := 30
	shard := 0

	simulator := startChainSimulator(t, func(cfg *config.Configs) {})
	defer simulator.Close()

	participants := createParticipants(t, simulator, numSenders)
	noncesTracker := newNoncesTracker()

	transactions := make([]*transaction.Transaction, 0, numSenders*numTransactionsPerSender)

	for i := 0; i < numSenders; i++ {
		sender := participants.sendersByShard[shard][i]
		receiver := participants.receiverByShard[shard]

		for j := 0; j < numTransactionsPerSender; j++ {
			tx := &transaction.Transaction{
				Nonce:     noncesTracker.getThenIncrementNonce(sender),
				Value:     oneQuarterOfEGLD,
				SndAddr:   sender.Bytes,
				RcvAddr:   receiver.Bytes,
				Data:      []byte{},
				GasLimit:  50_000,
				GasPrice:  1_000_000_000,
				ChainID:   []byte(configs.ChainID),
				Version:   2,
				Signature: []byte("signature"),
			}

			transactions = append(transactions, tx)
		}
	}

	sendTransactions(t, simulator, transactions)
	time.Sleep(durationWaitAfterSendMany)
	require.Equal(t, 300_000, getNumTransactionsInPool(simulator, shard))

	// Send one more transaction (fill up the mempool)
	sendTransaction(t, simulator, &transaction.Transaction{
		Nonce:     42,
		Value:     oneEGLD,
		SndAddr:   participants.sendersByShard[shard][7].Bytes,
		RcvAddr:   participants.receiverByShard[shard].Bytes,
		Data:      []byte{},
		GasLimit:  50000,
		GasPrice:  1_000_000_000,
		ChainID:   []byte(configs.ChainID),
		Version:   2,
		Signature: []byte("signature"),
	})

	time.Sleep(durationWaitAfterSendSome)
	require.Equal(t, 300_001, getNumTransactionsInPool(simulator, shard))

	// Send one more transaction to trigger eviction
	sendTransaction(t, simulator, &transaction.Transaction{
		Nonce:     43,
		Value:     oneEGLD,
		SndAddr:   participants.sendersByShard[shard][7].Bytes,
		RcvAddr:   participants.receiverByShard[shard].Bytes,
		Data:      []byte{},
		GasLimit:  50000,
		GasPrice:  1_000_000_000,
		ChainID:   []byte(configs.ChainID),
		Version:   2,
		Signature: []byte("signature"),
	})

	// Allow the eviction to complete (even if it's quite fast).
	time.Sleep(5 * time.Second)

	expectedNumTransactionsInPool := 300_000 + 1 + 1 - int(storage.TxPoolSourceMeNumItemsToPreemptivelyEvict)
	require.Equal(t, expectedNumTransactionsInPool, getNumTransactionsInPool(simulator, shard))
}

func Test_Selection_ShouldNotSelectSameTransactionsWithSameSender(t *testing.T) {
	t.Parallel()

	host := txcachemocks.NewMempoolHostMock()
	txpool, err := txcache.NewTxCache(configSourceMe, host)

	require.Nil(t, err)
	require.NotNil(t, txpool)

	// create the non-virtual selection session, assure we have enough balance
	accounts := map[string]*stateMock.UserAccountStub{
		"alice": {
			Balance: oneEGLD,
			Nonce:   0,
		},
		"receiver": {
			Balance: big.NewInt(0),
			Nonce:   0,
		},
	}

	selectionSession := txcachemocks.NewSelectionSessionMockWithAccounts(accounts)
	accountsProvider := txcachemocks.NewAccountNonceAndBalanceProviderMockWithAccounts(accounts)

	maxNumTxs := 2
	options := holders.NewTxSelectionOptions(
		10_000_000_000,
		maxNumTxs,
		int(selectionLoopMaximumDuration.Milliseconds()),
		10,
	)

	numPoolTxs := maxNumTxs * 2
	txHashes := make([][]byte, 0, numPoolTxs)

	nonceTracker := newNoncesTracker()
	for i := 0; i < numPoolTxs; i++ {
		tx := &transaction.Transaction{
			Nonce:     nonceTracker.getThenIncrementNonceByStringAddress("alice"),
			Value:     oneQuarterOfEGLD,
			SndAddr:   []byte("alice"),
			RcvAddr:   []byte("receiver"),
			GasLimit:  50_000,
			GasPrice:  1_000_000_000,
			ChainID:   []byte(configs.ChainID),
			Version:   2,
			Signature: []byte("signature"),
		}

		txHash := []byte(fmt.Sprintf("txHash%d", i))
		txpool.AddTx(&txcache.WrappedTransaction{
			Tx:               tx,
			TxHash:           txHash,
			Fee:              big.NewInt(int64(tx.GasLimit * tx.GasPrice)),
			TransferredValue: tx.Value,
			FeePayer:         tx.SndAddr,
		})

		txHashes = append(txHashes, txHash)
	}

	blockBody := block.Body{MiniBlocks: []*block.MiniBlock{
		{
			TxHashes: txHashes[:len(txHashes)/2],
		},
	}}

	require.Equal(t, txpool.CountTx(), uint64(4))

	// do the first selection, first two txs should be returned
	selectedTransactions, _, err := txpool.SelectTransactions(selectionSession, options, 0)
	require.Nil(t, err)
	require.Equal(t, 2, len(selectedTransactions))
	require.Equal(t, "txHash0", string(selectedTransactions[0].TxHash))
	require.Equal(t, "txHash1", string(selectedTransactions[1].TxHash))

	// propose the block
	err = txpool.OnProposedBlock([]byte("blockHash1"), &blockBody, &block.Header{
		Nonce:    1,
		PrevHash: []byte("blockHash0"),
		RootHash: []byte(fmt.Sprintf("rootHash%d", 0)),
	},
		accountsProvider,
		defaultBlockchainInfo,
	)
	require.Nil(t, err)

	// do the second selection. should not return same txs
<<<<<<< HEAD
	// the currentNonce should represent here the nonce of the block on which the selection is build
	blockchainInfo := holders.NewBlockchainInfo([]byte("blockHash0"), []byte("blockHash1"), 1)
	selectedTransactions, _, err = txpool.SelectTransactions(selectionSession, options, blockchainInfo)
=======
	selectedTransactions, _, err = txpool.SelectTransactions(selectionSession, options, 1)
>>>>>>> f802abf1
	require.Nil(t, err)
	require.Equal(t, 2, len(selectedTransactions))
	require.Equal(t, "txHash2", string(selectedTransactions[0].TxHash))
	require.Equal(t, "txHash3", string(selectedTransactions[1].TxHash))
}

func Test_Selection_ShouldNotSelectSameTransactionsWithDifferentSenders(t *testing.T) {
	t.Parallel()

	host := txcachemocks.NewMempoolHostMock()
	txpool, err := txcache.NewTxCache(configSourceMe, host)

	require.Nil(t, err)
	require.NotNil(t, txpool)

	// assure we have enough balance for each account
	accounts := map[string]*stateMock.UserAccountStub{
		"alice": {
			Balance: oneEGLD,
			Nonce:   0,
		},
		"bob": {
			Balance: oneEGLD,
			Nonce:   0,
		},
		"receiver": {
			Balance: big.NewInt(0),
			Nonce:   0,
		},
	}

	selectionSession := txcachemocks.NewSelectionSessionMockWithAccounts(accounts)
	accountsProvider := txcachemocks.NewAccountNonceAndBalanceProviderMockWithAccounts(accounts)

	options := holders.NewTxSelectionOptions(
		10_000_000_000,
		2,
		int(selectionLoopMaximumDuration.Milliseconds()),
		10,
	)

	nonceTracker := newNoncesTracker()
	transactions := make([]*transaction.Transaction, 0)

	transactions = append(transactions, &transaction.Transaction{
		Nonce:     nonceTracker.getThenIncrementNonceByStringAddress("alice"),
		Value:     oneQuarterOfEGLD,
		SndAddr:   []byte("alice"),
		RcvAddr:   []byte("receiver"),
		GasLimit:  50_000,
		GasPrice:  1_000_000_000,
		ChainID:   []byte(configs.ChainID),
		Version:   2,
		Signature: []byte("signature"),
	})

	transactions = append(transactions, &transaction.Transaction{
		Nonce:     nonceTracker.getThenIncrementNonceByStringAddress("bob"),
		Value:     oneQuarterOfEGLD,
		SndAddr:   []byte("bob"),
		RcvAddr:   []byte("receiver"),
		GasLimit:  50_000,
		GasPrice:  1_000_000_000,
		ChainID:   []byte(configs.ChainID),
		Version:   2,
		Signature: []byte("signature"),
	})

	transactions = append(transactions, &transaction.Transaction{
		Nonce:     nonceTracker.getThenIncrementNonceByStringAddress("alice"),
		Value:     oneQuarterOfEGLD,
		SndAddr:   []byte("alice"),
		RcvAddr:   []byte("receiver"),
		GasLimit:  50_000,
		GasPrice:  1_000_000_000,
		ChainID:   []byte(configs.ChainID),
		Version:   2,
		Signature: []byte("signature"),
	})

	transactions = append(transactions, &transaction.Transaction{
		Nonce:     nonceTracker.getThenIncrementNonceByStringAddress("bob"),
		Value:     oneQuarterOfEGLD,
		SndAddr:   []byte("bob"),
		RcvAddr:   []byte("receiver"),
		GasLimit:  50_000,
		GasPrice:  1_000_000_000,
		ChainID:   []byte(configs.ChainID),
		Version:   2,
		Signature: []byte("signature"),
	})

	txHashes := make([][]byte, 0)
	for i, tx := range transactions {
		txHash := []byte(fmt.Sprintf("txHash%d", i))
		txHashes = append(txHashes, txHash)
		txpool.AddTx(&txcache.WrappedTransaction{
			Tx:               tx,
			TxHash:           txHash,
			Fee:              big.NewInt(int64(tx.GasLimit * tx.GasPrice)),
			TransferredValue: tx.Value,
			FeePayer:         tx.SndAddr,
		})
	}

	blockBody := block.Body{MiniBlocks: []*block.MiniBlock{
		{
			TxHashes: txHashes[:len(txHashes)/2],
		},
	}}

	require.Equal(t, txpool.CountTx(), uint64(4))

	selectedTransactions, _, err := txpool.SelectTransactions(selectionSession, options, 0)
	require.Nil(t, err)
	require.Equal(t, 2, len(selectedTransactions))
	require.Equal(t, "txHash0", string(selectedTransactions[0].TxHash))
	require.Equal(t, "txHash1", string(selectedTransactions[1].TxHash))

	// propose the selected transactions
	err = txpool.OnProposedBlock([]byte("blockHash1"), &blockBody,
		&block.Header{
			Nonce:    1,
			PrevHash: []byte("blockHash0"),
			RootHash: []byte(fmt.Sprintf("rootHash%d", 0)),
		},
		accountsProvider,
		defaultBlockchainInfo,
	)
	require.Nil(t, err)

	// do the second selection. should not return same txs
<<<<<<< HEAD
	// the currentNonce should represent here the nonce of the block on which the selection is build
	blockchainInfo := holders.NewBlockchainInfo([]byte("blockHash0"), []byte("blockHash1"), 1)
	selectedTransactions, _, err = txpool.SelectTransactions(selectionSession, options, blockchainInfo)
=======
	selectedTransactions, _, err = txpool.SelectTransactions(selectionSession, options, 2)
>>>>>>> f802abf1
	require.Nil(t, err)
	require.Equal(t, 2, len(selectedTransactions))
	require.Equal(t, "txHash2", string(selectedTransactions[0].TxHash))
	require.Equal(t, "txHash3", string(selectedTransactions[1].TxHash))
}

func Test_Selection_ShouldNotSelectSameTransactionsWithManyTransactions(t *testing.T) {
	t.Parallel()

	host := txcachemocks.NewMempoolHostMock()
	txpool, err := txcache.NewTxCache(configSourceMe, host)

	require.Nil(t, err)
	require.NotNil(t, txpool)

	numTxsPerSender := 30_000
	initialAmount := big.NewInt(int64(numTxsPerSender) * 50_000 * 1_000_000_000)

	senders := []string{"alice", "bob"}
	accounts := map[string]*stateMock.UserAccountStub{
		"alice": {
			Balance: initialAmount,
			Nonce:   0,
		},
		"bob": {
			Balance: initialAmount,
			Nonce:   0,
		},
		"receiver": {
			Balance: big.NewInt(0),
			Nonce:   0,
		},
	}

	selectionSession := txcachemocks.NewSelectionSessionMockWithAccounts(accounts)
	accountsProvider := txcachemocks.NewAccountNonceAndBalanceProviderMockWithAccounts(accounts)

	options := holders.NewTxSelectionOptions(
		10_000_000_000,
		numTxsPerSender,
		int(selectionLoopMaximumDuration.Milliseconds()),
		10,
	)

	numTxs := numTxsPerSender * len(senders)
	nonceTracker := newNoncesTracker()

	// create numTxs transactions and save them to txpool
	addTransactionsToTxPool(txpool, nonceTracker, numTxsPerSender, senders)
	require.Equal(t, txpool.CountTx(), uint64(numTxs))

	// do the first selections
	selectedTransactions, _, err := txpool.SelectTransactions(selectionSession, options, 0)
	require.Nil(t, err)
	require.Equal(t, numTxsPerSender, len(selectedTransactions))

	// propose those txs in order to track them (create the breadcrumbs used for the virtual records)
	proposedBlock1 := createProposedBlock(selectedTransactions)
	err = txpool.OnProposedBlock([]byte("blockHash1"), proposedBlock1, &block.Header{
		Nonce:    1,
		PrevHash: []byte("blockHash0"),
		RootHash: []byte(fmt.Sprintf("rootHash%d", 0)),
	},
		accountsProvider,
		defaultBlockchainInfo,
	)
	require.Nil(t, err)

	// do the second selection (the rest of the transactions should be selected)
<<<<<<< HEAD
	// the currentNonce should represent here the nonce of the block on which the selection is build
	blockchainInfo := holders.NewBlockchainInfo([]byte("blockHash0"), []byte("blockHash1"), 1)
	selectedTransactions, _, err = txpool.SelectTransactions(selectionSession, options, blockchainInfo)
=======
	selectedTransactions, _, err = txpool.SelectTransactions(selectionSession, options, 2)
>>>>>>> f802abf1
	require.Nil(t, err)
	require.Equal(t, numTxsPerSender, len(selectedTransactions))

	// propose the second block
	proposedBlock2 := createProposedBlock(selectedTransactions)
	err = txpool.OnProposedBlock([]byte("blockHash2"), proposedBlock2,
		&block.Header{
			Nonce:    2,
			PrevHash: []byte("blockHash1"),
			RootHash: []byte(fmt.Sprintf("rootHash%d", 1)),
		},
		accountsProvider,
		defaultBlockchainInfo,
	)
	require.Nil(t, err)

	// do the last selection (no tx should be returned)
<<<<<<< HEAD
	// the currentNonce should represent here the nonce of the block on which the selection is build
	blockchainInfo = holders.NewBlockchainInfo([]byte("blockHash0"), []byte("blockHash2"), 2)
	selectedTransactions, _, err = txpool.SelectTransactions(selectionSession, options, blockchainInfo)
=======
	selectedTransactions, _, err = txpool.SelectTransactions(selectionSession, options, 3)
>>>>>>> f802abf1
	require.Nil(t, err)
	require.Equal(t, 0, len(selectedTransactions))
}

func Test_Selection_ProposeEmptyBlocks(t *testing.T) {
	t.Parallel()

	host := txcachemocks.NewMempoolHostMock()
	txpool, err := txcache.NewTxCache(configSourceMe, host)

	require.Nil(t, err)
	require.NotNil(t, txpool)

	numTxsPerSender := 30_000
	initialAmount := big.NewInt(int64(numTxsPerSender) * 50_000 * 1_000_000_000)

	senders := []string{"alice", "bob"}
	accounts := map[string]*stateMock.UserAccountStub{
		"alice": {
			Balance: initialAmount,
			Nonce:   0,
		},
		"bob": {
			Balance: initialAmount,
			Nonce:   0,
		},
		"receiver": {
			Balance: big.NewInt(0),
			Nonce:   0,
		},
	}

	selectionSession := txcachemocks.NewSelectionSessionMockWithAccounts(accounts)

	options := holders.NewTxSelectionOptions(
		10_000_000_000,
		numTxsPerSender,
		int(selectionLoopMaximumDuration.Milliseconds()),
		10,
	)

	numTxs := numTxsPerSender * len(senders)
	nonceTracker := newNoncesTracker()

	// create numTxs transactions and save them to txpool
	addTransactionsToTxPool(txpool, nonceTracker, numTxsPerSender, senders)
	require.Equal(t, txpool.CountTx(), uint64(numTxs))

	// do the first selections
	selectedTransactions, _, err := txpool.SelectTransactions(selectionSession, options, 0)
	require.Nil(t, err)
	require.Equal(t, numTxsPerSender, len(selectedTransactions))

	// propose those txs in order to track them (create the breadcrumbs used for the virtual records)
	proposedBlock1 := createProposedBlock(selectedTransactions)
	err = txpool.OnProposedBlock([]byte("blockHash1"), proposedBlock1, &block.Header{
		Nonce:    1,
		PrevHash: []byte("blockHash0"),
		RootHash: []byte(fmt.Sprintf("rootHash%d", 0)),
	},
		selectionSession,
		defaultBlockchainInfo,
	)
	require.Nil(t, err)

	// propose some empty blocks
	err = txpool.OnProposedBlock([]byte("blockHash2"), &block.Body{},
		&block.Header{
			Nonce:    2,
			PrevHash: []byte("blockHash1"),
			RootHash: []byte(fmt.Sprintf("rootHash%d", 1)),
		},
		selectionSession,
		defaultBlockchainInfo,
	)
	require.Nil(t, err)

	err = txpool.OnProposedBlock([]byte("blockHash3"), &block.Body{},
		&block.Header{
			Nonce:    3,
			PrevHash: []byte("blockHash2"),
			RootHash: []byte(fmt.Sprintf("rootHash%d", 1)),
		},
		selectionSession,
		defaultBlockchainInfo,
	)
	require.Nil(t, err)

	// do the second selection (the rest of the transactions should be selected)
<<<<<<< HEAD
	// the currentNonce should represent here the nonce of the block on which the selection is build
	blockchainInfo := holders.NewBlockchainInfo([]byte("blockHash0"), []byte("blockHash3"), 3)
	selectedTransactions, _, err = txpool.SelectTransactions(selectionSession, options, blockchainInfo)
=======
	selectedTransactions, _, err = txpool.SelectTransactions(selectionSession, options, 4)
>>>>>>> f802abf1
	require.Nil(t, err)
	require.Equal(t, numTxsPerSender, len(selectedTransactions))

	// propose the second block
	proposedBlock2 := createProposedBlock(selectedTransactions)
	err = txpool.OnProposedBlock([]byte("blockHash4"), proposedBlock2,
		&block.Header{
			Nonce:    4,
			PrevHash: []byte("blockHash3"),
			RootHash: []byte(fmt.Sprintf("rootHash%d", 1)),
		},
		selectionSession,
		defaultBlockchainInfo,
	)
	require.Nil(t, err)

	// do the last selection (no tx should be returned)
<<<<<<< HEAD
	// the currentNonce should represent here the nonce of the block on which the selection is build
	blockchainInfo = holders.NewBlockchainInfo([]byte("blockHash0"), []byte("blockHash4"), 4)
	selectedTransactions, _, err = txpool.SelectTransactions(selectionSession, options, blockchainInfo)
=======
	selectedTransactions, _, err = txpool.SelectTransactions(selectionSession, options, 5)
>>>>>>> f802abf1
	require.Nil(t, err)
	require.Equal(t, 0, len(selectedTransactions))
}

func Test_Selection_ProposeBlocksWithSameNonceToTriggerForkScenarios(t *testing.T) {
	t.Parallel()

	t.Run("should work with only one proposed block being replaced", func(t *testing.T) {
		host := txcachemocks.NewMempoolHostMock()
		txpool, err := txcache.NewTxCache(configSourceMe, host)

		require.Nil(t, err)
		require.NotNil(t, txpool)

		numTxsPerSender := 30_000
		initialAmount := big.NewInt(int64(numTxsPerSender) * 50_000 * 1_000_000_000)

		senders := []string{"alice", "bob"}
		accounts := map[string]*stateMock.UserAccountStub{
			"alice": {
				Balance: initialAmount,
				Nonce:   0,
			},
			"bob": {
				Balance: initialAmount,
				Nonce:   0,
			},
			"receiver": {
				Balance: big.NewInt(0),
				Nonce:   0,
			},
		}

		selectionSession := txcachemocks.NewSelectionSessionMockWithAccounts(accounts)

		options := holders.NewTxSelectionOptions(
			10_000_000_000,
			numTxsPerSender,
			int(selectionLoopMaximumDuration.Milliseconds()),
			10,
		)

		numTxs := numTxsPerSender * len(senders)
		nonceTracker := newNoncesTracker()

		// create numTxs transactions and save them to txpool
		addTransactionsToTxPool(txpool, nonceTracker, numTxsPerSender, senders)
		require.Equal(t, txpool.CountTx(), uint64(numTxs))

		// do the first selection
		selectedTransactions, _, err := txpool.SelectTransactions(selectionSession, options, 0)
		require.Nil(t, err)
		require.Equal(t, numTxsPerSender, len(selectedTransactions))

		// propose those txs in order to track them (create the breadcrumbs used for the virtual records)
		proposedBlock1 := createProposedBlock(selectedTransactions)
		err = txpool.OnProposedBlock([]byte("blockHash1"), proposedBlock1, &block.Header{
			Nonce:    1,
			PrevHash: []byte("blockHash0"),
			RootHash: []byte(fmt.Sprintf("rootHash%d", 0)),
		},
			selectionSession,
			defaultBlockchainInfo,
		)
		require.Nil(t, err)

		// propose an empty block with same nonce as the previous one
		err = txpool.OnProposedBlock([]byte("blockHash1"), &block.Body{},
			&block.Header{
				Nonce:    1,
				PrevHash: []byte("blockHash0"),
				RootHash: []byte(fmt.Sprintf("rootHash%d", 0)),
			},
			selectionSession,
			defaultBlockchainInfo,
		)
		require.Nil(t, err)

		// because the first one was replaced, the same transactions should be selected again
<<<<<<< HEAD
		// the currentNonce should represent here the nonce of the block on which the selection is build
		blockchainInfo := holders.NewBlockchainInfo([]byte("blockHash0"), []byte("blockHash1"), 1)
		selectedTransactions, _, err = txpool.SelectTransactions(selectionSession, options, blockchainInfo)
=======
		selectedTransactions, _, err = txpool.SelectTransactions(selectionSession, options, 2)
>>>>>>> f802abf1
		require.Nil(t, err)
		require.Equal(t, numTxsPerSender, len(selectedTransactions))

		// propose those txs in order to track them (create the breadcrumbs used for the virtual records)
		proposedBlock2 := createProposedBlock(selectedTransactions)
		err = txpool.OnProposedBlock([]byte("blockHash2"), proposedBlock2, &block.Header{
			Nonce:    2,
			PrevHash: []byte("blockHash1"),
			RootHash: []byte(fmt.Sprintf("rootHash%d", 0)),
		},
			selectionSession,
			defaultBlockchainInfo,
		)
		require.Nil(t, err)

		// do the second selection (the rest of the transactions should be selected)
<<<<<<< HEAD
		// the currentNonce should represent here the nonce of the block on which the selection is build
		blockchainInfo = holders.NewBlockchainInfo([]byte("blockHash0"), []byte("blockHash2"), 2)
		selectedTransactions, _, err = txpool.SelectTransactions(selectionSession, options, blockchainInfo)
=======
		selectedTransactions, _, err = txpool.SelectTransactions(selectionSession, options, 3)
>>>>>>> f802abf1
		require.Nil(t, err)
		require.Equal(t, numTxsPerSender, len(selectedTransactions))

		// propose the second block
		proposedBlock3 := createProposedBlock(selectedTransactions)
		err = txpool.OnProposedBlock([]byte("blockHash3"), proposedBlock3,
			&block.Header{
				Nonce:    3,
				PrevHash: []byte("blockHash2"),
				RootHash: []byte(fmt.Sprintf("rootHash%d", 1)),
			},
			selectionSession,
			defaultBlockchainInfo,
		)
		require.Nil(t, err)

		// do the last selection (no tx should be returned)
<<<<<<< HEAD
		// the currentNonce should represent here the nonce of the block on which the selection is build
		blockchainInfo = holders.NewBlockchainInfo([]byte("blockHash0"), []byte("blockHash3"), 3)
		selectedTransactions, _, err = txpool.SelectTransactions(selectionSession, options, blockchainInfo)
=======
		selectedTransactions, _, err = txpool.SelectTransactions(selectionSession, options, 4)
>>>>>>> f802abf1
		require.Nil(t, err)
		require.Equal(t, 0, len(selectedTransactions))
	})

	t.Run("should work with many proposed blocks being replaced", func(t *testing.T) {
		host := txcachemocks.NewMempoolHostMock()
		txpool, err := txcache.NewTxCache(configSourceMe, host)

		require.Nil(t, err)
		require.NotNil(t, txpool)

		numTxsPerSender := 30_000
		initialAmount := big.NewInt(int64(numTxsPerSender) * 50_000 * 1_000_000_000)

		senders := []string{"alice", "bob", "carol"}
		accounts := map[string]*stateMock.UserAccountStub{
			"alice": {
				Balance: initialAmount,
				Nonce:   0,
			},
			"bob": {
				Balance: initialAmount,
				Nonce:   0,
			},
			"carol": {
				Balance: initialAmount,
				Nonce:   0,
			},
			"receiver": {
				Balance: big.NewInt(0),
				Nonce:   0,
			},
		}

		selectionSession := txcachemocks.NewSelectionSessionMockWithAccounts(accounts)

		options := holders.NewTxSelectionOptions(
			10_000_000_000,
			numTxsPerSender,
			int(selectionLoopMaximumDuration.Milliseconds()),
			10,
		)

		numTxs := numTxsPerSender * len(senders)
		nonceTracker := newNoncesTracker()

		// create numTxs transactions and save them to txpool
		addTransactionsToTxPool(txpool, nonceTracker, numTxsPerSender, senders)
		require.Equal(t, txpool.CountTx(), uint64(numTxs))

		// do the first selection
		selectedTransactions, _, err := txpool.SelectTransactions(selectionSession, options, 0)
		require.Nil(t, err)
		require.Equal(t, numTxsPerSender, len(selectedTransactions))

		// propose those txs in order to track them (create the breadcrumbs used for the virtual records)
		proposedBlock1 := createProposedBlock(selectedTransactions)
		err = txpool.OnProposedBlock([]byte("blockHash1"), proposedBlock1, &block.Header{
			Nonce:    1,
			PrevHash: []byte("blockHash0"),
			RootHash: []byte(fmt.Sprintf("rootHash%d", 0)),
		},
			selectionSession,
			defaultBlockchainInfo,
		)
		require.Nil(t, err)

		// do the second selection
<<<<<<< HEAD
		// the currentNonce should represent here the nonce of the block on which the selection is build
		blockchainInfo := holders.NewBlockchainInfo([]byte("blockHash0"), []byte("blockHash1"), 2)
		selectedTransactions, _, err = txpool.SelectTransactions(selectionSession, options, blockchainInfo)
=======
		selectedTransactions, _, err = txpool.SelectTransactions(selectionSession, options, 2)
>>>>>>> f802abf1
		require.Nil(t, err)
		require.Equal(t, numTxsPerSender, len(selectedTransactions))

		// propose those txs in order to track them (create the breadcrumbs used for the virtual records)
		proposedBlock2 := createProposedBlock(selectedTransactions)
		err = txpool.OnProposedBlock([]byte("blockHash2"), proposedBlock2, &block.Header{
			Nonce:    2,
			PrevHash: []byte("blockHash1"),
			RootHash: []byte(fmt.Sprintf("rootHash%d", 0)),
		},
			selectionSession,
			defaultBlockchainInfo,
		)
		require.Nil(t, err)

		// do the third selection (the rest of the transactions should be selected)
<<<<<<< HEAD
		// the currentNonce should represent here the nonce of the block on which the selection is build
		blockchainInfo = holders.NewBlockchainInfo([]byte("blockHash0"), []byte("blockHash2"), 2)
		selectedTransactions, _, err = txpool.SelectTransactions(selectionSession, options, blockchainInfo)
=======
		selectedTransactions, _, err = txpool.SelectTransactions(selectionSession, options, 3)
>>>>>>> f802abf1
		require.Nil(t, err)
		require.Equal(t, numTxsPerSender, len(selectedTransactions))

		// propose the third block
		proposedBlock3 := createProposedBlock(selectedTransactions)
		err = txpool.OnProposedBlock([]byte("blockHash3"), proposedBlock3,
			&block.Header{
				Nonce:    3,
				PrevHash: []byte("blockHash2"),
				RootHash: []byte(fmt.Sprintf("rootHash%d", 1)),
			},
			selectionSession,
			defaultBlockchainInfo,
		)
		require.Nil(t, err)

		// do the last selection (no tx should be returned)
<<<<<<< HEAD
		// the currentNonce should represent here the nonce of the block on which the selection is built
		blockchainInfo = holders.NewBlockchainInfo([]byte("blockHash0"), []byte("blockHash3"), 3)
		selectedTransactions, _, err = txpool.SelectTransactions(selectionSession, options, blockchainInfo)
=======
		selectedTransactions, _, err = txpool.SelectTransactions(selectionSession, options, 4)
>>>>>>> f802abf1
		require.Nil(t, err)
		require.Equal(t, 0, len(selectedTransactions))

		// now, generate a fork by replacing the block with nonce 2
		err = txpool.OnProposedBlock([]byte("blockHashF1"), &block.Body{}, &block.Header{
			Nonce:    2,
			PrevHash: []byte("blockHash1"),
			RootHash: []byte(fmt.Sprintf("rootHash%d", 0)),
		},
			selectionSession,
			defaultBlockchainInfo,
		)
		require.Nil(t, err)

		// because the block with nonce 2 was replaced, we expect to still have two non-empty selections
<<<<<<< HEAD
		// the currentNonce should represent here the nonce of the block on which the selection is built
		blockchainInfo = holders.NewBlockchainInfo([]byte("blockHash0"), []byte("blockHashF1"), 2)
		selectedTransactions, _, err = txpool.SelectTransactions(selectionSession, options, blockchainInfo)
=======
		selectedTransactions, _, err = txpool.SelectTransactions(selectionSession, options, 3)
>>>>>>> f802abf1
		require.Nil(t, err)
		require.Equal(t, numTxsPerSender, len(selectedTransactions))

		// propose this block
		proposedBlock4 := createProposedBlock(selectedTransactions)
		err = txpool.OnProposedBlock([]byte("blockHashF2"), proposedBlock4,
			&block.Header{
				Nonce:    3,
				PrevHash: []byte("blockHashF1"),
				RootHash: []byte(fmt.Sprintf("rootHash%d", 1)),
			},
			selectionSession,
			defaultBlockchainInfo,
		)
		require.Nil(t, err)

		// expect one more non-empty selection
<<<<<<< HEAD
		// the currentNonce should represent here the nonce of the block on which the selection is built
		blockchainInfo = holders.NewBlockchainInfo([]byte("blockHash0"), []byte("blockHashF2"), 3)
		selectedTransactions, _, err = txpool.SelectTransactions(selectionSession, options, blockchainInfo)
=======
		selectedTransactions, _, err = txpool.SelectTransactions(selectionSession, options, 4)
>>>>>>> f802abf1
		require.Nil(t, err)
		require.Equal(t, numTxsPerSender, len(selectedTransactions))

		// propose this block
		proposedBlock5 := createProposedBlock(selectedTransactions)
		err = txpool.OnProposedBlock([]byte("blockHashF3"), proposedBlock5,
			&block.Header{
				Nonce:    4,
				PrevHash: []byte("blockHashF2"),
				RootHash: []byte(fmt.Sprintf("rootHash%d", 1)),
			},
			selectionSession,
			defaultBlockchainInfo,
		)
		require.Nil(t, err)

		// no txs should be returned for the last selection
<<<<<<< HEAD
		// the currentNonce should represent here the nonce of the block on which the selection is built
		blockchainInfo = holders.NewBlockchainInfo([]byte("blockHash0"), []byte("blockHashF3"), 4)
		selectedTransactions, _, err = txpool.SelectTransactions(selectionSession, options, blockchainInfo)
=======
		selectedTransactions, _, err = txpool.SelectTransactions(selectionSession, options, 5)
>>>>>>> f802abf1
		require.Nil(t, err)
		require.Equal(t, 0, len(selectedTransactions))
	})
}

func Test_Selection_ShouldNotSelectSameTransactionsWithManyTransactionsAndExecutedBlockNotification(t *testing.T) {
	t.Parallel()

	host := txcachemocks.NewMempoolHostMock()
	txpool, err := txcache.NewTxCache(configSourceMe, host)

	require.Nil(t, err)
	require.NotNil(t, txpool)

	// set the number of transactions that we want for each sender
	numTxsPerSender := 60_000
	// assure that we have enough balance for fees
	initialAmount := big.NewInt(int64(numTxsPerSender) * 50_000 * 1_000_000_000)

	senders := []string{"alice"}
	accounts := map[string]*stateMock.UserAccountStub{
		"alice": {
			Balance: initialAmount,
			Nonce:   0,
		},
		"receiver": {
			Balance: big.NewInt(0),
			Nonce:   0,
		},
	}

	selectionSession := txcachemocks.NewSelectionSessionMockWithAccounts(accounts)
	accountsProvider := txcachemocks.NewAccountNonceAndBalanceProviderMockWithAccounts(accounts)

	options := holders.NewTxSelectionOptions(
		10_000_000_000,
		30_000,
		int(selectionLoopMaximumDuration.Milliseconds()),
		10,
	)

	nonceTracker := newNoncesTracker()

	// create txs and add them to txpool
	numTxs := numTxsPerSender * len(senders)
	addTransactionsToTxPool(txpool, nonceTracker, numTxsPerSender, senders)
	require.Equal(t, txpool.CountTx(), uint64(numTxs))

	// do the first selection
	selectedTransactions, _, err := txpool.SelectTransactions(selectionSession, options, 0)
	require.Nil(t, err)
	require.Equal(t, 30_000, len(selectedTransactions))

	// propose those txs in order to track them (create the breadcrumbs used for the virtual records)
	proposedBlock1 := createProposedBlock(selectedTransactions)
	err = txpool.OnProposedBlock([]byte("blockHash1"), proposedBlock1,
		&block.Header{
			Nonce:    1,
			PrevHash: []byte("blockHash0"),
			RootHash: []byte(fmt.Sprintf("rootHash%d", 0)),
		},
		accountsProvider,
		defaultBlockchainInfo,
	)
	require.Nil(t, err)

	// do the second selection (the rest of the transactions should be selected)
<<<<<<< HEAD
	// the currentNonce should represent here the nonce of the block on which the selection is built
	blockchainInfo := holders.NewBlockchainInfo([]byte("blockHash0"), []byte("blockHash1"), 1)
	selectedTransactions, _, err = txpool.SelectTransactions(selectionSession, options, blockchainInfo)
=======
	selectedTransactions, _, err = txpool.SelectTransactions(selectionSession, options, 2)
>>>>>>> f802abf1
	require.Nil(t, err)
	require.Equal(t, 30_000, len(selectedTransactions))

	// execute the first proposed block
	err = txpool.OnExecutedBlock(&block.Header{
		Nonce:    1,
		PrevHash: []byte("blockHash0"),
		RootHash: []byte(fmt.Sprintf("rootHash%d", 0)),
	})
	require.Nil(t, err)

	// remove the executed txs from the pool
	for _, tx := range proposedBlock1.MiniBlocks[0].TxHashes {
		require.True(t, txpool.RemoveTxByHash(tx))
	}

	// update the state of the account on the blockchain
	selectionSession.SetNonce([]byte("alice"), 30_000)

	// propose the second block
	proposedBlock2 := createProposedBlock(selectedTransactions)
	err = txpool.OnProposedBlock([]byte("blockHash2"), proposedBlock2,
		&block.Header{
			Nonce:    2,
			PrevHash: []byte("blockHash1"),
			RootHash: []byte(fmt.Sprintf("rootHash%d", 1)),
		},
		accountsProvider,
		holders.NewBlockchainInfo([]byte("blockHash1"), nil, 2),
	)
	require.Nil(t, err)

<<<<<<< HEAD
	// the currentNonce should represent here the nonce of the block on which the selection is built
	blockchainInfo = holders.NewBlockchainInfo([]byte("blockHash1"), []byte("blockHash2"), 2)
=======
>>>>>>> f802abf1
	// no transactions should be returned
	selectedTransactions, _, err = txpool.SelectTransactions(selectionSession, options, 3)
	require.Nil(t, err)
	require.Equal(t, 0, len(selectedTransactions))

	for _, tx := range proposedBlock2.MiniBlocks[0].TxHashes {
		require.True(t, txpool.RemoveTxByHash(tx))
	}
}

func Test_Selection_ProposeEmptyBlocksAndExecutedBlockNotification(t *testing.T) {
	t.Parallel()

	host := txcachemocks.NewMempoolHostMock()
	txpool, err := txcache.NewTxCache(configSourceMe, host)

	require.Nil(t, err)
	require.NotNil(t, txpool)

	// set the number of transactions that we want for each sender
	numTxsPerSender := 60_000
	// assure that we have enough balance for fees
	initialAmount := big.NewInt(int64(numTxsPerSender) * 50_000 * 1_000_000_000)

	// mock the non-virtual selection session
	senders := []string{"alice"}
	accounts := map[string]*stateMock.UserAccountStub{
		"alice": {
			Balance: initialAmount,
			Nonce:   0,
		},
	}

	selectionSession := txcachemocks.NewSelectionSessionMockWithAccounts(accounts)

	options := holders.NewTxSelectionOptions(
		10_000_000_000,
		30_000,
		int(selectionLoopMaximumDuration.Milliseconds()),
		10,
	)

	nonceTracker := newNoncesTracker()
	numTxs := numTxsPerSender * len(senders)

	// create txs and add them to txpool
	addTransactionsToTxPool(txpool, nonceTracker, numTxsPerSender, senders)
	require.Equal(t, txpool.CountTx(), uint64(numTxs))

	// do the first selection
	selectedTransactions, _, err := txpool.SelectTransactions(selectionSession, options, 0)
	require.Nil(t, err)
	require.Equal(t, 30_000, len(selectedTransactions))

	// propose those txs in order to track them (create the breadcrumbs used for the virtual records)
	proposedBlock1 := createProposedBlock(selectedTransactions)
	err = txpool.OnProposedBlock([]byte("blockHash1"), proposedBlock1,
		&block.Header{
			Nonce:    1,
			PrevHash: []byte("blockHash0"),
			RootHash: []byte(fmt.Sprintf("rootHash%d", 0)),
		},
		selectionSession,
		defaultBlockchainInfo,
	)
	require.Nil(t, err)

	// propose empty blocks
	err = txpool.OnProposedBlock([]byte("blockHash2"), &block.Body{},
		&block.Header{
			Nonce:    2,
			PrevHash: []byte("blockHash1"),
			RootHash: []byte(fmt.Sprintf("rootHash%d", 0)),
		},
		selectionSession,
		defaultBlockchainInfo,
	)
	require.Nil(t, err)

	err = txpool.OnProposedBlock([]byte("blockHash3"), &block.Body{},
		&block.Header{
			Nonce:    3,
			PrevHash: []byte("blockHash2"),
			RootHash: []byte(fmt.Sprintf("rootHash%d", 0)),
		},
		selectionSession,
		defaultBlockchainInfo,
	)
	require.Nil(t, err)

	// do the second selection (the rest of the transactions should be selected)
<<<<<<< HEAD
	// the currentNonce should represent here the nonce of the block on which the selection is built
	blockchainInfo := holders.NewBlockchainInfo([]byte("blockHash0"), []byte("blockHash3"), 3)
	selectedTransactions, _, err = txpool.SelectTransactions(selectionSession, options, blockchainInfo)
=======
	selectedTransactions, _, err = txpool.SelectTransactions(selectionSession, options, 4)
>>>>>>> f802abf1
	require.Nil(t, err)
	require.Equal(t, 30_000, len(selectedTransactions))

	// execute the first proposed block
	err = txpool.OnExecutedBlock(&block.Header{
		Nonce:    1,
		PrevHash: []byte("blockHash0"),
		RootHash: []byte(fmt.Sprintf("rootHash%d", 0)),
	})
	require.Nil(t, err)

	// remove the executed txs from the pool
	for _, tx := range proposedBlock1.MiniBlocks[0].TxHashes {
		require.True(t, txpool.RemoveTxByHash(tx))
	}

	// update the state of the account on the blockchain
	selectionSession.SetNonce([]byte("alice"), 30_000)

	// propose the second block
	proposedBlock2 := createProposedBlock(selectedTransactions)
	err = txpool.OnProposedBlock([]byte("blockHash4"), proposedBlock2,
		&block.Header{
			Nonce:    4,
			PrevHash: []byte("blockHash3"),
			RootHash: []byte(fmt.Sprintf("rootHash%d", 1)),
		},
		selectionSession,
		holders.NewBlockchainInfo([]byte("blockHash1"), nil, 2),
	)
	require.Nil(t, err)

	// execute the empty proposed blocks
	err = txpool.OnExecutedBlock(&block.Header{
		Nonce:    2,
		PrevHash: []byte("blockHash1"),
		RootHash: []byte(fmt.Sprintf("rootHash%d", 1)),
	})
	require.Nil(t, err)

	// execute the empty proposed blocks
	err = txpool.OnExecutedBlock(&block.Header{
		Nonce:    3,
		PrevHash: []byte("blockHash2"),
		RootHash: []byte(fmt.Sprintf("rootHash%d", 1)),
	})
	require.Nil(t, err)

<<<<<<< HEAD
	// the currentNonce should represent here the nonce of the block on which the selection is built
	blockchainInfo = holders.NewBlockchainInfo([]byte("blockHash3"), []byte("blockHash4"), 4)
=======
>>>>>>> f802abf1
	// no transactions should be returned
	selectedTransactions, _, err = txpool.SelectTransactions(selectionSession, options, 5)
	require.NoError(t, err)
	require.Equal(t, 0, len(selectedTransactions))

	for _, tx := range proposedBlock2.MiniBlocks[0].TxHashes {
		require.True(t, txpool.RemoveTxByHash(tx))
	}
}

func Test_Selection_WithRemovingProposedBlocks(t *testing.T) {
	t.Parallel()

	host := txcachemocks.NewMempoolHostMock()
	txpool, err := txcache.NewTxCache(configSourceMe, host)

	require.Nil(t, err)
	require.NotNil(t, txpool)

	numTxsPerSender := 30_000
	initialAmount := big.NewInt(int64(numTxsPerSender) * 50_000 * 1_000_000_000)

	senders := []string{"alice", "bob", "carol"}
	accounts := map[string]*stateMock.UserAccountStub{
		"alice": {
			Balance: initialAmount,
			Nonce:   0,
		},
		"bob": {
			Balance: initialAmount,
			Nonce:   0,
		},
		"carol": {
			Balance: initialAmount,
			Nonce:   0,
		},
		"receiver": {
			Balance: big.NewInt(0),
			Nonce:   0,
		},
	}

	selectionSession := txcachemocks.NewSelectionSessionMockWithAccounts(accounts)

	options := holders.NewTxSelectionOptions(
		10_000_000_000,
		numTxsPerSender,
		int(selectionLoopMaximumDuration.Milliseconds()),
		10,
	)

	numTxs := numTxsPerSender * len(senders)
	nonceTracker := newNoncesTracker()

	// create numTxs transactions and save them to txpool
	addTransactionsToTxPool(txpool, nonceTracker, numTxsPerSender, senders)
	require.Equal(t, txpool.CountTx(), uint64(numTxs))

	// do the first selection
	selectedTransactions, _, err := txpool.SelectTransactions(selectionSession, options, defaultBlockchainInfo)
	require.Nil(t, err)
	require.Equal(t, numTxsPerSender, len(selectedTransactions))

	// propose those txs in order to track them (create the breadcrumbs used for the virtual records)
	proposedBlock1 := createProposedBlock(selectedTransactions)
	err = txpool.OnProposedBlock([]byte("blockHash1"), proposedBlock1, &block.Header{
		Nonce:    1,
		PrevHash: []byte("blockHash0"),
		RootHash: []byte(fmt.Sprintf("rootHash%d", 0)),
	},
		selectionSession,
		defaultBlockchainInfo,
	)
	require.Nil(t, err)

	// do the second selection
	blockchainInfo := holders.NewBlockchainInfo([]byte("blockHash0"), []byte("blockHash1"), 2)
	selectedTransactions, _, err = txpool.SelectTransactions(selectionSession, options, blockchainInfo)
	require.Nil(t, err)
	require.Equal(t, numTxsPerSender, len(selectedTransactions))

	// propose those txs in order to track them (create the breadcrumbs used for the virtual records)
	proposedBlock2 := createProposedBlock(selectedTransactions)
	err = txpool.OnProposedBlock([]byte("blockHash2"), proposedBlock2, &block.Header{
		Nonce:    2,
		PrevHash: []byte("blockHash1"),
		RootHash: []byte(fmt.Sprintf("rootHash%d", 0)),
	},
		selectionSession,
		defaultBlockchainInfo,
	)
	require.Nil(t, err)

	// now, suppose we want to re-select again for the block with nonce 2
	// this means we do not want to use the second proposed block
	// to do this, we have to call the SelectTransactions with other nonce - 1.
	blockchainInfo = holders.NewBlockchainInfo([]byte("blockHash0"), []byte("blockHash1"), 1)
	selectedTransactions, _, err = txpool.SelectTransactions(selectionSession, options, blockchainInfo)
	require.Nil(t, err)
	require.Equal(t, numTxsPerSender, len(selectedTransactions))

	// propose those txs in order to track them
	proposedBlock2 = createProposedBlock(selectedTransactions)
	err = txpool.OnProposedBlock([]byte("blockHash2"), proposedBlock2, &block.Header{
		Nonce:    2,
		PrevHash: []byte("blockHash1"),
		RootHash: []byte(fmt.Sprintf("rootHash%d", 0)),
	},
		selectionSession,
		defaultBlockchainInfo,
	)
	require.Nil(t, err)

	// now, we should have one more non-empty selection
	blockchainInfo = holders.NewBlockchainInfo([]byte("blockHash0"), []byte("blockHash1"), 2)
	selectedTransactions, _, err = txpool.SelectTransactions(selectionSession, options, blockchainInfo)
	require.Nil(t, err)
	require.Equal(t, numTxsPerSender, len(selectedTransactions))

	// propose those txs in order to track them
	proposedBlock2 = createProposedBlock(selectedTransactions)
	err = txpool.OnProposedBlock([]byte("blockHash3"), proposedBlock2, &block.Header{
		Nonce:    3,
		PrevHash: []byte("blockHash2"),
		RootHash: []byte(fmt.Sprintf("rootHash%d", 0)),
	},
		selectionSession,
		defaultBlockchainInfo,
	)
	require.Nil(t, err)

	// now, do the last selection and expect an empty one
	blockchainInfo = holders.NewBlockchainInfo([]byte("blockHash0"), []byte("blockHash1"), 3)
	selectedTransactions, _, err = txpool.SelectTransactions(selectionSession, options, blockchainInfo)
	require.Nil(t, err)
	require.Equal(t, 0, len(selectedTransactions))
}

func Test_Selection_MaxTrackedBlocksReached(t *testing.T) {
	t.Parallel()

	host := txcachemocks.NewMempoolHostMock()
	txpool, err := txcache.NewTxCache(txcache.ConfigSourceMe{
		Name:                        "test",
		NumChunks:                   16,
		NumBytesThreshold:           maxNumBytesUpperBound,
		NumBytesPerSenderThreshold:  maxNumBytesPerSenderUpperBoundTest,
		CountThreshold:              math.MaxUint32,
		CountPerSenderThreshold:     math.MaxUint32,
		EvictionEnabled:             false,
		NumItemsToPreemptivelyEvict: 1,
		TxCacheBoundsConfig: config.TxCacheBoundsConfig{
			MaxNumBytesPerSenderUpperBound: maxNumBytesPerSenderUpperBoundTest,
			MaxTrackedBlocks:               3,
		},
	}, host)

	require.Nil(t, err)
	require.NotNil(t, txpool)

	numTxsPerSender := 30_000
	initialAmount := big.NewInt(int64(numTxsPerSender) * 50_000 * 1_000_000_000)

	senders := []string{"alice", "bob"}
	accounts := map[string]*stateMock.UserAccountStub{
		"alice": {
			Balance: initialAmount,
			Nonce:   0,
		},
		"bob": {
			Balance: initialAmount,
			Nonce:   0,
		},
		"receiver": {
			Balance: big.NewInt(0),
			Nonce:   0,
		},
	}

	selectionSession := txcachemocks.NewSelectionSessionMockWithAccounts(accounts)

	options := holders.NewTxSelectionOptions(
		10_000_000_000,
		numTxsPerSender,
		int(selectionLoopMaximumDuration.Milliseconds()),
		10,
	)

	numTxs := numTxsPerSender * len(senders)
	nonceTracker := newNoncesTracker()

	addTransactionsToTxPool(txpool, nonceTracker, numTxsPerSender, senders)
	require.Equal(t, txpool.CountTx(), uint64(numTxs))

	// do the first selections
	selectedTransactions, _, err := txpool.SelectTransactions(selectionSession, options, 0)
	require.Nil(t, err)
	require.Equal(t, numTxsPerSender, len(selectedTransactions))

	// propose those txs in order to track them (create the breadcrumbs used for the virtual records)
	proposedBlock1 := createProposedBlock(selectedTransactions)
	err = txpool.OnProposedBlock([]byte("blockHash1"), proposedBlock1, &block.Header{
		Nonce:    1,
		PrevHash: []byte("blockHash0"),
		RootHash: []byte(fmt.Sprintf("rootHash%d", 0)),
	},
		selectionSession,
		defaultBlockchainInfo,
	)
	require.Nil(t, err)

	// do the second selection (the rest of the transactions should be selected)
<<<<<<< HEAD
	// the currentNonce should represent here the nonce of the block on which the selection is built
	blockchainInfo := holders.NewBlockchainInfo([]byte("blockHash0"), []byte("blockHash1"), 1)
	selectedTransactions, _, err = txpool.SelectTransactions(selectionSession, options, blockchainInfo)
=======
	selectedTransactions, _, err = txpool.SelectTransactions(selectionSession, options, 2)
>>>>>>> f802abf1
	require.Nil(t, err)
	require.Equal(t, numTxsPerSender, len(selectedTransactions))

	// propose the second block
	proposedBlock2 := createProposedBlock(selectedTransactions)
	err = txpool.OnProposedBlock([]byte("blockHash2"), proposedBlock2,
		&block.Header{
			Nonce:    2,
			PrevHash: []byte("blockHash1"),
			RootHash: []byte(fmt.Sprintf("rootHash%d", 1)),
		},
		selectionSession,
		defaultBlockchainInfo,
	)
	require.Nil(t, err)

	// do the last selection (no tx should be returned)
<<<<<<< HEAD
	// the currentNonce should represent here the nonce of the block on which the selection is built
	blockchainInfo = holders.NewBlockchainInfo([]byte("blockHash0"), []byte("blockHash2"), 2)
	selectedTransactions, _, err = txpool.SelectTransactions(selectionSession, options, blockchainInfo)
=======
	selectedTransactions, _, err = txpool.SelectTransactions(selectionSession, options, 3)
>>>>>>> f802abf1
	require.Nil(t, err)
	require.Equal(t, 0, len(selectedTransactions))

	// propose one more block (an empty one) just to trigger the MaxTrackedBlocks
	err = txpool.OnProposedBlock([]byte("blockHash3"), &block.Body{},
		&block.Header{
			Nonce:    3,
			PrevHash: []byte("blockHash2"),
			RootHash: []byte(fmt.Sprintf("rootHash%d", 1)),
		},
		selectionSession,
		defaultBlockchainInfo,
	)
	require.Nil(t, err)

	// proposing an empty block when MaxTrackedBlocks is reached should work
	err = txpool.OnProposedBlock([]byte("blockHash4"), &block.Body{},
		&block.Header{
			Nonce:    4,
			PrevHash: []byte("blockHash3"),
			RootHash: []byte(fmt.Sprintf("rootHash%d", 1)),
		},
		selectionSession,
		defaultBlockchainInfo,
	)
	require.Nil(t, err)

	// proposing a block with transactions when MaxTrackedBlocks is reached should not work
	err = txpool.OnProposedBlock([]byte("blockHash4"), &block.Body{
		MiniBlocks: []*block.MiniBlock{
			{},
		},
	},
		&block.Header{
			Nonce:    4,
			PrevHash: []byte("blockHash3"),
			RootHash: []byte(fmt.Sprintf("rootHash%d", 1)),
		},
		selectionSession,
		defaultBlockchainInfo,
	)
	require.ErrorContains(t, err, "bad block received while max tracked blocks is reached")

	// proposing a block with transactions and with new execution results when MaxTrackedBlocks is reached should work
	err = txpool.OnProposedBlock([]byte("blockHash5"), &block.Body{
		MiniBlocks: []*block.MiniBlock{
			{},
		},
	},
		&block.HeaderV3{
			Nonce:    5,
			PrevHash: []byte("blockHash4"),
			ExecutionResults: []*block.ExecutionResult{
				{},
			},
		},
		selectionSession,
		defaultBlockchainInfo,
	)
	require.Nil(t, err)
}

func Test_SelectionWhenFeeExceedsBalanceWithMax3TxsSelected(t *testing.T) {
	t.Parallel()

	host := txcachemocks.NewMempoolHostMock()
	txpool, err := txcache.NewTxCache(configSourceMe, host)

	require.Nil(t, err)
	require.NotNil(t, txpool)

	accounts := map[string]*stateMock.UserAccountStub{
		"alice": {
			Balance: oneQuarterOfEGLD,
			Nonce:   0,
		},
		"bob": {
			Balance: oneQuarterOfEGLD,
			Nonce:   0,
		},
		"carol": {
			Balance: oneQuarterOfEGLD,
			Nonce:   0,
		},
		"receiver": {
			Balance: big.NewInt(0),
			Nonce:   0,
		},
		"relayer": {
			Balance: oneEGLD,
			Nonce:   0,
		},
	}

	selectionSession := txcachemocks.NewSelectionSessionMockWithAccounts(accounts)
	accountsProvider := txcachemocks.NewAccountNonceAndBalanceProviderMockWithAccounts(accounts)

	options := holders.NewTxSelectionOptions(
		10_000_000_000,
		3,
		int(selectionLoopMaximumDuration.Milliseconds()),
		10,
	)

	// Consume most of relayer's balance. Keep an amount that is enough for the fee of two simple transfer transactions.
	currentRelayerBalance := int64(1000000000000000000)
	feeForTransfer := int64(50_000 * 1_000_000_004)
	feeForRelayingTransactionsOfAliceAndBob := int64(100_000*1_000_000_003 + 100_000*1_000_000_002)

	transactions := make([]*transaction.Transaction, 0)

	transactions = append(transactions, &transaction.Transaction{
		Nonce:     0,
		Value:     big.NewInt(currentRelayerBalance - feeForTransfer - feeForRelayingTransactionsOfAliceAndBob),
		SndAddr:   []byte("relayer"),
		RcvAddr:   []byte("receiver"),
		GasLimit:  50_000,
		GasPrice:  1_000_000_004,
		ChainID:   []byte(configs.ChainID),
		Version:   2,
		Signature: []byte("signature"),
	})

	// Transfer from Alice (relayed)
	transactions = append(transactions, &transaction.Transaction{
		Nonce:            0,
		Value:            oneQuarterOfEGLD,
		SndAddr:          []byte("alice"),
		RcvAddr:          []byte("receiver"),
		RelayerAddr:      []byte("relayer"),
		GasLimit:         100_000,
		GasPrice:         1_000_000_003,
		ChainID:          []byte(configs.ChainID),
		Version:          2,
		Signature:        []byte("signature"),
		RelayerSignature: []byte("signature"),
	})

	// Transfer from Bob (relayed)
	transactions = append(transactions, &transaction.Transaction{
		Nonce:            0,
		Value:            oneQuarterOfEGLD,
		SndAddr:          []byte("bob"),
		RcvAddr:          []byte("receiver"),
		RelayerAddr:      []byte("relayer"),
		GasLimit:         100_000,
		GasPrice:         1_000_000_002,
		ChainID:          []byte(configs.ChainID),
		Version:          2,
		Signature:        []byte("signature"),
		RelayerSignature: []byte("signature"),
	})

	// Transfer from Carol (relayed) - this one should not be selected due to insufficient balance (of the relayer)
	transactions = append(transactions, &transaction.Transaction{
		Nonce:            0,
		Value:            oneQuarterOfEGLD,
		SndAddr:          []byte("carol"),
		RcvAddr:          []byte("receiver"),
		RelayerAddr:      []byte("relayer"),
		GasLimit:         100_000,
		GasPrice:         1_000_000_001,
		ChainID:          []byte(configs.ChainID),
		Version:          2,
		Signature:        []byte("signature"),
		RelayerSignature: []byte("signature"),
	})

	for i, tx := range transactions {
		txHash := []byte(fmt.Sprintf("txHash%d", i))
		txpool.AddTx(&txcache.WrappedTransaction{
			Tx:               tx,
			TxHash:           txHash,
			Fee:              big.NewInt(int64(tx.GasLimit * tx.GasPrice)),
			TransferredValue: tx.Value,
			FeePayer:         tx.RelayerAddr,
		})
	}

	require.Equal(t, txpool.CountTx(), uint64(4))

	// do the first selection: first 3 transactions should be returned
<<<<<<< HEAD
	// the currentNonce should represent here the nonce of the block on which the selection is built
	blockchainInfo := holders.NewBlockchainInfo([]byte("blockHash0"), []byte("blockHash0"), 0)
	selectedTransactions, _, err := txpool.SelectTransactions(selectionSession, options, blockchainInfo)
=======
	selectedTransactions, _, err := txpool.SelectTransactions(selectionSession, options, 1)
>>>>>>> f802abf1
	require.Nil(t, err)
	require.Equal(t, 3, len(selectedTransactions))
	require.Equal(t, "relayer", string(selectedTransactions[0].Tx.GetSndAddr()))
	require.Equal(t, "alice", string(selectedTransactions[1].Tx.GetSndAddr()))
	require.Equal(t, "bob", string(selectedTransactions[2].Tx.GetSndAddr()))

	// propose those txs in order to track them (create the breadcrumbs used for the virtual records)
	proposedBlock1 := createProposedBlock(selectedTransactions)
	err = txpool.OnProposedBlock([]byte("blockHash1"), proposedBlock1,
		&block.Header{
			Nonce:    1,
			PrevHash: []byte("blockHash0"),
			RootHash: []byte(fmt.Sprintf("rootHash%d", 0)),
		},
		accountsProvider,
		defaultBlockchainInfo,
	)
	require.Nil(t, err)

	// do the second selection, last tx should not be returned (relayer has insufficient balance)
<<<<<<< HEAD
	// the currentNonce should represent here the nonce of the block on which the selection is built
	blockchainInfo = holders.NewBlockchainInfo([]byte("blockHash0"), []byte("blockHash1"), 1)
	selectedTransactions, _, err = txpool.SelectTransactions(selectionSession, options, blockchainInfo)
=======
	selectedTransactions, _, err = txpool.SelectTransactions(selectionSession, options, 2)
>>>>>>> f802abf1
	require.Nil(t, err)
	require.Equal(t, 0, len(selectedTransactions))
}

func Test_SelectionWhenFeeExceedsBalanceWithMax2TxsSelected(t *testing.T) {
	t.Parallel()

	host := txcachemocks.NewMempoolHostMock()
	txpool, err := txcache.NewTxCache(configSourceMe, host)

	require.Nil(t, err)
	require.NotNil(t, txpool)

	accounts := map[string]*stateMock.UserAccountStub{
		"alice": {
			Balance: oneQuarterOfEGLD,
			Nonce:   0,
		},
		"bob": {
			Balance: oneQuarterOfEGLD,
			Nonce:   0,
		},
		"carol": {
			Balance: oneQuarterOfEGLD,
			Nonce:   0,
		},
		"receiver": {
			Balance: big.NewInt(0),
			Nonce:   0,
		},
		"relayer": {
			Balance: oneEGLD,
			Nonce:   0,
		},
	}

	selectionSession := txcachemocks.NewSelectionSessionMockWithAccounts(accounts)
	accountsProvider := txcachemocks.NewAccountNonceAndBalanceProviderMockWithAccounts(accounts)

	options := holders.NewTxSelectionOptions(
		10_000_000_000,
		2,
		int(selectionLoopMaximumDuration.Milliseconds()),
		10,
	)

	// Consume most of relayer's balance. Keep an amount that is enough for the fee of two simple transfer transactions.
	currentRelayerBalance := int64(1000000000000000000)
	feeForTransfer := int64(50_000 * 1_000_000_004)
	feeForRelayingTransactionsOfAliceAndBob := int64(100_000*1_000_000_003 + 100_000*1_000_000_002)

	transactions := make([]*transaction.Transaction, 0)

	transactions = append(transactions, &transaction.Transaction{
		Nonce:     0,
		Value:     big.NewInt(currentRelayerBalance - feeForTransfer - feeForRelayingTransactionsOfAliceAndBob),
		SndAddr:   []byte("relayer"),
		RcvAddr:   []byte("receiver"),
		GasLimit:  50_000,
		GasPrice:  1_000_000_004,
		ChainID:   []byte(configs.ChainID),
		Version:   2,
		Signature: []byte("signature"),
	})

	// Transfer from Alice (relayed)
	transactions = append(transactions, &transaction.Transaction{
		Nonce:            0,
		Value:            oneQuarterOfEGLD,
		SndAddr:          []byte("alice"),
		RcvAddr:          []byte("receiver"),
		RelayerAddr:      []byte("relayer"),
		GasLimit:         100_000,
		GasPrice:         1_000_000_003,
		ChainID:          []byte(configs.ChainID),
		Version:          2,
		Signature:        []byte("signature"),
		RelayerSignature: []byte("signature"),
	})

	// Transfer from Bob (relayed)
	transactions = append(transactions, &transaction.Transaction{
		Nonce:            0,
		Value:            oneQuarterOfEGLD,
		SndAddr:          []byte("bob"),
		RcvAddr:          []byte("receiver"),
		RelayerAddr:      []byte("relayer"),
		GasLimit:         100_000,
		GasPrice:         1_000_000_002,
		ChainID:          []byte(configs.ChainID),
		Version:          2,
		Signature:        []byte("signature"),
		RelayerSignature: []byte("signature"),
	})

	// Transfer from Carol (relayed) - this one should not be selected due to insufficient balance (of the relayer)
	transactions = append(transactions, &transaction.Transaction{
		Nonce:            0,
		Value:            oneQuarterOfEGLD,
		SndAddr:          []byte("carol"),
		RcvAddr:          []byte("receiver"),
		RelayerAddr:      []byte("relayer"),
		GasLimit:         100_000,
		GasPrice:         1_000_000_001,
		ChainID:          []byte(configs.ChainID),
		Version:          2,
		Signature:        []byte("signature"),
		RelayerSignature: []byte("signature"),
	})

	for i, tx := range transactions {
		txHash := []byte(fmt.Sprintf("txHash%d", i))
		txpool.AddTx(&txcache.WrappedTransaction{
			Tx:               tx,
			TxHash:           txHash,
			Fee:              big.NewInt(int64(tx.GasLimit * tx.GasPrice)),
			TransferredValue: tx.Value,
			FeePayer:         tx.RelayerAddr,
		})
	}

	require.Equal(t, txpool.CountTx(), uint64(4))

	// do the first selection: first 3 transactions should be returned
<<<<<<< HEAD
	// the currentNonce should represent here the nonce of the block on which the selection is built
	blockchainInfo := holders.NewBlockchainInfo([]byte("blockHash0"), []byte("blockHash0"), 0)
	selectedTransactions, _, err := txpool.SelectTransactions(selectionSession, options, blockchainInfo)
=======
	selectedTransactions, _, err := txpool.SelectTransactions(selectionSession, options, 1)
>>>>>>> f802abf1
	require.Nil(t, err)
	require.Equal(t, 2, len(selectedTransactions))
	require.Equal(t, "relayer", string(selectedTransactions[0].Tx.GetSndAddr()))
	require.Equal(t, "alice", string(selectedTransactions[1].Tx.GetSndAddr()))

	// propose those txs in order to track them (create the breadcrumbs used for the virtual records)
	proposedBlock1 := createProposedBlock(selectedTransactions)
	err = txpool.OnProposedBlock([]byte("blockHash1"), proposedBlock1,
		&block.Header{
			Nonce:    1,
			PrevHash: []byte("blockHash0"),
			RootHash: []byte(fmt.Sprintf("rootHash%d", 0)),
		},
		accountsProvider,
		defaultBlockchainInfo,
	)
	require.Nil(t, err)

	// do the second selection, last tx should not be returned (relayer has insufficient balance)
<<<<<<< HEAD
	// the currentNonce should represent here the nonce of the block on which the selection is built
	blockchainInfo = holders.NewBlockchainInfo([]byte("blockHash0"), []byte("blockHash1"), 1)
	selectedTransactions, _, err = txpool.SelectTransactions(selectionSession, options, blockchainInfo)
=======
	selectedTransactions, _, err = txpool.SelectTransactions(selectionSession, options, 2)
>>>>>>> f802abf1
	require.Nil(t, err)
	require.Equal(t, 1, len(selectedTransactions))
	require.Equal(t, "bob", string(selectedTransactions[0].Tx.GetSndAddr()))
}<|MERGE_RESOLUTION|>--- conflicted
+++ resolved
@@ -576,13 +576,8 @@
 	require.Nil(t, err)
 
 	// do the second selection. should not return same txs
-<<<<<<< HEAD
-	// the currentNonce should represent here the nonce of the block on which the selection is build
-	blockchainInfo := holders.NewBlockchainInfo([]byte("blockHash0"), []byte("blockHash1"), 1)
-	selectedTransactions, _, err = txpool.SelectTransactions(selectionSession, options, blockchainInfo)
-=======
+	// the currentNonce should represent here the nonce of the block on which the selection is built
 	selectedTransactions, _, err = txpool.SelectTransactions(selectionSession, options, 1)
->>>>>>> f802abf1
 	require.Nil(t, err)
 	require.Equal(t, 2, len(selectedTransactions))
 	require.Equal(t, "txHash2", string(selectedTransactions[0].TxHash))
@@ -715,13 +710,8 @@
 	require.Nil(t, err)
 
 	// do the second selection. should not return same txs
-<<<<<<< HEAD
-	// the currentNonce should represent here the nonce of the block on which the selection is build
-	blockchainInfo := holders.NewBlockchainInfo([]byte("blockHash0"), []byte("blockHash1"), 1)
-	selectedTransactions, _, err = txpool.SelectTransactions(selectionSession, options, blockchainInfo)
-=======
-	selectedTransactions, _, err = txpool.SelectTransactions(selectionSession, options, 2)
->>>>>>> f802abf1
+	// the currentNonce should represent here the nonce of the block on which the selection is built
+	selectedTransactions, _, err = txpool.SelectTransactions(selectionSession, options, 1)
 	require.Nil(t, err)
 	require.Equal(t, 2, len(selectedTransactions))
 	require.Equal(t, "txHash2", string(selectedTransactions[0].TxHash))
@@ -791,13 +781,8 @@
 	require.Nil(t, err)
 
 	// do the second selection (the rest of the transactions should be selected)
-<<<<<<< HEAD
-	// the currentNonce should represent here the nonce of the block on which the selection is build
-	blockchainInfo := holders.NewBlockchainInfo([]byte("blockHash0"), []byte("blockHash1"), 1)
-	selectedTransactions, _, err = txpool.SelectTransactions(selectionSession, options, blockchainInfo)
-=======
-	selectedTransactions, _, err = txpool.SelectTransactions(selectionSession, options, 2)
->>>>>>> f802abf1
+	// the currentNonce should represent here the nonce of the block on which the selection is built
+	selectedTransactions, _, err = txpool.SelectTransactions(selectionSession, options, 1)
 	require.Nil(t, err)
 	require.Equal(t, numTxsPerSender, len(selectedTransactions))
 
@@ -815,13 +800,8 @@
 	require.Nil(t, err)
 
 	// do the last selection (no tx should be returned)
-<<<<<<< HEAD
-	// the currentNonce should represent here the nonce of the block on which the selection is build
-	blockchainInfo = holders.NewBlockchainInfo([]byte("blockHash0"), []byte("blockHash2"), 2)
-	selectedTransactions, _, err = txpool.SelectTransactions(selectionSession, options, blockchainInfo)
-=======
-	selectedTransactions, _, err = txpool.SelectTransactions(selectionSession, options, 3)
->>>>>>> f802abf1
+	// the currentNonce should represent here the nonce of the block on which the selection is built
+	selectedTransactions, _, err = txpool.SelectTransactions(selectionSession, options, 2)
 	require.Nil(t, err)
 	require.Equal(t, 0, len(selectedTransactions))
 }
@@ -911,13 +891,8 @@
 	require.Nil(t, err)
 
 	// do the second selection (the rest of the transactions should be selected)
-<<<<<<< HEAD
-	// the currentNonce should represent here the nonce of the block on which the selection is build
-	blockchainInfo := holders.NewBlockchainInfo([]byte("blockHash0"), []byte("blockHash3"), 3)
-	selectedTransactions, _, err = txpool.SelectTransactions(selectionSession, options, blockchainInfo)
-=======
-	selectedTransactions, _, err = txpool.SelectTransactions(selectionSession, options, 4)
->>>>>>> f802abf1
+	// the currentNonce should represent here the nonce of the block on which the selection is built
+	selectedTransactions, _, err = txpool.SelectTransactions(selectionSession, options, 3)
 	require.Nil(t, err)
 	require.Equal(t, numTxsPerSender, len(selectedTransactions))
 
@@ -935,13 +910,8 @@
 	require.Nil(t, err)
 
 	// do the last selection (no tx should be returned)
-<<<<<<< HEAD
-	// the currentNonce should represent here the nonce of the block on which the selection is build
-	blockchainInfo = holders.NewBlockchainInfo([]byte("blockHash0"), []byte("blockHash4"), 4)
-	selectedTransactions, _, err = txpool.SelectTransactions(selectionSession, options, blockchainInfo)
-=======
-	selectedTransactions, _, err = txpool.SelectTransactions(selectionSession, options, 5)
->>>>>>> f802abf1
+	// the currentNonce should represent here the nonce of the block on which the selection is built
+	selectedTransactions, _, err = txpool.SelectTransactions(selectionSession, options, 4)
 	require.Nil(t, err)
 	require.Equal(t, 0, len(selectedTransactions))
 }
@@ -1021,13 +991,8 @@
 		require.Nil(t, err)
 
 		// because the first one was replaced, the same transactions should be selected again
-<<<<<<< HEAD
-		// the currentNonce should represent here the nonce of the block on which the selection is build
-		blockchainInfo := holders.NewBlockchainInfo([]byte("blockHash0"), []byte("blockHash1"), 1)
-		selectedTransactions, _, err = txpool.SelectTransactions(selectionSession, options, blockchainInfo)
-=======
-		selectedTransactions, _, err = txpool.SelectTransactions(selectionSession, options, 2)
->>>>>>> f802abf1
+		// the currentNonce should represent here the nonce of the block on which the selection is built
+		selectedTransactions, _, err = txpool.SelectTransactions(selectionSession, options, 1)
 		require.Nil(t, err)
 		require.Equal(t, numTxsPerSender, len(selectedTransactions))
 
@@ -1044,13 +1009,8 @@
 		require.Nil(t, err)
 
 		// do the second selection (the rest of the transactions should be selected)
-<<<<<<< HEAD
-		// the currentNonce should represent here the nonce of the block on which the selection is build
-		blockchainInfo = holders.NewBlockchainInfo([]byte("blockHash0"), []byte("blockHash2"), 2)
-		selectedTransactions, _, err = txpool.SelectTransactions(selectionSession, options, blockchainInfo)
-=======
-		selectedTransactions, _, err = txpool.SelectTransactions(selectionSession, options, 3)
->>>>>>> f802abf1
+		// the currentNonce should represent here the nonce of the block on which the selection is built
+		selectedTransactions, _, err = txpool.SelectTransactions(selectionSession, options, 2)
 		require.Nil(t, err)
 		require.Equal(t, numTxsPerSender, len(selectedTransactions))
 
@@ -1068,13 +1028,8 @@
 		require.Nil(t, err)
 
 		// do the last selection (no tx should be returned)
-<<<<<<< HEAD
-		// the currentNonce should represent here the nonce of the block on which the selection is build
-		blockchainInfo = holders.NewBlockchainInfo([]byte("blockHash0"), []byte("blockHash3"), 3)
-		selectedTransactions, _, err = txpool.SelectTransactions(selectionSession, options, blockchainInfo)
-=======
-		selectedTransactions, _, err = txpool.SelectTransactions(selectionSession, options, 4)
->>>>>>> f802abf1
+		// the currentNonce should represent here the nonce of the block on which the selection is built
+		selectedTransactions, _, err = txpool.SelectTransactions(selectionSession, options, 3)
 		require.Nil(t, err)
 		require.Equal(t, 0, len(selectedTransactions))
 	})
@@ -1143,13 +1098,8 @@
 		require.Nil(t, err)
 
 		// do the second selection
-<<<<<<< HEAD
-		// the currentNonce should represent here the nonce of the block on which the selection is build
-		blockchainInfo := holders.NewBlockchainInfo([]byte("blockHash0"), []byte("blockHash1"), 2)
-		selectedTransactions, _, err = txpool.SelectTransactions(selectionSession, options, blockchainInfo)
-=======
-		selectedTransactions, _, err = txpool.SelectTransactions(selectionSession, options, 2)
->>>>>>> f802abf1
+		// the currentNonce should represent here the nonce of the block on which the selection is built
+		selectedTransactions, _, err = txpool.SelectTransactions(selectionSession, options, 1)
 		require.Nil(t, err)
 		require.Equal(t, numTxsPerSender, len(selectedTransactions))
 
@@ -1166,13 +1116,8 @@
 		require.Nil(t, err)
 
 		// do the third selection (the rest of the transactions should be selected)
-<<<<<<< HEAD
-		// the currentNonce should represent here the nonce of the block on which the selection is build
-		blockchainInfo = holders.NewBlockchainInfo([]byte("blockHash0"), []byte("blockHash2"), 2)
-		selectedTransactions, _, err = txpool.SelectTransactions(selectionSession, options, blockchainInfo)
-=======
-		selectedTransactions, _, err = txpool.SelectTransactions(selectionSession, options, 3)
->>>>>>> f802abf1
+		// the currentNonce should represent here the nonce of the block on which the selection is built
+		selectedTransactions, _, err = txpool.SelectTransactions(selectionSession, options, 2)
 		require.Nil(t, err)
 		require.Equal(t, numTxsPerSender, len(selectedTransactions))
 
@@ -1190,13 +1135,8 @@
 		require.Nil(t, err)
 
 		// do the last selection (no tx should be returned)
-<<<<<<< HEAD
 		// the currentNonce should represent here the nonce of the block on which the selection is built
-		blockchainInfo = holders.NewBlockchainInfo([]byte("blockHash0"), []byte("blockHash3"), 3)
-		selectedTransactions, _, err = txpool.SelectTransactions(selectionSession, options, blockchainInfo)
-=======
-		selectedTransactions, _, err = txpool.SelectTransactions(selectionSession, options, 4)
->>>>>>> f802abf1
+		selectedTransactions, _, err = txpool.SelectTransactions(selectionSession, options, 3)
 		require.Nil(t, err)
 		require.Equal(t, 0, len(selectedTransactions))
 
@@ -1212,13 +1152,8 @@
 		require.Nil(t, err)
 
 		// because the block with nonce 2 was replaced, we expect to still have two non-empty selections
-<<<<<<< HEAD
 		// the currentNonce should represent here the nonce of the block on which the selection is built
-		blockchainInfo = holders.NewBlockchainInfo([]byte("blockHash0"), []byte("blockHashF1"), 2)
-		selectedTransactions, _, err = txpool.SelectTransactions(selectionSession, options, blockchainInfo)
-=======
-		selectedTransactions, _, err = txpool.SelectTransactions(selectionSession, options, 3)
->>>>>>> f802abf1
+		selectedTransactions, _, err = txpool.SelectTransactions(selectionSession, options, 2)
 		require.Nil(t, err)
 		require.Equal(t, numTxsPerSender, len(selectedTransactions))
 
@@ -1236,13 +1171,8 @@
 		require.Nil(t, err)
 
 		// expect one more non-empty selection
-<<<<<<< HEAD
 		// the currentNonce should represent here the nonce of the block on which the selection is built
-		blockchainInfo = holders.NewBlockchainInfo([]byte("blockHash0"), []byte("blockHashF2"), 3)
-		selectedTransactions, _, err = txpool.SelectTransactions(selectionSession, options, blockchainInfo)
-=======
-		selectedTransactions, _, err = txpool.SelectTransactions(selectionSession, options, 4)
->>>>>>> f802abf1
+		selectedTransactions, _, err = txpool.SelectTransactions(selectionSession, options, 3)
 		require.Nil(t, err)
 		require.Equal(t, numTxsPerSender, len(selectedTransactions))
 
@@ -1260,13 +1190,8 @@
 		require.Nil(t, err)
 
 		// no txs should be returned for the last selection
-<<<<<<< HEAD
 		// the currentNonce should represent here the nonce of the block on which the selection is built
-		blockchainInfo = holders.NewBlockchainInfo([]byte("blockHash0"), []byte("blockHashF3"), 4)
-		selectedTransactions, _, err = txpool.SelectTransactions(selectionSession, options, blockchainInfo)
-=======
-		selectedTransactions, _, err = txpool.SelectTransactions(selectionSession, options, 5)
->>>>>>> f802abf1
+		selectedTransactions, _, err = txpool.SelectTransactions(selectionSession, options, 4)
 		require.Nil(t, err)
 		require.Equal(t, 0, len(selectedTransactions))
 	})
@@ -1334,13 +1259,8 @@
 	require.Nil(t, err)
 
 	// do the second selection (the rest of the transactions should be selected)
-<<<<<<< HEAD
 	// the currentNonce should represent here the nonce of the block on which the selection is built
-	blockchainInfo := holders.NewBlockchainInfo([]byte("blockHash0"), []byte("blockHash1"), 1)
-	selectedTransactions, _, err = txpool.SelectTransactions(selectionSession, options, blockchainInfo)
-=======
-	selectedTransactions, _, err = txpool.SelectTransactions(selectionSession, options, 2)
->>>>>>> f802abf1
+	selectedTransactions, _, err = txpool.SelectTransactions(selectionSession, options, 1)
 	require.Nil(t, err)
 	require.Equal(t, 30_000, len(selectedTransactions))
 
@@ -1373,13 +1293,9 @@
 	)
 	require.Nil(t, err)
 
-<<<<<<< HEAD
 	// the currentNonce should represent here the nonce of the block on which the selection is built
-	blockchainInfo = holders.NewBlockchainInfo([]byte("blockHash1"), []byte("blockHash2"), 2)
-=======
->>>>>>> f802abf1
 	// no transactions should be returned
-	selectedTransactions, _, err = txpool.SelectTransactions(selectionSession, options, 3)
+	selectedTransactions, _, err = txpool.SelectTransactions(selectionSession, options, 2)
 	require.Nil(t, err)
 	require.Equal(t, 0, len(selectedTransactions))
 
@@ -1469,13 +1385,8 @@
 	require.Nil(t, err)
 
 	// do the second selection (the rest of the transactions should be selected)
-<<<<<<< HEAD
 	// the currentNonce should represent here the nonce of the block on which the selection is built
-	blockchainInfo := holders.NewBlockchainInfo([]byte("blockHash0"), []byte("blockHash3"), 3)
-	selectedTransactions, _, err = txpool.SelectTransactions(selectionSession, options, blockchainInfo)
-=======
-	selectedTransactions, _, err = txpool.SelectTransactions(selectionSession, options, 4)
->>>>>>> f802abf1
+	selectedTransactions, _, err = txpool.SelectTransactions(selectionSession, options, 3)
 	require.Nil(t, err)
 	require.Equal(t, 30_000, len(selectedTransactions))
 
@@ -1524,13 +1435,9 @@
 	})
 	require.Nil(t, err)
 
-<<<<<<< HEAD
 	// the currentNonce should represent here the nonce of the block on which the selection is built
-	blockchainInfo = holders.NewBlockchainInfo([]byte("blockHash3"), []byte("blockHash4"), 4)
-=======
->>>>>>> f802abf1
 	// no transactions should be returned
-	selectedTransactions, _, err = txpool.SelectTransactions(selectionSession, options, 5)
+	selectedTransactions, _, err = txpool.SelectTransactions(selectionSession, options, 4)
 	require.NoError(t, err)
 	require.Equal(t, 0, len(selectedTransactions))
 
@@ -1588,7 +1495,7 @@
 	require.Equal(t, txpool.CountTx(), uint64(numTxs))
 
 	// do the first selection
-	selectedTransactions, _, err := txpool.SelectTransactions(selectionSession, options, defaultBlockchainInfo)
+	selectedTransactions, _, err := txpool.SelectTransactions(selectionSession, options, 0)
 	require.Nil(t, err)
 	require.Equal(t, numTxsPerSender, len(selectedTransactions))
 
@@ -1605,8 +1512,7 @@
 	require.Nil(t, err)
 
 	// do the second selection
-	blockchainInfo := holders.NewBlockchainInfo([]byte("blockHash0"), []byte("blockHash1"), 2)
-	selectedTransactions, _, err = txpool.SelectTransactions(selectionSession, options, blockchainInfo)
+	selectedTransactions, _, err = txpool.SelectTransactions(selectionSession, options, 2)
 	require.Nil(t, err)
 	require.Equal(t, numTxsPerSender, len(selectedTransactions))
 
@@ -1625,8 +1531,7 @@
 	// now, suppose we want to re-select again for the block with nonce 2
 	// this means we do not want to use the second proposed block
 	// to do this, we have to call the SelectTransactions with other nonce - 1.
-	blockchainInfo = holders.NewBlockchainInfo([]byte("blockHash0"), []byte("blockHash1"), 1)
-	selectedTransactions, _, err = txpool.SelectTransactions(selectionSession, options, blockchainInfo)
+	selectedTransactions, _, err = txpool.SelectTransactions(selectionSession, options, 1)
 	require.Nil(t, err)
 	require.Equal(t, numTxsPerSender, len(selectedTransactions))
 
@@ -1643,8 +1548,7 @@
 	require.Nil(t, err)
 
 	// now, we should have one more non-empty selection
-	blockchainInfo = holders.NewBlockchainInfo([]byte("blockHash0"), []byte("blockHash1"), 2)
-	selectedTransactions, _, err = txpool.SelectTransactions(selectionSession, options, blockchainInfo)
+	selectedTransactions, _, err = txpool.SelectTransactions(selectionSession, options, 2)
 	require.Nil(t, err)
 	require.Equal(t, numTxsPerSender, len(selectedTransactions))
 
@@ -1661,8 +1565,7 @@
 	require.Nil(t, err)
 
 	// now, do the last selection and expect an empty one
-	blockchainInfo = holders.NewBlockchainInfo([]byte("blockHash0"), []byte("blockHash1"), 3)
-	selectedTransactions, _, err = txpool.SelectTransactions(selectionSession, options, blockchainInfo)
+	selectedTransactions, _, err = txpool.SelectTransactions(selectionSession, options, 3)
 	require.Nil(t, err)
 	require.Equal(t, 0, len(selectedTransactions))
 }
@@ -1741,13 +1644,8 @@
 	require.Nil(t, err)
 
 	// do the second selection (the rest of the transactions should be selected)
-<<<<<<< HEAD
 	// the currentNonce should represent here the nonce of the block on which the selection is built
-	blockchainInfo := holders.NewBlockchainInfo([]byte("blockHash0"), []byte("blockHash1"), 1)
-	selectedTransactions, _, err = txpool.SelectTransactions(selectionSession, options, blockchainInfo)
-=======
-	selectedTransactions, _, err = txpool.SelectTransactions(selectionSession, options, 2)
->>>>>>> f802abf1
+	selectedTransactions, _, err = txpool.SelectTransactions(selectionSession, options, 1)
 	require.Nil(t, err)
 	require.Equal(t, numTxsPerSender, len(selectedTransactions))
 
@@ -1765,13 +1663,8 @@
 	require.Nil(t, err)
 
 	// do the last selection (no tx should be returned)
-<<<<<<< HEAD
 	// the currentNonce should represent here the nonce of the block on which the selection is built
-	blockchainInfo = holders.NewBlockchainInfo([]byte("blockHash0"), []byte("blockHash2"), 2)
-	selectedTransactions, _, err = txpool.SelectTransactions(selectionSession, options, blockchainInfo)
-=======
-	selectedTransactions, _, err = txpool.SelectTransactions(selectionSession, options, 3)
->>>>>>> f802abf1
+	selectedTransactions, _, err = txpool.SelectTransactions(selectionSession, options, 2)
 	require.Nil(t, err)
 	require.Equal(t, 0, len(selectedTransactions))
 
@@ -1954,13 +1847,8 @@
 	require.Equal(t, txpool.CountTx(), uint64(4))
 
 	// do the first selection: first 3 transactions should be returned
-<<<<<<< HEAD
 	// the currentNonce should represent here the nonce of the block on which the selection is built
-	blockchainInfo := holders.NewBlockchainInfo([]byte("blockHash0"), []byte("blockHash0"), 0)
-	selectedTransactions, _, err := txpool.SelectTransactions(selectionSession, options, blockchainInfo)
-=======
-	selectedTransactions, _, err := txpool.SelectTransactions(selectionSession, options, 1)
->>>>>>> f802abf1
+	selectedTransactions, _, err := txpool.SelectTransactions(selectionSession, options, 0)
 	require.Nil(t, err)
 	require.Equal(t, 3, len(selectedTransactions))
 	require.Equal(t, "relayer", string(selectedTransactions[0].Tx.GetSndAddr()))
@@ -1981,13 +1869,8 @@
 	require.Nil(t, err)
 
 	// do the second selection, last tx should not be returned (relayer has insufficient balance)
-<<<<<<< HEAD
 	// the currentNonce should represent here the nonce of the block on which the selection is built
-	blockchainInfo = holders.NewBlockchainInfo([]byte("blockHash0"), []byte("blockHash1"), 1)
-	selectedTransactions, _, err = txpool.SelectTransactions(selectionSession, options, blockchainInfo)
-=======
-	selectedTransactions, _, err = txpool.SelectTransactions(selectionSession, options, 2)
->>>>>>> f802abf1
+	selectedTransactions, _, err = txpool.SelectTransactions(selectionSession, options, 1)
 	require.Nil(t, err)
 	require.Equal(t, 0, len(selectedTransactions))
 }
@@ -2112,13 +1995,8 @@
 	require.Equal(t, txpool.CountTx(), uint64(4))
 
 	// do the first selection: first 3 transactions should be returned
-<<<<<<< HEAD
 	// the currentNonce should represent here the nonce of the block on which the selection is built
-	blockchainInfo := holders.NewBlockchainInfo([]byte("blockHash0"), []byte("blockHash0"), 0)
-	selectedTransactions, _, err := txpool.SelectTransactions(selectionSession, options, blockchainInfo)
-=======
-	selectedTransactions, _, err := txpool.SelectTransactions(selectionSession, options, 1)
->>>>>>> f802abf1
+	selectedTransactions, _, err := txpool.SelectTransactions(selectionSession, options, 0)
 	require.Nil(t, err)
 	require.Equal(t, 2, len(selectedTransactions))
 	require.Equal(t, "relayer", string(selectedTransactions[0].Tx.GetSndAddr()))
@@ -2138,13 +2016,8 @@
 	require.Nil(t, err)
 
 	// do the second selection, last tx should not be returned (relayer has insufficient balance)
-<<<<<<< HEAD
 	// the currentNonce should represent here the nonce of the block on which the selection is built
-	blockchainInfo = holders.NewBlockchainInfo([]byte("blockHash0"), []byte("blockHash1"), 1)
-	selectedTransactions, _, err = txpool.SelectTransactions(selectionSession, options, blockchainInfo)
-=======
-	selectedTransactions, _, err = txpool.SelectTransactions(selectionSession, options, 2)
->>>>>>> f802abf1
+	selectedTransactions, _, err = txpool.SelectTransactions(selectionSession, options, 1)
 	require.Nil(t, err)
 	require.Equal(t, 1, len(selectedTransactions))
 	require.Equal(t, "bob", string(selectedTransactions[0].Tx.GetSndAddr()))
