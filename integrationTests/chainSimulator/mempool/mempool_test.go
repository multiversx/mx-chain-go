package mempool

import (
	"fmt"
	"math"
	"math/big"
	"testing"
	"time"

	"github.com/multiversx/mx-chain-core-go/data/block"
	"github.com/multiversx/mx-chain-core-go/data/transaction"
	"github.com/multiversx/mx-chain-go/common/holders"
	stateMock "github.com/multiversx/mx-chain-go/testscommon/state"
	"github.com/multiversx/mx-chain-go/testscommon/txcachemocks"
	"github.com/multiversx/mx-chain-go/txcache"
	"github.com/stretchr/testify/require"

	"github.com/multiversx/mx-chain-go/config"
	"github.com/multiversx/mx-chain-go/node/chainSimulator/configs"
	"github.com/multiversx/mx-chain-go/storage"
)

// TODO add some integration tests for forks scenarios

func TestMempoolWithChainSimulator_Selection(t *testing.T) {
	if testing.Short() {
		t.Skip("this is not a short test")
	}

	numSenders := 10000
	numTransactionsPerSender := 3
	shard := 0

	simulator := startChainSimulator(t, func(cfg *config.Configs) {})
	defer simulator.Close()

	participants := createParticipants(t, simulator, numSenders)
	noncesTracker := newNoncesTracker()

	transactions := make([]*transaction.Transaction, 0, numSenders*numTransactionsPerSender)

	for i := 0; i < numSenders; i++ {
		sender := participants.sendersByShard[shard][i]
		receiver := participants.receiverByShard[shard]

		for j := 0; j < numTransactionsPerSender; j++ {
			tx := &transaction.Transaction{
				Nonce:     noncesTracker.getThenIncrementNonce(sender),
				Value:     oneQuarterOfEGLD,
				SndAddr:   sender.Bytes,
				RcvAddr:   receiver.Bytes,
				Data:      []byte{},
				GasLimit:  50_000,
				GasPrice:  1_000_000_000,
				ChainID:   []byte(configs.ChainID),
				Version:   2,
				Signature: []byte("signature"),
			}

			transactions = append(transactions, tx)
		}
	}

	sendTransactions(t, simulator, transactions)
	time.Sleep(durationWaitAfterSendMany)
	require.Equal(t, 30_000, getNumTransactionsInPool(simulator, shard))

	selectedTransactions, gas := selectTransactions(t, simulator, shard)
	require.Equal(t, 30_000, len(selectedTransactions))
	require.Equal(t, 50_000*30_000, int(gas))

	err := simulator.GenerateBlocks(1)
	require.Nil(t, err)
	require.Equal(t, 27_756, getNumTransactionsInCurrentBlock(simulator, shard))

	selectedTransactions, gas = selectTransactions(t, simulator, shard)
	require.Equal(t, 30_000-27_756, len(selectedTransactions))
	require.Equal(t, 50_000*(30_000-27_756), int(gas))
}

func TestMempoolWithChainSimulator_Selection_WhenUsersHaveZeroBalance_WithRelayedV3(t *testing.T) {
	if testing.Short() {
		t.Skip("this is not a short test")
	}

	shard := 0

	simulator := startChainSimulator(t, func(cfg *config.Configs) {})
	defer simulator.Close()

	err := simulator.GenerateBlocksUntilEpochIsReached(2)
	require.NoError(t, err)

	relayer, err := simulator.GenerateAndMintWalletAddress(uint32(shard), oneEGLD)
	require.NoError(t, err)

	receiver, err := simulator.GenerateAndMintWalletAddress(uint32(shard), big.NewInt(0))
	require.NoError(t, err)

	alice, err := simulator.GenerateAndMintWalletAddress(uint32(shard), big.NewInt(0))
	require.NoError(t, err)

	bob, err := simulator.GenerateAndMintWalletAddress(uint32(shard), big.NewInt(0))
	require.NoError(t, err)

	err = simulator.GenerateBlocks(1)
	require.Nil(t, err)

	noncesTracker := newNoncesTracker()
	transactions := make([]*transaction.Transaction, 0)

	// Transfer (executable, invalid) from Alice (relayed)
	transactions = append(transactions, &transaction.Transaction{
		Nonce:            noncesTracker.getThenIncrementNonce(alice),
		Value:            oneQuarterOfEGLD,
		SndAddr:          alice.Bytes,
		RcvAddr:          receiver.Bytes,
		RelayerAddr:      relayer.Bytes,
		Data:             []byte{},
		GasLimit:         100_000,
		GasPrice:         1_000_000_002,
		ChainID:          []byte(configs.ChainID),
		Version:          2,
		Signature:        []byte("signature"),
		RelayerSignature: []byte("signature"),
	})

	// Contract call from Bob (relayed)
	transactions = append(transactions, &transaction.Transaction{
		Nonce:            noncesTracker.getThenIncrementNonce(bob),
		Value:            big.NewInt(0),
		SndAddr:          bob.Bytes,
		RcvAddr:          receiver.Bytes,
		RelayerAddr:      relayer.Bytes,
		Data:             []byte("hello"),
		GasLimit:         100_000 + 5*1500,
		GasPrice:         1_000_000_001,
		ChainID:          []byte(configs.ChainID),
		Version:          2,
		Signature:        []byte("signature"),
		RelayerSignature: []byte("signature"),
	})

	sendTransactions(t, simulator, transactions)
	time.Sleep(durationWaitAfterSendSome)
	require.Equal(t, 2, getNumTransactionsInPool(simulator, shard))

	selectedTransactions, _ := selectTransactions(t, simulator, shard)
	require.Equal(t, 2, len(selectedTransactions))
	require.Equal(t, alice.Bytes, selectedTransactions[0].Tx.GetSndAddr())
	require.Equal(t, bob.Bytes, selectedTransactions[1].Tx.GetSndAddr())

	err = simulator.GenerateBlocks(1)
	require.Nil(t, err)
	require.Equal(t, 2, getNumTransactionsInCurrentBlock(simulator, shard))

	require.Equal(t, "invalid", getTransaction(t, simulator, shard, selectedTransactions[0].TxHash).Status.String())
	require.Equal(t, "success", getTransaction(t, simulator, shard, selectedTransactions[1].TxHash).Status.String())
}

func TestMempoolWithChainSimulator_Selection_WhenInsufficientBalanceForFee_WithRelayedV3(t *testing.T) {
	if testing.Short() {
		t.Skip("this is not a short test")
	}

	numSenders := 3
	shard := 0

	simulator := startChainSimulator(t, func(cfg *config.Configs) {})
	defer simulator.Close()

	err := simulator.GenerateBlocksUntilEpochIsReached(2)
	require.NoError(t, err)

	participants := createParticipants(t, simulator, numSenders)
	noncesTracker := newNoncesTracker()

	alice := participants.sendersByShard[shard][0]
	bob := participants.sendersByShard[shard][1]
	carol := participants.sendersByShard[shard][2]
	relayer := participants.relayerByShard[shard]
	receiver := participants.receiverByShard[shard]

	transactions := make([]*transaction.Transaction, 0)

	// Consume most of relayer's balance. Keep an amount that is enough for the fee of two simple transfer transactions.
	currentRelayerBalance := int64(1000000000000000000)
	feeForTransfer := int64(50_000 * 1_000_000_004)
	feeForRelayingTransactionsOfAliceAndBob := int64(100_000*1_000_000_003 + 100_000*1_000_000_002)

	transactions = append(transactions, &transaction.Transaction{
		Nonce:     noncesTracker.getThenIncrementNonce(relayer),
		Value:     big.NewInt(currentRelayerBalance - feeForTransfer - feeForRelayingTransactionsOfAliceAndBob),
		SndAddr:   relayer.Bytes,
		RcvAddr:   receiver.Bytes,
		Data:      []byte{},
		GasLimit:  50_000,
		GasPrice:  1_000_000_004,
		ChainID:   []byte(configs.ChainID),
		Version:   2,
		Signature: []byte("signature"),
	})

	// Transfer from Alice (relayed)
	transactions = append(transactions, &transaction.Transaction{
		Nonce:            noncesTracker.getThenIncrementNonce(alice),
		Value:            oneQuarterOfEGLD,
		SndAddr:          alice.Bytes,
		RcvAddr:          receiver.Bytes,
		RelayerAddr:      relayer.Bytes,
		Data:             []byte{},
		GasLimit:         100_000,
		GasPrice:         1_000_000_003,
		ChainID:          []byte(configs.ChainID),
		Version:          2,
		Signature:        []byte("signature"),
		RelayerSignature: []byte("signature"),
	})

	// Transfer from Bob (relayed)
	transactions = append(transactions, &transaction.Transaction{
		Nonce:            noncesTracker.getThenIncrementNonce(bob),
		Value:            oneQuarterOfEGLD,
		SndAddr:          bob.Bytes,
		RcvAddr:          receiver.Bytes,
		RelayerAddr:      relayer.Bytes,
		Data:             []byte{},
		GasLimit:         100_000,
		GasPrice:         1_000_000_002,
		ChainID:          []byte(configs.ChainID),
		Version:          2,
		Signature:        []byte("signature"),
		RelayerSignature: []byte("signature"),
	})

	// Transfer from Carol (relayed) - this one should not be selected due to insufficient balance (of the relayer)
	transactions = append(transactions, &transaction.Transaction{
		Nonce:            noncesTracker.getThenIncrementNonce(carol),
		Value:            oneQuarterOfEGLD,
		SndAddr:          carol.Bytes,
		RcvAddr:          receiver.Bytes,
		RelayerAddr:      relayer.Bytes,
		Data:             []byte{},
		GasLimit:         100_000,
		GasPrice:         1_000_000_001,
		ChainID:          []byte(configs.ChainID),
		Version:          2,
		Signature:        []byte("signature"),
		RelayerSignature: []byte("signature"),
	})

	sendTransactions(t, simulator, transactions)
	time.Sleep(durationWaitAfterSendSome)
	require.Equal(t, 4, getNumTransactionsInPool(simulator, shard))

	selectedTransactions, _ := selectTransactions(t, simulator, shard)
	require.Equal(t, 3, len(selectedTransactions))
	require.Equal(t, relayer.Bytes, selectedTransactions[0].Tx.GetSndAddr())
	require.Equal(t, alice.Bytes, selectedTransactions[1].Tx.GetSndAddr())
	require.Equal(t, bob.Bytes, selectedTransactions[2].Tx.GetSndAddr())
}

func TestMempoolWithChainSimulator_Selection_WhenInitialGap(t *testing.T) {
	if testing.Short() {
		t.Skip("this is not a short test")
	}

	numSenders := 2
	shard := 0

	simulator := startChainSimulator(t, func(cfg *config.Configs) {})
	defer simulator.Close()

	err := simulator.GenerateBlocksUntilEpochIsReached(2)
	require.NoError(t, err)

	participants := createParticipants(t, simulator, numSenders)
	noncesTracker := newNoncesTracker()

	alice := participants.sendersByShard[shard][0]
	bob := participants.sendersByShard[shard][1]
	relayer := participants.relayerByShard[shard]
	receiver := participants.receiverByShard[shard]

	transactions := make([]*transaction.Transaction, 0)

	// Transfer from Alice (relayed) with wrong nonce
	transactions = append(transactions, &transaction.Transaction{
		Nonce:            1,
		Value:            oneQuarterOfEGLD,
		SndAddr:          alice.Bytes,
		RcvAddr:          receiver.Bytes,
		RelayerAddr:      relayer.Bytes,
		Data:             []byte{},
		GasLimit:         100_000,
		GasPrice:         1_000_000_003,
		ChainID:          []byte(configs.ChainID),
		Version:          2,
		Signature:        []byte("signature"),
		RelayerSignature: []byte("signature"),
	})

	// Transfer from Bob (relayed)
	transactions = append(transactions, &transaction.Transaction{
		Nonce:            noncesTracker.getThenIncrementNonce(bob),
		Value:            oneQuarterOfEGLD,
		SndAddr:          bob.Bytes,
		RcvAddr:          receiver.Bytes,
		RelayerAddr:      relayer.Bytes,
		Data:             []byte{},
		GasLimit:         100_000,
		GasPrice:         1_000_000_002,
		ChainID:          []byte(configs.ChainID),
		Version:          2,
		Signature:        []byte("signature"),
		RelayerSignature: []byte("signature"),
	})

	sendTransactions(t, simulator, transactions)
	time.Sleep(durationWaitAfterSendSome)
	require.Equal(t, 2, getNumTransactionsInPool(simulator, shard))

	selectedTransactions, _ := selectTransactions(t, simulator, shard)
	require.Equal(t, 1, len(selectedTransactions))
	require.Equal(t, bob.Bytes, selectedTransactions[0].Tx.GetSndAddr())
}

func TestMempoolWithChainSimulator_Selection_WhenMiddleGap(t *testing.T) {
	if testing.Short() {
		t.Skip("this is not a short test")
	}

	numSenders := 2
	shard := 0

	simulator := startChainSimulator(t, func(cfg *config.Configs) {})
	defer simulator.Close()

	err := simulator.GenerateBlocksUntilEpochIsReached(2)
	require.NoError(t, err)

	participants := createParticipants(t, simulator, numSenders)
	noncesTracker := newNoncesTracker()

	alice := participants.sendersByShard[shard][0]
	bob := participants.sendersByShard[shard][1]
	relayer := participants.relayerByShard[shard]
	receiver := participants.receiverByShard[shard]

	transactions := make([]*transaction.Transaction, 0)

	// Transfer from Alice (relayed)
	transactions = append(transactions, &transaction.Transaction{
		Nonce:            noncesTracker.getThenIncrementNonce(alice),
		Value:            oneQuarterOfEGLD,
		SndAddr:          alice.Bytes,
		RcvAddr:          receiver.Bytes,
		RelayerAddr:      relayer.Bytes,
		Data:             []byte{},
		GasLimit:         100_000,
		GasPrice:         1_000_000_003,
		ChainID:          []byte(configs.ChainID),
		Version:          2,
		Signature:        []byte("signature"),
		RelayerSignature: []byte("signature"),
	})

	// Another transfer from Alice (relayed) which is not following the last nonce
	transactions = append(transactions, &transaction.Transaction{
		Nonce:            100,
		Value:            oneQuarterOfEGLD,
		SndAddr:          alice.Bytes,
		RcvAddr:          receiver.Bytes,
		RelayerAddr:      relayer.Bytes,
		Data:             []byte{},
		GasLimit:         100_000,
		GasPrice:         1_000_000_003,
		ChainID:          []byte(configs.ChainID),
		Version:          2,
		Signature:        []byte("signature"),
		RelayerSignature: []byte("signature"),
	})

	// Transfer from Bob (relayed)
	transactions = append(transactions, &transaction.Transaction{
		Nonce:            noncesTracker.getThenIncrementNonce(bob),
		Value:            oneQuarterOfEGLD,
		SndAddr:          bob.Bytes,
		RcvAddr:          receiver.Bytes,
		RelayerAddr:      relayer.Bytes,
		Data:             []byte{},
		GasLimit:         100_000,
		GasPrice:         1_000_000_002,
		ChainID:          []byte(configs.ChainID),
		Version:          2,
		Signature:        []byte("signature"),
		RelayerSignature: []byte("signature"),
	})

	sendTransactions(t, simulator, transactions)
	time.Sleep(durationWaitAfterSendSome)
	require.Equal(t, 3, getNumTransactionsInPool(simulator, shard))

	selectedTransactions, _ := selectTransactions(t, simulator, shard)
	require.Equal(t, 2, len(selectedTransactions))
	require.Equal(t, alice.Bytes, selectedTransactions[0].Tx.GetSndAddr())
	require.Equal(t, bob.Bytes, selectedTransactions[1].Tx.GetSndAddr())
}

func TestMempoolWithChainSimulator_Eviction(t *testing.T) {
	if testing.Short() {
		t.Skip("this is not a short test")
	}

	numSenders := 10000
	numTransactionsPerSender := 30
	shard := 0

	simulator := startChainSimulator(t, func(cfg *config.Configs) {})
	defer simulator.Close()

	participants := createParticipants(t, simulator, numSenders)
	noncesTracker := newNoncesTracker()

	transactions := make([]*transaction.Transaction, 0, numSenders*numTransactionsPerSender)

	for i := 0; i < numSenders; i++ {
		sender := participants.sendersByShard[shard][i]
		receiver := participants.receiverByShard[shard]

		for j := 0; j < numTransactionsPerSender; j++ {
			tx := &transaction.Transaction{
				Nonce:     noncesTracker.getThenIncrementNonce(sender),
				Value:     oneQuarterOfEGLD,
				SndAddr:   sender.Bytes,
				RcvAddr:   receiver.Bytes,
				Data:      []byte{},
				GasLimit:  50_000,
				GasPrice:  1_000_000_000,
				ChainID:   []byte(configs.ChainID),
				Version:   2,
				Signature: []byte("signature"),
			}

			transactions = append(transactions, tx)
		}
	}

	sendTransactions(t, simulator, transactions)
	time.Sleep(durationWaitAfterSendMany)
	require.Equal(t, 300_000, getNumTransactionsInPool(simulator, shard))

	// Send one more transaction (fill up the mempool)
	sendTransaction(t, simulator, &transaction.Transaction{
		Nonce:     42,
		Value:     oneEGLD,
		SndAddr:   participants.sendersByShard[shard][7].Bytes,
		RcvAddr:   participants.receiverByShard[shard].Bytes,
		Data:      []byte{},
		GasLimit:  50000,
		GasPrice:  1_000_000_000,
		ChainID:   []byte(configs.ChainID),
		Version:   2,
		Signature: []byte("signature"),
	})

	time.Sleep(durationWaitAfterSendSome)
	require.Equal(t, 300_001, getNumTransactionsInPool(simulator, shard))

	// Send one more transaction to trigger eviction
	sendTransaction(t, simulator, &transaction.Transaction{
		Nonce:     43,
		Value:     oneEGLD,
		SndAddr:   participants.sendersByShard[shard][7].Bytes,
		RcvAddr:   participants.receiverByShard[shard].Bytes,
		Data:      []byte{},
		GasLimit:  50000,
		GasPrice:  1_000_000_000,
		ChainID:   []byte(configs.ChainID),
		Version:   2,
		Signature: []byte("signature"),
	})

	// Allow the eviction to complete (even if it's quite fast).
	time.Sleep(5 * time.Second)

	expectedNumTransactionsInPool := 300_000 + 1 + 1 - int(storage.TxPoolSourceMeNumItemsToPreemptivelyEvict)
	require.Equal(t, expectedNumTransactionsInPool, getNumTransactionsInPool(simulator, shard))
}

func Test_Selection_ShouldNotSelectSameTransactionsWithSameSender(t *testing.T) {
	t.Parallel()

	host := txcachemocks.NewMempoolHostMock()
	txpool, err := txcache.NewTxCache(configSourceMe, host)

	require.Nil(t, err)
	require.NotNil(t, txpool)

	// create the non-virtual selection session, assure we have enough balance
	accounts := map[string]*stateMock.UserAccountStub{
		"alice": {
			Balance: oneEGLD,
			Nonce:   0,
		},
		"receiver": {
			Balance: big.NewInt(0),
			Nonce:   0,
		},
	}

	selectionSession := txcachemocks.NewSelectionSessionMockWithAccounts(accounts)
	accountsProvider := txcachemocks.NewAccountNonceAndBalanceProviderMockWithAccounts(accounts)

	maxNumTxs := 2
	options := holders.NewTxSelectionOptions(
		10_000_000_000,
		maxNumTxs,
		int(selectionLoopMaximumDuration.Milliseconds()),
		10,
	)

	numPoolTxs := maxNumTxs * 2
	txHashes := make([][]byte, 0, numPoolTxs)

	nonceTracker := newNoncesTracker()
	for i := 0; i < numPoolTxs; i++ {
		tx := &transaction.Transaction{
			Nonce:     nonceTracker.getThenIncrementNonceByStringAddress("alice"),
			Value:     oneQuarterOfEGLD,
			SndAddr:   []byte("alice"),
			RcvAddr:   []byte("receiver"),
			GasLimit:  50_000,
			GasPrice:  1_000_000_000,
			ChainID:   []byte(configs.ChainID),
			Version:   2,
			Signature: []byte("signature"),
		}

		txHash := []byte(fmt.Sprintf("txHash%d", i))
		txpool.AddTx(&txcache.WrappedTransaction{
			Tx:               tx,
			TxHash:           txHash,
			Fee:              big.NewInt(int64(tx.GasLimit * tx.GasPrice)),
			TransferredValue: tx.Value,
			FeePayer:         tx.SndAddr,
		})

		txHashes = append(txHashes, txHash)
	}

	blockBody := block.Body{MiniBlocks: []*block.MiniBlock{
		{
			TxHashes: txHashes[:len(txHashes)/2],
		},
	}}

	require.Equal(t, txpool.CountTx(), uint64(4))

	// do the first selection, first two txs should be returned
	selectedTransactions, _, err := txpool.SelectTransactions(selectionSession, options, 0)
	require.Nil(t, err)
	require.Equal(t, 2, len(selectedTransactions))
	require.Equal(t, "txHash0", string(selectedTransactions[0].TxHash))
	require.Equal(t, "txHash1", string(selectedTransactions[1].TxHash))

	// propose the block
	err = txpool.OnProposedBlock([]byte("blockHash1"), &blockBody, &block.Header{
		Nonce:    1,
		PrevHash: []byte("blockHash0"),
		RootHash: []byte(fmt.Sprintf("rootHash%d", 0)),
	},
		accountsProvider,
		defaultBlockchainInfo,
	)
	require.Nil(t, err)

	// do the second selection. should not return same txs
	// the currentNonce should represent here the nonce of the block on which the selection is built
	selectedTransactions, _, err = txpool.SelectTransactions(selectionSession, options, 1)
	require.Nil(t, err)
	require.Equal(t, 2, len(selectedTransactions))
	require.Equal(t, "txHash2", string(selectedTransactions[0].TxHash))
	require.Equal(t, "txHash3", string(selectedTransactions[1].TxHash))
}

func Test_Selection_ShouldNotSelectSameTransactionsWithDifferentSenders(t *testing.T) {
	t.Parallel()

	host := txcachemocks.NewMempoolHostMock()
	txpool, err := txcache.NewTxCache(configSourceMe, host)

	require.Nil(t, err)
	require.NotNil(t, txpool)

	// assure we have enough balance for each account
	accounts := map[string]*stateMock.UserAccountStub{
		"alice": {
			Balance: oneEGLD,
			Nonce:   0,
		},
		"bob": {
			Balance: oneEGLD,
			Nonce:   0,
		},
		"receiver": {
			Balance: big.NewInt(0),
			Nonce:   0,
		},
	}

	selectionSession := txcachemocks.NewSelectionSessionMockWithAccounts(accounts)
	accountsProvider := txcachemocks.NewAccountNonceAndBalanceProviderMockWithAccounts(accounts)

	options := holders.NewTxSelectionOptions(
		10_000_000_000,
		2,
		int(selectionLoopMaximumDuration.Milliseconds()),
		10,
	)

	nonceTracker := newNoncesTracker()
	transactions := make([]*transaction.Transaction, 0)

	transactions = append(transactions, &transaction.Transaction{
		Nonce:     nonceTracker.getThenIncrementNonceByStringAddress("alice"),
		Value:     oneQuarterOfEGLD,
		SndAddr:   []byte("alice"),
		RcvAddr:   []byte("receiver"),
		GasLimit:  50_000,
		GasPrice:  1_000_000_000,
		ChainID:   []byte(configs.ChainID),
		Version:   2,
		Signature: []byte("signature"),
	})

	transactions = append(transactions, &transaction.Transaction{
		Nonce:     nonceTracker.getThenIncrementNonceByStringAddress("bob"),
		Value:     oneQuarterOfEGLD,
		SndAddr:   []byte("bob"),
		RcvAddr:   []byte("receiver"),
		GasLimit:  50_000,
		GasPrice:  1_000_000_000,
		ChainID:   []byte(configs.ChainID),
		Version:   2,
		Signature: []byte("signature"),
	})

	transactions = append(transactions, &transaction.Transaction{
		Nonce:     nonceTracker.getThenIncrementNonceByStringAddress("alice"),
		Value:     oneQuarterOfEGLD,
		SndAddr:   []byte("alice"),
		RcvAddr:   []byte("receiver"),
		GasLimit:  50_000,
		GasPrice:  1_000_000_000,
		ChainID:   []byte(configs.ChainID),
		Version:   2,
		Signature: []byte("signature"),
	})

	transactions = append(transactions, &transaction.Transaction{
		Nonce:     nonceTracker.getThenIncrementNonceByStringAddress("bob"),
		Value:     oneQuarterOfEGLD,
		SndAddr:   []byte("bob"),
		RcvAddr:   []byte("receiver"),
		GasLimit:  50_000,
		GasPrice:  1_000_000_000,
		ChainID:   []byte(configs.ChainID),
		Version:   2,
		Signature: []byte("signature"),
	})

	txHashes := make([][]byte, 0)
	for i, tx := range transactions {
		txHash := []byte(fmt.Sprintf("txHash%d", i))
		txHashes = append(txHashes, txHash)
		txpool.AddTx(&txcache.WrappedTransaction{
			Tx:               tx,
			TxHash:           txHash,
			Fee:              big.NewInt(int64(tx.GasLimit * tx.GasPrice)),
			TransferredValue: tx.Value,
			FeePayer:         tx.SndAddr,
		})
	}

	blockBody := block.Body{MiniBlocks: []*block.MiniBlock{
		{
			TxHashes: txHashes[:len(txHashes)/2],
		},
	}}

	require.Equal(t, txpool.CountTx(), uint64(4))

	selectedTransactions, _, err := txpool.SelectTransactions(selectionSession, options, 0)
	require.Nil(t, err)
	require.Equal(t, 2, len(selectedTransactions))
	require.Equal(t, "txHash0", string(selectedTransactions[0].TxHash))
	require.Equal(t, "txHash1", string(selectedTransactions[1].TxHash))

	// propose the selected transactions
	err = txpool.OnProposedBlock([]byte("blockHash1"), &blockBody,
		&block.Header{
			Nonce:    1,
			PrevHash: []byte("blockHash0"),
			RootHash: []byte(fmt.Sprintf("rootHash%d", 0)),
		},
		accountsProvider,
		defaultBlockchainInfo,
	)
	require.Nil(t, err)

	// do the second selection. should not return same txs
	// the currentNonce should represent here the nonce of the block on which the selection is built
	selectedTransactions, _, err = txpool.SelectTransactions(selectionSession, options, 1)
	require.Nil(t, err)
	require.Equal(t, 2, len(selectedTransactions))
	require.Equal(t, "txHash2", string(selectedTransactions[0].TxHash))
	require.Equal(t, "txHash3", string(selectedTransactions[1].TxHash))
}

func Test_Selection_ShouldNotSelectSameTransactionsWithManyTransactions(t *testing.T) {
	t.Parallel()

	host := txcachemocks.NewMempoolHostMock()
	txpool, err := txcache.NewTxCache(configSourceMe, host)

	require.Nil(t, err)
	require.NotNil(t, txpool)

	numTxsPerSender := 30_000
	initialAmount := big.NewInt(int64(numTxsPerSender) * 50_000 * 1_000_000_000)

	senders := []string{"alice", "bob"}
	accounts := map[string]*stateMock.UserAccountStub{
		"alice": {
			Balance: initialAmount,
			Nonce:   0,
		},
		"bob": {
			Balance: initialAmount,
			Nonce:   0,
		},
		"receiver": {
			Balance: big.NewInt(0),
			Nonce:   0,
		},
	}

	selectionSession := txcachemocks.NewSelectionSessionMockWithAccounts(accounts)
	accountsProvider := txcachemocks.NewAccountNonceAndBalanceProviderMockWithAccounts(accounts)

	options := holders.NewTxSelectionOptions(
		10_000_000_000,
		numTxsPerSender,
		int(selectionLoopMaximumDuration.Milliseconds()),
		10,
	)

	numTxs := numTxsPerSender * len(senders)
	nonceTracker := newNoncesTracker()

	// create numTxs transactions and save them to txpool
	addTransactionsToTxPool(txpool, nonceTracker, numTxsPerSender, senders)
	require.Equal(t, txpool.CountTx(), uint64(numTxs))

	// do the first selections
	selectedTransactions, _, err := txpool.SelectTransactions(selectionSession, options, 0)
	require.Nil(t, err)
	require.Equal(t, numTxsPerSender, len(selectedTransactions))

	// propose those txs in order to track them (create the breadcrumbs used for the virtual records)
	proposedBlock1 := createProposedBlock(selectedTransactions)
	err = txpool.OnProposedBlock([]byte("blockHash1"), proposedBlock1, &block.Header{
		Nonce:    1,
		PrevHash: []byte("blockHash0"),
		RootHash: []byte(fmt.Sprintf("rootHash%d", 0)),
	},
		accountsProvider,
		defaultBlockchainInfo,
	)
	require.Nil(t, err)

	// do the second selection (the rest of the transactions should be selected)
	// the currentNonce should represent here the nonce of the block on which the selection is built
	selectedTransactions, _, err = txpool.SelectTransactions(selectionSession, options, 1)
	require.Nil(t, err)
	require.Equal(t, numTxsPerSender, len(selectedTransactions))

	// propose the second block
	proposedBlock2 := createProposedBlock(selectedTransactions)
	err = txpool.OnProposedBlock([]byte("blockHash2"), proposedBlock2,
		&block.Header{
			Nonce:    2,
			PrevHash: []byte("blockHash1"),
			RootHash: []byte(fmt.Sprintf("rootHash%d", 1)),
		},
		accountsProvider,
		defaultBlockchainInfo,
	)
	require.Nil(t, err)

	// do the last selection (no tx should be returned)
	// the currentNonce should represent here the nonce of the block on which the selection is built
	selectedTransactions, _, err = txpool.SelectTransactions(selectionSession, options, 2)
	require.Nil(t, err)
	require.Equal(t, 0, len(selectedTransactions))
}

func Test_Selection_ProposeEmptyBlocks(t *testing.T) {
	t.Parallel()

	host := txcachemocks.NewMempoolHostMock()
	txpool, err := txcache.NewTxCache(configSourceMe, host)

	require.Nil(t, err)
	require.NotNil(t, txpool)

	numTxsPerSender := 30_000
	initialAmount := big.NewInt(int64(numTxsPerSender) * 50_000 * 1_000_000_000)

	senders := []string{"alice", "bob"}
	accounts := map[string]*stateMock.UserAccountStub{
		"alice": {
			Balance: initialAmount,
			Nonce:   0,
		},
		"bob": {
			Balance: initialAmount,
			Nonce:   0,
		},
		"receiver": {
			Balance: big.NewInt(0),
			Nonce:   0,
		},
	}

	selectionSession := txcachemocks.NewSelectionSessionMockWithAccounts(accounts)

	options := holders.NewTxSelectionOptions(
		10_000_000_000,
		numTxsPerSender,
		int(selectionLoopMaximumDuration.Milliseconds()),
		10,
	)

	numTxs := numTxsPerSender * len(senders)
	nonceTracker := newNoncesTracker()

	// create numTxs transactions and save them to txpool
	addTransactionsToTxPool(txpool, nonceTracker, numTxsPerSender, senders)
	require.Equal(t, txpool.CountTx(), uint64(numTxs))

	// do the first selections
	selectedTransactions, _, err := txpool.SelectTransactions(selectionSession, options, 0)
	require.Nil(t, err)
	require.Equal(t, numTxsPerSender, len(selectedTransactions))

	// propose those txs in order to track them (create the breadcrumbs used for the virtual records)
	proposedBlock1 := createProposedBlock(selectedTransactions)
	err = txpool.OnProposedBlock([]byte("blockHash1"), proposedBlock1, &block.Header{
		Nonce:    1,
		PrevHash: []byte("blockHash0"),
		RootHash: []byte(fmt.Sprintf("rootHash%d", 0)),
	},
		selectionSession,
		defaultBlockchainInfo,
	)
	require.Nil(t, err)

	// propose some empty blocks
	err = txpool.OnProposedBlock([]byte("blockHash2"), &block.Body{},
		&block.Header{
			Nonce:    2,
			PrevHash: []byte("blockHash1"),
			RootHash: []byte(fmt.Sprintf("rootHash%d", 1)),
		},
		selectionSession,
		defaultBlockchainInfo,
	)
	require.Nil(t, err)

	err = txpool.OnProposedBlock([]byte("blockHash3"), &block.Body{},
		&block.Header{
			Nonce:    3,
			PrevHash: []byte("blockHash2"),
			RootHash: []byte(fmt.Sprintf("rootHash%d", 1)),
		},
		selectionSession,
		defaultBlockchainInfo,
	)
	require.Nil(t, err)

	// do the second selection (the rest of the transactions should be selected)
	// the currentNonce should represent here the nonce of the block on which the selection is built
	selectedTransactions, _, err = txpool.SelectTransactions(selectionSession, options, 3)
	require.Nil(t, err)
	require.Equal(t, numTxsPerSender, len(selectedTransactions))

	// propose the second block
	proposedBlock2 := createProposedBlock(selectedTransactions)
	err = txpool.OnProposedBlock([]byte("blockHash4"), proposedBlock2,
		&block.Header{
			Nonce:    4,
			PrevHash: []byte("blockHash3"),
			RootHash: []byte(fmt.Sprintf("rootHash%d", 1)),
		},
		selectionSession,
		defaultBlockchainInfo,
	)
	require.Nil(t, err)

	// do the last selection (no tx should be returned)
	// the currentNonce should represent here the nonce of the block on which the selection is built
	selectedTransactions, _, err = txpool.SelectTransactions(selectionSession, options, 4)
	require.Nil(t, err)
	require.Equal(t, 0, len(selectedTransactions))
}

func Test_Selection_ProposeBlocksWithSameNonceToTriggerForkScenarios(t *testing.T) {
	t.Parallel()

	t.Run("should work with only one proposed block being replaced", func(t *testing.T) {
		host := txcachemocks.NewMempoolHostMock()
		txpool, err := txcache.NewTxCache(configSourceMe, host)

		require.Nil(t, err)
		require.NotNil(t, txpool)

		numTxsPerSender := 30_000
		initialAmount := big.NewInt(int64(numTxsPerSender) * 50_000 * 1_000_000_000)

		senders := []string{"alice", "bob"}
		accounts := map[string]*stateMock.UserAccountStub{
			"alice": {
				Balance: initialAmount,
				Nonce:   0,
			},
			"bob": {
				Balance: initialAmount,
				Nonce:   0,
			},
			"receiver": {
				Balance: big.NewInt(0),
				Nonce:   0,
			},
		}

		selectionSession := txcachemocks.NewSelectionSessionMockWithAccounts(accounts)

		options := holders.NewTxSelectionOptions(
			10_000_000_000,
			numTxsPerSender,
			int(selectionLoopMaximumDuration.Milliseconds()),
			10,
		)

		numTxs := numTxsPerSender * len(senders)
		nonceTracker := newNoncesTracker()

		// create numTxs transactions and save them to txpool
		addTransactionsToTxPool(txpool, nonceTracker, numTxsPerSender, senders)
		require.Equal(t, txpool.CountTx(), uint64(numTxs))

		// do the first selection
		selectedTransactions, _, err := txpool.SelectTransactions(selectionSession, options, 0)
		require.Nil(t, err)
		require.Equal(t, numTxsPerSender, len(selectedTransactions))

		// propose those txs in order to track them (create the breadcrumbs used for the virtual records)
		proposedBlock1 := createProposedBlock(selectedTransactions)
		err = txpool.OnProposedBlock([]byte("blockHash1"), proposedBlock1, &block.Header{
			Nonce:    1,
			PrevHash: []byte("blockHash0"),
			RootHash: []byte(fmt.Sprintf("rootHash%d", 0)),
		},
			selectionSession,
			defaultBlockchainInfo,
		)
		require.Nil(t, err)

		// propose an empty block with same nonce as the previous one
		err = txpool.OnProposedBlock([]byte("blockHash1"), &block.Body{},
			&block.Header{
				Nonce:    1,
				PrevHash: []byte("blockHash0"),
				RootHash: []byte(fmt.Sprintf("rootHash%d", 0)),
			},
			selectionSession,
			defaultBlockchainInfo,
		)
		require.Nil(t, err)

		// because the first one was replaced, the same transactions should be selected again
		// the currentNonce should represent here the nonce of the block on which the selection is built
		selectedTransactions, _, err = txpool.SelectTransactions(selectionSession, options, 1)
		require.Nil(t, err)
		require.Equal(t, numTxsPerSender, len(selectedTransactions))

		// propose those txs in order to track them (create the breadcrumbs used for the virtual records)
		proposedBlock2 := createProposedBlock(selectedTransactions)
		err = txpool.OnProposedBlock([]byte("blockHash2"), proposedBlock2, &block.Header{
			Nonce:    2,
			PrevHash: []byte("blockHash1"),
			RootHash: []byte(fmt.Sprintf("rootHash%d", 0)),
		},
			selectionSession,
			defaultBlockchainInfo,
		)
		require.Nil(t, err)

		// do the second selection (the rest of the transactions should be selected)
		// the currentNonce should represent here the nonce of the block on which the selection is built
		selectedTransactions, _, err = txpool.SelectTransactions(selectionSession, options, 2)
		require.Nil(t, err)
		require.Equal(t, numTxsPerSender, len(selectedTransactions))

		// propose the second block
		proposedBlock3 := createProposedBlock(selectedTransactions)
		err = txpool.OnProposedBlock([]byte("blockHash3"), proposedBlock3,
			&block.Header{
				Nonce:    3,
				PrevHash: []byte("blockHash2"),
				RootHash: []byte(fmt.Sprintf("rootHash%d", 1)),
			},
			selectionSession,
			defaultBlockchainInfo,
		)
		require.Nil(t, err)

		// do the last selection (no tx should be returned)
		// the currentNonce should represent here the nonce of the block on which the selection is built
		selectedTransactions, _, err = txpool.SelectTransactions(selectionSession, options, 3)
		require.Nil(t, err)
		require.Equal(t, 0, len(selectedTransactions))
	})

	t.Run("should work with many proposed blocks being replaced", func(t *testing.T) {
		host := txcachemocks.NewMempoolHostMock()
		txpool, err := txcache.NewTxCache(configSourceMe, host)

		require.Nil(t, err)
		require.NotNil(t, txpool)

		numTxsPerSender := 30_000
		initialAmount := big.NewInt(int64(numTxsPerSender) * 50_000 * 1_000_000_000)

		senders := []string{"alice", "bob", "carol"}
		accounts := map[string]*stateMock.UserAccountStub{
			"alice": {
				Balance: initialAmount,
				Nonce:   0,
			},
			"bob": {
				Balance: initialAmount,
				Nonce:   0,
			},
			"carol": {
				Balance: initialAmount,
				Nonce:   0,
			},
			"receiver": {
				Balance: big.NewInt(0),
				Nonce:   0,
			},
		}

		selectionSession := txcachemocks.NewSelectionSessionMockWithAccounts(accounts)

		options := holders.NewTxSelectionOptions(
			10_000_000_000,
			numTxsPerSender,
			int(selectionLoopMaximumDuration.Milliseconds()),
			10,
		)

		numTxs := numTxsPerSender * len(senders)
		nonceTracker := newNoncesTracker()

		// create numTxs transactions and save them to txpool
		addTransactionsToTxPool(txpool, nonceTracker, numTxsPerSender, senders)
		require.Equal(t, txpool.CountTx(), uint64(numTxs))

		// do the first selection
		selectedTransactions, _, err := txpool.SelectTransactions(selectionSession, options, 0)
		require.Nil(t, err)
		require.Equal(t, numTxsPerSender, len(selectedTransactions))

		// propose those txs in order to track them (create the breadcrumbs used for the virtual records)
		proposedBlock1 := createProposedBlock(selectedTransactions)
		err = txpool.OnProposedBlock([]byte("blockHash1"), proposedBlock1, &block.Header{
			Nonce:    1,
			PrevHash: []byte("blockHash0"),
			RootHash: []byte(fmt.Sprintf("rootHash%d", 0)),
		},
			selectionSession,
			defaultBlockchainInfo,
		)
		require.Nil(t, err)

		// do the second selection
		// the currentNonce should represent here the nonce of the block on which the selection is built
		selectedTransactions, _, err = txpool.SelectTransactions(selectionSession, options, 1)
		require.Nil(t, err)
		require.Equal(t, numTxsPerSender, len(selectedTransactions))

		// propose those txs in order to track them (create the breadcrumbs used for the virtual records)
		proposedBlock2 := createProposedBlock(selectedTransactions)
		err = txpool.OnProposedBlock([]byte("blockHash2"), proposedBlock2, &block.Header{
			Nonce:    2,
			PrevHash: []byte("blockHash1"),
			RootHash: []byte(fmt.Sprintf("rootHash%d", 0)),
		},
			selectionSession,
			defaultBlockchainInfo,
		)
		require.Nil(t, err)

		// do the third selection (the rest of the transactions should be selected)
		// the currentNonce should represent here the nonce of the block on which the selection is built
		selectedTransactions, _, err = txpool.SelectTransactions(selectionSession, options, 2)
		require.Nil(t, err)
		require.Equal(t, numTxsPerSender, len(selectedTransactions))

		// propose the third block
		proposedBlock3 := createProposedBlock(selectedTransactions)
		err = txpool.OnProposedBlock([]byte("blockHash3"), proposedBlock3,
			&block.Header{
				Nonce:    3,
				PrevHash: []byte("blockHash2"),
				RootHash: []byte(fmt.Sprintf("rootHash%d", 1)),
			},
			selectionSession,
			defaultBlockchainInfo,
		)
		require.Nil(t, err)

		// do the last selection (no tx should be returned)
		// the currentNonce should represent here the nonce of the block on which the selection is built
		selectedTransactions, _, err = txpool.SelectTransactions(selectionSession, options, 3)
		require.Nil(t, err)
		require.Equal(t, 0, len(selectedTransactions))

		// now, generate a fork by replacing the block with nonce 2
		err = txpool.OnProposedBlock([]byte("blockHashF1"), &block.Body{}, &block.Header{
			Nonce:    2,
			PrevHash: []byte("blockHash1"),
			RootHash: []byte(fmt.Sprintf("rootHash%d", 0)),
		},
			selectionSession,
			defaultBlockchainInfo,
		)
		require.Nil(t, err)

		// because the block with nonce 2 was replaced, we expect to still have two non-empty selections
		// the currentNonce should represent here the nonce of the block on which the selection is built
		selectedTransactions, _, err = txpool.SelectTransactions(selectionSession, options, 2)
		require.Nil(t, err)
		require.Equal(t, numTxsPerSender, len(selectedTransactions))

		// propose this block
		proposedBlock4 := createProposedBlock(selectedTransactions)
		err = txpool.OnProposedBlock([]byte("blockHashF2"), proposedBlock4,
			&block.Header{
				Nonce:    3,
				PrevHash: []byte("blockHashF1"),
				RootHash: []byte(fmt.Sprintf("rootHash%d", 1)),
			},
			selectionSession,
			defaultBlockchainInfo,
		)
		require.Nil(t, err)

		// expect one more non-empty selection
		// the currentNonce should represent here the nonce of the block on which the selection is built
		selectedTransactions, _, err = txpool.SelectTransactions(selectionSession, options, 3)
		require.Nil(t, err)
		require.Equal(t, numTxsPerSender, len(selectedTransactions))

		// propose this block
		proposedBlock5 := createProposedBlock(selectedTransactions)
		err = txpool.OnProposedBlock([]byte("blockHashF3"), proposedBlock5,
			&block.Header{
				Nonce:    4,
				PrevHash: []byte("blockHashF2"),
				RootHash: []byte(fmt.Sprintf("rootHash%d", 1)),
			},
			selectionSession,
			defaultBlockchainInfo,
		)
		require.Nil(t, err)

		// no txs should be returned for the last selection
		// the currentNonce should represent here the nonce of the block on which the selection is built
		selectedTransactions, _, err = txpool.SelectTransactions(selectionSession, options, 4)
		require.Nil(t, err)
		require.Equal(t, 0, len(selectedTransactions))
	})
}

func Test_Selection_ShouldNotSelectSameTransactionsWithManyTransactionsAndExecutedBlockNotification(t *testing.T) {
	t.Parallel()

	host := txcachemocks.NewMempoolHostMock()
	txpool, err := txcache.NewTxCache(configSourceMe, host)

	require.Nil(t, err)
	require.NotNil(t, txpool)

	// set the number of transactions that we want for each sender
	numTxsPerSender := 60_000
	// assure that we have enough balance for fees
	initialAmount := big.NewInt(int64(numTxsPerSender) * 50_000 * 1_000_000_000)

	senders := []string{"alice"}
	accounts := map[string]*stateMock.UserAccountStub{
		"alice": {
			Balance: initialAmount,
			Nonce:   0,
		},
		"receiver": {
			Balance: big.NewInt(0),
			Nonce:   0,
		},
	}

	selectionSession := txcachemocks.NewSelectionSessionMockWithAccounts(accounts)
	accountsProvider := txcachemocks.NewAccountNonceAndBalanceProviderMockWithAccounts(accounts)

	options := holders.NewTxSelectionOptions(
		10_000_000_000,
		30_000,
		int(selectionLoopMaximumDuration.Milliseconds()),
		10,
	)

	nonceTracker := newNoncesTracker()

	// create txs and add them to txpool
	numTxs := numTxsPerSender * len(senders)
	addTransactionsToTxPool(txpool, nonceTracker, numTxsPerSender, senders)
	require.Equal(t, txpool.CountTx(), uint64(numTxs))

	// do the first selection
	selectedTransactions, _, err := txpool.SelectTransactions(selectionSession, options, 0)
	require.Nil(t, err)
	require.Equal(t, 30_000, len(selectedTransactions))

	// propose those txs in order to track them (create the breadcrumbs used for the virtual records)
	proposedBlock1 := createProposedBlock(selectedTransactions)
	err = txpool.OnProposedBlock([]byte("blockHash1"), proposedBlock1,
		&block.Header{
			Nonce:    1,
			PrevHash: []byte("blockHash0"),
			RootHash: []byte(fmt.Sprintf("rootHash%d", 0)),
		},
		accountsProvider,
		defaultBlockchainInfo,
	)
	require.Nil(t, err)

	// do the second selection (the rest of the transactions should be selected)
	// the currentNonce should represent here the nonce of the block on which the selection is built
	selectedTransactions, _, err = txpool.SelectTransactions(selectionSession, options, 1)
	require.Nil(t, err)
	require.Equal(t, 30_000, len(selectedTransactions))

	// execute the first proposed block
	err = txpool.OnExecutedBlock(&block.Header{
		Nonce:    1,
		PrevHash: []byte("blockHash0"),
		RootHash: []byte(fmt.Sprintf("rootHash%d", 0)),
	})
	require.Nil(t, err)

	// remove the executed txs from the pool
	for _, tx := range proposedBlock1.MiniBlocks[0].TxHashes {
		require.True(t, txpool.RemoveTxByHash(tx))
	}

	// update the state of the account on the blockchain
	selectionSession.SetNonce([]byte("alice"), 30_000)
	selectionSession.GetRootHashCalled = func() ([]byte, error) {
		return []byte("rootHash0"), nil
	}

	// propose the second block
	proposedBlock2 := createProposedBlock(selectedTransactions)
	err = txpool.OnProposedBlock([]byte("blockHash2"), proposedBlock2,
		&block.Header{
			Nonce:    2,
			PrevHash: []byte("blockHash1"),
			RootHash: []byte(fmt.Sprintf("rootHash%d", 1)),
		},
		accountsProvider,
		holders.NewBlockchainInfo([]byte("blockHash1"), nil, 2),
	)
	require.Nil(t, err)

	// the currentNonce should represent here the nonce of the block on which the selection is built
	// no transactions should be returned
	selectedTransactions, _, err = txpool.SelectTransactions(selectionSession, options, 2)
	require.Nil(t, err)
	require.Equal(t, 0, len(selectedTransactions))

	for _, tx := range proposedBlock2.MiniBlocks[0].TxHashes {
		require.True(t, txpool.RemoveTxByHash(tx))
	}
}

func Test_Selection_ProposeEmptyBlocksAndExecutedBlockNotification(t *testing.T) {
	t.Parallel()

	host := txcachemocks.NewMempoolHostMock()
	txpool, err := txcache.NewTxCache(configSourceMe, host)

	require.Nil(t, err)
	require.NotNil(t, txpool)

	// set the number of transactions that we want for each sender
	numTxsPerSender := 60_000
	// assure that we have enough balance for fees
	initialAmount := big.NewInt(int64(numTxsPerSender) * 50_000 * 1_000_000_000)

	// mock the non-virtual selection session
	senders := []string{"alice"}
	accounts := map[string]*stateMock.UserAccountStub{
		"alice": {
			Balance: initialAmount,
			Nonce:   0,
		},
	}

	selectionSession := txcachemocks.NewSelectionSessionMockWithAccounts(accounts)

	options := holders.NewTxSelectionOptions(
		10_000_000_000,
		30_000,
		int(selectionLoopMaximumDuration.Milliseconds()),
		10,
	)

	nonceTracker := newNoncesTracker()
	numTxs := numTxsPerSender * len(senders)

	// create txs and add them to txpool
	addTransactionsToTxPool(txpool, nonceTracker, numTxsPerSender, senders)
	require.Equal(t, txpool.CountTx(), uint64(numTxs))

	// do the first selection
	selectedTransactions, _, err := txpool.SelectTransactions(selectionSession, options, 0)
	require.Nil(t, err)
	require.Equal(t, 30_000, len(selectedTransactions))

	// propose those txs in order to track them (create the breadcrumbs used for the virtual records)
	proposedBlock1 := createProposedBlock(selectedTransactions)
	err = txpool.OnProposedBlock([]byte("blockHash1"), proposedBlock1,
		&block.Header{
			Nonce:    1,
			PrevHash: []byte("blockHash0"),
			RootHash: []byte(fmt.Sprintf("rootHash%d", 0)),
		},
		selectionSession,
		defaultBlockchainInfo,
	)
	require.Nil(t, err)

	// propose empty blocks
	err = txpool.OnProposedBlock([]byte("blockHash2"), &block.Body{},
		&block.Header{
			Nonce:    2,
			PrevHash: []byte("blockHash1"),
			RootHash: []byte(fmt.Sprintf("rootHash%d", 0)),
		},
		selectionSession,
		defaultBlockchainInfo,
	)
	require.Nil(t, err)

	err = txpool.OnProposedBlock([]byte("blockHash3"), &block.Body{},
		&block.Header{
			Nonce:    3,
			PrevHash: []byte("blockHash2"),
			RootHash: []byte(fmt.Sprintf("rootHash%d", 0)),
		},
		selectionSession,
		defaultBlockchainInfo,
	)
	require.Nil(t, err)

	// do the second selection (the rest of the transactions should be selected)
	// the currentNonce should represent here the nonce of the block on which the selection is built
	selectedTransactions, _, err = txpool.SelectTransactions(selectionSession, options, 3)
	require.Nil(t, err)
	require.Equal(t, 30_000, len(selectedTransactions))

	// execute the first proposed block
	err = txpool.OnExecutedBlock(&block.Header{
		Nonce:    1,
		PrevHash: []byte("blockHash0"),
		RootHash: []byte(fmt.Sprintf("rootHash%d", 0)),
	})
	require.Nil(t, err)

	// remove the executed txs from the pool
	for _, tx := range proposedBlock1.MiniBlocks[0].TxHashes {
		require.True(t, txpool.RemoveTxByHash(tx))
	}

	// update the state of the account on the blockchain
	selectionSession.SetNonce([]byte("alice"), 30_000)
	selectionSession.GetRootHashCalled = func() ([]byte, error) {
		return []byte("rootHash0"), nil
	}

	// propose the second block
	proposedBlock2 := createProposedBlock(selectedTransactions)
	err = txpool.OnProposedBlock([]byte("blockHash4"), proposedBlock2,
		&block.Header{
			Nonce:    4,
			PrevHash: []byte("blockHash3"),
			RootHash: []byte(fmt.Sprintf("rootHash%d", 1)),
		},
		selectionSession,
		holders.NewBlockchainInfo([]byte("blockHash1"), nil, 2),
	)
	require.Nil(t, err)

	// execute the empty proposed blocks
	err = txpool.OnExecutedBlock(&block.Header{
		Nonce:    2,
		PrevHash: []byte("blockHash1"),
		RootHash: []byte(fmt.Sprintf("rootHash%d", 1)),
	})
	require.Nil(t, err)

	// execute the empty proposed blocks
	err = txpool.OnExecutedBlock(&block.Header{
		Nonce:    3,
		PrevHash: []byte("blockHash2"),
		RootHash: []byte(fmt.Sprintf("rootHash%d", 1)),
	})
	require.Nil(t, err)

<<<<<<< HEAD
	selectionSession.GetRootHashCalled = func() ([]byte, error) {
		return []byte("rootHash1"), nil
	}

=======
	// the currentNonce should represent here the nonce of the block on which the selection is built
>>>>>>> 6f1ce069
	// no transactions should be returned
	selectedTransactions, _, err = txpool.SelectTransactions(selectionSession, options, 4)
	require.NoError(t, err)
	require.Equal(t, 0, len(selectedTransactions))

	for _, tx := range proposedBlock2.MiniBlocks[0].TxHashes {
		require.True(t, txpool.RemoveTxByHash(tx))
	}
}

func Test_Selection_WithRemovingProposedBlocks(t *testing.T) {
	t.Parallel()

	host := txcachemocks.NewMempoolHostMock()
	txpool, err := txcache.NewTxCache(configSourceMe, host)

	require.Nil(t, err)
	require.NotNil(t, txpool)

	numTxsPerSender := 30_000
	initialAmount := big.NewInt(int64(numTxsPerSender) * 50_000 * 1_000_000_000)

	senders := []string{"alice", "bob", "carol"}
	accounts := map[string]*stateMock.UserAccountStub{
		"alice": {
			Balance: initialAmount,
			Nonce:   0,
		},
		"bob": {
			Balance: initialAmount,
			Nonce:   0,
		},
		"carol": {
			Balance: initialAmount,
			Nonce:   0,
		},
		"receiver": {
			Balance: big.NewInt(0),
			Nonce:   0,
		},
	}

	selectionSession := txcachemocks.NewSelectionSessionMockWithAccounts(accounts)

	options := holders.NewTxSelectionOptions(
		10_000_000_000,
		numTxsPerSender,
		int(selectionLoopMaximumDuration.Milliseconds()),
		10,
	)

	numTxs := numTxsPerSender * len(senders)
	nonceTracker := newNoncesTracker()

	// create numTxs transactions and save them to txpool
	addTransactionsToTxPool(txpool, nonceTracker, numTxsPerSender, senders)
	require.Equal(t, txpool.CountTx(), uint64(numTxs))

	// do the first selection
	selectedTransactions, _, err := txpool.SelectTransactions(selectionSession, options, 0)
	require.Nil(t, err)
	require.Equal(t, numTxsPerSender, len(selectedTransactions))

	// propose those txs in order to track them (create the breadcrumbs used for the virtual records)
	proposedBlock1 := createProposedBlock(selectedTransactions)
	err = txpool.OnProposedBlock([]byte("blockHash1"), proposedBlock1, &block.Header{
		Nonce:    1,
		PrevHash: []byte("blockHash0"),
		RootHash: []byte(fmt.Sprintf("rootHash%d", 0)),
	},
		selectionSession,
		defaultBlockchainInfo,
	)
	require.Nil(t, err)

	// do the second selection
	selectedTransactions, _, err = txpool.SelectTransactions(selectionSession, options, 2)
	require.Nil(t, err)
	require.Equal(t, numTxsPerSender, len(selectedTransactions))

	// propose those txs in order to track them (create the breadcrumbs used for the virtual records)
	proposedBlock2 := createProposedBlock(selectedTransactions)
	err = txpool.OnProposedBlock([]byte("blockHash2"), proposedBlock2, &block.Header{
		Nonce:    2,
		PrevHash: []byte("blockHash1"),
		RootHash: []byte(fmt.Sprintf("rootHash%d", 0)),
	},
		selectionSession,
		defaultBlockchainInfo,
	)
	require.Nil(t, err)

	// now, suppose we want to re-select again for the block with nonce 2
	// this means we do not want to use the second proposed block
	// to do this, we have to call the SelectTransactions with other nonce - 1.
	selectedTransactions, _, err = txpool.SelectTransactions(selectionSession, options, 1)
	require.Nil(t, err)
	require.Equal(t, numTxsPerSender, len(selectedTransactions))

	// propose those txs in order to track them
	proposedBlock2 = createProposedBlock(selectedTransactions)
	err = txpool.OnProposedBlock([]byte("blockHash3"), proposedBlock2, &block.Header{
		Nonce:    2,
		PrevHash: []byte("blockHash1"),
		RootHash: []byte(fmt.Sprintf("rootHash%d", 0)),
	},
		selectionSession,
		defaultBlockchainInfo,
	)
	require.Nil(t, err)

	// now, we should have one more non-empty selection
	selectedTransactions, _, err = txpool.SelectTransactions(selectionSession, options, 2)
	require.Nil(t, err)
	require.Equal(t, numTxsPerSender, len(selectedTransactions))

	// propose those txs in order to track them
	proposedBlock2 = createProposedBlock(selectedTransactions)
	err = txpool.OnProposedBlock([]byte("blockHash4"), proposedBlock2, &block.Header{
		Nonce:    3,
		PrevHash: []byte("blockHash3"),
		RootHash: []byte(fmt.Sprintf("rootHash%d", 0)),
	},
		selectionSession,
		defaultBlockchainInfo,
	)
	require.Nil(t, err)

	// now, do the last selection and expect an empty one
	selectedTransactions, _, err = txpool.SelectTransactions(selectionSession, options, 3)
	require.Nil(t, err)
	require.Equal(t, 0, len(selectedTransactions))
}

func Test_SimulateSelection_ShouldNotRemoveProposedBlocks(t *testing.T) {
	t.Parallel()

	host := txcachemocks.NewMempoolHostMock()
	txpool, err := txcache.NewTxCache(configSourceMe, host)

	require.Nil(t, err)
	require.NotNil(t, txpool)

	numTxsPerSender := 30_000
	initialAmount := big.NewInt(int64(numTxsPerSender) * 50_000 * 1_000_000_000)

	senders := []string{"alice", "bob", "carol"}
	accounts := map[string]*stateMock.UserAccountStub{
		"alice": {
			Balance: initialAmount,
			Nonce:   0,
		},
		"bob": {
			Balance: initialAmount,
			Nonce:   0,
		},
		"carol": {
			Balance: initialAmount,
			Nonce:   0,
		},
		"receiver": {
			Balance: big.NewInt(0),
			Nonce:   0,
		},
	}

	selectionSession := txcachemocks.NewSelectionSessionMockWithAccounts(accounts)

	options := holders.NewTxSelectionOptions(
		10_000_000_000,
		numTxsPerSender,
		int(selectionLoopMaximumDuration.Milliseconds()),
		10,
	)

	numTxs := numTxsPerSender * len(senders)
	nonceTracker := newNoncesTracker()

	// create numTxs transactions and save them to txpool
	addTransactionsToTxPool(txpool, nonceTracker, numTxsPerSender, senders)
	require.Equal(t, txpool.CountTx(), uint64(numTxs))

	// do the first selection
	selectedTransactions, _, err := txpool.SimulateSelectTransactions(selectionSession, options)
	require.Nil(t, err)
	require.Equal(t, numTxsPerSender, len(selectedTransactions))

	// propose those txs in order to track them (create the breadcrumbs used for the virtual records)
	proposedBlock1 := createProposedBlock(selectedTransactions)
	err = txpool.OnProposedBlock([]byte("blockHash1"), proposedBlock1, &block.Header{
		Nonce:    1,
		PrevHash: []byte("blockHash0"),
		RootHash: []byte(fmt.Sprintf("rootHash%d", 0)),
	},
		selectionSession,
		defaultBlockchainInfo,
	)
	require.Nil(t, err)

	// do the second selection
	selectedTransactions, _, err = txpool.SimulateSelectTransactions(selectionSession, options)
	require.Nil(t, err)
	require.Equal(t, numTxsPerSender, len(selectedTransactions))

	// propose those txs in order to track them (create the breadcrumbs used for the virtual records)
	proposedBlock2 := createProposedBlock(selectedTransactions)
	err = txpool.OnProposedBlock([]byte("blockHash2"), proposedBlock2, &block.Header{
		Nonce:    2,
		PrevHash: []byte("blockHash1"),
		RootHash: []byte(fmt.Sprintf("rootHash%d", 0)),
	},
		selectionSession,
		defaultBlockchainInfo,
	)
	require.Nil(t, err)

	// because it is only a simulation, we should have only one more non-empty selection.
	selectedTransactions, _, err = txpool.SimulateSelectTransactions(selectionSession, options)
	require.Nil(t, err)
	require.Equal(t, numTxsPerSender, len(selectedTransactions))

	// propose those txs in order to track them
	proposedBlock2 = createProposedBlock(selectedTransactions)
	err = txpool.OnProposedBlock([]byte("blockHash3"), proposedBlock2, &block.Header{
		Nonce:    3,
		PrevHash: []byte("blockHash2"),
		RootHash: []byte(fmt.Sprintf("rootHash%d", 0)),
	},
		selectionSession,
		defaultBlockchainInfo,
	)
	require.Nil(t, err)

	// now, do the last selection and expect an empty one
	// used a lower nonce to highlight that the proposed blocks will not be removed
	selectedTransactions, _, err = txpool.SimulateSelectTransactions(selectionSession, options)
	require.Nil(t, err)
	require.Equal(t, 0, len(selectedTransactions))
}

func Test_Selection_MaxTrackedBlocksReached(t *testing.T) {
	t.Parallel()

	host := txcachemocks.NewMempoolHostMock()
	txpool, err := txcache.NewTxCache(txcache.ConfigSourceMe{
		Name:                        "test",
		NumChunks:                   16,
		NumBytesThreshold:           maxNumBytesUpperBound,
		NumBytesPerSenderThreshold:  maxNumBytesPerSenderUpperBoundTest,
		CountThreshold:              math.MaxUint32,
		CountPerSenderThreshold:     math.MaxUint32,
		EvictionEnabled:             false,
		NumItemsToPreemptivelyEvict: 1,
		TxCacheBoundsConfig: config.TxCacheBoundsConfig{
			MaxNumBytesPerSenderUpperBound: maxNumBytesPerSenderUpperBoundTest,
			MaxTrackedBlocks:               3,
		},
	}, host)

	require.Nil(t, err)
	require.NotNil(t, txpool)

	numTxsPerSender := 30_000
	initialAmount := big.NewInt(int64(numTxsPerSender) * 50_000 * 1_000_000_000)

	senders := []string{"alice", "bob"}
	accounts := map[string]*stateMock.UserAccountStub{
		"alice": {
			Balance: initialAmount,
			Nonce:   0,
		},
		"bob": {
			Balance: initialAmount,
			Nonce:   0,
		},
		"receiver": {
			Balance: big.NewInt(0),
			Nonce:   0,
		},
	}

	selectionSession := txcachemocks.NewSelectionSessionMockWithAccounts(accounts)

	options := holders.NewTxSelectionOptions(
		10_000_000_000,
		numTxsPerSender,
		int(selectionLoopMaximumDuration.Milliseconds()),
		10,
	)

	numTxs := numTxsPerSender * len(senders)
	nonceTracker := newNoncesTracker()

	addTransactionsToTxPool(txpool, nonceTracker, numTxsPerSender, senders)
	require.Equal(t, txpool.CountTx(), uint64(numTxs))

	// do the first selections
	selectedTransactions, _, err := txpool.SelectTransactions(selectionSession, options, 0)
	require.Nil(t, err)
	require.Equal(t, numTxsPerSender, len(selectedTransactions))

	// propose those txs in order to track them (create the breadcrumbs used for the virtual records)
	proposedBlock1 := createProposedBlock(selectedTransactions)
	err = txpool.OnProposedBlock([]byte("blockHash1"), proposedBlock1, &block.Header{
		Nonce:    1,
		PrevHash: []byte("blockHash0"),
		RootHash: []byte(fmt.Sprintf("rootHash%d", 0)),
	},
		selectionSession,
		defaultBlockchainInfo,
	)
	require.Nil(t, err)

	// do the second selection (the rest of the transactions should be selected)
	// the currentNonce should represent here the nonce of the block on which the selection is built
	selectedTransactions, _, err = txpool.SelectTransactions(selectionSession, options, 1)
	require.Nil(t, err)
	require.Equal(t, numTxsPerSender, len(selectedTransactions))

	// propose the second block
	proposedBlock2 := createProposedBlock(selectedTransactions)
	err = txpool.OnProposedBlock([]byte("blockHash2"), proposedBlock2,
		&block.Header{
			Nonce:    2,
			PrevHash: []byte("blockHash1"),
			RootHash: []byte(fmt.Sprintf("rootHash%d", 1)),
		},
		selectionSession,
		defaultBlockchainInfo,
	)
	require.Nil(t, err)

	// do the last selection (no tx should be returned)
	// the currentNonce should represent here the nonce of the block on which the selection is built
	selectedTransactions, _, err = txpool.SelectTransactions(selectionSession, options, 2)
	require.Nil(t, err)
	require.Equal(t, 0, len(selectedTransactions))

	// propose one more block (an empty one) just to trigger the MaxTrackedBlocks
	err = txpool.OnProposedBlock([]byte("blockHash3"), &block.Body{},
		&block.Header{
			Nonce:    3,
			PrevHash: []byte("blockHash2"),
			RootHash: []byte(fmt.Sprintf("rootHash%d", 1)),
		},
		selectionSession,
		defaultBlockchainInfo,
	)
	require.Nil(t, err)

	// proposing an empty block when MaxTrackedBlocks is reached should work
	err = txpool.OnProposedBlock([]byte("blockHash4"), &block.Body{},
		&block.Header{
			Nonce:    4,
			PrevHash: []byte("blockHash3"),
			RootHash: []byte(fmt.Sprintf("rootHash%d", 1)),
		},
		selectionSession,
		defaultBlockchainInfo,
	)
	require.Nil(t, err)

	// proposing a block with transactions when MaxTrackedBlocks is reached should not work
	err = txpool.OnProposedBlock([]byte("blockHash4"), &block.Body{
		MiniBlocks: []*block.MiniBlock{
			{},
		},
	},
		&block.Header{
			Nonce:    4,
			PrevHash: []byte("blockHash3"),
			RootHash: []byte(fmt.Sprintf("rootHash%d", 1)),
		},
		selectionSession,
		defaultBlockchainInfo,
	)
	require.ErrorContains(t, err, "bad block received while max tracked blocks is reached")

	// proposing a block with transactions and with new execution results when MaxTrackedBlocks is reached should work
	err = txpool.OnProposedBlock([]byte("blockHash5"), &block.Body{
		MiniBlocks: []*block.MiniBlock{
			{},
		},
	},
		&block.HeaderV3{
			Nonce:    5,
			PrevHash: []byte("blockHash4"),
			ExecutionResults: []*block.ExecutionResult{
				{},
			},
		},
		selectionSession,
		defaultBlockchainInfo,
	)
	require.Nil(t, err)
}

func Test_SelectionWhenFeeExceedsBalanceWithMax3TxsSelected(t *testing.T) {
	t.Parallel()

	host := txcachemocks.NewMempoolHostMock()
	txpool, err := txcache.NewTxCache(configSourceMe, host)

	require.Nil(t, err)
	require.NotNil(t, txpool)

	accounts := map[string]*stateMock.UserAccountStub{
		"alice": {
			Balance: oneQuarterOfEGLD,
			Nonce:   0,
		},
		"bob": {
			Balance: oneQuarterOfEGLD,
			Nonce:   0,
		},
		"carol": {
			Balance: oneQuarterOfEGLD,
			Nonce:   0,
		},
		"receiver": {
			Balance: big.NewInt(0),
			Nonce:   0,
		},
		"relayer": {
			Balance: oneEGLD,
			Nonce:   0,
		},
	}

	selectionSession := txcachemocks.NewSelectionSessionMockWithAccounts(accounts)
	accountsProvider := txcachemocks.NewAccountNonceAndBalanceProviderMockWithAccounts(accounts)

	options := holders.NewTxSelectionOptions(
		10_000_000_000,
		3,
		int(selectionLoopMaximumDuration.Milliseconds()),
		10,
	)

	// Consume most of relayer's balance. Keep an amount that is enough for the fee of two simple transfer transactions.
	currentRelayerBalance := int64(1000000000000000000)
	feeForTransfer := int64(50_000 * 1_000_000_004)
	feeForRelayingTransactionsOfAliceAndBob := int64(100_000*1_000_000_003 + 100_000*1_000_000_002)

	transactions := make([]*transaction.Transaction, 0)

	transactions = append(transactions, &transaction.Transaction{
		Nonce:     0,
		Value:     big.NewInt(currentRelayerBalance - feeForTransfer - feeForRelayingTransactionsOfAliceAndBob),
		SndAddr:   []byte("relayer"),
		RcvAddr:   []byte("receiver"),
		GasLimit:  50_000,
		GasPrice:  1_000_000_004,
		ChainID:   []byte(configs.ChainID),
		Version:   2,
		Signature: []byte("signature"),
	})

	// Transfer from Alice (relayed)
	transactions = append(transactions, &transaction.Transaction{
		Nonce:            0,
		Value:            oneQuarterOfEGLD,
		SndAddr:          []byte("alice"),
		RcvAddr:          []byte("receiver"),
		RelayerAddr:      []byte("relayer"),
		GasLimit:         100_000,
		GasPrice:         1_000_000_003,
		ChainID:          []byte(configs.ChainID),
		Version:          2,
		Signature:        []byte("signature"),
		RelayerSignature: []byte("signature"),
	})

	// Transfer from Bob (relayed)
	transactions = append(transactions, &transaction.Transaction{
		Nonce:            0,
		Value:            oneQuarterOfEGLD,
		SndAddr:          []byte("bob"),
		RcvAddr:          []byte("receiver"),
		RelayerAddr:      []byte("relayer"),
		GasLimit:         100_000,
		GasPrice:         1_000_000_002,
		ChainID:          []byte(configs.ChainID),
		Version:          2,
		Signature:        []byte("signature"),
		RelayerSignature: []byte("signature"),
	})

	// Transfer from Carol (relayed) - this one should not be selected due to insufficient balance (of the relayer)
	transactions = append(transactions, &transaction.Transaction{
		Nonce:            0,
		Value:            oneQuarterOfEGLD,
		SndAddr:          []byte("carol"),
		RcvAddr:          []byte("receiver"),
		RelayerAddr:      []byte("relayer"),
		GasLimit:         100_000,
		GasPrice:         1_000_000_001,
		ChainID:          []byte(configs.ChainID),
		Version:          2,
		Signature:        []byte("signature"),
		RelayerSignature: []byte("signature"),
	})

	for i, tx := range transactions {
		txHash := []byte(fmt.Sprintf("txHash%d", i))
		txpool.AddTx(&txcache.WrappedTransaction{
			Tx:               tx,
			TxHash:           txHash,
			Fee:              big.NewInt(int64(tx.GasLimit * tx.GasPrice)),
			TransferredValue: tx.Value,
			FeePayer:         tx.RelayerAddr,
		})
	}

	require.Equal(t, txpool.CountTx(), uint64(4))

	// do the first selection: first 3 transactions should be returned
	// the currentNonce should represent here the nonce of the block on which the selection is built
	selectedTransactions, _, err := txpool.SelectTransactions(selectionSession, options, 0)
	require.Nil(t, err)
	require.Equal(t, 3, len(selectedTransactions))
	require.Equal(t, "relayer", string(selectedTransactions[0].Tx.GetSndAddr()))
	require.Equal(t, "alice", string(selectedTransactions[1].Tx.GetSndAddr()))
	require.Equal(t, "bob", string(selectedTransactions[2].Tx.GetSndAddr()))

	// propose those txs in order to track them (create the breadcrumbs used for the virtual records)
	proposedBlock1 := createProposedBlock(selectedTransactions)
	err = txpool.OnProposedBlock([]byte("blockHash1"), proposedBlock1,
		&block.Header{
			Nonce:    1,
			PrevHash: []byte("blockHash0"),
			RootHash: []byte(fmt.Sprintf("rootHash%d", 0)),
		},
		accountsProvider,
		defaultBlockchainInfo,
	)
	require.Nil(t, err)

	// do the second selection, last tx should not be returned (relayer has insufficient balance)
	// the currentNonce should represent here the nonce of the block on which the selection is built
	selectedTransactions, _, err = txpool.SelectTransactions(selectionSession, options, 1)
	require.Nil(t, err)
	require.Equal(t, 0, len(selectedTransactions))
}

func Test_SelectionWhenFeeExceedsBalanceWithMax2TxsSelected(t *testing.T) {
	t.Parallel()

	host := txcachemocks.NewMempoolHostMock()
	txpool, err := txcache.NewTxCache(configSourceMe, host)

	require.Nil(t, err)
	require.NotNil(t, txpool)

	accounts := map[string]*stateMock.UserAccountStub{
		"alice": {
			Balance: oneQuarterOfEGLD,
			Nonce:   0,
		},
		"bob": {
			Balance: oneQuarterOfEGLD,
			Nonce:   0,
		},
		"carol": {
			Balance: oneQuarterOfEGLD,
			Nonce:   0,
		},
		"receiver": {
			Balance: big.NewInt(0),
			Nonce:   0,
		},
		"relayer": {
			Balance: oneEGLD,
			Nonce:   0,
		},
	}

	selectionSession := txcachemocks.NewSelectionSessionMockWithAccounts(accounts)
	accountsProvider := txcachemocks.NewAccountNonceAndBalanceProviderMockWithAccounts(accounts)

	options := holders.NewTxSelectionOptions(
		10_000_000_000,
		2,
		int(selectionLoopMaximumDuration.Milliseconds()),
		10,
	)

	// Consume most of relayer's balance. Keep an amount that is enough for the fee of two simple transfer transactions.
	currentRelayerBalance := int64(1000000000000000000)
	feeForTransfer := int64(50_000 * 1_000_000_004)
	feeForRelayingTransactionsOfAliceAndBob := int64(100_000*1_000_000_003 + 100_000*1_000_000_002)

	transactions := make([]*transaction.Transaction, 0)

	transactions = append(transactions, &transaction.Transaction{
		Nonce:     0,
		Value:     big.NewInt(currentRelayerBalance - feeForTransfer - feeForRelayingTransactionsOfAliceAndBob),
		SndAddr:   []byte("relayer"),
		RcvAddr:   []byte("receiver"),
		GasLimit:  50_000,
		GasPrice:  1_000_000_004,
		ChainID:   []byte(configs.ChainID),
		Version:   2,
		Signature: []byte("signature"),
	})

	// Transfer from Alice (relayed)
	transactions = append(transactions, &transaction.Transaction{
		Nonce:            0,
		Value:            oneQuarterOfEGLD,
		SndAddr:          []byte("alice"),
		RcvAddr:          []byte("receiver"),
		RelayerAddr:      []byte("relayer"),
		GasLimit:         100_000,
		GasPrice:         1_000_000_003,
		ChainID:          []byte(configs.ChainID),
		Version:          2,
		Signature:        []byte("signature"),
		RelayerSignature: []byte("signature"),
	})

	// Transfer from Bob (relayed)
	transactions = append(transactions, &transaction.Transaction{
		Nonce:            0,
		Value:            oneQuarterOfEGLD,
		SndAddr:          []byte("bob"),
		RcvAddr:          []byte("receiver"),
		RelayerAddr:      []byte("relayer"),
		GasLimit:         100_000,
		GasPrice:         1_000_000_002,
		ChainID:          []byte(configs.ChainID),
		Version:          2,
		Signature:        []byte("signature"),
		RelayerSignature: []byte("signature"),
	})

	// Transfer from Carol (relayed) - this one should not be selected due to insufficient balance (of the relayer)
	transactions = append(transactions, &transaction.Transaction{
		Nonce:            0,
		Value:            oneQuarterOfEGLD,
		SndAddr:          []byte("carol"),
		RcvAddr:          []byte("receiver"),
		RelayerAddr:      []byte("relayer"),
		GasLimit:         100_000,
		GasPrice:         1_000_000_001,
		ChainID:          []byte(configs.ChainID),
		Version:          2,
		Signature:        []byte("signature"),
		RelayerSignature: []byte("signature"),
	})

	for i, tx := range transactions {
		txHash := []byte(fmt.Sprintf("txHash%d", i))
		txpool.AddTx(&txcache.WrappedTransaction{
			Tx:               tx,
			TxHash:           txHash,
			Fee:              big.NewInt(int64(tx.GasLimit * tx.GasPrice)),
			TransferredValue: tx.Value,
			FeePayer:         tx.RelayerAddr,
		})
	}

	require.Equal(t, txpool.CountTx(), uint64(4))

	// do the first selection: first 3 transactions should be returned
	// the currentNonce should represent here the nonce of the block on which the selection is built
	selectedTransactions, _, err := txpool.SelectTransactions(selectionSession, options, 0)
	require.Nil(t, err)
	require.Equal(t, 2, len(selectedTransactions))
	require.Equal(t, "relayer", string(selectedTransactions[0].Tx.GetSndAddr()))
	require.Equal(t, "alice", string(selectedTransactions[1].Tx.GetSndAddr()))

	// propose those txs in order to track them (create the breadcrumbs used for the virtual records)
	proposedBlock1 := createProposedBlock(selectedTransactions)
	err = txpool.OnProposedBlock([]byte("blockHash1"), proposedBlock1,
		&block.Header{
			Nonce:    1,
			PrevHash: []byte("blockHash0"),
			RootHash: []byte(fmt.Sprintf("rootHash%d", 0)),
		},
		accountsProvider,
		defaultBlockchainInfo,
	)
	require.Nil(t, err)

	// do the second selection, last tx should not be returned (relayer has insufficient balance)
	// the currentNonce should represent here the nonce of the block on which the selection is built
	selectedTransactions, _, err = txpool.SelectTransactions(selectionSession, options, 1)
	require.Nil(t, err)
	require.Equal(t, 1, len(selectedTransactions))
	require.Equal(t, "bob", string(selectedTransactions[0].Tx.GetSndAddr()))
}<|MERGE_RESOLUTION|>--- conflicted
+++ resolved
@@ -1441,14 +1441,11 @@
 	})
 	require.Nil(t, err)
 
-<<<<<<< HEAD
 	selectionSession.GetRootHashCalled = func() ([]byte, error) {
 		return []byte("rootHash1"), nil
 	}
 
-=======
 	// the currentNonce should represent here the nonce of the block on which the selection is built
->>>>>>> 6f1ce069
 	// no transactions should be returned
 	selectedTransactions, _, err = txpool.SelectTransactions(selectionSession, options, 4)
 	require.NoError(t, err)
