package staking

import (
	"crypto/rand"
	"encoding/hex"
	"fmt"
	"math/big"
	"strings"
	"testing"
	"time"

	"github.com/multiversx/mx-chain-core-go/core"
	"github.com/multiversx/mx-chain-core-go/data/transaction"
	"github.com/multiversx/mx-chain-core-go/data/validator"
	dataVm "github.com/multiversx/mx-chain-core-go/data/vm"
	"github.com/multiversx/mx-chain-crypto-go/signing"
	"github.com/multiversx/mx-chain-crypto-go/signing/mcl"
	mclsig "github.com/multiversx/mx-chain-crypto-go/signing/mcl/singlesig"
	"github.com/multiversx/mx-chain-go/common"
	"github.com/multiversx/mx-chain-go/config"
	chainSimulatorIntegrationTests "github.com/multiversx/mx-chain-go/integrationTests/chainSimulator"
	"github.com/multiversx/mx-chain-go/node/chainSimulator"
	"github.com/multiversx/mx-chain-go/node/chainSimulator/components/api"
	"github.com/multiversx/mx-chain-go/node/chainSimulator/configs"
	"github.com/multiversx/mx-chain-go/node/chainSimulator/dtos"
	chainSimulatorProcess "github.com/multiversx/mx-chain-go/node/chainSimulator/process"
	"github.com/multiversx/mx-chain-go/process"
	"github.com/multiversx/mx-chain-go/vm"
	"github.com/stretchr/testify/assert"
	"github.com/stretchr/testify/require"
)

const mockBLSSignature = "010101"
const gasLimitForStakeOperation = 50_000_000
const gasLimitForConvertOperation = 510_000_000
const gasLimitForDelegationContractCreationOperation = 500_000_000
const gasLimitForAddNodesOperation = 500_000_000
const gasLimitForUndelegateOperation = 500_000_000
const gasLimitForDelegate = 12_000_000
const minGasPrice = 1000000000
const txVersion = 1
const mockTxSignature = "sig"
const queuedStatus = "queued"
const stakedStatus = "staked"
const auctionStatus = "auction"
const okReturnCode = "ok"
const maxCap = "00"       // no cap
const serviceFee = "0ea1" // 37.45%
const walletAddressBytesLen = 32

var zeroValue = big.NewInt(0)
var oneEGLD = big.NewInt(1000000000000000000)
var minimumStakeValue = big.NewInt(0).Mul(oneEGLD, big.NewInt(2500))
var minimumCreateDelegationStakeValue = big.NewInt(0).Mul(oneEGLD, big.NewInt(1250))

// Test description
//  Test that delegation contract created with MakeNewContractFromValidatorData works properly
//  Also check that delegate and undelegate works properly and the top-up remain the same if every delegator undelegates.
//  Test that the top-up from normal stake will be transferred after creating the contract and will be used in auction list computing

// Internal test scenario #10
func TestChainSimulator_MakeNewContractFromValidatorData(t *testing.T) {
	if testing.Short() {
		t.Skip("this is not a short test")
	}

	roundDurationInMillis := uint64(6000)
	roundsPerEpoch := core.OptionalUint64{
		HasValue: true,
		Value:    30,
	}

	// Test scenario done in staking 3.5 phase (staking v4 is not active)
	// 1. Add a new validator private key in the multi key handler
	// 2. Set the initial state for the owner and the 2 delegators
	// 3. Do a stake transaction for the validator key and test that the new key is on queue and topup is 500
	// 4. Execute the MakeNewContractFromValidatorData transaction and test that the key is on queue and topup is 500
	// 5. Execute 2 delegation operations of 100 EGLD each, check the topup is 700
	// 6. Execute 2 unDelegate operations of 100 EGLD each, check the topup is back to 500
	t.Run("staking ph 4 is not active", func(t *testing.T) {
		cs, err := chainSimulator.NewChainSimulator(chainSimulator.ArgsChainSimulator{
			BypassTxSignatureCheck:   false,
			TempDir:                  t.TempDir(),
			PathToInitialConfig:      defaultPathToInitialConfig,
			NumOfShards:              3,
			GenesisTimestamp:         time.Now().Unix(),
			RoundDurationInMillis:    roundDurationInMillis,
			RoundsPerEpoch:           roundsPerEpoch,
			ApiInterface:             api.NewNoApiInterface(),
			MinNodesPerShard:         3,
			MetaChainMinNodes:        3,
			NumNodesWaitingListMeta:  3,
			NumNodesWaitingListShard: 3,
			AlterConfigsFunction: func(cfg *config.Configs) {
				cfg.EpochConfig.EnableEpochs.StakingV4Step1EnableEpoch = 100
				cfg.EpochConfig.EnableEpochs.StakingV4Step2EnableEpoch = 101
				cfg.EpochConfig.EnableEpochs.StakingV4Step3EnableEpoch = 102

				cfg.EpochConfig.EnableEpochs.MaxNodesChangeEnableEpoch[2].EpochEnable = 102
			},
		})
		require.Nil(t, err)
		require.NotNil(t, cs)

		defer cs.Close()

		testChainSimulatorMakeNewContractFromValidatorData(t, cs, 1)
	})

	// Test scenario done in staking v4 phase step 1
	// 1. Add a new validator private key in the multi key handler
	// 2. Set the initial state for the owner and the 2 delegators
	// 3. Do a stake transaction for the validator key and test that the new key is on auction list and topup is 500
	// 4. Execute the MakeNewContractFromValidatorData transaction and test that the key is on auction list and topup is 500
	// 5. Execute 2 delegation operations of 100 EGLD each, check the topup is 700
	// 6. Execute 2 unDelegate operations of 100 EGLD each, check the topup is back to 500
	t.Run("staking ph 4 step 1 is active", func(t *testing.T) {
		cs, err := chainSimulator.NewChainSimulator(chainSimulator.ArgsChainSimulator{
			BypassTxSignatureCheck:   false,
			TempDir:                  t.TempDir(),
			PathToInitialConfig:      defaultPathToInitialConfig,
			NumOfShards:              3,
			GenesisTimestamp:         time.Now().Unix(),
			RoundDurationInMillis:    roundDurationInMillis,
			RoundsPerEpoch:           roundsPerEpoch,
			ApiInterface:             api.NewNoApiInterface(),
			MinNodesPerShard:         3,
			MetaChainMinNodes:        3,
			NumNodesWaitingListMeta:  3,
			NumNodesWaitingListShard: 3,
			AlterConfigsFunction: func(cfg *config.Configs) {
				cfg.EpochConfig.EnableEpochs.StakingV4Step1EnableEpoch = 2
				cfg.EpochConfig.EnableEpochs.StakingV4Step2EnableEpoch = 3
				cfg.EpochConfig.EnableEpochs.StakingV4Step3EnableEpoch = 4

				cfg.EpochConfig.EnableEpochs.MaxNodesChangeEnableEpoch[2].EpochEnable = 4
			},
		})
		require.Nil(t, err)
		require.NotNil(t, cs)

		defer cs.Close()

		testChainSimulatorMakeNewContractFromValidatorData(t, cs, 2)
	})

	// Test scenario done in staking v4 phase step 2
	// 1. Add a new validator private key in the multi key handler
	// 2. Set the initial state for the owner and the 2 delegators
	// 3. Do a stake transaction for the validator key and test that the new key is on auction list and topup is 500
	// 4. Execute the MakeNewContractFromValidatorData transaction and test that the key is on auction list and topup is 500
	// 5. Execute 2 delegation operations of 100 EGLD each, check the topup is 700
	// 6. Execute 2 unDelegate operations of 100 EGLD each, check the topup is back to 500
	t.Run("staking ph 4 step 2 is active", func(t *testing.T) {
		cs, err := chainSimulator.NewChainSimulator(chainSimulator.ArgsChainSimulator{
			BypassTxSignatureCheck:   false,
			TempDir:                  t.TempDir(),
			PathToInitialConfig:      defaultPathToInitialConfig,
			NumOfShards:              3,
			GenesisTimestamp:         time.Now().Unix(),
			RoundDurationInMillis:    roundDurationInMillis,
			RoundsPerEpoch:           roundsPerEpoch,
			ApiInterface:             api.NewNoApiInterface(),
			MinNodesPerShard:         3,
			MetaChainMinNodes:        3,
			NumNodesWaitingListMeta:  3,
			NumNodesWaitingListShard: 3,
			AlterConfigsFunction: func(cfg *config.Configs) {
				cfg.EpochConfig.EnableEpochs.StakingV4Step1EnableEpoch = 2
				cfg.EpochConfig.EnableEpochs.StakingV4Step2EnableEpoch = 3
				cfg.EpochConfig.EnableEpochs.StakingV4Step3EnableEpoch = 4

				cfg.EpochConfig.EnableEpochs.MaxNodesChangeEnableEpoch[2].EpochEnable = 4
			},
		})
		require.Nil(t, err)
		require.NotNil(t, cs)

		defer cs.Close()

		testChainSimulatorMakeNewContractFromValidatorData(t, cs, 3)
	})

	// Test scenario done in staking v4 phase step 3
	// 1. Add a new validator private key in the multi key handler
	// 2. Set the initial state for the owner and the 2 delegators
	// 3. Do a stake transaction for the validator key and test that the new key is on auction list and topup is 500
	// 4. Execute the MakeNewContractFromValidatorData transaction and test that the key is on auction list and topup is 500
	// 5. Execute 2 delegation operations of 100 EGLD each, check the topup is 700
	// 6. Execute 2 unDelegate operations of 100 EGLD each, check the topup is back to 500
	t.Run("staking ph 4 step 3 is active", func(t *testing.T) {
		cs, err := chainSimulator.NewChainSimulator(chainSimulator.ArgsChainSimulator{
			BypassTxSignatureCheck:   false,
			TempDir:                  t.TempDir(),
			PathToInitialConfig:      defaultPathToInitialConfig,
			NumOfShards:              3,
			GenesisTimestamp:         time.Now().Unix(),
			RoundDurationInMillis:    roundDurationInMillis,
			RoundsPerEpoch:           roundsPerEpoch,
			ApiInterface:             api.NewNoApiInterface(),
			MinNodesPerShard:         3,
			MetaChainMinNodes:        3,
			NumNodesWaitingListMeta:  3,
			NumNodesWaitingListShard: 3,
			AlterConfigsFunction: func(cfg *config.Configs) {
				cfg.EpochConfig.EnableEpochs.StakingV4Step1EnableEpoch = 2
				cfg.EpochConfig.EnableEpochs.StakingV4Step2EnableEpoch = 3
				cfg.EpochConfig.EnableEpochs.StakingV4Step3EnableEpoch = 4

				cfg.EpochConfig.EnableEpochs.MaxNodesChangeEnableEpoch[2].EpochEnable = 4
			},
		})
		require.Nil(t, err)
		require.NotNil(t, cs)

		defer cs.Close()

		testChainSimulatorMakeNewContractFromValidatorData(t, cs, 4)
	})
}

func testChainSimulatorMakeNewContractFromValidatorData(t *testing.T, cs chainSimulatorIntegrationTests.ChainSimulator, targetEpoch int32) {
	err := cs.GenerateBlocksUntilEpochIsReached(targetEpoch)
	require.Nil(t, err)

	log.Info("Step 1. Add a new validator private key in the multi key handler")
	privateKey, blsKeys, err := chainSimulator.GenerateBlsPrivateKeys(1)
	require.Nil(t, err)

	err = cs.AddValidatorKeys(privateKey)
	require.Nil(t, err)
	metachainNode := cs.GetNodeHandler(core.MetachainShardId)

	log.Info("Step 2. Set the initial state for the owner and the 2 delegators")
	mintValue := big.NewInt(3010)
	mintValue = mintValue.Mul(oneEGLD, mintValue)

	validatorOwner, err := cs.GenerateAndMintWalletAddress(core.AllShardId, mintValue)
	require.Nil(t, err)

	delegator1, err := cs.GenerateAndMintWalletAddress(core.AllShardId, mintValue)
	require.Nil(t, err)

	delegator2, err := cs.GenerateAndMintWalletAddress(core.AllShardId, mintValue)
	require.Nil(t, err)

	log.Info("working with the following addresses",
		"newValidatorOwner", validatorOwner.Bech32, "delegator1", delegator1.Bech32, "delegator2", delegator2.Bech32)

	log.Info("Step 3. Do a stake transaction for the validator key and test that the new key is on queue / auction list and the correct topup")
	stakeValue := big.NewInt(0).Set(minimumStakeValue)
	addedStakedValue := big.NewInt(0).Mul(oneEGLD, big.NewInt(500))
	stakeValue.Add(stakeValue, addedStakedValue)
	txDataField := fmt.Sprintf("stake@01@%s@%s", blsKeys[0], mockBLSSignature)
	txStake := generateTransaction(validatorOwner.Bytes, 0, vm.ValidatorSCAddress, stakeValue, txDataField, gasLimitForStakeOperation)
	stakeTx, err := cs.SendTxAndGenerateBlockTilTxIsExecuted(txStake, maxNumOfBlockToGenerateWhenExecutingTx)
	require.Nil(t, err)
	require.NotNil(t, stakeTx)

	err = cs.GenerateBlocks(2) // allow the metachain to finalize the block that contains the staking of the node
	assert.Nil(t, err)

	testBLSKeyIsInQueueOrAuction(t, metachainNode, validatorOwner.Bytes, blsKeys[0], addedStakedValue)

	log.Info("Step 4. Execute the MakeNewContractFromValidatorData transaction and test that the key is on queue / auction list and the correct topup")
	txDataField = fmt.Sprintf("makeNewContractFromValidatorData@%s@%s", maxCap, serviceFee)
	txConvert := generateTransaction(validatorOwner.Bytes, 1, vm.DelegationManagerSCAddress, zeroValue, txDataField, gasLimitForConvertOperation)
	convertTx, err := cs.SendTxAndGenerateBlockTilTxIsExecuted(txConvert, maxNumOfBlockToGenerateWhenExecutingTx)
	require.Nil(t, err)
	require.NotNil(t, convertTx)

	delegationAddress := convertTx.Logs.Events[0].Topics[1]
	delegationAddressBech32 := metachainNode.GetCoreComponents().AddressPubKeyConverter().SilentEncode(delegationAddress, log)
	log.Info("generated delegation address", "address", delegationAddressBech32)

	err = metachainNode.GetProcessComponents().ValidatorsProvider().ForceUpdate()
	require.Nil(t, err)

	testBLSKeyIsInQueueOrAuction(t, metachainNode, delegationAddress, blsKeys[0], addedStakedValue)

	log.Info("Step 5. Execute 2 delegation operations of 100 EGLD each, check the topup is 700")
	delegateValue := big.NewInt(0).Mul(oneEGLD, big.NewInt(100))
	txDelegate1 := generateTransaction(delegator1.Bytes, 0, delegationAddress, delegateValue, "delegate", gasLimitForDelegate)
	delegate1Tx, err := cs.SendTxAndGenerateBlockTilTxIsExecuted(txDelegate1, maxNumOfBlockToGenerateWhenExecutingTx)
	require.Nil(t, err)
	require.NotNil(t, delegate1Tx)

	txDelegate2 := generateTransaction(delegator2.Bytes, 0, delegationAddress, delegateValue, "delegate", gasLimitForDelegate)
	delegate2Tx, err := cs.SendTxAndGenerateBlockTilTxIsExecuted(txDelegate2, maxNumOfBlockToGenerateWhenExecutingTx)
	require.Nil(t, err)
	require.NotNil(t, delegate2Tx)

	expectedTopUp := big.NewInt(0).Mul(oneEGLD, big.NewInt(700))
	testBLSKeyIsInQueueOrAuction(t, metachainNode, delegationAddress, blsKeys[0], expectedTopUp)

	log.Info("6. Execute 2 unDelegate operations of 100 EGLD each, check the topup is back to 500")
	unDelegateValue := big.NewInt(0).Mul(oneEGLD, big.NewInt(100))
	txDataField = fmt.Sprintf("unDelegate@%s", hex.EncodeToString(unDelegateValue.Bytes()))
	txUnDelegate1 := generateTransaction(delegator1.Bytes, 1, delegationAddress, zeroValue, txDataField, gasLimitForDelegate)
	unDelegate1Tx, err := cs.SendTxAndGenerateBlockTilTxIsExecuted(txUnDelegate1, maxNumOfBlockToGenerateWhenExecutingTx)
	require.Nil(t, err)
	require.NotNil(t, unDelegate1Tx)

	txDataField = fmt.Sprintf("unDelegate@%s", hex.EncodeToString(unDelegateValue.Bytes()))
	txUnDelegate2 := generateTransaction(delegator2.Bytes, 1, delegationAddress, zeroValue, txDataField, gasLimitForDelegate)
	unDelegate2Tx, err := cs.SendTxAndGenerateBlockTilTxIsExecuted(txUnDelegate2, maxNumOfBlockToGenerateWhenExecutingTx)
	require.Nil(t, err)
	require.NotNil(t, unDelegate2Tx)

	expectedTopUp = big.NewInt(0).Mul(oneEGLD, big.NewInt(500))
	testBLSKeyIsInQueueOrAuction(t, metachainNode, delegationAddress, blsKeys[0], expectedTopUp)
}

func testBLSKeyIsInQueueOrAuction(t *testing.T, metachainNode chainSimulatorProcess.NodeHandler, address []byte, blsKey string, expectedTopUp *big.Int) {
	decodedBLSKey, _ := hex.DecodeString(blsKey)
	err := metachainNode.GetProcessComponents().ValidatorsProvider().ForceUpdate()
	require.Nil(t, err)
	statistics, err := metachainNode.GetFacadeHandler().ValidatorStatisticsApi()
	require.Nil(t, err)
	require.Zero(t, expectedTopUp.Cmp(getBLSTopUpValue(t, metachainNode, address)))

	activationEpoch := metachainNode.GetCoreComponents().EnableEpochsHandler().GetActivationEpoch(common.StakingV4Step1Flag)
	if activationEpoch <= metachainNode.GetCoreComponents().EnableEpochsHandler().GetCurrentEpoch() {
		testBLSKeyIsInAuction(t, metachainNode, address, decodedBLSKey, blsKey, expectedTopUp, statistics)
		return
	}

	// in staking ph 2/3.5 we do not find the bls key on the validator statistics
	_, found := statistics[blsKey]
	require.False(t, found)
	require.Equal(t, queuedStatus, getBLSKeyStatus(t, metachainNode, decodedBLSKey))
}

func testBLSKeyIsInAuction(
	t *testing.T,
	metachainNode chainSimulatorProcess.NodeHandler,
	address []byte,
	blsKeyBytes []byte,
	blsKey string,
	topUpInAuctionList *big.Int,
	validatorStatistics map[string]*validator.ValidatorStatistics,
) {
	require.Equal(t, stakedStatus, getBLSKeyStatus(t, metachainNode, blsKeyBytes))

	err := metachainNode.GetProcessComponents().ValidatorsProvider().ForceUpdate()
	require.Nil(t, err)
	auctionList, err := metachainNode.GetProcessComponents().ValidatorsProvider().GetAuctionList()
	require.Nil(t, err)

	expectedNodesInWaitingList := 1
	expectedActionListOwnersSize := 1
	currentEpoch := metachainNode.GetCoreComponents().EnableEpochsHandler().GetCurrentEpoch()
	if currentEpoch == metachainNode.GetCoreComponents().EnableEpochsHandler().GetActivationEpoch(common.StakingV4Step2Flag) {
		// starting from phase 2, we have the shuffled out nodes from the previous epoch in the action list
		expectedActionListOwnersSize += 1
		expectedNodesInWaitingList += 8
	}
	if currentEpoch == metachainNode.GetCoreComponents().EnableEpochsHandler().GetActivationEpoch(common.StakingV4Step3Flag) {
		// starting from phase 2, we have the shuffled out nodes from the previous epoch in the action list
		expectedActionListOwnersSize += 1
		expectedNodesInWaitingList += 4
	}

<<<<<<< HEAD
	require.Equal(t, expectedActionListOwnersSize, len(auctionList))
	nodesInWaitingList := 0
	addressBech32 := metachainNode.GetCoreComponents().AddressPubKeyConverter().SilentEncode(address, log)
	for i := 0; i < len(auctionList); i++ {
		nodesInWaitingList += len(auctionList[i].Nodes)
		if auctionList[i].Owner == addressBech32 {
			require.Equal(t, topUpInAuctionList.String(), auctionList[i].TopUpPerNode)
		}
=======
	require.Equal(t, actionListSize, len(auctionList))
	if actionListSize != 0 {
		require.Equal(t, 1, len(auctionList[0].Nodes))
		require.Equal(t, topUpInAuctionList.String(), auctionList[0].TopUpPerNode)
>>>>>>> ac826b4d
	}
	require.Equal(t, expectedNodesInWaitingList, nodesInWaitingList)

	// in staking ph 4 we should find the key in the validators statics
	validatorInfo, found := validatorStatistics[blsKey]
	require.True(t, found)
	require.Equal(t, auctionStatus, validatorInfo.ValidatorStatus)
}

// Test description
//  Test the creation of a new delegation contract, adding nodes to it, delegating, and undelegating.

// Test scenario
// 1. Initialize the chain simulator
// 2. Generate blocks to activate staking phases
// 3. Create a new delegation contract
// 4. Add validator nodes to the delegation contract
// 5. Perform delegation operations
// 6. Perform undelegation operations
// 7. Validate the results at each step
func TestChainSimulator_CreateNewDelegationContract(t *testing.T) {
	if testing.Short() {
		t.Skip("this is not a short test")
	}

	roundDurationInMillis := uint64(6000)
	roundsPerEpoch := core.OptionalUint64{
		HasValue: true,
		Value:    30,
	}

	// Test scenario done in staking 3.5 phase (staking v4 is not active)
	// 1. Add a new validator private key in the multi key handler
	// 2. Set the initial state for the owner and the 2 delegators
	// 3. Create a new delegation contract with 1250 egld
	// 3. Add node to the delegation contract
	// 4. Execute 2 delegation operations of 1250 EGLD each, check the topup is 3750
	// 5. Stake node, check the topup is 1250, check the node is staked
	// 5. Execute 2 unDelegate operations of 100 EGLD each, check the topup is back to 1250
	// 6. Check the node is unstaked in the next epoch
	t.Run("staking ph 4 is not active", func(t *testing.T) {
		cs, err := chainSimulator.NewChainSimulator(chainSimulator.ArgsChainSimulator{
			BypassTxSignatureCheck:   false,
			TempDir:                  t.TempDir(),
			PathToInitialConfig:      defaultPathToInitialConfig,
			NumOfShards:              3,
			GenesisTimestamp:         time.Now().Unix(),
			RoundDurationInMillis:    roundDurationInMillis,
			RoundsPerEpoch:           roundsPerEpoch,
			ApiInterface:             api.NewNoApiInterface(),
			MinNodesPerShard:         3,
			MetaChainMinNodes:        3,
			NumNodesWaitingListMeta:  3,
			NumNodesWaitingListShard: 3,
			AlterConfigsFunction: func(cfg *config.Configs) {
				cfg.EpochConfig.EnableEpochs.StakingV4Step1EnableEpoch = 100
				cfg.EpochConfig.EnableEpochs.StakingV4Step2EnableEpoch = 101
				cfg.EpochConfig.EnableEpochs.StakingV4Step3EnableEpoch = 102

				cfg.EpochConfig.EnableEpochs.MaxNodesChangeEnableEpoch[2].EpochEnable = 102
			},
		})
		require.Nil(t, err)
		require.NotNil(t, cs)

		defer cs.Close()

		testChainSimulatorCreateNewDelegationContract(t, cs, 1)
	})

	// Test scenario done in staking v4 phase step 1
	// 1. Add a new validator private key in the multi key handler
	// 2. Set the initial state for the owner and the 2 delegators
	// 3. Create a new delegation contract with 1250 egld
	// 3. Add node to the delegation contract
	// 4. Execute 2 delegation operations of 1250 EGLD each, check the topup is 3750
	// 5. Stake node, check the topup is 1250, check the node is in action list
	// 5. Execute 2 unDelegate operations of 100 EGLD each, check the topup is back to 1250
	// 6. Check the node is unstaked in the next epoch
	t.Run("staking ph 4 step 1 is active", func(t *testing.T) {
		cs, err := chainSimulator.NewChainSimulator(chainSimulator.ArgsChainSimulator{
			BypassTxSignatureCheck:   false,
			TempDir:                  t.TempDir(),
			PathToInitialConfig:      defaultPathToInitialConfig,
			NumOfShards:              3,
			GenesisTimestamp:         time.Now().Unix(),
			RoundDurationInMillis:    roundDurationInMillis,
			RoundsPerEpoch:           roundsPerEpoch,
			ApiInterface:             api.NewNoApiInterface(),
			MinNodesPerShard:         3,
			MetaChainMinNodes:        3,
			NumNodesWaitingListMeta:  3,
			NumNodesWaitingListShard: 3,
			AlterConfigsFunction: func(cfg *config.Configs) {
				cfg.EpochConfig.EnableEpochs.StakingV4Step1EnableEpoch = 2
				cfg.EpochConfig.EnableEpochs.StakingV4Step2EnableEpoch = 3
				cfg.EpochConfig.EnableEpochs.StakingV4Step3EnableEpoch = 4

				cfg.EpochConfig.EnableEpochs.MaxNodesChangeEnableEpoch[2].EpochEnable = 4
			},
		})
		require.Nil(t, err)
		require.NotNil(t, cs)

		defer cs.Close()

		testChainSimulatorCreateNewDelegationContract(t, cs, 2)
	})

	// Test scenario done in staking v4 phase step 2
	// 1. Add a new validator private key in the multi key handler
	// 2. Set the initial state for the owner and the 2 delegators
	// 3. Create a new delegation contract with 1250 egld
	// 3. Add node to the delegation contract
	// 4. Execute 2 delegation operations of 1250 EGLD each, check the topup is 3750
	// 5. Stake node, check the topup is 1250, check the node is in action list
	// 5. Execute 2 unDelegate operations of 100 EGLD each, check the topup is back to 1250
	// 6. Check the node is unstaked in the next epoch
	t.Run("staking ph 4 step 2 is active", func(t *testing.T) {
		cs, err := chainSimulator.NewChainSimulator(chainSimulator.ArgsChainSimulator{
			BypassTxSignatureCheck:   false,
			TempDir:                  t.TempDir(),
			PathToInitialConfig:      defaultPathToInitialConfig,
			NumOfShards:              3,
			GenesisTimestamp:         time.Now().Unix(),
			RoundDurationInMillis:    roundDurationInMillis,
			RoundsPerEpoch:           roundsPerEpoch,
			ApiInterface:             api.NewNoApiInterface(),
			MinNodesPerShard:         3,
			MetaChainMinNodes:        3,
			NumNodesWaitingListMeta:  3,
			NumNodesWaitingListShard: 3,
			AlterConfigsFunction: func(cfg *config.Configs) {
				cfg.EpochConfig.EnableEpochs.StakingV4Step1EnableEpoch = 2
				cfg.EpochConfig.EnableEpochs.StakingV4Step2EnableEpoch = 3
				cfg.EpochConfig.EnableEpochs.StakingV4Step3EnableEpoch = 4

				cfg.EpochConfig.EnableEpochs.MaxNodesChangeEnableEpoch[2].EpochEnable = 4
			},
		})
		require.Nil(t, err)
		require.NotNil(t, cs)

		defer cs.Close()

		testChainSimulatorCreateNewDelegationContract(t, cs, 3)
	})

	// Test scenario done in staking v4 phase step 3
	// 1. Add a new validator private key in the multi key handler
	// 2. Set the initial state for the owner and the 2 delegators
	// 3. Create a new delegation contract with 1250 egld
	// 3. Add node to the delegation contract
	// 4. Execute 2 delegation operations of 1250 EGLD each, check the topup is 3750
	// 5. Stake node, check the topup is 1250, check the node is in action list
	// 5. Execute 2 unDelegate operations of 100 EGLD each, check the topup is back to 1250
	// 6. Check the node is unstaked in the next epoch
	t.Run("staking ph 4 step 3 is active", func(t *testing.T) {
		cs, err := chainSimulator.NewChainSimulator(chainSimulator.ArgsChainSimulator{
			BypassTxSignatureCheck:   false,
			TempDir:                  t.TempDir(),
			PathToInitialConfig:      defaultPathToInitialConfig,
			NumOfShards:              3,
			GenesisTimestamp:         time.Now().Unix(),
			RoundDurationInMillis:    roundDurationInMillis,
			RoundsPerEpoch:           roundsPerEpoch,
			ApiInterface:             api.NewNoApiInterface(),
			MinNodesPerShard:         3,
			MetaChainMinNodes:        3,
			NumNodesWaitingListMeta:  3,
			NumNodesWaitingListShard: 3,
			AlterConfigsFunction: func(cfg *config.Configs) {
				cfg.EpochConfig.EnableEpochs.StakingV4Step1EnableEpoch = 2
				cfg.EpochConfig.EnableEpochs.StakingV4Step2EnableEpoch = 3
				cfg.EpochConfig.EnableEpochs.StakingV4Step3EnableEpoch = 4

				cfg.EpochConfig.EnableEpochs.MaxNodesChangeEnableEpoch[2].EpochEnable = 4
			},
		})
		require.Nil(t, err)
		require.NotNil(t, cs)

		defer cs.Close()

		testChainSimulatorCreateNewDelegationContract(t, cs, 4)
	})

}

func testChainSimulatorCreateNewDelegationContract(t *testing.T, cs chainSimulatorIntegrationTests.ChainSimulator, targetEpoch int32) {
	err := cs.GenerateBlocksUntilEpochIsReached(targetEpoch)
	require.Nil(t, err)
	metachainNode := cs.GetNodeHandler(core.MetachainShardId)

	// Create new validator owner and delegators with initial funds
	validatorOwnerBytes := generateWalletAddressBytes()
	validatorOwner, _ := cs.GetNodeHandler(0).GetCoreComponents().AddressPubKeyConverter().Encode(validatorOwnerBytes)
	delegator1Bytes := generateWalletAddressBytes()
	delegator1, _ := cs.GetNodeHandler(0).GetCoreComponents().AddressPubKeyConverter().Encode(delegator1Bytes)
	delegator2Bytes := generateWalletAddressBytes()
	delegator2, _ := cs.GetNodeHandler(0).GetCoreComponents().AddressPubKeyConverter().Encode(delegator2Bytes)
	initialFunds := big.NewInt(0).Mul(oneEGLD, big.NewInt(10000)) // 10000 EGLD for each
	addresses := []*dtos.AddressState{
		{Address: validatorOwner, Balance: initialFunds.String()},
		{Address: delegator1, Balance: initialFunds.String()},
		{Address: delegator2, Balance: initialFunds.String()},
	}
	err = cs.SetStateMultiple(addresses)
	require.Nil(t, err)

	stakeValue := big.NewInt(0).Set(minimumCreateDelegationStakeValue) // 1250 EGLD
	// Step 3: Create a new delegation contract
	maxDelegationCap := big.NewInt(0).Mul(oneEGLD, big.NewInt(51000)) // 51000 EGLD cap
	serviceFee := big.NewInt(100)                                     // 100 as service fee
	txCreateDelegationContract := generateTransaction(validatorOwnerBytes, 0, vm.DelegationManagerSCAddress, stakeValue,
		fmt.Sprintf("createNewDelegationContract@%s@%s", hex.EncodeToString(maxDelegationCap.Bytes()), hex.EncodeToString(serviceFee.Bytes())),
		gasLimitForDelegationContractCreationOperation)
	createDelegationContractTx, err := cs.SendTxAndGenerateBlockTilTxIsExecuted(txCreateDelegationContract, maxNumOfBlockToGenerateWhenExecutingTx)
	require.Nil(t, err)
	require.NotNil(t, createDelegationContractTx)

	// Check delegation contract creation was successful
	data := createDelegationContractTx.SmartContractResults[0].Data
	parts := strings.Split(data, "@")
	require.Equal(t, 3, len(parts))

	require.Equal(t, hex.EncodeToString([]byte("ok")), parts[1])
	delegationContractAddressHex, _ := hex.DecodeString(parts[2])
	delegationContractAddress, _ := cs.GetNodeHandler(0).GetCoreComponents().AddressPubKeyConverter().Encode(delegationContractAddressHex)

	output, err := executeQuery(cs, core.MetachainShardId, vm.DelegationManagerSCAddress, "getAllContractAddresses", nil)
	require.Nil(t, err)
	returnAddress, err := cs.GetNodeHandler(0).GetCoreComponents().AddressPubKeyConverter().Encode(output.ReturnData[0])
	require.Nil(t, err)
	require.Equal(t, delegationContractAddress, returnAddress)
	delegationContractAddressBytes := output.ReturnData[0]

	// Step 2: Add validator nodes to the delegation contract
	// This step requires generating BLS keys for validators, signing messages, and sending the "addNodes" transaction.
	// Add checks to verify nodes are added successfully.
	validatorSecretKeysBytes, blsKeys, err := chainSimulator.GenerateBlsPrivateKeys(1)
	require.Nil(t, err)
	err = cs.AddValidatorKeys(validatorSecretKeysBytes)
	require.Nil(t, err)

	signatures := getSignatures(delegationContractAddressBytes, validatorSecretKeysBytes)
	txAddNodes := generateTransaction(validatorOwnerBytes, 1, delegationContractAddressBytes, zeroValue, addNodesTxData(blsKeys, signatures), gasLimitForAddNodesOperation)
	addNodesTx, err := cs.SendTxAndGenerateBlockTilTxIsExecuted(txAddNodes, maxNumOfBlockToGenerateWhenExecutingTx)
	require.Nil(t, err)
	require.NotNil(t, addNodesTx)

	output, err = executeQuery(cs, core.MetachainShardId, delegationContractAddressBytes, "getAllNodeStates", nil)
	require.Nil(t, err)
	stakedKeys, notStakedKeys, unStakedKeys := getNodesFromContract(output.ReturnData)
	require.Equal(t, 0, len(stakedKeys))
	require.Equal(t, 1, len(notStakedKeys))
	require.Equal(t, blsKeys[0], hex.EncodeToString(notStakedKeys[0]))
	require.Equal(t, 0, len(unStakedKeys))

	expectedTopUp := big.NewInt(0).Set(stakeValue)
	expectedTotalStaked := big.NewInt(0).Set(stakeValue)
	output, err = executeQuery(cs, core.MetachainShardId, delegationContractAddressBytes, "getTotalActiveStake", nil)
	require.Nil(t, err)
	require.Equal(t, expectedTotalStaked, big.NewInt(0).SetBytes(output.ReturnData[0]))
	require.Equal(t, expectedTopUp, getBLSTopUpValue(t, metachainNode, delegationContractAddressBytes))

	output, err = executeQuery(cs, core.MetachainShardId, delegationContractAddressBytes, "getUserActiveStake", [][]byte{validatorOwnerBytes})
	require.Nil(t, err)
	require.Equal(t, stakeValue, big.NewInt(0).SetBytes(output.ReturnData[0]))

	// Step 3: Perform delegation operations
	txDelegate1 := generateTransaction(delegator1Bytes, 0, delegationContractAddressBytes, stakeValue, "delegate", gasLimitForDelegate)
	delegate1Tx, err := cs.SendTxAndGenerateBlockTilTxIsExecuted(txDelegate1, maxNumOfBlockToGenerateWhenExecutingTx)
	require.Nil(t, err)
	require.NotNil(t, delegate1Tx)

	expectedTopUp = expectedTopUp.Add(expectedTopUp, stakeValue)
	expectedTotalStaked = expectedTotalStaked.Add(expectedTotalStaked, stakeValue)
	output, err = executeQuery(cs, core.MetachainShardId, delegationContractAddressBytes, "getTotalActiveStake", nil)
	require.Nil(t, err)
	require.Equal(t, expectedTotalStaked, big.NewInt(0).SetBytes(output.ReturnData[0]))
	require.Equal(t, expectedTopUp, getBLSTopUpValue(t, metachainNode, delegationContractAddressBytes))

	output, err = executeQuery(cs, core.MetachainShardId, delegationContractAddressBytes, "getUserActiveStake", [][]byte{delegator1Bytes})
	require.Nil(t, err)
	require.Equal(t, stakeValue, big.NewInt(0).SetBytes(output.ReturnData[0]))

	txDelegate2 := generateTransaction(delegator2Bytes, 0, delegationContractAddressBytes, stakeValue, "delegate", gasLimitForDelegate)
	delegate2Tx, err := cs.SendTxAndGenerateBlockTilTxIsExecuted(txDelegate2, maxNumOfBlockToGenerateWhenExecutingTx)
	require.Nil(t, err)
	require.NotNil(t, delegate2Tx)

	expectedTopUp = expectedTopUp.Add(expectedTopUp, stakeValue)
	expectedTotalStaked = expectedTotalStaked.Add(expectedTotalStaked, stakeValue)
	output, err = executeQuery(cs, core.MetachainShardId, delegationContractAddressBytes, "getTotalActiveStake", nil)
	require.Nil(t, err)
	require.Equal(t, expectedTotalStaked, big.NewInt(0).SetBytes(output.ReturnData[0]))
	require.Equal(t, expectedTopUp, getBLSTopUpValue(t, metachainNode, delegationContractAddressBytes))

	output, err = executeQuery(cs, core.MetachainShardId, delegationContractAddressBytes, "getUserActiveStake", [][]byte{delegator2Bytes})
	require.Nil(t, err)
	require.Equal(t, stakeValue, big.NewInt(0).SetBytes(output.ReturnData[0]))

	// Step 4: Perform stakeNodes

	txStakeNodes := generateTransaction(validatorOwnerBytes, 2, delegationContractAddressBytes, zeroValue, fmt.Sprintf("stakeNodes@%s", blsKeys[0]), gasLimitForStakeOperation)
	stakeNodesTx, err := cs.SendTxAndGenerateBlockTilTxIsExecuted(txStakeNodes, maxNumOfBlockToGenerateWhenExecutingTx)
	require.Nil(t, err)
	require.NotNil(t, stakeNodesTx)

	expectedTopUp = expectedTopUp.Sub(expectedTopUp, stakeValue)
	expectedTopUp = expectedTopUp.Sub(expectedTopUp, stakeValue)
	require.Equal(t, expectedTopUp, getBLSTopUpValue(t, metachainNode, delegationContractAddressBytes))

	output, err = executeQuery(cs, core.MetachainShardId, delegationContractAddressBytes, "getAllNodeStates", nil)
	require.Nil(t, err)
	stakedKeys, notStakedKeys, unStakedKeys = getNodesFromContract(output.ReturnData)
	require.Equal(t, 1, len(stakedKeys))
	require.Equal(t, blsKeys[0], hex.EncodeToString(stakedKeys[0]))
	require.Equal(t, 0, len(notStakedKeys))
	require.Equal(t, 0, len(unStakedKeys))

	// Make block finalized
	err = cs.GenerateBlocks(2) // allow the metachain to finalize the block that contains the staking of the node
	require.Nil(t, err)

	testBLSKeyIsInQueueOrAuction(t, metachainNode, delegationContractAddressBytes, blsKeys[0], expectedTopUp)

	// Step 5: Perform unDelegate from 1 user
	// The nodes should remain in the staked state
	// The total active stake should be reduced by the amount undelegated

	txUndelegate1 := generateTransaction(delegator1Bytes, 1, delegationContractAddressBytes, zeroValue, fmt.Sprintf("unDelegate@%s", hex.EncodeToString(stakeValue.Bytes())), gasLimitForUndelegateOperation)
	undelegate1Tx, err := cs.SendTxAndGenerateBlockTilTxIsExecuted(txUndelegate1, maxNumOfBlockToGenerateWhenExecutingTx)
	require.Nil(t, err)
	require.NotNil(t, undelegate1Tx)

	expectedTopUp = expectedTopUp.Sub(expectedTopUp, stakeValue)
	expectedTotalStaked = expectedTotalStaked.Sub(expectedTotalStaked, stakeValue)
	output, err = executeQuery(cs, core.MetachainShardId, delegationContractAddressBytes, "getTotalActiveStake", nil)
	require.Nil(t, err)
	require.Equal(t, expectedTotalStaked, big.NewInt(0).SetBytes(output.ReturnData[0]))
	require.Zero(t, expectedTopUp.Cmp(getBLSTopUpValue(t, metachainNode, delegationContractAddressBytes)))

	output, err = executeQuery(cs, core.MetachainShardId, delegationContractAddressBytes, "getUserActiveStake", [][]byte{delegator1Bytes})
	require.Nil(t, err)
	require.Equal(t, zeroValue, big.NewInt(0).SetBytes(output.ReturnData[0]))

	output, err = executeQuery(cs, core.MetachainShardId, delegationContractAddressBytes, "getAllNodeStates", nil)
	require.Nil(t, err)
	stakedKeys, notStakedKeys, unStakedKeys = getNodesFromContract(output.ReturnData)
	require.Equal(t, 1, len(stakedKeys))
	require.Equal(t, blsKeys[0], hex.EncodeToString(stakedKeys[0]))
	require.Equal(t, 0, len(notStakedKeys))
	require.Equal(t, 0, len(unStakedKeys))

	// Step 6: Perform unDelegate from last user
	// The nodes should change to unStaked state
	// The total active stake should be reduced by the amount undelegated

	txUndelegate2 := generateTransaction(delegator2Bytes, 1, delegationContractAddressBytes, zeroValue, fmt.Sprintf("unDelegate@%s", hex.EncodeToString(stakeValue.Bytes())), gasLimitForUndelegateOperation)
	undelegate2Tx, err := cs.SendTxAndGenerateBlockTilTxIsExecuted(txUndelegate2, maxNumOfBlockToGenerateWhenExecutingTx)
	require.Nil(t, err)
	require.NotNil(t, undelegate2Tx)

	output, err = executeQuery(cs, core.MetachainShardId, delegationContractAddressBytes, "getTotalActiveStake", nil)
	require.Nil(t, err)
	require.Equal(t, "1250000000000000000000", big.NewInt(0).SetBytes(output.ReturnData[0]).String())
	require.Equal(t, zeroValue, getBLSTopUpValue(t, metachainNode, delegationContractAddressBytes))

	output, err = executeQuery(cs, core.MetachainShardId, delegationContractAddressBytes, "getUserActiveStake", [][]byte{delegator2Bytes})
	require.Nil(t, err)
	require.Equal(t, "0", big.NewInt(0).SetBytes(output.ReturnData[0]).String())

	// still staked until epoch change
	output, err = executeQuery(cs, core.MetachainShardId, delegationContractAddressBytes, "getAllNodeStates", nil)
	require.Nil(t, err)
	stakedKeys, notStakedKeys, unStakedKeys = getNodesFromContract(output.ReturnData)
	require.Equal(t, 1, len(stakedKeys))
	require.Equal(t, blsKeys[0], hex.EncodeToString(stakedKeys[0]))
	require.Equal(t, 0, len(notStakedKeys))
	require.Equal(t, 0, len(unStakedKeys))

	err = cs.GenerateBlocksUntilEpochIsReached(targetEpoch + 1)
	require.Nil(t, err)

	output, err = executeQuery(cs, core.MetachainShardId, delegationContractAddressBytes, "getAllNodeStates", nil)
	require.Nil(t, err)
	stakedKeys, notStakedKeys, unStakedKeys = getNodesFromContract(output.ReturnData)
	require.Equal(t, 0, len(stakedKeys))
	require.Equal(t, 0, len(notStakedKeys))
	require.Equal(t, 1, len(unStakedKeys))
	require.Equal(t, blsKeys[0], hex.EncodeToString(unStakedKeys[0]))
}

func TestChainSimulator_MaxDelegationCap(t *testing.T) {
	if testing.Short() {
		t.Skip("this is not a short test")
	}

	roundDurationInMillis := uint64(6000)
	roundsPerEpoch := core.OptionalUint64{
		HasValue: true,
		Value:    30,
	}

	// Test scenario done in staking 3.5 phase (staking v4 is not active)
	// 1. Add a new validator private key in the multi key handler
	// 2. Set the initial state for the owner and the 3 delegators
	// 3. Create a new delegation contract with 1250 egld
	// 4. Add node to the delegation contract
	// 5. Delegate from user A 1250 EGLD each, check the topup is 2500
	// 6. Delegate from user B 501 EGLD each, check it fails
	// 7. Stake node, check the topup is 0, check the node is staked
	// 8. Delegate from user B 501 EGLD each, check it fails
	// 9. Delegate from user B 500 EGLD each, check the topup is 500
	// 10. Delegate from user B 20 EGLD each, check it fails
	t.Run("staking ph 4 is not active", func(t *testing.T) {
		cs, err := chainSimulator.NewChainSimulator(chainSimulator.ArgsChainSimulator{
			BypassTxSignatureCheck:   false,
			TempDir:                  t.TempDir(),
			PathToInitialConfig:      defaultPathToInitialConfig,
			NumOfShards:              3,
			GenesisTimestamp:         time.Now().Unix(),
			RoundDurationInMillis:    roundDurationInMillis,
			RoundsPerEpoch:           roundsPerEpoch,
			ApiInterface:             api.NewNoApiInterface(),
			MinNodesPerShard:         3,
			MetaChainMinNodes:        3,
			NumNodesWaitingListMeta:  3,
			NumNodesWaitingListShard: 3,
			AlterConfigsFunction: func(cfg *config.Configs) {
				cfg.EpochConfig.EnableEpochs.StakingV4Step1EnableEpoch = 100
				cfg.EpochConfig.EnableEpochs.StakingV4Step2EnableEpoch = 101
				cfg.EpochConfig.EnableEpochs.StakingV4Step3EnableEpoch = 102

				cfg.EpochConfig.EnableEpochs.MaxNodesChangeEnableEpoch[2].EpochEnable = 102
			},
		})
		require.Nil(t, err)
		require.NotNil(t, cs)

		defer cs.Close()

		testChainSimulatorMaxDelegationCap(t, cs, 1)
	})

	// Test scenario done in staking v4 phase step 1
	// 1. Add a new validator private key in the multi key handler
	// 2. Set the initial state for the owner and the 3 delegators
	// 3. Create a new delegation contract with 1250 egld
	// 4. Add node to the delegation contract
	// 5. Delegate from user A 1250 EGLD each, check the topup is 2500
	// 6. Delegate from user B 501 EGLD each, check it fails
	// 7. Stake node, check the topup is 0, check the node is staked, check the node is in action list
	// 8. Delegate from user B 501 EGLD each, check it fails
	// 9. Delegate from user B 500 EGLD each, check the topup is 500
	// 10. Delegate from user B 20 EGLD each, check it fails
	t.Run("staking ph 4 step 1 is active", func(t *testing.T) {
		cs, err := chainSimulator.NewChainSimulator(chainSimulator.ArgsChainSimulator{
			BypassTxSignatureCheck:   false,
			TempDir:                  t.TempDir(),
			PathToInitialConfig:      defaultPathToInitialConfig,
			NumOfShards:              3,
			GenesisTimestamp:         time.Now().Unix(),
			RoundDurationInMillis:    roundDurationInMillis,
			RoundsPerEpoch:           roundsPerEpoch,
			ApiInterface:             api.NewNoApiInterface(),
			MinNodesPerShard:         3,
			MetaChainMinNodes:        3,
			NumNodesWaitingListMeta:  3,
			NumNodesWaitingListShard: 3,
			AlterConfigsFunction: func(cfg *config.Configs) {
				cfg.EpochConfig.EnableEpochs.StakingV4Step1EnableEpoch = 2
				cfg.EpochConfig.EnableEpochs.StakingV4Step2EnableEpoch = 3
				cfg.EpochConfig.EnableEpochs.StakingV4Step3EnableEpoch = 4

				cfg.EpochConfig.EnableEpochs.MaxNodesChangeEnableEpoch[2].EpochEnable = 4
			},
		})
		require.Nil(t, err)
		require.NotNil(t, cs)

		defer cs.Close()

		testChainSimulatorMaxDelegationCap(t, cs, 2)
	})

	// Test scenario done in staking v4 phase step 2
	// 1. Add a new validator private key in the multi key handler
	// 2. Set the initial state for the owner and the 3 delegators
	// 3. Create a new delegation contract with 1250 egld
	// 4. Add node to the delegation contract
	// 5. Delegate from user A 1250 EGLD each, check the topup is 2500
	// 6. Delegate from user B 501 EGLD each, check it fails
	// 7. Stake node, check the topup is 0, check the node is staked, check the node is in action list
	// 8. Delegate from user B 501 EGLD each, check it fails
	// 9. Delegate from user B 500 EGLD each, check the topup is 500
	// 10. Delegate from user B 20 EGLD each, check it fails
	t.Run("staking ph 4 step 2 is active", func(t *testing.T) {
		cs, err := chainSimulator.NewChainSimulator(chainSimulator.ArgsChainSimulator{
			BypassTxSignatureCheck:   false,
			TempDir:                  t.TempDir(),
			PathToInitialConfig:      defaultPathToInitialConfig,
			NumOfShards:              3,
			GenesisTimestamp:         time.Now().Unix(),
			RoundDurationInMillis:    roundDurationInMillis,
			RoundsPerEpoch:           roundsPerEpoch,
			ApiInterface:             api.NewNoApiInterface(),
			MinNodesPerShard:         3,
			MetaChainMinNodes:        3,
			NumNodesWaitingListMeta:  3,
			NumNodesWaitingListShard: 3,
			AlterConfigsFunction: func(cfg *config.Configs) {
				cfg.EpochConfig.EnableEpochs.StakingV4Step1EnableEpoch = 2
				cfg.EpochConfig.EnableEpochs.StakingV4Step2EnableEpoch = 3
				cfg.EpochConfig.EnableEpochs.StakingV4Step3EnableEpoch = 4

				cfg.EpochConfig.EnableEpochs.MaxNodesChangeEnableEpoch[2].EpochEnable = 4
			},
		})
		require.Nil(t, err)
		require.NotNil(t, cs)

		defer cs.Close()

		testChainSimulatorMaxDelegationCap(t, cs, 3)
	})

	// Test scenario done in staking v4 phase step 3
	// 1. Add a new validator private key in the multi key handler
	// 2. Set the initial state for the owner and the 3 delegators
	// 3. Create a new delegation contract with 1250 egld
	// 4. Add node to the delegation contract
	// 5. Delegate from user A 1250 EGLD each, check the topup is 2500
	// 6. Delegate from user B 501 EGLD each, check it fails
	// 7. Stake node, check the topup is 0, check the node is staked, check the node is in action list
	// 8. Delegate from user B 501 EGLD each, check it fails
	// 9. Delegate from user B 500 EGLD each, check the topup is 500
	// 10. Delegate from user B 20 EGLD each, check it fails
	t.Run("staking ph 4 step 3 is active", func(t *testing.T) {
		cs, err := chainSimulator.NewChainSimulator(chainSimulator.ArgsChainSimulator{
			BypassTxSignatureCheck:   false,
			TempDir:                  t.TempDir(),
			PathToInitialConfig:      defaultPathToInitialConfig,
			NumOfShards:              3,
			GenesisTimestamp:         time.Now().Unix(),
			RoundDurationInMillis:    roundDurationInMillis,
			RoundsPerEpoch:           roundsPerEpoch,
			ApiInterface:             api.NewNoApiInterface(),
			MinNodesPerShard:         3,
			MetaChainMinNodes:        3,
			NumNodesWaitingListMeta:  3,
			NumNodesWaitingListShard: 3,
			AlterConfigsFunction: func(cfg *config.Configs) {
				cfg.EpochConfig.EnableEpochs.StakingV4Step1EnableEpoch = 2
				cfg.EpochConfig.EnableEpochs.StakingV4Step2EnableEpoch = 3
				cfg.EpochConfig.EnableEpochs.StakingV4Step3EnableEpoch = 4

				cfg.EpochConfig.EnableEpochs.MaxNodesChangeEnableEpoch[2].EpochEnable = 4
			},
		})
		require.Nil(t, err)
		require.NotNil(t, cs)

		defer cs.Close()

		testChainSimulatorMaxDelegationCap(t, cs, 4)
	})

}

func testChainSimulatorMaxDelegationCap(t *testing.T, cs chainSimulatorIntegrationTests.ChainSimulator, targetEpoch int32) {
	err := cs.GenerateBlocksUntilEpochIsReached(targetEpoch)
	require.Nil(t, err)
	metachainNode := cs.GetNodeHandler(core.MetachainShardId)

	// Create new validator owner and delegators with initial funds
	validatorOwnerBytes := generateWalletAddressBytes()
	validatorOwner, _ := cs.GetNodeHandler(0).GetCoreComponents().AddressPubKeyConverter().Encode(validatorOwnerBytes)
	delegatorABytes := generateWalletAddressBytes()
	delegatorA, _ := cs.GetNodeHandler(0).GetCoreComponents().AddressPubKeyConverter().Encode(delegatorABytes)
	delegatorBBytes := generateWalletAddressBytes()
	delegatorB, _ := cs.GetNodeHandler(0).GetCoreComponents().AddressPubKeyConverter().Encode(delegatorBBytes)
	delegatorCBytes := generateWalletAddressBytes()
	delegatorC, _ := cs.GetNodeHandler(0).GetCoreComponents().AddressPubKeyConverter().Encode(delegatorCBytes)
	initialFunds := big.NewInt(0).Mul(oneEGLD, big.NewInt(10000)) // 10000 EGLD for each
	addresses := []*dtos.AddressState{
		{Address: validatorOwner, Balance: initialFunds.String()},
		{Address: delegatorA, Balance: initialFunds.String()},
		{Address: delegatorB, Balance: initialFunds.String()},
		{Address: delegatorC, Balance: initialFunds.String()},
	}
	err = cs.SetStateMultiple(addresses)
	require.Nil(t, err)

	// Step 3: Create a new delegation contract
	stakeValue := big.NewInt(0).Set(minimumCreateDelegationStakeValue) // 1250 EGLD
	maxDelegationCap := big.NewInt(0).Mul(oneEGLD, big.NewInt(3000))   // 3000 EGLD cap
	serviceFee := big.NewInt(100)                                      // 100 as service fee
	txCreateDelegationContract := generateTransaction(validatorOwnerBytes, 0, vm.DelegationManagerSCAddress, stakeValue,
		fmt.Sprintf("createNewDelegationContract@%s@%s", hex.EncodeToString(maxDelegationCap.Bytes()), hex.EncodeToString(serviceFee.Bytes())),
		gasLimitForDelegationContractCreationOperation)
	createDelegationContractTx, err := cs.SendTxAndGenerateBlockTilTxIsExecuted(txCreateDelegationContract, maxNumOfBlockToGenerateWhenExecutingTx)
	require.Nil(t, err)
	require.NotNil(t, createDelegationContractTx)

	output, err := executeQuery(cs, core.MetachainShardId, vm.DelegationManagerSCAddress, "getAllContractAddresses", nil)
	require.Nil(t, err)
	delegationContractAddress := output.ReturnData[0]

	// Step 2: Add validator nodes to the delegation contract
	// This step requires generating BLS keys for validators, signing messages, and sending the "addNodes" transaction.
	// Add checks to verify nodes are added successfully.
	validatorSecretKeysBytes, blsKeys, err := chainSimulator.GenerateBlsPrivateKeys(1)
	require.Nil(t, err)
	err = cs.AddValidatorKeys(validatorSecretKeysBytes)
	require.Nil(t, err)

	signatures := getSignatures(delegationContractAddress, validatorSecretKeysBytes)
	txAddNodes := generateTransaction(validatorOwnerBytes, 1, delegationContractAddress, zeroValue, addNodesTxData(blsKeys, signatures), gasLimitForAddNodesOperation)
	addNodesTx, err := cs.SendTxAndGenerateBlockTilTxIsExecuted(txAddNodes, maxNumOfBlockToGenerateWhenExecutingTx)
	require.Nil(t, err)
	require.NotNil(t, addNodesTx)

	expectedTopUp := big.NewInt(0).Set(stakeValue)
	expectedTotalStaked := big.NewInt(0).Set(stakeValue)
	output, err = executeQuery(cs, core.MetachainShardId, delegationContractAddress, "getTotalActiveStake", nil)
	require.Nil(t, err)
	require.Equal(t, expectedTotalStaked, big.NewInt(0).SetBytes(output.ReturnData[0]))
	require.Equal(t, expectedTopUp, getBLSTopUpValue(t, metachainNode, delegationContractAddress))

	output, err = executeQuery(cs, core.MetachainShardId, delegationContractAddress, "getUserActiveStake", [][]byte{validatorOwnerBytes})
	require.Nil(t, err)
	require.Equal(t, stakeValue, big.NewInt(0).SetBytes(output.ReturnData[0]))

	// Step 3: Perform delegation operations
	tx1delegatorA := generateTransaction(delegatorABytes, 0, delegationContractAddress, stakeValue, "delegate", gasLimitForDelegate)
	delegatorATx1, err := cs.SendTxAndGenerateBlockTilTxIsExecuted(tx1delegatorA, maxNumOfBlockToGenerateWhenExecutingTx)
	require.Nil(t, err)
	require.NotNil(t, delegatorATx1)

	expectedTopUp = expectedTopUp.Add(expectedTopUp, stakeValue)
	expectedTotalStaked = expectedTotalStaked.Add(expectedTotalStaked, stakeValue)
	output, err = executeQuery(cs, core.MetachainShardId, delegationContractAddress, "getTotalActiveStake", nil)
	require.Nil(t, err)
	require.Equal(t, expectedTotalStaked, big.NewInt(0).SetBytes(output.ReturnData[0]))
	require.Equal(t, expectedTopUp, getBLSTopUpValue(t, metachainNode, delegationContractAddress))

	output, err = executeQuery(cs, core.MetachainShardId, delegationContractAddress, "getUserActiveStake", [][]byte{delegatorABytes})
	require.Nil(t, err)
	require.Equal(t, stakeValue, big.NewInt(0).SetBytes(output.ReturnData[0]))

	delegateValue := big.NewInt(0).Mul(oneEGLD, big.NewInt(501)) // 501 EGLD
	tx1delegatorB := generateTransaction(delegatorBBytes, 0, delegationContractAddress, delegateValue, "delegate", gasLimitForDelegate)
	delegatorBTx1, err := cs.SendTxAndGenerateBlockTilTxIsExecuted(tx1delegatorB, maxNumOfBlockToGenerateWhenExecutingTx)
	require.Nil(t, err)
	require.NotNil(t, delegatorBTx1)
	assert.Equal(t, delegatorBTx1.SmartContractResults[0].ReturnMessage, "total delegation cap reached")

	output, err = executeQuery(cs, core.MetachainShardId, delegationContractAddress, "getTotalActiveStake", nil)
	require.Nil(t, err)
	require.Equal(t, expectedTotalStaked, big.NewInt(0).SetBytes(output.ReturnData[0]))
	require.Equal(t, expectedTopUp, getBLSTopUpValue(t, metachainNode, delegationContractAddress))

	output, err = executeQuery(cs, core.MetachainShardId, delegationContractAddress, "getUserActiveStake", [][]byte{delegatorBBytes})
	require.Nil(t, err)
	require.Zero(t, len(output.ReturnData))
	require.Equal(t, "view function works only for existing delegators", output.ReturnMessage)

	// Step 4: Perform stakeNodes

	txStakeNodes := generateTransaction(validatorOwnerBytes, 2, delegationContractAddress, zeroValue, fmt.Sprintf("stakeNodes@%s", blsKeys[0]), gasLimitForDelegate)
	stakeNodesTx, err := cs.SendTxAndGenerateBlockTilTxIsExecuted(txStakeNodes, maxNumOfBlockToGenerateWhenExecutingTx)
	require.Nil(t, err)
	require.NotNil(t, stakeNodesTx)

	expectedTopUp = expectedTopUp.Sub(expectedTopUp, stakeValue)
	expectedTopUp = expectedTopUp.Sub(expectedTopUp, stakeValue)
	require.Zero(t, expectedTopUp.Cmp(getBLSTopUpValue(t, metachainNode, delegationContractAddress)))

	output, err = executeQuery(cs, core.MetachainShardId, delegationContractAddress, "getAllNodeStates", nil)
	require.Nil(t, err)
	stakedKeys, notStakedKeys, unStakedKeys := getNodesFromContract(output.ReturnData)
	require.Equal(t, 1, len(stakedKeys))
	require.Equal(t, blsKeys[0], hex.EncodeToString(stakedKeys[0]))
	require.Equal(t, 0, len(notStakedKeys))
	require.Equal(t, 0, len(unStakedKeys))

	err = cs.GenerateBlocks(2) // allow the metachain to finalize the block that contains the staking of the node
	require.Nil(t, err)

	testBLSKeyIsInQueueOrAuction(t, metachainNode, delegationContractAddress, blsKeys[0], expectedTopUp)

	tx2delegatorB := generateTransaction(delegatorBBytes, 1, delegationContractAddress, delegateValue, "delegate", gasLimitForDelegate)
	delegatorBTx2, err := cs.SendTxAndGenerateBlockTilTxIsExecuted(tx2delegatorB, maxNumOfBlockToGenerateWhenExecutingTx)
	require.Nil(t, err)
	require.NotNil(t, delegatorBTx2)
	assert.Equal(t, delegatorBTx2.SmartContractResults[0].ReturnMessage, "total delegation cap reached")

	// check the tx failed

	output, err = executeQuery(cs, core.MetachainShardId, delegationContractAddress, "getTotalActiveStake", nil)
	require.Nil(t, err)
	require.Equal(t, expectedTotalStaked, big.NewInt(0).SetBytes(output.ReturnData[0]))
	require.Zero(t, expectedTopUp.Cmp(getBLSTopUpValue(t, metachainNode, delegationContractAddress)))

	output, err = executeQuery(cs, core.MetachainShardId, delegationContractAddress, "getUserActiveStake", [][]byte{delegatorBBytes})
	require.Nil(t, err)
	require.Zero(t, len(output.ReturnData))
	require.Equal(t, "view function works only for existing delegators", output.ReturnMessage)

	delegateValue = delegateValue.Sub(delegateValue, oneEGLD) // 500 EGLD
	tx3delegatorB := generateTransaction(delegatorBBytes, 2, delegationContractAddress, delegateValue, "delegate", gasLimitForDelegate)
	delegatorBTx3, err := cs.SendTxAndGenerateBlockTilTxIsExecuted(tx3delegatorB, maxNumOfBlockToGenerateWhenExecutingTx)
	require.Nil(t, err)
	require.NotNil(t, delegatorBTx3)

	expectedTopUp = expectedTopUp.Add(expectedTopUp, delegateValue)
	expectedTotalStaked = expectedTotalStaked.Add(expectedTotalStaked, delegateValue)
	output, err = executeQuery(cs, core.MetachainShardId, delegationContractAddress, "getTotalActiveStake", nil)
	require.Nil(t, err)
	require.Equal(t, expectedTotalStaked, big.NewInt(0).SetBytes(output.ReturnData[0]))
	require.Equal(t, expectedTopUp, getBLSTopUpValue(t, metachainNode, delegationContractAddress))

	output, err = executeQuery(cs, core.MetachainShardId, delegationContractAddress, "getUserActiveStake", [][]byte{delegatorBBytes})
	require.Nil(t, err)
	require.Equal(t, delegateValue, big.NewInt(0).SetBytes(output.ReturnData[0]))

	delegateValue = big.NewInt(0).Mul(oneEGLD, big.NewInt(20)) // 20 EGLD
	txDelegate3 := generateTransaction(delegatorCBytes, 0, delegationContractAddress, delegateValue, "delegate", gasLimitForDelegate)
	delegatorCTx1, err := cs.SendTxAndGenerateBlockTilTxIsExecuted(txDelegate3, maxNumOfBlockToGenerateWhenExecutingTx)
	require.Nil(t, err)
	require.NotNil(t, delegatorCTx1)
	assert.Equal(t, delegatorBTx2.SmartContractResults[0].ReturnMessage, "total delegation cap reached")

	output, err = executeQuery(cs, core.MetachainShardId, delegationContractAddress, "getTotalActiveStake", nil)
	require.Nil(t, err)
	require.Equal(t, expectedTotalStaked, big.NewInt(0).SetBytes(output.ReturnData[0]))
	require.Equal(t, expectedTopUp, getBLSTopUpValue(t, metachainNode, delegationContractAddress))

	output, err = executeQuery(cs, core.MetachainShardId, delegationContractAddress, "getUserActiveStake", [][]byte{delegatorCBytes})
	require.Nil(t, err)
	require.Zero(t, len(output.ReturnData))
	require.Equal(t, "view function works only for existing delegators", output.ReturnMessage)
}

func generateWalletAddressBytes() []byte {
	buff := make([]byte, walletAddressBytesLen)
	_, _ = rand.Read(buff)

	return buff
}

func executeQuery(cs chainSimulatorIntegrationTests.ChainSimulator, shardID uint32, scAddress []byte, funcName string, args [][]byte) (*dataVm.VMOutputApi, error) {
	output, _, err := cs.GetNodeHandler(shardID).GetFacadeHandler().ExecuteSCQuery(&process.SCQuery{
		ScAddress: scAddress,
		FuncName:  funcName,
		Arguments: args,
	})
	return output, err
}

func addNodesTxData(blsKeys []string, sigs [][]byte) string {
	txData := "addNodes"

	for i := range blsKeys {
		txData = txData + "@" + blsKeys[i] + "@" + hex.EncodeToString(sigs[i])
	}

	return txData
}

func getSignatures(msg []byte, blsKeys [][]byte) [][]byte {
	signer := mclsig.NewBlsSigner()

	signatures := make([][]byte, len(blsKeys))
	for i, blsKey := range blsKeys {
		sk, _ := signing.NewKeyGenerator(mcl.NewSuiteBLS12()).PrivateKeyFromByteArray(blsKey)
		signatures[i], _ = signer.Sign(sk, msg)
	}

	return signatures
}

func getNodesFromContract(returnData [][]byte) ([][]byte, [][]byte, [][]byte) {
	var stakedKeys, notStakedKeys, unStakedKeys [][]byte

	for i := 0; i < len(returnData); i += 2 {
		switch string(returnData[i]) {
		case "staked":
			stakedKeys = append(stakedKeys, returnData[i+1])
		case "notStaked":
			notStakedKeys = append(notStakedKeys, returnData[i+1])
		case "unStaked":
			unStakedKeys = append(unStakedKeys, returnData[i+1])
		}
	}
	return stakedKeys, notStakedKeys, unStakedKeys
}

func getBLSKeyStatus(t *testing.T, metachainNode chainSimulatorProcess.NodeHandler, blsKey []byte) string {
	scQuery := &process.SCQuery{
		ScAddress:  vm.StakingSCAddress,
		FuncName:   "getBLSKeyStatus",
		CallerAddr: vm.StakingSCAddress,
		CallValue:  big.NewInt(0),
		Arguments:  [][]byte{blsKey},
	}
	result, _, err := metachainNode.GetFacadeHandler().ExecuteSCQuery(scQuery)
	require.Nil(t, err)
	require.Equal(t, okReturnCode, result.ReturnCode)

	return string(result.ReturnData[0])
}

func getBLSTopUpValue(t *testing.T, metachainNode chainSimulatorProcess.NodeHandler, address []byte) *big.Int {
	scQuery := &process.SCQuery{
		ScAddress:  vm.ValidatorSCAddress,
		FuncName:   "getTotalStakedTopUpStakedBlsKeys",
		CallerAddr: vm.StakingSCAddress,
		CallValue:  big.NewInt(0),
		Arguments:  [][]byte{address},
	}
	result, _, err := metachainNode.GetFacadeHandler().ExecuteSCQuery(scQuery)
	require.Nil(t, err)
	require.Equal(t, okReturnCode, result.ReturnCode)

	if len(result.ReturnData[0]) == 0 {
		return big.NewInt(0)
	}

	return big.NewInt(0).SetBytes(result.ReturnData[0])
}

func generateTransaction(sender []byte, nonce uint64, receiver []byte, value *big.Int, data string, gasLimit uint64) *transaction.Transaction {
	return &transaction.Transaction{
		Nonce:     nonce,
		Value:     value,
		SndAddr:   sender,
		RcvAddr:   receiver,
		Data:      []byte(data),
		GasLimit:  gasLimit,
		GasPrice:  minGasPrice,
		ChainID:   []byte(configs.ChainID),
		Version:   txVersion,
		Signature: []byte(mockTxSignature),
	}
}<|MERGE_RESOLUTION|>--- conflicted
+++ resolved
@@ -361,7 +361,6 @@
 		expectedNodesInWaitingList += 4
 	}
 
-<<<<<<< HEAD
 	require.Equal(t, expectedActionListOwnersSize, len(auctionList))
 	nodesInWaitingList := 0
 	addressBech32 := metachainNode.GetCoreComponents().AddressPubKeyConverter().SilentEncode(address, log)
@@ -370,12 +369,6 @@
 		if auctionList[i].Owner == addressBech32 {
 			require.Equal(t, topUpInAuctionList.String(), auctionList[i].TopUpPerNode)
 		}
-=======
-	require.Equal(t, actionListSize, len(auctionList))
-	if actionListSize != 0 {
-		require.Equal(t, 1, len(auctionList[0].Nodes))
-		require.Equal(t, topUpInAuctionList.String(), auctionList[0].TopUpPerNode)
->>>>>>> ac826b4d
 	}
 	require.Equal(t, expectedNodesInWaitingList, nodesInWaitingList)
 
