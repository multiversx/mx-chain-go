--- conflicted
+++ resolved
@@ -475,6 +475,7 @@
 
 	//get auction list
 	err = metachainNode.GetProcessComponents().ValidatorsProvider().ForceUpdate()
+	require.Nil(t, err)
 	auctionList, err = metachainNode.GetProcessComponents().ValidatorsProvider().GetAuctionList()
 	require.Nil(t, err)
 
@@ -496,10 +497,10 @@
 func checkValidatorPositions(auctionList []*common.AuctionListValidatorAPIResponse, blsKeyA, blsKeyB string) (int, int) {
 	validatorAPosition, validatorBPosition := -1, -1
 	for i, position := range auctionList {
-		if strings.EqualFold(position.AuctionList[0].BlsKey, blsKeyA) {
+		if strings.EqualFold(position.Nodes[0].BlsKey, blsKeyA) {
 			validatorAPosition = i
 		}
-		if strings.EqualFold(position.AuctionList[0].BlsKey, blsKeyB) {
+		if strings.EqualFold(position.Nodes[0].BlsKey, blsKeyB) {
 			validatorBPosition = i
 		}
 
@@ -521,7 +522,7 @@
 		}
 
 		// Verify the aggregate data for each validator
-		require.Equal(t, expectations.NumExpectedNodes, int64(len(validator.AuctionList)), "The number of nodes does not match the expectations for validator: "+validator.Owner)
+		require.Equal(t, expectations.NumExpectedNodes, int64(len(validator.Nodes)), "The number of nodes does not match the expectations for validator: "+validator.Owner)
 
 		require.Equal(t, expectations.ExpectedTopUp.String(), validator.TotalTopUp)
 	}
@@ -643,13 +644,8 @@
 	_, err = cs.SendTxAndGenerateBlockTilTxIsExecuted(tx, maxNumOfBlockToGenerateWhenExecutingTx)
 	require.Nil(t, err)
 
-<<<<<<< HEAD
-	// Step 6 --- generate 50 blocks to pass 2 epochs and the validator to generate rewards
-	err = cm.GenerateBlocks(100)
-=======
 	// Step 6 --- generate 8 epochs to get rewards
 	err = cs.GenerateBlocksUntilEpochIsReached(8)
->>>>>>> db1f9024
 	require.Nil(t, err)
 
 	metachainNode := cs.GetNodeHandler(core.MetachainShardId)
@@ -779,49 +775,6 @@
 	checkTotalQualified(t, results, 0)
 }
 
-<<<<<<< HEAD
-func stakeNodes(t *testing.T, cm chainSimulatorIntegrationTests.ChainSimulator, nonce uint64, blsKeys []string, newValidatorOwnerBytes, rcvAddrBytes []byte, numOfNodes int, stakeValue *big.Int) {
-	validatorData := ""
-	for _, blsKey := range blsKeys {
-		validatorData += fmt.Sprintf("@%s@010101", blsKey)
-	}
-
-	numOfNodesHex := hex.EncodeToString(big.NewInt(int64(numOfNodes)).Bytes())
-	tx := &transaction.Transaction{
-		Nonce:     nonce,
-		Value:     stakeValue,
-		SndAddr:   newValidatorOwnerBytes,
-		RcvAddr:   rcvAddrBytes,
-		Data:      []byte(fmt.Sprintf("stake@%s%s", numOfNodesHex, validatorData)),
-		GasLimit:  500_000_000,
-		GasPrice:  1000000000,
-		Signature: []byte("dummy"),
-		ChainID:   []byte(configs.ChainID),
-		Version:   1,
-	}
-
-	txFromNetwork, err := cm.SendTxAndGenerateBlockTilTxIsExecuted(tx, maxNumOfBlockToGenerateWhenExecutingTx)
-	require.Nil(t, err)
-	require.NotNil(t, txFromNetwork)
-}
-
-func unstakeTokens(t *testing.T, cm chainSimulatorIntegrationTests.ChainSimulator, nonce uint64, unstakeValue *big.Int, senderBytes []byte, rcvAddrBytes []byte) {
-	tx := &transaction.Transaction{
-		Nonce:     nonce,
-		Value:     big.NewInt(0), // Unstake transactions typically does not carry a value
-		SndAddr:   senderBytes,
-		RcvAddr:   rcvAddrBytes,
-		Data:      []byte(fmt.Sprintf("unStakeTokens@%s", hex.EncodeToString(unstakeValue.Bytes()))),
-		GasLimit:  50_000_000,
-		GasPrice:  1000000000,
-		Signature: []byte("dummy"),
-		ChainID:   []byte(configs.ChainID),
-		Version:   1,
-	}
-
-	_, err := cm.SendTxAndGenerateBlockTilTxIsExecuted(tx, maxNumOfBlockToGenerateWhenExecutingTx)
-	require.Nil(t, err)
-=======
 // Internal test scenario #4 #5 #6
 // do stake
 // do unStake
@@ -936,7 +889,49 @@
 	require.Nil(t, err)
 	walletBalanceBig, _ := big.NewInt(0).SetString(walletAccount.Balance, 10)
 	require.True(t, walletBalanceBig.Cmp(minimumStakeValue) > 0)
->>>>>>> db1f9024
+}
+
+func stakeNodes(t *testing.T, cm chainSimulatorIntegrationTests.ChainSimulator, nonce uint64, blsKeys []string, newValidatorOwnerBytes, rcvAddrBytes []byte, numOfNodes int, stakeValue *big.Int) {
+	validatorData := ""
+	for _, blsKey := range blsKeys {
+		validatorData += fmt.Sprintf("@%s@010101", blsKey)
+	}
+
+	numOfNodesHex := hex.EncodeToString(big.NewInt(int64(numOfNodes)).Bytes())
+	tx := &transaction.Transaction{
+		Nonce:     nonce,
+		Value:     stakeValue,
+		SndAddr:   newValidatorOwnerBytes,
+		RcvAddr:   rcvAddrBytes,
+		Data:      []byte(fmt.Sprintf("stake@%s%s", numOfNodesHex, validatorData)),
+		GasLimit:  500_000_000,
+		GasPrice:  1000000000,
+		Signature: []byte("dummy"),
+		ChainID:   []byte(configs.ChainID),
+		Version:   1,
+	}
+
+	txFromNetwork, err := cm.SendTxAndGenerateBlockTilTxIsExecuted(tx, maxNumOfBlockToGenerateWhenExecutingTx)
+	require.Nil(t, err)
+	require.NotNil(t, txFromNetwork)
+}
+
+func unstakeTokens(t *testing.T, cm chainSimulatorIntegrationTests.ChainSimulator, nonce uint64, unstakeValue *big.Int, senderBytes []byte, rcvAddrBytes []byte) {
+	tx := &transaction.Transaction{
+		Nonce:     nonce,
+		Value:     big.NewInt(0), // Unstake transactions typically does not carry a value
+		SndAddr:   senderBytes,
+		RcvAddr:   rcvAddrBytes,
+		Data:      []byte(fmt.Sprintf("unStakeTokens@%s", hex.EncodeToString(unstakeValue.Bytes()))),
+		GasLimit:  50_000_000,
+		GasPrice:  1000000000,
+		Signature: []byte("dummy"),
+		ChainID:   []byte(configs.ChainID),
+		Version:   1,
+	}
+
+	_, err := cm.SendTxAndGenerateBlockTilTxIsExecuted(tx, maxNumOfBlockToGenerateWhenExecutingTx)
+	require.Nil(t, err)
 }
 
 func checkTotalQualified(t *testing.T, auctionList []*common.AuctionListValidatorAPIResponse, expected int) {
