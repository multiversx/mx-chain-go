--- conflicted
+++ resolved
@@ -452,42 +452,7 @@
 	bootstrapComponents := getDefaultBootstrapComponents(tpn.ShardCoordinator, tpn.EnableEpochsHandler)
 
 	tpn.BlockBlackListHandler = cache.NewTimeCache(TimeSpanForBadHeaders)
-<<<<<<< HEAD
-
-	id := hex.EncodeToString(tpn.OwnAccount.PkTxSignBytes)
-	if len(id) > 8 {
-		id = id[0:8]
-	}
-
-	log := logger.GetOrCreate(fmt.Sprintf("p/sync/%s", id))
-
-	if tpn.ShardCoordinator.SelfId() != core.MetachainShardId {
-		tpn.ForkDetector, err = processSync.NewShardForkDetector(
-			log,
-			roundHandler,
-			tpn.BlockBlackListHandler,
-			tpn.BlockTracker,
-			args.StartTime,
-			tpn.EnableEpochsHandler,
-			tpn.DataPool.Proofs(),
-		)
-	} else {
-		tpn.ForkDetector, err = processSync.NewMetaForkDetector(
-			log,
-			roundHandler,
-			tpn.BlockBlackListHandler,
-			tpn.BlockTracker,
-			args.StartTime,
-			tpn.EnableEpochsHandler,
-			tpn.DataPool.Proofs(),
-		)
-	}
-	if err != nil {
-		log.Error("error creating fork detector", "error", err)
-	}
-=======
 	tpn.ForkDetector = tpn.createForkDetector(args.StartTime, roundHandler)
->>>>>>> 4a354c12
 
 	argsKeysHolder := keysManagement.ArgsManagedPeersHolder{
 		KeyGenerator:          args.KeyGen,
@@ -640,8 +605,16 @@
 	var err error
 	var forkDetector process.ForkDetector
 
+	id := hex.EncodeToString(tfn.OwnAccount.PkTxSignBytes)
+	if len(id) > 8 {
+		id = id[0:8]
+	}
+
+	log := logger.GetOrCreate(fmt.Sprintf("p/sync/%s", id))
+
 	if tfn.ShardCoordinator.SelfId() != core.MetachainShardId {
 		forkDetector, err = processSync.NewShardForkDetector(
+			log,
 			roundHandler,
 			tfn.BlockBlackListHandler,
 			tfn.BlockTracker,
@@ -650,6 +623,7 @@
 			tfn.DataPool.Proofs())
 	} else {
 		forkDetector, err = processSync.NewMetaForkDetector(
+			log,
 			roundHandler,
 			tfn.BlockBlackListHandler,
 			tfn.BlockTracker,
