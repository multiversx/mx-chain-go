package integrationTests

import (
	"sync"

	arwenConfig "github.com/ElrondNetwork/arwen-wasm-vm/v1_4/config"
	"github.com/ElrondNetwork/elrond-go/common"
	"github.com/ElrondNetwork/elrond-go/common/forking"
	"github.com/ElrondNetwork/elrond-go/config"
	"github.com/ElrondNetwork/elrond-go/consensus/spos/sposFactory"
	"github.com/ElrondNetwork/elrond-go/epochStart/bootstrap/disabled"
	"github.com/ElrondNetwork/elrond-go/epochStart/notifier"
	"github.com/ElrondNetwork/elrond-go/integrationTests/mock"
	p2pRating "github.com/ElrondNetwork/elrond-go/p2p/rating"
	"github.com/ElrondNetwork/elrond-go/process/smartContract"
	"github.com/ElrondNetwork/elrond-go/process/transactionLog"
	"github.com/ElrondNetwork/elrond-go/sharding"
	"github.com/ElrondNetwork/elrond-go/sharding/nodesCoordinator"
	"github.com/ElrondNetwork/elrond-go/testscommon"
	"github.com/ElrondNetwork/elrond-go/testscommon/dblookupext"
	"github.com/ElrondNetwork/elrond-go/testscommon/shardingMocks"
)

// NewTestProcessorNodeWithStateCheckpointModulus creates a new testNodeProcessor with custom state checkpoint modulus
func NewTestProcessorNodeWithStateCheckpointModulus(
	maxShards uint32,
	nodeShardId uint32,
	txSignPrivKeyShardId uint32,
	stateCheckpointModulus uint,
) *TestProcessorNode {

	shardCoordinator, _ := sharding.NewMultiShardCoordinator(maxShards, nodeShardId)

	kg := &mock.KeyGenMock{}
	sk, pk := kg.GeneratePair()

	pkBytes := []byte("afafafafafafafafafafafafafafafafafafafafafafafafafafafafafafafafafafafafafafafafafafafafafafafaf")
	address := []byte("afafafafafafafafafafafafafafafaf")

	nodesSetup := &mock.NodesSetupStub{
		InitialNodesInfoCalled: func() (m map[uint32][]nodesCoordinator.GenesisNodeInfoHandler, m2 map[uint32][]nodesCoordinator.GenesisNodeInfoHandler) {
			oneMap := make(map[uint32][]nodesCoordinator.GenesisNodeInfoHandler)
			oneMap[0] = append(oneMap[0], mock.NewNodeInfo(address, pkBytes, 0, InitialRating))
			return oneMap, nil
		},
		InitialNodesInfoForShardCalled: func(shardId uint32) (handlers []nodesCoordinator.GenesisNodeInfoHandler, handlers2 []nodesCoordinator.GenesisNodeInfoHandler, err error) {
			list := make([]nodesCoordinator.GenesisNodeInfoHandler, 0)
			list = append(list, mock.NewNodeInfo(address, pkBytes, 0, InitialRating))
			return list, nil, nil
		},
		GetMinTransactionVersionCalled: func() uint32 {
			return MinTransactionVersion
		},
	}

	nodesCoordinatorInstance := &shardingMocks.NodesCoordinatorStub{
		ComputeValidatorsGroupCalled: func(randomness []byte, round uint64, shardId uint32, epoch uint32) (validators []nodesCoordinator.Validator, err error) {
			v, _ := nodesCoordinator.NewValidator(pkBytes, defaultChancesSelection, 1)
			return []nodesCoordinator.Validator{v}, nil
		},
		GetAllValidatorsPublicKeysCalled: func() (map[uint32][][]byte, error) {
			keys := make(map[uint32][][]byte)
			keys[0] = make([][]byte, 0)
			keys[0] = append(keys[0], pkBytes)
			return keys, nil
		},
		GetValidatorWithPublicKeyCalled: func(publicKey []byte) (nodesCoordinator.Validator, uint32, error) {
			validator, _ := nodesCoordinator.NewValidator(publicKey, defaultChancesSelection, 1)
			return validator, 0, nil
		},
	}

	logsProcessor, _ := transactionLog.NewTxLogProcessor(transactionLog.ArgTxLogProcessor{Marshalizer: TestMarshalizer})
	peersRatingHandler, _ := p2pRating.NewPeersRatingHandler(
		p2pRating.ArgPeersRatingHandler{
			TopRatedCache: testscommon.NewCacherMock(),
			BadRatedCache: testscommon.NewCacherMock(),
		})

	messenger := CreateMessengerWithNoDiscoveryAndPeersRatingHandler(peersRatingHandler)
	tpn := &TestProcessorNode{
		ShardCoordinator:        shardCoordinator,
		Messenger:               messenger,
		NodesCoordinator:        nodesCoordinatorInstance,
		HeaderSigVerifier:       &mock.HeaderSigVerifierStub{},
		HeaderIntegrityVerifier: CreateHeaderIntegrityVerifier(),
		ChainID:                 ChainID,
		MinTransactionVersion:   MinTransactionVersion,
		HistoryRepository:       &dblookupext.HistoryRepositoryStub{},
		EpochNotifier:           forking.NewGenericEpochNotifier(),
		ArwenChangeLocker:       &sync.RWMutex{},
		TransactionLogProcessor: logsProcessor,
<<<<<<< HEAD
		EnableEpochs: config.EnableEpochs{
			StakingV4InitEnableEpoch:                 StakingV4InitEpoch,
			StakingV4EnableEpoch:                     StakingV4Epoch,
			StakingV4DistributeAuctionToWaitingEpoch: StakingV4DistributeAuctionToWaiting,
		},
=======
		PeersRatingHandler:      peersRatingHandler,
		PeerShardMapper:         disabled.NewPeerShardMapper(),
>>>>>>> 5831290e
	}
	tpn.NodesSetup = nodesSetup

	tpn.NodeKeys = &TestKeyPair{
		Sk: sk,
		Pk: pk,
	}
	tpn.MultiSigner = TestMultiSig
	tpn.OwnAccount = CreateTestWalletAccount(shardCoordinator, txSignPrivKeyShardId)
	tpn.initDataPools()
	tpn.initHeaderValidator()
	tpn.initRoundHandler()
	tpn.NetworkShardingCollector = mock.NewNetworkShardingCollectorMock()
	tpn.initStorage()
	if tpn.EpochStartNotifier == nil {
		tpn.EpochStartNotifier = notifier.NewEpochStartSubscriptionHandler()
	}
	tpn.initAccountDBsWithPruningStorer()
	tpn.initChainHandler()
	tpn.initEconomicsData(tpn.createDefaultEconomicsConfig())
	tpn.initRatingsData()
	tpn.initRequestedItemsHandler()
	tpn.initResolvers()
	tpn.initValidatorStatistics()
	tpn.GenesisBlocks = CreateGenesisBlocks(
		tpn.AccntState,
		tpn.PeerState,
		tpn.TrieStorageManagers,
		TestAddressPubkeyConverter,
		tpn.NodesSetup,
		tpn.ShardCoordinator,
		tpn.Storage,
		tpn.BlockChain,
		TestMarshalizer,
		TestHasher,
		TestUint64Converter,
		tpn.DataPool,
		tpn.EconomicsData,
	)
	tpn.initBlockTracker()
	tpn.initInterceptors("")
	tpn.initInnerProcessors(arwenConfig.MakeGasMapForTests())
	argsNewScQueryService := smartContract.ArgsNewSCQueryService{
		VmContainer:              tpn.VMContainer,
		EconomicsFee:             tpn.EconomicsData,
		BlockChainHook:           tpn.BlockchainHook,
		BlockChain:               tpn.BlockChain,
		ArwenChangeLocker:        tpn.ArwenChangeLocker,
		Bootstrapper:             tpn.Bootstrapper,
		AllowExternalQueriesChan: common.GetClosedUnbufferedChannel(),
	}
	tpn.SCQueryService, _ = smartContract.NewSCQueryService(argsNewScQueryService)
	tpn.initBlockProcessor(stateCheckpointModulus)
	tpn.BroadcastMessenger, _ = sposFactory.GetBroadcastMessenger(
		TestMarshalizer,
		TestHasher,
		tpn.Messenger,
		tpn.ShardCoordinator,
		tpn.OwnAccount.SkTxSign,
		tpn.OwnAccount.PeerSigHandler,
		tpn.DataPool.Headers(),
		tpn.InterceptorsContainer,
		&testscommon.AlarmSchedulerStub{},
	)
	tpn.setGenesisBlock()
	tpn.initNode()
	tpn.addHandlersForCounters()
	tpn.addGenesisBlocksIntoStorage()

	return tpn
}<|MERGE_RESOLUTION|>--- conflicted
+++ resolved
@@ -90,16 +90,13 @@
 		EpochNotifier:           forking.NewGenericEpochNotifier(),
 		ArwenChangeLocker:       &sync.RWMutex{},
 		TransactionLogProcessor: logsProcessor,
-<<<<<<< HEAD
+		PeersRatingHandler:      peersRatingHandler,
+		PeerShardMapper:         disabled.NewPeerShardMapper(),
 		EnableEpochs: config.EnableEpochs{
 			StakingV4InitEnableEpoch:                 StakingV4InitEpoch,
 			StakingV4EnableEpoch:                     StakingV4Epoch,
 			StakingV4DistributeAuctionToWaitingEpoch: StakingV4DistributeAuctionToWaiting,
 		},
-=======
-		PeersRatingHandler:      peersRatingHandler,
-		PeerShardMapper:         disabled.NewPeerShardMapper(),
->>>>>>> 5831290e
 	}
 	tpn.NodesSetup = nodesSetup
 
