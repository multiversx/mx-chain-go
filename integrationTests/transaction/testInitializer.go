--- conflicted
+++ resolved
@@ -43,14 +43,7 @@
 	r = rand.New(rand.NewSource(time.Now().UnixNano()))
 }
 
-<<<<<<< HEAD
-type testInitializer struct {
-}
-
-func (ti *testInitializer) createTestBlockChain() blockchain.BlockChain {
-=======
-func createTestBlockChain() *blockchain.BlockChain {
->>>>>>> 7b59d290
+func createTestBlockChain() blockchain.BlockChain {
 
 	cfgCache := storage.CacheConfig{Size: 100, Type: storage.LRUCache}
 
