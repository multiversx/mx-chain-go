package realcomponents

import (
	"crypto/rand"
	"io"
	"math/big"
	"path/filepath"
	"strings"
	"testing"
	"time"

	"github.com/multiversx/mx-chain-go/common"
	"github.com/multiversx/mx-chain-go/common/forking"
	"github.com/multiversx/mx-chain-go/common/ordering"
	commonRunType "github.com/multiversx/mx-chain-go/common/runType"
	"github.com/multiversx/mx-chain-go/config"
	"github.com/multiversx/mx-chain-go/dataRetriever"
	dbLookupFactory "github.com/multiversx/mx-chain-go/dblookupext/factory"
	"github.com/multiversx/mx-chain-go/factory"
	factoryBootstrap "github.com/multiversx/mx-chain-go/factory/bootstrap"
	factoryCore "github.com/multiversx/mx-chain-go/factory/core"
	factoryCrypto "github.com/multiversx/mx-chain-go/factory/crypto"
	factoryData "github.com/multiversx/mx-chain-go/factory/data"
	"github.com/multiversx/mx-chain-go/factory/disabled"
	factoryNetwork "github.com/multiversx/mx-chain-go/factory/network"
	factoryProcessing "github.com/multiversx/mx-chain-go/factory/processing"
	"github.com/multiversx/mx-chain-go/factory/runType"
	factoryState "github.com/multiversx/mx-chain-go/factory/state"
	factoryStatus "github.com/multiversx/mx-chain-go/factory/status"
	factoryStatusCore "github.com/multiversx/mx-chain-go/factory/statusCore"
	"github.com/multiversx/mx-chain-go/genesis/parsing"
	"github.com/multiversx/mx-chain-go/integrationTests/vm"
	"github.com/multiversx/mx-chain-go/integrationTests/vm/wasm"
	"github.com/multiversx/mx-chain-go/process/interceptors"
	nodesCoord "github.com/multiversx/mx-chain-go/sharding/nodesCoordinator"
	"github.com/multiversx/mx-chain-go/state"
	"github.com/multiversx/mx-chain-go/storage/cache"
	storageFactory "github.com/multiversx/mx-chain-go/storage/factory"
	"github.com/multiversx/mx-chain-go/storage/storageunit"
	"github.com/multiversx/mx-chain-go/update/trigger"

	"github.com/multiversx/mx-chain-core-go/core"
	"github.com/multiversx/mx-chain-core-go/data/endProcess"
	"github.com/multiversx/mx-chain-core-go/data/esdt"
	"github.com/multiversx/mx-chain-core-go/data/transaction"
	"github.com/stretchr/testify/require"
)

// ProcessorRunner is a test emulation to the nodeRunner component
type ProcessorRunner struct {
	closers               []io.Closer
	Config                config.Configs
	CoreComponents        factory.CoreComponentsHolder
	CryptoComponents      factory.CryptoComponentsHandler
	StatusCoreComponents  factory.StatusCoreComponentsHolder
	NetworkComponents     factory.NetworkComponentsHolder
	BootstrapComponents   factory.BootstrapComponentsHolder
	DataComponents        factory.DataComponentsHolder
	StateComponents       factory.StateComponentsHolder
	NodesCoordinator      nodesCoord.NodesCoordinator
	StatusComponents      factory.StatusComponentsHolder
	ProcessComponents     factory.ProcessComponentsHolder
	RunTypeComponents     factory.RunTypeComponentsHolder
	RunTypeCoreComponents factory.RunTypeCoreComponentsHolder
}

// NewProcessorRunner returns a new instance of ProcessorRunner
func NewProcessorRunner(tb testing.TB, config config.Configs) *ProcessorRunner {
	pr := &ProcessorRunner{
		Config:  config,
		closers: make([]io.Closer, 0),
	}

	pr.createComponents(tb)

	return pr
}

func (pr *ProcessorRunner) createComponents(tb testing.TB) {
<<<<<<< HEAD
	pr.createRunTypeCoreComponents(tb)
=======
	var err error
	require.Nil(tb, err)

>>>>>>> 375fc201
	pr.createCoreComponents(tb)
	pr.createCryptoComponents(tb)
	pr.createRunTypeComponents(tb)
	pr.createStatusCoreComponents(tb)
	pr.createNetworkComponents(tb)
	pr.createBootstrapComponents(tb)
	pr.createDataComponents(tb)
	pr.createStateComponents(tb)
	pr.createStatusComponents(tb)
	pr.createProcessComponents(tb)
}

func (pr *ProcessorRunner) createRunTypeCoreComponents(tb testing.TB) {
	rtcFactory := runType.NewRunTypeCoreComponentsFactory()

	rtcComp, err := runType.NewManagedRunTypeCoreComponents(rtcFactory)
	require.Nil(tb, err)

	err = rtcComp.Create()
	require.Nil(tb, err)
	require.Nil(tb, rtcComp.CheckSubcomponents())

	pr.closers = append(pr.closers, rtcComp)
	pr.RunTypeCoreComponents = rtcComp

}

func (pr *ProcessorRunner) createRunTypeComponents(tb testing.TB) {
	initialAccounts, err := commonRunType.ReadInitialAccounts(pr.Config.ConfigurationPathsHolder.Genesis)
	require.Nil(tb, err)

	rtFactory, err := runType.NewRunTypeComponentsFactory(runType.ArgsRunTypeComponents{
		CoreComponents:   pr.CoreComponents,
		CryptoComponents: pr.CryptoComponents,
		Configs:          pr.Config,
		InitialAccounts:  initialAccounts,
	})
	require.Nil(tb, err)

	rtComp, err := runType.NewManagedRunTypeComponents(rtFactory)
	require.Nil(tb, err)

	err = rtComp.Create()
	require.Nil(tb, err)
	require.Nil(tb, rtComp.CheckSubcomponents())

	pr.closers = append(pr.closers, rtComp)
	pr.RunTypeComponents = rtComp
}

func (pr *ProcessorRunner) createCoreComponents(tb testing.TB) {
	argsCore := factoryCore.CoreComponentsFactoryArgs{
		Config:                *pr.Config.GeneralConfig,
		ConfigPathsHolder:     *pr.Config.ConfigurationPathsHolder,
		EpochConfig:           *pr.Config.EpochConfig,
		RoundConfig:           *pr.Config.RoundConfig,
		RatingsConfig:         *pr.Config.RatingsConfig,
		EconomicsConfig:       *pr.Config.EconomicsConfig,
		ImportDbConfig:        *pr.Config.ImportDbConfig,
		NodesFilename:         pr.Config.ConfigurationPathsHolder.Nodes,
		WorkingDirectory:      pr.Config.FlagsConfig.WorkingDir,
		ChanStopNodeProcess:   make(chan endProcess.ArgEndProcess),
		RunTypeCoreComponents: pr.RunTypeCoreComponents,
	}
	coreFactory, err := factoryCore.NewCoreComponentsFactory(argsCore)
	require.Nil(tb, err)

	coreComp, err := factoryCore.NewManagedCoreComponents(coreFactory)
	require.Nil(tb, err)

	err = coreComp.Create()
	require.Nil(tb, err)
	require.Nil(tb, coreComp.CheckSubcomponents())

	pr.closers = append(pr.closers, coreComp)
	pr.CoreComponents = coreComp
}

func (pr *ProcessorRunner) createCryptoComponents(tb testing.TB) {
	argsCrypto := factoryCrypto.CryptoComponentsFactoryArgs{
		ValidatorKeyPemFileName:              pr.Config.ConfigurationPathsHolder.ValidatorKey,
		AllValidatorKeysPemFileName:          pr.Config.ConfigurationPathsHolder.AllValidatorKeys,
		SkIndex:                              0,
		Config:                               *pr.Config.GeneralConfig,
		EnableEpochs:                         pr.Config.EpochConfig.EnableEpochs,
		PrefsConfig:                          *pr.Config.PreferencesConfig,
		CoreComponentsHolder:                 pr.CoreComponents,
		KeyLoader:                            core.NewKeyLoader(),
		ActivateBLSPubKeyMessageVerification: false,
		IsInImportMode:                       false,
		ImportModeNoSigCheck:                 false,
		P2pKeyPemFileName:                    "",
	}

	cryptoFactory, err := factoryCrypto.NewCryptoComponentsFactory(argsCrypto)
	require.Nil(tb, err)

	cryptoComp, err := factoryCrypto.NewManagedCryptoComponents(cryptoFactory)
	require.Nil(tb, err)

	err = cryptoComp.Create()
	require.Nil(tb, err)
	require.Nil(tb, cryptoComp.CheckSubcomponents())

	pr.closers = append(pr.closers, cryptoComp)
	pr.CryptoComponents = cryptoComp
}

func (pr *ProcessorRunner) createStatusCoreComponents(tb testing.TB) {
	argsStatusCore := factoryStatusCore.StatusCoreComponentsFactoryArgs{
		Config:          *pr.Config.GeneralConfig,
		EpochConfig:     *pr.Config.EpochConfig,
		RoundConfig:     *pr.Config.RoundConfig,
		RatingsConfig:   *pr.Config.RatingsConfig,
		EconomicsConfig: *pr.Config.EconomicsConfig,
		CoreComp:        pr.CoreComponents,
	}

	statusCoreFactory, err := factoryStatusCore.NewStatusCoreComponentsFactory(argsStatusCore)
	require.Nil(tb, err)

	statusCoreComp, err := factoryStatusCore.NewManagedStatusCoreComponents(statusCoreFactory)
	require.Nil(tb, err)

	err = statusCoreComp.Create()
	require.Nil(tb, err)
	require.Nil(tb, statusCoreComp.CheckSubcomponents())

	pr.closers = append(pr.closers, statusCoreComp)
	pr.StatusCoreComponents = statusCoreComp
}

func (pr *ProcessorRunner) createNetworkComponents(tb testing.TB) {
	argsNetwork := factoryNetwork.NetworkComponentsFactoryArgs{
		MainP2pConfig:         *pr.Config.MainP2pConfig,
		FullArchiveP2pConfig:  *pr.Config.FullArchiveP2pConfig,
		MainConfig:            *pr.Config.GeneralConfig,
		RatingsConfig:         *pr.Config.RatingsConfig,
		StatusHandler:         pr.StatusCoreComponents.AppStatusHandler(),
		Marshalizer:           pr.CoreComponents.InternalMarshalizer(),
		Syncer:                pr.CoreComponents.SyncTimer(),
		PreferredPeersSlices:  make([]string, 0),
		BootstrapWaitTime:     1,
		NodeOperationMode:     common.NormalOperation,
		ConnectionWatcherType: "",
		CryptoComponents:      pr.CryptoComponents,
	}

	networkFactory, err := factoryNetwork.NewNetworkComponentsFactory(argsNetwork)
	require.Nil(tb, err)

	networkComp, err := factoryNetwork.NewManagedNetworkComponents(networkFactory)
	require.Nil(tb, err)

	err = networkComp.Create()
	require.Nil(tb, err)
	require.Nil(tb, networkComp.CheckSubcomponents())

	pr.closers = append(pr.closers, networkComp)
	pr.NetworkComponents = networkComp
}

func (pr *ProcessorRunner) createBootstrapComponents(tb testing.TB) {
	argsBootstrap := factoryBootstrap.BootstrapComponentsFactoryArgs{
		Config:               *pr.Config.GeneralConfig,
		RoundConfig:          *pr.Config.RoundConfig,
		PrefConfig:           *pr.Config.PreferencesConfig,
		ImportDbConfig:       *pr.Config.ImportDbConfig,
		FlagsConfig:          *pr.Config.FlagsConfig,
		WorkingDir:           pr.Config.FlagsConfig.WorkingDir,
		CoreComponents:       pr.CoreComponents,
		CryptoComponents:     pr.CryptoComponents,
		NetworkComponents:    pr.NetworkComponents,
		StatusCoreComponents: pr.StatusCoreComponents,
		RunTypeComponents:    pr.RunTypeComponents,
	}

	bootstrapFactory, err := factoryBootstrap.NewBootstrapComponentsFactory(argsBootstrap)
	require.Nil(tb, err)

	bootstrapComp, err := factoryBootstrap.NewManagedBootstrapComponents(bootstrapFactory)
	require.Nil(tb, err)

	err = bootstrapComp.Create()
	require.Nil(tb, err)
	require.Nil(tb, bootstrapComp.CheckSubcomponents())

	pr.closers = append(pr.closers, bootstrapComp)
	pr.BootstrapComponents = bootstrapComp
}

func (pr *ProcessorRunner) createDataComponents(tb testing.TB) {
	argsData := factoryData.DataComponentsFactoryArgs{
		Config:                          *pr.Config.GeneralConfig,
		PrefsConfig:                     pr.Config.PreferencesConfig.Preferences,
		ShardCoordinator:                pr.BootstrapComponents.ShardCoordinator(),
		Core:                            pr.CoreComponents,
		StatusCore:                      pr.StatusCoreComponents,
		Crypto:                          pr.CryptoComponents,
		CurrentEpoch:                    0,
		CreateTrieEpochRootHashStorer:   false,
		NodeProcessingMode:              common.Normal,
		FlagsConfigs:                    config.ContextFlagsConfig{},
		AdditionalStorageServiceCreator: pr.RunTypeComponents.AdditionalStorageServiceCreator(),
	}

	dataFactory, err := factoryData.NewDataComponentsFactory(argsData)
	require.Nil(tb, err)

	dataComp, err := factoryData.NewManagedDataComponents(dataFactory)
	require.Nil(tb, err)

	err = dataComp.Create()
	require.Nil(tb, err)
	require.Nil(tb, dataComp.CheckSubcomponents())

	pr.closers = append(pr.closers, dataComp)
	pr.DataComponents = dataComp
}

func (pr *ProcessorRunner) createStateComponents(tb testing.TB) {
	argsState := factoryState.StateComponentsFactoryArgs{
		Config:                   *pr.Config.GeneralConfig,
		Core:                     pr.CoreComponents,
		StatusCore:               pr.StatusCoreComponents,
		StorageService:           pr.DataComponents.StorageService(),
		ProcessingMode:           common.Normal,
		ShouldSerializeSnapshots: false,
		ChainHandler:             pr.DataComponents.Blockchain(),
		AccountsCreator:          pr.RunTypeComponents.AccountsCreator(),
	}

	stateFactory, err := factoryState.NewStateComponentsFactory(argsState)
	require.Nil(tb, err)

	stateComp, err := factoryState.NewManagedStateComponents(stateFactory)
	require.Nil(tb, err)

	err = stateComp.Create()
	require.Nil(tb, err)
	require.Nil(tb, stateComp.CheckSubcomponents())

	pr.closers = append(pr.closers, stateComp)
	pr.StateComponents = stateComp
}

func (pr *ProcessorRunner) createStatusComponents(tb testing.TB) {
	nodesShufflerOut, err := factoryBootstrap.CreateNodesShuffleOut(
		pr.CoreComponents.GenesisNodesSetup(),
		pr.Config.GeneralConfig.EpochStartConfig,
		pr.CoreComponents.ChanStopNodeProcess(),
	)
	require.Nil(tb, err)

	bootstrapStorer, err := pr.DataComponents.StorageService().GetStorer(dataRetriever.BootstrapUnit)
	require.Nil(tb, err)

	pr.NodesCoordinator, err = factoryBootstrap.CreateNodesCoordinator(
		nodesShufflerOut,
		pr.CoreComponents.GenesisNodesSetup(),
		pr.Config.PreferencesConfig.Preferences,
		pr.CoreComponents.EpochStartNotifierWithConfirm(),
		pr.CryptoComponents.PublicKey(),
		pr.CoreComponents.InternalMarshalizer(),
		pr.CoreComponents.Hasher(),
		pr.CoreComponents.Rater(),
		bootstrapStorer,
		pr.CoreComponents.NodesShuffler(),
		pr.BootstrapComponents.ShardCoordinator().SelfId(),
		pr.BootstrapComponents.EpochBootstrapParams(),
		pr.BootstrapComponents.EpochBootstrapParams().Epoch(),
		pr.CoreComponents.ChanStopNodeProcess(),
		pr.CoreComponents.NodeTypeProvider(),
		pr.CoreComponents.EnableEpochsHandler(),
		pr.DataComponents.Datapool().CurrentEpochValidatorInfo(),
		pr.BootstrapComponents.NodesCoordinatorRegistryFactory(),
		pr.RunTypeComponents.NodesCoordinatorWithRaterCreator(),
	)
	require.Nil(tb, err)

	argsStatus := factoryStatus.StatusComponentsFactoryArgs{
		Config:               *pr.Config.GeneralConfig,
		ExternalConfig:       *pr.Config.ExternalConfig,
		EconomicsConfig:      *pr.Config.EconomicsConfig,
		ShardCoordinator:     pr.BootstrapComponents.ShardCoordinator(),
		NodesCoordinator:     pr.NodesCoordinator,
		EpochStartNotifier:   pr.CoreComponents.EpochStartNotifierWithConfirm(),
		CoreComponents:       pr.CoreComponents,
		StatusCoreComponents: pr.StatusCoreComponents,
		NetworkComponents:    pr.NetworkComponents,
		StateComponents:      pr.StateComponents,
		CryptoComponents:     pr.CryptoComponents,
		IsInImportMode:       false,
		IsSovereign:          false,
	}

	statusFactory, err := factoryStatus.NewStatusComponentsFactory(argsStatus)
	require.Nil(tb, err)

	statusComp, err := factoryStatus.NewManagedStatusComponents(statusFactory)
	require.Nil(tb, err)

	err = statusComp.Create()
	require.Nil(tb, err)
	require.Nil(tb, statusComp.CheckSubcomponents())

	pr.closers = append(pr.closers, statusComp)
	pr.StatusComponents = statusComp
}

func (pr *ProcessorRunner) createProcessComponents(tb testing.TB) {
	whiteListCache, err := storageunit.NewCache(storageFactory.GetCacherFromConfig(pr.Config.GeneralConfig.WhiteListPool))
	require.Nil(tb, err)

	whiteListRequest, err := interceptors.NewWhiteListDataVerifier(whiteListCache)
	require.Nil(tb, err)

	whiteListCacheVerified, err := storageunit.NewCache(storageFactory.GetCacherFromConfig(pr.Config.GeneralConfig.WhiteListerVerifiedTxs))
	require.Nil(tb, err)

	whiteListerVerifiedTxs, err := interceptors.NewWhiteListDataVerifier(whiteListCacheVerified)
	require.Nil(tb, err)

	smartContractParser, err := parsing.NewSmartContractsParser(
		pr.Config.ConfigurationPathsHolder.SmartContracts,
		pr.CoreComponents.AddressPubKeyConverter(),
		pr.CryptoComponents.TxSignKeyGen(),
	)
	require.Nil(tb, err)

	argsGasScheduleNotifier := forking.ArgsNewGasScheduleNotifier{
		GasScheduleConfig:  pr.Config.EpochConfig.GasSchedule,
		ConfigDir:          pr.Config.ConfigurationPathsHolder.GasScheduleDirectoryName,
		EpochNotifier:      pr.CoreComponents.EpochNotifier(),
		WasmVMChangeLocker: pr.CoreComponents.WasmVMChangeLocker(),
	}
	gasScheduleNotifier, err := forking.NewGasScheduleNotifier(argsGasScheduleNotifier)
	require.Nil(tb, err)

	historyRepoFactoryArgs := &dbLookupFactory.ArgsHistoryRepositoryFactory{
		SelfShardID:              pr.BootstrapComponents.ShardCoordinator().SelfId(),
		Config:                   pr.Config.GeneralConfig.DbLookupExtensions,
		Hasher:                   pr.CoreComponents.Hasher(),
		Marshalizer:              pr.CoreComponents.InternalMarshalizer(),
		Store:                    pr.DataComponents.StorageService(),
		Uint64ByteSliceConverter: pr.CoreComponents.Uint64ByteSliceConverter(),
	}
	historyRepositoryFactory, err := dbLookupFactory.NewHistoryRepositoryFactory(historyRepoFactoryArgs)
	require.Nil(tb, err)

	historyRepository, err := historyRepositoryFactory.Create()
	require.Nil(tb, err)

	requestedItemsHandler := cache.NewTimeCache(
		time.Duration(uint64(time.Millisecond) * pr.CoreComponents.GenesisNodesSetup().GetRoundDuration()))

	importStartHandler, err := trigger.NewImportStartHandler(filepath.Join(pr.Config.FlagsConfig.DbDir, common.DefaultDBPath), pr.Config.FlagsConfig.Version)
	require.Nil(tb, err)

	txExecutionOrderHandler := ordering.NewOrderedCollection()

	argsProcess := factoryProcessing.ProcessComponentsFactoryArgs{
		Config:         *pr.Config.GeneralConfig,
		EpochConfig:    *pr.Config.EpochConfig,
		RoundConfig:    *pr.Config.RoundConfig,
		PrefConfigs:    *pr.Config.PreferencesConfig,
		ImportDBConfig: *pr.Config.ImportDbConfig,
		FlagsConfig: config.ContextFlagsConfig{
			Version:    "test",
			WorkingDir: pr.Config.FlagsConfig.WorkingDir,
		},
		SmartContractParser:      smartContractParser,
		GasSchedule:              gasScheduleNotifier,
		NodesCoordinator:         pr.NodesCoordinator,
		RequestedItemsHandler:    requestedItemsHandler,
		WhiteListHandler:         whiteListRequest,
		WhiteListerVerifiedTxs:   whiteListerVerifiedTxs,
		MaxRating:                pr.Config.RatingsConfig.General.MaxRating,
		SystemSCConfig:           pr.Config.SystemSCConfig,
		ImportStartHandler:       importStartHandler,
		HistoryRepo:              historyRepository,
		Data:                     pr.DataComponents,
		CoreData:                 pr.CoreComponents,
		Crypto:                   pr.CryptoComponents,
		State:                    pr.StateComponents,
		Network:                  pr.NetworkComponents,
		BootstrapComponents:      pr.BootstrapComponents,
		StatusComponents:         pr.StatusComponents,
		StatusCoreComponents:     pr.StatusCoreComponents,
		TxExecutionOrderHandler:  txExecutionOrderHandler,
		RunTypeComponents:        pr.RunTypeComponents,
		IncomingHeaderSubscriber: &disabled.IncomingHeaderProcessor{},
		EnableEpochsFactory:      pr.RunTypeCoreComponents.EnableEpochsFactoryCreator(),
	}

	processFactory, err := factoryProcessing.NewProcessComponentsFactory(argsProcess)
	require.Nil(tb, err)

	processComp, err := factoryProcessing.NewManagedProcessComponents(processFactory)
	require.Nil(tb, err)

	err = processComp.Create()
	require.Nil(tb, err)
	require.Nil(tb, processComp.CheckSubcomponents())

	pr.closers = append(pr.closers, processComp)
	pr.ProcessComponents = processComp
}

// Close will close all inner components
func (pr *ProcessorRunner) Close(tb testing.TB) {
	for i := len(pr.closers) - 1; i >= 0; i-- {
		err := pr.closers[i].Close()
		require.Nil(tb, err)
	}
}

// GenerateAddress will generate an address for the given shardID
func (pr *ProcessorRunner) GenerateAddress(shardID uint32) []byte {
	address := make([]byte, 32)

	for {
		_, _ = rand.Read(address)
		if pr.BootstrapComponents.ShardCoordinator().ComputeId(address) == shardID {
			return address
		}
	}
}

// AddBalanceToAccount will add the provided balance to the account
func (pr *ProcessorRunner) AddBalanceToAccount(tb testing.TB, address []byte, balanceToAdd *big.Int) {
	userAccount := pr.GetUserAccount(tb, address)

	err := userAccount.AddToBalance(balanceToAdd)
	require.Nil(tb, err)

	err = pr.StateComponents.AccountsAdapter().SaveAccount(userAccount)
	require.Nil(tb, err)
}

// GetUserAccount will return the user account for the provided address
func (pr *ProcessorRunner) GetUserAccount(tb testing.TB, address []byte) state.UserAccountHandler {
	acc, err := pr.StateComponents.AccountsAdapter().LoadAccount(address)
	require.Nil(tb, err)

	userAccount, ok := acc.(state.UserAccountHandler)
	require.True(tb, ok)

	return userAccount
}

// SetESDTForAccount will set the provided ESDT balance to the account
func (pr *ProcessorRunner) SetESDTForAccount(
	tb testing.TB,
	address []byte,
	tokenIdentifier string,
	esdtNonce uint64,
	esdtValue *big.Int,
) {
	userAccount := pr.GetUserAccount(tb, address)

	esdtData := &esdt.ESDigitalToken{
		Value:      esdtValue,
		Properties: []byte{},
	}

	esdtDataBytes, err := pr.CoreComponents.InternalMarshalizer().Marshal(esdtData)
	require.Nil(tb, err)

	key := append([]byte(core.ProtectedKeyPrefix), []byte(core.ESDTKeyIdentifier)...)
	key = append(key, tokenIdentifier...)
	if esdtNonce > 0 {
		key = append(key, big.NewInt(0).SetUint64(esdtNonce).Bytes()...)
	}

	err = userAccount.SaveKeyValue(key, esdtDataBytes)
	require.Nil(tb, err)

	err = pr.StateComponents.AccountsAdapter().SaveAccount(userAccount)
	require.Nil(tb, err)

	pr.saveNewTokenOnSystemAccount(tb, key, esdtData)

	_, err = pr.StateComponents.AccountsAdapter().Commit()
	require.Nil(tb, err)
}

func (pr *ProcessorRunner) saveNewTokenOnSystemAccount(tb testing.TB, tokenKey []byte, esdtData *esdt.ESDigitalToken) {
	esdtDataOnSystemAcc := esdtData
	esdtDataOnSystemAcc.Properties = nil
	esdtDataOnSystemAcc.Reserved = []byte{1}
	esdtDataOnSystemAcc.Value.Set(esdtData.Value)

	esdtDataBytes, err := pr.CoreComponents.InternalMarshalizer().Marshal(esdtData)
	require.Nil(tb, err)

	sysAccount, err := pr.StateComponents.AccountsAdapter().LoadAccount(core.SystemAccountAddress)
	require.Nil(tb, err)

	sysUserAccount, ok := sysAccount.(state.UserAccountHandler)
	require.True(tb, ok)

	err = sysUserAccount.SaveKeyValue(tokenKey, esdtDataBytes)
	require.Nil(tb, err)

	err = pr.StateComponents.AccountsAdapter().SaveAccount(sysAccount)
	require.Nil(tb, err)
}

// ExecuteTransactionAsScheduled will execute the provided transaction as scheduled
func (pr *ProcessorRunner) ExecuteTransactionAsScheduled(tb testing.TB, tx *transaction.Transaction) error {
	hash, err := core.CalculateHash(pr.CoreComponents.InternalMarshalizer(), pr.CoreComponents.Hasher(), tx)
	require.Nil(tb, err)
	pr.ProcessComponents.ScheduledTxsExecutionHandler().AddScheduledTx(hash, tx)

	return pr.ProcessComponents.ScheduledTxsExecutionHandler().Execute(hash)
}

// CreateDeploySCTx will return the transaction and the hash for the deployment smart-contract transaction
func (pr *ProcessorRunner) CreateDeploySCTx(
	tb testing.TB,
	owner []byte,
	contractPath string,
	gasLimit uint64,
	initialHexParameters []string,
) (*transaction.Transaction, []byte) {
	scCode := wasm.GetSCCode(contractPath)
	ownerAccount := pr.GetUserAccount(tb, owner)

	txDataComponents := append([]string{wasm.CreateDeployTxData(scCode)}, initialHexParameters...)

	tx := &transaction.Transaction{
		Nonce:    ownerAccount.GetNonce(),
		Value:    big.NewInt(0),
		RcvAddr:  vm.CreateEmptyAddress(),
		SndAddr:  owner,
		GasPrice: pr.CoreComponents.EconomicsData().MinGasPrice(),
		GasLimit: gasLimit,
		Data:     []byte(strings.Join(txDataComponents, "@")),
	}

	hash, err := core.CalculateHash(pr.CoreComponents.InternalMarshalizer(), pr.CoreComponents.Hasher(), tx)
	require.Nil(tb, err)

	return tx, hash
}<|MERGE_RESOLUTION|>--- conflicted
+++ resolved
@@ -77,13 +77,10 @@
 }
 
 func (pr *ProcessorRunner) createComponents(tb testing.TB) {
-<<<<<<< HEAD
+	var err error
+	require.Nil(tb, err)
+
 	pr.createRunTypeCoreComponents(tb)
-=======
-	var err error
-	require.Nil(tb, err)
-
->>>>>>> 375fc201
 	pr.createCoreComponents(tb)
 	pr.createCryptoComponents(tb)
 	pr.createRunTypeComponents(tb)
