--- conflicted
+++ resolved
@@ -68,12 +68,8 @@
 		HistoryRepository:       &dblookupext.HistoryRepositoryStub{},
 		EpochNotifier:           forking.NewGenericEpochNotifier(),
 		ArwenChangeLocker:       &sync.RWMutex{},
-<<<<<<< HEAD
 		TransactionLogProcessor: logsProcessor,
-=======
-		TransactionLogProcessor: transactionLog.NewPrintTxLogProcessor(),
 		Bootstrapper:            mock.NewTestBootstrapperMock(),
->>>>>>> b93ad251
 	}
 
 	tpn.NodeKeys = cp.Keys[nodeShardId][keyIndex]
