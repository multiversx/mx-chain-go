--- conflicted
+++ resolved
@@ -410,7 +410,6 @@
 	for shardId, validatorList := range validatorsMap {
 		consensusCache, _ := cache.NewLRUCache(10000)
 		argumentsNodesCoordinator := nodesCoordinator.ArgNodesCoordinator{
-<<<<<<< HEAD
 			ChainParametersHandler: &shardingmock.ChainParametersHandlerStub{
 				ChainParametersForEpochCalled: func(_ uint32) (config.ChainParametersByEpochConfig, error) {
 					return config.ChainParametersByEpochConfig{
@@ -438,29 +437,8 @@
 			ChanStopNode:        endProcess.GetDummyEndProcessChannel(),
 			NodeTypeProvider:    &nodeTypeProviderMock.NodeTypeProviderStub{},
 			IsFullArchive:       false,
-			EnableEpochsHandler: &testscommon.EnableEpochsHandlerStub{},
+			EnableEpochsHandler: &enableEpochsHandlerMock.EnableEpochsHandlerStub{},
 			ValidatorInfoCacher: &vic.ValidatorInfoCacherStub{},
-=======
-			ShardConsensusGroupSize: shardConsensusGroupSize,
-			MetaConsensusGroupSize:  metaConsensusGroupSize,
-			Marshalizer:             TestMarshalizer,
-			Hasher:                  TestHasher,
-			Shuffler:                nodeShuffler,
-			BootStorer:              bootStorer,
-			EpochStartNotifier:      epochStartSubscriber,
-			ShardIDAsObserver:       shardId,
-			NbShards:                uint32(nbShards),
-			EligibleNodes:           validatorsMapForNodesCoordinator,
-			WaitingNodes:            make(map[uint32][]nodesCoordinator.Validator),
-			SelfPublicKey:           []byte(strconv.Itoa(int(shardId))),
-			ConsensusGroupCache:     consensusCache,
-			ShuffledOutHandler:      &mock.ShuffledOutHandlerStub{},
-			ChanStopNode:            endProcess.GetDummyEndProcessChannel(),
-			NodeTypeProvider:        &nodeTypeProviderMock.NodeTypeProviderStub{},
-			IsFullArchive:           false,
-			EnableEpochsHandler:     &enableEpochsHandlerMock.EnableEpochsHandlerStub{},
-			ValidatorInfoCacher:     &vic.ValidatorInfoCacherStub{},
->>>>>>> 799e5991
 		}
 		nodesCoordinatorInstance, err := nodesCoordinator.NewIndexHashedNodesCoordinator(argumentsNodesCoordinator)
 
@@ -557,7 +535,6 @@
 		bootStorer := CreateMemUnit()
 		lruCache, _ := cache.NewLRUCache(10000)
 		argumentsNodesCoordinator := nodesCoordinator.ArgNodesCoordinator{
-<<<<<<< HEAD
 			ChainParametersHandler: &shardingmock.ChainParametersHandlerStub{
 				ChainParametersForEpochCalled: func(_ uint32) (config.ChainParametersByEpochConfig, error) {
 					return config.ChainParametersByEpochConfig{
@@ -581,29 +558,8 @@
 			ChanStopNode:        endProcess.GetDummyEndProcessChannel(),
 			NodeTypeProvider:    &nodeTypeProviderMock.NodeTypeProviderStub{},
 			IsFullArchive:       false,
-			EnableEpochsHandler: &testscommon.EnableEpochsHandlerStub{},
+			EnableEpochsHandler: &enableEpochsHandlerMock.EnableEpochsHandlerStub{},
 			ValidatorInfoCacher: &vic.ValidatorInfoCacherStub{},
-=======
-			ShardConsensusGroupSize: shardConsensusGroupSize,
-			MetaConsensusGroupSize:  metaConsensusGroupSize,
-			Marshalizer:             TestMarshalizer,
-			Hasher:                  TestHasher,
-			Shuffler:                nodeShuffler,
-			EpochStartNotifier:      epochStartSubscriber,
-			BootStorer:              bootStorer,
-			ShardIDAsObserver:       shardId,
-			NbShards:                uint32(nbShards),
-			EligibleNodes:           validatorsMapForNodesCoordinator,
-			WaitingNodes:            waitingMapForNodesCoordinator,
-			SelfPublicKey:           []byte(strconv.Itoa(int(shardId))),
-			ConsensusGroupCache:     lruCache,
-			ShuffledOutHandler:      &mock.ShuffledOutHandlerStub{},
-			ChanStopNode:            endProcess.GetDummyEndProcessChannel(),
-			NodeTypeProvider:        &nodeTypeProviderMock.NodeTypeProviderStub{},
-			IsFullArchive:           false,
-			EnableEpochsHandler:     &enableEpochsHandlerMock.EnableEpochsHandlerStub{},
-			ValidatorInfoCacher:     &vic.ValidatorInfoCacherStub{},
->>>>>>> 799e5991
 		}
 		nodesCoord, err := nodesCoordinator.NewIndexHashedNodesCoordinator(argumentsNodesCoordinator)
 
