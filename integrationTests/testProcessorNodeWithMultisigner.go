package integrationTests

import (
	"bytes"
	"context"
	"fmt"
	"sort"
	"strconv"
	"testing"
	"time"

	"github.com/ElrondNetwork/elrond-go/cmd/node/factory"
	"github.com/ElrondNetwork/elrond-go/core"
	"github.com/ElrondNetwork/elrond-go/crypto"
	kmultisig "github.com/ElrondNetwork/elrond-go/crypto/signing/kyber/multisig"
	"github.com/ElrondNetwork/elrond-go/crypto/signing/multisig"
	"github.com/ElrondNetwork/elrond-go/data"
	"github.com/ElrondNetwork/elrond-go/epochStart/notifier"
	"github.com/ElrondNetwork/elrond-go/hashing/blake2b"
	"github.com/ElrondNetwork/elrond-go/integrationTests/mock"
	"github.com/ElrondNetwork/elrond-go/process"
	"github.com/ElrondNetwork/elrond-go/process/headerCheck"
	"github.com/ElrondNetwork/elrond-go/sharding"
)

// NewTestProcessorNodeWithCustomNodesCoordinator returns a new TestProcessorNode instance with custom NodesCoordinator
func NewTestProcessorNodeWithCustomNodesCoordinator(
	maxShards uint32,
	nodeShardId uint32,
	initialNodeAddr string,
	epochStartNotifier notifier.EpochStartNotifier,
	nodesCoordinator sharding.NodesCoordinator,
	cp *CryptoParams,
	keyIndex int,
	ownAccount *TestWalletAccount,
	headerSigVerifier process.InterceptedHeaderSigVerifier,
	initialNodes []*sharding.InitialNode,
) *TestProcessorNode {

	shardCoordinator, _ := sharding.NewMultiShardCoordinator(maxShards, nodeShardId)

	messenger := CreateMessengerWithKadDht(context.Background(), initialNodeAddr)
	tpn := &TestProcessorNode{
		ShardCoordinator:  shardCoordinator,
		Messenger:         messenger,
		NodesCoordinator:  nodesCoordinator,
		HeaderSigVerifier: headerSigVerifier,
<<<<<<< HEAD
		ChainID:           IntegrationTestsChainID,
		InitialNodes:      initialNodes,
=======
		ChainID:           ChainID,
>>>>>>> 548ba5c3
	}

	tpn.NodeKeys = cp.Keys[nodeShardId][keyIndex]
	llsig := &kmultisig.KyberMultiSignerBLS{}
	blsHasher := blake2b.Blake2b{HashSize: factory.BlsHashSize}

	pubKeysMap := PubKeysMapFromKeysMap(cp.Keys)

	tpn.MultiSigner, _ = multisig.NewBLSMultisig(
		llsig,
		blsHasher,
		pubKeysMap[nodeShardId],
		tpn.NodeKeys.Sk,
		cp.KeyGen,
		0,
	)
	if tpn.MultiSigner == nil {
		fmt.Println("Error generating multisigner")
	}
	accountShardId := nodeShardId
	if nodeShardId == core.MetachainShardId {
		accountShardId = 0
	}

	if ownAccount == nil {
		tpn.OwnAccount = CreateTestWalletAccount(shardCoordinator, accountShardId)
	} else {
		tpn.OwnAccount = ownAccount
	}

	tpn.EpochStartNotifier = epochStartNotifier
	tpn.initDataPools()
	tpn.initTestNode()

	return tpn
}

// CreateNodesWithNodesCoordinatorFactory returns a map with nodes per shard each using a real nodes coordinator
func CreateNodesWithNodesCoordinator(
	nodesPerShard int,
	nbMetaNodes int,
	nbShards int,
	shardConsensusGroupSize int,
	metaConsensusGroupSize int,
	seedAddress string,
) map[uint32][]*TestProcessorNode {
	coordinatorFactory := &IndexHashedNodesCoordinatorFactory{}
	return CreateNodesWithNodesCoordinatorFactory(nodesPerShard, nbMetaNodes, nbShards, shardConsensusGroupSize, metaConsensusGroupSize, seedAddress, coordinatorFactory)

}

// CreateNodesWithNodesCoordinatorFactory returns a map with nodes per shard each using a real nodes coordinator
func CreateNodesWithNodesCoordinatorFactory(
	nodesPerShard int,
	nbMetaNodes int,
	nbShards int,
	shardConsensusGroupSize int,
	metaConsensusGroupSize int,
	seedAddress string,
	nodesCoordinatorFactory NodesCoordinatorFactory,
) map[uint32][]*TestProcessorNode {
	cp := CreateCryptoParams(nodesPerShard, nbMetaNodes, uint32(nbShards))
	pubKeys := PubKeysMapFromKeysMap(cp.Keys)
	validatorsMap := GenValidatorsFromPubKeys(pubKeys, uint32(nbShards))

	cpWaiting := CreateCryptoParams(1, 1, uint32(nbShards))
	pubKeysWaiting := PubKeysMapFromKeysMap(cpWaiting.Keys)
	waitingMap := GenValidatorsFromPubKeys(pubKeysWaiting, uint32(nbShards))

	nodesMap := make(map[uint32][]*TestProcessorNode)

	for shardId, validatorList := range validatorsMap {
		nodesList := make([]*TestProcessorNode, len(validatorList))
		nodesListWaiting := make([]*TestProcessorNode, len(waitingMap[shardId]))

		for i := range validatorList {
			nodesList[i] = createNode(
				nodesPerShard,
				nbMetaNodes,
				shardConsensusGroupSize,
				metaConsensusGroupSize,
				shardId,
				nbShards,
				validatorsMap,
				waitingMap,
				i,
				seedAddress,
				cp,
				nodesCoordinatorFactory,
			)
		}

		for i := range waitingMap[shardId] {
			nodesListWaiting[i] = createNode(
				nodesPerShard,
				nbMetaNodes,
				shardConsensusGroupSize,
				metaConsensusGroupSize,
				shardId,
				nbShards,
				validatorsMap,
				waitingMap,
				i,
				seedAddress,
				cpWaiting,
				nodesCoordinatorFactory,
			)
		}

		nodesMap[shardId] = append(nodesList, nodesListWaiting...)
	}

	return nodesMap
}

func createNode(
	nodesPerShard int,
	nbMetaNodes int,
	shardConsensusGroupSize int,
	metaConsensusGroupSize int,
	shardId uint32,
	nbShards int,
	validatorsMap map[uint32][]sharding.Validator,
	waitingMap map[uint32][]sharding.Validator,
	keyIndex int,
	seedAddress string,
	cp *CryptoParams,
	coordinatorFactory NodesCoordinatorFactory,
) *TestProcessorNode {

	initialNodes := createInitialNodes(validatorsMap, waitingMap)

	epochStartSubscriber := &mock.EpochStartNotifierStub{}

	nodesCoordinator := coordinatorFactory.CreateNodesCoordinator(
		nodesPerShard,
		nbMetaNodes,
		shardConsensusGroupSize,
		metaConsensusGroupSize,
		shardId,
		nbShards,
		validatorsMap,
		waitingMap,
		keyIndex,
		cp,
		epochStartSubscriber,
		TestHasher)

	return NewTestProcessorNodeWithCustomNodesCoordinator(
		uint32(nbShards),
		shardId,
		seedAddress,
		epochStartSubscriber,
		nodesCoordinator,
		cp,
		keyIndex,
		nil,
		&mock.HeaderSigVerifierStub{},
		initialNodes,
	)
}

func createInitialNodes(validatorsMap map[uint32][]sharding.Validator, waitingMap map[uint32][]sharding.Validator) []*sharding.InitialNode {
	initialNodes := make([]*sharding.InitialNode, 0)

	for _, pks := range validatorsMap {
		for _, validator := range pks {
			n := &sharding.InitialNode{
				PubKey:   core.ToHex(validator.PubKey()),
				Address:  core.ToHex(validator.Address()),
				NodeInfo: sharding.NodeInfo{},
			}
			initialNodes = append(initialNodes, n)
		}
	}

	for _, pks := range waitingMap {
		for _, validator := range pks {
			n := &sharding.InitialNode{
				PubKey:   core.ToHex(validator.PubKey()),
				Address:  core.ToHex(validator.Address()),
				NodeInfo: sharding.NodeInfo{},
			}
			initialNodes = append(initialNodes, n)
		}
	}

	sort.Slice(initialNodes, func(i, j int) bool {
		return bytes.Compare([]byte(initialNodes[i].PubKey), []byte(initialNodes[j].PubKey)) > 0
	})
	return initialNodes
}

// CreateNodesWithNodesCoordinatorAndHeaderSigVerifier returns a map with nodes per shard each using a real nodes coordinator and header sig verifier
func CreateNodesWithNodesCoordinatorAndHeaderSigVerifier(
	nodesPerShard int,
	nbMetaNodes int,
	nbShards int,
	shardConsensusGroupSize int,
	metaConsensusGroupSize int,
	seedAddress string,
	signer crypto.SingleSigner,
	keyGen crypto.KeyGenerator,
) map[uint32][]*TestProcessorNode {
	cp := CreateCryptoParams(nodesPerShard, nbMetaNodes, uint32(nbShards))
	pubKeys := PubKeysMapFromKeysMap(cp.Keys)
	validatorsMap := GenValidatorsFromPubKeys(pubKeys, uint32(nbShards))
	nodesMap := make(map[uint32][]*TestProcessorNode)
	nodeShuffler := sharding.NewXorValidatorsShuffler(uint32(nodesPerShard), uint32(nbMetaNodes), 0.2, false)
	epochStartSubscriber := &mock.EpochStartNotifierStub{}

	waitingMap := make(map[uint32][]sharding.Validator)

	initialNodes := createInitialNodes(validatorsMap, waitingMap)

	for shardId, validatorList := range validatorsMap {
		argumentsNodesCoordinator := sharding.ArgNodesCoordinator{
			ShardConsensusGroupSize: shardConsensusGroupSize,
			MetaConsensusGroupSize:  metaConsensusGroupSize,
			Hasher:                  TestHasher,
			Shuffler:                nodeShuffler,
			EpochStartSubscriber:    epochStartSubscriber,
			ShardId:                 shardId,
			NbShards:                uint32(nbShards),
			EligibleNodes:           validatorsMap,
			WaitingNodes:            make(map[uint32][]sharding.Validator),
			SelfPublicKey:           []byte(strconv.Itoa(int(shardId))),
		}
		nodesCoordinator, err := sharding.NewIndexHashedNodesCoordinator(argumentsNodesCoordinator)

		if err != nil {
			fmt.Println("Error creating node coordinator")
		}

		nodesList := make([]*TestProcessorNode, len(validatorList))
		args := headerCheck.ArgsHeaderSigVerifier{
			Marshalizer:       TestMarshalizer,
			Hasher:            TestHasher,
			NodesCoordinator:  nodesCoordinator,
			MultiSigVerifier:  TestMultiSig,
			SingleSigVerifier: signer,
			KeyGen:            keyGen,
		}
		headerSig, _ := headerCheck.NewHeaderSigVerifier(&args)
		for i := range validatorList {
			nodesList[i] = NewTestProcessorNodeWithCustomNodesCoordinator(
				uint32(nbShards),
				shardId,
				seedAddress,
				epochStartSubscriber,
				nodesCoordinator,
				cp,
				i,
				nil,
				headerSig,
				initialNodes,
			)
		}
		nodesMap[shardId] = nodesList
	}

	return nodesMap
}

// CreateNodesWithNodesCoordinatorKeygenAndSingleSigner returns a map with nodes per shard each using a real nodes coordinator
// and a given single signer for blocks and a given key gen for blocks
func CreateNodesWithNodesCoordinatorKeygenAndSingleSigner(
	nodesPerShard int,
	nbMetaNodes int,
	nbShards int,
	shardConsensusGroupSize int,
	metaConsensusGroupSize int,
	seedAddress string,
	singleSigner crypto.SingleSigner,
	keyGenForBlocks crypto.KeyGenerator,
) map[uint32][]*TestProcessorNode {
	cp := CreateCryptoParams(nodesPerShard, nbMetaNodes, uint32(nbShards))
	pubKeys := PubKeysMapFromKeysMap(cp.Keys)
	validatorsMap := GenValidatorsFromPubKeys(pubKeys, uint32(nbShards))

	cpWaiting := CreateCryptoParams(2, 2, uint32(nbShards))
	pubKeysWaiting := PubKeysMapFromKeysMap(cpWaiting.Keys)
	waitingMap := GenValidatorsFromPubKeys(pubKeysWaiting, uint32(nbShards))

	nodesMap := make(map[uint32][]*TestProcessorNode)
	epochStartSubscriber := &mock.EpochStartNotifierStub{}
	nodeShuffler := &mock.NodeShufflerMock{}

	for shardId, validatorList := range validatorsMap {

		initialNodes := createInitialNodes(validatorsMap, waitingMap)

		argumentsNodesCoordinator := sharding.ArgNodesCoordinator{
			ShardConsensusGroupSize: shardConsensusGroupSize,
			MetaConsensusGroupSize:  metaConsensusGroupSize,
			Hasher:                  TestHasher,
			Shuffler:                nodeShuffler,
			EpochStartSubscriber:    epochStartSubscriber,
			ShardId:                 shardId,
			NbShards:                uint32(nbShards),
			EligibleNodes:           validatorsMap,
			WaitingNodes:            waitingMap,
			SelfPublicKey:           []byte(strconv.Itoa(int(shardId))),
		}
		nodesCoordinator, err := sharding.NewIndexHashedNodesCoordinator(argumentsNodesCoordinator)

		if err != nil {
			fmt.Println("Error creating node coordinator")
		}

		nodesList := make([]*TestProcessorNode, len(validatorList))
		shardCoordinator, _ := sharding.NewMultiShardCoordinator(uint32(nbShards), shardId)
		for i := range validatorList {
			ownAccount := CreateTestWalletAccountWithKeygenAndSingleSigner(
				shardCoordinator,
				shardId,
				singleSigner,
				keyGenForBlocks,
			)

			args := headerCheck.ArgsHeaderSigVerifier{
				Marshalizer:       TestMarshalizer,
				Hasher:            TestHasher,
				NodesCoordinator:  nodesCoordinator,
				MultiSigVerifier:  TestMultiSig,
				SingleSigVerifier: singleSigner,
				KeyGen:            keyGenForBlocks,
			}

			headerSig, _ := headerCheck.NewHeaderSigVerifier(&args)
			nodesList[i] = NewTestProcessorNodeWithCustomNodesCoordinator(
				uint32(nbShards),
				shardId,
				seedAddress,
				epochStartSubscriber,
				nodesCoordinator,
				cp,
				i,
				ownAccount,
				headerSig,
				initialNodes,
			)
		}
		nodesMap[shardId] = nodesList
	}

	return nodesMap
}

// ProposeBlockWithConsensusSignature proposes
func ProposeBlockWithConsensusSignature(
	shardId uint32,
	nodesMap map[uint32][]*TestProcessorNode,
	round uint64,
	nonce uint64,
	randomness []byte,
	epoch uint32,
) (data.BodyHandler, data.HeaderHandler, [][]byte, []*TestProcessorNode) {
	nodesCoordinator := nodesMap[shardId][0].NodesCoordinator

	pubKeys, err := nodesCoordinator.GetConsensusValidatorsPublicKeys(randomness, round, shardId, epoch)
	if err != nil {
		fmt.Println("Error getting the validators public keys: ", err)
	}

	// set some randomness
	consensusNodes := selectTestNodesForPubKeys(nodesMap[shardId], pubKeys)
	// first node is block proposer
	body, header, txHashes := consensusNodes[0].ProposeBlock(round, nonce)
	header.SetPrevRandSeed(randomness)
	header = DoConsensusSigningOnBlock(header, consensusNodes, pubKeys)

	return body, header, txHashes, consensusNodes
}

func selectTestNodesForPubKeys(nodes []*TestProcessorNode, pubKeys []string) []*TestProcessorNode {
	selectedNodes := make([]*TestProcessorNode, len(pubKeys))
	cntNodes := 0

	for i, pk := range pubKeys {
		for _, node := range nodes {
			pubKeyBytes, _ := node.NodeKeys.Pk.ToByteArray()
			if bytes.Equal(pubKeyBytes, []byte(pk)) {
				selectedNodes[i] = node
				cntNodes++
			}
		}
	}

	if cntNodes != len(pubKeys) {
		fmt.Println("Error selecting nodes from public keys")
	}

	return selectedNodes
}

// DoConsensusSigningOnBlock simulates a consensus aggregated signature on the provided block
func DoConsensusSigningOnBlock(
	blockHeader data.HeaderHandler,
	consensusNodes []*TestProcessorNode,
	pubKeys []string,
) data.HeaderHandler {
	// set bitmap for all consensus nodes signing
	bitmap := make([]byte, len(consensusNodes)/8+1)
	for i := range bitmap {
		bitmap[i] = 0xFF
	}

	bitmap[len(consensusNodes)/8] >>= uint8(8 - (len(consensusNodes) % 8))
	blockHeader.SetPubKeysBitmap(bitmap)
	// clear signature, as we need to compute it below
	blockHeader.SetSignature(nil)
	blockHeader.SetPubKeysBitmap(nil)
	blockHeaderHash, _ := core.CalculateHash(TestMarshalizer, TestHasher, blockHeader)

	var msig crypto.MultiSigner
	msigProposer, _ := consensusNodes[0].MultiSigner.Create(pubKeys, 0)
	_, _ = msigProposer.CreateSignatureShare(blockHeaderHash, bitmap)

	for i := 1; i < len(consensusNodes); i++ {
		msig, _ = consensusNodes[i].MultiSigner.Create(pubKeys, uint16(i))
		sigShare, _ := msig.CreateSignatureShare(blockHeaderHash, bitmap)
		_ = msigProposer.StoreSignatureShare(uint16(i), sigShare)
	}

	sig, _ := msigProposer.AggregateSigs(bitmap)
	blockHeader.SetSignature(sig)
	blockHeader.SetPubKeysBitmap(bitmap)
	blockHeader.SetLeaderSignature([]byte("leader sign"))

	return blockHeader
}

// AllShardsProposeBlock simulates each shard selecting a consensus group and proposing/broadcasting/committing a block
func AllShardsProposeBlock(
	round uint64,
	nonce uint64,
	nodesMap map[uint32][]*TestProcessorNode,
) (
	map[uint32]data.BodyHandler,
	map[uint32]data.HeaderHandler,
	map[uint32][]*TestProcessorNode,
) {

	body := make(map[uint32]data.BodyHandler)
	header := make(map[uint32]data.HeaderHandler)
	consensusNodes := make(map[uint32][]*TestProcessorNode)
	newRandomness := make(map[uint32][]byte)

	// propose blocks
	for i := range nodesMap {
		currentBlockHeader := nodesMap[i][0].BlockChain.GetCurrentBlockHeader()
		if currentBlockHeader == nil {
			currentBlockHeader = nodesMap[i][0].BlockChain.GetGenesisHeader()
		}

		// TODO: remove if start of epoch block needs to be validated by the new epoch nodes
		epoch := currentBlockHeader.GetEpoch()
		prevRandomness := currentBlockHeader.GetRandSeed()
		body[i], header[i], _, consensusNodes[i] = ProposeBlockWithConsensusSignature(
			i, nodesMap, round, nonce, prevRandomness, epoch,
		)
		newRandomness[i] = header[i].GetRandSeed()
	}

	// propagate blocks
	for i := range nodesMap {
		consensusNodes[i][0].BroadcastBlock(body[i], header[i])
		consensusNodes[i][0].CommitBlock(body[i], header[i])
	}

	time.Sleep(2 * time.Second)

	return body, header, consensusNodes
}

// SyncAllShardsWithRoundBlock enforces all nodes in each shard synchronizing the block for the given round
func SyncAllShardsWithRoundBlock(
	t *testing.T,
	nodesMap map[uint32][]*TestProcessorNode,
	indexProposers map[uint32]int,
	round uint64,
) {
	for shard, nodeList := range nodesMap {
		SyncBlock(t, nodeList, []int{indexProposers[shard]}, round)
	}
	time.Sleep(2 * time.Second)
}<|MERGE_RESOLUTION|>--- conflicted
+++ resolved
@@ -45,12 +45,8 @@
 		Messenger:         messenger,
 		NodesCoordinator:  nodesCoordinator,
 		HeaderSigVerifier: headerSigVerifier,
-<<<<<<< HEAD
-		ChainID:           IntegrationTestsChainID,
+		ChainID:           ChainID,
 		InitialNodes:      initialNodes,
-=======
-		ChainID:           ChainID,
->>>>>>> 548ba5c3
 	}
 
 	tpn.NodeKeys = cp.Keys[nodeShardId][keyIndex]
@@ -88,7 +84,7 @@
 	return tpn
 }
 
-// CreateNodesWithNodesCoordinatorFactory returns a map with nodes per shard each using a real nodes coordinator
+// CreateNodesWithNodesCoordinator returns a map with nodes per shard each using a real nodes coordinator
 func CreateNodesWithNodesCoordinator(
 	nodesPerShard int,
 	nbMetaNodes int,
