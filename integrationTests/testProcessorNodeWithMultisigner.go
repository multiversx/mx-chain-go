package integrationTests

import (
	"bytes"
	"encoding/hex"
	"fmt"
	"strconv"
	"sync"
	"testing"
	"time"

	"github.com/ElrondNetwork/elrond-go-core/core"
	"github.com/ElrondNetwork/elrond-go-core/core/check"
	"github.com/ElrondNetwork/elrond-go-core/data"
	"github.com/ElrondNetwork/elrond-go-core/data/endProcess"
	"github.com/ElrondNetwork/elrond-go-core/hashing"
	"github.com/ElrondNetwork/elrond-go-core/hashing/blake2b"
	crypto "github.com/ElrondNetwork/elrond-go-crypto"
	mclmultisig "github.com/ElrondNetwork/elrond-go-crypto/signing/mcl/multisig"
	"github.com/ElrondNetwork/elrond-go-crypto/signing/multisig"
	"github.com/ElrondNetwork/elrond-go/common/forking"
<<<<<<< HEAD
	"github.com/ElrondNetwork/elrond-go/config"
=======
	"github.com/ElrondNetwork/elrond-go/epochStart/bootstrap/disabled"
>>>>>>> 5831290e
	"github.com/ElrondNetwork/elrond-go/epochStart/notifier"
	"github.com/ElrondNetwork/elrond-go/factory/peerSignatureHandler"
	"github.com/ElrondNetwork/elrond-go/integrationTests/mock"
	p2pRating "github.com/ElrondNetwork/elrond-go/p2p/rating"
	"github.com/ElrondNetwork/elrond-go/process"
	"github.com/ElrondNetwork/elrond-go/process/headerCheck"
	"github.com/ElrondNetwork/elrond-go/process/rating"
	"github.com/ElrondNetwork/elrond-go/process/transactionLog"
	"github.com/ElrondNetwork/elrond-go/sharding"
	"github.com/ElrondNetwork/elrond-go/sharding/nodesCoordinator"
	"github.com/ElrondNetwork/elrond-go/storage/lrucache"
	"github.com/ElrondNetwork/elrond-go/storage/storageUnit"
	"github.com/ElrondNetwork/elrond-go/testscommon"
	"github.com/ElrondNetwork/elrond-go/testscommon/dblookupext"
	"github.com/ElrondNetwork/elrond-go/testscommon/nodeTypeProviderMock"
	"github.com/ElrondNetwork/elrond-go/testscommon/shardingMocks"
)

// NewTestProcessorNodeWithCustomNodesCoordinator returns a new TestProcessorNode instance with custom NodesCoordinator
func NewTestProcessorNodeWithCustomNodesCoordinator(
	maxShards uint32,
	nodeShardId uint32,
	epochStartNotifier notifier.EpochStartNotifier,
	nodesCoordinator nodesCoordinator.NodesCoordinator,
	ratingsData *rating.RatingsData,
	cp *CryptoParams,
	keyIndex int,
	ownAccount *TestWalletAccount,
	headerSigVerifier process.InterceptedHeaderSigVerifier,
	headerIntegrityVerifier process.HeaderIntegrityVerifier,
	nodeSetup sharding.GenesisNodesSetupHandler,
) *TestProcessorNode {

	shardCoordinator, _ := sharding.NewMultiShardCoordinator(maxShards, nodeShardId)

	logsProcessor, _ := transactionLog.NewTxLogProcessor(transactionLog.ArgTxLogProcessor{Marshalizer: TestMarshalizer})
	peersRatingHandler, _ := p2pRating.NewPeersRatingHandler(
		p2pRating.ArgPeersRatingHandler{
			TopRatedCache: testscommon.NewCacherMock(),
			BadRatedCache: testscommon.NewCacherMock(),
		})
	messenger := CreateMessengerWithNoDiscoveryAndPeersRatingHandler(peersRatingHandler)
	tpn := &TestProcessorNode{
		ShardCoordinator:        shardCoordinator,
		Messenger:               messenger,
		NodesCoordinator:        nodesCoordinator,
		HeaderSigVerifier:       headerSigVerifier,
		HeaderIntegrityVerifier: headerIntegrityVerifier,
		ChainID:                 ChainID,
		NodesSetup:              nodeSetup,
		RatingsData:             ratingsData,
		MinTransactionVersion:   MinTransactionVersion,
		HistoryRepository:       &dblookupext.HistoryRepositoryStub{},
		EpochNotifier:           forking.NewGenericEpochNotifier(),
		ArwenChangeLocker:       &sync.RWMutex{},
		TransactionLogProcessor: logsProcessor,
		Bootstrapper:            mock.NewTestBootstrapperMock(),
<<<<<<< HEAD
		EnableEpochs: config.EnableEpochs{
			StakingV4InitEnableEpoch:                 StakingV4InitEpoch,
			StakingV4EnableEpoch:                     StakingV4Epoch,
			StakingV4DistributeAuctionToWaitingEpoch: StakingV4DistributeAuctionToWaiting,
		},
=======
		PeersRatingHandler:      peersRatingHandler,
		PeerShardMapper:         mock.NewNetworkShardingCollectorMock(),
>>>>>>> 5831290e
	}

	tpn.EnableEpochs.ScheduledMiniBlocksEnableEpoch = uint32(1000000)
	tpn.EnableEpochs.MiniBlockPartialExecutionEnableEpoch = uint32(1000000)
	tpn.NodeKeys = cp.Keys[nodeShardId][keyIndex]
	blsHasher, _ := blake2b.NewBlake2bWithSize(hashing.BlsHashSize)
	llsig := &mclmultisig.BlsMultiSigner{Hasher: blsHasher}

	pubKeysMap := PubKeysMapFromKeysMap(cp.Keys)

	tpn.MultiSigner, _ = multisig.NewBLSMultisig(
		llsig,
		pubKeysMap[nodeShardId],
		tpn.NodeKeys.Sk,
		cp.KeyGen,
		0,
	)
	if tpn.MultiSigner == nil {
		fmt.Println("Error generating multisigner")
	}
	accountShardId := nodeShardId
	if nodeShardId == core.MetachainShardId {
		accountShardId = 0
	}

	if ownAccount == nil {
		tpn.OwnAccount = CreateTestWalletAccount(shardCoordinator, accountShardId)
	} else {
		tpn.OwnAccount = ownAccount
	}

	tpn.EpochStartNotifier = epochStartNotifier
	tpn.initDataPools()
	tpn.initTestNode()

	return tpn
}

// CreateNodesWithNodesCoordinator returns a map with nodes per shard each using a real nodes coordinator
func CreateNodesWithNodesCoordinator(
	nodesPerShard int,
	nbMetaNodes int,
	nbShards int,
	shardConsensusGroupSize int,
	metaConsensusGroupSize int,
) map[uint32][]*TestProcessorNode {
	return CreateNodesWithNodesCoordinatorWithCacher(nodesPerShard, nbMetaNodes, nbShards, shardConsensusGroupSize, metaConsensusGroupSize)
}

// CreateNodesWithNodesCoordinatorWithCacher returns a map with nodes per shard each using a real nodes coordinator with cacher
func CreateNodesWithNodesCoordinatorWithCacher(
	nodesPerShard int,
	nbMetaNodes int,
	nbShards int,
	shardConsensusGroupSize int,
	metaConsensusGroupSize int,
) map[uint32][]*TestProcessorNode {
	coordinatorFactory := &IndexHashedNodesCoordinatorFactory{}
	return CreateNodesWithNodesCoordinatorFactory(nodesPerShard, nbMetaNodes, nbShards, shardConsensusGroupSize, metaConsensusGroupSize, coordinatorFactory)
}

// CreateNodesWithNodesCoordinatorAndTxKeys -
func CreateNodesWithNodesCoordinatorAndTxKeys(
	nodesPerShard int,
	nbMetaNodes int,
	nbShards int,
	shardConsensusGroupSize int,
	metaConsensusGroupSize int,
) map[uint32][]*TestProcessorNode {
	rater, _ := rating.NewBlockSigningRater(CreateRatingsData())
	coordinatorFactory := &IndexHashedNodesCoordinatorWithRaterFactory{
		PeerAccountListAndRatingHandler: rater,
	}
	cp := CreateCryptoParams(nodesPerShard, nbMetaNodes, uint32(nbShards))
	blsPubKeys := PubKeysMapFromKeysMap(cp.Keys)
	txPubKeys := PubKeysMapFromKeysMap(cp.TxKeys)
	validatorsMap := GenValidatorsFromPubKeysAndTxPubKeys(blsPubKeys, txPubKeys)
	validatorsMapForNodesCoordinator, _ := nodesCoordinator.NodesInfoToValidators(validatorsMap)

	waitingMap := make(map[uint32][]nodesCoordinator.GenesisNodeInfoHandler)
	for i := 0; i < nbShards; i++ {
		waitingMap[uint32(i)] = make([]nodesCoordinator.GenesisNodeInfoHandler, 0)
	}
	waitingMap[core.MetachainShardId] = make([]nodesCoordinator.GenesisNodeInfoHandler, 0)

	waitingMapForNodesCoordinator := make(map[uint32][]nodesCoordinator.Validator)
	for i := 0; i < nbShards; i++ {
		waitingMapForNodesCoordinator[uint32(i)] = make([]nodesCoordinator.Validator, 0)
	}
	waitingMapForNodesCoordinator[core.MetachainShardId] = make([]nodesCoordinator.Validator, 0)

	nodesSetup := &mock.NodesSetupStub{InitialNodesInfoCalled: func() (m map[uint32][]nodesCoordinator.GenesisNodeInfoHandler, m2 map[uint32][]nodesCoordinator.GenesisNodeInfoHandler) {
		return validatorsMap, waitingMap
	}}

	nodesMap := make(map[uint32][]*TestProcessorNode)
	completeNodesList := make([]Connectable, 0)
	for shardId, validatorList := range validatorsMap {
		nodesList := make([]*TestProcessorNode, len(validatorList))

		for i := range validatorList {
			dataCache, _ := lrucache.NewCache(10000)
			tpn := CreateNodeWithBLSAndTxKeys(
				nodesPerShard,
				nbMetaNodes,
				shardConsensusGroupSize,
				metaConsensusGroupSize,
				shardId,
				nbShards,
				validatorsMapForNodesCoordinator,
				waitingMapForNodesCoordinator,
				i,
				cp,
				dataCache,
				coordinatorFactory,
				nodesSetup,
				nil,
			)

			nodesList[i] = tpn
			completeNodesList = append(completeNodesList, tpn)
		}

		nodesMap[shardId] = append(nodesMap[shardId], nodesList...)
	}

	ConnectNodes(completeNodesList)

	return nodesMap
}

// CreateNodeWithBLSAndTxKeys -
func CreateNodeWithBLSAndTxKeys(
	nodesPerShard int,
	nbMetaNodes int,
	shardConsensusGroupSize int,
	metaConsensusGroupSize int,
	shardId uint32,
	nbShards int,
	validatorsMap map[uint32][]nodesCoordinator.Validator,
	waitingMap map[uint32][]nodesCoordinator.Validator,
	keyIndex int,
	cp *CryptoParams,
	cache nodesCoordinator.Cacher,
	coordinatorFactory NodesCoordinatorFactory,
	nodesSetup sharding.GenesisNodesSetupHandler,
	ratingsData *rating.RatingsData,
) *TestProcessorNode {

	epochStartSubscriber := notifier.NewEpochStartSubscriptionHandler()
	bootStorer := CreateMemUnit()
	argFactory := ArgIndexHashedNodesCoordinatorFactory{
		nodesPerShard:           nodesPerShard,
		nbMetaNodes:             nbMetaNodes,
		shardConsensusGroupSize: shardConsensusGroupSize,
		metaConsensusGroupSize:  metaConsensusGroupSize,
		shardId:                 shardId,
		nbShards:                nbShards,
		validatorsMap:           validatorsMap,
		waitingMap:              waitingMap,
		keyIndex:                keyIndex,
		cp:                      cp,
		epochStartSubscriber:    epochStartSubscriber,
		hasher:                  TestHasher,
		consensusGroupCache:     cache,
		bootStorer:              bootStorer,
	}
	nodesCoordinatorInstance := coordinatorFactory.CreateNodesCoordinator(argFactory)

	shardCoordinator, _ := sharding.NewMultiShardCoordinator(uint32(nbShards), shardId)

	logsProcessor, _ := transactionLog.NewTxLogProcessor(transactionLog.ArgTxLogProcessor{Marshalizer: TestMarshalizer})
	peersRatingHandler, _ := p2pRating.NewPeersRatingHandler(
		p2pRating.ArgPeersRatingHandler{
			TopRatedCache: testscommon.NewCacherMock(),
			BadRatedCache: testscommon.NewCacherMock(),
		})
	messenger := CreateMessengerWithNoDiscoveryAndPeersRatingHandler(peersRatingHandler)
	tpn := &TestProcessorNode{
		ShardCoordinator:        shardCoordinator,
		Messenger:               messenger,
		NodesCoordinator:        nodesCoordinatorInstance,
		HeaderSigVerifier:       &mock.HeaderSigVerifierStub{},
		HeaderIntegrityVerifier: CreateHeaderIntegrityVerifier(),
		ChainID:                 ChainID,
		NodesSetup:              nodesSetup,
		RatingsData:             ratingsData,
		MinTransactionVersion:   MinTransactionVersion,
		HistoryRepository:       &dblookupext.HistoryRepositoryStub{},
		EpochNotifier:           forking.NewGenericEpochNotifier(),
		ArwenChangeLocker:       &sync.RWMutex{},
		TransactionLogProcessor: logsProcessor,
<<<<<<< HEAD
		EnableEpochs: config.EnableEpochs{
			StakingV4InitEnableEpoch:                 StakingV4InitEpoch,
			StakingV4EnableEpoch:                     StakingV4Epoch,
			StakingV4DistributeAuctionToWaitingEpoch: StakingV4DistributeAuctionToWaiting,
		},
=======
		PeersRatingHandler:      peersRatingHandler,
		PeerShardMapper:         disabled.NewPeerShardMapper(),
>>>>>>> 5831290e
	}

	tpn.EnableEpochs.ScheduledMiniBlocksEnableEpoch = uint32(1000000)
	tpn.EnableEpochs.MiniBlockPartialExecutionEnableEpoch = uint32(1000000)
	tpn.NodeKeys = cp.Keys[shardId][keyIndex]
	blsHasher, _ := blake2b.NewBlake2bWithSize(hashing.BlsHashSize)
	llsig := &mclmultisig.BlsMultiSigner{Hasher: blsHasher}

	pubKeysMap := PubKeysMapFromKeysMap(cp.Keys)

	tpn.MultiSigner, _ = multisig.NewBLSMultisig(
		llsig,
		pubKeysMap[shardId],
		tpn.NodeKeys.Sk,
		cp.KeyGen,
		0,
	)
	if tpn.MultiSigner == nil {
		fmt.Println("Error generating multisigner")
	}
	twa := &TestWalletAccount{}
	twa.SingleSigner = cp.SingleSigner
	twa.BlockSingleSigner = &mock.SignerMock{
		VerifyStub: func(public crypto.PublicKey, msg []byte, sig []byte) error {
			return nil
		},
	}
	sk := cp.TxKeys[shardId][keyIndex].Sk
	pk := cp.TxKeys[shardId][keyIndex].Pk
	keyGen := cp.TxKeyGen

	pkBuff, _ := pk.ToByteArray()
	fmt.Printf("Found pk: %s in shard %d\n", hex.EncodeToString(pkBuff), shardId)

	twa.SkTxSign = sk
	twa.PkTxSign = pk
	twa.PkTxSignBytes, _ = pk.ToByteArray()
	twa.KeygenTxSign = keyGen
	twa.KeygenBlockSign = &mock.KeyGenMock{}
	twa.Address = twa.PkTxSignBytes

	peerSigCache, _ := storageUnit.NewCache(storageUnit.CacheConfig{Type: storageUnit.LRUCache, Capacity: 1000})
	twa.PeerSigHandler, _ = peerSignatureHandler.NewPeerSignatureHandler(peerSigCache, twa.SingleSigner, keyGen)
	tpn.OwnAccount = twa

	tpn.EpochStartNotifier = epochStartSubscriber
	tpn.initDataPools()
	tpn.initTestNode()

	return tpn
}

// CreateNodesWithNodesCoordinatorFactory returns a map with nodes per shard each using a real nodes coordinator
func CreateNodesWithNodesCoordinatorFactory(
	nodesPerShard int,
	nbMetaNodes int,
	nbShards int,
	shardConsensusGroupSize int,
	metaConsensusGroupSize int,
	nodesCoordinatorFactory NodesCoordinatorFactory,
) map[uint32][]*TestProcessorNode {
	cp := CreateCryptoParams(nodesPerShard, nbMetaNodes, uint32(nbShards))
	pubKeys := PubKeysMapFromKeysMap(cp.Keys)
	validatorsMap := GenValidatorsFromPubKeys(pubKeys, uint32(nbShards))
	validatorsMapForNodesCoordinator, _ := nodesCoordinator.NodesInfoToValidators(validatorsMap)

	cpWaiting := CreateCryptoParams(1, 1, uint32(nbShards))
	pubKeysWaiting := PubKeysMapFromKeysMap(cpWaiting.Keys)
	waitingMap := GenValidatorsFromPubKeys(pubKeysWaiting, uint32(nbShards))
	waitingMapForNodesCoordinator, _ := nodesCoordinator.NodesInfoToValidators(waitingMap)

	numNodes := nbShards*nodesPerShard + nbMetaNodes

	nodesSetup := &mock.NodesSetupStub{
		InitialNodesInfoCalled: func() (m map[uint32][]nodesCoordinator.GenesisNodeInfoHandler, m2 map[uint32][]nodesCoordinator.GenesisNodeInfoHandler) {
			return validatorsMap, waitingMap
		},
		MinNumberOfNodesCalled: func() uint32 {
			return uint32(numNodes)
		},
	}

	nodesMap := make(map[uint32][]*TestProcessorNode)
	completeNodesList := make([]Connectable, 0)
	for shardId, validatorList := range validatorsMap {
		nodesList := make([]*TestProcessorNode, len(validatorList))
		nodesListWaiting := make([]*TestProcessorNode, len(waitingMap[shardId]))

		for i := range validatorList {
			dataCache, _ := lrucache.NewCache(10000)
			tpn := CreateNode(
				nodesPerShard,
				nbMetaNodes,
				shardConsensusGroupSize,
				metaConsensusGroupSize,
				shardId,
				nbShards,
				validatorsMapForNodesCoordinator,
				waitingMapForNodesCoordinator,
				i,
				cp,
				dataCache,
				nodesCoordinatorFactory,
				nodesSetup,
				nil,
			)
			nodesList[i] = tpn
			completeNodesList = append(completeNodesList, tpn)
		}

		for i := range waitingMap[shardId] {
			dataCache, _ := lrucache.NewCache(10000)
			tpn := CreateNode(
				nodesPerShard,
				nbMetaNodes,
				shardConsensusGroupSize,
				metaConsensusGroupSize,
				shardId,
				nbShards,
				validatorsMapForNodesCoordinator,
				waitingMapForNodesCoordinator,
				i,
				cpWaiting,
				dataCache,
				nodesCoordinatorFactory,
				nodesSetup,
				nil,
			)
			nodesListWaiting[i] = tpn
			completeNodesList = append(completeNodesList, tpn)
		}

		nodesMap[shardId] = append(nodesList, nodesListWaiting...)
	}

	ConnectNodes(completeNodesList)

	return nodesMap
}

// CreateNode -
func CreateNode(
	nodesPerShard int,
	nbMetaNodes int,
	shardConsensusGroupSize int,
	metaConsensusGroupSize int,
	shardId uint32,
	nbShards int,
	validatorsMap map[uint32][]nodesCoordinator.Validator,
	waitingMap map[uint32][]nodesCoordinator.Validator,
	keyIndex int,
	cp *CryptoParams,
	cache nodesCoordinator.Cacher,
	coordinatorFactory NodesCoordinatorFactory,
	nodesSetup sharding.GenesisNodesSetupHandler,
	ratingsData *rating.RatingsData,
) *TestProcessorNode {

	epochStartSubscriber := notifier.NewEpochStartSubscriptionHandler()
	bootStorer := CreateMemUnit()

	argFactory := ArgIndexHashedNodesCoordinatorFactory{
		nodesPerShard:           nodesPerShard,
		nbMetaNodes:             nbMetaNodes,
		shardConsensusGroupSize: shardConsensusGroupSize,
		metaConsensusGroupSize:  metaConsensusGroupSize,
		shardId:                 shardId,
		nbShards:                nbShards,
		validatorsMap:           validatorsMap,
		waitingMap:              waitingMap,
		keyIndex:                keyIndex,
		cp:                      cp,
		epochStartSubscriber:    epochStartSubscriber,
		hasher:                  TestHasher,
		consensusGroupCache:     cache,
		bootStorer:              bootStorer,
	}
	nodesCoordinatorInstance := coordinatorFactory.CreateNodesCoordinator(argFactory)

	return NewTestProcessorNodeWithCustomNodesCoordinator(
		uint32(nbShards),
		shardId,
		epochStartSubscriber,
		nodesCoordinatorInstance,
		ratingsData,
		cp,
		keyIndex,
		nil,
		&mock.HeaderSigVerifierStub{},
		CreateHeaderIntegrityVerifier(),
		nodesSetup,
	)
}

func createHeaderIntegrityVerifier() process.HeaderIntegrityVerifier {
	hvh := &testscommon.HeaderVersionHandlerStub{}
	headerVersioning, _ := headerCheck.NewHeaderIntegrityVerifier(
		ChainID,
		hvh,
	)

	return headerVersioning
}

// CreateNodesWithNodesCoordinatorAndHeaderSigVerifier returns a map with nodes per shard each using a real nodes coordinator and header sig verifier
func CreateNodesWithNodesCoordinatorAndHeaderSigVerifier(
	nodesPerShard int,
	nbMetaNodes int,
	nbShards int,
	shardConsensusGroupSize int,
	metaConsensusGroupSize int,
	signer crypto.SingleSigner,
	keyGen crypto.KeyGenerator,
) map[uint32][]*TestProcessorNode {
	cp := CreateCryptoParams(nodesPerShard, nbMetaNodes, uint32(nbShards))
	pubKeys := PubKeysMapFromKeysMap(cp.Keys)
	validatorsMap := GenValidatorsFromPubKeys(pubKeys, uint32(nbShards))
	validatorsMapForNodesCoordinator, _ := nodesCoordinator.NodesInfoToValidators(validatorsMap)
	nodesMap := make(map[uint32][]*TestProcessorNode)

	shufflerArgs := &nodesCoordinator.NodesShufflerArgs{
		NodesShard:           uint32(nodesPerShard),
		NodesMeta:            uint32(nbMetaNodes),
		Hysteresis:           hysteresis,
		Adaptivity:           adaptivity,
		ShuffleBetweenShards: shuffleBetweenShards,
		MaxNodesEnableConfig: nil,
	}
	nodeShuffler, _ := nodesCoordinator.NewHashValidatorsShuffler(shufflerArgs)
	epochStartSubscriber := notifier.NewEpochStartSubscriptionHandler()
	bootStorer := CreateMemUnit()

	nodesSetup := &mock.NodesSetupStub{InitialNodesInfoCalled: func() (m map[uint32][]nodesCoordinator.GenesisNodeInfoHandler, m2 map[uint32][]nodesCoordinator.GenesisNodeInfoHandler) {
		return validatorsMap, nil
	}}

	nodesCoordinatorRegistryFactory, _ := nodesCoordinator.NewNodesCoordinatorRegistryFactory(
		&testscommon.MarshalizerMock{},
		StakingV4Epoch,
	)
	completeNodesList := make([]Connectable, 0)
	for shardId, validatorList := range validatorsMap {
		consensusCache, _ := lrucache.NewCache(10000)
		argumentsNodesCoordinator := nodesCoordinator.ArgNodesCoordinator{
			ShardConsensusGroupSize:         shardConsensusGroupSize,
			MetaConsensusGroupSize:          metaConsensusGroupSize,
			Marshalizer:                     TestMarshalizer,
			Hasher:                          TestHasher,
			Shuffler:                        nodeShuffler,
			BootStorer:                      bootStorer,
			EpochStartNotifier:              epochStartSubscriber,
			ShardIDAsObserver:               shardId,
			NbShards:                        uint32(nbShards),
			EligibleNodes:                   validatorsMapForNodesCoordinator,
			WaitingNodes:                    make(map[uint32][]nodesCoordinator.Validator),
			SelfPublicKey:                   []byte(strconv.Itoa(int(shardId))),
			ConsensusGroupCache:             consensusCache,
			ShuffledOutHandler:              &mock.ShuffledOutHandlerStub{},
			WaitingListFixEnabledEpoch:      0,
			ChanStopNode:                    endProcess.GetDummyEndProcessChannel(),
			NodeTypeProvider:                &nodeTypeProviderMock.NodeTypeProviderStub{},
			IsFullArchive:                   false,
			StakingV4EnableEpoch:            StakingV4Epoch,
			NodesCoordinatorRegistryFactory: nodesCoordinatorRegistryFactory,
		}
		nodesCoordinatorInstance, err := nodesCoordinator.NewIndexHashedNodesCoordinator(argumentsNodesCoordinator)

		if err != nil {
			fmt.Println("Error creating node coordinator: " + err.Error())
		}

		nodesList := make([]*TestProcessorNode, len(validatorList))
		args := headerCheck.ArgsHeaderSigVerifier{
			Marshalizer:             TestMarshalizer,
			Hasher:                  TestHasher,
			NodesCoordinator:        nodesCoordinatorInstance,
			MultiSigVerifier:        TestMultiSig,
			SingleSigVerifier:       signer,
			KeyGen:                  keyGen,
			FallbackHeaderValidator: &testscommon.FallBackHeaderValidatorStub{},
		}
		headerSig, _ := headerCheck.NewHeaderSigVerifier(&args)

		for i := range validatorList {
			tpn := NewTestProcessorNodeWithCustomNodesCoordinator(
				uint32(nbShards),
				shardId,
				epochStartSubscriber,
				nodesCoordinatorInstance,
				nil,
				cp,
				i,
				nil,
				headerSig,
				createHeaderIntegrityVerifier(),
				nodesSetup,
			)

			nodesList[i] = tpn
			completeNodesList = append(completeNodesList, tpn)
		}
		nodesMap[shardId] = nodesList
	}

	ConnectNodes(completeNodesList)

	return nodesMap
}

// CreateNodesWithNodesCoordinatorKeygenAndSingleSigner returns a map with nodes per shard each using a real nodes coordinator
// and a given single signer for blocks and a given key gen for blocks
func CreateNodesWithNodesCoordinatorKeygenAndSingleSigner(
	nodesPerShard int,
	nbMetaNodes int,
	nbShards int,
	shardConsensusGroupSize int,
	metaConsensusGroupSize int,
	singleSigner crypto.SingleSigner,
	keyGenForBlocks crypto.KeyGenerator,
) map[uint32][]*TestProcessorNode {
	cp := CreateCryptoParams(nodesPerShard, nbMetaNodes, uint32(nbShards))
	pubKeys := PubKeysMapFromKeysMap(cp.Keys)
	validatorsMap := GenValidatorsFromPubKeys(pubKeys, uint32(nbShards))
	validatorsMapForNodesCoordinator, _ := nodesCoordinator.NodesInfoToValidators(validatorsMap)

	cpWaiting := CreateCryptoParams(2, 2, uint32(nbShards))
	pubKeysWaiting := PubKeysMapFromKeysMap(cpWaiting.Keys)
	waitingMap := GenValidatorsFromPubKeys(pubKeysWaiting, uint32(nbShards))
	waitingMapForNodesCoordinator, _ := nodesCoordinator.NodesInfoToValidators(waitingMap)

	nodesMap := make(map[uint32][]*TestProcessorNode)
	epochStartSubscriber := notifier.NewEpochStartSubscriptionHandler()
	nodeShuffler := &shardingMocks.NodeShufflerMock{}

	nodesSetup := &mock.NodesSetupStub{
		InitialNodesInfoCalled: func() (m map[uint32][]nodesCoordinator.GenesisNodeInfoHandler, m2 map[uint32][]nodesCoordinator.GenesisNodeInfoHandler) {
			return validatorsMap, waitingMap
		},
	}

	nodesCoordinatorRegistryFactory, _ := nodesCoordinator.NewNodesCoordinatorRegistryFactory(
		&testscommon.MarshalizerMock{},
		StakingV4Epoch,
	)
	completeNodesList := make([]Connectable, 0)
	for shardId, validatorList := range validatorsMap {
		bootStorer := CreateMemUnit()
		cache, _ := lrucache.NewCache(10000)
		argumentsNodesCoordinator := nodesCoordinator.ArgNodesCoordinator{
			ShardConsensusGroupSize:         shardConsensusGroupSize,
			MetaConsensusGroupSize:          metaConsensusGroupSize,
			Marshalizer:                     TestMarshalizer,
			Hasher:                          TestHasher,
			Shuffler:                        nodeShuffler,
			EpochStartNotifier:              epochStartSubscriber,
			BootStorer:                      bootStorer,
			ShardIDAsObserver:               shardId,
			NbShards:                        uint32(nbShards),
			EligibleNodes:                   validatorsMapForNodesCoordinator,
			WaitingNodes:                    waitingMapForNodesCoordinator,
			SelfPublicKey:                   []byte(strconv.Itoa(int(shardId))),
			ConsensusGroupCache:             cache,
			ShuffledOutHandler:              &mock.ShuffledOutHandlerStub{},
			WaitingListFixEnabledEpoch:      0,
			ChanStopNode:                    endProcess.GetDummyEndProcessChannel(),
			NodeTypeProvider:                &nodeTypeProviderMock.NodeTypeProviderStub{},
			IsFullArchive:                   false,
			NodesCoordinatorRegistryFactory: nodesCoordinatorRegistryFactory,
			StakingV4EnableEpoch:            StakingV4Epoch,
		}
		nodesCoord, err := nodesCoordinator.NewIndexHashedNodesCoordinator(argumentsNodesCoordinator)

		if err != nil {
			fmt.Println("Error creating node coordinator")
		}

		nodesList := make([]*TestProcessorNode, len(validatorList))
		shardCoordinator, _ := sharding.NewMultiShardCoordinator(uint32(nbShards), shardId)
		for i := range validatorList {
			ownAccount := CreateTestWalletAccountWithKeygenAndSingleSigner(
				shardCoordinator,
				shardId,
				singleSigner,
				keyGenForBlocks,
			)

			args := headerCheck.ArgsHeaderSigVerifier{
				Marshalizer:             TestMarshalizer,
				Hasher:                  TestHasher,
				NodesCoordinator:        nodesCoord,
				MultiSigVerifier:        TestMultiSig,
				SingleSigVerifier:       singleSigner,
				KeyGen:                  keyGenForBlocks,
				FallbackHeaderValidator: &testscommon.FallBackHeaderValidatorStub{},
			}

			headerSig, _ := headerCheck.NewHeaderSigVerifier(&args)
			tpn := NewTestProcessorNodeWithCustomNodesCoordinator(
				uint32(nbShards),
				shardId,
				epochStartSubscriber,
				nodesCoord,
				nil,
				cp,
				i,
				ownAccount,
				headerSig,
				createHeaderIntegrityVerifier(),
				nodesSetup,
			)
			nodesList[i] = tpn
			completeNodesList = append(completeNodesList, tpn)
		}
		nodesMap[shardId] = nodesList
	}

	ConnectNodes(completeNodesList)

	return nodesMap
}

// ProposeBlockWithConsensusSignature proposes
func ProposeBlockWithConsensusSignature(
	shardId uint32,
	nodesMap map[uint32][]*TestProcessorNode,
	round uint64,
	nonce uint64,
	randomness []byte,
	epoch uint32,
) (data.BodyHandler, data.HeaderHandler, [][]byte, []*TestProcessorNode) {
	nodesCoordinatorInstance := nodesMap[shardId][0].NodesCoordinator

	pubKeys, err := nodesCoordinatorInstance.GetConsensusValidatorsPublicKeys(randomness, round, shardId, epoch)
	if err != nil {
		log.Error("nodesCoordinator.GetConsensusValidatorsPublicKeys", "error", err)
	}

	// select nodes from map based on their pub keys
	consensusNodes := selectTestNodesForPubKeys(nodesMap[shardId], pubKeys)
	// first node is block proposer
	body, header, txHashes := consensusNodes[0].ProposeBlock(round, nonce)
	err = header.SetPrevRandSeed(randomness)
	if err != nil {
		log.Error("header.SetPrevRandSeed", "error", err)
	}

	header = DoConsensusSigningOnBlock(header, consensusNodes, pubKeys)

	return body, header, txHashes, consensusNodes
}

func selectTestNodesForPubKeys(nodes []*TestProcessorNode, pubKeys []string) []*TestProcessorNode {
	selectedNodes := make([]*TestProcessorNode, len(pubKeys))
	cntNodes := 0

	for i, pk := range pubKeys {
		for _, node := range nodes {
			pubKeyBytes, _ := node.NodeKeys.Pk.ToByteArray()
			if bytes.Equal(pubKeyBytes, []byte(pk)) {
				selectedNodes[i] = node
				cntNodes++
			}
		}
	}

	if cntNodes != len(pubKeys) {
		fmt.Println("Error selecting nodes from public keys")
	}

	return selectedNodes
}

// DoConsensusSigningOnBlock simulates a consensus aggregated signature on the provided block
func DoConsensusSigningOnBlock(
	blockHeader data.HeaderHandler,
	consensusNodes []*TestProcessorNode,
	pubKeys []string,
) data.HeaderHandler {
	// set bitmap for all consensus nodes signing
	bitmap := make([]byte, len(consensusNodes)/8+1)
	for i := range bitmap {
		bitmap[i] = 0xFF
	}

	bitmap[len(consensusNodes)/8] >>= uint8(8 - (len(consensusNodes) % 8))
	err := blockHeader.SetPubKeysBitmap(bitmap)
	if err != nil {
		log.Error("blockHeader.SetPubKeysBitmap", "error", err)
	}

	// clear signature, as we need to compute it below
	err = blockHeader.SetSignature(nil)
	if err != nil {
		log.Error("blockHeader.SetSignature", "error", err)
	}

	err = blockHeader.SetPubKeysBitmap(nil)
	if err != nil {
		log.Error("blockHeader.SetPubKeysBitmap", "error", err)
	}

	blockHeaderHash, _ := core.CalculateHash(TestMarshalizer, TestHasher, blockHeader)

	var msig crypto.MultiSigner
	msigProposer, _ := consensusNodes[0].MultiSigner.Create(pubKeys, 0)
	_, _ = msigProposer.CreateSignatureShare(blockHeaderHash, bitmap)

	for i := 1; i < len(consensusNodes); i++ {
		msig, _ = consensusNodes[i].MultiSigner.Create(pubKeys, uint16(i))
		sigShare, _ := msig.CreateSignatureShare(blockHeaderHash, bitmap)
		_ = msigProposer.StoreSignatureShare(uint16(i), sigShare)
	}

	sig, _ := msigProposer.AggregateSigs(bitmap)
	err = blockHeader.SetSignature(sig)
	if err != nil {
		log.Error("blockHeader.SetSignature", "error", err)
	}

	err = blockHeader.SetPubKeysBitmap(bitmap)
	if err != nil {
		log.Error("blockHeader.SetPubKeysBitmap", "error", err)
	}

	err = blockHeader.SetLeaderSignature([]byte("leader sign"))
	if err != nil {
		log.Error("blockHeader.SetLeaderSignature", "error", err)
	}

	return blockHeader
}

// AllShardsProposeBlock simulates each shard selecting a consensus group and proposing/broadcasting/committing a block
func AllShardsProposeBlock(
	round uint64,
	nonce uint64,
	nodesMap map[uint32][]*TestProcessorNode,
) (
	map[uint32]data.BodyHandler,
	map[uint32]data.HeaderHandler,
	map[uint32][]*TestProcessorNode,
) {

	body := make(map[uint32]data.BodyHandler)
	header := make(map[uint32]data.HeaderHandler)
	consensusNodes := make(map[uint32][]*TestProcessorNode)
	newRandomness := make(map[uint32][]byte)

	nodesList := make([]*TestProcessorNode, 0)
	for shardID := range nodesMap {
		nodesList = append(nodesList, nodesMap[shardID]...)
	}

	// propose blocks
	for i := range nodesMap {
		currentBlockHeader := nodesMap[i][0].BlockChain.GetCurrentBlockHeader()
		if check.IfNil(currentBlockHeader) {
			currentBlockHeader = nodesMap[i][0].BlockChain.GetGenesisHeader()
		}

		// TODO: remove if start of epoch block needs to be validated by the new epoch nodes
		epoch := currentBlockHeader.GetEpoch()
		prevRandomness := currentBlockHeader.GetRandSeed()
		body[i], header[i], _, consensusNodes[i] = ProposeBlockWithConsensusSignature(
			i, nodesMap, round, nonce, prevRandomness, epoch,
		)
		nodesMap[i][0].WhiteListBody(nodesList, body[i])
		newRandomness[i] = header[i].GetRandSeed()
	}

	// propagate blocks
	for i := range nodesMap {
		consensusNodes[i][0].BroadcastBlock(body[i], header[i])
		consensusNodes[i][0].CommitBlock(body[i], header[i])
	}

	time.Sleep(2 * StepDelay)

	return body, header, consensusNodes
}

// SyncAllShardsWithRoundBlock enforces all nodes in each shard synchronizing the block for the given round
func SyncAllShardsWithRoundBlock(
	t *testing.T,
	nodesMap map[uint32][]*TestProcessorNode,
	indexProposers map[uint32]int,
	round uint64,
) {
	for shard, nodeList := range nodesMap {
		SyncBlock(t, nodeList, []int{indexProposers[shard]}, round)
	}
	time.Sleep(4 * StepDelay)
}<|MERGE_RESOLUTION|>--- conflicted
+++ resolved
@@ -19,11 +19,8 @@
 	mclmultisig "github.com/ElrondNetwork/elrond-go-crypto/signing/mcl/multisig"
 	"github.com/ElrondNetwork/elrond-go-crypto/signing/multisig"
 	"github.com/ElrondNetwork/elrond-go/common/forking"
-<<<<<<< HEAD
 	"github.com/ElrondNetwork/elrond-go/config"
-=======
 	"github.com/ElrondNetwork/elrond-go/epochStart/bootstrap/disabled"
->>>>>>> 5831290e
 	"github.com/ElrondNetwork/elrond-go/epochStart/notifier"
 	"github.com/ElrondNetwork/elrond-go/factory/peerSignatureHandler"
 	"github.com/ElrondNetwork/elrond-go/integrationTests/mock"
@@ -81,16 +78,13 @@
 		ArwenChangeLocker:       &sync.RWMutex{},
 		TransactionLogProcessor: logsProcessor,
 		Bootstrapper:            mock.NewTestBootstrapperMock(),
-<<<<<<< HEAD
+		PeersRatingHandler:      peersRatingHandler,
+		PeerShardMapper:         mock.NewNetworkShardingCollectorMock(),
 		EnableEpochs: config.EnableEpochs{
 			StakingV4InitEnableEpoch:                 StakingV4InitEpoch,
 			StakingV4EnableEpoch:                     StakingV4Epoch,
 			StakingV4DistributeAuctionToWaitingEpoch: StakingV4DistributeAuctionToWaiting,
 		},
-=======
-		PeersRatingHandler:      peersRatingHandler,
-		PeerShardMapper:         mock.NewNetworkShardingCollectorMock(),
->>>>>>> 5831290e
 	}
 
 	tpn.EnableEpochs.ScheduledMiniBlocksEnableEpoch = uint32(1000000)
@@ -283,16 +277,13 @@
 		EpochNotifier:           forking.NewGenericEpochNotifier(),
 		ArwenChangeLocker:       &sync.RWMutex{},
 		TransactionLogProcessor: logsProcessor,
-<<<<<<< HEAD
+		PeersRatingHandler:      peersRatingHandler,
+		PeerShardMapper:         disabled.NewPeerShardMapper(),
 		EnableEpochs: config.EnableEpochs{
 			StakingV4InitEnableEpoch:                 StakingV4InitEpoch,
 			StakingV4EnableEpoch:                     StakingV4Epoch,
 			StakingV4DistributeAuctionToWaitingEpoch: StakingV4DistributeAuctionToWaiting,
 		},
-=======
-		PeersRatingHandler:      peersRatingHandler,
-		PeerShardMapper:         disabled.NewPeerShardMapper(),
->>>>>>> 5831290e
 	}
 
 	tpn.EnableEpochs.ScheduledMiniBlocksEnableEpoch = uint32(1000000)
