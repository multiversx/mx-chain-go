--- conflicted
+++ resolved
@@ -337,27 +337,6 @@
 	cache storage.Cacher,
 ) {
 	argumentsNodesCoordinator := nodesCoordinator.ArgNodesCoordinator{
-<<<<<<< HEAD
-		ShardConsensusGroupSize: consensusSize,
-		MetaConsensusGroupSize:  1,
-		Marshalizer:             TestMarshalizer,
-		Hasher:                  hasher,
-		Shuffler:                &shardingMocks.NodeShufflerMock{},
-		EpochStartNotifier:      epochStartRegistrationHandler,
-		BootStorer:              CreateMemUnit(),
-		NbShards:                maxShards,
-		EligibleNodes:           eligibleMap,
-		WaitingNodes:            waitingMap,
-		SelfPublicKey:           pkBytes,
-		ConsensusGroupCache:     cache,
-		ShuffledOutHandler:      &chainShardingMocks.ShuffledOutHandlerStub{},
-		ChanStopNode:            endProcess.GetDummyEndProcessChannel(),
-		NodeTypeProvider:        &nodeTypeProviderMock.NodeTypeProviderStub{},
-		IsFullArchive:           false,
-		EnableEpochsHandler: &testscommon.EnableEpochsHandlerStub{
-			StakingV4Step2EnableEpochField: StakingV4Step2EnableEpoch,
-		},
-=======
 		ShardConsensusGroupSize:         consensusSize,
 		MetaConsensusGroupSize:          consensusSize,
 		Marshalizer:                     TestMarshalizer,
@@ -374,8 +353,9 @@
 		ChanStopNode:                    endProcess.GetDummyEndProcessChannel(),
 		NodeTypeProvider:                &nodeTypeProviderMock.NodeTypeProviderStub{},
 		IsFullArchive:                   false,
-		EnableEpochsHandler:             &testscommon.EnableEpochsHandlerStub{},
->>>>>>> 8237658f
+		EnableEpochsHandler: &testscommon.EnableEpochsHandlerStub{
+			StakingV4Step2EnableEpochField: StakingV4Step2EnableEpoch,
+		},
 		ValidatorInfoCacher:             &vic.ValidatorInfoCacherStub{},
 		NodesCoordinatorRegistryFactory: &shardingMocks.NodesCoordinatorRegistryFactoryMock{},
 	}
