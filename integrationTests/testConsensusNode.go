--- conflicted
+++ resolved
@@ -87,22 +87,7 @@
 }
 
 // NewTestConsensusNode returns a new TestConsensusNode
-<<<<<<< HEAD
 func NewTestConsensusNode(args ArgsTestConsensusNode) *TestConsensusNode {
-=======
-func NewTestConsensusNode(
-	shardID uint32,
-	consensusSize int,
-	roundTime uint64,
-	consensusType string,
-	nodeKeys TestKeyPair,
-	eligibleMap map[uint32][]nodesCoordinator.Validator,
-	waitingMap map[uint32][]nodesCoordinator.Validator,
-	keyGen crypto.KeyGenerator,
-	startTime int64,
-	multiSigner cryptoMocks.MultisignerMock,
-) *TestConsensusNode {
->>>>>>> 7fd896c8
 
 	shardCoordinator, _ := sharding.NewMultiShardCoordinator(maxShards, args.ShardID)
 
@@ -111,11 +96,7 @@
 		ShardCoordinator: shardCoordinator,
 		MultiSigner:      args.MultiSigner,
 	}
-<<<<<<< HEAD
 	tcn.initNode(args)
-=======
-	tcn.initNode(consensusSize, roundTime, consensusType, eligibleMap, waitingMap, keyGen, startTime)
->>>>>>> 7fd896c8
 
 	return tcn
 }
@@ -140,7 +121,6 @@
 
 	startTime := time.Now().Unix()
 	testHasher := createHasher(consensusType)
-<<<<<<< HEAD
 	startTime := time.Now().Unix()
 
 	for shardID := range cp.NodesKeys {
@@ -163,25 +143,6 @@
 			}
 
 			tcn := NewTestConsensusNode(args)
-=======
-	multiSigner, _ := multisig.NewBLSMultisig(&mclMultiSig.BlsMultiSigner{Hasher: testHasher}, cp.KeyGen)
-	multiSignerMock := createCustomMultiSignerMock(multiSigner)
-
-	for shardID := range cp.Keys {
-		for _, keysPair := range cp.Keys[shardID] {
-			tcn := NewTestConsensusNode(
-				shardID,
-				consensusSize,
-				roundTime,
-				consensusType,
-				*keysPair,
-				eligibleMap,
-				waitingMap,
-				cp.KeyGen,
-				startTime,
-				multiSignerMock,
-			)
->>>>>>> 7fd896c8
 			nodes[shardID] = append(nodes[shardID], tcn)
 			connectableNodes[shardID] = append(connectableNodes[shardID], tcn)
 		}
@@ -212,22 +173,8 @@
 	return multiSignerMock
 }
 
-<<<<<<< HEAD
 func (tcn *TestConsensusNode) initNode(args ArgsTestConsensusNode) {
 	testHasher := createHasher(args.ConsensusType)
-=======
-func (tcn *TestConsensusNode) initNode(
-	consensusSize int,
-	roundTime uint64,
-	consensusType string,
-	eligibleMap map[uint32][]nodesCoordinator.Validator,
-	waitingMap map[uint32][]nodesCoordinator.Validator,
-	keyGen crypto.KeyGenerator,
-	startTime int64,
-) {
-
-	testHasher := createHasher(consensusType)
->>>>>>> 7fd896c8
 	epochStartRegistrationHandler := notifier.NewEpochStartSubscriptionHandler()
 	consensusCache, _ := cache.NewLRUCache(10000)
 	pkBytes, _ := tcn.NodeKeys.Pk.ToByteArray()
