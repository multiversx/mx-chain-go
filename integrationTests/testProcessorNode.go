--- conflicted
+++ resolved
@@ -494,11 +494,8 @@
 			tpn.MetaDataPool,
 			TestUint64Converter,
 			dataPacker,
-<<<<<<< HEAD
 			tpn.StateTrie,
-=======
 			100,
->>>>>>> af9a2a66
 		)
 
 		tpn.ResolversContainer, _ = resolversContainerFactory.Create()
@@ -523,11 +520,8 @@
 			tpn.ShardDataPool,
 			TestUint64Converter,
 			dataPacker,
-<<<<<<< HEAD
 			tpn.StateTrie,
-=======
 			100,
->>>>>>> af9a2a66
 		)
 
 		tpn.ResolversContainer, _ = resolversContainerFactory.Create()
