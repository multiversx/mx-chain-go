--- conflicted
+++ resolved
@@ -631,11 +631,8 @@
 		Core:                         nil,
 		BlockChainHook:               tpn.BlockChainHookImpl,
 		ValidatorStatisticsProcessor: &mock.ValidatorStatisticsProcessorMock{},
-<<<<<<< HEAD
 		EndOfEpochTrigger:            &mock.EndOfEpochTriggerStub{},
-=======
 		Rounder:                      &mock.RounderMock{},
->>>>>>> a9ec89ce
 	}
 
 	if tpn.ShardCoordinator.SelfId() == sharding.MetachainShardId {
