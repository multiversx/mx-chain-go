--- conflicted
+++ resolved
@@ -1940,19 +1940,6 @@
 				return nil
 			},
 		},
-<<<<<<< HEAD
-		BlockTracker:                   tpn.BlockTracker,
-		BlockSizeThrottler:             TestBlockSizeThrottler,
-		HistoryRepository:              tpn.HistoryRepository,
-		EpochNotifier:                  tpn.EpochNotifier,
-		RoundNotifier:                  coreComponents.RoundNotifier(),
-		GasHandler:                     tpn.GasHandler,
-		OutportDataProvider:            &outport.OutportDataProviderStub{},
-		ScheduledTxsExecutionHandler:   &testscommon.ScheduledTxsExecutionStub{},
-		ScheduledMiniBlocksEnableEpoch: ScheduledMiniBlocksEnableEpoch,
-		ProcessedMiniBlocksTracker:     &testscommon.ProcessedMiniBlocksTrackerStub{},
-		ReceiptsRepository:             &testscommon.ReceiptsRepositoryStub{},
-=======
 		BlockTracker:                 tpn.BlockTracker,
 		BlockSizeThrottler:           TestBlockSizeThrottler,
 		HistoryRepository:            tpn.HistoryRepository,
@@ -1961,8 +1948,7 @@
 		ScheduledTxsExecutionHandler: &testscommon.ScheduledTxsExecutionStub{},
 		ProcessedMiniBlocksTracker:   &testscommon.ProcessedMiniBlocksTrackerStub{},
 		ReceiptsRepository:           &testscommon.ReceiptsRepositoryStub{},
-		OutportDataProvider:          &testscommon.OutportDataProviderStub{},
->>>>>>> de275bb4
+		OutportDataProvider:          &outport.OutportDataProviderStub{},
 	}
 
 	if check.IfNil(tpn.EpochStartNotifier) {
