package integrationTests

import (
	"context"
	"encoding/hex"
	"fmt"
	"github.com/ElrondNetwork/elrond-go/process/rewardTransaction"
	"sync/atomic"
	"time"

	"github.com/ElrondNetwork/elrond-go/consensus"
	"github.com/ElrondNetwork/elrond-go/consensus/spos/sposFactory"
	"github.com/ElrondNetwork/elrond-go/core"
	"github.com/ElrondNetwork/elrond-go/core/partitioning"
	"github.com/ElrondNetwork/elrond-go/crypto"
	"github.com/ElrondNetwork/elrond-go/data"
	dataBlock "github.com/ElrondNetwork/elrond-go/data/block"
	"github.com/ElrondNetwork/elrond-go/data/state"
	"github.com/ElrondNetwork/elrond-go/data/state/addressConverters"
	dataTransaction "github.com/ElrondNetwork/elrond-go/data/transaction"
	"github.com/ElrondNetwork/elrond-go/data/typeConverters/uint64ByteSlice"
	"github.com/ElrondNetwork/elrond-go/dataRetriever"
	"github.com/ElrondNetwork/elrond-go/dataRetriever/factory/containers"
	metafactoryDataRetriever "github.com/ElrondNetwork/elrond-go/dataRetriever/factory/metachain"
	factoryDataRetriever "github.com/ElrondNetwork/elrond-go/dataRetriever/factory/shard"
	"github.com/ElrondNetwork/elrond-go/dataRetriever/requestHandlers"
	"github.com/ElrondNetwork/elrond-go/hashing/sha256"
	"github.com/ElrondNetwork/elrond-go/integrationTests/mock"
	"github.com/ElrondNetwork/elrond-go/marshal"
	"github.com/ElrondNetwork/elrond-go/node"
	"github.com/ElrondNetwork/elrond-go/node/external"
	"github.com/ElrondNetwork/elrond-go/p2p"
	"github.com/ElrondNetwork/elrond-go/process"
	"github.com/ElrondNetwork/elrond-go/process/block"
	"github.com/ElrondNetwork/elrond-go/process/coordinator"
	"github.com/ElrondNetwork/elrond-go/process/factory"
	metaProcess "github.com/ElrondNetwork/elrond-go/process/factory/metachain"
	"github.com/ElrondNetwork/elrond-go/process/factory/shard"
	"github.com/ElrondNetwork/elrond-go/process/rewardTransaction"
	"github.com/ElrondNetwork/elrond-go/process/smartContract"
	"github.com/ElrondNetwork/elrond-go/process/smartContract/hooks"
	"github.com/ElrondNetwork/elrond-go/process/transaction"
	"github.com/ElrondNetwork/elrond-go/sharding"
	vmcommon "github.com/ElrondNetwork/elrond-vm-common"
	"github.com/pkg/errors"
)

// TestHasher represents a Sha256 hasher
var TestHasher = sha256.Sha256{}

// TestMarshalizer represents a JSON marshalizer
var TestMarshalizer = &marshal.JsonMarshalizer{}

// TestAddressConverter represents a plain address converter
var TestAddressConverter, _ = addressConverters.NewPlainAddressConverter(32, "0x")

// TestMultiSig represents a mock multisig
var TestMultiSig = mock.NewMultiSigner(1)

// TestUint64Converter represents an uint64 to byte slice converter
var TestUint64Converter = uint64ByteSlice.NewBigEndianConverter()

// TestKeyPair holds a pair of private/public Keys
type TestKeyPair struct {
	Sk crypto.PrivateKey
	Pk crypto.PublicKey
}

//CryptoParams holds crypto parametres
type CryptoParams struct {
	KeyGen       crypto.KeyGenerator
	Keys         map[uint32][]*TestKeyPair
	SingleSigner crypto.SingleSigner
}

// TestProcessorNode represents a container type of class used in integration tests
// with all its fields exported
type TestProcessorNode struct {
	ShardCoordinator      sharding.Coordinator
	NodesCoordinator      sharding.NodesCoordinator
	SpecialAddressHandler process.SpecialAddressHandler
	Messenger             p2p.Messenger

	OwnAccount *TestWalletAccount
	NodeKeys   *TestKeyPair

	ShardDataPool dataRetriever.PoolsHolder
	MetaDataPool  dataRetriever.MetaPoolsHolder
	Storage       dataRetriever.StorageService
	AccntState    state.AccountsAdapter
	BlockChain    data.ChainHandler
	GenesisBlocks map[uint32]data.HeaderHandler

	InterceptorsContainer process.InterceptorsContainer
	ResolversContainer    dataRetriever.ResolversContainer
	ResolverFinder        dataRetriever.ResolversFinder
	RequestHandler        process.RequestHandler

	InterimProcContainer   process.IntermediateProcessorContainer
	TxProcessor            process.TransactionProcessor
	TxCoordinator          process.TransactionCoordinator
	ScrForwarder           process.IntermediateTransactionHandler
	VmProcessor            vmcommon.VMExecutionHandler
	VmDataGetter           vmcommon.VMExecutionHandler
	BlockchainHook         vmcommon.BlockchainHook
	ArgsParser             process.ArgumentsParser
	ScProcessor            process.SmartContractProcessor
	RewardsProcessor       process.RewardTransactionProcessor
	PreProcessorsContainer process.PreProcessorsContainer

	ForkDetector       process.ForkDetector
	BlockTracker       process.BlocksTracker
	BlockProcessor     process.BlockProcessor
	BroadcastMessenger consensus.BroadcastMessenger
	Bootstrapper       process.Bootstrapper
	Rounder            *mock.RounderMock

	MultiSigner crypto.MultiSigner

	//Node is used to call the functionality already implemented in it
	Node         *node.Node
	ScDataGetter external.ScDataGetter

	CounterHdrRecv int32
	CounterMbRecv  int32
	CounterTxRecv  int32
	CounterMetaRcv int32
}

// NewTestProcessorNode returns a new TestProcessorNode instance
func NewTestProcessorNode(
	maxShards uint32,
	nodeShardId uint32,
	txSignPrivKeyShardId uint32,
	initialNodeAddr string,
) *TestProcessorNode {

	shardCoordinator, _ := sharding.NewMultiShardCoordinator(maxShards, nodeShardId)
	nodesCoordinator := &mock.NodesCoordinatorMock{}
	kg := &mock.KeyGenMock{}
	sk, pk := kg.GeneratePair()

	messenger := CreateMessengerWithKadDht(context.Background(), initialNodeAddr)
	tpn := &TestProcessorNode{
		ShardCoordinator: shardCoordinator,
		Messenger:        messenger,
		NodesCoordinator: nodesCoordinator,
	}

	tpn.NodeKeys = &TestKeyPair{
		Sk: sk,
		Pk: pk,
	}
	tpn.MultiSigner = TestMultiSig
	tpn.OwnAccount = CreateTestWalletAccount(shardCoordinator, txSignPrivKeyShardId)
	tpn.initDataPools()
	tpn.initTestNode()

	return tpn
}

// NewTestProcessorNodeWithCustomDataPool returns a new TestProcessorNode instance with the given data pool
func NewTestProcessorNodeWithCustomDataPool(maxShards uint32, nodeShardId uint32, txSignPrivKeyShardId uint32, initialNodeAddr string, dPool dataRetriever.PoolsHolder) *TestProcessorNode {
	shardCoordinator, _ := sharding.NewMultiShardCoordinator(maxShards, nodeShardId)

	messenger := CreateMessengerWithKadDht(context.Background(), initialNodeAddr)
	nodesCoordinator := &mock.NodesCoordinatorMock{}
	kg := &mock.KeyGenMock{}
	sk, pk := kg.GeneratePair()

	tpn := &TestProcessorNode{
		ShardCoordinator: shardCoordinator,
		Messenger:        messenger,
		NodesCoordinator: nodesCoordinator,
	}

	tpn.NodeKeys = &TestKeyPair{
		Sk: sk,
		Pk: pk,
	}
	tpn.MultiSigner = TestMultiSig
	tpn.OwnAccount = CreateTestWalletAccount(shardCoordinator, txSignPrivKeyShardId)
	if tpn.ShardCoordinator.SelfId() != sharding.MetachainShardId {
		tpn.ShardDataPool = dPool
	} else {
		tpn.initDataPools()
	}
	tpn.initTestNode()

	return tpn
}

func (tpn *TestProcessorNode) initTestNode() {
	tpn.SpecialAddressHandler = &mock.SpecialAddressHandlerMock{
<<<<<<< HEAD
		ShardCoordinator:tpn.ShardCoordinator,
		AdrConv: TestAddressConverter,
=======
		ShardCoordinator: tpn.ShardCoordinator,
		AdrConv:          TestAddressConverter,
>>>>>>> 0bb17f52
	}
	tpn.initStorage()
	tpn.AccntState, _, _ = CreateAccountsDB(0)
	tpn.initChainHandler()
	tpn.GenesisBlocks = CreateGenesisBlocks(tpn.ShardCoordinator)
	tpn.initInterceptors()
	tpn.initResolvers()
	tpn.initInnerProcessors()
	tpn.initBlockProcessor()
	tpn.BroadcastMessenger, _ = sposFactory.GetBroadcastMessenger(
		TestMarshalizer,
		tpn.Messenger,
		tpn.ShardCoordinator,
		tpn.OwnAccount.SkTxSign,
		tpn.OwnAccount.SingleSigner,
	)
	tpn.setGenesisBlock()
	tpn.initNode()
	tpn.ScDataGetter, _ = smartContract.NewSCDataGetter(tpn.VmDataGetter)
	tpn.addHandlersForCounters()
}

func (tpn *TestProcessorNode) initDataPools() {
	if tpn.ShardCoordinator.SelfId() == sharding.MetachainShardId {
		tpn.MetaDataPool = CreateTestMetaDataPool()
	} else {
		tpn.ShardDataPool = CreateTestShardDataPool(nil, tpn.ShardCoordinator.NumberOfShards())
	}
}

func (tpn *TestProcessorNode) initStorage() {
	if tpn.ShardCoordinator.SelfId() == sharding.MetachainShardId {
		tpn.Storage = CreateMetaStore(tpn.ShardCoordinator)
	} else {
		tpn.Storage = CreateShardStore(tpn.ShardCoordinator.NumberOfShards())
	}
}

func (tpn *TestProcessorNode) initChainHandler() {
	if tpn.ShardCoordinator.SelfId() == sharding.MetachainShardId {
		tpn.BlockChain = CreateMetaChain()
	} else {
		tpn.BlockChain = CreateShardChain()
	}
}

func (tpn *TestProcessorNode) initInterceptors() {
	var err error
	if tpn.ShardCoordinator.SelfId() == sharding.MetachainShardId {
		interceptorContainerFactory, _ := metaProcess.NewInterceptorsContainerFactory(
			tpn.ShardCoordinator,
			tpn.NodesCoordinator,
			tpn.Messenger,
			tpn.Storage,
			TestMarshalizer,
			TestHasher,
			TestMultiSig,
			tpn.MetaDataPool,
		)

		tpn.InterceptorsContainer, err = interceptorContainerFactory.Create()
		if err != nil {
			fmt.Println(err.Error())
		}
	} else {
		interceptorContainerFactory, _ := shard.NewInterceptorsContainerFactory(
			tpn.ShardCoordinator,
			tpn.NodesCoordinator,
			tpn.Messenger,
			tpn.Storage,
			TestMarshalizer,
			TestHasher,
			tpn.OwnAccount.KeygenTxSign,
			tpn.OwnAccount.SingleSigner,
			TestMultiSig,
			tpn.ShardDataPool,
			TestAddressConverter,
		)

		tpn.InterceptorsContainer, err = interceptorContainerFactory.Create()
		if err != nil {
			fmt.Println(err.Error())
		}
	}
}

func (tpn *TestProcessorNode) initResolvers() {
	dataPacker, _ := partitioning.NewSimpleDataPacker(TestMarshalizer)

	if tpn.ShardCoordinator.SelfId() == sharding.MetachainShardId {
		resolversContainerFactory, _ := metafactoryDataRetriever.NewResolversContainerFactory(
			tpn.ShardCoordinator,
			tpn.Messenger,
			tpn.Storage,
			TestMarshalizer,
			tpn.MetaDataPool,
			TestUint64Converter,
		)

		tpn.ResolversContainer, _ = resolversContainerFactory.Create()
		tpn.ResolverFinder, _ = containers.NewResolversFinder(tpn.ResolversContainer, tpn.ShardCoordinator)
		tpn.RequestHandler, _ = requestHandlers.NewMetaResolverRequestHandler(
			tpn.ResolverFinder,
			factory.ShardHeadersForMetachainTopic,
		)
	} else {
		resolversContainerFactory, _ := factoryDataRetriever.NewResolversContainerFactory(
			tpn.ShardCoordinator,
			tpn.Messenger,
			tpn.Storage,
			TestMarshalizer,
			tpn.ShardDataPool,
			TestUint64Converter,
			dataPacker,
		)

		tpn.ResolversContainer, _ = resolversContainerFactory.Create()
		tpn.ResolverFinder, _ = containers.NewResolversFinder(tpn.ResolversContainer, tpn.ShardCoordinator)
		tpn.RequestHandler, _ = requestHandlers.NewShardResolverRequestHandler(
			tpn.ResolverFinder,
			factory.TransactionTopic,
			factory.UnsignedTransactionTopic,
			factory.RewardsTransactionTopic,
			factory.MiniBlocksTopic,
			factory.MetachainBlocksTopic,
			100,
		)
	}
}

func (tpn *TestProcessorNode) initInnerProcessors() {
	if tpn.ShardCoordinator.SelfId() == sharding.MetachainShardId {
		return
	}

	interimProcFactory, _ := shard.NewIntermediateProcessorsContainerFactory(
		tpn.ShardCoordinator,
		TestMarshalizer,
		TestHasher,
		TestAddressConverter,
		tpn.SpecialAddressHandler,
		tpn.Storage,
		tpn.ShardDataPool,
	)

	tpn.InterimProcContainer, _ = interimProcFactory.Create()
	tpn.ScrForwarder, _ = tpn.InterimProcContainer.Get(dataBlock.SmartContractResultBlock)
<<<<<<< HEAD
	rewardsInter, _ := tpn.InterimProcContainer.Get(dataBlock.RewardsBlockType)
	rewardsHandler, _ := rewardsInter.(process.TransactionFeeHandler)
=======
	rewardsInter, _ := tpn.InterimProcContainer.Get(dataBlock.RewardsBlock)
	rewardsHandler, _ := rewardsInter.(process.TransactionFeeHandler)
	internalTxProducer,_:= rewardsInter.(process.InternalTransactionProducer)
>>>>>>> 0bb17f52

	tpn.RewardsProcessor, _ = rewardTransaction.NewRewardTxProcessor(
		tpn.AccntState,
		TestAddressConverter,
		tpn.ShardCoordinator,
		rewardsInter,
	)

	tpn.VmProcessor, tpn.BlockchainHook = CreateIeleVMAndBlockchainHook(tpn.AccntState)
	tpn.VmDataGetter, _ = CreateIeleVMAndBlockchainHook(tpn.AccntState)

	vmContainer := &mock.VMContainerMock{
		GetCalled: func(key []byte) (handler vmcommon.VMExecutionHandler, e error) {
			return tpn.VmProcessor, nil
		}}

	tpn.ArgsParser, _ = smartContract.NewAtArgumentParser()
	tpn.ScProcessor, _ = smartContract.NewSmartContractProcessor(
		vmContainer,
		tpn.ArgsParser,
		TestHasher,
		TestMarshalizer,
		tpn.AccntState,
		tpn.BlockchainHook.(*hooks.VMAccountsDB),
		TestAddressConverter,
		tpn.ShardCoordinator,
		tpn.ScrForwarder,
		rewardsHandler,
	)

	txTypeHandler, _ := coordinator.NewTxTypeHandler(TestAddressConverter, tpn.ShardCoordinator, tpn.AccntState)

	tpn.TxProcessor, _ = transaction.NewTxProcessor(
		tpn.AccntState,
		TestHasher,
		TestAddressConverter,
		TestMarshalizer,
		tpn.ShardCoordinator,
		tpn.ScProcessor,
		rewardsHandler,
		txTypeHandler,
	)

	fact, _ := shard.NewPreProcessorsContainerFactory(
		tpn.ShardCoordinator,
		tpn.Storage,
		TestMarshalizer,
		TestHasher,
		tpn.ShardDataPool,
		TestAddressConverter,
		tpn.AccntState,
		tpn.RequestHandler,
		tpn.TxProcessor,
		tpn.ScProcessor,
		tpn.ScProcessor.(process.SmartContractResultProcessor),
		tpn.RewardsProcessor,
<<<<<<< HEAD
=======
		internalTxProducer,
>>>>>>> 0bb17f52
	)
	tpn.PreProcessorsContainer, _ = fact.Create()

	tpn.TxCoordinator, _ = coordinator.NewTransactionCoordinator(
		tpn.ShardCoordinator,
		tpn.AccntState,
		tpn.ShardDataPool,
		tpn.RequestHandler,
		tpn.PreProcessorsContainer,
		tpn.InterimProcContainer,
	)
}

func (tpn *TestProcessorNode) initBlockProcessor() {
	var err error

	tpn.ForkDetector = &mock.ForkDetectorMock{
		AddHeaderCalled: func(header data.HeaderHandler, hash []byte, state process.BlockHeaderState, finalHeader data.HeaderHandler, finalHeaderHash []byte) error {
			return nil
		},
		GetHighestFinalBlockNonceCalled: func() uint64 {
			return 0
		},
		ProbableHighestNonceCalled: func() uint64 {
			return 0
		},
	}

	tpn.BlockTracker = &mock.BlocksTrackerMock{
		AddBlockCalled: func(headerHandler data.HeaderHandler) {
		},
		RemoveNotarisedBlocksCalled: func(headerHandler data.HeaderHandler) error {
			return nil
		},
		UnnotarisedBlocksCalled: func() []data.HeaderHandler {
			return make([]data.HeaderHandler, 0)
		},
	}

	if tpn.ShardCoordinator.SelfId() == sharding.MetachainShardId {
		tpn.BlockProcessor, err = block.NewMetaProcessor(
			&mock.ServiceContainerMock{},
			tpn.AccntState,
			tpn.MetaDataPool,
			tpn.ForkDetector,
			tpn.ShardCoordinator,
			tpn.NodesCoordinator,
			tpn.SpecialAddressHandler,
			TestHasher,
			TestMarshalizer,
			tpn.Storage,
			tpn.GenesisBlocks,
			tpn.RequestHandler,
			TestUint64Converter,
		)
	} else {
		tpn.BlockProcessor, err = block.NewShardProcessor(
			nil,
			tpn.ShardDataPool,
			tpn.Storage,
			TestHasher,
			TestMarshalizer,
			tpn.AccntState,
			tpn.ShardCoordinator,
			tpn.NodesCoordinator,
			tpn.SpecialAddressHandler,
			tpn.ForkDetector,
			tpn.BlockTracker,
			tpn.GenesisBlocks,
			tpn.RequestHandler,
			tpn.TxCoordinator,
			TestUint64Converter,
		)
	}

	if err != nil {
		fmt.Printf("Error creating blockprocessor: %s\n", err.Error())
	}
}

func (tpn *TestProcessorNode) setGenesisBlock() {
	genesisBlock := tpn.GenesisBlocks[tpn.ShardCoordinator.SelfId()]
	_ = tpn.BlockChain.SetGenesisHeader(genesisBlock)
	hash, _ := core.CalculateHash(TestMarshalizer, TestHasher, genesisBlock)
	tpn.BlockChain.SetGenesisHeaderHash(hash)
}

func (tpn *TestProcessorNode) initNode() {
	var err error

	tpn.Node, err = node.NewNode(
		node.WithMessenger(tpn.Messenger),
		node.WithMarshalizer(TestMarshalizer),
		node.WithHasher(TestHasher),
		node.WithHasher(TestHasher),
		node.WithAddressConverter(TestAddressConverter),
		node.WithAccountsAdapter(tpn.AccntState),
		node.WithKeyGen(tpn.OwnAccount.KeygenTxSign),
		node.WithShardCoordinator(tpn.ShardCoordinator),
		node.WithNodesCoordinator(tpn.NodesCoordinator),
		node.WithBlockChain(tpn.BlockChain),
		node.WithUint64ByteSliceConverter(TestUint64Converter),
		node.WithMultiSigner(tpn.MultiSigner),
		node.WithSingleSigner(tpn.OwnAccount.SingleSigner),
		node.WithTxSignPrivKey(tpn.OwnAccount.SkTxSign),
		node.WithTxSignPubKey(tpn.OwnAccount.PkTxSign),
		node.WithPrivKey(tpn.NodeKeys.Sk),
		node.WithPubKey(tpn.NodeKeys.Pk),
		node.WithInterceptorsContainer(tpn.InterceptorsContainer),
		node.WithResolversFinder(tpn.ResolverFinder),
		node.WithBlockProcessor(tpn.BlockProcessor),
		node.WithTxSingleSigner(tpn.OwnAccount.SingleSigner),
		node.WithDataStore(tpn.Storage),
		node.WithSyncer(&mock.SyncTimerMock{}),
	)
	if err != nil {
		fmt.Printf("Error creating node: %s\n", err.Error())
	}

	if tpn.ShardCoordinator.SelfId() == sharding.MetachainShardId {
		err = tpn.Node.ApplyOptions(
			node.WithMetaDataPool(tpn.MetaDataPool),
		)
	} else {
		err = tpn.Node.ApplyOptions(
			node.WithDataPool(tpn.ShardDataPool),
		)
	}

	if err != nil {
		fmt.Printf("Error creating node: %s\n", err.Error())
	}
}

// SendTransaction can send a transaction (it does the dispatching)
func (tpn *TestProcessorNode) SendTransaction(tx *dataTransaction.Transaction) (string, error) {
	txHash, err := tpn.Node.SendTransaction(
		tx.Nonce,
		hex.EncodeToString(tx.SndAddr),
		hex.EncodeToString(tx.RcvAddr),
		tx.Value,
		tx.GasPrice,
		tx.GasLimit,
		tx.Data,
		tx.Signature,
	)
	return txHash, err
}

func (tpn *TestProcessorNode) addHandlersForCounters() {
	metaHandlers := func(key []byte) {
		atomic.AddInt32(&tpn.CounterMetaRcv, 1)
	}
	hdrHandlers := func(key []byte) {
		atomic.AddInt32(&tpn.CounterHdrRecv, 1)
	}

	if tpn.ShardCoordinator.SelfId() == sharding.MetachainShardId {
		tpn.MetaDataPool.ShardHeaders().RegisterHandler(hdrHandlers)
		tpn.MetaDataPool.MetaChainBlocks().RegisterHandler(metaHandlers)
	} else {
		txHandler := func(key []byte) {
			atomic.AddInt32(&tpn.CounterTxRecv, 1)
		}
		mbHandlers := func(key []byte) {
			atomic.AddInt32(&tpn.CounterMbRecv, 1)
		}

		tpn.ShardDataPool.UnsignedTransactions().RegisterHandler(txHandler)
		tpn.ShardDataPool.Transactions().RegisterHandler(txHandler)
		tpn.ShardDataPool.RewardTransactions().RegisterHandler(txHandler)
		tpn.ShardDataPool.Headers().RegisterHandler(hdrHandlers)
		tpn.ShardDataPool.MetaBlocks().RegisterHandler(metaHandlers)
		tpn.ShardDataPool.MiniBlocks().RegisterHandler(mbHandlers)
	}
<<<<<<< HEAD
=======
}

// StartSync calls Bootstrapper.StartSync. Errors if bootstrapper is not set
func (tpn *TestProcessorNode) StartSync() error {
	if tpn.Bootstrapper == nil {
		return errors.New("no bootstrapper available")
	}

	tpn.Bootstrapper.StartSync()

	return nil
>>>>>>> 0bb17f52
}

// LoadTxSignSkBytes alters the already generated sk/pk pair
func (tpn *TestProcessorNode) LoadTxSignSkBytes(skBytes []byte) {
	tpn.OwnAccount.LoadTxSignSkBytes(skBytes)
}

// ProposeBlock proposes a new block
func (tpn *TestProcessorNode) ProposeBlock(round uint64, nonce uint64) (data.BodyHandler, data.HeaderHandler, [][]byte) {
	startTime := time.Now()
	maxTime := time.Second

	haveTime := func() bool {
		elapsedTime := time.Since(startTime)
		remainingTime := maxTime - elapsedTime
		return remainingTime > 0
	}

	blockBody, err := tpn.BlockProcessor.CreateBlockBody(round, haveTime)
	if err != nil {
		fmt.Println(err.Error())
		return nil, nil, nil
	}
	blockHeader, err := tpn.BlockProcessor.CreateBlockHeader(blockBody, round, haveTime)
	if err != nil {
		fmt.Println(err.Error())
		return nil, nil, nil
	}

	blockHeader.SetRound(round)
	blockHeader.SetNonce(nonce)
	blockHeader.SetPubKeysBitmap([]byte{1})
	sig, _ := TestMultiSig.AggregateSigs(nil)
	blockHeader.SetSignature(sig)
	currHdr := tpn.BlockChain.GetCurrentBlockHeader()
	if currHdr == nil {
		currHdr = tpn.BlockChain.GetGenesisHeader()
	}

	buff, _ := TestMarshalizer.Marshal(currHdr)
	blockHeader.SetPrevHash(TestHasher.Compute(string(buff)))
	blockHeader.SetPrevRandSeed(currHdr.GetRandSeed())
	blockHeader.SetRandSeed(sig)

	shardBlockBody, ok := blockBody.(dataBlock.Body)
	txHashes := make([][]byte, 0)
	if !ok {
		return blockBody, blockHeader, txHashes
	}

	for _, mb := range shardBlockBody {
		for _, hash := range mb.TxHashes {
			copiedHash := make([]byte, len(hash))
			copy(copiedHash, hash)
			txHashes = append(txHashes, copiedHash)
		}
	}

	return blockBody, blockHeader, txHashes
}

// BroadcastBlock broadcasts the block and body to the connected peers
func (tpn *TestProcessorNode) BroadcastBlock(body data.BodyHandler, header data.HeaderHandler) {
	_ = tpn.BroadcastMessenger.BroadcastBlock(body, header)
	_ = tpn.BroadcastMessenger.BroadcastHeader(header)
	miniBlocks, transactions, _ := tpn.BlockProcessor.MarshalizedDataToBroadcast(header, body)
	_ = tpn.BroadcastMessenger.BroadcastMiniBlocks(miniBlocks)
	_ = tpn.BroadcastMessenger.BroadcastTransactions(transactions)
}

// CommitBlock commits the block and body
func (tpn *TestProcessorNode) CommitBlock(body data.BodyHandler, header data.HeaderHandler) {
	_ = tpn.BlockProcessor.CommitBlock(tpn.BlockChain, header, body)
}

// GetShardHeader returns the first *dataBlock.Header stored in datapools having the nonce provided as parameter
func (tpn *TestProcessorNode) GetShardHeader(nonce uint64) (*dataBlock.Header, error) {
	invalidCachers := tpn.ShardDataPool == nil || tpn.ShardDataPool.Headers() == nil || tpn.ShardDataPool.HeadersNonces() == nil
	if invalidCachers {
		return nil, errors.New("invalid data pool")
	}

	syncMapHashNonce, ok := tpn.ShardDataPool.HeadersNonces().Get(nonce)
	if !ok {
		return nil, errors.New(fmt.Sprintf("no hash-nonce link in HeadersNonces for nonce %d", nonce))
	}

	headerHash, ok := syncMapHashNonce.Load(tpn.ShardCoordinator.SelfId())
	if !ok {
		return nil, errors.New(fmt.Sprintf("no hash-nonce hash in HeadersNonces for nonce %d", nonce))
	}

	headerObject, ok := tpn.ShardDataPool.Headers().Get(headerHash)
	if !ok {
		return nil, errors.New(fmt.Sprintf("no header found for hash %s", hex.EncodeToString(headerHash)))
	}

	header, ok := headerObject.(*dataBlock.Header)
	if !ok {
		return nil, errors.New(fmt.Sprintf("not a *dataBlock.Header stored in headers found for hash %s", hex.EncodeToString(headerHash)))
	}

	return header, nil
}

// GetBlockBody returns the body for provided header parameter
func (tpn *TestProcessorNode) GetBlockBody(header *dataBlock.Header) (dataBlock.Body, error) {
	invalidCachers := tpn.ShardDataPool == nil || tpn.ShardDataPool.MiniBlocks() == nil
	if invalidCachers {
		return nil, errors.New("invalid data pool")
	}

	body := dataBlock.Body{}
	for _, miniBlockHeader := range header.MiniBlockHeaders {
		miniBlockHash := miniBlockHeader.Hash

		mbObject, ok := tpn.ShardDataPool.MiniBlocks().Get(miniBlockHash)
		if !ok {
			return nil, errors.New(fmt.Sprintf("no miniblock found for hash %s", hex.EncodeToString(miniBlockHash)))
		}

		mb, ok := mbObject.(*dataBlock.MiniBlock)
		if !ok {
			return nil, errors.New(fmt.Sprintf("not a *dataBlock.MiniBlock stored in miniblocks found for hash %s", hex.EncodeToString(miniBlockHash)))
		}

		body = append(body, mb)
	}

	return body, nil
}

// GetMetaHeader returns the first *dataBlock.MetaBlock stored in datapools having the nonce provided as parameter
func (tpn *TestProcessorNode) GetMetaHeader(nonce uint64) (*dataBlock.MetaBlock, error) {
	invalidCachers := tpn.MetaDataPool == nil || tpn.MetaDataPool.MetaChainBlocks() == nil || tpn.MetaDataPool.HeadersNonces() == nil
	if invalidCachers {
		return nil, errors.New("invalid data pool")
	}

	syncMapHashNonce, ok := tpn.MetaDataPool.HeadersNonces().Get(nonce)
	if !ok {
		return nil, errors.New(fmt.Sprintf("no hash-nonce link in HeadersNonces for nonce %d", nonce))
	}

	headerHash, ok := syncMapHashNonce.Load(tpn.ShardCoordinator.SelfId())
	if !ok {
		return nil, errors.New(fmt.Sprintf("no hash-nonce hash in HeadersNonces for nonce %d", nonce))
	}

	headerObject, ok := tpn.MetaDataPool.MetaChainBlocks().Get(headerHash)
	if !ok {
		return nil, errors.New(fmt.Sprintf("no header found for hash %s", hex.EncodeToString(headerHash)))
	}

	header, ok := headerObject.(*dataBlock.MetaBlock)
	if !ok {
		return nil, errors.New(fmt.Sprintf("not a *dataBlock.MetaBlock stored in headers found for hash %s", hex.EncodeToString(headerHash)))
	}

	return header, nil
}

// SyncNode tries to process and commit a block already stored in data pool with provided nonce
func (tpn *TestProcessorNode) SyncNode(nonce uint64) error {
	if tpn.ShardCoordinator.SelfId() == sharding.MetachainShardId {
		return tpn.syncMetaNode(nonce)
	} else {
		return tpn.syncShardNode(nonce)
	}
}

func (tpn *TestProcessorNode) syncShardNode(nonce uint64) error {
	header, err := tpn.GetShardHeader(nonce)
	if err != nil {
		return err
	}

	body, err := tpn.GetBlockBody(header)
	if err != nil {
		return err
	}

	err = tpn.BlockProcessor.ProcessBlock(
		tpn.BlockChain,
		header,
		body,
		func() time.Duration {
			return time.Second * 2
		},
	)
	if err != nil {
		return err
	}

	err = tpn.BlockProcessor.CommitBlock(tpn.BlockChain, header, body)
	if err != nil {
		return err
	}

	return nil
}

func (tpn *TestProcessorNode) syncMetaNode(nonce uint64) error {
	header, err := tpn.GetMetaHeader(nonce)
	if err != nil {
		return err
	}

	err = tpn.BlockProcessor.ProcessBlock(
		tpn.BlockChain,
		header,
		&dataBlock.MetaBlockBody{},
		func() time.Duration {
			return time.Second * 2
		},
	)
	if err != nil {
		return err
	}

	err = tpn.BlockProcessor.CommitBlock(tpn.BlockChain, header, &dataBlock.MetaBlockBody{})
	if err != nil {
		return err
	}

	return nil
}

// SetAccountNonce sets the account nonce with journal
func (tpn *TestProcessorNode) SetAccountNonce(nonce uint64) error {
	nodeAccount, _ := tpn.AccntState.GetAccountWithJournal(tpn.OwnAccount.Address)
	err := nodeAccount.(*state.Account).SetNonceWithJournal(nonce)
	if err != nil {
		return err
	}

	_, err = tpn.AccntState.Commit()
	if err != nil {
		return err
	}

	return nil
}

// MiniBlocksPresent checks if the all the miniblocks are present in the pool
func (tpn *TestProcessorNode) MiniBlocksPresent(hashes [][]byte) bool {
	mbCacher := tpn.ShardDataPool.MiniBlocks()
	for i := 0; i < len(hashes); i++ {
		ok := mbCacher.Has(hashes[i])
		if !ok {
			return false
		}
	}

	return true
}

func (tpn *TestProcessorNode) initRounder() {
	tpn.Rounder = &mock.RounderMock{}
}<|MERGE_RESOLUTION|>--- conflicted
+++ resolved
@@ -4,7 +4,6 @@
 	"context"
 	"encoding/hex"
 	"fmt"
-	"github.com/ElrondNetwork/elrond-go/process/rewardTransaction"
 	"sync/atomic"
 	"time"
 
@@ -192,13 +191,8 @@
 
 func (tpn *TestProcessorNode) initTestNode() {
 	tpn.SpecialAddressHandler = &mock.SpecialAddressHandlerMock{
-<<<<<<< HEAD
-		ShardCoordinator:tpn.ShardCoordinator,
-		AdrConv: TestAddressConverter,
-=======
 		ShardCoordinator: tpn.ShardCoordinator,
 		AdrConv:          TestAddressConverter,
->>>>>>> 0bb17f52
 	}
 	tpn.initStorage()
 	tpn.AccntState, _, _ = CreateAccountsDB(0)
@@ -225,7 +219,7 @@
 	if tpn.ShardCoordinator.SelfId() == sharding.MetachainShardId {
 		tpn.MetaDataPool = CreateTestMetaDataPool()
 	} else {
-		tpn.ShardDataPool = CreateTestShardDataPool(nil, tpn.ShardCoordinator.NumberOfShards())
+		tpn.ShardDataPool = CreateTestShardDataPool(nil)
 	}
 }
 
@@ -346,14 +340,9 @@
 
 	tpn.InterimProcContainer, _ = interimProcFactory.Create()
 	tpn.ScrForwarder, _ = tpn.InterimProcContainer.Get(dataBlock.SmartContractResultBlock)
-<<<<<<< HEAD
-	rewardsInter, _ := tpn.InterimProcContainer.Get(dataBlock.RewardsBlockType)
-	rewardsHandler, _ := rewardsInter.(process.TransactionFeeHandler)
-=======
 	rewardsInter, _ := tpn.InterimProcContainer.Get(dataBlock.RewardsBlock)
 	rewardsHandler, _ := rewardsInter.(process.TransactionFeeHandler)
 	internalTxProducer,_:= rewardsInter.(process.InternalTransactionProducer)
->>>>>>> 0bb17f52
 
 	tpn.RewardsProcessor, _ = rewardTransaction.NewRewardTxProcessor(
 		tpn.AccntState,
@@ -410,10 +399,7 @@
 		tpn.ScProcessor,
 		tpn.ScProcessor.(process.SmartContractResultProcessor),
 		tpn.RewardsProcessor,
-<<<<<<< HEAD
-=======
 		internalTxProducer,
->>>>>>> 0bb17f52
 	)
 	tpn.PreProcessorsContainer, _ = fact.Create()
 
@@ -589,8 +575,6 @@
 		tpn.ShardDataPool.MetaBlocks().RegisterHandler(metaHandlers)
 		tpn.ShardDataPool.MiniBlocks().RegisterHandler(mbHandlers)
 	}
-<<<<<<< HEAD
-=======
 }
 
 // StartSync calls Bootstrapper.StartSync. Errors if bootstrapper is not set
@@ -602,7 +586,6 @@
 	tpn.Bootstrapper.StartSync()
 
 	return nil
->>>>>>> 0bb17f52
 }
 
 // LoadTxSignSkBytes alters the already generated sk/pk pair
