--- conflicted
+++ resolved
@@ -118,11 +118,8 @@
 	ScProcessor            process.SmartContractProcessor
 	RewardsProcessor       process.RewardTransactionProcessor
 	PreProcessorsContainer process.PreProcessorsContainer
-<<<<<<< HEAD
 	MiniBlocksCompacter    process.MiniBlocksCompacter
-=======
 	BlockChainHookImpl     process.BlockChainHookHandler
->>>>>>> 602f05f9
 
 	ForkDetector       process.ForkDetector
 	BlockProcessor     process.BlockProcessor
