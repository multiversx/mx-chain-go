package integrationTests

import (
	"bytes"
	"context"
	"encoding/hex"
	"fmt"
	"math/big"
	"strconv"
	"sync"
	"sync/atomic"
	"time"

	arwenConfig "github.com/ElrondNetwork/arwen-wasm-vm/v1_4/config"
	"github.com/ElrondNetwork/elrond-go-core/core"
	"github.com/ElrondNetwork/elrond-go-core/core/check"
	"github.com/ElrondNetwork/elrond-go-core/core/partitioning"
	"github.com/ElrondNetwork/elrond-go-core/core/pubkeyConverter"
	"github.com/ElrondNetwork/elrond-go-core/core/versioning"
	"github.com/ElrondNetwork/elrond-go-core/data"
	dataBlock "github.com/ElrondNetwork/elrond-go-core/data/block"
	"github.com/ElrondNetwork/elrond-go-core/data/endProcess"
	dataTransaction "github.com/ElrondNetwork/elrond-go-core/data/transaction"
	"github.com/ElrondNetwork/elrond-go-core/data/typeConverters/uint64ByteSlice"
	"github.com/ElrondNetwork/elrond-go-core/hashing/keccak"
	"github.com/ElrondNetwork/elrond-go-core/hashing/sha256"
	"github.com/ElrondNetwork/elrond-go-core/marshal"
	crypto "github.com/ElrondNetwork/elrond-go-crypto"
	"github.com/ElrondNetwork/elrond-go-crypto/signing"
	"github.com/ElrondNetwork/elrond-go-crypto/signing/ed25519"
	"github.com/ElrondNetwork/elrond-go-crypto/signing/mcl"
	mclsig "github.com/ElrondNetwork/elrond-go-crypto/signing/mcl/singlesig"
	nodeFactory "github.com/ElrondNetwork/elrond-go/cmd/node/factory"
	"github.com/ElrondNetwork/elrond-go/common"
	"github.com/ElrondNetwork/elrond-go/common/forking"
	"github.com/ElrondNetwork/elrond-go/config"
	"github.com/ElrondNetwork/elrond-go/consensus"
	"github.com/ElrondNetwork/elrond-go/consensus/spos/sposFactory"
	"github.com/ElrondNetwork/elrond-go/dataRetriever"
	"github.com/ElrondNetwork/elrond-go/dataRetriever/factory/containers"
	"github.com/ElrondNetwork/elrond-go/dataRetriever/factory/resolverscontainer"
	"github.com/ElrondNetwork/elrond-go/dataRetriever/requestHandlers"
	"github.com/ElrondNetwork/elrond-go/dblookupext"
	"github.com/ElrondNetwork/elrond-go/epochStart/metachain"
	"github.com/ElrondNetwork/elrond-go/epochStart/notifier"
	"github.com/ElrondNetwork/elrond-go/epochStart/shardchain"
	mainFactory "github.com/ElrondNetwork/elrond-go/factory"
	hdrFactory "github.com/ElrondNetwork/elrond-go/factory/block"
	"github.com/ElrondNetwork/elrond-go/factory/peerSignatureHandler"
	"github.com/ElrondNetwork/elrond-go/genesis"
	"github.com/ElrondNetwork/elrond-go/genesis/process/disabled"
	"github.com/ElrondNetwork/elrond-go/integrationTests/mock"
	"github.com/ElrondNetwork/elrond-go/node"
	"github.com/ElrondNetwork/elrond-go/node/external"
	"github.com/ElrondNetwork/elrond-go/node/nodeDebugFactory"
	"github.com/ElrondNetwork/elrond-go/p2p"
	p2pRating "github.com/ElrondNetwork/elrond-go/p2p/rating"
	"github.com/ElrondNetwork/elrond-go/process"
	"github.com/ElrondNetwork/elrond-go/process/block"
	"github.com/ElrondNetwork/elrond-go/process/block/bootstrapStorage"
	"github.com/ElrondNetwork/elrond-go/process/block/postprocess"
	"github.com/ElrondNetwork/elrond-go/process/block/preprocess"
	"github.com/ElrondNetwork/elrond-go/process/coordinator"
	"github.com/ElrondNetwork/elrond-go/process/economics"
	"github.com/ElrondNetwork/elrond-go/process/factory"
	procFactory "github.com/ElrondNetwork/elrond-go/process/factory"
	"github.com/ElrondNetwork/elrond-go/process/factory/interceptorscontainer"
	metaProcess "github.com/ElrondNetwork/elrond-go/process/factory/metachain"
	"github.com/ElrondNetwork/elrond-go/process/factory/shard"
	"github.com/ElrondNetwork/elrond-go/process/interceptors"
	processMock "github.com/ElrondNetwork/elrond-go/process/mock"
	"github.com/ElrondNetwork/elrond-go/process/peer"
	"github.com/ElrondNetwork/elrond-go/process/rating"
	"github.com/ElrondNetwork/elrond-go/process/rewardTransaction"
	"github.com/ElrondNetwork/elrond-go/process/scToProtocol"
	"github.com/ElrondNetwork/elrond-go/process/smartContract"
	"github.com/ElrondNetwork/elrond-go/process/smartContract/builtInFunctions"
	"github.com/ElrondNetwork/elrond-go/process/smartContract/hooks"
	processSync "github.com/ElrondNetwork/elrond-go/process/sync"
	"github.com/ElrondNetwork/elrond-go/process/track"
	"github.com/ElrondNetwork/elrond-go/process/transaction"
	"github.com/ElrondNetwork/elrond-go/process/transactionLog"
	"github.com/ElrondNetwork/elrond-go/process/txsSender"
	"github.com/ElrondNetwork/elrond-go/sharding"
	"github.com/ElrondNetwork/elrond-go/sharding/nodesCoordinator"
	"github.com/ElrondNetwork/elrond-go/state"
	"github.com/ElrondNetwork/elrond-go/storage"
	"github.com/ElrondNetwork/elrond-go/storage/storageUnit"
	"github.com/ElrondNetwork/elrond-go/storage/timecache"
	"github.com/ElrondNetwork/elrond-go/storage/txcache"
	"github.com/ElrondNetwork/elrond-go/testscommon"
	"github.com/ElrondNetwork/elrond-go/testscommon/bootstrapMocks"
	"github.com/ElrondNetwork/elrond-go/testscommon/cryptoMocks"
	dataRetrieverMock "github.com/ElrondNetwork/elrond-go/testscommon/dataRetriever"
	dblookupextMock "github.com/ElrondNetwork/elrond-go/testscommon/dblookupext"
	"github.com/ElrondNetwork/elrond-go/testscommon/economicsmocks"
	"github.com/ElrondNetwork/elrond-go/testscommon/epochNotifier"
	"github.com/ElrondNetwork/elrond-go/testscommon/mainFactoryMocks"
	"github.com/ElrondNetwork/elrond-go/testscommon/p2pmocks"
	"github.com/ElrondNetwork/elrond-go/testscommon/shardingMocks"
	stateMock "github.com/ElrondNetwork/elrond-go/testscommon/state"
	statusHandlerMock "github.com/ElrondNetwork/elrond-go/testscommon/statusHandler"
	trieFactory "github.com/ElrondNetwork/elrond-go/trie/factory"
	"github.com/ElrondNetwork/elrond-go/update"
	"github.com/ElrondNetwork/elrond-go/update/trigger"
	"github.com/ElrondNetwork/elrond-go/vm"
	vmProcess "github.com/ElrondNetwork/elrond-go/vm/process"
	"github.com/ElrondNetwork/elrond-go/vm/systemSmartContracts/defaults"
	vmcommon "github.com/ElrondNetwork/elrond-vm-common"
	vmcommonBuiltInFunctions "github.com/ElrondNetwork/elrond-vm-common/builtInFunctions"
	"github.com/ElrondNetwork/elrond-vm-common/parsers"
	"github.com/pkg/errors"
)

var zero = big.NewInt(0)

// TestHasher represents a sha256 hasher
var TestHasher = sha256.NewSha256()

// TestTxSignHasher represents a sha3 legacy keccak 256 hasher
var TestTxSignHasher = keccak.NewKeccak()

// TestMarshalizer represents the main marshalizer
var TestMarshalizer = &marshal.GogoProtoMarshalizer{}

// TestVmMarshalizer represents the marshalizer used in vm communication
var TestVmMarshalizer = &marshal.JsonMarshalizer{}

// TestTxSignMarshalizer represents the marshalizer used in vm communication
var TestTxSignMarshalizer = &marshal.JsonMarshalizer{}

// TestAddressPubkeyConverter represents an address public key converter
var TestAddressPubkeyConverter, _ = pubkeyConverter.NewBech32PubkeyConverter(32, log)

// TestValidatorPubkeyConverter represents an address public key converter
var TestValidatorPubkeyConverter, _ = pubkeyConverter.NewHexPubkeyConverter(96)

// TestMultiSig represents a mock multisig
var TestMultiSig = cryptoMocks.NewMultiSigner(1)

// TestKeyGenForAccounts represents a mock key generator for balances
var TestKeyGenForAccounts = signing.NewKeyGenerator(ed25519.NewEd25519())

// TestUint64Converter represents an uint64 to byte slice converter
var TestUint64Converter = uint64ByteSlice.NewBigEndianConverter()

// TestBuiltinFunctions is an additional map of builtin functions to be added
// to the scProcessor
var TestBuiltinFunctions = make(map[string]vmcommon.BuiltinFunction)

// TestBlockSizeThrottler represents a block size throttler used in adaptive block size computation
var TestBlockSizeThrottler = &mock.BlockSizeThrottlerStub{}

// TestBlockSizeComputation represents a block size computation handler
var TestBlockSizeComputationHandler, _ = preprocess.NewBlockSizeComputation(TestMarshalizer, TestBlockSizeThrottler, uint32(core.MegabyteSize*90/100))

// TestBalanceComputationHandler represents a balance computation handler
var TestBalanceComputationHandler, _ = preprocess.NewBalanceComputation()

// TestAppStatusHandler represents an AppStatusHandler
var TestAppStatusHandler = &statusHandlerMock.AppStatusHandlerStub{}

// MinTxGasPrice defines minimum gas price required by a transaction
var MinTxGasPrice = uint64(100)

// MinTxGasLimit defines minimum gas limit required by a transaction
var MinTxGasLimit = uint64(1000)

// MaxGasLimitPerBlock defines maximum gas limit allowed per one block
const MaxGasLimitPerBlock = uint64(3000000)

const maxTxNonceDeltaAllowed = 8000
const minConnectedPeers = 0

// OpGasValueForMockVm represents the gas value that it consumed by each operation called on the mock VM
// By operation, we mean each go function that is called on the VM implementation
const OpGasValueForMockVm = uint64(50)

// TimeSpanForBadHeaders is the expiry time for an added block header hash
var TimeSpanForBadHeaders = time.Second * 30

// roundDuration defines the duration of the round
const roundDuration = 5 * time.Second

// ChainID is the chain ID identifier used in integration tests, processing nodes
var ChainID = []byte("integration tests chain ID")

// MinTransactionVersion is the minimum transaction version used in integration tests, processing nodes
var MinTransactionVersion = uint32(1)

// SoftwareVersion is the software version identifier used in integration tests, processing nodes
var SoftwareVersion = []byte("intT")

var testProtocolSustainabilityAddress = "erd1932eft30w753xyvme8d49qejgkjc09n5e49w4mwdjtm0neld797su0dlxp"

// DelegationManagerConfigChangeAddress represents the address that can change the config parameters of the
// delegation manager system smartcontract
var DelegationManagerConfigChangeAddress = "erd1vxy22x0fj4zv6hktmydg8vpfh6euv02cz4yg0aaws6rrad5a5awqgqky80"

// sizeCheckDelta the maximum allowed bufer overhead (p2p unmarshalling)
const sizeCheckDelta = 100

const stateCheckpointModulus = 100

// StakingV2Epoch defines the epoch for integration tests when stakingV2 is enabled
const StakingV2Epoch = 1000

// ScheduledMiniBlocksEnableEpoch defines the epoch for integration tests when scheduled nini blocks are enabled
const ScheduledMiniBlocksEnableEpoch = 1000

// TestKeyPair holds a pair of private/public Keys
type TestKeyPair struct {
	Sk crypto.PrivateKey
	Pk crypto.PublicKey
}

// CryptoParams holds crypto parametres
type CryptoParams struct {
	KeyGen       crypto.KeyGenerator
	Keys         map[uint32][]*TestKeyPair
	SingleSigner crypto.SingleSigner
	TxKeyGen     crypto.KeyGenerator
	TxKeys       map[uint32][]*TestKeyPair
}

// Connectable defines the operations for a struct to become connectable by other struct
// In other words, all instances that implement this interface are able to connect with each other
type Connectable interface {
	ConnectTo(connectable Connectable) error
	GetConnectableAddress() string
	IsInterfaceNil() bool
}

// TestProcessorNode represents a container type of class used in integration tests
// with all its fields exported
type TestProcessorNode struct {
	ShardCoordinator sharding.Coordinator
	NodesCoordinator nodesCoordinator.NodesCoordinator
	NodesSetup       sharding.GenesisNodesSetupHandler
	Messenger        p2p.Messenger

	OwnAccount *TestWalletAccount
	NodeKeys   *TestKeyPair

	ExportFolder        string
	DataPool            dataRetriever.PoolsHolder
	Storage             dataRetriever.StorageService
	PeerState           state.AccountsAdapter
	AccntState          state.AccountsAdapter
	TrieStorageManagers map[string]common.StorageManager
	TrieContainer       common.TriesHolder
	BlockChain          data.ChainHandler
	GenesisBlocks       map[uint32]data.HeaderHandler

	EconomicsData *economics.TestEconomicsData
	RatingsData   *rating.RatingsData

	BlockBlackListHandler process.TimeCacher
	HeaderValidator       process.HeaderConstructionValidator
	BlockTracker          process.BlockTracker
	InterceptorsContainer process.InterceptorsContainer
	ResolversContainer    dataRetriever.ResolversContainer
	ResolverFinder        dataRetriever.ResolversFinder
	RequestHandler        process.RequestHandler
	ArwenChangeLocker     common.Locker

	InterimProcContainer   process.IntermediateProcessorContainer
	TxProcessor            process.TransactionProcessor
	TxCoordinator          process.TransactionCoordinator
	ScrForwarder           process.IntermediateTransactionHandler
	BlockchainHook         *hooks.BlockChainHookImpl
	VMContainer            process.VirtualMachinesContainer
	ArgsParser             process.ArgumentsParser
	ScProcessor            *smartContract.TestScProcessor
	RewardsProcessor       process.RewardTransactionProcessor
	PreProcessorsContainer process.PreProcessorsContainer
	GasHandler             process.GasHandler
	FeeAccumulator         process.TransactionFeeHandler
	SmartContractParser    genesis.InitialSmartContractParser
	SystemSCFactory        vm.SystemSCContainerFactory

	ForkDetector             process.ForkDetector
	BlockProcessor           process.BlockProcessor
	BroadcastMessenger       consensus.BroadcastMessenger
	MiniblocksProvider       process.MiniBlockProvider
	Bootstrapper             TestBootstrapper
	RoundHandler             *mock.RoundHandlerMock
	BootstrapStorer          *mock.BoostrapStorerMock
	StorageBootstrapper      *mock.StorageBootstrapperMock
	RequestedItemsHandler    dataRetriever.RequestedItemsHandler
	WhiteListHandler         process.WhiteListHandler
	WhiteListerVerifiedTxs   process.WhiteListHandler
	NetworkShardingCollector consensus.NetworkShardingCollector

	EpochStartTrigger  TestEpochStartTrigger
	EpochStartNotifier notifier.EpochStartNotifier

	MultiSigner             crypto.MultiSigner
	HeaderSigVerifier       process.InterceptedHeaderSigVerifier
	HeaderIntegrityVerifier process.HeaderIntegrityVerifier

	ValidatorStatisticsProcessor process.ValidatorStatisticsProcessor
	Rater                        sharding.PeerAccountListAndRatingHandler

	EpochStartSystemSCProcessor process.EpochStartSystemSCProcessor

	// Node is used to call the functionality already implemented in it
	Node           *node.Node
	SCQueryService external.SCQueryService

	CounterHdrRecv       int32
	CounterMbRecv        int32
	CounterTxRecv        int32
	CounterMetaRcv       int32
	ReceivedTransactions sync.Map

	InitialNodes []*sharding.InitialNode

	ChainID               []byte
	MinTransactionVersion uint32

	ExportHandler            update.ExportHandler
	WaitTime                 time.Duration
	HistoryRepository        dblookupext.HistoryRepository
	EpochNotifier            process.EpochNotifier
	EnableEpochs             config.EnableEpochs
	UseValidVmBlsSigVerifier bool

	TransactionLogProcessor        process.TransactionLogProcessor
	ScheduledMiniBlocksEnableEpoch uint32

	PeersRatingHandler p2p.PeersRatingHandler
}

// CreatePkBytes creates 'numShards' public key-like byte slices
func CreatePkBytes(numShards uint32) map[uint32][]byte {
	pk := []byte("afafafafafafafafafafafafafafafafafafafafafafafafafafafafafafafafafafafafafafafafafafafafafafafaf")
	pksbytes := make(map[uint32][]byte, numShards+1)
	for i := uint32(0); i < numShards; i++ {
		pksbytes[i] = make([]byte, len(pk))
		copy(pksbytes[i], pk)
		pksbytes[i][0] = byte(i)
	}

	pksbytes[core.MetachainShardId] = make([]byte, 128)
	pksbytes[core.MetachainShardId] = pk
	pksbytes[core.MetachainShardId][0] = byte(numShards)

	return pksbytes
}

func newBaseTestProcessorNode(
	maxShards uint32,
	nodeShardId uint32,
	txSignPrivKeyShardId uint32,
) *TestProcessorNode {
	shardCoordinator, _ := sharding.NewMultiShardCoordinator(maxShards, nodeShardId)

	kg := &mock.KeyGenMock{}
	sk, pk := kg.GeneratePair()

	pksBytes := CreatePkBytes(maxShards)
	address := []byte("afafafafafafafafafafafafafafafaf")
	numNodes := uint32(len(pksBytes))

	nodesSetup := &mock.NodesSetupStub{
		InitialNodesInfoCalled: func() (m map[uint32][]nodesCoordinator.GenesisNodeInfoHandler, m2 map[uint32][]nodesCoordinator.GenesisNodeInfoHandler) {
			oneMap := make(map[uint32][]nodesCoordinator.GenesisNodeInfoHandler)
			for i := uint32(0); i < maxShards; i++ {
				oneMap[i] = append(oneMap[i], mock.NewNodeInfo(address, pksBytes[i], i, InitialRating))
			}
			oneMap[core.MetachainShardId] = append(oneMap[core.MetachainShardId],
				mock.NewNodeInfo(address, pksBytes[core.MetachainShardId], core.MetachainShardId, InitialRating))
			return oneMap, nil
		},
		InitialNodesInfoForShardCalled: func(shardId uint32) (handlers []nodesCoordinator.GenesisNodeInfoHandler, handlers2 []nodesCoordinator.GenesisNodeInfoHandler, err error) {
			list := make([]nodesCoordinator.GenesisNodeInfoHandler, 0)
			list = append(list, mock.NewNodeInfo(address, pksBytes[shardId], shardId, InitialRating))
			return list, nil, nil
		},
		MinNumberOfNodesCalled: func() uint32 {
			return numNodes
		},
	}
	nodesCoord := &shardingMocks.NodesCoordinatorStub{
		ComputeValidatorsGroupCalled: func(randomness []byte, round uint64, shardId uint32, epoch uint32) (validators []nodesCoordinator.Validator, err error) {
			v, _ := nodesCoordinator.NewValidator(pksBytes[shardId], 1, defaultChancesSelection)
			return []nodesCoordinator.Validator{v}, nil
		},
		GetAllValidatorsPublicKeysCalled: func() (map[uint32][][]byte, error) {
			keys := make(map[uint32][][]byte)
			for shardID := uint32(0); shardID < maxShards; shardID++ {
				keys[shardID] = append(keys[shardID], pksBytes[shardID])
			}

			shardID := core.MetachainShardId
			keys[shardID] = append(keys[shardID], pksBytes[shardID])

			return keys, nil
		},
		GetValidatorWithPublicKeyCalled: func(publicKey []byte) (nodesCoordinator.Validator, uint32, error) {
			validator, _ := nodesCoordinator.NewValidator(publicKey, defaultChancesSelection, 1)
			return validator, 0, nil
		},
	}

	peersRatingHandler, _ := p2pRating.NewPeersRatingHandler(
		p2pRating.ArgPeersRatingHandler{
			TopRatedCache: testscommon.NewCacherMock(),
			BadRatedCache: testscommon.NewCacherMock(),
		})

	messenger := CreateMessengerWithNoDiscoveryAndPeersRatingHandler(peersRatingHandler)

	logsProcessor, _ := transactionLog.NewTxLogProcessor(transactionLog.ArgTxLogProcessor{Marshalizer: TestMarshalizer})
	tpn := &TestProcessorNode{
		ShardCoordinator:        shardCoordinator,
		Messenger:               messenger,
		NodesCoordinator:        nodesCoord,
		HeaderSigVerifier:       &mock.HeaderSigVerifierStub{},
		HeaderIntegrityVerifier: CreateHeaderIntegrityVerifier(),
		ChainID:                 ChainID,
		MinTransactionVersion:   MinTransactionVersion,
		NodesSetup:              nodesSetup,
		HistoryRepository:       &dblookupextMock.HistoryRepositoryStub{},
		EpochNotifier:           forking.NewGenericEpochNotifier(),
		ArwenChangeLocker:       &sync.RWMutex{},
		TransactionLogProcessor: logsProcessor,
		Bootstrapper:            mock.NewTestBootstrapperMock(),
		PeersRatingHandler:      peersRatingHandler,
	}

	tpn.ScheduledMiniBlocksEnableEpoch = uint32(1000000)
	tpn.NodeKeys = &TestKeyPair{
		Sk: sk,
		Pk: pk,
	}
	tpn.MultiSigner = TestMultiSig
	tpn.OwnAccount = CreateTestWalletAccount(shardCoordinator, txSignPrivKeyShardId)
	tpn.StorageBootstrapper = &mock.StorageBootstrapperMock{}
	tpn.BootstrapStorer = &mock.BoostrapStorerMock{}
	tpn.initDataPools()
	tpn.EnableEpochs = config.EnableEpochs{
		OptimizeGasUsedInCrossMiniBlocksEnableEpoch: 10,
	}

	return tpn
}

// NewTestProcessorNode returns a new TestProcessorNode instance with a libp2p messenger
func NewTestProcessorNode(
	maxShards uint32,
	nodeShardId uint32,
	txSignPrivKeyShardId uint32,
) *TestProcessorNode {
	tpn := newBaseTestProcessorNode(maxShards, nodeShardId, txSignPrivKeyShardId)
	tpn.initTestNode()

	return tpn
}

// NewTestProcessorNodeWithStorageTrieAndGasModel returns a new TestProcessorNode instance with a storage-based trie
// and gas model
func NewTestProcessorNodeWithStorageTrieAndGasModel(
	maxShards uint32,
	nodeShardId uint32,
	txSignPrivKeyShardId uint32,
	trieStore storage.Storer,
	gasMap map[string]map[string]uint64,
) *TestProcessorNode {
	tpn := newBaseTestProcessorNode(maxShards, nodeShardId, txSignPrivKeyShardId)
	tpn.initTestNodeWithTrieDBAndGasModel(trieStore, gasMap)

	return tpn
}

// NewTestProcessorNodeWithBLSSigVerifier returns a new TestProcessorNode instance with a libp2p messenger
// with a real BLS sig verifier used in system smart contracts
func NewTestProcessorNodeWithBLSSigVerifier(
	maxShards uint32,
	nodeShardId uint32,
	txSignPrivKeyShardId uint32,
) *TestProcessorNode {

	tpn := newBaseTestProcessorNode(maxShards, nodeShardId, txSignPrivKeyShardId)
	tpn.UseValidVmBlsSigVerifier = true
	tpn.initTestNode()

	return tpn
}

// NewTestProcessorNodeWithEnableEpochs returns a TestProcessorNode instance custom enable epochs
func NewTestProcessorNodeWithEnableEpochs(
	maxShards uint32,
	nodeShardId uint32,
	txSignPrivKeyShardId uint32,
	enableEpochs config.EnableEpochs,
) *TestProcessorNode {

	tpn := newBaseTestProcessorNode(maxShards, nodeShardId, txSignPrivKeyShardId)
	tpn.EnableEpochs = enableEpochs
	tpn.initTestNode()

	return tpn
}

// NewTestProcessorNodeWithFullGenesis returns a new TestProcessorNode instance with a libp2p messenger and a full genesis deploy
func NewTestProcessorNodeWithFullGenesis(
	maxShards uint32,
	nodeShardId uint32,
	txSignPrivKeyShardId uint32,
	accountParser genesis.AccountsParser,
	smartContractParser genesis.InitialSmartContractParser,
	heartbeatPk string,
) *TestProcessorNode {

	tpn := newBaseTestProcessorNode(maxShards, nodeShardId, txSignPrivKeyShardId)
	tpn.initChainHandler()
	tpn.initHeaderValidator()
	tpn.initRoundHandler()
	tpn.NetworkShardingCollector = mock.NewNetworkShardingCollectorMock()
	tpn.initStorage()
	tpn.EpochStartNotifier = notifier.NewEpochStartSubscriptionHandler()
	tpn.initAccountDBsWithPruningStorer()
	economicsConfig := tpn.createDefaultEconomicsConfig()
	economicsConfig.GlobalSettings.YearSettings = append(
		economicsConfig.GlobalSettings.YearSettings,
		&config.YearSetting{
			Year:             1,
			MaximumInflation: 0.01,
		},
	)
	tpn.initEconomicsData(economicsConfig)
	tpn.initRatingsData()
	tpn.initRequestedItemsHandler()
	tpn.initResolvers()
	tpn.initValidatorStatistics()

	tpn.SmartContractParser = smartContractParser
	tpn.GenesisBlocks = CreateFullGenesisBlocks(
		tpn.AccntState,
		tpn.PeerState,
		tpn.TrieStorageManagers,
		tpn.NodesSetup,
		tpn.ShardCoordinator,
		tpn.Storage,
		tpn.BlockChain,
		tpn.DataPool,
		tpn.EconomicsData,
		accountParser,
		smartContractParser,
	)
	tpn.initBlockTracker()
	tpn.initInterceptors()
	tpn.initInnerProcessors(arwenConfig.MakeGasMapForTests())
	argsNewScQueryService := smartContract.ArgsNewSCQueryService{
		VmContainer:              tpn.VMContainer,
		EconomicsFee:             tpn.EconomicsData,
		BlockChainHook:           tpn.BlockchainHook,
		BlockChain:               tpn.BlockChain,
		ArwenChangeLocker:        tpn.ArwenChangeLocker,
		Bootstrapper:             tpn.Bootstrapper,
		AllowExternalQueriesChan: common.GetClosedUnbufferedChannel(),
	}
	tpn.SCQueryService, _ = smartContract.NewSCQueryService(argsNewScQueryService)
	tpn.initBlockProcessor(stateCheckpointModulus)
	tpn.BroadcastMessenger, _ = sposFactory.GetBroadcastMessenger(
		TestMarshalizer,
		TestHasher,
		tpn.Messenger,
		tpn.ShardCoordinator,
		tpn.OwnAccount.SkTxSign,
		tpn.OwnAccount.PeerSigHandler,
		tpn.DataPool.Headers(),
		tpn.InterceptorsContainer,
		&testscommon.AlarmSchedulerStub{},
	)
	tpn.setGenesisBlock()
	tpn.initNode()
	tpn.addHandlersForCounters()
	tpn.addGenesisBlocksIntoStorage()
	tpn.createHeartbeatWithHardforkTrigger(heartbeatPk)

	return tpn
}

// NewTestProcessorNodeWithCustomDataPool returns a new TestProcessorNode instance with the given data pool
func NewTestProcessorNodeWithCustomDataPool(maxShards uint32, nodeShardId uint32, txSignPrivKeyShardId uint32, dPool dataRetriever.PoolsHolder) *TestProcessorNode {
	shardCoordinator, _ := sharding.NewMultiShardCoordinator(maxShards, nodeShardId)

	peersRatingHandler, _ := p2pRating.NewPeersRatingHandler(
		p2pRating.ArgPeersRatingHandler{
			TopRatedCache: testscommon.NewCacherMock(),
			BadRatedCache: testscommon.NewCacherMock(),
		})

	messenger := CreateMessengerWithNoDiscoveryAndPeersRatingHandler(peersRatingHandler)
	_ = messenger.SetThresholdMinConnectedPeers(minConnectedPeers)
	nodesCoord := &shardingMocks.NodesCoordinatorMock{}
	kg := &mock.KeyGenMock{}
	sk, pk := kg.GeneratePair()

	logsProcessor, _ := transactionLog.NewTxLogProcessor(transactionLog.ArgTxLogProcessor{Marshalizer: TestMarshalizer})
	tpn := &TestProcessorNode{
		ShardCoordinator:        shardCoordinator,
		Messenger:               messenger,
		NodesCoordinator:        nodesCoord,
		HeaderSigVerifier:       &mock.HeaderSigVerifierStub{},
		HeaderIntegrityVerifier: CreateHeaderIntegrityVerifier(),
		ChainID:                 ChainID,
		NodesSetup: &mock.NodesSetupStub{
			MinNumberOfNodesCalled: func() uint32 {
				return 1
			},
		},
		MinTransactionVersion:   MinTransactionVersion,
		HistoryRepository:       &dblookupextMock.HistoryRepositoryStub{},
		EpochNotifier:           forking.NewGenericEpochNotifier(),
		ArwenChangeLocker:       &sync.RWMutex{},
		TransactionLogProcessor: logsProcessor,
		PeersRatingHandler:      peersRatingHandler,
	}

	tpn.NodeKeys = &TestKeyPair{
		Sk: sk,
		Pk: pk,
	}
	tpn.MultiSigner = TestMultiSig
	tpn.OwnAccount = CreateTestWalletAccount(shardCoordinator, txSignPrivKeyShardId)

	tpn.initDataPools()
	if tpn.ShardCoordinator.SelfId() != core.MetachainShardId {
		tpn.DataPool = dPool
	}

	tpn.initTestNode()

	return tpn
}

// ConnectTo will try to initiate a connection to the provided parameter
func (tpn *TestProcessorNode) ConnectTo(connectable Connectable) error {
	if check.IfNil(connectable) {
		return fmt.Errorf("trying to connect to a nil Connectable parameter")
	}

	return tpn.Messenger.ConnectToPeer(connectable.GetConnectableAddress())
}

// GetConnectableAddress returns a non circuit, non windows default connectable p2p address
func (tpn *TestProcessorNode) GetConnectableAddress() string {
	if tpn == nil {
		return "nil"
	}

	return GetConnectableAddress(tpn.Messenger)
}

// Close -
func (tpn *TestProcessorNode) Close() {
	_ = tpn.Messenger.Close()
	_ = tpn.VMContainer.Close()
}

func (tpn *TestProcessorNode) initAccountDBsWithPruningStorer() {
	trieStorageManager := CreateTrieStorageManagerWithPruningStorer(tpn.ShardCoordinator, tpn.EpochStartNotifier)
	tpn.TrieContainer = state.NewDataTriesHolder()
	var stateTrie common.Trie
	tpn.AccntState, stateTrie = CreateAccountsDB(UserAccount, trieStorageManager)
	tpn.TrieContainer.Put([]byte(trieFactory.UserAccountTrie), stateTrie)

	var peerTrie common.Trie
	tpn.PeerState, peerTrie = CreateAccountsDB(ValidatorAccount, trieStorageManager)
	tpn.TrieContainer.Put([]byte(trieFactory.PeerAccountTrie), peerTrie)

	tpn.TrieStorageManagers = make(map[string]common.StorageManager)
	tpn.TrieStorageManagers[trieFactory.UserAccountTrie] = trieStorageManager
	tpn.TrieStorageManagers[trieFactory.PeerAccountTrie] = trieStorageManager
}

func (tpn *TestProcessorNode) initAccountDBs(store storage.Storer) {
	trieStorageManager, _ := CreateTrieStorageManager(store)
	tpn.TrieContainer = state.NewDataTriesHolder()
	var stateTrie common.Trie
	tpn.AccntState, stateTrie = CreateAccountsDB(UserAccount, trieStorageManager)
	tpn.TrieContainer.Put([]byte(trieFactory.UserAccountTrie), stateTrie)

	var peerTrie common.Trie
	tpn.PeerState, peerTrie = CreateAccountsDB(ValidatorAccount, trieStorageManager)
	tpn.TrieContainer.Put([]byte(trieFactory.PeerAccountTrie), peerTrie)

	tpn.TrieStorageManagers = make(map[string]common.StorageManager)
	tpn.TrieStorageManagers[trieFactory.UserAccountTrie] = trieStorageManager
	tpn.TrieStorageManagers[trieFactory.PeerAccountTrie] = trieStorageManager
}

func (tpn *TestProcessorNode) initValidatorStatistics() {
	rater, _ := rating.NewBlockSigningRater(tpn.RatingsData)

	if check.IfNil(tpn.NodesSetup) {
		tpn.NodesSetup = &mock.NodesSetupStub{
			MinNumberOfNodesCalled: func() uint32 {
				return tpn.ShardCoordinator.NumberOfShards() * 2
			},
		}
	}

	arguments := peer.ArgValidatorStatisticsProcessor{
		PeerAdapter:                          tpn.PeerState,
		PubkeyConv:                           TestValidatorPubkeyConverter,
		NodesCoordinator:                     tpn.NodesCoordinator,
		ShardCoordinator:                     tpn.ShardCoordinator,
		DataPool:                             tpn.DataPool,
		StorageService:                       tpn.Storage,
		Marshalizer:                          TestMarshalizer,
		Rater:                                rater,
		MaxComputableRounds:                  1000,
		MaxConsecutiveRoundsOfRatingDecrease: 2000,
		RewardsHandler:                       tpn.EconomicsData,
		NodesSetup:                           tpn.NodesSetup,
		GenesisNonce:                         tpn.BlockChain.GetGenesisHeader().GetNonce(),
		EpochNotifier:                        &epochNotifier.EpochNotifierStub{},
		StakingV2EnableEpoch:                 StakingV2Epoch,
	}

	tpn.ValidatorStatisticsProcessor, _ = peer.NewValidatorStatisticsProcessor(arguments)
}

func (tpn *TestProcessorNode) initTestNode() {
	tpn.initChainHandler()
	tpn.initHeaderValidator()
	tpn.initRoundHandler()
	tpn.NetworkShardingCollector = mock.NewNetworkShardingCollectorMock()
	tpn.initStorage()
	if tpn.EpochStartNotifier == nil {
		tpn.EpochStartNotifier = notifier.NewEpochStartSubscriptionHandler()
	}
	tpn.initAccountDBsWithPruningStorer()
	tpn.initEconomicsData(tpn.createDefaultEconomicsConfig())
	tpn.initRatingsData()
	tpn.initRequestedItemsHandler()
	tpn.initResolvers()
	tpn.initValidatorStatistics()

	tpn.GenesisBlocks = CreateGenesisBlocks(
		tpn.AccntState,
		tpn.PeerState,
		tpn.TrieStorageManagers,
		TestAddressPubkeyConverter,
		tpn.NodesSetup,
		tpn.ShardCoordinator,
		tpn.Storage,
		tpn.BlockChain,
		TestMarshalizer,
		TestHasher,
		TestUint64Converter,
		tpn.DataPool,
		tpn.EconomicsData,
	)
	tpn.initBlockTracker()
	tpn.initInterceptors()
	tpn.initInnerProcessors(arwenConfig.MakeGasMapForTests())
	argsNewScQueryService := smartContract.ArgsNewSCQueryService{
		VmContainer:              tpn.VMContainer,
		EconomicsFee:             tpn.EconomicsData,
		BlockChainHook:           tpn.BlockchainHook,
		BlockChain:               tpn.BlockChain,
		ArwenChangeLocker:        tpn.ArwenChangeLocker,
		Bootstrapper:             tpn.Bootstrapper,
		AllowExternalQueriesChan: common.GetClosedUnbufferedChannel(),
	}
	tpn.SCQueryService, _ = smartContract.NewSCQueryService(argsNewScQueryService)
	tpn.initBlockProcessor(stateCheckpointModulus)
	tpn.BroadcastMessenger, _ = sposFactory.GetBroadcastMessenger(
		TestMarshalizer,
		TestHasher,
		tpn.Messenger,
		tpn.ShardCoordinator,
		tpn.OwnAccount.SkTxSign,
		tpn.OwnAccount.PeerSigHandler,
		tpn.DataPool.Headers(),
		tpn.InterceptorsContainer,
		&testscommon.AlarmSchedulerStub{},
	)
	tpn.setGenesisBlock()
	tpn.initNode()
	tpn.addHandlersForCounters()
	tpn.addGenesisBlocksIntoStorage()
}

func (tpn *TestProcessorNode) initTestNodeWithTrieDBAndGasModel(trieStore storage.Storer, gasMap map[string]map[string]uint64) {
	tpn.initChainHandler()
	tpn.initHeaderValidator()
	tpn.initRoundHandler()
	tpn.NetworkShardingCollector = mock.NewNetworkShardingCollectorMock()
	tpn.initStorage()
	tpn.initAccountDBs(trieStore)
	tpn.initEconomicsData(tpn.createDefaultEconomicsConfig())
	tpn.initRatingsData()
	tpn.initRequestedItemsHandler()
	tpn.initResolvers()
	tpn.initValidatorStatistics()

	tpn.GenesisBlocks = CreateGenesisBlocks(
		tpn.AccntState,
		tpn.PeerState,
		tpn.TrieStorageManagers,
		TestAddressPubkeyConverter,
		tpn.NodesSetup,
		tpn.ShardCoordinator,
		tpn.Storage,
		tpn.BlockChain,
		TestMarshalizer,
		TestHasher,
		TestUint64Converter,
		tpn.DataPool,
		tpn.EconomicsData,
	)
	tpn.initBlockTracker()
	tpn.initInterceptors()
	tpn.initInnerProcessors(gasMap)
	tpn.createFullSCQueryService()
	tpn.initBlockProcessor(stateCheckpointModulus)
	tpn.BroadcastMessenger, _ = sposFactory.GetBroadcastMessenger(
		TestMarshalizer,
		TestHasher,
		tpn.Messenger,
		tpn.ShardCoordinator,
		tpn.OwnAccount.SkTxSign,
		tpn.OwnAccount.PeerSigHandler,
		tpn.DataPool.Headers(),
		tpn.InterceptorsContainer,
		&testscommon.AlarmSchedulerStub{},
	)
	tpn.setGenesisBlock()
	tpn.initNode()
	tpn.addHandlersForCounters()
	tpn.addGenesisBlocksIntoStorage()
}

func (tpn *TestProcessorNode) createFullSCQueryService() {
	var vmFactory process.VirtualMachinesContainerFactory
	gasMap := arwenConfig.MakeGasMapForTests()
	defaults.FillGasMapInternal(gasMap, 1)
	gasSchedule := mock.NewGasScheduleNotifierMock(gasMap)
	argsBuiltIn := builtInFunctions.ArgsCreateBuiltInFunctionContainer{
		GasSchedule:                gasSchedule,
		MapDNSAddresses:            make(map[string]struct{}),
		Marshalizer:                TestMarshalizer,
		Accounts:                   tpn.AccntState,
		ShardCoordinator:           tpn.ShardCoordinator,
		EpochNotifier:              tpn.EpochNotifier,
		GlobalMintBurnDisableEpoch: tpn.EnableEpochs.GlobalMintBurnDisableEpoch,
	}
	builtInFuncs, nftStorageHandler, globalSettingsHandler, _ := builtInFunctions.CreateBuiltInFuncContainerAndNFTStorageHandler(argsBuiltIn)

	smartContractsCache := testscommon.NewCacherMock()

	argsHook := hooks.ArgBlockChainHook{
<<<<<<< HEAD
		Accounts:           tpn.AccntState,
		PubkeyConv:         TestAddressPubkeyConverter,
		StorageService:     tpn.Storage,
		BlockChain:         tpn.BlockChain,
		ShardCoordinator:   tpn.ShardCoordinator,
		Marshalizer:        TestMarshalizer,
		Uint64Converter:    TestUint64Converter,
		BuiltInFunctions:   builtInFuncs,
		NFTStorageHandler:  nftStorageHandler,
		DataPool:           tpn.DataPool,
		CompiledSCPool:     smartContractsCache,
		EpochNotifier:      tpn.EpochNotifier,
		NilCompiledSCStore: true,
		Priority:           common.TestPriority,
=======
		Accounts:              tpn.AccntState,
		PubkeyConv:            TestAddressPubkeyConverter,
		StorageService:        tpn.Storage,
		BlockChain:            tpn.BlockChain,
		ShardCoordinator:      tpn.ShardCoordinator,
		Marshalizer:           TestMarshalizer,
		Uint64Converter:       TestUint64Converter,
		BuiltInFunctions:      builtInFuncs,
		NFTStorageHandler:     nftStorageHandler,
		GlobalSettingsHandler: globalSettingsHandler,
		DataPool:              tpn.DataPool,
		CompiledSCPool:        smartContractsCache,
		EpochNotifier:         tpn.EpochNotifier,
		NilCompiledSCStore:    true,
>>>>>>> de0e7e88
	}

	if tpn.ShardCoordinator.SelfId() == core.MetachainShardId {
		sigVerifier, _ := disabled.NewMessageSignVerifier(&mock.KeyGenMock{})

		blockChainHookImpl, _ := hooks.NewBlockChainHookImpl(argsHook)
		argsNewVmFactory := metaProcess.ArgsNewVMContainerFactory{
			BlockChainHook:      blockChainHookImpl,
			PubkeyConv:          argsHook.PubkeyConv,
			Economics:           tpn.EconomicsData,
			MessageSignVerifier: sigVerifier,
			GasSchedule:         gasSchedule,
			NodesConfigProvider: tpn.NodesSetup,
			Hasher:              TestHasher,
			Marshalizer:         TestMarshalizer,
			SystemSCConfig: &config.SystemSmartContractsConfig{
				ESDTSystemSCConfig: config.ESDTSystemSCConfig{
					BaseIssuingCost: "1000",
					OwnerAddress:    "aaaaaa",
				},
				GovernanceSystemSCConfig: config.GovernanceSystemSCConfig{
					V1: config.GovernanceSystemSCConfigV1{
						ProposalCost:     "500",
						NumNodes:         100,
						MinQuorum:        50,
						MinPassThreshold: 50,
						MinVetoThreshold: 50,
					},
					Active: config.GovernanceSystemSCConfigActive{
						ProposalCost:     "500",
						MinQuorum:        "50",
						MinPassThreshold: "50",
						MinVetoThreshold: "50",
					},
					FirstWhitelistedAddress: DelegationManagerConfigChangeAddress,
				},
				StakingSystemSCConfig: config.StakingSystemSCConfig{
					GenesisNodePrice:                     "1000",
					UnJailValue:                          "10",
					MinStepValue:                         "10",
					MinStakeValue:                        "1",
					UnBondPeriod:                         1,
					UnBondPeriodInEpochs:                 1,
					NumRoundsWithoutBleed:                1,
					MaximumPercentageToBleed:             1,
					BleedPercentagePerRound:              1,
					MaxNumberOfNodesForStake:             100,
					ActivateBLSPubKeyMessageVerification: false,
					MinUnstakeTokensValue:                "1",
				},
				DelegationManagerSystemSCConfig: config.DelegationManagerSystemSCConfig{
					MinCreationDeposit:  "100",
					MinStakeAmount:      "100",
					ConfigChangeAddress: DelegationManagerConfigChangeAddress,
				},
				DelegationSystemSCConfig: config.DelegationSystemSCConfig{
					MinServiceFee: 0,
					MaxServiceFee: 100000,
				},
			},
			ValidatorAccountsDB: tpn.PeerState,
			ChanceComputer:      tpn.NodesCoordinator,
			EpochNotifier:       tpn.EpochNotifier,
			EpochConfig: &config.EpochConfig{
				EnableEpochs: config.EnableEpochs{
					StakingV2EnableEpoch:               0,
					StakeEnableEpoch:                   0,
					DelegationSmartContractEnableEpoch: 0,
					DelegationManagerEnableEpoch:       0,
				},
			},
			ShardCoordinator: tpn.ShardCoordinator,
		}
		vmFactory, _ = metaProcess.NewVMContainerFactory(argsNewVmFactory)
	} else {
		esdtTransferParser, _ := parsers.NewESDTTransferParser(TestMarshalizer)
		blockChainHookImpl, _ := hooks.NewBlockChainHookImpl(argsHook)
		argsNewVMFactory := shard.ArgVMContainerFactory{
			Config: config.VirtualMachineConfig{
				ArwenVersions: []config.ArwenVersionByEpoch{
					{StartEpoch: 0, Version: "*"},
				},
			},
			BlockChainHook:     blockChainHookImpl,
			BuiltInFunctions:   argsHook.BuiltInFunctions,
			BlockGasLimit:      tpn.EconomicsData.MaxGasLimitPerBlock(tpn.ShardCoordinator.SelfId()),
			GasSchedule:        gasSchedule,
			EpochNotifier:      tpn.EpochNotifier,
			EpochConfig:        tpn.EnableEpochs,
			ArwenChangeLocker:  tpn.ArwenChangeLocker,
			ESDTTransferParser: esdtTransferParser,
		}
		vmFactory, _ = shard.NewVMContainerFactory(argsNewVMFactory)
	}

	vmContainer, _ := vmFactory.Create()

	_ = vmcommonBuiltInFunctions.SetPayableHandler(builtInFuncs, vmFactory.BlockChainHookImpl())
	argsNewScQueryService := smartContract.ArgsNewSCQueryService{
		VmContainer:              vmContainer,
		EconomicsFee:             tpn.EconomicsData,
		BlockChainHook:           vmFactory.BlockChainHookImpl(),
		BlockChain:               tpn.BlockChain,
		ArwenChangeLocker:        tpn.ArwenChangeLocker,
		Bootstrapper:             tpn.Bootstrapper,
		AllowExternalQueriesChan: common.GetClosedUnbufferedChannel(),
	}
	tpn.SCQueryService, _ = smartContract.NewSCQueryService(argsNewScQueryService)
}

// InitializeProcessors will reinitialize processors
func (tpn *TestProcessorNode) InitializeProcessors(gasMap map[string]map[string]uint64) {
	tpn.initValidatorStatistics()
	tpn.initBlockTracker()
	tpn.initInnerProcessors(gasMap)
	argsNewScQueryService := smartContract.ArgsNewSCQueryService{
		VmContainer:              tpn.VMContainer,
		EconomicsFee:             tpn.EconomicsData,
		BlockChainHook:           tpn.BlockchainHook,
		BlockChain:               tpn.BlockChain,
		ArwenChangeLocker:        tpn.ArwenChangeLocker,
		Bootstrapper:             tpn.Bootstrapper,
		AllowExternalQueriesChan: common.GetClosedUnbufferedChannel(),
	}
	tpn.SCQueryService, _ = smartContract.NewSCQueryService(argsNewScQueryService)
	tpn.initBlockProcessor(stateCheckpointModulus)
	tpn.BroadcastMessenger, _ = sposFactory.GetBroadcastMessenger(
		TestMarshalizer,
		TestHasher,
		tpn.Messenger,
		tpn.ShardCoordinator,
		tpn.OwnAccount.SkTxSign,
		tpn.OwnAccount.PeerSigHandler,
		tpn.DataPool.Headers(),
		tpn.InterceptorsContainer,
		&testscommon.AlarmSchedulerStub{},
	)
	tpn.setGenesisBlock()
	tpn.initNode()
	tpn.addHandlersForCounters()
	tpn.addGenesisBlocksIntoStorage()
}

func (tpn *TestProcessorNode) initDataPools() {
	tpn.DataPool = dataRetrieverMock.CreatePoolsHolder(1, tpn.ShardCoordinator.SelfId())
	cacherCfg := storageUnit.CacheConfig{Capacity: 10000, Type: storageUnit.LRUCache, Shards: 1}
	cache, _ := storageUnit.NewCache(cacherCfg)
	tpn.WhiteListHandler, _ = interceptors.NewWhiteListDataVerifier(cache)

	cacherVerifiedCfg := storageUnit.CacheConfig{Capacity: 5000, Type: storageUnit.LRUCache, Shards: 1}
	cacheVerified, _ := storageUnit.NewCache(cacherVerifiedCfg)
	tpn.WhiteListerVerifiedTxs, _ = interceptors.NewWhiteListDataVerifier(cacheVerified)
}

func (tpn *TestProcessorNode) initStorage() {
	tpn.Storage = CreateStore(tpn.ShardCoordinator.NumberOfShards())
}

func (tpn *TestProcessorNode) initChainHandler() {
	if tpn.ShardCoordinator.SelfId() == core.MetachainShardId {
		tpn.BlockChain = CreateMetaChain()
	} else {
		tpn.BlockChain = CreateShardChain()
	}
}

func (tpn *TestProcessorNode) initEconomicsData(economicsConfig *config.EconomicsConfig) {
	argsNewEconomicsData := economics.ArgsNewEconomicsData{
		Economics:                      economicsConfig,
		PenalizedTooMuchGasEnableEpoch: 0,
		EpochNotifier:                  &epochNotifier.EpochNotifierStub{},
		BuiltInFunctionsCostHandler:    &mock.BuiltInCostHandlerStub{},
	}
	economicsData, _ := economics.NewEconomicsData(argsNewEconomicsData)
	tpn.EconomicsData = economics.NewTestEconomicsData(economicsData)
}

func (tpn *TestProcessorNode) createDefaultEconomicsConfig() *config.EconomicsConfig {
	maxGasLimitPerBlock := strconv.FormatUint(MaxGasLimitPerBlock, 10)
	minGasPrice := strconv.FormatUint(MinTxGasPrice, 10)
	minGasLimit := strconv.FormatUint(MinTxGasLimit, 10)

	return &config.EconomicsConfig{
		GlobalSettings: config.GlobalSettings{
			GenesisTotalSupply: "2000000000000000000000",
			MinimumInflation:   0,
			YearSettings: []*config.YearSetting{
				{
					Year:             0,
					MaximumInflation: 0.01,
				},
			},
		},
		RewardsSettings: config.RewardsSettings{
			RewardsConfigByEpoch: []config.EpochRewardSettings{
				{
					LeaderPercentage:                 0.1,
					DeveloperPercentage:              0.1,
					ProtocolSustainabilityAddress:    testProtocolSustainabilityAddress,
					TopUpFactor:                      0.25,
					TopUpGradientPoint:               "300000000000000000000",
					ProtocolSustainabilityPercentage: 0.1,
				},
			},
		},
		FeeSettings: config.FeeSettings{
			GasLimitSettings: []config.GasLimitSetting{
				{
					MaxGasLimitPerBlock:         maxGasLimitPerBlock,
					MaxGasLimitPerMiniBlock:     maxGasLimitPerBlock,
					MaxGasLimitPerMetaBlock:     maxGasLimitPerBlock,
					MaxGasLimitPerMetaMiniBlock: maxGasLimitPerBlock,
					MaxGasLimitPerTx:            maxGasLimitPerBlock,
					MinGasLimit:                 minGasLimit,
				},
			},
			MinGasPrice:      minGasPrice,
			GasPerDataByte:   "1",
			GasPriceModifier: 0.01,
		},
	}
}

func (tpn *TestProcessorNode) initRatingsData() {
	if tpn.RatingsData == nil {
		tpn.RatingsData = CreateRatingsData()
	}
}

// CreateRatingsData creates a mock RatingsData object
func CreateRatingsData() *rating.RatingsData {
	ratingsConfig := config.RatingsConfig{
		ShardChain: config.ShardChain{
			RatingSteps: config.RatingSteps{
				HoursToMaxRatingFromStartRating: 50,
				ProposerValidatorImportance:     1,
				ProposerDecreaseFactor:          -4,
				ValidatorDecreaseFactor:         -4,
				ConsecutiveMissedBlocksPenalty:  1.1,
			},
		},
		MetaChain: config.MetaChain{
			RatingSteps: config.RatingSteps{
				HoursToMaxRatingFromStartRating: 50,
				ProposerValidatorImportance:     1,
				ProposerDecreaseFactor:          -4,
				ValidatorDecreaseFactor:         -4,
				ConsecutiveMissedBlocksPenalty:  1.1,
			},
		},
		General: config.General{
			StartRating:           500000,
			MaxRating:             1000000,
			MinRating:             1,
			SignedBlocksThreshold: 0.025,
			SelectionChances: []*config.SelectionChance{
				{
					MaxThreshold:  0,
					ChancePercent: 5,
				},
				{
					MaxThreshold:  100000,
					ChancePercent: 0,
				},
				{
					MaxThreshold:  200000,
					ChancePercent: 16,
				},
				{
					MaxThreshold:  300000,
					ChancePercent: 17,
				},
				{
					MaxThreshold:  400000,
					ChancePercent: 18,
				},
				{
					MaxThreshold:  500000,
					ChancePercent: 19,
				},
				{
					MaxThreshold:  600000,
					ChancePercent: 20,
				},
				{
					MaxThreshold:  700000,
					ChancePercent: 21,
				},
				{
					MaxThreshold:  800000,
					ChancePercent: 22,
				},
				{
					MaxThreshold:  900000,
					ChancePercent: 23,
				},
				{
					MaxThreshold:  1000000,
					ChancePercent: 24,
				},
			},
		},
	}

	ratingDataArgs := rating.RatingsDataArg{
		Config:                   ratingsConfig,
		ShardConsensusSize:       63,
		MetaConsensusSize:        400,
		ShardMinNodes:            400,
		MetaMinNodes:             400,
		RoundDurationMiliseconds: 6000,
	}

	ratingsData, _ := rating.NewRatingsData(ratingDataArgs)
	return ratingsData
}

func (tpn *TestProcessorNode) initInterceptors() {
	var err error
	tpn.BlockBlackListHandler = timecache.NewTimeCache(TimeSpanForBadHeaders)
	if check.IfNil(tpn.EpochStartNotifier) {
		tpn.EpochStartNotifier = notifier.NewEpochStartSubscriptionHandler()
	}

	coreComponents := GetDefaultCoreComponents()
	coreComponents.InternalMarshalizerField = TestMarshalizer
	coreComponents.TxMarshalizerField = TestTxSignMarshalizer
	coreComponents.HasherField = TestHasher
	coreComponents.Uint64ByteSliceConverterField = TestUint64Converter
	coreComponents.ChainIdCalled = func() string {
		return string(tpn.ChainID)
	}
	coreComponents.MinTransactionVersionCalled = func() uint32 {
		return tpn.MinTransactionVersion
	}
	coreComponents.TxVersionCheckField = versioning.NewTxVersionChecker(tpn.MinTransactionVersion)
	coreComponents.EpochNotifierField = &epochNotifier.EpochNotifierStub{}

	cryptoComponents := GetDefaultCryptoComponents()
	cryptoComponents.PubKey = nil
	cryptoComponents.BlockSig = tpn.OwnAccount.BlockSingleSigner
	cryptoComponents.TxSig = tpn.OwnAccount.SingleSigner
	cryptoComponents.MultiSig = TestMultiSig
	cryptoComponents.BlKeyGen = tpn.OwnAccount.KeygenBlockSign
	cryptoComponents.TxKeyGen = tpn.OwnAccount.KeygenTxSign

	if tpn.ShardCoordinator.SelfId() == core.MetachainShardId {
		argsEpochStart := &metachain.ArgsNewMetaEpochStartTrigger{
			GenesisTime: tpn.RoundHandler.TimeStamp(),
			Settings: &config.EpochStartConfig{
				MinRoundsBetweenEpochs: 1000,
				RoundsPerEpoch:         10000,
			},
			Epoch:              0,
			EpochStartNotifier: tpn.EpochStartNotifier,
			Storage:            tpn.Storage,
			Marshalizer:        TestMarshalizer,
			Hasher:             TestHasher,
			AppStatusHandler:   &statusHandlerMock.AppStatusHandlerStub{},
		}
		epochStartTrigger, _ := metachain.NewEpochStartTrigger(argsEpochStart)
		tpn.EpochStartTrigger = &metachain.TestTrigger{}
		tpn.EpochStartTrigger.SetTrigger(epochStartTrigger)

		metaInterceptorContainerFactoryArgs := interceptorscontainer.CommonInterceptorsContainerFactoryArgs{
			CoreComponents:          coreComponents,
			CryptoComponents:        cryptoComponents,
			ShardCoordinator:        tpn.ShardCoordinator,
			NodesCoordinator:        tpn.NodesCoordinator,
			Messenger:               tpn.Messenger,
			Store:                   tpn.Storage,
			DataPool:                tpn.DataPool,
			Accounts:                tpn.AccntState,
			MaxTxNonceDeltaAllowed:  maxTxNonceDeltaAllowed,
			TxFeeHandler:            tpn.EconomicsData,
			BlockBlackList:          tpn.BlockBlackListHandler,
			HeaderSigVerifier:       tpn.HeaderSigVerifier,
			HeaderIntegrityVerifier: tpn.HeaderIntegrityVerifier,
			SizeCheckDelta:          sizeCheckDelta,
			ValidityAttester:        tpn.BlockTracker,
			EpochStartTrigger:       tpn.EpochStartTrigger,
			WhiteListHandler:        tpn.WhiteListHandler,
			WhiteListerVerifiedTxs:  tpn.WhiteListerVerifiedTxs,
			AntifloodHandler:        &mock.NilAntifloodHandler{},
			ArgumentsParser:         smartContract.NewArgumentParser(),
			PreferredPeersHolder:    &p2pmocks.PeersHolderStub{},
			RequestHandler:          tpn.RequestHandler,
		}
		interceptorContainerFactory, _ := interceptorscontainer.NewMetaInterceptorsContainerFactory(metaInterceptorContainerFactoryArgs)

		tpn.InterceptorsContainer, err = interceptorContainerFactory.Create()
		if err != nil {
			log.Debug("interceptor container factory Create", "error", err.Error())
		}
	} else {
		argsPeerMiniBlocksSyncer := shardchain.ArgPeerMiniBlockSyncer{
			MiniBlocksPool: tpn.DataPool.MiniBlocks(),
			Requesthandler: tpn.RequestHandler,
		}
		peerMiniBlockSyncer, _ := shardchain.NewPeerMiniBlockSyncer(argsPeerMiniBlocksSyncer)
		argsShardEpochStart := &shardchain.ArgsShardEpochStartTrigger{
			Marshalizer:          TestMarshalizer,
			Hasher:               TestHasher,
			HeaderValidator:      tpn.HeaderValidator,
			Uint64Converter:      TestUint64Converter,
			DataPool:             tpn.DataPool,
			Storage:              tpn.Storage,
			RequestHandler:       tpn.RequestHandler,
			Epoch:                0,
			Validity:             1,
			Finality:             1,
			EpochStartNotifier:   tpn.EpochStartNotifier,
			PeerMiniBlocksSyncer: peerMiniBlockSyncer,
			RoundHandler:         tpn.RoundHandler,
			AppStatusHandler:     &statusHandlerMock.AppStatusHandlerStub{},
		}
		epochStartTrigger, _ := shardchain.NewEpochStartTrigger(argsShardEpochStart)
		tpn.EpochStartTrigger = &shardchain.TestTrigger{}
		tpn.EpochStartTrigger.SetTrigger(epochStartTrigger)

		shardIntereptorContainerFactoryArgs := interceptorscontainer.CommonInterceptorsContainerFactoryArgs{
			CoreComponents:          coreComponents,
			CryptoComponents:        cryptoComponents,
			Accounts:                tpn.AccntState,
			ShardCoordinator:        tpn.ShardCoordinator,
			NodesCoordinator:        tpn.NodesCoordinator,
			Messenger:               tpn.Messenger,
			Store:                   tpn.Storage,
			DataPool:                tpn.DataPool,
			MaxTxNonceDeltaAllowed:  maxTxNonceDeltaAllowed,
			TxFeeHandler:            tpn.EconomicsData,
			BlockBlackList:          tpn.BlockBlackListHandler,
			HeaderSigVerifier:       tpn.HeaderSigVerifier,
			HeaderIntegrityVerifier: tpn.HeaderIntegrityVerifier,
			SizeCheckDelta:          sizeCheckDelta,
			ValidityAttester:        tpn.BlockTracker,
			EpochStartTrigger:       tpn.EpochStartTrigger,
			WhiteListHandler:        tpn.WhiteListHandler,
			WhiteListerVerifiedTxs:  tpn.WhiteListerVerifiedTxs,
			AntifloodHandler:        &mock.NilAntifloodHandler{},
			ArgumentsParser:         smartContract.NewArgumentParser(),
			PreferredPeersHolder:    &p2pmocks.PeersHolderStub{},
			RequestHandler:          tpn.RequestHandler,
		}
		interceptorContainerFactory, _ := interceptorscontainer.NewShardInterceptorsContainerFactory(shardIntereptorContainerFactoryArgs)

		tpn.InterceptorsContainer, err = interceptorContainerFactory.Create()
		if err != nil {
			fmt.Println(err.Error())
		}
	}
}

func (tpn *TestProcessorNode) initResolvers() {
	dataPacker, _ := partitioning.NewSimpleDataPacker(TestMarshalizer)

	_ = tpn.Messenger.CreateTopic(common.ConsensusTopic+tpn.ShardCoordinator.CommunicationIdentifier(tpn.ShardCoordinator.SelfId()), true)

	resolverContainerFactory := resolverscontainer.FactoryArgs{
		ShardCoordinator:            tpn.ShardCoordinator,
		Messenger:                   tpn.Messenger,
		Store:                       tpn.Storage,
		Marshalizer:                 TestMarshalizer,
		DataPools:                   tpn.DataPool,
		Uint64ByteSliceConverter:    TestUint64Converter,
		DataPacker:                  dataPacker,
		TriesContainer:              tpn.TrieContainer,
		SizeCheckDelta:              100,
		InputAntifloodHandler:       &mock.NilAntifloodHandler{},
		OutputAntifloodHandler:      &mock.NilAntifloodHandler{},
		NumConcurrentResolvingJobs:  10,
		CurrentNetworkEpochProvider: &mock.CurrentNetworkEpochProviderStub{},
		PreferredPeersHolder:        &p2pmocks.PeersHolderStub{},
		ResolverConfig: config.ResolverConfig{
			NumCrossShardPeers:  2,
			NumIntraShardPeers:  1,
			NumFullHistoryPeers: 3,
		},
		PeersRatingHandler: tpn.PeersRatingHandler,
	}

	var err error
	if tpn.ShardCoordinator.SelfId() == core.MetachainShardId {
		resolversContainerFactory, _ := resolverscontainer.NewMetaResolversContainerFactory(resolverContainerFactory)

		tpn.ResolversContainer, err = resolversContainerFactory.Create()
		log.LogIfError(err)

		tpn.ResolverFinder, _ = containers.NewResolversFinder(tpn.ResolversContainer, tpn.ShardCoordinator)
		tpn.RequestHandler, _ = requestHandlers.NewResolverRequestHandler(
			tpn.ResolverFinder,
			tpn.RequestedItemsHandler,
			tpn.WhiteListHandler,
			100,
			tpn.ShardCoordinator.SelfId(),
			time.Second,
		)
	} else {
		resolversContainerFactory, _ := resolverscontainer.NewShardResolversContainerFactory(resolverContainerFactory)

		tpn.ResolversContainer, err = resolversContainerFactory.Create()
		log.LogIfError(err)

		tpn.ResolverFinder, _ = containers.NewResolversFinder(tpn.ResolversContainer, tpn.ShardCoordinator)
		tpn.RequestHandler, _ = requestHandlers.NewResolverRequestHandler(
			tpn.ResolverFinder,
			tpn.RequestedItemsHandler,
			tpn.WhiteListHandler,
			100,
			tpn.ShardCoordinator.SelfId(),
			time.Second,
		)
	}
}

func (tpn *TestProcessorNode) initInnerProcessors(gasMap map[string]map[string]uint64) {
	if tpn.ShardCoordinator.SelfId() == core.MetachainShardId {
		tpn.initMetaInnerProcessors()
		return
	}

	if tpn.ValidatorStatisticsProcessor == nil {
		tpn.ValidatorStatisticsProcessor = &mock.ValidatorStatisticsProcessorStub{}
	}

	interimProcFactory, _ := shard.NewIntermediateProcessorsContainerFactory(
		tpn.ShardCoordinator,
		TestMarshalizer,
		TestHasher,
		TestAddressPubkeyConverter,
		tpn.Storage,
		tpn.DataPool,
		tpn.EconomicsData,
	)

	tpn.InterimProcContainer, _ = interimProcFactory.Create()
	tpn.ScrForwarder, _ = postprocess.NewTestIntermediateResultsProcessor(
		TestHasher,
		TestMarshalizer,
		tpn.ShardCoordinator,
		TestAddressPubkeyConverter,
		tpn.Storage,
		dataBlock.SmartContractResultBlock,
		tpn.DataPool.CurrentBlockTxs(),
		tpn.EconomicsData,
	)

	tpn.InterimProcContainer.Remove(dataBlock.SmartContractResultBlock)
	_ = tpn.InterimProcContainer.Add(dataBlock.SmartContractResultBlock, tpn.ScrForwarder)

	tpn.RewardsProcessor, _ = rewardTransaction.NewRewardTxProcessor(
		tpn.AccntState,
		TestAddressPubkeyConverter,
		tpn.ShardCoordinator,
	)

	mapDNSAddresses := make(map[string]struct{})
	if !check.IfNil(tpn.SmartContractParser) {
		mapDNSAddresses, _ = tpn.SmartContractParser.GetDeployedSCAddresses(genesis.DNSType)
	}

	gasSchedule := mock.NewGasScheduleNotifierMock(gasMap)
	argsBuiltIn := builtInFunctions.ArgsCreateBuiltInFunctionContainer{
		GasSchedule:                gasSchedule,
		MapDNSAddresses:            mapDNSAddresses,
		Marshalizer:                TestMarshalizer,
		Accounts:                   tpn.AccntState,
		ShardCoordinator:           tpn.ShardCoordinator,
		EpochNotifier:              tpn.EpochNotifier,
		GlobalMintBurnDisableEpoch: tpn.EnableEpochs.GlobalMintBurnDisableEpoch,
	}
	builtInFuncs, nftStorageHandler, globalSettingsHandler, _ := builtInFunctions.CreateBuiltInFuncContainerAndNFTStorageHandler(argsBuiltIn)

	for name, function := range TestBuiltinFunctions {
		err := builtInFuncs.Add(name, function)
		log.LogIfError(err)
	}

	argsHook := hooks.ArgBlockChainHook{
<<<<<<< HEAD
		Accounts:           tpn.AccntState,
		PubkeyConv:         TestAddressPubkeyConverter,
		StorageService:     tpn.Storage,
		BlockChain:         tpn.BlockChain,
		ShardCoordinator:   tpn.ShardCoordinator,
		Marshalizer:        TestMarshalizer,
		Uint64Converter:    TestUint64Converter,
		BuiltInFunctions:   builtInFuncs,
		NFTStorageHandler:  nftStorageHandler,
		DataPool:           tpn.DataPool,
		CompiledSCPool:     tpn.DataPool.SmartContracts(),
		EpochNotifier:      tpn.EpochNotifier,
		NilCompiledSCStore: true,
		Priority:           common.TestPriority,
=======
		Accounts:              tpn.AccntState,
		PubkeyConv:            TestAddressPubkeyConverter,
		StorageService:        tpn.Storage,
		BlockChain:            tpn.BlockChain,
		ShardCoordinator:      tpn.ShardCoordinator,
		Marshalizer:           TestMarshalizer,
		Uint64Converter:       TestUint64Converter,
		BuiltInFunctions:      builtInFuncs,
		NFTStorageHandler:     nftStorageHandler,
		GlobalSettingsHandler: globalSettingsHandler,
		DataPool:              tpn.DataPool,
		CompiledSCPool:        tpn.DataPool.SmartContracts(),
		EpochNotifier:         tpn.EpochNotifier,
		NilCompiledSCStore:    true,
>>>>>>> de0e7e88
	}
	esdtTransferParser, _ := parsers.NewESDTTransferParser(TestMarshalizer)
	maxGasLimitPerBlock := uint64(0xFFFFFFFFFFFFFFFF)
	blockChainHookImpl, _ := hooks.NewBlockChainHookImpl(argsHook)
	tpn.EnableEpochs.FailExecutionOnEveryAPIErrorEnableEpoch = 1
	argsNewVMFactory := shard.ArgVMContainerFactory{
		Config: config.VirtualMachineConfig{
			ArwenVersions: []config.ArwenVersionByEpoch{
				{StartEpoch: 0, Version: "*"},
			},
		},
		BlockGasLimit:      maxGasLimitPerBlock,
		GasSchedule:        gasSchedule,
		BlockChainHook:     blockChainHookImpl,
		BuiltInFunctions:   argsHook.BuiltInFunctions,
		EpochNotifier:      tpn.EpochNotifier,
		EpochConfig:        tpn.EnableEpochs,
		ArwenChangeLocker:  tpn.ArwenChangeLocker,
		ESDTTransferParser: esdtTransferParser,
	}
	vmFactory, _ := shard.NewVMContainerFactory(argsNewVMFactory)

	var err error
	tpn.VMContainer, err = vmFactory.Create()
	if err != nil {
		panic(err)
	}

	tpn.BlockchainHook, _ = vmFactory.BlockChainHookImpl().(*hooks.BlockChainHookImpl)
	_ = vmcommonBuiltInFunctions.SetPayableHandler(builtInFuncs, tpn.BlockchainHook)

	mockVM, _ := mock.NewOneSCExecutorMockVM(tpn.BlockchainHook, TestHasher)
	mockVM.GasForOperation = OpGasValueForMockVm
	_ = tpn.VMContainer.Add(procFactory.InternalTestingVM, mockVM)

	tpn.FeeAccumulator, _ = postprocess.NewFeeAccumulator()
	tpn.ArgsParser = smartContract.NewArgumentParser()

	argsTxTypeHandler := coordinator.ArgNewTxTypeHandler{
		PubkeyConverter:    TestAddressPubkeyConverter,
		ShardCoordinator:   tpn.ShardCoordinator,
		BuiltInFunctions:   builtInFuncs,
		ArgumentParser:     parsers.NewCallArgsParser(),
		EpochNotifier:      tpn.EpochNotifier,
		ESDTTransferParser: esdtTransferParser,
	}
	txTypeHandler, _ := coordinator.NewTxTypeHandler(argsTxTypeHandler)
	tpn.GasHandler, _ = preprocess.NewGasComputation(tpn.EconomicsData, txTypeHandler, tpn.EpochNotifier, tpn.EnableEpochs.SCDeployEnableEpoch)
	badBlocksHandler, _ := tpn.InterimProcContainer.Get(dataBlock.InvalidBlock)

	argsNewScProcessor := smartContract.ArgsNewSmartContractProcessor{
		VmContainer:       tpn.VMContainer,
		ArgsParser:        tpn.ArgsParser,
		Hasher:            TestHasher,
		Marshalizer:       TestMarshalizer,
		AccountsDB:        tpn.AccntState,
		BlockChainHook:    vmFactory.BlockChainHookImpl(),
		BuiltInFunctions:  builtInFuncs,
		PubkeyConv:        TestAddressPubkeyConverter,
		ShardCoordinator:  tpn.ShardCoordinator,
		ScrForwarder:      tpn.ScrForwarder,
		TxFeeHandler:      tpn.FeeAccumulator,
		EconomicsFee:      tpn.EconomicsData,
		TxTypeHandler:     txTypeHandler,
		GasHandler:        tpn.GasHandler,
		GasSchedule:       gasSchedule,
		TxLogsProcessor:   tpn.TransactionLogProcessor,
		BadTxForwarder:    badBlocksHandler,
		EpochNotifier:     tpn.EpochNotifier,
		VMOutputCacher:    txcache.NewDisabledCache(),
		ArwenChangeLocker: tpn.ArwenChangeLocker,
		EnableEpochs:      tpn.EnableEpochs,
	}
	sc, _ := smartContract.NewSmartContractProcessor(argsNewScProcessor)
	tpn.ScProcessor = smartContract.NewTestScProcessor(sc)

	receiptsHandler, _ := tpn.InterimProcContainer.Get(dataBlock.ReceiptBlock)
	argsNewTxProcessor := transaction.ArgsNewTxProcessor{
		Accounts:                       tpn.AccntState,
		Hasher:                         TestHasher,
		PubkeyConv:                     TestAddressPubkeyConverter,
		Marshalizer:                    TestMarshalizer,
		SignMarshalizer:                TestTxSignMarshalizer,
		ShardCoordinator:               tpn.ShardCoordinator,
		ScProcessor:                    tpn.ScProcessor,
		TxFeeHandler:                   tpn.FeeAccumulator,
		TxTypeHandler:                  txTypeHandler,
		EconomicsFee:                   tpn.EconomicsData,
		ReceiptForwarder:               receiptsHandler,
		BadTxForwarder:                 badBlocksHandler,
		ArgsParser:                     tpn.ArgsParser,
		ScrForwarder:                   tpn.ScrForwarder,
		EpochNotifier:                  tpn.EpochNotifier,
		RelayedTxEnableEpoch:           tpn.EnableEpochs.RelayedTransactionsEnableEpoch,
		PenalizedTooMuchGasEnableEpoch: tpn.EnableEpochs.PenalizedTooMuchGasEnableEpoch,
	}
	tpn.TxProcessor, _ = transaction.NewTxProcessor(argsNewTxProcessor)
	scheduledTxsExecutionHandler, _ := preprocess.NewScheduledTxsExecution(
		tpn.TxProcessor,
		&mock.TransactionCoordinatorMock{},
		tpn.Storage.GetStorer(dataRetriever.ScheduledSCRsUnit),
		TestMarshalizer,
		TestHasher,
		tpn.ShardCoordinator,
	)

	fact, _ := shard.NewPreProcessorsContainerFactory(
		tpn.ShardCoordinator,
		tpn.Storage,
		TestMarshalizer,
		TestHasher,
		tpn.DataPool,
		TestAddressPubkeyConverter,
		tpn.AccntState,
		tpn.RequestHandler,
		tpn.TxProcessor,
		tpn.ScProcessor,
		tpn.ScProcessor,
		tpn.RewardsProcessor,
		tpn.EconomicsData,
		tpn.GasHandler,
		tpn.BlockTracker,
		TestBlockSizeComputationHandler,
		TestBalanceComputationHandler,
		tpn.EpochNotifier,
		tpn.EnableEpochs.OptimizeGasUsedInCrossMiniBlocksEnableEpoch,
		tpn.EnableEpochs.FrontRunningProtectionEnableEpoch,
		tpn.ScheduledMiniBlocksEnableEpoch,
		txTypeHandler,
		scheduledTxsExecutionHandler,
	)
	tpn.PreProcessorsContainer, _ = fact.Create()

	argsTransactionCoordinator := coordinator.ArgTransactionCoordinator{
		Hasher:                            TestHasher,
		Marshalizer:                       TestMarshalizer,
		ShardCoordinator:                  tpn.ShardCoordinator,
		Accounts:                          tpn.AccntState,
		MiniBlockPool:                     tpn.DataPool.MiniBlocks(),
		RequestHandler:                    tpn.RequestHandler,
		PreProcessors:                     tpn.PreProcessorsContainer,
		InterProcessors:                   tpn.InterimProcContainer,
		GasHandler:                        tpn.GasHandler,
		FeeHandler:                        tpn.FeeAccumulator,
		BlockSizeComputation:              TestBlockSizeComputationHandler,
		BalanceComputation:                TestBalanceComputationHandler,
		EconomicsFee:                      tpn.EconomicsData,
		TxTypeHandler:                     txTypeHandler,
		BlockGasAndFeesReCheckEnableEpoch: tpn.EnableEpochs.BlockGasAndFeesReCheckEnableEpoch,
		TransactionsLogProcessor:          tpn.TransactionLogProcessor,
		EpochNotifier:                     tpn.EpochNotifier,
		ScheduledTxsExecutionHandler:      scheduledTxsExecutionHandler,
		ScheduledMiniBlocksEnableEpoch:    tpn.ScheduledMiniBlocksEnableEpoch,
		DoubleTransactionsDetector:        &testscommon.PanicDoubleTransactionsDetector{},
	}
	tpn.TxCoordinator, _ = coordinator.NewTransactionCoordinator(argsTransactionCoordinator)
	scheduledTxsExecutionHandler.SetTransactionCoordinator(tpn.TxCoordinator)
}

func (tpn *TestProcessorNode) initMetaInnerProcessors() {
	interimProcFactory, _ := metaProcess.NewIntermediateProcessorsContainerFactory(
		tpn.ShardCoordinator,
		TestMarshalizer,
		TestHasher,
		TestAddressPubkeyConverter,
		tpn.Storage,
		tpn.DataPool,
		tpn.EconomicsData,
	)

	tpn.InterimProcContainer, _ = interimProcFactory.Create()
	tpn.ScrForwarder, _ = postprocess.NewTestIntermediateResultsProcessor(
		TestHasher,
		TestMarshalizer,
		tpn.ShardCoordinator,
		TestAddressPubkeyConverter,
		tpn.Storage,
		dataBlock.SmartContractResultBlock,
		tpn.DataPool.CurrentBlockTxs(),
		tpn.EconomicsData,
	)

	tpn.InterimProcContainer.Remove(dataBlock.SmartContractResultBlock)
	_ = tpn.InterimProcContainer.Add(dataBlock.SmartContractResultBlock, tpn.ScrForwarder)

	gasMap := arwenConfig.MakeGasMapForTests()
	defaults.FillGasMapInternal(gasMap, 1)
	gasSchedule := mock.NewGasScheduleNotifierMock(gasMap)
	argsBuiltIn := builtInFunctions.ArgsCreateBuiltInFunctionContainer{
		GasSchedule:                gasSchedule,
		MapDNSAddresses:            make(map[string]struct{}),
		Marshalizer:                TestMarshalizer,
		Accounts:                   tpn.AccntState,
		ShardCoordinator:           tpn.ShardCoordinator,
		EpochNotifier:              tpn.EpochNotifier,
		GlobalMintBurnDisableEpoch: tpn.EnableEpochs.GlobalMintBurnDisableEpoch,
	}
	builtInFuncs, nftStorageHandler, globalSettingsHandler, _ := builtInFunctions.CreateBuiltInFuncContainerAndNFTStorageHandler(argsBuiltIn)
	argsHook := hooks.ArgBlockChainHook{
<<<<<<< HEAD
		Accounts:           tpn.AccntState,
		PubkeyConv:         TestAddressPubkeyConverter,
		StorageService:     tpn.Storage,
		BlockChain:         tpn.BlockChain,
		ShardCoordinator:   tpn.ShardCoordinator,
		Marshalizer:        TestMarshalizer,
		Uint64Converter:    TestUint64Converter,
		BuiltInFunctions:   builtInFuncs,
		NFTStorageHandler:  nftStorageHandler,
		DataPool:           tpn.DataPool,
		CompiledSCPool:     tpn.DataPool.SmartContracts(),
		EpochNotifier:      tpn.EpochNotifier,
		NilCompiledSCStore: true,
		Priority:           common.TestPriority,
=======
		Accounts:              tpn.AccntState,
		PubkeyConv:            TestAddressPubkeyConverter,
		StorageService:        tpn.Storage,
		BlockChain:            tpn.BlockChain,
		ShardCoordinator:      tpn.ShardCoordinator,
		Marshalizer:           TestMarshalizer,
		Uint64Converter:       TestUint64Converter,
		BuiltInFunctions:      builtInFuncs,
		NFTStorageHandler:     nftStorageHandler,
		GlobalSettingsHandler: globalSettingsHandler,
		DataPool:              tpn.DataPool,
		CompiledSCPool:        tpn.DataPool.SmartContracts(),
		EpochNotifier:         tpn.EpochNotifier,
		NilCompiledSCStore:    true,
>>>>>>> de0e7e88
	}

	var signVerifier vm.MessageSignVerifier
	if tpn.UseValidVmBlsSigVerifier {
		signVerifier, _ = vmProcess.NewMessageSigVerifier(
			signing.NewKeyGenerator(mcl.NewSuiteBLS12()),
			mclsig.NewBlsSigner(),
		)
	} else {
		signVerifier, _ = disabled.NewMessageSignVerifier(&mock.KeyGenMock{})
	}
	blockChainHookImpl, _ := hooks.NewBlockChainHookImpl(argsHook)
	argsVMContainerFactory := metaProcess.ArgsNewVMContainerFactory{
		BlockChainHook:      blockChainHookImpl,
		PubkeyConv:          argsHook.PubkeyConv,
		Economics:           tpn.EconomicsData,
		MessageSignVerifier: signVerifier,
		GasSchedule:         gasSchedule,
		NodesConfigProvider: tpn.NodesSetup,
		Hasher:              TestHasher,
		Marshalizer:         TestMarshalizer,
		SystemSCConfig: &config.SystemSmartContractsConfig{
			ESDTSystemSCConfig: config.ESDTSystemSCConfig{
				BaseIssuingCost: "1000",
				OwnerAddress:    "aaaaaa",
			},
			GovernanceSystemSCConfig: config.GovernanceSystemSCConfig{
				Active: config.GovernanceSystemSCConfigActive{
					ProposalCost:     "500",
					MinQuorum:        "50",
					MinPassThreshold: "50",
					MinVetoThreshold: "50",
				},
				FirstWhitelistedAddress: DelegationManagerConfigChangeAddress,
			},
			StakingSystemSCConfig: config.StakingSystemSCConfig{
				GenesisNodePrice:                     "1000",
				UnJailValue:                          "10",
				MinStepValue:                         "10",
				MinStakeValue:                        "1",
				UnBondPeriod:                         1,
				UnBondPeriodInEpochs:                 1,
				NumRoundsWithoutBleed:                1,
				MaximumPercentageToBleed:             1,
				BleedPercentagePerRound:              1,
				MaxNumberOfNodesForStake:             100,
				ActivateBLSPubKeyMessageVerification: false,
				MinUnstakeTokensValue:                "1",
			},
			DelegationManagerSystemSCConfig: config.DelegationManagerSystemSCConfig{
				MinCreationDeposit:  "100",
				MinStakeAmount:      "100",
				ConfigChangeAddress: DelegationManagerConfigChangeAddress,
			},
			DelegationSystemSCConfig: config.DelegationSystemSCConfig{
				MinServiceFee: 0,
				MaxServiceFee: 100000,
			},
		},
		ValidatorAccountsDB: tpn.PeerState,
		ChanceComputer:      &mock.RaterMock{},
		EpochNotifier:       tpn.EpochNotifier,
		EpochConfig: &config.EpochConfig{
			EnableEpochs: tpn.EnableEpochs,
		},
		ShardCoordinator: tpn.ShardCoordinator,
	}
	vmFactory, _ := metaProcess.NewVMContainerFactory(argsVMContainerFactory)

	tpn.VMContainer, _ = vmFactory.Create()
	tpn.BlockchainHook, _ = vmFactory.BlockChainHookImpl().(*hooks.BlockChainHookImpl)
	tpn.SystemSCFactory = vmFactory.SystemSmartContractContainerFactory()
	tpn.addMockVm(tpn.BlockchainHook)

	tpn.FeeAccumulator, _ = postprocess.NewFeeAccumulator()
	tpn.ArgsParser = smartContract.NewArgumentParser()
	esdtTransferParser, _ := parsers.NewESDTTransferParser(TestMarshalizer)
	argsTxTypeHandler := coordinator.ArgNewTxTypeHandler{
		PubkeyConverter:    TestAddressPubkeyConverter,
		ShardCoordinator:   tpn.ShardCoordinator,
		BuiltInFunctions:   builtInFuncs,
		ArgumentParser:     parsers.NewCallArgsParser(),
		EpochNotifier:      tpn.EpochNotifier,
		ESDTTransferParser: esdtTransferParser,
	}
	txTypeHandler, _ := coordinator.NewTxTypeHandler(argsTxTypeHandler)
	tpn.GasHandler, _ = preprocess.NewGasComputation(tpn.EconomicsData, txTypeHandler, tpn.EpochNotifier, tpn.EnableEpochs.SCDeployEnableEpoch)
	badBlocksHandler, _ := tpn.InterimProcContainer.Get(dataBlock.InvalidBlock)
	argsNewScProcessor := smartContract.ArgsNewSmartContractProcessor{
		VmContainer:       tpn.VMContainer,
		ArgsParser:        tpn.ArgsParser,
		Hasher:            TestHasher,
		Marshalizer:       TestMarshalizer,
		AccountsDB:        tpn.AccntState,
		BlockChainHook:    vmFactory.BlockChainHookImpl(),
		BuiltInFunctions:  builtInFuncs,
		PubkeyConv:        TestAddressPubkeyConverter,
		ShardCoordinator:  tpn.ShardCoordinator,
		ScrForwarder:      tpn.ScrForwarder,
		TxFeeHandler:      tpn.FeeAccumulator,
		EconomicsFee:      tpn.EconomicsData,
		TxTypeHandler:     txTypeHandler,
		GasHandler:        tpn.GasHandler,
		GasSchedule:       gasSchedule,
		TxLogsProcessor:   tpn.TransactionLogProcessor,
		BadTxForwarder:    badBlocksHandler,
		EpochNotifier:     tpn.EpochNotifier,
		VMOutputCacher:    txcache.NewDisabledCache(),
		ArwenChangeLocker: tpn.ArwenChangeLocker,
		EnableEpochs:      tpn.EnableEpochs,
	}
	scProcessor, _ := smartContract.NewSmartContractProcessor(argsNewScProcessor)
	tpn.ScProcessor = smartContract.NewTestScProcessor(scProcessor)
	argsNewMetaTxProc := transaction.ArgsNewMetaTxProcessor{
		Hasher:                                TestHasher,
		Marshalizer:                           TestMarshalizer,
		Accounts:                              tpn.AccntState,
		PubkeyConv:                            TestAddressPubkeyConverter,
		ShardCoordinator:                      tpn.ShardCoordinator,
		ScProcessor:                           tpn.ScProcessor,
		TxTypeHandler:                         txTypeHandler,
		EconomicsFee:                          tpn.EconomicsData,
		ESDTEnableEpoch:                       0,
		EpochNotifier:                         tpn.EpochNotifier,
		BuiltInFunctionOnMetachainEnableEpoch: tpn.EnableEpochs.BuiltInFunctionOnMetaEnableEpoch,
	}
	tpn.TxProcessor, _ = transaction.NewMetaTxProcessor(argsNewMetaTxProc)
	scheduledTxsExecutionHandler, _ := preprocess.NewScheduledTxsExecution(
		tpn.TxProcessor,
		&mock.TransactionCoordinatorMock{},
		tpn.Storage.GetStorer(dataRetriever.ScheduledSCRsUnit),
		TestMarshalizer,
		TestHasher,
		tpn.ShardCoordinator)

	fact, _ := metaProcess.NewPreProcessorsContainerFactory(
		tpn.ShardCoordinator,
		tpn.Storage,
		TestMarshalizer,
		TestHasher,
		tpn.DataPool,
		tpn.AccntState,
		tpn.RequestHandler,
		tpn.TxProcessor,
		scProcessor,
		tpn.EconomicsData,
		tpn.GasHandler,
		tpn.BlockTracker,
		TestAddressPubkeyConverter,
		TestBlockSizeComputationHandler,
		TestBalanceComputationHandler,
		tpn.EpochNotifier,
		tpn.EnableEpochs.OptimizeGasUsedInCrossMiniBlocksEnableEpoch,
		tpn.EnableEpochs.FrontRunningProtectionEnableEpoch,
		tpn.ScheduledMiniBlocksEnableEpoch,
		txTypeHandler,
		scheduledTxsExecutionHandler,
	)
	tpn.PreProcessorsContainer, _ = fact.Create()

	argsTransactionCoordinator := coordinator.ArgTransactionCoordinator{
		Hasher:                            TestHasher,
		Marshalizer:                       TestMarshalizer,
		ShardCoordinator:                  tpn.ShardCoordinator,
		Accounts:                          tpn.AccntState,
		MiniBlockPool:                     tpn.DataPool.MiniBlocks(),
		RequestHandler:                    tpn.RequestHandler,
		PreProcessors:                     tpn.PreProcessorsContainer,
		InterProcessors:                   tpn.InterimProcContainer,
		GasHandler:                        tpn.GasHandler,
		FeeHandler:                        tpn.FeeAccumulator,
		BlockSizeComputation:              TestBlockSizeComputationHandler,
		BalanceComputation:                TestBalanceComputationHandler,
		EconomicsFee:                      tpn.EconomicsData,
		TxTypeHandler:                     txTypeHandler,
		BlockGasAndFeesReCheckEnableEpoch: tpn.EnableEpochs.BlockGasAndFeesReCheckEnableEpoch,
		TransactionsLogProcessor:          tpn.TransactionLogProcessor,
		EpochNotifier:                     tpn.EpochNotifier,
		ScheduledTxsExecutionHandler:      scheduledTxsExecutionHandler,
		ScheduledMiniBlocksEnableEpoch:    tpn.ScheduledMiniBlocksEnableEpoch,
		DoubleTransactionsDetector:        &testscommon.PanicDoubleTransactionsDetector{},
	}
	tpn.TxCoordinator, _ = coordinator.NewTransactionCoordinator(argsTransactionCoordinator)
	scheduledTxsExecutionHandler.SetTransactionCoordinator(tpn.TxCoordinator)
}

// InitDelegationManager will initialize the delegation manager whenever required
func (tpn *TestProcessorNode) InitDelegationManager() {
	if tpn.ShardCoordinator.SelfId() != core.MetachainShardId {
		return
	}

	systemVM, err := tpn.VMContainer.Get(factory.SystemVirtualMachine)
	log.LogIfError(err)

	codeMetaData := &vmcommon.CodeMetadata{
		Upgradeable: false,
		Payable:     false,
		Readable:    true,
	}

	vmInput := &vmcommon.ContractCreateInput{
		VMInput: vmcommon.VMInput{
			CallerAddr: vm.DelegationManagerSCAddress,
			Arguments:  [][]byte{},
			CallValue:  zero,
		},
		ContractCode:         vm.DelegationManagerSCAddress,
		ContractCodeMetadata: codeMetaData.ToBytes(),
	}

	vmOutput, err := systemVM.RunSmartContractCreate(vmInput)
	log.LogIfError(err)
	if vmOutput.ReturnCode != vmcommon.Ok {
		log.Error("error while initializing system SC", "return code", vmOutput.ReturnCode)
	}

	err = tpn.processSCOutputAccounts(vmOutput)
	log.LogIfError(err)

	err = tpn.updateSystemSCContractsCode(vmInput.ContractCodeMetadata, vm.DelegationManagerSCAddress)
	log.LogIfError(err)

	_, err = tpn.AccntState.Commit()
	log.LogIfError(err)
}

func (tpn *TestProcessorNode) updateSystemSCContractsCode(contractMetadata []byte, scAddress []byte) error {
	userAcc, err := tpn.getUserAccount(scAddress)
	if err != nil {
		return err
	}

	userAcc.SetOwnerAddress(scAddress)
	userAcc.SetCodeMetadata(contractMetadata)
	userAcc.SetCode(scAddress)

	return tpn.AccntState.SaveAccount(userAcc)
}

// save account changes in state from vmOutput - protected by VM - every output can be treated as is.
func (tpn *TestProcessorNode) processSCOutputAccounts(vmOutput *vmcommon.VMOutput) error {
	outputAccounts := process.SortVMOutputInsideData(vmOutput)
	for _, outAcc := range outputAccounts {
		acc, err := tpn.getUserAccount(outAcc.Address)
		if err != nil {
			return err
		}

		storageUpdates := process.GetSortedStorageUpdates(outAcc)
		for _, storeUpdate := range storageUpdates {
			err = acc.DataTrieTracker().SaveKeyValue(storeUpdate.Offset, storeUpdate.Data)
			if err != nil {
				return err
			}
		}

		if outAcc.BalanceDelta != nil && outAcc.BalanceDelta.Cmp(zero) != 0 {
			err = acc.AddToBalance(outAcc.BalanceDelta)
			if err != nil {
				return err
			}
		}

		err = tpn.AccntState.SaveAccount(acc)
		if err != nil {
			return err
		}
	}

	return nil
}

func (tpn *TestProcessorNode) getUserAccount(address []byte) (state.UserAccountHandler, error) {
	acnt, err := tpn.AccntState.LoadAccount(address)
	if err != nil {
		return nil, err
	}

	stAcc, ok := acnt.(state.UserAccountHandler)
	if !ok {
		return nil, process.ErrWrongTypeAssertion
	}

	return stAcc, nil
}

func (tpn *TestProcessorNode) addMockVm(blockchainHook vmcommon.BlockchainHook) {
	mockVM, _ := mock.NewOneSCExecutorMockVM(blockchainHook, TestHasher)
	mockVM.GasForOperation = OpGasValueForMockVm

	_ = tpn.VMContainer.Add(factory.InternalTestingVM, mockVM)
}

func (tpn *TestProcessorNode) initBlockProcessor(stateCheckpointModulus uint) {
	var err error

	if tpn.ShardCoordinator.SelfId() != core.MetachainShardId {
		tpn.ForkDetector, _ = processSync.NewShardForkDetector(tpn.RoundHandler, tpn.BlockBlackListHandler, tpn.BlockTracker, tpn.NodesSetup.GetStartTime())
	} else {
		tpn.ForkDetector, _ = processSync.NewMetaForkDetector(tpn.RoundHandler, tpn.BlockBlackListHandler, tpn.BlockTracker, tpn.NodesSetup.GetStartTime())
	}

	accountsDb := make(map[state.AccountsDbIdentifier]state.AccountsAdapter)
	accountsDb[state.UserAccountsState] = tpn.AccntState
	accountsDb[state.PeerAccountsState] = tpn.PeerState

	coreComponents := GetDefaultCoreComponents()
	coreComponents.InternalMarshalizerField = TestMarshalizer
	coreComponents.HasherField = TestHasher
	coreComponents.Uint64ByteSliceConverterField = TestUint64Converter
	coreComponents.RoundHandlerField = tpn.RoundHandler

	dataComponents := GetDefaultDataComponents()
	dataComponents.Store = tpn.Storage
	dataComponents.DataPool = tpn.DataPool
	dataComponents.BlockChain = tpn.BlockChain

	bootstrapComponents := getDefaultBootstrapComponents(tpn.ShardCoordinator)
	bootstrapComponents.HdrIntegrityVerifier = tpn.HeaderIntegrityVerifier

	statusComponents := GetDefaultStatusComponents()

	triesConfig := config.Config{
		StateTriesConfig: config.StateTriesConfig{
			CheckpointRoundsModulus:   stateCheckpointModulus,
			UserStatePruningQueueSize: uint(5),
			PeerStatePruningQueueSize: uint(3),
		},
	}

	argumentsBase := block.ArgBaseProcessor{
		CoreComponents:      coreComponents,
		DataComponents:      dataComponents,
		BootstrapComponents: bootstrapComponents,
		StatusComponents:    statusComponents,
		Config:              triesConfig,
		AccountsDB:          accountsDb,
		ForkDetector:        tpn.ForkDetector,
		NodesCoordinator:    tpn.NodesCoordinator,
		FeeHandler:          tpn.FeeAccumulator,
		RequestHandler:      tpn.RequestHandler,
		BlockChainHook:      tpn.BlockchainHook,
		HeaderValidator:     tpn.HeaderValidator,
		BootStorer: &mock.BoostrapStorerMock{
			PutCalled: func(round int64, bootData bootstrapStorage.BootstrapData) error {
				return nil
			},
		},
		BlockTracker:                   tpn.BlockTracker,
		BlockSizeThrottler:             TestBlockSizeThrottler,
		HistoryRepository:              tpn.HistoryRepository,
		EpochNotifier:                  tpn.EpochNotifier,
		RoundNotifier:                  coreComponents.RoundNotifier(),
		GasHandler:                     tpn.GasHandler,
		ScheduledTxsExecutionHandler:   &testscommon.ScheduledTxsExecutionStub{},
		ScheduledMiniBlocksEnableEpoch: ScheduledMiniBlocksEnableEpoch,
	}

	if check.IfNil(tpn.EpochStartNotifier) {
		tpn.EpochStartNotifier = notifier.NewEpochStartSubscriptionHandler()
	}

	if tpn.ShardCoordinator.SelfId() == core.MetachainShardId {
		argsEpochStart := &metachain.ArgsNewMetaEpochStartTrigger{
			GenesisTime: argumentsBase.CoreComponents.RoundHandler().TimeStamp(),
			Settings: &config.EpochStartConfig{
				MinRoundsBetweenEpochs: 1000,
				RoundsPerEpoch:         10000,
			},
			Epoch:              0,
			EpochStartNotifier: tpn.EpochStartNotifier,
			Storage:            tpn.Storage,
			Marshalizer:        TestMarshalizer,
			Hasher:             TestHasher,
			AppStatusHandler:   &statusHandlerMock.AppStatusHandlerStub{},
		}
		epochStartTrigger, _ := metachain.NewEpochStartTrigger(argsEpochStart)
		tpn.EpochStartTrigger = &metachain.TestTrigger{}
		tpn.EpochStartTrigger.SetTrigger(epochStartTrigger)

		argumentsBase.EpochStartTrigger = tpn.EpochStartTrigger
		argumentsBase.TxCoordinator = tpn.TxCoordinator

		argsStakingToPeer := scToProtocol.ArgStakingToPeer{
			PubkeyConv:    TestValidatorPubkeyConverter,
			Hasher:        TestHasher,
			Marshalizer:   TestMarshalizer,
			PeerState:     tpn.PeerState,
			BaseState:     tpn.AccntState,
			ArgParser:     tpn.ArgsParser,
			CurrTxs:       tpn.DataPool.CurrentBlockTxs(),
			RatingsData:   tpn.RatingsData,
			EpochNotifier: &epochNotifier.EpochNotifierStub{},
		}
		scToProtocolInstance, _ := scToProtocol.NewStakingToPeer(argsStakingToPeer)

		argsEpochStartData := metachain.ArgsNewEpochStartData{
			Marshalizer:       TestMarshalizer,
			Hasher:            TestHasher,
			Store:             tpn.Storage,
			DataPool:          tpn.DataPool,
			BlockTracker:      tpn.BlockTracker,
			ShardCoordinator:  tpn.ShardCoordinator,
			EpochStartTrigger: tpn.EpochStartTrigger,
			RequestHandler:    tpn.RequestHandler,
		}
		epochStartDataCreator, _ := metachain.NewEpochStartData(argsEpochStartData)

		economicsDataProvider := metachain.NewEpochEconomicsStatistics()
		argsEpochEconomics := metachain.ArgsNewEpochEconomics{
			Marshalizer:           TestMarshalizer,
			Hasher:                TestHasher,
			Store:                 tpn.Storage,
			ShardCoordinator:      tpn.ShardCoordinator,
			RewardsHandler:        tpn.EconomicsData,
			RoundTime:             tpn.RoundHandler,
			GenesisTotalSupply:    tpn.EconomicsData.GenesisTotalSupply(),
			EconomicsDataNotified: economicsDataProvider,
		}
		epochEconomics, _ := metachain.NewEndOfEpochEconomicsDataCreator(argsEpochEconomics)

		systemVM, errGet := tpn.VMContainer.Get(factory.SystemVirtualMachine)
		if errGet != nil {
			log.Error("initBlockProcessor tpn.VMContainer.Get", "error", errGet)
		}
		stakingDataProvider, errRsp := metachain.NewStakingDataProvider(systemVM, "1000")
		if errRsp != nil {
			log.Error("initBlockProcessor NewRewardsStakingProvider", "error", errRsp)
		}

		rewardsStorage := tpn.Storage.GetStorer(dataRetriever.RewardTransactionUnit)
		miniBlockStorage := tpn.Storage.GetStorer(dataRetriever.MiniBlockUnit)
		argsEpochRewards := metachain.RewardsCreatorProxyArgs{
			BaseRewardsCreatorArgs: metachain.BaseRewardsCreatorArgs{
				ShardCoordinator:              tpn.ShardCoordinator,
				PubkeyConverter:               TestAddressPubkeyConverter,
				RewardsStorage:                rewardsStorage,
				MiniBlockStorage:              miniBlockStorage,
				Hasher:                        TestHasher,
				Marshalizer:                   TestMarshalizer,
				DataPool:                      tpn.DataPool,
				ProtocolSustainabilityAddress: testProtocolSustainabilityAddress,
				NodesConfigProvider:           tpn.NodesCoordinator,
				UserAccountsDB:                tpn.AccntState,
			},
			StakingDataProvider:   stakingDataProvider,
			RewardsHandler:        tpn.EconomicsData,
			EconomicsDataProvider: economicsDataProvider,
			EpochEnableV2:         StakingV2Epoch,
		}
		epochStartRewards, _ := metachain.NewRewardsCreatorProxy(argsEpochRewards)

		argsEpochValidatorInfo := metachain.ArgsNewValidatorInfoCreator{
			ShardCoordinator: tpn.ShardCoordinator,
			MiniBlockStorage: miniBlockStorage,
			Hasher:           TestHasher,
			Marshalizer:      TestMarshalizer,
			DataPool:         tpn.DataPool,
		}

		epochStartValidatorInfo, _ := metachain.NewValidatorInfoCreator(argsEpochValidatorInfo)
		argsEpochSystemSC := metachain.ArgsNewEpochStartSystemSCProcessing{
			SystemVM:                systemVM,
			UserAccountsDB:          tpn.AccntState,
			PeerAccountsDB:          tpn.PeerState,
			Marshalizer:             TestMarshalizer,
			StartRating:             tpn.RatingsData.StartRating(),
			ValidatorInfoCreator:    tpn.ValidatorStatisticsProcessor,
			EndOfEpochCallerAddress: vm.EndOfEpochAddress,
			StakingSCAddress:        vm.StakingSCAddress,
			ChanceComputer:          tpn.NodesCoordinator,
			EpochNotifier:           tpn.EpochNotifier,
			GenesisNodesConfig:      tpn.NodesSetup,
			StakingDataProvider:     stakingDataProvider,
			NodesConfigProvider:     tpn.NodesCoordinator,
			ShardCoordinator:        tpn.ShardCoordinator,
			ESDTOwnerAddressBytes:   vm.EndOfEpochAddress,
			EpochConfig: config.EpochConfig{
				EnableEpochs: config.EnableEpochs{
					StakingV2EnableEpoch: StakingV2Epoch,
					ESDTEnableEpoch:      0,
				},
			},
		}
		epochStartSystemSCProcessor, _ := metachain.NewSystemSCProcessor(argsEpochSystemSC)
		tpn.EpochStartSystemSCProcessor = epochStartSystemSCProcessor

		arguments := block.ArgMetaProcessor{
			ArgBaseProcessor:             argumentsBase,
			SCToProtocol:                 scToProtocolInstance,
			PendingMiniBlocksHandler:     &mock.PendingMiniBlocksHandlerStub{},
			EpochEconomics:               epochEconomics,
			EpochStartDataCreator:        epochStartDataCreator,
			EpochRewardsCreator:          epochStartRewards,
			EpochValidatorInfoCreator:    epochStartValidatorInfo,
			ValidatorStatisticsProcessor: tpn.ValidatorStatisticsProcessor,
			EpochSystemSCProcessor:       epochStartSystemSCProcessor,
		}

		tpn.BlockProcessor, err = block.NewMetaProcessor(arguments)
	} else {
		if check.IfNil(tpn.EpochStartTrigger) {
			argsPeerMiniBlocksSyncer := shardchain.ArgPeerMiniBlockSyncer{
				MiniBlocksPool: tpn.DataPool.MiniBlocks(),
				Requesthandler: tpn.RequestHandler,
			}
			peerMiniBlocksSyncer, _ := shardchain.NewPeerMiniBlockSyncer(argsPeerMiniBlocksSyncer)
			argsShardEpochStart := &shardchain.ArgsShardEpochStartTrigger{
				Marshalizer:          TestMarshalizer,
				Hasher:               TestHasher,
				HeaderValidator:      tpn.HeaderValidator,
				Uint64Converter:      TestUint64Converter,
				DataPool:             tpn.DataPool,
				Storage:              tpn.Storage,
				RequestHandler:       tpn.RequestHandler,
				Epoch:                0,
				Validity:             1,
				Finality:             1,
				EpochStartNotifier:   tpn.EpochStartNotifier,
				PeerMiniBlocksSyncer: peerMiniBlocksSyncer,
				RoundHandler:         tpn.RoundHandler,
				AppStatusHandler:     &statusHandlerMock.AppStatusHandlerStub{},
			}
			epochStartTrigger, _ := shardchain.NewEpochStartTrigger(argsShardEpochStart)
			tpn.EpochStartTrigger = &shardchain.TestTrigger{}
			tpn.EpochStartTrigger.SetTrigger(epochStartTrigger)
		}

		argumentsBase.EpochStartTrigger = tpn.EpochStartTrigger
		argumentsBase.BlockChainHook = tpn.BlockchainHook
		argumentsBase.TxCoordinator = tpn.TxCoordinator
		argumentsBase.ScheduledTxsExecutionHandler = &testscommon.ScheduledTxsExecutionStub{}

		arguments := block.ArgShardProcessor{
			ArgBaseProcessor: argumentsBase,
		}

		tpn.BlockProcessor, err = block.NewShardProcessor(arguments)
	}

	if err != nil {
		panic(fmt.Sprintf("error creating blockprocessor: %s", err.Error()))
	}
}

func (tpn *TestProcessorNode) setGenesisBlock() {
	genesisBlock := tpn.GenesisBlocks[tpn.ShardCoordinator.SelfId()]
	_ = tpn.BlockChain.SetGenesisHeader(genesisBlock)
	hash, _ := core.CalculateHash(TestMarshalizer, TestHasher, genesisBlock)
	tpn.BlockChain.SetGenesisHeaderHash(hash)
	log.Info("set genesis",
		"shard ID", tpn.ShardCoordinator.SelfId(),
		"hash", hex.EncodeToString(hash),
	)
}

func (tpn *TestProcessorNode) initNode() {
	var err error

	coreComponents := GetDefaultCoreComponents()
	coreComponents.InternalMarshalizerField = TestMarshalizer
	coreComponents.VmMarshalizerField = TestVmMarshalizer
	coreComponents.TxMarshalizerField = TestTxSignMarshalizer
	coreComponents.HasherField = TestHasher
	coreComponents.AddressPubKeyConverterField = TestAddressPubkeyConverter
	coreComponents.ValidatorPubKeyConverterField = TestValidatorPubkeyConverter
	coreComponents.ChainIdCalled = func() string {
		return string(tpn.ChainID)
	}
	coreComponents.MinTransactionVersionCalled = func() uint32 {
		return tpn.MinTransactionVersion
	}
	coreComponents.TxVersionCheckField = versioning.NewTxVersionChecker(tpn.MinTransactionVersion)
	coreComponents.Uint64ByteSliceConverterField = TestUint64Converter
	coreComponents.EconomicsDataField = tpn.EconomicsData
	coreComponents.APIEconomicsHandler = tpn.EconomicsData
	coreComponents.SyncTimerField = &mock.SyncTimerMock{}
	coreComponents.EpochNotifierField = tpn.EpochNotifier
	coreComponents.ArwenChangeLockerInternal = tpn.ArwenChangeLocker

	dataComponents := GetDefaultDataComponents()
	dataComponents.BlockChain = tpn.BlockChain
	dataComponents.DataPool = tpn.DataPool
	dataComponents.Store = tpn.Storage

	bootstrapComponents := getDefaultBootstrapComponents(tpn.ShardCoordinator)

	processComponents := GetDefaultProcessComponents()
	processComponents.BlockProcess = tpn.BlockProcessor
	processComponents.ResFinder = tpn.ResolverFinder
	processComponents.HeaderIntegrVerif = tpn.HeaderIntegrityVerifier
	processComponents.HeaderSigVerif = tpn.HeaderSigVerifier
	processComponents.BlackListHdl = tpn.BlockBlackListHandler
	processComponents.NodesCoord = tpn.NodesCoordinator
	processComponents.ShardCoord = tpn.ShardCoordinator
	processComponents.IntContainer = tpn.InterceptorsContainer
	processComponents.HistoryRepositoryInternal = tpn.HistoryRepository
	processComponents.WhiteListHandlerInternal = tpn.WhiteListHandler
	processComponents.WhiteListerVerifiedTxsInternal = tpn.WhiteListerVerifiedTxs
	processComponents.TxsSenderHandlerField = createTxsSender(tpn.ShardCoordinator, tpn.Messenger)

	cryptoComponents := GetDefaultCryptoComponents()
	cryptoComponents.PrivKey = tpn.NodeKeys.Sk
	cryptoComponents.PubKey = tpn.NodeKeys.Pk
	cryptoComponents.TxSig = tpn.OwnAccount.SingleSigner
	cryptoComponents.BlockSig = tpn.OwnAccount.SingleSigner
	cryptoComponents.MultiSig = tpn.MultiSigner
	cryptoComponents.BlKeyGen = tpn.OwnAccount.KeygenTxSign
	cryptoComponents.TxKeyGen = TestKeyGenForAccounts

	stateComponents := GetDefaultStateComponents()
	stateComponents.Accounts = tpn.AccntState
	stateComponents.AccountsAPI = tpn.AccntState

	networkComponents := GetDefaultNetworkComponents()
	networkComponents.Messenger = tpn.Messenger

	tpn.Node, err = node.NewNode(
		node.WithAddressSignatureSize(64),
		node.WithValidatorSignatureSize(48),
		node.WithBootstrapComponents(bootstrapComponents),
		node.WithCoreComponents(coreComponents),
		node.WithDataComponents(dataComponents),
		node.WithProcessComponents(processComponents),
		node.WithCryptoComponents(cryptoComponents),
		node.WithNetworkComponents(networkComponents),
		node.WithStateComponents(stateComponents),
		node.WithPeerDenialEvaluator(&mock.PeerDenialEvaluatorStub{}),
		node.WithHardforkTrigger(&mock.HardforkTriggerStub{}),
	)
	log.LogIfError(err)

	err = nodeDebugFactory.CreateInterceptedDebugHandler(
		tpn.Node,
		tpn.InterceptorsContainer,
		tpn.ResolverFinder,
		config.InterceptorResolverDebugConfig{
			Enabled:                    true,
			CacheSize:                  1000,
			EnablePrint:                true,
			IntervalAutoPrintInSeconds: 1,
			NumRequestsThreshold:       1,
			NumResolveFailureThreshold: 1,
			DebugLineExpiration:        1000,
		},
	)
	log.LogIfError(err)
}

// SendTransaction can send a transaction (it does the dispatching)
func (tpn *TestProcessorNode) SendTransaction(tx *dataTransaction.Transaction) (string, error) {
	tx, txHash, err := tpn.Node.CreateTransaction(
		tx.Nonce,
		tx.Value.String(),
		TestAddressPubkeyConverter.Encode(tx.RcvAddr),
		nil,
		TestAddressPubkeyConverter.Encode(tx.SndAddr),
		nil,
		tx.GasPrice,
		tx.GasLimit,
		tx.Data,
		hex.EncodeToString(tx.Signature),
		string(tx.ChainID),
		tx.Version,
		tx.Options,
	)
	if err != nil {
		return "", err
	}

	err = tpn.Node.ValidateTransaction(tx)
	if err != nil {
		return "", err
	}

	_, err = tpn.Node.SendBulkTransactions([]*dataTransaction.Transaction{tx})
	if err != nil {
		return "", err
	}

	return hex.EncodeToString(txHash), err
}

func (tpn *TestProcessorNode) addHandlersForCounters() {
	hdrHandlers := func(header data.HeaderHandler, key []byte) {
		atomic.AddInt32(&tpn.CounterHdrRecv, 1)
	}

	if tpn.ShardCoordinator.SelfId() == core.MetachainShardId {
		tpn.DataPool.Headers().RegisterHandler(hdrHandlers)
	} else {
		txHandler := func(key []byte, value interface{}) {
			tx, _ := tpn.DataPool.Transactions().SearchFirstData(key)
			tpn.ReceivedTransactions.Store(string(key), tx)
			atomic.AddInt32(&tpn.CounterTxRecv, 1)
		}
		mbHandlers := func(key []byte, value interface{}) {
			atomic.AddInt32(&tpn.CounterMbRecv, 1)
		}

		tpn.DataPool.UnsignedTransactions().RegisterOnAdded(txHandler)
		tpn.DataPool.Transactions().RegisterOnAdded(txHandler)
		tpn.DataPool.RewardTransactions().RegisterOnAdded(txHandler)
		tpn.DataPool.Headers().RegisterHandler(hdrHandlers)
		tpn.DataPool.MiniBlocks().RegisterHandler(mbHandlers, core.UniqueIdentifier())
	}
}

// StartSync calls Bootstrapper.StartSync. Errors if bootstrapper is not set
func (tpn *TestProcessorNode) StartSync() error {
	if tpn.Bootstrapper == nil || fmt.Sprintf("%T", tpn.Bootstrapper) == "*mock.testBootstrapperMock" {
		return errors.New("no bootstrapper available")
	}

	tpn.Bootstrapper.StartSyncingBlocks()

	return nil
}

// LoadTxSignSkBytes alters the already generated sk/pk pair
func (tpn *TestProcessorNode) LoadTxSignSkBytes(skBytes []byte) {
	tpn.OwnAccount.LoadTxSignSkBytes(skBytes)
}

// ProposeBlock proposes a new block
func (tpn *TestProcessorNode) ProposeBlock(round uint64, nonce uint64) (data.BodyHandler, data.HeaderHandler, [][]byte) {
	startTime := time.Now()
	maxTime := time.Second * 2

	haveTime := func() bool {
		elapsedTime := time.Since(startTime)
		remainingTime := maxTime - elapsedTime
		return remainingTime > 0
	}

	blockHeader, err := tpn.BlockProcessor.CreateNewHeader(round, nonce)
	if err != nil {
		return nil, nil, nil
	}

	err = blockHeader.SetShardID(tpn.ShardCoordinator.SelfId())
	if err != nil {
		log.Warn("blockHeader.SetShardID", "error", err.Error())
		return nil, nil, nil
	}

	err = blockHeader.SetPubKeysBitmap([]byte{1})
	if err != nil {
		log.Warn("blockHeader.SetPubKeysBitmap", "error", err.Error())
		return nil, nil, nil
	}

	currHdr := tpn.BlockChain.GetCurrentBlockHeader()
	currHdrHash := tpn.BlockChain.GetCurrentBlockHeaderHash()
	if check.IfNil(currHdr) {
		currHdr = tpn.BlockChain.GetGenesisHeader()
		currHdrHash = tpn.BlockChain.GetGenesisHeaderHash()
	}

	err = blockHeader.SetPrevHash(currHdrHash)
	if err != nil {
		log.Warn("blockHeader.SetPrevHash", "error", err.Error())
		return nil, nil, nil
	}

	err = blockHeader.SetPrevRandSeed(currHdr.GetRandSeed())
	if err != nil {
		log.Warn("blockHeader.SetPrevRandSeed", "error", err.Error())
		return nil, nil, nil
	}

	sig, _ := TestMultiSig.AggregateSigs(nil)
	err = blockHeader.SetSignature(sig)
	if err != nil {
		log.Warn("blockHeader.SetSignature", "error", err.Error())
		return nil, nil, nil
	}

	err = blockHeader.SetRandSeed(sig)
	if err != nil {
		log.Warn("blockHeader.SetRandSeed", "error", err.Error())
		return nil, nil, nil
	}

	err = blockHeader.SetLeaderSignature([]byte("leader sign"))
	if err != nil {
		log.Warn("blockHeader.SetLeaderSignature", "error", err.Error())
		return nil, nil, nil
	}

	err = blockHeader.SetChainID(tpn.ChainID)
	if err != nil {
		log.Warn("blockHeader.SetChainID", "error", err.Error())
		return nil, nil, nil
	}

	err = blockHeader.SetSoftwareVersion(SoftwareVersion)
	if err != nil {
		log.Warn("blockHeader.SetSoftwareVersion", "error", err.Error())
		return nil, nil, nil
	}

	genesisRound := tpn.BlockChain.GetGenesisHeader().GetRound()
	err = blockHeader.SetTimeStamp((round - genesisRound) * uint64(tpn.RoundHandler.TimeDuration().Seconds()))
	if err != nil {
		log.Warn("blockHeader.SetTimeStamp", "error", err.Error())
		return nil, nil, nil
	}

	blockHeader, blockBody, err := tpn.BlockProcessor.CreateBlock(blockHeader, haveTime)
	if err != nil {
		log.Warn("createBlockBody", "error", err.Error())
		return nil, nil, nil
	}

	shardBlockBody, ok := blockBody.(*dataBlock.Body)
	txHashes := make([][]byte, 0)
	if !ok {
		return blockBody, blockHeader, txHashes
	}

	for _, mb := range shardBlockBody.MiniBlocks {
		if mb.Type == dataBlock.PeerBlock {
			continue
		}
		for _, hash := range mb.TxHashes {
			copiedHash := make([]byte, len(hash))
			copy(copiedHash, hash)
			txHashes = append(txHashes, copiedHash)
		}
	}

	return blockBody, blockHeader, txHashes
}

// BroadcastBlock broadcasts the block and body to the connected peers
func (tpn *TestProcessorNode) BroadcastBlock(body data.BodyHandler, header data.HeaderHandler) {
	_ = tpn.BroadcastMessenger.BroadcastBlock(body, header)

	time.Sleep(tpn.WaitTime)

	miniBlocks, transactions, _ := tpn.BlockProcessor.MarshalizedDataToBroadcast(header, body)
	_ = tpn.BroadcastMessenger.BroadcastMiniBlocks(miniBlocks)
	_ = tpn.BroadcastMessenger.BroadcastTransactions(transactions)
}

// WhiteListBody will whitelist all miniblocks from the given body for all the given nodes
func (tpn *TestProcessorNode) WhiteListBody(nodes []*TestProcessorNode, bodyHandler data.BodyHandler) {
	body, ok := bodyHandler.(*dataBlock.Body)
	if !ok {
		return
	}

	mbHashes := make([][]byte, 0)
	txHashes := make([][]byte, 0)
	for _, miniBlock := range body.MiniBlocks {
		mbHash, err := core.CalculateHash(TestMarshalizer, TestHasher, miniBlock)
		if err != nil {
			continue
		}

		mbHashes = append(mbHashes, mbHash)
		txHashes = append(txHashes, miniBlock.TxHashes...)
	}

	if len(mbHashes) > 0 {
		for _, n := range nodes {
			n.WhiteListHandler.Add(mbHashes)
			n.WhiteListHandler.Add(txHashes)
		}
	}
}

// CommitBlock commits the block and body
func (tpn *TestProcessorNode) CommitBlock(body data.BodyHandler, header data.HeaderHandler) {
	_ = tpn.BlockProcessor.CommitBlock(header, body)
}

// GetShardHeader returns the first *dataBlock.Header stored in datapools having the nonce provided as parameter
func (tpn *TestProcessorNode) GetShardHeader(nonce uint64) (data.HeaderHandler, error) {
	invalidCachers := tpn.DataPool == nil || tpn.DataPool.Headers() == nil
	if invalidCachers {
		return nil, errors.New("invalid data pool")
	}

	headerObjects, _, err := tpn.DataPool.Headers().GetHeadersByNonceAndShardId(nonce, tpn.ShardCoordinator.SelfId())
	if err != nil {
		return nil, errors.New(fmt.Sprintf("no headers found for nonce %d and shard id %d %s", nonce, tpn.ShardCoordinator.SelfId(), err.Error()))
	}

	headerObject := headerObjects[len(headerObjects)-1]

	header, ok := headerObject.(*dataBlock.Header)
	if !ok {
		return nil, errors.New(fmt.Sprintf("not a *dataBlock.Header stored in headers found for nonce and shard id %d %d", nonce, tpn.ShardCoordinator.SelfId()))
	}

	return header, nil
}

// GetBlockBody returns the body for provided header parameter
func (tpn *TestProcessorNode) GetBlockBody(header data.HeaderHandler) (*dataBlock.Body, error) {
	invalidCachers := tpn.DataPool == nil || tpn.DataPool.MiniBlocks() == nil
	if invalidCachers {
		return nil, errors.New("invalid data pool")
	}

	body := &dataBlock.Body{}
	for _, miniBlockHeader := range header.GetMiniBlockHeaderHandlers() {
		miniBlockHash := miniBlockHeader.GetHash()

		mbObject, ok := tpn.DataPool.MiniBlocks().Get(miniBlockHash)
		if !ok {
			return nil, errors.New(fmt.Sprintf("no miniblock found for hash %s", hex.EncodeToString(miniBlockHash)))
		}

		mb, ok := mbObject.(*dataBlock.MiniBlock)
		if !ok {
			return nil, errors.New(fmt.Sprintf("not a *dataBlock.MiniBlock stored in miniblocks found for hash %s", hex.EncodeToString(miniBlockHash)))
		}

		body.MiniBlocks = append(body.MiniBlocks, mb)
	}

	return body, nil
}

// GetMetaBlockBody returns the body for provided header parameter
func (tpn *TestProcessorNode) GetMetaBlockBody(header *dataBlock.MetaBlock) (*dataBlock.Body, error) {
	invalidCachers := tpn.DataPool == nil || tpn.DataPool.MiniBlocks() == nil
	if invalidCachers {
		return nil, errors.New("invalid data pool")
	}

	body := &dataBlock.Body{}
	for _, miniBlockHeader := range header.MiniBlockHeaders {
		miniBlockHash := miniBlockHeader.Hash

		mbObject, ok := tpn.DataPool.MiniBlocks().Get(miniBlockHash)
		if !ok {
			return nil, errors.New(fmt.Sprintf("no miniblock found for hash %s", hex.EncodeToString(miniBlockHash)))
		}

		mb, ok := mbObject.(*dataBlock.MiniBlock)
		if !ok {
			return nil, errors.New(fmt.Sprintf("not a *dataBlock.MiniBlock stored in miniblocks found for hash %s", hex.EncodeToString(miniBlockHash)))
		}

		body.MiniBlocks = append(body.MiniBlocks, mb)
	}

	return body, nil
}

// GetMetaHeader returns the first *dataBlock.MetaBlock stored in datapools having the nonce provided as parameter
func (tpn *TestProcessorNode) GetMetaHeader(nonce uint64) (*dataBlock.MetaBlock, error) {
	invalidCachers := tpn.DataPool == nil || tpn.DataPool.Headers() == nil
	if invalidCachers {
		return nil, errors.New("invalid data pool")
	}

	headerObjects, _, err := tpn.DataPool.Headers().GetHeadersByNonceAndShardId(nonce, core.MetachainShardId)
	if err != nil {
		return nil, errors.New(fmt.Sprintf("no headers found for nonce and shard id %d %d %s", nonce, core.MetachainShardId, err.Error()))
	}

	headerObject := headerObjects[len(headerObjects)-1]

	header, ok := headerObject.(*dataBlock.MetaBlock)
	if !ok {
		return nil, errors.New(fmt.Sprintf("not a *dataBlock.MetaBlock stored in headers found for nonce and shard id %d %d", nonce, core.MetachainShardId))
	}

	return header, nil
}

// SyncNode tries to process and commit a block already stored in data pool with provided nonce
func (tpn *TestProcessorNode) SyncNode(nonce uint64) error {
	if tpn.ShardCoordinator.SelfId() == core.MetachainShardId {
		return tpn.syncMetaNode(nonce)
	} else {
		return tpn.syncShardNode(nonce)
	}
}

func (tpn *TestProcessorNode) syncShardNode(nonce uint64) error {
	header, err := tpn.GetShardHeader(nonce)
	if err != nil {
		return err
	}

	body, err := tpn.GetBlockBody(header)
	if err != nil {
		return err
	}

	err = tpn.BlockProcessor.ProcessBlock(
		header,
		body,
		func() time.Duration {
			return time.Second * 5
		},
	)
	if err != nil {
		return err
	}

	err = tpn.BlockProcessor.CommitBlock(header, body)
	if err != nil {
		return err
	}

	return nil
}

func (tpn *TestProcessorNode) syncMetaNode(nonce uint64) error {
	header, err := tpn.GetMetaHeader(nonce)
	if err != nil {
		return err
	}

	body, err := tpn.GetMetaBlockBody(header)
	if err != nil {
		return err
	}

	err = tpn.BlockProcessor.ProcessBlock(
		header,
		body,
		func() time.Duration {
			return time.Second * 2
		},
	)
	if err != nil {
		return err
	}

	err = tpn.BlockProcessor.CommitBlock(header, body)
	if err != nil {
		return err
	}

	return nil
}

// SetAccountNonce sets the account nonce with journal
func (tpn *TestProcessorNode) SetAccountNonce(nonce uint64) error {
	nodeAccount, _ := tpn.AccntState.LoadAccount(tpn.OwnAccount.Address)
	nodeAccount.(state.UserAccountHandler).IncreaseNonce(nonce)

	err := tpn.AccntState.SaveAccount(nodeAccount)
	if err != nil {
		return err
	}

	_, err = tpn.AccntState.Commit()
	if err != nil {
		return err
	}

	return nil
}

// MiniBlocksPresent checks if the all the miniblocks are present in the pool
func (tpn *TestProcessorNode) MiniBlocksPresent(hashes [][]byte) bool {
	mbCacher := tpn.DataPool.MiniBlocks()
	for i := 0; i < len(hashes); i++ {
		ok := mbCacher.Has(hashes[i])
		if !ok {
			return false
		}
	}

	return true
}

func (tpn *TestProcessorNode) initRoundHandler() {
	tpn.RoundHandler = &mock.RoundHandlerMock{TimeDurationField: 5 * time.Second}
}

func (tpn *TestProcessorNode) initRequestedItemsHandler() {
	tpn.RequestedItemsHandler = timecache.NewTimeCache(roundDuration)
}

func (tpn *TestProcessorNode) initBlockTracker() {
	argBaseTracker := track.ArgBaseTracker{
		Hasher:           TestHasher,
		HeaderValidator:  tpn.HeaderValidator,
		Marshalizer:      TestMarshalizer,
		RequestHandler:   tpn.RequestHandler,
		RoundHandler:     tpn.RoundHandler,
		ShardCoordinator: tpn.ShardCoordinator,
		Store:            tpn.Storage,
		StartHeaders:     tpn.GenesisBlocks,
		PoolsHolder:      tpn.DataPool,
		WhitelistHandler: tpn.WhiteListHandler,
		FeeHandler:       tpn.EconomicsData,
	}

	if tpn.ShardCoordinator.SelfId() != core.MetachainShardId {
		arguments := track.ArgShardTracker{
			ArgBaseTracker: argBaseTracker,
		}

		tpn.BlockTracker, _ = track.NewShardBlockTrack(arguments)
	} else {
		arguments := track.ArgMetaTracker{
			ArgBaseTracker: argBaseTracker,
		}

		tpn.BlockTracker, _ = track.NewMetaBlockTrack(arguments)
	}
}

func (tpn *TestProcessorNode) initHeaderValidator() {
	argsHeaderValidator := block.ArgsHeaderValidator{
		Hasher:      TestHasher,
		Marshalizer: TestMarshalizer,
	}

	tpn.HeaderValidator, _ = block.NewHeaderValidator(argsHeaderValidator)
}

func (tpn *TestProcessorNode) createHeartbeatWithHardforkTrigger(heartbeatPk string) {
	pkBytes, _ := tpn.NodeKeys.Pk.ToByteArray()
	argHardforkTrigger := trigger.ArgHardforkTrigger{
		TriggerPubKeyBytes:        pkBytes,
		Enabled:                   true,
		EnabledAuthenticated:      true,
		ArgumentParser:            smartContract.NewArgumentParser(),
		EpochProvider:             tpn.EpochStartTrigger,
		ExportFactoryHandler:      &mock.ExportFactoryHandlerStub{},
		CloseAfterExportInMinutes: 5,
		ChanStopNodeProcess:       make(chan endProcess.ArgEndProcess),
		EpochConfirmedNotifier:    tpn.EpochStartNotifier,
		SelfPubKeyBytes:           pkBytes,
		ImportStartHandler:        &mock.ImportStartHandlerStub{},
		RoundHandler:              &mock.RoundHandlerMock{},
	}
	var err error
	if len(heartbeatPk) > 0 {
		argHardforkTrigger.TriggerPubKeyBytes, err = hex.DecodeString(heartbeatPk)
		log.LogIfError(err)
	}

	hardforkTrigger, err := trigger.NewTrigger(argHardforkTrigger)
	log.LogIfError(err)

	cacher := testscommon.NewCacherMock()
	psh, err := peerSignatureHandler.NewPeerSignatureHandler(
		cacher,
		tpn.OwnAccount.BlockSingleSigner,
		tpn.OwnAccount.KeygenBlockSign,
	)
	log.LogIfError(err)

	cryptoComponents := GetDefaultCryptoComponents()
	cryptoComponents.PrivKey = tpn.NodeKeys.Sk
	cryptoComponents.PubKey = tpn.NodeKeys.Pk
	cryptoComponents.TxSig = tpn.OwnAccount.SingleSigner
	cryptoComponents.BlockSig = tpn.OwnAccount.SingleSigner
	cryptoComponents.MultiSig = tpn.MultiSigner
	cryptoComponents.BlKeyGen = tpn.OwnAccount.KeygenTxSign
	cryptoComponents.TxKeyGen = TestKeyGenForAccounts
	cryptoComponents.PeerSignHandler = psh

	networkComponents := GetDefaultNetworkComponents()
	networkComponents.Messenger = tpn.Messenger
	networkComponents.InputAntiFlood = &mock.NilAntifloodHandler{}

	processComponents := GetDefaultProcessComponents()
	processComponents.BlockProcess = tpn.BlockProcessor
	processComponents.ResFinder = tpn.ResolverFinder
	processComponents.HeaderIntegrVerif = tpn.HeaderIntegrityVerifier
	processComponents.HeaderSigVerif = tpn.HeaderSigVerifier
	processComponents.BlackListHdl = tpn.BlockBlackListHandler
	processComponents.NodesCoord = tpn.NodesCoordinator
	processComponents.ShardCoord = tpn.ShardCoordinator
	processComponents.IntContainer = tpn.InterceptorsContainer
	processComponents.ValidatorStatistics = &mock.ValidatorStatisticsProcessorStub{
		GetValidatorInfoForRootHashCalled: func(_ []byte) (map[uint32][]*state.ValidatorInfo, error) {
			return map[uint32][]*state.ValidatorInfo{
				0: {{PublicKey: []byte("pk0")}},
			}, nil
		},
	}
	processComponents.ValidatorProvider = &mock.ValidatorsProviderStub{}
	processComponents.EpochTrigger = tpn.EpochStartTrigger
	processComponents.EpochNotifier = tpn.EpochStartNotifier
	processComponents.WhiteListerVerifiedTxsInternal = tpn.WhiteListerVerifiedTxs
	processComponents.WhiteListHandlerInternal = tpn.WhiteListHandler
	processComponents.HistoryRepositoryInternal = tpn.HistoryRepository
	processComponents.TxsSenderHandlerField = createTxsSender(tpn.ShardCoordinator, tpn.Messenger)

	redundancyHandler := &mock.RedundancyHandlerStub{}

	err = tpn.Node.ApplyOptions(
		node.WithHardforkTrigger(hardforkTrigger),
		node.WithCryptoComponents(cryptoComponents),
		node.WithNetworkComponents(networkComponents),
		node.WithProcessComponents(processComponents),
	)
	log.LogIfError(err)

	hbConfig := config.HeartbeatConfig{
		MinTimeToWaitBetweenBroadcastsInSec: 4,
		MaxTimeToWaitBetweenBroadcastsInSec: 6,
		DurationToConsiderUnresponsiveInSec: 60,
		HeartbeatRefreshIntervalInSec:       5,
		HideInactiveValidatorIntervalInSec:  600,
	}

	hbFactoryArgs := mainFactory.HeartbeatComponentsFactoryArgs{
		Config: config.Config{
			Heartbeat: hbConfig,
		},
		Prefs:             config.Preferences{},
		HardforkTrigger:   hardforkTrigger,
		RedundancyHandler: redundancyHandler,
		CoreComponents:    tpn.Node.GetCoreComponents(),
		DataComponents:    tpn.Node.GetDataComponents(),
		NetworkComponents: tpn.Node.GetNetworkComponents(),
		CryptoComponents:  tpn.Node.GetCryptoComponents(),
		ProcessComponents: tpn.Node.GetProcessComponents(),
	}

	heartbeatFactory, err := mainFactory.NewHeartbeatComponentsFactory(hbFactoryArgs)
	log.LogIfError(err)

	managedHeartbeatComponents, err := mainFactory.NewManagedHeartbeatComponents(heartbeatFactory)
	log.LogIfError(err)

	err = managedHeartbeatComponents.Create()
	log.LogIfError(err)

	err = tpn.Node.ApplyOptions(
		node.WithHeartbeatComponents(managedHeartbeatComponents),
	)

	log.LogIfError(err)
}

// GetDefaultCoreComponents -
func GetDefaultCoreComponents() *mock.CoreComponentsStub {
	return &mock.CoreComponentsStub{
		InternalMarshalizerField:      TestMarshalizer,
		TxMarshalizerField:            TestTxSignMarshalizer,
		VmMarshalizerField:            TestVmMarshalizer,
		HasherField:                   TestHasher,
		TxSignHasherField:             TestTxSignHasher,
		Uint64ByteSliceConverterField: TestUint64Converter,
		AddressPubKeyConverterField:   TestAddressPubkeyConverter,
		ValidatorPubKeyConverterField: TestValidatorPubkeyConverter,
		PathHandlerField:              &testscommon.PathManagerStub{},
		ChainIdCalled: func() string {
			return string(ChainID)
		},
		MinTransactionVersionCalled: func() uint32 {
			return 1
		},
		StatusHandlerField:           &statusHandlerMock.AppStatusHandlerStub{},
		WatchdogField:                &testscommon.WatchdogMock{},
		AlarmSchedulerField:          &testscommon.AlarmSchedulerStub{},
		SyncTimerField:               &testscommon.SyncTimerStub{},
		RoundHandlerField:            &testscommon.RoundHandlerMock{},
		EconomicsDataField:           &economicsmocks.EconomicsHandlerStub{},
		RatingsDataField:             &testscommon.RatingsInfoMock{},
		RaterField:                   &testscommon.RaterMock{},
		GenesisNodesSetupField:       &testscommon.NodesSetupStub{},
		GenesisTimeField:             time.Time{},
		EpochNotifierField:           &epochNotifier.EpochNotifierStub{},
		RoundNotifierField:           &processMock.RoundNotifierStub{},
		TxVersionCheckField:          versioning.NewTxVersionChecker(MinTransactionVersion),
		ProcessStatusHandlerInternal: &testscommon.ProcessStatusHandlerStub{},
	}
}

// GetDefaultProcessComponents -
func GetDefaultProcessComponents() *mock.ProcessComponentsStub {
	return &mock.ProcessComponentsStub{
		NodesCoord: &shardingMocks.NodesCoordinatorMock{},
		ShardCoord: &testscommon.ShardsCoordinatorMock{
			NoShards:     1,
			CurrentShard: 0,
		},
		IntContainer:             &testscommon.InterceptorsContainerStub{},
		ResFinder:                &mock.ResolversFinderStub{},
		RoundHandlerField:        &testscommon.RoundHandlerMock{},
		EpochTrigger:             &testscommon.EpochStartTriggerStub{},
		EpochNotifier:            &mock.EpochStartNotifierStub{},
		ForkDetect:               &mock.ForkDetectorStub{},
		BlockProcess:             &mock.BlockProcessorMock{},
		BlackListHdl:             &testscommon.TimeCacheStub{},
		BootSore:                 &mock.BoostrapStorerMock{},
		HeaderSigVerif:           &mock.HeaderSigVerifierStub{},
		HeaderIntegrVerif:        &mock.HeaderIntegrityVerifierStub{},
		ValidatorStatistics:      &mock.ValidatorStatisticsProcessorStub{},
		ValidatorProvider:        &mock.ValidatorsProviderStub{},
		BlockTrack:               &mock.BlockTrackerStub{},
		PendingMiniBlocksHdl:     &mock.PendingMiniBlocksHandlerStub{},
		ReqHandler:               &testscommon.RequestHandlerStub{},
		TxLogsProcess:            &mock.TxLogProcessorMock{},
		HeaderConstructValidator: &mock.HeaderValidatorStub{},
		PeerMapper:               &p2pmocks.NetworkShardingCollectorStub{},
		FallbackHdrValidator:     &testscommon.FallBackHeaderValidatorStub{},
		NodeRedundancyHandlerInternal: &mock.RedundancyHandlerStub{
			IsRedundancyNodeCalled: func() bool {
				return false
			},
			IsMainMachineActiveCalled: func() bool {
				return false
			},
			ObserverPrivateKeyCalled: func() crypto.PrivateKey {
				return &mock.PrivateKeyMock{}
			},
		},
		CurrentEpochProviderInternal: &testscommon.CurrentEpochProviderStub{},
		HistoryRepositoryInternal:    &dblookupextMock.HistoryRepositoryStub{},
	}
}

// GetDefaultDataComponents -
func GetDefaultDataComponents() *mock.DataComponentsStub {
	return &mock.DataComponentsStub{
		BlockChain: &testscommon.ChainHandlerStub{},
		Store:      &mock.ChainStorerMock{},
		DataPool:   &dataRetrieverMock.PoolsHolderMock{},
		MbProvider: &mock.MiniBlocksProviderStub{},
	}
}

// GetDefaultCryptoComponents -
func GetDefaultCryptoComponents() *mock.CryptoComponentsStub {
	return &mock.CryptoComponentsStub{
		PubKey:          &mock.PublicKeyMock{},
		PrivKey:         &mock.PrivateKeyMock{},
		PubKeyString:    "pubKey",
		PrivKeyBytes:    []byte("privKey"),
		PubKeyBytes:     []byte("pubKey"),
		BlockSig:        &mock.SignerMock{},
		TxSig:           &mock.SignerMock{},
		MultiSig:        TestMultiSig,
		PeerSignHandler: &mock.PeerSignatureHandler{},
		BlKeyGen:        &mock.KeyGenMock{},
		TxKeyGen:        &mock.KeyGenMock{},
		MsgSigVerifier:  &testscommon.MessageSignVerifierMock{},
	}
}

// GetDefaultStateComponents -
func GetDefaultStateComponents() *testscommon.StateComponentsMock {
	return &testscommon.StateComponentsMock{
		PeersAcc: &stateMock.AccountsStub{},
		Accounts: &stateMock.AccountsStub{},
		Tries:    &mock.TriesHolderStub{},
		StorageManagers: map[string]common.StorageManager{
			"0":                         &testscommon.StorageManagerStub{},
			trieFactory.UserAccountTrie: &testscommon.StorageManagerStub{},
			trieFactory.PeerAccountTrie: &testscommon.StorageManagerStub{},
		},
	}
}

// GetDefaultNetworkComponents -
func GetDefaultNetworkComponents() *mock.NetworkComponentsStub {
	return &mock.NetworkComponentsStub{
		Messenger:               &p2pmocks.MessengerStub{},
		InputAntiFlood:          &mock.P2PAntifloodHandlerStub{},
		OutputAntiFlood:         &mock.P2PAntifloodHandlerStub{},
		PeerBlackList:           &mock.PeerBlackListCacherStub{},
		PeersRatingHandlerField: &p2pmocks.PeersRatingHandlerStub{},
	}
}

// GetDefaultStatusComponents -
func GetDefaultStatusComponents() *mock.StatusComponentsStub {
	return &mock.StatusComponentsStub{
		Outport:              mock.NewNilOutport(),
		SoftwareVersionCheck: &mock.SoftwareVersionCheckerMock{},
		AppStatusHandler:     &statusHandlerMock.AppStatusHandlerStub{},
	}
}

// getDefaultBootstrapComponents -
func getDefaultBootstrapComponents(shardCoordinator sharding.Coordinator) *mainFactoryMocks.BootstrapComponentsStub {
	var versionedHeaderFactory nodeFactory.VersionedHeaderFactory

	headerVersionHandler := &testscommon.HeaderVersionHandlerStub{}
	versionedHeaderFactory, _ = hdrFactory.NewShardHeaderFactory(headerVersionHandler)
	if shardCoordinator.SelfId() == core.MetachainShardId {
		versionedHeaderFactory, _ = hdrFactory.NewMetaHeaderFactory(headerVersionHandler)
	}

	return &mainFactoryMocks.BootstrapComponentsStub{
		Bootstrapper: &bootstrapMocks.EpochStartBootstrapperStub{
			TrieHolder:      &mock.TriesHolderStub{},
			StorageManagers: map[string]common.StorageManager{"0": &testscommon.StorageManagerStub{}},
			BootstrapCalled: nil,
		},
		BootstrapParams:      &bootstrapMocks.BootstrapParamsHandlerMock{},
		NodeRole:             "",
		ShCoordinator:        shardCoordinator,
		HdrVersionHandler:    headerVersionHandler,
		VersionedHdrFactory:  versionedHeaderFactory,
		HdrIntegrityVerifier: &mock.HeaderIntegrityVerifierStub{},
	}
}

// IsInterfaceNil returns true if there is no value under the interface
func (tpn *TestProcessorNode) IsInterfaceNil() bool {
	return tpn == nil
}

// GetTokenIdentifier returns the token identifier from the metachain for the given ticker
func GetTokenIdentifier(nodes []*TestProcessorNode, ticker []byte) []byte {
	for _, n := range nodes {
		if n.ShardCoordinator.SelfId() != core.MetachainShardId {
			continue
		}

		acc, _ := n.AccntState.LoadAccount(vm.ESDTSCAddress)
		userAcc, _ := acc.(state.UserAccountHandler)

		rootHash, _ := userAcc.DataTrie().RootHash()
		chLeaves := make(chan core.KeyValueHolder, common.TrieLeavesChannelDefaultCapacity)
		_ = userAcc.DataTrie().GetAllLeavesOnChannel(chLeaves, context.Background(), rootHash)
		for leaf := range chLeaves {
			if !bytes.HasPrefix(leaf.Key(), ticker) {
				continue
			}

			return leaf.Key()
		}
	}

	return nil
}

func createTxsSender(shardCoordinator storage.ShardCoordinator, messenger txsSender.NetworkMessenger) process.TxsSenderHandler {
	txAccumulatorConfig := config.TxAccumulatorConfig{
		MaxAllowedTimeInMilliseconds:   10,
		MaxDeviationTimeInMilliseconds: 1,
	}
	dataPacker, err := partitioning.NewSimpleDataPacker(TestMarshalizer)
	log.LogIfError(err)

	argsTxsSender := txsSender.ArgsTxsSenderWithAccumulator{
		Marshaller:        TestMarshalizer,
		ShardCoordinator:  shardCoordinator,
		NetworkMessenger:  messenger,
		AccumulatorConfig: txAccumulatorConfig,
		DataPacker:        dataPacker,
	}
	txsSenderHandler, err := txsSender.NewTxsSenderWithAccumulator(argsTxsSender)
	log.LogIfError(err)

	return txsSenderHandler
}<|MERGE_RESOLUTION|>--- conflicted
+++ resolved
@@ -857,22 +857,6 @@
 	smartContractsCache := testscommon.NewCacherMock()
 
 	argsHook := hooks.ArgBlockChainHook{
-<<<<<<< HEAD
-		Accounts:           tpn.AccntState,
-		PubkeyConv:         TestAddressPubkeyConverter,
-		StorageService:     tpn.Storage,
-		BlockChain:         tpn.BlockChain,
-		ShardCoordinator:   tpn.ShardCoordinator,
-		Marshalizer:        TestMarshalizer,
-		Uint64Converter:    TestUint64Converter,
-		BuiltInFunctions:   builtInFuncs,
-		NFTStorageHandler:  nftStorageHandler,
-		DataPool:           tpn.DataPool,
-		CompiledSCPool:     smartContractsCache,
-		EpochNotifier:      tpn.EpochNotifier,
-		NilCompiledSCStore: true,
-		Priority:           common.TestPriority,
-=======
 		Accounts:              tpn.AccntState,
 		PubkeyConv:            TestAddressPubkeyConverter,
 		StorageService:        tpn.Storage,
@@ -887,7 +871,7 @@
 		CompiledSCPool:        smartContractsCache,
 		EpochNotifier:         tpn.EpochNotifier,
 		NilCompiledSCStore:    true,
->>>>>>> de0e7e88
+		Priority:           common.TestPriority,
 	}
 
 	if tpn.ShardCoordinator.SelfId() == core.MetachainShardId {
@@ -1467,22 +1451,6 @@
 	}
 
 	argsHook := hooks.ArgBlockChainHook{
-<<<<<<< HEAD
-		Accounts:           tpn.AccntState,
-		PubkeyConv:         TestAddressPubkeyConverter,
-		StorageService:     tpn.Storage,
-		BlockChain:         tpn.BlockChain,
-		ShardCoordinator:   tpn.ShardCoordinator,
-		Marshalizer:        TestMarshalizer,
-		Uint64Converter:    TestUint64Converter,
-		BuiltInFunctions:   builtInFuncs,
-		NFTStorageHandler:  nftStorageHandler,
-		DataPool:           tpn.DataPool,
-		CompiledSCPool:     tpn.DataPool.SmartContracts(),
-		EpochNotifier:      tpn.EpochNotifier,
-		NilCompiledSCStore: true,
-		Priority:           common.TestPriority,
-=======
 		Accounts:              tpn.AccntState,
 		PubkeyConv:            TestAddressPubkeyConverter,
 		StorageService:        tpn.Storage,
@@ -1497,7 +1465,7 @@
 		CompiledSCPool:        tpn.DataPool.SmartContracts(),
 		EpochNotifier:         tpn.EpochNotifier,
 		NilCompiledSCStore:    true,
->>>>>>> de0e7e88
+		Priority:           common.TestPriority,
 	}
 	esdtTransferParser, _ := parsers.NewESDTTransferParser(TestMarshalizer)
 	maxGasLimitPerBlock := uint64(0xFFFFFFFFFFFFFFFF)
@@ -1697,22 +1665,6 @@
 	}
 	builtInFuncs, nftStorageHandler, globalSettingsHandler, _ := builtInFunctions.CreateBuiltInFuncContainerAndNFTStorageHandler(argsBuiltIn)
 	argsHook := hooks.ArgBlockChainHook{
-<<<<<<< HEAD
-		Accounts:           tpn.AccntState,
-		PubkeyConv:         TestAddressPubkeyConverter,
-		StorageService:     tpn.Storage,
-		BlockChain:         tpn.BlockChain,
-		ShardCoordinator:   tpn.ShardCoordinator,
-		Marshalizer:        TestMarshalizer,
-		Uint64Converter:    TestUint64Converter,
-		BuiltInFunctions:   builtInFuncs,
-		NFTStorageHandler:  nftStorageHandler,
-		DataPool:           tpn.DataPool,
-		CompiledSCPool:     tpn.DataPool.SmartContracts(),
-		EpochNotifier:      tpn.EpochNotifier,
-		NilCompiledSCStore: true,
-		Priority:           common.TestPriority,
-=======
 		Accounts:              tpn.AccntState,
 		PubkeyConv:            TestAddressPubkeyConverter,
 		StorageService:        tpn.Storage,
@@ -1727,7 +1679,7 @@
 		CompiledSCPool:        tpn.DataPool.SmartContracts(),
 		EpochNotifier:         tpn.EpochNotifier,
 		NilCompiledSCStore:    true,
->>>>>>> de0e7e88
+		Priority:           common.TestPriority,
 	}
 
 	var signVerifier vm.MessageSignVerifier
