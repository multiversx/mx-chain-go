--- conflicted
+++ resolved
@@ -532,11 +532,8 @@
 		GuardedAccountHandler:      &guardianMocks.GuardedAccountHandlerStub{},
 		AppStatusHandler:           appStatusHandler,
 		PeersRatingMonitor:         peersRatingMonitor,
-<<<<<<< HEAD
-		ChainRunType:             chainRunType,
-=======
 		TxExecutionOrderHandler:    ordering.NewOrderedCollection(),
->>>>>>> 58c66cc7
+		ChainRunType:               chainRunType,
 	}
 
 	tpn.NodeKeys = args.NodeKeys
@@ -1754,7 +1751,6 @@
 	)
 	processedMiniBlocksTracker := processedMb.NewProcessedMiniBlocksTracker()
 
-<<<<<<< HEAD
 	args := shard.ArgPreProcessorsContainerFactory{
 		ShardCoordinator:             tpn.ShardCoordinator,
 		Store:                        tpn.Storage,
@@ -1778,34 +1774,9 @@
 		ScheduledTxsExecutionHandler: scheduledTxsExecutionHandler,
 		ProcessedMiniBlocksTracker:   processedMiniBlocksTracker,
 		ChainRunType:                 tpn.ChainRunType,
+		TxExecutionOrderHandler:      tpn.TxExecutionOrderHandler,
 	}
 	fact, _ := shard.NewPreProcessorsContainerFactory(args)
-=======
-	fact, _ := shard.NewPreProcessorsContainerFactory(
-		tpn.ShardCoordinator,
-		tpn.Storage,
-		TestMarshalizer,
-		TestHasher,
-		tpn.DataPool,
-		TestAddressPubkeyConverter,
-		tpn.AccntState,
-		tpn.RequestHandler,
-		tpn.TxProcessor,
-		tpn.ScProcessor,
-		tpn.ScProcessor,
-		tpn.RewardsProcessor,
-		tpn.EconomicsData,
-		tpn.GasHandler,
-		tpn.BlockTracker,
-		TestBlockSizeComputationHandler,
-		TestBalanceComputationHandler,
-		tpn.EnableEpochsHandler,
-		txTypeHandler,
-		scheduledTxsExecutionHandler,
-		processedMiniBlocksTracker,
-		tpn.TxExecutionOrderHandler,
-	)
->>>>>>> 58c66cc7
 	tpn.PreProcessorsContainer, _ = fact.Create()
 
 	argsTransactionCoordinator := coordinator.ArgTransactionCoordinator{
@@ -2043,7 +2014,6 @@
 	)
 	processedMiniBlocksTracker := processedMb.NewProcessedMiniBlocksTracker()
 
-<<<<<<< HEAD
 	args := metaProcess.ArgPreProcessorsContainerFactory{
 		ShardCoordinator:             tpn.ShardCoordinator,
 		Store:                        tpn.Storage,
@@ -2064,32 +2034,9 @@
 		TxTypeHandler:                txTypeHandler,
 		ScheduledTxsExecutionHandler: scheduledTxsExecutionHandler,
 		ProcessedMiniBlocksTracker:   processedMiniBlocksTracker,
+		TxExecutionOrderHandler:      tpn.TxExecutionOrderHandler,
 	}
 	fact, _ := metaProcess.NewPreProcessorsContainerFactory(args)
-=======
-	fact, _ := metaProcess.NewPreProcessorsContainerFactory(
-		tpn.ShardCoordinator,
-		tpn.Storage,
-		TestMarshalizer,
-		TestHasher,
-		tpn.DataPool,
-		tpn.AccntState,
-		tpn.RequestHandler,
-		tpn.TxProcessor,
-		tpn.ScProcessor,
-		tpn.EconomicsData,
-		tpn.GasHandler,
-		tpn.BlockTracker,
-		TestAddressPubkeyConverter,
-		TestBlockSizeComputationHandler,
-		TestBalanceComputationHandler,
-		tpn.EnableEpochsHandler,
-		txTypeHandler,
-		scheduledTxsExecutionHandler,
-		processedMiniBlocksTracker,
-		tpn.TxExecutionOrderHandler,
-	)
->>>>>>> 58c66cc7
 	tpn.PreProcessorsContainer, _ = fact.Create()
 
 	argsTransactionCoordinator := coordinator.ArgTransactionCoordinator{
