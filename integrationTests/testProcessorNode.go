--- conflicted
+++ resolved
@@ -2875,12 +2875,9 @@
 // GetDefaultStatusComponents -
 func GetDefaultStatusComponents() *mock.StatusComponentsStub {
 	return &mock.StatusComponentsStub{
-<<<<<<< HEAD
 		TPSBench:             &testscommon.TpsBenchmarkMock{},
 		Outport:              mock.NewNilOutport(),
-=======
 		Indexer:              &mock.NilIndexer{},
->>>>>>> 3a5274c1
 		SoftwareVersionCheck: &mock.SoftwareVersionCheckerMock{},
 		AppStatusHandler:     &mock.AppStatusHandlerStub{},
 	}
