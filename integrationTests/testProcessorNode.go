package integrationTests

import (
	"bytes"
	"context"
	"encoding/hex"
	"errors"
	"fmt"
	"math/big"
	"strconv"
	"sync"
	"sync/atomic"
	"time"

	"github.com/multiversx/mx-chain-core-go/core"
	"github.com/multiversx/mx-chain-core-go/core/check"
	"github.com/multiversx/mx-chain-core-go/core/partitioning"
	"github.com/multiversx/mx-chain-core-go/core/pubkeyConverter"
	"github.com/multiversx/mx-chain-core-go/core/versioning"
	"github.com/multiversx/mx-chain-core-go/data"
	dataBlock "github.com/multiversx/mx-chain-core-go/data/block"
	"github.com/multiversx/mx-chain-core-go/data/endProcess"
	dataTransaction "github.com/multiversx/mx-chain-core-go/data/transaction"
	"github.com/multiversx/mx-chain-core-go/data/typeConverters/uint64ByteSlice"
	"github.com/multiversx/mx-chain-core-go/hashing/keccak"
	"github.com/multiversx/mx-chain-core-go/hashing/sha256"
	"github.com/multiversx/mx-chain-core-go/marshal"
	crypto "github.com/multiversx/mx-chain-crypto-go"
	"github.com/multiversx/mx-chain-crypto-go/signing"
	"github.com/multiversx/mx-chain-crypto-go/signing/ed25519"
	ed25519SingleSig "github.com/multiversx/mx-chain-crypto-go/signing/ed25519/singlesig"
	"github.com/multiversx/mx-chain-crypto-go/signing/mcl"
	mclsig "github.com/multiversx/mx-chain-crypto-go/signing/mcl/singlesig"
	"github.com/multiversx/mx-chain-go/txcache"
	vmcommon "github.com/multiversx/mx-chain-vm-common-go"
	"github.com/multiversx/mx-chain-vm-common-go/parsers"
	wasmConfig "github.com/multiversx/mx-chain-vm-go/config"

	nodeFactory "github.com/multiversx/mx-chain-go/cmd/node/factory"
	"github.com/multiversx/mx-chain-go/common"
	"github.com/multiversx/mx-chain-go/common/configs"
	"github.com/multiversx/mx-chain-go/common/enablers"
	"github.com/multiversx/mx-chain-go/common/errChan"
	"github.com/multiversx/mx-chain-go/common/forking"
	"github.com/multiversx/mx-chain-go/common/graceperiod"
	"github.com/multiversx/mx-chain-go/common/ordering"
	"github.com/multiversx/mx-chain-go/config"
	"github.com/multiversx/mx-chain-go/consensus"
	"github.com/multiversx/mx-chain-go/consensus/spos/sposFactory"
	"github.com/multiversx/mx-chain-go/dataRetriever"
	"github.com/multiversx/mx-chain-go/dataRetriever/blockchain"
	proofscache "github.com/multiversx/mx-chain-go/dataRetriever/dataPool/proofsCache"
	"github.com/multiversx/mx-chain-go/dataRetriever/factory/containers"
	requesterscontainer "github.com/multiversx/mx-chain-go/dataRetriever/factory/requestersContainer"
	"github.com/multiversx/mx-chain-go/dataRetriever/factory/resolverscontainer"
	"github.com/multiversx/mx-chain-go/dataRetriever/requestHandlers"
	"github.com/multiversx/mx-chain-go/dblookupext"
	"github.com/multiversx/mx-chain-go/epochStart/metachain"
	"github.com/multiversx/mx-chain-go/epochStart/notifier"
	"github.com/multiversx/mx-chain-go/epochStart/shardchain"
	hdrFactory "github.com/multiversx/mx-chain-go/factory/block"
	heartbeatComp "github.com/multiversx/mx-chain-go/factory/heartbeat"
	"github.com/multiversx/mx-chain-go/factory/peerSignatureHandler"
	"github.com/multiversx/mx-chain-go/genesis"
	"github.com/multiversx/mx-chain-go/genesis/parsing"
	"github.com/multiversx/mx-chain-go/genesis/process/disabled"
	"github.com/multiversx/mx-chain-go/integrationTests/mock"
	"github.com/multiversx/mx-chain-go/node"
	"github.com/multiversx/mx-chain-go/node/external"
	"github.com/multiversx/mx-chain-go/node/nodeDebugFactory"
	disabledOutport "github.com/multiversx/mx-chain-go/outport/disabled"
	"github.com/multiversx/mx-chain-go/p2p"
	p2pFactory "github.com/multiversx/mx-chain-go/p2p/factory"
	"github.com/multiversx/mx-chain-go/process"
	"github.com/multiversx/mx-chain-go/process/block"
	"github.com/multiversx/mx-chain-go/process/block/bootstrapStorage"
	"github.com/multiversx/mx-chain-go/process/block/postprocess"
	"github.com/multiversx/mx-chain-go/process/block/preprocess"
	"github.com/multiversx/mx-chain-go/process/block/processedMb"
	"github.com/multiversx/mx-chain-go/process/coordinator"
	"github.com/multiversx/mx-chain-go/process/economics"
	"github.com/multiversx/mx-chain-go/process/factory"
	procFactory "github.com/multiversx/mx-chain-go/process/factory"
	"github.com/multiversx/mx-chain-go/process/factory/interceptorscontainer"
	metaProcess "github.com/multiversx/mx-chain-go/process/factory/metachain"
	"github.com/multiversx/mx-chain-go/process/factory/shard"
	"github.com/multiversx/mx-chain-go/process/heartbeat/validator"
	"github.com/multiversx/mx-chain-go/process/interceptors"
	interceptorsFactory "github.com/multiversx/mx-chain-go/process/interceptors/factory"
	processMock "github.com/multiversx/mx-chain-go/process/mock"
	"github.com/multiversx/mx-chain-go/process/peer"
	"github.com/multiversx/mx-chain-go/process/rating"
	"github.com/multiversx/mx-chain-go/process/rewardTransaction"
	"github.com/multiversx/mx-chain-go/process/scToProtocol"
	"github.com/multiversx/mx-chain-go/process/smartContract"
	"github.com/multiversx/mx-chain-go/process/smartContract/builtInFunctions"
	"github.com/multiversx/mx-chain-go/process/smartContract/hooks"
	"github.com/multiversx/mx-chain-go/process/smartContract/hooks/counters"
	"github.com/multiversx/mx-chain-go/process/smartContract/processProxy"
	"github.com/multiversx/mx-chain-go/process/smartContract/scrCommon"
	processSync "github.com/multiversx/mx-chain-go/process/sync"
	"github.com/multiversx/mx-chain-go/process/track"
	"github.com/multiversx/mx-chain-go/process/transaction"
	"github.com/multiversx/mx-chain-go/process/transactionLog"
	"github.com/multiversx/mx-chain-go/process/txsSender"
	"github.com/multiversx/mx-chain-go/sharding"
	"github.com/multiversx/mx-chain-go/sharding/nodesCoordinator"
	"github.com/multiversx/mx-chain-go/state"
	"github.com/multiversx/mx-chain-go/state/blockInfoProviders"
	"github.com/multiversx/mx-chain-go/storage"
	"github.com/multiversx/mx-chain-go/storage/cache"
	"github.com/multiversx/mx-chain-go/storage/storageunit"
	"github.com/multiversx/mx-chain-go/testscommon"
	"github.com/multiversx/mx-chain-go/testscommon/bootstrapMocks"
	cacheMocks "github.com/multiversx/mx-chain-go/testscommon/cache"
	"github.com/multiversx/mx-chain-go/testscommon/chainParameters"
	consensusMocks "github.com/multiversx/mx-chain-go/testscommon/consensus"
	"github.com/multiversx/mx-chain-go/testscommon/cryptoMocks"
	dataRetrieverMock "github.com/multiversx/mx-chain-go/testscommon/dataRetriever"
	dblookupextMock "github.com/multiversx/mx-chain-go/testscommon/dblookupext"
	"github.com/multiversx/mx-chain-go/testscommon/economicsmocks"
	"github.com/multiversx/mx-chain-go/testscommon/enableEpochsHandlerMock"
	"github.com/multiversx/mx-chain-go/testscommon/epochNotifier"
	testFactory "github.com/multiversx/mx-chain-go/testscommon/factory"
	"github.com/multiversx/mx-chain-go/testscommon/genesisMocks"
	"github.com/multiversx/mx-chain-go/testscommon/guardianMocks"
	"github.com/multiversx/mx-chain-go/testscommon/mainFactoryMocks"
	"github.com/multiversx/mx-chain-go/testscommon/outport"
	"github.com/multiversx/mx-chain-go/testscommon/p2pmocks"
	"github.com/multiversx/mx-chain-go/testscommon/shardingMocks"
	"github.com/multiversx/mx-chain-go/testscommon/stakingcommon"
	stateMock "github.com/multiversx/mx-chain-go/testscommon/state"
	statusHandlerMock "github.com/multiversx/mx-chain-go/testscommon/statusHandler"
	storageStubs "github.com/multiversx/mx-chain-go/testscommon/storage"
	"github.com/multiversx/mx-chain-go/testscommon/storageManager"
	trieMock "github.com/multiversx/mx-chain-go/testscommon/trie"
	"github.com/multiversx/mx-chain-go/update"
	"github.com/multiversx/mx-chain-go/update/trigger"
	"github.com/multiversx/mx-chain-go/vm"
	vmProcess "github.com/multiversx/mx-chain-go/vm/process"
	"github.com/multiversx/mx-chain-go/vm/systemSmartContracts/defaults"
)

var zero = big.NewInt(0)

var hardforkPubKey = "153dae6cb3963260f309959bf285537b77ae16d82e9933147be7827f7394de8dc97d9d9af41e970bc72aecb44b77e819621081658c37f7000d21e2d0e8963df83233407bde9f46369ba4fcd03b57f40b80b06c191a428cfb5c447ec510e79307"

// TestHasher represents a sha256 hasher
var TestHasher = sha256.NewSha256()

// TestEpochChangeGracePeriod represents the grace period for epoch change handler
var TestEpochChangeGracePeriod, _ = graceperiod.NewEpochChangeGracePeriod([]config.EpochChangeGracePeriodByEpoch{{EnableEpoch: 0, GracePeriodInRounds: 1}})

// TestEpochChangeGracePeriod represents the grace period for epoch change handler
var TestProcessConfigsHandler, _ = configs.NewProcessConfigsHandler([]config.ProcessConfigByEpoch{{
	EnableEpoch:                       0,
	MaxMetaNoncesBehind:               15,
	MaxMetaNoncesBehindForGlobalStuck: 30,
	MaxShardNoncesBehind:              15,
}},
	[]config.ProcessConfigByRound{
		{
			EnableRound:                        0,
			MaxRoundsWithoutNewBlockReceived:   10,
			MaxRoundsWithoutCommittedBlock:     10,
			RoundModulusTriggerWhenSyncIsStuck: 20,
		},
	},
)

// TestTxSignHasher represents a sha3 legacy keccak 256 hasher
var TestTxSignHasher = keccak.NewKeccak()

// TestMarshalizer represents the main marshalizer
var TestMarshalizer = &marshal.GogoProtoMarshalizer{}

// TestVmMarshalizer represents the marshalizer used in vm communication
var TestVmMarshalizer = &marshal.JsonMarshalizer{}

// TestTxSignMarshalizer represents the marshalizer used in vm communication
var TestTxSignMarshalizer = &marshal.JsonMarshalizer{}

// TestAddressPubkeyConverter represents an address public key converter
var TestAddressPubkeyConverter, _ = pubkeyConverter.NewBech32PubkeyConverter(32, AddressHrp)

// TestValidatorPubkeyConverter represents an address public key converter
var TestValidatorPubkeyConverter, _ = pubkeyConverter.NewHexPubkeyConverter(96)

// TestMultiSig represents a mock multisig
var TestMultiSig = cryptoMocks.NewMultiSigner()

// TestKeyGenForAccounts represents a mock key generator for balances
var TestKeyGenForAccounts = signing.NewKeyGenerator(ed25519.NewEd25519())

// TestUint64Converter represents an uint64 to byte slice converter
var TestUint64Converter = uint64ByteSlice.NewBigEndianConverter()

// TestBuiltinFunctions is an additional map of builtin functions to be added
// to the scProcessor
var TestBuiltinFunctions = make(map[string]vmcommon.BuiltinFunction)

// TestBlockSizeThrottler represents a block size throttler used in adaptive block size computation
var TestBlockSizeThrottler = &mock.BlockSizeThrottlerStub{}

// TestBlockSizeComputation represents a block size computation handler
var TestBlockSizeComputationHandler, _ = preprocess.NewBlockSizeComputation(TestMarshalizer, TestBlockSizeThrottler, uint32(core.MegabyteSize*90/100))

// TestBalanceComputationHandler represents a balance computation handler
var TestBalanceComputationHandler, _ = preprocess.NewBalanceComputation()

// TestAppStatusHandler represents an AppStatusHandler
var TestAppStatusHandler = &statusHandlerMock.AppStatusHandlerStub{}

// MinTxGasPrice defines minimum gas price required by a transaction
var MinTxGasPrice = uint64(100)

// MinTxGasLimit defines minimum gas limit required by a transaction
var MinTxGasLimit = uint64(1000)

// MaxGasLimitPerBlock defines maximum gas limit allowed per one block
const MaxGasLimitPerBlock = uint64(3000000)

const minConnectedPeers = 0

// OpGasValueForMockVm represents the gas value that it consumed by each operation called on the mock VM
// By operation, we mean each go function that is called on the VM implementation
const OpGasValueForMockVm = uint64(50)

// TimeSpanForBadHeaders is the expiry time for an added block header hash
var TimeSpanForBadHeaders = time.Second * 30

// roundDuration defines the duration of the round
const roundDuration = 5 * time.Second

// ChainID is the chain ID identifier used in integration tests, processing nodes
var ChainID = []byte("integration tests chain ID")

// MinTransactionVersion is the minimum transaction version used in integration tests, processing nodes
var MinTransactionVersion = uint32(1)

// SoftwareVersion is the software version identifier used in integration tests, processing nodes
var SoftwareVersion = []byte("intT")

var testProtocolSustainabilityAddress = "erd1932eft30w753xyvme8d49qejgkjc09n5e49w4mwdjtm0neld797su0dlxp"

// DelegationManagerConfigChangeAddress represents the address that can change the config parameters of the
// delegation manager system smartcontract
var DelegationManagerConfigChangeAddress = "erd1vxy22x0fj4zv6hktmydg8vpfh6euv02cz4yg0aaws6rrad5a5awqgqky80"

// sizeCheckDelta the maximum allowed bufer overhead (p2p unmarshalling)
const sizeCheckDelta = 100

// UnreachableEpoch defines an unreachable epoch for integration tests
const UnreachableEpoch = uint32(1000000)

// StakingV4Step1EnableEpoch defines the epoch for integration tests when stakingV4 init is enabled
const StakingV4Step1EnableEpoch = 4443

// StakingV4Step2EnableEpoch defines the epoch for integration tests when stakingV4 is enabled; should be greater than StakingV2Epoch
const StakingV4Step2EnableEpoch = 4444

// StakingV4Step3EnableEpoch defines the epoch for integration tests when nodes distribution from auction to waiting list is enabled in staking v4
const StakingV4Step3EnableEpoch = 4445

// ScheduledMiniBlocksEnableEpoch defines the epoch for integration tests when scheduled nini blocks are enabled
const ScheduledMiniBlocksEnableEpoch = 1000

// TestSingleSigner defines a Ed25519Signer
var TestSingleSigner = &ed25519SingleSig.Ed25519Signer{}

// TestSingleBlsSigner defines a BlsSingleSigner
var TestSingleBlsSigner = &mclsig.BlsSingleSigner{}

// TestKeyPair holds a pair of private/public Keys
type TestKeyPair struct {
	Sk crypto.PrivateKey
	Pk crypto.PublicKey
}

// TestNodeKeys will hold the main key along the handled keys of a node
type TestNodeKeys struct {
	MainKey     *TestKeyPair
	HandledKeys []*TestKeyPair
}

// CryptoParams holds crypto parameters
type CryptoParams struct {
	KeyGen       crypto.KeyGenerator
	P2PKeyGen    crypto.KeyGenerator
	NodesKeys    map[uint32][]*TestNodeKeys
	SingleSigner crypto.SingleSigner
	TxKeyGen     crypto.KeyGenerator
	TxKeys       map[uint32][]*TestKeyPair
}

// Connectable defines the operations for a struct to become connectable by other struct
// In other words, all instances that implement this interface are able to connect with each other
type Connectable interface {
	ConnectOnMain(connectable Connectable) error
	ConnectOnFullArchive(connectable Connectable) error
	GetMainConnectableAddress() string
	GetFullArchiveConnectableAddress() string
	IsInterfaceNil() bool
}

// ArgTestProcessorNode represents the DTO used to create a new TestProcessorNode
type ArgTestProcessorNode struct {
	MaxShards               uint32
	NodeShardId             uint32
	TxSignPrivKeyShardId    uint32
	WithBLSSigVerifier      bool
	WithSync                bool
	GasScheduleMap          GasScheduleMap
	RoundsConfig            *config.RoundConfig
	EpochsConfig            *config.EnableEpochs
	VMConfig                *config.VirtualMachineConfig
	EconomicsConfig         *config.EconomicsConfig
	DataPool                dataRetriever.PoolsHolder
	TrieStore               storage.Storer
	HardforkPk              crypto.PublicKey
	GenesisFile             string
	NodeKeys                *TestNodeKeys
	NodesSetup              sharding.GenesisNodesSetupHandler
	NodesCoordinator        nodesCoordinator.NodesCoordinator
	MultiSigner             crypto.MultiSigner
	RatingsData             *rating.RatingsData
	HeaderSigVerifier       process.InterceptedHeaderSigVerifier
	HeaderIntegrityVerifier process.HeaderIntegrityVerifier
	OwnAccount              *TestWalletAccount
	EpochStartSubscriber    notifier.EpochStartNotifier
	AppStatusHandler        core.AppStatusHandler
	StatusMetrics           external.StatusMetricsHandler
	WithPeersRatingHandler  bool
	NodeOperationMode       common.NodeOperation
	Proofs                  dataRetriever.ProofsPool
	TxPoolConfig            *config.CacheConfig
}

// TestProcessorNode represents a container type of class used in integration tests
// with all its fields exported
type TestProcessorNode struct {
	ShardCoordinator           sharding.Coordinator
	NodesCoordinator           nodesCoordinator.NodesCoordinator
	MainPeerShardMapper        process.PeerShardMapper
	FullArchivePeerShardMapper process.PeerShardMapper
	NodesSetup                 sharding.GenesisNodesSetupHandler
	MainMessenger              p2p.Messenger
	FullArchiveMessenger       p2p.Messenger
	NodeOperationMode          common.NodeOperation

	OwnAccount *TestWalletAccount
	NodeKeys   *TestNodeKeys

	ExportFolder        string
	DataPool            dataRetriever.PoolsHolder
	Storage             dataRetriever.StorageService
	PeerState           state.AccountsAdapter
	AccntState          state.AccountsAdapter
	TrieStorageManagers map[string]common.StorageManager
	TrieContainer       common.TriesHolder
	BlockChain          data.ChainHandler
	GenesisBlocks       map[uint32]data.HeaderHandler
	ProofsPool          dataRetriever.ProofsPool

	EconomicsData *economics.TestEconomicsData
	RatingsData   *rating.RatingsData

	BlockBlackListHandler            process.TimeCacher
	HeaderValidator                  process.HeaderConstructionValidator
	BlockTracker                     process.BlockTracker
	MainInterceptorsContainer        process.InterceptorsContainer
	FullArchiveInterceptorsContainer process.InterceptorsContainer
	ResolversContainer               dataRetriever.ResolversContainer
	RequestersContainer              dataRetriever.RequestersContainer
	RequestersFinder                 dataRetriever.RequestersFinder
	RequestHandler                   process.RequestHandler
	WasmVMChangeLocker               common.Locker

	InterimProcContainer   process.IntermediateProcessorContainer
	TxProcessor            process.TransactionProcessor
	TxCoordinator          process.TransactionCoordinator
	ScrForwarder           process.IntermediateTransactionHandler
	BlockchainHook         *hooks.BlockChainHookImpl
	VMFactory              process.VirtualMachinesContainerFactory
	VMContainer            process.VirtualMachinesContainer
	ArgsParser             process.ArgumentsParser
	ScProcessor            process.SmartContractProcessorFacade
	RewardsProcessor       process.RewardTransactionProcessor
	PreProcessorsContainer process.PreProcessorsContainer
	GasHandler             process.GasHandler
	FeeAccumulator         process.TransactionFeeHandler
	SmartContractParser    genesis.InitialSmartContractParser
	SystemSCFactory        vm.SystemSCContainerFactory

	ForkDetector             process.ForkDetector
	BlockProcessor           process.BlockProcessor
	BroadcastMessenger       consensus.BroadcastMessenger
	MiniblocksProvider       process.MiniBlockProvider
	Bootstrapper             TestBootstrapper
	RoundHandler             *mock.RoundHandlerMock
	BootstrapStorer          *mock.BoostrapStorerMock
	StorageBootstrapper      *mock.StorageBootstrapperMock
	RequestedItemsHandler    dataRetriever.RequestedItemsHandler
	WhiteListHandler         process.WhiteListHandler
	WhiteListerVerifiedTxs   process.WhiteListHandler
	NetworkShardingCollector consensus.NetworkShardingCollector

	EpochStartTrigger  TestEpochStartTrigger
	EpochStartNotifier notifier.EpochStartNotifier
	EpochProvider      dataRetriever.CurrentNetworkEpochProviderHandler

	MultiSigner             crypto.MultiSigner
	HeaderSigVerifier       process.InterceptedHeaderSigVerifier
	HeaderIntegrityVerifier process.HeaderIntegrityVerifier
	GuardedAccountHandler   process.GuardedAccountHandler

	ValidatorStatisticsProcessor process.ValidatorStatisticsProcessor
	Rater                        sharding.PeerAccountListAndRatingHandler

	EpochStartSystemSCProcessor process.EpochStartSystemSCProcessor
	TxExecutionOrderHandler     common.TxExecutionOrderHandler

	// Node is used to call the functionality already implemented in it
	Node           *node.Node
	SCQueryService external.SCQueryService

	CounterHdrRecv       int32
	CounterMbRecv        int32
	CounterTxRecv        int32
	CounterMetaRcv       int32
	ReceivedTransactions sync.Map

	InitialNodes []*sharding.InitialNode

	ChainID               []byte
	MinTransactionVersion uint32

	ExportHandler                 update.ExportHandler
	WaitTime                      time.Duration
	HistoryRepository             dblookupext.HistoryRepository
	EpochNotifier                 process.EpochNotifier
	RoundNotifier                 process.RoundNotifier
	EnableEpochs                  config.EnableEpochs
	EnableRoundsHandler           common.EnableRoundsHandler
	EnableEpochsHandler           common.EnableEpochsHandler
	EpochChangeGracePeriodHandler common.EpochChangeGracePeriodHandler
	ProcessConfigsHandler         common.ProcessConfigsHandler
	UseValidVmBlsSigVerifier      bool

	TransactionLogProcessor process.TransactionLogProcessor
	PeersRatingHandler      p2p.PeersRatingHandler
	PeersRatingMonitor      p2p.PeersRatingMonitor
	HardforkTrigger         node.HardforkTrigger
	AppStatusHandler        core.AppStatusHandler
	StatusMetrics           external.StatusMetricsHandler
	ChainParametersHandler  common.ChainParametersHandler
}

// CreatePkBytes creates 'numShards' public key-like byte slices
func CreatePkBytes(numShards uint32) map[uint32][]byte {
	pk := []byte("afafafafafafafafafafafafafafafafafafafafafafafafafafafafafafafafafafafafafafafafafafafafafafafaf")
	pksbytes := make(map[uint32][]byte, numShards+1)
	for i := uint32(0); i < numShards; i++ {
		pksbytes[i] = make([]byte, len(pk))
		copy(pksbytes[i], pk)
		pksbytes[i][0] = byte(i)
	}

	pksbytes[core.MetachainShardId] = make([]byte, 128)
	pksbytes[core.MetachainShardId] = pk
	pksbytes[core.MetachainShardId][0] = byte(numShards)

	return pksbytes
}

func newBaseTestProcessorNode(args ArgTestProcessorNode) *TestProcessorNode {
	shardCoordinator, _ := sharding.NewMultiShardCoordinator(args.MaxShards, args.NodeShardId)

	pksBytes := CreatePkBytes(args.MaxShards)
	address := []byte("afafafafafafafafafafafafafafafaf")
	numNodes := uint32(len(pksBytes))

	nodesSetup := args.NodesSetup
	if check.IfNil(nodesSetup) {
		nodesSetup = getDefaultNodesSetup(args.MaxShards, numNodes, address, pksBytes)
	}

	nodesCoordinatorInstance := args.NodesCoordinator
	if check.IfNil(nodesCoordinatorInstance) {
		nodesCoordinatorInstance = getDefaultNodesCoordinator(args.MaxShards, pksBytes)
	}

	appStatusHandler := args.AppStatusHandler
	if check.IfNil(args.AppStatusHandler) {
		appStatusHandler = TestAppStatusHandler
	}

	var peersRatingHandler p2p.PeersRatingHandler
	peersRatingHandler = &p2pmocks.PeersRatingHandlerStub{}
	var peersRatingMonitor p2p.PeersRatingMonitor
	peersRatingMonitor = &p2pmocks.PeersRatingMonitorStub{}
	if args.WithPeersRatingHandler {
		topRatedCache := cacheMocks.NewCacherMock()
		badRatedCache := cacheMocks.NewCacherMock()
		peersRatingHandler, _ = p2pFactory.NewPeersRatingHandler(
			p2pFactory.ArgPeersRatingHandler{
				TopRatedCache: topRatedCache,
				BadRatedCache: badRatedCache,
				Logger:        &testscommon.LoggerStub{},
			})
		peersRatingMonitor, _ = p2pFactory.NewPeersRatingMonitor(
			p2pFactory.ArgPeersRatingMonitor{
				TopRatedCache: topRatedCache,
				BadRatedCache: badRatedCache,
			})
	}

	p2pKey := mock.NewPrivateKeyMock()
	messenger := CreateMessengerWithNoDiscoveryAndPeersRatingHandler(peersRatingHandler, p2pKey)
	fullArchiveMessenger := CreateMessengerWithNoDiscoveryAndPeersRatingHandler(peersRatingHandler, p2pKey)

	genericEpochNotifier := forking.NewGenericEpochNotifier()
	epochsConfig := args.EpochsConfig
	if epochsConfig == nil {
		epochsConfig = GetDefaultEnableEpochsConfig()
	}
	enableEpochsHandler, _ := enablers.NewEnableEpochsHandler(*epochsConfig, genericEpochNotifier)

	nodeOperationMode := common.NormalOperation
	if len(args.NodeOperationMode) != 0 {
		nodeOperationMode = args.NodeOperationMode
	}

	if args.RoundsConfig == nil {
		defaultRoundsConfig := testscommon.GetDefaultRoundsConfig()
		args.RoundsConfig = &defaultRoundsConfig
	}
	genericRoundNotifier := forking.NewGenericRoundNotifier()
	enableRoundsHandler, _ := enablers.NewEnableRoundsHandler(*args.RoundsConfig, genericRoundNotifier)

	logsProcessor, _ := transactionLog.NewTxLogProcessor(transactionLog.ArgTxLogProcessor{Marshalizer: TestMarshalizer})
	tpn := &TestProcessorNode{
		ShardCoordinator:              shardCoordinator,
		MainMessenger:                 messenger,
		FullArchiveMessenger:          fullArchiveMessenger,
		NodeOperationMode:             nodeOperationMode,
		NodesCoordinator:              nodesCoordinatorInstance,
		ChainID:                       ChainID,
		MinTransactionVersion:         MinTransactionVersion,
		NodesSetup:                    nodesSetup,
		HistoryRepository:             &dblookupextMock.HistoryRepositoryStub{},
		EpochNotifier:                 genericEpochNotifier,
		RoundNotifier:                 genericRoundNotifier,
		EnableRoundsHandler:           enableRoundsHandler,
		EnableEpochsHandler:           enableEpochsHandler,
		EpochChangeGracePeriodHandler: TestEpochChangeGracePeriod,
		ProcessConfigsHandler:         TestProcessConfigsHandler,
		EpochProvider:                 &mock.CurrentNetworkEpochProviderStub{},
		WasmVMChangeLocker:            &sync.RWMutex{},
		TransactionLogProcessor:       logsProcessor,
		Bootstrapper:                  mock.NewTestBootstrapperMock(),
		PeersRatingHandler:            peersRatingHandler,
		MainPeerShardMapper:           mock.NewNetworkShardingCollectorMock(),
		FullArchivePeerShardMapper:    mock.NewNetworkShardingCollectorMock(),
		EnableEpochs:                  *epochsConfig,
		UseValidVmBlsSigVerifier:      args.WithBLSSigVerifier,
		StorageBootstrapper:           &mock.StorageBootstrapperMock{},
		BootstrapStorer:               &mock.BoostrapStorerMock{},
		RatingsData:                   args.RatingsData,
		EpochStartNotifier:            args.EpochStartSubscriber,
		GuardedAccountHandler:         &guardianMocks.GuardedAccountHandlerStub{},
		AppStatusHandler:              appStatusHandler,
		PeersRatingMonitor:            peersRatingMonitor,
		TxExecutionOrderHandler:       ordering.NewOrderedCollection(),
		EpochStartTrigger:             &mock.EpochStartTriggerStub{},
	}

	tpn.NodeKeys = args.NodeKeys
	if tpn.NodeKeys == nil {
		kg := &mock.KeyGenMock{}
		kp := &TestKeyPair{}
		kp.Sk, kp.Pk = kg.GeneratePair()
		tpn.NodeKeys = &TestNodeKeys{
			MainKey: kp,
		}
	}

	tpn.MultiSigner = TestMultiSig
	if !check.IfNil(args.MultiSigner) {
		tpn.MultiSigner = args.MultiSigner
	}

	tpn.OwnAccount = args.OwnAccount
	if tpn.OwnAccount == nil {
		tpn.OwnAccount = CreateTestWalletAccount(shardCoordinator, args.TxSignPrivKeyShardId)
	}

	tpn.HeaderIntegrityVerifier = args.HeaderIntegrityVerifier
	if check.IfNil(tpn.HeaderIntegrityVerifier) {
		tpn.HeaderIntegrityVerifier = CreateHeaderIntegrityVerifier()
	}

	tpn.initDataPools()

	if !check.IfNil(args.DataPool) {
		tpn.DataPool = args.DataPool
		tpn.ProofsPool = tpn.DataPool.Proofs()
		_ = messenger.SetThresholdMinConnectedPeers(minConnectedPeers)
	}

	tpn.HeaderSigVerifier = args.HeaderSigVerifier
	if check.IfNil(tpn.HeaderSigVerifier) {
		tpn.HeaderSigVerifier = &consensusMocks.HeaderSigVerifierMock{
			VerifyHeaderProofCalled: func(proofHandler data.HeaderProofHandler) error {
				return nil
			},
		}
	}

	return tpn
}

// NewTestProcessorNode returns a new TestProcessorNode instance with a libp2p messenger and the provided arguments
func NewTestProcessorNode(args ArgTestProcessorNode) *TestProcessorNode {
	tpn := newBaseTestProcessorNode(args)
	tpn.initTestNodeWithArgs(args)

	return tpn
}

// ConnectOnMain will try to initiate a connection to the provided parameter on the main messenger
func (tpn *TestProcessorNode) ConnectOnMain(connectable Connectable) error {
	if check.IfNil(connectable) {
		return fmt.Errorf("trying to connect to a nil Connectable parameter")
	}

	return tpn.MainMessenger.ConnectToPeer(connectable.GetMainConnectableAddress())
}

// ConnectOnFullArchive will try to initiate a connection to the provided parameter on the full archive messenger
func (tpn *TestProcessorNode) ConnectOnFullArchive(connectable Connectable) error {
	if check.IfNil(connectable) {
		return fmt.Errorf("trying to connect to a nil Connectable parameter")
	}

	return tpn.FullArchiveMessenger.ConnectToPeer(connectable.GetFullArchiveConnectableAddress())
}

// GetMainConnectableAddress returns a non circuit, non windows default connectable p2p address main network
func (tpn *TestProcessorNode) GetMainConnectableAddress() string {
	if tpn == nil {
		return "nil"
	}

	return GetConnectableAddress(tpn.MainMessenger)
}

// GetFullArchiveConnectableAddress returns a non circuit, non windows default connectable p2p address of the full archive network
func (tpn *TestProcessorNode) GetFullArchiveConnectableAddress() string {
	if tpn == nil {
		return "nil"
	}

	return GetConnectableAddress(tpn.FullArchiveMessenger)
}

// Close -
func (tpn *TestProcessorNode) Close() {
	_ = tpn.MainMessenger.Close()
	_ = tpn.FullArchiveMessenger.Close()
	_ = tpn.VMContainer.Close()
}

func (tpn *TestProcessorNode) initAccountDBsWithPruningStorer() {
	if check.IfNil(tpn.EpochStartNotifier) {
		tpn.EpochStartNotifier = notifier.NewEpochStartSubscriptionHandler()
	}
	trieStorageManager := CreateTrieStorageManagerWithPruningStorer(tpn.ShardCoordinator, tpn.EpochStartNotifier)
	tpn.TrieContainer = state.NewDataTriesHolder()
	var stateTrie common.Trie
	tpn.AccntState, stateTrie = CreateAccountsDBWithEnableEpochsHandler(UserAccount, trieStorageManager, tpn.EnableEpochsHandler)
	tpn.TrieContainer.Put([]byte(dataRetriever.UserAccountsUnit.String()), stateTrie)

	peerState, peerTrie := CreateAccountsDBWithEnableEpochsHandler(ValidatorAccount, trieStorageManager, tpn.EnableEpochsHandler)
	tpn.PeerState = &state.PeerAccountsDB{AccountsDB: peerState}
	tpn.TrieContainer.Put([]byte(dataRetriever.PeerAccountsUnit.String()), peerTrie)

	tpn.TrieStorageManagers = make(map[string]common.StorageManager)
	tpn.TrieStorageManagers[dataRetriever.UserAccountsUnit.String()] = trieStorageManager
	tpn.TrieStorageManagers[dataRetriever.PeerAccountsUnit.String()] = trieStorageManager
}

func (tpn *TestProcessorNode) initAccountDBs(store storage.Storer) {
	trieStorageManager, _ := CreateTrieStorageManager(store)
	tpn.TrieContainer = state.NewDataTriesHolder()
	var stateTrie common.Trie
	tpn.AccntState, stateTrie = CreateAccountsDBWithEnableEpochsHandler(UserAccount, trieStorageManager, tpn.EnableEpochsHandler)
	tpn.TrieContainer.Put([]byte(dataRetriever.UserAccountsUnit.String()), stateTrie)

	peerState, peerTrie := CreateAccountsDBWithEnableEpochsHandler(ValidatorAccount, trieStorageManager, tpn.EnableEpochsHandler)
	tpn.PeerState = &state.PeerAccountsDB{AccountsDB: peerState}
	tpn.TrieContainer.Put([]byte(dataRetriever.PeerAccountsUnit.String()), peerTrie)

	tpn.TrieStorageManagers = make(map[string]common.StorageManager)
	tpn.TrieStorageManagers[dataRetriever.UserAccountsUnit.String()] = trieStorageManager
	tpn.TrieStorageManagers[dataRetriever.PeerAccountsUnit.String()] = trieStorageManager
}

func (tpn *TestProcessorNode) initValidatorStatistics() {
	rater, _ := rating.NewBlockSigningRater(tpn.RatingsData)

	if check.IfNil(tpn.NodesSetup) {
		tpn.NodesSetup = &genesisMocks.NodesSetupStub{
			MinNumberOfNodesCalled: func() uint32 {
				return tpn.ShardCoordinator.NumberOfShards() * 2
			},
		}
	}

	arguments := peer.ArgValidatorStatisticsProcessor{
		PeerAdapter:                          tpn.PeerState,
		PubkeyConv:                           TestValidatorPubkeyConverter,
		NodesCoordinator:                     tpn.NodesCoordinator,
		ShardCoordinator:                     tpn.ShardCoordinator,
		DataPool:                             tpn.DataPool,
		StorageService:                       tpn.Storage,
		Marshalizer:                          TestMarshalizer,
		Rater:                                rater,
		MaxComputableRounds:                  1000,
		MaxConsecutiveRoundsOfRatingDecrease: 2000,
		RewardsHandler:                       tpn.EconomicsData,
		NodesSetup:                           tpn.NodesSetup,
		GenesisNonce:                         tpn.BlockChain.GetGenesisHeader().GetNonce(),
		EnableEpochsHandler:                  tpn.EnableEpochsHandler,
	}

	tpn.ValidatorStatisticsProcessor, _ = peer.NewValidatorStatisticsProcessor(arguments)
}

func (tpn *TestProcessorNode) initGenesisBlocks(args ArgTestProcessorNode) {
	if args.GenesisFile != "" {
		tpn.SmartContractParser, _ = parsing.NewSmartContractsParser(
			args.GenesisFile,
			TestAddressPubkeyConverter,
			&mock.KeyGenMock{},
		)
		tpn.GenesisBlocks = CreateFullGenesisBlocks(
			tpn.AccntState,
			tpn.PeerState,
			tpn.TrieStorageManagers,
			tpn.NodesSetup,
			tpn.ShardCoordinator,
			tpn.Storage,
			tpn.BlockChain,
			tpn.DataPool,
			tpn.EconomicsData,
			&genesisMocks.AccountsParserStub{},
			tpn.SmartContractParser,
			tpn.EnableEpochs,
		)
		return
	}

	if args.WithSync {
		tpn.GenesisBlocks = CreateSimpleGenesisBlocks(tpn.ShardCoordinator)
		return
	}

	tpn.GenesisBlocks = CreateGenesisBlocks(
		tpn.AccntState,
		tpn.PeerState,
		tpn.TrieStorageManagers,
		TestAddressPubkeyConverter,
		tpn.NodesSetup,
		tpn.ShardCoordinator,
		tpn.Storage,
		tpn.BlockChain,
		TestMarshalizer,
		TestHasher,
		TestUint64Converter,
		tpn.DataPool,
		tpn.EconomicsData,
		tpn.EnableEpochs,
		tpn.ChainParametersHandler,
	)
}

func (tpn *TestProcessorNode) initTestNodeWithArgs(args ArgTestProcessorNode) {
	tpn.AppStatusHandler = args.AppStatusHandler
	if check.IfNil(args.AppStatusHandler) {
		tpn.AppStatusHandler = TestAppStatusHandler
	}

	tpn.StatusMetrics = args.StatusMetrics
	if check.IfNil(args.StatusMetrics) {
		args.StatusMetrics = &testscommon.StatusMetricsStub{}
	}

	roundTime := time.Millisecond * time.Duration(5000)

	tpn.initChainHandler()
	tpn.initHeaderValidator()
	tpn.initRoundHandler(roundTime)

	tpn.ChainParametersHandler = &chainParameters.ChainParametersHandlerStub{
		ChainParametersForEpochCalled: func(_ uint32) (config.ChainParametersByEpochConfig, error) {
			return config.ChainParametersByEpochConfig{
				RoundDuration:          uint64(roundTime.Milliseconds()),
				RoundsPerEpoch:         1000,
				MinRoundsBetweenEpochs: 1,
			}, nil
		},
		CurrentChainParametersCalled: func() config.ChainParametersByEpochConfig {
			return config.ChainParametersByEpochConfig{
				RoundDuration:          uint64(roundTime.Milliseconds()),
				RoundsPerEpoch:         1000,
				MinRoundsBetweenEpochs: 1,
			}
		},
	}

	tpn.NetworkShardingCollector = mock.NewNetworkShardingCollectorMock()
	if check.IfNil(tpn.EpochNotifier) {
		tpn.EpochStartNotifier = notifier.NewEpochStartSubscriptionHandler()
	}
	tpn.initStorage()
	if check.IfNil(args.TrieStore) {
		tpn.initAccountDBsWithPruningStorer()
	} else {
		tpn.initAccountDBs(args.TrieStore)
	}

	economicsConfig := args.EconomicsConfig
	if economicsConfig == nil {
		economicsConfig = createDefaultEconomicsConfig()
	}

	tpn.initEconomicsData(economicsConfig)
	tpn.initRatingsData()
	tpn.initRequestedItemsHandler()
	tpn.initResolvers()
	tpn.initRequesters()
	tpn.initValidatorStatistics()
	tpn.initGenesisBlocks(args)
	tpn.initBlockTracker()

	strPk := ""
	if !check.IfNil(args.HardforkPk) {
		buff, err := args.HardforkPk.ToByteArray()
		log.LogIfError(err)

		strPk = hex.EncodeToString(buff)
	}
	tpn.initInterceptors(strPk)

	gasMap := wasmConfig.MakeGasMapForTests()
	defaults.FillGasMapInternal(gasMap, 1)
	if args.GasScheduleMap != nil {
		gasMap = args.GasScheduleMap
	}
	vmConfig := getDefaultVMConfig()
	if args.VMConfig != nil {
		vmConfig = args.VMConfig
	}
	tpn.initInnerProcessors(gasMap, vmConfig)

	if check.IfNil(args.TrieStore) {
		var apiBlockchain data.ChainHandler
		if tpn.ShardCoordinator.SelfId() == core.MetachainShardId {
			apiBlockchain, _ = blockchain.NewMetaChain(statusHandlerMock.NewAppStatusHandlerMock())
		} else {
			apiBlockchain, _ = blockchain.NewBlockChain(statusHandlerMock.NewAppStatusHandlerMock())
		}
		argsNewScQueryService := smartContract.ArgsNewSCQueryService{
			VmContainer:              tpn.VMContainer,
			EconomicsFee:             tpn.EconomicsData,
			BlockChainHook:           tpn.BlockchainHook,
			MainBlockChain:           tpn.BlockChain,
			APIBlockChain:            apiBlockchain,
			WasmVMChangeLocker:       tpn.WasmVMChangeLocker,
			Bootstrapper:             tpn.Bootstrapper,
			AllowExternalQueriesChan: common.GetClosedUnbufferedChannel(),
			HistoryRepository:        tpn.HistoryRepository,
			ShardCoordinator:         tpn.ShardCoordinator,
			StorageService:           tpn.Storage,
			Marshaller:               TestMarshaller,
			Hasher:                   TestHasher,
			Uint64ByteSliceConverter: TestUint64Converter,
		}
		tpn.SCQueryService, _ = smartContract.NewSCQueryService(argsNewScQueryService)
	} else {
		tpn.createFullSCQueryService(gasMap, vmConfig)
	}

	if args.WithSync {
		tpn.initBlockProcessorWithSync()
	} else {
		tpn.initBlockProcessor()
	}

	tpn.BroadcastMessenger, _ = sposFactory.GetBroadcastMessenger(
		TestMarshalizer,
		TestHasher,
		tpn.MainMessenger,
		tpn.ShardCoordinator,
		tpn.OwnAccount.PeerSigHandler,
		tpn.DataPool.Headers(),
		tpn.MainInterceptorsContainer,
		&testscommon.AlarmSchedulerStub{},
		testscommon.NewKeysHandlerSingleSignerMock(
			tpn.NodeKeys.MainKey.Sk,
			tpn.MainMessenger.ID(),
		),
	)

	if args.WithSync {
		tpn.initBootstrapper()
	}
	tpn.setGenesisBlock()
	tpn.initNode()
	tpn.addHandlersForCounters()
	tpn.addGenesisBlocksIntoStorage()

	if args.GenesisFile != "" {
		tpn.createHeartbeatWithHardforkTrigger()
	}
}

func (tpn *TestProcessorNode) createFullSCQueryService(gasMap map[string]map[string]uint64, vmConfig *config.VirtualMachineConfig) {
	var vmFactory process.VirtualMachinesContainerFactory

	gasSchedule := mock.NewGasScheduleNotifierMock(gasMap)
	argsBuiltIn := builtInFunctions.ArgsCreateBuiltInFunctionContainer{
		GasSchedule:               gasSchedule,
		MapDNSAddresses:           make(map[string]struct{}),
		MapDNSV2Addresses:         make(map[string]struct{}),
		Marshalizer:               TestMarshalizer,
		Accounts:                  tpn.AccntState,
		ShardCoordinator:          tpn.ShardCoordinator,
		EpochNotifier:             tpn.EpochNotifier,
		EnableEpochsHandler:       tpn.EnableEpochsHandler,
		MaxNumNodesInTransferRole: 100,
		GuardedAccountHandler:     tpn.GuardedAccountHandler,
	}
	argsBuiltIn.AutomaticCrawlerAddresses = GenerateOneAddressPerShard(argsBuiltIn.ShardCoordinator)
	builtInFuncFactory, _ := builtInFunctions.CreateBuiltInFunctionsFactory(argsBuiltIn)

	smartContractsCache := cacheMocks.NewCacherMock()

	argsHook := hooks.ArgBlockChainHook{
		Accounts:                 tpn.AccntState,
		PubkeyConv:               TestAddressPubkeyConverter,
		StorageService:           tpn.Storage,
		ShardCoordinator:         tpn.ShardCoordinator,
		Marshalizer:              TestMarshalizer,
		Uint64Converter:          TestUint64Converter,
		BuiltInFunctions:         builtInFuncFactory.BuiltInFunctionContainer(),
		NFTStorageHandler:        builtInFuncFactory.NFTStorageHandler(),
		GlobalSettingsHandler:    builtInFuncFactory.ESDTGlobalSettingsHandler(),
		DataPool:                 tpn.DataPool,
		CompiledSCPool:           smartContractsCache,
		EpochNotifier:            tpn.EpochNotifier,
		EnableEpochsHandler:      tpn.EnableEpochsHandler,
		NilCompiledSCStore:       true,
		GasSchedule:              gasSchedule,
		Counter:                  counters.NewDisabledCounter(),
		MissingTrieNodesNotifier: &testscommon.MissingTrieNodesNotifierStub{},
		EpochStartTrigger:        tpn.EpochStartTrigger,
		RoundHandler:             tpn.RoundHandler,
	}

	var apiBlockchain data.ChainHandler
	if tpn.ShardCoordinator.SelfId() == core.MetachainShardId {
		apiBlockchain, _ = blockchain.NewMetaChain(statusHandlerMock.NewAppStatusHandlerMock())
		argsHook.BlockChain = apiBlockchain

		tpn.EnableEpochs = config.EnableEpochs{}
		sigVerifier, _ := disabled.NewMessageSignVerifier(&mock.KeyGenMock{})

		blockChainHookImpl, _ := hooks.NewBlockChainHookImpl(argsHook)
		argsNewVmFactory := metaProcess.ArgsNewVMContainerFactory{
			BlockChainHook:      blockChainHookImpl,
			PubkeyConv:          argsHook.PubkeyConv,
			Economics:           tpn.EconomicsData,
			MessageSignVerifier: sigVerifier,
			GasSchedule:         gasSchedule,
			NodesConfigProvider: tpn.NodesSetup,
			Hasher:              TestHasher,
			Marshalizer:         TestMarshalizer,
			SystemSCConfig: &config.SystemSmartContractsConfig{
				ESDTSystemSCConfig: config.ESDTSystemSCConfig{
					BaseIssuingCost: "1000",
					OwnerAddress:    "aaaaaa",
				},
				GovernanceSystemSCConfig: config.GovernanceSystemSCConfig{
					V1: config.GovernanceSystemSCConfigV1{
						ProposalCost:     "500",
						NumNodes:         100,
						MinQuorum:        50,
						MinPassThreshold: 50,
						MinVetoThreshold: 50,
					},
					Active: config.GovernanceSystemSCConfigActive{
						ProposalCost:     "500",
						MinQuorum:        0.5,
						MinPassThreshold: 0.5,
						MinVetoThreshold: 0.5,
						LostProposalFee:  "1",
					},
					OwnerAddress:                 DelegationManagerConfigChangeAddress,
					MaxVotingDelayPeriodInEpochs: 30,
				},
				StakingSystemSCConfig: config.StakingSystemSCConfig{
					GenesisNodePrice:                     "1000",
					UnJailValue:                          "10",
					MinStepValue:                         "10",
					MinStakeValue:                        "1",
					UnBondPeriod:                         1,
					UnBondPeriodInEpochs:                 1,
					NumRoundsWithoutBleed:                1,
					MaximumPercentageToBleed:             1,
					BleedPercentagePerRound:              1,
					MaxNumberOfNodesForStake:             100,
					ActivateBLSPubKeyMessageVerification: false,
					MinUnstakeTokensValue:                "1",
					StakeLimitPercentage:                 100.0,
					NodeLimitPercentage:                  100.0,
				},
				DelegationManagerSystemSCConfig: config.DelegationManagerSystemSCConfig{
					MinCreationDeposit:  "100",
					MinStakeAmount:      "100",
					ConfigChangeAddress: DelegationManagerConfigChangeAddress,
				},
				DelegationSystemSCConfig: config.DelegationSystemSCConfig{
					MinServiceFee: 0,
					MaxServiceFee: 100000,
				},
				SoftAuctionConfig: config.SoftAuctionConfig{
					TopUpStep:             "10",
					MinTopUp:              "1",
					MaxTopUp:              "32000000",
					MaxNumberOfIterations: 100000,
				},
			},
			ValidatorAccountsDB: tpn.PeerState,
			UserAccountsDB:      tpn.AccntState,
			ChanceComputer:      tpn.NodesCoordinator,
			ShardCoordinator:    tpn.ShardCoordinator,
			EnableEpochsHandler: tpn.EnableEpochsHandler,
			NodesCoordinator:    tpn.NodesCoordinator,
		}
		tpn.EpochNotifier.CheckEpoch(&testscommon.HeaderHandlerStub{
			EpochField: tpn.EnableEpochs.DelegationSmartContractEnableEpoch,
		})
		vmFactory, _ = metaProcess.NewVMContainerFactory(argsNewVmFactory)
	} else {
		apiBlockchain, _ = blockchain.NewBlockChain(statusHandlerMock.NewAppStatusHandlerMock())
		argsHook.BlockChain = apiBlockchain

		esdtTransferParser, _ := parsers.NewESDTTransferParser(TestMarshalizer)
		blockChainHookImpl, _ := hooks.NewBlockChainHookImpl(argsHook)
		argsNewVMFactory := shard.ArgVMContainerFactory{
			Config:              *vmConfig,
			BlockChainHook:      blockChainHookImpl,
			BuiltInFunctions:    argsHook.BuiltInFunctions,
			BlockGasLimit:       tpn.EconomicsData.MaxGasLimitPerBlock(tpn.ShardCoordinator.SelfId()),
			GasSchedule:         gasSchedule,
			EpochNotifier:       tpn.EpochNotifier,
			EnableEpochsHandler: tpn.EnableEpochsHandler,
			WasmVMChangeLocker:  tpn.WasmVMChangeLocker,
			ESDTTransferParser:  esdtTransferParser,
			Hasher:              TestHasher,
			PubKeyConverter:     TestAddressPubkeyConverter,
		}
		vmFactory, _ = shard.NewVMContainerFactory(argsNewVMFactory)
	}

	vmContainer, _ := vmFactory.Create()

	_ = builtInFuncFactory.SetPayableHandler(vmFactory.BlockChainHookImpl())
	argsNewScQueryService := smartContract.ArgsNewSCQueryService{
		VmContainer:              vmContainer,
		EconomicsFee:             tpn.EconomicsData,
		BlockChainHook:           vmFactory.BlockChainHookImpl(),
		MainBlockChain:           tpn.BlockChain,
		APIBlockChain:            apiBlockchain,
		WasmVMChangeLocker:       tpn.WasmVMChangeLocker,
		Bootstrapper:             tpn.Bootstrapper,
		AllowExternalQueriesChan: common.GetClosedUnbufferedChannel(),
		HistoryRepository:        tpn.HistoryRepository,
		ShardCoordinator:         tpn.ShardCoordinator,
		StorageService:           tpn.Storage,
		Marshaller:               TestMarshaller,
		Hasher:                   TestHasher,
		Uint64ByteSliceConverter: TestUint64Converter,
	}
	tpn.SCQueryService, _ = smartContract.NewSCQueryService(argsNewScQueryService)
}

// InitializeProcessors will reinitialize processors
func (tpn *TestProcessorNode) InitializeProcessors(gasMap map[string]map[string]uint64) {
	tpn.initValidatorStatistics()
	tpn.initBlockTracker()
	tpn.initInnerProcessors(gasMap, getDefaultVMConfig())
	var apiBlockchain data.ChainHandler
	if tpn.ShardCoordinator.SelfId() == core.MetachainShardId {
		apiBlockchain, _ = blockchain.NewMetaChain(statusHandlerMock.NewAppStatusHandlerMock())
	} else {
		apiBlockchain, _ = blockchain.NewBlockChain(statusHandlerMock.NewAppStatusHandlerMock())
	}
	argsNewScQueryService := smartContract.ArgsNewSCQueryService{
		VmContainer:              tpn.VMContainer,
		EconomicsFee:             tpn.EconomicsData,
		BlockChainHook:           tpn.BlockchainHook,
		MainBlockChain:           tpn.BlockChain,
		APIBlockChain:            apiBlockchain,
		WasmVMChangeLocker:       tpn.WasmVMChangeLocker,
		Bootstrapper:             tpn.Bootstrapper,
		AllowExternalQueriesChan: common.GetClosedUnbufferedChannel(),
		HistoryRepository:        tpn.HistoryRepository,
		ShardCoordinator:         tpn.ShardCoordinator,
		StorageService:           tpn.Storage,
		Marshaller:               TestMarshaller,
		Hasher:                   TestHasher,
		Uint64ByteSliceConverter: TestUint64Converter,
	}
	tpn.SCQueryService, _ = smartContract.NewSCQueryService(argsNewScQueryService)
	tpn.initBlockProcessor()
	tpn.BroadcastMessenger, _ = sposFactory.GetBroadcastMessenger(
		TestMarshalizer,
		TestHasher,
		tpn.MainMessenger,
		tpn.ShardCoordinator,
		tpn.OwnAccount.PeerSigHandler,
		tpn.DataPool.Headers(),
		tpn.MainInterceptorsContainer,
		&testscommon.AlarmSchedulerStub{},
		testscommon.NewKeysHandlerSingleSignerMock(
			tpn.NodeKeys.MainKey.Sk,
			tpn.MainMessenger.ID(),
		),
	)
	tpn.setGenesisBlock()
	tpn.initNode()
	tpn.addHandlersForCounters()
	tpn.addGenesisBlocksIntoStorage()
}

func (tpn *TestProcessorNode) initDataPools() {
	tpn.ProofsPool = proofscache.NewProofsPool(3, 100)
	tpn.DataPool = dataRetrieverMock.CreatePoolsHolderWithProofsPool(1, tpn.ShardCoordinator.SelfId(), tpn.ProofsPool)
	cacherCfg := storageunit.CacheConfig{Capacity: 10000, Type: storageunit.LRUCache, Shards: 1}
	suCache, _ := storageunit.NewCache(cacherCfg)
	tpn.WhiteListHandler, _ = interceptors.NewWhiteListDataVerifier(suCache)

	cacherVerifiedCfg := storageunit.CacheConfig{Capacity: 5000, Type: storageunit.LRUCache, Shards: 1}
	cacheVerified, _ := storageunit.NewCache(cacherVerifiedCfg)
	tpn.WhiteListerVerifiedTxs, _ = interceptors.NewWhiteListDataVerifier(cacheVerified)
}

func (tpn *TestProcessorNode) initStorage() {
	tpn.Storage = CreateStore(tpn.ShardCoordinator.NumberOfShards())
}

func (tpn *TestProcessorNode) initChainHandler() {
	if tpn.ShardCoordinator.SelfId() == core.MetachainShardId {
		tpn.BlockChain = CreateMetaChain()
	} else {
		tpn.BlockChain = CreateShardChain()
	}
}

func (tpn *TestProcessorNode) initEconomicsData(economicsConfig *config.EconomicsConfig) {
	tpn.EnableEpochs.PenalizedTooMuchGasEnableEpoch = 0
	pubKeyConv, _ := pubkeyConverter.NewBech32PubkeyConverter(32, "erd")
	argsNewEconomicsData := economics.ArgsNewEconomicsData{
		Economics:           economicsConfig,
		EpochNotifier:       tpn.EpochNotifier,
		EnableEpochsHandler: tpn.EnableEpochsHandler,
		TxVersionChecker:    &testscommon.TxVersionCheckerStub{},
		PubkeyConverter:     pubKeyConv,
		ShardCoordinator:    tpn.ShardCoordinator,
	}
	economicsData, _ := economics.NewEconomicsData(argsNewEconomicsData)
	tpn.EconomicsData = economics.NewTestEconomicsData(economicsData)
}

func createDefaultEconomicsConfig() *config.EconomicsConfig {
	maxGasLimitPerBlock := strconv.FormatUint(MaxGasLimitPerBlock, 10)
	minGasPrice := strconv.FormatUint(MinTxGasPrice, 10)
	minGasLimit := strconv.FormatUint(MinTxGasLimit, 10)

	return &config.EconomicsConfig{
		GlobalSettings: config.GlobalSettings{
			GenesisTotalSupply: "2000000000000000000000",
			MinimumInflation:   0,
			YearSettings: []*config.YearSetting{
				{
					Year:             0,
					MaximumInflation: 0.01,
				},
			},
		},
		RewardsSettings: config.RewardsSettings{
			RewardsConfigByEpoch: []config.EpochRewardSettings{
				{
					LeaderPercentage:                 0.1,
					DeveloperPercentage:              0.1,
					ProtocolSustainabilityAddress:    testProtocolSustainabilityAddress,
					TopUpFactor:                      0.25,
					TopUpGradientPoint:               "300000000000000000000",
					ProtocolSustainabilityPercentage: 0.1,
				},
			},
		},
		FeeSettings: config.FeeSettings{
			GasLimitSettings: []config.GasLimitSetting{
				{
					MaxGasLimitPerBlock:         maxGasLimitPerBlock,
					MaxGasLimitPerMiniBlock:     maxGasLimitPerBlock,
					MaxGasLimitPerMetaBlock:     maxGasLimitPerBlock,
					MaxGasLimitPerMetaMiniBlock: maxGasLimitPerBlock,
					MaxGasLimitPerTx:            maxGasLimitPerBlock,
					MinGasLimit:                 minGasLimit,
					ExtraGasLimitGuardedTx:      "50000",
					MaxGasHigherFactorAccepted:  "10",
				},
			},
			MinGasPrice:            minGasPrice,
			GasPerDataByte:         "1",
			GasPriceModifier:       0.01,
			MaxGasPriceSetGuardian: "2000000000",
		},
	}
}

func (tpn *TestProcessorNode) initRatingsData() {
	if tpn.RatingsData == nil {
		tpn.RatingsData = CreateRatingsData()
	}
}

// CreateRatingsData creates a mock RatingsData object
func CreateRatingsData() *rating.RatingsData {
	ratingsConfig := config.RatingsConfig{
		ShardChain: config.ShardChain{
			RatingStepsByEpoch: []config.RatingSteps{
				{
					HoursToMaxRatingFromStartRating: 50,
					ProposerValidatorImportance:     1,
					ProposerDecreaseFactor:          -4,
					ValidatorDecreaseFactor:         -4,
					ConsecutiveMissedBlocksPenalty:  1.1,
				},
			},
		},
		MetaChain: config.MetaChain{
			RatingStepsByEpoch: []config.RatingSteps{
				{
					HoursToMaxRatingFromStartRating: 50,
					ProposerValidatorImportance:     1,
					ProposerDecreaseFactor:          -4,
					ValidatorDecreaseFactor:         -4,
					ConsecutiveMissedBlocksPenalty:  1.1,
				},
			},
		},
		General: config.General{
			StartRating:           500000,
			MaxRating:             1000000,
			MinRating:             1,
			SignedBlocksThreshold: 0.025,
			SelectionChances: []*config.SelectionChance{
				{
					MaxThreshold:  0,
					ChancePercent: 5,
				},
				{
					MaxThreshold:  100000,
					ChancePercent: 0,
				},
				{
					MaxThreshold:  200000,
					ChancePercent: 16,
				},
				{
					MaxThreshold:  300000,
					ChancePercent: 17,
				},
				{
					MaxThreshold:  400000,
					ChancePercent: 18,
				},
				{
					MaxThreshold:  500000,
					ChancePercent: 19,
				},
				{
					MaxThreshold:  600000,
					ChancePercent: 20,
				},
				{
					MaxThreshold:  700000,
					ChancePercent: 21,
				},
				{
					MaxThreshold:  800000,
					ChancePercent: 22,
				},
				{
					MaxThreshold:  900000,
					ChancePercent: 23,
				},
				{
					MaxThreshold:  1000000,
					ChancePercent: 24,
				},
			},
		},
	}

	ratingDataArgs := rating.RatingsDataArg{
		Config:                    ratingsConfig,
		ChainParametersHolder:     &chainParameters.ChainParametersHolderMock{},
		EpochNotifier:             &epochNotifier.EpochNotifierStub{},
		RoundDurationMilliseconds: 5000,
	}

	ratingsData, _ := rating.NewRatingsData(ratingDataArgs)
	return ratingsData
}

func (tpn *TestProcessorNode) initInterceptors(heartbeatPk string) {
	var err error
	tpn.BlockBlackListHandler = cache.NewTimeCache(TimeSpanForBadHeaders)
	if check.IfNil(tpn.EpochStartNotifier) {
		tpn.EpochStartNotifier = notifier.NewEpochStartSubscriptionHandler()
	}

	if tpn.EpochNotifier == nil {
		tpn.EpochNotifier = forking.NewGenericEpochNotifier()
	}
	if tpn.EnableEpochsHandler == nil {
		tpn.EnableEpochsHandler, _ = enablers.NewEnableEpochsHandler(CreateEnableEpochsConfig(), tpn.EpochNotifier)
	}
	coreComponents := GetDefaultCoreComponents(tpn.EnableEpochsHandler, tpn.EpochNotifier)
	coreComponents.InternalMarshalizerField = TestMarshalizer
	coreComponents.TxMarshalizerField = TestTxSignMarshalizer
	coreComponents.HasherField = TestHasher
	coreComponents.Uint64ByteSliceConverterField = TestUint64Converter
	coreComponents.ChainIdCalled = func() string {
		return string(tpn.ChainID)
	}
	coreComponents.MinTransactionVersionCalled = func() uint32 {
		return tpn.MinTransactionVersion
	}
	coreComponents.TxVersionCheckField = versioning.NewTxVersionChecker(tpn.MinTransactionVersion)
	coreComponents.EnableEpochsHandlerField = tpn.EnableEpochsHandler
	coreComponents.EpochNotifierField = tpn.EpochNotifier
	coreComponents.RoundNotifierField = tpn.RoundNotifier
	coreComponents.EconomicsDataField = tpn.EconomicsData

	cryptoComponents := GetDefaultCryptoComponents()
	cryptoComponents.PubKey = nil
	cryptoComponents.BlockSig = tpn.OwnAccount.BlockSingleSigner
	cryptoComponents.TxSig = tpn.OwnAccount.SingleSigner
	cryptoComponents.MultiSigContainer = cryptoMocks.NewMultiSignerContainerMock(TestMultiSig)
	cryptoComponents.BlKeyGen = tpn.OwnAccount.KeygenBlockSign
	cryptoComponents.TxKeyGen = tpn.OwnAccount.KeygenTxSign

	interceptorDataVerifierArgs := interceptorsFactory.InterceptedDataVerifierFactoryArgs{
		InterceptedDataVerifierConfig: config.InterceptedDataVerifierConfig{
			EnableCaching: false,
		},
	}

	if tpn.ShardCoordinator.SelfId() == core.MetachainShardId {
		argsEpochStart := &metachain.ArgsNewMetaEpochStartTrigger{
			GenesisTime:            tpn.RoundHandler.TimeStamp(),
			Settings:               &config.EpochStartConfig{},
			Epoch:                  0,
			EpochStartNotifier:     tpn.EpochStartNotifier,
			Storage:                tpn.Storage,
			Marshalizer:            TestMarshalizer,
			Hasher:                 TestHasher,
			AppStatusHandler:       &statusHandlerMock.AppStatusHandlerStub{},
			DataPool:               tpn.DataPool,
			ChainParametersHandler: tpn.ChainParametersHandler,
		}
		epochStartTrigger, _ := metachain.NewEpochStartTrigger(argsEpochStart)
		tpn.EpochStartTrigger = &metachain.TestTrigger{}
		tpn.EpochStartTrigger.SetTrigger(epochStartTrigger)
		providedHardforkPk := tpn.createHardforkTrigger(heartbeatPk)
		coreComponents.HardforkTriggerPubKeyField = providedHardforkPk

		metaInterceptorContainerFactoryArgs := interceptorscontainer.CommonInterceptorsContainerFactoryArgs{
			CoreComponents:                 coreComponents,
			CryptoComponents:               cryptoComponents,
			Accounts:                       tpn.AccntState,
			ShardCoordinator:               tpn.ShardCoordinator,
			NodesCoordinator:               tpn.NodesCoordinator,
			MainMessenger:                  tpn.MainMessenger,
			FullArchiveMessenger:           tpn.FullArchiveMessenger,
			Store:                          tpn.Storage,
			DataPool:                       tpn.DataPool,
			MaxTxNonceDeltaAllowed:         common.MaxTxNonceDeltaAllowed,
			TxFeeHandler:                   tpn.EconomicsData,
			BlockBlackList:                 tpn.BlockBlackListHandler,
			HeaderSigVerifier:              tpn.HeaderSigVerifier,
			HeaderIntegrityVerifier:        tpn.HeaderIntegrityVerifier,
			ValidityAttester:               tpn.BlockTracker,
			EpochStartTrigger:              tpn.EpochStartTrigger,
			WhiteListHandler:               tpn.WhiteListHandler,
			WhiteListerVerifiedTxs:         tpn.WhiteListerVerifiedTxs,
			AntifloodHandler:               &mock.NilAntifloodHandler{},
			ArgumentsParser:                smartContract.NewArgumentParser(),
			PreferredPeersHolder:           &p2pmocks.PeersHolderStub{},
			SizeCheckDelta:                 sizeCheckDelta,
			RequestHandler:                 tpn.RequestHandler,
			PeerSignatureHandler:           &processMock.PeerSignatureHandlerStub{},
			SignaturesHandler:              &processMock.SignaturesHandlerStub{},
			HeartbeatExpiryTimespanInSec:   30,
			MainPeerShardMapper:            tpn.MainPeerShardMapper,
			FullArchivePeerShardMapper:     tpn.FullArchivePeerShardMapper,
			HardforkTrigger:                tpn.HardforkTrigger,
			NodeOperationMode:              tpn.NodeOperationMode,
			InterceptedDataVerifierFactory: interceptorsFactory.NewInterceptedDataVerifierFactory(interceptorDataVerifierArgs),
			Config: config.Config{
				InterceptedDataVerifier: config.InterceptedDataVerifierConfig{
					CacheSpanInSec:   1,
					CacheExpiryInSec: 1,
				},
			},
		}
		interceptorContainerFactory, _ := interceptorscontainer.NewMetaInterceptorsContainerFactory(metaInterceptorContainerFactoryArgs)

		tpn.MainInterceptorsContainer, tpn.FullArchiveInterceptorsContainer, err = interceptorContainerFactory.Create()
		if err != nil {
			log.Debug("interceptor container factory Create", "error", err.Error())
		}
	} else {
		argsPeerMiniBlocksSyncer := shardchain.ArgPeerMiniBlockSyncer{
			MiniBlocksPool:     tpn.DataPool.MiniBlocks(),
			ValidatorsInfoPool: tpn.DataPool.ValidatorsInfo(),
			RequestHandler:     tpn.RequestHandler,
		}
		peerMiniBlockSyncer, _ := shardchain.NewPeerMiniBlockSyncer(argsPeerMiniBlocksSyncer)
		argsShardEpochStart := &shardchain.ArgsShardEpochStartTrigger{
			Marshalizer:          TestMarshalizer,
			Hasher:               TestHasher,
			HeaderValidator:      tpn.HeaderValidator,
			Uint64Converter:      TestUint64Converter,
			DataPool:             tpn.DataPool,
			Storage:              tpn.Storage,
			RequestHandler:       tpn.RequestHandler,
			Epoch:                0,
			Validity:             1,
			Finality:             1,
			EpochStartNotifier:   tpn.EpochStartNotifier,
			PeerMiniBlocksSyncer: peerMiniBlockSyncer,
			RoundHandler:         tpn.RoundHandler,
			AppStatusHandler:     &statusHandlerMock.AppStatusHandlerStub{},
			EnableEpochsHandler:  tpn.EnableEpochsHandler,
			CommonConfigsHandler: testscommon.GetDefaultCommonConfigsHandler(),
		}
		epochStartTrigger, _ := shardchain.NewEpochStartTrigger(argsShardEpochStart)
		tpn.EpochStartTrigger = &shardchain.TestTrigger{}
		tpn.EpochStartTrigger.SetTrigger(epochStartTrigger)
		providedHardforkPk := tpn.createHardforkTrigger(heartbeatPk)
		coreComponents.HardforkTriggerPubKeyField = providedHardforkPk

		shardIntereptorContainerFactoryArgs := interceptorscontainer.CommonInterceptorsContainerFactoryArgs{
			CoreComponents:                 coreComponents,
			CryptoComponents:               cryptoComponents,
			Accounts:                       tpn.AccntState,
			ShardCoordinator:               tpn.ShardCoordinator,
			NodesCoordinator:               tpn.NodesCoordinator,
			MainMessenger:                  tpn.MainMessenger,
			FullArchiveMessenger:           tpn.FullArchiveMessenger,
			Store:                          tpn.Storage,
			DataPool:                       tpn.DataPool,
			MaxTxNonceDeltaAllowed:         common.MaxTxNonceDeltaAllowed,
			TxFeeHandler:                   tpn.EconomicsData,
			BlockBlackList:                 tpn.BlockBlackListHandler,
			HeaderSigVerifier:              tpn.HeaderSigVerifier,
			HeaderIntegrityVerifier:        tpn.HeaderIntegrityVerifier,
			ValidityAttester:               tpn.BlockTracker,
			EpochStartTrigger:              tpn.EpochStartTrigger,
			WhiteListHandler:               tpn.WhiteListHandler,
			WhiteListerVerifiedTxs:         tpn.WhiteListerVerifiedTxs,
			AntifloodHandler:               &mock.NilAntifloodHandler{},
			ArgumentsParser:                smartContract.NewArgumentParser(),
			PreferredPeersHolder:           &p2pmocks.PeersHolderStub{},
			SizeCheckDelta:                 sizeCheckDelta,
			RequestHandler:                 tpn.RequestHandler,
			PeerSignatureHandler:           &processMock.PeerSignatureHandlerStub{},
			SignaturesHandler:              &processMock.SignaturesHandlerStub{},
			HeartbeatExpiryTimespanInSec:   30,
			MainPeerShardMapper:            tpn.MainPeerShardMapper,
			FullArchivePeerShardMapper:     tpn.FullArchivePeerShardMapper,
			HardforkTrigger:                tpn.HardforkTrigger,
			NodeOperationMode:              tpn.NodeOperationMode,
			InterceptedDataVerifierFactory: interceptorsFactory.NewInterceptedDataVerifierFactory(interceptorDataVerifierArgs),
			Config: config.Config{
				InterceptedDataVerifier: config.InterceptedDataVerifierConfig{
					CacheSpanInSec:   1,
					CacheExpiryInSec: 1,
				},
			},
		}

		interceptorContainerFactory, _ := interceptorscontainer.NewShardInterceptorsContainerFactory(shardIntereptorContainerFactoryArgs)

		tpn.MainInterceptorsContainer, tpn.FullArchiveInterceptorsContainer, err = interceptorContainerFactory.Create()
		if err != nil {
			fmt.Println(err.Error())
		}
	}
}

func (tpn *TestProcessorNode) createHardforkTrigger(heartbeatPk string) []byte {
	pkBytes, _ := tpn.NodeKeys.MainKey.Pk.ToByteArray()
	argHardforkTrigger := trigger.ArgHardforkTrigger{
		TriggerPubKeyBytes:        pkBytes,
		Enabled:                   true,
		EnabledAuthenticated:      true,
		ArgumentParser:            smartContract.NewArgumentParser(),
		EpochProvider:             tpn.EpochStartTrigger,
		ExportFactoryHandler:      &mock.ExportFactoryHandlerStub{},
		CloseAfterExportInMinutes: 5,
		ChanStopNodeProcess:       make(chan endProcess.ArgEndProcess),
		EpochConfirmedNotifier:    tpn.EpochStartNotifier,
		SelfPubKeyBytes:           pkBytes,
		ImportStartHandler:        &mock.ImportStartHandlerStub{},
		RoundHandler:              &mock.RoundHandlerMock{},
		EnableEpochsHandler:       &enableEpochsHandlerMock.EnableEpochsHandlerStub{},
		EnableRoundsHandler:       &testscommon.EnableRoundsHandlerStub{},
	}

	var err error
	if len(heartbeatPk) > 0 {
		argHardforkTrigger.TriggerPubKeyBytes, err = hex.DecodeString(heartbeatPk)
		log.LogIfError(err)
	}
	tpn.HardforkTrigger, err = trigger.NewTrigger(argHardforkTrigger)
	log.LogIfError(err)

	return argHardforkTrigger.TriggerPubKeyBytes
}

func (tpn *TestProcessorNode) initResolvers() {
	dataPacker, _ := partitioning.NewSimpleDataPacker(TestMarshalizer)

	consensusTopic := common.ConsensusTopic + tpn.ShardCoordinator.CommunicationIdentifier(tpn.ShardCoordinator.SelfId())
	_ = tpn.MainMessenger.CreateTopic(consensusTopic, true)
	_ = tpn.FullArchiveMessenger.CreateTopic(consensusTopic, true)
	payloadValidator, _ := validator.NewPeerAuthenticationPayloadValidator(60)
	preferredPeersHolder, _ := p2pFactory.NewPeersHolder([]string{})
	fullArchivePreferredPeersHolder, _ := p2pFactory.NewPeersHolder([]string{})

	resolverContainerFactory := resolverscontainer.FactoryArgs{
		ShardCoordinator:                    tpn.ShardCoordinator,
		MainMessenger:                       tpn.MainMessenger,
		FullArchiveMessenger:                tpn.FullArchiveMessenger,
		Store:                               tpn.Storage,
		Marshalizer:                         TestMarshalizer,
		DataPools:                           tpn.DataPool,
		Uint64ByteSliceConverter:            TestUint64Converter,
		DataPacker:                          dataPacker,
		TriesContainer:                      tpn.TrieContainer,
		SizeCheckDelta:                      100,
		InputAntifloodHandler:               &mock.NilAntifloodHandler{},
		OutputAntifloodHandler:              &mock.NilAntifloodHandler{},
		NumConcurrentResolvingJobs:          10,
		NumConcurrentResolvingTrieNodesJobs: 3,
		MainPreferredPeersHolder:            preferredPeersHolder,
		FullArchivePreferredPeersHolder:     fullArchivePreferredPeersHolder,
		PayloadValidator:                    payloadValidator,
	}

	var err error
	if tpn.ShardCoordinator.SelfId() == core.MetachainShardId {
		resolversContainerFactory, _ := resolverscontainer.NewMetaResolversContainerFactory(resolverContainerFactory)

		tpn.ResolversContainer, err = resolversContainerFactory.Create()
		log.LogIfError(err)
	} else {
		resolversContainerFactory, _ := resolverscontainer.NewShardResolversContainerFactory(resolverContainerFactory)

		tpn.ResolversContainer, err = resolversContainerFactory.Create()
		log.LogIfError(err)
	}
}

func (tpn *TestProcessorNode) initRequesters() {
	requestersContainerFactoryArgs := requesterscontainer.FactoryArgs{
		RequesterConfig: config.RequesterConfig{
			NumCrossShardPeers:  2,
			NumTotalPeers:       3,
			NumFullHistoryPeers: 3,
		},
		ShardCoordinator:                tpn.ShardCoordinator,
		MainMessenger:                   tpn.MainMessenger,
		FullArchiveMessenger:            tpn.FullArchiveMessenger,
		Marshaller:                      TestMarshaller,
		Uint64ByteSliceConverter:        TestUint64Converter,
		OutputAntifloodHandler:          &mock.NilAntifloodHandler{},
		CurrentNetworkEpochProvider:     tpn.EpochProvider,
		MainPreferredPeersHolder:        &p2pmocks.PeersHolderStub{},
		FullArchivePreferredPeersHolder: &p2pmocks.PeersHolderStub{},
		PeersRatingHandler:              tpn.PeersRatingHandler,
		SizeCheckDelta:                  0,
		EnableEpochsHandler:             tpn.EnableEpochsHandler,
	}

	if tpn.ShardCoordinator.SelfId() == core.MetachainShardId {
		tpn.createMetaRequestersContainer(requestersContainerFactoryArgs)
	} else {
		tpn.createShardRequestersContainer(requestersContainerFactoryArgs)
	}

	tpn.RequestersFinder, _ = containers.NewRequestersFinder(tpn.RequestersContainer, tpn.ShardCoordinator)
	tpn.RequestHandler, _ = requestHandlers.NewResolverRequestHandler(
		tpn.RequestersFinder,
		tpn.RequestedItemsHandler,
		tpn.WhiteListHandler,
		100,
		tpn.ShardCoordinator.SelfId(),
		time.Second,
	)
}

func (tpn *TestProcessorNode) createMetaRequestersContainer(args requesterscontainer.FactoryArgs) {
	requestersContainerFactory, _ := requesterscontainer.NewMetaRequestersContainerFactory(args)

	var err error
	tpn.RequestersContainer, err = requestersContainerFactory.Create()
	log.LogIfError(err)
}

func (tpn *TestProcessorNode) createShardRequestersContainer(args requesterscontainer.FactoryArgs) {
	requestersContainerFactory, _ := requesterscontainer.NewShardRequestersContainerFactory(args)

	var err error
	tpn.RequestersContainer, err = requestersContainerFactory.Create()
	log.LogIfError(err)
}

func (tpn *TestProcessorNode) initInnerProcessors(gasMap map[string]map[string]uint64, vmConfig *config.VirtualMachineConfig) {
	if tpn.ShardCoordinator.SelfId() == core.MetachainShardId {
		tpn.initMetaInnerProcessors(gasMap)
		return
	}

	if tpn.ValidatorStatisticsProcessor == nil {
		tpn.ValidatorStatisticsProcessor = &testscommon.ValidatorStatisticsProcessorStub{
			UpdatePeerStateCalled: func(header data.MetaHeaderHandler) ([]byte, error) {
				return []byte("validator statistics root hash"), nil
			},
		}
	}

	argsFactory := shard.ArgsNewIntermediateProcessorsContainerFactory{
		ShardCoordinator:        tpn.ShardCoordinator,
		Marshalizer:             TestMarshalizer,
		Hasher:                  TestHasher,
		PubkeyConverter:         TestAddressPubkeyConverter,
		Store:                   tpn.Storage,
		PoolsHolder:             tpn.DataPool,
		EconomicsFee:            tpn.EconomicsData,
		EnableEpochsHandler:     tpn.EnableEpochsHandler,
		TxExecutionOrderHandler: tpn.TxExecutionOrderHandler,
	}
	interimProcFactory, _ := shard.NewIntermediateProcessorsContainerFactory(argsFactory)

	tpn.InterimProcContainer, _ = interimProcFactory.Create()
	argsNewIntermediateResultsProc := postprocess.ArgsNewIntermediateResultsProcessor{
		Hasher:                  TestHasher,
		Marshalizer:             TestMarshalizer,
		Coordinator:             tpn.ShardCoordinator,
		PubkeyConv:              TestAddressPubkeyConverter,
		Store:                   tpn.Storage,
		BlockType:               dataBlock.SmartContractResultBlock,
		CurrTxs:                 tpn.DataPool.CurrentBlockTxs(),
		EconomicsFee:            tpn.EconomicsData,
		EnableEpochsHandler:     tpn.EnableEpochsHandler,
		TxExecutionOrderHandler: tpn.TxExecutionOrderHandler,
	}
	tpn.ScrForwarder, _ = postprocess.NewTestIntermediateResultsProcessor(argsNewIntermediateResultsProc)

	tpn.InterimProcContainer.Remove(dataBlock.SmartContractResultBlock)
	_ = tpn.InterimProcContainer.Add(dataBlock.SmartContractResultBlock, tpn.ScrForwarder)

	tpn.RewardsProcessor, _ = rewardTransaction.NewRewardTxProcessor(
		tpn.AccntState,
		TestAddressPubkeyConverter,
		tpn.ShardCoordinator,
		TestMarshalizer,
		TestHasher,
	)

	mapDNSAddresses := make(map[string]struct{})
	if !check.IfNil(tpn.SmartContractParser) {
		mapDNSAddresses, _ = tpn.SmartContractParser.GetDeployedSCAddresses(genesis.DNSType)
	}

	gasSchedule := mock.NewGasScheduleNotifierMock(gasMap)
	argsBuiltIn := builtInFunctions.ArgsCreateBuiltInFunctionContainer{
		GasSchedule:               gasSchedule,
		MapDNSAddresses:           mapDNSAddresses,
		MapDNSV2Addresses:         mapDNSAddresses,
		Marshalizer:               TestMarshalizer,
		Accounts:                  tpn.AccntState,
		ShardCoordinator:          tpn.ShardCoordinator,
		EpochNotifier:             tpn.EpochNotifier,
		EnableEpochsHandler:       tpn.EnableEpochsHandler,
		MaxNumNodesInTransferRole: 100,
		GuardedAccountHandler:     tpn.GuardedAccountHandler,
	}
	argsBuiltIn.AutomaticCrawlerAddresses = GenerateOneAddressPerShard(argsBuiltIn.ShardCoordinator)
	builtInFuncFactory, _ := builtInFunctions.CreateBuiltInFunctionsFactory(argsBuiltIn)

	for name, function := range TestBuiltinFunctions {
		err := builtInFuncFactory.BuiltInFunctionContainer().Add(name, function)
		log.LogIfError(err)
	}

	esdtTransferParser, _ := parsers.NewESDTTransferParser(TestMarshalizer)
	counter, err := counters.NewUsageCounter(esdtTransferParser)
	log.LogIfError(err)

	argsHook := hooks.ArgBlockChainHook{
		Accounts:                 tpn.AccntState,
		PubkeyConv:               TestAddressPubkeyConverter,
		StorageService:           tpn.Storage,
		BlockChain:               tpn.BlockChain,
		ShardCoordinator:         tpn.ShardCoordinator,
		Marshalizer:              TestMarshalizer,
		Uint64Converter:          TestUint64Converter,
		BuiltInFunctions:         builtInFuncFactory.BuiltInFunctionContainer(),
		NFTStorageHandler:        builtInFuncFactory.NFTStorageHandler(),
		GlobalSettingsHandler:    builtInFuncFactory.ESDTGlobalSettingsHandler(),
		DataPool:                 tpn.DataPool,
		CompiledSCPool:           tpn.DataPool.SmartContracts(),
		EpochNotifier:            tpn.EpochNotifier,
		EnableEpochsHandler:      tpn.EnableEpochsHandler,
		NilCompiledSCStore:       true,
		GasSchedule:              gasSchedule,
		Counter:                  counter,
		MissingTrieNodesNotifier: &testscommon.MissingTrieNodesNotifierStub{},
		EpochStartTrigger:        tpn.EpochStartTrigger,
		RoundHandler:             tpn.RoundHandler,
	}

	maxGasLimitPerBlock := uint64(0xFFFFFFFFFFFFFFFF)
	blockChainHookImpl, _ := hooks.NewBlockChainHookImpl(argsHook)
	tpn.EnableEpochs.FailExecutionOnEveryAPIErrorEnableEpoch = 1
	argsNewVMFactory := shard.ArgVMContainerFactory{
		Config:              *vmConfig,
		BlockGasLimit:       maxGasLimitPerBlock,
		GasSchedule:         gasSchedule,
		BlockChainHook:      blockChainHookImpl,
		BuiltInFunctions:    argsHook.BuiltInFunctions,
		EpochNotifier:       tpn.EpochNotifier,
		EnableEpochsHandler: tpn.EnableEpochsHandler,
		WasmVMChangeLocker:  tpn.WasmVMChangeLocker,
		ESDTTransferParser:  esdtTransferParser,
		Hasher:              TestHasher,
		PubKeyConverter:     TestAddressPubkeyConverter,
	}
	vmFactory, _ := shard.NewVMContainerFactory(argsNewVMFactory)

	tpn.VMFactory, _ = shard.NewVMContainerFactory(argsNewVMFactory)
	tpn.VMContainer, err = vmFactory.Create()
	if err != nil {
		panic(err)
	}

	tpn.BlockchainHook, _ = vmFactory.BlockChainHookImpl().(*hooks.BlockChainHookImpl)
	_ = builtInFuncFactory.SetPayableHandler(tpn.BlockchainHook)

	mockVM, _ := mock.NewOneSCExecutorMockVM(tpn.BlockchainHook, TestHasher)
	mockVM.GasForOperation = OpGasValueForMockVm
	_ = tpn.VMContainer.Add(procFactory.InternalTestingVM, mockVM)

	tpn.FeeAccumulator = postprocess.NewFeeAccumulator()
	tpn.ArgsParser = smartContract.NewArgumentParser()

	argsTxTypeHandler := coordinator.ArgNewTxTypeHandler{
		PubkeyConverter:     TestAddressPubkeyConverter,
		ShardCoordinator:    tpn.ShardCoordinator,
		BuiltInFunctions:    builtInFuncFactory.BuiltInFunctionContainer(),
		ArgumentParser:      parsers.NewCallArgsParser(),
		ESDTTransferParser:  esdtTransferParser,
		EnableEpochsHandler: tpn.EnableEpochsHandler,
	}
	txTypeHandler, _ := coordinator.NewTxTypeHandler(argsTxTypeHandler)
	tpn.GasHandler, _ = preprocess.NewGasComputation(tpn.EconomicsData, txTypeHandler, tpn.EnableEpochsHandler)
	badBlocksHandler, _ := tpn.InterimProcContainer.Get(dataBlock.InvalidBlock)
	guardianChecker := &guardianMocks.GuardedAccountHandlerStub{}

	argsNewScProcessor := scrCommon.ArgsNewSmartContractProcessor{
		VmContainer:         tpn.VMContainer,
		ArgsParser:          tpn.ArgsParser,
		Hasher:              TestHasher,
		Marshalizer:         TestMarshalizer,
		AccountsDB:          tpn.AccntState,
		BlockChainHook:      vmFactory.BlockChainHookImpl(),
		BuiltInFunctions:    builtInFuncFactory.BuiltInFunctionContainer(),
		PubkeyConv:          TestAddressPubkeyConverter,
		ShardCoordinator:    tpn.ShardCoordinator,
		ScrForwarder:        tpn.ScrForwarder,
		TxFeeHandler:        tpn.FeeAccumulator,
		EconomicsFee:        tpn.EconomicsData,
		TxTypeHandler:       txTypeHandler,
		GasHandler:          tpn.GasHandler,
		GasSchedule:         gasSchedule,
		TxLogsProcessor:     tpn.TransactionLogProcessor,
		BadTxForwarder:      badBlocksHandler,
		EnableRoundsHandler: tpn.EnableRoundsHandler,
		EnableEpochsHandler: tpn.EnableEpochsHandler,
		VMOutputCacher:      txcache.NewDisabledCache(),
		WasmVMChangeLocker:  tpn.WasmVMChangeLocker,
	}

	tpn.ScProcessor, _ = processProxy.NewTestSmartContractProcessorProxy(argsNewScProcessor, tpn.EpochNotifier)

	receiptsHandler, _ := tpn.InterimProcContainer.Get(dataBlock.ReceiptBlock)
	argsNewTxProcessor := transaction.ArgsNewTxProcessor{
		Accounts:            tpn.AccntState,
		Hasher:              TestHasher,
		PubkeyConv:          TestAddressPubkeyConverter,
		Marshalizer:         TestMarshalizer,
		SignMarshalizer:     TestTxSignMarshalizer,
		ShardCoordinator:    tpn.ShardCoordinator,
		ScProcessor:         tpn.ScProcessor,
		TxFeeHandler:        tpn.FeeAccumulator,
		TxTypeHandler:       txTypeHandler,
		EconomicsFee:        tpn.EconomicsData,
		ReceiptForwarder:    receiptsHandler,
		BadTxForwarder:      badBlocksHandler,
		ArgsParser:          tpn.ArgsParser,
		ScrForwarder:        tpn.ScrForwarder,
		EnableRoundsHandler: tpn.EnableRoundsHandler,
		EnableEpochsHandler: tpn.EnableEpochsHandler,
		GuardianChecker:     guardianChecker,
		TxVersionChecker:    &testscommon.TxVersionCheckerStub{},
		TxLogsProcessor:     tpn.TransactionLogProcessor,
	}
	tpn.TxProcessor, _ = transaction.NewTxProcessor(argsNewTxProcessor)
	scheduledSCRsStorer, _ := tpn.Storage.GetStorer(dataRetriever.ScheduledSCRsUnit)
	scheduledTxsExecutionHandler, _ := preprocess.NewScheduledTxsExecution(
		tpn.TxProcessor,
		&mock.TransactionCoordinatorMock{},
		scheduledSCRsStorer,
		TestMarshalizer,
		TestHasher,
		tpn.ShardCoordinator,
		tpn.TxExecutionOrderHandler,
	)
	processedMiniBlocksTracker := processedMb.NewProcessedMiniBlocksTracker()

	fact, err := shard.NewPreProcessorsContainerFactory(
		tpn.ShardCoordinator,
		tpn.Storage,
		TestMarshalizer,
		TestHasher,
		tpn.DataPool,
		TestAddressPubkeyConverter,
		tpn.AccntState,
		tpn.RequestHandler,
		tpn.TxProcessor,
		tpn.ScProcessor,
		tpn.ScProcessor,
		tpn.RewardsProcessor,
		tpn.EconomicsData,
		tpn.GasHandler,
		tpn.BlockTracker,
		TestBlockSizeComputationHandler,
		TestBalanceComputationHandler,
		tpn.EnableEpochsHandler,
		txTypeHandler,
		scheduledTxsExecutionHandler,
		processedMiniBlocksTracker,
		tpn.TxExecutionOrderHandler,
		config.TxCacheSelectionConfig{
			SelectionGasBandwidthIncreasePercent:          400,
			SelectionGasBandwidthIncreaseScheduledPercent: 260,
			SelectionGasRequested:                         10_000_000_000,
			SelectionMaxNumTxs:                            30000,
			SelectionLoopMaximumDuration:                  250,
			SelectionLoopDurationCheckInterval:            10,
		},
	)
	if err != nil {
		panic(err.Error())
	}
	tpn.PreProcessorsContainer, _ = fact.Create()

	argsTransactionCoordinator := coordinator.ArgTransactionCoordinator{
		Hasher:                       TestHasher,
		Marshalizer:                  TestMarshalizer,
		ShardCoordinator:             tpn.ShardCoordinator,
		Accounts:                     tpn.AccntState,
		MiniBlockPool:                tpn.DataPool.MiniBlocks(),
		RequestHandler:               tpn.RequestHandler,
		PreProcessors:                tpn.PreProcessorsContainer,
		InterProcessors:              tpn.InterimProcContainer,
		GasHandler:                   tpn.GasHandler,
		FeeHandler:                   tpn.FeeAccumulator,
		BlockSizeComputation:         TestBlockSizeComputationHandler,
		BalanceComputation:           TestBalanceComputationHandler,
		EconomicsFee:                 tpn.EconomicsData,
		TxTypeHandler:                txTypeHandler,
		TransactionsLogProcessor:     tpn.TransactionLogProcessor,
		EnableEpochsHandler:          tpn.EnableEpochsHandler,
		ScheduledTxsExecutionHandler: scheduledTxsExecutionHandler,
		DoubleTransactionsDetector:   &testscommon.PanicDoubleTransactionsDetector{},
		ProcessedMiniBlocksTracker:   processedMiniBlocksTracker,
		TxExecutionOrderHandler:      tpn.TxExecutionOrderHandler,
	}
	tpn.TxCoordinator, _ = coordinator.NewTransactionCoordinator(argsTransactionCoordinator)
	scheduledTxsExecutionHandler.SetTransactionCoordinator(tpn.TxCoordinator)
}

func (tpn *TestProcessorNode) initMetaInnerProcessors(gasMap map[string]map[string]uint64) {
	argsFactory := metaProcess.ArgsNewIntermediateProcessorsContainerFactory{
		ShardCoordinator:        tpn.ShardCoordinator,
		Marshalizer:             TestMarshalizer,
		Hasher:                  TestHasher,
		PubkeyConverter:         TestAddressPubkeyConverter,
		Store:                   tpn.Storage,
		PoolsHolder:             tpn.DataPool,
		EconomicsFee:            tpn.EconomicsData,
		EnableEpochsHandler:     tpn.EnableEpochsHandler,
		TxExecutionOrderHandler: tpn.TxExecutionOrderHandler,
	}
	interimProcFactory, _ := metaProcess.NewIntermediateProcessorsContainerFactory(argsFactory)

	tpn.InterimProcContainer, _ = interimProcFactory.Create()
	argsNewIntermediateResultsProc := postprocess.ArgsNewIntermediateResultsProcessor{
		Hasher:                  TestHasher,
		Marshalizer:             TestMarshalizer,
		Coordinator:             tpn.ShardCoordinator,
		PubkeyConv:              TestAddressPubkeyConverter,
		Store:                   tpn.Storage,
		BlockType:               dataBlock.SmartContractResultBlock,
		CurrTxs:                 tpn.DataPool.CurrentBlockTxs(),
		EconomicsFee:            tpn.EconomicsData,
		EnableEpochsHandler:     tpn.EnableEpochsHandler,
		TxExecutionOrderHandler: tpn.TxExecutionOrderHandler,
	}
	tpn.ScrForwarder, _ = postprocess.NewTestIntermediateResultsProcessor(argsNewIntermediateResultsProc)

	tpn.InterimProcContainer.Remove(dataBlock.SmartContractResultBlock)
	_ = tpn.InterimProcContainer.Add(dataBlock.SmartContractResultBlock, tpn.ScrForwarder)

	gasSchedule := mock.NewGasScheduleNotifierMock(gasMap)
	argsBuiltIn := builtInFunctions.ArgsCreateBuiltInFunctionContainer{
		GasSchedule:               gasSchedule,
		MapDNSAddresses:           make(map[string]struct{}),
		MapDNSV2Addresses:         make(map[string]struct{}),
		Marshalizer:               TestMarshalizer,
		Accounts:                  tpn.AccntState,
		ShardCoordinator:          tpn.ShardCoordinator,
		EpochNotifier:             tpn.EpochNotifier,
		EnableEpochsHandler:       tpn.EnableEpochsHandler,
		MaxNumNodesInTransferRole: 100,
		GuardedAccountHandler:     tpn.GuardedAccountHandler,
	}
	argsBuiltIn.AutomaticCrawlerAddresses = GenerateOneAddressPerShard(argsBuiltIn.ShardCoordinator)
	builtInFuncFactory, _ := builtInFunctions.CreateBuiltInFunctionsFactory(argsBuiltIn)
	argsHook := hooks.ArgBlockChainHook{
		Accounts:                 tpn.AccntState,
		PubkeyConv:               TestAddressPubkeyConverter,
		StorageService:           tpn.Storage,
		BlockChain:               tpn.BlockChain,
		ShardCoordinator:         tpn.ShardCoordinator,
		Marshalizer:              TestMarshalizer,
		Uint64Converter:          TestUint64Converter,
		BuiltInFunctions:         builtInFuncFactory.BuiltInFunctionContainer(),
		NFTStorageHandler:        builtInFuncFactory.NFTStorageHandler(),
		GlobalSettingsHandler:    builtInFuncFactory.ESDTGlobalSettingsHandler(),
		DataPool:                 tpn.DataPool,
		CompiledSCPool:           tpn.DataPool.SmartContracts(),
		EpochNotifier:            tpn.EpochNotifier,
		EnableEpochsHandler:      tpn.EnableEpochsHandler,
		NilCompiledSCStore:       true,
		GasSchedule:              gasSchedule,
		Counter:                  counters.NewDisabledCounter(),
		MissingTrieNodesNotifier: &testscommon.MissingTrieNodesNotifierStub{},
		EpochStartTrigger:        tpn.EpochStartTrigger,
		RoundHandler:             tpn.RoundHandler,
	}

	var signVerifier vm.MessageSignVerifier
	if tpn.UseValidVmBlsSigVerifier {
		signVerifier, _ = vmProcess.NewMessageSigVerifier(
			signing.NewKeyGenerator(mcl.NewSuiteBLS12()),
			mclsig.NewBlsSigner(),
		)
	} else {
		signVerifier, _ = disabled.NewMessageSignVerifier(&mock.KeyGenMock{})
	}
	blockChainHookImpl, _ := hooks.NewBlockChainHookImpl(argsHook)
	argsVMContainerFactory := metaProcess.ArgsNewVMContainerFactory{
		BlockChainHook:      blockChainHookImpl,
		PubkeyConv:          argsHook.PubkeyConv,
		Economics:           tpn.EconomicsData,
		MessageSignVerifier: signVerifier,
		GasSchedule:         gasSchedule,
		NodesConfigProvider: tpn.NodesSetup,
		Hasher:              TestHasher,
		Marshalizer:         TestMarshalizer,
		SystemSCConfig: &config.SystemSmartContractsConfig{
			ESDTSystemSCConfig: config.ESDTSystemSCConfig{
				BaseIssuingCost: "1000",
				OwnerAddress:    "aaaaaa",
			},
			GovernanceSystemSCConfig: config.GovernanceSystemSCConfig{
				V1: config.GovernanceSystemSCConfigV1{
					ProposalCost: "500",
				},
				Active: config.GovernanceSystemSCConfigActive{
					ProposalCost:     "500",
					MinQuorum:        0.5,
					MinPassThreshold: 0.5,
					MinVetoThreshold: 0.5,
					LostProposalFee:  "1",
				},
				OwnerAddress:                 DelegationManagerConfigChangeAddress,
				MaxVotingDelayPeriodInEpochs: 30,
			},
			StakingSystemSCConfig: config.StakingSystemSCConfig{
				GenesisNodePrice:                     "1000",
				UnJailValue:                          "10",
				MinStepValue:                         "10",
				MinStakeValue:                        "1",
				UnBondPeriod:                         1,
				UnBondPeriodInEpochs:                 1,
				NumRoundsWithoutBleed:                1,
				MaximumPercentageToBleed:             1,
				BleedPercentagePerRound:              1,
				MaxNumberOfNodesForStake:             100,
				ActivateBLSPubKeyMessageVerification: false,
				MinUnstakeTokensValue:                "1",
				StakeLimitPercentage:                 100.0,
				NodeLimitPercentage:                  100.0,
			},
			DelegationManagerSystemSCConfig: config.DelegationManagerSystemSCConfig{
				MinCreationDeposit:  "100",
				MinStakeAmount:      "100",
				ConfigChangeAddress: DelegationManagerConfigChangeAddress,
			},
			DelegationSystemSCConfig: config.DelegationSystemSCConfig{
				MinServiceFee: 0,
				MaxServiceFee: 100000,
			},
			SoftAuctionConfig: config.SoftAuctionConfig{
				TopUpStep:             "10",
				MinTopUp:              "1",
				MaxTopUp:              "32000000",
				MaxNumberOfIterations: 100000,
			},
		},
		ValidatorAccountsDB: tpn.PeerState,
		UserAccountsDB:      tpn.AccntState,
		ChanceComputer:      &mock.RaterMock{},
		ShardCoordinator:    tpn.ShardCoordinator,
		EnableEpochsHandler: tpn.EnableEpochsHandler,
		NodesCoordinator:    tpn.NodesCoordinator,
	}
	vmFactory, _ := metaProcess.NewVMContainerFactory(argsVMContainerFactory)

	tpn.VMFactory, _ = metaProcess.NewVMContainerFactory(argsVMContainerFactory)
	tpn.VMContainer, _ = vmFactory.Create()
	tpn.BlockchainHook, _ = vmFactory.BlockChainHookImpl().(*hooks.BlockChainHookImpl)
	tpn.SystemSCFactory = vmFactory.SystemSmartContractContainerFactory()
	tpn.addMockVm(tpn.BlockchainHook)

	tpn.FeeAccumulator = postprocess.NewFeeAccumulator()
	tpn.ArgsParser = smartContract.NewArgumentParser()
	esdtTransferParser, _ := parsers.NewESDTTransferParser(TestMarshalizer)
	argsTxTypeHandler := coordinator.ArgNewTxTypeHandler{
		PubkeyConverter:     TestAddressPubkeyConverter,
		ShardCoordinator:    tpn.ShardCoordinator,
		BuiltInFunctions:    builtInFuncFactory.BuiltInFunctionContainer(),
		ArgumentParser:      parsers.NewCallArgsParser(),
		ESDTTransferParser:  esdtTransferParser,
		EnableEpochsHandler: tpn.EnableEpochsHandler,
	}
	txTypeHandler, _ := coordinator.NewTxTypeHandler(argsTxTypeHandler)
	tpn.GasHandler, _ = preprocess.NewGasComputation(tpn.EconomicsData, txTypeHandler, tpn.EnableEpochsHandler)
	badBlocksHandler, _ := tpn.InterimProcContainer.Get(dataBlock.InvalidBlock)
	argsNewScProcessor := scrCommon.ArgsNewSmartContractProcessor{
		VmContainer:         tpn.VMContainer,
		ArgsParser:          tpn.ArgsParser,
		Hasher:              TestHasher,
		Marshalizer:         TestMarshalizer,
		AccountsDB:          tpn.AccntState,
		BlockChainHook:      vmFactory.BlockChainHookImpl(),
		BuiltInFunctions:    builtInFuncFactory.BuiltInFunctionContainer(),
		PubkeyConv:          TestAddressPubkeyConverter,
		ShardCoordinator:    tpn.ShardCoordinator,
		ScrForwarder:        tpn.ScrForwarder,
		TxFeeHandler:        tpn.FeeAccumulator,
		EconomicsFee:        tpn.EconomicsData,
		TxTypeHandler:       txTypeHandler,
		GasHandler:          tpn.GasHandler,
		GasSchedule:         gasSchedule,
		TxLogsProcessor:     tpn.TransactionLogProcessor,
		BadTxForwarder:      badBlocksHandler,
		EnableRoundsHandler: tpn.EnableRoundsHandler,
		EnableEpochsHandler: tpn.EnableEpochsHandler,
		VMOutputCacher:      txcache.NewDisabledCache(),
		WasmVMChangeLocker:  tpn.WasmVMChangeLocker,
	}

	tpn.ScProcessor, _ = processProxy.NewTestSmartContractProcessorProxy(argsNewScProcessor, tpn.EpochNotifier)

	argsNewMetaTxProc := transaction.ArgsNewMetaTxProcessor{
		Hasher:              TestHasher,
		Marshalizer:         TestMarshalizer,
		Accounts:            tpn.AccntState,
		PubkeyConv:          TestAddressPubkeyConverter,
		ShardCoordinator:    tpn.ShardCoordinator,
		ScProcessor:         tpn.ScProcessor,
		TxTypeHandler:       txTypeHandler,
		EconomicsFee:        tpn.EconomicsData,
		EnableEpochsHandler: tpn.EnableEpochsHandler,
		GuardianChecker:     &guardianMocks.GuardedAccountHandlerStub{},
		TxVersionChecker:    &testscommon.TxVersionCheckerStub{},
	}
	tpn.TxProcessor, _ = transaction.NewMetaTxProcessor(argsNewMetaTxProc)
	scheduledSCRsStorer, _ := tpn.Storage.GetStorer(dataRetriever.ScheduledSCRsUnit)
	scheduledTxsExecutionHandler, _ := preprocess.NewScheduledTxsExecution(
		tpn.TxProcessor,
		&mock.TransactionCoordinatorMock{},
		scheduledSCRsStorer,
		TestMarshalizer,
		TestHasher,
		tpn.ShardCoordinator,
		tpn.TxExecutionOrderHandler,
	)
	processedMiniBlocksTracker := processedMb.NewProcessedMiniBlocksTracker()

	fact, _ := metaProcess.NewPreProcessorsContainerFactory(
		tpn.ShardCoordinator,
		tpn.Storage,
		TestMarshalizer,
		TestHasher,
		tpn.DataPool,
		tpn.AccntState,
		tpn.RequestHandler,
		tpn.TxProcessor,
		tpn.ScProcessor,
		tpn.EconomicsData,
		tpn.GasHandler,
		tpn.BlockTracker,
		TestAddressPubkeyConverter,
		TestBlockSizeComputationHandler,
		TestBalanceComputationHandler,
		tpn.EnableEpochsHandler,
		txTypeHandler,
		scheduledTxsExecutionHandler,
		processedMiniBlocksTracker,
		tpn.TxExecutionOrderHandler,
		config.TxCacheSelectionConfig{
			SelectionGasBandwidthIncreasePercent:          400,
			SelectionGasBandwidthIncreaseScheduledPercent: 260,
			SelectionGasRequested:                         10_000_000_000,
			SelectionMaxNumTxs:                            30000,
			SelectionLoopMaximumDuration:                  250,
			SelectionLoopDurationCheckInterval:            10,
		},
	)
	tpn.PreProcessorsContainer, _ = fact.Create()

	argsTransactionCoordinator := coordinator.ArgTransactionCoordinator{
		Hasher:                       TestHasher,
		Marshalizer:                  TestMarshalizer,
		ShardCoordinator:             tpn.ShardCoordinator,
		Accounts:                     tpn.AccntState,
		MiniBlockPool:                tpn.DataPool.MiniBlocks(),
		RequestHandler:               tpn.RequestHandler,
		PreProcessors:                tpn.PreProcessorsContainer,
		InterProcessors:              tpn.InterimProcContainer,
		GasHandler:                   tpn.GasHandler,
		FeeHandler:                   tpn.FeeAccumulator,
		BlockSizeComputation:         TestBlockSizeComputationHandler,
		BalanceComputation:           TestBalanceComputationHandler,
		EconomicsFee:                 tpn.EconomicsData,
		TxTypeHandler:                txTypeHandler,
		TransactionsLogProcessor:     tpn.TransactionLogProcessor,
		EnableEpochsHandler:          tpn.EnableEpochsHandler,
		ScheduledTxsExecutionHandler: scheduledTxsExecutionHandler,
		DoubleTransactionsDetector:   &testscommon.PanicDoubleTransactionsDetector{},
		ProcessedMiniBlocksTracker:   processedMiniBlocksTracker,
		TxExecutionOrderHandler:      tpn.TxExecutionOrderHandler,
	}
	tpn.TxCoordinator, _ = coordinator.NewTransactionCoordinator(argsTransactionCoordinator)
	scheduledTxsExecutionHandler.SetTransactionCoordinator(tpn.TxCoordinator)
}

// InitDelegationManager will initialize the delegation manager whenever required
func (tpn *TestProcessorNode) InitDelegationManager() {
	if tpn.ShardCoordinator.SelfId() != core.MetachainShardId {
		return
	}

	systemVM, err := tpn.VMContainer.Get(factory.SystemVirtualMachine)
	log.LogIfError(err)

	codeMetaData := &vmcommon.CodeMetadata{
		Upgradeable: false,
		Payable:     false,
		Readable:    true,
	}

	vmInput := &vmcommon.ContractCreateInput{
		VMInput: vmcommon.VMInput{
			CallerAddr: vm.DelegationManagerSCAddress,
			Arguments:  [][]byte{},
			CallValue:  zero,
		},
		ContractCode:         vm.DelegationManagerSCAddress,
		ContractCodeMetadata: codeMetaData.ToBytes(),
	}

	vmOutput, err := systemVM.RunSmartContractCreate(vmInput)
	log.LogIfError(err)
	if vmOutput.ReturnCode != vmcommon.Ok {
		log.Error("error while initializing system SC", "return code", vmOutput.ReturnCode)
	}

	err = ProcessSCOutputAccounts(vmOutput, tpn.AccntState)
	log.LogIfError(err)

	err = tpn.updateSystemSCContractsCode(vmInput.ContractCodeMetadata, vm.DelegationManagerSCAddress)
	log.LogIfError(err)

	_, err = tpn.AccntState.Commit()
	log.LogIfError(err)
}

func (tpn *TestProcessorNode) updateSystemSCContractsCode(contractMetadata []byte, scAddress []byte) error {
	userAcc, err := tpn.getUserAccount(scAddress)
	if err != nil {
		return err
	}

	userAcc.SetOwnerAddress(scAddress)
	userAcc.SetCodeMetadata(contractMetadata)
	userAcc.SetCode(scAddress)

	return tpn.AccntState.SaveAccount(userAcc)
}

func (tpn *TestProcessorNode) getUserAccount(address []byte) (state.UserAccountHandler, error) {
	acnt, err := tpn.AccntState.LoadAccount(address)
	if err != nil {
		return nil, err
	}

	stAcc, ok := acnt.(state.UserAccountHandler)
	if !ok {
		return nil, process.ErrWrongTypeAssertion
	}

	return stAcc, nil
}

func (tpn *TestProcessorNode) addMockVm(blockchainHook vmcommon.BlockchainHook) {
	mockVM, _ := mock.NewOneSCExecutorMockVM(blockchainHook, TestHasher)
	mockVM.GasForOperation = OpGasValueForMockVm

	_ = tpn.VMContainer.Add(factory.InternalTestingVM, mockVM)
}

func (tpn *TestProcessorNode) initBlockProcessor() {
	var err error

	accountsDb := make(map[state.AccountsDbIdentifier]state.AccountsAdapter)
	accountsDb[state.UserAccountsState] = tpn.AccntState
	accountsDb[state.PeerAccountsState] = tpn.PeerState

	if tpn.EpochNotifier == nil {
		tpn.EpochNotifier = forking.NewGenericEpochNotifier()
	}
	if tpn.EnableEpochsHandler == nil {
		tpn.EnableEpochsHandler, _ = enablers.NewEnableEpochsHandler(CreateEnableEpochsConfig(), tpn.EpochNotifier)
	}
	coreComponents := GetDefaultCoreComponents(tpn.EnableEpochsHandler, tpn.EpochNotifier)
	coreComponents.InternalMarshalizerField = TestMarshalizer
	coreComponents.HasherField = TestHasher
	coreComponents.Uint64ByteSliceConverterField = TestUint64Converter
	coreComponents.RoundHandlerField = tpn.RoundHandler
	coreComponents.EconomicsDataField = tpn.EconomicsData
	coreComponents.RoundNotifierField = tpn.RoundNotifier
	coreComponents.ChainParametersHandlerField = tpn.ChainParametersHandler

	dataComponents := GetDefaultDataComponents()
	dataComponents.Store = tpn.Storage
	dataComponents.DataPool = tpn.DataPool
	dataComponents.BlockChain = tpn.BlockChain

	if tpn.ShardCoordinator.SelfId() != core.MetachainShardId {
		tpn.ForkDetector, _ = processSync.NewShardForkDetector(
			tpn.RoundHandler,
			tpn.BlockBlackListHandler,
			tpn.BlockTracker,
			tpn.NodesSetup.GetStartTime(),
			tpn.NodesSetup.GetStartTime()*1000,
			tpn.EnableEpochsHandler,
			tpn.EnableRoundsHandler,
			tpn.DataPool.Proofs(),
			tpn.ChainParametersHandler,
			tpn.ProcessConfigsHandler,
		)
	} else {
		tpn.ForkDetector, _ = processSync.NewMetaForkDetector(
			tpn.RoundHandler,
			tpn.BlockBlackListHandler,
			tpn.BlockTracker,
			tpn.NodesSetup.GetStartTime(),
			tpn.NodesSetup.GetStartTime()*1000,
			tpn.EnableEpochsHandler,
			tpn.EnableRoundsHandler,
			tpn.DataPool.Proofs(),
			tpn.ChainParametersHandler,
			tpn.ProcessConfigsHandler,
		)
	}

	bootstrapComponents := getDefaultBootstrapComponents(tpn.ShardCoordinator, tpn.EnableEpochsHandler)
	bootstrapComponents.HdrIntegrityVerifier = tpn.HeaderIntegrityVerifier

	statusComponents := GetDefaultStatusComponents()

	statusCoreComponents := &testFactory.StatusCoreComponentsStub{
		AppStatusHandlerField: &statusHandlerMock.AppStatusHandlerStub{},
	}

	argumentsBase := block.ArgBaseProcessor{
		CoreComponents:       coreComponents,
		DataComponents:       dataComponents,
		BootstrapComponents:  bootstrapComponents,
		StatusComponents:     statusComponents,
		StatusCoreComponents: statusCoreComponents,
		Config:               config.Config{},
		AccountsDB:           accountsDb,
		ForkDetector:         tpn.ForkDetector,
		NodesCoordinator:     tpn.NodesCoordinator,
		FeeHandler:           tpn.FeeAccumulator,
		RequestHandler:       tpn.RequestHandler,
		BlockChainHook:       tpn.BlockchainHook,
		HeaderValidator:      tpn.HeaderValidator,
		BootStorer: &mock.BoostrapStorerMock{
			PutCalled: func(round int64, bootData bootstrapStorage.BootstrapData) error {
				return nil
			},
		},
		BlockTracker:                 tpn.BlockTracker,
		BlockSizeThrottler:           TestBlockSizeThrottler,
		HistoryRepository:            tpn.HistoryRepository,
		GasHandler:                   tpn.GasHandler,
		ScheduledTxsExecutionHandler: &testscommon.ScheduledTxsExecutionStub{},
		ProcessedMiniBlocksTracker:   &testscommon.ProcessedMiniBlocksTrackerStub{},
		ReceiptsRepository:           &testscommon.ReceiptsRepositoryStub{},
		OutportDataProvider:          &outport.OutportDataProviderStub{},
		BlockProcessingCutoffHandler: &testscommon.BlockProcessingCutoffStub{},
		ManagedPeersHolder:           &testscommon.ManagedPeersHolderStub{},
		SentSignaturesTracker:        &testscommon.SentSignatureTrackerStub{},
		StateAccessesCollector:       &stateMock.StateAccessesCollectorStub{},
	}

	if check.IfNil(tpn.EpochStartNotifier) {
		tpn.EpochStartNotifier = notifier.NewEpochStartSubscriptionHandler()
	}

	if tpn.ShardCoordinator.SelfId() == core.MetachainShardId {
		if check.IfNil(tpn.EpochStartTrigger) {
			argsEpochStart := &metachain.ArgsNewMetaEpochStartTrigger{
				GenesisTime:            argumentsBase.CoreComponents.RoundHandler().TimeStamp(),
				Settings:               &config.EpochStartConfig{},
				Epoch:                  0,
				EpochStartNotifier:     tpn.EpochStartNotifier,
				Storage:                tpn.Storage,
				Marshalizer:            TestMarshalizer,
				Hasher:                 TestHasher,
				AppStatusHandler:       &statusHandlerMock.AppStatusHandlerStub{},
				DataPool:               tpn.DataPool,
				ChainParametersHandler: tpn.ChainParametersHandler,
			}
			epochStartTrigger, _ := metachain.NewEpochStartTrigger(argsEpochStart)
			tpn.EpochStartTrigger = &metachain.TestTrigger{}
			tpn.EpochStartTrigger.SetTrigger(epochStartTrigger)
		}

		argumentsBase.EpochStartTrigger = tpn.EpochStartTrigger
		argumentsBase.TxCoordinator = tpn.TxCoordinator

		argsStakingToPeer := scToProtocol.ArgStakingToPeer{
			PubkeyConv:          TestValidatorPubkeyConverter,
			Hasher:              TestHasher,
			Marshalizer:         TestMarshalizer,
			PeerState:           tpn.PeerState,
			BaseState:           tpn.AccntState,
			ArgParser:           tpn.ArgsParser,
			CurrTxs:             tpn.DataPool.CurrentBlockTxs(),
			RatingsData:         tpn.RatingsData,
			EnableEpochsHandler: tpn.EnableEpochsHandler,
		}
		scToProtocolInstance, _ := scToProtocol.NewStakingToPeer(argsStakingToPeer)

		argsEpochStartData := metachain.ArgsNewEpochStartData{
			Marshalizer:         TestMarshalizer,
			Hasher:              TestHasher,
			Store:               tpn.Storage,
			DataPool:            tpn.DataPool,
			BlockTracker:        tpn.BlockTracker,
			ShardCoordinator:    tpn.ShardCoordinator,
			EpochStartTrigger:   tpn.EpochStartTrigger,
			RequestHandler:      tpn.RequestHandler,
			EnableEpochsHandler: tpn.EnableEpochsHandler,
		}
		epochStartDataCreator, _ := metachain.NewEpochStartData(argsEpochStartData)

		economicsDataProvider := metachain.NewEpochEconomicsStatistics()
		argsEpochEconomics := metachain.ArgsNewEpochEconomics{
			Marshalizer:           TestMarshalizer,
			Hasher:                TestHasher,
			Store:                 tpn.Storage,
			ShardCoordinator:      tpn.ShardCoordinator,
			RewardsHandler:        tpn.EconomicsData,
			RoundTime:             tpn.RoundHandler,
			GenesisTotalSupply:    tpn.EconomicsData.GenesisTotalSupply(),
			EconomicsDataNotified: economicsDataProvider,
			StakingV2EnableEpoch:  tpn.EnableEpochs.StakingV2EnableEpoch,
			EnableEpochsHandler:   tpn.EnableEpochsHandler,
		}
		epochEconomics, _ := metachain.NewEndOfEpochEconomicsDataCreator(argsEpochEconomics)

		systemVM, errGet := tpn.VMContainer.Get(factory.SystemVirtualMachine)
		if errGet != nil {
			log.Error("initBlockProcessor tpn.VMContainer.Get", "error", errGet)
		}

		argsStakingDataProvider := metachain.StakingDataProviderArgs{
			EnableEpochsHandler: coreComponents.EnableEpochsHandler(),
			SystemVM:            systemVM,
			MinNodePrice:        "1000",
		}
		stakingDataProvider, errRsp := metachain.NewStakingDataProvider(argsStakingDataProvider)
		if errRsp != nil {
			log.Error("initBlockProcessor NewRewardsStakingProvider", "error", errRsp)
		}

		rewardsStorage, _ := tpn.Storage.GetStorer(dataRetriever.RewardTransactionUnit)
		miniBlockStorage, _ := tpn.Storage.GetStorer(dataRetriever.MiniBlockUnit)
		argsEpochRewards := metachain.RewardsCreatorProxyArgs{
			BaseRewardsCreatorArgs: metachain.BaseRewardsCreatorArgs{
				ShardCoordinator:      tpn.ShardCoordinator,
				PubkeyConverter:       TestAddressPubkeyConverter,
				RewardsStorage:        rewardsStorage,
				MiniBlockStorage:      miniBlockStorage,
				Hasher:                TestHasher,
				Marshalizer:           TestMarshalizer,
				DataPool:              tpn.DataPool,
				NodesConfigProvider:   tpn.NodesCoordinator,
				UserAccountsDB:        tpn.AccntState,
				EnableEpochsHandler:   tpn.EnableEpochsHandler,
				ExecutionOrderHandler: tpn.TxExecutionOrderHandler,
				RewardsHandler:        tpn.EconomicsData,
			},
			StakingDataProvider:   stakingDataProvider,
			EconomicsDataProvider: economicsDataProvider,
		}
		epochStartRewards, _ := metachain.NewRewardsCreatorProxy(argsEpochRewards)

		validatorInfoStorage, _ := tpn.Storage.GetStorer(dataRetriever.UnsignedTransactionUnit)
		argsEpochValidatorInfo := metachain.ArgsNewValidatorInfoCreator{
			ShardCoordinator:     tpn.ShardCoordinator,
			ValidatorInfoStorage: validatorInfoStorage,
			MiniBlockStorage:     miniBlockStorage,
			Hasher:               TestHasher,
			Marshalizer:          TestMarshalizer,
			DataPool:             tpn.DataPool,
			EnableEpochsHandler:  tpn.EnableEpochsHandler,
		}
		epochStartValidatorInfo, _ := metachain.NewValidatorInfoCreator(argsEpochValidatorInfo)

		maxNodesChangeConfigProvider, _ := notifier.NewNodesConfigProvider(
			tpn.EpochNotifier,
			nil,
		)
		auctionCfg := config.SoftAuctionConfig{
			TopUpStep:             "10",
			MinTopUp:              "1",
			MaxTopUp:              "32000000",
			MaxNumberOfIterations: 100000,
		}
		ald, _ := metachain.NewAuctionListDisplayer(metachain.ArgsAuctionListDisplayer{
			TableDisplayHandler:      metachain.NewTableDisplayer(),
			ValidatorPubKeyConverter: &testscommon.PubkeyConverterMock{},
			AddressPubKeyConverter:   &testscommon.PubkeyConverterMock{},
			AuctionConfig:            auctionCfg,
		})

		argsAuctionListSelector := metachain.AuctionListSelectorArgs{
			ShardCoordinator:             tpn.ShardCoordinator,
			StakingDataProvider:          stakingDataProvider,
			MaxNodesChangeConfigProvider: maxNodesChangeConfigProvider,
			AuctionListDisplayHandler:    ald,
			SoftAuctionConfig:            auctionCfg,
		}
		auctionListSelector, _ := metachain.NewAuctionListSelector(argsAuctionListSelector)

		argsEpochSystemSC := metachain.ArgsNewEpochStartSystemSCProcessing{
			SystemVM:                     systemVM,
			UserAccountsDB:               tpn.AccntState,
			PeerAccountsDB:               tpn.PeerState,
			Marshalizer:                  TestMarshalizer,
			StartRating:                  tpn.RatingsData.StartRating(),
			ValidatorInfoCreator:         tpn.ValidatorStatisticsProcessor,
			EndOfEpochCallerAddress:      vm.EndOfEpochAddress,
			StakingSCAddress:             vm.StakingSCAddress,
			ChanceComputer:               tpn.NodesCoordinator,
			EpochNotifier:                tpn.EpochNotifier,
			GenesisNodesConfig:           tpn.NodesSetup,
			StakingDataProvider:          stakingDataProvider,
			NodesConfigProvider:          tpn.NodesCoordinator,
			ShardCoordinator:             tpn.ShardCoordinator,
			ESDTOwnerAddressBytes:        vm.EndOfEpochAddress,
			EnableEpochsHandler:          tpn.EnableEpochsHandler,
			AuctionListSelector:          auctionListSelector,
			MaxNodesChangeConfigProvider: maxNodesChangeConfigProvider,
		}
		epochStartSystemSCProcessor, _ := metachain.NewSystemSCProcessor(argsEpochSystemSC)
		tpn.EpochStartSystemSCProcessor = epochStartSystemSCProcessor

		arguments := block.ArgMetaProcessor{
			ArgBaseProcessor:             argumentsBase,
			SCToProtocol:                 scToProtocolInstance,
			PendingMiniBlocksHandler:     &mock.PendingMiniBlocksHandlerStub{},
			EpochEconomics:               epochEconomics,
			EpochStartDataCreator:        epochStartDataCreator,
			EpochRewardsCreator:          epochStartRewards,
			EpochValidatorInfoCreator:    epochStartValidatorInfo,
			ValidatorStatisticsProcessor: tpn.ValidatorStatisticsProcessor,
			EpochSystemSCProcessor:       epochStartSystemSCProcessor,
		}

		tpn.BlockProcessor, err = block.NewMetaProcessor(arguments)
	} else {
		if check.IfNil(tpn.EpochStartTrigger) {
			argsPeerMiniBlocksSyncer := shardchain.ArgPeerMiniBlockSyncer{
				MiniBlocksPool:     tpn.DataPool.MiniBlocks(),
				ValidatorsInfoPool: tpn.DataPool.ValidatorsInfo(),
				RequestHandler:     tpn.RequestHandler,
			}
			peerMiniBlocksSyncer, _ := shardchain.NewPeerMiniBlockSyncer(argsPeerMiniBlocksSyncer)
			argsShardEpochStart := &shardchain.ArgsShardEpochStartTrigger{
				Marshalizer:          TestMarshalizer,
				Hasher:               TestHasher,
				HeaderValidator:      tpn.HeaderValidator,
				Uint64Converter:      TestUint64Converter,
				DataPool:             tpn.DataPool,
				Storage:              tpn.Storage,
				RequestHandler:       tpn.RequestHandler,
				Epoch:                0,
				Validity:             1,
				Finality:             1,
				EpochStartNotifier:   tpn.EpochStartNotifier,
				PeerMiniBlocksSyncer: peerMiniBlocksSyncer,
				RoundHandler:         tpn.RoundHandler,
				AppStatusHandler:     &statusHandlerMock.AppStatusHandlerStub{},
				EnableEpochsHandler:  tpn.EnableEpochsHandler,
				CommonConfigsHandler: testscommon.GetDefaultCommonConfigsHandler(),
			}
			epochStartTrigger, _ := shardchain.NewEpochStartTrigger(argsShardEpochStart)
			tpn.EpochStartTrigger = &shardchain.TestTrigger{}
			tpn.EpochStartTrigger.SetTrigger(epochStartTrigger)
		}

		argumentsBase.EpochStartTrigger = tpn.EpochStartTrigger
		argumentsBase.BlockChainHook = tpn.BlockchainHook
		argumentsBase.TxCoordinator = tpn.TxCoordinator
		argumentsBase.ScheduledTxsExecutionHandler = &testscommon.ScheduledTxsExecutionStub{}

		arguments := block.ArgShardProcessor{
			ArgBaseProcessor: argumentsBase,
		}

		tpn.BlockProcessor, err = block.NewShardProcessor(arguments)
	}

	if err != nil {
		panic(fmt.Sprintf("error creating blockprocessor: %s", err.Error()))
	}
}

func (tpn *TestProcessorNode) setGenesisBlock() {
	genesisBlock := tpn.GenesisBlocks[tpn.ShardCoordinator.SelfId()]
	_ = tpn.BlockChain.SetGenesisHeader(genesisBlock)
	hash, _ := core.CalculateHash(TestMarshalizer, TestHasher, genesisBlock)
	tpn.BlockChain.SetGenesisHeaderHash(hash)
	log.Info("set genesis",
		"shard ID", tpn.ShardCoordinator.SelfId(),
		"hash", hex.EncodeToString(hash),
	)
}

func (tpn *TestProcessorNode) initNode() {
	var err error

	statusCoreComponents := &testFactory.StatusCoreComponentsStub{
		StatusMetricsField:    tpn.StatusMetrics,
		AppStatusHandlerField: tpn.AppStatusHandler,
	}
	if tpn.EpochNotifier == nil {
		tpn.EpochNotifier = forking.NewGenericEpochNotifier()
	}
	if tpn.EnableEpochsHandler == nil {
		tpn.EnableEpochsHandler, _ = enablers.NewEnableEpochsHandler(CreateEnableEpochsConfig(), tpn.EpochNotifier)
	}
	coreComponents := GetDefaultCoreComponents(tpn.EnableEpochsHandler, tpn.EpochNotifier)
	coreComponents.InternalMarshalizerField = TestMarshalizer
	coreComponents.VmMarshalizerField = TestVmMarshalizer
	coreComponents.TxMarshalizerField = TestTxSignMarshalizer
	coreComponents.HasherField = TestHasher
	coreComponents.AddressPubKeyConverterField = TestAddressPubkeyConverter
	coreComponents.ValidatorPubKeyConverterField = TestValidatorPubkeyConverter
	coreComponents.ChainIdCalled = func() string {
		return string(tpn.ChainID)
	}
	coreComponents.MinTransactionVersionCalled = func() uint32 {
		return tpn.MinTransactionVersion
	}
	coreComponents.TxVersionCheckField = versioning.NewTxVersionChecker(tpn.MinTransactionVersion)
	coreComponents.Uint64ByteSliceConverterField = TestUint64Converter
	coreComponents.EconomicsDataField = tpn.EconomicsData
	coreComponents.APIEconomicsHandler = tpn.EconomicsData
	coreComponents.SyncTimerField = &mock.SyncTimerMock{}
	coreComponents.EnableEpochsHandlerField = tpn.EnableEpochsHandler
	coreComponents.EpochNotifierField = tpn.EpochNotifier
	coreComponents.RoundNotifierField = tpn.RoundNotifier
	coreComponents.WasmVMChangeLockerInternal = tpn.WasmVMChangeLocker
	hardforkPubKeyBytes, _ := coreComponents.ValidatorPubKeyConverterField.Decode(hardforkPubKey)
	coreComponents.HardforkTriggerPubKeyField = hardforkPubKeyBytes

	coreComponents.ChainParametersHandlerField = tpn.ChainParametersHandler

	dataComponents := GetDefaultDataComponents()
	dataComponents.BlockChain = tpn.BlockChain
	dataComponents.DataPool = tpn.DataPool
	dataComponents.Store = tpn.Storage

	bootstrapComponents := getDefaultBootstrapComponents(tpn.ShardCoordinator, tpn.EnableEpochsHandler)

	processComponents := GetDefaultProcessComponents()
	processComponents.BlockProcess = tpn.BlockProcessor
	processComponents.ReqFinder = tpn.RequestersFinder
	processComponents.HeaderIntegrVerif = tpn.HeaderIntegrityVerifier
	processComponents.HeaderSigVerif = tpn.HeaderSigVerifier
	processComponents.BlackListHdl = tpn.BlockBlackListHandler
	processComponents.NodesCoord = tpn.NodesCoordinator
	processComponents.ShardCoord = tpn.ShardCoordinator
	processComponents.IntContainer = tpn.MainInterceptorsContainer
	processComponents.FullArchiveIntContainer = tpn.FullArchiveInterceptorsContainer
	processComponents.HistoryRepositoryInternal = tpn.HistoryRepository
	processComponents.WhiteListHandlerInternal = tpn.WhiteListHandler
	processComponents.WhiteListerVerifiedTxsInternal = tpn.WhiteListerVerifiedTxs
	processComponents.TxsSenderHandlerField = createTxsSender(tpn.ShardCoordinator, tpn.MainMessenger)
	processComponents.HardforkTriggerField = tpn.HardforkTrigger

	cryptoComponents := GetDefaultCryptoComponents()
	cryptoComponents.PrivKey = tpn.NodeKeys.MainKey.Sk
	cryptoComponents.PubKey = tpn.NodeKeys.MainKey.Pk
	cryptoComponents.TxSig = tpn.OwnAccount.SingleSigner
	cryptoComponents.BlockSig = tpn.OwnAccount.SingleSigner
	cryptoComponents.MultiSigContainer = cryptoMocks.NewMultiSignerContainerMock(tpn.MultiSigner)
	cryptoComponents.BlKeyGen = tpn.OwnAccount.KeygenTxSign
	cryptoComponents.TxKeyGen = TestKeyGenForAccounts

	stateComponents := GetDefaultStateComponents()
	stateComponents.Accounts = tpn.AccntState
	stateComponents.AccountsAPI = tpn.AccntState

	finalProvider, _ := blockInfoProviders.NewFinalBlockInfo(dataComponents.BlockChain)
	finalAccountsApi, _ := state.NewAccountsDBApi(tpn.AccntState, finalProvider)

	currentProvider, _ := blockInfoProviders.NewCurrentBlockInfo(dataComponents.BlockChain)
	currentAccountsApi, _ := state.NewAccountsDBApi(tpn.AccntState, currentProvider)

	historicalAccountsApi, _ := state.NewAccountsDBApiWithHistory(tpn.AccntState)

	argsAccountsRepo := state.ArgsAccountsRepository{
		FinalStateAccountsWrapper:      finalAccountsApi,
		CurrentStateAccountsWrapper:    currentAccountsApi,
		HistoricalStateAccountsWrapper: historicalAccountsApi,
	}
	stateComponents.AccountsRepo, _ = state.NewAccountsRepository(argsAccountsRepo)

	networkComponents := GetDefaultNetworkComponents()
	networkComponents.Messenger = tpn.MainMessenger
	networkComponents.FullArchiveNetworkMessengerField = tpn.FullArchiveMessenger
	networkComponents.PeersRatingHandlerField = tpn.PeersRatingHandler
	networkComponents.PeersRatingMonitorField = tpn.PeersRatingMonitor

	tpn.Node, err = node.NewNode(
		node.WithAddressSignatureSize(64),
		node.WithValidatorSignatureSize(48),
		node.WithBootstrapComponents(bootstrapComponents),
		node.WithCoreComponents(coreComponents),
		node.WithDataComponents(dataComponents),
		node.WithProcessComponents(processComponents),
		node.WithCryptoComponents(cryptoComponents),
		node.WithNetworkComponents(networkComponents),
		node.WithStateComponents(stateComponents),
		node.WithPeerDenialEvaluator(&mock.PeerDenialEvaluatorStub{}),
		node.WithStatusCoreComponents(statusCoreComponents),
	)
	log.LogIfError(err)

	err = nodeDebugFactory.CreateInterceptedDebugHandler(
		tpn.Node,
		tpn.MainInterceptorsContainer,
		tpn.ResolversContainer,
		tpn.RequestersFinder,
		config.InterceptorResolverDebugConfig{
			Enabled:                    true,
			CacheSize:                  1000,
			EnablePrint:                true,
			IntervalAutoPrintInSeconds: 1,
			NumRequestsThreshold:       1,
			NumResolveFailureThreshold: 1,
			DebugLineExpiration:        1000,
		},
		tpn.EpochStartNotifier,
		coreComponents.SyncTimer(),
	)
	log.LogIfError(err)
}

// SendTransaction can send a transaction (it does the dispatching)
func (tpn *TestProcessorNode) SendTransaction(tx *dataTransaction.Transaction) (string, error) {
	encodedRcvAddr, err := TestAddressPubkeyConverter.Encode(tx.RcvAddr)
	if err != nil {
		return "", err
	}

	encodedSndAddr, err := TestAddressPubkeyConverter.Encode(tx.SndAddr)
	if err != nil {
		return "", err
	}

	guardianAddress := ""
	if len(tx.GuardianAddr) == TestAddressPubkeyConverter.Len() {
		guardianAddress = TestAddressPubkeyConverter.SilentEncode(tx.GuardianAddr, log)
	}

	relayerAddress := ""
	if len(tx.RelayerAddr) == TestAddressPubkeyConverter.Len() {
		relayerAddress = TestAddressPubkeyConverter.SilentEncode(tx.RelayerAddr, log)
	}
	createTxArgs := &external.ArgsCreateTransaction{
		Nonce:               tx.Nonce,
		Value:               tx.Value.String(),
		Receiver:            encodedRcvAddr,
		ReceiverUsername:    nil,
		Sender:              encodedSndAddr,
		SenderUsername:      nil,
		GasPrice:            tx.GasPrice,
		GasLimit:            tx.GasLimit,
		DataField:           tx.Data,
		SignatureHex:        hex.EncodeToString(tx.Signature),
		ChainID:             string(tx.ChainID),
		Version:             tx.Version,
		Options:             tx.Options,
		Guardian:            guardianAddress,
		GuardianSigHex:      hex.EncodeToString(tx.GuardianSignature),
		Relayer:             relayerAddress,
		RelayerSignatureHex: hex.EncodeToString(tx.RelayerSignature),
	}
	tx, txHash, err := tpn.Node.CreateTransaction(createTxArgs)
	if err != nil {
		return "", err
	}

	err = tpn.Node.ValidateTransaction(tx)
	if err != nil {
		return "", err
	}

	_, err = tpn.Node.SendBulkTransactions([]*dataTransaction.Transaction{tx})
	if err != nil {
		return "", err
	}

	return hex.EncodeToString(txHash), err
}

func (tpn *TestProcessorNode) addHandlersForCounters() {
	hdrHandlers := func(header data.HeaderHandler, key []byte) {
		atomic.AddInt32(&tpn.CounterHdrRecv, 1)
	}

	if tpn.ShardCoordinator.SelfId() == core.MetachainShardId {
		tpn.DataPool.Headers().RegisterHandler(hdrHandlers)
	} else {
		txHandler := func(key []byte, value interface{}) {
			tx, _ := tpn.DataPool.Transactions().SearchFirstData(key)
			tpn.ReceivedTransactions.Store(string(key), tx)
			atomic.AddInt32(&tpn.CounterTxRecv, 1)
		}
		mbHandlers := func(key []byte, value interface{}) {
			atomic.AddInt32(&tpn.CounterMbRecv, 1)
		}

		tpn.DataPool.UnsignedTransactions().RegisterOnAdded(txHandler)
		tpn.DataPool.Transactions().RegisterOnAdded(txHandler)
		tpn.DataPool.RewardTransactions().RegisterOnAdded(txHandler)
		tpn.DataPool.Headers().RegisterHandler(hdrHandlers)
		tpn.DataPool.MiniBlocks().RegisterHandler(mbHandlers, core.UniqueIdentifier())
	}
}

// StartSync calls Bootstrapper.StartSync. Errors if bootstrapper is not set
func (tpn *TestProcessorNode) StartSync() error {
	if tpn.Bootstrapper == nil || fmt.Sprintf("%T", tpn.Bootstrapper) == "*mock.testBootstrapperMock" {
		return errors.New("no bootstrapper available")
	}

	return tpn.Bootstrapper.StartSyncingBlocks()
}

// LoadTxSignSkBytes alters the already generated sk/pk pair
func (tpn *TestProcessorNode) LoadTxSignSkBytes(skBytes []byte) {
	tpn.OwnAccount.LoadTxSignSkBytes(skBytes)
}

// ProposeBlock proposes a new block
func (tpn *TestProcessorNode) ProposeBlock(
	round uint64,
	nonce uint64,
) (data.BodyHandler, data.HeaderHandler, [][]byte) {
	startTime := time.Now()
	maxTime := time.Second * 2

	haveTime := func() bool {
		elapsedTime := time.Since(startTime)
		remainingTime := maxTime - elapsedTime
		return remainingTime > 0
	}

	blockHeader, err := tpn.BlockProcessor.CreateNewHeader(round, nonce)
	if err != nil {
		log.Warn("blockHeader.CreateNewHeader", "error", err.Error())
		return nil, nil, nil
	}

	err = blockHeader.SetShardID(tpn.ShardCoordinator.SelfId())
	if err != nil {
		log.Warn("blockHeader.SetShardID", "error", err.Error())
		return nil, nil, nil
	}

	currHdr := tpn.BlockChain.GetCurrentBlockHeader()
	currHdrHash := tpn.BlockChain.GetCurrentBlockHeaderHash()
	if check.IfNil(currHdr) {
		currHdr = tpn.BlockChain.GetGenesisHeader()
		currHdrHash = tpn.BlockChain.GetGenesisHeaderHash()
	}

	err = blockHeader.SetPrevHash(currHdrHash)
	if err != nil {
		log.Warn("blockHeader.SetPrevHash", "error", err.Error())
		return nil, nil, nil
	}

	err = blockHeader.SetPrevRandSeed(currHdr.GetRandSeed())
	if err != nil {
		log.Warn("blockHeader.SetPrevRandSeed", "error", err.Error())
		return nil, nil, nil
	}

	err = tpn.setBlockSignatures(blockHeader)
	if err != nil {
		log.Warn("setBlockSignatures", "error", err.Error())
		return nil, nil, nil
	}

	err = blockHeader.SetChainID(tpn.ChainID)
	if err != nil {
		log.Warn("blockHeader.SetChainID", "error", err.Error())
		return nil, nil, nil
	}

	err = blockHeader.SetSoftwareVersion(SoftwareVersion)
	if err != nil {
		log.Warn("blockHeader.SetSoftwareVersion", "error", err.Error())
		return nil, nil, nil
	}

	genesisRound := tpn.BlockChain.GetGenesisHeader().GetRound()

	if tpn.EnableRoundsHandler.IsFlagEnabledInRound(common.SupernovaRoundFlag, round) {
		err = blockHeader.SetTimeStamp((round - genesisRound) * uint64(tpn.RoundHandler.TimeDuration().Milliseconds()))
	} else {
		err = blockHeader.SetTimeStamp((round - genesisRound) * uint64(tpn.RoundHandler.TimeDuration().Seconds()))
	}
	if err != nil {
		log.Warn("blockHeader.SetTimeStamp", "error", err.Error())
		return nil, nil, nil
	}

	blockHeader, blockBody, err := tpn.BlockProcessor.CreateBlock(blockHeader, haveTime)
	if err != nil {
		log.Warn("createBlockBody", "error", err.Error())
		return nil, nil, nil
	}

	shardBlockBody, ok := blockBody.(*dataBlock.Body)
	txHashes := make([][]byte, 0)
	if !ok {
		return blockBody, blockHeader, txHashes
	}

	for _, mb := range shardBlockBody.MiniBlocks {
		if mb.Type == dataBlock.PeerBlock {
			continue
		}
		for _, hash := range mb.TxHashes {
			copiedHash := make([]byte, len(hash))
			copy(copiedHash, hash)
			txHashes = append(txHashes, copiedHash)
		}
	}

	return blockBody, blockHeader, txHashes
}

func (tpn *TestProcessorNode) setBlockSignatures(
	blockHeader data.HeaderHandler,
) error {
	sig := []byte("aggregated signature")
	pubKeysBitmap := []byte{1}

	err := blockHeader.SetRandSeed(sig)
	if err != nil {
		log.Warn("blockHeader.SetRandSeed", "error", err.Error())
		return err
	}

	leaderSignature := []byte("leader signature")
	err = blockHeader.SetLeaderSignature(leaderSignature)
	if err != nil {
		log.Warn("blockHeader.SetLeaderSignature", "error", err.Error())
		return err
	}

	err = blockHeader.SetPubKeysBitmap(pubKeysBitmap)
	if err != nil {
		log.Warn("blockHeader.SetPubKeysBitmap", "error", err.Error())
		return err
	}

	err = blockHeader.SetSignature(sig)
	if err != nil {
		log.Warn("blockHeader.SetSignature", "error", err.Error())
		return err
	}

	return nil
}

// BroadcastBlock broadcasts the block and body to the connected peers
func (tpn *TestProcessorNode) BroadcastBlock(body data.BodyHandler, header data.HeaderHandler, publicKey crypto.PublicKey) {
	_ = tpn.BroadcastMessenger.BroadcastBlock(body, header)

	time.Sleep(tpn.WaitTime)

	pkBytes, _ := publicKey.ToByteArray()

	miniBlocks, transactions, _ := tpn.BlockProcessor.MarshalizedDataToBroadcast(header, body)
	_ = tpn.BroadcastMessenger.BroadcastMiniBlocks(miniBlocks, pkBytes)
	_ = tpn.BroadcastMessenger.BroadcastTransactions(transactions, pkBytes)
}

// BroadcastProof broadcasts the proof to the connected peers
func (tpn *TestProcessorNode) BroadcastProof(
	proof data.HeaderProofHandler,
	publicKey crypto.PublicKey,
) {
	pkBytes, _ := publicKey.ToByteArray()
	_ = tpn.BroadcastMessenger.BroadcastEquivalentProof(proof, pkBytes)
}

// WhiteListBody will whitelist all miniblocks from the given body for all the given nodes
func (tpn *TestProcessorNode) WhiteListBody(nodes []*TestProcessorNode, bodyHandler data.BodyHandler) {
	body, ok := bodyHandler.(*dataBlock.Body)
	if !ok {
		return
	}

	mbHashes := make([][]byte, 0)
	txHashes := make([][]byte, 0)
	for _, miniBlock := range body.MiniBlocks {
		mbHash, err := core.CalculateHash(TestMarshalizer, TestHasher, miniBlock)
		if err != nil {
			continue
		}

		mbHashes = append(mbHashes, mbHash)
		txHashes = append(txHashes, miniBlock.TxHashes...)
	}

	if len(mbHashes) > 0 {
		for _, n := range nodes {
			n.WhiteListHandler.Add(mbHashes)
			n.WhiteListHandler.Add(txHashes)
		}
	}
}

// CommitBlock commits the block and body.
// This isn't entirely correct, since there's not state rollback if the commit fails.
func (tpn *TestProcessorNode) CommitBlock(body data.BodyHandler, header data.HeaderHandler) {
	err := tpn.BlockProcessor.CommitBlock(header, body)
	if err != nil {
		log.Error("TestProcessorNode.CommitBlock", "error", err.Error())
	}
}

// GetShardHeader returns the first *dataBlock.Header stored in datapools having the nonce provided as parameter
func (tpn *TestProcessorNode) GetShardHeader(nonce uint64) (data.HeaderHandler, error) {
	invalidCachers := tpn.DataPool == nil || tpn.DataPool.Headers() == nil
	if invalidCachers {
		return nil, errors.New("invalid data pool")
	}

	headerObjects, _, err := tpn.DataPool.Headers().GetHeadersByNonceAndShardId(nonce, tpn.ShardCoordinator.SelfId())
	if err != nil {
		return nil, fmt.Errorf("%w no headers found for nonce %d and shard id %d", err, nonce, tpn.ShardCoordinator.SelfId())
	}

	headerObject := headerObjects[len(headerObjects)-1]

	header, ok := headerObject.(*dataBlock.Header)
	if !ok {
		return nil, fmt.Errorf("not a *dataBlock.Header stored in headers found for nonce and shard id %d %d", nonce, tpn.ShardCoordinator.SelfId())
	}

	return header, nil
}

// GetBlockBody returns the body for provided header parameter
func (tpn *TestProcessorNode) GetBlockBody(header data.HeaderHandler) (*dataBlock.Body, error) {
	invalidCachers := tpn.DataPool == nil || tpn.DataPool.MiniBlocks() == nil
	if invalidCachers {
		return nil, errors.New("invalid data pool")
	}

	body := &dataBlock.Body{}
	for _, miniBlockHeader := range header.GetMiniBlockHeaderHandlers() {
		miniBlockHash := miniBlockHeader.GetHash()

		mbObject, ok := tpn.DataPool.MiniBlocks().Get(miniBlockHash)
		if !ok {
			return nil, fmt.Errorf("no miniblock found for hash %s", hex.EncodeToString(miniBlockHash))
		}

		mb, ok := mbObject.(*dataBlock.MiniBlock)
		if !ok {
			return nil, fmt.Errorf("not a *dataBlock.MiniBlock stored in miniblocks found for hash %s", hex.EncodeToString(miniBlockHash))
		}

		body.MiniBlocks = append(body.MiniBlocks, mb)
	}

	return body, nil
}

// GetMetaBlockBody returns the body for provided header parameter
func (tpn *TestProcessorNode) GetMetaBlockBody(header *dataBlock.MetaBlock) (*dataBlock.Body, error) {
	invalidCachers := tpn.DataPool == nil || tpn.DataPool.MiniBlocks() == nil
	if invalidCachers {
		return nil, errors.New("invalid data pool")
	}

	body := &dataBlock.Body{}
	for _, miniBlockHeader := range header.MiniBlockHeaders {
		miniBlockHash := miniBlockHeader.Hash

		mbObject, ok := tpn.DataPool.MiniBlocks().Get(miniBlockHash)
		if !ok {
			return nil, fmt.Errorf("no miniblock found for hash %s", hex.EncodeToString(miniBlockHash))
		}

		mb, ok := mbObject.(*dataBlock.MiniBlock)
		if !ok {
			return nil, fmt.Errorf("not a *dataBlock.MiniBlock stored in miniblocks found for hash %s", hex.EncodeToString(miniBlockHash))
		}

		body.MiniBlocks = append(body.MiniBlocks, mb)
	}

	return body, nil
}

// GetMetaHeader returns the first *dataBlock.MetaBlock stored in datapools having the nonce provided as parameter
func (tpn *TestProcessorNode) GetMetaHeader(nonce uint64) (*dataBlock.MetaBlock, error) {
	invalidCachers := tpn.DataPool == nil || tpn.DataPool.Headers() == nil
	if invalidCachers {
		return nil, errors.New("invalid data pool")
	}

	headerObjects, _, err := tpn.DataPool.Headers().GetHeadersByNonceAndShardId(nonce, core.MetachainShardId)
	if err != nil {
		return nil, fmt.Errorf("%w no headers found for nonce and shard id %d %d", err, nonce, core.MetachainShardId)
	}

	headerObject := headerObjects[len(headerObjects)-1]

	header, ok := headerObject.(*dataBlock.MetaBlock)
	if !ok {
		return nil, fmt.Errorf("not a *dataBlock.MetaBlock stored in headers found for nonce and shard id %d %d", nonce, core.MetachainShardId)
	}

	return header, nil
}

// SyncNode tries to process and commit a block already stored in data pool with provided nonce
func (tpn *TestProcessorNode) SyncNode(nonce uint64) error {
	if tpn.ShardCoordinator.SelfId() == core.MetachainShardId {
		return tpn.syncMetaNode(nonce)
	}
	return tpn.syncShardNode(nonce)
}

func (tpn *TestProcessorNode) syncShardNode(nonce uint64) error {
	header, err := tpn.GetShardHeader(nonce)
	if err != nil {
		return err
	}

	body, err := tpn.GetBlockBody(header)
	if err != nil {
		return err
	}

	err = tpn.BlockProcessor.ProcessBlock(
		header,
		body,
		func() time.Duration {
			return time.Second * 5
		},
	)
	if err != nil {
		return err
	}

	err = tpn.BlockProcessor.CommitBlock(header, body)
	if err != nil {
		return err
	}

	return nil
}

func (tpn *TestProcessorNode) syncMetaNode(nonce uint64) error {
	header, err := tpn.GetMetaHeader(nonce)
	if err != nil {
		return err
	}

	body, err := tpn.GetMetaBlockBody(header)
	if err != nil {
		return err
	}

	err = tpn.BlockProcessor.ProcessBlock(
		header,
		body,
		func() time.Duration {
			return time.Second * 2
		},
	)
	if err != nil {
		return err
	}

	err = tpn.BlockProcessor.CommitBlock(header, body)
	if err != nil {
		return err
	}

	return nil
}

// SetAccountNonce sets the account nonce with journal
func (tpn *TestProcessorNode) SetAccountNonce(nonce uint64) error {
	nodeAccount, _ := tpn.AccntState.LoadAccount(tpn.OwnAccount.Address)
	nodeAccount.(state.UserAccountHandler).IncreaseNonce(nonce)

	err := tpn.AccntState.SaveAccount(nodeAccount)
	if err != nil {
		return err
	}

	_, err = tpn.AccntState.Commit()
	if err != nil {
		return err
	}

	return nil
}

// MiniBlocksPresent checks if the all the miniblocks are present in the pool
func (tpn *TestProcessorNode) MiniBlocksPresent(hashes [][]byte) bool {
	mbCacher := tpn.DataPool.MiniBlocks()
	for i := 0; i < len(hashes); i++ {
		ok := mbCacher.Has(hashes[i])
		if !ok {
			return false
		}
	}

	return true
}

func (tpn *TestProcessorNode) initRoundHandler(roundTime time.Duration) {
	tpn.RoundHandler = &mock.RoundHandlerMock{TimeDurationField: roundTime}
}

func (tpn *TestProcessorNode) initRequestedItemsHandler() {
	tpn.RequestedItemsHandler = cache.NewTimeCache(time.Second)
}

func (tpn *TestProcessorNode) initBlockTracker() {
	argBaseTracker := track.ArgBaseTracker{
		Hasher:                        TestHasher,
		HeaderValidator:               tpn.HeaderValidator,
		Marshalizer:                   TestMarshalizer,
		RequestHandler:                tpn.RequestHandler,
		RoundHandler:                  tpn.RoundHandler,
		ShardCoordinator:              tpn.ShardCoordinator,
		Store:                         tpn.Storage,
		StartHeaders:                  tpn.GenesisBlocks,
		PoolsHolder:                   tpn.DataPool,
		WhitelistHandler:              tpn.WhiteListHandler,
		FeeHandler:                    tpn.EconomicsData,
		EnableEpochsHandler:           tpn.EnableEpochsHandler,
		EnableRoundsHandler:           tpn.EnableRoundsHandler,
		EpochChangeGracePeriodHandler: TestEpochChangeGracePeriod,
		ProcessConfigsHandler:         TestProcessConfigsHandler,
		ProofsPool:                    tpn.DataPool.Proofs(),
	}

	var err error
	if tpn.ShardCoordinator.SelfId() != core.MetachainShardId {
		arguments := track.ArgShardTracker{
			ArgBaseTracker: argBaseTracker,
		}

		tpn.BlockTracker, err = track.NewShardBlockTrack(arguments)
		if err != nil {
			panic(err.Error())
		}
	} else {
		arguments := track.ArgMetaTracker{
			ArgBaseTracker: argBaseTracker,
		}

		tpn.BlockTracker, err = track.NewMetaBlockTrack(arguments)
		if err != nil {
			panic(err.Error())
		}
	}
}

func (tpn *TestProcessorNode) initHeaderValidator() {
	argsHeaderValidator := block.ArgsHeaderValidator{
		Hasher:              TestHasher,
		Marshalizer:         TestMarshalizer,
		EnableEpochsHandler: tpn.EnableEpochsHandler,
	}

	tpn.HeaderValidator, _ = block.NewHeaderValidator(argsHeaderValidator)
}

func (tpn *TestProcessorNode) createHeartbeatWithHardforkTrigger() {
	cacher := cacheMocks.NewCacherMock()
	psh, err := peerSignatureHandler.NewPeerSignatureHandler(
		cacher,
		tpn.OwnAccount.BlockSingleSigner,
		tpn.OwnAccount.KeygenBlockSign,
	)
	log.LogIfError(err)

	cryptoComponents := GetDefaultCryptoComponents()
	cryptoComponents.PrivKey = tpn.NodeKeys.MainKey.Sk
	cryptoComponents.PubKey = tpn.NodeKeys.MainKey.Pk
	cryptoComponents.TxSig = tpn.OwnAccount.SingleSigner
	cryptoComponents.BlockSig = tpn.OwnAccount.SingleSigner
	cryptoComponents.MultiSigContainer = cryptoMocks.NewMultiSignerContainerMock(tpn.MultiSigner)
	cryptoComponents.BlKeyGen = tpn.OwnAccount.KeygenTxSign
	cryptoComponents.TxKeyGen = TestKeyGenForAccounts
	cryptoComponents.PeerSignHandler = psh

	networkComponents := GetDefaultNetworkComponents()
	networkComponents.Messenger = tpn.MainMessenger
	networkComponents.FullArchiveNetworkMessengerField = tpn.FullArchiveMessenger
	networkComponents.InputAntiFlood = &mock.NilAntifloodHandler{}

	processComponents := GetDefaultProcessComponents()
	processComponents.BlockProcess = tpn.BlockProcessor
	processComponents.ReqFinder = tpn.RequestersFinder
	processComponents.HeaderIntegrVerif = tpn.HeaderIntegrityVerifier
	processComponents.HeaderSigVerif = tpn.HeaderSigVerifier
	processComponents.BlackListHdl = tpn.BlockBlackListHandler
	processComponents.NodesCoord = tpn.NodesCoordinator
	processComponents.ShardCoord = tpn.ShardCoordinator
	processComponents.IntContainer = tpn.MainInterceptorsContainer
	processComponents.FullArchiveIntContainer = tpn.FullArchiveInterceptorsContainer
	processComponents.ValidatorStatistics = &testscommon.ValidatorStatisticsProcessorStub{
		GetValidatorInfoForRootHashCalled: func(_ []byte) (state.ShardValidatorsInfoMapHandler, error) {
			ret := state.NewShardValidatorsInfoMap()
			_ = ret.Add(&state.ValidatorInfo{PublicKey: []byte("pk0")})
			return ret, nil
		},
	}
	processComponents.ValidatorProvider = &stakingcommon.ValidatorsProviderStub{}
	processComponents.EpochTrigger = tpn.EpochStartTrigger
	processComponents.EpochNotifier = tpn.EpochStartNotifier
	processComponents.WhiteListerVerifiedTxsInternal = tpn.WhiteListerVerifiedTxs
	processComponents.WhiteListHandlerInternal = tpn.WhiteListHandler
	processComponents.HistoryRepositoryInternal = tpn.HistoryRepository
	processComponents.TxsSenderHandlerField = createTxsSender(tpn.ShardCoordinator, tpn.MainMessenger)

	processComponents.HardforkTriggerField = tpn.HardforkTrigger

	statusCoreComponents := &testFactory.StatusCoreComponentsStub{
		AppStatusHandlerField: tpn.AppStatusHandler,
	}

	err = tpn.Node.ApplyOptions(
		node.WithStatusCoreComponents(statusCoreComponents),
		node.WithCryptoComponents(cryptoComponents),
		node.WithProcessComponents(processComponents),
	)
	log.LogIfError(err)

	// ============== HeartbeatV2 ============= //
	hbv2Config := config.HeartbeatV2Config{
		PeerAuthenticationTimeBetweenSendsInSec:          5,
		PeerAuthenticationTimeBetweenSendsWhenErrorInSec: 1,
		PeerAuthenticationTimeThresholdBetweenSends:      0.1,
		HeartbeatTimeBetweenSendsInSec:                   2,
		HeartbeatTimeBetweenSendsDuringBootstrapInSec:    1,
		HeartbeatTimeBetweenSendsWhenErrorInSec:          1,
		HeartbeatTimeThresholdBetweenSends:               0.1,
		HeartbeatExpiryTimespanInSec:                     300,
		MinPeersThreshold:                                0.8,
		DelayBetweenPeerAuthenticationRequestsInSec:      10,
		PeerAuthenticationMaxTimeoutForRequestsInSec:     60,
		PeerShardTimeBetweenSendsInSec:                   5,
		PeerShardTimeThresholdBetweenSends:               0.1,
		MaxMissingKeysInRequest:                          100,
		MaxDurationPeerUnresponsiveInSec:                 10,
		HideInactiveValidatorIntervalInSec:               60,
		HardforkTimeBetweenSendsInSec:                    2,
		TimeBetweenConnectionsMetricsUpdateInSec:         10,
		PeerAuthenticationTimeBetweenChecksInSec:         1,
		HeartbeatPool: config.CacheConfig{
			Type:     "LRU",
			Capacity: 1000,
			Shards:   1,
		},
		TimeToReadDirectConnectionsInSec: 5,
	}

	hbv2FactoryArgs := heartbeatComp.ArgHeartbeatV2ComponentsFactory{
		Config: config.Config{
			HeartbeatV2: hbv2Config,
			Hardfork: config.HardforkConfig{
				PublicKeyToListenFrom: hardforkPubKey,
			},
		},
		BootstrapComponents:  tpn.Node.GetBootstrapComponents(),
		CoreComponents:       tpn.Node.GetCoreComponents(),
		DataComponents:       tpn.Node.GetDataComponents(),
		NetworkComponents:    tpn.Node.GetNetworkComponents(),
		CryptoComponents:     tpn.Node.GetCryptoComponents(),
		ProcessComponents:    tpn.Node.GetProcessComponents(),
		StatusCoreComponents: tpn.Node.GetStatusCoreComponents(),
	}

	heartbeatV2Factory, err := heartbeatComp.NewHeartbeatV2ComponentsFactory(hbv2FactoryArgs)
	log.LogIfError(err)

	managedHeartbeatV2Components, err := heartbeatComp.NewManagedHeartbeatV2Components(heartbeatV2Factory)
	log.LogIfError(err)

	err = managedHeartbeatV2Components.Create()
	log.LogIfError(err)

	err = tpn.Node.ApplyOptions(
		node.WithHeartbeatV2Components(managedHeartbeatV2Components),
	)
	log.LogIfError(err)
}

// CreateEnableEpochsConfig creates enable epochs definitions to be used in tests
func CreateEnableEpochsConfig() config.EnableEpochs {
	return config.EnableEpochs{
		SCDeployEnableEpoch:                               1,
		BuiltInFunctionsEnableEpoch:                       0,
		RelayedTransactionsEnableEpoch:                    UnreachableEpoch,
		PenalizedTooMuchGasEnableEpoch:                    UnreachableEpoch,
		SwitchJailWaitingEnableEpoch:                      UnreachableEpoch,
		SwitchHysteresisForMinNodesEnableEpoch:            UnreachableEpoch,
		BelowSignedThresholdEnableEpoch:                   UnreachableEpoch,
		TransactionSignedWithTxHashEnableEpoch:            UnreachableEpoch,
		MetaProtectionEnableEpoch:                         UnreachableEpoch,
		AheadOfTimeGasUsageEnableEpoch:                    UnreachableEpoch,
		GasPriceModifierEnableEpoch:                       UnreachableEpoch,
		RepairCallbackEnableEpoch:                         UnreachableEpoch,
		BlockGasAndFeesReCheckEnableEpoch:                 UnreachableEpoch,
		StakingV2EnableEpoch:                              1,
		StakeEnableEpoch:                                  0,
		DoubleKeyProtectionEnableEpoch:                    0,
		ESDTEnableEpoch:                                   UnreachableEpoch,
		GovernanceEnableEpoch:                             UnreachableEpoch,
		GovernanceDisableProposeEnableEpoch:               UnreachableEpoch,
		GovernanceFixesEnableEpoch:                        UnreachableEpoch,
		DelegationManagerEnableEpoch:                      UnreachableEpoch,
		DelegationSmartContractEnableEpoch:                UnreachableEpoch,
		CorrectLastUnjailedEnableEpoch:                    UnreachableEpoch,
		BalanceWaitingListsEnableEpoch:                    UnreachableEpoch,
		ReturnDataToLastTransferEnableEpoch:               UnreachableEpoch,
		SenderInOutTransferEnableEpoch:                    UnreachableEpoch,
		RelayedTransactionsV2EnableEpoch:                  UnreachableEpoch,
		UnbondTokensV2EnableEpoch:                         UnreachableEpoch,
		SaveJailedAlwaysEnableEpoch:                       UnreachableEpoch,
		ValidatorToDelegationEnableEpoch:                  UnreachableEpoch,
		ReDelegateBelowMinCheckEnableEpoch:                UnreachableEpoch,
		IncrementSCRNonceInMultiTransferEnableEpoch:       UnreachableEpoch,
		ESDTMultiTransferEnableEpoch:                      UnreachableEpoch,
		GlobalMintBurnDisableEpoch:                        UnreachableEpoch,
		ESDTTransferRoleEnableEpoch:                       UnreachableEpoch,
		ComputeRewardCheckpointEnableEpoch:                UnreachableEpoch,
		SCRSizeInvariantCheckEnableEpoch:                  UnreachableEpoch,
		BackwardCompSaveKeyValueEnableEpoch:               UnreachableEpoch,
		ESDTNFTCreateOnMultiShardEnableEpoch:              UnreachableEpoch,
		MetaESDTSetEnableEpoch:                            UnreachableEpoch,
		AddTokensToDelegationEnableEpoch:                  UnreachableEpoch,
		MultiESDTTransferFixOnCallBackOnEnableEpoch:       UnreachableEpoch,
		OptimizeGasUsedInCrossMiniBlocksEnableEpoch:       UnreachableEpoch,
		CorrectFirstQueuedEpoch:                           UnreachableEpoch,
		CorrectJailedNotUnstakedEmptyQueueEpoch:           UnreachableEpoch,
		FixOOGReturnCodeEnableEpoch:                       UnreachableEpoch,
		RemoveNonUpdatedStorageEnableEpoch:                UnreachableEpoch,
		DeleteDelegatorAfterClaimRewardsEnableEpoch:       UnreachableEpoch,
		OptimizeNFTStoreEnableEpoch:                       UnreachableEpoch,
		CreateNFTThroughExecByCallerEnableEpoch:           UnreachableEpoch,
		StopDecreasingValidatorRatingWhenStuckEnableEpoch: UnreachableEpoch,
		FrontRunningProtectionEnableEpoch:                 UnreachableEpoch,
		IsPayableBySCEnableEpoch:                          UnreachableEpoch,
		CleanUpInformativeSCRsEnableEpoch:                 UnreachableEpoch,
		StorageAPICostOptimizationEnableEpoch:             UnreachableEpoch,
		TransformToMultiShardCreateEnableEpoch:            UnreachableEpoch,
		ESDTRegisterAndSetAllRolesEnableEpoch:             UnreachableEpoch,
		ScheduledMiniBlocksEnableEpoch:                    UnreachableEpoch,
		FailExecutionOnEveryAPIErrorEnableEpoch:           UnreachableEpoch,
		AddFailedRelayedTxToInvalidMBsDisableEpoch:        UnreachableEpoch,
		SCRSizeInvariantOnBuiltInResultEnableEpoch:        UnreachableEpoch,
		CheckCorrectTokenIDForTransferRoleEnableEpoch:     UnreachableEpoch,
		MiniBlockPartialExecutionEnableEpoch:              UnreachableEpoch,
		RefactorPeersMiniBlocksEnableEpoch:                UnreachableEpoch,
		SCProcessorV2EnableEpoch:                          UnreachableEpoch,
		FixRelayedBaseCostEnableEpoch:                     UnreachableEpoch,
		FixRelayedMoveBalanceToNonPayableSCEnableEpoch:    UnreachableEpoch,
		AndromedaEnableEpoch:                              UnreachableEpoch,
		SupernovaEnableEpoch:                              UnreachableEpoch,
	}
}

// GetDefaultCoreComponents -
func GetDefaultCoreComponents(
	enableEpochsHandler common.EnableEpochsHandler,
	epochNotifier process.EpochNotifier,
) *mock.CoreComponentsStub {
	return &mock.CoreComponentsStub{
		InternalMarshalizerField:      TestMarshalizer,
		TxMarshalizerField:            TestTxSignMarshalizer,
		VmMarshalizerField:            TestVmMarshalizer,
		HasherField:                   TestHasher,
		TxSignHasherField:             TestTxSignHasher,
		Uint64ByteSliceConverterField: TestUint64Converter,
		AddressPubKeyConverterField:   TestAddressPubkeyConverter,
		ValidatorPubKeyConverterField: TestValidatorPubkeyConverter,
		PathHandlerField:              &testscommon.PathManagerStub{},
		ChainIdCalled: func() string {
			return string(ChainID)
		},
		MinTransactionVersionCalled: func() uint32 {
			return 1
		},
		StatusHandlerField:                 &statusHandlerMock.AppStatusHandlerStub{},
		WatchdogField:                      &testscommon.WatchdogMock{},
		AlarmSchedulerField:                &testscommon.AlarmSchedulerStub{},
		SyncTimerField:                     &testscommon.SyncTimerStub{},
		RoundHandlerField:                  &testscommon.RoundHandlerMock{},
		EconomicsDataField:                 &economicsmocks.EconomicsHandlerMock{},
		RatingsDataField:                   &testscommon.RatingsInfoMock{},
		RaterField:                         &testscommon.RaterMock{},
		GenesisNodesSetupField:             &genesisMocks.NodesSetupStub{},
		GenesisTimeField:                   time.Time{},
		SupernovaGenesisTimeField:          time.Time{},
		EpochNotifierField:                 epochNotifier,
		EnableRoundsHandlerField:           &testscommon.EnableRoundsHandlerStub{},
		TxVersionCheckField:                versioning.NewTxVersionChecker(MinTransactionVersion),
		ProcessStatusHandlerInternal:       &testscommon.ProcessStatusHandlerStub{},
		EnableEpochsHandlerField:           enableEpochsHandler,
		EpochChangeGracePeriodHandlerField: TestEpochChangeGracePeriod,
		ProcessConfigsHandlerField:         TestProcessConfigsHandler,
		FieldsSizeCheckerField:             &testscommon.FieldsSizeCheckerMock{},
		ChainParametersHandlerField:        &chainParameters.ChainParametersHandlerStub{},
		CommonConfigsHandlerField:          testscommon.GetDefaultCommonConfigsHandler(),
	}
}

// GetDefaultProcessComponents -
func GetDefaultProcessComponents() *mock.ProcessComponentsStub {
	return &mock.ProcessComponentsStub{
		NodesCoord: &shardingMocks.NodesCoordinatorMock{},
		ShardCoord: &testscommon.ShardsCoordinatorMock{
			NoShards:     1,
			CurrentShard: 0,
		},
		IntContainer:             &testscommon.InterceptorsContainerStub{},
		ReqFinder:                &dataRetrieverMock.RequestersFinderStub{},
		RoundHandlerField:        &testscommon.RoundHandlerMock{},
		EpochTrigger:             &testscommon.EpochStartTriggerStub{},
		EpochNotifier:            &mock.EpochStartNotifierStub{},
		ForkDetect:               &mock.ForkDetectorStub{},
		BlockProcess:             &mock.BlockProcessorMock{},
		BlackListHdl:             &testscommon.TimeCacheStub{},
		BootSore:                 &mock.BoostrapStorerMock{},
		HeaderSigVerif:           &consensusMocks.HeaderSigVerifierMock{},
		HeaderIntegrVerif:        &mock.HeaderIntegrityVerifierStub{},
		ValidatorStatistics:      &testscommon.ValidatorStatisticsProcessorStub{},
		ValidatorProvider:        &stakingcommon.ValidatorsProviderStub{},
		BlockTrack:               &mock.BlockTrackerStub{},
		PendingMiniBlocksHdl:     &mock.PendingMiniBlocksHandlerStub{},
		ReqHandler:               &testscommon.RequestHandlerStub{},
		TxLogsProcess:            &mock.TxLogProcessorMock{},
		HeaderConstructValidator: &mock.HeaderValidatorStub{},
		MainPeerMapper:           &p2pmocks.NetworkShardingCollectorStub{},
		FullArchivePeerMapper:    &p2pmocks.NetworkShardingCollectorStub{},
		FallbackHdrValidator:     &testscommon.FallBackHeaderValidatorStub{},
		NodeRedundancyHandlerInternal: &mock.RedundancyHandlerStub{
			IsRedundancyNodeCalled: func() bool {
				return false
			},
			IsMainMachineActiveCalled: func() bool {
				return false
			},
			ObserverPrivateKeyCalled: func() crypto.PrivateKey {
				return &mock.PrivateKeyMock{}
			},
		},
		CurrentEpochProviderInternal: &testscommon.CurrentEpochProviderStub{},
		HistoryRepositoryInternal:    &dblookupextMock.HistoryRepositoryStub{},
		HardforkTriggerField:         &testscommon.HardforkTriggerStub{},
	}
}

// GetDefaultDataComponents -
func GetDefaultDataComponents() *mock.DataComponentsStub {
	return &mock.DataComponentsStub{
		BlockChain: &testscommon.ChainHandlerMock{},
		Store:      &storageStubs.ChainStorerStub{},
		DataPool:   &dataRetrieverMock.PoolsHolderMock{},
		MbProvider: &mock.MiniBlocksProviderStub{},
	}
}

// GetDefaultCryptoComponents -
func GetDefaultCryptoComponents() *mock.CryptoComponentsStub {
	return &mock.CryptoComponentsStub{
		PubKey:                  &mock.PublicKeyMock{},
		PrivKey:                 &mock.PrivateKeyMock{},
		PubKeyString:            "pubKey",
		PubKeyBytes:             []byte("pubKey"),
		BlockSig:                &mock.SignerMock{},
		TxSig:                   &mock.SignerMock{},
		MultiSigContainer:       cryptoMocks.NewMultiSignerContainerMock(TestMultiSig),
		PeerSignHandler:         &mock.PeerSignatureHandler{},
		BlKeyGen:                &mock.KeyGenMock{},
		TxKeyGen:                &mock.KeyGenMock{},
		MsgSigVerifier:          &testscommon.MessageSignVerifierMock{},
		ManagedPeersHolderField: &testscommon.ManagedPeersHolderStub{},
		KeysHandlerField:        &testscommon.KeysHandlerStub{},
	}
}

// GetDefaultStateComponents -
func GetDefaultStateComponents() *testFactory.StateComponentsMock {
	return &testFactory.StateComponentsMock{
		PeersAcc:     &stateMock.AccountsStub{},
		Accounts:     &stateMock.AccountsStub{},
		AccountsRepo: &stateMock.AccountsRepositoryStub{},
		Tries:        &trieMock.TriesHolderStub{},
		StorageManagers: map[string]common.StorageManager{
			"0":                                     &storageManager.StorageManagerStub{},
			dataRetriever.UserAccountsUnit.String(): &storageManager.StorageManagerStub{},
			dataRetriever.PeerAccountsUnit.String(): &storageManager.StorageManagerStub{},
		},
		MissingNodesNotifier: &testscommon.MissingTrieNodesNotifierStub{},
	}
}

// GetDefaultNetworkComponents -
func GetDefaultNetworkComponents() *mock.NetworkComponentsStub {
	return &mock.NetworkComponentsStub{
		Messenger:                        &p2pmocks.MessengerStub{},
		InputAntiFlood:                   &mock.P2PAntifloodHandlerStub{},
		OutputAntiFlood:                  &mock.P2PAntifloodHandlerStub{},
		PeerBlackList:                    &mock.PeerBlackListCacherStub{},
		PeersRatingHandlerField:          &p2pmocks.PeersRatingHandlerStub{},
		PeersRatingMonitorField:          &p2pmocks.PeersRatingMonitorStub{},
		FullArchiveNetworkMessengerField: &p2pmocks.MessengerStub{},
		PreferredPeersHolder:             &p2pmocks.PeersHolderStub{},
		FullArchivePreferredPeersHolder:  &p2pmocks.PeersHolderStub{},
	}
}

// GetDefaultStatusComponents -
func GetDefaultStatusComponents() *mock.StatusComponentsStub {
	return &mock.StatusComponentsStub{
		Outport:              disabledOutport.NewDisabledOutport(),
		SoftwareVersionCheck: &mock.SoftwareVersionCheckerMock{},
	}
}

// getDefaultBootstrapComponents -
func getDefaultBootstrapComponents(shardCoordinator sharding.Coordinator, handler common.EnableEpochsHandler) *mainFactoryMocks.BootstrapComponentsStub {
	var versionedHeaderFactory nodeFactory.VersionedHeaderFactory

	headerVersionHandler := &testscommon.HeaderVersionHandlerStub{
		GetVersionCalled: func(epoch uint32) string {
			if handler.IsFlagEnabledInEpoch(common.AndromedaFlag, epoch) {
				return "2"
			}
			return "1"
		},
	}
	versionedHeaderFactory, _ = hdrFactory.NewShardHeaderFactory(headerVersionHandler)
	if shardCoordinator.SelfId() == core.MetachainShardId {
		versionedHeaderFactory, _ = hdrFactory.NewMetaHeaderFactory(headerVersionHandler)
	}

	return &mainFactoryMocks.BootstrapComponentsStub{
		Bootstrapper: &bootstrapMocks.EpochStartBootstrapperStub{
			TrieHolder:      &trieMock.TriesHolderStub{},
			StorageManagers: map[string]common.StorageManager{"0": &storageManager.StorageManagerStub{}},
			BootstrapCalled: nil,
		},
		BootstrapParams:            &bootstrapMocks.BootstrapParamsHandlerMock{},
		NodeRole:                   "",
		ShCoordinator:              shardCoordinator,
		HdrVersionHandler:          headerVersionHandler,
		VersionedHdrFactory:        versionedHeaderFactory,
		HdrIntegrityVerifier:       &mock.HeaderIntegrityVerifierStub{},
		GuardedAccountHandlerField: &guardianMocks.GuardedAccountHandlerStub{},
	}
}

// IsInterfaceNil returns true if there is no value under the interface
func (tpn *TestProcessorNode) IsInterfaceNil() bool {
	return tpn == nil
}

// GetTokenIdentifier returns the token identifier from the metachain for the given ticker
func GetTokenIdentifier(nodes []*TestProcessorNode, ticker []byte) []byte {
	for _, n := range nodes {
		if n.ShardCoordinator.SelfId() != core.MetachainShardId {
			continue
		}

		acc, _ := n.AccntState.LoadAccount(vm.ESDTSCAddress)
		userAcc, _ := acc.(state.UserAccountHandler)

		chLeaves := &common.TrieIteratorChannels{
			LeavesChan: make(chan core.KeyValueHolder, common.TrieLeavesChannelDefaultCapacity),
			ErrChan:    errChan.NewErrChanWrapper(),
		}
		_ = userAcc.GetAllLeaves(chLeaves, context.Background())
		for leaf := range chLeaves.LeavesChan {
			if !bytes.HasPrefix(leaf.Key(), ticker) {
				continue
			}

			return leaf.Key()
		}

		err := chLeaves.ErrChan.ReadFromChanNonBlocking()
		if err != nil {
			log.Error("error getting all leaves from channel", "err", err)
		}
	}

	return nil
}

func createTxsSender(shardCoordinator storage.ShardCoordinator, messenger txsSender.NetworkMessenger) process.TxsSenderHandler {
	txAccumulatorConfig := config.TxAccumulatorConfig{
		MaxAllowedTimeInMilliseconds:   10,
		MaxDeviationTimeInMilliseconds: 1,
	}
	dataPacker, err := partitioning.NewSimpleDataPacker(TestMarshalizer)
	log.LogIfError(err)

	argsTxsSender := txsSender.ArgsTxsSenderWithAccumulator{
		Marshaller:        TestMarshalizer,
		ShardCoordinator:  shardCoordinator,
		NetworkMessenger:  messenger,
		AccumulatorConfig: txAccumulatorConfig,
		DataPacker:        dataPacker,
	}
	txsSenderHandler, err := txsSender.NewTxsSenderWithAccumulator(argsTxsSender)
	log.LogIfError(err)

	return txsSenderHandler
}

func getDefaultVMConfig() *config.VirtualMachineConfig {
	return &config.VirtualMachineConfig{
		WasmVMVersions: []config.WasmVMVersionByEpoch{
			{StartEpoch: 0, Version: "*"},
		},
		TransferAndExecuteByUserAddresses: []string{"erd1qqqqqqqqqqqqqpgqr46jrxr6r2unaqh75ugd308dwx5vgnhwh47qtvepe3"},
	}
}

func getDefaultNodesSetup(maxShards, numNodes uint32, address []byte, pksBytes map[uint32][]byte) sharding.GenesisNodesSetupHandler {
	return &genesisMocks.NodesSetupStub{
		InitialNodesInfoCalled: func() (m map[uint32][]nodesCoordinator.GenesisNodeInfoHandler, m2 map[uint32][]nodesCoordinator.GenesisNodeInfoHandler) {
			oneMap := make(map[uint32][]nodesCoordinator.GenesisNodeInfoHandler)
			for i := uint32(0); i < maxShards; i++ {
				oneMap[i] = append(oneMap[i], mock.NewNodeInfo(address, pksBytes[i], i, InitialRating))
			}
			oneMap[core.MetachainShardId] = append(oneMap[core.MetachainShardId],
				mock.NewNodeInfo(address, pksBytes[core.MetachainShardId], core.MetachainShardId, InitialRating))
			return oneMap, nil
		},
		InitialNodesInfoForShardCalled: func(shardId uint32) (handlers []nodesCoordinator.GenesisNodeInfoHandler, handlers2 []nodesCoordinator.GenesisNodeInfoHandler, err error) {
			list := make([]nodesCoordinator.GenesisNodeInfoHandler, 0)
			list = append(list, mock.NewNodeInfo(address, pksBytes[shardId], shardId, InitialRating))
			return list, nil, nil
		},
		MinNumberOfNodesCalled: func() uint32 {
			return numNodes
		},
	}
}

func getDefaultNodesCoordinator(maxShards uint32, pksBytes map[uint32][]byte) nodesCoordinator.NodesCoordinator {
	return &shardingMocks.NodesCoordinatorStub{
		ComputeConsensusGroupCalled: func(randomness []byte, round uint64, shardId uint32, epoch uint32) (leader nodesCoordinator.Validator, validators []nodesCoordinator.Validator, err error) {
			v, _ := nodesCoordinator.NewValidator(pksBytes[shardId], 1, defaultChancesSelection)
			return v, []nodesCoordinator.Validator{v}, nil
		},
		GetAllValidatorsPublicKeysCalled: func() (map[uint32][][]byte, error) {
			keys := make(map[uint32][][]byte)
			for shardID := uint32(0); shardID < maxShards; shardID++ {
				keys[shardID] = append(keys[shardID], pksBytes[shardID])
			}

			shardID := core.MetachainShardId
			keys[shardID] = append(keys[shardID], pksBytes[shardID])

			return keys, nil
		},
		GetValidatorWithPublicKeyCalled: func(publicKey []byte) (nodesCoordinator.Validator, uint32, error) {
			validatorInstance, _ := nodesCoordinator.NewValidator(publicKey, defaultChancesSelection, 1)
			return validatorInstance, 0, nil
		},
	}
}

// GetDefaultEnableEpochsConfig returns a default EnableEpochs config
func GetDefaultEnableEpochsConfig() *config.EnableEpochs {
	return &config.EnableEpochs{
		OptimizeGasUsedInCrossMiniBlocksEnableEpoch:     UnreachableEpoch,
		ScheduledMiniBlocksEnableEpoch:                  UnreachableEpoch,
		MiniBlockPartialExecutionEnableEpoch:            UnreachableEpoch,
		FailExecutionOnEveryAPIErrorEnableEpoch:         UnreachableEpoch,
		DynamicGasCostForDataTrieStorageLoadEnableEpoch: UnreachableEpoch,
		StakingV4Step1EnableEpoch:                       UnreachableEpoch,
		StakingV4Step2EnableEpoch:                       UnreachableEpoch,
		StakingV4Step3EnableEpoch:                       UnreachableEpoch,
		AndromedaEnableEpoch:                            UnreachableEpoch,
<<<<<<< HEAD
		SupernovaEnableEpoch:                            UnreachableEpoch,
=======
		RelayedTransactionsV1V2DisableEpoch:             UnreachableEpoch,
>>>>>>> 327750c6
	}
}

// GetDefaultRoundsConfig -
func GetDefaultRoundsConfig() config.RoundConfig {
	return config.RoundConfig{
		RoundActivations: map[string]config.ActivationRoundByName{
			"DisableAsyncCallV1": {
				Round: "18446744073709551615",
			},
			"SupernovaEnableRound": {
				Round: "9999999",
			},
		},
	}
}<|MERGE_RESOLUTION|>--- conflicted
+++ resolved
@@ -3804,11 +3804,7 @@
 		StakingV4Step2EnableEpoch:                       UnreachableEpoch,
 		StakingV4Step3EnableEpoch:                       UnreachableEpoch,
 		AndromedaEnableEpoch:                            UnreachableEpoch,
-<<<<<<< HEAD
 		SupernovaEnableEpoch:                            UnreachableEpoch,
-=======
-		RelayedTransactionsV1V2DisableEpoch:             UnreachableEpoch,
->>>>>>> 327750c6
 	}
 }
 
