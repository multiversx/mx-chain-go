--- conflicted
+++ resolved
@@ -462,8 +462,6 @@
 				BleedPercentagePerRound:  "0.00001",
 				UnJailValue:              "1000",
 			},
-<<<<<<< HEAD
-=======
 		},
 	)
 	return economicsData
@@ -472,82 +470,6 @@
 // CreateEconomicsData creates a mock EconomicsData object
 func CreateRatingsData() *rating.RatingsData {
 	ratingsConfig := config.RatingsConfig{
-		ShardChain: config.ShardChain{
-			RatingSteps: config.RatingSteps{
-				ProposerIncreaseRatingStep:  1929,
-				ProposerDecreaseRatingStep:  3858,
-				ValidatorIncreaseRatingStep: 31,
-				ValidatorDecreaseRatingStep: 61,
-			},
-		},
-		MetaChain: config.MetaChain{
-			RatingSteps: config.RatingSteps{
-				ProposerIncreaseRatingStep:  2500,
-				ProposerDecreaseRatingStep:  5000,
-				ValidatorIncreaseRatingStep: 35,
-				ValidatorDecreaseRatingStep: 70,
-			},
-		},
-		General: config.General{
-			StartRating: 500000,
-			MaxRating:   1000000,
-			MinRating:   1,
-			SelectionChances: []*config.SelectionChance{
-				{
-					MaxThreshold:  0,
-					ChancePercent: 5,
-				},
-				{
-					MaxThreshold:  100000,
-					ChancePercent: 0,
-				},
-				{
-					MaxThreshold:  200000,
-					ChancePercent: 16,
-				},
-				{
-					MaxThreshold:  300000,
-					ChancePercent: 17,
-				},
-				{
-					MaxThreshold:  400000,
-					ChancePercent: 18,
-				},
-				{
-					MaxThreshold:  500000,
-					ChancePercent: 19,
-				},
-				{
-					MaxThreshold:  600000,
-					ChancePercent: 20,
-				},
-				{
-					MaxThreshold:  700000,
-					ChancePercent: 21,
-				},
-				{
-					MaxThreshold:  800000,
-					ChancePercent: 22,
-				},
-				{
-					MaxThreshold:  900000,
-					ChancePercent: 23,
-				},
-				{
-					MaxThreshold:  1000000,
-					ChancePercent: 24,
-				},
-			},
->>>>>>> 0236aded
-		},
-	}
-	ratingsData, _ := rating.NewRatingsData(ratingsConfig)
-	return ratingsData
-}
-
-// CreateEconomicsData creates a mock EconomicsData object
-func CreateRatingsData() *rating.RatingsData {
-	ratingsConfig := &config.RatingsConfig{
 		ShardChain: config.ShardChain{
 			RatingSteps: config.RatingSteps{
 				ProposerIncreaseRatingStep:     1929,
