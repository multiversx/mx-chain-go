--- conflicted
+++ resolved
@@ -1971,22 +1971,14 @@
 				return nil
 			},
 		},
-<<<<<<< HEAD
 		BlockTracker:                   tpn.BlockTracker,
 		BlockSizeThrottler:             TestBlockSizeThrottler,
 		HistoryRepository:              tpn.HistoryRepository,
 		EpochNotifier:                  tpn.EpochNotifier,
+		RoundNotifier:      coreComponents.RoundNotifier(),
 		GasHandler:                     tpn.GasHandler,
 		ScheduledTxsExecutionHandler:   &testscommon.ScheduledTxsExecutionStub{},
 		ScheduledMiniBlocksEnableEpoch: ScheduledMiniBlocksEnableEpoch,
-=======
-		BlockTracker:       tpn.BlockTracker,
-		BlockSizeThrottler: TestBlockSizeThrottler,
-		HistoryRepository:  tpn.HistoryRepository,
-		EpochNotifier:      tpn.EpochNotifier,
-		RoundNotifier:      coreComponents.RoundNotifier(),
-		GasHandler:         tpn.GasHandler,
->>>>>>> 3df64271
 	}
 
 	if check.IfNil(tpn.EpochStartNotifier) {
@@ -2900,12 +2892,8 @@
 		RaterField:             &testscommon.RaterMock{},
 		GenesisNodesSetupField: &testscommon.NodesSetupStub{},
 		GenesisTimeField:       time.Time{},
-<<<<<<< HEAD
 		EpochNotifierField:     &epochNotifier.EpochNotifierStub{},
-=======
-		EpochNotifierField:     &mock.EpochNotifierStub{},
 		RoundNotifierField:     &processMock.RoundNotifierStub{},
->>>>>>> 3df64271
 		TxVersionCheckField:    versioning.NewTxVersionChecker(MinTransactionVersion),
 	}
 }
