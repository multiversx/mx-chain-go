package integrationTests

import (
	"context"
	"encoding/hex"
	"fmt"
	"math/big"
	"strconv"
	"sync/atomic"
	"time"

	arwenConfig "github.com/ElrondNetwork/arwen-wasm-vm/config"
	"github.com/ElrondNetwork/elrond-go/config"
	"github.com/ElrondNetwork/elrond-go/consensus"
	"github.com/ElrondNetwork/elrond-go/consensus/spos/sposFactory"
	"github.com/ElrondNetwork/elrond-go/core"
	"github.com/ElrondNetwork/elrond-go/core/partitioning"
	"github.com/ElrondNetwork/elrond-go/crypto"
	"github.com/ElrondNetwork/elrond-go/crypto/signing"
	"github.com/ElrondNetwork/elrond-go/crypto/signing/kyber"
	"github.com/ElrondNetwork/elrond-go/data"
	dataBlock "github.com/ElrondNetwork/elrond-go/data/block"
	"github.com/ElrondNetwork/elrond-go/data/state"
	"github.com/ElrondNetwork/elrond-go/data/state/addressConverters"
	factory2 "github.com/ElrondNetwork/elrond-go/data/state/factory"
	dataTransaction "github.com/ElrondNetwork/elrond-go/data/transaction"
	"github.com/ElrondNetwork/elrond-go/data/typeConverters/uint64ByteSlice"
	"github.com/ElrondNetwork/elrond-go/dataRetriever"
	"github.com/ElrondNetwork/elrond-go/dataRetriever/factory/containers"
	metafactoryDataRetriever "github.com/ElrondNetwork/elrond-go/dataRetriever/factory/metachain"
	factoryDataRetriever "github.com/ElrondNetwork/elrond-go/dataRetriever/factory/shard"
	"github.com/ElrondNetwork/elrond-go/dataRetriever/requestHandlers"
	"github.com/ElrondNetwork/elrond-go/hashing/sha256"
	"github.com/ElrondNetwork/elrond-go/integrationTests/mock"
	"github.com/ElrondNetwork/elrond-go/marshal"
	"github.com/ElrondNetwork/elrond-go/node"
	"github.com/ElrondNetwork/elrond-go/node/external"
	"github.com/ElrondNetwork/elrond-go/p2p"
	"github.com/ElrondNetwork/elrond-go/process"
	"github.com/ElrondNetwork/elrond-go/process/block"
	"github.com/ElrondNetwork/elrond-go/process/block/bootstrapStorage"
	"github.com/ElrondNetwork/elrond-go/process/block/preprocess"
	"github.com/ElrondNetwork/elrond-go/process/coordinator"
	"github.com/ElrondNetwork/elrond-go/process/economics"
	"github.com/ElrondNetwork/elrond-go/process/factory"
	procFactory "github.com/ElrondNetwork/elrond-go/process/factory"
	metaProcess "github.com/ElrondNetwork/elrond-go/process/factory/metachain"
	"github.com/ElrondNetwork/elrond-go/process/factory/shard"
	"github.com/ElrondNetwork/elrond-go/process/rewardTransaction"
	scToProtocol2 "github.com/ElrondNetwork/elrond-go/process/scToProtocol"
	"github.com/ElrondNetwork/elrond-go/process/smartContract"
	"github.com/ElrondNetwork/elrond-go/process/smartContract/hooks"
	"github.com/ElrondNetwork/elrond-go/process/transaction"
	"github.com/ElrondNetwork/elrond-go/sharding"
	"github.com/ElrondNetwork/elrond-go/storage/timecache"
	vmcommon "github.com/ElrondNetwork/elrond-vm-common"
	"github.com/ElrondNetwork/elrond-vm/iele/elrond/node/endpoint"
	"github.com/pkg/errors"
)

// TestHasher represents a Sha256 hasher
var TestHasher = sha256.Sha256{}

// TestMarshalizer represents a JSON marshalizer
var TestMarshalizer = &marshal.JsonMarshalizer{}

// TestAddressConverter represents a plain address converter
var TestAddressConverter, _ = addressConverters.NewPlainAddressConverter(32, "0x")

// TestMultiSig represents a mock multisig
var TestMultiSig = mock.NewMultiSigner(1)

// TestKeyGenForAccounts represents a mock key generator for balances
var TestKeyGenForAccounts = signing.NewKeyGenerator(kyber.NewBlakeSHA256Ed25519())

// TestUint64Converter represents an uint64 to byte slice converter
var TestUint64Converter = uint64ByteSlice.NewBigEndianConverter()

<<<<<<< HEAD
// MinTxGasPrice minimum gas price required by a transaction
var MinTxGasPrice = uint64(10)

// MinTxGasLimit minimum gas limit required by a transaction
var MinTxGasLimit = uint64(1000)
=======
// MinTxGasPrice defines minimum gas price required by a transaction
//TODO refactor all tests to pass with a non zero value
var MinTxGasPrice = uint64(0)

// MinTxGasLimit defines minimum gas limit required by a transaction
var MinTxGasLimit = uint64(4)
>>>>>>> 64e9b516

// MaxGasLimitPerBlock defines maximum gas limit allowed per one block
const MaxGasLimitPerBlock = uint64(100000)

const maxTxNonceDeltaAllowed = 8000
const minConnectedPeers = 0

// OpGasValueForMockVm represents the gas value that it consumed by each operation called on the mock VM
// By operation, we mean each go function that is called on the VM implementation
const OpGasValueForMockVm = uint64(50)

// TimeSpanForBadHeaders is the expiry time for an added block header hash
var TimeSpanForBadHeaders = time.Second * 30

// TestKeyPair holds a pair of private/public Keys
type TestKeyPair struct {
	Sk crypto.PrivateKey
	Pk crypto.PublicKey
}

//CryptoParams holds crypto parametres
type CryptoParams struct {
	KeyGen       crypto.KeyGenerator
	Keys         map[uint32][]*TestKeyPair
	SingleSigner crypto.SingleSigner
}

// TestProcessorNode represents a container type of class used in integration tests
// with all its fields exported
type TestProcessorNode struct {
	ShardCoordinator      sharding.Coordinator
	NodesCoordinator      sharding.NodesCoordinator
	SpecialAddressHandler process.SpecialAddressHandler
	Messenger             p2p.Messenger

	OwnAccount *TestWalletAccount
	NodeKeys   *TestKeyPair

	ShardDataPool dataRetriever.PoolsHolder
	MetaDataPool  dataRetriever.MetaPoolsHolder
	Storage       dataRetriever.StorageService
	PeerState     state.AccountsAdapter
	AccntState    state.AccountsAdapter
	BlockChain    data.ChainHandler
	GenesisBlocks map[uint32]data.HeaderHandler

	EconomicsData *economics.TestEconomicsData

	BlackListHandler      process.BlackListHandler
	InterceptorsContainer process.InterceptorsContainer
	ResolversContainer    dataRetriever.ResolversContainer
	ResolverFinder        dataRetriever.ResolversFinder
	RequestHandler        process.RequestHandler

	InterimProcContainer   process.IntermediateProcessorContainer
	TxProcessor            process.TransactionProcessor
	TxCoordinator          process.TransactionCoordinator
	ScrForwarder           process.IntermediateTransactionHandler
	BlockchainHook         *hooks.BlockChainHookImpl
	VMContainer            process.VirtualMachinesContainer
	ArgsParser             process.ArgumentsParser
	ScProcessor            process.SmartContractProcessor
	RewardsProcessor       process.RewardTransactionProcessor
	PreProcessorsContainer process.PreProcessorsContainer
	MiniBlocksCompacter    process.MiniBlocksCompacter
	GasHandler             process.GasHandler

	ForkDetector        process.ForkDetector
	BlockProcessor      process.BlockProcessor
	BroadcastMessenger  consensus.BroadcastMessenger
	Bootstrapper        TestBootstrapper
	Rounder             *mock.RounderMock
	BootstrapStorer     *mock.BoostrapStorerMock
	StorageBootstrapper *mock.StorageBootstrapperMock

	MultiSigner crypto.MultiSigner

	//Node is used to call the functionality already implemented in it
	Node           *node.Node
	SCQueryService external.SCQueryService

	CounterHdrRecv int32
	CounterMbRecv  int32
	CounterTxRecv  int32
	CounterMetaRcv int32
}

// NewTestProcessorNode returns a new TestProcessorNode instance
func NewTestProcessorNode(
	maxShards uint32,
	nodeShardId uint32,
	txSignPrivKeyShardId uint32,
	initialNodeAddr string,
) *TestProcessorNode {

	shardCoordinator, _ := sharding.NewMultiShardCoordinator(maxShards, nodeShardId)

	kg := &mock.KeyGenMock{}
	sk, pk := kg.GeneratePair()

	pkAddr := []byte("aaa00000000000000000000000000000")
	nodesCoordinator := &mock.NodesCoordinatorMock{
		ComputeValidatorsGroupCalled: func(randomness []byte, round uint64, shardId uint32) (validators []sharding.Validator, err error) {

			address := pkAddr
			v, _ := sharding.NewValidator(big.NewInt(0), 1, pkAddr, address)

			return []sharding.Validator{v}, nil
		},
	}

	messenger := CreateMessengerWithKadDht(context.Background(), initialNodeAddr)
	tpn := &TestProcessorNode{
		ShardCoordinator: shardCoordinator,
		Messenger:        messenger,
		NodesCoordinator: nodesCoordinator,
	}

	tpn.NodeKeys = &TestKeyPair{
		Sk: sk,
		Pk: pk,
	}
	tpn.MultiSigner = TestMultiSig
	tpn.OwnAccount = CreateTestWalletAccount(shardCoordinator, txSignPrivKeyShardId)
	tpn.initDataPools()
	tpn.initTestNode()

	tpn.StorageBootstrapper = &mock.StorageBootstrapperMock{}
	tpn.BootstrapStorer = &mock.BoostrapStorerMock{}

	return tpn
}

// NewTestProcessorNodeWithCustomDataPool returns a new TestProcessorNode instance with the given data pool
func NewTestProcessorNodeWithCustomDataPool(maxShards uint32, nodeShardId uint32, txSignPrivKeyShardId uint32, initialNodeAddr string, dPool dataRetriever.PoolsHolder) *TestProcessorNode {
	shardCoordinator, _ := sharding.NewMultiShardCoordinator(maxShards, nodeShardId)

	messenger := CreateMessengerWithKadDht(context.Background(), initialNodeAddr)
	_ = messenger.SetThresholdMinConnectedPeers(minConnectedPeers)
	nodesCoordinator := &mock.NodesCoordinatorMock{}
	kg := &mock.KeyGenMock{}
	sk, pk := kg.GeneratePair()

	tpn := &TestProcessorNode{
		ShardCoordinator: shardCoordinator,
		Messenger:        messenger,
		NodesCoordinator: nodesCoordinator,
	}

	tpn.NodeKeys = &TestKeyPair{
		Sk: sk,
		Pk: pk,
	}
	tpn.MultiSigner = TestMultiSig
	tpn.OwnAccount = CreateTestWalletAccount(shardCoordinator, txSignPrivKeyShardId)
	if tpn.ShardCoordinator.SelfId() != sharding.MetachainShardId {
		tpn.ShardDataPool = dPool
	} else {
		tpn.initDataPools()
	}
	tpn.initTestNode()

	return tpn
}

func (tpn *TestProcessorNode) initTestNode() {
	tpn.SpecialAddressHandler = mock.NewSpecialAddressHandlerMock(
		TestAddressConverter,
		tpn.ShardCoordinator,
		tpn.NodesCoordinator,
	)
	tpn.initStorage()
	tpn.AccntState, _, _ = CreateAccountsDB(factory2.UserAccount)
	tpn.PeerState, _, _ = CreateAccountsDB(factory2.ValidatorAccount)
	tpn.initChainHandler()
	tpn.initEconomicsData()
	tpn.initInterceptors()
	tpn.initResolvers()
	tpn.initInnerProcessors()
	tpn.SCQueryService, _ = smartContract.NewSCQueryService(tpn.VMContainer, tpn.EconomicsData.MaxGasLimitPerBlock())
	tpn.GenesisBlocks = CreateGenesisBlocks(
		tpn.AccntState,
		TestAddressConverter,
		&sharding.NodesSetup{},
		tpn.ShardCoordinator,
		tpn.Storage,
		tpn.BlockChain,
		TestMarshalizer,
		TestHasher,
		TestUint64Converter,
		tpn.MetaDataPool,
		tpn.EconomicsData.EconomicsData,
	)
	tpn.initBlockProcessor()
	tpn.BroadcastMessenger, _ = sposFactory.GetBroadcastMessenger(
		TestMarshalizer,
		tpn.Messenger,
		tpn.ShardCoordinator,
		tpn.OwnAccount.SkTxSign,
		tpn.OwnAccount.SingleSigner,
	)
	tpn.setGenesisBlock()
	tpn.initNode()
	tpn.SCQueryService, _ = smartContract.NewSCQueryService(tpn.VMContainer, tpn.EconomicsData.MaxGasLimitPerBlock())
	tpn.addHandlersForCounters()
	tpn.addGenesisBlocksIntoStorage()
}

func (tpn *TestProcessorNode) initDataPools() {
	if tpn.ShardCoordinator.SelfId() == sharding.MetachainShardId {
		tpn.MetaDataPool = CreateTestMetaDataPool()
	} else {
		tpn.ShardDataPool = CreateTestShardDataPool(nil)
	}
}

func (tpn *TestProcessorNode) initStorage() {
	if tpn.ShardCoordinator.SelfId() == sharding.MetachainShardId {
		tpn.Storage = CreateMetaStore(tpn.ShardCoordinator)
	} else {
		tpn.Storage = CreateShardStore(tpn.ShardCoordinator.NumberOfShards())
	}
}

func (tpn *TestProcessorNode) initChainHandler() {
	if tpn.ShardCoordinator.SelfId() == sharding.MetachainShardId {
		tpn.BlockChain = CreateMetaChain()
	} else {
		tpn.BlockChain = CreateShardChain()
	}
}

func (tpn *TestProcessorNode) initEconomicsData() {
	maxGasLimitPerBlock := strconv.FormatUint(MaxGasLimitPerBlock, 10)
	minGasPrice := strconv.FormatUint(MinTxGasPrice, 10)
	minGasLimit := strconv.FormatUint(MinTxGasLimit, 10)

	economicsData, _ := economics.NewEconomicsData(
		&config.ConfigEconomics{
			EconomicsAddresses: config.EconomicsAddresses{
				CommunityAddress: "addr1",
				BurnAddress:      "addr2",
			},
			RewardsSettings: config.RewardsSettings{
				RewardsValue:        "1000",
				CommunityPercentage: 0.10,
				LeaderPercentage:    0.50,
				BurnPercentage:      0.40,
			},
			FeeSettings: config.FeeSettings{
				MaxGasLimitPerBlock: maxGasLimitPerBlock,
				MinGasPrice:         minGasPrice,
				MinGasLimit:         minGasLimit,
			},
			ValidatorSettings: config.ValidatorSettings{
				StakeValue:    "500",
				UnBoundPeriod: "5",
			},
		},
	)

	tpn.EconomicsData = &economics.TestEconomicsData{
		EconomicsData: economicsData,
	}
}

func (tpn *TestProcessorNode) initInterceptors() {
	var err error
	tpn.BlackListHandler = timecache.NewTimeCache(TimeSpanForBadHeaders)

	if tpn.ShardCoordinator.SelfId() == sharding.MetachainShardId {
		interceptorContainerFactory, _ := metaProcess.NewInterceptorsContainerFactory(
			tpn.ShardCoordinator,
			tpn.NodesCoordinator,
			tpn.Messenger,
			tpn.Storage,
			TestMarshalizer,
			TestHasher,
			TestMultiSig,
			tpn.MetaDataPool,
			tpn.AccntState,
			TestAddressConverter,
			tpn.OwnAccount.SingleSigner,
			tpn.OwnAccount.BlockSingleSigner,
			tpn.OwnAccount.KeygenTxSign,
			tpn.OwnAccount.KeygenBlockSign,
			maxTxNonceDeltaAllowed,
			tpn.EconomicsData,
			tpn.BlackListHandler,
		)

		tpn.InterceptorsContainer, err = interceptorContainerFactory.Create()
		if err != nil {
			fmt.Println(err.Error())
		}
	} else {
		interceptorContainerFactory, _ := shard.NewInterceptorsContainerFactory(
			tpn.AccntState,
			tpn.ShardCoordinator,
			tpn.NodesCoordinator,
			tpn.Messenger,
			tpn.Storage,
			TestMarshalizer,
			TestHasher,
			tpn.OwnAccount.KeygenTxSign,
			tpn.OwnAccount.KeygenBlockSign,
			tpn.OwnAccount.SingleSigner,
			tpn.OwnAccount.BlockSingleSigner,
			TestMultiSig,
			tpn.ShardDataPool,
			TestAddressConverter,
			maxTxNonceDeltaAllowed,
			tpn.EconomicsData,
			tpn.BlackListHandler,
		)

		tpn.InterceptorsContainer, err = interceptorContainerFactory.Create()
		if err != nil {
			fmt.Println(err.Error())
		}
	}
}

func (tpn *TestProcessorNode) initResolvers() {
	dataPacker, _ := partitioning.NewSimpleDataPacker(TestMarshalizer)

	if tpn.ShardCoordinator.SelfId() == sharding.MetachainShardId {
		resolversContainerFactory, _ := metafactoryDataRetriever.NewResolversContainerFactory(
			tpn.ShardCoordinator,
			tpn.Messenger,
			tpn.Storage,
			TestMarshalizer,
			tpn.MetaDataPool,
			TestUint64Converter,
			dataPacker,
		)

		tpn.ResolversContainer, _ = resolversContainerFactory.Create()
		tpn.ResolverFinder, _ = containers.NewResolversFinder(tpn.ResolversContainer, tpn.ShardCoordinator)
		tpn.RequestHandler, _ = requestHandlers.NewMetaResolverRequestHandler(
			tpn.ResolverFinder,
			factory.ShardHeadersForMetachainTopic,
			factory.MetachainBlocksTopic,
			factory.TransactionTopic,
			factory.UnsignedTransactionTopic,
			factory.MiniBlocksTopic,
			100,
		)
	} else {
		resolversContainerFactory, _ := factoryDataRetriever.NewResolversContainerFactory(
			tpn.ShardCoordinator,
			tpn.Messenger,
			tpn.Storage,
			TestMarshalizer,
			tpn.ShardDataPool,
			TestUint64Converter,
			dataPacker,
		)

		tpn.ResolversContainer, _ = resolversContainerFactory.Create()
		tpn.ResolverFinder, _ = containers.NewResolversFinder(tpn.ResolversContainer, tpn.ShardCoordinator)
		tpn.RequestHandler, _ = requestHandlers.NewShardResolverRequestHandler(
			tpn.ResolverFinder,
			factory.TransactionTopic,
			factory.UnsignedTransactionTopic,
			factory.RewardsTransactionTopic,
			factory.MiniBlocksTopic,
			factory.HeadersTopic,
			factory.MetachainBlocksTopic,
			100,
		)
	}
}

func createAndAddIeleVM(
	vmContainer process.VirtualMachinesContainer,
	blockChainHook vmcommon.BlockchainHook,
) {
	cryptoHook := hooks.NewVMCryptoHook()
	ieleVM := endpoint.NewElrondIeleVM(factory.IELEVirtualMachine, endpoint.ElrondTestnet, blockChainHook, cryptoHook)
	_ = vmContainer.Add(factory.IELEVirtualMachine, ieleVM)
}

func (tpn *TestProcessorNode) initInnerProcessors() {
	if tpn.ShardCoordinator.SelfId() == sharding.MetachainShardId {
		tpn.initMetaInnerProcessors()
		return
	}

	interimProcFactory, _ := shard.NewIntermediateProcessorsContainerFactory(
		tpn.ShardCoordinator,
		TestMarshalizer,
		TestHasher,
		TestAddressConverter,
		tpn.SpecialAddressHandler,
		tpn.Storage,
		tpn.ShardDataPool,
		tpn.EconomicsData.EconomicsData,
	)

	tpn.InterimProcContainer, _ = interimProcFactory.Create()
	tpn.ScrForwarder, _ = tpn.InterimProcContainer.Get(dataBlock.SmartContractResultBlock)
	rewardsInter, _ := tpn.InterimProcContainer.Get(dataBlock.RewardsBlock)
	rewardsHandler, _ := rewardsInter.(process.TransactionFeeHandler)
	internalTxProducer, _ := rewardsInter.(process.InternalTransactionProducer)

	tpn.RewardsProcessor, _ = rewardTransaction.NewRewardTxProcessor(
		tpn.AccntState,
		TestAddressConverter,
		tpn.ShardCoordinator,
		rewardsInter,
	)

	argsHook := hooks.ArgBlockChainHook{
		Accounts:         tpn.AccntState,
		AddrConv:         TestAddressConverter,
		StorageService:   tpn.Storage,
		BlockChain:       tpn.BlockChain,
		ShardCoordinator: tpn.ShardCoordinator,
		Marshalizer:      TestMarshalizer,
		Uint64Converter:  TestUint64Converter,
	}
	maxGasLimitPerBlock := uint64(0xFFFFFFFFFFFFFFFF)
	gasSchedule := arwenConfig.MakeGasMap(1)
	vmFactory, _ := shard.NewVMContainerFactory(maxGasLimitPerBlock, gasSchedule, argsHook)

	tpn.VMContainer, _ = vmFactory.Create()
	tpn.BlockchainHook, _ = vmFactory.BlockChainHookImpl().(*hooks.BlockChainHookImpl)
	createAndAddIeleVM(tpn.VMContainer, tpn.BlockchainHook)

	mockVM, _ := mock.NewOneSCExecutorMockVM(tpn.BlockchainHook, TestHasher)
	mockVM.GasForOperation = OpGasValueForMockVm
	_ = tpn.VMContainer.Add(procFactory.InternalTestingVM, mockVM)

	tpn.ArgsParser, _ = smartContract.NewAtArgumentParser()
	tpn.GasHandler, _ = preprocess.NewGasComputation(tpn.EconomicsData)
	tpn.ScProcessor, _ = smartContract.NewSmartContractProcessor(
		tpn.VMContainer,
		tpn.ArgsParser,
		TestHasher,
		TestMarshalizer,
		tpn.AccntState,
		vmFactory.BlockChainHookImpl(),
		TestAddressConverter,
		tpn.ShardCoordinator,
		tpn.ScrForwarder,
		rewardsHandler,
		tpn.EconomicsData,
		tpn.GasHandler,
	)

	txTypeHandler, _ := coordinator.NewTxTypeHandler(TestAddressConverter, tpn.ShardCoordinator, tpn.AccntState)

	tpn.TxProcessor, _ = transaction.NewTxProcessor(
		tpn.AccntState,
		TestHasher,
		TestAddressConverter,
		TestMarshalizer,
		tpn.ShardCoordinator,
		tpn.ScProcessor,
		rewardsHandler,
		txTypeHandler,
		tpn.EconomicsData,
	)

	tpn.MiniBlocksCompacter, _ = preprocess.NewMiniBlocksCompaction(tpn.EconomicsData, tpn.ShardCoordinator, tpn.GasHandler)

	fact, _ := shard.NewPreProcessorsContainerFactory(
		tpn.ShardCoordinator,
		tpn.Storage,
		TestMarshalizer,
		TestHasher,
		tpn.ShardDataPool,
		TestAddressConverter,
		tpn.AccntState,
		tpn.RequestHandler,
		tpn.TxProcessor,
		tpn.ScProcessor,
		tpn.ScProcessor.(process.SmartContractResultProcessor),
		tpn.RewardsProcessor,
		internalTxProducer,
		tpn.EconomicsData,
		tpn.MiniBlocksCompacter,
		tpn.GasHandler,
	)
	tpn.PreProcessorsContainer, _ = fact.Create()

	tpn.TxCoordinator, _ = coordinator.NewTransactionCoordinator(
		tpn.ShardCoordinator,
		tpn.AccntState,
		tpn.ShardDataPool.MiniBlocks(),
		tpn.RequestHandler,
		tpn.PreProcessorsContainer,
		tpn.InterimProcContainer,
		tpn.GasHandler,
	)
}

func (tpn *TestProcessorNode) initMetaInnerProcessors() {
	interimProcFactory, _ := metaProcess.NewIntermediateProcessorsContainerFactory(
		tpn.ShardCoordinator,
		TestMarshalizer,
		TestHasher,
		TestAddressConverter,
		tpn.Storage,
		tpn.MetaDataPool,
	)

	tpn.InterimProcContainer, _ = interimProcFactory.Create()
	tpn.ScrForwarder, _ = tpn.InterimProcContainer.Get(dataBlock.SmartContractResultBlock)

	argsHook := hooks.ArgBlockChainHook{
		Accounts:         tpn.AccntState,
		AddrConv:         TestAddressConverter,
		StorageService:   tpn.Storage,
		BlockChain:       tpn.BlockChain,
		ShardCoordinator: tpn.ShardCoordinator,
		Marshalizer:      TestMarshalizer,
		Uint64Converter:  TestUint64Converter,
	}

	vmFactory, _ := metaProcess.NewVMContainerFactory(argsHook, tpn.EconomicsData.EconomicsData)

	tpn.VMContainer, _ = vmFactory.Create()
	tpn.BlockchainHook, _ = vmFactory.BlockChainHookImpl().(*hooks.BlockChainHookImpl)

	tpn.addMockVm(tpn.BlockchainHook)

	tpn.ArgsParser, _ = smartContract.NewAtArgumentParser()
	tpn.GasHandler, _ = preprocess.NewGasComputation(tpn.EconomicsData)
	tpn.ScProcessor, _ = smartContract.NewSmartContractProcessor(
		tpn.VMContainer,
		tpn.ArgsParser,
		TestHasher,
		TestMarshalizer,
		tpn.AccntState,
		vmFactory.BlockChainHookImpl(),
		TestAddressConverter,
		tpn.ShardCoordinator,
		tpn.ScrForwarder,
		&metaProcess.TransactionFeeHandler{},
		tpn.EconomicsData,
		tpn.GasHandler,
	)

	txTypeHandler, _ := coordinator.NewTxTypeHandler(TestAddressConverter, tpn.ShardCoordinator, tpn.AccntState)

	tpn.TxProcessor, _ = transaction.NewMetaTxProcessor(
		tpn.AccntState,
		TestAddressConverter,
		tpn.ShardCoordinator,
		tpn.ScProcessor,
		txTypeHandler,
	)

	tpn.MiniBlocksCompacter, _ = preprocess.NewMiniBlocksCompaction(tpn.EconomicsData, tpn.ShardCoordinator, tpn.GasHandler)

	fact, _ := metaProcess.NewPreProcessorsContainerFactory(
		tpn.ShardCoordinator,
		tpn.Storage,
		TestMarshalizer,
		TestHasher,
		tpn.MetaDataPool,
		tpn.AccntState,
		tpn.RequestHandler,
		tpn.TxProcessor,
		tpn.EconomicsData.EconomicsData,
		tpn.MiniBlocksCompacter,
		tpn.GasHandler,
	)
	tpn.PreProcessorsContainer, _ = fact.Create()

	tpn.TxCoordinator, _ = coordinator.NewTransactionCoordinator(
		tpn.ShardCoordinator,
		tpn.AccntState,
		tpn.MetaDataPool.MiniBlocks(),
		tpn.RequestHandler,
		tpn.PreProcessorsContainer,
		tpn.InterimProcContainer,
		tpn.GasHandler,
	)
}

func (tpn *TestProcessorNode) addMockVm(blockchainHook vmcommon.BlockchainHook) {
	mockVM, _ := mock.NewOneSCExecutorMockVM(blockchainHook, TestHasher)
	mockVM.GasForOperation = OpGasValueForMockVm

	_ = tpn.VMContainer.Add(factory.InternalTestingVM, mockVM)
}

func (tpn *TestProcessorNode) initBlockProcessor() {
	var err error

	tpn.ForkDetector = &mock.ForkDetectorMock{
		AddHeaderCalled: func(header data.HeaderHandler, hash []byte, state process.BlockHeaderState, finalHeaders []data.HeaderHandler, finalHeadersHashes [][]byte, isNotarizedShardStuck bool) error {
			return nil
		},
		GetHighestFinalBlockNonceCalled: func() uint64 {
			return 0
		},
		ProbableHighestNonceCalled: func() uint64 {
			return 0
		},
	}

	argumentsBase := block.ArgBaseProcessor{
		Accounts:                     tpn.AccntState,
		ForkDetector:                 tpn.ForkDetector,
		Hasher:                       TestHasher,
		Marshalizer:                  TestMarshalizer,
		Store:                        tpn.Storage,
		ShardCoordinator:             tpn.ShardCoordinator,
		NodesCoordinator:             tpn.NodesCoordinator,
		SpecialAddressHandler:        tpn.SpecialAddressHandler,
		Uint64Converter:              TestUint64Converter,
		StartHeaders:                 tpn.GenesisBlocks,
		RequestHandler:               tpn.RequestHandler,
		Core:                         nil,
		BlockChainHook:               tpn.BlockchainHook,
		ValidatorStatisticsProcessor: &mock.ValidatorStatisticsProcessorMock{},
		Rounder:                      &mock.RounderMock{},
		BootStorer: &mock.BoostrapStorerMock{
			PutCalled: func(round int64, bootData bootstrapStorage.BootstrapData) error {
				return nil
			},
		},
	}

	if tpn.ShardCoordinator.SelfId() == sharding.MetachainShardId {
		argumentsBase.TxCoordinator = tpn.TxCoordinator

		argsStakingToPeer := scToProtocol2.ArgStakingToPeer{
			AdrConv:     TestAddressConverter,
			Hasher:      TestHasher,
			Marshalizer: TestMarshalizer,
			PeerState:   tpn.PeerState,
			BaseState:   tpn.AccntState,
			ArgParser:   tpn.ArgsParser,
			CurrTxs:     tpn.MetaDataPool.CurrentBlockTxs(),
			ScQuery:     tpn.SCQueryService,
		}
		scToProtocol, _ := scToProtocol2.NewStakingToPeer(argsStakingToPeer)
		arguments := block.ArgMetaProcessor{
			ArgBaseProcessor:   argumentsBase,
			DataPool:           tpn.MetaDataPool,
			SCDataGetter:       tpn.SCQueryService,
			SCToProtocol:       scToProtocol,
			PeerChangesHandler: scToProtocol,
		}

		tpn.BlockProcessor, err = block.NewMetaProcessor(arguments)
	} else {
		argumentsBase.BlockChainHook = tpn.BlockchainHook
		argumentsBase.TxCoordinator = tpn.TxCoordinator
		arguments := block.ArgShardProcessor{
			ArgBaseProcessor: argumentsBase,
			DataPool:         tpn.ShardDataPool,
			TxsPoolsCleaner:  &mock.TxPoolsCleanerMock{},
		}

		tpn.BlockProcessor, err = block.NewShardProcessor(arguments)
	}

	if err != nil {
		fmt.Printf("Error creating blockprocessor: %s\n", err.Error())
	}
}

func (tpn *TestProcessorNode) setGenesisBlock() {
	genesisBlock := tpn.GenesisBlocks[tpn.ShardCoordinator.SelfId()]
	_ = tpn.BlockChain.SetGenesisHeader(genesisBlock)
	hash, _ := core.CalculateHash(TestMarshalizer, TestHasher, genesisBlock)
	tpn.BlockChain.SetGenesisHeaderHash(hash)
}

func (tpn *TestProcessorNode) initNode() {
	var err error

	tpn.Node, err = node.NewNode(
		node.WithMessenger(tpn.Messenger),
		node.WithMarshalizer(TestMarshalizer),
		node.WithHasher(TestHasher),
		node.WithHasher(TestHasher),
		node.WithAddressConverter(TestAddressConverter),
		node.WithAccountsAdapter(tpn.AccntState),
		node.WithKeyGen(tpn.OwnAccount.KeygenTxSign),
		node.WithKeyGenForAccounts(TestKeyGenForAccounts),
		node.WithTxFeeHandler(tpn.EconomicsData),
		node.WithShardCoordinator(tpn.ShardCoordinator),
		node.WithNodesCoordinator(tpn.NodesCoordinator),
		node.WithBlockChain(tpn.BlockChain),
		node.WithUint64ByteSliceConverter(TestUint64Converter),
		node.WithMultiSigner(tpn.MultiSigner),
		node.WithSingleSigner(tpn.OwnAccount.SingleSigner),
		node.WithTxSignPrivKey(tpn.OwnAccount.SkTxSign),
		node.WithTxSignPubKey(tpn.OwnAccount.PkTxSign),
		node.WithPrivKey(tpn.NodeKeys.Sk),
		node.WithPubKey(tpn.NodeKeys.Pk),
		node.WithInterceptorsContainer(tpn.InterceptorsContainer),
		node.WithResolversFinder(tpn.ResolverFinder),
		node.WithBlockProcessor(tpn.BlockProcessor),
		node.WithTxSingleSigner(tpn.OwnAccount.SingleSigner),
		node.WithDataStore(tpn.Storage),
		node.WithSyncer(&mock.SyncTimerMock{}),
		node.WithBlackListHandler(tpn.BlackListHandler),
	)
	if err != nil {
		fmt.Printf("Error creating node: %s\n", err.Error())
	}

	if tpn.ShardCoordinator.SelfId() == sharding.MetachainShardId {
		err = tpn.Node.ApplyOptions(
			node.WithMetaDataPool(tpn.MetaDataPool),
		)
	} else {
		err = tpn.Node.ApplyOptions(
			node.WithDataPool(tpn.ShardDataPool),
		)
	}

	if err != nil {
		fmt.Printf("Error creating node: %s\n", err.Error())
	}
}

// SendTransaction can send a transaction (it does the dispatching)
func (tpn *TestProcessorNode) SendTransaction(tx *dataTransaction.Transaction) (string, error) {
	txHash, err := tpn.Node.SendTransaction(
		tx.Nonce,
		hex.EncodeToString(tx.SndAddr),
		hex.EncodeToString(tx.RcvAddr),
		tx.Value.String(),
		tx.GasPrice,
		tx.GasLimit,
		tx.Data,
		tx.Signature,
	)
	return txHash, err
}

func (tpn *TestProcessorNode) addHandlersForCounters() {
	metaHandlers := func(key []byte) {
		atomic.AddInt32(&tpn.CounterMetaRcv, 1)
	}
	hdrHandlers := func(key []byte) {
		atomic.AddInt32(&tpn.CounterHdrRecv, 1)
	}

	if tpn.ShardCoordinator.SelfId() == sharding.MetachainShardId {
		tpn.MetaDataPool.ShardHeaders().RegisterHandler(hdrHandlers)
		tpn.MetaDataPool.MetaBlocks().RegisterHandler(metaHandlers)
	} else {
		txHandler := func(key []byte) {
			atomic.AddInt32(&tpn.CounterTxRecv, 1)
		}
		mbHandlers := func(key []byte) {
			atomic.AddInt32(&tpn.CounterMbRecv, 1)
		}

		tpn.ShardDataPool.UnsignedTransactions().RegisterHandler(txHandler)
		tpn.ShardDataPool.Transactions().RegisterHandler(txHandler)
		tpn.ShardDataPool.RewardTransactions().RegisterHandler(txHandler)
		tpn.ShardDataPool.Headers().RegisterHandler(hdrHandlers)
		tpn.ShardDataPool.MetaBlocks().RegisterHandler(metaHandlers)
		tpn.ShardDataPool.MiniBlocks().RegisterHandler(mbHandlers)
	}
}

// StartSync calls Bootstrapper.StartSync. Errors if bootstrapper is not set
func (tpn *TestProcessorNode) StartSync() error {
	if tpn.Bootstrapper == nil {
		return errors.New("no bootstrapper available")
	}

	tpn.Bootstrapper.StartSync()

	return nil
}

// LoadTxSignSkBytes alters the already generated sk/pk pair
func (tpn *TestProcessorNode) LoadTxSignSkBytes(skBytes []byte) {
	tpn.OwnAccount.LoadTxSignSkBytes(skBytes)
}

// ProposeBlock proposes a new block
func (tpn *TestProcessorNode) ProposeBlock(round uint64, nonce uint64) (data.BodyHandler, data.HeaderHandler, [][]byte) {
	startTime := time.Now()
	maxTime := time.Second * 200000

	haveTime := func() bool {
		elapsedTime := time.Since(startTime)
		remainingTime := maxTime - elapsedTime
		return remainingTime > 0
	}

	blockHeader := tpn.BlockProcessor.CreateNewHeader()

	blockHeader.SetRound(round)
	blockHeader.SetNonce(nonce)
	blockHeader.SetPubKeysBitmap([]byte{1})
	currHdr := tpn.BlockChain.GetCurrentBlockHeader()
	if currHdr == nil {
		currHdr = tpn.BlockChain.GetGenesisHeader()
	}

	buff, _ := TestMarshalizer.Marshal(currHdr)
	blockHeader.SetPrevHash(TestHasher.Compute(string(buff)))
	blockHeader.SetPrevRandSeed(currHdr.GetRandSeed())
	sig, _ := TestMultiSig.AggregateSigs(nil)
	blockHeader.SetSignature(sig)
	blockHeader.SetRandSeed(sig)
	blockHeader.SetLeaderSignature([]byte("leader sign"))

	blockBody, err := tpn.BlockProcessor.CreateBlockBody(blockHeader, haveTime)
	if err != nil {
		fmt.Println(err.Error())
		return nil, nil, nil
	}
	err = tpn.BlockProcessor.ApplyBodyToHeader(blockHeader, blockBody)
	if err != nil {
		fmt.Println(err.Error())
		return nil, nil, nil
	}

	shardBlockBody, ok := blockBody.(dataBlock.Body)
	txHashes := make([][]byte, 0)
	if !ok {
		return blockBody, blockHeader, txHashes
	}

	for _, mb := range shardBlockBody {
		for _, hash := range mb.TxHashes {
			copiedHash := make([]byte, len(hash))
			copy(copiedHash, hash)
			txHashes = append(txHashes, copiedHash)
		}
	}

	return blockBody, blockHeader, txHashes
}

// BroadcastBlock broadcasts the block and body to the connected peers
func (tpn *TestProcessorNode) BroadcastBlock(body data.BodyHandler, header data.HeaderHandler) {
	_ = tpn.BroadcastMessenger.BroadcastBlock(body, header)
	_ = tpn.BroadcastMessenger.BroadcastShardHeader(header)
	miniBlocks, transactions, _ := tpn.BlockProcessor.MarshalizedDataToBroadcast(header, body)
	_ = tpn.BroadcastMessenger.BroadcastMiniBlocks(miniBlocks)
	_ = tpn.BroadcastMessenger.BroadcastTransactions(transactions)
}

// CommitBlock commits the block and body
func (tpn *TestProcessorNode) CommitBlock(body data.BodyHandler, header data.HeaderHandler) {
	_ = tpn.BlockProcessor.CommitBlock(tpn.BlockChain, header, body)
}

// GetShardHeader returns the first *dataBlock.Header stored in datapools having the nonce provided as parameter
func (tpn *TestProcessorNode) GetShardHeader(nonce uint64) (*dataBlock.Header, error) {
	invalidCachers := tpn.ShardDataPool == nil || tpn.ShardDataPool.Headers() == nil || tpn.ShardDataPool.HeadersNonces() == nil
	if invalidCachers {
		return nil, errors.New("invalid data pool")
	}

	syncMapHashNonce, ok := tpn.ShardDataPool.HeadersNonces().Get(nonce)
	if !ok {
		return nil, errors.New(fmt.Sprintf("no hash-nonce link in HeadersNonces for nonce %d", nonce))
	}

	headerHash, ok := syncMapHashNonce.Load(tpn.ShardCoordinator.SelfId())
	if !ok {
		return nil, errors.New(fmt.Sprintf("no hash-nonce hash in HeadersNonces for nonce %d", nonce))
	}

	headerObject, ok := tpn.ShardDataPool.Headers().Get(headerHash)
	if !ok {
		return nil, errors.New(fmt.Sprintf("no header found for hash %s", hex.EncodeToString(headerHash)))
	}

	header, ok := headerObject.(*dataBlock.Header)
	if !ok {
		return nil, errors.New(fmt.Sprintf("not a *dataBlock.Header stored in headers found for hash %s", hex.EncodeToString(headerHash)))
	}

	return header, nil
}

// GetBlockBody returns the body for provided header parameter
func (tpn *TestProcessorNode) GetBlockBody(header *dataBlock.Header) (dataBlock.Body, error) {
	invalidCachers := tpn.ShardDataPool == nil || tpn.ShardDataPool.MiniBlocks() == nil
	if invalidCachers {
		return nil, errors.New("invalid data pool")
	}

	body := dataBlock.Body{}
	for _, miniBlockHeader := range header.MiniBlockHeaders {
		miniBlockHash := miniBlockHeader.Hash

		mbObject, ok := tpn.ShardDataPool.MiniBlocks().Get(miniBlockHash)
		if !ok {
			return nil, errors.New(fmt.Sprintf("no miniblock found for hash %s", hex.EncodeToString(miniBlockHash)))
		}

		mb, ok := mbObject.(*dataBlock.MiniBlock)
		if !ok {
			return nil, errors.New(fmt.Sprintf("not a *dataBlock.MiniBlock stored in miniblocks found for hash %s", hex.EncodeToString(miniBlockHash)))
		}

		body = append(body, mb)
	}

	return body, nil
}

// GetMetaBlockBody returns the body for provided header parameter
func (tpn *TestProcessorNode) GetMetaBlockBody(header *dataBlock.MetaBlock) (dataBlock.Body, error) {
	invalidCachers := tpn.MetaDataPool == nil || tpn.MetaDataPool.MiniBlocks() == nil
	if invalidCachers {
		return nil, errors.New("invalid data pool")
	}

	body := dataBlock.Body{}
	for _, miniBlockHeader := range header.MiniBlockHeaders {
		miniBlockHash := miniBlockHeader.Hash

		mbObject, ok := tpn.MetaDataPool.MiniBlocks().Get(miniBlockHash)
		if !ok {
			return nil, errors.New(fmt.Sprintf("no miniblock found for hash %s", hex.EncodeToString(miniBlockHash)))
		}

		mb, ok := mbObject.(*dataBlock.MiniBlock)
		if !ok {
			return nil, errors.New(fmt.Sprintf("not a *dataBlock.MiniBlock stored in miniblocks found for hash %s", hex.EncodeToString(miniBlockHash)))
		}

		body = append(body, mb)
	}

	return body, nil
}

// GetMetaHeader returns the first *dataBlock.MetaBlock stored in datapools having the nonce provided as parameter
func (tpn *TestProcessorNode) GetMetaHeader(nonce uint64) (*dataBlock.MetaBlock, error) {
	invalidCachers := tpn.MetaDataPool == nil || tpn.MetaDataPool.MetaBlocks() == nil || tpn.MetaDataPool.HeadersNonces() == nil
	if invalidCachers {
		return nil, errors.New("invalid data pool")
	}

	syncMapHashNonce, ok := tpn.MetaDataPool.HeadersNonces().Get(nonce)
	if !ok {
		return nil, errors.New(fmt.Sprintf("no hash-nonce link in HeadersNonces for nonce %d", nonce))
	}

	headerHash, ok := syncMapHashNonce.Load(tpn.ShardCoordinator.SelfId())
	if !ok {
		return nil, errors.New(fmt.Sprintf("no hash-nonce hash in HeadersNonces for nonce %d", nonce))
	}

	headerObject, ok := tpn.MetaDataPool.MetaBlocks().Get(headerHash)
	if !ok {
		return nil, errors.New(fmt.Sprintf("no header found for hash %s", hex.EncodeToString(headerHash)))
	}

	header, ok := headerObject.(*dataBlock.MetaBlock)
	if !ok {
		return nil, errors.New(fmt.Sprintf("not a *dataBlock.MetaBlock stored in headers found for hash %s", hex.EncodeToString(headerHash)))
	}

	return header, nil
}

// SyncNode tries to process and commit a block already stored in data pool with provided nonce
func (tpn *TestProcessorNode) SyncNode(nonce uint64) error {
	if tpn.ShardCoordinator.SelfId() == sharding.MetachainShardId {
		return tpn.syncMetaNode(nonce)
	} else {
		return tpn.syncShardNode(nonce)
	}
}

func (tpn *TestProcessorNode) syncShardNode(nonce uint64) error {
	header, err := tpn.GetShardHeader(nonce)
	if err != nil {
		return err
	}

	body, err := tpn.GetBlockBody(header)
	if err != nil {
		return err
	}

	err = tpn.BlockProcessor.ProcessBlock(
		tpn.BlockChain,
		header,
		body,
		func() time.Duration {
			return time.Second * 2
		},
	)
	if err != nil {
		return err
	}

	err = tpn.BlockProcessor.CommitBlock(tpn.BlockChain, header, body)
	if err != nil {
		return err
	}

	return nil
}

func (tpn *TestProcessorNode) syncMetaNode(nonce uint64) error {
	header, err := tpn.GetMetaHeader(nonce)
	if err != nil {
		return err
	}

	body, err := tpn.GetMetaBlockBody(header)
	if err != nil {
		return err
	}

	err = tpn.BlockProcessor.ProcessBlock(
		tpn.BlockChain,
		header,
		body,
		func() time.Duration {
			return time.Second * 2000
		},
	)
	if err != nil {
		return err
	}

	err = tpn.BlockProcessor.CommitBlock(tpn.BlockChain, header, body)
	if err != nil {
		return err
	}

	return nil
}

// SetAccountNonce sets the account nonce with journal
func (tpn *TestProcessorNode) SetAccountNonce(nonce uint64) error {
	nodeAccount, _ := tpn.AccntState.GetAccountWithJournal(tpn.OwnAccount.Address)
	err := nodeAccount.(*state.Account).SetNonceWithJournal(nonce)
	if err != nil {
		return err
	}

	_, err = tpn.AccntState.Commit()
	if err != nil {
		return err
	}

	return nil
}

// MiniBlocksPresent checks if the all the miniblocks are present in the pool
func (tpn *TestProcessorNode) MiniBlocksPresent(hashes [][]byte) bool {
	mbCacher := tpn.ShardDataPool.MiniBlocks()
	for i := 0; i < len(hashes); i++ {
		ok := mbCacher.Has(hashes[i])
		if !ok {
			return false
		}
	}

	return true
}

func (tpn *TestProcessorNode) initRounder() {
	tpn.Rounder = &mock.RounderMock{}
}<|MERGE_RESOLUTION|>--- conflicted
+++ resolved
@@ -76,20 +76,12 @@
 // TestUint64Converter represents an uint64 to byte slice converter
 var TestUint64Converter = uint64ByteSlice.NewBigEndianConverter()
 
-<<<<<<< HEAD
-// MinTxGasPrice minimum gas price required by a transaction
-var MinTxGasPrice = uint64(10)
-
-// MinTxGasLimit minimum gas limit required by a transaction
-var MinTxGasLimit = uint64(1000)
-=======
 // MinTxGasPrice defines minimum gas price required by a transaction
 //TODO refactor all tests to pass with a non zero value
-var MinTxGasPrice = uint64(0)
+var MinTxGasPrice = uint64(10)
 
 // MinTxGasLimit defines minimum gas limit required by a transaction
-var MinTxGasLimit = uint64(4)
->>>>>>> 64e9b516
+var MinTxGasLimit = uint64(1000)
 
 // MaxGasLimitPerBlock defines maximum gas limit allowed per one block
 const MaxGasLimitPerBlock = uint64(100000)
