package integrationTests

import (
	"bytes"
	"context"
	"encoding/hex"
	"fmt"
	"math/big"
	"strconv"
	"sync"
	"sync/atomic"
	"time"

	arwenConfig "github.com/ElrondNetwork/arwen-wasm-vm/v1_4/config"
	"github.com/ElrondNetwork/elrond-go-core/core"
	"github.com/ElrondNetwork/elrond-go-core/core/check"
	"github.com/ElrondNetwork/elrond-go-core/core/partitioning"
	"github.com/ElrondNetwork/elrond-go-core/core/pubkeyConverter"
	"github.com/ElrondNetwork/elrond-go-core/core/versioning"
	"github.com/ElrondNetwork/elrond-go-core/data"
	dataBlock "github.com/ElrondNetwork/elrond-go-core/data/block"
	"github.com/ElrondNetwork/elrond-go-core/data/endProcess"
	dataTransaction "github.com/ElrondNetwork/elrond-go-core/data/transaction"
	"github.com/ElrondNetwork/elrond-go-core/data/typeConverters/uint64ByteSlice"
	"github.com/ElrondNetwork/elrond-go-core/hashing/keccak"
	"github.com/ElrondNetwork/elrond-go-core/hashing/sha256"
	"github.com/ElrondNetwork/elrond-go-core/marshal"
	crypto "github.com/ElrondNetwork/elrond-go-crypto"
	"github.com/ElrondNetwork/elrond-go-crypto/signing"
	"github.com/ElrondNetwork/elrond-go-crypto/signing/ed25519"
	"github.com/ElrondNetwork/elrond-go-crypto/signing/mcl"
	mclsig "github.com/ElrondNetwork/elrond-go-crypto/signing/mcl/singlesig"
	nodeFactory "github.com/ElrondNetwork/elrond-go/cmd/node/factory"
	"github.com/ElrondNetwork/elrond-go/common"
	"github.com/ElrondNetwork/elrond-go/common/forking"
	"github.com/ElrondNetwork/elrond-go/config"
	"github.com/ElrondNetwork/elrond-go/consensus"
	"github.com/ElrondNetwork/elrond-go/consensus/spos/sposFactory"
	"github.com/ElrondNetwork/elrond-go/dataRetriever"
	"github.com/ElrondNetwork/elrond-go/dataRetriever/factory/containers"
	"github.com/ElrondNetwork/elrond-go/dataRetriever/factory/resolverscontainer"
	"github.com/ElrondNetwork/elrond-go/dataRetriever/requestHandlers"
	"github.com/ElrondNetwork/elrond-go/dblookupext"
	disabledBootstrap "github.com/ElrondNetwork/elrond-go/epochStart/bootstrap/disabled"
	"github.com/ElrondNetwork/elrond-go/epochStart/metachain"
	"github.com/ElrondNetwork/elrond-go/epochStart/notifier"
	"github.com/ElrondNetwork/elrond-go/epochStart/shardchain"
	mainFactory "github.com/ElrondNetwork/elrond-go/factory"
	hdrFactory "github.com/ElrondNetwork/elrond-go/factory/block"
	"github.com/ElrondNetwork/elrond-go/factory/peerSignatureHandler"
	"github.com/ElrondNetwork/elrond-go/genesis"
	"github.com/ElrondNetwork/elrond-go/genesis/process/disabled"
	"github.com/ElrondNetwork/elrond-go/integrationTests/mock"
	"github.com/ElrondNetwork/elrond-go/node"
	"github.com/ElrondNetwork/elrond-go/node/external"
	"github.com/ElrondNetwork/elrond-go/node/nodeDebugFactory"
	"github.com/ElrondNetwork/elrond-go/p2p"
	p2pRating "github.com/ElrondNetwork/elrond-go/p2p/rating"
	"github.com/ElrondNetwork/elrond-go/process"
	"github.com/ElrondNetwork/elrond-go/process/block"
	"github.com/ElrondNetwork/elrond-go/process/block/bootstrapStorage"
	"github.com/ElrondNetwork/elrond-go/process/block/postprocess"
	"github.com/ElrondNetwork/elrond-go/process/block/preprocess"
	"github.com/ElrondNetwork/elrond-go/process/block/processedMb"
	"github.com/ElrondNetwork/elrond-go/process/coordinator"
	"github.com/ElrondNetwork/elrond-go/process/economics"
	"github.com/ElrondNetwork/elrond-go/process/factory"
	procFactory "github.com/ElrondNetwork/elrond-go/process/factory"
	"github.com/ElrondNetwork/elrond-go/process/factory/interceptorscontainer"
	metaProcess "github.com/ElrondNetwork/elrond-go/process/factory/metachain"
	"github.com/ElrondNetwork/elrond-go/process/factory/shard"
	"github.com/ElrondNetwork/elrond-go/process/interceptors"
	processMock "github.com/ElrondNetwork/elrond-go/process/mock"
	"github.com/ElrondNetwork/elrond-go/process/peer"
	"github.com/ElrondNetwork/elrond-go/process/rating"
	"github.com/ElrondNetwork/elrond-go/process/rewardTransaction"
	"github.com/ElrondNetwork/elrond-go/process/scToProtocol"
	"github.com/ElrondNetwork/elrond-go/process/smartContract"
	"github.com/ElrondNetwork/elrond-go/process/smartContract/builtInFunctions"
	"github.com/ElrondNetwork/elrond-go/process/smartContract/hooks"
	processSync "github.com/ElrondNetwork/elrond-go/process/sync"
	"github.com/ElrondNetwork/elrond-go/process/track"
	"github.com/ElrondNetwork/elrond-go/process/transaction"
	"github.com/ElrondNetwork/elrond-go/process/transactionLog"
	"github.com/ElrondNetwork/elrond-go/process/txsSender"
	"github.com/ElrondNetwork/elrond-go/sharding"
	"github.com/ElrondNetwork/elrond-go/sharding/nodesCoordinator"
	"github.com/ElrondNetwork/elrond-go/state"
	"github.com/ElrondNetwork/elrond-go/storage"
	"github.com/ElrondNetwork/elrond-go/storage/storageUnit"
	"github.com/ElrondNetwork/elrond-go/storage/timecache"
	"github.com/ElrondNetwork/elrond-go/storage/txcache"
	"github.com/ElrondNetwork/elrond-go/testscommon"
	"github.com/ElrondNetwork/elrond-go/testscommon/bootstrapMocks"
	"github.com/ElrondNetwork/elrond-go/testscommon/cryptoMocks"
	dataRetrieverMock "github.com/ElrondNetwork/elrond-go/testscommon/dataRetriever"
	dblookupextMock "github.com/ElrondNetwork/elrond-go/testscommon/dblookupext"
	"github.com/ElrondNetwork/elrond-go/testscommon/economicsmocks"
	"github.com/ElrondNetwork/elrond-go/testscommon/epochNotifier"
	"github.com/ElrondNetwork/elrond-go/testscommon/mainFactoryMocks"
	"github.com/ElrondNetwork/elrond-go/testscommon/p2pmocks"
	"github.com/ElrondNetwork/elrond-go/testscommon/shardingMocks"
	stateMock "github.com/ElrondNetwork/elrond-go/testscommon/state"
	statusHandlerMock "github.com/ElrondNetwork/elrond-go/testscommon/statusHandler"
	trieFactory "github.com/ElrondNetwork/elrond-go/trie/factory"
	"github.com/ElrondNetwork/elrond-go/update"
	"github.com/ElrondNetwork/elrond-go/update/trigger"
	"github.com/ElrondNetwork/elrond-go/vm"
	vmProcess "github.com/ElrondNetwork/elrond-go/vm/process"
	"github.com/ElrondNetwork/elrond-go/vm/systemSmartContracts/defaults"
	vmcommon "github.com/ElrondNetwork/elrond-vm-common"
	vmcommonBuiltInFunctions "github.com/ElrondNetwork/elrond-vm-common/builtInFunctions"
	"github.com/ElrondNetwork/elrond-vm-common/parsers"
	"github.com/pkg/errors"
)

var zero = big.NewInt(0)

var hardforkPubKey = "153dae6cb3963260f309959bf285537b77ae16d82e9933147be7827f7394de8dc97d9d9af41e970bc72aecb44b77e819621081658c37f7000d21e2d0e8963df83233407bde9f46369ba4fcd03b57f40b80b06c191a428cfb5c447ec510e79307"

// TestHasher represents a sha256 hasher
var TestHasher = sha256.NewSha256()

// TestTxSignHasher represents a sha3 legacy keccak 256 hasher
var TestTxSignHasher = keccak.NewKeccak()

// TestMarshalizer represents the main marshalizer
var TestMarshalizer = &marshal.GogoProtoMarshalizer{}

// TestVmMarshalizer represents the marshalizer used in vm communication
var TestVmMarshalizer = &marshal.JsonMarshalizer{}

// TestTxSignMarshalizer represents the marshalizer used in vm communication
var TestTxSignMarshalizer = &marshal.JsonMarshalizer{}

// TestAddressPubkeyConverter represents an address public key converter
var TestAddressPubkeyConverter, _ = pubkeyConverter.NewBech32PubkeyConverter(32, log)

// TestValidatorPubkeyConverter represents an address public key converter
var TestValidatorPubkeyConverter, _ = pubkeyConverter.NewHexPubkeyConverter(96)

// TestMultiSig represents a mock multisig
var TestMultiSig = cryptoMocks.NewMultiSigner(1)

// TestKeyGenForAccounts represents a mock key generator for balances
var TestKeyGenForAccounts = signing.NewKeyGenerator(ed25519.NewEd25519())

// TestUint64Converter represents an uint64 to byte slice converter
var TestUint64Converter = uint64ByteSlice.NewBigEndianConverter()

// TestBuiltinFunctions is an additional map of builtin functions to be added
// to the scProcessor
var TestBuiltinFunctions = make(map[string]vmcommon.BuiltinFunction)

// TestBlockSizeThrottler represents a block size throttler used in adaptive block size computation
var TestBlockSizeThrottler = &mock.BlockSizeThrottlerStub{}

// TestBlockSizeComputation represents a block size computation handler
var TestBlockSizeComputationHandler, _ = preprocess.NewBlockSizeComputation(TestMarshalizer, TestBlockSizeThrottler, uint32(core.MegabyteSize*90/100))

// TestBalanceComputationHandler represents a balance computation handler
var TestBalanceComputationHandler, _ = preprocess.NewBalanceComputation()

// TestAppStatusHandler represents an AppStatusHandler
var TestAppStatusHandler = &statusHandlerMock.AppStatusHandlerStub{}

// MinTxGasPrice defines minimum gas price required by a transaction
var MinTxGasPrice = uint64(100)

// MinTxGasLimit defines minimum gas limit required by a transaction
var MinTxGasLimit = uint64(1000)

// MaxGasLimitPerBlock defines maximum gas limit allowed per one block
const MaxGasLimitPerBlock = uint64(3000000)

const maxTxNonceDeltaAllowed = 8000
const minConnectedPeers = 0

// OpGasValueForMockVm represents the gas value that it consumed by each operation called on the mock VM
// By operation, we mean each go function that is called on the VM implementation
const OpGasValueForMockVm = uint64(50)

// TimeSpanForBadHeaders is the expiry time for an added block header hash
var TimeSpanForBadHeaders = time.Second * 30

// roundDuration defines the duration of the round
const roundDuration = 5 * time.Second

// ChainID is the chain ID identifier used in integration tests, processing nodes
var ChainID = []byte("integration tests chain ID")

// MinTransactionVersion is the minimum transaction version used in integration tests, processing nodes
var MinTransactionVersion = uint32(1)

// SoftwareVersion is the software version identifier used in integration tests, processing nodes
var SoftwareVersion = []byte("intT")

var testProtocolSustainabilityAddress = "erd1932eft30w753xyvme8d49qejgkjc09n5e49w4mwdjtm0neld797su0dlxp"

// DelegationManagerConfigChangeAddress represents the address that can change the config parameters of the
// delegation manager system smartcontract
var DelegationManagerConfigChangeAddress = "erd1vxy22x0fj4zv6hktmydg8vpfh6euv02cz4yg0aaws6rrad5a5awqgqky80"

// sizeCheckDelta the maximum allowed bufer overhead (p2p unmarshalling)
const sizeCheckDelta = 100

const stateCheckpointModulus = 100

// StakingV2Epoch defines the epoch for integration tests when stakingV2 is enabled
const StakingV2Epoch = 1000

// ScheduledMiniBlocksEnableEpoch defines the epoch for integration tests when scheduled nini blocks are enabled
const ScheduledMiniBlocksEnableEpoch = 1000

// TestKeyPair holds a pair of private/public Keys
type TestKeyPair struct {
	Sk crypto.PrivateKey
	Pk crypto.PublicKey
}

// CryptoParams holds crypto parametres
type CryptoParams struct {
	KeyGen       crypto.KeyGenerator
	Keys         map[uint32][]*TestKeyPair
	SingleSigner crypto.SingleSigner
	TxKeyGen     crypto.KeyGenerator
	TxKeys       map[uint32][]*TestKeyPair
}

// Connectable defines the operations for a struct to become connectable by other struct
// In other words, all instances that implement this interface are able to connect with each other
type Connectable interface {
	ConnectTo(connectable Connectable) error
	GetConnectableAddress() string
	IsInterfaceNil() bool
}

// TestProcessorNode represents a container type of class used in integration tests
// with all its fields exported
type TestProcessorNode struct {
	ShardCoordinator sharding.Coordinator
	NodesCoordinator nodesCoordinator.NodesCoordinator
	PeerShardMapper  process.PeerShardMapper
	NodesSetup       sharding.GenesisNodesSetupHandler
	Messenger        p2p.Messenger

	OwnAccount *TestWalletAccount
	NodeKeys   *TestKeyPair

	ExportFolder        string
	DataPool            dataRetriever.PoolsHolder
	Storage             dataRetriever.StorageService
	PeerState           state.AccountsAdapter
	AccntState          state.AccountsAdapter
	TrieStorageManagers map[string]common.StorageManager
	TrieContainer       common.TriesHolder
	BlockChain          data.ChainHandler
	GenesisBlocks       map[uint32]data.HeaderHandler

	EconomicsData *economics.TestEconomicsData
	RatingsData   *rating.RatingsData

	BlockBlackListHandler process.TimeCacher
	HeaderValidator       process.HeaderConstructionValidator
	BlockTracker          process.BlockTracker
	InterceptorsContainer process.InterceptorsContainer
	ResolversContainer    dataRetriever.ResolversContainer
	ResolverFinder        dataRetriever.ResolversFinder
	RequestHandler        process.RequestHandler
	ArwenChangeLocker     common.Locker

	InterimProcContainer   process.IntermediateProcessorContainer
	TxProcessor            process.TransactionProcessor
	TxCoordinator          process.TransactionCoordinator
	ScrForwarder           process.IntermediateTransactionHandler
	BlockchainHook         *hooks.BlockChainHookImpl
	VMContainer            process.VirtualMachinesContainer
	ArgsParser             process.ArgumentsParser
	ScProcessor            *smartContract.TestScProcessor
	RewardsProcessor       process.RewardTransactionProcessor
	PreProcessorsContainer process.PreProcessorsContainer
	GasHandler             process.GasHandler
	FeeAccumulator         process.TransactionFeeHandler
	SmartContractParser    genesis.InitialSmartContractParser
	SystemSCFactory        vm.SystemSCContainerFactory

	ForkDetector             process.ForkDetector
	BlockProcessor           process.BlockProcessor
	BroadcastMessenger       consensus.BroadcastMessenger
	MiniblocksProvider       process.MiniBlockProvider
	Bootstrapper             TestBootstrapper
	RoundHandler             *mock.RoundHandlerMock
	BootstrapStorer          *mock.BoostrapStorerMock
	StorageBootstrapper      *mock.StorageBootstrapperMock
	RequestedItemsHandler    dataRetriever.RequestedItemsHandler
	WhiteListHandler         process.WhiteListHandler
	WhiteListerVerifiedTxs   process.WhiteListHandler
	NetworkShardingCollector consensus.NetworkShardingCollector

	EpochStartTrigger  TestEpochStartTrigger
	EpochStartNotifier notifier.EpochStartNotifier

	MultiSigner             crypto.MultiSigner
	HeaderSigVerifier       process.InterceptedHeaderSigVerifier
	HeaderIntegrityVerifier process.HeaderIntegrityVerifier

	ValidatorStatisticsProcessor process.ValidatorStatisticsProcessor
	Rater                        sharding.PeerAccountListAndRatingHandler

	EpochStartSystemSCProcessor process.EpochStartSystemSCProcessor

	// Node is used to call the functionality already implemented in it
	Node           *node.Node
	SCQueryService external.SCQueryService

	CounterHdrRecv       int32
	CounterMbRecv        int32
	CounterTxRecv        int32
	CounterMetaRcv       int32
	ReceivedTransactions sync.Map

	InitialNodes []*sharding.InitialNode

	ChainID               []byte
	MinTransactionVersion uint32

	ExportHandler            update.ExportHandler
	WaitTime                 time.Duration
	HistoryRepository        dblookupext.HistoryRepository
	EpochNotifier            process.EpochNotifier
	EnableEpochs             config.EnableEpochs
	UseValidVmBlsSigVerifier bool

<<<<<<< HEAD
	TransactionLogProcessor process.TransactionLogProcessor
	PeersRatingHandler      p2p.PeersRatingHandler
=======
	TransactionLogProcessor        process.TransactionLogProcessor
	ScheduledMiniBlocksEnableEpoch uint32

	PeersRatingHandler p2p.PeersRatingHandler

	HardforkTrigger node.HardforkTrigger
>>>>>>> 3bae78e8
}

// CreatePkBytes creates 'numShards' public key-like byte slices
func CreatePkBytes(numShards uint32) map[uint32][]byte {
	pk := []byte("afafafafafafafafafafafafafafafafafafafafafafafafafafafafafafafafafafafafafafafafafafafafafafafaf")
	pksbytes := make(map[uint32][]byte, numShards+1)
	for i := uint32(0); i < numShards; i++ {
		pksbytes[i] = make([]byte, len(pk))
		copy(pksbytes[i], pk)
		pksbytes[i][0] = byte(i)
	}

	pksbytes[core.MetachainShardId] = make([]byte, 128)
	pksbytes[core.MetachainShardId] = pk
	pksbytes[core.MetachainShardId][0] = byte(numShards)

	return pksbytes
}

func newBaseTestProcessorNode(
	maxShards uint32,
	nodeShardId uint32,
	txSignPrivKeyShardId uint32,
) *TestProcessorNode {
	shardCoordinator, _ := sharding.NewMultiShardCoordinator(maxShards, nodeShardId)

	kg := &mock.KeyGenMock{}
	sk, pk := kg.GeneratePair()

	pksBytes := CreatePkBytes(maxShards)
	address := []byte("afafafafafafafafafafafafafafafaf")
	numNodes := uint32(len(pksBytes))

	nodesSetup := &mock.NodesSetupStub{
		InitialNodesInfoCalled: func() (m map[uint32][]nodesCoordinator.GenesisNodeInfoHandler, m2 map[uint32][]nodesCoordinator.GenesisNodeInfoHandler) {
			oneMap := make(map[uint32][]nodesCoordinator.GenesisNodeInfoHandler)
			for i := uint32(0); i < maxShards; i++ {
				oneMap[i] = append(oneMap[i], mock.NewNodeInfo(address, pksBytes[i], i, InitialRating))
			}
			oneMap[core.MetachainShardId] = append(oneMap[core.MetachainShardId],
				mock.NewNodeInfo(address, pksBytes[core.MetachainShardId], core.MetachainShardId, InitialRating))
			return oneMap, nil
		},
		InitialNodesInfoForShardCalled: func(shardId uint32) (handlers []nodesCoordinator.GenesisNodeInfoHandler, handlers2 []nodesCoordinator.GenesisNodeInfoHandler, err error) {
			list := make([]nodesCoordinator.GenesisNodeInfoHandler, 0)
			list = append(list, mock.NewNodeInfo(address, pksBytes[shardId], shardId, InitialRating))
			return list, nil, nil
		},
		MinNumberOfNodesCalled: func() uint32 {
			return numNodes
		},
	}
<<<<<<< HEAD
	nodesCoordinatorStub := &shardingMocks.NodesCoordinatorStub{
=======
	nodesCoordinatorInstance := &shardingMocks.NodesCoordinatorStub{
>>>>>>> 3bae78e8
		ComputeValidatorsGroupCalled: func(randomness []byte, round uint64, shardId uint32, epoch uint32) (validators []nodesCoordinator.Validator, err error) {
			v, _ := nodesCoordinator.NewValidator(pksBytes[shardId], 1, defaultChancesSelection)
			return []nodesCoordinator.Validator{v}, nil
		},
		GetAllValidatorsPublicKeysCalled: func() (map[uint32][][]byte, error) {
			keys := make(map[uint32][][]byte)
			for shardID := uint32(0); shardID < maxShards; shardID++ {
				keys[shardID] = append(keys[shardID], pksBytes[shardID])
			}

			shardID := core.MetachainShardId
			keys[shardID] = append(keys[shardID], pksBytes[shardID])

			return keys, nil
		},
		GetValidatorWithPublicKeyCalled: func(publicKey []byte) (nodesCoordinator.Validator, uint32, error) {
			validator, _ := nodesCoordinator.NewValidator(publicKey, defaultChancesSelection, 1)
			return validator, 0, nil
		},
	}

	peersRatingHandler, _ := p2pRating.NewPeersRatingHandler(
		p2pRating.ArgPeersRatingHandler{
			TopRatedCache: testscommon.NewCacherMock(),
			BadRatedCache: testscommon.NewCacherMock(),
		})

	messenger := CreateMessengerWithNoDiscoveryAndPeersRatingHandler(peersRatingHandler)

	logsProcessor, _ := transactionLog.NewTxLogProcessor(transactionLog.ArgTxLogProcessor{Marshalizer: TestMarshalizer})
	tpn := &TestProcessorNode{
		ShardCoordinator:        shardCoordinator,
		Messenger:               messenger,
<<<<<<< HEAD
		NodesCoordinator:        nodesCoordinatorStub,
=======
		NodesCoordinator:        nodesCoordinatorInstance,
>>>>>>> 3bae78e8
		HeaderSigVerifier:       &mock.HeaderSigVerifierStub{},
		HeaderIntegrityVerifier: CreateHeaderIntegrityVerifier(),
		ChainID:                 ChainID,
		MinTransactionVersion:   MinTransactionVersion,
		NodesSetup:              nodesSetup,
		HistoryRepository:       &dblookupextMock.HistoryRepositoryStub{},
		EpochNotifier:           forking.NewGenericEpochNotifier(),
		ArwenChangeLocker:       &sync.RWMutex{},
		TransactionLogProcessor: logsProcessor,
		Bootstrapper:            mock.NewTestBootstrapperMock(),
		PeersRatingHandler:      peersRatingHandler,
		PeerShardMapper:         mock.NewNetworkShardingCollectorMock(),
	}

	tpn.NodeKeys = &TestKeyPair{
		Sk: sk,
		Pk: pk,
	}
	tpn.MultiSigner = TestMultiSig
	tpn.OwnAccount = CreateTestWalletAccount(shardCoordinator, txSignPrivKeyShardId)
	tpn.StorageBootstrapper = &mock.StorageBootstrapperMock{}
	tpn.BootstrapStorer = &mock.BoostrapStorerMock{}
	tpn.initDataPools()
	tpn.EnableEpochs = config.EnableEpochs{
		OptimizeGasUsedInCrossMiniBlocksEnableEpoch: 10,
		ScheduledMiniBlocksEnableEpoch:              1000000,
		MiniBlockPartialExecutionEnableEpoch:        1000000,
	}

	return tpn
}

// NewTestProcessorNode returns a new TestProcessorNode instance with a libp2p messenger
func NewTestProcessorNode(
	maxShards uint32,
	nodeShardId uint32,
	txSignPrivKeyShardId uint32,
) *TestProcessorNode {
	tpn := newBaseTestProcessorNode(maxShards, nodeShardId, txSignPrivKeyShardId)
	tpn.initTestNode()

	return tpn
}

// NewTestProcessorNodeWithStorageTrieAndGasModel returns a new TestProcessorNode instance with a storage-based trie
// and gas model
func NewTestProcessorNodeWithStorageTrieAndGasModel(
	maxShards uint32,
	nodeShardId uint32,
	txSignPrivKeyShardId uint32,
	trieStore storage.Storer,
	gasMap map[string]map[string]uint64,
) *TestProcessorNode {
	tpn := newBaseTestProcessorNode(maxShards, nodeShardId, txSignPrivKeyShardId)
	tpn.initTestNodeWithTrieDBAndGasModel(trieStore, gasMap)

	return tpn
}

// NewTestProcessorNodeWithBLSSigVerifier returns a new TestProcessorNode instance with a libp2p messenger
// with a real BLS sig verifier used in system smart contracts
func NewTestProcessorNodeWithBLSSigVerifier(
	maxShards uint32,
	nodeShardId uint32,
	txSignPrivKeyShardId uint32,
) *TestProcessorNode {

	tpn := newBaseTestProcessorNode(maxShards, nodeShardId, txSignPrivKeyShardId)
	tpn.UseValidVmBlsSigVerifier = true
	tpn.initTestNode()

	return tpn
}

// NewTestProcessorNodeWithEnableEpochs returns a TestProcessorNode instance custom enable epochs
func NewTestProcessorNodeWithEnableEpochs(
	maxShards uint32,
	nodeShardId uint32,
	txSignPrivKeyShardId uint32,
	enableEpochs config.EnableEpochs,
) *TestProcessorNode {

	tpn := newBaseTestProcessorNode(maxShards, nodeShardId, txSignPrivKeyShardId)
	tpn.EnableEpochs = enableEpochs
	tpn.initTestNode()

	return tpn
}

// NewTestProcessorNodeWithFullGenesis returns a new TestProcessorNode instance with a libp2p messenger and a full genesis deploy
func NewTestProcessorNodeWithFullGenesis(
	maxShards uint32,
	nodeShardId uint32,
	txSignPrivKeyShardId uint32,
	accountParser genesis.AccountsParser,
	smartContractParser genesis.InitialSmartContractParser,
	heartbeatPk string,
) *TestProcessorNode {

	tpn := newBaseTestProcessorNode(maxShards, nodeShardId, txSignPrivKeyShardId)
	tpn.initChainHandler()
	tpn.initHeaderValidator()
	tpn.initRoundHandler()
	tpn.NetworkShardingCollector = mock.NewNetworkShardingCollectorMock()
	tpn.initStorage()
	tpn.EpochStartNotifier = notifier.NewEpochStartSubscriptionHandler()
	tpn.initAccountDBsWithPruningStorer()
	economicsConfig := tpn.createDefaultEconomicsConfig()
	economicsConfig.GlobalSettings.YearSettings = append(
		economicsConfig.GlobalSettings.YearSettings,
		&config.YearSetting{
			Year:             1,
			MaximumInflation: 0.01,
		},
	)
	tpn.initEconomicsData(economicsConfig)
	tpn.initRatingsData()
	tpn.initRequestedItemsHandler()
	tpn.initResolvers()
	tpn.initValidatorStatistics()

	tpn.SmartContractParser = smartContractParser
	tpn.GenesisBlocks = CreateFullGenesisBlocks(
		tpn.AccntState,
		tpn.PeerState,
		tpn.TrieStorageManagers,
		tpn.NodesSetup,
		tpn.ShardCoordinator,
		tpn.Storage,
		tpn.BlockChain,
		tpn.DataPool,
		tpn.EconomicsData,
		accountParser,
		smartContractParser,
	)
	tpn.initBlockTracker()
	tpn.initInterceptors(heartbeatPk)
	tpn.initInnerProcessors(arwenConfig.MakeGasMapForTests())
	argsNewScQueryService := smartContract.ArgsNewSCQueryService{
		VmContainer:              tpn.VMContainer,
		EconomicsFee:             tpn.EconomicsData,
		BlockChainHook:           tpn.BlockchainHook,
		BlockChain:               tpn.BlockChain,
		ArwenChangeLocker:        tpn.ArwenChangeLocker,
		Bootstrapper:             tpn.Bootstrapper,
		AllowExternalQueriesChan: common.GetClosedUnbufferedChannel(),
	}
	tpn.SCQueryService, _ = smartContract.NewSCQueryService(argsNewScQueryService)
	tpn.initBlockProcessor(stateCheckpointModulus)
	tpn.BroadcastMessenger, _ = sposFactory.GetBroadcastMessenger(
		TestMarshalizer,
		TestHasher,
		tpn.Messenger,
		tpn.ShardCoordinator,
		tpn.OwnAccount.SkTxSign,
		tpn.OwnAccount.PeerSigHandler,
		tpn.DataPool.Headers(),
		tpn.InterceptorsContainer,
		&testscommon.AlarmSchedulerStub{},
	)
	tpn.setGenesisBlock()
	tpn.initNode()
	tpn.addHandlersForCounters()
	tpn.addGenesisBlocksIntoStorage()
	tpn.createHeartbeatWithHardforkTrigger()

	return tpn
}

// NewTestProcessorNodeWithCustomDataPool returns a new TestProcessorNode instance with the given data pool
func NewTestProcessorNodeWithCustomDataPool(maxShards uint32, nodeShardId uint32, txSignPrivKeyShardId uint32, dPool dataRetriever.PoolsHolder) *TestProcessorNode {
	shardCoordinator, _ := sharding.NewMultiShardCoordinator(maxShards, nodeShardId)

	peersRatingHandler, _ := p2pRating.NewPeersRatingHandler(
		p2pRating.ArgPeersRatingHandler{
			TopRatedCache: testscommon.NewCacherMock(),
			BadRatedCache: testscommon.NewCacherMock(),
		})

	messenger := CreateMessengerWithNoDiscoveryAndPeersRatingHandler(peersRatingHandler)
	_ = messenger.SetThresholdMinConnectedPeers(minConnectedPeers)
<<<<<<< HEAD
	nodesCoordinatorStub := &shardingMocks.NodesCoordinatorMock{}
=======
	nodesCoordinatorInstance := &shardingMocks.NodesCoordinatorMock{}
>>>>>>> 3bae78e8
	kg := &mock.KeyGenMock{}
	sk, pk := kg.GeneratePair()

	logsProcessor, _ := transactionLog.NewTxLogProcessor(transactionLog.ArgTxLogProcessor{Marshalizer: TestMarshalizer})
	tpn := &TestProcessorNode{
		ShardCoordinator:        shardCoordinator,
		Messenger:               messenger,
<<<<<<< HEAD
		NodesCoordinator:        nodesCoordinatorStub,
=======
		NodesCoordinator:        nodesCoordinatorInstance,
>>>>>>> 3bae78e8
		HeaderSigVerifier:       &mock.HeaderSigVerifierStub{},
		HeaderIntegrityVerifier: CreateHeaderIntegrityVerifier(),
		ChainID:                 ChainID,
		NodesSetup: &mock.NodesSetupStub{
			MinNumberOfNodesCalled: func() uint32 {
				return 1
			},
		},
		MinTransactionVersion:   MinTransactionVersion,
		HistoryRepository:       &dblookupextMock.HistoryRepositoryStub{},
		EpochNotifier:           forking.NewGenericEpochNotifier(),
		ArwenChangeLocker:       &sync.RWMutex{},
		TransactionLogProcessor: logsProcessor,
		PeersRatingHandler:      peersRatingHandler,
		PeerShardMapper:         disabledBootstrap.NewPeerShardMapper(),
	}

	tpn.NodeKeys = &TestKeyPair{
		Sk: sk,
		Pk: pk,
	}
	tpn.MultiSigner = TestMultiSig
	tpn.OwnAccount = CreateTestWalletAccount(shardCoordinator, txSignPrivKeyShardId)

	tpn.initDataPools()
	if tpn.ShardCoordinator.SelfId() != core.MetachainShardId {
		tpn.DataPool = dPool
	}

	tpn.initTestNode()

	return tpn
}

// ConnectTo will try to initiate a connection to the provided parameter
func (tpn *TestProcessorNode) ConnectTo(connectable Connectable) error {
	if check.IfNil(connectable) {
		return fmt.Errorf("trying to connect to a nil Connectable parameter")
	}

	return tpn.Messenger.ConnectToPeer(connectable.GetConnectableAddress())
}

// GetConnectableAddress returns a non circuit, non windows default connectable p2p address
func (tpn *TestProcessorNode) GetConnectableAddress() string {
	if tpn == nil {
		return "nil"
	}

	return GetConnectableAddress(tpn.Messenger)
}

// Close -
func (tpn *TestProcessorNode) Close() {
	_ = tpn.Messenger.Close()
	_ = tpn.VMContainer.Close()
}

func (tpn *TestProcessorNode) initAccountDBsWithPruningStorer() {
	trieStorageManager := CreateTrieStorageManagerWithPruningStorer(tpn.ShardCoordinator, tpn.EpochStartNotifier)
	tpn.TrieContainer = state.NewDataTriesHolder()
	var stateTrie common.Trie
	tpn.AccntState, stateTrie = CreateAccountsDB(UserAccount, trieStorageManager)
	tpn.TrieContainer.Put([]byte(trieFactory.UserAccountTrie), stateTrie)

	var peerTrie common.Trie
	tpn.PeerState, peerTrie = CreateAccountsDB(ValidatorAccount, trieStorageManager)
	tpn.TrieContainer.Put([]byte(trieFactory.PeerAccountTrie), peerTrie)

	tpn.TrieStorageManagers = make(map[string]common.StorageManager)
	tpn.TrieStorageManagers[trieFactory.UserAccountTrie] = trieStorageManager
	tpn.TrieStorageManagers[trieFactory.PeerAccountTrie] = trieStorageManager
}

func (tpn *TestProcessorNode) initAccountDBs(store storage.Storer) {
	trieStorageManager, _ := CreateTrieStorageManager(store)
	tpn.TrieContainer = state.NewDataTriesHolder()
	var stateTrie common.Trie
	tpn.AccntState, stateTrie = CreateAccountsDB(UserAccount, trieStorageManager)
	tpn.TrieContainer.Put([]byte(trieFactory.UserAccountTrie), stateTrie)

	var peerTrie common.Trie
	tpn.PeerState, peerTrie = CreateAccountsDB(ValidatorAccount, trieStorageManager)
	tpn.TrieContainer.Put([]byte(trieFactory.PeerAccountTrie), peerTrie)

	tpn.TrieStorageManagers = make(map[string]common.StorageManager)
	tpn.TrieStorageManagers[trieFactory.UserAccountTrie] = trieStorageManager
	tpn.TrieStorageManagers[trieFactory.PeerAccountTrie] = trieStorageManager
}

func (tpn *TestProcessorNode) initValidatorStatistics() {
	rater, _ := rating.NewBlockSigningRater(tpn.RatingsData)

	if check.IfNil(tpn.NodesSetup) {
		tpn.NodesSetup = &mock.NodesSetupStub{
			MinNumberOfNodesCalled: func() uint32 {
				return tpn.ShardCoordinator.NumberOfShards() * 2
			},
		}
	}

	arguments := peer.ArgValidatorStatisticsProcessor{
		PeerAdapter:                          tpn.PeerState,
		PubkeyConv:                           TestValidatorPubkeyConverter,
		NodesCoordinator:                     tpn.NodesCoordinator,
		ShardCoordinator:                     tpn.ShardCoordinator,
		DataPool:                             tpn.DataPool,
		StorageService:                       tpn.Storage,
		Marshalizer:                          TestMarshalizer,
		Rater:                                rater,
		MaxComputableRounds:                  1000,
		MaxConsecutiveRoundsOfRatingDecrease: 2000,
		RewardsHandler:                       tpn.EconomicsData,
		NodesSetup:                           tpn.NodesSetup,
		GenesisNonce:                         tpn.BlockChain.GetGenesisHeader().GetNonce(),
		EpochNotifier:                        &epochNotifier.EpochNotifierStub{},
		StakingV2EnableEpoch:                 StakingV2Epoch,
	}

	tpn.ValidatorStatisticsProcessor, _ = peer.NewValidatorStatisticsProcessor(arguments)
}

func (tpn *TestProcessorNode) initTestNode() {
	tpn.initChainHandler()
	tpn.initHeaderValidator()
	tpn.initRoundHandler()
	tpn.NetworkShardingCollector = mock.NewNetworkShardingCollectorMock()
	tpn.initStorage()
	if tpn.EpochStartNotifier == nil {
		tpn.EpochStartNotifier = notifier.NewEpochStartSubscriptionHandler()
	}
	tpn.initAccountDBsWithPruningStorer()
	tpn.initEconomicsData(tpn.createDefaultEconomicsConfig())
	tpn.initRatingsData()
	tpn.initRequestedItemsHandler()
	tpn.initResolvers()
	tpn.initValidatorStatistics()

	tpn.GenesisBlocks = CreateGenesisBlocks(
		tpn.AccntState,
		tpn.PeerState,
		tpn.TrieStorageManagers,
		TestAddressPubkeyConverter,
		tpn.NodesSetup,
		tpn.ShardCoordinator,
		tpn.Storage,
		tpn.BlockChain,
		TestMarshalizer,
		TestHasher,
		TestUint64Converter,
		tpn.DataPool,
		tpn.EconomicsData,
	)
	tpn.initBlockTracker()
	tpn.initInterceptors("")
	tpn.initInnerProcessors(arwenConfig.MakeGasMapForTests())
	argsNewScQueryService := smartContract.ArgsNewSCQueryService{
		VmContainer:              tpn.VMContainer,
		EconomicsFee:             tpn.EconomicsData,
		BlockChainHook:           tpn.BlockchainHook,
		BlockChain:               tpn.BlockChain,
		ArwenChangeLocker:        tpn.ArwenChangeLocker,
		Bootstrapper:             tpn.Bootstrapper,
		AllowExternalQueriesChan: common.GetClosedUnbufferedChannel(),
	}
	tpn.SCQueryService, _ = smartContract.NewSCQueryService(argsNewScQueryService)
	tpn.initBlockProcessor(stateCheckpointModulus)
	tpn.BroadcastMessenger, _ = sposFactory.GetBroadcastMessenger(
		TestMarshalizer,
		TestHasher,
		tpn.Messenger,
		tpn.ShardCoordinator,
		tpn.OwnAccount.SkTxSign,
		tpn.OwnAccount.PeerSigHandler,
		tpn.DataPool.Headers(),
		tpn.InterceptorsContainer,
		&testscommon.AlarmSchedulerStub{},
	)
	tpn.setGenesisBlock()
	tpn.initNode()
	tpn.addHandlersForCounters()
	tpn.addGenesisBlocksIntoStorage()
}

func (tpn *TestProcessorNode) initTestNodeWithTrieDBAndGasModel(trieStore storage.Storer, gasMap map[string]map[string]uint64) {
	tpn.initChainHandler()
	tpn.initHeaderValidator()
	tpn.initRoundHandler()
	tpn.NetworkShardingCollector = mock.NewNetworkShardingCollectorMock()
	tpn.initStorage()
	tpn.initAccountDBs(trieStore)
	tpn.initEconomicsData(tpn.createDefaultEconomicsConfig())
	tpn.initRatingsData()
	tpn.initRequestedItemsHandler()
	tpn.initResolvers()
	tpn.initValidatorStatistics()

	tpn.GenesisBlocks = CreateGenesisBlocks(
		tpn.AccntState,
		tpn.PeerState,
		tpn.TrieStorageManagers,
		TestAddressPubkeyConverter,
		tpn.NodesSetup,
		tpn.ShardCoordinator,
		tpn.Storage,
		tpn.BlockChain,
		TestMarshalizer,
		TestHasher,
		TestUint64Converter,
		tpn.DataPool,
		tpn.EconomicsData,
	)
	tpn.initBlockTracker()
	tpn.initInterceptors("")
	tpn.initInnerProcessors(gasMap)
	tpn.createFullSCQueryService()
	tpn.initBlockProcessor(stateCheckpointModulus)
	tpn.BroadcastMessenger, _ = sposFactory.GetBroadcastMessenger(
		TestMarshalizer,
		TestHasher,
		tpn.Messenger,
		tpn.ShardCoordinator,
		tpn.OwnAccount.SkTxSign,
		tpn.OwnAccount.PeerSigHandler,
		tpn.DataPool.Headers(),
		tpn.InterceptorsContainer,
		&testscommon.AlarmSchedulerStub{},
	)
	tpn.setGenesisBlock()
	tpn.initNode()
	tpn.addHandlersForCounters()
	tpn.addGenesisBlocksIntoStorage()
}

func (tpn *TestProcessorNode) createFullSCQueryService() {
	var vmFactory process.VirtualMachinesContainerFactory
	gasMap := arwenConfig.MakeGasMapForTests()
	defaults.FillGasMapInternal(gasMap, 1)
	gasSchedule := mock.NewGasScheduleNotifierMock(gasMap)
	argsBuiltIn := builtInFunctions.ArgsCreateBuiltInFunctionContainer{
		GasSchedule:                gasSchedule,
		MapDNSAddresses:            make(map[string]struct{}),
		Marshalizer:                TestMarshalizer,
		Accounts:                   tpn.AccntState,
		ShardCoordinator:           tpn.ShardCoordinator,
		EpochNotifier:              tpn.EpochNotifier,
		GlobalMintBurnDisableEpoch: tpn.EnableEpochs.GlobalMintBurnDisableEpoch,
	}
	builtInFuncs, nftStorageHandler, _ := builtInFunctions.CreateBuiltInFuncContainerAndNFTStorageHandler(argsBuiltIn)

	smartContractsCache := testscommon.NewCacherMock()

	argsHook := hooks.ArgBlockChainHook{
		Accounts:           tpn.AccntState,
		PubkeyConv:         TestAddressPubkeyConverter,
		StorageService:     tpn.Storage,
		BlockChain:         tpn.BlockChain,
		ShardCoordinator:   tpn.ShardCoordinator,
		Marshalizer:        TestMarshalizer,
		Uint64Converter:    TestUint64Converter,
		BuiltInFunctions:   builtInFuncs,
		NFTStorageHandler:  nftStorageHandler,
		DataPool:           tpn.DataPool,
		CompiledSCPool:     smartContractsCache,
		EpochNotifier:      tpn.EpochNotifier,
		NilCompiledSCStore: true,
	}

	if tpn.ShardCoordinator.SelfId() == core.MetachainShardId {
		sigVerifier, _ := disabled.NewMessageSignVerifier(&mock.KeyGenMock{})

		blockChainHookImpl, _ := hooks.NewBlockChainHookImpl(argsHook)
		argsNewVmFactory := metaProcess.ArgsNewVMContainerFactory{
			BlockChainHook:      blockChainHookImpl,
			PubkeyConv:          argsHook.PubkeyConv,
			Economics:           tpn.EconomicsData,
			MessageSignVerifier: sigVerifier,
			GasSchedule:         gasSchedule,
			NodesConfigProvider: tpn.NodesSetup,
			Hasher:              TestHasher,
			Marshalizer:         TestMarshalizer,
			SystemSCConfig: &config.SystemSmartContractsConfig{
				ESDTSystemSCConfig: config.ESDTSystemSCConfig{
					BaseIssuingCost: "1000",
					OwnerAddress:    "aaaaaa",
				},
				GovernanceSystemSCConfig: config.GovernanceSystemSCConfig{
					V1: config.GovernanceSystemSCConfigV1{
						ProposalCost:     "500",
						NumNodes:         100,
						MinQuorum:        50,
						MinPassThreshold: 50,
						MinVetoThreshold: 50,
					},
					Active: config.GovernanceSystemSCConfigActive{
						ProposalCost:     "500",
						MinQuorum:        "50",
						MinPassThreshold: "50",
						MinVetoThreshold: "50",
					},
					FirstWhitelistedAddress: DelegationManagerConfigChangeAddress,
				},
				StakingSystemSCConfig: config.StakingSystemSCConfig{
					GenesisNodePrice:                     "1000",
					UnJailValue:                          "10",
					MinStepValue:                         "10",
					MinStakeValue:                        "1",
					UnBondPeriod:                         1,
					UnBondPeriodInEpochs:                 1,
					NumRoundsWithoutBleed:                1,
					MaximumPercentageToBleed:             1,
					BleedPercentagePerRound:              1,
					MaxNumberOfNodesForStake:             100,
					ActivateBLSPubKeyMessageVerification: false,
					MinUnstakeTokensValue:                "1",
				},
				DelegationManagerSystemSCConfig: config.DelegationManagerSystemSCConfig{
					MinCreationDeposit:  "100",
					MinStakeAmount:      "100",
					ConfigChangeAddress: DelegationManagerConfigChangeAddress,
				},
				DelegationSystemSCConfig: config.DelegationSystemSCConfig{
					MinServiceFee: 0,
					MaxServiceFee: 100000,
				},
			},
			ValidatorAccountsDB: tpn.PeerState,
			ChanceComputer:      tpn.NodesCoordinator,
			EpochNotifier:       tpn.EpochNotifier,
			EpochConfig: &config.EpochConfig{
				EnableEpochs: config.EnableEpochs{
					StakingV2EnableEpoch:               0,
					StakeEnableEpoch:                   0,
					DelegationSmartContractEnableEpoch: 0,
					DelegationManagerEnableEpoch:       0,
				},
			},
			ShardCoordinator: tpn.ShardCoordinator,
		}
		vmFactory, _ = metaProcess.NewVMContainerFactory(argsNewVmFactory)
	} else {
		esdtTransferParser, _ := parsers.NewESDTTransferParser(TestMarshalizer)
		blockChainHookImpl, _ := hooks.NewBlockChainHookImpl(argsHook)
		argsNewVMFactory := shard.ArgVMContainerFactory{
			Config: config.VirtualMachineConfig{
				ArwenVersions: []config.ArwenVersionByEpoch{
					{StartEpoch: 0, Version: "*"},
				},
			},
			BlockChainHook:     blockChainHookImpl,
			BuiltInFunctions:   argsHook.BuiltInFunctions,
			BlockGasLimit:      tpn.EconomicsData.MaxGasLimitPerBlock(tpn.ShardCoordinator.SelfId()),
			GasSchedule:        gasSchedule,
			EpochNotifier:      tpn.EpochNotifier,
			EpochConfig:        tpn.EnableEpochs,
			ArwenChangeLocker:  tpn.ArwenChangeLocker,
			ESDTTransferParser: esdtTransferParser,
		}
		vmFactory, _ = shard.NewVMContainerFactory(argsNewVMFactory)
	}

	vmContainer, _ := vmFactory.Create()

	_ = vmcommonBuiltInFunctions.SetPayableHandler(builtInFuncs, vmFactory.BlockChainHookImpl())
	argsNewScQueryService := smartContract.ArgsNewSCQueryService{
		VmContainer:              vmContainer,
		EconomicsFee:             tpn.EconomicsData,
		BlockChainHook:           vmFactory.BlockChainHookImpl(),
		BlockChain:               tpn.BlockChain,
		ArwenChangeLocker:        tpn.ArwenChangeLocker,
		Bootstrapper:             tpn.Bootstrapper,
		AllowExternalQueriesChan: common.GetClosedUnbufferedChannel(),
	}
	tpn.SCQueryService, _ = smartContract.NewSCQueryService(argsNewScQueryService)
}

// InitializeProcessors will reinitialize processors
func (tpn *TestProcessorNode) InitializeProcessors(gasMap map[string]map[string]uint64) {
	tpn.initValidatorStatistics()
	tpn.initBlockTracker()
	tpn.initInnerProcessors(gasMap)
	argsNewScQueryService := smartContract.ArgsNewSCQueryService{
		VmContainer:              tpn.VMContainer,
		EconomicsFee:             tpn.EconomicsData,
		BlockChainHook:           tpn.BlockchainHook,
		BlockChain:               tpn.BlockChain,
		ArwenChangeLocker:        tpn.ArwenChangeLocker,
		Bootstrapper:             tpn.Bootstrapper,
		AllowExternalQueriesChan: common.GetClosedUnbufferedChannel(),
	}
	tpn.SCQueryService, _ = smartContract.NewSCQueryService(argsNewScQueryService)
	tpn.initBlockProcessor(stateCheckpointModulus)
	tpn.BroadcastMessenger, _ = sposFactory.GetBroadcastMessenger(
		TestMarshalizer,
		TestHasher,
		tpn.Messenger,
		tpn.ShardCoordinator,
		tpn.OwnAccount.SkTxSign,
		tpn.OwnAccount.PeerSigHandler,
		tpn.DataPool.Headers(),
		tpn.InterceptorsContainer,
		&testscommon.AlarmSchedulerStub{},
	)
	tpn.setGenesisBlock()
	tpn.initNode()
	tpn.addHandlersForCounters()
	tpn.addGenesisBlocksIntoStorage()
}

func (tpn *TestProcessorNode) initDataPools() {
	tpn.DataPool = dataRetrieverMock.CreatePoolsHolder(1, tpn.ShardCoordinator.SelfId())
	cacherCfg := storageUnit.CacheConfig{Capacity: 10000, Type: storageUnit.LRUCache, Shards: 1}
	cache, _ := storageUnit.NewCache(cacherCfg)
	tpn.WhiteListHandler, _ = interceptors.NewWhiteListDataVerifier(cache)

	cacherVerifiedCfg := storageUnit.CacheConfig{Capacity: 5000, Type: storageUnit.LRUCache, Shards: 1}
	cacheVerified, _ := storageUnit.NewCache(cacherVerifiedCfg)
	tpn.WhiteListerVerifiedTxs, _ = interceptors.NewWhiteListDataVerifier(cacheVerified)
}

func (tpn *TestProcessorNode) initStorage() {
	tpn.Storage = CreateStore(tpn.ShardCoordinator.NumberOfShards())
}

func (tpn *TestProcessorNode) initChainHandler() {
	if tpn.ShardCoordinator.SelfId() == core.MetachainShardId {
		tpn.BlockChain = CreateMetaChain()
	} else {
		tpn.BlockChain = CreateShardChain()
	}
}

func (tpn *TestProcessorNode) initEconomicsData(economicsConfig *config.EconomicsConfig) {
	argsNewEconomicsData := economics.ArgsNewEconomicsData{
		Economics:                      economicsConfig,
		PenalizedTooMuchGasEnableEpoch: 0,
		EpochNotifier:                  &epochNotifier.EpochNotifierStub{},
		BuiltInFunctionsCostHandler:    &mock.BuiltInCostHandlerStub{},
	}
	economicsData, _ := economics.NewEconomicsData(argsNewEconomicsData)
	tpn.EconomicsData = economics.NewTestEconomicsData(economicsData)
}

func (tpn *TestProcessorNode) createDefaultEconomicsConfig() *config.EconomicsConfig {
	maxGasLimitPerBlock := strconv.FormatUint(MaxGasLimitPerBlock, 10)
	minGasPrice := strconv.FormatUint(MinTxGasPrice, 10)
	minGasLimit := strconv.FormatUint(MinTxGasLimit, 10)

	return &config.EconomicsConfig{
		GlobalSettings: config.GlobalSettings{
			GenesisTotalSupply: "2000000000000000000000",
			MinimumInflation:   0,
			YearSettings: []*config.YearSetting{
				{
					Year:             0,
					MaximumInflation: 0.01,
				},
			},
		},
		RewardsSettings: config.RewardsSettings{
			RewardsConfigByEpoch: []config.EpochRewardSettings{
				{
					LeaderPercentage:                 0.1,
					DeveloperPercentage:              0.1,
					ProtocolSustainabilityAddress:    testProtocolSustainabilityAddress,
					TopUpFactor:                      0.25,
					TopUpGradientPoint:               "300000000000000000000",
					ProtocolSustainabilityPercentage: 0.1,
				},
			},
		},
		FeeSettings: config.FeeSettings{
			GasLimitSettings: []config.GasLimitSetting{
				{
					MaxGasLimitPerBlock:         maxGasLimitPerBlock,
					MaxGasLimitPerMiniBlock:     maxGasLimitPerBlock,
					MaxGasLimitPerMetaBlock:     maxGasLimitPerBlock,
					MaxGasLimitPerMetaMiniBlock: maxGasLimitPerBlock,
					MaxGasLimitPerTx:            maxGasLimitPerBlock,
					MinGasLimit:                 minGasLimit,
				},
			},
			MinGasPrice:      minGasPrice,
			GasPerDataByte:   "1",
			GasPriceModifier: 0.01,
		},
	}
}

func (tpn *TestProcessorNode) initRatingsData() {
	if tpn.RatingsData == nil {
		tpn.RatingsData = CreateRatingsData()
	}
}

// CreateRatingsData creates a mock RatingsData object
func CreateRatingsData() *rating.RatingsData {
	ratingsConfig := config.RatingsConfig{
		ShardChain: config.ShardChain{
			RatingSteps: config.RatingSteps{
				HoursToMaxRatingFromStartRating: 50,
				ProposerValidatorImportance:     1,
				ProposerDecreaseFactor:          -4,
				ValidatorDecreaseFactor:         -4,
				ConsecutiveMissedBlocksPenalty:  1.1,
			},
		},
		MetaChain: config.MetaChain{
			RatingSteps: config.RatingSteps{
				HoursToMaxRatingFromStartRating: 50,
				ProposerValidatorImportance:     1,
				ProposerDecreaseFactor:          -4,
				ValidatorDecreaseFactor:         -4,
				ConsecutiveMissedBlocksPenalty:  1.1,
			},
		},
		General: config.General{
			StartRating:           500000,
			MaxRating:             1000000,
			MinRating:             1,
			SignedBlocksThreshold: 0.025,
			SelectionChances: []*config.SelectionChance{
				{
					MaxThreshold:  0,
					ChancePercent: 5,
				},
				{
					MaxThreshold:  100000,
					ChancePercent: 0,
				},
				{
					MaxThreshold:  200000,
					ChancePercent: 16,
				},
				{
					MaxThreshold:  300000,
					ChancePercent: 17,
				},
				{
					MaxThreshold:  400000,
					ChancePercent: 18,
				},
				{
					MaxThreshold:  500000,
					ChancePercent: 19,
				},
				{
					MaxThreshold:  600000,
					ChancePercent: 20,
				},
				{
					MaxThreshold:  700000,
					ChancePercent: 21,
				},
				{
					MaxThreshold:  800000,
					ChancePercent: 22,
				},
				{
					MaxThreshold:  900000,
					ChancePercent: 23,
				},
				{
					MaxThreshold:  1000000,
					ChancePercent: 24,
				},
			},
		},
	}

	ratingDataArgs := rating.RatingsDataArg{
		Config:                   ratingsConfig,
		ShardConsensusSize:       63,
		MetaConsensusSize:        400,
		ShardMinNodes:            400,
		MetaMinNodes:             400,
		RoundDurationMiliseconds: 6000,
	}

	ratingsData, _ := rating.NewRatingsData(ratingDataArgs)
	return ratingsData
}

func (tpn *TestProcessorNode) initInterceptors(heartbeatPk string) {
	var err error
	tpn.BlockBlackListHandler = timecache.NewTimeCache(TimeSpanForBadHeaders)
	if check.IfNil(tpn.EpochStartNotifier) {
		tpn.EpochStartNotifier = notifier.NewEpochStartSubscriptionHandler()
	}

	coreComponents := GetDefaultCoreComponents()
	coreComponents.InternalMarshalizerField = TestMarshalizer
	coreComponents.TxMarshalizerField = TestTxSignMarshalizer
	coreComponents.HasherField = TestHasher
	coreComponents.Uint64ByteSliceConverterField = TestUint64Converter
	coreComponents.ChainIdCalled = func() string {
		return string(tpn.ChainID)
	}
	coreComponents.MinTransactionVersionCalled = func() uint32 {
		return tpn.MinTransactionVersion
	}
	coreComponents.TxVersionCheckField = versioning.NewTxVersionChecker(tpn.MinTransactionVersion)
	coreComponents.EpochNotifierField = &epochNotifier.EpochNotifierStub{}

	cryptoComponents := GetDefaultCryptoComponents()
	cryptoComponents.PubKey = nil
	cryptoComponents.BlockSig = tpn.OwnAccount.BlockSingleSigner
	cryptoComponents.TxSig = tpn.OwnAccount.SingleSigner
	cryptoComponents.MultiSig = TestMultiSig
	cryptoComponents.BlKeyGen = tpn.OwnAccount.KeygenBlockSign
	cryptoComponents.TxKeyGen = tpn.OwnAccount.KeygenTxSign

	if tpn.ShardCoordinator.SelfId() == core.MetachainShardId {
		argsEpochStart := &metachain.ArgsNewMetaEpochStartTrigger{
			GenesisTime: tpn.RoundHandler.TimeStamp(),
			Settings: &config.EpochStartConfig{
				MinRoundsBetweenEpochs: 1000,
				RoundsPerEpoch:         10000,
			},
			Epoch:              0,
			EpochStartNotifier: tpn.EpochStartNotifier,
			Storage:            tpn.Storage,
			Marshalizer:        TestMarshalizer,
			Hasher:             TestHasher,
			AppStatusHandler:   &statusHandlerMock.AppStatusHandlerStub{},
		}
		epochStartTrigger, _ := metachain.NewEpochStartTrigger(argsEpochStart)
		tpn.EpochStartTrigger = &metachain.TestTrigger{}
		tpn.EpochStartTrigger.SetTrigger(epochStartTrigger)
		providedHardforkPk := tpn.createHardforkTrigger(heartbeatPk)
		coreComponents.HardforkTriggerPubKeyField = providedHardforkPk

		metaInterceptorContainerFactoryArgs := interceptorscontainer.CommonInterceptorsContainerFactoryArgs{
			CoreComponents:               coreComponents,
			CryptoComponents:             cryptoComponents,
			Accounts:                     tpn.AccntState,
			ShardCoordinator:             tpn.ShardCoordinator,
			NodesCoordinator:             tpn.NodesCoordinator,
			Messenger:                    tpn.Messenger,
			Store:                        tpn.Storage,
			DataPool:                     tpn.DataPool,
			MaxTxNonceDeltaAllowed:       maxTxNonceDeltaAllowed,
			TxFeeHandler:                 tpn.EconomicsData,
			BlockBlackList:               tpn.BlockBlackListHandler,
			HeaderSigVerifier:            tpn.HeaderSigVerifier,
			HeaderIntegrityVerifier:      tpn.HeaderIntegrityVerifier,
			ValidityAttester:             tpn.BlockTracker,
			EpochStartTrigger:            tpn.EpochStartTrigger,
			WhiteListHandler:             tpn.WhiteListHandler,
			WhiteListerVerifiedTxs:       tpn.WhiteListerVerifiedTxs,
			AntifloodHandler:             &mock.NilAntifloodHandler{},
			ArgumentsParser:              smartContract.NewArgumentParser(),
			PreferredPeersHolder:         &p2pmocks.PeersHolderStub{},
			SizeCheckDelta:               sizeCheckDelta,
			RequestHandler:               tpn.RequestHandler,
			PeerSignatureHandler:         &processMock.PeerSignatureHandlerStub{},
			SignaturesHandler:            &processMock.SignaturesHandlerStub{},
			HeartbeatExpiryTimespanInSec: 30,
			PeerShardMapper:              tpn.PeerShardMapper,
			HardforkTrigger:              tpn.HardforkTrigger,
		}
		interceptorContainerFactory, _ := interceptorscontainer.NewMetaInterceptorsContainerFactory(metaInterceptorContainerFactoryArgs)

		tpn.InterceptorsContainer, err = interceptorContainerFactory.Create()
		if err != nil {
			log.Debug("interceptor container factory Create", "error", err.Error())
		}
	} else {
		argsPeerMiniBlocksSyncer := shardchain.ArgPeerMiniBlockSyncer{
			MiniBlocksPool: tpn.DataPool.MiniBlocks(),
			Requesthandler: tpn.RequestHandler,
		}
		peerMiniBlockSyncer, _ := shardchain.NewPeerMiniBlockSyncer(argsPeerMiniBlocksSyncer)
		argsShardEpochStart := &shardchain.ArgsShardEpochStartTrigger{
			Marshalizer:          TestMarshalizer,
			Hasher:               TestHasher,
			HeaderValidator:      tpn.HeaderValidator,
			Uint64Converter:      TestUint64Converter,
			DataPool:             tpn.DataPool,
			Storage:              tpn.Storage,
			RequestHandler:       tpn.RequestHandler,
			Epoch:                0,
			Validity:             1,
			Finality:             1,
			EpochStartNotifier:   tpn.EpochStartNotifier,
			PeerMiniBlocksSyncer: peerMiniBlockSyncer,
			RoundHandler:         tpn.RoundHandler,
			AppStatusHandler:     &statusHandlerMock.AppStatusHandlerStub{},
		}
		epochStartTrigger, _ := shardchain.NewEpochStartTrigger(argsShardEpochStart)
		tpn.EpochStartTrigger = &shardchain.TestTrigger{}
		tpn.EpochStartTrigger.SetTrigger(epochStartTrigger)
		providedHardforkPk := tpn.createHardforkTrigger(heartbeatPk)
		coreComponents.HardforkTriggerPubKeyField = providedHardforkPk

		shardIntereptorContainerFactoryArgs := interceptorscontainer.CommonInterceptorsContainerFactoryArgs{
			CoreComponents:               coreComponents,
			CryptoComponents:             cryptoComponents,
			Accounts:                     tpn.AccntState,
			ShardCoordinator:             tpn.ShardCoordinator,
			NodesCoordinator:             tpn.NodesCoordinator,
			Messenger:                    tpn.Messenger,
			Store:                        tpn.Storage,
			DataPool:                     tpn.DataPool,
			MaxTxNonceDeltaAllowed:       maxTxNonceDeltaAllowed,
			TxFeeHandler:                 tpn.EconomicsData,
			BlockBlackList:               tpn.BlockBlackListHandler,
			HeaderSigVerifier:            tpn.HeaderSigVerifier,
			HeaderIntegrityVerifier:      tpn.HeaderIntegrityVerifier,
			ValidityAttester:             tpn.BlockTracker,
			EpochStartTrigger:            tpn.EpochStartTrigger,
			WhiteListHandler:             tpn.WhiteListHandler,
			WhiteListerVerifiedTxs:       tpn.WhiteListerVerifiedTxs,
			AntifloodHandler:             &mock.NilAntifloodHandler{},
			ArgumentsParser:              smartContract.NewArgumentParser(),
			PreferredPeersHolder:         &p2pmocks.PeersHolderStub{},
			SizeCheckDelta:               sizeCheckDelta,
			RequestHandler:               tpn.RequestHandler,
			PeerSignatureHandler:         &processMock.PeerSignatureHandlerStub{},
			SignaturesHandler:            &processMock.SignaturesHandlerStub{},
			HeartbeatExpiryTimespanInSec: 30,
			PeerShardMapper:              tpn.PeerShardMapper,
			HardforkTrigger:              tpn.HardforkTrigger,
		}
		interceptorContainerFactory, _ := interceptorscontainer.NewShardInterceptorsContainerFactory(shardIntereptorContainerFactoryArgs)

		tpn.InterceptorsContainer, err = interceptorContainerFactory.Create()
		if err != nil {
			fmt.Println(err.Error())
		}
	}
}

func (tpn *TestProcessorNode) createHardforkTrigger(heartbeatPk string) []byte {
	pkBytes, _ := tpn.NodeKeys.Pk.ToByteArray()
	argHardforkTrigger := trigger.ArgHardforkTrigger{
		TriggerPubKeyBytes:        pkBytes,
		Enabled:                   true,
		EnabledAuthenticated:      true,
		ArgumentParser:            smartContract.NewArgumentParser(),
		EpochProvider:             tpn.EpochStartTrigger,
		ExportFactoryHandler:      &mock.ExportFactoryHandlerStub{},
		CloseAfterExportInMinutes: 5,
		ChanStopNodeProcess:       make(chan endProcess.ArgEndProcess),
		EpochConfirmedNotifier:    tpn.EpochStartNotifier,
		SelfPubKeyBytes:           pkBytes,
		ImportStartHandler:        &mock.ImportStartHandlerStub{},
		RoundHandler:              &mock.RoundHandlerMock{},
	}

	var err error
	if len(heartbeatPk) > 0 {
		argHardforkTrigger.TriggerPubKeyBytes, err = hex.DecodeString(heartbeatPk)
		log.LogIfError(err)
	}
	tpn.HardforkTrigger, err = trigger.NewTrigger(argHardforkTrigger)
	log.LogIfError(err)

	return argHardforkTrigger.TriggerPubKeyBytes
}

func (tpn *TestProcessorNode) initResolvers() {
	dataPacker, _ := partitioning.NewSimpleDataPacker(TestMarshalizer)

	_ = tpn.Messenger.CreateTopic(common.ConsensusTopic+tpn.ShardCoordinator.CommunicationIdentifier(tpn.ShardCoordinator.SelfId()), true)

	resolverContainerFactory := resolverscontainer.FactoryArgs{
		ShardCoordinator:            tpn.ShardCoordinator,
		Messenger:                   tpn.Messenger,
		Store:                       tpn.Storage,
		Marshalizer:                 TestMarshalizer,
		DataPools:                   tpn.DataPool,
		Uint64ByteSliceConverter:    TestUint64Converter,
		DataPacker:                  dataPacker,
		TriesContainer:              tpn.TrieContainer,
		SizeCheckDelta:              100,
		InputAntifloodHandler:       &mock.NilAntifloodHandler{},
		OutputAntifloodHandler:      &mock.NilAntifloodHandler{},
		NumConcurrentResolvingJobs:  10,
		CurrentNetworkEpochProvider: &mock.CurrentNetworkEpochProviderStub{},
		PreferredPeersHolder:        &p2pmocks.PeersHolderStub{},
		ResolverConfig: config.ResolverConfig{
			NumCrossShardPeers:  2,
			NumIntraShardPeers:  1,
			NumFullHistoryPeers: 3,
		},
		PeersRatingHandler:                   tpn.PeersRatingHandler,
		NodesCoordinator:                     tpn.NodesCoordinator,
		MaxNumOfPeerAuthenticationInResponse: 5,
		PeerShardMapper:                      tpn.PeerShardMapper,
	}

	var err error
	if tpn.ShardCoordinator.SelfId() == core.MetachainShardId {
		resolversContainerFactory, _ := resolverscontainer.NewMetaResolversContainerFactory(resolverContainerFactory)

		tpn.ResolversContainer, err = resolversContainerFactory.Create()
		log.LogIfError(err)

		tpn.ResolverFinder, _ = containers.NewResolversFinder(tpn.ResolversContainer, tpn.ShardCoordinator)
		tpn.RequestHandler, _ = requestHandlers.NewResolverRequestHandler(
			tpn.ResolverFinder,
			tpn.RequestedItemsHandler,
			tpn.WhiteListHandler,
			100,
			tpn.ShardCoordinator.SelfId(),
			time.Second,
		)
	} else {
		resolversContainerFactory, _ := resolverscontainer.NewShardResolversContainerFactory(resolverContainerFactory)

		tpn.ResolversContainer, err = resolversContainerFactory.Create()
		log.LogIfError(err)

		tpn.ResolverFinder, _ = containers.NewResolversFinder(tpn.ResolversContainer, tpn.ShardCoordinator)
		tpn.RequestHandler, _ = requestHandlers.NewResolverRequestHandler(
			tpn.ResolverFinder,
			tpn.RequestedItemsHandler,
			tpn.WhiteListHandler,
			100,
			tpn.ShardCoordinator.SelfId(),
			time.Second,
		)
	}
}

func (tpn *TestProcessorNode) initInnerProcessors(gasMap map[string]map[string]uint64) {
	if tpn.ShardCoordinator.SelfId() == core.MetachainShardId {
		tpn.initMetaInnerProcessors()
		return
	}

	if tpn.ValidatorStatisticsProcessor == nil {
		tpn.ValidatorStatisticsProcessor = &mock.ValidatorStatisticsProcessorStub{}
	}

	interimProcFactory, _ := shard.NewIntermediateProcessorsContainerFactory(
		tpn.ShardCoordinator,
		TestMarshalizer,
		TestHasher,
		TestAddressPubkeyConverter,
		tpn.Storage,
		tpn.DataPool,
		tpn.EconomicsData,
	)

	tpn.InterimProcContainer, _ = interimProcFactory.Create()
	tpn.ScrForwarder, _ = postprocess.NewTestIntermediateResultsProcessor(
		TestHasher,
		TestMarshalizer,
		tpn.ShardCoordinator,
		TestAddressPubkeyConverter,
		tpn.Storage,
		dataBlock.SmartContractResultBlock,
		tpn.DataPool.CurrentBlockTxs(),
		tpn.EconomicsData,
	)

	tpn.InterimProcContainer.Remove(dataBlock.SmartContractResultBlock)
	_ = tpn.InterimProcContainer.Add(dataBlock.SmartContractResultBlock, tpn.ScrForwarder)

	tpn.RewardsProcessor, _ = rewardTransaction.NewRewardTxProcessor(
		tpn.AccntState,
		TestAddressPubkeyConverter,
		tpn.ShardCoordinator,
	)

	mapDNSAddresses := make(map[string]struct{})
	if !check.IfNil(tpn.SmartContractParser) {
		mapDNSAddresses, _ = tpn.SmartContractParser.GetDeployedSCAddresses(genesis.DNSType)
	}

	gasSchedule := mock.NewGasScheduleNotifierMock(gasMap)
	argsBuiltIn := builtInFunctions.ArgsCreateBuiltInFunctionContainer{
		GasSchedule:                gasSchedule,
		MapDNSAddresses:            mapDNSAddresses,
		Marshalizer:                TestMarshalizer,
		Accounts:                   tpn.AccntState,
		ShardCoordinator:           tpn.ShardCoordinator,
		EpochNotifier:              tpn.EpochNotifier,
		GlobalMintBurnDisableEpoch: tpn.EnableEpochs.GlobalMintBurnDisableEpoch,
	}
	builtInFuncs, nftStorageHandler, _ := builtInFunctions.CreateBuiltInFuncContainerAndNFTStorageHandler(argsBuiltIn)

	for name, function := range TestBuiltinFunctions {
		err := builtInFuncs.Add(name, function)
		log.LogIfError(err)
	}

	argsHook := hooks.ArgBlockChainHook{
		Accounts:           tpn.AccntState,
		PubkeyConv:         TestAddressPubkeyConverter,
		StorageService:     tpn.Storage,
		BlockChain:         tpn.BlockChain,
		ShardCoordinator:   tpn.ShardCoordinator,
		Marshalizer:        TestMarshalizer,
		Uint64Converter:    TestUint64Converter,
		BuiltInFunctions:   builtInFuncs,
		NFTStorageHandler:  nftStorageHandler,
		DataPool:           tpn.DataPool,
		CompiledSCPool:     tpn.DataPool.SmartContracts(),
		EpochNotifier:      tpn.EpochNotifier,
		NilCompiledSCStore: true,
	}
	esdtTransferParser, _ := parsers.NewESDTTransferParser(TestMarshalizer)
	maxGasLimitPerBlock := uint64(0xFFFFFFFFFFFFFFFF)
	blockChainHookImpl, _ := hooks.NewBlockChainHookImpl(argsHook)
	tpn.EnableEpochs.FailExecutionOnEveryAPIErrorEnableEpoch = 1
	argsNewVMFactory := shard.ArgVMContainerFactory{
		Config: config.VirtualMachineConfig{
			ArwenVersions: []config.ArwenVersionByEpoch{
				{StartEpoch: 0, Version: "*"},
			},
		},
		BlockGasLimit:      maxGasLimitPerBlock,
		GasSchedule:        gasSchedule,
		BlockChainHook:     blockChainHookImpl,
		BuiltInFunctions:   argsHook.BuiltInFunctions,
		EpochNotifier:      tpn.EpochNotifier,
		EpochConfig:        tpn.EnableEpochs,
		ArwenChangeLocker:  tpn.ArwenChangeLocker,
		ESDTTransferParser: esdtTransferParser,
	}
	vmFactory, _ := shard.NewVMContainerFactory(argsNewVMFactory)

	var err error
	tpn.VMContainer, err = vmFactory.Create()
	if err != nil {
		panic(err)
	}

	tpn.BlockchainHook, _ = vmFactory.BlockChainHookImpl().(*hooks.BlockChainHookImpl)
	_ = vmcommonBuiltInFunctions.SetPayableHandler(builtInFuncs, tpn.BlockchainHook)

	mockVM, _ := mock.NewOneSCExecutorMockVM(tpn.BlockchainHook, TestHasher)
	mockVM.GasForOperation = OpGasValueForMockVm
	_ = tpn.VMContainer.Add(procFactory.InternalTestingVM, mockVM)

	tpn.FeeAccumulator, _ = postprocess.NewFeeAccumulator()
	tpn.ArgsParser = smartContract.NewArgumentParser()

	argsTxTypeHandler := coordinator.ArgNewTxTypeHandler{
		PubkeyConverter:    TestAddressPubkeyConverter,
		ShardCoordinator:   tpn.ShardCoordinator,
		BuiltInFunctions:   builtInFuncs,
		ArgumentParser:     parsers.NewCallArgsParser(),
		EpochNotifier:      tpn.EpochNotifier,
		ESDTTransferParser: esdtTransferParser,
	}
	txTypeHandler, _ := coordinator.NewTxTypeHandler(argsTxTypeHandler)
	tpn.GasHandler, _ = preprocess.NewGasComputation(tpn.EconomicsData, txTypeHandler, tpn.EpochNotifier, tpn.EnableEpochs.SCDeployEnableEpoch)
	badBlocksHandler, _ := tpn.InterimProcContainer.Get(dataBlock.InvalidBlock)

	argsNewScProcessor := smartContract.ArgsNewSmartContractProcessor{
		VmContainer:       tpn.VMContainer,
		ArgsParser:        tpn.ArgsParser,
		Hasher:            TestHasher,
		Marshalizer:       TestMarshalizer,
		AccountsDB:        tpn.AccntState,
		BlockChainHook:    vmFactory.BlockChainHookImpl(),
		BuiltInFunctions:  builtInFuncs,
		PubkeyConv:        TestAddressPubkeyConverter,
		ShardCoordinator:  tpn.ShardCoordinator,
		ScrForwarder:      tpn.ScrForwarder,
		TxFeeHandler:      tpn.FeeAccumulator,
		EconomicsFee:      tpn.EconomicsData,
		TxTypeHandler:     txTypeHandler,
		GasHandler:        tpn.GasHandler,
		GasSchedule:       gasSchedule,
		TxLogsProcessor:   tpn.TransactionLogProcessor,
		BadTxForwarder:    badBlocksHandler,
		EpochNotifier:     tpn.EpochNotifier,
		VMOutputCacher:    txcache.NewDisabledCache(),
		ArwenChangeLocker: tpn.ArwenChangeLocker,
		EnableEpochs:      tpn.EnableEpochs,
	}
	sc, _ := smartContract.NewSmartContractProcessor(argsNewScProcessor)
	tpn.ScProcessor = smartContract.NewTestScProcessor(sc)

	receiptsHandler, _ := tpn.InterimProcContainer.Get(dataBlock.ReceiptBlock)
	argsNewTxProcessor := transaction.ArgsNewTxProcessor{
		Accounts:                       tpn.AccntState,
		Hasher:                         TestHasher,
		PubkeyConv:                     TestAddressPubkeyConverter,
		Marshalizer:                    TestMarshalizer,
		SignMarshalizer:                TestTxSignMarshalizer,
		ShardCoordinator:               tpn.ShardCoordinator,
		ScProcessor:                    tpn.ScProcessor,
		TxFeeHandler:                   tpn.FeeAccumulator,
		TxTypeHandler:                  txTypeHandler,
		EconomicsFee:                   tpn.EconomicsData,
		ReceiptForwarder:               receiptsHandler,
		BadTxForwarder:                 badBlocksHandler,
		ArgsParser:                     tpn.ArgsParser,
		ScrForwarder:                   tpn.ScrForwarder,
		EpochNotifier:                  tpn.EpochNotifier,
		RelayedTxEnableEpoch:           tpn.EnableEpochs.RelayedTransactionsEnableEpoch,
		PenalizedTooMuchGasEnableEpoch: tpn.EnableEpochs.PenalizedTooMuchGasEnableEpoch,
	}
	tpn.TxProcessor, _ = transaction.NewTxProcessor(argsNewTxProcessor)
	scheduledTxsExecutionHandler, _ := preprocess.NewScheduledTxsExecution(
		tpn.TxProcessor,
		&mock.TransactionCoordinatorMock{},
		tpn.Storage.GetStorer(dataRetriever.ScheduledSCRsUnit),
		TestMarshalizer,
		TestHasher,
		tpn.ShardCoordinator,
	)
	processedMiniBlocksTracker := processedMb.NewProcessedMiniBlocksTracker()

	fact, _ := shard.NewPreProcessorsContainerFactory(
		tpn.ShardCoordinator,
		tpn.Storage,
		TestMarshalizer,
		TestHasher,
		tpn.DataPool,
		TestAddressPubkeyConverter,
		tpn.AccntState,
		tpn.RequestHandler,
		tpn.TxProcessor,
		tpn.ScProcessor,
		tpn.ScProcessor,
		tpn.RewardsProcessor,
		tpn.EconomicsData,
		tpn.GasHandler,
		tpn.BlockTracker,
		TestBlockSizeComputationHandler,
		TestBalanceComputationHandler,
		tpn.EpochNotifier,
		tpn.EnableEpochs.OptimizeGasUsedInCrossMiniBlocksEnableEpoch,
		tpn.EnableEpochs.FrontRunningProtectionEnableEpoch,
		tpn.EnableEpochs.ScheduledMiniBlocksEnableEpoch,
		txTypeHandler,
		scheduledTxsExecutionHandler,
		processedMiniBlocksTracker,
	)
	tpn.PreProcessorsContainer, _ = fact.Create()

	argsTransactionCoordinator := coordinator.ArgTransactionCoordinator{
		Hasher:                               TestHasher,
		Marshalizer:                          TestMarshalizer,
		ShardCoordinator:                     tpn.ShardCoordinator,
		Accounts:                             tpn.AccntState,
		MiniBlockPool:                        tpn.DataPool.MiniBlocks(),
		RequestHandler:                       tpn.RequestHandler,
		PreProcessors:                        tpn.PreProcessorsContainer,
		InterProcessors:                      tpn.InterimProcContainer,
		GasHandler:                           tpn.GasHandler,
		FeeHandler:                           tpn.FeeAccumulator,
		BlockSizeComputation:                 TestBlockSizeComputationHandler,
		BalanceComputation:                   TestBalanceComputationHandler,
		EconomicsFee:                         tpn.EconomicsData,
		TxTypeHandler:                        txTypeHandler,
		BlockGasAndFeesReCheckEnableEpoch:    tpn.EnableEpochs.BlockGasAndFeesReCheckEnableEpoch,
		TransactionsLogProcessor:             tpn.TransactionLogProcessor,
		EpochNotifier:                        tpn.EpochNotifier,
		ScheduledTxsExecutionHandler:         scheduledTxsExecutionHandler,
		ScheduledMiniBlocksEnableEpoch:       tpn.EnableEpochs.ScheduledMiniBlocksEnableEpoch,
		DoubleTransactionsDetector:           &testscommon.PanicDoubleTransactionsDetector{},
		MiniBlockPartialExecutionEnableEpoch: tpn.EnableEpochs.MiniBlockPartialExecutionEnableEpoch,
		ProcessedMiniBlocksTracker:           processedMiniBlocksTracker,
	}
	tpn.TxCoordinator, _ = coordinator.NewTransactionCoordinator(argsTransactionCoordinator)
	scheduledTxsExecutionHandler.SetTransactionCoordinator(tpn.TxCoordinator)
}

func (tpn *TestProcessorNode) initMetaInnerProcessors() {
	interimProcFactory, _ := metaProcess.NewIntermediateProcessorsContainerFactory(
		tpn.ShardCoordinator,
		TestMarshalizer,
		TestHasher,
		TestAddressPubkeyConverter,
		tpn.Storage,
		tpn.DataPool,
		tpn.EconomicsData,
	)

	tpn.InterimProcContainer, _ = interimProcFactory.Create()
	tpn.ScrForwarder, _ = postprocess.NewTestIntermediateResultsProcessor(
		TestHasher,
		TestMarshalizer,
		tpn.ShardCoordinator,
		TestAddressPubkeyConverter,
		tpn.Storage,
		dataBlock.SmartContractResultBlock,
		tpn.DataPool.CurrentBlockTxs(),
		tpn.EconomicsData,
	)

	tpn.InterimProcContainer.Remove(dataBlock.SmartContractResultBlock)
	_ = tpn.InterimProcContainer.Add(dataBlock.SmartContractResultBlock, tpn.ScrForwarder)

	gasMap := arwenConfig.MakeGasMapForTests()
	defaults.FillGasMapInternal(gasMap, 1)
	gasSchedule := mock.NewGasScheduleNotifierMock(gasMap)
	argsBuiltIn := builtInFunctions.ArgsCreateBuiltInFunctionContainer{
		GasSchedule:                gasSchedule,
		MapDNSAddresses:            make(map[string]struct{}),
		Marshalizer:                TestMarshalizer,
		Accounts:                   tpn.AccntState,
		ShardCoordinator:           tpn.ShardCoordinator,
		EpochNotifier:              tpn.EpochNotifier,
		GlobalMintBurnDisableEpoch: tpn.EnableEpochs.GlobalMintBurnDisableEpoch,
	}
	builtInFuncs, nftStorageHandler, _ := builtInFunctions.CreateBuiltInFuncContainerAndNFTStorageHandler(argsBuiltIn)
	argsHook := hooks.ArgBlockChainHook{
		Accounts:           tpn.AccntState,
		PubkeyConv:         TestAddressPubkeyConverter,
		StorageService:     tpn.Storage,
		BlockChain:         tpn.BlockChain,
		ShardCoordinator:   tpn.ShardCoordinator,
		Marshalizer:        TestMarshalizer,
		Uint64Converter:    TestUint64Converter,
		BuiltInFunctions:   builtInFuncs,
		NFTStorageHandler:  nftStorageHandler,
		DataPool:           tpn.DataPool,
		CompiledSCPool:     tpn.DataPool.SmartContracts(),
		EpochNotifier:      tpn.EpochNotifier,
		NilCompiledSCStore: true,
	}

	var signVerifier vm.MessageSignVerifier
	if tpn.UseValidVmBlsSigVerifier {
		signVerifier, _ = vmProcess.NewMessageSigVerifier(
			signing.NewKeyGenerator(mcl.NewSuiteBLS12()),
			mclsig.NewBlsSigner(),
		)
	} else {
		signVerifier, _ = disabled.NewMessageSignVerifier(&mock.KeyGenMock{})
	}
	blockChainHookImpl, _ := hooks.NewBlockChainHookImpl(argsHook)
	argsVMContainerFactory := metaProcess.ArgsNewVMContainerFactory{
		BlockChainHook:      blockChainHookImpl,
		PubkeyConv:          argsHook.PubkeyConv,
		Economics:           tpn.EconomicsData,
		MessageSignVerifier: signVerifier,
		GasSchedule:         gasSchedule,
		NodesConfigProvider: tpn.NodesSetup,
		Hasher:              TestHasher,
		Marshalizer:         TestMarshalizer,
		SystemSCConfig: &config.SystemSmartContractsConfig{
			ESDTSystemSCConfig: config.ESDTSystemSCConfig{
				BaseIssuingCost: "1000",
				OwnerAddress:    "aaaaaa",
			},
			GovernanceSystemSCConfig: config.GovernanceSystemSCConfig{
				Active: config.GovernanceSystemSCConfigActive{
					ProposalCost:     "500",
					MinQuorum:        "50",
					MinPassThreshold: "50",
					MinVetoThreshold: "50",
				},
				FirstWhitelistedAddress: DelegationManagerConfigChangeAddress,
			},
			StakingSystemSCConfig: config.StakingSystemSCConfig{
				GenesisNodePrice:                     "1000",
				UnJailValue:                          "10",
				MinStepValue:                         "10",
				MinStakeValue:                        "1",
				UnBondPeriod:                         1,
				UnBondPeriodInEpochs:                 1,
				NumRoundsWithoutBleed:                1,
				MaximumPercentageToBleed:             1,
				BleedPercentagePerRound:              1,
				MaxNumberOfNodesForStake:             100,
				ActivateBLSPubKeyMessageVerification: false,
				MinUnstakeTokensValue:                "1",
			},
			DelegationManagerSystemSCConfig: config.DelegationManagerSystemSCConfig{
				MinCreationDeposit:  "100",
				MinStakeAmount:      "100",
				ConfigChangeAddress: DelegationManagerConfigChangeAddress,
			},
			DelegationSystemSCConfig: config.DelegationSystemSCConfig{
				MinServiceFee: 0,
				MaxServiceFee: 100000,
			},
		},
		ValidatorAccountsDB: tpn.PeerState,
		ChanceComputer:      &mock.RaterMock{},
		EpochNotifier:       tpn.EpochNotifier,
		EpochConfig: &config.EpochConfig{
			EnableEpochs: tpn.EnableEpochs,
		},
		ShardCoordinator: tpn.ShardCoordinator,
	}
	vmFactory, _ := metaProcess.NewVMContainerFactory(argsVMContainerFactory)

	tpn.VMContainer, _ = vmFactory.Create()
	tpn.BlockchainHook, _ = vmFactory.BlockChainHookImpl().(*hooks.BlockChainHookImpl)
	tpn.SystemSCFactory = vmFactory.SystemSmartContractContainerFactory()
	tpn.addMockVm(tpn.BlockchainHook)

	tpn.FeeAccumulator, _ = postprocess.NewFeeAccumulator()
	tpn.ArgsParser = smartContract.NewArgumentParser()
	esdtTransferParser, _ := parsers.NewESDTTransferParser(TestMarshalizer)
	argsTxTypeHandler := coordinator.ArgNewTxTypeHandler{
		PubkeyConverter:    TestAddressPubkeyConverter,
		ShardCoordinator:   tpn.ShardCoordinator,
		BuiltInFunctions:   builtInFuncs,
		ArgumentParser:     parsers.NewCallArgsParser(),
		EpochNotifier:      tpn.EpochNotifier,
		ESDTTransferParser: esdtTransferParser,
	}
	txTypeHandler, _ := coordinator.NewTxTypeHandler(argsTxTypeHandler)
	tpn.GasHandler, _ = preprocess.NewGasComputation(tpn.EconomicsData, txTypeHandler, tpn.EpochNotifier, tpn.EnableEpochs.SCDeployEnableEpoch)
	badBlocksHandler, _ := tpn.InterimProcContainer.Get(dataBlock.InvalidBlock)
	argsNewScProcessor := smartContract.ArgsNewSmartContractProcessor{
		VmContainer:       tpn.VMContainer,
		ArgsParser:        tpn.ArgsParser,
		Hasher:            TestHasher,
		Marshalizer:       TestMarshalizer,
		AccountsDB:        tpn.AccntState,
		BlockChainHook:    vmFactory.BlockChainHookImpl(),
		BuiltInFunctions:  builtInFuncs,
		PubkeyConv:        TestAddressPubkeyConverter,
		ShardCoordinator:  tpn.ShardCoordinator,
		ScrForwarder:      tpn.ScrForwarder,
		TxFeeHandler:      tpn.FeeAccumulator,
		EconomicsFee:      tpn.EconomicsData,
		TxTypeHandler:     txTypeHandler,
		GasHandler:        tpn.GasHandler,
		GasSchedule:       gasSchedule,
		TxLogsProcessor:   tpn.TransactionLogProcessor,
		BadTxForwarder:    badBlocksHandler,
		EpochNotifier:     tpn.EpochNotifier,
		VMOutputCacher:    txcache.NewDisabledCache(),
		ArwenChangeLocker: tpn.ArwenChangeLocker,
		EnableEpochs:      tpn.EnableEpochs,
	}
	scProcessor, _ := smartContract.NewSmartContractProcessor(argsNewScProcessor)
	tpn.ScProcessor = smartContract.NewTestScProcessor(scProcessor)
	argsNewMetaTxProc := transaction.ArgsNewMetaTxProcessor{
		Hasher:                                TestHasher,
		Marshalizer:                           TestMarshalizer,
		Accounts:                              tpn.AccntState,
		PubkeyConv:                            TestAddressPubkeyConverter,
		ShardCoordinator:                      tpn.ShardCoordinator,
		ScProcessor:                           tpn.ScProcessor,
		TxTypeHandler:                         txTypeHandler,
		EconomicsFee:                          tpn.EconomicsData,
		ESDTEnableEpoch:                       0,
		EpochNotifier:                         tpn.EpochNotifier,
		BuiltInFunctionOnMetachainEnableEpoch: tpn.EnableEpochs.BuiltInFunctionOnMetaEnableEpoch,
	}
	tpn.TxProcessor, _ = transaction.NewMetaTxProcessor(argsNewMetaTxProc)
	scheduledTxsExecutionHandler, _ := preprocess.NewScheduledTxsExecution(
		tpn.TxProcessor,
		&mock.TransactionCoordinatorMock{},
		tpn.Storage.GetStorer(dataRetriever.ScheduledSCRsUnit),
		TestMarshalizer,
		TestHasher,
		tpn.ShardCoordinator)
	processedMiniBlocksTracker := processedMb.NewProcessedMiniBlocksTracker()

	fact, _ := metaProcess.NewPreProcessorsContainerFactory(
		tpn.ShardCoordinator,
		tpn.Storage,
		TestMarshalizer,
		TestHasher,
		tpn.DataPool,
		tpn.AccntState,
		tpn.RequestHandler,
		tpn.TxProcessor,
		scProcessor,
		tpn.EconomicsData,
		tpn.GasHandler,
		tpn.BlockTracker,
		TestAddressPubkeyConverter,
		TestBlockSizeComputationHandler,
		TestBalanceComputationHandler,
		tpn.EpochNotifier,
		tpn.EnableEpochs.OptimizeGasUsedInCrossMiniBlocksEnableEpoch,
		tpn.EnableEpochs.FrontRunningProtectionEnableEpoch,
		tpn.EnableEpochs.ScheduledMiniBlocksEnableEpoch,
		txTypeHandler,
		scheduledTxsExecutionHandler,
		processedMiniBlocksTracker,
	)
	tpn.PreProcessorsContainer, _ = fact.Create()

	argsTransactionCoordinator := coordinator.ArgTransactionCoordinator{
		Hasher:                               TestHasher,
		Marshalizer:                          TestMarshalizer,
		ShardCoordinator:                     tpn.ShardCoordinator,
		Accounts:                             tpn.AccntState,
		MiniBlockPool:                        tpn.DataPool.MiniBlocks(),
		RequestHandler:                       tpn.RequestHandler,
		PreProcessors:                        tpn.PreProcessorsContainer,
		InterProcessors:                      tpn.InterimProcContainer,
		GasHandler:                           tpn.GasHandler,
		FeeHandler:                           tpn.FeeAccumulator,
		BlockSizeComputation:                 TestBlockSizeComputationHandler,
		BalanceComputation:                   TestBalanceComputationHandler,
		EconomicsFee:                         tpn.EconomicsData,
		TxTypeHandler:                        txTypeHandler,
		BlockGasAndFeesReCheckEnableEpoch:    tpn.EnableEpochs.BlockGasAndFeesReCheckEnableEpoch,
		TransactionsLogProcessor:             tpn.TransactionLogProcessor,
		EpochNotifier:                        tpn.EpochNotifier,
		ScheduledTxsExecutionHandler:         scheduledTxsExecutionHandler,
		ScheduledMiniBlocksEnableEpoch:       tpn.EnableEpochs.ScheduledMiniBlocksEnableEpoch,
		DoubleTransactionsDetector:           &testscommon.PanicDoubleTransactionsDetector{},
		MiniBlockPartialExecutionEnableEpoch: tpn.EnableEpochs.MiniBlockPartialExecutionEnableEpoch,
		ProcessedMiniBlocksTracker:           processedMiniBlocksTracker,
	}
	tpn.TxCoordinator, _ = coordinator.NewTransactionCoordinator(argsTransactionCoordinator)
	scheduledTxsExecutionHandler.SetTransactionCoordinator(tpn.TxCoordinator)
}

// InitDelegationManager will initialize the delegation manager whenever required
func (tpn *TestProcessorNode) InitDelegationManager() {
	if tpn.ShardCoordinator.SelfId() != core.MetachainShardId {
		return
	}

	systemVM, err := tpn.VMContainer.Get(factory.SystemVirtualMachine)
	log.LogIfError(err)

	codeMetaData := &vmcommon.CodeMetadata{
		Upgradeable: false,
		Payable:     false,
		Readable:    true,
	}

	vmInput := &vmcommon.ContractCreateInput{
		VMInput: vmcommon.VMInput{
			CallerAddr: vm.DelegationManagerSCAddress,
			Arguments:  [][]byte{},
			CallValue:  zero,
		},
		ContractCode:         vm.DelegationManagerSCAddress,
		ContractCodeMetadata: codeMetaData.ToBytes(),
	}

	vmOutput, err := systemVM.RunSmartContractCreate(vmInput)
	log.LogIfError(err)
	if vmOutput.ReturnCode != vmcommon.Ok {
		log.Error("error while initializing system SC", "return code", vmOutput.ReturnCode)
	}

	err = tpn.processSCOutputAccounts(vmOutput)
	log.LogIfError(err)

	err = tpn.updateSystemSCContractsCode(vmInput.ContractCodeMetadata, vm.DelegationManagerSCAddress)
	log.LogIfError(err)

	_, err = tpn.AccntState.Commit()
	log.LogIfError(err)
}

func (tpn *TestProcessorNode) updateSystemSCContractsCode(contractMetadata []byte, scAddress []byte) error {
	userAcc, err := tpn.getUserAccount(scAddress)
	if err != nil {
		return err
	}

	userAcc.SetOwnerAddress(scAddress)
	userAcc.SetCodeMetadata(contractMetadata)
	userAcc.SetCode(scAddress)

	return tpn.AccntState.SaveAccount(userAcc)
}

// save account changes in state from vmOutput - protected by VM - every output can be treated as is.
func (tpn *TestProcessorNode) processSCOutputAccounts(vmOutput *vmcommon.VMOutput) error {
	outputAccounts := process.SortVMOutputInsideData(vmOutput)
	for _, outAcc := range outputAccounts {
		acc, err := tpn.getUserAccount(outAcc.Address)
		if err != nil {
			return err
		}

		storageUpdates := process.GetSortedStorageUpdates(outAcc)
		for _, storeUpdate := range storageUpdates {
			err = acc.DataTrieTracker().SaveKeyValue(storeUpdate.Offset, storeUpdate.Data)
			if err != nil {
				return err
			}
		}

		if outAcc.BalanceDelta != nil && outAcc.BalanceDelta.Cmp(zero) != 0 {
			err = acc.AddToBalance(outAcc.BalanceDelta)
			if err != nil {
				return err
			}
		}

		err = tpn.AccntState.SaveAccount(acc)
		if err != nil {
			return err
		}
	}

	return nil
}

func (tpn *TestProcessorNode) getUserAccount(address []byte) (state.UserAccountHandler, error) {
	acnt, err := tpn.AccntState.LoadAccount(address)
	if err != nil {
		return nil, err
	}

	stAcc, ok := acnt.(state.UserAccountHandler)
	if !ok {
		return nil, process.ErrWrongTypeAssertion
	}

	return stAcc, nil
}

func (tpn *TestProcessorNode) addMockVm(blockchainHook vmcommon.BlockchainHook) {
	mockVM, _ := mock.NewOneSCExecutorMockVM(blockchainHook, TestHasher)
	mockVM.GasForOperation = OpGasValueForMockVm

	_ = tpn.VMContainer.Add(factory.InternalTestingVM, mockVM)
}

func (tpn *TestProcessorNode) initBlockProcessor(stateCheckpointModulus uint) {
	var err error

	if tpn.ShardCoordinator.SelfId() != core.MetachainShardId {
		tpn.ForkDetector, _ = processSync.NewShardForkDetector(tpn.RoundHandler, tpn.BlockBlackListHandler, tpn.BlockTracker, tpn.NodesSetup.GetStartTime())
	} else {
		tpn.ForkDetector, _ = processSync.NewMetaForkDetector(tpn.RoundHandler, tpn.BlockBlackListHandler, tpn.BlockTracker, tpn.NodesSetup.GetStartTime())
	}

	accountsDb := make(map[state.AccountsDbIdentifier]state.AccountsAdapter)
	accountsDb[state.UserAccountsState] = tpn.AccntState
	accountsDb[state.PeerAccountsState] = tpn.PeerState

	coreComponents := GetDefaultCoreComponents()
	coreComponents.InternalMarshalizerField = TestMarshalizer
	coreComponents.HasherField = TestHasher
	coreComponents.Uint64ByteSliceConverterField = TestUint64Converter
	coreComponents.RoundHandlerField = tpn.RoundHandler

	dataComponents := GetDefaultDataComponents()
	dataComponents.Store = tpn.Storage
	dataComponents.DataPool = tpn.DataPool
	dataComponents.BlockChain = tpn.BlockChain

	bootstrapComponents := getDefaultBootstrapComponents(tpn.ShardCoordinator)
	bootstrapComponents.HdrIntegrityVerifier = tpn.HeaderIntegrityVerifier

	statusComponents := GetDefaultStatusComponents()

	triesConfig := config.Config{
		StateTriesConfig: config.StateTriesConfig{
			CheckpointRoundsModulus:   stateCheckpointModulus,
			UserStatePruningQueueSize: uint(5),
			PeerStatePruningQueueSize: uint(3),
		},
	}

	argumentsBase := block.ArgBaseProcessor{
		CoreComponents:      coreComponents,
		DataComponents:      dataComponents,
		BootstrapComponents: bootstrapComponents,
		StatusComponents:    statusComponents,
		Config:              triesConfig,
		AccountsDB:          accountsDb,
		ForkDetector:        tpn.ForkDetector,
		NodesCoordinator:    tpn.NodesCoordinator,
		FeeHandler:          tpn.FeeAccumulator,
		RequestHandler:      tpn.RequestHandler,
		BlockChainHook:      tpn.BlockchainHook,
		HeaderValidator:     tpn.HeaderValidator,
		BootStorer: &mock.BoostrapStorerMock{
			PutCalled: func(round int64, bootData bootstrapStorage.BootstrapData) error {
				return nil
			},
		},
		BlockTracker:                   tpn.BlockTracker,
		BlockSizeThrottler:             TestBlockSizeThrottler,
		HistoryRepository:              tpn.HistoryRepository,
		EpochNotifier:                  tpn.EpochNotifier,
		RoundNotifier:                  coreComponents.RoundNotifier(),
		GasHandler:                     tpn.GasHandler,
		ScheduledTxsExecutionHandler:   &testscommon.ScheduledTxsExecutionStub{},
		ScheduledMiniBlocksEnableEpoch: ScheduledMiniBlocksEnableEpoch,
		ProcessedMiniBlocksTracker:     &testscommon.ProcessedMiniBlocksTrackerStub{},
	}

	if check.IfNil(tpn.EpochStartNotifier) {
		tpn.EpochStartNotifier = notifier.NewEpochStartSubscriptionHandler()
	}

	if tpn.ShardCoordinator.SelfId() == core.MetachainShardId {
		if check.IfNil(tpn.EpochStartTrigger) {
			argsEpochStart := &metachain.ArgsNewMetaEpochStartTrigger{
				GenesisTime: argumentsBase.CoreComponents.RoundHandler().TimeStamp(),
				Settings: &config.EpochStartConfig{
					MinRoundsBetweenEpochs: 1000,
					RoundsPerEpoch:         10000,
				},
				Epoch:              0,
				EpochStartNotifier: tpn.EpochStartNotifier,
				Storage:            tpn.Storage,
				Marshalizer:        TestMarshalizer,
				Hasher:             TestHasher,
				AppStatusHandler:   &statusHandlerMock.AppStatusHandlerStub{},
			}
			epochStartTrigger, _ := metachain.NewEpochStartTrigger(argsEpochStart)
			tpn.EpochStartTrigger = &metachain.TestTrigger{}
			tpn.EpochStartTrigger.SetTrigger(epochStartTrigger)
		}

		argumentsBase.EpochStartTrigger = tpn.EpochStartTrigger
		argumentsBase.TxCoordinator = tpn.TxCoordinator

		argsStakingToPeer := scToProtocol.ArgStakingToPeer{
			PubkeyConv:    TestValidatorPubkeyConverter,
			Hasher:        TestHasher,
			Marshalizer:   TestMarshalizer,
			PeerState:     tpn.PeerState,
			BaseState:     tpn.AccntState,
			ArgParser:     tpn.ArgsParser,
			CurrTxs:       tpn.DataPool.CurrentBlockTxs(),
			RatingsData:   tpn.RatingsData,
			EpochNotifier: &epochNotifier.EpochNotifierStub{},
		}
		scToProtocolInstance, _ := scToProtocol.NewStakingToPeer(argsStakingToPeer)

		argsEpochStartData := metachain.ArgsNewEpochStartData{
			Marshalizer:       TestMarshalizer,
			Hasher:            TestHasher,
			Store:             tpn.Storage,
			DataPool:          tpn.DataPool,
			BlockTracker:      tpn.BlockTracker,
			ShardCoordinator:  tpn.ShardCoordinator,
			EpochStartTrigger: tpn.EpochStartTrigger,
			RequestHandler:    tpn.RequestHandler,
		}
		epochStartDataCreator, _ := metachain.NewEpochStartData(argsEpochStartData)

		economicsDataProvider := metachain.NewEpochEconomicsStatistics()
		argsEpochEconomics := metachain.ArgsNewEpochEconomics{
			Marshalizer:           TestMarshalizer,
			Hasher:                TestHasher,
			Store:                 tpn.Storage,
			ShardCoordinator:      tpn.ShardCoordinator,
			RewardsHandler:        tpn.EconomicsData,
			RoundTime:             tpn.RoundHandler,
			GenesisTotalSupply:    tpn.EconomicsData.GenesisTotalSupply(),
			EconomicsDataNotified: economicsDataProvider,
		}
		epochEconomics, _ := metachain.NewEndOfEpochEconomicsDataCreator(argsEpochEconomics)

		systemVM, errGet := tpn.VMContainer.Get(factory.SystemVirtualMachine)
		if errGet != nil {
			log.Error("initBlockProcessor tpn.VMContainer.Get", "error", errGet)
		}
		stakingDataProvider, errRsp := metachain.NewStakingDataProvider(systemVM, "1000")
		if errRsp != nil {
			log.Error("initBlockProcessor NewRewardsStakingProvider", "error", errRsp)
		}

		rewardsStorage := tpn.Storage.GetStorer(dataRetriever.RewardTransactionUnit)
		miniBlockStorage := tpn.Storage.GetStorer(dataRetriever.MiniBlockUnit)
		argsEpochRewards := metachain.RewardsCreatorProxyArgs{
			BaseRewardsCreatorArgs: metachain.BaseRewardsCreatorArgs{
				ShardCoordinator:              tpn.ShardCoordinator,
				PubkeyConverter:               TestAddressPubkeyConverter,
				RewardsStorage:                rewardsStorage,
				MiniBlockStorage:              miniBlockStorage,
				Hasher:                        TestHasher,
				Marshalizer:                   TestMarshalizer,
				DataPool:                      tpn.DataPool,
				ProtocolSustainabilityAddress: testProtocolSustainabilityAddress,
				NodesConfigProvider:           tpn.NodesCoordinator,
				UserAccountsDB:                tpn.AccntState,
			},
			StakingDataProvider:   stakingDataProvider,
			RewardsHandler:        tpn.EconomicsData,
			EconomicsDataProvider: economicsDataProvider,
			EpochEnableV2:         StakingV2Epoch,
		}
		epochStartRewards, _ := metachain.NewRewardsCreatorProxy(argsEpochRewards)

		argsEpochValidatorInfo := metachain.ArgsNewValidatorInfoCreator{
			ShardCoordinator: tpn.ShardCoordinator,
			MiniBlockStorage: miniBlockStorage,
			Hasher:           TestHasher,
			Marshalizer:      TestMarshalizer,
			DataPool:         tpn.DataPool,
		}

		epochStartValidatorInfo, _ := metachain.NewValidatorInfoCreator(argsEpochValidatorInfo)
		argsEpochSystemSC := metachain.ArgsNewEpochStartSystemSCProcessing{
			SystemVM:                systemVM,
			UserAccountsDB:          tpn.AccntState,
			PeerAccountsDB:          tpn.PeerState,
			Marshalizer:             TestMarshalizer,
			StartRating:             tpn.RatingsData.StartRating(),
			ValidatorInfoCreator:    tpn.ValidatorStatisticsProcessor,
			EndOfEpochCallerAddress: vm.EndOfEpochAddress,
			StakingSCAddress:        vm.StakingSCAddress,
			ChanceComputer:          tpn.NodesCoordinator,
			EpochNotifier:           tpn.EpochNotifier,
			GenesisNodesConfig:      tpn.NodesSetup,
			StakingDataProvider:     stakingDataProvider,
			NodesConfigProvider:     tpn.NodesCoordinator,
			ShardCoordinator:        tpn.ShardCoordinator,
			ESDTOwnerAddressBytes:   vm.EndOfEpochAddress,
			EpochConfig: config.EpochConfig{
				EnableEpochs: config.EnableEpochs{
					StakingV2EnableEpoch: StakingV2Epoch,
					ESDTEnableEpoch:      0,
				},
			},
		}
		epochStartSystemSCProcessor, _ := metachain.NewSystemSCProcessor(argsEpochSystemSC)
		tpn.EpochStartSystemSCProcessor = epochStartSystemSCProcessor

		arguments := block.ArgMetaProcessor{
			ArgBaseProcessor:             argumentsBase,
			SCToProtocol:                 scToProtocolInstance,
			PendingMiniBlocksHandler:     &mock.PendingMiniBlocksHandlerStub{},
			EpochEconomics:               epochEconomics,
			EpochStartDataCreator:        epochStartDataCreator,
			EpochRewardsCreator:          epochStartRewards,
			EpochValidatorInfoCreator:    epochStartValidatorInfo,
			ValidatorStatisticsProcessor: tpn.ValidatorStatisticsProcessor,
			EpochSystemSCProcessor:       epochStartSystemSCProcessor,
		}

		tpn.BlockProcessor, err = block.NewMetaProcessor(arguments)
	} else {
		if check.IfNil(tpn.EpochStartTrigger) {
			argsPeerMiniBlocksSyncer := shardchain.ArgPeerMiniBlockSyncer{
				MiniBlocksPool: tpn.DataPool.MiniBlocks(),
				Requesthandler: tpn.RequestHandler,
			}
			peerMiniBlocksSyncer, _ := shardchain.NewPeerMiniBlockSyncer(argsPeerMiniBlocksSyncer)
			argsShardEpochStart := &shardchain.ArgsShardEpochStartTrigger{
				Marshalizer:          TestMarshalizer,
				Hasher:               TestHasher,
				HeaderValidator:      tpn.HeaderValidator,
				Uint64Converter:      TestUint64Converter,
				DataPool:             tpn.DataPool,
				Storage:              tpn.Storage,
				RequestHandler:       tpn.RequestHandler,
				Epoch:                0,
				Validity:             1,
				Finality:             1,
				EpochStartNotifier:   tpn.EpochStartNotifier,
				PeerMiniBlocksSyncer: peerMiniBlocksSyncer,
				RoundHandler:         tpn.RoundHandler,
				AppStatusHandler:     &statusHandlerMock.AppStatusHandlerStub{},
			}
			epochStartTrigger, _ := shardchain.NewEpochStartTrigger(argsShardEpochStart)
			tpn.EpochStartTrigger = &shardchain.TestTrigger{}
			tpn.EpochStartTrigger.SetTrigger(epochStartTrigger)
		}

		argumentsBase.EpochStartTrigger = tpn.EpochStartTrigger
		argumentsBase.BlockChainHook = tpn.BlockchainHook
		argumentsBase.TxCoordinator = tpn.TxCoordinator
		argumentsBase.ScheduledTxsExecutionHandler = &testscommon.ScheduledTxsExecutionStub{}

		arguments := block.ArgShardProcessor{
			ArgBaseProcessor: argumentsBase,
		}

		tpn.BlockProcessor, err = block.NewShardProcessor(arguments)
	}

	if err != nil {
		panic(fmt.Sprintf("error creating blockprocessor: %s", err.Error()))
	}
}

func (tpn *TestProcessorNode) setGenesisBlock() {
	genesisBlock := tpn.GenesisBlocks[tpn.ShardCoordinator.SelfId()]
	_ = tpn.BlockChain.SetGenesisHeader(genesisBlock)
	hash, _ := core.CalculateHash(TestMarshalizer, TestHasher, genesisBlock)
	tpn.BlockChain.SetGenesisHeaderHash(hash)
	log.Info("set genesis",
		"shard ID", tpn.ShardCoordinator.SelfId(),
		"hash", hex.EncodeToString(hash),
	)
}

func (tpn *TestProcessorNode) initNode() {
	var err error

	coreComponents := GetDefaultCoreComponents()
	coreComponents.InternalMarshalizerField = TestMarshalizer
	coreComponents.VmMarshalizerField = TestVmMarshalizer
	coreComponents.TxMarshalizerField = TestTxSignMarshalizer
	coreComponents.HasherField = TestHasher
	coreComponents.AddressPubKeyConverterField = TestAddressPubkeyConverter
	coreComponents.ValidatorPubKeyConverterField = TestValidatorPubkeyConverter
	coreComponents.ChainIdCalled = func() string {
		return string(tpn.ChainID)
	}
	coreComponents.MinTransactionVersionCalled = func() uint32 {
		return tpn.MinTransactionVersion
	}
	coreComponents.TxVersionCheckField = versioning.NewTxVersionChecker(tpn.MinTransactionVersion)
	coreComponents.Uint64ByteSliceConverterField = TestUint64Converter
	coreComponents.EconomicsDataField = tpn.EconomicsData
	coreComponents.APIEconomicsHandler = tpn.EconomicsData
	coreComponents.SyncTimerField = &mock.SyncTimerMock{}
	coreComponents.EpochNotifierField = tpn.EpochNotifier
	coreComponents.ArwenChangeLockerInternal = tpn.ArwenChangeLocker
	hardforkPubKeyBytes, _ := coreComponents.ValidatorPubKeyConverterField.Decode(hardforkPubKey)
	coreComponents.HardforkTriggerPubKeyField = hardforkPubKeyBytes

	dataComponents := GetDefaultDataComponents()
	dataComponents.BlockChain = tpn.BlockChain
	dataComponents.DataPool = tpn.DataPool
	dataComponents.Store = tpn.Storage

	bootstrapComponents := getDefaultBootstrapComponents(tpn.ShardCoordinator)

	processComponents := GetDefaultProcessComponents()
	processComponents.BlockProcess = tpn.BlockProcessor
	processComponents.ResFinder = tpn.ResolverFinder
	processComponents.HeaderIntegrVerif = tpn.HeaderIntegrityVerifier
	processComponents.HeaderSigVerif = tpn.HeaderSigVerifier
	processComponents.BlackListHdl = tpn.BlockBlackListHandler
	processComponents.NodesCoord = tpn.NodesCoordinator
	processComponents.ShardCoord = tpn.ShardCoordinator
	processComponents.IntContainer = tpn.InterceptorsContainer
	processComponents.HistoryRepositoryInternal = tpn.HistoryRepository
	processComponents.WhiteListHandlerInternal = tpn.WhiteListHandler
	processComponents.WhiteListerVerifiedTxsInternal = tpn.WhiteListerVerifiedTxs
	processComponents.TxsSenderHandlerField = createTxsSender(tpn.ShardCoordinator, tpn.Messenger)
	processComponents.HardforkTriggerField = tpn.HardforkTrigger

	cryptoComponents := GetDefaultCryptoComponents()
	cryptoComponents.PrivKey = tpn.NodeKeys.Sk
	cryptoComponents.PubKey = tpn.NodeKeys.Pk
	cryptoComponents.TxSig = tpn.OwnAccount.SingleSigner
	cryptoComponents.BlockSig = tpn.OwnAccount.SingleSigner
	cryptoComponents.MultiSig = tpn.MultiSigner
	cryptoComponents.BlKeyGen = tpn.OwnAccount.KeygenTxSign
	cryptoComponents.TxKeyGen = TestKeyGenForAccounts

	stateComponents := GetDefaultStateComponents()
	stateComponents.Accounts = tpn.AccntState
	stateComponents.AccountsAPI = tpn.AccntState

	networkComponents := GetDefaultNetworkComponents()
	networkComponents.Messenger = tpn.Messenger

	tpn.Node, err = node.NewNode(
		node.WithAddressSignatureSize(64),
		node.WithValidatorSignatureSize(48),
		node.WithBootstrapComponents(bootstrapComponents),
		node.WithCoreComponents(coreComponents),
		node.WithDataComponents(dataComponents),
		node.WithProcessComponents(processComponents),
		node.WithCryptoComponents(cryptoComponents),
		node.WithNetworkComponents(networkComponents),
		node.WithStateComponents(stateComponents),
		node.WithPeerDenialEvaluator(&mock.PeerDenialEvaluatorStub{}),
	)
	log.LogIfError(err)

	err = nodeDebugFactory.CreateInterceptedDebugHandler(
		tpn.Node,
		tpn.InterceptorsContainer,
		tpn.ResolverFinder,
		config.InterceptorResolverDebugConfig{
			Enabled:                    true,
			CacheSize:                  1000,
			EnablePrint:                true,
			IntervalAutoPrintInSeconds: 1,
			NumRequestsThreshold:       1,
			NumResolveFailureThreshold: 1,
			DebugLineExpiration:        1000,
		},
	)
	log.LogIfError(err)
}

// SendTransaction can send a transaction (it does the dispatching)
func (tpn *TestProcessorNode) SendTransaction(tx *dataTransaction.Transaction) (string, error) {
	tx, txHash, err := tpn.Node.CreateTransaction(
		tx.Nonce,
		tx.Value.String(),
		TestAddressPubkeyConverter.Encode(tx.RcvAddr),
		nil,
		TestAddressPubkeyConverter.Encode(tx.SndAddr),
		nil,
		tx.GasPrice,
		tx.GasLimit,
		tx.Data,
		hex.EncodeToString(tx.Signature),
		string(tx.ChainID),
		tx.Version,
		tx.Options,
	)
	if err != nil {
		return "", err
	}

	err = tpn.Node.ValidateTransaction(tx)
	if err != nil {
		return "", err
	}

	_, err = tpn.Node.SendBulkTransactions([]*dataTransaction.Transaction{tx})
	if err != nil {
		return "", err
	}

	return hex.EncodeToString(txHash), err
}

func (tpn *TestProcessorNode) addHandlersForCounters() {
	hdrHandlers := func(header data.HeaderHandler, key []byte) {
		atomic.AddInt32(&tpn.CounterHdrRecv, 1)
	}

	if tpn.ShardCoordinator.SelfId() == core.MetachainShardId {
		tpn.DataPool.Headers().RegisterHandler(hdrHandlers)
	} else {
		txHandler := func(key []byte, value interface{}) {
			tx, _ := tpn.DataPool.Transactions().SearchFirstData(key)
			tpn.ReceivedTransactions.Store(string(key), tx)
			atomic.AddInt32(&tpn.CounterTxRecv, 1)
		}
		mbHandlers := func(key []byte, value interface{}) {
			atomic.AddInt32(&tpn.CounterMbRecv, 1)
		}

		tpn.DataPool.UnsignedTransactions().RegisterOnAdded(txHandler)
		tpn.DataPool.Transactions().RegisterOnAdded(txHandler)
		tpn.DataPool.RewardTransactions().RegisterOnAdded(txHandler)
		tpn.DataPool.Headers().RegisterHandler(hdrHandlers)
		tpn.DataPool.MiniBlocks().RegisterHandler(mbHandlers, core.UniqueIdentifier())
	}
}

// StartSync calls Bootstrapper.StartSync. Errors if bootstrapper is not set
func (tpn *TestProcessorNode) StartSync() error {
	if tpn.Bootstrapper == nil || fmt.Sprintf("%T", tpn.Bootstrapper) == "*mock.testBootstrapperMock" {
		return errors.New("no bootstrapper available")
	}

	tpn.Bootstrapper.StartSyncingBlocks()

	return nil
}

// LoadTxSignSkBytes alters the already generated sk/pk pair
func (tpn *TestProcessorNode) LoadTxSignSkBytes(skBytes []byte) {
	tpn.OwnAccount.LoadTxSignSkBytes(skBytes)
}

// ProposeBlock proposes a new block
func (tpn *TestProcessorNode) ProposeBlock(round uint64, nonce uint64) (data.BodyHandler, data.HeaderHandler, [][]byte) {
	startTime := time.Now()
	maxTime := time.Second * 2

	haveTime := func() bool {
		elapsedTime := time.Since(startTime)
		remainingTime := maxTime - elapsedTime
		return remainingTime > 0
	}

	blockHeader, err := tpn.BlockProcessor.CreateNewHeader(round, nonce)
	if err != nil {
		return nil, nil, nil
	}

	err = blockHeader.SetShardID(tpn.ShardCoordinator.SelfId())
	if err != nil {
		log.Warn("blockHeader.SetShardID", "error", err.Error())
		return nil, nil, nil
	}

	err = blockHeader.SetPubKeysBitmap([]byte{1})
	if err != nil {
		log.Warn("blockHeader.SetPubKeysBitmap", "error", err.Error())
		return nil, nil, nil
	}

	currHdr := tpn.BlockChain.GetCurrentBlockHeader()
	currHdrHash := tpn.BlockChain.GetCurrentBlockHeaderHash()
	if check.IfNil(currHdr) {
		currHdr = tpn.BlockChain.GetGenesisHeader()
		currHdrHash = tpn.BlockChain.GetGenesisHeaderHash()
	}

	err = blockHeader.SetPrevHash(currHdrHash)
	if err != nil {
		log.Warn("blockHeader.SetPrevHash", "error", err.Error())
		return nil, nil, nil
	}

	err = blockHeader.SetPrevRandSeed(currHdr.GetRandSeed())
	if err != nil {
		log.Warn("blockHeader.SetPrevRandSeed", "error", err.Error())
		return nil, nil, nil
	}

	sig, _ := TestMultiSig.AggregateSigs(nil)
	err = blockHeader.SetSignature(sig)
	if err != nil {
		log.Warn("blockHeader.SetSignature", "error", err.Error())
		return nil, nil, nil
	}

	err = blockHeader.SetRandSeed(sig)
	if err != nil {
		log.Warn("blockHeader.SetRandSeed", "error", err.Error())
		return nil, nil, nil
	}

	err = blockHeader.SetLeaderSignature([]byte("leader sign"))
	if err != nil {
		log.Warn("blockHeader.SetLeaderSignature", "error", err.Error())
		return nil, nil, nil
	}

	err = blockHeader.SetChainID(tpn.ChainID)
	if err != nil {
		log.Warn("blockHeader.SetChainID", "error", err.Error())
		return nil, nil, nil
	}

	err = blockHeader.SetSoftwareVersion(SoftwareVersion)
	if err != nil {
		log.Warn("blockHeader.SetSoftwareVersion", "error", err.Error())
		return nil, nil, nil
	}

	genesisRound := tpn.BlockChain.GetGenesisHeader().GetRound()
	err = blockHeader.SetTimeStamp((round - genesisRound) * uint64(tpn.RoundHandler.TimeDuration().Seconds()))
	if err != nil {
		log.Warn("blockHeader.SetTimeStamp", "error", err.Error())
		return nil, nil, nil
	}

	blockHeader, blockBody, err := tpn.BlockProcessor.CreateBlock(blockHeader, haveTime)
	if err != nil {
		log.Warn("createBlockBody", "error", err.Error())
		return nil, nil, nil
	}

	shardBlockBody, ok := blockBody.(*dataBlock.Body)
	txHashes := make([][]byte, 0)
	if !ok {
		return blockBody, blockHeader, txHashes
	}

	for _, mb := range shardBlockBody.MiniBlocks {
		if mb.Type == dataBlock.PeerBlock {
			continue
		}
		for _, hash := range mb.TxHashes {
			copiedHash := make([]byte, len(hash))
			copy(copiedHash, hash)
			txHashes = append(txHashes, copiedHash)
		}
	}

	return blockBody, blockHeader, txHashes
}

// BroadcastBlock broadcasts the block and body to the connected peers
func (tpn *TestProcessorNode) BroadcastBlock(body data.BodyHandler, header data.HeaderHandler) {
	_ = tpn.BroadcastMessenger.BroadcastBlock(body, header)

	time.Sleep(tpn.WaitTime)

	miniBlocks, transactions, _ := tpn.BlockProcessor.MarshalizedDataToBroadcast(header, body)
	_ = tpn.BroadcastMessenger.BroadcastMiniBlocks(miniBlocks)
	_ = tpn.BroadcastMessenger.BroadcastTransactions(transactions)
}

// WhiteListBody will whitelist all miniblocks from the given body for all the given nodes
func (tpn *TestProcessorNode) WhiteListBody(nodes []*TestProcessorNode, bodyHandler data.BodyHandler) {
	body, ok := bodyHandler.(*dataBlock.Body)
	if !ok {
		return
	}

	mbHashes := make([][]byte, 0)
	txHashes := make([][]byte, 0)
	for _, miniBlock := range body.MiniBlocks {
		mbHash, err := core.CalculateHash(TestMarshalizer, TestHasher, miniBlock)
		if err != nil {
			continue
		}

		mbHashes = append(mbHashes, mbHash)
		txHashes = append(txHashes, miniBlock.TxHashes...)
	}

	if len(mbHashes) > 0 {
		for _, n := range nodes {
			n.WhiteListHandler.Add(mbHashes)
			n.WhiteListHandler.Add(txHashes)
		}
	}
}

// CommitBlock commits the block and body
func (tpn *TestProcessorNode) CommitBlock(body data.BodyHandler, header data.HeaderHandler) {
	_ = tpn.BlockProcessor.CommitBlock(header, body)
}

// GetShardHeader returns the first *dataBlock.Header stored in datapools having the nonce provided as parameter
func (tpn *TestProcessorNode) GetShardHeader(nonce uint64) (data.HeaderHandler, error) {
	invalidCachers := tpn.DataPool == nil || tpn.DataPool.Headers() == nil
	if invalidCachers {
		return nil, errors.New("invalid data pool")
	}

	headerObjects, _, err := tpn.DataPool.Headers().GetHeadersByNonceAndShardId(nonce, tpn.ShardCoordinator.SelfId())
	if err != nil {
		return nil, errors.New(fmt.Sprintf("no headers found for nonce %d and shard id %d %s", nonce, tpn.ShardCoordinator.SelfId(), err.Error()))
	}

	headerObject := headerObjects[len(headerObjects)-1]

	header, ok := headerObject.(*dataBlock.Header)
	if !ok {
		return nil, errors.New(fmt.Sprintf("not a *dataBlock.Header stored in headers found for nonce and shard id %d %d", nonce, tpn.ShardCoordinator.SelfId()))
	}

	return header, nil
}

// GetBlockBody returns the body for provided header parameter
func (tpn *TestProcessorNode) GetBlockBody(header data.HeaderHandler) (*dataBlock.Body, error) {
	invalidCachers := tpn.DataPool == nil || tpn.DataPool.MiniBlocks() == nil
	if invalidCachers {
		return nil, errors.New("invalid data pool")
	}

	body := &dataBlock.Body{}
	for _, miniBlockHeader := range header.GetMiniBlockHeaderHandlers() {
		miniBlockHash := miniBlockHeader.GetHash()

		mbObject, ok := tpn.DataPool.MiniBlocks().Get(miniBlockHash)
		if !ok {
			return nil, errors.New(fmt.Sprintf("no miniblock found for hash %s", hex.EncodeToString(miniBlockHash)))
		}

		mb, ok := mbObject.(*dataBlock.MiniBlock)
		if !ok {
			return nil, errors.New(fmt.Sprintf("not a *dataBlock.MiniBlock stored in miniblocks found for hash %s", hex.EncodeToString(miniBlockHash)))
		}

		body.MiniBlocks = append(body.MiniBlocks, mb)
	}

	return body, nil
}

// GetMetaBlockBody returns the body for provided header parameter
func (tpn *TestProcessorNode) GetMetaBlockBody(header *dataBlock.MetaBlock) (*dataBlock.Body, error) {
	invalidCachers := tpn.DataPool == nil || tpn.DataPool.MiniBlocks() == nil
	if invalidCachers {
		return nil, errors.New("invalid data pool")
	}

	body := &dataBlock.Body{}
	for _, miniBlockHeader := range header.MiniBlockHeaders {
		miniBlockHash := miniBlockHeader.Hash

		mbObject, ok := tpn.DataPool.MiniBlocks().Get(miniBlockHash)
		if !ok {
			return nil, errors.New(fmt.Sprintf("no miniblock found for hash %s", hex.EncodeToString(miniBlockHash)))
		}

		mb, ok := mbObject.(*dataBlock.MiniBlock)
		if !ok {
			return nil, errors.New(fmt.Sprintf("not a *dataBlock.MiniBlock stored in miniblocks found for hash %s", hex.EncodeToString(miniBlockHash)))
		}

		body.MiniBlocks = append(body.MiniBlocks, mb)
	}

	return body, nil
}

// GetMetaHeader returns the first *dataBlock.MetaBlock stored in datapools having the nonce provided as parameter
func (tpn *TestProcessorNode) GetMetaHeader(nonce uint64) (*dataBlock.MetaBlock, error) {
	invalidCachers := tpn.DataPool == nil || tpn.DataPool.Headers() == nil
	if invalidCachers {
		return nil, errors.New("invalid data pool")
	}

	headerObjects, _, err := tpn.DataPool.Headers().GetHeadersByNonceAndShardId(nonce, core.MetachainShardId)
	if err != nil {
		return nil, errors.New(fmt.Sprintf("no headers found for nonce and shard id %d %d %s", nonce, core.MetachainShardId, err.Error()))
	}

	headerObject := headerObjects[len(headerObjects)-1]

	header, ok := headerObject.(*dataBlock.MetaBlock)
	if !ok {
		return nil, errors.New(fmt.Sprintf("not a *dataBlock.MetaBlock stored in headers found for nonce and shard id %d %d", nonce, core.MetachainShardId))
	}

	return header, nil
}

// SyncNode tries to process and commit a block already stored in data pool with provided nonce
func (tpn *TestProcessorNode) SyncNode(nonce uint64) error {
	if tpn.ShardCoordinator.SelfId() == core.MetachainShardId {
		return tpn.syncMetaNode(nonce)
	} else {
		return tpn.syncShardNode(nonce)
	}
}

func (tpn *TestProcessorNode) syncShardNode(nonce uint64) error {
	header, err := tpn.GetShardHeader(nonce)
	if err != nil {
		return err
	}

	body, err := tpn.GetBlockBody(header)
	if err != nil {
		return err
	}

	err = tpn.BlockProcessor.ProcessBlock(
		header,
		body,
		func() time.Duration {
			return time.Second * 5
		},
	)
	if err != nil {
		return err
	}

	err = tpn.BlockProcessor.CommitBlock(header, body)
	if err != nil {
		return err
	}

	return nil
}

func (tpn *TestProcessorNode) syncMetaNode(nonce uint64) error {
	header, err := tpn.GetMetaHeader(nonce)
	if err != nil {
		return err
	}

	body, err := tpn.GetMetaBlockBody(header)
	if err != nil {
		return err
	}

	err = tpn.BlockProcessor.ProcessBlock(
		header,
		body,
		func() time.Duration {
			return time.Second * 2
		},
	)
	if err != nil {
		return err
	}

	err = tpn.BlockProcessor.CommitBlock(header, body)
	if err != nil {
		return err
	}

	return nil
}

// SetAccountNonce sets the account nonce with journal
func (tpn *TestProcessorNode) SetAccountNonce(nonce uint64) error {
	nodeAccount, _ := tpn.AccntState.LoadAccount(tpn.OwnAccount.Address)
	nodeAccount.(state.UserAccountHandler).IncreaseNonce(nonce)

	err := tpn.AccntState.SaveAccount(nodeAccount)
	if err != nil {
		return err
	}

	_, err = tpn.AccntState.Commit()
	if err != nil {
		return err
	}

	return nil
}

// MiniBlocksPresent checks if the all the miniblocks are present in the pool
func (tpn *TestProcessorNode) MiniBlocksPresent(hashes [][]byte) bool {
	mbCacher := tpn.DataPool.MiniBlocks()
	for i := 0; i < len(hashes); i++ {
		ok := mbCacher.Has(hashes[i])
		if !ok {
			return false
		}
	}

	return true
}

func (tpn *TestProcessorNode) initRoundHandler() {
	tpn.RoundHandler = &mock.RoundHandlerMock{TimeDurationField: 5 * time.Second}
}

func (tpn *TestProcessorNode) initRequestedItemsHandler() {
	tpn.RequestedItemsHandler = timecache.NewTimeCache(roundDuration)
}

func (tpn *TestProcessorNode) initBlockTracker() {
	argBaseTracker := track.ArgBaseTracker{
		Hasher:           TestHasher,
		HeaderValidator:  tpn.HeaderValidator,
		Marshalizer:      TestMarshalizer,
		RequestHandler:   tpn.RequestHandler,
		RoundHandler:     tpn.RoundHandler,
		ShardCoordinator: tpn.ShardCoordinator,
		Store:            tpn.Storage,
		StartHeaders:     tpn.GenesisBlocks,
		PoolsHolder:      tpn.DataPool,
		WhitelistHandler: tpn.WhiteListHandler,
		FeeHandler:       tpn.EconomicsData,
	}

	if tpn.ShardCoordinator.SelfId() != core.MetachainShardId {
		arguments := track.ArgShardTracker{
			ArgBaseTracker: argBaseTracker,
		}

		tpn.BlockTracker, _ = track.NewShardBlockTrack(arguments)
	} else {
		arguments := track.ArgMetaTracker{
			ArgBaseTracker: argBaseTracker,
		}

		tpn.BlockTracker, _ = track.NewMetaBlockTrack(arguments)
	}
}

func (tpn *TestProcessorNode) initHeaderValidator() {
	argsHeaderValidator := block.ArgsHeaderValidator{
		Hasher:      TestHasher,
		Marshalizer: TestMarshalizer,
	}

	tpn.HeaderValidator, _ = block.NewHeaderValidator(argsHeaderValidator)
}

func (tpn *TestProcessorNode) createHeartbeatWithHardforkTrigger() {
	cacher := testscommon.NewCacherMock()
	psh, err := peerSignatureHandler.NewPeerSignatureHandler(
		cacher,
		tpn.OwnAccount.BlockSingleSigner,
		tpn.OwnAccount.KeygenBlockSign,
	)
	log.LogIfError(err)

	cryptoComponents := GetDefaultCryptoComponents()
	cryptoComponents.PrivKey = tpn.NodeKeys.Sk
	cryptoComponents.PubKey = tpn.NodeKeys.Pk
	cryptoComponents.TxSig = tpn.OwnAccount.SingleSigner
	cryptoComponents.BlockSig = tpn.OwnAccount.SingleSigner
	cryptoComponents.MultiSig = tpn.MultiSigner
	cryptoComponents.BlKeyGen = tpn.OwnAccount.KeygenTxSign
	cryptoComponents.TxKeyGen = TestKeyGenForAccounts
	cryptoComponents.PeerSignHandler = psh

	networkComponents := GetDefaultNetworkComponents()
	networkComponents.Messenger = tpn.Messenger
	networkComponents.InputAntiFlood = &mock.NilAntifloodHandler{}

	processComponents := GetDefaultProcessComponents()
	processComponents.BlockProcess = tpn.BlockProcessor
	processComponents.ResFinder = tpn.ResolverFinder
	processComponents.HeaderIntegrVerif = tpn.HeaderIntegrityVerifier
	processComponents.HeaderSigVerif = tpn.HeaderSigVerifier
	processComponents.BlackListHdl = tpn.BlockBlackListHandler
	processComponents.NodesCoord = tpn.NodesCoordinator
	processComponents.ShardCoord = tpn.ShardCoordinator
	processComponents.IntContainer = tpn.InterceptorsContainer
	processComponents.ValidatorStatistics = &mock.ValidatorStatisticsProcessorStub{
		GetValidatorInfoForRootHashCalled: func(_ []byte) (map[uint32][]*state.ValidatorInfo, error) {
			return map[uint32][]*state.ValidatorInfo{
				0: {{PublicKey: []byte("pk0")}},
			}, nil
		},
	}
	processComponents.ValidatorProvider = &mock.ValidatorsProviderStub{}
	processComponents.EpochTrigger = tpn.EpochStartTrigger
	processComponents.EpochNotifier = tpn.EpochStartNotifier
	processComponents.WhiteListerVerifiedTxsInternal = tpn.WhiteListerVerifiedTxs
	processComponents.WhiteListHandlerInternal = tpn.WhiteListHandler
	processComponents.HistoryRepositoryInternal = tpn.HistoryRepository
	processComponents.TxsSenderHandlerField = createTxsSender(tpn.ShardCoordinator, tpn.Messenger)

	processComponents.HardforkTriggerField = tpn.HardforkTrigger

	err = tpn.Node.ApplyOptions(
		node.WithCryptoComponents(cryptoComponents),
		node.WithProcessComponents(processComponents),
	)
	log.LogIfError(err)

	// TODO: remove it with heartbeat v1 cleanup
	// =============== Heartbeat ============== //
	redundancyHandler := &mock.RedundancyHandlerStub{}

	hbConfig := config.HeartbeatConfig{
		MinTimeToWaitBetweenBroadcastsInSec: 4,
		MaxTimeToWaitBetweenBroadcastsInSec: 6,
		DurationToConsiderUnresponsiveInSec: 60,
		HeartbeatRefreshIntervalInSec:       5,
		HideInactiveValidatorIntervalInSec:  600,
	}

	hbFactoryArgs := mainFactory.HeartbeatComponentsFactoryArgs{
		Config: config.Config{
			Heartbeat: hbConfig,
		},
		HeartbeatDisableEpoch: 10,
		Prefs:                 config.Preferences{},
		RedundancyHandler:     redundancyHandler,
		CoreComponents:        tpn.Node.GetCoreComponents(),
		DataComponents:        tpn.Node.GetDataComponents(),
		NetworkComponents:     tpn.Node.GetNetworkComponents(),
		CryptoComponents:      tpn.Node.GetCryptoComponents(),
		ProcessComponents:     tpn.Node.GetProcessComponents(),
	}

	heartbeatFactory, err := mainFactory.NewHeartbeatComponentsFactory(hbFactoryArgs)
	log.LogIfError(err)

	managedHeartbeatComponents, err := mainFactory.NewManagedHeartbeatComponents(heartbeatFactory)
	log.LogIfError(err)

	err = managedHeartbeatComponents.Create()
	log.LogIfError(err)

	err = tpn.Node.ApplyOptions(
		node.WithHeartbeatComponents(managedHeartbeatComponents),
	)
	log.LogIfError(err)

	// ============== HeartbeatV2 ============= //
	hbv2Config := config.HeartbeatV2Config{
		PeerAuthenticationTimeBetweenSendsInSec:          5,
		PeerAuthenticationTimeBetweenSendsWhenErrorInSec: 1,
		PeerAuthenticationThresholdBetweenSends:          0.1,
		HeartbeatTimeBetweenSendsInSec:                   2,
		HeartbeatTimeBetweenSendsWhenErrorInSec:          1,
		HeartbeatThresholdBetweenSends:                   0.1,
		MaxNumOfPeerAuthenticationInResponse:             5,
		HeartbeatExpiryTimespanInSec:                     300,
		MinPeersThreshold:                                0.8,
		DelayBetweenRequestsInSec:                        10,
		MaxTimeoutInSec:                                  60,
		DelayBetweenConnectionNotificationsInSec:         5,
		MaxMissingKeysInRequest:                          100,
		MaxDurationPeerUnresponsiveInSec:                 10,
		HideInactiveValidatorIntervalInSec:               60,
		HardforkTimeBetweenSendsInSec:                    2,
		PeerAuthenticationPool: config.PeerAuthenticationPoolConfig{
			DefaultSpanInSec: 30,
			CacheExpiryInSec: 30,
		},
		HeartbeatPool: config.CacheConfig{
			Type:     "LRU",
			Capacity: 1000,
			Shards:   1,
		},
	}

	hbv2FactoryArgs := mainFactory.ArgHeartbeatV2ComponentsFactory{
		Config: config.Config{
			HeartbeatV2: hbv2Config,
			Hardfork: config.HardforkConfig{
				PublicKeyToListenFrom: hardforkPubKey,
			},
		},
		BoostrapComponents: tpn.Node.GetBootstrapComponents(),
		CoreComponents:     tpn.Node.GetCoreComponents(),
		DataComponents:     tpn.Node.GetDataComponents(),
		NetworkComponents:  tpn.Node.GetNetworkComponents(),
		CryptoComponents:   tpn.Node.GetCryptoComponents(),
		ProcessComponents:  tpn.Node.GetProcessComponents(),
	}

	heartbeatV2Factory, err := mainFactory.NewHeartbeatV2ComponentsFactory(hbv2FactoryArgs)
	log.LogIfError(err)

	managedHeartbeatV2Components, err := mainFactory.NewManagedHeartbeatV2Components(heartbeatV2Factory)
	log.LogIfError(err)

	err = managedHeartbeatV2Components.Create()
	log.LogIfError(err)

	err = tpn.Node.ApplyOptions(
		node.WithHeartbeatV2Components(managedHeartbeatV2Components),
	)
	log.LogIfError(err)
}

// GetDefaultCoreComponents -
func GetDefaultCoreComponents() *mock.CoreComponentsStub {
	return &mock.CoreComponentsStub{
		InternalMarshalizerField:      TestMarshalizer,
		TxMarshalizerField:            TestTxSignMarshalizer,
		VmMarshalizerField:            TestVmMarshalizer,
		HasherField:                   TestHasher,
		TxSignHasherField:             TestTxSignHasher,
		Uint64ByteSliceConverterField: TestUint64Converter,
		AddressPubKeyConverterField:   TestAddressPubkeyConverter,
		ValidatorPubKeyConverterField: TestValidatorPubkeyConverter,
		PathHandlerField:              &testscommon.PathManagerStub{},
		ChainIdCalled: func() string {
			return string(ChainID)
		},
		MinTransactionVersionCalled: func() uint32 {
			return 1
		},
		StatusHandlerField:           &statusHandlerMock.AppStatusHandlerStub{},
		WatchdogField:                &testscommon.WatchdogMock{},
		AlarmSchedulerField:          &testscommon.AlarmSchedulerStub{},
		SyncTimerField:               &testscommon.SyncTimerStub{},
		RoundHandlerField:            &testscommon.RoundHandlerMock{},
		EconomicsDataField:           &economicsmocks.EconomicsHandlerStub{},
		RatingsDataField:             &testscommon.RatingsInfoMock{},
		RaterField:                   &testscommon.RaterMock{},
		GenesisNodesSetupField:       &testscommon.NodesSetupStub{},
		GenesisTimeField:             time.Time{},
		EpochNotifierField:           &epochNotifier.EpochNotifierStub{},
		RoundNotifierField:           &processMock.RoundNotifierStub{},
		TxVersionCheckField:          versioning.NewTxVersionChecker(MinTransactionVersion),
		ProcessStatusHandlerInternal: &testscommon.ProcessStatusHandlerStub{},
	}
}

// GetDefaultProcessComponents -
func GetDefaultProcessComponents() *mock.ProcessComponentsStub {
	return &mock.ProcessComponentsStub{
		NodesCoord: &shardingMocks.NodesCoordinatorMock{},
		ShardCoord: &testscommon.ShardsCoordinatorMock{
			NoShards:     1,
			CurrentShard: 0,
		},
		IntContainer:             &testscommon.InterceptorsContainerStub{},
		ResFinder:                &mock.ResolversFinderStub{},
		RoundHandlerField:        &testscommon.RoundHandlerMock{},
		EpochTrigger:             &testscommon.EpochStartTriggerStub{},
		EpochNotifier:            &mock.EpochStartNotifierStub{},
		ForkDetect:               &mock.ForkDetectorStub{},
		BlockProcess:             &mock.BlockProcessorMock{},
		BlackListHdl:             &testscommon.TimeCacheStub{},
		BootSore:                 &mock.BoostrapStorerMock{},
		HeaderSigVerif:           &mock.HeaderSigVerifierStub{},
		HeaderIntegrVerif:        &mock.HeaderIntegrityVerifierStub{},
		ValidatorStatistics:      &mock.ValidatorStatisticsProcessorStub{},
		ValidatorProvider:        &mock.ValidatorsProviderStub{},
		BlockTrack:               &mock.BlockTrackerStub{},
		PendingMiniBlocksHdl:     &mock.PendingMiniBlocksHandlerStub{},
		ReqHandler:               &testscommon.RequestHandlerStub{},
		TxLogsProcess:            &mock.TxLogProcessorMock{},
		HeaderConstructValidator: &mock.HeaderValidatorStub{},
		PeerMapper:               &p2pmocks.NetworkShardingCollectorStub{},
		FallbackHdrValidator:     &testscommon.FallBackHeaderValidatorStub{},
		NodeRedundancyHandlerInternal: &mock.RedundancyHandlerStub{
			IsRedundancyNodeCalled: func() bool {
				return false
			},
			IsMainMachineActiveCalled: func() bool {
				return false
			},
			ObserverPrivateKeyCalled: func() crypto.PrivateKey {
				return &mock.PrivateKeyMock{}
			},
		},
		CurrentEpochProviderInternal: &testscommon.CurrentEpochProviderStub{},
		HistoryRepositoryInternal:    &dblookupextMock.HistoryRepositoryStub{},
		HardforkTriggerField:         &testscommon.HardforkTriggerStub{},
	}
}

// GetDefaultDataComponents -
func GetDefaultDataComponents() *mock.DataComponentsStub {
	return &mock.DataComponentsStub{
		BlockChain: &testscommon.ChainHandlerStub{},
		Store:      &mock.ChainStorerMock{},
		DataPool:   &dataRetrieverMock.PoolsHolderMock{},
		MbProvider: &mock.MiniBlocksProviderStub{},
	}
}

// GetDefaultCryptoComponents -
func GetDefaultCryptoComponents() *mock.CryptoComponentsStub {
	return &mock.CryptoComponentsStub{
		PubKey:          &mock.PublicKeyMock{},
		PrivKey:         &mock.PrivateKeyMock{},
		PubKeyString:    "pubKey",
		PrivKeyBytes:    []byte("privKey"),
		PubKeyBytes:     []byte("pubKey"),
		BlockSig:        &mock.SignerMock{},
		TxSig:           &mock.SignerMock{},
		MultiSig:        TestMultiSig,
		PeerSignHandler: &mock.PeerSignatureHandler{},
		BlKeyGen:        &mock.KeyGenMock{},
		TxKeyGen:        &mock.KeyGenMock{},
		MsgSigVerifier:  &testscommon.MessageSignVerifierMock{},
	}
}

// GetDefaultStateComponents -
func GetDefaultStateComponents() *testscommon.StateComponentsMock {
	return &testscommon.StateComponentsMock{
		PeersAcc: &stateMock.AccountsStub{},
		Accounts: &stateMock.AccountsStub{},
		Tries:    &mock.TriesHolderStub{},
		StorageManagers: map[string]common.StorageManager{
			"0":                         &testscommon.StorageManagerStub{},
			trieFactory.UserAccountTrie: &testscommon.StorageManagerStub{},
			trieFactory.PeerAccountTrie: &testscommon.StorageManagerStub{},
		},
	}
}

// GetDefaultNetworkComponents -
func GetDefaultNetworkComponents() *mock.NetworkComponentsStub {
	return &mock.NetworkComponentsStub{
		Messenger:               &p2pmocks.MessengerStub{},
		InputAntiFlood:          &mock.P2PAntifloodHandlerStub{},
		OutputAntiFlood:         &mock.P2PAntifloodHandlerStub{},
		PeerBlackList:           &mock.PeerBlackListCacherStub{},
		PeersRatingHandlerField: &p2pmocks.PeersRatingHandlerStub{},
	}
}

// GetDefaultStatusComponents -
func GetDefaultStatusComponents() *mock.StatusComponentsStub {
	return &mock.StatusComponentsStub{
		Outport:              mock.NewNilOutport(),
		SoftwareVersionCheck: &mock.SoftwareVersionCheckerMock{},
		AppStatusHandler:     &statusHandlerMock.AppStatusHandlerStub{},
	}
}

// getDefaultBootstrapComponents -
func getDefaultBootstrapComponents(shardCoordinator sharding.Coordinator) *mainFactoryMocks.BootstrapComponentsStub {
	var versionedHeaderFactory nodeFactory.VersionedHeaderFactory

	headerVersionHandler := &testscommon.HeaderVersionHandlerStub{}
	versionedHeaderFactory, _ = hdrFactory.NewShardHeaderFactory(headerVersionHandler)
	if shardCoordinator.SelfId() == core.MetachainShardId {
		versionedHeaderFactory, _ = hdrFactory.NewMetaHeaderFactory(headerVersionHandler)
	}

	return &mainFactoryMocks.BootstrapComponentsStub{
		Bootstrapper: &bootstrapMocks.EpochStartBootstrapperStub{
			TrieHolder:      &mock.TriesHolderStub{},
			StorageManagers: map[string]common.StorageManager{"0": &testscommon.StorageManagerStub{}},
			BootstrapCalled: nil,
		},
		BootstrapParams:      &bootstrapMocks.BootstrapParamsHandlerMock{},
		NodeRole:             "",
		ShCoordinator:        shardCoordinator,
		HdrVersionHandler:    headerVersionHandler,
		VersionedHdrFactory:  versionedHeaderFactory,
		HdrIntegrityVerifier: &mock.HeaderIntegrityVerifierStub{},
	}
}

// IsInterfaceNil returns true if there is no value under the interface
func (tpn *TestProcessorNode) IsInterfaceNil() bool {
	return tpn == nil
}

// GetTokenIdentifier returns the token identifier from the metachain for the given ticker
func GetTokenIdentifier(nodes []*TestProcessorNode, ticker []byte) []byte {
	for _, n := range nodes {
		if n.ShardCoordinator.SelfId() != core.MetachainShardId {
			continue
		}

		acc, _ := n.AccntState.LoadAccount(vm.ESDTSCAddress)
		userAcc, _ := acc.(state.UserAccountHandler)

		rootHash, _ := userAcc.DataTrie().RootHash()
		chLeaves := make(chan core.KeyValueHolder, common.TrieLeavesChannelDefaultCapacity)
		_ = userAcc.DataTrie().GetAllLeavesOnChannel(chLeaves, context.Background(), rootHash)
		for leaf := range chLeaves {
			if !bytes.HasPrefix(leaf.Key(), ticker) {
				continue
			}

			return leaf.Key()
		}
	}

	return nil
}

func createTxsSender(shardCoordinator storage.ShardCoordinator, messenger txsSender.NetworkMessenger) process.TxsSenderHandler {
	txAccumulatorConfig := config.TxAccumulatorConfig{
		MaxAllowedTimeInMilliseconds:   10,
		MaxDeviationTimeInMilliseconds: 1,
	}
	dataPacker, err := partitioning.NewSimpleDataPacker(TestMarshalizer)
	log.LogIfError(err)

	argsTxsSender := txsSender.ArgsTxsSenderWithAccumulator{
		Marshaller:        TestMarshalizer,
		ShardCoordinator:  shardCoordinator,
		NetworkMessenger:  messenger,
		AccumulatorConfig: txAccumulatorConfig,
		DataPacker:        dataPacker,
	}
	txsSenderHandler, err := txsSender.NewTxsSenderWithAccumulator(argsTxsSender)
	log.LogIfError(err)

	return txsSenderHandler
}<|MERGE_RESOLUTION|>--- conflicted
+++ resolved
@@ -331,17 +331,9 @@
 	EnableEpochs             config.EnableEpochs
 	UseValidVmBlsSigVerifier bool
 
-<<<<<<< HEAD
-	TransactionLogProcessor process.TransactionLogProcessor
-	PeersRatingHandler      p2p.PeersRatingHandler
-=======
 	TransactionLogProcessor        process.TransactionLogProcessor
-	ScheduledMiniBlocksEnableEpoch uint32
-
 	PeersRatingHandler p2p.PeersRatingHandler
-
 	HardforkTrigger node.HardforkTrigger
->>>>>>> 3bae78e8
 }
 
 // CreatePkBytes creates 'numShards' public key-like byte slices
@@ -394,11 +386,7 @@
 			return numNodes
 		},
 	}
-<<<<<<< HEAD
 	nodesCoordinatorStub := &shardingMocks.NodesCoordinatorStub{
-=======
-	nodesCoordinatorInstance := &shardingMocks.NodesCoordinatorStub{
->>>>>>> 3bae78e8
 		ComputeValidatorsGroupCalled: func(randomness []byte, round uint64, shardId uint32, epoch uint32) (validators []nodesCoordinator.Validator, err error) {
 			v, _ := nodesCoordinator.NewValidator(pksBytes[shardId], 1, defaultChancesSelection)
 			return []nodesCoordinator.Validator{v}, nil
@@ -432,11 +420,7 @@
 	tpn := &TestProcessorNode{
 		ShardCoordinator:        shardCoordinator,
 		Messenger:               messenger,
-<<<<<<< HEAD
 		NodesCoordinator:        nodesCoordinatorStub,
-=======
-		NodesCoordinator:        nodesCoordinatorInstance,
->>>>>>> 3bae78e8
 		HeaderSigVerifier:       &mock.HeaderSigVerifierStub{},
 		HeaderIntegrityVerifier: CreateHeaderIntegrityVerifier(),
 		ChainID:                 ChainID,
@@ -618,11 +602,7 @@
 
 	messenger := CreateMessengerWithNoDiscoveryAndPeersRatingHandler(peersRatingHandler)
 	_ = messenger.SetThresholdMinConnectedPeers(minConnectedPeers)
-<<<<<<< HEAD
 	nodesCoordinatorStub := &shardingMocks.NodesCoordinatorMock{}
-=======
-	nodesCoordinatorInstance := &shardingMocks.NodesCoordinatorMock{}
->>>>>>> 3bae78e8
 	kg := &mock.KeyGenMock{}
 	sk, pk := kg.GeneratePair()
 
@@ -630,11 +610,7 @@
 	tpn := &TestProcessorNode{
 		ShardCoordinator:        shardCoordinator,
 		Messenger:               messenger,
-<<<<<<< HEAD
 		NodesCoordinator:        nodesCoordinatorStub,
-=======
-		NodesCoordinator:        nodesCoordinatorInstance,
->>>>>>> 3bae78e8
 		HeaderSigVerifier:       &mock.HeaderSigVerifierStub{},
 		HeaderIntegrityVerifier: CreateHeaderIntegrityVerifier(),
 		ChainID:                 ChainID,
