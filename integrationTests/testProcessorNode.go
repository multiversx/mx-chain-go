--- conflicted
+++ resolved
@@ -1492,14 +1492,10 @@
 		tpn.ScProcessor,
 		&mock.TransactionCoordinatorMock{},
 		tpn.Storage.GetStorer(dataRetriever.ScheduledSCRsUnit),
-<<<<<<< HEAD
-		TestMarshalizer)
-	postProcessorTxsHandler, _ := postprocess.NewPostProcessorTxs(&mock.TransactionCoordinatorMock{})
-=======
 		TestMarshalizer,
 		tpn.ShardCoordinator,
 	)
->>>>>>> d2ca5fac
+	postProcessorTxsHandler, _ := postprocess.NewPostProcessorTxs(&mock.TransactionCoordinatorMock{})
 
 	fact, _ := shard.NewPreProcessorsContainerFactory(
 		tpn.ShardCoordinator,
@@ -1737,13 +1733,9 @@
 		tpn.ScProcessor,
 		&mock.TransactionCoordinatorMock{},
 		tpn.Storage.GetStorer(dataRetriever.ScheduledSCRsUnit),
-<<<<<<< HEAD
-		TestMarshalizer)
-	postProcessorTxsHandler, _ := postprocess.NewPostProcessorTxs(&mock.TransactionCoordinatorMock{})
-=======
 		TestMarshalizer,
 		tpn.ShardCoordinator)
->>>>>>> d2ca5fac
+	postProcessorTxsHandler, _ := postprocess.NewPostProcessorTxs(&mock.TransactionCoordinatorMock{})
 
 	fact, _ := metaProcess.NewPreProcessorsContainerFactory(
 		tpn.ShardCoordinator,
@@ -1962,7 +1954,6 @@
 				return nil
 			},
 		},
-<<<<<<< HEAD
 		BlockTracker:                    tpn.BlockTracker,
 		BlockSizeThrottler:              TestBlockSizeThrottler,
 		HistoryRepository:               tpn.HistoryRepository,
@@ -1972,15 +1963,6 @@
 		ScheduledMiniBlocksEnableEpoch:  ScheduledMiniBlocksEnableEpoch,
 		PostProcessorTxsHandler:         &testscommon.PostProcessorTxsStub{},
 		MixedTxsInMiniBlocksEnableEpoch: MixedTxsInMiniBlocksEnableEpoch,
-=======
-		BlockTracker:                   tpn.BlockTracker,
-		BlockSizeThrottler:             TestBlockSizeThrottler,
-		HistoryRepository:              tpn.HistoryRepository,
-		EpochNotifier:                  tpn.EpochNotifier,
-		GasHandler:                     tpn.GasHandler,
-		ScheduledTxsExecutionHandler:   &testscommon.ScheduledTxsExecutionStub{},
-		ScheduledMiniBlocksEnableEpoch: ScheduledMiniBlocksEnableEpoch,
->>>>>>> d2ca5fac
 	}
 
 	if check.IfNil(tpn.EpochStartNotifier) {
