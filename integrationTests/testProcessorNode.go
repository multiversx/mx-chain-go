package integrationTests

import (
	"encoding/hex"
	"fmt"
	"strconv"
	"sync"
	"sync/atomic"
	"time"

	arwenConfig "github.com/ElrondNetwork/arwen-wasm-vm/config"
	"github.com/ElrondNetwork/elrond-go/config"
	"github.com/ElrondNetwork/elrond-go/consensus"
	"github.com/ElrondNetwork/elrond-go/consensus/spos/sposFactory"
	"github.com/ElrondNetwork/elrond-go/core"
	"github.com/ElrondNetwork/elrond-go/core/accumulator"
	"github.com/ElrondNetwork/elrond-go/core/check"
	"github.com/ElrondNetwork/elrond-go/core/dblookupext"
	"github.com/ElrondNetwork/elrond-go/core/forking"
	"github.com/ElrondNetwork/elrond-go/core/indexer"
	"github.com/ElrondNetwork/elrond-go/core/partitioning"
	"github.com/ElrondNetwork/elrond-go/core/pubkeyConverter"
	"github.com/ElrondNetwork/elrond-go/crypto"
	"github.com/ElrondNetwork/elrond-go/crypto/peerSignatureHandler"
	"github.com/ElrondNetwork/elrond-go/crypto/signing"
	"github.com/ElrondNetwork/elrond-go/crypto/signing/ed25519"
	"github.com/ElrondNetwork/elrond-go/data"
	dataBlock "github.com/ElrondNetwork/elrond-go/data/block"
	"github.com/ElrondNetwork/elrond-go/data/endProcess"
	"github.com/ElrondNetwork/elrond-go/data/state"
	dataTransaction "github.com/ElrondNetwork/elrond-go/data/transaction"
	trieFactory "github.com/ElrondNetwork/elrond-go/data/trie/factory"
	"github.com/ElrondNetwork/elrond-go/data/typeConverters/uint64ByteSlice"
	"github.com/ElrondNetwork/elrond-go/dataRetriever"
	"github.com/ElrondNetwork/elrond-go/dataRetriever/factory/containers"
	"github.com/ElrondNetwork/elrond-go/dataRetriever/factory/resolverscontainer"
	"github.com/ElrondNetwork/elrond-go/dataRetriever/requestHandlers"
	"github.com/ElrondNetwork/elrond-go/epochStart/metachain"
	"github.com/ElrondNetwork/elrond-go/epochStart/notifier"
	"github.com/ElrondNetwork/elrond-go/epochStart/shardchain"
	"github.com/ElrondNetwork/elrond-go/genesis"
	"github.com/ElrondNetwork/elrond-go/genesis/process/disabled"
	"github.com/ElrondNetwork/elrond-go/hashing/sha256"
	"github.com/ElrondNetwork/elrond-go/integrationTests/mock"
	"github.com/ElrondNetwork/elrond-go/marshal"
	"github.com/ElrondNetwork/elrond-go/node"
	"github.com/ElrondNetwork/elrond-go/node/external"
	"github.com/ElrondNetwork/elrond-go/node/nodeDebugFactory"
	"github.com/ElrondNetwork/elrond-go/p2p"
	"github.com/ElrondNetwork/elrond-go/process"
	"github.com/ElrondNetwork/elrond-go/process/block"
	"github.com/ElrondNetwork/elrond-go/process/block/bootstrapStorage"
	"github.com/ElrondNetwork/elrond-go/process/block/postprocess"
	"github.com/ElrondNetwork/elrond-go/process/block/preprocess"
	"github.com/ElrondNetwork/elrond-go/process/coordinator"
	"github.com/ElrondNetwork/elrond-go/process/economics"
	"github.com/ElrondNetwork/elrond-go/process/factory"
	procFactory "github.com/ElrondNetwork/elrond-go/process/factory"
	"github.com/ElrondNetwork/elrond-go/process/factory/interceptorscontainer"
	metaProcess "github.com/ElrondNetwork/elrond-go/process/factory/metachain"
	"github.com/ElrondNetwork/elrond-go/process/factory/shard"
	"github.com/ElrondNetwork/elrond-go/process/interceptors"
	"github.com/ElrondNetwork/elrond-go/process/peer"
	"github.com/ElrondNetwork/elrond-go/process/rating"
	"github.com/ElrondNetwork/elrond-go/process/rewardTransaction"
	"github.com/ElrondNetwork/elrond-go/process/scToProtocol"
	"github.com/ElrondNetwork/elrond-go/process/smartContract"
	"github.com/ElrondNetwork/elrond-go/process/smartContract/builtInFunctions"
	"github.com/ElrondNetwork/elrond-go/process/smartContract/hooks"
	sync2 "github.com/ElrondNetwork/elrond-go/process/sync"
	"github.com/ElrondNetwork/elrond-go/process/track"
	"github.com/ElrondNetwork/elrond-go/process/transaction"
	"github.com/ElrondNetwork/elrond-go/sharding"
	"github.com/ElrondNetwork/elrond-go/storage/storageUnit"
	"github.com/ElrondNetwork/elrond-go/storage/timecache"
	"github.com/ElrondNetwork/elrond-go/testscommon"
	"github.com/ElrondNetwork/elrond-go/update"
	"github.com/ElrondNetwork/elrond-go/update/trigger"
	"github.com/ElrondNetwork/elrond-go/vm"
	"github.com/ElrondNetwork/elrond-go/vm/systemSmartContracts/defaults"
	vmcommon "github.com/ElrondNetwork/elrond-vm-common"
	"github.com/ElrondNetwork/elrond-vm-common/parsers"
	"github.com/pkg/errors"
)

// TestHasher represents a Sha256 hasher
var TestHasher = sha256.Sha256{}

// TestMarshalizer represents the main marshalizer
var TestMarshalizer = &marshal.GogoProtoMarshalizer{}

// TestVmMarshalizer represents the marshalizer used in vm communication
var TestVmMarshalizer = &marshal.JsonMarshalizer{}

// TestTxSignMarshalizer represents the marshalizer used in vm communication
var TestTxSignMarshalizer = &marshal.JsonMarshalizer{}

// TestAddressPubkeyConverter represents an address public key converter
var TestAddressPubkeyConverter, _ = pubkeyConverter.NewBech32PubkeyConverter(32)

// TestValidatorPubkeyConverter represents an address public key converter
var TestValidatorPubkeyConverter, _ = pubkeyConverter.NewHexPubkeyConverter(96)

// TestMultiSig represents a mock multisig
var TestMultiSig = mock.NewMultiSigner(1)

// TestKeyGenForAccounts represents a mock key generator for balances
var TestKeyGenForAccounts = signing.NewKeyGenerator(ed25519.NewEd25519())

// TestUint64Converter represents an uint64 to byte slice converter
var TestUint64Converter = uint64ByteSlice.NewBigEndianConverter()

// TestBuiltinFunctions is an additional map of builtin functions to be added
// to the scProcessor
var TestBuiltinFunctions = make(map[string]process.BuiltinFunction)

// TestBlockSizeThrottler represents a block size throttler used in adaptive block size computation
var TestBlockSizeThrottler = &mock.BlockSizeThrottlerStub{}

// TestBlockSizeComputation represents a block size computation handler
var TestBlockSizeComputationHandler, _ = preprocess.NewBlockSizeComputation(TestMarshalizer, TestBlockSizeThrottler, uint32(core.MegabyteSize*90/100))

// TestBalanceComputationHandler represents a balance computation handler
var TestBalanceComputationHandler, _ = preprocess.NewBalanceComputation()

// MinTxGasPrice defines minimum gas price required by a transaction
var MinTxGasPrice = uint64(10)

// MinTxGasLimit defines minimum gas limit required by a transaction
var MinTxGasLimit = uint64(1000)

// MaxGasLimitPerBlock defines maximum gas limit allowed per one block
const MaxGasLimitPerBlock = uint64(3000000)

const maxTxNonceDeltaAllowed = 8000
const minConnectedPeers = 0

// OpGasValueForMockVm represents the gas value that it consumed by each operation called on the mock VM
// By operation, we mean each go function that is called on the VM implementation
const OpGasValueForMockVm = uint64(50)

// TimeSpanForBadHeaders is the expiry time for an added block header hash
var TimeSpanForBadHeaders = time.Second * 30

// roundDuration defines the duration of the round
const roundDuration = 5 * time.Second

// ChainID is the chain ID identifier used in integration tests, processing nodes
var ChainID = []byte("integration tests chain ID")

// MinTransactionVersion is the minimum transaction version used in integration testes, processing nodes
var MinTransactionVersion = uint32(999)

// SoftwareVersion is the software version identifier used in integration tests, processing nodes
var SoftwareVersion = []byte("intT")

var testProtocolSustainabilityAddress = "erd1932eft30w753xyvme8d49qejgkjc09n5e49w4mwdjtm0neld797su0dlxp"

// sizeCheckDelta the maximum allowed bufer overhead (p2p unmarshalling)
const sizeCheckDelta = 100

const stateCheckpointModulus = 100

// TestKeyPair holds a pair of private/public Keys
type TestKeyPair struct {
	Sk crypto.PrivateKey
	Pk crypto.PublicKey
}

//CryptoParams holds crypto parametres
type CryptoParams struct {
	KeyGen       crypto.KeyGenerator
	Keys         map[uint32][]*TestKeyPair
	SingleSigner crypto.SingleSigner
	TxKeyGen     crypto.KeyGenerator
	TxKeys       map[uint32][]*TestKeyPair
}

// TestProcessorNode represents a container type of class used in integration tests
// with all its fields exported
type TestProcessorNode struct {
	ShardCoordinator sharding.Coordinator
	NodesCoordinator sharding.NodesCoordinator
	NodesSetup       sharding.GenesisNodesSetupHandler
	Messenger        p2p.Messenger

	OwnAccount *TestWalletAccount
	NodeKeys   *TestKeyPair

	ExportFolder        string
	DataPool            dataRetriever.PoolsHolder
	Storage             dataRetriever.StorageService
	PeerState           state.AccountsAdapter
	AccntState          state.AccountsAdapter
	TrieStorageManagers map[string]data.StorageManager
	TrieContainer       state.TriesHolder
	BlockChain          data.ChainHandler
	GenesisBlocks       map[uint32]data.HeaderHandler

	EconomicsData *economics.TestEconomicsData
	RatingsData   *rating.RatingsData

	BlockBlackListHandler process.TimeCacher
	HeaderValidator       process.HeaderConstructionValidator
	BlockTracker          process.BlockTracker
	InterceptorsContainer process.InterceptorsContainer
	ResolversContainer    dataRetriever.ResolversContainer
	ResolverFinder        dataRetriever.ResolversFinder
	RequestHandler        process.RequestHandler

	InterimProcContainer   process.IntermediateProcessorContainer
	TxProcessor            process.TransactionProcessor
	TxCoordinator          process.TransactionCoordinator
	ScrForwarder           process.IntermediateTransactionHandler
	BlockchainHook         *hooks.BlockChainHookImpl
	VMContainer            process.VirtualMachinesContainer
	ArgsParser             process.ArgumentsParser
	ScProcessor            process.SmartContractProcessor
	RewardsProcessor       process.RewardTransactionProcessor
	PreProcessorsContainer process.PreProcessorsContainer
	GasHandler             process.GasHandler
	FeeAccumulator         process.TransactionFeeHandler
	SmartContractParser    genesis.InitialSmartContractParser

	ForkDetector             process.ForkDetector
	BlockProcessor           process.BlockProcessor
	BroadcastMessenger       consensus.BroadcastMessenger
	MiniblocksProvider       process.MiniBlockProvider
	Bootstrapper             TestBootstrapper
	Rounder                  *mock.RounderMock
	BootstrapStorer          *mock.BoostrapStorerMock
	StorageBootstrapper      *mock.StorageBootstrapperMock
	RequestedItemsHandler    dataRetriever.RequestedItemsHandler
	WhiteListHandler         process.WhiteListHandler
	WhiteListerVerifiedTxs   process.WhiteListHandler
	NetworkShardingCollector consensus.NetworkShardingCollector

	EpochStartTrigger  TestEpochStartTrigger
	EpochStartNotifier notifier.EpochStartNotifier

	MultiSigner             crypto.MultiSigner
	HeaderSigVerifier       process.InterceptedHeaderSigVerifier
	HeaderIntegrityVerifier process.HeaderIntegrityVerifier

	ValidatorStatisticsProcessor process.ValidatorStatisticsProcessor
	Rater                        sharding.PeerAccountListAndRatingHandler

	//Node is used to call the functionality already implemented in it
	Node           *node.Node
	SCQueryService external.SCQueryService

	CounterHdrRecv       int32
	CounterMbRecv        int32
	CounterTxRecv        int32
	CounterMetaRcv       int32
	ReceivedTransactions sync.Map

	InitialNodes []*sharding.InitialNode

	ChainID               []byte
	MinTransactionVersion uint32

	ExportHandler                  update.ExportHandler
	WaitTime                       time.Duration
	HistoryRepository              dblookupext.HistoryRepository
	EpochNotifier                  process.EpochNotifier
	BuiltinEnableEpoch             uint32
	DeployEnableEpoch              uint32
	RelayedTxEnableEpoch           uint32
	PenalizedTooMuchGasEnableEpoch uint32
}

// CreatePkBytes creates 'numShards' public key-like byte slices
func CreatePkBytes(numShards uint32) map[uint32][]byte {
	pk := []byte("afafafafafafafafafafafafafafafafafafafafafafafafafafafafafafafafafafafafafafafafafafafafafafafaf")
	pksbytes := make(map[uint32][]byte, numShards+1)
	for i := uint32(0); i < numShards; i++ {
		pksbytes[i] = make([]byte, len(pk))
		copy(pksbytes[i], pk)
		pksbytes[i][0] = byte(i)
	}

	pksbytes[core.MetachainShardId] = make([]byte, 128)
	pksbytes[core.MetachainShardId] = pk
	pksbytes[core.MetachainShardId][0] = byte(numShards)

	return pksbytes
}

func newBaseTestProcessorNode(
	maxShards uint32,
	nodeShardId uint32,
	txSignPrivKeyShardId uint32,
	initialNodeAddr string,
) *TestProcessorNode {
	shardCoordinator, _ := sharding.NewMultiShardCoordinator(maxShards, nodeShardId)

	kg := &mock.KeyGenMock{}
	sk, pk := kg.GeneratePair()

	pksBytes := CreatePkBytes(maxShards)
	address := make([]byte, 32)
	address = []byte("afafafafafafafafafafafafafafafaf")
	numNodes := uint32(len(pksBytes))

	nodesSetup := &mock.NodesSetupStub{
		InitialNodesInfoCalled: func() (m map[uint32][]sharding.GenesisNodeInfoHandler, m2 map[uint32][]sharding.GenesisNodeInfoHandler) {
			oneMap := make(map[uint32][]sharding.GenesisNodeInfoHandler)
			for i := uint32(0); i < maxShards; i++ {
				oneMap[i] = append(oneMap[i], mock.NewNodeInfo(address, pksBytes[i], i, InitialRating))
			}
			oneMap[core.MetachainShardId] = append(oneMap[core.MetachainShardId],
				mock.NewNodeInfo(address, pksBytes[core.MetachainShardId], core.MetachainShardId, InitialRating))
			return oneMap, nil
		},
		InitialNodesInfoForShardCalled: func(shardId uint32) (handlers []sharding.GenesisNodeInfoHandler, handlers2 []sharding.GenesisNodeInfoHandler, err error) {
			list := make([]sharding.GenesisNodeInfoHandler, 0)
			list = append(list, mock.NewNodeInfo(address, pksBytes[shardId], shardId, InitialRating))
			return list, nil, nil
		},
		MinNumberOfNodesCalled: func() uint32 {
			return numNodes
		},
	}
	nodesCoordinator := &mock.NodesCoordinatorMock{
		ComputeValidatorsGroupCalled: func(randomness []byte, round uint64, shardId uint32, epoch uint32) (validators []sharding.Validator, err error) {
			v, _ := sharding.NewValidator(pksBytes[shardId], 1, defaultChancesSelection)
			return []sharding.Validator{v}, nil
		},
		GetAllValidatorsPublicKeysCalled: func() (map[uint32][][]byte, error) {
			keys := make(map[uint32][][]byte)
			for shardID := uint32(0); shardID < maxShards; shardID++ {
				keys[shardID] = append(keys[shardID], pksBytes[shardID])
			}

			shardID := core.MetachainShardId
			keys[shardID] = append(keys[shardID], pksBytes[shardID])

			return keys, nil
		},
		GetValidatorWithPublicKeyCalled: func(publicKey []byte) (sharding.Validator, uint32, error) {
			validator, _ := sharding.NewValidator(publicKey, defaultChancesSelection, 1)
			return validator, 0, nil
		},
	}

	messenger := CreateMessengerWithKadDht(initialNodeAddr)

	tpn := &TestProcessorNode{
		ShardCoordinator:        shardCoordinator,
		Messenger:               messenger,
		NodesCoordinator:        nodesCoordinator,
		HeaderSigVerifier:       &mock.HeaderSigVerifierStub{},
		HeaderIntegrityVerifier: CreateHeaderIntegrityVerifier(),
		ChainID:                 ChainID,
		MinTransactionVersion:   MinTransactionVersion,
		NodesSetup:              nodesSetup,
		HistoryRepository:       &testscommon.HistoryRepositoryStub{},
		EpochNotifier:           forking.NewGenericEpochNotifier(),
	}

	tpn.NodeKeys = &TestKeyPair{
		Sk: sk,
		Pk: pk,
	}
	tpn.MultiSigner = TestMultiSig
	tpn.OwnAccount = CreateTestWalletAccount(shardCoordinator, txSignPrivKeyShardId)
	tpn.StorageBootstrapper = &mock.StorageBootstrapperMock{}
	tpn.BootstrapStorer = &mock.BoostrapStorerMock{}
	tpn.initDataPools()

	return tpn
}

// NewTestProcessorNode returns a new TestProcessorNode instance with a libp2p messenger
func NewTestProcessorNode(
	maxShards uint32,
	nodeShardId uint32,
	txSignPrivKeyShardId uint32,
	initialNodeAddr string,
) *TestProcessorNode {

	tpn := newBaseTestProcessorNode(maxShards, nodeShardId, txSignPrivKeyShardId, initialNodeAddr)
	tpn.initTestNode()

	return tpn
}

// NewTestProcessorNodeSoftFork returns a TestProcessorNode instance with soft fork parameters
func NewTestProcessorNodeSoftFork(
	maxShards uint32,
	nodeShardId uint32,
	txSignPrivKeyShardId uint32,
	initialNodeAddr string,
	builtinEnableEpoch uint32,
	deployEnableEpoch uint32,
	relayedTxEnableEpoch uint32,
	penalizedTooMuchGasEnableEpoch uint32,
) *TestProcessorNode {

	tpn := newBaseTestProcessorNode(maxShards, nodeShardId, txSignPrivKeyShardId, initialNodeAddr)
	tpn.BuiltinEnableEpoch = builtinEnableEpoch
	tpn.DeployEnableEpoch = deployEnableEpoch
	tpn.RelayedTxEnableEpoch = relayedTxEnableEpoch
	tpn.PenalizedTooMuchGasEnableEpoch = penalizedTooMuchGasEnableEpoch
	tpn.initTestNode()

	return tpn
}

// NewTestProcessorNodeWithFullGenesis returns a new TestProcessorNode instance with a libp2p messenger and a full genesis deploy
func NewTestProcessorNodeWithFullGenesis(
	maxShards uint32,
	nodeShardId uint32,
	txSignPrivKeyShardId uint32,
	initialNodeAddr string,
	accountParser genesis.AccountsParser,
	smartContractParser genesis.InitialSmartContractParser,
	heartbeatPk string,
) *TestProcessorNode {

	tpn := newBaseTestProcessorNode(maxShards, nodeShardId, txSignPrivKeyShardId, initialNodeAddr)
	tpn.initChainHandler()
	tpn.initHeaderValidator()
	tpn.initRounder()
	tpn.NetworkShardingCollector = mock.NewNetworkShardingCollectorMock()
	tpn.initStorage()
	tpn.initAccountDBs()
	tpn.initEconomicsData()
	tpn.initRatingsData()
	tpn.initRequestedItemsHandler()
	tpn.initResolvers()
	tpn.initValidatorStatistics()

	tpn.SmartContractParser = smartContractParser
	tpn.GenesisBlocks = CreateFullGenesisBlocks(
		tpn.AccntState,
		tpn.PeerState,
		tpn.TrieStorageManagers,
		tpn.NodesSetup,
		tpn.ShardCoordinator,
		tpn.Storage,
		tpn.BlockChain,
		tpn.DataPool,
		tpn.EconomicsData.EconomicsData,
		accountParser,
		smartContractParser,
	)
	tpn.initBlockTracker()
	tpn.initInterceptors()
	tpn.initInnerProcessors()
	tpn.SCQueryService, _ = smartContract.NewSCQueryService(tpn.VMContainer, tpn.EconomicsData)
	tpn.initBlockProcessor(stateCheckpointModulus)
	tpn.BroadcastMessenger, _ = sposFactory.GetBroadcastMessenger(
		TestMarshalizer,
		TestHasher,
		tpn.Messenger,
		tpn.ShardCoordinator,
		tpn.OwnAccount.SkTxSign,
		tpn.OwnAccount.PeerSigHandler,
		tpn.DataPool.Headers(),
		tpn.InterceptorsContainer,
	)
	tpn.setGenesisBlock()
	tpn.initNode()
	tpn.addHandlersForCounters()
	tpn.addGenesisBlocksIntoStorage()
	tpn.createHeartbeatWithHardforkTrigger(heartbeatPk)

	return tpn
}

// NewTestProcessorNodeWithCustomDataPool returns a new TestProcessorNode instance with the given data pool
func NewTestProcessorNodeWithCustomDataPool(maxShards uint32, nodeShardId uint32, txSignPrivKeyShardId uint32, initialNodeAddr string, dPool dataRetriever.PoolsHolder) *TestProcessorNode {
	shardCoordinator, _ := sharding.NewMultiShardCoordinator(maxShards, nodeShardId)

	messenger := CreateMessengerWithKadDht(initialNodeAddr)
	_ = messenger.SetThresholdMinConnectedPeers(minConnectedPeers)
	nodesCoordinator := &mock.NodesCoordinatorMock{}
	kg := &mock.KeyGenMock{}
	sk, pk := kg.GeneratePair()

	tpn := &TestProcessorNode{
		ShardCoordinator:        shardCoordinator,
		Messenger:               messenger,
		NodesCoordinator:        nodesCoordinator,
		HeaderSigVerifier:       &mock.HeaderSigVerifierStub{},
		HeaderIntegrityVerifier: CreateHeaderIntegrityVerifier(),
		ChainID:                 ChainID,
		NodesSetup: &mock.NodesSetupStub{
			MinNumberOfNodesCalled: func() uint32 {
				return 1
			},
		},
		MinTransactionVersion: MinTransactionVersion,
		HistoryRepository:     &testscommon.HistoryRepositoryStub{},
		EpochNotifier:         forking.NewGenericEpochNotifier(),
	}

	tpn.NodeKeys = &TestKeyPair{
		Sk: sk,
		Pk: pk,
	}
	tpn.MultiSigner = TestMultiSig
	tpn.OwnAccount = CreateTestWalletAccount(shardCoordinator, txSignPrivKeyShardId)

	tpn.initDataPools()
	if tpn.ShardCoordinator.SelfId() != core.MetachainShardId {
		tpn.DataPool = dPool
	}

	tpn.initTestNode()

	return tpn
}

func (tpn *TestProcessorNode) initAccountDBs() {
	trieStorageManager, _ := CreateTrieStorageManager()
	tpn.TrieContainer = state.NewDataTriesHolder()
	var stateTrie data.Trie
	tpn.AccntState, stateTrie = CreateAccountsDB(UserAccount, trieStorageManager)
	tpn.TrieContainer.Put([]byte(trieFactory.UserAccountTrie), stateTrie)

	var peerTrie data.Trie
	tpn.PeerState, peerTrie = CreateAccountsDB(ValidatorAccount, trieStorageManager)
	tpn.TrieContainer.Put([]byte(trieFactory.PeerAccountTrie), peerTrie)

	tpn.TrieStorageManagers = make(map[string]data.StorageManager)
	tpn.TrieStorageManagers[trieFactory.UserAccountTrie] = trieStorageManager
	tpn.TrieStorageManagers[trieFactory.PeerAccountTrie] = trieStorageManager
}

func (tpn *TestProcessorNode) initValidatorStatistics() {
	rater, _ := rating.NewBlockSigningRater(tpn.RatingsData)

	if check.IfNil(tpn.NodesSetup) {
		tpn.NodesSetup = &mock.NodesSetupStub{
			MinNumberOfNodesCalled: func() uint32 {
				return tpn.ShardCoordinator.NumberOfShards() * 2
			},
		}
	}

	arguments := peer.ArgValidatorStatisticsProcessor{
		PeerAdapter:         tpn.PeerState,
		PubkeyConv:          TestValidatorPubkeyConverter,
		NodesCoordinator:    tpn.NodesCoordinator,
		ShardCoordinator:    tpn.ShardCoordinator,
		DataPool:            tpn.DataPool,
		StorageService:      tpn.Storage,
		Marshalizer:         TestMarshalizer,
		Rater:               rater,
		MaxComputableRounds: 1000,
		RewardsHandler:      tpn.EconomicsData,
		NodesSetup:          tpn.NodesSetup,
		GenesisNonce:        tpn.BlockChain.GetGenesisHeader().GetNonce(),
	}

	tpn.ValidatorStatisticsProcessor, _ = peer.NewValidatorStatisticsProcessor(arguments)
}

func (tpn *TestProcessorNode) initTestNode() {
	tpn.initChainHandler()
	tpn.initHeaderValidator()
	tpn.initRounder()
	tpn.NetworkShardingCollector = mock.NewNetworkShardingCollectorMock()
	tpn.initStorage()
	tpn.initAccountDBs()
	tpn.initEconomicsData()
	tpn.initRatingsData()
	tpn.initRequestedItemsHandler()
	tpn.initResolvers()
	tpn.initValidatorStatistics()

	tpn.GenesisBlocks = CreateGenesisBlocks(
		tpn.AccntState,
		tpn.PeerState,
		tpn.TrieStorageManagers,
		TestAddressPubkeyConverter,
		tpn.NodesSetup,
		tpn.ShardCoordinator,
		tpn.Storage,
		tpn.BlockChain,
		TestMarshalizer,
		TestHasher,
		TestUint64Converter,
		tpn.DataPool,
		tpn.EconomicsData.EconomicsData,
	)
	tpn.initBlockTracker()
	tpn.initInterceptors()
	tpn.initInnerProcessors()
	tpn.SCQueryService, _ = smartContract.NewSCQueryService(tpn.VMContainer, tpn.EconomicsData)
	tpn.initBlockProcessor(stateCheckpointModulus)
	tpn.BroadcastMessenger, _ = sposFactory.GetBroadcastMessenger(
		TestMarshalizer,
		TestHasher,
		tpn.Messenger,
		tpn.ShardCoordinator,
		tpn.OwnAccount.SkTxSign,
		tpn.OwnAccount.PeerSigHandler,
		tpn.DataPool.Headers(),
		tpn.InterceptorsContainer,
	)
	tpn.setGenesisBlock()
	tpn.initNode()
	tpn.addHandlersForCounters()
	tpn.addGenesisBlocksIntoStorage()
}

// InitializeProcessors will reinitialize processors
func (tpn *TestProcessorNode) InitializeProcessors() {
	tpn.initValidatorStatistics()
	tpn.initBlockTracker()
	tpn.initInnerProcessors()
	tpn.SCQueryService, _ = smartContract.NewSCQueryService(tpn.VMContainer, tpn.EconomicsData)
	tpn.initBlockProcessor(stateCheckpointModulus)
	tpn.BroadcastMessenger, _ = sposFactory.GetBroadcastMessenger(
		TestMarshalizer,
		TestHasher,
		tpn.Messenger,
		tpn.ShardCoordinator,
		tpn.OwnAccount.SkTxSign,
		tpn.OwnAccount.PeerSigHandler,
		tpn.DataPool.Headers(),
		tpn.InterceptorsContainer,
	)
	tpn.setGenesisBlock()
	tpn.initNode()
	tpn.addHandlersForCounters()
	tpn.addGenesisBlocksIntoStorage()
}

func (tpn *TestProcessorNode) initDataPools() {
	tpn.DataPool = testscommon.CreatePoolsHolder(1, tpn.ShardCoordinator.SelfId())
	cacherCfg := storageUnit.CacheConfig{Capacity: 10000, Type: storageUnit.LRUCache, Shards: 1}
	cache, _ := storageUnit.NewCache(cacherCfg)
	tpn.WhiteListHandler, _ = interceptors.NewWhiteListDataVerifier(cache)

	cacherVerifiedCfg := storageUnit.CacheConfig{Capacity: 5000, Type: storageUnit.LRUCache, Shards: 1}
	cacheVerified, _ := storageUnit.NewCache(cacherVerifiedCfg)
	tpn.WhiteListerVerifiedTxs, _ = interceptors.NewWhiteListDataVerifier(cacheVerified)
}

func (tpn *TestProcessorNode) initStorage() {
	tpn.Storage = CreateStore(tpn.ShardCoordinator.NumberOfShards())
}

func (tpn *TestProcessorNode) initChainHandler() {
	if tpn.ShardCoordinator.SelfId() == core.MetachainShardId {
		tpn.BlockChain = CreateMetaChain()
	} else {
		tpn.BlockChain = CreateShardChain()
	}
}

func (tpn *TestProcessorNode) initEconomicsData() {
	economicsData := CreateEconomicsData()

	tpn.EconomicsData = &economics.TestEconomicsData{
		EconomicsData: economicsData,
	}
}

func (tpn *TestProcessorNode) initRatingsData() {
	if tpn.RatingsData == nil {
		tpn.RatingsData = CreateRatingsData()
	}
}

// CreateEconomicsData creates a mock EconomicsData object
func CreateEconomicsData() *economics.EconomicsData {
	maxGasLimitPerBlock := strconv.FormatUint(MaxGasLimitPerBlock, 10)
	minGasPrice := strconv.FormatUint(MinTxGasPrice, 10)
	minGasLimit := strconv.FormatUint(MinTxGasLimit, 10)

	argsNewEconomicsData := economics.ArgsNewEconomicsData{
		Economics: &config.EconomicsConfig{
			GlobalSettings: config.GlobalSettings{
				GenesisTotalSupply: "2000000000000000000000",
				MinimumInflation:   0,
				YearSettings: []*config.YearSetting{
					{
						Year:             0,
						MaximumInflation: 0.01,
					},
				},
			},
			RewardsSettings: config.RewardsSettings{
				LeaderPercentage:              0.1,
				DeveloperPercentage:           0.1,
				ProtocolSustainabilityAddress: testProtocolSustainabilityAddress,
			},
			FeeSettings: config.FeeSettings{
				MaxGasLimitPerBlock:     maxGasLimitPerBlock,
				MaxGasLimitPerMetaBlock: maxGasLimitPerBlock,
				MinGasPrice:             minGasPrice,
				MinGasLimit:             minGasLimit,
				GasPerDataByte:          "1",
				DataLimitForBaseCalc:    "10000",
			},
		},
		PenalizedTooMuchGasEnableEpoch: 0,
		EpochNotifier:                  &mock.EpochNotifierStub{},
	}
	economicsData, _ := economics.NewEconomicsData(argsNewEconomicsData)
	return economicsData
}

// CreateRatingsData creates a mock RatingsData object
func CreateRatingsData() *rating.RatingsData {
	ratingsConfig := config.RatingsConfig{
		ShardChain: config.ShardChain{
			RatingSteps: config.RatingSteps{
				HoursToMaxRatingFromStartRating: 50,
				ProposerValidatorImportance:     1,
				ProposerDecreaseFactor:          -4,
				ValidatorDecreaseFactor:         -4,
				ConsecutiveMissedBlocksPenalty:  1.1,
			},
		},
		MetaChain: config.MetaChain{
			RatingSteps: config.RatingSteps{
				HoursToMaxRatingFromStartRating: 50,
				ProposerValidatorImportance:     1,
				ProposerDecreaseFactor:          -4,
				ValidatorDecreaseFactor:         -4,
				ConsecutiveMissedBlocksPenalty:  1.1,
			},
		},
		General: config.General{
			StartRating:           500000,
			MaxRating:             1000000,
			MinRating:             1,
			SignedBlocksThreshold: 0.025,
			SelectionChances: []*config.SelectionChance{
				{
					MaxThreshold:  0,
					ChancePercent: 5,
				},
				{
					MaxThreshold:  100000,
					ChancePercent: 0,
				},
				{
					MaxThreshold:  200000,
					ChancePercent: 16,
				},
				{
					MaxThreshold:  300000,
					ChancePercent: 17,
				},
				{
					MaxThreshold:  400000,
					ChancePercent: 18,
				},
				{
					MaxThreshold:  500000,
					ChancePercent: 19,
				},
				{
					MaxThreshold:  600000,
					ChancePercent: 20,
				},
				{
					MaxThreshold:  700000,
					ChancePercent: 21,
				},
				{
					MaxThreshold:  800000,
					ChancePercent: 22,
				},
				{
					MaxThreshold:  900000,
					ChancePercent: 23,
				},
				{
					MaxThreshold:  1000000,
					ChancePercent: 24,
				},
			},
		},
	}

	ratingDataArgs := rating.RatingsDataArg{
		Config:                   ratingsConfig,
		ShardConsensusSize:       63,
		MetaConsensusSize:        400,
		ShardMinNodes:            400,
		MetaMinNodes:             400,
		RoundDurationMiliseconds: 6000,
	}

	ratingsData, _ := rating.NewRatingsData(ratingDataArgs)
	return ratingsData
}

func (tpn *TestProcessorNode) initInterceptors() {
	var err error
	tpn.BlockBlackListHandler = timecache.NewTimeCache(TimeSpanForBadHeaders)
	if check.IfNil(tpn.EpochStartNotifier) {
		tpn.EpochStartNotifier = notifier.NewEpochStartSubscriptionHandler()
	}
	if tpn.ShardCoordinator.SelfId() == core.MetachainShardId {

		argsEpochStart := &metachain.ArgsNewMetaEpochStartTrigger{
			GenesisTime: tpn.Rounder.TimeStamp(),
			Settings: &config.EpochStartConfig{
				MinRoundsBetweenEpochs: 1000,
				RoundsPerEpoch:         10000,
			},
			Epoch:              0,
			EpochStartNotifier: tpn.EpochStartNotifier,
			Storage:            tpn.Storage,
			Marshalizer:        TestMarshalizer,
			Hasher:             TestHasher,
		}
		epochStartTrigger, _ := metachain.NewEpochStartTrigger(argsEpochStart)
		tpn.EpochStartTrigger = &metachain.TestTrigger{}
		tpn.EpochStartTrigger.SetTrigger(epochStartTrigger)
		metaIntercContFactArgs := interceptorscontainer.MetaInterceptorsContainerFactoryArgs{
			ShardCoordinator:        tpn.ShardCoordinator,
			NodesCoordinator:        tpn.NodesCoordinator,
			Messenger:               tpn.Messenger,
			Store:                   tpn.Storage,
			ProtoMarshalizer:        TestMarshalizer,
			TxSignMarshalizer:       TestTxSignMarshalizer,
			Hasher:                  TestHasher,
			MultiSigner:             TestMultiSig,
			DataPool:                tpn.DataPool,
			Accounts:                tpn.AccntState,
			AddressPubkeyConverter:  TestAddressPubkeyConverter,
			SingleSigner:            tpn.OwnAccount.SingleSigner,
			BlockSingleSigner:       tpn.OwnAccount.BlockSingleSigner,
			KeyGen:                  tpn.OwnAccount.KeygenTxSign,
			BlockKeyGen:             tpn.OwnAccount.KeygenBlockSign,
			MaxTxNonceDeltaAllowed:  maxTxNonceDeltaAllowed,
			TxFeeHandler:            tpn.EconomicsData,
			BlackList:               tpn.BlockBlackListHandler,
			HeaderSigVerifier:       tpn.HeaderSigVerifier,
			HeaderIntegrityVerifier: tpn.HeaderIntegrityVerifier,
			SizeCheckDelta:          sizeCheckDelta,
			ValidityAttester:        tpn.BlockTracker,
			EpochStartTrigger:       tpn.EpochStartTrigger,
			WhiteListHandler:        tpn.WhiteListHandler,
			WhiteListerVerifiedTxs:  tpn.WhiteListerVerifiedTxs,
			AntifloodHandler:        &mock.NilAntifloodHandler{},
			ArgumentsParser:         smartContract.NewArgumentParser(),
			ChainID:                 tpn.ChainID,
			MinTransactionVersion:   tpn.MinTransactionVersion,
		}
		interceptorContainerFactory, _ := interceptorscontainer.NewMetaInterceptorsContainerFactory(metaIntercContFactArgs)

		tpn.InterceptorsContainer, err = interceptorContainerFactory.Create()
		if err != nil {
			log.Debug("interceptor container factory Create", "error", err.Error())
		}
	} else {
		argsPeerMiniBlocksSyncer := shardchain.ArgPeerMiniBlockSyncer{
			MiniBlocksPool: tpn.DataPool.MiniBlocks(),
			Requesthandler: tpn.RequestHandler,
		}
		peerMiniBlockSyncer, _ := shardchain.NewPeerMiniBlockSyncer(argsPeerMiniBlocksSyncer)
		argsShardEpochStart := &shardchain.ArgsShardEpochStartTrigger{
			Marshalizer:          TestMarshalizer,
			Hasher:               TestHasher,
			HeaderValidator:      tpn.HeaderValidator,
			Uint64Converter:      TestUint64Converter,
			DataPool:             tpn.DataPool,
			Storage:              tpn.Storage,
			RequestHandler:       tpn.RequestHandler,
			Epoch:                0,
			Validity:             1,
			Finality:             1,
			EpochStartNotifier:   tpn.EpochStartNotifier,
			PeerMiniBlocksSyncer: peerMiniBlockSyncer,
			Rounder:              tpn.Rounder,
		}
		epochStartTrigger, _ := shardchain.NewEpochStartTrigger(argsShardEpochStart)
		tpn.EpochStartTrigger = &shardchain.TestTrigger{}
		tpn.EpochStartTrigger.SetTrigger(epochStartTrigger)

		shardInterContFactArgs := interceptorscontainer.ShardInterceptorsContainerFactoryArgs{
			Accounts:                tpn.AccntState,
			ShardCoordinator:        tpn.ShardCoordinator,
			NodesCoordinator:        tpn.NodesCoordinator,
			Messenger:               tpn.Messenger,
			Store:                   tpn.Storage,
			ProtoMarshalizer:        TestMarshalizer,
			TxSignMarshalizer:       TestTxSignMarshalizer,
			Hasher:                  TestHasher,
			KeyGen:                  tpn.OwnAccount.KeygenTxSign,
			BlockSignKeyGen:         tpn.OwnAccount.KeygenBlockSign,
			SingleSigner:            tpn.OwnAccount.SingleSigner,
			BlockSingleSigner:       tpn.OwnAccount.BlockSingleSigner,
			MultiSigner:             TestMultiSig,
			DataPool:                tpn.DataPool,
			AddressPubkeyConverter:  TestAddressPubkeyConverter,
			MaxTxNonceDeltaAllowed:  maxTxNonceDeltaAllowed,
			TxFeeHandler:            tpn.EconomicsData,
			BlockBlackList:          tpn.BlockBlackListHandler,
			HeaderSigVerifier:       tpn.HeaderSigVerifier,
			HeaderIntegrityVerifier: tpn.HeaderIntegrityVerifier,
			SizeCheckDelta:          sizeCheckDelta,
			ValidityAttester:        tpn.BlockTracker,
			EpochStartTrigger:       tpn.EpochStartTrigger,
			WhiteListHandler:        tpn.WhiteListHandler,
			WhiteListerVerifiedTxs:  tpn.WhiteListerVerifiedTxs,
			AntifloodHandler:        &mock.NilAntifloodHandler{},
			ArgumentsParser:         smartContract.NewArgumentParser(),
			ChainID:                 tpn.ChainID,
			MinTransactionVersion:   tpn.MinTransactionVersion,
		}
		interceptorContainerFactory, _ := interceptorscontainer.NewShardInterceptorsContainerFactory(shardInterContFactArgs)

		tpn.InterceptorsContainer, err = interceptorContainerFactory.Create()
		if err != nil {
			fmt.Println(err.Error())
		}
	}
}

func (tpn *TestProcessorNode) initResolvers() {
	dataPacker, _ := partitioning.NewSimpleDataPacker(TestMarshalizer)

	_ = tpn.Messenger.CreateTopic(core.ConsensusTopic+tpn.ShardCoordinator.CommunicationIdentifier(tpn.ShardCoordinator.SelfId()), true)

	resolverContainerFactory := resolverscontainer.FactoryArgs{
		ShardCoordinator:           tpn.ShardCoordinator,
		Messenger:                  tpn.Messenger,
		Store:                      tpn.Storage,
		Marshalizer:                TestMarshalizer,
		DataPools:                  tpn.DataPool,
		Uint64ByteSliceConverter:   TestUint64Converter,
		DataPacker:                 dataPacker,
		TriesContainer:             tpn.TrieContainer,
		SizeCheckDelta:             100,
		InputAntifloodHandler:      &mock.NilAntifloodHandler{},
		OutputAntifloodHandler:     &mock.NilAntifloodHandler{},
		NumConcurrentResolvingJobs: 10,
	}

	var err error
	if tpn.ShardCoordinator.SelfId() == core.MetachainShardId {
		resolversContainerFactory, _ := resolverscontainer.NewMetaResolversContainerFactory(resolverContainerFactory)

		tpn.ResolversContainer, err = resolversContainerFactory.Create()
		log.LogIfError(err)

		tpn.ResolverFinder, _ = containers.NewResolversFinder(tpn.ResolversContainer, tpn.ShardCoordinator)
		tpn.RequestHandler, _ = requestHandlers.NewResolverRequestHandler(
			tpn.ResolverFinder,
			tpn.RequestedItemsHandler,
			tpn.WhiteListHandler,
			100,
			tpn.ShardCoordinator.SelfId(),
			time.Second,
		)
	} else {
		resolversContainerFactory, _ := resolverscontainer.NewShardResolversContainerFactory(resolverContainerFactory)

		tpn.ResolversContainer, err = resolversContainerFactory.Create()
		log.LogIfError(err)

		tpn.ResolverFinder, _ = containers.NewResolversFinder(tpn.ResolversContainer, tpn.ShardCoordinator)
		tpn.RequestHandler, _ = requestHandlers.NewResolverRequestHandler(
			tpn.ResolverFinder,
			tpn.RequestedItemsHandler,
			tpn.WhiteListHandler,
			100,
			tpn.ShardCoordinator.SelfId(),
			time.Second,
		)
	}
}

func (tpn *TestProcessorNode) initInnerProcessors() {
	if tpn.ShardCoordinator.SelfId() == core.MetachainShardId {
		tpn.initMetaInnerProcessors()
		return
	}

	if tpn.ValidatorStatisticsProcessor == nil {
		tpn.ValidatorStatisticsProcessor = &mock.ValidatorStatisticsProcessorStub{}
	}

	interimProcFactory, _ := shard.NewIntermediateProcessorsContainerFactory(
		tpn.ShardCoordinator,
		TestMarshalizer,
		TestHasher,
		TestAddressPubkeyConverter,
		tpn.Storage,
		tpn.DataPool,
	)

	tpn.InterimProcContainer, _ = interimProcFactory.Create()
	tpn.ScrForwarder, _ = tpn.InterimProcContainer.Get(dataBlock.SmartContractResultBlock)

	tpn.RewardsProcessor, _ = rewardTransaction.NewRewardTxProcessor(
		tpn.AccntState,
		TestAddressPubkeyConverter,
		tpn.ShardCoordinator,
	)

	mapDNSAddresses := make(map[string]struct{})
	if !check.IfNil(tpn.SmartContractParser) {
		mapDNSAddresses, _ = tpn.SmartContractParser.GetDeployedSCAddresses(genesis.DNSType)
	}

	gasSchedule := arwenConfig.MakeGasMapForTests()
	defaults.FillGasMapInternal(gasSchedule, 1)
	argsBuiltIn := builtInFunctions.ArgsCreateBuiltInFunctionContainer{
		GasMap:          gasSchedule,
		MapDNSAddresses: mapDNSAddresses,
		Marshalizer:     TestMarshalizer,
	}
	builtInFuncs, _ := builtInFunctions.CreateBuiltInFunctionContainer(argsBuiltIn)

	for name, function := range TestBuiltinFunctions {
<<<<<<< HEAD
		err := builtInFuncs.Add(name, function)
		log.LogIfError(err)
=======
		_ = builtInFuncs.Add(name, function)
>>>>>>> 0f16068d
	}

	argsHook := hooks.ArgBlockChainHook{
		Accounts:         tpn.AccntState,
		PubkeyConv:       TestAddressPubkeyConverter,
		StorageService:   tpn.Storage,
		BlockChain:       tpn.BlockChain,
		ShardCoordinator: tpn.ShardCoordinator,
		Marshalizer:      TestMarshalizer,
		Uint64Converter:  TestUint64Converter,
		BuiltInFunctions: builtInFuncs,
	}
	maxGasLimitPerBlock := uint64(0xFFFFFFFFFFFFFFFF)
	vmFactory, _ := shard.NewVMContainerFactory(
		config.VirtualMachineConfig{
			OutOfProcessEnabled: true,
			OutOfProcessConfig:  config.VirtualMachineOutOfProcessConfig{MaxLoopTime: 1000},
		},
		maxGasLimitPerBlock,
		gasSchedule,
		argsHook,
	)

	var err error
	tpn.VMContainer, err = vmFactory.Create()
	if err != nil {
		panic(err)
	}

	tpn.BlockchainHook, _ = vmFactory.BlockChainHookImpl().(*hooks.BlockChainHookImpl)

	mockVM, _ := mock.NewOneSCExecutorMockVM(tpn.BlockchainHook, TestHasher)
	mockVM.GasForOperation = OpGasValueForMockVm
	_ = tpn.VMContainer.Add(procFactory.InternalTestingVM, mockVM)

	tpn.FeeAccumulator, _ = postprocess.NewFeeAccumulator()
	tpn.ArgsParser = smartContract.NewArgumentParser()
	argsTxTypeHandler := coordinator.ArgNewTxTypeHandler{
		PubkeyConverter:  TestAddressPubkeyConverter,
		ShardCoordinator: tpn.ShardCoordinator,
		BuiltInFuncNames: builtInFuncs.Keys(),
		ArgumentParser:   parsers.NewCallArgsParser(),
	}
	txTypeHandler, _ := coordinator.NewTxTypeHandler(argsTxTypeHandler)
	tpn.GasHandler, _ = preprocess.NewGasComputation(tpn.EconomicsData, txTypeHandler)
	badBlocksHandler, _ := tpn.InterimProcContainer.Get(dataBlock.InvalidBlock)

	argsNewScProcessor := smartContract.ArgsNewSmartContractProcessor{
		VmContainer:                    tpn.VMContainer,
		ArgsParser:                     tpn.ArgsParser,
		Hasher:                         TestHasher,
		Marshalizer:                    TestMarshalizer,
		AccountsDB:                     tpn.AccntState,
		BlockChainHook:                 vmFactory.BlockChainHookImpl(),
		PubkeyConv:                     TestAddressPubkeyConverter,
		Coordinator:                    tpn.ShardCoordinator,
		ScrForwarder:                   tpn.ScrForwarder,
		TxFeeHandler:                   tpn.FeeAccumulator,
		EconomicsFee:                   tpn.EconomicsData,
		TxTypeHandler:                  txTypeHandler,
		GasHandler:                     tpn.GasHandler,
		GasSchedule:                    gasSchedule,
		BuiltInFunctions:               tpn.BlockchainHook.GetBuiltInFunctions(),
		TxLogsProcessor:                &mock.TxLogsProcessorStub{},
		BadTxForwarder:                 badBlocksHandler,
		EpochNotifier:                  tpn.EpochNotifier,
		DeployEnableEpoch:              tpn.DeployEnableEpoch,
		BuiltinEnableEpoch:             tpn.BuiltinEnableEpoch,
		PenalizedTooMuchGasEnableEpoch: tpn.PenalizedTooMuchGasEnableEpoch,
	}
	tpn.ScProcessor, _ = smartContract.NewSmartContractProcessor(argsNewScProcessor)

	receiptsHandler, _ := tpn.InterimProcContainer.Get(dataBlock.ReceiptBlock)
	argsNewTxProcessor := transaction.ArgsNewTxProcessor{
		Accounts:                       tpn.AccntState,
		Hasher:                         TestHasher,
		PubkeyConv:                     TestAddressPubkeyConverter,
		Marshalizer:                    TestMarshalizer,
		SignMarshalizer:                TestTxSignMarshalizer,
		ShardCoordinator:               tpn.ShardCoordinator,
		ScProcessor:                    tpn.ScProcessor,
		TxFeeHandler:                   tpn.FeeAccumulator,
		TxTypeHandler:                  txTypeHandler,
		EconomicsFee:                   tpn.EconomicsData,
		ReceiptForwarder:               receiptsHandler,
		BadTxForwarder:                 badBlocksHandler,
		ArgsParser:                     tpn.ArgsParser,
		ScrForwarder:                   tpn.ScrForwarder,
		EpochNotifier:                  tpn.EpochNotifier,
		RelayedTxEnableEpoch:           tpn.RelayedTxEnableEpoch,
		PenalizedTooMuchGasEnableEpoch: tpn.PenalizedTooMuchGasEnableEpoch,
	}
	tpn.TxProcessor, _ = transaction.NewTxProcessor(argsNewTxProcessor)

	fact, _ := shard.NewPreProcessorsContainerFactory(
		tpn.ShardCoordinator,
		tpn.Storage,
		TestMarshalizer,
		TestHasher,
		tpn.DataPool,
		TestAddressPubkeyConverter,
		tpn.AccntState,
		tpn.RequestHandler,
		tpn.TxProcessor,
		tpn.ScProcessor,
		tpn.ScProcessor.(process.SmartContractResultProcessor),
		tpn.RewardsProcessor,
		tpn.EconomicsData,
		tpn.GasHandler,
		tpn.BlockTracker,
		TestBlockSizeComputationHandler,
		TestBalanceComputationHandler,
	)
	tpn.PreProcessorsContainer, _ = fact.Create()

	tpn.TxCoordinator, _ = coordinator.NewTransactionCoordinator(
		TestHasher,
		TestMarshalizer,
		tpn.ShardCoordinator,
		tpn.AccntState,
		tpn.DataPool.MiniBlocks(),
		tpn.RequestHandler,
		tpn.PreProcessorsContainer,
		tpn.InterimProcContainer,
		tpn.GasHandler,
		tpn.FeeAccumulator,
		TestBlockSizeComputationHandler,
		TestBalanceComputationHandler,
	)
}

func (tpn *TestProcessorNode) initMetaInnerProcessors() {
	interimProcFactory, _ := metaProcess.NewIntermediateProcessorsContainerFactory(
		tpn.ShardCoordinator,
		TestMarshalizer,
		TestHasher,
		TestAddressPubkeyConverter,
		tpn.Storage,
		tpn.DataPool,
	)

	tpn.InterimProcContainer, _ = interimProcFactory.Create()
	tpn.ScrForwarder, _ = tpn.InterimProcContainer.Get(dataBlock.SmartContractResultBlock)

	builtInFuncs := builtInFunctions.NewBuiltInFunctionContainer()
	argsHook := hooks.ArgBlockChainHook{
		Accounts:         tpn.AccntState,
		PubkeyConv:       TestAddressPubkeyConverter,
		StorageService:   tpn.Storage,
		BlockChain:       tpn.BlockChain,
		ShardCoordinator: tpn.ShardCoordinator,
		Marshalizer:      TestMarshalizer,
		Uint64Converter:  TestUint64Converter,
		BuiltInFunctions: builtInFuncs,
	}
	gasSchedule := make(map[string]map[string]uint64)
	defaults.FillGasMapInternal(gasSchedule, 1)
	signVerifer, _ := disabled.NewMessageSignVerifier(&mock.KeyGenMock{})
	vmFactory, _ := metaProcess.NewVMContainerFactory(
		argsHook,
		tpn.EconomicsData.EconomicsData,
		signVerifer,
		gasSchedule,
		tpn.NodesSetup,
		TestHasher,
		TestMarshalizer,
		&config.SystemSmartContractsConfig{
			ESDTSystemSCConfig: config.ESDTSystemSCConfig{
				BaseIssuingCost: "1000",
				OwnerAddress:    "aaaaaa",
			},
			GovernanceSystemSCConfig: config.GovernanceSystemSCConfig{
				ProposalCost:     "500",
				NumNodes:         100,
				MinQuorum:        50,
				MinPassThreshold: 50,
				MinVetoThreshold: 50,
			},
			StakingSystemSCConfig: config.StakingSystemSCConfig{
				GenesisNodePrice:                     "1000",
				UnJailValue:                          "10",
				MinStepValue:                         "10",
				MinStakeValue:                        "1",
				UnBondPeriod:                         1,
				AuctionEnableNonce:                   1000000,
				StakeEnableNonce:                     0,
				NumRoundsWithoutBleed:                1,
				MaximumPercentageToBleed:             1,
				BleedPercentagePerRound:              1,
				MaxNumberOfNodesForStake:             100,
				NodesToSelectInAuction:               100,
				ActivateBLSPubKeyMessageVerification: false,
			},
		},
		tpn.PeerState,
		&mock.RaterMock{},
	)

	tpn.VMContainer, _ = vmFactory.Create()
	tpn.BlockchainHook, _ = vmFactory.BlockChainHookImpl().(*hooks.BlockChainHookImpl)

	tpn.addMockVm(tpn.BlockchainHook)

	tpn.FeeAccumulator, _ = postprocess.NewFeeAccumulator()
	tpn.ArgsParser = smartContract.NewArgumentParser()
	argsTxTypeHandler := coordinator.ArgNewTxTypeHandler{
		PubkeyConverter:  TestAddressPubkeyConverter,
		ShardCoordinator: tpn.ShardCoordinator,
		BuiltInFuncNames: builtInFuncs.Keys(),
		ArgumentParser:   parsers.NewCallArgsParser(),
	}
	txTypeHandler, _ := coordinator.NewTxTypeHandler(argsTxTypeHandler)
	tpn.GasHandler, _ = preprocess.NewGasComputation(tpn.EconomicsData, txTypeHandler)
	badBlocksHandler, _ := tpn.InterimProcContainer.Get(dataBlock.InvalidBlock)
	argsNewScProcessor := smartContract.ArgsNewSmartContractProcessor{
		VmContainer:                    tpn.VMContainer,
		ArgsParser:                     tpn.ArgsParser,
		Hasher:                         TestHasher,
		Marshalizer:                    TestMarshalizer,
		AccountsDB:                     tpn.AccntState,
		BlockChainHook:                 vmFactory.BlockChainHookImpl(),
		PubkeyConv:                     TestAddressPubkeyConverter,
		Coordinator:                    tpn.ShardCoordinator,
		ScrForwarder:                   tpn.ScrForwarder,
		TxFeeHandler:                   tpn.FeeAccumulator,
		EconomicsFee:                   tpn.EconomicsData,
		TxTypeHandler:                  txTypeHandler,
		GasHandler:                     tpn.GasHandler,
		GasSchedule:                    gasSchedule,
		BuiltInFunctions:               tpn.BlockchainHook.GetBuiltInFunctions(),
		TxLogsProcessor:                &mock.TxLogsProcessorStub{},
		BadTxForwarder:                 badBlocksHandler,
		EpochNotifier:                  tpn.EpochNotifier,
		BuiltinEnableEpoch:             tpn.BuiltinEnableEpoch,
		DeployEnableEpoch:              tpn.DeployEnableEpoch,
		PenalizedTooMuchGasEnableEpoch: tpn.PenalizedTooMuchGasEnableEpoch,
	}
	scProcessor, _ := smartContract.NewSmartContractProcessor(argsNewScProcessor)
	tpn.ScProcessor = scProcessor
	tpn.TxProcessor, _ = transaction.NewMetaTxProcessor(
		TestHasher,
		TestMarshalizer,
		tpn.AccntState,
		TestAddressPubkeyConverter,
		tpn.ShardCoordinator,
		tpn.ScProcessor,
		txTypeHandler,
		tpn.EconomicsData,
	)

	fact, _ := metaProcess.NewPreProcessorsContainerFactory(
		tpn.ShardCoordinator,
		tpn.Storage,
		TestMarshalizer,
		TestHasher,
		tpn.DataPool,
		tpn.AccntState,
		tpn.RequestHandler,
		tpn.TxProcessor,
		scProcessor,
		tpn.EconomicsData.EconomicsData,
		tpn.GasHandler,
		tpn.BlockTracker,
		TestAddressPubkeyConverter,
		TestBlockSizeComputationHandler,
		TestBalanceComputationHandler,
	)
	tpn.PreProcessorsContainer, _ = fact.Create()

	tpn.TxCoordinator, _ = coordinator.NewTransactionCoordinator(
		TestHasher,
		TestMarshalizer,
		tpn.ShardCoordinator,
		tpn.AccntState,
		tpn.DataPool.MiniBlocks(),
		tpn.RequestHandler,
		tpn.PreProcessorsContainer,
		tpn.InterimProcContainer,
		tpn.GasHandler,
		tpn.FeeAccumulator,
		TestBlockSizeComputationHandler,
		TestBalanceComputationHandler,
	)
}

func (tpn *TestProcessorNode) addMockVm(blockchainHook vmcommon.BlockchainHook) {
	mockVM, _ := mock.NewOneSCExecutorMockVM(blockchainHook, TestHasher)
	mockVM.GasForOperation = OpGasValueForMockVm

	_ = tpn.VMContainer.Add(factory.InternalTestingVM, mockVM)
}

func (tpn *TestProcessorNode) initBlockProcessor(stateCheckpointModulus uint) {
	var err error

	if tpn.ShardCoordinator.SelfId() != core.MetachainShardId {
		tpn.ForkDetector, _ = sync2.NewShardForkDetector(tpn.Rounder, tpn.BlockBlackListHandler, tpn.BlockTracker, tpn.NodesSetup.GetStartTime())
	} else {
		tpn.ForkDetector, _ = sync2.NewMetaForkDetector(tpn.Rounder, tpn.BlockBlackListHandler, tpn.BlockTracker, tpn.NodesSetup.GetStartTime())
	}

	accountsDb := make(map[state.AccountsDbIdentifier]state.AccountsAdapter)
	accountsDb[state.UserAccountsState] = tpn.AccntState
	accountsDb[state.PeerAccountsState] = tpn.PeerState

	argumentsBase := block.ArgBaseProcessor{
		AccountsDB:       accountsDb,
		ForkDetector:     tpn.ForkDetector,
		Hasher:           TestHasher,
		Marshalizer:      TestMarshalizer,
		Store:            tpn.Storage,
		ShardCoordinator: tpn.ShardCoordinator,
		NodesCoordinator: tpn.NodesCoordinator,
		FeeHandler:       tpn.FeeAccumulator,
		Uint64Converter:  TestUint64Converter,
		RequestHandler:   tpn.RequestHandler,
		BlockChainHook:   tpn.BlockchainHook,
		HeaderValidator:  tpn.HeaderValidator,
		Rounder:          tpn.Rounder,
		BootStorer: &mock.BoostrapStorerMock{
			PutCalled: func(round int64, bootData bootstrapStorage.BootstrapData) error {
				return nil
			},
		},
		BlockTracker:            tpn.BlockTracker,
		DataPool:                tpn.DataPool,
		StateCheckpointModulus:  stateCheckpointModulus,
		BlockChain:              tpn.BlockChain,
		BlockSizeThrottler:      TestBlockSizeThrottler,
		Indexer:                 indexer.NewNilIndexer(),
		TpsBenchmark:            &testscommon.TpsBenchmarkMock{},
		HistoryRepository:       tpn.HistoryRepository,
		EpochNotifier:           tpn.EpochNotifier,
		HeaderIntegrityVerifier: tpn.HeaderIntegrityVerifier,
	}

	if check.IfNil(tpn.EpochStartNotifier) {
		tpn.EpochStartNotifier = notifier.NewEpochStartSubscriptionHandler()
	}

	if tpn.ShardCoordinator.SelfId() == core.MetachainShardId {
		argsEpochStart := &metachain.ArgsNewMetaEpochStartTrigger{
			GenesisTime: argumentsBase.Rounder.TimeStamp(),
			Settings: &config.EpochStartConfig{
				MinRoundsBetweenEpochs: 1000,
				RoundsPerEpoch:         10000,
			},
			Epoch:              0,
			EpochStartNotifier: tpn.EpochStartNotifier,
			Storage:            tpn.Storage,
			Marshalizer:        TestMarshalizer,
			Hasher:             TestHasher,
		}
		epochStartTrigger, _ := metachain.NewEpochStartTrigger(argsEpochStart)
		tpn.EpochStartTrigger = &metachain.TestTrigger{}
		tpn.EpochStartTrigger.SetTrigger(epochStartTrigger)

		argumentsBase.EpochStartTrigger = tpn.EpochStartTrigger
		argumentsBase.TxCoordinator = tpn.TxCoordinator

		argsStakingToPeer := scToProtocol.ArgStakingToPeer{
			PubkeyConv:  TestValidatorPubkeyConverter,
			Hasher:      TestHasher,
			Marshalizer: TestMarshalizer,
			PeerState:   tpn.PeerState,
			BaseState:   tpn.AccntState,
			ArgParser:   tpn.ArgsParser,
			CurrTxs:     tpn.DataPool.CurrentBlockTxs(),
			ScQuery:     tpn.SCQueryService,
			RatingsData: tpn.RatingsData,
		}
		scToProtocolInstance, _ := scToProtocol.NewStakingToPeer(argsStakingToPeer)

		argsEpochStartData := metachain.ArgsNewEpochStartData{
			Marshalizer:       TestMarshalizer,
			Hasher:            TestHasher,
			Store:             tpn.Storage,
			DataPool:          tpn.DataPool,
			BlockTracker:      tpn.BlockTracker,
			ShardCoordinator:  tpn.ShardCoordinator,
			EpochStartTrigger: tpn.EpochStartTrigger,
			RequestHandler:    tpn.RequestHandler,
		}
		epochStartDataCreator, _ := metachain.NewEpochStartData(argsEpochStartData)

		argsEpochEconomics := metachain.ArgsNewEpochEconomics{
			Marshalizer:        TestMarshalizer,
			Hasher:             TestHasher,
			Store:              tpn.Storage,
			ShardCoordinator:   tpn.ShardCoordinator,
			RewardsHandler:     tpn.EconomicsData,
			RoundTime:          tpn.Rounder,
			GenesisTotalSupply: tpn.EconomicsData.GenesisTotalSupply(),
		}
		epochEconomics, _ := metachain.NewEndOfEpochEconomicsDataCreator(argsEpochEconomics)

		rewardsStorage := tpn.Storage.GetStorer(dataRetriever.RewardTransactionUnit)
		miniBlockStorage := tpn.Storage.GetStorer(dataRetriever.MiniBlockUnit)
		argsEpochRewards := metachain.ArgsNewRewardsCreator{
			ShardCoordinator:              tpn.ShardCoordinator,
			PubkeyConverter:               TestAddressPubkeyConverter,
			RewardsStorage:                rewardsStorage,
			MiniBlockStorage:              miniBlockStorage,
			Hasher:                        TestHasher,
			Marshalizer:                   TestMarshalizer,
			DataPool:                      tpn.DataPool,
			ProtocolSustainabilityAddress: testProtocolSustainabilityAddress,
			NodesConfigProvider:           tpn.NodesCoordinator,
		}
		epochStartRewards, _ := metachain.NewEpochStartRewardsCreator(argsEpochRewards)

		argsEpochValidatorInfo := metachain.ArgsNewValidatorInfoCreator{
			ShardCoordinator: tpn.ShardCoordinator,
			MiniBlockStorage: miniBlockStorage,
			Hasher:           TestHasher,
			Marshalizer:      TestMarshalizer,
			DataPool:         tpn.DataPool,
		}

		systemVM, _ := tpn.VMContainer.Get(procFactory.SystemVirtualMachine)
		epochStartValidatorInfo, _ := metachain.NewValidatorInfoCreator(argsEpochValidatorInfo)
		argsEpochSystemSC := metachain.ArgsNewEpochStartSystemSCProcessing{
			SystemVM:                systemVM,
			UserAccountsDB:          tpn.AccntState,
			PeerAccountsDB:          tpn.PeerState,
			Marshalizer:             TestMarshalizer,
			StartRating:             tpn.RatingsData.StartRating(),
			ValidatorInfoCreator:    tpn.ValidatorStatisticsProcessor,
			EndOfEpochCallerAddress: vm.EndOfEpochAddress,
			StakingSCAddress:        vm.StakingSCAddress,
			ChanceComputer:          tpn.NodesCoordinator,
		}
		epochStartSystemSCProcessor, _ := metachain.NewSystemSCProcessor(argsEpochSystemSC)

		arguments := block.ArgMetaProcessor{
			ArgBaseProcessor:             argumentsBase,
			SCDataGetter:                 tpn.SCQueryService,
			SCToProtocol:                 scToProtocolInstance,
			PendingMiniBlocksHandler:     &mock.PendingMiniBlocksHandlerStub{},
			EpochEconomics:               epochEconomics,
			EpochStartDataCreator:        epochStartDataCreator,
			EpochRewardsCreator:          epochStartRewards,
			EpochValidatorInfoCreator:    epochStartValidatorInfo,
			ValidatorStatisticsProcessor: tpn.ValidatorStatisticsProcessor,
			EpochSystemSCProcessor:       epochStartSystemSCProcessor,
		}

		tpn.BlockProcessor, err = block.NewMetaProcessor(arguments)
	} else {
		if check.IfNil(tpn.EpochStartTrigger) {
			argsPeerMiniBlocksSyncer := shardchain.ArgPeerMiniBlockSyncer{
				MiniBlocksPool: tpn.DataPool.MiniBlocks(),
				Requesthandler: tpn.RequestHandler,
			}
			peerMiniBlocksSyncer, _ := shardchain.NewPeerMiniBlockSyncer(argsPeerMiniBlocksSyncer)
			argsShardEpochStart := &shardchain.ArgsShardEpochStartTrigger{
				Marshalizer:          TestMarshalizer,
				Hasher:               TestHasher,
				HeaderValidator:      tpn.HeaderValidator,
				Uint64Converter:      TestUint64Converter,
				DataPool:             tpn.DataPool,
				Storage:              tpn.Storage,
				RequestHandler:       tpn.RequestHandler,
				Epoch:                0,
				Validity:             1,
				Finality:             1,
				EpochStartNotifier:   tpn.EpochStartNotifier,
				PeerMiniBlocksSyncer: peerMiniBlocksSyncer,
				Rounder:              tpn.Rounder,
			}
			epochStartTrigger, _ := shardchain.NewEpochStartTrigger(argsShardEpochStart)
			tpn.EpochStartTrigger = &shardchain.TestTrigger{}
			tpn.EpochStartTrigger.SetTrigger(epochStartTrigger)
		}

		argumentsBase.EpochStartTrigger = tpn.EpochStartTrigger
		argumentsBase.BlockChainHook = tpn.BlockchainHook
		argumentsBase.TxCoordinator = tpn.TxCoordinator
		arguments := block.ArgShardProcessor{
			ArgBaseProcessor: argumentsBase,
		}

		tpn.BlockProcessor, err = block.NewShardProcessor(arguments)
	}

	if err != nil {
		panic(fmt.Sprintf("error creating blockprocessor: %s", err.Error()))
	}
}

func (tpn *TestProcessorNode) setGenesisBlock() {
	genesisBlock := tpn.GenesisBlocks[tpn.ShardCoordinator.SelfId()]
	_ = tpn.BlockChain.SetGenesisHeader(genesisBlock)
	hash, _ := core.CalculateHash(TestMarshalizer, TestHasher, genesisBlock)
	tpn.BlockChain.SetGenesisHeaderHash(hash)
	log.Info("set genesis",
		"shard ID", tpn.ShardCoordinator.SelfId(),
		"hash", hex.EncodeToString(hash),
	)
}

func (tpn *TestProcessorNode) initNode() {
	var err error

	txAccumulator, _ := accumulator.NewTimeAccumulator(time.Millisecond*10, time.Millisecond)
	tpn.Node, err = node.NewNode(
		node.WithMessenger(tpn.Messenger),
		node.WithInternalMarshalizer(TestMarshalizer, 100),
		node.WithVmMarshalizer(TestVmMarshalizer),
		node.WithTxSignMarshalizer(TestTxSignMarshalizer),
		node.WithHasher(TestHasher),
		node.WithAddressPubkeyConverter(TestAddressPubkeyConverter),
		node.WithValidatorPubkeyConverter(TestValidatorPubkeyConverter),
		node.WithAccountsAdapter(tpn.AccntState),
		node.WithKeyGen(tpn.OwnAccount.KeygenTxSign),
		node.WithKeyGenForAccounts(TestKeyGenForAccounts),
		node.WithTxFeeHandler(tpn.EconomicsData),
		node.WithShardCoordinator(tpn.ShardCoordinator),
		node.WithNodesCoordinator(tpn.NodesCoordinator),
		node.WithBlockChain(tpn.BlockChain),
		node.WithUint64ByteSliceConverter(TestUint64Converter),
		node.WithMultiSigner(tpn.MultiSigner),
		node.WithSingleSigner(tpn.OwnAccount.SingleSigner),
		node.WithPrivKey(tpn.NodeKeys.Sk),
		node.WithPubKey(tpn.NodeKeys.Pk),
		node.WithInterceptorsContainer(tpn.InterceptorsContainer),
		node.WithHeaderIntegrityVerifier(tpn.HeaderIntegrityVerifier),
		node.WithResolversFinder(tpn.ResolverFinder),
		node.WithBlockProcessor(tpn.BlockProcessor),
		node.WithTxSingleSigner(tpn.OwnAccount.SingleSigner),
		node.WithDataStore(tpn.Storage),
		node.WithSyncer(&mock.SyncTimerMock{}),
		node.WithBlockBlackListHandler(tpn.BlockBlackListHandler),
		node.WithPeerDenialEvaluator(&mock.PeerDenialEvaluatorStub{}),
		node.WithDataPool(tpn.DataPool),
		node.WithNetworkShardingCollector(tpn.NetworkShardingCollector),
		node.WithTxAccumulator(txAccumulator),
		node.WithHardforkTrigger(&mock.HardforkTriggerStub{}),
		node.WithChainID(tpn.ChainID),
		node.WithMinTransactionVersion(tpn.MinTransactionVersion),
		node.WithHistoryRepository(tpn.HistoryRepository),
	)
	log.LogIfError(err)

	err = nodeDebugFactory.CreateInterceptedDebugHandler(
		tpn.Node,
		tpn.InterceptorsContainer,
		tpn.ResolverFinder,
		config.InterceptorResolverDebugConfig{
			Enabled:                    true,
			CacheSize:                  1000,
			EnablePrint:                true,
			IntervalAutoPrintInSeconds: 1,
			NumRequestsThreshold:       1,
			NumResolveFailureThreshold: 1,
			DebugLineExpiration:        1000,
		},
	)
	log.LogIfError(err)
}

// SendTransaction can send a transaction (it does the dispatching)
func (tpn *TestProcessorNode) SendTransaction(tx *dataTransaction.Transaction) (string, error) {
	tx, txHash, err := tpn.Node.CreateTransaction(
		tx.Nonce,
		tx.Value.String(),
		TestAddressPubkeyConverter.Encode(tx.RcvAddr),
		TestAddressPubkeyConverter.Encode(tx.SndAddr),
		tx.GasPrice,
		tx.GasLimit,
		tx.Data,
		hex.EncodeToString(tx.Signature),
		string(tx.ChainID),
		tx.Version,
	)
	if err != nil {
		return "", err
	}

	err = tpn.Node.ValidateTransaction(tx)
	if err != nil {
		return "", err
	}

	_, err = tpn.Node.SendBulkTransactions([]*dataTransaction.Transaction{tx})
	if err != nil {
		return "", err
	}

	return hex.EncodeToString(txHash), err
}

func (tpn *TestProcessorNode) addHandlersForCounters() {
	hdrHandlers := func(header data.HeaderHandler, key []byte) {
		atomic.AddInt32(&tpn.CounterHdrRecv, 1)
	}

	if tpn.ShardCoordinator.SelfId() == core.MetachainShardId {
		tpn.DataPool.Headers().RegisterHandler(hdrHandlers)
	} else {
		txHandler := func(key []byte, value interface{}) {
			tx, _ := tpn.DataPool.Transactions().SearchFirstData(key)
			tpn.ReceivedTransactions.Store(string(key), tx)
			atomic.AddInt32(&tpn.CounterTxRecv, 1)
		}
		mbHandlers := func(key []byte, value interface{}) {
			atomic.AddInt32(&tpn.CounterMbRecv, 1)
		}

		tpn.DataPool.UnsignedTransactions().RegisterOnAdded(txHandler)
		tpn.DataPool.Transactions().RegisterOnAdded(txHandler)
		tpn.DataPool.RewardTransactions().RegisterOnAdded(txHandler)
		tpn.DataPool.Headers().RegisterHandler(hdrHandlers)
		tpn.DataPool.MiniBlocks().RegisterHandler(mbHandlers, core.UniqueIdentifier())
	}
}

// StartSync calls Bootstrapper.StartSync. Errors if bootstrapper is not set
func (tpn *TestProcessorNode) StartSync() error {
	if tpn.Bootstrapper == nil {
		return errors.New("no bootstrapper available")
	}

	tpn.Bootstrapper.StartSyncingBlocks()

	return nil
}

// LoadTxSignSkBytes alters the already generated sk/pk pair
func (tpn *TestProcessorNode) LoadTxSignSkBytes(skBytes []byte) {
	tpn.OwnAccount.LoadTxSignSkBytes(skBytes)
}

// ProposeBlock proposes a new block
func (tpn *TestProcessorNode) ProposeBlock(round uint64, nonce uint64) (data.BodyHandler, data.HeaderHandler, [][]byte) {
	startTime := time.Now()
	maxTime := time.Second * 2

	haveTime := func() bool {
		elapsedTime := time.Since(startTime)
		remainingTime := maxTime - elapsedTime
		return remainingTime > 0
	}

	blockHeader := tpn.BlockProcessor.CreateNewHeader(round, nonce)

	blockHeader.SetShardID(tpn.ShardCoordinator.SelfId())
	blockHeader.SetPubKeysBitmap([]byte{1})

	currHdr := tpn.BlockChain.GetCurrentBlockHeader()
	currHdrHash := tpn.BlockChain.GetCurrentBlockHeaderHash()
	if check.IfNil(currHdr) {
		currHdr = tpn.BlockChain.GetGenesisHeader()
		currHdrHash = tpn.BlockChain.GetGenesisHeaderHash()
	}

	blockHeader.SetPrevHash(currHdrHash)
	blockHeader.SetPrevRandSeed(currHdr.GetRandSeed())
	sig, _ := TestMultiSig.AggregateSigs(nil)
	blockHeader.SetSignature(sig)
	blockHeader.SetRandSeed(sig)
	blockHeader.SetLeaderSignature([]byte("leader sign"))
	blockHeader.SetChainID(tpn.ChainID)
	blockHeader.SetSoftwareVersion(SoftwareVersion)

	genesisRound := tpn.BlockChain.GetGenesisHeader().GetRound()
	blockHeader.SetTimeStamp((round - genesisRound) * uint64(tpn.Rounder.TimeDuration().Seconds()))

	blockHeader, blockBody, err := tpn.BlockProcessor.CreateBlock(blockHeader, haveTime)
	if err != nil {
		log.Warn("createBlockBody", "error", err.Error())
		return nil, nil, nil
	}

	shardBlockBody, ok := blockBody.(*dataBlock.Body)
	txHashes := make([][]byte, 0)
	if !ok {
		return blockBody, blockHeader, txHashes
	}

	for _, mb := range shardBlockBody.MiniBlocks {
		if mb.Type == dataBlock.PeerBlock {
			continue
		}
		for _, hash := range mb.TxHashes {
			copiedHash := make([]byte, len(hash))
			copy(copiedHash, hash)
			txHashes = append(txHashes, copiedHash)
		}
	}

	return blockBody, blockHeader, txHashes
}

// BroadcastBlock broadcasts the block and body to the connected peers
func (tpn *TestProcessorNode) BroadcastBlock(body data.BodyHandler, header data.HeaderHandler) {
	_ = tpn.BroadcastMessenger.BroadcastBlock(body, header)

	time.Sleep(tpn.WaitTime)

	miniBlocks, transactions, _ := tpn.BlockProcessor.MarshalizedDataToBroadcast(header, body)
	_ = tpn.BroadcastMessenger.BroadcastMiniBlocks(miniBlocks)
	_ = tpn.BroadcastMessenger.BroadcastTransactions(transactions)
}

// WhiteListBody will whitelist all miniblocks from the given body for all the given nodes
func (tpn *TestProcessorNode) WhiteListBody(nodes []*TestProcessorNode, bodyHandler data.BodyHandler) {
	body, ok := bodyHandler.(*dataBlock.Body)
	if !ok {
		return
	}

	mbHashes := make([][]byte, 0)
	txHashes := make([][]byte, 0)
	for _, miniBlock := range body.MiniBlocks {
		mbHash, err := core.CalculateHash(TestMarshalizer, TestHasher, miniBlock)
		if err != nil {
			continue
		}

		mbHashes = append(mbHashes, mbHash)
		txHashes = append(txHashes, miniBlock.TxHashes...)
	}

	if len(mbHashes) > 0 {
		for _, n := range nodes {
			n.WhiteListHandler.Add(mbHashes)
			n.WhiteListHandler.Add(txHashes)
		}
	}
}

// CommitBlock commits the block and body
func (tpn *TestProcessorNode) CommitBlock(body data.BodyHandler, header data.HeaderHandler) {
	_ = tpn.BlockProcessor.CommitBlock(header, body)
}

// GetShardHeader returns the first *dataBlock.Header stored in datapools having the nonce provided as parameter
func (tpn *TestProcessorNode) GetShardHeader(nonce uint64) (*dataBlock.Header, error) {
	invalidCachers := tpn.DataPool == nil || tpn.DataPool.Headers() == nil
	if invalidCachers {
		return nil, errors.New("invalid data pool")
	}

	headerObjects, _, err := tpn.DataPool.Headers().GetHeadersByNonceAndShardId(nonce, tpn.ShardCoordinator.SelfId())
	if err != nil {
		return nil, errors.New(fmt.Sprintf("no headers found for nonce %d and shard id %d %s", nonce, tpn.ShardCoordinator.SelfId(), err.Error()))
	}

	headerObject := headerObjects[len(headerObjects)-1]

	header, ok := headerObject.(*dataBlock.Header)
	if !ok {
		return nil, errors.New(fmt.Sprintf("not a *dataBlock.Header stored in headers found for nonce and shard id %d %d", nonce, tpn.ShardCoordinator.SelfId()))
	}

	return header, nil
}

// GetBlockBody returns the body for provided header parameter
func (tpn *TestProcessorNode) GetBlockBody(header *dataBlock.Header) (*dataBlock.Body, error) {
	invalidCachers := tpn.DataPool == nil || tpn.DataPool.MiniBlocks() == nil
	if invalidCachers {
		return nil, errors.New("invalid data pool")
	}

	body := &dataBlock.Body{}
	for _, miniBlockHeader := range header.MiniBlockHeaders {
		miniBlockHash := miniBlockHeader.Hash

		mbObject, ok := tpn.DataPool.MiniBlocks().Get(miniBlockHash)
		if !ok {
			return nil, errors.New(fmt.Sprintf("no miniblock found for hash %s", hex.EncodeToString(miniBlockHash)))
		}

		mb, ok := mbObject.(*dataBlock.MiniBlock)
		if !ok {
			return nil, errors.New(fmt.Sprintf("not a *dataBlock.MiniBlock stored in miniblocks found for hash %s", hex.EncodeToString(miniBlockHash)))
		}

		body.MiniBlocks = append(body.MiniBlocks, mb)
	}

	return body, nil
}

// GetMetaBlockBody returns the body for provided header parameter
func (tpn *TestProcessorNode) GetMetaBlockBody(header *dataBlock.MetaBlock) (*dataBlock.Body, error) {
	invalidCachers := tpn.DataPool == nil || tpn.DataPool.MiniBlocks() == nil
	if invalidCachers {
		return nil, errors.New("invalid data pool")
	}

	body := &dataBlock.Body{}
	for _, miniBlockHeader := range header.MiniBlockHeaders {
		miniBlockHash := miniBlockHeader.Hash

		mbObject, ok := tpn.DataPool.MiniBlocks().Get(miniBlockHash)
		if !ok {
			return nil, errors.New(fmt.Sprintf("no miniblock found for hash %s", hex.EncodeToString(miniBlockHash)))
		}

		mb, ok := mbObject.(*dataBlock.MiniBlock)
		if !ok {
			return nil, errors.New(fmt.Sprintf("not a *dataBlock.MiniBlock stored in miniblocks found for hash %s", hex.EncodeToString(miniBlockHash)))
		}

		body.MiniBlocks = append(body.MiniBlocks, mb)
	}

	return body, nil
}

// GetMetaHeader returns the first *dataBlock.MetaBlock stored in datapools having the nonce provided as parameter
func (tpn *TestProcessorNode) GetMetaHeader(nonce uint64) (*dataBlock.MetaBlock, error) {
	invalidCachers := tpn.DataPool == nil || tpn.DataPool.Headers() == nil
	if invalidCachers {
		return nil, errors.New("invalid data pool")
	}

	headerObjects, _, err := tpn.DataPool.Headers().GetHeadersByNonceAndShardId(nonce, core.MetachainShardId)
	if err != nil {
		return nil, errors.New(fmt.Sprintf("no headers found for nonce and shard id %d %d %s", nonce, core.MetachainShardId, err.Error()))
	}

	headerObject := headerObjects[len(headerObjects)-1]

	header, ok := headerObject.(*dataBlock.MetaBlock)
	if !ok {
		return nil, errors.New(fmt.Sprintf("not a *dataBlock.MetaBlock stored in headers found for nonce and shard id %d %d", nonce, core.MetachainShardId))
	}

	return header, nil
}

// SyncNode tries to process and commit a block already stored in data pool with provided nonce
func (tpn *TestProcessorNode) SyncNode(nonce uint64) error {
	if tpn.ShardCoordinator.SelfId() == core.MetachainShardId {
		return tpn.syncMetaNode(nonce)
	} else {
		return tpn.syncShardNode(nonce)
	}
}

func (tpn *TestProcessorNode) syncShardNode(nonce uint64) error {
	header, err := tpn.GetShardHeader(nonce)
	if err != nil {
		return err
	}

	body, err := tpn.GetBlockBody(header)
	if err != nil {
		return err
	}

	err = tpn.BlockProcessor.ProcessBlock(
		header,
		body,
		func() time.Duration {
			return time.Second * 5
		},
	)
	if err != nil {
		return err
	}

	err = tpn.BlockProcessor.CommitBlock(header, body)
	if err != nil {
		return err
	}

	return nil
}

func (tpn *TestProcessorNode) syncMetaNode(nonce uint64) error {
	header, err := tpn.GetMetaHeader(nonce)
	if err != nil {
		return err
	}

	body, err := tpn.GetMetaBlockBody(header)
	if err != nil {
		return err
	}

	err = tpn.BlockProcessor.ProcessBlock(
		header,
		body,
		func() time.Duration {
			return time.Second * 2
		},
	)
	if err != nil {
		return err
	}

	err = tpn.BlockProcessor.CommitBlock(header, body)
	if err != nil {
		return err
	}

	return nil
}

// SetAccountNonce sets the account nonce with journal
func (tpn *TestProcessorNode) SetAccountNonce(nonce uint64) error {
	nodeAccount, _ := tpn.AccntState.LoadAccount(tpn.OwnAccount.Address)
	nodeAccount.(state.UserAccountHandler).IncreaseNonce(nonce)

	err := tpn.AccntState.SaveAccount(nodeAccount)
	if err != nil {
		return err
	}

	_, err = tpn.AccntState.Commit()
	if err != nil {
		return err
	}

	return nil
}

// MiniBlocksPresent checks if the all the miniblocks are present in the pool
func (tpn *TestProcessorNode) MiniBlocksPresent(hashes [][]byte) bool {
	mbCacher := tpn.DataPool.MiniBlocks()
	for i := 0; i < len(hashes); i++ {
		ok := mbCacher.Has(hashes[i])
		if !ok {
			return false
		}
	}

	return true
}

func (tpn *TestProcessorNode) initRounder() {
	tpn.Rounder = &mock.RounderMock{TimeDurationField: 5 * time.Second}
}

func (tpn *TestProcessorNode) initRequestedItemsHandler() {
	tpn.RequestedItemsHandler = timecache.NewTimeCache(roundDuration)
}

func (tpn *TestProcessorNode) initBlockTracker() {
	argBaseTracker := track.ArgBaseTracker{
		Hasher:           TestHasher,
		HeaderValidator:  tpn.HeaderValidator,
		Marshalizer:      TestMarshalizer,
		RequestHandler:   tpn.RequestHandler,
		Rounder:          tpn.Rounder,
		ShardCoordinator: tpn.ShardCoordinator,
		Store:            tpn.Storage,
		StartHeaders:     tpn.GenesisBlocks,
		PoolsHolder:      tpn.DataPool,
		WhitelistHandler: tpn.WhiteListHandler,
	}

	if tpn.ShardCoordinator.SelfId() != core.MetachainShardId {
		arguments := track.ArgShardTracker{
			ArgBaseTracker: argBaseTracker,
		}

		tpn.BlockTracker, _ = track.NewShardBlockTrack(arguments)
	} else {
		arguments := track.ArgMetaTracker{
			ArgBaseTracker: argBaseTracker,
		}

		tpn.BlockTracker, _ = track.NewMetaBlockTrack(arguments)
	}
}

func (tpn *TestProcessorNode) initHeaderValidator() {
	argsHeaderValidator := block.ArgsHeaderValidator{
		Hasher:      TestHasher,
		Marshalizer: TestMarshalizer,
	}

	tpn.HeaderValidator, _ = block.NewHeaderValidator(argsHeaderValidator)
}

func (tpn *TestProcessorNode) createHeartbeatWithHardforkTrigger(heartbeatPk string) {
	pkBytes, _ := tpn.NodeKeys.Pk.ToByteArray()
	argHardforkTrigger := trigger.ArgHardforkTrigger{
		TriggerPubKeyBytes:        pkBytes,
		Enabled:                   true,
		EnabledAuthenticated:      true,
		ArgumentParser:            smartContract.NewArgumentParser(),
		EpochProvider:             tpn.EpochStartTrigger,
		ExportFactoryHandler:      &mock.ExportFactoryHandlerStub{},
		CloseAfterExportInMinutes: 5,
		ChanStopNodeProcess:       make(chan endProcess.ArgEndProcess),
		EpochConfirmedNotifier:    tpn.EpochStartNotifier,
		SelfPubKeyBytes:           pkBytes,
		ImportStartHandler:        &mock.ImportStartHandlerStub{},
	}
	var err error
	if len(heartbeatPk) > 0 {
		argHardforkTrigger.TriggerPubKeyBytes, err = hex.DecodeString(heartbeatPk)
		log.LogIfError(err)
	}

	hardforkTrigger, err := trigger.NewTrigger(argHardforkTrigger)
	log.LogIfError(err)

	cacher := testscommon.NewCacherMock()
	psh, err := peerSignatureHandler.NewPeerSignatureHandler(
		cacher,
		tpn.OwnAccount.BlockSingleSigner,
		tpn.OwnAccount.KeygenBlockSign,
	)
	log.LogIfError(err)

	err = tpn.Node.ApplyOptions(
		node.WithHardforkTrigger(hardforkTrigger),
		node.WithPeerSignatureHandler(psh),
		node.WithInputAntifloodHandler(&mock.NilAntifloodHandler{}),
		node.WithValidatorStatistics(&mock.ValidatorStatisticsProcessorStub{
			GetValidatorInfoForRootHashCalled: func(_ []byte) (map[uint32][]*state.ValidatorInfo, error) {
				return map[uint32][]*state.ValidatorInfo{
					0: {{PublicKey: []byte("pk0")}},
				}, nil
			},
		}),
		node.WithEpochStartEventNotifier(tpn.EpochStartNotifier),
		node.WithEpochStartTrigger(tpn.EpochStartTrigger),
		node.WithValidatorsProvider(&mock.ValidatorsProviderStub{}),
	)

	hbConfig := config.HeartbeatConfig{
		MinTimeToWaitBetweenBroadcastsInSec: 4,
		MaxTimeToWaitBetweenBroadcastsInSec: 6,
		DurationToConsiderUnresponsiveInSec: 60,
		HeartbeatRefreshIntervalInSec:       5,
		HideInactiveValidatorIntervalInSec:  600,
	}
	err = tpn.Node.StartHeartbeat(hbConfig, "test", config.PreferencesConfig{})
	log.LogIfError(err)
}<|MERGE_RESOLUTION|>--- conflicted
+++ resolved
@@ -1017,12 +1017,8 @@
 	builtInFuncs, _ := builtInFunctions.CreateBuiltInFunctionContainer(argsBuiltIn)
 
 	for name, function := range TestBuiltinFunctions {
-<<<<<<< HEAD
 		err := builtInFuncs.Add(name, function)
 		log.LogIfError(err)
-=======
-		_ = builtInFuncs.Add(name, function)
->>>>>>> 0f16068d
 	}
 
 	argsHook := hooks.ArgBlockChainHook{
