--- conflicted
+++ resolved
@@ -1820,17 +1820,10 @@
 		config.MempoolSelectionConfig{
 			SelectionMaxNumTxs:                            30000,
 			SelectionLoopMaximumDuration:                  250,
+			SelectionGasRequested:                         10_000_000_000,
 			SelectionGasBandwidthIncreasePercent:          400,
 			SelectionGasBandwidthIncreaseScheduledPercent: 260,
 		},
-<<<<<<< HEAD
-		config.MempoolSelectionConfig{
-			SelectionGasRequested:        10_000_000_000,
-			SelectionMaxNumTxs:           30000,
-			SelectionLoopMaximumDuration: 250,
-		},
-=======
->>>>>>> ac497575
 	)
 	if err != nil {
 		panic(err.Error())
@@ -2105,17 +2098,10 @@
 		config.MempoolSelectionConfig{
 			SelectionMaxNumTxs:                            30000,
 			SelectionLoopMaximumDuration:                  250,
+			SelectionGasRequested:                         10_000_000_000,
 			SelectionGasBandwidthIncreasePercent:          400,
 			SelectionGasBandwidthIncreaseScheduledPercent: 260,
 		},
-<<<<<<< HEAD
-		config.MempoolSelectionConfig{
-			SelectionGasRequested:        10_000_000_000,
-			SelectionMaxNumTxs:           30000,
-			SelectionLoopMaximumDuration: 250,
-		},
-=======
->>>>>>> ac497575
 	)
 	tpn.PreProcessorsContainer, _ = fact.Create()
 
