--- conflicted
+++ resolved
@@ -2545,7 +2545,6 @@
 				return nil
 			},
 		},
-<<<<<<< HEAD
 		BlockTracker:                       tpn.BlockTracker,
 		BlockSizeThrottler:                 TestBlockSizeThrottler,
 		HistoryRepository:                  tpn.HistoryRepository,
@@ -2557,6 +2556,7 @@
 		BlockProcessingCutoffHandler:       &testscommon.BlockProcessingCutoffStub{},
 		ManagedPeersHolder:                 &testscommon.ManagedPeersHolderStub{},
 		SentSignaturesTracker:              &testscommon.SentSignatureTrackerStub{},
+		StateAccessesCollector:             &stateMock.StateAccessesCollectorStub{},
 		HeadersForBlock:                    hdrsForBlock,
 		MiniBlocksSelectionSession:         mbSelectionSession,
 		ExecutionResultsVerifier:           execResultsVerifier,
@@ -2564,20 +2564,6 @@
 		ExecutionResultsInclusionEstimator: inclusionEstimator,
 		ExecutionResultsTracker:            executionResultsTracker,
 		GasComputation:                     gasConsumption,
-=======
-		BlockTracker:                 tpn.BlockTracker,
-		BlockSizeThrottler:           TestBlockSizeThrottler,
-		HistoryRepository:            tpn.HistoryRepository,
-		GasHandler:                   tpn.GasHandler,
-		ScheduledTxsExecutionHandler: &testscommon.ScheduledTxsExecutionStub{},
-		ProcessedMiniBlocksTracker:   &testscommon.ProcessedMiniBlocksTrackerStub{},
-		ReceiptsRepository:           &testscommon.ReceiptsRepositoryStub{},
-		OutportDataProvider:          &outport.OutportDataProviderStub{},
-		BlockProcessingCutoffHandler: &testscommon.BlockProcessingCutoffStub{},
-		ManagedPeersHolder:           &testscommon.ManagedPeersHolderStub{},
-		SentSignaturesTracker:        &testscommon.SentSignatureTrackerStub{},
-		StateAccessesCollector:       &stateMock.StateAccessesCollectorStub{},
->>>>>>> 49ddefdf
 	}
 
 	if check.IfNil(tpn.EpochStartNotifier) {
