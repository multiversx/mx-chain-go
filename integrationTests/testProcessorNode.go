package integrationTests

import (
	"bytes"
	"context"
	"encoding/hex"
	"fmt"
	"math/big"
	"strconv"
	"sync"
	"sync/atomic"
	"time"

	arwenConfig "github.com/ElrondNetwork/arwen-wasm-vm/v1_4/config"
	"github.com/ElrondNetwork/elrond-go-core/core"
	"github.com/ElrondNetwork/elrond-go-core/core/check"
	"github.com/ElrondNetwork/elrond-go-core/core/partitioning"
	"github.com/ElrondNetwork/elrond-go-core/core/pubkeyConverter"
	"github.com/ElrondNetwork/elrond-go-core/core/versioning"
	"github.com/ElrondNetwork/elrond-go-core/data"
	dataBlock "github.com/ElrondNetwork/elrond-go-core/data/block"
	"github.com/ElrondNetwork/elrond-go-core/data/endProcess"
	dataTransaction "github.com/ElrondNetwork/elrond-go-core/data/transaction"
	"github.com/ElrondNetwork/elrond-go-core/data/typeConverters/uint64ByteSlice"
	"github.com/ElrondNetwork/elrond-go-core/hashing/keccak"
	"github.com/ElrondNetwork/elrond-go-core/hashing/sha256"
	"github.com/ElrondNetwork/elrond-go-core/marshal"
	crypto "github.com/ElrondNetwork/elrond-go-crypto"
	"github.com/ElrondNetwork/elrond-go-crypto/signing"
	"github.com/ElrondNetwork/elrond-go-crypto/signing/ed25519"
	"github.com/ElrondNetwork/elrond-go-crypto/signing/mcl"
	mclsig "github.com/ElrondNetwork/elrond-go-crypto/signing/mcl/singlesig"
	nodeFactory "github.com/ElrondNetwork/elrond-go/cmd/node/factory"
	"github.com/ElrondNetwork/elrond-go/common"
	"github.com/ElrondNetwork/elrond-go/common/enablers"
	"github.com/ElrondNetwork/elrond-go/common/forking"
	"github.com/ElrondNetwork/elrond-go/config"
	"github.com/ElrondNetwork/elrond-go/consensus"
	"github.com/ElrondNetwork/elrond-go/consensus/spos/sposFactory"
	"github.com/ElrondNetwork/elrond-go/dataRetriever"
	"github.com/ElrondNetwork/elrond-go/dataRetriever/factory/containers"
	"github.com/ElrondNetwork/elrond-go/dataRetriever/factory/resolverscontainer"
	"github.com/ElrondNetwork/elrond-go/dataRetriever/requestHandlers"
	"github.com/ElrondNetwork/elrond-go/dblookupext"
	"github.com/ElrondNetwork/elrond-go/epochStart/metachain"
	"github.com/ElrondNetwork/elrond-go/epochStart/notifier"
	"github.com/ElrondNetwork/elrond-go/epochStart/shardchain"
	mainFactory "github.com/ElrondNetwork/elrond-go/factory"
	hdrFactory "github.com/ElrondNetwork/elrond-go/factory/block"
	"github.com/ElrondNetwork/elrond-go/factory/peerSignatureHandler"
	"github.com/ElrondNetwork/elrond-go/genesis"
	"github.com/ElrondNetwork/elrond-go/genesis/parsing"
	"github.com/ElrondNetwork/elrond-go/genesis/process/disabled"
	"github.com/ElrondNetwork/elrond-go/integrationTests/mock"
	"github.com/ElrondNetwork/elrond-go/node"
	"github.com/ElrondNetwork/elrond-go/node/external"
	"github.com/ElrondNetwork/elrond-go/node/nodeDebugFactory"
	"github.com/ElrondNetwork/elrond-go/p2p"
	p2pRating "github.com/ElrondNetwork/elrond-go/p2p/rating"
	"github.com/ElrondNetwork/elrond-go/process"
	"github.com/ElrondNetwork/elrond-go/process/block"
	"github.com/ElrondNetwork/elrond-go/process/block/bootstrapStorage"
	"github.com/ElrondNetwork/elrond-go/process/block/postprocess"
	"github.com/ElrondNetwork/elrond-go/process/block/preprocess"
	"github.com/ElrondNetwork/elrond-go/process/block/processedMb"
	"github.com/ElrondNetwork/elrond-go/process/coordinator"
	"github.com/ElrondNetwork/elrond-go/process/economics"
	"github.com/ElrondNetwork/elrond-go/process/factory"
	procFactory "github.com/ElrondNetwork/elrond-go/process/factory"
	"github.com/ElrondNetwork/elrond-go/process/factory/interceptorscontainer"
	metaProcess "github.com/ElrondNetwork/elrond-go/process/factory/metachain"
	"github.com/ElrondNetwork/elrond-go/process/factory/shard"
	"github.com/ElrondNetwork/elrond-go/process/heartbeat/validator"
	"github.com/ElrondNetwork/elrond-go/process/interceptors"
	processMock "github.com/ElrondNetwork/elrond-go/process/mock"
	"github.com/ElrondNetwork/elrond-go/process/peer"
	"github.com/ElrondNetwork/elrond-go/process/rating"
	"github.com/ElrondNetwork/elrond-go/process/rewardTransaction"
	"github.com/ElrondNetwork/elrond-go/process/scToProtocol"
	"github.com/ElrondNetwork/elrond-go/process/smartContract"
	"github.com/ElrondNetwork/elrond-go/process/smartContract/builtInFunctions"
	"github.com/ElrondNetwork/elrond-go/process/smartContract/hooks"
	processSync "github.com/ElrondNetwork/elrond-go/process/sync"
	"github.com/ElrondNetwork/elrond-go/process/track"
	"github.com/ElrondNetwork/elrond-go/process/transaction"
	"github.com/ElrondNetwork/elrond-go/process/transactionLog"
	"github.com/ElrondNetwork/elrond-go/process/txsSender"
	"github.com/ElrondNetwork/elrond-go/sharding"
	"github.com/ElrondNetwork/elrond-go/sharding/nodesCoordinator"
	"github.com/ElrondNetwork/elrond-go/state"
	"github.com/ElrondNetwork/elrond-go/state/blockInfoProviders"
	"github.com/ElrondNetwork/elrond-go/storage"
	"github.com/ElrondNetwork/elrond-go/storage/storageUnit"
	"github.com/ElrondNetwork/elrond-go/storage/timecache"
	"github.com/ElrondNetwork/elrond-go/storage/txcache"
	"github.com/ElrondNetwork/elrond-go/testscommon"
	"github.com/ElrondNetwork/elrond-go/testscommon/bootstrapMocks"
	"github.com/ElrondNetwork/elrond-go/testscommon/cryptoMocks"
	dataRetrieverMock "github.com/ElrondNetwork/elrond-go/testscommon/dataRetriever"
	dblookupextMock "github.com/ElrondNetwork/elrond-go/testscommon/dblookupext"
	"github.com/ElrondNetwork/elrond-go/testscommon/economicsmocks"
	"github.com/ElrondNetwork/elrond-go/testscommon/genesisMocks"
	"github.com/ElrondNetwork/elrond-go/testscommon/mainFactoryMocks"
	"github.com/ElrondNetwork/elrond-go/testscommon/p2pmocks"
	"github.com/ElrondNetwork/elrond-go/testscommon/shardingMocks"
	stateMock "github.com/ElrondNetwork/elrond-go/testscommon/state"
	statusHandlerMock "github.com/ElrondNetwork/elrond-go/testscommon/statusHandler"
	storageStubs "github.com/ElrondNetwork/elrond-go/testscommon/storage"
	trieFactory "github.com/ElrondNetwork/elrond-go/trie/factory"
	"github.com/ElrondNetwork/elrond-go/trie/keyBuilder"
	"github.com/ElrondNetwork/elrond-go/update"
	"github.com/ElrondNetwork/elrond-go/update/trigger"
	"github.com/ElrondNetwork/elrond-go/vm"
	vmProcess "github.com/ElrondNetwork/elrond-go/vm/process"
	"github.com/ElrondNetwork/elrond-go/vm/systemSmartContracts/defaults"
	vmcommon "github.com/ElrondNetwork/elrond-vm-common"
	"github.com/ElrondNetwork/elrond-vm-common/parsers"
	"github.com/pkg/errors"
)

var zero = big.NewInt(0)

var hardforkPubKey = "153dae6cb3963260f309959bf285537b77ae16d82e9933147be7827f7394de8dc97d9d9af41e970bc72aecb44b77e819621081658c37f7000d21e2d0e8963df83233407bde9f46369ba4fcd03b57f40b80b06c191a428cfb5c447ec510e79307"

// TestHasher represents a sha256 hasher
var TestHasher = sha256.NewSha256()

// TestTxSignHasher represents a sha3 legacy keccak 256 hasher
var TestTxSignHasher = keccak.NewKeccak()

// TestMarshalizer represents the main marshalizer
var TestMarshalizer = &marshal.GogoProtoMarshalizer{}

// TestVmMarshalizer represents the marshalizer used in vm communication
var TestVmMarshalizer = &marshal.JsonMarshalizer{}

// TestTxSignMarshalizer represents the marshalizer used in vm communication
var TestTxSignMarshalizer = &marshal.JsonMarshalizer{}

// TestAddressPubkeyConverter represents an address public key converter
var TestAddressPubkeyConverter, _ = pubkeyConverter.NewBech32PubkeyConverter(32, log)

// TestValidatorPubkeyConverter represents an address public key converter
var TestValidatorPubkeyConverter, _ = pubkeyConverter.NewHexPubkeyConverter(96)

// TestMultiSig represents a mock multisig
var TestMultiSig = cryptoMocks.NewMultiSigner(1)

// TestKeyGenForAccounts represents a mock key generator for balances
var TestKeyGenForAccounts = signing.NewKeyGenerator(ed25519.NewEd25519())

// TestUint64Converter represents an uint64 to byte slice converter
var TestUint64Converter = uint64ByteSlice.NewBigEndianConverter()

// TestBuiltinFunctions is an additional map of builtin functions to be added
// to the scProcessor
var TestBuiltinFunctions = make(map[string]vmcommon.BuiltinFunction)

// TestBlockSizeThrottler represents a block size throttler used in adaptive block size computation
var TestBlockSizeThrottler = &mock.BlockSizeThrottlerStub{}

// TestBlockSizeComputation represents a block size computation handler
var TestBlockSizeComputationHandler, _ = preprocess.NewBlockSizeComputation(TestMarshalizer, TestBlockSizeThrottler, uint32(core.MegabyteSize*90/100))

// TestBalanceComputationHandler represents a balance computation handler
var TestBalanceComputationHandler, _ = preprocess.NewBalanceComputation()

// TestAppStatusHandler represents an AppStatusHandler
var TestAppStatusHandler = &statusHandlerMock.AppStatusHandlerStub{}

// MinTxGasPrice defines minimum gas price required by a transaction
var MinTxGasPrice = uint64(100)

// MinTxGasLimit defines minimum gas limit required by a transaction
var MinTxGasLimit = uint64(1000)

// MaxGasLimitPerBlock defines maximum gas limit allowed per one block
const MaxGasLimitPerBlock = uint64(3000000)

const maxTxNonceDeltaAllowed = 8000
const minConnectedPeers = 0

// OpGasValueForMockVm represents the gas value that it consumed by each operation called on the mock VM
// By operation, we mean each go function that is called on the VM implementation
const OpGasValueForMockVm = uint64(50)

// TimeSpanForBadHeaders is the expiry time for an added block header hash
var TimeSpanForBadHeaders = time.Second * 30

// roundDuration defines the duration of the round
const roundDuration = 5 * time.Second

// ChainID is the chain ID identifier used in integration tests, processing nodes
var ChainID = []byte("integration tests chain ID")

// MinTransactionVersion is the minimum transaction version used in integration tests, processing nodes
var MinTransactionVersion = uint32(1)

// SoftwareVersion is the software version identifier used in integration tests, processing nodes
var SoftwareVersion = []byte("intT")

var testProtocolSustainabilityAddress = "erd1932eft30w753xyvme8d49qejgkjc09n5e49w4mwdjtm0neld797su0dlxp"

// DelegationManagerConfigChangeAddress represents the address that can change the config parameters of the
// delegation manager system smartcontract
var DelegationManagerConfigChangeAddress = "erd1vxy22x0fj4zv6hktmydg8vpfh6euv02cz4yg0aaws6rrad5a5awqgqky80"

// sizeCheckDelta the maximum allowed bufer overhead (p2p unmarshalling)
const sizeCheckDelta = 100

const stateCheckpointModulus = uint(100)

// UnreachableEpoch defines an unreachable epoch for integration tests
const UnreachableEpoch = uint32(1000000)

// TestKeyPair holds a pair of private/public Keys
type TestKeyPair struct {
	Sk crypto.PrivateKey
	Pk crypto.PublicKey
}

// CryptoParams holds crypto parametres
type CryptoParams struct {
	KeyGen       crypto.KeyGenerator
	Keys         map[uint32][]*TestKeyPair
	SingleSigner crypto.SingleSigner
	TxKeyGen     crypto.KeyGenerator
	TxKeys       map[uint32][]*TestKeyPair
}

// Connectable defines the operations for a struct to become connectable by other struct
// In other words, all instances that implement this interface are able to connect with each other
type Connectable interface {
	ConnectTo(connectable Connectable) error
	GetConnectableAddress() string
	IsInterfaceNil() bool
}

// ArgTestProcessorNode represents the DTO used to create a new TestProcessorNode
type ArgTestProcessorNode struct {
	MaxShards               uint32
	NodeShardId             uint32
	TxSignPrivKeyShardId    uint32
	WithBLSSigVerifier      bool
	WithSync                bool
	GasScheduleMap          GasScheduleMap
	EpochsConfig            *config.EnableEpochs
	VMConfig                *config.VirtualMachineConfig
	EconomicsConfig         *config.EconomicsConfig
	DataPool                dataRetriever.PoolsHolder
	TrieStore               storage.Storer
	HardforkPk              crypto.PublicKey
	GenesisFile             string
	StateCheckpointModulus  *IntWrapper
	NodeKeys                *TestKeyPair
	NodesSetup              sharding.GenesisNodesSetupHandler
	NodesCoordinator        nodesCoordinator.NodesCoordinator
	MultiSigner             crypto.MultiSigner
	RatingsData             *rating.RatingsData
	HeaderSigVerifier       process.InterceptedHeaderSigVerifier
	HeaderIntegrityVerifier process.HeaderIntegrityVerifier
	OwnAccount              *TestWalletAccount
	EpochStartSubscriber    notifier.EpochStartNotifier
}

// TestProcessorNode represents a container type of class used in integration tests
// with all its fields exported
type TestProcessorNode struct {
	ShardCoordinator sharding.Coordinator
	NodesCoordinator nodesCoordinator.NodesCoordinator
	PeerShardMapper  process.PeerShardMapper
	NodesSetup       sharding.GenesisNodesSetupHandler
	Messenger        p2p.Messenger

	OwnAccount *TestWalletAccount
	NodeKeys   *TestKeyPair

	ExportFolder        string
	DataPool            dataRetriever.PoolsHolder
	Storage             dataRetriever.StorageService
	PeerState           state.AccountsAdapter
	AccntState          state.AccountsAdapter
	TrieStorageManagers map[string]common.StorageManager
	TrieContainer       common.TriesHolder
	BlockChain          data.ChainHandler
	GenesisBlocks       map[uint32]data.HeaderHandler

	EconomicsData *economics.TestEconomicsData
	RatingsData   *rating.RatingsData

	BlockBlackListHandler process.TimeCacher
	HeaderValidator       process.HeaderConstructionValidator
	BlockTracker          process.BlockTracker
	InterceptorsContainer process.InterceptorsContainer
	ResolversContainer    dataRetriever.ResolversContainer
	ResolverFinder        dataRetriever.ResolversFinder
	RequestHandler        process.RequestHandler
	ArwenChangeLocker     common.Locker

	InterimProcContainer   process.IntermediateProcessorContainer
	TxProcessor            process.TransactionProcessor
	TxCoordinator          process.TransactionCoordinator
	ScrForwarder           process.IntermediateTransactionHandler
	BlockchainHook         *hooks.BlockChainHookImpl
	VMContainer            process.VirtualMachinesContainer
	ArgsParser             process.ArgumentsParser
	ScProcessor            *smartContract.TestScProcessor
	RewardsProcessor       process.RewardTransactionProcessor
	PreProcessorsContainer process.PreProcessorsContainer
	GasHandler             process.GasHandler
	FeeAccumulator         process.TransactionFeeHandler
	SmartContractParser    genesis.InitialSmartContractParser
	SystemSCFactory        vm.SystemSCContainerFactory

	ForkDetector             process.ForkDetector
	BlockProcessor           process.BlockProcessor
	BroadcastMessenger       consensus.BroadcastMessenger
	MiniblocksProvider       process.MiniBlockProvider
	Bootstrapper             TestBootstrapper
	RoundHandler             *mock.RoundHandlerMock
	BootstrapStorer          *mock.BoostrapStorerMock
	StorageBootstrapper      *mock.StorageBootstrapperMock
	RequestedItemsHandler    dataRetriever.RequestedItemsHandler
	WhiteListHandler         process.WhiteListHandler
	WhiteListerVerifiedTxs   process.WhiteListHandler
	NetworkShardingCollector consensus.NetworkShardingCollector

	EpochStartTrigger  TestEpochStartTrigger
	EpochStartNotifier notifier.EpochStartNotifier

	MultiSigner             crypto.MultiSigner
	HeaderSigVerifier       process.InterceptedHeaderSigVerifier
	HeaderIntegrityVerifier process.HeaderIntegrityVerifier

	ValidatorStatisticsProcessor process.ValidatorStatisticsProcessor
	Rater                        sharding.PeerAccountListAndRatingHandler

	EpochStartSystemSCProcessor process.EpochStartSystemSCProcessor

	// Node is used to call the functionality already implemented in it
	Node           *node.Node
	SCQueryService external.SCQueryService

	CounterHdrRecv       int32
	CounterMbRecv        int32
	CounterTxRecv        int32
	CounterMetaRcv       int32
	ReceivedTransactions sync.Map

	InitialNodes []*sharding.InitialNode

	ChainID               []byte
	MinTransactionVersion uint32

	ExportHandler            update.ExportHandler
	WaitTime                 time.Duration
	HistoryRepository        dblookupext.HistoryRepository
	EpochNotifier            process.EpochNotifier
	EnableEpochs             config.EnableEpochs
	EnableEpochsHandler      common.EnableEpochsHandler
	UseValidVmBlsSigVerifier bool

	TransactionLogProcessor process.TransactionLogProcessor
	PeersRatingHandler      p2p.PeersRatingHandler
	HardforkTrigger         node.HardforkTrigger
}

// CreatePkBytes creates 'numShards' public key-like byte slices
func CreatePkBytes(numShards uint32) map[uint32][]byte {
	pk := []byte("afafafafafafafafafafafafafafafafafafafafafafafafafafafafafafafafafafafafafafafafafafafafafafafaf")
	pksbytes := make(map[uint32][]byte, numShards+1)
	for i := uint32(0); i < numShards; i++ {
		pksbytes[i] = make([]byte, len(pk))
		copy(pksbytes[i], pk)
		pksbytes[i][0] = byte(i)
	}

	pksbytes[core.MetachainShardId] = make([]byte, 128)
	pksbytes[core.MetachainShardId] = pk
	pksbytes[core.MetachainShardId][0] = byte(numShards)

	return pksbytes
}

func newBaseTestProcessorNode(args ArgTestProcessorNode) *TestProcessorNode {
	shardCoordinator, _ := sharding.NewMultiShardCoordinator(args.MaxShards, args.NodeShardId)

	pksBytes := CreatePkBytes(args.MaxShards)
	address := []byte("afafafafafafafafafafafafafafafaf")
	numNodes := uint32(len(pksBytes))

	nodesSetup := args.NodesSetup
	if check.IfNil(nodesSetup) {
		nodesSetup = getDefaultNodesSetup(args.MaxShards, numNodes, address, pksBytes)
	}

	nodesCoordinatorInstance := args.NodesCoordinator
	if check.IfNil(nodesCoordinatorInstance) {
		nodesCoordinatorInstance = getDefaultNodesCoordinator(args.MaxShards, pksBytes)
	}

	peersRatingHandler, _ := p2pRating.NewPeersRatingHandler(
		p2pRating.ArgPeersRatingHandler{
			TopRatedCache: testscommon.NewCacherMock(),
			BadRatedCache: testscommon.NewCacherMock(),
		})

	messenger := CreateMessengerWithNoDiscoveryAndPeersRatingHandler(peersRatingHandler)

	genericEpochNotifier := forking.NewGenericEpochNotifier()
	epochsConfig := args.EpochsConfig
	if epochsConfig == nil {
		epochsConfig = GetDefaultEnableEpochsConfig()
	}
	enableEpochsHandler, _ := enablers.NewEnableEpochsHandler(*epochsConfig, genericEpochNotifier)

	logsProcessor, _ := transactionLog.NewTxLogProcessor(transactionLog.ArgTxLogProcessor{Marshalizer: TestMarshalizer})
	tpn := &TestProcessorNode{
		ShardCoordinator:         shardCoordinator,
		Messenger:                messenger,
		NodesCoordinator:         nodesCoordinatorInstance,
		ChainID:                  ChainID,
		MinTransactionVersion:    MinTransactionVersion,
		NodesSetup:               nodesSetup,
		HistoryRepository:        &dblookupextMock.HistoryRepositoryStub{},
		EpochNotifier:            genericEpochNotifier,
		EnableEpochsHandler:      enableEpochsHandler,
		ArwenChangeLocker:        &sync.RWMutex{},
		TransactionLogProcessor:  logsProcessor,
		Bootstrapper:             mock.NewTestBootstrapperMock(),
		PeersRatingHandler:       peersRatingHandler,
		PeerShardMapper:          mock.NewNetworkShardingCollectorMock(),
		EnableEpochs:             *epochsConfig,
		UseValidVmBlsSigVerifier: args.WithBLSSigVerifier,
		StorageBootstrapper:      &mock.StorageBootstrapperMock{},
		BootstrapStorer:          &mock.BoostrapStorerMock{},
		RatingsData:              args.RatingsData,
		EpochStartNotifier:       args.EpochStartSubscriber,
	}

	tpn.NodeKeys = args.NodeKeys
	if tpn.NodeKeys == nil {
		kg := &mock.KeyGenMock{}
		tpn.NodeKeys = &TestKeyPair{}
		tpn.NodeKeys.Sk, tpn.NodeKeys.Pk = kg.GeneratePair()
	}

	tpn.MultiSigner = TestMultiSig
	if !check.IfNil(args.MultiSigner) {
		tpn.MultiSigner = args.MultiSigner
	}

	tpn.OwnAccount = args.OwnAccount
	if tpn.OwnAccount == nil {
		tpn.OwnAccount = CreateTestWalletAccount(shardCoordinator, args.TxSignPrivKeyShardId)
	}

	tpn.HeaderSigVerifier = args.HeaderSigVerifier
	if check.IfNil(tpn.HeaderSigVerifier) {
		tpn.HeaderSigVerifier = &mock.HeaderSigVerifierStub{}
	}

	tpn.HeaderIntegrityVerifier = args.HeaderIntegrityVerifier
	if check.IfNil(tpn.HeaderIntegrityVerifier) {
		tpn.HeaderIntegrityVerifier = CreateHeaderIntegrityVerifier()
	}

	tpn.initDataPools()

	if !check.IfNil(args.DataPool) {
		tpn.DataPool = args.DataPool
		_ = messenger.SetThresholdMinConnectedPeers(minConnectedPeers)
	}

	return tpn
}

// NewTestProcessorNode returns a new TestProcessorNode instance with a libp2p messenger and the provided arguments
func NewTestProcessorNode(args ArgTestProcessorNode) *TestProcessorNode {
	tpn := newBaseTestProcessorNode(args)
	tpn.initTestNodeWithArgs(args)

	return tpn
}

// ConnectTo will try to initiate a connection to the provided parameter
func (tpn *TestProcessorNode) ConnectTo(connectable Connectable) error {
	if check.IfNil(connectable) {
		return fmt.Errorf("trying to connect to a nil Connectable parameter")
	}

	return tpn.Messenger.ConnectToPeer(connectable.GetConnectableAddress())
}

// GetConnectableAddress returns a non circuit, non windows default connectable p2p address
func (tpn *TestProcessorNode) GetConnectableAddress() string {
	if tpn == nil {
		return "nil"
	}

	return GetConnectableAddress(tpn.Messenger)
}

// Close -
func (tpn *TestProcessorNode) Close() {
	_ = tpn.Messenger.Close()
	_ = tpn.VMContainer.Close()
}

func (tpn *TestProcessorNode) initAccountDBsWithPruningStorer() {
	if check.IfNil(tpn.EpochStartNotifier) {
		tpn.EpochStartNotifier = notifier.NewEpochStartSubscriptionHandler()
	}
	trieStorageManager := CreateTrieStorageManagerWithPruningStorer(tpn.ShardCoordinator, tpn.EpochStartNotifier)
	tpn.TrieContainer = state.NewDataTriesHolder()
	var stateTrie common.Trie
	tpn.AccntState, stateTrie = CreateAccountsDB(UserAccount, trieStorageManager)
	tpn.TrieContainer.Put([]byte(trieFactory.UserAccountTrie), stateTrie)

	var peerTrie common.Trie
	tpn.PeerState, peerTrie = CreateAccountsDB(ValidatorAccount, trieStorageManager)
	tpn.TrieContainer.Put([]byte(trieFactory.PeerAccountTrie), peerTrie)

	tpn.TrieStorageManagers = make(map[string]common.StorageManager)
	tpn.TrieStorageManagers[trieFactory.UserAccountTrie] = trieStorageManager
	tpn.TrieStorageManagers[trieFactory.PeerAccountTrie] = trieStorageManager
}

func (tpn *TestProcessorNode) initAccountDBs(store storage.Storer) {
	trieStorageManager, _ := CreateTrieStorageManager(store)
	tpn.TrieContainer = state.NewDataTriesHolder()
	var stateTrie common.Trie
	tpn.AccntState, stateTrie = CreateAccountsDB(UserAccount, trieStorageManager)
	tpn.TrieContainer.Put([]byte(trieFactory.UserAccountTrie), stateTrie)

	var peerTrie common.Trie
	tpn.PeerState, peerTrie = CreateAccountsDB(ValidatorAccount, trieStorageManager)
	tpn.TrieContainer.Put([]byte(trieFactory.PeerAccountTrie), peerTrie)

	tpn.TrieStorageManagers = make(map[string]common.StorageManager)
	tpn.TrieStorageManagers[trieFactory.UserAccountTrie] = trieStorageManager
	tpn.TrieStorageManagers[trieFactory.PeerAccountTrie] = trieStorageManager
}

func (tpn *TestProcessorNode) initValidatorStatistics() {
	rater, _ := rating.NewBlockSigningRater(tpn.RatingsData)

	if check.IfNil(tpn.NodesSetup) {
		tpn.NodesSetup = &mock.NodesSetupStub{
			MinNumberOfNodesCalled: func() uint32 {
				return tpn.ShardCoordinator.NumberOfShards() * 2
			},
		}
	}

	arguments := peer.ArgValidatorStatisticsProcessor{
		PeerAdapter:                          tpn.PeerState,
		PubkeyConv:                           TestValidatorPubkeyConverter,
		NodesCoordinator:                     tpn.NodesCoordinator,
		ShardCoordinator:                     tpn.ShardCoordinator,
		DataPool:                             tpn.DataPool,
		StorageService:                       tpn.Storage,
		Marshalizer:                          TestMarshalizer,
		Rater:                                rater,
		MaxComputableRounds:                  1000,
		MaxConsecutiveRoundsOfRatingDecrease: 2000,
		RewardsHandler:                       tpn.EconomicsData,
		NodesSetup:                           tpn.NodesSetup,
		GenesisNonce:                         tpn.BlockChain.GetGenesisHeader().GetNonce(),
		EnableEpochsHandler:                  tpn.EnableEpochsHandler,
	}

	tpn.ValidatorStatisticsProcessor, _ = peer.NewValidatorStatisticsProcessor(arguments)
}

func (tpn *TestProcessorNode) initGenesisBlocks(args ArgTestProcessorNode) {
	if args.GenesisFile != "" {
		tpn.SmartContractParser, _ = parsing.NewSmartContractsParser(
			args.GenesisFile,
			TestAddressPubkeyConverter,
			&mock.KeyGenMock{},
		)
		tpn.GenesisBlocks = CreateFullGenesisBlocks(
			tpn.AccntState,
			tpn.PeerState,
			tpn.TrieStorageManagers,
			tpn.NodesSetup,
			tpn.ShardCoordinator,
			tpn.Storage,
			tpn.BlockChain,
			tpn.DataPool,
			tpn.EconomicsData,
			&genesisMocks.AccountsParserStub{},
			tpn.SmartContractParser,
			tpn.EnableEpochs,
		)
		return
	}

	if args.WithSync {
		tpn.GenesisBlocks = CreateSimpleGenesisBlocks(tpn.ShardCoordinator)
		return
	}

	tpn.GenesisBlocks = CreateGenesisBlocks(
		tpn.AccntState,
		tpn.PeerState,
		tpn.TrieStorageManagers,
		TestAddressPubkeyConverter,
		tpn.NodesSetup,
		tpn.ShardCoordinator,
		tpn.Storage,
		tpn.BlockChain,
		TestMarshalizer,
		TestHasher,
		TestUint64Converter,
		tpn.DataPool,
		tpn.EconomicsData,
		tpn.EnableEpochs,
	)
}

func (tpn *TestProcessorNode) initTestNodeWithArgs(args ArgTestProcessorNode) {
	tpn.initChainHandler()
	tpn.initHeaderValidator()
	tpn.initRoundHandler()
	tpn.NetworkShardingCollector = mock.NewNetworkShardingCollectorMock()
	if check.IfNil(tpn.EpochNotifier) {
		tpn.EpochStartNotifier = notifier.NewEpochStartSubscriptionHandler()
	}
	tpn.initStorage()
	if check.IfNil(args.TrieStore) {
		tpn.initAccountDBsWithPruningStorer()
	} else {
		tpn.initAccountDBs(args.TrieStore)
	}

	economicsConfig := args.EconomicsConfig
	if economicsConfig == nil {
		economicsConfig = createDefaultEconomicsConfig()
	}

	tpn.initEconomicsData(economicsConfig)
	tpn.initRatingsData()
	tpn.initRequestedItemsHandler()
	tpn.initResolvers()
	tpn.initValidatorStatistics()
	tpn.initGenesisBlocks(args)
	tpn.initBlockTracker()

	strPk := ""
	if !check.IfNil(args.HardforkPk) {
		buff, err := args.HardforkPk.ToByteArray()
		log.LogIfError(err)

		strPk = hex.EncodeToString(buff)
	}
	tpn.initInterceptors(strPk)

	gasMap := arwenConfig.MakeGasMapForTests()
	defaults.FillGasMapInternal(gasMap, 1)
	if args.GasScheduleMap != nil {
		gasMap = args.GasScheduleMap
	}
	vmConfig := getDefaultVMConfig()
	if args.VMConfig != nil {
		vmConfig = args.VMConfig
	}
	tpn.initInnerProcessors(gasMap, vmConfig)

	if check.IfNil(args.TrieStore) {
		argsNewScQueryService := smartContract.ArgsNewSCQueryService{
			VmContainer:              tpn.VMContainer,
			EconomicsFee:             tpn.EconomicsData,
			BlockChainHook:           tpn.BlockchainHook,
			BlockChain:               tpn.BlockChain,
			ArwenChangeLocker:        tpn.ArwenChangeLocker,
			Bootstrapper:             tpn.Bootstrapper,
			AllowExternalQueriesChan: common.GetClosedUnbufferedChannel(),
		}
		tpn.SCQueryService, _ = smartContract.NewSCQueryService(argsNewScQueryService)
	} else {
		tpn.createFullSCQueryService(gasMap, vmConfig)
	}

	if args.WithSync {
		tpn.initBlockProcessorWithSync()
	} else {
		scm := stateCheckpointModulus
		if args.StateCheckpointModulus != nil {
			scm = args.StateCheckpointModulus.Value
		}
		tpn.initBlockProcessor(scm)
	}

	tpn.BroadcastMessenger, _ = sposFactory.GetBroadcastMessenger(
		TestMarshalizer,
		TestHasher,
		tpn.Messenger,
		tpn.ShardCoordinator,
		tpn.OwnAccount.SkTxSign,
		tpn.OwnAccount.PeerSigHandler,
		tpn.DataPool.Headers(),
		tpn.InterceptorsContainer,
		&testscommon.AlarmSchedulerStub{},
	)

	if args.WithSync {
		tpn.initBootstrapper()
	}
	tpn.setGenesisBlock()
	tpn.initNode()
	tpn.addHandlersForCounters()
	tpn.addGenesisBlocksIntoStorage()

	if args.GenesisFile != "" {
		tpn.createHeartbeatWithHardforkTrigger()
	}
}

func (tpn *TestProcessorNode) createFullSCQueryService(gasMap map[string]map[string]uint64, vmConfig *config.VirtualMachineConfig) {
	var vmFactory process.VirtualMachinesContainerFactory

	gasSchedule := mock.NewGasScheduleNotifierMock(gasMap)
	argsBuiltIn := builtInFunctions.ArgsCreateBuiltInFunctionContainer{
<<<<<<< HEAD
		GasSchedule:               gasSchedule,
		MapDNSAddresses:           make(map[string]struct{}),
		Marshalizer:               TestMarshalizer,
		Accounts:                  tpn.AccntState,
		ShardCoordinator:          tpn.ShardCoordinator,
		EpochNotifier:             tpn.EpochNotifier,
		EnableEpochsHandler:       tpn.EnableEpochsHandler,
=======
		GasSchedule:         gasSchedule,
		MapDNSAddresses:     make(map[string]struct{}),
		Marshalizer:         TestMarshalizer,
		Accounts:            tpn.AccntState,
		ShardCoordinator:    tpn.ShardCoordinator,
		EpochNotifier:       tpn.EpochNotifier,
		EnableEpochsHandler: tpn.EnableEpochsHandler,

>>>>>>> b68f53da
		MaxNumNodesInTransferRole: 100,
	}
	argsBuiltIn.AutomaticCrawlerAddresses = GenerateOneAddressPerShard(argsBuiltIn.ShardCoordinator)
	builtInFuncFactory, _ := builtInFunctions.CreateBuiltInFunctionsFactory(argsBuiltIn)

	smartContractsCache := testscommon.NewCacherMock()

	argsHook := hooks.ArgBlockChainHook{
		Accounts:              tpn.AccntState,
		PubkeyConv:            TestAddressPubkeyConverter,
		StorageService:        tpn.Storage,
		BlockChain:            tpn.BlockChain,
		ShardCoordinator:      tpn.ShardCoordinator,
		Marshalizer:           TestMarshalizer,
		Uint64Converter:       TestUint64Converter,
		BuiltInFunctions:      builtInFuncFactory.BuiltInFunctionContainer(),
		NFTStorageHandler:     builtInFuncFactory.NFTStorageHandler(),
		GlobalSettingsHandler: builtInFuncFactory.ESDTGlobalSettingsHandler(),
		DataPool:              tpn.DataPool,
		CompiledSCPool:        smartContractsCache,
		EpochNotifier:         tpn.EpochNotifier,
		EnableEpochsHandler:   tpn.EnableEpochsHandler,
		NilCompiledSCStore:    true,
	}

	if tpn.ShardCoordinator.SelfId() == core.MetachainShardId {
		tpn.EnableEpochs = config.EnableEpochs{}
		sigVerifier, _ := disabled.NewMessageSignVerifier(&mock.KeyGenMock{})

		blockChainHookImpl, _ := hooks.NewBlockChainHookImpl(argsHook)
		argsNewVmFactory := metaProcess.ArgsNewVMContainerFactory{
			BlockChainHook:      blockChainHookImpl,
			PubkeyConv:          argsHook.PubkeyConv,
			Economics:           tpn.EconomicsData,
			MessageSignVerifier: sigVerifier,
			GasSchedule:         gasSchedule,
			NodesConfigProvider: tpn.NodesSetup,
			Hasher:              TestHasher,
			Marshalizer:         TestMarshalizer,
			SystemSCConfig: &config.SystemSmartContractsConfig{
				ESDTSystemSCConfig: config.ESDTSystemSCConfig{
					BaseIssuingCost: "1000",
					OwnerAddress:    "aaaaaa",
				},
				GovernanceSystemSCConfig: config.GovernanceSystemSCConfig{
					V1: config.GovernanceSystemSCConfigV1{
						ProposalCost:     "500",
						NumNodes:         100,
						MinQuorum:        50,
						MinPassThreshold: 50,
						MinVetoThreshold: 50,
					},
					Active: config.GovernanceSystemSCConfigActive{
						ProposalCost:     "500",
						MinQuorum:        "50",
						MinPassThreshold: "50",
						MinVetoThreshold: "50",
					},
					FirstWhitelistedAddress: DelegationManagerConfigChangeAddress,
				},
				StakingSystemSCConfig: config.StakingSystemSCConfig{
					GenesisNodePrice:                     "1000",
					UnJailValue:                          "10",
					MinStepValue:                         "10",
					MinStakeValue:                        "1",
					UnBondPeriod:                         1,
					UnBondPeriodInEpochs:                 1,
					NumRoundsWithoutBleed:                1,
					MaximumPercentageToBleed:             1,
					BleedPercentagePerRound:              1,
					MaxNumberOfNodesForStake:             100,
					ActivateBLSPubKeyMessageVerification: false,
					MinUnstakeTokensValue:                "1",
				},
				DelegationManagerSystemSCConfig: config.DelegationManagerSystemSCConfig{
					MinCreationDeposit:  "100",
					MinStakeAmount:      "100",
					ConfigChangeAddress: DelegationManagerConfigChangeAddress,
				},
				DelegationSystemSCConfig: config.DelegationSystemSCConfig{
					MinServiceFee: 0,
					MaxServiceFee: 100000,
				},
			},
			ValidatorAccountsDB: tpn.PeerState,
			ChanceComputer:      tpn.NodesCoordinator,
			ShardCoordinator:    tpn.ShardCoordinator,
			EnableEpochsHandler: tpn.EnableEpochsHandler,
		}
		tpn.EpochNotifier.CheckEpoch(&testscommon.HeaderHandlerStub{
			EpochField: tpn.EnableEpochs.DelegationSmartContractEnableEpoch,
		})
		vmFactory, _ = metaProcess.NewVMContainerFactory(argsNewVmFactory)
	} else {
		esdtTransferParser, _ := parsers.NewESDTTransferParser(TestMarshalizer)
		blockChainHookImpl, _ := hooks.NewBlockChainHookImpl(argsHook)
		argsNewVMFactory := shard.ArgVMContainerFactory{
			Config:              *vmConfig,
			BlockChainHook:      blockChainHookImpl,
			BuiltInFunctions:    argsHook.BuiltInFunctions,
			BlockGasLimit:       tpn.EconomicsData.MaxGasLimitPerBlock(tpn.ShardCoordinator.SelfId()),
			GasSchedule:         gasSchedule,
			EpochNotifier:       tpn.EpochNotifier,
			EnableEpochsHandler: tpn.EnableEpochsHandler,
			ArwenChangeLocker:   tpn.ArwenChangeLocker,
			ESDTTransferParser:  esdtTransferParser,
		}
		vmFactory, _ = shard.NewVMContainerFactory(argsNewVMFactory)
	}

	vmContainer, _ := vmFactory.Create()

	_ = builtInFuncFactory.SetPayableHandler(vmFactory.BlockChainHookImpl())
	argsNewScQueryService := smartContract.ArgsNewSCQueryService{
		VmContainer:              vmContainer,
		EconomicsFee:             tpn.EconomicsData,
		BlockChainHook:           vmFactory.BlockChainHookImpl(),
		BlockChain:               tpn.BlockChain,
		ArwenChangeLocker:        tpn.ArwenChangeLocker,
		Bootstrapper:             tpn.Bootstrapper,
		AllowExternalQueriesChan: common.GetClosedUnbufferedChannel(),
	}
	tpn.SCQueryService, _ = smartContract.NewSCQueryService(argsNewScQueryService)
}

// InitializeProcessors will reinitialize processors
func (tpn *TestProcessorNode) InitializeProcessors(gasMap map[string]map[string]uint64) {
	tpn.initValidatorStatistics()
	tpn.initBlockTracker()
	tpn.initInnerProcessors(gasMap, getDefaultVMConfig())
	argsNewScQueryService := smartContract.ArgsNewSCQueryService{
		VmContainer:              tpn.VMContainer,
		EconomicsFee:             tpn.EconomicsData,
		BlockChainHook:           tpn.BlockchainHook,
		BlockChain:               tpn.BlockChain,
		ArwenChangeLocker:        tpn.ArwenChangeLocker,
		Bootstrapper:             tpn.Bootstrapper,
		AllowExternalQueriesChan: common.GetClosedUnbufferedChannel(),
	}
	tpn.SCQueryService, _ = smartContract.NewSCQueryService(argsNewScQueryService)
	tpn.initBlockProcessor(stateCheckpointModulus)
	tpn.BroadcastMessenger, _ = sposFactory.GetBroadcastMessenger(
		TestMarshalizer,
		TestHasher,
		tpn.Messenger,
		tpn.ShardCoordinator,
		tpn.OwnAccount.SkTxSign,
		tpn.OwnAccount.PeerSigHandler,
		tpn.DataPool.Headers(),
		tpn.InterceptorsContainer,
		&testscommon.AlarmSchedulerStub{},
	)
	tpn.setGenesisBlock()
	tpn.initNode()
	tpn.addHandlersForCounters()
	tpn.addGenesisBlocksIntoStorage()
}

func (tpn *TestProcessorNode) initDataPools() {
	tpn.DataPool = dataRetrieverMock.CreatePoolsHolder(1, tpn.ShardCoordinator.SelfId())
	cacherCfg := storageUnit.CacheConfig{Capacity: 10000, Type: storageUnit.LRUCache, Shards: 1}
	cache, _ := storageUnit.NewCache(cacherCfg)
	tpn.WhiteListHandler, _ = interceptors.NewWhiteListDataVerifier(cache)

	cacherVerifiedCfg := storageUnit.CacheConfig{Capacity: 5000, Type: storageUnit.LRUCache, Shards: 1}
	cacheVerified, _ := storageUnit.NewCache(cacherVerifiedCfg)
	tpn.WhiteListerVerifiedTxs, _ = interceptors.NewWhiteListDataVerifier(cacheVerified)
}

func (tpn *TestProcessorNode) initStorage() {
	tpn.Storage = CreateStore(tpn.ShardCoordinator.NumberOfShards())
}

func (tpn *TestProcessorNode) initChainHandler() {
	if tpn.ShardCoordinator.SelfId() == core.MetachainShardId {
		tpn.BlockChain = CreateMetaChain()
	} else {
		tpn.BlockChain = CreateShardChain()
	}
}

func (tpn *TestProcessorNode) initEconomicsData(economicsConfig *config.EconomicsConfig) {
	tpn.EnableEpochs.PenalizedTooMuchGasEnableEpoch = 0
	argsNewEconomicsData := economics.ArgsNewEconomicsData{
		Economics:                   economicsConfig,
		EpochNotifier:               tpn.EpochNotifier,
		EnableEpochsHandler:         tpn.EnableEpochsHandler,
		BuiltInFunctionsCostHandler: &mock.BuiltInCostHandlerStub{},
	}
	economicsData, _ := economics.NewEconomicsData(argsNewEconomicsData)
	tpn.EconomicsData = economics.NewTestEconomicsData(economicsData)
}

func createDefaultEconomicsConfig() *config.EconomicsConfig {
	maxGasLimitPerBlock := strconv.FormatUint(MaxGasLimitPerBlock, 10)
	minGasPrice := strconv.FormatUint(MinTxGasPrice, 10)
	minGasLimit := strconv.FormatUint(MinTxGasLimit, 10)

	return &config.EconomicsConfig{
		GlobalSettings: config.GlobalSettings{
			GenesisTotalSupply: "2000000000000000000000",
			MinimumInflation:   0,
			YearSettings: []*config.YearSetting{
				{
					Year:             0,
					MaximumInflation: 0.01,
				},
			},
		},
		RewardsSettings: config.RewardsSettings{
			RewardsConfigByEpoch: []config.EpochRewardSettings{
				{
					LeaderPercentage:                 0.1,
					DeveloperPercentage:              0.1,
					ProtocolSustainabilityAddress:    testProtocolSustainabilityAddress,
					TopUpFactor:                      0.25,
					TopUpGradientPoint:               "300000000000000000000",
					ProtocolSustainabilityPercentage: 0.1,
				},
			},
		},
		FeeSettings: config.FeeSettings{
			GasLimitSettings: []config.GasLimitSetting{
				{
					MaxGasLimitPerBlock:         maxGasLimitPerBlock,
					MaxGasLimitPerMiniBlock:     maxGasLimitPerBlock,
					MaxGasLimitPerMetaBlock:     maxGasLimitPerBlock,
					MaxGasLimitPerMetaMiniBlock: maxGasLimitPerBlock,
					MaxGasLimitPerTx:            maxGasLimitPerBlock,
					MinGasLimit:                 minGasLimit,
				},
			},
			MinGasPrice:      minGasPrice,
			GasPerDataByte:   "1",
			GasPriceModifier: 0.01,
		},
	}
}

func (tpn *TestProcessorNode) initRatingsData() {
	if tpn.RatingsData == nil {
		tpn.RatingsData = CreateRatingsData()
	}
}

// CreateRatingsData creates a mock RatingsData object
func CreateRatingsData() *rating.RatingsData {
	ratingsConfig := config.RatingsConfig{
		ShardChain: config.ShardChain{
			RatingSteps: config.RatingSteps{
				HoursToMaxRatingFromStartRating: 50,
				ProposerValidatorImportance:     1,
				ProposerDecreaseFactor:          -4,
				ValidatorDecreaseFactor:         -4,
				ConsecutiveMissedBlocksPenalty:  1.1,
			},
		},
		MetaChain: config.MetaChain{
			RatingSteps: config.RatingSteps{
				HoursToMaxRatingFromStartRating: 50,
				ProposerValidatorImportance:     1,
				ProposerDecreaseFactor:          -4,
				ValidatorDecreaseFactor:         -4,
				ConsecutiveMissedBlocksPenalty:  1.1,
			},
		},
		General: config.General{
			StartRating:           500000,
			MaxRating:             1000000,
			MinRating:             1,
			SignedBlocksThreshold: 0.025,
			SelectionChances: []*config.SelectionChance{
				{
					MaxThreshold:  0,
					ChancePercent: 5,
				},
				{
					MaxThreshold:  100000,
					ChancePercent: 0,
				},
				{
					MaxThreshold:  200000,
					ChancePercent: 16,
				},
				{
					MaxThreshold:  300000,
					ChancePercent: 17,
				},
				{
					MaxThreshold:  400000,
					ChancePercent: 18,
				},
				{
					MaxThreshold:  500000,
					ChancePercent: 19,
				},
				{
					MaxThreshold:  600000,
					ChancePercent: 20,
				},
				{
					MaxThreshold:  700000,
					ChancePercent: 21,
				},
				{
					MaxThreshold:  800000,
					ChancePercent: 22,
				},
				{
					MaxThreshold:  900000,
					ChancePercent: 23,
				},
				{
					MaxThreshold:  1000000,
					ChancePercent: 24,
				},
			},
		},
	}

	ratingDataArgs := rating.RatingsDataArg{
		Config:                   ratingsConfig,
		ShardConsensusSize:       63,
		MetaConsensusSize:        400,
		ShardMinNodes:            400,
		MetaMinNodes:             400,
		RoundDurationMiliseconds: 6000,
	}

	ratingsData, _ := rating.NewRatingsData(ratingDataArgs)
	return ratingsData
}

func (tpn *TestProcessorNode) initInterceptors(heartbeatPk string) {
	var err error
	tpn.BlockBlackListHandler = timecache.NewTimeCache(TimeSpanForBadHeaders)
	if check.IfNil(tpn.EpochStartNotifier) {
		tpn.EpochStartNotifier = notifier.NewEpochStartSubscriptionHandler()
	}

	coreComponents := GetDefaultCoreComponents()
	coreComponents.InternalMarshalizerField = TestMarshalizer
	coreComponents.TxMarshalizerField = TestTxSignMarshalizer
	coreComponents.HasherField = TestHasher
	coreComponents.Uint64ByteSliceConverterField = TestUint64Converter
	coreComponents.ChainIdCalled = func() string {
		return string(tpn.ChainID)
	}
	coreComponents.MinTransactionVersionCalled = func() uint32 {
		return tpn.MinTransactionVersion
	}
	coreComponents.TxVersionCheckField = versioning.NewTxVersionChecker(tpn.MinTransactionVersion)
	coreComponents.EnableEpochsHandlerField = tpn.EnableEpochsHandler
	coreComponents.EpochNotifierField = tpn.EpochNotifier
	coreComponents.EconomicsDataField = tpn.EconomicsData

	cryptoComponents := GetDefaultCryptoComponents()
	cryptoComponents.PubKey = nil
	cryptoComponents.BlockSig = tpn.OwnAccount.BlockSingleSigner
	cryptoComponents.TxSig = tpn.OwnAccount.SingleSigner
	cryptoComponents.MultiSig = TestMultiSig
	cryptoComponents.BlKeyGen = tpn.OwnAccount.KeygenBlockSign
	cryptoComponents.TxKeyGen = tpn.OwnAccount.KeygenTxSign

	if tpn.ShardCoordinator.SelfId() == core.MetachainShardId {
		argsEpochStart := &metachain.ArgsNewMetaEpochStartTrigger{
			GenesisTime: tpn.RoundHandler.TimeStamp(),
			Settings: &config.EpochStartConfig{
				MinRoundsBetweenEpochs: 1000,
				RoundsPerEpoch:         10000,
			},
			Epoch:              0,
			EpochStartNotifier: tpn.EpochStartNotifier,
			Storage:            tpn.Storage,
			Marshalizer:        TestMarshalizer,
			Hasher:             TestHasher,
			AppStatusHandler:   &statusHandlerMock.AppStatusHandlerStub{},
			DataPool:           tpn.DataPool,
		}
		epochStartTrigger, _ := metachain.NewEpochStartTrigger(argsEpochStart)
		tpn.EpochStartTrigger = &metachain.TestTrigger{}
		tpn.EpochStartTrigger.SetTrigger(epochStartTrigger)
		providedHardforkPk := tpn.createHardforkTrigger(heartbeatPk)
		coreComponents.HardforkTriggerPubKeyField = providedHardforkPk

		metaInterceptorContainerFactoryArgs := interceptorscontainer.CommonInterceptorsContainerFactoryArgs{
			CoreComponents:               coreComponents,
			CryptoComponents:             cryptoComponents,
			Accounts:                     tpn.AccntState,
			ShardCoordinator:             tpn.ShardCoordinator,
			NodesCoordinator:             tpn.NodesCoordinator,
			Messenger:                    tpn.Messenger,
			Store:                        tpn.Storage,
			DataPool:                     tpn.DataPool,
			MaxTxNonceDeltaAllowed:       maxTxNonceDeltaAllowed,
			TxFeeHandler:                 tpn.EconomicsData,
			BlockBlackList:               tpn.BlockBlackListHandler,
			HeaderSigVerifier:            tpn.HeaderSigVerifier,
			HeaderIntegrityVerifier:      tpn.HeaderIntegrityVerifier,
			ValidityAttester:             tpn.BlockTracker,
			EpochStartTrigger:            tpn.EpochStartTrigger,
			WhiteListHandler:             tpn.WhiteListHandler,
			WhiteListerVerifiedTxs:       tpn.WhiteListerVerifiedTxs,
			AntifloodHandler:             &mock.NilAntifloodHandler{},
			ArgumentsParser:              smartContract.NewArgumentParser(),
			PreferredPeersHolder:         &p2pmocks.PeersHolderStub{},
			SizeCheckDelta:               sizeCheckDelta,
			RequestHandler:               tpn.RequestHandler,
			PeerSignatureHandler:         &processMock.PeerSignatureHandlerStub{},
			SignaturesHandler:            &processMock.SignaturesHandlerStub{},
			HeartbeatExpiryTimespanInSec: 30,
			PeerShardMapper:              tpn.PeerShardMapper,
			HardforkTrigger:              tpn.HardforkTrigger,
		}
		interceptorContainerFactory, _ := interceptorscontainer.NewMetaInterceptorsContainerFactory(metaInterceptorContainerFactoryArgs)

		tpn.InterceptorsContainer, err = interceptorContainerFactory.Create()
		if err != nil {
			log.Debug("interceptor container factory Create", "error", err.Error())
		}
	} else {
		argsPeerMiniBlocksSyncer := shardchain.ArgPeerMiniBlockSyncer{
			MiniBlocksPool:     tpn.DataPool.MiniBlocks(),
			ValidatorsInfoPool: tpn.DataPool.ValidatorsInfo(),
			RequestHandler:     tpn.RequestHandler,
		}
		peerMiniBlockSyncer, _ := shardchain.NewPeerMiniBlockSyncer(argsPeerMiniBlocksSyncer)
		argsShardEpochStart := &shardchain.ArgsShardEpochStartTrigger{
			Marshalizer:          TestMarshalizer,
			Hasher:               TestHasher,
			HeaderValidator:      tpn.HeaderValidator,
			Uint64Converter:      TestUint64Converter,
			DataPool:             tpn.DataPool,
			Storage:              tpn.Storage,
			RequestHandler:       tpn.RequestHandler,
			Epoch:                0,
			Validity:             1,
			Finality:             1,
			EpochStartNotifier:   tpn.EpochStartNotifier,
			PeerMiniBlocksSyncer: peerMiniBlockSyncer,
			RoundHandler:         tpn.RoundHandler,
			AppStatusHandler:     &statusHandlerMock.AppStatusHandlerStub{},
			EnableEpochsHandler:  tpn.EnableEpochsHandler,
		}
		epochStartTrigger, _ := shardchain.NewEpochStartTrigger(argsShardEpochStart)
		tpn.EpochStartTrigger = &shardchain.TestTrigger{}
		tpn.EpochStartTrigger.SetTrigger(epochStartTrigger)
		providedHardforkPk := tpn.createHardforkTrigger(heartbeatPk)
		coreComponents.HardforkTriggerPubKeyField = providedHardforkPk

		shardIntereptorContainerFactoryArgs := interceptorscontainer.CommonInterceptorsContainerFactoryArgs{
			CoreComponents:               coreComponents,
			CryptoComponents:             cryptoComponents,
			Accounts:                     tpn.AccntState,
			ShardCoordinator:             tpn.ShardCoordinator,
			NodesCoordinator:             tpn.NodesCoordinator,
			Messenger:                    tpn.Messenger,
			Store:                        tpn.Storage,
			DataPool:                     tpn.DataPool,
			MaxTxNonceDeltaAllowed:       maxTxNonceDeltaAllowed,
			TxFeeHandler:                 tpn.EconomicsData,
			BlockBlackList:               tpn.BlockBlackListHandler,
			HeaderSigVerifier:            tpn.HeaderSigVerifier,
			HeaderIntegrityVerifier:      tpn.HeaderIntegrityVerifier,
			ValidityAttester:             tpn.BlockTracker,
			EpochStartTrigger:            tpn.EpochStartTrigger,
			WhiteListHandler:             tpn.WhiteListHandler,
			WhiteListerVerifiedTxs:       tpn.WhiteListerVerifiedTxs,
			AntifloodHandler:             &mock.NilAntifloodHandler{},
			ArgumentsParser:              smartContract.NewArgumentParser(),
			PreferredPeersHolder:         &p2pmocks.PeersHolderStub{},
			SizeCheckDelta:               sizeCheckDelta,
			RequestHandler:               tpn.RequestHandler,
			PeerSignatureHandler:         &processMock.PeerSignatureHandlerStub{},
			SignaturesHandler:            &processMock.SignaturesHandlerStub{},
			HeartbeatExpiryTimespanInSec: 30,
			PeerShardMapper:              tpn.PeerShardMapper,
			HardforkTrigger:              tpn.HardforkTrigger,
		}
		interceptorContainerFactory, _ := interceptorscontainer.NewShardInterceptorsContainerFactory(shardIntereptorContainerFactoryArgs)

		tpn.InterceptorsContainer, err = interceptorContainerFactory.Create()
		if err != nil {
			fmt.Println(err.Error())
		}
	}
}

func (tpn *TestProcessorNode) createHardforkTrigger(heartbeatPk string) []byte {
	pkBytes, _ := tpn.NodeKeys.Pk.ToByteArray()
	argHardforkTrigger := trigger.ArgHardforkTrigger{
		TriggerPubKeyBytes:        pkBytes,
		Enabled:                   true,
		EnabledAuthenticated:      true,
		ArgumentParser:            smartContract.NewArgumentParser(),
		EpochProvider:             tpn.EpochStartTrigger,
		ExportFactoryHandler:      &mock.ExportFactoryHandlerStub{},
		CloseAfterExportInMinutes: 5,
		ChanStopNodeProcess:       make(chan endProcess.ArgEndProcess),
		EpochConfirmedNotifier:    tpn.EpochStartNotifier,
		SelfPubKeyBytes:           pkBytes,
		ImportStartHandler:        &mock.ImportStartHandlerStub{},
		RoundHandler:              &mock.RoundHandlerMock{},
	}

	var err error
	if len(heartbeatPk) > 0 {
		argHardforkTrigger.TriggerPubKeyBytes, err = hex.DecodeString(heartbeatPk)
		log.LogIfError(err)
	}
	tpn.HardforkTrigger, err = trigger.NewTrigger(argHardforkTrigger)
	log.LogIfError(err)

	return argHardforkTrigger.TriggerPubKeyBytes
}

func (tpn *TestProcessorNode) initResolvers() {
	dataPacker, _ := partitioning.NewSimpleDataPacker(TestMarshalizer)

	_ = tpn.Messenger.CreateTopic(common.ConsensusTopic+tpn.ShardCoordinator.CommunicationIdentifier(tpn.ShardCoordinator.SelfId()), true)
	payloadValidator, _ := validator.NewPeerAuthenticationPayloadValidator(60)

	resolverContainerFactory := resolverscontainer.FactoryArgs{
		ShardCoordinator:            tpn.ShardCoordinator,
		Messenger:                   tpn.Messenger,
		Store:                       tpn.Storage,
		Marshalizer:                 TestMarshalizer,
		DataPools:                   tpn.DataPool,
		Uint64ByteSliceConverter:    TestUint64Converter,
		DataPacker:                  dataPacker,
		TriesContainer:              tpn.TrieContainer,
		SizeCheckDelta:              100,
		InputAntifloodHandler:       &mock.NilAntifloodHandler{},
		OutputAntifloodHandler:      &mock.NilAntifloodHandler{},
		NumConcurrentResolvingJobs:  10,
		CurrentNetworkEpochProvider: &mock.CurrentNetworkEpochProviderStub{},
		PreferredPeersHolder:        &p2pmocks.PeersHolderStub{},
		ResolverConfig: config.ResolverConfig{
			NumCrossShardPeers:  2,
			NumTotalPeers:       3,
			NumFullHistoryPeers: 3,
		},
		PeersRatingHandler: tpn.PeersRatingHandler,
		PayloadValidator:   payloadValidator,
	}

	var err error
	if tpn.ShardCoordinator.SelfId() == core.MetachainShardId {
		resolversContainerFactory, _ := resolverscontainer.NewMetaResolversContainerFactory(resolverContainerFactory)

		tpn.ResolversContainer, err = resolversContainerFactory.Create()
		log.LogIfError(err)

		tpn.ResolverFinder, _ = containers.NewResolversFinder(tpn.ResolversContainer, tpn.ShardCoordinator)
		tpn.RequestHandler, _ = requestHandlers.NewResolverRequestHandler(
			tpn.ResolverFinder,
			tpn.RequestedItemsHandler,
			tpn.WhiteListHandler,
			100,
			tpn.ShardCoordinator.SelfId(),
			time.Second,
		)
	} else {
		resolversContainerFactory, _ := resolverscontainer.NewShardResolversContainerFactory(resolverContainerFactory)

		tpn.ResolversContainer, err = resolversContainerFactory.Create()
		log.LogIfError(err)

		tpn.ResolverFinder, _ = containers.NewResolversFinder(tpn.ResolversContainer, tpn.ShardCoordinator)
		tpn.RequestHandler, _ = requestHandlers.NewResolverRequestHandler(
			tpn.ResolverFinder,
			tpn.RequestedItemsHandler,
			tpn.WhiteListHandler,
			100,
			tpn.ShardCoordinator.SelfId(),
			time.Second,
		)
	}
}

func (tpn *TestProcessorNode) initInnerProcessors(gasMap map[string]map[string]uint64, vmConfig *config.VirtualMachineConfig) {
	if tpn.ShardCoordinator.SelfId() == core.MetachainShardId {
		tpn.initMetaInnerProcessors(gasMap)
		return
	}

	if tpn.ValidatorStatisticsProcessor == nil {
		tpn.ValidatorStatisticsProcessor = &mock.ValidatorStatisticsProcessorStub{}
	}

	interimProcFactory, _ := shard.NewIntermediateProcessorsContainerFactory(
		tpn.ShardCoordinator,
		TestMarshalizer,
		TestHasher,
		TestAddressPubkeyConverter,
		tpn.Storage,
		tpn.DataPool,
		tpn.EconomicsData,
	)

	tpn.InterimProcContainer, _ = interimProcFactory.Create()
	tpn.ScrForwarder, _ = postprocess.NewTestIntermediateResultsProcessor(
		TestHasher,
		TestMarshalizer,
		tpn.ShardCoordinator,
		TestAddressPubkeyConverter,
		tpn.Storage,
		dataBlock.SmartContractResultBlock,
		tpn.DataPool.CurrentBlockTxs(),
		tpn.EconomicsData,
	)

	tpn.InterimProcContainer.Remove(dataBlock.SmartContractResultBlock)
	_ = tpn.InterimProcContainer.Add(dataBlock.SmartContractResultBlock, tpn.ScrForwarder)

	tpn.RewardsProcessor, _ = rewardTransaction.NewRewardTxProcessor(
		tpn.AccntState,
		TestAddressPubkeyConverter,
		tpn.ShardCoordinator,
	)

	mapDNSAddresses := make(map[string]struct{})
	if !check.IfNil(tpn.SmartContractParser) {
		mapDNSAddresses, _ = tpn.SmartContractParser.GetDeployedSCAddresses(genesis.DNSType)
	}

	gasSchedule := mock.NewGasScheduleNotifierMock(gasMap)
	argsBuiltIn := builtInFunctions.ArgsCreateBuiltInFunctionContainer{
<<<<<<< HEAD
		GasSchedule:               gasSchedule,
		MapDNSAddresses:           mapDNSAddresses,
		Marshalizer:               TestMarshalizer,
		Accounts:                  tpn.AccntState,
		ShardCoordinator:          tpn.ShardCoordinator,
		EpochNotifier:             tpn.EpochNotifier,
		EnableEpochsHandler:       tpn.EnableEpochsHandler,
=======
		GasSchedule:         gasSchedule,
		MapDNSAddresses:     mapDNSAddresses,
		Marshalizer:         TestMarshalizer,
		Accounts:            tpn.AccntState,
		ShardCoordinator:    tpn.ShardCoordinator,
		EpochNotifier:       tpn.EpochNotifier,
		EnableEpochsHandler: tpn.EnableEpochsHandler,

>>>>>>> b68f53da
		MaxNumNodesInTransferRole: 100,
	}
	argsBuiltIn.AutomaticCrawlerAddresses = GenerateOneAddressPerShard(argsBuiltIn.ShardCoordinator)
	builtInFuncFactory, _ := builtInFunctions.CreateBuiltInFunctionsFactory(argsBuiltIn)

	for name, function := range TestBuiltinFunctions {
		err := builtInFuncFactory.BuiltInFunctionContainer().Add(name, function)
		log.LogIfError(err)
	}

	argsHook := hooks.ArgBlockChainHook{
		Accounts:              tpn.AccntState,
		PubkeyConv:            TestAddressPubkeyConverter,
		StorageService:        tpn.Storage,
		BlockChain:            tpn.BlockChain,
		ShardCoordinator:      tpn.ShardCoordinator,
		Marshalizer:           TestMarshalizer,
		Uint64Converter:       TestUint64Converter,
		BuiltInFunctions:      builtInFuncFactory.BuiltInFunctionContainer(),
		NFTStorageHandler:     builtInFuncFactory.NFTStorageHandler(),
		GlobalSettingsHandler: builtInFuncFactory.ESDTGlobalSettingsHandler(),
		DataPool:              tpn.DataPool,
		CompiledSCPool:        tpn.DataPool.SmartContracts(),
		EpochNotifier:         tpn.EpochNotifier,
		EnableEpochsHandler:   tpn.EnableEpochsHandler,
		NilCompiledSCStore:    true,
	}
	esdtTransferParser, _ := parsers.NewESDTTransferParser(TestMarshalizer)
	maxGasLimitPerBlock := uint64(0xFFFFFFFFFFFFFFFF)
	blockChainHookImpl, _ := hooks.NewBlockChainHookImpl(argsHook)
	tpn.EnableEpochs.FailExecutionOnEveryAPIErrorEnableEpoch = 1
	argsNewVMFactory := shard.ArgVMContainerFactory{
		Config:              *vmConfig,
		BlockGasLimit:       maxGasLimitPerBlock,
		GasSchedule:         gasSchedule,
		BlockChainHook:      blockChainHookImpl,
		BuiltInFunctions:    argsHook.BuiltInFunctions,
		EpochNotifier:       tpn.EpochNotifier,
		EnableEpochsHandler: tpn.EnableEpochsHandler,
		ArwenChangeLocker:   tpn.ArwenChangeLocker,
		ESDTTransferParser:  esdtTransferParser,
	}
	vmFactory, _ := shard.NewVMContainerFactory(argsNewVMFactory)

	var err error
	tpn.VMContainer, err = vmFactory.Create()
	if err != nil {
		panic(err)
	}

	tpn.BlockchainHook, _ = vmFactory.BlockChainHookImpl().(*hooks.BlockChainHookImpl)
	_ = builtInFuncFactory.SetPayableHandler(tpn.BlockchainHook)

	mockVM, _ := mock.NewOneSCExecutorMockVM(tpn.BlockchainHook, TestHasher)
	mockVM.GasForOperation = OpGasValueForMockVm
	_ = tpn.VMContainer.Add(procFactory.InternalTestingVM, mockVM)

	tpn.FeeAccumulator, _ = postprocess.NewFeeAccumulator()
	tpn.ArgsParser = smartContract.NewArgumentParser()

	argsTxTypeHandler := coordinator.ArgNewTxTypeHandler{
		PubkeyConverter:     TestAddressPubkeyConverter,
		ShardCoordinator:    tpn.ShardCoordinator,
		BuiltInFunctions:    builtInFuncFactory.BuiltInFunctionContainer(),
		ArgumentParser:      parsers.NewCallArgsParser(),
		ESDTTransferParser:  esdtTransferParser,
		EnableEpochsHandler: tpn.EnableEpochsHandler,
	}
	txTypeHandler, _ := coordinator.NewTxTypeHandler(argsTxTypeHandler)
	tpn.GasHandler, _ = preprocess.NewGasComputation(tpn.EconomicsData, txTypeHandler, tpn.EnableEpochsHandler)
	badBlocksHandler, _ := tpn.InterimProcContainer.Get(dataBlock.InvalidBlock)

	argsNewScProcessor := smartContract.ArgsNewSmartContractProcessor{
		VmContainer:         tpn.VMContainer,
		ArgsParser:          tpn.ArgsParser,
		Hasher:              TestHasher,
		Marshalizer:         TestMarshalizer,
		AccountsDB:          tpn.AccntState,
		BlockChainHook:      vmFactory.BlockChainHookImpl(),
		BuiltInFunctions:    builtInFuncFactory.BuiltInFunctionContainer(),
		PubkeyConv:          TestAddressPubkeyConverter,
		ShardCoordinator:    tpn.ShardCoordinator,
		ScrForwarder:        tpn.ScrForwarder,
		TxFeeHandler:        tpn.FeeAccumulator,
		EconomicsFee:        tpn.EconomicsData,
		TxTypeHandler:       txTypeHandler,
		GasHandler:          tpn.GasHandler,
		GasSchedule:         gasSchedule,
		TxLogsProcessor:     tpn.TransactionLogProcessor,
		BadTxForwarder:      badBlocksHandler,
		EnableEpochsHandler: tpn.EnableEpochsHandler,
		VMOutputCacher:      txcache.NewDisabledCache(),
		ArwenChangeLocker:   tpn.ArwenChangeLocker,
	}
	sc, _ := smartContract.NewSmartContractProcessor(argsNewScProcessor)
	tpn.ScProcessor = smartContract.NewTestScProcessor(sc)

	receiptsHandler, _ := tpn.InterimProcContainer.Get(dataBlock.ReceiptBlock)
	argsNewTxProcessor := transaction.ArgsNewTxProcessor{
		Accounts:            tpn.AccntState,
		Hasher:              TestHasher,
		PubkeyConv:          TestAddressPubkeyConverter,
		Marshalizer:         TestMarshalizer,
		SignMarshalizer:     TestTxSignMarshalizer,
		ShardCoordinator:    tpn.ShardCoordinator,
		ScProcessor:         tpn.ScProcessor,
		TxFeeHandler:        tpn.FeeAccumulator,
		TxTypeHandler:       txTypeHandler,
		EconomicsFee:        tpn.EconomicsData,
		ReceiptForwarder:    receiptsHandler,
		BadTxForwarder:      badBlocksHandler,
		ArgsParser:          tpn.ArgsParser,
		ScrForwarder:        tpn.ScrForwarder,
		EnableEpochsHandler: tpn.EnableEpochsHandler,
	}
	tpn.TxProcessor, _ = transaction.NewTxProcessor(argsNewTxProcessor)
	scheduledSCRsStorer, _ := tpn.Storage.GetStorer(dataRetriever.ScheduledSCRsUnit)
	scheduledTxsExecutionHandler, _ := preprocess.NewScheduledTxsExecution(
		tpn.TxProcessor,
		&mock.TransactionCoordinatorMock{},
		scheduledSCRsStorer,
		TestMarshalizer,
		TestHasher,
		tpn.ShardCoordinator,
	)
	processedMiniBlocksTracker := processedMb.NewProcessedMiniBlocksTracker()

	fact, _ := shard.NewPreProcessorsContainerFactory(
		tpn.ShardCoordinator,
		tpn.Storage,
		TestMarshalizer,
		TestHasher,
		tpn.DataPool,
		TestAddressPubkeyConverter,
		tpn.AccntState,
		tpn.RequestHandler,
		tpn.TxProcessor,
		tpn.ScProcessor,
		tpn.ScProcessor,
		tpn.RewardsProcessor,
		tpn.EconomicsData,
		tpn.GasHandler,
		tpn.BlockTracker,
		TestBlockSizeComputationHandler,
		TestBalanceComputationHandler,
		tpn.EnableEpochsHandler,
		txTypeHandler,
		scheduledTxsExecutionHandler,
		processedMiniBlocksTracker,
	)
	tpn.PreProcessorsContainer, _ = fact.Create()

	argsTransactionCoordinator := coordinator.ArgTransactionCoordinator{
		Hasher:                       TestHasher,
		Marshalizer:                  TestMarshalizer,
		ShardCoordinator:             tpn.ShardCoordinator,
		Accounts:                     tpn.AccntState,
		MiniBlockPool:                tpn.DataPool.MiniBlocks(),
		RequestHandler:               tpn.RequestHandler,
		PreProcessors:                tpn.PreProcessorsContainer,
		InterProcessors:              tpn.InterimProcContainer,
		GasHandler:                   tpn.GasHandler,
		FeeHandler:                   tpn.FeeAccumulator,
		BlockSizeComputation:         TestBlockSizeComputationHandler,
		BalanceComputation:           TestBalanceComputationHandler,
		EconomicsFee:                 tpn.EconomicsData,
		TxTypeHandler:                txTypeHandler,
		TransactionsLogProcessor:     tpn.TransactionLogProcessor,
		EnableEpochsHandler:          tpn.EnableEpochsHandler,
		ScheduledTxsExecutionHandler: scheduledTxsExecutionHandler,
		DoubleTransactionsDetector:   &testscommon.PanicDoubleTransactionsDetector{},
		ProcessedMiniBlocksTracker:   processedMiniBlocksTracker,
	}
	tpn.TxCoordinator, _ = coordinator.NewTransactionCoordinator(argsTransactionCoordinator)
	scheduledTxsExecutionHandler.SetTransactionCoordinator(tpn.TxCoordinator)
}

func (tpn *TestProcessorNode) initMetaInnerProcessors(gasMap map[string]map[string]uint64) {
	interimProcFactory, _ := metaProcess.NewIntermediateProcessorsContainerFactory(
		tpn.ShardCoordinator,
		TestMarshalizer,
		TestHasher,
		TestAddressPubkeyConverter,
		tpn.Storage,
		tpn.DataPool,
		tpn.EconomicsData,
	)

	tpn.InterimProcContainer, _ = interimProcFactory.Create()
	tpn.ScrForwarder, _ = postprocess.NewTestIntermediateResultsProcessor(
		TestHasher,
		TestMarshalizer,
		tpn.ShardCoordinator,
		TestAddressPubkeyConverter,
		tpn.Storage,
		dataBlock.SmartContractResultBlock,
		tpn.DataPool.CurrentBlockTxs(),
		tpn.EconomicsData,
	)

	tpn.InterimProcContainer.Remove(dataBlock.SmartContractResultBlock)
	_ = tpn.InterimProcContainer.Add(dataBlock.SmartContractResultBlock, tpn.ScrForwarder)

	gasSchedule := mock.NewGasScheduleNotifierMock(gasMap)
	argsBuiltIn := builtInFunctions.ArgsCreateBuiltInFunctionContainer{
<<<<<<< HEAD
		GasSchedule:               gasSchedule,
		MapDNSAddresses:           make(map[string]struct{}),
		Marshalizer:               TestMarshalizer,
		Accounts:                  tpn.AccntState,
		ShardCoordinator:          tpn.ShardCoordinator,
		EpochNotifier:             tpn.EpochNotifier,
		EnableEpochsHandler:       tpn.EnableEpochsHandler,
=======
		GasSchedule:         gasSchedule,
		MapDNSAddresses:     make(map[string]struct{}),
		Marshalizer:         TestMarshalizer,
		Accounts:            tpn.AccntState,
		ShardCoordinator:    tpn.ShardCoordinator,
		EpochNotifier:       tpn.EpochNotifier,
		EnableEpochsHandler: tpn.EnableEpochsHandler,

>>>>>>> b68f53da
		MaxNumNodesInTransferRole: 100,
	}
	argsBuiltIn.AutomaticCrawlerAddresses = GenerateOneAddressPerShard(argsBuiltIn.ShardCoordinator)
	builtInFuncFactory, _ := builtInFunctions.CreateBuiltInFunctionsFactory(argsBuiltIn)
	argsHook := hooks.ArgBlockChainHook{
		Accounts:              tpn.AccntState,
		PubkeyConv:            TestAddressPubkeyConverter,
		StorageService:        tpn.Storage,
		BlockChain:            tpn.BlockChain,
		ShardCoordinator:      tpn.ShardCoordinator,
		Marshalizer:           TestMarshalizer,
		Uint64Converter:       TestUint64Converter,
		BuiltInFunctions:      builtInFuncFactory.BuiltInFunctionContainer(),
		NFTStorageHandler:     builtInFuncFactory.NFTStorageHandler(),
		GlobalSettingsHandler: builtInFuncFactory.ESDTGlobalSettingsHandler(),
		DataPool:              tpn.DataPool,
		CompiledSCPool:        tpn.DataPool.SmartContracts(),
		EpochNotifier:         tpn.EpochNotifier,
		EnableEpochsHandler:   tpn.EnableEpochsHandler,
		NilCompiledSCStore:    true,
	}

	var signVerifier vm.MessageSignVerifier
	if tpn.UseValidVmBlsSigVerifier {
		signVerifier, _ = vmProcess.NewMessageSigVerifier(
			signing.NewKeyGenerator(mcl.NewSuiteBLS12()),
			mclsig.NewBlsSigner(),
		)
	} else {
		signVerifier, _ = disabled.NewMessageSignVerifier(&mock.KeyGenMock{})
	}
	blockChainHookImpl, _ := hooks.NewBlockChainHookImpl(argsHook)
	argsVMContainerFactory := metaProcess.ArgsNewVMContainerFactory{
		BlockChainHook:      blockChainHookImpl,
		PubkeyConv:          argsHook.PubkeyConv,
		Economics:           tpn.EconomicsData,
		MessageSignVerifier: signVerifier,
		GasSchedule:         gasSchedule,
		NodesConfigProvider: tpn.NodesSetup,
		Hasher:              TestHasher,
		Marshalizer:         TestMarshalizer,
		SystemSCConfig: &config.SystemSmartContractsConfig{
			ESDTSystemSCConfig: config.ESDTSystemSCConfig{
				BaseIssuingCost: "1000",
				OwnerAddress:    "aaaaaa",
			},
			GovernanceSystemSCConfig: config.GovernanceSystemSCConfig{
				Active: config.GovernanceSystemSCConfigActive{
					ProposalCost:     "500",
					MinQuorum:        "50",
					MinPassThreshold: "50",
					MinVetoThreshold: "50",
				},
				FirstWhitelistedAddress: DelegationManagerConfigChangeAddress,
			},
			StakingSystemSCConfig: config.StakingSystemSCConfig{
				GenesisNodePrice:                     "1000",
				UnJailValue:                          "10",
				MinStepValue:                         "10",
				MinStakeValue:                        "1",
				UnBondPeriod:                         1,
				UnBondPeriodInEpochs:                 1,
				NumRoundsWithoutBleed:                1,
				MaximumPercentageToBleed:             1,
				BleedPercentagePerRound:              1,
				MaxNumberOfNodesForStake:             100,
				ActivateBLSPubKeyMessageVerification: false,
				MinUnstakeTokensValue:                "1",
			},
			DelegationManagerSystemSCConfig: config.DelegationManagerSystemSCConfig{
				MinCreationDeposit:  "100",
				MinStakeAmount:      "100",
				ConfigChangeAddress: DelegationManagerConfigChangeAddress,
			},
			DelegationSystemSCConfig: config.DelegationSystemSCConfig{
				MinServiceFee: 0,
				MaxServiceFee: 100000,
			},
		},
		ValidatorAccountsDB: tpn.PeerState,
		ChanceComputer:      &mock.RaterMock{},
		ShardCoordinator:    tpn.ShardCoordinator,
		EnableEpochsHandler: tpn.EnableEpochsHandler,
	}
	vmFactory, _ := metaProcess.NewVMContainerFactory(argsVMContainerFactory)

	tpn.VMContainer, _ = vmFactory.Create()
	tpn.BlockchainHook, _ = vmFactory.BlockChainHookImpl().(*hooks.BlockChainHookImpl)
	tpn.SystemSCFactory = vmFactory.SystemSmartContractContainerFactory()
	tpn.addMockVm(tpn.BlockchainHook)

	tpn.FeeAccumulator, _ = postprocess.NewFeeAccumulator()
	tpn.ArgsParser = smartContract.NewArgumentParser()
	esdtTransferParser, _ := parsers.NewESDTTransferParser(TestMarshalizer)
	argsTxTypeHandler := coordinator.ArgNewTxTypeHandler{
		PubkeyConverter:     TestAddressPubkeyConverter,
		ShardCoordinator:    tpn.ShardCoordinator,
		BuiltInFunctions:    builtInFuncFactory.BuiltInFunctionContainer(),
		ArgumentParser:      parsers.NewCallArgsParser(),
		ESDTTransferParser:  esdtTransferParser,
		EnableEpochsHandler: tpn.EnableEpochsHandler,
	}
	txTypeHandler, _ := coordinator.NewTxTypeHandler(argsTxTypeHandler)
	tpn.GasHandler, _ = preprocess.NewGasComputation(tpn.EconomicsData, txTypeHandler, tpn.EnableEpochsHandler)
	badBlocksHandler, _ := tpn.InterimProcContainer.Get(dataBlock.InvalidBlock)
	argsNewScProcessor := smartContract.ArgsNewSmartContractProcessor{
		VmContainer:         tpn.VMContainer,
		ArgsParser:          tpn.ArgsParser,
		Hasher:              TestHasher,
		Marshalizer:         TestMarshalizer,
		AccountsDB:          tpn.AccntState,
		BlockChainHook:      vmFactory.BlockChainHookImpl(),
		BuiltInFunctions:    builtInFuncFactory.BuiltInFunctionContainer(),
		PubkeyConv:          TestAddressPubkeyConverter,
		ShardCoordinator:    tpn.ShardCoordinator,
		ScrForwarder:        tpn.ScrForwarder,
		TxFeeHandler:        tpn.FeeAccumulator,
		EconomicsFee:        tpn.EconomicsData,
		TxTypeHandler:       txTypeHandler,
		GasHandler:          tpn.GasHandler,
		GasSchedule:         gasSchedule,
		TxLogsProcessor:     tpn.TransactionLogProcessor,
		BadTxForwarder:      badBlocksHandler,
		EnableEpochsHandler: tpn.EnableEpochsHandler,
		VMOutputCacher:      txcache.NewDisabledCache(),
		ArwenChangeLocker:   tpn.ArwenChangeLocker,
	}
	scProcessor, _ := smartContract.NewSmartContractProcessor(argsNewScProcessor)
	tpn.ScProcessor = smartContract.NewTestScProcessor(scProcessor)
	argsNewMetaTxProc := transaction.ArgsNewMetaTxProcessor{
		Hasher:              TestHasher,
		Marshalizer:         TestMarshalizer,
		Accounts:            tpn.AccntState,
		PubkeyConv:          TestAddressPubkeyConverter,
		ShardCoordinator:    tpn.ShardCoordinator,
		ScProcessor:         tpn.ScProcessor,
		TxTypeHandler:       txTypeHandler,
		EconomicsFee:        tpn.EconomicsData,
		EnableEpochsHandler: tpn.EnableEpochsHandler,
	}
	tpn.TxProcessor, _ = transaction.NewMetaTxProcessor(argsNewMetaTxProc)
	scheduledSCRsStorer, _ := tpn.Storage.GetStorer(dataRetriever.ScheduledSCRsUnit)
	scheduledTxsExecutionHandler, _ := preprocess.NewScheduledTxsExecution(
		tpn.TxProcessor,
		&mock.TransactionCoordinatorMock{},
		scheduledSCRsStorer,
		TestMarshalizer,
		TestHasher,
		tpn.ShardCoordinator)
	processedMiniBlocksTracker := processedMb.NewProcessedMiniBlocksTracker()

	fact, _ := metaProcess.NewPreProcessorsContainerFactory(
		tpn.ShardCoordinator,
		tpn.Storage,
		TestMarshalizer,
		TestHasher,
		tpn.DataPool,
		tpn.AccntState,
		tpn.RequestHandler,
		tpn.TxProcessor,
		scProcessor,
		tpn.EconomicsData,
		tpn.GasHandler,
		tpn.BlockTracker,
		TestAddressPubkeyConverter,
		TestBlockSizeComputationHandler,
		TestBalanceComputationHandler,
		tpn.EnableEpochsHandler,
		txTypeHandler,
		scheduledTxsExecutionHandler,
		processedMiniBlocksTracker,
	)
	tpn.PreProcessorsContainer, _ = fact.Create()

	argsTransactionCoordinator := coordinator.ArgTransactionCoordinator{
		Hasher:                       TestHasher,
		Marshalizer:                  TestMarshalizer,
		ShardCoordinator:             tpn.ShardCoordinator,
		Accounts:                     tpn.AccntState,
		MiniBlockPool:                tpn.DataPool.MiniBlocks(),
		RequestHandler:               tpn.RequestHandler,
		PreProcessors:                tpn.PreProcessorsContainer,
		InterProcessors:              tpn.InterimProcContainer,
		GasHandler:                   tpn.GasHandler,
		FeeHandler:                   tpn.FeeAccumulator,
		BlockSizeComputation:         TestBlockSizeComputationHandler,
		BalanceComputation:           TestBalanceComputationHandler,
		EconomicsFee:                 tpn.EconomicsData,
		TxTypeHandler:                txTypeHandler,
		TransactionsLogProcessor:     tpn.TransactionLogProcessor,
		EnableEpochsHandler:          tpn.EnableEpochsHandler,
		ScheduledTxsExecutionHandler: scheduledTxsExecutionHandler,
		DoubleTransactionsDetector:   &testscommon.PanicDoubleTransactionsDetector{},
		ProcessedMiniBlocksTracker:   processedMiniBlocksTracker,
	}
	tpn.TxCoordinator, _ = coordinator.NewTransactionCoordinator(argsTransactionCoordinator)
	scheduledTxsExecutionHandler.SetTransactionCoordinator(tpn.TxCoordinator)
}

// InitDelegationManager will initialize the delegation manager whenever required
func (tpn *TestProcessorNode) InitDelegationManager() {
	if tpn.ShardCoordinator.SelfId() != core.MetachainShardId {
		return
	}

	systemVM, err := tpn.VMContainer.Get(factory.SystemVirtualMachine)
	log.LogIfError(err)

	codeMetaData := &vmcommon.CodeMetadata{
		Upgradeable: false,
		Payable:     false,
		Readable:    true,
	}

	vmInput := &vmcommon.ContractCreateInput{
		VMInput: vmcommon.VMInput{
			CallerAddr: vm.DelegationManagerSCAddress,
			Arguments:  [][]byte{},
			CallValue:  zero,
		},
		ContractCode:         vm.DelegationManagerSCAddress,
		ContractCodeMetadata: codeMetaData.ToBytes(),
	}

	vmOutput, err := systemVM.RunSmartContractCreate(vmInput)
	log.LogIfError(err)
	if vmOutput.ReturnCode != vmcommon.Ok {
		log.Error("error while initializing system SC", "return code", vmOutput.ReturnCode)
	}

	err = tpn.processSCOutputAccounts(vmOutput)
	log.LogIfError(err)

	err = tpn.updateSystemSCContractsCode(vmInput.ContractCodeMetadata, vm.DelegationManagerSCAddress)
	log.LogIfError(err)

	_, err = tpn.AccntState.Commit()
	log.LogIfError(err)
}

func (tpn *TestProcessorNode) updateSystemSCContractsCode(contractMetadata []byte, scAddress []byte) error {
	userAcc, err := tpn.getUserAccount(scAddress)
	if err != nil {
		return err
	}

	userAcc.SetOwnerAddress(scAddress)
	userAcc.SetCodeMetadata(contractMetadata)
	userAcc.SetCode(scAddress)

	return tpn.AccntState.SaveAccount(userAcc)
}

// save account changes in state from vmOutput - protected by VM - every output can be treated as is.
func (tpn *TestProcessorNode) processSCOutputAccounts(vmOutput *vmcommon.VMOutput) error {
	outputAccounts := process.SortVMOutputInsideData(vmOutput)
	for _, outAcc := range outputAccounts {
		acc, err := tpn.getUserAccount(outAcc.Address)
		if err != nil {
			return err
		}

		storageUpdates := process.GetSortedStorageUpdates(outAcc)
		for _, storeUpdate := range storageUpdates {
			err = acc.DataTrieTracker().SaveKeyValue(storeUpdate.Offset, storeUpdate.Data)
			if err != nil {
				return err
			}
		}

		if outAcc.BalanceDelta != nil && outAcc.BalanceDelta.Cmp(zero) != 0 {
			err = acc.AddToBalance(outAcc.BalanceDelta)
			if err != nil {
				return err
			}
		}

		err = tpn.AccntState.SaveAccount(acc)
		if err != nil {
			return err
		}
	}

	return nil
}

func (tpn *TestProcessorNode) getUserAccount(address []byte) (state.UserAccountHandler, error) {
	acnt, err := tpn.AccntState.LoadAccount(address)
	if err != nil {
		return nil, err
	}

	stAcc, ok := acnt.(state.UserAccountHandler)
	if !ok {
		return nil, process.ErrWrongTypeAssertion
	}

	return stAcc, nil
}

func (tpn *TestProcessorNode) addMockVm(blockchainHook vmcommon.BlockchainHook) {
	mockVM, _ := mock.NewOneSCExecutorMockVM(blockchainHook, TestHasher)
	mockVM.GasForOperation = OpGasValueForMockVm

	_ = tpn.VMContainer.Add(factory.InternalTestingVM, mockVM)
}

func (tpn *TestProcessorNode) initBlockProcessor(stateCheckpointModulus uint) {
	var err error

	if tpn.ShardCoordinator.SelfId() != core.MetachainShardId {
		tpn.ForkDetector, _ = processSync.NewShardForkDetector(tpn.RoundHandler, tpn.BlockBlackListHandler, tpn.BlockTracker, tpn.NodesSetup.GetStartTime())
	} else {
		tpn.ForkDetector, _ = processSync.NewMetaForkDetector(tpn.RoundHandler, tpn.BlockBlackListHandler, tpn.BlockTracker, tpn.NodesSetup.GetStartTime())
	}

	accountsDb := make(map[state.AccountsDbIdentifier]state.AccountsAdapter)
	accountsDb[state.UserAccountsState] = tpn.AccntState
	accountsDb[state.PeerAccountsState] = tpn.PeerState

	coreComponents := GetDefaultCoreComponents()
	coreComponents.InternalMarshalizerField = TestMarshalizer
	coreComponents.HasherField = TestHasher
	coreComponents.Uint64ByteSliceConverterField = TestUint64Converter
	coreComponents.RoundHandlerField = tpn.RoundHandler
	coreComponents.EnableEpochsHandlerField = tpn.EnableEpochsHandler
	coreComponents.EpochNotifierField = tpn.EpochNotifier
	coreComponents.EconomicsDataField = tpn.EconomicsData

	dataComponents := GetDefaultDataComponents()
	dataComponents.Store = tpn.Storage
	dataComponents.DataPool = tpn.DataPool
	dataComponents.BlockChain = tpn.BlockChain

	bootstrapComponents := getDefaultBootstrapComponents(tpn.ShardCoordinator)
	bootstrapComponents.HdrIntegrityVerifier = tpn.HeaderIntegrityVerifier

	statusComponents := GetDefaultStatusComponents()

	triesConfig := config.Config{
		StateTriesConfig: config.StateTriesConfig{
			SnapshotsEnabled:          true,
			CheckpointRoundsModulus:   stateCheckpointModulus,
			UserStatePruningQueueSize: uint(5),
			PeerStatePruningQueueSize: uint(3),
		},
	}

	argumentsBase := block.ArgBaseProcessor{
		CoreComponents:      coreComponents,
		DataComponents:      dataComponents,
		BootstrapComponents: bootstrapComponents,
		StatusComponents:    statusComponents,
		Config:              triesConfig,
		AccountsDB:          accountsDb,
		ForkDetector:        tpn.ForkDetector,
		NodesCoordinator:    tpn.NodesCoordinator,
		FeeHandler:          tpn.FeeAccumulator,
		RequestHandler:      tpn.RequestHandler,
		BlockChainHook:      tpn.BlockchainHook,
		HeaderValidator:     tpn.HeaderValidator,
		BootStorer: &mock.BoostrapStorerMock{
			PutCalled: func(round int64, bootData bootstrapStorage.BootstrapData) error {
				return nil
			},
		},
		BlockTracker:                 tpn.BlockTracker,
		BlockSizeThrottler:           TestBlockSizeThrottler,
		HistoryRepository:            tpn.HistoryRepository,
		EnableRoundsHandler:          coreComponents.EnableRoundsHandler(),
		GasHandler:                   tpn.GasHandler,
		ScheduledTxsExecutionHandler: &testscommon.ScheduledTxsExecutionStub{},
		ProcessedMiniBlocksTracker:   &testscommon.ProcessedMiniBlocksTrackerStub{},
		ReceiptsRepository:           &testscommon.ReceiptsRepositoryStub{},
	}

	if check.IfNil(tpn.EpochStartNotifier) {
		tpn.EpochStartNotifier = notifier.NewEpochStartSubscriptionHandler()
	}

	if tpn.ShardCoordinator.SelfId() == core.MetachainShardId {
		if check.IfNil(tpn.EpochStartTrigger) {
			argsEpochStart := &metachain.ArgsNewMetaEpochStartTrigger{
				GenesisTime: argumentsBase.CoreComponents.RoundHandler().TimeStamp(),
				Settings: &config.EpochStartConfig{
					MinRoundsBetweenEpochs: 1000,
					RoundsPerEpoch:         10000,
				},
				Epoch:              0,
				EpochStartNotifier: tpn.EpochStartNotifier,
				Storage:            tpn.Storage,
				Marshalizer:        TestMarshalizer,
				Hasher:             TestHasher,
				AppStatusHandler:   &statusHandlerMock.AppStatusHandlerStub{},
				DataPool:           tpn.DataPool,
			}
			epochStartTrigger, _ := metachain.NewEpochStartTrigger(argsEpochStart)
			tpn.EpochStartTrigger = &metachain.TestTrigger{}
			tpn.EpochStartTrigger.SetTrigger(epochStartTrigger)
		}

		argumentsBase.EpochStartTrigger = tpn.EpochStartTrigger
		argumentsBase.TxCoordinator = tpn.TxCoordinator

		argsStakingToPeer := scToProtocol.ArgStakingToPeer{
			PubkeyConv:          TestValidatorPubkeyConverter,
			Hasher:              TestHasher,
			Marshalizer:         TestMarshalizer,
			PeerState:           tpn.PeerState,
			BaseState:           tpn.AccntState,
			ArgParser:           tpn.ArgsParser,
			CurrTxs:             tpn.DataPool.CurrentBlockTxs(),
			RatingsData:         tpn.RatingsData,
			EnableEpochsHandler: tpn.EnableEpochsHandler,
		}
		scToProtocolInstance, _ := scToProtocol.NewStakingToPeer(argsStakingToPeer)

		argsEpochStartData := metachain.ArgsNewEpochStartData{
			Marshalizer:         TestMarshalizer,
			Hasher:              TestHasher,
			Store:               tpn.Storage,
			DataPool:            tpn.DataPool,
			BlockTracker:        tpn.BlockTracker,
			ShardCoordinator:    tpn.ShardCoordinator,
			EpochStartTrigger:   tpn.EpochStartTrigger,
			RequestHandler:      tpn.RequestHandler,
			EnableEpochsHandler: tpn.EnableEpochsHandler,
		}
		epochStartDataCreator, _ := metachain.NewEpochStartData(argsEpochStartData)

		economicsDataProvider := metachain.NewEpochEconomicsStatistics()
		argsEpochEconomics := metachain.ArgsNewEpochEconomics{
			Marshalizer:           TestMarshalizer,
			Hasher:                TestHasher,
			Store:                 tpn.Storage,
			ShardCoordinator:      tpn.ShardCoordinator,
			RewardsHandler:        tpn.EconomicsData,
			RoundTime:             tpn.RoundHandler,
			GenesisTotalSupply:    tpn.EconomicsData.GenesisTotalSupply(),
			EconomicsDataNotified: economicsDataProvider,
			StakingV2EnableEpoch:  tpn.EnableEpochs.StakingV2EnableEpoch,
		}
		epochEconomics, _ := metachain.NewEndOfEpochEconomicsDataCreator(argsEpochEconomics)

		systemVM, errGet := tpn.VMContainer.Get(factory.SystemVirtualMachine)
		if errGet != nil {
			log.Error("initBlockProcessor tpn.VMContainer.Get", "error", errGet)
		}
		stakingDataProvider, errRsp := metachain.NewStakingDataProvider(systemVM, "1000")
		if errRsp != nil {
			log.Error("initBlockProcessor NewRewardsStakingProvider", "error", errRsp)
		}

		rewardsStorage, _ := tpn.Storage.GetStorer(dataRetriever.RewardTransactionUnit)
		miniBlockStorage, _ := tpn.Storage.GetStorer(dataRetriever.MiniBlockUnit)
		argsEpochRewards := metachain.RewardsCreatorProxyArgs{
			BaseRewardsCreatorArgs: metachain.BaseRewardsCreatorArgs{
				ShardCoordinator:              tpn.ShardCoordinator,
				PubkeyConverter:               TestAddressPubkeyConverter,
				RewardsStorage:                rewardsStorage,
				MiniBlockStorage:              miniBlockStorage,
				Hasher:                        TestHasher,
				Marshalizer:                   TestMarshalizer,
				DataPool:                      tpn.DataPool,
				ProtocolSustainabilityAddress: testProtocolSustainabilityAddress,
				NodesConfigProvider:           tpn.NodesCoordinator,
				UserAccountsDB:                tpn.AccntState,
				EnableEpochsHandler:           tpn.EnableEpochsHandler,
			},
			StakingDataProvider:   stakingDataProvider,
			RewardsHandler:        tpn.EconomicsData,
			EconomicsDataProvider: economicsDataProvider,
		}
		epochStartRewards, _ := metachain.NewRewardsCreatorProxy(argsEpochRewards)

		validatorInfoStorage, _ := tpn.Storage.GetStorer(dataRetriever.UnsignedTransactionUnit)
		argsEpochValidatorInfo := metachain.ArgsNewValidatorInfoCreator{
			ShardCoordinator:     tpn.ShardCoordinator,
			ValidatorInfoStorage: validatorInfoStorage,
			MiniBlockStorage:     miniBlockStorage,
			Hasher:               TestHasher,
			Marshalizer:          TestMarshalizer,
			DataPool:             tpn.DataPool,
			EnableEpochsHandler:  tpn.EnableEpochsHandler,
		}
		epochStartValidatorInfo, _ := metachain.NewValidatorInfoCreator(argsEpochValidatorInfo)
		argsEpochSystemSC := metachain.ArgsNewEpochStartSystemSCProcessing{
			SystemVM:                systemVM,
			UserAccountsDB:          tpn.AccntState,
			PeerAccountsDB:          tpn.PeerState,
			Marshalizer:             TestMarshalizer,
			StartRating:             tpn.RatingsData.StartRating(),
			ValidatorInfoCreator:    tpn.ValidatorStatisticsProcessor,
			EndOfEpochCallerAddress: vm.EndOfEpochAddress,
			StakingSCAddress:        vm.StakingSCAddress,
			ChanceComputer:          tpn.NodesCoordinator,
			EpochNotifier:           tpn.EpochNotifier,
			GenesisNodesConfig:      tpn.NodesSetup,
			StakingDataProvider:     stakingDataProvider,
			NodesConfigProvider:     tpn.NodesCoordinator,
			ShardCoordinator:        tpn.ShardCoordinator,
			ESDTOwnerAddressBytes:   vm.EndOfEpochAddress,
			EnableEpochsHandler:     tpn.EnableEpochsHandler,
		}
		epochStartSystemSCProcessor, _ := metachain.NewSystemSCProcessor(argsEpochSystemSC)
		tpn.EpochStartSystemSCProcessor = epochStartSystemSCProcessor

		arguments := block.ArgMetaProcessor{
			ArgBaseProcessor:             argumentsBase,
			SCToProtocol:                 scToProtocolInstance,
			PendingMiniBlocksHandler:     &mock.PendingMiniBlocksHandlerStub{},
			EpochEconomics:               epochEconomics,
			EpochStartDataCreator:        epochStartDataCreator,
			EpochRewardsCreator:          epochStartRewards,
			EpochValidatorInfoCreator:    epochStartValidatorInfo,
			ValidatorStatisticsProcessor: tpn.ValidatorStatisticsProcessor,
			EpochSystemSCProcessor:       epochStartSystemSCProcessor,
		}

		tpn.BlockProcessor, err = block.NewMetaProcessor(arguments)
	} else {
		if check.IfNil(tpn.EpochStartTrigger) {
			argsPeerMiniBlocksSyncer := shardchain.ArgPeerMiniBlockSyncer{
				MiniBlocksPool:     tpn.DataPool.MiniBlocks(),
				ValidatorsInfoPool: tpn.DataPool.ValidatorsInfo(),
				RequestHandler:     tpn.RequestHandler,
			}
			peerMiniBlocksSyncer, _ := shardchain.NewPeerMiniBlockSyncer(argsPeerMiniBlocksSyncer)
			argsShardEpochStart := &shardchain.ArgsShardEpochStartTrigger{
				Marshalizer:          TestMarshalizer,
				Hasher:               TestHasher,
				HeaderValidator:      tpn.HeaderValidator,
				Uint64Converter:      TestUint64Converter,
				DataPool:             tpn.DataPool,
				Storage:              tpn.Storage,
				RequestHandler:       tpn.RequestHandler,
				Epoch:                0,
				Validity:             1,
				Finality:             1,
				EpochStartNotifier:   tpn.EpochStartNotifier,
				PeerMiniBlocksSyncer: peerMiniBlocksSyncer,
				RoundHandler:         tpn.RoundHandler,
				AppStatusHandler:     &statusHandlerMock.AppStatusHandlerStub{},
				EnableEpochsHandler:  tpn.EnableEpochsHandler,
			}
			epochStartTrigger, _ := shardchain.NewEpochStartTrigger(argsShardEpochStart)
			tpn.EpochStartTrigger = &shardchain.TestTrigger{}
			tpn.EpochStartTrigger.SetTrigger(epochStartTrigger)
		}

		argumentsBase.EpochStartTrigger = tpn.EpochStartTrigger
		argumentsBase.BlockChainHook = tpn.BlockchainHook
		argumentsBase.TxCoordinator = tpn.TxCoordinator
		argumentsBase.ScheduledTxsExecutionHandler = &testscommon.ScheduledTxsExecutionStub{}

		arguments := block.ArgShardProcessor{
			ArgBaseProcessor: argumentsBase,
		}

		tpn.BlockProcessor, err = block.NewShardProcessor(arguments)
	}

	if err != nil {
		panic(fmt.Sprintf("error creating blockprocessor: %s", err.Error()))
	}
}

func (tpn *TestProcessorNode) setGenesisBlock() {
	genesisBlock := tpn.GenesisBlocks[tpn.ShardCoordinator.SelfId()]
	_ = tpn.BlockChain.SetGenesisHeader(genesisBlock)
	hash, _ := core.CalculateHash(TestMarshalizer, TestHasher, genesisBlock)
	tpn.BlockChain.SetGenesisHeaderHash(hash)
	log.Info("set genesis",
		"shard ID", tpn.ShardCoordinator.SelfId(),
		"hash", hex.EncodeToString(hash),
	)
}

func (tpn *TestProcessorNode) initNode() {
	var err error

	coreComponents := GetDefaultCoreComponents()
	coreComponents.InternalMarshalizerField = TestMarshalizer
	coreComponents.VmMarshalizerField = TestVmMarshalizer
	coreComponents.TxMarshalizerField = TestTxSignMarshalizer
	coreComponents.HasherField = TestHasher
	coreComponents.AddressPubKeyConverterField = TestAddressPubkeyConverter
	coreComponents.ValidatorPubKeyConverterField = TestValidatorPubkeyConverter
	coreComponents.ChainIdCalled = func() string {
		return string(tpn.ChainID)
	}
	coreComponents.MinTransactionVersionCalled = func() uint32 {
		return tpn.MinTransactionVersion
	}
	coreComponents.TxVersionCheckField = versioning.NewTxVersionChecker(tpn.MinTransactionVersion)
	coreComponents.Uint64ByteSliceConverterField = TestUint64Converter
	coreComponents.EconomicsDataField = tpn.EconomicsData
	coreComponents.APIEconomicsHandler = tpn.EconomicsData
	coreComponents.SyncTimerField = &mock.SyncTimerMock{}
	coreComponents.EnableEpochsHandlerField = tpn.EnableEpochsHandler
	coreComponents.EpochNotifierField = tpn.EpochNotifier
	coreComponents.ArwenChangeLockerInternal = tpn.ArwenChangeLocker
	hardforkPubKeyBytes, _ := coreComponents.ValidatorPubKeyConverterField.Decode(hardforkPubKey)
	coreComponents.HardforkTriggerPubKeyField = hardforkPubKeyBytes

	dataComponents := GetDefaultDataComponents()
	dataComponents.BlockChain = tpn.BlockChain
	dataComponents.DataPool = tpn.DataPool
	dataComponents.Store = tpn.Storage

	bootstrapComponents := getDefaultBootstrapComponents(tpn.ShardCoordinator)

	processComponents := GetDefaultProcessComponents()
	processComponents.BlockProcess = tpn.BlockProcessor
	processComponents.ResFinder = tpn.ResolverFinder
	processComponents.HeaderIntegrVerif = tpn.HeaderIntegrityVerifier
	processComponents.HeaderSigVerif = tpn.HeaderSigVerifier
	processComponents.BlackListHdl = tpn.BlockBlackListHandler
	processComponents.NodesCoord = tpn.NodesCoordinator
	processComponents.ShardCoord = tpn.ShardCoordinator
	processComponents.IntContainer = tpn.InterceptorsContainer
	processComponents.HistoryRepositoryInternal = tpn.HistoryRepository
	processComponents.WhiteListHandlerInternal = tpn.WhiteListHandler
	processComponents.WhiteListerVerifiedTxsInternal = tpn.WhiteListerVerifiedTxs
	processComponents.TxsSenderHandlerField = createTxsSender(tpn.ShardCoordinator, tpn.Messenger)
	processComponents.HardforkTriggerField = tpn.HardforkTrigger

	cryptoComponents := GetDefaultCryptoComponents()
	cryptoComponents.PrivKey = tpn.NodeKeys.Sk
	cryptoComponents.PubKey = tpn.NodeKeys.Pk
	cryptoComponents.TxSig = tpn.OwnAccount.SingleSigner
	cryptoComponents.BlockSig = tpn.OwnAccount.SingleSigner
	cryptoComponents.MultiSig = tpn.MultiSigner
	cryptoComponents.BlKeyGen = tpn.OwnAccount.KeygenTxSign
	cryptoComponents.TxKeyGen = TestKeyGenForAccounts

	stateComponents := GetDefaultStateComponents()
	stateComponents.Accounts = tpn.AccntState
	stateComponents.AccountsAPI = tpn.AccntState

	finalProvider, _ := blockInfoProviders.NewFinalBlockInfo(dataComponents.BlockChain)
	finalAccountsApi, _ := state.NewAccountsDBApi(tpn.AccntState, finalProvider)

	currentProvider, _ := blockInfoProviders.NewCurrentBlockInfo(dataComponents.BlockChain)
	currentAccountsApi, _ := state.NewAccountsDBApi(tpn.AccntState, currentProvider)

	historicalAccountsApi, _ := state.NewAccountsDBApiWithHistory(tpn.AccntState)

	argsAccountsRepo := state.ArgsAccountsRepository{
		FinalStateAccountsWrapper:      finalAccountsApi,
		CurrentStateAccountsWrapper:    currentAccountsApi,
		HistoricalStateAccountsWrapper: historicalAccountsApi,
	}
	stateComponents.AccountsRepo, _ = state.NewAccountsRepository(argsAccountsRepo)

	networkComponents := GetDefaultNetworkComponents()
	networkComponents.Messenger = tpn.Messenger

	tpn.Node, err = node.NewNode(
		node.WithAddressSignatureSize(64),
		node.WithValidatorSignatureSize(48),
		node.WithBootstrapComponents(bootstrapComponents),
		node.WithCoreComponents(coreComponents),
		node.WithDataComponents(dataComponents),
		node.WithProcessComponents(processComponents),
		node.WithCryptoComponents(cryptoComponents),
		node.WithNetworkComponents(networkComponents),
		node.WithStateComponents(stateComponents),
		node.WithPeerDenialEvaluator(&mock.PeerDenialEvaluatorStub{}),
	)
	log.LogIfError(err)

	err = nodeDebugFactory.CreateInterceptedDebugHandler(
		tpn.Node,
		tpn.InterceptorsContainer,
		tpn.ResolverFinder,
		config.InterceptorResolverDebugConfig{
			Enabled:                    true,
			CacheSize:                  1000,
			EnablePrint:                true,
			IntervalAutoPrintInSeconds: 1,
			NumRequestsThreshold:       1,
			NumResolveFailureThreshold: 1,
			DebugLineExpiration:        1000,
		},
	)
	log.LogIfError(err)
}

// SendTransaction can send a transaction (it does the dispatching)
func (tpn *TestProcessorNode) SendTransaction(tx *dataTransaction.Transaction) (string, error) {
	tx, txHash, err := tpn.Node.CreateTransaction(
		tx.Nonce,
		tx.Value.String(),
		TestAddressPubkeyConverter.Encode(tx.RcvAddr),
		nil,
		TestAddressPubkeyConverter.Encode(tx.SndAddr),
		nil,
		tx.GasPrice,
		tx.GasLimit,
		tx.Data,
		hex.EncodeToString(tx.Signature),
		string(tx.ChainID),
		tx.Version,
		tx.Options,
	)
	if err != nil {
		return "", err
	}

	err = tpn.Node.ValidateTransaction(tx)
	if err != nil {
		return "", err
	}

	_, err = tpn.Node.SendBulkTransactions([]*dataTransaction.Transaction{tx})
	if err != nil {
		return "", err
	}

	return hex.EncodeToString(txHash), err
}

func (tpn *TestProcessorNode) addHandlersForCounters() {
	hdrHandlers := func(header data.HeaderHandler, key []byte) {
		atomic.AddInt32(&tpn.CounterHdrRecv, 1)
	}

	if tpn.ShardCoordinator.SelfId() == core.MetachainShardId {
		tpn.DataPool.Headers().RegisterHandler(hdrHandlers)
	} else {
		txHandler := func(key []byte, value interface{}) {
			tx, _ := tpn.DataPool.Transactions().SearchFirstData(key)
			tpn.ReceivedTransactions.Store(string(key), tx)
			atomic.AddInt32(&tpn.CounterTxRecv, 1)
		}
		mbHandlers := func(key []byte, value interface{}) {
			atomic.AddInt32(&tpn.CounterMbRecv, 1)
		}

		tpn.DataPool.UnsignedTransactions().RegisterOnAdded(txHandler)
		tpn.DataPool.Transactions().RegisterOnAdded(txHandler)
		tpn.DataPool.RewardTransactions().RegisterOnAdded(txHandler)
		tpn.DataPool.Headers().RegisterHandler(hdrHandlers)
		tpn.DataPool.MiniBlocks().RegisterHandler(mbHandlers, core.UniqueIdentifier())
	}
}

// StartSync calls Bootstrapper.StartSync. Errors if bootstrapper is not set
func (tpn *TestProcessorNode) StartSync() error {
	if tpn.Bootstrapper == nil || fmt.Sprintf("%T", tpn.Bootstrapper) == "*mock.testBootstrapperMock" {
		return errors.New("no bootstrapper available")
	}

	tpn.Bootstrapper.StartSyncingBlocks()

	return nil
}

// LoadTxSignSkBytes alters the already generated sk/pk pair
func (tpn *TestProcessorNode) LoadTxSignSkBytes(skBytes []byte) {
	tpn.OwnAccount.LoadTxSignSkBytes(skBytes)
}

// ProposeBlock proposes a new block
func (tpn *TestProcessorNode) ProposeBlock(round uint64, nonce uint64) (data.BodyHandler, data.HeaderHandler, [][]byte) {
	startTime := time.Now()
	maxTime := time.Second * 2

	haveTime := func() bool {
		elapsedTime := time.Since(startTime)
		remainingTime := maxTime - elapsedTime
		return remainingTime > 0
	}

	blockHeader, err := tpn.BlockProcessor.CreateNewHeader(round, nonce)
	if err != nil {
		return nil, nil, nil
	}

	err = blockHeader.SetShardID(tpn.ShardCoordinator.SelfId())
	if err != nil {
		log.Warn("blockHeader.SetShardID", "error", err.Error())
		return nil, nil, nil
	}

	err = blockHeader.SetPubKeysBitmap([]byte{1})
	if err != nil {
		log.Warn("blockHeader.SetPubKeysBitmap", "error", err.Error())
		return nil, nil, nil
	}

	currHdr := tpn.BlockChain.GetCurrentBlockHeader()
	currHdrHash := tpn.BlockChain.GetCurrentBlockHeaderHash()
	if check.IfNil(currHdr) {
		currHdr = tpn.BlockChain.GetGenesisHeader()
		currHdrHash = tpn.BlockChain.GetGenesisHeaderHash()
	}

	err = blockHeader.SetPrevHash(currHdrHash)
	if err != nil {
		log.Warn("blockHeader.SetPrevHash", "error", err.Error())
		return nil, nil, nil
	}

	err = blockHeader.SetPrevRandSeed(currHdr.GetRandSeed())
	if err != nil {
		log.Warn("blockHeader.SetPrevRandSeed", "error", err.Error())
		return nil, nil, nil
	}

	sig, _ := TestMultiSig.AggregateSigs(nil)
	err = blockHeader.SetSignature(sig)
	if err != nil {
		log.Warn("blockHeader.SetSignature", "error", err.Error())
		return nil, nil, nil
	}

	err = blockHeader.SetRandSeed(sig)
	if err != nil {
		log.Warn("blockHeader.SetRandSeed", "error", err.Error())
		return nil, nil, nil
	}

	err = blockHeader.SetLeaderSignature([]byte("leader sign"))
	if err != nil {
		log.Warn("blockHeader.SetLeaderSignature", "error", err.Error())
		return nil, nil, nil
	}

	err = blockHeader.SetChainID(tpn.ChainID)
	if err != nil {
		log.Warn("blockHeader.SetChainID", "error", err.Error())
		return nil, nil, nil
	}

	err = blockHeader.SetSoftwareVersion(SoftwareVersion)
	if err != nil {
		log.Warn("blockHeader.SetSoftwareVersion", "error", err.Error())
		return nil, nil, nil
	}

	genesisRound := tpn.BlockChain.GetGenesisHeader().GetRound()
	err = blockHeader.SetTimeStamp((round - genesisRound) * uint64(tpn.RoundHandler.TimeDuration().Seconds()))
	if err != nil {
		log.Warn("blockHeader.SetTimeStamp", "error", err.Error())
		return nil, nil, nil
	}

	blockHeader, blockBody, err := tpn.BlockProcessor.CreateBlock(blockHeader, haveTime)
	if err != nil {
		log.Warn("createBlockBody", "error", err.Error())
		return nil, nil, nil
	}

	shardBlockBody, ok := blockBody.(*dataBlock.Body)
	txHashes := make([][]byte, 0)
	if !ok {
		return blockBody, blockHeader, txHashes
	}

	for _, mb := range shardBlockBody.MiniBlocks {
		if mb.Type == dataBlock.PeerBlock {
			continue
		}
		for _, hash := range mb.TxHashes {
			copiedHash := make([]byte, len(hash))
			copy(copiedHash, hash)
			txHashes = append(txHashes, copiedHash)
		}
	}

	return blockBody, blockHeader, txHashes
}

// BroadcastBlock broadcasts the block and body to the connected peers
func (tpn *TestProcessorNode) BroadcastBlock(body data.BodyHandler, header data.HeaderHandler) {
	_ = tpn.BroadcastMessenger.BroadcastBlock(body, header)

	time.Sleep(tpn.WaitTime)

	miniBlocks, transactions, _ := tpn.BlockProcessor.MarshalizedDataToBroadcast(header, body)
	_ = tpn.BroadcastMessenger.BroadcastMiniBlocks(miniBlocks)
	_ = tpn.BroadcastMessenger.BroadcastTransactions(transactions)
}

// WhiteListBody will whitelist all miniblocks from the given body for all the given nodes
func (tpn *TestProcessorNode) WhiteListBody(nodes []*TestProcessorNode, bodyHandler data.BodyHandler) {
	body, ok := bodyHandler.(*dataBlock.Body)
	if !ok {
		return
	}

	mbHashes := make([][]byte, 0)
	txHashes := make([][]byte, 0)
	for _, miniBlock := range body.MiniBlocks {
		mbHash, err := core.CalculateHash(TestMarshalizer, TestHasher, miniBlock)
		if err != nil {
			continue
		}

		mbHashes = append(mbHashes, mbHash)
		txHashes = append(txHashes, miniBlock.TxHashes...)
	}

	if len(mbHashes) > 0 {
		for _, n := range nodes {
			n.WhiteListHandler.Add(mbHashes)
			n.WhiteListHandler.Add(txHashes)
		}
	}
}

// CommitBlock commits the block and body
func (tpn *TestProcessorNode) CommitBlock(body data.BodyHandler, header data.HeaderHandler) {
	_ = tpn.BlockProcessor.CommitBlock(header, body)
}

// GetShardHeader returns the first *dataBlock.Header stored in datapools having the nonce provided as parameter
func (tpn *TestProcessorNode) GetShardHeader(nonce uint64) (data.HeaderHandler, error) {
	invalidCachers := tpn.DataPool == nil || tpn.DataPool.Headers() == nil
	if invalidCachers {
		return nil, errors.New("invalid data pool")
	}

	headerObjects, _, err := tpn.DataPool.Headers().GetHeadersByNonceAndShardId(nonce, tpn.ShardCoordinator.SelfId())
	if err != nil {
		return nil, errors.New(fmt.Sprintf("no headers found for nonce %d and shard id %d %s", nonce, tpn.ShardCoordinator.SelfId(), err.Error()))
	}

	headerObject := headerObjects[len(headerObjects)-1]

	header, ok := headerObject.(*dataBlock.Header)
	if !ok {
		return nil, errors.New(fmt.Sprintf("not a *dataBlock.Header stored in headers found for nonce and shard id %d %d", nonce, tpn.ShardCoordinator.SelfId()))
	}

	return header, nil
}

// GetBlockBody returns the body for provided header parameter
func (tpn *TestProcessorNode) GetBlockBody(header data.HeaderHandler) (*dataBlock.Body, error) {
	invalidCachers := tpn.DataPool == nil || tpn.DataPool.MiniBlocks() == nil
	if invalidCachers {
		return nil, errors.New("invalid data pool")
	}

	body := &dataBlock.Body{}
	for _, miniBlockHeader := range header.GetMiniBlockHeaderHandlers() {
		miniBlockHash := miniBlockHeader.GetHash()

		mbObject, ok := tpn.DataPool.MiniBlocks().Get(miniBlockHash)
		if !ok {
			return nil, errors.New(fmt.Sprintf("no miniblock found for hash %s", hex.EncodeToString(miniBlockHash)))
		}

		mb, ok := mbObject.(*dataBlock.MiniBlock)
		if !ok {
			return nil, errors.New(fmt.Sprintf("not a *dataBlock.MiniBlock stored in miniblocks found for hash %s", hex.EncodeToString(miniBlockHash)))
		}

		body.MiniBlocks = append(body.MiniBlocks, mb)
	}

	return body, nil
}

// GetMetaBlockBody returns the body for provided header parameter
func (tpn *TestProcessorNode) GetMetaBlockBody(header *dataBlock.MetaBlock) (*dataBlock.Body, error) {
	invalidCachers := tpn.DataPool == nil || tpn.DataPool.MiniBlocks() == nil
	if invalidCachers {
		return nil, errors.New("invalid data pool")
	}

	body := &dataBlock.Body{}
	for _, miniBlockHeader := range header.MiniBlockHeaders {
		miniBlockHash := miniBlockHeader.Hash

		mbObject, ok := tpn.DataPool.MiniBlocks().Get(miniBlockHash)
		if !ok {
			return nil, errors.New(fmt.Sprintf("no miniblock found for hash %s", hex.EncodeToString(miniBlockHash)))
		}

		mb, ok := mbObject.(*dataBlock.MiniBlock)
		if !ok {
			return nil, errors.New(fmt.Sprintf("not a *dataBlock.MiniBlock stored in miniblocks found for hash %s", hex.EncodeToString(miniBlockHash)))
		}

		body.MiniBlocks = append(body.MiniBlocks, mb)
	}

	return body, nil
}

// GetMetaHeader returns the first *dataBlock.MetaBlock stored in datapools having the nonce provided as parameter
func (tpn *TestProcessorNode) GetMetaHeader(nonce uint64) (*dataBlock.MetaBlock, error) {
	invalidCachers := tpn.DataPool == nil || tpn.DataPool.Headers() == nil
	if invalidCachers {
		return nil, errors.New("invalid data pool")
	}

	headerObjects, _, err := tpn.DataPool.Headers().GetHeadersByNonceAndShardId(nonce, core.MetachainShardId)
	if err != nil {
		return nil, errors.New(fmt.Sprintf("no headers found for nonce and shard id %d %d %s", nonce, core.MetachainShardId, err.Error()))
	}

	headerObject := headerObjects[len(headerObjects)-1]

	header, ok := headerObject.(*dataBlock.MetaBlock)
	if !ok {
		return nil, errors.New(fmt.Sprintf("not a *dataBlock.MetaBlock stored in headers found for nonce and shard id %d %d", nonce, core.MetachainShardId))
	}

	return header, nil
}

// SyncNode tries to process and commit a block already stored in data pool with provided nonce
func (tpn *TestProcessorNode) SyncNode(nonce uint64) error {
	if tpn.ShardCoordinator.SelfId() == core.MetachainShardId {
		return tpn.syncMetaNode(nonce)
	} else {
		return tpn.syncShardNode(nonce)
	}
}

func (tpn *TestProcessorNode) syncShardNode(nonce uint64) error {
	header, err := tpn.GetShardHeader(nonce)
	if err != nil {
		return err
	}

	body, err := tpn.GetBlockBody(header)
	if err != nil {
		return err
	}

	err = tpn.BlockProcessor.ProcessBlock(
		header,
		body,
		func() time.Duration {
			return time.Second * 5
		},
	)
	if err != nil {
		return err
	}

	err = tpn.BlockProcessor.CommitBlock(header, body)
	if err != nil {
		return err
	}

	return nil
}

func (tpn *TestProcessorNode) syncMetaNode(nonce uint64) error {
	header, err := tpn.GetMetaHeader(nonce)
	if err != nil {
		return err
	}

	body, err := tpn.GetMetaBlockBody(header)
	if err != nil {
		return err
	}

	err = tpn.BlockProcessor.ProcessBlock(
		header,
		body,
		func() time.Duration {
			return time.Second * 2
		},
	)
	if err != nil {
		return err
	}

	err = tpn.BlockProcessor.CommitBlock(header, body)
	if err != nil {
		return err
	}

	return nil
}

// SetAccountNonce sets the account nonce with journal
func (tpn *TestProcessorNode) SetAccountNonce(nonce uint64) error {
	nodeAccount, _ := tpn.AccntState.LoadAccount(tpn.OwnAccount.Address)
	nodeAccount.(state.UserAccountHandler).IncreaseNonce(nonce)

	err := tpn.AccntState.SaveAccount(nodeAccount)
	if err != nil {
		return err
	}

	_, err = tpn.AccntState.Commit()
	if err != nil {
		return err
	}

	return nil
}

// MiniBlocksPresent checks if the all the miniblocks are present in the pool
func (tpn *TestProcessorNode) MiniBlocksPresent(hashes [][]byte) bool {
	mbCacher := tpn.DataPool.MiniBlocks()
	for i := 0; i < len(hashes); i++ {
		ok := mbCacher.Has(hashes[i])
		if !ok {
			return false
		}
	}

	return true
}

func (tpn *TestProcessorNode) initRoundHandler() {
	tpn.RoundHandler = &mock.RoundHandlerMock{TimeDurationField: 5 * time.Second}
}

func (tpn *TestProcessorNode) initRequestedItemsHandler() {
	tpn.RequestedItemsHandler = timecache.NewTimeCache(roundDuration)
}

func (tpn *TestProcessorNode) initBlockTracker() {
	argBaseTracker := track.ArgBaseTracker{
		Hasher:           TestHasher,
		HeaderValidator:  tpn.HeaderValidator,
		Marshalizer:      TestMarshalizer,
		RequestHandler:   tpn.RequestHandler,
		RoundHandler:     tpn.RoundHandler,
		ShardCoordinator: tpn.ShardCoordinator,
		Store:            tpn.Storage,
		StartHeaders:     tpn.GenesisBlocks,
		PoolsHolder:      tpn.DataPool,
		WhitelistHandler: tpn.WhiteListHandler,
		FeeHandler:       tpn.EconomicsData,
	}

	if tpn.ShardCoordinator.SelfId() != core.MetachainShardId {
		arguments := track.ArgShardTracker{
			ArgBaseTracker: argBaseTracker,
		}

		tpn.BlockTracker, _ = track.NewShardBlockTrack(arguments)
	} else {
		arguments := track.ArgMetaTracker{
			ArgBaseTracker: argBaseTracker,
		}

		tpn.BlockTracker, _ = track.NewMetaBlockTrack(arguments)
	}
}

func (tpn *TestProcessorNode) initHeaderValidator() {
	argsHeaderValidator := block.ArgsHeaderValidator{
		Hasher:      TestHasher,
		Marshalizer: TestMarshalizer,
	}

	tpn.HeaderValidator, _ = block.NewHeaderValidator(argsHeaderValidator)
}

func (tpn *TestProcessorNode) createHeartbeatWithHardforkTrigger() {
	cacher := testscommon.NewCacherMock()
	psh, err := peerSignatureHandler.NewPeerSignatureHandler(
		cacher,
		tpn.OwnAccount.BlockSingleSigner,
		tpn.OwnAccount.KeygenBlockSign,
	)
	log.LogIfError(err)

	cryptoComponents := GetDefaultCryptoComponents()
	cryptoComponents.PrivKey = tpn.NodeKeys.Sk
	cryptoComponents.PubKey = tpn.NodeKeys.Pk
	cryptoComponents.TxSig = tpn.OwnAccount.SingleSigner
	cryptoComponents.BlockSig = tpn.OwnAccount.SingleSigner
	cryptoComponents.MultiSig = tpn.MultiSigner
	cryptoComponents.BlKeyGen = tpn.OwnAccount.KeygenTxSign
	cryptoComponents.TxKeyGen = TestKeyGenForAccounts
	cryptoComponents.PeerSignHandler = psh

	networkComponents := GetDefaultNetworkComponents()
	networkComponents.Messenger = tpn.Messenger
	networkComponents.InputAntiFlood = &mock.NilAntifloodHandler{}

	processComponents := GetDefaultProcessComponents()
	processComponents.BlockProcess = tpn.BlockProcessor
	processComponents.ResFinder = tpn.ResolverFinder
	processComponents.HeaderIntegrVerif = tpn.HeaderIntegrityVerifier
	processComponents.HeaderSigVerif = tpn.HeaderSigVerifier
	processComponents.BlackListHdl = tpn.BlockBlackListHandler
	processComponents.NodesCoord = tpn.NodesCoordinator
	processComponents.ShardCoord = tpn.ShardCoordinator
	processComponents.IntContainer = tpn.InterceptorsContainer
	processComponents.ValidatorStatistics = &mock.ValidatorStatisticsProcessorStub{
		GetValidatorInfoForRootHashCalled: func(_ []byte) (map[uint32][]*state.ValidatorInfo, error) {
			return map[uint32][]*state.ValidatorInfo{
				0: {{PublicKey: []byte("pk0")}},
			}, nil
		},
	}
	processComponents.ValidatorProvider = &mock.ValidatorsProviderStub{}
	processComponents.EpochTrigger = tpn.EpochStartTrigger
	processComponents.EpochNotifier = tpn.EpochStartNotifier
	processComponents.WhiteListerVerifiedTxsInternal = tpn.WhiteListerVerifiedTxs
	processComponents.WhiteListHandlerInternal = tpn.WhiteListHandler
	processComponents.HistoryRepositoryInternal = tpn.HistoryRepository
	processComponents.TxsSenderHandlerField = createTxsSender(tpn.ShardCoordinator, tpn.Messenger)

	processComponents.HardforkTriggerField = tpn.HardforkTrigger

	err = tpn.Node.ApplyOptions(
		node.WithCryptoComponents(cryptoComponents),
		node.WithProcessComponents(processComponents),
	)
	log.LogIfError(err)

	// TODO: remove it with heartbeat v1 cleanup
	// =============== Heartbeat ============== //
	redundancyHandler := &mock.RedundancyHandlerStub{}

	hbConfig := config.HeartbeatConfig{
		MinTimeToWaitBetweenBroadcastsInSec: 4,
		MaxTimeToWaitBetweenBroadcastsInSec: 6,
		DurationToConsiderUnresponsiveInSec: 60,
		HeartbeatRefreshIntervalInSec:       5,
		HideInactiveValidatorIntervalInSec:  600,
	}

	hbFactoryArgs := mainFactory.HeartbeatComponentsFactoryArgs{
		Config: config.Config{
			Heartbeat: hbConfig,
		},
		Prefs:             config.Preferences{},
		RedundancyHandler: redundancyHandler,
		CoreComponents:    tpn.Node.GetCoreComponents(),
		DataComponents:    tpn.Node.GetDataComponents(),
		NetworkComponents: tpn.Node.GetNetworkComponents(),
		CryptoComponents:  tpn.Node.GetCryptoComponents(),
		ProcessComponents: tpn.Node.GetProcessComponents(),
	}

	heartbeatFactory, err := mainFactory.NewHeartbeatComponentsFactory(hbFactoryArgs)
	log.LogIfError(err)

	managedHeartbeatComponents, err := mainFactory.NewManagedHeartbeatComponents(heartbeatFactory)
	log.LogIfError(err)

	err = managedHeartbeatComponents.Create()
	log.LogIfError(err)

	err = tpn.Node.ApplyOptions(
		node.WithHeartbeatComponents(managedHeartbeatComponents),
	)
	log.LogIfError(err)

	// ============== HeartbeatV2 ============= //
	hbv2Config := config.HeartbeatV2Config{
		PeerAuthenticationTimeBetweenSendsInSec:          5,
		PeerAuthenticationTimeBetweenSendsWhenErrorInSec: 1,
		PeerAuthenticationThresholdBetweenSends:          0.1,
		HeartbeatTimeBetweenSendsInSec:                   2,
		HeartbeatTimeBetweenSendsWhenErrorInSec:          1,
		HeartbeatThresholdBetweenSends:                   0.1,
		HeartbeatExpiryTimespanInSec:                     300,
		MinPeersThreshold:                                0.8,
		DelayBetweenRequestsInSec:                        10,
		MaxTimeoutInSec:                                  60,
		DelayBetweenConnectionNotificationsInSec:         5,
		MaxMissingKeysInRequest:                          100,
		MaxDurationPeerUnresponsiveInSec:                 10,
		HideInactiveValidatorIntervalInSec:               60,
		HardforkTimeBetweenSendsInSec:                    2,
		TimeBetweenConnectionsMetricsUpdateInSec:         10,
		HeartbeatPool: config.CacheConfig{
			Type:     "LRU",
			Capacity: 1000,
			Shards:   1,
		},
	}

	hbv2FactoryArgs := mainFactory.ArgHeartbeatV2ComponentsFactory{
		Config: config.Config{
			HeartbeatV2: hbv2Config,
			Hardfork: config.HardforkConfig{
				PublicKeyToListenFrom: hardforkPubKey,
			},
		},
		BoostrapComponents: tpn.Node.GetBootstrapComponents(),
		CoreComponents:     tpn.Node.GetCoreComponents(),
		DataComponents:     tpn.Node.GetDataComponents(),
		NetworkComponents:  tpn.Node.GetNetworkComponents(),
		CryptoComponents:   tpn.Node.GetCryptoComponents(),
		ProcessComponents:  tpn.Node.GetProcessComponents(),
	}

	heartbeatV2Factory, err := mainFactory.NewHeartbeatV2ComponentsFactory(hbv2FactoryArgs)
	log.LogIfError(err)

	managedHeartbeatV2Components, err := mainFactory.NewManagedHeartbeatV2Components(heartbeatV2Factory)
	log.LogIfError(err)

	err = managedHeartbeatV2Components.Create()
	log.LogIfError(err)

	err = tpn.Node.ApplyOptions(
		node.WithHeartbeatV2Components(managedHeartbeatV2Components),
	)
	log.LogIfError(err)
}

// CreateEnableEpochsConfig creates enable epochs definitions to be used in tests
func CreateEnableEpochsConfig() config.EnableEpochs {
	return config.EnableEpochs{
		SCDeployEnableEpoch:                               UnreachableEpoch,
		BuiltInFunctionsEnableEpoch:                       0,
		RelayedTransactionsEnableEpoch:                    UnreachableEpoch,
		PenalizedTooMuchGasEnableEpoch:                    UnreachableEpoch,
		SwitchJailWaitingEnableEpoch:                      UnreachableEpoch,
		SwitchHysteresisForMinNodesEnableEpoch:            UnreachableEpoch,
		BelowSignedThresholdEnableEpoch:                   UnreachableEpoch,
		TransactionSignedWithTxHashEnableEpoch:            UnreachableEpoch,
		MetaProtectionEnableEpoch:                         UnreachableEpoch,
		AheadOfTimeGasUsageEnableEpoch:                    UnreachableEpoch,
		GasPriceModifierEnableEpoch:                       UnreachableEpoch,
		RepairCallbackEnableEpoch:                         UnreachableEpoch,
		BlockGasAndFeesReCheckEnableEpoch:                 UnreachableEpoch,
		StakingV2EnableEpoch:                              UnreachableEpoch,
		StakeEnableEpoch:                                  0,
		DoubleKeyProtectionEnableEpoch:                    0,
		ESDTEnableEpoch:                                   UnreachableEpoch,
		GovernanceEnableEpoch:                             UnreachableEpoch,
		DelegationManagerEnableEpoch:                      UnreachableEpoch,
		DelegationSmartContractEnableEpoch:                UnreachableEpoch,
		CorrectLastUnjailedEnableEpoch:                    UnreachableEpoch,
		BalanceWaitingListsEnableEpoch:                    UnreachableEpoch,
		ReturnDataToLastTransferEnableEpoch:               UnreachableEpoch,
		SenderInOutTransferEnableEpoch:                    UnreachableEpoch,
		RelayedTransactionsV2EnableEpoch:                  UnreachableEpoch,
		UnbondTokensV2EnableEpoch:                         UnreachableEpoch,
		SaveJailedAlwaysEnableEpoch:                       UnreachableEpoch,
		ValidatorToDelegationEnableEpoch:                  UnreachableEpoch,
		ReDelegateBelowMinCheckEnableEpoch:                UnreachableEpoch,
		WaitingListFixEnableEpoch:                         UnreachableEpoch,
		IncrementSCRNonceInMultiTransferEnableEpoch:       UnreachableEpoch,
		ESDTMultiTransferEnableEpoch:                      UnreachableEpoch,
		GlobalMintBurnDisableEpoch:                        UnreachableEpoch,
		ESDTTransferRoleEnableEpoch:                       UnreachableEpoch,
		BuiltInFunctionOnMetaEnableEpoch:                  UnreachableEpoch,
		ComputeRewardCheckpointEnableEpoch:                UnreachableEpoch,
		SCRSizeInvariantCheckEnableEpoch:                  UnreachableEpoch,
		BackwardCompSaveKeyValueEnableEpoch:               UnreachableEpoch,
		ESDTNFTCreateOnMultiShardEnableEpoch:              UnreachableEpoch,
		MetaESDTSetEnableEpoch:                            UnreachableEpoch,
		AddTokensToDelegationEnableEpoch:                  UnreachableEpoch,
		MultiESDTTransferFixOnCallBackOnEnableEpoch:       UnreachableEpoch,
		OptimizeGasUsedInCrossMiniBlocksEnableEpoch:       UnreachableEpoch,
		CorrectFirstQueuedEpoch:                           UnreachableEpoch,
		CorrectJailedNotUnstakedEmptyQueueEpoch:           UnreachableEpoch,
		FixOOGReturnCodeEnableEpoch:                       UnreachableEpoch,
		RemoveNonUpdatedStorageEnableEpoch:                UnreachableEpoch,
		DeleteDelegatorAfterClaimRewardsEnableEpoch:       UnreachableEpoch,
		OptimizeNFTStoreEnableEpoch:                       UnreachableEpoch,
		CreateNFTThroughExecByCallerEnableEpoch:           UnreachableEpoch,
		StopDecreasingValidatorRatingWhenStuckEnableEpoch: UnreachableEpoch,
		FrontRunningProtectionEnableEpoch:                 UnreachableEpoch,
		IsPayableBySCEnableEpoch:                          UnreachableEpoch,
		CleanUpInformativeSCRsEnableEpoch:                 UnreachableEpoch,
		StorageAPICostOptimizationEnableEpoch:             UnreachableEpoch,
		TransformToMultiShardCreateEnableEpoch:            UnreachableEpoch,
		ESDTRegisterAndSetAllRolesEnableEpoch:             UnreachableEpoch,
		ScheduledMiniBlocksEnableEpoch:                    UnreachableEpoch,
		FailExecutionOnEveryAPIErrorEnableEpoch:           UnreachableEpoch,
		AddFailedRelayedTxToInvalidMBsDisableEpoch:        UnreachableEpoch,
		SCRSizeInvariantOnBuiltInResultEnableEpoch:        UnreachableEpoch,
		CheckCorrectTokenIDForTransferRoleEnableEpoch:     UnreachableEpoch,
		HeartbeatDisableEpoch:                             UnreachableEpoch,
		MiniBlockPartialExecutionEnableEpoch:              UnreachableEpoch,
		RefactorPeersMiniBlocksEnableEpoch:                UnreachableEpoch,
	}
}

// GetDefaultCoreComponents -
func GetDefaultCoreComponents() *mock.CoreComponentsStub {
	enableEpochsCfg := CreateEnableEpochsConfig()
	genericEpochNotifier := forking.NewGenericEpochNotifier()
	enableEpochsHandler, _ := enablers.NewEnableEpochsHandler(enableEpochsCfg, genericEpochNotifier)

	return &mock.CoreComponentsStub{
		InternalMarshalizerField:      TestMarshalizer,
		TxMarshalizerField:            TestTxSignMarshalizer,
		VmMarshalizerField:            TestVmMarshalizer,
		HasherField:                   TestHasher,
		TxSignHasherField:             TestTxSignHasher,
		Uint64ByteSliceConverterField: TestUint64Converter,
		AddressPubKeyConverterField:   TestAddressPubkeyConverter,
		ValidatorPubKeyConverterField: TestValidatorPubkeyConverter,
		PathHandlerField:              &testscommon.PathManagerStub{},
		ChainIdCalled: func() string {
			return string(ChainID)
		},
		MinTransactionVersionCalled: func() uint32 {
			return 1
		},
		StatusHandlerField:           &statusHandlerMock.AppStatusHandlerStub{},
		WatchdogField:                &testscommon.WatchdogMock{},
		AlarmSchedulerField:          &testscommon.AlarmSchedulerStub{},
		SyncTimerField:               &testscommon.SyncTimerStub{},
		RoundHandlerField:            &testscommon.RoundHandlerMock{},
		EconomicsDataField:           &economicsmocks.EconomicsHandlerStub{},
		RatingsDataField:             &testscommon.RatingsInfoMock{},
		RaterField:                   &testscommon.RaterMock{},
		GenesisNodesSetupField:       &testscommon.NodesSetupStub{},
		GenesisTimeField:             time.Time{},
		EpochNotifierField:           genericEpochNotifier,
		EnableRoundsHandlerField:     &testscommon.EnableRoundsHandlerStub{},
		TxVersionCheckField:          versioning.NewTxVersionChecker(MinTransactionVersion),
		ProcessStatusHandlerInternal: &testscommon.ProcessStatusHandlerStub{},
		EnableEpochsHandlerField:     enableEpochsHandler,
	}
}

// GetDefaultProcessComponents -
func GetDefaultProcessComponents() *mock.ProcessComponentsStub {
	return &mock.ProcessComponentsStub{
		NodesCoord: &shardingMocks.NodesCoordinatorMock{},
		ShardCoord: &testscommon.ShardsCoordinatorMock{
			NoShards:     1,
			CurrentShard: 0,
		},
		IntContainer:             &testscommon.InterceptorsContainerStub{},
		ResFinder:                &mock.ResolversFinderStub{},
		RoundHandlerField:        &testscommon.RoundHandlerMock{},
		EpochTrigger:             &testscommon.EpochStartTriggerStub{},
		EpochNotifier:            &mock.EpochStartNotifierStub{},
		ForkDetect:               &mock.ForkDetectorStub{},
		BlockProcess:             &mock.BlockProcessorMock{},
		BlackListHdl:             &testscommon.TimeCacheStub{},
		BootSore:                 &mock.BoostrapStorerMock{},
		HeaderSigVerif:           &mock.HeaderSigVerifierStub{},
		HeaderIntegrVerif:        &mock.HeaderIntegrityVerifierStub{},
		ValidatorStatistics:      &mock.ValidatorStatisticsProcessorStub{},
		ValidatorProvider:        &mock.ValidatorsProviderStub{},
		BlockTrack:               &mock.BlockTrackerStub{},
		PendingMiniBlocksHdl:     &mock.PendingMiniBlocksHandlerStub{},
		ReqHandler:               &testscommon.RequestHandlerStub{},
		TxLogsProcess:            &mock.TxLogProcessorMock{},
		HeaderConstructValidator: &mock.HeaderValidatorStub{},
		PeerMapper:               &p2pmocks.NetworkShardingCollectorStub{},
		FallbackHdrValidator:     &testscommon.FallBackHeaderValidatorStub{},
		NodeRedundancyHandlerInternal: &mock.RedundancyHandlerStub{
			IsRedundancyNodeCalled: func() bool {
				return false
			},
			IsMainMachineActiveCalled: func() bool {
				return false
			},
			ObserverPrivateKeyCalled: func() crypto.PrivateKey {
				return &mock.PrivateKeyMock{}
			},
		},
		CurrentEpochProviderInternal: &testscommon.CurrentEpochProviderStub{},
		HistoryRepositoryInternal:    &dblookupextMock.HistoryRepositoryStub{},
		HardforkTriggerField:         &testscommon.HardforkTriggerStub{},
	}
}

// GetDefaultDataComponents -
func GetDefaultDataComponents() *mock.DataComponentsStub {
	return &mock.DataComponentsStub{
		BlockChain: &testscommon.ChainHandlerMock{},
		Store:      &storageStubs.ChainStorerStub{},
		DataPool:   &dataRetrieverMock.PoolsHolderMock{},
		MbProvider: &mock.MiniBlocksProviderStub{},
	}
}

// GetDefaultCryptoComponents -
func GetDefaultCryptoComponents() *mock.CryptoComponentsStub {
	return &mock.CryptoComponentsStub{
		PubKey:          &mock.PublicKeyMock{},
		PrivKey:         &mock.PrivateKeyMock{},
		PubKeyString:    "pubKey",
		PrivKeyBytes:    []byte("privKey"),
		PubKeyBytes:     []byte("pubKey"),
		BlockSig:        &mock.SignerMock{},
		TxSig:           &mock.SignerMock{},
		MultiSig:        TestMultiSig,
		PeerSignHandler: &mock.PeerSignatureHandler{},
		BlKeyGen:        &mock.KeyGenMock{},
		TxKeyGen:        &mock.KeyGenMock{},
		MsgSigVerifier:  &testscommon.MessageSignVerifierMock{},
	}
}

// GetDefaultStateComponents -
func GetDefaultStateComponents() *testscommon.StateComponentsMock {
	return &testscommon.StateComponentsMock{
		PeersAcc:     &stateMock.AccountsStub{},
		Accounts:     &stateMock.AccountsStub{},
		AccountsRepo: &stateMock.AccountsRepositoryStub{},
		Tries:        &mock.TriesHolderStub{},
		StorageManagers: map[string]common.StorageManager{
			"0":                         &testscommon.StorageManagerStub{},
			trieFactory.UserAccountTrie: &testscommon.StorageManagerStub{},
			trieFactory.PeerAccountTrie: &testscommon.StorageManagerStub{},
		},
	}
}

// GetDefaultNetworkComponents -
func GetDefaultNetworkComponents() *mock.NetworkComponentsStub {
	return &mock.NetworkComponentsStub{
		Messenger:               &p2pmocks.MessengerStub{},
		InputAntiFlood:          &mock.P2PAntifloodHandlerStub{},
		OutputAntiFlood:         &mock.P2PAntifloodHandlerStub{},
		PeerBlackList:           &mock.PeerBlackListCacherStub{},
		PeersRatingHandlerField: &p2pmocks.PeersRatingHandlerStub{},
	}
}

// GetDefaultStatusComponents -
func GetDefaultStatusComponents() *mock.StatusComponentsStub {
	return &mock.StatusComponentsStub{
		Outport:              mock.NewNilOutport(),
		SoftwareVersionCheck: &mock.SoftwareVersionCheckerMock{},
		AppStatusHandler:     &statusHandlerMock.AppStatusHandlerStub{},
	}
}

// getDefaultBootstrapComponents -
func getDefaultBootstrapComponents(shardCoordinator sharding.Coordinator) *mainFactoryMocks.BootstrapComponentsStub {
	var versionedHeaderFactory nodeFactory.VersionedHeaderFactory

	headerVersionHandler := &testscommon.HeaderVersionHandlerStub{}
	versionedHeaderFactory, _ = hdrFactory.NewShardHeaderFactory(headerVersionHandler)
	if shardCoordinator.SelfId() == core.MetachainShardId {
		versionedHeaderFactory, _ = hdrFactory.NewMetaHeaderFactory(headerVersionHandler)
	}

	return &mainFactoryMocks.BootstrapComponentsStub{
		Bootstrapper: &bootstrapMocks.EpochStartBootstrapperStub{
			TrieHolder:      &mock.TriesHolderStub{},
			StorageManagers: map[string]common.StorageManager{"0": &testscommon.StorageManagerStub{}},
			BootstrapCalled: nil,
		},
		BootstrapParams:      &bootstrapMocks.BootstrapParamsHandlerMock{},
		NodeRole:             "",
		ShCoordinator:        shardCoordinator,
		HdrVersionHandler:    headerVersionHandler,
		VersionedHdrFactory:  versionedHeaderFactory,
		HdrIntegrityVerifier: &mock.HeaderIntegrityVerifierStub{},
	}
}

// IsInterfaceNil returns true if there is no value under the interface
func (tpn *TestProcessorNode) IsInterfaceNil() bool {
	return tpn == nil
}

// GetTokenIdentifier returns the token identifier from the metachain for the given ticker
func GetTokenIdentifier(nodes []*TestProcessorNode, ticker []byte) []byte {
	for _, n := range nodes {
		if n.ShardCoordinator.SelfId() != core.MetachainShardId {
			continue
		}

		acc, _ := n.AccntState.LoadAccount(vm.ESDTSCAddress)
		userAcc, _ := acc.(state.UserAccountHandler)

		rootHash, _ := userAcc.DataTrie().RootHash()
		chLeaves := make(chan core.KeyValueHolder, common.TrieLeavesChannelDefaultCapacity)
		_ = userAcc.DataTrie().GetAllLeavesOnChannel(chLeaves, context.Background(), rootHash, keyBuilder.NewKeyBuilder())
		for leaf := range chLeaves {
			if !bytes.HasPrefix(leaf.Key(), ticker) {
				continue
			}

			return leaf.Key()
		}
	}

	return nil
}

func createTxsSender(shardCoordinator storage.ShardCoordinator, messenger txsSender.NetworkMessenger) process.TxsSenderHandler {
	txAccumulatorConfig := config.TxAccumulatorConfig{
		MaxAllowedTimeInMilliseconds:   10,
		MaxDeviationTimeInMilliseconds: 1,
	}
	dataPacker, err := partitioning.NewSimpleDataPacker(TestMarshalizer)
	log.LogIfError(err)

	argsTxsSender := txsSender.ArgsTxsSenderWithAccumulator{
		Marshaller:        TestMarshalizer,
		ShardCoordinator:  shardCoordinator,
		NetworkMessenger:  messenger,
		AccumulatorConfig: txAccumulatorConfig,
		DataPacker:        dataPacker,
	}
	txsSenderHandler, err := txsSender.NewTxsSenderWithAccumulator(argsTxsSender)
	log.LogIfError(err)

	return txsSenderHandler
}

func getDefaultVMConfig() *config.VirtualMachineConfig {
	return &config.VirtualMachineConfig{
		ArwenVersions: []config.ArwenVersionByEpoch{
			{StartEpoch: 0, Version: "*"},
		},
	}
}

func getDefaultNodesSetup(maxShards, numNodes uint32, address []byte, pksBytes map[uint32][]byte) sharding.GenesisNodesSetupHandler {
	return &mock.NodesSetupStub{
		InitialNodesInfoCalled: func() (m map[uint32][]nodesCoordinator.GenesisNodeInfoHandler, m2 map[uint32][]nodesCoordinator.GenesisNodeInfoHandler) {
			oneMap := make(map[uint32][]nodesCoordinator.GenesisNodeInfoHandler)
			for i := uint32(0); i < maxShards; i++ {
				oneMap[i] = append(oneMap[i], mock.NewNodeInfo(address, pksBytes[i], i, InitialRating))
			}
			oneMap[core.MetachainShardId] = append(oneMap[core.MetachainShardId],
				mock.NewNodeInfo(address, pksBytes[core.MetachainShardId], core.MetachainShardId, InitialRating))
			return oneMap, nil
		},
		InitialNodesInfoForShardCalled: func(shardId uint32) (handlers []nodesCoordinator.GenesisNodeInfoHandler, handlers2 []nodesCoordinator.GenesisNodeInfoHandler, err error) {
			list := make([]nodesCoordinator.GenesisNodeInfoHandler, 0)
			list = append(list, mock.NewNodeInfo(address, pksBytes[shardId], shardId, InitialRating))
			return list, nil, nil
		},
		MinNumberOfNodesCalled: func() uint32 {
			return numNodes
		},
	}
}

func getDefaultNodesCoordinator(maxShards uint32, pksBytes map[uint32][]byte) nodesCoordinator.NodesCoordinator {
	return &shardingMocks.NodesCoordinatorStub{
		ComputeValidatorsGroupCalled: func(randomness []byte, round uint64, shardId uint32, epoch uint32) (validators []nodesCoordinator.Validator, err error) {
			v, _ := nodesCoordinator.NewValidator(pksBytes[shardId], 1, defaultChancesSelection)
			return []nodesCoordinator.Validator{v}, nil
		},
		GetAllValidatorsPublicKeysCalled: func() (map[uint32][][]byte, error) {
			keys := make(map[uint32][][]byte)
			for shardID := uint32(0); shardID < maxShards; shardID++ {
				keys[shardID] = append(keys[shardID], pksBytes[shardID])
			}

			shardID := core.MetachainShardId
			keys[shardID] = append(keys[shardID], pksBytes[shardID])

			return keys, nil
		},
		GetValidatorWithPublicKeyCalled: func(publicKey []byte) (nodesCoordinator.Validator, uint32, error) {
			validatorInstance, _ := nodesCoordinator.NewValidator(publicKey, defaultChancesSelection, 1)
			return validatorInstance, 0, nil
		},
	}
}

// GetDefaultEnableEpochsConfig returns a default EnableEpochs config
func GetDefaultEnableEpochsConfig() *config.EnableEpochs {
	return &config.EnableEpochs{
		OptimizeGasUsedInCrossMiniBlocksEnableEpoch: UnreachableEpoch,
		ScheduledMiniBlocksEnableEpoch:              UnreachableEpoch,
		MiniBlockPartialExecutionEnableEpoch:        UnreachableEpoch,
		FailExecutionOnEveryAPIErrorEnableEpoch:     UnreachableEpoch,
	}
}<|MERGE_RESOLUTION|>--- conflicted
+++ resolved
@@ -723,7 +723,6 @@
 
 	gasSchedule := mock.NewGasScheduleNotifierMock(gasMap)
 	argsBuiltIn := builtInFunctions.ArgsCreateBuiltInFunctionContainer{
-<<<<<<< HEAD
 		GasSchedule:               gasSchedule,
 		MapDNSAddresses:           make(map[string]struct{}),
 		Marshalizer:               TestMarshalizer,
@@ -731,16 +730,6 @@
 		ShardCoordinator:          tpn.ShardCoordinator,
 		EpochNotifier:             tpn.EpochNotifier,
 		EnableEpochsHandler:       tpn.EnableEpochsHandler,
-=======
-		GasSchedule:         gasSchedule,
-		MapDNSAddresses:     make(map[string]struct{}),
-		Marshalizer:         TestMarshalizer,
-		Accounts:            tpn.AccntState,
-		ShardCoordinator:    tpn.ShardCoordinator,
-		EpochNotifier:       tpn.EpochNotifier,
-		EnableEpochsHandler: tpn.EnableEpochsHandler,
-
->>>>>>> b68f53da
 		MaxNumNodesInTransferRole: 100,
 	}
 	argsBuiltIn.AutomaticCrawlerAddresses = GenerateOneAddressPerShard(argsBuiltIn.ShardCoordinator)
@@ -1369,7 +1358,6 @@
 
 	gasSchedule := mock.NewGasScheduleNotifierMock(gasMap)
 	argsBuiltIn := builtInFunctions.ArgsCreateBuiltInFunctionContainer{
-<<<<<<< HEAD
 		GasSchedule:               gasSchedule,
 		MapDNSAddresses:           mapDNSAddresses,
 		Marshalizer:               TestMarshalizer,
@@ -1377,16 +1365,6 @@
 		ShardCoordinator:          tpn.ShardCoordinator,
 		EpochNotifier:             tpn.EpochNotifier,
 		EnableEpochsHandler:       tpn.EnableEpochsHandler,
-=======
-		GasSchedule:         gasSchedule,
-		MapDNSAddresses:     mapDNSAddresses,
-		Marshalizer:         TestMarshalizer,
-		Accounts:            tpn.AccntState,
-		ShardCoordinator:    tpn.ShardCoordinator,
-		EpochNotifier:       tpn.EpochNotifier,
-		EnableEpochsHandler: tpn.EnableEpochsHandler,
-
->>>>>>> b68f53da
 		MaxNumNodesInTransferRole: 100,
 	}
 	argsBuiltIn.AutomaticCrawlerAddresses = GenerateOneAddressPerShard(argsBuiltIn.ShardCoordinator)
@@ -1592,7 +1570,6 @@
 
 	gasSchedule := mock.NewGasScheduleNotifierMock(gasMap)
 	argsBuiltIn := builtInFunctions.ArgsCreateBuiltInFunctionContainer{
-<<<<<<< HEAD
 		GasSchedule:               gasSchedule,
 		MapDNSAddresses:           make(map[string]struct{}),
 		Marshalizer:               TestMarshalizer,
@@ -1600,16 +1577,6 @@
 		ShardCoordinator:          tpn.ShardCoordinator,
 		EpochNotifier:             tpn.EpochNotifier,
 		EnableEpochsHandler:       tpn.EnableEpochsHandler,
-=======
-		GasSchedule:         gasSchedule,
-		MapDNSAddresses:     make(map[string]struct{}),
-		Marshalizer:         TestMarshalizer,
-		Accounts:            tpn.AccntState,
-		ShardCoordinator:    tpn.ShardCoordinator,
-		EpochNotifier:       tpn.EpochNotifier,
-		EnableEpochsHandler: tpn.EnableEpochsHandler,
-
->>>>>>> b68f53da
 		MaxNumNodesInTransferRole: 100,
 	}
 	argsBuiltIn.AutomaticCrawlerAddresses = GenerateOneAddressPerShard(argsBuiltIn.ShardCoordinator)
