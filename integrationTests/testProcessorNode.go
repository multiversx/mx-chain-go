--- conflicted
+++ resolved
@@ -13,110 +13,6 @@
 	"sync/atomic"
 	"time"
 
-<<<<<<< HEAD
-	arwenConfig "github.com/ElrondNetwork/arwen-wasm-vm/v1_4/config"
-	"github.com/ElrondNetwork/elrond-go-core/core"
-	"github.com/ElrondNetwork/elrond-go-core/core/check"
-	"github.com/ElrondNetwork/elrond-go-core/core/partitioning"
-	"github.com/ElrondNetwork/elrond-go-core/core/pubkeyConverter"
-	"github.com/ElrondNetwork/elrond-go-core/core/versioning"
-	"github.com/ElrondNetwork/elrond-go-core/data"
-	dataBlock "github.com/ElrondNetwork/elrond-go-core/data/block"
-	"github.com/ElrondNetwork/elrond-go-core/data/endProcess"
-	dataTransaction "github.com/ElrondNetwork/elrond-go-core/data/transaction"
-	"github.com/ElrondNetwork/elrond-go-core/data/typeConverters/uint64ByteSlice"
-	"github.com/ElrondNetwork/elrond-go-core/hashing/keccak"
-	"github.com/ElrondNetwork/elrond-go-core/hashing/sha256"
-	"github.com/ElrondNetwork/elrond-go-core/marshal"
-	crypto "github.com/ElrondNetwork/elrond-go-crypto"
-	"github.com/ElrondNetwork/elrond-go-crypto/signing"
-	"github.com/ElrondNetwork/elrond-go-crypto/signing/ed25519"
-	"github.com/ElrondNetwork/elrond-go-crypto/signing/mcl"
-	mclsig "github.com/ElrondNetwork/elrond-go-crypto/signing/mcl/singlesig"
-	nodeFactory "github.com/ElrondNetwork/elrond-go/cmd/node/factory"
-	"github.com/ElrondNetwork/elrond-go/common"
-	"github.com/ElrondNetwork/elrond-go/common/forking"
-	"github.com/ElrondNetwork/elrond-go/config"
-	"github.com/ElrondNetwork/elrond-go/consensus"
-	"github.com/ElrondNetwork/elrond-go/consensus/spos/sposFactory"
-	"github.com/ElrondNetwork/elrond-go/dataRetriever"
-	"github.com/ElrondNetwork/elrond-go/dataRetriever/factory/containers"
-	"github.com/ElrondNetwork/elrond-go/dataRetriever/factory/resolverscontainer"
-	"github.com/ElrondNetwork/elrond-go/dataRetriever/requestHandlers"
-	"github.com/ElrondNetwork/elrond-go/dblookupext"
-	bootstrapDisabled "github.com/ElrondNetwork/elrond-go/epochStart/bootstrap/disabled"
-	"github.com/ElrondNetwork/elrond-go/epochStart/metachain"
-	"github.com/ElrondNetwork/elrond-go/epochStart/notifier"
-	"github.com/ElrondNetwork/elrond-go/epochStart/shardchain"
-	mainFactory "github.com/ElrondNetwork/elrond-go/factory"
-	hdrFactory "github.com/ElrondNetwork/elrond-go/factory/block"
-	"github.com/ElrondNetwork/elrond-go/factory/peerSignatureHandler"
-	"github.com/ElrondNetwork/elrond-go/genesis"
-	"github.com/ElrondNetwork/elrond-go/genesis/process/disabled"
-	"github.com/ElrondNetwork/elrond-go/integrationTests/mock"
-	"github.com/ElrondNetwork/elrond-go/node"
-	"github.com/ElrondNetwork/elrond-go/node/external"
-	"github.com/ElrondNetwork/elrond-go/node/nodeDebugFactory"
-	"github.com/ElrondNetwork/elrond-go/p2p"
-	p2pRating "github.com/ElrondNetwork/elrond-go/p2p/rating"
-	"github.com/ElrondNetwork/elrond-go/process"
-	"github.com/ElrondNetwork/elrond-go/process/block"
-	"github.com/ElrondNetwork/elrond-go/process/block/bootstrapStorage"
-	"github.com/ElrondNetwork/elrond-go/process/block/postprocess"
-	"github.com/ElrondNetwork/elrond-go/process/block/preprocess"
-	"github.com/ElrondNetwork/elrond-go/process/block/processedMb"
-	"github.com/ElrondNetwork/elrond-go/process/coordinator"
-	"github.com/ElrondNetwork/elrond-go/process/economics"
-	"github.com/ElrondNetwork/elrond-go/process/factory"
-	procFactory "github.com/ElrondNetwork/elrond-go/process/factory"
-	"github.com/ElrondNetwork/elrond-go/process/factory/interceptorscontainer"
-	metaProcess "github.com/ElrondNetwork/elrond-go/process/factory/metachain"
-	"github.com/ElrondNetwork/elrond-go/process/factory/shard"
-	"github.com/ElrondNetwork/elrond-go/process/interceptors"
-	processMock "github.com/ElrondNetwork/elrond-go/process/mock"
-	"github.com/ElrondNetwork/elrond-go/process/peer"
-	"github.com/ElrondNetwork/elrond-go/process/rating"
-	"github.com/ElrondNetwork/elrond-go/process/rewardTransaction"
-	"github.com/ElrondNetwork/elrond-go/process/scToProtocol"
-	"github.com/ElrondNetwork/elrond-go/process/smartContract"
-	"github.com/ElrondNetwork/elrond-go/process/smartContract/builtInFunctions"
-	"github.com/ElrondNetwork/elrond-go/process/smartContract/hooks"
-	processSync "github.com/ElrondNetwork/elrond-go/process/sync"
-	"github.com/ElrondNetwork/elrond-go/process/track"
-	"github.com/ElrondNetwork/elrond-go/process/transaction"
-	"github.com/ElrondNetwork/elrond-go/process/transactionLog"
-	"github.com/ElrondNetwork/elrond-go/process/txsSender"
-	"github.com/ElrondNetwork/elrond-go/sharding"
-	"github.com/ElrondNetwork/elrond-go/sharding/nodesCoordinator"
-	"github.com/ElrondNetwork/elrond-go/state"
-	"github.com/ElrondNetwork/elrond-go/storage"
-	"github.com/ElrondNetwork/elrond-go/storage/storageUnit"
-	"github.com/ElrondNetwork/elrond-go/storage/timecache"
-	"github.com/ElrondNetwork/elrond-go/storage/txcache"
-	"github.com/ElrondNetwork/elrond-go/testscommon"
-	"github.com/ElrondNetwork/elrond-go/testscommon/bootstrapMocks"
-	"github.com/ElrondNetwork/elrond-go/testscommon/cryptoMocks"
-	dataRetrieverMock "github.com/ElrondNetwork/elrond-go/testscommon/dataRetriever"
-	dblookupextMock "github.com/ElrondNetwork/elrond-go/testscommon/dblookupext"
-	"github.com/ElrondNetwork/elrond-go/testscommon/economicsmocks"
-	"github.com/ElrondNetwork/elrond-go/testscommon/epochNotifier"
-	"github.com/ElrondNetwork/elrond-go/testscommon/mainFactoryMocks"
-	"github.com/ElrondNetwork/elrond-go/testscommon/p2pmocks"
-	"github.com/ElrondNetwork/elrond-go/testscommon/shardingMocks"
-	"github.com/ElrondNetwork/elrond-go/testscommon/stakingcommon"
-	stateMock "github.com/ElrondNetwork/elrond-go/testscommon/state"
-	statusHandlerMock "github.com/ElrondNetwork/elrond-go/testscommon/statusHandler"
-	trieFactory "github.com/ElrondNetwork/elrond-go/trie/factory"
-	"github.com/ElrondNetwork/elrond-go/update"
-	"github.com/ElrondNetwork/elrond-go/update/trigger"
-	"github.com/ElrondNetwork/elrond-go/vm"
-	vmProcess "github.com/ElrondNetwork/elrond-go/vm/process"
-	"github.com/ElrondNetwork/elrond-go/vm/systemSmartContracts/defaults"
-	vmcommon "github.com/ElrondNetwork/elrond-vm-common"
-	vmcommonBuiltInFunctions "github.com/ElrondNetwork/elrond-vm-common/builtInFunctions"
-	"github.com/ElrondNetwork/elrond-vm-common/parsers"
-	"github.com/pkg/errors"
-=======
 	"github.com/multiversx/mx-chain-core-go/core"
 	"github.com/multiversx/mx-chain-core-go/core/check"
 	"github.com/multiversx/mx-chain-core-go/core/partitioning"
@@ -226,7 +122,6 @@
 	vmcommon "github.com/multiversx/mx-chain-vm-common-go"
 	"github.com/multiversx/mx-chain-vm-common-go/parsers"
 	wasmConfig "github.com/multiversx/mx-chain-vm-v1_4-go/config"
->>>>>>> 12624dc4
 )
 
 var zero = big.NewInt(0)
@@ -324,7 +219,6 @@
 // UnreachableEpoch defines an unreachable epoch for integration tests
 const UnreachableEpoch = uint32(1000000)
 
-<<<<<<< HEAD
 // StakingV4InitEpoch defines the epoch for integration tests when stakingV4 init is enabled
 const StakingV4InitEpoch = 4443
 
@@ -336,13 +230,12 @@
 
 // ScheduledMiniBlocksEnableEpoch defines the epoch for integration tests when scheduled nini blocks are enabled
 const ScheduledMiniBlocksEnableEpoch = 1000
-=======
+
 // TestSingleSigner defines a Ed25519Signer
 var TestSingleSigner = &ed25519SingleSig.Ed25519Signer{}
 
 // TestSingleBlsSigner defines a BlsSingleSigner
 var TestSingleBlsSigner = &mclsig.BlsSingleSigner{}
->>>>>>> 12624dc4
 
 // TestKeyPair holds a pair of private/public Keys
 type TestKeyPair struct {
@@ -547,33 +440,6 @@
 
 	logsProcessor, _ := transactionLog.NewTxLogProcessor(transactionLog.ArgTxLogProcessor{Marshalizer: TestMarshalizer})
 	tpn := &TestProcessorNode{
-<<<<<<< HEAD
-		ShardCoordinator:        shardCoordinator,
-		Messenger:               messenger,
-		NodesCoordinator:        nodesCoordinatorStub,
-		HeaderSigVerifier:       &mock.HeaderSigVerifierStub{},
-		HeaderIntegrityVerifier: CreateHeaderIntegrityVerifier(),
-		ChainID:                 ChainID,
-		MinTransactionVersion:   MinTransactionVersion,
-		NodesSetup:              nodesSetup,
-		HistoryRepository:       &dblookupextMock.HistoryRepositoryStub{},
-		EpochNotifier:           forking.NewGenericEpochNotifier(),
-		ArwenChangeLocker:       &sync.RWMutex{},
-		TransactionLogProcessor: logsProcessor,
-		Bootstrapper:            mock.NewTestBootstrapperMock(),
-		PeersRatingHandler:      peersRatingHandler,
-		PeerShardMapper:         mock.NewNetworkShardingCollectorMock(),
-		EnableEpochs: config.EnableEpochs{
-			StakingV4InitEnableEpoch:                 StakingV4InitEpoch,
-			StakingV4EnableEpoch:                     StakingV4Epoch,
-			StakingV4DistributeAuctionToWaitingEpoch: StakingV4DistributeAuctionToWaiting,
-		},
-	}
-
-	tpn.NodeKeys = &TestKeyPair{
-		Sk: sk,
-		Pk: pk,
-=======
 		ShardCoordinator:         shardCoordinator,
 		Messenger:                messenger,
 		NodesCoordinator:         nodesCoordinatorInstance,
@@ -594,6 +460,11 @@
 		BootstrapStorer:          &mock.BoostrapStorerMock{},
 		RatingsData:              args.RatingsData,
 		EpochStartNotifier:       args.EpochStartSubscriber,
+		EnableEpochs: config.EnableEpochs{
+			StakingV4InitEnableEpoch:                 StakingV4InitEpoch,
+			StakingV4EnableEpoch:                     StakingV4Epoch,
+			StakingV4DistributeAuctionToWaitingEpoch: StakingV4DistributeAuctionToWaiting,
+		},
 	}
 
 	tpn.NodeKeys = args.NodeKeys
@@ -601,26 +472,11 @@
 		kg := &mock.KeyGenMock{}
 		tpn.NodeKeys = &TestKeyPair{}
 		tpn.NodeKeys.Sk, tpn.NodeKeys.Pk = kg.GeneratePair()
->>>>>>> 12624dc4
 	}
 
 	tpn.MultiSigner = TestMultiSig
-<<<<<<< HEAD
-	tpn.OwnAccount = CreateTestWalletAccount(shardCoordinator, txSignPrivKeyShardId)
-	tpn.StorageBootstrapper = &mock.StorageBootstrapperMock{}
-	tpn.BootstrapStorer = &mock.BoostrapStorerMock{}
-	tpn.initDataPools()
-	tpn.EnableEpochs = config.EnableEpochs{
-		OptimizeGasUsedInCrossMiniBlocksEnableEpoch: 10,
-		ScheduledMiniBlocksEnableEpoch:              1000000,
-		MiniBlockPartialExecutionEnableEpoch:        1000000,
-		StakingV4InitEnableEpoch:                    StakingV4InitEpoch,
-		StakingV4EnableEpoch:                        StakingV4Epoch,
-		StakingV4DistributeAuctionToWaitingEpoch:    StakingV4DistributeAuctionToWaiting,
-=======
 	if !check.IfNil(args.MultiSigner) {
 		tpn.MultiSigner = args.MultiSigner
->>>>>>> 12624dc4
 	}
 
 	tpn.OwnAccount = args.OwnAccount
@@ -628,32 +484,9 @@
 		tpn.OwnAccount = CreateTestWalletAccount(shardCoordinator, args.TxSignPrivKeyShardId)
 	}
 
-<<<<<<< HEAD
-	logsProcessor, _ := transactionLog.NewTxLogProcessor(transactionLog.ArgTxLogProcessor{Marshalizer: TestMarshalizer})
-	tpn := &TestProcessorNode{
-		ShardCoordinator:        shardCoordinator,
-		Messenger:               messenger,
-		NodesCoordinator:        nodesCoordinatorStub,
-		HeaderSigVerifier:       &mock.HeaderSigVerifierStub{},
-		HeaderIntegrityVerifier: CreateHeaderIntegrityVerifier(),
-		ChainID:                 ChainID,
-		NodesSetup: &mock.NodesSetupStub{
-			MinNumberOfNodesCalled: func() uint32 {
-				return 1
-			},
-		},
-		MinTransactionVersion:   MinTransactionVersion,
-		HistoryRepository:       &dblookupextMock.HistoryRepositoryStub{},
-		EpochNotifier:           forking.NewGenericEpochNotifier(),
-		ArwenChangeLocker:       &sync.RWMutex{},
-		TransactionLogProcessor: logsProcessor,
-		PeersRatingHandler:      peersRatingHandler,
-		PeerShardMapper:         bootstrapDisabled.NewPeerShardMapper(),
-=======
 	tpn.HeaderSigVerifier = args.HeaderSigVerifier
 	if check.IfNil(tpn.HeaderSigVerifier) {
 		tpn.HeaderSigVerifier = &mock.HeaderSigVerifierStub{}
->>>>>>> 12624dc4
 	}
 
 	tpn.HeaderIntegrityVerifier = args.HeaderIntegrityVerifier
@@ -763,13 +596,8 @@
 		RewardsHandler:                       tpn.EconomicsData,
 		NodesSetup:                           tpn.NodesSetup,
 		GenesisNonce:                         tpn.BlockChain.GetGenesisHeader().GetNonce(),
-<<<<<<< HEAD
-		EpochNotifier:                        &epochNotifier.EpochNotifierStub{},
-		StakingV2EnableEpoch:                 StakingV2Epoch,
+		EnableEpochsHandler:                  tpn.EnableEpochsHandler,
 		StakingV4EnableEpoch:                 StakingV4Epoch,
-=======
-		EnableEpochsHandler:                  tpn.EnableEpochsHandler,
->>>>>>> 12624dc4
 	}
 
 	tpn.ValidatorStatisticsProcessor, _ = peer.NewValidatorStatisticsProcessor(arguments)
@@ -1023,25 +851,16 @@
 			},
 			ValidatorAccountsDB: tpn.PeerState,
 			ChanceComputer:      tpn.NodesCoordinator,
-<<<<<<< HEAD
-			EpochNotifier:       tpn.EpochNotifier,
+			ShardCoordinator:    tpn.ShardCoordinator,
+			EnableEpochsHandler: tpn.EnableEpochsHandler,
 			EpochConfig: &config.EpochConfig{
 				EnableEpochs: config.EnableEpochs{
-					StakingV2EnableEpoch:                     0,
 					StakingV4EnableEpoch:                     StakingV4Epoch,
 					StakingV4InitEnableEpoch:                 StakingV4InitEpoch,
 					StakingV4DistributeAuctionToWaitingEpoch: StakingV4DistributeAuctionToWaiting,
-					StakeEnableEpoch:                         0,
-					DelegationSmartContractEnableEpoch:       0,
-					DelegationManagerEnableEpoch:             0,
 				},
 			},
-			ShardCoordinator: tpn.ShardCoordinator,
 			NodesCoordinator: tpn.NodesCoordinator,
-=======
-			ShardCoordinator:    tpn.ShardCoordinator,
-			EnableEpochsHandler: tpn.EnableEpochsHandler,
->>>>>>> 12624dc4
 		}
 		tpn.EpochNotifier.CheckEpoch(&testscommon.HeaderHandlerStub{
 			EpochField: tpn.EnableEpochs.DelegationSmartContractEnableEpoch,
@@ -1894,17 +1713,9 @@
 		},
 		ValidatorAccountsDB: tpn.PeerState,
 		ChanceComputer:      &mock.RaterMock{},
-<<<<<<< HEAD
-		EpochNotifier:       tpn.EpochNotifier,
-		EpochConfig: &config.EpochConfig{
-			EnableEpochs: tpn.EnableEpochs,
-		},
-		ShardCoordinator: tpn.ShardCoordinator,
-		NodesCoordinator: tpn.NodesCoordinator,
-=======
 		ShardCoordinator:    tpn.ShardCoordinator,
 		EnableEpochsHandler: tpn.EnableEpochsHandler,
->>>>>>> 12624dc4
+		NodesCoordinator:    tpn.NodesCoordinator,
 	}
 	argsVMContainerFactory.EpochConfig.EnableEpochs.StakingV4EnableEpoch = StakingV4Epoch
 	vmFactory, _ := metaProcess.NewVMContainerFactory(argsVMContainerFactory)
@@ -2143,42 +1954,6 @@
 	return tpn.AccntState.SaveAccount(userAcc)
 }
 
-<<<<<<< HEAD
-=======
-// save account changes in state from vmOutput - protected by VM - every output can be treated as is.
-func (tpn *TestProcessorNode) processSCOutputAccounts(vmOutput *vmcommon.VMOutput) error {
-	outputAccounts := process.SortVMOutputInsideData(vmOutput)
-	for _, outAcc := range outputAccounts {
-		acc, err := tpn.getUserAccount(outAcc.Address)
-		if err != nil {
-			return err
-		}
-
-		storageUpdates := process.GetSortedStorageUpdates(outAcc)
-		for _, storeUpdate := range storageUpdates {
-			err = acc.SaveKeyValue(storeUpdate.Offset, storeUpdate.Data)
-			if err != nil {
-				return err
-			}
-		}
-
-		if outAcc.BalanceDelta != nil && outAcc.BalanceDelta.Cmp(zero) != 0 {
-			err = acc.AddToBalance(outAcc.BalanceDelta)
-			if err != nil {
-				return err
-			}
-		}
-
-		err = tpn.AccntState.SaveAccount(acc)
-		if err != nil {
-			return err
-		}
-	}
-
-	return nil
-}
-
->>>>>>> 12624dc4
 func (tpn *TestProcessorNode) getUserAccount(address []byte) (state.UserAccountHandler, error) {
 	acnt, err := tpn.AccntState.LoadAccount(address)
 	if err != nil {
@@ -2302,18 +2077,6 @@
 		argumentsBase.TxCoordinator = tpn.TxCoordinator
 
 		argsStakingToPeer := scToProtocol.ArgStakingToPeer{
-<<<<<<< HEAD
-			PubkeyConv:         TestValidatorPubkeyConverter,
-			Hasher:             TestHasher,
-			Marshalizer:        TestMarshalizer,
-			PeerState:          tpn.PeerState,
-			BaseState:          tpn.AccntState,
-			ArgParser:          tpn.ArgsParser,
-			CurrTxs:            tpn.DataPool.CurrentBlockTxs(),
-			RatingsData:        tpn.RatingsData,
-			StakingV4InitEpoch: StakingV4InitEpoch,
-			EpochNotifier:      &epochNotifier.EpochNotifierStub{},
-=======
 			PubkeyConv:          TestValidatorPubkeyConverter,
 			Hasher:              TestHasher,
 			Marshalizer:         TestMarshalizer,
@@ -2323,7 +2086,7 @@
 			CurrTxs:             tpn.DataPool.CurrentBlockTxs(),
 			RatingsData:         tpn.RatingsData,
 			EnableEpochsHandler: tpn.EnableEpochsHandler,
->>>>>>> 12624dc4
+			StakingV4InitEpoch:  StakingV4InitEpoch,
 		}
 		scToProtocolInstance, _ := scToProtocol.NewStakingToPeer(argsStakingToPeer)
 
@@ -2422,34 +2185,6 @@
 		auctionListSelector, _ := metachain.NewAuctionListSelector(argsAuctionListSelector)
 
 		argsEpochSystemSC := metachain.ArgsNewEpochStartSystemSCProcessing{
-<<<<<<< HEAD
-			SystemVM:                     systemVM,
-			UserAccountsDB:               tpn.AccntState,
-			PeerAccountsDB:               tpn.PeerState,
-			Marshalizer:                  TestMarshalizer,
-			StartRating:                  tpn.RatingsData.StartRating(),
-			ValidatorInfoCreator:         tpn.ValidatorStatisticsProcessor,
-			EndOfEpochCallerAddress:      vm.EndOfEpochAddress,
-			StakingSCAddress:             vm.StakingSCAddress,
-			ChanceComputer:               tpn.NodesCoordinator,
-			EpochNotifier:                tpn.EpochNotifier,
-			GenesisNodesConfig:           tpn.NodesSetup,
-			StakingDataProvider:          stakingDataProvider,
-			NodesConfigProvider:          tpn.NodesCoordinator,
-			ShardCoordinator:             tpn.ShardCoordinator,
-			ESDTOwnerAddressBytes:        vm.EndOfEpochAddress,
-			AuctionListSelector:          auctionListSelector,
-			MaxNodesChangeConfigProvider: maxNodesChangeConfigProvider,
-			EpochConfig: config.EpochConfig{
-				EnableEpochs: config.EnableEpochs{
-					StakingV2EnableEpoch:                     StakingV2Epoch,
-					StakingV4InitEnableEpoch:                 StakingV4InitEpoch,
-					StakingV4EnableEpoch:                     StakingV4Epoch,
-					StakingV4DistributeAuctionToWaitingEpoch: StakingV4DistributeAuctionToWaiting,
-					ESDTEnableEpoch:                          0,
-				},
-			},
-=======
 			SystemVM:                systemVM,
 			UserAccountsDB:          tpn.AccntState,
 			PeerAccountsDB:          tpn.PeerState,
@@ -2466,7 +2201,17 @@
 			ShardCoordinator:        tpn.ShardCoordinator,
 			ESDTOwnerAddressBytes:   vm.EndOfEpochAddress,
 			EnableEpochsHandler:     tpn.EnableEpochsHandler,
->>>>>>> 12624dc4
+			AuctionListSelector:          auctionListSelector,
+			MaxNodesChangeConfigProvider: maxNodesChangeConfigProvider,
+			EpochConfig: config.EpochConfig{
+				EnableEpochs: config.EnableEpochs{
+					StakingV2EnableEpoch:                     StakingV2Epoch,
+					StakingV4InitEnableEpoch:                 StakingV4InitEpoch,
+					StakingV4EnableEpoch:                     StakingV4Epoch,
+					StakingV4DistributeAuctionToWaitingEpoch: StakingV4DistributeAuctionToWaiting,
+					ESDTEnableEpoch:                          0,
+				},
+			},
 		}
 		epochStartSystemSCProcessor, _ := metachain.NewSystemSCProcessor(argsEpochSystemSC)
 		tpn.EpochStartSystemSCProcessor = epochStartSystemSCProcessor
