package integrationTests

import (
	"context"
	"encoding/hex"
	"fmt"
	"sync/atomic"
	"time"

	"github.com/ElrondNetwork/elrond-go/consensus"
	"github.com/ElrondNetwork/elrond-go/consensus/spos/sposFactory"
	"github.com/ElrondNetwork/elrond-go/core"
	"github.com/ElrondNetwork/elrond-go/core/partitioning"
	"github.com/ElrondNetwork/elrond-go/crypto"
	"github.com/ElrondNetwork/elrond-go/crypto/signing"
	"github.com/ElrondNetwork/elrond-go/crypto/signing/kyber"
	"github.com/ElrondNetwork/elrond-go/crypto/signing/kyber/singlesig"
	"github.com/ElrondNetwork/elrond-go/data"
	dataBlock "github.com/ElrondNetwork/elrond-go/data/block"
	"github.com/ElrondNetwork/elrond-go/data/state"
	"github.com/ElrondNetwork/elrond-go/data/state/addressConverters"
	dataTransaction "github.com/ElrondNetwork/elrond-go/data/transaction"
	"github.com/ElrondNetwork/elrond-go/data/typeConverters/uint64ByteSlice"
	"github.com/ElrondNetwork/elrond-go/dataRetriever"
	"github.com/ElrondNetwork/elrond-go/dataRetriever/factory/containers"
	metafactoryDataRetriever "github.com/ElrondNetwork/elrond-go/dataRetriever/factory/metachain"
	factoryDataRetriever "github.com/ElrondNetwork/elrond-go/dataRetriever/factory/shard"
	"github.com/ElrondNetwork/elrond-go/dataRetriever/requestHandlers"
	"github.com/ElrondNetwork/elrond-go/hashing/sha256"
	"github.com/ElrondNetwork/elrond-go/integrationTests/mock"
	"github.com/ElrondNetwork/elrond-go/marshal"
	"github.com/ElrondNetwork/elrond-go/node"
	"github.com/ElrondNetwork/elrond-go/node/external"
	"github.com/ElrondNetwork/elrond-go/p2p"
	"github.com/ElrondNetwork/elrond-go/process"
	"github.com/ElrondNetwork/elrond-go/process/block"
	"github.com/ElrondNetwork/elrond-go/process/coordinator"
	"github.com/ElrondNetwork/elrond-go/process/factory"
	metaProcess "github.com/ElrondNetwork/elrond-go/process/factory/metachain"
	"github.com/ElrondNetwork/elrond-go/process/factory/shard"
	"github.com/ElrondNetwork/elrond-go/process/smartContract"
	"github.com/ElrondNetwork/elrond-go/process/smartContract/hooks"
	"github.com/ElrondNetwork/elrond-go/process/transaction"
	"github.com/ElrondNetwork/elrond-go/sharding"
	vmcommon "github.com/ElrondNetwork/elrond-vm-common"
	"github.com/pkg/errors"
)

// TestHasher represents a Sha256 hasher
var TestHasher = sha256.Sha256{}

// TestMarshalizer represents a JSON marshalizer
var TestMarshalizer = &marshal.JsonMarshalizer{}

// TestAddressConverter represents a plain address converter
var TestAddressConverter, _ = addressConverters.NewPlainAddressConverter(32, "0x")

// TestMultiSig represents a mock multisig
var TestMultiSig = mock.NewMultiSigner(1)

// TestUint64Converter represents an uint64 to byte slice converter
var TestUint64Converter = uint64ByteSlice.NewBigEndianConverter()

// TestProcessorNode represents a container type of class used in integration tests
// with all its fields exported
type TestProcessorNode struct {
	ShardCoordinator sharding.Coordinator
	Messenger        p2p.Messenger

	SingleSigner  crypto.SingleSigner
	SkTxSign      crypto.PrivateKey
	PkTxSign      crypto.PublicKey
	PkTxSignBytes []byte
	KeygenTxSign  crypto.KeyGenerator
	TxSignAddress state.AddressContainer

	ShardDataPool dataRetriever.PoolsHolder
	MetaDataPool  dataRetriever.MetaPoolsHolder
	Storage       dataRetriever.StorageService
	AccntState    state.AccountsAdapter
	BlockChain    data.ChainHandler
	GenesisBlocks map[uint32]data.HeaderHandler

	InterceptorsContainer process.InterceptorsContainer
	ResolversContainer    dataRetriever.ResolversContainer
	ResolverFinder        dataRetriever.ResolversFinder
	RequestHandler        process.RequestHandler

	InterimProcContainer   process.IntermediateProcessorContainer
	TxProcessor            process.TransactionProcessor
	TxCoordinator          process.TransactionCoordinator
	ScrForwarder           process.IntermediateTransactionHandler
	VmProcessor            vmcommon.VMExecutionHandler
	VmDataGetter           vmcommon.VMExecutionHandler
	BlockchainHook         vmcommon.BlockchainHook
	ArgsParser             process.ArgumentsParser
	ScProcessor            process.SmartContractProcessor
	PreProcessorsContainer process.PreProcessorsContainer

	ForkDetector       process.ForkDetector
	BlockTracker       process.BlocksTracker
	BlockProcessor     process.BlockProcessor
	BroadcastMessenger consensus.BroadcastMessenger

	//Node is used to call the functionality already implemented in it
	Node         *node.Node
	ScDataGetter external.ScDataGetter

	CounterHdrRecv int32
	CounterMbRecv  int32
	CounterTxRecv  int32
	CounterMetaRcv int32
}

// NewTestProcessorNode returns a new TestProcessorNode instance
func NewTestProcessorNode(maxShards uint32, nodeShardId uint32, txSignPrivKeyShardId uint32, initialNodeAddr string) *TestProcessorNode {
	shardCoordinator, _ := sharding.NewMultiShardCoordinator(maxShards, nodeShardId)

	messenger := CreateMessengerWithKadDht(context.Background(), initialNodeAddr)
	tpn := &TestProcessorNode{
		ShardCoordinator: shardCoordinator,
		Messenger:        messenger,
	}

	tpn.initCrypto(txSignPrivKeyShardId)
	tpn.initDataPools()
	tpn.initStorage()
	tpn.AccntState = CreateAccountsDB(tpn.ShardCoordinator)
	tpn.initChainHandler()
	tpn.GenesisBlocks = CreateGenesisBlocks(tpn.ShardCoordinator)
	tpn.initInterceptors()
	tpn.initResolvers()
	tpn.initInnerProcessors()
	tpn.initBlockProcessor()
	tpn.BroadcastMessenger, _ = sposFactory.GetBroadcastMessenger(
		TestMarshalizer,
		tpn.Messenger,
		tpn.ShardCoordinator,
		tpn.SkTxSign,
		tpn.SingleSigner,
	)
	tpn.setGenesisBlock()
	tpn.initNode()
	tpn.ScDataGetter, _ = smartContract.NewSCDataGetter(tpn.VmDataGetter)
	tpn.addHandlersForCounters()

	return tpn
}

func (tpn *TestProcessorNode) initCrypto(txSignPrivKeyShardId uint32) {
	suite := kyber.NewBlakeSHA256Ed25519()
	tpn.SingleSigner = &singlesig.SchnorrSigner{}
	keyGen := signing.NewKeyGenerator(suite)
	sk, pk := keyGen.GeneratePair()

	for {
		pkBytes, _ := pk.ToByteArray()
		addr, _ := TestAddressConverter.CreateAddressFromPublicKeyBytes(pkBytes)
		if tpn.ShardCoordinator.ComputeId(addr) == txSignPrivKeyShardId {
			break
		}
		sk, pk = keyGen.GeneratePair()
	}

	pkBuff, _ := pk.ToByteArray()
	fmt.Printf("Found pk: %s in shard %d\n", hex.EncodeToString(pkBuff), txSignPrivKeyShardId)

	tpn.SkTxSign = sk
	tpn.PkTxSign = pk
	tpn.PkTxSignBytes, _ = pk.ToByteArray()
	tpn.KeygenTxSign = keyGen
	tpn.TxSignAddress, _ = TestAddressConverter.CreateAddressFromPublicKeyBytes(tpn.PkTxSignBytes)
}

func (tpn *TestProcessorNode) initDataPools() {
	if tpn.ShardCoordinator.SelfId() == sharding.MetachainShardId {
		tpn.MetaDataPool = CreateTestMetaDataPool()
	} else {
		tpn.ShardDataPool = CreateTestShardDataPool()
	}
}

func (tpn *TestProcessorNode) initStorage() {
	if tpn.ShardCoordinator.SelfId() == sharding.MetachainShardId {
		tpn.Storage = CreateMetaStore(tpn.ShardCoordinator)
	} else {
		tpn.Storage = CreateShardStore(tpn.ShardCoordinator.NumberOfShards())
	}
}

func (tpn *TestProcessorNode) initChainHandler() {
	if tpn.ShardCoordinator.SelfId() == sharding.MetachainShardId {
		tpn.BlockChain = CreateMetaChain()
	} else {
		tpn.BlockChain = CreateShardChain()
	}
}

func (tpn *TestProcessorNode) initInterceptors() {
	var err error
	if tpn.ShardCoordinator.SelfId() == sharding.MetachainShardId {
		interceptorContainerFactory, _ := metaProcess.NewInterceptorsContainerFactory(
			tpn.ShardCoordinator,
			tpn.Messenger,
			tpn.Storage,
			TestMarshalizer,
			TestHasher,
			TestMultiSig,
			tpn.MetaDataPool,
			&mock.ChronologyValidatorMock{},
		)

		tpn.InterceptorsContainer, err = interceptorContainerFactory.Create()
		if err != nil {
			fmt.Println(err.Error())
		}
	} else {
		interceptorContainerFactory, _ := shard.NewInterceptorsContainerFactory(
			tpn.ShardCoordinator,
			tpn.Messenger,
			tpn.Storage,
			TestMarshalizer,
			TestHasher,
			tpn.KeygenTxSign,
			tpn.SingleSigner,
			TestMultiSig,
			tpn.ShardDataPool,
			TestAddressConverter,
			&mock.ChronologyValidatorMock{},
		)

		tpn.InterceptorsContainer, err = interceptorContainerFactory.Create()
		if err != nil {
			fmt.Println(err.Error())
		}
	}
}

func (tpn *TestProcessorNode) initResolvers() {
	dataPacker, _ := partitioning.NewSizeDataPacker(TestMarshalizer)

	if tpn.ShardCoordinator.SelfId() == sharding.MetachainShardId {
		resolversContainerFactory, _ := metafactoryDataRetriever.NewResolversContainerFactory(
			tpn.ShardCoordinator,
			tpn.Messenger,
			tpn.Storage,
			TestMarshalizer,
			tpn.MetaDataPool,
			TestUint64Converter,
		)

		tpn.ResolversContainer, _ = resolversContainerFactory.Create()
		tpn.ResolverFinder, _ = containers.NewResolversFinder(tpn.ResolversContainer, tpn.ShardCoordinator)
		tpn.RequestHandler, _ = requestHandlers.NewMetaResolverRequestHandler(
			tpn.ResolverFinder,
			factory.ShardHeadersForMetachainTopic,
		)
	} else {
		resolversContainerFactory, _ := factoryDataRetriever.NewResolversContainerFactory(
			tpn.ShardCoordinator,
			tpn.Messenger,
			tpn.Storage,
			TestMarshalizer,
			tpn.ShardDataPool,
			TestUint64Converter,
			dataPacker,
		)

		tpn.ResolversContainer, _ = resolversContainerFactory.Create()
		tpn.ResolverFinder, _ = containers.NewResolversFinder(tpn.ResolversContainer, tpn.ShardCoordinator)
		tpn.RequestHandler, _ = requestHandlers.NewShardResolverRequestHandler(
			tpn.ResolverFinder,
			factory.TransactionTopic,
			factory.UnsignedTransactionTopic,
			factory.MiniBlocksTopic,
			factory.MetachainBlocksTopic,
			100,
		)
	}
}

func (tpn *TestProcessorNode) initInnerProcessors() {
	if tpn.ShardCoordinator.SelfId() == sharding.MetachainShardId {
		return
	}

	interimProcFactory, _ := shard.NewIntermediateProcessorsContainerFactory(
		tpn.ShardCoordinator,
		TestMarshalizer,
		TestHasher,
		TestAddressConverter,
		tpn.Storage,
	)
	tpn.InterimProcContainer, _ = interimProcFactory.Create()
	tpn.ScrForwarder, _ = tpn.InterimProcContainer.Get(dataBlock.SmartContractResultBlock)

	tpn.VmProcessor, tpn.BlockchainHook = CreateIeleVMAndBlockchainHook(tpn.AccntState)
	tpn.VmDataGetter, _ = CreateIeleVMAndBlockchainHook(tpn.AccntState)

	tpn.ArgsParser, _ = smartContract.NewAtArgumentParser()
	tpn.ScProcessor, _ = smartContract.NewSmartContractProcessor(
		tpn.VmProcessor,
		tpn.ArgsParser,
		TestHasher,
		TestMarshalizer,
		tpn.AccntState,
		tpn.BlockchainHook.(*hooks.VMAccountsDB),
		TestAddressConverter,
		tpn.ShardCoordinator,
		tpn.ScrForwarder,
	)

	tpn.TxProcessor, _ = transaction.NewTxProcessor(
		tpn.AccntState,
		TestHasher,
		TestAddressConverter,
		TestMarshalizer,
		tpn.ShardCoordinator,
		tpn.ScProcessor,
	)

	fact, _ := shard.NewPreProcessorsContainerFactory(
		tpn.ShardCoordinator,
		tpn.Storage,
		TestMarshalizer,
		TestHasher,
		tpn.ShardDataPool,
		TestAddressConverter,
		tpn.AccntState,
		tpn.RequestHandler,
		tpn.TxProcessor,
		tpn.ScProcessor,
		tpn.ScProcessor.(process.SmartContractResultProcessor),
	)
	tpn.PreProcessorsContainer, _ = fact.Create()

	tpn.TxCoordinator, _ = coordinator.NewTransactionCoordinator(
		tpn.ShardCoordinator,
		tpn.AccntState,
		tpn.ShardDataPool,
		tpn.RequestHandler,
		tpn.PreProcessorsContainer,
		tpn.InterimProcContainer,
	)
}

func (tpn *TestProcessorNode) initBlockProcessor() {
	var err error

	tpn.ForkDetector = &mock.ForkDetectorMock{
		AddHeaderCalled: func(header data.HeaderHandler, hash []byte, state process.BlockHeaderState) error {
			return nil
		},
		GetHighestFinalBlockNonceCalled: func() uint64 {
			return 0
		},
		ProbableHighestNonceCalled: func() uint64 {
			return 0
		},
	}

	tpn.BlockTracker = &mock.BlocksTrackerMock{
		AddBlockCalled: func(headerHandler data.HeaderHandler) {
		},
		RemoveNotarisedBlocksCalled: func(headerHandler data.HeaderHandler) error {
			return nil
		},
		UnnotarisedBlocksCalled: func() []data.HeaderHandler {
			return make([]data.HeaderHandler, 0)
		},
	}

	if tpn.ShardCoordinator.SelfId() == sharding.MetachainShardId {
		tpn.BlockProcessor, err = block.NewMetaProcessor(
			&mock.ServiceContainerMock{},
			tpn.AccntState,
			tpn.MetaDataPool,
			tpn.ForkDetector,
			tpn.ShardCoordinator,
			TestHasher,
			TestMarshalizer,
			tpn.Storage,
			tpn.GenesisBlocks,
			tpn.RequestHandler,
			TestUint64Converter,
		)
	} else {
		tpn.BlockProcessor, err = block.NewShardProcessor(
			nil,
			tpn.ShardDataPool,
			tpn.Storage,
			TestHasher,
			TestMarshalizer,
			tpn.AccntState,
			tpn.ShardCoordinator,
			tpn.ForkDetector,
			tpn.BlockTracker,
			tpn.GenesisBlocks,
			true,
			tpn.RequestHandler,
			tpn.TxCoordinator,
			TestUint64Converter,
		)
	}

	if err != nil {
		fmt.Printf("Error creating blockprocessor: %s\n", err.Error())
	}
}

func (tpn *TestProcessorNode) setGenesisBlock() {
	genesisBlock := tpn.GenesisBlocks[tpn.ShardCoordinator.SelfId()]
	_ = tpn.BlockChain.SetGenesisHeader(genesisBlock)
	hash, _ := core.CalculateHash(TestMarshalizer, TestHasher, genesisBlock)
	tpn.BlockChain.SetGenesisHeaderHash(hash)
}

func (tpn *TestProcessorNode) initNode() {
	var err error

	tpn.Node, err = node.NewNode(
		node.WithMessenger(tpn.Messenger),
		node.WithMarshalizer(TestMarshalizer),
		node.WithHasher(TestHasher),
		node.WithHasher(TestHasher),
		node.WithAddressConverter(TestAddressConverter),
		node.WithAccountsAdapter(tpn.AccntState),
		node.WithKeyGen(tpn.KeygenTxSign),
		node.WithShardCoordinator(tpn.ShardCoordinator),
		node.WithBlockChain(tpn.BlockChain),
		node.WithUint64ByteSliceConverter(TestUint64Converter),
		node.WithMultiSigner(TestMultiSig),
		node.WithSingleSigner(tpn.SingleSigner),
		node.WithTxSignPrivKey(tpn.SkTxSign),
		node.WithTxSignPubKey(tpn.PkTxSign),
		node.WithInterceptorsContainer(tpn.InterceptorsContainer),
		node.WithResolversFinder(tpn.ResolverFinder),
		node.WithBlockProcessor(tpn.BlockProcessor),
		node.WithDataStore(tpn.Storage),
		node.WithSyncer(&mock.SyncTimerMock{}),
	)
	if err != nil {
		fmt.Printf("Error creating node: %s\n", err.Error())
	}

	if tpn.ShardCoordinator.SelfId() == sharding.MetachainShardId {
		err = tpn.Node.ApplyOptions(
			node.WithMetaDataPool(tpn.MetaDataPool),
		)
	} else {
		err = tpn.Node.ApplyOptions(
			node.WithDataPool(tpn.ShardDataPool),
		)
	}

	if err != nil {
		fmt.Printf("Error creating node: %s\n", err.Error())
	}
}

// SendTransaction can send a transaction (it does the dispatching)
func (tpn *TestProcessorNode) SendTransaction(tx *dataTransaction.Transaction) {
	_, _ = tpn.Node.SendTransaction(
		tx.Nonce,
		hex.EncodeToString(tx.SndAddr),
		hex.EncodeToString(tx.RcvAddr),
		tx.Value,
		tx.GasPrice,
		tx.GasLimit,
		tx.Data,
		tx.Signature,
	)
}

func (tpn *TestProcessorNode) addHandlersForCounters() {
	hdrHandlers := func(key []byte) {
		atomic.AddInt32(&tpn.CounterHdrRecv, 1)
	}
	metaHandlers := func(key []byte) {
		atomic.AddInt32(&tpn.CounterMetaRcv, 1)
	}

	if tpn.ShardCoordinator.SelfId() == sharding.MetachainShardId {
		tpn.MetaDataPool.ShardHeaders().RegisterHandler(hdrHandlers)
		tpn.MetaDataPool.MetaChainBlocks().RegisterHandler(metaHandlers)
	} else {
		txHandler := func(key []byte) {
			atomic.AddInt32(&tpn.CounterTxRecv, 1)
		}
		mbHandlers := func(key []byte) {
			atomic.AddInt32(&tpn.CounterMbRecv, 1)
		}

		tpn.ShardDataPool.UnsignedTransactions().RegisterHandler(txHandler)
		tpn.ShardDataPool.Transactions().RegisterHandler(txHandler)
		tpn.ShardDataPool.Headers().RegisterHandler(hdrHandlers)
		tpn.ShardDataPool.MetaBlocks().RegisterHandler(metaHandlers)
		tpn.ShardDataPool.MiniBlocks().RegisterHandler(mbHandlers)
	}

}

// LoadTxSignSkBytes alters the already generated sk/pk pair
func (tpn *TestProcessorNode) LoadTxSignSkBytes(skBytes []byte) {
	newSk, _ := tpn.KeygenTxSign.PrivateKeyFromByteArray(skBytes)
	newPk := newSk.GeneratePublic()

	tpn.SkTxSign = newSk
	tpn.PkTxSign = newPk
	tpn.PkTxSignBytes, _ = newPk.ToByteArray()
	tpn.TxSignAddress, _ = TestAddressConverter.CreateAddressFromPublicKeyBytes(tpn.PkTxSignBytes)
}

// ProposeBlock proposes a new block
<<<<<<< HEAD
func (tpn *TestProcessorNode) ProposeBlock(round uint32) (data.BodyHandler, data.HeaderHandler, [][]byte) {
=======
func (tpn *TestProcessorNode) ProposeBlock(round uint64) (data.BodyHandler, data.HeaderHandler) {
>>>>>>> c75b127c
	haveTime := func() bool { return true }

	blockBody, err := tpn.BlockProcessor.CreateBlockBody(round, haveTime)
	if err != nil {
		fmt.Println(err.Error())
		return nil, nil, nil
	}
	blockHeader, err := tpn.BlockProcessor.CreateBlockHeader(blockBody, round, haveTime)
	if err != nil {
		fmt.Println(err.Error())
		return nil, nil, nil
	}

	blockHeader.SetRound(round)
	blockHeader.SetNonce(uint64(round))
	blockHeader.SetPubKeysBitmap(make([]byte, 0))
	sig, _ := TestMultiSig.AggregateSigs(nil)
	blockHeader.SetSignature(sig)
	currHdr := tpn.BlockChain.GetCurrentBlockHeader()
	if currHdr == nil {
		currHdr = tpn.BlockChain.GetGenesisHeader()
	}

	buff, _ := TestMarshalizer.Marshal(currHdr)
	blockHeader.SetPrevHash(TestHasher.Compute(string(buff)))
	blockHeader.SetPrevRandSeed(currHdr.GetRandSeed())
	blockHeader.SetRandSeed(sig)

	shardBlockBody, ok := blockBody.(dataBlock.Body)
	txHashes := make([][]byte, 0)
	if ok {
		for _, mb := range shardBlockBody {
			for _, hash := range mb.TxHashes {
				copiedHash := make([]byte, len(hash))
				copy(copiedHash, hash)
				txHashes = append(txHashes, copiedHash)
			}
		}
	}

	return blockBody, blockHeader, txHashes
}

// BroadcastBlock broadcasts the block and body to the connected peers
func (tpn *TestProcessorNode) BroadcastBlock(body data.BodyHandler, header data.HeaderHandler) {
	_ = tpn.BroadcastMessenger.BroadcastBlock(body, header)
	_ = tpn.BroadcastMessenger.BroadcastHeader(header)
	miniBlocks, transactions, _ := tpn.BlockProcessor.MarshalizedDataToBroadcast(header, body)
	_ = tpn.BroadcastMessenger.BroadcastMiniBlocks(miniBlocks)
	_ = tpn.BroadcastMessenger.BroadcastTransactions(transactions)
}

// CommitBlock commits the block and body
func (tpn *TestProcessorNode) CommitBlock(body data.BodyHandler, header data.HeaderHandler) {
	_ = tpn.BlockProcessor.CommitBlock(tpn.BlockChain, header, body)
}

// GetShardHeader returns the first *dataBlock.Header stored in datapools having the nonce provided as parameter
func (tpn *TestProcessorNode) GetShardHeader(nonce uint64) (*dataBlock.Header, error) {
	invalidCachers := tpn.ShardDataPool == nil || tpn.ShardDataPool.Headers() == nil || tpn.ShardDataPool.HeadersNonces() == nil
	if invalidCachers {
		return nil, errors.New("invalid data pool")
	}

	syncMapHashNonce, ok := tpn.ShardDataPool.HeadersNonces().Get(nonce)
	if !ok {
		return nil, errors.New(fmt.Sprintf("no hash-nonce link in HeadersNonces for nonce %d", nonce))
	}

	headerHash, ok := syncMapHashNonce.Load(tpn.ShardCoordinator.SelfId())
	if !ok {
		return nil, errors.New(fmt.Sprintf("no hash-nonce hash in HeadersNonces for nonce %d", nonce))
	}

	headerObject, ok := tpn.ShardDataPool.Headers().Get(headerHash)
	if !ok {
		return nil, errors.New(fmt.Sprintf("no header found for hash %s", hex.EncodeToString(headerHash)))
	}

	header, ok := headerObject.(*dataBlock.Header)
	if !ok {
		return nil, errors.New(fmt.Sprintf("not a *dataBlock.Header stored in headers found for hash %s", hex.EncodeToString(headerHash)))
	}

	return header, nil
}

// GetBlockBody returns the body for provided header parameter
func (tpn *TestProcessorNode) GetBlockBody(header *dataBlock.Header) (dataBlock.Body, error) {
	invalidCachers := tpn.ShardDataPool == nil || tpn.ShardDataPool.MiniBlocks() == nil
	if invalidCachers {
		return nil, errors.New("invalid data pool")
	}

	body := dataBlock.Body{}
	for _, miniBlockHeader := range header.MiniBlockHeaders {
		miniBlockHash := miniBlockHeader.Hash

		mbObject, ok := tpn.ShardDataPool.MiniBlocks().Get(miniBlockHash)
		if !ok {
			return nil, errors.New(fmt.Sprintf("no miniblock found for hash %s", hex.EncodeToString(miniBlockHash)))
		}

		mb, ok := mbObject.(*dataBlock.MiniBlock)
		if !ok {
			return nil, errors.New(fmt.Sprintf("not a *dataBlock.MiniBlock stored in miniblocks found for hash %s", hex.EncodeToString(miniBlockHash)))
		}

		body = append(body, mb)
	}

	return body, nil
}

// GetMetaHeader returns the first *dataBlock.MetaBlock stored in datapools having the nonce provided as parameter
func (tpn *TestProcessorNode) GetMetaHeader(nonce uint64) (*dataBlock.MetaBlock, error) {
	invalidCachers := tpn.MetaDataPool == nil || tpn.MetaDataPool.MetaChainBlocks() == nil || tpn.MetaDataPool.HeadersNonces() == nil
	if invalidCachers {
		return nil, errors.New("invalid data pool")
	}

	syncMapHashNonce, ok := tpn.MetaDataPool.HeadersNonces().Get(nonce)
	if !ok {
		return nil, errors.New(fmt.Sprintf("no hash-nonce link in HeadersNonces for nonce %d", nonce))
	}

	headerHash, ok := syncMapHashNonce.Load(tpn.ShardCoordinator.SelfId())
	if !ok {
		return nil, errors.New(fmt.Sprintf("no hash-nonce hash in HeadersNonces for nonce %d", nonce))
	}

	headerObject, ok := tpn.MetaDataPool.MetaChainBlocks().Get(headerHash)
	if !ok {
		return nil, errors.New(fmt.Sprintf("no header found for hash %s", hex.EncodeToString(headerHash)))
	}

	header, ok := headerObject.(*dataBlock.MetaBlock)
	if !ok {
		return nil, errors.New(fmt.Sprintf("not a *dataBlock.MetaBlock stored in headers found for hash %s", hex.EncodeToString(headerHash)))
	}

	return header, nil
}

// SyncNode tries to process and commit a block already stored in data pool with provided nonce
func (tpn *TestProcessorNode) SyncNode(nonce uint64) error {
	if tpn.ShardCoordinator.SelfId() == sharding.MetachainShardId {
		return tpn.syncMetaNode(nonce)
	} else {
		return tpn.syncShardNode(nonce)
	}
}

func (tpn *TestProcessorNode) syncShardNode(nonce uint64) error {
	header, err := tpn.GetShardHeader(nonce)
	if err != nil {
		return err
	}

	body, err := tpn.GetBlockBody(header)
	if err != nil {
		return err
	}

	err = tpn.BlockProcessor.ProcessBlock(
		tpn.BlockChain,
		header,
		body,
		func() time.Duration {
			return time.Second * 2
		},
	)
	if err != nil {
		return err
	}

	err = tpn.BlockProcessor.CommitBlock(tpn.BlockChain, header, body)
	if err != nil {
		return err
	}

	return nil
}

func (tpn *TestProcessorNode) syncMetaNode(nonce uint64) error {
	header, err := tpn.GetMetaHeader(nonce)
	if err != nil {
		return err
	}

	err = tpn.BlockProcessor.ProcessBlock(
		tpn.BlockChain,
		header,
		&dataBlock.MetaBlockBody{},
		func() time.Duration {
			return time.Second * 2
		},
	)
	if err != nil {
		return err
	}

	err = tpn.BlockProcessor.CommitBlock(tpn.BlockChain, header, &dataBlock.MetaBlockBody{})
	if err != nil {
		return err
	}

	return nil
}<|MERGE_RESOLUTION|>--- conflicted
+++ resolved
@@ -512,11 +512,7 @@
 }
 
 // ProposeBlock proposes a new block
-<<<<<<< HEAD
-func (tpn *TestProcessorNode) ProposeBlock(round uint32) (data.BodyHandler, data.HeaderHandler, [][]byte) {
-=======
-func (tpn *TestProcessorNode) ProposeBlock(round uint64) (data.BodyHandler, data.HeaderHandler) {
->>>>>>> c75b127c
+func (tpn *TestProcessorNode) ProposeBlock(round uint64) (data.BodyHandler, data.HeaderHandler, [][]byte) {
 	haveTime := func() bool { return true }
 
 	blockBody, err := tpn.BlockProcessor.CreateBlockBody(round, haveTime)
