--- conflicted
+++ resolved
@@ -654,22 +654,6 @@
 	}
 
 	arguments := peer.ArgValidatorStatisticsProcessor{
-<<<<<<< HEAD
-		PeerAdapter:          tpn.PeerState,
-		PubkeyConv:           TestValidatorPubkeyConverter,
-		NodesCoordinator:     tpn.NodesCoordinator,
-		ShardCoordinator:     tpn.ShardCoordinator,
-		DataPool:             tpn.DataPool,
-		StorageService:       tpn.Storage,
-		Marshalizer:          TestMarshalizer,
-		Rater:                rater,
-		MaxComputableRounds:  1000,
-		RewardsHandler:       tpn.EconomicsData,
-		NodesSetup:           tpn.NodesSetup,
-		GenesisNonce:         tpn.BlockChain.GetGenesisHeader().GetNonce(),
-		EpochNotifier:        &epochNotifier.EpochNotifierStub{},
-		StakingV2EnableEpoch: StakingV2Epoch,
-=======
 		PeerAdapter:                          tpn.PeerState,
 		PubkeyConv:                           TestValidatorPubkeyConverter,
 		NodesCoordinator:                     tpn.NodesCoordinator,
@@ -683,9 +667,8 @@
 		RewardsHandler:                       tpn.EconomicsData,
 		NodesSetup:                           tpn.NodesSetup,
 		GenesisNonce:                         tpn.BlockChain.GetGenesisHeader().GetNonce(),
-		EpochNotifier:                        &mock.EpochNotifierStub{},
+		EpochNotifier:                        &epochNotifier.EpochNotifierStub{},
 		StakingV2EnableEpoch:                 StakingV2Epoch,
->>>>>>> b5d53921
 	}
 
 	tpn.ValidatorStatisticsProcessor, _ = peer.NewValidatorStatisticsProcessor(arguments)
