--- conflicted
+++ resolved
@@ -533,10 +533,7 @@
 		GuardedAccountHandler:      &guardianMocks.GuardedAccountHandlerStub{},
 		AppStatusHandler:           appStatusHandler,
 		PeersRatingMonitor:         peersRatingMonitor,
-<<<<<<< HEAD
-=======
 		TxExecutionOrderHandler:    ordering.NewOrderedCollection(),
->>>>>>> 48902c67
 		ChainRunType:               chainRunType,
 	}
 
@@ -1761,7 +1758,6 @@
 	}
 
 	args := shard.ArgPreProcessorsContainerFactory{
-<<<<<<< HEAD
 		ShardCoordinator:                       tpn.ShardCoordinator,
 		Store:                                  tpn.Storage,
 		Marshaller:                             TestMarshalizer,
@@ -1784,37 +1780,13 @@
 		ScheduledTxsExecutionHandler:           scheduledTxsExecutionHandler,
 		ProcessedMiniBlocksTracker:             processedMiniBlocksTracker,
 		SmartContractResultPreProcessorCreator: scrPreProcessorFactory,
+		TxExecutionOrderHandler:      tpn.TxExecutionOrderHandler,
+		TxPreProcessorCreator:        preprocess.NewTxPreProcessorCreator(),
 	}
 	fact, err := shard.NewPreProcessorsContainerFactory(args)
 	if err != nil {
 		log.Info(err.Error())
 		panic(err)
-=======
-		ShardCoordinator:             tpn.ShardCoordinator,
-		Store:                        tpn.Storage,
-		Marshaller:                   TestMarshalizer,
-		Hasher:                       TestHasher,
-		DataPool:                     tpn.DataPool,
-		PubkeyConverter:              TestAddressPubkeyConverter,
-		Accounts:                     tpn.AccntState,
-		RequestHandler:               tpn.RequestHandler,
-		TxProcessor:                  tpn.TxProcessor,
-		ScProcessor:                  tpn.ScProcessor,
-		ScResultProcessor:            tpn.ScProcessor,
-		RewardsTxProcessor:           tpn.RewardsProcessor,
-		EconomicsFee:                 tpn.EconomicsData,
-		GasHandler:                   tpn.GasHandler,
-		BlockTracker:                 tpn.BlockTracker,
-		BlockSizeComputation:         TestBlockSizeComputationHandler,
-		BalanceComputation:           TestBalanceComputationHandler,
-		EnableEpochsHandler:          tpn.EnableEpochsHandler,
-		TxTypeHandler:                txTypeHandler,
-		ScheduledTxsExecutionHandler: scheduledTxsExecutionHandler,
-		ProcessedMiniBlocksTracker:   processedMiniBlocksTracker,
-		ChainRunType:                 tpn.ChainRunType,
-		TxExecutionOrderHandler:      tpn.TxExecutionOrderHandler,
-		TxPreProcessorCreator:        preprocess.NewTxPreProcessorCreator(),
->>>>>>> 48902c67
 	}
 	tpn.PreProcessorsContainer, _ = fact.Create()
 
