package longTests

import (
	"context"
	"encoding/hex"
	"fmt"
	"io/ioutil"
	"math/big"
	"strconv"
	"testing"
	"time"

	"github.com/ElrondNetwork/elrond-go/core/logger"
	"github.com/ElrondNetwork/elrond-go/core/statistics"
	"github.com/ElrondNetwork/elrond-go/integrationTests"
	"github.com/ElrondNetwork/elrond-go/sharding"
	"github.com/pkg/profile"
	"github.com/stretchr/testify/assert"
)

var agarioFile = "../../agarioV3.hex"
var stepDelay = time.Second

func TestProcessesJoinGameTheSamePlayerMultipleTimesRewardAndEndgameInMultipleRounds(t *testing.T) {
	t.Skip("this is a stress test for VM and AGAR.IO")

	p := profile.Start(profile.MemProfile, profile.ProfilePath("."), profile.NoShutdownHook)
	defer p.Stop()

	log := logger.DefaultLogger()
	log.SetLevel(logger.LogDebug)

	scCode, err := ioutil.ReadFile(agarioFile)
	assert.Nil(t, err)

	maxShards := uint32(1)
	numOfNodes := 4
	advertiser := integrationTests.CreateMessengerWithKadDht(context.Background(), "")
	_ = advertiser.Bootstrap()
	advertiserAddr := integrationTests.GetConnectableAddress(advertiser)

	nodes := make([]*integrationTests.TestProcessorNode, numOfNodes)
	for i := 0; i < numOfNodes; i++ {
		nodes[i] = integrationTests.NewTestProcessorNode(maxShards, 0, 0, advertiserAddr)
	}

	idxProposer := 0
	numPlayers := 100
	players := make([]*integrationTests.TestWalletAccount, numPlayers)
	players[0] = integrationTests.CreateTestWalletAccount(nodes[idxProposer].ShardCoordinator, 0)
	for i := 1; i < numPlayers; i++ {
		players[i] = players[0]
	}
	numPlayers = 1
	defer func() {
		_ = advertiser.Close()
		for _, n := range nodes {
			_ = n.Messenger.Close()
		}
	}()

	for _, n := range nodes {
		_ = n.Messenger.Bootstrap()
	}

	fmt.Println("Delaying for nodes p2p bootstrap...")
	time.Sleep(stepDelay)

	round := uint64(0)
	round = integrationTests.IncrementAndPrintRound(round)

	hardCodedSk, _ := hex.DecodeString("5561d28b0d89fa425bbbf9e49a018b5d1e4a462c03d2efce60faf9ddece2af06")
	hardCodedScResultingAddress, _ := hex.DecodeString("000000000000000000005fed9c659422cd8429ce92f8973bba2a9fb51e0eb3a1")
	nodes[idxProposer].LoadTxSignSkBytes(hardCodedSk)

	initialVal := big.NewInt(10000000)
	topUpValue := big.NewInt(500)
	integrationTests.MintAllNodes(nodes, initialVal)
	integrationTests.MintAllPlayers(nodes, players, initialVal)

	integrationTests.DeployScTx(nodes, idxProposer, string(scCode))
	time.Sleep(stepDelay)
	integrationTests.ProposeBlock(nodes, []int{idxProposer}, round)
	integrationTests.SyncBlock(t, nodes, []int{idxProposer}, round)
	round = integrationTests.IncrementAndPrintRound(round)

	numRounds := 100
	runMultipleRoundsOfTheGame(
		t,
		numRounds,
		numPlayers,
		nodes,
		players,
		topUpValue,
		hardCodedScResultingAddress,
		round,
		[]int{idxProposer},
	)

	integrationTests.CheckRootHashes(t, nodes, []int{idxProposer})

	time.Sleep(time.Second)
}

func TestProcessesJoinGame100PlayersMultipleTimesRewardAndEndgameInMultipleRounds(t *testing.T) {
	t.Skip("this is a stress test for VM and AGAR.IO")

	p := profile.Start(profile.MemProfile, profile.ProfilePath("."), profile.NoShutdownHook)
	defer p.Stop()

	log := logger.DefaultLogger()
	log.SetLevel(logger.LogDebug)

	scCode, err := ioutil.ReadFile(agarioFile)
	assert.Nil(t, err)

	maxShards := uint32(1)
	numOfNodes := 4
	advertiser := integrationTests.CreateMessengerWithKadDht(context.Background(), "")
	_ = advertiser.Bootstrap()
	advertiserAddr := integrationTests.GetConnectableAddress(advertiser)

	nodes := make([]*integrationTests.TestProcessorNode, numOfNodes)
	for i := 0; i < numOfNodes; i++ {
		nodes[i] = integrationTests.NewTestProcessorNode(maxShards, 0, 0, advertiserAddr)
	}

	idxProposer := 0
	numPlayers := 100
	players := make([]*integrationTests.TestWalletAccount, numPlayers)
	for i := 1; i < numPlayers; i++ {
		players[i] = integrationTests.CreateTestWalletAccount(nodes[idxProposer].ShardCoordinator, 0)
	}

	defer func() {
		_ = advertiser.Close()
		for _, n := range nodes {
			_ = n.Messenger.Close()
		}
	}()

	for _, n := range nodes {
		_ = n.Messenger.Bootstrap()
	}

	fmt.Println("Delaying for nodes p2p bootstrap...")
	time.Sleep(stepDelay)

	round := uint64(0)
	round = integrationTests.IncrementAndPrintRound(round)

	hardCodedSk, _ := hex.DecodeString("5561d28b0d89fa425bbbf9e49a018b5d1e4a462c03d2efce60faf9ddece2af06")
	hardCodedScResultingAddress, _ := hex.DecodeString("000000000000000000005fed9c659422cd8429ce92f8973bba2a9fb51e0eb3a1")
	nodes[idxProposer].LoadTxSignSkBytes(hardCodedSk)

	initialVal := big.NewInt(10000000)
	topUpValue := big.NewInt(500)
	integrationTests.MintAllNodes(nodes, initialVal)
	integrationTests.MintAllPlayers(nodes, players, initialVal)

	integrationTests.DeployScTx(nodes, idxProposer, string(scCode))
	time.Sleep(stepDelay)
	integrationTests.ProposeBlock(nodes, []int{idxProposer}, round)
	integrationTests.SyncBlock(t, nodes, []int{idxProposer}, round)
	round = integrationTests.IncrementAndPrintRound(round)

	numRounds := 100
	runMultipleRoundsOfTheGame(
		t,
		numRounds,
		numPlayers,
		nodes,
		players,
		topUpValue,
		hardCodedScResultingAddress,
		round,
		[]int{idxProposer},
	)

	integrationTests.CheckRootHashes(t, nodes, []int{idxProposer})

	time.Sleep(time.Second)
}

func TestProcessesJoinGame100PlayersMultipleTimesRewardAndEndgameInMultipleRoundsMultiShard(t *testing.T) {
	t.Skip("this is a stress test for VM and AGAR.IO")

	p := profile.Start(profile.MemProfile, profile.ProfilePath("."), profile.NoShutdownHook)
	defer p.Stop()

	log := logger.DefaultLogger()
	log.SetLevel(logger.LogDebug)

	scCode, err := ioutil.ReadFile(agarioFile)
	assert.Nil(t, err)

	advertiser := integrationTests.CreateMessengerWithKadDht(context.Background(), "")
	_ = advertiser.Bootstrap()
	advertiserAddr := integrationTests.GetConnectableAddress(advertiser)

	numOfNodes := 3
	maxShards := uint32(2)
	nodes := make([]*integrationTests.TestProcessorNode, numOfNodes)
	nodes[0] = integrationTests.NewTestProcessorNode(maxShards, 0, 0, advertiserAddr)
	nodes[1] = integrationTests.NewTestProcessorNode(maxShards, 1, 1, advertiserAddr)
	nodes[2] = integrationTests.NewTestProcessorNode(maxShards, sharding.MetachainShardId, 1, advertiserAddr)

	idxProposer := 0
	numPlayers := 100
	players := make([]*integrationTests.TestWalletAccount, numPlayers)
	for i := 1; i < numPlayers; i++ {
		players[i] = integrationTests.CreateTestWalletAccount(nodes[idxProposer].ShardCoordinator, 0)
	}

	idxProposers := make([]int, 3)
	idxProposers[0] = idxProposer
	idxProposers[1] = 1
	idxProposers[2] = 2

	defer func() {
		_ = advertiser.Close()
		for _, n := range nodes {
			_ = n.Messenger.Close()
		}
	}()

	for _, n := range nodes {
		_ = n.Messenger.Bootstrap()
	}

	fmt.Println("Delaying for nodes p2p bootstrap...")
	time.Sleep(stepDelay)

	round := uint64(0)
	round = integrationTests.IncrementAndPrintRound(round)

	hardCodedSk, _ := hex.DecodeString("5561d28b0d89fa425bbbf9e49a018b5d1e4a462c03d2efce60faf9ddece2af06")
	hardCodedScResultingAddress, _ := hex.DecodeString("000000000000000000005fed9c659422cd8429ce92f8973bba2a9fb51e0eb3a1")
	nodes[idxProposer].LoadTxSignSkBytes(hardCodedSk)

	initialVal := big.NewInt(10000000)
	topUpValue := big.NewInt(500)
	integrationTests.MintAllNodes(nodes, initialVal)
	integrationTests.MintAllPlayers(nodes, players, initialVal)

	nrRoundsToPropagateMultiShard := 5
	if maxShards == 1 {
		nrRoundsToPropagateMultiShard = 1
	}

	integrationTests.DeployScTx(nodes, idxProposer, string(scCode))
	time.Sleep(stepDelay)
	for i := 0; i < nrRoundsToPropagateMultiShard; i++ {
		integrationTests.ProposeBlock(nodes, idxProposers, round)
		integrationTests.SyncBlock(t, nodes, idxProposers, round)
		round = integrationTests.IncrementAndPrintRound(round)
	}

	numRounds := 100
	runMultipleRoundsOfTheGame(
		t,
		numRounds,
		numPlayers,
		nodes,
		players,
		topUpValue,
		hardCodedScResultingAddress,
		round,
		idxProposers,
	)

	integrationTests.CheckRootHashes(t, nodes, idxProposers)

	time.Sleep(time.Second)
}

func TestProcessesJoinGame100PlayersMultipleTimesRewardAndEndgameInMultipleRoundsMultiShardMultiNode(t *testing.T) {
	t.Skip("this is a stress test for VM and AGAR.IO")

	p := profile.Start(profile.MemProfile, profile.ProfilePath("."), profile.NoShutdownHook)
	defer p.Stop()

	log := logger.DefaultLogger()
	log.SetLevel(logger.LogDebug)

	scCode, err := ioutil.ReadFile(agarioFile)
	assert.Nil(t, err)

	maxShards := uint32(2)
	numOfNodes := 6
	advertiser := integrationTests.CreateMessengerWithKadDht(context.Background(), "")
	_ = advertiser.Bootstrap()
	advertiserAddr := integrationTests.GetConnectableAddress(advertiser)

	nodes := make([]*integrationTests.TestProcessorNode, numOfNodes)
	nodes[0] = integrationTests.NewTestProcessorNode(maxShards, 0, 0, advertiserAddr)
	nodes[1] = integrationTests.NewTestProcessorNode(maxShards, 0, 0, advertiserAddr)
	nodes[2] = integrationTests.NewTestProcessorNode(maxShards, 1, 0, advertiserAddr)
	nodes[3] = integrationTests.NewTestProcessorNode(maxShards, 1, 0, advertiserAddr)
	nodes[4] = integrationTests.NewTestProcessorNode(maxShards, sharding.MetachainShardId, 0, advertiserAddr)
	nodes[5] = integrationTests.NewTestProcessorNode(maxShards, sharding.MetachainShardId, 0, advertiserAddr)

	idxProposer := 0
	numPlayers := 100
	players := make([]*integrationTests.TestWalletAccount, numPlayers)
	for i := 1; i < numPlayers; i++ {
		players[i] = integrationTests.CreateTestWalletAccount(nodes[idxProposer].ShardCoordinator, 0)
	}

	defer func() {
		_ = advertiser.Close()
		for _, n := range nodes {
			_ = n.Messenger.Close()
		}
	}()

	for _, n := range nodes {
		_ = n.Messenger.Bootstrap()
	}

	fmt.Println("Delaying for nodes p2p bootstrap...")
	time.Sleep(stepDelay)

	round := uint64(0)
	round = integrationTests.IncrementAndPrintRound(round)

	hardCodedSk, _ := hex.DecodeString("5561d28b0d89fa425bbbf9e49a018b5d1e4a462c03d2efce60faf9ddece2af06")
	hardCodedScResultingAddress, _ := hex.DecodeString("000000000000000000005fed9c659422cd8429ce92f8973bba2a9fb51e0eb3a1")
	nodes[idxProposer].LoadTxSignSkBytes(hardCodedSk)

	initialVal := big.NewInt(10000000)
	topUpValue := big.NewInt(500)
	integrationTests.MintAllNodes(nodes, initialVal)
	integrationTests.MintAllPlayers(nodes, players, initialVal)

	nrRoundsToPropagateMultiShard := 5
	if maxShards == 1 {
		nrRoundsToPropagateMultiShard = 1
	}

	idxProposers := make([]int, 3)
	idxProposers[0] = 0
	idxProposers[1] = 2
	idxProposers[2] = 4

	integrationTests.DeployScTx(nodes, idxProposer, string(scCode))
	time.Sleep(stepDelay)
	for i := 0; i < nrRoundsToPropagateMultiShard; i++ {
		integrationTests.ProposeBlock(nodes, idxProposers, round)
		integrationTests.SyncBlock(t, nodes, idxProposers, round)
		round = integrationTests.IncrementAndPrintRound(round)
	}

	numRounds := 100
	runMultipleRoundsOfTheGame(
		t,
		numRounds,
		numPlayers,
		nodes,
		players,
		topUpValue,
		hardCodedScResultingAddress,
		round,
		idxProposers,
	)

	integrationTests.CheckRootHashes(t, nodes, []int{0})

	time.Sleep(time.Second)
}

func getPercentageOfValue(value *big.Int, percentage float64) *big.Int {
	x := new(big.Float).SetInt(value)
	y := big.NewFloat(percentage)

	z := new(big.Float).Mul(x, y)

	op := big.NewInt(0)
	result, _ := z.Int(op)

	return result
}

func runMultipleRoundsOfTheGame(
	t *testing.T,
	nrRounds, numPlayers int,
	nodes []*integrationTests.TestProcessorNode,
	players []*integrationTests.TestWalletAccount,
	topUpValue *big.Int,
	hardCodedScResultingAddress []byte,
	round uint64,
	idxProposers []int,
) {
	rMonitor := &statistics.ResourceMonitor{}
	numRewardedPlayers := 10
	if numRewardedPlayers > numPlayers {
		numRewardedPlayers = numPlayers
	}

	totalWithdrawValue := big.NewInt(0).SetUint64(topUpValue.Uint64() * uint64(len(players)))
	withdrawValues := make([]*big.Int, numRewardedPlayers)
	winnerRate := 1.0 - 0.05*float64(numRewardedPlayers-1)
	withdrawValues[0] = big.NewInt(0).Set(getPercentageOfValue(totalWithdrawValue, winnerRate))
	for i := 1; i < numRewardedPlayers; i++ {
		withdrawValues[i] = big.NewInt(0).Set(getPercentageOfValue(totalWithdrawValue, 0.05))
	}

<<<<<<< HEAD
	nrRoundsToPropagateMultiShard := 5
	if nrShards == 1 {
		nrRoundsToPropagateMultiShard = 1
	}

	for currentRound := 0; currentRound < nrRounds; currentRound++ {
=======
	for rr := 0; rr < nrRounds; rr++ {
>>>>>>> d12cedc1
		for _, player := range players {
			integrationTests.PlayerJoinsGame(
				nodes,
				player,
				topUpValue,
				strconv.Itoa(currentRound),
				hardCodedScResultingAddress,
			)
			newBalance := big.NewInt(0)
			newBalance = newBalance.Sub(player.Balance, topUpValue)
			player.Balance = player.Balance.Set(newBalance)
		}

		// waiting to disseminate transactions
		time.Sleep(stepDelay)

		round = integrationTests.ProposeAndSyncBlocks(t, len(players), nodes, idxProposers, round)

		integrationTests.CheckJoinGame(t, nodes, players, topUpValue, idxProposers[0], hardCodedScResultingAddress)

		for i := 0; i < numRewardedPlayers; i++ {
			integrationTests.NodeCallsRewardAndSend(nodes, idxProposers[0], players[i].Address.Bytes(), withdrawValues[i], strconv.Itoa(currentRound), hardCodedScResultingAddress)
			newBalance := big.NewInt(0)
			newBalance = newBalance.Add(players[i].Balance, withdrawValues[i])
			players[i].Balance = players[i].Balance.Set(newBalance)
		}

		// waiting to disseminate transactions
		time.Sleep(stepDelay)

		round = integrationTests.ProposeAndSyncBlocks(t, len(players), nodes, idxProposers, round)

		integrationTests.CheckRewardsDistribution(t, nodes, players, topUpValue, totalWithdrawValue,
			hardCodedScResultingAddress, idxProposers[0])

		fmt.Println(rMonitor.GenerateStatistics())
	}
}<|MERGE_RESOLUTION|>--- conflicted
+++ resolved
@@ -405,16 +405,7 @@
 		withdrawValues[i] = big.NewInt(0).Set(getPercentageOfValue(totalWithdrawValue, 0.05))
 	}
 
-<<<<<<< HEAD
-	nrRoundsToPropagateMultiShard := 5
-	if nrShards == 1 {
-		nrRoundsToPropagateMultiShard = 1
-	}
-
 	for currentRound := 0; currentRound < nrRounds; currentRound++ {
-=======
-	for rr := 0; rr < nrRounds; rr++ {
->>>>>>> d12cedc1
 		for _, player := range players {
 			integrationTests.PlayerJoinsGame(
 				nodes,
