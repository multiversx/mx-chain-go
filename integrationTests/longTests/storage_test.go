package longTests

import (
	"fmt"
	"sync"
	"testing"
	"time"

	"github.com/ElrondNetwork/elrond-go/integrationTests"
	"github.com/stretchr/testify/assert"
)

func TestWriteContinuously(t *testing.T) {
<<<<<<< HEAD
	t.Skip("this is not a short test")
=======
	t.Skip("this is a long test")
>>>>>>> 4cbcdbf3

	nbTxsWrite := 1000000
	testStorage := integrationTests.NewTestStorage()
	store := testStorage.CreateStorageLevelDB()

	defer func() {
		_ = store.DestroyUnit()
	}()

	startTime := time.Now()
	written := 10000
	for i := 1; i <= nbTxsWrite; i++ {
		if i%written == 0 {
			endTime := time.Now()
			diff := endTime.Sub(startTime)
			fmt.Printf("Written %d, total %d in %f s\n", written, i, diff.Seconds())
			startTime = time.Now()
		}

		key, val := testStorage.CreateStoredData(uint64(i))
		err := store.Put(key, val)

		assert.Nil(t, err)
	}
}

func TestWriteReadDeleteLevelDB(t *testing.T) {
<<<<<<< HEAD
	t.Skip("this is not a short test")
=======
	t.Skip("this is a long test")
>>>>>>> 4cbcdbf3

	maxWritten := uint64(0)
	mapRemovedKeys := sync.Map{}

	wg := &sync.WaitGroup{}
	errors := int32(0)
	testStorage := integrationTests.NewTestStorage()
	store := testStorage.CreateStorageLevelDB()
	nbTxsWrite := 1000000
	wg.Add(3)
	chWriteDone := make(chan struct{})

	testStorage.InitAdditionalFieldsForStorageOperations(nbTxsWrite, mapRemovedKeys, &maxWritten)

	defer func() {
		_ = store.DestroyUnit()
	}()

	go testStorage.WriteMultipleWithNotif(store, wg, chWriteDone, 2, &errors)
	go testStorage.RemoveMultiple(store, wg, chWriteDone, &errors)
	go testStorage.ReadMultiple(store, wg, chWriteDone, &errors)
	wg.Wait()

	assert.Equal(t, int32(0), errors)
}

func TestWriteReadDeleteLevelDBSerial(t *testing.T) {
<<<<<<< HEAD
	t.Skip("this is not a short test")
=======
	t.Skip("this is a long test")
>>>>>>> 4cbcdbf3

	maxWritten := uint64(0)
	mapRemovedKeys := sync.Map{}

	wg := &sync.WaitGroup{}
	errors := int32(0)

	testStorage := integrationTests.NewTestStorage()
	store := testStorage.CreateStorageLevelDBSerial()
	nbTxsWrite := 1000000

	testStorage.InitAdditionalFieldsForStorageOperations(nbTxsWrite, mapRemovedKeys, &maxWritten)
	wg.Add(3)
	chWriteDone := make(chan struct{})

	defer func() {
		_ = store.DestroyUnit()
	}()

	go testStorage.WriteMultipleWithNotif(store, wg, chWriteDone, 2, &errors)
	go testStorage.RemoveMultiple(store, wg, chWriteDone, &errors)
	go testStorage.ReadMultiple(store, wg, chWriteDone, &errors)
	wg.Wait()

	assert.Equal(t, int32(0), errors)
}<|MERGE_RESOLUTION|>--- conflicted
+++ resolved
@@ -11,11 +11,7 @@
 )
 
 func TestWriteContinuously(t *testing.T) {
-<<<<<<< HEAD
-	t.Skip("this is not a short test")
-=======
 	t.Skip("this is a long test")
->>>>>>> 4cbcdbf3
 
 	nbTxsWrite := 1000000
 	testStorage := integrationTests.NewTestStorage()
@@ -43,11 +39,7 @@
 }
 
 func TestWriteReadDeleteLevelDB(t *testing.T) {
-<<<<<<< HEAD
-	t.Skip("this is not a short test")
-=======
 	t.Skip("this is a long test")
->>>>>>> 4cbcdbf3
 
 	maxWritten := uint64(0)
 	mapRemovedKeys := sync.Map{}
@@ -75,11 +67,7 @@
 }
 
 func TestWriteReadDeleteLevelDBSerial(t *testing.T) {
-<<<<<<< HEAD
-	t.Skip("this is not a short test")
-=======
 	t.Skip("this is a long test")
->>>>>>> 4cbcdbf3
 
 	maxWritten := uint64(0)
 	mapRemovedKeys := sync.Map{}
