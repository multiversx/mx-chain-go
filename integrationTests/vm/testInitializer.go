--- conflicted
+++ resolved
@@ -566,11 +566,7 @@
 		Accounts:                  accnts,
 		ShardCoordinator:          shardCoordinator,
 		EpochNotifier:             epochNotifierInstance,
-<<<<<<< HEAD
 		EnableEpochsHandler:       enableEpochsHandler,
-		AutomaticCrawlerAddress:   bytes.Repeat([]byte{1}, 32),
-=======
->>>>>>> f1564ddb
 		MaxNumNodesInTransferRole: 100,
 	}
 	argsBuiltIn.AutomaticCrawlerAddresses = integrationTests.GenerateOneAddressPerShard(argsBuiltIn.ShardCoordinator)
@@ -649,11 +645,7 @@
 		Accounts:                  accnts,
 		ShardCoordinator:          shardCoordinator,
 		EpochNotifier:             globalEpochNotifier,
-<<<<<<< HEAD
 		EnableEpochsHandler:       enableEpochsHandler,
-		AutomaticCrawlerAddress:   bytes.Repeat([]byte{1}, 32),
-=======
->>>>>>> f1564ddb
 		MaxNumNodesInTransferRole: 100,
 	}
 	argsBuiltIn.AutomaticCrawlerAddresses = integrationTests.GenerateOneAddressPerShard(argsBuiltIn.ShardCoordinator)
