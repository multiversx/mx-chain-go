--- conflicted
+++ resolved
@@ -489,11 +489,6 @@
 	}
 	scProcessor, _ := smartContract.NewSmartContractProcessor(argsNewSCProcessor)
 
-<<<<<<< HEAD
-	enableEpochsHandler, _ := enablers.NewEnableEpochsHandler(enableEpochsConfig, forking.NewGenericEpochNotifier())
-
-=======
->>>>>>> 6dd91d5f
 	argsNewTxProcessor := transaction.ArgsNewTxProcessor{
 		Accounts:            accnts,
 		Hasher:              testHasher,
@@ -843,10 +838,6 @@
 	}
 	testScProcessor := smartContract.NewTestScProcessor(scProcessor)
 
-<<<<<<< HEAD
-	enableEpochsHandler, _ := enablers.NewEnableEpochsHandler(enableEpochsConfig, epochNotifierInstance)
-=======
->>>>>>> 6dd91d5f
 	argsNewTxProcessor := transaction.ArgsNewTxProcessor{
 		Accounts:            accnts,
 		Hasher:              testHasher,
