--- conflicted
+++ resolved
@@ -760,12 +760,7 @@
 	}
 }
 
-<<<<<<< HEAD
-// CreateTxProcessorResults -
-type CreateTxProcessorResults struct {
-=======
 type ResultsCreateTxProcessor struct {
->>>>>>> b7c0f235
 	TxProc             process.TransactionProcessor
 	SCProc             *smartContract.TestScProcessor
 	IntermediateTxProc process.IntermediateTransactionHandler
@@ -784,11 +779,7 @@
 	argEnableEpoch ArgEnableEpoch,
 	arwenChangeLocker common.Locker,
 	poolsHolder dataRetriever.PoolsHolder,
-<<<<<<< HEAD
-) (*CreateTxProcessorResults, error) {
-=======
 ) (*ResultsCreateTxProcessor, error) {
->>>>>>> b7c0f235
 	if check.IfNil(poolsHolder) {
 		poolsHolder = dataRetrieverMock.NewPoolsHolderMock()
 	}
@@ -977,11 +968,7 @@
 		return nil, err
 	}
 
-<<<<<<< HEAD
-	return &CreateTxProcessorResults{
-=======
 	return &ResultsCreateTxProcessor{
->>>>>>> b7c0f235
 		TxProc:             txProcessor,
 		SCProc:             testScProcessor,
 		IntermediateTxProc: intermediateTxHandler,
