--- conflicted
+++ resolved
@@ -286,45 +286,21 @@
 
 // CreateInMemoryShardAccountsDB -
 func CreateInMemoryShardAccountsDB() *state.AccountsDB {
-<<<<<<< HEAD
-	marsh := &marshal.GogoProtoMarshalizer{}
-	ewl, _ := evictionWaitingList.NewEvictionWaitingList(100, memorydb.New(), marsh)
-=======
 	marshaller := &marshal.GogoProtoMarshalizer{}
-	store := CreateMemUnit()
 	ewl, _ := evictionWaitingList.NewEvictionWaitingList(100, memorydb.New(), marshaller)
->>>>>>> 49f85285
 	generalCfg := config.TrieStorageManagerConfig{
 		PruningBufferLen:      1000,
 		SnapshotsBufferLen:    10,
 		SnapshotsGoroutineNum: 1,
 	}
 	args := trie.NewTrieStorageManagerArgs{
-<<<<<<< HEAD
 		MainStorer:             CreateMemUnit(),
 		CheckpointsStorer:      CreateMemUnit(),
-		Marshalizer:            marsh,
+		Marshalizer:            marshaller,
 		Hasher:                 testHasher,
 		GeneralConfig:          generalCfg,
 		CheckpointHashesHolder: hashesHolder.NewCheckpointHashesHolder(10000000, uint64(testHasher.Size())),
-=======
-		DB:                store,
-		MainStorer:        CreateMemUnit(),
-		CheckpointsStorer: CreateMemUnit(),
-		Marshalizer:       marshaller,
-		Hasher:            testHasher,
-		SnapshotDbConfig: config.DBConfig{
-			FilePath:          "TrieStorage",
-			Type:              "MemoryDB",
-			BatchDelaySeconds: 30,
-			MaxBatchSize:      6,
-			MaxOpenFiles:      10,
-		},
-		GeneralConfig:          generalCfg,
-		CheckpointHashesHolder: hashesHolder.NewCheckpointHashesHolder(10000000, uint64(testHasher.Size())),
-		EpochNotifier:          &epochNotifier.EpochNotifierStub{},
 		IdleProvider:           &testscommon.ProcessStatusHandlerStub{},
->>>>>>> 49f85285
 	}
 	trieStorage, _ := trie.NewTrieStorageManager(args)
 
