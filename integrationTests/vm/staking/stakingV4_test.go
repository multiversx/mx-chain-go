--- conflicted
+++ resolved
@@ -550,11 +550,7 @@
 	requireMapContains(t, currNodesConfig.waiting, newNodes2[newOwner2].BLSKeys)
 	requireMapContains(t, currNodesConfig.waiting, owner3StakingQueue)
 	requireSliceContains(t, currNodesConfig.auction, owner1StakingQueue)
-<<<<<<< HEAD
 	requireSliceContains(t, currNodesConfig.auction, newNodes0[newOwner0].BLSKeys)
 }
-=======
-}
-
-// TODO: test unstake with 1 owner -> 1 bls key in auction => numStakedNodes = 0
->>>>>>> 0e74cb55
+
+// TODO: test unstake with 1 owner -> 1 bls key in auction => numStakedNodes = 0