package vm

import (
	"bytes"
	"encoding/json"
	"fmt"
	"sync"
	"testing"
	"time"

	elasticIndexer "github.com/ElrondNetwork/elastic-indexer-go"
	indexerTypes "github.com/ElrondNetwork/elastic-indexer-go/data"
	"github.com/ElrondNetwork/elrond-go-core/core"
	"github.com/ElrondNetwork/elrond-go-core/data"
	"github.com/ElrondNetwork/elrond-go-core/data/block"
	"github.com/ElrondNetwork/elrond-go-core/data/indexer"
	"github.com/ElrondNetwork/elrond-go-core/data/receipt"
	"github.com/ElrondNetwork/elrond-go-core/data/smartContractResult"
	"github.com/ElrondNetwork/elrond-go-core/hashing"
	"github.com/ElrondNetwork/elrond-go-core/marshal"
	"github.com/ElrondNetwork/elrond-go/integrationTests/mock"
	"github.com/ElrondNetwork/elrond-go/outport"
	"github.com/ElrondNetwork/elrond-go/process"
	"github.com/ElrondNetwork/elrond-go/sharding"
	stateMock "github.com/ElrondNetwork/elrond-go/testscommon/state"
	"github.com/stretchr/testify/require"
)

type testIndexer struct {
	outportDriver    outport.Driver
	indexerData      map[string]*bytes.Buffer
	marshalizer      marshal.Marshalizer
	hasher           hashing.Hasher
	shardCoordinator sharding.Coordinator
	mutex            sync.RWMutex
	saveDoneChan     chan struct{}
	txsLogsProcessor process.TransactionLogProcessor
	t                testing.TB
}

const timeoutSave = 3 * time.Second

// CreateTestIndexer -
func CreateTestIndexer(
	t testing.TB,
	coordinator sharding.Coordinator,
	economicsDataHandler process.EconomicsDataHandler,
	hasResults bool,
	txsLogsProcessor process.TransactionLogProcessor,
) *testIndexer {
	ti := &testIndexer{
		indexerData: map[string]*bytes.Buffer{},
		mutex:       sync.RWMutex{},
	}

	dispatcher, err := elasticIndexer.NewDataDispatcher(100)
	require.Nil(t, err)

	dispatcher.StartIndexData()

	txFeeCalculator, ok := economicsDataHandler.(elasticIndexer.FeesProcessorHandler)
	require.True(t, ok)

	ep := ti.createElasticProcessor(coordinator, txFeeCalculator, hasResults)

	arguments := elasticIndexer.ArgDataIndexer{
		Marshalizer:      testMarshalizer,
		ShardCoordinator: coordinator,
		ElasticProcessor: ep,
		DataDispatcher:   dispatcher,
	}

	te, err := elasticIndexer.NewDataIndexer(arguments)
	outPutDriver, err := elasticIndexer.NewDataIndexer(arguments)
	require.Nil(t, err)

	ti.outportDriver = te
	ti.outportDriver = outPutDriver
	ti.shardCoordinator = coordinator
	ti.marshalizer = testMarshalizer
	ti.hasher = testHasher
	ti.t = t
	ti.saveDoneChan = make(chan struct{})
	ti.txsLogsProcessor = txsLogsProcessor

	return ti
}

func (ti *testIndexer) createElasticProcessor(
	shardCoordinator sharding.Coordinator,
	transactionFeeCalculator elasticIndexer.FeesProcessorHandler,
	hasResults bool,
) elasticIndexer.ElasticProcessor {
	databaseClient := ti.createDatabaseClient(hasResults)

	indexTemplates, indexPolicies, _ := elasticIndexer.GetElasticTemplatesAndPolicies(false)

<<<<<<< HEAD
	enabledIndexes := []string{"transactions", "scresults", "receipts"}
	enabledIndexesMap := make(map[string]struct{})
	for _, index := range enabledIndexes {
		enabledIndexesMap[index] = struct{}{}
=======
	transactionProc, _ := transactions.NewTransactionsProcessor(&transactions.ArgsTransactionProcessor{
		AddressPubkeyConverter: pubkeyConv,
		TxFeeCalculator:        transactionFeeCalculator,
		ShardCoordinator:       shardCoordinator,
		Hasher:                 testHasher,
		Marshalizer:            testMarshalizer,
		IsInImportMode:         false,
	})

	balanceConverter, _ := converters.NewBalanceConverter(18)
	ap, _ := accounts.NewAccountsProcessor(testMarshalizer, pubkeyConv, &stateMock.AccountsStub{}, balanceConverter)
	bp, _ := blockProc.NewBlockProcessor(testHasher, testMarshalizer)
	mp, _ := miniblocks.NewMiniblocksProcessor(shardCoordinator.SelfId(), testHasher, testMarshalizer, false)
	sp := statistics.NewStatisticsProcessor()
	vp, _ := validators.NewValidatorsProcessor(pubkeyConv)
	args := &logsevents.ArgsLogsAndEventsProcessor{
		ShardCoordinator: shardCoordinator,
		PubKeyConverter:  pubkeyConv,
		Marshalizer:      testMarshalizer,
		BalanceConverter: balanceConverter,
		TxFeeCalculator:  transactionFeeCalculator,
		Hasher:           testHasher,
>>>>>>> 831ec197
	}

	esIndexerArgs := elasticIndexer.ArgElasticProcessor{
		IndexTemplates:           indexTemplates,
		IndexPolicies:            indexPolicies,
		Marshalizer:              testMarshalizer,
		Hasher:                   testHasher,
		AddressPubkeyConverter:   pubkeyConv,
		ValidatorPubkeyConverter: pubkeyConv,
		DBClient:                 databaseClient,
		EnabledIndexes:           enabledIndexesMap,
		AccountsDB:               &stateMock.AccountsStub{},
		Denomination:             18,
		TransactionFeeCalculator: transactionFeeCalculator,
		IsInImportDBMode:         false,
		ShardCoordinator:         shardCoordinator,
	}

	esProcessor, _ := elasticIndexer.NewElasticProcessor(esIndexerArgs)

	return esProcessor
}

// SaveTransaction -
func (ti *testIndexer) SaveTransaction(
	tx data.TransactionHandler,
	mbType block.Type,
	intermediateTxs []data.TransactionHandler,
) {
	txHash, _ := core.CalculateHash(ti.marshalizer, ti.hasher, tx)

	sndShardID := ti.shardCoordinator.ComputeId(tx.GetSndAddr())
	rcvShardID := ti.shardCoordinator.ComputeId(tx.GetRcvAddr())

	bigTxMb := &block.MiniBlock{
		Type:            mbType,
		TxHashes:        [][]byte{txHash},
		SenderShardID:   sndShardID,
		ReceiverShardID: rcvShardID,
	}

	blk := &block.Body{
		MiniBlocks: []*block.MiniBlock{
			bigTxMb,
		},
	}

	txsPool := &indexer.Pool{
		Txs:      make(map[string]data.TransactionHandler),
		Scrs:     make(map[string]data.TransactionHandler),
		Rewards:  nil,
		Invalid:  make(map[string]data.TransactionHandler),
		Receipts: make(map[string]data.TransactionHandler),
		Logs:     ti.txsLogsProcessor.GetAllCurrentLogs(),
	}

	if mbType == block.InvalidBlock {
		txsPool.Invalid[string(txHash)] = tx
		bigTxMb.ReceiverShardID = sndShardID
	} else {
		txsPool.Txs[string(txHash)] = tx
	}

	for _, intTx := range intermediateTxs {
		sndShardID = ti.shardCoordinator.ComputeId(intTx.GetSndAddr())
		rcvShardID = ti.shardCoordinator.ComputeId(intTx.GetRcvAddr())

		intTxHash, _ := core.CalculateHash(ti.marshalizer, ti.hasher, intTx)

		var mb block.MiniBlock
		mb.SenderShardID = sndShardID

		switch intTx.(type) {
		case *receipt.Receipt:
			mb.Type = block.ReceiptBlock
			mb.ReceiverShardID = sndShardID
			txsPool.Receipts[string(intTxHash)] = intTx
		case *smartContractResult.SmartContractResult:
			mb.Type = block.SmartContractResultBlock
			mb.ReceiverShardID = rcvShardID
			txsPool.Scrs[string(intTxHash)] = intTx
		default:
			continue
		}

		mb.TxHashes = [][]byte{intTxHash}
		blk.MiniBlocks = append(blk.MiniBlocks, &mb)

	}

	header := &block.Header{
		ShardID: ti.shardCoordinator.SelfId(),
	}

	args := &indexer.ArgsSaveBlockData{
		Body:             blk,
		Header:           header,
		TransactionsPool: txsPool,
	}
	err := ti.outportDriver.SaveBlock(args)
	log.LogIfError(err)

	select {
	case <-ti.saveDoneChan:
		return
	case <-time.After(timeoutSave):
		require.Fail(ti.t, "save outportDriver item timeout")
	}
}

func (ti *testIndexer) createDatabaseClient(_ bool) elasticIndexer.DatabaseClientHandler {
	doBulkRequest := func(buff *bytes.Buffer, index string) error {
		ti.mutex.Lock()
		defer ti.mutex.Unlock()

		ti.indexerData[index] = buff
		ti.saveDoneChan <- struct{}{}
		return nil
	}

	dbwm := &mock.DatabaseWriterStub{
		DoBulkRequestCalled: doBulkRequest,
	}

	return dbwm
}

// GetIndexerPreparedTransaction -
func (ti *testIndexer) GetIndexerPreparedTransaction(t *testing.T) *indexerTypes.Transaction {
	ti.mutex.RLock()
	txData, ok := ti.indexerData["transactions"]
	ti.mutex.RUnlock()

	require.True(t, ok)

	split := bytes.Split(txData.Bytes(), []byte("\n"))
	require.True(t, len(split) > 2)

	newTx := &indexerTypes.Transaction{}
	err := json.Unmarshal(split[1], newTx)
	require.Nil(t, err)

	if newTx.Receiver != "" {
		ti.printReceipt()
		ti.putSCRSInTx(newTx)
		return newTx
	}

	splitAgain := bytes.Split(split[1], []byte(`"upsert":`))
	require.True(t, len(split) > 1)

	ss := splitAgain[1][:len(splitAgain[1])-1]
	err = json.Unmarshal(ss, &newTx)
	require.Nil(t, err)

	return newTx
}

func (ti *testIndexer) printReceipt() {
	ti.mutex.RLock()
	receipts, ok := ti.indexerData["receipts"]
	ti.mutex.RUnlock()

	if !ok {
		return
	}

	split := bytes.Split(receipts.Bytes(), []byte("\n"))
	require.True(ti.t, len(split) > 2)

	newSCR := &indexerTypes.Receipt{}
	err := json.Unmarshal(split[1], newSCR)
	require.Nil(ti.t, err)

	fmt.Println(string(split[1]))
}

func (ti *testIndexer) putSCRSInTx(tx *indexerTypes.Transaction) {
	ti.mutex.RLock()
	scrData, ok := ti.indexerData["scresults"]
	ti.mutex.RUnlock()

	if !ok {
		return
	}

	split := bytes.Split(scrData.Bytes(), []byte("\n"))
	require.True(ti.t, len(split) > 2)

	for idx := 1; idx < len(split); idx += 2 {
		newSCR := indexerTypes.ScResult{}
		err := json.Unmarshal(split[idx], &newSCR)
		require.Nil(ti.t, err)

		if newSCR.Receiver != "" {
			tx.SmartContractResults = append(tx.SmartContractResults, newSCR)
		}
	}

}<|MERGE_RESOLUTION|>--- conflicted
+++ resolved
@@ -95,20 +95,11 @@
 
 	indexTemplates, indexPolicies, _ := elasticIndexer.GetElasticTemplatesAndPolicies(false)
 
-<<<<<<< HEAD
 	enabledIndexes := []string{"transactions", "scresults", "receipts"}
 	enabledIndexesMap := make(map[string]struct{})
 	for _, index := range enabledIndexes {
 		enabledIndexesMap[index] = struct{}{}
-=======
-	transactionProc, _ := transactions.NewTransactionsProcessor(&transactions.ArgsTransactionProcessor{
-		AddressPubkeyConverter: pubkeyConv,
-		TxFeeCalculator:        transactionFeeCalculator,
-		ShardCoordinator:       shardCoordinator,
-		Hasher:                 testHasher,
-		Marshalizer:            testMarshalizer,
-		IsInImportMode:         false,
-	})
+	}
 
 	balanceConverter, _ := converters.NewBalanceConverter(18)
 	ap, _ := accounts.NewAccountsProcessor(testMarshalizer, pubkeyConv, &stateMock.AccountsStub{}, balanceConverter)
@@ -123,8 +114,8 @@
 		BalanceConverter: balanceConverter,
 		TxFeeCalculator:  transactionFeeCalculator,
 		Hasher:           testHasher,
->>>>>>> 831ec197
-	}
+	}
+	lp, _ := logsevents.NewLogsAndEventsProcessor(args)
 
 	esIndexerArgs := elasticIndexer.ArgElasticProcessor{
 		IndexTemplates:           indexTemplates,
