--- conflicted
+++ resolved
@@ -79,11 +79,7 @@
 	te, err := elasticIndexer.NewDataIndexer(arguments)
 	require.Nil(t, err)
 
-<<<<<<< HEAD
-	ti.indexer = te
-=======
-	ti.outportDriver = testIndexer
->>>>>>> f76d5b84
+	ti.outportDriver = te
 	ti.shardCoordinator = coordinator
 	ti.marshalizer = testMarshalizer
 	ti.hasher = testHasher
