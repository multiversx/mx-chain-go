--- conflicted
+++ resolved
@@ -121,11 +121,7 @@
 		addValue,
 	)
 
-<<<<<<< HEAD
-	_, err := txProcessor.ProcessTransaction(tx, round)
-=======
 	err := txProc.ProcessTransaction(txRun, round)
->>>>>>> af06f5d8
 	assert.Nil(t, err)
 
 	_, err = accnts.Commit()
@@ -179,21 +175,6 @@
 
 	destinationAddressBytes := computeSCDestinationAddressBytes(senderNonce, senderAddressBytes)
 	addValue := uint64(128)
-<<<<<<< HEAD
-	txData = fmt.Sprintf("Add@%X", addValue)
-
-	txRun := &transaction.Transaction{
-		Nonce:    senderNonce + 1,
-		Value:    txvalue,
-		SndAddr:  senderPubkeyBytes,
-		RcvAddr:  destinationAddressBytes,
-		Data:     []byte(txData),
-		GasLimit: opGas,
-		GasPrice: gasPrice,
-	}
-
-	_, err = txProcessor.ProcessTransaction(txRun, round)
-=======
 	//contract call tx
 	txRun := createTx(
 		t,
@@ -208,7 +189,6 @@
 	)
 
 	err := txProc.ProcessTransaction(txRun, round)
->>>>>>> af06f5d8
 	assert.Nil(t, err)
 
 	_, err = accnts.Commit()
