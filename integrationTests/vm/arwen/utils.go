package arwen

import (
	"encoding/binary"
	"encoding/hex"
	"errors"
	"fmt"
	"io/ioutil"
	"math"
	"math/big"
	"path/filepath"
	"strconv"
	"strings"
	"sync"
	"testing"

	"github.com/ElrondNetwork/elrond-go-core/core"
	"github.com/ElrondNetwork/elrond-go-core/core/pubkeyConverter"
	"github.com/ElrondNetwork/elrond-go-core/data/block"
	"github.com/ElrondNetwork/elrond-go-core/data/rewardTx"
	"github.com/ElrondNetwork/elrond-go-core/data/smartContractResult"
	"github.com/ElrondNetwork/elrond-go-core/data/transaction"
	"github.com/ElrondNetwork/elrond-go-core/hashing/sha256"
	"github.com/ElrondNetwork/elrond-go-core/marshal"
	"github.com/ElrondNetwork/elrond-go/common"
	"github.com/ElrondNetwork/elrond-go/common/enablers"
	"github.com/ElrondNetwork/elrond-go/config"
	"github.com/ElrondNetwork/elrond-go/integrationTests"
	"github.com/ElrondNetwork/elrond-go/integrationTests/mock"
	"github.com/ElrondNetwork/elrond-go/integrationTests/vm"
	"github.com/ElrondNetwork/elrond-go/node/external"
	"github.com/ElrondNetwork/elrond-go/process"
	"github.com/ElrondNetwork/elrond-go/process/coordinator"
	"github.com/ElrondNetwork/elrond-go/process/economics"
	"github.com/ElrondNetwork/elrond-go/process/factory"
	"github.com/ElrondNetwork/elrond-go/process/factory/shard"
	"github.com/ElrondNetwork/elrond-go/process/rewardTransaction"
	"github.com/ElrondNetwork/elrond-go/process/smartContract"
	"github.com/ElrondNetwork/elrond-go/process/smartContract/builtInFunctions"
	"github.com/ElrondNetwork/elrond-go/process/smartContract/hooks"
	"github.com/ElrondNetwork/elrond-go/process/sync/disabled"
	processTransaction "github.com/ElrondNetwork/elrond-go/process/transaction"
	"github.com/ElrondNetwork/elrond-go/process/transactionLog"
	"github.com/ElrondNetwork/elrond-go/state"
	"github.com/ElrondNetwork/elrond-go/storage/txcache"
	"github.com/ElrondNetwork/elrond-go/testscommon"
	dataRetrieverMock "github.com/ElrondNetwork/elrond-go/testscommon/dataRetriever"
	"github.com/ElrondNetwork/elrond-go/testscommon/epochNotifier"
	storageStubs "github.com/ElrondNetwork/elrond-go/testscommon/storage"
	"github.com/ElrondNetwork/elrond-go/vm/systemSmartContracts/defaults"
	vmcommon "github.com/ElrondNetwork/elrond-vm-common"
	"github.com/ElrondNetwork/elrond-vm-common/parsers"
	"github.com/stretchr/testify/require"
)

// VMTypeHex -
const VMTypeHex = "0500"

// DummyCodeMetadataHex -
const DummyCodeMetadataHex = "0102"

const maxGasLimit = 100000000000

var marshalizer = &marshal.GogoProtoMarshalizer{}
var hasher = sha256.NewSha256()
var oneShardCoordinator = mock.NewMultiShardsCoordinatorMock(2)
var pkConverter, _ = pubkeyConverter.NewHexPubkeyConverter(32)

// DNSAddresses --
var DNSAddresses = make(map[string]struct{})

// TestContext -
type TestContext struct {
	T *testing.T

	Round uint64

	Owner        testParticipant
	Alice        testParticipant
	Bob          testParticipant
	Carol        testParticipant
	Participants []*testParticipant

	GasLimit    uint64
	GasSchedule map[string]map[string]uint64

	EpochNotifier       process.EpochNotifier
	EnableEpochsHandler common.EnableEpochsHandler
	UnsignexTxHandler   process.TransactionFeeHandler
	EconomicsFee        process.FeeHandler
	LastConsumedFee     uint64
	ArwenChangeLocker   common.Locker

	ScAddress        []byte
	ScCodeMetadata   vmcommon.CodeMetadata
	Accounts         *state.AccountsDB
	TxProcessor      process.TransactionProcessor
	ScProcessor      *smartContract.TestScProcessor
	QueryService     external.SCQueryService
	VMContainer      process.VirtualMachinesContainer
	BlockchainHook   *hooks.BlockChainHookImpl
	RewardsProcessor RewardsProcessor

	LastTxHash    []byte
	SCRForwarder  *mock.IntermediateTransactionHandlerMock
	LastSCResults []*smartContractResult.SmartContractResult
}

type testParticipant struct {
	Nonce           uint64
	Address         []byte
	BalanceSnapshot *big.Int
}

// RewardsProcessor -
type RewardsProcessor interface {
	ProcessRewardTransaction(rTx *rewardTx.RewardTx) error
}

// AddressHex will return the participant address in hex string format
func (participant *testParticipant) AddressHex() string {
	return hex.EncodeToString(participant.Address)
}

// SetupTestContext -
func SetupTestContext(t *testing.T) *TestContext {
	return SetupTestContextWithGasSchedulePath(t, integrationTests.GasSchedulePath)
}

// SetupTestContextWithGasSchedulePath -
func SetupTestContextWithGasSchedulePath(t *testing.T, gasScheduleConfigPath string) *TestContext {
	var err error

	context := &TestContext{}
	context.T = t
	context.Round = 500
	context.EpochNotifier = &epochNotifier.EpochNotifierStub{}
	context.EnableEpochsHandler, _ = enablers.NewEnableEpochsHandler(config.EnableEpochs{}, context.EpochNotifier)
	context.ArwenChangeLocker = &sync.RWMutex{}

	context.initAccounts()

	context.GasSchedule, err = common.LoadGasScheduleConfig(gasScheduleConfigPath)
	require.Nil(t, err)

	context.initFeeHandlers()
	context.initVMAndBlockchainHook()
	context.initTxProcessorWithOneSCExecutorWithVMs()
	context.ScAddress, _ = context.BlockchainHook.NewAddress(context.Owner.Address, context.Owner.Nonce, factory.ArwenVirtualMachine)
	argsNewSCQueryService := smartContract.ArgsNewSCQueryService{
		VmContainer:              context.VMContainer,
		EconomicsFee:             context.EconomicsFee,
		BlockChainHook:           context.BlockchainHook,
		BlockChain:               &testscommon.ChainHandlerStub{},
		ArwenChangeLocker:        &sync.RWMutex{},
		Bootstrapper:             disabled.NewDisabledBootstrapper(),
		AllowExternalQueriesChan: common.GetClosedUnbufferedChannel(),
	}
	context.QueryService, _ = smartContract.NewSCQueryService(argsNewSCQueryService)

	context.RewardsProcessor, err = rewardTransaction.NewRewardTxProcessor(context.Accounts, pkConverter, oneShardCoordinator)
	require.Nil(t, err)

	require.NotNil(t, context.TxProcessor)
	require.NotNil(t, context.ScProcessor)
	require.NotNil(t, context.QueryService)
	require.NotNil(t, context.VMContainer)

	return context
}

func (context *TestContext) initFeeHandlers() {
	context.UnsignexTxHandler = &testscommon.UnsignedTxHandlerStub{
		ProcessTransactionFeeCalled: func(cost *big.Int, devFee *big.Int, hash []byte) {
			context.LastConsumedFee = cost.Uint64()
		},
	}

	maxGasLimitPerBlock := strconv.FormatUint(math.MaxUint64, 10)
	minGasPrice := strconv.FormatUint(1, 10)
	minGasLimit := strconv.FormatUint(1, 10)
	testProtocolSustainabilityAddress := "erd1932eft30w753xyvme8d49qejgkjc09n5e49w4mwdjtm0neld797su0dlxp"
	argsNewEconomicsData := economics.ArgsNewEconomicsData{
		Economics: &config.EconomicsConfig{
			GlobalSettings: config.GlobalSettings{
				GenesisTotalSupply: "2000000000000000000000",
				MinimumInflation:   0,
				YearSettings: []*config.YearSetting{
					{
						Year:             0,
						MaximumInflation: 0.01,
					},
				},
			},
			RewardsSettings: config.RewardsSettings{
				RewardsConfigByEpoch: []config.EpochRewardSettings{
					{
						LeaderPercentage:                 0.1,
						DeveloperPercentage:              0.0,
						ProtocolSustainabilityPercentage: 0,
						ProtocolSustainabilityAddress:    testProtocolSustainabilityAddress,
						TopUpGradientPoint:               "1000000",
						TopUpFactor:                      0,
					},
				},
			},
			FeeSettings: config.FeeSettings{
				GasLimitSettings: []config.GasLimitSetting{
					{
						MaxGasLimitPerBlock:         maxGasLimitPerBlock,
						MaxGasLimitPerMiniBlock:     maxGasLimitPerBlock,
						MaxGasLimitPerMetaBlock:     maxGasLimitPerBlock,
						MaxGasLimitPerMetaMiniBlock: maxGasLimitPerBlock,
						MaxGasLimitPerTx:            maxGasLimitPerBlock,
						MinGasLimit:                 minGasLimit,
					},
				},
				MinGasPrice:      minGasPrice,
				GasPerDataByte:   "1",
				GasPriceModifier: 1.0,
			},
		},
		EpochNotifier:               context.EpochNotifier,
		EnableEpochsHandler:         context.EnableEpochsHandler,
		BuiltInFunctionsCostHandler: &mock.BuiltInCostHandlerStub{},
	}
	economicsData, _ := economics.NewEconomicsData(argsNewEconomicsData)

	context.EconomicsFee = economicsData
}

func (context *TestContext) initVMAndBlockchainHook() {
	argsBuiltIn := builtInFunctions.ArgsCreateBuiltInFunctionContainer{
		GasSchedule:               mock.NewGasScheduleNotifierMock(context.GasSchedule),
		MapDNSAddresses:           DNSAddresses,
		Marshalizer:               marshalizer,
		Accounts:                  context.Accounts,
		ShardCoordinator:          oneShardCoordinator,
		EpochNotifier:             context.EpochNotifier,
<<<<<<< HEAD
		EnableEpochsHandler:       context.EnableEpochsHandler,
		AutomaticCrawlerAddress:   bytes.Repeat([]byte{1}, 32),
=======
>>>>>>> f1564ddb
		MaxNumNodesInTransferRole: 100,
	}
	argsBuiltIn.AutomaticCrawlerAddresses = integrationTests.GenerateOneAddressPerShard(argsBuiltIn.ShardCoordinator)

	builtInFuncFactory, err := builtInFunctions.CreateBuiltInFunctionsFactory(argsBuiltIn)
	require.Nil(context.T, err)

	blockchainMock := &testscommon.ChainHandlerStub{}
	chainStorer := &storageStubs.ChainStorerStub{}
	datapool := dataRetrieverMock.NewPoolsHolderMock()
	args := hooks.ArgBlockChainHook{
		Accounts:              context.Accounts,
		PubkeyConv:            pkConverter,
		StorageService:        chainStorer,
		BlockChain:            blockchainMock,
		ShardCoordinator:      oneShardCoordinator,
		Marshalizer:           marshalizer,
		Uint64Converter:       &mock.Uint64ByteSliceConverterMock{},
		BuiltInFunctions:      builtInFuncFactory.BuiltInFunctionContainer(),
		NFTStorageHandler:     builtInFuncFactory.NFTStorageHandler(),
		GlobalSettingsHandler: builtInFuncFactory.ESDTGlobalSettingsHandler(),
		DataPool:              datapool,
		CompiledSCPool:        datapool.SmartContracts(),
		EpochNotifier:         context.EpochNotifier,
		EnableEpochsHandler:   context.EnableEpochsHandler,
		NilCompiledSCStore:    true,
		ConfigSCStorage: config.StorageConfig{
			Cache: config.CacheConfig{
				Name:     "SmartContractsStorage",
				Type:     "LRU",
				Capacity: 100,
			},
			DB: config.DBConfig{
				FilePath:          "SmartContractsStorage",
				Type:              "LvlDBSerial",
				BatchDelaySeconds: 2,
				MaxBatchSize:      100,
			},
		},
	}

	vmFactoryConfig := config.VirtualMachineConfig{
		ArwenVersions: []config.ArwenVersionByEpoch{
			{StartEpoch: 0, Version: "*"},
		},
	}

	esdtTransferParser, _ := parsers.NewESDTTransferParser(marshalizer)
	blockChainHookImpl, _ := hooks.NewBlockChainHookImpl(args)
	argsNewVMFactory := shard.ArgVMContainerFactory{
		Config:              vmFactoryConfig,
		BlockGasLimit:       maxGasLimit,
		GasSchedule:         mock.NewGasScheduleNotifierMock(context.GasSchedule),
		BlockChainHook:      blockChainHookImpl,
		BuiltInFunctions:    args.BuiltInFunctions,
		EpochNotifier:       context.EpochNotifier,
		EnableEpochsHandler: context.EnableEpochsHandler,
		ArwenChangeLocker:   context.ArwenChangeLocker,
		ESDTTransferParser:  esdtTransferParser,
	}
	vmFactory, err := shard.NewVMContainerFactory(argsNewVMFactory)
	require.Nil(context.T, err)

	context.VMContainer, err = vmFactory.Create()
	require.Nil(context.T, err)

	context.BlockchainHook = vmFactory.BlockChainHookImpl().(*hooks.BlockChainHookImpl)
	_ = builtInFuncFactory.SetPayableHandler(context.BlockchainHook)
}

func (context *TestContext) initTxProcessorWithOneSCExecutorWithVMs() {
	esdtTransferParser, _ := parsers.NewESDTTransferParser(marshalizer)
	argsTxTypeHandler := coordinator.ArgNewTxTypeHandler{
		PubkeyConverter:     pkConverter,
		ShardCoordinator:    oneShardCoordinator,
		BuiltInFunctions:    context.BlockchainHook.GetBuiltinFunctionsContainer(),
		ArgumentParser:      parsers.NewCallArgsParser(),
		ESDTTransferParser:  esdtTransferParser,
		EnableEpochsHandler: context.EnableEpochsHandler,
	}

	txTypeHandler, err := coordinator.NewTxTypeHandler(argsTxTypeHandler)
	require.Nil(context.T, err)

	gasSchedule := make(map[string]map[string]uint64)
	defaults.FillGasMapInternal(gasSchedule, 1)

	argsLogProcessor := transactionLog.ArgTxLogProcessor{Marshalizer: marshalizer}
	logsProcessor, _ := transactionLog.NewTxLogProcessor(argsLogProcessor)
	context.SCRForwarder = &mock.IntermediateTransactionHandlerMock{}
	argsNewSCProcessor := smartContract.ArgsNewSmartContractProcessor{
		VmContainer:      context.VMContainer,
		ArgsParser:       smartContract.NewArgumentParser(),
		Hasher:           hasher,
		Marshalizer:      marshalizer,
		AccountsDB:       context.Accounts,
		BlockChainHook:   context.BlockchainHook,
		BuiltInFunctions: context.BlockchainHook.GetBuiltinFunctionsContainer(),
		PubkeyConv:       pkConverter,
		ShardCoordinator: oneShardCoordinator,
		ScrForwarder:     context.SCRForwarder,
		BadTxForwarder:   &mock.IntermediateTransactionHandlerMock{},
		TxFeeHandler:     context.UnsignexTxHandler,
		EconomicsFee:     context.EconomicsFee,
		TxTypeHandler:    txTypeHandler,
		GasHandler: &testscommon.GasHandlerStub{
			SetGasRefundedCalled: func(gasRefunded uint64, hash []byte) {},
		},
		GasSchedule:         mock.NewGasScheduleNotifierMock(gasSchedule),
		TxLogsProcessor:     logsProcessor,
		EnableEpochsHandler: context.EnableEpochsHandler,
		ArwenChangeLocker:   context.ArwenChangeLocker,
		VMOutputCacher:      txcache.NewDisabledCache(),
	}
	sc, err := smartContract.NewSmartContractProcessor(argsNewSCProcessor)
	context.ScProcessor = smartContract.NewTestScProcessor(sc)
	require.Nil(context.T, err)

	argsNewTxProcessor := processTransaction.ArgsNewTxProcessor{
		Accounts:            context.Accounts,
		Hasher:              hasher,
		PubkeyConv:          pkConverter,
		Marshalizer:         marshalizer,
		SignMarshalizer:     marshalizer,
		ShardCoordinator:    oneShardCoordinator,
		ScProcessor:         context.ScProcessor,
		TxFeeHandler:        context.UnsignexTxHandler,
		TxTypeHandler:       txTypeHandler,
		EconomicsFee:        context.EconomicsFee,
		ReceiptForwarder:    &mock.IntermediateTransactionHandlerMock{},
		BadTxForwarder:      &mock.IntermediateTransactionHandlerMock{},
		ArgsParser:          smartContract.NewArgumentParser(),
		ScrForwarder:        &mock.IntermediateTransactionHandlerMock{},
		EnableEpochsHandler: context.EnableEpochsHandler,
	}

	context.TxProcessor, err = processTransaction.NewTxProcessor(argsNewTxProcessor)
	require.Nil(context.T, err)
}

// Close closes the test context
func (context *TestContext) Close() {
	_ = context.VMContainer.Close()
}

func (context *TestContext) initAccounts() {
	context.Accounts = vm.CreateInMemoryShardAccountsDB()

	context.Owner = testParticipant{}
	context.Owner.Address, _ = hex.DecodeString("d4105de8e44aee9d4be670401cec546e5df381028e805012386a05acf76518d9")
	context.Owner.Nonce = uint64(1)
	context.Owner.BalanceSnapshot = NewBalance(1000).Value

	context.Alice = testParticipant{}
	context.Alice.Address, _ = hex.DecodeString("0f36a982b79d3c1fda9b82a646a2b423cb3e7223cffbae73a4e3d2c1ea62ee5e")
	context.Alice.Nonce = uint64(1)
	context.Alice.BalanceSnapshot = NewBalance(1000).Value

	context.Bob = testParticipant{}
	context.Bob.Address, _ = hex.DecodeString("afb051dc3a1dfb029866730243c2cbc51d8b8ef15951e4da3929f9c8391f307a")
	context.Bob.Nonce = uint64(1)
	context.Bob.BalanceSnapshot = NewBalance(1000).Value

	context.Carol = testParticipant{}
	context.Carol.Address, _ = hex.DecodeString("5bdf4c81489bea69ba29cd3eea2670c1bb6cb5d922fa8cb6e17bca71dfdd49f0")
	context.Carol.Nonce = uint64(1)
	context.Carol.BalanceSnapshot = NewBalance(1000).Value

	context.createAccount(&context.Owner)
	context.createAccount(&context.Alice)
	context.createAccount(&context.Bob)
	context.createAccount(&context.Carol)
}

func (context *TestContext) createAccount(participant *testParticipant) {
	_, err := vm.CreateAccount(context.Accounts, participant.Address, participant.Nonce, participant.BalanceSnapshot)
	require.Nil(context.T, err)
}

// InitAdditionalParticipants -
func (context *TestContext) InitAdditionalParticipants(num int) {
	context.Participants = make([]*testParticipant, 0, num)

	for i := 0; i < num; i++ {
		participant := &testParticipant{
			Nonce:           1,
			BalanceSnapshot: NewBalance(10).Value,
			Address:         createDummyAddress(i + 42),
		}

		context.Participants = append(context.Participants, participant)
		context.createAccount(participant)
	}
}

func createDummyAddress(addressTag int) []byte {
	address := make([]byte, 32)
	binary.LittleEndian.PutUint64(address, uint64(addressTag))
	binary.LittleEndian.PutUint64(address[24:], uint64(addressTag))
	return address
}

// TakeAccountBalanceSnapshot -
func (context *TestContext) TakeAccountBalanceSnapshot(participant *testParticipant) {
	participant.BalanceSnapshot = context.GetAccountBalance(participant)
}

// GetAccountBalance -
func (context *TestContext) GetAccountBalance(participant *testParticipant) *big.Int {
	account, err := context.Accounts.GetExistingAccount(participant.Address)
	require.Nil(context.T, err)
	accountAsUser := account.(state.UserAccountHandler)
	return accountAsUser.GetBalance()
}

// GetAccountBalanceDelta -
func (context *TestContext) GetAccountBalanceDelta(participant *testParticipant) *big.Int {
	account, err := context.Accounts.GetExistingAccount(participant.Address)
	require.Nil(context.T, err)
	accountAsUser := account.(state.UserAccountHandler)
	currentBalance := accountAsUser.GetBalance()
	delta := currentBalance.Sub(currentBalance, participant.BalanceSnapshot)
	return delta
}

// DeploySC -
func (context *TestContext) DeploySC(wasmPath string, parametersString string) error {
	scCode := GetSCCode(wasmPath)
	owner := &context.Owner

	codeMetadataHex := hex.EncodeToString(context.ScCodeMetadata.ToBytes())
	txData := strings.Join([]string{scCode, VMTypeHex, codeMetadataHex}, "@")
	if parametersString != "" {
		txData = txData + "@" + parametersString
	}

	tx := &transaction.Transaction{
		Nonce:    owner.Nonce,
		Value:    big.NewInt(0),
		RcvAddr:  vm.CreateEmptyAddress(),
		SndAddr:  owner.Address,
		GasPrice: 1,
		GasLimit: context.GasLimit,
		Data:     []byte(txData),
	}

	// Add default gas limit for tests
	if tx.GasLimit == 0 {
		tx.GasLimit = maxGasLimit
	}

	txHash, err := core.CalculateHash(marshalizer, hasher, tx)
	if err != nil {
		return err
	}

	context.LastTxHash = txHash

	_, err = context.TxProcessor.ProcessTransaction(tx)
	if err != nil {
		return err
	}

	owner.Nonce++
	_, err = context.Accounts.Commit()
	if err != nil {
		return err
	}

	err = context.GetCompositeTestError()
	if err != nil {
		return err
	}

	_ = context.UpdateLastSCResults()

	return nil
}

// UpgradeSC -
func (context *TestContext) UpgradeSC(wasmPath string, parametersString string) error {
	scCode := GetSCCode(wasmPath)
	owner := &context.Owner

	codeMetadataHex := hex.EncodeToString(context.ScCodeMetadata.ToBytes())
	txData := strings.Join([]string{"upgradeContract", scCode, codeMetadataHex}, "@")
	if parametersString != "" {
		txData = txData + "@" + parametersString
	}

	tx := &transaction.Transaction{
		Nonce:    owner.Nonce,
		Value:    big.NewInt(0),
		RcvAddr:  context.ScAddress,
		SndAddr:  owner.Address,
		GasPrice: 1,
		GasLimit: context.GasLimit,
		Data:     []byte(txData),
	}

	// Add default gas limit for tests
	if tx.GasLimit == 0 {
		tx.GasLimit = maxGasLimit
	}

	txHash, err := core.CalculateHash(marshalizer, hasher, tx)
	if err != nil {
		return err
	}

	context.LastTxHash = txHash

	_, err = context.TxProcessor.ProcessTransaction(tx)
	if err != nil {
		return err
	}

	owner.Nonce++
	_, err = context.Accounts.Commit()
	if err != nil {
		return err
	}

	err = context.GetCompositeTestError()
	if err != nil {
		return err
	}

	_ = context.UpdateLastSCResults()

	return nil
}

// GetSCCode -
func GetSCCode(fileName string) string {
	code, err := ioutil.ReadFile(filepath.Clean(fileName))
	if err != nil {
		panic("Could not get SC code.")
	}

	codeEncoded := hex.EncodeToString(code)
	return codeEncoded
}

// CreateDeployTxData -
func CreateDeployTxData(scCode string) string {
	return CreateDeployTxDataWithCodeMetadata(scCode, DummyCodeMetadataHex)
}

// CreateDeployTxDataWithCodeMetadata -
func CreateDeployTxDataWithCodeMetadata(scCode string, codeMetadataHex string) string {
	return strings.Join([]string{scCode, VMTypeHex, codeMetadataHex}, "@")
}

// CreateDeployTxDataNonPayable -
func CreateDeployTxDataNonPayable(scCode string) string {
	return strings.Join([]string{scCode, VMTypeHex, "0000"}, "@")
}

// ExecuteSC -
func (context *TestContext) ExecuteSC(sender *testParticipant, txData string) error {
	return context.ExecuteSCWithValue(sender, txData, big.NewInt(0))
}

// ExecuteSCWithValue -
func (context *TestContext) ExecuteSCWithValue(sender *testParticipant, txData string, value *big.Int) error {
	tx := &transaction.Transaction{
		Nonce:    sender.Nonce,
		Value:    new(big.Int).Set(value),
		RcvAddr:  context.ScAddress,
		SndAddr:  sender.Address,
		GasPrice: 1,
		GasLimit: context.GasLimit,
		Data:     []byte(txData),
	}

	// Add default gas limit for tests
	if tx.GasLimit == 0 {
		tx.GasLimit = maxGasLimit
	}

	txHash, err := core.CalculateHash(marshalizer, hasher, tx)
	if err != nil {
		return err
	}

	context.LastTxHash = txHash

	_, err = context.TxProcessor.ProcessTransaction(tx)
	if err != nil {
		return err
	}

	sender.Nonce++
	_, err = context.Accounts.Commit()
	if err != nil {
		return err
	}

	err = context.GetCompositeTestError()
	if err != nil {
		return err
	}

	_ = context.UpdateLastSCResults()

	return nil
}

// UpdateLastSCResults --
func (context *TestContext) UpdateLastSCResults() error {
	transactions := context.SCRForwarder.GetIntermediateTransactions()
	context.LastSCResults = make([]*smartContractResult.SmartContractResult, len(transactions))
	for i, tx := range transactions {
		scrTx, ok := tx.(*smartContractResult.SmartContractResult)
		if ok {
			context.LastSCResults[i] = scrTx
		} else {
			return errors.New("could not convert tx to scr")
		}
	}

	return nil
}

// QuerySCInt -
func (context *TestContext) QuerySCInt(function string, args [][]byte) uint64 {
	bytesData := context.querySC(function, args)
	result := big.NewInt(0).SetBytes(bytesData).Uint64()

	return result
}

// QuerySCString -
func (context *TestContext) QuerySCString(function string, args [][]byte) string {
	bytesData := context.querySC(function, args)
	return string(bytesData)
}

// QuerySCBytes -
func (context *TestContext) QuerySCBytes(function string, args [][]byte) []byte {
	bytesData := context.querySC(function, args)
	return bytesData
}

// QuerySCBigInt -
func (context *TestContext) QuerySCBigInt(function string, args [][]byte) *big.Int {
	bytesData := context.querySC(function, args)
	return big.NewInt(0).SetBytes(bytesData)
}

func (context *TestContext) querySC(function string, args [][]byte) []byte {
	query := process.SCQuery{
		ScAddress: context.ScAddress,
		FuncName:  function,
		Arguments: args,
	}

	vmOutput, err := context.QueryService.ExecuteQuery(&query)
	require.Nil(context.T, err)

	firstResult := vmOutput.ReturnData[0]
	return firstResult
}

// GoToEpoch -
func (context *TestContext) GoToEpoch(epoch int) {
	header := &block.Header{Nonce: uint64(epoch) * 100, Round: uint64(epoch) * 100, Epoch: uint32(epoch)}
	context.BlockchainHook.SetCurrentHeader(header)
}

// GetCompositeTestError -
func (context *TestContext) GetCompositeTestError() error {
	return context.ScProcessor.GetCompositeTestError()
}

// FormatHexNumber -
func FormatHexNumber(number uint64) string {
	bytesData := big.NewInt(0).SetUint64(number).Bytes()
	str := hex.EncodeToString(bytesData)

	return str
}

// Balance -
type Balance struct {
	Value *big.Int
}

// NewBalance -
func NewBalance(n int) Balance {
	result := big.NewInt(0)
	_, _ = result.SetString("1000000000000000000", 10)
	result.Mul(result, big.NewInt(int64(n)))
	return Balance{Value: result}
}

// NewBalanceBig -
func NewBalanceBig(bi *big.Int) Balance {
	return Balance{Value: bi}
}

// Times -
func (b Balance) Times(n int) Balance {
	result := b.Value.Mul(b.Value, big.NewInt(int64(n)))
	return Balance{Value: result}
}

// ToHex -
func (b Balance) ToHex() string {
	return "00" + hex.EncodeToString(b.Value.Bytes())
}

// RequireAlmostEquals -
func RequireAlmostEquals(t *testing.T, expected Balance, actual Balance) {
	precision := big.NewInt(0)
	_, _ = precision.SetString("100000000000", 10)
	delta := big.NewInt(0)
	delta = delta.Sub(expected.Value, actual.Value)
	delta = delta.Abs(delta)
	require.True(t, delta.Cmp(precision) < 0, fmt.Sprintf("%s != %s", expected, actual))
}<|MERGE_RESOLUTION|>--- conflicted
+++ resolved
@@ -237,11 +237,7 @@
 		Accounts:                  context.Accounts,
 		ShardCoordinator:          oneShardCoordinator,
 		EpochNotifier:             context.EpochNotifier,
-<<<<<<< HEAD
 		EnableEpochsHandler:       context.EnableEpochsHandler,
-		AutomaticCrawlerAddress:   bytes.Repeat([]byte{1}, 32),
-=======
->>>>>>> f1564ddb
 		MaxNumNodesInTransferRole: 100,
 	}
 	argsBuiltIn.AutomaticCrawlerAddresses = integrationTests.GenerateOneAddressPerShard(argsBuiltIn.ShardCoordinator)
