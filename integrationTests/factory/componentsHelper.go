package factory

import (
	"bytes"
	"fmt"
	"path"
	"runtime/pprof"
	"testing"

	"github.com/multiversx/mx-chain-go/common"
	"github.com/multiversx/mx-chain-go/config"
	"github.com/multiversx/mx-chain-go/p2p"
	logger "github.com/multiversx/mx-chain-logger-go"
)

var log = logger.GetOrCreate("integrationtests")

// PrintStack -
func PrintStack() {
	buffer := new(bytes.Buffer)
	err := pprof.Lookup("goroutine").WriteTo(buffer, 2)
	if err != nil {
		log.Debug("could not dump goroutines")
	}

	log.Debug(fmt.Sprintf("\n%s", buffer.String()))
}

// CreateDefaultConfig -
func CreateDefaultConfig(tb testing.TB) *config.Configs {
	configPathsHolder := createConfigurationsPathsHolder()

	generalConfig, _ := common.LoadMainConfig(configPathsHolder.MainConfig)
	ratingsConfig, _ := common.LoadRatingsConfig(configPathsHolder.Ratings)
	economicsConfig, _ := common.LoadEconomicsConfig(configPathsHolder.Economics)
	prefsConfig, _ := common.LoadPreferencesConfig(configPathsHolder.Preferences)
	p2pConfig, _ := common.LoadP2PConfig(configPathsHolder.P2p)
	externalConfig, _ := common.LoadExternalConfig(configPathsHolder.External)
	systemSCConfig, _ := common.LoadSystemSmartContractsConfig(configPathsHolder.SystemSC)
	epochConfig, _ := common.LoadEpochConfig(configPathsHolder.Epoch)
	roundConfig, _ := common.LoadRoundConfig(configPathsHolder.RoundActivation)

	p2pConfig.KadDhtPeerDiscovery.Enabled = false
	prefsConfig.Preferences.DestinationShardAsObserver = "0"
	prefsConfig.Preferences.ConnectionWatcherType = p2p.ConnectionWatcherTypePrint

	configs := &config.Configs{}
	configs.GeneralConfig = generalConfig
	configs.RatingsConfig = ratingsConfig
	configs.EconomicsConfig = economicsConfig
	configs.SystemSCConfig = systemSCConfig
	configs.PreferencesConfig = prefsConfig
	configs.P2pConfig = p2pConfig
	configs.ExternalConfig = externalConfig
	configs.EpochConfig = epochConfig
	configs.RoundConfig = roundConfig
	configs.FlagsConfig = &config.ContextFlagsConfig{
<<<<<<< HEAD
		WorkingDir: "workingDir",
		DbDir:      "dbDir",
		LogsDir:    "logsDir",
		UseLogView: true,
		Version:    Version,
=======
		WorkingDir:  tb.TempDir(),
		DbDir:       "dbDir",
		LogsDir:     "logsDir",
		UseLogView:  true,
		BaseVersion: BaseVersion,
		Version:     Version,
>>>>>>> 079e8c00
	}
	configs.ConfigurationPathsHolder = configPathsHolder
	configs.ImportDbConfig = &config.ImportDbConfig{}

	return configs
}

func createConfigurationsPathsHolder() *config.ConfigurationPathsHolder {
	var concatPath = func(filename string) string {
		return path.Join(BaseNodeConfigPath, filename)
	}

	return &config.ConfigurationPathsHolder{
		MainConfig:               concatPath(ConfigPath),
		Ratings:                  concatPath(RatingsPath),
		Economics:                concatPath(EconomicsPath),
		Preferences:              concatPath(PrefsPath),
		External:                 concatPath(ExternalPath),
		P2p:                      concatPath(P2pPath),
		Epoch:                    concatPath(EpochPath),
		SystemSC:                 concatPath(SystemSCConfigPath),
		GasScheduleDirectoryName: concatPath(GasSchedule),
		RoundActivation:          concatPath(RoundActivationPath),
		Nodes:                    NodesSetupPath,
		Genesis:                  GenesisPath,
		SmartContracts:           GenesisSmartContracts,
		ValidatorKey:             ValidatorKeyPemPath,
		ApiRoutes:                "",
		P2pKey:                   P2pKeyPath,
	}
}<|MERGE_RESOLUTION|>--- conflicted
+++ resolved
@@ -55,20 +55,12 @@
 	configs.EpochConfig = epochConfig
 	configs.RoundConfig = roundConfig
 	configs.FlagsConfig = &config.ContextFlagsConfig{
-<<<<<<< HEAD
-		WorkingDir: "workingDir",
-		DbDir:      "dbDir",
-		LogsDir:    "logsDir",
-		UseLogView: true,
-		Version:    Version,
-=======
 		WorkingDir:  tb.TempDir(),
 		DbDir:       "dbDir",
 		LogsDir:     "logsDir",
 		UseLogView:  true,
 		BaseVersion: BaseVersion,
 		Version:     Version,
->>>>>>> 079e8c00
 	}
 	configs.ConfigurationPathsHolder = configPathsHolder
 	configs.ImportDbConfig = &config.ImportDbConfig{}
