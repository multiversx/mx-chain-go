--- conflicted
+++ resolved
@@ -52,27 +52,6 @@
 	}
 	nodeShuffler, _ := nodesCoordinator.NewHashValidatorsShuffler(nodeShufflerArgs)
 	argumentsNodesCoordinator := nodesCoordinator.ArgNodesCoordinator{
-<<<<<<< HEAD
-		ShardConsensusGroupSize:            arg.shardConsensusGroupSize,
-		MetaConsensusGroupSize:             arg.metaConsensusGroupSize,
-		Marshalizer:                        TestMarshalizer,
-		Hasher:                             arg.hasher,
-		Shuffler:                           nodeShuffler,
-		EpochStartNotifier:                 arg.epochStartSubscriber,
-		ShardIDAsObserver:                  arg.shardId,
-		NbShards:                           uint32(arg.nbShards),
-		EligibleNodes:                      arg.validatorsMap,
-		WaitingNodes:                       arg.waitingMap,
-		SelfPublicKey:                      pubKeyBytes,
-		ConsensusGroupCache:                arg.consensusGroupCache,
-		BootStorer:                         arg.bootStorer,
-		ShuffledOutHandler:                 &mock.ShuffledOutHandlerStub{},
-		WaitingListFixEnabledEpoch:         0,
-		ChanStopNode:                       endProcess.GetDummyEndProcessChannel(),
-		NodeTypeProvider:                   &nodeTypeProviderMock.NodeTypeProviderStub{},
-		IsFullArchive:                      false,
-		RefactorPeersMiniBlocksEnableEpoch: 0,
-=======
 		ShardConsensusGroupSize: arg.shardConsensusGroupSize,
 		MetaConsensusGroupSize:  arg.metaConsensusGroupSize,
 		Marshalizer:             TestMarshalizer,
@@ -91,7 +70,6 @@
 		NodeTypeProvider:        &nodeTypeProviderMock.NodeTypeProviderStub{},
 		IsFullArchive:           false,
 		EnableEpochsHandler:     &testscommon.EnableEpochsHandlerStub{},
->>>>>>> 63289653
 	}
 	nodesCoord, err := nodesCoordinator.NewIndexHashedNodesCoordinator(argumentsNodesCoordinator)
 	if err != nil {
@@ -128,27 +106,6 @@
 	}
 	nodeShuffler, _ := nodesCoordinator.NewHashValidatorsShuffler(shufflerArgs)
 	argumentsNodesCoordinator := nodesCoordinator.ArgNodesCoordinator{
-<<<<<<< HEAD
-		ShardConsensusGroupSize:            arg.shardConsensusGroupSize,
-		MetaConsensusGroupSize:             arg.metaConsensusGroupSize,
-		Marshalizer:                        TestMarshalizer,
-		Hasher:                             arg.hasher,
-		Shuffler:                           nodeShuffler,
-		EpochStartNotifier:                 arg.epochStartSubscriber,
-		ShardIDAsObserver:                  arg.shardId,
-		NbShards:                           uint32(arg.nbShards),
-		EligibleNodes:                      arg.validatorsMap,
-		WaitingNodes:                       arg.waitingMap,
-		SelfPublicKey:                      pubKeyBytes,
-		ConsensusGroupCache:                arg.consensusGroupCache,
-		BootStorer:                         arg.bootStorer,
-		ShuffledOutHandler:                 &mock.ShuffledOutHandlerStub{},
-		WaitingListFixEnabledEpoch:         0,
-		ChanStopNode:                       endProcess.GetDummyEndProcessChannel(),
-		NodeTypeProvider:                   &nodeTypeProviderMock.NodeTypeProviderStub{},
-		IsFullArchive:                      false,
-		RefactorPeersMiniBlocksEnableEpoch: 0,
-=======
 		ShardConsensusGroupSize: arg.shardConsensusGroupSize,
 		MetaConsensusGroupSize:  arg.metaConsensusGroupSize,
 		Marshalizer:             TestMarshalizer,
@@ -168,8 +125,8 @@
 		IsFullArchive:           false,
 		EnableEpochsHandler: &testscommon.EnableEpochsHandlerStub{
 			IsWaitingListFixFlagEnabledField: true,
+			IsRefactorPeersMiniBlocksEnabledField: true,
 		},
->>>>>>> 63289653
 	}
 
 	baseCoordinator, err := nodesCoordinator.NewIndexHashedNodesCoordinator(argumentsNodesCoordinator)
