--- conflicted
+++ resolved
@@ -26,36 +26,6 @@
 	requesterNodeAddr := "0"
 	resolverNodeAddr := "1"
 
-<<<<<<< HEAD
-	shardCoordinator := &sharding.OneShardCoordinator{}
-	nodesCoordinator, _ := sharding.NewIndexHashedNodesCoordinator(
-		1,
-		1,
-		testHasher,
-		0,
-		1,
-		make(map[uint32][]sharding.Validator),
-	)
-
-	fmt.Println("Requester:")
-	nRequester, mesRequester, sk1, resolversFinder := createNetNode(
-		dPoolRequester,
-		createAccountsDB(),
-		shardCoordinator,
-		nodesCoordinator,
-	)
-
-	fmt.Println("Resolver:")
-	nResolver, mesResolver, _, _ := createNetNode(
-		dPoolResolver,
-		createAccountsDB(),
-		shardCoordinator,
-		nodesCoordinator,
-	)
-
-	_ = nRequester.Start()
-	_ = nResolver.Start()
-=======
 	fmt.Println("Requester:	")
 	nRequester := integrationTests.NewTestProcessorNode(nrOfShards, shardID, txSignPrivKeyShardId, requesterNodeAddr)
 
@@ -63,7 +33,6 @@
 	nResolver := integrationTests.NewTestProcessorNode(nrOfShards, shardID, txSignPrivKeyShardId, resolverNodeAddr)
 	_ = nRequester.Node.Start()
 	_ = nResolver.Node.Start()
->>>>>>> 53f4cf7f
 	defer func() {
 		_ = nRequester.Node.Stop()
 		_ = nResolver.Node.Stop()
