--- conflicted
+++ resolved
@@ -292,19 +292,12 @@
 			VirtualMachineConfig:     config.VirtualMachineConfig{},
 			HardForkConfig: config.HardforkConfig{
 				ImportFolder:             node.ExportFolder,
-<<<<<<< HEAD
-				StartEpoch:               1000,
-				StartNonce:               1000,
-				StartRound:               1000,
-				ImportStateStorageConfig: importStorageConfigs[node.ShardCoordinator.SelfId()][0],
-				ImportKeysStorageConfig:  importStorageConfigs[node.ShardCoordinator.SelfId()][1],
-=======
 				StartEpoch:               100,
 				StartNonce:               100,
 				StartRound:               100,
-				ImportStateStorageConfig: *importStorageConfigs[id],
+				ImportStateStorageConfig: importStorageConfigs[node.ShardCoordinator.SelfId()][0],
+				ImportKeysStorageConfig:  importStorageConfigs[node.ShardCoordinator.SelfId()][1],
 				AfterHardFork:            true,
->>>>>>> e23601b6
 			},
 			TrieStorageManagers: node.TrieStorageManagers,
 			ChainID:             string(node.ChainID),
