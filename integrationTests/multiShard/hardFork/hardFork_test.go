package hardFork

import (
	"bytes"
	"encoding/hex"
	"fmt"
	"math/big"
	"path"
	"path/filepath"
	"testing"
	"time"

	"github.com/multiversx/mx-chain-core-go/core"
	"github.com/multiversx/mx-chain-core-go/data/block"
	processMocks "github.com/multiversx/mx-chain-go/process/mock"
	logger "github.com/multiversx/mx-chain-logger-go"
	wasmConfig "github.com/multiversx/mx-chain-vm-go/config"
	"github.com/stretchr/testify/assert"
	"github.com/stretchr/testify/require"

	"github.com/multiversx/mx-chain-go/common/statistics/disabled"
	"github.com/multiversx/mx-chain-go/config"
	"github.com/multiversx/mx-chain-go/dataRetriever"
	"github.com/multiversx/mx-chain-go/genesis/process"
	"github.com/multiversx/mx-chain-go/integrationTests"
	"github.com/multiversx/mx-chain-go/integrationTests/mock"
	"github.com/multiversx/mx-chain-go/integrationTests/vm/wasm"
	vmFactory "github.com/multiversx/mx-chain-go/process/factory"
	interceptorFactory "github.com/multiversx/mx-chain-go/process/interceptors/factory"
	"github.com/multiversx/mx-chain-go/state"
	"github.com/multiversx/mx-chain-go/testscommon"
	commonMocks "github.com/multiversx/mx-chain-go/testscommon/common"
	"github.com/multiversx/mx-chain-go/testscommon/cryptoMocks"
	"github.com/multiversx/mx-chain-go/testscommon/dblookupext"
	"github.com/multiversx/mx-chain-go/testscommon/enableEpochsHandlerMock"
	factoryTests "github.com/multiversx/mx-chain-go/testscommon/factory"
	"github.com/multiversx/mx-chain-go/testscommon/genesisMocks"
	"github.com/multiversx/mx-chain-go/testscommon/statusHandler"
	"github.com/multiversx/mx-chain-go/update/factory"
	"github.com/multiversx/mx-chain-go/vm/systemSmartContracts/defaults"
)

var log = logger.GetOrCreate("integrationTests/hardfork")

func TestHardForkWithoutTransactionInMultiShardedEnvironment(t *testing.T) {
	if testing.Short() {
		t.Skip("this is not a short test")
	}

	exportBaseDirectory := t.TempDir()

	numOfShards := 1
	nodesPerShard := 1
	numMetachainNodes := 1

	genesisFile := "testdata/smartcontracts.json"
	nodes, hardforkTriggerNode := integrationTests.CreateNodesWithFullGenesis(
		numOfShards,
		nodesPerShard,
		numMetachainNodes,
		genesisFile,
	)

	roundsPerEpoch := uint64(10)
	for _, node := range nodes {
		node.EpochStartTrigger.SetRoundsPerEpoch(roundsPerEpoch)
		node.WaitTime = 100 * time.Millisecond
	}

	leaders := make([]*integrationTests.TestProcessorNode, numOfShards+1)
	for i := 0; i < numOfShards; i++ {
		leaders[i] = nodes[i*nodesPerShard]
	}
	leaders[numOfShards] = nodes[numOfShards*nodesPerShard]

	integrationTests.DisplayAndStartNodes(nodes)

	defer func() {
		for _, n := range nodes {
			n.Close()
		}

		hardforkTriggerNode.Close()
	}()

	round := uint64(0)
	nonce := uint64(0)
	round = integrationTests.IncrementAndPrintRound(round)
	nonce++

	time.Sleep(time.Second)

	nrRoundsToPropagateMultiShard := 5
	// ----- wait for epoch end period
	nonce, round = integrationTests.WaitOperationToBeDone(t, leaders, nodes, int(roundsPerEpoch), nonce, round)

	time.Sleep(time.Second)

	nonce, _ = integrationTests.WaitOperationToBeDone(t, leaders, nodes, nrRoundsToPropagateMultiShard, nonce, round)

	time.Sleep(time.Second)

	epoch := uint32(1)
	verifyIfNodesHaveCorrectEpoch(t, epoch, nodes)
	verifyIfNodesHaveCorrectNonce(t, nonce-1, nodes)
	verifyIfAddedShardHeadersAreWithNewEpoch(t, nodes)

	log.Info("doing hardfork...")
	exportStorageConfigs := hardForkExport(t, nodes, epoch, exportBaseDirectory)
	for id, node := range nodes {
		node.ExportFolder = path.Join(exportBaseDirectory, fmt.Sprintf("%d", id))
	}
	hardForkImport(t, nodes, exportStorageConfigs)
	checkGenesisBlocksStateIsEqual(t, nodes)
}

func TestHardForkWithContinuousTransactionsInMultiShardedEnvironment(t *testing.T) {
	if testing.Short() {
		t.Skip("this is not a short test")
	}

	exportBaseDirectory := t.TempDir()

	numOfShards := 1
	nodesPerShard := 1
	numMetachainNodes := 1

	genesisFile := "testdata/smartcontracts.json"
	nodes, hardforkTriggerNode := integrationTests.CreateNodesWithFullGenesis(
		numOfShards,
		nodesPerShard,
		numMetachainNodes,
		genesisFile,
	)

	roundsPerEpoch := uint64(10)
	for _, node := range nodes {
		node.EpochStartTrigger.SetRoundsPerEpoch(roundsPerEpoch)
	}

	leaders := make([]*integrationTests.TestProcessorNode, numOfShards+1)
	for i := 0; i < numOfShards; i++ {
		leaders[i] = nodes[i*nodesPerShard]
	}
	leaders[numOfShards] = nodes[numOfShards*nodesPerShard]

	integrationTests.DisplayAndStartNodes(nodes)

	defer func() {
		for _, n := range nodes {
			n.Close()
		}

		hardforkTriggerNode.Close()
	}()

	initialVal := big.NewInt(1000000000)
	sendValue := big.NewInt(5)
	integrationTests.MintAllNodes(nodes, initialVal)
	receiverAddress1 := []byte("12345678901234567890123456789012")
	receiverAddress2 := []byte("12345678901234567890123456789011")

	numPlayers := 10
	players := make([]*integrationTests.TestWalletAccount, numPlayers)
	for i := 0; i < numPlayers; i++ {
		players[i] = integrationTests.CreateTestWalletAccount(nodes[0].ShardCoordinator, 0)
	}
	integrationTests.MintAllPlayers(nodes, players, initialVal)

	round := uint64(0)
	nonce := uint64(0)
	round = integrationTests.IncrementAndPrintRound(round)
	nonce++

	time.Sleep(time.Second)
	transferToken := big.NewInt(10)
	ownerNode := nodes[0]
	initialSupply := "00" + hex.EncodeToString(big.NewInt(100000000000).Bytes())
	scCode := wasm.GetSCCode("../../vm/wasm/testdata/erc20-c-03/wrc20_wasm.wasm")
	scAddress, _ := ownerNode.BlockchainHook.NewAddress(ownerNode.OwnAccount.Address, ownerNode.OwnAccount.Nonce, vmFactory.WasmVirtualMachine)
	integrationTests.CreateAndSendTransactionWithGasLimit(
		nodes[0],
		big.NewInt(0),
		integrationTests.MaxGasLimitPerBlock-1,
		make([]byte, 32),
		[]byte(wasm.CreateDeployTxData(scCode)+"@"+initialSupply),
		integrationTests.ChainID,
		integrationTests.MinTransactionVersion,
	)
	time.Sleep(time.Second)
	// ----- wait for epoch end period
	epoch := uint32(2)
	nrRoundsToPropagateMultiShard := uint64(6)
	for i := uint64(0); i <= (uint64(epoch)*roundsPerEpoch)+nrRoundsToPropagateMultiShard; i++ {
		round, nonce = integrationTests.ProposeAndSyncOneBlock(t, nodes, leaders, round, nonce)
		integrationTests.AddSelfNotarizedHeaderByMetachain(nodes)
		for _, node := range nodes {
			integrationTests.CreateAndSendTransaction(node, nodes, sendValue, receiverAddress1, "", integrationTests.AdditionalGasLimit)
			integrationTests.CreateAndSendTransaction(node, nodes, sendValue, receiverAddress2, "", integrationTests.AdditionalGasLimit)
		}

		for _, player := range players {
			integrationTests.CreateAndSendTransactionWithGasLimit(
				ownerNode,
				big.NewInt(0),
				1000000,
				scAddress,
				[]byte("transferToken@"+hex.EncodeToString(player.Address)+"@00"+hex.EncodeToString(transferToken.Bytes())),
				integrationTests.ChainID,
				integrationTests.MinTransactionVersion,
			)
		}

		time.Sleep(time.Second)
	}

	time.Sleep(time.Second)

	verifyIfNodesHaveCorrectEpoch(t, epoch, nodes)
	verifyIfNodesHaveCorrectNonce(t, nonce-1, nodes)
	verifyIfAddedShardHeadersAreWithNewEpoch(t, nodes)

	exportStorageConfigs := hardForkExport(t, nodes, epoch, exportBaseDirectory)
	for id, node := range nodes {
		node.ExportFolder = path.Join(exportBaseDirectory, fmt.Sprintf("%d", id))
	}

	hardForkImport(t, nodes, exportStorageConfigs)
	checkGenesisBlocksStateIsEqual(t, nodes)
}

func TestHardForkEarlyEndOfEpochWithContinuousTransactionsInMultiShardedEnvironment(t *testing.T) {
	if testing.Short() {
		t.Skip("this is not a short test")
	}

	exportBaseDirectory := t.TempDir()

	numOfShards := 1
	nodesPerShard := 1
	numMetachainNodes := 1

	genesisFile := "testdata/smartcontracts.json"
	consensusNodes, hardforkTriggerNode := integrationTests.CreateNodesWithFullGenesis(
		numOfShards,
		nodesPerShard,
		numMetachainNodes,
		genesisFile,
	)
	allNodes := append(consensusNodes, hardforkTriggerNode)

	roundsPerEpoch := uint64(100)
	minRoundsPerEpoch := uint64(10)
	for _, node := range allNodes {
		node.EpochStartTrigger.SetRoundsPerEpoch(roundsPerEpoch)
		node.EpochStartTrigger.SetMinRoundsBetweenEpochs(minRoundsPerEpoch)
	}

	leaders := make([]*integrationTests.TestProcessorNode, numOfShards+1)
	for i := 0; i < numOfShards; i++ {
		leaders[i] = allNodes[i*nodesPerShard]
	}
	leaders[numOfShards] = allNodes[numOfShards*nodesPerShard]

	integrationTests.DisplayAndStartNodes(allNodes)

	defer func() {
		for _, n := range allNodes {
			n.Close()
		}
	}()

	initialVal := big.NewInt(1000000000)
	sendValue := big.NewInt(5)
	integrationTests.MintAllNodes(consensusNodes, initialVal)
	receiverAddress1 := []byte("12345678901234567890123456789012")
	receiverAddress2 := []byte("12345678901234567890123456789011")

	numPlayers := 10
	players := make([]*integrationTests.TestWalletAccount, numPlayers)
	for i := 0; i < numPlayers; i++ {
		players[i] = integrationTests.CreateTestWalletAccount(consensusNodes[0].ShardCoordinator, 0)
	}
	integrationTests.MintAllPlayers(consensusNodes, players, initialVal)

	round := uint64(0)
	nonce := uint64(0)
	round = integrationTests.IncrementAndPrintRound(round)
	nonce++

	time.Sleep(time.Second)
	transferToken := big.NewInt(10)
	ownerNode := consensusNodes[0]
	initialSupply := "00" + hex.EncodeToString(big.NewInt(100000000000).Bytes())
	scCode := wasm.GetSCCode("../../vm/wasm/testdata/erc20-c-03/wrc20_wasm.wasm")
	scAddress, _ := ownerNode.BlockchainHook.NewAddress(ownerNode.OwnAccount.Address, ownerNode.OwnAccount.Nonce, vmFactory.WasmVirtualMachine)
	integrationTests.CreateAndSendTransactionWithGasLimit(
		consensusNodes[0],
		big.NewInt(0),
		integrationTests.MaxGasLimitPerBlock-1,
		make([]byte, 32),
		[]byte(wasm.CreateDeployTxData(scCode)+"@"+initialSupply),
		integrationTests.ChainID,
		integrationTests.MinTransactionVersion,
	)
	time.Sleep(time.Second)
	numRoundsBeforeHardfork := uint64(12)
	roundsForEarlyStartOfEpoch := uint64(3)
	for i := uint64(0); i < numRoundsBeforeHardfork+roundsForEarlyStartOfEpoch; i++ {
		if i == numRoundsBeforeHardfork {
			log.Info("triggering hardfork (with early end of epoch)")
			err := hardforkTriggerNode.Node.DirectTrigger(1, true)
			log.LogIfError(err)
		}

		round, nonce = integrationTests.ProposeAndSyncOneBlock(t, consensusNodes, leaders, round, nonce)
		integrationTests.AddSelfNotarizedHeaderByMetachain(consensusNodes)
		for _, node := range consensusNodes {
			integrationTests.CreateAndSendTransaction(node, allNodes, sendValue, receiverAddress1, "", integrationTests.AdditionalGasLimit)
			integrationTests.CreateAndSendTransaction(node, allNodes, sendValue, receiverAddress2, "", integrationTests.AdditionalGasLimit)
		}

		for _, player := range players {
			integrationTests.CreateAndSendTransactionWithGasLimit(
				ownerNode,
				big.NewInt(0),
				1000000,
				scAddress,
				[]byte("transferToken@"+hex.EncodeToString(player.Address)+"@00"+hex.EncodeToString(transferToken.Bytes())),
				integrationTests.ChainID,
				integrationTests.MinTransactionVersion,
			)
		}

		time.Sleep(time.Second)
	}

	time.Sleep(time.Second)
	currentEpoch := uint32(1)

	exportStorageConfigs := hardForkExport(t, consensusNodes, currentEpoch, exportBaseDirectory)
	for id, node := range consensusNodes {
		node.ExportFolder = filepath.Join(exportBaseDirectory, fmt.Sprintf("%d", id))
	}

	hardForkImport(t, consensusNodes, exportStorageConfigs)
	checkGenesisBlocksStateIsEqual(t, consensusNodes)
}

func hardForkExport(t *testing.T, nodes []*integrationTests.TestProcessorNode, epoch uint32, exportBaseDirectory string) map[uint32][]config.StorageConfig {
	exportStorageConfigs := createHardForkExporter(t, nodes, exportBaseDirectory)
	for _, node := range nodes {
		log.Warn("***********************************************************************************")
		log.Warn("starting to export for node with shard",
			"id", node.ShardCoordinator.SelfId(),
			"base directory", exportBaseDirectory)
		err := node.ExportHandler.ExportAll(epoch)
		require.Nil(t, err)
		log.Warn("***********************************************************************************")
	}
	return exportStorageConfigs
}

func checkGenesisBlocksStateIsEqual(t *testing.T, nodes []*integrationTests.TestProcessorNode) {
	for _, nodeA := range nodes {
		for _, nodeB := range nodes {
			for _, genesisBlockA := range nodeA.GenesisBlocks {
				genesisBlockB := nodeB.GenesisBlocks[genesisBlockA.GetShardID()]
				assert.True(t, bytes.Equal(genesisBlockA.GetRootHash(), genesisBlockB.GetRootHash()))
			}
		}
	}

	for _, node := range nodes {
		for _, genesisBlock := range node.GenesisBlocks {
			if genesisBlock.GetShardID() == node.ShardCoordinator.SelfId() {
				rootHash, _ := node.AccntState.RootHash()
				assert.True(t, bytes.Equal(genesisBlock.GetRootHash(), rootHash))
			}
		}
	}
}

func hardForkImport(
	t *testing.T,
	nodes []*integrationTests.TestProcessorNode,
	importStorageConfigs map[uint32][]config.StorageConfig,
) {
	for _, node := range nodes {
		gasSchedule := wasmConfig.MakeGasMapForTests()
		defaults.FillGasMapInternal(gasSchedule, 1)
		log.Warn("started import process")

		coreComponents := integrationTests.GetDefaultCoreComponents(integrationTests.CreateEnableEpochsConfig())
		coreComponents.InternalMarshalizerField = integrationTests.TestMarshalizer
		coreComponents.TxMarshalizerField = integrationTests.TestMarshalizer
		coreComponents.HasherField = integrationTests.TestHasher
		coreComponents.Uint64ByteSliceConverterField = integrationTests.TestUint64Converter
		coreComponents.AddressPubKeyConverterField = integrationTests.TestAddressPubkeyConverter
		coreComponents.ValidatorPubKeyConverterField = integrationTests.TestValidatorPubkeyConverter
		coreComponents.ChainIdCalled = func() string {
			return string(node.ChainID)
		}
		coreComponents.MinTransactionVersionCalled = func() uint32 {
			return integrationTests.MinTransactionVersion
		}

		dataComponents := integrationTests.GetDefaultDataComponents()
		dataComponents.Store = node.Storage
		dataComponents.DataPool = node.DataPool
		dataComponents.BlockChain = node.BlockChain

		argsGenesis := process.ArgsGenesisBlockCreator{
			GenesisTime:       0,
			StartEpochNum:     100,
			Core:              coreComponents,
			Data:              dataComponents,
			Accounts:          node.AccntState,
			InitialNodesSetup: node.NodesSetup,
			Economics:         node.EconomicsData,
			ShardCoordinator:  node.ShardCoordinator,
			ValidatorAccounts: node.PeerState,
			GasSchedule:       mock.NewGasScheduleNotifierMock(gasSchedule),
			TxLogsProcessor:   &mock.TxLogsProcessorStub{},
			VirtualMachineConfig: config.VirtualMachineConfig{
				WasmVMVersions: []config.WasmVMVersionByEpoch{
					{StartEpoch: 0, Version: "*"},
				},
				TransferAndExecuteByUserAddresses: []string{"erd1qqqqqqqqqqqqqpgqr46jrxr6r2unaqh75ugd308dwx5vgnhwh47qtvepe3"},
			},
			HardForkConfig: config.HardforkConfig{
				ImportFolder:             node.ExportFolder,
				StartEpoch:               100,
				StartNonce:               100,
				StartRound:               100,
				ImportStateStorageConfig: importStorageConfigs[node.ShardCoordinator.SelfId()][0],
				ImportKeysStorageConfig:  importStorageConfigs[node.ShardCoordinator.SelfId()][1],
				AfterHardFork:            true,
			},
			TrieStorageManagers: node.TrieStorageManagers,
			SystemSCConfig: config.SystemSmartContractsConfig{
				ESDTSystemSCConfig: config.ESDTSystemSCConfig{
					BaseIssuingCost: "1000",
					OwnerAddress:    "aaaaaa",
				},
				GovernanceSystemSCConfig: config.GovernanceSystemSCConfig{
					V1: config.GovernanceSystemSCConfigV1{
						ProposalCost: "500",
					},
					Active: config.GovernanceSystemSCConfigActive{
						ProposalCost:     "500",
						MinQuorum:        0.5,
						MinPassThreshold: 0.5,
						MinVetoThreshold: 0.5,
						LostProposalFee:  "1",
					},
					OwnerAddress: integrationTests.DelegationManagerConfigChangeAddress,
				},
				StakingSystemSCConfig: config.StakingSystemSCConfig{
					GenesisNodePrice:                     "1000",
					UnJailValue:                          "10",
					MinStepValue:                         "10",
					MinStakeValue:                        "1",
					UnBondPeriod:                         1,
					NumRoundsWithoutBleed:                1,
					MaximumPercentageToBleed:             1,
					BleedPercentagePerRound:              1,
					MaxNumberOfNodesForStake:             100,
					ActivateBLSPubKeyMessageVerification: false,
					MinUnstakeTokensValue:                "1",
					StakeLimitPercentage:                 100.0,
					NodeLimitPercentage:                  100.0,
				},
				DelegationManagerSystemSCConfig: config.DelegationManagerSystemSCConfig{
					MinCreationDeposit:  "100",
					MinStakeAmount:      "100",
					ConfigChangeAddress: integrationTests.DelegationManagerConfigChangeAddress,
				},
				DelegationSystemSCConfig: config.DelegationSystemSCConfig{
					MinServiceFee: 0,
					MaxServiceFee: 100,
				},
				SoftAuctionConfig: config.SoftAuctionConfig{
					TopUpStep:             "10",
					MinTopUp:              "1",
					MaxTopUp:              "32000000",
					MaxNumberOfIterations: 100000,
				},
			},
			AccountsParser:      &genesisMocks.AccountsParserStub{},
			SmartContractParser: &mock.SmartContractParserStub{},
			BlockSignKeyGen:     &mock.KeyGenMock{},
			EpochConfig: config.EpochConfig{
				EnableEpochs: config.EnableEpochs{
					BuiltInFunctionsEnableEpoch:        0,
					SCDeployEnableEpoch:                0,
					RelayedTransactionsEnableEpoch:     0,
					PenalizedTooMuchGasEnableEpoch:     0,
					StakingV2EnableEpoch:               1000000,
					StakeEnableEpoch:                   0,
					DelegationManagerEnableEpoch:       0,
					DelegationSmartContractEnableEpoch: 0,
				},
			},
			RoundConfig:             testscommon.GetDefaultRoundsConfig(),
			HeaderVersionConfigs:    testscommon.GetDefaultHeaderVersionConfig(),
			HistoryRepository:       &dblookupext.HistoryRepositoryStub{},
			TxExecutionOrderHandler: &commonMocks.TxExecutionOrderHandlerStub{},
		}

		genesisProcessor, err := process.NewGenesisBlockCreator(argsGenesis)
		require.Nil(t, err)
		genesisBlocks, err := genesisProcessor.CreateGenesisBlocks()
		require.Nil(t, err)
		require.NotNil(t, genesisBlocks)

		node.GenesisBlocks = genesisBlocks
		for _, genesisBlock := range genesisBlocks {
			log.Info("hardfork genesisblock roothash", "shardID", genesisBlock.GetShardID(), "rootHash", genesisBlock.GetRootHash())
			if node.ShardCoordinator.SelfId() == genesisBlock.GetShardID() {
				_ = node.BlockChain.SetGenesisHeader(genesisBlock)
				hash, _ := core.CalculateHash(integrationTests.TestMarshalizer, integrationTests.TestHasher, genesisBlock)
				node.BlockChain.SetGenesisHeaderHash(hash)
			}
		}
	}
}

func createHardForkExporter(
	t *testing.T,
	nodes []*integrationTests.TestProcessorNode,
	exportBaseDirectory string,
) map[uint32][]config.StorageConfig {
	returnedConfigs := make(map[uint32][]config.StorageConfig)

	for id, node := range nodes {
		accountsDBs := make(map[state.AccountsDbIdentifier]state.AccountsAdapter)
		accountsDBs[state.UserAccountsState] = node.AccntState
		accountsDBs[state.PeerAccountsState] = node.PeerState

		node.ExportFolder = path.Join(exportBaseDirectory, fmt.Sprintf("%d", id))
		exportConfig := config.StorageConfig{
			Cache: config.CacheConfig{
				Capacity: 100000,
				Type:     "LRU",
				Shards:   1,
			},
			DB: config.DBConfig{
				FilePath:          "ExportState",
				Type:              "LvlDBSerial",
				BatchDelaySeconds: 30,
				MaxBatchSize:      6,
				MaxOpenFiles:      10,
			},
		}
		keysConfig := config.StorageConfig{
			Cache: config.CacheConfig{
				Capacity: 100000,
				Type:     "LRU",
				Shards:   1,
			},
			DB: config.DBConfig{
				FilePath:          "ExportKeys",
				Type:              "LvlDBSerial",
				BatchDelaySeconds: 30,
				MaxBatchSize:      6,
				MaxOpenFiles:      10,
			},
		}

		returnedConfigs[node.ShardCoordinator.SelfId()] = append(returnedConfigs[node.ShardCoordinator.SelfId()], exportConfig)
		returnedConfigs[node.ShardCoordinator.SelfId()] = append(returnedConfigs[node.ShardCoordinator.SelfId()], keysConfig)

		coreComponents := integrationTests.GetDefaultCoreComponents(integrationTests.CreateEnableEpochsConfig())
		coreComponents.InternalMarshalizerField = integrationTests.TestMarshalizer
		coreComponents.TxMarshalizerField = integrationTests.TestTxSignMarshalizer
		coreComponents.HasherField = integrationTests.TestHasher
		coreComponents.TxSignHasherField = integrationTests.TestTxSignHasher
		coreComponents.Uint64ByteSliceConverterField = integrationTests.TestUint64Converter
		coreComponents.AddressPubKeyConverterField = integrationTests.TestAddressPubkeyConverter
		coreComponents.ValidatorPubKeyConverterField = integrationTests.TestValidatorPubkeyConverter
		coreComponents.ChainIdCalled = func() string {
			return string(node.ChainID)
		}
		coreComponents.HardforkTriggerPubKeyField = []byte("provided hardfork pub key")
		coreComponents.EnableEpochsHandlerField = &enableEpochsHandlerMock.EnableEpochsHandlerStub{}

		cryptoComponents := integrationTests.GetDefaultCryptoComponents()
		cryptoComponents.BlockSig = node.OwnAccount.BlockSingleSigner
		cryptoComponents.TxSig = node.OwnAccount.SingleSigner
		cryptoComponents.MultiSigContainer = cryptoMocks.NewMultiSignerContainerMock(node.MultiSigner)
		cryptoComponents.BlKeyGen = node.OwnAccount.KeygenBlockSign
		cryptoComponents.TxKeyGen = node.OwnAccount.KeygenTxSign

		statusCoreComponents := &factoryTests.StatusCoreComponentsStub{
			AppStatusHandlerField:  &statusHandler.AppStatusHandlerStub{},
			StateStatsHandlerField: disabled.NewStateStatistics(),
		}

		networkComponents := integrationTests.GetDefaultNetworkComponents()
		networkComponents.Messenger = node.MainMessenger
		networkComponents.FullArchiveNetworkMessengerField = node.FullArchiveMessenger
		networkComponents.PeersRatingHandlerField = node.PeersRatingHandler
		networkComponents.InputAntiFlood = &mock.NilAntifloodHandler{}
		networkComponents.OutputAntiFlood = &mock.NilAntifloodHandler{}

		interceptorDataVerifierFactoryArgs := interceptorFactory.InterceptedDataVerifierFactoryArgs{
			CacheSpan:   time.Second * 5,
			CacheExpiry: time.Second * 10,
		}
		argsExportHandler := factory.ArgsExporter{
			CoreComponents:       coreComponents,
			CryptoComponents:     cryptoComponents,
			StatusCoreComponents: statusCoreComponents,
			NetworkComponents:    networkComponents,
			HeaderValidator:      node.HeaderValidator,
			DataPool:             node.DataPool,
			StorageService:       node.Storage,
			RequestHandler:       node.RequestHandler,
			ShardCoordinator:     node.ShardCoordinator,
			ActiveAccountsDBs:    accountsDBs,
			ExportFolder:         node.ExportFolder,
			ExportTriesStorageConfig: config.StorageConfig{
				Cache: config.CacheConfig{
					Capacity: 10000,
					Type:     "LRU",
					Shards:   1,
				},
				DB: config.DBConfig{
					FilePath:          "ExportTrie",
					Type:              "MemoryDB",
					BatchDelaySeconds: 30,
					MaxBatchSize:      6,
					MaxOpenFiles:      10,
				},
			},
			ExportStateStorageConfig:         exportConfig,
			ExportStateKeysConfig:            keysConfig,
			MaxTrieLevelInMemory:             uint(5),
			WhiteListHandler:                 node.WhiteListHandler,
			WhiteListerVerifiedTxs:           node.WhiteListerVerifiedTxs,
			MainInterceptorsContainer:        node.MainInterceptorsContainer,
			FullArchiveInterceptorsContainer: node.FullArchiveInterceptorsContainer,
			ExistingResolvers:                node.ResolversContainer,
			ExistingRequesters:               node.RequestersContainer,
			NodesCoordinator:                 node.NodesCoordinator,
			HeaderSigVerifier:                node.HeaderSigVerifier,
			HeaderIntegrityVerifier:          node.HeaderIntegrityVerifier,
			ValidityAttester:                 node.BlockTracker,
			RoundHandler:                     &mock.RoundHandlerMock{},
			InterceptorDebugConfig: config.InterceptorResolverDebugConfig{
				Enabled:                    true,
				EnablePrint:                true,
				CacheSize:                  10000,
				IntervalAutoPrintInSeconds: 20,
				NumRequestsThreshold:       3,
				NumResolveFailureThreshold: 3,
				DebugLineExpiration:        3,
			},
			MaxHardCapForMissingNodes:      500,
			NumConcurrentTrieSyncers:       50,
			TrieSyncerVersion:              2,
			CheckNodesOnDisk:               false,
			NodeOperationMode:              node.NodeOperationMode,
<<<<<<< HEAD
			InterceptedDataVerifierFactory: &processMocks.InterceptedDataVerifierFactoryMock{},
=======
			InterceptedDataVerifierFactory: interceptorFactory.NewInterceptedDataVerifierFactory(interceptorDataVerifierFactoryArgs),
>>>>>>> 21febee0
		}

		exportHandler, err := factory.NewExportHandlerFactory(argsExportHandler)
		assert.Nil(t, err)
		require.NotNil(t, exportHandler)

		node.ExportHandler, err = exportHandler.Create()
		assert.Nil(t, err)
		require.NotNil(t, node.ExportHandler)
	}

	return returnedConfigs
}

func verifyIfNodesHaveCorrectEpoch(
	t *testing.T,
	epoch uint32,
	nodes []*integrationTests.TestProcessorNode,
) {
	for _, node := range nodes {
		currentHeader := node.BlockChain.GetCurrentBlockHeader()
		assert.Equal(t, epoch, currentHeader.GetEpoch())
	}
}

func verifyIfNodesHaveCorrectNonce(
	t *testing.T,
	nonce uint64,
	nodes []*integrationTests.TestProcessorNode,
) {
	for _, node := range nodes {
		currentHeader := node.BlockChain.GetCurrentBlockHeader()
		assert.Equal(t, nonce, currentHeader.GetNonce())
	}
}

func verifyIfAddedShardHeadersAreWithNewEpoch(
	t *testing.T,
	nodes []*integrationTests.TestProcessorNode,
) {
	for _, node := range nodes {
		if node.ShardCoordinator.SelfId() != core.MetachainShardId {
			continue
		}

		currentMetaHdr, ok := node.BlockChain.GetCurrentBlockHeader().(*block.MetaBlock)
		if !ok {
			assert.Fail(t, "metablock should have been in current block header")
		}

		shardHDrStorage, err := node.Storage.GetStorer(dataRetriever.BlockHeaderUnit)
		assert.Nil(t, err)
		for _, shardInfo := range currentMetaHdr.ShardInfo {
			header, errGet := node.DataPool.Headers().GetHeaderByHash(shardInfo.HeaderHash)
			if errGet == nil {
				assert.Equal(t, currentMetaHdr.GetEpoch(), header.GetEpoch())
				continue
			}

			buff, errGet := shardHDrStorage.Get(shardInfo.HeaderHash)
			assert.Nil(t, errGet)

			shardHeader := block.Header{}
			errGet = integrationTests.TestMarshalizer.Unmarshal(&shardHeader, buff)
			assert.Nil(t, errGet)
			assert.Equal(t, shardHeader.GetEpoch(), currentMetaHdr.GetEpoch())
		}
	}
}<|MERGE_RESOLUTION|>--- conflicted
+++ resolved
@@ -12,7 +12,6 @@
 
 	"github.com/multiversx/mx-chain-core-go/core"
 	"github.com/multiversx/mx-chain-core-go/data/block"
-	processMocks "github.com/multiversx/mx-chain-go/process/mock"
 	logger "github.com/multiversx/mx-chain-logger-go"
 	wasmConfig "github.com/multiversx/mx-chain-vm-go/config"
 	"github.com/stretchr/testify/assert"
@@ -662,11 +661,7 @@
 			TrieSyncerVersion:              2,
 			CheckNodesOnDisk:               false,
 			NodeOperationMode:              node.NodeOperationMode,
-<<<<<<< HEAD
-			InterceptedDataVerifierFactory: &processMocks.InterceptedDataVerifierFactoryMock{},
-=======
 			InterceptedDataVerifierFactory: interceptorFactory.NewInterceptedDataVerifierFactory(interceptorDataVerifierFactoryArgs),
->>>>>>> 21febee0
 		}
 
 		exportHandler, err := factory.NewExportHandlerFactory(argsExportHandler)
