package metablock

import (
	"context"
	"fmt"
	"sync/atomic"
	"testing"
	"time"

	"github.com/ElrondNetwork/elrond-go/dataRetriever/dataPool"
	"github.com/ElrondNetwork/elrond-go/dataRetriever/resolvers"
	"github.com/ElrondNetwork/elrond-go/integrationTests"
	"github.com/ElrondNetwork/elrond-go/process/factory"
	"github.com/ElrondNetwork/elrond-go/sharding"
	"github.com/stretchr/testify/assert"
)

// TestHeadersAreReceivedByMetachainAndShard tests if interceptors between shard and metachain work as expected
// (metachain receives shard headers and shard and metachain receive metablocks)
func TestHeadersAreReceivedByMetachainAndShard(t *testing.T) {
	if testing.Short() {
		t.Skip("this is not a short test")
	}

	advertiser := integrationTests.CreateMessengerWithKadDht(context.Background(), "")
	_ = advertiser.Bootstrap()

	numOfShards := 1
	nodesPerShard := 1
	numMetaNodes := 10

	nodes := integrationTests.CreateNodes(
		numOfShards,
		nodesPerShard,
		numMetaNodes,
<<<<<<< HEAD
		senderShard,
		getConnectableAddress(advertiser),
		testHasher,
=======
		integrationTests.GetConnectableAddress(advertiser),
>>>>>>> 53f4cf7f
	)
	integrationTests.DisplayAndStartNodes(nodes)
	fmt.Println(integrationTests.MakeDisplayTable(nodes))

	defer func() {
		_ = advertiser.Close()
		for _, n := range nodes {
			_ = n.Node.Stop()
		}
	}()

	fmt.Println("Generating header and block body from shard 0 to metachain...")
	integrationTests.ProposeBlockSignalsEmptyBlock(nodes[0], 1, 1)

	for i := 0; i < 5; i++ {
		fmt.Println(integrationTests.MakeDisplayTable(nodes))
		time.Sleep(time.Second)
	}

	//all node should have received the shard header
	for _, n := range nodes {
		assert.Equal(t, int32(1), atomic.LoadInt32(&n.CounterHdrRecv))
	}

	fmt.Println("Generating metaheader from metachain to any other shards...")
	integrationTests.ProposeBlockSignalsEmptyBlock(nodes[1], 1, 1)

	for i := 0; i < 5; i++ {
		fmt.Println(integrationTests.MakeDisplayTable(nodes))
		time.Sleep(time.Second)
	}

	//all node should have received the meta header
	for _, n := range nodes {
		assert.Equal(t, int32(1), atomic.LoadInt32(&n.CounterMetaRcv))
	}
}

// TestShardHeadersAreResolvedByMetachain tests if resolvers between shard and metachain work as expected
// (metachain request and receives shard headers and shard and metachain request and receives metablocks)
func TestHeadersAreResolvedByMetachainAndShard(t *testing.T) {
	if testing.Short() {
		t.Skip("this is not a short test")
	}

	advertiser := integrationTests.CreateMessengerWithKadDht(context.Background(), "")
	_ = advertiser.Bootstrap()

	numOfShards := 1
	nodesPerShard := 1
	numMetaNodes := 2
	senderShard := uint32(0)

	nodes := integrationTests.CreateNodes(
		numOfShards,
		nodesPerShard,
		numMetaNodes,
<<<<<<< HEAD
		senderShard,
		getConnectableAddress(advertiser),
		testHasher,
=======
		integrationTests.GetConnectableAddress(advertiser),
>>>>>>> 53f4cf7f
	)
	integrationTests.DisplayAndStartNodes(nodes)
	fmt.Println(integrationTests.MakeDisplayTable(nodes))

	defer func() {
		_ = advertiser.Close()
		for _, n := range nodes {
			_ = n.Node.Stop()
		}
	}()

	fmt.Println("Generating header and block body in shard 0, save it in datapool and metachain creates a request for it...")
	_, hdr, _ := nodes[0].ProposeBlock(1, 1)
	shardHeaderBytes, _ := integrationTests.TestMarshalizer.Marshal(hdr)
	shardHeaderHash := integrationTests.TestHasher.Compute(string(shardHeaderBytes))
	nodes[0].ShardDataPool.Headers().HasOrAdd(shardHeaderHash, hdr)

	maxNumRequests := 5
	for i := 0; i < maxNumRequests; i++ {
		for j := 0; j < numMetaNodes; j++ {
			resolver, err := nodes[j+1].ResolverFinder.CrossShardResolver(factory.ShardHeadersForMetachainTopic, senderShard)
			assert.Nil(t, err)
			_ = resolver.RequestDataFromHash(shardHeaderHash)
		}

		fmt.Println(integrationTests.MakeDisplayTable(nodes))

		time.Sleep(time.Second)
	}

	//all node should have received the shard header
	for _, n := range nodes {
		assert.Equal(t, int32(1), atomic.LoadInt32(&n.CounterHdrRecv))
	}

	fmt.Println("Generating meta header, save it in meta datapools and shard 0 node requests it after its hash...")
	_, metaHdr, _ := nodes[1].ProposeBlock(1, 1)
	metaHeaderBytes, _ := integrationTests.TestMarshalizer.Marshal(metaHdr)
	metaHeaderHash := integrationTests.TestHasher.Compute(string(metaHeaderBytes))
	for i := 0; i < numMetaNodes; i++ {
		nodes[i+1].MetaDataPool.MetaChainBlocks().HasOrAdd(metaHeaderHash, metaHdr)
	}

	for i := 0; i < maxNumRequests; i++ {
		resolver, err := nodes[0].ResolverFinder.MetaChainResolver(factory.MetachainBlocksTopic)
		assert.Nil(t, err)
		_ = resolver.RequestDataFromHash(metaHeaderHash)

		fmt.Println(integrationTests.MakeDisplayTable(nodes))

		time.Sleep(time.Second)
	}

	//all node should have received the meta header
	for _, n := range nodes {
		assert.Equal(t, int32(1), atomic.LoadInt32(&n.CounterMetaRcv))
	}

	fmt.Println("Generating meta header, save it in meta datapools and shard 0 node requests it after its nonce...")
	_, metaHdr2, _ := nodes[1].ProposeBlock(2, 2)
	metaHdr2.SetNonce(64)
	metaHeaderBytes2, _ := integrationTests.TestMarshalizer.Marshal(metaHdr2)
	metaHeaderHash2 := integrationTests.TestHasher.Compute(string(metaHeaderBytes2))
	for i := 0; i < numMetaNodes; i++ {
		nodes[i+1].MetaDataPool.MetaChainBlocks().HasOrAdd(metaHeaderHash2, metaHdr2)

		syncMap := &dataPool.ShardIdHashSyncMap{}
		syncMap.Store(sharding.MetachainShardId, metaHeaderHash2)
		nodes[i+1].MetaDataPool.HeadersNonces().Merge(metaHdr2.GetNonce(), syncMap)
	}

	for i := 0; i < maxNumRequests; i++ {
		resolver, err := nodes[0].ResolverFinder.MetaChainResolver(factory.MetachainBlocksTopic)
		assert.Nil(t, err)
		_ = resolver.(*resolvers.HeaderResolver).RequestDataFromNonce(metaHdr2.GetNonce())

		fmt.Println(integrationTests.MakeDisplayTable(nodes))

		time.Sleep(time.Second)
	}

	//all node should have received the meta header
	for _, n := range nodes {
<<<<<<< HEAD
		assert.Equal(t, int32(2), atomic.LoadInt32(&n.metachainHdrRecv))
	}
}

func generateHeaderAndBody(senderShard uint32, recvShards ...uint32) (data.BodyHandler, data.HeaderHandler) {
	hdr := block.Header{
		Nonce:            0,
		PubKeysBitmap:    []byte{1, 0, 0},
		Signature:        []byte("signature"),
		PrevHash:         []byte("prev hash"),
		TimeStamp:        uint64(time.Now().Unix()),
		Round:            1,
		Epoch:            2,
		ShardId:          senderShard,
		BlockBodyType:    block.TxBlock,
		RootHash:         []byte{255, 255},
		PrevRandSeed:     make([]byte, 0),
		RandSeed:         make([]byte, 0),
		MiniBlockHeaders: make([]block.MiniBlockHeader, 0),
	}

	body := block.Body{
		&block.MiniBlock{
			SenderShardID:   senderShard,
			ReceiverShardID: senderShard,
			TxHashes: [][]byte{
				testHasher.Compute("tx1"),
			},
		},
	}

	for i, recvShard := range recvShards {
		body = append(
			body,
			&block.MiniBlock{
				SenderShardID:   senderShard,
				ReceiverShardID: recvShard,
				TxHashes: [][]byte{
					testHasher.Compute(fmt.Sprintf("tx%d", i)),
				},
			},
		)
	}

	return body, &hdr
}

func generateMetaHeader() data.HeaderHandler {
	hdr := block.MetaBlock{
		Nonce:         0,
		PubKeysBitmap: []byte{1, 0, 0},
		Signature:     []byte("signature"),
		PrevHash:      []byte("prev hash"),
		TimeStamp:     uint64(time.Now().Unix()),
		Round:         1,
		Epoch:         2,
		RootHash:      []byte{255, 255},
		PrevRandSeed:  make([]byte, 0),
		RandSeed:      make([]byte, 0),
		ShardInfo:     make([]block.ShardData, 0),
	}

	return &hdr
=======
		assert.Equal(t, int32(2), atomic.LoadInt32(&n.CounterMetaRcv))
	}
>>>>>>> 53f4cf7f
}<|MERGE_RESOLUTION|>--- conflicted
+++ resolved
@@ -33,13 +33,7 @@
 		numOfShards,
 		nodesPerShard,
 		numMetaNodes,
-<<<<<<< HEAD
-		senderShard,
-		getConnectableAddress(advertiser),
-		testHasher,
-=======
 		integrationTests.GetConnectableAddress(advertiser),
->>>>>>> 53f4cf7f
 	)
 	integrationTests.DisplayAndStartNodes(nodes)
 	fmt.Println(integrationTests.MakeDisplayTable(nodes))
@@ -97,13 +91,7 @@
 		numOfShards,
 		nodesPerShard,
 		numMetaNodes,
-<<<<<<< HEAD
-		senderShard,
-		getConnectableAddress(advertiser),
-		testHasher,
-=======
 		integrationTests.GetConnectableAddress(advertiser),
->>>>>>> 53f4cf7f
 	)
 	integrationTests.DisplayAndStartNodes(nodes)
 	fmt.Println(integrationTests.MakeDisplayTable(nodes))
@@ -187,72 +175,6 @@
 
 	//all node should have received the meta header
 	for _, n := range nodes {
-<<<<<<< HEAD
-		assert.Equal(t, int32(2), atomic.LoadInt32(&n.metachainHdrRecv))
-	}
-}
-
-func generateHeaderAndBody(senderShard uint32, recvShards ...uint32) (data.BodyHandler, data.HeaderHandler) {
-	hdr := block.Header{
-		Nonce:            0,
-		PubKeysBitmap:    []byte{1, 0, 0},
-		Signature:        []byte("signature"),
-		PrevHash:         []byte("prev hash"),
-		TimeStamp:        uint64(time.Now().Unix()),
-		Round:            1,
-		Epoch:            2,
-		ShardId:          senderShard,
-		BlockBodyType:    block.TxBlock,
-		RootHash:         []byte{255, 255},
-		PrevRandSeed:     make([]byte, 0),
-		RandSeed:         make([]byte, 0),
-		MiniBlockHeaders: make([]block.MiniBlockHeader, 0),
-	}
-
-	body := block.Body{
-		&block.MiniBlock{
-			SenderShardID:   senderShard,
-			ReceiverShardID: senderShard,
-			TxHashes: [][]byte{
-				testHasher.Compute("tx1"),
-			},
-		},
-	}
-
-	for i, recvShard := range recvShards {
-		body = append(
-			body,
-			&block.MiniBlock{
-				SenderShardID:   senderShard,
-				ReceiverShardID: recvShard,
-				TxHashes: [][]byte{
-					testHasher.Compute(fmt.Sprintf("tx%d", i)),
-				},
-			},
-		)
-	}
-
-	return body, &hdr
-}
-
-func generateMetaHeader() data.HeaderHandler {
-	hdr := block.MetaBlock{
-		Nonce:         0,
-		PubKeysBitmap: []byte{1, 0, 0},
-		Signature:     []byte("signature"),
-		PrevHash:      []byte("prev hash"),
-		TimeStamp:     uint64(time.Now().Unix()),
-		Round:         1,
-		Epoch:         2,
-		RootHash:      []byte{255, 255},
-		PrevRandSeed:  make([]byte, 0),
-		RandSeed:      make([]byte, 0),
-		ShardInfo:     make([]block.ShardData, 0),
-	}
-
-	return &hdr
-=======
 		assert.Equal(t, int32(2), atomic.LoadInt32(&n.CounterMetaRcv))
 	}
->>>>>>> 53f4cf7f
 }