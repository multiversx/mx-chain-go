package smartContract

import (
	"context"
	"crypto/ecdsa"
	"encoding/base64"
	"encoding/hex"
	"fmt"
	"math/big"
	"math/rand"
	"strings"
	"sync"
	"sync/atomic"
	"time"

	"github.com/ElrondNetwork/elrond-go/consensus"
	"github.com/ElrondNetwork/elrond-go/consensus/spos/sposFactory"
	"github.com/ElrondNetwork/elrond-go/core/partitioning"
	"github.com/ElrondNetwork/elrond-go/crypto"
	"github.com/ElrondNetwork/elrond-go/crypto/signing"
	"github.com/ElrondNetwork/elrond-go/crypto/signing/kyber"
	"github.com/ElrondNetwork/elrond-go/crypto/signing/kyber/singlesig"
	"github.com/ElrondNetwork/elrond-go/data"
	dataBlock "github.com/ElrondNetwork/elrond-go/data/block"
	"github.com/ElrondNetwork/elrond-go/data/blockchain"
	"github.com/ElrondNetwork/elrond-go/data/state"
	"github.com/ElrondNetwork/elrond-go/data/state/addressConverters"
	"github.com/ElrondNetwork/elrond-go/data/trie"
	"github.com/ElrondNetwork/elrond-go/data/typeConverters/uint64ByteSlice"
	"github.com/ElrondNetwork/elrond-go/dataRetriever"
	"github.com/ElrondNetwork/elrond-go/dataRetriever/dataPool"
	"github.com/ElrondNetwork/elrond-go/dataRetriever/factory/containers"
	metafactoryDataRetriever "github.com/ElrondNetwork/elrond-go/dataRetriever/factory/metachain"
	factoryDataRetriever "github.com/ElrondNetwork/elrond-go/dataRetriever/factory/shard"
	"github.com/ElrondNetwork/elrond-go/dataRetriever/requestHandlers"
	"github.com/ElrondNetwork/elrond-go/dataRetriever/shardedData"
	"github.com/ElrondNetwork/elrond-go/hashing/sha256"
	"github.com/ElrondNetwork/elrond-go/integrationTests/mock"
	"github.com/ElrondNetwork/elrond-go/marshal"
	"github.com/ElrondNetwork/elrond-go/node"
	"github.com/ElrondNetwork/elrond-go/p2p"
	"github.com/ElrondNetwork/elrond-go/p2p/libp2p"
	"github.com/ElrondNetwork/elrond-go/p2p/libp2p/discovery"
	"github.com/ElrondNetwork/elrond-go/p2p/loadBalancer"
	"github.com/ElrondNetwork/elrond-go/process"
	"github.com/ElrondNetwork/elrond-go/process/block"
	"github.com/ElrondNetwork/elrond-go/process/coordinator"
	"github.com/ElrondNetwork/elrond-go/process/factory"
	metaProcess "github.com/ElrondNetwork/elrond-go/process/factory/metachain"
	"github.com/ElrondNetwork/elrond-go/process/factory/shard"
	"github.com/ElrondNetwork/elrond-go/process/smartContract"
	"github.com/ElrondNetwork/elrond-go/process/smartContract/hooks"
	"github.com/ElrondNetwork/elrond-go/process/transaction"
	"github.com/ElrondNetwork/elrond-go/sharding"
	"github.com/ElrondNetwork/elrond-go/storage"
	"github.com/ElrondNetwork/elrond-go/storage/memorydb"
	"github.com/ElrondNetwork/elrond-go/storage/storageUnit"
	"github.com/ElrondNetwork/elrond-vm-common"
	"github.com/btcsuite/btcd/btcec"
	libp2pCrypto "github.com/libp2p/go-libp2p-core/crypto"
)

var r *rand.Rand
var testHasher = sha256.Sha256{}
var testMarshalizer = &marshal.JsonMarshalizer{}
var testAddressConverter, _ = addressConverters.NewPlainAddressConverter(32, "0x")
var testMultiSig = mock.NewMultiSigner(1)
var rootHash = []byte("root hash")
var addrConv, _ = addressConverters.NewPlainAddressConverter(32, "0x")

var opGas = int64(1)

func init() {
	r = rand.New(rand.NewSource(time.Now().UnixNano()))
}

type testNode struct {
	node               *node.Node
	messenger          p2p.Messenger
	shardId            uint32
	accntState         state.AccountsAdapter
	blkc               data.ChainHandler
	store              dataRetriever.StorageService
	blkProcessor       process.BlockProcessor
	txProcessor        process.TransactionProcessor
	txCoordinator      process.TransactionCoordinator
	scrForwarder       process.IntermediateTransactionHandler
	broadcastMessenger consensus.BroadcastMessenger
	sk                 crypto.PrivateKey
	pk                 crypto.PublicKey
	dPool              dataRetriever.PoolsHolder
	resFinder          dataRetriever.ResolversFinder
	headersRecv        int32
	miniblocksRecv     int32
	mutHeaders         sync.Mutex
	headersHashes      [][]byte
	headers            []data.HeaderHandler
	mutMiniblocks      sync.Mutex
	miniblocksHashes   [][]byte
	miniblocks         []*dataBlock.MiniBlock
	metachainHdrRecv   int32
	txsRecv            int32
}

func createTestShardChain() *blockchain.BlockChain {
	cfgCache := storageUnit.CacheConfig{Size: 100, Type: storageUnit.LRUCache}
	badBlockCache, _ := storageUnit.NewCache(cfgCache.Type, cfgCache.Size, cfgCache.Shards)
	blockChain, _ := blockchain.NewBlockChain(
		badBlockCache,
	)
	blockChain.GenesisHeader = &dataBlock.Header{}
	genesisHeaderM, _ := testMarshalizer.Marshal(blockChain.GenesisHeader)

	blockChain.SetGenesisHeaderHash(testHasher.Compute(string(genesisHeaderM)))

	return blockChain
}

func createMemUnit() storage.Storer {
	cache, _ := storageUnit.NewCache(storageUnit.LRUCache, 10, 1)

	unit, _ := storageUnit.NewStorageUnit(cache, memorydb.New())
	return unit
}

func createTestShardStore(numOfShards uint32) dataRetriever.StorageService {
	store := dataRetriever.NewChainStorer()
	store.AddStorer(dataRetriever.TransactionUnit, createMemUnit())
	store.AddStorer(dataRetriever.MiniBlockUnit, createMemUnit())
	store.AddStorer(dataRetriever.MetaBlockUnit, createMemUnit())
	store.AddStorer(dataRetriever.PeerChangesUnit, createMemUnit())
	store.AddStorer(dataRetriever.BlockHeaderUnit, createMemUnit())
	store.AddStorer(dataRetriever.UnsignedTransactionUnit, createMemUnit())
	store.AddStorer(dataRetriever.MetaHdrNonceHashDataUnit, createMemUnit())

	for i := uint32(0); i < numOfShards; i++ {
		hdrNonceHashDataUnit := dataRetriever.ShardHdrNonceHashDataUnit + dataRetriever.UnitType(i)
		store.AddStorer(hdrNonceHashDataUnit, createMemUnit())
	}

	return store
}

func createTestShardDataPool() dataRetriever.PoolsHolder {
	txPool, _ := shardedData.NewShardedData(storageUnit.CacheConfig{Size: 100000, Type: storageUnit.LRUCache})
	uTxPool, _ := shardedData.NewShardedData(storageUnit.CacheConfig{Size: 100000, Type: storageUnit.LRUCache})
	cacherCfg := storageUnit.CacheConfig{Size: 100, Type: storageUnit.LRUCache}
	hdrPool, _ := storageUnit.NewCache(cacherCfg.Type, cacherCfg.Size, cacherCfg.Shards)

	cacherCfg = storageUnit.CacheConfig{Size: 100000, Type: storageUnit.LRUCache}
	hdrNoncesCacher, _ := storageUnit.NewCache(cacherCfg.Type, cacherCfg.Size, cacherCfg.Shards)
	hdrNonces, _ := dataPool.NewNonceSyncMapCacher(hdrNoncesCacher, uint64ByteSlice.NewBigEndianConverter())

	cacherCfg = storageUnit.CacheConfig{Size: 100000, Type: storageUnit.LRUCache}
	txBlockBody, _ := storageUnit.NewCache(cacherCfg.Type, cacherCfg.Size, cacherCfg.Shards)

	cacherCfg = storageUnit.CacheConfig{Size: 100000, Type: storageUnit.LRUCache}
	peerChangeBlockBody, _ := storageUnit.NewCache(cacherCfg.Type, cacherCfg.Size, cacherCfg.Shards)

	cacherCfg = storageUnit.CacheConfig{Size: 100000, Type: storageUnit.LRUCache}
	metaBlocks, _ := storageUnit.NewCache(cacherCfg.Type, cacherCfg.Size, cacherCfg.Shards)

	dPool, _ := dataPool.NewShardedDataPool(
		txPool,
		uTxPool,
		hdrPool,
		hdrNonces,
		txBlockBody,
		peerChangeBlockBody,
		metaBlocks,
	)

	return dPool
}

func createAccountsDB() *state.AccountsDB {
	hasher := sha256.Sha256{}
	store := createMemUnit()
	evictionCacheSize := 100

<<<<<<< HEAD
	tr, _ := trie.NewTrie(store, testMarshalizer, hasher, memorydb.New())
=======
	tr, _ := trie.NewTrie(store, testMarshalizer, hasher, memorydb.New(), evictionCacheSize)
>>>>>>> 256d613d
	adb, _ := state.NewAccountsDB(tr, sha256.Sha256{}, testMarshalizer, &mock.AccountsFactoryStub{
		CreateAccountCalled: func(address state.AddressContainer, tracker state.AccountTracker) (wrapper state.AccountHandler, e error) {
			return state.NewAccount(address, tracker)
		},
	})
	return adb
}

func createNetNode(
	dPool dataRetriever.PoolsHolder,
	accntAdapter state.AccountsAdapter,
	shardCoordinator sharding.Coordinator,
	targetShardId uint32,
	initialAddr string,
) (
	*node.Node,
	p2p.Messenger,
	crypto.PrivateKey,
	dataRetriever.ResolversFinder,
	process.BlockProcessor,
	process.TransactionProcessor,
	process.TransactionCoordinator,
	process.IntermediateTransactionHandler,
	data.ChainHandler,
	dataRetriever.StorageService) {

	messenger := createMessengerWithKadDht(context.Background(), initialAddr)
	suite := kyber.NewBlakeSHA256Ed25519()
	singleSigner := &singlesig.SchnorrSigner{}
	keyGen := signing.NewKeyGenerator(suite)
	sk, pk := keyGen.GeneratePair()

	for {
		pkBytes, _ := pk.ToByteArray()
		addr, _ := testAddressConverter.CreateAddressFromPublicKeyBytes(pkBytes)
		if shardCoordinator.ComputeId(addr) == targetShardId {
			break
		}
		sk, pk = keyGen.GeneratePair()
	}

	pkBuff, _ := pk.ToByteArray()
	fmt.Printf("Found pk: %s\n", hex.EncodeToString(pkBuff))

	blkc := createTestShardChain()
	store := createTestShardStore(shardCoordinator.NumberOfShards())
	uint64Converter := uint64ByteSlice.NewBigEndianConverter()
	dataPacker, _ := partitioning.NewSimpleDataPacker(testMarshalizer)

	interceptorContainerFactory, _ := shard.NewInterceptorsContainerFactory(
		shardCoordinator,
		messenger,
		store,
		testMarshalizer,
		testHasher,
		keyGen,
		singleSigner,
		testMultiSig,
		dPool,
		testAddressConverter,
		&mock.ChronologyValidatorMock{},
	)
	interceptorsContainer, err := interceptorContainerFactory.Create()
	if err != nil {
		fmt.Println(err.Error())
	}

	resolversContainerFactory, _ := factoryDataRetriever.NewResolversContainerFactory(
		shardCoordinator,
		messenger,
		store,
		testMarshalizer,
		dPool,
		uint64Converter,
		dataPacker,
	)
	resolversContainer, _ := resolversContainerFactory.Create()
	resolversFinder, _ := containers.NewResolversFinder(resolversContainer, shardCoordinator)
	requestHandler, _ := requestHandlers.NewShardResolverRequestHandler(resolversFinder, factory.TransactionTopic, factory.UnsignedTransactionTopic, factory.MiniBlocksTopic, factory.MetachainBlocksTopic, 100)

	interimProcFactory, _ := shard.NewIntermediateProcessorsContainerFactory(
		shardCoordinator,
		testMarshalizer,
		testHasher,
		testAddressConverter,
		store,
	)
	interimProcContainer, _ := interimProcFactory.Create()
	scForwarder, _ := interimProcContainer.Get(dataBlock.SmartContractResultBlock)

	vm, blockChainHook := createVMAndBlockchainHook(accntAdapter)
	vmContainer := &mock.VMContainerMock{
		GetCalled: func(key []byte) (handler vmcommon.VMExecutionHandler, e error) {
			return vm, nil
		}}
	argsParser, _ := smartContract.NewAtArgumentParser()
	scProcessor, _ := smartContract.NewSmartContractProcessor(
		vmContainer,
		argsParser,
		testHasher,
		testMarshalizer,
		accntAdapter,
		blockChainHook,
		addrConv,
		shardCoordinator,
		scForwarder,
	)

	txProcessor, _ := transaction.NewTxProcessor(
		accntAdapter,
		testHasher,
		testAddressConverter,
		testMarshalizer,
		shardCoordinator,
		scProcessor,
	)

	fact, _ := shard.NewPreProcessorsContainerFactory(
		shardCoordinator,
		store,
		testMarshalizer,
		testHasher,
		dPool,
		testAddressConverter,
		accntAdapter,
		requestHandler,
		txProcessor,
		scProcessor,
		scProcessor,
	)
	container, _ := fact.Create()

	tc, _ := coordinator.NewTransactionCoordinator(
		shardCoordinator,
		accntAdapter,
		dPool,
		requestHandler,
		container,
		interimProcContainer,
	)

	genesisBlocks := createGenesisBlocks(shardCoordinator)
	blockProcessor, _ := block.NewShardProcessor(
		&mock.ServiceContainerMock{},
		dPool,
		store,
		testHasher,
		testMarshalizer,
		accntAdapter,
		shardCoordinator,
		&mock.ForkDetectorMock{
			AddHeaderCalled: func(header data.HeaderHandler, hash []byte, state process.BlockHeaderState, finalHeader data.HeaderHandler, finalHeaderHash []byte) error {
				return nil
			},
			GetHighestFinalBlockNonceCalled: func() uint64 {
				return 0
			},
			ProbableHighestNonceCalled: func() uint64 {
				return 0
			},
		},
		&mock.BlocksTrackerMock{
			AddBlockCalled: func(headerHandler data.HeaderHandler) {
			},
			RemoveNotarisedBlocksCalled: func(headerHandler data.HeaderHandler) error {
				return nil
			},
			UnnotarisedBlocksCalled: func() []data.HeaderHandler {
				return make([]data.HeaderHandler, 0)
			},
		},
		genesisBlocks,
		requestHandler,
		tc,
		uint64Converter,
	)

	_ = blkc.SetGenesisHeader(genesisBlocks[shardCoordinator.SelfId()])

	n, err := node.NewNode(
		node.WithMessenger(messenger),
		node.WithMarshalizer(testMarshalizer),
		node.WithHasher(testHasher),
		node.WithDataPool(dPool),
		node.WithAddressConverter(testAddressConverter),
		node.WithAccountsAdapter(accntAdapter),
		node.WithKeyGen(keyGen),
		node.WithShardCoordinator(shardCoordinator),
		node.WithBlockChain(blkc),
		node.WithUint64ByteSliceConverter(uint64Converter),
		node.WithMultiSigner(testMultiSig),
		node.WithSingleSigner(singleSigner),
		node.WithTxSignPrivKey(sk),
		node.WithTxSignPubKey(pk),
		node.WithInterceptorsContainer(interceptorsContainer),
		node.WithResolversFinder(resolversFinder),
		node.WithBlockProcessor(blockProcessor),
		node.WithDataStore(store),
		node.WithSyncer(&mock.SyncTimerMock{}),
	)

	if err != nil {
		fmt.Println(err.Error())
	}

	return n, messenger, sk, resolversFinder, blockProcessor, txProcessor, tc, scForwarder, blkc, store
}

func createMessengerWithKadDht(ctx context.Context, initialAddr string) p2p.Messenger {
	prvKey, _ := ecdsa.GenerateKey(btcec.S256(), r)
	sk := (*libp2pCrypto.Secp256k1PrivateKey)(prvKey)

	libP2PMes, err := libp2p.NewNetworkMessengerOnFreePort(
		ctx,
		sk,
		nil,
		loadBalancer.NewOutgoingChannelLoadBalancer(),
		discovery.NewKadDhtPeerDiscoverer(time.Second, "test", []string{initialAddr}),
	)
	if err != nil {
		fmt.Println(err.Error())
	}

	return libP2PMes
}

func getConnectableAddress(mes p2p.Messenger) string {
	for _, addr := range mes.Addresses() {
		if strings.Contains(addr, "circuit") || strings.Contains(addr, "169.254") {
			continue
		}
		return addr
	}
	return ""
}

func displayAndStartNodes(nodes []*testNode) {
	for _, n := range nodes {
		skBuff, _ := n.sk.ToByteArray()
		pkBuff, _ := n.pk.ToByteArray()

		fmt.Printf("Shard ID: %v, sk: %s, pk: %s\n",
			n.shardId,
			hex.EncodeToString(skBuff),
			hex.EncodeToString(pkBuff),
		)
		_ = n.node.Start()
		_ = n.node.P2PBootstrap()
	}
}

func createNodes(
	numOfShards int,
	nodesPerShard int,
	serviceID string,
) []*testNode {

	//first node generated will have is pk belonging to firstSkShardId
	numMetaChainNodes := 1
	nodes := make([]*testNode, int(numOfShards)*nodesPerShard+numMetaChainNodes)

	idx := 0
	for shardId := 0; shardId < numOfShards; shardId++ {
		for j := 0; j < nodesPerShard; j++ {
			testNode := &testNode{
				dPool:   createTestShardDataPool(),
				shardId: uint32(shardId),
			}

			shardCoordinator, _ := sharding.NewMultiShardCoordinator(uint32(numOfShards), uint32(shardId))
			accntAdapter := createAccountsDB()
			n, mes, sk, resFinder, blkProcessor, txProcessor, transactionCoordinator, scrForwarder, blkc, store := createNetNode(
				testNode.dPool,
				accntAdapter,
				shardCoordinator,
				testNode.shardId,
				serviceID,
			)
			_ = n.CreateShardedStores()

			testNode.node = n
			testNode.sk = sk
			testNode.messenger = mes
			testNode.pk = sk.GeneratePublic()
			testNode.resFinder = resFinder
			testNode.accntState = accntAdapter
			testNode.blkProcessor = blkProcessor
			testNode.txProcessor = txProcessor
			testNode.scrForwarder = scrForwarder
			testNode.blkc = blkc
			testNode.store = store
			testNode.txCoordinator = transactionCoordinator
			testNode.dPool.Headers().RegisterHandler(func(key []byte) {
				atomic.AddInt32(&testNode.headersRecv, 1)
				testNode.mutHeaders.Lock()
				testNode.headersHashes = append(testNode.headersHashes, key)
				header, _ := testNode.dPool.Headers().Peek(key)
				testNode.headers = append(testNode.headers, header.(data.HeaderHandler))
				testNode.mutHeaders.Unlock()
			})
			testNode.dPool.MiniBlocks().RegisterHandler(func(key []byte) {
				atomic.AddInt32(&testNode.miniblocksRecv, 1)
				testNode.mutMiniblocks.Lock()
				testNode.miniblocksHashes = append(testNode.miniblocksHashes, key)
				miniblock, _ := testNode.dPool.MiniBlocks().Peek(key)
				testNode.miniblocks = append(testNode.miniblocks, miniblock.(*dataBlock.MiniBlock))
				testNode.mutMiniblocks.Unlock()
			})
			testNode.dPool.MetaBlocks().RegisterHandler(func(key []byte) {
				fmt.Printf("Got metachain header: %v\n", base64.StdEncoding.EncodeToString(key))
				atomic.AddInt32(&testNode.metachainHdrRecv, 1)
			})
			testNode.dPool.Transactions().RegisterHandler(func(key []byte) {
				atomic.AddInt32(&testNode.txsRecv, 1)
			})
			testNode.broadcastMessenger, _ = sposFactory.GetBroadcastMessenger(
				testMarshalizer,
				mes,
				shardCoordinator,
				sk,
				&singlesig.SchnorrSigner{},
			)

			nodes[idx] = testNode
			idx++
		}
	}

	shardCoordinatorMeta, _ := sharding.NewMultiShardCoordinator(uint32(numOfShards), sharding.MetachainShardId)
	tn := createMetaNetNode(
		createTestMetaDataPool(),
		createAccountsDB(),
		shardCoordinatorMeta,
		serviceID,
	)
	for i := 0; i < numMetaChainNodes; i++ {
		idx := i + int(numOfShards)*nodesPerShard
		nodes[idx] = tn
	}

	return nodes
}

func createTestMetaChain() data.ChainHandler {
	cfgCache := storageUnit.CacheConfig{Size: 100, Type: storageUnit.LRUCache}
	badBlockCache, _ := storageUnit.NewCache(cfgCache.Type, cfgCache.Size, cfgCache.Shards)
	metaChain, _ := blockchain.NewMetaChain(
		badBlockCache,
	)
	metaChain.GenesisBlock = &dataBlock.MetaBlock{}

	return metaChain
}

func createTestMetaStore(coordinator sharding.Coordinator) dataRetriever.StorageService {
	store := dataRetriever.NewChainStorer()
	store.AddStorer(dataRetriever.MetaBlockUnit, createMemUnit())
	store.AddStorer(dataRetriever.MetaHdrNonceHashDataUnit, createMemUnit())
	store.AddStorer(dataRetriever.BlockHeaderUnit, createMemUnit())
	for i := uint32(0); i < coordinator.NumberOfShards(); i++ {
		store.AddStorer(dataRetriever.ShardHdrNonceHashDataUnit+dataRetriever.UnitType(i), createMemUnit())
	}

	return store
}

func createTestMetaDataPool() dataRetriever.MetaPoolsHolder {
	cacherCfg := storageUnit.CacheConfig{Size: 100, Type: storageUnit.LRUCache}
	metaBlocks, _ := storageUnit.NewCache(cacherCfg.Type, cacherCfg.Size, cacherCfg.Shards)

	cacherCfg = storageUnit.CacheConfig{Size: 10000, Type: storageUnit.LRUCache}
	miniblockHashes, _ := shardedData.NewShardedData(cacherCfg)

	cacherCfg = storageUnit.CacheConfig{Size: 100, Type: storageUnit.LRUCache}
	shardHeaders, _ := storageUnit.NewCache(cacherCfg.Type, cacherCfg.Size, cacherCfg.Shards)

	headersNoncesCacher, _ := storageUnit.NewCache(cacherCfg.Type, cacherCfg.Size, cacherCfg.Shards)
	headersNonces, _ := dataPool.NewNonceSyncMapCacher(headersNoncesCacher, uint64ByteSlice.NewBigEndianConverter())

	dPool, _ := dataPool.NewMetaDataPool(
		metaBlocks,
		miniblockHashes,
		shardHeaders,
		headersNonces,
	)

	return dPool
}

func createMetaNetNode(
	dPool dataRetriever.MetaPoolsHolder,
	accntAdapter state.AccountsAdapter,
	shardCoordinator sharding.Coordinator,
	initialAddr string,
) *testNode {

	tn := testNode{}

	tn.messenger = createMessengerWithKadDht(context.Background(), initialAddr)
	suite := kyber.NewBlakeSHA256Ed25519()
	singleSigner := &singlesig.SchnorrSigner{}
	keyGen := signing.NewKeyGenerator(suite)
	sk, pk := keyGen.GeneratePair()

	pkBuff, _ := pk.ToByteArray()
	fmt.Printf("Found pk: %s\n", hex.EncodeToString(pkBuff))

	tn.blkc = createTestMetaChain()
	store := createTestMetaStore(shardCoordinator)
	uint64Converter := uint64ByteSlice.NewBigEndianConverter()

	interceptorContainerFactory, _ := metaProcess.NewInterceptorsContainerFactory(
		shardCoordinator,
		tn.messenger,
		store,
		testMarshalizer,
		testHasher,
		testMultiSig,
		dPool,
		&mock.ChronologyValidatorMock{},
	)
	interceptorsContainer, err := interceptorContainerFactory.Create()
	if err != nil {
		fmt.Println(err.Error())
	}

	resolversContainerFactory, _ := metafactoryDataRetriever.NewResolversContainerFactory(
		shardCoordinator,
		tn.messenger,
		store,
		testMarshalizer,
		dPool,
		uint64Converter,
	)
	resolversContainer, _ := resolversContainerFactory.Create()
	resolvers, _ := containers.NewResolversFinder(resolversContainer, shardCoordinator)

	requestHandler, _ := requestHandlers.NewMetaResolverRequestHandler(resolvers, factory.ShardHeadersForMetachainTopic)

	genesisBlocks := createGenesisBlocks(shardCoordinator)
	blkProc, _ := block.NewMetaProcessor(
		&mock.ServiceContainerMock{},
		accntAdapter,
		dPool,
		&mock.ForkDetectorMock{
			AddHeaderCalled: func(header data.HeaderHandler, hash []byte, state process.BlockHeaderState, finalHeader data.HeaderHandler, finalHeaderHash []byte) error {
				return nil
			},
			GetHighestFinalBlockNonceCalled: func() uint64 {
				return 0
			},
			ProbableHighestNonceCalled: func() uint64 {
				return 0
			},
		},
		shardCoordinator,
		testHasher,
		testMarshalizer,
		store,
		genesisBlocks,
		requestHandler,
		uint64Converter,
	)

	_ = tn.blkc.SetGenesisHeader(genesisBlocks[sharding.MetachainShardId])

	tn.blkProcessor = blkProc

	tn.broadcastMessenger, _ = sposFactory.GetBroadcastMessenger(
		testMarshalizer,
		tn.messenger,
		shardCoordinator,
		sk,
		singleSigner,
	)

	n, err := node.NewNode(
		node.WithMessenger(tn.messenger),
		node.WithMarshalizer(testMarshalizer),
		node.WithHasher(testHasher),
		node.WithMetaDataPool(dPool),
		node.WithAddressConverter(testAddressConverter),
		node.WithAccountsAdapter(accntAdapter),
		node.WithKeyGen(keyGen),
		node.WithShardCoordinator(shardCoordinator),
		node.WithBlockChain(tn.blkc),
		node.WithUint64ByteSliceConverter(uint64Converter),
		node.WithMultiSigner(testMultiSig),
		node.WithSingleSigner(singleSigner),
		node.WithPrivKey(sk),
		node.WithPubKey(pk),
		node.WithInterceptorsContainer(interceptorsContainer),
		node.WithResolversFinder(resolvers),
		node.WithBlockProcessor(tn.blkProcessor),
		node.WithDataStore(store),
		node.WithSyncer(&mock.SyncTimerMock{}),
	)
	if err != nil {
		fmt.Println(err.Error())
		return nil
	}

	tn.node = n
	tn.sk = sk
	tn.pk = pk
	tn.accntState = accntAdapter
	tn.shardId = sharding.MetachainShardId

	dPool.MetaChainBlocks().RegisterHandler(func(key []byte) {
		atomic.AddInt32(&tn.metachainHdrRecv, 1)
	})
	dPool.ShardHeaders().RegisterHandler(func(key []byte) {
		atomic.AddInt32(&tn.headersRecv, 1)
		tn.mutHeaders.Lock()
		metaHeader, _ := dPool.ShardHeaders().Peek(key)
		tn.headers = append(tn.headers, metaHeader.(data.HeaderHandler))
		tn.mutHeaders.Unlock()
	})

	return &tn
}

func createGenesisBlocks(shardCoordinator sharding.Coordinator) map[uint32]data.HeaderHandler {
	genesisBlocks := make(map[uint32]data.HeaderHandler)
	for shardId := uint32(0); shardId < shardCoordinator.NumberOfShards(); shardId++ {
		genesisBlocks[shardId] = createGenesisBlock(shardId)
	}

	genesisBlocks[sharding.MetachainShardId] = createGenesisMetaBlock()

	return genesisBlocks
}

func createGenesisBlock(shardId uint32) *dataBlock.Header {
	return &dataBlock.Header{
		Nonce:         0,
		Round:         0,
		Signature:     rootHash,
		RandSeed:      rootHash,
		PrevRandSeed:  rootHash,
		ShardId:       shardId,
		PubKeysBitmap: rootHash,
		RootHash:      rootHash,
		PrevHash:      rootHash,
	}
}

func createGenesisMetaBlock() *dataBlock.MetaBlock {
	return &dataBlock.MetaBlock{
		Nonce:         0,
		Round:         0,
		Signature:     rootHash,
		RandSeed:      rootHash,
		PrevRandSeed:  rootHash,
		PubKeysBitmap: rootHash,
		RootHash:      rootHash,
		PrevHash:      rootHash,
	}
}

func createMintingForSenders(
	nodes []*testNode,
	senderShard uint32,
	sendersPublicKeys [][]byte,
	value *big.Int,
) {

	for _, n := range nodes {
		//only sender shard nodes will be minted
		if n.shardId != senderShard {
			continue
		}

		for _, pk := range sendersPublicKeys {
			adr, _ := testAddressConverter.CreateAddressFromPublicKeyBytes(pk)
			account, _ := n.accntState.GetAccountWithJournal(adr)
			_ = account.(*state.Account).SetBalanceWithJournal(value)
		}

		_, _ = n.accntState.Commit()
	}
}

func createVMAndBlockchainHook(accnts state.AccountsAdapter) (vmcommon.VMExecutionHandler, *hooks.VMAccountsDB) {
	blockChainHook, _ := hooks.NewVMAccountsDB(accnts, addrConv)
	vm, _ := mock.NewOneSCExecutorMockVM(blockChainHook, testHasher)
	vm.GasForOperation = uint64(opGas)

	return vm, blockChainHook
}<|MERGE_RESOLUTION|>--- conflicted
+++ resolved
@@ -178,11 +178,7 @@
 	store := createMemUnit()
 	evictionCacheSize := 100
 
-<<<<<<< HEAD
-	tr, _ := trie.NewTrie(store, testMarshalizer, hasher, memorydb.New())
-=======
 	tr, _ := trie.NewTrie(store, testMarshalizer, hasher, memorydb.New(), evictionCacheSize)
->>>>>>> 256d613d
 	adb, _ := state.NewAccountsDB(tr, sha256.Sha256{}, testMarshalizer, &mock.AccountsFactoryStub{
 		CreateAccountCalled: func(address state.AddressContainer, tracker state.AccountTracker) (wrapper state.AccountHandler, e error) {
 			return state.NewAccount(address, tracker)
