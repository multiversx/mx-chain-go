--- conflicted
+++ resolved
@@ -448,6 +448,7 @@
 			StartHeaders:    genesisBlocks,
 			RequestHandler:  requestHandler,
 			Core:            &mock.ServiceContainerMock{},
+			PeerProcessor:   &mock.PeerProcessorMock{},
 		},
 		DataPool: dPool,
 		BlocksTracker: &mock.BlocksTrackerMock{
@@ -460,20 +461,11 @@
 				return make([]data.HeaderHandler, 0)
 			},
 		},
-<<<<<<< HEAD
-		&mock.PeerProcessorMock{},
-		genesisBlocks,
-		requestHandler,
-		tc,
-		uint64Converter,
-	)
-=======
 		TxCoordinator:   tc,
 		TxsPoolsCleaner: &mock.TxPoolsCleanerMock{},
 	}
 
 	blockProcessor, _ := block.NewShardProcessor(arguments)
->>>>>>> ac8bf5a8
 
 	_ = blkc.SetGenesisHeader(genesisBlocks[shardCoordinator.SelfId()])
 
