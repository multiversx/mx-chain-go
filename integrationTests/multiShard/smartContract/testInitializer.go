--- conflicted
+++ resolved
@@ -875,15 +875,11 @@
 			Rounder:         &mock.RounderMock{},
 			EndOfEpochTrigger: &mock.EndOfEpochTriggerStub{},
 		},
-<<<<<<< HEAD
-		DataPool:          dPool,
-		PendingMiniBlocks: &mock.PendingMiniBlocksHandlerStub{},
-=======
 		DataPool:           dPool,
 		SCDataGetter:       &mock.ScDataGetterMock{},
 		SCToProtocol:       &mock.SCToProtocolStub{},
 		PeerChangesHandler: &mock.PeerChangesHandler{},
->>>>>>> 64afcf94
+		PendingMiniBlocks: &mock.PendingMiniBlocksHandlerStub{},
 	}
 	blkProc, _ := block.NewMetaProcessor(arguments)
 
