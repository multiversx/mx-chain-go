--- conflicted
+++ resolved
@@ -478,11 +478,8 @@
 			StartHeaders:    genesisBlocks,
 			RequestHandler:  requestHandler,
 			Core:            &mock.ServiceContainerMock{},
-<<<<<<< HEAD
 			BlockChainHook:  blockChainHook,
-=======
 			TxCoordinator:   tc,
->>>>>>> 1da05352
 		},
 		DataPool:        dPool,
 		TxsPoolsCleaner: &mock.TxPoolsCleanerMock{},
@@ -856,11 +853,8 @@
 			StartHeaders:    genesisBlocks,
 			RequestHandler:  requestHandler,
 			Core:            &mock.ServiceContainerMock{},
-<<<<<<< HEAD
 			BlockChainHook:  &mock.BlockChainHookHandlerMock{},
-=======
 			TxCoordinator:   &mock.TransactionCoordinatorMock{},
->>>>>>> 1da05352
 		},
 		DataPool: dPool,
 	}
