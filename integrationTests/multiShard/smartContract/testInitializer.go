--- conflicted
+++ resolved
@@ -317,18 +317,6 @@
 	uint64Converter := uint64ByteSlice.NewBigEndianConverter()
 	dataPacker, _ := partitioning.NewSimpleDataPacker(testMarshalizer)
 
-<<<<<<< HEAD
-	feeHandler := &mock.FeeHandlerStub{
-		MinGasPriceCalled: func() uint64 {
-			return integrationTests.MinTxGasPrice
-		},
-		MinGasLimitCalled: func() uint64 {
-			return integrationTests.MinTxGasLimit
-		},
-	}
-
-=======
->>>>>>> e1cc22c5
 	interceptorContainerFactory, _ := shard.NewInterceptorsContainerFactory(
 		accntAdapter,
 		shardCoordinator,
@@ -429,18 +417,7 @@
 		scProcessor,
 		rewardsHandler,
 		txTypeHandler,
-<<<<<<< HEAD
-		&mock.FeeHandlerStub{
-			MinGasLimitCalled: func() uint64 {
-				return 5
-			},
-			MinGasPriceCalled: func() uint64 {
-				return 0
-			},
-		},
-=======
 		createMockTxFeeHandler(),
->>>>>>> e1cc22c5
 	)
 
 	fact, _ := shard.NewPreProcessorsContainerFactory(
@@ -457,18 +434,7 @@
 		scProcessor,
 		rewardProcessor,
 		internalTxProducer,
-<<<<<<< HEAD
-		&mock.FeeHandlerStub{
-			MinGasLimitCalled: func() uint64 {
-				return 5
-			},
-			MinGasPriceCalled: func() uint64 {
-				return 0
-			},
-		},
-=======
 		createMockTxFeeHandler(),
->>>>>>> e1cc22c5
 	)
 	container, _ := fact.Create()
 
