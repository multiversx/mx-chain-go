--- conflicted
+++ resolved
@@ -73,11 +73,8 @@
 	headers          []data.HeaderHandler
 	mutMiniblocks    sync.Mutex
 	miniblocksHashes [][]byte
-<<<<<<< HEAD
 	miniblocks       []*dataBlock.MiniBlock
-=======
 	metachainHdrRecv int32
->>>>>>> fe9bfe00
 }
 
 func createTestBlockChain() *blockchain.BlockChain {
@@ -88,14 +85,10 @@
 		createMemUnit(),
 		createMemUnit(),
 		createMemUnit(),
-<<<<<<< HEAD
-		createMemUnit())
-	blockChain.GenesisHeader = &dataBlock.Header{}
-=======
 		createMemUnit(),
 		createMemUnit(),
 	)
->>>>>>> fe9bfe00
+	blockChain.GenesisHeader = &dataBlock.Header{}
 
 	return blockChain
 }
@@ -247,15 +240,11 @@
 		node.WithBlockProcessor(blockProcessor),
 	)
 
-<<<<<<< HEAD
-	return n, messenger, sk, resolversFinder, blockProcessor, blkc
-=======
 	if err != nil {
 		fmt.Println(err.Error())
 	}
 
-	return n, messenger, sk, resolversFinder
->>>>>>> fe9bfe00
+	return n, messenger, sk, resolversFinder, blockProcessor, blkc
 }
 
 func createMessengerWithKadDht(ctx context.Context, port int, initialAddr string) p2p.Messenger {
