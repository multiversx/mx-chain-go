--- conflicted
+++ resolved
@@ -257,7 +257,6 @@
 		&mock.SCProcessorMock{},
 	)
 
-<<<<<<< HEAD
 	factory, _ := shard.NewPreProcessorsContainerFactory(
 		shardCoordinator,
 		store,
@@ -274,22 +273,22 @@
 	container, _ := factory.Create()
 
 	tc, _ := coordinator.NewTransactionCoordinator(
-=======
-	txCoordinator, _ := coordinator.NewTransactionCoordinator(
->>>>>>> cc95ca54
 		shardCoordinator,
 		accntAdapter,
 		dPool,
 		requestHandler,
-<<<<<<< HEAD
 		container,
 		&mock.InterimProcessorContainerMock{},
-=======
+	)
+	txCoordinator, _ := coordinator.NewTransactionCoordinator(
+		shardCoordinator,
+		accntAdapter,
+		dPool,
+		requestHandler,
 		testHasher,
 		testMarshalizer,
 		txProcessor,
 		store,
->>>>>>> cc95ca54
 	)
 
 	genesisBlocks := createGenesisBlocks(shardCoordinator)
