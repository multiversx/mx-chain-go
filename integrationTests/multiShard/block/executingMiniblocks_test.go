--- conflicted
+++ resolved
@@ -395,13 +395,8 @@
 		incrementalNonce := uint64(0)
 		for _, recvPrivateKeys := range receiversPrivateKeys {
 			receiverKey := recvPrivateKeys[i]
-<<<<<<< HEAD
 			tx := generateTransferTx(incrementalNonce, senderKey, receiverKey, valToTransfer, gasPrice, gasLimit)
 			n.SendTransaction(
-=======
-			tx := generateTransferTx(incrementalNonce, senderKey, receiverKey, valToTransfer)
-			_, _ = n.SendTransaction(
->>>>>>> 9af46b27
 				tx.Nonce,
 				hex.EncodeToString(tx.SndAddr),
 				hex.EncodeToString(tx.RcvAddr),
@@ -426,7 +421,6 @@
 ) *transaction.Transaction {
 
 	tx := transaction.Transaction{
-<<<<<<< HEAD
 		Nonce:    nonce,
 		Value:    valToTransfer,
 		RcvAddr:  skToPk(receiver),
@@ -434,13 +428,6 @@
 		Data:     make([]byte, 0),
 		GasLimit: gasLimit,
 		GasPrice: gasPrice,
-=======
-		Nonce:   nonce,
-		Value:   valToTransfer,
-		RcvAddr: skToPk(receiver),
-		SndAddr: skToPk(sender),
-		Data:    "",
->>>>>>> 9af46b27
 	}
 	txBuff, _ := testMarshalizer.Marshal(&tx)
 	signer := &singlesig.SchnorrSigner{}
