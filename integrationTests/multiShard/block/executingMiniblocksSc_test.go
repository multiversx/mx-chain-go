--- conflicted
+++ resolved
@@ -76,12 +76,8 @@
 	integrationTests.ProposeBlock(nodes, idxProposers, round)
 	round = integrationTests.IncrementAndPrintRound(round)
 
-<<<<<<< HEAD
 	integrationTests.NodeDoesTopUp(nodes, idxNodeShard0, topUpValue, hardCodedScResultingAddress)
-=======
-	nodeDoesTopUp(nodes, idxNodeShard0, topUpValue, hardCodedScResultingAddress)
 	nodes[idxNodeShard0].OwnAccount.Nonce++
->>>>>>> d12cedc1
 
 	roundsToWait := 6
 	for i := 0; i < roundsToWait; i++ {
@@ -96,12 +92,8 @@
 	integrationTests.CheckScBalanceOf(t, nodeWithSc, nodeWithCaller, topUpValue, hardCodedScResultingAddress)
 	integrationTests.CheckSenderBalanceOkAfterTopUp(t, nodeWithCaller, initialVal, topUpValue)
 
-<<<<<<< HEAD
 	integrationTests.NodeDoesWithdraw(nodes, idxNodeShard0, withdrawValue, hardCodedScResultingAddress)
-=======
-	nodeDoesWithdraw(nodes, idxNodeShard0, withdrawValue, hardCodedScResultingAddress)
 	nodes[idxNodeShard0].OwnAccount.Nonce++
->>>>>>> d12cedc1
 
 	roundsToWait = 12
 	for i := 0; i < roundsToWait; i++ {
@@ -182,23 +174,12 @@
 	withdrawValue := big.NewInt(10)
 	integrationTests.MintAllNodes(nodes, initialVal)
 
-<<<<<<< HEAD
 	integrationTests.DeployScTx(nodes, idxProposerShard1, string(scCode))
+	nodes[idxProposerShard1].OwnAccount.Nonce++
 
 	integrationTests.ProposeBlock(nodes, idxProposers, round)
 	integrationTests.SyncBlock(t, nodes, idxProposers, round)
 	round = integrationTests.IncrementAndPrintRound(round)
-=======
-	deployScTx(nodes, idxProposerShard1, string(scCode))
-	nodes[idxProposerShard1].OwnAccount.Nonce++
-
-	proposeBlockWithScTxs(nodes, round, idxProposers)
-	syncBlock(t, nodes, idxProposers, round)
-	round = incrementAndPrintRound(round)
-
-	nodeJoinsGame(nodes, idxProposerShard0, topUpValue, hardCodedScResultingAddress)
-	nodes[idxProposerShard0].OwnAccount.Nonce++
->>>>>>> d12cedc1
 
 	integrationTests.PlayerJoinsGame(
 		nodes,
@@ -207,6 +188,8 @@
 		"aaaa",
 		hardCodedScResultingAddress,
 	)
+	nodes[idxProposerShard0].OwnAccount.Nonce++
+
 	roundsToWait := 6
 	for i := 0; i < roundsToWait; i++ {
 		integrationTests.ProposeBlock(nodes, idxProposers, round)
@@ -229,13 +212,8 @@
 		"aaaa",
 		hardCodedScResultingAddress,
 	)
-
-<<<<<<< HEAD
-=======
-	nodeCallsRewardAndSend(nodes, idxProposerShard1, idxProposerShard0, withdrawValue, hardCodedScResultingAddress)
 	nodes[idxProposerShard0].OwnAccount.Nonce++
 
->>>>>>> d12cedc1
 	//TODO investigate why do we need 7 rounds here
 	roundsToWait = 7
 	for i := 0; i < roundsToWait; i++ {
@@ -322,7 +300,6 @@
 	integrationTests.SyncBlock(t, nodes, idxProposers, round)
 	round = integrationTests.IncrementAndPrintRound(round)
 
-<<<<<<< HEAD
 	integrationTests.PlayerJoinsGame(
 		nodes,
 		nodes[idxProposerShard0].OwnAccount,
@@ -330,11 +307,8 @@
 		"aaaa",
 		hardCodedScResultingAddress,
 	)
-=======
-	nodeJoinsGame(nodes, idxProposerShard0, topUpValue, hardCodedScResultingAddress)
 	nodes[idxProposerShard0].OwnAccount.Nonce++
 
->>>>>>> d12cedc1
 	maxRoundsToWait := 10
 	for i := 0; i < maxRoundsToWait; i++ {
 		integrationTests.ProposeBlock(nodes, idxProposersWithoutShard1, round)
@@ -356,449 +330,8 @@
 		break
 	}
 
-<<<<<<< HEAD
 	nodeWithSc := nodes[idxProposerShard1]
 	nodeWithCaller := nodes[idxProposerShard0]
-=======
-	checkJoinGameIsDoneCorrectly(
-		t,
-		nodes,
-		idxProposerShard1,
-		idxProposerShard0,
-		initialVal,
-		topUpValue,
-		hardCodedScResultingAddress,
-	)
-}
-
-func incrementAndPrintRound(round uint64) uint64 {
-	round++
-	fmt.Printf("#################################### ROUND %d BEGINS ####################################\n\n", round)
-
-	time.Sleep(stepDelay)
-	return round
-}
-
-func deployScTx(
-	nodes []*integrationTests.TestProcessorNode,
-	senderIdx int,
-	scCode string,
-) {
-
-	fmt.Println("Deploying SC...")
-	txDeploy := createTxDeploy(nodes[senderIdx], scCode)
-	_, _ = nodes[senderIdx].SendTransaction(txDeploy)
-	fmt.Println("Delaying for disseminating the deploy tx...")
-	time.Sleep(stepDelay)
-
-	fmt.Println(integrationTests.MakeDisplayTable(nodes))
-}
-
-func proposeBlockWithScTxs(
-	nodes []*integrationTests.TestProcessorNode,
-	round uint64,
-	idxProposers []int,
-) {
-
-	fmt.Println("All shards propose blocks...")
-	for idx, n := range nodes {
-		if !isIntInSlice(idx, idxProposers) {
-			continue
-		}
-
-		body, header, _ := n.ProposeBlock(round)
-		n.BroadcastBlock(body, header)
-		n.CommitBlock(body, header)
-	}
-
-	fmt.Println("Delaying for disseminating headers and miniblocks...")
-	time.Sleep(stepDelay)
-	fmt.Println(integrationTests.MakeDisplayTable(nodes))
-}
-
-func syncBlock(
-	t *testing.T,
-	nodes []*integrationTests.TestProcessorNode,
-	idxProposers []int,
-	round uint64,
-) {
-
-	fmt.Println("All other shard nodes sync the proposed block...")
-	for idx, n := range nodes {
-		if isIntInSlice(idx, idxProposers) {
-			continue
-		}
-
-		err := n.SyncNode(round)
-		if err != nil {
-			assert.Fail(t, err.Error())
-			return
-		}
-	}
-
-	time.Sleep(stepDelay)
-	fmt.Println(integrationTests.MakeDisplayTable(nodes))
-}
-
-func isIntInSlice(idx int, slice []int) bool {
-	for _, value := range slice {
-		if value == idx {
-			return true
-		}
-	}
-
-	return false
-}
-
-func nodeDoesTopUp(
-	nodes []*integrationTests.TestProcessorNode,
-	idxNode int,
-	topUpValue *big.Int,
-	scAddress []byte,
-) {
-
-	fmt.Println("Calling SC.topUp...")
-	txScCall := createTxTopUp(nodes[idxNode], topUpValue, scAddress)
-	_, _ = nodes[idxNode].SendTransaction(txScCall)
-	fmt.Println("Delaying for disseminating SC call tx...")
-	time.Sleep(stepDelay)
-
-	fmt.Println(integrationTests.MakeDisplayTable(nodes))
-}
-
-func nodeJoinsGame(
-	nodes []*integrationTests.TestProcessorNode,
-	idxNode int,
-	joinGameVal *big.Int,
-	scAddress []byte,
-) {
-
-	fmt.Println("Calling SC.joinGame...")
-	txScCall := createTxJoinGame(nodes[idxNode], joinGameVal, scAddress)
-	_, _ = nodes[idxNode].SendTransaction(txScCall)
-	fmt.Println("Delaying for disseminating SC call tx...")
-	time.Sleep(stepDelay)
-
-	fmt.Println(integrationTests.MakeDisplayTable(nodes))
-}
-
-func proposeBlockSignalsEmptyBlock(
-	node *integrationTests.TestProcessorNode,
-	round uint64,
-) (data.HeaderHandler, data.BodyHandler, bool) {
-
-	fmt.Println("Proposing block without commit...")
-
-	body, header, txHashes := node.ProposeBlock(round)
-	node.BroadcastBlock(body, header)
-	isEmptyBlock := len(txHashes) == 0
-
-	fmt.Println("Delaying for disseminating headers and miniblocks...")
-	time.Sleep(stepDelay)
-
-	return header, body, isEmptyBlock
-}
-
-func checkTopUpIsDoneCorrectly(
-	t *testing.T,
-	nodes []*integrationTests.TestProcessorNode,
-	idxNodeScExists int,
-	idxNodeCallerExists int,
-	initialVal *big.Int,
-	topUpVal *big.Int,
-	scAddressBytes []byte,
-) {
-
-	nodeWithSc := nodes[idxNodeScExists]
-	nodeWithCaller := nodes[idxNodeCallerExists]
-
-	fmt.Println("Checking SC account received topUp val...")
-	accnt, _ := nodeWithSc.AccntState.GetExistingAccount(integrationTests.CreateAddressFromAddrBytes(scAddressBytes))
-	assert.NotNil(t, accnt)
-	assert.Equal(t, topUpVal, accnt.(*state.Account).Balance)
-
-	fmt.Println("Checking SC.balanceOf...")
-	bytesValue, _ := nodeWithSc.ScDataGetter.Get(
-		scAddressBytes,
-		"balanceOf",
-		nodeWithCaller.OwnAccount.PkTxSignBytes,
-	)
-	retrievedValue := big.NewInt(0).SetBytes(bytesValue)
-	fmt.Printf("SC balanceOf returned %d\n", retrievedValue)
-	assert.Equal(t, topUpVal, retrievedValue)
-
-	fmt.Println("Checking sender has initial-topUp val...")
-	expectedVal := big.NewInt(0).Set(initialVal)
-	expectedVal.Sub(expectedVal, topUpVal)
-	accnt, _ = nodeWithCaller.AccntState.GetExistingAccount(integrationTests.CreateAddressFromAddrBytes(nodeWithCaller.OwnAccount.PkTxSignBytes))
-	assert.NotNil(t, accnt)
-	assert.Equal(t, expectedVal, accnt.(*state.Account).Balance)
-}
-
-func checkJoinGameIsDoneCorrectly(
-	t *testing.T,
-	nodes []*integrationTests.TestProcessorNode,
-	idxNodeScExists int,
-	idxNodeCallerExists int,
-	initialVal *big.Int,
-	topUpVal *big.Int,
-	scAddressBytes []byte,
-) {
-
-	nodeWithSc := nodes[idxNodeScExists]
-	nodeWithCaller := nodes[idxNodeCallerExists]
-
-	fmt.Println("Checking SC account received topUp val...")
-	accnt, _ := nodeWithSc.AccntState.GetExistingAccount(integrationTests.CreateAddressFromAddrBytes(scAddressBytes))
-	assert.NotNil(t, accnt)
-	assert.Equal(t, topUpVal, accnt.(*state.Account).Balance)
-
-	fmt.Println("Checking sender has initial-topUp val...")
-	expectedVal := big.NewInt(0).Set(initialVal)
-	expectedVal.Sub(expectedVal, topUpVal)
-	accnt, _ = nodeWithCaller.AccntState.GetExistingAccount(integrationTests.CreateAddressFromAddrBytes(nodeWithCaller.OwnAccount.PkTxSignBytes))
-	assert.NotNil(t, accnt)
-	assert.Equal(t, expectedVal, accnt.(*state.Account).Balance)
-}
-
-func nodeDoesWithdraw(
-	nodes []*integrationTests.TestProcessorNode,
-	idxNode int,
-	withdrawValue *big.Int,
-	scAddress []byte,
-) {
-
-	fmt.Println("Calling SC.withdraw...")
-	txScCall := createTxWithdraw(nodes[idxNode], withdrawValue, scAddress)
-	_, _ = nodes[idxNode].SendTransaction(txScCall)
-	fmt.Println("Delaying for disseminating SC call tx...")
-	time.Sleep(time.Second * 1)
-
-	fmt.Println(integrationTests.MakeDisplayTable(nodes))
-}
-
-func nodeCallsRewardAndSend(
-	nodes []*integrationTests.TestProcessorNode,
-	idxNodeOwner int,
-	idxNodeUser int,
-	prize *big.Int,
-	scAddress []byte,
-) {
-
-	fmt.Println("Calling SC.rewardAndSendToWallet...")
-	txScCall := createTxRewardAndSendToWallet(nodes[idxNodeOwner], nodes[idxNodeUser], prize, scAddress)
-	_, _ = nodes[idxNodeOwner].SendTransaction(txScCall)
-	fmt.Println("Delaying for disseminating SC call tx...")
-	time.Sleep(time.Second * 1)
-
-	fmt.Println(integrationTests.MakeDisplayTable(nodes))
-}
-
-func checkWithdrawIsDoneCorrectly(
-	t *testing.T,
-	nodes []*integrationTests.TestProcessorNode,
-	idxNodeScExists int,
-	idxNodeCallerExists int,
-	initialVal *big.Int,
-	topUpVal *big.Int,
-	withdraw *big.Int,
-	scAddressBytes []byte,
-) {
-
-	nodeWithSc := nodes[idxNodeScExists]
-	nodeWithCaller := nodes[idxNodeCallerExists]
-
-	fmt.Println("Checking SC account has topUp-withdraw val...")
-	accnt, _ := nodeWithSc.AccntState.GetExistingAccount(integrationTests.CreateAddressFromAddrBytes(scAddressBytes))
-	assert.NotNil(t, accnt)
-	expectedSC := big.NewInt(0).Set(topUpVal)
-	expectedSC.Sub(expectedSC, withdraw)
-	assert.Equal(t, expectedSC, accnt.(*state.Account).Balance)
-
-	fmt.Println("Checking SC.balanceOf...")
-	bytesValue, _ := nodeWithSc.ScDataGetter.Get(
-		scAddressBytes,
-		"balanceOf",
-		nodeWithCaller.OwnAccount.PkTxSignBytes,
-	)
-	retrievedValue := big.NewInt(0).SetBytes(bytesValue)
-	fmt.Printf("SC balanceOf returned %d\n", retrievedValue)
-	assert.Equal(t, expectedSC, retrievedValue)
-
-	fmt.Println("Checking sender has initial-topUp+withdraw val...")
-	expectedSender := big.NewInt(0).Set(initialVal)
-	expectedSender.Sub(expectedSender, topUpVal)
-	expectedSender.Add(expectedSender, withdraw)
-	accnt, _ = nodeWithCaller.AccntState.GetExistingAccount(integrationTests.CreateAddressFromAddrBytes(nodeWithCaller.OwnAccount.PkTxSignBytes))
-	assert.NotNil(t, accnt)
-	assert.Equal(t, expectedSender, accnt.(*state.Account).Balance)
-}
-
-func checkRewardIsDoneCorrectly(
-	t *testing.T,
-	nodes []*integrationTests.TestProcessorNode,
-	idxNodeScExists int,
-	idxNodeCallerExists int,
-	initialVal *big.Int,
-	topUpVal *big.Int,
-	withdraw *big.Int,
-	scAddressBytes []byte,
-) {
-
-	nodeWithSc := nodes[idxNodeScExists]
-	nodeWithCaller := nodes[idxNodeCallerExists]
-
-	fmt.Println("Checking SC account has topUp-withdraw val...")
-	accnt, _ := nodeWithSc.AccntState.GetExistingAccount(integrationTests.CreateAddressFromAddrBytes(scAddressBytes))
-	assert.NotNil(t, accnt)
-	expectedSC := big.NewInt(0).Set(topUpVal)
-	expectedSC.Sub(expectedSC, withdraw)
-	assert.Equal(t, expectedSC, accnt.(*state.Account).Balance)
-
-	fmt.Println("Checking sender has initial-topUp+withdraw val...")
-	expectedSender := big.NewInt(0).Set(initialVal)
-	expectedSender.Sub(expectedSender, topUpVal)
-	expectedSender.Add(expectedSender, withdraw)
-	accnt, _ = nodeWithCaller.AccntState.GetExistingAccount(integrationTests.CreateAddressFromAddrBytes(nodeWithCaller.OwnAccount.PkTxSignBytes))
-	assert.NotNil(t, accnt)
-	assert.Equal(t, expectedSender, accnt.(*state.Account).Balance)
-}
-
-func checkRootHashes(
-	t *testing.T,
-	nodes []*integrationTests.TestProcessorNode,
-	idxProposers []int,
-) {
-
-	for _, idx := range idxProposers {
-		checkRootHashInShard(t, nodes, idx)
-	}
-}
-
-func checkRootHashInShard(
-	t *testing.T,
-	nodes []*integrationTests.TestProcessorNode,
-	idxProposer int,
-) {
-
-	proposerNode := nodes[idxProposer]
-	proposerRootHash, _ := proposerNode.AccntState.RootHash()
-
-	for i := 0; i < len(nodes); i++ {
-		node := nodes[i]
-
-		if node.ShardCoordinator.SelfId() != proposerNode.ShardCoordinator.SelfId() {
-			continue
-		}
-
-		fmt.Printf("Testing roothash for node index %d, shard ID %d...\n", i, node.ShardCoordinator.SelfId())
-		nodeRootHash, _ := node.AccntState.RootHash()
-		assert.Equal(t, proposerRootHash, nodeRootHash)
-	}
-}
-
-func createTxDeploy(
-	tn *integrationTests.TestProcessorNode,
-	scCode string,
-) *transaction.Transaction {
-
-	tx := &transaction.Transaction{
-		Nonce:    0,
-		Value:    big.NewInt(0),
-		RcvAddr:  make([]byte, 32),
-		SndAddr:  tn.OwnAccount.PkTxSignBytes,
-		Data:     scCode,
-		GasPrice: 0,
-		GasLimit: 100000,
-	}
-	txBuff, _ := integrationTests.TestMarshalizer.Marshal(tx)
-	tx.Signature, _ = tn.OwnAccount.SingleSigner.Sign(tn.OwnAccount.SkTxSign, txBuff)
-
-	return tx
-}
-
-func createTxTopUp(
-	tn *integrationTests.TestProcessorNode,
-	topUpVal *big.Int,
-	scAddress []byte,
-) *transaction.Transaction {
-
-	tx := &transaction.Transaction{
-		Nonce:    tn.OwnAccount.Nonce,
-		Value:    topUpVal,
-		RcvAddr:  scAddress,
-		SndAddr:  tn.OwnAccount.PkTxSignBytes,
-		Data:     fmt.Sprintf("topUp"),
-		GasPrice: 0,
-		GasLimit: 5000,
-	}
-	txBuff, _ := integrationTests.TestMarshalizer.Marshal(tx)
-	tx.Signature, _ = tn.OwnAccount.SingleSigner.Sign(tn.OwnAccount.SkTxSign, txBuff)
-
-	return tx
-}
-
-func createTxJoinGame(
-	tn *integrationTests.TestProcessorNode,
-	joinGameVal *big.Int,
-	scAddress []byte,
-) *transaction.Transaction {
-
-	tx := &transaction.Transaction{
-		Nonce:    tn.OwnAccount.Nonce,
-		Value:    joinGameVal,
-		RcvAddr:  scAddress,
-		SndAddr:  tn.OwnAccount.PkTxSignBytes,
-		Data:     fmt.Sprintf("joinGame@aaaa"),
-		GasPrice: 0,
-		GasLimit: 5000,
-	}
-	txBuff, _ := integrationTests.TestMarshalizer.Marshal(tx)
-	tx.Signature, _ = tn.OwnAccount.SingleSigner.Sign(tn.OwnAccount.SkTxSign, txBuff)
-
-	return tx
-}
-
-func createTxWithdraw(
-	tn *integrationTests.TestProcessorNode,
-	withdrawVal *big.Int,
-	scAddress []byte,
-) *transaction.Transaction {
-
-	tx := &transaction.Transaction{
-		Nonce:    tn.OwnAccount.Nonce,
-		Value:    big.NewInt(0),
-		RcvAddr:  scAddress,
-		SndAddr:  tn.OwnAccount.PkTxSignBytes,
-		Data:     fmt.Sprintf("withdraw@%X", withdrawVal),
-		GasPrice: 0,
-		GasLimit: 5000,
-	}
-	txBuff, _ := integrationTests.TestMarshalizer.Marshal(tx)
-	tx.Signature, _ = tn.OwnAccount.SingleSigner.Sign(tn.OwnAccount.SkTxSign, txBuff)
-
-	return tx
-}
-
-func createTxRewardAndSendToWallet(
-	tnOwner *integrationTests.TestProcessorNode,
-	tnUser *integrationTests.TestProcessorNode,
-	prizeVal *big.Int,
-	scAddress []byte,
-) *transaction.Transaction {
-
-	tx := &transaction.Transaction{
-		Nonce:    tnOwner.OwnAccount.Nonce,
-		Value:    big.NewInt(0),
-		RcvAddr:  scAddress,
-		SndAddr:  tnOwner.OwnAccount.PkTxSignBytes,
-		Data:     fmt.Sprintf("rewardAndSendToWallet@aaaa@%s@%X", hex.EncodeToString(tnUser.OwnAccount.PkTxSignBytes), prizeVal),
-		GasPrice: 0,
-		GasLimit: 5000,
-	}
-	txBuff, _ := integrationTests.TestMarshalizer.Marshal(tx)
-	tx.Signature, _ = tnOwner.OwnAccount.SingleSigner.Sign(tnOwner.OwnAccount.SkTxSign, txBuff)
->>>>>>> d12cedc1
 
 	integrationTests.CheckScTopUp(t, nodeWithSc, topUpValue, hardCodedScResultingAddress)
 	integrationTests.CheckSenderBalanceOkAfterTopUp(t, nodeWithCaller, initialVal, topUpValue)
