package endOfEpoch

import (
	"context"
<<<<<<< HEAD
	"math/big"
=======
>>>>>>> d9c0dc19
	"testing"
	"time"

	"github.com/ElrondNetwork/elrond-go/core/logger"
	"github.com/ElrondNetwork/elrond-go/data"
	"github.com/ElrondNetwork/elrond-go/data/block"
	"github.com/ElrondNetwork/elrond-go/dataRetriever"
	"github.com/ElrondNetwork/elrond-go/integrationTests"
<<<<<<< HEAD
=======
	"github.com/ElrondNetwork/elrond-go/sharding"
>>>>>>> d9c0dc19
	"github.com/stretchr/testify/assert"
)

func TestEndOfEpochChangeWithoutTransactionInMultiShardedEnvironment(t *testing.T) {
	if testing.Short() {
		t.Skip("this is not a short test")
	}

	numOfShards := 2
	nodesPerShard := 3
	numMetachainNodes := 3

	advertiser := integrationTests.CreateMessengerWithKadDht(context.Background(), "")
	_ = advertiser.Bootstrap()

	logger.DefaultLogger().SetLevel("DEBUG")

	nodes := integrationTests.CreateNodes(
		numOfShards,
		nodesPerShard,
		numMetachainNodes,
		integrationTests.GetConnectableAddress(advertiser),
	)

	roundsPerEpoch := int64(20)
	for _, node := range nodes {
		node.EndOfEpochTrigger.SetRoundsPerEpoch(roundsPerEpoch)
	}

	idxProposers := make([]int, numOfShards+1)
	for i := 0; i < numOfShards; i++ {
		idxProposers[i] = i * nodesPerShard
	}
	idxProposers[numOfShards] = numOfShards * nodesPerShard

	integrationTests.DisplayAndStartNodes(nodes)

	defer func() {
		_ = advertiser.Close()
		for _, n := range nodes {
			_ = n.Node.Stop()
		}
	}()

	round := uint64(0)
	nonce := uint64(0)
	round = integrationTests.IncrementAndPrintRound(round)
	nonce++

	time.Sleep(time.Second)

	nrRoundsToPropagateMultiShard := 10
	/////////----- wait for epoch end period
	for i := uint64(0); i <= uint64(roundsPerEpoch); i++ {
		integrationTests.ProposeBlock(nodes, idxProposers, round, nonce)
		integrationTests.SyncBlock(t, nodes, idxProposers, round)
		round = integrationTests.IncrementAndPrintRound(round)
		nonce++
	}

	time.Sleep(time.Second)

	for i := 0; i < nrRoundsToPropagateMultiShard; i++ {
		integrationTests.ProposeBlock(nodes, idxProposers, round, nonce)
		integrationTests.SyncBlock(t, nodes, idxProposers, round)
		round = integrationTests.IncrementAndPrintRound(round)
		nonce++
	}

	time.Sleep(time.Second)

	epoch := uint32(1)
	/////////------ verify if current blocks are with new epoch
	for _, node := range nodes {
		currentShId := node.ShardCoordinator.SelfId()
		currentHeader := node.BlockChain.GetCurrentBlockHeader()
		assert.Equal(t, epoch, currentHeader.GetEpoch())

		for _, testNode := range nodes {
			if testNode.ShardCoordinator.SelfId() == currentShId {
				testHeader := testNode.BlockChain.GetCurrentBlockHeader()
				assert.Equal(t, testHeader.GetNonce(), currentHeader.GetNonce())
			}
		}
	}
}

func TestEndOfEpochChangeWithContinuousTransactionsInMultiShardedEnvironment(t *testing.T) {
	if testing.Short() {
		t.Skip("this is not a short test")
	}

	numOfShards := 2
	nodesPerShard := 3
	numMetachainNodes := 3

	advertiser := integrationTests.CreateMessengerWithKadDht(context.Background(), "")
	_ = advertiser.Bootstrap()

	logger.DefaultLogger().SetLevel("DEBUG")

	nodes := integrationTests.CreateNodes(
		numOfShards,
		nodesPerShard,
		numMetachainNodes,
		integrationTests.GetConnectableAddress(advertiser),
	)

	roundsPerEpoch := int64(20)
	for _, node := range nodes {
		node.EndOfEpochTrigger.SetRoundsPerEpoch(roundsPerEpoch)
	}

	idxProposers := make([]int, numOfShards+1)
	for i := 0; i < numOfShards; i++ {
		idxProposers[i] = i * nodesPerShard
	}
	idxProposers[numOfShards] = numOfShards * nodesPerShard

	integrationTests.DisplayAndStartNodes(nodes)

	defer func() {
		_ = advertiser.Close()
		for _, n := range nodes {
			_ = n.Node.Stop()
		}
	}()

	initialVal := big.NewInt(10000000)
	sendValue := big.NewInt(5)
	integrationTests.MintAllNodes(nodes, initialVal)
	receiverAddress := []byte("12345678901234567890123456789012")

	round := uint64(0)
	nonce := uint64(0)
	round = integrationTests.IncrementAndPrintRound(round)
	nonce++

	time.Sleep(time.Second)

	/////////----- wait for epoch end period
	for i := uint64(0); i <= uint64(roundsPerEpoch); i++ {
		integrationTests.ProposeBlock(nodes, idxProposers, round, nonce)
		integrationTests.SyncBlock(t, nodes, idxProposers, round)
		round = integrationTests.IncrementAndPrintRound(round)
		nonce++

		for _, node := range nodes {
			integrationTests.CreateAndSendTransaction(node, sendValue, receiverAddress, "")
		}

		time.Sleep(time.Second)
	}

	time.Sleep(time.Second)

<<<<<<< HEAD
	nrRoundsToPropagateMultiShard := 10
	for i := 0; i < nrRoundsToPropagateMultiShard; i++ {
		integrationTests.ProposeBlock(nodes, idxProposers, round, nonce)
		integrationTests.SyncBlock(t, nodes, idxProposers, round)
		round = integrationTests.IncrementAndPrintRound(round)
		nonce++

		for _, node := range nodes {
			integrationTests.CreateAndSendTransaction(node, sendValue, receiverAddress, "")
		}

		time.Sleep(time.Second)
	}

	time.Sleep(time.Second)

	epoch := uint32(1)
	/////////------ verify if current blocks are with new epoch
	for _, node := range nodes {
		currentShId := node.ShardCoordinator.SelfId()
		currentHeader := node.BlockChain.GetCurrentBlockHeader()
		assert.Equal(t, epoch, currentHeader.GetEpoch())

		for _, testNode := range nodes {
			if testNode.ShardCoordinator.SelfId() == currentShId {
				testHeader := testNode.BlockChain.GetCurrentBlockHeader()
				assert.Equal(t, testHeader.GetNonce(), currentHeader.GetNonce())
			}
=======
	//////////------ verify last added shardheaders in meta are with new epoch
	for _, node := range nodes {
		if node.ShardCoordinator.SelfId() != sharding.MetachainShardId {
			continue
		}

		currentMetaHdr, ok := node.BlockChain.GetCurrentBlockHeader().(*block.MetaBlock)
		if !ok {
			continue
		}

		shardHDrStorage := node.Storage.GetStorer(dataRetriever.BlockHeaderUnit)
		for _, shardInfo := range currentMetaHdr.ShardInfo {
			value, ok := node.MetaDataPool.ShardHeaders().Peek(shardInfo.HeaderHash)
			if ok {
				header, ok := value.(data.HeaderHandler)
				if !ok {
					continue
				}

				assert.Equal(t, header.GetEpoch(), currentMetaHdr.GetEpoch())
				continue
			}

			buff, err := shardHDrStorage.Get(shardInfo.HeaderHash)
			assert.Nil(t, err)

			shardHeader := block.Header{}
			err = integrationTests.TestMarshalizer.Unmarshal(&shardHeader, buff)
			assert.Nil(t, err)
			assert.Equal(t, shardHeader.Epoch, currentMetaHdr.Epoch)
>>>>>>> d9c0dc19
		}
	}
}<|MERGE_RESOLUTION|>--- conflicted
+++ resolved
@@ -2,10 +2,7 @@
 
 import (
 	"context"
-<<<<<<< HEAD
-	"math/big"
-=======
->>>>>>> d9c0dc19
+	"github.com/stretchr/testify/assert"
 	"testing"
 	"time"
 
@@ -14,10 +11,7 @@
 	"github.com/ElrondNetwork/elrond-go/data/block"
 	"github.com/ElrondNetwork/elrond-go/dataRetriever"
 	"github.com/ElrondNetwork/elrond-go/integrationTests"
-<<<<<<< HEAD
-=======
 	"github.com/ElrondNetwork/elrond-go/sharding"
->>>>>>> d9c0dc19
 	"github.com/stretchr/testify/assert"
 )
 
@@ -103,107 +97,7 @@
 			}
 		}
 	}
-}
-
-func TestEndOfEpochChangeWithContinuousTransactionsInMultiShardedEnvironment(t *testing.T) {
-	if testing.Short() {
-		t.Skip("this is not a short test")
-	}
-
-	numOfShards := 2
-	nodesPerShard := 3
-	numMetachainNodes := 3
-
-	advertiser := integrationTests.CreateMessengerWithKadDht(context.Background(), "")
-	_ = advertiser.Bootstrap()
-
-	logger.DefaultLogger().SetLevel("DEBUG")
-
-	nodes := integrationTests.CreateNodes(
-		numOfShards,
-		nodesPerShard,
-		numMetachainNodes,
-		integrationTests.GetConnectableAddress(advertiser),
-	)
-
-	roundsPerEpoch := int64(20)
-	for _, node := range nodes {
-		node.EndOfEpochTrigger.SetRoundsPerEpoch(roundsPerEpoch)
-	}
-
-	idxProposers := make([]int, numOfShards+1)
-	for i := 0; i < numOfShards; i++ {
-		idxProposers[i] = i * nodesPerShard
-	}
-	idxProposers[numOfShards] = numOfShards * nodesPerShard
-
-	integrationTests.DisplayAndStartNodes(nodes)
-
-	defer func() {
-		_ = advertiser.Close()
-		for _, n := range nodes {
-			_ = n.Node.Stop()
-		}
-	}()
-
-	initialVal := big.NewInt(10000000)
-	sendValue := big.NewInt(5)
-	integrationTests.MintAllNodes(nodes, initialVal)
-	receiverAddress := []byte("12345678901234567890123456789012")
-
-	round := uint64(0)
-	nonce := uint64(0)
-	round = integrationTests.IncrementAndPrintRound(round)
-	nonce++
-
-	time.Sleep(time.Second)
-
-	/////////----- wait for epoch end period
-	for i := uint64(0); i <= uint64(roundsPerEpoch); i++ {
-		integrationTests.ProposeBlock(nodes, idxProposers, round, nonce)
-		integrationTests.SyncBlock(t, nodes, idxProposers, round)
-		round = integrationTests.IncrementAndPrintRound(round)
-		nonce++
-
-		for _, node := range nodes {
-			integrationTests.CreateAndSendTransaction(node, sendValue, receiverAddress, "")
-		}
-
-		time.Sleep(time.Second)
-	}
-
-	time.Sleep(time.Second)
-
-<<<<<<< HEAD
-	nrRoundsToPropagateMultiShard := 10
-	for i := 0; i < nrRoundsToPropagateMultiShard; i++ {
-		integrationTests.ProposeBlock(nodes, idxProposers, round, nonce)
-		integrationTests.SyncBlock(t, nodes, idxProposers, round)
-		round = integrationTests.IncrementAndPrintRound(round)
-		nonce++
-
-		for _, node := range nodes {
-			integrationTests.CreateAndSendTransaction(node, sendValue, receiverAddress, "")
-		}
-
-		time.Sleep(time.Second)
-	}
-
-	time.Sleep(time.Second)
-
-	epoch := uint32(1)
-	/////////------ verify if current blocks are with new epoch
-	for _, node := range nodes {
-		currentShId := node.ShardCoordinator.SelfId()
-		currentHeader := node.BlockChain.GetCurrentBlockHeader()
-		assert.Equal(t, epoch, currentHeader.GetEpoch())
-
-		for _, testNode := range nodes {
-			if testNode.ShardCoordinator.SelfId() == currentShId {
-				testHeader := testNode.BlockChain.GetCurrentBlockHeader()
-				assert.Equal(t, testHeader.GetNonce(), currentHeader.GetNonce())
-			}
-=======
+
 	//////////------ verify last added shardheaders in meta are with new epoch
 	for _, node := range nodes {
 		if node.ShardCoordinator.SelfId() != sharding.MetachainShardId {
@@ -235,7 +129,142 @@
 			err = integrationTests.TestMarshalizer.Unmarshal(&shardHeader, buff)
 			assert.Nil(t, err)
 			assert.Equal(t, shardHeader.Epoch, currentMetaHdr.Epoch)
->>>>>>> d9c0dc19
+		}
+	}
+}
+
+
+func TestEndOfEpochChangeWithContinuousTransactionsInMultiShardedEnvironment(t *testing.T) {
+	if testing.Short() {
+		t.Skip("this is not a short test")
+	}
+
+	numOfShards := 2
+	nodesPerShard := 3
+	numMetachainNodes := 3
+
+	advertiser := integrationTests.CreateMessengerWithKadDht(context.Background(), "")
+	_ = advertiser.Bootstrap()
+
+	logger.DefaultLogger().SetLevel("DEBUG")
+
+	nodes := integrationTests.CreateNodes(
+		numOfShards,
+		nodesPerShard,
+		numMetachainNodes,
+		integrationTests.GetConnectableAddress(advertiser),
+	)
+
+	roundsPerEpoch := int64(20)
+	for _, node := range nodes {
+		node.EndOfEpochTrigger.SetRoundsPerEpoch(roundsPerEpoch)
+	}
+
+	idxProposers := make([]int, numOfShards+1)
+	for i := 0; i < numOfShards; i++ {
+		idxProposers[i] = i * nodesPerShard
+	}
+	idxProposers[numOfShards] = numOfShards * nodesPerShard
+
+	integrationTests.DisplayAndStartNodes(nodes)
+
+	defer func() {
+		_ = advertiser.Close()
+		for _, n := range nodes {
+			_ = n.Node.Stop()
+		}
+	}()
+
+	initialVal := big.NewInt(10000000)
+	sendValue := big.NewInt(5)
+	integrationTests.MintAllNodes(nodes, initialVal)
+	receiverAddress := []byte("12345678901234567890123456789012")
+
+	round := uint64(0)
+	nonce := uint64(0)
+	round = integrationTests.IncrementAndPrintRound(round)
+	nonce++
+
+	time.Sleep(time.Second)
+
+	/////////----- wait for epoch end period
+	for i := uint64(0); i <= uint64(roundsPerEpoch); i++ {
+		integrationTests.ProposeBlock(nodes, idxProposers, round, nonce)
+		integrationTests.SyncBlock(t, nodes, idxProposers, round)
+		round = integrationTests.IncrementAndPrintRound(round)
+		nonce++
+
+		for _, node := range nodes {
+			integrationTests.CreateAndSendTransaction(node, sendValue, receiverAddress, "")
+		}
+
+		time.Sleep(time.Second)
+	}
+
+	time.Sleep(time.Second)
+
+	nrRoundsToPropagateMultiShard := 10
+	for i := 0; i < nrRoundsToPropagateMultiShard; i++ {
+		integrationTests.ProposeBlock(nodes, idxProposers, round, nonce)
+		integrationTests.SyncBlock(t, nodes, idxProposers, round)
+		round = integrationTests.IncrementAndPrintRound(round)
+		nonce++
+
+		for _, node := range nodes {
+			integrationTests.CreateAndSendTransaction(node, sendValue, receiverAddress, "")
+		}
+
+		time.Sleep(time.Second)
+	}
+
+	time.Sleep(time.Second)
+
+	epoch := uint32(1)
+	/////////------ verify if current blocks are with new epoch
+	for _, node := range nodes {
+		currentShId := node.ShardCoordinator.SelfId()
+		currentHeader := node.BlockChain.GetCurrentBlockHeader()
+		assert.Equal(t, epoch, currentHeader.GetEpoch())
+
+		for _, testNode := range nodes {
+			if testNode.ShardCoordinator.SelfId() == currentShId {
+				testHeader := testNode.BlockChain.GetCurrentBlockHeader()
+				assert.Equal(t, testHeader.GetNonce(), currentHeader.GetNonce())
+			}
+		}
+	}
+
+	//////////------ verify last added shardheaders in meta are with new epoch
+	for _, node := range nodes {
+		if node.ShardCoordinator.SelfId() != sharding.MetachainShardId {
+			continue
+		}
+
+		currentMetaHdr, ok := node.BlockChain.GetCurrentBlockHeader().(*block.MetaBlock)
+		if !ok {
+			continue
+		}
+
+		shardHDrStorage := node.Storage.GetStorer(dataRetriever.BlockHeaderUnit)
+		for _, shardInfo := range currentMetaHdr.ShardInfo {
+			value, ok := node.MetaDataPool.ShardHeaders().Peek(shardInfo.HeaderHash)
+			if ok {
+				header, ok := value.(data.HeaderHandler)
+				if !ok {
+					continue
+				}
+
+				assert.Equal(t, header.GetEpoch(), currentMetaHdr.GetEpoch())
+				continue
+			}
+
+			buff, err := shardHDrStorage.Get(shardInfo.HeaderHash)
+			assert.Nil(t, err)
+
+			shardHeader := block.Header{}
+			err = integrationTests.TestMarshalizer.Unmarshal(&shardHeader, buff)
+			assert.Nil(t, err)
+			assert.Equal(t, shardHeader.Epoch, currentMetaHdr.Epoch)
 		}
 	}
 }