package startInEpoch

import (
	"math/big"
	"os"
	"testing"
	"time"

	"github.com/ElrondNetwork/elrond-go-core/core"
	"github.com/ElrondNetwork/elrond-go-core/data"
	"github.com/ElrondNetwork/elrond-go-core/data/block"
	"github.com/ElrondNetwork/elrond-go-core/data/endProcess"
	"github.com/ElrondNetwork/elrond-go-core/data/typeConverters/uint64ByteSlice"
	"github.com/ElrondNetwork/elrond-go/config"
	"github.com/ElrondNetwork/elrond-go/dataRetriever"
	"github.com/ElrondNetwork/elrond-go/epochStart/bootstrap"
	"github.com/ElrondNetwork/elrond-go/epochStart/bootstrap/types"
	"github.com/ElrondNetwork/elrond-go/epochStart/notifier"
	"github.com/ElrondNetwork/elrond-go/integrationTests"
	"github.com/ElrondNetwork/elrond-go/integrationTests/mock"
	"github.com/ElrondNetwork/elrond-go/integrationTests/multiShard/endOfEpoch"
	"github.com/ElrondNetwork/elrond-go/process"
	"github.com/ElrondNetwork/elrond-go/process/block/bootstrapStorage"
	"github.com/ElrondNetwork/elrond-go/process/block/pendingMb"
	"github.com/ElrondNetwork/elrond-go/process/smartContract"
	"github.com/ElrondNetwork/elrond-go/process/sync/storageBootstrap"
	"github.com/ElrondNetwork/elrond-go/sharding"
	"github.com/ElrondNetwork/elrond-go/sharding/nodesCoordinator"
	"github.com/ElrondNetwork/elrond-go/storage/factory"
	"github.com/ElrondNetwork/elrond-go/storage/storageUnit"
	"github.com/ElrondNetwork/elrond-go/testscommon"
	epochNotifierMock "github.com/ElrondNetwork/elrond-go/testscommon/epochNotifier"
	"github.com/ElrondNetwork/elrond-go/testscommon/genericMocks"
	"github.com/ElrondNetwork/elrond-go/testscommon/guardianMocks"
	"github.com/ElrondNetwork/elrond-go/testscommon/nodeTypeProviderMock"
	"github.com/ElrondNetwork/elrond-go/testscommon/scheduledDataSyncer"
	"github.com/ElrondNetwork/elrond-go/testscommon/shardingMocks"
	statusHandlerMock "github.com/ElrondNetwork/elrond-go/testscommon/statusHandler"
	"github.com/stretchr/testify/assert"
)

func TestStartInEpochForAShardNodeInMultiShardedEnvironment(t *testing.T) {
	if testing.Short() {
		t.Skip("this is not a short test")
	}

	testNodeStartsInEpoch(t, 0, 18)
}

func TestStartInEpochForAMetaNodeInMultiShardedEnvironment(t *testing.T) {
	if testing.Short() {
		t.Skip("this is not a short test")
	}

	testNodeStartsInEpoch(t, core.MetachainShardId, 20)
}

func testNodeStartsInEpoch(t *testing.T, shardID uint32, expectedHighestRound uint64) {
	numOfShards := 2
	numNodesPerShard := 3
	numMetachainNodes := 3

	nodes := integrationTests.CreateNodes(
		numOfShards,
		numNodesPerShard,
		numMetachainNodes,
	)

	roundsPerEpoch := uint64(10)
	for _, node := range nodes {
		node.EpochStartTrigger.SetRoundsPerEpoch(roundsPerEpoch)
	}

	idxProposers := make([]int, numOfShards+1)
	for i := 0; i < numOfShards; i++ {
		idxProposers[i] = i * numNodesPerShard
	}
	idxProposers[numOfShards] = numOfShards * numNodesPerShard

	integrationTests.DisplayAndStartNodes(nodes)

	defer func() {
		for _, n := range nodes {
			n.Close()
		}
	}()

	initialVal := big.NewInt(1000000000)
	sendValue := big.NewInt(5)
	integrationTests.MintAllNodes(nodes, initialVal)
	receiverAddress := []byte("12345678901234567890123456789012")

	round := uint64(0)
	nonce := uint64(0)
	round = integrationTests.IncrementAndPrintRound(round)
	nonce++

	time.Sleep(time.Second)

	// ----- wait for epoch end period
	epoch := uint32(2)
	nrRoundsToPropagateMultiShard := uint64(5)
	for i := uint64(0); i <= (uint64(epoch)*roundsPerEpoch)+nrRoundsToPropagateMultiShard; i++ {
		integrationTests.UpdateRound(nodes, round)
		integrationTests.ProposeBlock(nodes, idxProposers, round, nonce)
		integrationTests.SyncBlock(t, nodes, idxProposers, round)
		round = integrationTests.IncrementAndPrintRound(round)
		nonce++

		for _, node := range nodes {
			integrationTests.CreateAndSendTransaction(node, nodes, sendValue, receiverAddress, "", integrationTests.AdditionalGasLimit)
		}

		time.Sleep(integrationTests.StepDelay)
	}

	time.Sleep(time.Second)

	endOfEpoch.VerifyThatNodesHaveCorrectEpoch(t, epoch, nodes)
	endOfEpoch.VerifyIfAddedShardHeadersAreWithNewEpoch(t, nodes)

	epochHandler := &mock.EpochStartTriggerStub{
		MetaEpochCalled: func() uint32 {
			return epoch
		},
	}
	for _, node := range nodes {
		_ = dataRetriever.SetEpochHandlerToHdrResolver(node.ResolversContainer, epochHandler)
	}

	generalConfig := getGeneralConfig()
	roundDurationMillis := 4000
	epochDurationMillis := generalConfig.EpochStartConfig.RoundsPerEpoch * int64(roundDurationMillis)
	prefsConfig := config.PreferencesConfig{
		FullArchive: false,
	}

	pksBytes := integrationTests.CreatePkBytes(uint32(numOfShards))
	address := []byte("afafafafafafafafafafafafafafafaf")

	nodesConfig := &mock.NodesSetupStub{
		InitialNodesInfoCalled: func() (m map[uint32][]nodesCoordinator.GenesisNodeInfoHandler, m2 map[uint32][]nodesCoordinator.GenesisNodeInfoHandler) {
			oneMap := make(map[uint32][]nodesCoordinator.GenesisNodeInfoHandler)
			for i := uint32(0); i < uint32(numOfShards); i++ {
				oneMap[i] = append(oneMap[i], mock.NewNodeInfo(address, pksBytes[i], i, integrationTests.InitialRating))
			}
			oneMap[core.MetachainShardId] = append(oneMap[core.MetachainShardId],
				mock.NewNodeInfo(address, pksBytes[core.MetachainShardId], core.MetachainShardId, integrationTests.InitialRating))
			return oneMap, nil
		},
		GetStartTimeCalled: func() int64 {
			return time.Now().Add(-time.Duration(epochDurationMillis) * time.Millisecond).Unix()
		},
		GetRoundDurationCalled: func() uint64 {
			return 4000
		},
		GetChainIdCalled: func() string {
			return string(integrationTests.ChainID)
		},
		GetShardConsensusGroupSizeCalled: func() uint32 {
			return 1
		},
		GetMetaConsensusGroupSizeCalled: func() uint32 {
			return 1
		},
		NumberOfShardsCalled: func() uint32 {
			return uint32(numOfShards)
		},
		GetMinTransactionVersionCalled: func() uint32 {
			return integrationTests.MinTransactionVersion
		},
	}

	defer func() {
		errRemoveDir := os.RemoveAll("Epoch_0")
		assert.NoError(t, errRemoveDir)
	}()

	genesisShardCoordinator, _ := sharding.NewMultiShardCoordinator(nodesConfig.NumberOfShards(), 0)

	uint64Converter := uint64ByteSlice.NewBigEndianConverter()

	nodeToJoinLate := integrationTests.NewTestProcessorNode(uint32(numOfShards), shardID, shardID)
	messenger := integrationTests.CreateMessengerWithNoDiscovery()
	time.Sleep(integrationTests.P2pBootstrapDelay)
	nodeToJoinLate.Messenger = messenger

	for _, n := range nodes {
		_ = n.ConnectTo(nodeToJoinLate)
	}

	roundHandler := &mock.RoundHandlerMock{IndexField: int64(round)}
	cryptoComponents := integrationTests.GetDefaultCryptoComponents()
	cryptoComponents.PubKey = nodeToJoinLate.NodeKeys.Pk
	cryptoComponents.BlockSig = &mock.SignerMock{}
	cryptoComponents.TxSig = &mock.SignerMock{}
	cryptoComponents.BlKeyGen = &mock.KeyGenMock{}
	cryptoComponents.TxKeyGen = &mock.KeyGenMock{}

	coreComponents := integrationTests.GetDefaultCoreComponents()
	coreComponents.InternalMarshalizerField = integrationTests.TestMarshalizer
	coreComponents.TxMarshalizerField = integrationTests.TestMarshalizer
	coreComponents.HasherField = integrationTests.TestHasher
	coreComponents.AddressPubKeyConverterField = integrationTests.TestAddressPubkeyConverter
	coreComponents.Uint64ByteSliceConverterField = uint64Converter
	coreComponents.PathHandlerField = &testscommon.PathManagerStub{}
	coreComponents.ChainIdCalled = func() string {
		return string(integrationTests.ChainID)
	}
	coreComponents.NodeTypeProviderField = &nodeTypeProviderMock.NodeTypeProviderStub{}
	coreComponents.ChanStopNodeProcessField = endProcess.GetDummyEndProcessChannel()

	argsBootstrapHandler := bootstrap.ArgsEpochStartBootstrap{
		CryptoComponentsHolder: cryptoComponents,
		CoreComponentsHolder:   coreComponents,
		Messenger:              nodeToJoinLate.Messenger,
		GeneralConfig:          generalConfig,
		PrefsConfig: config.PreferencesConfig{
			FullArchive: false,
		},
		GenesisShardCoordinator:    genesisShardCoordinator,
		EconomicsData:              nodeToJoinLate.EconomicsData,
		LatestStorageDataProvider:  &mock.LatestStorageDataProviderStub{},
		StorageUnitOpener:          &mock.UnitOpenerStub{},
		GenesisNodesConfig:         nodesConfig,
		Rater:                      &mock.RaterMock{},
		DestinationShardAsObserver: shardID,
		NodeShuffler:               &shardingMocks.NodeShufflerMock{},
		RoundHandler:               roundHandler,
		ArgumentsParser:            smartContract.NewArgumentParser(),
		StatusHandler:              &statusHandlerMock.AppStatusHandlerStub{},
		HeaderIntegrityVerifier:    integrationTests.CreateHeaderIntegrityVerifier(),
		DataSyncerCreator: &scheduledDataSyncer.ScheduledSyncerFactoryStub{
			CreateCalled: func(args *types.ScheduledDataSyncerCreateArgs) (types.ScheduledDataSyncer, error) {
				return &scheduledDataSyncer.ScheduledSyncerStub{
					UpdateSyncDataIfNeededCalled: func(notarizedShardHeader data.ShardHeaderHandler) (data.ShardHeaderHandler, map[string]data.HeaderHandler, error) {
						return notarizedShardHeader, nil, nil
					},
					GetRootHashToSyncCalled: func(notarizedShardHeader data.ShardHeaderHandler) []byte {
						return notarizedShardHeader.GetRootHash()
					},
				}, nil
			},
		},
		ScheduledSCRsStorer: genericMocks.NewStorerMock("path", 0),
<<<<<<< HEAD
		GuardianSigVerifier: &guardianMocks.GuardianSigVerifierStub{},
=======
		FlagsConfig: config.ContextFlagsConfig{
			ForceStartFromNetwork: false,
		},
>>>>>>> fc78258f
	}

	epochStartBootstrap, err := bootstrap.NewEpochStartBootstrap(argsBootstrapHandler)
	assert.Nil(t, err)

	bootstrapParams, err := epochStartBootstrap.Bootstrap()
	assert.NoError(t, err)
	assert.Equal(t, bootstrapParams.SelfShardId, shardID)
	assert.Equal(t, bootstrapParams.Epoch, epoch)

	shardC, _ := sharding.NewMultiShardCoordinator(2, shardID)

	storageFactory, err := factory.NewStorageServiceFactory(
		&generalConfig,
		&prefsConfig,
		shardC,
		&testscommon.PathManagerStub{},
		notifier.NewEpochStartSubscriptionHandler(),
		&nodeTypeProviderMock.NodeTypeProviderStub{},
		0,
		false,
	)
	assert.NoError(t, err)
	storageServiceShard, err := storageFactory.CreateForMeta()
	assert.NoError(t, err)
	assert.NotNil(t, storageServiceShard)

	bootstrapUnit := storageServiceShard.GetStorer(dataRetriever.BootstrapUnit)
	assert.NotNil(t, bootstrapUnit)

	bootstrapStorer, err := bootstrapStorage.NewBootstrapStorer(integrationTests.TestMarshalizer, bootstrapUnit)
	assert.NoError(t, err)
	assert.NotNil(t, bootstrapStorer)

	argsBaseBootstrapper := storageBootstrap.ArgsBaseStorageBootstrapper{
		BootStorer:     bootstrapStorer,
		ForkDetector:   &mock.ForkDetectorStub{},
		BlockProcessor: &mock.BlockProcessorMock{},
		ChainHandler: &testscommon.ChainHandlerStub{
			GetCurrentBlockHeaderCalled: func() data.HeaderHandler {
				if shardID != core.MetachainShardId {
					return &block.Header{}
				} else {
					return &block.MetaBlock{}
				}
			},
		},
		Marshalizer:         integrationTests.TestMarshalizer,
		Store:               storageServiceShard,
		Uint64Converter:     uint64Converter,
		BootstrapRoundIndex: round,
		ShardCoordinator:    shardC,
		NodesCoordinator:    &shardingMocks.NodesCoordinatorMock{},
		EpochStartTrigger:   &mock.EpochStartTriggerStub{},
		BlockTracker: &mock.BlockTrackerStub{
			RestoreToGenesisCalled: func() {},
		},
		ChainID:                      string(integrationTests.ChainID),
		ScheduledTxsExecutionHandler: &testscommon.ScheduledTxsExecutionStub{},
		MiniblocksProvider:           &mock.MiniBlocksProviderStub{},
		EpochNotifier:                &epochNotifierMock.EpochNotifierStub{},
	}

	bootstrapper, err := getBootstrapper(shardID, argsBaseBootstrapper)
	assert.NoError(t, err)
	assert.NotNil(t, bootstrapper)

	err = bootstrapper.LoadFromStorage()
	assert.NoError(t, err)

	highestNonce := bootstrapper.GetHighestBlockNonce()
	assert.True(t, highestNonce > expectedHighestRound)
}

func getBootstrapper(shardID uint32, baseArgs storageBootstrap.ArgsBaseStorageBootstrapper) (process.BootstrapperFromStorage, error) {
	if shardID == core.MetachainShardId {
		pendingMiniBlocksHandler, _ := pendingMb.NewPendingMiniBlocks()
		bootstrapperArgs := storageBootstrap.ArgsMetaStorageBootstrapper{
			ArgsBaseStorageBootstrapper: baseArgs,
			PendingMiniBlocksHandler:    pendingMiniBlocksHandler,
		}

		return storageBootstrap.NewMetaStorageBootstrapper(bootstrapperArgs)
	}

	bootstrapperArgs := storageBootstrap.ArgsShardStorageBootstrapper{ArgsBaseStorageBootstrapper: baseArgs}
	return storageBootstrap.NewShardStorageBootstrapper(bootstrapperArgs)
}

func getGeneralConfig() config.Config {
	generalConfig := testscommon.GetGeneralConfig()
	generalConfig.MiniBlocksStorage.DB.Type = string(storageUnit.LvlDBSerial)
	generalConfig.ShardHdrNonceHashStorage.DB.Type = string(storageUnit.LvlDBSerial)
	generalConfig.MetaBlockStorage.DB.Type = string(storageUnit.LvlDBSerial)
	generalConfig.MetaHdrNonceHashStorage.DB.Type = string(storageUnit.LvlDBSerial)
	generalConfig.BlockHeaderStorage.DB.Type = string(storageUnit.LvlDBSerial)
	generalConfig.BootstrapStorage.DB.Type = string(storageUnit.LvlDBSerial)
	generalConfig.ReceiptsStorage.DB.Type = string(storageUnit.LvlDBSerial)
	generalConfig.ScheduledSCRsStorage.DB.Type = string(storageUnit.LvlDBSerial)

	return generalConfig
}<|MERGE_RESOLUTION|>--- conflicted
+++ resolved
@@ -243,13 +243,10 @@
 			},
 		},
 		ScheduledSCRsStorer: genericMocks.NewStorerMock("path", 0),
-<<<<<<< HEAD
-		GuardianSigVerifier: &guardianMocks.GuardianSigVerifierStub{},
-=======
 		FlagsConfig: config.ContextFlagsConfig{
 			ForceStartFromNetwork: false,
 		},
->>>>>>> fc78258f
+		GuardianSigVerifier: &guardianMocks.GuardianSigVerifierStub{},
 	}
 
 	epochStartBootstrap, err := bootstrap.NewEpochStartBootstrap(argsBootstrapHandler)
