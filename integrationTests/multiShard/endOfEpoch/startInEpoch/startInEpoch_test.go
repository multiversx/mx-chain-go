--- conflicted
+++ resolved
@@ -70,13 +70,10 @@
 		ScheduledMiniBlocksEnableEpoch:       integrationTests.UnreachableEpoch,
 		MiniBlockPartialExecutionEnableEpoch: integrationTests.UnreachableEpoch,
 		RefactorPeersMiniBlocksEnableEpoch:   integrationTests.UnreachableEpoch,
-<<<<<<< HEAD
-		EquivalentMessagesEnableEpoch:        integrationTests.UnreachableEpoch,
-=======
 		StakingV4Step1EnableEpoch:            integrationTests.UnreachableEpoch,
 		StakingV4Step2EnableEpoch:            integrationTests.UnreachableEpoch,
 		StakingV4Step3EnableEpoch:            integrationTests.UnreachableEpoch,
->>>>>>> 3950517c
+		EquivalentMessagesEnableEpoch:        integrationTests.UnreachableEpoch,
 	}
 
 	nodes := integrationTests.CreateNodesWithEnableEpochs(
