package startInEpoch

import (
	"math/big"
	"os"
	"testing"
	"time"

	"github.com/ElrondNetwork/elrond-go/config"
	"github.com/ElrondNetwork/elrond-go/core"
	"github.com/ElrondNetwork/elrond-go/data/typeConverters/uint64ByteSlice"
	"github.com/ElrondNetwork/elrond-go/dataRetriever"
	"github.com/ElrondNetwork/elrond-go/epochStart/bootstrap"
	"github.com/ElrondNetwork/elrond-go/integrationTests"
	"github.com/ElrondNetwork/elrond-go/integrationTests/mock"
	"github.com/ElrondNetwork/elrond-go/integrationTests/multiShard/endOfEpoch"
	"github.com/ElrondNetwork/elrond-go/process"
	"github.com/ElrondNetwork/elrond-go/process/block/bootstrapStorage"
	"github.com/ElrondNetwork/elrond-go/process/block/pendingMb"
	"github.com/ElrondNetwork/elrond-go/process/smartContract"
	"github.com/ElrondNetwork/elrond-go/process/sync/storageBootstrap"
	"github.com/ElrondNetwork/elrond-go/sharding"
	"github.com/ElrondNetwork/elrond-go/storage/factory"
	"github.com/ElrondNetwork/elrond-go/storage/storageUnit"
	"github.com/stretchr/testify/assert"
)

func TestStartInEpochForAShardNodeInMultiShardedEnvironment(t *testing.T) {
	if testing.Short() {
		t.Skip("this is not a short test")
	}

	testNodeStartsInEpoch(t, 0, 18)
}

func TestStartInEpochForAMetaNodeInMultiShardedEnvironment(t *testing.T) {
	if testing.Short() {
		t.Skip("this is not a short test")
	}

	testNodeStartsInEpoch(t, core.MetachainShardId, 20)
}

func testNodeStartsInEpoch(t *testing.T, shardID uint32, expectedHighestRound uint64) {
	numOfShards := 2
	numNodesPerShard := 3
	numMetachainNodes := 3

	advertiser := integrationTests.CreateMessengerWithKadDht("")
	_ = advertiser.Bootstrap()

	nodes := integrationTests.CreateNodes(
		numOfShards,
		numNodesPerShard,
		numMetachainNodes,
		integrationTests.GetConnectableAddress(advertiser),
	)

	roundsPerEpoch := uint64(10)
	for _, node := range nodes {
		node.EpochStartTrigger.SetRoundsPerEpoch(roundsPerEpoch)
	}

	idxProposers := make([]int, numOfShards+1)
	for i := 0; i < numOfShards; i++ {
		idxProposers[i] = i * numNodesPerShard
	}
	idxProposers[numOfShards] = numOfShards * numNodesPerShard

	integrationTests.DisplayAndStartNodes(nodes)

	defer func() {
		_ = advertiser.Close()
		for _, n := range nodes {
			_ = n.Messenger.Close()
		}
	}()

	initialVal := big.NewInt(10000000)
	sendValue := big.NewInt(5)
	integrationTests.MintAllNodes(nodes, initialVal)
	receiverAddress := []byte("12345678901234567890123456789012")

	round := uint64(0)
	nonce := uint64(0)
	round = integrationTests.IncrementAndPrintRound(round)
	nonce++

	time.Sleep(time.Second)

	/////////----- wait for epoch end period
	epoch := uint32(2)
	nrRoundsToPropagateMultiShard := uint64(5)
	for i := uint64(0); i <= (uint64(epoch)*roundsPerEpoch)+nrRoundsToPropagateMultiShard; i++ {
		integrationTests.UpdateRound(nodes, round)
		integrationTests.ProposeBlock(nodes, idxProposers, round, nonce)
		integrationTests.SyncBlock(t, nodes, idxProposers, round)
		round = integrationTests.IncrementAndPrintRound(round)
		nonce++

		for _, node := range nodes {
			integrationTests.CreateAndSendTransaction(node, sendValue, receiverAddress, "")
		}

		time.Sleep(time.Second)
	}

	time.Sleep(time.Second)

	endOfEpoch.VerifyThatNodesHaveCorrectEpoch(t, epoch, nodes)
	endOfEpoch.VerifyIfAddedShardHeadersAreWithNewEpoch(t, nodes)

	epochHandler := &mock.EpochStartTriggerStub{
		MetaEpochCalled: func() uint32 {
			return epoch
		},
	}
	for _, node := range nodes {
		_ = dataRetriever.SetEpochHandlerToHdrResolver(node.ResolversContainer, epochHandler)
	}

	generalConfig := getGeneralConfig()
	roundDurationMillis := 4000
	epochDurationMillis := generalConfig.EpochStartConfig.RoundsPerEpoch * int64(roundDurationMillis)

	pksBytes := integrationTests.CreatePkBytes(uint32(numOfShards))
	address := make([]byte, 32)
	address = []byte("afafafafafafafafafafafafafafafaf")

	nodesConfig := &mock.NodesSetupStub{
		InitialNodesInfoCalled: func() (m map[uint32][]sharding.GenesisNodeInfoHandler, m2 map[uint32][]sharding.GenesisNodeInfoHandler) {
			oneMap := make(map[uint32][]sharding.GenesisNodeInfoHandler)
			for i := uint32(0); i < uint32(numOfShards); i++ {
				oneMap[i] = append(oneMap[i], mock.NewNodeInfo(address, pksBytes[i], i))
			}
			oneMap[core.MetachainShardId] = append(oneMap[core.MetachainShardId], mock.NewNodeInfo(address, pksBytes[core.MetachainShardId], core.MetachainShardId))
			return oneMap, nil
		},
		GetStartTimeCalled: func() int64 {
			return time.Now().Add(-time.Duration(epochDurationMillis) * time.Millisecond).Unix()
		},
		GetRoundDurationCalled: func() uint64 {
			return 4000
		},
		GetChainIdCalled: func() string {
			return string(integrationTests.ChainID)
		},
		GetShardConsensusGroupSizeCalled: func() uint32 {
			return 1
		},
		GetMetaConsensusGroupSizeCalled: func() uint32 {
			return 1
		},
		NumberOfShardsCalled: func() uint32 {
			return uint32(numOfShards)
		},
	}

	defer func() {
		errRemoveDir := os.RemoveAll("Epoch_0")
		assert.NoError(t, errRemoveDir)
	}()

	genesisShardCoordinator, _ := sharding.NewMultiShardCoordinator(nodesConfig.NumberOfShards(), 0)

	uint64Converter := uint64ByteSlice.NewBigEndianConverter()

	nodeToJoinLate := integrationTests.NewTestProcessorNode(uint32(numOfShards), shardID, shardID, "")
	messenger := integrationTests.CreateMessengerWithKadDht(integrationTests.GetConnectableAddress(advertiser))
	_ = messenger.Bootstrap()
	time.Sleep(integrationTests.P2pBootstrapDelay)
	nodeToJoinLate.Messenger = messenger

	rounder := &mock.RounderMock{IndexField: int64(round)}
	argsBootstrapHandler := bootstrap.ArgsEpochStartBootstrap{
		PublicKey:                  nodeToJoinLate.NodeKeys.Pk,
		Marshalizer:                integrationTests.TestMarshalizer,
		TxSignMarshalizer:          integrationTests.TestTxSignMarshalizer,
		Hasher:                     integrationTests.TestHasher,
		Messenger:                  nodeToJoinLate.Messenger,
		GeneralConfig:              getGeneralConfig(),
		GenesisShardCoordinator:    genesisShardCoordinator,
		EconomicsData:              integrationTests.CreateEconomicsData(),
		SingleSigner:               &mock.SignerMock{},
		BlockSingleSigner:          &mock.SignerMock{},
		KeyGen:                     &mock.KeyGenMock{},
		BlockKeyGen:                &mock.KeyGenMock{},
		LatestStorageDataProvider:  &mock.LatestStorageDataProviderStub{},
		StorageUnitOpener:          &mock.UnitOpenerStub{},
		GenesisNodesConfig:         nodesConfig,
		PathManager:                &mock.PathManagerStub{},
		WorkingDir:                 "test_directory",
		DefaultDBPath:              "test_db",
		DefaultEpochString:         "test_epoch",
		DefaultShardString:         "test_shard",
		Rater:                      &mock.RaterMock{},
		DestinationShardAsObserver: shardID,
		Uint64Converter:            uint64Converter,
		NodeShuffler:               &mock.NodeShufflerMock{},
		Rounder:                    rounder,
		AddressPubkeyConverter:     integrationTests.TestAddressPubkeyConverter,
<<<<<<< HEAD
		ArgumentsParser:            smartContract.NewArgumentParser(),
=======
		StatusHandler:              &mock.AppStatusHandlerStub{},
>>>>>>> 9a76fb9a
	}
	epochStartBootstrap, err := bootstrap.NewEpochStartBootstrap(argsBootstrapHandler)
	assert.Nil(t, err)

	bootstrapParams, err := epochStartBootstrap.Bootstrap()
	assert.NoError(t, err)
	assert.Equal(t, bootstrapParams.SelfShardId, shardID)
	assert.Equal(t, bootstrapParams.Epoch, epoch)

	shardC, _ := sharding.NewMultiShardCoordinator(2, shardID)

	storageFactory, err := factory.NewStorageServiceFactory(
		&generalConfig,
		shardC,
		&mock.PathManagerStub{},
		&mock.EpochStartNotifierStub{},
		0)
	assert.NoError(t, err)
	storageServiceShard, err := storageFactory.CreateForMeta()
	assert.NoError(t, err)
	assert.NotNil(t, storageServiceShard)

	bootstrapUnit := storageServiceShard.GetStorer(dataRetriever.BootstrapUnit)
	assert.NotNil(t, bootstrapUnit)

	bootstrapStorer, err := bootstrapStorage.NewBootstrapStorer(integrationTests.TestMarshalizer, bootstrapUnit)
	assert.NoError(t, err)
	assert.NotNil(t, bootstrapStorer)

	argsBaseBootstrapper := storageBootstrap.ArgsBaseStorageBootstrapper{
		BootStorer:          bootstrapStorer,
		ForkDetector:        &mock.ForkDetectorStub{},
		BlockProcessor:      &mock.BlockProcessorMock{},
		ChainHandler:        &mock.BlockChainMock{},
		Marshalizer:         integrationTests.TestMarshalizer,
		Store:               storageServiceShard,
		Uint64Converter:     uint64Converter,
		BootstrapRoundIndex: round,
		ShardCoordinator:    shardC,
		NodesCoordinator:    &mock.NodesCoordinatorMock{},
		EpochStartTrigger:   &mock.EpochStartTriggerStub{},
		BlockTracker: &mock.BlockTrackerStub{
			RestoreToGenesisCalled: func() {},
		},
	}

	bootstrapper, err := getBootstrapper(shardID, argsBaseBootstrapper)
	assert.NoError(t, err)
	assert.NotNil(t, bootstrapper)

	err = bootstrapper.LoadFromStorage()
	assert.NoError(t, err)
	highestNonce := bootstrapper.GetHighestBlockNonce()
	assert.True(t, highestNonce > expectedHighestRound)
}

func getBootstrapper(shardID uint32, baseArgs storageBootstrap.ArgsBaseStorageBootstrapper) (process.BootstrapperFromStorage, error) {
	if shardID == core.MetachainShardId {
		pendingMiniBlocksHandler, _ := pendingMb.NewPendingMiniBlocks()
		bootstrapperArgs := storageBootstrap.ArgsMetaStorageBootstrapper{
			ArgsBaseStorageBootstrapper: baseArgs,
			PendingMiniBlocksHandler:    pendingMiniBlocksHandler,
		}

		return storageBootstrap.NewMetaStorageBootstrapper(bootstrapperArgs)
	}

	bootstrapperArgs := storageBootstrap.ArgsShardStorageBootstrapper{ArgsBaseStorageBootstrapper: baseArgs}
	return storageBootstrap.NewShardStorageBootstrapper(bootstrapperArgs)
}

// TODO: We should remove this type of configs hidden in tests
func getGeneralConfig() config.Config {
	return config.Config{
		GeneralSettings: config.GeneralSettingsConfig{
			StartInEpochEnabled: true,
		},
		EpochStartConfig: config.EpochStartConfig{
			MinRoundsBetweenEpochs:            5,
			RoundsPerEpoch:                    10,
			MinNumConnectedPeersToStart:       2,
			MinNumOfPeersToConsiderBlockValid: 2,
		},
		WhiteListPool: config.CacheConfig{
			Capacity: 10000,
			Type:     "LRU",
			Shards:   1,
		},
		WhiteListerVerifiedTxs: config.CacheConfig{
			Capacity: 10000,
			Type:     "LRU",
			Shards:   1,
		},
		StoragePruning: config.StoragePruningConfig{
			Enabled:             false,
			FullArchive:         true,
			NumEpochsToKeep:     3,
			NumActivePersisters: 3,
		},
		EvictionWaitingList: config.EvictionWaitingListConfig{
			Size: 100,
			DB: config.DBConfig{
				FilePath:          "EvictionWaitingList",
				Type:              "MemoryDB",
				BatchDelaySeconds: 30,
				MaxBatchSize:      6,
				MaxOpenFiles:      10,
			},
		},
		TrieSnapshotDB: config.DBConfig{
			FilePath:          "TrieSnapshot",
			Type:              "MemoryDB",
			BatchDelaySeconds: 30,
			MaxBatchSize:      6,
			MaxOpenFiles:      10,
		},
		AccountsTrieStorage: config.StorageConfig{
			Cache: config.CacheConfig{
				Capacity: 10000,
				Type:     "LRU",
				Shards:   1,
			},
			DB: config.DBConfig{
				FilePath:          "AccountsTrie/MainDB",
				Type:              "MemoryDB",
				BatchDelaySeconds: 30,
				MaxBatchSize:      6,
				MaxOpenFiles:      10,
			},
		},
		PeerAccountsTrieStorage: config.StorageConfig{
			Cache: config.CacheConfig{
				Capacity: 10000,
				Type:     "LRU",
				Shards:   1,
			},
			DB: config.DBConfig{
				FilePath:          "PeerAccountsTrie/MainDB",
				Type:              "MemoryDB",
				BatchDelaySeconds: 30,
				MaxBatchSize:      6,
				MaxOpenFiles:      10,
			},
		},
		StateTriesConfig: config.StateTriesConfig{
			CheckpointRoundsModulus:     100,
			AccountsStatePruningEnabled: false,
			PeerStatePruningEnabled:     false,
			MaxStateTrieLevelInMemory:   5,
			MaxPeerTrieLevelInMemory:    5,
		},
		TrieStorageManagerConfig: config.TrieStorageManagerConfig{
			PruningBufferLen:   1000,
			SnapshotsBufferLen: 10,
			MaxSnapshots:       2,
		},
		TxDataPool: config.CacheConfig{
			Capacity: 10000,
			Type:     "LRU",
			Shards:   1,
		},
		UnsignedTransactionDataPool: config.CacheConfig{
			Capacity: 10000,
			Type:     "LRU",
			Shards:   1,
		},
		RewardTransactionDataPool: config.CacheConfig{
			Capacity: 10000,
			Type:     "LRU",
			Shards:   1,
		},
		HeadersPoolConfig: config.HeadersPoolConfig{
			MaxHeadersPerShard:            100,
			NumElementsToRemoveOnEviction: 1,
		},
		TxBlockBodyDataPool: config.CacheConfig{
			Capacity: 10000,
			Type:     "LRU",
			Shards:   1,
		},
		PeerBlockBodyDataPool: config.CacheConfig{
			Capacity: 10000,
			Type:     "LRU",
			Shards:   1,
		},
		TrieNodesDataPool: config.CacheConfig{
			Capacity: 10000,
			Type:     "LRU",
			Shards:   1,
		},
		TxStorage: config.StorageConfig{
			Cache: config.CacheConfig{
				Capacity: 10000,
				Type:     "LRU",
				Shards:   1,
			},
			DB: config.DBConfig{
				FilePath:          "Transactions",
				Type:              "MemoryDB",
				BatchDelaySeconds: 30,
				MaxBatchSize:      6,
				MaxOpenFiles:      10,
			},
		},
		MiniBlocksStorage: config.StorageConfig{
			Cache: config.CacheConfig{
				Capacity: 10000,
				Type:     "LRU",
				Shards:   1,
			},
			DB: config.DBConfig{
				FilePath:          "MiniBlocks",
				Type:              string(storageUnit.LvlDBSerial),
				BatchDelaySeconds: 30,
				MaxBatchSize:      6,
				MaxOpenFiles:      10,
			},
		},
		ShardHdrNonceHashStorage: config.StorageConfig{
			Cache: config.CacheConfig{
				Capacity: 10000,
				Type:     "LRU",
				Shards:   1,
			},
			DB: config.DBConfig{
				FilePath:          "ShardHdrHashNonce",
				Type:              string(storageUnit.LvlDBSerial),
				BatchDelaySeconds: 30,
				MaxBatchSize:      6,
				MaxOpenFiles:      10,
			},
		},
		MetaBlockStorage: config.StorageConfig{
			Cache: config.CacheConfig{
				Capacity: 10000,
				Type:     "LRU",
				Shards:   1,
			},
			DB: config.DBConfig{
				FilePath:          "MetaBlock",
				Type:              string(storageUnit.LvlDBSerial),
				BatchDelaySeconds: 30,
				MaxBatchSize:      6,
				MaxOpenFiles:      10,
			},
		},
		MetaHdrNonceHashStorage: config.StorageConfig{
			Cache: config.CacheConfig{
				Capacity: 10000,
				Type:     "LRU",
				Shards:   1,
			},
			DB: config.DBConfig{
				FilePath:          "MetaHdrHashNonce",
				Type:              string(storageUnit.LvlDBSerial),
				BatchDelaySeconds: 30,
				MaxBatchSize:      6,
				MaxOpenFiles:      10,
			},
		},
		UnsignedTransactionStorage: config.StorageConfig{
			Cache: config.CacheConfig{
				Capacity: 10000,
				Type:     "LRU",
				Shards:   1,
			},
			DB: config.DBConfig{
				FilePath:          "UnsignedTransactions",
				Type:              "MemoryDB",
				BatchDelaySeconds: 30,
				MaxBatchSize:      6,
				MaxOpenFiles:      10,
			},
		},
		RewardTxStorage: config.StorageConfig{
			Cache: config.CacheConfig{
				Capacity: 10000,
				Type:     "LRU",
				Shards:   1,
			},
			DB: config.DBConfig{
				FilePath:          "RewardTransactions",
				Type:              "MemoryDB",
				BatchDelaySeconds: 30,
				MaxBatchSize:      6,
				MaxOpenFiles:      10,
			},
		},
		BlockHeaderStorage: config.StorageConfig{
			Cache: config.CacheConfig{
				Capacity: 10000,
				Type:     "LRU",
				Shards:   1,
			},
			DB: config.DBConfig{
				FilePath:          "BlockHeaders",
				Type:              string(storageUnit.LvlDBSerial),
				BatchDelaySeconds: 30,
				MaxBatchSize:      6,
				MaxOpenFiles:      10,
			},
		},
		Heartbeat: config.HeartbeatConfig{
			HeartbeatStorage: config.StorageConfig{
				Cache: config.CacheConfig{
					Capacity: 10000,
					Type:     "LRU",
					Shards:   1,
				},
				DB: config.DBConfig{
					FilePath:          "HeartbeatStorage",
					Type:              "MemoryDB",
					BatchDelaySeconds: 30,
					MaxBatchSize:      6,
					MaxOpenFiles:      10,
				},
			},
		},
		StatusMetricsStorage: config.StorageConfig{
			Cache: config.CacheConfig{
				Capacity: 10000,
				Type:     "LRU",
				Shards:   1,
			},
			DB: config.DBConfig{
				FilePath:          "StatusMetricsStorageDB",
				Type:              "MemoryDB",
				BatchDelaySeconds: 30,
				MaxBatchSize:      6,
				MaxOpenFiles:      10,
			},
		},
		PeerBlockBodyStorage: config.StorageConfig{
			Cache: config.CacheConfig{
				Capacity: 10000,
				Type:     "LRU",
				Shards:   1,
			},
			DB: config.DBConfig{
				FilePath:          "PeerBlocks",
				Type:              string(storageUnit.LvlDBSerial),
				BatchDelaySeconds: 30,
				MaxBatchSize:      6,
				MaxOpenFiles:      10,
			},
		},
		BootstrapStorage: config.StorageConfig{
			Cache: config.CacheConfig{
				Capacity: 10000,
				Type:     "LRU",
				Shards:   1,
			},
			DB: config.DBConfig{
				FilePath:          "BootstrapData",
				Type:              string(storageUnit.LvlDBSerial),
				BatchDelaySeconds: 1,
				MaxBatchSize:      6,
				MaxOpenFiles:      10,
			},
		},
		TxLogsStorage: config.StorageConfig{
			Cache: config.CacheConfig{
				Type:     "LRU",
				Capacity: 1000,
				Shards:   1,
			},
			DB: config.DBConfig{
				FilePath:          "Logs",
				Type:              string(storageUnit.LvlDBSerial),
				BatchDelaySeconds: 2,
				MaxBatchSize:      100,
				MaxOpenFiles:      10,
			},
		},
	}
}<|MERGE_RESOLUTION|>--- conflicted
+++ resolved
@@ -199,11 +199,8 @@
 		NodeShuffler:               &mock.NodeShufflerMock{},
 		Rounder:                    rounder,
 		AddressPubkeyConverter:     integrationTests.TestAddressPubkeyConverter,
-<<<<<<< HEAD
 		ArgumentsParser:            smartContract.NewArgumentParser(),
-=======
 		StatusHandler:              &mock.AppStatusHandlerStub{},
->>>>>>> 9a76fb9a
 	}
 	epochStartBootstrap, err := bootstrap.NewEpochStartBootstrap(argsBootstrapHandler)
 	assert.Nil(t, err)
