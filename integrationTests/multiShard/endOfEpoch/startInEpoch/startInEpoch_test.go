--- conflicted
+++ resolved
@@ -204,7 +204,6 @@
 	assert.NoError(t, err)
 	assert.NotNil(t, bootstrapStorer)
 
-<<<<<<< HEAD
 	bootstrapperArgs := storageBootstrap.ArgsShardStorageBootstrapper{
 		ArgsBaseStorageBootstrapper: storageBootstrap.ArgsBaseStorageBootstrapper{
 			BootStorer: bootstrapStorer,
@@ -234,10 +233,6 @@
 			},
 		},
 	}
-=======
-	roundInt64 := roundFromStorage.Num
-	assert.Equal(t, int64(21), roundInt64)
->>>>>>> dfbbfcf0
 
 	bootstrapper, err := storageBootstrap.NewShardStorageBootstrapper(bootstrapperArgs)
 	assert.NoError(t, err)
@@ -245,12 +240,8 @@
 
 	err = bootstrapper.LoadFromStorage()
 	assert.NoError(t, err)
-<<<<<<< HEAD
 	highestNonce := bootstrapper.GetHighestBlockNonce()
 	assert.Equal(t, uint64(22), highestNonce)
-=======
-	assert.Equal(t, epoch-1, bd.LastHeader.Epoch)
->>>>>>> dfbbfcf0
 }
 
 func createTries(
