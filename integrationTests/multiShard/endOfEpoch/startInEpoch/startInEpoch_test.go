package startInEpoch

import (
	"math/big"
	"os"
	"testing"
	"time"

	"github.com/multiversx/mx-chain-core-go/core"
	"github.com/multiversx/mx-chain-core-go/data"
	"github.com/multiversx/mx-chain-core-go/data/block"
	"github.com/multiversx/mx-chain-core-go/data/endProcess"
	"github.com/multiversx/mx-chain-core-go/data/typeConverters/uint64ByteSlice"
	"github.com/multiversx/mx-chain-go/common"
	"github.com/multiversx/mx-chain-go/config"
	"github.com/multiversx/mx-chain-go/dataRetriever"
	"github.com/multiversx/mx-chain-go/epochStart/bootstrap"
	"github.com/multiversx/mx-chain-go/epochStart/bootstrap/types"
	"github.com/multiversx/mx-chain-go/epochStart/notifier"
	"github.com/multiversx/mx-chain-go/integrationTests"
	"github.com/multiversx/mx-chain-go/integrationTests/mock"
	"github.com/multiversx/mx-chain-go/integrationTests/multiShard/endOfEpoch"
	"github.com/multiversx/mx-chain-go/process"
	"github.com/multiversx/mx-chain-go/process/block/bootstrapStorage"
	"github.com/multiversx/mx-chain-go/process/block/pendingMb"
	"github.com/multiversx/mx-chain-go/process/smartContract"
	"github.com/multiversx/mx-chain-go/process/sync/storageBootstrap"
	"github.com/multiversx/mx-chain-go/sharding"
	"github.com/multiversx/mx-chain-go/sharding/nodesCoordinator"
	"github.com/multiversx/mx-chain-go/storage/factory"
	"github.com/multiversx/mx-chain-go/storage/storageunit"
	"github.com/multiversx/mx-chain-go/testscommon"
	epochNotifierMock "github.com/multiversx/mx-chain-go/testscommon/epochNotifier"
	"github.com/multiversx/mx-chain-go/testscommon/genericMocks"
	"github.com/multiversx/mx-chain-go/testscommon/nodeTypeProviderMock"
	"github.com/multiversx/mx-chain-go/testscommon/p2pmocks"
	"github.com/multiversx/mx-chain-go/testscommon/scheduledDataSyncer"
	"github.com/multiversx/mx-chain-go/testscommon/shardingMocks"
	statusHandlerMock "github.com/multiversx/mx-chain-go/testscommon/statusHandler"
	"github.com/stretchr/testify/assert"
)

func TestStartInEpochForAShardNodeInMultiShardedEnvironment(t *testing.T) {
	if testing.Short() {
		t.Skip("this is not a short test")
	}

	testNodeStartsInEpoch(t, 0, 18)
}

func TestStartInEpochForAMetaNodeInMultiShardedEnvironment(t *testing.T) {
	if testing.Short() {
		t.Skip("this is not a short test")
	}

	testNodeStartsInEpoch(t, core.MetachainShardId, 20)
}

func testNodeStartsInEpoch(t *testing.T, shardID uint32, expectedHighestRound uint64) {
	numOfShards := 2
	numNodesPerShard := 3
	numMetachainNodes := 3

	enableEpochsConfig := config.EnableEpochs{
		StakingV2EnableEpoch:                 integrationTests.UnreachableEpoch,
		ScheduledMiniBlocksEnableEpoch:       integrationTests.UnreachableEpoch,
		MiniBlockPartialExecutionEnableEpoch: integrationTests.UnreachableEpoch,
		RefactorPeersMiniBlocksEnableEpoch:   integrationTests.UnreachableEpoch,
	}

	nodes := integrationTests.CreateNodesWithEnableEpochs(
		numOfShards,
		numNodesPerShard,
		numMetachainNodes,
		enableEpochsConfig,
	)

	roundsPerEpoch := uint64(10)
	for _, node := range nodes {
		node.EpochStartTrigger.SetRoundsPerEpoch(roundsPerEpoch)
	}

	idxProposers := make([]int, numOfShards+1)
	for i := 0; i < numOfShards; i++ {
		idxProposers[i] = i * numNodesPerShard
	}
	idxProposers[numOfShards] = numOfShards * numNodesPerShard

	integrationTests.DisplayAndStartNodes(nodes)

	defer func() {
		for _, n := range nodes {
			n.Close()
		}
	}()

	initialVal := big.NewInt(1000000000)
	sendValue := big.NewInt(5)
	integrationTests.MintAllNodes(nodes, initialVal)
	receiverAddress := []byte("12345678901234567890123456789012")

	round := uint64(0)
	nonce := uint64(0)
	round = integrationTests.IncrementAndPrintRound(round)
	nonce++

	time.Sleep(time.Second)

	// ----- wait for epoch end period
	epoch := uint32(2)
	nrRoundsToPropagateMultiShard := uint64(5)
	for i := uint64(0); i <= (uint64(epoch)*roundsPerEpoch)+nrRoundsToPropagateMultiShard; i++ {
		integrationTests.UpdateRound(nodes, round)
		integrationTests.ProposeBlock(nodes, idxProposers, round, nonce)
		integrationTests.SyncBlock(t, nodes, idxProposers, round)
		round = integrationTests.IncrementAndPrintRound(round)
		nonce++

		for _, node := range nodes {
			integrationTests.CreateAndSendTransaction(node, nodes, sendValue, receiverAddress, "", integrationTests.AdditionalGasLimit)
		}

		time.Sleep(integrationTests.StepDelay)
	}

	time.Sleep(time.Second)

	endOfEpoch.VerifyThatNodesHaveCorrectEpoch(t, epoch, nodes)
	endOfEpoch.VerifyIfAddedShardHeadersAreWithNewEpoch(t, nodes)

	epochHandler := &mock.EpochStartTriggerStub{
		MetaEpochCalled: func() uint32 {
			return epoch
		},
	}
	for _, node := range nodes {
		_ = dataRetriever.SetEpochHandlerToHdrResolver(node.ResolversContainer, epochHandler)
		_ = dataRetriever.SetEpochHandlerToHdrRequester(node.RequestersContainer, epochHandler)
	}

	generalConfig := getGeneralConfig()
	roundDurationMillis := 4000
	epochDurationMillis := generalConfig.EpochStartConfig.RoundsPerEpoch * int64(roundDurationMillis)
	prefsConfig := config.PreferencesConfig{
		FullArchive: false,
	}

	pksBytes := integrationTests.CreatePkBytes(uint32(numOfShards))
	address := []byte("afafafafafafafafafafafafafafafaf")

	nodesConfig := &testscommon.NodesSetupStub{
		InitialNodesInfoCalled: func() (m map[uint32][]nodesCoordinator.GenesisNodeInfoHandler, m2 map[uint32][]nodesCoordinator.GenesisNodeInfoHandler) {
			oneMap := make(map[uint32][]nodesCoordinator.GenesisNodeInfoHandler)
			for i := uint32(0); i < uint32(numOfShards); i++ {
				oneMap[i] = append(oneMap[i], mock.NewNodeInfo(address, pksBytes[i], i, integrationTests.InitialRating))
			}
			oneMap[core.MetachainShardId] = append(oneMap[core.MetachainShardId],
				mock.NewNodeInfo(address, pksBytes[core.MetachainShardId], core.MetachainShardId, integrationTests.InitialRating))
			return oneMap, nil
		},
		GetStartTimeCalled: func() int64 {
			return time.Now().Add(-time.Duration(epochDurationMillis) * time.Millisecond).Unix()
		},
		GetRoundDurationCalled: func() uint64 {
			return 4000
		},
		GetShardConsensusGroupSizeCalled: func() uint32 {
			return 1
		},
		GetMetaConsensusGroupSizeCalled: func() uint32 {
			return 1
		},
		NumberOfShardsCalled: func() uint32 {
			return uint32(numOfShards)
		},
	}

	defer func() {
		errRemoveDir := os.RemoveAll("Epoch_0")
		assert.NoError(t, errRemoveDir)

		errRemoveDir = os.RemoveAll("Static")
		assert.NoError(t, errRemoveDir)
	}()

	genesisShardCoordinator, _ := sharding.NewMultiShardCoordinator(nodesConfig.NumberOfShards(), 0)

	uint64Converter := uint64ByteSlice.NewBigEndianConverter()

	nodeToJoinLate := integrationTests.NewTestProcessorNode(integrationTests.ArgTestProcessorNode{
		MaxShards:            uint32(numOfShards),
		NodeShardId:          shardID,
		TxSignPrivKeyShardId: shardID,
	})
	messenger := integrationTests.CreateMessengerWithNoDiscovery()
	time.Sleep(integrationTests.P2pBootstrapDelay)
	nodeToJoinLate.MainMessenger = messenger

	nodeToJoinLate.FullArchiveMessenger = &p2pmocks.MessengerStub{}

	for _, n := range nodes {
		_ = n.ConnectOnMain(nodeToJoinLate)
	}

	roundHandler := &mock.RoundHandlerMock{IndexField: int64(round)}
	cryptoComponents := integrationTests.GetDefaultCryptoComponents()
	cryptoComponents.PubKey = nodeToJoinLate.NodeKeys.MainKey.Pk
	cryptoComponents.BlockSig = &mock.SignerMock{}
	cryptoComponents.TxSig = &mock.SignerMock{}
	cryptoComponents.BlKeyGen = &mock.KeyGenMock{}
	cryptoComponents.TxKeyGen = &mock.KeyGenMock{}

	coreComponents := integrationTests.GetDefaultCoreComponents()
	coreComponents.InternalMarshalizerField = integrationTests.TestMarshalizer
	coreComponents.TxMarshalizerField = integrationTests.TestMarshalizer
	coreComponents.HasherField = integrationTests.TestHasher
	coreComponents.AddressPubKeyConverterField = integrationTests.TestAddressPubkeyConverter
	coreComponents.Uint64ByteSliceConverterField = uint64Converter
	coreComponents.PathHandlerField = &testscommon.PathManagerStub{}
	coreComponents.ChainIdCalled = func() string {
		return string(integrationTests.ChainID)
	}
	coreComponents.NodeTypeProviderField = &nodeTypeProviderMock.NodeTypeProviderStub{}
	coreComponents.ChanStopNodeProcessField = endProcess.GetDummyEndProcessChannel()
	coreComponents.HardforkTriggerPubKeyField = []byte("provided hardfork pub key")

	additionalStorageServiceFactory := &testscommon.AdditionalStorageServiceFactoryMock{}

	argsBootstrapHandler := bootstrap.ArgsEpochStartBootstrap{
		CryptoComponentsHolder: cryptoComponents,
		CoreComponentsHolder:   coreComponents,
		MainMessenger:          nodeToJoinLate.MainMessenger,
		FullArchiveMessenger:   nodeToJoinLate.FullArchiveMessenger,
		GeneralConfig:          generalConfig,
		PrefsConfig: config.PreferencesConfig{
			FullArchive: false,
		},
		GenesisShardCoordinator:    genesisShardCoordinator,
		EconomicsData:              nodeToJoinLate.EconomicsData,
		LatestStorageDataProvider:  &mock.LatestStorageDataProviderStub{},
		StorageUnitOpener:          &mock.UnitOpenerStub{},
		GenesisNodesConfig:         nodesConfig,
		Rater:                      &mock.RaterMock{},
		DestinationShardAsObserver: shardID,
		NodeShuffler:               &shardingMocks.NodeShufflerMock{},
		RoundHandler:               roundHandler,
		ArgumentsParser:            smartContract.NewArgumentParser(),
		StatusHandler:              &statusHandlerMock.AppStatusHandlerStub{},
		HeaderIntegrityVerifier:    integrationTests.CreateHeaderIntegrityVerifier(),
		DataSyncerCreator: &scheduledDataSyncer.ScheduledSyncerFactoryStub{
			CreateCalled: func(args *types.ScheduledDataSyncerCreateArgs) (types.ScheduledDataSyncer, error) {
				return &scheduledDataSyncer.ScheduledSyncerStub{
					UpdateSyncDataIfNeededCalled: func(notarizedShardHeader data.ShardHeaderHandler) (data.ShardHeaderHandler, map[string]data.HeaderHandler, map[string]*block.MiniBlock, error) {
						return notarizedShardHeader, nil, nil, nil
					},
					GetRootHashToSyncCalled: func(notarizedShardHeader data.ShardHeaderHandler) []byte {
						return notarizedShardHeader.GetRootHash()
					},
				}, nil
			},
		},
		ScheduledSCRsStorer: genericMocks.NewStorerMock(),
		FlagsConfig: config.ContextFlagsConfig{
			ForceStartFromNetwork: false,
		},
<<<<<<< HEAD
		TrieSyncStatisticsProvider:      &testscommon.SizeSyncStatisticsHandlerStub{},
		AdditionalStorageServiceCreator: additionalStorageServiceFactory,
=======
		TrieSyncStatisticsProvider:       &testscommon.SizeSyncStatisticsHandlerStub{},
		ChainRunType:                     common.ChainRunTypeRegular,
		NodesCoordinatorWithRaterFactory: nodesCoordinator.NewIndexHashedNodesCoordinatorWithRaterFactory(),
		ShardCoordinatorFactory:          sharding.NewMultiShardCoordinatorFactory(),
>>>>>>> 48902c67
	}

	epochStartBootstrap, err := bootstrap.NewEpochStartBootstrap(argsBootstrapHandler)
	assert.Nil(t, err)

	bootstrapParams, err := epochStartBootstrap.Bootstrap()
	assert.NoError(t, err)
	assert.Equal(t, bootstrapParams.SelfShardId, shardID)
	assert.Equal(t, bootstrapParams.Epoch, epoch)

	shardC, _ := sharding.NewMultiShardCoordinator(2, shardID)

	storageFactory, err := factory.NewStorageServiceFactory(
		factory.StorageServiceFactoryArgs{
			Config:                          generalConfig,
			PrefsConfig:                     prefsConfig,
			ShardCoordinator:                shardC,
			PathManager:                     &testscommon.PathManagerStub{},
			EpochStartNotifier:              notifier.NewEpochStartSubscriptionHandler(),
			NodeTypeProvider:                &nodeTypeProviderMock.NodeTypeProviderStub{},
			CurrentEpoch:                    0,
			StorageType:                     factory.ProcessStorageService,
			CreateTrieEpochRootHashStorer:   false,
			NodeProcessingMode:              common.Normal,
			ManagedPeersHolder:              &testscommon.ManagedPeersHolderStub{},
			AdditionalStorageServiceCreator: additionalStorageServiceFactory,
		},
	)
	assert.NoError(t, err)
	storageServiceShard, err := storageFactory.CreateForMeta()
	assert.NoError(t, err)
	assert.NotNil(t, storageServiceShard)

	bootstrapUnit, _ := storageServiceShard.GetStorer(dataRetriever.BootstrapUnit)
	assert.NotNil(t, bootstrapUnit)

	bootstrapStorer, err := bootstrapStorage.NewBootstrapStorer(integrationTests.TestMarshalizer, bootstrapUnit)
	assert.NoError(t, err)
	assert.NotNil(t, bootstrapStorer)

	argsBaseBootstrapper := storageBootstrap.ArgsBaseStorageBootstrapper{
		BootStorer:     bootstrapStorer,
		ForkDetector:   &mock.ForkDetectorStub{},
		BlockProcessor: &mock.BlockProcessorMock{},
		ChainHandler: &testscommon.ChainHandlerStub{
			GetCurrentBlockHeaderCalled: func() data.HeaderHandler {
				if shardID != core.MetachainShardId {
					return &block.Header{}
				} else {
					return &block.MetaBlock{}
				}
			},
		},
		Marshalizer:         integrationTests.TestMarshalizer,
		Store:               storageServiceShard,
		Uint64Converter:     uint64Converter,
		BootstrapRoundIndex: round,
		ShardCoordinator:    shardC,
		NodesCoordinator:    &shardingMocks.NodesCoordinatorMock{},
		EpochStartTrigger:   &mock.EpochStartTriggerStub{},
		BlockTracker: &mock.BlockTrackerStub{
			RestoreToGenesisCalled: func() {},
		},
		ChainID:                      string(integrationTests.ChainID),
		ScheduledTxsExecutionHandler: &testscommon.ScheduledTxsExecutionStub{},
		MiniblocksProvider:           &mock.MiniBlocksProviderStub{},
		EpochNotifier:                &epochNotifierMock.EpochNotifierStub{},
		ProcessedMiniBlocksTracker:   &testscommon.ProcessedMiniBlocksTrackerStub{},
		AppStatusHandler:             &statusHandlerMock.AppStatusHandlerMock{},
	}

	bootstrapper, err := getBootstrapper(shardID, argsBaseBootstrapper)
	assert.NoError(t, err)
	assert.NotNil(t, bootstrapper)

	err = bootstrapper.LoadFromStorage()
	assert.NoError(t, err)

	highestNonce := bootstrapper.GetHighestBlockNonce()
	assert.True(t, highestNonce > expectedHighestRound)
}

func getBootstrapper(shardID uint32, baseArgs storageBootstrap.ArgsBaseStorageBootstrapper) (process.BootstrapperFromStorage, error) {
	if shardID == core.MetachainShardId {
		pendingMiniBlocksHandler, _ := pendingMb.NewPendingMiniBlocks()
		bootstrapperArgs := storageBootstrap.ArgsMetaStorageBootstrapper{
			ArgsBaseStorageBootstrapper: baseArgs,
			PendingMiniBlocksHandler:    pendingMiniBlocksHandler,
		}

		return storageBootstrap.NewMetaStorageBootstrapper(bootstrapperArgs)
	}

	bootstrapperArgs := storageBootstrap.ArgsShardStorageBootstrapper{ArgsBaseStorageBootstrapper: baseArgs}
	return storageBootstrap.NewShardStorageBootstrapper(bootstrapperArgs)
}

func getGeneralConfig() config.Config {
	generalConfig := testscommon.GetGeneralConfig()
	generalConfig.MiniBlocksStorage.DB.Type = string(storageunit.LvlDBSerial)
	generalConfig.ShardHdrNonceHashStorage.DB.Type = string(storageunit.LvlDBSerial)
	generalConfig.MetaBlockStorage.DB.Type = string(storageunit.LvlDBSerial)
	generalConfig.MetaHdrNonceHashStorage.DB.Type = string(storageunit.LvlDBSerial)
	generalConfig.BlockHeaderStorage.DB.Type = string(storageunit.LvlDBSerial)
	generalConfig.BootstrapStorage.DB.Type = string(storageunit.LvlDBSerial)
	generalConfig.ReceiptsStorage.DB.Type = string(storageunit.LvlDBSerial)
	generalConfig.ScheduledSCRsStorage.DB.Type = string(storageunit.LvlDBSerial)

	return generalConfig
}<|MERGE_RESOLUTION|>--- conflicted
+++ resolved
@@ -263,15 +263,10 @@
 		FlagsConfig: config.ContextFlagsConfig{
 			ForceStartFromNetwork: false,
 		},
-<<<<<<< HEAD
-		TrieSyncStatisticsProvider:      &testscommon.SizeSyncStatisticsHandlerStub{},
+		TrieSyncStatisticsProvider:       &testscommon.SizeSyncStatisticsHandlerStub{},
 		AdditionalStorageServiceCreator: additionalStorageServiceFactory,
-=======
-		TrieSyncStatisticsProvider:       &testscommon.SizeSyncStatisticsHandlerStub{},
-		ChainRunType:                     common.ChainRunTypeRegular,
 		NodesCoordinatorWithRaterFactory: nodesCoordinator.NewIndexHashedNodesCoordinatorWithRaterFactory(),
 		ShardCoordinatorFactory:          sharding.NewMultiShardCoordinatorFactory(),
->>>>>>> 48902c67
 	}
 
 	epochStartBootstrap, err := bootstrap.NewEpochStartBootstrap(argsBootstrapHandler)
