package mock

import (
	"github.com/ElrondNetwork/elrond-go/sharding"
)

type NodesCoordinatorMock struct {
<<<<<<< HEAD
	ComputeValidatorsGroupCalled  func(randomness []byte, round uint64, shardId uint32) ([]sharding.Validator, error)
	GetValidatorsPublicKeysCalled func(randomness []byte, round uint64, shardId uint32) ([]string, error)
=======
	ComputeValidatorsGroupCalled        func(randomness []byte, round uint64, shardId uint32) ([]sharding.Validator, error)
	GetValidatorsPublicKeysCalled       func(randomness []byte, round uint64, shardId uint32) ([]string, error)
>>>>>>> 0bb17f52
	GetValidatorsRewardsAddressesCalled func(randomness []byte, round uint64, shardId uint32) ([]string, error)
}

func (ncm *NodesCoordinatorMock) ComputeValidatorsGroup(
	randomness []byte,
	round uint64,
	shardId uint32,
) (validatorsGroup []sharding.Validator, err error) {

	if ncm.ComputeValidatorsGroupCalled != nil {
		return ncm.ComputeValidatorsGroupCalled(randomness, round, shardId)
	}

	list := []sharding.Validator{}

	return list, nil
}

func (ncm *NodesCoordinatorMock) GetValidatorsPublicKeys(
	randomness []byte,
	round uint64,
	shardId uint32,
) ([]string, error) {
	if ncm.GetValidatorsPublicKeysCalled != nil {
		return ncm.GetValidatorsPublicKeysCalled(randomness, round, shardId)
	}

	validators, err := ncm.ComputeValidatorsGroup(randomness, round, shardId)
	if err != nil {
		return nil, err
	}

	pubKeys := make([]string, 0)

	for _, v := range validators {
		pubKeys = append(pubKeys, string(v.PubKey()))
	}

	return pubKeys, nil
}

func (ncm *NodesCoordinatorMock) GetValidatorsRewardsAddresses(
	randomness []byte,
	round uint64,
	shardId uint32,
) ([]string, error) {
	if ncm.GetValidatorsPublicKeysCalled != nil {
		return ncm.GetValidatorsRewardsAddressesCalled(randomness, round, shardId)
	}

	validators, err := ncm.ComputeValidatorsGroup(randomness, round, shardId)
	if err != nil {
		return nil, err
	}

	addresses := make([]string, 0)
<<<<<<< HEAD

=======
>>>>>>> 0bb17f52
	for _, v := range validators {
		addresses = append(addresses, string(v.Address()))
	}

	return addresses, nil
}

func (ncm *NodesCoordinatorMock) SetNodesPerShards(map[uint32][]sharding.Validator) error {
	return nil
}

func (ncm *NodesCoordinatorMock) GetSelectedPublicKeys(selection []byte, shardId uint32) (publicKeys []string, err error) {
	panic("implement me")
}

func (ncm *NodesCoordinatorMock) GetValidatorWithPublicKey(publicKey []byte) (sharding.Validator, uint32, error) {
	panic("implement me")
}

// IsInterfaceNil returns true if there is no value under the interface
func (ncm *NodesCoordinatorMock) IsInterfaceNil() bool {
	if ncm == nil {
		return true
	}
	return false
}<|MERGE_RESOLUTION|>--- conflicted
+++ resolved
@@ -5,13 +5,8 @@
 )
 
 type NodesCoordinatorMock struct {
-<<<<<<< HEAD
-	ComputeValidatorsGroupCalled  func(randomness []byte, round uint64, shardId uint32) ([]sharding.Validator, error)
-	GetValidatorsPublicKeysCalled func(randomness []byte, round uint64, shardId uint32) ([]string, error)
-=======
 	ComputeValidatorsGroupCalled        func(randomness []byte, round uint64, shardId uint32) ([]sharding.Validator, error)
 	GetValidatorsPublicKeysCalled       func(randomness []byte, round uint64, shardId uint32) ([]string, error)
->>>>>>> 0bb17f52
 	GetValidatorsRewardsAddressesCalled func(randomness []byte, round uint64, shardId uint32) ([]string, error)
 }
 
@@ -68,10 +63,6 @@
 	}
 
 	addresses := make([]string, 0)
-<<<<<<< HEAD
-
-=======
->>>>>>> 0bb17f52
 	for _, v := range validators {
 		addresses = append(addresses, string(v.Address()))
 	}
