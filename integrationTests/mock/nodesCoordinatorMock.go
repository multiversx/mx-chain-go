package mock

import (
	"github.com/ElrondNetwork/elrond-go/sharding"
)

type NodesCoordinatorMock struct {
	ComputeValidatorsGroupCalled  func(randomness []byte, round uint64, shardId uint32) ([]sharding.Validator, error)
	GetValidatorsPublicKeysCalled func(randomness []byte, round uint64, shardId uint32) ([]string, error)
	GetValidatorsRewardsAddressesCalled func(randomness []byte, round uint64, shardId uint32) ([]string, error)
}

func (ncm *NodesCoordinatorMock) ComputeValidatorsGroup(
	randomness []byte,
	round uint64,
	shardId uint32,
) (validatorsGroup []sharding.Validator, err error) {

	if ncm.ComputeValidatorsGroupCalled != nil {
		return ncm.ComputeValidatorsGroupCalled(randomness, round, shardId)
	}

	list := []sharding.Validator{}

	return list, nil
}

func (ncm *NodesCoordinatorMock) GetValidatorsPublicKeys(
	randomness []byte,
	round uint64,
	shardId uint32,
) ([]string, error) {
	if ncm.GetValidatorsPublicKeysCalled != nil {
		return ncm.GetValidatorsPublicKeysCalled(randomness, round, shardId)
	}

	validators, err := ncm.ComputeValidatorsGroup(randomness, round, shardId)
	if err != nil {
		return nil, err
	}

	pubKeys := make([]string, 0)

	for _, v := range validators {
		pubKeys = append(pubKeys, string(v.PubKey()))
	}

	return pubKeys, nil
}

<<<<<<< HEAD
func (ncm *NodesCoordinatorMock) GetValidatorsRewardsAddresses(
	randomness []byte,
	round uint64,
	shardId uint32,
) ([]string, error) {
	if ncm.GetValidatorsPublicKeysCalled != nil {
		return ncm.GetValidatorsRewardsAddressesCalled(randomness, round, shardId)
	}

	validators, err := ncm.ComputeValidatorsGroup(randomness, round, shardId)
	if err != nil {
		return nil, err
	}

	addresses := make([]string, 0)

	for _, v := range validators {
		addresses = append(addresses, string(v.Address()))
	}

	return addresses, nil
}

=======
>>>>>>> 4d56688b
func (ncm *NodesCoordinatorMock) SetNodesPerShards(map[uint32][]sharding.Validator) error {
	return nil
}

func (ncm *NodesCoordinatorMock) GetSelectedPublicKeys(selection []byte, shardId uint32) (publicKeys []string, err error) {
	panic("implement me")
}

func (ncm *NodesCoordinatorMock) GetValidatorWithPublicKey(publicKey []byte) (sharding.Validator, uint32, error) {
	panic("implement me")
}

// IsInterfaceNil returns true if there is no value under the interface
func (ncm *NodesCoordinatorMock) IsInterfaceNil() bool {
	if ncm == nil {
		return true
	}
	return false
}<|MERGE_RESOLUTION|>--- conflicted
+++ resolved
@@ -48,7 +48,6 @@
 	return pubKeys, nil
 }
 
-<<<<<<< HEAD
 func (ncm *NodesCoordinatorMock) GetValidatorsRewardsAddresses(
 	randomness []byte,
 	round uint64,
@@ -72,8 +71,6 @@
 	return addresses, nil
 }
 
-=======
->>>>>>> 4d56688b
 func (ncm *NodesCoordinatorMock) SetNodesPerShards(map[uint32][]sharding.Validator) error {
 	return nil
 }
