package mock

import (
	"time"

	"github.com/ElrondNetwork/elrond-go/data"
	"github.com/ElrondNetwork/elrond-go/data/block"
	"github.com/ElrondNetwork/elrond-go/marshal"
)

// BlockProcessorMock mocks the implementation for a blockProcessor
type BlockProcessorMock struct {
	NrCommitBlockCalled              uint32
	Marshalizer                      marshal.Marshalizer
	ProcessBlockCalled               func(blockChain data.ChainHandler, header data.HeaderHandler, body data.BodyHandler, haveTime func() time.Duration) error
	CommitBlockCalled                func(blockChain data.ChainHandler, header data.HeaderHandler, body data.BodyHandler) error
	RevertAccountStateCalled         func()
	CreateBlockCalled                func(initialHdrData data.HeaderHandler, haveTime func() bool) (data.BodyHandler, error)
	RestoreBlockIntoPoolsCalled      func(header data.HeaderHandler, body data.BodyHandler) error
	ApplyBodyToHeaderCalled          func(header data.HeaderHandler, body data.BodyHandler) error
	MarshalizedDataToBroadcastCalled func(header data.HeaderHandler, body data.BodyHandler) (map[uint32][]byte, map[string][][]byte, error)
	DecodeBlockBodyCalled            func(dta []byte) data.BodyHandler
	DecodeBlockHeaderCalled          func(dta []byte) data.HeaderHandler
	AddLastNotarizedHdrCalled        func(shardId uint32, processedHdr data.HeaderHandler)
	SetConsensusDataCalled           func(randomness []byte, round uint64, epoch uint32, shardId uint32)
<<<<<<< HEAD
	CreateNewHeaderCalled            func() data.HeaderHandler
=======
	ApplyValidatorStatisticsCalled   func(header data.HeaderHandler) error
	RevertStateToBlockCalled         func(header data.HeaderHandler) error
>>>>>>> 80a5a2b8
}

// ProcessBlock mocks pocessing a block
func (blProcMock *BlockProcessorMock) ProcessBlock(blockChain data.ChainHandler, header data.HeaderHandler, body data.BodyHandler, haveTime func() time.Duration) error {
	return blProcMock.ProcessBlockCalled(blockChain, header, body, haveTime)
}

// CommitBlock mocks the commit of a block
func (blProcMock *BlockProcessorMock) CommitBlock(blockChain data.ChainHandler, header data.HeaderHandler, body data.BodyHandler) error {
	return blProcMock.CommitBlockCalled(blockChain, header, body)
}

// RevertAccountState mocks revert of the accounts state
func (blProcMock *BlockProcessorMock) RevertAccountState() {
	blProcMock.RevertAccountStateCalled()
}

func (blProcMock *BlockProcessorMock) CreateNewHeader() data.HeaderHandler {
	return blProcMock.CreateNewHeaderCalled()
}

// CreateTxBlockBody mocks the creation of a transaction block body
func (blProcMock *BlockProcessorMock) CreateBlockBody(initialHdrData data.HeaderHandler, haveTime func() bool) (data.BodyHandler, error) {
	return blProcMock.CreateBlockCalled(initialHdrData, haveTime)
}

func (blProcMock *BlockProcessorMock) RestoreBlockIntoPools(header data.HeaderHandler, body data.BodyHandler) error {
	return blProcMock.RestoreBlockIntoPoolsCalled(header, body)
}

<<<<<<< HEAD
func (blProcMock BlockProcessorMock) ApplyBodyToHeader(header data.HeaderHandler, body data.BodyHandler) error {
	return blProcMock.ApplyBodyToHeaderCalled(header, body)
=======
func (blProcMock *BlockProcessorMock) ApplyValidatorStatistics(header data.HeaderHandler) error {
	if blProcMock.ApplyValidatorStatisticsCalled != nil {
		return blProcMock.ApplyValidatorStatisticsCalled(header)
	}
	return nil
}

// RevertStateToBlock recreates thee state tries to the root hashes indicated by the provided header
func (blProcMock *BlockProcessorMock) RevertStateToBlock(header data.HeaderHandler) error {
	if blProcMock.RevertStateToBlockCalled != nil {
		return blProcMock.RevertStateToBlock(header)
	}
	return nil
}

func (blProcMock BlockProcessorMock) CreateBlockHeader(body data.BodyHandler, round uint64, haveTime func() bool) (data.HeaderHandler, error) {
	return blProcMock.CreateBlockHeaderCalled(body, round, haveTime)
>>>>>>> 80a5a2b8
}

func (blProcMock BlockProcessorMock) MarshalizedDataToBroadcast(header data.HeaderHandler, body data.BodyHandler) (map[uint32][]byte, map[string][][]byte, error) {
	return blProcMock.MarshalizedDataToBroadcastCalled(header, body)
}

// DecodeBlockBody method decodes block body from a given byte array
func (blProcMock BlockProcessorMock) DecodeBlockBody(dta []byte) data.BodyHandler {
	if dta == nil {
		return nil
	}

	var body block.Body

	err := blProcMock.Marshalizer.Unmarshal(&body, dta)
	if err != nil {
		return nil
	}

	return body
}

// DecodeBlockHeader method decodes block header from a given byte array
func (blProcMock BlockProcessorMock) DecodeBlockHeader(dta []byte) data.HeaderHandler {
	if dta == nil {
		return nil
	}

	var header block.Header

	err := blProcMock.Marshalizer.Unmarshal(&header, dta)
	if err != nil {
		return nil
	}

	return &header
}

func (blProcMock BlockProcessorMock) AddLastNotarizedHdr(shardId uint32, processedHdr data.HeaderHandler) {
	blProcMock.AddLastNotarizedHdrCalled(shardId, processedHdr)
}

func (blProcMock BlockProcessorMock) SetConsensusData(randomness []byte, round uint64, epoch uint32, shardId uint32) {
	if blProcMock.SetConsensusDataCalled != nil {
		blProcMock.SetConsensusDataCalled(randomness, round, epoch, shardId)
	}
}

// IsInterfaceNil returns true if there is no value under the interface
func (blProcMock *BlockProcessorMock) IsInterfaceNil() bool {
	if blProcMock == nil {
		return true
	}
	return false
}<|MERGE_RESOLUTION|>--- conflicted
+++ resolved
@@ -23,12 +23,9 @@
 	DecodeBlockHeaderCalled          func(dta []byte) data.HeaderHandler
 	AddLastNotarizedHdrCalled        func(shardId uint32, processedHdr data.HeaderHandler)
 	SetConsensusDataCalled           func(randomness []byte, round uint64, epoch uint32, shardId uint32)
-<<<<<<< HEAD
 	CreateNewHeaderCalled            func() data.HeaderHandler
-=======
 	ApplyValidatorStatisticsCalled   func(header data.HeaderHandler) error
 	RevertStateToBlockCalled         func(header data.HeaderHandler) error
->>>>>>> 80a5a2b8
 }
 
 // ProcessBlock mocks pocessing a block
@@ -59,10 +56,10 @@
 	return blProcMock.RestoreBlockIntoPoolsCalled(header, body)
 }
 
-<<<<<<< HEAD
 func (blProcMock BlockProcessorMock) ApplyBodyToHeader(header data.HeaderHandler, body data.BodyHandler) error {
 	return blProcMock.ApplyBodyToHeaderCalled(header, body)
-=======
+}
+
 func (blProcMock *BlockProcessorMock) ApplyValidatorStatistics(header data.HeaderHandler) error {
 	if blProcMock.ApplyValidatorStatisticsCalled != nil {
 		return blProcMock.ApplyValidatorStatisticsCalled(header)
@@ -80,7 +77,6 @@
 
 func (blProcMock BlockProcessorMock) CreateBlockHeader(body data.BodyHandler, round uint64, haveTime func() bool) (data.HeaderHandler, error) {
 	return blProcMock.CreateBlockHeaderCalled(body, round, haveTime)
->>>>>>> 80a5a2b8
 }
 
 func (blProcMock BlockProcessorMock) MarshalizedDataToBroadcast(header data.HeaderHandler, body data.BodyHandler) (map[uint32][]byte, map[string][][]byte, error) {
