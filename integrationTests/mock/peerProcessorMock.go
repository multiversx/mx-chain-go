package mock

import (
	"github.com/ElrondNetwork/elrond-go/data"
	"github.com/ElrondNetwork/elrond-go/data/state"
)

// ValidatorStatisticsProcessorMock -
type ValidatorStatisticsProcessorMock struct {
	UpdatePeerStateCalled           func(header data.HeaderHandler) ([]byte, error)
	RevertPeerStateCalled           func(header data.HeaderHandler) error
	IsInterfaceNilCalled            func() bool
	RevertPeerStateToSnapshotCalled func(snapshot int) error
	GetPeerAccountCalled            func(address []byte) (state.PeerAccountHandler, error)
	GetValidatorInfosForHashCalled  func(rootHash []byte) (map[uint32][]state.ValidatorInfo, error)
	CommitCalled                    func() ([]byte, error)
	RootHashCalled                  func() ([]byte, error)
}

// UpdatePeerState -
func (vsp *ValidatorStatisticsProcessorMock) UpdatePeerState(header data.HeaderHandler) ([]byte, error) {
	if vsp.UpdatePeerStateCalled != nil {
		return vsp.UpdatePeerStateCalled(header)
	}
	return nil, nil
}

// RevertPeerState -
func (vsp *ValidatorStatisticsProcessorMock) RevertPeerState(header data.HeaderHandler) error {
	if vsp.RevertPeerStateCalled != nil {
		return vsp.RevertPeerStateCalled(header)
	}
	return nil
}

// RevertPeerStateToSnapshot -
func (vsp *ValidatorStatisticsProcessorMock) RevertPeerStateToSnapshot(snapshot int) error {
	if vsp.RevertPeerStateToSnapshotCalled != nil {
		return vsp.RevertPeerStateToSnapshotCalled(snapshot)
	}
	return nil
}

// Commit -
func (vsp *ValidatorStatisticsProcessorMock) Commit() ([]byte, error) {
	if vsp.CommitCalled != nil {
		return vsp.CommitCalled()
	}
	return nil, nil
}

// RootHash -
func (vsp *ValidatorStatisticsProcessorMock) RootHash() ([]byte, error) {
	if vsp.RootHashCalled != nil {
		return vsp.RootHashCalled()
	}
	return nil, nil
}

// GetPeerAccount -
func (vsp *ValidatorStatisticsProcessorMock) GetPeerAccount(address []byte) (state.PeerAccountHandler, error) {
	if vsp.GetPeerAccountCalled != nil {
		return vsp.GetPeerAccountCalled(address)
	}

	return nil, nil
}

<<<<<<< HEAD
func (vsp *ValidatorStatisticsProcessorMock) GetValidatorInfosForHash(rootHash []byte) (map[uint32][]state.ValidatorInfo, error) {
	if vsp.GetValidatorInfosForHashCalled != nil {
		return vsp.GetValidatorInfosForHashCalled(rootHash)
	}

	return nil, nil
}

=======
// IsInterfaceNil -
>>>>>>> f6a4197b
func (vsp *ValidatorStatisticsProcessorMock) IsInterfaceNil() bool {
	if vsp.IsInterfaceNilCalled != nil {
		return vsp.IsInterfaceNilCalled()
	}
	return false
}<|MERGE_RESOLUTION|>--- conflicted
+++ resolved
@@ -66,7 +66,7 @@
 	return nil, nil
 }
 
-<<<<<<< HEAD
+// GetValidatorInfosForHash -
 func (vsp *ValidatorStatisticsProcessorMock) GetValidatorInfosForHash(rootHash []byte) (map[uint32][]state.ValidatorInfo, error) {
 	if vsp.GetValidatorInfosForHashCalled != nil {
 		return vsp.GetValidatorInfosForHashCalled(rootHash)
@@ -75,9 +75,7 @@
 	return nil, nil
 }
 
-=======
 // IsInterfaceNil -
->>>>>>> f6a4197b
 func (vsp *ValidatorStatisticsProcessorMock) IsInterfaceNil() bool {
 	if vsp.IsInterfaceNilCalled != nil {
 		return vsp.IsInterfaceNilCalled()
