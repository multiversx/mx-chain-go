--- conflicted
+++ resolved
@@ -52,11 +52,8 @@
 	TxVersionCheckField                process.TxVersionCheckerHandler
 	NodeTypeProviderField              core.NodeTypeProviderHandler
 	ArwenChangeLockerInternal          common.Locker
-<<<<<<< HEAD
+	ProcessStatusHandlerInternal       common.ProcessStatusHandler
 	HardforkTriggerPubKeyField         []byte
-=======
-	ProcessStatusHandlerInternal       common.ProcessStatusHandler
->>>>>>> 839ae50a
 }
 
 // Create -
