--- conflicted
+++ resolved
@@ -5,18 +5,12 @@
 	"sync"
 
 	"github.com/ElrondNetwork/elrond-go-crypto"
-<<<<<<< HEAD
-	"github.com/ElrondNetwork/elrond-go/consensus"
-	"github.com/ElrondNetwork/elrond-go/heartbeat"
-=======
 	cryptoCommon "github.com/ElrondNetwork/elrond-go/common/crypto"
->>>>>>> fca85b6c
 	"github.com/ElrondNetwork/elrond-go/vm"
 )
 
 // CryptoComponentsStub -
 type CryptoComponentsStub struct {
-<<<<<<< HEAD
 	PubKey                  crypto.PublicKey
 	PrivKey                 crypto.PrivateKey
 	PubKeyString            string
@@ -24,7 +18,7 @@
 	PubKeyBytes             []byte
 	BlockSig                crypto.SingleSigner
 	TxSig                   crypto.SingleSigner
-	MultiSig                crypto.MultiSigner
+	MultiSigContainer cryptoCommon.MultiSignerContainer
 	PeerSignHandler         crypto.PeerSignatureHandler
 	BlKeyGen                crypto.KeyGenerator
 	TxKeyGen                crypto.KeyGenerator
@@ -32,21 +26,6 @@
 	ManagedPeersHolderField heartbeat.ManagedPeersHolder
 	KeysHandlerField        consensus.KeysHandler
 	mutMultiSig             sync.RWMutex
-=======
-	PubKey            crypto.PublicKey
-	PrivKey           crypto.PrivateKey
-	PubKeyString      string
-	PrivKeyBytes      []byte
-	PubKeyBytes       []byte
-	BlockSig          crypto.SingleSigner
-	TxSig             crypto.SingleSigner
-	MultiSigContainer cryptoCommon.MultiSignerContainer
-	PeerSignHandler   crypto.PeerSignatureHandler
-	BlKeyGen          crypto.KeyGenerator
-	TxKeyGen          crypto.KeyGenerator
-	MsgSigVerifier    vm.MessageSignVerifier
-	mutMultiSig       sync.RWMutex
->>>>>>> fca85b6c
 }
 
 // Create -
@@ -164,7 +143,6 @@
 // Clone -
 func (ccs *CryptoComponentsStub) Clone() interface{} {
 	return &CryptoComponentsStub{
-<<<<<<< HEAD
 		PubKey:                  ccs.PubKey,
 		PrivKey:                 ccs.PrivKey,
 		PubKeyString:            ccs.PubKeyString,
@@ -172,7 +150,7 @@
 		PubKeyBytes:             ccs.PubKeyBytes,
 		BlockSig:                ccs.BlockSig,
 		TxSig:                   ccs.TxSig,
-		MultiSig:                ccs.MultiSig,
+		MultiSigContainer:                ccs.MultiSigContainer,
 		PeerSignHandler:         ccs.PeerSignHandler,
 		BlKeyGen:                ccs.BlKeyGen,
 		TxKeyGen:                ccs.TxKeyGen,
@@ -180,21 +158,6 @@
 		ManagedPeersHolderField: ccs.ManagedPeersHolderField,
 		KeysHandlerField:        ccs.KeysHandlerField,
 		mutMultiSig:             sync.RWMutex{},
-=======
-		PubKey:            ccs.PubKey,
-		PrivKey:           ccs.PrivKey,
-		PubKeyString:      ccs.PubKeyString,
-		PrivKeyBytes:      ccs.PrivKeyBytes,
-		PubKeyBytes:       ccs.PubKeyBytes,
-		BlockSig:          ccs.BlockSig,
-		TxSig:             ccs.TxSig,
-		MultiSigContainer: ccs.MultiSigContainer,
-		PeerSignHandler:   ccs.PeerSignHandler,
-		BlKeyGen:          ccs.BlKeyGen,
-		TxKeyGen:          ccs.TxKeyGen,
-		MsgSigVerifier:    ccs.MsgSigVerifier,
-		mutMultiSig:       sync.RWMutex{},
->>>>>>> fca85b6c
 	}
 }
 
