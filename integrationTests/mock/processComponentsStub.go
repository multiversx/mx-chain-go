--- conflicted
+++ resolved
@@ -61,11 +61,7 @@
 	ESDTDataStorageHandlerForAPIInternal vmcommon.ESDTNFTStorageHandler
 	SentSignaturesTrackerInternal        process.SentSignaturesTracker
 	EpochSystemSCProcessorInternal       process.EpochStartSystemSCProcessor
-<<<<<<< HEAD
-	RelayedTxV3ProcessorField            process.RelayedTxV3Processor
 	BlockchainHookField                  process.BlockChainHookWithAccountsAdapter
-=======
->>>>>>> 8e999de1
 }
 
 // Create -
@@ -307,19 +303,11 @@
 	return pcs.EpochSystemSCProcessorInternal
 }
 
-<<<<<<< HEAD
-// RelayedTxV3Processor -
-func (pcs *ProcessComponentsStub) RelayedTxV3Processor() process.RelayedTxV3Processor {
-	return pcs.RelayedTxV3ProcessorField
-}
-
 // BlockchainHook -
 func (pcs *ProcessComponentsStub) BlockchainHook() process.BlockChainHookWithAccountsAdapter {
 	return pcs.BlockchainHookField
 }
 
-=======
->>>>>>> 8e999de1
 // IsInterfaceNil -
 func (pcs *ProcessComponentsStub) IsInterfaceNil() bool {
 	return pcs == nil
