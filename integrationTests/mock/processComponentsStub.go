--- conflicted
+++ resolved
@@ -61,11 +61,8 @@
 	ReceiptsRepositoryInternal           factory.ReceiptsRepository
 	ESDTDataStorageHandlerForAPIInternal vmcommon.ESDTNFTStorageHandler
 	SentSignaturesTrackerInternal        process.SentSignaturesTracker
-<<<<<<< HEAD
+	EpochSystemSCProcessorInternal       process.EpochStartSystemSCProcessor
 	IncomingHeadersHandler               process.IncomingHeaderSubscriber
-=======
-	EpochSystemSCProcessorInternal       process.EpochStartSystemSCProcessor
->>>>>>> e1f9dfd8
 }
 
 // Create -
@@ -302,15 +299,14 @@
 	return pcs.SentSignaturesTrackerInternal
 }
 
-<<<<<<< HEAD
+// EpochSystemSCProcessor -
+func (pcs *ProcessComponentsStub) EpochSystemSCProcessor() process.EpochStartSystemSCProcessor {
+	return pcs.EpochSystemSCProcessorInternal
+}
+
 // IncomingHeaderHandler -
 func (pcs *ProcessComponentsStub) IncomingHeaderHandler() process.IncomingHeaderSubscriber {
 	return pcs.IncomingHeadersHandler
-=======
-// EpochSystemSCProcessor -
-func (pcs *ProcessComponentsStub) EpochSystemSCProcessor() process.EpochStartSystemSCProcessor {
-	return pcs.EpochSystemSCProcessorInternal
->>>>>>> e1f9dfd8
 }
 
 // IsInterfaceNil -
