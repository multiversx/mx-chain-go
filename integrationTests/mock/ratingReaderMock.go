package mock

// RatingReaderMock -
type RatingReaderMock struct {
	GetRatingCalled                  func(string) uint32
	UpdateRatingFromTempRatingCalled func([]string) error
	GetRatingsCalled                 func([]string) map[string]uint32
	RatingsMap                       map[string]uint32
}

// GetRating -
func (rrm *RatingReaderMock) GetRating(pk string) uint32 {
	if rrm.GetRatingCalled != nil {
		return rrm.GetRatingCalled(pk)
	}

	return 0
}

<<<<<<< HEAD
func (rrm *RatingReaderMock) UpdateRatingFromTempRating(pks []string) error {
	if rrm.UpdateRatingFromTempRatingCalled != nil {
		return rrm.UpdateRatingFromTempRatingCalled(pks)
=======
// GetRatings -
func (rrm *RatingReaderMock) GetRatings(pks []string) map[string]uint32 {
	if rrm.GetRatingsCalled != nil {
		return rrm.GetRatingsCalled(pks)
>>>>>>> 1cd36d66
	}
	return nil
}

// IsInterfaceNil -
func (rrm *RatingReaderMock) IsInterfaceNil() bool {
	return rrm == nil
}<|MERGE_RESOLUTION|>--- conflicted
+++ resolved
@@ -17,16 +17,10 @@
 	return 0
 }
 
-<<<<<<< HEAD
+// UpdateRatingFromTempRating -
 func (rrm *RatingReaderMock) UpdateRatingFromTempRating(pks []string) error {
 	if rrm.UpdateRatingFromTempRatingCalled != nil {
 		return rrm.UpdateRatingFromTempRatingCalled(pks)
-=======
-// GetRatings -
-func (rrm *RatingReaderMock) GetRatings(pks []string) map[string]uint32 {
-	if rrm.GetRatingsCalled != nil {
-		return rrm.GetRatingsCalled(pks)
->>>>>>> 1cd36d66
 	}
 	return nil
 }
