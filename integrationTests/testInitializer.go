package integrationTests

import (
	"context"
	"crypto/ecdsa"
	"crypto/rand"
	"encoding/base64"
	"encoding/binary"
	"encoding/hex"
	"fmt"
	"math/big"
	"strings"
	"sync"
	"sync/atomic"
	"testing"
	"time"

	"github.com/ElrondNetwork/elrond-go/config"
	"github.com/ElrondNetwork/elrond-go/crypto"
	"github.com/ElrondNetwork/elrond-go/crypto/signing"
	"github.com/ElrondNetwork/elrond-go/crypto/signing/kyber"
	"github.com/ElrondNetwork/elrond-go/crypto/signing/kyber/singlesig"
	"github.com/ElrondNetwork/elrond-go/data"
	dataBlock "github.com/ElrondNetwork/elrond-go/data/block"
	"github.com/ElrondNetwork/elrond-go/data/blockchain"
	"github.com/ElrondNetwork/elrond-go/data/state"
	"github.com/ElrondNetwork/elrond-go/data/state/factory"
	"github.com/ElrondNetwork/elrond-go/data/transaction"
	"github.com/ElrondNetwork/elrond-go/data/trie"
	"github.com/ElrondNetwork/elrond-go/data/typeConverters/uint64ByteSlice"
	"github.com/ElrondNetwork/elrond-go/dataRetriever"
	"github.com/ElrondNetwork/elrond-go/dataRetriever/dataPool"
	"github.com/ElrondNetwork/elrond-go/dataRetriever/shardedData"
	"github.com/ElrondNetwork/elrond-go/display"
	"github.com/ElrondNetwork/elrond-go/hashing/sha256"
	"github.com/ElrondNetwork/elrond-go/integrationTests/mock"
	"github.com/ElrondNetwork/elrond-go/node"
	"github.com/ElrondNetwork/elrond-go/p2p"
	"github.com/ElrondNetwork/elrond-go/p2p/libp2p"
	"github.com/ElrondNetwork/elrond-go/p2p/libp2p/discovery"
	"github.com/ElrondNetwork/elrond-go/p2p/loadBalancer"
	"github.com/ElrondNetwork/elrond-go/process"
	procFactory "github.com/ElrondNetwork/elrond-go/process/factory"
	"github.com/ElrondNetwork/elrond-go/process/smartContract/hooks"
	txProc "github.com/ElrondNetwork/elrond-go/process/transaction"
	"github.com/ElrondNetwork/elrond-go/sharding"
	"github.com/ElrondNetwork/elrond-go/storage"
	"github.com/ElrondNetwork/elrond-go/storage/memorydb"
	"github.com/ElrondNetwork/elrond-go/storage/storageUnit"
	vmcommon "github.com/ElrondNetwork/elrond-vm-common"
	"github.com/ElrondNetwork/elrond-vm/iele/elrond/node/endpoint"
	"github.com/btcsuite/btcd/btcec"
	libp2pCrypto "github.com/libp2p/go-libp2p-core/crypto"
	"github.com/pkg/errors"
	"github.com/stretchr/testify/assert"
)

var stepDelay = time.Second
var p2pBootstrapStepDelay = 5 * time.Second

// GetConnectableAddress returns a non circuit, non windows default connectable address for provided messenger
func GetConnectableAddress(mes p2p.Messenger) string {
	for _, addr := range mes.Addresses() {
		if strings.Contains(addr, "circuit") || strings.Contains(addr, "169.254") {
			continue
		}
		return addr
	}
	return ""
}

// CreateMessengerWithKadDht creates a new libp2p messenger with kad-dht peer discovery
func CreateMessengerWithKadDht(ctx context.Context, initialAddr string) p2p.Messenger {
	prvKey, _ := ecdsa.GenerateKey(btcec.S256(), rand.Reader)
	sk := (*libp2pCrypto.Secp256k1PrivateKey)(prvKey)

	libP2PMes, err := libp2p.NewNetworkMessengerOnFreePort(
		ctx,
		sk,
		nil,
		loadBalancer.NewOutgoingChannelLoadBalancer(),
		discovery.NewKadDhtPeerDiscoverer(stepDelay, "test", []string{initialAddr}),
	)
	if err != nil {
		fmt.Println(err.Error())
	}

	return libP2PMes
}

// CreateTestShardDataPool creates a test data pool for shard nodes
func CreateTestShardDataPool(txPool dataRetriever.ShardedDataCacherNotifier) dataRetriever.PoolsHolder {
	if txPool == nil {
		txPool, _ = shardedData.NewShardedData(storageUnit.CacheConfig{Size: 100000, Type: storageUnit.LRUCache, Shards: 1})
	}

	uTxPool, _ := shardedData.NewShardedData(storageUnit.CacheConfig{Size: 100000, Type: storageUnit.LRUCache, Shards: 1})
	rewardsTxPool, _ := shardedData.NewShardedData(storageUnit.CacheConfig{Size: 300, Type: storageUnit.LRUCache, Shards: 1})
	cacherCfg := storageUnit.CacheConfig{Size: 100, Type: storageUnit.LRUCache, Shards: 1}
	hdrPool, _ := storageUnit.NewCache(cacherCfg.Type, cacherCfg.Size, cacherCfg.Shards)

	cacherCfg = storageUnit.CacheConfig{Size: 100000, Type: storageUnit.LRUCache, Shards: 1}
	hdrNoncesCacher, _ := storageUnit.NewCache(cacherCfg.Type, cacherCfg.Size, cacherCfg.Shards)
	hdrNonces, _ := dataPool.NewNonceSyncMapCacher(hdrNoncesCacher, uint64ByteSlice.NewBigEndianConverter())

	cacherCfg = storageUnit.CacheConfig{Size: 100000, Type: storageUnit.LRUCache, Shards: 1}
	txBlockBody, _ := storageUnit.NewCache(cacherCfg.Type, cacherCfg.Size, cacherCfg.Shards)

	cacherCfg = storageUnit.CacheConfig{Size: 100000, Type: storageUnit.LRUCache, Shards: 1}
	peerChangeBlockBody, _ := storageUnit.NewCache(cacherCfg.Type, cacherCfg.Size, cacherCfg.Shards)

	cacherCfg = storageUnit.CacheConfig{Size: 100000, Type: storageUnit.LRUCache, Shards: 1}
	metaBlocks, _ := storageUnit.NewCache(cacherCfg.Type, cacherCfg.Size, cacherCfg.Shards)

	dPool, _ := dataPool.NewShardedDataPool(
		txPool,
		uTxPool,
		rewardsTxPool,
		hdrPool,
		hdrNonces,
		txBlockBody,
		peerChangeBlockBody,
		metaBlocks,
	)

	return dPool
}

// CreateTestMetaDataPool creates a test data pool for meta nodes
func CreateTestMetaDataPool() dataRetriever.MetaPoolsHolder {
	cacherCfg := storageUnit.CacheConfig{Size: 100, Type: storageUnit.LRUCache}
	metaBlocks, _ := storageUnit.NewCache(cacherCfg.Type, cacherCfg.Size, cacherCfg.Shards)

	cacherCfg = storageUnit.CacheConfig{Size: 10000, Type: storageUnit.LRUCache}
	miniblockHashes, _ := shardedData.NewShardedData(cacherCfg)

	cacherCfg = storageUnit.CacheConfig{Size: 100, Type: storageUnit.LRUCache}
	shardHeaders, _ := storageUnit.NewCache(cacherCfg.Type, cacherCfg.Size, cacherCfg.Shards)

	shardHeadersNoncesCacher, _ := storageUnit.NewCache(cacherCfg.Type, cacherCfg.Size, cacherCfg.Shards)
	shardHeadersNonces, _ := dataPool.NewNonceSyncMapCacher(shardHeadersNoncesCacher, uint64ByteSlice.NewBigEndianConverter())

	dPool, _ := dataPool.NewMetaDataPool(
		metaBlocks,
		miniblockHashes,
		shardHeaders,
		shardHeadersNonces,
	)

	return dPool
}

// CreateMemUnit returns an in-memory storer implementation (the vast majority of tests do not require effective
// disk I/O)
func CreateMemUnit() storage.Storer {
	cache, _ := storageUnit.NewCache(storageUnit.LRUCache, 10, 1)
	persist, _ := memorydb.NewlruDB(100000)
	unit, _ := storageUnit.NewStorageUnit(cache, persist)

	return unit
}

// CreateShardStore creates a storage service for shard nodes
func CreateShardStore(numOfShards uint32) dataRetriever.StorageService {
	store := dataRetriever.NewChainStorer()
	store.AddStorer(dataRetriever.TransactionUnit, CreateMemUnit())
	store.AddStorer(dataRetriever.MiniBlockUnit, CreateMemUnit())
	store.AddStorer(dataRetriever.MetaBlockUnit, CreateMemUnit())
	store.AddStorer(dataRetriever.PeerChangesUnit, CreateMemUnit())
	store.AddStorer(dataRetriever.BlockHeaderUnit, CreateMemUnit())
	store.AddStorer(dataRetriever.UnsignedTransactionUnit, CreateMemUnit())
	store.AddStorer(dataRetriever.RewardTransactionUnit, CreateMemUnit())
	store.AddStorer(dataRetriever.MetaHdrNonceHashDataUnit, CreateMemUnit())

	for i := uint32(0); i < numOfShards; i++ {
		hdrNonceHashDataUnit := dataRetriever.ShardHdrNonceHashDataUnit + dataRetriever.UnitType(i)
		store.AddStorer(hdrNonceHashDataUnit, CreateMemUnit())
	}

	return store
}

// CreateMetaStore creates a storage service for meta nodes
func CreateMetaStore(coordinator sharding.Coordinator) dataRetriever.StorageService {
	store := dataRetriever.NewChainStorer()
	store.AddStorer(dataRetriever.MetaBlockUnit, CreateMemUnit())
	store.AddStorer(dataRetriever.MetaHdrNonceHashDataUnit, CreateMemUnit())
	store.AddStorer(dataRetriever.BlockHeaderUnit, CreateMemUnit())
	for i := uint32(0); i < coordinator.NumberOfShards(); i++ {
		store.AddStorer(dataRetriever.ShardHdrNonceHashDataUnit+dataRetriever.UnitType(i), CreateMemUnit())
	}

	return store
}

// CreateAccountsDB creates an account state with a valid trie implementation but with a memory storage
func CreateAccountsDB(accountType factory.Type) (*state.AccountsDB, data.Trie, storage.Storer) {
	store := CreateMemUnit()
<<<<<<< HEAD
	tr, _ := trie.NewTrie(store, TestMarshalizer, TestHasher, memorydb.New(), evictionWaitListSize, config.DBConfig{})
	adb, _ := state.NewAccountsDB(tr, TestHasher, TestMarshalizer, accountFactory)
=======
	evictionWaitListSize := 100

	tr, _ := trie.NewTrie(store, TestMarshalizer, TestHasher, memorydb.New(), evictionWaitListSize)
	accountFactory, _ := factory.NewAccountFactoryCreator(accountType)
	adb, _ := state.NewAccountsDB(tr, sha256.Sha256{}, TestMarshalizer, accountFactory)
>>>>>>> 8793ba7a

	return adb, tr, store
}

// CreateShardChain creates a blockchain implementation used by the shard nodes
func CreateShardChain() *blockchain.BlockChain {
	cfgCache := storageUnit.CacheConfig{Size: 100, Type: storageUnit.LRUCache}
	badBlockCache, _ := storageUnit.NewCache(cfgCache.Type, cfgCache.Size, cfgCache.Shards)
	blockChain, _ := blockchain.NewBlockChain(
		badBlockCache,
	)
	blockChain.GenesisHeader = &dataBlock.Header{}
	genesisHeaderM, _ := TestMarshalizer.Marshal(blockChain.GenesisHeader)

	blockChain.SetGenesisHeaderHash(TestHasher.Compute(string(genesisHeaderM)))

	return blockChain
}

// CreateMetaChain creates a blockchain implementation used by the meta nodes
func CreateMetaChain() data.ChainHandler {
	cfgCache := storageUnit.CacheConfig{Size: 100, Type: storageUnit.LRUCache}
	badBlockCache, _ := storageUnit.NewCache(cfgCache.Type, cfgCache.Size, cfgCache.Shards)
	metaChain, _ := blockchain.NewMetaChain(
		badBlockCache,
	)
	metaChain.GenesisBlock = &dataBlock.MetaBlock{}

	return metaChain
}

// CreateGenesisBlocks creates empty genesis blocks for all known shards, including metachain
func CreateGenesisBlocks(shardCoordinator sharding.Coordinator) map[uint32]data.HeaderHandler {
	genesisBlocks := make(map[uint32]data.HeaderHandler)
	for shardId := uint32(0); shardId < shardCoordinator.NumberOfShards(); shardId++ {
		genesisBlocks[shardId] = CreateGenesisBlock(shardId)
	}

	genesisBlocks[sharding.MetachainShardId] = CreateGenesisMetaBlock()

	return genesisBlocks
}

// CreateGenesisBlock creates a new mock shard genesis block
func CreateGenesisBlock(shardId uint32) *dataBlock.Header {
	rootHash := []byte("root hash")

	return &dataBlock.Header{
		Nonce:         0,
		Round:         0,
		Signature:     rootHash,
		RandSeed:      rootHash,
		PrevRandSeed:  rootHash,
		ShardId:       shardId,
		PubKeysBitmap: rootHash,
		RootHash:      rootHash,
		PrevHash:      rootHash,
	}
}

// CreateGenesisMetaBlock creates a new mock meta genesis block
func CreateGenesisMetaBlock() *dataBlock.MetaBlock {
	rootHash := []byte("root hash")

	return &dataBlock.MetaBlock{
		Nonce:         0,
		Round:         0,
		Signature:     rootHash,
		RandSeed:      rootHash,
		PrevRandSeed:  rootHash,
		PubKeysBitmap: rootHash,
		RootHash:      rootHash,
		PrevHash:      rootHash,
	}
}

// CreateIeleVMAndBlockchainHook creates a new instance of a iele VM
func CreateIeleVMAndBlockchainHook(
	accnts state.AccountsAdapter,
) (vmcommon.VMExecutionHandler, *hooks.VMAccountsDB) {
	blockChainHook, _ := hooks.NewVMAccountsDB(accnts, TestAddressConverter)
	cryptoHook := hooks.NewVMCryptoHook()
	vm := endpoint.NewElrondIeleVM(procFactory.IELEVirtualMachine, endpoint.ElrondTestnet, blockChainHook, cryptoHook)

	return vm, blockChainHook
}

// CreateAddressFromAddrBytes creates an address container object from address bytes provided
func CreateAddressFromAddrBytes(addressBytes []byte) state.AddressContainer {
	addr, _ := TestAddressConverter.CreateAddressFromPublicKeyBytes(addressBytes)
	return addr
}

// CreateRandomAddress creates a random byte array with fixed size
func CreateRandomAddress() state.AddressContainer {
	addr, _ := TestAddressConverter.CreateAddressFromHex(CreateRandomHexString(64))
	return addr
}

// MintAddress will create an account (if it does not exists), update the balance with required value,
// save the account and commit the trie.
func MintAddress(accnts state.AccountsAdapter, addressBytes []byte, value *big.Int) {
	accnt, _ := accnts.GetAccountWithJournal(CreateAddressFromAddrBytes(addressBytes))
	_ = accnt.(*state.Account).SetBalanceWithJournal(value)
	_, _ = accnts.Commit()
}

// CreateAccount creates a new account and returns the address
func CreateAccount(accnts state.AccountsAdapter, nonce uint64, balance *big.Int) state.AddressContainer {
	address, _ := TestAddressConverter.CreateAddressFromHex(CreateRandomHexString(64))
	account, _ := accnts.GetAccountWithJournal(address)
	_ = account.(*state.Account).SetNonceWithJournal(nonce)
	_ = account.(*state.Account).SetBalanceWithJournal(balance)

	return address
}

// MakeDisplayTable will output a string containing counters for received transactions, headers, miniblocks and
// meta headers for all provided test nodes
func MakeDisplayTable(nodes []*TestProcessorNode) string {
	header := []string{"pk", "shard ID", "txs", "miniblocks", "headers", "metachain headers"}
	dataLines := make([]*display.LineData, len(nodes))

	for idx, n := range nodes {
		dataLines[idx] = display.NewLineData(
			false,
			[]string{
				hex.EncodeToString(n.OwnAccount.PkTxSignBytes),
				fmt.Sprintf("%d", n.ShardCoordinator.SelfId()),
				fmt.Sprintf("%d", atomic.LoadInt32(&n.CounterTxRecv)),
				fmt.Sprintf("%d", atomic.LoadInt32(&n.CounterMbRecv)),
				fmt.Sprintf("%d", atomic.LoadInt32(&n.CounterHdrRecv)),
				fmt.Sprintf("%d", atomic.LoadInt32(&n.CounterMetaRcv)),
			},
		)
	}
	table, _ := display.CreateTableString(header, dataLines)

	return table
}

// PrintShardAccount outputs on console a shard account data contained
func PrintShardAccount(accnt *state.Account, tag string) {
	str := fmt.Sprintf("%s Address: %s\n", tag, base64.StdEncoding.EncodeToString(accnt.AddressContainer().Bytes()))
	str += fmt.Sprintf("  Nonce: %d\n", accnt.Nonce)
	str += fmt.Sprintf("  Balance: %d\n", accnt.Balance.Uint64())
	str += fmt.Sprintf("  Code hash: %s\n", base64.StdEncoding.EncodeToString(accnt.CodeHash))
	str += fmt.Sprintf("  Root hash: %s\n", base64.StdEncoding.EncodeToString(accnt.RootHash))

	fmt.Println(str)
}

// CreateRandomHexString returns a string encoded in hex with the given size
func CreateRandomHexString(chars int) string {
	if chars < 1 {
		return ""
	}

	buff := make([]byte, chars/2)
	_, _ = rand.Reader.Read(buff)

	return hex.EncodeToString(buff)
}

// GenerateAddressJournalAccountAccountsDB returns an account, the accounts address, and the accounts database
func GenerateAddressJournalAccountAccountsDB() (state.AddressContainer, state.AccountHandler, *state.AccountsDB) {
	adr := CreateRandomAddress()
	adb, _, _ := CreateAccountsDB(factory.UserAccount)
	account, _ := state.NewAccount(adr, adb)

	return adr, account, adb
}

// AdbEmulateBalanceTxSafeExecution emulates a tx execution by altering the accounts
// balance and nonce, and printing any encountered error
func AdbEmulateBalanceTxSafeExecution(acntSrc, acntDest *state.Account, accounts state.AccountsAdapter, value *big.Int) {

	snapshot := accounts.JournalLen()
	err := AdbEmulateBalanceTxExecution(acntSrc, acntDest, value)

	if err != nil {
		fmt.Printf("Error executing tx (value: %v), reverting...\n", value)
		err = accounts.RevertToSnapshot(snapshot)

		if err != nil {
			panic(err)
		}
	}
}

// AdbEmulateBalanceTxExecution emulates a tx execution by altering the accounts
// balance and nonce, and printing any encountered error
func AdbEmulateBalanceTxExecution(acntSrc, acntDest *state.Account, value *big.Int) error {

	srcVal := acntSrc.Balance
	destVal := acntDest.Balance

	if srcVal.Cmp(value) < 0 {
		return errors.New("not enough funds")
	}

	err := acntSrc.SetBalanceWithJournal(srcVal.Sub(srcVal, value))
	if err != nil {
		return err
	}

	err = acntDest.SetBalanceWithJournal(destVal.Add(destVal, value))
	if err != nil {
		return err
	}

	err = acntSrc.SetNonceWithJournal(acntSrc.Nonce + 1)
	if err != nil {
		return err
	}

	return nil
}

// CreateSimpleTxProcessor returns a transaction processor
func CreateSimpleTxProcessor(accnts state.AccountsAdapter) process.TransactionProcessor {
	shardCoordinator := mock.NewMultiShardsCoordinatorMock(1)
	txProcessor, _ := txProc.NewTxProcessor(
		accnts,
		TestHasher,
		TestAddressConverter,
		TestMarshalizer,
		shardCoordinator,
		&mock.SCProcessorMock{},
		&mock.UnsignedTxHandlerMock{},
		&mock.TxTypeHandlerMock{},
		&mock.FeeHandlerStub{
			MinGasPriceCalled: func() uint64 {
				return 0
			},
			MinGasLimitCalled: func() uint64 {
				return 5
			},
			MinTxFeeCalled: func() uint64 {
				return 0
			},
		},
	)

	return txProcessor
}

// CreateNewDefaultTrie returns a new trie with test hasher and marsahalizer
func CreateNewDefaultTrie() data.Trie {
	evictionWaitListSize := 100
	tr, _ := trie.NewTrie(CreateMemUnit(), TestMarshalizer, TestHasher, memorydb.New(), evictionWaitListSize, config.DBConfig{})
	return tr
}

// GenerateRandomSlice returns a random byte slice with the given size
func GenerateRandomSlice(size int) []byte {
	buff := make([]byte, size)
	_, _ = rand.Reader.Read(buff)

	return buff
}

// MintAllNodes will take each shard node (n) and will mint all nodes that have their pk managed by the iterating node n
func MintAllNodes(nodes []*TestProcessorNode, value *big.Int) {
	for idx, n := range nodes {
		if n.ShardCoordinator.SelfId() == sharding.MetachainShardId {
			continue
		}

		mintAddressesFromSameShard(nodes, idx, value)
	}
}

func mintAddressesFromSameShard(nodes []*TestProcessorNode, targetNodeIdx int, value *big.Int) {
	targetNode := nodes[targetNodeIdx]

	for _, n := range nodes {
		shardId := targetNode.ShardCoordinator.ComputeId(n.OwnAccount.Address)
		if shardId != targetNode.ShardCoordinator.SelfId() {
			continue
		}

		n.OwnAccount.Balance = big.NewInt(0).Set(value)
		MintAddress(targetNode.AccntState, n.OwnAccount.PkTxSignBytes, value)
	}
}

// MintAllPlayers mints addresses for all players
func MintAllPlayers(nodes []*TestProcessorNode, players []*TestWalletAccount, value *big.Int) {
	shardCoordinator := nodes[0].ShardCoordinator

	for _, player := range players {
		pShardId := shardCoordinator.ComputeId(player.Address)

		for _, n := range nodes {
			if pShardId != n.ShardCoordinator.SelfId() {
				continue
			}

			MintAddress(n.AccntState, player.Address.Bytes(), value)
			player.Balance = big.NewInt(0).Set(value)
		}
	}
}

// IncrementAndPrintRound increments the given variable, and prints the message for the beginning of the round
func IncrementAndPrintRound(round uint64) uint64 {
	round++
	fmt.Printf("#################################### ROUND %d BEGINS ####################################\n\n", round)

	return round
}

// ProposeBlock proposes a block for every shard
func ProposeBlock(nodes []*TestProcessorNode, idxProposers []int, round uint64, nonce uint64) {
	fmt.Println("All shards propose blocks...")

	for idx, n := range nodes {
		// set the consensus reward addresses as rewards processor expects at least valid round
		// otherwise the produced rewards will not be valid on verification
		n.BlockProcessor.SetConsensusData([]byte("randomness"), round, 0, n.ShardCoordinator.SelfId())

		if !IsIntInSlice(idx, idxProposers) {
			continue
		}

		body, header, _ := n.ProposeBlock(round, nonce)
		n.BroadcastBlock(body, header)
		n.CommitBlock(body, header)
	}

	fmt.Println("Delaying for disseminating headers and miniblocks...")
	time.Sleep(stepDelay)
	fmt.Println(MakeDisplayTable(nodes))
}

// SyncBlock synchronizes the proposed block in all the other shard nodes
func SyncBlock(
	t *testing.T,
	nodes []*TestProcessorNode,
	idxProposers []int,
	round uint64,
) {

	fmt.Println("All other shard nodes sync the proposed block...")
	for idx, n := range nodes {
		if IsIntInSlice(idx, idxProposers) {
			continue
		}

		err := n.SyncNode(round)
		if err != nil {
			assert.Fail(t, err.Error())
			return
		}
	}

	time.Sleep(stepDelay)
	fmt.Println(MakeDisplayTable(nodes))
}

// IsIntInSlice returns true if idx is found on any position in the provided slice
func IsIntInSlice(idx int, slice []int) bool {
	for _, value := range slice {
		if value == idx {
			return true
		}
	}

	return false
}

// Uint32InSlice checks if a uint32 value is in a slice
func Uint32InSlice(searched uint32, list []uint32) bool {
	for _, val := range list {
		if val == searched {
			return true
		}
	}
	return false
}

// CheckRootHashes checks the root hash of the proposer in every shard
func CheckRootHashes(t *testing.T, nodes []*TestProcessorNode, idxProposers []int) {
	for _, idx := range idxProposers {
		checkRootHashInShard(t, nodes, idx)
	}
}

func checkRootHashInShard(t *testing.T, nodes []*TestProcessorNode, idxProposer int) {
	proposerNode := nodes[idxProposer]
	proposerRootHash, _ := proposerNode.AccntState.RootHash()

	for i := 0; i < len(nodes); i++ {
		n := nodes[i]

		if n.ShardCoordinator.SelfId() != proposerNode.ShardCoordinator.SelfId() {
			continue
		}

		fmt.Printf("Testing roothash for node index %d, shard ID %d...\n", i, n.ShardCoordinator.SelfId())
		nodeRootHash, _ := n.AccntState.RootHash()
		assert.Equal(t, proposerRootHash, nodeRootHash)
	}
}

// CheckTxPresentAndRightNonce verifies that the nonce was updated correctly after the exec of bulk txs
func CheckTxPresentAndRightNonce(
	t *testing.T,
	startingNonce uint64,
	noOfTxs int,
	txHashes [][]byte,
	txs []data.TransactionHandler,
	cache dataRetriever.ShardedDataCacherNotifier,
	shardCoordinator sharding.Coordinator,
) {

	if noOfTxs != len(txHashes) {
		for i := startingNonce; i < startingNonce+uint64(noOfTxs); i++ {
			found := false

			for _, txHandler := range txs {
				nonce := extractUint64ValueFromTxHandler(txHandler)
				if nonce == i {
					found = true
					break
				}
			}

			if !found {
				fmt.Printf("unsigned tx with nonce %d is missing\n", i)
			}
		}
		assert.Fail(t, fmt.Sprintf("should have been %d, got %d", noOfTxs, len(txHashes)))

		return
	}

	bitmap := make([]bool, noOfTxs+int(startingNonce))
	//set for each nonce from found tx a true flag in bitmap
	for i := 0; i < noOfTxs; i++ {
		selfId := shardCoordinator.SelfId()
		shardDataStore := cache.ShardDataStore(process.ShardCacherIdentifier(selfId, selfId))
		val, _ := shardDataStore.Get(txHashes[i])
		if val == nil {
			continue
		}

		nonce := extractUint64ValueFromTxHandler(val.(data.TransactionHandler))
		bitmap[nonce] = true
	}

	//for the first startingNonce values, the bitmap should be false
	//for the rest, true
	for i := 0; i < noOfTxs+int(startingNonce); i++ {
		if i < int(startingNonce) {
			assert.False(t, bitmap[i])
			continue
		}

		assert.True(t, bitmap[i])
	}
}

func extractUint64ValueFromTxHandler(txHandler data.TransactionHandler) uint64 {
	tx, ok := txHandler.(*transaction.Transaction)
	if ok {
		return tx.Nonce
	}

	buff, _ := hex.DecodeString(txHandler.GetData())
	return binary.BigEndian.Uint64(buff)
}

// CreateNodes creates multiple nodes in different shards
func CreateNodes(
	numOfShards int,
	nodesPerShard int,
	numMetaChainNodes int,
	serviceID string,
) []*TestProcessorNode {
	//first node generated will have is pk belonging to firstSkShardId
	nodes := make([]*TestProcessorNode, numOfShards*nodesPerShard+numMetaChainNodes)

	idx := 0
	for shardId := uint32(0); shardId < uint32(numOfShards); shardId++ {
		for j := 0; j < nodesPerShard; j++ {
			n := NewTestProcessorNode(uint32(numOfShards), shardId, shardId, serviceID)

			nodes[idx] = n
			idx++
		}
	}

	for i := 0; i < numMetaChainNodes; i++ {
		metaNode := NewTestProcessorNode(uint32(numOfShards), sharding.MetachainShardId, 0, serviceID)
		idx = i + numOfShards*nodesPerShard
		nodes[idx] = metaNode
	}

	return nodes
}

// DisplayAndStartNodes prints each nodes shard ID, sk and pk, and then starts the node
func DisplayAndStartNodes(nodes []*TestProcessorNode) {
	for _, n := range nodes {
		skBuff, _ := n.OwnAccount.SkTxSign.ToByteArray()
		pkBuff, _ := n.OwnAccount.PkTxSign.ToByteArray()

		fmt.Printf("Shard ID: %v, sk: %s, pk: %s\n",
			n.ShardCoordinator.SelfId(),
			hex.EncodeToString(skBuff),
			hex.EncodeToString(pkBuff),
		)
		_ = n.Node.Start()
		_ = n.Node.P2PBootstrap()
	}

	fmt.Println("Delaying for node bootstrap and topic announcement...")
	time.Sleep(p2pBootstrapStepDelay)
}

// GenerateAndDisseminateTxs generates and sends multiple txs
func GenerateAndDisseminateTxs(
	n *TestProcessorNode,
	senders []crypto.PrivateKey,
	receiversPublicKeysMap map[uint32][]crypto.PublicKey,
	valToTransfer *big.Int,
	gasPrice uint64,
	gasLimit uint64,
) {

	for i := 0; i < len(senders); i++ {
		senderKey := senders[i]
		incrementalNonce := make([]uint64, len(senders))
		for _, shardReceiversPublicKeys := range receiversPublicKeysMap {
			receiverPubKey := shardReceiversPublicKeys[i]
			tx := generateTransferTx(incrementalNonce[i], senderKey, receiverPubKey, valToTransfer, gasPrice, gasLimit)
			_, _ = n.SendTransaction(tx)
			incrementalNonce[i]++
		}
	}
}

type txArgs struct {
	nonce    uint64
	value    *big.Int
	rcvAddr  []byte
	sndAddr  []byte
	data     string
	gasPrice uint64
	gasLimit uint64
}

func generateTransferTx(
	nonce uint64,
	senderPrivateKey crypto.PrivateKey,
	receiverPublicKey crypto.PublicKey,
	valToTransfer *big.Int,
	gasPrice uint64,
	gasLimit uint64,
) *transaction.Transaction {

	receiverPubKeyBytes, _ := receiverPublicKey.ToByteArray()
	tx := transaction.Transaction{
		Nonce:    nonce,
		Value:    valToTransfer,
		RcvAddr:  receiverPubKeyBytes,
		SndAddr:  skToPk(senderPrivateKey),
		Data:     "",
		GasLimit: gasLimit,
		GasPrice: gasPrice,
	}
	txBuff, _ := TestMarshalizer.Marshal(&tx)
	signer := &singlesig.SchnorrSigner{}
	tx.Signature, _ = signer.Sign(senderPrivateKey, txBuff)

	return &tx
}

func generateTx(
	skSign crypto.PrivateKey,
	signer crypto.SingleSigner,
	args *txArgs,
) *transaction.Transaction {
	tx := &transaction.Transaction{
		Nonce:    args.nonce,
		Value:    args.value,
		RcvAddr:  args.rcvAddr,
		SndAddr:  args.sndAddr,
		GasPrice: args.gasPrice,
		GasLimit: args.gasLimit,
		Data:     args.data,
	}
	txBuff, _ := TestMarshalizer.Marshal(tx)
	tx.Signature, _ = signer.Sign(skSign, txBuff)

	return tx
}

func skToPk(sk crypto.PrivateKey) []byte {
	pkBuff, _ := sk.GeneratePublic().ToByteArray()
	return pkBuff
}

// TestPublicKeyHasBalance checks if the account corresponding to the given public key has the expected balance
func TestPublicKeyHasBalance(t *testing.T, n *TestProcessorNode, pk crypto.PublicKey, expectedBalance *big.Int) {
	pkBuff, _ := pk.ToByteArray()
	addr, _ := TestAddressConverter.CreateAddressFromPublicKeyBytes(pkBuff)
	account, _ := n.AccntState.GetExistingAccount(addr)
	assert.Equal(t, expectedBalance, account.(*state.Account).Balance)
}

// TestPrivateKeyHasBalance checks if the private key has the expected balance
func TestPrivateKeyHasBalance(t *testing.T, n *TestProcessorNode, sk crypto.PrivateKey, expectedBalance *big.Int) {
	pkBuff, _ := sk.GeneratePublic().ToByteArray()
	addr, _ := TestAddressConverter.CreateAddressFromPublicKeyBytes(pkBuff)
	account, _ := n.AccntState.GetExistingAccount(addr)
	assert.Equal(t, expectedBalance, account.(*state.Account).Balance)
}

// GetMiniBlocksHashesFromShardIds returns miniblock hashes from body
func GetMiniBlocksHashesFromShardIds(body dataBlock.Body, shardIds ...uint32) [][]byte {
	hashes := make([][]byte, 0)

	for _, miniblock := range body {
		for _, shardId := range shardIds {
			if miniblock.ReceiverShardID == shardId {
				buff, _ := TestMarshalizer.Marshal(miniblock)
				hashes = append(hashes, TestHasher.Compute(string(buff)))
			}
		}
	}

	return hashes
}

// GenerateSkAndPkInShard generates and returns a private and a public key that reside in a given shard.
// It also returns the key generator
func GenerateSkAndPkInShard(
	coordinator sharding.Coordinator,
	shardId uint32,
) (crypto.PrivateKey, crypto.PublicKey, crypto.KeyGenerator) {
	suite := kyber.NewBlakeSHA256Ed25519()
	keyGen := signing.NewKeyGenerator(suite)
	sk, pk := keyGen.GeneratePair()

	if shardId == sharding.MetachainShardId {
		// for metachain generate in shard 0
		shardId = 0
	}

	for {
		pkBytes, _ := pk.ToByteArray()
		addr, _ := TestAddressConverter.CreateAddressFromPublicKeyBytes(pkBytes)
		if coordinator.ComputeId(addr) == shardId {
			break
		}
		sk, pk = keyGen.GeneratePair()
	}

	return sk, pk, keyGen
}

// CreateSendersAndReceiversInShard creates given number of sender private key and receiver public key pairs,
// with account in same shard as given node
func CreateSendersAndReceiversInShard(
	nodeInShard *TestProcessorNode,
	nbSenderReceiverPairs uint32,
) ([]crypto.PrivateKey, []crypto.PublicKey) {
	shardId := nodeInShard.ShardCoordinator.SelfId()
	receiversPublicKeys := make([]crypto.PublicKey, nbSenderReceiverPairs)
	sendersPrivateKeys := make([]crypto.PrivateKey, nbSenderReceiverPairs)

	for i := uint32(0); i < nbSenderReceiverPairs; i++ {
		sendersPrivateKeys[i], _, _ = GenerateSkAndPkInShard(nodeInShard.ShardCoordinator, shardId)
		_, receiversPublicKeys[i], _ = GenerateSkAndPkInShard(nodeInShard.ShardCoordinator, shardId)
	}

	return sendersPrivateKeys, receiversPublicKeys
}

// CreateAndSendTransactions creates and sends transactions between given senders and receivers.
func CreateAndSendTransactions(
	nodes map[uint32][]*TestProcessorNode,
	sendersPrivKeysMap map[uint32][]crypto.PrivateKey,
	receiversPubKeysMap map[uint32][]crypto.PublicKey,
	gasPricePerTx uint64,
	gasLimitPerTx uint64,
	valueToTransfer *big.Int,
) {
	for shardId := range nodes {
		if shardId == sharding.MetachainShardId {
			continue
		}

		nodeInShard := nodes[shardId][0]

		fmt.Println("Generating transactions...")
		GenerateAndDisseminateTxs(
			nodeInShard,
			sendersPrivKeysMap[shardId],
			receiversPubKeysMap,
			valueToTransfer,
			gasPricePerTx,
			gasLimitPerTx,
		)
	}

	fmt.Println("Delaying for disseminating transactions...")
	time.Sleep(time.Second * 5)
}

// CreateMintingForSenders creates account with balances for every node in a given shard
func CreateMintingForSenders(
	nodes []*TestProcessorNode,
	senderShard uint32,
	sendersPrivateKeys []crypto.PrivateKey,
	value *big.Int,
) {

	for _, n := range nodes {
		//only sender shard nodes will be minted
		if n.ShardCoordinator.SelfId() != senderShard {
			continue
		}

		for _, sk := range sendersPrivateKeys {
			pkBuff, _ := sk.GeneratePublic().ToByteArray()
			adr, _ := TestAddressConverter.CreateAddressFromPublicKeyBytes(pkBuff)
			account, _ := n.AccntState.GetAccountWithJournal(adr)
			_ = account.(*state.Account).SetBalanceWithJournal(value)
		}

		_, _ = n.AccntState.Commit()
	}
}

// CreateMintingFromAddresses creates account with balances for given address
func CreateMintingFromAddresses(
	nodes []*TestProcessorNode,
	addresses [][]byte,
	value *big.Int,
) {
	for _, n := range nodes {
		for _, address := range addresses {
			MintAddress(n.AccntState, address, value)
		}
	}
}

// ProposeBlockSignalsEmptyBlock proposes and broadcasts a block
func ProposeBlockSignalsEmptyBlock(
	node *TestProcessorNode,
	round uint64,
	nonce uint64,
) (data.HeaderHandler, data.BodyHandler, bool) {

	fmt.Println("Proposing block without commit...")

	body, header, txHashes := node.ProposeBlock(round, nonce)
	node.BroadcastBlock(body, header)
	isEmptyBlock := len(txHashes) == 0

	fmt.Println("Delaying for disseminating headers and miniblocks...")
	time.Sleep(stepDelay)

	return header, body, isEmptyBlock
}

// CreateAccountForNodes creates accounts for each node and commits the accounts state
func CreateAccountForNodes(nodes []*TestProcessorNode) {
	for i := 0; i < len(nodes); i++ {
		CreateAccountForNode(nodes[i])
	}
}

// CreateAccountForNode creates an account for the given node
func CreateAccountForNode(node *TestProcessorNode) {
	addr, _ := TestAddressConverter.CreateAddressFromPublicKeyBytes(node.OwnAccount.PkTxSignBytes)
	_, _ = node.AccntState.GetAccountWithJournal(addr)
	_, _ = node.AccntState.Commit()
}

// ComputeAndRequestMissingTransactions computes missing transactions for each node, and requests them
func ComputeAndRequestMissingTransactions(
	nodes []*TestProcessorNode,
	generatedTxHashes [][]byte,
	shardResolver uint32,
	shardRequesters ...uint32,
) {
	for _, n := range nodes {
		if !Uint32InSlice(n.ShardCoordinator.SelfId(), shardRequesters) {
			continue
		}

		neededTxs := getMissingTxsForNode(n, generatedTxHashes)
		requestMissingTransactions(n, shardResolver, neededTxs)
	}
}

func getMissingTxsForNode(n *TestProcessorNode, generatedTxHashes [][]byte) [][]byte {
	neededTxs := make([][]byte, 0)

	for i := 0; i < len(generatedTxHashes); i++ {
		_, ok := n.ShardDataPool.Transactions().SearchFirstData(generatedTxHashes[i])
		if !ok {
			neededTxs = append(neededTxs, generatedTxHashes[i])
		}
	}

	return neededTxs
}

func requestMissingTransactions(n *TestProcessorNode, shardResolver uint32, neededTxs [][]byte) {
	txResolver, _ := n.ResolverFinder.CrossShardResolver(procFactory.TransactionTopic, shardResolver)

	for i := 0; i < len(neededTxs); i++ {
		_ = txResolver.RequestDataFromHash(neededTxs[i])
	}
}

// CreateRequesterDataPool creates a datapool with a mock txPool
func CreateRequesterDataPool(t *testing.T, recvTxs map[int]map[string]struct{}, mutRecvTxs *sync.Mutex, nodeIndex int) dataRetriever.PoolsHolder {

	//not allowed to request data from the same shard
	return CreateTestShardDataPool(&mock.ShardedDataStub{
		SearchFirstDataCalled: func(key []byte) (value interface{}, ok bool) {
			assert.Fail(t, "same-shard requesters should not be queried")
			return nil, false
		},
		ShardDataStoreCalled: func(cacheId string) (c storage.Cacher) {
			assert.Fail(t, "same-shard requesters should not be queried")
			return nil
		},
		AddDataCalled: func(key []byte, data interface{}, cacheId string) {
			mutRecvTxs.Lock()
			defer mutRecvTxs.Unlock()

			txMap := recvTxs[nodeIndex]
			if txMap == nil {
				txMap = make(map[string]struct{})
				recvTxs[nodeIndex] = txMap
			}

			txMap[string(key)] = struct{}{}
		},
		RegisterHandlerCalled: func(i func(key []byte)) {
		},
	})
}

// CreateResolversDataPool creates a datapool containing a given number of transactions
func CreateResolversDataPool(
	t *testing.T,
	maxTxs int,
	senderShardID uint32,
	recvShardId uint32,
	shardCoordinator sharding.Coordinator,
) (dataRetriever.PoolsHolder, [][]byte, [][]byte) {

	txHashes := make([][]byte, maxTxs)
	txsSndAddr := make([][]byte, 0)
	txPool, _ := shardedData.NewShardedData(storageUnit.CacheConfig{Size: 100, Type: storageUnit.LRUCache})

	for i := 0; i < maxTxs; i++ {
		tx, txHash := generateValidTx(t, shardCoordinator, senderShardID, recvShardId)
		cacherIdentifier := process.ShardCacherIdentifier(1, 0)
		txPool.AddData(txHash, tx, cacherIdentifier)
		txHashes[i] = txHash
		txsSndAddr = append(txsSndAddr, tx.SndAddr)
	}

	return CreateTestShardDataPool(txPool), txHashes, txsSndAddr
}

func generateValidTx(
	t *testing.T,
	shardCoordinator sharding.Coordinator,
	senderShardId uint32,
	receiverShardId uint32,
) (*transaction.Transaction, []byte) {

	skSender, pkSender, _ := GenerateSkAndPkInShard(shardCoordinator, senderShardId)
	pkSenderBuff, _ := pkSender.ToByteArray()

	_, pkRecv, _ := GenerateSkAndPkInShard(shardCoordinator, receiverShardId)
	pkRecvBuff, _ := pkRecv.ToByteArray()

	accnts, _, _ := CreateAccountsDB(factory.UserAccount)
	addrSender, _ := TestAddressConverter.CreateAddressFromPublicKeyBytes(pkSenderBuff)
	_, _ = accnts.GetAccountWithJournal(addrSender)
	_, _ = accnts.Commit()

	mockNode, _ := node.NewNode(
		node.WithMarshalizer(TestMarshalizer),
		node.WithHasher(TestHasher),
		node.WithAddressConverter(TestAddressConverter),
		node.WithKeyGen(signing.NewKeyGenerator(kyber.NewBlakeSHA256Ed25519())),
		node.WithTxSingleSigner(&singlesig.SchnorrSigner{}),
		node.WithTxSignPrivKey(skSender),
		node.WithTxSignPubKey(pkSender),
		node.WithAccountsAdapter(accnts),
	)

	tx, err := mockNode.GenerateTransaction(
		hex.EncodeToString(pkSenderBuff),
		hex.EncodeToString(pkRecvBuff),
		big.NewInt(1),
		"",
	)
	assert.Nil(t, err)

	txBuff, _ := TestMarshalizer.Marshal(tx)
	txHash := TestHasher.Compute(string(txBuff))

	return tx, txHash
}

// GetNumTxsWithDst returns the total number of transactions that have a certain destination shard
func GetNumTxsWithDst(dstShardId uint32, dataPool dataRetriever.PoolsHolder, nrShards uint32) int {
	txPool := dataPool.Transactions()
	if txPool == nil {
		return 0
	}

	sumTxs := 0

	for i := uint32(0); i < nrShards; i++ {
		strCache := process.ShardCacherIdentifier(i, dstShardId)
		txStore := txPool.ShardDataStore(strCache)
		if txStore == nil {
			continue
		}
		sumTxs += txStore.Len()
	}

	return sumTxs
}

// ProposeAndSyncBlocks proposes and syncs blocks until all transaction pools are empty
func ProposeAndSyncBlocks(
	t *testing.T,
	nodes []*TestProcessorNode,
	idxProposers []int,
	round uint64,
	nonce uint64,
) (uint64, uint64) {

	// if there are many transactions, they might not fit into the block body in only one round
	for {
		numTxsInPool := 0
		round, nonce = ProposeAndSyncOneBlock(t, nodes, idxProposers, round, nonce)

		for _, idProposer := range idxProposers {
			proposerNode := nodes[idProposer]
			numTxsInPool = GetNumTxsWithDst(
				proposerNode.ShardCoordinator.SelfId(),
				proposerNode.ShardDataPool,
				proposerNode.ShardCoordinator.NumberOfShards(),
			)

			if numTxsInPool > 0 {
				break
			}
		}

		if numTxsInPool == 0 {
			break
		}
	}

	if nodes[0].ShardCoordinator.NumberOfShards() == 1 {
		return round, nonce
	}

	// cross shard smart contract call is first processed at sender shard, notarized by metachain, processed at
	// shard with smart contract, smart contract result is notarized by metachain, then finally processed at the
	// sender shard
	numberToPropagateToEveryShard := 5
	for i := 0; i < numberToPropagateToEveryShard; i++ {
		round, nonce = ProposeAndSyncOneBlock(t, nodes, idxProposers, round, nonce)
	}

	return round, nonce
}

// ProposeAndSyncOneBlock proposes a block, syncs the block and then increments the round
func ProposeAndSyncOneBlock(
	t *testing.T,
	nodes []*TestProcessorNode,
	idxProposers []int,
	round uint64,
	nonce uint64,
) (uint64, uint64) {
	ProposeBlock(nodes, idxProposers, round, nonce)
	SyncBlock(t, nodes, idxProposers, round)
	round = IncrementAndPrintRound(round)
	nonce++

	return round, nonce
}

// WaitForBootstrapAndShowConnected will delay a given duration in order to wait for bootstraping  and print the
// number of peers that each node is connected to
func WaitForBootstrapAndShowConnected(peers []p2p.Messenger, durationBootstrapingTime time.Duration) {
	fmt.Printf("Waiting %v for peer discovery...\n", durationBootstrapingTime)
	time.Sleep(durationBootstrapingTime)

	fmt.Println("Connected peers:")
	for _, peer := range peers {
		fmt.Printf("Peer %s is connected to %d peers\n", peer.ID().Pretty(), len(peer.ConnectedPeers()))
	}
}

// PubKeysMapFromKeysMap returns a map of public keys per shard from the key pairs per shard map.
func PubKeysMapFromKeysMap(keyPairMap map[uint32][]*TestKeyPair) map[uint32][]string {
	keysMap := make(map[uint32][]string, 0)

	for shardId, pairList := range keyPairMap {
		shardKeys := make([]string, len(pairList))
		for i, pair := range pairList {
			b, _ := pair.Pk.ToByteArray()
			shardKeys[i] = string(b)
		}
		keysMap[shardId] = shardKeys
	}

	return keysMap
}

// GenValidatorsFromPubKeys generates a map of validators per shard out of public keys map
func GenValidatorsFromPubKeys(pubKeysMap map[uint32][]string, nbShards uint32) map[uint32][]sharding.Validator {
	validatorsMap := make(map[uint32][]sharding.Validator)

	for shardId, shardNodesPks := range pubKeysMap {
		shardValidators := make([]sharding.Validator, 0)
		shardCoordinator, _ := sharding.NewMultiShardCoordinator(nbShards, shardId)
		for i := 0; i < len(shardNodesPks); i++ {
			_, pk, _ := GenerateSkAndPkInShard(shardCoordinator, shardId)
			address, err := pk.ToByteArray()
			if err != nil {
				return nil
			}
			v, _ := sharding.NewValidator(big.NewInt(0), 1, []byte(shardNodesPks[i]), address)
			shardValidators = append(shardValidators, v)
		}
		validatorsMap[shardId] = shardValidators
	}

	return validatorsMap
}

// CreateCryptoParams generates the crypto parameters (key pairs, key generator and suite) for multiple nodes
func CreateCryptoParams(nodesPerShard int, nbMetaNodes int, nbShards uint32) *CryptoParams {
	suite := kyber.NewSuitePairingBn256()
	singleSigner := &singlesig.SchnorrSigner{}
	keyGen := signing.NewKeyGenerator(suite)

	keysMap := make(map[uint32][]*TestKeyPair)
	keyPairs := make([]*TestKeyPair, nodesPerShard)
	for shardId := uint32(0); shardId < nbShards; shardId++ {
		for n := 0; n < nodesPerShard; n++ {
			kp := &TestKeyPair{}
			kp.Sk, kp.Pk = keyGen.GeneratePair()
			keyPairs[n] = kp
		}
		keysMap[shardId] = keyPairs
	}

	keyPairs = make([]*TestKeyPair, nbMetaNodes)
	for n := 0; n < nbMetaNodes; n++ {
		kp := &TestKeyPair{}
		kp.Sk, kp.Pk = keyGen.GeneratePair()
		keyPairs[n] = kp
	}
	keysMap[sharding.MetachainShardId] = keyPairs

	params := &CryptoParams{
		Keys:         keysMap,
		KeyGen:       keyGen,
		SingleSigner: singleSigner,
	}

	return params
}

// CloseProcessorNodes closes the used TestProcessorNodes and advertiser
func CloseProcessorNodes(nodes []*TestProcessorNode, advertiser p2p.Messenger) {
	_ = advertiser.Close()
	for _, n := range nodes {
		_ = n.Messenger.Close()
	}
}

// StartP2pBootstrapOnProcessorNodes will start the p2p discovery on processor nodes and wait a predefined time
func StartP2pBootstrapOnProcessorNodes(nodes []*TestProcessorNode) {
	for _, n := range nodes {
		_ = n.Messenger.Bootstrap()
	}

	fmt.Println("Delaying for nodes p2p bootstrap...")
	time.Sleep(p2pBootstrapStepDelay)
}<|MERGE_RESOLUTION|>--- conflicted
+++ resolved
@@ -196,16 +196,11 @@
 // CreateAccountsDB creates an account state with a valid trie implementation but with a memory storage
 func CreateAccountsDB(accountType factory.Type) (*state.AccountsDB, data.Trie, storage.Storer) {
 	store := CreateMemUnit()
-<<<<<<< HEAD
+	evictionWaitListSize := 100
+
 	tr, _ := trie.NewTrie(store, TestMarshalizer, TestHasher, memorydb.New(), evictionWaitListSize, config.DBConfig{})
-	adb, _ := state.NewAccountsDB(tr, TestHasher, TestMarshalizer, accountFactory)
-=======
-	evictionWaitListSize := 100
-
-	tr, _ := trie.NewTrie(store, TestMarshalizer, TestHasher, memorydb.New(), evictionWaitListSize)
 	accountFactory, _ := factory.NewAccountFactoryCreator(accountType)
 	adb, _ := state.NewAccountsDB(tr, sha256.Sha256{}, TestMarshalizer, accountFactory)
->>>>>>> 8793ba7a
 
 	return adb, tr, store
 }
