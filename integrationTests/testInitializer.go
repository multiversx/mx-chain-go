package integrationTests

import (
	"context"
	"crypto/ecdsa"
	"crypto/rand"
	"encoding/base64"
	"encoding/binary"
	"encoding/hex"
	"fmt"
	"math/big"
	"strings"
	"sync"
	"sync/atomic"
	"testing"
	"time"

	"github.com/ElrondNetwork/elrond-go/crypto"
	"github.com/ElrondNetwork/elrond-go/crypto/signing"
	"github.com/ElrondNetwork/elrond-go/crypto/signing/kyber"
	"github.com/ElrondNetwork/elrond-go/crypto/signing/kyber/singlesig"
	"github.com/ElrondNetwork/elrond-go/data"
	dataBlock "github.com/ElrondNetwork/elrond-go/data/block"
	"github.com/ElrondNetwork/elrond-go/data/blockchain"
	"github.com/ElrondNetwork/elrond-go/data/state"
	"github.com/ElrondNetwork/elrond-go/data/state/factory"
	"github.com/ElrondNetwork/elrond-go/data/transaction"
	"github.com/ElrondNetwork/elrond-go/data/trie"
	"github.com/ElrondNetwork/elrond-go/data/typeConverters/uint64ByteSlice"
	"github.com/ElrondNetwork/elrond-go/dataRetriever"
	"github.com/ElrondNetwork/elrond-go/dataRetriever/dataPool"
	"github.com/ElrondNetwork/elrond-go/dataRetriever/shardedData"
	"github.com/ElrondNetwork/elrond-go/display"
	"github.com/ElrondNetwork/elrond-go/hashing/sha256"
	"github.com/ElrondNetwork/elrond-go/integrationTests/mock"
	"github.com/ElrondNetwork/elrond-go/node"
	"github.com/ElrondNetwork/elrond-go/p2p"
	"github.com/ElrondNetwork/elrond-go/p2p/libp2p"
	"github.com/ElrondNetwork/elrond-go/p2p/libp2p/discovery"
	"github.com/ElrondNetwork/elrond-go/p2p/loadBalancer"
	"github.com/ElrondNetwork/elrond-go/process"
	procFactory "github.com/ElrondNetwork/elrond-go/process/factory"
	"github.com/ElrondNetwork/elrond-go/process/smartContract/hooks"
	txProc "github.com/ElrondNetwork/elrond-go/process/transaction"
	"github.com/ElrondNetwork/elrond-go/sharding"
	"github.com/ElrondNetwork/elrond-go/storage"
	"github.com/ElrondNetwork/elrond-go/storage/memorydb"
	"github.com/ElrondNetwork/elrond-go/storage/storageUnit"
	vmcommon "github.com/ElrondNetwork/elrond-vm-common"
	"github.com/ElrondNetwork/elrond-vm/iele/elrond/node/endpoint"
	"github.com/btcsuite/btcd/btcec"
	libp2pCrypto "github.com/libp2p/go-libp2p-core/crypto"
	"github.com/pkg/errors"
	"github.com/stretchr/testify/assert"
)

var stepDelay = time.Second
var p2pBootstrapStepDelay = 5 * time.Second

// GetConnectableAddress returns a non circuit, non windows default connectable address for provided messenger
func GetConnectableAddress(mes p2p.Messenger) string {
	for _, addr := range mes.Addresses() {
		if strings.Contains(addr, "circuit") || strings.Contains(addr, "169.254") {
			continue
		}
		return addr
	}
	return ""
}

// CreateMessengerWithKadDht creates a new libp2p messenger with kad-dht peer discovery
func CreateMessengerWithKadDht(ctx context.Context, initialAddr string) p2p.Messenger {
	prvKey, _ := ecdsa.GenerateKey(btcec.S256(), rand.Reader)
	sk := (*libp2pCrypto.Secp256k1PrivateKey)(prvKey)

	libP2PMes, err := libp2p.NewNetworkMessengerOnFreePort(
		ctx,
		sk,
		nil,
		loadBalancer.NewOutgoingChannelLoadBalancer(),
		discovery.NewKadDhtPeerDiscoverer(stepDelay, "test", []string{initialAddr}),
	)
	if err != nil {
		fmt.Println(err.Error())
	}

	return libP2PMes
}

// CreateTestShardDataPool creates a test data pool for shard nodes
func CreateTestShardDataPool(txPool dataRetriever.ShardedDataCacherNotifier) dataRetriever.PoolsHolder {
	if txPool == nil {
		txPool, _ = shardedData.NewShardedData(storageUnit.CacheConfig{Size: 100000, Type: storageUnit.LRUCache, Shards: 1})
	}

	uTxPool, _ := shardedData.NewShardedData(storageUnit.CacheConfig{Size: 100000, Type: storageUnit.LRUCache, Shards: 1})
	rewardsTxPool, _ := shardedData.NewShardedData(storageUnit.CacheConfig{Size: 300, Type: storageUnit.LRUCache, Shards: 1})
	cacherCfg := storageUnit.CacheConfig{Size: 100, Type: storageUnit.LRUCache, Shards: 1}
	hdrPool, _ := storageUnit.NewCache(cacherCfg.Type, cacherCfg.Size, cacherCfg.Shards)

	cacherCfg = storageUnit.CacheConfig{Size: 100000, Type: storageUnit.LRUCache, Shards: 1}
	hdrNoncesCacher, _ := storageUnit.NewCache(cacherCfg.Type, cacherCfg.Size, cacherCfg.Shards)
	hdrNonces, _ := dataPool.NewNonceSyncMapCacher(hdrNoncesCacher, uint64ByteSlice.NewBigEndianConverter())

	cacherCfg = storageUnit.CacheConfig{Size: 100000, Type: storageUnit.LRUCache, Shards: 1}
	txBlockBody, _ := storageUnit.NewCache(cacherCfg.Type, cacherCfg.Size, cacherCfg.Shards)

	cacherCfg = storageUnit.CacheConfig{Size: 100000, Type: storageUnit.LRUCache, Shards: 1}
	peerChangeBlockBody, _ := storageUnit.NewCache(cacherCfg.Type, cacherCfg.Size, cacherCfg.Shards)

	cacherCfg = storageUnit.CacheConfig{Size: 100000, Type: storageUnit.LRUCache, Shards: 1}
	metaBlocks, _ := storageUnit.NewCache(cacherCfg.Type, cacherCfg.Size, cacherCfg.Shards)

	dPool, _ := dataPool.NewShardedDataPool(
		txPool,
		uTxPool,
		rewardsTxPool,
		hdrPool,
		hdrNonces,
		txBlockBody,
		peerChangeBlockBody,
		metaBlocks,
	)

	return dPool
}

// CreateTestMetaDataPool creates a test data pool for meta nodes
func CreateTestMetaDataPool() dataRetriever.MetaPoolsHolder {
	cacherCfg := storageUnit.CacheConfig{Size: 100, Type: storageUnit.LRUCache}
	metaBlocks, _ := storageUnit.NewCache(cacherCfg.Type, cacherCfg.Size, cacherCfg.Shards)

	cacherCfg = storageUnit.CacheConfig{Size: 10000, Type: storageUnit.LRUCache}
	miniblockHashes, _ := shardedData.NewShardedData(cacherCfg)

	cacherCfg = storageUnit.CacheConfig{Size: 100, Type: storageUnit.LRUCache}
	shardHeaders, _ := storageUnit.NewCache(cacherCfg.Type, cacherCfg.Size, cacherCfg.Shards)

	shardHeadersNoncesCacher, _ := storageUnit.NewCache(cacherCfg.Type, cacherCfg.Size, cacherCfg.Shards)
	shardHeadersNonces, _ := dataPool.NewNonceSyncMapCacher(shardHeadersNoncesCacher, uint64ByteSlice.NewBigEndianConverter())

	dPool, _ := dataPool.NewMetaDataPool(
		metaBlocks,
		miniblockHashes,
		shardHeaders,
		shardHeadersNonces,
	)

	return dPool
}

// CreateMemUnit returns an in-memory storer implementation (the vast majority of tests do not require effective
// disk I/O)
func CreateMemUnit() storage.Storer {
	cache, _ := storageUnit.NewCache(storageUnit.LRUCache, 10, 1)
	persist, _ := memorydb.NewlruDB(100000)
	unit, _ := storageUnit.NewStorageUnit(cache, persist)

	return unit
}

// CreateShardStore creates a storage service for shard nodes
func CreateShardStore(numOfShards uint32) dataRetriever.StorageService {
	store := dataRetriever.NewChainStorer()
	store.AddStorer(dataRetriever.TransactionUnit, CreateMemUnit())
	store.AddStorer(dataRetriever.MiniBlockUnit, CreateMemUnit())
	store.AddStorer(dataRetriever.MetaBlockUnit, CreateMemUnit())
	store.AddStorer(dataRetriever.PeerChangesUnit, CreateMemUnit())
	store.AddStorer(dataRetriever.BlockHeaderUnit, CreateMemUnit())
	store.AddStorer(dataRetriever.UnsignedTransactionUnit, CreateMemUnit())
	store.AddStorer(dataRetriever.RewardTransactionUnit, CreateMemUnit())
	store.AddStorer(dataRetriever.MetaHdrNonceHashDataUnit, CreateMemUnit())

	for i := uint32(0); i < numOfShards; i++ {
		hdrNonceHashDataUnit := dataRetriever.ShardHdrNonceHashDataUnit + dataRetriever.UnitType(i)
		store.AddStorer(hdrNonceHashDataUnit, CreateMemUnit())
	}

	return store
}

// CreateMetaStore creates a storage service for meta nodes
func CreateMetaStore(coordinator sharding.Coordinator) dataRetriever.StorageService {
	store := dataRetriever.NewChainStorer()
	store.AddStorer(dataRetriever.MetaBlockUnit, CreateMemUnit())
	store.AddStorer(dataRetriever.MetaHdrNonceHashDataUnit, CreateMemUnit())
	store.AddStorer(dataRetriever.BlockHeaderUnit, CreateMemUnit())
	for i := uint32(0); i < coordinator.NumberOfShards(); i++ {
		store.AddStorer(dataRetriever.ShardHdrNonceHashDataUnit+dataRetriever.UnitType(i), CreateMemUnit())
	}

	return store
}

// CreateAccountsDB creates an account state with a valid trie implementation but with a memory storage
func CreateAccountsDB(accountType factory.Type) (*state.AccountsDB, data.Trie, storage.Storer) {
	hasher := sha256.Sha256{}
	store := CreateMemUnit()

	tr, _ := trie.NewTrie(store, TestMarshalizer, hasher)
	accountFactory, _ := factory.NewAccountFactoryCreator(accountType)
	adb, _ := state.NewAccountsDB(tr, sha256.Sha256{}, TestMarshalizer, accountFactory)

	return adb, tr, store
}

// CreateShardChain creates a blockchain implementation used by the shard nodes
func CreateShardChain() *blockchain.BlockChain {
	cfgCache := storageUnit.CacheConfig{Size: 100, Type: storageUnit.LRUCache}
	badBlockCache, _ := storageUnit.NewCache(cfgCache.Type, cfgCache.Size, cfgCache.Shards)
	blockChain, _ := blockchain.NewBlockChain(
		badBlockCache,
	)
	blockChain.GenesisHeader = &dataBlock.Header{}
	genesisHeaderM, _ := TestMarshalizer.Marshal(blockChain.GenesisHeader)

	blockChain.SetGenesisHeaderHash(TestHasher.Compute(string(genesisHeaderM)))

	return blockChain
}

// CreateMetaChain creates a blockchain implementation used by the meta nodes
func CreateMetaChain() data.ChainHandler {
	cfgCache := storageUnit.CacheConfig{Size: 100, Type: storageUnit.LRUCache}
	badBlockCache, _ := storageUnit.NewCache(cfgCache.Type, cfgCache.Size, cfgCache.Shards)
	metaChain, _ := blockchain.NewMetaChain(
		badBlockCache,
	)
	metaChain.GenesisBlock = &dataBlock.MetaBlock{}

	return metaChain
}

// CreateGenesisBlocks creates empty genesis blocks for all known shards, including metachain
func CreateGenesisBlocks(shardCoordinator sharding.Coordinator) map[uint32]data.HeaderHandler {
	genesisBlocks := make(map[uint32]data.HeaderHandler)
	for shardId := uint32(0); shardId < shardCoordinator.NumberOfShards(); shardId++ {
		genesisBlocks[shardId] = CreateGenesisBlock(shardId)
	}

	genesisBlocks[sharding.MetachainShardId] = CreateGenesisMetaBlock()

	return genesisBlocks
}

// CreateGenesisBlock creates a new mock shard genesis block
func CreateGenesisBlock(shardId uint32) *dataBlock.Header {
	rootHash := []byte("root hash")

	return &dataBlock.Header{
		Nonce:         0,
		Round:         0,
		Signature:     rootHash,
		RandSeed:      rootHash,
		PrevRandSeed:  rootHash,
		ShardId:       shardId,
		PubKeysBitmap: rootHash,
		RootHash:      rootHash,
		PrevHash:      rootHash,
	}
}

// CreateGenesisMetaBlock creates a new mock meta genesis block
func CreateGenesisMetaBlock() *dataBlock.MetaBlock {
	rootHash := []byte("root hash")

	return &dataBlock.MetaBlock{
		Nonce:         0,
		Round:         0,
		Signature:     rootHash,
		RandSeed:      rootHash,
		PrevRandSeed:  rootHash,
		PubKeysBitmap: rootHash,
		RootHash:      rootHash,
		PrevHash:      rootHash,
	}
}

// CreateIeleVMAndBlockchainHook creates a new instance of a iele VM
func CreateIeleVMAndBlockchainHook(
	accnts state.AccountsAdapter,
) (vmcommon.VMExecutionHandler, *hooks.VMAccountsDB) {
	blockChainHook, _ := hooks.NewVMAccountsDB(accnts, TestAddressConverter)
	cryptoHook := hooks.NewVMCryptoHook()
	vm := endpoint.NewElrondIeleVM(procFactory.IELEVirtualMachine, endpoint.ElrondTestnet, blockChainHook, cryptoHook)

	return vm, blockChainHook
}

// CreateAddressFromAddrBytes creates an address container object from address bytes provided
func CreateAddressFromAddrBytes(addressBytes []byte) state.AddressContainer {
	addr, _ := TestAddressConverter.CreateAddressFromPublicKeyBytes(addressBytes)
	return addr
}

// CreateRandomAddress creates a random byte array with fixed size
func CreateRandomAddress() state.AddressContainer {
	addr, _ := TestAddressConverter.CreateAddressFromHex(CreateRandomHexString(64))
	return addr
}

// MintAddress will create an account (if it does not exists), update the balance with required value,
// save the account and commit the trie.
func MintAddress(accnts state.AccountsAdapter, addressBytes []byte, value *big.Int) {
	accnt, _ := accnts.GetAccountWithJournal(CreateAddressFromAddrBytes(addressBytes))
	_ = accnt.(*state.Account).SetBalanceWithJournal(value)
	_, _ = accnts.Commit()
}

// CreateAccount creates a new account and returns the address
func CreateAccount(accnts state.AccountsAdapter, nonce uint64, balance *big.Int) state.AddressContainer {
	address, _ := TestAddressConverter.CreateAddressFromHex(CreateRandomHexString(64))
	account, _ := accnts.GetAccountWithJournal(address)
	_ = account.(*state.Account).SetNonceWithJournal(nonce)
	_ = account.(*state.Account).SetBalanceWithJournal(balance)

	return address
}

// MakeDisplayTable will output a string containing counters for received transactions, headers, miniblocks and
// meta headers for all provided test nodes
func MakeDisplayTable(nodes []*TestProcessorNode) string {
	header := []string{"pk", "shard ID", "txs", "miniblocks", "headers", "metachain headers"}
	dataLines := make([]*display.LineData, len(nodes))

	for idx, n := range nodes {
		dataLines[idx] = display.NewLineData(
			false,
			[]string{
				hex.EncodeToString(n.OwnAccount.PkTxSignBytes),
				fmt.Sprintf("%d", n.ShardCoordinator.SelfId()),
				fmt.Sprintf("%d", atomic.LoadInt32(&n.CounterTxRecv)),
				fmt.Sprintf("%d", atomic.LoadInt32(&n.CounterMbRecv)),
				fmt.Sprintf("%d", atomic.LoadInt32(&n.CounterHdrRecv)),
				fmt.Sprintf("%d", atomic.LoadInt32(&n.CounterMetaRcv)),
			},
		)
	}
	table, _ := display.CreateTableString(header, dataLines)

	return table
}

// PrintShardAccount outputs on console a shard account data contained
func PrintShardAccount(accnt *state.Account, tag string) {
	str := fmt.Sprintf("%s Address: %s\n", tag, base64.StdEncoding.EncodeToString(accnt.AddressContainer().Bytes()))
	str += fmt.Sprintf("  Nonce: %d\n", accnt.Nonce)
	str += fmt.Sprintf("  Balance: %d\n", accnt.Balance.Uint64())
	str += fmt.Sprintf("  Code hash: %s\n", base64.StdEncoding.EncodeToString(accnt.CodeHash))
	str += fmt.Sprintf("  Root hash: %s\n", base64.StdEncoding.EncodeToString(accnt.RootHash))

	fmt.Println(str)
}

// CreateRandomHexString returns a string encoded in hex with the given size
func CreateRandomHexString(chars int) string {
	if chars < 1 {
		return ""
	}

	buff := make([]byte, chars/2)
	_, _ = rand.Reader.Read(buff)

	return hex.EncodeToString(buff)
}

// GenerateAddressJournalAccountAccountsDB returns an account, the accounts address, and the accounts database
func GenerateAddressJournalAccountAccountsDB() (state.AddressContainer, state.AccountHandler, *state.AccountsDB) {
	adr := CreateRandomAddress()
	adb, _, _ := CreateAccountsDB(factory.UserAccount)
	account, _ := state.NewAccount(adr, adb)

	return adr, account, adb
}

// AdbEmulateBalanceTxSafeExecution emulates a tx execution by altering the accounts
// balance and nonce, and printing any encountered error
func AdbEmulateBalanceTxSafeExecution(acntSrc, acntDest *state.Account, accounts state.AccountsAdapter, value *big.Int) {

	snapshot := accounts.JournalLen()
	err := AdbEmulateBalanceTxExecution(acntSrc, acntDest, value)

	if err != nil {
		fmt.Printf("Error executing tx (value: %v), reverting...\n", value)
		err = accounts.RevertToSnapshot(snapshot)

		if err != nil {
			panic(err)
		}
	}
}

// AdbEmulateBalanceTxExecution emulates a tx execution by altering the accounts
// balance and nonce, and printing any encountered error
func AdbEmulateBalanceTxExecution(acntSrc, acntDest *state.Account, value *big.Int) error {

	srcVal := acntSrc.Balance
	destVal := acntDest.Balance

	if srcVal.Cmp(value) < 0 {
		return errors.New("not enough funds")
	}

	err := acntSrc.SetBalanceWithJournal(srcVal.Sub(srcVal, value))
	if err != nil {
		return err
	}

	err = acntDest.SetBalanceWithJournal(destVal.Add(destVal, value))
	if err != nil {
		return err
	}

	err = acntSrc.SetNonceWithJournal(acntSrc.Nonce + 1)
	if err != nil {
		return err
	}

	return nil
}

// CreateSimpleTxProcessor returns a transaction processor
func CreateSimpleTxProcessor(accnts state.AccountsAdapter) process.TransactionProcessor {
	shardCoordinator := mock.NewMultiShardsCoordinatorMock(1)
	txProcessor, _ := txProc.NewTxProcessor(
		accnts,
		TestHasher,
		TestAddressConverter,
		TestMarshalizer,
		shardCoordinator,
		&mock.SCProcessorMock{},
		&mock.UnsignedTxHandlerMock{},
		&mock.TxTypeHandlerMock{},
	)

	return txProcessor
}

// CreateNewDefaultTrie returns a new trie with test hasher and marsahalizer
func CreateNewDefaultTrie() data.Trie {
	tr, _ := trie.NewTrie(CreateMemUnit(), TestMarshalizer, TestHasher)
	return tr
}

// GenerateRandomSlice returns a random byte slice with the given size
func GenerateRandomSlice(size int) []byte {
	buff := make([]byte, size)
	_, _ = rand.Reader.Read(buff)

	return buff
}

// MintAllNodes will take each shard node (n) and will mint all nodes that have their pk managed by the iterating node n
func MintAllNodes(nodes []*TestProcessorNode, value *big.Int) {
	for idx, n := range nodes {
		if n.ShardCoordinator.SelfId() == sharding.MetachainShardId {
			continue
		}

		mintAddressesFromSameShard(nodes, idx, value)
	}
}

func mintAddressesFromSameShard(nodes []*TestProcessorNode, targetNodeIdx int, value *big.Int) {
	targetNode := nodes[targetNodeIdx]

	for _, n := range nodes {
		shardId := targetNode.ShardCoordinator.ComputeId(n.OwnAccount.Address)
		if shardId != targetNode.ShardCoordinator.SelfId() {
			continue
		}

		n.OwnAccount.Balance = big.NewInt(0).Set(value)
		MintAddress(targetNode.AccntState, n.OwnAccount.PkTxSignBytes, value)
	}
}

// MintAllPlayers mints addresses for all players
func MintAllPlayers(nodes []*TestProcessorNode, players []*TestWalletAccount, value *big.Int) {
	shardCoordinator := nodes[0].ShardCoordinator

	for _, player := range players {
		pShardId := shardCoordinator.ComputeId(player.Address)

		for _, n := range nodes {
			if pShardId != n.ShardCoordinator.SelfId() {
				continue
			}

			MintAddress(n.AccntState, player.Address.Bytes(), value)
			player.Balance = big.NewInt(0).Set(value)
		}
	}
}

// IncrementAndPrintRound increments the given variable, and prints the message for the beginning of the round
func IncrementAndPrintRound(round uint64) uint64 {
	round++
	fmt.Printf("#################################### ROUND %d BEGINS ####################################\n\n", round)

	return round
}

// ProposeBlock proposes a block for every shard
func ProposeBlock(nodes []*TestProcessorNode, idxProposers []int, round uint64, nonce uint64) {
	fmt.Println("All shards propose blocks...")

	for idx, n := range nodes {
		// set the consensus reward addresses as rewards processor expects at least valid round
		// otherwise the produced rewards will not be valid on verification
		n.BlockProcessor.SetConsensusData([]byte("randomness"), round, 0, n.ShardCoordinator.SelfId())

		if !IsIntInSlice(idx, idxProposers) {
			continue
		}

		body, header, _ := n.ProposeBlock(round, nonce)
		n.BroadcastBlock(body, header)
		n.CommitBlock(body, header)
	}

	fmt.Println("Delaying for disseminating headers and miniblocks...")
	time.Sleep(stepDelay)
	fmt.Println(MakeDisplayTable(nodes))
}

// SyncBlock synchronizes the proposed block in all the other shard nodes
func SyncBlock(
	t *testing.T,
	nodes []*TestProcessorNode,
	idxProposers []int,
	round uint64,
) {

	fmt.Println("All other shard nodes sync the proposed block...")
	for idx, n := range nodes {
		if IsIntInSlice(idx, idxProposers) {
			continue
		}

		err := n.SyncNode(round)
		if err != nil {
			assert.Fail(t, err.Error())
			return
		}
	}

	time.Sleep(stepDelay)
	fmt.Println(MakeDisplayTable(nodes))
}

// IsIntInSlice returns true if idx is found on any position in the provided slice
func IsIntInSlice(idx int, slice []int) bool {
	for _, value := range slice {
		if value == idx {
			return true
		}
	}

	return false
}

// Uint32InSlice checks if a uint32 value is in a slice
func Uint32InSlice(searched uint32, list []uint32) bool {
	for _, val := range list {
		if val == searched {
			return true
		}
	}
	return false
}

// CheckRootHashes checks the root hash of the proposer in every shard
func CheckRootHashes(t *testing.T, nodes []*TestProcessorNode, idxProposers []int) {
	for _, idx := range idxProposers {
		checkRootHashInShard(t, nodes, idx)
	}
}

func checkRootHashInShard(t *testing.T, nodes []*TestProcessorNode, idxProposer int) {
	proposerNode := nodes[idxProposer]
	proposerRootHash, _ := proposerNode.AccntState.RootHash()

	for i := 0; i < len(nodes); i++ {
		n := nodes[i]

		if n.ShardCoordinator.SelfId() != proposerNode.ShardCoordinator.SelfId() {
			continue
		}

		fmt.Printf("Testing roothash for node index %d, shard ID %d...\n", i, n.ShardCoordinator.SelfId())
		nodeRootHash, _ := n.AccntState.RootHash()
		assert.Equal(t, proposerRootHash, nodeRootHash)
	}
}

// CheckTxPresentAndRightNonce verifies that the nonce was updated correctly after the exec of bulk txs
func CheckTxPresentAndRightNonce(
	t *testing.T,
	startingNonce uint64,
	noOfTxs int,
	txHashes [][]byte,
	txs []data.TransactionHandler,
	cache dataRetriever.ShardedDataCacherNotifier,
	shardCoordinator sharding.Coordinator,
) {

	if noOfTxs != len(txHashes) {
		for i := startingNonce; i < startingNonce+uint64(noOfTxs); i++ {
			found := false

			for _, txHandler := range txs {
				nonce := extractUint64ValueFromTxHandler(txHandler)
				if nonce == i {
					found = true
					break
				}
			}

			if !found {
				fmt.Printf("unsigned tx with nonce %d is missing\n", i)
			}
		}
		assert.Fail(t, fmt.Sprintf("should have been %d, got %d", noOfTxs, len(txHashes)))

		return
	}

	bitmap := make([]bool, noOfTxs+int(startingNonce))
	//set for each nonce from found tx a true flag in bitmap
	for i := 0; i < noOfTxs; i++ {
		selfId := shardCoordinator.SelfId()
		shardDataStore := cache.ShardDataStore(process.ShardCacherIdentifier(selfId, selfId))
		val, _ := shardDataStore.Get(txHashes[i])
		if val == nil {
			continue
		}

		nonce := extractUint64ValueFromTxHandler(val.(data.TransactionHandler))
		bitmap[nonce] = true
	}

	//for the first startingNonce values, the bitmap should be false
	//for the rest, true
	for i := 0; i < noOfTxs+int(startingNonce); i++ {
		if i < int(startingNonce) {
			assert.False(t, bitmap[i])
			continue
		}

		assert.True(t, bitmap[i])
	}
}

func extractUint64ValueFromTxHandler(txHandler data.TransactionHandler) uint64 {
	tx, ok := txHandler.(*transaction.Transaction)
	if ok {
		return tx.Nonce
	}

	buff, _ := hex.DecodeString(txHandler.GetData())
	return binary.BigEndian.Uint64(buff)
}

// CreateNodes creates multiple nodes in different shards
func CreateNodes(
	numOfShards int,
	nodesPerShard int,
	numMetaChainNodes int,
	serviceID string,
) []*TestProcessorNode {
	//first node generated will have is pk belonging to firstSkShardId
	nodes := make([]*TestProcessorNode, numOfShards*nodesPerShard+numMetaChainNodes)

	idx := 0
	for shardId := uint32(0); shardId < uint32(numOfShards); shardId++ {
		for j := 0; j < nodesPerShard; j++ {
			n := NewTestProcessorNode(uint32(numOfShards), shardId, shardId, serviceID)

			nodes[idx] = n
			idx++
		}
	}

	for i := 0; i < numMetaChainNodes; i++ {
		metaNode := NewTestProcessorNode(uint32(numOfShards), sharding.MetachainShardId, 0, serviceID)
		idx = i + numOfShards*nodesPerShard
		nodes[idx] = metaNode
	}

	return nodes
}

// DisplayAndStartNodes prints each nodes shard ID, sk and pk, and then starts the node
func DisplayAndStartNodes(nodes []*TestProcessorNode) {
	for _, n := range nodes {
		skBuff, _ := n.OwnAccount.SkTxSign.ToByteArray()
		pkBuff, _ := n.OwnAccount.PkTxSign.ToByteArray()

		fmt.Printf("Shard ID: %v, sk: %s, pk: %s\n",
			n.ShardCoordinator.SelfId(),
			hex.EncodeToString(skBuff),
			hex.EncodeToString(pkBuff),
		)
		_ = n.Node.Start()
		_ = n.Node.P2PBootstrap()
	}

	fmt.Println("Delaying for node bootstrap and topic announcement...")
	time.Sleep(p2pBootstrapStepDelay)
}

// GenerateAndDisseminateTxs generates and sends multiple txs
func GenerateAndDisseminateTxs(
	n *TestProcessorNode,
	senders []crypto.PrivateKey,
	receiversPublicKeysMap map[uint32][]crypto.PublicKey,
	valToTransfer *big.Int,
	gasPrice uint64,
	gasLimit uint64,
) {

	for i := 0; i < len(senders); i++ {
		senderKey := senders[i]
		incrementalNonce := make([]uint64, len(senders))
		for _, shardReceiversPublicKeys := range receiversPublicKeysMap {
			receiverPubKey := shardReceiversPublicKeys[i]
			tx := generateTransferTx(incrementalNonce[i], senderKey, receiverPubKey, valToTransfer, gasPrice, gasLimit)
			_, _ = n.SendTransaction(tx)
			incrementalNonce[i]++
		}
	}
}

type txArgs struct {
	nonce    uint64
	value    *big.Int
	rcvAddr  []byte
	sndAddr  []byte
	data     string
	gasPrice int
	gasLimit int
}

func generateTransferTx(
	nonce uint64,
	senderPrivateKey crypto.PrivateKey,
	receiverPublicKey crypto.PublicKey,
	valToTransfer *big.Int,
	gasPrice uint64,
	gasLimit uint64,
) *transaction.Transaction {

	receiverPubKeyBytes, _ := receiverPublicKey.ToByteArray()
	tx := transaction.Transaction{
		Nonce:    nonce,
		Value:    valToTransfer,
		RcvAddr:  receiverPubKeyBytes,
		SndAddr:  skToPk(senderPrivateKey),
		Data:     "",
		GasLimit: gasLimit,
		GasPrice: gasPrice,
	}
	txBuff, _ := TestMarshalizer.Marshal(&tx)
	signer := &singlesig.SchnorrSigner{}
	tx.Signature, _ = signer.Sign(senderPrivateKey, txBuff)

	return &tx
}

func generateTx(
	skSign crypto.PrivateKey,
	signer crypto.SingleSigner,
	args *txArgs,
) *transaction.Transaction {
	tx := &transaction.Transaction{
		Nonce:    args.nonce,
		Value:    args.value,
		RcvAddr:  args.rcvAddr,
		SndAddr:  args.sndAddr,
		GasPrice: uint64(args.gasPrice),
		GasLimit: uint64(args.gasLimit),
		Data:     args.data,
	}
	txBuff, _ := TestMarshalizer.Marshal(tx)
	tx.Signature, _ = signer.Sign(skSign, txBuff)

	return tx
}

func skToPk(sk crypto.PrivateKey) []byte {
	pkBuff, _ := sk.GeneratePublic().ToByteArray()
	return pkBuff
}

// TestPublicKeyHasBalance checks if the account corresponding to the given public key has the expected balance
func TestPublicKeyHasBalance(t *testing.T, n *TestProcessorNode, pk crypto.PublicKey, expectedBalance *big.Int) {
	pkBuff, _ := pk.ToByteArray()
	addr, _ := TestAddressConverter.CreateAddressFromPublicKeyBytes(pkBuff)
	account, _ := n.AccntState.GetExistingAccount(addr)
	assert.Equal(t, expectedBalance, account.(*state.Account).Balance)
}

// TestPrivateKeyHasBalance checks if the private key has the expected balance
func TestPrivateKeyHasBalance(t *testing.T, n *TestProcessorNode, sk crypto.PrivateKey, expectedBalance *big.Int) {
	pkBuff, _ := sk.GeneratePublic().ToByteArray()
	addr, _ := TestAddressConverter.CreateAddressFromPublicKeyBytes(pkBuff)
	account, _ := n.AccntState.GetExistingAccount(addr)
	assert.Equal(t, expectedBalance, account.(*state.Account).Balance)
}

// GetMiniBlocksHashesFromShardIds returns miniblock hashes from body
func GetMiniBlocksHashesFromShardIds(body dataBlock.Body, shardIds ...uint32) [][]byte {
	hashes := make([][]byte, 0)

	for _, miniblock := range body {
		for _, shardId := range shardIds {
			if miniblock.ReceiverShardID == shardId {
				buff, _ := TestMarshalizer.Marshal(miniblock)
				hashes = append(hashes, TestHasher.Compute(string(buff)))
			}
		}
	}

	return hashes
}

// GenerateSkAndPkInShard generates and returns a private and a public key that reside in a given shard.
// It also returns the key generator
func GenerateSkAndPkInShard(
	coordinator sharding.Coordinator,
	shardId uint32,
) (crypto.PrivateKey, crypto.PublicKey, crypto.KeyGenerator) {
	suite := kyber.NewBlakeSHA256Ed25519()
	keyGen := signing.NewKeyGenerator(suite)
	sk, pk := keyGen.GeneratePair()

	if shardId == sharding.MetachainShardId {
		// for metachain generate in shard 0
		shardId = 0
	}

	for {
		pkBytes, _ := pk.ToByteArray()
		addr, _ := TestAddressConverter.CreateAddressFromPublicKeyBytes(pkBytes)
		if coordinator.ComputeId(addr) == shardId {
			break
		}
		sk, pk = keyGen.GeneratePair()
	}

	return sk, pk, keyGen
}

// CreateSendersAndReceiversInShard creates given number of sender private key and receiver public key pairs,
// with account in same shard as given node
func CreateSendersAndReceiversInShard(
	nodeInShard *TestProcessorNode,
	nbSenderReceiverPairs uint32,
) ([]crypto.PrivateKey, []crypto.PublicKey) {
	shardId := nodeInShard.ShardCoordinator.SelfId()
	receiversPublicKeys := make([]crypto.PublicKey, nbSenderReceiverPairs)
	sendersPrivateKeys := make([]crypto.PrivateKey, nbSenderReceiverPairs)

	for i := uint32(0); i < nbSenderReceiverPairs; i++ {
		sendersPrivateKeys[i], _, _ = GenerateSkAndPkInShard(nodeInShard.ShardCoordinator, shardId)
		_, receiversPublicKeys[i], _ = GenerateSkAndPkInShard(nodeInShard.ShardCoordinator, shardId)
	}

	return sendersPrivateKeys, receiversPublicKeys
}

// CreateAndSendTransactions creates and sends transactions between given senders and receivers.
func CreateAndSendTransactions(
	nodes map[uint32][]*TestProcessorNode,
	sendersPrivKeysMap map[uint32][]crypto.PrivateKey,
	receiversPubKeysMap map[uint32][]crypto.PublicKey,
	gasPricePerTx uint64,
	gasLimitPerTx uint64,
	valueToTransfer *big.Int,
) {
	for shardId := range nodes {
		if shardId == sharding.MetachainShardId {
			continue
		}

		nodeInShard := nodes[shardId][0]

		fmt.Println("Generating transactions...")
		GenerateAndDisseminateTxs(
			nodeInShard,
			sendersPrivKeysMap[shardId],
			receiversPubKeysMap,
			valueToTransfer,
			gasPricePerTx,
			gasLimitPerTx,
		)
	}

	fmt.Println("Delaying for disseminating transactions...")
	time.Sleep(time.Second * 5)
}

// CreateMintingForSenders creates account with balances for every node in a given shard
func CreateMintingForSenders(
	nodes []*TestProcessorNode,
	senderShard uint32,
	sendersPrivateKeys []crypto.PrivateKey,
	value *big.Int,
) {

	for _, n := range nodes {
		//only sender shard nodes will be minted
		if n.ShardCoordinator.SelfId() != senderShard {
			continue
		}

		for _, sk := range sendersPrivateKeys {
			pkBuff, _ := sk.GeneratePublic().ToByteArray()
			adr, _ := TestAddressConverter.CreateAddressFromPublicKeyBytes(pkBuff)
			account, _ := n.AccntState.GetAccountWithJournal(adr)
			_ = account.(*state.Account).SetBalanceWithJournal(value)
		}

		_, _ = n.AccntState.Commit()
	}
}

// CreateMintingFromAddresses creates account with balances for given address
func CreateMintingFromAddresses(
	nodes []*TestProcessorNode,
	addresses [][]byte,
	value *big.Int,
) {
	for _, n := range nodes {
		for _, address := range addresses {
			MintAddress(n.AccntState, address, value)
		}
	}
}

// ProposeBlockSignalsEmptyBlock proposes and broadcasts a block
func ProposeBlockSignalsEmptyBlock(
	node *TestProcessorNode,
	round uint64,
	nonce uint64,
) (data.HeaderHandler, data.BodyHandler, bool) {

	fmt.Println("Proposing block without commit...")

	body, header, txHashes := node.ProposeBlock(round, nonce)
	node.BroadcastBlock(body, header)
	isEmptyBlock := len(txHashes) == 0

	fmt.Println("Delaying for disseminating headers and miniblocks...")
	time.Sleep(stepDelay)

	return header, body, isEmptyBlock
}

// CreateAccountForNodes creates accounts for each node and commits the accounts state
func CreateAccountForNodes(nodes []*TestProcessorNode) {
	for i := 0; i < len(nodes); i++ {
		CreateAccountForNode(nodes[i])
	}
}

// CreateAccountForNode creates an account for the given node
func CreateAccountForNode(node *TestProcessorNode) {
	addr, _ := TestAddressConverter.CreateAddressFromPublicKeyBytes(node.OwnAccount.PkTxSignBytes)
	_, _ = node.AccntState.GetAccountWithJournal(addr)
	_, _ = node.AccntState.Commit()
}

// ComputeAndRequestMissingTransactions computes missing transactions for each node, and requests them
func ComputeAndRequestMissingTransactions(
	nodes []*TestProcessorNode,
	generatedTxHashes [][]byte,
	shardResolver uint32,
	shardRequesters ...uint32,
) {
	for _, n := range nodes {
		if !Uint32InSlice(n.ShardCoordinator.SelfId(), shardRequesters) {
			continue
		}

		neededTxs := getMissingTxsForNode(n, generatedTxHashes)
		requestMissingTransactions(n, shardResolver, neededTxs)
	}
}

// ComputeAndRequestMissingRewardTxs computes the missing reward transactions for each node and requests them
func ComputeAndRequestMissingRewardTxs(
	nodes []*TestProcessorNode,
	generatedDataHashes [][]byte,
	shardResolver uint32,
	shardRequesters ...uint32,
) {
	for _, n := range nodes {
		if !Uint32InSlice(n.ShardCoordinator.SelfId(), shardRequesters) {
			continue
		}

		neededData := getMissingRewardTxsForNode(n, generatedDataHashes)
		requestMissingRewardTxs(n, shardResolver, neededData)
	}
}

func getMissingTxsForNode(n *TestProcessorNode, generatedTxHashes [][]byte) [][]byte {
	neededTxs := make([][]byte, 0)

	for i := 0; i < len(generatedTxHashes); i++ {
		_, ok := n.ShardDataPool.Transactions().SearchFirstData(generatedTxHashes[i])
		if !ok {
			neededTxs = append(neededTxs, generatedTxHashes[i])
		}
	}

	return neededTxs
}

func getMissingRewardTxsForNode(n *TestProcessorNode, generatedTxHashes [][]byte) [][]byte {
	neededTxs := make([][]byte, 0)

	for i := 0; i < len(generatedTxHashes); i++ {
		_, ok := n.ShardDataPool.RewardTransactions().SearchFirstData(generatedTxHashes[i])
		if !ok {
			neededTxs = append(neededTxs, generatedTxHashes[i])
		}
	}

	return neededTxs
}

func requestMissingTransactions(n *TestProcessorNode, shardResolver uint32, neededTxs [][]byte) {
	txResolver, _ := n.ResolverFinder.CrossShardResolver(procFactory.TransactionTopic, shardResolver)

	for i := 0; i < len(neededTxs); i++ {
		_ = txResolver.RequestDataFromHash(neededTxs[i])
	}
}

func requestMissingRewardTxs(n *TestProcessorNode, shardResolver uint32, neededData [][]byte) {
	dataResolver, _ := n.ResolverFinder.CrossShardResolver(procFactory.RewardsTransactionTopic, shardResolver)

	for i := 0; i < len(neededData); i++ {
		_ = dataResolver.RequestDataFromHash(neededData[i])
	}
}

// CreateRequesterDataPool creates a datapool with a mock txPool
func CreateRequesterDataPool(t *testing.T, recvTxs map[int]map[string]struct{}, mutRecvTxs *sync.Mutex, nodeIndex int) dataRetriever.PoolsHolder {

	//not allowed to request data from the same shard
	return CreateTestShardDataPool(&mock.ShardedDataStub{
		SearchFirstDataCalled: func(key []byte) (value interface{}, ok bool) {
			assert.Fail(t, "same-shard requesters should not be queried")
			return nil, false
		},
		ShardDataStoreCalled: func(cacheId string) (c storage.Cacher) {
			assert.Fail(t, "same-shard requesters should not be queried")
			return nil
		},
		AddDataCalled: func(key []byte, data interface{}, cacheId string) {
			mutRecvTxs.Lock()
			defer mutRecvTxs.Unlock()

			txMap := recvTxs[nodeIndex]
			if txMap == nil {
				txMap = make(map[string]struct{})
				recvTxs[nodeIndex] = txMap
			}

			txMap[string(key)] = struct{}{}
		},
		RegisterHandlerCalled: func(i func(key []byte)) {
		},
	})
}

// CreateResolversDataPool creates a datapool containing a given number of transactions
func CreateResolversDataPool(
	t *testing.T,
	maxTxs int,
	senderShardID uint32,
	recvShardId uint32,
	shardCoordinator sharding.Coordinator,
) (dataRetriever.PoolsHolder, [][]byte, [][]byte) {

	txHashes := make([][]byte, maxTxs)
	txsSndAddr := make([][]byte, 0)
	txPool, _ := shardedData.NewShardedData(storageUnit.CacheConfig{Size: 100, Type: storageUnit.LRUCache})

	for i := 0; i < maxTxs; i++ {
		tx, txHash := generateValidTx(t, shardCoordinator, senderShardID, recvShardId)
		cacherIdentifier := process.ShardCacherIdentifier(1, 0)
		txPool.AddData(txHash, tx, cacherIdentifier)
		txHashes[i] = txHash
		txsSndAddr = append(txsSndAddr, tx.SndAddr)
	}

	return CreateTestShardDataPool(txPool), txHashes, txsSndAddr
}

func generateValidTx(
	t *testing.T,
	shardCoordinator sharding.Coordinator,
	senderShardId uint32,
	receiverShardId uint32,
) (*transaction.Transaction, []byte) {

	skSender, pkSender, _ := GenerateSkAndPkInShard(shardCoordinator, senderShardId)
	pkSenderBuff, _ := pkSender.ToByteArray()

	_, pkRecv, _ := GenerateSkAndPkInShard(shardCoordinator, receiverShardId)
	pkRecvBuff, _ := pkRecv.ToByteArray()

	accnts, _, _ := CreateAccountsDB(factory.UserAccount)
	addrSender, _ := TestAddressConverter.CreateAddressFromPublicKeyBytes(pkSenderBuff)
	_, _ = accnts.GetAccountWithJournal(addrSender)
	_, _ = accnts.Commit()

	mockNode, _ := node.NewNode(
		node.WithMarshalizer(TestMarshalizer),
		node.WithHasher(TestHasher),
		node.WithAddressConverter(TestAddressConverter),
		node.WithKeyGen(signing.NewKeyGenerator(kyber.NewBlakeSHA256Ed25519())),
		node.WithTxSingleSigner(&singlesig.SchnorrSigner{}),
		node.WithTxSignPrivKey(skSender),
		node.WithTxSignPubKey(pkSender),
		node.WithAccountsAdapter(accnts),
	)

	tx, err := mockNode.GenerateTransaction(
		hex.EncodeToString(pkSenderBuff),
		hex.EncodeToString(pkRecvBuff),
		big.NewInt(1),
		"",
	)
	assert.Nil(t, err)

	txBuff, _ := TestMarshalizer.Marshal(tx)
	txHash := TestHasher.Compute(string(txBuff))

	return tx, txHash
}

// GetNumTxsWithDst returns the total number of transactions that have a certain destination shard
func GetNumTxsWithDst(dstShardId uint32, dataPool dataRetriever.PoolsHolder, nrShards uint32) int {
	txPool := dataPool.Transactions()
	if txPool == nil {
		return 0
	}

	sumTxs := 0

	for i := uint32(0); i < nrShards; i++ {
		strCache := process.ShardCacherIdentifier(i, dstShardId)
		txStore := txPool.ShardDataStore(strCache)
		if txStore == nil {
			continue
		}
		sumTxs += txStore.Len()
	}

	return sumTxs
}

// ProposeAndSyncBlocks proposes and syncs blocks until all transaction pools are empty
func ProposeAndSyncBlocks(
	t *testing.T,
	nodes []*TestProcessorNode,
	idxProposers []int,
	round uint64,
	nonce uint64,
) (uint64, uint64) {

	// if there are many transactions, they might not fit into the block body in only one round
	for {
		numTxsInPool := 0
		round, nonce = ProposeAndSyncOneBlock(t, nodes, idxProposers, round, nonce)

		for _, idProposer := range idxProposers {
			proposerNode := nodes[idProposer]
			numTxsInPool = GetNumTxsWithDst(
				proposerNode.ShardCoordinator.SelfId(),
				proposerNode.ShardDataPool,
				proposerNode.ShardCoordinator.NumberOfShards(),
			)

			if numTxsInPool > 0 {
				break
			}
		}

		if numTxsInPool == 0 {
			break
		}
	}

	if nodes[0].ShardCoordinator.NumberOfShards() == 1 {
		return round, nonce
	}

	// cross shard smart contract call is first processed at sender shard, notarized by metachain, processed at
	// shard with smart contract, smart contract result is notarized by metachain, then finally processed at the
	// sender shard
	numberToPropagateToEveryShard := 5
	for i := 0; i < numberToPropagateToEveryShard; i++ {
		round, nonce = ProposeAndSyncOneBlock(t, nodes, idxProposers, round, nonce)
	}

	return round, nonce
}

// ProposeAndSyncOneBlock proposes a block, syncs the block and then increments the round
func ProposeAndSyncOneBlock(
	t *testing.T,
	nodes []*TestProcessorNode,
	idxProposers []int,
	round uint64,
	nonce uint64,
) (uint64, uint64) {
	ProposeBlock(nodes, idxProposers, round, nonce)
	SyncBlock(t, nodes, idxProposers, round)
	round = IncrementAndPrintRound(round)
	nonce++

	return round, nonce
}

// WaitForBootstrapAndShowConnected will delay a given duration in order to wait for bootstraping  and print the
// number of peers that each node is connected to
func WaitForBootstrapAndShowConnected(peers []p2p.Messenger, durationBootstrapingTime time.Duration) {
	fmt.Printf("Waiting %v for peer discovery...\n", durationBootstrapingTime)
	time.Sleep(durationBootstrapingTime)

	fmt.Println("Connected peers:")
	for _, peer := range peers {
		fmt.Printf("Peer %s is connected to %d peers\n", peer.ID().Pretty(), len(peer.ConnectedPeers()))
	}
}

<<<<<<< HEAD
// CloseProcessorNodes closes the used TestProcessorNodes and advertiser
func CloseProcessorNodes(nodes []*TestProcessorNode, advertiser p2p.Messenger) {
	_ = advertiser.Close()
	for _, n := range nodes {
		_ = n.Messenger.Close()
	}
}

// StartP2pBootstrapOnProcessorNodes will start the p2p discovery on processor nodes and wait a predefined time
func StartP2pBootstrapOnProcessorNodes(nodes []*TestProcessorNode) {
	for _, n := range nodes {
		_ = n.Messenger.Bootstrap()
	}

	fmt.Println("Delaying for nodes p2p bootstrap...")
	time.Sleep(p2pBootstrapStepDelay)
=======
// PubKeysMapFromKeysMap returns a map of public keys per shard from the key pairs per shard map.
func PubKeysMapFromKeysMap(keyPairMap map[uint32][]*TestKeyPair) map[uint32][]string {
	keysMap := make(map[uint32][]string, 0)

	for shardId, pairList := range keyPairMap {
		shardKeys := make([]string, len(pairList))
		for i, pair := range pairList {
			b, _ := pair.Pk.ToByteArray()
			shardKeys[i] = string(b)
		}
		keysMap[shardId] = shardKeys
	}

	return keysMap
}

// GenValidatorsFromPubKeys generates a map of validators per shard out of public keys map
func GenValidatorsFromPubKeys(pubKeysMap map[uint32][]string, nbShards uint32) map[uint32][]sharding.Validator {
	validatorsMap := make(map[uint32][]sharding.Validator)

	for shardId, shardNodesPks := range pubKeysMap {
		shardValidators := make([]sharding.Validator, 0)
		shardCoordinator, _ := sharding.NewMultiShardCoordinator(nbShards, shardId)
		for i := 0; i < len(shardNodesPks); i++ {
			_, pk, _ := GenerateSkAndPkInShard(shardCoordinator, shardId)
			address, err := pk.ToByteArray()
			if err != nil {
				return nil
			}
			v, _ := sharding.NewValidator(big.NewInt(0), 1, []byte(shardNodesPks[i]), address)
			shardValidators = append(shardValidators, v)
		}
		validatorsMap[shardId] = shardValidators
	}

	return validatorsMap
}

// CreateCryptoParams generates the crypto parameters (key pairs, key generator and suite) for multiple nodes
func CreateCryptoParams(nodesPerShard int, nbMetaNodes int, nbShards uint32) *CryptoParams {
	suite := kyber.NewSuitePairingBn256()
	singleSigner := &singlesig.SchnorrSigner{}
	keyGen := signing.NewKeyGenerator(suite)

	keysMap := make(map[uint32][]*TestKeyPair)
	keyPairs := make([]*TestKeyPair, nodesPerShard)
	for shardId := uint32(0); shardId < nbShards; shardId++ {
		for n := 0; n < nodesPerShard; n++ {
			kp := &TestKeyPair{}
			kp.Sk, kp.Pk = keyGen.GeneratePair()
			keyPairs[n] = kp
		}
		keysMap[shardId] = keyPairs
	}

	keyPairs = make([]*TestKeyPair, nbMetaNodes)
	for n := 0; n < nbMetaNodes; n++ {
		kp := &TestKeyPair{}
		kp.Sk, kp.Pk = keyGen.GeneratePair()
		keyPairs[n] = kp
	}
	keysMap[sharding.MetachainShardId] = keyPairs

	params := &CryptoParams{
		Keys:         keysMap,
		KeyGen:       keyGen,
		SingleSigner: singleSigner,
	}

	return params
>>>>>>> a7f5ce52
}<|MERGE_RESOLUTION|>--- conflicted
+++ resolved
@@ -1241,24 +1241,6 @@
 	}
 }
 
-<<<<<<< HEAD
-// CloseProcessorNodes closes the used TestProcessorNodes and advertiser
-func CloseProcessorNodes(nodes []*TestProcessorNode, advertiser p2p.Messenger) {
-	_ = advertiser.Close()
-	for _, n := range nodes {
-		_ = n.Messenger.Close()
-	}
-}
-
-// StartP2pBootstrapOnProcessorNodes will start the p2p discovery on processor nodes and wait a predefined time
-func StartP2pBootstrapOnProcessorNodes(nodes []*TestProcessorNode) {
-	for _, n := range nodes {
-		_ = n.Messenger.Bootstrap()
-	}
-
-	fmt.Println("Delaying for nodes p2p bootstrap...")
-	time.Sleep(p2pBootstrapStepDelay)
-=======
 // PubKeysMapFromKeysMap returns a map of public keys per shard from the key pairs per shard map.
 func PubKeysMapFromKeysMap(keyPairMap map[uint32][]*TestKeyPair) map[uint32][]string {
 	keysMap := make(map[uint32][]string, 0)
@@ -1329,5 +1311,22 @@
 	}
 
 	return params
->>>>>>> a7f5ce52
+}
+
+// CloseProcessorNodes closes the used TestProcessorNodes and advertiser
+func CloseProcessorNodes(nodes []*TestProcessorNode, advertiser p2p.Messenger) {
+	_ = advertiser.Close()
+	for _, n := range nodes {
+		_ = n.Messenger.Close()
+	}
+}
+
+// StartP2pBootstrapOnProcessorNodes will start the p2p discovery on processor nodes and wait a predefined time
+func StartP2pBootstrapOnProcessorNodes(nodes []*TestProcessorNode) {
+	for _, n := range nodes {
+		_ = n.Messenger.Bootstrap()
+	}
+
+	fmt.Println("Delaying for nodes p2p bootstrap...")
+	time.Sleep(p2pBootstrapStepDelay)
 }