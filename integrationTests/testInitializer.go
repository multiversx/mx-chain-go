--- conflicted
+++ resolved
@@ -193,29 +193,13 @@
 }
 
 // CreateAccountsDB creates an account state with a valid trie implementation but with a memory storage
-<<<<<<< HEAD
-func CreateAccountsDB(shardCoordinator sharding.Coordinator) (*state.AccountsDB, data.Trie, storage.Storer) {
-
-	var accountFactory state.AccountFactory
-	if shardCoordinator == nil {
-		accountFactory = factory.NewAccountCreator()
-	} else {
-		accountFactory, _ = factory.NewAccountFactoryCreator(shardCoordinator)
-	}
-
+func CreateAccountsDB(accountType factory.Type) (*state.AccountsDB, data.Trie, storage.Storer) {
+	store := CreateMemUnit()
 	evictionWaitListSize := 100
-	store := CreateMemUnit()
+
 	tr, _ := trie.NewTrie(store, TestMarshalizer, TestHasher, memorydb.New(), evictionWaitListSize)
-	adb, _ := state.NewAccountsDB(tr, TestHasher, TestMarshalizer, accountFactory)
-=======
-func CreateAccountsDB(accountType factory.Type) (*state.AccountsDB, data.Trie, storage.Storer) {
-	hasher := sha256.Sha256{}
-	store := CreateMemUnit()
-
-	tr, _ := trie.NewTrie(store, TestMarshalizer, hasher)
 	accountFactory, _ := factory.NewAccountFactoryCreator(accountType)
 	adb, _ := state.NewAccountsDB(tr, sha256.Sha256{}, TestMarshalizer, accountFactory)
->>>>>>> 24d5ac1d
 
 	return adb, tr, store
 }
