--- conflicted
+++ resolved
@@ -134,7 +134,7 @@
 // disk I/O)
 func CreateMemUnit() storage.Storer {
 	cache, _ := storageUnit.NewCache(storageUnit.LRUCache, 10, 1)
-	persist, _ := memorydb.NewlruDB(100000)
+	persist, _ := memorydb.New()
 	unit, _ := storageUnit.NewStorageUnit(cache, persist)
 
 	return unit
@@ -334,7 +334,6 @@
 	fmt.Println(str)
 }
 
-<<<<<<< HEAD
 // CreateDummyAddress creates a random byte array with fixed size
 func CreateDummyAddress() state.AddressContainer {
 	buff := make([]byte, sha256.Sha256{}.Size())
@@ -431,7 +430,8 @@
 	_, _ = rand.Reader.Read(buff)
 
 	return buff
-=======
+}
+
 // MintAllNodes will take each shard node (n) and will mint all nodes that have their pk managed by the iterating node n
 func MintAllNodes(nodes []*TestProcessorNode, value *big.Int) {
 	for idx, n := range nodes {
@@ -454,5 +454,4 @@
 
 		MintAddress(targetNode.AccntState, n.PkTxSignBytes, value)
 	}
->>>>>>> 56703623
 }