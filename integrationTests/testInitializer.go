package integrationTests

import (
	"context"
	"crypto/ecdsa"
	"crypto/rand"
	"encoding/base64"
	"encoding/binary"
	"encoding/hex"
	"fmt"
	"math/big"
	"strings"
	"sync"
	"sync/atomic"
	"testing"
	"time"

<<<<<<< HEAD
	"github.com/ElrondNetwork/elrond-go/crypto/signing"
	"github.com/ElrondNetwork/elrond-go/crypto/signing/kyber"
=======
	"github.com/ElrondNetwork/elrond-go/crypto"
	"github.com/ElrondNetwork/elrond-go/crypto/signing"
	"github.com/ElrondNetwork/elrond-go/crypto/signing/kyber"
	"github.com/ElrondNetwork/elrond-go/crypto/signing/kyber/singlesig"
>>>>>>> 53f4cf7f
	"github.com/ElrondNetwork/elrond-go/data"
	dataBlock "github.com/ElrondNetwork/elrond-go/data/block"
	"github.com/ElrondNetwork/elrond-go/data/blockchain"
	"github.com/ElrondNetwork/elrond-go/data/state"
	"github.com/ElrondNetwork/elrond-go/data/state/factory"
	"github.com/ElrondNetwork/elrond-go/data/transaction"
	"github.com/ElrondNetwork/elrond-go/data/trie"
	"github.com/ElrondNetwork/elrond-go/data/typeConverters/uint64ByteSlice"
	"github.com/ElrondNetwork/elrond-go/dataRetriever"
	"github.com/ElrondNetwork/elrond-go/dataRetriever/dataPool"
	"github.com/ElrondNetwork/elrond-go/dataRetriever/shardedData"
	"github.com/ElrondNetwork/elrond-go/display"
	"github.com/ElrondNetwork/elrond-go/integrationTests/mock"
	"github.com/ElrondNetwork/elrond-go/node"
	"github.com/ElrondNetwork/elrond-go/p2p"
	"github.com/ElrondNetwork/elrond-go/p2p/libp2p"
	"github.com/ElrondNetwork/elrond-go/p2p/libp2p/discovery"
	"github.com/ElrondNetwork/elrond-go/p2p/loadBalancer"
	"github.com/ElrondNetwork/elrond-go/process"
	procFactory "github.com/ElrondNetwork/elrond-go/process/factory"
	"github.com/ElrondNetwork/elrond-go/process/smartContract/hooks"
	txProc "github.com/ElrondNetwork/elrond-go/process/transaction"
	"github.com/ElrondNetwork/elrond-go/sharding"
	"github.com/ElrondNetwork/elrond-go/storage"
	"github.com/ElrondNetwork/elrond-go/storage/memorydb"
	"github.com/ElrondNetwork/elrond-go/storage/storageUnit"
	vmcommon "github.com/ElrondNetwork/elrond-vm-common"
	"github.com/ElrondNetwork/elrond-vm/iele/elrond/node/endpoint"
	"github.com/btcsuite/btcd/btcec"
	libp2pCrypto "github.com/libp2p/go-libp2p-core/crypto"
	"github.com/pkg/errors"
	"github.com/stretchr/testify/assert"
)

var stepDelay = time.Second
var p2pBootstrapStepDelay = 5 * time.Second

// GetConnectableAddress returns a non circuit, non windows default connectable address for provided messenger
func GetConnectableAddress(mes p2p.Messenger) string {
	for _, addr := range mes.Addresses() {
		if strings.Contains(addr, "circuit") || strings.Contains(addr, "169.254") {
			continue
		}
		return addr
	}
	return ""
}

// CreateMessengerWithKadDht creates a new libp2p messenger with kad-dht peer discovery
func CreateMessengerWithKadDht(ctx context.Context, initialAddr string) p2p.Messenger {
	prvKey, _ := ecdsa.GenerateKey(btcec.S256(), rand.Reader)
	sk := (*libp2pCrypto.Secp256k1PrivateKey)(prvKey)

	libP2PMes, err := libp2p.NewNetworkMessengerOnFreePort(
		ctx,
		sk,
		nil,
		loadBalancer.NewOutgoingChannelLoadBalancer(),
		discovery.NewKadDhtPeerDiscoverer(stepDelay, "test", []string{initialAddr}),
	)
	if err != nil {
		fmt.Println(err.Error())
	}

	return libP2PMes
}

// CreateTestShardDataPool creates a test data pool for shard nodes
func CreateTestShardDataPool(txPool dataRetriever.ShardedDataCacherNotifier) dataRetriever.PoolsHolder {
	if txPool == nil {
		txPool, _ = shardedData.NewShardedData(storageUnit.CacheConfig{Size: 100000, Type: storageUnit.LRUCache})
	}

	uTxPool, _ := shardedData.NewShardedData(storageUnit.CacheConfig{Size: 100000, Type: storageUnit.LRUCache})
	cacherCfg := storageUnit.CacheConfig{Size: 100, Type: storageUnit.LRUCache}
	hdrPool, _ := storageUnit.NewCache(cacherCfg.Type, cacherCfg.Size, cacherCfg.Shards)

	cacherCfg = storageUnit.CacheConfig{Size: 100000, Type: storageUnit.LRUCache}
	hdrNoncesCacher, _ := storageUnit.NewCache(cacherCfg.Type, cacherCfg.Size, cacherCfg.Shards)
	hdrNonces, _ := dataPool.NewNonceSyncMapCacher(hdrNoncesCacher, uint64ByteSlice.NewBigEndianConverter())

	cacherCfg = storageUnit.CacheConfig{Size: 100000, Type: storageUnit.LRUCache}
	txBlockBody, _ := storageUnit.NewCache(cacherCfg.Type, cacherCfg.Size, cacherCfg.Shards)

	cacherCfg = storageUnit.CacheConfig{Size: 100000, Type: storageUnit.LRUCache}
	peerChangeBlockBody, _ := storageUnit.NewCache(cacherCfg.Type, cacherCfg.Size, cacherCfg.Shards)

	cacherCfg = storageUnit.CacheConfig{Size: 100000, Type: storageUnit.LRUCache}
	metaBlocks, _ := storageUnit.NewCache(cacherCfg.Type, cacherCfg.Size, cacherCfg.Shards)

	dPool, _ := dataPool.NewShardedDataPool(
		txPool,
		uTxPool,
		hdrPool,
		hdrNonces,
		txBlockBody,
		peerChangeBlockBody,
		metaBlocks,
	)

	return dPool
}

// CreateTestMetaDataPool creates a test data pool for meta nodes
func CreateTestMetaDataPool() dataRetriever.MetaPoolsHolder {
	cacherCfg := storageUnit.CacheConfig{Size: 100, Type: storageUnit.LRUCache}
	metaBlocks, _ := storageUnit.NewCache(cacherCfg.Type, cacherCfg.Size, cacherCfg.Shards)

	cacherCfg = storageUnit.CacheConfig{Size: 10000, Type: storageUnit.LRUCache}
	miniblockHashes, _ := shardedData.NewShardedData(cacherCfg)

	cacherCfg = storageUnit.CacheConfig{Size: 100, Type: storageUnit.LRUCache}
	shardHeaders, _ := storageUnit.NewCache(cacherCfg.Type, cacherCfg.Size, cacherCfg.Shards)

	shardHeadersNoncesCacher, _ := storageUnit.NewCache(cacherCfg.Type, cacherCfg.Size, cacherCfg.Shards)
	shardHeadersNonces, _ := dataPool.NewNonceSyncMapCacher(shardHeadersNoncesCacher, uint64ByteSlice.NewBigEndianConverter())

	dPool, _ := dataPool.NewMetaDataPool(
		metaBlocks,
		miniblockHashes,
		shardHeaders,
		shardHeadersNonces,
	)

	return dPool
}

// CreateMemUnit returns an in-memory storer implementation (the vast majority of tests do not require effective
// disk I/O)
func CreateMemUnit() storage.Storer {
	cache, _ := storageUnit.NewCache(storageUnit.LRUCache, 10, 1)
	persist, _ := memorydb.NewlruDB(100000)
	unit, _ := storageUnit.NewStorageUnit(cache, persist)

	return unit
}

// CreateShardStore creates a storage service for shard nodes
func CreateShardStore(numOfShards uint32) dataRetriever.StorageService {
	store := dataRetriever.NewChainStorer()
	store.AddStorer(dataRetriever.TransactionUnit, CreateMemUnit())
	store.AddStorer(dataRetriever.MiniBlockUnit, CreateMemUnit())
	store.AddStorer(dataRetriever.MetaBlockUnit, CreateMemUnit())
	store.AddStorer(dataRetriever.PeerChangesUnit, CreateMemUnit())
	store.AddStorer(dataRetriever.BlockHeaderUnit, CreateMemUnit())
	store.AddStorer(dataRetriever.UnsignedTransactionUnit, CreateMemUnit())
	store.AddStorer(dataRetriever.MetaHdrNonceHashDataUnit, CreateMemUnit())

	for i := uint32(0); i < numOfShards; i++ {
		hdrNonceHashDataUnit := dataRetriever.ShardHdrNonceHashDataUnit + dataRetriever.UnitType(i)
		store.AddStorer(hdrNonceHashDataUnit, CreateMemUnit())
	}

	return store
}

// CreateMetaStore creates a storage service for meta nodes
func CreateMetaStore(coordinator sharding.Coordinator) dataRetriever.StorageService {
	store := dataRetriever.NewChainStorer()
	store.AddStorer(dataRetriever.MetaBlockUnit, CreateMemUnit())
	store.AddStorer(dataRetriever.MetaHdrNonceHashDataUnit, CreateMemUnit())
	store.AddStorer(dataRetriever.BlockHeaderUnit, CreateMemUnit())
	for i := uint32(0); i < coordinator.NumberOfShards(); i++ {
		store.AddStorer(dataRetriever.ShardHdrNonceHashDataUnit+dataRetriever.UnitType(i), CreateMemUnit())
	}

	return store
}

// CreateAccountsDB creates an account state with a valid trie implementation but with a memory storage
<<<<<<< HEAD
func CreateAccountsDB(accountType factory.Type) *state.AccountsDB {
	hasher := sha256.Sha256{}
	store := CreateMemUnit()

	tr, _ := trie.NewTrie(store, TestMarshalizer, hasher)
	accountFactory, _ := factory.NewAccountFactoryCreator(accountType)
	adb, _ := state.NewAccountsDB(tr, sha256.Sha256{}, TestMarshalizer, accountFactory)
=======
func CreateAccountsDB(shardCoordinator sharding.Coordinator) (*state.AccountsDB, data.Trie, storage.Storer) {

	var accountFactory state.AccountFactory
	if shardCoordinator == nil {
		accountFactory = factory.NewAccountCreator()
	} else {
		accountFactory, _ = factory.NewAccountFactoryCreator(shardCoordinator)
	}

	store := CreateMemUnit()
	tr, _ := trie.NewTrie(store, TestMarshalizer, TestHasher)
	adb, _ := state.NewAccountsDB(tr, TestHasher, TestMarshalizer, accountFactory)
>>>>>>> 53f4cf7f

	return adb, tr, store
}

// CreateShardChain creates a blockchain implementation used by the shard nodes
func CreateShardChain() *blockchain.BlockChain {
	cfgCache := storageUnit.CacheConfig{Size: 100, Type: storageUnit.LRUCache}
	badBlockCache, _ := storageUnit.NewCache(cfgCache.Type, cfgCache.Size, cfgCache.Shards)
	blockChain, _ := blockchain.NewBlockChain(
		badBlockCache,
	)
	blockChain.GenesisHeader = &dataBlock.Header{}
	genesisHeaderM, _ := TestMarshalizer.Marshal(blockChain.GenesisHeader)

	blockChain.SetGenesisHeaderHash(TestHasher.Compute(string(genesisHeaderM)))

	return blockChain
}

// CreateMetaChain creates a blockchain implementation used by the meta nodes
func CreateMetaChain() data.ChainHandler {
	cfgCache := storageUnit.CacheConfig{Size: 100, Type: storageUnit.LRUCache}
	badBlockCache, _ := storageUnit.NewCache(cfgCache.Type, cfgCache.Size, cfgCache.Shards)
	metaChain, _ := blockchain.NewMetaChain(
		badBlockCache,
	)
	metaChain.GenesisBlock = &dataBlock.MetaBlock{}

	return metaChain
}

// CreateGenesisBlocks creates empty genesis blocks for all known shards, including metachain
func CreateGenesisBlocks(shardCoordinator sharding.Coordinator) map[uint32]data.HeaderHandler {
	genesisBlocks := make(map[uint32]data.HeaderHandler)
	for shardId := uint32(0); shardId < shardCoordinator.NumberOfShards(); shardId++ {
		genesisBlocks[shardId] = CreateGenesisBlock(shardId)
	}

	genesisBlocks[sharding.MetachainShardId] = CreateGenesisMetaBlock()

	return genesisBlocks
}

// CreateGenesisBlock creates a new mock shard genesis block
func CreateGenesisBlock(shardId uint32) *dataBlock.Header {
	rootHash := []byte("root hash")

	return &dataBlock.Header{
		Nonce:         0,
		Round:         0,
		Signature:     rootHash,
		RandSeed:      rootHash,
		PrevRandSeed:  rootHash,
		ShardId:       shardId,
		PubKeysBitmap: rootHash,
		RootHash:      rootHash,
		PrevHash:      rootHash,
	}
}

// CreateGenesisMetaBlock creates a new mock meta genesis block
func CreateGenesisMetaBlock() *dataBlock.MetaBlock {
	rootHash := []byte("root hash")

	return &dataBlock.MetaBlock{
		Nonce:         0,
		Round:         0,
		Signature:     rootHash,
		RandSeed:      rootHash,
		PrevRandSeed:  rootHash,
		PubKeysBitmap: rootHash,
		RootHash:      rootHash,
		PrevHash:      rootHash,
	}
}

// CreateIeleVMAndBlockchainHook creates a new instance of a iele VM
func CreateIeleVMAndBlockchainHook(accnts state.AccountsAdapter) (vmcommon.VMExecutionHandler, *hooks.VMAccountsDB) {
	blockChainHook, _ := hooks.NewVMAccountsDB(accnts, TestAddressConverter)
	cryptoHook := hooks.NewVMCryptoHook()
	vm := endpoint.NewElrondIeleVM(blockChainHook, cryptoHook, endpoint.ElrondTestnet)

	return vm, blockChainHook
}

// CreateAddressFromAddrBytes creates an address container object from address bytes provided
func CreateAddressFromAddrBytes(addressBytes []byte) state.AddressContainer {
	addr, _ := TestAddressConverter.CreateAddressFromPublicKeyBytes(addressBytes)
	return addr
}

// CreateRandomAddress creates a random byte array with fixed size
func CreateRandomAddress() state.AddressContainer {
	addr, _ := TestAddressConverter.CreateAddressFromHex(CreateRandomHexString(64))
	return addr
}

// MintAddress will create an account (if it does not exists), update the balance with required value,
// save the account and commit the trie.
func MintAddress(accnts state.AccountsAdapter, addressBytes []byte, value *big.Int) {
	accnt, _ := accnts.GetAccountWithJournal(CreateAddressFromAddrBytes(addressBytes))
	_ = accnt.(*state.Account).SetBalanceWithJournal(value)
	_, _ = accnts.Commit()
}

// CreateAccount creates a new account and returns the address
func CreateAccount(accnts state.AccountsAdapter, nonce uint64, balance *big.Int) state.AddressContainer {
	address, _ := TestAddressConverter.CreateAddressFromHex(CreateRandomHexString(64))
	account, _ := accnts.GetAccountWithJournal(address)
	_ = account.(*state.Account).SetNonceWithJournal(nonce)
	_ = account.(*state.Account).SetBalanceWithJournal(balance)

	return address
}

// MakeDisplayTable will output a string containing counters for received transactions, headers, miniblocks and
// meta headers for all provided test nodes
func MakeDisplayTable(nodes []*TestProcessorNode) string {
	header := []string{"pk", "shard ID", "txs", "miniblocks", "headers", "metachain headers"}
	dataLines := make([]*display.LineData, len(nodes))

	for idx, n := range nodes {
		dataLines[idx] = display.NewLineData(
			false,
			[]string{
				hex.EncodeToString(n.OwnAccount.PkTxSignBytes),
				fmt.Sprintf("%d", n.ShardCoordinator.SelfId()),
				fmt.Sprintf("%d", atomic.LoadInt32(&n.CounterTxRecv)),
				fmt.Sprintf("%d", atomic.LoadInt32(&n.CounterMbRecv)),
				fmt.Sprintf("%d", atomic.LoadInt32(&n.CounterHdrRecv)),
				fmt.Sprintf("%d", atomic.LoadInt32(&n.CounterMetaRcv)),
			},
		)
	}
	table, _ := display.CreateTableString(header, dataLines)

	return table
}

// PrintShardAccount outputs on console a shard account data contained
func PrintShardAccount(accnt *state.Account, tag string) {
	str := fmt.Sprintf("%s Address: %s\n", tag, base64.StdEncoding.EncodeToString(accnt.AddressContainer().Bytes()))
	str += fmt.Sprintf("  Nonce: %d\n", accnt.Nonce)
	str += fmt.Sprintf("  Balance: %d\n", accnt.Balance.Uint64())
	str += fmt.Sprintf("  Code hash: %s\n", base64.StdEncoding.EncodeToString(accnt.CodeHash))
	str += fmt.Sprintf("  Root hash: %s\n", base64.StdEncoding.EncodeToString(accnt.RootHash))

	fmt.Println(str)
}

// CreateRandomHexString returns a string encoded in hex with the given size
func CreateRandomHexString(chars int) string {
	if chars < 1 {
		return ""
	}

	buff := make([]byte, chars/2)
	_, _ = rand.Reader.Read(buff)

	return hex.EncodeToString(buff)
}

// GenerateAddressJournalAccountAccountsDB returns an account, the accounts address, and the accounts database
func GenerateAddressJournalAccountAccountsDB() (state.AddressContainer, state.AccountHandler, *state.AccountsDB) {
	adr := CreateRandomAddress()
	adb, _, _ := CreateAccountsDB(nil)
	account, _ := state.NewAccount(adr, adb)

	return adr, account, adb
}

// AdbEmulateBalanceTxSafeExecution emulates a tx execution by altering the accounts
// balance and nonce, and printing any encountered error
func AdbEmulateBalanceTxSafeExecution(acntSrc, acntDest *state.Account, accounts state.AccountsAdapter, value *big.Int) {

	snapshot := accounts.JournalLen()
	err := AdbEmulateBalanceTxExecution(acntSrc, acntDest, value)

	if err != nil {
		fmt.Printf("Error executing tx (value: %v), reverting...\n", value)
		err = accounts.RevertToSnapshot(snapshot)

		if err != nil {
			panic(err)
		}
	}
}

// AdbEmulateBalanceTxExecution emulates a tx execution by altering the accounts
// balance and nonce, and printing any encountered error
func AdbEmulateBalanceTxExecution(acntSrc, acntDest *state.Account, value *big.Int) error {

	srcVal := acntSrc.Balance
	destVal := acntDest.Balance

	if srcVal.Cmp(value) < 0 {
		return errors.New("not enough funds")
	}

	err := acntSrc.SetBalanceWithJournal(srcVal.Sub(srcVal, value))
	if err != nil {
		return err
	}

	err = acntDest.SetBalanceWithJournal(destVal.Add(destVal, value))
	if err != nil {
		return err
	}

	err = acntSrc.SetNonceWithJournal(acntSrc.Nonce + 1)
	if err != nil {
		return err
	}

	return nil
}

// CreateSimpleTxProcessor returns a transaction processor
func CreateSimpleTxProcessor(accnts state.AccountsAdapter) process.TransactionProcessor {
	shardCoordinator := mock.NewMultiShardsCoordinatorMock(1)
	txProcessor, _ := txProc.NewTxProcessor(accnts, TestHasher, TestAddressConverter, TestMarshalizer, shardCoordinator, &mock.SCProcessorMock{})

	return txProcessor
}

// CreateNewDefaultTrie returns a new trie with test hasher and marsahalizer
func CreateNewDefaultTrie() data.Trie {
	tr, _ := trie.NewTrie(CreateMemUnit(), TestMarshalizer, TestHasher)
	return tr
}

// GenerateRandomSlice returns a random byte slice with the given size
func GenerateRandomSlice(size int) []byte {
	buff := make([]byte, size)
	_, _ = rand.Reader.Read(buff)

	return buff
}

// MintAllNodes will take each shard node (n) and will mint all nodes that have their pk managed by the iterating node n
func MintAllNodes(nodes []*TestProcessorNode, value *big.Int) {
	for idx, n := range nodes {
		if n.ShardCoordinator.SelfId() == sharding.MetachainShardId {
			continue
		}

		mintAddressesFromSameShard(nodes, idx, value)
	}
}

func mintAddressesFromSameShard(nodes []*TestProcessorNode, targetNodeIdx int, value *big.Int) {
	targetNode := nodes[targetNodeIdx]

	for _, n := range nodes {
		shardId := targetNode.ShardCoordinator.ComputeId(n.OwnAccount.Address)
		if shardId != targetNode.ShardCoordinator.SelfId() {
			continue
		}

		MintAddress(targetNode.AccntState, n.OwnAccount.PkTxSignBytes, value)
	}
}

// MintAllPlayers mints addresses for all players
func MintAllPlayers(nodes []*TestProcessorNode, players []*TestWalletAccount, value *big.Int) {
	shardCoordinator := nodes[0].ShardCoordinator

	for _, player := range players {
		pShardId := shardCoordinator.ComputeId(player.Address)

		for _, n := range nodes {
			if pShardId != n.ShardCoordinator.SelfId() {
				continue
			}

			MintAddress(n.AccntState, player.Address.Bytes(), value)
			player.Balance = big.NewInt(0).Set(value)
		}
	}
}

// IncrementAndPrintRound increments the given variable, and prints the message for the beginning of the round
func IncrementAndPrintRound(round uint64) uint64 {
	round++
	fmt.Printf("#################################### ROUND %d BEGINS ####################################\n\n", round)

	return round
}

// ProposeBlock proposes a block with SC txs for every shard
func ProposeBlock(nodes []*TestProcessorNode, idxProposers []int, round uint64, nonce uint64) {
	fmt.Println("All shards propose blocks...")
	for idx, n := range nodes {
		if !IsIntInSlice(idx, idxProposers) {
			continue
		}

		body, header, _ := n.ProposeBlock(round, nonce)
		n.BroadcastBlock(body, header)
		n.CommitBlock(body, header)
	}

	fmt.Println("Delaying for disseminating headers and miniblocks...")
	time.Sleep(stepDelay)
	fmt.Println(MakeDisplayTable(nodes))
}

// SyncBlock synchronizes the proposed block in all the other shard nodes
func SyncBlock(
	t *testing.T,
	nodes []*TestProcessorNode,
	idxProposers []int,
	round uint64,
) {

	fmt.Println("All other shard nodes sync the proposed block...")
	for idx, n := range nodes {
		if IsIntInSlice(idx, idxProposers) {
			continue
		}

		err := n.SyncNode(round)
		if err != nil {
			assert.Fail(t, err.Error())
			return
		}
	}

	time.Sleep(stepDelay)
	fmt.Println(MakeDisplayTable(nodes))
}

// IsIntInSlice returns true if idx is found on any position in the provided slice
func IsIntInSlice(idx int, slice []int) bool {
	for _, value := range slice {
		if value == idx {
			return true
		}
	}

	return false
}

// Uint32InSlice checks if a uint32 value is in a slice
func Uint32InSlice(searched uint32, list []uint32) bool {
	for _, val := range list {
		if val == searched {
			return true
		}
	}
	return false
}

// CheckRootHashes checks the root hash of the proposer in every shard
func CheckRootHashes(t *testing.T, nodes []*TestProcessorNode, idxProposers []int) {
	for _, idx := range idxProposers {
		checkRootHashInShard(t, nodes, idx)
	}
}

func checkRootHashInShard(t *testing.T, nodes []*TestProcessorNode, idxProposer int) {
	proposerNode := nodes[idxProposer]
	proposerRootHash, _ := proposerNode.AccntState.RootHash()

	for i := 0; i < len(nodes); i++ {
		n := nodes[i]

		if n.ShardCoordinator.SelfId() != proposerNode.ShardCoordinator.SelfId() {
			continue
		}

		fmt.Printf("Testing roothash for node index %d, shard ID %d...\n", i, n.ShardCoordinator.SelfId())
		nodeRootHash, _ := n.AccntState.RootHash()
		assert.Equal(t, proposerRootHash, nodeRootHash)
	}
}

// CheckTxPresentAndRightNonce verifies that the nonce was updated correctly after the exec of bulk txs
func CheckTxPresentAndRightNonce(
	t *testing.T,
	startingNonce uint64,
	noOfTxs int,
	txHashes [][]byte,
	txs []data.TransactionHandler,
	cache dataRetriever.ShardedDataCacherNotifier,
	shardCoordinator sharding.Coordinator,
) {

	if noOfTxs != len(txHashes) {
		for i := startingNonce; i < startingNonce+uint64(noOfTxs); i++ {
			found := false

			for _, txHandler := range txs {
				nonce := extractUint64ValueFromTxHandler(txHandler)
				if nonce == i {
					found = true
					break
				}
			}

			if !found {
				fmt.Printf("unsigned tx with nonce %d is missing\n", i)
			}
		}
		assert.Fail(t, fmt.Sprintf("should have been %d, got %d", noOfTxs, len(txHashes)))

		return
	}

	bitmap := make([]bool, noOfTxs+int(startingNonce))
	//set for each nonce from found tx a true flag in bitmap
	for i := 0; i < noOfTxs; i++ {
		selfId := shardCoordinator.SelfId()
		shardDataStore := cache.ShardDataStore(process.ShardCacherIdentifier(selfId, selfId))
		val, _ := shardDataStore.Get(txHashes[i])
		if val == nil {
			continue
		}

		nonce := extractUint64ValueFromTxHandler(val.(data.TransactionHandler))
		bitmap[nonce] = true
	}
<<<<<<< HEAD
}

// CreateValidatorKeys
func CreateValidatorKeys(nodesPerShard int, nbMetaNodes int, nbShards int) map[uint32][]*TestKeyPair {
	suite := kyber.NewBlakeSHA256Ed25519()
	keyGen := signing.NewKeyGenerator(suite)

	keysMap := make(map[uint32][]*TestKeyPair)
	keyPairs := make([]*TestKeyPair, nodesPerShard)
	for shardId := 0; shardId < nbShards; shardId++ {
		for n := 0; n < nodesPerShard; n++ {
			kp := &TestKeyPair{}
			kp.sk, kp.pk = keyGen.GeneratePair()
			keyPairs[n] = kp
		}
		keysMap[uint32(shardId)] = keyPairs
	}

	keyPairs = make([]*TestKeyPair, nbMetaNodes)
	for n := 0; n < nbMetaNodes; n++ {
		kp := &TestKeyPair{}
		kp.sk, kp.pk = keyGen.GeneratePair()
		keyPairs[n] = kp
	}
	keysMap[sharding.MetachainShardId] = keyPairs

	return keysMap
}

func pubKeysMapFromKeysMap(keyPairMap map[uint32][]*TestKeyPair) map[uint32][]string {
	keysMap := make(map[uint32][]string, 0)

	for shardId, pairList := range keyPairMap {
		shardKeys := make([]string, len(pairList))
		for i, pair := range pairList {
			b, _ := pair.pk.ToByteArray()
			shardKeys[i] = string(b)
		}
		keysMap[shardId] = shardKeys
	}

	return keysMap
}

func genValidatorsFromPubKeys(pubKeysMap map[uint32][]string) map[uint32][]sharding.Validator {
	validatorsMap := make(map[uint32][]sharding.Validator)

	for shardId, shardNodesPks := range pubKeysMap {
		shardValidators := make([]sharding.Validator, 0)
		for i := 0; i < len(shardNodesPks); i++ {
			v, _ := sharding.NewValidator(big.NewInt(0), 1, []byte(shardNodesPks[i]), []byte(shardNodesPks[i]))
			shardValidators = append(shardValidators, v)
		}
		validatorsMap[shardId] = shardValidators
	}

	return validatorsMap
=======

	//for the first startingNonce values, the bitmap should be false
	//for the rest, true
	for i := 0; i < noOfTxs+int(startingNonce); i++ {
		if i < int(startingNonce) {
			assert.False(t, bitmap[i])
			continue
		}

		assert.True(t, bitmap[i])
	}
}

func extractUint64ValueFromTxHandler(txHandler data.TransactionHandler) uint64 {
	tx, ok := txHandler.(*transaction.Transaction)
	if ok {
		return tx.Nonce
	}

	buff, _ := hex.DecodeString(txHandler.GetData())
	return binary.BigEndian.Uint64(buff)
}

// CreateNodes creates multiple nodes in different shards
func CreateNodes(
	numOfShards int,
	nodesPerShard int,
	numMetaChainNodes int,
	serviceID string,
) []*TestProcessorNode {
	//first node generated will have is pk belonging to firstSkShardId
	nodes := make([]*TestProcessorNode, numOfShards*nodesPerShard+numMetaChainNodes)

	idx := 0
	for shardId := 0; shardId < numOfShards; shardId++ {
		for j := 0; j < nodesPerShard; j++ {
			n := NewTestProcessorNode(uint32(numOfShards), uint32(shardId), uint32(shardId), serviceID)

			nodes[idx] = n
			idx++
		}
	}

	for i := 0; i < numMetaChainNodes; i++ {
		metaNode := NewTestProcessorNode(uint32(numOfShards), sharding.MetachainShardId, 0, serviceID)
		idx := i + numOfShards*nodesPerShard
		nodes[idx] = metaNode
	}

	return nodes
}

// DisplayAndStartNodes prints each nodes shard ID, sk and pk, and then starts the node
func DisplayAndStartNodes(nodes []*TestProcessorNode) {
	for _, n := range nodes {
		skBuff, _ := n.OwnAccount.SkTxSign.ToByteArray()
		pkBuff, _ := n.OwnAccount.PkTxSign.ToByteArray()

		fmt.Printf("Shard ID: %v, sk: %s, pk: %s\n",
			n.ShardCoordinator.SelfId(),
			hex.EncodeToString(skBuff),
			hex.EncodeToString(pkBuff),
		)
		_ = n.Node.Start()
		_ = n.Node.P2PBootstrap()
	}

	fmt.Println("Delaying for node bootstrap and topic announcement...")
	time.Sleep(p2pBootstrapStepDelay)
}

// GenerateAndDisseminateTxs generates and sends multiple txs
func GenerateAndDisseminateTxs(
	n *TestProcessorNode,
	senders []crypto.PrivateKey,
	receiversPrivateKeys map[uint32][]crypto.PrivateKey,
	valToTransfer *big.Int,
) {

	for i := 0; i < len(senders); i++ {
		senderKey := senders[i]
		incrementalNonce := uint64(0)
		for _, recvPrivateKeys := range receiversPrivateKeys {
			receiverKey := recvPrivateKeys[i]
			tx := generateTx(
				senderKey,
				n.OwnAccount.SingleSigner,
				&txArgs{
					nonce:   incrementalNonce,
					value:   valToTransfer,
					rcvAddr: skToPk(receiverKey),
					sndAddr: skToPk(senderKey),
				},
			)
			_, _ = n.SendTransaction(tx)
			incrementalNonce++
		}
	}
}

type txArgs struct {
	nonce    uint64
	value    *big.Int
	rcvAddr  []byte
	sndAddr  []byte
	data     string
	gasPrice int
	gasLimit int
}

func generateTx(
	skSign crypto.PrivateKey,
	signer crypto.SingleSigner,
	args *txArgs,
) *transaction.Transaction {
	tx := &transaction.Transaction{
		Nonce:    args.nonce,
		Value:    args.value,
		RcvAddr:  args.rcvAddr,
		SndAddr:  args.sndAddr,
		GasPrice: uint64(args.gasPrice),
		GasLimit: uint64(args.gasLimit),
		Data:     args.data,
	}
	txBuff, _ := TestMarshalizer.Marshal(tx)
	tx.Signature, _ = signer.Sign(skSign, txBuff)

	return tx
}

func skToPk(sk crypto.PrivateKey) []byte {
	pkBuff, _ := sk.GeneratePublic().ToByteArray()
	return pkBuff
}

// TestPrivateKeyHasBalance checks if the private key has the expected balance
func TestPrivateKeyHasBalance(t *testing.T, n *TestProcessorNode, sk crypto.PrivateKey, expectedBalance *big.Int) {
	pkBuff, _ := sk.GeneratePublic().ToByteArray()
	addr, _ := TestAddressConverter.CreateAddressFromPublicKeyBytes(pkBuff)
	account, _ := n.AccntState.GetExistingAccount(addr)
	assert.Equal(t, expectedBalance, account.(*state.Account).Balance)
}

// GetMiniBlocksHashesFromShardIds returns miniblock hashes from body
func GetMiniBlocksHashesFromShardIds(body dataBlock.Body, shardIds ...uint32) [][]byte {
	hashes := make([][]byte, 0)

	for _, miniblock := range body {
		for _, shardId := range shardIds {
			if miniblock.ReceiverShardID == shardId {
				buff, _ := TestMarshalizer.Marshal(miniblock)
				hashes = append(hashes, TestHasher.Compute(string(buff)))
			}
		}
	}

	return hashes
}

// GenerateSkAndPkInShard generates and returns a private and a public key that reside in a given shard.
// It also returns the key generator
func GenerateSkAndPkInShard(
	coordinator sharding.Coordinator,
	shardId uint32,
) (crypto.PrivateKey, crypto.PublicKey, crypto.KeyGenerator) {
	suite := kyber.NewBlakeSHA256Ed25519()
	keyGen := signing.NewKeyGenerator(suite)
	sk, pk := keyGen.GeneratePair()

	for {
		pkBytes, _ := pk.ToByteArray()
		addr, _ := TestAddressConverter.CreateAddressFromPublicKeyBytes(pkBytes)
		if coordinator.ComputeId(addr) == shardId {
			break
		}
		sk, pk = keyGen.GeneratePair()
	}

	return sk, pk, keyGen
}

// CreateMintingForSenders creates account with balances for every node in a given shard
func CreateMintingForSenders(
	nodes []*TestProcessorNode,
	senderShard uint32,
	sendersPrivateKeys []crypto.PrivateKey,
	value *big.Int,
) {

	for _, n := range nodes {
		//only sender shard nodes will be minted
		if n.ShardCoordinator.SelfId() != senderShard {
			continue
		}

		for _, sk := range sendersPrivateKeys {
			pkBuff, _ := sk.GeneratePublic().ToByteArray()
			adr, _ := TestAddressConverter.CreateAddressFromPublicKeyBytes(pkBuff)
			account, _ := n.AccntState.GetAccountWithJournal(adr)
			_ = account.(*state.Account).SetBalanceWithJournal(value)
		}

		_, _ = n.AccntState.Commit()
	}
}

// ProposeBlockSignalsEmptyBlock proposes and broadcasts a block
func ProposeBlockSignalsEmptyBlock(
	node *TestProcessorNode,
	round uint64,
	nonce uint64,
) (data.HeaderHandler, data.BodyHandler, bool) {

	fmt.Println("Proposing block without commit...")

	body, header, txHashes := node.ProposeBlock(round, nonce)
	node.BroadcastBlock(body, header)
	isEmptyBlock := len(txHashes) == 0

	fmt.Println("Delaying for disseminating headers and miniblocks...")
	time.Sleep(stepDelay)

	return header, body, isEmptyBlock
}

// CreateAccountForNodes creates accounts for each node and commits the accounts state
func CreateAccountForNodes(nodes []*TestProcessorNode) {
	for i := 0; i < len(nodes); i++ {
		CreateAccountForNode(nodes[i])
	}
}

// CreateAccountForNode creates an account for the given node
func CreateAccountForNode(node *TestProcessorNode) {
	addr, _ := TestAddressConverter.CreateAddressFromPublicKeyBytes(node.OwnAccount.PkTxSignBytes)
	_, _ = node.AccntState.GetAccountWithJournal(addr)
	_, _ = node.AccntState.Commit()
}

// ComputeAndRequestMissingTransactions computes missing transactions for each node, and requests them
func ComputeAndRequestMissingTransactions(
	nodes []*TestProcessorNode,
	generatedTxHashes [][]byte,
	shardResolver uint32,
	shardRequesters ...uint32,
) {
	for _, n := range nodes {
		if !Uint32InSlice(n.ShardCoordinator.SelfId(), shardRequesters) {
			continue
		}

		neededTxs := getMissingTxsForNode(n, generatedTxHashes)
		requestMissingTransactions(n, shardResolver, neededTxs)
	}
}

func getMissingTxsForNode(n *TestProcessorNode, generatedTxHashes [][]byte) [][]byte {
	neededTxs := make([][]byte, 0)

	for i := 0; i < len(generatedTxHashes); i++ {
		_, ok := n.ShardDataPool.Transactions().SearchFirstData(generatedTxHashes[i])
		if !ok {
			//tx is still missing
			neededTxs = append(neededTxs, generatedTxHashes[i])
		}
	}

	return neededTxs
}

func requestMissingTransactions(n *TestProcessorNode, shardResolver uint32, neededTxs [][]byte) {
	txResolver, _ := n.ResolverFinder.CrossShardResolver(procFactory.TransactionTopic, shardResolver)

	for i := 0; i < len(neededTxs); i++ {
		_ = txResolver.RequestDataFromHash(neededTxs[i])
	}
}

// CreateRequesterDataPool creates a datapool with a mock txPool
func CreateRequesterDataPool(
	t *testing.T,
	recvTxs map[int]map[string]struct{},
	mutRecvTxs *sync.Mutex,
	nodeIndex int,
) dataRetriever.PoolsHolder {

	//not allowed to request data from the same shard
	return CreateTestShardDataPool(
		&mock.ShardedDataStub{
			SearchFirstDataCalled: func(key []byte) (value interface{}, ok bool) {
				assert.Fail(t, "same-shard requesters should not be queried")
				return nil, false
			},
			ShardDataStoreCalled: func(cacheId string) (c storage.Cacher) {
				assert.Fail(t, "same-shard requesters should not be queried")
				return nil
			},
			AddDataCalled: func(key []byte, data interface{}, cacheId string) {
				mutRecvTxs.Lock()
				defer mutRecvTxs.Unlock()

				txMap := recvTxs[nodeIndex]
				if txMap == nil {
					txMap = make(map[string]struct{})
					recvTxs[nodeIndex] = txMap
				}

				txMap[string(key)] = struct{}{}
			},
			RegisterHandlerCalled: func(i func(key []byte)) {
			},
		},
	)
}

// CreateResolversDataPool creates a datapool containing a given number of transactions
func CreateResolversDataPool(
	t *testing.T,
	maxTxs int,
	senderShardID uint32,
	recvShardId uint32,
	shardCoordinator sharding.Coordinator,
) (dataRetriever.PoolsHolder, [][]byte) {

	txHashes := make([][]byte, maxTxs)

	txPool, _ := shardedData.NewShardedData(storageUnit.CacheConfig{Size: 100, Type: storageUnit.LRUCache})

	for i := 0; i < maxTxs; i++ {
		tx, txHash := generateValidTx(t, shardCoordinator, senderShardID, recvShardId)
		cacherIdentifier := process.ShardCacherIdentifier(1, 0)
		txPool.AddData(txHash, tx, cacherIdentifier)
		txHashes[i] = txHash
	}

	return CreateTestShardDataPool(txPool), txHashes
}

func generateValidTx(
	t *testing.T,
	shardCoordinator sharding.Coordinator,
	senderShardId uint32,
	receiverShardId uint32,
) (*transaction.Transaction, []byte) {

	skSender, pkSender, _ := GenerateSkAndPkInShard(shardCoordinator, senderShardId)
	pkSenderBuff, _ := pkSender.ToByteArray()

	_, pkRecv, _ := GenerateSkAndPkInShard(shardCoordinator, receiverShardId)
	pkRecvBuff, _ := pkRecv.ToByteArray()

	accnts, _, _ := CreateAccountsDB(shardCoordinator)
	addrSender, _ := TestAddressConverter.CreateAddressFromPublicKeyBytes(pkSenderBuff)
	_, _ = accnts.GetAccountWithJournal(addrSender)
	_, _ = accnts.Commit()

	mockNode, _ := node.NewNode(
		node.WithMarshalizer(TestMarshalizer),
		node.WithHasher(TestHasher),
		node.WithAddressConverter(TestAddressConverter),
		node.WithKeyGen(signing.NewKeyGenerator(kyber.NewBlakeSHA256Ed25519())),
		node.WithTxSingleSigner(&singlesig.SchnorrSigner{}),
		node.WithTxSignPrivKey(skSender),
		node.WithTxSignPubKey(pkSender),
		node.WithAccountsAdapter(accnts),
	)

	tx, err := mockNode.GenerateTransaction(
		hex.EncodeToString(pkSenderBuff),
		hex.EncodeToString(pkRecvBuff),
		big.NewInt(1),
		"",
	)
	assert.Nil(t, err)

	txBuff, _ := TestMarshalizer.Marshal(tx)
	txHash := TestHasher.Compute(string(txBuff))

	return tx, txHash
}

// GetNumTxsWithDst returns the total number of transactions that have a certain destination shard
func GetNumTxsWithDst(dstShardId uint32, dataPool dataRetriever.PoolsHolder, nrShards uint32) int {
	txPool := dataPool.Transactions()
	if txPool == nil {
		return 0
	}

	sumTxs := 0

	for i := uint32(0); i < nrShards; i++ {
		strCache := process.ShardCacherIdentifier(i, dstShardId)
		txStore := txPool.ShardDataStore(strCache)
		if txStore == nil {
			continue
		}
		sumTxs += txStore.Len()
	}

	return sumTxs
}

// ProposeAndSyncBlocks proposes and syncs blocks until all transaction pools are empty
func ProposeAndSyncBlocks(
	t *testing.T,
	numInTxs int,
	nodes []*TestProcessorNode,
	idxProposers []int,
	round uint64,
	nonce uint64,
) (uint64, uint64) {

	// if there are many transactions, they might not fit into the block body in only one round
	for numTxsInPool := numInTxs; numTxsInPool != 0; {
		round, nonce = ProposeAndSyncOneBlock(t, nodes, idxProposers, round, nonce)

		for _, idProposer := range idxProposers {
			proposerNode := nodes[idProposer]
			numTxsInPool = GetNumTxsWithDst(
				proposerNode.ShardCoordinator.SelfId(),
				proposerNode.ShardDataPool,
				proposerNode.ShardCoordinator.NumberOfShards(),
			)

			if numTxsInPool > 0 {
				break
			}
		}
	}

	if nodes[0].ShardCoordinator.NumberOfShards() == 1 {
		return round, nonce
	}

	// cross shard smart contract call is first processed at sender shard, notarized by metachain, processed at
	// shard with smart contract, smart contract result is notarized by metachain, then finally processed at the
	// sender shard
	numberToPropagateToEveryShard := 5
	for i := 0; i < numberToPropagateToEveryShard; i++ {
		round, nonce = ProposeAndSyncOneBlock(t, nodes, idxProposers, round, nonce)
	}

	return round, nonce
}

// ProposeAndSyncOneBlock proposes a block, syncs the block and then increments the round
func ProposeAndSyncOneBlock(
	t *testing.T,
	nodes []*TestProcessorNode,
	idxProposers []int,
	round uint64,
	nonce uint64,
) (uint64, uint64) {
	ProposeBlock(nodes, idxProposers, round, nonce)
	SyncBlock(t, nodes, idxProposers, round)
	round = IncrementAndPrintRound(round)
	nonce++

	return round, nonce
>>>>>>> 53f4cf7f
}<|MERGE_RESOLUTION|>--- conflicted
+++ resolved
@@ -15,15 +15,10 @@
 	"testing"
 	"time"
 
-<<<<<<< HEAD
-	"github.com/ElrondNetwork/elrond-go/crypto/signing"
-	"github.com/ElrondNetwork/elrond-go/crypto/signing/kyber"
-=======
 	"github.com/ElrondNetwork/elrond-go/crypto"
 	"github.com/ElrondNetwork/elrond-go/crypto/signing"
 	"github.com/ElrondNetwork/elrond-go/crypto/signing/kyber"
 	"github.com/ElrondNetwork/elrond-go/crypto/signing/kyber/singlesig"
->>>>>>> 53f4cf7f
 	"github.com/ElrondNetwork/elrond-go/data"
 	dataBlock "github.com/ElrondNetwork/elrond-go/data/block"
 	"github.com/ElrondNetwork/elrond-go/data/blockchain"
@@ -194,15 +189,6 @@
 }
 
 // CreateAccountsDB creates an account state with a valid trie implementation but with a memory storage
-<<<<<<< HEAD
-func CreateAccountsDB(accountType factory.Type) *state.AccountsDB {
-	hasher := sha256.Sha256{}
-	store := CreateMemUnit()
-
-	tr, _ := trie.NewTrie(store, TestMarshalizer, hasher)
-	accountFactory, _ := factory.NewAccountFactoryCreator(accountType)
-	adb, _ := state.NewAccountsDB(tr, sha256.Sha256{}, TestMarshalizer, accountFactory)
-=======
 func CreateAccountsDB(shardCoordinator sharding.Coordinator) (*state.AccountsDB, data.Trie, storage.Storer) {
 
 	var accountFactory state.AccountFactory
@@ -215,7 +201,6 @@
 	store := CreateMemUnit()
 	tr, _ := trie.NewTrie(store, TestMarshalizer, TestHasher)
 	adb, _ := state.NewAccountsDB(tr, TestHasher, TestMarshalizer, accountFactory)
->>>>>>> 53f4cf7f
 
 	return adb, tr, store
 }
@@ -638,65 +623,6 @@
 		nonce := extractUint64ValueFromTxHandler(val.(data.TransactionHandler))
 		bitmap[nonce] = true
 	}
-<<<<<<< HEAD
-}
-
-// CreateValidatorKeys
-func CreateValidatorKeys(nodesPerShard int, nbMetaNodes int, nbShards int) map[uint32][]*TestKeyPair {
-	suite := kyber.NewBlakeSHA256Ed25519()
-	keyGen := signing.NewKeyGenerator(suite)
-
-	keysMap := make(map[uint32][]*TestKeyPair)
-	keyPairs := make([]*TestKeyPair, nodesPerShard)
-	for shardId := 0; shardId < nbShards; shardId++ {
-		for n := 0; n < nodesPerShard; n++ {
-			kp := &TestKeyPair{}
-			kp.sk, kp.pk = keyGen.GeneratePair()
-			keyPairs[n] = kp
-		}
-		keysMap[uint32(shardId)] = keyPairs
-	}
-
-	keyPairs = make([]*TestKeyPair, nbMetaNodes)
-	for n := 0; n < nbMetaNodes; n++ {
-		kp := &TestKeyPair{}
-		kp.sk, kp.pk = keyGen.GeneratePair()
-		keyPairs[n] = kp
-	}
-	keysMap[sharding.MetachainShardId] = keyPairs
-
-	return keysMap
-}
-
-func pubKeysMapFromKeysMap(keyPairMap map[uint32][]*TestKeyPair) map[uint32][]string {
-	keysMap := make(map[uint32][]string, 0)
-
-	for shardId, pairList := range keyPairMap {
-		shardKeys := make([]string, len(pairList))
-		for i, pair := range pairList {
-			b, _ := pair.pk.ToByteArray()
-			shardKeys[i] = string(b)
-		}
-		keysMap[shardId] = shardKeys
-	}
-
-	return keysMap
-}
-
-func genValidatorsFromPubKeys(pubKeysMap map[uint32][]string) map[uint32][]sharding.Validator {
-	validatorsMap := make(map[uint32][]sharding.Validator)
-
-	for shardId, shardNodesPks := range pubKeysMap {
-		shardValidators := make([]sharding.Validator, 0)
-		for i := 0; i < len(shardNodesPks); i++ {
-			v, _ := sharding.NewValidator(big.NewInt(0), 1, []byte(shardNodesPks[i]), []byte(shardNodesPks[i]))
-			shardValidators = append(shardValidators, v)
-		}
-		validatorsMap[shardId] = shardValidators
-	}
-
-	return validatorsMap
-=======
 
 	//for the first startingNonce values, the bitmap should be false
 	//for the rest, true
@@ -1156,5 +1082,61 @@
 	nonce++
 
 	return round, nonce
->>>>>>> 53f4cf7f
+}
+
+// CreateValidatorKeys
+func CreateValidatorKeys(nodesPerShard int, nbMetaNodes int, nbShards int) map[uint32][]*TestKeyPair {
+	suite := kyber.NewBlakeSHA256Ed25519()
+	keyGen := signing.NewKeyGenerator(suite)
+
+	keysMap := make(map[uint32][]*TestKeyPair)
+	keyPairs := make([]*TestKeyPair, nodesPerShard)
+	for shardId := 0; shardId < nbShards; shardId++ {
+		for n := 0; n < nodesPerShard; n++ {
+			kp := &TestKeyPair{}
+			kp.sk, kp.pk = keyGen.GeneratePair()
+			keyPairs[n] = kp
+		}
+		keysMap[uint32(shardId)] = keyPairs
+	}
+
+	keyPairs = make([]*TestKeyPair, nbMetaNodes)
+	for n := 0; n < nbMetaNodes; n++ {
+		kp := &TestKeyPair{}
+		kp.sk, kp.pk = keyGen.GeneratePair()
+		keyPairs[n] = kp
+	}
+	keysMap[sharding.MetachainShardId] = keyPairs
+
+	return keysMap
+}
+
+func pubKeysMapFromKeysMap(keyPairMap map[uint32][]*TestKeyPair) map[uint32][]string {
+	keysMap := make(map[uint32][]string, 0)
+
+	for shardId, pairList := range keyPairMap {
+		shardKeys := make([]string, len(pairList))
+		for i, pair := range pairList {
+			b, _ := pair.pk.ToByteArray()
+			shardKeys[i] = string(b)
+		}
+		keysMap[shardId] = shardKeys
+	}
+
+	return keysMap
+}
+
+func genValidatorsFromPubKeys(pubKeysMap map[uint32][]string) map[uint32][]sharding.Validator {
+	validatorsMap := make(map[uint32][]sharding.Validator)
+
+	for shardId, shardNodesPks := range pubKeysMap {
+		shardValidators := make([]sharding.Validator, 0)
+		for i := 0; i < len(shardNodesPks); i++ {
+			v, _ := sharding.NewValidator(big.NewInt(0), 1, []byte(shardNodesPks[i]), []byte(shardNodesPks[i]))
+			shardValidators = append(shardValidators, v)
+		}
+		validatorsMap[shardId] = shardValidators
+	}
+
+	return validatorsMap
 }