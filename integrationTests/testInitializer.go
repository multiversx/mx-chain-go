--- conflicted
+++ resolved
@@ -498,9 +498,6 @@
 	ewl, _ := evictionWaitingList.NewEvictionWaitingList(100, memorydb.New(), TestMarshalizer)
 	accountFactory := getAccountFactory(accountType)
 	spm, _ := storagePruningManager.NewStoragePruningManager(ewl, 10)
-<<<<<<< HEAD
-	adb, _ := state.NewAccountsDB(tr, sha256.NewSha256(), TestMarshalizer, accountFactory, spm, common.Normal, common.TestPriority)
-=======
 	args := state.ArgsAccountsDB{
 		Trie:                  tr,
 		Hasher:                sha256.NewSha256(),
@@ -509,9 +506,9 @@
 		StoragePruningManager: spm,
 		ProcessingMode:        common.Normal,
 		ProcessStatusHandler:  &testscommon.ProcessStatusHandlerStub{},
+		common.TestPriority
 	}
 	adb, _ := state.NewAccountsDB(args)
->>>>>>> 668938b0
 
 	return adb, tr
 }
