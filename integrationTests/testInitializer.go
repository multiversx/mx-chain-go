--- conflicted
+++ resolved
@@ -88,29 +88,8 @@
 }
 
 // CreateTestShardDataPool creates a test data pool for shard nodes
-func CreateTestShardDataPool(txPool dataRetriever.ShardedDataCacherNotifier, nbShards uint32) dataRetriever.PoolsHolder {
+func CreateTestShardDataPool(txPool dataRetriever.ShardedDataCacherNotifier) dataRetriever.PoolsHolder {
 	if txPool == nil {
-<<<<<<< HEAD
-		txPool, _ = shardedData.NewShardedData(storageUnit.CacheConfig{Size: 100000, Type: storageUnit.LRUCache, Shards: nbShards})
-	}
-
-	uTxPool, _ := shardedData.NewShardedData(storageUnit.CacheConfig{Size: 100000, Type: storageUnit.LRUCache, Shards: nbShards})
-	rewardsTxPool, _ := shardedData.NewShardedData(storageUnit.CacheConfig{Size: 300, Type: storageUnit.LRUCache, Shards: nbShards})
-	cacherCfg := storageUnit.CacheConfig{Size: 100, Type: storageUnit.LRUCache, Shards: nbShards}
-	hdrPool, _ := storageUnit.NewCache(cacherCfg.Type, cacherCfg.Size, cacherCfg.Shards)
-
-	cacherCfg = storageUnit.CacheConfig{Size: 100000, Type: storageUnit.LRUCache, Shards: nbShards}
-	hdrNoncesCacher, _ := storageUnit.NewCache(cacherCfg.Type, cacherCfg.Size, cacherCfg.Shards)
-	hdrNonces, _ := dataPool.NewNonceSyncMapCacher(hdrNoncesCacher, uint64ByteSlice.NewBigEndianConverter())
-
-	cacherCfg = storageUnit.CacheConfig{Size: 100000, Type: storageUnit.LRUCache, Shards: nbShards}
-	txBlockBody, _ := storageUnit.NewCache(cacherCfg.Type, cacherCfg.Size, cacherCfg.Shards)
-
-	cacherCfg = storageUnit.CacheConfig{Size: 100000, Type: storageUnit.LRUCache, Shards: nbShards}
-	peerChangeBlockBody, _ := storageUnit.NewCache(cacherCfg.Type, cacherCfg.Size, cacherCfg.Shards)
-
-	cacherCfg = storageUnit.CacheConfig{Size: 100000, Type: storageUnit.LRUCache, Shards: nbShards}
-=======
 		txPool, _ = shardedData.NewShardedData(storageUnit.CacheConfig{Size: 100000, Type: storageUnit.LRUCache, Shards: 1})
 	}
 
@@ -130,7 +109,6 @@
 	peerChangeBlockBody, _ := storageUnit.NewCache(cacherCfg.Type, cacherCfg.Size, cacherCfg.Shards)
 
 	cacherCfg = storageUnit.CacheConfig{Size: 100000, Type: storageUnit.LRUCache, Shards: 1}
->>>>>>> 0bb17f52
 	metaBlocks, _ := storageUnit.NewCache(cacherCfg.Type, cacherCfg.Size, cacherCfg.Shards)
 
 	dPool, _ := dataPool.NewShardedDataPool(
@@ -928,10 +906,7 @@
 	}
 }
 
-<<<<<<< HEAD
-=======
 // ComputeAndRequestMissingRewardTxs computes the missing reward transactions for each node and requests them
->>>>>>> 0bb17f52
 func ComputeAndRequestMissingRewardTxs(
 	nodes []*TestProcessorNode,
 	generatedDataHashes [][]byte,
@@ -974,20 +949,6 @@
 	return neededTxs
 }
 
-func getMissingRewardTxsForNode(n *TestProcessorNode, generatedTxHashes [][]byte) [][]byte {
-	neededTxs := make([][]byte, 0)
-
-	for i := 0; i < len(generatedTxHashes); i++ {
-		_, ok := n.ShardDataPool.RewardTransactions().SearchFirstData(generatedTxHashes[i])
-		if !ok {
-			//tx is still missing
-			neededTxs = append(neededTxs, generatedTxHashes[i])
-		}
-	}
-
-	return neededTxs
-}
-
 func requestMissingTransactions(n *TestProcessorNode, shardResolver uint32, neededTxs [][]byte) {
 	txResolver, _ := n.ResolverFinder.CrossShardResolver(procFactory.TransactionTopic, shardResolver)
 
@@ -1005,17 +966,7 @@
 }
 
 // CreateRequesterDataPool creates a datapool with a mock txPool
-<<<<<<< HEAD
-func CreateRequesterDataPool(
-	t *testing.T,
-	recvTxs map[int]map[string]struct{},
-	mutRecvTxs *sync.Mutex,
-	nodeIndex int,
-	nbShards uint32,
-) dataRetriever.PoolsHolder {
-=======
 func CreateRequesterDataPool(t *testing.T, recvTxs map[int]map[string]struct{}, mutRecvTxs *sync.Mutex, nodeIndex int, ) dataRetriever.PoolsHolder {
->>>>>>> 0bb17f52
 
 	//not allowed to request data from the same shard
 	return CreateTestShardDataPool(&mock.ShardedDataStub{
@@ -1039,14 +990,9 @@
 
 			txMap[string(key)] = struct{}{}
 		},
-<<<<<<< HEAD
-		nbShards,
-	)
-=======
 		RegisterHandlerCalled: func(i func(key []byte)) {
 		},
 	})
->>>>>>> 0bb17f52
 }
 
 // CreateResolversDataPool creates a datapool containing a given number of transactions
@@ -1069,7 +1015,7 @@
 		txHashes[i] = txHash
 	}
 
-	return CreateTestShardDataPool(txPool, shardCoordinator.NumberOfShards()), txHashes
+	return CreateTestShardDataPool(txPool), txHashes
 }
 
 func generateValidTx(
