package integrationTests

import (
	"context"
	"crypto/ecdsa"
	"crypto/rand"
	"encoding/base64"
	"encoding/binary"
	"encoding/hex"
	"fmt"
	"io/ioutil"
	"math/big"
	"strings"
	"sync"
	"sync/atomic"
	"testing"
	"time"

	"github.com/ElrondNetwork/elrond-go/config"
	"github.com/ElrondNetwork/elrond-go/core"
	"github.com/ElrondNetwork/elrond-go/crypto"
	"github.com/ElrondNetwork/elrond-go/crypto/signing"
	"github.com/ElrondNetwork/elrond-go/crypto/signing/kyber"
	"github.com/ElrondNetwork/elrond-go/crypto/signing/kyber/singlesig"
	"github.com/ElrondNetwork/elrond-go/crypto/signing/mcl"
	"github.com/ElrondNetwork/elrond-go/data"
	dataBlock "github.com/ElrondNetwork/elrond-go/data/block"
	"github.com/ElrondNetwork/elrond-go/data/blockchain"
	"github.com/ElrondNetwork/elrond-go/data/state"
	"github.com/ElrondNetwork/elrond-go/data/state/factory"
	"github.com/ElrondNetwork/elrond-go/data/transaction"
	"github.com/ElrondNetwork/elrond-go/data/trie"
	"github.com/ElrondNetwork/elrond-go/data/trie/evictionWaitingList"
	"github.com/ElrondNetwork/elrond-go/data/typeConverters"
	"github.com/ElrondNetwork/elrond-go/dataRetriever"
	"github.com/ElrondNetwork/elrond-go/dataRetriever/dataPool"
	"github.com/ElrondNetwork/elrond-go/dataRetriever/dataPool/headersCache"
	"github.com/ElrondNetwork/elrond-go/dataRetriever/shardedData"
	"github.com/ElrondNetwork/elrond-go/dataRetriever/txpool"
	"github.com/ElrondNetwork/elrond-go/display"
	"github.com/ElrondNetwork/elrond-go/epochStart/genesis"
	"github.com/ElrondNetwork/elrond-go/hashing"
	"github.com/ElrondNetwork/elrond-go/hashing/sha256"
	"github.com/ElrondNetwork/elrond-go/integrationTests/mock"
	"github.com/ElrondNetwork/elrond-go/integrationTests/vm"
	"github.com/ElrondNetwork/elrond-go/logger"
	"github.com/ElrondNetwork/elrond-go/marshal"
	"github.com/ElrondNetwork/elrond-go/node"
	"github.com/ElrondNetwork/elrond-go/p2p"
	"github.com/ElrondNetwork/elrond-go/p2p/libp2p"
	"github.com/ElrondNetwork/elrond-go/p2p/libp2p/discovery"
	"github.com/ElrondNetwork/elrond-go/p2p/loadBalancer"
	"github.com/ElrondNetwork/elrond-go/process"
	"github.com/ElrondNetwork/elrond-go/process/economics"
	procFactory "github.com/ElrondNetwork/elrond-go/process/factory"
	txProc "github.com/ElrondNetwork/elrond-go/process/transaction"
	"github.com/ElrondNetwork/elrond-go/sharding"
	"github.com/ElrondNetwork/elrond-go/storage"
	"github.com/ElrondNetwork/elrond-go/storage/memorydb"
	"github.com/ElrondNetwork/elrond-go/storage/storageUnit"
	"github.com/btcsuite/btcd/btcec"
	libp2pCrypto "github.com/libp2p/go-libp2p-core/crypto"
	"github.com/pkg/errors"
	"github.com/stretchr/testify/assert"
)

// StepDelay is used so that transactions can disseminate properly
var StepDelay = time.Second

// SyncDelay is used so that nodes have enough time to sync
var SyncDelay = time.Second * 2

// P2pBootstrapDelay is used so that nodes have enough time to bootstrap
var P2pBootstrapDelay = 5 * time.Second

var log = logger.GetOrCreate("integrationtests")

// GetConnectableAddress returns a non circuit, non windows default connectable address for provided messenger
func GetConnectableAddress(mes p2p.Messenger) string {
	for _, addr := range mes.Addresses() {
		if strings.Contains(addr, "circuit") || strings.Contains(addr, "169.254") {
			continue
		}
		return addr
	}
	return ""
}

// CreateKadPeerDiscoverer creates a default kad peer dicoverer instance to be used in tests
func CreateKadPeerDiscoverer(peerRefreshInterval time.Duration, initialPeersList []string) p2p.PeerDiscoverer {
	arg := discovery.ArgKadDht{
		PeersRefreshInterval: peerRefreshInterval,
		RandezVous:           "test",
		InitialPeersList:     initialPeersList,
		BucketSize:           100,
		RoutingTableRefresh:  time.Minute,
	}
	peerDiscovery, _ := discovery.NewKadDhtPeerDiscoverer(arg)

	return peerDiscovery
}

// CreateMessengerWithKadDht creates a new libp2p messenger with kad-dht peer discovery
func CreateMessengerWithKadDht(ctx context.Context, initialAddr string) p2p.Messenger {
	prvKey, _ := ecdsa.GenerateKey(btcec.S256(), rand.Reader)
	sk := (*libp2pCrypto.Secp256k1PrivateKey)(prvKey)

	libP2PMes, err := libp2p.NewNetworkMessengerOnFreePort(
		ctx,
		sk,
		nil,
		loadBalancer.NewOutgoingChannelLoadBalancer(),
		CreateKadPeerDiscoverer(StepDelay, []string{initialAddr}),
	)
	if err != nil {
		fmt.Println(err.Error())
	}

	return libP2PMes
}

// CreateTestDataPool creates a test data pool for shard nodes
func CreateTestDataPool(txPool dataRetriever.ShardedDataCacherNotifier, selfShardID uint32) dataRetriever.PoolsHolder {
	if txPool == nil {
		txPool, _ = createTxPool(selfShardID)
	}

	uTxPool, _ := shardedData.NewShardedData(storageUnit.CacheConfig{Size: 100000, Type: storageUnit.LRUCache, Shards: 1})
	rewardsTxPool, _ := shardedData.NewShardedData(storageUnit.CacheConfig{Size: 300, Type: storageUnit.LRUCache, Shards: 1})

	hdrPool, _ := headersCache.NewHeadersPool(config.HeadersPoolConfig{MaxHeadersPerShard: 1000, NumElementsToRemoveOnEviction: 100})

	cacherCfg := storageUnit.CacheConfig{Size: 100000, Type: storageUnit.LRUCache, Shards: 1}
	txBlockBody, _ := storageUnit.NewCache(cacherCfg.Type, cacherCfg.Size, cacherCfg.Shards)

	cacherCfg = storageUnit.CacheConfig{Size: 100000, Type: storageUnit.LRUCache, Shards: 1}
	peerChangeBlockBody, _ := storageUnit.NewCache(cacherCfg.Type, cacherCfg.Size, cacherCfg.Shards)

	cacherCfg = storageUnit.CacheConfig{Size: 50000, Type: storageUnit.LRUCache}
	trieNodes, _ := storageUnit.NewCache(cacherCfg.Type, cacherCfg.Size, cacherCfg.Shards)

	currTxs, _ := dataPool.NewCurrentBlockPool()

	dPool, _ := dataPool.NewDataPool(
		txPool,
		uTxPool,
		rewardsTxPool,
		hdrPool,
		txBlockBody,
		peerChangeBlockBody,
		trieNodes,
		currTxs,
	)

	return dPool
}

// CreateMemUnit returns an in-memory storer implementation (the vast majority of tests do not require effective
// disk I/O)
func CreateMemUnit() storage.Storer {
	cache, _ := storageUnit.NewCache(storageUnit.LRUCache, 10, 1)
	persist, _ := memorydb.NewlruDB(100000)
	unit, _ := storageUnit.NewStorageUnit(cache, persist)

	return unit
}

// CreateShardStore creates a storage service for shard nodes
func CreateShardStore(numOfShards uint32) dataRetriever.StorageService {
	store := dataRetriever.NewChainStorer()
	store.AddStorer(dataRetriever.TransactionUnit, CreateMemUnit())
	store.AddStorer(dataRetriever.MiniBlockUnit, CreateMemUnit())
	store.AddStorer(dataRetriever.MetaBlockUnit, CreateMemUnit())
	store.AddStorer(dataRetriever.PeerChangesUnit, CreateMemUnit())
	store.AddStorer(dataRetriever.BlockHeaderUnit, CreateMemUnit())
	store.AddStorer(dataRetriever.UnsignedTransactionUnit, CreateMemUnit())
	store.AddStorer(dataRetriever.RewardTransactionUnit, CreateMemUnit())
	store.AddStorer(dataRetriever.MetaHdrNonceHashDataUnit, CreateMemUnit())
	store.AddStorer(dataRetriever.BootstrapUnit, CreateMemUnit())
	store.AddStorer(dataRetriever.StatusMetricsUnit, CreateMemUnit())

	for i := uint32(0); i < numOfShards; i++ {
		hdrNonceHashDataUnit := dataRetriever.ShardHdrNonceHashDataUnit + dataRetriever.UnitType(i)
		store.AddStorer(hdrNonceHashDataUnit, CreateMemUnit())
	}

	return store
}

// CreateMetaStore creates a storage service for meta nodes
func CreateMetaStore(coordinator sharding.Coordinator) dataRetriever.StorageService {
	store := dataRetriever.NewChainStorer()
	store.AddStorer(dataRetriever.MetaBlockUnit, CreateMemUnit())
	store.AddStorer(dataRetriever.MetaHdrNonceHashDataUnit, CreateMemUnit())
	store.AddStorer(dataRetriever.BlockHeaderUnit, CreateMemUnit())
	store.AddStorer(dataRetriever.TransactionUnit, CreateMemUnit())
	store.AddStorer(dataRetriever.UnsignedTransactionUnit, CreateMemUnit())
	store.AddStorer(dataRetriever.MiniBlockUnit, CreateMemUnit())
	store.AddStorer(dataRetriever.RewardTransactionUnit, CreateMemUnit())
	store.AddStorer(dataRetriever.BootstrapUnit, CreateMemUnit())
	store.AddStorer(dataRetriever.StatusMetricsUnit, CreateMemUnit())

	for i := uint32(0); i < coordinator.NumberOfShards(); i++ {
		store.AddStorer(dataRetriever.ShardHdrNonceHashDataUnit+dataRetriever.UnitType(i), CreateMemUnit())
	}

	return store
}

// CreateAccountsDB creates an account state with a valid trie implementation but with a memory storage
func CreateAccountsDB(accountType factory.Type) (*state.AccountsDB, data.Trie, storage.Storer) {
	store := CreateMemUnit()
	ewl, _ := evictionWaitingList.NewEvictionWaitingList(100, memorydb.New(), TestMarshalizer)

	// TODO change this implementation with a factory
	tempDir, _ := ioutil.TempDir("", "integrationTests")
	cfg := config.DBConfig{
		FilePath:          tempDir,
		Type:              string(storageUnit.LvlDbSerial),
		BatchDelaySeconds: 4,
		MaxBatchSize:      10000,
		MaxOpenFiles:      10,
	}
	trieStorage, _ := trie.NewTrieStorageManager(store, cfg, ewl)

	tr, _ := trie.NewTrie(trieStorage, TestMarshalizer, TestHasher)
	accountFactory, _ := factory.NewAccountFactoryCreator(accountType)
	adb, _ := state.NewAccountsDB(tr, sha256.Sha256{}, TestMarshalizer, accountFactory)

	return adb, tr, store
}

// CreateShardChain creates a blockchain implementation used by the shard nodes
func CreateShardChain() *blockchain.BlockChain {
	cfgCache := storageUnit.CacheConfig{Size: 100, Type: storageUnit.LRUCache}
	badBlockCache, _ := storageUnit.NewCache(cfgCache.Type, cfgCache.Size, cfgCache.Shards)
	blockChain, _ := blockchain.NewBlockChain(
		badBlockCache,
	)
	blockChain.GenesisHeader = &dataBlock.Header{}
	genesisHeaderM, _ := TestMarshalizer.Marshal(blockChain.GenesisHeader)

	blockChain.SetGenesisHeaderHash(TestHasher.Compute(string(genesisHeaderM)))

	return blockChain
}

// CreateMetaChain creates a blockchain implementation used by the meta nodes
func CreateMetaChain() data.ChainHandler {
	cfgCache := storageUnit.CacheConfig{Size: 100, Type: storageUnit.LRUCache}
	badBlockCache, _ := storageUnit.NewCache(cfgCache.Type, cfgCache.Size, cfgCache.Shards)
	metaChain, _ := blockchain.NewMetaChain(
		badBlockCache,
	)
	metaChain.GenesisBlock = &dataBlock.MetaBlock{}
	genesisHeaderHash, _ := core.CalculateHash(TestMarshalizer, TestHasher, metaChain.GenesisBlock)
	metaChain.SetGenesisHeaderHash(genesisHeaderHash)

	return metaChain
}

// CreateSimpleGenesisBlocks creates empty genesis blocks for all known shards, including metachain
func CreateSimpleGenesisBlocks(shardCoordinator sharding.Coordinator) map[uint32]data.HeaderHandler {
	genesisBlocks := make(map[uint32]data.HeaderHandler)
	for shardId := uint32(0); shardId < shardCoordinator.NumberOfShards(); shardId++ {
		genesisBlocks[shardId] = CreateSimpleGenesisBlock(shardId)
	}

	genesisBlocks[core.MetachainShardId] = CreateSimpleGenesisMetaBlock()

	return genesisBlocks
}

// CreateSimpleGenesisBlock creates a new mock shard genesis block
func CreateSimpleGenesisBlock(shardId uint32) *dataBlock.Header {
	rootHash := []byte("root hash")

	return &dataBlock.Header{
		Nonce:         0,
		Round:         0,
		Signature:     rootHash,
		RandSeed:      rootHash,
		PrevRandSeed:  rootHash,
		ShardID:       shardId,
		PubKeysBitmap: rootHash,
		RootHash:      rootHash,
		PrevHash:      rootHash,
		AccumulatedFees: big.NewInt(0),
	}
}

// CreateSimpleGenesisMetaBlock creates a new mock meta genesis block
func CreateSimpleGenesisMetaBlock() *dataBlock.MetaBlock {
	rootHash := []byte("root hash")

	return &dataBlock.MetaBlock{
		Nonce:                  0,
		Epoch:                  0,
		Round:                  0,
		TimeStamp:              0,
		ShardInfo:              nil,
		Signature:              rootHash,
		PubKeysBitmap:          rootHash,
		PrevHash:               rootHash,
		PrevRandSeed:           rootHash,
		RandSeed:               rootHash,
		RootHash:               rootHash,
		ValidatorStatsRootHash: rootHash,
		TxCount:                0,
		MiniBlockHeaders:       nil,
		AccumulatedFees:        big.NewInt(0),
		AccumulatedFeesInEpoch: big.NewInt(0),
	}
}

// CreateGenesisBlocks creates empty genesis blocks for all known shards, including metachain
func CreateGenesisBlocks(
	accounts state.AccountsAdapter,
	addrConv state.AddressConverter,
	nodesSetup *sharding.NodesSetup,
	shardCoordinator sharding.Coordinator,
	store dataRetriever.StorageService,
	blkc data.ChainHandler,
	marshalizer marshal.Marshalizer,
	hasher hashing.Hasher,
	uint64Converter typeConverters.Uint64ByteSliceConverter,
	dataPool dataRetriever.PoolsHolder,
	economics *economics.EconomicsData,
	rootHash []byte,
) map[uint32]data.HeaderHandler {

	genesisBlocks := make(map[uint32]data.HeaderHandler)
	for shardId := uint32(0); shardId < shardCoordinator.NumberOfShards(); shardId++ {
		genesisBlocks[shardId] = CreateSimpleGenesisBlock(shardId)
	}

	genesisBlocks[core.MetachainShardId] = CreateGenesisMetaBlock(
		accounts,
		addrConv,
		nodesSetup,
		shardCoordinator,
		store,
		blkc,
		marshalizer,
		hasher,
		uint64Converter,
		dataPool,
		economics,
		rootHash,
	)

	return genesisBlocks
}

// CreateGenesisMetaBlock creates a new mock meta genesis block
func CreateGenesisMetaBlock(
	accounts state.AccountsAdapter,
	addrConv state.AddressConverter,
	nodesSetup *sharding.NodesSetup,
	shardCoordinator sharding.Coordinator,
	store dataRetriever.StorageService,
	blkc data.ChainHandler,
	marshalizer marshal.Marshalizer,
	hasher hashing.Hasher,
	uint64Converter typeConverters.Uint64ByteSliceConverter,
	dataPool dataRetriever.PoolsHolder,
	economics *economics.EconomicsData,
	rootHash []byte,
) data.HeaderHandler {
	gasSchedule := make(map[string]map[string]uint64)
	vm.FillGasMapInternal(gasSchedule, 1)

	argsMetaGenesis := genesis.ArgsMetaGenesisBlockCreator{
		GenesisTime:              0,
		Accounts:                 accounts,
		AddrConv:                 addrConv,
		NodesSetup:               nodesSetup,
		ShardCoordinator:         shardCoordinator,
		Store:                    store,
		Blkc:                     blkc,
		Marshalizer:              marshalizer,
		Hasher:                   hasher,
		Uint64ByteSliceConverter: uint64Converter,
		DataPool:                 dataPool,
		Economics:                economics,
		ValidatorStatsRootHash:   rootHash,
		GasMap:                   gasSchedule,
	}

	if shardCoordinator.SelfId() != core.MetachainShardId {
		newShardCoordinator, _ := sharding.NewMultiShardCoordinator(
			shardCoordinator.NumberOfShards(),
			core.MetachainShardId,
		)

<<<<<<< HEAD
		newDataPool := CreateTestDataPool(nil)
=======
		newStore := CreateMetaStore(newShardCoordinator)

		newDataPool := CreateTestDataPool(nil, shardCoordinator.SelfId())
>>>>>>> 33170f38

		cache, _ := storageUnit.NewCache(storageUnit.LRUCache, 10, 1)
		newBlkc, _ := blockchain.NewMetaChain(cache)
		newAccounts, _, _ := CreateAccountsDB(factory.UserAccount)

		argsMetaGenesis.ShardCoordinator = newShardCoordinator
		argsMetaGenesis.Accounts = newAccounts
		argsMetaGenesis.Blkc = newBlkc
		argsMetaGenesis.DataPool = newDataPool
	}

	metaHdr, err := genesis.CreateMetaGenesisBlock(argsMetaGenesis)
	log.LogIfError(err)

	fmt.Printf("meta genesis root hash %s \n", hex.EncodeToString(metaHdr.GetRootHash()))
	fmt.Printf("meta genesis validatorStatistics %d %s \n", shardCoordinator.SelfId(), hex.EncodeToString(metaHdr.GetValidatorStatsRootHash()))

	return metaHdr
}

// CreateAddressFromAddrBytes creates an address container object from address bytes provided
func CreateAddressFromAddrBytes(addressBytes []byte) state.AddressContainer {
	addr, _ := TestAddressConverter.CreateAddressFromPublicKeyBytes(addressBytes)
	return addr
}

// CreateRandomAddress creates a random byte array with fixed size
func CreateRandomAddress() state.AddressContainer {
	addr, _ := TestAddressConverter.CreateAddressFromHex(CreateRandomHexString(64))
	return addr
}

// MintAddress will create an account (if it does not exists), update the balance with required value,
// save the account and commit the trie.
func MintAddress(accnts state.AccountsAdapter, addressBytes []byte, value *big.Int) {
	accnt, _ := accnts.GetAccountWithJournal(CreateAddressFromAddrBytes(addressBytes))
	_ = accnt.(*state.Account).AddToBalance(value)
	_, _ = accnts.Commit()
}

// CreateAccount creates a new account and returns the address
func CreateAccount(accnts state.AccountsAdapter, nonce uint64, balance *big.Int) state.AddressContainer {
	address, _ := TestAddressConverter.CreateAddressFromHex(CreateRandomHexString(64))
	account, _ := accnts.GetAccountWithJournal(address)
	_ = account.(*state.Account).SetNonceWithJournal(nonce)
	_ = account.(*state.Account).AddToBalance(balance)

	return address
}

// MakeDisplayTable will output a string containing counters for received transactions, headers, miniblocks and
// meta headers for all provided test nodes
func MakeDisplayTable(nodes []*TestProcessorNode) string {
	header := []string{"pk", "shard ID", "txs", "miniblocks", "headers", "metachain headers", "connections"}
	dataLines := make([]*display.LineData, len(nodes))

	for idx, n := range nodes {
		dataLines[idx] = display.NewLineData(
			false,
			[]string{
				hex.EncodeToString(n.OwnAccount.PkTxSignBytes),
				fmt.Sprintf("%d", n.ShardCoordinator.SelfId()),
				fmt.Sprintf("%d", atomic.LoadInt32(&n.CounterTxRecv)),
				fmt.Sprintf("%d", atomic.LoadInt32(&n.CounterMbRecv)),
				fmt.Sprintf("%d", atomic.LoadInt32(&n.CounterHdrRecv)),
				fmt.Sprintf("%d", atomic.LoadInt32(&n.CounterMetaRcv)),
				fmt.Sprintf("%d", len(n.Messenger.ConnectedPeers())),
			},
		)
	}
	table, _ := display.CreateTableString(header, dataLines)
	return table
}

// PrintShardAccount outputs on console a shard account data contained
func PrintShardAccount(accnt *state.Account, tag string) {
	str := fmt.Sprintf("%s Address: %s\n", tag, base64.StdEncoding.EncodeToString(accnt.AddressContainer().Bytes()))
	str += fmt.Sprintf("  Nonce: %d\n", accnt.Nonce)
	str += fmt.Sprintf("  Balance: %d\n", accnt.Balance.Uint64())
	str += fmt.Sprintf("  Code hash: %s\n", base64.StdEncoding.EncodeToString(accnt.CodeHash))
	str += fmt.Sprintf("  Root hash: %s\n", base64.StdEncoding.EncodeToString(accnt.RootHash))

	fmt.Println(str)
}

// CreateRandomHexString returns a string encoded in hex with the given size
func CreateRandomHexString(chars int) string {
	if chars < 1 {
		return ""
	}

	buff := make([]byte, chars/2)
	_, _ = rand.Reader.Read(buff)

	return hex.EncodeToString(buff)
}

// GenerateAddressJournalAccountAccountsDB returns an account, the accounts address, and the accounts database
func GenerateAddressJournalAccountAccountsDB() (state.AddressContainer, state.AccountHandler, *state.AccountsDB) {
	adr := CreateRandomAddress()
	adb, _, _ := CreateAccountsDB(factory.UserAccount)
	account, _ := state.NewAccount(adr, adb)

	return adr, account, adb
}

// AdbEmulateBalanceTxSafeExecution emulates a tx execution by altering the accounts
// balance and nonce, and printing any encountered error
func AdbEmulateBalanceTxSafeExecution(acntSrc, acntDest *state.Account, accounts state.AccountsAdapter, value *big.Int) {

	snapshot := accounts.JournalLen()
	err := AdbEmulateBalanceTxExecution(acntSrc, acntDest, value)

	if err != nil {
		fmt.Printf("Error executing tx (value: %v), reverting...\n", value)
		err = accounts.RevertToSnapshot(snapshot)

		if err != nil {
			panic(err)
		}
	}
}

// AdbEmulateBalanceTxExecution emulates a tx execution by altering the accounts
// balance and nonce, and printing any encountered error
func AdbEmulateBalanceTxExecution(acntSrc, acntDest *state.Account, value *big.Int) error {

	srcVal := acntSrc.Balance
	if srcVal.Cmp(value) < 0 {
		return errors.New("not enough funds")
	}

	err := acntSrc.SubFromBalance(value)
	if err != nil {
		return err
	}

	err = acntDest.AddToBalance(value)
	if err != nil {
		return err
	}

	err = acntSrc.SetNonceWithJournal(acntSrc.Nonce + 1)
	if err != nil {
		return err
	}

	return nil
}

// CreateSimpleTxProcessor returns a transaction processor
func CreateSimpleTxProcessor(accnts state.AccountsAdapter) process.TransactionProcessor {
	shardCoordinator := mock.NewMultiShardsCoordinatorMock(1)
	txProcessor, _ := txProc.NewTxProcessor(
		accnts,
		TestHasher,
		TestAddressConverter,
		TestMarshalizer,
		shardCoordinator,
		&mock.SCProcessorMock{},
		&mock.UnsignedTxHandlerMock{},
		&mock.TxTypeHandlerMock{},
		&mock.FeeHandlerStub{
			ComputeGasLimitCalled: func(tx process.TransactionWithFeeHandler) uint64 {
				return tx.GetGasLimit()
			},
			CheckValidityTxValuesCalled: func(tx process.TransactionWithFeeHandler) error {
				return nil
			},
			ComputeFeeCalled: func(tx process.TransactionWithFeeHandler) *big.Int {
				fee := big.NewInt(0).SetUint64(tx.GetGasLimit())
				fee.Mul(fee, big.NewInt(0).SetUint64(tx.GetGasPrice()))

				return fee
			},
		},
		&mock.IntermediateTransactionHandlerMock{},
		&mock.IntermediateTransactionHandlerMock{},
	)

	return txProcessor
}

// CreateNewDefaultTrie returns a new trie with test hasher and marsahalizer
func CreateNewDefaultTrie() data.Trie {
	ewl, _ := evictionWaitingList.NewEvictionWaitingList(100, memorydb.New(), TestMarshalizer)
	trieStorage, _ := trie.NewTrieStorageManager(CreateMemUnit(), config.DBConfig{}, ewl)
	tr, _ := trie.NewTrie(trieStorage, TestMarshalizer, TestHasher)
	return tr
}

// GenerateRandomSlice returns a random byte slice with the given size
func GenerateRandomSlice(size int) []byte {
	buff := make([]byte, size)
	_, _ = rand.Reader.Read(buff)

	return buff
}

// MintAllNodes will take each shard node (n) and will mint all nodes that have their pk managed by the iterating node n
func MintAllNodes(nodes []*TestProcessorNode, value *big.Int) {
	for idx, n := range nodes {
		if n.ShardCoordinator.SelfId() == core.MetachainShardId {
			continue
		}

		mintAddressesFromSameShard(nodes, idx, value)
	}
}

func mintAddressesFromSameShard(nodes []*TestProcessorNode, targetNodeIdx int, value *big.Int) {
	targetNode := nodes[targetNodeIdx]

	for _, n := range nodes {
		shardId := targetNode.ShardCoordinator.ComputeId(n.OwnAccount.Address)
		if shardId != targetNode.ShardCoordinator.SelfId() {
			continue
		}

		n.OwnAccount.Balance = big.NewInt(0).Set(value)
		MintAddress(targetNode.AccntState, n.OwnAccount.Address.Bytes(), value)
	}
}

// MintAllPlayers mints addresses for all players
func MintAllPlayers(nodes []*TestProcessorNode, players []*TestWalletAccount, value *big.Int) {
	shardCoordinator := nodes[0].ShardCoordinator

	for _, player := range players {
		pShardId := shardCoordinator.ComputeId(player.Address)

		for _, n := range nodes {
			if pShardId != n.ShardCoordinator.SelfId() {
				continue
			}

			MintAddress(n.AccntState, player.Address.Bytes(), value)
			player.Balance = big.NewInt(0).Set(value)
		}
	}
}

func WaitOperationToBeDone(t *testing.T, nodes []*TestProcessorNode, nrOfRounds int, nonce, round uint64, idxProposers []int) (uint64, uint64) {
	for i := 0; i < nrOfRounds; i++ {
		UpdateRound(nodes, round)
		ProposeBlock(nodes, idxProposers, round, nonce)
		SyncBlock(t, nodes, idxProposers, round)
		round = IncrementAndPrintRound(round)
		nonce++
	}

	return nonce, round
}

// IncrementAndPrintRound increments the given variable, and prints the message for the beginning of the round
func IncrementAndPrintRound(round uint64) uint64 {
	round++
	fmt.Printf("#################################### ROUND %d BEGINS ####################################\n\n", round)

	return round
}

// ProposeBlock proposes a block for every shard
func ProposeBlock(nodes []*TestProcessorNode, idxProposers []int, round uint64, nonce uint64) {
	fmt.Println("All shards propose blocks...")

	for idx, n := range nodes {
		if !IsIntInSlice(idx, idxProposers) {
			continue
		}

		body, header, _ := n.ProposeBlock(round, nonce)
		n.BroadcastBlock(body, header)
		n.CommitBlock(body, header)
	}

	fmt.Println("Delaying for disseminating headers and miniblocks...")
	time.Sleep(StepDelay)
	fmt.Println(MakeDisplayTable(nodes))
}

// SyncBlock synchronizes the proposed block in all the other shard nodes
func SyncBlock(
	t *testing.T,
	nodes []*TestProcessorNode,
	idxProposers []int,
	round uint64,
) {

	fmt.Println("All other shard nodes sync the proposed block...")
	for idx, n := range nodes {
		if IsIntInSlice(idx, idxProposers) {
			continue
		}

		err := n.SyncNode(round)
		if err != nil {
			assert.Fail(t, err.Error())
			return
		}
	}

	time.Sleep(StepDelay)
	fmt.Println(MakeDisplayTable(nodes))
}

// IsIntInSlice returns true if idx is found on any position in the provided slice
func IsIntInSlice(idx int, slice []int) bool {
	for _, value := range slice {
		if value == idx {
			return true
		}
	}

	return false
}

// Uint32InSlice checks if a uint32 value is in a slice
func Uint32InSlice(searched uint32, list []uint32) bool {
	for _, val := range list {
		if val == searched {
			return true
		}
	}
	return false
}

// CheckRootHashes checks the root hash of the proposer in every shard
func CheckRootHashes(t *testing.T, nodes []*TestProcessorNode, idxProposers []int) {
	for _, idx := range idxProposers {
		checkRootHashInShard(t, nodes, idx)
	}
}

func checkRootHashInShard(t *testing.T, nodes []*TestProcessorNode, idxProposer int) {
	proposerNode := nodes[idxProposer]
	proposerRootHash, _ := proposerNode.AccntState.RootHash()

	for i := 0; i < len(nodes); i++ {
		n := nodes[i]

		if n.ShardCoordinator.SelfId() != proposerNode.ShardCoordinator.SelfId() {
			continue
		}

		fmt.Printf("Testing roothash for node index %d, shard ID %d...\n", i, n.ShardCoordinator.SelfId())
		nodeRootHash, _ := n.AccntState.RootHash()
		assert.Equal(t, proposerRootHash, nodeRootHash)
	}
}

// CheckTxPresentAndRightNonce verifies that the nonce was updated correctly after the exec of bulk txs
func CheckTxPresentAndRightNonce(
	t *testing.T,
	startingNonce uint64,
	noOfTxs int,
	txHashes [][]byte,
	txs []data.TransactionHandler,
	cache dataRetriever.ShardedDataCacherNotifier,
	shardCoordinator sharding.Coordinator,
) {

	if noOfTxs != len(txHashes) {
		for i := startingNonce; i < startingNonce+uint64(noOfTxs); i++ {
			found := false

			for _, txHandler := range txs {
				nonce := extractUint64ValueFromTxHandler(txHandler)
				if nonce == i {
					found = true
					break
				}
			}

			if !found {
				fmt.Printf("unsigned tx with nonce %d is missing\n", i)
			}
		}
		assert.Fail(t, fmt.Sprintf("should have been %d, got %d", noOfTxs, len(txHashes)))

		return
	}

	bitmap := make([]bool, noOfTxs+int(startingNonce))
	//set for each nonce from found tx a true flag in bitmap
	for i := 0; i < noOfTxs; i++ {
		selfId := shardCoordinator.SelfId()
		shardDataStore := cache.ShardDataStore(process.ShardCacherIdentifier(selfId, selfId))
		val, _ := shardDataStore.Get(txHashes[i])
		if val == nil {
			continue
		}

		nonce := extractUint64ValueFromTxHandler(val.(data.TransactionHandler))
		bitmap[nonce] = true
	}

	//for the first startingNonce values, the bitmap should be false
	//for the rest, true
	for i := 0; i < noOfTxs+int(startingNonce); i++ {
		if i < int(startingNonce) {
			assert.False(t, bitmap[i])
			continue
		}

		assert.True(t, bitmap[i])
	}
}

func extractUint64ValueFromTxHandler(txHandler data.TransactionHandler) uint64 {
	tx, ok := txHandler.(*transaction.Transaction)
	if ok {
		return tx.Nonce
	}

	buff := txHandler.GetData()
	return binary.BigEndian.Uint64(buff)
}

// CreateNodes creates multiple nodes in different shards
func CreateNodes(
	numOfShards int,
	nodesPerShard int,
	numMetaChainNodes int,
	serviceID string,
) []*TestProcessorNode {
	nodes := make([]*TestProcessorNode, numOfShards*nodesPerShard+numMetaChainNodes)

	idx := 0
	for shardId := uint32(0); shardId < uint32(numOfShards); shardId++ {
		for j := 0; j < nodesPerShard; j++ {
			n := NewTestProcessorNode(uint32(numOfShards), shardId, shardId, serviceID)

			nodes[idx] = n
			idx++
		}
	}

	for i := 0; i < numMetaChainNodes; i++ {
		metaNode := NewTestProcessorNode(uint32(numOfShards), core.MetachainShardId, 0, serviceID)
		idx = i + numOfShards*nodesPerShard
		nodes[idx] = metaNode
	}

	return nodes
}

// CreateNodesWithCustomStateCheckpointModulus creates multiple nodes in different shards with custom stateCheckpointModulus
func CreateNodesWithCustomStateCheckpointModulus(
	numOfShards int,
	nodesPerShard int,
	numMetaChainNodes int,
	serviceID string,
	stateCheckpointModulus uint,
) []*TestProcessorNode {
	nodes := make([]*TestProcessorNode, numOfShards*nodesPerShard+numMetaChainNodes)

	idx := 0
	for shardId := uint32(0); shardId < uint32(numOfShards); shardId++ {
		for j := 0; j < nodesPerShard; j++ {
			n := NewTestProcessorNodeWithStateCheckpointModulus(uint32(numOfShards), shardId, shardId, serviceID, stateCheckpointModulus)

			nodes[idx] = n
			idx++
		}
	}

	for i := 0; i < numMetaChainNodes; i++ {
		metaNode := NewTestProcessorNodeWithStateCheckpointModulus(uint32(numOfShards), core.MetachainShardId, 0, serviceID, stateCheckpointModulus)
		idx = i + numOfShards*nodesPerShard
		nodes[idx] = metaNode
	}

	return nodes
}

// DisplayAndStartNodes prints each nodes shard ID, sk and pk, and then starts the node
func DisplayAndStartNodes(nodes []*TestProcessorNode) {
	for _, n := range nodes {
		skBuff, _ := n.OwnAccount.SkTxSign.ToByteArray()
		pkBuff, _ := n.OwnAccount.PkTxSign.ToByteArray()

		fmt.Printf("Shard ID: %v, sk: %s, pk: %s\n",
			n.ShardCoordinator.SelfId(),
			hex.EncodeToString(skBuff),
			hex.EncodeToString(pkBuff),
		)
		n.Node.Start()
		_ = n.Node.P2PBootstrap()
	}

	fmt.Println("Delaying for node bootstrap and topic announcement...")
	time.Sleep(P2pBootstrapDelay)
}

// SetEconomicsParameters will set maxGasLimitPerBlock, minGasPrice and minGasLimits to provided nodes
func SetEconomicsParameters(nodes []*TestProcessorNode, maxGasLimitPerBlock uint64, minGasPrice uint64, minGasLimit uint64) {
	for _, n := range nodes {
		n.EconomicsData.SetMaxGasLimitPerBlock(maxGasLimitPerBlock)
		n.EconomicsData.SetMinGasPrice(minGasPrice)
		n.EconomicsData.SetMinGasLimit(minGasLimit)
	}
}

// GenerateAndDisseminateTxs generates and sends multiple txs
func GenerateAndDisseminateTxs(
	n *TestProcessorNode,
	senders []crypto.PrivateKey,
	receiversPublicKeysMap map[uint32][]crypto.PublicKey,
	valToTransfer *big.Int,
	gasPrice uint64,
	gasLimit uint64,
) {

	for i := 0; i < len(senders); i++ {
		senderKey := senders[i]
		incrementalNonce := make([]uint64, len(senders))
		for _, shardReceiversPublicKeys := range receiversPublicKeysMap {
			receiverPubKey := shardReceiversPublicKeys[i]
			tx := GenerateTransferTx(incrementalNonce[i], senderKey, receiverPubKey, valToTransfer, gasPrice, gasLimit)
			_, _ = n.SendTransaction(tx)
			incrementalNonce[i]++
		}
	}
}

// CreateSendersWithInitialBalances creates a map of 1 sender per shard with an initial balance
func CreateSendersWithInitialBalances(
	nodesMap map[uint32][]*TestProcessorNode,
	mintValue *big.Int,
) map[uint32][]crypto.PrivateKey {

	sendersPrivateKeys := make(map[uint32][]crypto.PrivateKey)
	for shardId, nodes := range nodesMap {
		if shardId == core.MetachainShardId {
			continue
		}

		sendersPrivateKeys[shardId], _ = CreateSendersAndReceiversInShard(
			nodes[0],
			1,
		)

		fmt.Println("Minting sender addresses...")
		CreateMintingForSenders(
			nodes,
			shardId,
			sendersPrivateKeys[shardId],
			mintValue,
		)
	}

	return sendersPrivateKeys
}

func CreateAndSendTransaction(
	node *TestProcessorNode,
	txValue *big.Int,
	rcvAddress []byte,
	txData string,
) {
	tx := &transaction.Transaction{
		Nonce:    node.OwnAccount.Nonce,
		Value:    new(big.Int).Set(txValue),
		SndAddr:  node.OwnAccount.Address.Bytes(),
		RcvAddr:  rcvAddress,
		Data:     []byte(txData),
		GasPrice: MinTxGasPrice,
		GasLimit: MinTxGasLimit*100 + uint64(len(txData)),
	}

	txBuff, _ := TestTxSignMarshalizer.Marshal(tx)
	tx.Signature, _ = node.OwnAccount.SingleSigner.Sign(node.OwnAccount.SkTxSign, txBuff)

	_, err := node.SendTransaction(tx)
	if err != nil {
		log.Warn("could not create transaction", "address", node.OwnAccount.Address.Bytes(), "error", err)
	}
	node.OwnAccount.Nonce++
}

func CreateAndSendTransactionWithGasLimit(
	node *TestProcessorNode,
	txValue *big.Int,
	gasLimit uint64,
	rcvAddress []byte,
	txData []byte,
) {
	tx := &transaction.Transaction{
		Nonce:    node.OwnAccount.Nonce,
		Value:    txValue,
		SndAddr:  node.OwnAccount.Address.Bytes(),
		RcvAddr:  rcvAddress,
		Data:     txData,
		GasPrice: MinTxGasPrice,
		GasLimit: gasLimit,
	}

	txBuff, _ := TestTxSignMarshalizer.Marshal(tx)
	tx.Signature, _ = node.OwnAccount.SingleSigner.Sign(node.OwnAccount.SkTxSign, txBuff)

	_, _ = node.SendTransaction(tx)
	node.OwnAccount.Nonce++
}

type txArgs struct {
	nonce    uint64
	value    *big.Int
	rcvAddr  []byte
	sndAddr  []byte
	data     string
	gasPrice uint64
	gasLimit uint64
}

// GenerateTransferTx will generate a move balance transaction
func GenerateTransferTx(
	nonce uint64,
	senderPrivateKey crypto.PrivateKey,
	receiverPublicKey crypto.PublicKey,
	valToTransfer *big.Int,
	gasPrice uint64,
	gasLimit uint64,
) *transaction.Transaction {

	receiverPubKeyBytes, _ := receiverPublicKey.ToByteArray()
	tx := transaction.Transaction{
		Nonce:    nonce,
		Value:    new(big.Int).Set(valToTransfer),
		RcvAddr:  receiverPubKeyBytes,
		SndAddr:  skToPk(senderPrivateKey),
		Data:     []byte(""),
		GasLimit: gasLimit,
		GasPrice: gasPrice,
	}
	txBuff, _ := TestTxSignMarshalizer.Marshal(&tx)
	signer := &singlesig.SchnorrSigner{}
	tx.Signature, _ = signer.Sign(senderPrivateKey, txBuff)

	return &tx
}

func generateTx(
	skSign crypto.PrivateKey,
	signer crypto.SingleSigner,
	args *txArgs,
) *transaction.Transaction {
	tx := &transaction.Transaction{
		Nonce:    args.nonce,
		Value:    new(big.Int).Set(args.value),
		RcvAddr:  args.rcvAddr,
		SndAddr:  args.sndAddr,
		GasPrice: args.gasPrice,
		GasLimit: args.gasLimit,
		Data:     []byte(args.data),
	}
	txBuff, _ := TestTxSignMarshalizer.Marshal(tx)
	tx.Signature, _ = signer.Sign(skSign, txBuff)

	return tx
}

func skToPk(sk crypto.PrivateKey) []byte {
	pkBuff, _ := sk.GeneratePublic().ToByteArray()
	return pkBuff
}

// TestPublicKeyHasBalance checks if the account corresponding to the given public key has the expected balance
func TestPublicKeyHasBalance(t *testing.T, n *TestProcessorNode, pk crypto.PublicKey, expectedBalance *big.Int) {
	pkBuff, _ := pk.ToByteArray()
	addr, _ := TestAddressConverter.CreateAddressFromPublicKeyBytes(pkBuff)
	account, _ := n.AccntState.GetExistingAccount(addr)
	assert.Equal(t, expectedBalance, account.(*state.Account).Balance)
}

// TestPrivateKeyHasBalance checks if the private key has the expected balance
func TestPrivateKeyHasBalance(t *testing.T, n *TestProcessorNode, sk crypto.PrivateKey, expectedBalance *big.Int) {
	pkBuff, _ := sk.GeneratePublic().ToByteArray()
	addr, _ := TestAddressConverter.CreateAddressFromPublicKeyBytes(pkBuff)
	account, _ := n.AccntState.GetExistingAccount(addr)
	assert.Equal(t, expectedBalance, account.(*state.Account).Balance)
}

// GetMiniBlocksHashesFromShardIds returns miniblock hashes from body
func GetMiniBlocksHashesFromShardIds(body *dataBlock.Body, shardIds ...uint32) [][]byte {
	var hashes [][]byte

	for _, miniblock := range body.MiniBlocks {
		for _, shardId := range shardIds {
			if miniblock.ReceiverShardID == shardId {
				buff, _ := TestMarshalizer.Marshal(miniblock)
				hashes = append(hashes, TestHasher.Compute(string(buff)))
			}
		}
	}

	return hashes
}

// GenerateIntraShardTransactions generates intra shard transactions
func GenerateIntraShardTransactions(
	nodesMap map[uint32][]*TestProcessorNode,
	nbTxsPerShard uint32,
	mintValue *big.Int,
	valToTransfer *big.Int,
	gasPrice uint64,
	gasLimit uint64,
) {
	sendersPrivateKeys := make(map[uint32][]crypto.PrivateKey)
	receiversPublicKeys := make(map[uint32][]crypto.PublicKey)

	for shardId, nodes := range nodesMap {
		if shardId == core.MetachainShardId {
			continue
		}

		sendersPrivateKeys[shardId], receiversPublicKeys[shardId] = CreateSendersAndReceiversInShard(
			nodes[0],
			nbTxsPerShard,
		)

		fmt.Println("Minting sender addresses...")
		CreateMintingForSenders(
			nodes,
			shardId,
			sendersPrivateKeys[shardId],
			mintValue,
		)
	}

	CreateAndSendTransactions(
		nodesMap,
		sendersPrivateKeys,
		receiversPublicKeys,
		gasPrice,
		gasLimit,
		valToTransfer,
	)
}

// GenerateSkAndPkInShard generates and returns a private and a public key that reside in a given shard.
// It also returns the key generator
func GenerateSkAndPkInShard(
	coordinator sharding.Coordinator,
	shardId uint32,
) (crypto.PrivateKey, crypto.PublicKey, crypto.KeyGenerator) {
	suite := kyber.NewBlakeSHA256Ed25519()
	keyGen := signing.NewKeyGenerator(suite)
	sk, pk := keyGen.GeneratePair()

	if shardId == core.MetachainShardId {
		// for metachain generate in shard 0
		shardId = 0
	}

	for {
		pkBytes, _ := pk.ToByteArray()
		addr, _ := TestAddressConverter.CreateAddressFromPublicKeyBytes(pkBytes)
		if coordinator.ComputeId(addr) == shardId {
			break
		}
		sk, pk = keyGen.GeneratePair()
	}

	return sk, pk, keyGen
}

// CreateSendersAndReceiversInShard creates given number of sender private key and receiver public key pairs,
// with account in same shard as given node
func CreateSendersAndReceiversInShard(
	nodeInShard *TestProcessorNode,
	nbSenderReceiverPairs uint32,
) ([]crypto.PrivateKey, []crypto.PublicKey) {
	shardId := nodeInShard.ShardCoordinator.SelfId()
	receiversPublicKeys := make([]crypto.PublicKey, nbSenderReceiverPairs)
	sendersPrivateKeys := make([]crypto.PrivateKey, nbSenderReceiverPairs)

	for i := uint32(0); i < nbSenderReceiverPairs; i++ {
		sendersPrivateKeys[i], _, _ = GenerateSkAndPkInShard(nodeInShard.ShardCoordinator, shardId)
		_, receiversPublicKeys[i], _ = GenerateSkAndPkInShard(nodeInShard.ShardCoordinator, shardId)
	}

	return sendersPrivateKeys, receiversPublicKeys
}

// CreateAndSendTransactions creates and sends transactions between given senders and receivers.
func CreateAndSendTransactions(
	nodes map[uint32][]*TestProcessorNode,
	sendersPrivKeysMap map[uint32][]crypto.PrivateKey,
	receiversPubKeysMap map[uint32][]crypto.PublicKey,
	gasPricePerTx uint64,
	gasLimitPerTx uint64,
	valueToTransfer *big.Int,
) {
	for shardId := range nodes {
		if shardId == core.MetachainShardId {
			continue
		}

		nodeInShard := nodes[shardId][0]

		fmt.Println("Generating transactions...")
		GenerateAndDisseminateTxs(
			nodeInShard,
			sendersPrivKeysMap[shardId],
			receiversPubKeysMap,
			valueToTransfer,
			gasPricePerTx,
			gasLimitPerTx,
		)
	}

	fmt.Println("Delaying for disseminating transactions...")
	time.Sleep(time.Second * 5)
}

// CreateMintingForSenders creates account with balances for every node in a given shard
func CreateMintingForSenders(
	nodes []*TestProcessorNode,
	senderShard uint32,
	sendersPrivateKeys []crypto.PrivateKey,
	value *big.Int,
) {

	for _, n := range nodes {
		//only sender shard nodes will be minted
		if n.ShardCoordinator.SelfId() != senderShard {
			continue
		}

		for _, sk := range sendersPrivateKeys {
			pkBuff, _ := sk.GeneratePublic().ToByteArray()
			adr, _ := TestAddressConverter.CreateAddressFromPublicKeyBytes(pkBuff)
			account, _ := n.AccntState.GetAccountWithJournal(adr)
			_ = account.(*state.Account).AddToBalance(value)
		}

		_, _ = n.AccntState.Commit()
	}
}

// CreateMintingFromAddresses creates account with balances for given address
func CreateMintingFromAddresses(
	nodes []*TestProcessorNode,
	addresses [][]byte,
	value *big.Int,
) {
	for _, n := range nodes {
		for _, address := range addresses {
			MintAddress(n.AccntState, address, value)
		}
	}
}

// ProposeBlockSignalsEmptyBlock proposes and broadcasts a block
func ProposeBlockSignalsEmptyBlock(
	node *TestProcessorNode,
	round uint64,
	nonce uint64,
) (data.HeaderHandler, data.BodyHandler, bool) {

	fmt.Println("Proposing block without commit...")

	body, header, txHashes := node.ProposeBlock(round, nonce)
	node.BroadcastBlock(body, header)
	isEmptyBlock := len(txHashes) == 0

	fmt.Println("Delaying for disseminating headers and miniblocks...")
	time.Sleep(StepDelay)

	return header, body, isEmptyBlock
}

// CreateAccountForNodes creates accounts for each node and commits the accounts state
func CreateAccountForNodes(nodes []*TestProcessorNode) {
	for i := 0; i < len(nodes); i++ {
		CreateAccountForNode(nodes[i])
	}
}

// CreateAccountForNode creates an account for the given node
func CreateAccountForNode(node *TestProcessorNode) {
	addr, _ := TestAddressConverter.CreateAddressFromPublicKeyBytes(node.OwnAccount.PkTxSignBytes)
	_, _ = node.AccntState.GetAccountWithJournal(addr)
	_, _ = node.AccntState.Commit()
}

// ComputeAndRequestMissingTransactions computes missing transactions for each node, and requests them
func ComputeAndRequestMissingTransactions(
	nodes []*TestProcessorNode,
	generatedTxHashes [][]byte,
	shardResolver uint32,
	shardRequesters ...uint32,
) {
	for _, n := range nodes {
		if !Uint32InSlice(n.ShardCoordinator.SelfId(), shardRequesters) {
			continue
		}

		neededTxs := getMissingTxsForNode(n, generatedTxHashes)
		requestMissingTransactions(n, shardResolver, neededTxs)
	}
}

func getMissingTxsForNode(n *TestProcessorNode, generatedTxHashes [][]byte) [][]byte {
	var neededTxs [][]byte

	for i := 0; i < len(generatedTxHashes); i++ {
		_, ok := n.DataPool.Transactions().SearchFirstData(generatedTxHashes[i])
		if !ok {
			neededTxs = append(neededTxs, generatedTxHashes[i])
		}
	}

	return neededTxs
}

func requestMissingTransactions(n *TestProcessorNode, shardResolver uint32, neededTxs [][]byte) {
	txResolver, _ := n.ResolverFinder.CrossShardResolver(procFactory.TransactionTopic, shardResolver)

	for i := 0; i < len(neededTxs); i++ {
		_ = txResolver.RequestDataFromHash(neededTxs[i], 0)
	}
}

// CreateRequesterDataPool creates a datapool with a mock txPool
func CreateRequesterDataPool(t *testing.T, recvTxs map[int]map[string]struct{}, mutRecvTxs *sync.Mutex, nodeIndex int, selfShardID uint32) dataRetriever.PoolsHolder {

	//not allowed to request data from the same shard
	return CreateTestDataPool(&mock.ShardedDataStub{
		SearchFirstDataCalled: func(key []byte) (value interface{}, ok bool) {
			assert.Fail(t, "same-shard requesters should not be queried")
			return nil, false
		},
		ShardDataStoreCalled: func(cacheId string) (c storage.Cacher) {
			assert.Fail(t, "same-shard requesters should not be queried")
			return nil
		},
		AddDataCalled: func(key []byte, data interface{}, cacheId string) {
			mutRecvTxs.Lock()
			defer mutRecvTxs.Unlock()

			txMap := recvTxs[nodeIndex]
			if txMap == nil {
				txMap = make(map[string]struct{})
				recvTxs[nodeIndex] = txMap
			}

			txMap[string(key)] = struct{}{}
		},
		RegisterHandlerCalled: func(i func(key []byte)) {
		},
	}, selfShardID)
}

// CreateResolversDataPool creates a datapool containing a given number of transactions
func CreateResolversDataPool(
	t *testing.T,
	maxTxs int,
	senderShardID uint32,
	recvShardId uint32,
	shardCoordinator sharding.Coordinator,
) (dataRetriever.PoolsHolder, [][]byte, [][]byte) {

	txHashes := make([][]byte, maxTxs)
	txsSndAddr := make([][]byte, 0)
	txPool, _ := createTxPool(shardCoordinator.SelfId())

	for i := 0; i < maxTxs; i++ {
		tx, txHash := generateValidTx(t, shardCoordinator, senderShardID, recvShardId)
		cacherIdentifier := process.ShardCacherIdentifier(1, 0)
		txPool.AddData(txHash, tx, cacherIdentifier)
		txHashes[i] = txHash
		txsSndAddr = append(txsSndAddr, tx.SndAddr)
	}

	return CreateTestDataPool(txPool, shardCoordinator.SelfId()), txHashes, txsSndAddr
}

func generateValidTx(
	t *testing.T,
	shardCoordinator sharding.Coordinator,
	senderShardId uint32,
	receiverShardId uint32,
) (*transaction.Transaction, []byte) {

	skSender, pkSender, _ := GenerateSkAndPkInShard(shardCoordinator, senderShardId)
	pkSenderBuff, _ := pkSender.ToByteArray()

	_, pkRecv, _ := GenerateSkAndPkInShard(shardCoordinator, receiverShardId)
	pkRecvBuff, _ := pkRecv.ToByteArray()

	accnts, _, _ := CreateAccountsDB(factory.UserAccount)
	addrSender, _ := TestAddressConverter.CreateAddressFromPublicKeyBytes(pkSenderBuff)
	_, _ = accnts.GetAccountWithJournal(addrSender)
	_, _ = accnts.Commit()

	mockNode, _ := node.NewNode(
		node.WithInternalMarshalizer(TestMarshalizer, 100),
		node.WithVmMarshalizer(TestVmMarshalizer),
		node.WithTxSignMarshalizer(TestTxSignMarshalizer),
		node.WithHasher(TestHasher),
		node.WithAddressConverter(TestAddressConverter),
		node.WithKeyGen(signing.NewKeyGenerator(kyber.NewBlakeSHA256Ed25519())),
		node.WithTxSingleSigner(&singlesig.SchnorrSigner{}),
		node.WithAccountsAdapter(accnts),
	)

	tx, err := mockNode.GenerateTransaction(
		hex.EncodeToString(pkSenderBuff),
		hex.EncodeToString(pkRecvBuff),
		big.NewInt(1),
		"",
		skSender,
	)
	assert.Nil(t, err)

	txBuff, _ := TestMarshalizer.Marshal(tx)
	txHash := TestHasher.Compute(string(txBuff))

	return tx, txHash
}

// GetNumTxsWithDst returns the total number of transactions that have a certain destination shard
func GetNumTxsWithDst(dstShardId uint32, dataPool dataRetriever.PoolsHolder, nrShards uint32) int {
	txPool := dataPool.Transactions()
	if txPool == nil {
		return 0
	}

	sumTxs := 0

	for i := uint32(0); i < nrShards; i++ {
		strCache := process.ShardCacherIdentifier(i, dstShardId)
		txStore := txPool.ShardDataStore(strCache)
		if txStore == nil {
			continue
		}
		sumTxs += txStore.Len()
	}

	return sumTxs
}

// ProposeAndSyncBlocks proposes and syncs blocks until all transaction pools are empty
func ProposeAndSyncBlocks(
	t *testing.T,
	nodes []*TestProcessorNode,
	idxProposers []int,
	round uint64,
	nonce uint64,
) (uint64, uint64) {

	// if there are many transactions, they might not fit into the block body in only one round
	for {
		numTxsInPool := 0
		round, nonce = ProposeAndSyncOneBlock(t, nodes, idxProposers, round, nonce)

		for _, idProposer := range idxProposers {
			proposerNode := nodes[idProposer]
			numTxsInPool = GetNumTxsWithDst(
				proposerNode.ShardCoordinator.SelfId(),
				proposerNode.DataPool,
				proposerNode.ShardCoordinator.NumberOfShards(),
			)

			if numTxsInPool > 0 {
				break
			}
		}

		if numTxsInPool == 0 {
			break
		}
	}

	if nodes[0].ShardCoordinator.NumberOfShards() == 1 {
		return round, nonce
	}

	// cross shard smart contract call is first processed at sender shard, notarized by metachain, processed at
	// shard with smart contract, smart contract result is notarized by metachain, then finally processed at the
	// sender shard
	numberToPropagateToEveryShard := 5
	for i := 0; i < numberToPropagateToEveryShard; i++ {
		round, nonce = ProposeAndSyncOneBlock(t, nodes, idxProposers, round, nonce)
	}

	return round, nonce
}

// ProposeAndSyncOneBlock proposes a block, syncs the block and then increments the round
func ProposeAndSyncOneBlock(
	t *testing.T,
	nodes []*TestProcessorNode,
	idxProposers []int,
	round uint64,
	nonce uint64,
) (uint64, uint64) {

	UpdateRound(nodes, round)
	ProposeBlock(nodes, idxProposers, round, nonce)
	SyncBlock(t, nodes, idxProposers, round)
	round = IncrementAndPrintRound(round)
	nonce++

	return round, nonce
}

// WaitForBootstrapAndShowConnected will delay a given duration in order to wait for bootstraping  and print the
// number of peers that each node is connected to
func WaitForBootstrapAndShowConnected(peers []p2p.Messenger, durationBootstrapingTime time.Duration) {
	fmt.Printf("Waiting %v for peer discovery...\n", durationBootstrapingTime)
	time.Sleep(durationBootstrapingTime)

	fmt.Println("Connected peers:")
	for _, peer := range peers {
		fmt.Printf("Peer %s is connected to %d peers\n", peer.ID().Pretty(), len(peer.ConnectedPeers()))
	}
}

// PubKeysMapFromKeysMap returns a map of public keys per shard from the key pairs per shard map.
func PubKeysMapFromKeysMap(keyPairMap map[uint32][]*TestKeyPair) map[uint32][]string {
	keysMap := make(map[uint32][]string)

	for shardId, pairList := range keyPairMap {
		shardKeys := make([]string, len(pairList))
		for i, pair := range pairList {
			b, _ := pair.Pk.ToByteArray()
			shardKeys[i] = string(b)
		}
		keysMap[shardId] = shardKeys
	}

	return keysMap
}

// GenValidatorsFromPubKeys generates a map of validators per shard out of public keys map
func GenValidatorsFromPubKeys(pubKeysMap map[uint32][]string, nbShards uint32) map[uint32][]sharding.Validator {
	validatorsMap := make(map[uint32][]sharding.Validator)

	for shardId, shardNodesPks := range pubKeysMap {
		var shardValidators []sharding.Validator
		shardCoordinator, _ := sharding.NewMultiShardCoordinator(nbShards, shardId)
		for i := 0; i < len(shardNodesPks); i++ {
			_, pk, _ := GenerateSkAndPkInShard(shardCoordinator, shardId)
			address, err := pk.ToByteArray()
			if err != nil {
				return nil
			}
			v, _ := sharding.NewValidator([]byte(shardNodesPks[i]), address)
			shardValidators = append(shardValidators, v)
		}
		validatorsMap[shardId] = shardValidators
	}

	return validatorsMap
}

// CreateCryptoParams generates the crypto parameters (key pairs, key generator and suite) for multiple nodes
func CreateCryptoParams(nodesPerShard int, nbMetaNodes int, nbShards uint32) *CryptoParams {
	suite := mcl.NewSuiteBLS12()
	singleSigner := &singlesig.SchnorrSigner{}
	keyGen := signing.NewKeyGenerator(suite)

	keysMap := make(map[uint32][]*TestKeyPair)
	for shardId := uint32(0); shardId < nbShards; shardId++ {
		keyPairs := make([]*TestKeyPair, nodesPerShard)
		for n := 0; n < nodesPerShard; n++ {
			kp := &TestKeyPair{}
			kp.Sk, kp.Pk = keyGen.GeneratePair()
			keyPairs[n] = kp
		}
		keysMap[shardId] = keyPairs
	}

	keyPairs := make([]*TestKeyPair, nbMetaNodes)
	for n := 0; n < nbMetaNodes; n++ {
		kp := &TestKeyPair{}
		kp.Sk, kp.Pk = keyGen.GeneratePair()
		keyPairs[n] = kp
	}
	keysMap[core.MetachainShardId] = keyPairs

	params := &CryptoParams{
		Keys:         keysMap,
		KeyGen:       keyGen,
		SingleSigner: singleSigner,
	}

	return params
}

// CloseProcessorNodes closes the used TestProcessorNodes and advertiser
func CloseProcessorNodes(nodes []*TestProcessorNode, advertiser p2p.Messenger) {
	_ = advertiser.Close()
	for _, n := range nodes {
		_ = n.Messenger.Close()
	}
}

// StartP2pBootstrapOnProcessorNodes will start the p2p discovery on processor nodes and wait a predefined time
func StartP2pBootstrapOnProcessorNodes(nodes []*TestProcessorNode) {
	for _, n := range nodes {
		_ = n.Messenger.Bootstrap()
	}

	fmt.Println("Delaying for nodes p2p bootstrap...")
	time.Sleep(P2pBootstrapDelay)
}

// SetupSyncNodesOneShardAndMeta creates nodes with sync capabilities divided into one shard and a metachain
func SetupSyncNodesOneShardAndMeta(
	numNodesPerShard int,
	numNodesMeta int,
) ([]*TestProcessorNode, p2p.Messenger, []int) {

	maxShards := uint32(1)
	shardId := uint32(0)

	advertiser := CreateMessengerWithKadDht(context.Background(), "")
	_ = advertiser.Bootstrap()
	advertiserAddr := GetConnectableAddress(advertiser)

	var nodes []*TestProcessorNode
	for i := 0; i < numNodesPerShard; i++ {
		shardNode := NewTestSyncNode(
			maxShards,
			shardId,
			shardId,
			advertiserAddr,
		)
		nodes = append(nodes, shardNode)
	}
	idxProposerShard0 := 0

	for i := 0; i < numNodesMeta; i++ {
		metaNode := NewTestSyncNode(
			maxShards,
			core.MetachainShardId,
			shardId,
			advertiserAddr,
		)
		nodes = append(nodes, metaNode)
	}
	idxProposerMeta := len(nodes) - 1

	idxProposers := []int{idxProposerShard0, idxProposerMeta}

	return nodes, advertiser, idxProposers
}

// StartSyncingBlocks starts the syncing process of all the nodes
func StartSyncingBlocks(nodes []*TestProcessorNode) {
	for _, n := range nodes {
		_ = n.StartSync()
	}

	fmt.Println("Delaying for nodes to start syncing blocks...")
	time.Sleep(StepDelay)
}

// ForkChoiceOneBlock rollbacks a block from the given shard
func ForkChoiceOneBlock(nodes []*TestProcessorNode, shardId uint32) {
	for idx, n := range nodes {
		if n.ShardCoordinator.SelfId() != shardId {
			continue
		}
		err := n.Bootstrapper.RollBack(false)
		if err != nil {
			fmt.Println(err)
		}

		newNonce := n.BlockChain.GetCurrentBlockHeader().GetNonce()
		fmt.Printf("Node's id %d is at block height %d\n", idx, newNonce)
	}
}

// ResetHighestProbableNonce resets the highest probable nonce
func ResetHighestProbableNonce(nodes []*TestProcessorNode, shardId uint32, targetNonce uint64) {
	for _, n := range nodes {
		if n.ShardCoordinator.SelfId() != shardId {
			continue
		}
		if n.BlockChain.GetCurrentBlockHeader().GetNonce() != targetNonce {
			continue
		}

		n.Bootstrapper.SetProbableHighestNonce(targetNonce)
	}
}

// EmptyDataPools clears all the data pools
func EmptyDataPools(nodes []*TestProcessorNode, shardId uint32) {
	for _, n := range nodes {
		if n.ShardCoordinator.SelfId() != shardId {
			continue
		}

		emptyNodeDataPool(n)
	}
}

func emptyNodeDataPool(node *TestProcessorNode) {
	if node.DataPool != nil {
		emptyDataPool(node.DataPool)
	}
}

func emptyDataPool(sdp dataRetriever.PoolsHolder) {
	sdp.Headers().Clear()
	sdp.UnsignedTransactions().Clear()
	sdp.Transactions().Clear()
	sdp.MiniBlocks().Clear()
	sdp.PeerChangesBlocks().Clear()
}

// UpdateRound updates the round for every node
func UpdateRound(nodes []*TestProcessorNode, round uint64) {
	for _, n := range nodes {
		n.Rounder.IndexField = int64(round)
	}
}

// ProposeBlocks proposes blocks for a given number of rounds
func ProposeBlocks(
	nodes []*TestProcessorNode,
	round *uint64,
	idxProposers []int,
	nonces []*uint64,
	numOfRounds int,
) {

	for i := 0; i < numOfRounds; i++ {
		crtRound := atomic.LoadUint64(round)
		proposeBlocks(nodes, idxProposers, nonces, crtRound)

		time.Sleep(SyncDelay)

		crtRound = IncrementAndPrintRound(crtRound)
		atomic.StoreUint64(round, crtRound)
		UpdateRound(nodes, crtRound)
		IncrementNonces(nonces)
	}
	time.Sleep(SyncDelay)
}

// IncrementNonces increments all the nonces
func IncrementNonces(nonces []*uint64) {
	for i := 0; i < len(nonces); i++ {
		atomic.AddUint64(nonces[i], 1)
	}
}

func proposeBlocks(
	nodes []*TestProcessorNode,
	idxProposers []int,
	nonces []*uint64,
	crtRound uint64,
) {
	for idx, proposer := range idxProposers {
		crtNonce := atomic.LoadUint64(nonces[idx])
		ProposeBlock(nodes, []int{proposer}, crtRound, crtNonce)
	}
}

func createTxPool(selfShardID uint32) (dataRetriever.ShardedDataCacherNotifier, error) {
	return txpool.NewShardedTxPool(
		txpool.ArgShardedTxPool{
			Config: storageUnit.CacheConfig{
				Size:        100000,
				SizeInBytes: 1000000000,
				Shards:      16,
			},
			MinGasPrice:    100000000000000,
			NumberOfShards: 1,
			SelfShardID:    selfShardID,
		},
	)
}<|MERGE_RESOLUTION|>--- conflicted
+++ resolved
@@ -393,13 +393,7 @@
 			core.MetachainShardId,
 		)
 
-<<<<<<< HEAD
-		newDataPool := CreateTestDataPool(nil)
-=======
-		newStore := CreateMetaStore(newShardCoordinator)
-
 		newDataPool := CreateTestDataPool(nil, shardCoordinator.SelfId())
->>>>>>> 33170f38
 
 		cache, _ := storageUnit.NewCache(storageUnit.LRUCache, 10, 1)
 		newBlkc, _ := blockchain.NewMetaChain(cache)
