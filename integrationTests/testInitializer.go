package integrationTests

import (
	"context"
	"crypto/ecdsa"
	"crypto/rand"
	"encoding/base64"
	"encoding/binary"
	"encoding/hex"
	"fmt"
	"math/big"
	"strings"
	"sync"
	"sync/atomic"
	"testing"
	"time"

	"github.com/ElrondNetwork/elrond-go/crypto"
	"github.com/ElrondNetwork/elrond-go/crypto/signing"
	"github.com/ElrondNetwork/elrond-go/crypto/signing/kyber"
	"github.com/ElrondNetwork/elrond-go/crypto/signing/kyber/singlesig"
	"github.com/ElrondNetwork/elrond-go/data"
	dataBlock "github.com/ElrondNetwork/elrond-go/data/block"
	"github.com/ElrondNetwork/elrond-go/data/blockchain"
	"github.com/ElrondNetwork/elrond-go/data/state"
	"github.com/ElrondNetwork/elrond-go/data/state/factory"
	"github.com/ElrondNetwork/elrond-go/data/transaction"
	"github.com/ElrondNetwork/elrond-go/data/trie"
	"github.com/ElrondNetwork/elrond-go/data/typeConverters/uint64ByteSlice"
	"github.com/ElrondNetwork/elrond-go/dataRetriever"
	"github.com/ElrondNetwork/elrond-go/dataRetriever/dataPool"
	"github.com/ElrondNetwork/elrond-go/dataRetriever/shardedData"
	"github.com/ElrondNetwork/elrond-go/display"
	"github.com/ElrondNetwork/elrond-go/integrationTests/mock"
	"github.com/ElrondNetwork/elrond-go/node"
	"github.com/ElrondNetwork/elrond-go/p2p"
	"github.com/ElrondNetwork/elrond-go/p2p/libp2p"
	"github.com/ElrondNetwork/elrond-go/p2p/libp2p/discovery"
	"github.com/ElrondNetwork/elrond-go/p2p/loadBalancer"
	"github.com/ElrondNetwork/elrond-go/process"
	procFactory "github.com/ElrondNetwork/elrond-go/process/factory"
	"github.com/ElrondNetwork/elrond-go/process/smartContract/hooks"
	txProc "github.com/ElrondNetwork/elrond-go/process/transaction"
	"github.com/ElrondNetwork/elrond-go/sharding"
	"github.com/ElrondNetwork/elrond-go/storage"
	"github.com/ElrondNetwork/elrond-go/storage/memorydb"
	"github.com/ElrondNetwork/elrond-go/storage/storageUnit"
	vmcommon "github.com/ElrondNetwork/elrond-vm-common"
	"github.com/ElrondNetwork/elrond-vm/iele/elrond/node/endpoint"
	"github.com/btcsuite/btcd/btcec"
	libp2pCrypto "github.com/libp2p/go-libp2p-core/crypto"
	"github.com/pkg/errors"
	"github.com/stretchr/testify/assert"
)

var stepDelay = time.Second
var p2pBootstrapStepDelay = 5 * time.Second

// GetConnectableAddress returns a non circuit, non windows default connectable address for provided messenger
func GetConnectableAddress(mes p2p.Messenger) string {
	for _, addr := range mes.Addresses() {
		if strings.Contains(addr, "circuit") || strings.Contains(addr, "169.254") {
			continue
		}
		return addr
	}
	return ""
}

// CreateMessengerWithKadDht creates a new libp2p messenger with kad-dht peer discovery
func CreateMessengerWithKadDht(ctx context.Context, initialAddr string) p2p.Messenger {
	prvKey, _ := ecdsa.GenerateKey(btcec.S256(), rand.Reader)
	sk := (*libp2pCrypto.Secp256k1PrivateKey)(prvKey)

	libP2PMes, err := libp2p.NewNetworkMessengerOnFreePort(
		ctx,
		sk,
		nil,
		loadBalancer.NewOutgoingChannelLoadBalancer(),
		discovery.NewKadDhtPeerDiscoverer(stepDelay, "test", []string{initialAddr}),
	)
	if err != nil {
		fmt.Println(err.Error())
	}

	return libP2PMes
}

// CreateTestShardDataPool creates a test data pool for shard nodes
func CreateTestShardDataPool(txPool dataRetriever.ShardedDataCacherNotifier) dataRetriever.PoolsHolder {
	if txPool == nil {
		txPool, _ = shardedData.NewShardedData(storageUnit.CacheConfig{Size: 100000, Type: storageUnit.LRUCache})
	}

	uTxPool, _ := shardedData.NewShardedData(storageUnit.CacheConfig{Size: 100000, Type: storageUnit.LRUCache})
	cacherCfg := storageUnit.CacheConfig{Size: 100, Type: storageUnit.LRUCache}
	hdrPool, _ := storageUnit.NewCache(cacherCfg.Type, cacherCfg.Size, cacherCfg.Shards)

	cacherCfg = storageUnit.CacheConfig{Size: 100000, Type: storageUnit.LRUCache}
	hdrNoncesCacher, _ := storageUnit.NewCache(cacherCfg.Type, cacherCfg.Size, cacherCfg.Shards)
	hdrNonces, _ := dataPool.NewNonceSyncMapCacher(hdrNoncesCacher, uint64ByteSlice.NewBigEndianConverter())

	cacherCfg = storageUnit.CacheConfig{Size: 100000, Type: storageUnit.LRUCache}
	txBlockBody, _ := storageUnit.NewCache(cacherCfg.Type, cacherCfg.Size, cacherCfg.Shards)

	cacherCfg = storageUnit.CacheConfig{Size: 100000, Type: storageUnit.LRUCache}
	peerChangeBlockBody, _ := storageUnit.NewCache(cacherCfg.Type, cacherCfg.Size, cacherCfg.Shards)

	cacherCfg = storageUnit.CacheConfig{Size: 100000, Type: storageUnit.LRUCache}
	metaBlocks, _ := storageUnit.NewCache(cacherCfg.Type, cacherCfg.Size, cacherCfg.Shards)

	dPool, _ := dataPool.NewShardedDataPool(
		txPool,
		uTxPool,
		hdrPool,
		hdrNonces,
		txBlockBody,
		peerChangeBlockBody,
		metaBlocks,
	)

	return dPool
}

// CreateTestMetaDataPool creates a test data pool for meta nodes
func CreateTestMetaDataPool() dataRetriever.MetaPoolsHolder {
	cacherCfg := storageUnit.CacheConfig{Size: 100, Type: storageUnit.LRUCache}
	metaBlocks, _ := storageUnit.NewCache(cacherCfg.Type, cacherCfg.Size, cacherCfg.Shards)

	cacherCfg = storageUnit.CacheConfig{Size: 10000, Type: storageUnit.LRUCache}
	miniblockHashes, _ := shardedData.NewShardedData(cacherCfg)

	cacherCfg = storageUnit.CacheConfig{Size: 100, Type: storageUnit.LRUCache}
	shardHeaders, _ := storageUnit.NewCache(cacherCfg.Type, cacherCfg.Size, cacherCfg.Shards)

	shardHeadersNoncesCacher, _ := storageUnit.NewCache(cacherCfg.Type, cacherCfg.Size, cacherCfg.Shards)
	shardHeadersNonces, _ := dataPool.NewNonceSyncMapCacher(shardHeadersNoncesCacher, uint64ByteSlice.NewBigEndianConverter())

	dPool, _ := dataPool.NewMetaDataPool(
		metaBlocks,
		miniblockHashes,
		shardHeaders,
		shardHeadersNonces,
	)

	return dPool
}

// CreateMemUnit returns an in-memory storer implementation (the vast majority of tests do not require effective
// disk I/O)
func CreateMemUnit() storage.Storer {
	cache, _ := storageUnit.NewCache(storageUnit.LRUCache, 10, 1)
	persist, _ := memorydb.NewlruDB(100000)
	unit, _ := storageUnit.NewStorageUnit(cache, persist)

	return unit
}

// CreateShardStore creates a storage service for shard nodes
func CreateShardStore(numOfShards uint32) dataRetriever.StorageService {
	store := dataRetriever.NewChainStorer()
	store.AddStorer(dataRetriever.TransactionUnit, CreateMemUnit())
	store.AddStorer(dataRetriever.MiniBlockUnit, CreateMemUnit())
	store.AddStorer(dataRetriever.MetaBlockUnit, CreateMemUnit())
	store.AddStorer(dataRetriever.PeerChangesUnit, CreateMemUnit())
	store.AddStorer(dataRetriever.BlockHeaderUnit, CreateMemUnit())
	store.AddStorer(dataRetriever.UnsignedTransactionUnit, CreateMemUnit())
	store.AddStorer(dataRetriever.MetaHdrNonceHashDataUnit, CreateMemUnit())

	for i := uint32(0); i < numOfShards; i++ {
		hdrNonceHashDataUnit := dataRetriever.ShardHdrNonceHashDataUnit + dataRetriever.UnitType(i)
		store.AddStorer(hdrNonceHashDataUnit, CreateMemUnit())
	}

	return store
}

// CreateMetaStore creates a storage service for meta nodes
func CreateMetaStore(coordinator sharding.Coordinator) dataRetriever.StorageService {
	store := dataRetriever.NewChainStorer()
	store.AddStorer(dataRetriever.MetaBlockUnit, CreateMemUnit())
	store.AddStorer(dataRetriever.MetaHdrNonceHashDataUnit, CreateMemUnit())
	store.AddStorer(dataRetriever.BlockHeaderUnit, CreateMemUnit())
	for i := uint32(0); i < coordinator.NumberOfShards(); i++ {
		store.AddStorer(dataRetriever.ShardHdrNonceHashDataUnit+dataRetriever.UnitType(i), CreateMemUnit())
	}

	return store
}

// CreateAccountsDB creates an account state with a valid trie implementation but with a memory storage
func CreateAccountsDB(shardCoordinator sharding.Coordinator) (*state.AccountsDB, data.Trie, storage.Storer) {

	var accountFactory state.AccountFactory
	if shardCoordinator == nil {
		accountFactory = factory.NewAccountCreator()
	} else {
		accountFactory, _ = factory.NewAccountFactoryCreator(shardCoordinator)
	}

	store := CreateMemUnit()
	tr, _ := trie.NewTrie(store, TestMarshalizer, TestHasher)
	adb, _ := state.NewAccountsDB(tr, TestHasher, TestMarshalizer, accountFactory)

	return adb, tr, store
}

// CreateShardChain creates a blockchain implementation used by the shard nodes
func CreateShardChain() *blockchain.BlockChain {
	cfgCache := storageUnit.CacheConfig{Size: 100, Type: storageUnit.LRUCache}
	badBlockCache, _ := storageUnit.NewCache(cfgCache.Type, cfgCache.Size, cfgCache.Shards)
	blockChain, _ := blockchain.NewBlockChain(
		badBlockCache,
	)
	blockChain.GenesisHeader = &dataBlock.Header{}
	genesisHeaderM, _ := TestMarshalizer.Marshal(blockChain.GenesisHeader)

	blockChain.SetGenesisHeaderHash(TestHasher.Compute(string(genesisHeaderM)))

	return blockChain
}

// CreateMetaChain creates a blockchain implementation used by the meta nodes
func CreateMetaChain() data.ChainHandler {
	cfgCache := storageUnit.CacheConfig{Size: 100, Type: storageUnit.LRUCache}
	badBlockCache, _ := storageUnit.NewCache(cfgCache.Type, cfgCache.Size, cfgCache.Shards)
	metaChain, _ := blockchain.NewMetaChain(
		badBlockCache,
	)
	metaChain.GenesisBlock = &dataBlock.MetaBlock{}

	return metaChain
}

// CreateGenesisBlocks creates empty genesis blocks for all known shards, including metachain
func CreateGenesisBlocks(shardCoordinator sharding.Coordinator) map[uint32]data.HeaderHandler {
	genesisBlocks := make(map[uint32]data.HeaderHandler)
	for shardId := uint32(0); shardId < shardCoordinator.NumberOfShards(); shardId++ {
		genesisBlocks[shardId] = CreateGenesisBlock(shardId)
	}

	genesisBlocks[sharding.MetachainShardId] = CreateGenesisMetaBlock()

	return genesisBlocks
}

// CreateGenesisBlock creates a new mock shard genesis block
func CreateGenesisBlock(shardId uint32) *dataBlock.Header {
	rootHash := []byte("root hash")

	return &dataBlock.Header{
		Nonce:         0,
		Round:         0,
		Signature:     rootHash,
		RandSeed:      rootHash,
		PrevRandSeed:  rootHash,
		ShardId:       shardId,
		PubKeysBitmap: rootHash,
		RootHash:      rootHash,
		PrevHash:      rootHash,
	}
}

// CreateGenesisMetaBlock creates a new mock meta genesis block
func CreateGenesisMetaBlock() *dataBlock.MetaBlock {
	rootHash := []byte("root hash")

	return &dataBlock.MetaBlock{
		Nonce:         0,
		Round:         0,
		Signature:     rootHash,
		RandSeed:      rootHash,
		PrevRandSeed:  rootHash,
		PubKeysBitmap: rootHash,
		RootHash:      rootHash,
		PrevHash:      rootHash,
	}
}

// CreateIeleVMAndBlockchainHook creates a new instance of a iele VM
func CreateIeleVMAndBlockchainHook(accnts state.AccountsAdapter) (vmcommon.VMExecutionHandler, *hooks.VMAccountsDB) {
	blockChainHook, _ := hooks.NewVMAccountsDB(accnts, TestAddressConverter)
	cryptoHook := hooks.NewVMCryptoHook()
	vm := endpoint.NewElrondIeleVM(blockChainHook, cryptoHook, endpoint.ElrondTestnet)

	return vm, blockChainHook
}

// CreateAddressFromAddrBytes creates an address container object from address bytes provided
func CreateAddressFromAddrBytes(addressBytes []byte) state.AddressContainer {
	addr, _ := TestAddressConverter.CreateAddressFromPublicKeyBytes(addressBytes)
	return addr
}

// CreateRandomAddress creates a random byte array with fixed size
func CreateRandomAddress() state.AddressContainer {
	addr, _ := TestAddressConverter.CreateAddressFromHex(CreateRandomHexString(64))
	return addr
}

// MintAddress will create an account (if it does not exists), update the balance with required value,
// save the account and commit the trie.
func MintAddress(accnts state.AccountsAdapter, addressBytes []byte, value *big.Int) {
	accnt, _ := accnts.GetAccountWithJournal(CreateAddressFromAddrBytes(addressBytes))
	_ = accnt.(*state.Account).SetBalanceWithJournal(value)
	_, _ = accnts.Commit()
}

// CreateAccount creates a new account and returns the address
func CreateAccount(accnts state.AccountsAdapter, nonce uint64, balance *big.Int) state.AddressContainer {
	address, _ := TestAddressConverter.CreateAddressFromHex(CreateRandomHexString(64))
	account, _ := accnts.GetAccountWithJournal(address)
	_ = account.(*state.Account).SetNonceWithJournal(nonce)
	_ = account.(*state.Account).SetBalanceWithJournal(balance)

	return address
}

// MakeDisplayTable will output a string containing counters for received transactions, headers, miniblocks and
// meta headers for all provided test nodes
func MakeDisplayTable(nodes []*TestProcessorNode) string {
	header := []string{"pk", "shard ID", "txs", "miniblocks", "headers", "metachain headers"}
	dataLines := make([]*display.LineData, len(nodes))

	for idx, n := range nodes {
		dataLines[idx] = display.NewLineData(
			false,
			[]string{
				hex.EncodeToString(n.OwnAccount.PkTxSignBytes),
				fmt.Sprintf("%d", n.ShardCoordinator.SelfId()),
				fmt.Sprintf("%d", atomic.LoadInt32(&n.CounterTxRecv)),
				fmt.Sprintf("%d", atomic.LoadInt32(&n.CounterMbRecv)),
				fmt.Sprintf("%d", atomic.LoadInt32(&n.CounterHdrRecv)),
				fmt.Sprintf("%d", atomic.LoadInt32(&n.CounterMetaRcv)),
			},
		)
	}
	table, _ := display.CreateTableString(header, dataLines)

	return table
}

// PrintShardAccount outputs on console a shard account data contained
func PrintShardAccount(accnt *state.Account, tag string) {
	str := fmt.Sprintf("%s Address: %s\n", tag, base64.StdEncoding.EncodeToString(accnt.AddressContainer().Bytes()))
	str += fmt.Sprintf("  Nonce: %d\n", accnt.Nonce)
	str += fmt.Sprintf("  Balance: %d\n", accnt.Balance.Uint64())
	str += fmt.Sprintf("  Code hash: %s\n", base64.StdEncoding.EncodeToString(accnt.CodeHash))
	str += fmt.Sprintf("  Root hash: %s\n", base64.StdEncoding.EncodeToString(accnt.RootHash))

	fmt.Println(str)
}

// CreateRandomHexString returns a string encoded in hex with the given size
func CreateRandomHexString(chars int) string {
	if chars < 1 {
		return ""
	}

	buff := make([]byte, chars/2)
	_, _ = rand.Reader.Read(buff)

	return hex.EncodeToString(buff)
}

// GenerateAddressJournalAccountAccountsDB returns an account, the accounts address, and the accounts database
func GenerateAddressJournalAccountAccountsDB() (state.AddressContainer, state.AccountHandler, *state.AccountsDB) {
	adr := CreateRandomAddress()
	adb, _, _ := CreateAccountsDB(nil)
	account, _ := state.NewAccount(adr, adb)

	return adr, account, adb
}

// AdbEmulateBalanceTxSafeExecution emulates a tx execution by altering the accounts
// balance and nonce, and printing any encountered error
func AdbEmulateBalanceTxSafeExecution(acntSrc, acntDest *state.Account, accounts state.AccountsAdapter, value *big.Int) {

	snapshot := accounts.JournalLen()
	err := AdbEmulateBalanceTxExecution(acntSrc, acntDest, value)

	if err != nil {
		fmt.Printf("Error executing tx (value: %v), reverting...\n", value)
		err = accounts.RevertToSnapshot(snapshot)

		if err != nil {
			panic(err)
		}
	}
}

// AdbEmulateBalanceTxExecution emulates a tx execution by altering the accounts
// balance and nonce, and printing any encountered error
func AdbEmulateBalanceTxExecution(acntSrc, acntDest *state.Account, value *big.Int) error {

	srcVal := acntSrc.Balance
	destVal := acntDest.Balance

	if srcVal.Cmp(value) < 0 {
		return errors.New("not enough funds")
	}

	err := acntSrc.SetBalanceWithJournal(srcVal.Sub(srcVal, value))
	if err != nil {
		return err
	}

	err = acntDest.SetBalanceWithJournal(destVal.Add(destVal, value))
	if err != nil {
		return err
	}

	err = acntSrc.SetNonceWithJournal(acntSrc.Nonce + 1)
	if err != nil {
		return err
	}

	return nil
}

// CreateSimpleTxProcessor returns a transaction processor
func CreateSimpleTxProcessor(accnts state.AccountsAdapter) process.TransactionProcessor {
	shardCoordinator := mock.NewMultiShardsCoordinatorMock(1)
	txProcessor, _ := txProc.NewTxProcessor(accnts, TestHasher, TestAddressConverter, TestMarshalizer, shardCoordinator, &mock.SCProcessorMock{})

	return txProcessor
}

// CreateNewDefaultTrie returns a new trie with test hasher and marsahalizer
func CreateNewDefaultTrie() data.Trie {
	tr, _ := trie.NewTrie(CreateMemUnit(), TestMarshalizer, TestHasher)
	return tr
}

// GenerateRandomSlice returns a random byte slice with the given size
func GenerateRandomSlice(size int) []byte {
	buff := make([]byte, size)
	_, _ = rand.Reader.Read(buff)

	return buff
}

// MintAllNodes will take each shard node (n) and will mint all nodes that have their pk managed by the iterating node n
func MintAllNodes(nodes []*TestProcessorNode, value *big.Int) {
	for idx, n := range nodes {
		if n.ShardCoordinator.SelfId() == sharding.MetachainShardId {
			continue
		}

		mintAddressesFromSameShard(nodes, idx, value)
	}
}

func mintAddressesFromSameShard(nodes []*TestProcessorNode, targetNodeIdx int, value *big.Int) {
	targetNode := nodes[targetNodeIdx]

	for _, n := range nodes {
		shardId := targetNode.ShardCoordinator.ComputeId(n.OwnAccount.Address)
		if shardId != targetNode.ShardCoordinator.SelfId() {
			continue
		}

		MintAddress(targetNode.AccntState, n.OwnAccount.PkTxSignBytes, value)
	}
}

// MintAllPlayers mints addresses for all players
func MintAllPlayers(nodes []*TestProcessorNode, players []*TestWalletAccount, value *big.Int) {
	shardCoordinator := nodes[0].ShardCoordinator

	for _, player := range players {
		pShardId := shardCoordinator.ComputeId(player.Address)

		for _, n := range nodes {
			if pShardId != n.ShardCoordinator.SelfId() {
				continue
			}

			MintAddress(n.AccntState, player.Address.Bytes(), value)
			player.Balance = big.NewInt(0).Set(value)
		}
	}
}

// IncrementAndPrintRound increments the given variable, and prints the message for teh beginning of the round
func IncrementAndPrintRound(round uint64) uint64 {
	round++
	fmt.Printf("#################################### ROUND %d BEGINS ####################################\n\n", round)

	return round
}

// ProposeBlock proposes a block with SC txs for every shard
func ProposeBlock(nodes []*TestProcessorNode, idxProposers []int, round uint64) {
	fmt.Println("All shards propose blocks...")
	for idx, n := range nodes {
		if !IsIntInSlice(idx, idxProposers) {
			continue
		}

		body, header, _ := n.ProposeBlock(round)
		n.BroadcastBlock(body, header)
		n.CommitBlock(body, header)
	}

	fmt.Println("Delaying for disseminating headers and miniblocks...")
	time.Sleep(stepDelay)
	fmt.Println(MakeDisplayTable(nodes))
}

// SyncBlock synchronizes the proposed block in all the other shard nodes
func SyncBlock(
	t *testing.T,
	nodes []*TestProcessorNode,
	idxProposers []int,
	round uint64,
) {

	fmt.Println("All other shard nodes sync the proposed block...")
	for idx, n := range nodes {
		if IsIntInSlice(idx, idxProposers) {
			continue
		}

		err := n.SyncNode(round)
		if err != nil {
			assert.Fail(t, err.Error())
			return
		}
	}

	time.Sleep(stepDelay)
	fmt.Println(MakeDisplayTable(nodes))
}

// IsIntInSlice returns true if idx is found on any position in the provided slice
func IsIntInSlice(idx int, slice []int) bool {
	for _, value := range slice {
		if value == idx {
			return true
		}
	}

	return false
}

// Uint32InSlice checks if a uint32 value is in a slice
func Uint32InSlice(searched uint32, list []uint32) bool {
	for _, val := range list {
		if val == searched {
			return true
		}
	}
	return false
}

// CheckRootHashes checks the root hash of the proposer in every shard
func CheckRootHashes(t *testing.T, nodes []*TestProcessorNode, idxProposers []int) {
	for _, idx := range idxProposers {
		checkRootHashInShard(t, nodes, idx)
	}
}

func checkRootHashInShard(t *testing.T, nodes []*TestProcessorNode, idxProposer int) {
	proposerNode := nodes[idxProposer]
	proposerRootHash, _ := proposerNode.AccntState.RootHash()

	for i := 0; i < len(nodes); i++ {
		n := nodes[i]

		if n.ShardCoordinator.SelfId() != proposerNode.ShardCoordinator.SelfId() {
			continue
		}

		fmt.Printf("Testing roothash for node index %d, shard ID %d...\n", i, n.ShardCoordinator.SelfId())
		nodeRootHash, _ := n.AccntState.RootHash()
		assert.Equal(t, proposerRootHash, nodeRootHash)
	}
}

// CheckTxPresentAndRightNonce verifies that the nonce was updated correctly after the exec of bulk txs
func CheckTxPresentAndRightNonce(
	t *testing.T,
	startingNonce uint64,
	noOfTxs int,
	txHashes [][]byte,
	txs []data.TransactionHandler,
	cache dataRetriever.ShardedDataCacherNotifier,
	shardCoordinator sharding.Coordinator,
) {

	if noOfTxs != len(txHashes) {
		for i := startingNonce; i < startingNonce+uint64(noOfTxs); i++ {
			found := false

			for _, txHandler := range txs {
				nonce := extractUint64ValueFromTxHandler(txHandler)
				if nonce == i {
					found = true
					break
				}
			}

			if !found {
				fmt.Printf("unsigned tx with nonce %d is missing\n", i)
			}
		}
		assert.Fail(t, fmt.Sprintf("should have been %d, got %d", noOfTxs, len(txHashes)))

		return
	}

	bitmap := make([]bool, noOfTxs+int(startingNonce))
	//set for each nonce from found tx a true flag in bitmap
	for i := 0; i < noOfTxs; i++ {
		selfId := shardCoordinator.SelfId()
		shardDataStore := cache.ShardDataStore(process.ShardCacherIdentifier(selfId, selfId))
		val, _ := shardDataStore.Get(txHashes[i])
		if val == nil {
			continue
		}

		nonce := extractUint64ValueFromTxHandler(val.(data.TransactionHandler))
		bitmap[nonce] = true
	}

	//for the first startingNonce values, the bitmap should be false
	//for the rest, true
	for i := 0; i < noOfTxs+int(startingNonce); i++ {
		if i < int(startingNonce) {
			assert.False(t, bitmap[i])
			continue
		}

		assert.True(t, bitmap[i])
	}
}

func extractUint64ValueFromTxHandler(txHandler data.TransactionHandler) uint64 {
	tx, ok := txHandler.(*transaction.Transaction)
	if ok {
		return tx.Nonce
	}

	buff, _ := hex.DecodeString(txHandler.GetData())
	return binary.BigEndian.Uint64(buff)
}

<<<<<<< HEAD
// CreateNodes creates multiple nodes in different shards
func CreateNodes(
	numOfShards int,
	nodesPerShard int,
	numMetaChainNodes int,
	serviceID string,
) []*TestProcessorNode {
	//first node generated will have is pk belonging to firstSkShardId
	nodes := make([]*TestProcessorNode, numOfShards*nodesPerShard+numMetaChainNodes)

	idx := 0
	for shardId := 0; shardId < numOfShards; shardId++ {
		for j := 0; j < nodesPerShard; j++ {
			n := NewTestProcessorNode(uint32(numOfShards), uint32(shardId), uint32(shardId), serviceID)

			nodes[idx] = n
			idx++
		}
	}

	for i := 0; i < numMetaChainNodes; i++ {
		metaNode := NewTestProcessorNode(uint32(numOfShards), sharding.MetachainShardId, 0, serviceID)
		idx := i + numOfShards*nodesPerShard
		nodes[idx] = metaNode
	}

	return nodes
}

// DisplayAndStartNodes prints each nodes shard ID, sk and pk, and then starts the node
func DisplayAndStartNodes(nodes []*TestProcessorNode) {
	for _, n := range nodes {
		skBuff, _ := n.OwnAccount.SkTxSign.ToByteArray()
		pkBuff, _ := n.OwnAccount.PkTxSign.ToByteArray()

		fmt.Printf("Shard ID: %v, sk: %s, pk: %s\n",
			n.ShardCoordinator.SelfId(),
			hex.EncodeToString(skBuff),
			hex.EncodeToString(pkBuff),
		)
		_ = n.Node.Start()
		_ = n.Node.P2PBootstrap()
	}

	fmt.Println("Delaying for node bootstrap and topic announcement...")
	time.Sleep(p2pBootstrapStepDelay)
}

// GenerateAndDisseminateTxs generates and sends multiple txs
func GenerateAndDisseminateTxs(
	n *TestProcessorNode,
	senders []crypto.PrivateKey,
	receiversPrivateKeys map[uint32][]crypto.PrivateKey,
	valToTransfer *big.Int,
) {

	for i := 0; i < len(senders); i++ {
		senderKey := senders[i]
		incrementalNonce := 0
		for _, recvPrivateKeys := range receiversPrivateKeys {
			receiverKey := recvPrivateKeys[i]
			tx := generateTx(
				senderKey,
				n.OwnAccount.SingleSigner,
				&txArgs{
					nonce:   incrementalNonce,
					value:   valToTransfer,
					rcvAddr: skToPk(receiverKey),
					sndAddr: skToPk(senderKey),
				},
			)
			_, _ = n.SendTransaction(tx)
			incrementalNonce++
		}
	}
}

type txArgs struct {
	nonce    int
	value    *big.Int
	rcvAddr  []byte
	sndAddr  []byte
	data     string
	gasPrice int
	gasLimit int
}

func generateTx(
	skSign crypto.PrivateKey,
	signer crypto.SingleSigner,
	args *txArgs,
) *transaction.Transaction {
	tx := &transaction.Transaction{
		Nonce:    uint64(args.nonce),
		Value:    args.value,
		RcvAddr:  args.rcvAddr,
		SndAddr:  args.sndAddr,
		GasPrice: uint64(args.gasPrice),
		GasLimit: uint64(args.gasLimit),
		Data:     args.data,
	}
	txBuff, _ := TestMarshalizer.Marshal(tx)
	tx.Signature, _ = signer.Sign(skSign, txBuff)

	return tx
}

func skToPk(sk crypto.PrivateKey) []byte {
	pkBuff, _ := sk.GeneratePublic().ToByteArray()
	return pkBuff
}

// TestPrivateKeyHasBalance checks if the private key has the expected balance
func TestPrivateKeyHasBalance(t *testing.T, n *TestProcessorNode, sk crypto.PrivateKey, expectedBalance *big.Int) {
	pkBuff, _ := sk.GeneratePublic().ToByteArray()
	addr, _ := TestAddressConverter.CreateAddressFromPublicKeyBytes(pkBuff)
	account, _ := n.AccntState.GetExistingAccount(addr)
	assert.Equal(t, expectedBalance, account.(*state.Account).Balance)
}

// GetMiniBlocksHashesFromShardIds returns miniblock hashes from body
func GetMiniBlocksHashesFromShardIds(body dataBlock.Body, shardIds ...uint32) [][]byte {
	hashes := make([][]byte, 0)

	for _, miniblock := range body {
		for _, shardId := range shardIds {
			if miniblock.ReceiverShardID == shardId {
				buff, _ := TestMarshalizer.Marshal(miniblock)
				hashes = append(hashes, TestHasher.Compute(string(buff)))
			}
		}
	}

	return hashes
}

// GenerateSkAndPkInShard generates and returns a private and a public key that reside in a given shard.
// It also returns the key generator
func GenerateSkAndPkInShard(
	coordinator sharding.Coordinator,
	shardId uint32,
) (crypto.PrivateKey, crypto.PublicKey, crypto.KeyGenerator) {
	suite := kyber.NewBlakeSHA256Ed25519()
	keyGen := signing.NewKeyGenerator(suite)
	sk, pk := keyGen.GeneratePair()

	for {
		pkBytes, _ := pk.ToByteArray()
		addr, _ := TestAddressConverter.CreateAddressFromPublicKeyBytes(pkBytes)
		if coordinator.ComputeId(addr) == shardId {
			break
		}
		sk, pk = keyGen.GeneratePair()
	}

	return sk, pk, keyGen
}

// CreateMintingForSenders creates account with balances for every node in a given shard
func CreateMintingForSenders(
	nodes []*TestProcessorNode,
	senderShard uint32,
	sendersPrivateKeys []crypto.PrivateKey,
	value *big.Int,
) {

	for _, n := range nodes {
		//only sender shard nodes will be minted
		if n.ShardCoordinator.SelfId() != senderShard {
			continue
		}

		for _, sk := range sendersPrivateKeys {
			pkBuff, _ := sk.GeneratePublic().ToByteArray()
			adr, _ := TestAddressConverter.CreateAddressFromPublicKeyBytes(pkBuff)
			account, _ := n.AccntState.GetAccountWithJournal(adr)
			_ = account.(*state.Account).SetBalanceWithJournal(value)
		}

		_, _ = n.AccntState.Commit()
	}
}

// ProposeBlockSignalsEmptyBlock proposes and broadcasts a block
func ProposeBlockSignalsEmptyBlock(
	node *TestProcessorNode,
	round uint64,
) (data.HeaderHandler, data.BodyHandler, bool) {

	fmt.Println("Proposing block without commit...")

	body, header, txHashes := node.ProposeBlock(round)
	node.BroadcastBlock(body, header)
	isEmptyBlock := len(txHashes) == 0

	fmt.Println("Delaying for disseminating headers and miniblocks...")
	time.Sleep(stepDelay)

	return header, body, isEmptyBlock
}

// CreateAccountForNodes creates accounts for each node and commits the accounts state
func CreateAccountForNodes(nodes []*TestProcessorNode) {
	for i := 0; i < len(nodes); i++ {
		CreateAccountForNode(nodes[i])
	}
}

// CreateAccountForNode creates an account for the given node
func CreateAccountForNode(node *TestProcessorNode) {
	addr, _ := TestAddressConverter.CreateAddressFromPublicKeyBytes(node.OwnAccount.PkTxSignBytes)
	_, _ = node.AccntState.GetAccountWithJournal(addr)
	_, _ = node.AccntState.Commit()
}

// ComputeAndRequestMissingTransactions computes missing transactions for each node, and requests them
func ComputeAndRequestMissingTransactions(
	nodes []*TestProcessorNode,
	generatedTxHashes [][]byte,
	shardResolver uint32,
	shardRequesters ...uint32,
) {
	for _, n := range nodes {
		if !Uint32InSlice(n.ShardCoordinator.SelfId(), shardRequesters) {
			continue
		}

		neededTxs := getMissingTxsForNode(n, generatedTxHashes)
		requestMissingTransactions(n, shardResolver, neededTxs)
	}
}

func getMissingTxsForNode(n *TestProcessorNode, generatedTxHashes [][]byte) [][]byte {
	neededTxs := make([][]byte, 0)

	for i := 0; i < len(generatedTxHashes); i++ {
		_, ok := n.ShardDataPool.Transactions().SearchFirstData(generatedTxHashes[i])
		if !ok {
			//tx is still missing
			neededTxs = append(neededTxs, generatedTxHashes[i])
		}
	}

	return neededTxs
}

func requestMissingTransactions(n *TestProcessorNode, shardResolver uint32, neededTxs [][]byte) {
	txResolver, _ := n.ResolverFinder.CrossShardResolver(procFactory.TransactionTopic, shardResolver)

	for i := 0; i < len(neededTxs); i++ {
		_ = txResolver.RequestDataFromHash(neededTxs[i])
	}
}

// CreateRequesterDataPool creates a datapool with a mock txPool
func CreateRequesterDataPool(
	t *testing.T,
	recvTxs map[int]map[string]struct{},
	mutRecvTxs *sync.Mutex,
	nodeIndex int,
) dataRetriever.PoolsHolder {

	//not allowed to request data from the same shard
	return CreateTestShardDataPool(
		&mock.ShardedDataStub{
			SearchFirstDataCalled: func(key []byte) (value interface{}, ok bool) {
				assert.Fail(t, "same-shard requesters should not be queried")
				return nil, false
			},
			ShardDataStoreCalled: func(cacheId string) (c storage.Cacher) {
				assert.Fail(t, "same-shard requesters should not be queried")
				return nil
			},
			AddDataCalled: func(key []byte, data interface{}, cacheId string) {
				mutRecvTxs.Lock()
				defer mutRecvTxs.Unlock()

				txMap := recvTxs[nodeIndex]
				if txMap == nil {
					txMap = make(map[string]struct{})
					recvTxs[nodeIndex] = txMap
				}

				txMap[string(key)] = struct{}{}
			},
			RegisterHandlerCalled: func(i func(key []byte)) {
			},
		},
	)
}

// CreateResolversDataPool creates a datapool containing a given number of transactions
func CreateResolversDataPool(
	t *testing.T,
	maxTxs int,
	senderShardID uint32,
	recvShardId uint32,
	shardCoordinator sharding.Coordinator,
) (dataRetriever.PoolsHolder, [][]byte) {

	txHashes := make([][]byte, maxTxs)

	txPool, _ := shardedData.NewShardedData(storageUnit.CacheConfig{Size: 100, Type: storageUnit.LRUCache})

	for i := 0; i < maxTxs; i++ {
		tx, txHash := generateValidTx(t, shardCoordinator, senderShardID, recvShardId)
		cacherIdentifier := process.ShardCacherIdentifier(1, 0)
		txPool.AddData(txHash, tx, cacherIdentifier)
		txHashes[i] = txHash
	}

	return CreateTestShardDataPool(txPool), txHashes
}

func generateValidTx(
	t *testing.T,
	shardCoordinator sharding.Coordinator,
	senderShardId uint32,
	receiverShardId uint32,
) (*transaction.Transaction, []byte) {

	skSender, pkSender, _ := GenerateSkAndPkInShard(shardCoordinator, senderShardId)
	pkSenderBuff, _ := pkSender.ToByteArray()

	_, pkRecv, _ := GenerateSkAndPkInShard(shardCoordinator, receiverShardId)
	pkRecvBuff, _ := pkRecv.ToByteArray()

	accnts, _, _ := CreateAccountsDB(shardCoordinator)
	addrSender, _ := TestAddressConverter.CreateAddressFromPublicKeyBytes(pkSenderBuff)
	_, _ = accnts.GetAccountWithJournal(addrSender)
	_, _ = accnts.Commit()

	mockNode, _ := node.NewNode(
		node.WithMarshalizer(TestMarshalizer),
		node.WithHasher(TestHasher),
		node.WithAddressConverter(TestAddressConverter),
		node.WithKeyGen(signing.NewKeyGenerator(kyber.NewBlakeSHA256Ed25519())),
		node.WithTxSingleSigner(&singlesig.SchnorrSigner{}),
		node.WithTxSignPrivKey(skSender),
		node.WithTxSignPubKey(pkSender),
		node.WithAccountsAdapter(accnts),
	)

	tx, err := mockNode.GenerateTransaction(
		hex.EncodeToString(pkSenderBuff),
		hex.EncodeToString(pkRecvBuff),
		big.NewInt(1),
		"",
	)
	assert.Nil(t, err)

	txBuff, _ := TestMarshalizer.Marshal(tx)
	txHash := TestHasher.Compute(string(txBuff))

	return tx, txHash
=======
func GetNumTxsWithDst(dstShardId uint32, dataPool dataRetriever.PoolsHolder, nrShards uint32) int {
	txPool := dataPool.Transactions()
	if txPool == nil {
		return 0
	}

	sumTxs := 0

	for i := uint32(0); i < nrShards; i++ {
		strCache := process.ShardCacherIdentifier(i, dstShardId)
		txStore := txPool.ShardDataStore(strCache)
		if txStore == nil {
			continue
		}
		sumTxs += txStore.Len()
	}

	return sumTxs
}

func ProposeAndSyncBlocks(
	t *testing.T,
	numInTxs int,
	nodes []*TestProcessorNode,
	idxProposers []int,
	round uint64,
) uint64 {

	// propose and sync block until all the transaction pools are empty
	// if there are many transactions, they might not fit into the block body in only one round
	for numTxsInPool := numInTxs; numTxsInPool != 0; {
		round = ProposeAndSyncOneBlock(t, nodes, idxProposers, round)

		for _, idProposer := range idxProposers {
			proposerNode := nodes[idProposer]
			numTxsInPool = GetNumTxsWithDst(
				proposerNode.ShardCoordinator.SelfId(),
				proposerNode.ShardDataPool,
				proposerNode.ShardCoordinator.NumberOfShards(),
			)

			if numTxsInPool > 0 {
				break
			}
		}
	}

	if nodes[0].ShardCoordinator.NumberOfShards() == 1 {
		return round
	}

	// cross shard smart contract call is first processed at sender shard, notarized by metachain, processed at
	// shard with smart contract, smart contract result is notarized by metachain, then finally processed at the
	// sender shard
	numberToPropagateToEveryShard := 5
	for i := 0; i < numberToPropagateToEveryShard; i++ {
		round = ProposeAndSyncOneBlock(t, nodes, idxProposers, round)
	}

	return round
}

func ProposeAndSyncOneBlock(
	t *testing.T,
	nodes []*TestProcessorNode,
	idxProposers []int,
	round uint64,
) uint64 {
	ProposeBlock(nodes, idxProposers, round)
	SyncBlock(t, nodes, idxProposers, round)
	round = IncrementAndPrintRound(round)

	return round
>>>>>>> d12cedc1
}<|MERGE_RESOLUTION|>--- conflicted
+++ resolved
@@ -646,7 +646,6 @@
 	return binary.BigEndian.Uint64(buff)
 }
 
-<<<<<<< HEAD
 // CreateNodes creates multiple nodes in different shards
 func CreateNodes(
 	numOfShards int,
@@ -1002,7 +1001,8 @@
 	txHash := TestHasher.Compute(string(txBuff))
 
 	return tx, txHash
-=======
+}
+
 func GetNumTxsWithDst(dstShardId uint32, dataPool dataRetriever.PoolsHolder, nrShards uint32) int {
 	txPool := dataPool.Transactions()
 	if txPool == nil {
@@ -1076,5 +1076,4 @@
 	round = IncrementAndPrintRound(round)
 
 	return round
->>>>>>> d12cedc1
 }