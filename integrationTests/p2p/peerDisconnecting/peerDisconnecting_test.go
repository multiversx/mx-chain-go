--- conflicted
+++ resolved
@@ -14,18 +14,15 @@
 	"github.com/stretchr/testify/assert"
 )
 
-<<<<<<< HEAD
-=======
 var randezVous = "/erd/kad/1.0.0"
 
->>>>>>> 0898f98f
 func createDefaultConfig() config.P2PConfig {
 	return config.P2PConfig{
 		KadDhtPeerDiscovery: config.KadDhtPeerDiscoveryConfig{
 			Enabled:                          true,
 			RefreshIntervalInSec:             1,
 			RoutingTableRefreshIntervalInSec: 1,
-			RandezVous:                       "/erd/kad/0.0.0",
+			RandezVous:                       "/erd/kad/1.0.0",
 			InitialPeerList:                  nil,
 			BucketSize:                       100,
 		},
