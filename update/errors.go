package update

import "errors"

// ErrUnknownType signals that type is unknown
var ErrUnknownType = errors.New("unknown type")

// ErrNilStateSyncer signals that state syncer is nil
var ErrNilStateSyncer = errors.New("nil state syncer")

// ErrInvalidFolderName signals that folder name is nil
var ErrInvalidFolderName = errors.New("invalid folder name")

// ErrNilStorage signals that storage is nil
var ErrNilStorage = errors.New("nil storage")

// ErrNotSynced signals that syncing has not been finished yet
var ErrNotSynced = errors.New("not synced")

// ErrNilTrieSyncers signals that trie syncers container is nil
var ErrNilTrieSyncers = errors.New("nil trie syncers")

// ErrNotEpochStartBlock signals that block is not of type epoch start
var ErrNotEpochStartBlock = errors.New("not epoch start block")

// ErrNilContainerElement signals when trying to add a nil element in the container
var ErrNilContainerElement = errors.New("element cannot be nil")

// ErrInvalidContainerKey signals that an element does not exist in the container's map
var ErrInvalidContainerKey = errors.New("element does not exist in container")

// ErrContainerKeyAlreadyExists signals that an element was already set in the container's map
var ErrContainerKeyAlreadyExists = errors.New("provided key already exists in container")

// ErrLenMismatch signals that 2 or more slices have different lengths
var ErrLenMismatch = errors.New("lengths mismatch")

// ErrWrongTypeInContainer signals that a wrong type of object was found in container
var ErrWrongTypeInContainer = errors.New("wrong type of object inside container")

// ErrNilWhiteListHandler signals that white list handler is nil
var ErrNilWhiteListHandler = errors.New("nil white list handler")

// ErrWrongTypeAssertion signals wrong type assertion
var ErrWrongTypeAssertion = errors.New("wrong type assertion")

// ErrNilHasher signals that an operation has been attempted to or with a nil hasher implementation
var ErrNilHasher = errors.New("nil Hasher")

// ErrNilShardCoordinator signals that an operation has been attempted to or with a nil shard coordinator
var ErrNilShardCoordinator = errors.New("nil shard coordinator")

// ErrNilCoreComponents signals that an operation has been attempted with nil core components
var ErrNilCoreComponents = errors.New("nil core components")

// ErrNilCryptoComponents signals that an operation has been attempted with nil crypto components
var ErrNilCryptoComponents = errors.New("nil crypto components")

// ErrNilMarshalizer signals that an operation has been attempted to or with a nil Marshalizer implementation
var ErrNilMarshalizer = errors.New("nil Marshalizer")

// ErrNilHeaderValidator signals that nil header validator has been provided
var ErrNilHeaderValidator = errors.New("nil header validator")

// ErrNilUint64Converter signals that uint64converter is nil
var ErrNilUint64Converter = errors.New("unit64converter is nil")

// ErrNilDataPoolHolder signals that the data pool holder is nil
var ErrNilDataPoolHolder = errors.New("nil data pool holder")

// ErrNilRequestHandler signals that a nil request handler interface was provided
var ErrNilRequestHandler = errors.New("nil request handler")

// ErrNilMessenger signals that a nil Messenger object was provided
var ErrNilMessenger = errors.New("nil Messenger")

// ErrNilInterceptorsContainer signals that a nil interceptors container has been provided
var ErrNilInterceptorsContainer = errors.New("nil interceptors container")

// ErrNilTrieDataGetter signals that a nil trie data getter has been provided
var ErrNilTrieDataGetter = errors.New("nil trie data getter provided")

// ErrNilResolverContainer signals that a nil resolver container was provided
var ErrNilResolverContainer = errors.New("nil resolver container")

// ErrNilCacher signals that nil cacher was provided
var ErrNilCacher = errors.New("nil cacher")

// ErrNilEpochHandler signals that nil epoch handler was provided
var ErrNilEpochHandler = errors.New("nil epoch handler")

// ErrNilHeaderSyncHandler signals that nil header sync handler was provided
var ErrNilHeaderSyncHandler = errors.New("nil header sync handler")

// ErrNilMiniBlocksSyncHandler signals that nil miniblocks sync handler was provided
var ErrNilMiniBlocksSyncHandler = errors.New("nil miniblocks sync handler")

// ErrNilTransactionsSyncHandler signals that nil transactions sync handler was provided
var ErrNilTransactionsSyncHandler = errors.New("nil transaction sync handler")

// ErrWrongUnFinishedMetaHdrsMap signals that wrong unFinished meta headers map was provided
var ErrWrongUnFinishedMetaHdrsMap = errors.New("wrong unFinished meta headers map")

// ErrNilAccounts signals that nil accounts was provided
var ErrNilAccounts = errors.New("nil accounts")

// ErrNilMultiSigner signals that nil multi signer was provided
var ErrNilMultiSigner = errors.New("nil multi signer")

// ErrNilNodesCoordinator signals that nil nodes coordinator was provided
var ErrNilNodesCoordinator = errors.New("nil nodes coordinator")

// ErrNilSingleSigner signals that nil single signer was provided
var ErrNilSingleSigner = errors.New("nil single signer")

// ErrNilPubKeyConverter signals that a nil public key converter was provided
var ErrNilPubKeyConverter = errors.New("nil public key converter")

// ErrNilBlockKeyGen signals that nil block key gen was provided
var ErrNilBlockKeyGen = errors.New("nil block key gen")

// ErrNilKeyGenerator signals that nil key generator was provided
var ErrNilKeyGenerator = errors.New("nil key generator")

// ErrNilBlockSigner signals the nil block signer was provided
var ErrNilBlockSigner = errors.New("nil block signer")

// ErrNilHeaderSigVerifier signals that nil header sig verifier was provided
var ErrNilHeaderSigVerifier = errors.New("nil header sig verifier")

// ErrNilHeaderIntegrityVerifier signals that nil header integrity verifier was provided
var ErrNilHeaderIntegrityVerifier = errors.New("nil header integrity verifier")

// ErrNilValidityAttester signals that nil validity was provided
var ErrNilValidityAttester = errors.New("nil validity attester")

// ErrInvalidWaitTime signals that nil provided wait time is invalid
var ErrInvalidWaitTime = errors.New("invalid wait time")

// ErrNilStorageManager signals that nil storage manager has been provided
var ErrNilStorageManager = errors.New("nil trie storage manager")

// ErrNilAccountsDBSyncContainer signals that nil accounts sync container was provided
var ErrNilAccountsDBSyncContainer = errors.New("nil accounts db sync container")

// ErrTimeIsOut signals that time is out
var ErrTimeIsOut = errors.New("time is out")

// ErrTriggerNotEnabled signals that the trigger is not enabled
var ErrTriggerNotEnabled = errors.New("trigger is not enabled")

// ErrNilCloser signals that a nil closer instance was provided
var ErrNilCloser = errors.New("nil closer instance")

// ErrInvalidValue signals that the value provided is invalid
var ErrInvalidValue = errors.New("invalid value")

// ErrTriggerPubKeyMismatch signals that there is a mismatch between the public key received and the one read from the config
var ErrTriggerPubKeyMismatch = errors.New("trigger public key mismatch")

// ErrNilAntiFloodHandler signals that nil anti flood handler has been provided
var ErrNilAntiFloodHandler = errors.New("nil anti flood handler")

// ErrIncorrectHardforkMessage signals that the hardfork message is incorrectly formatted
var ErrIncorrectHardforkMessage = errors.New("incorrect hardfork message")

// ErrNilRwdTxProcessor signals that nil reward transaction processor has been provided
var ErrNilRwdTxProcessor = errors.New("nil reward transaction processor")

// ErrNilSCRProcessor signals that nil smart contract result processor has been provided
var ErrNilSCRProcessor = errors.New("nil smart contract result processor")

// ErrNilTxProcessor signals that nil transaction processor has been provided
var ErrNilTxProcessor = errors.New("nil transaction processor")

// ErrNilImportHandler signals that nil import handler has been provided
var ErrNilImportHandler = errors.New("nil import handler")

// ErrNilTxCoordinator signals that nil tx coordinator has been provided
var ErrNilTxCoordinator = errors.New("nil tx coordinator")

// ErrNilPendingTxProcessor signals that nil pending tx processor has been provided
var ErrNilPendingTxProcessor = errors.New("nil pending tx processor")

// ErrNilHardForkBlockProcessor signals that nil hard fork block processor has been provided
var ErrNilHardForkBlockProcessor = errors.New("nil hard fork block processor")

// ErrNilTrieStorageManagers signals that nil trie storage managers has been provided
var ErrNilTrieStorageManagers = errors.New("nil trie storage managers")

// ErrEmptyChainID signals that empty chain ID was provided
var ErrEmptyChainID = errors.New("empty chain ID")

// ErrNilArgumentParser signals that nil argument parser was provided
var ErrNilArgumentParser = errors.New("nil argument parser")

// ErrNilExportFactoryHandler signals that nil export factory handler has been provided
var ErrNilExportFactoryHandler = errors.New("nil export factory handler")

// ErrNilChanStopNodeProcess signals that nil channel to stop node was provided
var ErrNilChanStopNodeProcess = errors.New("nil channel to stop node")

// ErrNilEpochConfirmedNotifier signals that nil epoch confirmed notifier was provided
var ErrNilEpochConfirmedNotifier = errors.New("nil epoch confirmed notifier")

// ErrTriggerAlreadyInAction signals that the trigger is already in action, can not re-enter
var ErrTriggerAlreadyInAction = errors.New("trigger already in action")

// ErrInvalidTimeToWaitAfterHardfork signals that an invalid time to wait after hardfork was provided
var ErrInvalidTimeToWaitAfterHardfork = errors.New("invalid time to wait after hard fork")

// ErrInvalidEpoch signals that an invalid epoch has been provided
var ErrInvalidEpoch = errors.New("invalid epoch")

// ErrNilImportStartHandler signals that a nil import start handler has been provided
var ErrNilImportStartHandler = errors.New("nil import start handler")

// ErrEmptyVersionString signals that the provided version string is empty
var ErrEmptyVersionString = errors.New("empty version string")

// ErrNilTimeCache signals that a nil time cache was provided
var ErrNilTimeCache = errors.New("nil time cache")

// ErrNilHardforkStorer signals that a nil hardfork storer has been provided
var ErrNilHardforkStorer = errors.New("nil hardfork storer")

// ErrExpectedOneStartOfEpochMetaBlock signals that exactly one start of epoch metaBlock should have been used
var ErrExpectedOneStartOfEpochMetaBlock = errors.New("expected one start of epoch metaBlock")

// ErrImportingData signals that an import error occurred
var ErrImportingData = errors.New("error importing data")

// ErrKeyTypeMismatch signals that key type was mismatch during import
var ErrKeyTypeMismatch = errors.New("key type mismatch while importing")

<<<<<<< HEAD
// ErrNilRoundHandler signals that nil roundHandler has been provided
var ErrNilRoundHandler = errors.New("nil roundHandler")
=======
// ErrNilRoundHandler signals that nil round handler has been provided
var ErrNilRoundHandler = errors.New("nil round handler")
>>>>>>> 0b355566

// ErrEmptyExportFolderPath signals that the provided export folder's length is empty
var ErrEmptyExportFolderPath = errors.New("empty export folder path")

// ErrNilGenesisNodesSetupHandler signals that a nil genesis nodes setup handler has been provided
var ErrNilGenesisNodesSetupHandler = errors.New("nil genesis nodes setup handler")

// ErrNilEpochNotifier signals that the provided EpochNotifier is nil
var ErrNilEpochNotifier = errors.New("nil EpochNotifier")

// ErrWrongImportedMiniBlocksMap signals that wrong imported miniBlocks map was provided
var ErrWrongImportedMiniBlocksMap = errors.New("wrong imported miniBlocks map was provided")

// ErrWrongImportedTransactionsMap signals that wrong imported transactions map was provided
var ErrWrongImportedTransactionsMap = errors.New("wrong imported transactions map was provided")

// ErrMiniBlockNotFoundInImportedMap signals that the given miniBlock was not found in imported map
var ErrMiniBlockNotFoundInImportedMap = errors.New("miniBlock was not found in imported map")

// ErrTransactionNotFoundInImportedMap signals that the given transaction was not found in imported map
var ErrTransactionNotFoundInImportedMap = errors.New("transaction was not found in imported map")

// ErrNilEpochStartMetaBlock signals that a nil epoch start metaBlock was provided
var ErrNilEpochStartMetaBlock = errors.New("nil epoch start metaBlock was provided")

// ErrNilUnFinishedMetaBlocksMap signals that a nil unFinished metaBlocks map was provided
var ErrNilUnFinishedMetaBlocksMap = errors.New("nil unFinished metaBlocks map was provided")

// ErrPostProcessTransactionNotFound signals that the given transaction was not found in post process map
var ErrPostProcessTransactionNotFound = errors.New("transaction was not found in post process map")

// ErrNilBlockBody signals that a nil block body has been provided
var ErrNilBlockBody = errors.New("nil block body")

// ErrNilHeaderHandler signals that a nil header handler has been provided
var ErrNilHeaderHandler = errors.New("nil header handler")

// ErrInvalidMiniBlockType signals that an invalid miniBlock type has been provided
var ErrInvalidMiniBlockType = errors.New("invalid miniBlock type")<|MERGE_RESOLUTION|>--- conflicted
+++ resolved
@@ -233,13 +233,8 @@
 // ErrKeyTypeMismatch signals that key type was mismatch during import
 var ErrKeyTypeMismatch = errors.New("key type mismatch while importing")
 
-<<<<<<< HEAD
-// ErrNilRoundHandler signals that nil roundHandler has been provided
-var ErrNilRoundHandler = errors.New("nil roundHandler")
-=======
 // ErrNilRoundHandler signals that nil round handler has been provided
 var ErrNilRoundHandler = errors.New("nil round handler")
->>>>>>> 0b355566
 
 // ErrEmptyExportFolderPath signals that the provided export folder's length is empty
 var ErrEmptyExportFolderPath = errors.New("empty export folder path")
