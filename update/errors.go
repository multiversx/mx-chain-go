--- conflicted
+++ resolved
@@ -215,10 +215,6 @@
 // ErrNilEpochConfirmedNotifier signals that nil epoch confirmed notifier was provided
 var ErrNilEpochConfirmedNotifier = errors.New("nil epoch confirmed notifier")
 
-<<<<<<< HEAD
-// ErrNilTimeCache signals that a nil time cache was provided
-var ErrNilTimeCache = errors.New("nil time cache")
-=======
 // ErrTriggerAlreadyInAction signals that the trigger is already in action, can not re-enter
 var ErrTriggerAlreadyInAction = errors.New("trigger already in action")
 
@@ -233,4 +229,6 @@
 
 // ErrEmptyVersionString signals that the provided version string is empty
 var ErrEmptyVersionString = errors.New("empty version string")
->>>>>>> 93953130
+
+// ErrNilTimeCache signals that a nil time cache was provided
+var ErrNilTimeCache = errors.New("nil time cache")