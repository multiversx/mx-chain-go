package update

import (
	"context"
	"time"

	"github.com/ElrondNetwork/elrond-go-core/core"
	"github.com/ElrondNetwork/elrond-go-core/data"
	"github.com/ElrondNetwork/elrond-go-core/data/block"
	"github.com/ElrondNetwork/elrond-go/common"
	"github.com/ElrondNetwork/elrond-go/process"
	"github.com/ElrondNetwork/elrond-go/sharding"
	"github.com/ElrondNetwork/elrond-go/state"
)

// TrieExporter interface defines methods needed to export the state from a trie
type TrieExporter interface {
	ExportValidatorTrie(trie temporary.Trie) error
	ExportMainTrie(key string, trie temporary.Trie) ([][]byte, error)
	ExportDataTrie(key string, trie temporary.Trie) error
	IsInterfaceNil() bool
}

// StateSyncer interface defines the methods needed to sync and get all states
type StateSyncer interface {
	GetEpochStartMetaBlock() (*block.MetaBlock, error)
	GetUnFinishedMetaBlocks() (map[string]*block.MetaBlock, error)
<<<<<<< HEAD
	SyncAllState(epoch uint32, ownShardId uint32) error
=======
	SyncAllState(epoch uint32) error
	GetAllTries() (map[string]common.Trie, error)
>>>>>>> f001c199
	GetAllTransactions() (map[string]data.TransactionHandler, error)
	GetAllMiniBlocks() (map[string]*block.MiniBlock, error)
	IsInterfaceNil() bool
}

// TrieSyncer synchronizes the trie, asking on the network for the missing nodes
type TrieSyncer interface {
	StartSyncing(rootHash []byte, ctx context.Context) error
	Trie() common.Trie
	IsInterfaceNil() bool
}

// TrieSyncContainer keep a list of TrieSyncer
type TrieSyncContainer interface {
	Get(key string) (TrieSyncer, error)
	Add(key string, val TrieSyncer) error
	AddMultiple(keys []string, interceptors []TrieSyncer) error
	Replace(key string, val TrieSyncer) error
	Remove(key string)
	Len() int
	IsInterfaceNil() bool
}

// EpochStartVerifier defines the functionality needed by sync all state from epochTrigger
type EpochStartVerifier interface {
	IsEpochStart() bool
	Epoch() uint32
	EpochStartMetaHdrHash() []byte
	IsInterfaceNil() bool
}

// HistoryStorer provides storage services in a two layered storage construct, where the first layer is
// represented by a cache and second layer by a persitent storage (DB-like)
type HistoryStorer interface {
	Put(key, data []byte) error
	Get(key []byte) ([]byte, error)
	Has(key []byte) error
	Remove(key []byte) error
	ClearCache()
	DestroyUnit() error
	GetFromEpoch(key []byte, epoch uint32) ([]byte, error)

	IsInterfaceNil() bool
}

// RequestHandler defines the methods through which request to data can be made
type RequestHandler interface {
	RequestTransaction(shardId uint32, txHashes [][]byte)
	RequestUnsignedTransactions(destShardID uint32, scrHashes [][]byte)
	RequestRewardTransactions(destShardID uint32, txHashes [][]byte)
	RequestMiniBlock(shardId uint32, miniblockHash []byte)
	RequestStartOfEpochMetaBlock(epoch uint32)
	RequestShardHeader(shardId uint32, hash []byte)
	RequestMetaHeader(hash []byte)
	RequestMetaHeaderByNonce(nonce uint64)
	RequestShardHeaderByNonce(shardId uint32, nonce uint64)
	RequestTrieNodes(destShardID uint32, hashes [][]byte, topic string)
	RequestInterval() time.Duration
	SetNumPeersToQuery(key string, intra int, cross int) error
	GetNumPeersToQuery(key string) (int, int, error)
	IsInterfaceNil() bool
}

// ExportHandler defines the methods to export the current state of the blockchain
type ExportHandler interface {
	ExportAll(epoch uint32) error
	IsInterfaceNil() bool
}

// ImportHandler defines the methods to import the full state of the blockchain
type ImportHandler interface {
	ImportAll() error
	GetValidatorAccountsDB() state.AccountsAdapter
	GetMiniBlocks() map[string]*block.MiniBlock
	GetHardForkMetaBlock() *block.MetaBlock
	GetUnFinishedMetaBlocks() map[string]*block.MetaBlock
	GetTransactions() map[string]data.TransactionHandler
	GetAccountsDBForShard(shardID uint32) state.AccountsAdapter
	Close() error
	IsInterfaceNil() bool
}

// HardForkBlockProcessor defines the methods to process after hardfork
type HardForkBlockProcessor interface {
	CreateBlock(body *block.Body, chainID string, round uint64, nonce uint64, epoch uint32) (data.HeaderHandler, error)
	CreateBody() (*block.Body, []*MbInfo, error)
	CreatePostMiniBlocks(mbsInfo []*MbInfo) (*block.Body, []*MbInfo, error)
	IsInterfaceNil() bool
}

// PendingTransactionProcessor defines the methods to process a transaction destination me
type PendingTransactionProcessor interface {
	ProcessTransactionsDstMe(mbInfo *MbInfo) (*block.MiniBlock, error)
	RootHash() ([]byte, error)
	Commit() ([]byte, error)
	IsInterfaceNil() bool
}

// HeaderSyncHandler defines the methods to sync and get the epoch start metablock
type HeaderSyncHandler interface {
	SyncUnFinishedMetaHeaders(epoch uint32) error
	GetEpochStartMetaBlock() (*block.MetaBlock, error)
	GetUnFinishedMetaBlocks() (map[string]*block.MetaBlock, error)
	IsInterfaceNil() bool
}

// EpochStartTriesSyncHandler defines the methods to sync all tries from a given epoch start metablock
type EpochStartTriesSyncHandler interface {
<<<<<<< HEAD
	SyncTriesFrom(meta *block.MetaBlock, ownShardId uint32) error
=======
	SyncTriesFrom(meta *block.MetaBlock) error
	GetTries() (map[string]common.Trie, error)
>>>>>>> f001c199
	IsInterfaceNil() bool
}

// EpochStartPendingMiniBlocksSyncHandler defines the methods to sync all pending miniblocks
type EpochStartPendingMiniBlocksSyncHandler interface {
	SyncPendingMiniBlocksFromMeta(epochStart *block.MetaBlock, unFinished map[string]*block.MetaBlock, ctx context.Context) error
	GetMiniBlocks() (map[string]*block.MiniBlock, error)
	IsInterfaceNil() bool
}

// PendingTransactionsSyncHandler defines the methods to sync all transactions from a set of miniblocks
type PendingTransactionsSyncHandler interface {
	SyncPendingTransactionsFor(miniBlocks map[string]*block.MiniBlock, epoch uint32, ctx context.Context) error
	GetTransactions() (map[string]data.TransactionHandler, error)
	IsInterfaceNil() bool
}

// MissingHeadersByHashSyncer defines the methods to sync all missing headers by hash
type MissingHeadersByHashSyncer interface {
	SyncMissingHeadersByHash(shardIDs []uint32, headersHashes [][]byte, ctx context.Context) error
	GetHeaders() (map[string]data.HeaderHandler, error)
	ClearFields()
	IsInterfaceNil() bool
}

// DataWriter defines the methods to write data
type DataWriter interface {
	WriteString(s string) (int, error)
	Flush() error
}

// WhiteListHandler is the interface needed to add whitelisted data
type WhiteListHandler interface {
	Remove(keys [][]byte)
	Add(keys [][]byte)
	IsWhiteListed(interceptedData process.InterceptedData) bool
	IsWhiteListedAtLeastOne(identifiers [][]byte) bool
	IsInterfaceNil() bool
}

// AccountsDBSyncer defines the methods for the accounts db syncer
type AccountsDBSyncer interface {
<<<<<<< HEAD
	GetTrieExporter() TrieExporter
	SyncAccounts(rootHash []byte, shardId uint32) error
=======
	GetSyncedTries() map[string]common.Trie
	SyncAccounts(rootHash []byte) error
>>>>>>> f001c199
	IsInterfaceNil() bool
}

// AccountsDBSyncContainer keep a list of TrieSyncer
type AccountsDBSyncContainer interface {
	Get(key string) (AccountsDBSyncer, error)
	Add(key string, val AccountsDBSyncer) error
	AddMultiple(keys []string, values []AccountsDBSyncer) error
	Replace(key string, val AccountsDBSyncer) error
	Remove(key string)
	Len() int
	IsInterfaceNil() bool
}

// SigVerifier is used to verify the signature on a provided message
type SigVerifier interface {
	Verify(message []byte, sig []byte, pk []byte) error
	IsInterfaceNil() bool
}

// EpochHandler defines the functionality to get the current epoch
type EpochHandler interface {
	MetaEpoch() uint32
	ForceEpochStart(round uint64)
	IsInterfaceNil() bool
}

// ExportFactoryHandler defines the functionality to create and export handler
type ExportFactoryHandler interface {
	Create() (ExportHandler, error)
	IsInterfaceNil() bool
}

// EpochChangeConfirmedNotifier defines the functionality needed to register for the epoch change confirmed event
type EpochChangeConfirmedNotifier interface {
	RegisterForEpochChangeConfirmed(handler func(epoch uint32))
	IsInterfaceNil() bool
}

// Closer defines the functionality of an entity that can be closed
type Closer interface {
	Close() error
	IsInterfaceNil() bool
}

// ImportStartHandler can manage the process of starting the import after the hardfork event
type ImportStartHandler interface {
	IsAfterExportBeforeImport() bool
	ShouldStartImport() bool
	ResetStartImport() error
	SetStartImport() error
	IsInterfaceNil() bool
}

// HardforkStorer manages the export and import of data
type HardforkStorer interface {
	Write(identifier string, key []byte, value []byte) error
	FinishedIdentifier(identifier string) error
	RangeKeys(handler func(identifier string, keys [][]byte) bool)
	Get(identifier string, key []byte) ([]byte, error)
	Close() error
	IsInterfaceNil() bool
}

// GenesisNodesSetupHandler returns the genesis nodes info
type GenesisNodesSetupHandler interface {
	InitialNodesInfoForShard(shardId uint32) ([]sharding.GenesisNodeInfoHandler, []sharding.GenesisNodeInfoHandler, error)
	InitialNodesInfo() (map[uint32][]sharding.GenesisNodeInfoHandler, map[uint32][]sharding.GenesisNodeInfoHandler)
	GetStartTime() int64
	GetRoundDuration() uint64
	GetShardConsensusGroupSize() uint32
	GetMetaConsensusGroupSize() uint32
	MinNumberOfShardNodes() uint32
	MinNumberOfMetaNodes() uint32
	GetHysteresis() float32
	GetAdaptivity() bool
	NumberOfShards() uint32
	MinNumberOfNodes() uint32
	IsInterfaceNil() bool
}

// RoundHandler defines the actions which should be handled by a round implementation
type RoundHandler interface {
	Index() int64
	TimeStamp() time.Time
	IsInterfaceNil() bool
}

// PreferredPeersHolderHandler defines the behavior of a component able to handle preferred peers operations
type PreferredPeersHolderHandler interface {
	Put(publicKey []byte, peerID core.PeerID, shardID uint32)
	Get() map[uint32][]core.PeerID
	Contains(peerID core.PeerID) bool
	Remove(peerID core.PeerID)
	Clear()
	IsInterfaceNil() bool
}<|MERGE_RESOLUTION|>--- conflicted
+++ resolved
@@ -25,12 +25,7 @@
 type StateSyncer interface {
 	GetEpochStartMetaBlock() (*block.MetaBlock, error)
 	GetUnFinishedMetaBlocks() (map[string]*block.MetaBlock, error)
-<<<<<<< HEAD
 	SyncAllState(epoch uint32, ownShardId uint32) error
-=======
-	SyncAllState(epoch uint32) error
-	GetAllTries() (map[string]common.Trie, error)
->>>>>>> f001c199
 	GetAllTransactions() (map[string]data.TransactionHandler, error)
 	GetAllMiniBlocks() (map[string]*block.MiniBlock, error)
 	IsInterfaceNil() bool
@@ -139,12 +134,7 @@
 
 // EpochStartTriesSyncHandler defines the methods to sync all tries from a given epoch start metablock
 type EpochStartTriesSyncHandler interface {
-<<<<<<< HEAD
 	SyncTriesFrom(meta *block.MetaBlock, ownShardId uint32) error
-=======
-	SyncTriesFrom(meta *block.MetaBlock) error
-	GetTries() (map[string]common.Trie, error)
->>>>>>> f001c199
 	IsInterfaceNil() bool
 }
 
@@ -187,13 +177,8 @@
 
 // AccountsDBSyncer defines the methods for the accounts db syncer
 type AccountsDBSyncer interface {
-<<<<<<< HEAD
 	GetTrieExporter() TrieExporter
 	SyncAccounts(rootHash []byte, shardId uint32) error
-=======
-	GetSyncedTries() map[string]common.Trie
-	SyncAccounts(rootHash []byte) error
->>>>>>> f001c199
 	IsInterfaceNil() bool
 }
 
