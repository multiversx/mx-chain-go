--- conflicted
+++ resolved
@@ -114,11 +114,7 @@
 }
 
 // ProcessBlockTransaction -
-<<<<<<< HEAD
 func (tcm *TransactionCoordinatorMock) ProcessBlockTransaction(header data.HeaderHandler, body *block.Body, haveTime func() time.Duration) error {
-=======
-func (tcm *TransactionCoordinatorMock) ProcessBlockTransaction(body *block.Body, haveTime func() time.Duration, _ []byte) error {
->>>>>>> 357c6001
 	if tcm.ProcessBlockTransactionCalled == nil {
 		return nil
 	}
