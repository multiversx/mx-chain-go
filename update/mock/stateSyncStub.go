--- conflicted
+++ resolved
@@ -7,16 +7,9 @@
 
 // StateSyncStub -
 type StateSyncStub struct {
-<<<<<<< HEAD
-	GetEpochStartMetaBlockCalled  func() (*block.MetaBlock, error)
-	GetUnFinishedMetaBlocksCalled func() (map[string]*block.MetaBlock, error)
-	SyncAllStateCalled            func(epoch uint32, ownShardId uint32) error
-=======
 	GetEpochStartMetaBlockCalled  func() (data.MetaHeaderHandler, error)
 	GetUnFinishedMetaBlocksCalled func() (map[string]data.MetaHeaderHandler, error)
-	SyncAllStateCalled            func(epoch uint32) error
-	GetAllTriesCalled             func() (map[string]common.Trie, error)
->>>>>>> cfe00fa3
+	SyncAllStateCalled            func(epoch uint32, ownShardId uint32) error
 	GetAllTransactionsCalled      func() (map[string]data.TransactionHandler, error)
 	GetAllMiniBlocksCalled        func() (map[string]*block.MiniBlock, error)
 }
