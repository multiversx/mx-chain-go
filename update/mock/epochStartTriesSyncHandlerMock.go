--- conflicted
+++ resolved
@@ -1,23 +1,14 @@
 package mock
 
 import (
-<<<<<<< HEAD
-	"github.com/ElrondNetwork/elrond-go/data"
-=======
-	"github.com/ElrondNetwork/elrond-go-core/data/block"
+	"github.com/ElrondNetwork/elrond-go-core/data"
 	"github.com/ElrondNetwork/elrond-go/state/temporary"
->>>>>>> fbb2186b
 )
 
 // EpochStartTriesSyncHandlerMock -
 type EpochStartTriesSyncHandlerMock struct {
-<<<<<<< HEAD
 	SyncTriesFromCalled func(meta data.MetaHeaderHandler) error
-	GetTriesCalled      func() (map[string]data.Trie, error)
-=======
-	SyncTriesFromCalled func(meta *block.MetaBlock) error
 	GetTriesCalled      func() (map[string]temporary.Trie, error)
->>>>>>> fbb2186b
 }
 
 // SyncTriesFrom -
