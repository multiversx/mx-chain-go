--- conflicted
+++ resolved
@@ -16,13 +16,9 @@
 	"github.com/ElrondNetwork/elrond-go/update/genesis"
 )
 
-<<<<<<< HEAD
-const numPeersToQuery = 2
-=======
 const defaultTargetShardID = uint32(0)
 const numCrossShardPeers = 2
 const numIntraShardPeers = 2
->>>>>>> cc4d4797
 
 type resolversContainerFactory struct {
 	shardCoordinator       sharding.Coordinator
@@ -159,17 +155,6 @@
 		return nil, err
 	}
 
-<<<<<<< HEAD
-	resolverSender, err := topicResolverSender.NewTopicResolverSender(
-		rcf.messenger,
-		baseTopic,
-		peerListCreator,
-		rcf.marshalizer,
-		rcf.intRandomizer,
-		numPeersToQuery,
-		rcf.shardCoordinator.SelfId(),
-	)
-=======
 	arg := topicResolverSender.ArgTopicResolverSender{
 		Messenger:          rcf.messenger,
 		TopicName:          baseTopic,
@@ -184,7 +169,6 @@
 	//TODO instantiate topic sender resolver with the shard IDs for which this resolver is supposed to serve the data
 	// this will improve the serving of transactions as the searching will be done only on 2 sharded data units
 	resolverSender, err := topicResolverSender.NewTopicResolverSender(arg)
->>>>>>> cc4d4797
 	if err != nil {
 		return nil, err
 	}
