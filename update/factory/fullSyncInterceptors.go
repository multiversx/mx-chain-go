package factory

import (
	"fmt"

	"github.com/multiversx/mx-chain-core-go/core"
	"github.com/multiversx/mx-chain-core-go/core/check"
	"github.com/multiversx/mx-chain-core-go/core/throttler"
	"github.com/multiversx/mx-chain-core-go/marshal"
	"github.com/multiversx/mx-chain-go/common"
	"github.com/multiversx/mx-chain-go/dataRetriever"
	"github.com/multiversx/mx-chain-go/errors"
	"github.com/multiversx/mx-chain-go/process"
	"github.com/multiversx/mx-chain-go/process/dataValidators"
	"github.com/multiversx/mx-chain-go/process/factory"
	"github.com/multiversx/mx-chain-go/process/interceptors"
	interceptorFactory "github.com/multiversx/mx-chain-go/process/interceptors/factory"
	"github.com/multiversx/mx-chain-go/process/interceptors/processor"
	"github.com/multiversx/mx-chain-go/process/smartContract"
	"github.com/multiversx/mx-chain-go/sharding"
	"github.com/multiversx/mx-chain-go/sharding/nodesCoordinator"
	"github.com/multiversx/mx-chain-go/state"
	"github.com/multiversx/mx-chain-go/update"
	"github.com/multiversx/mx-chain-go/update/disabled"
)

var _ process.InterceptorsContainerFactory = (*fullSyncInterceptorsContainerFactory)(nil)

const numGoRoutines = 2000

// fullSyncInterceptorsContainerFactory will handle the creation the interceptors container for shards
type fullSyncInterceptorsContainerFactory struct {
	mainContainer           process.InterceptorsContainer
	fullArchiveContainer    process.InterceptorsContainer
	shardCoordinator        sharding.Coordinator
	accounts                state.AccountsAdapter
	store                   dataRetriever.StorageService
	dataPool                dataRetriever.PoolsHolder
	mainMessenger           process.TopicHandler
	fullArchiveMessenger    process.TopicHandler
	nodesCoordinator        nodesCoordinator.NodesCoordinator
	blockBlackList          process.TimeCacher
	argInterceptorFactory   *interceptorFactory.ArgInterceptedDataFactory
	globalThrottler         process.InterceptorThrottler
	maxTxNonceDeltaAllowed  int
	addressPubkeyConv       core.PubkeyConverter
	whiteListHandler        update.WhiteListHandler
	whiteListerVerifiedTxs  update.WhiteListHandler
	antifloodHandler        process.P2PAntifloodHandler
	preferredPeersHolder    update.PreferredPeersHolderHandler
	nodeOperationMode       common.NodeOperation
	shardCoordinatorFactory sharding.ShardCoordinatorFactory
}

// ArgsNewFullSyncInterceptorsContainerFactory holds the arguments needed for fullSyncInterceptorsContainerFactory
type ArgsNewFullSyncInterceptorsContainerFactory struct {
	CoreComponents                   process.CoreComponentsHolder
	CryptoComponents                 process.CryptoComponentsHolder
	Accounts                         state.AccountsAdapter
	ShardCoordinator                 sharding.Coordinator
	NodesCoordinator                 nodesCoordinator.NodesCoordinator
	MainMessenger                    process.TopicHandler
	FullArchiveMessenger             process.TopicHandler
	Store                            dataRetriever.StorageService
	DataPool                         dataRetriever.PoolsHolder
	MaxTxNonceDeltaAllowed           int
	TxFeeHandler                     process.FeeHandler
	BlockBlackList                   process.TimeCacher
	HeaderSigVerifier                process.InterceptedHeaderSigVerifier
	HeaderIntegrityVerifier          process.HeaderIntegrityVerifier
	SizeCheckDelta                   uint32
	ValidityAttester                 process.ValidityAttester
	EpochStartTrigger                process.EpochStartTriggerHandler
	WhiteListHandler                 update.WhiteListHandler
	WhiteListerVerifiedTxs           update.WhiteListHandler
	MainInterceptorsContainer        process.InterceptorsContainer
	FullArchiveInterceptorsContainer process.InterceptorsContainer
	AntifloodHandler                 process.P2PAntifloodHandler
	NodeOperationMode                common.NodeOperation
<<<<<<< HEAD
	ShardCoordinatorFactory          sharding.ShardCoordinatorFactory
=======
	RelayedTxV3Processor             process.RelayedTxV3Processor
>>>>>>> 6dc2dda5
}

// NewFullSyncInterceptorsContainerFactory is responsible for creating a new interceptors factory object
func NewFullSyncInterceptorsContainerFactory(
	args ArgsNewFullSyncInterceptorsContainerFactory,
) (*fullSyncInterceptorsContainerFactory, error) {
	err := checkBaseParams(
		args.CoreComponents,
		args.CryptoComponents,
		args.ShardCoordinator,
		args.Accounts,
		args.Store,
		args.DataPool,
		args.MainMessenger,
		args.FullArchiveMessenger,
		args.NodesCoordinator,
		args.BlockBlackList,
		args.WhiteListerVerifiedTxs,
	)
	if err != nil {
		return nil, err
	}

	if args.SizeCheckDelta > 0 {
		m := marshal.NewSizeCheckUnmarshalizer(args.CoreComponents.InternalMarshalizer(), args.SizeCheckDelta)
		err = args.CoreComponents.SetInternalMarshalizer(m)
		if err != nil {
			return nil, err
		}
	}
	if check.IfNil(args.TxFeeHandler) {
		return nil, process.ErrNilEconomicsFeeHandler
	}
	if check.IfNil(args.HeaderSigVerifier) {
		return nil, process.ErrNilHeaderSigVerifier
	}
	if check.IfNil(args.HeaderIntegrityVerifier) {
		return nil, process.ErrNilHeaderIntegrityVerifier
	}
	if check.IfNil(args.ValidityAttester) {
		return nil, process.ErrNilValidityAttester
	}
	if check.IfNil(args.EpochStartTrigger) {
		return nil, process.ErrNilEpochStartTrigger
	}
	if check.IfNil(args.MainInterceptorsContainer) {
		return nil, fmt.Errorf("%w on main network", update.ErrNilInterceptorsContainer)
	}
	if check.IfNil(args.FullArchiveInterceptorsContainer) {
		return nil, fmt.Errorf("%w on full archive network", update.ErrNilInterceptorsContainer)
	}
	if check.IfNil(args.WhiteListHandler) {
		return nil, update.ErrNilWhiteListHandler
	}
	if check.IfNil(args.AntifloodHandler) {
		return nil, process.ErrNilAntifloodHandler
	}
	if check.IfNil(args.ShardCoordinatorFactory) {
		return nil, errors.ErrNilShardCoordinatorFactory
	}

	argInterceptorFactory := &interceptorFactory.ArgInterceptedDataFactory{
		CoreComponents:          args.CoreComponents,
		CryptoComponents:        args.CryptoComponents,
		ShardCoordinator:        args.ShardCoordinator,
		NodesCoordinator:        args.NodesCoordinator,
		FeeHandler:              args.TxFeeHandler,
		HeaderSigVerifier:       args.HeaderSigVerifier,
		HeaderIntegrityVerifier: args.HeaderIntegrityVerifier,
		ValidityAttester:        args.ValidityAttester,
		EpochStartTrigger:       args.EpochStartTrigger,
		WhiteListerVerifiedTxs:  args.WhiteListerVerifiedTxs,
		ArgsParser:              smartContract.NewArgumentParser(),
		RelayedTxV3Processor:    args.RelayedTxV3Processor,
	}

	icf := &fullSyncInterceptorsContainerFactory{
		mainContainer:          args.MainInterceptorsContainer,
		fullArchiveContainer:   args.FullArchiveInterceptorsContainer,
		accounts:               args.Accounts,
		shardCoordinator:       args.ShardCoordinator,
		mainMessenger:          args.MainMessenger,
		fullArchiveMessenger:   args.FullArchiveMessenger,
		store:                  args.Store,
		dataPool:               args.DataPool,
		nodesCoordinator:       args.NodesCoordinator,
		argInterceptorFactory:  argInterceptorFactory,
		blockBlackList:         args.BlockBlackList,
		maxTxNonceDeltaAllowed: args.MaxTxNonceDeltaAllowed,
		whiteListHandler:       args.WhiteListHandler,
		whiteListerVerifiedTxs: args.WhiteListerVerifiedTxs,
		antifloodHandler:       args.AntifloodHandler,
		//TODO: inject the real peers holder once we have the peers mapping before epoch bootstrap finishes
		preferredPeersHolder:    disabled.NewPreferredPeersHolder(),
		nodeOperationMode:       args.NodeOperationMode,
		shardCoordinatorFactory: args.ShardCoordinatorFactory,
	}

	icf.globalThrottler, err = throttler.NewNumGoRoutinesThrottler(numGoRoutines)
	if err != nil {
		return nil, err
	}

	return icf, nil
}

// Create returns an interceptor container that will hold all interceptors in the system
func (ficf *fullSyncInterceptorsContainerFactory) Create() (process.InterceptorsContainer, process.InterceptorsContainer, error) {
	err := ficf.generateTxInterceptors()
	if err != nil {
		return nil, nil, err
	}

	err = ficf.generateUnsignedTxsInterceptors()
	if err != nil {
		return nil, nil, err
	}

	err = ficf.generateRewardTxInterceptors()
	if err != nil {
		return nil, nil, err
	}

	err = ficf.generateMiniBlocksInterceptors()
	if err != nil {
		return nil, nil, err
	}

	err = ficf.generateMetachainHeaderInterceptors()
	if err != nil {
		return nil, nil, err
	}

	err = ficf.generateShardHeaderInterceptors()
	if err != nil {
		return nil, nil, err
	}

	err = ficf.generateTrieNodesInterceptors()
	if err != nil {
		return nil, nil, err
	}

	return ficf.mainContainer, ficf.fullArchiveContainer, nil
}

func checkBaseParams(
	coreComponents process.CoreComponentsHolder,
	cryptoComponents process.CryptoComponentsHolder,
	shardCoordinator sharding.Coordinator,
	accounts state.AccountsAdapter,
	store dataRetriever.StorageService,
	dataPool dataRetriever.PoolsHolder,
	mainMessenger process.TopicHandler,
	fullArchiveMessenger process.TopicHandler,
	nodesCoordinator nodesCoordinator.NodesCoordinator,
	blockBlackList process.TimeCacher,
	whiteListerVerifiedTxs update.WhiteListHandler,
) error {
	if check.IfNil(coreComponents) {
		return process.ErrNilCoreComponentsHolder
	}
	if check.IfNil(cryptoComponents) {
		return process.ErrNilCryptoComponentsHolder
	}
	if check.IfNil(coreComponents.AddressPubKeyConverter()) {
		return process.ErrNilPubkeyConverter
	}
	if check.IfNil(coreComponents.InternalMarshalizer()) {
		return process.ErrNilMarshalizer
	}
	if check.IfNil(coreComponents.Hasher()) {
		return process.ErrNilHasher
	}
	if check.IfNil(coreComponents.Uint64ByteSliceConverter()) {
		return process.ErrNilUint64Converter
	}
	if len(coreComponents.ChainID()) == 0 {
		return process.ErrInvalidChainID
	}
	if check.IfNil(cryptoComponents.TxSignKeyGen()) {
		return process.ErrNilKeyGen
	}
	if check.IfNil(cryptoComponents.TxSingleSigner()) {
		return process.ErrNilSingleSigner
	}
	if check.IfNil(cryptoComponents.BlockSignKeyGen()) {
		return process.ErrNilKeyGen
	}
	if check.IfNil(cryptoComponents.BlockSigner()) {
		return process.ErrNilSingleSigner
	}
	multiSigner, err := cryptoComponents.GetMultiSigner(0)
	if err != nil {
		return err
	}
	if check.IfNil(multiSigner) {
		return process.ErrNilMultiSigVerifier
	}
	if check.IfNil(shardCoordinator) {
		return process.ErrNilShardCoordinator
	}
	if check.IfNil(mainMessenger) {
		return fmt.Errorf("%w on main network", process.ErrNilMessenger)
	}
	if check.IfNil(fullArchiveMessenger) {
		return fmt.Errorf("%w on full archive network", process.ErrNilMessenger)
	}
	if check.IfNil(store) {
		return process.ErrNilStore
	}
	if check.IfNil(dataPool) {
		return process.ErrNilDataPoolHolder
	}
	if check.IfNil(nodesCoordinator) {
		return process.ErrNilNodesCoordinator
	}
	if check.IfNil(accounts) {
		return process.ErrNilAccountsAdapter
	}
	if check.IfNil(blockBlackList) {
		return update.ErrNilTimeCache
	}
	if check.IfNil(whiteListerVerifiedTxs) {
		return process.ErrNilWhiteListHandler
	}

	return nil
}

func (ficf *fullSyncInterceptorsContainerFactory) checkIfInterceptorExists(identifier string) bool {
	_, err := ficf.mainContainer.Get(identifier)
	return err == nil
}

func (ficf *fullSyncInterceptorsContainerFactory) generateShardHeaderInterceptors() error {
	numShards := ficf.shardCoordinator.NumberOfShards()
	tmpSC, err := ficf.shardCoordinatorFactory.CreateShardCoordinator(numShards, core.MetachainShardId)
	if err != nil {
		return err
	}

	keys := make([]string, numShards)
	interceptorsSlice := make([]process.Interceptor, numShards)

	//wire up to topics: shardBlocks_0_META, shardBlocks_1_META ...
	for idx := uint32(0); idx < numShards; idx++ {
		identifierHeader := factory.ShardBlocksTopic + tmpSC.CommunicationIdentifier(idx)
		if ficf.checkIfInterceptorExists(identifierHeader) {
			continue
		}

		interceptor, errCreate := ficf.createOneShardHeaderInterceptor(identifierHeader)
		if errCreate != nil {
			return errCreate
		}

		keys[int(idx)] = identifierHeader
		interceptorsSlice[int(idx)] = interceptor
	}

	return ficf.addInterceptorsToContainers(keys, interceptorsSlice)
}

func (ficf *fullSyncInterceptorsContainerFactory) createOneShardHeaderInterceptor(topic string) (process.Interceptor, error) {
	hdrFactory, err := interceptorFactory.NewInterceptedShardHeaderDataFactory(ficf.argInterceptorFactory)
	if err != nil {
		return nil, err
	}

	argProcessor := &processor.ArgHdrInterceptorProcessor{
		Headers:        ficf.dataPool.Headers(),
		BlockBlackList: ficf.blockBlackList,
	}
	hdrProcessor, err := processor.NewHdrInterceptorProcessor(argProcessor)
	if err != nil {
		return nil, err
	}

	interceptor, err := interceptors.NewSingleDataInterceptor(
		interceptors.ArgSingleDataInterceptor{
			Topic:            topic,
			DataFactory:      hdrFactory,
			Processor:        hdrProcessor,
			Throttler:        ficf.globalThrottler,
			AntifloodHandler: ficf.antifloodHandler,
			WhiteListRequest: ficf.whiteListHandler,
			CurrentPeerId:    ficf.mainMessenger.ID(),
		},
	)
	if err != nil {
		return nil, err
	}

	return ficf.createTopicAndAssignHandler(topic, interceptor, true)
}

func (ficf *fullSyncInterceptorsContainerFactory) generateUnsignedTxsInterceptors() error {
	shardC := ficf.shardCoordinator

	numShards := shardC.NumberOfShards()

	keys := make([]string, numShards+1)
	interceptorsSlice := make([]process.Interceptor, numShards+1)

	for idx := uint32(0); idx < numShards; idx++ {
		identifierScr := factory.UnsignedTransactionTopic + shardC.CommunicationIdentifier(idx)
		if ficf.checkIfInterceptorExists(identifierScr) {
			continue
		}

		interceptor, err := ficf.createOneUnsignedTxInterceptor(identifierScr)
		if err != nil {
			return err
		}

		keys[int(idx)] = identifierScr
		interceptorsSlice[int(idx)] = interceptor
	}

	identifierScr := factory.UnsignedTransactionTopic + shardC.CommunicationIdentifier(core.MetachainShardId)
	if !ficf.checkIfInterceptorExists(identifierScr) {
		interceptor, err := ficf.createOneUnsignedTxInterceptor(identifierScr)
		if err != nil {
			return err
		}

		keys[numShards] = identifierScr
		interceptorsSlice[numShards] = interceptor
	}

	return ficf.addInterceptorsToContainers(keys, interceptorsSlice)
}

func (ficf *fullSyncInterceptorsContainerFactory) generateTrieNodesInterceptors() error {
	numShards := ficf.shardCoordinator.NumberOfShards()

	keys := make([]string, 0)
	trieInterceptors := make([]process.Interceptor, 0)

	for i := uint32(0); i < numShards; i++ {
		identifierTrieNodes := factory.AccountTrieNodesTopic + core.CommunicationIdentifierBetweenShards(i, core.MetachainShardId)
		if ficf.checkIfInterceptorExists(identifierTrieNodes) {
			continue
		}

		interceptor, err := ficf.createOneTrieNodesInterceptor(identifierTrieNodes)
		if err != nil {
			return err
		}

		keys = append(keys, identifierTrieNodes)
		trieInterceptors = append(trieInterceptors, interceptor)
	}

	identifierTrieNodes := factory.ValidatorTrieNodesTopic + core.CommunicationIdentifierBetweenShards(core.MetachainShardId, core.MetachainShardId)
	if !ficf.checkIfInterceptorExists(identifierTrieNodes) {
		interceptor, err := ficf.createOneTrieNodesInterceptor(identifierTrieNodes)
		if err != nil {
			return err
		}

		keys = append(keys, identifierTrieNodes)
		trieInterceptors = append(trieInterceptors, interceptor)
	}

	identifierTrieNodes = factory.AccountTrieNodesTopic + core.CommunicationIdentifierBetweenShards(core.MetachainShardId, core.MetachainShardId)
	if !ficf.checkIfInterceptorExists(identifierTrieNodes) {
		interceptor, err := ficf.createOneTrieNodesInterceptor(identifierTrieNodes)
		if err != nil {
			return err
		}

		keys = append(keys, identifierTrieNodes)
		trieInterceptors = append(trieInterceptors, interceptor)
	}

	return ficf.addInterceptorsToContainers(keys, trieInterceptors)
}

func (ficf *fullSyncInterceptorsContainerFactory) createTopicAndAssignHandler(
	topic string,
	interceptor process.Interceptor,
	createChannel bool,
) (process.Interceptor, error) {

	err := createTopicAndAssignHandlerOnMessenger(topic, interceptor, createChannel, ficf.mainMessenger)
	if err != nil {
		return nil, err
	}

	if ficf.nodeOperationMode == common.FullArchiveMode {
		err = createTopicAndAssignHandlerOnMessenger(topic, interceptor, createChannel, ficf.fullArchiveMessenger)
		if err != nil {
			return nil, err
		}
	}

	return interceptor, nil
}

func createTopicAndAssignHandlerOnMessenger(
	topic string,
	interceptor process.Interceptor,
	createChannel bool,
	messenger process.TopicHandler,
) error {

	err := messenger.CreateTopic(topic, createChannel)
	if err != nil {
		return err
	}

	return messenger.RegisterMessageProcessor(topic, common.HardforkInterceptorsIdentifier, interceptor)
}

func (ficf *fullSyncInterceptorsContainerFactory) generateTxInterceptors() error {
	shardC := ficf.shardCoordinator

	numShards := shardC.NumberOfShards()

	keys := make([]string, numShards)
	interceptorSlice := make([]process.Interceptor, numShards)

	for idx := uint32(0); idx < numShards; idx++ {
		identifierTx := factory.TransactionTopic + shardC.CommunicationIdentifier(idx)
		if ficf.checkIfInterceptorExists(identifierTx) {
			continue
		}

		interceptor, err := ficf.createOneTxInterceptor(identifierTx)
		if err != nil {
			return err
		}

		keys[int(idx)] = identifierTx
		interceptorSlice[int(idx)] = interceptor
	}

	//tx interceptor for metachain topic
	identifierTx := factory.TransactionTopic + shardC.CommunicationIdentifier(core.MetachainShardId)
	if !ficf.checkIfInterceptorExists(identifierTx) {
		interceptor, err := ficf.createOneTxInterceptor(identifierTx)
		if err != nil {
			return err
		}

		keys = append(keys, identifierTx)
		interceptorSlice = append(interceptorSlice, interceptor)
	}

	return ficf.addInterceptorsToContainers(keys, interceptorSlice)
}

func (ficf *fullSyncInterceptorsContainerFactory) createOneTxInterceptor(topic string) (process.Interceptor, error) {
	txValidator, err := dataValidators.NewTxValidator(
		ficf.accounts,
		ficf.shardCoordinator,
		ficf.whiteListHandler,
		ficf.addressPubkeyConv,
		ficf.argInterceptorFactory.CoreComponents.TxVersionChecker(),
		ficf.maxTxNonceDeltaAllowed,
	)
	if err != nil {
		return nil, err
	}

	argProcessor := &processor.ArgTxInterceptorProcessor{
		ShardedDataCache: ficf.dataPool.Transactions(),
		TxValidator:      txValidator,
	}
	txProcessor, err := processor.NewTxInterceptorProcessor(argProcessor)
	if err != nil {
		return nil, err
	}

	txFactory, err := interceptorFactory.NewInterceptedTxDataFactory(ficf.argInterceptorFactory)
	if err != nil {
		return nil, err
	}

	interceptor, err := interceptors.NewMultiDataInterceptor(
		interceptors.ArgMultiDataInterceptor{
			Topic:                topic,
			Marshalizer:          ficf.argInterceptorFactory.CoreComponents.InternalMarshalizer(),
			DataFactory:          txFactory,
			Processor:            txProcessor,
			Throttler:            ficf.globalThrottler,
			AntifloodHandler:     ficf.antifloodHandler,
			WhiteListRequest:     ficf.whiteListHandler,
			CurrentPeerId:        ficf.mainMessenger.ID(),
			PreferredPeersHolder: ficf.preferredPeersHolder,
		},
	)
	if err != nil {
		return nil, err
	}

	return ficf.createTopicAndAssignHandler(topic, interceptor, true)
}

func (ficf *fullSyncInterceptorsContainerFactory) createOneUnsignedTxInterceptor(topic string) (process.Interceptor, error) {
	argProcessor := &processor.ArgTxInterceptorProcessor{
		ShardedDataCache: ficf.dataPool.UnsignedTransactions(),
		TxValidator:      dataValidators.NewDisabledTxValidator(),
	}
	txProcessor, err := processor.NewTxInterceptorProcessor(argProcessor)
	if err != nil {
		return nil, err
	}

	txFactory, err := interceptorFactory.NewInterceptedUnsignedTxDataFactory(ficf.argInterceptorFactory)
	if err != nil {
		return nil, err
	}

	interceptor, err := interceptors.NewMultiDataInterceptor(
		interceptors.ArgMultiDataInterceptor{
			Topic:                topic,
			Marshalizer:          ficf.argInterceptorFactory.CoreComponents.InternalMarshalizer(),
			DataFactory:          txFactory,
			Processor:            txProcessor,
			Throttler:            ficf.globalThrottler,
			AntifloodHandler:     ficf.antifloodHandler,
			WhiteListRequest:     ficf.whiteListHandler,
			CurrentPeerId:        ficf.mainMessenger.ID(),
			PreferredPeersHolder: ficf.preferredPeersHolder,
		},
	)
	if err != nil {
		return nil, err
	}

	return ficf.createTopicAndAssignHandler(topic, interceptor, true)
}

func (ficf *fullSyncInterceptorsContainerFactory) createOneRewardTxInterceptor(topic string) (process.Interceptor, error) {
	argProcessor := &processor.ArgTxInterceptorProcessor{
		ShardedDataCache: ficf.dataPool.RewardTransactions(),
		TxValidator:      dataValidators.NewDisabledTxValidator(),
	}
	txProcessor, err := processor.NewTxInterceptorProcessor(argProcessor)
	if err != nil {
		return nil, err
	}

	txFactory, err := interceptorFactory.NewInterceptedRewardTxDataFactory(ficf.argInterceptorFactory)
	if err != nil {
		return nil, err
	}

	interceptor, err := interceptors.NewMultiDataInterceptor(
		interceptors.ArgMultiDataInterceptor{
			Topic:                topic,
			Marshalizer:          ficf.argInterceptorFactory.CoreComponents.InternalMarshalizer(),
			DataFactory:          txFactory,
			Processor:            txProcessor,
			Throttler:            ficf.globalThrottler,
			AntifloodHandler:     ficf.antifloodHandler,
			WhiteListRequest:     ficf.whiteListHandler,
			CurrentPeerId:        ficf.mainMessenger.ID(),
			PreferredPeersHolder: ficf.preferredPeersHolder,
		},
	)
	if err != nil {
		return nil, err
	}

	return ficf.createTopicAndAssignHandler(topic, interceptor, true)
}

func (ficf *fullSyncInterceptorsContainerFactory) generateMiniBlocksInterceptors() error {
	shardC := ficf.shardCoordinator
	numShards := shardC.NumberOfShards()
	keys := make([]string, numShards+1)
	interceptorsSlice := make([]process.Interceptor, numShards+1)

	for idx := uint32(0); idx < numShards; idx++ {
		identifierMiniBlocks := factory.MiniBlocksTopic + shardC.CommunicationIdentifier(idx)
		if ficf.checkIfInterceptorExists(identifierMiniBlocks) {
			continue
		}

		interceptor, err := ficf.createOneMiniBlocksInterceptor(identifierMiniBlocks)
		if err != nil {
			return err
		}

		keys[int(idx)] = identifierMiniBlocks
		interceptorsSlice[int(idx)] = interceptor
	}

	identifierMiniBlocks := factory.MiniBlocksTopic + shardC.CommunicationIdentifier(core.MetachainShardId)
	if !ficf.checkIfInterceptorExists(identifierMiniBlocks) {
		interceptor, err := ficf.createOneMiniBlocksInterceptor(identifierMiniBlocks)
		if err != nil {
			return err
		}

		keys[numShards] = identifierMiniBlocks
		interceptorsSlice[numShards] = interceptor
	}

	return ficf.addInterceptorsToContainers(keys, interceptorsSlice)
}

func (ficf *fullSyncInterceptorsContainerFactory) createOneMiniBlocksInterceptor(topic string) (process.Interceptor, error) {
	argProcessor := &processor.ArgMiniblockInterceptorProcessor{
		MiniblockCache:   ficf.dataPool.MiniBlocks(),
		Marshalizer:      ficf.argInterceptorFactory.CoreComponents.InternalMarshalizer(),
		Hasher:           ficf.argInterceptorFactory.CoreComponents.Hasher(),
		ShardCoordinator: ficf.shardCoordinator,
		WhiteListHandler: ficf.whiteListHandler,
	}
	txBlockBodyProcessor, err := processor.NewMiniblockInterceptorProcessor(argProcessor)
	if err != nil {
		return nil, err
	}

	txFactory, err := interceptorFactory.NewInterceptedMiniblockDataFactory(ficf.argInterceptorFactory)
	if err != nil {
		return nil, err
	}

	interceptor, err := interceptors.NewSingleDataInterceptor(
		interceptors.ArgSingleDataInterceptor{
			Topic:                topic,
			DataFactory:          txFactory,
			Processor:            txBlockBodyProcessor,
			Throttler:            ficf.globalThrottler,
			AntifloodHandler:     ficf.antifloodHandler,
			WhiteListRequest:     ficf.whiteListHandler,
			CurrentPeerId:        ficf.mainMessenger.ID(),
			PreferredPeersHolder: ficf.preferredPeersHolder,
		},
	)
	if err != nil {
		return nil, err
	}

	return ficf.createTopicAndAssignHandler(topic, interceptor, true)
}

func (ficf *fullSyncInterceptorsContainerFactory) generateMetachainHeaderInterceptors() error {
	identifierHdr := factory.MetachainBlocksTopic
	if ficf.checkIfInterceptorExists(identifierHdr) {
		return nil
	}

	hdrFactory, err := interceptorFactory.NewInterceptedMetaHeaderDataFactory(ficf.argInterceptorFactory)
	if err != nil {
		return err
	}

	argProcessor := &processor.ArgHdrInterceptorProcessor{
		Headers:        ficf.dataPool.Headers(),
		BlockBlackList: ficf.blockBlackList,
	}
	hdrProcessor, err := processor.NewHdrInterceptorProcessor(argProcessor)
	if err != nil {
		return err
	}

	//only one metachain header topic
	interceptor, err := interceptors.NewSingleDataInterceptor(
		interceptors.ArgSingleDataInterceptor{
			Topic:                identifierHdr,
			DataFactory:          hdrFactory,
			Processor:            hdrProcessor,
			Throttler:            ficf.globalThrottler,
			AntifloodHandler:     ficf.antifloodHandler,
			WhiteListRequest:     ficf.whiteListHandler,
			CurrentPeerId:        ficf.mainMessenger.ID(),
			PreferredPeersHolder: ficf.preferredPeersHolder,
		},
	)
	if err != nil {
		return err
	}

	_, err = ficf.createTopicAndAssignHandler(identifierHdr, interceptor, true)
	if err != nil {
		return err
	}

	return ficf.addInterceptorsToContainers([]string{identifierHdr}, []process.Interceptor{interceptor})
}

func (ficf *fullSyncInterceptorsContainerFactory) createOneTrieNodesInterceptor(topic string) (process.Interceptor, error) {
	trieNodesProcessor, err := processor.NewTrieNodesInterceptorProcessor(ficf.dataPool.TrieNodes())
	if err != nil {
		return nil, err
	}

	trieNodesFactory, err := interceptorFactory.NewInterceptedTrieNodeDataFactory(ficf.argInterceptorFactory)
	if err != nil {
		return nil, err
	}

	interceptor, err := interceptors.NewMultiDataInterceptor(
		interceptors.ArgMultiDataInterceptor{
			Topic:                topic,
			Marshalizer:          ficf.argInterceptorFactory.CoreComponents.InternalMarshalizer(),
			DataFactory:          trieNodesFactory,
			Processor:            trieNodesProcessor,
			Throttler:            ficf.globalThrottler,
			AntifloodHandler:     ficf.antifloodHandler,
			WhiteListRequest:     ficf.whiteListHandler,
			CurrentPeerId:        ficf.mainMessenger.ID(),
			PreferredPeersHolder: ficf.preferredPeersHolder,
		},
	)
	if err != nil {
		return nil, err
	}

	return ficf.createTopicAndAssignHandler(topic, interceptor, true)
}

func (ficf *fullSyncInterceptorsContainerFactory) generateRewardTxInterceptors() error {
	numShards := ficf.shardCoordinator.NumberOfShards()

	tmpSC, err := ficf.shardCoordinatorFactory.CreateShardCoordinator(numShards, core.MetachainShardId)
	if err != nil {
		return err
	}

	keys := make([]string, numShards)
	interceptorSlice := make([]process.Interceptor, numShards)

	for idx := uint32(0); idx < numShards; idx++ {
		identifierScr := factory.RewardsTransactionTopic + tmpSC.CommunicationIdentifier(idx)
		if ficf.checkIfInterceptorExists(identifierScr) {
			return nil
		}

		var interceptor process.Interceptor
		interceptor, err = ficf.createOneRewardTxInterceptor(identifierScr)
		if err != nil {
			return err
		}

		keys[int(idx)] = identifierScr
		interceptorSlice[int(idx)] = interceptor
	}

	return ficf.addInterceptorsToContainers(keys, interceptorSlice)
}

func (ficf *fullSyncInterceptorsContainerFactory) addInterceptorsToContainers(keys []string, interceptors []process.Interceptor) error {
	err := ficf.mainContainer.AddMultiple(keys, interceptors)
	if err != nil {
		return err
	}

	if ficf.nodeOperationMode != common.FullArchiveMode {
		return nil
	}

	return ficf.fullArchiveContainer.AddMultiple(keys, interceptors)
}

// IsInterfaceNil returns true if there is no value under the interface
func (ficf *fullSyncInterceptorsContainerFactory) IsInterfaceNil() bool {
	return ficf == nil
}<|MERGE_RESOLUTION|>--- conflicted
+++ resolved
@@ -77,11 +77,8 @@
 	FullArchiveInterceptorsContainer process.InterceptorsContainer
 	AntifloodHandler                 process.P2PAntifloodHandler
 	NodeOperationMode                common.NodeOperation
-<<<<<<< HEAD
+	RelayedTxV3Processor             process.RelayedTxV3Processor
 	ShardCoordinatorFactory          sharding.ShardCoordinatorFactory
-=======
-	RelayedTxV3Processor             process.RelayedTxV3Processor
->>>>>>> 6dc2dda5
 }
 
 // NewFullSyncInterceptorsContainerFactory is responsible for creating a new interceptors factory object
