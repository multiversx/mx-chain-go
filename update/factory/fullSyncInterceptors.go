--- conflicted
+++ resolved
@@ -43,7 +43,6 @@
 
 // ArgsNewFullSyncInterceptorsContainerFactory holds the arguments needed for fullSyncInterceptorsContainerFactory
 type ArgsNewFullSyncInterceptorsContainerFactory struct {
-<<<<<<< HEAD
 	CoreComponents         process.CoreComponentsHolder
 	CryptoComponents       process.CryptoComponentsHolder
 	Accounts               state.AccountsAdapter
@@ -56,6 +55,7 @@
 	TxFeeHandler           process.FeeHandler
 	BlackList              process.BlackListHandler
 	HeaderSigVerifier      process.InterceptedHeaderSigVerifier
+	HeaderIntegrityVerifier process.InterceptedHeaderIntegrityVerifier
 	SizeCheckDelta         uint32
 	ValidityAttester       process.ValidityAttester
 	EpochStartTrigger      process.EpochStartTriggerHandler
@@ -63,36 +63,6 @@
 	WhiteListerVerifiedTxs update.WhiteListHandler
 	InterceptorsContainer  process.InterceptorsContainer
 	AntifloodHandler       process.P2PAntifloodHandler
-=======
-	Accounts                state.AccountsAdapter
-	ShardCoordinator        sharding.Coordinator
-	NodesCoordinator        sharding.NodesCoordinator
-	Messenger               process.TopicHandler
-	Store                   dataRetriever.StorageService
-	Marshalizer             marshal.Marshalizer
-	TxSignMarshalizer       marshal.Marshalizer
-	Hasher                  hashing.Hasher
-	KeyGen                  crypto.KeyGenerator
-	BlockSignKeyGen         crypto.KeyGenerator
-	SingleSigner            crypto.SingleSigner
-	BlockSingleSigner       crypto.SingleSigner
-	MultiSigner             crypto.MultiSigner
-	DataPool                dataRetriever.PoolsHolder
-	AddressPubkeyConverter  state.PubkeyConverter
-	MaxTxNonceDeltaAllowed  int
-	TxFeeHandler            process.FeeHandler
-	BlackList               process.BlackListHandler
-	HeaderSigVerifier       process.InterceptedHeaderSigVerifier
-	HeaderIntegrityVerifier process.InterceptedHeaderIntegrityVerifier
-	SizeCheckDelta          uint32
-	ValidityAttester        process.ValidityAttester
-	EpochStartTrigger       process.EpochStartTriggerHandler
-	WhiteListHandler        update.WhiteListHandler
-	WhiteListerVerifiedTxs  update.WhiteListHandler
-	InterceptorsContainer   process.InterceptorsContainer
-	AntifloodHandler        process.P2PAntifloodHandler
-	NonceConverter          typeConverters.Uint64ByteSliceConverter
->>>>>>> 72e41dcb
 }
 
 // NewFullSyncInterceptorsContainerFactory is responsible for creating a new interceptors factory object
@@ -128,12 +98,9 @@
 	if check.IfNil(args.HeaderSigVerifier) {
 		return nil, process.ErrNilHeaderSigVerifier
 	}
-<<<<<<< HEAD
-=======
 	if check.IfNil(args.HeaderIntegrityVerifier) {
 		return nil, process.ErrNilHeaderIntegrityVerifier
 	}
->>>>>>> 72e41dcb
 	if check.IfNil(args.ValidityAttester) {
 		return nil, process.ErrNilValidityAttester
 	}
@@ -151,36 +118,16 @@
 	}
 
 	argInterceptorFactory := &interceptorFactory.ArgInterceptedDataFactory{
-<<<<<<< HEAD
 		CoreComponents:         args.CoreComponents,
 		CryptoComponents:       args.CryptoComponents,
 		ShardCoordinator:       args.ShardCoordinator,
 		NodesCoordinator:       args.NodesCoordinator,
 		FeeHandler:             args.TxFeeHandler,
 		HeaderSigVerifier:      args.HeaderSigVerifier,
+		HeaderIntegrityVerifier: args.HeaderIntegrityVerifier,
 		ValidityAttester:       args.ValidityAttester,
 		EpochStartTrigger:      args.EpochStartTrigger,
 		WhiteListerVerifiedTxs: args.WhiteListerVerifiedTxs,
-=======
-		Hasher:                  args.Hasher,
-		ProtoMarshalizer:        args.Marshalizer,
-		TxSignMarshalizer:       args.TxSignMarshalizer,
-		ShardCoordinator:        args.ShardCoordinator,
-		MultiSigVerifier:        args.MultiSigner,
-		NodesCoordinator:        args.NodesCoordinator,
-		KeyGen:                  args.KeyGen,
-		BlockKeyGen:             args.BlockSignKeyGen,
-		Signer:                  args.SingleSigner,
-		BlockSigner:             args.BlockSingleSigner,
-		AddressPubkeyConv:       args.AddressPubkeyConverter,
-		FeeHandler:              args.TxFeeHandler,
-		HeaderSigVerifier:       args.HeaderSigVerifier,
-		HeaderIntegrityVerifier: args.HeaderIntegrityVerifier,
-		ValidityAttester:        args.ValidityAttester,
-		EpochStartTrigger:       args.EpochStartTrigger,
-		NonceConverter:          args.NonceConverter,
-		WhiteListerVerifiedTxs:  args.WhiteListerVerifiedTxs,
->>>>>>> 72e41dcb
 	}
 
 	icf := &fullSyncInterceptorsContainerFactory{
