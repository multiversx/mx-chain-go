package factory

import (
	"math"
	"path"
	"time"

	"github.com/ElrondNetwork/elrond-go/config"
	"github.com/ElrondNetwork/elrond-go/core"
	"github.com/ElrondNetwork/elrond-go/core/check"
	"github.com/ElrondNetwork/elrond-go/data/state"
	"github.com/ElrondNetwork/elrond-go/dataRetriever"
	"github.com/ElrondNetwork/elrond-go/epochStart"
	"github.com/ElrondNetwork/elrond-go/epochStart/notifier"
	"github.com/ElrondNetwork/elrond-go/epochStart/shardchain"
	"github.com/ElrondNetwork/elrond-go/genesis/process/disabled"
	"github.com/ElrondNetwork/elrond-go/p2p"
	"github.com/ElrondNetwork/elrond-go/process"
	"github.com/ElrondNetwork/elrond-go/sharding"
	"github.com/ElrondNetwork/elrond-go/storage"
	storageFactory "github.com/ElrondNetwork/elrond-go/storage/factory"
	"github.com/ElrondNetwork/elrond-go/storage/storageUnit"
	"github.com/ElrondNetwork/elrond-go/storage/timecache"
	"github.com/ElrondNetwork/elrond-go/update"
	"github.com/ElrondNetwork/elrond-go/update/files"
	"github.com/ElrondNetwork/elrond-go/update/genesis"
	"github.com/ElrondNetwork/elrond-go/update/sync"
)

// ArgsExporter is the argument structure to create a new exporter
type ArgsExporter struct {
	CoreComponents           process.CoreComponentsHolder
	CryptoComponents         process.CryptoComponentsHolder
	HeaderValidator          epochStart.HeaderValidator
	DataPool                 dataRetriever.PoolsHolder
	StorageService           dataRetriever.StorageService
	RequestHandler           process.RequestHandler
	ShardCoordinator         sharding.Coordinator
	Messenger                p2p.Messenger
	ActiveAccountsDBs        map[state.AccountsDbIdentifier]state.AccountsAdapter
	ExistingResolvers        dataRetriever.ResolversContainer
	ExportFolder             string
	ExportTriesStorageConfig config.StorageConfig
	ExportStateStorageConfig config.StorageConfig
	MaxTrieLevelInMemory     uint
	WhiteListHandler         process.WhiteListHandler
	WhiteListerVerifiedTxs   process.WhiteListHandler
	InterceptorsContainer    process.InterceptorsContainer
	NodesCoordinator         sharding.NodesCoordinator
<<<<<<< HEAD
=======
	SingleSigner             crypto.SingleSigner
	AddressPubkeyConverter   core.PubkeyConverter
	BlockKeyGen              crypto.KeyGenerator
	KeyGen                   crypto.KeyGenerator
	BlockSigner              crypto.SingleSigner
>>>>>>> de8d0423
	HeaderSigVerifier        process.InterceptedHeaderSigVerifier
	HeaderIntegrityVerifier  process.InterceptedHeaderIntegrityVerifier
	ValidityAttester         process.ValidityAttester
	InputAntifloodHandler    process.P2PAntifloodHandler
	OutputAntifloodHandler   process.P2PAntifloodHandler
}

type exportHandlerFactory struct {
	CoreComponents           process.CoreComponentsHolder
	CryptoComponents         process.CryptoComponentsHolder
	headerValidator          epochStart.HeaderValidator
	dataPool                 dataRetriever.PoolsHolder
	storageService           dataRetriever.StorageService
	requestHandler           process.RequestHandler
	shardCoordinator         sharding.Coordinator
	messenger                p2p.Messenger
	activeAccountsDBs        map[state.AccountsDbIdentifier]state.AccountsAdapter
	exportFolder             string
	exportTriesStorageConfig config.StorageConfig
	exportStateStorageConfig config.StorageConfig
	maxTrieLevelInMemory     uint
	whiteListHandler         process.WhiteListHandler
	whiteListerVerifiedTxs   process.WhiteListHandler
	interceptorsContainer    process.InterceptorsContainer
	existingResolvers        dataRetriever.ResolversContainer
	epochStartTrigger        epochStart.TriggerHandler
	accounts                 state.AccountsAdapter
	nodesCoordinator         sharding.NodesCoordinator
<<<<<<< HEAD
=======
	singleSigner             crypto.SingleSigner
	blockKeyGen              crypto.KeyGenerator
	keyGen                   crypto.KeyGenerator
	blockSigner              crypto.SingleSigner
	addressPubkeyConverter   core.PubkeyConverter
>>>>>>> de8d0423
	headerSigVerifier        process.InterceptedHeaderSigVerifier
	headerIntegrityVerifier  process.InterceptedHeaderIntegrityVerifier
	validityAttester         process.ValidityAttester
	resolverContainer        dataRetriever.ResolversContainer
	inputAntifloodHandler    process.P2PAntifloodHandler
	outputAntifloodHandler   process.P2PAntifloodHandler
}

// NewExportHandlerFactory creates an exporter factory
func NewExportHandlerFactory(args ArgsExporter) (*exportHandlerFactory, error) {
	if check.IfNil(args.ShardCoordinator) {
		return nil, update.ErrNilShardCoordinator
	}
	if check.IfNil(args.CoreComponents) {
		return nil, update.ErrNilCoreComponents
	}
	if check.IfNil(args.CryptoComponents) {
		return nil, update.ErrNilCryptoComponents
	}
	if check.IfNil(args.CoreComponents.Hasher()) {
		return nil, update.ErrNilHasher
	}
	if check.IfNil(args.CoreComponents.InternalMarshalizer()) {
		return nil, update.ErrNilMarshalizer
	}
	if check.IfNil(args.HeaderValidator) {
		return nil, update.ErrNilHeaderValidator
	}
	if check.IfNil(args.CoreComponents.Uint64ByteSliceConverter()) {
		return nil, update.ErrNilUint64Converter
	}
	if check.IfNil(args.DataPool) {
		return nil, update.ErrNilDataPoolHolder
	}
	if check.IfNil(args.StorageService) {
		return nil, update.ErrNilStorage
	}
	if check.IfNil(args.RequestHandler) {
		return nil, update.ErrNilRequestHandler
	}
	if check.IfNil(args.Messenger) {
		return nil, update.ErrNilMessenger
	}
	if args.ActiveAccountsDBs == nil {
		return nil, update.ErrNilAccounts
	}
	if check.IfNil(args.WhiteListHandler) {
		return nil, update.ErrNilWhiteListHandler
	}
	if check.IfNil(args.WhiteListerVerifiedTxs) {
		return nil, update.ErrNilWhiteListHandler
	}
	if check.IfNil(args.InterceptorsContainer) {
		return nil, update.ErrNilInterceptorsContainer
	}
	if check.IfNil(args.ExistingResolvers) {
		return nil, update.ErrNilResolverContainer
	}
	if check.IfNil(args.CryptoComponents.MultiSigner()) {
		return nil, update.ErrNilMultiSigner
	}
	if check.IfNil(args.NodesCoordinator) {
		return nil, update.ErrNilNodesCoordinator
	}
	if check.IfNil(args.CryptoComponents.TxSingleSigner()) {
		return nil, update.ErrNilSingleSigner
	}
	if check.IfNil(args.CoreComponents.AddressPubKeyConverter()) {
		return nil, update.ErrNilPubkeyConverter
	}
	if check.IfNil(args.CryptoComponents.BlockSignKeyGen()) {
		return nil, update.ErrNilBlockKeyGen
	}
	if check.IfNil(args.CryptoComponents.TxSignKeyGen()) {
		return nil, update.ErrNilKeyGenerator
	}
	if check.IfNil(args.CryptoComponents.BlockSigner()) {
		return nil, update.ErrNilBlockSigner
	}
	if check.IfNil(args.HeaderSigVerifier) {
		return nil, update.ErrNilHeaderSigVerifier
	}
	if check.IfNil(args.HeaderIntegrityVerifier) {
		return nil, update.ErrNilHeaderIntegrityVerifier
	}
	if check.IfNil(args.ValidityAttester) {
		return nil, update.ErrNilValidityAttester
	}
	if check.IfNil(args.CoreComponents.TxMarshalizer()) {
		return nil, update.ErrNilMarshalizer
	}
	if check.IfNil(args.InputAntifloodHandler) {
		return nil, update.ErrNilAntiFloodHandler
	}
	if check.IfNil(args.OutputAntifloodHandler) {
		return nil, update.ErrNilAntiFloodHandler
	}

	e := &exportHandlerFactory{
		CoreComponents:           args.CoreComponents,
		CryptoComponents:         args.CryptoComponents,
		headerValidator:          args.HeaderValidator,
		dataPool:                 args.DataPool,
		storageService:           args.StorageService,
		requestHandler:           args.RequestHandler,
		shardCoordinator:         args.ShardCoordinator,
		messenger:                args.Messenger,
		activeAccountsDBs:        args.ActiveAccountsDBs,
		exportFolder:             args.ExportFolder,
		exportTriesStorageConfig: args.ExportTriesStorageConfig,
		exportStateStorageConfig: args.ExportStateStorageConfig,
		interceptorsContainer:    args.InterceptorsContainer,
		whiteListHandler:         args.WhiteListHandler,
		whiteListerVerifiedTxs:   args.WhiteListerVerifiedTxs,
		existingResolvers:        args.ExistingResolvers,
		accounts:                 args.ActiveAccountsDBs[state.UserAccountsState],
		nodesCoordinator:         args.NodesCoordinator,
		headerSigVerifier:        args.HeaderSigVerifier,
		headerIntegrityVerifier:  args.HeaderIntegrityVerifier,
		validityAttester:         args.ValidityAttester,
		inputAntifloodHandler:    args.InputAntifloodHandler,
		outputAntifloodHandler:   args.OutputAntifloodHandler,
		maxTrieLevelInMemory:     args.MaxTrieLevelInMemory,
	}

	return e, nil
}

// Create makes a new export handler
func (e *exportHandlerFactory) Create() (update.ExportHandler, error) {
	argsPeerMiniBlocksSyncer := shardchain.ArgPeerMiniBlockSyncer{
		MiniBlocksPool: e.dataPool.MiniBlocks(),
		Requesthandler: e.requestHandler,
	}
	peerMiniBlocksSyncer, err := shardchain.NewPeerMiniBlockSyncer(argsPeerMiniBlocksSyncer)
	if err != nil {
		return nil, err
	}
	argsEpochTrigger := shardchain.ArgsShardEpochStartTrigger{
		Marshalizer:          e.CoreComponents.InternalMarshalizer(),
		Hasher:               e.CoreComponents.Hasher(),
		HeaderValidator:      e.headerValidator,
		Uint64Converter:      e.CoreComponents.Uint64ByteSliceConverter(),
		DataPool:             e.dataPool,
		Storage:              e.storageService,
		RequestHandler:       e.requestHandler,
		EpochStartNotifier:   notifier.NewEpochStartSubscriptionHandler(),
		Epoch:                0,
		Validity:             process.MetaBlockValidity,
		Finality:             process.BlockFinality,
		PeerMiniBlocksSyncer: peerMiniBlocksSyncer,
	}
	epochHandler, err := shardchain.NewEpochStartTrigger(&argsEpochTrigger)
	if err != nil {
		return nil, err
	}

	argsDataTrieFactory := ArgsNewDataTrieFactory{
		StorageConfig:        e.exportTriesStorageConfig,
		SyncFolder:           e.exportFolder,
		Marshalizer:          e.CoreComponents.InternalMarshalizer(),
		Hasher:               e.CoreComponents.Hasher(),
		ShardCoordinator:     e.shardCoordinator,
		MaxTrieLevelInMemory: e.maxTrieLevelInMemory,
	}
	dataTriesContainerFactory, err := NewDataTrieFactory(argsDataTrieFactory)
	if err != nil {
		return nil, err
	}
	dataTries, err := dataTriesContainerFactory.Create()
	if err != nil {
		return nil, err
	}

	argsResolvers := ArgsNewResolversContainerFactory{
		ShardCoordinator:           e.shardCoordinator,
		Messenger:                  e.messenger,
		Marshalizer:                e.CoreComponents.InternalMarshalizer(),
		DataTrieContainer:          dataTries,
		ExistingResolvers:          e.existingResolvers,
		NumConcurrentResolvingJobs: 100,
		InputAntifloodHandler:      e.inputAntifloodHandler,
		OutputAntifloodHandler:     e.outputAntifloodHandler,
	}
	resolversFactory, err := NewResolversContainerFactory(argsResolvers)
	if err != nil {
		return nil, err
	}
	e.resolverContainer, err = resolversFactory.Create()
	if err != nil {
		return nil, err
	}

	argsAccountsSyncers := ArgsNewAccountsDBSyncersContainerFactory{
		TrieCacher:           e.dataPool.TrieNodes(),
		RequestHandler:       e.requestHandler,
		ShardCoordinator:     e.shardCoordinator,
		Hasher:               e.CoreComponents.Hasher(),
		Marshalizer:          e.CoreComponents.InternalMarshalizer(),
		TrieStorageManager:   dataTriesContainerFactory.TrieStorageManager(),
		WaitTime:             time.Minute,
		MaxTrieLevelInMemory: e.maxTrieLevelInMemory,
	}
	accountsDBSyncerFactory, err := NewAccountsDBSContainerFactory(argsAccountsSyncers)
	if err != nil {
		return nil, err
	}
	accountsDBSyncerContainer, err := accountsDBSyncerFactory.Create()
	if err != nil {
		return nil, err
	}

	argsNewHeadersSync := sync.ArgsNewHeadersSyncHandler{
<<<<<<< HEAD
		StorageService:  e.storageService,
		Cache:           e.dataPool.Headers(),
		Marshalizer:     e.CoreComponents.InternalMarshalizer(),
		EpochHandler:    epochHandler,
		RequestHandler:  e.requestHandler,
		Uint64Converter: e.CoreComponents.Uint64ByteSliceConverter(),
=======
		StorageService:   e.storageService,
		Cache:            e.dataPool.Headers(),
		Marshalizer:      e.marshalizer,
		EpochHandler:     epochHandler,
		RequestHandler:   e.requestHandler,
		Uint64Converter:  e.uint64Converter,
		ShardCoordinator: e.shardCoordinator,
>>>>>>> de8d0423
	}
	epochStartHeadersSyncer, err := sync.NewHeadersSyncHandler(argsNewHeadersSync)
	if err != nil {
		return nil, err
	}

	argsNewSyncAccountsDBsHandler := sync.ArgsNewSyncAccountsDBsHandler{
		AccountsDBsSyncers: accountsDBSyncerContainer,
		ActiveAccountsDBs:  e.activeAccountsDBs,
	}
	epochStartTrieSyncer, err := sync.NewSyncAccountsDBsHandler(argsNewSyncAccountsDBsHandler)
	if err != nil {
		return nil, err
	}

	argsMiniBlockSyncer := sync.ArgsNewPendingMiniBlocksSyncer{
		Storage:        e.storageService.GetStorer(dataRetriever.MiniBlockUnit),
		Cache:          e.dataPool.MiniBlocks(),
		Marshalizer:    e.CoreComponents.InternalMarshalizer(),
		RequestHandler: e.requestHandler,
	}
	epochStartMiniBlocksSyncer, err := sync.NewPendingMiniBlocksSyncer(argsMiniBlockSyncer)
	if err != nil {
		return nil, err
	}

	argsPendingTransactions := sync.ArgsNewPendingTransactionsSyncer{
		DataPools:      e.dataPool,
		Storages:       e.storageService,
		Marshalizer:    e.CoreComponents.InternalMarshalizer(),
		RequestHandler: e.requestHandler,
	}
	epochStartTransactionsSyncer, err := sync.NewPendingTransactionsSyncer(argsPendingTransactions)
	if err != nil {
		return nil, err
	}

	argsSyncState := sync.ArgsNewSyncState{
		Headers:      epochStartHeadersSyncer,
		Tries:        epochStartTrieSyncer,
		MiniBlocks:   epochStartMiniBlocksSyncer,
		Transactions: epochStartTransactionsSyncer,
	}
	stateSyncer, err := sync.NewSyncState(argsSyncState)
	if err != nil {
		return nil, err
	}

	exportStore, err := createFinalExportStorage(e.exportStateStorageConfig, e.exportFolder)
	if err != nil {
		return nil, err
	}

	argsWriter := files.ArgsNewMultiFileWriter{
		ExportFolder: e.exportFolder,
		ExportStore:  exportStore,
	}
	writer, err := files.NewMultiFileWriter(argsWriter)
	if err != nil {
		return nil, err
	}

	argsExporter := genesis.ArgsNewStateExporter{
		ShardCoordinator: e.shardCoordinator,
		StateSyncer:      stateSyncer,
		Marshalizer:      e.CoreComponents.InternalMarshalizer(),
		Writer:           writer,
		Hasher:           e.CoreComponents.Hasher(),
	}
	exportHandler, err := genesis.NewStateExporter(argsExporter)
	if err != nil {
		return nil, err
	}

	e.epochStartTrigger = epochHandler
	err = e.createInterceptors()
	if err != nil {
		return nil, err
	}

	return exportHandler, nil
}

func (e *exportHandlerFactory) createInterceptors() error {
	argsInterceptors := ArgsNewFullSyncInterceptorsContainerFactory{
		CoreComponents:          e.CoreComponents,
		CryptoComponents:        e.CryptoComponents,
		Accounts:                e.accounts,
		ShardCoordinator:        e.shardCoordinator,
		NodesCoordinator:        e.nodesCoordinator,
		Messenger:               e.messenger,
		Store:                   e.storageService,
		DataPool:                e.dataPool,
		MaxTxNonceDeltaAllowed:  math.MaxInt32,
		TxFeeHandler:            &disabled.FeeHandler{},
		BlackList:               timecache.NewTimeCache(time.Second),
		HeaderSigVerifier:       e.headerSigVerifier,
		HeaderIntegrityVerifier: e.headerIntegrityVerifier,
		SizeCheckDelta:          math.MaxUint32,
		ValidityAttester:        e.validityAttester,
		EpochStartTrigger:       e.epochStartTrigger,
		WhiteListHandler:        e.whiteListHandler,
		WhiteListerVerifiedTxs:  e.whiteListerVerifiedTxs,
		InterceptorsContainer:   e.interceptorsContainer,
		AntifloodHandler:        e.inputAntifloodHandler,
	}
	fullSyncInterceptors, err := NewFullSyncInterceptorsContainerFactory(argsInterceptors)
	if err != nil {
		return err
	}

	interceptorsContainer, err := fullSyncInterceptors.Create()
	if err != nil {
		return err
	}

	e.interceptorsContainer = interceptorsContainer
	return nil
}

func createFinalExportStorage(storageConfig config.StorageConfig, folder string) (storage.Storer, error) {
	dbConfig := storageFactory.GetDBFromConfig(storageConfig.DB)
	dbConfig.FilePath = path.Join(folder, storageConfig.DB.FilePath)
	accountsTrieStorage, err := storageUnit.NewStorageUnitFromConf(
		storageFactory.GetCacherFromConfig(storageConfig.Cache),
		dbConfig,
		storageFactory.GetBloomFromConfig(storageConfig.Bloom),
	)
	if err != nil {
		return nil, err
	}

	return accountsTrieStorage, nil
}

// IsInterfaceNil returns true if underlying object is nil
func (e *exportHandlerFactory) IsInterfaceNil() bool {
	return e == nil
}<|MERGE_RESOLUTION|>--- conflicted
+++ resolved
@@ -47,14 +47,6 @@
 	WhiteListerVerifiedTxs   process.WhiteListHandler
 	InterceptorsContainer    process.InterceptorsContainer
 	NodesCoordinator         sharding.NodesCoordinator
-<<<<<<< HEAD
-=======
-	SingleSigner             crypto.SingleSigner
-	AddressPubkeyConverter   core.PubkeyConverter
-	BlockKeyGen              crypto.KeyGenerator
-	KeyGen                   crypto.KeyGenerator
-	BlockSigner              crypto.SingleSigner
->>>>>>> de8d0423
 	HeaderSigVerifier        process.InterceptedHeaderSigVerifier
 	HeaderIntegrityVerifier  process.InterceptedHeaderIntegrityVerifier
 	ValidityAttester         process.ValidityAttester
@@ -83,14 +75,6 @@
 	epochStartTrigger        epochStart.TriggerHandler
 	accounts                 state.AccountsAdapter
 	nodesCoordinator         sharding.NodesCoordinator
-<<<<<<< HEAD
-=======
-	singleSigner             crypto.SingleSigner
-	blockKeyGen              crypto.KeyGenerator
-	keyGen                   crypto.KeyGenerator
-	blockSigner              crypto.SingleSigner
-	addressPubkeyConverter   core.PubkeyConverter
->>>>>>> de8d0423
 	headerSigVerifier        process.InterceptedHeaderSigVerifier
 	headerIntegrityVerifier  process.InterceptedHeaderIntegrityVerifier
 	validityAttester         process.ValidityAttester
@@ -304,22 +288,13 @@
 	}
 
 	argsNewHeadersSync := sync.ArgsNewHeadersSyncHandler{
-<<<<<<< HEAD
-		StorageService:  e.storageService,
-		Cache:           e.dataPool.Headers(),
-		Marshalizer:     e.CoreComponents.InternalMarshalizer(),
-		EpochHandler:    epochHandler,
-		RequestHandler:  e.requestHandler,
-		Uint64Converter: e.CoreComponents.Uint64ByteSliceConverter(),
-=======
 		StorageService:   e.storageService,
 		Cache:            e.dataPool.Headers(),
-		Marshalizer:      e.marshalizer,
+		Marshalizer:      e.CoreComponents.InternalMarshalizer(),
 		EpochHandler:     epochHandler,
 		RequestHandler:   e.requestHandler,
-		Uint64Converter:  e.uint64Converter,
+		Uint64Converter:  e.CoreComponents.Uint64ByteSliceConverter(),
 		ShardCoordinator: e.shardCoordinator,
->>>>>>> de8d0423
 	}
 	epochStartHeadersSyncer, err := sync.NewHeadersSyncHandler(argsNewHeadersSync)
 	if err != nil {
