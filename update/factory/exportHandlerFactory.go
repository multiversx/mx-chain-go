package factory

import (
	"fmt"
	"math"
	"os"
	"path"
	"time"

	logger "github.com/ElrondNetwork/elrond-go-logger"
	"github.com/ElrondNetwork/elrond-go/config"
	"github.com/ElrondNetwork/elrond-go/core/check"
	"github.com/ElrondNetwork/elrond-go/data/state"
	"github.com/ElrondNetwork/elrond-go/dataRetriever"
	"github.com/ElrondNetwork/elrond-go/debug/factory"
	"github.com/ElrondNetwork/elrond-go/epochStart"
	"github.com/ElrondNetwork/elrond-go/epochStart/notifier"
	"github.com/ElrondNetwork/elrond-go/epochStart/shardchain"
	"github.com/ElrondNetwork/elrond-go/genesis/process/disabled"
	"github.com/ElrondNetwork/elrond-go/p2p"
	"github.com/ElrondNetwork/elrond-go/process"
	"github.com/ElrondNetwork/elrond-go/sharding"
	"github.com/ElrondNetwork/elrond-go/storage"
	storageFactory "github.com/ElrondNetwork/elrond-go/storage/factory"
	"github.com/ElrondNetwork/elrond-go/storage/storageUnit"
	"github.com/ElrondNetwork/elrond-go/storage/timecache"
	"github.com/ElrondNetwork/elrond-go/update"
	"github.com/ElrondNetwork/elrond-go/update/genesis"
	"github.com/ElrondNetwork/elrond-go/update/storing"
	"github.com/ElrondNetwork/elrond-go/update/sync"
)

var log = logger.GetOrCreate("update/factory")

// ArgsExporter is the argument structure to create a new exporter
type ArgsExporter struct {
	CoreComponents            process.CoreComponentsHolder
	CryptoComponents          process.CryptoComponentsHolder
	HeaderValidator           epochStart.HeaderValidator
	DataPool                  dataRetriever.PoolsHolder
	StorageService            dataRetriever.StorageService
	RequestHandler            process.RequestHandler
	ShardCoordinator          sharding.Coordinator
	Messenger                 p2p.Messenger
	ActiveAccountsDBs         map[state.AccountsDbIdentifier]state.AccountsAdapter
	ExistingResolvers         dataRetriever.ResolversContainer
	ExportFolder              string
	ExportTriesStorageConfig  config.StorageConfig
	ExportStateStorageConfig  config.StorageConfig
	ExportStateKeysConfig     config.StorageConfig
	MaxTrieLevelInMemory      uint
	WhiteListHandler          process.WhiteListHandler
	WhiteListerVerifiedTxs    process.WhiteListHandler
	InterceptorsContainer     process.InterceptorsContainer
	NodesCoordinator          sharding.NodesCoordinator
	HeaderSigVerifier         process.InterceptedHeaderSigVerifier
	HeaderIntegrityVerifier   process.HeaderIntegrityVerifier
	ValidityAttester          process.ValidityAttester
	InputAntifloodHandler     process.P2PAntifloodHandler
	OutputAntifloodHandler    process.P2PAntifloodHandler
	RoundHandler              process.RoundHandler
	InterceptorDebugConfig    config.InterceptorResolverDebugConfig
	EnableSignTxWithHashEpoch uint32
<<<<<<< HEAD
=======
	TxSignHasher              hashing.Hasher
	EpochNotifier             process.EpochNotifier
	MaxHardCapForMissingNodes int
	NumConcurrentTrieSyncers  int
>>>>>>> 825b32fd
}

type exportHandlerFactory struct {
	CoreComponents            process.CoreComponentsHolder
	CryptoComponents          process.CryptoComponentsHolder
	headerValidator           epochStart.HeaderValidator
	dataPool                  dataRetriever.PoolsHolder
	storageService            dataRetriever.StorageService
	requestHandler            process.RequestHandler
	shardCoordinator          sharding.Coordinator
	messenger                 p2p.Messenger
	activeAccountsDBs         map[state.AccountsDbIdentifier]state.AccountsAdapter
	exportFolder              string
	exportTriesStorageConfig  config.StorageConfig
	exportStateStorageConfig  config.StorageConfig
	exportStateKeysConfig     config.StorageConfig
	maxTrieLevelInMemory      uint
	whiteListHandler          process.WhiteListHandler
	whiteListerVerifiedTxs    process.WhiteListHandler
	interceptorsContainer     process.InterceptorsContainer
	existingResolvers         dataRetriever.ResolversContainer
	epochStartTrigger         epochStart.TriggerHandler
	accounts                  state.AccountsAdapter
	nodesCoordinator          sharding.NodesCoordinator
	headerSigVerifier         process.InterceptedHeaderSigVerifier
	headerIntegrityVerifier   process.HeaderIntegrityVerifier
	validityAttester          process.ValidityAttester
	resolverContainer         dataRetriever.ResolversContainer
	inputAntifloodHandler     process.P2PAntifloodHandler
	outputAntifloodHandler    process.P2PAntifloodHandler
	roundHandler              process.RoundHandler
	interceptorDebugConfig    config.InterceptorResolverDebugConfig
	enableSignTxWithHashEpoch uint32
<<<<<<< HEAD
=======
	txSignHasher              hashing.Hasher
	epochNotifier             process.EpochNotifier
	maxHardCapForMissingNodes int
	numConcurrentTrieSyncers  int
>>>>>>> 825b32fd
}

// NewExportHandlerFactory creates an exporter factory
func NewExportHandlerFactory(args ArgsExporter) (*exportHandlerFactory, error) {
	if check.IfNil(args.ShardCoordinator) {
		return nil, update.ErrNilShardCoordinator
	}
	if check.IfNil(args.CoreComponents) {
		return nil, update.ErrNilCoreComponents
	}
	if check.IfNil(args.CryptoComponents) {
		return nil, update.ErrNilCryptoComponents
	}
	if check.IfNil(args.CoreComponents.Hasher()) {
		return nil, update.ErrNilHasher
	}
	if check.IfNil(args.CoreComponents.InternalMarshalizer()) {
		return nil, update.ErrNilMarshalizer
	}
	if check.IfNil(args.HeaderValidator) {
		return nil, update.ErrNilHeaderValidator
	}
	if check.IfNil(args.CoreComponents.Uint64ByteSliceConverter()) {
		return nil, update.ErrNilUint64Converter
	}
	if check.IfNil(args.DataPool) {
		return nil, update.ErrNilDataPoolHolder
	}
	if check.IfNil(args.StorageService) {
		return nil, update.ErrNilStorage
	}
	if check.IfNil(args.RequestHandler) {
		return nil, update.ErrNilRequestHandler
	}
	if check.IfNil(args.Messenger) {
		return nil, update.ErrNilMessenger
	}
	if args.ActiveAccountsDBs == nil {
		return nil, update.ErrNilAccounts
	}
	if check.IfNil(args.WhiteListHandler) {
		return nil, update.ErrNilWhiteListHandler
	}
	if check.IfNil(args.WhiteListerVerifiedTxs) {
		return nil, update.ErrNilWhiteListHandler
	}
	if check.IfNil(args.InterceptorsContainer) {
		return nil, update.ErrNilInterceptorsContainer
	}
	if check.IfNil(args.ExistingResolvers) {
		return nil, update.ErrNilResolverContainer
	}
	if check.IfNil(args.CryptoComponents.MultiSigner()) {
		return nil, update.ErrNilMultiSigner
	}
	if check.IfNil(args.NodesCoordinator) {
		return nil, update.ErrNilNodesCoordinator
	}
	if check.IfNil(args.CryptoComponents.TxSingleSigner()) {
		return nil, update.ErrNilSingleSigner
	}
	if check.IfNil(args.CoreComponents.AddressPubKeyConverter()) {
		return nil, update.ErrNilPubKeyConverter
	}
	if check.IfNil(args.CoreComponents.ValidatorPubKeyConverter()) {
		return nil, update.ErrNilPubKeyConverter
	}
	if check.IfNil(args.CryptoComponents.BlockSignKeyGen()) {
		return nil, update.ErrNilBlockKeyGen
	}
	if check.IfNil(args.CryptoComponents.TxSignKeyGen()) {
		return nil, update.ErrNilKeyGenerator
	}
	if check.IfNil(args.CryptoComponents.BlockSigner()) {
		return nil, update.ErrNilBlockSigner
	}
	if check.IfNil(args.HeaderSigVerifier) {
		return nil, update.ErrNilHeaderSigVerifier
	}
	if check.IfNil(args.HeaderIntegrityVerifier) {
		return nil, update.ErrNilHeaderIntegrityVerifier
	}
	if check.IfNil(args.ValidityAttester) {
		return nil, update.ErrNilValidityAttester
	}
	if check.IfNil(args.CoreComponents.TxMarshalizer()) {
		return nil, update.ErrNilMarshalizer
	}
	if check.IfNil(args.InputAntifloodHandler) {
		return nil, update.ErrNilAntiFloodHandler
	}
	if check.IfNil(args.OutputAntifloodHandler) {
		return nil, update.ErrNilAntiFloodHandler
	}
	if check.IfNil(args.RoundHandler) {
		return nil, update.ErrNilRoundHandler
	}
	if check.IfNil(args.CoreComponents.TxSignHasher()) {
		return nil, update.ErrNilHasher
	}
	if check.IfNil(args.CoreComponents.EpochNotifier()) {
		return nil, update.ErrNilEpochNotifier
	}
<<<<<<< HEAD
=======
	if args.MaxHardCapForMissingNodes < 1 {
		return nil, update.ErrInvalidMaxHardCapForMissingNodes
	}
	if args.NumConcurrentTrieSyncers < 1 {
		return nil, update.ErrInvalidNumConcurrentTrieSyncers
	}

>>>>>>> 825b32fd
	e := &exportHandlerFactory{
		CoreComponents:            args.CoreComponents,
		CryptoComponents:          args.CryptoComponents,
		headerValidator:           args.HeaderValidator,
		dataPool:                  args.DataPool,
		storageService:            args.StorageService,
		requestHandler:            args.RequestHandler,
		shardCoordinator:          args.ShardCoordinator,
		messenger:                 args.Messenger,
		activeAccountsDBs:         args.ActiveAccountsDBs,
		exportFolder:              args.ExportFolder,
		exportTriesStorageConfig:  args.ExportTriesStorageConfig,
		exportStateStorageConfig:  args.ExportStateStorageConfig,
		exportStateKeysConfig:     args.ExportStateKeysConfig,
		interceptorsContainer:     args.InterceptorsContainer,
		whiteListHandler:          args.WhiteListHandler,
		whiteListerVerifiedTxs:    args.WhiteListerVerifiedTxs,
		existingResolvers:         args.ExistingResolvers,
		accounts:                  args.ActiveAccountsDBs[state.UserAccountsState],
		nodesCoordinator:          args.NodesCoordinator,
		headerSigVerifier:         args.HeaderSigVerifier,
		headerIntegrityVerifier:   args.HeaderIntegrityVerifier,
		validityAttester:          args.ValidityAttester,
		inputAntifloodHandler:     args.InputAntifloodHandler,
		outputAntifloodHandler:    args.OutputAntifloodHandler,
		maxTrieLevelInMemory:      args.MaxTrieLevelInMemory,
		roundHandler:              args.RoundHandler,
		interceptorDebugConfig:    args.InterceptorDebugConfig,
		enableSignTxWithHashEpoch: args.EnableSignTxWithHashEpoch,
<<<<<<< HEAD
=======
		txSignHasher:              args.TxSignHasher,
		epochNotifier:             args.EpochNotifier,
		maxHardCapForMissingNodes: args.MaxHardCapForMissingNodes,
		numConcurrentTrieSyncers:  args.NumConcurrentTrieSyncers,
>>>>>>> 825b32fd
	}

	return e, nil
}

// Create makes a new export handler
func (e *exportHandlerFactory) Create() (update.ExportHandler, error) {
	err := e.prepareFolders(e.exportFolder)
	if err != nil {
		return nil, err
	}

	// TODO reuse the debugger when the one used for regular resolvers & interceptors will be moved inside the status components
	debugger, errNotCritical := factory.NewInterceptorResolverDebuggerFactory(e.interceptorDebugConfig)
	if errNotCritical != nil {
		log.Warn("error creating hardfork debugger", "error", errNotCritical)
	}

	argsPeerMiniBlocksSyncer := shardchain.ArgPeerMiniBlockSyncer{
		MiniBlocksPool: e.dataPool.MiniBlocks(),
		Requesthandler: e.requestHandler,
	}
	peerMiniBlocksSyncer, err := shardchain.NewPeerMiniBlockSyncer(argsPeerMiniBlocksSyncer)
	if err != nil {
		return nil, err
	}
	argsEpochTrigger := shardchain.ArgsShardEpochStartTrigger{
		Marshalizer:          e.CoreComponents.InternalMarshalizer(),
		Hasher:               e.CoreComponents.Hasher(),
		HeaderValidator:      e.headerValidator,
		Uint64Converter:      e.CoreComponents.Uint64ByteSliceConverter(),
		DataPool:             e.dataPool,
		Storage:              e.storageService,
		RequestHandler:       e.requestHandler,
		EpochStartNotifier:   notifier.NewEpochStartSubscriptionHandler(),
		Epoch:                0,
		Validity:             process.MetaBlockValidity,
		Finality:             process.BlockFinality,
		PeerMiniBlocksSyncer: peerMiniBlocksSyncer,
		RoundHandler:         e.roundHandler,
		AppStatusHandler:     e.CoreComponents.StatusHandler(),
	}
	epochHandler, err := shardchain.NewEpochStartTrigger(&argsEpochTrigger)
	if err != nil {
		return nil, err
	}

	argsDataTrieFactory := ArgsNewDataTrieFactory{
		StorageConfig:        e.exportTriesStorageConfig,
		SyncFolder:           e.exportFolder,
		Marshalizer:          e.CoreComponents.InternalMarshalizer(),
		Hasher:               e.CoreComponents.Hasher(),
		ShardCoordinator:     e.shardCoordinator,
		MaxTrieLevelInMemory: e.maxTrieLevelInMemory,
	}
	dataTriesContainerFactory, err := NewDataTrieFactory(argsDataTrieFactory)
	if err != nil {
		return nil, err
	}

	trieStorageManager := dataTriesContainerFactory.TrieStorageManager()
	defer func() {
		if err != nil {
			if !check.IfNil(trieStorageManager) {
				_ = trieStorageManager.Close()
			}
		}
	}()

	dataTries, err := dataTriesContainerFactory.Create()
	if err != nil {
		return nil, err
	}

	argsResolvers := ArgsNewResolversContainerFactory{
		ShardCoordinator:           e.shardCoordinator,
		Messenger:                  e.messenger,
		Marshalizer:                e.CoreComponents.InternalMarshalizer(),
		DataTrieContainer:          dataTries,
		ExistingResolvers:          e.existingResolvers,
		NumConcurrentResolvingJobs: 100,
		InputAntifloodHandler:      e.inputAntifloodHandler,
		OutputAntifloodHandler:     e.outputAntifloodHandler,
	}
	resolversFactory, err := NewResolversContainerFactory(argsResolvers)
	if err != nil {
		return nil, err
	}
	e.resolverContainer, err = resolversFactory.Create()
	if err != nil {
		return nil, err
	}

	e.resolverContainer.Iterate(func(key string, resolver dataRetriever.Resolver) bool {
		errNotCritical = resolver.SetResolverDebugHandler(debugger)
		if errNotCritical != nil {
			log.Warn("error setting debugger", "resolver", key, "error", errNotCritical)
		}

		return true
	})

	argsAccountsSyncers := ArgsNewAccountsDBSyncersContainerFactory{
<<<<<<< HEAD
		TrieCacher:            e.dataPool.TrieNodes(),
		RequestHandler:        e.requestHandler,
		ShardCoordinator:      e.shardCoordinator,
		Hasher:                e.CoreComponents.Hasher(),
		Marshalizer:           e.CoreComponents.InternalMarshalizer(),
		TrieStorageManager:    trieStorageManager,
		TimoutGettingTrieNode: update.TimeoutGettingTrieNodes,
		MaxTrieLevelInMemory:  e.maxTrieLevelInMemory,
=======
		TrieCacher:                e.dataPool.TrieNodes(),
		RequestHandler:            e.requestHandler,
		ShardCoordinator:          e.shardCoordinator,
		Hasher:                    e.hasher,
		Marshalizer:               e.marshalizer,
		TrieStorageManager:        dataTriesContainerFactory.TrieStorageManager(),
		TimoutGettingTrieNode:     update.TimeoutGettingTrieNodes,
		MaxTrieLevelInMemory:      e.maxTrieLevelInMemory,
		MaxHardCapForMissingNodes: e.maxHardCapForMissingNodes,
		NumConcurrentTrieSyncers:  e.numConcurrentTrieSyncers,
>>>>>>> 825b32fd
	}
	accountsDBSyncerFactory, err := NewAccountsDBSContainerFactory(argsAccountsSyncers)
	if err != nil {
		return nil, err
	}
	accountsDBSyncerContainer, err := accountsDBSyncerFactory.Create()
	if err != nil {
		return nil, err
	}

	argsNewHeadersSync := sync.ArgsNewHeadersSyncHandler{
		StorageService:   e.storageService,
		Cache:            e.dataPool.Headers(),
		Marshalizer:      e.CoreComponents.InternalMarshalizer(),
		Hasher:           e.CoreComponents.Hasher(),
		EpochHandler:     epochHandler,
		RequestHandler:   e.requestHandler,
		Uint64Converter:  e.CoreComponents.Uint64ByteSliceConverter(),
		ShardCoordinator: e.shardCoordinator,
	}
	epochStartHeadersSyncer, err := sync.NewHeadersSyncHandler(argsNewHeadersSync)
	if err != nil {
		return nil, err
	}

	argsNewSyncAccountsDBsHandler := sync.ArgsNewSyncAccountsDBsHandler{
		AccountsDBsSyncers: accountsDBSyncerContainer,
		ActiveAccountsDBs:  e.activeAccountsDBs,
	}
	epochStartTrieSyncer, err := sync.NewSyncAccountsDBsHandler(argsNewSyncAccountsDBsHandler)
	if err != nil {
		return nil, err
	}

	argsMiniBlockSyncer := sync.ArgsNewPendingMiniBlocksSyncer{
		Storage:        e.storageService.GetStorer(dataRetriever.MiniBlockUnit),
		Cache:          e.dataPool.MiniBlocks(),
		Marshalizer:    e.CoreComponents.InternalMarshalizer(),
		RequestHandler: e.requestHandler,
	}
	epochStartMiniBlocksSyncer, err := sync.NewPendingMiniBlocksSyncer(argsMiniBlockSyncer)
	if err != nil {
		return nil, err
	}

	argsPendingTransactions := sync.ArgsNewPendingTransactionsSyncer{
		DataPools:      e.dataPool,
		Storages:       e.storageService,
		Marshalizer:    e.CoreComponents.InternalMarshalizer(),
		RequestHandler: e.requestHandler,
	}
	epochStartTransactionsSyncer, err := sync.NewPendingTransactionsSyncer(argsPendingTransactions)
	if err != nil {
		return nil, err
	}

	argsSyncState := sync.ArgsNewSyncState{
		Headers:      epochStartHeadersSyncer,
		Tries:        epochStartTrieSyncer,
		MiniBlocks:   epochStartMiniBlocksSyncer,
		Transactions: epochStartTransactionsSyncer,
	}
	stateSyncer, err := sync.NewSyncState(argsSyncState)
	if err != nil {
		return nil, err
	}

	var keysStorer storage.Storer
	var keysVals storage.Storer

	defer func() {
		if err != nil {
			if !check.IfNil(keysStorer) {
				_ = keysStorer.Close()
			}
			if !check.IfNil(keysVals) {
				_ = keysVals.Close()
			}
		}
	}()

	keysStorer, err = createStorer(e.exportStateKeysConfig, e.exportFolder)
	if err != nil {
		return nil, fmt.Errorf("%w while creating keys storer", err)
	}
	keysVals, err = createStorer(e.exportStateStorageConfig, e.exportFolder)
	if err != nil {
		return nil, fmt.Errorf("%w while creating keys-values storer", err)
	}

	arg := storing.ArgHardforkStorer{
		KeysStore:   keysStorer,
		KeyValue:    keysVals,
		Marshalizer: e.CoreComponents.InternalMarshalizer(),
	}
	hs, err := storing.NewHardforkStorer(arg)
	if err != nil {
		return nil, fmt.Errorf("%w while creating hardfork storer", err)
	}

	argsExporter := genesis.ArgsNewStateExporter{
		ShardCoordinator:         e.shardCoordinator,
		StateSyncer:              stateSyncer,
		Marshalizer:              e.CoreComponents.InternalMarshalizer(),
		HardforkStorer:           hs,
		Hasher:                   e.CoreComponents.Hasher(),
		ExportFolder:             e.exportFolder,
		ValidatorPubKeyConverter: e.CoreComponents.ValidatorPubKeyConverter(),
		AddressPubKeyConverter:   e.CoreComponents.AddressPubKeyConverter(),
		GenesisNodesSetupHandler: e.CoreComponents.GenesisNodesSetup(),
	}
	exportHandler, err := genesis.NewStateExporter(argsExporter)
	if err != nil {
		return nil, err
	}

	e.epochStartTrigger = epochHandler
	err = e.createInterceptors()
	if err != nil {
		return nil, err
	}

	e.interceptorsContainer.Iterate(func(key string, interceptor process.Interceptor) bool {
		errNotCritical = interceptor.SetInterceptedDebugHandler(debugger)
		if errNotCritical != nil {
			log.Warn("error setting debugger", "interceptor", key, "error", errNotCritical)
		}

		return true
	})

	return exportHandler, nil
}

func (e *exportHandlerFactory) prepareFolders(folder string) error {
	err := os.RemoveAll(folder)
	if err != nil {
		return err
	}

	return os.MkdirAll(folder, os.ModePerm)
}

func (e *exportHandlerFactory) createInterceptors() error {
	argsInterceptors := ArgsNewFullSyncInterceptorsContainerFactory{
		CoreComponents:            e.CoreComponents,
		CryptoComponents:          e.CryptoComponents,
		Accounts:                  e.accounts,
		ShardCoordinator:          e.shardCoordinator,
		NodesCoordinator:          e.nodesCoordinator,
		Messenger:                 e.messenger,
		Store:                     e.storageService,
		DataPool:                  e.dataPool,
		MaxTxNonceDeltaAllowed:    math.MaxInt32,
		TxFeeHandler:              &disabled.FeeHandler{},
		BlockBlackList:            timecache.NewTimeCache(time.Second),
		HeaderSigVerifier:         e.headerSigVerifier,
		HeaderIntegrityVerifier:   e.headerIntegrityVerifier,
		SizeCheckDelta:            math.MaxUint32,
		ValidityAttester:          e.validityAttester,
		EpochStartTrigger:         e.epochStartTrigger,
		WhiteListHandler:          e.whiteListHandler,
		WhiteListerVerifiedTxs:    e.whiteListerVerifiedTxs,
		InterceptorsContainer:     e.interceptorsContainer,
		AntifloodHandler:          e.inputAntifloodHandler,
		EnableSignTxWithHashEpoch: e.enableSignTxWithHashEpoch,
	}
	fullSyncInterceptors, err := NewFullSyncInterceptorsContainerFactory(argsInterceptors)
	if err != nil {
		return err
	}

	interceptorsContainer, err := fullSyncInterceptors.Create()
	if err != nil {
		return err
	}

	e.interceptorsContainer = interceptorsContainer
	return nil
}

func createStorer(storageConfig config.StorageConfig, folder string) (storage.Storer, error) {
	dbConfig := storageFactory.GetDBFromConfig(storageConfig.DB)
	dbConfig.FilePath = path.Join(folder, storageConfig.DB.FilePath)
	accountsTrieStorage, err := storageUnit.NewStorageUnitFromConf(
		storageFactory.GetCacherFromConfig(storageConfig.Cache),
		dbConfig,
		storageFactory.GetBloomFromConfig(storageConfig.Bloom),
	)
	if err != nil {
		return nil, err
	}

	return accountsTrieStorage, nil
}

// IsInterfaceNil returns true if underlying object is nil
func (e *exportHandlerFactory) IsInterfaceNil() bool {
	return e == nil
}<|MERGE_RESOLUTION|>--- conflicted
+++ resolved
@@ -61,13 +61,8 @@
 	RoundHandler              process.RoundHandler
 	InterceptorDebugConfig    config.InterceptorResolverDebugConfig
 	EnableSignTxWithHashEpoch uint32
-<<<<<<< HEAD
-=======
-	TxSignHasher              hashing.Hasher
-	EpochNotifier             process.EpochNotifier
 	MaxHardCapForMissingNodes int
 	NumConcurrentTrieSyncers  int
->>>>>>> 825b32fd
 }
 
 type exportHandlerFactory struct {
@@ -101,13 +96,8 @@
 	roundHandler              process.RoundHandler
 	interceptorDebugConfig    config.InterceptorResolverDebugConfig
 	enableSignTxWithHashEpoch uint32
-<<<<<<< HEAD
-=======
-	txSignHasher              hashing.Hasher
-	epochNotifier             process.EpochNotifier
 	maxHardCapForMissingNodes int
 	numConcurrentTrieSyncers  int
->>>>>>> 825b32fd
 }
 
 // NewExportHandlerFactory creates an exporter factory
@@ -211,8 +201,6 @@
 	if check.IfNil(args.CoreComponents.EpochNotifier()) {
 		return nil, update.ErrNilEpochNotifier
 	}
-<<<<<<< HEAD
-=======
 	if args.MaxHardCapForMissingNodes < 1 {
 		return nil, update.ErrInvalidMaxHardCapForMissingNodes
 	}
@@ -220,7 +208,6 @@
 		return nil, update.ErrInvalidNumConcurrentTrieSyncers
 	}
 
->>>>>>> 825b32fd
 	e := &exportHandlerFactory{
 		CoreComponents:            args.CoreComponents,
 		CryptoComponents:          args.CryptoComponents,
@@ -250,13 +237,8 @@
 		roundHandler:              args.RoundHandler,
 		interceptorDebugConfig:    args.InterceptorDebugConfig,
 		enableSignTxWithHashEpoch: args.EnableSignTxWithHashEpoch,
-<<<<<<< HEAD
-=======
-		txSignHasher:              args.TxSignHasher,
-		epochNotifier:             args.EpochNotifier,
 		maxHardCapForMissingNodes: args.MaxHardCapForMissingNodes,
 		numConcurrentTrieSyncers:  args.NumConcurrentTrieSyncers,
->>>>>>> 825b32fd
 	}
 
 	return e, nil
@@ -360,27 +342,16 @@
 	})
 
 	argsAccountsSyncers := ArgsNewAccountsDBSyncersContainerFactory{
-<<<<<<< HEAD
-		TrieCacher:            e.dataPool.TrieNodes(),
-		RequestHandler:        e.requestHandler,
-		ShardCoordinator:      e.shardCoordinator,
-		Hasher:                e.CoreComponents.Hasher(),
-		Marshalizer:           e.CoreComponents.InternalMarshalizer(),
-		TrieStorageManager:    trieStorageManager,
-		TimoutGettingTrieNode: update.TimeoutGettingTrieNodes,
-		MaxTrieLevelInMemory:  e.maxTrieLevelInMemory,
-=======
 		TrieCacher:                e.dataPool.TrieNodes(),
 		RequestHandler:            e.requestHandler,
 		ShardCoordinator:          e.shardCoordinator,
-		Hasher:                    e.hasher,
-		Marshalizer:               e.marshalizer,
-		TrieStorageManager:        dataTriesContainerFactory.TrieStorageManager(),
+		Hasher:                    e.CoreComponents.Hasher(),
+		Marshalizer:               e.CoreComponents.InternalMarshalizer(),
+		TrieStorageManager:        trieStorageManager,
 		TimoutGettingTrieNode:     update.TimeoutGettingTrieNodes,
 		MaxTrieLevelInMemory:      e.maxTrieLevelInMemory,
 		MaxHardCapForMissingNodes: e.maxHardCapForMissingNodes,
 		NumConcurrentTrieSyncers:  e.numConcurrentTrieSyncers,
->>>>>>> 825b32fd
 	}
 	accountsDBSyncerFactory, err := NewAccountsDBSContainerFactory(argsAccountsSyncers)
 	if err != nil {
