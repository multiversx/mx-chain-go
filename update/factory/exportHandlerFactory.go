--- conflicted
+++ resolved
@@ -59,11 +59,7 @@
 	InputAntifloodHandler    process.P2PAntifloodHandler
 	OutputAntifloodHandler   process.P2PAntifloodHandler
 	Rounder                  process.Rounder
-<<<<<<< HEAD
-=======
-	GenesisNodesSetupHandler update.GenesisNodesSetupHandler
 	InterceptorDebugConfig   config.InterceptorResolverDebugConfig
->>>>>>> d32a12da
 }
 
 type exportHandlerFactory struct {
@@ -95,11 +91,7 @@
 	inputAntifloodHandler    process.P2PAntifloodHandler
 	outputAntifloodHandler   process.P2PAntifloodHandler
 	rounder                  process.Rounder
-<<<<<<< HEAD
-=======
-	genesisNodesSetupHandler update.GenesisNodesSetupHandler
 	interceptorDebugConfig   config.InterceptorResolverDebugConfig
->>>>>>> d32a12da
 }
 
 // NewExportHandlerFactory creates an exporter factory
@@ -225,11 +217,7 @@
 		outputAntifloodHandler:   args.OutputAntifloodHandler,
 		maxTrieLevelInMemory:     args.MaxTrieLevelInMemory,
 		rounder:                  args.Rounder,
-<<<<<<< HEAD
-=======
-		genesisNodesSetupHandler: args.GenesisNodesSetupHandler,
 		interceptorDebugConfig:   args.InterceptorDebugConfig,
->>>>>>> d32a12da
 	}
 
 	return e, nil
