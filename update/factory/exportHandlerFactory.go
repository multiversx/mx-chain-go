package factory

import (
	"fmt"
	"math"
	"os"
	"path"
	"time"

	"github.com/multiversx/mx-chain-core-go/core/check"
	"github.com/multiversx/mx-chain-go/common"
	"github.com/multiversx/mx-chain-go/config"
	"github.com/multiversx/mx-chain-go/dataRetriever"
	"github.com/multiversx/mx-chain-go/debug/factory"
	"github.com/multiversx/mx-chain-go/epochStart"
	"github.com/multiversx/mx-chain-go/epochStart/notifier"
	"github.com/multiversx/mx-chain-go/epochStart/shardchain"
	"github.com/multiversx/mx-chain-go/errors"
	mxFactory "github.com/multiversx/mx-chain-go/factory"
	"github.com/multiversx/mx-chain-go/genesis/process/disabled"
	"github.com/multiversx/mx-chain-go/process"
	processDisabled "github.com/multiversx/mx-chain-go/process/disabled"
	"github.com/multiversx/mx-chain-go/sharding"
	"github.com/multiversx/mx-chain-go/sharding/nodesCoordinator"
	"github.com/multiversx/mx-chain-go/state"
	"github.com/multiversx/mx-chain-go/storage"
	"github.com/multiversx/mx-chain-go/storage/cache"
	storageFactory "github.com/multiversx/mx-chain-go/storage/factory"
	"github.com/multiversx/mx-chain-go/storage/storageunit"
	"github.com/multiversx/mx-chain-go/trie"
	"github.com/multiversx/mx-chain-go/update"
	"github.com/multiversx/mx-chain-go/update/genesis"
	"github.com/multiversx/mx-chain-go/update/storing"
	"github.com/multiversx/mx-chain-go/update/sync"
	logger "github.com/multiversx/mx-chain-logger-go"
)

var log = logger.GetOrCreate("update/factory")

type exportHandlerFactory struct {
	coreComponents                   process.CoreComponentsHolder
	cryptoComponents                 process.CryptoComponentsHolder
	statusCoreComponents             process.StatusCoreComponentsHolder
	networkComponents                mxFactory.NetworkComponentsHolder
	headerValidator                  epochStart.HeaderValidator
	dataPool                         dataRetriever.PoolsHolder
	storageService                   dataRetriever.StorageService
	requestHandler                   process.RequestHandler
	shardCoordinator                 sharding.Coordinator
	activeAccountsDBs                map[state.AccountsDbIdentifier]state.AccountsAdapter
	exportFolder                     string
	exportTriesStorageConfig         config.StorageConfig
	exportStateStorageConfig         config.StorageConfig
	exportStateKeysConfig            config.StorageConfig
	maxTrieLevelInMemory             uint
	whiteListHandler                 process.WhiteListHandler
	whiteListerVerifiedTxs           process.WhiteListHandler
	mainInterceptorsContainer        process.InterceptorsContainer
	fullArchiveInterceptorsContainer process.InterceptorsContainer
	existingResolvers                dataRetriever.ResolversContainer
	existingRequesters               dataRetriever.RequestersContainer
	epochStartTrigger                epochStart.TriggerHandler
	accounts                         state.AccountsAdapter
	nodesCoordinator                 nodesCoordinator.NodesCoordinator
	headerSigVerifier                process.InterceptedHeaderSigVerifier
	headerIntegrityVerifier          process.HeaderIntegrityVerifier
	validityAttester                 process.ValidityAttester
	resolverContainer                dataRetriever.ResolversContainer
	requestersContainer              dataRetriever.RequestersContainer
	roundHandler                     process.RoundHandler
	interceptorDebugConfig           config.InterceptorResolverDebugConfig
	maxHardCapForMissingNodes        int
	numConcurrentTrieSyncers         int
	trieSyncerVersion                int
	checkNodesOnDisk                 bool
	nodeOperationMode                common.NodeOperation

	shardCoordinatorFactory sharding.ShardCoordinatorFactory
}

// NewExportHandlerFactory creates an exporter factory
func NewExportHandlerFactory(args mxFactory.ArgsExporter) (*exportHandlerFactory, error) {
	if check.IfNil(args.ShardCoordinator) {
		return nil, update.ErrNilShardCoordinator
	}
	if check.IfNil(args.CoreComponents) {
		return nil, update.ErrNilCoreComponents
	}
	if check.IfNil(args.NetworkComponents) {
		return nil, update.ErrNilNetworkComponents
	}
	if check.IfNil(args.CryptoComponents) {
		return nil, update.ErrNilCryptoComponents
	}
	if check.IfNil(args.CoreComponents.Hasher()) {
		return nil, update.ErrNilHasher
	}
	if check.IfNil(args.CoreComponents.InternalMarshalizer()) {
		return nil, update.ErrNilMarshalizer
	}
	if check.IfNil(args.HeaderValidator) {
		return nil, update.ErrNilHeaderValidator
	}
	if check.IfNil(args.CoreComponents.Uint64ByteSliceConverter()) {
		return nil, update.ErrNilUint64Converter
	}
	if check.IfNil(args.DataPool) {
		return nil, update.ErrNilDataPoolHolder
	}
	if check.IfNil(args.StorageService) {
		return nil, update.ErrNilStorage
	}
	if check.IfNil(args.RequestHandler) {
		return nil, update.ErrNilRequestHandler
	}
	if check.IfNil(args.NetworkComponents) {
		return nil, update.ErrNilMessenger
	}
	if args.ActiveAccountsDBs == nil {
		return nil, update.ErrNilAccounts
	}
	if check.IfNil(args.WhiteListHandler) {
		return nil, update.ErrNilWhiteListHandler
	}
	if check.IfNil(args.WhiteListerVerifiedTxs) {
		return nil, update.ErrNilWhiteListHandler
	}
	if check.IfNil(args.MainInterceptorsContainer) {
		return nil, fmt.Errorf("%w on main network", update.ErrNilInterceptorsContainer)
	}
	if check.IfNil(args.FullArchiveInterceptorsContainer) {
		return nil, fmt.Errorf("%w on full archive network", update.ErrNilInterceptorsContainer)
	}
	if check.IfNil(args.ExistingResolvers) {
		return nil, update.ErrNilResolverContainer
	}
	if check.IfNil(args.ExistingRequesters) {
		return nil, update.ErrNilRequestersContainer
	}
	multiSigner, err := args.CryptoComponents.GetMultiSigner(0)
	if err != nil {
		return nil, err
	}
	if check.IfNil(multiSigner) {
		return nil, update.ErrNilMultiSigner
	}
	if check.IfNil(args.NodesCoordinator) {
		return nil, update.ErrNilNodesCoordinator
	}
	if check.IfNil(args.CryptoComponents.TxSingleSigner()) {
		return nil, update.ErrNilSingleSigner
	}
	if check.IfNil(args.CoreComponents.AddressPubKeyConverter()) {
		return nil, update.ErrNilPubKeyConverter
	}
	if check.IfNil(args.CoreComponents.ValidatorPubKeyConverter()) {
		return nil, update.ErrNilPubKeyConverter
	}
	if check.IfNil(args.CryptoComponents.BlockSignKeyGen()) {
		return nil, update.ErrNilBlockKeyGen
	}
	if check.IfNil(args.CryptoComponents.TxSignKeyGen()) {
		return nil, update.ErrNilKeyGenerator
	}
	if check.IfNil(args.CryptoComponents.BlockSigner()) {
		return nil, update.ErrNilBlockSigner
	}
	if check.IfNil(args.HeaderSigVerifier) {
		return nil, update.ErrNilHeaderSigVerifier
	}
	if check.IfNil(args.HeaderIntegrityVerifier) {
		return nil, update.ErrNilHeaderIntegrityVerifier
	}
	if check.IfNil(args.ValidityAttester) {
		return nil, update.ErrNilValidityAttester
	}
	if check.IfNil(args.CoreComponents.TxMarshalizer()) {
		return nil, update.ErrNilMarshalizer
	}
	if check.IfNil(args.RoundHandler) {
		return nil, update.ErrNilRoundHandler
	}
	if check.IfNil(args.CoreComponents.TxSignHasher()) {
		return nil, update.ErrNilHasher
	}
	if args.MaxHardCapForMissingNodes < 1 {
		return nil, update.ErrInvalidMaxHardCapForMissingNodes
	}
	if args.NumConcurrentTrieSyncers < 1 {
		return nil, update.ErrInvalidNumConcurrentTrieSyncers
	}
	err = trie.CheckTrieSyncerVersion(args.TrieSyncerVersion)
	if err != nil {
		return nil, err
	}
	if check.IfNil(args.StatusCoreComponents) {
		return nil, update.ErrNilStatusCoreComponentsHolder
	}
	if check.IfNil(args.StatusCoreComponents.AppStatusHandler()) {
		return nil, update.ErrNilAppStatusHandler
	}
	if check.IfNil(args.ShardCoordinatorFactory) {
		return nil, errors.ErrNilShardCoordinatorFactory
	}

	e := &exportHandlerFactory{
		coreComponents:                   args.CoreComponents,
		cryptoComponents:                 args.CryptoComponents,
		networkComponents:                args.NetworkComponents,
		headerValidator:                  args.HeaderValidator,
		dataPool:                         args.DataPool,
		storageService:                   args.StorageService,
		requestHandler:                   args.RequestHandler,
		shardCoordinator:                 args.ShardCoordinator,
		activeAccountsDBs:                args.ActiveAccountsDBs,
		exportFolder:                     args.ExportFolder,
		exportTriesStorageConfig:         args.ExportTriesStorageConfig,
		exportStateStorageConfig:         args.ExportStateStorageConfig,
		exportStateKeysConfig:            args.ExportStateKeysConfig,
		mainInterceptorsContainer:        args.MainInterceptorsContainer,
		fullArchiveInterceptorsContainer: args.FullArchiveInterceptorsContainer,
		whiteListHandler:                 args.WhiteListHandler,
		whiteListerVerifiedTxs:           args.WhiteListerVerifiedTxs,
		existingResolvers:                args.ExistingResolvers,
		existingRequesters:               args.ExistingRequesters,
		accounts:                         args.ActiveAccountsDBs[state.UserAccountsState],
		nodesCoordinator:                 args.NodesCoordinator,
		headerSigVerifier:                args.HeaderSigVerifier,
		headerIntegrityVerifier:          args.HeaderIntegrityVerifier,
		validityAttester:                 args.ValidityAttester,
		maxTrieLevelInMemory:             args.MaxTrieLevelInMemory,
		roundHandler:                     args.RoundHandler,
		interceptorDebugConfig:           args.InterceptorDebugConfig,
		maxHardCapForMissingNodes:        args.MaxHardCapForMissingNodes,
		numConcurrentTrieSyncers:         args.NumConcurrentTrieSyncers,
		trieSyncerVersion:                args.TrieSyncerVersion,
		checkNodesOnDisk:                 args.CheckNodesOnDisk,
		statusCoreComponents:             args.StatusCoreComponents,
		nodeOperationMode:                args.NodeOperationMode,
		shardCoordinatorFactory:          args.ShardCoordinatorFactory,
	}

	return e, nil
}

// Create makes a new export handler
func (e *exportHandlerFactory) Create() (update.ExportHandler, error) {
	err := e.prepareFolders(e.exportFolder)
	if err != nil {
		return nil, err
	}

	// TODO reuse the debugger when the one used for regular resolvers & interceptors will be moved inside the status components
	debugger, errNotCritical := factory.NewInterceptorDebuggerFactory(e.interceptorDebugConfig)
	if errNotCritical != nil {
		log.Warn("error creating hardfork debugger", "error", errNotCritical)
	}

	argsPeerMiniBlocksSyncer := shardchain.ArgPeerMiniBlockSyncer{
		MiniBlocksPool:     e.dataPool.MiniBlocks(),
		ValidatorsInfoPool: e.dataPool.ValidatorsInfo(),
		RequestHandler:     e.requestHandler,
	}
	peerMiniBlocksSyncer, err := shardchain.NewPeerMiniBlockSyncer(argsPeerMiniBlocksSyncer)
	if err != nil {
		return nil, err
	}
	argsEpochTrigger := shardchain.ArgsShardEpochStartTrigger{
		Marshalizer:          e.coreComponents.InternalMarshalizer(),
		Hasher:               e.coreComponents.Hasher(),
		HeaderValidator:      e.headerValidator,
		Uint64Converter:      e.coreComponents.Uint64ByteSliceConverter(),
		DataPool:             e.dataPool,
		Storage:              e.storageService,
		RequestHandler:       e.requestHandler,
		EpochStartNotifier:   notifier.NewEpochStartSubscriptionHandler(),
		Epoch:                0,
		Validity:             process.MetaBlockValidity,
		Finality:             process.BlockFinality,
		PeerMiniBlocksSyncer: peerMiniBlocksSyncer,
		RoundHandler:         e.roundHandler,
		AppStatusHandler:     e.statusCoreComponents.AppStatusHandler(),
		EnableEpochsHandler:  e.coreComponents.EnableEpochsHandler(),
	}
	epochHandler, err := shardchain.NewEpochStartTrigger(&argsEpochTrigger)
	if err != nil {
		return nil, err
	}

	argsDataTrieFactory := ArgsNewDataTrieFactory{
		StorageConfig:        e.exportTriesStorageConfig,
		SyncFolder:           e.exportFolder,
		Marshalizer:          e.coreComponents.InternalMarshalizer(),
		Hasher:               e.coreComponents.Hasher(),
		ShardCoordinator:     e.shardCoordinator,
		MaxTrieLevelInMemory: e.maxTrieLevelInMemory,
		EnableEpochsHandler:  e.coreComponents.EnableEpochsHandler(),
		StateStatsCollector:  e.statusCoreComponents.StateStatsHandler(),
	}
	dataTriesContainerFactory, err := NewDataTrieFactory(argsDataTrieFactory)
	if err != nil {
		return nil, err
	}

	trieStorageManager := dataTriesContainerFactory.TrieStorageManager()
	defer func() {
		if err != nil {
			if !check.IfNil(trieStorageManager) {
				_ = trieStorageManager.Close()
			}
		}
	}()

	dataTries, err := dataTriesContainerFactory.Create()
	if err != nil {
		return nil, err
	}

	argsResolvers := ArgsNewResolversContainerFactory{
		ShardCoordinator:           e.shardCoordinator,
		MainMessenger:              e.networkComponents.NetworkMessenger(),
		FullArchiveMessenger:       e.networkComponents.FullArchiveNetworkMessenger(),
		Marshalizer:                e.coreComponents.InternalMarshalizer(),
		DataTrieContainer:          dataTries,
		ExistingResolvers:          e.existingResolvers,
		NumConcurrentResolvingJobs: 100,
		InputAntifloodHandler:      e.networkComponents.InputAntiFloodHandler(),
		OutputAntifloodHandler:     e.networkComponents.OutputAntiFloodHandler(),
	}
	resolversFactory, err := NewResolversContainerFactory(argsResolvers)
	if err != nil {
		return nil, err
	}
	e.resolverContainer, err = resolversFactory.Create()
	if err != nil {
		return nil, err
	}

	e.resolverContainer.Iterate(func(key string, resolver dataRetriever.Resolver) bool {
		errNotCritical = resolver.SetDebugHandler(debugger)
		if errNotCritical != nil {
			log.Warn("error setting debugger", "resolver", key, "error", errNotCritical)
		}

		return true
	})

	argsRequesters := ArgsRequestersContainerFactory{
		ShardCoordinator:        e.shardCoordinator,
		MainMessenger:           e.networkComponents.NetworkMessenger(),
		FullArchiveMessenger:    e.networkComponents.FullArchiveNetworkMessenger(),
		Marshaller:              e.coreComponents.InternalMarshalizer(),
		ExistingRequesters:      e.existingRequesters,
		OutputAntifloodHandler:  e.networkComponents.OutputAntiFloodHandler(),
		PeersRatingHandler:      e.networkComponents.PeersRatingHandler(),
		ShardCoordinatorFactory: e.shardCoordinatorFactory,
	}
	requestersFactory, err := NewRequestersContainerFactory(argsRequesters)
	if err != nil {
		return nil, err
	}
	e.requestersContainer, err = requestersFactory.Create()
	if err != nil {
		return nil, err
	}

	e.requestersContainer.Iterate(func(key string, requester dataRetriever.Requester) bool {
		errNotCritical = requester.SetDebugHandler(debugger)
		if errNotCritical != nil {
			log.Warn("error setting debugger", "requester", key, "error", errNotCritical)
		}

		return true
	})

	argsAccountsSyncers := ArgsNewAccountsDBSyncersContainerFactory{
		TrieCacher:                e.dataPool.TrieNodes(),
		RequestHandler:            e.requestHandler,
		ShardCoordinator:          e.shardCoordinator,
		Hasher:                    e.coreComponents.Hasher(),
		Marshalizer:               e.coreComponents.InternalMarshalizer(),
		TrieStorageManager:        trieStorageManager,
		TimoutGettingTrieNode:     common.TimeoutGettingTrieNodesInHardfork,
		MaxTrieLevelInMemory:      e.maxTrieLevelInMemory,
		MaxHardCapForMissingNodes: e.maxHardCapForMissingNodes,
		NumConcurrentTrieSyncers:  e.numConcurrentTrieSyncers,
		TrieSyncerVersion:         e.trieSyncerVersion,
		CheckNodesOnDisk:          e.checkNodesOnDisk,
		AddressPubKeyConverter:    e.coreComponents.AddressPubKeyConverter(),
		EnableEpochsHandler:       e.coreComponents.EnableEpochsHandler(),
	}
	accountsDBSyncerFactory, err := NewAccountsDBSContainerFactory(argsAccountsSyncers)
	if err != nil {
		return nil, err
	}
	accountsDBSyncerContainer, err := accountsDBSyncerFactory.Create()
	if err != nil {
		return nil, err
	}

	argsNewHeadersSync := sync.ArgsNewHeadersSyncHandler{
		StorageService:   e.storageService,
		Cache:            e.dataPool.Headers(),
		Marshalizer:      e.coreComponents.InternalMarshalizer(),
		Hasher:           e.coreComponents.Hasher(),
		EpochHandler:     epochHandler,
		RequestHandler:   e.requestHandler,
		Uint64Converter:  e.coreComponents.Uint64ByteSliceConverter(),
		ShardCoordinator: e.shardCoordinator,
	}
	epochStartHeadersSyncer, err := sync.NewHeadersSyncHandler(argsNewHeadersSync)
	if err != nil {
		return nil, err
	}

	argsNewSyncAccountsDBsHandler := sync.ArgsNewSyncAccountsDBsHandler{
		AccountsDBsSyncers: accountsDBSyncerContainer,
		ActiveAccountsDBs:  e.activeAccountsDBs,
	}
	epochStartTrieSyncer, err := sync.NewSyncAccountsDBsHandler(argsNewSyncAccountsDBsHandler)
	if err != nil {
		return nil, err
	}

	storer, err := e.storageService.GetStorer(dataRetriever.MiniBlockUnit)
	if err != nil {
		return nil, err
	}

	argsMiniBlockSyncer := sync.ArgsNewPendingMiniBlocksSyncer{
		Storage:        storer,
		Cache:          e.dataPool.MiniBlocks(),
		Marshalizer:    e.coreComponents.InternalMarshalizer(),
		RequestHandler: e.requestHandler,
	}
	epochStartMiniBlocksSyncer, err := sync.NewPendingMiniBlocksSyncer(argsMiniBlockSyncer)
	if err != nil {
		return nil, err
	}

	argsPendingTransactions := sync.ArgsNewTransactionsSyncer{
		DataPools:      e.dataPool,
		Storages:       e.storageService,
		Marshaller:     e.coreComponents.InternalMarshalizer(),
		RequestHandler: e.requestHandler,
	}
	epochStartTransactionsSyncer, err := sync.NewTransactionsSyncer(argsPendingTransactions)
	if err != nil {
		return nil, err
	}

	argsSyncState := sync.ArgsNewSyncState{
		Headers:      epochStartHeadersSyncer,
		Tries:        epochStartTrieSyncer,
		MiniBlocks:   epochStartMiniBlocksSyncer,
		Transactions: epochStartTransactionsSyncer,
	}
	stateSyncer, err := sync.NewSyncState(argsSyncState)
	if err != nil {
		return nil, err
	}

	var keysStorer storage.Storer
	var keysVals storage.Storer

	defer func() {
		if err != nil {
			if !check.IfNil(keysStorer) {
				_ = keysStorer.Close()
			}
			if !check.IfNil(keysVals) {
				_ = keysVals.Close()
			}
		}
	}()

	keysStorer, err = createStorer(e.exportStateKeysConfig, e.exportFolder)
	if err != nil {
		return nil, fmt.Errorf("%w while creating keys storer", err)
	}
	keysVals, err = createStorer(e.exportStateStorageConfig, e.exportFolder)
	if err != nil {
		return nil, fmt.Errorf("%w while creating keys-values storer", err)
	}

	arg := storing.ArgHardforkStorer{
		KeysStore:   keysStorer,
		KeyValue:    keysVals,
		Marshalizer: e.coreComponents.InternalMarshalizer(),
	}
	hs, err := storing.NewHardforkStorer(arg)
	if err != nil {
		return nil, fmt.Errorf("%w while creating hardfork storer", err)
	}

	argsExporter := genesis.ArgsNewStateExporter{
		ShardCoordinator:         e.shardCoordinator,
		StateSyncer:              stateSyncer,
		Marshalizer:              e.coreComponents.InternalMarshalizer(),
		HardforkStorer:           hs,
		Hasher:                   e.coreComponents.Hasher(),
		ExportFolder:             e.exportFolder,
		ValidatorPubKeyConverter: e.coreComponents.ValidatorPubKeyConverter(),
		AddressPubKeyConverter:   e.coreComponents.AddressPubKeyConverter(),
		GenesisNodesSetupHandler: e.coreComponents.GenesisNodesSetup(),
	}
	exportHandler, err := genesis.NewStateExporter(argsExporter)
	if err != nil {
		return nil, err
	}

	e.epochStartTrigger = epochHandler
	err = e.createInterceptors()
	if err != nil {
		return nil, err
	}

	e.mainInterceptorsContainer.Iterate(func(key string, interceptor process.Interceptor) bool {
		errNotCritical = interceptor.SetInterceptedDebugHandler(debugger)
		if errNotCritical != nil {
			log.Warn("error setting debugger", "interceptor", key, "error", errNotCritical)
		}

		return true
	})

	return exportHandler, nil
}

func (e *exportHandlerFactory) prepareFolders(folder string) error {
	err := os.RemoveAll(folder)
	if err != nil {
		return err
	}

	return os.MkdirAll(folder, os.ModePerm)
}

func (e *exportHandlerFactory) createInterceptors() error {
	argsInterceptors := ArgsNewFullSyncInterceptorsContainerFactory{
		CoreComponents:                   e.coreComponents,
		CryptoComponents:                 e.cryptoComponents,
		Accounts:                         e.accounts,
		ShardCoordinator:                 e.shardCoordinator,
		NodesCoordinator:                 e.nodesCoordinator,
		MainMessenger:                    e.networkComponents.NetworkMessenger(),
		FullArchiveMessenger:             e.networkComponents.FullArchiveNetworkMessenger(),
		Store:                            e.storageService,
		DataPool:                         e.dataPool,
		MaxTxNonceDeltaAllowed:           math.MaxInt32,
		TxFeeHandler:                     &disabled.FeeHandler{},
		BlockBlackList:                   cache.NewTimeCache(time.Second),
		HeaderSigVerifier:                e.headerSigVerifier,
		HeaderIntegrityVerifier:          e.headerIntegrityVerifier,
		SizeCheckDelta:                   math.MaxUint32,
		ValidityAttester:                 e.validityAttester,
		EpochStartTrigger:                e.epochStartTrigger,
		WhiteListHandler:                 e.whiteListHandler,
		WhiteListerVerifiedTxs:           e.whiteListerVerifiedTxs,
		MainInterceptorsContainer:        e.mainInterceptorsContainer,
		FullArchiveInterceptorsContainer: e.fullArchiveInterceptorsContainer,
		AntifloodHandler:                 e.networkComponents.InputAntiFloodHandler(),
		NodeOperationMode:                e.nodeOperationMode,
<<<<<<< HEAD
		ShardCoordinatorFactory:          e.shardCoordinatorFactory,
=======
		RelayedTxV3Processor:             processDisabled.NewRelayedTxV3Processor(),
>>>>>>> 6dc2dda5
	}
	fullSyncInterceptors, err := NewFullSyncInterceptorsContainerFactory(argsInterceptors)
	if err != nil {
		return err
	}

	mainInterceptorsContainer, fullArchiveInterceptorsContainer, err := fullSyncInterceptors.Create()
	if err != nil {
		return err
	}

	e.mainInterceptorsContainer = mainInterceptorsContainer
	e.fullArchiveInterceptorsContainer = fullArchiveInterceptorsContainer
	return nil
}

func createStorer(storageConfig config.StorageConfig, folder string) (storage.Storer, error) {
	dbConfig := storageFactory.GetDBFromConfig(storageConfig.DB)
	dbConfig.FilePath = path.Join(folder, storageConfig.DB.FilePath)

	persisterFactory, err := storageFactory.NewPersisterFactory(storageConfig.DB)
	if err != nil {
		return nil, err
	}

	accountsTrieStorage, err := storageunit.NewStorageUnitFromConf(
		storageFactory.GetCacherFromConfig(storageConfig.Cache),
		dbConfig,
		persisterFactory,
	)
	if err != nil {
		return nil, err
	}

	return accountsTrieStorage, nil
}

// IsInterfaceNil returns true if underlying object is nil
func (e *exportHandlerFactory) IsInterfaceNil() bool {
	return e == nil
}<|MERGE_RESOLUTION|>--- conflicted
+++ resolved
@@ -561,11 +561,8 @@
 		FullArchiveInterceptorsContainer: e.fullArchiveInterceptorsContainer,
 		AntifloodHandler:                 e.networkComponents.InputAntiFloodHandler(),
 		NodeOperationMode:                e.nodeOperationMode,
-<<<<<<< HEAD
+		RelayedTxV3Processor:             processDisabled.NewRelayedTxV3Processor(),
 		ShardCoordinatorFactory:          e.shardCoordinatorFactory,
-=======
-		RelayedTxV3Processor:             processDisabled.NewRelayedTxV3Processor(),
->>>>>>> 6dc2dda5
 	}
 	fullSyncInterceptors, err := NewFullSyncInterceptorsContainerFactory(argsInterceptors)
 	if err != nil {
