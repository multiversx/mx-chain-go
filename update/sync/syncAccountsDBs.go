package sync

import (
	"bytes"
	"fmt"
	"sync"

	"github.com/ElrondNetwork/elrond-go-core/core"
	"github.com/ElrondNetwork/elrond-go-core/core/check"
	"github.com/ElrondNetwork/elrond-go-core/data"
	"github.com/ElrondNetwork/elrond-go/common"
	"github.com/ElrondNetwork/elrond-go/state"
	"github.com/ElrondNetwork/elrond-go/update"
	"github.com/ElrondNetwork/elrond-go/update/genesis"
)

var _ update.EpochStartTriesSyncHandler = (*syncAccountsDBs)(nil)

type syncAccountsDBs struct {
	accountsBDsSyncers update.AccountsDBSyncContainer
	activeAccountsDBs  map[state.AccountsDbIdentifier]state.AccountsAdapter
	mutSynced          sync.Mutex
	synced             bool
}

// ArgsNewSyncAccountsDBsHandler is the argument structured to create a sync tries handler
type ArgsNewSyncAccountsDBsHandler struct {
	AccountsDBsSyncers update.AccountsDBSyncContainer
	ActiveAccountsDBs  map[state.AccountsDbIdentifier]state.AccountsAdapter
}

// NewSyncAccountsDBsHandler creates a new syncAccountsDBs
func NewSyncAccountsDBsHandler(args ArgsNewSyncAccountsDBsHandler) (*syncAccountsDBs, error) {
	if check.IfNil(args.AccountsDBsSyncers) {
		return nil, update.ErrNilAccountsDBSyncContainer
	}

	st := &syncAccountsDBs{
		accountsBDsSyncers: args.AccountsDBsSyncers,
		activeAccountsDBs:  make(map[state.AccountsDbIdentifier]state.AccountsAdapter),
		synced:             false,
		mutSynced:          sync.Mutex{},
	}
	for key, value := range args.ActiveAccountsDBs {
		st.activeAccountsDBs[key] = value
	}

	return st, nil
}

// SyncTriesFrom syncs all the state tries from an epoch start metachain
<<<<<<< HEAD
func (st *syncAccountsDBs) SyncTriesFrom(meta *block.MetaBlock, ownShardId uint32) error {
	if !meta.IsStartOfEpochBlock() && meta.Nonce > 0 {
=======
func (st *syncAccountsDBs) SyncTriesFrom(meta data.MetaHeaderHandler) error {
	if !meta.IsStartOfEpochBlock() && meta.GetNonce() > 0 {
>>>>>>> cfe00fa3
		return update.ErrNotEpochStartBlock
	}

	st.mutSynced.Lock()
	st.synced = false
	st.mutSynced.Unlock()

<<<<<<< HEAD
	numHeadersToSync := len(meta.EpochStart.LastFinalizedHeaders) + 1
	tempMetaShardId := numHeadersToSync - 1

	invalidShardId := int(ownShardId) > len(meta.EpochStart.LastFinalizedHeaders)-1 && ownShardId != core.MetachainShardId
	if invalidShardId {
		return update.ErrInvalidOwnShardId
	}

	if ownShardId == core.MetachainShardId {
		ownShardId = uint32(tempMetaShardId)
	}

	for i := 0; i < numHeadersToSync; i++ {
		headerToSync := (i + int(ownShardId)) % numHeadersToSync

		if headerToSync == tempMetaShardId {
			err := st.syncMeta(meta)
=======
	wg := sync.WaitGroup{}
	wg.Add(1 + len(meta.GetEpochStartHandler().GetLastFinalizedHeaderHandlers()))

	// TODO: might think of a way to stop waiting at a signal
	chDone := make(chan bool)
	go func() {
		wg.Wait()
		chDone <- true
	}()

	go func() {
		errMeta := st.syncMeta(meta)
		if errMeta != nil {
			mutErr.Lock()
			errFound = errMeta
			mutErr.Unlock()
		}
		wg.Done()
	}()

	for _, shData := range meta.GetEpochStartHandler().GetLastFinalizedHeaderHandlers() {
		go func(shardData data.EpochStartShardDataHandler) {
			err := st.syncShard(shardData)
>>>>>>> cfe00fa3
			if err != nil {
				return err
			}

			continue
		}

		err := st.syncShard(meta.EpochStart.LastFinalizedHeaders[headerToSync])
		if err != nil {
			return err
		}
	}

	st.mutSynced.Lock()
	st.synced = true
	st.mutSynced.Unlock()

	return nil
}

<<<<<<< HEAD
func (st *syncAccountsDBs) syncMeta(meta *block.MetaBlock) error {
	err := st.syncAccountsOfType(
		genesis.UserAccount,
		state.UserAccountsState,
		core.MetachainShardId,
		meta.RootHash,
	)
=======
func (st *syncAccountsDBs) syncMeta(meta data.MetaHeaderHandler) error {
	err := st.syncAccountsOfType(genesis.UserAccount, state.UserAccountsState, core.MetachainShardId, meta.GetRootHash())
>>>>>>> cfe00fa3
	if err != nil {
		return fmt.Errorf("%w UserAccount, shard: meta", err)
	}

<<<<<<< HEAD
	err = st.syncAccountsOfType(
		genesis.ValidatorAccount,
		state.PeerAccountsState,
		core.MetachainShardId,
		meta.ValidatorStatsRootHash,
	)
=======
	err = st.syncAccountsOfType(genesis.ValidatorAccount, state.PeerAccountsState, core.MetachainShardId, meta.GetValidatorStatsRootHash())
>>>>>>> cfe00fa3
	if err != nil {
		return fmt.Errorf("%w ValidatorAccount, shard: meta", err)
	}

	return nil
}

<<<<<<< HEAD
func (st *syncAccountsDBs) syncShard(shardData block.EpochStartShardData) error {
	err := st.syncAccountsOfType(
		genesis.UserAccount,
		state.UserAccountsState,
		shardData.ShardID,
		shardData.RootHash,
	)
=======
func (st *syncAccountsDBs) syncShard(shardData data.EpochStartShardDataHandler) error {
	err := st.syncAccountsOfType(genesis.UserAccount, state.UserAccountsState, shardData.GetShardID(), shardData.GetRootHash())
>>>>>>> cfe00fa3
	if err != nil {
		return fmt.Errorf("%w UserAccount, shard: %d", err, shardData.GetShardID())
	}
	return nil
}

func (st *syncAccountsDBs) syncAccountsOfType(
	accountType genesis.Type,
	trieID state.AccountsDbIdentifier,
	shardId uint32,
	rootHash []byte,
) error {
	accAdapterIdentifier := genesis.CreateTrieIdentifier(shardId, accountType)

	log.Debug("syncing accounts",
		"type", accAdapterIdentifier,
		"shard ID", shardId,
		"root hash", rootHash,
	)

	accountsDBSyncer, err := st.accountsBDsSyncers.Get(accAdapterIdentifier)
	if err != nil {
		return err
	}

	success := st.tryRecreateTrie(
		shardId,
		accAdapterIdentifier,
		trieID,
		rootHash,
		accountsDBSyncer.GetTrieExporter(),
		accountType,
	)
	if success {
		return nil
	}

	return accountsDBSyncer.SyncAccounts(rootHash, shardId)
}

func (st *syncAccountsDBs) tryRecreateTrie(
	shardId uint32,
	id string,
	trieID state.AccountsDbIdentifier,
	rootHash []byte,
	trieExporter update.TrieExporter,
	accountType genesis.Type,
) bool {
	activeTrie := st.activeAccountsDBs[trieID]
	if check.IfNil(activeTrie) {
		return false
	}

	tries, err := activeTrie.RecreateAllTries(rootHash)
	if err != nil {
		return false
	}

	for _, recreatedTrie := range tries {
		err = recreatedTrie.Commit()
		if err != nil {
			return false
		}
	}

	// TODO investigate if this can raise an OOM issue
	for hash, tr := range tries {
		if bytes.Equal(rootHash, []byte(hash)) {
			err = exportTrie(trieExporter, id, tr, accountType)
			if err != nil {
				return false
			}

			continue
		}

		dataTrieIdentifier := genesis.CreateTrieIdentifier(shardId, genesis.DataTrie)
		identifier := genesis.AddRootHashToIdentifier(dataTrieIdentifier, hash)
		err = trieExporter.ExportDataTrie(identifier, tr)
		if err != nil {
			return false
		}
	}

	return true
}

func exportTrie(
	trieExporter update.TrieExporter,
	id string,
	tr common.Trie,
	accountType genesis.Type,
) error {
	if accountType == genesis.UserAccount {
		_, err := trieExporter.ExportMainTrie(id, tr)
		return err
	}

	return trieExporter.ExportValidatorTrie(tr)
}

// IsInterfaceNil returns nil if underlying object is nil
func (st *syncAccountsDBs) IsInterfaceNil() bool {
	return st == nil
}<|MERGE_RESOLUTION|>--- conflicted
+++ resolved
@@ -49,13 +49,8 @@
 }
 
 // SyncTriesFrom syncs all the state tries from an epoch start metachain
-<<<<<<< HEAD
-func (st *syncAccountsDBs) SyncTriesFrom(meta *block.MetaBlock, ownShardId uint32) error {
-	if !meta.IsStartOfEpochBlock() && meta.Nonce > 0 {
-=======
-func (st *syncAccountsDBs) SyncTriesFrom(meta data.MetaHeaderHandler) error {
+func (st *syncAccountsDBs) SyncTriesFrom(meta data.MetaHeaderHandler, ownShardId uint32) error {
 	if !meta.IsStartOfEpochBlock() && meta.GetNonce() > 0 {
->>>>>>> cfe00fa3
 		return update.ErrNotEpochStartBlock
 	}
 
@@ -63,11 +58,10 @@
 	st.synced = false
 	st.mutSynced.Unlock()
 
-<<<<<<< HEAD
-	numHeadersToSync := len(meta.EpochStart.LastFinalizedHeaders) + 1
+	numHeadersToSync := len(meta.GetEpochStartHandler().GetLastFinalizedHeaderHandlers()) + 1
 	tempMetaShardId := numHeadersToSync - 1
 
-	invalidShardId := int(ownShardId) > len(meta.EpochStart.LastFinalizedHeaders)-1 && ownShardId != core.MetachainShardId
+	invalidShardId := int(ownShardId) > len(meta.GetEpochStartHandler().GetLastFinalizedHeaderHandlers())-1 && ownShardId != core.MetachainShardId
 	if invalidShardId {
 		return update.ErrInvalidOwnShardId
 	}
@@ -81,31 +75,6 @@
 
 		if headerToSync == tempMetaShardId {
 			err := st.syncMeta(meta)
-=======
-	wg := sync.WaitGroup{}
-	wg.Add(1 + len(meta.GetEpochStartHandler().GetLastFinalizedHeaderHandlers()))
-
-	// TODO: might think of a way to stop waiting at a signal
-	chDone := make(chan bool)
-	go func() {
-		wg.Wait()
-		chDone <- true
-	}()
-
-	go func() {
-		errMeta := st.syncMeta(meta)
-		if errMeta != nil {
-			mutErr.Lock()
-			errFound = errMeta
-			mutErr.Unlock()
-		}
-		wg.Done()
-	}()
-
-	for _, shData := range meta.GetEpochStartHandler().GetLastFinalizedHeaderHandlers() {
-		go func(shardData data.EpochStartShardDataHandler) {
-			err := st.syncShard(shardData)
->>>>>>> cfe00fa3
 			if err != nil {
 				return err
 			}
@@ -113,7 +82,7 @@
 			continue
 		}
 
-		err := st.syncShard(meta.EpochStart.LastFinalizedHeaders[headerToSync])
+		err := st.syncShard(meta.GetEpochStartHandler().GetLastFinalizedHeaderHandlers())
 		if err != nil {
 			return err
 		}
@@ -126,32 +95,23 @@
 	return nil
 }
 
-<<<<<<< HEAD
-func (st *syncAccountsDBs) syncMeta(meta *block.MetaBlock) error {
+func (st *syncAccountsDBs) syncMeta(meta data.MetaHeaderHandler) error {
 	err := st.syncAccountsOfType(
 		genesis.UserAccount,
 		state.UserAccountsState,
 		core.MetachainShardId,
-		meta.RootHash,
-	)
-=======
-func (st *syncAccountsDBs) syncMeta(meta data.MetaHeaderHandler) error {
-	err := st.syncAccountsOfType(genesis.UserAccount, state.UserAccountsState, core.MetachainShardId, meta.GetRootHash())
->>>>>>> cfe00fa3
+		meta.GetRootHash(),
+	)
 	if err != nil {
 		return fmt.Errorf("%w UserAccount, shard: meta", err)
 	}
 
-<<<<<<< HEAD
 	err = st.syncAccountsOfType(
 		genesis.ValidatorAccount,
 		state.PeerAccountsState,
 		core.MetachainShardId,
-		meta.ValidatorStatsRootHash,
-	)
-=======
-	err = st.syncAccountsOfType(genesis.ValidatorAccount, state.PeerAccountsState, core.MetachainShardId, meta.GetValidatorStatsRootHash())
->>>>>>> cfe00fa3
+		meta.GetValidatorStatsRootHash(),
+	)
 	if err != nil {
 		return fmt.Errorf("%w ValidatorAccount, shard: meta", err)
 	}
@@ -159,18 +119,13 @@
 	return nil
 }
 
-<<<<<<< HEAD
-func (st *syncAccountsDBs) syncShard(shardData block.EpochStartShardData) error {
+func (st *syncAccountsDBs) syncShard(shardData data.EpochStartShardDataHandler) error {
 	err := st.syncAccountsOfType(
 		genesis.UserAccount,
 		state.UserAccountsState,
-		shardData.ShardID,
-		shardData.RootHash,
-	)
-=======
-func (st *syncAccountsDBs) syncShard(shardData data.EpochStartShardDataHandler) error {
-	err := st.syncAccountsOfType(genesis.UserAccount, state.UserAccountsState, shardData.GetShardID(), shardData.GetRootHash())
->>>>>>> cfe00fa3
+		shardData.GetShardID(),
+		shardData.GetRootHash(),
+	)
 	if err != nil {
 		return fmt.Errorf("%w UserAccount, shard: %d", err, shardData.GetShardID())
 	}
