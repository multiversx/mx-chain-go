package trigger_test

import (
	"encoding/hex"
	"errors"
	"fmt"
	"sync/atomic"
	"testing"
	"time"

	"github.com/ElrondNetwork/elrond-go/core/check"
	"github.com/ElrondNetwork/elrond-go/data/endProcess"
	"github.com/ElrondNetwork/elrond-go/process/smartContract"
	"github.com/ElrondNetwork/elrond-go/update"
	"github.com/ElrondNetwork/elrond-go/update/mock"
	"github.com/ElrondNetwork/elrond-go/update/trigger"
	"github.com/stretchr/testify/assert"
)

func createMockArgHardforkTrigger() trigger.ArgHardforkTrigger {
	return trigger.ArgHardforkTrigger{
<<<<<<< HEAD
		TriggerPubKeyBytes:        []byte("trigger"),
		SelfPubKeyBytes:           []byte("self"),
		Enabled:                   true,
		EnabledAuthenticated:      true,
		ArgumentParser:            smartContract.NewArgumentParser(),
		EpochProvider:             &mock.EpochHandlerStub{},
=======
		TriggerPubKeyBytes:   []byte("trigger"),
		SelfPubKeyBytes:      []byte("self"),
		Enabled:              true,
		EnabledAuthenticated: true,
		ArgumentParser:       vmcommon.NewAtArgumentParser(),
		EpochProvider: &mock.EpochHandlerStub{
			MetaEpochCalled: func() uint32 {
				return trigger.MinimumEpochForHarfork
			},
		},
>>>>>>> 1f042485
		ExportFactoryHandler:      &mock.ExportFactoryHandlerStub{},
		CloseAfterExportInMinutes: 2,
		ChanStopNodeProcess:       make(chan endProcess.ArgEndProcess),
		EpochConfirmedNotifier:    &mock.EpochStartNotifierStub{},
		ImportStartHandler:        &mock.ImportStartHandlerStub{},
	}
}

func TestNewTrigger_EmptyTriggerPubKeyBytesShouldErr(t *testing.T) {
	t.Parallel()

	arg := createMockArgHardforkTrigger()
	arg.TriggerPubKeyBytes = nil
	trig, err := trigger.NewTrigger(arg)

	assert.True(t, errors.Is(err, update.ErrInvalidValue))
	assert.True(t, check.IfNil(trig))
}

func TestNewTrigger_EmptySelfPubKeyBytesShouldErr(t *testing.T) {
	t.Parallel()

	arg := createMockArgHardforkTrigger()
	arg.SelfPubKeyBytes = nil
	trig, err := trigger.NewTrigger(arg)

	assert.True(t, errors.Is(err, update.ErrInvalidValue))
	assert.True(t, check.IfNil(trig))
}

func TestNewTrigger_ShouldWork(t *testing.T) {
	t.Parallel()

	arg := createMockArgHardforkTrigger()
	trig, err := trigger.NewTrigger(arg)

	assert.Nil(t, err)
	assert.False(t, check.IfNil(trig))
}

//------- Trigger

func TestTrigger_TriggerNotEnabledShouldErr(t *testing.T) {
	t.Parallel()

	arg := createMockArgHardforkTrigger()
	arg.Enabled = false
	trig, _ := trigger.NewTrigger(arg)

	err := trig.Trigger(0)
	assert.Equal(t, update.ErrTriggerNotEnabled, err)

	_, wasTriggered := trig.RecordedTriggerMessage()
	assert.False(t, wasTriggered)
}

func TestTrigger_TriggerWrongEpochShouldErr(t *testing.T) {
	t.Parallel()

	arg := createMockArgHardforkTrigger()
	trig, _ := trigger.NewTrigger(arg)

	err := trig.Trigger(trigger.MinimumEpochForHarfork - 1)

	assert.True(t, errors.Is(err, update.ErrInvalidEpoch))
}

func TestTrigger_TriggerEnabledShouldWork(t *testing.T) {
	t.Parallel()

	arg := createMockArgHardforkTrigger()
	trig, _ := trigger.NewTrigger(arg)

	payload, wasTriggered := trig.RecordedTriggerMessage()
	assert.Nil(t, payload)
	assert.False(t, wasTriggered)

	err := trig.Trigger(trigger.MinimumEpochForHarfork)

	// delay as to execute the async calls
	time.Sleep(time.Second)

	payload, wasTriggered = trig.RecordedTriggerMessage()

	assert.Nil(t, err)
	assert.Nil(t, payload)
	assert.True(t, wasTriggered)
}

func TestTrigger_TriggerCalledTwiceShouldErr(t *testing.T) {
	t.Parallel()

	arg := createMockArgHardforkTrigger()
	trig, _ := trigger.NewTrigger(arg)

	payload, wasTriggered := trig.RecordedTriggerMessage()
	assert.Nil(t, payload)
	assert.False(t, wasTriggered)

	err := trig.Trigger(trigger.MinimumEpochForHarfork)

	// delay as to execute the async calls
	time.Sleep(time.Second)

	payload, wasTriggered = trig.RecordedTriggerMessage()

	assert.Nil(t, err)
	assert.Nil(t, payload)
	assert.True(t, wasTriggered)

	err = trig.Trigger(trigger.MinimumEpochForHarfork)

	assert.Equal(t, update.ErrTriggerAlreadyInAction, err)

	select {
	case <-trig.NotifyTriggerReceived():
	case <-time.After(time.Second):
		assert.Fail(t, "should have write on the notify channel")
	}
}

func TestTrigger_TriggerReceivedNotAHardforkTriggerRetNilButNotCall(t *testing.T) {
	t.Parallel()

	arg := createMockArgHardforkTrigger()
	arg.Enabled = false
	trig, _ := trigger.NewTrigger(arg)

	isHardfork, err := trig.TriggerReceived(nil, make([]byte, 0), nil)
	assert.Nil(t, err)
	assert.False(t, isHardfork)

	_, wasTriggered := trig.RecordedTriggerMessage()
	assert.False(t, wasTriggered)
}

func TestTrigger_ComputeTriggerStartOfEpoch(t *testing.T) {
	t.Parallel()

	arg := createMockArgHardforkTrigger()
	trig, _ := trigger.NewTrigger(arg)

	trig.SetReceivedExecutingEpoch(false, false, 0)
	assert.False(t, trig.ComputeTriggerStartOfEpoch(0))
	assert.False(t, trig.TriggerExecuting())

	trig.SetReceivedExecutingEpoch(true, true, 0)
	assert.False(t, trig.ComputeTriggerStartOfEpoch(0))
	assert.True(t, trig.TriggerExecuting())

	trig.SetReceivedExecutingEpoch(true, false, 1)
	assert.False(t, trig.ComputeTriggerStartOfEpoch(0))
	assert.False(t, trig.TriggerExecuting())

	trig.SetReceivedExecutingEpoch(true, false, 1)
	assert.False(t, trig.ComputeTriggerStartOfEpoch(1))
	assert.False(t, trig.TriggerExecuting())

	trig.SetReceivedExecutingEpoch(true, false, 1)
	assert.True(t, trig.ComputeTriggerStartOfEpoch(2))
	assert.True(t, trig.TriggerExecuting())
}

func TestTrigger_TriggerReceivedNotEnabledShouldRetNilButNotCall(t *testing.T) {
	t.Parallel()

	arg := createMockArgHardforkTrigger()
	arg.Enabled = false
	trig, _ := trigger.NewTrigger(arg)
	data := []byte(trigger.HardforkTriggerString + trigger.PayloadSeparator + fmt.Sprintf("0%d", 0))

	isHardfork, err := trig.TriggerReceived(nil, data, nil)
	assert.Nil(t, err)
	assert.True(t, isHardfork)

	_, wasTriggered := trig.RecordedTriggerMessage()
	assert.False(t, wasTriggered)
}

func TestTrigger_TriggerReceivedNotEnabledAuthenticatedShouldRetNilButNotCall(t *testing.T) {
	t.Parallel()

	arg := createMockArgHardforkTrigger()
	arg.EnabledAuthenticated = false
	trig, _ := trigger.NewTrigger(arg)
	data := []byte(trigger.HardforkTriggerString + trigger.PayloadSeparator + fmt.Sprintf("0%d", 0))

	isHardfork, err := trig.TriggerReceived(nil, data, nil)
	assert.Nil(t, err)
	assert.True(t, isHardfork)

	_, wasTriggered := trig.RecordedTriggerMessage()
	assert.False(t, wasTriggered)
}

func TestTrigger_TriggerReceivedPubkeysMismatchShouldErr(t *testing.T) {
	t.Parallel()

	arg := createMockArgHardforkTrigger()
	trig, _ := trigger.NewTrigger(arg)
	data := []byte(trigger.HardforkTriggerString + trigger.PayloadSeparator + fmt.Sprintf("0%d", 0))

	pubkey := []byte("invalid pubkey")
	isHardfork, err := trig.TriggerReceived(nil, data, pubkey)
	assert.Equal(t, update.ErrTriggerPubKeyMismatch, err)
	assert.True(t, isHardfork)

	_, wasTriggered := trig.RecordedTriggerMessage()
	assert.False(t, wasTriggered)
}

func TestTrigger_TriggerReceivedNotEnoughTokensShouldErr(t *testing.T) {
	t.Parallel()

	arg := createMockArgHardforkTrigger()
	trig, _ := trigger.NewTrigger(arg)
	data := []byte(trigger.HardforkTriggerString)

	isHardfork, err := trig.TriggerReceived(nil, data, arg.TriggerPubKeyBytes)
	assert.True(t, errors.Is(err, update.ErrIncorrectHardforkMessage))
	assert.True(t, isHardfork)

	_, wasTriggered := trig.RecordedTriggerMessage()
	assert.False(t, wasTriggered)
}

func TestTrigger_TriggerReceivedNotAnIntShouldErr(t *testing.T) {
	t.Parallel()

	arg := createMockArgHardforkTrigger()
	trig, _ := trigger.NewTrigger(arg)
	data := []byte(trigger.HardforkTriggerString + trigger.PayloadSeparator + hex.EncodeToString([]byte("not-an-int")))

	isHardfork, err := trig.TriggerReceived(nil, data, arg.TriggerPubKeyBytes)
	assert.True(t, errors.Is(err, update.ErrIncorrectHardforkMessage))
	assert.True(t, isHardfork)

	_, wasTriggered := trig.RecordedTriggerMessage()
	assert.False(t, wasTriggered)
}

func TestTrigger_TriggerReceivedOutOfGracePeriodShouldErr(t *testing.T) {
	t.Parallel()

	arg := createMockArgHardforkTrigger()
	trig, _ := trigger.NewTrigger(arg)
	currentTimeStamp := time.Now().Unix()
	trig.SetTimeHandler(func() int64 {
		return currentTimeStamp
	})
	messageTimeStamp := currentTimeStamp - int64(trigger.HardforkGracePeriod.Seconds()) - 1
	data := []byte(trigger.HardforkTriggerString + trigger.PayloadSeparator + fmt.Sprintf("%d", messageTimeStamp))

	isHardfork, err := trig.TriggerReceived(nil, data, arg.TriggerPubKeyBytes)
	assert.True(t, errors.Is(err, update.ErrIncorrectHardforkMessage))
	assert.True(t, isHardfork)

	_, wasTriggered := trig.RecordedTriggerMessage()
	assert.False(t, wasTriggered)
}

func TestTrigger_TriggerReceivedInvalidEpochShouldErr(t *testing.T) {
	t.Parallel()

	arg := createMockArgHardforkTrigger()
	trig, _ := trigger.NewTrigger(arg)
	payloadReceived := []byte("original message")
	currentTimeStamp := time.Now().Unix()
	trig.SetTimeHandler(func() int64 {
		return currentTimeStamp
	})
	messageTimeStamp := currentTimeStamp - int64(trigger.HardforkGracePeriod.Seconds())
	data := []byte(trigger.HardforkTriggerString +
		trigger.PayloadSeparator + hex.EncodeToString([]byte(fmt.Sprintf("%d", messageTimeStamp))) +
		trigger.PayloadSeparator + hex.EncodeToString([]byte(fmt.Sprintf("%d", 0))))

	payload, wasTriggered := trig.RecordedTriggerMessage()
	assert.Nil(t, payload)
	assert.False(t, wasTriggered)

	isHardfork, err := trig.TriggerReceived(payloadReceived, data, arg.TriggerPubKeyBytes)
	assert.True(t, isHardfork)
	assert.True(t, errors.Is(err, update.ErrInvalidEpoch))
}

func TestTrigger_TriggerReceivedShouldWork(t *testing.T) {
	t.Parallel()

	arg := createMockArgHardforkTrigger()
	setStartImportCalled := int32(0)
	arg.ImportStartHandler = &mock.ImportStartHandlerStub{
		SetStartImportCalled: func() error {
			atomic.StoreInt32(&setStartImportCalled, 1)
			//returned error here should not interfere with the export hardfork process
			return errors.New("not a critical error")
		},
	}
	trig, _ := trigger.NewTrigger(arg)
	payloadReceived := []byte("original message")
	currentTimeStamp := time.Now().Unix()
	trig.SetTimeHandler(func() int64 {
		return currentTimeStamp
	})
	messageTimeStamp := currentTimeStamp - int64(trigger.HardforkGracePeriod.Seconds())
	data := []byte(trigger.HardforkTriggerString +
		trigger.PayloadSeparator + hex.EncodeToString([]byte(fmt.Sprintf("%d", messageTimeStamp))) +
		trigger.PayloadSeparator + hex.EncodeToString([]byte(fmt.Sprintf("%d", trigger.MinimumEpochForHarfork))))

	payload, wasTriggered := trig.RecordedTriggerMessage()
	assert.Nil(t, payload)
	assert.False(t, wasTriggered)

	isHardfork, err := trig.TriggerReceived(payloadReceived, data, arg.TriggerPubKeyBytes)
	assert.True(t, isHardfork)

	// delay as to execute the async calls
	time.Sleep(time.Second)

	payload, wasTriggered = trig.RecordedTriggerMessage()

	assert.Nil(t, err)
	assert.Equal(t, payloadReceived, payload)
	assert.True(t, wasTriggered)
	assert.Equal(t, int32(1), atomic.LoadInt32(&setStartImportCalled))
}

func TestTrigger_TriggerReceivedCreatePayloadShouldWork(t *testing.T) {
	t.Parallel()

	arg := createMockArgHardforkTrigger()
	trig, _ := trigger.NewTrigger(arg)
	trig.SetReceivedExecutingEpoch(false, false, trigger.MinimumEpochForHarfork)
	data := trig.CreateData()
	payloadReceived := []byte("original message")

	numCloseCalled := int32(0)
	cs := &mock.CloserStub{
		CloseCalled: func() error {
			atomic.AddInt32(&numCloseCalled, 1)
			return nil
		},
	}
	_ = trig.AddCloser(cs)

	isHardfork, err := trig.TriggerReceived(payloadReceived, data, arg.TriggerPubKeyBytes)

	assert.True(t, isHardfork)
	assert.Nil(t, err)
	assert.Equal(t, int32(1), atomic.LoadInt32(&numCloseCalled))
}

func TestTrigger_TriggerReceivedOneCloseErrorsShouldContinueCalling(t *testing.T) {
	t.Parallel()

	arg := createMockArgHardforkTrigger()
	trig, _ := trigger.NewTrigger(arg)
	trig.SetReceivedExecutingEpoch(false, false, trigger.MinimumEpochForHarfork)
	data := trig.CreateData()
	payloadReceived := []byte("original message")

	numCloseCalled := int32(0)
	cs1 := &mock.CloserStub{
		CloseCalled: func() error {
			atomic.AddInt32(&numCloseCalled, 1)
			return errors.New("expected error")
		},
	}
	cs2 := &mock.CloserStub{
		CloseCalled: func() error {
			atomic.AddInt32(&numCloseCalled, 1)
			return nil
		},
	}

	_ = trig.AddCloser(cs1)
	_ = trig.AddCloser(cs2)

	_, _ = trig.TriggerReceived(payloadReceived, data, arg.TriggerPubKeyBytes)

	assert.Equal(t, int32(2), atomic.LoadInt32(&numCloseCalled))
}

//------- IsSelfTrigger

func TestTrigger_IsSelfTrigger(t *testing.T) {
	t.Parallel()

	arg1 := createMockArgHardforkTrigger()
	trig1, _ := trigger.NewTrigger(arg1)

	assert.False(t, trig1.IsSelfTrigger())

	arg2 := createMockArgHardforkTrigger()
	arg2.SelfPubKeyBytes = arg2.TriggerPubKeyBytes
	trig2, _ := trigger.NewTrigger(arg2)

	assert.True(t, trig2.IsSelfTrigger())
}

//------- Close

func TestTrigger_AddCloserNilInstanceShouldErr(t *testing.T) {
	t.Parallel()

	arg := createMockArgHardforkTrigger()
	trig, _ := trigger.NewTrigger(arg)

	err := trig.AddCloser(nil)

	assert.Equal(t, update.ErrNilCloser, err)
}

func TestTrigger_AddCloserShouldWork(t *testing.T) {
	t.Parallel()

	arg := createMockArgHardforkTrigger()
	trig, _ := trigger.NewTrigger(arg)

	cs := &mock.CloserStub{}
	err := trig.AddCloser(cs)

	assert.Nil(t, err)
	assert.True(t, trig.Closers()[0] == cs) //pointer testing
}<|MERGE_RESOLUTION|>--- conflicted
+++ resolved
@@ -19,25 +19,16 @@
 
 func createMockArgHardforkTrigger() trigger.ArgHardforkTrigger {
 	return trigger.ArgHardforkTrigger{
-<<<<<<< HEAD
-		TriggerPubKeyBytes:        []byte("trigger"),
-		SelfPubKeyBytes:           []byte("self"),
-		Enabled:                   true,
-		EnabledAuthenticated:      true,
-		ArgumentParser:            smartContract.NewArgumentParser(),
-		EpochProvider:             &mock.EpochHandlerStub{},
-=======
 		TriggerPubKeyBytes:   []byte("trigger"),
 		SelfPubKeyBytes:      []byte("self"),
 		Enabled:              true,
 		EnabledAuthenticated: true,
-		ArgumentParser:       vmcommon.NewAtArgumentParser(),
+		ArgumentParser:       smartContract.NewArgumentParser(),
 		EpochProvider: &mock.EpochHandlerStub{
 			MetaEpochCalled: func() uint32 {
 				return trigger.MinimumEpochForHarfork
 			},
 		},
->>>>>>> 1f042485
 		ExportFactoryHandler:      &mock.ExportFactoryHandlerStub{},
 		CloseAfterExportInMinutes: 2,
 		ChanStopNodeProcess:       make(chan endProcess.ArgEndProcess),
