--- conflicted
+++ resolved
@@ -223,15 +223,9 @@
 
 		forceEpochStartWasCalled := false
 		arg := createMockArgHardforkTrigger()
-<<<<<<< HEAD
-		arg.EnableEpochsHandler = &enableEpochsHandlerMock.EnableEpochsHandlerStub{
-			IsFlagEnabledInEpochCalled: func(flag core.EnableEpochFlag, epoch uint32) bool {
-				return flag == common.SupernovaFlag
-=======
 		arg.EnableRoundsHandler = &testscommon.EnableRoundsHandlerStub{
 			IsFlagEnabledInRoundCalled: func(flag common.EnableRoundFlag, round uint64) bool {
 				return flag == common.SupernovaRoundFlag
->>>>>>> f2b2786b
 			},
 		}
 		recoveredRound := uint64(0)
