package genesis

import (
	"bytes"
	"encoding/hex"
	"encoding/json"
	"fmt"
	"strings"

	"github.com/multiversx/mx-chain-core-go/core"
	"github.com/multiversx/mx-chain-core-go/core/check"
	"github.com/multiversx/mx-chain-core-go/data"
	"github.com/multiversx/mx-chain-core-go/data/block"
	"github.com/multiversx/mx-chain-core-go/hashing"
	"github.com/multiversx/mx-chain-core-go/marshal"
	"github.com/multiversx/mx-chain-go/common"
	"github.com/multiversx/mx-chain-go/config"
	"github.com/multiversx/mx-chain-go/dataRetriever"
	"github.com/multiversx/mx-chain-go/errors"
	"github.com/multiversx/mx-chain-go/state"
<<<<<<< HEAD
	stateDisabled "github.com/multiversx/mx-chain-go/state/disabled"
=======
	disabledState "github.com/multiversx/mx-chain-go/state/disabled"
>>>>>>> d49fcca7
	"github.com/multiversx/mx-chain-go/state/factory"
	"github.com/multiversx/mx-chain-go/state/storagePruningManager/disabled"
	"github.com/multiversx/mx-chain-go/trie"
	"github.com/multiversx/mx-chain-go/update"
)

var _ update.ImportHandler = (*stateImport)(nil)

const maxTrieLevelInMemory = uint(5)

// ArgsNewStateImport is the arguments structure to create a new state importer
type ArgsNewStateImport struct {
	Hasher              hashing.Hasher
	Marshalizer         marshal.Marshalizer
	ShardID             uint32
	StorageConfig       config.StorageConfig
	TrieStorageManagers map[string]common.StorageManager
	HardforkStorer      update.HardforkStorer
	AddressConverter    core.PubkeyConverter
	EnableEpochsHandler common.EnableEpochsHandler
}

type stateImport struct {
	genesisHeaders               map[uint32]data.HeaderHandler
	transactions                 map[string]data.TransactionHandler
	miniBlocks                   map[string]*block.MiniBlock
	importedEpochStartMetaBlock  data.MetaHeaderHandler
	importedUnFinishedMetaBlocks map[string]data.MetaHeaderHandler
	tries                        map[string]common.Trie
	accountDBsMap                map[uint32]state.AccountsDBImporter
	validatorDB                  state.AccountsDBImporter
	hardforkStorer               update.HardforkStorer

	hasher              hashing.Hasher
	marshalizer         marshal.Marshalizer
	shardID             uint32
	storageConfig       config.StorageConfig
	trieStorageManagers map[string]common.StorageManager
	addressConverter    core.PubkeyConverter
	enableEpochsHandler common.EnableEpochsHandler
}

// NewStateImport creates an importer which reads all the files for a new start
func NewStateImport(args ArgsNewStateImport) (*stateImport, error) {
	if check.IfNil(args.Hasher) {
		return nil, update.ErrNilHasher
	}
	if check.IfNil(args.Marshalizer) {
		return nil, update.ErrNilMarshalizer
	}
	if len(args.TrieStorageManagers) == 0 {
		return nil, update.ErrNilTrieStorageManagers
	}
	if check.IfNil(args.HardforkStorer) {
		return nil, update.ErrNilHardforkStorer
	}
	if check.IfNil(args.AddressConverter) {
		return nil, update.ErrNilAddressConverter
	}
	if check.IfNil(args.EnableEpochsHandler) {
		return nil, errors.ErrNilEnableEpochsHandler
	}

	st := &stateImport{
		genesisHeaders:               make(map[uint32]data.HeaderHandler),
		transactions:                 make(map[string]data.TransactionHandler),
		miniBlocks:                   make(map[string]*block.MiniBlock),
		importedEpochStartMetaBlock:  &block.MetaBlock{},
		importedUnFinishedMetaBlocks: make(map[string]data.MetaHeaderHandler),
		tries:                        make(map[string]common.Trie),
		hasher:                       args.Hasher,
		marshalizer:                  args.Marshalizer,
		accountDBsMap:                make(map[uint32]state.AccountsDBImporter),
		trieStorageManagers:          args.TrieStorageManagers,
		storageConfig:                args.StorageConfig,
		shardID:                      args.ShardID,
		hardforkStorer:               args.HardforkStorer,
		addressConverter:             args.AddressConverter,
		enableEpochsHandler:          args.EnableEpochsHandler,
	}

	return st, nil
}

// ImportAll imports all the relevant files for the new genesis
func (si *stateImport) ImportAll() error {
	var errFound error

	si.hardforkStorer.RangeKeys(func(identifier string, keys [][]byte) bool {
		var err error
		switch identifier {
		case EpochStartMetaBlockIdentifier:
			err = si.importEpochStartMetaBlock(identifier, keys)
		case UnFinishedMetaBlocksIdentifier:
			err = si.importUnFinishedMetaBlocks(identifier, keys)
		case MiniBlocksIdentifier:
			err = si.importMiniBlocks(identifier, keys)
		case TransactionsIdentifier:
			err = si.importTransactions(identifier, keys)
		default:
			splitString := strings.Split(identifier, atSep)
			canImportState := len(splitString) > 1 && splitString[0] == TrieIdentifier
			if !canImportState {
				return true
			}
			err = si.importState(identifier, keys)
		}
		if err != nil {
			errFound = err
			return false
		}

		return true
	})

	err := si.hardforkStorer.Close()
	if errFound != nil {
		return errFound
	}

	return err
}

func (si *stateImport) importEpochStartMetaBlock(identifier string, keys [][]byte) error {
	if len(keys) != 1 {
		return update.ErrExpectedOneStartOfEpochMetaBlock
	}
	object, err := si.createElement(identifier, string(keys[0]))
	if err != nil {
		return err
	}

	metaBlock, ok := object.(*block.MetaBlock)
	if !ok {
		return update.ErrWrongTypeAssertion
	}

	si.importedEpochStartMetaBlock = metaBlock

	return nil
}

func (si *stateImport) importUnFinishedMetaBlocks(identifier string, keys [][]byte) error {
	var err error
	var object interface{}
	for _, key := range keys {
		object, err = si.createElement(identifier, string(key))
		if err != nil {
			break
		}

		metaBlock, ok := object.(*block.MetaBlock)
		if !ok {
			return update.ErrWrongTypeAssertion
		}

		var hash []byte
		hash, err = core.CalculateHash(si.marshalizer, si.hasher, metaBlock)
		if err != nil {
			break
		}

		si.importedUnFinishedMetaBlocks[string(hash)] = metaBlock
	}

	if err != nil {
		return fmt.Errorf("%w identifier %s", err, UnFinishedMetaBlocksIdentifier)
	}

	return nil
}

func (si *stateImport) importTransactions(identifier string, keys [][]byte) error {
	var err error
	var object interface{}
	for _, key := range keys {
		object, err = si.createElement(identifier, string(key))
		if err != nil {
			break
		}

		tx, ok := object.(data.TransactionHandler)
		if !ok {
			err = fmt.Errorf("%w: wanted a transaction handler", update.ErrWrongTypeAssertion)
			break
		}

		var hash []byte
		hash, err = core.CalculateHash(si.marshalizer, si.hasher, tx)
		if err != nil {
			break
		}

		si.transactions[string(hash)] = tx
	}

	if err != nil {
		return fmt.Errorf("%w identifier %s", err, TransactionsIdentifier)
	}

	return nil
}

func (si *stateImport) createElement(identifier string, key string) (interface{}, error) {
	objType, _, err := GetKeyTypeAndHash(key)
	if err != nil {
		return nil, err
	}

	object, err := NewObject(objType)
	if err != nil {
		return nil, err
	}

	value, err := si.hardforkStorer.Get(identifier, []byte(key))
	if err != nil {
		return nil, fmt.Errorf("%w, key not found for %s, error: %s",
			update.ErrImportingData, hex.EncodeToString([]byte(key)), err.Error())
	}

	err = json.Unmarshal(value, object)
	if err != nil {
		return nil, err
	}

	return object, nil
}

func (si *stateImport) importMiniBlocks(identifier string, keys [][]byte) error {
	var err error
	var object interface{}
	for _, key := range keys {
		object, err = si.createElement(identifier, string(key))
		if err != nil {
			break
		}

		miniBlock, ok := object.(*block.MiniBlock)
		if !ok {
			err = fmt.Errorf("%w: wanted a miniblock", update.ErrWrongTypeAssertion)
			break
		}

		var hash []byte
		hash, err = core.CalculateHash(si.marshalizer, si.hasher, miniBlock)
		if err != nil {
			break
		}

		si.miniBlocks[string(hash)] = miniBlock
	}

	if err != nil {
		return fmt.Errorf("%w identifier %s", err, MiniBlocksIdentifier)
	}

	return nil
}

func newAccountCreator(
	accType Type,
	hasher hashing.Hasher,
	marshaller marshal.Marshalizer,
	handler common.EnableEpochsHandler,
) (state.AccountFactory, error) {
	switch accType {
	case UserAccount:
		args := factory.ArgsAccountCreator{
			Hasher:              hasher,
			Marshaller:          marshaller,
			EnableEpochsHandler: handler,
		}
		return factory.NewAccountCreator(args)
	case ValidatorAccount:
		return factory.NewPeerAccountCreator(), nil
	}
	return nil, update.ErrUnknownType
}

func (si *stateImport) getTrie(shardID uint32, accType Type) (common.Trie, error) {
	trieString := core.ShardIdToString(shardID)
	if accType == ValidatorAccount {
		trieString = "validator"
	}

	trieForShard, ok := si.tries[trieString]
	if ok {
		return trieForShard, nil
	}

	trieStorageManager := si.trieStorageManagers[dataRetriever.UserAccountsUnit.String()]
	if accType == ValidatorAccount {
		trieStorageManager = si.trieStorageManagers[dataRetriever.PeerAccountsUnit.String()]
	}

	trieForShard, err := trie.NewTrie(trieStorageManager, si.marshalizer, si.hasher, si.enableEpochsHandler, maxTrieLevelInMemory)
	if err != nil {
		return nil, err
	}

	si.tries[trieString] = trieForShard

	return trieForShard, nil
}

func (si *stateImport) importDataTrie(identifier string, shID uint32, keys [][]byte) error {
	var originalRootHash, address, value []byte
	var err error

	if len(keys) == 0 {
		return fmt.Errorf("%w missing original root hash", update.ErrImportingData)
	}

	originalRootHash, err = si.hardforkStorer.Get(identifier, keys[0])
	if err != nil {
		return err
	}

	keyType, _, err := GetKeyTypeAndHash(string(keys[0]))
	if err != nil {
		return err
	}

	if keyType != RootHash {
		return fmt.Errorf("%w wanted a roothash", update.ErrWrongTypeAssertion)
	}

	dataTrie, err := trie.NewTrie(si.trieStorageManagers[dataRetriever.UserAccountsUnit.String()], si.marshalizer, si.hasher, si.enableEpochsHandler, maxTrieLevelInMemory)
	if err != nil {
		return err
	}

	if common.IsEmptyTrie(originalRootHash) {
		err = dataTrie.Commit()
		if err != nil {
			return err
		}
		si.tries[identifier] = dataTrie

		return nil
	}

	for i := 1; i < len(keys); i++ {
		key := keys[i]
		value, err = si.hardforkStorer.Get(identifier, key)
		if err != nil {
			break
		}

		keyType, address, err = GetKeyTypeAndHash(string(key))
		if err != nil {
			break
		}
		if keyType != DataTrie {
			err = update.ErrKeyTypeMismatch
			break
		}
		// TODO this will not work for a partially migrated trie
		err = dataTrie.Update(address, value)
		if err != nil {
			break
		}
	}
	if err != nil {
		return fmt.Errorf("%w identifier: %s", err, identifier)
	}

	err = dataTrie.Commit()
	if err != nil {
		return err
	}
	si.tries[identifier] = dataTrie

	rootHash, err := dataTrie.RootHash()
	if err != nil {
		return err
	}

	if !bytes.Equal(rootHash, originalRootHash) {
		log.Warn("imported state rootHash does not match original ", "new", rootHash, "old", originalRootHash, "shardID", shID, "accType", DataTrie)
	}

	return nil
}

func (si *stateImport) getAccountsDB(accType Type, shardID uint32, accountFactory state.AccountFactory) (state.AccountsDBImporter, common.Trie, error) {
	currentTrie, err := si.getTrie(shardID, accType)
	if err != nil {
		return nil, nil, err
	}

	if accType == ValidatorAccount {
		if check.IfNil(si.validatorDB) {
			argsAccountDB := state.ArgsAccountsDB{
				Trie:                  currentTrie,
				Hasher:                si.hasher,
				Marshaller:            si.marshalizer,
				AccountFactory:        accountFactory,
				StoragePruningManager: disabled.NewDisabledStoragePruningManager(),
				AddressConverter:      si.addressConverter,
<<<<<<< HEAD
				StateChangesCollector: stateDisabled.NewDisabledStateChangesCollector(),
=======
				SnapshotsManager:      disabledState.NewDisabledSnapshotsManager(),
>>>>>>> d49fcca7
			}
			accountsDB, errCreate := state.NewAccountsDB(argsAccountDB)
			if errCreate != nil {
				return nil, nil, errCreate
			}
			si.validatorDB = accountsDB
		}
		return si.validatorDB, currentTrie, err
	}

	accountsDB, ok := si.accountDBsMap[shardID]
	if ok {
		return accountsDB, currentTrie, nil
	}

	argsAccountDB := state.ArgsAccountsDB{
		Trie:                  currentTrie,
		Hasher:                si.hasher,
		Marshaller:            si.marshalizer,
		AccountFactory:        accountFactory,
		StoragePruningManager: disabled.NewDisabledStoragePruningManager(),
		AddressConverter:      si.addressConverter,
<<<<<<< HEAD
		StateChangesCollector: stateDisabled.NewDisabledStateChangesCollector(),
=======
		SnapshotsManager:      disabledState.NewDisabledSnapshotsManager(),
>>>>>>> d49fcca7
	}
	accountsDB, err = state.NewAccountsDB(argsAccountDB)
	si.accountDBsMap[shardID] = accountsDB
	return accountsDB, currentTrie, err
}

func (si *stateImport) importState(identifier string, keys [][]byte) error {
	accType, shId, err := GetTrieTypeAndShId(identifier)
	if err != nil {
		return err
	}

	// no need to import validator account trie
	if accType == ValidatorAccount {
		return nil
	}

	if accType == DataTrie {
		return si.importDataTrie(identifier, shId, keys)
	}

	accountFactory, err := newAccountCreator(accType, si.hasher, si.marshalizer, si.enableEpochsHandler)
	if err != nil {
		return err
	}

	accountsDB, mainTrie, err := si.getAccountsDB(accType, shId, accountFactory)
	if err != nil {
		return err
	}

	if len(keys) == 0 {
		return fmt.Errorf("%w missing root hash", update.ErrImportingData)
	}

	// read root hash - that is the first saved in the file
	rootHash, err := si.hardforkStorer.Get(identifier, keys[0])
	if err != nil {
		return err
	}

	keyType, _, err := GetKeyTypeAndHash(string(keys[0]))
	if err != nil {
		return err
	}

	if keyType != RootHash {
		return fmt.Errorf("%w wanted a roothash, got %v", update.ErrWrongTypeAssertion, keyType)
	}

	log.Debug("importing state", "shard ID", shId, "root hash", rootHash)

	if common.IsEmptyTrie(rootHash) {
		return si.saveRootHash(accountsDB, accType, shId, rootHash)
	}

	var marshaledData []byte
	var address []byte
	for i := 1; i < len(keys); i++ {
		key := keys[i]
		marshaledData, err = si.hardforkStorer.Get(identifier, key)
		if err != nil {
			break
		}

		keyType, address, err = GetKeyTypeAndHash(string(key))
		if err != nil {
			break
		}
		if keyType != accType {
			err = update.ErrKeyTypeMismatch
			break
		}

		err = si.unMarshalAndSaveAccount(address, accountFactory, marshaledData, accountsDB, mainTrie)
		if err != nil {
			break
		}
	}

	if err != nil {
		return fmt.Errorf("%w identifier: %s", err, identifier)
	}

	return si.saveRootHash(accountsDB, accType, shId, rootHash)
}

func (si *stateImport) unMarshalAndSaveAccount(
	address []byte,
	accountCreator state.AccountFactory,
	buffer []byte,
	accountsDB state.AccountsDBImporter,
	mainTrie common.Trie,
) error {
	account, err := accountCreator.CreateAccount(address)
	if err != nil {
		return err
	}

	err = si.marshalizer.Unmarshal(account, buffer)
	if err != nil {
		log.Trace("error unmarshaling account this is maybe a code error",
			"key", hex.EncodeToString(address),
			"error", err,
		)
		err = mainTrie.Update(address, buffer)
		return err
	}

	return accountsDB.ImportAccount(account)
}

func (si *stateImport) saveRootHash(
	accountsDB state.AccountsDBImporter,
	accType Type,
	shardID uint32,
	originalRootHash []byte,
) error {
	rootHash, err := accountsDB.Commit()
	if err != nil {
		return err
	}

	if !bytes.Equal(rootHash, originalRootHash) {
		log.Warn("imported state rootHash does not match original ", "new", rootHash, "old", originalRootHash, "accType", accType, "shardID", shardID)
	}

	log.Debug("committed trie", "shard ID", shardID, "root hash", rootHash)

	return nil
}

// GetAccountsDBForShard returns the accounts DB for a specific shard
func (si *stateImport) GetAccountsDBForShard(shardID uint32) state.AccountsAdapter {
	adb, ok := si.accountDBsMap[shardID]
	if !ok {
		return nil
	}

	accountsAdapter, ok := adb.(state.AccountsAdapter)
	if !ok {
		return nil
	}

	return accountsAdapter
}

// GetTransactions returns all pending imported transactions
func (si *stateImport) GetTransactions() map[string]data.TransactionHandler {
	return si.transactions
}

// GetHardForkMetaBlock returns the hardFork metablock
func (si *stateImport) GetHardForkMetaBlock() data.MetaHeaderHandler {
	return si.importedEpochStartMetaBlock
}

// GetUnFinishedMetaBlocks returns all imported unFinished metablocks
func (si *stateImport) GetUnFinishedMetaBlocks() map[string]data.MetaHeaderHandler {
	return si.importedUnFinishedMetaBlocks
}

// GetMiniBlocks returns all imported pending miniblocks
func (si *stateImport) GetMiniBlocks() map[string]*block.MiniBlock {
	return si.miniBlocks
}

// GetValidatorAccountsDB returns the imported validator accounts DB
func (si *stateImport) GetValidatorAccountsDB() state.AccountsAdapter {
	accountsAdapter, ok := si.validatorDB.(state.AccountsAdapter)
	if !ok {
		return nil
	}

	return accountsAdapter
}

// Close tries to close state import objects
func (si *stateImport) Close() error {
	return si.hardforkStorer.Close()
}

// IsInterfaceNil returns true if underlying object is nil
func (si *stateImport) IsInterfaceNil() bool {
	return si == nil
}<|MERGE_RESOLUTION|>--- conflicted
+++ resolved
@@ -18,11 +18,7 @@
 	"github.com/multiversx/mx-chain-go/dataRetriever"
 	"github.com/multiversx/mx-chain-go/errors"
 	"github.com/multiversx/mx-chain-go/state"
-<<<<<<< HEAD
-	stateDisabled "github.com/multiversx/mx-chain-go/state/disabled"
-=======
 	disabledState "github.com/multiversx/mx-chain-go/state/disabled"
->>>>>>> d49fcca7
 	"github.com/multiversx/mx-chain-go/state/factory"
 	"github.com/multiversx/mx-chain-go/state/storagePruningManager/disabled"
 	"github.com/multiversx/mx-chain-go/trie"
@@ -423,11 +419,8 @@
 				AccountFactory:        accountFactory,
 				StoragePruningManager: disabled.NewDisabledStoragePruningManager(),
 				AddressConverter:      si.addressConverter,
-<<<<<<< HEAD
-				StateChangesCollector: stateDisabled.NewDisabledStateChangesCollector(),
-=======
 				SnapshotsManager:      disabledState.NewDisabledSnapshotsManager(),
->>>>>>> d49fcca7
+				StateChangesCollector: disabledState.NewDisabledStateChangesCollector(),
 			}
 			accountsDB, errCreate := state.NewAccountsDB(argsAccountDB)
 			if errCreate != nil {
@@ -450,11 +443,8 @@
 		AccountFactory:        accountFactory,
 		StoragePruningManager: disabled.NewDisabledStoragePruningManager(),
 		AddressConverter:      si.addressConverter,
-<<<<<<< HEAD
-		StateChangesCollector: stateDisabled.NewDisabledStateChangesCollector(),
-=======
 		SnapshotsManager:      disabledState.NewDisabledSnapshotsManager(),
->>>>>>> d49fcca7
+		StateChangesCollector: disabledState.NewDisabledStateChangesCollector(),
 	}
 	accountsDB, err = state.NewAccountsDB(argsAccountDB)
 	si.accountDBsMap[shardID] = accountsDB
