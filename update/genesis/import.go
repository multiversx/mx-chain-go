package genesis

import (
	"bytes"
	"encoding/hex"
	"encoding/json"
	"fmt"
	"strings"

	"github.com/ElrondNetwork/elrond-go-core/core"
	"github.com/ElrondNetwork/elrond-go-core/core/check"
	"github.com/ElrondNetwork/elrond-go-core/data"
	"github.com/ElrondNetwork/elrond-go-core/data/block"
	"github.com/ElrondNetwork/elrond-go-core/hashing"
	"github.com/ElrondNetwork/elrond-go-core/marshal"
	"github.com/ElrondNetwork/elrond-go/common"
	commonDisabled "github.com/ElrondNetwork/elrond-go/common/disabled"
	"github.com/ElrondNetwork/elrond-go/config"
	"github.com/ElrondNetwork/elrond-go/errors"
	"github.com/ElrondNetwork/elrond-go/state"
	"github.com/ElrondNetwork/elrond-go/state/factory"
	"github.com/ElrondNetwork/elrond-go/state/storagePruningManager/disabled"
	"github.com/ElrondNetwork/elrond-go/trie"
	triesFactory "github.com/ElrondNetwork/elrond-go/trie/factory"
	"github.com/ElrondNetwork/elrond-go/update"
)

var _ update.ImportHandler = (*stateImport)(nil)

const maxTrieLevelInMemory = uint(5)

// ArgsNewStateImport is the arguments structure to create a new state importer
type ArgsNewStateImport struct {
	Hasher              hashing.Hasher
	Marshalizer         marshal.Marshalizer
	ShardID             uint32
	StorageConfig       config.StorageConfig
	TrieStorageManagers map[string]common.StorageManager
	HardforkStorer      update.HardforkStorer
<<<<<<< HEAD
	EnableEpochsHandler common.EnableEpochsHandler
=======
	AddressConverter    core.PubkeyConverter
>>>>>>> 5566a55e
}

type stateImport struct {
	genesisHeaders               map[uint32]data.HeaderHandler
	transactions                 map[string]data.TransactionHandler
	miniBlocks                   map[string]*block.MiniBlock
	importedEpochStartMetaBlock  data.MetaHeaderHandler
	importedUnFinishedMetaBlocks map[string]data.MetaHeaderHandler
	tries                        map[string]common.Trie
	accountDBsMap                map[uint32]state.AccountsDBImporter
	validatorDB                  state.AccountsDBImporter
	hardforkStorer               update.HardforkStorer

	hasher              hashing.Hasher
	marshalizer         marshal.Marshalizer
	shardID             uint32
	storageConfig       config.StorageConfig
	trieStorageManagers map[string]common.StorageManager
<<<<<<< HEAD
	enableEpochsHandler common.EnableEpochsHandler
=======
	addressConverter    core.PubkeyConverter
>>>>>>> 5566a55e
}

// NewStateImport creates an importer which reads all the files for a new start
func NewStateImport(args ArgsNewStateImport) (*stateImport, error) {
	if check.IfNil(args.Hasher) {
		return nil, update.ErrNilHasher
	}
	if check.IfNil(args.Marshalizer) {
		return nil, update.ErrNilMarshalizer
	}
	if len(args.TrieStorageManagers) == 0 {
		return nil, update.ErrNilTrieStorageManagers
	}
	if check.IfNil(args.HardforkStorer) {
		return nil, update.ErrNilHardforkStorer
	}
<<<<<<< HEAD
	if check.IfNil(args.EnableEpochsHandler) {
		return nil, errors.ErrNilEnableEpochsHandler
=======
	if check.IfNil(args.AddressConverter) {
		return nil, update.ErrNilAddressConverter
>>>>>>> 5566a55e
	}

	st := &stateImport{
		genesisHeaders:               make(map[uint32]data.HeaderHandler),
		transactions:                 make(map[string]data.TransactionHandler),
		miniBlocks:                   make(map[string]*block.MiniBlock),
		importedEpochStartMetaBlock:  &block.MetaBlock{},
		importedUnFinishedMetaBlocks: make(map[string]data.MetaHeaderHandler),
		tries:                        make(map[string]common.Trie),
		hasher:                       args.Hasher,
		marshalizer:                  args.Marshalizer,
		accountDBsMap:                make(map[uint32]state.AccountsDBImporter),
		trieStorageManagers:          args.TrieStorageManagers,
		storageConfig:                args.StorageConfig,
		shardID:                      args.ShardID,
		hardforkStorer:               args.HardforkStorer,
<<<<<<< HEAD
		enableEpochsHandler:          args.EnableEpochsHandler,
=======
		addressConverter:             args.AddressConverter,
>>>>>>> 5566a55e
	}

	return st, nil
}

// ImportAll imports all the relevant files for the new genesis
func (si *stateImport) ImportAll() error {
	var errFound error

	si.hardforkStorer.RangeKeys(func(identifier string, keys [][]byte) bool {
		var err error
		switch identifier {
		case EpochStartMetaBlockIdentifier:
			err = si.importEpochStartMetaBlock(identifier, keys)
		case UnFinishedMetaBlocksIdentifier:
			err = si.importUnFinishedMetaBlocks(identifier, keys)
		case MiniBlocksIdentifier:
			err = si.importMiniBlocks(identifier, keys)
		case TransactionsIdentifier:
			err = si.importTransactions(identifier, keys)
		default:
			splitString := strings.Split(identifier, atSep)
			canImportState := len(splitString) > 1 && splitString[0] == TrieIdentifier
			if !canImportState {
				return true
			}
			err = si.importState(identifier, keys)
		}
		if err != nil {
			errFound = err
			return false
		}

		return true
	})

	err := si.hardforkStorer.Close()
	if errFound != nil {
		return errFound
	}

	return err
}

func (si *stateImport) importEpochStartMetaBlock(identifier string, keys [][]byte) error {
	if len(keys) != 1 {
		return update.ErrExpectedOneStartOfEpochMetaBlock
	}
	object, err := si.createElement(identifier, string(keys[0]))
	if err != nil {
		return err
	}

	metaBlock, ok := object.(*block.MetaBlock)
	if !ok {
		return update.ErrWrongTypeAssertion
	}

	si.importedEpochStartMetaBlock = metaBlock

	return nil
}

func (si *stateImport) importUnFinishedMetaBlocks(identifier string, keys [][]byte) error {
	var err error
	var object interface{}
	for _, key := range keys {
		object, err = si.createElement(identifier, string(key))
		if err != nil {
			break
		}

		metaBlock, ok := object.(*block.MetaBlock)
		if !ok {
			return update.ErrWrongTypeAssertion
		}

		var hash []byte
		hash, err = core.CalculateHash(si.marshalizer, si.hasher, metaBlock)
		if err != nil {
			break
		}

		si.importedUnFinishedMetaBlocks[string(hash)] = metaBlock
	}

	if err != nil {
		return fmt.Errorf("%w identifier %s", err, UnFinishedMetaBlocksIdentifier)
	}

	return nil
}

func (si *stateImport) importTransactions(identifier string, keys [][]byte) error {
	var err error
	var object interface{}
	for _, key := range keys {
		object, err = si.createElement(identifier, string(key))
		if err != nil {
			break
		}

		tx, ok := object.(data.TransactionHandler)
		if !ok {
			err = fmt.Errorf("%w: wanted a transaction handler", update.ErrWrongTypeAssertion)
			break
		}

		var hash []byte
		hash, err = core.CalculateHash(si.marshalizer, si.hasher, tx)
		if err != nil {
			break
		}

		si.transactions[string(hash)] = tx
	}

	if err != nil {
		return fmt.Errorf("%w identifier %s", err, TransactionsIdentifier)
	}

	return nil
}

func (si *stateImport) createElement(identifier string, key string) (interface{}, error) {
	objType, _, err := GetKeyTypeAndHash(key)
	if err != nil {
		return nil, err
	}

	object, err := NewObject(objType)
	if err != nil {
		return nil, err
	}

	value, err := si.hardforkStorer.Get(identifier, []byte(key))
	if err != nil {
		return nil, fmt.Errorf("%w, key not found for %s, error: %s",
			update.ErrImportingData, hex.EncodeToString([]byte(key)), err.Error())
	}

	err = json.Unmarshal(value, object)
	if err != nil {
		return nil, err
	}

	return object, nil
}

func (si *stateImport) importMiniBlocks(identifier string, keys [][]byte) error {
	var err error
	var object interface{}
	for _, key := range keys {
		object, err = si.createElement(identifier, string(key))
		if err != nil {
			break
		}

		miniBlock, ok := object.(*block.MiniBlock)
		if !ok {
			err = fmt.Errorf("%w: wanted a miniblock", update.ErrWrongTypeAssertion)
			break
		}

		var hash []byte
		hash, err = core.CalculateHash(si.marshalizer, si.hasher, miniBlock)
		if err != nil {
			break
		}

		si.miniBlocks[string(hash)] = miniBlock
	}

	if err != nil {
		return fmt.Errorf("%w identifier %s", err, MiniBlocksIdentifier)
	}

	return nil
}

func newAccountCreator(
	accType Type,
	hasher hashing.Hasher,
	marshaller marshal.Marshalizer,
	handler common.EnableEpochsHandler,
) (state.AccountFactory, error) {
	switch accType {
	case UserAccount:
		args := state.ArgsAccountCreation{
			Hasher:              hasher,
			Marshaller:          marshaller,
			EnableEpochsHandler: handler,
		}
		return factory.NewAccountCreator(args)
	case ValidatorAccount:
		return factory.NewPeerAccountCreator(), nil
	}
	return nil, update.ErrUnknownType
}

func (si *stateImport) getTrie(shardID uint32, accType Type) (common.Trie, error) {
	trieString := core.ShardIdToString(shardID)
	if accType == ValidatorAccount {
		trieString = "validator"
	}

	trieForShard, ok := si.tries[trieString]
	if ok {
		return trieForShard, nil
	}

	trieStorageManager := si.trieStorageManagers[triesFactory.UserAccountTrie]
	if accType == ValidatorAccount {
		trieStorageManager = si.trieStorageManagers[triesFactory.PeerAccountTrie]
	}

	trieForShard, err := trie.NewTrie(trieStorageManager, si.marshalizer, si.hasher, maxTrieLevelInMemory)
	if err != nil {
		return nil, err
	}

	si.tries[trieString] = trieForShard

	return trieForShard, nil
}

func (si *stateImport) importDataTrie(identifier string, shID uint32, keys [][]byte) error {
	var originalRootHash, address, value []byte
	var err error

	if len(keys) == 0 {
		return fmt.Errorf("%w missing original root hash", update.ErrImportingData)
	}

	originalRootHash, err = si.hardforkStorer.Get(identifier, keys[0])
	if err != nil {
		return err
	}

	keyType, _, err := GetKeyTypeAndHash(string(keys[0]))
	if err != nil {
		return err
	}

	if keyType != RootHash {
		return fmt.Errorf("%w wanted a roothash", update.ErrWrongTypeAssertion)
	}

	dataTrie, err := trie.NewTrie(si.trieStorageManagers[triesFactory.UserAccountTrie], si.marshalizer, si.hasher, maxTrieLevelInMemory)
	if err != nil {
		return err
	}

	if common.IsEmptyTrie(originalRootHash) {
		err = dataTrie.Commit()
		if err != nil {
			return err
		}
		si.tries[identifier] = dataTrie

		return nil
	}

	for i := 1; i < len(keys); i++ {
		key := keys[i]
		value, err = si.hardforkStorer.Get(identifier, key)
		if err != nil {
			break
		}

		keyType, address, err = GetKeyTypeAndHash(string(key))
		if err != nil {
			break
		}
		if keyType != DataTrie {
			err = update.ErrKeyTypeMismatch
			break
		}

		err = dataTrie.Update(address, value)
		if err != nil {
			break
		}
	}
	if err != nil {
		return fmt.Errorf("%w identifier: %s", err, identifier)
	}

	err = dataTrie.Commit()
	if err != nil {
		return err
	}
	si.tries[identifier] = dataTrie

	rootHash, err := dataTrie.RootHash()
	if err != nil {
		return err
	}

	if !bytes.Equal(rootHash, originalRootHash) {
		log.Warn("imported state rootHash does not match original ", "new", rootHash, "old", originalRootHash, "shardID", shID, "accType", DataTrie)
	}

	return nil
}

func (si *stateImport) getAccountsDB(accType Type, shardID uint32) (state.AccountsDBImporter, common.Trie, error) {
	accountFactory, err := newAccountCreator(accType, si.hasher, si.marshalizer, si.enableEpochsHandler)
	if err != nil {
		return nil, nil, err
	}

	currentTrie, err := si.getTrie(shardID, accType)
	if err != nil {
		return nil, nil, err
	}

	if accType == ValidatorAccount {
		if check.IfNil(si.validatorDB) {
			argsAccountDB := state.ArgsAccountsDB{
				Trie:                  currentTrie,
				Hasher:                si.hasher,
				Marshaller:            si.marshalizer,
				AccountFactory:        accountFactory,
				StoragePruningManager: disabled.NewDisabledStoragePruningManager(),
				ProcessingMode:        common.Normal,
				ProcessStatusHandler:  commonDisabled.NewProcessStatusHandler(),
				AppStatusHandler:      commonDisabled.NewAppStatusHandler(),
				AddressConverter:      si.addressConverter,
			}
			accountsDB, errCreate := state.NewAccountsDB(argsAccountDB)
			if errCreate != nil {
				return nil, nil, errCreate
			}
			si.validatorDB = accountsDB
		}
		return si.validatorDB, currentTrie, err
	}

	accountsDB, ok := si.accountDBsMap[shardID]
	if ok {
		return accountsDB, currentTrie, nil
	}

	argsAccountDB := state.ArgsAccountsDB{
		Trie:                  currentTrie,
		Hasher:                si.hasher,
		Marshaller:            si.marshalizer,
		AccountFactory:        accountFactory,
		StoragePruningManager: disabled.NewDisabledStoragePruningManager(),
		ProcessingMode:        common.Normal,
		ProcessStatusHandler:  commonDisabled.NewProcessStatusHandler(),
		AppStatusHandler:      commonDisabled.NewAppStatusHandler(),
		AddressConverter:      si.addressConverter,
	}
	accountsDB, err = state.NewAccountsDB(argsAccountDB)
	si.accountDBsMap[shardID] = accountsDB
	return accountsDB, currentTrie, err
}

func (si *stateImport) importState(identifier string, keys [][]byte) error {
	accType, shId, err := GetTrieTypeAndShId(identifier)
	if err != nil {
		return err
	}

	// no need to import validator account trie
	if accType == ValidatorAccount {
		return nil
	}

	if accType == DataTrie {
		return si.importDataTrie(identifier, shId, keys)
	}

	accountsDB, mainTrie, err := si.getAccountsDB(accType, shId)
	if err != nil {
		return err
	}

	if len(keys) == 0 {
		return fmt.Errorf("%w missing root hash", update.ErrImportingData)
	}

	// read root hash - that is the first saved in the file
	rootHash, err := si.hardforkStorer.Get(identifier, keys[0])
	if err != nil {
		return err
	}

	keyType, _, err := GetKeyTypeAndHash(string(keys[0]))
	if err != nil {
		return err
	}

	if keyType != RootHash {
		return fmt.Errorf("%w wanted a roothash, got %v", update.ErrWrongTypeAssertion, keyType)
	}

	log.Debug("importing state", "shard ID", shId, "root hash", rootHash)

	if common.IsEmptyTrie(rootHash) {
		return si.saveRootHash(accountsDB, accType, shId, rootHash)
	}

	var marshaledData []byte
	var address []byte
	for i := 1; i < len(keys); i++ {
		key := keys[i]
		marshaledData, err = si.hardforkStorer.Get(identifier, key)
		if err != nil {
			break
		}

		keyType, address, err = GetKeyTypeAndHash(string(key))
		if err != nil {
			break
		}
		if keyType != accType {
			err = update.ErrKeyTypeMismatch
			break
		}

		err = si.unMarshalAndSaveAccount(accType, address, marshaledData, accountsDB, mainTrie)
		if err != nil {
			break
		}
	}

	if err != nil {
		return fmt.Errorf("%w identifier: %s", err, identifier)
	}

	return si.saveRootHash(accountsDB, accType, shId, rootHash)
}

func (si *stateImport) unMarshalAndSaveAccount(
	accType Type,
	address, buffer []byte,
	accountsDB state.AccountsDBImporter,
	mainTrie common.Trie,
) error {
	account, err := NewEmptyAccount(accType, address, si.hasher, si.marshalizer, si.enableEpochsHandler)
	if err != nil {
		return err
	}

	err = si.marshalizer.Unmarshal(account, buffer)
	if err != nil {
		log.Trace("error unmarshaling account this is maybe a code error",
			"key", hex.EncodeToString(address),
			"error", err,
		)
		err = mainTrie.Update(address, buffer)
		return err
	}

	return accountsDB.ImportAccount(account)
}

func (si *stateImport) saveRootHash(
	accountsDB state.AccountsDBImporter,
	accType Type,
	shardID uint32,
	originalRootHash []byte,
) error {
	rootHash, err := accountsDB.Commit()
	if err != nil {
		return err
	}

	if !bytes.Equal(rootHash, originalRootHash) {
		log.Warn("imported state rootHash does not match original ", "new", rootHash, "old", originalRootHash, "accType", accType, "shardID", shardID)
	}

	log.Debug("committed trie", "shard ID", shardID, "root hash", rootHash)

	return nil
}

// GetAccountsDBForShard returns the accounts DB for a specific shard
func (si *stateImport) GetAccountsDBForShard(shardID uint32) state.AccountsAdapter {
	adb, ok := si.accountDBsMap[shardID]
	if !ok {
		return nil
	}

	accountsAdapter, ok := adb.(state.AccountsAdapter)
	if !ok {
		return nil
	}

	return accountsAdapter
}

// GetTransactions returns all pending imported transactions
func (si *stateImport) GetTransactions() map[string]data.TransactionHandler {
	return si.transactions
}

// GetHardForkMetaBlock returns the hardFork metablock
func (si *stateImport) GetHardForkMetaBlock() data.MetaHeaderHandler {
	return si.importedEpochStartMetaBlock
}

// GetUnFinishedMetaBlocks returns all imported unFinished metablocks
func (si *stateImport) GetUnFinishedMetaBlocks() map[string]data.MetaHeaderHandler {
	return si.importedUnFinishedMetaBlocks
}

// GetMiniBlocks returns all imported pending miniblocks
func (si *stateImport) GetMiniBlocks() map[string]*block.MiniBlock {
	return si.miniBlocks
}

// GetValidatorAccountsDB returns the imported validator accounts DB
func (si *stateImport) GetValidatorAccountsDB() state.AccountsAdapter {
	accountsAdapter, ok := si.validatorDB.(state.AccountsAdapter)
	if !ok {
		return nil
	}

	return accountsAdapter
}

// Close tries to close state import objects
func (si *stateImport) Close() error {
	return si.hardforkStorer.Close()
}

// IsInterfaceNil returns true if underlying object is nil
func (si *stateImport) IsInterfaceNil() bool {
	return si == nil
}<|MERGE_RESOLUTION|>--- conflicted
+++ resolved
@@ -37,11 +37,8 @@
 	StorageConfig       config.StorageConfig
 	TrieStorageManagers map[string]common.StorageManager
 	HardforkStorer      update.HardforkStorer
-<<<<<<< HEAD
+	AddressConverter    core.PubkeyConverter
 	EnableEpochsHandler common.EnableEpochsHandler
-=======
-	AddressConverter    core.PubkeyConverter
->>>>>>> 5566a55e
 }
 
 type stateImport struct {
@@ -60,11 +57,8 @@
 	shardID             uint32
 	storageConfig       config.StorageConfig
 	trieStorageManagers map[string]common.StorageManager
-<<<<<<< HEAD
+	addressConverter    core.PubkeyConverter
 	enableEpochsHandler common.EnableEpochsHandler
-=======
-	addressConverter    core.PubkeyConverter
->>>>>>> 5566a55e
 }
 
 // NewStateImport creates an importer which reads all the files for a new start
@@ -81,13 +75,11 @@
 	if check.IfNil(args.HardforkStorer) {
 		return nil, update.ErrNilHardforkStorer
 	}
-<<<<<<< HEAD
+	if check.IfNil(args.AddressConverter) {
+		return nil, update.ErrNilAddressConverter
+	}
 	if check.IfNil(args.EnableEpochsHandler) {
 		return nil, errors.ErrNilEnableEpochsHandler
-=======
-	if check.IfNil(args.AddressConverter) {
-		return nil, update.ErrNilAddressConverter
->>>>>>> 5566a55e
 	}
 
 	st := &stateImport{
@@ -104,11 +96,8 @@
 		storageConfig:                args.StorageConfig,
 		shardID:                      args.ShardID,
 		hardforkStorer:               args.HardforkStorer,
-<<<<<<< HEAD
+		addressConverter:             args.AddressConverter,
 		enableEpochsHandler:          args.EnableEpochsHandler,
-=======
-		addressConverter:             args.AddressConverter,
->>>>>>> 5566a55e
 	}
 
 	return st, nil
