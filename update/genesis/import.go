package genesis

import (
	"bytes"
	"encoding/json"
	"fmt"
	"strings"

	"github.com/ElrondNetwork/elrond-go/config"
	"github.com/ElrondNetwork/elrond-go/core"
	"github.com/ElrondNetwork/elrond-go/core/check"
	"github.com/ElrondNetwork/elrond-go/data"
	"github.com/ElrondNetwork/elrond-go/data/block"
	"github.com/ElrondNetwork/elrond-go/data/state"
	"github.com/ElrondNetwork/elrond-go/data/state/factory"
	"github.com/ElrondNetwork/elrond-go/data/trie"
	triesFactory "github.com/ElrondNetwork/elrond-go/data/trie/factory"
	"github.com/ElrondNetwork/elrond-go/hashing"
	"github.com/ElrondNetwork/elrond-go/marshal"
	"github.com/ElrondNetwork/elrond-go/update"
)

var _ update.ImportHandler = (*stateImport)(nil)

// ArgsNewStateImport is the arguments structure to create a new state importer
type ArgsNewStateImport struct {
	Reader              update.MultiFileReader
	Hasher              hashing.Hasher
	Marshalizer         marshal.Marshalizer
	ShardID             uint32
	StorageConfig       config.StorageConfig
	TrieStorageManagers map[string]data.StorageManager
}

type stateImport struct {
	reader            update.MultiFileReader
	genesisHeaders    map[uint32]data.HeaderHandler
	transactions      map[string]data.TransactionHandler
	miniBlocks        map[string]*block.MiniBlock
	importedMetaBlock *block.MetaBlock
	tries             map[string]data.Trie
	accountDBsMap     map[uint32]state.AccountsAdapter
	validatorDB       state.AccountsAdapter

	hasher              hashing.Hasher
	marshalizer         marshal.Marshalizer
	shardID             uint32
	storageConfig       config.StorageConfig
	trieStorageManagers map[string]data.StorageManager
}

// NewStateImport creates an importer which reads all the files for a new start
func NewStateImport(args ArgsNewStateImport) (*stateImport, error) {
	if check.IfNil(args.Reader) {
		return nil, update.ErrNilMultiFileReader
	}
	if check.IfNil(args.Hasher) {
		return nil, update.ErrNilHasher
	}
	if check.IfNil(args.Marshalizer) {
		return nil, update.ErrNilMarshalizer
	}
<<<<<<< HEAD
	if args.TrieStorageManagers == nil {
		return nil, update.ErrNilTrieStorageManager
=======
	if len(args.TrieStorageManagers) == 0 {
		return nil, update.ErrNilTrieStorageManagers
>>>>>>> 3cea8da8
	}

	st := &stateImport{
		reader:              args.Reader,
		genesisHeaders:      make(map[uint32]data.HeaderHandler),
		transactions:        make(map[string]data.TransactionHandler),
		miniBlocks:          make(map[string]*block.MiniBlock),
		importedMetaBlock:   &block.MetaBlock{},
		tries:               make(map[string]data.Trie),
		hasher:              args.Hasher,
		marshalizer:         args.Marshalizer,
		accountDBsMap:       make(map[uint32]state.AccountsAdapter),
		trieStorageManagers: args.TrieStorageManagers,
		storageConfig:       args.StorageConfig,
		shardID:             args.ShardID,
	}

	return st, nil
}

// ImportAll imports all the relevant files for the new genesis
func (si *stateImport) ImportAll() error {
	files := si.reader.GetFileNames()
	if len(files) == 0 {
		return update.ErrNoFileToImport
	}

	var err error
	for _, fileName := range files {
		switch fileName {
		case MetaBlockFileName:
			err = si.importMetaBlock()
		case MiniBlocksFileName:
			err = si.importMiniBlocks()
		case TransactionsFileName:
			err = si.importTransactions()
		default:
			splitString := strings.Split(fileName, atSep)
			canImportState := len(splitString) > 1 && splitString[0] == TrieFileName
			if !canImportState {
				continue
			}
			err = si.importState(fileName)
		}
		if err != nil {
			return err
		}
	}

	si.reader.Finish()

	return nil
}

func (si *stateImport) importMetaBlock() error {
	object, err := si.readNextElement(MetaBlockFileName)
	if err != nil {
		return err
	}

	metaBlock, ok := object.(*block.MetaBlock)
	if !ok {
		return update.ErrWrongTypeAssertion
	}

	si.importedMetaBlock = metaBlock

	return nil
}

func (si *stateImport) importTransactions() error {
	var err error
	var object interface{}
	for {
		object, err = si.readNextElement(TransactionsFileName)
		if err != nil {
			break
		}

		tx, ok := object.(data.TransactionHandler)
		if !ok {
			err = fmt.Errorf("%w wanted a transaction handler", update.ErrWrongTypeAssertion)
			break
		}

		hash, err := core.CalculateHash(si.marshalizer, si.hasher, tx)
		if err != nil {
			break
		}

		si.transactions[string(hash)] = tx
	}

	if err != update.ErrEndOfFile {
		return fmt.Errorf("%w fileName %s", err, TransactionsFileName)
	}

	return nil
}

func (si *stateImport) readNextElement(fileName string) (interface{}, error) {
	key, value, err := si.reader.ReadNextItem(fileName)
	if err != nil {
		return nil, err
	}

	objType, _, err := GetKeyTypeAndHash(key)
	if err != nil {
		return nil, err
	}

	object, err := NewObject(objType)
	if err != nil {
		return nil, err
	}

	err = json.Unmarshal(value, object)
	if err != nil {
		return nil, err
	}

	return object, nil
}

func (si *stateImport) importMiniBlocks() error {
	var err error
	var object interface{}
	for {
		object, err = si.readNextElement(MiniBlocksFileName)
		if err != nil {
			break
		}

		miniBlock, ok := object.(*block.MiniBlock)
		if !ok {
			err = fmt.Errorf("%w wanted a miniblock", update.ErrWrongTypeAssertion)
			break
		}

		hash, err := core.CalculateHash(si.marshalizer, si.hasher, miniBlock)
		if err != nil {
			break
		}

		si.miniBlocks[string(hash)] = miniBlock
	}

	if err != update.ErrEndOfFile {
		return fmt.Errorf("%w fileName %s", err, MiniBlocksFileName)
	}

	return nil
}

func newAccountCreator(accType Type) (state.AccountFactory, error) {
	switch accType {
	case UserAccount:
		return factory.NewAccountCreator(), nil
	case ValidatorAccount:
		return factory.NewPeerAccountCreator(), nil
	}
	return nil, update.ErrUnknownType
}

func (si *stateImport) getTrie(shardID uint32, accType Type) (data.Trie, error) {
	shIDString := core.ShardIdToString(shardID)
	trieForShard, ok := si.tries[shIDString]
	if ok {
		return trieForShard, nil
	}

	trieStorageManager := si.trieStorageManagers[triesFactory.UserAccountTrie]
	if accType == ValidatorAccount {
		trieStorageManager = si.trieStorageManagers[triesFactory.PeerAccountTrie]
	}

	trieForShard, err := trie.NewTrie(trieStorageManager, si.marshalizer, si.hasher)
	if err != nil {
		return nil, err
	}

	si.tries[shIDString] = trieForShard

	return trieForShard, nil
}

func (si *stateImport) importDataTrie(fileName string) error {
	var key string
	var value []byte
	var err error
	var address []byte

<<<<<<< HEAD
=======
	// read root hash - that is the first saved in the file
	key, _, err = si.reader.ReadNextItem(fileName)
	if err != nil {
		return err
	}

	keyType, _, err := GetKeyTypeAndHash(key)
	if err != nil {
		return err
	}

	if keyType != RootHash {
		return fmt.Errorf("%w wanted a roothash", update.ErrWrongTypeAssertion)
	}

>>>>>>> 3cea8da8
	dataTrie, err := trie.NewTrie(si.trieStorageManagers[triesFactory.UserAccountTrie], si.marshalizer, si.hasher)
	if err != nil {
		return err
	}

	for {
		key, value, err = si.reader.ReadNextItem(fileName)
		if err != nil {
			break
		}

		_, address, err = GetKeyTypeAndHash(key)
		if err != nil {
			break
		}

		err = dataTrie.Update(address, value)
		if err != nil {
			break
		}
	}
	if err != update.ErrEndOfFile {
		return fmt.Errorf("%w fileName: %s", err, fileName)
	}

	err = dataTrie.Commit()
	if err != nil {
		return err
	}
	si.tries[fileName] = dataTrie

	return nil
}

func (si *stateImport) getAccountsDB(accType Type, shardID uint32) (state.AccountsAdapter, data.Trie, error) {
	accountFactory, err := newAccountCreator(accType)
	if err != nil {
		return nil, nil, err
	}

	currentTrie, err := si.getTrie(shardID, accType)
	if err != nil {
		return nil, nil, err
	}

	if accType == ValidatorAccount {
		if check.IfNil(si.validatorDB) {
			accountsDB, err := state.NewAccountsDB(currentTrie, si.hasher, si.marshalizer, accountFactory)
			if err != nil {
				return nil, nil, err
			}
			si.validatorDB = accountsDB
		}
		return si.validatorDB, currentTrie, err
	}

	accountsDB, ok := si.accountDBsMap[shardID]
	if ok {
		return accountsDB, currentTrie, nil
	}

	accountsDB, err = state.NewAccountsDB(currentTrie, si.hasher, si.marshalizer, accountFactory)
	si.accountDBsMap[shardID] = accountsDB
	return accountsDB, currentTrie, err
}

func (si *stateImport) importState(fileName string) error {
	accType, shId, err := GetTrieTypeAndShId(fileName)
	if err != nil {
		return err
	}

	if accType == DataTrie {
		return si.importDataTrie(fileName)
	}

	accountsDB, mainTrie, err := si.getAccountsDB(accType, shId)
	if err != nil {
		return err
	}

	// read root hash - that is the first saved in the file
	key, rootHash, err := si.reader.ReadNextItem(fileName)
	if err != nil {
		return err
	}

	keyType, _, err := GetKeyTypeAndHash(key)
	if err != nil {
		return err
	}

	if keyType != RootHash {
		return fmt.Errorf("%w wanted a roothash", update.ErrWrongTypeAssertion)
	}

	if bytes.Equal(rootHash, trie.EmptyTrieHash) {
		return si.saveRootHash(accountsDB, accType, shId)
	}

	var marshalledData []byte
	var address []byte
	var account state.AccountHandler
	for {
		key, marshalledData, err = si.reader.ReadNextItem(fileName)
		if err != nil {
			break
		}

		_, address, err = GetKeyTypeAndHash(key)
		if err != nil {
			break
		}

		account, err = NewEmptyAccount(accType, address)
		if err != nil {
			break
		}

		err = json.Unmarshal(marshalledData, account)
		if err != nil {
			log.Trace("error unmarshaling account this is maybe a code", "address", address, "error", err)
			err = mainTrie.Update(address, marshalledData)
			if err != nil {
				break
			}
			continue
		}

		err = accountsDB.SaveAccount(account)
		if err != nil {
			break
		}
	}

	if err != update.ErrEndOfFile {
		return fmt.Errorf("%w fileName: %s", err, fileName)
	}

	return si.saveRootHash(accountsDB, accType, shId)
}

func (si *stateImport) saveRootHash(accountsDB state.AccountsAdapter, accType Type, shardID uint32) error {
	rootHash, err := accountsDB.Commit()
	if err != nil {
		return err
	}

	accountsDB.SnapshotState(rootHash)
	log.Info("imported state", "rootHash", rootHash, "shID", shardID, "accType", accType)

	return nil
}

// GetAccountsDBForShard returns the accounts DB for a specific shard
func (si *stateImport) GetAccountsDBForShard(shardID uint32) state.AccountsAdapter {
	return si.accountDBsMap[shardID]
}

// GetTransactions returns all pending imported transactions
func (si *stateImport) GetTransactions() map[string]data.TransactionHandler {
	return si.transactions
}

// GetHardForkMetaBlock returns the hardFork metablock
func (si *stateImport) GetHardForkMetaBlock() *block.MetaBlock {
	return si.importedMetaBlock
}

// GetMiniBlocks returns all imported pending miniblocks
func (si *stateImport) GetMiniBlocks() map[string]*block.MiniBlock {
	return si.miniBlocks
}

// GetValidatorAccountsDB returns the imported validator accounts DB
func (si *stateImport) GetValidatorAccountsDB() state.AccountsAdapter {
	return si.validatorDB
}

// IsInterfaceNil returns true if underlying object is nil
func (si *stateImport) IsInterfaceNil() bool {
	return si == nil
}<|MERGE_RESOLUTION|>--- conflicted
+++ resolved
@@ -60,13 +60,8 @@
 	if check.IfNil(args.Marshalizer) {
 		return nil, update.ErrNilMarshalizer
 	}
-<<<<<<< HEAD
-	if args.TrieStorageManagers == nil {
-		return nil, update.ErrNilTrieStorageManager
-=======
 	if len(args.TrieStorageManagers) == 0 {
 		return nil, update.ErrNilTrieStorageManagers
->>>>>>> 3cea8da8
 	}
 
 	st := &stateImport{
@@ -259,8 +254,6 @@
 	var err error
 	var address []byte
 
-<<<<<<< HEAD
-=======
 	// read root hash - that is the first saved in the file
 	key, _, err = si.reader.ReadNextItem(fileName)
 	if err != nil {
@@ -276,7 +269,6 @@
 		return fmt.Errorf("%w wanted a roothash", update.ErrWrongTypeAssertion)
 	}
 
->>>>>>> 3cea8da8
 	dataTrie, err := trie.NewTrie(si.trieStorageManagers[triesFactory.UserAccountTrie], si.marshalizer, si.hasher)
 	if err != nil {
 		return err
