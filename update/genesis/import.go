package genesis

import (
	"bytes"
	"encoding/hex"
	"encoding/json"
	"fmt"
	"strings"

	"github.com/ElrondNetwork/elrond-go-core/core"
	"github.com/ElrondNetwork/elrond-go-core/core/check"
	"github.com/ElrondNetwork/elrond-go-core/data"
	"github.com/ElrondNetwork/elrond-go-core/data/block"
	"github.com/ElrondNetwork/elrond-go-core/hashing"
	"github.com/ElrondNetwork/elrond-go-core/marshal"
	"github.com/ElrondNetwork/elrond-go/common"
	commonDisabled "github.com/ElrondNetwork/elrond-go/common/disabled"
	"github.com/ElrondNetwork/elrond-go/config"
	"github.com/ElrondNetwork/elrond-go/state"
	"github.com/ElrondNetwork/elrond-go/state/factory"
	"github.com/ElrondNetwork/elrond-go/state/storagePruningManager/disabled"
	"github.com/ElrondNetwork/elrond-go/trie"
	triesFactory "github.com/ElrondNetwork/elrond-go/trie/factory"
	"github.com/ElrondNetwork/elrond-go/update"
)

var _ update.ImportHandler = (*stateImport)(nil)

const maxTrieLevelInMemory = uint(5)

// ArgsNewStateImport is the arguments structure to create a new state importer
type ArgsNewStateImport struct {
	Hasher              hashing.Hasher
	Marshalizer         marshal.Marshalizer
	ShardID             uint32
	StorageConfig       config.StorageConfig
	TrieStorageManagers map[string]common.StorageManager
	HardforkStorer      update.HardforkStorer
}

type stateImport struct {
	genesisHeaders               map[uint32]data.HeaderHandler
	transactions                 map[string]data.TransactionHandler
	miniBlocks                   map[string]*block.MiniBlock
	importedEpochStartMetaBlock  data.MetaHeaderHandler
	importedUnFinishedMetaBlocks map[string]data.MetaHeaderHandler
	tries                        map[string]common.Trie
	accountDBsMap                map[uint32]state.AccountsDBImporter
	validatorDB                  state.AccountsDBImporter
	hardforkStorer               update.HardforkStorer

	hasher              hashing.Hasher
	marshalizer         marshal.Marshalizer
	shardID             uint32
	storageConfig       config.StorageConfig
	trieStorageManagers map[string]common.StorageManager
}

// NewStateImport creates an importer which reads all the files for a new start
func NewStateImport(args ArgsNewStateImport) (*stateImport, error) {
	if check.IfNil(args.Hasher) {
		return nil, update.ErrNilHasher
	}
	if check.IfNil(args.Marshalizer) {
		return nil, update.ErrNilMarshalizer
	}
	if len(args.TrieStorageManagers) == 0 {
		return nil, update.ErrNilTrieStorageManagers
	}
	if check.IfNil(args.HardforkStorer) {
		return nil, update.ErrNilHardforkStorer
	}

	st := &stateImport{
		genesisHeaders:               make(map[uint32]data.HeaderHandler),
		transactions:                 make(map[string]data.TransactionHandler),
		miniBlocks:                   make(map[string]*block.MiniBlock),
		importedEpochStartMetaBlock:  &block.MetaBlock{},
		importedUnFinishedMetaBlocks: make(map[string]data.MetaHeaderHandler),
		tries:                        make(map[string]common.Trie),
		hasher:                       args.Hasher,
		marshalizer:                  args.Marshalizer,
		accountDBsMap:                make(map[uint32]state.AccountsDBImporter),
		trieStorageManagers:          args.TrieStorageManagers,
		storageConfig:                args.StorageConfig,
		shardID:                      args.ShardID,
		hardforkStorer:               args.HardforkStorer,
	}

	return st, nil
}

// ImportAll imports all the relevant files for the new genesis
func (si *stateImport) ImportAll() error {
	var errFound error

	si.hardforkStorer.RangeKeys(func(identifier string, keys [][]byte) bool {
		var err error
		switch identifier {
		case EpochStartMetaBlockIdentifier:
			err = si.importEpochStartMetaBlock(identifier, keys)
		case UnFinishedMetaBlocksIdentifier:
			err = si.importUnFinishedMetaBlocks(identifier, keys)
		case MiniBlocksIdentifier:
			err = si.importMiniBlocks(identifier, keys)
		case TransactionsIdentifier:
			err = si.importTransactions(identifier, keys)
		default:
			splitString := strings.Split(identifier, atSep)
			canImportState := len(splitString) > 1 && splitString[0] == TrieIdentifier
			if !canImportState {
				return true
			}
			err = si.importState(identifier, keys)
		}
		if err != nil {
			errFound = err
			return false
		}

		return true
	})

	err := si.hardforkStorer.Close()
	if errFound != nil {
		return errFound
	}

	return err
}

func (si *stateImport) importEpochStartMetaBlock(identifier string, keys [][]byte) error {
	if len(keys) != 1 {
		return update.ErrExpectedOneStartOfEpochMetaBlock
	}
	object, err := si.createElement(identifier, string(keys[0]))
	if err != nil {
		return err
	}

	metaBlock, ok := object.(*block.MetaBlock)
	if !ok {
		return update.ErrWrongTypeAssertion
	}

	si.importedEpochStartMetaBlock = metaBlock

	return nil
}

func (si *stateImport) importUnFinishedMetaBlocks(identifier string, keys [][]byte) error {
	var err error
	var object interface{}
	for _, key := range keys {
		object, err = si.createElement(identifier, string(key))
		if err != nil {
			break
		}

		metaBlock, ok := object.(*block.MetaBlock)
		if !ok {
			return update.ErrWrongTypeAssertion
		}

		var hash []byte
		hash, err = core.CalculateHash(si.marshalizer, si.hasher, metaBlock)
		if err != nil {
			break
		}

		si.importedUnFinishedMetaBlocks[string(hash)] = metaBlock
	}

	if err != nil {
		return fmt.Errorf("%w identifier %s", err, UnFinishedMetaBlocksIdentifier)
	}

	return nil
}

func (si *stateImport) importTransactions(identifier string, keys [][]byte) error {
	var err error
	var object interface{}
	for _, key := range keys {
		object, err = si.createElement(identifier, string(key))
		if err != nil {
			break
		}

		tx, ok := object.(data.TransactionHandler)
		if !ok {
			err = fmt.Errorf("%w: wanted a transaction handler", update.ErrWrongTypeAssertion)
			break
		}

		var hash []byte
		hash, err = core.CalculateHash(si.marshalizer, si.hasher, tx)
		if err != nil {
			break
		}

		si.transactions[string(hash)] = tx
	}

	if err != nil {
		return fmt.Errorf("%w identifier %s", err, TransactionsIdentifier)
	}

	return nil
}

func (si *stateImport) createElement(identifier string, key string) (interface{}, error) {
	objType, _, err := GetKeyTypeAndHash(key)
	if err != nil {
		return nil, err
	}

	object, err := NewObject(objType)
	if err != nil {
		return nil, err
	}

	value, err := si.hardforkStorer.Get(identifier, []byte(key))
	if err != nil {
		return nil, fmt.Errorf("%w, key not found for %s, error: %s",
			update.ErrImportingData, hex.EncodeToString([]byte(key)), err.Error())
	}

	err = json.Unmarshal(value, object)
	if err != nil {
		return nil, err
	}

	return object, nil
}

func (si *stateImport) importMiniBlocks(identifier string, keys [][]byte) error {
	var err error
	var object interface{}
	for _, key := range keys {
		object, err = si.createElement(identifier, string(key))
		if err != nil {
			break
		}

		miniBlock, ok := object.(*block.MiniBlock)
		if !ok {
			err = fmt.Errorf("%w: wanted a miniblock", update.ErrWrongTypeAssertion)
			break
		}

		var hash []byte
		hash, err = core.CalculateHash(si.marshalizer, si.hasher, miniBlock)
		if err != nil {
			break
		}

		si.miniBlocks[string(hash)] = miniBlock
	}

	if err != nil {
		return fmt.Errorf("%w identifier %s", err, MiniBlocksIdentifier)
	}

	return nil
}

func newAccountCreator(accType Type) (state.AccountFactory, error) {
	switch accType {
	case UserAccount:
		return factory.NewAccountCreator(), nil
	case ValidatorAccount:
		return factory.NewPeerAccountCreator(), nil
	}
	return nil, update.ErrUnknownType
}

func (si *stateImport) getTrie(shardID uint32, accType Type) (common.Trie, error) {
	trieString := core.ShardIdToString(shardID)
	if accType == ValidatorAccount {
		trieString = "validator"
	}

	trieForShard, ok := si.tries[trieString]
	if ok {
		return trieForShard, nil
	}

	trieStorageManager := si.trieStorageManagers[triesFactory.UserAccountTrie]
	if accType == ValidatorAccount {
		trieStorageManager = si.trieStorageManagers[triesFactory.PeerAccountTrie]
	}

	trieForShard, err := trie.NewTrie(trieStorageManager, si.marshalizer, si.hasher, maxTrieLevelInMemory, common.ProcessPriority)
	if err != nil {
		return nil, err
	}

	si.tries[trieString] = trieForShard

	return trieForShard, nil
}

func (si *stateImport) importDataTrie(identifier string, shID uint32, keys [][]byte) error {
	var originalRootHash, address, value []byte
	var err error

	if len(keys) == 0 {
		return fmt.Errorf("%w missing original root hash", update.ErrImportingData)
	}

	originalRootHash, err = si.hardforkStorer.Get(identifier, keys[0])
	if err != nil {
		return err
	}

	keyType, _, err := GetKeyTypeAndHash(string(keys[0]))
	if err != nil {
		return err
	}

	if keyType != RootHash {
		return fmt.Errorf("%w wanted a roothash", update.ErrWrongTypeAssertion)
	}

	dataTrie, err := trie.NewTrie(si.trieStorageManagers[triesFactory.UserAccountTrie], si.marshalizer, si.hasher, maxTrieLevelInMemory, common.ProcessPriority)
	if err != nil {
		return err
	}

	if len(originalRootHash) == 0 || bytes.Equal(originalRootHash, trie.EmptyTrieHash) {
		err = dataTrie.Commit()
		if err != nil {
			return err
		}
		si.tries[identifier] = dataTrie

		return nil
	}

	for i := 1; i < len(keys); i++ {
		key := keys[i]
		value, err = si.hardforkStorer.Get(identifier, key)
		if err != nil {
			break
		}

		keyType, address, err = GetKeyTypeAndHash(string(key))
		if err != nil {
			break
		}
		if keyType != DataTrie {
			err = update.ErrKeyTypeMismatch
			break
		}

		err = dataTrie.Update(address, value)
		if err != nil {
			break
		}
	}
	if err != nil {
		return fmt.Errorf("%w identifier: %s", err, identifier)
	}

	err = dataTrie.Commit()
	if err != nil {
		return err
	}
	si.tries[identifier] = dataTrie

	rootHash, err := dataTrie.RootHash()
	if err != nil {
		return err
	}

	if !bytes.Equal(rootHash, originalRootHash) {
		log.Warn("imported state rootHash does not match original ", "new", rootHash, "old", originalRootHash, "shardID", shID, "accType", DataTrie)
	}

	return nil
}

func (si *stateImport) getAccountsDB(accType Type, shardID uint32) (state.AccountsDBImporter, common.Trie, error) {
	accountFactory, err := newAccountCreator(accType)
	if err != nil {
		return nil, nil, err
	}

	currentTrie, err := si.getTrie(shardID, accType)
	if err != nil {
		return nil, nil, err
	}

	if accType == ValidatorAccount {
		if check.IfNil(si.validatorDB) {
<<<<<<< HEAD
			accountsDB, errCreate := state.NewAccountsDB(
				currentTrie,
				si.hasher,
				si.marshalizer,
				accountFactory,
				disabled.NewDisabledStoragePruningManager(),
				common.Normal,
				common.ProcessPriority,
			)
=======
			argsAccountDB := state.ArgsAccountsDB{
				Trie:                  currentTrie,
				Hasher:                si.hasher,
				Marshaller:            si.marshalizer,
				AccountFactory:        accountFactory,
				StoragePruningManager: disabled.NewDisabledStoragePruningManager(),
				ProcessingMode:        common.Normal,
				ProcessStatusHandler:  commonDisabled.NewProcessStatusHandler(),
			}
			accountsDB, errCreate := state.NewAccountsDB(argsAccountDB)
>>>>>>> 668938b0
			if errCreate != nil {
				return nil, nil, errCreate
			}
			si.validatorDB = accountsDB
		}
		return si.validatorDB, currentTrie, err
	}

	accountsDB, ok := si.accountDBsMap[shardID]
	if ok {
		return accountsDB, currentTrie, nil
	}

<<<<<<< HEAD
	accountsDB, err = state.NewAccountsDB(
		currentTrie,
		si.hasher,
		si.marshalizer,
		accountFactory,
		disabled.NewDisabledStoragePruningManager(),
		common.Normal,
		common.ProcessPriority,
	)
=======
	argsAccountDB := state.ArgsAccountsDB{
		Trie:                  currentTrie,
		Hasher:                si.hasher,
		Marshaller:            si.marshalizer,
		AccountFactory:        accountFactory,
		StoragePruningManager: disabled.NewDisabledStoragePruningManager(),
		ProcessingMode:        common.Normal,
		ProcessStatusHandler:  commonDisabled.NewProcessStatusHandler(),
	}
	accountsDB, err = state.NewAccountsDB(argsAccountDB)
>>>>>>> 668938b0
	si.accountDBsMap[shardID] = accountsDB
	return accountsDB, currentTrie, err
}

func (si *stateImport) importState(identifier string, keys [][]byte) error {
	accType, shId, err := GetTrieTypeAndShId(identifier)
	if err != nil {
		return err
	}

	// no need to import validator account trie
	if accType == ValidatorAccount {
		return nil
	}

	if accType == DataTrie {
		return si.importDataTrie(identifier, shId, keys)
	}

	accountsDB, mainTrie, err := si.getAccountsDB(accType, shId)
	if err != nil {
		return err
	}

	if len(keys) == 0 {
		return fmt.Errorf("%w missing root hash", update.ErrImportingData)
	}

	// read root hash - that is the first saved in the file
	rootHash, err := si.hardforkStorer.Get(identifier, keys[0])
	if err != nil {
		return err
	}

	keyType, _, err := GetKeyTypeAndHash(string(keys[0]))
	if err != nil {
		return err
	}

	if keyType != RootHash {
		return fmt.Errorf("%w wanted a roothash, got %v", update.ErrWrongTypeAssertion, keyType)
	}

	log.Debug("importing state", "shard ID", shId, "root hash", rootHash)

	if len(rootHash) == 0 || bytes.Equal(rootHash, trie.EmptyTrieHash) {
		return si.saveRootHash(accountsDB, accType, shId, rootHash)
	}

	var marshaledData []byte
	var address []byte
	for i := 1; i < len(keys); i++ {
		key := keys[i]
		marshaledData, err = si.hardforkStorer.Get(identifier, key)
		if err != nil {
			break
		}

		keyType, address, err = GetKeyTypeAndHash(string(key))
		if err != nil {
			break
		}
		if keyType != accType {
			err = update.ErrKeyTypeMismatch
			break
		}

		err = si.unMarshalAndSaveAccount(accType, address, marshaledData, accountsDB, mainTrie)
		if err != nil {
			break
		}
	}

	if err != nil {
		return fmt.Errorf("%w identifier: %s", err, identifier)
	}

	return si.saveRootHash(accountsDB, accType, shId, rootHash)
}

func (si *stateImport) unMarshalAndSaveAccount(
	accType Type,
	address, buffer []byte,
	accountsDB state.AccountsDBImporter,
	mainTrie common.Trie,
) error {
	account, err := NewEmptyAccount(accType, address)
	if err != nil {
		return err
	}

	err = si.marshalizer.Unmarshal(account, buffer)
	if err != nil {
		log.Trace("error unmarshaling account this is maybe a code error",
			"key", hex.EncodeToString(address),
			"error", err,
		)
		err = mainTrie.Update(address, buffer)
		return err
	}

	return accountsDB.ImportAccount(account)
}

func (si *stateImport) saveRootHash(
	accountsDB state.AccountsDBImporter,
	accType Type,
	shardID uint32,
	originalRootHash []byte,
) error {
	rootHash, err := accountsDB.Commit()
	if err != nil {
		return err
	}

	if !bytes.Equal(rootHash, originalRootHash) {
		log.Warn("imported state rootHash does not match original ", "new", rootHash, "old", originalRootHash, "accType", accType, "shardID", shardID)
	}

	log.Debug("committed trie", "shard ID", shardID, "root hash", rootHash)

	return nil
}

// GetAccountsDBForShard returns the accounts DB for a specific shard
func (si *stateImport) GetAccountsDBForShard(shardID uint32) state.AccountsAdapter {
	adb, ok := si.accountDBsMap[shardID]
	if !ok {
		return nil
	}

	accountsAdapter, ok := adb.(state.AccountsAdapter)
	if !ok {
		return nil
	}

	return accountsAdapter
}

// GetTransactions returns all pending imported transactions
func (si *stateImport) GetTransactions() map[string]data.TransactionHandler {
	return si.transactions
}

// GetHardForkMetaBlock returns the hardFork metablock
func (si *stateImport) GetHardForkMetaBlock() data.MetaHeaderHandler {
	return si.importedEpochStartMetaBlock
}

// GetUnFinishedMetaBlocks returns all imported unFinished metablocks
func (si *stateImport) GetUnFinishedMetaBlocks() map[string]data.MetaHeaderHandler {
	return si.importedUnFinishedMetaBlocks
}

// GetMiniBlocks returns all imported pending miniblocks
func (si *stateImport) GetMiniBlocks() map[string]*block.MiniBlock {
	return si.miniBlocks
}

// GetValidatorAccountsDB returns the imported validator accounts DB
func (si *stateImport) GetValidatorAccountsDB() state.AccountsAdapter {
	accountsAdapter, ok := si.validatorDB.(state.AccountsAdapter)
	if !ok {
		return nil
	}

	return accountsAdapter
}

// Close tries to close state import objects
func (si *stateImport) Close() error {
	return si.hardforkStorer.Close()
}

// IsInterfaceNil returns true if underlying object is nil
func (si *stateImport) IsInterfaceNil() bool {
	return si == nil
}<|MERGE_RESOLUTION|>--- conflicted
+++ resolved
@@ -394,17 +394,6 @@
 
 	if accType == ValidatorAccount {
 		if check.IfNil(si.validatorDB) {
-<<<<<<< HEAD
-			accountsDB, errCreate := state.NewAccountsDB(
-				currentTrie,
-				si.hasher,
-				si.marshalizer,
-				accountFactory,
-				disabled.NewDisabledStoragePruningManager(),
-				common.Normal,
-				common.ProcessPriority,
-			)
-=======
 			argsAccountDB := state.ArgsAccountsDB{
 				Trie:                  currentTrie,
 				Hasher:                si.hasher,
@@ -413,9 +402,9 @@
 				StoragePruningManager: disabled.NewDisabledStoragePruningManager(),
 				ProcessingMode:        common.Normal,
 				ProcessStatusHandler:  commonDisabled.NewProcessStatusHandler(),
+				common.ProcessPriority,
 			}
 			accountsDB, errCreate := state.NewAccountsDB(argsAccountDB)
->>>>>>> 668938b0
 			if errCreate != nil {
 				return nil, nil, errCreate
 			}
@@ -429,17 +418,6 @@
 		return accountsDB, currentTrie, nil
 	}
 
-<<<<<<< HEAD
-	accountsDB, err = state.NewAccountsDB(
-		currentTrie,
-		si.hasher,
-		si.marshalizer,
-		accountFactory,
-		disabled.NewDisabledStoragePruningManager(),
-		common.Normal,
-		common.ProcessPriority,
-	)
-=======
 	argsAccountDB := state.ArgsAccountsDB{
 		Trie:                  currentTrie,
 		Hasher:                si.hasher,
@@ -448,9 +426,9 @@
 		StoragePruningManager: disabled.NewDisabledStoragePruningManager(),
 		ProcessingMode:        common.Normal,
 		ProcessStatusHandler:  commonDisabled.NewProcessStatusHandler(),
+		common.ProcessPriority,
 	}
 	accountsDB, err = state.NewAccountsDB(argsAccountDB)
->>>>>>> 668938b0
 	si.accountDBsMap[shardID] = accountsDB
 	return accountsDB, currentTrie, err
 }
