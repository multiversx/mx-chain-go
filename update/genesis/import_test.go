--- conflicted
+++ resolved
@@ -70,11 +70,8 @@
 				Marshalizer:         &mock.MarshalizerMock{},
 				Hasher:              &mock.HasherStub{},
 				TrieStorageManagers: trieStorageManagers,
-<<<<<<< HEAD
+				AddressConverter:    &testscommon.PubkeyConverterMock{},
 				EnableEpochsHandler: &enableEpochsHandlerMock.EnableEpochsHandlerStub{},
-=======
-				AddressConverter:    &testscommon.PubkeyConverterMock{},
->>>>>>> 5566a55e
 			},
 			exError: nil,
 		},
@@ -101,11 +98,8 @@
 		TrieStorageManagers: trieStorageManagers,
 		ShardID:             0,
 		StorageConfig:       config.StorageConfig{},
-<<<<<<< HEAD
+		AddressConverter:    &testscommon.PubkeyConverterMock{},
 		EnableEpochsHandler: &enableEpochsHandlerMock.EnableEpochsHandlerStub{},
-=======
-		AddressConverter:    &testscommon.PubkeyConverterMock{},
->>>>>>> 5566a55e
 	}
 
 	importState, _ := NewStateImport(args)
@@ -140,11 +134,8 @@
 		TrieStorageManagers: trieStorageManagers,
 		ShardID:             0,
 		StorageConfig:       config.StorageConfig{},
-<<<<<<< HEAD
+		AddressConverter:    &testscommon.PubkeyConverterMock{},
 		EnableEpochsHandler: &enableEpochsHandlerMock.EnableEpochsHandlerStub{},
-=======
-		AddressConverter:    &testscommon.PubkeyConverterMock{},
->>>>>>> 5566a55e
 	}
 
 	importState, _ := NewStateImport(args)
