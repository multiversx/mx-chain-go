package genesis

import (
	"encoding/json"
	"fmt"

<<<<<<< HEAD
	logger "github.com/ElrondNetwork/elrond-go-logger"
	"github.com/ElrondNetwork/elrond-go/core"
	"github.com/ElrondNetwork/elrond-go/core/check"
	"github.com/ElrondNetwork/elrond-go/data"
	"github.com/ElrondNetwork/elrond-go/data/block"
	"github.com/ElrondNetwork/elrond-go/hashing"
	"github.com/ElrondNetwork/elrond-go/marshal"
=======
	"github.com/ElrondNetwork/elrond-go-core/core"
	"github.com/ElrondNetwork/elrond-go-core/core/check"
	"github.com/ElrondNetwork/elrond-go-core/data"
	"github.com/ElrondNetwork/elrond-go-core/data/block"
	"github.com/ElrondNetwork/elrond-go-core/hashing"
	"github.com/ElrondNetwork/elrond-go-core/marshal"
	logger "github.com/ElrondNetwork/elrond-go-logger"
	"github.com/ElrondNetwork/elrond-go/common"
>>>>>>> 8c8ab1de
	"github.com/ElrondNetwork/elrond-go/sharding"
	"github.com/ElrondNetwork/elrond-go/state"
	"github.com/ElrondNetwork/elrond-go/state/temporary"
	"github.com/ElrondNetwork/elrond-go/update"
)

var _ update.ExportHandler = (*stateExport)(nil)

// ArgsNewStateExporter defines the arguments needed to create new state exporter
type ArgsNewStateExporter struct {
	ShardCoordinator         sharding.Coordinator
	StateSyncer              update.StateSyncer
	Marshalizer              marshal.Marshalizer
	Hasher                   hashing.Hasher
	HardforkStorer           update.HardforkStorer
	ExportFolder             string
	AddressPubKeyConverter   core.PubkeyConverter
	ValidatorPubKeyConverter core.PubkeyConverter
	GenesisNodesSetupHandler update.GenesisNodesSetupHandler
}

type stateExport struct {
	stateSyncer              update.StateSyncer
	shardCoordinator         sharding.Coordinator
	marshalizer              marshal.Marshalizer
	hasher                   hashing.Hasher
	hardforkStorer           update.HardforkStorer
	exportFolder             string
	addressPubKeyConverter   core.PubkeyConverter
	validatorPubKeyConverter core.PubkeyConverter
	genesisNodesSetupHandler update.GenesisNodesSetupHandler
}

var log = logger.GetOrCreate("update/genesis")

// NewStateExporter exports all the data at a specific moment to a hardfork storer
func NewStateExporter(args ArgsNewStateExporter) (*stateExport, error) {
	if check.IfNil(args.ShardCoordinator) {
		return nil, data.ErrNilShardCoordinator
	}
	if check.IfNil(args.StateSyncer) {
		return nil, update.ErrNilStateSyncer
	}
	if check.IfNil(args.Marshalizer) {
		return nil, data.ErrNilMarshalizer
	}
	if check.IfNil(args.Hasher) {
		return nil, update.ErrNilHasher
	}
	if check.IfNil(args.HardforkStorer) {
		return nil, update.ErrNilHardforkStorer
	}
	if len(args.ExportFolder) == 0 {
		return nil, update.ErrEmptyExportFolderPath
	}
	if check.IfNil(args.AddressPubKeyConverter) {
		return nil, fmt.Errorf("%w for address", update.ErrNilPubKeyConverter)
	}
	if check.IfNil(args.ValidatorPubKeyConverter) {
		return nil, fmt.Errorf("%w for validators", update.ErrNilPubKeyConverter)
	}
	if check.IfNil(args.GenesisNodesSetupHandler) {
		return nil, update.ErrNilGenesisNodesSetupHandler
	}

	se := &stateExport{
		stateSyncer:              args.StateSyncer,
		shardCoordinator:         args.ShardCoordinator,
		marshalizer:              args.Marshalizer,
		hasher:                   args.Hasher,
		hardforkStorer:           args.HardforkStorer,
		exportFolder:             args.ExportFolder,
		addressPubKeyConverter:   args.AddressPubKeyConverter,
		validatorPubKeyConverter: args.ValidatorPubKeyConverter,
		genesisNodesSetupHandler: args.GenesisNodesSetupHandler,
	}

	return se, nil
}

// ExportAll syncs and exports all the data from every shard for a certain epoch start block
func (se *stateExport) ExportAll(epoch uint32) error {
<<<<<<< HEAD
	err := se.stateSyncer.SyncAllState(epoch, se.shardCoordinator.SelfId())
	if err != nil {
		return err
	}

=======
>>>>>>> 8c8ab1de
	defer func() {
		errClose := se.hardforkStorer.Close()
		log.LogIfError(errClose)
	}()

	err := se.stateSyncer.SyncAllState(epoch)
	if err != nil {
		return err
	}

	err = se.exportEpochStartMetaBlock()
	if err != nil {
		return err
	}

	err = se.exportUnFinishedMetaBlocks()
	if err != nil {
		return err
	}

	err = se.exportAllMiniBlocks()
	if err != nil {
		return err
	}

	err = se.exportAllTransactions()
	if err != nil {
		return err
	}

	return nil
}

func (se *stateExport) exportAllTransactions() error {
	toExportTransactions, err := se.stateSyncer.GetAllTransactions()
	if err != nil {
		return err
	}

	log.Debug("Starting export for transactions", "len", len(toExportTransactions))
	for key, tx := range toExportTransactions {
		errExport := se.exportTx(key, tx)
		if errExport != nil {
			return errExport
		}
	}

	return se.hardforkStorer.FinishedIdentifier(TransactionsIdentifier)
}

func (se *stateExport) exportAllMiniBlocks() error {
	toExportMBs, err := se.stateSyncer.GetAllMiniBlocks()
	if err != nil {
		return err
	}

	log.Debug("Starting export for miniBlocks", "len", len(toExportMBs))
	for key, mb := range toExportMBs {
		errExport := se.exportMBs(key, mb)
		if errExport != nil {
			return errExport
		}
	}

	return se.hardforkStorer.FinishedIdentifier(MiniBlocksIdentifier)
}

func (se *stateExport) exportEpochStartMetaBlock() error {
	metaBlock, err := se.stateSyncer.GetEpochStartMetaBlock()
	if err != nil {
		return err
	}

	log.Debug("Starting export for epoch start metaBlock")
	err = se.exportMetaBlock(metaBlock, EpochStartMetaBlockIdentifier)
	if err != nil {
		return err
	}

	err = se.hardforkStorer.FinishedIdentifier(EpochStartMetaBlockIdentifier)
	if err != nil {
		return err
	}

	return nil
}

func (se *stateExport) exportUnFinishedMetaBlocks() error {
	unFinishedMetaBlocks, err := se.stateSyncer.GetUnFinishedMetaBlocks()
	if err != nil {
		return err
	}

	log.Debug("Starting export for unFinished metaBlocks", "len", len(unFinishedMetaBlocks))
	for _, metaBlock := range unFinishedMetaBlocks {
		errExportMetaBlock := se.exportMetaBlock(metaBlock, UnFinishedMetaBlocksIdentifier)
		if errExportMetaBlock != nil {
			return errExportMetaBlock
		}
	}

	err = se.hardforkStorer.FinishedIdentifier(UnFinishedMetaBlocksIdentifier)
	if err != nil {
		return err
	}

	return nil
}

func (se *stateExport) exportMetaBlock(metaBlock *block.MetaBlock, identifier string) error {
	jsonData, err := json.Marshal(metaBlock)
	if err != nil {
		return err
	}

	metaHash := se.hasher.Compute(string(jsonData))
	versionKey := CreateVersionKey(metaBlock, metaHash)
	err = se.hardforkStorer.Write(identifier, []byte(versionKey), jsonData)
	if err != nil {
		return err
	}

	log.Debug("Exported metaBlock",
		"identifier", identifier,
		"version key", versionKey,
		"hash", metaHash,
		"epoch", metaBlock.Epoch,
		"round", metaBlock.Round,
		"nonce", metaBlock.Nonce,
		"start of epoch block", metaBlock.Nonce == 0 || metaBlock.IsStartOfEpochBlock(),
		"rootHash", metaBlock.RootHash,
	)

	return nil
}

<<<<<<< HEAD
=======
func (se *stateExport) exportTrie(key string, trie temporary.Trie) error {
	identifier := TrieIdentifier + atSep + key

	accType, shId, err := GetTrieTypeAndShId(identifier)
	if err != nil {
		return err
	}

	rootHash, err := trie.RootHash()
	if err != nil {
		return err
	}

	leavesChannel, err := trie.GetAllLeavesOnChannel(rootHash)
	if err != nil {
		return err
	}

	if accType == ValidatorAccount {
		var validatorData map[uint32][]*state.ValidatorInfo
		validatorData, err = getValidatorDataFromLeaves(leavesChannel, se.shardCoordinator, se.marshalizer)
		if err != nil {
			return err
		}

		nodesSetupFilePath := filepath.Join(se.exportFolder, common.NodesSetupJsonFileName)
		err = se.exportNodesSetupJson(validatorData)
		if err == nil {
			log.Debug("hardfork nodesSetup.json exported successfully", "file path", nodesSetupFilePath)
		} else {
			log.Warn("hardfork nodesSetup.json not exported", "file path", nodesSetupFilePath, "error", err)
		}

		return err
	}

	if shId > se.shardCoordinator.NumberOfShards() && shId != core.MetachainShardId {
		return sharding.ErrInvalidShardId
	}

	rootHashKey := CreateRootHashKey(key)

	err = se.hardforkStorer.Write(identifier, []byte(rootHashKey), rootHash)
	if err != nil {
		return err
	}

	if accType == DataTrie {
		return se.exportDataTries(leavesChannel, accType, shId, identifier)
	}

	log.Debug("exporting trie",
		"identifier", identifier,
		"root hash", rootHash,
	)

	return se.exportAccountLeaves(leavesChannel, accType, shId, identifier)
}

func (se *stateExport) exportDataTries(
	leavesChannel chan core.KeyValueHolder,
	accType Type,
	shId uint32,
	identifier string,
) error {
	for leaf := range leavesChannel {
		keyToExport := CreateAccountKey(accType, shId, leaf.Key())
		err := se.hardforkStorer.Write(identifier, []byte(keyToExport), leaf.Value())
		if err != nil {
			return err
		}
	}

	err := se.hardforkStorer.FinishedIdentifier(identifier)
	if err != nil {
		return err
	}

	return nil
}

func (se *stateExport) exportAccountLeaves(
	leavesChannel chan core.KeyValueHolder,
	accType Type,
	shId uint32,
	identifier string,
) error {
	for leaf := range leavesChannel {
		keyToExport := CreateAccountKey(accType, shId, leaf.Key())
		err := se.hardforkStorer.Write(identifier, []byte(keyToExport), leaf.Value())
		if err != nil {
			return err
		}
	}

	err := se.hardforkStorer.FinishedIdentifier(identifier)
	if err != nil {
		return err
	}

	return nil
}

>>>>>>> 8c8ab1de
func (se *stateExport) exportMBs(key string, mb *block.MiniBlock) error {
	marshaledData, err := json.Marshal(mb)
	if err != nil {
		return err
	}

	keyToSave := CreateMiniBlockKey(key)

	err = se.hardforkStorer.Write(MiniBlocksIdentifier, []byte(keyToSave), marshaledData)
	if err != nil {
		return err
	}

	return nil
}

func (se *stateExport) exportTx(key string, tx data.TransactionHandler) error {
	marshaledData, err := json.Marshal(tx)
	if err != nil {
		return err
	}

	keyToSave := CreateTransactionKey(key, tx)

	err = se.hardforkStorer.Write(TransactionsIdentifier, []byte(keyToSave), marshaledData)
	if err != nil {
		return err
	}

	return nil
}

<<<<<<< HEAD
=======
func (se *stateExport) exportNodesSetupJson(validators map[uint32][]*state.ValidatorInfo) error {
	acceptedListsForExport := []common.PeerType{common.EligibleList, common.WaitingList, common.JailedList}
	initialNodes := make([]*sharding.InitialNode, 0)

	for _, validatorsInShard := range validators {
		for _, validator := range validatorsInShard {
			if shouldExportValidator(validator, acceptedListsForExport) {
				initialNodes = append(initialNodes, &sharding.InitialNode{
					PubKey:        se.validatorPubKeyConverter.Encode(validator.GetPublicKey()),
					Address:       se.addressPubKeyConverter.Encode(validator.GetRewardAddress()),
					InitialRating: validator.GetRating(),
				})
			}
		}
	}

	sort.SliceStable(initialNodes, func(i, j int) bool {
		return strings.Compare(initialNodes[i].PubKey, initialNodes[j].PubKey) < 0
	})

	genesisNodesSetupHandler := se.genesisNodesSetupHandler
	nodesSetup := &sharding.NodesSetup{
		StartTime:                   genesisNodesSetupHandler.GetStartTime(),
		RoundDuration:               genesisNodesSetupHandler.GetRoundDuration(),
		ConsensusGroupSize:          genesisNodesSetupHandler.GetShardConsensusGroupSize(),
		MinNodesPerShard:            genesisNodesSetupHandler.MinNumberOfShardNodes(),
		MetaChainConsensusGroupSize: genesisNodesSetupHandler.GetMetaConsensusGroupSize(),
		MetaChainMinNodes:           genesisNodesSetupHandler.MinNumberOfMetaNodes(),
		Hysteresis:                  genesisNodesSetupHandler.GetHysteresis(),
		Adaptivity:                  genesisNodesSetupHandler.GetAdaptivity(),
		InitialNodes:                initialNodes,
	}

	nodesSetupBytes, err := json.MarshalIndent(nodesSetup, "", "  ")
	if err != nil {
		return err
	}

	return ioutil.WriteFile(filepath.Join(se.exportFolder, common.NodesSetupJsonFileName), nodesSetupBytes, 0664)
}

>>>>>>> 8c8ab1de
// IsInterfaceNil returns true if underlying object is nil
func (se *stateExport) IsInterfaceNil() bool {
	return se == nil
}<|MERGE_RESOLUTION|>--- conflicted
+++ resolved
@@ -4,15 +4,6 @@
 	"encoding/json"
 	"fmt"
 
-<<<<<<< HEAD
-	logger "github.com/ElrondNetwork/elrond-go-logger"
-	"github.com/ElrondNetwork/elrond-go/core"
-	"github.com/ElrondNetwork/elrond-go/core/check"
-	"github.com/ElrondNetwork/elrond-go/data"
-	"github.com/ElrondNetwork/elrond-go/data/block"
-	"github.com/ElrondNetwork/elrond-go/hashing"
-	"github.com/ElrondNetwork/elrond-go/marshal"
-=======
 	"github.com/ElrondNetwork/elrond-go-core/core"
 	"github.com/ElrondNetwork/elrond-go-core/core/check"
 	"github.com/ElrondNetwork/elrond-go-core/data"
@@ -21,7 +12,6 @@
 	"github.com/ElrondNetwork/elrond-go-core/marshal"
 	logger "github.com/ElrondNetwork/elrond-go-logger"
 	"github.com/ElrondNetwork/elrond-go/common"
->>>>>>> 8c8ab1de
 	"github.com/ElrondNetwork/elrond-go/sharding"
 	"github.com/ElrondNetwork/elrond-go/state"
 	"github.com/ElrondNetwork/elrond-go/state/temporary"
@@ -104,20 +94,12 @@
 
 // ExportAll syncs and exports all the data from every shard for a certain epoch start block
 func (se *stateExport) ExportAll(epoch uint32) error {
-<<<<<<< HEAD
-	err := se.stateSyncer.SyncAllState(epoch, se.shardCoordinator.SelfId())
-	if err != nil {
-		return err
-	}
-
-=======
->>>>>>> 8c8ab1de
 	defer func() {
 		errClose := se.hardforkStorer.Close()
 		log.LogIfError(errClose)
 	}()
 
-	err := se.stateSyncer.SyncAllState(epoch)
+	err := se.stateSyncer.SyncAllState(epoch, se.shardCoordinator.SelfId())
 	if err != nil {
 		return err
 	}
@@ -248,112 +230,6 @@
 	return nil
 }
 
-<<<<<<< HEAD
-=======
-func (se *stateExport) exportTrie(key string, trie temporary.Trie) error {
-	identifier := TrieIdentifier + atSep + key
-
-	accType, shId, err := GetTrieTypeAndShId(identifier)
-	if err != nil {
-		return err
-	}
-
-	rootHash, err := trie.RootHash()
-	if err != nil {
-		return err
-	}
-
-	leavesChannel, err := trie.GetAllLeavesOnChannel(rootHash)
-	if err != nil {
-		return err
-	}
-
-	if accType == ValidatorAccount {
-		var validatorData map[uint32][]*state.ValidatorInfo
-		validatorData, err = getValidatorDataFromLeaves(leavesChannel, se.shardCoordinator, se.marshalizer)
-		if err != nil {
-			return err
-		}
-
-		nodesSetupFilePath := filepath.Join(se.exportFolder, common.NodesSetupJsonFileName)
-		err = se.exportNodesSetupJson(validatorData)
-		if err == nil {
-			log.Debug("hardfork nodesSetup.json exported successfully", "file path", nodesSetupFilePath)
-		} else {
-			log.Warn("hardfork nodesSetup.json not exported", "file path", nodesSetupFilePath, "error", err)
-		}
-
-		return err
-	}
-
-	if shId > se.shardCoordinator.NumberOfShards() && shId != core.MetachainShardId {
-		return sharding.ErrInvalidShardId
-	}
-
-	rootHashKey := CreateRootHashKey(key)
-
-	err = se.hardforkStorer.Write(identifier, []byte(rootHashKey), rootHash)
-	if err != nil {
-		return err
-	}
-
-	if accType == DataTrie {
-		return se.exportDataTries(leavesChannel, accType, shId, identifier)
-	}
-
-	log.Debug("exporting trie",
-		"identifier", identifier,
-		"root hash", rootHash,
-	)
-
-	return se.exportAccountLeaves(leavesChannel, accType, shId, identifier)
-}
-
-func (se *stateExport) exportDataTries(
-	leavesChannel chan core.KeyValueHolder,
-	accType Type,
-	shId uint32,
-	identifier string,
-) error {
-	for leaf := range leavesChannel {
-		keyToExport := CreateAccountKey(accType, shId, leaf.Key())
-		err := se.hardforkStorer.Write(identifier, []byte(keyToExport), leaf.Value())
-		if err != nil {
-			return err
-		}
-	}
-
-	err := se.hardforkStorer.FinishedIdentifier(identifier)
-	if err != nil {
-		return err
-	}
-
-	return nil
-}
-
-func (se *stateExport) exportAccountLeaves(
-	leavesChannel chan core.KeyValueHolder,
-	accType Type,
-	shId uint32,
-	identifier string,
-) error {
-	for leaf := range leavesChannel {
-		keyToExport := CreateAccountKey(accType, shId, leaf.Key())
-		err := se.hardforkStorer.Write(identifier, []byte(keyToExport), leaf.Value())
-		if err != nil {
-			return err
-		}
-	}
-
-	err := se.hardforkStorer.FinishedIdentifier(identifier)
-	if err != nil {
-		return err
-	}
-
-	return nil
-}
-
->>>>>>> 8c8ab1de
 func (se *stateExport) exportMBs(key string, mb *block.MiniBlock) error {
 	marshaledData, err := json.Marshal(mb)
 	if err != nil {
@@ -386,50 +262,6 @@
 	return nil
 }
 
-<<<<<<< HEAD
-=======
-func (se *stateExport) exportNodesSetupJson(validators map[uint32][]*state.ValidatorInfo) error {
-	acceptedListsForExport := []common.PeerType{common.EligibleList, common.WaitingList, common.JailedList}
-	initialNodes := make([]*sharding.InitialNode, 0)
-
-	for _, validatorsInShard := range validators {
-		for _, validator := range validatorsInShard {
-			if shouldExportValidator(validator, acceptedListsForExport) {
-				initialNodes = append(initialNodes, &sharding.InitialNode{
-					PubKey:        se.validatorPubKeyConverter.Encode(validator.GetPublicKey()),
-					Address:       se.addressPubKeyConverter.Encode(validator.GetRewardAddress()),
-					InitialRating: validator.GetRating(),
-				})
-			}
-		}
-	}
-
-	sort.SliceStable(initialNodes, func(i, j int) bool {
-		return strings.Compare(initialNodes[i].PubKey, initialNodes[j].PubKey) < 0
-	})
-
-	genesisNodesSetupHandler := se.genesisNodesSetupHandler
-	nodesSetup := &sharding.NodesSetup{
-		StartTime:                   genesisNodesSetupHandler.GetStartTime(),
-		RoundDuration:               genesisNodesSetupHandler.GetRoundDuration(),
-		ConsensusGroupSize:          genesisNodesSetupHandler.GetShardConsensusGroupSize(),
-		MinNodesPerShard:            genesisNodesSetupHandler.MinNumberOfShardNodes(),
-		MetaChainConsensusGroupSize: genesisNodesSetupHandler.GetMetaConsensusGroupSize(),
-		MetaChainMinNodes:           genesisNodesSetupHandler.MinNumberOfMetaNodes(),
-		Hysteresis:                  genesisNodesSetupHandler.GetHysteresis(),
-		Adaptivity:                  genesisNodesSetupHandler.GetAdaptivity(),
-		InitialNodes:                initialNodes,
-	}
-
-	nodesSetupBytes, err := json.MarshalIndent(nodesSetup, "", "  ")
-	if err != nil {
-		return err
-	}
-
-	return ioutil.WriteFile(filepath.Join(se.exportFolder, common.NodesSetupJsonFileName), nodesSetupBytes, 0664)
-}
-
->>>>>>> 8c8ab1de
 // IsInterfaceNil returns true if underlying object is nil
 func (se *stateExport) IsInterfaceNil() bool {
 	return se == nil
