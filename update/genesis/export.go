package genesis

import (
	"context"
	"encoding/json"
	"fmt"
	"io/ioutil"
	"path/filepath"
	"sort"
	"strings"

	"github.com/multiversx/mx-chain-core-go/core"
	"github.com/multiversx/mx-chain-core-go/core/check"
	"github.com/multiversx/mx-chain-core-go/data"
	"github.com/multiversx/mx-chain-core-go/data/block"
	"github.com/multiversx/mx-chain-core-go/hashing"
	"github.com/multiversx/mx-chain-core-go/marshal"
	"github.com/multiversx/mx-chain-go/common"
	"github.com/multiversx/mx-chain-go/config"
	"github.com/multiversx/mx-chain-go/sharding"
	"github.com/multiversx/mx-chain-go/sharding/nodesCoordinator"
	"github.com/multiversx/mx-chain-go/state"
	"github.com/multiversx/mx-chain-go/trie/keyBuilder"
	"github.com/multiversx/mx-chain-go/update"
	logger "github.com/multiversx/mx-chain-logger-go"
)

var _ update.ExportHandler = (*stateExport)(nil)

// ArgsNewStateExporter defines the arguments needed to create new state exporter
type ArgsNewStateExporter struct {
	ShardCoordinator         sharding.Coordinator
	StateSyncer              update.StateSyncer
	Marshalizer              marshal.Marshalizer
	Hasher                   hashing.Hasher
	HardforkStorer           update.HardforkStorer
	ExportFolder             string
	AddressPubKeyConverter   core.PubkeyConverter
	ValidatorPubKeyConverter core.PubkeyConverter
	GenesisNodesSetupHandler update.GenesisNodesSetupHandler
}

type stateExport struct {
	stateSyncer              update.StateSyncer
	shardCoordinator         sharding.Coordinator
	marshalizer              marshal.Marshalizer
	hasher                   hashing.Hasher
	hardforkStorer           update.HardforkStorer
	exportFolder             string
	addressPubKeyConverter   core.PubkeyConverter
	validatorPubKeyConverter core.PubkeyConverter
	genesisNodesSetupHandler update.GenesisNodesSetupHandler
}

var log = logger.GetOrCreate("update/genesis")

// NewStateExporter exports all the data at a specific moment to a hardfork storer
func NewStateExporter(args ArgsNewStateExporter) (*stateExport, error) {
	if check.IfNil(args.ShardCoordinator) {
		return nil, data.ErrNilShardCoordinator
	}
	if check.IfNil(args.StateSyncer) {
		return nil, update.ErrNilStateSyncer
	}
	if check.IfNil(args.Marshalizer) {
		return nil, data.ErrNilMarshalizer
	}
	if check.IfNil(args.Hasher) {
		return nil, update.ErrNilHasher
	}
	if check.IfNil(args.HardforkStorer) {
		return nil, update.ErrNilHardforkStorer
	}
	if len(args.ExportFolder) == 0 {
		return nil, update.ErrEmptyExportFolderPath
	}
	if check.IfNil(args.AddressPubKeyConverter) {
		return nil, fmt.Errorf("%w for address", update.ErrNilPubKeyConverter)
	}
	if check.IfNil(args.ValidatorPubKeyConverter) {
		return nil, fmt.Errorf("%w for validators", update.ErrNilPubKeyConverter)
	}
	if check.IfNil(args.GenesisNodesSetupHandler) {
		return nil, update.ErrNilGenesisNodesSetupHandler
	}

	se := &stateExport{
		stateSyncer:              args.StateSyncer,
		shardCoordinator:         args.ShardCoordinator,
		marshalizer:              args.Marshalizer,
		hasher:                   args.Hasher,
		hardforkStorer:           args.HardforkStorer,
		exportFolder:             args.ExportFolder,
		addressPubKeyConverter:   args.AddressPubKeyConverter,
		validatorPubKeyConverter: args.ValidatorPubKeyConverter,
		genesisNodesSetupHandler: args.GenesisNodesSetupHandler,
	}

	return se, nil
}

// ExportAll syncs and exports all the data from every shard for a certain epoch start block
func (se *stateExport) ExportAll(epoch uint32) error {
	defer func() {
		errClose := se.hardforkStorer.Close()
		log.LogIfError(errClose)
	}()

	err := se.stateSyncer.SyncAllState(epoch)
	if err != nil {
		return err
	}

	err = se.exportEpochStartMetaBlock()
	if err != nil {
		return err
	}

	err = se.exportUnFinishedMetaBlocks()
	if err != nil {
		return err
	}

	err = se.exportAllTries()
	if err != nil {
		return err
	}

	err = se.exportAllMiniBlocks()
	if err != nil {
		return err
	}

	err = se.exportAllTransactions()
	if err != nil {
		return err
	}

	err = se.exportAllValidatorsInfo()
	if err != nil {
		return err
	}

	return nil
}

func (se *stateExport) exportAllTransactions() error {
	toExportTransactions, err := se.stateSyncer.GetAllTransactions()
	if err != nil {
		return err
	}

	log.Debug("Starting export for transactions", "len", len(toExportTransactions))
	for key, tx := range toExportTransactions {
		errExport := se.exportTx(key, tx)
		if errExport != nil {
			return errExport
		}
	}

	return se.hardforkStorer.FinishedIdentifier(TransactionsIdentifier)
}

func (se *stateExport) exportAllValidatorsInfo() error {
	toExportValidatorsInfo, err := se.stateSyncer.GetAllValidatorsInfo()
	if err != nil {
		return err
	}

	log.Debug("Starting export for validators info", "len", len(toExportValidatorsInfo))
	for key, validatorInfo := range toExportValidatorsInfo {
		errExport := se.exportValidatorInfo(key, validatorInfo)
		if errExport != nil {
			return errExport
		}
	}

	return se.hardforkStorer.FinishedIdentifier(ValidatorsInfoIdentifier)
}

func (se *stateExport) exportAllMiniBlocks() error {
	toExportMBs, err := se.stateSyncer.GetAllMiniBlocks()
	if err != nil {
		return err
	}

	log.Debug("Starting export for miniBlocks", "len", len(toExportMBs))
	for key, mb := range toExportMBs {
		errExport := se.exportMBs(key, mb)
		if errExport != nil {
			return errExport
		}
	}

	return se.hardforkStorer.FinishedIdentifier(MiniBlocksIdentifier)
}

func (se *stateExport) exportAllTries() error {
	toExportTries, err := se.stateSyncer.GetAllTries()
	if err != nil {
		return err
	}

	log.Debug("Starting export for tries", "len", len(toExportTries))
	for key, trie := range toExportTries {
		err = se.exportTrie(key, trie)
		if err != nil {
			return err
		}
	}

	return nil
}

func (se *stateExport) exportEpochStartMetaBlock() error {
	metaBlock, err := se.stateSyncer.GetEpochStartMetaBlock()
	if err != nil {
		return err
	}

	log.Debug("Starting export for epoch start metaBlock")
	err = se.exportMetaBlock(metaBlock, EpochStartMetaBlockIdentifier)
	if err != nil {
		return err
	}

	err = se.hardforkStorer.FinishedIdentifier(EpochStartMetaBlockIdentifier)
	if err != nil {
		return err
	}

	return nil
}

func (se *stateExport) exportUnFinishedMetaBlocks() error {
	unFinishedMetaBlocks, err := se.stateSyncer.GetUnFinishedMetaBlocks()
	if err != nil {
		return err
	}

	log.Debug("Starting export for unFinished metaBlocks", "len", len(unFinishedMetaBlocks))
	for _, metaBlock := range unFinishedMetaBlocks {
		errExportMetaBlock := se.exportMetaBlock(metaBlock, UnFinishedMetaBlocksIdentifier)
		if errExportMetaBlock != nil {
			return errExportMetaBlock
		}
	}

	err = se.hardforkStorer.FinishedIdentifier(UnFinishedMetaBlocksIdentifier)
	if err != nil {
		return err
	}

	return nil
}

func (se *stateExport) exportMetaBlock(metaBlock data.HeaderHandler, identifier string) error {
	jsonData, err := json.Marshal(metaBlock)
	if err != nil {
		return err
	}

	metaHash := se.hasher.Compute(string(jsonData))
	versionKey := CreateVersionKey(metaBlock, metaHash)
	err = se.hardforkStorer.Write(identifier, []byte(versionKey), jsonData)
	if err != nil {
		return err
	}

	log.Debug("Exported metaBlock",
		"identifier", identifier,
		"version key", versionKey,
		"hash", metaHash,
		"epoch", metaBlock.GetEpoch(),
		"round", metaBlock.GetRound(),
		"nonce", metaBlock.GetNonce(),
		"start of epoch block", metaBlock.GetNonce() == 0 || metaBlock.IsStartOfEpochBlock(),
		"rootHash", metaBlock.GetRootHash(),
	)

	return nil
}

func (se *stateExport) exportTrie(key string, trie common.Trie) error {
	identifier := TrieIdentifier + atSep + key

	accType, shId, err := GetTrieTypeAndShId(identifier)
	if err != nil {
		return err
	}

	rootHash, err := trie.RootHash()
	if err != nil {
		return err
	}

	leavesChannels := &common.TrieIteratorChannels{
		LeavesChan: make(chan core.KeyValueHolder, common.TrieLeavesChannelDefaultCapacity),
		ErrChan:    make(chan error, 1),
	}
	err = trie.GetAllLeavesOnChannel(leavesChannels, context.Background(), rootHash, keyBuilder.NewKeyBuilder())
	if err != nil {
		return err
	}

	if accType == ValidatorAccount {
		var validatorData map[uint32][]*state.ValidatorInfo
		validatorData, err = getValidatorDataFromLeaves(leavesChannels, se.shardCoordinator, se.marshalizer)
		if err != nil {
			return err
		}

		nodesSetupFilePath := filepath.Join(se.exportFolder, common.NodesSetupJsonFileName)
		err = se.exportNodesSetupJson(validatorData)
		if err == nil {
			log.Debug("hardfork nodesSetup.json exported successfully", "file path", nodesSetupFilePath)
		} else {
			log.Warn("hardfork nodesSetup.json not exported", "file path", nodesSetupFilePath, "error", err)
		}

		return err
	}

	if shId > se.shardCoordinator.NumberOfShards() && shId != core.MetachainShardId {
		return nodesCoordinator.ErrInvalidShardId
	}

	rootHashKey := CreateRootHashKey(key)

	err = se.hardforkStorer.Write(identifier, []byte(rootHashKey), rootHash)
	if err != nil {
		return err
	}

	if accType == DataTrie {
		return se.exportDataTries(leavesChannels, accType, shId, identifier)
	}

	log.Debug("exporting trie",
		"identifier", identifier,
		"root hash", rootHash,
	)

	return se.exportAccountLeaves(leavesChannels, accType, shId, identifier)
}

func (se *stateExport) exportDataTries(
	leavesChannels *common.TrieIteratorChannels,
	accType Type,
	shId uint32,
	identifier string,
) error {
	for leaf := range leavesChannels.LeavesChan {
		keyToExport := CreateAccountKey(accType, shId, leaf.Key())
		err := se.hardforkStorer.Write(identifier, []byte(keyToExport), leaf.Value())
		if err != nil {
			return err
		}
	}

	err := common.GetErrorFromChanNonBlocking(leavesChannels.ErrChan)
	if err != nil {
		return err
	}

	return se.hardforkStorer.FinishedIdentifier(identifier)
}

func (se *stateExport) exportAccountLeaves(
	leavesChannels *common.TrieIteratorChannels,
	accType Type,
	shId uint32,
	identifier string,
) error {
	for leaf := range leavesChannels.LeavesChan {
		keyToExport := CreateAccountKey(accType, shId, leaf.Key())
		err := se.hardforkStorer.Write(identifier, []byte(keyToExport), leaf.Value())
		if err != nil {
			return err
		}
	}

	err := common.GetErrorFromChanNonBlocking(leavesChannels.ErrChan)
	if err != nil {
		return err
	}

	return se.hardforkStorer.FinishedIdentifier(identifier)
}

func (se *stateExport) exportMBs(key string, mb *block.MiniBlock) error {
	marshaledData, err := json.Marshal(mb)
	if err != nil {
		return err
	}

	keyToSave := CreateMiniBlockKey(key)

	err = se.hardforkStorer.Write(MiniBlocksIdentifier, []byte(keyToSave), marshaledData)
	if err != nil {
		return err
	}

	return nil
}

func (se *stateExport) exportTx(key string, tx data.TransactionHandler) error {
	marshaledData, err := json.Marshal(tx)
	if err != nil {
		return err
	}

	keyToSave := CreateTransactionKey(key, tx)

	err = se.hardforkStorer.Write(TransactionsIdentifier, []byte(keyToSave), marshaledData)
	if err != nil {
		return err
	}

	return nil
}

func (se *stateExport) exportValidatorInfo(key string, validatorInfo *state.ShardValidatorInfo) error {
	marshaledData, err := json.Marshal(validatorInfo)
	if err != nil {
		return err
	}

	keyToSave := CreateValidatorInfoKey(key)

	err = se.hardforkStorer.Write(ValidatorsInfoIdentifier, []byte(keyToSave), marshaledData)
	if err != nil {
		return err
	}

	return nil
}

func (se *stateExport) exportNodesSetupJson(validators map[uint32][]*state.ValidatorInfo) error {
	acceptedListsForExport := []common.PeerType{common.EligibleList, common.WaitingList, common.JailedList}
	initialNodes := make([]*config.InitialNodeConfig, 0)

	for _, validatorsInShard := range validators {
		for _, validator := range validatorsInShard {
			if shouldExportValidator(validator, acceptedListsForExport) {
<<<<<<< HEAD
				initialNodes = append(initialNodes, &config.InitialNodeConfig{
					PubKey:        se.validatorPubKeyConverter.Encode(validator.GetPublicKey()),
					Address:       se.addressPubKeyConverter.Encode(validator.GetRewardAddress()),
=======

				pubKey, err := se.validatorPubKeyConverter.Encode(validator.GetPublicKey())
				if err != nil {
					return nil
				}

				rewardAddress, err := se.addressPubKeyConverter.Encode(validator.GetRewardAddress())
				if err != nil {
					return nil
				}

				initialNodes = append(initialNodes, &sharding.InitialNode{
					PubKey:        pubKey,
					Address:       rewardAddress,
>>>>>>> 1375708e
					InitialRating: validator.GetRating(),
				})
			}
		}
	}

	sort.SliceStable(initialNodes, func(i, j int) bool {
		return strings.Compare(initialNodes[i].PubKey, initialNodes[j].PubKey) < 0
	})

	exportedNodesConfig := se.genesisNodesSetupHandler.ExportNodesConfig()
	exportedNodesConfig.InitialNodes = initialNodes

	nodesSetupBytes, err := json.MarshalIndent(exportedNodesConfig, "", "  ")
	if err != nil {
		return err
	}

	return ioutil.WriteFile(filepath.Join(se.exportFolder, common.NodesSetupJsonFileName), nodesSetupBytes, 0664)
}

// IsInterfaceNil returns true if underlying object is nil
func (se *stateExport) IsInterfaceNil() bool {
	return se == nil
}<|MERGE_RESOLUTION|>--- conflicted
+++ resolved
@@ -443,11 +443,6 @@
 	for _, validatorsInShard := range validators {
 		for _, validator := range validatorsInShard {
 			if shouldExportValidator(validator, acceptedListsForExport) {
-<<<<<<< HEAD
-				initialNodes = append(initialNodes, &config.InitialNodeConfig{
-					PubKey:        se.validatorPubKeyConverter.Encode(validator.GetPublicKey()),
-					Address:       se.addressPubKeyConverter.Encode(validator.GetRewardAddress()),
-=======
 
 				pubKey, err := se.validatorPubKeyConverter.Encode(validator.GetPublicKey())
 				if err != nil {
@@ -462,7 +457,6 @@
 				initialNodes = append(initialNodes, &sharding.InitialNode{
 					PubKey:        pubKey,
 					Address:       rewardAddress,
->>>>>>> 1375708e
 					InitialRating: validator.GetRating(),
 				})
 			}
