package resolvers

import (
	"fmt"

	"github.com/ElrondNetwork/elrond-go/data/block"
	"github.com/ElrondNetwork/elrond-go/dataRetriever"
	"github.com/ElrondNetwork/elrond-go/marshal"
	"github.com/ElrondNetwork/elrond-go/p2p"
	"github.com/ElrondNetwork/elrond-go/storage"
)

// genericBlockBodyResolver is a wrapper over Resolver that is specialized in resolving block body requests
type genericBlockBodyResolver struct {
	dataRetriever.TopicResolverSender
	miniBlockPool    storage.Cacher
	miniBlockStorage storage.Storer
	marshalizer      marshal.Marshalizer
}

// NewGenericBlockBodyResolver creates a new block body resolver
func NewGenericBlockBodyResolver(
	senderResolver dataRetriever.TopicResolverSender,
	miniBlockPool storage.Cacher,
	miniBlockStorage storage.Storer,
	marshalizer marshal.Marshalizer,
) (*genericBlockBodyResolver, error) {

	if senderResolver == nil || senderResolver.IsInterfaceNil() {
		return nil, dataRetriever.ErrNilResolverSender
	}

	if miniBlockPool == nil || miniBlockPool.IsInterfaceNil() {
		return nil, dataRetriever.ErrNilBlockBodyPool
	}

	if miniBlockStorage == nil || miniBlockStorage.IsInterfaceNil() {
		return nil, dataRetriever.ErrNilBlockBodyStorage
	}

	if marshalizer == nil || marshalizer.IsInterfaceNil() {
		return nil, dataRetriever.ErrNilMarshalizer
	}

	bbResolver := &genericBlockBodyResolver{
		TopicResolverSender: senderResolver,
		miniBlockPool:       miniBlockPool,
		miniBlockStorage:    miniBlockStorage,
		marshalizer:         marshalizer,
	}

	return bbResolver, nil
}

// ProcessReceivedMessage will be the callback func from the p2p.Messenger and will be called each time a new message was received
// (for the topic this validator was registered to, usually a request topic)
<<<<<<< HEAD
func (gbbRes *GenericBlockBodyResolver) ProcessReceivedMessage(message p2p.MessageP2P, _ func(buffToSend []byte)) error {
=======
func (gbbRes *genericBlockBodyResolver) ProcessReceivedMessage(message p2p.MessageP2P) error {
>>>>>>> 6762ddfe
	rd := &dataRetriever.RequestData{}
	err := rd.Unmarshal(gbbRes.marshalizer, message)
	if err != nil {
		return err
	}

	buff, err := gbbRes.resolveBlockBodyRequest(rd)
	if err != nil {
		return err
	}

	if buff == nil {
		log.Debug(fmt.Sprintf("missing data: %v", rd))
		return nil
	}

	return gbbRes.Send(buff, message.Peer())
}

func (gbbRes *genericBlockBodyResolver) resolveBlockBodyRequest(rd *dataRetriever.RequestData) ([]byte, error) {
	if rd.Value == nil {
		return nil, dataRetriever.ErrNilValue
	}

	hashes, err := gbbRes.miniBlockHashesFromRequestType(rd)
	if err != nil {
		return nil, err
	}

	miniBlocks, _ := gbbRes.GetMiniBlocks(hashes)
	if len(miniBlocks) == 0 {
		return nil, dataRetriever.ErrEmptyMiniBlockSlice
	}

	buff, err := gbbRes.marshalizer.Marshal(miniBlocks)
	if err != nil {
		return nil, err
	}

	return buff, nil
}

func (gbbRes *genericBlockBodyResolver) miniBlockHashesFromRequestType(requestData *dataRetriever.RequestData) ([][]byte, error) {
	miniBlockHashes := make([][]byte, 0)

	switch requestData.Type {
	case dataRetriever.HashType:
		miniBlockHashes = append(miniBlockHashes, requestData.Value)

	case dataRetriever.HashArrayType:
		err := gbbRes.marshalizer.Unmarshal(&miniBlockHashes, requestData.Value)

		if err != nil {
			return nil, dataRetriever.ErrUnmarshalMBHashes
		}

	default:
		return nil, dataRetriever.ErrInvalidRequestType
	}

	return miniBlockHashes, nil
}

// RequestDataFromHash requests a block body from other peers having input the block body hash
func (gbbRes *genericBlockBodyResolver) RequestDataFromHash(hash []byte) error {
	return gbbRes.SendOnRequestTopic(&dataRetriever.RequestData{
		Type:  dataRetriever.HashType,
		Value: hash,
	})
}

// RequestDataFromHashArray requests a block body from other peers having input the block body hash
func (gbbRes *genericBlockBodyResolver) RequestDataFromHashArray(hashes [][]byte) error {
	hash, err := gbbRes.marshalizer.Marshal(hashes)

	if err != nil {
		return err
	}

	return gbbRes.SendOnRequestTopic(&dataRetriever.RequestData{
		Type:  dataRetriever.HashArrayType,
		Value: hash,
	})
}

// GetMiniBlocks method returns a list of deserialized mini blocks from a given hash list either from data pool or from storage
func (gbbRes *genericBlockBodyResolver) GetMiniBlocks(hashes [][]byte) (block.MiniBlockSlice, [][]byte) {
	miniBlocks, missingMiniBlocksHashes := gbbRes.GetMiniBlocksFromPool(hashes)
	if len(missingMiniBlocksHashes) == 0 {
		return miniBlocks, missingMiniBlocksHashes
	}

	miniBlocksFromStorer, missingMiniBlocksHashes := gbbRes.getMiniBlocksFromStorer(missingMiniBlocksHashes)
	miniBlocks = append(miniBlocks, miniBlocksFromStorer...)

	return miniBlocks, missingMiniBlocksHashes
}

// GetMiniBlocksFromPool method returns a list of deserialized mini blocks from a given hash list from data pool
func (gbbRes *genericBlockBodyResolver) GetMiniBlocksFromPool(hashes [][]byte) (block.MiniBlockSlice, [][]byte) {
	miniBlocks := make(block.MiniBlockSlice, 0)
	missingMiniBlocksHashes := make([][]byte, 0)

	for i := 0; i < len(hashes); i++ {
		obj, ok := gbbRes.miniBlockPool.Peek(hashes[i])
		if !ok {
			missingMiniBlocksHashes = append(missingMiniBlocksHashes, hashes[i])
			continue
		}

		miniBlock, ok := obj.(*block.MiniBlock)
		if !ok {
			missingMiniBlocksHashes = append(missingMiniBlocksHashes, hashes[i])
			continue
		}

		miniBlocks = append(miniBlocks, miniBlock)
	}

	return miniBlocks, missingMiniBlocksHashes
}

// getMiniBlocksFromStorer returns a list of mini blocks from storage and a list of missing hashes
func (gbbRes *genericBlockBodyResolver) getMiniBlocksFromStorer(hashes [][]byte) (block.MiniBlockSlice, [][]byte) {
	miniBlocks := make(block.MiniBlockSlice, 0)
	missingMiniBlocksHashes := make([][]byte, 0)

	for i := 0; i < len(hashes); i++ {
		buff, err := gbbRes.miniBlockStorage.Get(hashes[i])
		if err != nil {
			log.Debug(err.Error())
			missingMiniBlocksHashes = append(missingMiniBlocksHashes, hashes[i])
			continue
		}

		miniBlock := &block.MiniBlock{}
		err = gbbRes.marshalizer.Unmarshal(miniBlock, buff)
		if err != nil {
			log.Debug(err.Error())
			gbbRes.miniBlockPool.Remove([]byte(hashes[i]))
			err = gbbRes.miniBlockStorage.Remove([]byte(hashes[i]))
			if err != nil {
				log.Debug(err.Error())
			}

			missingMiniBlocksHashes = append(missingMiniBlocksHashes, hashes[i])
			continue
		}

		miniBlocks = append(miniBlocks, miniBlock)
	}

	return miniBlocks, missingMiniBlocksHashes
}

// IsInterfaceNil returns true if there is no value under the interface
func (gbbRes *genericBlockBodyResolver) IsInterfaceNil() bool {
	if gbbRes == nil {
		return true
	}
	return false
}<|MERGE_RESOLUTION|>--- conflicted
+++ resolved
@@ -54,11 +54,7 @@
 
 // ProcessReceivedMessage will be the callback func from the p2p.Messenger and will be called each time a new message was received
 // (for the topic this validator was registered to, usually a request topic)
-<<<<<<< HEAD
-func (gbbRes *GenericBlockBodyResolver) ProcessReceivedMessage(message p2p.MessageP2P, _ func(buffToSend []byte)) error {
-=======
-func (gbbRes *genericBlockBodyResolver) ProcessReceivedMessage(message p2p.MessageP2P) error {
->>>>>>> 6762ddfe
+func (gbbRes *genericBlockBodyResolver) ProcessReceivedMessage(message p2p.MessageP2P, _ func(buffToSend []byte)) error {
 	rd := &dataRetriever.RequestData{}
 	err := rd.Unmarshal(gbbRes.marshalizer, message)
 	if err != nil {
