--- conflicted
+++ resolved
@@ -282,8 +282,6 @@
 	)
 }
 
-<<<<<<< HEAD
-=======
 // RequestDataFromReferenceAndChunk requests a trie node's chunk by specifying the reference and the chunk index
 func (tnRes *TrieNodeResolver) RequestDataFromReferenceAndChunk(hash []byte, chunkIndex uint32) error {
 	return tnRes.SendOnRequestTopic(
@@ -296,27 +294,6 @@
 	)
 }
 
-// SetNumPeersToQuery will set the number of intra shard and cross shard number of peer to query
-func (tnRes *TrieNodeResolver) SetNumPeersToQuery(intra int, cross int) {
-	tnRes.TopicResolverSender.SetNumPeersToQuery(intra, cross)
-}
-
-// NumPeersToQuery will return the number of intra shard and cross shard number of peer to query
-func (tnRes *TrieNodeResolver) NumPeersToQuery() (int, int) {
-	return tnRes.TopicResolverSender.NumPeersToQuery()
-}
-
-// SetResolverDebugHandler will set a resolver debug handler
-func (tnRes *TrieNodeResolver) SetResolverDebugHandler(handler dataRetriever.ResolverDebugHandler) error {
-	return tnRes.TopicResolverSender.SetResolverDebugHandler(handler)
-}
-
-// Close returns nil
-func (tnRes *TrieNodeResolver) Close() error {
-	return nil
-}
-
->>>>>>> 9f0e6c4f
 // IsInterfaceNil returns true if there is no value under the interface
 func (tnRes *TrieNodeResolver) IsInterfaceNil() bool {
 	return tnRes == nil
