--- conflicted
+++ resolved
@@ -48,13 +48,8 @@
 
 // Resolver defines what a data resolver should do
 type Resolver interface {
-<<<<<<< HEAD
-	RequestDataFromHash(hash []byte) error
+	RequestDataFromHash(hash []byte, epoch uint32) error
 	ProcessReceivedMessage(message p2p.MessageP2P, fromConnectedPeer p2p.PeerID) error
-=======
-	RequestDataFromHash(hash []byte, epoch uint32) error
-	ProcessReceivedMessage(message p2p.MessageP2P, broadcastHandler func(buffToSend []byte)) error
->>>>>>> 63a36412
 	IsInterfaceNil() bool
 }
 
