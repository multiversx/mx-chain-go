--- conflicted
+++ resolved
@@ -212,13 +212,8 @@
 
 // MetaPoolsHolder defines getter for data pools for metachain
 type MetaPoolsHolder interface {
-<<<<<<< HEAD
 	MetaBlocks() storage.Cacher
-	MiniBlockHashes() ShardedDataCacherNotifier
-=======
-	MetaChainBlocks() storage.Cacher
 	MiniBlocks() storage.Cacher
->>>>>>> 6762ddfe
 	ShardHeaders() storage.Cacher
 	HeadersNonces() Uint64SyncMapCacher
 	Transactions() ShardedDataCacherNotifier
