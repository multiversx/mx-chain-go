--- conflicted
+++ resolved
@@ -185,7 +185,8 @@
 	Keys() [][]byte
 	IsInterfaceNil() bool
 	CleanupSelfShardTxCache(accountsProvider common.AccountNonceProvider, randomness uint64, maxNum int, cleanupLoopMaximumDuration time.Duration)
-<<<<<<< HEAD
+	GetNumTrackedBlocks() uint64
+	GetNumTrackedAccounts() uint64
 	OnExecutedBlock(blockHeader data.HeaderHandler, rootHash []byte) error
 	OnProposedBlock(
 		blockHash []byte,
@@ -195,11 +196,6 @@
 		latestExecutedHash []byte,
 	) error
 	ResetTracker()
-=======
-	GetNumTrackedBlocks() uint64
-	GetNumTrackedAccounts() uint64
-	OnExecutedBlock(blockHeader data.HeaderHandler) error
->>>>>>> ffd06b79
 }
 
 // ShardIdHashMap represents a map for shardId and hash
