package dataRetriever

import (
	"time"

	"github.com/ElrondNetwork/elrond-go/data/block"
	"github.com/ElrondNetwork/elrond-go/p2p"
	"github.com/ElrondNetwork/elrond-go/storage"
)

// UnitType is the type for Storage unit identifiers
type UnitType uint8

const (
	// TransactionUnit is the transactions storage unit identifier
	TransactionUnit UnitType = 0
	// MiniBlockUnit is the transaction block body storage unit identifier
	MiniBlockUnit UnitType = 1
	// PeerChangesUnit is the peer change block body storage unit identifier
	PeerChangesUnit UnitType = 2
	// BlockHeaderUnit is the Block Headers Storage unit identifier
	BlockHeaderUnit UnitType = 3
	// MetaBlockUnit is the metachain blocks storage unit identifier
	MetaBlockUnit UnitType = 4
	// MetaShardDataUnit is the metachain shard data unit identifier
	MetaShardDataUnit UnitType = 5
	// MetaPeerDataUnit is the metachain peer data unit identifier
	MetaPeerDataUnit UnitType = 6
	// UnsignedTransactionUnit is the unsigned transaction unit identifier
	UnsignedTransactionUnit UnitType = 7
	// RewardTransactionUnit is the reward transaction unit identifier
	RewardTransactionUnit UnitType = 8
	// MetaHdrNonceHashDataUnit is the meta header nonce-hash pair data unit identifier
<<<<<<< HEAD
	MetaHdrNonceHashDataUnit UnitType = 8
	// HeartbeatUnit is the heartbeat storage unit identifier
	HeartbeatUnit UnitType = 9
=======
	MetaHdrNonceHashDataUnit UnitType = 9
>>>>>>> a7f5ce52

	// ShardHdrNonceHashDataUnit is the header nonce-hash pair data unit identifier
	//TODO: Add only unit types lower than 100
	ShardHdrNonceHashDataUnit UnitType = 100
	//TODO: Do not add unit type greater than 100 as the metachain creates this kind of unit type for each shard.
	//100 -> shard 0, 101 -> shard 1 and so on. This should be replaced with a factory which will manage the unit types
	//creation
)

// Resolver defines what a data resolver should do
type Resolver interface {
	RequestDataFromHash(hash []byte) error
	ProcessReceivedMessage(message p2p.MessageP2P) error
	IsInterfaceNil() bool
}

// HeaderResolver defines what a block header resolver should do
type HeaderResolver interface {
	Resolver
	RequestDataFromNonce(nonce uint64) error
}

// MiniBlocksResolver defines what a mini blocks resolver should do
type MiniBlocksResolver interface {
	Resolver
	RequestDataFromHashArray(hashes [][]byte) error
	GetMiniBlocks(hashes [][]byte) block.MiniBlockSlice // TODO miniblockresolver should not know about miniblockslice
}

// TopicResolverSender defines what sending operations are allowed for a topic resolver
type TopicResolverSender interface {
	SendOnRequestTopic(rd *RequestData) error
	Send(buff []byte, peer p2p.PeerID) error
	TopicRequestSuffix() string
	TargetShardID() uint32
	IsInterfaceNil() bool
}

// ResolversContainer defines a resolvers holder data type with basic functionality
type ResolversContainer interface {
	Get(key string) (Resolver, error)
	Add(key string, val Resolver) error
	AddMultiple(keys []string, resolvers []Resolver) error
	Replace(key string, val Resolver) error
	Remove(key string)
	Len() int
	IsInterfaceNil() bool
}

// ResolversFinder extends a container resolver and have 2 additional functionality
type ResolversFinder interface {
	ResolversContainer
	IntraShardResolver(baseTopic string) (Resolver, error)
	MetaChainResolver(baseTopic string) (Resolver, error)
	CrossShardResolver(baseTopic string, crossShard uint32) (Resolver, error)
}

// ResolversContainerFactory defines the functionality to create a resolvers container
type ResolversContainerFactory interface {
	Create() (ResolversContainer, error)
	IsInterfaceNil() bool
}

// MessageHandler defines the functionality needed by structs to send data to other peers
type MessageHandler interface {
	ConnectedPeersOnTopic(topic string) []p2p.PeerID
	SendToConnectedPeer(topic string, buff []byte, peerID p2p.PeerID) error
	IsInterfaceNil() bool
}

// TopicHandler defines the functionality needed by structs to manage topics and message processors
type TopicHandler interface {
	HasTopic(name string) bool
	CreateTopic(name string, createChannelForTopic bool) error
	RegisterMessageProcessor(topic string, handler p2p.MessageProcessor) error
}

// TopicMessageHandler defines the functionality needed by structs to manage topics, message processors and to send data
// to other peers
type TopicMessageHandler interface {
	MessageHandler
	TopicHandler
}

// IntRandomizer interface provides functionality over generating integer numbers
type IntRandomizer interface {
	Intn(n int) (int, error)
	IsInterfaceNil() bool
}

// StorageType defines the storage levels on a node
type StorageType uint8

// DataRetriever interface provides functionality over high level data request component
type DataRetriever interface {
	// Get methods searches for data in storage units and returns results, it is a blocking function
	Get(keys [][]byte, identifier string, lowestLevel StorageType, haveTime func() time.Duration) (map[string]interface{}, [][]byte, error)
	// Has searches for a value identifier by a key in storage
	Has(key []byte, identifier string, level StorageType) (StorageType, error)
	// HasOrAdd searches and adds a value if not exist in storage
	HasOrAdd(key []byte, value interface{}, identifier string, level StorageType)
	// Remove deletes an element from storage level
	Remove(key []byte, identifier string, lowestLevel StorageType) error
	// Put saves a key-value pair into storage
	Put(key []byte, value interface{}, identifier string, level StorageType) error
	// Keys returns all the keys from an identifier and storage type
	Keys(identifier string, level StorageType)
	// Request searches for data in specified storage level, if not present launches threads to search in network
	Request(keys [][]byte, identifier string, level StorageType, haveTime func() time.Duration, callbackHandler func(key []byte)) (map[string]interface{}, [][]byte, error)
	// IsInterfaceNil returns true if there is no value under the interface
	IsInterfaceNil() bool
}

// Notifier defines a way to register funcs that get called when something useful happens
type Notifier interface {
	RegisterHandler(func(key []byte))
	IsInterfaceNil() bool
}

// PeerListCreator is used to create a peer list
type PeerListCreator interface {
	PeerList() []p2p.PeerID
	IsInterfaceNil() bool
}

// ShardedDataCacherNotifier defines what a sharded-data structure can perform
type ShardedDataCacherNotifier interface {
	Notifier

	ShardDataStore(cacheId string) (c storage.Cacher)
	AddData(key []byte, data interface{}, cacheId string)
	SearchFirstData(key []byte) (value interface{}, ok bool)
	RemoveData(key []byte, cacheId string)
	RemoveSetOfDataFromPool(keys [][]byte, cacheId string)
	RemoveDataFromAllShards(key []byte)
	MergeShardStores(sourceCacheID, destCacheID string)
	MoveData(sourceCacheID, destCacheID string, key [][]byte)
	Clear()
	ClearShardStore(cacheId string)
	CreateShardStore(cacheId string)
}

// ShardIdHashMap represents a map for shardId and hash
type ShardIdHashMap interface {
	Load(shardId uint32) ([]byte, bool)
	Store(shardId uint32, hash []byte)
	Range(f func(shardId uint32, hash []byte) bool)
	Delete(shardId uint32)
	IsInterfaceNil() bool
}

// Uint64SyncMapCacher defines a cacher-type struct that uses uint64 keys and sync-maps values
type Uint64SyncMapCacher interface {
	Clear()
	Get(nonce uint64) (ShardIdHashMap, bool)
	Merge(nonce uint64, src ShardIdHashMap)
	Remove(nonce uint64, shardId uint32)
	RegisterHandler(handler func(nonce uint64, shardId uint32, value []byte))
	Has(nonce uint64, shardId uint32) bool
	IsInterfaceNil() bool
}

// PoolsHolder defines getters for data pools
type PoolsHolder interface {
	Transactions() ShardedDataCacherNotifier
	UnsignedTransactions() ShardedDataCacherNotifier
	RewardTransactions() ShardedDataCacherNotifier
	Headers() storage.Cacher
	HeadersNonces() Uint64SyncMapCacher
	MiniBlocks() storage.Cacher
	PeerChangesBlocks() storage.Cacher
	MetaBlocks() storage.Cacher
	IsInterfaceNil() bool
}

// MetaPoolsHolder defines getter for data pools for metachain
type MetaPoolsHolder interface {
	MetaChainBlocks() storage.Cacher
	MiniBlockHashes() ShardedDataCacherNotifier
	ShardHeaders() storage.Cacher
	HeadersNonces() Uint64SyncMapCacher
	IsInterfaceNil() bool
}

// StorageService is the interface for data storage unit provided services
type StorageService interface {
	// GetStorer returns the storer from the chain map
	GetStorer(unitType UnitType) storage.Storer
	// AddStorer will add a new storer to the chain map
	AddStorer(key UnitType, s storage.Storer)
	// Has returns true if the key is found in the selected Unit or false otherwise
	Has(unitType UnitType, key []byte) error
	// Get returns the value for the given key if found in the selected storage unit, nil otherwise
	Get(unitType UnitType, key []byte) ([]byte, error)
	// Put stores the key, value pair in the selected storage unit
	Put(unitType UnitType, key []byte, value []byte) error
	// GetAll gets all the elements with keys in the keys array, from the selected storage unit
	// If there is a missing key in the unit, it returns an error
	GetAll(unitType UnitType, keys [][]byte) (map[string][]byte, error)
	// Destroy removes the underlying files/resources used by the storage service
	Destroy() error
	// IsInterfaceNil returns true if there is no value under the interface
	IsInterfaceNil() bool
}

// DataPacker can split a large slice of byte slices in smaller packets
type DataPacker interface {
	PackDataInChunks(data [][]byte, limit int) ([][]byte, error)
	IsInterfaceNil() bool
}<|MERGE_RESOLUTION|>--- conflicted
+++ resolved
@@ -31,13 +31,10 @@
 	// RewardTransactionUnit is the reward transaction unit identifier
 	RewardTransactionUnit UnitType = 8
 	// MetaHdrNonceHashDataUnit is the meta header nonce-hash pair data unit identifier
-<<<<<<< HEAD
+	MetaHdrNonceHashDataUnit UnitType = 9
 	MetaHdrNonceHashDataUnit UnitType = 8
 	// HeartbeatUnit is the heartbeat storage unit identifier
 	HeartbeatUnit UnitType = 9
-=======
-	MetaHdrNonceHashDataUnit UnitType = 9
->>>>>>> a7f5ce52
 
 	// ShardHdrNonceHashDataUnit is the header nonce-hash pair data unit identifier
 	//TODO: Add only unit types lower than 100
