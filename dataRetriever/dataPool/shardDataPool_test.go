package dataPool_test

import (
	"testing"

	"github.com/ElrondNetwork/elrond-go/dataRetriever"
	"github.com/ElrondNetwork/elrond-go/dataRetriever/dataPool"
	"github.com/ElrondNetwork/elrond-go/dataRetriever/mock"
	"github.com/stretchr/testify/assert"
)

//------- NewDataPool

func TestNewShardedDataPool_NilTransactionsShouldErr(t *testing.T) {
	t.Parallel()

	tdp, err := dataPool.NewShardedDataPool(
		nil,
		&mock.ShardedDataStub{},
		&mock.ShardedDataStub{},
		&mock.HeadersCacherStub{},
		&mock.CacherStub{},
		&mock.CacherStub{},
		&mock.CacherStub{},
		&mock.TxForCurrentBlockStub{},
	)

	assert.Equal(t, dataRetriever.ErrNilTxDataPool, err)
	assert.Nil(t, tdp)
}

func TestNewShardedDataPool_NilUnsignedTransactionsShouldErr(t *testing.T) {
	t.Parallel()

	tdp, err := dataPool.NewShardedDataPool(
		&mock.ShardedDataStub{},
		nil,
		&mock.ShardedDataStub{},
		&mock.HeadersCacherStub{},
		&mock.CacherStub{},
		&mock.CacherStub{},
		&mock.CacherStub{},
		&mock.TxForCurrentBlockStub{},
	)

	assert.Equal(t, dataRetriever.ErrNilUnsignedTransactionPool, err)
	assert.Nil(t, tdp)
}

func TestNewShardedDataPool_NilRewardTransactionsShouldErr(t *testing.T) {
	t.Parallel()

	tdp, err := dataPool.NewShardedDataPool(
		&mock.ShardedDataStub{},
		&mock.ShardedDataStub{},
		nil,
		&mock.HeadersCacherStub{},
		&mock.CacherStub{},
		&mock.CacherStub{},
		&mock.CacherStub{},
		&mock.TxForCurrentBlockStub{},
	)

	assert.Equal(t, dataRetriever.ErrNilRewardTransactionPool, err)
	assert.Nil(t, tdp)
}

func TestNewShardedDataPool_NilHeadersShouldErr(t *testing.T) {
	t.Parallel()

	tdp, err := dataPool.NewShardedDataPool(
		&mock.ShardedDataStub{},
		&mock.ShardedDataStub{},
		&mock.ShardedDataStub{},
		nil,
		&mock.CacherStub{},
		&mock.CacherStub{},
		&mock.CacherStub{},
		&mock.TxForCurrentBlockStub{},
	)

	assert.Equal(t, dataRetriever.ErrNilHeadersDataPool, err)
	assert.Nil(t, tdp)
}

<<<<<<< HEAD
func TestNewShardedDataPool_NilHeaderNoncesShouldErr(t *testing.T) {
	t.Parallel()

	tdp, err := dataPool.NewShardedDataPool(
		&mock.ShardedDataStub{},
		&mock.ShardedDataStub{},
		&mock.ShardedDataStub{},
		&mock.CacherStub{},
		nil,
		&mock.CacherStub{},
		&mock.CacherStub{},
		&mock.CacherStub{},
		&mock.CacherStub{},
		&mock.TxForCurrentBlockStub{},
	)

	assert.Equal(t, dataRetriever.ErrNilHeadersNoncesDataPool, err)
	assert.Nil(t, tdp)
}

=======
>>>>>>> e747a9c8
func TestNewShardedDataPool_NilTxBlocksShouldErr(t *testing.T) {
	t.Parallel()

	tdp, err := dataPool.NewShardedDataPool(
		&mock.ShardedDataStub{},
		&mock.ShardedDataStub{},
		&mock.ShardedDataStub{},
		&mock.HeadersCacherStub{},
		nil,
		&mock.CacherStub{},
<<<<<<< HEAD
		&mock.CacherStub{},
		&mock.CacherStub{},
=======
>>>>>>> e747a9c8
		&mock.TxForCurrentBlockStub{},
	)

	assert.Equal(t, dataRetriever.ErrNilTxBlockDataPool, err)
	assert.Nil(t, tdp)
}

func TestNewShardedDataPool_NilPeerBlocksShouldErr(t *testing.T) {
	t.Parallel()

	tdp, err := dataPool.NewShardedDataPool(
		&mock.ShardedDataStub{},
		&mock.ShardedDataStub{},
		&mock.ShardedDataStub{},
		&mock.HeadersCacherStub{},
		&mock.CacherStub{},
		nil,
<<<<<<< HEAD
		&mock.CacherStub{},
		&mock.CacherStub{},
=======
>>>>>>> e747a9c8
		&mock.TxForCurrentBlockStub{},
	)

	assert.Equal(t, dataRetriever.ErrNilPeerChangeBlockDataPool, err)
	assert.Nil(t, tdp)
}

<<<<<<< HEAD
func TestNewShardedDataPool_NilMetaBlocksShouldErr(t *testing.T) {
	t.Parallel()

	tdp, err := dataPool.NewShardedDataPool(
		&mock.ShardedDataStub{},
		&mock.ShardedDataStub{},
		&mock.ShardedDataStub{},
		&mock.CacherStub{},
		&mock.Uint64SyncMapCacherStub{},
		&mock.CacherStub{},
		&mock.CacherStub{},
		nil,
		&mock.CacherStub{},
		&mock.TxForCurrentBlockStub{},
	)

	assert.Equal(t, dataRetriever.ErrNilMetaBlockPool, err)
	assert.Nil(t, tdp)
}

func TestNewShardedDataPool_NilTrieNodesShouldErr(t *testing.T) {
	t.Parallel()

	tdp, err := dataPool.NewShardedDataPool(
		&mock.ShardedDataStub{},
		&mock.ShardedDataStub{},
		&mock.ShardedDataStub{},
		&mock.CacherStub{},
		&mock.Uint64SyncMapCacherStub{},
		&mock.CacherStub{},
		&mock.CacherStub{},
		&mock.CacherStub{},
		nil,
		&mock.TxForCurrentBlockStub{},
	)

	assert.Equal(t, dataRetriever.ErrNilTrieNodesPool, err)
	assert.Nil(t, tdp)
}

=======
>>>>>>> e747a9c8
func TestNewShardedDataPool_OkValsShouldWork(t *testing.T) {
	transactions := &mock.ShardedDataStub{}
	scResults := &mock.ShardedDataStub{}
	rewardTransactions := &mock.ShardedDataStub{}
	headers := &mock.HeadersCacherStub{}
	txBlocks := &mock.CacherStub{}
	peersBlock := &mock.CacherStub{}
<<<<<<< HEAD
	metaChainBlocks := &mock.CacherStub{}
	trieNodes := &mock.CacherStub{}
=======
>>>>>>> e747a9c8
	tdp, err := dataPool.NewShardedDataPool(
		transactions,
		scResults,
		rewardTransactions,
		headers,
		txBlocks,
		peersBlock,
<<<<<<< HEAD
		metaChainBlocks,
		trieNodes,
=======
>>>>>>> e747a9c8
		&mock.TxForCurrentBlockStub{},
	)

	assert.Nil(t, err)
	//pointer checking
	assert.True(t, transactions == tdp.Transactions())
	assert.True(t, scResults == tdp.UnsignedTransactions())
	assert.True(t, rewardTransactions == tdp.RewardTransactions())
	assert.True(t, headers == tdp.Headers())
	assert.True(t, txBlocks == tdp.MiniBlocks())
	assert.True(t, peersBlock == tdp.PeerChangesBlocks())
	assert.True(t, scResults == tdp.UnsignedTransactions())
}<|MERGE_RESOLUTION|>--- conflicted
+++ resolved
@@ -83,29 +83,6 @@
 	assert.Nil(t, tdp)
 }
 
-<<<<<<< HEAD
-func TestNewShardedDataPool_NilHeaderNoncesShouldErr(t *testing.T) {
-	t.Parallel()
-
-	tdp, err := dataPool.NewShardedDataPool(
-		&mock.ShardedDataStub{},
-		&mock.ShardedDataStub{},
-		&mock.ShardedDataStub{},
-		&mock.CacherStub{},
-		nil,
-		&mock.CacherStub{},
-		&mock.CacherStub{},
-		&mock.CacherStub{},
-		&mock.CacherStub{},
-		&mock.TxForCurrentBlockStub{},
-	)
-
-	assert.Equal(t, dataRetriever.ErrNilHeadersNoncesDataPool, err)
-	assert.Nil(t, tdp)
-}
-
-=======
->>>>>>> e747a9c8
 func TestNewShardedDataPool_NilTxBlocksShouldErr(t *testing.T) {
 	t.Parallel()
 
@@ -116,58 +93,11 @@
 		&mock.HeadersCacherStub{},
 		nil,
 		&mock.CacherStub{},
-<<<<<<< HEAD
 		&mock.CacherStub{},
-		&mock.CacherStub{},
-=======
->>>>>>> e747a9c8
 		&mock.TxForCurrentBlockStub{},
 	)
 
 	assert.Equal(t, dataRetriever.ErrNilTxBlockDataPool, err)
-	assert.Nil(t, tdp)
-}
-
-func TestNewShardedDataPool_NilPeerBlocksShouldErr(t *testing.T) {
-	t.Parallel()
-
-	tdp, err := dataPool.NewShardedDataPool(
-		&mock.ShardedDataStub{},
-		&mock.ShardedDataStub{},
-		&mock.ShardedDataStub{},
-		&mock.HeadersCacherStub{},
-		&mock.CacherStub{},
-		nil,
-<<<<<<< HEAD
-		&mock.CacherStub{},
-		&mock.CacherStub{},
-=======
->>>>>>> e747a9c8
-		&mock.TxForCurrentBlockStub{},
-	)
-
-	assert.Equal(t, dataRetriever.ErrNilPeerChangeBlockDataPool, err)
-	assert.Nil(t, tdp)
-}
-
-<<<<<<< HEAD
-func TestNewShardedDataPool_NilMetaBlocksShouldErr(t *testing.T) {
-	t.Parallel()
-
-	tdp, err := dataPool.NewShardedDataPool(
-		&mock.ShardedDataStub{},
-		&mock.ShardedDataStub{},
-		&mock.ShardedDataStub{},
-		&mock.CacherStub{},
-		&mock.Uint64SyncMapCacherStub{},
-		&mock.CacherStub{},
-		&mock.CacherStub{},
-		nil,
-		&mock.CacherStub{},
-		&mock.TxForCurrentBlockStub{},
-	)
-
-	assert.Equal(t, dataRetriever.ErrNilMetaBlockPool, err)
 	assert.Nil(t, tdp)
 }
 
@@ -191,8 +121,24 @@
 	assert.Nil(t, tdp)
 }
 
-=======
->>>>>>> e747a9c8
+
+func TestNewShardedDataPool_NilPeerBlocksShouldErr(t *testing.T) {
+	t.Parallel()
+
+	tdp, err := dataPool.NewShardedDataPool(
+		&mock.ShardedDataStub{},
+		&mock.ShardedDataStub{},
+		&mock.ShardedDataStub{},
+		&mock.HeadersCacherStub{},
+		&mock.CacherStub{},
+		nil,
+		&mock.TxForCurrentBlockStub{},
+	)
+
+	assert.Equal(t, dataRetriever.ErrNilPeerChangeBlockDataPool, err)
+	assert.Nil(t, tdp)
+}
+
 func TestNewShardedDataPool_OkValsShouldWork(t *testing.T) {
 	transactions := &mock.ShardedDataStub{}
 	scResults := &mock.ShardedDataStub{}
@@ -200,11 +146,6 @@
 	headers := &mock.HeadersCacherStub{}
 	txBlocks := &mock.CacherStub{}
 	peersBlock := &mock.CacherStub{}
-<<<<<<< HEAD
-	metaChainBlocks := &mock.CacherStub{}
-	trieNodes := &mock.CacherStub{}
-=======
->>>>>>> e747a9c8
 	tdp, err := dataPool.NewShardedDataPool(
 		transactions,
 		scResults,
@@ -212,11 +153,8 @@
 		headers,
 		txBlocks,
 		peersBlock,
-<<<<<<< HEAD
-		metaChainBlocks,
+		&mock.CacherStub{},
 		trieNodes,
-=======
->>>>>>> e747a9c8
 		&mock.TxForCurrentBlockStub{},
 	)
 
