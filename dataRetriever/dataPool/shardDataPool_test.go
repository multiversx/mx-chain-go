package dataPool_test

import (
	"testing"

	"github.com/ElrondNetwork/elrond-go-sandbox/data"
	"github.com/ElrondNetwork/elrond-go-sandbox/data/mock"
	"github.com/ElrondNetwork/elrond-go-sandbox/dataRetriever"
	"github.com/ElrondNetwork/elrond-go-sandbox/dataRetriever/dataPool"
	"github.com/stretchr/testify/assert"
)

//------- NewDataPool

func TestNewShardedDataPool_NilTransactionsShouldErr(t *testing.T) {
	tdp, err := dataPool.NewShardedDataPool(
		nil,
		&mock.CacherStub{},
		&mock.Uint64CacherStub{},
		&mock.CacherStub{},
		&mock.CacherStub{},
		&mock.CacherStub{},
		&mock.Uint64CacherStub{},
	)

	assert.Equal(t, data.ErrNilTxDataPool, err)
	assert.Nil(t, tdp)
}

func TestNewShardedDataPool_NilHeadersShouldErr(t *testing.T) {
	tdp, err := dataPool.NewShardedDataPool(
		&mock.ShardedDataStub{},
		nil,
		&mock.Uint64CacherStub{},
		&mock.CacherStub{},
		&mock.CacherStub{},
		&mock.CacherStub{},
		&mock.Uint64CacherStub{},
	)

	assert.Equal(t, data.ErrNilHeadersDataPool, err)
	assert.Nil(t, tdp)
}

func TestNewShardedDataPool_NilHeaderNoncesShouldErr(t *testing.T) {
	tdp, err := dataPool.NewShardedDataPool(
		&mock.ShardedDataStub{},
		&mock.CacherStub{},
		nil,
		&mock.CacherStub{},
		&mock.CacherStub{},
		&mock.CacherStub{},
		&mock.Uint64CacherStub{},
	)

	assert.Equal(t, data.ErrNilHeadersNoncesDataPool, err)
	assert.Nil(t, tdp)
}

func TestNewShardedDataPool_NilTxBlocksShouldErr(t *testing.T) {
	tdp, err := dataPool.NewShardedDataPool(
		&mock.ShardedDataStub{},
		&mock.CacherStub{},
		&mock.Uint64CacherStub{},
		nil,
		&mock.CacherStub{},
		&mock.CacherStub{},
		&mock.Uint64CacherStub{},
	)

	assert.Equal(t, data.ErrNilTxBlockDataPool, err)
	assert.Nil(t, tdp)
}

func TestNewShardedDataPool_NilPeerBlocksShouldErr(t *testing.T) {
	tdp, err := dataPool.NewShardedDataPool(
		&mock.ShardedDataStub{},
		&mock.CacherStub{},
		&mock.Uint64CacherStub{},
		&mock.CacherStub{},
		nil,
		&mock.CacherStub{},
		&mock.Uint64CacherStub{},
	)

	assert.Equal(t, data.ErrNilPeerChangeBlockDataPool, err)
	assert.Nil(t, tdp)
}

func TestNewShardedDataPool_NilMetaBlocksShouldErr(t *testing.T) {
	tdp, err := dataPool.NewShardedDataPool(
		&mock.ShardedDataStub{},
		&mock.CacherStub{},
		&mock.Uint64CacherStub{},
		&mock.CacherStub{},
		nil,
<<<<<<< HEAD
		&mock.CacherStub{},
=======
		&mock.Uint64CacherStub{},
>>>>>>> 9fc7c2f1
	)

	assert.Equal(t, data.ErrNilMetaBlockPool, err)
	assert.Nil(t, tdp)
}

func TestNewShardedDataPool_NilMetaHeaderNoncesShouldErr(t *testing.T) {
	tdp, err := dataPool.NewShardedDataPool(
		&mock.ShardedDataStub{},
		&mock.CacherStub{},
		&mock.Uint64CacherStub{},
		&mock.CacherStub{},
		&mock.CacherStub{},
		&mock.CacherStub{},
		nil,
	)

	assert.Equal(t, dataRetriever.ErrNilMetaBlockNoncesPool, err)
	assert.Nil(t, tdp)
}

func TestNewShardedDataPool_OkValsShouldWork(t *testing.T) {
	transactions := &mock.ShardedDataStub{}
	headers := &mock.CacherStub{}
	headerNonces := &mock.Uint64CacherStub{}
	txBlocks := &mock.CacherStub{}
	peersBlock := &mock.CacherStub{}
	metaChainBlocks := &mock.CacherStub{}
	metaHeaderNonces := &mock.Uint64CacherStub{}
	tdp, err := dataPool.NewShardedDataPool(
		transactions,
		headers,
		headerNonces,
		txBlocks,
		peersBlock,
		metaChainBlocks,
		metaHeaderNonces,
	)

	assert.Nil(t, err)
	//pointer checking
	assert.True(t, transactions == tdp.Transactions())
	assert.True(t, headers == tdp.Headers())
	assert.True(t, headerNonces == tdp.HeadersNonces())
	assert.True(t, txBlocks == tdp.MiniBlocks())
	assert.True(t, peersBlock == tdp.PeerChangesBlocks())
	assert.True(t, metaChainBlocks == tdp.MetaBlocks())
}<|MERGE_RESOLUTION|>--- conflicted
+++ resolved
@@ -93,12 +93,9 @@
 		&mock.CacherStub{},
 		&mock.Uint64CacherStub{},
 		&mock.CacherStub{},
+		&mock.CacherStub{},
 		nil,
-<<<<<<< HEAD
-		&mock.CacherStub{},
-=======
 		&mock.Uint64CacherStub{},
->>>>>>> 9fc7c2f1
 	)
 
 	assert.Equal(t, data.ErrNilMetaBlockPool, err)
