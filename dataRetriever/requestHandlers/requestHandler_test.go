package requestHandlers

import (
	"testing"
	"time"

	"github.com/ElrondNetwork/elrond-go/core/check"
	"github.com/ElrondNetwork/elrond-go/dataRetriever"
	"github.com/ElrondNetwork/elrond-go/dataRetriever/mock"
	"github.com/ElrondNetwork/elrond-go/sharding"
	"github.com/pkg/errors"
	"github.com/stretchr/testify/assert"
	"github.com/stretchr/testify/require"
)

var timeoutSendRequests = time.Second * 2

func createResolversFinderStubThatShouldNotBeCalled(tb testing.TB) *mock.ResolversFinderStub {
	return &mock.ResolversFinderStub{
		IntraShardResolverCalled: func(baseTopic string) (resolver dataRetriever.Resolver, err error) {
			assert.Fail(tb, "IntraShardResolverCalled should not have been called")
			return nil, nil
		},
		MetaChainResolverCalled: func(baseTopic string) (resolver dataRetriever.Resolver, err error) {
			assert.Fail(tb, "MetaChainResolverCalled should not have been called")
			return nil, nil
		},
		CrossShardResolverCalled: func(baseTopic string, crossShard uint32) (resolver dataRetriever.Resolver, err error) {
			assert.Fail(tb, "CrossShardResolverCalled should not have been called")
			return nil, nil
		},
	}
}

<<<<<<< HEAD
func TestNewResolverRequestHandlerNilFinder(t *testing.T) {
=======
//------- NewMetaResolver

func TestNewMetaResolverRequestHandlerNilFinder(t *testing.T) {
	t.Parallel()

	rrh, err := NewMetaResolverRequestHandler(
		nil,
		&mock.RequestedItemsHandlerStub{},
		100,
	)

	assert.Nil(t, rrh)
	assert.Equal(t, dataRetriever.ErrNilResolverFinder, err)
}

func TestNewMetaResolverRequestHandlerNilRequestedItemsHandler(t *testing.T) {
	t.Parallel()

	rrh, err := NewMetaResolverRequestHandler(
		&mock.ResolversFinderStub{},
		nil,

		100,
	)

	assert.Nil(t, rrh)
	assert.Equal(t, dataRetriever.ErrNilRequestedItemsHandler, err)
}

func TestNewMetaResolverRequestHandlerMaxTxRequestTooSmall(t *testing.T) {
	t.Parallel()

	rrh, err := NewMetaResolverRequestHandler(
		&mock.ResolversFinderStub{},
		&mock.RequestedItemsHandlerStub{},

		0,
	)

	assert.Nil(t, rrh)
	assert.Equal(t, dataRetriever.ErrInvalidMaxTxRequest, err)
}

func TestNewMetaResolverRequestHandler(t *testing.T) {
	t.Parallel()

	rrh, err := NewMetaResolverRequestHandler(
		&mock.ResolversFinderStub{},
		&mock.RequestedItemsHandlerStub{},

		100,
	)
	assert.Nil(t, err)
	assert.False(t, check.IfNil(rrh))
}

//------- NewShardResolver

func TestNewShardResolverRequestHandlerNilFinder(t *testing.T) {
>>>>>>> 7fe3821b
	t.Parallel()

	rrh, err := NewResolverRequestHandler(
		nil,
		&mock.RequestedItemsHandlerStub{},
<<<<<<< HEAD
		&mock.WhiteListHandlerMock{},
=======

>>>>>>> 7fe3821b
		1,
		0,
	)

	assert.Nil(t, rrh)
	assert.Equal(t, dataRetriever.ErrNilResolverFinder, err)
}

func TestNewResolverRequestHandlerNilRequestedItemsHandler(t *testing.T) {
	t.Parallel()

	rrh, err := NewResolverRequestHandler(
		&mock.ResolversFinderStub{},
		nil,
<<<<<<< HEAD
		&mock.WhiteListHandlerMock{},
=======

>>>>>>> 7fe3821b
		1,
		0,
	)

	assert.Nil(t, rrh)
	assert.Equal(t, dataRetriever.ErrNilRequestedItemsHandler, err)
}

func TestNewResolverRequestHandlerMaxTxRequestTooSmall(t *testing.T) {
	t.Parallel()

	rrh, err := NewResolverRequestHandler(
		&mock.ResolversFinderStub{},
		&mock.RequestedItemsHandlerStub{},
<<<<<<< HEAD
		&mock.WhiteListHandlerMock{},
=======

>>>>>>> 7fe3821b
		0,
		0,
	)

	assert.Nil(t, rrh)
	assert.Equal(t, dataRetriever.ErrInvalidMaxTxRequest, err)
}

func TestNewResolverRequestHandler(t *testing.T) {
	t.Parallel()

	rrh, err := NewResolverRequestHandler(
		&mock.ResolversFinderStub{},
		&mock.RequestedItemsHandlerStub{},
<<<<<<< HEAD
		&mock.WhiteListHandlerMock{},
=======

>>>>>>> 7fe3821b
		1,
		0,
	)

	assert.Nil(t, err)
	assert.NotNil(t, rrh)
}

//------- RequestTransaction

func TestResolverRequestHandler_RequestTransactionErrorWhenGettingCrossShardResolverShouldNotPanic(t *testing.T) {
	t.Parallel()

	defer func() {
		r := recover()
		if r != nil {
			assert.Fail(t, "should not panic")
		}
	}()

	errExpected := errors.New("expected error")
	rrh, _ := NewResolverRequestHandler(
		&mock.ResolversFinderStub{
			CrossShardResolverCalled: func(baseTopic string, crossShard uint32) (resolver dataRetriever.Resolver, e error) {
				return nil, errExpected
			},
		},
		&mock.RequestedItemsHandlerStub{},
<<<<<<< HEAD
		&mock.WhiteListHandlerMock{},
=======

>>>>>>> 7fe3821b
		1,
		0,
	)

	rrh.RequestTransaction(0, make([][]byte, 0))
}

func TestResolverRequestHandler_RequestTransactionWrongResolverShouldNotPanic(t *testing.T) {
	t.Parallel()

	defer func() {
		r := recover()
		if r != nil {
			assert.Fail(t, "should not panic")
		}
	}()

	wrongTxResolver := &mock.HeaderResolverStub{}

	rrh, _ := NewResolverRequestHandler(
		&mock.ResolversFinderStub{
			CrossShardResolverCalled: func(baseTopic string, crossShard uint32) (resolver dataRetriever.Resolver, e error) {
				return wrongTxResolver, nil
			},
		},
		&mock.RequestedItemsHandlerStub{},
<<<<<<< HEAD
		&mock.WhiteListHandlerMock{},
=======

>>>>>>> 7fe3821b
		1,
		0,
	)

	rrh.RequestTransaction(0, make([][]byte, 0))
}

func TestResolverRequestHandler_RequestTransactionShouldRequestTransactions(t *testing.T) {
	t.Parallel()

	chTxRequested := make(chan struct{})
	txResolver := &mock.HashSliceResolverStub{
		RequestDataFromHashArrayCalled: func(hashes [][]byte, epoch uint32) error {
			chTxRequested <- struct{}{}
			return nil
		},
	}

	rrh, _ := NewResolverRequestHandler(
		&mock.ResolversFinderStub{
			CrossShardResolverCalled: func(baseTopic string, crossShard uint32) (resolver dataRetriever.Resolver, e error) {
				return txResolver, nil
			},
		},
		&mock.RequestedItemsHandlerStub{},
<<<<<<< HEAD
		&mock.WhiteListHandlerMock{},
=======

>>>>>>> 7fe3821b
		1,
		0,
	)

	rrh.RequestTransaction(0, [][]byte{[]byte("txHash")})

	select {
	case <-chTxRequested:
	case <-time.After(timeoutSendRequests):
		assert.Fail(t, "timeout while waiting to call RequestDataFromHashArray")
	}

	time.Sleep(time.Second)
}

func TestResolverRequestHandler_RequestTransactionErrorsOnRequestShouldNotPanic(t *testing.T) {
	t.Parallel()

	defer func() {
		r := recover()
		if r != nil {
			assert.Fail(t, "should not panic")
		}
	}()

	errExpected := errors.New("expected error")
	chTxRequested := make(chan struct{})
	txResolver := &mock.HashSliceResolverStub{
		RequestDataFromHashArrayCalled: func(hashes [][]byte, epoch uint32) error {
			chTxRequested <- struct{}{}
			return errExpected
		},
	}

	rrh, _ := NewResolverRequestHandler(
		&mock.ResolversFinderStub{
			CrossShardResolverCalled: func(baseTopic string, crossShard uint32) (resolver dataRetriever.Resolver, e error) {
				return txResolver, nil
			},
		},
		&mock.RequestedItemsHandlerStub{},
<<<<<<< HEAD
		&mock.WhiteListHandlerMock{},
=======

>>>>>>> 7fe3821b
		1,
		0,
	)

	rrh.RequestTransaction(0, [][]byte{[]byte("txHash")})

	select {
	case <-chTxRequested:
	case <-time.After(timeoutSendRequests):
		assert.Fail(t, "timeout while waiting to call RequestDataFromHashArray")
	}

	time.Sleep(time.Second)
}

//------- RequestMiniBlock

func TestResolverRequestHandler_RequestMiniBlockErrorWhenGettingCrossShardResolverShouldNotPanic(t *testing.T) {
	t.Parallel()

	defer func() {
		r := recover()
		if r != nil {
			assert.Fail(t, "should not panic")
		}
	}()

	errExpected := errors.New("expected error")
	rrh, _ := NewResolverRequestHandler(
		&mock.ResolversFinderStub{
			CrossShardResolverCalled: func(baseTopic string, crossShard uint32) (resolver dataRetriever.Resolver, e error) {
				return nil, errExpected
			},
		},
		&mock.RequestedItemsHandlerStub{},
<<<<<<< HEAD
		&mock.WhiteListHandlerMock{},
=======

>>>>>>> 7fe3821b
		1,
		0,
	)

	rrh.RequestMiniBlock(0, make([]byte, 0))
}

func TestResolverRequestHandler_RequestMiniBlockErrorsOnRequestShouldNotPanic(t *testing.T) {
	t.Parallel()

	defer func() {
		r := recover()
		if r != nil {
			assert.Fail(t, "should not panic")
		}
	}()

	errExpected := errors.New("expected error")
	mbResolver := &mock.ResolverStub{
		RequestDataFromHashCalled: func(hash []byte, epoch uint32) error {
			return errExpected
		},
	}

	rrh, _ := NewResolverRequestHandler(
		&mock.ResolversFinderStub{
			CrossShardResolverCalled: func(baseTopic string, crossShard uint32) (resolver dataRetriever.Resolver, e error) {
				return mbResolver, nil
			},
		},
		&mock.RequestedItemsHandlerStub{},
<<<<<<< HEAD
		&mock.WhiteListHandlerMock{},
=======

>>>>>>> 7fe3821b
		1,
		0,
	)

	rrh.RequestMiniBlock(0, []byte("mbHash"))
}

func TestResolverRequestHandler_RequestMiniBlockShouldCallRequestOnResolver(t *testing.T) {
	t.Parallel()

	wasCalled := false
	mbResolver := &mock.ResolverStub{
		RequestDataFromHashCalled: func(hash []byte, epoch uint32) error {
			wasCalled = true
			return nil
		},
	}

	rrh, _ := NewResolverRequestHandler(
		&mock.ResolversFinderStub{
			CrossShardResolverCalled: func(baseTopic string, crossShard uint32) (resolver dataRetriever.Resolver, e error) {
				return mbResolver, nil
			},
		},
		&mock.RequestedItemsHandlerStub{},
<<<<<<< HEAD
		&mock.WhiteListHandlerMock{},
=======

>>>>>>> 7fe3821b
		1,
		0,
	)

	rrh.RequestMiniBlock(0, []byte("mbHash"))

	assert.True(t, wasCalled)
}

func TestResolverRequestHandler_RequestMiniBlockShouldCallWithTheCorrectEpoch(t *testing.T) {
	t.Parallel()

	expectedEpoch := uint32(7)
	mbResolver := &mock.ResolverStub{
		RequestDataFromHashCalled: func(hash []byte, epoch uint32) error {
			assert.Equal(t, expectedEpoch, epoch)
			return nil
		},
	}

	rrh, _ := NewShardResolverRequestHandler(
		&mock.ResolversFinderStub{
			CrossShardResolverCalled: func(baseTopic string, crossShard uint32) (resolver dataRetriever.Resolver, e error) {
				return mbResolver, nil
			},
		},
		&mock.RequestedItemsHandlerStub{},
		1,
		0,
	)

	rrh.SetEpoch(expectedEpoch)

	rrh.RequestMiniBlock(0, []byte("mbHash"))
}

//------- RequestShardHeader

func TestResolverRequestHandler_RequestShardHeaderHashAlreadyRequestedShouldNotRequest(t *testing.T) {
	t.Parallel()

	rrh, _ := NewResolverRequestHandler(
		createResolversFinderStubThatShouldNotBeCalled(t),
		&mock.RequestedItemsHandlerStub{
			HasCalled: func(key string) bool {
				return true
			},
		},
		&mock.WhiteListHandlerMock{},
		1,
		0,
	)

	rrh.RequestShardHeader(0, make([]byte, 0))
}

func TestResolverRequestHandler_RequestShardHeaderHashBadRequest(t *testing.T) {
	t.Parallel()

	rrh, _ := NewResolverRequestHandler(
		createResolversFinderStubThatShouldNotBeCalled(t),
		&mock.RequestedItemsHandlerStub{},
<<<<<<< HEAD
		&mock.WhiteListHandlerMock{},
=======

>>>>>>> 7fe3821b
		1,
		0,
	)

	rrh.RequestShardHeader(1, make([]byte, 0))
}

func TestResolverRequestHandler_RequestShardHeaderShouldCallRequestOnResolver(t *testing.T) {
	t.Parallel()

	wasCalled := false
	mbResolver := &mock.HeaderResolverStub{
		RequestDataFromHashCalled: func(hash []byte, epoch uint32) error {
			wasCalled = true
			return nil
		},
	}

	rrh, _ := NewResolverRequestHandler(
		&mock.ResolversFinderStub{
			CrossShardResolverCalled: func(baseTopic string, crossShard uint32) (resolver dataRetriever.Resolver, e error) {
				return mbResolver, nil
			},
		},
		&mock.RequestedItemsHandlerStub{},
<<<<<<< HEAD
		&mock.WhiteListHandlerMock{},
=======

>>>>>>> 7fe3821b
		1,
		0,
	)

	rrh.RequestShardHeader(0, []byte("hdrHash"))

	assert.True(t, wasCalled)
}

//------- RequestMetaHeader

func TestResolverRequestHandler_RequestMetadHeaderHashAlreadyRequestedShouldNotRequest(t *testing.T) {
	t.Parallel()

	rrh, _ := NewResolverRequestHandler(
		createResolversFinderStubThatShouldNotBeCalled(t),
		&mock.RequestedItemsHandlerStub{
			HasCalled: func(key string) bool {
				return true
			},
		},
<<<<<<< HEAD
		&mock.WhiteListHandlerMock{},
=======

>>>>>>> 7fe3821b
		1,
		0,
	)

	rrh.RequestMetaHeader(make([]byte, 0))
}

func TestResolverRequestHandler_RequestMetadHeaderHashNotHeaderResolverShouldNotRequest(t *testing.T) {
	t.Parallel()

	wasCalled := false
	mbResolver := &mock.ResolverStub{
		RequestDataFromHashCalled: func(hash []byte, epoch uint32) error {
			wasCalled = true
			return nil
		},
	}

	rrh, _ := NewResolverRequestHandler(
		&mock.ResolversFinderStub{
			MetaChainResolverCalled: func(baseTopic string) (resolver dataRetriever.Resolver, e error) {
				return mbResolver, nil
			},
		},
		&mock.RequestedItemsHandlerStub{},
<<<<<<< HEAD
		&mock.WhiteListHandlerMock{},
=======

>>>>>>> 7fe3821b
		1,
		0,
	)

	rrh.RequestMetaHeader([]byte("hdrHash"))

	assert.False(t, wasCalled)
}

func TestResolverRequestHandler_RequestMetaHeaderShouldCallRequestOnResolver(t *testing.T) {
	t.Parallel()

	wasCalled := false
	mbResolver := &mock.HeaderResolverStub{
		RequestDataFromHashCalled: func(hash []byte, epoch uint32) error {
			wasCalled = true
			return nil
		},
	}

	rrh, _ := NewResolverRequestHandler(
		&mock.ResolversFinderStub{
			MetaChainResolverCalled: func(baseTopic string) (resolver dataRetriever.Resolver, e error) {
				return mbResolver, nil
			},
		},
		&mock.RequestedItemsHandlerStub{},
<<<<<<< HEAD
		&mock.WhiteListHandlerMock{},
=======

>>>>>>> 7fe3821b
		1,
		0,
	)

	rrh.RequestMetaHeader([]byte("hdrHash"))

	assert.True(t, wasCalled)
}

//------- RequestShardHeaderByNonce

func TestResolverRequestHandler_RequestShardHeaderByNonceAlreadyRequestedShouldNotRequest(t *testing.T) {
	t.Parallel()

<<<<<<< HEAD
	rrh, _ := NewResolverRequestHandler(
=======
	called := false
	rrh, _ := NewShardResolverRequestHandler(
>>>>>>> 7fe3821b
		createResolversFinderStubThatShouldNotBeCalled(t),
		&mock.RequestedItemsHandlerStub{
			HasCalled: func(key string) bool {
				called = true
				return true
			},
		},
<<<<<<< HEAD
		&mock.WhiteListHandlerMock{},
=======

>>>>>>> 7fe3821b
		1,
		0,
	)

	rrh.RequestShardHeaderByNonce(0, 0)
	require.True(t, called)
}

func TestResolverRequestHandler_RequestShardHeaderByNonceBadRequest(t *testing.T) {
	t.Parallel()

<<<<<<< HEAD
	rrh, _ := NewResolverRequestHandler(
		createResolversFinderStubThatShouldNotBeCalled(t),
		&mock.RequestedItemsHandlerStub{},
		&mock.WhiteListHandlerMock{},
=======
	localErr := errors.New("err")
	called := false
	rrh, _ := NewShardResolverRequestHandler(
		&mock.ResolversFinderStub{
			CrossShardResolverCalled: func(baseTopic string, crossShard uint32) (resolver dataRetriever.Resolver, err error) {
				called = true
				return nil, localErr
			},
		},
		&mock.RequestedItemsHandlerStub{},

>>>>>>> 7fe3821b
		1,
		sharding.MetachainShardId,
	)

	rrh.RequestShardHeaderByNonce(1, 0)
	require.True(t, called)
}

func TestResolverRequestHandler_RequestShardHeaderByNonceFinderReturnsErrorShouldNotPanic(t *testing.T) {
	t.Parallel()

	defer func() {
		r := recover()
		if r != nil {
			assert.Fail(t, "should not panic")
		}
	}()

	errExpected := errors.New("expected error")

	rrh, _ := NewResolverRequestHandler(
		&mock.ResolversFinderStub{
			CrossShardResolverCalled: func(baseTopic string, shardID uint32) (resolver dataRetriever.Resolver, e error) {
				return nil, errExpected
			},
		},
		&mock.RequestedItemsHandlerStub{},
<<<<<<< HEAD
		&mock.WhiteListHandlerMock{},
=======

>>>>>>> 7fe3821b
		1,
		0,
	)

	rrh.RequestShardHeaderByNonce(0, 0)
}

func TestResolverRequestHandler_RequestShardHeaderByNonceFinderReturnsAWrongResolverShouldNotPanic(t *testing.T) {
	t.Parallel()

	defer func() {
		r := recover()
		if r != nil {
			assert.Fail(t, "should not panic")
		}
	}()

	errExpected := errors.New("expected error")
	hdrResolver := &mock.ResolverStub{
		RequestDataFromHashCalled: func(hash []byte, epoch uint32) error {
			return errExpected
		},
	}

	rrh, _ := NewResolverRequestHandler(
		&mock.ResolversFinderStub{
			CrossShardResolverCalled: func(baseTopic string, shardID uint32) (resolver dataRetriever.Resolver, e error) {
				return hdrResolver, nil
			},
		},
		&mock.RequestedItemsHandlerStub{},
<<<<<<< HEAD
		&mock.WhiteListHandlerMock{},
=======

>>>>>>> 7fe3821b
		1,
		0,
	)

	rrh.RequestShardHeaderByNonce(0, 0)
}

func TestResolverRequestHandler_RequestShardHeaderByNonceResolverFailsShouldNotPanic(t *testing.T) {
	t.Parallel()

	defer func() {
		r := recover()
		if r != nil {
			assert.Fail(t, "should not panic")
		}
	}()

	errExpected := errors.New("expected error")
	hdrResolver := &mock.HeaderResolverStub{
		RequestDataFromHashCalled: func(hash []byte, epoch uint32) error {
			return errExpected
		},
	}

	rrh, _ := NewResolverRequestHandler(
		&mock.ResolversFinderStub{
			CrossShardResolverCalled: func(baseTopic string, shardID uint32) (resolver dataRetriever.Resolver, e error) {
				return hdrResolver, nil
			},
		},
		&mock.RequestedItemsHandlerStub{},
<<<<<<< HEAD
		&mock.WhiteListHandlerMock{},
=======

>>>>>>> 7fe3821b
		1,
		0,
	)

	rrh.RequestShardHeaderByNonce(0, 0)
}

func TestResolverRequestHandler_RequestShardHeaderByNonceShouldRequest(t *testing.T) {
	t.Parallel()

	wasCalled := false
	hdrResolver := &mock.HeaderResolverStub{
		RequestDataFromNonceCalled: func(nonce uint64, epoch uint32) error {
			wasCalled = true
			return nil
		},
	}

	rrh, _ := NewResolverRequestHandler(
		&mock.ResolversFinderStub{
			CrossShardResolverCalled: func(baseTopic string, shardID uint32) (resolver dataRetriever.Resolver, e error) {
				return hdrResolver, nil
			},
		},
		&mock.RequestedItemsHandlerStub{},
<<<<<<< HEAD
		&mock.WhiteListHandlerMock{},
=======

>>>>>>> 7fe3821b
		1,
		0,
	)

	rrh.RequestShardHeaderByNonce(0, 0)

	assert.True(t, wasCalled)
}

//------- RequestMetaHeaderByNonce

func TestResolverRequestHandler_RequestMetaHeaderHashAlreadyRequestedShouldNotRequest(t *testing.T) {
	t.Parallel()

	rrh, _ := NewResolverRequestHandler(
		createResolversFinderStubThatShouldNotBeCalled(t),
		&mock.RequestedItemsHandlerStub{
			HasCalled: func(key string) bool {
				return true
			},
		},
<<<<<<< HEAD
		&mock.WhiteListHandlerMock{},
=======

>>>>>>> 7fe3821b
		1,
		0,
	)

	rrh.RequestMetaHeaderByNonce(0)
}

func TestResolverRequestHandler_RequestMetaHeaderByNonceShouldRequest(t *testing.T) {
	t.Parallel()

	wasCalled := false
	hdrResolver := &mock.HeaderResolverStub{
		RequestDataFromNonceCalled: func(nonce uint64, epoch uint32) error {
			wasCalled = true
			return nil
		},
	}

	rrh, _ := NewResolverRequestHandler(
		&mock.ResolversFinderStub{
			MetaChainResolverCalled: func(baseTopic string) (resolver dataRetriever.Resolver, e error) {
				return hdrResolver, nil
			},
		},
		&mock.RequestedItemsHandlerStub{},
<<<<<<< HEAD
		&mock.WhiteListHandlerMock{},
=======

>>>>>>> 7fe3821b
		100,
		0,
	)

	rrh.RequestMetaHeaderByNonce(0)

	assert.True(t, wasCalled)
}

//------- RequestSmartContractResult

func TestResolverRequestHandler_RequestScrErrorWhenGettingCrossShardResolverShouldNotPanic(t *testing.T) {
	t.Parallel()

	defer func() {
		r := recover()
		if r != nil {
			assert.Fail(t, "should not panic")
		}
	}()

	errExpected := errors.New("expected error")
	rrh, _ := NewResolverRequestHandler(
		&mock.ResolversFinderStub{
			CrossShardResolverCalled: func(baseTopic string, crossShard uint32) (resolver dataRetriever.Resolver, e error) {
				return nil, errExpected
			},
		},
		&mock.RequestedItemsHandlerStub{},
<<<<<<< HEAD
		&mock.WhiteListHandlerMock{},
=======

>>>>>>> 7fe3821b
		1,
		0,
	)

	rrh.RequestUnsignedTransactions(0, make([][]byte, 0))
}

func TestResolverRequestHandler_RequestScrWrongResolverShouldNotPanic(t *testing.T) {
	t.Parallel()

	defer func() {
		r := recover()
		if r != nil {
			assert.Fail(t, "should not panic")
		}
	}()

	wrongTxResolver := &mock.HeaderResolverStub{}

	rrh, _ := NewResolverRequestHandler(
		&mock.ResolversFinderStub{
			CrossShardResolverCalled: func(baseTopic string, crossShard uint32) (resolver dataRetriever.Resolver, e error) {
				return wrongTxResolver, nil
			},
		},
		&mock.RequestedItemsHandlerStub{},
<<<<<<< HEAD
		&mock.WhiteListHandlerMock{},
=======

>>>>>>> 7fe3821b
		1,
		0,
	)

	rrh.RequestUnsignedTransactions(0, make([][]byte, 0))
}

func TestResolverRequestHandler_RequestScrShouldRequestScr(t *testing.T) {
	t.Parallel()

	chTxRequested := make(chan struct{})
	txResolver := &mock.HashSliceResolverStub{
		RequestDataFromHashArrayCalled: func(hashes [][]byte, epoch uint32) error {
			chTxRequested <- struct{}{}
			return nil
		},
	}

	rrh, _ := NewResolverRequestHandler(
		&mock.ResolversFinderStub{
			CrossShardResolverCalled: func(baseTopic string, crossShard uint32) (resolver dataRetriever.Resolver, e error) {
				return txResolver, nil
			},
		},
		&mock.RequestedItemsHandlerStub{},
<<<<<<< HEAD
		&mock.WhiteListHandlerMock{},
=======

>>>>>>> 7fe3821b
		1,
		0,
	)

	rrh.RequestUnsignedTransactions(0, [][]byte{[]byte("txHash")})

	select {
	case <-chTxRequested:
	case <-time.After(timeoutSendRequests):
		assert.Fail(t, "timeout while waiting to call RequestDataFromHashArray")
	}

	time.Sleep(time.Second)
}

func TestResolverRequestHandler_RequestScrErrorsOnRequestShouldNotPanic(t *testing.T) {
	t.Parallel()

	defer func() {
		r := recover()
		if r != nil {
			assert.Fail(t, "should not panic")
		}
	}()

	errExpected := errors.New("expected error")
	chTxRequested := make(chan struct{})
	txResolver := &mock.HashSliceResolverStub{
		RequestDataFromHashArrayCalled: func(hashes [][]byte, epoch uint32) error {
			chTxRequested <- struct{}{}
			return errExpected
		},
	}

	rrh, _ := NewResolverRequestHandler(
		&mock.ResolversFinderStub{
			CrossShardResolverCalled: func(baseTopic string, crossShard uint32) (resolver dataRetriever.Resolver, e error) {
				return txResolver, nil
			},
		},
		&mock.RequestedItemsHandlerStub{},
<<<<<<< HEAD
		&mock.WhiteListHandlerMock{},
=======

>>>>>>> 7fe3821b
		1,
		0,
	)

	rrh.RequestUnsignedTransactions(0, [][]byte{[]byte("txHash")})

	select {
	case <-chTxRequested:
	case <-time.After(timeoutSendRequests):
		assert.Fail(t, "timeout while waiting to call RequestDataFromHashArray")
	}

	time.Sleep(time.Second)
}

//------- RequestRewardTransaction

func TestResolverRequestHandler_RequestRewardShouldRequestReward(t *testing.T) {
	t.Parallel()

	chTxRequested := make(chan struct{})
	txResolver := &mock.HashSliceResolverStub{
		RequestDataFromHashArrayCalled: func(hashes [][]byte, epoch uint32) error {
			chTxRequested <- struct{}{}
			return nil
		},
	}

	rrh, _ := NewResolverRequestHandler(
		&mock.ResolversFinderStub{
			CrossShardResolverCalled: func(baseTopic string, crossShard uint32) (resolver dataRetriever.Resolver, e error) {
				return txResolver, nil
			},
		},
		&mock.RequestedItemsHandlerStub{},
<<<<<<< HEAD
		&mock.WhiteListHandlerMock{},
=======

>>>>>>> 7fe3821b
		1,
		0,
	)

	rrh.RequestRewardTransactions(0, [][]byte{[]byte("txHash")})

	select {
	case <-chTxRequested:
	case <-time.After(timeoutSendRequests):
		assert.Fail(t, "timeout while waiting to call RequestDataFromHashArray")
	}

	time.Sleep(time.Second)
}

func TestRequestTrieNodes_ShouldWork(t *testing.T) {
	t.Parallel()

	called := false
	resolverMock := &mock.HashSliceResolverStub{
		RequestDataFromHashCalled: func(hash []byte, epoch uint32) error {
			called = true
			return nil
		},
	}

	rrh, _ := NewShardResolverRequestHandler(
		&mock.ResolversFinderStub{
			CrossShardResolverCalled: func(baseTopic string, crossShard uint32) (resolver dataRetriever.Resolver, e error) {
				return resolverMock, nil
			},
		},
		&mock.RequestedItemsHandlerStub{},
		1,
		0,
	)

	rrh.RequestTrieNodes(0, []byte("hash"), "topic")
	assert.True(t, called)
}

func TestRequestTrieNodes_NilResolver(t *testing.T) {
	t.Parallel()

	localError := errors.New("test error")
	called := false
	rrh, _ := NewShardResolverRequestHandler(
		&mock.ResolversFinderStub{
			MetaChainResolverCalled: func(baseTopic string) (resolver dataRetriever.Resolver, err error) {
				called = true
				return nil, localError
			},
		},
		&mock.RequestedItemsHandlerStub{},

		1,
		0,
	)

	rrh.RequestTrieNodes(sharding.MetachainShardId, []byte("hash"), "topic")
	assert.True(t, called)
}

func TestRequestTrieNodes_RequestByHashError(t *testing.T) {
	t.Parallel()

	called := false
	localError := errors.New("test error")
	resolverMock := &mock.HashSliceResolverStub{
		RequestDataFromHashCalled: func(hash []byte, epoch uint32) error {
			called = true
			return localError
		},
	}

	rrh, _ := NewShardResolverRequestHandler(
		&mock.ResolversFinderStub{
			CrossShardResolverCalled: func(baseTopic string, crossShard uint32) (resolver dataRetriever.Resolver, e error) {
				return resolverMock, nil
			},
		},
		&mock.RequestedItemsHandlerStub{},
		1,
		0,
	)

	rrh.RequestTrieNodes(0, []byte("hash"), "topic")
	assert.True(t, called)
}

func TestRequestStartOfEpochMetaBlock_MissingResolver(t *testing.T) {
	t.Parallel()

	called := false
	localError := errors.New("test error")
	rrh, _ := NewShardResolverRequestHandler(
		&mock.ResolversFinderStub{
			MetaChainResolverCalled: func(baseTopic string) (resolver dataRetriever.Resolver, err error) {
				called = true
				return nil, localError
			},
		},
		&mock.RequestedItemsHandlerStub{},
		1,
		0,
	)

	rrh.RequestStartOfEpochMetaBlock(0)
	assert.True(t, called)
}

func TestRequestStartOfEpochMetaBlock_WrongResolver(t *testing.T) {
	t.Parallel()

	called := false
	resolverMock := &mock.HashSliceResolverStub{}

	rrh, _ := NewShardResolverRequestHandler(
		&mock.ResolversFinderStub{
			MetaChainResolverCalled: func(baseTopic string) (resolver dataRetriever.Resolver, err error) {
				called = true
				return resolverMock, nil
			},
		},
		&mock.RequestedItemsHandlerStub{},
		1,
		0,
	)

	rrh.RequestStartOfEpochMetaBlock(0)
	assert.True(t, called)
}

func TestRequestStartOfEpochMetaBlock_RequestDataFromEpochError(t *testing.T) {
	t.Parallel()

	called := false
	localError := errors.New("test error")
	resolverMock := &mock.HeaderResolverStub{
		RequestDataFromEpochCalled: func(identifier []byte) error {
			called = true
			return localError
		},
	}

	rrh, _ := NewShardResolverRequestHandler(
		&mock.ResolversFinderStub{
			MetaChainResolverCalled: func(baseTopic string) (resolver dataRetriever.Resolver, err error) {
				return resolverMock, nil
			},
		},
		&mock.RequestedItemsHandlerStub{},
		1,
		0,
	)

	rrh.RequestStartOfEpochMetaBlock(0)
	assert.True(t, called)
}

func TestRequestStartOfEpochMetaBlock_AddError(t *testing.T) {
	t.Parallel()

	called := false
	localError := errors.New("test error")
	resolverMock := &mock.HeaderResolverStub{
		RequestDataFromEpochCalled: func(identifier []byte) error {
			return nil
		},
	}

	rrh, _ := NewShardResolverRequestHandler(
		&mock.ResolversFinderStub{
			MetaChainResolverCalled: func(baseTopic string) (resolver dataRetriever.Resolver, err error) {
				return resolverMock, nil
			},
		},
		&mock.RequestedItemsHandlerStub{
			AddCalled: func(key string) error {
				called = true
				return localError
			},
		},
		1,
		0,
	)

	rrh.RequestStartOfEpochMetaBlock(0)
	assert.True(t, called)
}<|MERGE_RESOLUTION|>--- conflicted
+++ resolved
@@ -32,79 +32,13 @@
 	}
 }
 
-<<<<<<< HEAD
 func TestNewResolverRequestHandlerNilFinder(t *testing.T) {
-=======
-//------- NewMetaResolver
-
-func TestNewMetaResolverRequestHandlerNilFinder(t *testing.T) {
-	t.Parallel()
-
-	rrh, err := NewMetaResolverRequestHandler(
-		nil,
-		&mock.RequestedItemsHandlerStub{},
-		100,
-	)
-
-	assert.Nil(t, rrh)
-	assert.Equal(t, dataRetriever.ErrNilResolverFinder, err)
-}
-
-func TestNewMetaResolverRequestHandlerNilRequestedItemsHandler(t *testing.T) {
-	t.Parallel()
-
-	rrh, err := NewMetaResolverRequestHandler(
-		&mock.ResolversFinderStub{},
-		nil,
-
-		100,
-	)
-
-	assert.Nil(t, rrh)
-	assert.Equal(t, dataRetriever.ErrNilRequestedItemsHandler, err)
-}
-
-func TestNewMetaResolverRequestHandlerMaxTxRequestTooSmall(t *testing.T) {
-	t.Parallel()
-
-	rrh, err := NewMetaResolverRequestHandler(
-		&mock.ResolversFinderStub{},
-		&mock.RequestedItemsHandlerStub{},
-
-		0,
-	)
-
-	assert.Nil(t, rrh)
-	assert.Equal(t, dataRetriever.ErrInvalidMaxTxRequest, err)
-}
-
-func TestNewMetaResolverRequestHandler(t *testing.T) {
-	t.Parallel()
-
-	rrh, err := NewMetaResolverRequestHandler(
-		&mock.ResolversFinderStub{},
-		&mock.RequestedItemsHandlerStub{},
-
-		100,
-	)
-	assert.Nil(t, err)
-	assert.False(t, check.IfNil(rrh))
-}
-
-//------- NewShardResolver
-
-func TestNewShardResolverRequestHandlerNilFinder(t *testing.T) {
->>>>>>> 7fe3821b
 	t.Parallel()
 
 	rrh, err := NewResolverRequestHandler(
 		nil,
 		&mock.RequestedItemsHandlerStub{},
-<<<<<<< HEAD
-		&mock.WhiteListHandlerMock{},
-=======
-
->>>>>>> 7fe3821b
+		&mock.WhiteListHandlerMock{},
 		1,
 		0,
 	)
@@ -119,11 +53,7 @@
 	rrh, err := NewResolverRequestHandler(
 		&mock.ResolversFinderStub{},
 		nil,
-<<<<<<< HEAD
-		&mock.WhiteListHandlerMock{},
-=======
-
->>>>>>> 7fe3821b
+		&mock.WhiteListHandlerMock{},
 		1,
 		0,
 	)
@@ -138,11 +68,7 @@
 	rrh, err := NewResolverRequestHandler(
 		&mock.ResolversFinderStub{},
 		&mock.RequestedItemsHandlerStub{},
-<<<<<<< HEAD
-		&mock.WhiteListHandlerMock{},
-=======
-
->>>>>>> 7fe3821b
+		&mock.WhiteListHandlerMock{},
 		0,
 		0,
 	)
@@ -157,11 +83,7 @@
 	rrh, err := NewResolverRequestHandler(
 		&mock.ResolversFinderStub{},
 		&mock.RequestedItemsHandlerStub{},
-<<<<<<< HEAD
-		&mock.WhiteListHandlerMock{},
-=======
-
->>>>>>> 7fe3821b
+		&mock.WhiteListHandlerMock{},
 		1,
 		0,
 	)
@@ -190,11 +112,7 @@
 			},
 		},
 		&mock.RequestedItemsHandlerStub{},
-<<<<<<< HEAD
-		&mock.WhiteListHandlerMock{},
-=======
-
->>>>>>> 7fe3821b
+		&mock.WhiteListHandlerMock{},
 		1,
 		0,
 	)
@@ -221,11 +139,7 @@
 			},
 		},
 		&mock.RequestedItemsHandlerStub{},
-<<<<<<< HEAD
-		&mock.WhiteListHandlerMock{},
-=======
-
->>>>>>> 7fe3821b
+		&mock.WhiteListHandlerMock{},
 		1,
 		0,
 	)
@@ -251,11 +165,7 @@
 			},
 		},
 		&mock.RequestedItemsHandlerStub{},
-<<<<<<< HEAD
-		&mock.WhiteListHandlerMock{},
-=======
-
->>>>>>> 7fe3821b
+		&mock.WhiteListHandlerMock{},
 		1,
 		0,
 	)
@@ -297,11 +207,7 @@
 			},
 		},
 		&mock.RequestedItemsHandlerStub{},
-<<<<<<< HEAD
-		&mock.WhiteListHandlerMock{},
-=======
-
->>>>>>> 7fe3821b
+		&mock.WhiteListHandlerMock{},
 		1,
 		0,
 	)
@@ -337,11 +243,7 @@
 			},
 		},
 		&mock.RequestedItemsHandlerStub{},
-<<<<<<< HEAD
-		&mock.WhiteListHandlerMock{},
-=======
-
->>>>>>> 7fe3821b
+		&mock.WhiteListHandlerMock{},
 		1,
 		0,
 	)
@@ -373,11 +275,7 @@
 			},
 		},
 		&mock.RequestedItemsHandlerStub{},
-<<<<<<< HEAD
-		&mock.WhiteListHandlerMock{},
-=======
-
->>>>>>> 7fe3821b
+		&mock.WhiteListHandlerMock{},
 		1,
 		0,
 	)
@@ -403,11 +301,7 @@
 			},
 		},
 		&mock.RequestedItemsHandlerStub{},
-<<<<<<< HEAD
-		&mock.WhiteListHandlerMock{},
-=======
-
->>>>>>> 7fe3821b
+		&mock.WhiteListHandlerMock{},
 		1,
 		0,
 	)
@@ -470,11 +364,7 @@
 	rrh, _ := NewResolverRequestHandler(
 		createResolversFinderStubThatShouldNotBeCalled(t),
 		&mock.RequestedItemsHandlerStub{},
-<<<<<<< HEAD
-		&mock.WhiteListHandlerMock{},
-=======
-
->>>>>>> 7fe3821b
+		&mock.WhiteListHandlerMock{},
 		1,
 		0,
 	)
@@ -500,11 +390,7 @@
 			},
 		},
 		&mock.RequestedItemsHandlerStub{},
-<<<<<<< HEAD
-		&mock.WhiteListHandlerMock{},
-=======
-
->>>>>>> 7fe3821b
+		&mock.WhiteListHandlerMock{},
 		1,
 		0,
 	)
@@ -526,11 +412,7 @@
 				return true
 			},
 		},
-<<<<<<< HEAD
-		&mock.WhiteListHandlerMock{},
-=======
-
->>>>>>> 7fe3821b
+		&mock.WhiteListHandlerMock{},
 		1,
 		0,
 	)
@@ -556,11 +438,7 @@
 			},
 		},
 		&mock.RequestedItemsHandlerStub{},
-<<<<<<< HEAD
-		&mock.WhiteListHandlerMock{},
-=======
-
->>>>>>> 7fe3821b
+		&mock.WhiteListHandlerMock{},
 		1,
 		0,
 	)
@@ -588,11 +466,7 @@
 			},
 		},
 		&mock.RequestedItemsHandlerStub{},
-<<<<<<< HEAD
-		&mock.WhiteListHandlerMock{},
-=======
-
->>>>>>> 7fe3821b
+		&mock.WhiteListHandlerMock{},
 		1,
 		0,
 	)
@@ -607,12 +481,8 @@
 func TestResolverRequestHandler_RequestShardHeaderByNonceAlreadyRequestedShouldNotRequest(t *testing.T) {
 	t.Parallel()
 
-<<<<<<< HEAD
-	rrh, _ := NewResolverRequestHandler(
-=======
 	called := false
-	rrh, _ := NewShardResolverRequestHandler(
->>>>>>> 7fe3821b
+	rrh, _ := NewResolverRequestHandler(
 		createResolversFinderStubThatShouldNotBeCalled(t),
 		&mock.RequestedItemsHandlerStub{
 			HasCalled: func(key string) bool {
@@ -620,11 +490,7 @@
 				return true
 			},
 		},
-<<<<<<< HEAD
-		&mock.WhiteListHandlerMock{},
-=======
-
->>>>>>> 7fe3821b
+		&mock.WhiteListHandlerMock{},
 		1,
 		0,
 	)
@@ -636,24 +502,10 @@
 func TestResolverRequestHandler_RequestShardHeaderByNonceBadRequest(t *testing.T) {
 	t.Parallel()
 
-<<<<<<< HEAD
 	rrh, _ := NewResolverRequestHandler(
 		createResolversFinderStubThatShouldNotBeCalled(t),
 		&mock.RequestedItemsHandlerStub{},
 		&mock.WhiteListHandlerMock{},
-=======
-	localErr := errors.New("err")
-	called := false
-	rrh, _ := NewShardResolverRequestHandler(
-		&mock.ResolversFinderStub{
-			CrossShardResolverCalled: func(baseTopic string, crossShard uint32) (resolver dataRetriever.Resolver, err error) {
-				called = true
-				return nil, localErr
-			},
-		},
-		&mock.RequestedItemsHandlerStub{},
-
->>>>>>> 7fe3821b
 		1,
 		sharding.MetachainShardId,
 	)
@@ -681,11 +533,7 @@
 			},
 		},
 		&mock.RequestedItemsHandlerStub{},
-<<<<<<< HEAD
-		&mock.WhiteListHandlerMock{},
-=======
-
->>>>>>> 7fe3821b
+		&mock.WhiteListHandlerMock{},
 		1,
 		0,
 	)
@@ -717,11 +565,7 @@
 			},
 		},
 		&mock.RequestedItemsHandlerStub{},
-<<<<<<< HEAD
-		&mock.WhiteListHandlerMock{},
-=======
-
->>>>>>> 7fe3821b
+		&mock.WhiteListHandlerMock{},
 		1,
 		0,
 	)
@@ -753,11 +597,7 @@
 			},
 		},
 		&mock.RequestedItemsHandlerStub{},
-<<<<<<< HEAD
-		&mock.WhiteListHandlerMock{},
-=======
-
->>>>>>> 7fe3821b
+		&mock.WhiteListHandlerMock{},
 		1,
 		0,
 	)
@@ -783,11 +623,7 @@
 			},
 		},
 		&mock.RequestedItemsHandlerStub{},
-<<<<<<< HEAD
-		&mock.WhiteListHandlerMock{},
-=======
-
->>>>>>> 7fe3821b
+		&mock.WhiteListHandlerMock{},
 		1,
 		0,
 	)
@@ -809,11 +645,7 @@
 				return true
 			},
 		},
-<<<<<<< HEAD
-		&mock.WhiteListHandlerMock{},
-=======
-
->>>>>>> 7fe3821b
+		&mock.WhiteListHandlerMock{},
 		1,
 		0,
 	)
@@ -839,11 +671,7 @@
 			},
 		},
 		&mock.RequestedItemsHandlerStub{},
-<<<<<<< HEAD
-		&mock.WhiteListHandlerMock{},
-=======
-
->>>>>>> 7fe3821b
+		&mock.WhiteListHandlerMock{},
 		100,
 		0,
 	)
@@ -873,11 +701,7 @@
 			},
 		},
 		&mock.RequestedItemsHandlerStub{},
-<<<<<<< HEAD
-		&mock.WhiteListHandlerMock{},
-=======
-
->>>>>>> 7fe3821b
+		&mock.WhiteListHandlerMock{},
 		1,
 		0,
 	)
@@ -904,11 +728,7 @@
 			},
 		},
 		&mock.RequestedItemsHandlerStub{},
-<<<<<<< HEAD
-		&mock.WhiteListHandlerMock{},
-=======
-
->>>>>>> 7fe3821b
+		&mock.WhiteListHandlerMock{},
 		1,
 		0,
 	)
@@ -934,11 +754,7 @@
 			},
 		},
 		&mock.RequestedItemsHandlerStub{},
-<<<<<<< HEAD
-		&mock.WhiteListHandlerMock{},
-=======
-
->>>>>>> 7fe3821b
+		&mock.WhiteListHandlerMock{},
 		1,
 		0,
 	)
@@ -980,11 +796,7 @@
 			},
 		},
 		&mock.RequestedItemsHandlerStub{},
-<<<<<<< HEAD
-		&mock.WhiteListHandlerMock{},
-=======
-
->>>>>>> 7fe3821b
+		&mock.WhiteListHandlerMock{},
 		1,
 		0,
 	)
@@ -1020,11 +832,7 @@
 			},
 		},
 		&mock.RequestedItemsHandlerStub{},
-<<<<<<< HEAD
-		&mock.WhiteListHandlerMock{},
-=======
-
->>>>>>> 7fe3821b
+		&mock.WhiteListHandlerMock{},
 		1,
 		0,
 	)
