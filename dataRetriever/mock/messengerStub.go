--- conflicted
+++ resolved
@@ -7,27 +7,6 @@
 
 // MessengerStub -
 type MessengerStub struct {
-<<<<<<< HEAD
-	ConnectedPeersOnTopicCalled       func(topic string) []core.PeerID
-	CloseCalled                       func() error
-	IDCalled                          func() core.PeerID
-	PeersCalled                       func() []core.PeerID
-	AddressesCalled                   func() []string
-	ConnectToPeerCalled               func(address string) error
-	TrimConnectionsCalled             func()
-	IsConnectedCalled                 func(peerID core.PeerID) bool
-	ConnectedPeersCalled              func() []core.PeerID
-	CreateTopicCalled                 func(name string, createChannelForTopic bool) error
-	HasTopicCalled                    func(name string) bool
-	HasTopicValidatorCalled           func(name string) bool
-	BroadcastOnChannelCalled          func(channel string, topic string, buff []byte)
-	BroadcastCalled                   func(topic string, buff []byte)
-	RegisterMessageProcessorCalled    func(topic string, identifier string, handler p2p.MessageProcessor) error
-	UnregisterMessageProcessorCalled  func(topic string, identifier string) error
-	SendToConnectedPeerCalled         func(topic string, buff []byte, peerID core.PeerID) error
-	OutgoingChannelLoadBalancerCalled func() p2p.ChannelLoadBalancer
-	BootstrapCalled                   func() error
-=======
 	ConnectedPeersOnTopicCalled            func(topic string) []core.PeerID
 	ConnectedFullHistoryPeersOnTopicCalled func(topic string) []core.PeerID
 	CloseCalled                            func() error
@@ -43,12 +22,11 @@
 	HasTopicValidatorCalled                func(name string) bool
 	BroadcastOnChannelCalled               func(channel string, topic string, buff []byte)
 	BroadcastCalled                        func(topic string, buff []byte)
-	RegisterMessageProcessorCalled         func(topic string, handler p2p.MessageProcessor) error
-	UnregisterMessageProcessorCalled       func(topic string) error
+	RegisterMessageProcessorCalled         func(topic string, identifier string, handler p2p.MessageProcessor) error
+	UnregisterMessageProcessorCalled       func(topic string, identifier string) error
 	SendToConnectedPeerCalled              func(topic string, buff []byte, peerID core.PeerID) error
 	OutgoingChannelLoadBalancerCalled      func() p2p.ChannelLoadBalancer
 	BootstrapCalled                        func() error
->>>>>>> 832b7294
 }
 
 // ConnectedPeersOnTopic -
