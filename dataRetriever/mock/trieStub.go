package mock

import (
	"github.com/ElrondNetwork/elrond-go/data"
)

type TrieStub struct {
	GetCalled                func(key []byte) ([]byte, error)
	UpdateCalled             func(key, value []byte) error
	DeleteCalled             func(key []byte) error
	RootCalled               func() ([]byte, error)
	ProveCalled              func(key []byte) ([][]byte, error)
	VerifyProofCalled        func(proofs [][]byte, key []byte) (bool, error)
	CommitCalled             func() error
	RecreateCalled           func(root []byte) (data.Trie, error)
	DeepCloneCalled          func() (data.Trie, error)
	CancelPruneCalled        func(rootHash []byte, identifier data.TriePruningIdentifier)
	PruneCalled              func(rootHash []byte, identifier data.TriePruningIdentifier) error
	ResetOldHashesCalled     func() [][]byte
	AppendToOldHashesCalled  func([][]byte)
	GetSerializedNodesCalled func([]byte, uint64) ([][]byte, error)
	DatabaseCalled           func() data.DBWriteCacher
}

<<<<<<< HEAD
func (ts *TrieStub) TakeSnapshot(rootHash []byte) {
}

func (ts *TrieStub) SetCheckpoint(rootHash []byte) {
=======
func (ts *TrieStub) ClosePersister() error {
	return nil
}

func (ts *TrieStub) TakeSnapshot(_ []byte) {
}

func (ts *TrieStub) SetCheckpoint(_ []byte) {
>>>>>>> 7fe3821b
}

func (ts *TrieStub) GetAllLeaves() (map[string][]byte, error) {
	return make(map[string][]byte), nil
}

func (ts *TrieStub) IsPruningEnabled() bool {
	return false
}

func (ts *TrieStub) Get(key []byte) ([]byte, error) {
	if ts.GetCalled != nil {
		return ts.GetCalled(key)
	}

	return nil, errNotImplemented
}

func (ts *TrieStub) Update(key, value []byte) error {
	if ts.UpdateCalled != nil {
		return ts.UpdateCalled(key, value)
	}

	return errNotImplemented
}

func (ts *TrieStub) Delete(key []byte) error {
	if ts.DeleteCalled != nil {
		return ts.DeleteCalled(key)
	}

	return errNotImplemented
}

func (ts *TrieStub) Root() ([]byte, error) {
	if ts.RootCalled != nil {
		return ts.RootCalled()
	}

	return nil, errNotImplemented
}

func (ts *TrieStub) Prove(key []byte) ([][]byte, error) {
	if ts.ProveCalled != nil {
		return ts.ProveCalled(key)
	}

	return nil, errNotImplemented
}

func (ts *TrieStub) VerifyProof(proofs [][]byte, key []byte) (bool, error) {
	if ts.VerifyProofCalled != nil {
		return ts.VerifyProofCalled(proofs, key)
	}

	return false, errNotImplemented
}

func (ts *TrieStub) Commit() error {
	if ts != nil {
		return ts.CommitCalled()
	}

	return errNotImplemented
}

func (ts *TrieStub) Recreate(root []byte) (data.Trie, error) {
	if ts.RecreateCalled != nil {
		return ts.RecreateCalled(root)
	}

	return nil, errNotImplemented
}

func (ts *TrieStub) String() string {
	return "stub trie"
}

func (ts *TrieStub) DeepClone() (data.Trie, error) {
	return ts.DeepCloneCalled()
}

// IsInterfaceNil returns true if there is no value under the interface
func (ts *TrieStub) IsInterfaceNil() bool {
	return ts == nil
}

// CancelPrune invalidates the hashes that correspond to the given root hash from the eviction waiting list
func (ts *TrieStub) CancelPrune(rootHash []byte, identifier data.TriePruningIdentifier) {
	if ts.CancelPruneCalled != nil {
		ts.CancelPruneCalled(rootHash, identifier)
	}
}

// Prune removes from the database all the old hashes that correspond to the given root hash
func (ts *TrieStub) Prune(rootHash []byte, identifier data.TriePruningIdentifier) error {
	if ts.PruneCalled != nil {
		return ts.PruneCalled(rootHash, identifier)
	}

	return errNotImplemented
}

// ResetOldHashes resets the oldHashes and oldRoot variables and returns the old hashes
func (ts *TrieStub) ResetOldHashes() [][]byte {
	if ts.ResetOldHashesCalled != nil {
		return ts.ResetOldHashesCalled()
	}

	return nil
}

// AppendToOldHashes appends the given hashes to the trie's oldHashes variable
func (ts *TrieStub) AppendToOldHashes(hashes [][]byte) {
	if ts.AppendToOldHashesCalled != nil {
		ts.AppendToOldHashesCalled(hashes)
	}
}

func (ts *TrieStub) GetSerializedNodes(hash []byte, maxBuffToSend uint64) ([][]byte, error) {
	if ts.GetSerializedNodesCalled != nil {
		return ts.GetSerializedNodesCalled(hash, maxBuffToSend)
	}
	return nil, nil
}

func (ts *TrieStub) Database() data.DBWriteCacher {
	if ts.DatabaseCalled != nil {
		return ts.DatabaseCalled()
	}
	return nil
}<|MERGE_RESOLUTION|>--- conflicted
+++ resolved
@@ -22,12 +22,6 @@
 	DatabaseCalled           func() data.DBWriteCacher
 }
 
-<<<<<<< HEAD
-func (ts *TrieStub) TakeSnapshot(rootHash []byte) {
-}
-
-func (ts *TrieStub) SetCheckpoint(rootHash []byte) {
-=======
 func (ts *TrieStub) ClosePersister() error {
 	return nil
 }
@@ -36,7 +30,6 @@
 }
 
 func (ts *TrieStub) SetCheckpoint(_ []byte) {
->>>>>>> 7fe3821b
 }
 
 func (ts *TrieStub) GetAllLeaves() (map[string][]byte, error) {
