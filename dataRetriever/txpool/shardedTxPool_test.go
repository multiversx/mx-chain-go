package txpool

import (
	"fmt"
	"sync"
	"sync/atomic"
	"testing"
	"time"

	"github.com/multiversx/mx-chain-core-go/core/check"
	"github.com/multiversx/mx-chain-core-go/data"
	"github.com/multiversx/mx-chain-core-go/data/transaction"
	"github.com/multiversx/mx-chain-core-go/marshal"
	"github.com/multiversx/mx-chain-go/config"
	"github.com/multiversx/mx-chain-go/dataRetriever"
	"github.com/multiversx/mx-chain-go/storage/storageunit"
	"github.com/multiversx/mx-chain-go/testscommon/txcachemocks"
	"github.com/stretchr/testify/require"
)

const maxNumBytesPerSenderUpperBoundTest = 33_554_432 // 32 MB
<<<<<<< HEAD
const selectionLoopDurationCheckInterval = 10
=======
>>>>>>> efd09d3d

func Test_NewShardedTxPool(t *testing.T) {
	pool, err := newTxPoolToTest()

	require.Nil(t, err)
	require.NotNil(t, pool)
	require.Implements(t, (*dataRetriever.ShardedDataCacherNotifier)(nil), pool)
}

func Test_NewShardedTxPool_WhenBadConfig(t *testing.T) {
	goodArgs := ArgShardedTxPool{
		Config: storageunit.CacheConfig{
			Capacity:             100,
			SizePerSender:        10,
			SizeInBytes:          409600,
			SizeInBytesPerSender: 40960,
			Shards:               16,
		},
		TxGasHandler:   txcachemocks.NewTxGasHandlerMock(),
		Marshalizer:    &marshal.GogoProtoMarshalizer{},
		NumberOfShards: 1,
		TxCacheBoundsConfig: config.TxCacheBoundsConfig{
			MaxNumBytesPerSenderUpperBound: maxNumBytesPerSenderUpperBoundTest,
		},
	}

	args := goodArgs
	args.Config.SizeInBytes = 0
	pool, err := NewShardedTxPool(args)
	require.Nil(t, pool)
	require.NotNil(t, err)
	require.Errorf(t, err, dataRetriever.ErrCacheConfigInvalidSizeInBytes.Error())

	args = goodArgs
	args.Config.SizeInBytesPerSender = 0
	pool, err = NewShardedTxPool(args)
	require.Nil(t, pool)
	require.NotNil(t, err)
	require.Errorf(t, err, dataRetriever.ErrCacheConfigInvalidSizeInBytes.Error())

	args = goodArgs
	args.Config.Capacity = 0
	pool, err = NewShardedTxPool(args)
	require.Nil(t, pool)
	require.NotNil(t, err)
	require.Errorf(t, err, dataRetriever.ErrCacheConfigInvalidSize.Error())

	args = goodArgs
	args.Config.SizePerSender = 0
	pool, err = NewShardedTxPool(args)
	require.Nil(t, pool)
	require.NotNil(t, err)
	require.Errorf(t, err, dataRetriever.ErrCacheConfigInvalidSize.Error())

	args = goodArgs
	args.Config.Shards = 0
	pool, err = NewShardedTxPool(args)
	require.Nil(t, pool)
	require.NotNil(t, err)
	require.Errorf(t, err, dataRetriever.ErrCacheConfigInvalidShards.Error())

	args = goodArgs
	args.TxGasHandler = nil
	pool, err = NewShardedTxPool(args)
	require.Nil(t, pool)
	require.NotNil(t, err)
	require.Errorf(t, err, dataRetriever.ErrNilTxGasHandler.Error())

	args = goodArgs
	args.Marshalizer = nil
	pool, err = NewShardedTxPool(args)
	require.Nil(t, pool)
	require.NotNil(t, err)
	require.Errorf(t, err, dataRetriever.ErrNilMarshalizer.Error())

	args = goodArgs
	args.NumberOfShards = 0
	pool, err = NewShardedTxPool(args)
	require.Nil(t, pool)
	require.NotNil(t, err)
	require.Errorf(t, err, dataRetriever.ErrCacheConfigInvalidSharding.Error())

	args = goodArgs
	args.TxCacheBoundsConfig.MaxNumBytesPerSenderUpperBound = 0
	pool, err = NewShardedTxPool(args)
	require.Nil(t, pool)
	require.NotNil(t, err)
	require.Errorf(t, err, dataRetriever.ErrBadMaxNumBytesPerSenderUpperBound.Error())
}

func Test_NewShardedTxPool_ComputesCacheConfig(t *testing.T) {
	cacheConfig := storageunit.CacheConfig{SizeInBytes: 419430400, SizeInBytesPerSender: 614400, Capacity: 600000, SizePerSender: 1000, Shards: 1}
	args := ArgShardedTxPool{
		Config:         cacheConfig,
		TxGasHandler:   txcachemocks.NewTxGasHandlerMock(),
		Marshalizer:    &marshal.GogoProtoMarshalizer{},
		NumberOfShards: 2,
		TxCacheBoundsConfig: config.TxCacheBoundsConfig{
			MaxNumBytesPerSenderUpperBound: maxNumBytesPerSenderUpperBoundTest,
		},
	}

	pool, err := NewShardedTxPool(args)
	require.Nil(t, err)

	require.Equal(t, true, pool.configPrototypeSourceMe.EvictionEnabled)
	require.Equal(t, 209715200, int(pool.configPrototypeSourceMe.NumBytesThreshold))
	require.Equal(t, 614400, int(pool.configPrototypeSourceMe.NumBytesPerSenderThreshold))
	require.Equal(t, 1000, int(pool.configPrototypeSourceMe.CountPerSenderThreshold))
	require.Equal(t, 300000, int(pool.configPrototypeSourceMe.CountThreshold))

	require.Equal(t, 300000, int(pool.configPrototypeDestinationMe.MaxNumItems))
	require.Equal(t, 209715200, int(pool.configPrototypeDestinationMe.MaxNumBytes))
}

func Test_ShardDataStore_Or_GetTxCache(t *testing.T) {
	poolAsInterface, _ := newTxPoolToTest()
	pool := poolAsInterface.(*shardedTxPool)

	fooGenericCache := pool.ShardDataStore("foo")
	fooTxCache := pool.getTxCache("foo")
	require.Equal(t, fooGenericCache, fooTxCache)
}

func Test_ShardDataStore_CreatesIfMissingWithoutConcurrencyIssues(t *testing.T) {
	poolAsInterface, _ := newTxPoolToTest()
	pool := poolAsInterface.(*shardedTxPool)

	var wg sync.WaitGroup

	// 100 * 10 caches will be created

	for i := 1; i <= 100; i++ {
		wg.Add(1)

		go func(i int) {
			for j := 111; j <= 120; j++ {
				pool.ShardDataStore(fmt.Sprintf("%d_%d", i, j))
			}

			wg.Done()
		}(i)
	}

	wg.Wait()

	require.Equal(t, 1000, len(pool.backingMap))

	for i := 1; i <= 100; i++ {
		for j := 111; j <= 120; j++ {
			_, inMap := pool.backingMap[fmt.Sprintf("%d_%d", i, j)]
			require.True(t, inMap)
		}
	}
}

func Test_AddData(t *testing.T) {
	poolAsInterface, _ := newTxPoolToTest()
	pool := poolAsInterface.(*shardedTxPool)
	cache := pool.getTxCache("0")

	pool.AddData([]byte("hash-invalid-cache"), createTx("alice", 0), 0, "invalid-cache-id")
	pool.AddData([]byte("hash-x"), createTx("alice", 42), 0, "0")
	pool.AddData([]byte("hash-y"), createTx("alice", 43), 0, "0")
	require.Equal(t, 2, cache.Len())

	// Try to add again, duplication does not occur
	pool.AddData([]byte("hash-x"), createTx("alice", 42), 0, "0")
	require.Equal(t, 2, cache.Len())

	_, ok := cache.GetByTxHash([]byte("hash-x"))
	require.True(t, ok)
	_, ok = cache.GetByTxHash([]byte("hash-y"))
	require.True(t, ok)
}

func Test_AddData_NoPanic_IfNotATransaction(t *testing.T) {
	poolAsInterface, _ := newTxPoolToTest()

	require.NotPanics(t, func() {
		poolAsInterface.AddData([]byte("hash"), &thisIsNotATransaction{}, 0, "1")
	})
}

func Test_AddData_CallsOnAddedHandlers(t *testing.T) {
	poolAsInterface, _ := newTxPoolToTest()
	pool := poolAsInterface.(*shardedTxPool)

	numAdded := uint32(0)
	pool.RegisterOnAdded(func(key []byte, value interface{}) {
		atomic.AddUint32(&numAdded, 1)
	})

	// Second addition is ignored (txhash-based deduplication)
	pool.AddData([]byte("hash-1"), createTx("alice", 42), 0, "0")
	pool.AddData([]byte("hash-1"), createTx("alice", 42), 0, "0")

	waitABit()
	require.Equal(t, uint32(1), atomic.LoadUint32(&numAdded))
}

func Test_SearchFirstData(t *testing.T) {
	poolAsInterface, _ := newTxPoolToTest()
	pool := poolAsInterface.(*shardedTxPool)

	tx := createTx("alice", 42)
	pool.AddData([]byte("hash-x"), tx, 0, "0")
	pool.AddData([]byte("hash-y"), tx, 0, "0_1")
	pool.AddData([]byte("hash-z"), tx, 0, "2_3")

	foundTx, ok := pool.SearchFirstData([]byte("hash-x"))
	require.True(t, ok)
	require.Equal(t, tx, foundTx)

	foundTx, ok = pool.SearchFirstData([]byte("hash-y"))
	require.True(t, ok)
	require.Equal(t, tx, foundTx)

	foundTx, ok = pool.SearchFirstData([]byte("hash-z"))
	require.True(t, ok)
	require.Equal(t, tx, foundTx)
}

func Test_RemoveData(t *testing.T) {
	poolAsInterface, _ := newTxPoolToTest()
	pool := poolAsInterface.(*shardedTxPool)

	pool.AddData([]byte("hash-x"), createTx("alice", 42), 0, "0")
	pool.AddData([]byte("hash-y"), createTx("bob", 43), 0, "1")

	pool.RemoveData([]byte("hash-x"), "0")
	pool.RemoveData([]byte("hash-y"), "1")
	xTx, xOk := pool.searchFirstTx([]byte("hash-x"))
	yTx, yOk := pool.searchFirstTx([]byte("hash-y"))
	require.False(t, xOk)
	require.False(t, yOk)
	require.Nil(t, xTx)
	require.Nil(t, yTx)
}

func Test_RemoveSetOfDataFromPool(t *testing.T) {
	poolAsInterface, _ := newTxPoolToTest()
	pool := poolAsInterface.(*shardedTxPool)
	cache := pool.getTxCache("0")

	pool.AddData([]byte("hash-x"), createTx("alice", 42), 0, "0")
	pool.AddData([]byte("hash-y"), createTx("bob", 43), 0, "0")
	require.Equal(t, 2, cache.Len())

	pool.RemoveSetOfDataFromPool([][]byte{[]byte("hash-x"), []byte("hash-y")}, "0")
	require.Zero(t, cache.Len())
}

func Test_RemoveDataFromAllShards(t *testing.T) {
	poolAsInterface, _ := newTxPoolToTest()
	pool := poolAsInterface.(*shardedTxPool)

	pool.AddData([]byte("hash-x"), createTx("alice", 42), 0, "0")
	pool.AddData([]byte("hash-x"), createTx("alice", 42), 0, "1")
	pool.RemoveDataFromAllShards([]byte("hash-x"))

	require.Zero(t, pool.getTxCache("0").Len())
	require.Zero(t, pool.getTxCache("1").Len())
}

func Test_MergeShardStores(t *testing.T) {
	poolAsInterface, _ := newTxPoolToTest()
	pool := poolAsInterface.(*shardedTxPool)

	pool.AddData([]byte("hash-x"), createTx("alice", 42), 0, "1_0")
	pool.AddData([]byte("hash-y"), createTx("alice", 43), 0, "2_0")
	pool.MergeShardStores("1_0", "2_0")

	require.Equal(t, 0, pool.getTxCache("1_0").Len())
	require.Equal(t, 2, pool.getTxCache("2_0").Len())
}

func Test_Clear(t *testing.T) {
	poolAsInterface, _ := newTxPoolToTest()
	pool := poolAsInterface.(*shardedTxPool)

	pool.AddData([]byte("hash-x"), createTx("alice", 42), 0, "0")
	pool.AddData([]byte("hash-y"), createTx("alice", 43), 0, "1")

	pool.Clear()
	require.Zero(t, pool.getTxCache("0").Len())
	require.Zero(t, pool.getTxCache("1").Len())
}

func Test_ClearShardStore(t *testing.T) {
	poolAsInterface, _ := newTxPoolToTest()
	pool := poolAsInterface.(*shardedTxPool)

	pool.AddData([]byte("hash-x"), createTx("alice", 42), 0, "1")
	pool.AddData([]byte("hash-y"), createTx("alice", 43), 0, "1")
	pool.AddData([]byte("hash-z"), createTx("alice", 15), 0, "5")

	pool.ClearShardStore("1")
	require.Equal(t, 0, pool.getTxCache("1").Len())
	require.Equal(t, 1, pool.getTxCache("5").Len())
}

func Test_RegisterOnAdded(t *testing.T) {
	poolAsInterface, _ := newTxPoolToTest()
	pool := poolAsInterface.(*shardedTxPool)

	pool.RegisterOnAdded(func(key []byte, value interface{}) {})
	require.Equal(t, 1, len(pool.onAddCallbacks))

	pool.RegisterOnAdded(nil)
	require.Equal(t, 1, len(pool.onAddCallbacks))
}

func Test_GetCounts(t *testing.T) {
	poolAsInterface, _ := newTxPoolToTest()
	pool := poolAsInterface.(*shardedTxPool)

	require.Equal(t, int64(0), pool.GetCounts().GetTotal())
	pool.AddData([]byte("hash-x"), createTx("alice", 42), 0, "1")
	pool.AddData([]byte("hash-y"), createTx("alice", 43), 0, "1")
	pool.AddData([]byte("hash-z"), createTx("bob", 15), 0, "3")
	require.Equal(t, int64(3), pool.GetCounts().GetTotal())
	pool.RemoveDataFromAllShards([]byte("hash-x"))
	require.Equal(t, int64(2), pool.GetCounts().GetTotal())
	pool.Clear()
	require.Equal(t, int64(0), pool.GetCounts().GetTotal())
}

func Test_Keys(t *testing.T) {
	poolAsInterface, _ := newTxPoolToTest()
	pool := poolAsInterface.(*shardedTxPool)

	txsHashes := [][]byte{[]byte("hash-w"), []byte("hash-x"), []byte("hash-y"), []byte("hash-z")}
	pool.AddData(txsHashes[0], createTx("alice", 42), 0, "1")
	pool.AddData(txsHashes[1], createTx("alice", 43), 0, "1")
	pool.AddData(txsHashes[2], createTx("bob", 15), 0, "2")
	pool.AddData(txsHashes[3], createTx("bob", 15), 0, "3")

	require.ElementsMatch(t, txsHashes, pool.Keys())
}

func TestShardedTxPool_Diagnose(t *testing.T) {
	t.Parallel()

	poolAsInterface, _ := newTxPoolToTest()
	pool := poolAsInterface.(*shardedTxPool)
	pool.AddData([]byte("hash"), createTx("alice", 10), 0, "0")
	pool.Diagnose(true)
}

func TestShardedTxPool_ImmunizeSetOfDataAgainstEviction(t *testing.T) {
	t.Parallel()

	poolAsInterface, _ := newTxPoolToTest()
	pool := poolAsInterface.(*shardedTxPool)
	pool.ImmunizeSetOfDataAgainstEviction([][]byte{[]byte("hash")}, "0")
}

func Test_IsInterfaceNil(t *testing.T) {
	poolAsInterface, _ := newTxPoolToTest()
	require.False(t, check.IfNil(poolAsInterface))

	makeNil := func() dataRetriever.ShardedDataCacherNotifier {
		return nil
	}

	thisIsNil := makeNil()
	require.True(t, check.IfNil(thisIsNil))
}

func Test_routeToCacheUnions(t *testing.T) {
	cacheConfig := storageunit.CacheConfig{
		Capacity:             100,
		SizePerSender:        10,
		SizeInBytes:          409600,
		SizeInBytesPerSender: 40960,
		Shards:               1,
	}
	args := ArgShardedTxPool{
		Config:         cacheConfig,
		TxGasHandler:   txcachemocks.NewTxGasHandlerMock(),
		Marshalizer:    &marshal.GogoProtoMarshalizer{},
		NumberOfShards: 4,
		SelfShardID:    42,
		TxCacheBoundsConfig: config.TxCacheBoundsConfig{
			MaxNumBytesPerSenderUpperBound: maxNumBytesPerSenderUpperBoundTest,
		},
	}

	pool, _ := NewShardedTxPool(args)

	require.Equal(t, "42", pool.routeToCacheUnions("42"))
	require.Equal(t, "42", pool.routeToCacheUnions("42_0"))
	require.Equal(t, "42", pool.routeToCacheUnions("42_1"))
	require.Equal(t, "42", pool.routeToCacheUnions("42_2"))
	require.Equal(t, "42", pool.routeToCacheUnions("42_42"))
	require.Equal(t, "2_5", pool.routeToCacheUnions("2_5"))
	require.Equal(t, "foobar", pool.routeToCacheUnions("foobar"))
}

func createTx(sender string, nonce uint64) data.TransactionHandler {
	return &transaction.Transaction{
		SndAddr:  []byte(sender),
		Nonce:    nonce,
		GasLimit: 50000,
	}
}

func waitABit() {
	time.Sleep(10 * time.Millisecond)
}

type thisIsNotATransaction struct {
}

func newTxPoolToTest() (dataRetriever.ShardedDataCacherNotifier, error) {
	cacheConfig := storageunit.CacheConfig{
		Capacity:             100,
		SizePerSender:        10,
		SizeInBytes:          409600,
		SizeInBytesPerSender: 40960,
		Shards:               1,
	}
	args := ArgShardedTxPool{
		Config:         cacheConfig,
		TxGasHandler:   txcachemocks.NewTxGasHandlerMock(),
		Marshalizer:    &marshal.GogoProtoMarshalizer{},
		NumberOfShards: 4,
		SelfShardID:    0,
		TxCacheBoundsConfig: config.TxCacheBoundsConfig{
			MaxNumBytesPerSenderUpperBound: maxNumBytesPerSenderUpperBoundTest,
		},
	}
	return NewShardedTxPool(args)
}<|MERGE_RESOLUTION|>--- conflicted
+++ resolved
@@ -19,10 +19,6 @@
 )
 
 const maxNumBytesPerSenderUpperBoundTest = 33_554_432 // 32 MB
-<<<<<<< HEAD
-const selectionLoopDurationCheckInterval = 10
-=======
->>>>>>> efd09d3d
 
 func Test_NewShardedTxPool(t *testing.T) {
 	pool, err := newTxPoolToTest()
