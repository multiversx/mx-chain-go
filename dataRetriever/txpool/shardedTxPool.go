package txpool

import (
	"strconv"
	"sync"

	"github.com/multiversx/mx-chain-core-go/core"
	"github.com/multiversx/mx-chain-core-go/core/counting"
	"github.com/multiversx/mx-chain-core-go/data"
	"github.com/multiversx/mx-chain-go/dataRetriever"
	"github.com/multiversx/mx-chain-go/process"
	"github.com/multiversx/mx-chain-go/storage"
	"github.com/multiversx/mx-chain-go/storage/txcache"
	logger "github.com/multiversx/mx-chain-logger-go"
)

var _ dataRetriever.ShardedDataCacherNotifier = (*shardedTxPool)(nil)

var log = logger.GetOrCreate("txpool")

// shardedTxPool holds transaction caches organised by source & destination shard
type shardedTxPool struct {
	mutexBackingMap              sync.RWMutex
	backingMap                   map[string]*txPoolShard
	mutexAddCallbacks            sync.RWMutex
	onAddCallbacks               []func(key []byte, value interface{})
	configPrototypeDestinationMe txcache.ConfigDestinationMe
	configPrototypeSourceMe      txcache.ConfigSourceMe
	selfShardID                  uint32
	epochNotifier                dataRetriever.EpochNotifier
	txGasHandler                 txcache.TxGasHandler
	accountNonceProvider         dataRetriever.AccountNonceProvider
}

type txPoolShard struct {
	CacheID string
	Cache   txCache
}

// NewShardedTxPool creates a new sharded tx pool
// Implements "dataRetriever.TxPool"
func NewShardedTxPool(args ArgShardedTxPool) (*shardedTxPool, error) {
	log.Debug("NewShardedTxPool", "args.SelfShardID", args.SelfShardID)

	err := args.verify()
	if err != nil {
		return nil, err
	}

	halfOfSizeInBytes := args.Config.SizeInBytes / 2
	halfOfCapacity := args.Config.Capacity / 2

	configPrototypeSourceMe := txcache.ConfigSourceMe{
		NumChunks:                   args.Config.Shards,
		EvictionEnabled:             true,
		NumBytesThreshold:           uint32(halfOfSizeInBytes),
		CountThreshold:              halfOfCapacity,
		NumBytesPerSenderThreshold:  args.Config.SizeInBytesPerSender,
		CountPerSenderThreshold:     args.Config.SizePerSender,
		NumItemsToPreemptivelyEvict: storage.TxPoolSourceMeNumItemsToPreemptivelyEvict,
	}

	// We do not reserve cross tx cache capacity for [metachain] -> [me] (no transactions), [me] -> me (already reserved above).
	// Note: in the case of a 1-shard network, a reservation is made - though not actually needed.
	numCrossTxCaches := core.MaxUint32(1, args.NumberOfShards-1)

	configPrototypeDestinationMe := txcache.ConfigDestinationMe{
		NumChunks:                   args.Config.Shards,
		MaxNumBytes:                 uint32(halfOfSizeInBytes) / numCrossTxCaches,
		MaxNumItems:                 halfOfCapacity / numCrossTxCaches,
		NumItemsToPreemptivelyEvict: storage.TxPoolDestinationMeNumItemsToPreemptivelyEvict,
	}

	shardedTxPoolObject := &shardedTxPool{
		mutexBackingMap:              sync.RWMutex{},
		backingMap:                   make(map[string]*txPoolShard),
		mutexAddCallbacks:            sync.RWMutex{},
		onAddCallbacks:               make([]func(key []byte, value interface{}), 0),
		configPrototypeDestinationMe: configPrototypeDestinationMe,
		configPrototypeSourceMe:      configPrototypeSourceMe,
		selfShardID:                  args.SelfShardID,
		epochNotifier:                args.EpochNotifier,
		txGasHandler:                 args.TxGasHandler,
		accountNonceProvider:         args.AccountNonceProvider,
	}

	return shardedTxPoolObject, nil
}

// ShardDataStore returns the requested cache, as the generic Cacher interface
func (txPool *shardedTxPool) ShardDataStore(cacheID string) storage.Cacher {
	cache := txPool.getTxCache(cacheID)
	return cache
}

// getTxCache returns the requested cache
func (txPool *shardedTxPool) getTxCache(cacheID string) txCache {
	shard := txPool.getOrCreateShard(cacheID)
	return shard.Cache
}

func (txPool *shardedTxPool) getOrCreateShard(cacheID string) *txPoolShard {
	cacheID = txPool.routeToCacheUnions(cacheID)

	txPool.mutexBackingMap.RLock()
	shard, ok := txPool.backingMap[cacheID]
	txPool.mutexBackingMap.RUnlock()

	if ok {
		return shard
	}

	shard = txPool.createShard(cacheID)
	return shard
}

func (txPool *shardedTxPool) createShard(cacheID string) *txPoolShard {
	txPool.mutexBackingMap.Lock()
	defer txPool.mutexBackingMap.Unlock()

	shard, ok := txPool.backingMap[cacheID]
	if !ok {
		cache := txPool.createTxCache(cacheID)
		shard = &txPoolShard{
			CacheID: cacheID,
			Cache:   cache,
		}

		txPool.backingMap[cacheID] = shard
	}

	return shard
}

func (txPool *shardedTxPool) createTxCache(cacheID string) txCache {
	isForSenderMe := process.IsShardCacherIdentifierForSourceMe(cacheID, txPool.selfShardID)

	if isForSenderMe {
		config := txPool.configPrototypeSourceMe
		config.Name = cacheID
		cache, err := txcache.NewTxCache(config, txPool.txGasHandler)
		if err != nil {
			log.Error("shardedTxPool.createTxCache()", "err", err)
			return txcache.NewDisabledCache()
		}

		return cache
	}

	config := txPool.configPrototypeDestinationMe
	config.Name = cacheID
	cache, err := txcache.NewCrossTxCache(config)
	if err != nil {
		log.Error("shardedTxPool.createTxCache()", "err", err)
		return txcache.NewDisabledCache()
	}

	return cache
}

// ImmunizeSetOfDataAgainstEviction marks the items as non-evictable
func (txPool *shardedTxPool) ImmunizeSetOfDataAgainstEviction(keys [][]byte, cacheID string) {
	shard := txPool.getOrCreateShard(cacheID)
	shard.Cache.ImmunizeTxsAgainstEviction(keys)
}

// AddData adds the transaction to the cache
func (txPool *shardedTxPool) AddData(key []byte, value interface{}, sizeInBytes int, cacheID string) {
	valueAsTransaction, ok := value.(data.TransactionHandler)
	if !ok {
		return
	}

	sourceShardID, destinationShardID, err := process.ParseShardCacherIdentifier(cacheID)
	if err != nil {
		log.Error("shardedTxPool.AddData()", "err", err)
		return
	}

	wrapper := &txcache.WrappedTransaction{
		Tx:              valueAsTransaction,
		TxHash:          key,
		SenderShardID:   sourceShardID,
		ReceiverShardID: destinationShardID,
		Size:            int64(sizeInBytes),
	}

	sourceIsMe := sourceShardID == txPool.selfShardID
	txPool.addTx(wrapper, cacheID, sourceIsMe)
}

// addTx adds the transaction to the cache
func (txPool *shardedTxPool) addTx(tx *txcache.WrappedTransaction, cacheID string, shouldNotifyCacheAboutSenderNonce bool) {
	shard := txPool.getOrCreateShard(cacheID)
	cache := shard.Cache

	_, added := cache.AddTx(tx)
	if added {
		txPool.onAdded(tx.TxHash, tx)
	}

	if !shouldNotifyCacheAboutSenderNonce {
		return
	}

	sender := tx.Tx.GetSndAddr()
	senderNonce, err := txPool.accountNonceProvider.GetAccountNonce(sender)
	if err != nil {
		log.Warn("shardedTxPool.addTx(): cannot get sender nonce", "sender", sender, "err", err)
		return
	}

	cache.NotifyAccountNonce(sender, senderNonce)
}

func (txPool *shardedTxPool) onAdded(key []byte, value interface{}) {
	txPool.mutexAddCallbacks.RLock()
	defer txPool.mutexAddCallbacks.RUnlock()

	for _, handler := range txPool.onAddCallbacks {
		handler(key, value)
	}
}

// SearchFirstData searches the transaction against all shard data store, retrieving the first found
func (txPool *shardedTxPool) SearchFirstData(key []byte) (interface{}, bool) {
	tx, ok := txPool.searchFirstTx(key)
	return tx, ok
}

// searchFirstTx searches the transaction against all shard data store, retrieving the first found
func (txPool *shardedTxPool) searchFirstTx(txHash []byte) (tx data.TransactionHandler, ok bool) {
	txPool.mutexBackingMap.RLock()
	defer txPool.mutexBackingMap.RUnlock()

	var txFromCache *txcache.WrappedTransaction
	var hashExists bool
	for _, shard := range txPool.backingMap {
		txFromCache, hashExists = shard.Cache.GetByTxHash(txHash)
		if hashExists {
			return txFromCache.Tx, true
		}
	}

	return nil, false
}

// RemoveData removes the transaction from the pool
func (txPool *shardedTxPool) RemoveData(key []byte, cacheID string) {
	shard := txPool.getOrCreateShard(cacheID)
	_ = shard.Cache.RemoveTxByHash(key)
}

// RemoveSetOfDataFromPool removes a bunch of transactions from the pool
func (txPool *shardedTxPool) RemoveSetOfDataFromPool(keys [][]byte, cacheID string) {
	txPool.removeTxBulk(keys, cacheID)
}

// removeTxBulk removes a bunch of transactions from the pool
func (txPool *shardedTxPool) removeTxBulk(txHashes [][]byte, cacheID string) {
	shard := txPool.getOrCreateShard(cacheID)

	numRemoved := 0
	for _, key := range txHashes {
<<<<<<< HEAD
		log.Debug("shardedTxPool.removeTxBulk()", "name", cacheID, "key", key)
		if txPool.removeTx(key, cacheID) {
=======
		if shard.Cache.RemoveTxByHash(key) {
>>>>>>> 84e41dc3
			numRemoved++
		}
	}

	log.Debug("shardedTxPool.removeTxBulk()", "name", cacheID, "numToRemove", len(txHashes), "numRemoved", numRemoved)
}

// RemoveDataFromAllShards removes the transaction from the pool (it searches in all shards)
func (txPool *shardedTxPool) RemoveDataFromAllShards(key []byte) {
	txPool.removeTxFromAllShards(key)
}

// removeTxFromAllShards removes the transaction from the pool (it searches in all shards)
func (txPool *shardedTxPool) removeTxFromAllShards(txHash []byte) {
	txPool.mutexBackingMap.RLock()
	defer txPool.mutexBackingMap.RUnlock()

	for _, shard := range txPool.backingMap {
		cache := shard.Cache
		_ = cache.RemoveTxByHash(txHash)
	}
}

// MergeShardStores merges two shards of the pool
func (txPool *shardedTxPool) MergeShardStores(sourceCacheID, destCacheID string) {
	sourceCacheID = txPool.routeToCacheUnions(sourceCacheID)
	destCacheID = txPool.routeToCacheUnions(destCacheID)

	sourceShard := txPool.getOrCreateShard(sourceCacheID)
	sourceCache := sourceShard.Cache

	sourceCache.ForEachTransaction(func(txHash []byte, tx *txcache.WrappedTransaction) {
		txPool.addTx(tx, destCacheID, false)
	})

	txPool.mutexBackingMap.Lock()
	delete(txPool.backingMap, sourceCacheID)
	txPool.mutexBackingMap.Unlock()
}

// Clear clears everything in the pool
func (txPool *shardedTxPool) Clear() {
	txPool.mutexBackingMap.Lock()
	txPool.backingMap = make(map[string]*txPoolShard)
	txPool.mutexBackingMap.Unlock()
}

// ClearShardStore clears a specific cache
func (txPool *shardedTxPool) ClearShardStore(cacheID string) {
	shard := txPool.getOrCreateShard(cacheID)
	shard.Cache.Clear()
}

// RegisterOnAdded registers a new handler to be called when a new transaction is added
func (txPool *shardedTxPool) RegisterOnAdded(handler func(key []byte, value interface{})) {
	if handler == nil {
		log.Error("attempt to register a nil handler")
		return
	}

	txPool.mutexAddCallbacks.Lock()
	txPool.onAddCallbacks = append(txPool.onAddCallbacks, handler)
	txPool.mutexAddCallbacks.Unlock()
}

// GetCounts returns the total number of transactions in the pool
func (txPool *shardedTxPool) GetCounts() counting.CountsWithSize {
	txPool.mutexBackingMap.RLock()
	defer txPool.mutexBackingMap.RUnlock()

	counts := counting.NewConcurrentShardedCountsWithSize()

	for cacheID, shard := range txPool.backingMap {
		cache := shard.Cache
		counts.PutCounts(cacheID, int64(cache.Len()), int64(cache.NumBytes()))
	}

	return counts
}

// Keys returns all the keys contained in shard caches
func (txPool *shardedTxPool) Keys() [][]byte {
	txPool.mutexBackingMap.RLock()
	defer txPool.mutexBackingMap.RUnlock()

	keys := make([][]byte, 0)
	for _, shard := range txPool.backingMap {
		cache := shard.Cache
		keys = append(keys, cache.Keys()...)
	}

	return keys
}

// Diagnose diagnoses the internal caches
func (txPool *shardedTxPool) Diagnose(deep bool) {
	log.Trace("shardedTxPool.Diagnose()", "counts", txPool.GetCounts().String())

	txPool.mutexBackingMap.RLock()
	defer txPool.mutexBackingMap.RUnlock()

	for _, shard := range txPool.backingMap {
		shard.Cache.Diagnose(deep)
	}
}

// IsInterfaceNil returns true if there is no value under the interface
func (txPool *shardedTxPool) IsInterfaceNil() bool {
	return txPool == nil
}

func (txPool *shardedTxPool) routeToCacheUnions(cacheID string) string {
	sourceShardID, _, err := process.ParseShardCacherIdentifier(cacheID)
	if err != nil {
		return cacheID
	}

	if sourceShardID == txPool.selfShardID {
		return strconv.Itoa(int(sourceShardID))
	}

	return cacheID
}<|MERGE_RESOLUTION|>--- conflicted
+++ resolved
@@ -262,12 +262,8 @@
 
 	numRemoved := 0
 	for _, key := range txHashes {
-<<<<<<< HEAD
 		log.Debug("shardedTxPool.removeTxBulk()", "name", cacheID, "key", key)
-		if txPool.removeTx(key, cacheID) {
-=======
 		if shard.Cache.RemoveTxByHash(key) {
->>>>>>> 84e41dc3
 			numRemoved++
 		}
 	}
