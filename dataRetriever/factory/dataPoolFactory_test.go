package factory

import (
	"errors"
	"fmt"
	"strings"
	"testing"

	"github.com/ElrondNetwork/elrond-go/dataRetriever"
	"github.com/ElrondNetwork/elrond-go/dataRetriever/dataPool/headersCache"
	"github.com/ElrondNetwork/elrond-go/dataRetriever/mock"
	"github.com/ElrondNetwork/elrond-go/storage"
	"github.com/ElrondNetwork/elrond-go/testscommon"
	"github.com/ElrondNetwork/elrond-go/testscommon/economicsmocks"
	"github.com/stretchr/testify/require"
)

func TestNewDataPoolFromConfig(t *testing.T) {
	args := getGoodArgs()
	holder, err := NewDataPoolFromConfig(args)
	require.Nil(t, err)
	require.NotNil(t, holder)
}

func TestNewDataPoolFromConfig_MissingDependencyShouldErr(t *testing.T) {
	args := getGoodArgs()
	args.Config = nil
	holder, err := NewDataPoolFromConfig(args)
	require.Nil(t, holder)
	require.Equal(t, dataRetriever.ErrNilConfig, err)

	args = getGoodArgs()
	args.EconomicsData = nil
	holder, err = NewDataPoolFromConfig(args)
	require.Nil(t, holder)
	require.Equal(t, dataRetriever.ErrNilEconomicsData, err)

	args = getGoodArgs()
	args.ShardCoordinator = nil
	holder, err = NewDataPoolFromConfig(args)
	require.Nil(t, holder)
	require.Equal(t, dataRetriever.ErrNilShardCoordinator, err)

	args = getGoodArgs()
	args.PathManager = nil
	holder, err = NewDataPoolFromConfig(args)
	require.Nil(t, holder)
	require.Equal(t, dataRetriever.ErrNilPathManager, err)
}

func TestNewDataPoolFromConfig_BadConfigShouldErr(t *testing.T) {
	// We test one (arbitrary and trivial) erroneous config for each component that needs to be created

	args := getGoodArgs()
	args.Config.TxDataPool.Capacity = 0
	holder, err := NewDataPoolFromConfig(args)
	require.Nil(t, holder)
	require.True(t, errors.Is(err, dataRetriever.ErrCacheConfigInvalidSize))
	require.True(t, strings.Contains(err.Error(), "the cache for the transactions"))

	args = getGoodArgs()
	args.Config.UnsignedTransactionDataPool.Capacity = 0
	holder, err = NewDataPoolFromConfig(args)
	require.Nil(t, holder)
	require.True(t, errors.Is(err, storage.ErrInvalidConfig))
	require.True(t, strings.Contains(err.Error(), "the cache for the unsigned transactions"))

	args = getGoodArgs()
	args.Config.RewardTransactionDataPool.Capacity = 0
	holder, err = NewDataPoolFromConfig(args)
	require.Nil(t, holder)
	require.True(t, errors.Is(err, storage.ErrInvalidConfig))
	require.True(t, strings.Contains(err.Error(), "the cache for the rewards"))

	args = getGoodArgs()
	args.Config.HeadersPoolConfig.MaxHeadersPerShard = 0
	holder, err = NewDataPoolFromConfig(args)
	require.Nil(t, holder)
	fmt.Println(err)
	require.True(t, errors.Is(err, headersCache.ErrInvalidHeadersCacheParameter))
	require.True(t, strings.Contains(err.Error(), "the cache for the headers"))

	args = getGoodArgs()
	args.Config.TxBlockBodyDataPool.Capacity = 0
	holder, err = NewDataPoolFromConfig(args)
	require.Nil(t, holder)
	fmt.Println(err)
	require.NotNil(t, err)
	require.True(t, strings.Contains(err.Error(), "Must provide a positive size while creating the cache for the miniblocks"))

	args = getGoodArgs()
	args.Config.PeerBlockBodyDataPool.Capacity = 0
	holder, err = NewDataPoolFromConfig(args)
	require.Nil(t, holder)
	fmt.Println(err)
	require.NotNil(t, err)
	require.True(t, strings.Contains(err.Error(), "Must provide a positive size while creating the cache for the peer mini block body"))

	args = getGoodArgs()
	args.Config.TrieSyncStorage.Capacity = 0
	holder, err = NewDataPoolFromConfig(args)
	require.Nil(t, holder)
	fmt.Println(err)
	require.True(t, errors.Is(err, storage.ErrCacheSizeInvalid))
	require.True(t, strings.Contains(err.Error(), "the cache for the trie nodes"))

	args = getGoodArgs()
	args.Config.TrieSyncStorage.EnableDB = true
	args.Config.TrieSyncStorage.DB.Type = "invalid DB type"
	holder, err = NewDataPoolFromConfig(args)
	require.Nil(t, holder)
	fmt.Println(err)
	require.True(t, errors.Is(err, storage.ErrNotSupportedDBType))
	require.True(t, strings.Contains(err.Error(), "the db for the trie nodes"))

	args = getGoodArgs()
	args.Config.TrieNodesChunksDataPool.Type = "invalid cache type"
	holder, err = NewDataPoolFromConfig(args)
	require.Nil(t, holder)
	fmt.Println(err)
	require.True(t, errors.Is(err, storage.ErrNotSupportedCacheType))
	require.True(t, strings.Contains(err.Error(), "the cache for the trie chunks"))

	args = getGoodArgs()
	args.Config.SmartContractDataPool.Type = "invalid cache type"
	holder, err = NewDataPoolFromConfig(args)
	require.Nil(t, holder)
	fmt.Println(err)
	require.True(t, errors.Is(err, storage.ErrNotSupportedCacheType))
	require.True(t, strings.Contains(err.Error(), "the cache for the smartcontract results"))

	args = getGoodArgs()
<<<<<<< HEAD
	args.Config.ValidatorInfoPool.Type = "invalid cache type"
=======
	args.Config.HeartbeatV2.PeerAuthenticationPool.CacheExpiryInSec = 0
	holder, err = NewDataPoolFromConfig(args)
	require.Nil(t, holder)
	fmt.Println(err)
	require.True(t, errors.Is(err, storage.ErrInvalidCacheExpiry))
	require.True(t, strings.Contains(err.Error(), "the cache for the peer authentication messages"))

	args = getGoodArgs()
	args.Config.HeartbeatV2.HeartbeatPool.Type = "invalid cache type"
>>>>>>> 5831290e
	holder, err = NewDataPoolFromConfig(args)
	require.Nil(t, holder)
	fmt.Println(err)
	require.True(t, errors.Is(err, storage.ErrNotSupportedCacheType))
<<<<<<< HEAD
	require.True(t, strings.Contains(err.Error(), "the cache for the validator info results"))
=======
	require.True(t, strings.Contains(err.Error(), "the cache for the heartbeat messages"))
>>>>>>> 5831290e
}

func getGoodArgs() ArgsDataPool {
	testEconomics := &economicsmocks.EconomicsHandlerStub{
		MinGasPriceCalled: func() uint64 {
			return 200000000000
		},
	}
	config := testscommon.GetGeneralConfig()

	return ArgsDataPool{
		Config:           &config,
		EconomicsData:    testEconomics,
		ShardCoordinator: mock.NewMultipleShardsCoordinatorMock(),
		Marshalizer:      &mock.MarshalizerMock{},
		PathManager:      &testscommon.PathManagerStub{},
	}
}<|MERGE_RESOLUTION|>--- conflicted
+++ resolved
@@ -130,9 +130,6 @@
 	require.True(t, strings.Contains(err.Error(), "the cache for the smartcontract results"))
 
 	args = getGoodArgs()
-<<<<<<< HEAD
-	args.Config.ValidatorInfoPool.Type = "invalid cache type"
-=======
 	args.Config.HeartbeatV2.PeerAuthenticationPool.CacheExpiryInSec = 0
 	holder, err = NewDataPoolFromConfig(args)
 	require.Nil(t, holder)
@@ -142,16 +139,19 @@
 
 	args = getGoodArgs()
 	args.Config.HeartbeatV2.HeartbeatPool.Type = "invalid cache type"
->>>>>>> 5831290e
 	holder, err = NewDataPoolFromConfig(args)
 	require.Nil(t, holder)
 	fmt.Println(err)
 	require.True(t, errors.Is(err, storage.ErrNotSupportedCacheType))
-<<<<<<< HEAD
+	require.True(t, strings.Contains(err.Error(), "the cache for the heartbeat messages"))
+
+	args = getGoodArgs()
+	args.Config.ValidatorInfoPool.Type = "invalid cache type"
+	holder, err = NewDataPoolFromConfig(args)
+	require.Nil(t, holder)
+	fmt.Println(err)
+	require.True(t, errors.Is(err, storage.ErrNotSupportedCacheType))
 	require.True(t, strings.Contains(err.Error(), "the cache for the validator info results"))
-=======
-	require.True(t, strings.Contains(err.Error(), "the cache for the heartbeat messages"))
->>>>>>> 5831290e
 }
 
 func getGoodArgs() ArgsDataPool {
