package resolverscontainer_test

import (
	"errors"
	"strings"
	"testing"

	"github.com/ElrondNetwork/elrond-go/common"
	"github.com/ElrondNetwork/elrond-go/config"
	"github.com/ElrondNetwork/elrond-go/dataRetriever"
	"github.com/ElrondNetwork/elrond-go/dataRetriever/factory/resolverscontainer"
	"github.com/ElrondNetwork/elrond-go/dataRetriever/mock"
	"github.com/ElrondNetwork/elrond-go/p2p"
	"github.com/ElrondNetwork/elrond-go/process/factory"
	"github.com/ElrondNetwork/elrond-go/state"
	"github.com/ElrondNetwork/elrond-go/storage"
	"github.com/ElrondNetwork/elrond-go/testscommon"
	dataRetrieverMock "github.com/ElrondNetwork/elrond-go/testscommon/dataRetriever"
	"github.com/ElrondNetwork/elrond-go/testscommon/p2pmocks"
	"github.com/ElrondNetwork/elrond-go/testscommon/shardingMocks"
	storageStubs "github.com/ElrondNetwork/elrond-go/testscommon/storage"
	trieMock "github.com/ElrondNetwork/elrond-go/testscommon/trie"
	triesFactory "github.com/ElrondNetwork/elrond-go/trie/factory"
	"github.com/stretchr/testify/assert"
	"github.com/stretchr/testify/require"
)

var errExpected = errors.New("expected error")

func createStubTopicMessageHandlerForShard(matchStrToErrOnCreate string, matchStrToErrOnRegister string) dataRetriever.TopicMessageHandler {
	tmhs := mock.NewTopicMessageHandlerStub()

	tmhs.CreateTopicCalled = func(name string, createChannelForTopic bool) error {
		if matchStrToErrOnCreate == "" {
			return nil
		}

		if strings.Contains(name, matchStrToErrOnCreate) {
			return errExpected
		}

		return nil
	}

	tmhs.RegisterMessageProcessorCalled = func(topic string, identifier string, handler p2p.MessageProcessor) error {
		if matchStrToErrOnRegister == "" {
			return nil
		}

		if strings.Contains(topic, matchStrToErrOnRegister) {
			return errExpected
		}

		return nil
	}

	return tmhs
}

func createDataPoolsForShard() dataRetriever.PoolsHolder {
	pools := dataRetrieverMock.NewPoolsHolderStub()
	pools.TransactionsCalled = func() dataRetriever.ShardedDataCacherNotifier {
		return testscommon.NewShardedDataStub()
	}
	pools.HeadersCalled = func() dataRetriever.HeadersPool {
		return &mock.HeadersCacherStub{}
	}
	pools.MiniBlocksCalled = func() storage.Cacher {
		return testscommon.NewCacherStub()
	}
	pools.PeerChangesBlocksCalled = func() storage.Cacher {
		return testscommon.NewCacherStub()
	}
	pools.UnsignedTransactionsCalled = func() dataRetriever.ShardedDataCacherNotifier {
		return testscommon.NewShardedDataStub()
	}
	pools.RewardTransactionsCalled = func() dataRetriever.ShardedDataCacherNotifier {
		return testscommon.NewShardedDataStub()
	}

	return pools
}

func createStoreForShard() dataRetriever.StorageService {
	return &mock.ChainStorerMock{
		GetStorerCalled: func(unitType dataRetriever.UnitType) storage.Storer {
			return &storageStubs.StorerStub{}
		},
	}
}

func createTriesHolderForShard() common.TriesHolder {
	triesHolder := state.NewDataTriesHolder()
	triesHolder.Put([]byte(triesFactory.UserAccountTrie), &trieMock.TrieStub{})
	triesHolder.Put([]byte(triesFactory.PeerAccountTrie), &trieMock.TrieStub{})
	return triesHolder
}

//------- NewResolversContainerFactory

func TestNewShardResolversContainerFactory_NilShardCoordinatorShouldErr(t *testing.T) {
	t.Parallel()

	args := getArgumentsShard()
	args.ShardCoordinator = nil
	rcf, err := resolverscontainer.NewShardResolversContainerFactory(args)

	assert.Nil(t, rcf)
	assert.Equal(t, dataRetriever.ErrNilShardCoordinator, err)
}

func TestNewShardResolversContainerFactory_NilMessengerShouldErr(t *testing.T) {
	t.Parallel()

	args := getArgumentsShard()
	args.Messenger = nil
	rcf, err := resolverscontainer.NewShardResolversContainerFactory(args)

	assert.Nil(t, rcf)
	assert.Equal(t, dataRetriever.ErrNilMessenger, err)
}

func TestNewShardResolversContainerFactory_NilStoreShouldErr(t *testing.T) {
	t.Parallel()

	args := getArgumentsShard()
	args.Store = nil
	rcf, err := resolverscontainer.NewShardResolversContainerFactory(args)

	assert.Nil(t, rcf)
	assert.Equal(t, dataRetriever.ErrNilStore, err)
}

func TestNewShardResolversContainerFactory_NilMarshalizerShouldErr(t *testing.T) {
	t.Parallel()

	args := getArgumentsShard()
	args.Marshalizer = nil
	rcf, err := resolverscontainer.NewShardResolversContainerFactory(args)

	assert.Nil(t, rcf)
	assert.Equal(t, dataRetriever.ErrNilMarshalizer, err)
}

func TestNewShardResolversContainerFactory_NilMarshalizerAndSizeShouldErr(t *testing.T) {
	t.Parallel()

	args := getArgumentsShard()
	args.Marshalizer = nil
	args.SizeCheckDelta = 1
	rcf, err := resolverscontainer.NewShardResolversContainerFactory(args)

	assert.Nil(t, rcf)
	assert.Equal(t, dataRetriever.ErrNilMarshalizer, err)
}

func TestNewShardResolversContainerFactory_NilDataPoolShouldErr(t *testing.T) {
	t.Parallel()

	args := getArgumentsShard()
	args.DataPools = nil
	rcf, err := resolverscontainer.NewShardResolversContainerFactory(args)

	assert.Nil(t, rcf)
	assert.Equal(t, dataRetriever.ErrNilDataPoolHolder, err)
}

func TestNewShardResolversContainerFactory_NilUint64SliceConverterShouldErr(t *testing.T) {
	t.Parallel()

	args := getArgumentsShard()
	args.Uint64ByteSliceConverter = nil
	rcf, err := resolverscontainer.NewShardResolversContainerFactory(args)

	assert.Nil(t, rcf)
	assert.Equal(t, dataRetriever.ErrNilUint64ByteSliceConverter, err)
}

func TestNewShardResolversContainerFactory_NilDataPackerShouldErr(t *testing.T) {
	t.Parallel()

	args := getArgumentsShard()
	args.DataPacker = nil
	rcf, err := resolverscontainer.NewShardResolversContainerFactory(args)

	assert.Nil(t, rcf)
	assert.Equal(t, dataRetriever.ErrNilDataPacker, err)
}

func TestNewShardResolversContainerFactory_NilPreferredPeersHolderShouldErr(t *testing.T) {
	t.Parallel()

	args := getArgumentsShard()
	args.PreferredPeersHolder = nil
	rcf, err := resolverscontainer.NewShardResolversContainerFactory(args)

	assert.Nil(t, rcf)
	assert.Equal(t, dataRetriever.ErrNilPreferredPeersHolder, err)
}

func TestNewShardResolversContainerFactory_NilPeersRatingHandlerShouldErr(t *testing.T) {
	t.Parallel()

	args := getArgumentsShard()
	args.PeersRatingHandler = nil
	rcf, err := resolverscontainer.NewShardResolversContainerFactory(args)

	assert.Nil(t, rcf)
	assert.Equal(t, dataRetriever.ErrNilPeersRatingHandler, err)
}

func TestNewShardResolversContainerFactory_NilTriesContainerShouldErr(t *testing.T) {
	t.Parallel()

	args := getArgumentsShard()
	args.TriesContainer = nil
	rcf, err := resolverscontainer.NewShardResolversContainerFactory(args)

	assert.Nil(t, rcf)
	assert.Equal(t, dataRetriever.ErrNilTrieDataGetter, err)
}

func TestNewShardResolversContainerFactory_InvalidNumIntraShardPeersShouldErr(t *testing.T) {
	t.Parallel()

	args := getArgumentsShard()
	args.ResolverConfig.NumIntraShardPeers = 0
	rcf, err := resolverscontainer.NewShardResolversContainerFactory(args)

	assert.Nil(t, rcf)
	assert.True(t, errors.Is(err, dataRetriever.ErrInvalidValue))
}

func TestNewShardResolversContainerFactory_InvalidNumCrossShardPeersShouldErr(t *testing.T) {
	t.Parallel()

	args := getArgumentsShard()
	args.ResolverConfig.NumCrossShardPeers = 0
	rcf, err := resolverscontainer.NewShardResolversContainerFactory(args)

	assert.Nil(t, rcf)
	assert.True(t, errors.Is(err, dataRetriever.ErrInvalidValue))
}

func TestNewShardResolversContainerFactory_InvalidNumFullHistoryPeersShouldErr(t *testing.T) {
	t.Parallel()

	args := getArgumentsShard()
	args.ResolverConfig.NumFullHistoryPeers = 0
	rcf, err := resolverscontainer.NewShardResolversContainerFactory(args)

	assert.Nil(t, rcf)
	assert.True(t, errors.Is(err, dataRetriever.ErrInvalidValue))
}

func TestNewShardResolversContainerFactory_NilNodesCoordinatorShouldErr(t *testing.T) {
	t.Parallel()

	args := getArgumentsMeta()
	args.NodesCoordinator = nil
	rcf, err := resolverscontainer.NewShardResolversContainerFactory(args)

	assert.Nil(t, rcf)
	assert.Equal(t, dataRetriever.ErrNilNodesCoordinator, err)
}

func TestNewShardResolversContainerFactory_InvalidMaxNumOfPeerAuthenticationInResponseShouldErr(t *testing.T) {
	t.Parallel()

	args := getArgumentsMeta()
	args.MaxNumOfPeerAuthenticationInResponse = 0
	rcf, err := resolverscontainer.NewShardResolversContainerFactory(args)

	assert.Nil(t, rcf)
	assert.True(t, strings.Contains(err.Error(), dataRetriever.ErrInvalidValue.Error()))
}

func TestNewShardResolversContainerFactory_ShouldWork(t *testing.T) {
	t.Parallel()

	args := getArgumentsShard()
	rcf, err := resolverscontainer.NewShardResolversContainerFactory(args)

	assert.NotNil(t, rcf)
	assert.Nil(t, err)
	require.False(t, rcf.IsInterfaceNil())
	assert.Equal(t, int(args.ResolverConfig.NumIntraShardPeers), rcf.NumIntraShardPeers())
	assert.Equal(t, int(args.ResolverConfig.NumCrossShardPeers), rcf.NumCrossShardPeers())
	assert.Equal(t, int(args.ResolverConfig.NumFullHistoryPeers), rcf.NumFullHistoryPeers())
}

//------- Create

func TestShardResolversContainerFactory_CreateRegisterTxFailsShouldErr(t *testing.T) {
	t.Parallel()

	args := getArgumentsShard()
	args.Messenger = createStubTopicMessageHandlerForShard("", factory.TransactionTopic)
	rcf, _ := resolverscontainer.NewShardResolversContainerFactory(args)

	container, err := rcf.Create()

	assert.Nil(t, container)
	assert.Equal(t, errExpected, err)
}

func TestShardResolversContainerFactory_CreateRegisterHdrFailsShouldErr(t *testing.T) {
	t.Parallel()

	args := getArgumentsShard()
	args.Messenger = createStubTopicMessageHandlerForShard("", factory.ShardBlocksTopic)
	rcf, _ := resolverscontainer.NewShardResolversContainerFactory(args)

	container, err := rcf.Create()

	assert.Nil(t, container)
	assert.Equal(t, errExpected, err)
}

func TestShardResolversContainerFactory_CreateRegisterMiniBlocksFailsShouldErr(t *testing.T) {
	t.Parallel()

	args := getArgumentsShard()
	args.Messenger = createStubTopicMessageHandlerForShard("", factory.MiniBlocksTopic)
	rcf, _ := resolverscontainer.NewShardResolversContainerFactory(args)

	container, err := rcf.Create()

	assert.Nil(t, container)
	assert.Equal(t, errExpected, err)
}

func TestShardResolversContainerFactory_CreateRegisterTrieNodesFailsShouldErr(t *testing.T) {
	t.Parallel()

	args := getArgumentsShard()
	args.Messenger = createStubTopicMessageHandlerForShard("", factory.AccountTrieNodesTopic)
	rcf, _ := resolverscontainer.NewShardResolversContainerFactory(args)

	container, err := rcf.Create()

	assert.Nil(t, container)
	assert.Equal(t, errExpected, err)
}

func TestShardResolversContainerFactory_CreateRegisterPeerAuthenticationShouldErr(t *testing.T) {
	t.Parallel()

	args := getArgumentsShard()
	args.Messenger = createStubTopicMessageHandlerForShard("", common.PeerAuthenticationTopic)
	rcf, _ := resolverscontainer.NewShardResolversContainerFactory(args)

	container, err := rcf.Create()

	assert.Nil(t, container)
	assert.Equal(t, errExpected, err)
}

func TestShardResolversContainerFactory_CreateShouldWork(t *testing.T) {
	t.Parallel()

	args := getArgumentsShard()
	rcf, _ := resolverscontainer.NewShardResolversContainerFactory(args)

	container, err := rcf.Create()

	assert.NotNil(t, container)
	assert.Nil(t, err)
}

func TestShardResolversContainerFactory_With4ShardsShouldWork(t *testing.T) {
	t.Parallel()

	noOfShards := 4

	shardCoordinator := mock.NewMultipleShardsCoordinatorMock()
	shardCoordinator.SetNoShards(uint32(noOfShards))
	shardCoordinator.CurrentShard = 1

	args := getArgumentsShard()
	args.ShardCoordinator = shardCoordinator
	rcf, _ := resolverscontainer.NewShardResolversContainerFactory(args)

	container, _ := rcf.Create()

	numResolverSCRs := noOfShards + 1
	numResolverTxs := noOfShards + 1
	numResolverRewardTxs := 1
	numResolverHeaders := 1
	numResolverMiniBlocks := noOfShards + 2
	numResolverMetaBlockHeaders := 1
	numResolverTrieNodes := 1
	numResolverPeerAuth := 1
	totalResolvers := numResolverTxs + numResolverHeaders + numResolverMiniBlocks + numResolverMetaBlockHeaders +
		numResolverSCRs + numResolverRewardTxs + numResolverTrieNodes + numResolverPeerAuth

	assert.Equal(t, totalResolvers, container.Len())
}

func getArgumentsShard() resolverscontainer.FactoryArgs {
	return resolverscontainer.FactoryArgs{
		ShardCoordinator:            mock.NewOneShardCoordinatorMock(),
		Messenger:                   createStubTopicMessageHandlerForShard("", ""),
		Store:                       createStoreForShard(),
		Marshalizer:                 &mock.MarshalizerMock{},
		DataPools:                   createDataPoolsForShard(),
		Uint64ByteSliceConverter:    &mock.Uint64ByteSliceConverterMock{},
		DataPacker:                  &mock.DataPackerStub{},
		TriesContainer:              createTriesHolderForShard(),
		SizeCheckDelta:              0,
		InputAntifloodHandler:       &mock.P2PAntifloodHandlerStub{},
		OutputAntifloodHandler:      &mock.P2PAntifloodHandlerStub{},
		NumConcurrentResolvingJobs:  10,
		CurrentNetworkEpochProvider: &mock.CurrentNetworkEpochProviderStub{},
		PreferredPeersHolder:        &p2pmocks.PeersHolderStub{},
		ResolverConfig: config.ResolverConfig{
			NumCrossShardPeers:  1,
			NumIntraShardPeers:  2,
			NumFullHistoryPeers: 3,
		},
<<<<<<< HEAD
		NodesCoordinator:                     &shardingMocks.NodesCoordinatorStub{},
		MaxNumOfPeerAuthenticationInResponse: 5,
		PeerShardMapper:                      &p2pmocks.NetworkShardingCollectorStub{},
=======
		PeersRatingHandler: &p2pmocks.PeersRatingHandlerStub{},
>>>>>>> 6662d85d
	}
}<|MERGE_RESOLUTION|>--- conflicted
+++ resolved
@@ -418,12 +418,9 @@
 			NumIntraShardPeers:  2,
 			NumFullHistoryPeers: 3,
 		},
-<<<<<<< HEAD
 		NodesCoordinator:                     &shardingMocks.NodesCoordinatorStub{},
 		MaxNumOfPeerAuthenticationInResponse: 5,
 		PeerShardMapper:                      &p2pmocks.NetworkShardingCollectorStub{},
-=======
 		PeersRatingHandler: &p2pmocks.PeersRatingHandlerStub{},
->>>>>>> 6662d85d
 	}
 }