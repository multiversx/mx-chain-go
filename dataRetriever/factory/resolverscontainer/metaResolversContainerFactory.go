package resolverscontainer

import (
	"github.com/ElrondNetwork/elrond-go-core/core"
	"github.com/ElrondNetwork/elrond-go-core/core/check"
	"github.com/ElrondNetwork/elrond-go-core/core/random"
	"github.com/ElrondNetwork/elrond-go-core/core/throttler"
	"github.com/ElrondNetwork/elrond-go/common"
	"github.com/ElrondNetwork/elrond-go/dataRetriever"
	"github.com/ElrondNetwork/elrond-go/dataRetriever/factory/containers"
	"github.com/ElrondNetwork/elrond-go/dataRetriever/resolvers"
	triesFactory "github.com/ElrondNetwork/elrond-go/trie/factory"

	"github.com/ElrondNetwork/elrond-go-core/marshal"
	"github.com/ElrondNetwork/elrond-go/process/factory"
)

var _ dataRetriever.ResolversContainerFactory = (*metaResolversContainerFactory)(nil)

type metaResolversContainerFactory struct {
	*baseResolversContainerFactory
}

// NewMetaResolversContainerFactory creates a new container filled with topic resolvers for metachain
func NewMetaResolversContainerFactory(
	args FactoryArgs,
) (*metaResolversContainerFactory, error) {
	if args.SizeCheckDelta > 0 {
		args.Marshalizer = marshal.NewSizeCheckUnmarshalizer(args.Marshalizer, args.SizeCheckDelta)
	}

	thr, err := throttler.NewNumGoRoutinesThrottler(args.NumConcurrentResolvingJobs)
	if err != nil {
		return nil, err
	}

	numIntraShardPeers := args.ResolverConfig.NumTotalPeers - args.ResolverConfig.NumCrossShardPeers
	container := containers.NewResolversContainer()
	base := &baseResolversContainerFactory{
<<<<<<< HEAD
		container:                   container,
		shardCoordinator:            args.ShardCoordinator,
		messenger:                   args.Messenger,
		store:                       args.Store,
		marshalizer:                 args.Marshalizer,
		dataPools:                   args.DataPools,
		uint64ByteSliceConverter:    args.Uint64ByteSliceConverter,
		intRandomizer:               &random.ConcurrentSafeIntRandomizer{},
		dataPacker:                  args.DataPacker,
		triesContainer:              args.TriesContainer,
		inputAntifloodHandler:       args.InputAntifloodHandler,
		outputAntifloodHandler:      args.OutputAntifloodHandler,
		throttler:                   thr,
		isFullHistoryNode:           args.IsFullHistoryNode,
		currentNetworkEpochProvider: args.CurrentNetworkEpochProvider,
		preferredPeersHolder:        args.PreferredPeersHolder,
		peersRatingHandler:          args.PeersRatingHandler,
		numCrossShardPeers:          int(args.ResolverConfig.NumCrossShardPeers),
		numIntraShardPeers:          int(args.ResolverConfig.NumIntraShardPeers),
		numFullHistoryPeers:         int(args.ResolverConfig.NumFullHistoryPeers),
=======
		container:                            container,
		shardCoordinator:                     args.ShardCoordinator,
		messenger:                            args.Messenger,
		store:                                args.Store,
		marshalizer:                          args.Marshalizer,
		dataPools:                            args.DataPools,
		uint64ByteSliceConverter:             args.Uint64ByteSliceConverter,
		intRandomizer:                        &random.ConcurrentSafeIntRandomizer{},
		dataPacker:                           args.DataPacker,
		triesContainer:                       args.TriesContainer,
		inputAntifloodHandler:                args.InputAntifloodHandler,
		outputAntifloodHandler:               args.OutputAntifloodHandler,
		throttler:                            thr,
		isFullHistoryNode:                    args.IsFullHistoryNode,
		currentNetworkEpochProvider:          args.CurrentNetworkEpochProvider,
		preferredPeersHolder:                 args.PreferredPeersHolder,
		peersRatingHandler:                   args.PeersRatingHandler,
		numCrossShardPeers:                   int(args.ResolverConfig.NumCrossShardPeers),
		numIntraShardPeers:                   int(numIntraShardPeers),
		numTotalPeers:                        int(args.ResolverConfig.NumTotalPeers),
		numFullHistoryPeers:                  int(args.ResolverConfig.NumFullHistoryPeers),
		nodesCoordinator:                     args.NodesCoordinator,
		maxNumOfPeerAuthenticationInResponse: args.MaxNumOfPeerAuthenticationInResponse,
		peerShardMapper:                      args.PeerShardMapper,
>>>>>>> c8588495
	}

	err = base.checkParams()
	if err != nil {
		return nil, err
	}

	base.intraShardTopic = common.ConsensusTopic +
		base.shardCoordinator.CommunicationIdentifier(base.shardCoordinator.SelfId())

	return &metaResolversContainerFactory{
		baseResolversContainerFactory: base,
	}, nil
}

// Create returns an interceptor container that will hold all interceptors in the system
func (mrcf *metaResolversContainerFactory) Create() (dataRetriever.ResolversContainer, error) {
	err := mrcf.generateShardHeaderResolvers()
	if err != nil {
		return nil, err
	}

	err = mrcf.generateMetaChainHeaderResolvers()
	if err != nil {
		return nil, err
	}

	err = mrcf.generateTxResolvers(
		factory.TransactionTopic,
		dataRetriever.TransactionUnit,
		mrcf.dataPools.Transactions(),
	)
	if err != nil {
		return nil, err
	}

	err = mrcf.generateTxResolvers(
		factory.UnsignedTransactionTopic,
		dataRetriever.UnsignedTransactionUnit,
		mrcf.dataPools.UnsignedTransactions(),
	)
	if err != nil {
		return nil, err
	}

	err = mrcf.generateRewardsResolvers(
		factory.RewardsTransactionTopic,
		dataRetriever.RewardTransactionUnit,
		mrcf.dataPools.RewardTransactions(),
	)
	if err != nil {
		return nil, err
	}

	err = mrcf.generateMiniBlocksResolvers()
	if err != nil {
		return nil, err
	}

	err = mrcf.generateTrieNodesResolvers()
	if err != nil {
		return nil, err
	}

	err = mrcf.generatePeerAuthenticationResolver()
	if err != nil {
		return nil, err
	}

	return mrcf.container, nil
}

// AddShardTrieNodeResolvers will add trie node resolvers to the existing container, needed for start in epoch
func (mrcf *metaResolversContainerFactory) AddShardTrieNodeResolvers(container dataRetriever.ResolversContainer) error {
	if check.IfNil(container) {
		return dataRetriever.ErrNilResolverContainer
	}

	shardC := mrcf.shardCoordinator

	keys := make([]string, 0)
	resolversSlice := make([]dataRetriever.Resolver, 0)

	for idx := uint32(0); idx < shardC.NumberOfShards(); idx++ {
		identifierTrieNodes := factory.AccountTrieNodesTopic + shardC.CommunicationIdentifier(idx)
		resolver, err := mrcf.createTrieNodesResolver(
			identifierTrieNodes,
			triesFactory.UserAccountTrie,
			mrcf.numCrossShardPeers,
			mrcf.numTotalPeers-mrcf.numCrossShardPeers,
			idx,
		)
		if err != nil {
			return err
		}

		resolversSlice = append(resolversSlice, resolver)
		keys = append(keys, identifierTrieNodes)
	}

	return container.AddMultiple(keys, resolversSlice)
}

//------- Shard header resolvers

func (mrcf *metaResolversContainerFactory) generateShardHeaderResolvers() error {
	shardC := mrcf.shardCoordinator
	noOfShards := shardC.NumberOfShards()
	keys := make([]string, noOfShards)
	resolversSlice := make([]dataRetriever.Resolver, noOfShards)

	// wire up to topics: shardBlocks_0_META, shardBlocks_1_META ...
	for idx := uint32(0); idx < noOfShards; idx++ {
		identifierHeader := factory.ShardBlocksTopic + shardC.CommunicationIdentifier(idx)
		excludePeersFromTopic := EmptyExcludePeersOnTopic

		resolver, err := mrcf.createShardHeaderResolver(identifierHeader, excludePeersFromTopic, idx, mrcf.numCrossShardPeers, mrcf.numIntraShardPeers)
		if err != nil {
			return err
		}

		resolversSlice[idx] = resolver
		keys[idx] = identifierHeader
	}

	return mrcf.container.AddMultiple(keys, resolversSlice)
}

func (mrcf *metaResolversContainerFactory) createShardHeaderResolver(
	topic string,
	excludedTopic string,
	shardID uint32,
	numCrossShardPeers int,
	numIntraShardPeers int,
) (dataRetriever.Resolver, error) {
	hdrStorer := mrcf.store.GetStorer(dataRetriever.BlockHeaderUnit)

	resolverSender, err := mrcf.createOneResolverSenderWithSpecifiedNumRequests(topic, excludedTopic, shardID, numCrossShardPeers, numIntraShardPeers)
	if err != nil {
		return nil, err
	}

	//TODO change this data unit creation method through a factory or func
	hdrNonceHashDataUnit := dataRetriever.ShardHdrNonceHashDataUnit + dataRetriever.UnitType(shardID)
	hdrNonceStore := mrcf.store.GetStorer(hdrNonceHashDataUnit)
	arg := resolvers.ArgHeaderResolver{
		ArgBaseResolver: resolvers.ArgBaseResolver{
			SenderResolver:   resolverSender,
			Marshaller:       mrcf.marshalizer,
			AntifloodHandler: mrcf.inputAntifloodHandler,
			Throttler:        mrcf.throttler,
		},
		Headers:              mrcf.dataPools.Headers(),
		HdrStorage:           hdrStorer,
		HeadersNoncesStorage: hdrNonceStore,
		NonceConverter:       mrcf.uint64ByteSliceConverter,
		ShardCoordinator:     mrcf.shardCoordinator,
		IsFullHistoryNode:    mrcf.isFullHistoryNode,
	}
	resolver, err := resolvers.NewHeaderResolver(arg)
	if err != nil {
		return nil, err
	}

	err = mrcf.messenger.RegisterMessageProcessor(resolver.RequestTopic(), common.DefaultResolversIdentifier, resolver)
	if err != nil {
		return nil, err
	}

	return resolver, nil
}

//------- Meta header resolvers

func (mrcf *metaResolversContainerFactory) generateMetaChainHeaderResolvers() error {
	identifierHeader := factory.MetachainBlocksTopic
	resolver, err := mrcf.createMetaChainHeaderResolver(identifierHeader, core.MetachainShardId, mrcf.numCrossShardPeers, mrcf.numIntraShardPeers)
	if err != nil {
		return err
	}

	return mrcf.container.Add(identifierHeader, resolver)
}

func (mrcf *metaResolversContainerFactory) createMetaChainHeaderResolver(
	identifier string,
	shardId uint32,
	numCrossShardPeers int,
	numIntraShardPeers int,
) (dataRetriever.Resolver, error) {
	hdrStorer := mrcf.store.GetStorer(dataRetriever.MetaBlockUnit)

	resolverSender, err := mrcf.createOneResolverSenderWithSpecifiedNumRequests(identifier, EmptyExcludePeersOnTopic, shardId, numCrossShardPeers, numIntraShardPeers)
	if err != nil {
		return nil, err
	}

	hdrNonceStore := mrcf.store.GetStorer(dataRetriever.MetaHdrNonceHashDataUnit)
	arg := resolvers.ArgHeaderResolver{
		ArgBaseResolver: resolvers.ArgBaseResolver{
			SenderResolver:   resolverSender,
			Marshaller:       mrcf.marshalizer,
			AntifloodHandler: mrcf.inputAntifloodHandler,
			Throttler:        mrcf.throttler,
		},
		Headers:              mrcf.dataPools.Headers(),
		HdrStorage:           hdrStorer,
		HeadersNoncesStorage: hdrNonceStore,
		NonceConverter:       mrcf.uint64ByteSliceConverter,
		ShardCoordinator:     mrcf.shardCoordinator,
		IsFullHistoryNode:    mrcf.isFullHistoryNode,
	}
	resolver, err := resolvers.NewHeaderResolver(arg)
	if err != nil {
		return nil, err
	}

	err = mrcf.messenger.RegisterMessageProcessor(resolver.RequestTopic(), common.DefaultResolversIdentifier, resolver)
	if err != nil {
		return nil, err
	}

	return resolver, nil
}

func (mrcf *metaResolversContainerFactory) generateTrieNodesResolvers() error {
	keys := make([]string, 0)
	resolversSlice := make([]dataRetriever.Resolver, 0)

	identifierTrieNodes := factory.AccountTrieNodesTopic + core.CommunicationIdentifierBetweenShards(core.MetachainShardId, core.MetachainShardId)
	resolver, err := mrcf.createTrieNodesResolver(
		identifierTrieNodes,
		triesFactory.UserAccountTrie,
		0,
		mrcf.numTotalPeers,
		core.MetachainShardId,
	)
	if err != nil {
		return err
	}

	resolversSlice = append(resolversSlice, resolver)
	keys = append(keys, identifierTrieNodes)

	identifierTrieNodes = factory.ValidatorTrieNodesTopic + core.CommunicationIdentifierBetweenShards(core.MetachainShardId, core.MetachainShardId)
	resolver, err = mrcf.createTrieNodesResolver(
		identifierTrieNodes,
		triesFactory.PeerAccountTrie,
		0,
		mrcf.numTotalPeers,
		core.MetachainShardId,
	)
	if err != nil {
		return err
	}

	resolversSlice = append(resolversSlice, resolver)
	keys = append(keys, identifierTrieNodes)

	return mrcf.container.AddMultiple(keys, resolversSlice)
}

func (mrcf *metaResolversContainerFactory) generateRewardsResolvers(
	topic string,
	unit dataRetriever.UnitType,
	dataPool dataRetriever.ShardedDataCacherNotifier,
) error {

	shardC := mrcf.shardCoordinator
	noOfShards := shardC.NumberOfShards()

	keys := make([]string, noOfShards)
	resolverSlice := make([]dataRetriever.Resolver, noOfShards)

	// wire up to topics: shardBlocks_0_META, shardBlocks_1_META ...
	for idx := uint32(0); idx < noOfShards; idx++ {
		identifierTx := topic + shardC.CommunicationIdentifier(idx)
		excludePeersFromTopic := EmptyExcludePeersOnTopic

		resolver, err := mrcf.createTxResolver(identifierTx, excludePeersFromTopic, unit, dataPool, idx, mrcf.numCrossShardPeers, mrcf.numIntraShardPeers)
		if err != nil {
			return err
		}

		resolverSlice[idx] = resolver
		keys[idx] = identifierTx
	}

	return mrcf.container.AddMultiple(keys, resolverSlice)
}

// IsInterfaceNil returns true if there is no value under the interface
func (mrcf *metaResolversContainerFactory) IsInterfaceNil() bool {
	return mrcf == nil
}<|MERGE_RESOLUTION|>--- conflicted
+++ resolved
@@ -37,28 +37,6 @@
 	numIntraShardPeers := args.ResolverConfig.NumTotalPeers - args.ResolverConfig.NumCrossShardPeers
 	container := containers.NewResolversContainer()
 	base := &baseResolversContainerFactory{
-<<<<<<< HEAD
-		container:                   container,
-		shardCoordinator:            args.ShardCoordinator,
-		messenger:                   args.Messenger,
-		store:                       args.Store,
-		marshalizer:                 args.Marshalizer,
-		dataPools:                   args.DataPools,
-		uint64ByteSliceConverter:    args.Uint64ByteSliceConverter,
-		intRandomizer:               &random.ConcurrentSafeIntRandomizer{},
-		dataPacker:                  args.DataPacker,
-		triesContainer:              args.TriesContainer,
-		inputAntifloodHandler:       args.InputAntifloodHandler,
-		outputAntifloodHandler:      args.OutputAntifloodHandler,
-		throttler:                   thr,
-		isFullHistoryNode:           args.IsFullHistoryNode,
-		currentNetworkEpochProvider: args.CurrentNetworkEpochProvider,
-		preferredPeersHolder:        args.PreferredPeersHolder,
-		peersRatingHandler:          args.PeersRatingHandler,
-		numCrossShardPeers:          int(args.ResolverConfig.NumCrossShardPeers),
-		numIntraShardPeers:          int(args.ResolverConfig.NumIntraShardPeers),
-		numFullHistoryPeers:         int(args.ResolverConfig.NumFullHistoryPeers),
-=======
 		container:                            container,
 		shardCoordinator:                     args.ShardCoordinator,
 		messenger:                            args.Messenger,
@@ -83,7 +61,6 @@
 		nodesCoordinator:                     args.NodesCoordinator,
 		maxNumOfPeerAuthenticationInResponse: args.MaxNumOfPeerAuthenticationInResponse,
 		peerShardMapper:                      args.PeerShardMapper,
->>>>>>> c8588495
 	}
 
 	err = base.checkParams()
