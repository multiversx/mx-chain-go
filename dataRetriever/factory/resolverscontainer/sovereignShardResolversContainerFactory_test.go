package resolverscontainer_test

import (
	"fmt"
	"strings"
	"testing"

	"github.com/multiversx/mx-chain-core-go/core"
	"github.com/multiversx/mx-chain-go/common"
	"github.com/multiversx/mx-chain-go/dataRetriever"
	"github.com/multiversx/mx-chain-go/dataRetriever/factory/resolverscontainer"
	"github.com/multiversx/mx-chain-go/errors"
	"github.com/multiversx/mx-chain-go/p2p"
	"github.com/multiversx/mx-chain-go/process/factory"
	"github.com/multiversx/mx-chain-go/sharding"
	"github.com/multiversx/mx-chain-go/testscommon/p2pmocks"
	"github.com/stretchr/testify/require"
)

func TestNewSovereignShardResolversContainerFactory(t *testing.T) {
	t.Parallel()

	t.Run("nil arg, should return error", func(t *testing.T) {
		factory, err := resolverscontainer.NewSovereignShardResolversContainerFactory(nil)
		require.Equal(t, errors.ErrNilShardResolversContainerFactory, err)
		require.Nil(t, factory)
	})
	t.Run("should work", func(t *testing.T) {
		args := getArgumentsShard()
		shardContainer, _ := resolverscontainer.NewShardResolversContainerFactory(args)
		factory, err := resolverscontainer.NewSovereignShardResolversContainerFactory(shardContainer)
		require.Nil(t, err)
		require.False(t, factory.IsInterfaceNil())
	})

}

func TestSovereignShardResolversContainerFactory_Create(t *testing.T) {
	t.Parallel()

	args := getArgumentsShard()
	registerMainCnt := 0
	args.MainMessenger = &p2pmocks.MessengerStub{
		RegisterMessageProcessorCalled: func(topic string, identifier string, handler p2p.MessageProcessor) error {
			registerMainCnt++
			return nil
		},
	}
	registerFullArchiveCnt := 0
	args.FullArchiveMessenger = &p2pmocks.MessengerStub{
		RegisterMessageProcessorCalled: func(topic string, identifier string, handler p2p.MessageProcessor) error {
			registerFullArchiveCnt++
			return nil
		},
	}

	args.ShardCoordinator = sharding.NewSovereignShardCoordinator()
	shardContainer, _ := resolverscontainer.NewShardResolversContainerFactory(args)
	sovContainer, _ := resolverscontainer.NewSovereignShardResolversContainerFactory(shardContainer)

	container, _ := sovContainer.Create()

	numResolverSCRs := 1
	numResolverTxs := 1
	numResolverRewardTxs := 0
	numResolverHeaders := 1
	numResolverMiniBlocks := 1
	numResolverMetaBlockHeaders := 0
	numResolverTrieNodes := 2
	numResolverPeerAuth := 1
	numResolverValidatorInfo := 1
	numResolverExtendedHeader := 1
	totalResolvers := numResolverTxs + numResolverHeaders + numResolverMiniBlocks + numResolverMetaBlockHeaders +
		numResolverSCRs + numResolverRewardTxs + numResolverTrieNodes + numResolverPeerAuth + numResolverValidatorInfo + numResolverExtendedHeader

	require.Equal(t, totalResolvers, container.Len())
	require.Equal(t, totalResolvers, registerMainCnt)
	require.Equal(t, totalResolvers, registerFullArchiveCnt)

	sovShardIDStr := fmt.Sprintf("_%d", core.SovereignChainShardId)
	allKeys := map[string]struct{}{
		factory.TransactionTopic + sovShardIDStr:         {},
		factory.UnsignedTransactionTopic + sovShardIDStr: {},
		factory.ShardBlocksTopic + sovShardIDStr:         {},
		factory.MiniBlocksTopic + sovShardIDStr:          {},
		factory.ValidatorTrieNodesTopic + sovShardIDStr:  {},
		factory.AccountTrieNodesTopic + sovShardIDStr:    {},
		common.PeerAuthenticationTopic:                   {},
		common.ValidatorInfoTopic:                        {},
		factory.ExtendedHeaderProofTopic + sovShardIDStr: {},
	}

	iterateFunc := func(key string, resolver dataRetriever.Resolver) bool {
		require.False(t, strings.Contains(strings.ToLower(key), "meta"))
<<<<<<< HEAD

		fmt.Printf(key)

		if strings.Contains(key, topicDelim) {
			keyTokens := strings.Split(key, topicDelim)
			require.Len(t, keyTokens, 2)
			require.Equal(t, fmt.Sprintf("%d", core.SovereignChainShardId), keyTokens[1])
			topicDelimCt++
		}

=======
		delete(allKeys, key)
>>>>>>> 9fcc273c
		return true
	}

	container.Iterate(iterateFunc)
	require.Empty(t, allKeys)
}<|MERGE_RESOLUTION|>--- conflicted
+++ resolved
@@ -92,20 +92,7 @@
 
 	iterateFunc := func(key string, resolver dataRetriever.Resolver) bool {
 		require.False(t, strings.Contains(strings.ToLower(key), "meta"))
-<<<<<<< HEAD
-
-		fmt.Printf(key)
-
-		if strings.Contains(key, topicDelim) {
-			keyTokens := strings.Split(key, topicDelim)
-			require.Len(t, keyTokens, 2)
-			require.Equal(t, fmt.Sprintf("%d", core.SovereignChainShardId), keyTokens[1])
-			topicDelimCt++
-		}
-
-=======
 		delete(allKeys, key)
->>>>>>> 9fcc273c
 		return true
 	}
 
