--- conflicted
+++ resolved
@@ -41,12 +41,6 @@
 func (srcf *sovereignShardResolversContainerFactory) generateSovereignHeaderResolvers() error {
 	shardC := srcf.shardCoordinator
 
-<<<<<<< HEAD
-	// only one shard header topic, for example: shardBlocks_0_META
-	identifierHdr := factory.ExtendedHeaderProofTopic + shardC.CommunicationIdentifier(shardC.SelfId())
-
-=======
->>>>>>> 9081acc8
 	hdrStorer, err := srcf.store.GetStorer(dataRetriever.ExtendedShardHeadersUnit)
 	if err != nil {
 		return err
