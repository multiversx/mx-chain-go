package storageResolversContainers

import (
	"time"

	"github.com/ElrondNetwork/elrond-go-core/core"
	"github.com/ElrondNetwork/elrond-go-core/core/check"
	"github.com/ElrondNetwork/elrond-go-core/data/endProcess"
	"github.com/ElrondNetwork/elrond-go-core/data/typeConverters"
	"github.com/ElrondNetwork/elrond-go-core/hashing"
	"github.com/ElrondNetwork/elrond-go-core/marshal"
	"github.com/ElrondNetwork/elrond-go/common"
	"github.com/ElrondNetwork/elrond-go/common/disabled"
	"github.com/ElrondNetwork/elrond-go/config"
	"github.com/ElrondNetwork/elrond-go/dataRetriever"
	"github.com/ElrondNetwork/elrond-go/dataRetriever/storageResolvers"
	"github.com/ElrondNetwork/elrond-go/process/factory"
	"github.com/ElrondNetwork/elrond-go/sharding"
	"github.com/ElrondNetwork/elrond-go/storage"
	storageFactory "github.com/ElrondNetwork/elrond-go/storage/factory"
	"github.com/ElrondNetwork/elrond-go/trie"
	trieFactory "github.com/ElrondNetwork/elrond-go/trie/factory"
)

const defaultBeforeGracefulClose = time.Minute

type baseResolversContainerFactory struct {
	container                  dataRetriever.ResolversContainer
	shardCoordinator           sharding.Coordinator
	messenger                  dataRetriever.TopicMessageHandler
	store                      dataRetriever.StorageService
	marshalizer                marshal.Marshalizer
	hasher                     hashing.Hasher
	uint64ByteSliceConverter   typeConverters.Uint64ByteSliceConverter
	dataPacker                 dataRetriever.DataPacker
	manualEpochStartNotifier   dataRetriever.ManualEpochStartNotifier
	chanGracefullyClose        chan endProcess.ArgEndProcess
	generalConfig              config.Config
	shardIDForTries            uint32
	chainID                    string
	workingDir                 string
	disableOldTrieStorageEpoch uint32
	epochNotifier              trie.EpochNotifier
}

func (brcf *baseResolversContainerFactory) checkParams() error {
	if check.IfNil(brcf.shardCoordinator) {
		return dataRetriever.ErrNilShardCoordinator
	}
	if check.IfNil(brcf.messenger) {
		return dataRetriever.ErrNilMessenger
	}
	if check.IfNil(brcf.store) {
		return dataRetriever.ErrNilStore
	}
	if check.IfNil(brcf.marshalizer) {
		return dataRetriever.ErrNilMarshalizer
	}
	if check.IfNil(brcf.uint64ByteSliceConverter) {
		return dataRetriever.ErrNilUint64ByteSliceConverter
	}
	if check.IfNil(brcf.dataPacker) {
		return dataRetriever.ErrNilDataPacker
	}
	if check.IfNil(brcf.manualEpochStartNotifier) {
		return dataRetriever.ErrNilManualEpochStartNotifier
	}
	if brcf.chanGracefullyClose == nil {
		return dataRetriever.ErrNilGracefullyCloseChannel
	}
	if check.IfNil(brcf.hasher) {
		return dataRetriever.ErrNilHasher
	}
	if check.IfNil(brcf.epochNotifier) {
		return dataRetriever.ErrNilEpochNotifier
	}

	return nil
}

func (brcf *baseResolversContainerFactory) generateTxResolvers(
	topic string,
	unit dataRetriever.UnitType,
) error {

	shardC := brcf.shardCoordinator
	noOfShards := shardC.NumberOfShards()

	keys := make([]string, noOfShards+1)
	resolverSlice := make([]dataRetriever.Resolver, noOfShards+1)

	for idx := uint32(0); idx < noOfShards; idx++ {
		identifierTx := topic + shardC.CommunicationIdentifier(idx)
		resolver, err := brcf.createTxResolver(identifierTx, unit)
		if err != nil {
			return err
		}

		resolverSlice[idx] = resolver
		keys[idx] = identifierTx
	}

	identifierTx := topic + shardC.CommunicationIdentifier(core.MetachainShardId)
	resolver, err := brcf.createTxResolver(identifierTx, unit)
	if err != nil {
		return err
	}

	resolverSlice[noOfShards] = resolver
	keys[noOfShards] = identifierTx

	return brcf.container.AddMultiple(keys, resolverSlice)
}

func (brcf *baseResolversContainerFactory) createTxResolver(
	responseTopic string,
	unit dataRetriever.UnitType,
) (dataRetriever.Resolver, error) {

	txStorer := brcf.store.GetStorer(unit)

	arg := storageResolvers.ArgSliceResolver{
		Messenger:                brcf.messenger,
		ResponseTopicName:        responseTopic,
		Storage:                  txStorer,
		DataPacker:               brcf.dataPacker,
		Marshalizer:              brcf.marshalizer,
		ManualEpochStartNotifier: brcf.manualEpochStartNotifier,
		ChanGracefullyClose:      brcf.chanGracefullyClose,
		DelayBeforeGracefulClose: defaultBeforeGracefulClose,
	}
	resolver, err := storageResolvers.NewSliceResolver(arg)
	if err != nil {
		return nil, err
	}

	return resolver, nil
}

func (brcf *baseResolversContainerFactory) generateMiniBlocksResolvers() error {
	shardC := brcf.shardCoordinator
	noOfShards := shardC.NumberOfShards()
	keys := make([]string, noOfShards+2)
	resolverSlice := make([]dataRetriever.Resolver, noOfShards+2)

	for idx := uint32(0); idx < noOfShards; idx++ {
		identifierMiniBlocks := factory.MiniBlocksTopic + shardC.CommunicationIdentifier(idx)
		resolver, err := brcf.createMiniBlocksResolver(identifierMiniBlocks)
		if err != nil {
			return err
		}

		resolverSlice[idx] = resolver
		keys[idx] = identifierMiniBlocks
	}

	identifierMiniBlocks := factory.MiniBlocksTopic + shardC.CommunicationIdentifier(core.MetachainShardId)
	resolver, err := brcf.createMiniBlocksResolver(identifierMiniBlocks)
	if err != nil {
		return err
	}

	resolverSlice[noOfShards] = resolver
	keys[noOfShards] = identifierMiniBlocks

	identifierAllShardMiniBlocks := factory.MiniBlocksTopic + shardC.CommunicationIdentifier(core.AllShardId)
	allShardMiniblocksResolver, err := brcf.createMiniBlocksResolver(identifierAllShardMiniBlocks)
	if err != nil {
		return err
	}

	resolverSlice[noOfShards+1] = allShardMiniblocksResolver
	keys[noOfShards+1] = identifierAllShardMiniBlocks

	return brcf.container.AddMultiple(keys, resolverSlice)
}

func (brcf *baseResolversContainerFactory) createMiniBlocksResolver(responseTopic string) (dataRetriever.Resolver, error) {
	miniBlocksStorer := brcf.store.GetStorer(dataRetriever.MiniBlockUnit)

	arg := storageResolvers.ArgSliceResolver{
		Messenger:                brcf.messenger,
		ResponseTopicName:        responseTopic,
		Storage:                  miniBlocksStorer,
		DataPacker:               brcf.dataPacker,
		Marshalizer:              brcf.marshalizer,
		ManualEpochStartNotifier: brcf.manualEpochStartNotifier,
		ChanGracefullyClose:      brcf.chanGracefullyClose,
		DelayBeforeGracefulClose: defaultBeforeGracefulClose,
	}
	mbResolver, err := storageResolvers.NewSliceResolver(arg)
	if err != nil {
		return nil, err
	}

	return mbResolver, nil
}

func (brcf *baseResolversContainerFactory) newImportDBTrieStorage(
	trieStorageConfig config.StorageConfig,
	mainStorer storage.Storer,
	checkpointsStorer storage.Storer,
) (common.StorageManager, dataRetriever.TrieDataGetter, error) {
	pathManager, err := storageFactory.CreatePathManager(
		storageFactory.ArgCreatePathManager{
			WorkingDir: brcf.workingDir,
			ChainID:    brcf.chainID,
		},
	)
	if err != nil {
		return nil, nil, err
	}

	trieFactoryArgs := trieFactory.TrieFactoryArgs{
		SnapshotDbCfg:            brcf.generalConfig.TrieSnapshotDB,
		Marshalizer:              brcf.marshalizer,
		Hasher:                   brcf.hasher,
		PathManager:              pathManager,
		TrieStorageManagerConfig: brcf.generalConfig.TrieStorageManagerConfig,
	}
	trieFactoryInstance, err := trieFactory.NewTrieFactory(trieFactoryArgs)
	if err != nil {
		return nil, nil, err
	}

	args := trieFactory.TrieCreateArgs{
		TrieStorageConfig:          trieStorageConfig,
		MainStorer:                 mainStorer,
		CheckpointsStorer:          checkpointsStorer,
		ShardID:                    core.GetShardIDString(brcf.shardIDForTries),
		PruningEnabled:             brcf.generalConfig.StateTriesConfig.AccountsStatePruningEnabled,
		CheckpointsEnabled:         brcf.generalConfig.StateTriesConfig.CheckpointsEnabled,
		MaxTrieLevelInMem:          brcf.generalConfig.StateTriesConfig.MaxStateTrieLevelInMemory,
		DisableOldTrieStorageEpoch: brcf.disableOldTrieStorageEpoch,
		EpochStartNotifier:         brcf.epochNotifier,
<<<<<<< HEAD
		Priority:                   common.ResolveRequestPriority,
=======
		IdleProvider:               disabled.NewProcessStatusHandler(),
>>>>>>> 668938b0
	}
	return trieFactoryInstance.Create(args)
}<|MERGE_RESOLUTION|>--- conflicted
+++ resolved
@@ -233,11 +233,8 @@
 		MaxTrieLevelInMem:          brcf.generalConfig.StateTriesConfig.MaxStateTrieLevelInMemory,
 		DisableOldTrieStorageEpoch: brcf.disableOldTrieStorageEpoch,
 		EpochStartNotifier:         brcf.epochNotifier,
-<<<<<<< HEAD
+		IdleProvider:               disabled.NewProcessStatusHandler(),
 		Priority:                   common.ResolveRequestPriority,
-=======
-		IdleProvider:               disabled.NewProcessStatusHandler(),
->>>>>>> 668938b0
 	}
 	return trieFactoryInstance.Create(args)
 }