--- conflicted
+++ resolved
@@ -41,26 +41,13 @@
 
 // DelegationManagerSystemSCConfig defines a set of constants to initialize the delegation manager system smart contract
 type DelegationManagerSystemSCConfig struct {
-<<<<<<< HEAD
-	BaseIssuingCost    string
-	MinCreationDeposit string
-=======
 	MinCreationDeposit  string
-	EnabledEpoch        uint32
 	MinStakeAmount      string
 	ConfigChangeAddress string
->>>>>>> 7e980b73
 }
 
 // DelegationSystemSCConfig defines a set of constants to initialize the delegation system smart contract
 type DelegationSystemSCConfig struct {
-<<<<<<< HEAD
-	MinStakeAmount string
-	MinServiceFee  uint64
-	MaxServiceFee  uint64
-=======
-	EnabledEpoch  uint32
 	MinServiceFee uint64
 	MaxServiceFee uint64
->>>>>>> 7e980b73
 }