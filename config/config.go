--- conflicted
+++ resolved
@@ -281,11 +281,8 @@
 	GenesisString                        string
 	GenesisMaxNumberOfShards             uint32
 	SyncProcessTimeInMillis              uint32
-<<<<<<< HEAD
+	SetGuardianEpochsDelay               uint32
 	ChainParametersByEpoch               []ChainParametersByEpochConfig
-=======
-	SetGuardianEpochsDelay               uint32
->>>>>>> 1bae65d8
 }
 
 // FacadeConfig will hold different configuration option that will be passed to the node facade
