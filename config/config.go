--- conflicted
+++ resolved
@@ -169,23 +169,14 @@
 	MetaBlockStorage StorageConfig
 	ProofsStorage    StorageConfig
 
-<<<<<<< HEAD
-	AccountsTrieStorage          StorageConfig
-	PeerAccountsTrieStorage      StorageConfig
-	EvictionWaitingList          EvictionWaitingListConfig
-	StateTriesConfig             StateTriesConfig
+	AccountsTrieStorage      StorageConfig
+	PeerAccountsTrieStorage  StorageConfig
+	EvictionWaitingList      EvictionWaitingListConfig
+	StateTriesConfig         StateTriesConfig
 	StateAccessesCollectorConfig StateAccessesCollectorConfig
-	TrieStorageManagerConfig     TrieStorageManagerConfig
-	BadBlocksCache               CacheConfig
-=======
-	AccountsTrieStorage       StorageConfig
-	PeerAccountsTrieStorage   StorageConfig
-	EvictionWaitingList       EvictionWaitingListConfig
-	StateTriesConfig          StateTriesConfig
-	TrieStorageManagerConfig  TrieStorageManagerConfig
+	TrieStorageManagerConfig TrieStorageManagerConfig
 	TrieLeavesRetrieverConfig TrieLeavesRetrieverConfig
-	BadBlocksCache            CacheConfig
->>>>>>> de2627d2
+	BadBlocksCache           CacheConfig
 
 	TxBlockBodyDataPool         CacheConfig
 	PeerBlockBodyDataPool       CacheConfig
