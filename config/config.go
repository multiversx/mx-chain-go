package config

import p2pConfig "github.com/ElrondNetwork/elrond-go/p2p/config"

// CacheConfig will map the cache configuration
type CacheConfig struct {
	Name                 string
	Type                 string
	Capacity             uint32
	SizePerSender        uint32
	SizeInBytes          uint64
	SizeInBytesPerSender uint32
	Shards               uint32
}

// HeadersPoolConfig will map the headers cache configuration
type HeadersPoolConfig struct {
	MaxHeadersPerShard            int
	NumElementsToRemoveOnEviction int
}

// DBConfig will map the database configuration
type DBConfig struct {
	FilePath          string
	Type              string
	BatchDelaySeconds int
	MaxBatchSize      int
	MaxOpenFiles      int
	UseTmpAsFilePath  bool
}

// StorageConfig will map the storage unit configuration
type StorageConfig struct {
	Cache CacheConfig
	DB    DBConfig
}

// TrieSyncStorageConfig will map trie sync storage configuration
type TrieSyncStorageConfig struct {
	Capacity    uint32
	SizeInBytes uint64
	EnableDB    bool
	DB          DBConfig
}

// PubkeyConfig will map the public key configuration
type PubkeyConfig struct {
	Length          int
	Type            string
	SignatureLength int
}

// TypeConfig will map the string type configuration
type TypeConfig struct {
	Type string
}

// MarshalizerConfig holds the marshalizer related configuration
type MarshalizerConfig struct {
	Type string
	// TODO check if we still need this
	SizeCheckDelta uint32
}

// ConsensusConfig holds the consensus configuration parameters
type ConsensusConfig struct {
	Type string
}

// NTPConfig will hold the configuration for NTP queries
type NTPConfig struct {
	Hosts               []string
	Port                int
	TimeoutMilliseconds int
	SyncPeriodSeconds   int
	Version             int
}

// EvictionWaitingListConfig will hold the configuration for the EvictionWaitingList
type EvictionWaitingListConfig struct {
	RootHashesSize uint
	HashesSize     uint
	DB             DBConfig
}

// EpochStartConfig will hold the configuration of EpochStart settings
type EpochStartConfig struct {
	MinRoundsBetweenEpochs            int64
	RoundsPerEpoch                    int64
	MinShuffledOutRestartThreshold    float64
	MaxShuffledOutRestartThreshold    float64
	MinNumConnectedPeersToStart       int
	MinNumOfPeersToConsiderBlockValid int
}

// BlockSizeThrottleConfig will hold the configuration for adaptive block size throttle
type BlockSizeThrottleConfig struct {
	MinSizeInBytes uint32
	MaxSizeInBytes uint32
}

// SoftwareVersionConfig will hold the configuration for software version checker
type SoftwareVersionConfig struct {
	StableTagLocation        string
	PollingIntervalInMinutes int
}

// HeartbeatV2Config will hold the configuration for heartbeat v2
type HeartbeatV2Config struct {
	PeerAuthenticationTimeBetweenSendsInSec          int64
	PeerAuthenticationTimeBetweenSendsWhenErrorInSec int64
	PeerAuthenticationThresholdBetweenSends          float64
	HeartbeatTimeBetweenSendsInSec                   int64
	HeartbeatTimeBetweenSendsWhenErrorInSec          int64
	HeartbeatThresholdBetweenSends                   float64
	HeartbeatExpiryTimespanInSec                     int64
	MinPeersThreshold                                float32
	DelayBetweenRequestsInSec                        int64
	MaxTimeoutInSec                                  int64
	PeerShardTimeBetweenSendsInSec                   int64
	PeerShardThresholdBetweenSends                   float64
	MaxMissingKeysInRequest                          uint32
	MaxDurationPeerUnresponsiveInSec                 int64
	HideInactiveValidatorIntervalInSec               int64
	HeartbeatPool                                    CacheConfig
	HardforkTimeBetweenSendsInSec                    int64
	TimeBetweenConnectionsMetricsUpdateInSec         int64
<<<<<<< HEAD
	PeerAuthenticationTimeBetweenChecksInSec         int64
=======
	TimeToReadDirectConnectionsInSec                 int64
>>>>>>> 62976b58
}

// Config will hold the entire application configuration parameters
type Config struct {
	MiniBlocksStorage               StorageConfig
	PeerBlockBodyStorage            StorageConfig
	BlockHeaderStorage              StorageConfig
	TxStorage                       StorageConfig
	UnsignedTransactionStorage      StorageConfig
	RewardTxStorage                 StorageConfig
	ShardHdrNonceHashStorage        StorageConfig
	MetaHdrNonceHashStorage         StorageConfig
	StatusMetricsStorage            StorageConfig
	ReceiptsStorage                 StorageConfig
	ScheduledSCRsStorage            StorageConfig
	SmartContractsStorage           StorageConfig
	SmartContractsStorageForSCQuery StorageConfig
	TrieEpochRootHashStorage        StorageConfig
	SmartContractsStorageSimulate   StorageConfig

	BootstrapStorage StorageConfig
	MetaBlockStorage StorageConfig

	AccountsTrieStorage                StorageConfig
	PeerAccountsTrieStorage            StorageConfig
	AccountsTrieCheckpointsStorage     StorageConfig
	PeerAccountsTrieCheckpointsStorage StorageConfig
	EvictionWaitingList                EvictionWaitingListConfig
	StateTriesConfig                   StateTriesConfig
	TrieStorageManagerConfig           TrieStorageManagerConfig
	BadBlocksCache                     CacheConfig

	TxBlockBodyDataPool         CacheConfig
	PeerBlockBodyDataPool       CacheConfig
	TxDataPool                  CacheConfig
	UnsignedTransactionDataPool CacheConfig
	RewardTransactionDataPool   CacheConfig
	TrieNodesChunksDataPool     CacheConfig
	WhiteListPool               CacheConfig
	WhiteListerVerifiedTxs      CacheConfig
	SmartContractDataPool       CacheConfig
	ValidatorInfoPool           CacheConfig
	TrieSyncStorage             TrieSyncStorageConfig
	EpochStartConfig            EpochStartConfig
	AddressPubkeyConverter      PubkeyConfig
	ValidatorPubkeyConverter    PubkeyConfig
	Hasher                      TypeConfig
	MultisigHasher              TypeConfig
	Marshalizer                 MarshalizerConfig
	VmMarshalizer               TypeConfig
	TxSignMarshalizer           TypeConfig
	TxSignHasher                TypeConfig

	PublicKeyShardId      CacheConfig
	PublicKeyPeerId       CacheConfig
	PeerIdShardId         CacheConfig
	PublicKeyPIDSignature CacheConfig
	PeerHonesty           CacheConfig

	Antiflood           AntifloodConfig
	WebServerAntiflood  WebServerAntifloodConfig
	ResourceStats       ResourceStatsConfig
	HeartbeatV2         HeartbeatV2Config
	ValidatorStatistics ValidatorStatisticsConfig
	GeneralSettings     GeneralSettingsConfig
	Consensus           ConsensusConfig
	StoragePruning      StoragePruningConfig
	LogsAndEvents       LogsAndEventsConfig

	NTPConfig               NTPConfig
	HeadersPoolConfig       HeadersPoolConfig
	BlockSizeThrottleConfig BlockSizeThrottleConfig
	VirtualMachine          VirtualMachineServicesConfig
	BuiltInFunctions        BuiltInFunctionsConfig

	Hardfork HardforkConfig
	Debug    DebugConfig
	Health   HealthServiceConfig

	SoftwareVersionConfig SoftwareVersionConfig
	DbLookupExtensions    DbLookupExtensionsConfig
	Versions              VersionsConfig
	Logs                  LogsConfig
	TrieSync              TrieSyncConfig
	Resolvers             ResolverConfig
	VMOutputCacher        CacheConfig

	PeersRatingConfig   PeersRatingConfig
	PoolsCleanersConfig PoolsCleanersConfig
}

// PeersRatingConfig will hold settings related to peers rating
type PeersRatingConfig struct {
	TopRatedCacheCapacity int
	BadRatedCacheCapacity int
}

// LogsConfig will hold settings related to the logging sub-system
type LogsConfig struct {
	LogFileLifeSpanInSec int
	LogFileLifeSpanInMB  int
}

// StoragePruningConfig will hold settings related to storage pruning
type StoragePruningConfig struct {
	Enabled                              bool
	ValidatorCleanOldEpochsData          bool
	ObserverCleanOldEpochsData           bool
	AccountsTrieCleanOldEpochsData       bool
	AccountsTrieSkipRemovalCustomPattern string
	NumEpochsToKeep                      uint64
	NumActivePersisters                  uint64
	FullArchiveNumActivePersisters       uint32
}

// ResourceStatsConfig will hold all resource stats settings
type ResourceStatsConfig struct {
	Enabled              bool
	RefreshIntervalInSec int
}

// ValidatorStatisticsConfig will hold validator statistics specific settings
type ValidatorStatisticsConfig struct {
	CacheRefreshIntervalInSec uint32
}

// MaxNodesChangeConfig defines a config change tuple, with a maximum number enabled in a certain epoch number
type MaxNodesChangeConfig struct {
	EpochEnable            uint32
	MaxNumNodes            uint32
	NodesToShufflePerShard uint32
}

// MultiSignerConfig defines a config tuple for a BLS multi-signer that activates in a certain epoch
type MultiSignerConfig struct {
	EnableEpoch uint32
	Type        string
}

// GeneralSettingsConfig will hold the general settings for a node
type GeneralSettingsConfig struct {
	StatusPollingIntervalSec             int
	MaxComputableRounds                  uint64
	MaxConsecutiveRoundsOfRatingDecrease uint64
	StartInEpochEnabled                  bool
	ChainID                              string
	MinTransactionVersion                uint32
	GenesisString                        string
	GenesisMaxNumberOfShards             uint32
	SyncProcessTimeInMillis              uint32
}

// FacadeConfig will hold different configuration option that will be passed to the main ElrondFacade
type FacadeConfig struct {
	RestApiInterface string
	PprofEnabled     bool
}

// StateTriesConfig will hold information about state tries
type StateTriesConfig struct {
	CheckpointRoundsModulus     uint
	CheckpointsEnabled          bool
	SnapshotsEnabled            bool
	AccountsStatePruningEnabled bool
	PeerStatePruningEnabled     bool
	MaxStateTrieLevelInMemory   uint
	MaxPeerTrieLevelInMemory    uint
	UserStatePruningQueueSize   uint
	PeerStatePruningQueueSize   uint
}

// TrieStorageManagerConfig will hold config information about trie storage manager
type TrieStorageManagerConfig struct {
	PruningBufferLen              uint32
	SnapshotsBufferLen            uint32
	SnapshotsGoroutineNum         uint32
	CheckpointHashesHolderMaxSize uint64
}

// EndpointsThrottlersConfig holds a pair of an endpoint and its maximum number of simultaneous go routines
type EndpointsThrottlersConfig struct {
	Endpoint         string
	MaxNumGoRoutines int32
}

// WebServerAntifloodConfig will hold the anti-flooding parameters for the web server
type WebServerAntifloodConfig struct {
	WebServerAntifloodEnabled          bool
	SimultaneousRequests               uint32
	SameSourceRequests                 uint32
	SameSourceResetIntervalInSec       uint32
	TrieOperationsDeadlineMilliseconds uint32
	EndpointsThrottlers                []EndpointsThrottlersConfig
}

// BlackListConfig will hold the p2p peer black list threshold values
type BlackListConfig struct {
	ThresholdNumMessagesPerInterval uint32
	ThresholdSizePerInterval        uint64
	NumFloodingRounds               uint32
	PeerBanDurationInSeconds        uint32
}

// TopicMaxMessagesConfig will hold the maximum number of messages/sec per topic value
type TopicMaxMessagesConfig struct {
	Topic             string
	NumMessagesPerSec uint32
}

// TopicAntifloodConfig will hold the maximum values per second to be used in certain topics
type TopicAntifloodConfig struct {
	DefaultMaxMessagesPerSec uint32
	MaxMessages              []TopicMaxMessagesConfig
}

// TxAccumulatorConfig will hold the tx accumulator config values
type TxAccumulatorConfig struct {
	MaxAllowedTimeInMilliseconds   uint32
	MaxDeviationTimeInMilliseconds uint32
}

// AntifloodConfig will hold all p2p antiflood parameters
type AntifloodConfig struct {
	Enabled                   bool
	NumConcurrentResolverJobs int32
	OutOfSpecs                FloodPreventerConfig
	FastReacting              FloodPreventerConfig
	SlowReacting              FloodPreventerConfig
	PeerMaxOutput             AntifloodLimitsConfig
	Cache                     CacheConfig
	Topic                     TopicAntifloodConfig
	TxAccumulator             TxAccumulatorConfig
}

// FloodPreventerConfig will hold all flood preventer parameters
type FloodPreventerConfig struct {
	IntervalInSeconds uint32
	ReservedPercent   float32
	PeerMaxInput      AntifloodLimitsConfig
	BlackList         BlackListConfig
}

// AntifloodLimitsConfig will hold the maximum antiflood limits in both number of messages and total
// size of the messages
type AntifloodLimitsConfig struct {
	BaseMessagesPerInterval uint32
	TotalSizePerInterval    uint64
	IncreaseFactor          IncreaseFactorConfig
}

// IncreaseFactorConfig defines the configurations used to increase the set values of a flood preventer
type IncreaseFactorConfig struct {
	Threshold uint32
	Factor    float32
}

// VirtualMachineServicesConfig holds configuration for the Virtual Machine(s): both querying and execution services.
type VirtualMachineServicesConfig struct {
	Execution VirtualMachineConfig
	Querying  QueryVirtualMachineConfig
	GasConfig VirtualMachineGasConfig
}

// VirtualMachineConfig holds configuration for a Virtual Machine service
type VirtualMachineConfig struct {
	ArwenVersions                       []ArwenVersionByEpoch
	TimeOutForSCExecutionInMilliseconds uint32
	WasmerSIGSEGVPassthrough            bool
}

// ArwenVersionByEpoch represents the Arwen version to be used starting with an epoch
type ArwenVersionByEpoch struct {
	StartEpoch uint32
	Version    string
}

// QueryVirtualMachineConfig holds the configuration for the virtual machine(s) used in query process
type QueryVirtualMachineConfig struct {
	VirtualMachineConfig
	NumConcurrentVMs int
}

// VirtualMachineGasConfig holds the configuration for the virtual machine(s) gas operations
type VirtualMachineGasConfig struct {
	ShardMaxGasPerVmQuery uint64
	MetaMaxGasPerVmQuery  uint64
}

// BuiltInFunctionsConfig holds the configuration for the built in functions
type BuiltInFunctionsConfig struct {
	AutomaticCrawlerAddresses     []string
	MaxNumAddressesInTransferRole uint32
}

// HardforkConfig holds the configuration for the hardfork trigger
type HardforkConfig struct {
	ExportStateStorageConfig     StorageConfig
	ExportKeysStorageConfig      StorageConfig
	ExportTriesStorageConfig     StorageConfig
	ImportStateStorageConfig     StorageConfig
	ImportKeysStorageConfig      StorageConfig
	PublicKeyToListenFrom        string
	ImportFolder                 string
	GenesisTime                  int64
	StartRound                   uint64
	StartNonce                   uint64
	CloseAfterExportInMinutes    uint32
	StartEpoch                   uint32
	ValidatorGracePeriodInEpochs uint32
	EnableTrigger                bool
	EnableTriggerFromP2P         bool
	MustImport                   bool
	AfterHardFork                bool
}

// LogsAndEventsConfig hold the configuration for the logs and events
type LogsAndEventsConfig struct {
	SaveInStorageEnabled bool
	TxLogsStorage        StorageConfig
}

// DbLookupExtensionsConfig holds the configuration for the db lookup extensions
type DbLookupExtensionsConfig struct {
	Enabled                            bool
	DbLookupMaxActivePersisters        uint32
	MiniblocksMetadataStorageConfig    StorageConfig
	MiniblockHashByTxHashStorageConfig StorageConfig
	EpochByHashStorageConfig           StorageConfig
	ResultsHashesByTxHashStorageConfig StorageConfig
	ESDTSuppliesStorageConfig          StorageConfig
	RoundHashStorageConfig             StorageConfig
}

// DebugConfig will hold debugging configuration
type DebugConfig struct {
	InterceptorResolver InterceptorResolverDebugConfig
	Antiflood           AntifloodDebugConfig
	ShuffleOut          ShuffleOutDebugConfig
	EpochStart          EpochStartDebugConfig
	Process             ProcessDebugConfig
}

// HealthServiceConfig will hold health service (monitoring) configuration
type HealthServiceConfig struct {
	IntervalVerifyMemoryInSeconds             int
	IntervalDiagnoseComponentsInSeconds       int
	IntervalDiagnoseComponentsDeeplyInSeconds int
	MemoryUsageToCreateProfiles               int
	NumMemoryUsageRecordsToKeep               int
	FolderPath                                string
}

// InterceptorResolverDebugConfig will hold the interceptor-resolver debug configuration
type InterceptorResolverDebugConfig struct {
	Enabled                    bool
	EnablePrint                bool
	CacheSize                  int
	IntervalAutoPrintInSeconds int
	NumRequestsThreshold       int
	NumResolveFailureThreshold int
	DebugLineExpiration        int
}

// AntifloodDebugConfig will hold the antiflood debug configuration
type AntifloodDebugConfig struct {
	Enabled                    bool
	CacheSize                  int
	IntervalAutoPrintInSeconds int
}

// ShuffleOutDebugConfig will hold the shuffle out debug configuration
type ShuffleOutDebugConfig struct {
	CallGCWhenShuffleOut    bool
	ExtraPrintsOnShuffleOut bool
	DoProfileOnShuffleOut   bool
}

// EpochStartDebugConfig will hold the epoch debug configuration
type EpochStartDebugConfig struct {
	GoRoutineAnalyserEnabled     bool
	ProcessDataTrieOnCommitEpoch bool
}

// ProcessDebugConfig will hold the process debug configuration
type ProcessDebugConfig struct {
	Enabled              bool
	GoRoutinesDump       bool
	DebuggingLogLevel    string
	PollingTimeInSeconds int
}

// ApiRoutesConfig holds the configuration related to Rest API routes
type ApiRoutesConfig struct {
	Logging     ApiLoggingConfig
	APIPackages map[string]APIPackageConfig
}

// ApiLoggingConfig holds the configuration related to API requests logging
type ApiLoggingConfig struct {
	LoggingEnabled          bool
	ThresholdInMicroSeconds int
}

// APIPackageConfig holds the configuration for the routes of each package
type APIPackageConfig struct {
	Routes []RouteConfig
}

// RouteConfig holds the configuration for a single route
type RouteConfig struct {
	Name string
	Open bool
}

// VersionByEpochs represents a version entry that will be applied between the provided epochs
type VersionByEpochs struct {
	StartEpoch uint32
	Version    string
}

// VersionsConfig represents the versioning config area
type VersionsConfig struct {
	DefaultVersion   string
	VersionsByEpochs []VersionByEpochs
	Cache            CacheConfig
}

// Configs is a holder for the node configuration parameters
type Configs struct {
	GeneralConfig            *Config
	ApiRoutesConfig          *ApiRoutesConfig
	EconomicsConfig          *EconomicsConfig
	SystemSCConfig           *SystemSmartContractsConfig
	RatingsConfig            *RatingsConfig
	PreferencesConfig        *Preferences
	ExternalConfig           *ExternalConfig
	P2pConfig                *p2pConfig.P2PConfig
	FlagsConfig              *ContextFlagsConfig
	ImportDbConfig           *ImportDbConfig
	ConfigurationPathsHolder *ConfigurationPathsHolder
	EpochConfig              *EpochConfig
	RoundConfig              *RoundConfig
}

// ConfigurationPathsHolder holds all configuration filenames and configuration paths used to start the node
type ConfigurationPathsHolder struct {
	MainConfig               string
	ApiRoutes                string
	Economics                string
	SystemSC                 string
	Ratings                  string
	Preferences              string
	External                 string
	P2p                      string
	GasScheduleDirectoryName string
	Nodes                    string
	Genesis                  string
	SmartContracts           string
	ValidatorKey             string
	Epoch                    string
	RoundActivation          string
	P2pKey                   string
}

// TrieSyncConfig represents the trie synchronization configuration area
type TrieSyncConfig struct {
	NumConcurrentTrieSyncers  int
	MaxHardCapForMissingNodes int
	TrieSyncerVersion         int
	CheckNodesOnDisk          bool
}

// ResolverConfig represents the config options to be used when setting up the resolver instances
type ResolverConfig struct {
	NumCrossShardPeers  uint32
	NumTotalPeers       uint32
	NumFullHistoryPeers uint32
}

// PoolsCleanersConfig represents the config options to be used by the pools cleaners
type PoolsCleanersConfig struct {
	MaxRoundsToKeepUnprocessedMiniBlocks   int64
	MaxRoundsToKeepUnprocessedTransactions int64
}<|MERGE_RESOLUTION|>--- conflicted
+++ resolved
@@ -125,11 +125,8 @@
 	HeartbeatPool                                    CacheConfig
 	HardforkTimeBetweenSendsInSec                    int64
 	TimeBetweenConnectionsMetricsUpdateInSec         int64
-<<<<<<< HEAD
+	TimeToReadDirectConnectionsInSec                 int64
 	PeerAuthenticationTimeBetweenChecksInSec         int64
-=======
-	TimeToReadDirectConnectionsInSec                 int64
->>>>>>> 62976b58
 }
 
 // Config will hold the entire application configuration parameters
