--- conflicted
+++ resolved
@@ -213,18 +213,15 @@
 	TrieSync              TrieSyncConfig
 	Resolvers             ResolverConfig
 	VMOutputCacher        CacheConfig
-<<<<<<< HEAD
-	SoftAuctionConfig     SoftAuctionConfig
-=======
 
 	PeersRatingConfig PeersRatingConfig
+	SoftAuctionConfig SoftAuctionConfig
 }
 
 // PeersRatingConfig will hold settings related to peers rating
 type PeersRatingConfig struct {
 	TopRatedCacheCapacity int
 	BadRatedCacheCapacity int
->>>>>>> 47ee0998
 }
 
 // LogsConfig will hold settings related to the logging sub-system
