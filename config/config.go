--- conflicted
+++ resolved
@@ -225,12 +225,9 @@
 	SwitchHysteresisForMinNodesEnableEpoch uint32
 	BelowSignedThresholdEnableEpoch        uint32
 	TransactionSignedWithTxHashEnableEpoch uint32
-<<<<<<< HEAD
-	MaxNodesChangeEnableEpoch              []MaxNodesChangeConfig
-=======
 	MetaProtectionEnableEpoch              uint32
 	AheadOfTimeGasUsageEnableEpoch         uint32
->>>>>>> 3e5a9696
+	MaxNodesChangeEnableEpoch              []MaxNodesChangeConfig
 	GenesisString                          string
 }
 
