--- conflicted
+++ resolved
@@ -161,14 +161,10 @@
 	Health   HealthServiceConfig
 
 	SoftwareVersionConfig SoftwareVersionConfig
-<<<<<<< HEAD
-	FullHistory           FullHistoryConfig
-	Outport               OutportConfig
-=======
 	DbLookupExtensions    DbLookupExtensionsConfig
 	Versions              VersionsConfig
 	Logs                  LogsConfig
->>>>>>> 0576f94f
+	Outport               OutportConfig
 }
 
 // LogsConfig will hold settings related to the logging sub-system
@@ -407,7 +403,19 @@
 	Open bool
 }
 
-<<<<<<< HEAD
+// VersionByEpochs represents a version entry that will be applied between the provided epochs
+type VersionByEpochs struct {
+	StartEpoch uint32
+	Version    string
+}
+
+// VersionsConfig represents the versioning config area
+type VersionsConfig struct {
+	DefaultVersion   string
+	VersionsByEpochs []VersionByEpochs
+	Cache            CacheConfig
+}
+
 // OutportConfig holds configuration for the outport
 type OutportConfig struct {
 	Enabled             bool
@@ -427,17 +435,4 @@
 	FromAddressOr            []string
 	ToAddressOr              []string
 	DataContainsOr           []string
-=======
-// VersionByEpochs represents a version entry that will be applied between the provided epochs
-type VersionByEpochs struct {
-	StartEpoch uint32
-	Version    string
-}
-
-// VersionsConfig represents the versioning config area
-type VersionsConfig struct {
-	DefaultVersion   string
-	VersionsByEpochs []VersionByEpochs
-	Cache            CacheConfig
->>>>>>> 0576f94f
 }