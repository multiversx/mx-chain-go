--- conflicted
+++ resolved
@@ -121,17 +121,8 @@
 	HideInactiveValidatorIntervalInSec               int64
 	HeartbeatPool                                    CacheConfig
 	HardforkTimeBetweenSendsInSec                    int64
-<<<<<<< HEAD
+	TimeBetweenConnectionsMetricsUpdateInSec         int64
 	PeerAuthenticationTimeBetweenChecksInSec         int64
-}
-
-// PeerAuthenticationPoolConfig will hold the configuration for peer authentication pool
-type PeerAuthenticationPoolConfig struct {
-	DefaultSpanInSec int
-	CacheExpiryInSec int
-=======
-	TimeBetweenConnectionsMetricsUpdateInSec         int64
->>>>>>> ff936b22
 }
 
 // Config will hold the entire application configuration parameters
