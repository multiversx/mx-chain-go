--- conflicted
+++ resolved
@@ -199,19 +199,11 @@
 
 // FacadeConfig will hold different configuration option that will be passed to the main ElrondFacade
 type FacadeConfig struct {
-<<<<<<< HEAD
-	RestApiInterface  string
-	PprofEnabled      bool
-	Prometheus        bool
-	PrometheusJoinURL string
-	PrometheusJobName string
+	RestApiInterface string
+	PprofEnabled     bool
 }
 
 // CheckpointConfig will hold information about state checkpoint
 type CheckpointConfig struct {
 	RoundsModulus uint
-=======
-	RestApiInterface string
-	PprofEnabled     bool
->>>>>>> 8f38072f
 }