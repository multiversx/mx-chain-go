package config

// CacheConfig will map the cache configuration
type CacheConfig struct {
	Name                 string
	Type                 string
	Capacity             uint32
	SizePerSender        uint32
	SizeInBytes          uint64
	SizeInBytesPerSender uint32
	Shards               uint32
}

//HeadersPoolConfig will map the headers cache configuration
type HeadersPoolConfig struct {
	MaxHeadersPerShard            int
	NumElementsToRemoveOnEviction int
}

// DBConfig will map the database configuration
type DBConfig struct {
	FilePath          string
	Type              string
	BatchDelaySeconds int
	MaxBatchSize      int
	MaxOpenFiles      int
}

// BloomFilterConfig will map the bloom filter configuration
type BloomFilterConfig struct {
	Size     uint
	HashFunc []string
}

// StorageConfig will map the storage unit configuration
type StorageConfig struct {
	Cache CacheConfig
	DB    DBConfig
	Bloom BloomFilterConfig
}

// PubkeyConfig will map the public key configuration
type PubkeyConfig struct {
	Length          int
	Type            string
	SignatureLength int
}

// TypeConfig will map the string type configuration
type TypeConfig struct {
	Type string
}

// MarshalizerConfig holds the marshalizer related configuration
type MarshalizerConfig struct {
	Type string
	//TODO check if we still need this
	SizeCheckDelta uint32
}

// ConsensusConfig holds the consensus configuration parameters
type ConsensusConfig struct {
	Type string
}

// NTPConfig will hold the configuration for NTP queries
type NTPConfig struct {
	Hosts               []string
	Port                int
	TimeoutMilliseconds int
	SyncPeriodSeconds   int
	Version             int
}

// EvictionWaitingListConfig will hold the configuration for the EvictionWaitingList
type EvictionWaitingListConfig struct {
	Size uint
	DB   DBConfig
}

// EpochStartConfig will hold the configuration of EpochStart settings
type EpochStartConfig struct {
	MinRoundsBetweenEpochs            int64
	RoundsPerEpoch                    int64
	MinShuffledOutRestartThreshold    float64
	MaxShuffledOutRestartThreshold    float64
	MinNumConnectedPeersToStart       int
	MinNumOfPeersToConsiderBlockValid int
}

// BlockSizeThrottleConfig will hold the configuration for adaptive block size throttle
type BlockSizeThrottleConfig struct {
	MinSizeInBytes uint32
	MaxSizeInBytes uint32
}

// SoftwareVersionConfig will hold the configuration for software version checker
type SoftwareVersionConfig struct {
	StableTagLocation        string
	PollingIntervalInMinutes int
}

// Config will hold the entire application configuration parameters
type Config struct {
	MiniBlocksStorage               StorageConfig
	PeerBlockBodyStorage            StorageConfig
	BlockHeaderStorage              StorageConfig
	TxStorage                       StorageConfig
	UnsignedTransactionStorage      StorageConfig
	RewardTxStorage                 StorageConfig
	ShardHdrNonceHashStorage        StorageConfig
	MetaHdrNonceHashStorage         StorageConfig
	StatusMetricsStorage            StorageConfig
	ReceiptsStorage                 StorageConfig
	SmartContractsStorage           StorageConfig
	SmartContractsStorageForSCQuery StorageConfig
	TrieEpochRootHashStorage        StorageConfig

	BootstrapStorage StorageConfig
	MetaBlockStorage StorageConfig

	AccountsTrieStorage      StorageConfig
	PeerAccountsTrieStorage  StorageConfig
	TrieSnapshotDB           DBConfig
	EvictionWaitingList      EvictionWaitingListConfig
	StateTriesConfig         StateTriesConfig
	TrieStorageManagerConfig TrieStorageManagerConfig
	BadBlocksCache           CacheConfig

	TxBlockBodyDataPool         CacheConfig
	PeerBlockBodyDataPool       CacheConfig
	TxDataPool                  CacheConfig
	UnsignedTransactionDataPool CacheConfig
	RewardTransactionDataPool   CacheConfig
	TrieNodesDataPool           CacheConfig
	WhiteListPool               CacheConfig
	WhiteListerVerifiedTxs      CacheConfig
	SmartContractDataPool       CacheConfig
	EpochStartConfig            EpochStartConfig
	AddressPubkeyConverter      PubkeyConfig
	ValidatorPubkeyConverter    PubkeyConfig
	Hasher                      TypeConfig
	MultisigHasher              TypeConfig
	Marshalizer                 MarshalizerConfig
	VmMarshalizer               TypeConfig
	TxSignMarshalizer           TypeConfig
	TxSignHasher                TypeConfig

	PublicKeyShardId      CacheConfig
	PublicKeyPeerId       CacheConfig
	PeerIdShardId         CacheConfig
	PublicKeyPIDSignature CacheConfig
	PeerHonesty           CacheConfig

	Antiflood           AntifloodConfig
	ResourceStats       ResourceStatsConfig
	Heartbeat           HeartbeatConfig
	ValidatorStatistics ValidatorStatisticsConfig
	GeneralSettings     GeneralSettingsConfig
	Consensus           ConsensusConfig
	StoragePruning      StoragePruningConfig
	TxLogsStorage       StorageConfig

	NTPConfig               NTPConfig
	HeadersPoolConfig       HeadersPoolConfig
	BlockSizeThrottleConfig BlockSizeThrottleConfig
	VirtualMachine          VirtualMachineServicesConfig

	Hardfork HardforkConfig
	Debug    DebugConfig
	Health   HealthServiceConfig

	SoftwareVersionConfig SoftwareVersionConfig
	DbLookupExtensions    DbLookupExtensionsConfig
	Versions              VersionsConfig
	GasSchedule           GasScheduleConfig
	Logs                  LogsConfig
	TrieSync              TrieSyncConfig
}

// LogsConfig will hold settings related to the logging sub-system
type LogsConfig struct {
	LogFileLifeSpanInSec int
}

// StoragePruningConfig will hold settings related to storage pruning
type StoragePruningConfig struct {
	Enabled             bool
	CleanOldEpochsData  bool
	NumEpochsToKeep     uint64
	NumActivePersisters uint64
}

// ResourceStatsConfig will hold all resource stats settings
type ResourceStatsConfig struct {
	Enabled              bool
	RefreshIntervalInSec int
}

// HeartbeatConfig will hold all heartbeat settings
type HeartbeatConfig struct {
	MinTimeToWaitBetweenBroadcastsInSec int
	MaxTimeToWaitBetweenBroadcastsInSec int
	DurationToConsiderUnresponsiveInSec int
	HeartbeatRefreshIntervalInSec       uint32
	HideInactiveValidatorIntervalInSec  uint32
	HeartbeatStorage                    StorageConfig
}

// ValidatorStatisticsConfig will hold validator statistics specific settings
type ValidatorStatisticsConfig struct {
	CacheRefreshIntervalInSec uint32
}

// MaxNodesChangeConfig defines a config change tuple, with a maximum number enabled in a certain epoch number
type MaxNodesChangeConfig struct {
	EpochEnable            uint32
	MaxNumNodes            uint32
	NodesToShufflePerShard uint32
}

// GeneralSettingsConfig will hold the general settings for a node
type GeneralSettingsConfig struct {
	StatusPollingIntervalSec               int
	MaxComputableRounds                    uint64
	StartInEpochEnabled                    bool
	ChainID                                string
	MinTransactionVersion                  uint32
	SCDeployEnableEpoch                    uint32
	BuiltInFunctionsEnableEpoch            uint32
	RelayedTransactionsEnableEpoch         uint32
	PenalizedTooMuchGasEnableEpoch         uint32
	SwitchJailWaitingEnableEpoch           uint32
	SwitchHysteresisForMinNodesEnableEpoch uint32
	BelowSignedThresholdEnableEpoch        uint32
	TransactionSignedWithTxHashEnableEpoch uint32
	MetaProtectionEnableEpoch              uint32
	AheadOfTimeGasUsageEnableEpoch         uint32
	GasPriceModifierEnableEpoch            uint32
	RepairCallbackEnableEpoch              uint32
	MaxNodesChangeEnableEpoch              []MaxNodesChangeConfig
	GenesisString                          string
	GenesisMaxNumberOfShards               uint32
	BlockGasAndFeesReCheckEnableEpoch      uint32
}

// FacadeConfig will hold different configuration option that will be passed to the main ElrondFacade
type FacadeConfig struct {
	RestApiInterface string
	PprofEnabled     bool
}

// StateTriesConfig will hold information about state tries
type StateTriesConfig struct {
	CheckpointRoundsModulus     uint
	AccountsStatePruningEnabled bool
	PeerStatePruningEnabled     bool
	MaxStateTrieLevelInMemory   uint
	MaxPeerTrieLevelInMemory    uint
}

// TrieStorageManagerConfig will hold config information about trie storage manager
type TrieStorageManagerConfig struct {
	PruningBufferLen   uint32
	SnapshotsBufferLen uint32
	MaxSnapshots       uint32
}

// EndpointsThrottlersConfig holds a pair of an endpoint and its maximum number of simultaneous go routines
type EndpointsThrottlersConfig struct {
	Endpoint         string
	MaxNumGoRoutines int32
}

// WebServerAntifloodConfig will hold the anti-flooding parameters for the web server
type WebServerAntifloodConfig struct {
	SimultaneousRequests         uint32
	SameSourceRequests           uint32
	SameSourceResetIntervalInSec uint32
	EndpointsThrottlers          []EndpointsThrottlersConfig
}

// BlackListConfig will hold the p2p peer black list threshold values
type BlackListConfig struct {
	ThresholdNumMessagesPerInterval uint32
	ThresholdSizePerInterval        uint64
	NumFloodingRounds               uint32
	PeerBanDurationInSeconds        uint32
}

// TopicMaxMessagesConfig will hold the maximum number of messages/sec per topic value
type TopicMaxMessagesConfig struct {
	Topic             string
	NumMessagesPerSec uint32
}

// TopicAntifloodConfig will hold the maximum values per second to be used in certain topics
type TopicAntifloodConfig struct {
	DefaultMaxMessagesPerSec uint32
	MaxMessages              []TopicMaxMessagesConfig
}

// TxAccumulatorConfig will hold the tx accumulator config values
type TxAccumulatorConfig struct {
	MaxAllowedTimeInMilliseconds   uint32
	MaxDeviationTimeInMilliseconds uint32
}

// AntifloodConfig will hold all p2p antiflood parameters
type AntifloodConfig struct {
	Enabled                   bool
	NumConcurrentResolverJobs int32
	OutOfSpecs                FloodPreventerConfig
	FastReacting              FloodPreventerConfig
	SlowReacting              FloodPreventerConfig
	PeerMaxOutput             AntifloodLimitsConfig
	Cache                     CacheConfig
	WebServer                 WebServerAntifloodConfig
	Topic                     TopicAntifloodConfig
	TxAccumulator             TxAccumulatorConfig
}

// FloodPreventerConfig will hold all flood preventer parameters
type FloodPreventerConfig struct {
	IntervalInSeconds uint32
	ReservedPercent   float32
	PeerMaxInput      AntifloodLimitsConfig
	BlackList         BlackListConfig
}

// AntifloodLimitsConfig will hold the maximum antiflood limits in both number of messages and total
// size of the messages
type AntifloodLimitsConfig struct {
	BaseMessagesPerInterval uint32
	TotalSizePerInterval    uint64
	IncreaseFactor          IncreaseFactorConfig
}

// IncreaseFactorConfig defines the configurations used to increase the set values of a flood preventer
type IncreaseFactorConfig struct {
	Threshold uint32
	Factor    float32
}

// VirtualMachineServicesConfig holds configuration for the Virtual Machine(s): both querying and execution services.
type VirtualMachineServicesConfig struct {
	Execution VirtualMachineConfig
	Querying  QueryVirtualMachineConfig
}

// VirtualMachineConfig holds configuration for a Virtual Machine service
type VirtualMachineConfig struct {
	OutOfProcessConfig  VirtualMachineOutOfProcessConfig
	OutOfProcessEnabled bool
}

// QueryVirtualMachineConfig holds the configuration for the virtual machine(s) used in query process
type QueryVirtualMachineConfig struct {
	VirtualMachineConfig
	NumConcurrentVMs int
}

// VirtualMachineOutOfProcessConfig holds configuration for out-of-process virtual machine(s)
type VirtualMachineOutOfProcessConfig struct {
	LogsMarshalizer     string
	MessagesMarshalizer string
	MaxLoopTime         int
}

// HardforkConfig holds the configuration for the hardfork trigger
type HardforkConfig struct {
	ExportStateStorageConfig     StorageConfig
	ExportKeysStorageConfig      StorageConfig
	ExportTriesStorageConfig     StorageConfig
	ImportStateStorageConfig     StorageConfig
	ImportKeysStorageConfig      StorageConfig
	PublicKeyToListenFrom        string
	ImportFolder                 string
	GenesisTime                  int64
	StartRound                   uint64
	StartNonce                   uint64
	CloseAfterExportInMinutes    uint32
	StartEpoch                   uint32
	ValidatorGracePeriodInEpochs uint32
	EnableTrigger                bool
	EnableTriggerFromP2P         bool
	MustImport                   bool
	AfterHardFork                bool
}

// DbLookupExtensionsConfig holds the configuration for the db lookup extensions
type DbLookupExtensionsConfig struct {
	Enabled                            bool
	MiniblocksMetadataStorageConfig    StorageConfig
	MiniblockHashByTxHashStorageConfig StorageConfig
	EpochByHashStorageConfig           StorageConfig
	ResultsHashesByTxHashStorageConfig StorageConfig
}

// DebugConfig will hold debugging configuration
type DebugConfig struct {
	InterceptorResolver InterceptorResolverDebugConfig
	Antiflood           AntifloodDebugConfig
}

// HealthServiceConfig will hold health service (monitoring) configuration
type HealthServiceConfig struct {
	IntervalVerifyMemoryInSeconds             int
	IntervalDiagnoseComponentsInSeconds       int
	IntervalDiagnoseComponentsDeeplyInSeconds int
	MemoryUsageToCreateProfiles               int
	NumMemoryUsageRecordsToKeep               int
	FolderPath                                string
}

// InterceptorResolverDebugConfig will hold the interceptor-resolver debug configuration
type InterceptorResolverDebugConfig struct {
	Enabled                    bool
	EnablePrint                bool
	CacheSize                  int
	IntervalAutoPrintInSeconds int
	NumRequestsThreshold       int
	NumResolveFailureThreshold int
	DebugLineExpiration        int
}

// AntifloodDebugConfig will hold the antiflood debug configuration
type AntifloodDebugConfig struct {
	Enabled                    bool
	CacheSize                  int
	IntervalAutoPrintInSeconds int
}

// ApiRoutesConfig holds the configuration related to Rest API routes
type ApiRoutesConfig struct {
	APIPackages map[string]APIPackageConfig
}

// APIPackageConfig holds the configuration for the routes of each package
type APIPackageConfig struct {
	Routes []RouteConfig
}

// RouteConfig holds the configuration for a single route
type RouteConfig struct {
	Name string
	Open bool
}

// VersionByEpochs represents a version entry that will be applied between the provided epochs
type VersionByEpochs struct {
	StartEpoch uint32
	Version    string
}

// VersionsConfig represents the versioning config area
type VersionsConfig struct {
	DefaultVersion   string
	VersionsByEpochs []VersionByEpochs
	Cache            CacheConfig
}

// Configs is a holder for the node configuration parameters
type Configs struct {
	GeneralConfig            *Config
	ApiRoutesConfig          *ApiRoutesConfig
	EconomicsConfig          *EconomicsConfig
	SystemSCConfig           *SystemSmartContractsConfig
	RatingsConfig            *RatingsConfig
	PreferencesConfig        *Preferences
	ExternalConfig           *ExternalConfig
	P2pConfig                *P2PConfig
	FlagsConfig              *ContextFlagsConfig
	ImportDbConfig           *ImportDbConfig
	ConfigurationPathsHolder *ConfigurationPathsHolder
}

// GasScheduleByEpochs represents a gas schedule toml entry that will be applied from the provided epoch
type GasScheduleByEpochs struct {
	StartEpoch uint32
	FileName   string
}

// GasScheduleConfig represents the versioning config area for the gas schedule toml
type GasScheduleConfig struct {
	GasScheduleByEpochs []GasScheduleByEpochs
}

<<<<<<< HEAD
// ConfigurationPathsHolder holds all configuration filenames and configuration paths used to start the node
type ConfigurationPathsHolder struct {
	MainConfig                 string
	ApiRoutes                  string
	Economics                  string
	SystemSC                   string
	Ratings                    string
	Preferences                string
	External                   string
	P2p                        string
	GasScheduleDirectoryName   string
	Nodes                      string
	Genesis                    string
	SmartContracts             string
	ValidatorKey               string
	ElasticSearchTemplatesPath string
=======
// TrieSyncConfig represents the trie synchronization configuration area
type TrieSyncConfig struct {
	NumConcurrentTrieSyncers  int
	MaxHardCapForMissingNodes int
>>>>>>> 825b32fd
}<|MERGE_RESOLUTION|>--- conflicted
+++ resolved
@@ -486,7 +486,6 @@
 	GasScheduleByEpochs []GasScheduleByEpochs
 }
 
-<<<<<<< HEAD
 // ConfigurationPathsHolder holds all configuration filenames and configuration paths used to start the node
 type ConfigurationPathsHolder struct {
 	MainConfig                 string
@@ -503,10 +502,10 @@
 	SmartContracts             string
 	ValidatorKey               string
 	ElasticSearchTemplatesPath string
-=======
+}
+
 // TrieSyncConfig represents the trie synchronization configuration area
 type TrieSyncConfig struct {
 	NumConcurrentTrieSyncers  int
 	MaxHardCapForMissingNodes int
->>>>>>> 825b32fd
 }