package config

// CacheConfig will map the cache configuration
type CacheConfig struct {
	Name                 string
	Type                 string
	Capacity             uint32
	SizePerSender        uint32
	SizeInBytes          uint64
	SizeInBytesPerSender uint32
	Shards               uint32
}

// HeadersPoolConfig will map the headers cache configuration
type HeadersPoolConfig struct {
	MaxHeadersPerShard            int
	NumElementsToRemoveOnEviction int
}

// DBConfig will map the database configuration
type DBConfig struct {
	FilePath          string
	Type              string
	BatchDelaySeconds int
	MaxBatchSize      int
	MaxOpenFiles      int
	UseTmpAsFilePath  bool
}

// StorageConfig will map the storage unit configuration
type StorageConfig struct {
	Cache CacheConfig
	DB    DBConfig
}

// TrieSyncStorageConfig will map trie sync storage configuration
type TrieSyncStorageConfig struct {
	Capacity    uint32
	SizeInBytes uint64
	EnableDB    bool
	DB          DBConfig
}

// PubkeyConfig will map the public key configuration
type PubkeyConfig struct {
	Length          int
	Type            string
	SignatureLength int
}

// TypeConfig will map the string type configuration
type TypeConfig struct {
	Type string
}

// MarshalizerConfig holds the marshalizer related configuration
type MarshalizerConfig struct {
	Type string
	// TODO check if we still need this
	SizeCheckDelta uint32
}

// ConsensusConfig holds the consensus configuration parameters
type ConsensusConfig struct {
	Type string
}

// NTPConfig will hold the configuration for NTP queries
type NTPConfig struct {
	Hosts               []string
	Port                int
	TimeoutMilliseconds int
	SyncPeriodSeconds   int
	Version             int
}

// EvictionWaitingListConfig will hold the configuration for the EvictionWaitingList
type EvictionWaitingListConfig struct {
	RootHashesSize uint
	HashesSize     uint
	DB             DBConfig
}

// EpochStartConfig will hold the configuration of EpochStart settings
type EpochStartConfig struct {
	MinRoundsBetweenEpochs            int64
	RoundsPerEpoch                    int64
	MinShuffledOutRestartThreshold    float64
	MaxShuffledOutRestartThreshold    float64
	MinNumConnectedPeersToStart       int
	MinNumOfPeersToConsiderBlockValid int
}

// BlockSizeThrottleConfig will hold the configuration for adaptive block size throttle
type BlockSizeThrottleConfig struct {
	MinSizeInBytes uint32
	MaxSizeInBytes uint32
}

// SoftwareVersionConfig will hold the configuration for software version checker
type SoftwareVersionConfig struct {
	StableTagLocation        string
	PollingIntervalInMinutes int
}

// Config will hold the entire application configuration parameters
type Config struct {
	MiniBlocksStorage               StorageConfig
	PeerBlockBodyStorage            StorageConfig
	BlockHeaderStorage              StorageConfig
	TxStorage                       StorageConfig
	UnsignedTransactionStorage      StorageConfig
	RewardTxStorage                 StorageConfig
	ShardHdrNonceHashStorage        StorageConfig
	MetaHdrNonceHashStorage         StorageConfig
	StatusMetricsStorage            StorageConfig
	ReceiptsStorage                 StorageConfig
	ScheduledSCRsStorage            StorageConfig
	SmartContractsStorage           StorageConfig
	SmartContractsStorageForSCQuery StorageConfig
	TrieEpochRootHashStorage        StorageConfig
	SmartContractsStorageSimulate   StorageConfig

	BootstrapStorage StorageConfig
	MetaBlockStorage StorageConfig

	AccountsTrieStorage                StorageConfig
	PeerAccountsTrieStorage            StorageConfig
	AccountsTrieCheckpointsStorage     StorageConfig
	PeerAccountsTrieCheckpointsStorage StorageConfig
	EvictionWaitingList                EvictionWaitingListConfig
	StateTriesConfig                   StateTriesConfig
	TrieStorageManagerConfig           TrieStorageManagerConfig
	BadBlocksCache                     CacheConfig

	TxBlockBodyDataPool         CacheConfig
	PeerBlockBodyDataPool       CacheConfig
	TxDataPool                  CacheConfig
	UnsignedTransactionDataPool CacheConfig
	RewardTransactionDataPool   CacheConfig
	TrieNodesChunksDataPool     CacheConfig
	WhiteListPool               CacheConfig
	WhiteListerVerifiedTxs      CacheConfig
	SmartContractDataPool       CacheConfig
	TrieSyncStorage             TrieSyncStorageConfig
	EpochStartConfig            EpochStartConfig
	AddressPubkeyConverter      PubkeyConfig
	ValidatorPubkeyConverter    PubkeyConfig
	Hasher                      TypeConfig
	MultisigHasher              TypeConfig
	Marshalizer                 MarshalizerConfig
	VmMarshalizer               TypeConfig
	TxSignMarshalizer           TypeConfig
	TxSignHasher                TypeConfig

	PublicKeyShardId      CacheConfig
	PublicKeyPeerId       CacheConfig
	PeerIdShardId         CacheConfig
	PublicKeyPIDSignature CacheConfig
	PeerHonesty           CacheConfig

	Antiflood           AntifloodConfig
	ResourceStats       ResourceStatsConfig
	Heartbeat           HeartbeatConfig
	ValidatorStatistics ValidatorStatisticsConfig
	GeneralSettings     GeneralSettingsConfig
	Consensus           ConsensusConfig
	StoragePruning      StoragePruningConfig
	LogsAndEvents       LogsAndEventsConfig

	NTPConfig               NTPConfig
	HeadersPoolConfig       HeadersPoolConfig
	BlockSizeThrottleConfig BlockSizeThrottleConfig
	VirtualMachine          VirtualMachineServicesConfig

	Hardfork HardforkConfig
	Debug    DebugConfig
	Health   HealthServiceConfig

	SoftwareVersionConfig SoftwareVersionConfig
	DbLookupExtensions    DbLookupExtensionsConfig
	Versions              VersionsConfig
	Logs                  LogsConfig
	TrieSync              TrieSyncConfig
	Resolvers             ResolverConfig
	VMOutputCacher        CacheConfig

	PeersRatingConfig PeersRatingConfig
}

// PeersRatingConfig will hold settings related to peers rating
type PeersRatingConfig struct {
	TopRatedCacheCapacity int
	BadRatedCacheCapacity int
}

// LogsConfig will hold settings related to the logging sub-system
type LogsConfig struct {
	LogFileLifeSpanInSec int
	LogFileLifeSpanInMB  int
}

// StoragePruningConfig will hold settings related to storage pruning
type StoragePruningConfig struct {
	Enabled                              bool
	ValidatorCleanOldEpochsData          bool
	ObserverCleanOldEpochsData           bool
	AccountsTrieCleanOldEpochsData       bool
	AccountsTrieSkipRemovalCustomPattern string
	NumEpochsToKeep                      uint64
	NumActivePersisters                  uint64
	FullArchiveNumActivePersisters       uint32
}

// ResourceStatsConfig will hold all resource stats settings
type ResourceStatsConfig struct {
	Enabled              bool
	RefreshIntervalInSec int
}

// HeartbeatConfig will hold all heartbeat settings
type HeartbeatConfig struct {
	MinTimeToWaitBetweenBroadcastsInSec int
	MaxTimeToWaitBetweenBroadcastsInSec int
	DurationToConsiderUnresponsiveInSec int
	HeartbeatRefreshIntervalInSec       uint32
	HideInactiveValidatorIntervalInSec  uint32
	HeartbeatStorage                    StorageConfig
}

// ValidatorStatisticsConfig will hold validator statistics specific settings
type ValidatorStatisticsConfig struct {
	CacheRefreshIntervalInSec uint32
}

// MaxNodesChangeConfig defines a config change tuple, with a maximum number enabled in a certain epoch number
type MaxNodesChangeConfig struct {
	EpochEnable            uint32
	MaxNumNodes            uint32
	NodesToShufflePerShard uint32
}

// GeneralSettingsConfig will hold the general settings for a node
type GeneralSettingsConfig struct {
	StatusPollingIntervalSec             int
	MaxComputableRounds                  uint64
	MaxConsecutiveRoundsOfRatingDecrease uint64
	StartInEpochEnabled                  bool
	ChainID                              string
	MinTransactionVersion                uint32
	GenesisString                        string
	GenesisMaxNumberOfShards             uint32
<<<<<<< HEAD
	SetGuardianEpochsDelay               uint32
=======
	SyncProcessTimeInMillis              uint32
>>>>>>> fc78258f
}

// FacadeConfig will hold different configuration option that will be passed to the main ElrondFacade
type FacadeConfig struct {
	RestApiInterface string
	PprofEnabled     bool
}

// StateTriesConfig will hold information about state tries
type StateTriesConfig struct {
	CheckpointRoundsModulus     uint
	CheckpointsEnabled          bool
	AccountsStatePruningEnabled bool
	PeerStatePruningEnabled     bool
	MaxStateTrieLevelInMemory   uint
	MaxPeerTrieLevelInMemory    uint
	UserStatePruningQueueSize   uint
	PeerStatePruningQueueSize   uint
}

// TrieStorageManagerConfig will hold config information about trie storage manager
type TrieStorageManagerConfig struct {
	PruningBufferLen              uint32
	SnapshotsBufferLen            uint32
	SnapshotsGoroutineNum         uint32
	CheckpointHashesHolderMaxSize uint64
}

// EndpointsThrottlersConfig holds a pair of an endpoint and its maximum number of simultaneous go routines
type EndpointsThrottlersConfig struct {
	Endpoint         string
	MaxNumGoRoutines int32
}

// WebServerAntifloodConfig will hold the anti-flooding parameters for the web server
type WebServerAntifloodConfig struct {
	SimultaneousRequests               uint32
	SameSourceRequests                 uint32
	SameSourceResetIntervalInSec       uint32
	TrieOperationsDeadlineMilliseconds uint32
	EndpointsThrottlers                []EndpointsThrottlersConfig
}

// BlackListConfig will hold the p2p peer black list threshold values
type BlackListConfig struct {
	ThresholdNumMessagesPerInterval uint32
	ThresholdSizePerInterval        uint64
	NumFloodingRounds               uint32
	PeerBanDurationInSeconds        uint32
}

// TopicMaxMessagesConfig will hold the maximum number of messages/sec per topic value
type TopicMaxMessagesConfig struct {
	Topic             string
	NumMessagesPerSec uint32
}

// TopicAntifloodConfig will hold the maximum values per second to be used in certain topics
type TopicAntifloodConfig struct {
	DefaultMaxMessagesPerSec uint32
	MaxMessages              []TopicMaxMessagesConfig
}

// TxAccumulatorConfig will hold the tx accumulator config values
type TxAccumulatorConfig struct {
	MaxAllowedTimeInMilliseconds   uint32
	MaxDeviationTimeInMilliseconds uint32
}

// AntifloodConfig will hold all p2p antiflood parameters
type AntifloodConfig struct {
	Enabled                   bool
	NumConcurrentResolverJobs int32
	OutOfSpecs                FloodPreventerConfig
	FastReacting              FloodPreventerConfig
	SlowReacting              FloodPreventerConfig
	PeerMaxOutput             AntifloodLimitsConfig
	Cache                     CacheConfig
	WebServer                 WebServerAntifloodConfig
	Topic                     TopicAntifloodConfig
	TxAccumulator             TxAccumulatorConfig
}

// FloodPreventerConfig will hold all flood preventer parameters
type FloodPreventerConfig struct {
	IntervalInSeconds uint32
	ReservedPercent   float32
	PeerMaxInput      AntifloodLimitsConfig
	BlackList         BlackListConfig
}

// AntifloodLimitsConfig will hold the maximum antiflood limits in both number of messages and total
// size of the messages
type AntifloodLimitsConfig struct {
	BaseMessagesPerInterval uint32
	TotalSizePerInterval    uint64
	IncreaseFactor          IncreaseFactorConfig
}

// IncreaseFactorConfig defines the configurations used to increase the set values of a flood preventer
type IncreaseFactorConfig struct {
	Threshold uint32
	Factor    float32
}

// VirtualMachineServicesConfig holds configuration for the Virtual Machine(s): both querying and execution services.
type VirtualMachineServicesConfig struct {
	Execution VirtualMachineConfig
	Querying  QueryVirtualMachineConfig
	GasConfig VirtualMachineGasConfig
}

// VirtualMachineConfig holds configuration for a Virtual Machine service
type VirtualMachineConfig struct {
	ArwenVersions                       []ArwenVersionByEpoch
	TimeOutForSCExecutionInMilliseconds uint32
	WasmerSIGSEGVPassthrough            bool
}

// ArwenVersionByEpoch represents the Arwen version to be used starting with an epoch
type ArwenVersionByEpoch struct {
	StartEpoch uint32
	Version    string
}

// QueryVirtualMachineConfig holds the configuration for the virtual machine(s) used in query process
type QueryVirtualMachineConfig struct {
	VirtualMachineConfig
	NumConcurrentVMs int
}

// VirtualMachineGasConfig holds the configuration for the virtual machine(s) gas operations
type VirtualMachineGasConfig struct {
	ShardMaxGasPerVmQuery uint64
	MetaMaxGasPerVmQuery  uint64
}

// HardforkConfig holds the configuration for the hardfork trigger
type HardforkConfig struct {
	ExportStateStorageConfig     StorageConfig
	ExportKeysStorageConfig      StorageConfig
	ExportTriesStorageConfig     StorageConfig
	ImportStateStorageConfig     StorageConfig
	ImportKeysStorageConfig      StorageConfig
	PublicKeyToListenFrom        string
	ImportFolder                 string
	GenesisTime                  int64
	StartRound                   uint64
	StartNonce                   uint64
	CloseAfterExportInMinutes    uint32
	StartEpoch                   uint32
	ValidatorGracePeriodInEpochs uint32
	EnableTrigger                bool
	EnableTriggerFromP2P         bool
	MustImport                   bool
	AfterHardFork                bool
}

// LogsAndEventsConfig hold the configuration for the logs and events
type LogsAndEventsConfig struct {
	SaveInStorageEnabled bool
	TxLogsStorage        StorageConfig
}

// DbLookupExtensionsConfig holds the configuration for the db lookup extensions
type DbLookupExtensionsConfig struct {
	Enabled                            bool
	DbLookupMaxActivePersisters        uint32
	MiniblocksMetadataStorageConfig    StorageConfig
	MiniblockHashByTxHashStorageConfig StorageConfig
	EpochByHashStorageConfig           StorageConfig
	ResultsHashesByTxHashStorageConfig StorageConfig
	ESDTSuppliesStorageConfig          StorageConfig
	RoundHashStorageConfig             StorageConfig
}

// DebugConfig will hold debugging configuration
type DebugConfig struct {
	InterceptorResolver InterceptorResolverDebugConfig
	Antiflood           AntifloodDebugConfig
	ShuffleOut          ShuffleOutDebugConfig
	EpochStart          EpochStartDebugConfig
}

// HealthServiceConfig will hold health service (monitoring) configuration
type HealthServiceConfig struct {
	IntervalVerifyMemoryInSeconds             int
	IntervalDiagnoseComponentsInSeconds       int
	IntervalDiagnoseComponentsDeeplyInSeconds int
	MemoryUsageToCreateProfiles               int
	NumMemoryUsageRecordsToKeep               int
	FolderPath                                string
}

// InterceptorResolverDebugConfig will hold the interceptor-resolver debug configuration
type InterceptorResolverDebugConfig struct {
	Enabled                    bool
	EnablePrint                bool
	CacheSize                  int
	IntervalAutoPrintInSeconds int
	NumRequestsThreshold       int
	NumResolveFailureThreshold int
	DebugLineExpiration        int
}

// AntifloodDebugConfig will hold the antiflood debug configuration
type AntifloodDebugConfig struct {
	Enabled                    bool
	CacheSize                  int
	IntervalAutoPrintInSeconds int
}

// ShuffleOutDebugConfig will hold the shuffle out debug configuration
type ShuffleOutDebugConfig struct {
	CallGCWhenShuffleOut    bool
	ExtraPrintsOnShuffleOut bool
	DoProfileOnShuffleOut   bool
}

// EpochStartDebugConfig will hold the epoch debug configuration
type EpochStartDebugConfig struct {
	GoRoutineAnalyserEnabled     bool
	ProcessDataTrieOnCommitEpoch bool
}

// ApiRoutesConfig holds the configuration related to Rest API routes
type ApiRoutesConfig struct {
	Logging     ApiLoggingConfig
	APIPackages map[string]APIPackageConfig
}

// ApiLoggingConfig holds the configuration related to API requests logging
type ApiLoggingConfig struct {
	LoggingEnabled          bool
	ThresholdInMicroSeconds int
}

// APIPackageConfig holds the configuration for the routes of each package
type APIPackageConfig struct {
	Routes []RouteConfig
}

// RouteConfig holds the configuration for a single route
type RouteConfig struct {
	Name string
	Open bool
}

// VersionByEpochs represents a version entry that will be applied between the provided epochs
type VersionByEpochs struct {
	StartEpoch uint32
	Version    string
}

// VersionsConfig represents the versioning config area
type VersionsConfig struct {
	DefaultVersion   string
	VersionsByEpochs []VersionByEpochs
	Cache            CacheConfig
}

// Configs is a holder for the node configuration parameters
type Configs struct {
	GeneralConfig            *Config
	ApiRoutesConfig          *ApiRoutesConfig
	EconomicsConfig          *EconomicsConfig
	SystemSCConfig           *SystemSmartContractsConfig
	RatingsConfig            *RatingsConfig
	PreferencesConfig        *Preferences
	ExternalConfig           *ExternalConfig
	P2pConfig                *P2PConfig
	FlagsConfig              *ContextFlagsConfig
	ImportDbConfig           *ImportDbConfig
	ConfigurationPathsHolder *ConfigurationPathsHolder
	EpochConfig              *EpochConfig
	RoundConfig              *RoundConfig
}

// ConfigurationPathsHolder holds all configuration filenames and configuration paths used to start the node
type ConfigurationPathsHolder struct {
	MainConfig               string
	ApiRoutes                string
	Economics                string
	SystemSC                 string
	Ratings                  string
	Preferences              string
	External                 string
	P2p                      string
	GasScheduleDirectoryName string
	Nodes                    string
	Genesis                  string
	SmartContracts           string
	ValidatorKey             string
	Epoch                    string
	RoundActivation          string
}

// TrieSyncConfig represents the trie synchronization configuration area
type TrieSyncConfig struct {
	NumConcurrentTrieSyncers  int
	MaxHardCapForMissingNodes int
	TrieSyncerVersion         int
}

// ResolverConfig represents the config options to be used when setting up the resolver instances
type ResolverConfig struct {
	NumCrossShardPeers  uint32
	NumIntraShardPeers  uint32
	NumFullHistoryPeers uint32
}<|MERGE_RESOLUTION|>--- conflicted
+++ resolved
@@ -250,11 +250,8 @@
 	MinTransactionVersion                uint32
 	GenesisString                        string
 	GenesisMaxNumberOfShards             uint32
-<<<<<<< HEAD
+	SyncProcessTimeInMillis              uint32
 	SetGuardianEpochsDelay               uint32
-=======
-	SyncProcessTimeInMillis              uint32
->>>>>>> fc78258f
 }
 
 // FacadeConfig will hold different configuration option that will be passed to the main ElrondFacade
