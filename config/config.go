package config

import "time"

// CacheConfig will map the json cache configuration
type CacheConfig struct {
	Size   uint32 `json:"size"`
	Type   string `json:"type"`
	Shards uint32 `json:"shards"`
}

// DBConfig will map the json db configuration
type DBConfig struct {
	FilePath          string `json:"file"`
	Type              string `json:"type"`
	BatchDelaySeconds int    `json:"batchDelaySeconds"`
	MaxBatchSize      int    `json:"maxBatchSize"`
	MaxOpenFiles      int    `json:"maxOpenFiles"`
}

// BloomFilterConfig will map the json bloom filter configuration
type BloomFilterConfig struct {
	Size     uint     `json:"size"`
	HashFunc []string `json:"hashFunc"`
}

// StorageConfig will map the json storage unit configuration
type StorageConfig struct {
	Cache CacheConfig       `json:"cache"`
	DB    DBConfig          `json:"db"`
	Bloom BloomFilterConfig `json:"bloom"`
}

// LoggerConfig will map the json logger configuration
type LoggerConfig struct {
	Path            string `json:"path"`
	StackTraceDepth int    `json:"stackTraceDepth"`
}

// AddressConfig will map the json address configuration
type AddressConfig struct {
	Length int    `json:"length"`
	Prefix string `json:"prefix"`
}

// TypeConfig will map the json string type configuration
type TypeConfig struct {
	Type string `json:"type"`
}

// NTPConfig will hold the configuration for NTP queries
type NTPConfig struct {
	Host    string
	Port    int
	Timeout time.Duration
	Version int
}

<<<<<<< HEAD
// RewardConfig will hold the reward configuration
type RewardConfig struct {
=======
// EconomicsConfig will hold the reward configuration
type EconomicsConfig struct {
>>>>>>> de822135
	CommunityAddress string
	BurnAddress      string
}

// Config will hold the entire application configuration parameters
type Config struct {
	MiniBlocksStorage          StorageConfig
	PeerBlockBodyStorage       StorageConfig
	BlockHeaderStorage         StorageConfig
	TxStorage                  StorageConfig
	UnsignedTransactionStorage StorageConfig
	RewardTxStorage            StorageConfig
	ShardHdrNonceHashStorage   StorageConfig
	MetaHdrNonceHashStorage    StorageConfig

	ShardDataStorage StorageConfig
	MetaBlockStorage StorageConfig
	PeerDataStorage  StorageConfig

	AccountsTrieStorage StorageConfig
	BadBlocksCache      CacheConfig

	TxBlockBodyDataPool         CacheConfig
	StateBlockBodyDataPool      CacheConfig
	PeerBlockBodyDataPool       CacheConfig
	BlockHeaderDataPool         CacheConfig
	BlockHeaderNoncesDataPool   CacheConfig
	TxDataPool                  CacheConfig
	UnsignedTransactionDataPool CacheConfig
<<<<<<< HEAD
	RewardTransactionDataPool   CacheConfig
=======
	RewardTxDataPool            CacheConfig
>>>>>>> de822135
	MetaBlockBodyDataPool       CacheConfig

	MiniBlockHeaderHashesDataPool CacheConfig
	ShardHeadersDataPool          CacheConfig
	MetaHeaderNoncesDataPool      CacheConfig

	Logger         LoggerConfig
	Address        AddressConfig
	Hasher         TypeConfig
	MultisigHasher TypeConfig
	Marshalizer    TypeConfig

	ResourceStats   ResourceStatsConfig
	Heartbeat       HeartbeatConfig
	GeneralSettings GeneralSettingsConfig
	Consensus       TypeConfig
	Explorer        ExplorerConfig

<<<<<<< HEAD
	NTPConfig    NTPConfig
	RewardConfig RewardConfig
=======
	NTPConfig       NTPConfig
	EconomicsConfig EconomicsConfig
>>>>>>> de822135
}

// NodeConfig will hold basic p2p settings
type NodeConfig struct {
	Port int
	Seed string
}

// MdnsPeerDiscoveryConfig will hold the mdns discovery config settings
type MdnsPeerDiscoveryConfig struct {
	Enabled              bool
	RefreshIntervalInSec int
	ServiceTag           string
}

// KadDhtPeerDiscoveryConfig will hold the kad-dht discovery config settings
type KadDhtPeerDiscoveryConfig struct {
	Enabled              bool
	RefreshIntervalInSec int
	RandezVous           string
	InitialPeerList      []string
}

// P2PConfig will hold all the P2P settings
type P2PConfig struct {
	Node                NodeConfig
	MdnsPeerDiscovery   MdnsPeerDiscoveryConfig
	KadDhtPeerDiscovery KadDhtPeerDiscoveryConfig
}

// ResourceStatsConfig will hold all resource stats settings
type ResourceStatsConfig struct {
	Enabled              bool
	RefreshIntervalInSec int
}

// HeartbeatConfig will hold all heartbeat settings
type HeartbeatConfig struct {
	Enabled                             bool
	MinTimeToWaitBetweenBroadcastsInSec int
	MaxTimeToWaitBetweenBroadcastsInSec int
	DurationInSecToConsiderUnresponsive int
}

// GeneralSettingsConfig will hold the general settings for a node
type GeneralSettingsConfig struct {
	DestinationShardAsObserver string
	NetworkID                  string
	StatusPollingIntervalSec   int
	NodeDisplayName            string
}

// ExplorerConfig will hold the configuration for the explorer indexer
type ExplorerConfig struct {
	Enabled    bool
	IndexerURL string
}

// ServersConfig will hold all the confidential settings for servers
type ServersConfig struct {
	ElasticSearch ElasticSearchConfig
	Prometheus    PrometheusConfig
}

// PrometheusConfig will hold configuration for prometheus, such as the join URL
type PrometheusConfig struct {
	PrometheusBaseURL string
	JoinRoute         string
	StatusRoute       string
}

// ElasticSearchConfig will hold the configuration for the elastic search
type ElasticSearchConfig struct {
	Username string
	Password string
}

// FacadeConfig will hold different configuration option that will be passed to the main ElrondFacade
type FacadeConfig struct {
	RestApiPort       string
	PprofEnabled      bool
	Prometheus        bool
	PrometheusJoinURL string
	PrometheusJobName string
}<|MERGE_RESOLUTION|>--- conflicted
+++ resolved
@@ -56,13 +56,8 @@
 	Version int
 }
 
-<<<<<<< HEAD
-// RewardConfig will hold the reward configuration
-type RewardConfig struct {
-=======
 // EconomicsConfig will hold the reward configuration
 type EconomicsConfig struct {
->>>>>>> de822135
 	CommunityAddress string
 	BurnAddress      string
 }
@@ -92,11 +87,7 @@
 	BlockHeaderNoncesDataPool   CacheConfig
 	TxDataPool                  CacheConfig
 	UnsignedTransactionDataPool CacheConfig
-<<<<<<< HEAD
 	RewardTransactionDataPool   CacheConfig
-=======
-	RewardTxDataPool            CacheConfig
->>>>>>> de822135
 	MetaBlockBodyDataPool       CacheConfig
 
 	MiniBlockHeaderHashesDataPool CacheConfig
@@ -115,13 +106,8 @@
 	Consensus       TypeConfig
 	Explorer        ExplorerConfig
 
-<<<<<<< HEAD
-	NTPConfig    NTPConfig
-	RewardConfig RewardConfig
-=======
 	NTPConfig       NTPConfig
 	EconomicsConfig EconomicsConfig
->>>>>>> de822135
 }
 
 // NodeConfig will hold basic p2p settings
