--- conflicted
+++ resolved
@@ -19,21 +19,11 @@
 	SelectionGasBandwidthIncreaseScheduledPercent uint32
 	SelectionMaxNumTxs                            int
 	SelectionLoopMaximumDuration                  int
+	SelectionLoopDurationCheckInterval            uint32
 	SelectionGasRequested                         uint64
 	MaxNumBytesPerSenderUpperBound                uint32
 }
 
-<<<<<<< HEAD
-// SortedTransactionsConfig will map the sorted transactions config
-type SortedTransactionsConfig struct {
-	TxCacheSelectionGasRequested        uint64
-	TxCacheSelectionMaxNumTxs           int
-	TxCacheSelectionLoopMaximumDuration int
-	SelectionLoopDurationCheckInterval  uint32
-}
-
-=======
->>>>>>> f5b61b2b
 // HeadersPoolConfig will map the headers cache configuration
 type HeadersPoolConfig struct {
 	MaxHeadersPerShard            int
