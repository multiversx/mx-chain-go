--- conflicted
+++ resolved
@@ -11,17 +11,17 @@
 )
 
 const (
-<<<<<<< HEAD
-	apiTomlFile            = "api.toml"
-	configTomlFile         = "config.toml"
-	economicsTomlFile      = "economics.toml"
-	enableEpochsTomlFile   = "enableEpochs.toml"
-	enableRoundsTomlFile   = "enableRounds.toml"
-	externalTomlFile       = "external.toml"
-	fullArchiveP2PTomlFile = "fullArchiveP2P.toml"
-	p2pTomlFile            = "p2p.toml"
-	ratingsTomlFile        = "ratings.toml"
-	systemSCTomlFile       = "systemSmartContractsConfig.toml"
+	apiTomlFile                  = "api.toml"
+	configTomlFile               = "config.toml"
+	economicsTomlFile            = "economics.toml"
+	enableEpochsTomlFile         = "enableEpochs.toml"
+	enableRoundsTomlFile         = "enableRounds.toml"
+	externalTomlFile             = "external.toml"
+	fullArchiveP2PTomlFile       = "fullArchiveP2P.toml"
+	p2pTomlFile                  = "p2p.toml"
+	ratingsTomlFile              = "ratings.toml"
+	systemSCTomlFile             = "systemSmartContractsConfig.toml"
+	systemSmartContractsTomlFile = "systemSmartContractsConfig.toml"
 )
 
 var (
@@ -38,19 +38,6 @@
 		systemSCTomlFile,
 	}
 	log = logger.GetOrCreate("config")
-=======
-	configTomlFile               = "config.toml"
-	enableEpochsTomlFile         = "enableEpochs.toml"
-	p2pTomlFile                  = "p2p.toml"
-	fullArchiveP2PTomlFile       = "fullArchiveP2P.toml"
-	externalTomlFile             = "external.toml"
-	systemSmartContractsTomlFile = "systemSmartContractsConfig.toml"
-)
-
-var (
-	availableConfigFilesForOverriding = []string{configTomlFile, enableEpochsTomlFile, p2pTomlFile, externalTomlFile, systemSmartContractsTomlFile}
-	log                               = logger.GetOrCreate("config")
->>>>>>> f02beddd
 )
 
 // OverrideConfigValues will override config values for the specified configurations
@@ -70,7 +57,8 @@
 			err = reflectcommon.AdaptStructureValueBasedOnPath(configs.RoundConfig, newConfig.Path, newConfig.Value)
 		case externalTomlFile:
 			err = reflectcommon.AdaptStructureValueBasedOnPath(configs.ExternalConfig, newConfig.Path, newConfig.Value)
-<<<<<<< HEAD
+		case systemSmartContractsTomlFile:
+			err = reflectcommon.AdaptStructureValueBasedOnPath(configs.SystemSCConfig, newConfig.Path, newConfig.Value)
 		case fullArchiveP2PTomlFile:
 			err = reflectcommon.AdaptStructureValueBasedOnPath(configs.FullArchiveP2pConfig, newConfig.Path, newConfig.Value)
 		case p2pTomlFile:
@@ -80,10 +68,6 @@
 		case systemSCTomlFile:
 			err = reflectcommon.AdaptStructureValueBasedOnPath(configs.SystemSCConfig, newConfig.Path, newConfig.Value)
 
-=======
-		case systemSmartContractsTomlFile:
-			err = reflectcommon.AdaptStructureValueBasedOnPath(configs.SystemSCConfig, newConfig.Path, newConfig.Value)
->>>>>>> f02beddd
 		default:
 			err = fmt.Errorf("invalid config file <%s>. Available options are %s", newConfig.File, strings.Join(availableConfigFilesForOverriding, ","))
 		}
