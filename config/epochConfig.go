package config

// EpochConfig will hold epoch configurations
type EpochConfig struct {
	EnableEpochs EnableEpochs
	GasSchedule  GasScheduleConfig
}

// GasScheduleConfig represents the versioning config area for the gas schedule toml
type GasScheduleConfig struct {
	GasScheduleByEpochs []GasScheduleByEpochs
}

// EnableEpochs will hold the configuration for activation epochs
type EnableEpochs struct {
<<<<<<< HEAD
	SCDeployEnableEpoch                               uint32
	BuiltInFunctionsEnableEpoch                       uint32
	RelayedTransactionsEnableEpoch                    uint32
	PenalizedTooMuchGasEnableEpoch                    uint32
	SwitchJailWaitingEnableEpoch                      uint32
	SwitchHysteresisForMinNodesEnableEpoch            uint32
	BelowSignedThresholdEnableEpoch                   uint32
	TransactionSignedWithTxHashEnableEpoch            uint32
	MetaProtectionEnableEpoch                         uint32
	AheadOfTimeGasUsageEnableEpoch                    uint32
	GasPriceModifierEnableEpoch                       uint32
	RepairCallbackEnableEpoch                         uint32
	MaxNodesChangeEnableEpoch                         []MaxNodesChangeConfig
	BlockGasAndFeesReCheckEnableEpoch                 uint32
	StakingV2EnableEpoch                              uint32
	StakeEnableEpoch                                  uint32
	DoubleKeyProtectionEnableEpoch                    uint32
	ESDTEnableEpoch                                   uint32
	GovernanceEnableEpoch                             uint32
	DelegationManagerEnableEpoch                      uint32
	DelegationSmartContractEnableEpoch                uint32
	CorrectLastUnjailedEnableEpoch                    uint32
	BalanceWaitingListsEnableEpoch                    uint32
	ReturnDataToLastTransferEnableEpoch               uint32
	SenderInOutTransferEnableEpoch                    uint32
	RelayedTransactionsV2EnableEpoch                  uint32
	UnbondTokensV2EnableEpoch                         uint32
	SaveJailedAlwaysEnableEpoch                       uint32
	ValidatorToDelegationEnableEpoch                  uint32
	ReDelegateBelowMinCheckEnableEpoch                uint32
	IncrementSCRNonceInMultiTransferEnableEpoch       uint32
	ScheduledMiniBlocksEnableEpoch                    uint32
	ESDTMultiTransferEnableEpoch                      uint32
	GlobalMintBurnDisableEpoch                        uint32
	ESDTTransferRoleEnableEpoch                       uint32
	ComputeRewardCheckpointEnableEpoch                uint32
	SCRSizeInvariantCheckEnableEpoch                  uint32
	BackwardCompSaveKeyValueEnableEpoch               uint32
	ESDTNFTCreateOnMultiShardEnableEpoch              uint32
	MetaESDTSetEnableEpoch                            uint32
	AddTokensToDelegationEnableEpoch                  uint32
	MultiESDTTransferFixOnCallBackOnEnableEpoch       uint32
	OptimizeGasUsedInCrossMiniBlocksEnableEpoch       uint32
	CorrectFirstQueuedEpoch                           uint32
	CorrectJailedNotUnstakedEmptyQueueEpoch           uint32
	FixOOGReturnCodeEnableEpoch                       uint32
	RemoveNonUpdatedStorageEnableEpoch                uint32
	DeleteDelegatorAfterClaimRewardsEnableEpoch       uint32
	OptimizeNFTStoreEnableEpoch                       uint32
	CreateNFTThroughExecByCallerEnableEpoch           uint32
	StopDecreasingValidatorRatingWhenStuckEnableEpoch uint32
	FrontRunningProtectionEnableEpoch                 uint32
	IsPayableBySCEnableEpoch                          uint32
	CleanUpInformativeSCRsEnableEpoch                 uint32
	StorageAPICostOptimizationEnableEpoch             uint32
	TransformToMultiShardCreateEnableEpoch            uint32
	ESDTRegisterAndSetAllRolesEnableEpoch             uint32
	DoNotReturnOldBlockInBlockchainHookEnableEpoch    uint32
	AddFailedRelayedTxToInvalidMBsDisableEpoch        uint32
	SCRSizeInvariantOnBuiltInResultEnableEpoch        uint32
	CheckCorrectTokenIDForTransferRoleEnableEpoch     uint32
	DisableExecByCallerEnableEpoch                    uint32
	FailExecutionOnEveryAPIErrorEnableEpoch           uint32
	ManagedCryptoAPIsEnableEpoch                      uint32
	RefactorContextEnableEpoch                        uint32
	CheckFunctionArgumentEnableEpoch                  uint32
	CheckExecuteOnReadOnlyEnableEpoch                 uint32
	MiniBlockPartialExecutionEnableEpoch              uint32
	ESDTMetadataContinuousCleanupEnableEpoch          uint32
	FixAsyncCallBackArgsListEnableEpoch               uint32
	FixOldTokenLiquidityEnableEpoch                   uint32
	RuntimeMemStoreLimitEnableEpoch                   uint32
	RuntimeCodeSizeFixEnableEpoch                     uint32
	SetSenderInEeiOutputTransferEnableEpoch           uint32
	RefactorPeersMiniBlocksEnableEpoch                uint32
	MaxBlockchainHookCountersEnableEpoch              uint32
	WipeSingleNFTLiquidityDecreaseEnableEpoch         uint32
	AlwaysSaveTokenMetaDataEnableEpoch                uint32
	BLSMultiSignerEnableEpoch                         []MultiSignerConfig
	StakeLimitsEnableEpoch                            uint32
	StakingV4Step1EnableEpoch                         uint32
	StakingV4Step2EnableEpoch                         uint32
	StakingV4Step3EnableEpoch                         uint32
=======
	SCDeployEnableEpoch                                      uint32
	BuiltInFunctionsEnableEpoch                              uint32
	RelayedTransactionsEnableEpoch                           uint32
	PenalizedTooMuchGasEnableEpoch                           uint32
	SwitchJailWaitingEnableEpoch                             uint32
	SwitchHysteresisForMinNodesEnableEpoch                   uint32
	BelowSignedThresholdEnableEpoch                          uint32
	TransactionSignedWithTxHashEnableEpoch                   uint32
	MetaProtectionEnableEpoch                                uint32
	AheadOfTimeGasUsageEnableEpoch                           uint32
	GasPriceModifierEnableEpoch                              uint32
	RepairCallbackEnableEpoch                                uint32
	MaxNodesChangeEnableEpoch                                []MaxNodesChangeConfig
	BlockGasAndFeesReCheckEnableEpoch                        uint32
	StakingV2EnableEpoch                                     uint32
	StakeEnableEpoch                                         uint32
	DoubleKeyProtectionEnableEpoch                           uint32
	ESDTEnableEpoch                                          uint32
	GovernanceEnableEpoch                                    uint32
	DelegationManagerEnableEpoch                             uint32
	DelegationSmartContractEnableEpoch                       uint32
	CorrectLastUnjailedEnableEpoch                           uint32
	BalanceWaitingListsEnableEpoch                           uint32
	ReturnDataToLastTransferEnableEpoch                      uint32
	SenderInOutTransferEnableEpoch                           uint32
	RelayedTransactionsV2EnableEpoch                         uint32
	UnbondTokensV2EnableEpoch                                uint32
	SaveJailedAlwaysEnableEpoch                              uint32
	ValidatorToDelegationEnableEpoch                         uint32
	ReDelegateBelowMinCheckEnableEpoch                       uint32
	WaitingListFixEnableEpoch                                uint32
	IncrementSCRNonceInMultiTransferEnableEpoch              uint32
	ScheduledMiniBlocksEnableEpoch                           uint32
	ESDTMultiTransferEnableEpoch                             uint32
	GlobalMintBurnDisableEpoch                               uint32
	ESDTTransferRoleEnableEpoch                              uint32
	BuiltInFunctionOnMetaEnableEpoch                         uint32
	ComputeRewardCheckpointEnableEpoch                       uint32
	SCRSizeInvariantCheckEnableEpoch                         uint32
	BackwardCompSaveKeyValueEnableEpoch                      uint32
	ESDTNFTCreateOnMultiShardEnableEpoch                     uint32
	MetaESDTSetEnableEpoch                                   uint32
	AddTokensToDelegationEnableEpoch                         uint32
	MultiESDTTransferFixOnCallBackOnEnableEpoch              uint32
	OptimizeGasUsedInCrossMiniBlocksEnableEpoch              uint32
	CorrectFirstQueuedEpoch                                  uint32
	CorrectJailedNotUnstakedEmptyQueueEpoch                  uint32
	FixOOGReturnCodeEnableEpoch                              uint32
	RemoveNonUpdatedStorageEnableEpoch                       uint32
	DeleteDelegatorAfterClaimRewardsEnableEpoch              uint32
	OptimizeNFTStoreEnableEpoch                              uint32
	CreateNFTThroughExecByCallerEnableEpoch                  uint32
	StopDecreasingValidatorRatingWhenStuckEnableEpoch        uint32
	FrontRunningProtectionEnableEpoch                        uint32
	IsPayableBySCEnableEpoch                                 uint32
	CleanUpInformativeSCRsEnableEpoch                        uint32
	StorageAPICostOptimizationEnableEpoch                    uint32
	TransformToMultiShardCreateEnableEpoch                   uint32
	ESDTRegisterAndSetAllRolesEnableEpoch                    uint32
	DoNotReturnOldBlockInBlockchainHookEnableEpoch           uint32
	AddFailedRelayedTxToInvalidMBsDisableEpoch               uint32
	SCRSizeInvariantOnBuiltInResultEnableEpoch               uint32
	CheckCorrectTokenIDForTransferRoleEnableEpoch            uint32
	DisableExecByCallerEnableEpoch                           uint32
	FailExecutionOnEveryAPIErrorEnableEpoch                  uint32
	ManagedCryptoAPIsEnableEpoch                             uint32
	RefactorContextEnableEpoch                               uint32
	CheckFunctionArgumentEnableEpoch                         uint32
	CheckExecuteOnReadOnlyEnableEpoch                        uint32
	MiniBlockPartialExecutionEnableEpoch                     uint32
	ESDTMetadataContinuousCleanupEnableEpoch                 uint32
	FixAsyncCallBackArgsListEnableEpoch                      uint32
	FixOldTokenLiquidityEnableEpoch                          uint32
	RuntimeMemStoreLimitEnableEpoch                          uint32
	RuntimeCodeSizeFixEnableEpoch                            uint32
	SetSenderInEeiOutputTransferEnableEpoch                  uint32
	RefactorPeersMiniBlocksEnableEpoch                       uint32
	SCProcessorV2EnableEpoch                                 uint32
	MaxBlockchainHookCountersEnableEpoch                     uint32
	WipeSingleNFTLiquidityDecreaseEnableEpoch                uint32
	AlwaysSaveTokenMetaDataEnableEpoch                       uint32
	SetGuardianEnableEpoch                                   uint32
	ScToScLogEventEnableEpoch                                uint32
	RelayedNonceFixEnableEpoch                               uint32
	DeterministicSortOnValidatorsInfoEnableEpoch             uint32
	KeepExecOrderOnCreatedSCRsEnableEpoch                    uint32
	MultiClaimOnDelegationEnableEpoch                        uint32
	ChangeUsernameEnableEpoch                                uint32
	AutoBalanceDataTriesEnableEpoch                          uint32
	ConsistentTokensValuesLengthCheckEnableEpoch             uint32
	FixDelegationChangeOwnerOnAccountEnableEpoch             uint32
	DynamicGasCostForDataTrieStorageLoadEnableEpoch          uint32
	NFTStopCreateEnableEpoch                                 uint32
	ChangeOwnerAddressCrossShardThroughSCEnableEpoch         uint32
	FixGasRemainingForSaveKeyValueBuiltinFunctionEnableEpoch uint32
	BLSMultiSignerEnableEpoch                                []MultiSignerConfig
>>>>>>> 3773b00b
}

// GasScheduleByEpochs represents a gas schedule toml entry that will be applied from the provided epoch
type GasScheduleByEpochs struct {
	StartEpoch uint32
	FileName   string
}<|MERGE_RESOLUTION|>--- conflicted
+++ resolved
@@ -13,91 +13,6 @@
 
 // EnableEpochs will hold the configuration for activation epochs
 type EnableEpochs struct {
-<<<<<<< HEAD
-	SCDeployEnableEpoch                               uint32
-	BuiltInFunctionsEnableEpoch                       uint32
-	RelayedTransactionsEnableEpoch                    uint32
-	PenalizedTooMuchGasEnableEpoch                    uint32
-	SwitchJailWaitingEnableEpoch                      uint32
-	SwitchHysteresisForMinNodesEnableEpoch            uint32
-	BelowSignedThresholdEnableEpoch                   uint32
-	TransactionSignedWithTxHashEnableEpoch            uint32
-	MetaProtectionEnableEpoch                         uint32
-	AheadOfTimeGasUsageEnableEpoch                    uint32
-	GasPriceModifierEnableEpoch                       uint32
-	RepairCallbackEnableEpoch                         uint32
-	MaxNodesChangeEnableEpoch                         []MaxNodesChangeConfig
-	BlockGasAndFeesReCheckEnableEpoch                 uint32
-	StakingV2EnableEpoch                              uint32
-	StakeEnableEpoch                                  uint32
-	DoubleKeyProtectionEnableEpoch                    uint32
-	ESDTEnableEpoch                                   uint32
-	GovernanceEnableEpoch                             uint32
-	DelegationManagerEnableEpoch                      uint32
-	DelegationSmartContractEnableEpoch                uint32
-	CorrectLastUnjailedEnableEpoch                    uint32
-	BalanceWaitingListsEnableEpoch                    uint32
-	ReturnDataToLastTransferEnableEpoch               uint32
-	SenderInOutTransferEnableEpoch                    uint32
-	RelayedTransactionsV2EnableEpoch                  uint32
-	UnbondTokensV2EnableEpoch                         uint32
-	SaveJailedAlwaysEnableEpoch                       uint32
-	ValidatorToDelegationEnableEpoch                  uint32
-	ReDelegateBelowMinCheckEnableEpoch                uint32
-	IncrementSCRNonceInMultiTransferEnableEpoch       uint32
-	ScheduledMiniBlocksEnableEpoch                    uint32
-	ESDTMultiTransferEnableEpoch                      uint32
-	GlobalMintBurnDisableEpoch                        uint32
-	ESDTTransferRoleEnableEpoch                       uint32
-	ComputeRewardCheckpointEnableEpoch                uint32
-	SCRSizeInvariantCheckEnableEpoch                  uint32
-	BackwardCompSaveKeyValueEnableEpoch               uint32
-	ESDTNFTCreateOnMultiShardEnableEpoch              uint32
-	MetaESDTSetEnableEpoch                            uint32
-	AddTokensToDelegationEnableEpoch                  uint32
-	MultiESDTTransferFixOnCallBackOnEnableEpoch       uint32
-	OptimizeGasUsedInCrossMiniBlocksEnableEpoch       uint32
-	CorrectFirstQueuedEpoch                           uint32
-	CorrectJailedNotUnstakedEmptyQueueEpoch           uint32
-	FixOOGReturnCodeEnableEpoch                       uint32
-	RemoveNonUpdatedStorageEnableEpoch                uint32
-	DeleteDelegatorAfterClaimRewardsEnableEpoch       uint32
-	OptimizeNFTStoreEnableEpoch                       uint32
-	CreateNFTThroughExecByCallerEnableEpoch           uint32
-	StopDecreasingValidatorRatingWhenStuckEnableEpoch uint32
-	FrontRunningProtectionEnableEpoch                 uint32
-	IsPayableBySCEnableEpoch                          uint32
-	CleanUpInformativeSCRsEnableEpoch                 uint32
-	StorageAPICostOptimizationEnableEpoch             uint32
-	TransformToMultiShardCreateEnableEpoch            uint32
-	ESDTRegisterAndSetAllRolesEnableEpoch             uint32
-	DoNotReturnOldBlockInBlockchainHookEnableEpoch    uint32
-	AddFailedRelayedTxToInvalidMBsDisableEpoch        uint32
-	SCRSizeInvariantOnBuiltInResultEnableEpoch        uint32
-	CheckCorrectTokenIDForTransferRoleEnableEpoch     uint32
-	DisableExecByCallerEnableEpoch                    uint32
-	FailExecutionOnEveryAPIErrorEnableEpoch           uint32
-	ManagedCryptoAPIsEnableEpoch                      uint32
-	RefactorContextEnableEpoch                        uint32
-	CheckFunctionArgumentEnableEpoch                  uint32
-	CheckExecuteOnReadOnlyEnableEpoch                 uint32
-	MiniBlockPartialExecutionEnableEpoch              uint32
-	ESDTMetadataContinuousCleanupEnableEpoch          uint32
-	FixAsyncCallBackArgsListEnableEpoch               uint32
-	FixOldTokenLiquidityEnableEpoch                   uint32
-	RuntimeMemStoreLimitEnableEpoch                   uint32
-	RuntimeCodeSizeFixEnableEpoch                     uint32
-	SetSenderInEeiOutputTransferEnableEpoch           uint32
-	RefactorPeersMiniBlocksEnableEpoch                uint32
-	MaxBlockchainHookCountersEnableEpoch              uint32
-	WipeSingleNFTLiquidityDecreaseEnableEpoch         uint32
-	AlwaysSaveTokenMetaDataEnableEpoch                uint32
-	BLSMultiSignerEnableEpoch                         []MultiSignerConfig
-	StakeLimitsEnableEpoch                            uint32
-	StakingV4Step1EnableEpoch                         uint32
-	StakingV4Step2EnableEpoch                         uint32
-	StakingV4Step3EnableEpoch                         uint32
-=======
 	SCDeployEnableEpoch                                      uint32
 	BuiltInFunctionsEnableEpoch                              uint32
 	RelayedTransactionsEnableEpoch                           uint32
@@ -128,13 +43,11 @@
 	SaveJailedAlwaysEnableEpoch                              uint32
 	ValidatorToDelegationEnableEpoch                         uint32
 	ReDelegateBelowMinCheckEnableEpoch                       uint32
-	WaitingListFixEnableEpoch                                uint32
 	IncrementSCRNonceInMultiTransferEnableEpoch              uint32
 	ScheduledMiniBlocksEnableEpoch                           uint32
 	ESDTMultiTransferEnableEpoch                             uint32
 	GlobalMintBurnDisableEpoch                               uint32
 	ESDTTransferRoleEnableEpoch                              uint32
-	BuiltInFunctionOnMetaEnableEpoch                         uint32
 	ComputeRewardCheckpointEnableEpoch                       uint32
 	SCRSizeInvariantCheckEnableEpoch                         uint32
 	BackwardCompSaveKeyValueEnableEpoch                      uint32
@@ -194,7 +107,10 @@
 	ChangeOwnerAddressCrossShardThroughSCEnableEpoch         uint32
 	FixGasRemainingForSaveKeyValueBuiltinFunctionEnableEpoch uint32
 	BLSMultiSignerEnableEpoch                                []MultiSignerConfig
->>>>>>> 3773b00b
+	StakeLimitsEnableEpoch                                   uint32
+	StakingV4Step1EnableEpoch                                uint32
+	StakingV4Step2EnableEpoch                                uint32
+	StakingV4Step3EnableEpoch                                uint32
 }
 
 // GasScheduleByEpochs represents a gas schedule toml entry that will be applied from the provided epoch
