package config

// EpochConfig will hold epoch configurations
type EpochConfig struct {
	EnableEpochs EnableEpochs
	GasSchedule  GasScheduleConfig
}

// GasScheduleConfig represents the versioning config area for the gas schedule toml
type GasScheduleConfig struct {
	GasScheduleByEpochs []GasScheduleByEpochs
}

// EnableEpochs will hold the configuration for activation epochs
type EnableEpochs struct {
	SCDeployEnableEpoch                               uint32
	BuiltInFunctionsEnableEpoch                       uint32
	RelayedTransactionsEnableEpoch                    uint32
	PenalizedTooMuchGasEnableEpoch                    uint32
	SwitchJailWaitingEnableEpoch                      uint32
	SwitchHysteresisForMinNodesEnableEpoch            uint32
	BelowSignedThresholdEnableEpoch                   uint32
	TransactionSignedWithTxHashEnableEpoch            uint32
	MetaProtectionEnableEpoch                         uint32
	AheadOfTimeGasUsageEnableEpoch                    uint32
	GasPriceModifierEnableEpoch                       uint32
	RepairCallbackEnableEpoch                         uint32
	MaxNodesChangeEnableEpoch                         []MaxNodesChangeConfig
	BlockGasAndFeesReCheckEnableEpoch                 uint32
	StakingV2EnableEpoch                              uint32
	StakeEnableEpoch                                  uint32
	DoubleKeyProtectionEnableEpoch                    uint32
	ESDTEnableEpoch                                   uint32
	GovernanceEnableEpoch                             uint32
	DelegationManagerEnableEpoch                      uint32
	DelegationSmartContractEnableEpoch                uint32
	CorrectLastUnjailedEnableEpoch                    uint32
	BalanceWaitingListsEnableEpoch                    uint32
	ReturnDataToLastTransferEnableEpoch               uint32
	SenderInOutTransferEnableEpoch                    uint32
	RelayedTransactionsV2EnableEpoch                  uint32
	UnbondTokensV2EnableEpoch                         uint32
	SaveJailedAlwaysEnableEpoch                       uint32
	ValidatorToDelegationEnableEpoch                  uint32
	ReDelegateBelowMinCheckEnableEpoch                uint32
	WaitingListFixEnableEpoch                         uint32
	IncrementSCRNonceInMultiTransferEnableEpoch       uint32
	ScheduledMiniBlocksEnableEpoch                    uint32
	ESDTMultiTransferEnableEpoch                      uint32
	GlobalMintBurnDisableEpoch                        uint32
	ESDTTransferRoleEnableEpoch                       uint32
	BuiltInFunctionOnMetaEnableEpoch                  uint32
	ComputeRewardCheckpointEnableEpoch                uint32
	SCRSizeInvariantCheckEnableEpoch                  uint32
	BackwardCompSaveKeyValueEnableEpoch               uint32
	ESDTNFTCreateOnMultiShardEnableEpoch              uint32
	MetaESDTSetEnableEpoch                            uint32
	AddTokensToDelegationEnableEpoch                  uint32
	MultiESDTTransferFixOnCallBackOnEnableEpoch       uint32
	OptimizeGasUsedInCrossMiniBlocksEnableEpoch       uint32
	CorrectFirstQueuedEpoch                           uint32
	CorrectJailedNotUnstakedEmptyQueueEpoch           uint32
	FixOOGReturnCodeEnableEpoch                       uint32
	RemoveNonUpdatedStorageEnableEpoch                uint32
	DeleteDelegatorAfterClaimRewardsEnableEpoch       uint32
	OptimizeNFTStoreEnableEpoch                       uint32
	CreateNFTThroughExecByCallerEnableEpoch           uint32
	StopDecreasingValidatorRatingWhenStuckEnableEpoch uint32
	FrontRunningProtectionEnableEpoch                 uint32
	IsPayableBySCEnableEpoch                          uint32
	CleanUpInformativeSCRsEnableEpoch                 uint32
	StorageAPICostOptimizationEnableEpoch             uint32
	TransformToMultiShardCreateEnableEpoch            uint32
	ESDTRegisterAndSetAllRolesEnableEpoch             uint32
	DoNotReturnOldBlockInBlockchainHookEnableEpoch    uint32
	AddFailedRelayedTxToInvalidMBsDisableEpoch        uint32
	SCRSizeInvariantOnBuiltInResultEnableEpoch        uint32
	CheckCorrectTokenIDForTransferRoleEnableEpoch     uint32
	DisableExecByCallerEnableEpoch                    uint32
	FailExecutionOnEveryAPIErrorEnableEpoch           uint32
	ManagedCryptoAPIsEnableEpoch                      uint32
	RefactorContextEnableEpoch                        uint32
	CheckFunctionArgumentEnableEpoch                  uint32
	CheckExecuteOnReadOnlyEnableEpoch                 uint32
	MiniBlockPartialExecutionEnableEpoch              uint32
	ESDTMetadataContinuousCleanupEnableEpoch          uint32
	FixAsyncCallBackArgsListEnableEpoch               uint32
	FixOldTokenLiquidityEnableEpoch                   uint32
	RuntimeMemStoreLimitEnableEpoch                   uint32
	RuntimeCodeSizeFixEnableEpoch                     uint32
	SetSenderInEeiOutputTransferEnableEpoch           uint32
	RefactorPeersMiniBlocksEnableEpoch                uint32
	MaxBlockchainHookCountersEnableEpoch              uint32
	WipeSingleNFTLiquidityDecreaseEnableEpoch         uint32
	AlwaysSaveTokenMetaDataEnableEpoch                uint32
<<<<<<< HEAD
	KeepExecOrderOnCreatedSCRsEnableEpoch             uint32
	MultiClaimOnDelegationEnableEpoch                 uint32
	ChangeUsernameEnableEpoch                         uint32
	AutoBalanceDataTriesEnableEpoch                   uint32
	BLSMultiSignerEnableEpoch                         []MultiSignerConfig
	SetGuardianEnableEpoch                            uint32
	ConsistentTokensValuesLengthCheckEnableEpoch      uint32
=======
	SetGuardianEnableEpoch                            uint32
	RelayedNonceFixEnableEpoch                        uint32
	BLSMultiSignerEnableEpoch                         []MultiSignerConfig
>>>>>>> 510f61eb
}

// GasScheduleByEpochs represents a gas schedule toml entry that will be applied from the provided epoch
type GasScheduleByEpochs struct {
	StartEpoch uint32
	FileName   string
}<|MERGE_RESOLUTION|>--- conflicted
+++ resolved
@@ -93,19 +93,14 @@
 	MaxBlockchainHookCountersEnableEpoch              uint32
 	WipeSingleNFTLiquidityDecreaseEnableEpoch         uint32
 	AlwaysSaveTokenMetaDataEnableEpoch                uint32
-<<<<<<< HEAD
+	SetGuardianEnableEpoch                            uint32
+	RelayedNonceFixEnableEpoch                        uint32
 	KeepExecOrderOnCreatedSCRsEnableEpoch             uint32
 	MultiClaimOnDelegationEnableEpoch                 uint32
 	ChangeUsernameEnableEpoch                         uint32
 	AutoBalanceDataTriesEnableEpoch                   uint32
+	ConsistentTokensValuesLengthCheckEnableEpoch      uint32
 	BLSMultiSignerEnableEpoch                         []MultiSignerConfig
-	SetGuardianEnableEpoch                            uint32
-	ConsistentTokensValuesLengthCheckEnableEpoch      uint32
-=======
-	SetGuardianEnableEpoch                            uint32
-	RelayedNonceFixEnableEpoch                        uint32
-	BLSMultiSignerEnableEpoch                         []MultiSignerConfig
->>>>>>> 510f61eb
 }
 
 // GasScheduleByEpochs represents a gas schedule toml entry that will be applied from the provided epoch
