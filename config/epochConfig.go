--- conflicted
+++ resolved
@@ -93,11 +93,8 @@
 	MaxBlockchainHookCountersEnableEpoch              uint32
 	WipeSingleNFTLiquidityDecreaseEnableEpoch         uint32
 	AlwaysSaveTokenMetaDataEnableEpoch                uint32
-<<<<<<< HEAD
+	MultiClaimOnDelegationEnableEpoch                 uint32
 	ChangeUsernameEnableEpoch                         uint32
-=======
-	MultiClaimOnDelegationEnableEpoch                 uint32
->>>>>>> fe11d33b
 	BLSMultiSignerEnableEpoch                         []MultiSignerConfig
 }
 
