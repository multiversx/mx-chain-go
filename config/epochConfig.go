package config

// EpochConfig will hold epoch configurations
type EpochConfig struct {
	EnableEpochs EnableEpochs
	GasSchedule  GasScheduleConfig
}

// GasScheduleConfig represents the versioning config area for the gas schedule toml
type GasScheduleConfig struct {
	GasScheduleByEpochs []GasScheduleByEpochs
}

// EnableEpochs will hold the configuration for activation epochs
type EnableEpochs struct {
	SCDeployEnableEpoch                               uint32
	BuiltInFunctionsEnableEpoch                       uint32
	RelayedTransactionsEnableEpoch                    uint32
	PenalizedTooMuchGasEnableEpoch                    uint32
	SwitchJailWaitingEnableEpoch                      uint32
	SwitchHysteresisForMinNodesEnableEpoch            uint32
	BelowSignedThresholdEnableEpoch                   uint32
	TransactionSignedWithTxHashEnableEpoch            uint32
	MetaProtectionEnableEpoch                         uint32
	AheadOfTimeGasUsageEnableEpoch                    uint32
	GasPriceModifierEnableEpoch                       uint32
	RepairCallbackEnableEpoch                         uint32
	MaxNodesChangeEnableEpoch                         []MaxNodesChangeConfig
	BlockGasAndFeesReCheckEnableEpoch                 uint32
	StakingV2EnableEpoch                              uint32
	StakeEnableEpoch                                  uint32
	DoubleKeyProtectionEnableEpoch                    uint32
	ESDTEnableEpoch                                   uint32
	GovernanceEnableEpoch                             uint32
	DelegationManagerEnableEpoch                      uint32
	DelegationSmartContractEnableEpoch                uint32
	CorrectLastUnjailedEnableEpoch                    uint32
	BalanceWaitingListsEnableEpoch                    uint32
	ReturnDataToLastTransferEnableEpoch               uint32
	SenderInOutTransferEnableEpoch                    uint32
	RelayedTransactionsV2EnableEpoch                  uint32
	UnbondTokensV2EnableEpoch                         uint32
	SaveJailedAlwaysEnableEpoch                       uint32
	ValidatorToDelegationEnableEpoch                  uint32
	ReDelegateBelowMinCheckEnableEpoch                uint32
	WaitingListFixEnableEpoch                         uint32
	IncrementSCRNonceInMultiTransferEnableEpoch       uint32
	ESDTMultiTransferEnableEpoch                      uint32
	GlobalMintBurnDisableEpoch                        uint32
	ESDTTransferRoleEnableEpoch                       uint32
	BuiltInFunctionOnMetaEnableEpoch                  uint32
	ComputeRewardCheckpointEnableEpoch                uint32
	SCRSizeInvariantCheckEnableEpoch                  uint32
	BackwardCompSaveKeyValueEnableEpoch               uint32
	ESDTNFTCreateOnMultiShardEnableEpoch              uint32
	MetaESDTSetEnableEpoch                            uint32
	AddTokensToDelegationEnableEpoch                  uint32
	MultiESDTTransferFixOnCallBackOnEnableEpoch       uint32
	OptimizeGasUsedInCrossMiniBlocksEnableEpoch       uint32
	CorrectFirstQueuedEpoch                           uint32
	FixOOGReturnCodeEnableEpoch                       uint32
	RemoveNonUpdatedStorageEnableEpoch                uint32
	DeleteDelegatorAfterClaimRewardsEnableEpoch       uint32
	OptimizeNFTStoreEnableEpoch                       uint32
	CreateNFTThroughExecByCallerEnableEpoch           uint32
	StopDecreasingValidatorRatingWhenStuckEnableEpoch uint32
<<<<<<< HEAD
	FrontRunningProtectionEnableEpoch                 uint32
=======
	DisableOldTrieStorageEpoch                        uint32
>>>>>>> eb3cebc1
}

// GasScheduleByEpochs represents a gas schedule toml entry that will be applied from the provided epoch
type GasScheduleByEpochs struct {
	StartEpoch uint32
	FileName   string
}<|MERGE_RESOLUTION|>--- conflicted
+++ resolved
@@ -64,11 +64,8 @@
 	OptimizeNFTStoreEnableEpoch                       uint32
 	CreateNFTThroughExecByCallerEnableEpoch           uint32
 	StopDecreasingValidatorRatingWhenStuckEnableEpoch uint32
-<<<<<<< HEAD
 	FrontRunningProtectionEnableEpoch                 uint32
-=======
 	DisableOldTrieStorageEpoch                        uint32
->>>>>>> eb3cebc1
 }
 
 // GasScheduleByEpochs represents a gas schedule toml entry that will be applied from the provided epoch
