--- conflicted
+++ resolved
@@ -85,11 +85,8 @@
 	HeartbeatDisableEpoch                             uint32
 	MiniBlockPartialExecutionEnableEpoch              uint32
 	ESDTMetadataContinuousCleanupEnableEpoch          uint32
-<<<<<<< HEAD
+	SetSenderInEeiOutputTransferEnableEpoch           uint32
 	RefactorPeersMiniBlocksEnableEpoch                uint32
-=======
-	SetSenderInEeiOutputTransferEnableEpoch           uint32
->>>>>>> 3e040627
 }
 
 // GasScheduleByEpochs represents a gas schedule toml entry that will be applied from the provided epoch
