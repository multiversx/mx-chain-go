package config

// EpochConfig will hold epoch configurations
type EpochConfig struct {
	EnableEpochs EnableEpochs
	GasSchedule  GasScheduleConfig
}

// GasScheduleConfig represents the versioning config area for the gas schedule toml
type GasScheduleConfig struct {
	GasScheduleByEpochs []GasScheduleByEpochs
}

// EnableEpochs will hold the configuration for activation epochs
type EnableEpochs struct {
	SCDeployEnableEpoch                         uint32
	BuiltInFunctionsEnableEpoch                 uint32
	RelayedTransactionsEnableEpoch              uint32
	PenalizedTooMuchGasEnableEpoch              uint32
	SwitchJailWaitingEnableEpoch                uint32
	SwitchHysteresisForMinNodesEnableEpoch      uint32
	BelowSignedThresholdEnableEpoch             uint32
	TransactionSignedWithTxHashEnableEpoch      uint32
	MetaProtectionEnableEpoch                   uint32
	AheadOfTimeGasUsageEnableEpoch              uint32
	GasPriceModifierEnableEpoch                 uint32
	RepairCallbackEnableEpoch                   uint32
	MaxNodesChangeEnableEpoch                   []MaxNodesChangeConfig
	BlockGasAndFeesReCheckEnableEpoch           uint32
	StakingV2EnableEpoch                        uint32
	StakeEnableEpoch                            uint32
	DoubleKeyProtectionEnableEpoch              uint32
	ESDTEnableEpoch                             uint32
	GovernanceEnableEpoch                       uint32
	DelegationManagerEnableEpoch                uint32
	DelegationSmartContractEnableEpoch          uint32
	CorrectLastUnjailedEnableEpoch              uint32
	BalanceWaitingListsEnableEpoch              uint32
	ReturnDataToLastTransferEnableEpoch         uint32
	SenderInOutTransferEnableEpoch              uint32
	RelayedTransactionsV2EnableEpoch            uint32
	UnbondTokensV2EnableEpoch                   uint32
	SaveJailedAlwaysEnableEpoch                 uint32
	ValidatorToDelegationEnableEpoch            uint32
	ReDelegateBelowMinCheckEnableEpoch          uint32
	WaitingListFixEnableEpoch                   uint32
	IncrementSCRNonceInMultiTransferEnableEpoch uint32
<<<<<<< HEAD
	ScheduledMiniBlocksEnableEpoch              uint32
=======
	ESDTMultiTransferEnableEpoch                uint32
>>>>>>> fbb2186b
}

// GasScheduleByEpochs represents a gas schedule toml entry that will be applied from the provided epoch
type GasScheduleByEpochs struct {
	StartEpoch uint32
	FileName   string
}<|MERGE_RESOLUTION|>--- conflicted
+++ resolved
@@ -45,11 +45,8 @@
 	ReDelegateBelowMinCheckEnableEpoch          uint32
 	WaitingListFixEnableEpoch                   uint32
 	IncrementSCRNonceInMultiTransferEnableEpoch uint32
-<<<<<<< HEAD
 	ScheduledMiniBlocksEnableEpoch              uint32
-=======
 	ESDTMultiTransferEnableEpoch                uint32
->>>>>>> fbb2186b
 }
 
 // GasScheduleByEpochs represents a gas schedule toml entry that will be applied from the provided epoch
