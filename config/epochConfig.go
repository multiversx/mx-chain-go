--- conflicted
+++ resolved
@@ -39,16 +39,13 @@
 	ReturnDataToLastTransferEnableEpoch    uint32
 	ArwenESDTFunctionsEnableEpoch          uint32
 	SenderInOutTransferEnableEpoch         uint32
-<<<<<<< HEAD
-	ScheduledMiniBlocksEnableEpoch         uint32
-=======
 	RelayedTransactionsV2EnableEpoch       uint32
 	UnbondTokensV2EnableEpoch              uint32
 	SaveJailedAlwaysEnableEpoch            uint32
 	ValidatorToDelegationEnableEpoch       uint32
 	ReDelegateBelowMinCheckEnableEpoch     uint32
 	WaitingListFixEnableEpoch              uint32
->>>>>>> 90eb5b68
+	ScheduledMiniBlocksEnableEpoch         uint32
 }
 
 // GasScheduleByEpochs represents a gas schedule toml entry that will be applied from the provided epoch
