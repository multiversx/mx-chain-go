--- conflicted
+++ resolved
@@ -75,12 +75,9 @@
 	ESDTRegisterAndSetAllRolesEnableEpoch             uint32
 	DoNotReturnOldBlockInBlockchainHookEnableEpoch    uint32
 	AddFailedRelayedTxToInvalidMBsDisableEpoch        uint32
-<<<<<<< HEAD
-	MiniBlockPartialExecutionEnableEpoch              uint32
-=======
 	SCRSizeInvariantOnBuiltInResultEnableEpoch        uint32
 	FailExecutionOnEveryAPIErrorEnableEpoch           uint32
->>>>>>> de410e2b
+	MiniBlockPartialExecutionEnableEpoch              uint32
 }
 
 // GasScheduleByEpochs represents a gas schedule toml entry that will be applied from the provided epoch
