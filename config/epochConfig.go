--- conflicted
+++ resolved
@@ -123,12 +123,9 @@
 	MultiESDTNFTTransferAndExecuteByUserEnableEpoch          uint32
 	FixRelayedMoveBalanceToNonPayableSCEnableEpoch           uint32
 	RelayedTransactionsV3EnableEpoch                         uint32
-<<<<<<< HEAD
+	RelayedTransactionsV3FixESDTTransferEnableEpoch          uint32
 	MaskVMInternalDependenciesErrorsEnableEpoch              uint32
 	FixBackTransferOPCODEEnableEpoch                         uint32
-=======
-	RelayedTransactionsV3FixESDTTransferEnableEpoch          uint32
->>>>>>> 37ab7adf
 	BLSMultiSignerEnableEpoch                                []MultiSignerConfig
 }
 
