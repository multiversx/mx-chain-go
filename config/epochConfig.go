package config

// EpochConfig will hold epoch configurations
type EpochConfig struct {
	EnableEpochs EnableEpochs
	GasSchedule  GasScheduleConfig
}

// GasScheduleConfig represents the versioning config area for the gas schedule toml
type GasScheduleConfig struct {
	GasScheduleByEpochs []GasScheduleByEpochs
}

// EnableEpochs will hold the configuration for activation epochs
type EnableEpochs struct {
	SCDeployEnableEpoch                               uint32
	BuiltInFunctionsEnableEpoch                       uint32
	RelayedTransactionsEnableEpoch                    uint32
	PenalizedTooMuchGasEnableEpoch                    uint32
	SwitchJailWaitingEnableEpoch                      uint32
	SwitchHysteresisForMinNodesEnableEpoch            uint32
	BelowSignedThresholdEnableEpoch                   uint32
	TransactionSignedWithTxHashEnableEpoch            uint32
	MetaProtectionEnableEpoch                         uint32
	AheadOfTimeGasUsageEnableEpoch                    uint32
	GasPriceModifierEnableEpoch                       uint32
	RepairCallbackEnableEpoch                         uint32
	MaxNodesChangeEnableEpoch                         []MaxNodesChangeConfig
	BlockGasAndFeesReCheckEnableEpoch                 uint32
	StakingV2EnableEpoch                              uint32
	StakeEnableEpoch                                  uint32
	DoubleKeyProtectionEnableEpoch                    uint32
	ESDTEnableEpoch                                   uint32
	GovernanceEnableEpoch                             uint32
	DelegationManagerEnableEpoch                      uint32
	DelegationSmartContractEnableEpoch                uint32
	CorrectLastUnjailedEnableEpoch                    uint32
	BalanceWaitingListsEnableEpoch                    uint32
	ReturnDataToLastTransferEnableEpoch               uint32
	SenderInOutTransferEnableEpoch                    uint32
	RelayedTransactionsV2EnableEpoch                  uint32
	UnbondTokensV2EnableEpoch                         uint32
	SaveJailedAlwaysEnableEpoch                       uint32
	ValidatorToDelegationEnableEpoch                  uint32
	ReDelegateBelowMinCheckEnableEpoch                uint32
	WaitingListFixEnableEpoch                         uint32
	IncrementSCRNonceInMultiTransferEnableEpoch       uint32
	ScheduledMiniBlocksEnableEpoch                    uint32
	ESDTMultiTransferEnableEpoch                      uint32
	GlobalMintBurnDisableEpoch                        uint32
	ESDTTransferRoleEnableEpoch                       uint32
	BuiltInFunctionOnMetaEnableEpoch                  uint32
	ComputeRewardCheckpointEnableEpoch                uint32
	SCRSizeInvariantCheckEnableEpoch                  uint32
	BackwardCompSaveKeyValueEnableEpoch               uint32
	ESDTNFTCreateOnMultiShardEnableEpoch              uint32
	MetaESDTSetEnableEpoch                            uint32
	AddTokensToDelegationEnableEpoch                  uint32
	MultiESDTTransferFixOnCallBackOnEnableEpoch       uint32
	OptimizeGasUsedInCrossMiniBlocksEnableEpoch       uint32
	CorrectFirstQueuedEpoch                           uint32
	CorrectJailedNotUnstakedEmptyQueueEpoch           uint32
	FixOOGReturnCodeEnableEpoch                       uint32
	RemoveNonUpdatedStorageEnableEpoch                uint32
	DeleteDelegatorAfterClaimRewardsEnableEpoch       uint32
	OptimizeNFTStoreEnableEpoch                       uint32
	CreateNFTThroughExecByCallerEnableEpoch           uint32
	StopDecreasingValidatorRatingWhenStuckEnableEpoch uint32
	FrontRunningProtectionEnableEpoch                 uint32
	IsPayableBySCEnableEpoch                          uint32
	CleanUpInformativeSCRsEnableEpoch                 uint32
	StorageAPICostOptimizationEnableEpoch             uint32
	TransformToMultiShardCreateEnableEpoch            uint32
	ESDTRegisterAndSetAllRolesEnableEpoch             uint32
	DoNotReturnOldBlockInBlockchainHookEnableEpoch    uint32
	AddFailedRelayedTxToInvalidMBsDisableEpoch        uint32
<<<<<<< HEAD
	FreezeAccountFeatureEnableEpoch                   uint32
=======
	SCRSizeInvariantOnBuiltInResultEnableEpoch        uint32
	CheckCorrectTokenIDForTransferRoleEnableEpoch     uint32
	DisableExecByCallerEnableEpoch                    uint32
	FailExecutionOnEveryAPIErrorEnableEpoch           uint32
	ManagedCryptoAPIsEnableEpoch                      uint32
	RefactorContextEnableEpoch                        uint32
	CheckFunctionArgumentEnableEpoch                  uint32
	CheckExecuteOnReadOnlyEnableEpoch                 uint32
>>>>>>> fc78258f
}

// GasScheduleByEpochs represents a gas schedule toml entry that will be applied from the provided epoch
type GasScheduleByEpochs struct {
	StartEpoch uint32
	FileName   string
}<|MERGE_RESOLUTION|>--- conflicted
+++ resolved
@@ -74,9 +74,6 @@
 	ESDTRegisterAndSetAllRolesEnableEpoch             uint32
 	DoNotReturnOldBlockInBlockchainHookEnableEpoch    uint32
 	AddFailedRelayedTxToInvalidMBsDisableEpoch        uint32
-<<<<<<< HEAD
-	FreezeAccountFeatureEnableEpoch                   uint32
-=======
 	SCRSizeInvariantOnBuiltInResultEnableEpoch        uint32
 	CheckCorrectTokenIDForTransferRoleEnableEpoch     uint32
 	DisableExecByCallerEnableEpoch                    uint32
@@ -85,7 +82,7 @@
 	RefactorContextEnableEpoch                        uint32
 	CheckFunctionArgumentEnableEpoch                  uint32
 	CheckExecuteOnReadOnlyEnableEpoch                 uint32
->>>>>>> fc78258f
+	FreezeAccountFeatureEnableEpoch                   uint32
 }
 
 // GasScheduleByEpochs represents a gas schedule toml entry that will be applied from the provided epoch
