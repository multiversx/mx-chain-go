package config

// EpochConfig will hold epoch configurations
type EpochConfig struct {
	EnableEpochs EnableEpochs
	GasSchedule  GasScheduleConfig
}

// GasScheduleConfig represents the versioning config area for the gas schedule toml
type GasScheduleConfig struct {
	GasScheduleByEpochs []GasScheduleByEpochs
}

// EnableEpochs will hold the configuration for activation epochs
type EnableEpochs struct {
<<<<<<< HEAD
	SCDeployEnableEpoch                         uint32
	BuiltInFunctionsEnableEpoch                 uint32
	RelayedTransactionsEnableEpoch              uint32
	PenalizedTooMuchGasEnableEpoch              uint32
	SwitchJailWaitingEnableEpoch                uint32
	SwitchHysteresisForMinNodesEnableEpoch      uint32
	BelowSignedThresholdEnableEpoch             uint32
	TransactionSignedWithTxHashEnableEpoch      uint32
	MetaProtectionEnableEpoch                   uint32
	AheadOfTimeGasUsageEnableEpoch              uint32
	GasPriceModifierEnableEpoch                 uint32
	RepairCallbackEnableEpoch                   uint32
	MaxNodesChangeEnableEpoch                   []MaxNodesChangeConfig
	BlockGasAndFeesReCheckEnableEpoch           uint32
	StakingV2EnableEpoch                        uint32
	StakeEnableEpoch                            uint32
	DoubleKeyProtectionEnableEpoch              uint32
	ESDTEnableEpoch                             uint32
	GovernanceEnableEpoch                       uint32
	DelegationManagerEnableEpoch                uint32
	DelegationSmartContractEnableEpoch          uint32
	CorrectLastUnjailedEnableEpoch              uint32
	BalanceWaitingListsEnableEpoch              uint32
	ReturnDataToLastTransferEnableEpoch         uint32
	SenderInOutTransferEnableEpoch              uint32
	RelayedTransactionsV2EnableEpoch            uint32
	UnbondTokensV2EnableEpoch                   uint32
	SaveJailedAlwaysEnableEpoch                 uint32
	ValidatorToDelegationEnableEpoch            uint32
	ReDelegateBelowMinCheckEnableEpoch          uint32
	WaitingListFixEnableEpoch                   uint32
	IncrementSCRNonceInMultiTransferEnableEpoch uint32
	ScheduledMiniBlocksEnableEpoch              uint32
	ESDTMultiTransferEnableEpoch                uint32
	GlobalMintBurnDisableEpoch                  uint32
	ESDTTransferRoleEnableEpoch                 uint32
	BuiltInFunctionOnMetaEnableEpoch            uint32
	ComputeRewardCheckpointEnableEpoch          uint32
	SCRSizeInvariantCheckEnableEpoch            uint32
	BackwardCompSaveKeyValueEnableEpoch         uint32
	ESDTNFTCreateOnMultiShardEnableEpoch        uint32
	MetaESDTSetEnableEpoch                      uint32
	AddTokensToDelegationEnableEpoch            uint32
	MultiESDTTransferFixOnCallBackOnEnableEpoch uint32
	OptimizeGasUsedInCrossMiniBlocksEnableEpoch uint32
	CorrectFirstQueuedEpoch                     uint32
	FixOOGReturnCodeEnableEpoch                 uint32
	RemoveNonUpdatedStorageEnableEpoch          uint32
	DeleteDelegatorAfterClaimRewardsEnableEpoch uint32
=======
	SCDeployEnableEpoch                               uint32
	BuiltInFunctionsEnableEpoch                       uint32
	RelayedTransactionsEnableEpoch                    uint32
	PenalizedTooMuchGasEnableEpoch                    uint32
	SwitchJailWaitingEnableEpoch                      uint32
	SwitchHysteresisForMinNodesEnableEpoch            uint32
	BelowSignedThresholdEnableEpoch                   uint32
	TransactionSignedWithTxHashEnableEpoch            uint32
	MetaProtectionEnableEpoch                         uint32
	AheadOfTimeGasUsageEnableEpoch                    uint32
	GasPriceModifierEnableEpoch                       uint32
	RepairCallbackEnableEpoch                         uint32
	MaxNodesChangeEnableEpoch                         []MaxNodesChangeConfig
	BlockGasAndFeesReCheckEnableEpoch                 uint32
	StakingV2EnableEpoch                              uint32
	StakeEnableEpoch                                  uint32
	DoubleKeyProtectionEnableEpoch                    uint32
	ESDTEnableEpoch                                   uint32
	GovernanceEnableEpoch                             uint32
	DelegationManagerEnableEpoch                      uint32
	DelegationSmartContractEnableEpoch                uint32
	CorrectLastUnjailedEnableEpoch                    uint32
	BalanceWaitingListsEnableEpoch                    uint32
	ReturnDataToLastTransferEnableEpoch               uint32
	SenderInOutTransferEnableEpoch                    uint32
	RelayedTransactionsV2EnableEpoch                  uint32
	UnbondTokensV2EnableEpoch                         uint32
	SaveJailedAlwaysEnableEpoch                       uint32
	ValidatorToDelegationEnableEpoch                  uint32
	ReDelegateBelowMinCheckEnableEpoch                uint32
	WaitingListFixEnableEpoch                         uint32
	IncrementSCRNonceInMultiTransferEnableEpoch       uint32
	ESDTMultiTransferEnableEpoch                      uint32
	GlobalMintBurnDisableEpoch                        uint32
	ESDTTransferRoleEnableEpoch                       uint32
	BuiltInFunctionOnMetaEnableEpoch                  uint32
	ComputeRewardCheckpointEnableEpoch                uint32
	SCRSizeInvariantCheckEnableEpoch                  uint32
	BackwardCompSaveKeyValueEnableEpoch               uint32
	ESDTNFTCreateOnMultiShardEnableEpoch              uint32
	MetaESDTSetEnableEpoch                            uint32
	AddTokensToDelegationEnableEpoch                  uint32
	MultiESDTTransferFixOnCallBackOnEnableEpoch       uint32
	OptimizeGasUsedInCrossMiniBlocksEnableEpoch       uint32
	CorrectFirstQueuedEpoch                           uint32
	FixOOGReturnCodeEnableEpoch                       uint32
	RemoveNonUpdatedStorageEnableEpoch                uint32
	DeleteDelegatorAfterClaimRewardsEnableEpoch       uint32
	OptimizeNFTStoreEnableEpoch                       uint32
	CreateNFTThroughExecByCallerEnableEpoch           uint32
	StopDecreasingValidatorRatingWhenStuckEnableEpoch uint32
>>>>>>> b5d53921
}

// GasScheduleByEpochs represents a gas schedule toml entry that will be applied from the provided epoch
type GasScheduleByEpochs struct {
	StartEpoch uint32
	FileName   string
}<|MERGE_RESOLUTION|>--- conflicted
+++ resolved
@@ -13,57 +13,6 @@
 
 // EnableEpochs will hold the configuration for activation epochs
 type EnableEpochs struct {
-<<<<<<< HEAD
-	SCDeployEnableEpoch                         uint32
-	BuiltInFunctionsEnableEpoch                 uint32
-	RelayedTransactionsEnableEpoch              uint32
-	PenalizedTooMuchGasEnableEpoch              uint32
-	SwitchJailWaitingEnableEpoch                uint32
-	SwitchHysteresisForMinNodesEnableEpoch      uint32
-	BelowSignedThresholdEnableEpoch             uint32
-	TransactionSignedWithTxHashEnableEpoch      uint32
-	MetaProtectionEnableEpoch                   uint32
-	AheadOfTimeGasUsageEnableEpoch              uint32
-	GasPriceModifierEnableEpoch                 uint32
-	RepairCallbackEnableEpoch                   uint32
-	MaxNodesChangeEnableEpoch                   []MaxNodesChangeConfig
-	BlockGasAndFeesReCheckEnableEpoch           uint32
-	StakingV2EnableEpoch                        uint32
-	StakeEnableEpoch                            uint32
-	DoubleKeyProtectionEnableEpoch              uint32
-	ESDTEnableEpoch                             uint32
-	GovernanceEnableEpoch                       uint32
-	DelegationManagerEnableEpoch                uint32
-	DelegationSmartContractEnableEpoch          uint32
-	CorrectLastUnjailedEnableEpoch              uint32
-	BalanceWaitingListsEnableEpoch              uint32
-	ReturnDataToLastTransferEnableEpoch         uint32
-	SenderInOutTransferEnableEpoch              uint32
-	RelayedTransactionsV2EnableEpoch            uint32
-	UnbondTokensV2EnableEpoch                   uint32
-	SaveJailedAlwaysEnableEpoch                 uint32
-	ValidatorToDelegationEnableEpoch            uint32
-	ReDelegateBelowMinCheckEnableEpoch          uint32
-	WaitingListFixEnableEpoch                   uint32
-	IncrementSCRNonceInMultiTransferEnableEpoch uint32
-	ScheduledMiniBlocksEnableEpoch              uint32
-	ESDTMultiTransferEnableEpoch                uint32
-	GlobalMintBurnDisableEpoch                  uint32
-	ESDTTransferRoleEnableEpoch                 uint32
-	BuiltInFunctionOnMetaEnableEpoch            uint32
-	ComputeRewardCheckpointEnableEpoch          uint32
-	SCRSizeInvariantCheckEnableEpoch            uint32
-	BackwardCompSaveKeyValueEnableEpoch         uint32
-	ESDTNFTCreateOnMultiShardEnableEpoch        uint32
-	MetaESDTSetEnableEpoch                      uint32
-	AddTokensToDelegationEnableEpoch            uint32
-	MultiESDTTransferFixOnCallBackOnEnableEpoch uint32
-	OptimizeGasUsedInCrossMiniBlocksEnableEpoch uint32
-	CorrectFirstQueuedEpoch                     uint32
-	FixOOGReturnCodeEnableEpoch                 uint32
-	RemoveNonUpdatedStorageEnableEpoch          uint32
-	DeleteDelegatorAfterClaimRewardsEnableEpoch uint32
-=======
 	SCDeployEnableEpoch                               uint32
 	BuiltInFunctionsEnableEpoch                       uint32
 	RelayedTransactionsEnableEpoch                    uint32
@@ -96,6 +45,7 @@
 	ReDelegateBelowMinCheckEnableEpoch                uint32
 	WaitingListFixEnableEpoch                         uint32
 	IncrementSCRNonceInMultiTransferEnableEpoch       uint32
+	ScheduledMiniBlocksEnableEpoch                    uint32
 	ESDTMultiTransferEnableEpoch                      uint32
 	GlobalMintBurnDisableEpoch                        uint32
 	ESDTTransferRoleEnableEpoch                       uint32
@@ -115,7 +65,6 @@
 	OptimizeNFTStoreEnableEpoch                       uint32
 	CreateNFTThroughExecByCallerEnableEpoch           uint32
 	StopDecreasingValidatorRatingWhenStuckEnableEpoch uint32
->>>>>>> b5d53921
 }
 
 // GasScheduleByEpochs represents a gas schedule toml entry that will be applied from the provided epoch
