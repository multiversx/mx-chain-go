--- conflicted
+++ resolved
@@ -88,11 +88,8 @@
 	FixOldTokenLiquidityEnableEpoch                   uint32
 	SetSenderInEeiOutputTransferEnableEpoch           uint32
 	RefactorPeersMiniBlocksEnableEpoch                uint32
-<<<<<<< HEAD
 	SCProcessorV2EnableEpoch                          uint32
-=======
 	BLSMultiSignerEnableEpoch                         []MultiSignerConfig
->>>>>>> 62976b58
 }
 
 // GasScheduleByEpochs represents a gas schedule toml entry that will be applied from the provided epoch
