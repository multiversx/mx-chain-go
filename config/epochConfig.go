package config

// EpochConfig will hold epoch configurations
type EpochConfig struct {
	EnableEpochs EnableEpochs
	GasSchedule  GasScheduleConfig
}

// GasScheduleConfig represents the versioning config area for the gas schedule toml
type GasScheduleConfig struct {
	GasScheduleByEpochs []GasScheduleByEpochs
}

// EnableEpochs will hold the configuration for activation epochs
type EnableEpochs struct {
	SCDeployEnableEpoch                               uint32
	BuiltInFunctionsEnableEpoch                       uint32
	RelayedTransactionsEnableEpoch                    uint32
	PenalizedTooMuchGasEnableEpoch                    uint32
	SwitchJailWaitingEnableEpoch                      uint32
	SwitchHysteresisForMinNodesEnableEpoch            uint32
	BelowSignedThresholdEnableEpoch                   uint32
	TransactionSignedWithTxHashEnableEpoch            uint32
	MetaProtectionEnableEpoch                         uint32
	AheadOfTimeGasUsageEnableEpoch                    uint32
	GasPriceModifierEnableEpoch                       uint32
	RepairCallbackEnableEpoch                         uint32
	MaxNodesChangeEnableEpoch                         []MaxNodesChangeConfig
	BlockGasAndFeesReCheckEnableEpoch                 uint32
	StakingV2EnableEpoch                              uint32
	StakeEnableEpoch                                  uint32
	DoubleKeyProtectionEnableEpoch                    uint32
	ESDTEnableEpoch                                   uint32
	GovernanceEnableEpoch                             uint32
	DelegationManagerEnableEpoch                      uint32
	DelegationSmartContractEnableEpoch                uint32
	CorrectLastUnjailedEnableEpoch                    uint32
	BalanceWaitingListsEnableEpoch                    uint32
	ReturnDataToLastTransferEnableEpoch               uint32
	SenderInOutTransferEnableEpoch                    uint32
	RelayedTransactionsV2EnableEpoch                  uint32
	UnbondTokensV2EnableEpoch                         uint32
	SaveJailedAlwaysEnableEpoch                       uint32
	ValidatorToDelegationEnableEpoch                  uint32
	ReDelegateBelowMinCheckEnableEpoch                uint32
	WaitingListFixEnableEpoch                         uint32
	IncrementSCRNonceInMultiTransferEnableEpoch       uint32
	ScheduledMiniBlocksEnableEpoch                    uint32
	ESDTMultiTransferEnableEpoch                      uint32
	GlobalMintBurnDisableEpoch                        uint32
	ESDTTransferRoleEnableEpoch                       uint32
	BuiltInFunctionOnMetaEnableEpoch                  uint32
	ComputeRewardCheckpointEnableEpoch                uint32
	SCRSizeInvariantCheckEnableEpoch                  uint32
	BackwardCompSaveKeyValueEnableEpoch               uint32
	ESDTNFTCreateOnMultiShardEnableEpoch              uint32
	MetaESDTSetEnableEpoch                            uint32
	AddTokensToDelegationEnableEpoch                  uint32
	MultiESDTTransferFixOnCallBackOnEnableEpoch       uint32
	OptimizeGasUsedInCrossMiniBlocksEnableEpoch       uint32
	CorrectFirstQueuedEpoch                           uint32
	CorrectJailedNotUnstakedEmptyQueueEpoch           uint32
	FixOOGReturnCodeEnableEpoch                       uint32
	RemoveNonUpdatedStorageEnableEpoch                uint32
	DeleteDelegatorAfterClaimRewardsEnableEpoch       uint32
	OptimizeNFTStoreEnableEpoch                       uint32
	CreateNFTThroughExecByCallerEnableEpoch           uint32
	StopDecreasingValidatorRatingWhenStuckEnableEpoch uint32
	FrontRunningProtectionEnableEpoch                 uint32
	IsPayableBySCEnableEpoch                          uint32
	CleanUpInformativeSCRsEnableEpoch                 uint32
	StorageAPICostOptimizationEnableEpoch             uint32
	TransformToMultiShardCreateEnableEpoch            uint32
	ESDTRegisterAndSetAllRolesEnableEpoch             uint32
	DoNotReturnOldBlockInBlockchainHookEnableEpoch    uint32
	AddFailedRelayedTxToInvalidMBsDisableEpoch        uint32
	SCRSizeInvariantOnBuiltInResultEnableEpoch        uint32
	CheckCorrectTokenIDForTransferRoleEnableEpoch     uint32
	DisableExecByCallerEnableEpoch                    uint32
	FailExecutionOnEveryAPIErrorEnableEpoch           uint32
	ManagedCryptoAPIsEnableEpoch                      uint32
	RefactorContextEnableEpoch                        uint32
	CheckFunctionArgumentEnableEpoch                  uint32
	CheckExecuteOnReadOnlyEnableEpoch                 uint32
	MiniBlockPartialExecutionEnableEpoch              uint32
	ESDTMetadataContinuousCleanupEnableEpoch          uint32
	FixAsyncCallBackArgsListEnableEpoch               uint32
	FixOldTokenLiquidityEnableEpoch                   uint32
	RuntimeMemStoreLimitEnableEpoch                   uint32
	SetSenderInEeiOutputTransferEnableEpoch           uint32
	RefactorPeersMiniBlocksEnableEpoch                uint32
	MaxBlockchainHookCountersEnableEpoch              uint32
<<<<<<< HEAD
	DynamicGasCostForDataTrieStorageLoadEnableEpoch   uint32
=======
	WipeSingleNFTLiquidityDecreaseEnableEpoch         uint32
>>>>>>> 5566a55e
	BLSMultiSignerEnableEpoch                         []MultiSignerConfig
}

// GasScheduleByEpochs represents a gas schedule toml entry that will be applied from the provided epoch
type GasScheduleByEpochs struct {
	StartEpoch uint32
	FileName   string
}<|MERGE_RESOLUTION|>--- conflicted
+++ resolved
@@ -90,11 +90,8 @@
 	SetSenderInEeiOutputTransferEnableEpoch           uint32
 	RefactorPeersMiniBlocksEnableEpoch                uint32
 	MaxBlockchainHookCountersEnableEpoch              uint32
-<<<<<<< HEAD
+	WipeSingleNFTLiquidityDecreaseEnableEpoch         uint32
 	DynamicGasCostForDataTrieStorageLoadEnableEpoch   uint32
-=======
-	WipeSingleNFTLiquidityDecreaseEnableEpoch         uint32
->>>>>>> 5566a55e
 	BLSMultiSignerEnableEpoch                         []MultiSignerConfig
 }
 
