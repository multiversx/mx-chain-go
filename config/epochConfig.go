--- conflicted
+++ resolved
@@ -75,11 +75,8 @@
 	DoNotReturnOldBlockInBlockchainHookEnableEpoch    uint32
 	AddFailedRelayedTxToInvalidMBsDisableEpoch        uint32
 	SCRSizeInvariantOnBuiltInResultEnableEpoch        uint32
-<<<<<<< HEAD
+	CheckCorrectTokenIDForTransferRoleEnableEpoch     uint32
 	FailExecutionOnEveryAPIErrorEnableEpoch           uint32
-=======
-	CheckCorrectTokenIDForTransferRoleEnableEpoch     uint32
->>>>>>> a77633e6
 }
 
 // GasScheduleByEpochs represents a gas schedule toml entry that will be applied from the provided epoch
