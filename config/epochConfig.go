package config

// EpochConfig will hold epoch configurations
type EpochConfig struct {
	EnableEpochs EnableEpochs
	GasSchedule  GasScheduleConfig
}

// GasScheduleConfig represents the versioning config area for the gas schedule toml
type GasScheduleConfig struct {
	GasScheduleByEpochs []GasScheduleByEpochs
}

// EnableEpochs will hold the configuration for activation epochs
type EnableEpochs struct {
	SCDeployEnableEpoch                                      uint32
	BuiltInFunctionsEnableEpoch                              uint32
	RelayedTransactionsEnableEpoch                           uint32
	PenalizedTooMuchGasEnableEpoch                           uint32
	SwitchJailWaitingEnableEpoch                             uint32
	SwitchHysteresisForMinNodesEnableEpoch                   uint32
	BelowSignedThresholdEnableEpoch                          uint32
	TransactionSignedWithTxHashEnableEpoch                   uint32
	MetaProtectionEnableEpoch                                uint32
	AheadOfTimeGasUsageEnableEpoch                           uint32
	GasPriceModifierEnableEpoch                              uint32
	RepairCallbackEnableEpoch                                uint32
	MaxNodesChangeEnableEpoch                                []MaxNodesChangeConfig
	BlockGasAndFeesReCheckEnableEpoch                        uint32
	StakingV2EnableEpoch                                     uint32
	StakeEnableEpoch                                         uint32
	DoubleKeyProtectionEnableEpoch                           uint32
	ESDTEnableEpoch                                          uint32
	GovernanceEnableEpoch                                    uint32
	DelegationManagerEnableEpoch                             uint32
	DelegationSmartContractEnableEpoch                       uint32
	CorrectLastUnjailedEnableEpoch                           uint32
	BalanceWaitingListsEnableEpoch                           uint32
	ReturnDataToLastTransferEnableEpoch                      uint32
	SenderInOutTransferEnableEpoch                           uint32
	RelayedTransactionsV2EnableEpoch                         uint32
	UnbondTokensV2EnableEpoch                                uint32
	SaveJailedAlwaysEnableEpoch                              uint32
	ValidatorToDelegationEnableEpoch                         uint32
	ReDelegateBelowMinCheckEnableEpoch                       uint32
	IncrementSCRNonceInMultiTransferEnableEpoch              uint32
	ScheduledMiniBlocksEnableEpoch                           uint32
	ESDTMultiTransferEnableEpoch                             uint32
	GlobalMintBurnDisableEpoch                               uint32
	ESDTTransferRoleEnableEpoch                              uint32
	ComputeRewardCheckpointEnableEpoch                       uint32
	SCRSizeInvariantCheckEnableEpoch                         uint32
	BackwardCompSaveKeyValueEnableEpoch                      uint32
	ESDTNFTCreateOnMultiShardEnableEpoch                     uint32
	MetaESDTSetEnableEpoch                                   uint32
	AddTokensToDelegationEnableEpoch                         uint32
	MultiESDTTransferFixOnCallBackOnEnableEpoch              uint32
	OptimizeGasUsedInCrossMiniBlocksEnableEpoch              uint32
	CorrectFirstQueuedEpoch                                  uint32
	CorrectJailedNotUnstakedEmptyQueueEpoch                  uint32
	FixOOGReturnCodeEnableEpoch                              uint32
	RemoveNonUpdatedStorageEnableEpoch                       uint32
	DeleteDelegatorAfterClaimRewardsEnableEpoch              uint32
	OptimizeNFTStoreEnableEpoch                              uint32
	CreateNFTThroughExecByCallerEnableEpoch                  uint32
	StopDecreasingValidatorRatingWhenStuckEnableEpoch        uint32
	FrontRunningProtectionEnableEpoch                        uint32
	IsPayableBySCEnableEpoch                                 uint32
	CleanUpInformativeSCRsEnableEpoch                        uint32
	StorageAPICostOptimizationEnableEpoch                    uint32
	TransformToMultiShardCreateEnableEpoch                   uint32
	ESDTRegisterAndSetAllRolesEnableEpoch                    uint32
	DoNotReturnOldBlockInBlockchainHookEnableEpoch           uint32
	AddFailedRelayedTxToInvalidMBsDisableEpoch               uint32
	SCRSizeInvariantOnBuiltInResultEnableEpoch               uint32
	CheckCorrectTokenIDForTransferRoleEnableEpoch            uint32
	DisableExecByCallerEnableEpoch                           uint32
	FailExecutionOnEveryAPIErrorEnableEpoch                  uint32
	ManagedCryptoAPIsEnableEpoch                             uint32
	RefactorContextEnableEpoch                               uint32
	CheckFunctionArgumentEnableEpoch                         uint32
	CheckExecuteOnReadOnlyEnableEpoch                        uint32
	MiniBlockPartialExecutionEnableEpoch                     uint32
	ESDTMetadataContinuousCleanupEnableEpoch                 uint32
	FixAsyncCallBackArgsListEnableEpoch                      uint32
	FixOldTokenLiquidityEnableEpoch                          uint32
	RuntimeMemStoreLimitEnableEpoch                          uint32
	RuntimeCodeSizeFixEnableEpoch                            uint32
	SetSenderInEeiOutputTransferEnableEpoch                  uint32
	RefactorPeersMiniBlocksEnableEpoch                       uint32
	SCProcessorV2EnableEpoch                                 uint32
	MaxBlockchainHookCountersEnableEpoch                     uint32
	WipeSingleNFTLiquidityDecreaseEnableEpoch                uint32
	AlwaysSaveTokenMetaDataEnableEpoch                       uint32
	SetGuardianEnableEpoch                                   uint32
	ScToScLogEventEnableEpoch                                uint32
	RelayedNonceFixEnableEpoch                               uint32
	DeterministicSortOnValidatorsInfoEnableEpoch             uint32
	KeepExecOrderOnCreatedSCRsEnableEpoch                    uint32
	MultiClaimOnDelegationEnableEpoch                        uint32
	ChangeUsernameEnableEpoch                                uint32
	AutoBalanceDataTriesEnableEpoch                          uint32
	MigrateDataTrieEnableEpoch                               uint32
	ConsistentTokensValuesLengthCheckEnableEpoch             uint32
	FixDelegationChangeOwnerOnAccountEnableEpoch             uint32
	DynamicGasCostForDataTrieStorageLoadEnableEpoch          uint32
	NFTStopCreateEnableEpoch                                 uint32
	ChangeOwnerAddressCrossShardThroughSCEnableEpoch         uint32
	FixGasRemainingForSaveKeyValueBuiltinFunctionEnableEpoch uint32
	CurrentRandomnessOnSortingEnableEpoch                    uint32
	StakeLimitsEnableEpoch                                   uint32
	StakingV4Step1EnableEpoch                                uint32
	StakingV4Step2EnableEpoch                                uint32
	StakingV4Step3EnableEpoch                                uint32
	CleanupAuctionOnLowWaitingListEnableEpoch                uint32
	AlwaysMergeContextsInEEIEnableEpoch                      uint32
	UseGasBoundedShouldFailExecutionEnableEpoch              uint32
	DynamicESDTEnableEpoch                                   uint32
	EGLDInMultiTransferEnableEpoch                           uint32
	CryptoOpcodesV2EnableEpoch                               uint32
	UnJailCleanupEnableEpoch                                 uint32
	FixRelayedBaseCostEnableEpoch                            uint32
	MultiESDTNFTTransferAndExecuteByUserEnableEpoch          uint32
	FixRelayedMoveBalanceToNonPayableSCEnableEpoch           uint32
	RelayedTransactionsV3EnableEpoch                         uint32
<<<<<<< HEAD
	EquivalentMessagesEnableEpoch                            uint32
	FixedOrderInConsensusEnableEpoch                         uint32
=======
	RelayedTransactionsV3FixESDTTransferEnableEpoch          uint32
>>>>>>> 7a398f1a
	BLSMultiSignerEnableEpoch                                []MultiSignerConfig
}

// GasScheduleByEpochs represents a gas schedule toml entry that will be applied from the provided epoch
type GasScheduleByEpochs struct {
	StartEpoch uint32
	FileName   string
}<|MERGE_RESOLUTION|>--- conflicted
+++ resolved
@@ -123,12 +123,9 @@
 	MultiESDTNFTTransferAndExecuteByUserEnableEpoch          uint32
 	FixRelayedMoveBalanceToNonPayableSCEnableEpoch           uint32
 	RelayedTransactionsV3EnableEpoch                         uint32
-<<<<<<< HEAD
+	RelayedTransactionsV3FixESDTTransferEnableEpoch          uint32
 	EquivalentMessagesEnableEpoch                            uint32
 	FixedOrderInConsensusEnableEpoch                         uint32
-=======
-	RelayedTransactionsV3FixESDTTransferEnableEpoch          uint32
->>>>>>> 7a398f1a
 	BLSMultiSignerEnableEpoch                                []MultiSignerConfig
 }
 
