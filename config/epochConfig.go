--- conflicted
+++ resolved
@@ -49,11 +49,8 @@
 	GlobalMintBurnDisableEpoch                  uint32
 	ESDTTransferRoleEnableEpoch                 uint32
 	BuiltInFunctionOnMetaEnableEpoch            uint32
-<<<<<<< HEAD
+	ComputeRewardCheckpointEnableEpoch          uint32
 	ESDTNFTCreateOnMultiShardEnableEpoch        uint32
-=======
-	ComputeRewardCheckpointEnableEpoch          uint32
->>>>>>> 660b295b
 }
 
 // GasScheduleByEpochs represents a gas schedule toml entry that will be applied from the provided epoch
