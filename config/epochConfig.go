--- conflicted
+++ resolved
@@ -91,11 +91,8 @@
 	RefactorPeersMiniBlocksEnableEpoch                uint32
 	MaxBlockchainHookCountersEnableEpoch              uint32
 	WipeSingleNFTLiquidityDecreaseEnableEpoch         uint32
-<<<<<<< HEAD
+	AlwaysSaveTokenMetaDataEnableEpoch                uint32
 	AutoBalanceDataTriesEnableEpoch                   uint32
-=======
-	AlwaysSaveTokenMetaDataEnableEpoch                uint32
->>>>>>> 70a0537b
 	BLSMultiSignerEnableEpoch                         []MultiSignerConfig
 }
 
