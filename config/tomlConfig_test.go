--- conflicted
+++ resolved
@@ -654,13 +654,11 @@
 	# FailExecutionOnEveryAPIErrorEnableEpoch represent the epoch when new protection in VM is enabled to fail all wrong API calls
 	FailExecutionOnEveryAPIErrorEnableEpoch = 53
 
-<<<<<<< HEAD
+	# ManagedCryptoAPIsEnableEpoch represents the epoch when the new managed crypto APIs are enabled
+	ManagedCryptoAPIsEnableEpoch = 54
+
     # HeartbeatDisableEpoch represents the epoch when heartbeat v1 messages stop being sent and processed
     HeartbeatDisableEpoch = 54
-=======
-	# ManagedCryptoAPIsEnableEpoch represents the epoch when the new managed crypto APIs are enabled
-	ManagedCryptoAPIsEnableEpoch = 54
->>>>>>> 4d5a5c83
 
     # MaxNodesChangeEnableEpoch holds configuration for changing the maximum number of nodes and the enabling epoch
     MaxNodesChangeEnableEpoch = [
@@ -742,11 +740,8 @@
 			TransformToMultiShardCreateEnableEpoch:      51,
 			ESDTRegisterAndSetAllRolesEnableEpoch:       52,
 			FailExecutionOnEveryAPIErrorEnableEpoch:     53,
-<<<<<<< HEAD
+			ManagedCryptoAPIsEnableEpoch:                54,
 			HeartbeatDisableEpoch:                       54,
-=======
-			ManagedCryptoAPIsEnableEpoch:                54,
->>>>>>> 4d5a5c83
 		},
 		GasSchedule: GasScheduleConfig{
 			GasScheduleByEpochs: []GasScheduleByEpochs{
