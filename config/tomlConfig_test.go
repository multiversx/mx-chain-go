package config

import (
	"fmt"
	"strconv"
	"testing"

	"github.com/pelletier/go-toml"
	"github.com/stretchr/testify/assert"
	"github.com/stretchr/testify/require"

	p2pConfig "github.com/multiversx/mx-chain-go/p2p/config"
)

func TestTomlParser(t *testing.T) {
	txBlockBodyStorageSize := 170
	txBlockBodyStorageType := "type1"
	txBlockBodyStorageShards := 5
	txBlockBodyStorageFile := "path1/file1"
	txBlockBodyStorageTypeDB := "type2"

	receiptsStorageSize := 171
	receiptsStorageType := "type3"
	receiptsStorageFile := "path1/file2"
	receiptsStorageTypeDB := "type4"

	scheduledSCRsStorageSize := 174
	scheduledSCRsStorageType := "type7"
	scheduledSCRsStorageFile := "path1/file4"
	scheduledSCRsStorageTypeDB := "type8"

	logsPath := "pathLogger"
	logsStackDepth := 1010

	accountsStorageSize := 172
	accountsStorageType := "type5"
	accountsStorageFile := "path1/file3"
	accountsStorageTypeDB := "type6"

	hasherType := "hashFunc4"
	multiSigHasherType := "hashFunc5"

	consensusType := "bls"

	wasmVMVersions := []WasmVMVersionByEpoch{
		{StartEpoch: 12, Version: "v0.3"},
		{StartEpoch: 88, Version: "v1.2"},
	}

	cfgExpected := Config{
		GeneralSettings: GeneralSettingsConfig{
			ChainParametersByEpoch: []ChainParametersByEpochConfig{
				{
					EnableEpoch:                 0,
					RoundDuration:               4000,
					ShardMinNumNodes:            4,
					ShardConsensusGroupSize:     3,
					MetachainMinNumNodes:        6,
					MetachainConsensusGroupSize: 5,
					Hysteresis:                  0.0,
					Adaptivity:                  false,
				},
			},
		},
		MiniBlocksStorage: StorageConfig{
			Cache: CacheConfig{
				Capacity: uint32(txBlockBodyStorageSize),
				Type:     txBlockBodyStorageType,
				Shards:   uint32(txBlockBodyStorageShards),
			},
			DB: DBConfig{
				FilePath: txBlockBodyStorageFile,
				Type:     txBlockBodyStorageTypeDB,
			},
		},
		ReceiptsStorage: StorageConfig{
			Cache: CacheConfig{
				Capacity: uint32(receiptsStorageSize),
				Type:     receiptsStorageType,
			},
			DB: DBConfig{
				FilePath: receiptsStorageFile,
				Type:     receiptsStorageTypeDB,
			},
		},
		ScheduledSCRsStorage: StorageConfig{
			Cache: CacheConfig{
				Capacity: uint32(scheduledSCRsStorageSize),
				Type:     scheduledSCRsStorageType,
			},
			DB: DBConfig{
				FilePath: scheduledSCRsStorageFile,
				Type:     scheduledSCRsStorageTypeDB,
			},
		},
		AccountsTrieStorage: StorageConfig{
			Cache: CacheConfig{
				Capacity: uint32(accountsStorageSize),
				Type:     accountsStorageType,
			},
			DB: DBConfig{
				FilePath: accountsStorageFile,
				Type:     accountsStorageTypeDB,
			},
		},
		Hasher: TypeConfig{
			Type: hasherType,
		},
		MultisigHasher: TypeConfig{
			Type: multiSigHasherType,
		},
		Consensus: ConsensusConfig{
			Type: consensusType,
		},
		VirtualMachine: VirtualMachineServicesConfig{
			Execution: VirtualMachineConfig{
				WasmVMVersions:                      wasmVMVersions,
				TimeOutForSCExecutionInMilliseconds: 10000,
				WasmerSIGSEGVPassthrough:            true,
				TransferAndExecuteByUserAddresses: []string{
					"erd1qqqqqqqqqqqqqpgqr46jrxr6r2unaqh75ugd308dwx5vgnhwh47qtvepe0",
					"erd1qqqqqqqqqqqqqpgqr46jrxr6r2unaqh75ugd308dwx5vgnhwh47qtvepe1",
					"erd1qqqqqqqqqqqqqpgqr46jrxr6r2unaqh75ugd308dwx5vgnhwh47qtvepe2"},
			},
			Querying: QueryVirtualMachineConfig{
				NumConcurrentVMs:     16,
				VirtualMachineConfig: VirtualMachineConfig{WasmVMVersions: wasmVMVersions},
			},
			GasConfig: VirtualMachineGasConfig{
				ShardMaxGasPerVmQuery: 1_500_000_000,
				MetaMaxGasPerVmQuery:  0,
			},
		},
		Debug: DebugConfig{
			InterceptorResolver: InterceptorResolverDebugConfig{
				Enabled:                    true,
				EnablePrint:                true,
				CacheSize:                  10000,
				IntervalAutoPrintInSeconds: 20,
				NumRequestsThreshold:       9,
				NumResolveFailureThreshold: 3,
				DebugLineExpiration:        10,
			},
			Antiflood: AntifloodDebugConfig{
				Enabled:                    true,
				CacheSize:                  10000,
				IntervalAutoPrintInSeconds: 20,
			},
			ShuffleOut: ShuffleOutDebugConfig{
				CallGCWhenShuffleOut:    true,
				ExtraPrintsOnShuffleOut: true,
				DoProfileOnShuffleOut:   true,
			},
		},
		StateTriesConfig: StateTriesConfig{
			SnapshotsEnabled:            true,
			AccountsStatePruningEnabled: true,
			PeerStatePruningEnabled:     true,
			MaxStateTrieLevelInMemory:   38,
			MaxPeerTrieLevelInMemory:    39,
		},
		Redundancy: RedundancyConfig{
			MaxRoundsOfInactivityAccepted: 3,
		},
		MempoolSelection: MempoolSelectionConfig{
			SelectionMaxNumTxs:                            30000,
			SelectionLoopMaximumDuration:                  250,
			SelectionGasBandwidthIncreasePercent:          400,
			SelectionGasBandwidthIncreaseScheduledPercent: 260,
			SelectionLoopDurationCheckInterval:            10,
			MaxNumBytesPerSenderUpperBound:                33_554_432,
		},
<<<<<<< HEAD
		MempoolSelection: MempoolSelectionConfig{
			SelectionGasRequested:        10_000_000_000,
			SelectionMaxNumTxs:           30000,
			SelectionLoopMaximumDuration: 250,
		},
=======
>>>>>>> ac497575
	}
	testString := `
[GeneralSettings]
	ChainParametersByEpoch = [
        { EnableEpoch = 0, RoundDuration = 4000, ShardConsensusGroupSize = 3, ShardMinNumNodes = 4, MetachainConsensusGroupSize = 5, MetachainMinNumNodes = 6, Hysteresis = 0.0, Adaptivity = false }
    ]
[MiniBlocksStorage]
    [MiniBlocksStorage.Cache]
        Capacity = ` + strconv.Itoa(txBlockBodyStorageSize) + `
        Type = "` + txBlockBodyStorageType + `"
        Shards = ` + strconv.Itoa(txBlockBodyStorageShards) + `
    [MiniBlocksStorage.DB]
        FilePath = "` + txBlockBodyStorageFile + `"
        Type = "` + txBlockBodyStorageTypeDB + `"

[ReceiptsStorage]
    [ReceiptsStorage.Cache]
        Capacity = ` + strconv.Itoa(receiptsStorageSize) + `
        Type = "` + receiptsStorageType + `"
    [ReceiptsStorage.DB]
        FilePath = "` + receiptsStorageFile + `"
        Type = "` + receiptsStorageTypeDB + `"

[ScheduledSCRsStorage]
    [ScheduledSCRsStorage.Cache]
        Capacity = ` + strconv.Itoa(scheduledSCRsStorageSize) + `
        Type = "` + scheduledSCRsStorageType + `"
    [ScheduledSCRsStorage.DB]
        FilePath = "` + scheduledSCRsStorageFile + `"
        Type = "` + scheduledSCRsStorageTypeDB + `"

[Logger]
    Path = "` + logsPath + `"
    StackTraceDepth = ` + strconv.Itoa(logsStackDepth) + `

[AccountsTrieStorage]
    [AccountsTrieStorage.Cache]
        Capacity = ` + strconv.Itoa(accountsStorageSize) + `
        Type = "` + accountsStorageType + `"
    [AccountsTrieStorage.DB]
        FilePath = "` + accountsStorageFile + `"
        Type = "` + accountsStorageTypeDB + `"

[Hasher]
    Type = "` + hasherType + `"

[MultisigHasher]
    Type = "` + multiSigHasherType + `"

[Consensus]
    Type = "` + consensusType + `"

[MempoolSelection]
	SelectionMaxNumTxs = 30000
	SelectionLoopMaximumDuration = 250
	SelectionGasBandwidthIncreasePercent = 400
	SelectionGasBandwidthIncreaseScheduledPercent = 260
	MaxNumBytesPerSenderUpperBound = 33_554_432
	SelectionLoopDurationCheckInterval = 10

<<<<<<< HEAD
[MempoolSelection]
	SelectionGasRequested = 10_000_000_000
	SelectionMaxNumTxs = 30000
	SelectionLoopMaximumDuration = 250

=======
>>>>>>> ac497575
[VirtualMachine]
    [VirtualMachine.Execution]
        TimeOutForSCExecutionInMilliseconds = 10000 # 10 seconds = 10000 milliseconds
        WasmerSIGSEGVPassthrough            = true
        WasmVMVersions = [
            { StartEpoch = 12, Version = "v0.3" },
            { StartEpoch = 88, Version = "v1.2" },
        ]
		TransferAndExecuteByUserAddresses = [
			"erd1qqqqqqqqqqqqqpgqr46jrxr6r2unaqh75ugd308dwx5vgnhwh47qtvepe0", #shard 0
			"erd1qqqqqqqqqqqqqpgqr46jrxr6r2unaqh75ugd308dwx5vgnhwh47qtvepe1", #shard 1
			"erd1qqqqqqqqqqqqqpgqr46jrxr6r2unaqh75ugd308dwx5vgnhwh47qtvepe2", #shard 2
		]

    [VirtualMachine.Querying]
        NumConcurrentVMs = 16
        WasmVMVersions = [
            { StartEpoch = 12, Version = "v0.3" },
            { StartEpoch = 88, Version = "v1.2" },
        ]

    [VirtualMachine.GasConfig]
        ShardMaxGasPerVmQuery = 1500000000
        MetaMaxGasPerVmQuery = 0

[Debug]
    [Debug.InterceptorResolver]
        Enabled = true
        CacheSize = 10000
        EnablePrint = true
        IntervalAutoPrintInSeconds = 20
        NumRequestsThreshold = 9
        NumResolveFailureThreshold = 3
        DebugLineExpiration = 10
    [Debug.Antiflood]
        Enabled = true
        CacheSize = 10000
        IntervalAutoPrintInSeconds = 20
    [Debug.ShuffleOut]
        CallGCWhenShuffleOut = true
        ExtraPrintsOnShuffleOut = true
        DoProfileOnShuffleOut = true

[StateTriesConfig]
    SnapshotsEnabled = true
    AccountsStatePruningEnabled = true
    PeerStatePruningEnabled = true
    MaxStateTrieLevelInMemory = 38
    MaxPeerTrieLevelInMemory = 39

[Redundancy]
    # MaxRoundsOfInactivityAccepted defines the number of rounds missed by a main or higher level backup machine before
    # the current machine will take over and propose/sign blocks. Used in both single-key and multi-key modes.
    MaxRoundsOfInactivityAccepted = 3
`
	cfg := Config{}

	err := toml.Unmarshal([]byte(testString), &cfg)

	require.Nil(t, err)
	require.Equal(t, cfgExpected, cfg)
}

func TestTomlEconomicsParser(t *testing.T) {
	protocolSustainabilityPercentage := 0.1
	leaderPercentage1 := 0.1
	leaderPercentage2 := 0.2
	epoch0 := uint32(0)
	epoch1 := uint32(1)
	developerPercentage := 0.3
	maxGasLimitPerBlock := "18446744073709551615"
	minGasPrice := "18446744073709551615"
	minGasLimit := "18446744073709551615"
	extraGasLimitGuardedTx := "50000"
	maxGasPriceSetGuardian := "1234567"
	protocolSustainabilityAddress := "erd1932eft30w753xyvme8d49qejgkjc09n5e49w4mwdjtm0neld797su0dlxp"
	denomination := 18

	cfgEconomicsExpected := EconomicsConfig{
		GlobalSettings: GlobalSettings{
			Denomination: denomination,
		},
		RewardsSettings: RewardsSettings{
			RewardsConfigByEpoch: []EpochRewardSettings{
				{
					EpochEnable:                      epoch0,
					LeaderPercentage:                 leaderPercentage1,
					ProtocolSustainabilityPercentage: protocolSustainabilityPercentage,
					ProtocolSustainabilityAddress:    protocolSustainabilityAddress,
					DeveloperPercentage:              developerPercentage,
				},
				{
					EpochEnable:                      epoch1,
					LeaderPercentage:                 leaderPercentage2,
					ProtocolSustainabilityPercentage: protocolSustainabilityPercentage,
					ProtocolSustainabilityAddress:    protocolSustainabilityAddress,
					DeveloperPercentage:              developerPercentage,
				},
			},
		},
		FeeSettings: FeeSettings{
			GasLimitSettings: []GasLimitSetting{
				{
					MaxGasLimitPerBlock:    maxGasLimitPerBlock,
					MinGasLimit:            minGasLimit,
					ExtraGasLimitGuardedTx: extraGasLimitGuardedTx,
				},
			},
			MinGasPrice:            minGasPrice,
			MaxGasPriceSetGuardian: maxGasPriceSetGuardian,
		},
	}

	testString := `
[GlobalSettings]
    Denomination = ` + fmt.Sprintf("%d", denomination) + `
[RewardsSettings]
    [[RewardsSettings.RewardsConfigByEpoch]]
    EpochEnable = ` + fmt.Sprintf("%d", epoch0) + `
    LeaderPercentage = ` + fmt.Sprintf("%.6f", leaderPercentage1) + `
    DeveloperPercentage = ` + fmt.Sprintf("%.6f", developerPercentage) + `
    ProtocolSustainabilityPercentage = ` + fmt.Sprintf("%.6f", protocolSustainabilityPercentage) + ` #fraction of value 0.1 - 10%
    ProtocolSustainabilityAddress = "` + protocolSustainabilityAddress + `"

    [[RewardsSettings.RewardsConfigByEpoch]]
    EpochEnable = ` + fmt.Sprintf("%d", epoch1) + `
    LeaderPercentage = ` + fmt.Sprintf("%.6f", leaderPercentage2) + `
    DeveloperPercentage = ` + fmt.Sprintf("%.6f", developerPercentage) + `
    ProtocolSustainabilityPercentage = ` + fmt.Sprintf("%.6f", protocolSustainabilityPercentage) + ` #fraction of value 0.1 - 10%
    ProtocolSustainabilityAddress = "` + protocolSustainabilityAddress + `"

[FeeSettings]
    GasLimitSettings = [{EnableEpoch = 0, MaxGasLimitPerBlock = "` + maxGasLimitPerBlock + `", MaxGasLimitPerMiniBlock = "", MaxGasLimitPerMetaBlock = "", MaxGasLimitPerMetaMiniBlock = "", MaxGasLimitPerTx = "", MinGasLimit = "` + minGasLimit + `", ExtraGasLimitGuardedTx = "` + extraGasLimitGuardedTx + `"}] 
    MinGasPrice = "` + minGasPrice + `"
	MaxGasPriceSetGuardian = "` + maxGasPriceSetGuardian + `"
`
	cfg := EconomicsConfig{}

	err := toml.Unmarshal([]byte(testString), &cfg)

	assert.Nil(t, err)
	assert.Equal(t, cfgEconomicsExpected, cfg)
}

func TestTomlPreferencesParser(t *testing.T) {
	nodeDisplayName := "test-name"
	destinationShardAsObs := "3"
	identity := "test-identity"
	redundancyLevel := int64(0)
	prefPubKey0 := "preferred pub key 0"
	prefPubKey1 := "preferred pub key 1"

	cfgPreferencesExpected := Preferences{
		Preferences: PreferencesConfig{
			NodeDisplayName:            nodeDisplayName,
			DestinationShardAsObserver: destinationShardAsObs,
			Identity:                   identity,
			RedundancyLevel:            redundancyLevel,
			PreferredConnections:       []string{prefPubKey0, prefPubKey1},
		},
		BlockProcessingCutoff: BlockProcessingCutoffConfig{
			Enabled:       true,
			Mode:          "pause",
			CutoffTrigger: "round",
			Value:         55,
		},
	}

	testString := `
[Preferences]
    NodeDisplayName = "` + nodeDisplayName + `"
    DestinationShardAsObserver = "` + destinationShardAsObs + `"
    Identity = "` + identity + `"
    RedundancyLevel = ` + fmt.Sprintf("%d", redundancyLevel) + `
    PreferredConnections = [
        "` + prefPubKey0 + `",
        "` + prefPubKey1 + `"
    ]

[BlockProcessingCutoff]
    Enabled = true
    Mode = "pause"
    CutoffTrigger = "round"
    Value = 55
`
	cfg := Preferences{}

	err := toml.Unmarshal([]byte(testString), &cfg)

	assert.Nil(t, err)
	assert.Equal(t, cfgPreferencesExpected, cfg)
}

func TestTomlExternalParser(t *testing.T) {
	indexerURL := "url"
	elasticUsername := "user"
	elasticPassword := "pass"

	cfgExternalExpected := ExternalConfig{
		ElasticSearchConnector: ElasticSearchConfig{
			Enabled:  true,
			URL:      indexerURL,
			Username: elasticUsername,
			Password: elasticPassword,
		},
	}

	testString := `
[ElasticSearchConnector]
    Enabled = true
    URL = "` + indexerURL + `"
    Username = "` + elasticUsername + `"
    Password = "` + elasticPassword + `"`

	cfg := ExternalConfig{}

	err := toml.Unmarshal([]byte(testString), &cfg)

	assert.Nil(t, err)
	assert.Equal(t, cfgExternalExpected, cfg)
}

func TestAPIRoutesToml(t *testing.T) {
	package0 := "testPackage0"
	route0 := "testRoute0"
	route1 := "testRoute1"

	package1 := "testPackage1"
	route2 := "testRoute2"

	loggingThreshold := 10

	expectedCfg := ApiRoutesConfig{
		Logging: ApiLoggingConfig{
			LoggingEnabled:          true,
			ThresholdInMicroSeconds: loggingThreshold,
		},
		APIPackages: map[string]APIPackageConfig{
			package0: {
				Routes: []RouteConfig{
					{Name: route0, Open: true},
					{Name: route1, Open: true},
				},
			},
			package1: {
				Routes: []RouteConfig{
					{Name: route2, Open: false},
				},
			},
		},
	}

	testString := `
[Logging]
    LoggingEnabled = true
    ThresholdInMicroSeconds = 10

     # API routes configuration
[APIPackages]

[APIPackages.` + package0 + `]
    Routes = [
        # test comment
        { Name = "` + route0 + `", Open = true },

        # test comment
        { Name = "` + route1 + `", Open = true },
    ]

[APIPackages.` + package1 + `]
    Routes = [
         # test comment
        { Name = "` + route2 + `", Open = false }
    ]
 `

	cfg := ApiRoutesConfig{}

	err := toml.Unmarshal([]byte(testString), &cfg)

	assert.Nil(t, err)
	assert.Equal(t, expectedCfg, cfg)
}

func TestP2pConfig(t *testing.T) {
	initialPeersList := "/ip4/127.0.0.1/tcp/9999/p2p/16Uiu2HAkw5SNNtSvH1zJiQ6Gc3WoGNSxiyNueRKe6fuAuh57G3Bk"
	protocolID1 := "test protocol id 1"
	protocolID2 := "test protocol id 2"
	shardingType := "ListSharder"
	port := "37373-38383"

	testString := `
#P2P config file
[Node]
    Port = "` + port + `"
    ThresholdMinConnectedPeers = 0

    [Node.Transports]
        QUICAddress = "/ip4/0.0.0.0/udp/%d/quic-v1"
        WebSocketAddress = "/ip4/0.0.0.0/tcp/%d/ws" 
        WebTransportAddress = "/ip4/0.0.0.0/udp/%d/quic-v1/webtransport"
        [Node.Transports.TCP]
            ListenAddress = "/ip4/0.0.0.0/tcp/%d"
            PreventPortReuse = true

    [Node.ResourceLimiter]
        Type = "default autoscale" #available options "default autoscale", "infinite", "default with manual scale".
        ManualSystemMemoryInMB = 1 # not taken into account if the type is not "default with manual scale"
        ManualMaximumFD = 2 # not taken into account if the type is not "default with manual scale"

[KadDhtPeerDiscovery]
    Enabled = false
    Type = ""
    RefreshIntervalInSec = 0

    # ProtocolIDs represents the protocols that this node will advertise to other peers
    # To connect to other nodes, those nodes should have at least one common protocol string
    ProtocolIDs = [
        "` + protocolID1 + `",
        "` + protocolID2 + `",
    ]
    InitialPeerList = ["` + initialPeersList + `"]

    #kademlia's routing table bucket size
    BucketSize = 0

    #RoutingTableRefreshIntervalInSec defines how many seconds should pass between 2 kad routing table auto refresh calls
    RoutingTableRefreshIntervalInSec = 0

[Sharding]
    # The targeted number of peer connections
    TargetPeerCount = 0
    MaxIntraShardValidators = 0
    MaxCrossShardValidators = 0
    MaxIntraShardObservers = 0
    MaxCrossShardObservers = 0
    MaxSeeders = 0
    Type = "` + shardingType + `"`

	expectedCfg := p2pConfig.P2PConfig{
		Node: p2pConfig.NodeConfig{
			Port: port,
			Transports: p2pConfig.P2PTransportConfig{
				TCP: p2pConfig.P2PTCPTransport{
					ListenAddress:    "/ip4/0.0.0.0/tcp/%d",
					PreventPortReuse: true,
				},
				QUICAddress:         "/ip4/0.0.0.0/udp/%d/quic-v1",
				WebSocketAddress:    "/ip4/0.0.0.0/tcp/%d/ws",
				WebTransportAddress: "/ip4/0.0.0.0/udp/%d/quic-v1/webtransport",
			},
			ResourceLimiter: p2pConfig.P2PResourceLimiterConfig{
				Type:                   "default autoscale",
				ManualSystemMemoryInMB: 1,
				ManualMaximumFD:        2,
			},
		},
		KadDhtPeerDiscovery: p2pConfig.KadDhtPeerDiscoveryConfig{
			ProtocolIDs:     []string{protocolID1, protocolID2},
			InitialPeerList: []string{initialPeersList},
		},
		Sharding: p2pConfig.ShardingConfig{
			Type: shardingType,
		},
	}
	cfg := p2pConfig.P2PConfig{}

	err := toml.Unmarshal([]byte(testString), &cfg)

	assert.Nil(t, err)
	assert.Equal(t, expectedCfg, cfg)
}

func TestEnableEpochConfig(t *testing.T) {
	testString := `
[EnableEpochs]
    # SCDeployEnableEpoch represents the epoch when the deployment of smart contracts will be enabled
    SCDeployEnableEpoch = 1

    # BuiltInFunctionsEnableEpoch represents the epoch when the built in functions will be enabled
    BuiltInFunctionsEnableEpoch = 2

    # RelayedTransactionsEnableEpoch represents the epoch when the relayed transactions will be enabled
    RelayedTransactionsEnableEpoch = 3

    # PenalizedTooMuchGasEnableEpoch represents the epoch when the penalization for using too much gas will be enabled
    PenalizedTooMuchGasEnableEpoch = 4

    # SwitchJailWaitingEnableEpoch represents the epoch when the system smart contract processing at end of epoch is enabled
    SwitchJailWaitingEnableEpoch = 5

    # BelowSignedThresholdEnableEpoch represents the epoch when the change for computing rating for validators below signed rating is enabled
    BelowSignedThresholdEnableEpoch = 6

    # SwitchHysteresisForMinNodesEnableEpoch represents the epoch when the system smart contract changes its config to consider
    # also (minimum) hysteresis nodes for the minimum number of nodes
    SwitchHysteresisForMinNodesEnableEpoch = 7

    # TransactionSignedWithTxHashEnableEpoch represents the epoch when the node will also accept transactions that are
    # signed with the hash of transaction
    TransactionSignedWithTxHashEnableEpoch = 8

    # MetaProtectionEnableEpoch represents the epoch when the transactions to the metachain are checked to have enough gas
    MetaProtectionEnableEpoch = 9

    # AheadOfTimeGasUsageEnableEpoch represents the epoch when the cost of smart contract prepare changes from compiler per byte to ahead of time prepare per byte
    AheadOfTimeGasUsageEnableEpoch = 10

    # GasPriceModifierEnableEpoch represents the epoch when the gas price modifier in fee computation is enabled
    GasPriceModifierEnableEpoch = 11

    # RepairCallbackEnableEpoch represents the epoch when the callback repair is activated for scrs
    RepairCallbackEnableEpoch = 12

    # BlockGasAndFeesReCheckEnableEpoch represents the epoch when gas and fees used in each created or processed block are re-checked
    BlockGasAndFeesReCheckEnableEpoch = 13

    # BalanceWaitingListsEnableEpoch represents the epoch when the shard waiting lists are balanced at the start of an epoch
    BalanceWaitingListsEnableEpoch = 14

    # ReturnDataToLastTransferEnableEpoch represents the epoch when returned data is added to last output transfer for callbacks
    ReturnDataToLastTransferEnableEpoch = 15

    # SenderInOutTransferEnableEpoch represents the epoch when the feature of having different senders in output transfer is enabled
    SenderInOutTransferEnableEpoch = 16

    # StakeEnableEpoch represents the epoch when staking is enabled
    StakeEnableEpoch = 17

    # StakingV2EnableEpoch represents the epoch when staking v2 is enabled
    StakingV2EnableEpoch = 18

    # DoubleKeyProtectionEnableEpoch represents the epoch when the double key protection will be enabled
    DoubleKeyProtectionEnableEpoch = 19

    # ESDTEnableEpoch represents the epoch when ESDT is enabled
    ESDTEnableEpoch = 20

    # GovernanceEnableEpoch represents the epoch when governance is enabled
    GovernanceEnableEpoch = 21

    # DelegationManagerEnableEpoch represents the epoch when the delegation manager is enabled
    # epoch should not be 0
    DelegationManagerEnableEpoch = 22

    # DelegationSmartContractEnableEpoch represents the epoch when delegation smart contract is enabled
    # epoch should not be 0
    DelegationSmartContractEnableEpoch = 23

    # CorrectLastUnjailedEnableEpoch represents the epoch when the fix regaring the last unjailed node should apply
    CorrectLastUnjailedEnableEpoch = 24

    # RelayedTransactionsV2EnableEpoch represents the epoch when the relayed transactions V2 will be enabled
    RelayedTransactionsV2EnableEpoch = 25

    # UnbondTokensV2EnableEpoch represents the epoch when the new implementation of the unbond tokens function is available
    UnbondTokensV2EnableEpoch = 26

    # SaveJailedAlwaysEnableEpoch represents the epoch when saving jailed status at end of epoch will happen in all cases
    SaveJailedAlwaysEnableEpoch = 27

    # ReDelegateBelowMinCheckEnableEpoch represents the epoch when the check for the re-delegated value will be enabled
    ReDelegateBelowMinCheckEnableEpoch = 28

    # ValidatorToDelegationEnableEpoch represents the epoch when the validator-to-delegation feature will be enabled
    ValidatorToDelegationEnableEpoch = 29

    # IncrementSCRNonceInMultiTransferEnableEpoch represents the epoch when the fix for preventing the generation of the same SCRs
    # is enabled. The fix is done by adding an extra increment.
    IncrementSCRNonceInMultiTransferEnableEpoch = 31

    # ESDTMultiTransferEnableEpoch represents the epoch when esdt multitransfer built in function is enabled
    ESDTMultiTransferEnableEpoch = 32

    # GlobalMintBurnDisableEpoch represents the epoch when the global mint and burn functions are disabled
    GlobalMintBurnDisableEpoch = 33

    # ESDTTransferRoleEnableEpoch represents the epoch when esdt transfer role set is enabled
    ESDTTransferRoleEnableEpoch = 34

    # ComputeRewardCheckpointEnableEpoch represents the epoch when compute rewards checkpoint epoch is enabled
    ComputeRewardCheckpointEnableEpoch = 36

    # SCRSizeInvariantCheckEnableEpoch represents the epoch when the scr size invariant check is enabled
    SCRSizeInvariantCheckEnableEpoch = 37

    # BackwardCompSaveKeyValueEnableEpoch represents the epoch when the backward compatibility for save key value error is enabled
    BackwardCompSaveKeyValueEnableEpoch = 38

    # ESDTNFTCreateOnMultiShardEnableEpoch represents the epoch when esdt nft creation is enabled on multiple shards
    ESDTNFTCreateOnMultiShardEnableEpoch = 39

    # MetaESDTSetEnableEpoch represents the epoch when the backward compatibility for save key value error is enabled
    MetaESDTSetEnableEpoch = 40

    # AddTokensToDelegationEnableEpoch represents the epoch when adding tokens to delegation is enabled for whitelisted address
    AddTokensToDelegationEnableEpoch = 41

    # MultiESDTTransferFixOnCallBackOnEnableEpoch represents the epoch when multi esdt transfer on callback fix is enabled
    MultiESDTTransferFixOnCallBackOnEnableEpoch = 42

    # OptimizeGasUsedInCrossMiniBlocksEnableEpoch represents the epoch when gas used in cross shard mini blocks will be optimized
    OptimizeGasUsedInCrossMiniBlocksEnableEpoch = 43

    # CorrectFirstQueuedEpoch represents the epoch when the backward compatibility for setting the first queued node is enabled
    CorrectFirstQueuedEpoch = 44

    # DeleteDelegatorAfterClaimRewardsEnableEpoch represents the epoch when the delegators data is deleted for delegators that have to claim rewards after they withdraw all funds
    DeleteDelegatorAfterClaimRewardsEnableEpoch = 45

    # FixOOGReturnCodeEnableEpoch represents the epoch when the backward compatibility returning out of gas error is enabled
    FixOOGReturnCodeEnableEpoch = 46

    # RemoveNonUpdatedStorageEnableEpoch represents the epoch when the backward compatibility for removing non updated storage is enabled
    RemoveNonUpdatedStorageEnableEpoch = 47

    # OptimizeNFTStoreEnableEpoch represents the epoch when optimizations on NFT metadata store and send are enabled
    OptimizeNFTStoreEnableEpoch = 48

    # CreateNFTThroughExecByCallerEnableEpoch represents the epoch when nft creation through execution on destination by caller is enabled
    CreateNFTThroughExecByCallerEnableEpoch = 49

    # StopDecreasingValidatorRatingWhenStuckEnableEpoch represents the epoch when we should stop decreasing validator's rating if, for instance, a shard gets stuck
    StopDecreasingValidatorRatingWhenStuckEnableEpoch = 50

    # FrontRunningProtectionEnableEpoch represents the epoch when the first version of protection against front running is enabled
    FrontRunningProtectionEnableEpoch = 51

    # IsPayableBySCEnableEpoch represents the epoch when a new flag isPayable by SC is enabled
    IsPayableBySCEnableEpoch = 52

    # CleanUpInformativeSCRsEnableEpoch represents the epoch when the informative-only scrs are cleaned from miniblocks and logs are created from them
    CleanUpInformativeSCRsEnableEpoch = 53

    # StorageAPICostOptimizationEnableEpoch represents the epoch when new storage helper functions are enabled and cost is reduced in Wasm VM
    StorageAPICostOptimizationEnableEpoch = 54

    # TransformToMultiShardCreateEnableEpoch represents the epoch when the new function on esdt system sc is enabled to transfer create role into multishard
    TransformToMultiShardCreateEnableEpoch = 55

    # ESDTRegisterAndSetAllRolesEnableEpoch represents the epoch when new function to register tickerID and set all roles is enabled
    ESDTRegisterAndSetAllRolesEnableEpoch = 56

    # ScheduledMiniBlocksEnableEpoch represents the epoch when scheduled mini blocks would be created if needed
    ScheduledMiniBlocksEnableEpoch = 57

    # CorrectJailedNotUnstakedEpoch represents the epoch when the jailed validators will also be unstaked if the queue is empty
    CorrectJailedNotUnstakedEmptyQueueEpoch = 58

    # DoNotReturnOldBlockInBlockchainHookEnableEpoch represents the epoch when the fetch old block operation is
    # disabled in the blockchain hook component
    DoNotReturnOldBlockInBlockchainHookEnableEpoch = 59

    # AddFailedRelayedTxToInvalidMBsDisableEpoch represents the epoch when adding the failed relayed txs to invalid miniblocks is disabled
    AddFailedRelayedTxToInvalidMBsDisableEpoch = 60

    # SCRSizeInvariantOnBuiltInResultEnableEpoch represents the epoch when scr size invariant on built in result is enabled
    SCRSizeInvariantOnBuiltInResultEnableEpoch = 61

    # CheckCorrectTokenIDForTransferRoleEnableEpoch represents the epoch when the correct token ID check is applied for transfer role verification
    CheckCorrectTokenIDForTransferRoleEnableEpoch = 62

    # DisableExecByCallerEnableEpoch represents the epoch when the check on value is disabled on exec by caller
    DisableExecByCallerEnableEpoch = 63

    # RefactorContextEnableEpoch represents the epoch when refactoring/simplifying is enabled in contexts
    RefactorContextEnableEpoch = 64

    # FailExecutionOnEveryAPIErrorEnableEpoch represent the epoch when new protection in VM is enabled to fail all wrong API calls
    FailExecutionOnEveryAPIErrorEnableEpoch = 65

    # ManagedCryptoAPIsEnableEpoch represents the epoch when new managed crypto APIs are enabled in the wasm VM
    ManagedCryptoAPIsEnableEpoch = 66

    # CheckFunctionArgumentEnableEpoch represents the epoch when the extra argument check is enabled in vm-common
    CheckFunctionArgumentEnableEpoch = 67

    # CheckExecuteOnReadOnlyEnableEpoch represents the epoch when the extra checks are enabled for execution on read only
    CheckExecuteOnReadOnlyEnableEpoch = 68

    # ESDTMetadataContinuousCleanupEnableEpoch represents the epoch when esdt metadata is automatically deleted according to inshard liquidity
    ESDTMetadataContinuousCleanupEnableEpoch = 69

    # MiniBlockPartialExecutionEnableEpoch represents the epoch when mini block partial execution will be enabled
    MiniBlockPartialExecutionEnableEpoch = 70

    # FixAsyncCallBackArgsListEnableEpoch represents the epoch when the async callback arguments lists fix will be enabled
    FixAsyncCallBackArgsListEnableEpoch = 71

    # FixOldTokenLiquidityEnableEpoch represents the epoch when the fix for old token liquidity is enabled
    FixOldTokenLiquidityEnableEpoch = 72

    # RuntimeMemStoreLimitEnableEpoch represents the epoch when the condition for Runtime MemStore is enabled
    RuntimeMemStoreLimitEnableEpoch = 73

    # SetSenderInEeiOutputTransferEnableEpoch represents the epoch when setting the sender in eei output transfers will be enabled
    SetSenderInEeiOutputTransferEnableEpoch = 74

    # RefactorPeersMiniBlocksEnableEpoch represents the epoch when refactor of the peers mini blocks will be enabled
    RefactorPeersMiniBlocksEnableEpoch = 75

    # MaxBlockchainHookCountersEnableEpoch represents the epoch when the max blockchainhook counters are enabled
    MaxBlockchainHookCountersEnableEpoch = 76

    # WipeSingleNFTLiquidityDecreaseEnableEpoch represents the epoch when the system account liquidity is decreased for wipeSingleNFT as well
    WipeSingleNFTLiquidityDecreaseEnableEpoch = 77

    # AlwaysSaveTokenMetaDataEnableEpoch represents the epoch when the token metadata is always saved
    AlwaysSaveTokenMetaDataEnableEpoch = 78

    # RuntimeCodeSizeFixEnableEpoch represents the epoch when the code size fix in the VM is enabled
    RuntimeCodeSizeFixEnableEpoch = 79

    # RelayedNonceFixEnableEpoch represents the epoch when the nonce fix for relayed txs is enabled
    RelayedNonceFixEnableEpoch = 80

    # SetGuardianEnableEpoch represents the epoch when the guard account feature is enabled in the protocol
    SetGuardianEnableEpoch = 81

    # AutoBalanceDataTriesEnableEpoch represents the epoch when the data tries are automatically balanced by inserting at the hashed key instead of the normal key
    AutoBalanceDataTriesEnableEpoch = 82

    # KeepExecOrderOnCreatedSCRsEnableEpoch represents the epoch when the execution order of created SCRs is ensured
    KeepExecOrderOnCreatedSCRsEnableEpoch = 83

    # MultiClaimOnDelegationEnableEpoch represents the epoch when the multi claim on delegation is enabled
    MultiClaimOnDelegationEnableEpoch = 84

    # ChangeUsernameEnableEpoch represents the epoch when changing username is enabled
    ChangeUsernameEnableEpoch = 85

    # ConsistentTokensValuesLengthCheckEnableEpoch represents the epoch when the consistent tokens values length check is enabled
    ConsistentTokensValuesLengthCheckEnableEpoch = 86

    # FixDelegationChangeOwnerOnAccountEnableEpoch represents the epoch when the fix for the delegation system smart contract is enabled
    FixDelegationChangeOwnerOnAccountEnableEpoch = 87

    # DeterministicSortOnValidatorsInfoEnableEpoch represents the epoch when the deterministic sorting on validators info is enabled
    DeterministicSortOnValidatorsInfoEnableEpoch = 66

    # DynamicGasCostForDataTrieStorageLoadEnableEpoch represents the epoch when dynamic gas cost for data trie storage load will be enabled
    DynamicGasCostForDataTrieStorageLoadEnableEpoch = 64

	# ScToScLogEventEnableEpoch represents the epoch when the sc to sc log event feature is enabled
	ScToScLogEventEnableEpoch = 88

    # NFTStopCreateEnableEpoch represents the epoch when NFT stop create feature is enabled
    NFTStopCreateEnableEpoch = 89

    # ChangeOwnerAddressCrossShardThroughSCEnableEpoch represents the epoch when the change owner address built in function will work also through a smart contract call cross shard
    ChangeOwnerAddressCrossShardThroughSCEnableEpoch = 90

    # FixGasRemainingForSaveKeyValueBuiltinFunctionEnableEpoch represents the epoch when the fix for the remaining gas in the SaveKeyValue builtin function is enabled
    FixGasRemainingForSaveKeyValueBuiltinFunctionEnableEpoch = 91
    
    # MigrateDataTrieEnableEpoch represents the epoch when the data tries migration is enabled
    MigrateDataTrieEnableEpoch = 92

    # CurrentRandomnessOnSortingEnableEpoch represents the epoch when the current randomness on sorting is enabled
    CurrentRandomnessOnSortingEnableEpoch = 93

    # AlwaysMergeContextsInEEIEnableEpoch represents the epoch in which the EEI will always merge the contexts
    AlwaysMergeContextsInEEIEnableEpoch = 94

    # CleanupAuctionOnLowWaitingListEnableEpoch represents the epoch when the cleanup auction on low waiting list is enabled
    CleanupAuctionOnLowWaitingListEnableEpoch = 95

    # UseGasBoundedShouldFailExecutionEnableEpoch represents the epoch when use bounded gas function should fail execution in case of error
    UseGasBoundedShouldFailExecutionEnableEpoch = 96

    # DynamicESDTEnableEpoch represents the epoch when dynamic NFT feature is enabled
    DynamicESDTEnableEpoch = 97

    # EGLDInMultiTransferEnableEpoch represents the epoch when EGLD in MultiTransfer is enabled
    EGLDInMultiTransferEnableEpoch = 98

    # CryptoOpcodesV2EnableEpoch represents the epoch when BLSMultiSig, Secp256r1 and other opcodes are enabled
    CryptoOpcodesV2EnableEpoch = 99

    # FixRelayedBaseCostEnableEpoch represents the epoch when the fix for relayed base cost will be enabled
    FixRelayedBaseCostEnableEpoch = 100

    # MultiESDTNFTTransferAndExecuteByUserEnableEpoch represents the epoch when enshrined sovereign cross chain opcodes are enabled
    MultiESDTNFTTransferAndExecuteByUserEnableEpoch = 101

	# FixRelayedMoveBalanceToNonPayableSCEnableEpoch represents the epoch when the fix for relayed move balance to non payable sc will be enabled
    FixRelayedMoveBalanceToNonPayableSCEnableEpoch = 102

	# RelayedTransactionsV3EnableEpoch represents the epoch when the relayed transactions v3 will be enabled
    RelayedTransactionsV3EnableEpoch = 103

	# RelayedTransactionsV3FixESDTTransferEnableEpoch represents the epoch when the fix for relayed transactions v3 with esdt transfer will be enabled
    RelayedTransactionsV3FixESDTTransferEnableEpoch = 104

	# AndromedaEnableEpoch represents the epoch when the equivalent messages are enabled
	AndromedaEnableEpoch = 105

    # MaxNodesChangeEnableEpoch holds configuration for changing the maximum number of nodes and the enabling epoch
    MaxNodesChangeEnableEpoch = [
        { EpochEnable = 44, MaxNumNodes = 2169, NodesToShufflePerShard = 80 },
        { EpochEnable = 45, MaxNumNodes = 3200, NodesToShufflePerShard = 80 }
    ]

    BLSMultiSignerEnableEpoch = [
        {EnableEpoch = 0, Type = "no-KOSK"},
        {EnableEpoch = 3, Type = "KOSK"}
    ]
	
[GasSchedule]
    GasScheduleByEpochs = [
        { StartEpoch = 46, FileName = "gasScheduleV1.toml" },
        { StartEpoch = 47, FileName = "gasScheduleV3.toml" },
    ]
`

	expectedCfg := EpochConfig{
		EnableEpochs: EnableEpochs{
			SCDeployEnableEpoch:                                      1,
			BuiltInFunctionsEnableEpoch:                              2,
			RelayedTransactionsEnableEpoch:                           3,
			PenalizedTooMuchGasEnableEpoch:                           4,
			SwitchJailWaitingEnableEpoch:                             5,
			BelowSignedThresholdEnableEpoch:                          6,
			SwitchHysteresisForMinNodesEnableEpoch:                   7,
			TransactionSignedWithTxHashEnableEpoch:                   8,
			MetaProtectionEnableEpoch:                                9,
			AheadOfTimeGasUsageEnableEpoch:                           10,
			GasPriceModifierEnableEpoch:                              11,
			RepairCallbackEnableEpoch:                                12,
			BlockGasAndFeesReCheckEnableEpoch:                        13,
			BalanceWaitingListsEnableEpoch:                           14,
			ReturnDataToLastTransferEnableEpoch:                      15,
			SenderInOutTransferEnableEpoch:                           16,
			StakeEnableEpoch:                                         17,
			StakingV2EnableEpoch:                                     18,
			DoubleKeyProtectionEnableEpoch:                           19,
			ESDTEnableEpoch:                                          20,
			GovernanceEnableEpoch:                                    21,
			DelegationManagerEnableEpoch:                             22,
			DelegationSmartContractEnableEpoch:                       23,
			CorrectLastUnjailedEnableEpoch:                           24,
			RelayedTransactionsV2EnableEpoch:                         25,
			UnbondTokensV2EnableEpoch:                                26,
			SaveJailedAlwaysEnableEpoch:                              27,
			ReDelegateBelowMinCheckEnableEpoch:                       28,
			ValidatorToDelegationEnableEpoch:                         29,
			IncrementSCRNonceInMultiTransferEnableEpoch:              31,
			ESDTMultiTransferEnableEpoch:                             32,
			GlobalMintBurnDisableEpoch:                               33,
			ESDTTransferRoleEnableEpoch:                              34,
			ComputeRewardCheckpointEnableEpoch:                       36,
			SCRSizeInvariantCheckEnableEpoch:                         37,
			BackwardCompSaveKeyValueEnableEpoch:                      38,
			ESDTNFTCreateOnMultiShardEnableEpoch:                     39,
			MetaESDTSetEnableEpoch:                                   40,
			AddTokensToDelegationEnableEpoch:                         41,
			MultiESDTTransferFixOnCallBackOnEnableEpoch:              42,
			OptimizeGasUsedInCrossMiniBlocksEnableEpoch:              43,
			CorrectFirstQueuedEpoch:                                  44,
			DeleteDelegatorAfterClaimRewardsEnableEpoch:              45,
			FixOOGReturnCodeEnableEpoch:                              46,
			RemoveNonUpdatedStorageEnableEpoch:                       47,
			OptimizeNFTStoreEnableEpoch:                              48,
			CreateNFTThroughExecByCallerEnableEpoch:                  49,
			StopDecreasingValidatorRatingWhenStuckEnableEpoch:        50,
			FrontRunningProtectionEnableEpoch:                        51,
			IsPayableBySCEnableEpoch:                                 52,
			CleanUpInformativeSCRsEnableEpoch:                        53,
			StorageAPICostOptimizationEnableEpoch:                    54,
			TransformToMultiShardCreateEnableEpoch:                   55,
			ESDTRegisterAndSetAllRolesEnableEpoch:                    56,
			ScheduledMiniBlocksEnableEpoch:                           57,
			CorrectJailedNotUnstakedEmptyQueueEpoch:                  58,
			DoNotReturnOldBlockInBlockchainHookEnableEpoch:           59,
			AddFailedRelayedTxToInvalidMBsDisableEpoch:               60,
			SCRSizeInvariantOnBuiltInResultEnableEpoch:               61,
			CheckCorrectTokenIDForTransferRoleEnableEpoch:            62,
			DisableExecByCallerEnableEpoch:                           63,
			RefactorContextEnableEpoch:                               64,
			FailExecutionOnEveryAPIErrorEnableEpoch:                  65,
			ManagedCryptoAPIsEnableEpoch:                             66,
			CheckFunctionArgumentEnableEpoch:                         67,
			CheckExecuteOnReadOnlyEnableEpoch:                        68,
			ESDTMetadataContinuousCleanupEnableEpoch:                 69,
			MiniBlockPartialExecutionEnableEpoch:                     70,
			FixAsyncCallBackArgsListEnableEpoch:                      71,
			FixOldTokenLiquidityEnableEpoch:                          72,
			RuntimeMemStoreLimitEnableEpoch:                          73,
			SetSenderInEeiOutputTransferEnableEpoch:                  74,
			RefactorPeersMiniBlocksEnableEpoch:                       75,
			MaxBlockchainHookCountersEnableEpoch:                     76,
			WipeSingleNFTLiquidityDecreaseEnableEpoch:                77,
			AlwaysSaveTokenMetaDataEnableEpoch:                       78,
			RuntimeCodeSizeFixEnableEpoch:                            79,
			RelayedNonceFixEnableEpoch:                               80,
			SetGuardianEnableEpoch:                                   81,
			AutoBalanceDataTriesEnableEpoch:                          82,
			KeepExecOrderOnCreatedSCRsEnableEpoch:                    83,
			MultiClaimOnDelegationEnableEpoch:                        84,
			ChangeUsernameEnableEpoch:                                85,
			ConsistentTokensValuesLengthCheckEnableEpoch:             86,
			FixDelegationChangeOwnerOnAccountEnableEpoch:             87,
			ScToScLogEventEnableEpoch:                                88,
			NFTStopCreateEnableEpoch:                                 89,
			ChangeOwnerAddressCrossShardThroughSCEnableEpoch:         90,
			FixGasRemainingForSaveKeyValueBuiltinFunctionEnableEpoch: 91,
			MigrateDataTrieEnableEpoch:                               92,
			CurrentRandomnessOnSortingEnableEpoch:                    93,
			AlwaysMergeContextsInEEIEnableEpoch:                      94,
			CleanupAuctionOnLowWaitingListEnableEpoch:                95,
			UseGasBoundedShouldFailExecutionEnableEpoch:              96,
			DynamicESDTEnableEpoch:                                   97,
			EGLDInMultiTransferEnableEpoch:                           98,
			CryptoOpcodesV2EnableEpoch:                               99,
			FixRelayedBaseCostEnableEpoch:                            100,
			MultiESDTNFTTransferAndExecuteByUserEnableEpoch:          101,
			FixRelayedMoveBalanceToNonPayableSCEnableEpoch:           102,
			RelayedTransactionsV3EnableEpoch:                         103,
			RelayedTransactionsV3FixESDTTransferEnableEpoch:          104,
			AndromedaEnableEpoch:                                     105,
			MaxNodesChangeEnableEpoch: []MaxNodesChangeConfig{
				{
					EpochEnable:            44,
					MaxNumNodes:            2169,
					NodesToShufflePerShard: 80,
				},
				{
					EpochEnable:            45,
					MaxNumNodes:            3200,
					NodesToShufflePerShard: 80,
				},
			},
			DeterministicSortOnValidatorsInfoEnableEpoch:    66,
			DynamicGasCostForDataTrieStorageLoadEnableEpoch: 64,
			BLSMultiSignerEnableEpoch: []MultiSignerConfig{
				{
					EnableEpoch: 0,
					Type:        "no-KOSK",
				},
				{
					EnableEpoch: 3,
					Type:        "KOSK",
				},
			},
		},

		GasSchedule: GasScheduleConfig{
			GasScheduleByEpochs: []GasScheduleByEpochs{
				{
					StartEpoch: 46,
					FileName:   "gasScheduleV1.toml",
				},
				{
					StartEpoch: 47,
					FileName:   "gasScheduleV3.toml",
				},
			},
		},
	}
	cfg := EpochConfig{}

	err := toml.Unmarshal([]byte(testString), &cfg)

	assert.Nil(t, err)
	assert.Equal(t, expectedCfg, cfg)
}<|MERGE_RESOLUTION|>--- conflicted
+++ resolved
@@ -165,19 +165,12 @@
 		MempoolSelection: MempoolSelectionConfig{
 			SelectionMaxNumTxs:                            30000,
 			SelectionLoopMaximumDuration:                  250,
+			SelectionGasRequested:                         10_000_000_000,
 			SelectionGasBandwidthIncreasePercent:          400,
 			SelectionGasBandwidthIncreaseScheduledPercent: 260,
 			SelectionLoopDurationCheckInterval:            10,
 			MaxNumBytesPerSenderUpperBound:                33_554_432,
 		},
-<<<<<<< HEAD
-		MempoolSelection: MempoolSelectionConfig{
-			SelectionGasRequested:        10_000_000_000,
-			SelectionMaxNumTxs:           30000,
-			SelectionLoopMaximumDuration: 250,
-		},
-=======
->>>>>>> ac497575
 	}
 	testString := `
 [GeneralSettings]
@@ -233,19 +226,12 @@
 [MempoolSelection]
 	SelectionMaxNumTxs = 30000
 	SelectionLoopMaximumDuration = 250
+	SelectionGasRequested = 10_000_000_000
 	SelectionGasBandwidthIncreasePercent = 400
 	SelectionGasBandwidthIncreaseScheduledPercent = 260
 	MaxNumBytesPerSenderUpperBound = 33_554_432
 	SelectionLoopDurationCheckInterval = 10
 
-<<<<<<< HEAD
-[MempoolSelection]
-	SelectionGasRequested = 10_000_000_000
-	SelectionMaxNumTxs = 30000
-	SelectionLoopMaximumDuration = 250
-
-=======
->>>>>>> ac497575
 [VirtualMachine]
     [VirtualMachine.Execution]
         TimeOutForSCExecutionInMilliseconds = 10000 # 10 seconds = 10000 milliseconds
