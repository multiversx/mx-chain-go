--- conflicted
+++ resolved
@@ -704,6 +704,9 @@
     # SetGuardianEnableEpoch represents the epoch when guard account feature is enabled
     SetGuardianEnableEpoch = 64
 
+    # RelayedNonceFixEnableEpoch represents the epoch when the nonce fix for relayed txs is enabled
+    RelayedNonceFixEnableEpoch = 65
+
     # KeepExecOrderOnCreatedSCRsEnableEpoch represents the epoch when the execution order of created SCRs is ensured
     KeepExecOrderOnCreatedSCRsEnableEpoch = 65
 
@@ -715,9 +718,6 @@
 
     # ConsistentTokensValuesLengthCheckEnableEpoch represents the epoch when the consistent tokens values length check is enabled
     ConsistentTokensValuesLengthCheckEnableEpoch = 68
-
-    # RelayedNonceFixEnableEpoch represents the epoch when the nonce fix for relayed txs is enabled
-    RelayedNonceFixEnableEpoch = 65
 
     # MaxNodesChangeEnableEpoch holds configuration for changing the maximum number of nodes and the enabling epoch
     MaxNodesChangeEnableEpoch = [
@@ -763,7 +763,6 @@
 					NodesToShufflePerShard: 80,
 				},
 			},
-<<<<<<< HEAD
 			BlockGasAndFeesReCheckEnableEpoch:            13,
 			StakingV2EnableEpoch:                         18,
 			StakeEnableEpoch:                             17,
@@ -816,65 +815,11 @@
 			RuntimeCodeSizeFixEnableEpoch:                62,
 			RuntimeMemStoreLimitEnableEpoch:              63,
 			SetGuardianEnableEpoch:                       64,
-			KeepExecOrderOnCreatedSCRsEnableEpoch:        65,
-			MultiClaimOnDelegationEnableEpoch:            66,
-			ChangeUsernameEnableEpoch:                    67,
-			ConsistentTokensValuesLengthCheckEnableEpoch: 68,
-=======
-			BlockGasAndFeesReCheckEnableEpoch:           13,
-			StakingV2EnableEpoch:                        18,
-			StakeEnableEpoch:                            17,
-			DoubleKeyProtectionEnableEpoch:              19,
-			ESDTEnableEpoch:                             20,
-			GovernanceEnableEpoch:                       21,
-			DelegationManagerEnableEpoch:                22,
-			DelegationSmartContractEnableEpoch:          23,
-			CorrectLastUnjailedEnableEpoch:              24,
-			BalanceWaitingListsEnableEpoch:              14,
-			ReturnDataToLastTransferEnableEpoch:         15,
-			SenderInOutTransferEnableEpoch:              16,
-			RelayedTransactionsV2EnableEpoch:            25,
-			UnbondTokensV2EnableEpoch:                   26,
-			SaveJailedAlwaysEnableEpoch:                 27,
-			ValidatorToDelegationEnableEpoch:            29,
-			ReDelegateBelowMinCheckEnableEpoch:          28,
-			WaitingListFixEnableEpoch:                   30,
-			IncrementSCRNonceInMultiTransferEnableEpoch: 31,
-			ESDTMultiTransferEnableEpoch:                32,
-			GlobalMintBurnDisableEpoch:                  33,
-			ESDTTransferRoleEnableEpoch:                 34,
-			BuiltInFunctionOnMetaEnableEpoch:            35,
-			ComputeRewardCheckpointEnableEpoch:          36,
-			SCRSizeInvariantCheckEnableEpoch:            37,
-			BackwardCompSaveKeyValueEnableEpoch:         38,
-			ESDTNFTCreateOnMultiShardEnableEpoch:        39,
-			MetaESDTSetEnableEpoch:                      40,
-			AddTokensToDelegationEnableEpoch:            41,
-			MultiESDTTransferFixOnCallBackOnEnableEpoch: 42,
-			OptimizeGasUsedInCrossMiniBlocksEnableEpoch: 43,
-			FixOOGReturnCodeEnableEpoch:                 44,
-			RemoveNonUpdatedStorageEnableEpoch:          45,
-			OptimizeNFTStoreEnableEpoch:                 46,
-			CreateNFTThroughExecByCallerEnableEpoch:     47,
-			IsPayableBySCEnableEpoch:                    48,
-			CleanUpInformativeSCRsEnableEpoch:           49,
-			StorageAPICostOptimizationEnableEpoch:       50,
-			TransformToMultiShardCreateEnableEpoch:      51,
-			ESDTRegisterAndSetAllRolesEnableEpoch:       52,
-			FailExecutionOnEveryAPIErrorEnableEpoch:     53,
-			ManagedCryptoAPIsEnableEpoch:                54,
-			ESDTMetadataContinuousCleanupEnableEpoch:    55,
-			FixAsyncCallBackArgsListEnableEpoch:         56,
-			FixOldTokenLiquidityEnableEpoch:             57,
-			SetSenderInEeiOutputTransferEnableEpoch:     58,
-			MaxBlockchainHookCountersEnableEpoch:        59,
-			WipeSingleNFTLiquidityDecreaseEnableEpoch:   60,
-			AlwaysSaveTokenMetaDataEnableEpoch:          61,
-			RuntimeCodeSizeFixEnableEpoch:               62,
-			RuntimeMemStoreLimitEnableEpoch:             63,
-			SetGuardianEnableEpoch:                      64,
-			RelayedNonceFixEnableEpoch:                  65,
->>>>>>> 510f61eb
+			RelayedNonceFixEnableEpoch:                   65,
+			KeepExecOrderOnCreatedSCRsEnableEpoch:        66,
+			MultiClaimOnDelegationEnableEpoch:            67,
+			ChangeUsernameEnableEpoch:                    68,
+			ConsistentTokensValuesLengthCheckEnableEpoch: 69,
 			BLSMultiSignerEnableEpoch: []MultiSignerConfig{
 				{
 					EnableEpoch: 0,
