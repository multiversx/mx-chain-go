--- conflicted
+++ resolved
@@ -659,14 +659,11 @@
 			ESDTTransferRoleEnableEpoch:                 34,
 			BuiltInFunctionOnMetaEnableEpoch:            35,
 			ComputeRewardCheckpointEnableEpoch:          36,
-<<<<<<< HEAD
-			ESDTNFTCreateOnMultiShardEnableEpoch:        37,
-			OptimizeGasUsedInCrossMiniBlocksEnableEpoch: 38,
-=======
 			SCRSizeInvariantCheckEnableEpoch:            37,
 			BackwardCompSaveKeyValueEnableEpoch:         38,
 			ESDTNFTCreateOnMultiShardEnableEpoch:        39,
->>>>>>> cf515fcf
+			ESDTNFTCreateOnMultiShardEnableEpoch:        37,
+			OptimizeGasUsedInCrossMiniBlocksEnableEpoch: 38,
 		},
 		GasSchedule: GasScheduleConfig{
 			GasScheduleByEpochs: []GasScheduleByEpochs{
