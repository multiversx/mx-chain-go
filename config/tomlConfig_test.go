package config

import (
	"fmt"
	"strconv"
	"testing"

	p2pConfig "github.com/multiversx/mx-chain-go/p2p/config"
	"github.com/pelletier/go-toml"
	"github.com/stretchr/testify/assert"
	"github.com/stretchr/testify/require"
)

func TestTomlParser(t *testing.T) {
	txBlockBodyStorageSize := 170
	txBlockBodyStorageType := "type1"
	txBlockBodyStorageShards := 5
	txBlockBodyStorageFile := "path1/file1"
	txBlockBodyStorageTypeDB := "type2"

	receiptsStorageSize := 171
	receiptsStorageType := "type3"
	receiptsStorageFile := "path1/file2"
	receiptsStorageTypeDB := "type4"

	scheduledSCRsStorageSize := 174
	scheduledSCRsStorageType := "type7"
	scheduledSCRsStorageFile := "path1/file4"
	scheduledSCRsStorageTypeDB := "type8"

	logsPath := "pathLogger"
	logsStackDepth := 1010

	accountsStorageSize := 172
	accountsStorageType := "type5"
	accountsStorageFile := "path1/file3"
	accountsStorageTypeDB := "type6"

	hasherType := "hashFunc4"
	multiSigHasherType := "hashFunc5"

	consensusType := "bls"

	wasmVMVersions := []WasmVMVersionByEpoch{
		{StartEpoch: 12, Version: "v0.3"},
		{StartEpoch: 88, Version: "v1.2"},
	}

	cfgExpected := Config{
		MiniBlocksStorage: StorageConfig{
			Cache: CacheConfig{
				Capacity: uint32(txBlockBodyStorageSize),
				Type:     txBlockBodyStorageType,
				Shards:   uint32(txBlockBodyStorageShards),
			},
			DB: DBConfig{
				FilePath: txBlockBodyStorageFile,
				Type:     txBlockBodyStorageTypeDB,
			},
		},
		ReceiptsStorage: StorageConfig{
			Cache: CacheConfig{
				Capacity: uint32(receiptsStorageSize),
				Type:     receiptsStorageType,
			},
			DB: DBConfig{
				FilePath: receiptsStorageFile,
				Type:     receiptsStorageTypeDB,
			},
		},
		ScheduledSCRsStorage: StorageConfig{
			Cache: CacheConfig{
				Capacity: uint32(scheduledSCRsStorageSize),
				Type:     scheduledSCRsStorageType,
			},
			DB: DBConfig{
				FilePath: scheduledSCRsStorageFile,
				Type:     scheduledSCRsStorageTypeDB,
			},
		},
		AccountsTrieStorage: StorageConfig{
			Cache: CacheConfig{
				Capacity: uint32(accountsStorageSize),
				Type:     accountsStorageType,
			},
			DB: DBConfig{
				FilePath: accountsStorageFile,
				Type:     accountsStorageTypeDB,
			},
		},
		Hasher: TypeConfig{
			Type: hasherType,
		},
		MultisigHasher: TypeConfig{
			Type: multiSigHasherType,
		},
		Consensus: ConsensusConfig{
			Type: consensusType,
		},
		VirtualMachine: VirtualMachineServicesConfig{
			Execution: VirtualMachineConfig{
				WasmVMVersions:                      wasmVMVersions,
				TimeOutForSCExecutionInMilliseconds: 10000,
				WasmerSIGSEGVPassthrough:            true,
			},
			Querying: QueryVirtualMachineConfig{
				NumConcurrentVMs:     16,
				VirtualMachineConfig: VirtualMachineConfig{WasmVMVersions: wasmVMVersions},
			},
			GasConfig: VirtualMachineGasConfig{
				ShardMaxGasPerVmQuery: 1_500_000_000,
				MetaMaxGasPerVmQuery:  0,
			},
		},
		Debug: DebugConfig{
			InterceptorResolver: InterceptorResolverDebugConfig{
				Enabled:                    true,
				EnablePrint:                true,
				CacheSize:                  10000,
				IntervalAutoPrintInSeconds: 20,
				NumRequestsThreshold:       9,
				NumResolveFailureThreshold: 3,
				DebugLineExpiration:        10,
			},
			Antiflood: AntifloodDebugConfig{
				Enabled:                    true,
				CacheSize:                  10000,
				IntervalAutoPrintInSeconds: 20,
			},
			ShuffleOut: ShuffleOutDebugConfig{
				CallGCWhenShuffleOut:    true,
				ExtraPrintsOnShuffleOut: true,
				DoProfileOnShuffleOut:   true,
			},
		},
		StateTriesConfig: StateTriesConfig{
			CheckpointRoundsModulus:     37,
			CheckpointsEnabled:          true,
			SnapshotsEnabled:            true,
			AccountsStatePruningEnabled: true,
			PeerStatePruningEnabled:     true,
			MaxStateTrieLevelInMemory:   38,
			MaxPeerTrieLevelInMemory:    39,
		},
	}
	testString := `
[MiniBlocksStorage]
    [MiniBlocksStorage.Cache]
        Capacity = ` + strconv.Itoa(txBlockBodyStorageSize) + `
        Type = "` + txBlockBodyStorageType + `"
        Shards = ` + strconv.Itoa(txBlockBodyStorageShards) + `
    [MiniBlocksStorage.DB]
        FilePath = "` + txBlockBodyStorageFile + `"
        Type = "` + txBlockBodyStorageTypeDB + `"

[ReceiptsStorage]
    [ReceiptsStorage.Cache]
        Capacity = ` + strconv.Itoa(receiptsStorageSize) + `
        Type = "` + receiptsStorageType + `"
    [ReceiptsStorage.DB]
        FilePath = "` + receiptsStorageFile + `"
        Type = "` + receiptsStorageTypeDB + `"

[ScheduledSCRsStorage]
    [ScheduledSCRsStorage.Cache]
        Capacity = ` + strconv.Itoa(scheduledSCRsStorageSize) + `
        Type = "` + scheduledSCRsStorageType + `"
    [ScheduledSCRsStorage.DB]
        FilePath = "` + scheduledSCRsStorageFile + `"
        Type = "` + scheduledSCRsStorageTypeDB + `"

[Logger]
    Path = "` + logsPath + `"
    StackTraceDepth = ` + strconv.Itoa(logsStackDepth) + `

[AccountsTrieStorage]
    [AccountsTrieStorage.Cache]
        Capacity = ` + strconv.Itoa(accountsStorageSize) + `
        Type = "` + accountsStorageType + `"
    [AccountsTrieStorage.DB]
        FilePath = "` + accountsStorageFile + `"
        Type = "` + accountsStorageTypeDB + `"

[Hasher]
    Type = "` + hasherType + `"

[MultisigHasher]
    Type = "` + multiSigHasherType + `"

[Consensus]
    Type = "` + consensusType + `"

[VirtualMachine]
    [VirtualMachine.Execution]
        TimeOutForSCExecutionInMilliseconds = 10000 # 10 seconds = 10000 milliseconds
        WasmerSIGSEGVPassthrough            = true
        WasmVMVersions = [
            { StartEpoch = 12, Version = "v0.3" },
            { StartEpoch = 88, Version = "v1.2" },
        ]

    [VirtualMachine.Querying]
        NumConcurrentVMs = 16
        WasmVMVersions = [
            { StartEpoch = 12, Version = "v0.3" },
            { StartEpoch = 88, Version = "v1.2" },
        ]

    [VirtualMachine.GasConfig]
        ShardMaxGasPerVmQuery = 1500000000
        MetaMaxGasPerVmQuery = 0

[Debug]
    [Debug.InterceptorResolver]
        Enabled = true
        CacheSize = 10000
        EnablePrint = true
        IntervalAutoPrintInSeconds = 20
        NumRequestsThreshold = 9
        NumResolveFailureThreshold = 3
        DebugLineExpiration = 10
    [Debug.Antiflood]
        Enabled = true
        CacheSize = 10000
        IntervalAutoPrintInSeconds = 20
    [Debug.ShuffleOut]
        CallGCWhenShuffleOut = true
        ExtraPrintsOnShuffleOut = true
        DoProfileOnShuffleOut = true

[StateTriesConfig]
    CheckpointRoundsModulus = 37
    CheckpointsEnabled = true
    SnapshotsEnabled = true
    AccountsStatePruningEnabled = true
    PeerStatePruningEnabled = true
    MaxStateTrieLevelInMemory = 38
    MaxPeerTrieLevelInMemory = 39
`
	cfg := Config{}

	err := toml.Unmarshal([]byte(testString), &cfg)

	require.Nil(t, err)
	require.Equal(t, cfgExpected, cfg)
}

func TestTomlEconomicsParser(t *testing.T) {
	protocolSustainabilityPercentage := 0.1
	leaderPercentage1 := 0.1
	leaderPercentage2 := 0.2
	epoch0 := uint32(0)
	epoch1 := uint32(1)
	developerPercentage := 0.3
	maxGasLimitPerBlock := "18446744073709551615"
	minGasPrice := "18446744073709551615"
	minGasLimit := "18446744073709551615"
	extraGasLimitGuardedTx := "50000"
	maxGasPriceSetGuardian := "1234567"
	protocolSustainabilityAddress := "erd1932eft30w753xyvme8d49qejgkjc09n5e49w4mwdjtm0neld797su0dlxp"
	denomination := 18

	cfgEconomicsExpected := EconomicsConfig{
		GlobalSettings: GlobalSettings{
			Denomination: denomination,
		},
		RewardsSettings: RewardsSettings{
			RewardsConfigByEpoch: []EpochRewardSettings{
				{
					EpochEnable:                      epoch0,
					LeaderPercentage:                 leaderPercentage1,
					ProtocolSustainabilityPercentage: protocolSustainabilityPercentage,
					ProtocolSustainabilityAddress:    protocolSustainabilityAddress,
					DeveloperPercentage:              developerPercentage,
				},
				{
					EpochEnable:                      epoch1,
					LeaderPercentage:                 leaderPercentage2,
					ProtocolSustainabilityPercentage: protocolSustainabilityPercentage,
					ProtocolSustainabilityAddress:    protocolSustainabilityAddress,
					DeveloperPercentage:              developerPercentage,
				},
			},
		},
		FeeSettings: FeeSettings{
			GasLimitSettings: []GasLimitSetting{
				{
					MaxGasLimitPerBlock:    maxGasLimitPerBlock,
					MinGasLimit:            minGasLimit,
					ExtraGasLimitGuardedTx: extraGasLimitGuardedTx,
				},
			},
			MinGasPrice:            minGasPrice,
			MaxGasPriceSetGuardian: maxGasPriceSetGuardian,
		},
	}

	testString := `
[GlobalSettings]
    Denomination = ` + fmt.Sprintf("%d", denomination) + `
[RewardsSettings]
    [[RewardsSettings.RewardsConfigByEpoch]]
    EpochEnable = ` + fmt.Sprintf("%d", epoch0) + `
    LeaderPercentage = ` + fmt.Sprintf("%.6f", leaderPercentage1) + `
    DeveloperPercentage = ` + fmt.Sprintf("%.6f", developerPercentage) + `
    ProtocolSustainabilityPercentage = ` + fmt.Sprintf("%.6f", protocolSustainabilityPercentage) + ` #fraction of value 0.1 - 10%
    ProtocolSustainabilityAddress = "` + protocolSustainabilityAddress + `"

    [[RewardsSettings.RewardsConfigByEpoch]]
    EpochEnable = ` + fmt.Sprintf("%d", epoch1) + `
    LeaderPercentage = ` + fmt.Sprintf("%.6f", leaderPercentage2) + `
    DeveloperPercentage = ` + fmt.Sprintf("%.6f", developerPercentage) + `
    ProtocolSustainabilityPercentage = ` + fmt.Sprintf("%.6f", protocolSustainabilityPercentage) + ` #fraction of value 0.1 - 10%
    ProtocolSustainabilityAddress = "` + protocolSustainabilityAddress + `"

[FeeSettings]
    GasLimitSettings = [{EnableEpoch = 0, MaxGasLimitPerBlock = "` + maxGasLimitPerBlock + `", MaxGasLimitPerMiniBlock = "", MaxGasLimitPerMetaBlock = "", MaxGasLimitPerMetaMiniBlock = "", MaxGasLimitPerTx = "", MinGasLimit = "` + minGasLimit + `", ExtraGasLimitGuardedTx = "` + extraGasLimitGuardedTx + `"}] 
    MinGasPrice = "` + minGasPrice + `"
	MaxGasPriceSetGuardian = "` + maxGasPriceSetGuardian + `"
`
	cfg := EconomicsConfig{}

	err := toml.Unmarshal([]byte(testString), &cfg)

	assert.Nil(t, err)
	assert.Equal(t, cfgEconomicsExpected, cfg)
}

func TestTomlPreferencesParser(t *testing.T) {
	nodeDisplayName := "test-name"
	destinationShardAsObs := "3"
	identity := "test-identity"
	redundancyLevel := int64(0)
	prefPubKey0 := "preferred pub key 0"
	prefPubKey1 := "preferred pub key 1"

	cfgPreferencesExpected := Preferences{
		Preferences: PreferencesConfig{
			NodeDisplayName:            nodeDisplayName,
			DestinationShardAsObserver: destinationShardAsObs,
			Identity:                   identity,
			RedundancyLevel:            redundancyLevel,
			PreferredConnections:       []string{prefPubKey0, prefPubKey1},
		},
		BlockProcessingCutoff: BlockProcessingCutoffConfig{
			Enabled:       true,
			Mode:          "pause",
			CutoffTrigger: "round",
			Value:         55,
		},
	}

	testString := `
[Preferences]
    NodeDisplayName = "` + nodeDisplayName + `"
    DestinationShardAsObserver = "` + destinationShardAsObs + `"
    Identity = "` + identity + `"
    RedundancyLevel = ` + fmt.Sprintf("%d", redundancyLevel) + `
    PreferredConnections = [
        "` + prefPubKey0 + `",
        "` + prefPubKey1 + `"
    ]

[BlockProcessingCutoff]
    Enabled = true
    Mode = "pause"
    CutoffTrigger = "round"
    Value = 55
`
	cfg := Preferences{}

	err := toml.Unmarshal([]byte(testString), &cfg)

	assert.Nil(t, err)
	assert.Equal(t, cfgPreferencesExpected, cfg)
}

func TestTomlExternalParser(t *testing.T) {
	indexerURL := "url"
	elasticUsername := "user"
	elasticPassword := "pass"

	cfgExternalExpected := ExternalConfig{
		ElasticSearchConnector: ElasticSearchConfig{
			Enabled:  true,
			URL:      indexerURL,
			Username: elasticUsername,
			Password: elasticPassword,
		},
	}

	testString := `
[ElasticSearchConnector]
    Enabled = true
    URL = "` + indexerURL + `"
    Username = "` + elasticUsername + `"
    Password = "` + elasticPassword + `"`

	cfg := ExternalConfig{}

	err := toml.Unmarshal([]byte(testString), &cfg)

	assert.Nil(t, err)
	assert.Equal(t, cfgExternalExpected, cfg)
}

func TestAPIRoutesToml(t *testing.T) {
	package0 := "testPackage0"
	route0 := "testRoute0"
	route1 := "testRoute1"

	package1 := "testPackage1"
	route2 := "testRoute2"

	loggingThreshold := 10

	expectedCfg := ApiRoutesConfig{
		Logging: ApiLoggingConfig{
			LoggingEnabled:          true,
			ThresholdInMicroSeconds: loggingThreshold,
		},
		APIPackages: map[string]APIPackageConfig{
			package0: {
				Routes: []RouteConfig{
					{Name: route0, Open: true},
					{Name: route1, Open: true},
				},
			},
			package1: {
				Routes: []RouteConfig{
					{Name: route2, Open: false},
				},
			},
		},
	}

	testString := `
[Logging]
    LoggingEnabled = true
    ThresholdInMicroSeconds = 10

     # API routes configuration
[APIPackages]

[APIPackages.` + package0 + `]
    Routes = [
        # test comment
        { Name = "` + route0 + `", Open = true },

        # test comment
        { Name = "` + route1 + `", Open = true },
    ]

[APIPackages.` + package1 + `]
    Routes = [
         # test comment
        { Name = "` + route2 + `", Open = false }
    ]
 `

	cfg := ApiRoutesConfig{}

	err := toml.Unmarshal([]byte(testString), &cfg)

	assert.Nil(t, err)
	assert.Equal(t, expectedCfg, cfg)
}

func TestP2pConfig(t *testing.T) {
	initialPeersList := "/ip4/127.0.0.1/tcp/9999/p2p/16Uiu2HAkw5SNNtSvH1zJiQ6Gc3WoGNSxiyNueRKe6fuAuh57G3Bk"
	protocolID := "test protocol id"
	shardingType := "ListSharder"
	port := "37373-38383"

	testString := `
#P2P config file
[Node]
    Port = "` + port + `"
    ThresholdMinConnectedPeers = 0

    [Node.Transports]
        QUICAddress = "/ip4/0.0.0.0/udp/%d/quic-v1"
        WebSocketAddress = "/ip4/0.0.0.0/tcp/%d/ws" 
        WebTransportAddress = "/ip4/0.0.0.0/udp/%d/quic-v1/webtransport"
        [Node.Transports.TCP]
            ListenAddress = "/ip4/0.0.0.0/tcp/%d"
            PreventPortReuse = true

[KadDhtPeerDiscovery]
    Enabled = false
    Type = ""
    RefreshIntervalInSec = 0
    ProtocolID = "` + protocolID + `"
    InitialPeerList = ["` + initialPeersList + `"]

    #kademlia's routing table bucket size
    BucketSize = 0

    #RoutingTableRefreshIntervalInSec defines how many seconds should pass between 2 kad routing table auto refresh calls
    RoutingTableRefreshIntervalInSec = 0

[Sharding]
    # The targeted number of peer connections
    TargetPeerCount = 0
    MaxIntraShardValidators = 0
    MaxCrossShardValidators = 0
    MaxIntraShardObservers = 0
    MaxCrossShardObservers = 0
    MaxSeeders = 0
    Type = "` + shardingType + `"`

	expectedCfg := p2pConfig.P2PConfig{
		Node: p2pConfig.NodeConfig{
			Port: port,
			Transports: p2pConfig.P2PTransportConfig{
				TCP: p2pConfig.P2PTCPTransport{
					ListenAddress:    "/ip4/0.0.0.0/tcp/%d",
					PreventPortReuse: true,
				},
				QUICAddress:         "/ip4/0.0.0.0/udp/%d/quic-v1",
				WebSocketAddress:    "/ip4/0.0.0.0/tcp/%d/ws",
				WebTransportAddress: "/ip4/0.0.0.0/udp/%d/quic-v1/webtransport",
			},
		},
		KadDhtPeerDiscovery: p2pConfig.KadDhtPeerDiscoveryConfig{
			ProtocolID:      protocolID,
			InitialPeerList: []string{initialPeersList},
		},
		Sharding: p2pConfig.ShardingConfig{
			Type: shardingType,
		},
	}
	cfg := p2pConfig.P2PConfig{}

	err := toml.Unmarshal([]byte(testString), &cfg)

	assert.Nil(t, err)
	assert.Equal(t, expectedCfg, cfg)
}

func TestEnableEpochConfig(t *testing.T) {
	testString := `
[EnableEpochs]
    # SCDeployEnableEpoch represents the epoch when the deployment of smart contracts will be enabled
    SCDeployEnableEpoch = 1

    # BuiltInFunctionsEnableEpoch represents the epoch when the built in functions will be enabled
    BuiltInFunctionsEnableEpoch = 2

    # RelayedTransactionsEnableEpoch represents the epoch when the relayed transactions will be enabled
    RelayedTransactionsEnableEpoch = 3

    # PenalizedTooMuchGasEnableEpoch represents the epoch when the penalization for using too much gas will be enabled
    PenalizedTooMuchGasEnableEpoch = 4

    # SwitchJailWaitingEnableEpoch represents the epoch when the system smart contract processing at end of epoch is enabled
    SwitchJailWaitingEnableEpoch = 5

    # BelowSignedThresholdEnableEpoch represents the epoch when the change for computing rating for validators below signed rating is enabled
    BelowSignedThresholdEnableEpoch = 6

    # SwitchHysteresisForMinNodesEnableEpoch represents the epoch when the system smart contract changes its config to consider
    # also (minimum) hysteresis nodes for the minimum number of nodes
    SwitchHysteresisForMinNodesEnableEpoch = 7

    # TransactionSignedWithTxHashEnableEpoch represents the epoch when the node will also accept transactions that are
    # signed with the hash of transaction
    TransactionSignedWithTxHashEnableEpoch = 8

    # MetaProtectionEnableEpoch represents the epoch when the transactions to the metachain are checked to have enough gas
    MetaProtectionEnableEpoch = 9

    # AheadOfTimeGasUsageEnableEpoch represents the epoch when the cost of smart contract prepare changes from compiler per byte to ahead of time prepare per byte
    AheadOfTimeGasUsageEnableEpoch = 10

    # GasPriceModifierEnableEpoch represents the epoch when the gas price modifier in fee computation is enabled
    GasPriceModifierEnableEpoch = 11

    # RepairCallbackEnableEpoch represents the epoch when the callback repair is activated for scrs
    RepairCallbackEnableEpoch = 12

    # BlockGasAndFeesReCheckEnableEpoch represents the epoch when gas and fees used in each created or processed block are re-checked
    BlockGasAndFeesReCheckEnableEpoch = 13

    # BalanceWaitingListsEnableEpoch represents the epoch when the shard waiting lists are balanced at the start of an epoch
    BalanceWaitingListsEnableEpoch = 14

    # ReturnDataToLastTransferEnableEpoch represents the epoch when returned data is added to last output transfer for callbacks
    ReturnDataToLastTransferEnableEpoch = 15

    # SenderInOutTransferEnableEpoch represents the epoch when the feature of having different senders in output transfer is enabled
    SenderInOutTransferEnableEpoch = 16

    # StakeEnableEpoch represents the epoch when staking is enabled
    StakeEnableEpoch = 17

    # StakingV2EnableEpoch represents the epoch when staking v2 is enabled
    StakingV2EnableEpoch = 18

    # DoubleKeyProtectionEnableEpoch represents the epoch when the double key protection will be enabled
    DoubleKeyProtectionEnableEpoch = 19

    # ESDTEnableEpoch represents the epoch when ESDT is enabled
    ESDTEnableEpoch = 20

    # GovernanceEnableEpoch represents the epoch when governance is enabled
    GovernanceEnableEpoch = 21

    # DelegationManagerEnableEpoch represents the epoch when the delegation manager is enabled
    # epoch should not be 0
    DelegationManagerEnableEpoch = 22

    # DelegationSmartContractEnableEpoch represents the epoch when delegation smart contract is enabled
    # epoch should not be 0
    DelegationSmartContractEnableEpoch = 23

    # CorrectLastUnjailedEnableEpoch represents the epoch when the fix regaring the last unjailed node should apply
    CorrectLastUnjailedEnableEpoch = 24

    # RelayedTransactionsV2EnableEpoch represents the epoch when the relayed transactions V2 will be enabled
    RelayedTransactionsV2EnableEpoch = 25

    # UnbondTokensV2EnableEpoch represents the epoch when the new implementation of the unbond tokens function is available
    UnbondTokensV2EnableEpoch = 26

    # SaveJailedAlwaysEnableEpoch represents the epoch when saving jailed status at end of epoch will happen in all cases
    SaveJailedAlwaysEnableEpoch = 27

    # ReDelegateBelowMinCheckEnableEpoch represents the epoch when the check for the re-delegated value will be enabled
    ReDelegateBelowMinCheckEnableEpoch = 28

    # ValidatorToDelegationEnableEpoch represents the epoch when the validator-to-delegation feature will be enabled
    ValidatorToDelegationEnableEpoch = 29

    # WaitingListFixEnableEpoch represents the epoch when the 6 epoch waiting list fix is enabled
    WaitingListFixEnableEpoch = 30

    # IncrementSCRNonceInMultiTransferEnableEpoch represents the epoch when the fix for preventing the generation of the same SCRs
    # is enabled. The fix is done by adding an extra increment.
    IncrementSCRNonceInMultiTransferEnableEpoch = 31

    # ESDTMultiTransferEnableEpoch represents the epoch when esdt multitransfer built in function is enabled
    ESDTMultiTransferEnableEpoch = 32

    # GlobalMintBurnDisableEpoch represents the epoch when the global mint and burn functions are disabled
    GlobalMintBurnDisableEpoch = 33

    # ESDTTransferRoleEnableEpoch represents the epoch when esdt transfer role set is enabled
    ESDTTransferRoleEnableEpoch = 34

    # BuiltInFunctionOnMetaEnableEpoch represents the epoch when built in function processing on metachain is enabled
    BuiltInFunctionOnMetaEnableEpoch = 35

    # ComputeRewardCheckpointEnableEpoch represents the epoch when compute rewards checkpoint epoch is enabled
    ComputeRewardCheckpointEnableEpoch = 36

    # SCRSizeInvariantCheckEnableEpoch represents the epoch when the scr size invariant check is enabled
    SCRSizeInvariantCheckEnableEpoch = 37

    # BackwardCompSaveKeyValueEnableEpoch represents the epoch when the backward compatibility for save key value error is enabled
    BackwardCompSaveKeyValueEnableEpoch = 38

    # ESDTNFTCreateOnMultiShardEnableEpoch represents the epoch when esdt nft creation is enabled on multiple shards
    ESDTNFTCreateOnMultiShardEnableEpoch = 39

    # MetaESDTSetEnableEpoch represents the epoch when the backward compatibility for save key value error is enabled
    MetaESDTSetEnableEpoch = 40

    # AddTokensToDelegationEnableEpoch represents the epoch when adding tokens to delegation is enabled for whitelisted address
    AddTokensToDelegationEnableEpoch = 41

    # MultiESDTTransferFixOnCallBackOnEnableEpoch represents the epoch when multi esdt transfer on callback fix is enabled
    MultiESDTTransferFixOnCallBackOnEnableEpoch = 42

    # OptimizeGasUsedInCrossMiniBlocksEnableEpoch represents the epoch when gas used in cross shard mini blocks will be optimized
    OptimizeGasUsedInCrossMiniBlocksEnableEpoch = 43

    # CorrectFirstQueuedEpoch represents the epoch when the backward compatibility for setting the first queued node is enabled
    CorrectFirstQueuedEpoch = 44

    # DeleteDelegatorAfterClaimRewardsEnableEpoch represents the epoch when the delegators data is deleted for delegators that have to claim rewards after they withdraw all funds
    DeleteDelegatorAfterClaimRewardsEnableEpoch = 45

    # FixOOGReturnCodeEnableEpoch represents the epoch when the backward compatibility returning out of gas error is enabled
    FixOOGReturnCodeEnableEpoch = 46

    # RemoveNonUpdatedStorageEnableEpoch represents the epoch when the backward compatibility for removing non updated storage is enabled
    RemoveNonUpdatedStorageEnableEpoch = 47

    # OptimizeNFTStoreEnableEpoch represents the epoch when optimizations on NFT metadata store and send are enabled
    OptimizeNFTStoreEnableEpoch = 48

    # CreateNFTThroughExecByCallerEnableEpoch represents the epoch when nft creation through execution on destination by caller is enabled
    CreateNFTThroughExecByCallerEnableEpoch = 49

    # StopDecreasingValidatorRatingWhenStuckEnableEpoch represents the epoch when we should stop decreasing validator's rating if, for instance, a shard gets stuck
    StopDecreasingValidatorRatingWhenStuckEnableEpoch = 50

    # FrontRunningProtectionEnableEpoch represents the epoch when the first version of protection against front running is enabled
    FrontRunningProtectionEnableEpoch = 51

    # IsPayableBySCEnableEpoch represents the epoch when a new flag isPayable by SC is enabled
    IsPayableBySCEnableEpoch = 52

    # CleanUpInformativeSCRsEnableEpoch represents the epoch when the informative-only scrs are cleaned from miniblocks and logs are created from them
    CleanUpInformativeSCRsEnableEpoch = 53

    # StorageAPICostOptimizationEnableEpoch represents the epoch when new storage helper functions are enabled and cost is reduced in Wasm VM
    StorageAPICostOptimizationEnableEpoch = 54

    # TransformToMultiShardCreateEnableEpoch represents the epoch when the new function on esdt system sc is enabled to transfer create role into multishard
    TransformToMultiShardCreateEnableEpoch = 55

    # ESDTRegisterAndSetAllRolesEnableEpoch represents the epoch when new function to register tickerID and set all roles is enabled
    ESDTRegisterAndSetAllRolesEnableEpoch = 56

    # ScheduledMiniBlocksEnableEpoch represents the epoch when scheduled mini blocks would be created if needed
    ScheduledMiniBlocksEnableEpoch = 57

    # CorrectJailedNotUnstakedEpoch represents the epoch when the jailed validators will also be unstaked if the queue is empty
    CorrectJailedNotUnstakedEmptyQueueEpoch = 58

    # DoNotReturnOldBlockInBlockchainHookEnableEpoch represents the epoch when the fetch old block operation is
    # disabled in the blockchain hook component
    DoNotReturnOldBlockInBlockchainHookEnableEpoch = 59

    # AddFailedRelayedTxToInvalidMBsDisableEpoch represents the epoch when adding the failed relayed txs to invalid miniblocks is disabled
    AddFailedRelayedTxToInvalidMBsDisableEpoch = 60

    # SCRSizeInvariantOnBuiltInResultEnableEpoch represents the epoch when scr size invariant on built in result is enabled
    SCRSizeInvariantOnBuiltInResultEnableEpoch = 61

    # CheckCorrectTokenIDForTransferRoleEnableEpoch represents the epoch when the correct token ID check is applied for transfer role verification
    CheckCorrectTokenIDForTransferRoleEnableEpoch = 62

    # DisableExecByCallerEnableEpoch represents the epoch when the check on value is disabled on exec by caller
    DisableExecByCallerEnableEpoch = 63

    # RefactorContextEnableEpoch represents the epoch when refactoring/simplifying is enabled in contexts
    RefactorContextEnableEpoch = 64

    # FailExecutionOnEveryAPIErrorEnableEpoch represent the epoch when new protection in VM is enabled to fail all wrong API calls
    FailExecutionOnEveryAPIErrorEnableEpoch = 65

    # ManagedCryptoAPIsEnableEpoch represents the epoch when new managed crypto APIs are enabled in the wasm VM
    ManagedCryptoAPIsEnableEpoch = 66

    # CheckFunctionArgumentEnableEpoch represents the epoch when the extra argument check is enabled in vm-common
    CheckFunctionArgumentEnableEpoch = 67

    # CheckExecuteOnReadOnlyEnableEpoch represents the epoch when the extra checks are enabled for execution on read only
    CheckExecuteOnReadOnlyEnableEpoch = 68

    # ESDTMetadataContinuousCleanupEnableEpoch represents the epoch when esdt metadata is automatically deleted according to inshard liquidity
    ESDTMetadataContinuousCleanupEnableEpoch = 69

    # MiniBlockPartialExecutionEnableEpoch represents the epoch when mini block partial execution will be enabled
    MiniBlockPartialExecutionEnableEpoch = 70

    # FixAsyncCallBackArgsListEnableEpoch represents the epoch when the async callback arguments lists fix will be enabled
    FixAsyncCallBackArgsListEnableEpoch = 71

    # FixOldTokenLiquidityEnableEpoch represents the epoch when the fix for old token liquidity is enabled
    FixOldTokenLiquidityEnableEpoch = 72

    # RuntimeMemStoreLimitEnableEpoch represents the epoch when the condition for Runtime MemStore is enabled
    RuntimeMemStoreLimitEnableEpoch = 73

    # SetSenderInEeiOutputTransferEnableEpoch represents the epoch when setting the sender in eei output transfers will be enabled
    SetSenderInEeiOutputTransferEnableEpoch = 74

    # RefactorPeersMiniBlocksEnableEpoch represents the epoch when refactor of the peers mini blocks will be enabled
    RefactorPeersMiniBlocksEnableEpoch = 75

    # MaxBlockchainHookCountersEnableEpoch represents the epoch when the max blockchainhook counters are enabled
    MaxBlockchainHookCountersEnableEpoch = 76

    # WipeSingleNFTLiquidityDecreaseEnableEpoch represents the epoch when the system account liquidity is decreased for wipeSingleNFT as well
    WipeSingleNFTLiquidityDecreaseEnableEpoch = 77

    # AlwaysSaveTokenMetaDataEnableEpoch represents the epoch when the token metadata is always saved
    AlwaysSaveTokenMetaDataEnableEpoch = 78

    # RuntimeCodeSizeFixEnableEpoch represents the epoch when the code size fix in the VM is enabled
    RuntimeCodeSizeFixEnableEpoch = 79

    # RelayedNonceFixEnableEpoch represents the epoch when the nonce fix for relayed txs is enabled
    RelayedNonceFixEnableEpoch = 80

    # SetGuardianEnableEpoch represents the epoch when the guard account feature is enabled in the protocol
    SetGuardianEnableEpoch = 81

    # AutoBalanceDataTriesEnableEpoch represents the epoch when the data tries are automatically balanced by inserting at the hashed key instead of the normal key
    AutoBalanceDataTriesEnableEpoch = 82

    # KeepExecOrderOnCreatedSCRsEnableEpoch represents the epoch when the execution order of created SCRs is ensured
    KeepExecOrderOnCreatedSCRsEnableEpoch = 83

    # MultiClaimOnDelegationEnableEpoch represents the epoch when the multi claim on delegation is enabled
    MultiClaimOnDelegationEnableEpoch = 84

    # ChangeUsernameEnableEpoch represents the epoch when changing username is enabled
    ChangeUsernameEnableEpoch = 85

    # ConsistentTokensValuesLengthCheckEnableEpoch represents the epoch when the consistent tokens values length check is enabled
    ConsistentTokensValuesLengthCheckEnableEpoch = 86

    # FixDelegationChangeOwnerOnAccountEnableEpoch represents the epoch when the fix for the delegation system smart contract is enabled
    FixDelegationChangeOwnerOnAccountEnableEpoch = 87

    # DeterministicSortOnValidatorsInfoEnableEpoch represents the epoch when the deterministic sorting on validators info is enabled
    DeterministicSortOnValidatorsInfoEnableEpoch = 66

    # DynamicGasCostForDataTrieStorageLoadEnableEpoch represents the epoch when dynamic gas cost for data trie storage load will be enabled
    DynamicGasCostForDataTrieStorageLoadEnableEpoch = 64

	# ScToScLogEventEnableEpoch represents the epoch when the sc to sc log event feature is enabled
	ScToScLogEventEnableEpoch = 88

<<<<<<< HEAD
    # ConsensusModelV2EnableEpoch represents the epoch when the consensus model V2 is enabled
    ConsensusModelV2EnableEpoch = 69
=======
    # NFTStopCreateEnableEpoch represents the epoch when NFT stop create feature is enabled
    NFTStopCreateEnableEpoch = 89
>>>>>>> bf2e6a71

    # MaxNodesChangeEnableEpoch holds configuration for changing the maximum number of nodes and the enabling epoch
    MaxNodesChangeEnableEpoch = [
        { EpochEnable = 44, MaxNumNodes = 2169, NodesToShufflePerShard = 80 },
        { EpochEnable = 45, MaxNumNodes = 3200, NodesToShufflePerShard = 80 }
    ]

    BLSMultiSignerEnableEpoch = [
        {EnableEpoch = 0, Type = "no-KOSK"},
        {EnableEpoch = 3, Type = "KOSK"}
    ]
	
[GasSchedule]
    GasScheduleByEpochs = [
        { StartEpoch = 46, FileName = "gasScheduleV1.toml" },
        { StartEpoch = 47, FileName = "gasScheduleV3.toml" },
    ]
`

	expectedCfg := EpochConfig{
		EnableEpochs: EnableEpochs{
			SCDeployEnableEpoch:                               1,
			BuiltInFunctionsEnableEpoch:                       2,
			RelayedTransactionsEnableEpoch:                    3,
			PenalizedTooMuchGasEnableEpoch:                    4,
			SwitchJailWaitingEnableEpoch:                      5,
			BelowSignedThresholdEnableEpoch:                   6,
			SwitchHysteresisForMinNodesEnableEpoch:            7,
			TransactionSignedWithTxHashEnableEpoch:            8,
			MetaProtectionEnableEpoch:                         9,
			AheadOfTimeGasUsageEnableEpoch:                    10,
			GasPriceModifierEnableEpoch:                       11,
			RepairCallbackEnableEpoch:                         12,
			BlockGasAndFeesReCheckEnableEpoch:                 13,
			BalanceWaitingListsEnableEpoch:                    14,
			ReturnDataToLastTransferEnableEpoch:               15,
			SenderInOutTransferEnableEpoch:                    16,
			StakeEnableEpoch:                                  17,
			StakingV2EnableEpoch:                              18,
			DoubleKeyProtectionEnableEpoch:                    19,
			ESDTEnableEpoch:                                   20,
			GovernanceEnableEpoch:                             21,
			DelegationManagerEnableEpoch:                      22,
			DelegationSmartContractEnableEpoch:                23,
			CorrectLastUnjailedEnableEpoch:                    24,
			RelayedTransactionsV2EnableEpoch:                  25,
			UnbondTokensV2EnableEpoch:                         26,
			SaveJailedAlwaysEnableEpoch:                       27,
			ReDelegateBelowMinCheckEnableEpoch:                28,
			ValidatorToDelegationEnableEpoch:                  29,
			WaitingListFixEnableEpoch:                         30,
			IncrementSCRNonceInMultiTransferEnableEpoch:       31,
			ESDTMultiTransferEnableEpoch:                      32,
			GlobalMintBurnDisableEpoch:                        33,
			ESDTTransferRoleEnableEpoch:                       34,
			BuiltInFunctionOnMetaEnableEpoch:                  35,
			ComputeRewardCheckpointEnableEpoch:                36,
			SCRSizeInvariantCheckEnableEpoch:                  37,
			BackwardCompSaveKeyValueEnableEpoch:               38,
			ESDTNFTCreateOnMultiShardEnableEpoch:              39,
			MetaESDTSetEnableEpoch:                            40,
			AddTokensToDelegationEnableEpoch:                  41,
			MultiESDTTransferFixOnCallBackOnEnableEpoch:       42,
			OptimizeGasUsedInCrossMiniBlocksEnableEpoch:       43,
			CorrectFirstQueuedEpoch:                           44,
			DeleteDelegatorAfterClaimRewardsEnableEpoch:       45,
			FixOOGReturnCodeEnableEpoch:                       46,
			RemoveNonUpdatedStorageEnableEpoch:                47,
			OptimizeNFTStoreEnableEpoch:                       48,
			CreateNFTThroughExecByCallerEnableEpoch:           49,
			StopDecreasingValidatorRatingWhenStuckEnableEpoch: 50,
			FrontRunningProtectionEnableEpoch:                 51,
			IsPayableBySCEnableEpoch:                          52,
			CleanUpInformativeSCRsEnableEpoch:                 53,
			StorageAPICostOptimizationEnableEpoch:             54,
			TransformToMultiShardCreateEnableEpoch:            55,
			ESDTRegisterAndSetAllRolesEnableEpoch:             56,
			ScheduledMiniBlocksEnableEpoch:                    57,
			CorrectJailedNotUnstakedEmptyQueueEpoch:           58,
			DoNotReturnOldBlockInBlockchainHookEnableEpoch:    59,
			AddFailedRelayedTxToInvalidMBsDisableEpoch:        60,
			SCRSizeInvariantOnBuiltInResultEnableEpoch:        61,
			CheckCorrectTokenIDForTransferRoleEnableEpoch:     62,
			DisableExecByCallerEnableEpoch:                    63,
			RefactorContextEnableEpoch:                        64,
			FailExecutionOnEveryAPIErrorEnableEpoch:           65,
			ManagedCryptoAPIsEnableEpoch:                      66,
			CheckFunctionArgumentEnableEpoch:                  67,
			CheckExecuteOnReadOnlyEnableEpoch:                 68,
			ESDTMetadataContinuousCleanupEnableEpoch:          69,
			MiniBlockPartialExecutionEnableEpoch:              70,
			FixAsyncCallBackArgsListEnableEpoch:               71,
<<<<<<< HEAD
			FixOldTokenLiquidityEnableEpoch:                   72, RuntimeMemStoreLimitEnableEpoch: 73,
			SetSenderInEeiOutputTransferEnableEpoch:      74,
			RefactorPeersMiniBlocksEnableEpoch:           75,
			MaxBlockchainHookCountersEnableEpoch:         76,
			WipeSingleNFTLiquidityDecreaseEnableEpoch:    77,
			AlwaysSaveTokenMetaDataEnableEpoch:           78,
			RuntimeCodeSizeFixEnableEpoch:                79,
			RelayedNonceFixEnableEpoch:                   80,
			SetGuardianEnableEpoch:                       81,
			AutoBalanceDataTriesEnableEpoch:              82,
			KeepExecOrderOnCreatedSCRsEnableEpoch:        83,
			MultiClaimOnDelegationEnableEpoch:            84,
			ChangeUsernameEnableEpoch:                    85,
			ConsistentTokensValuesLengthCheckEnableEpoch: 86,
			FixDelegationChangeOwnerOnAccountEnableEpoch: 87,
			ScToScLogEventEnableEpoch:                    88,
=======
			FixOldTokenLiquidityEnableEpoch:                   72,
			RuntimeMemStoreLimitEnableEpoch:                   73,
			SetSenderInEeiOutputTransferEnableEpoch:           74,
			RefactorPeersMiniBlocksEnableEpoch:                75,
			MaxBlockchainHookCountersEnableEpoch:              76,
			WipeSingleNFTLiquidityDecreaseEnableEpoch:         77,
			AlwaysSaveTokenMetaDataEnableEpoch:                78,
			RuntimeCodeSizeFixEnableEpoch:                     79,
			RelayedNonceFixEnableEpoch:                        80,
			SetGuardianEnableEpoch:                            81,
			AutoBalanceDataTriesEnableEpoch:                   82,
			KeepExecOrderOnCreatedSCRsEnableEpoch:             83,
			MultiClaimOnDelegationEnableEpoch:                 84,
			ChangeUsernameEnableEpoch:                         85,
			ConsistentTokensValuesLengthCheckEnableEpoch:      86,
			FixDelegationChangeOwnerOnAccountEnableEpoch:      87,
			ScToScLogEventEnableEpoch:                         88,
			NFTStopCreateEnableEpoch:                          89,
>>>>>>> bf2e6a71
			MaxNodesChangeEnableEpoch: []MaxNodesChangeConfig{
				{
					EpochEnable:            44,
					MaxNumNodes:            2169,
					NodesToShufflePerShard: 80,
				},
				{
					EpochEnable:            45,
					MaxNumNodes:            3200,
					NodesToShufflePerShard: 80,
				},
			},
			DeterministicSortOnValidatorsInfoEnableEpoch:    66,
			DynamicGasCostForDataTrieStorageLoadEnableEpoch: 64,
			ConsensusModelV2EnableEpoch:                     69,
			BLSMultiSignerEnableEpoch: []MultiSignerConfig{
				{
					EnableEpoch: 0,
					Type:        "no-KOSK",
				},
				{
					EnableEpoch: 3,
					Type:        "KOSK",
				},
			},
		},

		GasSchedule: GasScheduleConfig{
			GasScheduleByEpochs: []GasScheduleByEpochs{
				{
					StartEpoch: 46,
					FileName:   "gasScheduleV1.toml",
				},
				{
					StartEpoch: 47,
					FileName:   "gasScheduleV3.toml",
				},
			},
		},
	}
	cfg := EpochConfig{}

	err := toml.Unmarshal([]byte(testString), &cfg)

	assert.Nil(t, err)
	assert.Equal(t, expectedCfg, cfg)
}<|MERGE_RESOLUTION|>--- conflicted
+++ resolved
@@ -817,13 +817,11 @@
 	# ScToScLogEventEnableEpoch represents the epoch when the sc to sc log event feature is enabled
 	ScToScLogEventEnableEpoch = 88
 
-<<<<<<< HEAD
+    # NFTStopCreateEnableEpoch represents the epoch when NFT stop create feature is enabled
+    NFTStopCreateEnableEpoch = 89
+
     # ConsensusModelV2EnableEpoch represents the epoch when the consensus model V2 is enabled
     ConsensusModelV2EnableEpoch = 69
-=======
-    # NFTStopCreateEnableEpoch represents the epoch when NFT stop create feature is enabled
-    NFTStopCreateEnableEpoch = 89
->>>>>>> bf2e6a71
 
     # MaxNodesChangeEnableEpoch holds configuration for changing the maximum number of nodes and the enabling epoch
     MaxNodesChangeEnableEpoch = [
@@ -916,7 +914,6 @@
 			ESDTMetadataContinuousCleanupEnableEpoch:          69,
 			MiniBlockPartialExecutionEnableEpoch:              70,
 			FixAsyncCallBackArgsListEnableEpoch:               71,
-<<<<<<< HEAD
 			FixOldTokenLiquidityEnableEpoch:                   72, RuntimeMemStoreLimitEnableEpoch: 73,
 			SetSenderInEeiOutputTransferEnableEpoch:      74,
 			RefactorPeersMiniBlocksEnableEpoch:           75,
@@ -932,27 +929,7 @@
 			ChangeUsernameEnableEpoch:                    85,
 			ConsistentTokensValuesLengthCheckEnableEpoch: 86,
 			FixDelegationChangeOwnerOnAccountEnableEpoch: 87,
-			ScToScLogEventEnableEpoch:                    88,
-=======
-			FixOldTokenLiquidityEnableEpoch:                   72,
-			RuntimeMemStoreLimitEnableEpoch:                   73,
-			SetSenderInEeiOutputTransferEnableEpoch:           74,
-			RefactorPeersMiniBlocksEnableEpoch:                75,
-			MaxBlockchainHookCountersEnableEpoch:              76,
-			WipeSingleNFTLiquidityDecreaseEnableEpoch:         77,
-			AlwaysSaveTokenMetaDataEnableEpoch:                78,
-			RuntimeCodeSizeFixEnableEpoch:                     79,
-			RelayedNonceFixEnableEpoch:                        80,
-			SetGuardianEnableEpoch:                            81,
-			AutoBalanceDataTriesEnableEpoch:                   82,
-			KeepExecOrderOnCreatedSCRsEnableEpoch:             83,
-			MultiClaimOnDelegationEnableEpoch:                 84,
-			ChangeUsernameEnableEpoch:                         85,
-			ConsistentTokensValuesLengthCheckEnableEpoch:      86,
-			FixDelegationChangeOwnerOnAccountEnableEpoch:      87,
-			ScToScLogEventEnableEpoch:                         88,
-			NFTStopCreateEnableEpoch:                          89,
->>>>>>> bf2e6a71
+			ScToScLogEventEnableEpoch:                    88,NFTStopCreateEnableEpoch:                          89,
 			MaxNodesChangeEnableEpoch: []MaxNodesChangeConfig{
 				{
 					EpochEnable:            44,
