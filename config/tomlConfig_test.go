package config

import (
	"fmt"
	"strconv"
	"testing"

	"github.com/pelletier/go-toml"
	"github.com/stretchr/testify/assert"
	"github.com/stretchr/testify/require"

	p2pConfig "github.com/multiversx/mx-chain-go/p2p/config"
)

func TestTomlParser(t *testing.T) {
	txBlockBodyStorageSize := 170
	txBlockBodyStorageType := "type1"
	txBlockBodyStorageShards := 5
	txBlockBodyStorageFile := "path1/file1"
	txBlockBodyStorageTypeDB := "type2"

	receiptsStorageSize := 171
	receiptsStorageType := "type3"
	receiptsStorageFile := "path1/file2"
	receiptsStorageTypeDB := "type4"

	scheduledSCRsStorageSize := 174
	scheduledSCRsStorageType := "type7"
	scheduledSCRsStorageFile := "path1/file4"
	scheduledSCRsStorageTypeDB := "type8"

	logsPath := "pathLogger"
	logsStackDepth := 1010

	accountsStorageSize := 172
	accountsStorageType := "type5"
	accountsStorageFile := "path1/file3"
	accountsStorageTypeDB := "type6"

	hasherType := "hashFunc4"
	multiSigHasherType := "hashFunc5"

	consensusType := "bls"

	wasmVMVersions := []WasmVMVersionByEpoch{
		{StartEpoch: 12, Version: "v0.3"},
		{StartEpoch: 88, Version: "v1.2"},
	}

	cfgExpected := Config{
		MiniBlocksStorage: StorageConfig{
			Cache: CacheConfig{
				Capacity: uint32(txBlockBodyStorageSize),
				Type:     txBlockBodyStorageType,
				Shards:   uint32(txBlockBodyStorageShards),
			},
			DB: DBConfig{
				FilePath: txBlockBodyStorageFile,
				Type:     txBlockBodyStorageTypeDB,
			},
		},
		ReceiptsStorage: StorageConfig{
			Cache: CacheConfig{
				Capacity: uint32(receiptsStorageSize),
				Type:     receiptsStorageType,
			},
			DB: DBConfig{
				FilePath: receiptsStorageFile,
				Type:     receiptsStorageTypeDB,
			},
		},
		ScheduledSCRsStorage: StorageConfig{
			Cache: CacheConfig{
				Capacity: uint32(scheduledSCRsStorageSize),
				Type:     scheduledSCRsStorageType,
			},
			DB: DBConfig{
				FilePath: scheduledSCRsStorageFile,
				Type:     scheduledSCRsStorageTypeDB,
			},
		},
		AccountsTrieStorage: StorageConfig{
			Cache: CacheConfig{
				Capacity: uint32(accountsStorageSize),
				Type:     accountsStorageType,
			},
			DB: DBConfig{
				FilePath: accountsStorageFile,
				Type:     accountsStorageTypeDB,
			},
		},
		Hasher: TypeConfig{
			Type: hasherType,
		},
		MultisigHasher: TypeConfig{
			Type: multiSigHasherType,
		},
		Consensus: ConsensusConfig{
			Type: consensusType,
		},
		VirtualMachine: VirtualMachineServicesConfig{
			Execution: VirtualMachineConfig{
				WasmVMVersions:                      wasmVMVersions,
				TimeOutForSCExecutionInMilliseconds: 10000,
				WasmerSIGSEGVPassthrough:            true,
				TransferAndExecuteByUserAddresses: []string{
					"erd1qqqqqqqqqqqqqpgqr46jrxr6r2unaqh75ugd308dwx5vgnhwh47qtvepe0",
					"erd1qqqqqqqqqqqqqpgqr46jrxr6r2unaqh75ugd308dwx5vgnhwh47qtvepe1",
					"erd1qqqqqqqqqqqqqpgqr46jrxr6r2unaqh75ugd308dwx5vgnhwh47qtvepe2"},
			},
			Querying: QueryVirtualMachineConfig{
				NumConcurrentVMs:     16,
				VirtualMachineConfig: VirtualMachineConfig{WasmVMVersions: wasmVMVersions},
			},
			GasConfig: VirtualMachineGasConfig{
				ShardMaxGasPerVmQuery: 1_500_000_000,
				MetaMaxGasPerVmQuery:  0,
			},
		},
		Debug: DebugConfig{
			InterceptorResolver: InterceptorResolverDebugConfig{
				Enabled:                    true,
				EnablePrint:                true,
				CacheSize:                  10000,
				IntervalAutoPrintInSeconds: 20,
				NumRequestsThreshold:       9,
				NumResolveFailureThreshold: 3,
				DebugLineExpiration:        10,
			},
			Antiflood: AntifloodDebugConfig{
				Enabled:                    true,
				CacheSize:                  10000,
				IntervalAutoPrintInSeconds: 20,
			},
			ShuffleOut: ShuffleOutDebugConfig{
				CallGCWhenShuffleOut:    true,
				ExtraPrintsOnShuffleOut: true,
				DoProfileOnShuffleOut:   true,
			},
		},
		StateTriesConfig: StateTriesConfig{
			SnapshotsEnabled:            true,
			AccountsStatePruningEnabled: true,
			PeerStatePruningEnabled:     true,
			MaxStateTrieLevelInMemory:   38,
			MaxPeerTrieLevelInMemory:    39,
		},
		Redundancy: RedundancyConfig{
			MaxRoundsOfInactivityAccepted: 3,
		},
	}
	testString := `
[MiniBlocksStorage]
    [MiniBlocksStorage.Cache]
        Capacity = ` + strconv.Itoa(txBlockBodyStorageSize) + `
        Type = "` + txBlockBodyStorageType + `"
        Shards = ` + strconv.Itoa(txBlockBodyStorageShards) + `
    [MiniBlocksStorage.DB]
        FilePath = "` + txBlockBodyStorageFile + `"
        Type = "` + txBlockBodyStorageTypeDB + `"

[ReceiptsStorage]
    [ReceiptsStorage.Cache]
        Capacity = ` + strconv.Itoa(receiptsStorageSize) + `
        Type = "` + receiptsStorageType + `"
    [ReceiptsStorage.DB]
        FilePath = "` + receiptsStorageFile + `"
        Type = "` + receiptsStorageTypeDB + `"

[ScheduledSCRsStorage]
    [ScheduledSCRsStorage.Cache]
        Capacity = ` + strconv.Itoa(scheduledSCRsStorageSize) + `
        Type = "` + scheduledSCRsStorageType + `"
    [ScheduledSCRsStorage.DB]
        FilePath = "` + scheduledSCRsStorageFile + `"
        Type = "` + scheduledSCRsStorageTypeDB + `"

[Logger]
    Path = "` + logsPath + `"
    StackTraceDepth = ` + strconv.Itoa(logsStackDepth) + `

[AccountsTrieStorage]
    [AccountsTrieStorage.Cache]
        Capacity = ` + strconv.Itoa(accountsStorageSize) + `
        Type = "` + accountsStorageType + `"
    [AccountsTrieStorage.DB]
        FilePath = "` + accountsStorageFile + `"
        Type = "` + accountsStorageTypeDB + `"

[Hasher]
    Type = "` + hasherType + `"

[MultisigHasher]
    Type = "` + multiSigHasherType + `"

[Consensus]
    Type = "` + consensusType + `"

[VirtualMachine]
    [VirtualMachine.Execution]
        TimeOutForSCExecutionInMilliseconds = 10000 # 10 seconds = 10000 milliseconds
        WasmerSIGSEGVPassthrough            = true
        WasmVMVersions = [
            { StartEpoch = 12, Version = "v0.3" },
            { StartEpoch = 88, Version = "v1.2" },
        ]
		TransferAndExecuteByUserAddresses = [
			"erd1qqqqqqqqqqqqqpgqr46jrxr6r2unaqh75ugd308dwx5vgnhwh47qtvepe0", #shard 0
			"erd1qqqqqqqqqqqqqpgqr46jrxr6r2unaqh75ugd308dwx5vgnhwh47qtvepe1", #shard 1
			"erd1qqqqqqqqqqqqqpgqr46jrxr6r2unaqh75ugd308dwx5vgnhwh47qtvepe2", #shard 2
		]

    [VirtualMachine.Querying]
        NumConcurrentVMs = 16
        WasmVMVersions = [
            { StartEpoch = 12, Version = "v0.3" },
            { StartEpoch = 88, Version = "v1.2" },
        ]

    [VirtualMachine.GasConfig]
        ShardMaxGasPerVmQuery = 1500000000
        MetaMaxGasPerVmQuery = 0

[Debug]
    [Debug.InterceptorResolver]
        Enabled = true
        CacheSize = 10000
        EnablePrint = true
        IntervalAutoPrintInSeconds = 20
        NumRequestsThreshold = 9
        NumResolveFailureThreshold = 3
        DebugLineExpiration = 10
    [Debug.Antiflood]
        Enabled = true
        CacheSize = 10000
        IntervalAutoPrintInSeconds = 20
    [Debug.ShuffleOut]
        CallGCWhenShuffleOut = true
        ExtraPrintsOnShuffleOut = true
        DoProfileOnShuffleOut = true

[StateTriesConfig]
    SnapshotsEnabled = true
    AccountsStatePruningEnabled = true
    PeerStatePruningEnabled = true
    MaxStateTrieLevelInMemory = 38
    MaxPeerTrieLevelInMemory = 39

[Redundancy]
    # MaxRoundsOfInactivityAccepted defines the number of rounds missed by a main or higher level backup machine before
    # the current machine will take over and propose/sign blocks. Used in both single-key and multi-key modes.
    MaxRoundsOfInactivityAccepted = 3
`
	cfg := Config{}

	err := toml.Unmarshal([]byte(testString), &cfg)

	require.Nil(t, err)
	require.Equal(t, cfgExpected, cfg)
}

func TestTomlEconomicsParser(t *testing.T) {
	protocolSustainabilityPercentage := 0.1
	leaderPercentage1 := 0.1
	leaderPercentage2 := 0.2
	epoch0 := uint32(0)
	epoch1 := uint32(1)
	developerPercentage := 0.3
	maxGasLimitPerBlock := "18446744073709551615"
	minGasPrice := "18446744073709551615"
	minGasLimit := "18446744073709551615"
	extraGasLimitGuardedTx := "50000"
	maxGasPriceSetGuardian := "1234567"
	protocolSustainabilityAddress := "erd1932eft30w753xyvme8d49qejgkjc09n5e49w4mwdjtm0neld797su0dlxp"
	denomination := 18

	cfgEconomicsExpected := EconomicsConfig{
		GlobalSettings: GlobalSettings{
			Denomination: denomination,
		},
		RewardsSettings: RewardsSettings{
			RewardsConfigByEpoch: []EpochRewardSettings{
				{
					EpochEnable:                      epoch0,
					LeaderPercentage:                 leaderPercentage1,
					ProtocolSustainabilityPercentage: protocolSustainabilityPercentage,
					ProtocolSustainabilityAddress:    protocolSustainabilityAddress,
					DeveloperPercentage:              developerPercentage,
				},
				{
					EpochEnable:                      epoch1,
					LeaderPercentage:                 leaderPercentage2,
					ProtocolSustainabilityPercentage: protocolSustainabilityPercentage,
					ProtocolSustainabilityAddress:    protocolSustainabilityAddress,
					DeveloperPercentage:              developerPercentage,
				},
			},
		},
		FeeSettings: FeeSettings{
			GasLimitSettings: []GasLimitSetting{
				{
					MaxGasLimitPerBlock:    maxGasLimitPerBlock,
					MinGasLimit:            minGasLimit,
					ExtraGasLimitGuardedTx: extraGasLimitGuardedTx,
				},
			},
			MinGasPrice:            minGasPrice,
			MaxGasPriceSetGuardian: maxGasPriceSetGuardian,
		},
	}

	testString := `
[GlobalSettings]
    Denomination = ` + fmt.Sprintf("%d", denomination) + `
[RewardsSettings]
    [[RewardsSettings.RewardsConfigByEpoch]]
    EpochEnable = ` + fmt.Sprintf("%d", epoch0) + `
    LeaderPercentage = ` + fmt.Sprintf("%.6f", leaderPercentage1) + `
    DeveloperPercentage = ` + fmt.Sprintf("%.6f", developerPercentage) + `
    ProtocolSustainabilityPercentage = ` + fmt.Sprintf("%.6f", protocolSustainabilityPercentage) + ` #fraction of value 0.1 - 10%
    ProtocolSustainabilityAddress = "` + protocolSustainabilityAddress + `"

    [[RewardsSettings.RewardsConfigByEpoch]]
    EpochEnable = ` + fmt.Sprintf("%d", epoch1) + `
    LeaderPercentage = ` + fmt.Sprintf("%.6f", leaderPercentage2) + `
    DeveloperPercentage = ` + fmt.Sprintf("%.6f", developerPercentage) + `
    ProtocolSustainabilityPercentage = ` + fmt.Sprintf("%.6f", protocolSustainabilityPercentage) + ` #fraction of value 0.1 - 10%
    ProtocolSustainabilityAddress = "` + protocolSustainabilityAddress + `"

[FeeSettings]
    GasLimitSettings = [{EnableEpoch = 0, MaxGasLimitPerBlock = "` + maxGasLimitPerBlock + `", MaxGasLimitPerMiniBlock = "", MaxGasLimitPerMetaBlock = "", MaxGasLimitPerMetaMiniBlock = "", MaxGasLimitPerTx = "", MinGasLimit = "` + minGasLimit + `", ExtraGasLimitGuardedTx = "` + extraGasLimitGuardedTx + `"}] 
    MinGasPrice = "` + minGasPrice + `"
	MaxGasPriceSetGuardian = "` + maxGasPriceSetGuardian + `"
`
	cfg := EconomicsConfig{}

	err := toml.Unmarshal([]byte(testString), &cfg)

	assert.Nil(t, err)
	assert.Equal(t, cfgEconomicsExpected, cfg)
}

func TestTomlPreferencesParser(t *testing.T) {
	nodeDisplayName := "test-name"
	destinationShardAsObs := "3"
	identity := "test-identity"
	redundancyLevel := int64(0)
	prefPubKey0 := "preferred pub key 0"
	prefPubKey1 := "preferred pub key 1"

	cfgPreferencesExpected := Preferences{
		Preferences: PreferencesConfig{
			NodeDisplayName:            nodeDisplayName,
			DestinationShardAsObserver: destinationShardAsObs,
			Identity:                   identity,
			RedundancyLevel:            redundancyLevel,
			PreferredConnections:       []string{prefPubKey0, prefPubKey1},
		},
		BlockProcessingCutoff: BlockProcessingCutoffConfig{
			Enabled:       true,
			Mode:          "pause",
			CutoffTrigger: "round",
			Value:         55,
		},
	}

	testString := `
[Preferences]
    NodeDisplayName = "` + nodeDisplayName + `"
    DestinationShardAsObserver = "` + destinationShardAsObs + `"
    Identity = "` + identity + `"
    RedundancyLevel = ` + fmt.Sprintf("%d", redundancyLevel) + `
    PreferredConnections = [
        "` + prefPubKey0 + `",
        "` + prefPubKey1 + `"
    ]

[BlockProcessingCutoff]
    Enabled = true
    Mode = "pause"
    CutoffTrigger = "round"
    Value = 55
`
	cfg := Preferences{}

	err := toml.Unmarshal([]byte(testString), &cfg)

	assert.Nil(t, err)
	assert.Equal(t, cfgPreferencesExpected, cfg)
}

func TestTomlExternalParser(t *testing.T) {
	indexerURL := "url"
	elasticUsername := "user"
	elasticPassword := "pass"

	cfgExternalExpected := ExternalConfig{
		ElasticSearchConnector: ElasticSearchConfig{
			Enabled:  true,
			URL:      indexerURL,
			Username: elasticUsername,
			Password: elasticPassword,
		},
	}

	testString := `
[ElasticSearchConnector]
    Enabled = true
    URL = "` + indexerURL + `"
    Username = "` + elasticUsername + `"
    Password = "` + elasticPassword + `"`

	cfg := ExternalConfig{}

	err := toml.Unmarshal([]byte(testString), &cfg)

	assert.Nil(t, err)
	assert.Equal(t, cfgExternalExpected, cfg)
}

func TestAPIRoutesToml(t *testing.T) {
	package0 := "testPackage0"
	route0 := "testRoute0"
	route1 := "testRoute1"

	package1 := "testPackage1"
	route2 := "testRoute2"

	loggingThreshold := 10

	expectedCfg := ApiRoutesConfig{
		Logging: ApiLoggingConfig{
			LoggingEnabled:          true,
			ThresholdInMicroSeconds: loggingThreshold,
		},
		APIPackages: map[string]APIPackageConfig{
			package0: {
				Routes: []RouteConfig{
					{Name: route0, Open: true},
					{Name: route1, Open: true},
				},
			},
			package1: {
				Routes: []RouteConfig{
					{Name: route2, Open: false},
				},
			},
		},
	}

	testString := `
[Logging]
    LoggingEnabled = true
    ThresholdInMicroSeconds = 10

     # API routes configuration
[APIPackages]

[APIPackages.` + package0 + `]
    Routes = [
        # test comment
        { Name = "` + route0 + `", Open = true },

        # test comment
        { Name = "` + route1 + `", Open = true },
    ]

[APIPackages.` + package1 + `]
    Routes = [
         # test comment
        { Name = "` + route2 + `", Open = false }
    ]
 `

	cfg := ApiRoutesConfig{}

	err := toml.Unmarshal([]byte(testString), &cfg)

	assert.Nil(t, err)
	assert.Equal(t, expectedCfg, cfg)
}

func TestP2pConfig(t *testing.T) {
	initialPeersList := "/ip4/127.0.0.1/tcp/9999/p2p/16Uiu2HAkw5SNNtSvH1zJiQ6Gc3WoGNSxiyNueRKe6fuAuh57G3Bk"
	protocolID1 := "test protocol id 1"
	protocolID2 := "test protocol id 2"
	shardingType := "ListSharder"
	port := "37373-38383"

	testString := `
#P2P config file
[Node]
    Port = "` + port + `"
    ThresholdMinConnectedPeers = 0

    [Node.Transports]
        QUICAddress = "/ip4/0.0.0.0/udp/%d/quic-v1"
        WebSocketAddress = "/ip4/0.0.0.0/tcp/%d/ws" 
        WebTransportAddress = "/ip4/0.0.0.0/udp/%d/quic-v1/webtransport"
        [Node.Transports.TCP]
            ListenAddress = "/ip4/0.0.0.0/tcp/%d"
            PreventPortReuse = true

    [Node.ResourceLimiter]
        Type = "default autoscale" #available options "default autoscale", "infinite", "default with manual scale".
        ManualSystemMemoryInMB = 1 # not taken into account if the type is not "default with manual scale"
        ManualMaximumFD = 2 # not taken into account if the type is not "default with manual scale"

[KadDhtPeerDiscovery]
    Enabled = false
    Type = ""
    RefreshIntervalInSec = 0

    # ProtocolIDs represents the protocols that this node will advertise to other peers
    # To connect to other nodes, those nodes should have at least one common protocol string
    ProtocolIDs = [
        "` + protocolID1 + `",
        "` + protocolID2 + `",
    ]
    InitialPeerList = ["` + initialPeersList + `"]

    #kademlia's routing table bucket size
    BucketSize = 0

    #RoutingTableRefreshIntervalInSec defines how many seconds should pass between 2 kad routing table auto refresh calls
    RoutingTableRefreshIntervalInSec = 0

[Sharding]
    # The targeted number of peer connections
    TargetPeerCount = 0
    MaxIntraShardValidators = 0
    MaxCrossShardValidators = 0
    MaxIntraShardObservers = 0
    MaxCrossShardObservers = 0
    MaxSeeders = 0
    Type = "` + shardingType + `"`

	expectedCfg := p2pConfig.P2PConfig{
		Node: p2pConfig.NodeConfig{
			Port: port,
			Transports: p2pConfig.P2PTransportConfig{
				TCP: p2pConfig.P2PTCPTransport{
					ListenAddress:    "/ip4/0.0.0.0/tcp/%d",
					PreventPortReuse: true,
				},
				QUICAddress:         "/ip4/0.0.0.0/udp/%d/quic-v1",
				WebSocketAddress:    "/ip4/0.0.0.0/tcp/%d/ws",
				WebTransportAddress: "/ip4/0.0.0.0/udp/%d/quic-v1/webtransport",
			},
			ResourceLimiter: p2pConfig.P2PResourceLimiterConfig{
				Type:                   "default autoscale",
				ManualSystemMemoryInMB: 1,
				ManualMaximumFD:        2,
			},
		},
		KadDhtPeerDiscovery: p2pConfig.KadDhtPeerDiscoveryConfig{
			ProtocolIDs:     []string{protocolID1, protocolID2},
			InitialPeerList: []string{initialPeersList},
		},
		Sharding: p2pConfig.ShardingConfig{
			Type: shardingType,
		},
	}
	cfg := p2pConfig.P2PConfig{}

	err := toml.Unmarshal([]byte(testString), &cfg)

	assert.Nil(t, err)
	assert.Equal(t, expectedCfg, cfg)
}

func TestEnableEpochConfig(t *testing.T) {
	testString := `
[EnableEpochs]
    # SCDeployEnableEpoch represents the epoch when the deployment of smart contracts will be enabled
    SCDeployEnableEpoch = 1

    # BuiltInFunctionsEnableEpoch represents the epoch when the built in functions will be enabled
    BuiltInFunctionsEnableEpoch = 2

    # RelayedTransactionsEnableEpoch represents the epoch when the relayed transactions will be enabled
    RelayedTransactionsEnableEpoch = 3

    # PenalizedTooMuchGasEnableEpoch represents the epoch when the penalization for using too much gas will be enabled
    PenalizedTooMuchGasEnableEpoch = 4

    # SwitchJailWaitingEnableEpoch represents the epoch when the system smart contract processing at end of epoch is enabled
    SwitchJailWaitingEnableEpoch = 5

    # BelowSignedThresholdEnableEpoch represents the epoch when the change for computing rating for validators below signed rating is enabled
    BelowSignedThresholdEnableEpoch = 6

    # SwitchHysteresisForMinNodesEnableEpoch represents the epoch when the system smart contract changes its config to consider
    # also (minimum) hysteresis nodes for the minimum number of nodes
    SwitchHysteresisForMinNodesEnableEpoch = 7

    # TransactionSignedWithTxHashEnableEpoch represents the epoch when the node will also accept transactions that are
    # signed with the hash of transaction
    TransactionSignedWithTxHashEnableEpoch = 8

    # MetaProtectionEnableEpoch represents the epoch when the transactions to the metachain are checked to have enough gas
    MetaProtectionEnableEpoch = 9

    # AheadOfTimeGasUsageEnableEpoch represents the epoch when the cost of smart contract prepare changes from compiler per byte to ahead of time prepare per byte
    AheadOfTimeGasUsageEnableEpoch = 10

    # GasPriceModifierEnableEpoch represents the epoch when the gas price modifier in fee computation is enabled
    GasPriceModifierEnableEpoch = 11

    # RepairCallbackEnableEpoch represents the epoch when the callback repair is activated for scrs
    RepairCallbackEnableEpoch = 12

    # BlockGasAndFeesReCheckEnableEpoch represents the epoch when gas and fees used in each created or processed block are re-checked
    BlockGasAndFeesReCheckEnableEpoch = 13

    # BalanceWaitingListsEnableEpoch represents the epoch when the shard waiting lists are balanced at the start of an epoch
    BalanceWaitingListsEnableEpoch = 14

    # ReturnDataToLastTransferEnableEpoch represents the epoch when returned data is added to last output transfer for callbacks
    ReturnDataToLastTransferEnableEpoch = 15

    # SenderInOutTransferEnableEpoch represents the epoch when the feature of having different senders in output transfer is enabled
    SenderInOutTransferEnableEpoch = 16

    # StakeEnableEpoch represents the epoch when staking is enabled
    StakeEnableEpoch = 17

    # StakingV2EnableEpoch represents the epoch when staking v2 is enabled
    StakingV2EnableEpoch = 18

    # DoubleKeyProtectionEnableEpoch represents the epoch when the double key protection will be enabled
    DoubleKeyProtectionEnableEpoch = 19

    # ESDTEnableEpoch represents the epoch when ESDT is enabled
    ESDTEnableEpoch = 20

    # GovernanceEnableEpoch represents the epoch when governance is enabled
    GovernanceEnableEpoch = 21

    # DelegationManagerEnableEpoch represents the epoch when the delegation manager is enabled
    # epoch should not be 0
    DelegationManagerEnableEpoch = 22

    # DelegationSmartContractEnableEpoch represents the epoch when delegation smart contract is enabled
    # epoch should not be 0
    DelegationSmartContractEnableEpoch = 23

    # CorrectLastUnjailedEnableEpoch represents the epoch when the fix regaring the last unjailed node should apply
    CorrectLastUnjailedEnableEpoch = 24

    # RelayedTransactionsV2EnableEpoch represents the epoch when the relayed transactions V2 will be enabled
    RelayedTransactionsV2EnableEpoch = 25

    # UnbondTokensV2EnableEpoch represents the epoch when the new implementation of the unbond tokens function is available
    UnbondTokensV2EnableEpoch = 26

    # SaveJailedAlwaysEnableEpoch represents the epoch when saving jailed status at end of epoch will happen in all cases
    SaveJailedAlwaysEnableEpoch = 27

    # ReDelegateBelowMinCheckEnableEpoch represents the epoch when the check for the re-delegated value will be enabled
    ReDelegateBelowMinCheckEnableEpoch = 28

    # ValidatorToDelegationEnableEpoch represents the epoch when the validator-to-delegation feature will be enabled
    ValidatorToDelegationEnableEpoch = 29

    # IncrementSCRNonceInMultiTransferEnableEpoch represents the epoch when the fix for preventing the generation of the same SCRs
    # is enabled. The fix is done by adding an extra increment.
    IncrementSCRNonceInMultiTransferEnableEpoch = 31

    # ESDTMultiTransferEnableEpoch represents the epoch when esdt multitransfer built in function is enabled
    ESDTMultiTransferEnableEpoch = 32

    # GlobalMintBurnDisableEpoch represents the epoch when the global mint and burn functions are disabled
    GlobalMintBurnDisableEpoch = 33

    # ESDTTransferRoleEnableEpoch represents the epoch when esdt transfer role set is enabled
    ESDTTransferRoleEnableEpoch = 34

    # ComputeRewardCheckpointEnableEpoch represents the epoch when compute rewards checkpoint epoch is enabled
    ComputeRewardCheckpointEnableEpoch = 36

    # SCRSizeInvariantCheckEnableEpoch represents the epoch when the scr size invariant check is enabled
    SCRSizeInvariantCheckEnableEpoch = 37

    # BackwardCompSaveKeyValueEnableEpoch represents the epoch when the backward compatibility for save key value error is enabled
    BackwardCompSaveKeyValueEnableEpoch = 38

    # ESDTNFTCreateOnMultiShardEnableEpoch represents the epoch when esdt nft creation is enabled on multiple shards
    ESDTNFTCreateOnMultiShardEnableEpoch = 39

    # MetaESDTSetEnableEpoch represents the epoch when the backward compatibility for save key value error is enabled
    MetaESDTSetEnableEpoch = 40

    # AddTokensToDelegationEnableEpoch represents the epoch when adding tokens to delegation is enabled for whitelisted address
    AddTokensToDelegationEnableEpoch = 41

    # MultiESDTTransferFixOnCallBackOnEnableEpoch represents the epoch when multi esdt transfer on callback fix is enabled
    MultiESDTTransferFixOnCallBackOnEnableEpoch = 42

    # OptimizeGasUsedInCrossMiniBlocksEnableEpoch represents the epoch when gas used in cross shard mini blocks will be optimized
    OptimizeGasUsedInCrossMiniBlocksEnableEpoch = 43

    # CorrectFirstQueuedEpoch represents the epoch when the backward compatibility for setting the first queued node is enabled
    CorrectFirstQueuedEpoch = 44

    # DeleteDelegatorAfterClaimRewardsEnableEpoch represents the epoch when the delegators data is deleted for delegators that have to claim rewards after they withdraw all funds
    DeleteDelegatorAfterClaimRewardsEnableEpoch = 45

    # FixOOGReturnCodeEnableEpoch represents the epoch when the backward compatibility returning out of gas error is enabled
    FixOOGReturnCodeEnableEpoch = 46

    # RemoveNonUpdatedStorageEnableEpoch represents the epoch when the backward compatibility for removing non updated storage is enabled
    RemoveNonUpdatedStorageEnableEpoch = 47

    # OptimizeNFTStoreEnableEpoch represents the epoch when optimizations on NFT metadata store and send are enabled
    OptimizeNFTStoreEnableEpoch = 48

    # CreateNFTThroughExecByCallerEnableEpoch represents the epoch when nft creation through execution on destination by caller is enabled
    CreateNFTThroughExecByCallerEnableEpoch = 49

    # StopDecreasingValidatorRatingWhenStuckEnableEpoch represents the epoch when we should stop decreasing validator's rating if, for instance, a shard gets stuck
    StopDecreasingValidatorRatingWhenStuckEnableEpoch = 50

    # FrontRunningProtectionEnableEpoch represents the epoch when the first version of protection against front running is enabled
    FrontRunningProtectionEnableEpoch = 51

    # IsPayableBySCEnableEpoch represents the epoch when a new flag isPayable by SC is enabled
    IsPayableBySCEnableEpoch = 52

    # CleanUpInformativeSCRsEnableEpoch represents the epoch when the informative-only scrs are cleaned from miniblocks and logs are created from them
    CleanUpInformativeSCRsEnableEpoch = 53

    # StorageAPICostOptimizationEnableEpoch represents the epoch when new storage helper functions are enabled and cost is reduced in Wasm VM
    StorageAPICostOptimizationEnableEpoch = 54

    # TransformToMultiShardCreateEnableEpoch represents the epoch when the new function on esdt system sc is enabled to transfer create role into multishard
    TransformToMultiShardCreateEnableEpoch = 55

    # ESDTRegisterAndSetAllRolesEnableEpoch represents the epoch when new function to register tickerID and set all roles is enabled
    ESDTRegisterAndSetAllRolesEnableEpoch = 56

    # ScheduledMiniBlocksEnableEpoch represents the epoch when scheduled mini blocks would be created if needed
    ScheduledMiniBlocksEnableEpoch = 57

    # CorrectJailedNotUnstakedEpoch represents the epoch when the jailed validators will also be unstaked if the queue is empty
    CorrectJailedNotUnstakedEmptyQueueEpoch = 58

    # DoNotReturnOldBlockInBlockchainHookEnableEpoch represents the epoch when the fetch old block operation is
    # disabled in the blockchain hook component
    DoNotReturnOldBlockInBlockchainHookEnableEpoch = 59

    # AddFailedRelayedTxToInvalidMBsDisableEpoch represents the epoch when adding the failed relayed txs to invalid miniblocks is disabled
    AddFailedRelayedTxToInvalidMBsDisableEpoch = 60

    # SCRSizeInvariantOnBuiltInResultEnableEpoch represents the epoch when scr size invariant on built in result is enabled
    SCRSizeInvariantOnBuiltInResultEnableEpoch = 61

    # CheckCorrectTokenIDForTransferRoleEnableEpoch represents the epoch when the correct token ID check is applied for transfer role verification
    CheckCorrectTokenIDForTransferRoleEnableEpoch = 62

    # DisableExecByCallerEnableEpoch represents the epoch when the check on value is disabled on exec by caller
    DisableExecByCallerEnableEpoch = 63

    # RefactorContextEnableEpoch represents the epoch when refactoring/simplifying is enabled in contexts
    RefactorContextEnableEpoch = 64

    # FailExecutionOnEveryAPIErrorEnableEpoch represent the epoch when new protection in VM is enabled to fail all wrong API calls
    FailExecutionOnEveryAPIErrorEnableEpoch = 65

    # ManagedCryptoAPIsEnableEpoch represents the epoch when new managed crypto APIs are enabled in the wasm VM
    ManagedCryptoAPIsEnableEpoch = 66

    # CheckFunctionArgumentEnableEpoch represents the epoch when the extra argument check is enabled in vm-common
    CheckFunctionArgumentEnableEpoch = 67

    # CheckExecuteOnReadOnlyEnableEpoch represents the epoch when the extra checks are enabled for execution on read only
    CheckExecuteOnReadOnlyEnableEpoch = 68

    # ESDTMetadataContinuousCleanupEnableEpoch represents the epoch when esdt metadata is automatically deleted according to inshard liquidity
    ESDTMetadataContinuousCleanupEnableEpoch = 69

    # MiniBlockPartialExecutionEnableEpoch represents the epoch when mini block partial execution will be enabled
    MiniBlockPartialExecutionEnableEpoch = 70

    # FixAsyncCallBackArgsListEnableEpoch represents the epoch when the async callback arguments lists fix will be enabled
    FixAsyncCallBackArgsListEnableEpoch = 71

    # FixOldTokenLiquidityEnableEpoch represents the epoch when the fix for old token liquidity is enabled
    FixOldTokenLiquidityEnableEpoch = 72

    # RuntimeMemStoreLimitEnableEpoch represents the epoch when the condition for Runtime MemStore is enabled
    RuntimeMemStoreLimitEnableEpoch = 73

    # SetSenderInEeiOutputTransferEnableEpoch represents the epoch when setting the sender in eei output transfers will be enabled
    SetSenderInEeiOutputTransferEnableEpoch = 74

    # RefactorPeersMiniBlocksEnableEpoch represents the epoch when refactor of the peers mini blocks will be enabled
    RefactorPeersMiniBlocksEnableEpoch = 75

    # MaxBlockchainHookCountersEnableEpoch represents the epoch when the max blockchainhook counters are enabled
    MaxBlockchainHookCountersEnableEpoch = 76

    # WipeSingleNFTLiquidityDecreaseEnableEpoch represents the epoch when the system account liquidity is decreased for wipeSingleNFT as well
    WipeSingleNFTLiquidityDecreaseEnableEpoch = 77

    # AlwaysSaveTokenMetaDataEnableEpoch represents the epoch when the token metadata is always saved
    AlwaysSaveTokenMetaDataEnableEpoch = 78

    # RuntimeCodeSizeFixEnableEpoch represents the epoch when the code size fix in the VM is enabled
    RuntimeCodeSizeFixEnableEpoch = 79

    # RelayedNonceFixEnableEpoch represents the epoch when the nonce fix for relayed txs is enabled
    RelayedNonceFixEnableEpoch = 80

    # SetGuardianEnableEpoch represents the epoch when the guard account feature is enabled in the protocol
    SetGuardianEnableEpoch = 81

    # AutoBalanceDataTriesEnableEpoch represents the epoch when the data tries are automatically balanced by inserting at the hashed key instead of the normal key
    AutoBalanceDataTriesEnableEpoch = 82

    # KeepExecOrderOnCreatedSCRsEnableEpoch represents the epoch when the execution order of created SCRs is ensured
    KeepExecOrderOnCreatedSCRsEnableEpoch = 83

    # MultiClaimOnDelegationEnableEpoch represents the epoch when the multi claim on delegation is enabled
    MultiClaimOnDelegationEnableEpoch = 84

    # ChangeUsernameEnableEpoch represents the epoch when changing username is enabled
    ChangeUsernameEnableEpoch = 85

    # ConsistentTokensValuesLengthCheckEnableEpoch represents the epoch when the consistent tokens values length check is enabled
    ConsistentTokensValuesLengthCheckEnableEpoch = 86

    # FixDelegationChangeOwnerOnAccountEnableEpoch represents the epoch when the fix for the delegation system smart contract is enabled
    FixDelegationChangeOwnerOnAccountEnableEpoch = 87

    # DeterministicSortOnValidatorsInfoEnableEpoch represents the epoch when the deterministic sorting on validators info is enabled
    DeterministicSortOnValidatorsInfoEnableEpoch = 66

    # DynamicGasCostForDataTrieStorageLoadEnableEpoch represents the epoch when dynamic gas cost for data trie storage load will be enabled
    DynamicGasCostForDataTrieStorageLoadEnableEpoch = 64

	# ScToScLogEventEnableEpoch represents the epoch when the sc to sc log event feature is enabled
	ScToScLogEventEnableEpoch = 88

    # NFTStopCreateEnableEpoch represents the epoch when NFT stop create feature is enabled
    NFTStopCreateEnableEpoch = 89

    # ChangeOwnerAddressCrossShardThroughSCEnableEpoch represents the epoch when the change owner address built in function will work also through a smart contract call cross shard
    ChangeOwnerAddressCrossShardThroughSCEnableEpoch = 90

    # FixGasRemainingForSaveKeyValueBuiltinFunctionEnableEpoch represents the epoch when the fix for the remaining gas in the SaveKeyValue builtin function is enabled
    FixGasRemainingForSaveKeyValueBuiltinFunctionEnableEpoch = 91
    
    # MigrateDataTrieEnableEpoch represents the epoch when the data tries migration is enabled
    MigrateDataTrieEnableEpoch = 92

    # CurrentRandomnessOnSortingEnableEpoch represents the epoch when the current randomness on sorting is enabled
    CurrentRandomnessOnSortingEnableEpoch = 93

    # AlwaysMergeContextsInEEIEnableEpoch represents the epoch in which the EEI will always merge the contexts
    AlwaysMergeContextsInEEIEnableEpoch = 94

    # CleanupAuctionOnLowWaitingListEnableEpoch represents the epoch when the cleanup auction on low waiting list is enabled
    CleanupAuctionOnLowWaitingListEnableEpoch = 95

    # UseGasBoundedShouldFailExecutionEnableEpoch represents the epoch when use bounded gas function should fail execution in case of error
    UseGasBoundedShouldFailExecutionEnableEpoch = 96

    # DynamicESDTEnableEpoch represents the epoch when dynamic NFT feature is enabled
    DynamicESDTEnableEpoch = 97

    # EGLDInMultiTransferEnableEpoch represents the epoch when EGLD in MultiTransfer is enabled
    EGLDInMultiTransferEnableEpoch = 98

    # CryptoOpcodesV2EnableEpoch represents the epoch when BLSMultiSig, Secp256r1 and other opcodes are enabled
    CryptoOpcodesV2EnableEpoch = 99

    # FixRelayedBaseCostEnableEpoch represents the epoch when the fix for relayed base cost will be enabled
    FixRelayedBaseCostEnableEpoch = 100

    # MultiESDTNFTTransferAndExecuteByUserEnableEpoch represents the epoch when enshrined sovereign cross chain opcodes are enabled
    MultiESDTNFTTransferAndExecuteByUserEnableEpoch = 101

	# FixRelayedMoveBalanceToNonPayableSCEnableEpoch represents the epoch when the fix for relayed move balance to non payable sc will be enabled
    FixRelayedMoveBalanceToNonPayableSCEnableEpoch = 102

<<<<<<< HEAD
    # ConsensusModelV2EnableEpoch represents the epoch when the consensus model V2 is enabled
    ConsensusModelV2EnableEpoch = 69
=======
	# RelayedTransactionsV3EnableEpoch represents the epoch when the relayed transactions v3 will be enabled
    RelayedTransactionsV3EnableEpoch = 103
>>>>>>> 6b32fabe

    # MaxNodesChangeEnableEpoch holds configuration for changing the maximum number of nodes and the enabling epoch
    MaxNodesChangeEnableEpoch = [
        { EpochEnable = 44, MaxNumNodes = 2169, NodesToShufflePerShard = 80 },
        { EpochEnable = 45, MaxNumNodes = 3200, NodesToShufflePerShard = 80 }
    ]

    BLSMultiSignerEnableEpoch = [
        {EnableEpoch = 0, Type = "no-KOSK"},
        {EnableEpoch = 3, Type = "KOSK"}
    ]
	
[GasSchedule]
    GasScheduleByEpochs = [
        { StartEpoch = 46, FileName = "gasScheduleV1.toml" },
        { StartEpoch = 47, FileName = "gasScheduleV3.toml" },
    ]
`

	expectedCfg := EpochConfig{
		EnableEpochs: EnableEpochs{
			SCDeployEnableEpoch:                    1,
			BuiltInFunctionsEnableEpoch:            2,
			RelayedTransactionsEnableEpoch:         3,
			PenalizedTooMuchGasEnableEpoch:         4,
			SwitchJailWaitingEnableEpoch:           5,
			BelowSignedThresholdEnableEpoch:        6,
			SwitchHysteresisForMinNodesEnableEpoch: 7,
			TransactionSignedWithTxHashEnableEpoch: 8,
			MetaProtectionEnableEpoch:              9,
			AheadOfTimeGasUsageEnableEpoch:         10,
			GasPriceModifierEnableEpoch:            11,
			RepairCallbackEnableEpoch:              12,
			BlockGasAndFeesReCheckEnableEpoch:      13,
			BalanceWaitingListsEnableEpoch:         14,
			ReturnDataToLastTransferEnableEpoch:    15,
			SenderInOutTransferEnableEpoch:         16,
			StakeEnableEpoch:                       17,
			StakingV2EnableEpoch:                   18,
			DoubleKeyProtectionEnableEpoch:         19,
			ESDTEnableEpoch:                        20,
			GovernanceEnableEpoch:                  21,
			DelegationManagerEnableEpoch:           22,
			DelegationSmartContractEnableEpoch:     23,
			CorrectLastUnjailedEnableEpoch:         24,
			RelayedTransactionsV2EnableEpoch:       25,
			UnbondTokensV2EnableEpoch:              26,
			SaveJailedAlwaysEnableEpoch:            27,
			ReDelegateBelowMinCheckEnableEpoch:     28,
			ValidatorToDelegationEnableEpoch:       29,

			IncrementSCRNonceInMultiTransferEnableEpoch: 31,
			ESDTMultiTransferEnableEpoch:                32,
			GlobalMintBurnDisableEpoch:                  33,
			ESDTTransferRoleEnableEpoch:                 34,

			ComputeRewardCheckpointEnableEpoch:                36,
			SCRSizeInvariantCheckEnableEpoch:                  37,
			BackwardCompSaveKeyValueEnableEpoch:               38,
			ESDTNFTCreateOnMultiShardEnableEpoch:              39,
			MetaESDTSetEnableEpoch:                            40,
			AddTokensToDelegationEnableEpoch:                  41,
			MultiESDTTransferFixOnCallBackOnEnableEpoch:       42,
			OptimizeGasUsedInCrossMiniBlocksEnableEpoch:       43,
			CorrectFirstQueuedEpoch:                           44,
			DeleteDelegatorAfterClaimRewardsEnableEpoch:       45,
			FixOOGReturnCodeEnableEpoch:                       46,
			RemoveNonUpdatedStorageEnableEpoch:                47,
			OptimizeNFTStoreEnableEpoch:                       48,
			CreateNFTThroughExecByCallerEnableEpoch:           49,
			StopDecreasingValidatorRatingWhenStuckEnableEpoch: 50,
			FrontRunningProtectionEnableEpoch:                 51,
			IsPayableBySCEnableEpoch:                          52,
			CleanUpInformativeSCRsEnableEpoch:                 53,
			StorageAPICostOptimizationEnableEpoch:             54,
			TransformToMultiShardCreateEnableEpoch:            55,
			ESDTRegisterAndSetAllRolesEnableEpoch:             56,
			ScheduledMiniBlocksEnableEpoch:                    57,
			CorrectJailedNotUnstakedEmptyQueueEpoch:           58,
			DoNotReturnOldBlockInBlockchainHookEnableEpoch:    59,
			AddFailedRelayedTxToInvalidMBsDisableEpoch:        60,
			SCRSizeInvariantOnBuiltInResultEnableEpoch:        61,
			CheckCorrectTokenIDForTransferRoleEnableEpoch:     62,
			DisableExecByCallerEnableEpoch:                    63,
			RefactorContextEnableEpoch:                        64,
			FailExecutionOnEveryAPIErrorEnableEpoch:           65,
			ManagedCryptoAPIsEnableEpoch:                      66,
			CheckFunctionArgumentEnableEpoch:                  67,
			CheckExecuteOnReadOnlyEnableEpoch:                 68,
			ESDTMetadataContinuousCleanupEnableEpoch:          69,
			MiniBlockPartialExecutionEnableEpoch:              70,
			FixAsyncCallBackArgsListEnableEpoch:               71,
			FixOldTokenLiquidityEnableEpoch:                   72, RuntimeMemStoreLimitEnableEpoch: 73,
			SetSenderInEeiOutputTransferEnableEpoch:      74,
			RefactorPeersMiniBlocksEnableEpoch:           75,
			MaxBlockchainHookCountersEnableEpoch:         76,
			WipeSingleNFTLiquidityDecreaseEnableEpoch:    77,
			AlwaysSaveTokenMetaDataEnableEpoch:           78,
			RuntimeCodeSizeFixEnableEpoch:                79,
			RelayedNonceFixEnableEpoch:                   80,
			SetGuardianEnableEpoch:                       81,
			AutoBalanceDataTriesEnableEpoch:              82,
			KeepExecOrderOnCreatedSCRsEnableEpoch:        83,
			MultiClaimOnDelegationEnableEpoch:            84,
			ChangeUsernameEnableEpoch:                    85,
			ConsistentTokensValuesLengthCheckEnableEpoch: 86,
			FixDelegationChangeOwnerOnAccountEnableEpoch: 87,
			ScToScLogEventEnableEpoch:                    88, NFTStopCreateEnableEpoch: 89, ChangeOwnerAddressCrossShardThroughSCEnableEpoch: 90,
			FixGasRemainingForSaveKeyValueBuiltinFunctionEnableEpoch: 91,
			MigrateDataTrieEnableEpoch:                               92,
			CurrentRandomnessOnSortingEnableEpoch:                    93,
			AlwaysMergeContextsInEEIEnableEpoch:                      94,
			CleanupAuctionOnLowWaitingListEnableEpoch:                95,
			UseGasBoundedShouldFailExecutionEnableEpoch:              96,
			DynamicESDTEnableEpoch:                                   97,
			EGLDInMultiTransferEnableEpoch:                           98,
			CryptoOpcodesV2EnableEpoch:                               99,
			FixRelayedBaseCostEnableEpoch:                            100,
			MultiESDTNFTTransferAndExecuteByUserEnableEpoch:          101,
			FixRelayedMoveBalanceToNonPayableSCEnableEpoch:           102,
			RelayedTransactionsV3EnableEpoch:                         103,
			MaxNodesChangeEnableEpoch: []MaxNodesChangeConfig{
				{
					EpochEnable:            44,
					MaxNumNodes:            2169,
					NodesToShufflePerShard: 80,
				},
				{
					EpochEnable:            45,
					MaxNumNodes:            3200,
					NodesToShufflePerShard: 80,
				},
			},
			DeterministicSortOnValidatorsInfoEnableEpoch:    66,
			DynamicGasCostForDataTrieStorageLoadEnableEpoch: 64,
			ConsensusModelV2EnableEpoch:                     69,
			BLSMultiSignerEnableEpoch: []MultiSignerConfig{
				{
					EnableEpoch: 0,
					Type:        "no-KOSK",
				},
				{
					EnableEpoch: 3,
					Type:        "KOSK",
				},
			},
		},

		GasSchedule: GasScheduleConfig{
			GasScheduleByEpochs: []GasScheduleByEpochs{
				{
					StartEpoch: 46,
					FileName:   "gasScheduleV1.toml",
				},
				{
					StartEpoch: 47,
					FileName:   "gasScheduleV3.toml",
				},
			},
		},
	}
	cfg := EpochConfig{}

	err := toml.Unmarshal([]byte(testString), &cfg)

	assert.Nil(t, err)
	assert.Equal(t, expectedCfg, cfg)
}

func TestSovereignEnableEpochConfig(t *testing.T) {
	testString := `
[SovereignEnableEpochs]

[SovereignChainSpecificEnableEpochs]
`

	expectedCfg := SovereignEpochConfig{
		SovereignEnableEpochs: SovereignEnableEpochs{},
	}

	cfg := SovereignEpochConfig{}
	err := toml.Unmarshal([]byte(testString), &cfg)
	require.Nil(t, err)
	require.Equal(t, expectedCfg, cfg)
}<|MERGE_RESOLUTION|>--- conflicted
+++ resolved
@@ -884,13 +884,11 @@
 	# FixRelayedMoveBalanceToNonPayableSCEnableEpoch represents the epoch when the fix for relayed move balance to non payable sc will be enabled
     FixRelayedMoveBalanceToNonPayableSCEnableEpoch = 102
 
-<<<<<<< HEAD
+	# RelayedTransactionsV3EnableEpoch represents the epoch when the relayed transactions v3 will be enabled
+    RelayedTransactionsV3EnableEpoch = 103
+
     # ConsensusModelV2EnableEpoch represents the epoch when the consensus model V2 is enabled
     ConsensusModelV2EnableEpoch = 69
-=======
-	# RelayedTransactionsV3EnableEpoch represents the epoch when the relayed transactions v3 will be enabled
-    RelayedTransactionsV3EnableEpoch = 103
->>>>>>> 6b32fabe
 
     # MaxNodesChangeEnableEpoch holds configuration for changing the maximum number of nodes and the enabling epoch
     MaxNodesChangeEnableEpoch = [
