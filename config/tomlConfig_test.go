package config

import (
	"fmt"
	"strconv"
	"testing"

	p2pConfig "github.com/multiversx/mx-chain-go/p2p/config"
	"github.com/pelletier/go-toml"
	"github.com/stretchr/testify/assert"
	"github.com/stretchr/testify/require"
)

func TestTomlParser(t *testing.T) {
	txBlockBodyStorageSize := 170
	txBlockBodyStorageType := "type1"
	txBlockBodyStorageShards := 5
	txBlockBodyStorageFile := "path1/file1"
	txBlockBodyStorageTypeDB := "type2"

	receiptsStorageSize := 171
	receiptsStorageType := "type3"
	receiptsStorageFile := "path1/file2"
	receiptsStorageTypeDB := "type4"

	scheduledSCRsStorageSize := 174
	scheduledSCRsStorageType := "type7"
	scheduledSCRsStorageFile := "path1/file4"
	scheduledSCRsStorageTypeDB := "type8"

	logsPath := "pathLogger"
	logsStackDepth := 1010

	accountsStorageSize := 172
	accountsStorageType := "type5"
	accountsStorageFile := "path1/file3"
	accountsStorageTypeDB := "type6"

	hasherType := "hashFunc4"
	multiSigHasherType := "hashFunc5"

	consensusType := "bls"

	wasmVMVersions := []WasmVMVersionByEpoch{
		{StartEpoch: 12, Version: "v0.3"},
		{StartEpoch: 88, Version: "v1.2"},
	}

	cfgExpected := Config{
		MiniBlocksStorage: StorageConfig{
			Cache: CacheConfig{
				Capacity: uint32(txBlockBodyStorageSize),
				Type:     txBlockBodyStorageType,
				Shards:   uint32(txBlockBodyStorageShards),
			},
			DB: DBConfig{
				FilePath: txBlockBodyStorageFile,
				Type:     txBlockBodyStorageTypeDB,
			},
		},
		ReceiptsStorage: StorageConfig{
			Cache: CacheConfig{
				Capacity: uint32(receiptsStorageSize),
				Type:     receiptsStorageType,
			},
			DB: DBConfig{
				FilePath: receiptsStorageFile,
				Type:     receiptsStorageTypeDB,
			},
		},
		ScheduledSCRsStorage: StorageConfig{
			Cache: CacheConfig{
				Capacity: uint32(scheduledSCRsStorageSize),
				Type:     scheduledSCRsStorageType,
			},
			DB: DBConfig{
				FilePath: scheduledSCRsStorageFile,
				Type:     scheduledSCRsStorageTypeDB,
			},
		},
		AccountsTrieStorage: StorageConfig{
			Cache: CacheConfig{
				Capacity: uint32(accountsStorageSize),
				Type:     accountsStorageType,
			},
			DB: DBConfig{
				FilePath: accountsStorageFile,
				Type:     accountsStorageTypeDB,
			},
		},
		Hasher: TypeConfig{
			Type: hasherType,
		},
		MultisigHasher: TypeConfig{
			Type: multiSigHasherType,
		},
		Consensus: ConsensusConfig{
			Type: consensusType,
		},
		VirtualMachine: VirtualMachineServicesConfig{
			Execution: VirtualMachineConfig{
				WasmVMVersions:                      wasmVMVersions,
				TimeOutForSCExecutionInMilliseconds: 10000,
				WasmerSIGSEGVPassthrough:            true,
			},
			Querying: QueryVirtualMachineConfig{
				NumConcurrentVMs:     16,
				VirtualMachineConfig: VirtualMachineConfig{WasmVMVersions: wasmVMVersions},
			},
			GasConfig: VirtualMachineGasConfig{
				ShardMaxGasPerVmQuery: 1_500_000_000,
				MetaMaxGasPerVmQuery:  0,
			},
		},
		Debug: DebugConfig{
			InterceptorResolver: InterceptorResolverDebugConfig{
				Enabled:                    true,
				EnablePrint:                true,
				CacheSize:                  10000,
				IntervalAutoPrintInSeconds: 20,
				NumRequestsThreshold:       9,
				NumResolveFailureThreshold: 3,
				DebugLineExpiration:        10,
			},
			Antiflood: AntifloodDebugConfig{
				Enabled:                    true,
				CacheSize:                  10000,
				IntervalAutoPrintInSeconds: 20,
			},
			ShuffleOut: ShuffleOutDebugConfig{
				CallGCWhenShuffleOut:    true,
				ExtraPrintsOnShuffleOut: true,
				DoProfileOnShuffleOut:   true,
			},
		},
		StateTriesConfig: StateTriesConfig{
			SnapshotsEnabled:            true,
			AccountsStatePruningEnabled: true,
			PeerStatePruningEnabled:     true,
			MaxStateTrieLevelInMemory:   38,
			MaxPeerTrieLevelInMemory:    39,
		},
		Redundancy: RedundancyConfig{
			MaxRoundsOfInactivityAccepted: 3,
		},
	}
	testString := `
[MiniBlocksStorage]
    [MiniBlocksStorage.Cache]
        Capacity = ` + strconv.Itoa(txBlockBodyStorageSize) + `
        Type = "` + txBlockBodyStorageType + `"
        Shards = ` + strconv.Itoa(txBlockBodyStorageShards) + `
    [MiniBlocksStorage.DB]
        FilePath = "` + txBlockBodyStorageFile + `"
        Type = "` + txBlockBodyStorageTypeDB + `"

[ReceiptsStorage]
    [ReceiptsStorage.Cache]
        Capacity = ` + strconv.Itoa(receiptsStorageSize) + `
        Type = "` + receiptsStorageType + `"
    [ReceiptsStorage.DB]
        FilePath = "` + receiptsStorageFile + `"
        Type = "` + receiptsStorageTypeDB + `"

[ScheduledSCRsStorage]
    [ScheduledSCRsStorage.Cache]
        Capacity = ` + strconv.Itoa(scheduledSCRsStorageSize) + `
        Type = "` + scheduledSCRsStorageType + `"
    [ScheduledSCRsStorage.DB]
        FilePath = "` + scheduledSCRsStorageFile + `"
        Type = "` + scheduledSCRsStorageTypeDB + `"

[Logger]
    Path = "` + logsPath + `"
    StackTraceDepth = ` + strconv.Itoa(logsStackDepth) + `

[AccountsTrieStorage]
    [AccountsTrieStorage.Cache]
        Capacity = ` + strconv.Itoa(accountsStorageSize) + `
        Type = "` + accountsStorageType + `"
    [AccountsTrieStorage.DB]
        FilePath = "` + accountsStorageFile + `"
        Type = "` + accountsStorageTypeDB + `"

[Hasher]
    Type = "` + hasherType + `"

[MultisigHasher]
    Type = "` + multiSigHasherType + `"

[Consensus]
    Type = "` + consensusType + `"

[VirtualMachine]
    [VirtualMachine.Execution]
        TimeOutForSCExecutionInMilliseconds = 10000 # 10 seconds = 10000 milliseconds
        WasmerSIGSEGVPassthrough            = true
        WasmVMVersions = [
            { StartEpoch = 12, Version = "v0.3" },
            { StartEpoch = 88, Version = "v1.2" },
        ]

    [VirtualMachine.Querying]
        NumConcurrentVMs = 16
        WasmVMVersions = [
            { StartEpoch = 12, Version = "v0.3" },
            { StartEpoch = 88, Version = "v1.2" },
        ]

    [VirtualMachine.GasConfig]
        ShardMaxGasPerVmQuery = 1500000000
        MetaMaxGasPerVmQuery = 0

[Debug]
    [Debug.InterceptorResolver]
        Enabled = true
        CacheSize = 10000
        EnablePrint = true
        IntervalAutoPrintInSeconds = 20
        NumRequestsThreshold = 9
        NumResolveFailureThreshold = 3
        DebugLineExpiration = 10
    [Debug.Antiflood]
        Enabled = true
        CacheSize = 10000
        IntervalAutoPrintInSeconds = 20
    [Debug.ShuffleOut]
        CallGCWhenShuffleOut = true
        ExtraPrintsOnShuffleOut = true
        DoProfileOnShuffleOut = true

[StateTriesConfig]
    SnapshotsEnabled = true
    AccountsStatePruningEnabled = true
    PeerStatePruningEnabled = true
    MaxStateTrieLevelInMemory = 38
    MaxPeerTrieLevelInMemory = 39

[Redundancy]
    # MaxRoundsOfInactivityAccepted defines the number of rounds missed by a main or higher level backup machine before
    # the current machine will take over and propose/sign blocks. Used in both single-key and multi-key modes.
    MaxRoundsOfInactivityAccepted = 3
`
	cfg := Config{}

	err := toml.Unmarshal([]byte(testString), &cfg)

	require.Nil(t, err)
	require.Equal(t, cfgExpected, cfg)
}

func TestTomlEconomicsParser(t *testing.T) {
	protocolSustainabilityPercentage := 0.1
	leaderPercentage1 := 0.1
	leaderPercentage2 := 0.2
	epoch0 := uint32(0)
	epoch1 := uint32(1)
	developerPercentage := 0.3
	maxGasLimitPerBlock := "18446744073709551615"
	minGasPrice := "18446744073709551615"
	minGasLimit := "18446744073709551615"
	extraGasLimitGuardedTx := "50000"
	maxGasPriceSetGuardian := "1234567"
	protocolSustainabilityAddress := "erd1932eft30w753xyvme8d49qejgkjc09n5e49w4mwdjtm0neld797su0dlxp"
	denomination := 18

	cfgEconomicsExpected := EconomicsConfig{
		GlobalSettings: GlobalSettings{
			Denomination: denomination,
		},
		RewardsSettings: RewardsSettings{
			RewardsConfigByEpoch: []EpochRewardSettings{
				{
					EpochEnable:                      epoch0,
					LeaderPercentage:                 leaderPercentage1,
					ProtocolSustainabilityPercentage: protocolSustainabilityPercentage,
					ProtocolSustainabilityAddress:    protocolSustainabilityAddress,
					DeveloperPercentage:              developerPercentage,
				},
				{
					EpochEnable:                      epoch1,
					LeaderPercentage:                 leaderPercentage2,
					ProtocolSustainabilityPercentage: protocolSustainabilityPercentage,
					ProtocolSustainabilityAddress:    protocolSustainabilityAddress,
					DeveloperPercentage:              developerPercentage,
				},
			},
		},
		FeeSettings: FeeSettings{
			GasLimitSettings: []GasLimitSetting{
				{
					MaxGasLimitPerBlock:    maxGasLimitPerBlock,
					MinGasLimit:            minGasLimit,
					ExtraGasLimitGuardedTx: extraGasLimitGuardedTx,
				},
			},
			MinGasPrice:            minGasPrice,
			MaxGasPriceSetGuardian: maxGasPriceSetGuardian,
		},
	}

	testString := `
[GlobalSettings]
    Denomination = ` + fmt.Sprintf("%d", denomination) + `
[RewardsSettings]
    [[RewardsSettings.RewardsConfigByEpoch]]
    EpochEnable = ` + fmt.Sprintf("%d", epoch0) + `
    LeaderPercentage = ` + fmt.Sprintf("%.6f", leaderPercentage1) + `
    DeveloperPercentage = ` + fmt.Sprintf("%.6f", developerPercentage) + `
    ProtocolSustainabilityPercentage = ` + fmt.Sprintf("%.6f", protocolSustainabilityPercentage) + ` #fraction of value 0.1 - 10%
    ProtocolSustainabilityAddress = "` + protocolSustainabilityAddress + `"

    [[RewardsSettings.RewardsConfigByEpoch]]
    EpochEnable = ` + fmt.Sprintf("%d", epoch1) + `
    LeaderPercentage = ` + fmt.Sprintf("%.6f", leaderPercentage2) + `
    DeveloperPercentage = ` + fmt.Sprintf("%.6f", developerPercentage) + `
    ProtocolSustainabilityPercentage = ` + fmt.Sprintf("%.6f", protocolSustainabilityPercentage) + ` #fraction of value 0.1 - 10%
    ProtocolSustainabilityAddress = "` + protocolSustainabilityAddress + `"

[FeeSettings]
    GasLimitSettings = [{EnableEpoch = 0, MaxGasLimitPerBlock = "` + maxGasLimitPerBlock + `", MaxGasLimitPerMiniBlock = "", MaxGasLimitPerMetaBlock = "", MaxGasLimitPerMetaMiniBlock = "", MaxGasLimitPerTx = "", MinGasLimit = "` + minGasLimit + `", ExtraGasLimitGuardedTx = "` + extraGasLimitGuardedTx + `"}] 
    MinGasPrice = "` + minGasPrice + `"
	MaxGasPriceSetGuardian = "` + maxGasPriceSetGuardian + `"
`
	cfg := EconomicsConfig{}

	err := toml.Unmarshal([]byte(testString), &cfg)

	assert.Nil(t, err)
	assert.Equal(t, cfgEconomicsExpected, cfg)
}

func TestTomlPreferencesParser(t *testing.T) {
	nodeDisplayName := "test-name"
	destinationShardAsObs := "3"
	identity := "test-identity"
	redundancyLevel := int64(0)
	prefPubKey0 := "preferred pub key 0"
	prefPubKey1 := "preferred pub key 1"

	cfgPreferencesExpected := Preferences{
		Preferences: PreferencesConfig{
			NodeDisplayName:            nodeDisplayName,
			DestinationShardAsObserver: destinationShardAsObs,
			Identity:                   identity,
			RedundancyLevel:            redundancyLevel,
			PreferredConnections:       []string{prefPubKey0, prefPubKey1},
		},
		BlockProcessingCutoff: BlockProcessingCutoffConfig{
			Enabled:       true,
			Mode:          "pause",
			CutoffTrigger: "round",
			Value:         55,
		},
	}

	testString := `
[Preferences]
    NodeDisplayName = "` + nodeDisplayName + `"
    DestinationShardAsObserver = "` + destinationShardAsObs + `"
    Identity = "` + identity + `"
    RedundancyLevel = ` + fmt.Sprintf("%d", redundancyLevel) + `
    PreferredConnections = [
        "` + prefPubKey0 + `",
        "` + prefPubKey1 + `"
    ]

[BlockProcessingCutoff]
    Enabled = true
    Mode = "pause"
    CutoffTrigger = "round"
    Value = 55
`
	cfg := Preferences{}

	err := toml.Unmarshal([]byte(testString), &cfg)

	assert.Nil(t, err)
	assert.Equal(t, cfgPreferencesExpected, cfg)
}

func TestTomlExternalParser(t *testing.T) {
	indexerURL := "url"
	elasticUsername := "user"
	elasticPassword := "pass"

	cfgExternalExpected := ExternalConfig{
		ElasticSearchConnector: ElasticSearchConfig{
			Enabled:  true,
			URL:      indexerURL,
			Username: elasticUsername,
			Password: elasticPassword,
		},
	}

	testString := `
[ElasticSearchConnector]
    Enabled = true
    URL = "` + indexerURL + `"
    Username = "` + elasticUsername + `"
    Password = "` + elasticPassword + `"`

	cfg := ExternalConfig{}

	err := toml.Unmarshal([]byte(testString), &cfg)

	assert.Nil(t, err)
	assert.Equal(t, cfgExternalExpected, cfg)
}

func TestAPIRoutesToml(t *testing.T) {
	package0 := "testPackage0"
	route0 := "testRoute0"
	route1 := "testRoute1"

	package1 := "testPackage1"
	route2 := "testRoute2"

	loggingThreshold := 10

	expectedCfg := ApiRoutesConfig{
		Logging: ApiLoggingConfig{
			LoggingEnabled:          true,
			ThresholdInMicroSeconds: loggingThreshold,
		},
		APIPackages: map[string]APIPackageConfig{
			package0: {
				Routes: []RouteConfig{
					{Name: route0, Open: true},
					{Name: route1, Open: true},
				},
			},
			package1: {
				Routes: []RouteConfig{
					{Name: route2, Open: false},
				},
			},
		},
	}

	testString := `
[Logging]
    LoggingEnabled = true
    ThresholdInMicroSeconds = 10

     # API routes configuration
[APIPackages]

[APIPackages.` + package0 + `]
    Routes = [
        # test comment
        { Name = "` + route0 + `", Open = true },

        # test comment
        { Name = "` + route1 + `", Open = true },
    ]

[APIPackages.` + package1 + `]
    Routes = [
         # test comment
        { Name = "` + route2 + `", Open = false }
    ]
 `

	cfg := ApiRoutesConfig{}

	err := toml.Unmarshal([]byte(testString), &cfg)

	assert.Nil(t, err)
	assert.Equal(t, expectedCfg, cfg)
}

func TestP2pConfig(t *testing.T) {
	initialPeersList := "/ip4/127.0.0.1/tcp/9999/p2p/16Uiu2HAkw5SNNtSvH1zJiQ6Gc3WoGNSxiyNueRKe6fuAuh57G3Bk"
	protocolID1 := "test protocol id 1"
	protocolID2 := "test protocol id 2"
	shardingType := "ListSharder"
	port := "37373-38383"

	testString := `
#P2P config file
[Node]
    Port = "` + port + `"
    ThresholdMinConnectedPeers = 0

    [Node.Transports]
        QUICAddress = "/ip4/0.0.0.0/udp/%d/quic-v1"
        WebSocketAddress = "/ip4/0.0.0.0/tcp/%d/ws" 
        WebTransportAddress = "/ip4/0.0.0.0/udp/%d/quic-v1/webtransport"
        [Node.Transports.TCP]
            ListenAddress = "/ip4/0.0.0.0/tcp/%d"
            PreventPortReuse = true

    [Node.ResourceLimiter]
        Type = "default autoscale" #available options "default autoscale", "infinite", "default with manual scale".
        ManualSystemMemoryInMB = 1 # not taken into account if the type is not "default with manual scale"
        ManualMaximumFD = 2 # not taken into account if the type is not "default with manual scale"

[KadDhtPeerDiscovery]
    Enabled = false
    Type = ""
    RefreshIntervalInSec = 0

    # ProtocolIDs represents the protocols that this node will advertise to other peers
    # To connect to other nodes, those nodes should have at least one common protocol string
    ProtocolIDs = [
        "` + protocolID1 + `",
        "` + protocolID2 + `",
    ]
    InitialPeerList = ["` + initialPeersList + `"]

    #kademlia's routing table bucket size
    BucketSize = 0

    #RoutingTableRefreshIntervalInSec defines how many seconds should pass between 2 kad routing table auto refresh calls
    RoutingTableRefreshIntervalInSec = 0

[Sharding]
    # The targeted number of peer connections
    TargetPeerCount = 0
    MaxIntraShardValidators = 0
    MaxCrossShardValidators = 0
    MaxIntraShardObservers = 0
    MaxCrossShardObservers = 0
    MaxSeeders = 0
    Type = "` + shardingType + `"`

	expectedCfg := p2pConfig.P2PConfig{
		Node: p2pConfig.NodeConfig{
			Port: port,
			Transports: p2pConfig.P2PTransportConfig{
				TCP: p2pConfig.P2PTCPTransport{
					ListenAddress:    "/ip4/0.0.0.0/tcp/%d",
					PreventPortReuse: true,
				},
				QUICAddress:         "/ip4/0.0.0.0/udp/%d/quic-v1",
				WebSocketAddress:    "/ip4/0.0.0.0/tcp/%d/ws",
				WebTransportAddress: "/ip4/0.0.0.0/udp/%d/quic-v1/webtransport",
			},
			ResourceLimiter: p2pConfig.P2PResourceLimiterConfig{
				Type:                   "default autoscale",
				ManualSystemMemoryInMB: 1,
				ManualMaximumFD:        2,
			},
		},
		KadDhtPeerDiscovery: p2pConfig.KadDhtPeerDiscoveryConfig{
			ProtocolIDs:     []string{protocolID1, protocolID2},
			InitialPeerList: []string{initialPeersList},
		},
		Sharding: p2pConfig.ShardingConfig{
			Type: shardingType,
		},
	}
	cfg := p2pConfig.P2PConfig{}

	err := toml.Unmarshal([]byte(testString), &cfg)

	assert.Nil(t, err)
	assert.Equal(t, expectedCfg, cfg)
}

func TestEnableEpochConfig(t *testing.T) {
	testString := `
[EnableEpochs]
    # SCDeployEnableEpoch represents the epoch when the deployment of smart contracts will be enabled
    SCDeployEnableEpoch = 1

    # BuiltInFunctionsEnableEpoch represents the epoch when the built in functions will be enabled
    BuiltInFunctionsEnableEpoch = 2

    # RelayedTransactionsEnableEpoch represents the epoch when the relayed transactions will be enabled
    RelayedTransactionsEnableEpoch = 3

    # PenalizedTooMuchGasEnableEpoch represents the epoch when the penalization for using too much gas will be enabled
    PenalizedTooMuchGasEnableEpoch = 4

    # SwitchJailWaitingEnableEpoch represents the epoch when the system smart contract processing at end of epoch is enabled
    SwitchJailWaitingEnableEpoch = 5

    # BelowSignedThresholdEnableEpoch represents the epoch when the change for computing rating for validators below signed rating is enabled
    BelowSignedThresholdEnableEpoch = 6

    # SwitchHysteresisForMinNodesEnableEpoch represents the epoch when the system smart contract changes its config to consider
    # also (minimum) hysteresis nodes for the minimum number of nodes
    SwitchHysteresisForMinNodesEnableEpoch = 7

    # TransactionSignedWithTxHashEnableEpoch represents the epoch when the node will also accept transactions that are
    # signed with the hash of transaction
    TransactionSignedWithTxHashEnableEpoch = 8

    # MetaProtectionEnableEpoch represents the epoch when the transactions to the metachain are checked to have enough gas
    MetaProtectionEnableEpoch = 9

    # AheadOfTimeGasUsageEnableEpoch represents the epoch when the cost of smart contract prepare changes from compiler per byte to ahead of time prepare per byte
    AheadOfTimeGasUsageEnableEpoch = 10

    # GasPriceModifierEnableEpoch represents the epoch when the gas price modifier in fee computation is enabled
    GasPriceModifierEnableEpoch = 11

    # RepairCallbackEnableEpoch represents the epoch when the callback repair is activated for scrs
    RepairCallbackEnableEpoch = 12

    # BlockGasAndFeesReCheckEnableEpoch represents the epoch when gas and fees used in each created or processed block are re-checked
    BlockGasAndFeesReCheckEnableEpoch = 13

    # BalanceWaitingListsEnableEpoch represents the epoch when the shard waiting lists are balanced at the start of an epoch
    BalanceWaitingListsEnableEpoch = 14

    # ReturnDataToLastTransferEnableEpoch represents the epoch when returned data is added to last output transfer for callbacks
    ReturnDataToLastTransferEnableEpoch = 15

    # SenderInOutTransferEnableEpoch represents the epoch when the feature of having different senders in output transfer is enabled
    SenderInOutTransferEnableEpoch = 16

    # StakeEnableEpoch represents the epoch when staking is enabled
    StakeEnableEpoch = 17

    # StakingV2EnableEpoch represents the epoch when staking v2 is enabled
    StakingV2EnableEpoch = 18

    # DoubleKeyProtectionEnableEpoch represents the epoch when the double key protection will be enabled
    DoubleKeyProtectionEnableEpoch = 19

    # ESDTEnableEpoch represents the epoch when ESDT is enabled
    ESDTEnableEpoch = 20

    # GovernanceEnableEpoch represents the epoch when governance is enabled
    GovernanceEnableEpoch = 21

    # DelegationManagerEnableEpoch represents the epoch when the delegation manager is enabled
    # epoch should not be 0
    DelegationManagerEnableEpoch = 22

    # DelegationSmartContractEnableEpoch represents the epoch when delegation smart contract is enabled
    # epoch should not be 0
    DelegationSmartContractEnableEpoch = 23

    # CorrectLastUnjailedEnableEpoch represents the epoch when the fix regaring the last unjailed node should apply
    CorrectLastUnjailedEnableEpoch = 24

    # RelayedTransactionsV2EnableEpoch represents the epoch when the relayed transactions V2 will be enabled
    RelayedTransactionsV2EnableEpoch = 25

    # UnbondTokensV2EnableEpoch represents the epoch when the new implementation of the unbond tokens function is available
    UnbondTokensV2EnableEpoch = 26

    # SaveJailedAlwaysEnableEpoch represents the epoch when saving jailed status at end of epoch will happen in all cases
    SaveJailedAlwaysEnableEpoch = 27

    # ReDelegateBelowMinCheckEnableEpoch represents the epoch when the check for the re-delegated value will be enabled
    ReDelegateBelowMinCheckEnableEpoch = 28

    # ValidatorToDelegationEnableEpoch represents the epoch when the validator-to-delegation feature will be enabled
    ValidatorToDelegationEnableEpoch = 29

    # IncrementSCRNonceInMultiTransferEnableEpoch represents the epoch when the fix for preventing the generation of the same SCRs
    # is enabled. The fix is done by adding an extra increment.
    IncrementSCRNonceInMultiTransferEnableEpoch = 31

    # ESDTMultiTransferEnableEpoch represents the epoch when esdt multitransfer built in function is enabled
    ESDTMultiTransferEnableEpoch = 32

    # GlobalMintBurnDisableEpoch represents the epoch when the global mint and burn functions are disabled
    GlobalMintBurnDisableEpoch = 33

    # ESDTTransferRoleEnableEpoch represents the epoch when esdt transfer role set is enabled
    ESDTTransferRoleEnableEpoch = 34

    # ComputeRewardCheckpointEnableEpoch represents the epoch when compute rewards checkpoint epoch is enabled
    ComputeRewardCheckpointEnableEpoch = 36

    # SCRSizeInvariantCheckEnableEpoch represents the epoch when the scr size invariant check is enabled
    SCRSizeInvariantCheckEnableEpoch = 37

    # BackwardCompSaveKeyValueEnableEpoch represents the epoch when the backward compatibility for save key value error is enabled
    BackwardCompSaveKeyValueEnableEpoch = 38

    # ESDTNFTCreateOnMultiShardEnableEpoch represents the epoch when esdt nft creation is enabled on multiple shards
    ESDTNFTCreateOnMultiShardEnableEpoch = 39

    # MetaESDTSetEnableEpoch represents the epoch when the backward compatibility for save key value error is enabled
    MetaESDTSetEnableEpoch = 40

    # AddTokensToDelegationEnableEpoch represents the epoch when adding tokens to delegation is enabled for whitelisted address
    AddTokensToDelegationEnableEpoch = 41

    # MultiESDTTransferFixOnCallBackOnEnableEpoch represents the epoch when multi esdt transfer on callback fix is enabled
    MultiESDTTransferFixOnCallBackOnEnableEpoch = 42

    # OptimizeGasUsedInCrossMiniBlocksEnableEpoch represents the epoch when gas used in cross shard mini blocks will be optimized
    OptimizeGasUsedInCrossMiniBlocksEnableEpoch = 43

    # CorrectFirstQueuedEpoch represents the epoch when the backward compatibility for setting the first queued node is enabled
    CorrectFirstQueuedEpoch = 44

    # DeleteDelegatorAfterClaimRewardsEnableEpoch represents the epoch when the delegators data is deleted for delegators that have to claim rewards after they withdraw all funds
    DeleteDelegatorAfterClaimRewardsEnableEpoch = 45

    # FixOOGReturnCodeEnableEpoch represents the epoch when the backward compatibility returning out of gas error is enabled
    FixOOGReturnCodeEnableEpoch = 46

    # RemoveNonUpdatedStorageEnableEpoch represents the epoch when the backward compatibility for removing non updated storage is enabled
    RemoveNonUpdatedStorageEnableEpoch = 47

    # OptimizeNFTStoreEnableEpoch represents the epoch when optimizations on NFT metadata store and send are enabled
    OptimizeNFTStoreEnableEpoch = 48

    # CreateNFTThroughExecByCallerEnableEpoch represents the epoch when nft creation through execution on destination by caller is enabled
    CreateNFTThroughExecByCallerEnableEpoch = 49

    # StopDecreasingValidatorRatingWhenStuckEnableEpoch represents the epoch when we should stop decreasing validator's rating if, for instance, a shard gets stuck
    StopDecreasingValidatorRatingWhenStuckEnableEpoch = 50

    # FrontRunningProtectionEnableEpoch represents the epoch when the first version of protection against front running is enabled
    FrontRunningProtectionEnableEpoch = 51

    # IsPayableBySCEnableEpoch represents the epoch when a new flag isPayable by SC is enabled
    IsPayableBySCEnableEpoch = 52

    # CleanUpInformativeSCRsEnableEpoch represents the epoch when the informative-only scrs are cleaned from miniblocks and logs are created from them
    CleanUpInformativeSCRsEnableEpoch = 53

    # StorageAPICostOptimizationEnableEpoch represents the epoch when new storage helper functions are enabled and cost is reduced in Wasm VM
    StorageAPICostOptimizationEnableEpoch = 54

    # TransformToMultiShardCreateEnableEpoch represents the epoch when the new function on esdt system sc is enabled to transfer create role into multishard
    TransformToMultiShardCreateEnableEpoch = 55

    # ESDTRegisterAndSetAllRolesEnableEpoch represents the epoch when new function to register tickerID and set all roles is enabled
    ESDTRegisterAndSetAllRolesEnableEpoch = 56

    # ScheduledMiniBlocksEnableEpoch represents the epoch when scheduled mini blocks would be created if needed
    ScheduledMiniBlocksEnableEpoch = 57

    # CorrectJailedNotUnstakedEpoch represents the epoch when the jailed validators will also be unstaked if the queue is empty
    CorrectJailedNotUnstakedEmptyQueueEpoch = 58

    # DoNotReturnOldBlockInBlockchainHookEnableEpoch represents the epoch when the fetch old block operation is
    # disabled in the blockchain hook component
    DoNotReturnOldBlockInBlockchainHookEnableEpoch = 59

    # AddFailedRelayedTxToInvalidMBsDisableEpoch represents the epoch when adding the failed relayed txs to invalid miniblocks is disabled
    AddFailedRelayedTxToInvalidMBsDisableEpoch = 60

    # SCRSizeInvariantOnBuiltInResultEnableEpoch represents the epoch when scr size invariant on built in result is enabled
    SCRSizeInvariantOnBuiltInResultEnableEpoch = 61

    # CheckCorrectTokenIDForTransferRoleEnableEpoch represents the epoch when the correct token ID check is applied for transfer role verification
    CheckCorrectTokenIDForTransferRoleEnableEpoch = 62

    # DisableExecByCallerEnableEpoch represents the epoch when the check on value is disabled on exec by caller
    DisableExecByCallerEnableEpoch = 63

    # RefactorContextEnableEpoch represents the epoch when refactoring/simplifying is enabled in contexts
    RefactorContextEnableEpoch = 64

    # FailExecutionOnEveryAPIErrorEnableEpoch represent the epoch when new protection in VM is enabled to fail all wrong API calls
    FailExecutionOnEveryAPIErrorEnableEpoch = 65

    # ManagedCryptoAPIsEnableEpoch represents the epoch when new managed crypto APIs are enabled in the wasm VM
    ManagedCryptoAPIsEnableEpoch = 66

    # CheckFunctionArgumentEnableEpoch represents the epoch when the extra argument check is enabled in vm-common
    CheckFunctionArgumentEnableEpoch = 67

    # CheckExecuteOnReadOnlyEnableEpoch represents the epoch when the extra checks are enabled for execution on read only
    CheckExecuteOnReadOnlyEnableEpoch = 68

    # ESDTMetadataContinuousCleanupEnableEpoch represents the epoch when esdt metadata is automatically deleted according to inshard liquidity
    ESDTMetadataContinuousCleanupEnableEpoch = 69

    # MiniBlockPartialExecutionEnableEpoch represents the epoch when mini block partial execution will be enabled
    MiniBlockPartialExecutionEnableEpoch = 70

    # FixAsyncCallBackArgsListEnableEpoch represents the epoch when the async callback arguments lists fix will be enabled
    FixAsyncCallBackArgsListEnableEpoch = 71

    # FixOldTokenLiquidityEnableEpoch represents the epoch when the fix for old token liquidity is enabled
    FixOldTokenLiquidityEnableEpoch = 72

    # RuntimeMemStoreLimitEnableEpoch represents the epoch when the condition for Runtime MemStore is enabled
    RuntimeMemStoreLimitEnableEpoch = 73

    # SetSenderInEeiOutputTransferEnableEpoch represents the epoch when setting the sender in eei output transfers will be enabled
    SetSenderInEeiOutputTransferEnableEpoch = 74

    # RefactorPeersMiniBlocksEnableEpoch represents the epoch when refactor of the peers mini blocks will be enabled
    RefactorPeersMiniBlocksEnableEpoch = 75

    # MaxBlockchainHookCountersEnableEpoch represents the epoch when the max blockchainhook counters are enabled
    MaxBlockchainHookCountersEnableEpoch = 76

    # WipeSingleNFTLiquidityDecreaseEnableEpoch represents the epoch when the system account liquidity is decreased for wipeSingleNFT as well
    WipeSingleNFTLiquidityDecreaseEnableEpoch = 77

    # AlwaysSaveTokenMetaDataEnableEpoch represents the epoch when the token metadata is always saved
    AlwaysSaveTokenMetaDataEnableEpoch = 78

    # RuntimeCodeSizeFixEnableEpoch represents the epoch when the code size fix in the VM is enabled
    RuntimeCodeSizeFixEnableEpoch = 79

    # RelayedNonceFixEnableEpoch represents the epoch when the nonce fix for relayed txs is enabled
    RelayedNonceFixEnableEpoch = 80

    # SetGuardianEnableEpoch represents the epoch when the guard account feature is enabled in the protocol
    SetGuardianEnableEpoch = 81

    # AutoBalanceDataTriesEnableEpoch represents the epoch when the data tries are automatically balanced by inserting at the hashed key instead of the normal key
    AutoBalanceDataTriesEnableEpoch = 82

    # KeepExecOrderOnCreatedSCRsEnableEpoch represents the epoch when the execution order of created SCRs is ensured
    KeepExecOrderOnCreatedSCRsEnableEpoch = 83

    # MultiClaimOnDelegationEnableEpoch represents the epoch when the multi claim on delegation is enabled
    MultiClaimOnDelegationEnableEpoch = 84

    # ChangeUsernameEnableEpoch represents the epoch when changing username is enabled
    ChangeUsernameEnableEpoch = 85

    # ConsistentTokensValuesLengthCheckEnableEpoch represents the epoch when the consistent tokens values length check is enabled
    ConsistentTokensValuesLengthCheckEnableEpoch = 86

    # FixDelegationChangeOwnerOnAccountEnableEpoch represents the epoch when the fix for the delegation system smart contract is enabled
    FixDelegationChangeOwnerOnAccountEnableEpoch = 87

    # DeterministicSortOnValidatorsInfoEnableEpoch represents the epoch when the deterministic sorting on validators info is enabled
    DeterministicSortOnValidatorsInfoEnableEpoch = 66

    # DynamicGasCostForDataTrieStorageLoadEnableEpoch represents the epoch when dynamic gas cost for data trie storage load will be enabled
    DynamicGasCostForDataTrieStorageLoadEnableEpoch = 64

	# ScToScLogEventEnableEpoch represents the epoch when the sc to sc log event feature is enabled
	ScToScLogEventEnableEpoch = 88

    # NFTStopCreateEnableEpoch represents the epoch when NFT stop create feature is enabled
    NFTStopCreateEnableEpoch = 89

    # ChangeOwnerAddressCrossShardThroughSCEnableEpoch represents the epoch when the change owner address built in function will work also through a smart contract call cross shard
    ChangeOwnerAddressCrossShardThroughSCEnableEpoch = 90

    # FixGasRemainingForSaveKeyValueBuiltinFunctionEnableEpoch represents the epoch when the fix for the remaining gas in the SaveKeyValue builtin function is enabled
    FixGasRemainingForSaveKeyValueBuiltinFunctionEnableEpoch = 91
    
    # MigrateDataTrieEnableEpoch represents the epoch when the data tries migration is enabled
    MigrateDataTrieEnableEpoch = 92

    # CurrentRandomnessOnSortingEnableEpoch represents the epoch when the current randomness on sorting is enabled
    CurrentRandomnessOnSortingEnableEpoch = 93

<<<<<<< HEAD
    # RelayedTransactionsV3EnableEpoch represents the epoch when the relayed transactions V3 will be enabled
    RelayedTransactionsV3EnableEpoch = 94

    # FixRelayedMoveBalanceEnableEpoch represents the epoch when the fix for relayed for move balance will be enabled
    FixRelayedMoveBalanceEnableEpoch = 95
=======
    # AlwaysMergeContextsInEEIEnableEpoch represents the epoch in which the EEI will always merge the contexts
    AlwaysMergeContextsInEEIEnableEpoch = 94
>>>>>>> 347ff4ea

    # MaxNodesChangeEnableEpoch holds configuration for changing the maximum number of nodes and the enabling epoch
    MaxNodesChangeEnableEpoch = [
        { EpochEnable = 44, MaxNumNodes = 2169, NodesToShufflePerShard = 80 },
        { EpochEnable = 45, MaxNumNodes = 3200, NodesToShufflePerShard = 80 }
    ]

    BLSMultiSignerEnableEpoch = [
        {EnableEpoch = 0, Type = "no-KOSK"},
        {EnableEpoch = 3, Type = "KOSK"}
    ]
	
[GasSchedule]
    GasScheduleByEpochs = [
        { StartEpoch = 46, FileName = "gasScheduleV1.toml" },
        { StartEpoch = 47, FileName = "gasScheduleV3.toml" },
    ]
`

	expectedCfg := EpochConfig{
		EnableEpochs: EnableEpochs{
			SCDeployEnableEpoch:                                      1,
			BuiltInFunctionsEnableEpoch:                              2,
			RelayedTransactionsEnableEpoch:                           3,
			PenalizedTooMuchGasEnableEpoch:                           4,
			SwitchJailWaitingEnableEpoch:                             5,
			BelowSignedThresholdEnableEpoch:                          6,
			SwitchHysteresisForMinNodesEnableEpoch:                   7,
			TransactionSignedWithTxHashEnableEpoch:                   8,
			MetaProtectionEnableEpoch:                                9,
			AheadOfTimeGasUsageEnableEpoch:                           10,
			GasPriceModifierEnableEpoch:                              11,
			RepairCallbackEnableEpoch:                                12,
			BlockGasAndFeesReCheckEnableEpoch:                        13,
			BalanceWaitingListsEnableEpoch:                           14,
			ReturnDataToLastTransferEnableEpoch:                      15,
			SenderInOutTransferEnableEpoch:                           16,
			StakeEnableEpoch:                                         17,
			StakingV2EnableEpoch:                                     18,
			DoubleKeyProtectionEnableEpoch:                           19,
			ESDTEnableEpoch:                                          20,
			GovernanceEnableEpoch:                                    21,
			DelegationManagerEnableEpoch:                             22,
			DelegationSmartContractEnableEpoch:                       23,
			CorrectLastUnjailedEnableEpoch:                           24,
			RelayedTransactionsV2EnableEpoch:                         25,
			UnbondTokensV2EnableEpoch:                                26,
			SaveJailedAlwaysEnableEpoch:                              27,
			ReDelegateBelowMinCheckEnableEpoch:                       28,
			ValidatorToDelegationEnableEpoch:                         29,
			IncrementSCRNonceInMultiTransferEnableEpoch:              31,
			ESDTMultiTransferEnableEpoch:                             32,
			GlobalMintBurnDisableEpoch:                               33,
			ESDTTransferRoleEnableEpoch:                              34,
			ComputeRewardCheckpointEnableEpoch:                       36,
			SCRSizeInvariantCheckEnableEpoch:                         37,
			BackwardCompSaveKeyValueEnableEpoch:                      38,
			ESDTNFTCreateOnMultiShardEnableEpoch:                     39,
			MetaESDTSetEnableEpoch:                                   40,
			AddTokensToDelegationEnableEpoch:                         41,
			MultiESDTTransferFixOnCallBackOnEnableEpoch:              42,
			OptimizeGasUsedInCrossMiniBlocksEnableEpoch:              43,
			CorrectFirstQueuedEpoch:                                  44,
			DeleteDelegatorAfterClaimRewardsEnableEpoch:              45,
			FixOOGReturnCodeEnableEpoch:                              46,
			RemoveNonUpdatedStorageEnableEpoch:                       47,
			OptimizeNFTStoreEnableEpoch:                              48,
			CreateNFTThroughExecByCallerEnableEpoch:                  49,
			StopDecreasingValidatorRatingWhenStuckEnableEpoch:        50,
			FrontRunningProtectionEnableEpoch:                        51,
			IsPayableBySCEnableEpoch:                                 52,
			CleanUpInformativeSCRsEnableEpoch:                        53,
			StorageAPICostOptimizationEnableEpoch:                    54,
			TransformToMultiShardCreateEnableEpoch:                   55,
			ESDTRegisterAndSetAllRolesEnableEpoch:                    56,
			ScheduledMiniBlocksEnableEpoch:                           57,
			CorrectJailedNotUnstakedEmptyQueueEpoch:                  58,
			DoNotReturnOldBlockInBlockchainHookEnableEpoch:           59,
			AddFailedRelayedTxToInvalidMBsDisableEpoch:               60,
			SCRSizeInvariantOnBuiltInResultEnableEpoch:               61,
			CheckCorrectTokenIDForTransferRoleEnableEpoch:            62,
			DisableExecByCallerEnableEpoch:                           63,
			RefactorContextEnableEpoch:                               64,
			FailExecutionOnEveryAPIErrorEnableEpoch:                  65,
			ManagedCryptoAPIsEnableEpoch:                             66,
			CheckFunctionArgumentEnableEpoch:                         67,
			CheckExecuteOnReadOnlyEnableEpoch:                        68,
			ESDTMetadataContinuousCleanupEnableEpoch:                 69,
			MiniBlockPartialExecutionEnableEpoch:                     70,
			FixAsyncCallBackArgsListEnableEpoch:                      71,
			FixOldTokenLiquidityEnableEpoch:                          72,
			RuntimeMemStoreLimitEnableEpoch:                          73,
			SetSenderInEeiOutputTransferEnableEpoch:                  74,
			RefactorPeersMiniBlocksEnableEpoch:                       75,
			MaxBlockchainHookCountersEnableEpoch:                     76,
			WipeSingleNFTLiquidityDecreaseEnableEpoch:                77,
			AlwaysSaveTokenMetaDataEnableEpoch:                       78,
			RuntimeCodeSizeFixEnableEpoch:                            79,
			RelayedNonceFixEnableEpoch:                               80,
			SetGuardianEnableEpoch:                                   81,
			AutoBalanceDataTriesEnableEpoch:                          82,
			KeepExecOrderOnCreatedSCRsEnableEpoch:                    83,
			MultiClaimOnDelegationEnableEpoch:                        84,
			ChangeUsernameEnableEpoch:                                85,
			ConsistentTokensValuesLengthCheckEnableEpoch:             86,
			FixDelegationChangeOwnerOnAccountEnableEpoch:             87,
			ScToScLogEventEnableEpoch:                                88,
			NFTStopCreateEnableEpoch:                                 89,
			ChangeOwnerAddressCrossShardThroughSCEnableEpoch:         90,
			FixGasRemainingForSaveKeyValueBuiltinFunctionEnableEpoch: 91,
			MigrateDataTrieEnableEpoch:                               92,
			CurrentRandomnessOnSortingEnableEpoch:                    93,
<<<<<<< HEAD
			RelayedTransactionsV3EnableEpoch:                  		  94,
			FixRelayedMoveBalanceEnableEpoch:                  		  95,
=======
			AlwaysMergeContextsInEEIEnableEpoch:                      94,
>>>>>>> 347ff4ea
			MaxNodesChangeEnableEpoch: []MaxNodesChangeConfig{
				{
					EpochEnable:            44,
					MaxNumNodes:            2169,
					NodesToShufflePerShard: 80,
				},
				{
					EpochEnable:            45,
					MaxNumNodes:            3200,
					NodesToShufflePerShard: 80,
				},
			},
			DeterministicSortOnValidatorsInfoEnableEpoch:    66,
			DynamicGasCostForDataTrieStorageLoadEnableEpoch: 64,
			BLSMultiSignerEnableEpoch: []MultiSignerConfig{
				{
					EnableEpoch: 0,
					Type:        "no-KOSK",
				},
				{
					EnableEpoch: 3,
					Type:        "KOSK",
				},
			},
		},

		GasSchedule: GasScheduleConfig{
			GasScheduleByEpochs: []GasScheduleByEpochs{
				{
					StartEpoch: 46,
					FileName:   "gasScheduleV1.toml",
				},
				{
					StartEpoch: 47,
					FileName:   "gasScheduleV3.toml",
				},
			},
		},
	}
	cfg := EpochConfig{}

	err := toml.Unmarshal([]byte(testString), &cfg)

	assert.Nil(t, err)
	assert.Equal(t, expectedCfg, cfg)
}<|MERGE_RESOLUTION|>--- conflicted
+++ resolved
@@ -847,16 +847,14 @@
     # CurrentRandomnessOnSortingEnableEpoch represents the epoch when the current randomness on sorting is enabled
     CurrentRandomnessOnSortingEnableEpoch = 93
 
-<<<<<<< HEAD
-    # RelayedTransactionsV3EnableEpoch represents the epoch when the relayed transactions V3 will be enabled
-    RelayedTransactionsV3EnableEpoch = 94
-
-    # FixRelayedMoveBalanceEnableEpoch represents the epoch when the fix for relayed for move balance will be enabled
-    FixRelayedMoveBalanceEnableEpoch = 95
-=======
     # AlwaysMergeContextsInEEIEnableEpoch represents the epoch in which the EEI will always merge the contexts
     AlwaysMergeContextsInEEIEnableEpoch = 94
->>>>>>> 347ff4ea
+
+    # RelayedTransactionsV3EnableEpoch represents the epoch when the relayed transactions V3 will be enabled
+    RelayedTransactionsV3EnableEpoch = 95
+
+    # FixRelayedMoveBalanceEnableEpoch represents the epoch when the fix for relayed for move balance will be enabled
+    FixRelayedMoveBalanceEnableEpoch = 96
 
     # MaxNodesChangeEnableEpoch holds configuration for changing the maximum number of nodes and the enabling epoch
     MaxNodesChangeEnableEpoch = [
@@ -969,12 +967,9 @@
 			FixGasRemainingForSaveKeyValueBuiltinFunctionEnableEpoch: 91,
 			MigrateDataTrieEnableEpoch:                               92,
 			CurrentRandomnessOnSortingEnableEpoch:                    93,
-<<<<<<< HEAD
-			RelayedTransactionsV3EnableEpoch:                  		  94,
-			FixRelayedMoveBalanceEnableEpoch:                  		  95,
-=======
 			AlwaysMergeContextsInEEIEnableEpoch:                      94,
->>>>>>> 347ff4ea
+			RelayedTransactionsV3EnableEpoch:                  		  95,
+			FixRelayedMoveBalanceEnableEpoch:                  		  96,
 			MaxNodesChangeEnableEpoch: []MaxNodesChangeConfig{
 				{
 					EpochEnable:            44,
