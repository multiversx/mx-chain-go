--- conflicted
+++ resolved
@@ -902,13 +902,11 @@
 	# ValidationOnGobDecodeEnableEpoch represents the epoch when validation on GobDecode will be taken into account
     ValidationOnGobDecodeEnableEpoch = 107
 
-<<<<<<< HEAD
+	# BarnardOpcodesEnableEpoch represents the epoch when Barnard opcodes will be enabled
+	BarnardOpcodesEnableEpoch = 108
+
     # AutomaticActivationOfNodesDisableEpoch represents the epoch when automatic activation of nodes for validators is disabled
     AutomaticActivationOfNodesDisableEpoch = 104
-=======
-	# BarnardOpcodesEnableEpoch represents the epoch when Barnard opcodes will be enabled
-	BarnardOpcodesEnableEpoch = 108
->>>>>>> fc2f672a
 
     # MaxNodesChangeEnableEpoch holds configuration for changing the maximum number of nodes and the enabling epoch
     MaxNodesChangeEnableEpoch = [
@@ -1035,11 +1033,8 @@
 			MaskVMInternalDependenciesErrorsEnableEpoch:              105,
 			FixBackTransferOPCODEEnableEpoch:                         106,
 			ValidationOnGobDecodeEnableEpoch:                         107,
-<<<<<<< HEAD
+			BarnardOpcodesEnableEpoch:                                108,
 			AutomaticActivationOfNodesDisableEpoch:                   104,
-=======
-			BarnardOpcodesEnableEpoch:                                108,
->>>>>>> fc2f672a
 			MaxNodesChangeEnableEpoch: []MaxNodesChangeConfig{
 				{
 					EpochEnable:            44,
