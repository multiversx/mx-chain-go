--- conflicted
+++ resolved
@@ -641,20 +641,17 @@
     # ESDTRegisterAndSetAllRolesEnableEpoch represents the epoch when new function to register tickerID and set all roles is enabled
     ESDTRegisterAndSetAllRolesEnableEpoch = 52
 
-<<<<<<< HEAD
 	# FailExecutionOnEveryAPIErrorEnableEpoch represent the epoch when new protection in VM is enabled to fail all wrong API calls
 	FailExecutionOnEveryAPIErrorEnableEpoch = 53
-=======
+
     # HeartbeatDisableEpoch represents the epoch when heartbeat v1 messages stop being sent and processed
-    HeartbeatDisableEpoch = 53
->>>>>>> c4d8d1ec
+    HeartbeatDisableEpoch = 54
 
     # MaxNodesChangeEnableEpoch holds configuration for changing the maximum number of nodes and the enabling epoch
     MaxNodesChangeEnableEpoch = [
         { EpochEnable = 44, MaxNumNodes = 2169, NodesToShufflePerShard = 80 },
         { EpochEnable = 45, MaxNumNodes = 3200, NodesToShufflePerShard = 80 }
     ]
-
 
 [GasSchedule]
     GasScheduleByEpochs = [
@@ -729,11 +726,8 @@
 			StorageAPICostOptimizationEnableEpoch:       50,
 			TransformToMultiShardCreateEnableEpoch:      51,
 			ESDTRegisterAndSetAllRolesEnableEpoch:       52,
-<<<<<<< HEAD
 			FailExecutionOnEveryAPIErrorEnableEpoch:     53,
-=======
-			HeartbeatDisableEpoch:                       53,
->>>>>>> c4d8d1ec
+			HeartbeatDisableEpoch:                       54,
 		},
 		GasSchedule: GasScheduleConfig{
 			GasScheduleByEpochs: []GasScheduleByEpochs{
