--- conflicted
+++ resolved
@@ -680,13 +680,11 @@
     # WipeSingleNFTLiquidityDecreaseEnableEpoch represents the epoch when the system account liquidity is decreased for wipeSingleNFT as well
     WipeSingleNFTLiquidityDecreaseEnableEpoch = 60
 
-<<<<<<< HEAD
+    # AlwaysSaveTokenMetaDataEnableEpoch represents the epoch when the token metadata is always saved
+    AlwaysSaveTokenMetaDataEnableEpoch = 61
+
 	# GuardAccountFeatureEnableEpoch represents the epoch when guard account feature is enabled
 	GuardAccountFeatureEnableEpoch = 10
-=======
-    # AlwaysSaveTokenMetaDataEnableEpoch represents the epoch when the token metadata is always saved
-    AlwaysSaveTokenMetaDataEnableEpoch = 61
->>>>>>> 0afb7961
 
     # MaxNodesChangeEnableEpoch holds configuration for changing the maximum number of nodes and the enabling epoch
     MaxNodesChangeEnableEpoch = [
@@ -780,11 +778,8 @@
 			SetSenderInEeiOutputTransferEnableEpoch:     58,
 			MaxBlockchainHookCountersEnableEpoch:        59,
 			WipeSingleNFTLiquidityDecreaseEnableEpoch:   60,
-<<<<<<< HEAD
+			AlwaysSaveTokenMetaDataEnableEpoch:          61,
 			GuardAccountFeatureEnableEpoch:              10,
-=======
-			AlwaysSaveTokenMetaDataEnableEpoch:          61,
->>>>>>> 0afb7961
 			BLSMultiSignerEnableEpoch: []MultiSignerConfig{
 				{
 					EnableEpoch: 0,
