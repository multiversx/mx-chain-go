package config

import (
	"fmt"
	"strconv"
	"testing"

	p2pConfig "github.com/multiversx/mx-chain-go/p2p/config"
	"github.com/pelletier/go-toml"
	"github.com/stretchr/testify/assert"
	"github.com/stretchr/testify/require"
)

func TestTomlParser(t *testing.T) {
	txBlockBodyStorageSize := 170
	txBlockBodyStorageType := "type1"
	txBlockBodyStorageShards := 5
	txBlockBodyStorageFile := "path1/file1"
	txBlockBodyStorageTypeDB := "type2"

	receiptsStorageSize := 171
	receiptsStorageType := "type3"
	receiptsStorageFile := "path1/file2"
	receiptsStorageTypeDB := "type4"

	scheduledSCRsStorageSize := 174
	scheduledSCRsStorageType := "type7"
	scheduledSCRsStorageFile := "path1/file4"
	scheduledSCRsStorageTypeDB := "type8"

	logsPath := "pathLogger"
	logsStackDepth := 1010

	accountsStorageSize := 172
	accountsStorageType := "type5"
	accountsStorageFile := "path1/file3"
	accountsStorageTypeDB := "type6"

	hasherType := "hashFunc4"
	multiSigHasherType := "hashFunc5"

	consensusType := "bls"

	wasmVMVersions := []WasmVMVersionByEpoch{
		{StartEpoch: 12, Version: "v0.3"},
		{StartEpoch: 88, Version: "v1.2"},
	}

	cfgExpected := Config{
		MiniBlocksStorage: StorageConfig{
			Cache: CacheConfig{
				Capacity: uint32(txBlockBodyStorageSize),
				Type:     txBlockBodyStorageType,
				Shards:   uint32(txBlockBodyStorageShards),
			},
			DB: DBConfig{
				FilePath: txBlockBodyStorageFile,
				Type:     txBlockBodyStorageTypeDB,
			},
		},
		ReceiptsStorage: StorageConfig{
			Cache: CacheConfig{
				Capacity: uint32(receiptsStorageSize),
				Type:     receiptsStorageType,
			},
			DB: DBConfig{
				FilePath: receiptsStorageFile,
				Type:     receiptsStorageTypeDB,
			},
		},
		ScheduledSCRsStorage: StorageConfig{
			Cache: CacheConfig{
				Capacity: uint32(scheduledSCRsStorageSize),
				Type:     scheduledSCRsStorageType,
			},
			DB: DBConfig{
				FilePath: scheduledSCRsStorageFile,
				Type:     scheduledSCRsStorageTypeDB,
			},
		},
		AccountsTrieStorage: StorageConfig{
			Cache: CacheConfig{
				Capacity: uint32(accountsStorageSize),
				Type:     accountsStorageType,
			},
			DB: DBConfig{
				FilePath: accountsStorageFile,
				Type:     accountsStorageTypeDB,
			},
		},
		Hasher: TypeConfig{
			Type: hasherType,
		},
		MultisigHasher: TypeConfig{
			Type: multiSigHasherType,
		},
		Consensus: ConsensusConfig{
			Type: consensusType,
		},
		VirtualMachine: VirtualMachineServicesConfig{
			Execution: VirtualMachineConfig{
				WasmVMVersions:                      wasmVMVersions,
				TimeOutForSCExecutionInMilliseconds: 10000,
				WasmerSIGSEGVPassthrough:            true,
			},
			Querying: QueryVirtualMachineConfig{
				NumConcurrentVMs:     16,
				VirtualMachineConfig: VirtualMachineConfig{WasmVMVersions: wasmVMVersions},
			},
			GasConfig: VirtualMachineGasConfig{
				ShardMaxGasPerVmQuery: 1_500_000_000,
				MetaMaxGasPerVmQuery:  0,
			},
		},
		Debug: DebugConfig{
			InterceptorResolver: InterceptorResolverDebugConfig{
				Enabled:                    true,
				EnablePrint:                true,
				CacheSize:                  10000,
				IntervalAutoPrintInSeconds: 20,
				NumRequestsThreshold:       9,
				NumResolveFailureThreshold: 3,
				DebugLineExpiration:        10,
			},
			Antiflood: AntifloodDebugConfig{
				Enabled:                    true,
				CacheSize:                  10000,
				IntervalAutoPrintInSeconds: 20,
			},
			ShuffleOut: ShuffleOutDebugConfig{
				CallGCWhenShuffleOut:    true,
				ExtraPrintsOnShuffleOut: true,
				DoProfileOnShuffleOut:   true,
			},
		},
	}
	testString := `
[MiniBlocksStorage]
    [MiniBlocksStorage.Cache]
        Capacity = ` + strconv.Itoa(txBlockBodyStorageSize) + `
        Type = "` + txBlockBodyStorageType + `"
        Shards = ` + strconv.Itoa(txBlockBodyStorageShards) + `
    [MiniBlocksStorage.DB]
        FilePath = "` + txBlockBodyStorageFile + `"
        Type = "` + txBlockBodyStorageTypeDB + `"

[ReceiptsStorage]
    [ReceiptsStorage.Cache]
        Capacity = ` + strconv.Itoa(receiptsStorageSize) + `
        Type = "` + receiptsStorageType + `"
    [ReceiptsStorage.DB]
        FilePath = "` + receiptsStorageFile + `"
        Type = "` + receiptsStorageTypeDB + `"

[ScheduledSCRsStorage]
    [ScheduledSCRsStorage.Cache]
        Capacity = ` + strconv.Itoa(scheduledSCRsStorageSize) + `
        Type = "` + scheduledSCRsStorageType + `"
    [ScheduledSCRsStorage.DB]
        FilePath = "` + scheduledSCRsStorageFile + `"
        Type = "` + scheduledSCRsStorageTypeDB + `"

[Logger]
    Path = "` + logsPath + `"
    StackTraceDepth = ` + strconv.Itoa(logsStackDepth) + `

[AccountsTrieStorage]
    [AccountsTrieStorage.Cache]
        Capacity = ` + strconv.Itoa(accountsStorageSize) + `
        Type = "` + accountsStorageType + `"
    [AccountsTrieStorage.DB]
        FilePath = "` + accountsStorageFile + `"
        Type = "` + accountsStorageTypeDB + `"

[Hasher]
    Type = "` + hasherType + `"

[MultisigHasher]
    Type = "` + multiSigHasherType + `"

[Consensus]
    Type = "` + consensusType + `"

[VirtualMachine]
    [VirtualMachine.Execution]
        TimeOutForSCExecutionInMilliseconds = 10000 # 10 seconds = 10000 milliseconds
        WasmerSIGSEGVPassthrough            = true
        WasmVMVersions = [
            { StartEpoch = 12, Version = "v0.3" },
            { StartEpoch = 88, Version = "v1.2" },
        ]

    [VirtualMachine.Querying]
        NumConcurrentVMs = 16
        WasmVMVersions = [
            { StartEpoch = 12, Version = "v0.3" },
            { StartEpoch = 88, Version = "v1.2" },
        ]

    [VirtualMachine.GasConfig]
        ShardMaxGasPerVmQuery = 1500000000
        MetaMaxGasPerVmQuery = 0

[Debug]
    [Debug.InterceptorResolver]
        Enabled = true
        CacheSize = 10000
        EnablePrint = true
        IntervalAutoPrintInSeconds = 20
        NumRequestsThreshold = 9
        NumResolveFailureThreshold = 3
        DebugLineExpiration = 10
    [Debug.Antiflood]
        Enabled = true
        CacheSize = 10000
        IntervalAutoPrintInSeconds = 20
    [Debug.ShuffleOut]
        CallGCWhenShuffleOut = true
        ExtraPrintsOnShuffleOut = true
        DoProfileOnShuffleOut = true
`
	cfg := Config{}

	err := toml.Unmarshal([]byte(testString), &cfg)

	require.Nil(t, err)
	require.Equal(t, cfgExpected, cfg)
}

func TestTomlEconomicsParser(t *testing.T) {
	protocolSustainabilityPercentage := 0.1
	leaderPercentage1 := 0.1
	leaderPercentage2 := 0.2
	epoch0 := uint32(0)
	epoch1 := uint32(1)
	developerPercentage := 0.3
	maxGasLimitPerBlock := "18446744073709551615"
	minGasPrice := "18446744073709551615"
	minGasLimit := "18446744073709551615"
	extraGasLimitGuardedTx := "50000"
	maxGasPriceSetGuardian := "1234567"
	protocolSustainabilityAddress := "erd1932eft30w753xyvme8d49qejgkjc09n5e49w4mwdjtm0neld797su0dlxp"
	denomination := 18

	cfgEconomicsExpected := EconomicsConfig{
		GlobalSettings: GlobalSettings{
			Denomination: denomination,
		},
		RewardsSettings: RewardsSettings{
			RewardsConfigByEpoch: []EpochRewardSettings{
				{
					EpochEnable:                      epoch0,
					LeaderPercentage:                 leaderPercentage1,
					ProtocolSustainabilityPercentage: protocolSustainabilityPercentage,
					ProtocolSustainabilityAddress:    protocolSustainabilityAddress,
					DeveloperPercentage:              developerPercentage,
				},
				{
					EpochEnable:                      epoch1,
					LeaderPercentage:                 leaderPercentage2,
					ProtocolSustainabilityPercentage: protocolSustainabilityPercentage,
					ProtocolSustainabilityAddress:    protocolSustainabilityAddress,
					DeveloperPercentage:              developerPercentage,
				},
			},
		},
		FeeSettings: FeeSettings{
			GasLimitSettings: []GasLimitSetting{
				{
					MaxGasLimitPerBlock:    maxGasLimitPerBlock,
					MinGasLimit:            minGasLimit,
					ExtraGasLimitGuardedTx: extraGasLimitGuardedTx,
				},
			},
			MinGasPrice:            minGasPrice,
			MaxGasPriceSetGuardian: maxGasPriceSetGuardian,
		},
	}

	testString := `
[GlobalSettings]
    Denomination = ` + fmt.Sprintf("%d", denomination) + `
[RewardsSettings]
    [[RewardsSettings.RewardsConfigByEpoch]]
    EpochEnable = ` + fmt.Sprintf("%d", epoch0) + `
    LeaderPercentage = ` + fmt.Sprintf("%.6f", leaderPercentage1) + `
    DeveloperPercentage = ` + fmt.Sprintf("%.6f", developerPercentage) + `
    ProtocolSustainabilityPercentage = ` + fmt.Sprintf("%.6f", protocolSustainabilityPercentage) + ` #fraction of value 0.1 - 10%
    ProtocolSustainabilityAddress = "` + protocolSustainabilityAddress + `"

    [[RewardsSettings.RewardsConfigByEpoch]]
    EpochEnable = ` + fmt.Sprintf("%d", epoch1) + `
    LeaderPercentage = ` + fmt.Sprintf("%.6f", leaderPercentage2) + `
    DeveloperPercentage = ` + fmt.Sprintf("%.6f", developerPercentage) + `
    ProtocolSustainabilityPercentage = ` + fmt.Sprintf("%.6f", protocolSustainabilityPercentage) + ` #fraction of value 0.1 - 10%
    ProtocolSustainabilityAddress = "` + protocolSustainabilityAddress + `"

[FeeSettings]
    GasLimitSettings = [{EnableEpoch = 0, MaxGasLimitPerBlock = "` + maxGasLimitPerBlock + `", MaxGasLimitPerMiniBlock = "", MaxGasLimitPerMetaBlock = "", MaxGasLimitPerMetaMiniBlock = "", MaxGasLimitPerTx = "", MinGasLimit = "` + minGasLimit + `", ExtraGasLimitGuardedTx = "` + extraGasLimitGuardedTx + `"}] 
    MinGasPrice = "` + minGasPrice + `"
	MaxGasPriceSetGuardian = "` + maxGasPriceSetGuardian + `"
`
	cfg := EconomicsConfig{}

	err := toml.Unmarshal([]byte(testString), &cfg)

	assert.Nil(t, err)
	assert.Equal(t, cfgEconomicsExpected, cfg)
}

func TestTomlPreferencesParser(t *testing.T) {
	nodeDisplayName := "test-name"
	destinationShardAsObs := "3"
	identity := "test-identity"
	redundancyLevel := int64(0)
	prefPubKey0 := "preferred pub key 0"
	prefPubKey1 := "preferred pub key 1"

	cfgPreferencesExpected := Preferences{
		Preferences: PreferencesConfig{
			NodeDisplayName:            nodeDisplayName,
			DestinationShardAsObserver: destinationShardAsObs,
			Identity:                   identity,
			RedundancyLevel:            redundancyLevel,
			PreferredConnections:       []string{prefPubKey0, prefPubKey1},
		},
	}

	testString := `
[Preferences]
    NodeDisplayName = "` + nodeDisplayName + `"
    DestinationShardAsObserver = "` + destinationShardAsObs + `"
    Identity = "` + identity + `"
    RedundancyLevel = ` + fmt.Sprintf("%d", redundancyLevel) + `
    PreferredConnections = [
        "` + prefPubKey0 + `",
        "` + prefPubKey1 + `"
    ]
`
	cfg := Preferences{}

	err := toml.Unmarshal([]byte(testString), &cfg)

	assert.Nil(t, err)
	assert.Equal(t, cfgPreferencesExpected, cfg)
}

func TestTomlExternalParser(t *testing.T) {
	indexerURL := "url"
	elasticUsername := "user"
	elasticPassword := "pass"

	cfgExternalExpected := ExternalConfig{
		ElasticSearchConnector: ElasticSearchConfig{
			Enabled:  true,
			URL:      indexerURL,
			Username: elasticUsername,
			Password: elasticPassword,
		},
	}

	testString := `
[ElasticSearchConnector]
    Enabled = true
    URL = "` + indexerURL + `"
    Username = "` + elasticUsername + `"
    Password = "` + elasticPassword + `"`

	cfg := ExternalConfig{}

	err := toml.Unmarshal([]byte(testString), &cfg)

	assert.Nil(t, err)
	assert.Equal(t, cfgExternalExpected, cfg)
}

func TestAPIRoutesToml(t *testing.T) {
	package0 := "testPackage0"
	route0 := "testRoute0"
	route1 := "testRoute1"

	package1 := "testPackage1"
	route2 := "testRoute2"

	loggingThreshold := 10

	expectedCfg := ApiRoutesConfig{
		Logging: ApiLoggingConfig{
			LoggingEnabled:          true,
			ThresholdInMicroSeconds: loggingThreshold,
		},
		APIPackages: map[string]APIPackageConfig{
			package0: {
				Routes: []RouteConfig{
					{Name: route0, Open: true},
					{Name: route1, Open: true},
				},
			},
			package1: {
				Routes: []RouteConfig{
					{Name: route2, Open: false},
				},
			},
		},
	}

	testString := `
[Logging]
    LoggingEnabled = true
    ThresholdInMicroSeconds = 10

     # API routes configuration
[APIPackages]

[APIPackages.` + package0 + `]
    Routes = [
        # test comment
        { Name = "` + route0 + `", Open = true },

        # test comment
        { Name = "` + route1 + `", Open = true },
    ]

[APIPackages.` + package1 + `]
    Routes = [
         # test comment
        { Name = "` + route2 + `", Open = false }
    ]
 `

	cfg := ApiRoutesConfig{}

	err := toml.Unmarshal([]byte(testString), &cfg)

	assert.Nil(t, err)
	assert.Equal(t, expectedCfg, cfg)
}

func TestP2pConfig(t *testing.T) {
	initialPeersList := "/ip4/127.0.0.1/tcp/9999/p2p/16Uiu2HAkw5SNNtSvH1zJiQ6Gc3WoGNSxiyNueRKe6fuAuh57G3Bk"
	protocolID := "test protocol id"
	shardingType := "ListSharder"
	port := "37373-38383"

	testString := `
#P2P config file
[Node]
    Port = "` + port + `"
    ThresholdMinConnectedPeers = 0

[KadDhtPeerDiscovery]
    Enabled = false
    Type = ""
    RefreshIntervalInSec = 0
    ProtocolID = "` + protocolID + `"
    InitialPeerList = ["` + initialPeersList + `"]

    #kademlia's routing table bucket size
    BucketSize = 0

    #RoutingTableRefreshIntervalInSec defines how many seconds should pass between 2 kad routing table auto refresh calls
    RoutingTableRefreshIntervalInSec = 0

[Sharding]
    # The targeted number of peer connections
    TargetPeerCount = 0
    MaxIntraShardValidators = 0
    MaxCrossShardValidators = 0
    MaxIntraShardObservers = 0
    MaxCrossShardObservers = 0
    MaxSeeders = 0
    Type = "` + shardingType + `"
    [AdditionalConnections]
        MaxFullHistoryObservers = 0`

	expectedCfg := p2pConfig.P2PConfig{
		Node: p2pConfig.NodeConfig{
			Port: port,
		},
		KadDhtPeerDiscovery: p2pConfig.KadDhtPeerDiscoveryConfig{
			ProtocolID:      protocolID,
			InitialPeerList: []string{initialPeersList},
		},
		Sharding: p2pConfig.ShardingConfig{
			Type: shardingType,
		},
	}
	cfg := p2pConfig.P2PConfig{}

	err := toml.Unmarshal([]byte(testString), &cfg)

	assert.Nil(t, err)
	assert.Equal(t, expectedCfg, cfg)
}

func TestEnableEpochConfig(t *testing.T) {
	testString := `
[EnableEpochs]
    # SCDeployEnableEpoch represents the epoch when the deployment of smart contracts will be enabled
    SCDeployEnableEpoch = 1

    # BuiltInFunctionsEnableEpoch represents the epoch when the built in functions will be enabled
    BuiltInFunctionsEnableEpoch = 2

    # RelayedTransactionsEnableEpoch represents the epoch when the relayed transactions will be enabled
    RelayedTransactionsEnableEpoch = 3

    # PenalizedTooMuchGasEnableEpoch represents the epoch when the penalization for using too much gas will be enabled
    PenalizedTooMuchGasEnableEpoch = 4

    # SwitchJailWaitingEnableEpoch represents the epoch when the system smart contract processing at end of epoch is enabled
    SwitchJailWaitingEnableEpoch = 5

    # BelowSignedThresholdEnableEpoch represents the epoch when the change for computing rating for validators below signed rating is enabled
    BelowSignedThresholdEnableEpoch = 6

    # SwitchHysteresisForMinNodesEnableEpoch represents the epoch when the system smart contract changes its config to consider
    # also (minimum) hysteresis nodes for the minimum number of nodes
    SwitchHysteresisForMinNodesEnableEpoch = 7

    # TransactionSignedWithTxHashEnableEpoch represents the epoch when the node will also accept transactions that are
    # signed with the hash of transaction
    TransactionSignedWithTxHashEnableEpoch = 8

    # MetaProtectionEnableEpoch represents the epoch when the transactions to the metachain are checked to have enough gas
    MetaProtectionEnableEpoch = 9

    # AheadOfTimeGasUsageEnableEpoch represents the epoch when the cost of smart contract prepare changes from compiler per byte to ahead of time prepare per byte
    AheadOfTimeGasUsageEnableEpoch = 10

    # GasPriceModifierEnableEpoch represents the epoch when the gas price modifier in fee computation is enabled
    GasPriceModifierEnableEpoch = 11

    # RepairCallbackEnableEpoch represents the epoch when the callback repair is activated for scrs
    RepairCallbackEnableEpoch = 12

    # BlockGasAndFeesReCheckEnableEpoch represents the epoch when gas and fees used in each created or processed block are re-checked
    BlockGasAndFeesReCheckEnableEpoch = 13

    # BalanceWaitingListsEnableEpoch represents the epoch when the shard waiting lists are balanced at the start of an epoch
    BalanceWaitingListsEnableEpoch = 14

    # ReturnDataToLastTransferEnableEpoch represents the epoch when returned data is added to last output transfer for callbacks
    ReturnDataToLastTransferEnableEpoch = 15

    # SenderInOutTransferEnableEpoch represents the epoch when the feature of having different senders in output transfer is enabled
    SenderInOutTransferEnableEpoch = 16

    # StakeEnableEpoch represents the epoch when staking is enabled
    StakeEnableEpoch = 17

    # StakingV2EnableEpoch represents the epoch when staking v2 is enabled
    StakingV2EnableEpoch = 18

    DoubleKeyProtectionEnableEpoch = 19

    # ESDTEnableEpoch represents the epoch when ESDT is enabled
    ESDTEnableEpoch = 20

    # GovernanceEnableEpoch represents the epoch when governance is enabled
    GovernanceEnableEpoch = 21

    # DelegationManagerEnableEpoch represents the epoch when the delegation manager is enabled
    # epoch should not be 0
    DelegationManagerEnableEpoch = 22

    # DelegationSmartContractEnableEpoch represents the epoch when delegation smart contract is enabled
    # epoch should not be 0
    DelegationSmartContractEnableEpoch = 23

    # CorrectLastUnjailedEnableEpoch represents the epoch when the fix regaring the last unjailed node should apply
    CorrectLastUnjailedEnableEpoch = 24

    # RelayedTransactionsV2EnableEpoch represents the epoch when the relayed transactions V2 will be enabled
    RelayedTransactionsV2EnableEpoch = 25

    # UnbondTokensV2EnableEpoch represents the epoch when the new implementation of the unbond tokens function is available
    UnbondTokensV2EnableEpoch = 26

    # SaveJailedAlwaysEnableEpoch represents the epoch when saving jailed status at end of epoch will happen in all cases
    SaveJailedAlwaysEnableEpoch = 27

    # ReDelegateBelowMinCheckEnableEpoch represents the epoch when the check for the re-delegated value will be enabled
    ReDelegateBelowMinCheckEnableEpoch = 28

    # ValidatorToDelegationEnableEpoch represents the epoch when the validator-to-delegation feature will be enabled
    ValidatorToDelegationEnableEpoch = 29

    # WaitingListFixEnableEpoch represents the epoch when the 6 epoch waiting list fix is enabled
    WaitingListFixEnableEpoch = 30

    # IncrementSCRNonceInMultiTransferEnableEpoch represents the epoch when the fix for preventing the generation of the same SCRs
    # is enabled. The fix is done by adding an extra increment.
    IncrementSCRNonceInMultiTransferEnableEpoch = 31

    # ESDTMultiTransferEnableEpoch represents the epoch when esdt multitransfer built in function is enabled
    ESDTMultiTransferEnableEpoch = 32

    # GlobalMintBurnDisableEpoch represents the epoch when the global mint and burn functions are disabled
    GlobalMintBurnDisableEpoch = 33

    # ESDTTransferRoleEnableEpoch represents the epoch when esdt transfer role set is enabled
    ESDTTransferRoleEnableEpoch = 34

    # BuiltInFunctionOnMetaEnableEpoch represents the epoch when built in function processing on metachain is enabled
    BuiltInFunctionOnMetaEnableEpoch = 35

    # ComputeRewardCheckpointEnableEpoch represents the epoch when compute rewards checkpoint epoch is enabled
    ComputeRewardCheckpointEnableEpoch = 36

    # SCRSizeInvariantCheckEnableEpoch represents the epoch when the scr size invariant check is enabled
    SCRSizeInvariantCheckEnableEpoch = 37

    # BackwardCompSaveKeyValueEnableEpoch represents the epoch when backward compatibility save key value is enabled
    BackwardCompSaveKeyValueEnableEpoch = 38

    # ESDTNFTCreateOnMultiShardEnableEpoch represents the epoch when esdt nft creation on multiple shards is enabled
    ESDTNFTCreateOnMultiShardEnableEpoch = 39
	
    # MetaESDTSetEnableEpoch represents the epoch when the backward compatibility for save key value error is enabled
    MetaESDTSetEnableEpoch = 40

    # AddTokensToDelegationEnableEpoch represents the epoch when adding tokens to delegation is enabled for whitelisted address
    AddTokensToDelegationEnableEpoch = 41

    # MultiESDTTransferFixOnCallBackOnEnableEpoch represents the epoch when multi esdt transfer on callback fix is enabled
    MultiESDTTransferFixOnCallBackOnEnableEpoch = 42

    # OptimizeGasUsedInCrossMiniBlocksEnableEpoch represents the epoch when gas used in cross shard mini blocks will be optimized
    OptimizeGasUsedInCrossMiniBlocksEnableEpoch = 43

    # FixOOGReturnCodeEnableEpoch represents the epoch when the backward compatibility returning out of gas error is enabled
    FixOOGReturnCodeEnableEpoch = 44

    # RemoveNonUpdatedStorageEnableEpoch represents the epoch when the backward compatibility for removing non updated storage is enabled
    RemoveNonUpdatedStorageEnableEpoch = 45

    # OptimizeNFTStoreEnableEpoch represents the epoch when optimizations on NFT metadata store and send are enabled
    OptimizeNFTStoreEnableEpoch = 46

    # CreateNFTThroughExecByCallerEnableEpoch represents the epoch when nft creation through execution on destination by caller is enabled
    CreateNFTThroughExecByCallerEnableEpoch = 47

    # IsPayableBySCEnableEpoch represents the epoch when a new flag isPayable by SC is enabled
    IsPayableBySCEnableEpoch = 48

    # CleanUpInformativeSCRsEnableEpoch represents the epoch when the scrs which contain only information are cleaned from miniblocks and logs are created from it
    CleanUpInformativeSCRsEnableEpoch = 49

    # StorageAPICostOptimizationEnableEpoch represents the epoch when new storage helper functions are enabled and cost is reduced in Wasm VM
    StorageAPICostOptimizationEnableEpoch = 50

    # TransformToMultiShardCreateEnableEpoch represents the epoch when the new function on esdt system sc is enabled to transfer create role into multishard
    TransformToMultiShardCreateEnableEpoch = 51

    # ESDTRegisterAndSetAllRolesEnableEpoch represents the epoch when new function to register tickerID and set all roles is enabled
    ESDTRegisterAndSetAllRolesEnableEpoch = 52

    # FailExecutionOnEveryAPIErrorEnableEpoch represent the epoch when new protection in VM is enabled to fail all wrong API calls
    FailExecutionOnEveryAPIErrorEnableEpoch = 53

    # ManagedCryptoAPIsEnableEpoch represents the epoch when the new managed crypto APIs are enabled
    ManagedCryptoAPIsEnableEpoch = 54

    # ESDTMetadataContinuousCleanupEnableEpoch represents the epoch when esdt metadata is automatically deleted according to inshard liquidity
    ESDTMetadataContinuousCleanupEnableEpoch = 55

    # FixAsyncCallBackArgsListEnableEpoch represents the epoch when the async callback arguments lists fix will be enabled
    FixAsyncCallBackArgsListEnableEpoch = 56

    # FixOldTokenLiquidityEnableEpoch represents the epoch when the fix for old token liquidity is enabled
    FixOldTokenLiquidityEnableEpoch = 57

    # SetSenderInEeiOutputTransferEnableEpoch represents the epoch when setting the sender in eei output transfers will be enabled
    SetSenderInEeiOutputTransferEnableEpoch = 58

    # MaxBlockchainHookCountersEnableEpoch represents the epoch when the max blockchainhook counters are enabled
    MaxBlockchainHookCountersEnableEpoch = 59

    # WipeSingleNFTLiquidityDecreaseEnableEpoch represents the epoch when the system account liquidity is decreased for wipeSingleNFT as well
    WipeSingleNFTLiquidityDecreaseEnableEpoch = 60

    # AlwaysSaveTokenMetaDataEnableEpoch represents the epoch when the token metadata is always saved
    AlwaysSaveTokenMetaDataEnableEpoch = 61

    # RuntimeCodeSizeFixEnableEpoch represents the epoch when the code size fix in the VM is enabled
    RuntimeCodeSizeFixEnableEpoch = 62

    # RuntimeMemStoreLimitEnableEpoch represents the epoch when the condition for Runtime MemStore is enabled
    RuntimeMemStoreLimitEnableEpoch = 63

<<<<<<< HEAD
    # MultiClaimOnDelegationEnableEpoch represents the epoch when the multi claim on delegation function is enabled
    MultiClaimOnDelegationEnableEpoch = 64
=======
	# SetGuardianEnableEpoch represents the epoch when guard account feature is enabled
	SetGuardianEnableEpoch = 64
>>>>>>> f8e73cd5

    # MaxNodesChangeEnableEpoch holds configuration for changing the maximum number of nodes and the enabling epoch
    MaxNodesChangeEnableEpoch = [
        { EpochEnable = 44, MaxNumNodes = 2169, NodesToShufflePerShard = 80 },
        { EpochEnable = 45, MaxNumNodes = 3200, NodesToShufflePerShard = 80 }
    ]

    BLSMultiSignerEnableEpoch = [
        {EnableEpoch = 0, Type = "no-KOSK"},
        {EnableEpoch = 3, Type = "KOSK"}
    ]
	
[GasSchedule]
    GasScheduleByEpochs = [
        { StartEpoch = 46, FileName = "gasScheduleV1.toml" },
        { StartEpoch = 47, FileName = "gasScheduleV3.toml" },
    ]
`

	expectedCfg := EpochConfig{
		EnableEpochs: EnableEpochs{
			SCDeployEnableEpoch:                    1,
			BuiltInFunctionsEnableEpoch:            2,
			RelayedTransactionsEnableEpoch:         3,
			PenalizedTooMuchGasEnableEpoch:         4,
			SwitchJailWaitingEnableEpoch:           5,
			SwitchHysteresisForMinNodesEnableEpoch: 7,
			BelowSignedThresholdEnableEpoch:        6,
			TransactionSignedWithTxHashEnableEpoch: 8,
			MetaProtectionEnableEpoch:              9,
			AheadOfTimeGasUsageEnableEpoch:         10,
			GasPriceModifierEnableEpoch:            11,
			RepairCallbackEnableEpoch:              12,
			MaxNodesChangeEnableEpoch: []MaxNodesChangeConfig{
				{
					EpochEnable:            44,
					MaxNumNodes:            2169,
					NodesToShufflePerShard: 80,
				},
				{
					EpochEnable:            45,
					MaxNumNodes:            3200,
					NodesToShufflePerShard: 80,
				},
			},
			BlockGasAndFeesReCheckEnableEpoch:           13,
			StakingV2EnableEpoch:                        18,
			StakeEnableEpoch:                            17,
			DoubleKeyProtectionEnableEpoch:              19,
			ESDTEnableEpoch:                             20,
			GovernanceEnableEpoch:                       21,
			DelegationManagerEnableEpoch:                22,
			DelegationSmartContractEnableEpoch:          23,
			CorrectLastUnjailedEnableEpoch:              24,
			BalanceWaitingListsEnableEpoch:              14,
			ReturnDataToLastTransferEnableEpoch:         15,
			SenderInOutTransferEnableEpoch:              16,
			RelayedTransactionsV2EnableEpoch:            25,
			UnbondTokensV2EnableEpoch:                   26,
			SaveJailedAlwaysEnableEpoch:                 27,
			ValidatorToDelegationEnableEpoch:            29,
			ReDelegateBelowMinCheckEnableEpoch:          28,
			WaitingListFixEnableEpoch:                   30,
			IncrementSCRNonceInMultiTransferEnableEpoch: 31,
			ESDTMultiTransferEnableEpoch:                32,
			GlobalMintBurnDisableEpoch:                  33,
			ESDTTransferRoleEnableEpoch:                 34,
			BuiltInFunctionOnMetaEnableEpoch:            35,
			ComputeRewardCheckpointEnableEpoch:          36,
			SCRSizeInvariantCheckEnableEpoch:            37,
			BackwardCompSaveKeyValueEnableEpoch:         38,
			ESDTNFTCreateOnMultiShardEnableEpoch:        39,
			MetaESDTSetEnableEpoch:                      40,
			AddTokensToDelegationEnableEpoch:            41,
			MultiESDTTransferFixOnCallBackOnEnableEpoch: 42,
			OptimizeGasUsedInCrossMiniBlocksEnableEpoch: 43,
			FixOOGReturnCodeEnableEpoch:                 44,
			RemoveNonUpdatedStorageEnableEpoch:          45,
			OptimizeNFTStoreEnableEpoch:                 46,
			CreateNFTThroughExecByCallerEnableEpoch:     47,
			IsPayableBySCEnableEpoch:                    48,
			CleanUpInformativeSCRsEnableEpoch:           49,
			StorageAPICostOptimizationEnableEpoch:       50,
			TransformToMultiShardCreateEnableEpoch:      51,
			ESDTRegisterAndSetAllRolesEnableEpoch:       52,
			FailExecutionOnEveryAPIErrorEnableEpoch:     53,
			ManagedCryptoAPIsEnableEpoch:                54,
			ESDTMetadataContinuousCleanupEnableEpoch:    55,
			FixAsyncCallBackArgsListEnableEpoch:         56,
			FixOldTokenLiquidityEnableEpoch:             57,
			SetSenderInEeiOutputTransferEnableEpoch:     58,
			MaxBlockchainHookCountersEnableEpoch:        59,
			WipeSingleNFTLiquidityDecreaseEnableEpoch:   60,
			AlwaysSaveTokenMetaDataEnableEpoch:          61,
			RuntimeCodeSizeFixEnableEpoch:               62,
			RuntimeMemStoreLimitEnableEpoch:             63,
<<<<<<< HEAD
			MultiClaimOnDelegationEnableEpoch:           64,
=======
			SetGuardianEnableEpoch:                      64,
>>>>>>> f8e73cd5
			BLSMultiSignerEnableEpoch: []MultiSignerConfig{
				{
					EnableEpoch: 0,
					Type:        "no-KOSK",
				},
				{
					EnableEpoch: 3,
					Type:        "KOSK",
				},
			},
		},

		GasSchedule: GasScheduleConfig{
			GasScheduleByEpochs: []GasScheduleByEpochs{
				{
					StartEpoch: 46,
					FileName:   "gasScheduleV1.toml",
				},
				{
					StartEpoch: 47,
					FileName:   "gasScheduleV3.toml",
				},
			},
		},
	}
	cfg := EpochConfig{}

	err := toml.Unmarshal([]byte(testString), &cfg)

	assert.Nil(t, err)
	assert.Equal(t, expectedCfg, cfg)
}<|MERGE_RESOLUTION|>--- conflicted
+++ resolved
@@ -689,13 +689,11 @@
     # RuntimeMemStoreLimitEnableEpoch represents the epoch when the condition for Runtime MemStore is enabled
     RuntimeMemStoreLimitEnableEpoch = 63
 
-<<<<<<< HEAD
-    # MultiClaimOnDelegationEnableEpoch represents the epoch when the multi claim on delegation function is enabled
-    MultiClaimOnDelegationEnableEpoch = 64
-=======
 	# SetGuardianEnableEpoch represents the epoch when guard account feature is enabled
 	SetGuardianEnableEpoch = 64
->>>>>>> f8e73cd5
+
+    # MultiClaimOnDelegationEnableEpoch represents the epoch when the multi claim on delegation function is enabled
+    MultiClaimOnDelegationEnableEpoch = 65
 
     # MaxNodesChangeEnableEpoch holds configuration for changing the maximum number of nodes and the enabling epoch
     MaxNodesChangeEnableEpoch = [
@@ -792,11 +790,8 @@
 			AlwaysSaveTokenMetaDataEnableEpoch:          61,
 			RuntimeCodeSizeFixEnableEpoch:               62,
 			RuntimeMemStoreLimitEnableEpoch:             63,
-<<<<<<< HEAD
-			MultiClaimOnDelegationEnableEpoch:           64,
-=======
 			SetGuardianEnableEpoch:                      64,
->>>>>>> f8e73cd5
+			MultiClaimOnDelegationEnableEpoch:           65,
 			BLSMultiSignerEnableEpoch: []MultiSignerConfig{
 				{
 					EnableEpoch: 0,
