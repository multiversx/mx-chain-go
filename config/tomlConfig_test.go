package config

import (
	"fmt"
	"strconv"
	"testing"

	"github.com/pelletier/go-toml"
	"github.com/stretchr/testify/assert"
	"github.com/stretchr/testify/require"
)

func TestTomlParser(t *testing.T) {
	txBlockBodyStorageSize := 170
	txBlockBodyStorageType := "type1"
	txBlockBodyStorageShards := 5
	txBlockBodyStorageFile := "path1/file1"
	txBlockBodyStorageTypeDB := "type2"

	receiptsStorageSize := 171
	receiptsStorageType := "type3"
	receiptsStorageFile := "path1/file2"
	receiptsStorageTypeDB := "type4"

	logsPath := "pathLogger"
	logsStackDepth := 1010

	accountsStorageSize := 172
	accountsStorageType := "type5"
	accountsStorageFile := "path2/file3"
	accountsStorageTypeDB := "type6"
	accountsStorageBlomSize := 173
	accountsStorageBlomHash1 := "hashFunc1"
	accountsStorageBlomHash2 := "hashFunc2"
	accountsStorageBlomHash3 := "hashFunc3"

	hasherType := "hashFunc4"
	multiSigHasherType := "hashFunc5"

	consensusType := "bls"

	vmConfig := VirtualMachineConfig{
		ArwenVersions: []ArwenVersionByEpoch{
			{StartEpoch: 12, Version: "v0.3"},
			{StartEpoch: 88, Version: "v1.2"},
		},
	}

	cfgExpected := Config{
		MiniBlocksStorage: StorageConfig{
			Cache: CacheConfig{
				Capacity: uint32(txBlockBodyStorageSize),
				Type:     txBlockBodyStorageType,
				Shards:   uint32(txBlockBodyStorageShards),
			},
			DB: DBConfig{
				FilePath: txBlockBodyStorageFile,
				Type:     txBlockBodyStorageTypeDB,
			},
		},
		ReceiptsStorage: StorageConfig{
			Cache: CacheConfig{
				Capacity: uint32(receiptsStorageSize),
				Type:     receiptsStorageType,
			},
			DB: DBConfig{
				FilePath: receiptsStorageFile,
				Type:     receiptsStorageTypeDB,
			},
		},
		AccountsTrieStorage: StorageConfig{
			Cache: CacheConfig{
				Capacity: uint32(accountsStorageSize),
				Type:     accountsStorageType,
			},
			DB: DBConfig{
				FilePath: accountsStorageFile,
				Type:     accountsStorageTypeDB,
			},
			Bloom: BloomFilterConfig{
				Size: 173,
				HashFunc: []string{
					accountsStorageBlomHash1,
					accountsStorageBlomHash2,
					accountsStorageBlomHash3,
				},
			},
		},
		Hasher: TypeConfig{
			Type: hasherType,
		},
		MultisigHasher: TypeConfig{
			Type: multiSigHasherType,
		},
		Consensus: ConsensusConfig{
			Type: consensusType,
		},
		VirtualMachine: VirtualMachineServicesConfig{
			Execution: vmConfig,
			Querying: QueryVirtualMachineConfig{
				NumConcurrentVMs:     16,
				VirtualMachineConfig: vmConfig,
			},
		},
		Debug: DebugConfig{
			InterceptorResolver: InterceptorResolverDebugConfig{
				Enabled:                    true,
				EnablePrint:                true,
				CacheSize:                  10000,
				IntervalAutoPrintInSeconds: 20,
				NumRequestsThreshold:       9,
				NumResolveFailureThreshold: 3,
				DebugLineExpiration:        10,
			},
			Antiflood: AntifloodDebugConfig{
				Enabled:                    true,
				CacheSize:                  10000,
				IntervalAutoPrintInSeconds: 20,
			},
			ShuffleOut: ShuffleOutDebugConfig{
				CallGCWhenShuffleOut:    true,
				ExtraPrintsOnShuffleOut: true,
				DoProfileOnShuffleOut:   true,
			},
		},
	}
	testString := `
[MiniBlocksStorage]
    [MiniBlocksStorage.Cache]
        Capacity = ` + strconv.Itoa(txBlockBodyStorageSize) + `
        Type = "` + txBlockBodyStorageType + `"
		Shards = ` + strconv.Itoa(txBlockBodyStorageShards) + `
    [MiniBlocksStorage.DB]
        FilePath = "` + txBlockBodyStorageFile + `"
        Type = "` + txBlockBodyStorageTypeDB + `"

[ReceiptsStorage]
    [ReceiptsStorage.Cache]
        Capacity = ` + strconv.Itoa(receiptsStorageSize) + `
        Type = "` + receiptsStorageType + `"
    [ReceiptsStorage.DB]
        FilePath = "` + receiptsStorageFile + `"
        Type = "` + receiptsStorageTypeDB + `"

[Logger]
    Path = "` + logsPath + `"
    StackTraceDepth = ` + strconv.Itoa(logsStackDepth) + `

[AccountsTrieStorage]
    [AccountsTrieStorage.Cache]
        Capacity = ` + strconv.Itoa(accountsStorageSize) + `
        Type = "` + accountsStorageType + `"
    [AccountsTrieStorage.DB]
        FilePath = "` + accountsStorageFile + `"
        Type = "` + accountsStorageTypeDB + `"
    [AccountsTrieStorage.Bloom]
        Size = ` + strconv.Itoa(accountsStorageBlomSize) + `
		HashFunc = ["` + accountsStorageBlomHash1 + `", "` + accountsStorageBlomHash2 + `", "` +
		accountsStorageBlomHash3 + `"]

[Hasher]
	Type = "` + hasherType + `"

[MultisigHasher]
	Type = "` + multiSigHasherType + `"

[Consensus]
	Type = "` + consensusType + `"

[VirtualMachine]
    [VirtualMachine.Execution]
        ArwenVersions = [
            { StartEpoch = 12, Version = "v0.3" },
            { StartEpoch = 88, Version = "v1.2" },
        ]

    [VirtualMachine.Querying]
        NumConcurrentVMs = 16
        ArwenVersions = [
            { StartEpoch = 12, Version = "v0.3" },
            { StartEpoch = 88, Version = "v1.2" },
        ]

[Debug]
    [Debug.InterceptorResolver]
        Enabled = true
        CacheSize = 10000
        EnablePrint	= true
        IntervalAutoPrintInSeconds = 20
        NumRequestsThreshold = 9
        NumResolveFailureThreshold = 3
        DebugLineExpiration = 10
    [Debug.Antiflood]
        Enabled = true
        CacheSize = 10000
        IntervalAutoPrintInSeconds = 20
    [Debug.ShuffleOut]
        CallGCWhenShuffleOut = true
        ExtraPrintsOnShuffleOut = true
        DoProfileOnShuffleOut = true
`
	cfg := Config{}

	err := toml.Unmarshal([]byte(testString), &cfg)

	require.Nil(t, err)
	require.Equal(t, cfgExpected, cfg)
}

func TestTomlEconomicsParser(t *testing.T) {
	protocolSustainabilityPercentage := 0.1
	leaderPercentage1 := 0.1
	leaderPercentage2 := 0.2
	epoch0 := uint32(0)
	epoch1 := uint32(1)
	developerPercentage := 0.3
	maxGasLimitPerBlock := "18446744073709551615"
	minGasPrice := "18446744073709551615"
	minGasLimit := "18446744073709551615"
	protocolSustainabilityAddress := "erd1932eft30w753xyvme8d49qejgkjc09n5e49w4mwdjtm0neld797su0dlxp"
	denomination := 18

	cfgEconomicsExpected := EconomicsConfig{
		GlobalSettings: GlobalSettings{
			Denomination: denomination,
		},
		RewardsSettings: RewardsSettings{
			RewardsConfigByEpoch: []EpochRewardSettings{
				{
					EpochEnable:                      epoch0,
					LeaderPercentage:                 leaderPercentage1,
					ProtocolSustainabilityPercentage: protocolSustainabilityPercentage,
					ProtocolSustainabilityAddress:    protocolSustainabilityAddress,
					DeveloperPercentage:              developerPercentage,
				},
				{
					EpochEnable:                      epoch1,
					LeaderPercentage:                 leaderPercentage2,
					ProtocolSustainabilityPercentage: protocolSustainabilityPercentage,
					ProtocolSustainabilityAddress:    protocolSustainabilityAddress,
					DeveloperPercentage:              developerPercentage,
				},
			},
		},
		FeeSettings: FeeSettings{
			GasLimitSettings: []GasLimitSetting{
				{
					MaxGasLimitPerBlock: maxGasLimitPerBlock,
					MinGasLimit:         minGasLimit,
				},
			},
			MinGasPrice: minGasPrice,
		},
	}

	testString := `
[GlobalSettings]
    Denomination = ` + fmt.Sprintf("%d", denomination) + `
[RewardsSettings]
	[[RewardsSettings.RewardsConfigByEpoch]]
	EpochEnable = ` + fmt.Sprintf("%d", epoch0) + `
   	LeaderPercentage = ` + fmt.Sprintf("%.6f", leaderPercentage1) + `
   	DeveloperPercentage = ` + fmt.Sprintf("%.6f", developerPercentage) + `
   	ProtocolSustainabilityPercentage = ` + fmt.Sprintf("%.6f", protocolSustainabilityPercentage) + ` #fraction of value 0.1 - 10%
   	ProtocolSustainabilityAddress = "` + protocolSustainabilityAddress + `"

	[[RewardsSettings.RewardsConfigByEpoch]]
	EpochEnable = ` + fmt.Sprintf("%d", epoch1) + `
	LeaderPercentage = ` + fmt.Sprintf("%.6f", leaderPercentage2) + `
    DeveloperPercentage = ` + fmt.Sprintf("%.6f", developerPercentage) + `
    ProtocolSustainabilityPercentage = ` + fmt.Sprintf("%.6f", protocolSustainabilityPercentage) + ` #fraction of value 0.1 - 10%
    ProtocolSustainabilityAddress = "` + protocolSustainabilityAddress + `"

[FeeSettings]
	GasLimitSettings = [{EnableEpoch = 0, MaxGasLimitPerBlock = "` + maxGasLimitPerBlock + `", MaxGasLimitPerMiniBlock = "", MaxGasLimitPerMetaBlock = "", MaxGasLimitPerMetaMiniBlock = "", MinGasLimit = "` + minGasLimit + `"}] 
    MinGasPrice = "` + minGasPrice + `"
`
	cfg := EconomicsConfig{}

	err := toml.Unmarshal([]byte(testString), &cfg)

	assert.Nil(t, err)
	assert.Equal(t, cfgEconomicsExpected, cfg)
}

func TestTomlPreferencesParser(t *testing.T) {
	nodeDisplayName := "test-name"
	destinationShardAsObs := "3"
	identity := "test-identity"
	redundancyLevel := int64(0)
	prefPubKey0 := "preferred pub key 0"
	prefPubKey1 := "preferred pub key 1"

	cfgPreferencesExpected := Preferences{
		Preferences: PreferencesConfig{
			NodeDisplayName:            nodeDisplayName,
			DestinationShardAsObserver: destinationShardAsObs,
			Identity:                   identity,
			RedundancyLevel:            redundancyLevel,
			PreferredConnections:       []string{prefPubKey0, prefPubKey1},
		},
	}

	testString := `
[Preferences]
	NodeDisplayName = "` + nodeDisplayName + `"
	DestinationShardAsObserver = "` + destinationShardAsObs + `"
	Identity = "` + identity + `"
	RedundancyLevel = ` + fmt.Sprintf("%d", redundancyLevel) + `
	PreferredConnections = [
		"` + prefPubKey0 + `",
		"` + prefPubKey1 + `"
	]
`
	cfg := Preferences{}

	err := toml.Unmarshal([]byte(testString), &cfg)

	assert.Nil(t, err)
	assert.Equal(t, cfgPreferencesExpected, cfg)
}

func TestTomlExternalParser(t *testing.T) {
	indexerURL := "url"
	elasticUsername := "user"
	elasticPassword := "pass"

	cfgExternalExpected := ExternalConfig{
		ElasticSearchConnector: ElasticSearchConfig{
			Enabled:  true,
			URL:      indexerURL,
			Username: elasticUsername,
			Password: elasticPassword,
		},
	}

	testString := `
[ElasticSearchConnector]
    Enabled = true
    URL = "` + indexerURL + `"
    Username = "` + elasticUsername + `"
    Password = "` + elasticPassword + `"`

	cfg := ExternalConfig{}

	err := toml.Unmarshal([]byte(testString), &cfg)

	assert.Nil(t, err)
	assert.Equal(t, cfgExternalExpected, cfg)
}

func TestAPIRoutesToml(t *testing.T) {
	package0 := "testPackage0"
	route0 := "testRoute0"
	route1 := "testRoute1"

	package1 := "testPackage1"
	route2 := "testRoute2"

	loggingThreshold := 10

	expectedCfg := ApiRoutesConfig{
		Logging: ApiLoggingConfig{
			LoggingEnabled:          true,
			ThresholdInMicroSeconds: loggingThreshold,
		},
		APIPackages: map[string]APIPackageConfig{
			package0: {
				Routes: []RouteConfig{
					{Name: route0, Open: true},
					{Name: route1, Open: true},
				},
			},
			package1: {
				Routes: []RouteConfig{
					{Name: route2, Open: false},
				},
			},
		},
	}

	testString := `
[Logging]
    LoggingEnabled = true
    ThresholdInMicroSeconds = 10

     # API routes configuration
[APIPackages]

[APIPackages.` + package0 + `]
	Routes = [
        # test comment
        { Name = "` + route0 + `", Open = true },

        # test comment
        { Name = "` + route1 + `", Open = true },
	]

[APIPackages.` + package1 + `]
	Routes = [
         # test comment
        { Name = "` + route2 + `", Open = false }
    ]
 `

	cfg := ApiRoutesConfig{}

	err := toml.Unmarshal([]byte(testString), &cfg)

	assert.Nil(t, err)
	assert.Equal(t, expectedCfg, cfg)
}

func TestP2pConfig(t *testing.T) {
	initialPeersList := "/ip4/127.0.0.1/tcp/9999/p2p/16Uiu2HAkw5SNNtSvH1zJiQ6Gc3WoGNSxiyNueRKe6fuAuh57G3Bk"
	protocolID := "test protocol id"
	shardingType := "ListSharder"
	seed := "test seed"
	port := "37373-38383"

	testString := `
#P2P config file
[Node]
    Port = "` + port + `"
    Seed = "` + seed + `"
    ThresholdMinConnectedPeers = 0

[KadDhtPeerDiscovery]
    Enabled = false
    Type = ""
    RefreshIntervalInSec = 0
    ProtocolID = "` + protocolID + `"
    InitialPeerList = ["` + initialPeersList + `"]

    #kademlia's routing table bucket size
    BucketSize = 0

    #RoutingTableRefreshIntervalInSec defines how many seconds should pass between 2 kad routing table auto refresh calls
    RoutingTableRefreshIntervalInSec = 0

[Sharding]
    # The targeted number of peer connections
    TargetPeerCount = 0
    MaxIntraShardValidators = 0
    MaxCrossShardValidators = 0
    MaxIntraShardObservers = 0
    MaxCrossShardObservers = 0
    MaxSeeders = 0
    Type = "` + shardingType + `"
    [AdditionalConnections]
        MaxFullHistoryObservers = 0`

	expectedCfg := P2PConfig{
		Node: NodeConfig{
			Port: port,
			Seed: seed,
		},
		KadDhtPeerDiscovery: KadDhtPeerDiscoveryConfig{
			ProtocolID:      protocolID,
			InitialPeerList: []string{initialPeersList},
		},
		Sharding: ShardingConfig{
			Type: shardingType,
		},
	}
	cfg := P2PConfig{}

	err := toml.Unmarshal([]byte(testString), &cfg)

	assert.Nil(t, err)
	assert.Equal(t, expectedCfg, cfg)
}

func TestEnableEpochConfig(t *testing.T) {
	testString := `
[EnableEpochs]
    # SCDeployEnableEpoch represents the epoch when the deployment of smart contracts will be enabled
    SCDeployEnableEpoch = 1

    # BuiltInFunctionsEnableEpoch represents the epoch when the built in functions will be enabled
    BuiltInFunctionsEnableEpoch = 2

    # RelayedTransactionsEnableEpoch represents the epoch when the relayed transactions will be enabled
    RelayedTransactionsEnableEpoch = 3

    # PenalizedTooMuchGasEnableEpoch represents the epoch when the penalization for using too much gas will be enabled
    PenalizedTooMuchGasEnableEpoch = 4

    # SwitchJailWaitingEnableEpoch represents the epoch when the system smart contract processing at end of epoch is enabled
    SwitchJailWaitingEnableEpoch = 5

    # BelowSignedThresholdEnableEpoch represents the epoch when the change for computing rating for validators below signed rating is enabled
    BelowSignedThresholdEnableEpoch = 6

    # SwitchHysteresisForMinNodesEnableEpoch represents the epoch when the system smart contract changes its config to consider
    # also (minimum) hysteresis nodes for the minimum number of nodes
    SwitchHysteresisForMinNodesEnableEpoch = 7

    # TransactionSignedWithTxHashEnableEpoch represents the epoch when the node will also accept transactions that are
    # signed with the hash of transaction
    TransactionSignedWithTxHashEnableEpoch = 8

    # MetaProtectionEnableEpoch represents the epoch when the transactions to the metachain are checked to have enough gas
    MetaProtectionEnableEpoch = 9

    # AheadOfTimeGasUsageEnableEpoch represents the epoch when the cost of smart contract prepare changes from compiler per byte to ahead of time prepare per byte
    AheadOfTimeGasUsageEnableEpoch = 10

    # GasPriceModifierEnableEpoch represents the epoch when the gas price modifier in fee computation is enabled
    GasPriceModifierEnableEpoch = 11

    # RepairCallbackEnableEpoch represents the epoch when the callback repair is activated for scrs
    RepairCallbackEnableEpoch = 12

    # BlockGasAndFeesReCheckEnableEpoch represents the epoch when gas and fees used in each created or processed block are re-checked
    BlockGasAndFeesReCheckEnableEpoch = 13

    # BalanceWaitingListsEnableEpoch represents the epoch when the shard waiting lists are balanced at the start of an epoch
    BalanceWaitingListsEnableEpoch = 14

    # ReturnDataToLastTransferEnableEpoch represents the epoch when returned data is added to last output transfer for callbacks
    ReturnDataToLastTransferEnableEpoch = 15

    # SenderInOutTransferEnableEpoch represents the epoch when the feature of having different senders in output transfer is enabled
    SenderInOutTransferEnableEpoch = 16

    # StakeEnableEpoch represents the epoch when staking is enabled
    StakeEnableEpoch = 17

    # StakingV2EnableEpoch represents the epoch when staking v2 is enabled
    StakingV2EnableEpoch = 18

    DoubleKeyProtectionEnableEpoch = 19

    # ESDTEnableEpoch represents the epoch when ESDT is enabled
    ESDTEnableEpoch = 20

    # GovernanceEnableEpoch represents the epoch when governance is enabled
    GovernanceEnableEpoch = 21

    # DelegationManagerEnableEpoch represents the epoch when the delegation manager is enabled
    # epoch should not be 0
    DelegationManagerEnableEpoch = 22

    # DelegationSmartContractEnableEpoch represents the epoch when delegation smart contract is enabled
    # epoch should not be 0
    DelegationSmartContractEnableEpoch = 23

    # CorrectLastUnjailedEnableEpoch represents the epoch when the fix regaring the last unjailed node should apply
    CorrectLastUnjailedEnableEpoch = 24

    # RelayedTransactionsV2EnableEpoch represents the epoch when the relayed transactions V2 will be enabled
    RelayedTransactionsV2EnableEpoch = 25

    # UnbondTokensV2EnableEpoch represents the epoch when the new implementation of the unbond tokens function is available
    UnbondTokensV2EnableEpoch = 26

    # SaveJailedAlwaysEnableEpoch represents the epoch when saving jailed status at end of epoch will happen in all cases
    SaveJailedAlwaysEnableEpoch = 27

    # ReDelegateBelowMinCheckEnableEpoch represents the epoch when the check for the re-delegated value will be enabled
    ReDelegateBelowMinCheckEnableEpoch = 28

    # ValidatorToDelegationEnableEpoch represents the epoch when the validator-to-delegation feature will be enabled
    ValidatorToDelegationEnableEpoch = 29

    # WaitingListFixEnableEpoch represents the epoch when the 6 epoch waiting list fix is enabled
    WaitingListFixEnableEpoch = 30

    # IncrementSCRNonceInMultiTransferEnableEpoch represents the epoch when the fix for preventing the generation of the same SCRs
    # is enabled. The fix is done by adding an extra increment.
    IncrementSCRNonceInMultiTransferEnableEpoch = 31

    # ESDTMultiTransferEnableEpoch represents the epoch when esdt multitransfer built in function is enabled
    ESDTMultiTransferEnableEpoch = 32

    # GlobalMintBurnDisableEpoch represents the epoch when the global mint and burn functions are disabled
    GlobalMintBurnDisableEpoch = 33

    # ESDTTransferRoleEnableEpoch represents the epoch when esdt transfer role set is enabled
    ESDTTransferRoleEnableEpoch = 34

    # BuiltInFunctionOnMetaEnableEpoch represents the epoch when built in function processing on metachain is enabled
    BuiltInFunctionOnMetaEnableEpoch = 35

    # ComputeRewardCheckpointEnableEpoch represents the epoch when compute rewards checkpoint epoch is enabled
    ComputeRewardCheckpointEnableEpoch = 36

    # SCRSizeInvariantCheckEnableEpoch represents the epoch when the scr size invariant check is enabled
    SCRSizeInvariantCheckEnableEpoch = 37

    # BackwardCompSaveKeyValueEnableEpoch represents the epoch when backward compatibility save key value is enabled
    BackwardCompSaveKeyValueEnableEpoch = 38

    # ESDTNFTCreateOnMultiShardEnableEpoch represents the epoch when esdt nft creation on multiple shards is enabled
    ESDTNFTCreateOnMultiShardEnableEpoch = 39

    # MetaESDTSetEnableEpoch represents the epoch when the backward compatibility for save key value error is enabled
    MetaESDTSetEnableEpoch = 40

    # AddTokensToDelegationEnableEpoch represents the epoch when adding tokens to delegation is enabled for whitelisted address
    AddTokensToDelegationEnableEpoch = 41

    # MultiESDTTransferFixOnCallBackOnEnableEpoch represents the epoch when multi esdt transfer on callback fix is enabled
    MultiESDTTransferFixOnCallBackOnEnableEpoch = 42

    # OptimizeGasUsedInCrossMiniBlocksEnableEpoch represents the epoch when gas used in cross shard mini blocks will be optimized
    OptimizeGasUsedInCrossMiniBlocksEnableEpoch = 43

    # FixOOGReturnCodeEnableEpoch represents the epoch when the backward compatibility returning out of gas error is enabled
    FixOOGReturnCodeEnableEpoch = 44

    # RemoveNonUpdatedStorageEnableEpoch represents the epoch when the backward compatibility for removing non updated storage is enabled
    RemoveNonUpdatedStorageEnableEpoch = 45

    # OptimizeNFTStoreEnableEpoch represents the epoch when optimizations on NFT metadata store and send are enabled
    OptimizeNFTStoreEnableEpoch = 46

    # CreateNFTThroughExecByCallerEnableEpoch represents the epoch when nft creation through execution on destination by caller is enabled
    CreateNFTThroughExecByCallerEnableEpoch = 47

<<<<<<< HEAD
	# CleanUpInformativeSCRsEnableEpoch represents the epoch when the scrs which contain only information are cleaned from miniblocks and logs are created from it
	CleanUpInformativeSCRsEnableEpoch = 48
=======
    # IsPayableBySCEnableEpoch represents the epoch when a new flag isPayable by SC is enabled
    IsPayableBySCEnableEpoch = 48
>>>>>>> 21aa2366

    # MaxNodesChangeEnableEpoch holds configuration for changing the maximum number of nodes and the enabling epoch
    MaxNodesChangeEnableEpoch = [
        { EpochEnable = 44, MaxNumNodes = 2169, NodesToShufflePerShard = 80 },
        { EpochEnable = 45, MaxNumNodes = 3200, NodesToShufflePerShard = 80 }
    ]

[GasSchedule]
    GasScheduleByEpochs = [
        { StartEpoch = 46, FileName = "gasScheduleV1.toml" },
        { StartEpoch = 47, FileName = "gasScheduleV3.toml" },
    ]
`

	expectedCfg := EpochConfig{
		EnableEpochs: EnableEpochs{
			SCDeployEnableEpoch:                    1,
			BuiltInFunctionsEnableEpoch:            2,
			RelayedTransactionsEnableEpoch:         3,
			PenalizedTooMuchGasEnableEpoch:         4,
			SwitchJailWaitingEnableEpoch:           5,
			SwitchHysteresisForMinNodesEnableEpoch: 7,
			BelowSignedThresholdEnableEpoch:        6,
			TransactionSignedWithTxHashEnableEpoch: 8,
			MetaProtectionEnableEpoch:              9,
			AheadOfTimeGasUsageEnableEpoch:         10,
			GasPriceModifierEnableEpoch:            11,
			RepairCallbackEnableEpoch:              12,
			MaxNodesChangeEnableEpoch: []MaxNodesChangeConfig{
				{
					EpochEnable:            44,
					MaxNumNodes:            2169,
					NodesToShufflePerShard: 80,
				},
				{
					EpochEnable:            45,
					MaxNumNodes:            3200,
					NodesToShufflePerShard: 80,
				},
			},
			BlockGasAndFeesReCheckEnableEpoch:           13,
			StakingV2EnableEpoch:                        18,
			StakeEnableEpoch:                            17,
			DoubleKeyProtectionEnableEpoch:              19,
			ESDTEnableEpoch:                             20,
			GovernanceEnableEpoch:                       21,
			DelegationManagerEnableEpoch:                22,
			DelegationSmartContractEnableEpoch:          23,
			CorrectLastUnjailedEnableEpoch:              24,
			BalanceWaitingListsEnableEpoch:              14,
			ReturnDataToLastTransferEnableEpoch:         15,
			SenderInOutTransferEnableEpoch:              16,
			RelayedTransactionsV2EnableEpoch:            25,
			UnbondTokensV2EnableEpoch:                   26,
			SaveJailedAlwaysEnableEpoch:                 27,
			ValidatorToDelegationEnableEpoch:            29,
			ReDelegateBelowMinCheckEnableEpoch:          28,
			WaitingListFixEnableEpoch:                   30,
			IncrementSCRNonceInMultiTransferEnableEpoch: 31,
			ESDTMultiTransferEnableEpoch:                32,
			GlobalMintBurnDisableEpoch:                  33,
			ESDTTransferRoleEnableEpoch:                 34,
			BuiltInFunctionOnMetaEnableEpoch:            35,
			ComputeRewardCheckpointEnableEpoch:          36,
			SCRSizeInvariantCheckEnableEpoch:            37,
			BackwardCompSaveKeyValueEnableEpoch:         38,
			ESDTNFTCreateOnMultiShardEnableEpoch:        39,
			MetaESDTSetEnableEpoch:                      40,
			AddTokensToDelegationEnableEpoch:            41,
			MultiESDTTransferFixOnCallBackOnEnableEpoch: 42,
			OptimizeGasUsedInCrossMiniBlocksEnableEpoch: 43,
			FixOOGReturnCodeEnableEpoch:                 44,
			RemoveNonUpdatedStorageEnableEpoch:          45,
			OptimizeNFTStoreEnableEpoch:                 46,
			CreateNFTThroughExecByCallerEnableEpoch:     47,
<<<<<<< HEAD
			CleanUpInformativeSCRsEnableEpoch:           48,
=======
			IsPayableBySCEnableEpoch:                    48,
>>>>>>> 21aa2366
		},
		GasSchedule: GasScheduleConfig{
			GasScheduleByEpochs: []GasScheduleByEpochs{
				{
					StartEpoch: 46,
					FileName:   "gasScheduleV1.toml",
				},
				{
					StartEpoch: 47,
					FileName:   "gasScheduleV3.toml",
				},
			},
		},
	}
	cfg := EpochConfig{}

	err := toml.Unmarshal([]byte(testString), &cfg)

	assert.Nil(t, err)
	assert.Equal(t, expectedCfg, cfg)
}<|MERGE_RESOLUTION|>--- conflicted
+++ resolved
@@ -619,13 +619,11 @@
     # CreateNFTThroughExecByCallerEnableEpoch represents the epoch when nft creation through execution on destination by caller is enabled
     CreateNFTThroughExecByCallerEnableEpoch = 47
 
-<<<<<<< HEAD
-	# CleanUpInformativeSCRsEnableEpoch represents the epoch when the scrs which contain only information are cleaned from miniblocks and logs are created from it
-	CleanUpInformativeSCRsEnableEpoch = 48
-=======
     # IsPayableBySCEnableEpoch represents the epoch when a new flag isPayable by SC is enabled
     IsPayableBySCEnableEpoch = 48
->>>>>>> 21aa2366
+
+	# CleanUpInformativeSCRsEnableEpoch represents the epoch when the scrs which contain only information are cleaned from miniblocks and logs are created from it
+	CleanUpInformativeSCRsEnableEpoch = 49
 
     # MaxNodesChangeEnableEpoch holds configuration for changing the maximum number of nodes and the enabling epoch
     MaxNodesChangeEnableEpoch = [
@@ -701,11 +699,8 @@
 			RemoveNonUpdatedStorageEnableEpoch:          45,
 			OptimizeNFTStoreEnableEpoch:                 46,
 			CreateNFTThroughExecByCallerEnableEpoch:     47,
-<<<<<<< HEAD
-			CleanUpInformativeSCRsEnableEpoch:           48,
-=======
 			IsPayableBySCEnableEpoch:                    48,
->>>>>>> 21aa2366
+			CleanUpInformativeSCRsEnableEpoch:           49,
 		},
 		GasSchedule: GasScheduleConfig{
 			GasScheduleByEpochs: []GasScheduleByEpochs{
