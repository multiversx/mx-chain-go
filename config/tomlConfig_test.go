package config

import (
	"fmt"
	"strconv"
	"testing"

	p2pConfig "github.com/multiversx/mx-chain-go/p2p/config"
	"github.com/pelletier/go-toml"
	"github.com/stretchr/testify/assert"
	"github.com/stretchr/testify/require"
)

func TestTomlParser(t *testing.T) {
	txBlockBodyStorageSize := 170
	txBlockBodyStorageType := "type1"
	txBlockBodyStorageShards := 5
	txBlockBodyStorageFile := "path1/file1"
	txBlockBodyStorageTypeDB := "type2"

	receiptsStorageSize := 171
	receiptsStorageType := "type3"
	receiptsStorageFile := "path1/file2"
	receiptsStorageTypeDB := "type4"

	scheduledSCRsStorageSize := 174
	scheduledSCRsStorageType := "type7"
	scheduledSCRsStorageFile := "path1/file4"
	scheduledSCRsStorageTypeDB := "type8"

	logsPath := "pathLogger"
	logsStackDepth := 1010

	accountsStorageSize := 172
	accountsStorageType := "type5"
	accountsStorageFile := "path1/file3"
	accountsStorageTypeDB := "type6"

	hasherType := "hashFunc4"
	multiSigHasherType := "hashFunc5"

	consensusType := "bls"

	wasmVMVersions := []WasmVMVersionByEpoch{
		{StartEpoch: 12, Version: "v0.3"},
		{StartEpoch: 88, Version: "v1.2"},
	}

	cfgExpected := Config{
		MiniBlocksStorage: StorageConfig{
			Cache: CacheConfig{
				Capacity: uint32(txBlockBodyStorageSize),
				Type:     txBlockBodyStorageType,
				Shards:   uint32(txBlockBodyStorageShards),
			},
			DB: DBConfig{
				FilePath: txBlockBodyStorageFile,
				Type:     txBlockBodyStorageTypeDB,
			},
		},
		ReceiptsStorage: StorageConfig{
			Cache: CacheConfig{
				Capacity: uint32(receiptsStorageSize),
				Type:     receiptsStorageType,
			},
			DB: DBConfig{
				FilePath: receiptsStorageFile,
				Type:     receiptsStorageTypeDB,
			},
		},
		ScheduledSCRsStorage: StorageConfig{
			Cache: CacheConfig{
				Capacity: uint32(scheduledSCRsStorageSize),
				Type:     scheduledSCRsStorageType,
			},
			DB: DBConfig{
				FilePath: scheduledSCRsStorageFile,
				Type:     scheduledSCRsStorageTypeDB,
			},
		},
		AccountsTrieStorage: StorageConfig{
			Cache: CacheConfig{
				Capacity: uint32(accountsStorageSize),
				Type:     accountsStorageType,
			},
			DB: DBConfig{
				FilePath: accountsStorageFile,
				Type:     accountsStorageTypeDB,
			},
		},
		Hasher: TypeConfig{
			Type: hasherType,
		},
		MultisigHasher: TypeConfig{
			Type: multiSigHasherType,
		},
		Consensus: ConsensusConfig{
			Type: consensusType,
		},
		VirtualMachine: VirtualMachineServicesConfig{
			Execution: VirtualMachineConfig{
				WasmVMVersions:                      wasmVMVersions,
				TimeOutForSCExecutionInMilliseconds: 10000,
				WasmerSIGSEGVPassthrough:            true,
			},
			Querying: QueryVirtualMachineConfig{
				NumConcurrentVMs:     16,
				VirtualMachineConfig: VirtualMachineConfig{WasmVMVersions: wasmVMVersions},
			},
			GasConfig: VirtualMachineGasConfig{
				ShardMaxGasPerVmQuery: 1_500_000_000,
				MetaMaxGasPerVmQuery:  0,
			},
		},
		Debug: DebugConfig{
			InterceptorResolver: InterceptorResolverDebugConfig{
				Enabled:                    true,
				EnablePrint:                true,
				CacheSize:                  10000,
				IntervalAutoPrintInSeconds: 20,
				NumRequestsThreshold:       9,
				NumResolveFailureThreshold: 3,
				DebugLineExpiration:        10,
			},
			Antiflood: AntifloodDebugConfig{
				Enabled:                    true,
				CacheSize:                  10000,
				IntervalAutoPrintInSeconds: 20,
			},
			ShuffleOut: ShuffleOutDebugConfig{
				CallGCWhenShuffleOut:    true,
				ExtraPrintsOnShuffleOut: true,
				DoProfileOnShuffleOut:   true,
			},
		},
		StateTriesConfig: StateTriesConfig{
			CheckpointRoundsModulus:     37,
			CheckpointsEnabled:          true,
			SnapshotsEnabled:            true,
			AccountsStatePruningEnabled: true,
			PeerStatePruningEnabled:     true,
			MaxStateTrieLevelInMemory:   38,
			MaxPeerTrieLevelInMemory:    39,
		},
	}
	testString := `
[MiniBlocksStorage]
    [MiniBlocksStorage.Cache]
        Capacity = ` + strconv.Itoa(txBlockBodyStorageSize) + `
        Type = "` + txBlockBodyStorageType + `"
        Shards = ` + strconv.Itoa(txBlockBodyStorageShards) + `
    [MiniBlocksStorage.DB]
        FilePath = "` + txBlockBodyStorageFile + `"
        Type = "` + txBlockBodyStorageTypeDB + `"

[ReceiptsStorage]
    [ReceiptsStorage.Cache]
        Capacity = ` + strconv.Itoa(receiptsStorageSize) + `
        Type = "` + receiptsStorageType + `"
    [ReceiptsStorage.DB]
        FilePath = "` + receiptsStorageFile + `"
        Type = "` + receiptsStorageTypeDB + `"

[ScheduledSCRsStorage]
    [ScheduledSCRsStorage.Cache]
        Capacity = ` + strconv.Itoa(scheduledSCRsStorageSize) + `
        Type = "` + scheduledSCRsStorageType + `"
    [ScheduledSCRsStorage.DB]
        FilePath = "` + scheduledSCRsStorageFile + `"
        Type = "` + scheduledSCRsStorageTypeDB + `"

[Logger]
    Path = "` + logsPath + `"
    StackTraceDepth = ` + strconv.Itoa(logsStackDepth) + `

[AccountsTrieStorage]
    [AccountsTrieStorage.Cache]
        Capacity = ` + strconv.Itoa(accountsStorageSize) + `
        Type = "` + accountsStorageType + `"
    [AccountsTrieStorage.DB]
        FilePath = "` + accountsStorageFile + `"
        Type = "` + accountsStorageTypeDB + `"

[Hasher]
    Type = "` + hasherType + `"

[MultisigHasher]
    Type = "` + multiSigHasherType + `"

[Consensus]
    Type = "` + consensusType + `"

[VirtualMachine]
    [VirtualMachine.Execution]
        TimeOutForSCExecutionInMilliseconds = 10000 # 10 seconds = 10000 milliseconds
        WasmerSIGSEGVPassthrough            = true
        WasmVMVersions = [
            { StartEpoch = 12, Version = "v0.3" },
            { StartEpoch = 88, Version = "v1.2" },
        ]

    [VirtualMachine.Querying]
        NumConcurrentVMs = 16
        WasmVMVersions = [
            { StartEpoch = 12, Version = "v0.3" },
            { StartEpoch = 88, Version = "v1.2" },
        ]

    [VirtualMachine.GasConfig]
        ShardMaxGasPerVmQuery = 1500000000
        MetaMaxGasPerVmQuery = 0

[Debug]
    [Debug.InterceptorResolver]
        Enabled = true
        CacheSize = 10000
        EnablePrint = true
        IntervalAutoPrintInSeconds = 20
        NumRequestsThreshold = 9
        NumResolveFailureThreshold = 3
        DebugLineExpiration = 10
    [Debug.Antiflood]
        Enabled = true
        CacheSize = 10000
        IntervalAutoPrintInSeconds = 20
    [Debug.ShuffleOut]
        CallGCWhenShuffleOut = true
        ExtraPrintsOnShuffleOut = true
        DoProfileOnShuffleOut = true

[StateTriesConfig]
    CheckpointRoundsModulus = 37
    CheckpointsEnabled = true
    SnapshotsEnabled = true
    AccountsStatePruningEnabled = true
    PeerStatePruningEnabled = true
    MaxStateTrieLevelInMemory = 38
    MaxPeerTrieLevelInMemory = 39
`
	cfg := Config{}

	err := toml.Unmarshal([]byte(testString), &cfg)

	require.Nil(t, err)
	require.Equal(t, cfgExpected, cfg)
}

func TestTomlEconomicsParser(t *testing.T) {
	protocolSustainabilityPercentage := 0.1
	leaderPercentage1 := 0.1
	leaderPercentage2 := 0.2
	epoch0 := uint32(0)
	epoch1 := uint32(1)
	developerPercentage := 0.3
	maxGasLimitPerBlock := "18446744073709551615"
	minGasPrice := "18446744073709551615"
	minGasLimit := "18446744073709551615"
	extraGasLimitGuardedTx := "50000"
	maxGasPriceSetGuardian := "1234567"
	protocolSustainabilityAddress := "erd1932eft30w753xyvme8d49qejgkjc09n5e49w4mwdjtm0neld797su0dlxp"
	denomination := 18

	cfgEconomicsExpected := EconomicsConfig{
		GlobalSettings: GlobalSettings{
			Denomination: denomination,
		},
		RewardsSettings: RewardsSettings{
			RewardsConfigByEpoch: []EpochRewardSettings{
				{
					EpochEnable:                      epoch0,
					LeaderPercentage:                 leaderPercentage1,
					ProtocolSustainabilityPercentage: protocolSustainabilityPercentage,
					ProtocolSustainabilityAddress:    protocolSustainabilityAddress,
					DeveloperPercentage:              developerPercentage,
				},
				{
					EpochEnable:                      epoch1,
					LeaderPercentage:                 leaderPercentage2,
					ProtocolSustainabilityPercentage: protocolSustainabilityPercentage,
					ProtocolSustainabilityAddress:    protocolSustainabilityAddress,
					DeveloperPercentage:              developerPercentage,
				},
			},
		},
		FeeSettings: FeeSettings{
			GasLimitSettings: []GasLimitSetting{
				{
					MaxGasLimitPerBlock:    maxGasLimitPerBlock,
					MinGasLimit:            minGasLimit,
					ExtraGasLimitGuardedTx: extraGasLimitGuardedTx,
				},
			},
			MinGasPrice:            minGasPrice,
			MaxGasPriceSetGuardian: maxGasPriceSetGuardian,
		},
	}

	testString := `
[GlobalSettings]
    Denomination = ` + fmt.Sprintf("%d", denomination) + `
[RewardsSettings]
    [[RewardsSettings.RewardsConfigByEpoch]]
    EpochEnable = ` + fmt.Sprintf("%d", epoch0) + `
    LeaderPercentage = ` + fmt.Sprintf("%.6f", leaderPercentage1) + `
    DeveloperPercentage = ` + fmt.Sprintf("%.6f", developerPercentage) + `
    ProtocolSustainabilityPercentage = ` + fmt.Sprintf("%.6f", protocolSustainabilityPercentage) + ` #fraction of value 0.1 - 10%
    ProtocolSustainabilityAddress = "` + protocolSustainabilityAddress + `"

    [[RewardsSettings.RewardsConfigByEpoch]]
    EpochEnable = ` + fmt.Sprintf("%d", epoch1) + `
    LeaderPercentage = ` + fmt.Sprintf("%.6f", leaderPercentage2) + `
    DeveloperPercentage = ` + fmt.Sprintf("%.6f", developerPercentage) + `
    ProtocolSustainabilityPercentage = ` + fmt.Sprintf("%.6f", protocolSustainabilityPercentage) + ` #fraction of value 0.1 - 10%
    ProtocolSustainabilityAddress = "` + protocolSustainabilityAddress + `"

[FeeSettings]
    GasLimitSettings = [{EnableEpoch = 0, MaxGasLimitPerBlock = "` + maxGasLimitPerBlock + `", MaxGasLimitPerMiniBlock = "", MaxGasLimitPerMetaBlock = "", MaxGasLimitPerMetaMiniBlock = "", MaxGasLimitPerTx = "", MinGasLimit = "` + minGasLimit + `", ExtraGasLimitGuardedTx = "` + extraGasLimitGuardedTx + `"}] 
    MinGasPrice = "` + minGasPrice + `"
	MaxGasPriceSetGuardian = "` + maxGasPriceSetGuardian + `"
`
	cfg := EconomicsConfig{}

	err := toml.Unmarshal([]byte(testString), &cfg)

	assert.Nil(t, err)
	assert.Equal(t, cfgEconomicsExpected, cfg)
}

func TestTomlPreferencesParser(t *testing.T) {
	nodeDisplayName := "test-name"
	destinationShardAsObs := "3"
	identity := "test-identity"
	redundancyLevel := int64(0)
	prefPubKey0 := "preferred pub key 0"
	prefPubKey1 := "preferred pub key 1"

	cfgPreferencesExpected := Preferences{
		Preferences: PreferencesConfig{
			NodeDisplayName:            nodeDisplayName,
			DestinationShardAsObserver: destinationShardAsObs,
			Identity:                   identity,
			RedundancyLevel:            redundancyLevel,
			PreferredConnections:       []string{prefPubKey0, prefPubKey1},
		},
		BlockProcessingCutoff: BlockProcessingCutoffConfig{
			Enabled:       true,
			Mode:          "pause",
			CutoffTrigger: "round",
			Value:         55,
		},
	}

	testString := `
[Preferences]
    NodeDisplayName = "` + nodeDisplayName + `"
    DestinationShardAsObserver = "` + destinationShardAsObs + `"
    Identity = "` + identity + `"
    RedundancyLevel = ` + fmt.Sprintf("%d", redundancyLevel) + `
    PreferredConnections = [
        "` + prefPubKey0 + `",
        "` + prefPubKey1 + `"
    ]

[BlockProcessingCutoff]
    Enabled = true
    Mode = "pause"
    CutoffTrigger = "round"
    Value = 55
`
	cfg := Preferences{}

	err := toml.Unmarshal([]byte(testString), &cfg)

	assert.Nil(t, err)
	assert.Equal(t, cfgPreferencesExpected, cfg)
}

func TestTomlExternalParser(t *testing.T) {
	indexerURL := "url"
	elasticUsername := "user"
	elasticPassword := "pass"

	cfgExternalExpected := ExternalConfig{
		ElasticSearchConnector: ElasticSearchConfig{
			Enabled:  true,
			URL:      indexerURL,
			Username: elasticUsername,
			Password: elasticPassword,
		},
	}

	testString := `
[ElasticSearchConnector]
    Enabled = true
    URL = "` + indexerURL + `"
    Username = "` + elasticUsername + `"
    Password = "` + elasticPassword + `"`

	cfg := ExternalConfig{}

	err := toml.Unmarshal([]byte(testString), &cfg)

	assert.Nil(t, err)
	assert.Equal(t, cfgExternalExpected, cfg)
}

func TestAPIRoutesToml(t *testing.T) {
	package0 := "testPackage0"
	route0 := "testRoute0"
	route1 := "testRoute1"

	package1 := "testPackage1"
	route2 := "testRoute2"

	loggingThreshold := 10

	expectedCfg := ApiRoutesConfig{
		Logging: ApiLoggingConfig{
			LoggingEnabled:          true,
			ThresholdInMicroSeconds: loggingThreshold,
		},
		APIPackages: map[string]APIPackageConfig{
			package0: {
				Routes: []RouteConfig{
					{Name: route0, Open: true},
					{Name: route1, Open: true},
				},
			},
			package1: {
				Routes: []RouteConfig{
					{Name: route2, Open: false},
				},
			},
		},
	}

	testString := `
[Logging]
    LoggingEnabled = true
    ThresholdInMicroSeconds = 10

     # API routes configuration
[APIPackages]

[APIPackages.` + package0 + `]
    Routes = [
        # test comment
        { Name = "` + route0 + `", Open = true },

        # test comment
        { Name = "` + route1 + `", Open = true },
    ]

[APIPackages.` + package1 + `]
    Routes = [
         # test comment
        { Name = "` + route2 + `", Open = false }
    ]
 `

	cfg := ApiRoutesConfig{}

	err := toml.Unmarshal([]byte(testString), &cfg)

	assert.Nil(t, err)
	assert.Equal(t, expectedCfg, cfg)
}

func TestP2pConfig(t *testing.T) {
	initialPeersList := "/ip4/127.0.0.1/tcp/9999/p2p/16Uiu2HAkw5SNNtSvH1zJiQ6Gc3WoGNSxiyNueRKe6fuAuh57G3Bk"
	protocolID := "test protocol id"
	shardingType := "ListSharder"
	port := "37373-38383"

	testString := `
#P2P config file
[Node]
    Port = "` + port + `"
    ThresholdMinConnectedPeers = 0

    [Node.Transports]
        QUICAddress = "/ip4/0.0.0.0/udp/%d/quic-v1"
        WebSocketAddress = "/ip4/0.0.0.0/tcp/%d/ws" 
        WebTransportAddress = "/ip4/0.0.0.0/udp/%d/quic-v1/webtransport"
        [Node.Transports.TCP]
            ListenAddress = "/ip4/0.0.0.0/tcp/%d"
            PreventPortReuse = true

[KadDhtPeerDiscovery]
    Enabled = false
    Type = ""
    RefreshIntervalInSec = 0
    ProtocolID = "` + protocolID + `"
    InitialPeerList = ["` + initialPeersList + `"]

    #kademlia's routing table bucket size
    BucketSize = 0

    #RoutingTableRefreshIntervalInSec defines how many seconds should pass between 2 kad routing table auto refresh calls
    RoutingTableRefreshIntervalInSec = 0

[Sharding]
    # The targeted number of peer connections
    TargetPeerCount = 0
    MaxIntraShardValidators = 0
    MaxCrossShardValidators = 0
    MaxIntraShardObservers = 0
    MaxCrossShardObservers = 0
    MaxSeeders = 0
    Type = "` + shardingType + `"`

	expectedCfg := p2pConfig.P2PConfig{
		Node: p2pConfig.NodeConfig{
			Port: port,
			Transports: p2pConfig.P2PTransportConfig{
				TCP: p2pConfig.P2PTCPTransport{
					ListenAddress:    "/ip4/0.0.0.0/tcp/%d",
					PreventPortReuse: true,
				},
				QUICAddress:         "/ip4/0.0.0.0/udp/%d/quic-v1",
				WebSocketAddress:    "/ip4/0.0.0.0/tcp/%d/ws",
				WebTransportAddress: "/ip4/0.0.0.0/udp/%d/quic-v1/webtransport",
			},
		},
		KadDhtPeerDiscovery: p2pConfig.KadDhtPeerDiscoveryConfig{
			ProtocolID:      protocolID,
			InitialPeerList: []string{initialPeersList},
		},
		Sharding: p2pConfig.ShardingConfig{
			Type: shardingType,
		},
	}
	cfg := p2pConfig.P2PConfig{}

	err := toml.Unmarshal([]byte(testString), &cfg)

	assert.Nil(t, err)
	assert.Equal(t, expectedCfg, cfg)
}

func TestEnableEpochConfig(t *testing.T) {
	testString := `
[EnableEpochs]
    # SCDeployEnableEpoch represents the epoch when the deployment of smart contracts will be enabled
    SCDeployEnableEpoch = 1

    # BuiltInFunctionsEnableEpoch represents the epoch when the built in functions will be enabled
    BuiltInFunctionsEnableEpoch = 2

    # RelayedTransactionsEnableEpoch represents the epoch when the relayed transactions will be enabled
    RelayedTransactionsEnableEpoch = 3

    # PenalizedTooMuchGasEnableEpoch represents the epoch when the penalization for using too much gas will be enabled
    PenalizedTooMuchGasEnableEpoch = 4

    # SwitchJailWaitingEnableEpoch represents the epoch when the system smart contract processing at end of epoch is enabled
    SwitchJailWaitingEnableEpoch = 5

    # BelowSignedThresholdEnableEpoch represents the epoch when the change for computing rating for validators below signed rating is enabled
    BelowSignedThresholdEnableEpoch = 6

    # SwitchHysteresisForMinNodesEnableEpoch represents the epoch when the system smart contract changes its config to consider
    # also (minimum) hysteresis nodes for the minimum number of nodes
    SwitchHysteresisForMinNodesEnableEpoch = 7

    # TransactionSignedWithTxHashEnableEpoch represents the epoch when the node will also accept transactions that are
    # signed with the hash of transaction
    TransactionSignedWithTxHashEnableEpoch = 8

    # MetaProtectionEnableEpoch represents the epoch when the transactions to the metachain are checked to have enough gas
    MetaProtectionEnableEpoch = 9

    # AheadOfTimeGasUsageEnableEpoch represents the epoch when the cost of smart contract prepare changes from compiler per byte to ahead of time prepare per byte
    AheadOfTimeGasUsageEnableEpoch = 10

    # GasPriceModifierEnableEpoch represents the epoch when the gas price modifier in fee computation is enabled
    GasPriceModifierEnableEpoch = 11

    # RepairCallbackEnableEpoch represents the epoch when the callback repair is activated for scrs
    RepairCallbackEnableEpoch = 12

    # BlockGasAndFeesReCheckEnableEpoch represents the epoch when gas and fees used in each created or processed block are re-checked
    BlockGasAndFeesReCheckEnableEpoch = 13

    # BalanceWaitingListsEnableEpoch represents the epoch when the shard waiting lists are balanced at the start of an epoch
    BalanceWaitingListsEnableEpoch = 14

    # ReturnDataToLastTransferEnableEpoch represents the epoch when returned data is added to last output transfer for callbacks
    ReturnDataToLastTransferEnableEpoch = 15

    # SenderInOutTransferEnableEpoch represents the epoch when the feature of having different senders in output transfer is enabled
    SenderInOutTransferEnableEpoch = 16

    # StakeEnableEpoch represents the epoch when staking is enabled
    StakeEnableEpoch = 17

    # StakingV2EnableEpoch represents the epoch when staking v2 is enabled
    StakingV2EnableEpoch = 18

    # DoubleKeyProtectionEnableEpoch represents the epoch when the double key protection will be enabled
    DoubleKeyProtectionEnableEpoch = 19

    # ESDTEnableEpoch represents the epoch when ESDT is enabled
    ESDTEnableEpoch = 20

    # GovernanceEnableEpoch represents the epoch when governance is enabled
    GovernanceEnableEpoch = 21

    # DelegationManagerEnableEpoch represents the epoch when the delegation manager is enabled
    # epoch should not be 0
    DelegationManagerEnableEpoch = 22

    # DelegationSmartContractEnableEpoch represents the epoch when delegation smart contract is enabled
    # epoch should not be 0
    DelegationSmartContractEnableEpoch = 23

    # CorrectLastUnjailedEnableEpoch represents the epoch when the fix regaring the last unjailed node should apply
    CorrectLastUnjailedEnableEpoch = 24

    # RelayedTransactionsV2EnableEpoch represents the epoch when the relayed transactions V2 will be enabled
    RelayedTransactionsV2EnableEpoch = 25

    # UnbondTokensV2EnableEpoch represents the epoch when the new implementation of the unbond tokens function is available
    UnbondTokensV2EnableEpoch = 26

    # SaveJailedAlwaysEnableEpoch represents the epoch when saving jailed status at end of epoch will happen in all cases
    SaveJailedAlwaysEnableEpoch = 27

    # ReDelegateBelowMinCheckEnableEpoch represents the epoch when the check for the re-delegated value will be enabled
    ReDelegateBelowMinCheckEnableEpoch = 28

    # ValidatorToDelegationEnableEpoch represents the epoch when the validator-to-delegation feature will be enabled
    ValidatorToDelegationEnableEpoch = 29

    # WaitingListFixEnableEpoch represents the epoch when the 6 epoch waiting list fix is enabled
    WaitingListFixEnableEpoch = 30

    # IncrementSCRNonceInMultiTransferEnableEpoch represents the epoch when the fix for preventing the generation of the same SCRs
    # is enabled. The fix is done by adding an extra increment.
    IncrementSCRNonceInMultiTransferEnableEpoch = 31

    # ESDTMultiTransferEnableEpoch represents the epoch when esdt multitransfer built in function is enabled
    ESDTMultiTransferEnableEpoch = 32

    # GlobalMintBurnDisableEpoch represents the epoch when the global mint and burn functions are disabled
    GlobalMintBurnDisableEpoch = 33

    # ESDTTransferRoleEnableEpoch represents the epoch when esdt transfer role set is enabled
    ESDTTransferRoleEnableEpoch = 34

    # BuiltInFunctionOnMetaEnableEpoch represents the epoch when built in function processing on metachain is enabled
    BuiltInFunctionOnMetaEnableEpoch = 35

    # ComputeRewardCheckpointEnableEpoch represents the epoch when compute rewards checkpoint epoch is enabled
    ComputeRewardCheckpointEnableEpoch = 36

    # SCRSizeInvariantCheckEnableEpoch represents the epoch when the scr size invariant check is enabled
    SCRSizeInvariantCheckEnableEpoch = 37

    # BackwardCompSaveKeyValueEnableEpoch represents the epoch when the backward compatibility for save key value error is enabled
    BackwardCompSaveKeyValueEnableEpoch = 38

    # ESDTNFTCreateOnMultiShardEnableEpoch represents the epoch when esdt nft creation is enabled on multiple shards
    ESDTNFTCreateOnMultiShardEnableEpoch = 39

    # MetaESDTSetEnableEpoch represents the epoch when the backward compatibility for save key value error is enabled
    MetaESDTSetEnableEpoch = 40

    # AddTokensToDelegationEnableEpoch represents the epoch when adding tokens to delegation is enabled for whitelisted address
    AddTokensToDelegationEnableEpoch = 41

    # MultiESDTTransferFixOnCallBackOnEnableEpoch represents the epoch when multi esdt transfer on callback fix is enabled
    MultiESDTTransferFixOnCallBackOnEnableEpoch = 42

    # OptimizeGasUsedInCrossMiniBlocksEnableEpoch represents the epoch when gas used in cross shard mini blocks will be optimized
    OptimizeGasUsedInCrossMiniBlocksEnableEpoch = 43

    # CorrectFirstQueuedEpoch represents the epoch when the backward compatibility for setting the first queued node is enabled
    CorrectFirstQueuedEpoch = 44

    # DeleteDelegatorAfterClaimRewardsEnableEpoch represents the epoch when the delegators data is deleted for delegators that have to claim rewards after they withdraw all funds
    DeleteDelegatorAfterClaimRewardsEnableEpoch = 45

    # FixOOGReturnCodeEnableEpoch represents the epoch when the backward compatibility returning out of gas error is enabled
    FixOOGReturnCodeEnableEpoch = 46

    # RemoveNonUpdatedStorageEnableEpoch represents the epoch when the backward compatibility for removing non updated storage is enabled
    RemoveNonUpdatedStorageEnableEpoch = 47

    # OptimizeNFTStoreEnableEpoch represents the epoch when optimizations on NFT metadata store and send are enabled
    OptimizeNFTStoreEnableEpoch = 48

    # CreateNFTThroughExecByCallerEnableEpoch represents the epoch when nft creation through execution on destination by caller is enabled
    CreateNFTThroughExecByCallerEnableEpoch = 49

    # StopDecreasingValidatorRatingWhenStuckEnableEpoch represents the epoch when we should stop decreasing validator's rating if, for instance, a shard gets stuck
    StopDecreasingValidatorRatingWhenStuckEnableEpoch = 50

    # FrontRunningProtectionEnableEpoch represents the epoch when the first version of protection against front running is enabled
    FrontRunningProtectionEnableEpoch = 51

    # IsPayableBySCEnableEpoch represents the epoch when a new flag isPayable by SC is enabled
    IsPayableBySCEnableEpoch = 52

    # CleanUpInformativeSCRsEnableEpoch represents the epoch when the informative-only scrs are cleaned from miniblocks and logs are created from them
    CleanUpInformativeSCRsEnableEpoch = 53

    # StorageAPICostOptimizationEnableEpoch represents the epoch when new storage helper functions are enabled and cost is reduced in Wasm VM
    StorageAPICostOptimizationEnableEpoch = 54

    # TransformToMultiShardCreateEnableEpoch represents the epoch when the new function on esdt system sc is enabled to transfer create role into multishard
    TransformToMultiShardCreateEnableEpoch = 55

    # ESDTRegisterAndSetAllRolesEnableEpoch represents the epoch when new function to register tickerID and set all roles is enabled
    ESDTRegisterAndSetAllRolesEnableEpoch = 56

    # ScheduledMiniBlocksEnableEpoch represents the epoch when scheduled mini blocks would be created if needed
    ScheduledMiniBlocksEnableEpoch = 57

    # CorrectJailedNotUnstakedEpoch represents the epoch when the jailed validators will also be unstaked if the queue is empty
    CorrectJailedNotUnstakedEmptyQueueEpoch = 58

    # DoNotReturnOldBlockInBlockchainHookEnableEpoch represents the epoch when the fetch old block operation is
    # disabled in the blockchain hook component
    DoNotReturnOldBlockInBlockchainHookEnableEpoch = 59

    # AddFailedRelayedTxToInvalidMBsDisableEpoch represents the epoch when adding the failed relayed txs to invalid miniblocks is disabled
    AddFailedRelayedTxToInvalidMBsDisableEpoch = 60

    # SCRSizeInvariantOnBuiltInResultEnableEpoch represents the epoch when scr size invariant on built in result is enabled
    SCRSizeInvariantOnBuiltInResultEnableEpoch = 61

    # CheckCorrectTokenIDForTransferRoleEnableEpoch represents the epoch when the correct token ID check is applied for transfer role verification
    CheckCorrectTokenIDForTransferRoleEnableEpoch = 62

    # DisableExecByCallerEnableEpoch represents the epoch when the check on value is disabled on exec by caller
    DisableExecByCallerEnableEpoch = 63

    # RefactorContextEnableEpoch represents the epoch when refactoring/simplifying is enabled in contexts
    RefactorContextEnableEpoch = 64

    # FailExecutionOnEveryAPIErrorEnableEpoch represent the epoch when new protection in VM is enabled to fail all wrong API calls
    FailExecutionOnEveryAPIErrorEnableEpoch = 65

    # ManagedCryptoAPIsEnableEpoch represents the epoch when new managed crypto APIs are enabled in the wasm VM
    ManagedCryptoAPIsEnableEpoch = 66

    # CheckFunctionArgumentEnableEpoch represents the epoch when the extra argument check is enabled in vm-common
    CheckFunctionArgumentEnableEpoch = 67

    # CheckExecuteOnReadOnlyEnableEpoch represents the epoch when the extra checks are enabled for execution on read only
    CheckExecuteOnReadOnlyEnableEpoch = 68

    # ESDTMetadataContinuousCleanupEnableEpoch represents the epoch when esdt metadata is automatically deleted according to inshard liquidity
    ESDTMetadataContinuousCleanupEnableEpoch = 69

    # MiniBlockPartialExecutionEnableEpoch represents the epoch when mini block partial execution will be enabled
    MiniBlockPartialExecutionEnableEpoch = 70

    # FixAsyncCallBackArgsListEnableEpoch represents the epoch when the async callback arguments lists fix will be enabled
    FixAsyncCallBackArgsListEnableEpoch = 71

    # FixOldTokenLiquidityEnableEpoch represents the epoch when the fix for old token liquidity is enabled
    FixOldTokenLiquidityEnableEpoch = 72

    # RuntimeMemStoreLimitEnableEpoch represents the epoch when the condition for Runtime MemStore is enabled
    RuntimeMemStoreLimitEnableEpoch = 73

    # SetSenderInEeiOutputTransferEnableEpoch represents the epoch when setting the sender in eei output transfers will be enabled
    SetSenderInEeiOutputTransferEnableEpoch = 74

    # RefactorPeersMiniBlocksEnableEpoch represents the epoch when refactor of the peers mini blocks will be enabled
    RefactorPeersMiniBlocksEnableEpoch = 75

    # MaxBlockchainHookCountersEnableEpoch represents the epoch when the max blockchainhook counters are enabled
    MaxBlockchainHookCountersEnableEpoch = 76

    # WipeSingleNFTLiquidityDecreaseEnableEpoch represents the epoch when the system account liquidity is decreased for wipeSingleNFT as well
    WipeSingleNFTLiquidityDecreaseEnableEpoch = 77

    # AlwaysSaveTokenMetaDataEnableEpoch represents the epoch when the token metadata is always saved
    AlwaysSaveTokenMetaDataEnableEpoch = 78

    # RuntimeCodeSizeFixEnableEpoch represents the epoch when the code size fix in the VM is enabled
    RuntimeCodeSizeFixEnableEpoch = 79

    # RelayedNonceFixEnableEpoch represents the epoch when the nonce fix for relayed txs is enabled
    RelayedNonceFixEnableEpoch = 80

    # SetGuardianEnableEpoch represents the epoch when the guard account feature is enabled in the protocol
    SetGuardianEnableEpoch = 81

    # AutoBalanceDataTriesEnableEpoch represents the epoch when the data tries are automatically balanced by inserting at the hashed key instead of the normal key
    AutoBalanceDataTriesEnableEpoch = 82

    # KeepExecOrderOnCreatedSCRsEnableEpoch represents the epoch when the execution order of created SCRs is ensured
    KeepExecOrderOnCreatedSCRsEnableEpoch = 83

    # MultiClaimOnDelegationEnableEpoch represents the epoch when the multi claim on delegation is enabled
    MultiClaimOnDelegationEnableEpoch = 84

    # ChangeUsernameEnableEpoch represents the epoch when changing username is enabled
    ChangeUsernameEnableEpoch = 85

    # ConsistentTokensValuesLengthCheckEnableEpoch represents the epoch when the consistent tokens values length check is enabled
    ConsistentTokensValuesLengthCheckEnableEpoch = 86

    # FixDelegationChangeOwnerOnAccountEnableEpoch represents the epoch when the fix for the delegation system smart contract is enabled
    FixDelegationChangeOwnerOnAccountEnableEpoch = 87

    # DeterministicSortOnValidatorsInfoEnableEpoch represents the epoch when the deterministic sorting on validators info is enabled
    DeterministicSortOnValidatorsInfoEnableEpoch = 66

<<<<<<< HEAD
    # ConsensusModelV2EnableEpoch represents the epoch when the consensus model V2 is enabled
    ConsensusModelV2EnableEpoch = 69
=======
    # DynamicGasCostForDataTrieStorageLoadEnableEpoch represents the epoch when dynamic gas cost for data trie storage load will be enabled
    DynamicGasCostForDataTrieStorageLoadEnableEpoch = 64

	# ScToScLogEventEnableEpoch represents the epoch when the sc to sc log event feature is enabled
	ScToScLogEventEnableEpoch = 88
>>>>>>> 58c66cc7

    # MaxNodesChangeEnableEpoch holds configuration for changing the maximum number of nodes and the enabling epoch
    MaxNodesChangeEnableEpoch = [
        { EpochEnable = 44, MaxNumNodes = 2169, NodesToShufflePerShard = 80 },
        { EpochEnable = 45, MaxNumNodes = 3200, NodesToShufflePerShard = 80 }
    ]

    BLSMultiSignerEnableEpoch = [
        {EnableEpoch = 0, Type = "no-KOSK"},
        {EnableEpoch = 3, Type = "KOSK"}
    ]
	
[GasSchedule]
    GasScheduleByEpochs = [
        { StartEpoch = 46, FileName = "gasScheduleV1.toml" },
        { StartEpoch = 47, FileName = "gasScheduleV3.toml" },
    ]
`

	expectedCfg := EpochConfig{
		EnableEpochs: EnableEpochs{
			SCDeployEnableEpoch:                    1,
			BuiltInFunctionsEnableEpoch:            2,
			RelayedTransactionsEnableEpoch:         3,
			PenalizedTooMuchGasEnableEpoch:         4,
			SwitchJailWaitingEnableEpoch:           5,
			BelowSignedThresholdEnableEpoch:        6,
			SwitchHysteresisForMinNodesEnableEpoch: 7,
			TransactionSignedWithTxHashEnableEpoch: 8,
			MetaProtectionEnableEpoch:              9,
			AheadOfTimeGasUsageEnableEpoch:         10,
			GasPriceModifierEnableEpoch:            11,
			RepairCallbackEnableEpoch:              12,
			BlockGasAndFeesReCheckEnableEpoch:      13,
			BalanceWaitingListsEnableEpoch:         14,
			ReturnDataToLastTransferEnableEpoch:    15,
			SenderInOutTransferEnableEpoch:         16,
			StakeEnableEpoch:                       17,
			StakingV2EnableEpoch:                   18,

			DoubleKeyProtectionEnableEpoch:     19,
			ESDTEnableEpoch:                    20,
			GovernanceEnableEpoch:              21,
			DelegationManagerEnableEpoch:       22,
			DelegationSmartContractEnableEpoch: 23,
			CorrectLastUnjailedEnableEpoch:     24,

			RelayedTransactionsV2EnableEpoch:   25,
			UnbondTokensV2EnableEpoch:          26,
			SaveJailedAlwaysEnableEpoch:        27,
			ReDelegateBelowMinCheckEnableEpoch: 28, ValidatorToDelegationEnableEpoch: 29,

			WaitingListFixEnableEpoch:                         30,
			IncrementSCRNonceInMultiTransferEnableEpoch:       31,
			ESDTMultiTransferEnableEpoch:                      32,
			GlobalMintBurnDisableEpoch:                        33,
			ESDTTransferRoleEnableEpoch:                       34,
			BuiltInFunctionOnMetaEnableEpoch:                  35,
			ComputeRewardCheckpointEnableEpoch:                36,
			SCRSizeInvariantCheckEnableEpoch:                  37,
			BackwardCompSaveKeyValueEnableEpoch:               38,
			ESDTNFTCreateOnMultiShardEnableEpoch:              39,
			MetaESDTSetEnableEpoch:                            40,
			AddTokensToDelegationEnableEpoch:                  41,
			MultiESDTTransferFixOnCallBackOnEnableEpoch:       42,
			OptimizeGasUsedInCrossMiniBlocksEnableEpoch:       43,
			CorrectFirstQueuedEpoch:                           44,
			DeleteDelegatorAfterClaimRewardsEnableEpoch:       45,
			FixOOGReturnCodeEnableEpoch:                       46,
			RemoveNonUpdatedStorageEnableEpoch:                47,
			OptimizeNFTStoreEnableEpoch:                       48,
			CreateNFTThroughExecByCallerEnableEpoch:           49,
			StopDecreasingValidatorRatingWhenStuckEnableEpoch: 50,
			FrontRunningProtectionEnableEpoch:                 51,
			IsPayableBySCEnableEpoch:                          52,
			CleanUpInformativeSCRsEnableEpoch:                 53,
			StorageAPICostOptimizationEnableEpoch:             54,
			TransformToMultiShardCreateEnableEpoch:            55,
			ESDTRegisterAndSetAllRolesEnableEpoch:             56,
			ScheduledMiniBlocksEnableEpoch:                 57,
			CorrectJailedNotUnstakedEmptyQueueEpoch:         58,
			DoNotReturnOldBlockInBlockchainHookEnableEpoch:            59,
			AddFailedRelayedTxToInvalidMBsDisableEpoch:       60,
			SCRSizeInvariantOnBuiltInResultEnableEpoch:              61,
			CheckCorrectTokenIDForTransferRoleEnableEpoch:                   62,
			DisableExecByCallerEnableEpoch:                    63,
			RefactorContextEnableEpoch:                        64,
			FailExecutionOnEveryAPIErrorEnableEpoch:           65,
			ManagedCryptoAPIsEnableEpoch:                      66,
			CheckFunctionArgumentEnableEpoch:                  67,
			CheckExecuteOnReadOnlyEnableEpoch:                 68,
			ESDTMetadataContinuousCleanupEnableEpoch:          69,
			MiniBlockPartialExecutionEnableEpoch:              70,
			FixAsyncCallBackArgsListEnableEpoch:               71,
			FixOldTokenLiquidityEnableEpoch:                   72,RuntimeMemStoreLimitEnableEpoch:                 73,
			SetSenderInEeiOutputTransferEnableEpoch:           74,
			RefactorPeersMiniBlocksEnableEpoch:                75,
			MaxBlockchainHookCountersEnableEpoch:              76,
			WipeSingleNFTLiquidityDecreaseEnableEpoch:         77,
			AlwaysSaveTokenMetaDataEnableEpoch:                78,
			RuntimeCodeSizeFixEnableEpoch:                     79,
			RelayedNonceFixEnableEpoch:                        80,
			SetGuardianEnableEpoch:                            81,
			AutoBalanceDataTriesEnableEpoch:                   82,
			KeepExecOrderOnCreatedSCRsEnableEpoch:             83,
			MultiClaimOnDelegationEnableEpoch:                 84,
			ChangeUsernameEnableEpoch:                         85,
			ConsistentTokensValuesLengthCheckEnableEpoch:      86,
			FixDelegationChangeOwnerOnAccountEnableEpoch:      87,
			ScToScLogEventEnableEpoch:                         88,
			MaxNodesChangeEnableEpoch: []MaxNodesChangeConfig{
				{
					EpochEnable:            44,
					MaxNumNodes:            2169,
					NodesToShufflePerShard: 80,
				},
				{
					EpochEnable:            45,
					MaxNumNodes:            3200,
					NodesToShufflePerShard: 80,
				},
			},
			DeterministicSortOnValidatorsInfoEnableEpoch: 66,
<<<<<<< HEAD
			ConsensusModelV2EnableEpoch:                  69,
=======
			DynamicGasCostForDataTrieStorageLoadEnableEpoch: 64,
>>>>>>> 58c66cc7
			BLSMultiSignerEnableEpoch: []MultiSignerConfig{
				{
					EnableEpoch: 0,
					Type:        "no-KOSK",
				},
				{
					EnableEpoch: 3,
					Type:        "KOSK",
				},
			},
		},

		GasSchedule: GasScheduleConfig{
			GasScheduleByEpochs: []GasScheduleByEpochs{
				{
					StartEpoch: 46,
					FileName:   "gasScheduleV1.toml",
				},
				{
					StartEpoch: 47,
					FileName:   "gasScheduleV3.toml",
				},
			},
		},
	}
	cfg := EpochConfig{}

	err := toml.Unmarshal([]byte(testString), &cfg)

	assert.Nil(t, err)
	assert.Equal(t, expectedCfg, cfg)
}<|MERGE_RESOLUTION|>--- conflicted
+++ resolved
@@ -811,16 +811,14 @@
     # DeterministicSortOnValidatorsInfoEnableEpoch represents the epoch when the deterministic sorting on validators info is enabled
     DeterministicSortOnValidatorsInfoEnableEpoch = 66
 
-<<<<<<< HEAD
+    # DynamicGasCostForDataTrieStorageLoadEnableEpoch represents the epoch when dynamic gas cost for data trie storage load will be enabled
+    DynamicGasCostForDataTrieStorageLoadEnableEpoch = 64
+
+	# ScToScLogEventEnableEpoch represents the epoch when the sc to sc log event feature is enabled
+	ScToScLogEventEnableEpoch = 88
+
     # ConsensusModelV2EnableEpoch represents the epoch when the consensus model V2 is enabled
     ConsensusModelV2EnableEpoch = 69
-=======
-    # DynamicGasCostForDataTrieStorageLoadEnableEpoch represents the epoch when dynamic gas cost for data trie storage load will be enabled
-    DynamicGasCostForDataTrieStorageLoadEnableEpoch = 64
-
-	# ScToScLogEventEnableEpoch represents the epoch when the sc to sc log event feature is enabled
-	ScToScLogEventEnableEpoch = 88
->>>>>>> 58c66cc7
 
     # MaxNodesChangeEnableEpoch holds configuration for changing the maximum number of nodes and the enabling epoch
     MaxNodesChangeEnableEpoch = [
@@ -900,12 +898,12 @@
 			StorageAPICostOptimizationEnableEpoch:             54,
 			TransformToMultiShardCreateEnableEpoch:            55,
 			ESDTRegisterAndSetAllRolesEnableEpoch:             56,
-			ScheduledMiniBlocksEnableEpoch:                 57,
-			CorrectJailedNotUnstakedEmptyQueueEpoch:         58,
-			DoNotReturnOldBlockInBlockchainHookEnableEpoch:            59,
-			AddFailedRelayedTxToInvalidMBsDisableEpoch:       60,
-			SCRSizeInvariantOnBuiltInResultEnableEpoch:              61,
-			CheckCorrectTokenIDForTransferRoleEnableEpoch:                   62,
+			ScheduledMiniBlocksEnableEpoch:                    57,
+			CorrectJailedNotUnstakedEmptyQueueEpoch:           58,
+			DoNotReturnOldBlockInBlockchainHookEnableEpoch:    59,
+			AddFailedRelayedTxToInvalidMBsDisableEpoch:        60,
+			SCRSizeInvariantOnBuiltInResultEnableEpoch:        61,
+			CheckCorrectTokenIDForTransferRoleEnableEpoch:     62,
 			DisableExecByCallerEnableEpoch:                    63,
 			RefactorContextEnableEpoch:                        64,
 			FailExecutionOnEveryAPIErrorEnableEpoch:           65,
@@ -915,22 +913,22 @@
 			ESDTMetadataContinuousCleanupEnableEpoch:          69,
 			MiniBlockPartialExecutionEnableEpoch:              70,
 			FixAsyncCallBackArgsListEnableEpoch:               71,
-			FixOldTokenLiquidityEnableEpoch:                   72,RuntimeMemStoreLimitEnableEpoch:                 73,
-			SetSenderInEeiOutputTransferEnableEpoch:           74,
-			RefactorPeersMiniBlocksEnableEpoch:                75,
-			MaxBlockchainHookCountersEnableEpoch:              76,
-			WipeSingleNFTLiquidityDecreaseEnableEpoch:         77,
-			AlwaysSaveTokenMetaDataEnableEpoch:                78,
-			RuntimeCodeSizeFixEnableEpoch:                     79,
-			RelayedNonceFixEnableEpoch:                        80,
-			SetGuardianEnableEpoch:                            81,
-			AutoBalanceDataTriesEnableEpoch:                   82,
-			KeepExecOrderOnCreatedSCRsEnableEpoch:             83,
-			MultiClaimOnDelegationEnableEpoch:                 84,
-			ChangeUsernameEnableEpoch:                         85,
-			ConsistentTokensValuesLengthCheckEnableEpoch:      86,
-			FixDelegationChangeOwnerOnAccountEnableEpoch:      87,
-			ScToScLogEventEnableEpoch:                         88,
+			FixOldTokenLiquidityEnableEpoch:                   72, RuntimeMemStoreLimitEnableEpoch: 73,
+			SetSenderInEeiOutputTransferEnableEpoch:      74,
+			RefactorPeersMiniBlocksEnableEpoch:           75,
+			MaxBlockchainHookCountersEnableEpoch:         76,
+			WipeSingleNFTLiquidityDecreaseEnableEpoch:    77,
+			AlwaysSaveTokenMetaDataEnableEpoch:           78,
+			RuntimeCodeSizeFixEnableEpoch:                79,
+			RelayedNonceFixEnableEpoch:                   80,
+			SetGuardianEnableEpoch:                       81,
+			AutoBalanceDataTriesEnableEpoch:              82,
+			KeepExecOrderOnCreatedSCRsEnableEpoch:        83,
+			MultiClaimOnDelegationEnableEpoch:            84,
+			ChangeUsernameEnableEpoch:                    85,
+			ConsistentTokensValuesLengthCheckEnableEpoch: 86,
+			FixDelegationChangeOwnerOnAccountEnableEpoch: 87,
+			ScToScLogEventEnableEpoch:                    88,
 			MaxNodesChangeEnableEpoch: []MaxNodesChangeConfig{
 				{
 					EpochEnable:            44,
@@ -943,12 +941,9 @@
 					NodesToShufflePerShard: 80,
 				},
 			},
-			DeterministicSortOnValidatorsInfoEnableEpoch: 66,
-<<<<<<< HEAD
-			ConsensusModelV2EnableEpoch:                  69,
-=======
+			DeterministicSortOnValidatorsInfoEnableEpoch:    66,
 			DynamicGasCostForDataTrieStorageLoadEnableEpoch: 64,
->>>>>>> 58c66cc7
+			ConsensusModelV2EnableEpoch:                     69,
 			BLSMultiSignerEnableEpoch: []MultiSignerConfig{
 				{
 					EnableEpoch: 0,
