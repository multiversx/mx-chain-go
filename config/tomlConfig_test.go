--- conflicted
+++ resolved
@@ -938,13 +938,11 @@
     # AutomaticActivationOfNodesDisableEpoch represents the epoch when automatic activation of nodes for validators is disabled
     AutomaticActivationOfNodesDisableEpoch = 111
 
-<<<<<<< HEAD
-    # RelayedTransactionsV1V2DisableEpoch represents the epoch when relayed transactions v1 and v2 are disabled
-    RelayedTransactionsV1V2DisableEpoch = 112
-=======
     # FixGetBalanceEnableEpoch represents the epoch when Barnard opcodes will be enabled
     FixGetBalanceEnableEpoch = 112
->>>>>>> 0fd6812b
+
+    # RelayedTransactionsV1V2DisableEpoch represents the epoch when relayed transactions v1 and v2 are disabled
+    RelayedTransactionsV1V2DisableEpoch = 113
 
     # MaxNodesChangeEnableEpoch holds configuration for changing the maximum number of nodes and the enabling epoch
     MaxNodesChangeEnableEpoch = [
@@ -1077,11 +1075,8 @@
 			ValidationOnGobDecodeEnableEpoch:                         109,
 			BarnardOpcodesEnableEpoch:                                110,
 			AutomaticActivationOfNodesDisableEpoch:                   111,
-<<<<<<< HEAD
-			RelayedTransactionsV1V2DisableEpoch:                      112,
-=======
 			FixGetBalanceEnableEpoch:                                 112,
->>>>>>> 0fd6812b
+			RelayedTransactionsV1V2DisableEpoch:                      113,
 			MaxNodesChangeEnableEpoch: []MaxNodesChangeConfig{
 				{
 					EpochEnable:            44,
