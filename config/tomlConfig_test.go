package config

import (
	"fmt"
	"strconv"
	"testing"

	"github.com/pelletier/go-toml"
	"github.com/stretchr/testify/assert"
	"github.com/stretchr/testify/require"

	p2pConfig "github.com/multiversx/mx-chain-go/p2p/config"
)

func TestTomlParser(t *testing.T) {
	txBlockBodyStorageSize := 170
	txBlockBodyStorageType := "type1"
	txBlockBodyStorageShards := 5
	txBlockBodyStorageFile := "path1/file1"
	txBlockBodyStorageTypeDB := "type2"

	receiptsStorageSize := 171
	receiptsStorageType := "type3"
	receiptsStorageFile := "path1/file2"
	receiptsStorageTypeDB := "type4"

	scheduledSCRsStorageSize := 174
	scheduledSCRsStorageType := "type7"
	scheduledSCRsStorageFile := "path1/file4"
	scheduledSCRsStorageTypeDB := "type8"

	logsPath := "pathLogger"
	logsStackDepth := 1010

	accountsStorageSize := 172
	accountsStorageType := "type5"
	accountsStorageFile := "path1/file3"
	accountsStorageTypeDB := "type6"

	hasherType := "hashFunc4"
	multiSigHasherType := "hashFunc5"

	consensusType := "bls"

	wasmVMVersions := []WasmVMVersionByEpoch{
		{StartEpoch: 12, Version: "v0.3"},
		{StartEpoch: 88, Version: "v1.2"},
	}

	cfgExpected := Config{
		GeneralSettings: GeneralSettingsConfig{
			ChainParametersByEpoch: []ChainParametersByEpochConfig{
				{
					EnableEpoch:                 0,
					RoundDuration:               4000,
					ShardMinNumNodes:            4,
					ShardConsensusGroupSize:     3,
					MetachainMinNumNodes:        6,
					MetachainConsensusGroupSize: 5,
					Hysteresis:                  0.0,
					Adaptivity:                  false,
				},
			},
		},
		MiniBlocksStorage: StorageConfig{
			Cache: CacheConfig{
				Capacity: uint32(txBlockBodyStorageSize),
				Type:     txBlockBodyStorageType,
				Shards:   uint32(txBlockBodyStorageShards),
			},
			DB: DBConfig{
				FilePath: txBlockBodyStorageFile,
				Type:     txBlockBodyStorageTypeDB,
			},
		},
		ReceiptsStorage: StorageConfig{
			Cache: CacheConfig{
				Capacity: uint32(receiptsStorageSize),
				Type:     receiptsStorageType,
			},
			DB: DBConfig{
				FilePath: receiptsStorageFile,
				Type:     receiptsStorageTypeDB,
			},
		},
		ScheduledSCRsStorage: StorageConfig{
			Cache: CacheConfig{
				Capacity: uint32(scheduledSCRsStorageSize),
				Type:     scheduledSCRsStorageType,
			},
			DB: DBConfig{
				FilePath: scheduledSCRsStorageFile,
				Type:     scheduledSCRsStorageTypeDB,
			},
		},
		AccountsTrieStorage: StorageConfig{
			Cache: CacheConfig{
				Capacity: uint32(accountsStorageSize),
				Type:     accountsStorageType,
			},
			DB: DBConfig{
				FilePath: accountsStorageFile,
				Type:     accountsStorageTypeDB,
			},
		},
		Hasher: TypeConfig{
			Type: hasherType,
		},
		MultisigHasher: TypeConfig{
			Type: multiSigHasherType,
		},
		Consensus: ConsensusConfig{
			Type: consensusType,
		},
		VirtualMachine: VirtualMachineServicesConfig{
			Execution: VirtualMachineConfig{
				WasmVMVersions:                      wasmVMVersions,
				TimeOutForSCExecutionInMilliseconds: 10000,
				WasmerSIGSEGVPassthrough:            true,
				TransferAndExecuteByUserAddresses: []string{
					"erd1qqqqqqqqqqqqqpgqr46jrxr6r2unaqh75ugd308dwx5vgnhwh47qtvepe0",
					"erd1qqqqqqqqqqqqqpgqr46jrxr6r2unaqh75ugd308dwx5vgnhwh47qtvepe1",
					"erd1qqqqqqqqqqqqqpgqr46jrxr6r2unaqh75ugd308dwx5vgnhwh47qtvepe2"},
			},
			Querying: QueryVirtualMachineConfig{
				NumConcurrentVMs:     16,
				VirtualMachineConfig: VirtualMachineConfig{WasmVMVersions: wasmVMVersions},
			},
			GasConfig: VirtualMachineGasConfig{
				ShardMaxGasPerVmQuery: 1_500_000_000,
				MetaMaxGasPerVmQuery:  0,
			},
		},
		Debug: DebugConfig{
			InterceptorResolver: InterceptorResolverDebugConfig{
				Enabled:                    true,
				EnablePrint:                true,
				CacheSize:                  10000,
				IntervalAutoPrintInSeconds: 20,
				NumRequestsThreshold:       9,
				NumResolveFailureThreshold: 3,
				DebugLineExpiration:        10,
			},
			Antiflood: AntifloodDebugConfig{
				Enabled:                    true,
				CacheSize:                  10000,
				IntervalAutoPrintInSeconds: 20,
			},
			ShuffleOut: ShuffleOutDebugConfig{
				CallGCWhenShuffleOut:    true,
				ExtraPrintsOnShuffleOut: true,
				DoProfileOnShuffleOut:   true,
			},
		},
		StateTriesConfig: StateTriesConfig{
			SnapshotsEnabled:            true,
			AccountsStatePruningEnabled: true,
			PeerStatePruningEnabled:     true,
			MaxStateTrieLevelInMemory:   38,
			MaxPeerTrieLevelInMemory:    39,
		},
		Redundancy: RedundancyConfig{
			MaxRoundsOfInactivityAccepted: 3,
		},
	}
	testString := `
[GeneralSettings]
	ChainParametersByEpoch = [
        { EnableEpoch = 0, RoundDuration = 4000, ShardConsensusGroupSize = 3, ShardMinNumNodes = 4, MetachainConsensusGroupSize = 5, MetachainMinNumNodes = 6, Hysteresis = 0.0, Adaptivity = false }
    ]
[MiniBlocksStorage]
    [MiniBlocksStorage.Cache]
        Capacity = ` + strconv.Itoa(txBlockBodyStorageSize) + `
        Type = "` + txBlockBodyStorageType + `"
        Shards = ` + strconv.Itoa(txBlockBodyStorageShards) + `
    [MiniBlocksStorage.DB]
        FilePath = "` + txBlockBodyStorageFile + `"
        Type = "` + txBlockBodyStorageTypeDB + `"

[ReceiptsStorage]
    [ReceiptsStorage.Cache]
        Capacity = ` + strconv.Itoa(receiptsStorageSize) + `
        Type = "` + receiptsStorageType + `"
    [ReceiptsStorage.DB]
        FilePath = "` + receiptsStorageFile + `"
        Type = "` + receiptsStorageTypeDB + `"

[ScheduledSCRsStorage]
    [ScheduledSCRsStorage.Cache]
        Capacity = ` + strconv.Itoa(scheduledSCRsStorageSize) + `
        Type = "` + scheduledSCRsStorageType + `"
    [ScheduledSCRsStorage.DB]
        FilePath = "` + scheduledSCRsStorageFile + `"
        Type = "` + scheduledSCRsStorageTypeDB + `"

[Logger]
    Path = "` + logsPath + `"
    StackTraceDepth = ` + strconv.Itoa(logsStackDepth) + `

[AccountsTrieStorage]
    [AccountsTrieStorage.Cache]
        Capacity = ` + strconv.Itoa(accountsStorageSize) + `
        Type = "` + accountsStorageType + `"
    [AccountsTrieStorage.DB]
        FilePath = "` + accountsStorageFile + `"
        Type = "` + accountsStorageTypeDB + `"

[Hasher]
    Type = "` + hasherType + `"

[MultisigHasher]
    Type = "` + multiSigHasherType + `"

[Consensus]
    Type = "` + consensusType + `"

[VirtualMachine]
    [VirtualMachine.Execution]
        TimeOutForSCExecutionInMilliseconds = 10000 # 10 seconds = 10000 milliseconds
        WasmerSIGSEGVPassthrough            = true
        WasmVMVersions = [
            { StartEpoch = 12, Version = "v0.3" },
            { StartEpoch = 88, Version = "v1.2" },
        ]
		TransferAndExecuteByUserAddresses = [
			"erd1qqqqqqqqqqqqqpgqr46jrxr6r2unaqh75ugd308dwx5vgnhwh47qtvepe0", #shard 0
			"erd1qqqqqqqqqqqqqpgqr46jrxr6r2unaqh75ugd308dwx5vgnhwh47qtvepe1", #shard 1
			"erd1qqqqqqqqqqqqqpgqr46jrxr6r2unaqh75ugd308dwx5vgnhwh47qtvepe2", #shard 2
		]

    [VirtualMachine.Querying]
        NumConcurrentVMs = 16
        WasmVMVersions = [
            { StartEpoch = 12, Version = "v0.3" },
            { StartEpoch = 88, Version = "v1.2" },
        ]

    [VirtualMachine.GasConfig]
        ShardMaxGasPerVmQuery = 1500000000
        MetaMaxGasPerVmQuery = 0

[Debug]
    [Debug.InterceptorResolver]
        Enabled = true
        CacheSize = 10000
        EnablePrint = true
        IntervalAutoPrintInSeconds = 20
        NumRequestsThreshold = 9
        NumResolveFailureThreshold = 3
        DebugLineExpiration = 10
    [Debug.Antiflood]
        Enabled = true
        CacheSize = 10000
        IntervalAutoPrintInSeconds = 20
    [Debug.ShuffleOut]
        CallGCWhenShuffleOut = true
        ExtraPrintsOnShuffleOut = true
        DoProfileOnShuffleOut = true

[StateTriesConfig]
    SnapshotsEnabled = true
    AccountsStatePruningEnabled = true
    PeerStatePruningEnabled = true
    MaxStateTrieLevelInMemory = 38
    MaxPeerTrieLevelInMemory = 39

[Redundancy]
    # MaxRoundsOfInactivityAccepted defines the number of rounds missed by a main or higher level backup machine before
    # the current machine will take over and propose/sign blocks. Used in both single-key and multi-key modes.
    MaxRoundsOfInactivityAccepted = 3
`
	cfg := Config{}

	err := toml.Unmarshal([]byte(testString), &cfg)

	require.Nil(t, err)
	require.Equal(t, cfgExpected, cfg)
}

func TestTomlEconomicsParser(t *testing.T) {
	protocolSustainabilityPercentage := 0.1
	leaderPercentage1 := 0.1
	leaderPercentage2 := 0.2
	epoch0 := uint32(0)
	epoch1 := uint32(1)
	developerPercentage := 0.3
	maxGasLimitPerBlock := "18446744073709551615"
	minGasPrice := "18446744073709551615"
	minGasLimit := "18446744073709551615"
	extraGasLimitGuardedTx := "50000"
	maxGasPriceSetGuardian := "1234567"
	maxGasHigherFactorAccepted := "10"
	protocolSustainabilityAddress := "erd1932eft30w753xyvme8d49qejgkjc09n5e49w4mwdjtm0neld797su0dlxp"

	denomination := 18

	cfgEconomicsExpected := EconomicsConfig{
		GlobalSettings: GlobalSettings{
			Denomination: denomination,
		},
		RewardsSettings: RewardsSettings{
			RewardsConfigByEpoch: []EpochRewardSettings{
				{
					EpochEnable:                      epoch0,
					LeaderPercentage:                 leaderPercentage1,
					ProtocolSustainabilityPercentage: protocolSustainabilityPercentage,
					ProtocolSustainabilityAddress:    protocolSustainabilityAddress,
					DeveloperPercentage:              developerPercentage,
				},
				{
					EpochEnable:                      epoch1,
					LeaderPercentage:                 leaderPercentage2,
					ProtocolSustainabilityPercentage: protocolSustainabilityPercentage,
					ProtocolSustainabilityAddress:    protocolSustainabilityAddress,
					DeveloperPercentage:              developerPercentage,
				},
			},
		},
		FeeSettings: FeeSettings{
			GasLimitSettings: []GasLimitSetting{
				{
					MaxGasLimitPerBlock:        maxGasLimitPerBlock,
					MinGasLimit:                minGasLimit,
					ExtraGasLimitGuardedTx:     extraGasLimitGuardedTx,
					MaxGasHigherFactorAccepted: maxGasHigherFactorAccepted,
				},
			},
			MinGasPrice:            minGasPrice,
			MaxGasPriceSetGuardian: maxGasPriceSetGuardian,
		},
	}

	testString := `
[GlobalSettings]
    Denomination = ` + fmt.Sprintf("%d", denomination) + `
[RewardsSettings]
    [[RewardsSettings.RewardsConfigByEpoch]]
    EpochEnable = ` + fmt.Sprintf("%d", epoch0) + `
    LeaderPercentage = ` + fmt.Sprintf("%.6f", leaderPercentage1) + `
    DeveloperPercentage = ` + fmt.Sprintf("%.6f", developerPercentage) + `
    ProtocolSustainabilityPercentage = ` + fmt.Sprintf("%.6f", protocolSustainabilityPercentage) + ` #fraction of value 0.1 - 10%
    ProtocolSustainabilityAddress = "` + protocolSustainabilityAddress + `"

    [[RewardsSettings.RewardsConfigByEpoch]]
    EpochEnable = ` + fmt.Sprintf("%d", epoch1) + `
    LeaderPercentage = ` + fmt.Sprintf("%.6f", leaderPercentage2) + `
    DeveloperPercentage = ` + fmt.Sprintf("%.6f", developerPercentage) + `
    ProtocolSustainabilityPercentage = ` + fmt.Sprintf("%.6f", protocolSustainabilityPercentage) + ` #fraction of value 0.1 - 10%
    ProtocolSustainabilityAddress = "` + protocolSustainabilityAddress + `"

[FeeSettings]
    GasLimitSettings = [{EnableEpoch = 0, MaxGasLimitPerBlock = "` + maxGasLimitPerBlock + `", MaxGasLimitPerMiniBlock = "", MaxGasLimitPerMetaBlock = "", MaxGasLimitPerMetaMiniBlock = "", MaxGasLimitPerTx = "", MinGasLimit = "` + minGasLimit + `", ExtraGasLimitGuardedTx = "` + extraGasLimitGuardedTx + `", MaxGasHigherFactorAccepted = "` + maxGasHigherFactorAccepted + `"}] 
    MinGasPrice = "` + minGasPrice + `"
	MaxGasPriceSetGuardian = "` + maxGasPriceSetGuardian + `"
`
	cfg := EconomicsConfig{}

	err := toml.Unmarshal([]byte(testString), &cfg)

	assert.Nil(t, err)
	assert.Equal(t, cfgEconomicsExpected, cfg)
}

func TestTomlPreferencesParser(t *testing.T) {
	nodeDisplayName := "test-name"
	destinationShardAsObs := "3"
	identity := "test-identity"
	redundancyLevel := int64(0)
	prefPubKey0 := "preferred pub key 0"
	prefPubKey1 := "preferred pub key 1"

	cfgPreferencesExpected := Preferences{
		Preferences: PreferencesConfig{
			NodeDisplayName:            nodeDisplayName,
			DestinationShardAsObserver: destinationShardAsObs,
			Identity:                   identity,
			RedundancyLevel:            redundancyLevel,
			PreferredConnections:       []string{prefPubKey0, prefPubKey1},
		},
		BlockProcessingCutoff: BlockProcessingCutoffConfig{
			Enabled:       true,
			Mode:          "pause",
			CutoffTrigger: "round",
			Value:         55,
		},
	}

	testString := `
[Preferences]
    NodeDisplayName = "` + nodeDisplayName + `"
    DestinationShardAsObserver = "` + destinationShardAsObs + `"
    Identity = "` + identity + `"
    RedundancyLevel = ` + fmt.Sprintf("%d", redundancyLevel) + `
    PreferredConnections = [
        "` + prefPubKey0 + `",
        "` + prefPubKey1 + `"
    ]

[BlockProcessingCutoff]
    Enabled = true
    Mode = "pause"
    CutoffTrigger = "round"
    Value = 55
`
	cfg := Preferences{}

	err := toml.Unmarshal([]byte(testString), &cfg)

	assert.Nil(t, err)
	assert.Equal(t, cfgPreferencesExpected, cfg)
}

func TestTomlExternalParser(t *testing.T) {
	indexerURL := "url"
	elasticUsername := "user"
	elasticPassword := "pass"

	cfgExternalExpected := ExternalConfig{
		ElasticSearchConnector: ElasticSearchConfig{
			Enabled:  true,
			URL:      indexerURL,
			Username: elasticUsername,
			Password: elasticPassword,
		},
	}

	testString := `
[ElasticSearchConnector]
    Enabled = true
    URL = "` + indexerURL + `"
    Username = "` + elasticUsername + `"
    Password = "` + elasticPassword + `"`

	cfg := ExternalConfig{}

	err := toml.Unmarshal([]byte(testString), &cfg)

	assert.Nil(t, err)
	assert.Equal(t, cfgExternalExpected, cfg)
}

func TestAPIRoutesToml(t *testing.T) {
	package0 := "testPackage0"
	route0 := "testRoute0"
	route1 := "testRoute1"

	package1 := "testPackage1"
	route2 := "testRoute2"

	loggingThreshold := 10

	expectedCfg := ApiRoutesConfig{
		Logging: ApiLoggingConfig{
			LoggingEnabled:          true,
			ThresholdInMicroSeconds: loggingThreshold,
		},
		APIPackages: map[string]APIPackageConfig{
			package0: {
				Routes: []RouteConfig{
					{Name: route0, Open: true},
					{Name: route1, Open: true},
				},
			},
			package1: {
				Routes: []RouteConfig{
					{Name: route2, Open: false},
				},
			},
		},
	}

	testString := `
[Logging]
    LoggingEnabled = true
    ThresholdInMicroSeconds = 10

     # API routes configuration
[APIPackages]

[APIPackages.` + package0 + `]
    Routes = [
        # test comment
        { Name = "` + route0 + `", Open = true },

        # test comment
        { Name = "` + route1 + `", Open = true },
    ]

[APIPackages.` + package1 + `]
    Routes = [
         # test comment
        { Name = "` + route2 + `", Open = false }
    ]
 `

	cfg := ApiRoutesConfig{}

	err := toml.Unmarshal([]byte(testString), &cfg)

	assert.Nil(t, err)
	assert.Equal(t, expectedCfg, cfg)
}

func TestP2pConfig(t *testing.T) {
	initialPeersList := "/ip4/127.0.0.1/tcp/9999/p2p/16Uiu2HAkw5SNNtSvH1zJiQ6Gc3WoGNSxiyNueRKe6fuAuh57G3Bk"
	protocolID1 := "test protocol id 1"
	protocolID2 := "test protocol id 2"
	shardingType := "ListSharder"
	port := "37373-38383"

	testString := `
#P2P config file
[Node]
    Port = "` + port + `"
    ThresholdMinConnectedPeers = 0

    [Node.Transports]
        QUICAddress = "/ip4/0.0.0.0/udp/%d/quic-v1"
        WebSocketAddress = "/ip4/0.0.0.0/tcp/%d/ws" 
        WebTransportAddress = "/ip4/0.0.0.0/udp/%d/quic-v1/webtransport"
        [Node.Transports.TCP]
            ListenAddress = "/ip4/0.0.0.0/tcp/%d"
            PreventPortReuse = true

    [Node.ResourceLimiter]
        Type = "default autoscale" #available options "default autoscale", "infinite", "default with manual scale".
        ManualSystemMemoryInMB = 1 # not taken into account if the type is not "default with manual scale"
        ManualMaximumFD = 2 # not taken into account if the type is not "default with manual scale"

[KadDhtPeerDiscovery]
    Enabled = false
    Type = ""
    RefreshIntervalInSec = 0

    # ProtocolIDs represents the protocols that this node will advertise to other peers
    # To connect to other nodes, those nodes should have at least one common protocol string
    ProtocolIDs = [
        "` + protocolID1 + `",
        "` + protocolID2 + `",
    ]
    InitialPeerList = ["` + initialPeersList + `"]

    #kademlia's routing table bucket size
    BucketSize = 0

    #RoutingTableRefreshIntervalInSec defines how many seconds should pass between 2 kad routing table auto refresh calls
    RoutingTableRefreshIntervalInSec = 0

[Sharding]
    # The targeted number of peer connections
    TargetPeerCount = 0
    MaxIntraShardValidators = 0
    MaxCrossShardValidators = 0
    MaxIntraShardObservers = 0
    MaxCrossShardObservers = 0
    MaxSeeders = 0
    Type = "` + shardingType + `"`

	expectedCfg := p2pConfig.P2PConfig{
		Node: p2pConfig.NodeConfig{
			Port: port,
			Transports: p2pConfig.P2PTransportConfig{
				TCP: p2pConfig.P2PTCPTransport{
					ListenAddress:    "/ip4/0.0.0.0/tcp/%d",
					PreventPortReuse: true,
				},
				QUICAddress:         "/ip4/0.0.0.0/udp/%d/quic-v1",
				WebSocketAddress:    "/ip4/0.0.0.0/tcp/%d/ws",
				WebTransportAddress: "/ip4/0.0.0.0/udp/%d/quic-v1/webtransport",
			},
			ResourceLimiter: p2pConfig.P2PResourceLimiterConfig{
				Type:                   "default autoscale",
				ManualSystemMemoryInMB: 1,
				ManualMaximumFD:        2,
			},
		},
		KadDhtPeerDiscovery: p2pConfig.KadDhtPeerDiscoveryConfig{
			ProtocolIDs:     []string{protocolID1, protocolID2},
			InitialPeerList: []string{initialPeersList},
		},
		Sharding: p2pConfig.ShardingConfig{
			Type: shardingType,
		},
	}
	cfg := p2pConfig.P2PConfig{}

	err := toml.Unmarshal([]byte(testString), &cfg)

	assert.Nil(t, err)
	assert.Equal(t, expectedCfg, cfg)
}

func TestEnableEpochConfig(t *testing.T) {
	testString := `
[EnableEpochs]
    # SCDeployEnableEpoch represents the epoch when the deployment of smart contracts will be enabled
    SCDeployEnableEpoch = 1

    # BuiltInFunctionsEnableEpoch represents the epoch when the built in functions will be enabled
    BuiltInFunctionsEnableEpoch = 2

    # RelayedTransactionsEnableEpoch represents the epoch when the relayed transactions will be enabled
    RelayedTransactionsEnableEpoch = 3

    # PenalizedTooMuchGasEnableEpoch represents the epoch when the penalization for using too much gas will be enabled
    PenalizedTooMuchGasEnableEpoch = 4

    # SwitchJailWaitingEnableEpoch represents the epoch when the system smart contract processing at end of epoch is enabled
    SwitchJailWaitingEnableEpoch = 5

    # BelowSignedThresholdEnableEpoch represents the epoch when the change for computing rating for validators below signed rating is enabled
    BelowSignedThresholdEnableEpoch = 6

    # SwitchHysteresisForMinNodesEnableEpoch represents the epoch when the system smart contract changes its config to consider
    # also (minimum) hysteresis nodes for the minimum number of nodes
    SwitchHysteresisForMinNodesEnableEpoch = 7

    # TransactionSignedWithTxHashEnableEpoch represents the epoch when the node will also accept transactions that are
    # signed with the hash of transaction
    TransactionSignedWithTxHashEnableEpoch = 8

    # MetaProtectionEnableEpoch represents the epoch when the transactions to the metachain are checked to have enough gas
    MetaProtectionEnableEpoch = 9

    # AheadOfTimeGasUsageEnableEpoch represents the epoch when the cost of smart contract prepare changes from compiler per byte to ahead of time prepare per byte
    AheadOfTimeGasUsageEnableEpoch = 10

    # GasPriceModifierEnableEpoch represents the epoch when the gas price modifier in fee computation is enabled
    GasPriceModifierEnableEpoch = 11

    # RepairCallbackEnableEpoch represents the epoch when the callback repair is activated for scrs
    RepairCallbackEnableEpoch = 12

    # BlockGasAndFeesReCheckEnableEpoch represents the epoch when gas and fees used in each created or processed block are re-checked
    BlockGasAndFeesReCheckEnableEpoch = 13

    # BalanceWaitingListsEnableEpoch represents the epoch when the shard waiting lists are balanced at the start of an epoch
    BalanceWaitingListsEnableEpoch = 14

    # ReturnDataToLastTransferEnableEpoch represents the epoch when returned data is added to last output transfer for callbacks
    ReturnDataToLastTransferEnableEpoch = 15

    # SenderInOutTransferEnableEpoch represents the epoch when the feature of having different senders in output transfer is enabled
    SenderInOutTransferEnableEpoch = 16

    # StakeEnableEpoch represents the epoch when staking is enabled
    StakeEnableEpoch = 17

    # StakingV2EnableEpoch represents the epoch when staking v2 is enabled
    StakingV2EnableEpoch = 18

    # DoubleKeyProtectionEnableEpoch represents the epoch when the double key protection will be enabled
    DoubleKeyProtectionEnableEpoch = 19

    # ESDTEnableEpoch represents the epoch when ESDT is enabled
    ESDTEnableEpoch = 20

    # GovernanceEnableEpoch represents the epoch when governance is enabled
    GovernanceEnableEpoch = 21

    # GovernanceDisableProposeEnableEpoch represents the epoch when governance disable proposal is enabled
    GovernanceDisableProposeEnableEpoch = 22

    # GovernanceFixesEnableEpoch represents the epoch when governance fixes are enabled
    GovernanceFixesEnableEpoch = 23

    # DelegationManagerEnableEpoch represents the epoch when the delegation manager is enabled
    # epoch should not be 0
    DelegationManagerEnableEpoch = 22

    # DelegationSmartContractEnableEpoch represents the epoch when delegation smart contract is enabled
    # epoch should not be 0
    DelegationSmartContractEnableEpoch = 23

    # CorrectLastUnjailedEnableEpoch represents the epoch when the fix regaring the last unjailed node should apply
    CorrectLastUnjailedEnableEpoch = 24

    # RelayedTransactionsV2EnableEpoch represents the epoch when the relayed transactions V2 will be enabled
    RelayedTransactionsV2EnableEpoch = 25

    # UnbondTokensV2EnableEpoch represents the epoch when the new implementation of the unbond tokens function is available
    UnbondTokensV2EnableEpoch = 26

    # SaveJailedAlwaysEnableEpoch represents the epoch when saving jailed status at end of epoch will happen in all cases
    SaveJailedAlwaysEnableEpoch = 27

    # ReDelegateBelowMinCheckEnableEpoch represents the epoch when the check for the re-delegated value will be enabled
    ReDelegateBelowMinCheckEnableEpoch = 28

    # ValidatorToDelegationEnableEpoch represents the epoch when the validator-to-delegation feature will be enabled
    ValidatorToDelegationEnableEpoch = 29

    # IncrementSCRNonceInMultiTransferEnableEpoch represents the epoch when the fix for preventing the generation of the same SCRs
    # is enabled. The fix is done by adding an extra increment.
    IncrementSCRNonceInMultiTransferEnableEpoch = 31

    # ESDTMultiTransferEnableEpoch represents the epoch when esdt multitransfer built in function is enabled
    ESDTMultiTransferEnableEpoch = 32

    # GlobalMintBurnDisableEpoch represents the epoch when the global mint and burn functions are disabled
    GlobalMintBurnDisableEpoch = 33

    # ESDTTransferRoleEnableEpoch represents the epoch when esdt transfer role set is enabled
    ESDTTransferRoleEnableEpoch = 34

    # ComputeRewardCheckpointEnableEpoch represents the epoch when compute rewards checkpoint epoch is enabled
    ComputeRewardCheckpointEnableEpoch = 36

    # SCRSizeInvariantCheckEnableEpoch represents the epoch when the scr size invariant check is enabled
    SCRSizeInvariantCheckEnableEpoch = 37

    # BackwardCompSaveKeyValueEnableEpoch represents the epoch when the backward compatibility for save key value error is enabled
    BackwardCompSaveKeyValueEnableEpoch = 38

    # ESDTNFTCreateOnMultiShardEnableEpoch represents the epoch when esdt nft creation is enabled on multiple shards
    ESDTNFTCreateOnMultiShardEnableEpoch = 39

    # MetaESDTSetEnableEpoch represents the epoch when the backward compatibility for save key value error is enabled
    MetaESDTSetEnableEpoch = 40

    # AddTokensToDelegationEnableEpoch represents the epoch when adding tokens to delegation is enabled for whitelisted address
    AddTokensToDelegationEnableEpoch = 41

    # MultiESDTTransferFixOnCallBackOnEnableEpoch represents the epoch when multi esdt transfer on callback fix is enabled
    MultiESDTTransferFixOnCallBackOnEnableEpoch = 42

    # OptimizeGasUsedInCrossMiniBlocksEnableEpoch represents the epoch when gas used in cross shard mini blocks will be optimized
    OptimizeGasUsedInCrossMiniBlocksEnableEpoch = 43

    # CorrectFirstQueuedEpoch represents the epoch when the backward compatibility for setting the first queued node is enabled
    CorrectFirstQueuedEpoch = 44

    # DeleteDelegatorAfterClaimRewardsEnableEpoch represents the epoch when the delegators data is deleted for delegators that have to claim rewards after they withdraw all funds
    DeleteDelegatorAfterClaimRewardsEnableEpoch = 45

    # FixOOGReturnCodeEnableEpoch represents the epoch when the backward compatibility returning out of gas error is enabled
    FixOOGReturnCodeEnableEpoch = 46

    # RemoveNonUpdatedStorageEnableEpoch represents the epoch when the backward compatibility for removing non updated storage is enabled
    RemoveNonUpdatedStorageEnableEpoch = 47

    # OptimizeNFTStoreEnableEpoch represents the epoch when optimizations on NFT metadata store and send are enabled
    OptimizeNFTStoreEnableEpoch = 48

    # CreateNFTThroughExecByCallerEnableEpoch represents the epoch when nft creation through execution on destination by caller is enabled
    CreateNFTThroughExecByCallerEnableEpoch = 49

    # StopDecreasingValidatorRatingWhenStuckEnableEpoch represents the epoch when we should stop decreasing validator's rating if, for instance, a shard gets stuck
    StopDecreasingValidatorRatingWhenStuckEnableEpoch = 50

    # FrontRunningProtectionEnableEpoch represents the epoch when the first version of protection against front running is enabled
    FrontRunningProtectionEnableEpoch = 51

    # IsPayableBySCEnableEpoch represents the epoch when a new flag isPayable by SC is enabled
    IsPayableBySCEnableEpoch = 52

    # CleanUpInformativeSCRsEnableEpoch represents the epoch when the informative-only scrs are cleaned from miniblocks and logs are created from them
    CleanUpInformativeSCRsEnableEpoch = 53

    # StorageAPICostOptimizationEnableEpoch represents the epoch when new storage helper functions are enabled and cost is reduced in Wasm VM
    StorageAPICostOptimizationEnableEpoch = 54

    # TransformToMultiShardCreateEnableEpoch represents the epoch when the new function on esdt system sc is enabled to transfer create role into multishard
    TransformToMultiShardCreateEnableEpoch = 55

    # ESDTRegisterAndSetAllRolesEnableEpoch represents the epoch when new function to register tickerID and set all roles is enabled
    ESDTRegisterAndSetAllRolesEnableEpoch = 56

    # ScheduledMiniBlocksEnableEpoch represents the epoch when scheduled mini blocks would be created if needed
    ScheduledMiniBlocksEnableEpoch = 57

    # CorrectJailedNotUnstakedEpoch represents the epoch when the jailed validators will also be unstaked if the queue is empty
    CorrectJailedNotUnstakedEmptyQueueEpoch = 58

    # DoNotReturnOldBlockInBlockchainHookEnableEpoch represents the epoch when the fetch old block operation is
    # disabled in the blockchain hook component
    DoNotReturnOldBlockInBlockchainHookEnableEpoch = 59

    # AddFailedRelayedTxToInvalidMBsDisableEpoch represents the epoch when adding the failed relayed txs to invalid miniblocks is disabled
    AddFailedRelayedTxToInvalidMBsDisableEpoch = 60

    # SCRSizeInvariantOnBuiltInResultEnableEpoch represents the epoch when scr size invariant on built in result is enabled
    SCRSizeInvariantOnBuiltInResultEnableEpoch = 61

    # CheckCorrectTokenIDForTransferRoleEnableEpoch represents the epoch when the correct token ID check is applied for transfer role verification
    CheckCorrectTokenIDForTransferRoleEnableEpoch = 62

    # DisableExecByCallerEnableEpoch represents the epoch when the check on value is disabled on exec by caller
    DisableExecByCallerEnableEpoch = 63

    # RefactorContextEnableEpoch represents the epoch when refactoring/simplifying is enabled in contexts
    RefactorContextEnableEpoch = 64

    # FailExecutionOnEveryAPIErrorEnableEpoch represent the epoch when new protection in VM is enabled to fail all wrong API calls
    FailExecutionOnEveryAPIErrorEnableEpoch = 65

    # ManagedCryptoAPIsEnableEpoch represents the epoch when new managed crypto APIs are enabled in the wasm VM
    ManagedCryptoAPIsEnableEpoch = 66

    # CheckFunctionArgumentEnableEpoch represents the epoch when the extra argument check is enabled in vm-common
    CheckFunctionArgumentEnableEpoch = 67

    # CheckExecuteOnReadOnlyEnableEpoch represents the epoch when the extra checks are enabled for execution on read only
    CheckExecuteOnReadOnlyEnableEpoch = 68

    # ESDTMetadataContinuousCleanupEnableEpoch represents the epoch when esdt metadata is automatically deleted according to inshard liquidity
    ESDTMetadataContinuousCleanupEnableEpoch = 69

    # MiniBlockPartialExecutionEnableEpoch represents the epoch when mini block partial execution will be enabled
    MiniBlockPartialExecutionEnableEpoch = 70

    # FixAsyncCallBackArgsListEnableEpoch represents the epoch when the async callback arguments lists fix will be enabled
    FixAsyncCallBackArgsListEnableEpoch = 71

    # FixOldTokenLiquidityEnableEpoch represents the epoch when the fix for old token liquidity is enabled
    FixOldTokenLiquidityEnableEpoch = 72

    # RuntimeMemStoreLimitEnableEpoch represents the epoch when the condition for Runtime MemStore is enabled
    RuntimeMemStoreLimitEnableEpoch = 73

    # SetSenderInEeiOutputTransferEnableEpoch represents the epoch when setting the sender in eei output transfers will be enabled
    SetSenderInEeiOutputTransferEnableEpoch = 74

    # RefactorPeersMiniBlocksEnableEpoch represents the epoch when refactor of the peers mini blocks will be enabled
    RefactorPeersMiniBlocksEnableEpoch = 75

    # MaxBlockchainHookCountersEnableEpoch represents the epoch when the max blockchainhook counters are enabled
    MaxBlockchainHookCountersEnableEpoch = 76

    # WipeSingleNFTLiquidityDecreaseEnableEpoch represents the epoch when the system account liquidity is decreased for wipeSingleNFT as well
    WipeSingleNFTLiquidityDecreaseEnableEpoch = 77

    # AlwaysSaveTokenMetaDataEnableEpoch represents the epoch when the token metadata is always saved
    AlwaysSaveTokenMetaDataEnableEpoch = 78

    # RuntimeCodeSizeFixEnableEpoch represents the epoch when the code size fix in the VM is enabled
    RuntimeCodeSizeFixEnableEpoch = 79

    # RelayedNonceFixEnableEpoch represents the epoch when the nonce fix for relayed txs is enabled
    RelayedNonceFixEnableEpoch = 80

    # SetGuardianEnableEpoch represents the epoch when the guard account feature is enabled in the protocol
    SetGuardianEnableEpoch = 81

    # AutoBalanceDataTriesEnableEpoch represents the epoch when the data tries are automatically balanced by inserting at the hashed key instead of the normal key
    AutoBalanceDataTriesEnableEpoch = 82

    # KeepExecOrderOnCreatedSCRsEnableEpoch represents the epoch when the execution order of created SCRs is ensured
    KeepExecOrderOnCreatedSCRsEnableEpoch = 83

    # MultiClaimOnDelegationEnableEpoch represents the epoch when the multi claim on delegation is enabled
    MultiClaimOnDelegationEnableEpoch = 84

    # ChangeUsernameEnableEpoch represents the epoch when changing username is enabled
    ChangeUsernameEnableEpoch = 85

    # ConsistentTokensValuesLengthCheckEnableEpoch represents the epoch when the consistent tokens values length check is enabled
    ConsistentTokensValuesLengthCheckEnableEpoch = 86

    # FixDelegationChangeOwnerOnAccountEnableEpoch represents the epoch when the fix for the delegation system smart contract is enabled
    FixDelegationChangeOwnerOnAccountEnableEpoch = 87

    # DeterministicSortOnValidatorsInfoEnableEpoch represents the epoch when the deterministic sorting on validators info is enabled
    DeterministicSortOnValidatorsInfoEnableEpoch = 66

    # DynamicGasCostForDataTrieStorageLoadEnableEpoch represents the epoch when dynamic gas cost for data trie storage load will be enabled
    DynamicGasCostForDataTrieStorageLoadEnableEpoch = 64

	# ScToScLogEventEnableEpoch represents the epoch when the sc to sc log event feature is enabled
	ScToScLogEventEnableEpoch = 88

    # NFTStopCreateEnableEpoch represents the epoch when NFT stop create feature is enabled
    NFTStopCreateEnableEpoch = 89

    # ChangeOwnerAddressCrossShardThroughSCEnableEpoch represents the epoch when the change owner address built in function will work also through a smart contract call cross shard
    ChangeOwnerAddressCrossShardThroughSCEnableEpoch = 90

    # FixGasRemainingForSaveKeyValueBuiltinFunctionEnableEpoch represents the epoch when the fix for the remaining gas in the SaveKeyValue builtin function is enabled
    FixGasRemainingForSaveKeyValueBuiltinFunctionEnableEpoch = 91
    
    # MigrateDataTrieEnableEpoch represents the epoch when the data tries migration is enabled
    MigrateDataTrieEnableEpoch = 92

    # CurrentRandomnessOnSortingEnableEpoch represents the epoch when the current randomness on sorting is enabled
    CurrentRandomnessOnSortingEnableEpoch = 93

    # AlwaysMergeContextsInEEIEnableEpoch represents the epoch in which the EEI will always merge the contexts
    AlwaysMergeContextsInEEIEnableEpoch = 94

    # CleanupAuctionOnLowWaitingListEnableEpoch represents the epoch when the cleanup auction on low waiting list is enabled
    CleanupAuctionOnLowWaitingListEnableEpoch = 95

    # UseGasBoundedShouldFailExecutionEnableEpoch represents the epoch when use bounded gas function should fail execution in case of error
    UseGasBoundedShouldFailExecutionEnableEpoch = 96

    # DynamicESDTEnableEpoch represents the epoch when dynamic NFT feature is enabled
    DynamicESDTEnableEpoch = 97

    # EGLDInMultiTransferEnableEpoch represents the epoch when EGLD in MultiTransfer is enabled
    EGLDInMultiTransferEnableEpoch = 98

    # CryptoOpcodesV2EnableEpoch represents the epoch when BLSMultiSig, Secp256r1 and other opcodes are enabled
    CryptoOpcodesV2EnableEpoch = 99

    # FixRelayedBaseCostEnableEpoch represents the epoch when the fix for relayed base cost will be enabled
    FixRelayedBaseCostEnableEpoch = 100

    # MultiESDTNFTTransferAndExecuteByUserEnableEpoch represents the epoch when enshrined sovereign cross chain opcodes are enabled
    MultiESDTNFTTransferAndExecuteByUserEnableEpoch = 101

	# FixRelayedMoveBalanceToNonPayableSCEnableEpoch represents the epoch when the fix for relayed move balance to non payable sc will be enabled
    FixRelayedMoveBalanceToNonPayableSCEnableEpoch = 102

	# RelayedTransactionsV3EnableEpoch represents the epoch when the relayed transactions v3 will be enabled
    RelayedTransactionsV3EnableEpoch = 103

	# RelayedTransactionsV3FixESDTTransferEnableEpoch represents the epoch when the fix for relayed transactions v3 with esdt transfer will be enabled
    RelayedTransactionsV3FixESDTTransferEnableEpoch = 104

	# AndromedaEnableEpoch represents the epoch when the equivalent messages are enabled
	AndromedaEnableEpoch = 105

    # CheckBuiltInCallOnTransferValueAndFailEnableRound represents the ROUND when the check on transfer value fix is activated
    CheckBuiltInCallOnTransferValueAndFailEnableRound = 106

<<<<<<< HEAD
	# MaskVMInternalDependenciesErrorsEnableEpoch represents the epoch when the additional internal erorr masking in vm is enabled
	MaskVMInternalDependenciesErrorsEnableEpoch = 107

	# FixBackTransferOPCODEEnableEpoch represents the epoch when the fix for back transfers opcode will be enabled
	FixBackTransferOPCODEEnableEpoch = 108

	# ValidationOnGobDecodeEnableEpoch represents the epoch when validation on GobDecode will be taken into account
    ValidationOnGobDecodeEnableEpoch = 109

	# BarnardOpcodesEnableEpoch represents the epoch when Barnard opcodes will be enabled
	BarnardOpcodesEnableEpoch = 110

    # AutomaticActivationOfNodesDisableEpoch represents the epoch when automatic activation of nodes for validators is disabled
    AutomaticActivationOfNodesDisableEpoch = 111
=======
    # SupernovaEnableEpoch represents the epoch when sub-second finality will be enabled
    SupernovaEnableEpoch = 107
>>>>>>> 3e8c7e2e

    # MaxNodesChangeEnableEpoch holds configuration for changing the maximum number of nodes and the enabling epoch
    MaxNodesChangeEnableEpoch = [
        { EpochEnable = 44, MaxNumNodes = 2169, NodesToShufflePerShard = 80 },
        { EpochEnable = 45, MaxNumNodes = 3200, NodesToShufflePerShard = 80 }
    ]

    BLSMultiSignerEnableEpoch = [
        {EnableEpoch = 0, Type = "no-KOSK"},
        {EnableEpoch = 3, Type = "KOSK"}
    ]
	
[GasSchedule]
    GasScheduleByEpochs = [
        { StartEpoch = 46, FileName = "gasScheduleV1.toml" },
        { StartEpoch = 47, FileName = "gasScheduleV3.toml" },
    ]
`

	expectedCfg := EpochConfig{
		EnableEpochs: EnableEpochs{
			SCDeployEnableEpoch:                                      1,
			BuiltInFunctionsEnableEpoch:                              2,
			RelayedTransactionsEnableEpoch:                           3,
			PenalizedTooMuchGasEnableEpoch:                           4,
			SwitchJailWaitingEnableEpoch:                             5,
			BelowSignedThresholdEnableEpoch:                          6,
			SwitchHysteresisForMinNodesEnableEpoch:                   7,
			TransactionSignedWithTxHashEnableEpoch:                   8,
			MetaProtectionEnableEpoch:                                9,
			AheadOfTimeGasUsageEnableEpoch:                           10,
			GasPriceModifierEnableEpoch:                              11,
			RepairCallbackEnableEpoch:                                12,
			BlockGasAndFeesReCheckEnableEpoch:                        13,
			BalanceWaitingListsEnableEpoch:                           14,
			ReturnDataToLastTransferEnableEpoch:                      15,
			SenderInOutTransferEnableEpoch:                           16,
			StakeEnableEpoch:                                         17,
			StakingV2EnableEpoch:                                     18,
			DoubleKeyProtectionEnableEpoch:                           19,
			ESDTEnableEpoch:                                          20,
			GovernanceEnableEpoch:                                    21,
			GovernanceDisableProposeEnableEpoch:                      22,
			GovernanceFixesEnableEpoch:                               23,
			DelegationManagerEnableEpoch:                             22,
			DelegationSmartContractEnableEpoch:                       23,
			CorrectLastUnjailedEnableEpoch:                           24,
			RelayedTransactionsV2EnableEpoch:                         25,
			UnbondTokensV2EnableEpoch:                                26,
			SaveJailedAlwaysEnableEpoch:                              27,
			ReDelegateBelowMinCheckEnableEpoch:                       28,
			ValidatorToDelegationEnableEpoch:                         29,
			IncrementSCRNonceInMultiTransferEnableEpoch:              31,
			ESDTMultiTransferEnableEpoch:                             32,
			GlobalMintBurnDisableEpoch:                               33,
			ESDTTransferRoleEnableEpoch:                              34,
			ComputeRewardCheckpointEnableEpoch:                       36,
			SCRSizeInvariantCheckEnableEpoch:                         37,
			BackwardCompSaveKeyValueEnableEpoch:                      38,
			ESDTNFTCreateOnMultiShardEnableEpoch:                     39,
			MetaESDTSetEnableEpoch:                                   40,
			AddTokensToDelegationEnableEpoch:                         41,
			MultiESDTTransferFixOnCallBackOnEnableEpoch:              42,
			OptimizeGasUsedInCrossMiniBlocksEnableEpoch:              43,
			CorrectFirstQueuedEpoch:                                  44,
			DeleteDelegatorAfterClaimRewardsEnableEpoch:              45,
			FixOOGReturnCodeEnableEpoch:                              46,
			RemoveNonUpdatedStorageEnableEpoch:                       47,
			OptimizeNFTStoreEnableEpoch:                              48,
			CreateNFTThroughExecByCallerEnableEpoch:                  49,
			StopDecreasingValidatorRatingWhenStuckEnableEpoch:        50,
			FrontRunningProtectionEnableEpoch:                        51,
			IsPayableBySCEnableEpoch:                                 52,
			CleanUpInformativeSCRsEnableEpoch:                        53,
			StorageAPICostOptimizationEnableEpoch:                    54,
			TransformToMultiShardCreateEnableEpoch:                   55,
			ESDTRegisterAndSetAllRolesEnableEpoch:                    56,
			ScheduledMiniBlocksEnableEpoch:                           57,
			CorrectJailedNotUnstakedEmptyQueueEpoch:                  58,
			DoNotReturnOldBlockInBlockchainHookEnableEpoch:           59,
			AddFailedRelayedTxToInvalidMBsDisableEpoch:               60,
			SCRSizeInvariantOnBuiltInResultEnableEpoch:               61,
			CheckCorrectTokenIDForTransferRoleEnableEpoch:            62,
			DisableExecByCallerEnableEpoch:                           63,
			RefactorContextEnableEpoch:                               64,
			FailExecutionOnEveryAPIErrorEnableEpoch:                  65,
			ManagedCryptoAPIsEnableEpoch:                             66,
			CheckFunctionArgumentEnableEpoch:                         67,
			CheckExecuteOnReadOnlyEnableEpoch:                        68,
			ESDTMetadataContinuousCleanupEnableEpoch:                 69,
			MiniBlockPartialExecutionEnableEpoch:                     70,
			FixAsyncCallBackArgsListEnableEpoch:                      71,
			FixOldTokenLiquidityEnableEpoch:                          72,
			RuntimeMemStoreLimitEnableEpoch:                          73,
			SetSenderInEeiOutputTransferEnableEpoch:                  74,
			RefactorPeersMiniBlocksEnableEpoch:                       75,
			MaxBlockchainHookCountersEnableEpoch:                     76,
			WipeSingleNFTLiquidityDecreaseEnableEpoch:                77,
			AlwaysSaveTokenMetaDataEnableEpoch:                       78,
			RuntimeCodeSizeFixEnableEpoch:                            79,
			RelayedNonceFixEnableEpoch:                               80,
			SetGuardianEnableEpoch:                                   81,
			AutoBalanceDataTriesEnableEpoch:                          82,
			KeepExecOrderOnCreatedSCRsEnableEpoch:                    83,
			MultiClaimOnDelegationEnableEpoch:                        84,
			ChangeUsernameEnableEpoch:                                85,
			ConsistentTokensValuesLengthCheckEnableEpoch:             86,
			FixDelegationChangeOwnerOnAccountEnableEpoch:             87,
			ScToScLogEventEnableEpoch:                                88,
			NFTStopCreateEnableEpoch:                                 89,
			ChangeOwnerAddressCrossShardThroughSCEnableEpoch:         90,
			FixGasRemainingForSaveKeyValueBuiltinFunctionEnableEpoch: 91,
			MigrateDataTrieEnableEpoch:                               92,
			CurrentRandomnessOnSortingEnableEpoch:                    93,
			AlwaysMergeContextsInEEIEnableEpoch:                      94,
			CleanupAuctionOnLowWaitingListEnableEpoch:                95,
			UseGasBoundedShouldFailExecutionEnableEpoch:              96,
			DynamicESDTEnableEpoch:                                   97,
			EGLDInMultiTransferEnableEpoch:                           98,
			CryptoOpcodesV2EnableEpoch:                               99,
			FixRelayedBaseCostEnableEpoch:                            100,
			MultiESDTNFTTransferAndExecuteByUserEnableEpoch:          101,
			FixRelayedMoveBalanceToNonPayableSCEnableEpoch:           102,
			RelayedTransactionsV3EnableEpoch:                         103,
			RelayedTransactionsV3FixESDTTransferEnableEpoch:          104,
			AndromedaEnableEpoch:                                     105,
			CheckBuiltInCallOnTransferValueAndFailEnableRound:        106,
<<<<<<< HEAD
			MaskVMInternalDependenciesErrorsEnableEpoch:              107,
			FixBackTransferOPCODEEnableEpoch:                         108,
			ValidationOnGobDecodeEnableEpoch:                         109,
			BarnardOpcodesEnableEpoch:                                110,
			AutomaticActivationOfNodesDisableEpoch:                   111,
=======
			SupernovaEnableEpoch:                                     107,
>>>>>>> 3e8c7e2e
			MaxNodesChangeEnableEpoch: []MaxNodesChangeConfig{
				{
					EpochEnable:            44,
					MaxNumNodes:            2169,
					NodesToShufflePerShard: 80,
				},
				{
					EpochEnable:            45,
					MaxNumNodes:            3200,
					NodesToShufflePerShard: 80,
				},
			},
			DeterministicSortOnValidatorsInfoEnableEpoch:    66,
			DynamicGasCostForDataTrieStorageLoadEnableEpoch: 64,
			BLSMultiSignerEnableEpoch: []MultiSignerConfig{
				{
					EnableEpoch: 0,
					Type:        "no-KOSK",
				},
				{
					EnableEpoch: 3,
					Type:        "KOSK",
				},
			},
		},

		GasSchedule: GasScheduleConfig{
			GasScheduleByEpochs: []GasScheduleByEpochs{
				{
					StartEpoch: 46,
					FileName:   "gasScheduleV1.toml",
				},
				{
					StartEpoch: 47,
					FileName:   "gasScheduleV3.toml",
				},
			},
		},
	}
	cfg := EpochConfig{}

	err := toml.Unmarshal([]byte(testString), &cfg)

	assert.Nil(t, err)
	assert.Equal(t, expectedCfg, cfg)
}<|MERGE_RESOLUTION|>--- conflicted
+++ resolved
@@ -923,7 +923,6 @@
     # CheckBuiltInCallOnTransferValueAndFailEnableRound represents the ROUND when the check on transfer value fix is activated
     CheckBuiltInCallOnTransferValueAndFailEnableRound = 106
 
-<<<<<<< HEAD
 	# MaskVMInternalDependenciesErrorsEnableEpoch represents the epoch when the additional internal erorr masking in vm is enabled
 	MaskVMInternalDependenciesErrorsEnableEpoch = 107
 
@@ -938,10 +937,9 @@
 
     # AutomaticActivationOfNodesDisableEpoch represents the epoch when automatic activation of nodes for validators is disabled
     AutomaticActivationOfNodesDisableEpoch = 111
-=======
+
     # SupernovaEnableEpoch represents the epoch when sub-second finality will be enabled
     SupernovaEnableEpoch = 107
->>>>>>> 3e8c7e2e
 
     # MaxNodesChangeEnableEpoch holds configuration for changing the maximum number of nodes and the enabling epoch
     MaxNodesChangeEnableEpoch = [
@@ -1069,15 +1067,12 @@
 			RelayedTransactionsV3FixESDTTransferEnableEpoch:          104,
 			AndromedaEnableEpoch:                                     105,
 			CheckBuiltInCallOnTransferValueAndFailEnableRound:        106,
-<<<<<<< HEAD
 			MaskVMInternalDependenciesErrorsEnableEpoch:              107,
 			FixBackTransferOPCODEEnableEpoch:                         108,
 			ValidationOnGobDecodeEnableEpoch:                         109,
 			BarnardOpcodesEnableEpoch:                                110,
 			AutomaticActivationOfNodesDisableEpoch:                   111,
-=======
 			SupernovaEnableEpoch:                                     107,
->>>>>>> 3e8c7e2e
 			MaxNodesChangeEnableEpoch: []MaxNodesChangeConfig{
 				{
 					EpochEnable:            44,
