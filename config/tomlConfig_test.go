--- conflicted
+++ resolved
@@ -74,11 +74,7 @@
 		Consensus: TypeConfig{
 			Type: consensusType,
 		},
-<<<<<<< HEAD
-		RewardConfig: RewardConfig{
-=======
 		EconomicsConfig: EconomicsConfig{
->>>>>>> de822135
 			CommunityAddress: communityAddress,
 			BurnAddress:      burnAddress,
 		},
@@ -119,13 +115,8 @@
 [Consensus]
 	Type = "` + consensusType + `"
 
-<<<<<<< HEAD
-[RewardConfig]
-	CommunityAddress = "` + communityAddress + `"
-=======
 [EconomicsConfig]
     CommunityAddress = "` + communityAddress + `"
->>>>>>> de822135
     BurnAddress = "` + burnAddress + `"
 `
 	cfg := Config{}
