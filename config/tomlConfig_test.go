--- conflicted
+++ resolved
@@ -581,13 +581,11 @@
     # BuiltInFunctionOnMetaEnableEpoch represents the epoch when built in function processing on metachain is enabled
     BuiltInFunctionOnMetaEnableEpoch = 35
 
-<<<<<<< HEAD
-    # ESDTNFTCreateOnMultiShardEnableEpoch represents the epoch when esdt nft creation on multiple shards is enabled
-    ESDTNFTCreateOnMultiShardEnableEpoch = 36
-=======
     # ComputeRewardCheckpointEnableEpoch represents the epoch when compute rewards checkpoint epoch is enabled
     ComputeRewardCheckpointEnableEpoch = 36
->>>>>>> 660b295b
+
+    # ESDTNFTCreateOnMultiShardEnableEpoch represents the epoch when esdt nft creation on multiple shards is enabled
+    ESDTNFTCreateOnMultiShardEnableEpoch = 37
 
     # MaxNodesChangeEnableEpoch holds configuration for changing the maximum number of nodes and the enabling epoch
     MaxNodesChangeEnableEpoch = [
@@ -651,11 +649,8 @@
 			GlobalMintBurnDisableEpoch:                  33,
 			ESDTTransferRoleEnableEpoch:                 34,
 			BuiltInFunctionOnMetaEnableEpoch:            35,
-<<<<<<< HEAD
-			ESDTNFTCreateOnMultiShardEnableEpoch:        36,
-=======
 			ComputeRewardCheckpointEnableEpoch:          36,
->>>>>>> 660b295b
+			ESDTNFTCreateOnMultiShardEnableEpoch:        37,
 		},
 		GasSchedule: GasScheduleConfig{
 			GasScheduleByEpochs: []GasScheduleByEpochs{
