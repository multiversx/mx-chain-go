--- conflicted
+++ resolved
@@ -658,16 +658,14 @@
     # ESDTRegisterAndSetAllRolesEnableEpoch represents the epoch when new function to register tickerID and set all roles is enabled
     ESDTRegisterAndSetAllRolesEnableEpoch = 52
 
-<<<<<<< HEAD
+	# FailExecutionOnEveryAPIErrorEnableEpoch represent the epoch when new protection in VM is enabled to fail all wrong API calls
+	FailExecutionOnEveryAPIErrorEnableEpoch = 53
+
+	# ManagedCryptoAPIsEnableEpoch represents the epoch when the new managed crypto APIs are enabled
+	ManagedCryptoAPIsEnableEpoch = 54
+
 	# FreezeAccountFeatureEnableEpoch represents the epoch when freeze account feature is enabled
 	FreezeAccountFeatureEnableEpoch = 10
-=======
-	# FailExecutionOnEveryAPIErrorEnableEpoch represent the epoch when new protection in VM is enabled to fail all wrong API calls
-	FailExecutionOnEveryAPIErrorEnableEpoch = 53
-
-	# ManagedCryptoAPIsEnableEpoch represents the epoch when the new managed crypto APIs are enabled
-	ManagedCryptoAPIsEnableEpoch = 54
->>>>>>> fc78258f
 
     # MaxNodesChangeEnableEpoch holds configuration for changing the maximum number of nodes and the enabling epoch
     MaxNodesChangeEnableEpoch = [
@@ -748,12 +746,9 @@
 			StorageAPICostOptimizationEnableEpoch:       50,
 			TransformToMultiShardCreateEnableEpoch:      51,
 			ESDTRegisterAndSetAllRolesEnableEpoch:       52,
-<<<<<<< HEAD
-			FreezeAccountFeatureEnableEpoch:             10,
-=======
 			FailExecutionOnEveryAPIErrorEnableEpoch:     53,
 			ManagedCryptoAPIsEnableEpoch:                54,
->>>>>>> fc78258f
+			FreezeAccountFeatureEnableEpoch:             10,
 		},
 		GasSchedule: GasScheduleConfig{
 			GasScheduleByEpochs: []GasScheduleByEpochs{
