package config

import (
	"fmt"
	"strconv"
	"testing"

	"github.com/pelletier/go-toml"
	"github.com/stretchr/testify/assert"
	"github.com/stretchr/testify/require"

	p2pConfig "github.com/multiversx/mx-chain-go/p2p/config"
)

func TestTomlParser(t *testing.T) {
	txBlockBodyStorageSize := 170
	txBlockBodyStorageType := "type1"
	txBlockBodyStorageShards := 5
	txBlockBodyStorageFile := "path1/file1"
	txBlockBodyStorageTypeDB := "type2"

	receiptsStorageSize := 171
	receiptsStorageType := "type3"
	receiptsStorageFile := "path1/file2"
	receiptsStorageTypeDB := "type4"

	scheduledSCRsStorageSize := 174
	scheduledSCRsStorageType := "type7"
	scheduledSCRsStorageFile := "path1/file4"
	scheduledSCRsStorageTypeDB := "type8"

	logsPath := "pathLogger"
	logsStackDepth := 1010

	accountsStorageSize := 172
	accountsStorageType := "type5"
	accountsStorageFile := "path1/file3"
	accountsStorageTypeDB := "type6"

	hasherType := "hashFunc4"
	multiSigHasherType := "hashFunc5"

	consensusType := "bls"

	wasmVMVersions := []WasmVMVersionByEpoch{
		{StartEpoch: 12, Version: "v0.3"},
		{StartEpoch: 88, Version: "v1.2"},
	}

	cfgExpected := Config{
		GeneralSettings: GeneralSettingsConfig{
			ChainParametersByEpoch: []ChainParametersByEpochConfig{
				{
					EnableEpoch:                 0,
					RoundDuration:               4000,
					ShardMinNumNodes:            4,
					ShardConsensusGroupSize:     3,
					MetachainMinNumNodes:        6,
					MetachainConsensusGroupSize: 5,
					Hysteresis:                  0.0,
					Adaptivity:                  false,
				},
			},
		},
		MiniBlocksStorage: StorageConfig{
			Cache: CacheConfig{
				Capacity: uint32(txBlockBodyStorageSize),
				Type:     txBlockBodyStorageType,
				Shards:   uint32(txBlockBodyStorageShards),
			},
			DB: DBConfig{
				FilePath: txBlockBodyStorageFile,
				Type:     txBlockBodyStorageTypeDB,
			},
		},
		ReceiptsStorage: StorageConfig{
			Cache: CacheConfig{
				Capacity: uint32(receiptsStorageSize),
				Type:     receiptsStorageType,
			},
			DB: DBConfig{
				FilePath: receiptsStorageFile,
				Type:     receiptsStorageTypeDB,
			},
		},
		ScheduledSCRsStorage: StorageConfig{
			Cache: CacheConfig{
				Capacity: uint32(scheduledSCRsStorageSize),
				Type:     scheduledSCRsStorageType,
			},
			DB: DBConfig{
				FilePath: scheduledSCRsStorageFile,
				Type:     scheduledSCRsStorageTypeDB,
			},
		},
		AccountsTrieStorage: StorageConfig{
			Cache: CacheConfig{
				Capacity: uint32(accountsStorageSize),
				Type:     accountsStorageType,
			},
			DB: DBConfig{
				FilePath: accountsStorageFile,
				Type:     accountsStorageTypeDB,
			},
		},
		Hasher: TypeConfig{
			Type: hasherType,
		},
		MultisigHasher: TypeConfig{
			Type: multiSigHasherType,
		},
		Consensus: ConsensusConfig{
			Type: consensusType,
		},
		VirtualMachine: VirtualMachineServicesConfig{
			Execution: VirtualMachineConfig{
				WasmVMVersions:                      wasmVMVersions,
				TimeOutForSCExecutionInMilliseconds: 10000,
				WasmerSIGSEGVPassthrough:            true,
				TransferAndExecuteByUserAddresses: []string{
					"erd1qqqqqqqqqqqqqpgqr46jrxr6r2unaqh75ugd308dwx5vgnhwh47qtvepe0",
					"erd1qqqqqqqqqqqqqpgqr46jrxr6r2unaqh75ugd308dwx5vgnhwh47qtvepe1",
					"erd1qqqqqqqqqqqqqpgqr46jrxr6r2unaqh75ugd308dwx5vgnhwh47qtvepe2"},
			},
			Querying: QueryVirtualMachineConfig{
				NumConcurrentVMs:     16,
				VirtualMachineConfig: VirtualMachineConfig{WasmVMVersions: wasmVMVersions},
			},
			GasConfig: VirtualMachineGasConfig{
				ShardMaxGasPerVmQuery: 1_500_000_000,
				MetaMaxGasPerVmQuery:  0,
			},
		},
		Debug: DebugConfig{
			InterceptorResolver: InterceptorResolverDebugConfig{
				Enabled:                    true,
				EnablePrint:                true,
				CacheSize:                  10000,
				IntervalAutoPrintInSeconds: 20,
				NumRequestsThreshold:       9,
				NumResolveFailureThreshold: 3,
				DebugLineExpiration:        10,
			},
			Antiflood: AntifloodDebugConfig{
				Enabled:                    true,
				CacheSize:                  10000,
				IntervalAutoPrintInSeconds: 20,
			},
			ShuffleOut: ShuffleOutDebugConfig{
				CallGCWhenShuffleOut:    true,
				ExtraPrintsOnShuffleOut: true,
				DoProfileOnShuffleOut:   true,
			},
		},
		StateTriesConfig: StateTriesConfig{
			SnapshotsEnabled:            true,
			AccountsStatePruningEnabled: true,
			PeerStatePruningEnabled:     true,
			MaxStateTrieLevelInMemory:   38,
			MaxPeerTrieLevelInMemory:    39,
		},
		Redundancy: RedundancyConfig{
			MaxRoundsOfInactivityAccepted: 3,
		},
	}
	testString := `
[GeneralSettings]
	ChainParametersByEpoch = [
        { EnableEpoch = 0, RoundDuration = 4000, ShardConsensusGroupSize = 3, ShardMinNumNodes = 4, MetachainConsensusGroupSize = 5, MetachainMinNumNodes = 6, Hysteresis = 0.0, Adaptivity = false }
    ]
[MiniBlocksStorage]
    [MiniBlocksStorage.Cache]
        Capacity = ` + strconv.Itoa(txBlockBodyStorageSize) + `
        Type = "` + txBlockBodyStorageType + `"
        Shards = ` + strconv.Itoa(txBlockBodyStorageShards) + `
    [MiniBlocksStorage.DB]
        FilePath = "` + txBlockBodyStorageFile + `"
        Type = "` + txBlockBodyStorageTypeDB + `"

[ReceiptsStorage]
    [ReceiptsStorage.Cache]
        Capacity = ` + strconv.Itoa(receiptsStorageSize) + `
        Type = "` + receiptsStorageType + `"
    [ReceiptsStorage.DB]
        FilePath = "` + receiptsStorageFile + `"
        Type = "` + receiptsStorageTypeDB + `"

[ScheduledSCRsStorage]
    [ScheduledSCRsStorage.Cache]
        Capacity = ` + strconv.Itoa(scheduledSCRsStorageSize) + `
        Type = "` + scheduledSCRsStorageType + `"
    [ScheduledSCRsStorage.DB]
        FilePath = "` + scheduledSCRsStorageFile + `"
        Type = "` + scheduledSCRsStorageTypeDB + `"

[Logger]
    Path = "` + logsPath + `"
    StackTraceDepth = ` + strconv.Itoa(logsStackDepth) + `

[AccountsTrieStorage]
    [AccountsTrieStorage.Cache]
        Capacity = ` + strconv.Itoa(accountsStorageSize) + `
        Type = "` + accountsStorageType + `"
    [AccountsTrieStorage.DB]
        FilePath = "` + accountsStorageFile + `"
        Type = "` + accountsStorageTypeDB + `"

[Hasher]
    Type = "` + hasherType + `"

[MultisigHasher]
    Type = "` + multiSigHasherType + `"

[Consensus]
    Type = "` + consensusType + `"

[VirtualMachine]
    [VirtualMachine.Execution]
        TimeOutForSCExecutionInMilliseconds = 10000 # 10 seconds = 10000 milliseconds
        WasmerSIGSEGVPassthrough            = true
        WasmVMVersions = [
            { StartEpoch = 12, Version = "v0.3" },
            { StartEpoch = 88, Version = "v1.2" },
        ]
		TransferAndExecuteByUserAddresses = [
			"erd1qqqqqqqqqqqqqpgqr46jrxr6r2unaqh75ugd308dwx5vgnhwh47qtvepe0", #shard 0
			"erd1qqqqqqqqqqqqqpgqr46jrxr6r2unaqh75ugd308dwx5vgnhwh47qtvepe1", #shard 1
			"erd1qqqqqqqqqqqqqpgqr46jrxr6r2unaqh75ugd308dwx5vgnhwh47qtvepe2", #shard 2
		]

    [VirtualMachine.Querying]
        NumConcurrentVMs = 16
        WasmVMVersions = [
            { StartEpoch = 12, Version = "v0.3" },
            { StartEpoch = 88, Version = "v1.2" },
        ]

    [VirtualMachine.GasConfig]
        ShardMaxGasPerVmQuery = 1500000000
        MetaMaxGasPerVmQuery = 0

[Debug]
    [Debug.InterceptorResolver]
        Enabled = true
        CacheSize = 10000
        EnablePrint = true
        IntervalAutoPrintInSeconds = 20
        NumRequestsThreshold = 9
        NumResolveFailureThreshold = 3
        DebugLineExpiration = 10
    [Debug.Antiflood]
        Enabled = true
        CacheSize = 10000
        IntervalAutoPrintInSeconds = 20
    [Debug.ShuffleOut]
        CallGCWhenShuffleOut = true
        ExtraPrintsOnShuffleOut = true
        DoProfileOnShuffleOut = true

[StateTriesConfig]
    SnapshotsEnabled = true
    AccountsStatePruningEnabled = true
    PeerStatePruningEnabled = true
    MaxStateTrieLevelInMemory = 38
    MaxPeerTrieLevelInMemory = 39

[Redundancy]
    # MaxRoundsOfInactivityAccepted defines the number of rounds missed by a main or higher level backup machine before
    # the current machine will take over and propose/sign blocks. Used in both single-key and multi-key modes.
    MaxRoundsOfInactivityAccepted = 3
`
	cfg := Config{}

	err := toml.Unmarshal([]byte(testString), &cfg)

	require.Nil(t, err)
	require.Equal(t, cfgExpected, cfg)
}

func TestTomlEconomicsParser(t *testing.T) {
	protocolSustainabilityPercentage := 0.1
	leaderPercentage1 := 0.1
	leaderPercentage2 := 0.2
	epoch0 := uint32(0)
	epoch1 := uint32(1)
	developerPercentage := 0.3
	maxGasLimitPerBlock := "18446744073709551615"
	minGasPrice := "18446744073709551615"
	minGasLimit := "18446744073709551615"
	extraGasLimitGuardedTx := "50000"
	maxGasPriceSetGuardian := "1234567"
	maxGasHigherFactorAccepted := "10"
	protocolSustainabilityAddress := "erd1932eft30w753xyvme8d49qejgkjc09n5e49w4mwdjtm0neld797su0dlxp"

	denomination := 18

	cfgEconomicsExpected := EconomicsConfig{
		GlobalSettings: GlobalSettings{
			Denomination: denomination,
		},
		RewardsSettings: RewardsSettings{
			RewardsConfigByEpoch: []EpochRewardSettings{
				{
					EpochEnable:                      epoch0,
					LeaderPercentage:                 leaderPercentage1,
					ProtocolSustainabilityPercentage: protocolSustainabilityPercentage,
					ProtocolSustainabilityAddress:    protocolSustainabilityAddress,
					DeveloperPercentage:              developerPercentage,
				},
				{
					EpochEnable:                      epoch1,
					LeaderPercentage:                 leaderPercentage2,
					ProtocolSustainabilityPercentage: protocolSustainabilityPercentage,
					ProtocolSustainabilityAddress:    protocolSustainabilityAddress,
					DeveloperPercentage:              developerPercentage,
				},
			},
		},
		FeeSettings: FeeSettings{
			GasLimitSettings: []GasLimitSetting{
				{
					MaxGasLimitPerBlock:        maxGasLimitPerBlock,
					MinGasLimit:                minGasLimit,
					ExtraGasLimitGuardedTx:     extraGasLimitGuardedTx,
					MaxGasHigherFactorAccepted: maxGasHigherFactorAccepted,
				},
			},
			MinGasPrice:            minGasPrice,
			MaxGasPriceSetGuardian: maxGasPriceSetGuardian,
		},
	}

	testString := `
[GlobalSettings]
    Denomination = ` + fmt.Sprintf("%d", denomination) + `
[RewardsSettings]
    [[RewardsSettings.RewardsConfigByEpoch]]
    EpochEnable = ` + fmt.Sprintf("%d", epoch0) + `
    LeaderPercentage = ` + fmt.Sprintf("%.6f", leaderPercentage1) + `
    DeveloperPercentage = ` + fmt.Sprintf("%.6f", developerPercentage) + `
    ProtocolSustainabilityPercentage = ` + fmt.Sprintf("%.6f", protocolSustainabilityPercentage) + ` #fraction of value 0.1 - 10%
    ProtocolSustainabilityAddress = "` + protocolSustainabilityAddress + `"

    [[RewardsSettings.RewardsConfigByEpoch]]
    EpochEnable = ` + fmt.Sprintf("%d", epoch1) + `
    LeaderPercentage = ` + fmt.Sprintf("%.6f", leaderPercentage2) + `
    DeveloperPercentage = ` + fmt.Sprintf("%.6f", developerPercentage) + `
    ProtocolSustainabilityPercentage = ` + fmt.Sprintf("%.6f", protocolSustainabilityPercentage) + ` #fraction of value 0.1 - 10%
    ProtocolSustainabilityAddress = "` + protocolSustainabilityAddress + `"

[FeeSettings]
    GasLimitSettings = [{EnableEpoch = 0, MaxGasLimitPerBlock = "` + maxGasLimitPerBlock + `", MaxGasLimitPerMiniBlock = "", MaxGasLimitPerMetaBlock = "", MaxGasLimitPerMetaMiniBlock = "", MaxGasLimitPerTx = "", MinGasLimit = "` + minGasLimit + `", ExtraGasLimitGuardedTx = "` + extraGasLimitGuardedTx + `", MaxGasHigherFactorAccepted = "` + maxGasHigherFactorAccepted + `"}] 
    MinGasPrice = "` + minGasPrice + `"
	MaxGasPriceSetGuardian = "` + maxGasPriceSetGuardian + `"
`
	cfg := EconomicsConfig{}

	err := toml.Unmarshal([]byte(testString), &cfg)

	assert.Nil(t, err)
	assert.Equal(t, cfgEconomicsExpected, cfg)
}

func TestTomlPreferencesParser(t *testing.T) {
	nodeDisplayName := "test-name"
	destinationShardAsObs := "3"
	identity := "test-identity"
	redundancyLevel := int64(0)
	prefPubKey0 := "preferred pub key 0"
	prefPubKey1 := "preferred pub key 1"

	cfgPreferencesExpected := Preferences{
		Preferences: PreferencesConfig{
			NodeDisplayName:            nodeDisplayName,
			DestinationShardAsObserver: destinationShardAsObs,
			Identity:                   identity,
			RedundancyLevel:            redundancyLevel,
			PreferredConnections:       []string{prefPubKey0, prefPubKey1},
		},
		BlockProcessingCutoff: BlockProcessingCutoffConfig{
			Enabled:       true,
			Mode:          "pause",
			CutoffTrigger: "round",
			Value:         55,
		},
	}

	testString := `
[Preferences]
    NodeDisplayName = "` + nodeDisplayName + `"
    DestinationShardAsObserver = "` + destinationShardAsObs + `"
    Identity = "` + identity + `"
    RedundancyLevel = ` + fmt.Sprintf("%d", redundancyLevel) + `
    PreferredConnections = [
        "` + prefPubKey0 + `",
        "` + prefPubKey1 + `"
    ]

[BlockProcessingCutoff]
    Enabled = true
    Mode = "pause"
    CutoffTrigger = "round"
    Value = 55
`
	cfg := Preferences{}

	err := toml.Unmarshal([]byte(testString), &cfg)

	assert.Nil(t, err)
	assert.Equal(t, cfgPreferencesExpected, cfg)
}

func TestTomlExternalParser(t *testing.T) {
	indexerURL := "url"
	elasticUsername := "user"
	elasticPassword := "pass"

	cfgExternalExpected := ExternalConfig{
		ElasticSearchConnector: ElasticSearchConfig{
			Enabled:  true,
			URL:      indexerURL,
			Username: elasticUsername,
			Password: elasticPassword,
		},
	}

	testString := `
[ElasticSearchConnector]
    Enabled = true
    URL = "` + indexerURL + `"
    Username = "` + elasticUsername + `"
    Password = "` + elasticPassword + `"`

	cfg := ExternalConfig{}

	err := toml.Unmarshal([]byte(testString), &cfg)

	assert.Nil(t, err)
	assert.Equal(t, cfgExternalExpected, cfg)
}

func TestAPIRoutesToml(t *testing.T) {
	package0 := "testPackage0"
	route0 := "testRoute0"
	route1 := "testRoute1"

	package1 := "testPackage1"
	route2 := "testRoute2"

	loggingThreshold := 10

	expectedCfg := ApiRoutesConfig{
		Logging: ApiLoggingConfig{
			LoggingEnabled:          true,
			ThresholdInMicroSeconds: loggingThreshold,
		},
		APIPackages: map[string]APIPackageConfig{
			package0: {
				Routes: []RouteConfig{
					{Name: route0, Open: true},
					{Name: route1, Open: true},
				},
			},
			package1: {
				Routes: []RouteConfig{
					{Name: route2, Open: false},
				},
			},
		},
	}

	testString := `
[Logging]
    LoggingEnabled = true
    ThresholdInMicroSeconds = 10

     # API routes configuration
[APIPackages]

[APIPackages.` + package0 + `]
    Routes = [
        # test comment
        { Name = "` + route0 + `", Open = true },

        # test comment
        { Name = "` + route1 + `", Open = true },
    ]

[APIPackages.` + package1 + `]
    Routes = [
         # test comment
        { Name = "` + route2 + `", Open = false }
    ]
 `

	cfg := ApiRoutesConfig{}

	err := toml.Unmarshal([]byte(testString), &cfg)

	assert.Nil(t, err)
	assert.Equal(t, expectedCfg, cfg)
}

func TestP2pConfig(t *testing.T) {
	initialPeersList := "/ip4/127.0.0.1/tcp/9999/p2p/16Uiu2HAkw5SNNtSvH1zJiQ6Gc3WoGNSxiyNueRKe6fuAuh57G3Bk"
	protocolID1 := "test protocol id 1"
	protocolID2 := "test protocol id 2"
	shardingType := "ListSharder"
	port := "37373-38383"

	testString := `
#P2P config file
[Node]
    Port = "` + port + `"
    ThresholdMinConnectedPeers = 0

    [Node.Transports]
        QUICAddress = "/ip4/0.0.0.0/udp/%d/quic-v1"
        WebSocketAddress = "/ip4/0.0.0.0/tcp/%d/ws" 
        WebTransportAddress = "/ip4/0.0.0.0/udp/%d/quic-v1/webtransport"
        [Node.Transports.TCP]
            ListenAddress = "/ip4/0.0.0.0/tcp/%d"
            PreventPortReuse = true

    [Node.ResourceLimiter]
        Type = "default autoscale" #available options "default autoscale", "infinite", "default with manual scale".
        ManualSystemMemoryInMB = 1 # not taken into account if the type is not "default with manual scale"
        ManualMaximumFD = 2 # not taken into account if the type is not "default with manual scale"

[KadDhtPeerDiscovery]
    Enabled = false
    Type = ""
    RefreshIntervalInSec = 0

    # ProtocolIDs represents the protocols that this node will advertise to other peers
    # To connect to other nodes, those nodes should have at least one common protocol string
    ProtocolIDs = [
        "` + protocolID1 + `",
        "` + protocolID2 + `",
    ]
    InitialPeerList = ["` + initialPeersList + `"]

    #kademlia's routing table bucket size
    BucketSize = 0

    #RoutingTableRefreshIntervalInSec defines how many seconds should pass between 2 kad routing table auto refresh calls
    RoutingTableRefreshIntervalInSec = 0

[Sharding]
    # The targeted number of peer connections
    TargetPeerCount = 0
    MaxIntraShardValidators = 0
    MaxCrossShardValidators = 0
    MaxIntraShardObservers = 0
    MaxCrossShardObservers = 0
    MaxSeeders = 0
    Type = "` + shardingType + `"`

	expectedCfg := p2pConfig.P2PConfig{
		Node: p2pConfig.NodeConfig{
			Port: port,
			Transports: p2pConfig.P2PTransportConfig{
				TCP: p2pConfig.P2PTCPTransport{
					ListenAddress:    "/ip4/0.0.0.0/tcp/%d",
					PreventPortReuse: true,
				},
				QUICAddress:         "/ip4/0.0.0.0/udp/%d/quic-v1",
				WebSocketAddress:    "/ip4/0.0.0.0/tcp/%d/ws",
				WebTransportAddress: "/ip4/0.0.0.0/udp/%d/quic-v1/webtransport",
			},
			ResourceLimiter: p2pConfig.P2PResourceLimiterConfig{
				Type:                   "default autoscale",
				ManualSystemMemoryInMB: 1,
				ManualMaximumFD:        2,
			},
		},
		KadDhtPeerDiscovery: p2pConfig.KadDhtPeerDiscoveryConfig{
			ProtocolIDs:     []string{protocolID1, protocolID2},
			InitialPeerList: []string{initialPeersList},
		},
		Sharding: p2pConfig.ShardingConfig{
			Type: shardingType,
		},
	}
	cfg := p2pConfig.P2PConfig{}

	err := toml.Unmarshal([]byte(testString), &cfg)

	assert.Nil(t, err)
	assert.Equal(t, expectedCfg, cfg)
}

func TestEnableEpochConfig(t *testing.T) {
	testString := `
[EnableEpochs]
    # SCDeployEnableEpoch represents the epoch when the deployment of smart contracts will be enabled
    SCDeployEnableEpoch = 1

    # BuiltInFunctionsEnableEpoch represents the epoch when the built in functions will be enabled
    BuiltInFunctionsEnableEpoch = 2

    # RelayedTransactionsEnableEpoch represents the epoch when the relayed transactions will be enabled
    RelayedTransactionsEnableEpoch = 3

    # PenalizedTooMuchGasEnableEpoch represents the epoch when the penalization for using too much gas will be enabled
    PenalizedTooMuchGasEnableEpoch = 4

    # SwitchJailWaitingEnableEpoch represents the epoch when the system smart contract processing at end of epoch is enabled
    SwitchJailWaitingEnableEpoch = 5

    # BelowSignedThresholdEnableEpoch represents the epoch when the change for computing rating for validators below signed rating is enabled
    BelowSignedThresholdEnableEpoch = 6

    # SwitchHysteresisForMinNodesEnableEpoch represents the epoch when the system smart contract changes its config to consider
    # also (minimum) hysteresis nodes for the minimum number of nodes
    SwitchHysteresisForMinNodesEnableEpoch = 7

    # TransactionSignedWithTxHashEnableEpoch represents the epoch when the node will also accept transactions that are
    # signed with the hash of transaction
    TransactionSignedWithTxHashEnableEpoch = 8

    # MetaProtectionEnableEpoch represents the epoch when the transactions to the metachain are checked to have enough gas
    MetaProtectionEnableEpoch = 9

    # AheadOfTimeGasUsageEnableEpoch represents the epoch when the cost of smart contract prepare changes from compiler per byte to ahead of time prepare per byte
    AheadOfTimeGasUsageEnableEpoch = 10

    # GasPriceModifierEnableEpoch represents the epoch when the gas price modifier in fee computation is enabled
    GasPriceModifierEnableEpoch = 11

    # RepairCallbackEnableEpoch represents the epoch when the callback repair is activated for scrs
    RepairCallbackEnableEpoch = 12

    # BlockGasAndFeesReCheckEnableEpoch represents the epoch when gas and fees used in each created or processed block are re-checked
    BlockGasAndFeesReCheckEnableEpoch = 13

    # BalanceWaitingListsEnableEpoch represents the epoch when the shard waiting lists are balanced at the start of an epoch
    BalanceWaitingListsEnableEpoch = 14

    # ReturnDataToLastTransferEnableEpoch represents the epoch when returned data is added to last output transfer for callbacks
    ReturnDataToLastTransferEnableEpoch = 15

    # SenderInOutTransferEnableEpoch represents the epoch when the feature of having different senders in output transfer is enabled
    SenderInOutTransferEnableEpoch = 16

    # StakeEnableEpoch represents the epoch when staking is enabled
    StakeEnableEpoch = 17

    # StakingV2EnableEpoch represents the epoch when staking v2 is enabled
    StakingV2EnableEpoch = 18

    # DoubleKeyProtectionEnableEpoch represents the epoch when the double key protection will be enabled
    DoubleKeyProtectionEnableEpoch = 19

    # ESDTEnableEpoch represents the epoch when ESDT is enabled
    ESDTEnableEpoch = 20

    # GovernanceEnableEpoch represents the epoch when governance is enabled
    GovernanceEnableEpoch = 21

    # GovernanceDisableProposeEnableEpoch represents the epoch when governance disable proposal is enabled
    GovernanceDisableProposeEnableEpoch = 22

    # GovernanceFixesEnableEpoch represents the epoch when governance fixes are enabled
    GovernanceFixesEnableEpoch = 23

    # DelegationManagerEnableEpoch represents the epoch when the delegation manager is enabled
    # epoch should not be 0
    DelegationManagerEnableEpoch = 22

    # DelegationSmartContractEnableEpoch represents the epoch when delegation smart contract is enabled
    # epoch should not be 0
    DelegationSmartContractEnableEpoch = 23

    # CorrectLastUnjailedEnableEpoch represents the epoch when the fix regaring the last unjailed node should apply
    CorrectLastUnjailedEnableEpoch = 24

    # RelayedTransactionsV2EnableEpoch represents the epoch when the relayed transactions V2 will be enabled
    RelayedTransactionsV2EnableEpoch = 25

    # UnbondTokensV2EnableEpoch represents the epoch when the new implementation of the unbond tokens function is available
    UnbondTokensV2EnableEpoch = 26

    # SaveJailedAlwaysEnableEpoch represents the epoch when saving jailed status at end of epoch will happen in all cases
    SaveJailedAlwaysEnableEpoch = 27

    # ReDelegateBelowMinCheckEnableEpoch represents the epoch when the check for the re-delegated value will be enabled
    ReDelegateBelowMinCheckEnableEpoch = 28

    # ValidatorToDelegationEnableEpoch represents the epoch when the validator-to-delegation feature will be enabled
    ValidatorToDelegationEnableEpoch = 29

    # IncrementSCRNonceInMultiTransferEnableEpoch represents the epoch when the fix for preventing the generation of the same SCRs
    # is enabled. The fix is done by adding an extra increment.
    IncrementSCRNonceInMultiTransferEnableEpoch = 31

    # ESDTMultiTransferEnableEpoch represents the epoch when esdt multitransfer built in function is enabled
    ESDTMultiTransferEnableEpoch = 32

    # GlobalMintBurnDisableEpoch represents the epoch when the global mint and burn functions are disabled
    GlobalMintBurnDisableEpoch = 33

    # ESDTTransferRoleEnableEpoch represents the epoch when esdt transfer role set is enabled
    ESDTTransferRoleEnableEpoch = 34

    # ComputeRewardCheckpointEnableEpoch represents the epoch when compute rewards checkpoint epoch is enabled
    ComputeRewardCheckpointEnableEpoch = 36

    # SCRSizeInvariantCheckEnableEpoch represents the epoch when the scr size invariant check is enabled
    SCRSizeInvariantCheckEnableEpoch = 37

    # BackwardCompSaveKeyValueEnableEpoch represents the epoch when the backward compatibility for save key value error is enabled
    BackwardCompSaveKeyValueEnableEpoch = 38

    # ESDTNFTCreateOnMultiShardEnableEpoch represents the epoch when esdt nft creation is enabled on multiple shards
    ESDTNFTCreateOnMultiShardEnableEpoch = 39

    # MetaESDTSetEnableEpoch represents the epoch when the backward compatibility for save key value error is enabled
    MetaESDTSetEnableEpoch = 40

    # AddTokensToDelegationEnableEpoch represents the epoch when adding tokens to delegation is enabled for whitelisted address
    AddTokensToDelegationEnableEpoch = 41

    # MultiESDTTransferFixOnCallBackOnEnableEpoch represents the epoch when multi esdt transfer on callback fix is enabled
    MultiESDTTransferFixOnCallBackOnEnableEpoch = 42

    # OptimizeGasUsedInCrossMiniBlocksEnableEpoch represents the epoch when gas used in cross shard mini blocks will be optimized
    OptimizeGasUsedInCrossMiniBlocksEnableEpoch = 43

    # CorrectFirstQueuedEpoch represents the epoch when the backward compatibility for setting the first queued node is enabled
    CorrectFirstQueuedEpoch = 44

    # DeleteDelegatorAfterClaimRewardsEnableEpoch represents the epoch when the delegators data is deleted for delegators that have to claim rewards after they withdraw all funds
    DeleteDelegatorAfterClaimRewardsEnableEpoch = 45

    # FixOOGReturnCodeEnableEpoch represents the epoch when the backward compatibility returning out of gas error is enabled
    FixOOGReturnCodeEnableEpoch = 46

    # RemoveNonUpdatedStorageEnableEpoch represents the epoch when the backward compatibility for removing non updated storage is enabled
    RemoveNonUpdatedStorageEnableEpoch = 47

    # OptimizeNFTStoreEnableEpoch represents the epoch when optimizations on NFT metadata store and send are enabled
    OptimizeNFTStoreEnableEpoch = 48

    # CreateNFTThroughExecByCallerEnableEpoch represents the epoch when nft creation through execution on destination by caller is enabled
    CreateNFTThroughExecByCallerEnableEpoch = 49

    # StopDecreasingValidatorRatingWhenStuckEnableEpoch represents the epoch when we should stop decreasing validator's rating if, for instance, a shard gets stuck
    StopDecreasingValidatorRatingWhenStuckEnableEpoch = 50

    # FrontRunningProtectionEnableEpoch represents the epoch when the first version of protection against front running is enabled
    FrontRunningProtectionEnableEpoch = 51

    # IsPayableBySCEnableEpoch represents the epoch when a new flag isPayable by SC is enabled
    IsPayableBySCEnableEpoch = 52

    # CleanUpInformativeSCRsEnableEpoch represents the epoch when the informative-only scrs are cleaned from miniblocks and logs are created from them
    CleanUpInformativeSCRsEnableEpoch = 53

    # StorageAPICostOptimizationEnableEpoch represents the epoch when new storage helper functions are enabled and cost is reduced in Wasm VM
    StorageAPICostOptimizationEnableEpoch = 54

    # TransformToMultiShardCreateEnableEpoch represents the epoch when the new function on esdt system sc is enabled to transfer create role into multishard
    TransformToMultiShardCreateEnableEpoch = 55

    # ESDTRegisterAndSetAllRolesEnableEpoch represents the epoch when new function to register tickerID and set all roles is enabled
    ESDTRegisterAndSetAllRolesEnableEpoch = 56

    # ScheduledMiniBlocksEnableEpoch represents the epoch when scheduled mini blocks would be created if needed
    ScheduledMiniBlocksEnableEpoch = 57

    # CorrectJailedNotUnstakedEpoch represents the epoch when the jailed validators will also be unstaked if the queue is empty
    CorrectJailedNotUnstakedEmptyQueueEpoch = 58

    # DoNotReturnOldBlockInBlockchainHookEnableEpoch represents the epoch when the fetch old block operation is
    # disabled in the blockchain hook component
    DoNotReturnOldBlockInBlockchainHookEnableEpoch = 59

    # AddFailedRelayedTxToInvalidMBsDisableEpoch represents the epoch when adding the failed relayed txs to invalid miniblocks is disabled
    AddFailedRelayedTxToInvalidMBsDisableEpoch = 60

    # SCRSizeInvariantOnBuiltInResultEnableEpoch represents the epoch when scr size invariant on built in result is enabled
    SCRSizeInvariantOnBuiltInResultEnableEpoch = 61

    # CheckCorrectTokenIDForTransferRoleEnableEpoch represents the epoch when the correct token ID check is applied for transfer role verification
    CheckCorrectTokenIDForTransferRoleEnableEpoch = 62

    # DisableExecByCallerEnableEpoch represents the epoch when the check on value is disabled on exec by caller
    DisableExecByCallerEnableEpoch = 63

    # RefactorContextEnableEpoch represents the epoch when refactoring/simplifying is enabled in contexts
    RefactorContextEnableEpoch = 64

    # FailExecutionOnEveryAPIErrorEnableEpoch represent the epoch when new protection in VM is enabled to fail all wrong API calls
    FailExecutionOnEveryAPIErrorEnableEpoch = 65

    # ManagedCryptoAPIsEnableEpoch represents the epoch when new managed crypto APIs are enabled in the wasm VM
    ManagedCryptoAPIsEnableEpoch = 66

    # CheckFunctionArgumentEnableEpoch represents the epoch when the extra argument check is enabled in vm-common
    CheckFunctionArgumentEnableEpoch = 67

    # CheckExecuteOnReadOnlyEnableEpoch represents the epoch when the extra checks are enabled for execution on read only
    CheckExecuteOnReadOnlyEnableEpoch = 68

    # ESDTMetadataContinuousCleanupEnableEpoch represents the epoch when esdt metadata is automatically deleted according to inshard liquidity
    ESDTMetadataContinuousCleanupEnableEpoch = 69

    # MiniBlockPartialExecutionEnableEpoch represents the epoch when mini block partial execution will be enabled
    MiniBlockPartialExecutionEnableEpoch = 70

    # FixAsyncCallBackArgsListEnableEpoch represents the epoch when the async callback arguments lists fix will be enabled
    FixAsyncCallBackArgsListEnableEpoch = 71

    # FixOldTokenLiquidityEnableEpoch represents the epoch when the fix for old token liquidity is enabled
    FixOldTokenLiquidityEnableEpoch = 72

    # RuntimeMemStoreLimitEnableEpoch represents the epoch when the condition for Runtime MemStore is enabled
    RuntimeMemStoreLimitEnableEpoch = 73

    # SetSenderInEeiOutputTransferEnableEpoch represents the epoch when setting the sender in eei output transfers will be enabled
    SetSenderInEeiOutputTransferEnableEpoch = 74

    # RefactorPeersMiniBlocksEnableEpoch represents the epoch when refactor of the peers mini blocks will be enabled
    RefactorPeersMiniBlocksEnableEpoch = 75

    # MaxBlockchainHookCountersEnableEpoch represents the epoch when the max blockchainhook counters are enabled
    MaxBlockchainHookCountersEnableEpoch = 76

    # WipeSingleNFTLiquidityDecreaseEnableEpoch represents the epoch when the system account liquidity is decreased for wipeSingleNFT as well
    WipeSingleNFTLiquidityDecreaseEnableEpoch = 77

    # AlwaysSaveTokenMetaDataEnableEpoch represents the epoch when the token metadata is always saved
    AlwaysSaveTokenMetaDataEnableEpoch = 78

    # RuntimeCodeSizeFixEnableEpoch represents the epoch when the code size fix in the VM is enabled
    RuntimeCodeSizeFixEnableEpoch = 79

    # RelayedNonceFixEnableEpoch represents the epoch when the nonce fix for relayed txs is enabled
    RelayedNonceFixEnableEpoch = 80

    # SetGuardianEnableEpoch represents the epoch when the guard account feature is enabled in the protocol
    SetGuardianEnableEpoch = 81

    # AutoBalanceDataTriesEnableEpoch represents the epoch when the data tries are automatically balanced by inserting at the hashed key instead of the normal key
    AutoBalanceDataTriesEnableEpoch = 82

    # KeepExecOrderOnCreatedSCRsEnableEpoch represents the epoch when the execution order of created SCRs is ensured
    KeepExecOrderOnCreatedSCRsEnableEpoch = 83

    # MultiClaimOnDelegationEnableEpoch represents the epoch when the multi claim on delegation is enabled
    MultiClaimOnDelegationEnableEpoch = 84

    # ChangeUsernameEnableEpoch represents the epoch when changing username is enabled
    ChangeUsernameEnableEpoch = 85

    # ConsistentTokensValuesLengthCheckEnableEpoch represents the epoch when the consistent tokens values length check is enabled
    ConsistentTokensValuesLengthCheckEnableEpoch = 86

    # FixDelegationChangeOwnerOnAccountEnableEpoch represents the epoch when the fix for the delegation system smart contract is enabled
    FixDelegationChangeOwnerOnAccountEnableEpoch = 87

    # DeterministicSortOnValidatorsInfoEnableEpoch represents the epoch when the deterministic sorting on validators info is enabled
    DeterministicSortOnValidatorsInfoEnableEpoch = 66

    # DynamicGasCostForDataTrieStorageLoadEnableEpoch represents the epoch when dynamic gas cost for data trie storage load will be enabled
    DynamicGasCostForDataTrieStorageLoadEnableEpoch = 64

	# ScToScLogEventEnableEpoch represents the epoch when the sc to sc log event feature is enabled
	ScToScLogEventEnableEpoch = 88

    # NFTStopCreateEnableEpoch represents the epoch when NFT stop create feature is enabled
    NFTStopCreateEnableEpoch = 89

    # ChangeOwnerAddressCrossShardThroughSCEnableEpoch represents the epoch when the change owner address built in function will work also through a smart contract call cross shard
    ChangeOwnerAddressCrossShardThroughSCEnableEpoch = 90

    # FixGasRemainingForSaveKeyValueBuiltinFunctionEnableEpoch represents the epoch when the fix for the remaining gas in the SaveKeyValue builtin function is enabled
    FixGasRemainingForSaveKeyValueBuiltinFunctionEnableEpoch = 91
    
    # MigrateDataTrieEnableEpoch represents the epoch when the data tries migration is enabled
    MigrateDataTrieEnableEpoch = 92

    # CurrentRandomnessOnSortingEnableEpoch represents the epoch when the current randomness on sorting is enabled
    CurrentRandomnessOnSortingEnableEpoch = 93

    # AlwaysMergeContextsInEEIEnableEpoch represents the epoch in which the EEI will always merge the contexts
    AlwaysMergeContextsInEEIEnableEpoch = 94

    # CleanupAuctionOnLowWaitingListEnableEpoch represents the epoch when the cleanup auction on low waiting list is enabled
    CleanupAuctionOnLowWaitingListEnableEpoch = 95

    # UseGasBoundedShouldFailExecutionEnableEpoch represents the epoch when use bounded gas function should fail execution in case of error
    UseGasBoundedShouldFailExecutionEnableEpoch = 96

    # DynamicESDTEnableEpoch represents the epoch when dynamic NFT feature is enabled
    DynamicESDTEnableEpoch = 97

    # EGLDInMultiTransferEnableEpoch represents the epoch when EGLD in MultiTransfer is enabled
    EGLDInMultiTransferEnableEpoch = 98

    # CryptoOpcodesV2EnableEpoch represents the epoch when BLSMultiSig, Secp256r1 and other opcodes are enabled
    CryptoOpcodesV2EnableEpoch = 99

    # FixRelayedBaseCostEnableEpoch represents the epoch when the fix for relayed base cost will be enabled
    FixRelayedBaseCostEnableEpoch = 100

    # MultiESDTNFTTransferAndExecuteByUserEnableEpoch represents the epoch when enshrined sovereign cross chain opcodes are enabled
    MultiESDTNFTTransferAndExecuteByUserEnableEpoch = 101

	# FixRelayedMoveBalanceToNonPayableSCEnableEpoch represents the epoch when the fix for relayed move balance to non payable sc will be enabled
    FixRelayedMoveBalanceToNonPayableSCEnableEpoch = 102

	# RelayedTransactionsV3EnableEpoch represents the epoch when the relayed transactions v3 will be enabled
    RelayedTransactionsV3EnableEpoch = 103

	# RelayedTransactionsV3FixESDTTransferEnableEpoch represents the epoch when the fix for relayed transactions v3 with esdt transfer will be enabled
    RelayedTransactionsV3FixESDTTransferEnableEpoch = 104

	# AndromedaEnableEpoch represents the epoch when the equivalent messages are enabled
	AndromedaEnableEpoch = 105

    # CheckBuiltInCallOnTransferValueAndFailEnableRound represents the ROUND when the check on transfer value fix is activated
    CheckBuiltInCallOnTransferValueAndFailEnableRound = 106

	# MaskVMInternalDependenciesErrorsEnableEpoch represents the epoch when the additional internal erorr masking in vm is enabled
	MaskVMInternalDependenciesErrorsEnableEpoch = 107

	# FixBackTransferOPCODEEnableEpoch represents the epoch when the fix for back transfers opcode will be enabled
	FixBackTransferOPCODEEnableEpoch = 108

	# ValidationOnGobDecodeEnableEpoch represents the epoch when validation on GobDecode will be taken into account
    ValidationOnGobDecodeEnableEpoch = 109

	# BarnardOpcodesEnableEpoch represents the epoch when Barnard opcodes will be enabled
	BarnardOpcodesEnableEpoch = 110

    # AutomaticActivationOfNodesDisableEpoch represents the epoch when automatic activation of nodes for validators is disabled
    AutomaticActivationOfNodesDisableEpoch = 111

<<<<<<< HEAD
    # SupernovaEnableEpoch represents the epoch when sub-second finality will be enabled
    SupernovaEnableEpoch = 107
=======
    # FixGetBalanceEnableEpoch represents the epoch when Barnard opcodes will be enabled
    FixGetBalanceEnableEpoch = 112
>>>>>>> 3004525d

    # MaxNodesChangeEnableEpoch holds configuration for changing the maximum number of nodes and the enabling epoch
    MaxNodesChangeEnableEpoch = [
        { EpochEnable = 44, MaxNumNodes = 2169, NodesToShufflePerShard = 80 },
        { EpochEnable = 45, MaxNumNodes = 3200, NodesToShufflePerShard = 80 }
    ]

    BLSMultiSignerEnableEpoch = [
        {EnableEpoch = 0, Type = "no-KOSK"},
        {EnableEpoch = 3, Type = "KOSK"}
    ]
	
[GasSchedule]
    GasScheduleByEpochs = [
        { StartEpoch = 46, FileName = "gasScheduleV1.toml" },
        { StartEpoch = 47, FileName = "gasScheduleV3.toml" },
    ]
`

	expectedCfg := EpochConfig{
		EnableEpochs: EnableEpochs{
			SCDeployEnableEpoch:                                      1,
			BuiltInFunctionsEnableEpoch:                              2,
			RelayedTransactionsEnableEpoch:                           3,
			PenalizedTooMuchGasEnableEpoch:                           4,
			SwitchJailWaitingEnableEpoch:                             5,
			BelowSignedThresholdEnableEpoch:                          6,
			SwitchHysteresisForMinNodesEnableEpoch:                   7,
			TransactionSignedWithTxHashEnableEpoch:                   8,
			MetaProtectionEnableEpoch:                                9,
			AheadOfTimeGasUsageEnableEpoch:                           10,
			GasPriceModifierEnableEpoch:                              11,
			RepairCallbackEnableEpoch:                                12,
			BlockGasAndFeesReCheckEnableEpoch:                        13,
			BalanceWaitingListsEnableEpoch:                           14,
			ReturnDataToLastTransferEnableEpoch:                      15,
			SenderInOutTransferEnableEpoch:                           16,
			StakeEnableEpoch:                                         17,
			StakingV2EnableEpoch:                                     18,
			DoubleKeyProtectionEnableEpoch:                           19,
			ESDTEnableEpoch:                                          20,
			GovernanceEnableEpoch:                                    21,
			GovernanceDisableProposeEnableEpoch:                      22,
			GovernanceFixesEnableEpoch:                               23,
			DelegationManagerEnableEpoch:                             22,
			DelegationSmartContractEnableEpoch:                       23,
			CorrectLastUnjailedEnableEpoch:                           24,
			RelayedTransactionsV2EnableEpoch:                         25,
			UnbondTokensV2EnableEpoch:                                26,
			SaveJailedAlwaysEnableEpoch:                              27,
			ReDelegateBelowMinCheckEnableEpoch:                       28,
			ValidatorToDelegationEnableEpoch:                         29,
			IncrementSCRNonceInMultiTransferEnableEpoch:              31,
			ESDTMultiTransferEnableEpoch:                             32,
			GlobalMintBurnDisableEpoch:                               33,
			ESDTTransferRoleEnableEpoch:                              34,
			ComputeRewardCheckpointEnableEpoch:                       36,
			SCRSizeInvariantCheckEnableEpoch:                         37,
			BackwardCompSaveKeyValueEnableEpoch:                      38,
			ESDTNFTCreateOnMultiShardEnableEpoch:                     39,
			MetaESDTSetEnableEpoch:                                   40,
			AddTokensToDelegationEnableEpoch:                         41,
			MultiESDTTransferFixOnCallBackOnEnableEpoch:              42,
			OptimizeGasUsedInCrossMiniBlocksEnableEpoch:              43,
			CorrectFirstQueuedEpoch:                                  44,
			DeleteDelegatorAfterClaimRewardsEnableEpoch:              45,
			FixOOGReturnCodeEnableEpoch:                              46,
			RemoveNonUpdatedStorageEnableEpoch:                       47,
			OptimizeNFTStoreEnableEpoch:                              48,
			CreateNFTThroughExecByCallerEnableEpoch:                  49,
			StopDecreasingValidatorRatingWhenStuckEnableEpoch:        50,
			FrontRunningProtectionEnableEpoch:                        51,
			IsPayableBySCEnableEpoch:                                 52,
			CleanUpInformativeSCRsEnableEpoch:                        53,
			StorageAPICostOptimizationEnableEpoch:                    54,
			TransformToMultiShardCreateEnableEpoch:                   55,
			ESDTRegisterAndSetAllRolesEnableEpoch:                    56,
			ScheduledMiniBlocksEnableEpoch:                           57,
			CorrectJailedNotUnstakedEmptyQueueEpoch:                  58,
			DoNotReturnOldBlockInBlockchainHookEnableEpoch:           59,
			AddFailedRelayedTxToInvalidMBsDisableEpoch:               60,
			SCRSizeInvariantOnBuiltInResultEnableEpoch:               61,
			CheckCorrectTokenIDForTransferRoleEnableEpoch:            62,
			DisableExecByCallerEnableEpoch:                           63,
			RefactorContextEnableEpoch:                               64,
			FailExecutionOnEveryAPIErrorEnableEpoch:                  65,
			ManagedCryptoAPIsEnableEpoch:                             66,
			CheckFunctionArgumentEnableEpoch:                         67,
			CheckExecuteOnReadOnlyEnableEpoch:                        68,
			ESDTMetadataContinuousCleanupEnableEpoch:                 69,
			MiniBlockPartialExecutionEnableEpoch:                     70,
			FixAsyncCallBackArgsListEnableEpoch:                      71,
			FixOldTokenLiquidityEnableEpoch:                          72,
			RuntimeMemStoreLimitEnableEpoch:                          73,
			SetSenderInEeiOutputTransferEnableEpoch:                  74,
			RefactorPeersMiniBlocksEnableEpoch:                       75,
			MaxBlockchainHookCountersEnableEpoch:                     76,
			WipeSingleNFTLiquidityDecreaseEnableEpoch:                77,
			AlwaysSaveTokenMetaDataEnableEpoch:                       78,
			RuntimeCodeSizeFixEnableEpoch:                            79,
			RelayedNonceFixEnableEpoch:                               80,
			SetGuardianEnableEpoch:                                   81,
			AutoBalanceDataTriesEnableEpoch:                          82,
			KeepExecOrderOnCreatedSCRsEnableEpoch:                    83,
			MultiClaimOnDelegationEnableEpoch:                        84,
			ChangeUsernameEnableEpoch:                                85,
			ConsistentTokensValuesLengthCheckEnableEpoch:             86,
			FixDelegationChangeOwnerOnAccountEnableEpoch:             87,
			ScToScLogEventEnableEpoch:                                88,
			NFTStopCreateEnableEpoch:                                 89,
			ChangeOwnerAddressCrossShardThroughSCEnableEpoch:         90,
			FixGasRemainingForSaveKeyValueBuiltinFunctionEnableEpoch: 91,
			MigrateDataTrieEnableEpoch:                               92,
			CurrentRandomnessOnSortingEnableEpoch:                    93,
			AlwaysMergeContextsInEEIEnableEpoch:                      94,
			CleanupAuctionOnLowWaitingListEnableEpoch:                95,
			UseGasBoundedShouldFailExecutionEnableEpoch:              96,
			DynamicESDTEnableEpoch:                                   97,
			EGLDInMultiTransferEnableEpoch:                           98,
			CryptoOpcodesV2EnableEpoch:                               99,
			FixRelayedBaseCostEnableEpoch:                            100,
			MultiESDTNFTTransferAndExecuteByUserEnableEpoch:          101,
			FixRelayedMoveBalanceToNonPayableSCEnableEpoch:           102,
			RelayedTransactionsV3EnableEpoch:                         103,
			RelayedTransactionsV3FixESDTTransferEnableEpoch:          104,
			AndromedaEnableEpoch:                                     105,
			CheckBuiltInCallOnTransferValueAndFailEnableRound:        106,
			MaskVMInternalDependenciesErrorsEnableEpoch:              107,
			FixBackTransferOPCODEEnableEpoch:                         108,
			ValidationOnGobDecodeEnableEpoch:                         109,
			BarnardOpcodesEnableEpoch:                                110,
			AutomaticActivationOfNodesDisableEpoch:                   111,
<<<<<<< HEAD
			SupernovaEnableEpoch:                                     107,
=======
			FixGetBalanceEnableEpoch:                                 112,
>>>>>>> 3004525d
			MaxNodesChangeEnableEpoch: []MaxNodesChangeConfig{
				{
					EpochEnable:            44,
					MaxNumNodes:            2169,
					NodesToShufflePerShard: 80,
				},
				{
					EpochEnable:            45,
					MaxNumNodes:            3200,
					NodesToShufflePerShard: 80,
				},
			},
			DeterministicSortOnValidatorsInfoEnableEpoch:    66,
			DynamicGasCostForDataTrieStorageLoadEnableEpoch: 64,
			BLSMultiSignerEnableEpoch: []MultiSignerConfig{
				{
					EnableEpoch: 0,
					Type:        "no-KOSK",
				},
				{
					EnableEpoch: 3,
					Type:        "KOSK",
				},
			},
		},

		GasSchedule: GasScheduleConfig{
			GasScheduleByEpochs: []GasScheduleByEpochs{
				{
					StartEpoch: 46,
					FileName:   "gasScheduleV1.toml",
				},
				{
					StartEpoch: 47,
					FileName:   "gasScheduleV3.toml",
				},
			},
		},
	}
	cfg := EpochConfig{}

	err := toml.Unmarshal([]byte(testString), &cfg)

	assert.Nil(t, err)
	assert.Equal(t, expectedCfg, cfg)
}<|MERGE_RESOLUTION|>--- conflicted
+++ resolved
@@ -938,13 +938,11 @@
     # AutomaticActivationOfNodesDisableEpoch represents the epoch when automatic activation of nodes for validators is disabled
     AutomaticActivationOfNodesDisableEpoch = 111
 
-<<<<<<< HEAD
-    # SupernovaEnableEpoch represents the epoch when sub-second finality will be enabled
-    SupernovaEnableEpoch = 107
-=======
     # FixGetBalanceEnableEpoch represents the epoch when Barnard opcodes will be enabled
     FixGetBalanceEnableEpoch = 112
->>>>>>> 3004525d
+
+    # SupernovaEnableEpoch represents the epoch when sub-second finality will be enabled
+    SupernovaEnableEpoch = 113
 
     # MaxNodesChangeEnableEpoch holds configuration for changing the maximum number of nodes and the enabling epoch
     MaxNodesChangeEnableEpoch = [
@@ -1077,11 +1075,8 @@
 			ValidationOnGobDecodeEnableEpoch:                         109,
 			BarnardOpcodesEnableEpoch:                                110,
 			AutomaticActivationOfNodesDisableEpoch:                   111,
-<<<<<<< HEAD
-			SupernovaEnableEpoch:                                     107,
-=======
 			FixGetBalanceEnableEpoch:                                 112,
->>>>>>> 3004525d
+			SupernovaEnableEpoch:                                     113,
 			MaxNodesChangeEnableEpoch: []MaxNodesChangeConfig{
 				{
 					EpochEnable:            44,
