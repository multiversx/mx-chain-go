package common_test

import (
	"encoding/json"
	"errors"
	"math/big"
	"testing"

	"github.com/multiversx/mx-chain-core-go/core"
	"github.com/multiversx/mx-chain-core-go/data"
	"github.com/multiversx/mx-chain-core-go/data/block"
	"github.com/multiversx/mx-chain-core-go/data/smartContractResult"
	"github.com/multiversx/mx-chain-core-go/data/transaction"
	"github.com/multiversx/mx-chain-go/common"
	"github.com/multiversx/mx-chain-go/config"
	commonErrors "github.com/multiversx/mx-chain-go/errors"
	"github.com/multiversx/mx-chain-go/testscommon"
	"github.com/multiversx/mx-chain-go/testscommon/chainParameters"
	"github.com/multiversx/mx-chain-go/testscommon/enableEpochsHandlerMock"
	"github.com/stretchr/testify/require"
)

var testFlag = core.EnableEpochFlag("test flag")

func TestIsValidRelayedTxV3(t *testing.T) {
	t.Parallel()

	scr := &smartContractResult.SmartContractResult{}
	require.False(t, common.IsValidRelayedTxV3(scr))
	require.False(t, common.IsRelayedTxV3(scr))

	notRelayedTxV3 := &transaction.Transaction{
		Nonce:     1,
		Value:     big.NewInt(100),
		RcvAddr:   []byte("receiver"),
		SndAddr:   []byte("sender0"),
		GasPrice:  100,
		GasLimit:  10,
		Signature: []byte("signature"),
	}
	require.False(t, common.IsValidRelayedTxV3(notRelayedTxV3))
	require.False(t, common.IsRelayedTxV3(notRelayedTxV3))

	invalidRelayedTxV3 := &transaction.Transaction{
		Nonce:       1,
		Value:       big.NewInt(100),
		RcvAddr:     []byte("receiver"),
		SndAddr:     []byte("sender0"),
		GasPrice:    100,
		GasLimit:    10,
		Signature:   []byte("signature"),
		RelayerAddr: []byte("relayer"),
	}
	require.False(t, common.IsValidRelayedTxV3(invalidRelayedTxV3))
	require.True(t, common.IsRelayedTxV3(invalidRelayedTxV3))

	invalidRelayedTxV3 = &transaction.Transaction{
		Nonce:            1,
		Value:            big.NewInt(100),
		RcvAddr:          []byte("receiver"),
		SndAddr:          []byte("sender0"),
		GasPrice:         100,
		GasLimit:         10,
		Signature:        []byte("signature"),
		RelayerSignature: []byte("signature"),
	}
	require.False(t, common.IsValidRelayedTxV3(invalidRelayedTxV3))
	require.True(t, common.IsRelayedTxV3(invalidRelayedTxV3))

	relayedTxV3 := &transaction.Transaction{
		Nonce:            1,
		Value:            big.NewInt(100),
		RcvAddr:          []byte("receiver"),
		SndAddr:          []byte("sender1"),
		GasPrice:         100,
		GasLimit:         10,
		Signature:        []byte("signature"),
		RelayerAddr:      []byte("relayer"),
		RelayerSignature: []byte("signature"),
	}
	require.True(t, common.IsValidRelayedTxV3(relayedTxV3))
	require.True(t, common.IsRelayedTxV3(relayedTxV3))
}

func TestIsConsensusBitmapValid(t *testing.T) {
	t.Parallel()

	log := &testscommon.LoggerStub{}

	pubKeys := []string{"a", "b", "c", "d", "e", "f", "g", "h", "i", "j"}

	t.Run("wrong size bitmap", func(t *testing.T) {
		t.Parallel()

		bitmap := make([]byte, len(pubKeys)/8)

		err := common.IsConsensusBitmapValid(log, pubKeys, bitmap, false)
		require.Equal(t, common.ErrWrongSizeBitmap, err)
	})

	t.Run("not enough signatures", func(t *testing.T) {
		t.Parallel()

		bitmap := make([]byte, len(pubKeys)/8+1)
		bitmap[0] = 0x07

		err := common.IsConsensusBitmapValid(log, pubKeys, bitmap, false)
		require.Equal(t, common.ErrNotEnoughSignatures, err)
	})

	t.Run("should work", func(t *testing.T) {
		t.Parallel()

		bitmap := make([]byte, len(pubKeys)/8+1)
		bitmap[0] = 0x77
		bitmap[1] = 0x01

		err := common.IsConsensusBitmapValid(log, pubKeys, bitmap, false)
		require.Nil(t, err)
	})

	t.Run("should work with fallback validation", func(t *testing.T) {
		t.Parallel()

		bitmap := make([]byte, len(pubKeys)/8+1)
		bitmap[0] = 0x77
		bitmap[1] = 0x01

		err := common.IsConsensusBitmapValid(log, pubKeys, bitmap, true)
		require.Nil(t, err)
	})
}

func TestIsEpochChangeBlockForFlagActivation(t *testing.T) {
	t.Parallel()

	providedEpoch := uint32(123)
	eeh := &enableEpochsHandlerMock.EnableEpochsHandlerStub{
		GetActivationEpochCalled: func(flag core.EnableEpochFlag) uint32 {
			require.Equal(t, testFlag, flag)
			return providedEpoch
		},
	}

	epochStartHeaderSameEpoch := &block.HeaderV2{
		Header: &block.Header{
			EpochStartMetaHash: []byte("meta hash"),
			Epoch:              providedEpoch,
		},
	}
	notEpochStartHeaderSameEpoch := &block.HeaderV2{
		Header: &block.Header{
			Epoch: providedEpoch,
		},
	}
	epochStartHeaderOtherEpoch := &block.HeaderV2{
		Header: &block.Header{
			EpochStartMetaHash: []byte("meta hash"),
			Epoch:              providedEpoch + 1,
		},
	}
	notEpochStartHeaderOtherEpoch := &block.HeaderV2{
		Header: &block.Header{
			Epoch: providedEpoch + 1,
		},
	}

	require.True(t, common.IsEpochChangeBlockForFlagActivation(epochStartHeaderSameEpoch, eeh, testFlag))
	require.False(t, common.IsEpochChangeBlockForFlagActivation(notEpochStartHeaderSameEpoch, eeh, testFlag))
	require.False(t, common.IsEpochChangeBlockForFlagActivation(epochStartHeaderOtherEpoch, eeh, testFlag))
	require.False(t, common.IsEpochChangeBlockForFlagActivation(notEpochStartHeaderOtherEpoch, eeh, testFlag))
}

func TestGetShardIDs(t *testing.T) {
	t.Parallel()

	shardIDs := common.GetShardIDs(2)
	require.Equal(t, 3, len(shardIDs))
	_, hasShard0 := shardIDs[0]
	require.True(t, hasShard0)
	_, hasShard1 := shardIDs[1]
	require.True(t, hasShard1)
	_, hasShardM := shardIDs[core.MetachainShardId]
	require.True(t, hasShardM)
}

func TestGetBitmapSize(t *testing.T) {
	t.Parallel()

	require.Equal(t, 1, common.GetBitmapSize(8))
	require.Equal(t, 2, common.GetBitmapSize(8+1))
	require.Equal(t, 2, common.GetBitmapSize(8*2-1))
	require.Equal(t, 50, common.GetBitmapSize(8*50)) // 400 consensus size
}

func TestConsesusGroupSizeForShardAndEpoch(t *testing.T) {
	t.Parallel()

	t.Run("shard node", func(t *testing.T) {
		t.Parallel()

		groupSize := uint32(400)

		size := common.ConsensusGroupSizeForShardAndEpoch(
			&testscommon.LoggerStub{},
			&chainParameters.ChainParametersHandlerStub{
				ChainParametersForEpochCalled: func(epoch uint32) (config.ChainParametersByEpochConfig, error) {
					return config.ChainParametersByEpochConfig{
						ShardConsensusGroupSize: groupSize,
					}, nil
				},
			},
			1,
			2,
		)

		require.Equal(t, int(groupSize), size)
	})

	t.Run("meta node", func(t *testing.T) {
		t.Parallel()

		groupSize := uint32(400)

		size := common.ConsensusGroupSizeForShardAndEpoch(
			&testscommon.LoggerStub{},
			&chainParameters.ChainParametersHandlerStub{
				ChainParametersForEpochCalled: func(epoch uint32) (config.ChainParametersByEpochConfig, error) {
					return config.ChainParametersByEpochConfig{
						MetachainConsensusGroupSize: groupSize,
					}, nil
				},
			},
			core.MetachainShardId,
			2,
		)

		require.Equal(t, int(groupSize), size)
	})

	t.Run("on fail, use current parameters", func(t *testing.T) {
		t.Parallel()

		groupSize := uint32(400)

		size := common.ConsensusGroupSizeForShardAndEpoch(
			&testscommon.LoggerStub{},
			&chainParameters.ChainParametersHandlerStub{
				ChainParametersForEpochCalled: func(epoch uint32) (config.ChainParametersByEpochConfig, error) {
					return config.ChainParametersByEpochConfig{}, errors.New("fail")
				},
				CurrentChainParametersCalled: func() config.ChainParametersByEpochConfig {
					return config.ChainParametersByEpochConfig{
						MetachainConsensusGroupSize: groupSize,
					}
				},
			},
			core.MetachainShardId,
			2,
		)

		require.Equal(t, int(groupSize), size)
	})
}

<<<<<<< HEAD
// Structures for testing prettify functions
type inner struct {
	Bytes   []byte    `json:"bytes"`
	Big     *big.Int  `json:"big"`
	Float   big.Float `json:"float"`
	Rat     *big.Rat  `json:"rat"`
	private string    // unexported
}

type testStruct struct {
	InnerVal   inner        `json:"innerVal"`
	ByteArray  [4]byte      `json:"byteArray"`
	IntArray   []int        `json:"intArray"`
	FloatSlice []*big.Float `json:"floatSlice"`
	NilPtr     *big.Int     `json:"nilPtr"`
}

func TestPrettifyStruct(t *testing.T) {
	t.Parallel()

	t.Run("should return 'nil' for nil struct", func(t *testing.T) {
		t.Parallel()
		result, _ := common.PrettifyStruct(nil)
		require.Equal(t, "nil", result)
	})

	t.Run("with simple struct type", func(t *testing.T) {
		t.Parallel()

		type testStruct struct {
			Field1 string
			Field2 int
		}

		ts := &testStruct{
			Field1: "value1",
			Field2: 42,
		}

		expected := `{"Field1":"value1","Field2":42}`
		result, _ := common.PrettifyStruct(ts)
		require.Equal(t, expected, result)
	})

	t.Run("with array of simple struct type", func(t *testing.T) {
		t.Parallel()

		type testStruct struct {
			Field1 string
			Field2 int
		}

		ts := &testStruct{
			Field1: "value1",
			Field2: 42,
		}

		ts1 := &testStruct{
			Field1: "value2",
			Field2: 84,
		}
		tsArray := []*testStruct{ts, ts1}
		expected := `[{"Field1":"value1","Field2":42},{"Field1":"value2","Field2":84}]`
		result, _ := common.PrettifyStruct(tsArray)

		require.Equal(t, expected, result)
	})

	t.Run("with complex struct type", func(t *testing.T) {
		t.Parallel()
		v := testStruct{
			InnerVal: inner{
				Bytes:   []byte("some-bytes"),
				Big:     big.NewInt(42_000_000),
				Float:   *big.NewFloat(123.456),
				Rat:     big.NewRat(355, 113),
				private: "should-not-be-visible",
			},
			ByteArray:  [4]byte{'t', 'e', 's', 't'},
			IntArray:   []int{10, 20, 30},
			FloatSlice: []*big.Float{big.NewFloat(0.1), big.NewFloat(0.2)},
			NilPtr:     nil,
		}

		out, err := common.PrettifyStruct(v)
		require.NoError(t, err)
		expected := `{"byteArray":"74657374","floatSlice":["0.1","0.2"],"innerVal":{"big":"42000000","bytes":"736f6d652d6279746573","float":"123.456","private":"\u003cunexported\u003e","rat":"355/113"},"intArray":[10,20,30],"nilPtr":null}`
		require.Equal(t, expected, out)
	})

	t.Run("with minimal headers", func(t *testing.T) {
		t.Parallel()

		hdr := &block.Header{
			Nonce:            2,
			Round:            2,
			PrevHash:         []byte("prevHash"),
			PrevRandSeed:     []byte("prevRandSeed"),
			Signature:        []byte("signature"),
			PubKeysBitmap:    []byte("00110"),
			ShardID:          0,
			RootHash:         []byte("rootHash"),
			MiniBlockHeaders: []block.MiniBlockHeader{},
		}

		hdrv2 := &block.HeaderV2{
			Header:               hdr,
			ScheduledGasProvided: 0,
		}
		var h data.HeaderHandler
		h = hdrv2
		prettified, _ := common.PrettifyStruct(h)
		expected := `{"header":{"accumulatedFees":null,"blockBodyType":0,"chainID":"","developerFees":null,"epoch":0,"epochStartMetaHash":"","leaderSignature":"","metaBlockHashes":[],"miniBlockHeaders":[],"nonce":2,"peerChanges":[],"prevHash":"7072657648617368","prevRandSeed":"7072657652616e6453656564","pubKeysBitmap":"3030313130","randSeed":"","receiptsHash":"","reserved":"","rootHash":"726f6f7448617368","round":2,"shardID":0,"signature":"7369676e6174757265","softwareVersion":"","timeStamp":0,"txCount":0},"scheduledAccumulatedFees":null,"scheduledDeveloperFees":null,"scheduledGasPenalized":0,"scheduledGasProvided":0,"scheduledGasRefunded":0,"scheduledRootHash":""}`
		require.Equal(t, expected, prettified)

		metaHeader := &block.MetaBlock{
			Nonce:         2,
			Round:         2,
			PrevHash:      []byte("prevHash"),
			PrevRandSeed:  []byte("prevRandSeed"),
			Signature:     []byte("signature"),
			PubKeysBitmap: []byte("00110"),
			RootHash:      []byte("rootHash"),
			ShardInfo: []block.ShardData{
				{
					ShardID: 0,
					TxCount: 100,
				},
			},
		}
		h = metaHeader
		prettified, _ = common.PrettifyStruct(h)
		expected = `{"accumulatedFees":null,"accumulatedFeesInEpoch":null,"chainID":"","devFeesInEpoch":null,"developerFees":null,"epoch":0,"epochStart":{"economics":{"nodePrice":null,"prevEpochStartHash":"","prevEpochStartRound":0,"rewardsForProtocolSustainability":null,"rewardsPerBlock":null,"totalNewlyMinted":null,"totalSupply":null,"totalToDistribute":null},"lastFinalizedHeaders":[]},"leaderSignature":"","miniBlockHeaders":[],"nonce":2,"peerInfo":[],"prevHash":"7072657648617368","prevRandSeed":"7072657652616e6453656564","pubKeysBitmap":"3030313130","randSeed":"","receiptsHash":"","reserved":"","rootHash":"726f6f7448617368","round":2,"shardInfo":[{"accumulatedFees":null,"developerFees":null,"epoch":0,"headerHash":"","lastIncludedMetaNonce":0,"nonce":0,"numPendingMiniBlocks":0,"prevHash":"","prevRandSeed":"","pubKeysBitmap":"","round":0,"shardID":0,"shardMiniBlockHeaders":[],"signature":"","txCount":100}],"signature":"7369676e6174757265","softwareVersion":"","timeStamp":0,"txCount":0,"validatorStatsRootHash":""}`
		require.Equal(t, expected, prettified)
	})

	t.Run("with complete headers", func(t *testing.T) {
		t.Parallel()

		headerV2 := `{"header":{"nonce":481,"prevHash":"nNqMnj/cTiZYVMq2WW8bh9vhiN69D/AIIm7wLn/nm+0=","prevRandSeed":"sG4G+2bvTXI/htmsnJAxfQXd9oTZe5KNZ5W766kCFBbFxl7B9yZ7YCiTyzkO5X2T","randSeed":"ACmbkLg73NmmZ8sGHFhe3MYtdK46wbKIUt+ivJsdHJld82HIAvnzjF0ezqUOdsOW","shardID":0,"timeStamp":1752768353,"round":0,"epoch":5,"blockBodyType":0,"leaderSignature":"aqchjZKetNFlMalYh+sgxcOdTxDABP7iIz5wOo5qirDI7BnhkuSQtDXhloNNZDqD","miniBlockHeaders":[{"hash":"JZ0x61Ds1sC7788L5sd3HM4CdcCsQxImNnwDY9sseUA=","senderShardID":4294967295,"receiverShardID":0,"txCount":5,"type":255,"reserved":"IAQ="},{"hash":"bvoV+3E/L3glspLncniBWc5Y913oZf9xLVdcbCdQ2R4=","senderShardID":4294967295,"receiverShardID":4294967280,"txCount":6,"type":60,"reserved":"IAU="},{"hash":"h4DQEYG9V7cCfWwC7n3HR7JRRXyxxP3wi/1aQYwaIWM=","senderShardID":4294967295,"receiverShardID":4294967280,"txCount":5,"type":60,"reserved":"IAQ="}],"peerChanges":null,"rootHash":"1vyoepMXFURwMyBaRW5bEfPVJnaD9R1VLo/w6edvSO8=","metaBlockHashes":["aZiUegDAPYMjxFoDZifKS1OtucE82KjcBcV7JOAnKrk="],"txCount":16,"epochStartMetaHash":"aZiUegDAPYMjxFoDZifKS1OtucE82KjcBcV7JOAnKrk=","receiptsHash":"DldRwCblQ7Loqy6wYJnaodHl30d3j3eH+qtFzfEv46g=","chainID":"bG9jYWxuZXQ=","softwareVersion":"Mg==","accumulatedFees":0,"developerFees":0},"scheduledRootHash":"SZRu3iHeUgmPfL99TQapZNOcqKSWYmp5rMrAuOMbmu0=","scheduledAccumulatedFees":0,"scheduledDeveloperFees":0,"scheduledGasProvided":0,"scheduledGasPenalized":0,"scheduledGasRefunded":0}`
		metablock := `{"nonce":184,"epoch":2,"round":0,"timeStamp":1752766553,"shardInfo":[{"headerHash":"N4Be23RIX4Hdb/IX8N9Rn9IVrDwNv0x/aRBG3DeZ59s=","shardMiniBlockHeaders":[{"hash":"SQnnrD2Cv9UbULqY2vrdsP9pKzVrp9lUgMaKf8N/VQs=","senderShardID":0,"receiverShardID":0,"txCount":100,"type":0}],"prevRandSeed":"AtTtjVgLLCR1vcN5lhMgKAXSQ+uGgQJQAGCIRXpRur2WgyOFWVwGsvB0XNr5tT2D","round":205,"prevHash":"5DzInuk8HiY/x21RCIAaLnmEp2pNcj3GFhjV/D0ugeo=","nonce":182,"accumulatedFees":5000000000000000,"developerFees":0,"numPendingMiniBlocks":1,"lastIncludedMetaNonce":181,"shardID":0,"txCount":100,"epoch":2}],"peerInfo":null,"leaderSignature":"MaAFUyniShBNVbL01Mf5WJOAh0ypTKcjFtQ4E+wODRWpUWjb1/icT07eeEK5n7oT","prevHash":"p5RrqnclvenWpggjZazqDuNMSh/BAKXUUZOW4Ty3R80=","prevRandSeed":"n+jWtdpAJrz1G8YyxNtn6aKuMSwrpVhwzhaHVbEsTIJe0i5N3gzl73QWxaHWjUiU","randSeed":"ek0OGMLItkHOwp/AtNtM8jup4ZKUgXw2xPpMEvARqWUo+xiMai7K0Zt5n/EKl0QL","rootHash":"SA2azL3/LsUqsfofORRsha0dXjBlshUEVJELa9uBTuQ=","validatorStatsRootHash":"YWE259eQYLgZ94BeQE5Ur9/IuGlrQj3K3NMb/FnsYus=","miniBlockHeaders":null,"receiptsHash":"DldRwCblQ7Loqy6wYJnaodHl30d3j3eH+qtFzfEv46g=","epochStart":{"lastFinalizedHeaders":null,"economics":{"prevEpochStartRound":0}},"chainID":"bG9jYWxuZXQ=","softwareVersion":"Mg==","accumulatedFees":0,"accumulatedFeesInEpoch":5050000000000000,"developerFees":0,"devFeesInEpoch":0,"txCount":100}`

		header := &block.HeaderV2{}
		require.NoError(t, json.Unmarshal([]byte(headerV2), header))
		prettified, err := common.PrettifyStruct(header)
		require.NoError(t, err)
		t.Log("HeaderV2", prettified)

		meta := &block.MetaBlock{}
		require.NoError(t, json.Unmarshal([]byte(metablock), meta))
		prettified, err = common.PrettifyStruct(meta)
		require.NoError(t, err)
		t.Log("MetaBlock", prettified)

=======
func TestGetHeaderTimestamps(t *testing.T) {
	t.Parallel()

	t.Run("nil checks", func(t *testing.T) {
		t.Parallel()

		header := &block.Header{
			Epoch:     2,
			TimeStamp: 123,
		}

		enableEpochsHandler := &enableEpochsHandlerMock.EnableEpochsHandlerStub{
			IsFlagEnabledInEpochCalled: func(flag core.EnableEpochFlag, epoch uint32) bool {
				return flag != common.SupernovaFlag
			},
		}

		_, _, err := common.GetHeaderTimestamps(nil, enableEpochsHandler)
		require.Equal(t, common.ErrNilHeaderHandler, err)

		_, _, err = common.GetHeaderTimestamps(header, nil)
		require.Equal(t, commonErrors.ErrNilEnableEpochsHandler, err)
	})

	t.Run("before supernova epoch activation", func(t *testing.T) {
		t.Parallel()

		header := &block.Header{
			Epoch:     2,
			TimeStamp: 123,
		}

		enableEpochsHandler := &enableEpochsHandlerMock.EnableEpochsHandlerStub{
			IsFlagEnabledInEpochCalled: func(flag core.EnableEpochFlag, epoch uint32) bool {
				return flag != common.SupernovaFlag
			},
		}

		timestampSec, timestampMs, _ := common.GetHeaderTimestamps(header, enableEpochsHandler)
		require.Equal(t, uint64(123), timestampSec)
		require.Equal(t, uint64(123000), timestampMs)
	})

	t.Run("after supernova epoch activation", func(t *testing.T) {
		t.Parallel()

		header := &block.Header{
			Epoch:     2,
			TimeStamp: 1234567, // as milliseconds
		}

		enableEpochsHandler := &enableEpochsHandlerMock.EnableEpochsHandlerStub{
			IsFlagEnabledInEpochCalled: func(flag core.EnableEpochFlag, epoch uint32) bool {
				return flag == common.SupernovaFlag
			},
		}

		timestampSec, timestampMs, _ := common.GetHeaderTimestamps(header, enableEpochsHandler)
		require.Equal(t, uint64(1234), timestampSec)
		require.Equal(t, uint64(1234567), timestampMs)
>>>>>>> bfe1dd0c
	})
}<|MERGE_RESOLUTION|>--- conflicted
+++ resolved
@@ -263,7 +263,69 @@
 	})
 }
 
-<<<<<<< HEAD
+func TestGetHeaderTimestamps(t *testing.T) {
+	t.Parallel()
+
+	t.Run("nil checks", func(t *testing.T) {
+		t.Parallel()
+
+		header := &block.Header{
+			Epoch:     2,
+			TimeStamp: 123,
+		}
+
+		enableEpochsHandler := &enableEpochsHandlerMock.EnableEpochsHandlerStub{
+			IsFlagEnabledInEpochCalled: func(flag core.EnableEpochFlag, epoch uint32) bool {
+				return flag != common.SupernovaFlag
+			},
+		}
+
+		_, _, err := common.GetHeaderTimestamps(nil, enableEpochsHandler)
+		require.Equal(t, common.ErrNilHeaderHandler, err)
+
+		_, _, err = common.GetHeaderTimestamps(header, nil)
+		require.Equal(t, commonErrors.ErrNilEnableEpochsHandler, err)
+	})
+
+	t.Run("before supernova epoch activation", func(t *testing.T) {
+		t.Parallel()
+
+		header := &block.Header{
+			Epoch:     2,
+			TimeStamp: 123,
+		}
+
+		enableEpochsHandler := &enableEpochsHandlerMock.EnableEpochsHandlerStub{
+			IsFlagEnabledInEpochCalled: func(flag core.EnableEpochFlag, epoch uint32) bool {
+				return flag != common.SupernovaFlag
+			},
+		}
+
+		timestampSec, timestampMs, _ := common.GetHeaderTimestamps(header, enableEpochsHandler)
+		require.Equal(t, uint64(123), timestampSec)
+		require.Equal(t, uint64(123000), timestampMs)
+	})
+
+	t.Run("after supernova epoch activation", func(t *testing.T) {
+		t.Parallel()
+
+		header := &block.Header{
+			Epoch:     2,
+			TimeStamp: 1234567, // as milliseconds
+		}
+
+		enableEpochsHandler := &enableEpochsHandlerMock.EnableEpochsHandlerStub{
+			IsFlagEnabledInEpochCalled: func(flag core.EnableEpochFlag, epoch uint32) bool {
+				return flag == common.SupernovaFlag
+			},
+		}
+
+		timestampSec, timestampMs, _ := common.GetHeaderTimestamps(header, enableEpochsHandler)
+		require.Equal(t, uint64(1234), timestampSec)
+		require.Equal(t, uint64(1234567), timestampMs)
+	})
+}
+
 // Structures for testing prettify functions
 type inner struct {
 	Bytes   []byte    `json:"bytes"`
@@ -418,67 +480,5 @@
 		require.NoError(t, err)
 		t.Log("MetaBlock", prettified)
 
-=======
-func TestGetHeaderTimestamps(t *testing.T) {
-	t.Parallel()
-
-	t.Run("nil checks", func(t *testing.T) {
-		t.Parallel()
-
-		header := &block.Header{
-			Epoch:     2,
-			TimeStamp: 123,
-		}
-
-		enableEpochsHandler := &enableEpochsHandlerMock.EnableEpochsHandlerStub{
-			IsFlagEnabledInEpochCalled: func(flag core.EnableEpochFlag, epoch uint32) bool {
-				return flag != common.SupernovaFlag
-			},
-		}
-
-		_, _, err := common.GetHeaderTimestamps(nil, enableEpochsHandler)
-		require.Equal(t, common.ErrNilHeaderHandler, err)
-
-		_, _, err = common.GetHeaderTimestamps(header, nil)
-		require.Equal(t, commonErrors.ErrNilEnableEpochsHandler, err)
-	})
-
-	t.Run("before supernova epoch activation", func(t *testing.T) {
-		t.Parallel()
-
-		header := &block.Header{
-			Epoch:     2,
-			TimeStamp: 123,
-		}
-
-		enableEpochsHandler := &enableEpochsHandlerMock.EnableEpochsHandlerStub{
-			IsFlagEnabledInEpochCalled: func(flag core.EnableEpochFlag, epoch uint32) bool {
-				return flag != common.SupernovaFlag
-			},
-		}
-
-		timestampSec, timestampMs, _ := common.GetHeaderTimestamps(header, enableEpochsHandler)
-		require.Equal(t, uint64(123), timestampSec)
-		require.Equal(t, uint64(123000), timestampMs)
-	})
-
-	t.Run("after supernova epoch activation", func(t *testing.T) {
-		t.Parallel()
-
-		header := &block.Header{
-			Epoch:     2,
-			TimeStamp: 1234567, // as milliseconds
-		}
-
-		enableEpochsHandler := &enableEpochsHandlerMock.EnableEpochsHandlerStub{
-			IsFlagEnabledInEpochCalled: func(flag core.EnableEpochFlag, epoch uint32) bool {
-				return flag == common.SupernovaFlag
-			},
-		}
-
-		timestampSec, timestampMs, _ := common.GetHeaderTimestamps(header, enableEpochsHandler)
-		require.Equal(t, uint64(1234), timestampSec)
-		require.Equal(t, uint64(1234567), timestampMs)
->>>>>>> bfe1dd0c
 	})
 }