--- conflicted
+++ resolved
@@ -877,7 +877,80 @@
 	})
 }
 
-<<<<<<< HEAD
+func TestGetFirstExecutionResultNonce(t *testing.T) {
+	t.Parallel()
+
+	t.Run("return header nonce if not header v3", func(t *testing.T) {
+		t.Parallel()
+
+		header := &block.Header{
+			Nonce: 2,
+		}
+
+		retNonce := common.GetFirstExecutionResultNonce(header)
+		require.Equal(t, uint64(2), retNonce)
+	})
+
+	t.Run("return first execution results on block", func(t *testing.T) {
+		t.Parallel()
+
+		lastExecRes := &block.ExecutionResultInfo{
+			ExecutionResult: &block.BaseExecutionResult{
+				HeaderNonce: 3,
+				HeaderHash:  []byte("headerHash2"),
+			},
+		}
+
+		execRes1 := &block.ExecutionResult{
+			BaseExecutionResult: &block.BaseExecutionResult{
+				HeaderNonce: 1,
+			},
+		}
+		execRes2 := &block.ExecutionResult{
+			BaseExecutionResult: &block.BaseExecutionResult{
+				HeaderNonce: 2,
+			},
+		}
+		execRes3 := &block.ExecutionResult{
+			BaseExecutionResult: &block.BaseExecutionResult{
+				HeaderNonce: 3,
+			},
+		}
+
+		header := &block.HeaderV3{
+			ExecutionResults: []*block.ExecutionResult{
+				execRes1,
+				execRes2,
+				execRes3,
+			},
+			LastExecutionResult: lastExecRes,
+		}
+
+		retNonce := common.GetFirstExecutionResultNonce(header)
+		require.Equal(t, uint64(1), retNonce)
+	})
+
+	t.Run("return from last execution result if not execution results on block", func(t *testing.T) {
+		t.Parallel()
+
+		nonce := uint64(1)
+		baseExecResult := &block.BaseExecutionResult{
+			HeaderNonce: nonce,
+			HeaderHash:  []byte("headerHash2"),
+		}
+		lastExecRes := &block.ExecutionResultInfo{
+			ExecutionResult: baseExecResult,
+		}
+
+		header := &block.HeaderV3{
+			LastExecutionResult: lastExecRes,
+		}
+
+		retNonce := common.GetFirstExecutionResultNonce(header)
+		require.Equal(t, nonce, retNonce)
+	})
+}
+
 func Test_ExtractBaseExecutionResultHandler(t *testing.T) {
 	t.Parallel()
 
@@ -1031,79 +1104,6 @@
 
 		nonce := common.GetLastExecutionResultNonce(&header)
 		require.Equal(t, uint64(2), nonce)
-=======
-func TestGetFirstExecutionResultNonce(t *testing.T) {
-	t.Parallel()
-
-	t.Run("return header nonce if not header v3", func(t *testing.T) {
-		t.Parallel()
-
-		header := &block.Header{
-			Nonce: 2,
-		}
-
-		retNonce := common.GetFirstExecutionResultNonce(header)
-		require.Equal(t, uint64(2), retNonce)
-	})
-
-	t.Run("return first execution results on block", func(t *testing.T) {
-		t.Parallel()
-
-		lastExecRes := &block.ExecutionResultInfo{
-			ExecutionResult: &block.BaseExecutionResult{
-				HeaderNonce: 3,
-				HeaderHash:  []byte("headerHash2"),
-			},
-		}
-
-		execRes1 := &block.ExecutionResult{
-			BaseExecutionResult: &block.BaseExecutionResult{
-				HeaderNonce: 1,
-			},
-		}
-		execRes2 := &block.ExecutionResult{
-			BaseExecutionResult: &block.BaseExecutionResult{
-				HeaderNonce: 2,
-			},
-		}
-		execRes3 := &block.ExecutionResult{
-			BaseExecutionResult: &block.BaseExecutionResult{
-				HeaderNonce: 3,
-			},
-		}
-
-		header := &block.HeaderV3{
-			ExecutionResults: []*block.ExecutionResult{
-				execRes1,
-				execRes2,
-				execRes3,
-			},
-			LastExecutionResult: lastExecRes,
-		}
-
-		retNonce := common.GetFirstExecutionResultNonce(header)
-		require.Equal(t, uint64(1), retNonce)
-	})
-
-	t.Run("return from last execution result if not execution results on block", func(t *testing.T) {
-		t.Parallel()
-
-		nonce := uint64(1)
-		baseExecResult := &block.BaseExecutionResult{
-			HeaderNonce: nonce,
-			HeaderHash:  []byte("headerHash2"),
-		}
-		lastExecRes := &block.ExecutionResultInfo{
-			ExecutionResult: baseExecResult,
-		}
-
-		header := &block.HeaderV3{
-			LastExecutionResult: lastExecRes,
-		}
-
-		retNonce := common.GetFirstExecutionResultNonce(header)
-		require.Equal(t, nonce, retNonce)
->>>>>>> df8ac199
 	})
 }
 
