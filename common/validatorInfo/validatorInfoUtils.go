--- conflicted
+++ resolved
@@ -6,17 +6,12 @@
 )
 
 // WasActiveInCurrentEpoch returns true if the node was active in current epoch
-<<<<<<< HEAD
 func WasActiveInCurrentEpoch(valInfo state.ValidatorInfoHandler) bool {
-	active := valInfo.GetLeaderFailure() > 0 || valInfo.GetLeaderSuccess() > 0 || valInfo.GetValidatorSuccess() > 0 || valInfo.GetValidatorFailure() > 0
-=======
-func WasActiveInCurrentEpoch(valInfo *state.ValidatorInfo) bool {
 	if valInfo == nil {
 		return false
 	}
 
-	active := valInfo.LeaderFailure > 0 || valInfo.LeaderSuccess > 0 || valInfo.ValidatorSuccess > 0 || valInfo.ValidatorFailure > 0
->>>>>>> 3773b00b
+	active := valInfo.GetLeaderFailure() > 0 || valInfo.GetLeaderSuccess() > 0 || valInfo.GetValidatorSuccess() > 0 || valInfo.GetValidatorFailure() > 0
 	return active
 }
 
@@ -40,17 +35,12 @@
 }
 
 // WasEligibleInCurrentEpoch returns true if the validator was eligible for consensus in current epoch
-<<<<<<< HEAD
 func WasEligibleInCurrentEpoch(valInfo state.ValidatorInfoHandler) bool {
-	wasEligibleInShard := valInfo.GetList() == string(common.EligibleList) ||
-=======
-func WasEligibleInCurrentEpoch(valInfo *state.ValidatorInfo) bool {
 	if valInfo == nil {
 		return false
 	}
 
-	wasEligibleInShard := valInfo.List == string(common.EligibleList) ||
->>>>>>> 3773b00b
+	wasEligibleInShard := valInfo.GetList() == string(common.EligibleList) ||
 		WasLeavingEligibleInCurrentEpoch(valInfo) ||
 		WasJailedEligibleInCurrentEpoch(valInfo)
 
