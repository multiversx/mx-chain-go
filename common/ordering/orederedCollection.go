--- conflicted
+++ resolved
@@ -90,13 +90,8 @@
 	oc.mut.RLock()
 	defer oc.mut.RUnlock()
 
-<<<<<<< HEAD
-	cpItems := append([][]byte{}, oc.itemsArray...)
-=======
-	cpItems := make([]string, len(oc.itemsArray))
+	cpItems := make([][]byte, len(oc.itemsArray))
 	copy(cpItems, oc.itemsArray)
-
->>>>>>> be704060
 	return cpItems
 }
 
