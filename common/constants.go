package common

import (
	"math"
	"time"

	"github.com/multiversx/mx-chain-core-go/core"
)

// NodeOperation defines the p2p node operation
type NodeOperation string

// NormalOperation defines the normal mode operation: either seeder, observer or validator
const NormalOperation NodeOperation = "normal operation"

// FullArchiveMode defines the node operation as a full archive mode
const FullArchiveMode NodeOperation = "full archive mode"

// PeerType represents the type of peer
type PeerType string

// EligibleList represents the list of peers who participate in consensus inside a shard
const EligibleList PeerType = "eligible"

// WaitingList represents the list of peers who don't participate in consensus but will join the next epoch
const WaitingList PeerType = "waiting"

// LeavingList represents the list of peers who were taken out of eligible and waiting because of rating
const LeavingList PeerType = "leaving"

// InactiveList represents the list of peers who were taken out because they were leaving
const InactiveList PeerType = "inactive"

// JailedList represents the list of peers who have stake but are in jail
const JailedList PeerType = "jailed"

// ObserverList represents the list of peers who don't participate in consensus but will join the next epoch
const ObserverList PeerType = "observer"

// NewList represents the list of peers who have stake and are pending to become eligible
const NewList PeerType = "new"

// MetachainTopicIdentifier is the identifier used in topics to define the metachain shard ID
const MetachainTopicIdentifier = "META" // TODO - move this to mx-chain-core-go and change wherever we use the string value

// AuctionList represents the list of peers which don't participate in consensus yet, but will be selected
// based on their top up stake
const AuctionList PeerType = "auction"

// SelectedFromAuctionList represents the list of peers which have been selected from AuctionList based on
// their top up to be distributed on the WaitingList in the next epoch
const SelectedFromAuctionList PeerType = "selectedFromAuction"

// CombinedPeerType - represents the combination of two peerTypes
const CombinedPeerType = "%s (%s)"

// UnVersionedAppString represents the default app version that indicate that the binary wasn't build by setting
// the appVersion flag
const UnVersionedAppString = "undefined"

// DisabledShardIDAsObserver defines the uint32 identifier which tells that the node hasn't configured any preferred
// shard to start in as observer
const DisabledShardIDAsObserver = uint32(0xFFFFFFFF) - 7

// MaxTxNonceDeltaAllowed specifies the maximum difference between an account's nonce and a received transaction's nonce
// in order to mark the transaction as valid.
const MaxTxNonceDeltaAllowed = 100

// MaxBulkTransactionSize specifies the maximum size of one bulk with txs which can be send over the network
// TODO convert this const into a var and read it from config when this code moves to another binary
const MaxBulkTransactionSize = 1 << 18 // 256KB bulks

// MaxTxsToRequest specifies the maximum number of txs to request
const MaxTxsToRequest = 1000

// NodesSetupJsonFileName specifies the name of the json file which contains the setup of the nodes
const NodesSetupJsonFileName = "nodesSetup.json"

// ConsensusTopic is the topic used in consensus algorithm
const ConsensusTopic = "consensus"

// GenesisTxSignatureString is the string used to generate genesis transaction signature as 128 hex characters
const GenesisTxSignatureString = "GENESISGENESISGENESISGENESISGENESISGENESISGENESISGENESISGENESISG"

// HeartbeatV2Topic is the topic used for heartbeatV2 signaling
const HeartbeatV2Topic = "heartbeatV2"

// PeerAuthenticationTopic is the topic used for peer authentication signaling
const PeerAuthenticationTopic = "peerAuthentication"

// ConnectionTopic represents the topic used when sending the new connection message data
const ConnectionTopic = "connection"

// ValidatorInfoTopic is the topic used for validatorInfo signaling
const ValidatorInfoTopic = "validatorInfo"

// MetricCurrentRound is the metric for monitoring the current round of a node
const MetricCurrentRound = "erd_current_round"

// MetricNonce is the metric for monitoring the nonce of a node
const MetricNonce = "erd_nonce"

// MetricBlockTimestamp is the metric for monitoring the timestamp of the last synchronized block
const MetricBlockTimestamp = "erd_block_timestamp"

// MetricProbableHighestNonce is the metric for monitoring the max speculative nonce received by the node by listening on the network
const MetricProbableHighestNonce = "erd_probable_highest_nonce"

// MetricNumConnectedPeers is the metric for monitoring the number of connected peers
const MetricNumConnectedPeers = "erd_num_connected_peers"

// MetricNumConnectedPeersClassification is the metric for monitoring the number of connected peers split on the connection type
const MetricNumConnectedPeersClassification = "erd_num_connected_peers_classification"

// MetricSynchronizedRound is the metric for monitoring the synchronized round of a node
const MetricSynchronizedRound = "erd_synchronized_round"

// MetricIsSyncing is the metric for monitoring if a node is syncing
const MetricIsSyncing = "erd_is_syncing"

// MetricPublicKeyBlockSign is the metric for monitoring public key of a node used in block signing
const MetricPublicKeyBlockSign = "erd_public_key_block_sign"

// MetricShardId is the metric for monitoring shard id of a node
const MetricShardId = "erd_shard_id"

// MetricNumShardsWithoutMetachain is the metric for monitoring the number of shards (excluding meta)
const MetricNumShardsWithoutMetachain = "erd_num_shards_without_meta"

// MetricTxPoolLoad is the metric for monitoring number of transactions from pool of a node
const MetricTxPoolLoad = "erd_tx_pool_load"

// MetricCountLeader is the metric for monitoring number of rounds when a node was leader
const MetricCountLeader = "erd_count_leader"

// MetricCountConsensus is the metric for monitoring number of rounds when a node was in consensus group
const MetricCountConsensus = "erd_count_consensus"

// MetricCountAcceptedBlocks is the metric for monitoring number of blocks that was accepted proposed by a node
const MetricCountAcceptedBlocks = "erd_count_accepted_blocks"

// MetricNodeType is the metric for monitoring the type of the node
const MetricNodeType = "erd_node_type"

// MetricLiveValidatorNodes is the metric for the number of live validators on the network
const MetricLiveValidatorNodes = "erd_live_validator_nodes"

// MetricConnectedNodes is the metric for monitoring total connected nodes on the network
const MetricConnectedNodes = "erd_connected_nodes"

// MetricNumIntraShardValidatorNodes is the metric for the number of intra-shard validators
const MetricNumIntraShardValidatorNodes = "erd_intra_shard_validator_nodes"

// MetricCpuLoadPercent is the metric for monitoring CPU load [%]
const MetricCpuLoadPercent = "erd_cpu_load_percent"

// MetricMemLoadPercent is the metric for monitoring memory load [%]
const MetricMemLoadPercent = "erd_mem_load_percent"

// MetricMemTotal is the metric for monitoring total memory bytes
const MetricMemTotal = "erd_mem_total"

// MetricMemUsedGolang is a metric for monitoring the memory ("total")
const MetricMemUsedGolang = "erd_mem_used_golang"

// MetricMemUsedSystem is a metric for monitoring the memory ("sys mem")
const MetricMemUsedSystem = "erd_mem_used_sys"

// MetricMemHeapInUse is a metric for monitoring the memory ("heap in use")
const MetricMemHeapInUse = "erd_mem_heap_inuse"

// MetricMemStackInUse is a metric for monitoring the memory ("stack in use")
const MetricMemStackInUse = "erd_mem_stack_inuse"

// MetricNetworkRecvPercent is the metric for monitoring network receive load [%]
const MetricNetworkRecvPercent = "erd_network_recv_percent"

// MetricNetworkRecvBps is the metric for monitoring network received bytes per second
const MetricNetworkRecvBps = "erd_network_recv_bps"

// MetricNetworkRecvBpsPeak is the metric for monitoring network received peak bytes per second
const MetricNetworkRecvBpsPeak = "erd_network_recv_bps_peak"

// MetricNetworkRecvBytesInCurrentEpochPerHost is the metric for monitoring network received bytes in current epoch per host
const MetricNetworkRecvBytesInCurrentEpochPerHost = "erd_network_recv_bytes_in_epoch_per_host"

// MetricNetworkSendBytesInCurrentEpochPerHost is the metric for monitoring network send bytes in current epoch per host
const MetricNetworkSendBytesInCurrentEpochPerHost = "erd_network_sent_bytes_in_epoch_per_host"

// MetricNetworkSentPercent is the metric for monitoring network sent load [%]
const MetricNetworkSentPercent = "erd_network_sent_percent"

// MetricNetworkSentBps is the metric for monitoring network sent bytes per second
const MetricNetworkSentBps = "erd_network_sent_bps"

// MetricNetworkSentBpsPeak is the metric for monitoring network sent peak bytes per second
const MetricNetworkSentBpsPeak = "erd_network_sent_bps_peak"

// MetricRoundTime is the metric for round time in seconds
const MetricRoundTime = "erd_round_time"

// MetricEpochNumber is the metric for the number of epoch
const MetricEpochNumber = "erd_epoch_number"

// MetricAppVersion is the metric for the current app version
const MetricAppVersion = "erd_app_version"

// MetricNumTxInBlock is the metric for the number of transactions in the proposed block
const MetricNumTxInBlock = "erd_num_tx_block"

// MetricConsensusState is the metric for consensus state of node proposer,participant or not consensus group
const MetricConsensusState = "erd_consensus_state"

// MetricNumMiniBlocks is the metric for number of miniblocks in a block
const MetricNumMiniBlocks = "erd_num_mini_blocks"

// MetricConsensusRoundState is the metric for consensus round state for a block
const MetricConsensusRoundState = "erd_consensus_round_state"

// MetricCrossCheckBlockHeight is the metric that store cross block height
const MetricCrossCheckBlockHeight = "erd_cross_check_block_height"

// MetricCrossCheckBlockHeightMeta is the metric that store metachain cross block height
const MetricCrossCheckBlockHeightMeta = "erd_cross_check_block_height_meta"

// MetricNumProcessedTxs is the metric that stores the number of transactions processed
const MetricNumProcessedTxs = "erd_num_transactions_processed"

// MetricCurrentBlockHash is the metric that stores the current block hash
const MetricCurrentBlockHash = "erd_current_block_hash"

// MetricCurrentRoundTimestamp is the metric that stores current round timestamp
const MetricCurrentRoundTimestamp = "erd_current_round_timestamp"

// MetricHeaderSize is the metric that stores the current block size
const MetricHeaderSize = "erd_current_block_size"

// MetricMiniBlocksSize is the metric that stores the current block size
const MetricMiniBlocksSize = "erd_mini_blocks_size"

// MetricNumShardHeadersFromPool is the metric that stores number of shard header from pool
const MetricNumShardHeadersFromPool = "erd_num_shard_headers_from_pool"

// MetricNumShardHeadersProcessed is the metric that stores number of shard header processed
const MetricNumShardHeadersProcessed = "erd_num_shard_headers_processed"

// MetricNumTimesInForkChoice is the metric that counts how many times a node was in fork choice
const MetricNumTimesInForkChoice = "erd_fork_choice_count"

// MetricHighestFinalBlock is the metric for the nonce of the highest final block
const MetricHighestFinalBlock = "erd_highest_final_nonce"

// MetricLatestTagSoftwareVersion is the metric that stores the latest tag software version
const MetricLatestTagSoftwareVersion = "erd_latest_tag_software_version"

// MetricCountConsensusAcceptedBlocks is the metric for monitoring number of blocks accepted when the node was in consensus group
const MetricCountConsensusAcceptedBlocks = "erd_count_consensus_accepted_blocks"

// MetricNodeDisplayName is the metric that stores the name of the node
const MetricNodeDisplayName = "erd_node_display_name"

// MetricConsensusGroupSize is the metric for consensus group size for the current shard/meta
const MetricConsensusGroupSize = "erd_consensus_group_size"

// MetricShardConsensusGroupSize is the metric for the shard consensus group size
const MetricShardConsensusGroupSize = "erd_shard_consensus_group_size"

// MetricMetaConsensusGroupSize is the metric for the metachain consensus group size
const MetricMetaConsensusGroupSize = "erd_meta_consensus_group_size"

// MetricNumNodesPerShard is the metric which holds the number of nodes in a shard
const MetricNumNodesPerShard = "erd_num_nodes_in_shard"

// MetricNumMetachainNodes is the metric which holds the number of nodes in metachain
const MetricNumMetachainNodes = "erd_num_metachain_nodes"

// MetricNumValidators is the metric for the number of validators
const MetricNumValidators = "erd_num_validators"

// MetricPeerType is the metric which tells the peer's type (in eligible list, in waiting list, or observer)
const MetricPeerType = "erd_peer_type"

// MetricPeerSubType is the metric which tells the peer's subtype (regular observer or full history observer)
const MetricPeerSubType = "erd_peer_subtype"

// MetricLeaderPercentage is the metric for leader rewards percentage
const MetricLeaderPercentage = "erd_leader_percentage"

// MetricDenomination is the metric for exposing the denomination
const MetricDenomination = "erd_denomination"

// MetricRoundAtEpochStart is the metric for storing the first round of the current epoch
const MetricRoundAtEpochStart = "erd_round_at_epoch_start"

// MetricNonceAtEpochStart is the metric for storing the first nonce of the current epoch
const MetricNonceAtEpochStart = "erd_nonce_at_epoch_start"

// MetricRoundsPerEpoch is the metric that tells the number of rounds in an epoch
const MetricRoundsPerEpoch = "erd_rounds_per_epoch"

// MetricRoundsPassedInCurrentEpoch is the metric that tells the number of rounds passed in current epoch
const MetricRoundsPassedInCurrentEpoch = "erd_rounds_passed_in_current_epoch"

// MetricNoncesPassedInCurrentEpoch is the metric that tells the number of nonces passed in current epoch
const MetricNoncesPassedInCurrentEpoch = "erd_nonces_passed_in_current_epoch"

// MetricReceivedProposedBlock is the metric that specifies the moment in the round when the received block has reached the
// current node. The value is provided in percent (0 meaning it has been received just after the round started and
// 100 meaning that the block has been received in the last moment of the round)
const MetricReceivedProposedBlock = "erd_consensus_received_proposed_block"

// MetricCreatedProposedBlock is the metric that specifies the percent of the block subround used for header and body
// creation (0 meaning that the block was created in no-time and 100 meaning that the block creation used all the
// subround spare duration)
const MetricCreatedProposedBlock = "erd_consensus_created_proposed_block"

// MetricRedundancyLevel is the metric that specifies the redundancy level of the current node
const MetricRedundancyLevel = "erd_redundancy_level"

// MetricRedundancyIsMainActive is the metric that specifies data about the redundancy main machine
const MetricRedundancyIsMainActive = "erd_redundancy_is_main_active"

// MetricRedundancyStepInReason is the metric that specifies why the back-up machine stepped in
const MetricRedundancyStepInReason = "erd_redundancy_step_in_reason"

// MetricValueNA represents the value to be used when a metric is not available/applicable
const MetricValueNA = "N/A"

// MetricProcessedProposedBlock is the metric that specify the percent of the block subround used for header and body
// processing (0 meaning that the block was processed in no-time and 100 meaning that the block processing used all the
// subround spare duration)
const MetricProcessedProposedBlock = "erd_consensus_processed_proposed_block"

// MetricMinGasPrice is the metric that specifies min gas price
const MetricMinGasPrice = "erd_min_gas_price"

// MetricMinGasLimit is the metric that specifies the minimum gas limit
const MetricMinGasLimit = "erd_min_gas_limit"

// MetricExtraGasLimitGuardedTx specifies the extra gas limit required for guarded transactions
const MetricExtraGasLimitGuardedTx = "erd_extra_gas_limit_guarded_tx"

// MetricRewardsTopUpGradientPoint is the metric that specifies the rewards top up gradient point
const MetricRewardsTopUpGradientPoint = "erd_rewards_top_up_gradient_point"

// MetricGasPriceModifier is the metric that specifies the gas price modifier
const MetricGasPriceModifier = "erd_gas_price_modifier"

// MetricTopUpFactor is the metric that specifies the top-up factor
const MetricTopUpFactor = "erd_top_up_factor"

// MetricMinTransactionVersion is the metric that specifies the minimum transaction version
const MetricMinTransactionVersion = "erd_min_transaction_version"

// MetricGatewayMetricsEndpoint is the metric that specifies gateway endpoint
const MetricGatewayMetricsEndpoint = "erd_gateway_metrics_endpoint"

// MetricGasPerDataByte is the metric that specifies the required gas for a data byte
const MetricGasPerDataByte = "erd_gas_per_data_byte"

// MetricMaxGasPerTransaction is the metric that specifies the maximum gas limit for a transaction
const MetricMaxGasPerTransaction = "erd_max_gas_per_transaction"

// MetricChainId is the metric that specifies current chain id
const MetricChainId = "erd_chain_id"

// MetricStartTime is the metric that specifies the genesis start time
const MetricStartTime = "erd_start_time"

// MetricRoundDuration is the metric that specifies the round duration in milliseconds
const MetricRoundDuration = "erd_round_duration"

// MetricTotalSupply holds the total supply value for the last epoch
const MetricTotalSupply = "erd_total_supply"

// MetricTotalBaseStakedValue holds the total base staked value
const MetricTotalBaseStakedValue = "erd_total_base_staked_value"

// MetricTopUpValue holds the total top up value
const MetricTopUpValue = "erd_total_top_up_value"

// MetricInflation holds the inflation value for the last epoch
const MetricInflation = "erd_inflation"

// MetricDevRewardsInEpoch holds the developers' rewards value for the last epoch
const MetricDevRewardsInEpoch = "erd_dev_rewards"

// MetricTotalFees holds the total fees value for the last epoch
const MetricTotalFees = "erd_total_fees"

// MetricEpochForEconomicsData holds the epoch for which economics data are computed
const MetricEpochForEconomicsData = "erd_epoch_for_economics_data"

// MetachainShardId will be used to identify a shard ID as metachain
const MetachainShardId = uint32(0xFFFFFFFF)

// BaseOperationCost represents the field name for base operation costs
const BaseOperationCost = "BaseOperationCost"

// BuiltInCost represents the field name for built-in operation costs
const BuiltInCost = "BuiltInCost"

// MetaChainSystemSCsCost represents the field name for metachain system smart contract operation costs
const MetaChainSystemSCsCost = "MetaChainSystemSCsCost"

// BaseOpsAPICost represents the field name of the SC API (EEI) gas costs
const BaseOpsAPICost = "BaseOpsAPICost"

// MaxPerTransaction represents the field name of max counts per transaction in block chain hook
const MaxPerTransaction = "MaxPerTransaction"

// AsyncCallStepField is the field name for the gas cost for any of the two steps required to execute an async call
const AsyncCallStepField = "AsyncCallStep"

// AsyncCallbackGasLockField is the field name for the gas amount to be locked
// before executing the destination async call, to be put aside for the async callback
const AsyncCallbackGasLockField = "AsyncCallbackGasLock"

const (
	// MetricScDeployEnableEpoch represents the epoch when the deployment of smart contracts is enabled
	MetricScDeployEnableEpoch = "erd_smart_contract_deploy_enable_epoch"

	// MetricBuiltInFunctionsEnableEpoch represents the epoch when the built-in functions is enabled
	MetricBuiltInFunctionsEnableEpoch = "erd_built_in_functions_enable_epoch"

	// MetricRelayedTransactionsEnableEpoch represents the epoch when the relayed transactions is enabled
	MetricRelayedTransactionsEnableEpoch = "erd_relayed_transactions_enable_epoch"

	// MetricPenalizedTooMuchGasEnableEpoch represents the epoch when the penalization for using too much gas is enabled
	MetricPenalizedTooMuchGasEnableEpoch = "erd_penalized_too_much_gas_enable_epoch"

	// MetricSwitchJailWaitingEnableEpoch represents the epoch when the system smart contract processing at end of epoch is enabled
	MetricSwitchJailWaitingEnableEpoch = "erd_switch_jail_waiting_enable_epoch"

	// MetricSwitchHysteresisForMinNodesEnableEpoch represents the epoch when the system smart contract changes its config to consider
	// also (minimum) hysteresis nodes for the minimum number of nodes
	MetricSwitchHysteresisForMinNodesEnableEpoch = "erd_switch_hysteresis_for_min_nodes_enable_epoch"

	// MetricBelowSignedThresholdEnableEpoch represents the epoch when the change for computing rating for validators below signed rating is enabled
	MetricBelowSignedThresholdEnableEpoch = "erd_below_signed_threshold_enable_epoch"

	// MetricTransactionSignedWithTxHashEnableEpoch represents the epoch when the node will also accept transactions that are
	// signed with the hash of transaction
	MetricTransactionSignedWithTxHashEnableEpoch = "erd_transaction_signed_with_txhash_enable_epoch"

	// MetricMetaProtectionEnableEpoch represents the epoch when the transactions to the metachain are checked to have enough gas
	MetricMetaProtectionEnableEpoch = "erd_meta_protection_enable_epoch"

	// MetricAheadOfTimeGasUsageEnableEpoch represents the epoch when the cost of smart contract prepare changes from compiler
	// per byte to ahead of time prepare per byte
	MetricAheadOfTimeGasUsageEnableEpoch = "erd_ahead_of_time_gas_usage_enable_epoch"

	// MetricGasPriceModifierEnableEpoch represents the epoch when the gas price modifier in fee computation is enabled
	MetricGasPriceModifierEnableEpoch = "erd_gas_price_modifier_enable_epoch"

	// MetricRepairCallbackEnableEpoch represents the epoch when the callback repair is activated for smart contract results
	MetricRepairCallbackEnableEpoch = "erd_repair_callback_enable_epoch"

	// MetricBlockGasAndFreeRecheckEnableEpoch represents the epoch when gas and fees used in each created or processed block are re-checked
	MetricBlockGasAndFreeRecheckEnableEpoch = "erd_block_gas_and_fee_recheck_enable_epoch"

	// MetricStakingV2EnableEpoch represents the epoch when staking v2 is enabled
	MetricStakingV2EnableEpoch = "erd_staking_v2_enable_epoch"

	// MetricStakeEnableEpoch represents the epoch when staking is enabled
	MetricStakeEnableEpoch = "erd_stake_enable_epoch"

	// MetricDoubleKeyProtectionEnableEpoch represents the epoch when double key protection is enabled
	MetricDoubleKeyProtectionEnableEpoch = "erd_double_key_protection_enable_epoch"

	// MetricEsdtEnableEpoch represents the epoch when ESDT is enabled
	MetricEsdtEnableEpoch = "erd_esdt_enable_epoch"

	// MetricGovernanceEnableEpoch  represents the epoch when governance is enabled
	MetricGovernanceEnableEpoch = "erd_governance_enable_epoch"

	// MetricDelegationManagerEnableEpoch represents the epoch when the delegation manager is enabled
	MetricDelegationManagerEnableEpoch = "erd_delegation_manager_enable_epoch"

	// MetricDelegationSmartContractEnableEpoch represents the epoch when delegation smart contract is enabled
	MetricDelegationSmartContractEnableEpoch = "erd_delegation_smart_contract_enable_epoch"

	// MetricCorrectLastUnjailedEnableEpoch represents the epoch when the correction on the last unjailed node is applied
	MetricCorrectLastUnjailedEnableEpoch = "erd_correct_last_unjailed_enable_epoch"

	// MetricBalanceWaitingListsEnableEpoch represents the epoch when the balance waiting lists on shards fix is applied
	MetricBalanceWaitingListsEnableEpoch = "erd_balance_waiting_lists_enable_epoch"

	// MetricReturnDataToLastTransferEnableEpoch represents the epoch when the return data to last transfer is applied
	MetricReturnDataToLastTransferEnableEpoch = "erd_return_data_to_last_transfer_enable_epoch"

	// MetricSenderInOutTransferEnableEpoch represents the epoch when the sender in out transfer is applied
	MetricSenderInOutTransferEnableEpoch = "erd_sender_in_out_transfer_enable_epoch"

	// MetricRelayedTransactionsV2EnableEpoch represents the epoch when the relayed transactions v2 is enabled
	MetricRelayedTransactionsV2EnableEpoch = "erd_relayed_transactions_v2_enable_epoch"

	// MetricRelayedTransactionsV3EnableEpoch represents the epoch when the relayed transactions v3 is enabled
	MetricRelayedTransactionsV3EnableEpoch = "erd_relayed_transactions_v3_enable_epoch"

	// MetricFixRelayedBaseCostEnableEpoch represents the epoch when the fix for relayed base cost is enabled
	MetricFixRelayedBaseCostEnableEpoch = "erd_fix_relayed_base_cost_enable_epoch"

	// MetricUnbondTokensV2EnableEpoch represents the epoch when the unbond tokens v2 is applied
	MetricUnbondTokensV2EnableEpoch = "erd_unbond_tokens_v2_enable_epoch"

	// MetricSaveJailedAlwaysEnableEpoch represents the epoch the save jailed fix is applied
	MetricSaveJailedAlwaysEnableEpoch = "erd_save_jailed_always_enable_epoch"

	// MetricValidatorToDelegationEnableEpoch represents the epoch when the validator to delegation feature (staking v3.5) is enabled
	MetricValidatorToDelegationEnableEpoch = "erd_validator_to_delegation_enable_epoch"

	// MetricReDelegateBelowMinCheckEnableEpoch represents the epoch when the re-delegation below minimum value fix is applied
	MetricReDelegateBelowMinCheckEnableEpoch = "erd_redelegate_below_min_check_enable_epoch"

	// MetricIncrementSCRNonceInMultiTransferEnableEpoch represents the epoch when the fix for multi transfer SCR is enabled
	MetricIncrementSCRNonceInMultiTransferEnableEpoch = "erd_increment_scr_nonce_in_multi_transfer_enable_epoch"

	// MetricScheduledMiniBlocksEnableEpoch represents the epoch when the scheduled miniblocks feature is enabled
	MetricScheduledMiniBlocksEnableEpoch = "erd_scheduled_miniblocks_enable_epoch"

	// MetricESDTMultiTransferEnableEpoch represents the epoch when the ESDT multi transfer feature is enabled
	MetricESDTMultiTransferEnableEpoch = "erd_esdt_multi_transfer_enable_epoch"

	// MetricGlobalMintBurnDisableEpoch represents the epoch when the global mint and burn feature is disabled
	MetricGlobalMintBurnDisableEpoch = "erd_global_mint_burn_disable_epoch"

	// MetricESDTTransferRoleEnableEpoch represents the epoch when the ESDT transfer role feature is enabled
	MetricESDTTransferRoleEnableEpoch = "erd_esdt_transfer_role_enable_epoch"

	// MetricComputeRewardCheckpointEnableEpoch represents the epoch when compute reward checkpoint feature is enabled
	MetricComputeRewardCheckpointEnableEpoch = "erd_compute_reward_checkpoint_enable_epoch"

	// MetricSCRSizeInvariantCheckEnableEpoch represents the epoch when scr size invariant check is enabled
	MetricSCRSizeInvariantCheckEnableEpoch = "erd_scr_size_invariant_check_enable_epoch"

	// MetricBackwardCompSaveKeyValueEnableEpoch represents the epoch when backward compatibility save key valu is enabled
	MetricBackwardCompSaveKeyValueEnableEpoch = "erd_backward_comp_save_keyvalue_enable_epoch"

	// MetricESDTNFTCreateOnMultiShardEnableEpoch represents the epoch when esdt nft create on multi shard is enabled
	MetricESDTNFTCreateOnMultiShardEnableEpoch = "erd_esdt_nft_create_on_multi_shard_enable_epoch"

	// MetricMetaESDTSetEnableEpoch represents the epoch when meta esdt set is enabled
	MetricMetaESDTSetEnableEpoch = "erd_meta_esdt_set_enable_epoch"

	// MetricAddTokensToDelegationEnableEpoch represents the epoch when add tokens to delegation
	MetricAddTokensToDelegationEnableEpoch = "erd_add_tokens_to_delegation_enable_epoch"

	// MetricMultiESDTTransferFixOnCallBackOnEnableEpoch represents the epoch when multi esdt transfer fix on callback on is enabled
	MetricMultiESDTTransferFixOnCallBackOnEnableEpoch = "erd_multi_esdt_transfer_fix_on_callback_enable_epoch"

	// MetricOptimizeGasUsedInCrossMiniBlocksEnableEpoch represents the epoch when optimize gas used in cross miniblocks is enabled
	MetricOptimizeGasUsedInCrossMiniBlocksEnableEpoch = "erd_optimize_gas_used_in_cross_miniblocks_enable_epoch"
	// MetricCorrectFirstQueuedEpoch represents the epoch when correct first queued fix is enabled
	MetricCorrectFirstQueuedEpoch = "erd_correct_first_queued_enable_epoch"

	// MetricCorrectJailedNotUnstakedEmptyQueueEpoch represents the epoch when correct jailed not unstacked meptry queue fix is enabled
	MetricCorrectJailedNotUnstakedEmptyQueueEpoch = "erd_correct_jailed_not_unstaked_empty_queue_enable_epoch"

	// MetricFixOOGReturnCodeEnableEpoch represents the epoch when OOG return code fix is enabled
	MetricFixOOGReturnCodeEnableEpoch = "erd_fix_oog_return_code_enable_epoch"

	// MetricRemoveNonUpdatedStorageEnableEpoch represents the epoch when remove non updated storage fix is enabled
	MetricRemoveNonUpdatedStorageEnableEpoch = "erd_remove_non_updated_storage_enable_epoch"

	// MetricDeleteDelegatorAfterClaimRewardsEnableEpoch represents the epoch when delete delegator after claim rewards fix is enabled
	MetricDeleteDelegatorAfterClaimRewardsEnableEpoch = "erd_delete_delegator_after_claim_rewards_enable_epoch"

	// MetricOptimizeNFTStoreEnableEpoch represents the epoch when optimize nft store feature is enabled
	MetricOptimizeNFTStoreEnableEpoch = "erd_optimize_nft_store_enable_epoch"

	// MetricCreateNFTThroughExecByCallerEnableEpoch represents the epoch when create nft through exec by caller functionality is enabled
	MetricCreateNFTThroughExecByCallerEnableEpoch = "erd_create_nft_through_exec_by_caller_enable_epoch"

	// MetricStopDecreasingValidatorRatingWhenStuckEnableEpoch represents the epoch when stop decreaing validator rating when stuck functionality is enabled
	MetricStopDecreasingValidatorRatingWhenStuckEnableEpoch = "erd_stop_decreasing_validator_rating_when_stuck_enable_epoch"

	// MetricFrontRunningProtectionEnableEpoch represents the epoch when front running protection feature is enabled
	MetricFrontRunningProtectionEnableEpoch = "erd_front_running_protection_enable_epoch"

	// MetricIsPayableBySCEnableEpoch represents the epoch when is payable by SC feature is enabled
	MetricIsPayableBySCEnableEpoch = "erd_is_payable_by_sc_enable_epoch"

	// MetricCleanUpInformativeSCRsEnableEpoch represents the epoch when cleanup informative scrs functionality is enabled
	MetricCleanUpInformativeSCRsEnableEpoch = "erd_cleanup_informative_scrs_enable_epoch"

	// MetricStorageAPICostOptimizationEnableEpoch represents the epoch when storage api cost optimization feature is enabled
	MetricStorageAPICostOptimizationEnableEpoch = "erd_storage_api_cost_optimization_enable_epoch"

	// MetricTransformToMultiShardCreateEnableEpoch represents the epoch when transform to multi shard create functionality is enabled
	MetricTransformToMultiShardCreateEnableEpoch = "erd_transform_to_multi_shard_create_enable_epoch"

	// MetricESDTRegisterAndSetAllRolesEnableEpoch represents the epoch when esdt register and set all roles functionality is enabled
	MetricESDTRegisterAndSetAllRolesEnableEpoch = "erd_esdt_register_and_set_all_roles_enable_epoch"

	// MetricDoNotReturnOldBlockInBlockchainHookEnableEpoch represents the epoch when do not return old block in blockchain hook fix is enabled
	MetricDoNotReturnOldBlockInBlockchainHookEnableEpoch = "erd_do_not_returns_old_block_in_blockchain_hook_enable_epoch"

	// MetricAddFailedRelayedTxToInvalidMBsDisableEpoch represents the epoch when add failed relayed tx to invalid miniblocks functionality is enabled
	MetricAddFailedRelayedTxToInvalidMBsDisableEpoch = "erd_add_failed_relayed_tx_to_invalid_mbs_enable_epoch"

	// MetricSCRSizeInvariantOnBuiltInResultEnableEpoch represents the epoch when scr size invariant on builtin result functionality is enabled
	MetricSCRSizeInvariantOnBuiltInResultEnableEpoch = "erd_scr_size_invariant_on_builtin_result_enable_epoch"

	// MetricCheckCorrectTokenIDForTransferRoleEnableEpoch represents the epoch when check correct tokenID for transfer role fix is enabled
	MetricCheckCorrectTokenIDForTransferRoleEnableEpoch = "erd_check_correct_tokenid_for_transfer_role_enable_epoch"

	// MetricDisableExecByCallerEnableEpoch represents the epoch when disable exec by caller functionality is enabled
	MetricDisableExecByCallerEnableEpoch = "erd_disable_exec_by_caller_enable_epoch"

	// MetricFailExecutionOnEveryAPIErrorEnableEpoch represents the epoch when fail execution on every api error functionality is enabled
	MetricFailExecutionOnEveryAPIErrorEnableEpoch = "erd_fail_execution_on_every_api_error_enable_epoch"

	// MetricManagedCryptoAPIsEnableEpoch represents the epoch when managed cypto apis functionality is enabled
	MetricManagedCryptoAPIsEnableEpoch = "erd_managed_crypto_apis_enable_epoch"

	// MetricRefactorContextEnableEpoch represents the epoch when refactor context functionality is enabled
	MetricRefactorContextEnableEpoch = "erd_refactor_context_enable_epoch"

	// MetricCheckFunctionArgumentEnableEpoch represents the epoch when check function argument functionality is enabled
	MetricCheckFunctionArgumentEnableEpoch = "erd_check_function_argument_enable_epoch"

	// MetricCheckExecuteOnReadOnlyEnableEpoch represents the epoch when check execute on read only fix is enabled
	MetricCheckExecuteOnReadOnlyEnableEpoch = "erd_check_execute_on_readonly_enable_epoch"

	// MetricMiniBlockPartialExecutionEnableEpoch represents the epoch when miniblock partial execution feature is enabled
	MetricMiniBlockPartialExecutionEnableEpoch = "erd_miniblock_partial_execution_enable_epoch"

	// MetricESDTMetadataContinuousCleanupEnableEpoch represents the epoch when esdt metadata continuous clenaup functionality is enabled
	MetricESDTMetadataContinuousCleanupEnableEpoch = "erd_esdt_metadata_continuous_cleanup_enable_epoch"

	// MetricFixAsyncCallBackArgsListEnableEpoch represents the epoch when fix async callback args list is enabled
	MetricFixAsyncCallBackArgsListEnableEpoch = "erd_fix_async_callback_args_list_enable_epoch"

	// MetricFixOldTokenLiquidityEnableEpoch represents the epoch when fix old token liquidity is enabled
	MetricFixOldTokenLiquidityEnableEpoch = "erd_fix_old_token_liquidity_enable_epoch"

	// MetricRuntimeMemStoreLimitEnableEpoch represents the epoch when runtime mem store limit functionality is enabled
	MetricRuntimeMemStoreLimitEnableEpoch = "erd_runtime_mem_store_limit_enable_epoch"

	// MetricRuntimeCodeSizeFixEnableEpoch represents the epoch when runtime code size fix is enabled
	MetricRuntimeCodeSizeFixEnableEpoch = "erd_runtime_code_size_fix_enable_epoch"

	// MetricSetSenderInEeiOutputTransferEnableEpoch represents the epoch when set sender in eei output transfer functionality is enabled
	MetricSetSenderInEeiOutputTransferEnableEpoch = "erd_set_sender_in_eei_output_transfer_enable_epoch"

	// MetricRefactorPeersMiniBlocksEnableEpoch represents the epoch when refactor peers miniblock feature is enabled
	MetricRefactorPeersMiniBlocksEnableEpoch = "erd_refactor_peers_miniblocks_enable_epoch"

	// MetricSCProcessorV2EnableEpoch represents the epoch when SC processor V2 feature is enabled
	MetricSCProcessorV2EnableEpoch = "erd_sc_processorv2_enable_epoch"

	// MetricMaxBlockchainHookCountersEnableEpoch represents the epoch when max blockchain hook counters functionality is enabled
	MetricMaxBlockchainHookCountersEnableEpoch = "erd_max_blockchain_hook_counters_enable_epoch"

	// MetricWipeSingleNFTLiquidityDecreaseEnableEpoch represents the epoch when wipe single NFT liquidity decrease functionality is enabled
	MetricWipeSingleNFTLiquidityDecreaseEnableEpoch = "erd_wipe_single_nft_liquidity_decrease_enable_epoch"

	// MetricAlwaysSaveTokenMetaDataEnableEpoch represents the epoch when always save token metadata functionality is enabled
	MetricAlwaysSaveTokenMetaDataEnableEpoch = "erd_always_save_token_metadata_enable_epoch"

	// MetricSetGuardianEnableEpoch represents the epoch when the guardian feature is enabled
	MetricSetGuardianEnableEpoch = "erd_set_guardian_feature_enable_epoch"

	// MetricSetScToScLogEventEnableEpoch represents the epoch when the sc to sc log event feature is enabled
	MetricSetScToScLogEventEnableEpoch = "erd_set_sc_to_sc_log_event_enable_epoch"

	// MetricRelayedNonceFixEnableEpoch represents the epoch when relayed nonce fix is enabled
	MetricRelayedNonceFixEnableEpoch = "erd_relayed_nonce_fix_enable_epoch"

	// MetricDeterministicSortOnValidatorsInfoEnableEpoch represents the epoch when deterministic sort on validators info functionality is enabled
	MetricDeterministicSortOnValidatorsInfoEnableEpoch = "erd_deterministic_sort_on_validators_info_enable_epoch"

	// MetricKeepExecOrderOnCreatedSCRsEnableEpoch represents the epoch when keep exec order on created scs fix is enabled
	MetricKeepExecOrderOnCreatedSCRsEnableEpoch = "erd_keep_exec_order_on_created_scrs_enable_epoch"

	// MetricMultiClaimOnDelegationEnableEpoch represents the epoch when multi claim on delegation functionality is enabled
	MetricMultiClaimOnDelegationEnableEpoch = "erd_multi_claim_on_delegation_enable_epoch"

	// MetricChangeUsernameEnableEpoch represents the epoch when change username functionality is enabled
	MetricChangeUsernameEnableEpoch = "erd_change_username_enable_epoch"

	// MetricAutoBalanceDataTriesEnableEpoch represents the epoch when auto balance data tries feature is enabled
	MetricAutoBalanceDataTriesEnableEpoch = "erd_auto_balance_data_tries_enable_epoch"

	// MetricMigrateDataTrieEnableEpoch represents the epoch when migrate data trie feature is enabled
	MetricMigrateDataTrieEnableEpoch = "erd_migrate_datatrie_enable_epoch"

	// MetricConsistentTokensValuesLengthCheckEnableEpoch represents the epoch when consistent tokens values length check is enabled
	MetricConsistentTokensValuesLengthCheckEnableEpoch = "erd_consistent_tokens_values_length_check_enable_epoch"

	// MetricFixDelegationChangeOwnerOnAccountEnableEpoch represents the epoch when fix delegation change owner on account is enabled
	MetricFixDelegationChangeOwnerOnAccountEnableEpoch = "erd_fix_delegation_change_owner_on_account_enable_epoch"

	// MetricDynamicGasCostForDataTrieStorageLoadEnableEpoch represents the epoch when dynamic gas cost for data tries storage load functionality is enabled
	MetricDynamicGasCostForDataTrieStorageLoadEnableEpoch = "erd_dynamic_gas_cost_for_datatrie_storage_load_enable_epoch"

	// MetricNFTStopCreateEnableEpoch represents the epoch when NFT stop create functionality is enabled
	MetricNFTStopCreateEnableEpoch = "erd_nft_stop_create_enable_epoch"

	// MetricChangeOwnerAddressCrossShardThroughSCEnableEpoch represents the epoch when change owner address cross shard through SC functionality is enabled
	MetricChangeOwnerAddressCrossShardThroughSCEnableEpoch = "erd_change_owner_address_cross_shard_through_sc_enable_epoch"

	// MetricFixGasRemainingForSaveKeyValueBuiltinFunctionEnableEpoch represents the epoch when fix gas remaining for save key value builin function is enabled
	MetricFixGasRemainingForSaveKeyValueBuiltinFunctionEnableEpoch = "erd_fix_gas_remainig_for_save_keyvalue_builtin_function_enable_epoch"

	// MetricCurrentRandomnessOnSortingEnableEpoch represents the epoch when current randomness on sorting functionality is enabled
	MetricCurrentRandomnessOnSortingEnableEpoch = "erd_current_randomness_on_sorting_enable_epoch"

	// MetricStakeLimitsEnableEpoch represents the epoch when stake limits functionality is enabled
	MetricStakeLimitsEnableEpoch = "erd_stake_limits_enable_epoch"

	// MetricStakingV4Step1EnableEpoch represents the epoch when staking v4 step 1 feature is enabled
	MetricStakingV4Step1EnableEpoch = "erd_staking_v4_step1_enable_epoch"

	// MetricStakingV4Step2EnableEpoch represents the epoch when staking v4 step 2 feature is enabled
	MetricStakingV4Step2EnableEpoch = "erd_staking_v4_step2_enable_epoch"

	// MetricStakingV4Step3EnableEpoch represents the epoch when staking v4 step 3 feature is enabled
	MetricStakingV4Step3EnableEpoch = "erd_staking_v4_step3_enable_epoch"

	// MetricCleanupAuctionOnLowWaitingListEnableEpoch represents the epoch when cleanup auction on low waiting list fix is enabled
	MetricCleanupAuctionOnLowWaitingListEnableEpoch = "erd_cleanup_auction_on_low_waiting_list_enable_epoch"

	// MetricAlwaysMergeContextsInEEIEnableEpoch represents the epoch when always merge contexts in EEI fix is enabled
	MetricAlwaysMergeContextsInEEIEnableEpoch = "erd_always_merge_contexts_in_eei_enable_epoch"

	// MetricDynamicESDTEnableEpoch represents the epoch when dynamic ESDT feature is enabled
	MetricDynamicESDTEnableEpoch = "erd_dynamic_esdt_enable_epoch"

	// MetricEGLDInMultiTransferEnableEpoch represents the epoch when EGLD in multi transfer feature is enabled
	MetricEGLDInMultiTransferEnableEpoch = "erd_egld_in_multi_transfer_enable_epoch"

	// MetricCryptoOpcodesV2EnableEpoch represents the epoch when crypto opcodes v2 feature is enabled
	MetricCryptoOpcodesV2EnableEpoch = "erd_crypto_opcodes_v2_enable_epoch"

	// MetricMultiESDTNFTTransferAndExecuteByUserEnableEpoch represents the epoch when enshrined sovereign opcodes are enabled
	MetricMultiESDTNFTTransferAndExecuteByUserEnableEpoch = "erd_multi_esdt_transfer_execute_by_user_enable_epoch"

	// MetricFixRelayedMoveBalanceToNonPayableSCEnableEpoch represents the epoch when the fix for relayed move balance to non-payable sc is enabled
	MetricFixRelayedMoveBalanceToNonPayableSCEnableEpoch = "erd_fix_relayed_move_balance_to_non_payable_sc_enable_epoch"

	// MetricMaxNodesChangeEnableEpoch holds configuration for changing the maximum number of nodes and the enabling epoch
	MetricMaxNodesChangeEnableEpoch = "erd_max_nodes_change_enable_epoch"

	// MetricEpochEnable represents the epoch when the max nodes change configuration is applied
	MetricEpochEnable = "erd_epoch_enable"

	// EpochEnableSuffix represents the suffix for EpochEnable item in MaxNodesChangeEnableEpoch list
	EpochEnableSuffix = "_epoch_enable"

	// MetricMaxNumNodes represents the maximum number of nodes than can be enabled in a max nodes change configuration setup
	MetricMaxNumNodes = "erd_max_num_nodes"

	// MaxNumNodesSuffix represents the suffix for MaxNumNodes item in MaxNodesChangeEnableEpoch list
	MaxNumNodesSuffix = "_max_num_nodes"

	// MetricNodesToShufflePerShard represents the nodes to be shuffled per shard
	MetricNodesToShufflePerShard = "erd_nodes_to_shuffle_per_shard"

	// NodesToShufflePerShardSuffix represents the suffix for NodesToShufflePerShard item in MaxNodesChangeEnableEpoch list
	NodesToShufflePerShardSuffix = "_nodes_to_shuffle_per_shard"
)

const (
	// MetricRatingsGeneralStartRating represents the starting rating used by the rater
	MetricRatingsGeneralStartRating = "erd_ratings_general_start_rating"

	// MetricRatingsGeneralMaxRating represents the maximum rating limit
	MetricRatingsGeneralMaxRating = "erd_ratings_general_max_rating"

	// MetricRatingsGeneralMinRating represents the minimum rating limit
	MetricRatingsGeneralMinRating = "erd_ratings_general_min_rating"

	// MetricRatingsGeneralSignedBlocksThreshold represents the signed blocks threshold
	MetricRatingsGeneralSignedBlocksThreshold = "erd_ratings_general_signed_blocks_threshold"

	// MetricRatingsGeneralSelectionChances represents the selection chances thresholds
	MetricRatingsGeneralSelectionChances = "erd_ratings_general_selection_chances"

	// MetricSelectionChancesMaxThreshold represents the max threshold for a selection chances item
	MetricSelectionChancesMaxThreshold = "erd_max_threshold"

	// SelectionChancesMaxThresholdSuffix represents the SelectionChances suffix for MaxThreshold
	SelectionChancesMaxThresholdSuffix = "_max_threshold"

	// MetricSelectionChancesChancePercent represents the chance percentage for a selection chances metric
	MetricSelectionChancesChancePercent = "erd_chance_percent"

	// SelectionChancesChancePercentSuffix represents the SelectionChances suffix for ChancePercent
	SelectionChancesChancePercentSuffix = "_chance_percent"

	// MetricRatingsShardChainHoursToMaxRatingFromStartRating represents the hours to max rating from start rating
	MetricRatingsShardChainHoursToMaxRatingFromStartRating = "erd_ratings_shardchain_hours_to_max_rating_from_start_rating"

	// MetricRatingsShardChainProposerValidatorImportance represents the proposer validator importance index
	MetricRatingsShardChainProposerValidatorImportance = "erd_ratings_shardchain_proposer_validator_importance"

	// MetricRatingsShardChainProposerDecreaseFactor represents the proposer decrease factor
	MetricRatingsShardChainProposerDecreaseFactor = "erd_ratings_shardchain_proposer_decrease_factor"

	// MetricRatingsShardChainValidatorDecreaseFactor represents the validator decrease factor
	MetricRatingsShardChainValidatorDecreaseFactor = "erd_ratings_shardchain_validator_decrease_factor"

	// MetricRatingsShardChainConsecutiveMissedBlocksPenalty represents the consecutive missed block penalty
	MetricRatingsShardChainConsecutiveMissedBlocksPenalty = "erd_ratings_shardchain_consecutive_missed_blocks_penalty"

	// MetricRatingsMetaChainHoursToMaxRatingFromStartRating represents the hours to max rating from start rating
	MetricRatingsMetaChainHoursToMaxRatingFromStartRating = "erd_ratings_metachain_hours_to_max_rating_from_start_rating"

	// MetricRatingsMetaChainProposerValidatorImportance represents the proposer validator importance index
	MetricRatingsMetaChainProposerValidatorImportance = "erd_ratings_metachain_proposer_validator_importance"

	// MetricRatingsMetaChainProposerDecreaseFactor represents the proposer decrease factor
	MetricRatingsMetaChainProposerDecreaseFactor = "erd_ratings_metachain_proposer_decrease_factor"

	// MetricRatingsMetaChainValidatorDecreaseFactor represents the validator decrease factor
	MetricRatingsMetaChainValidatorDecreaseFactor = "erd_ratings_metachain_validator_decrease_factor"

	// MetricRatingsMetaChainConsecutiveMissedBlocksPenalty represents the consecutive missed blocks penalty
	MetricRatingsMetaChainConsecutiveMissedBlocksPenalty = "erd_ratings_metachain_consecutive_missed_blocks_penalty"

	// MetricRatingsPeerHonestyDecayCoefficient represents the peer honesty decay coefficient
	MetricRatingsPeerHonestyDecayCoefficient = "erd_ratings_peerhonesty_decay_coefficient"

	// MetricRatingsPeerHonestyDecayUpdateIntervalInSeconds represents the decat update interval in seconds
	MetricRatingsPeerHonestyDecayUpdateIntervalInSeconds = "erd_ratings_peerhonesty_decay_update_interval_inseconds"

	// MetricRatingsPeerHonestyMaxScore represents the peer honesty max score allowed
	MetricRatingsPeerHonestyMaxScore = "erd_ratings_peerhonesty_max_score"

	// MetricRatingsPeerHonestyMinScore represents the peer honesty min score
	MetricRatingsPeerHonestyMinScore = "erd_ratings_peerhonesty_min_score"

	// MetricRatingsPeerHonestyBadPeerThreshold represents the peer honesty bad peer threshold
	MetricRatingsPeerHonestyBadPeerThreshold = "erd_ratings_peerhonesty_bad_peer_threshold"

	// MetricRatingsPeerHonestyUnitValue represents the peer honesty unit value
	MetricRatingsPeerHonestyUnitValue = "erd_ratings_peerhonesty_unit_value"

	// MetricHysteresis represents the hysteresis threshold
	MetricHysteresis = "erd_hysteresis"

	// MetricAdaptivity represents a boolean to determine if adaptivity will be enabled or not
	MetricAdaptivity = "erd_adaptivity"
)

const (
	// StorerOrder defines the order of storers to be notified of a start of epoch event
	StorerOrder = iota
	// NodesCoordinatorOrder defines the order in which NodesCoordinator is notified of a start of epoch event
	NodesCoordinatorOrder
	// ConsensusOrder defines the order in which Consensus is notified of a start of epoch event
	ConsensusOrder
	// NetworkShardingOrder defines the order in which the network sharding subsystem is notified of a start of epoch event
	NetworkShardingOrder
	// IndexerOrder defines the order in which indexer is notified of a start of epoch event
	IndexerOrder
	// NetStatisticsOrder defines the order in which netStatistic component is notified of a start of epoch event
	NetStatisticsOrder
	// OldDatabaseCleanOrder defines the order in which oldDatabaseCleaner component is notified of a start of epoch event
	OldDatabaseCleanOrder
)

// NodeState specifies what type of state a node could have
type NodeState int

const (
	// NsSynchronized defines ID of a state of synchronized
	NsSynchronized NodeState = iota
	// NsNotSynchronized defines ID of a state of not synchronized
	NsNotSynchronized
	// NsNotCalculated defines ID of a state which is not calculated
	NsNotCalculated
)

// MetricP2PPeerInfo is the metric for the node's p2p info
const MetricP2PPeerInfo = "erd_p2p_peer_info"

// MetricP2PIntraShardValidators is the metric that outputs the intra-shard connected validators
const MetricP2PIntraShardValidators = "erd_p2p_intra_shard_validators"

// MetricP2PCrossShardValidators is the metric that outputs the cross-shard connected validators
const MetricP2PCrossShardValidators = "erd_p2p_cross_shard_validators"

// MetricP2PIntraShardObservers is the metric that outputs the intra-shard connected observers
const MetricP2PIntraShardObservers = "erd_p2p_intra_shard_observers"

// MetricP2PCrossShardObservers is the metric that outputs the cross-shard connected observers
const MetricP2PCrossShardObservers = "erd_p2p_cross_shard_observers"

// MetricP2PUnknownPeers is the metric that outputs the unknown-shard connected peers
const MetricP2PUnknownPeers = "erd_p2p_unknown_shard_peers"

// MetricP2PNumConnectedPeersClassification is the metric for monitoring the number of connected peers split on the connection type
const MetricP2PNumConnectedPeersClassification = "erd_p2p_num_connected_peers_classification"

// MetricAreVMQueriesReady will hold the string representation of the boolean that indicated if the node is ready
// to process VM queries
const MetricAreVMQueriesReady = "erd_are_vm_queries_ready"

// HighestRoundFromBootStorage is the key for the highest round that is saved in storage
const HighestRoundFromBootStorage = "highestRoundFromBootStorage"

// TriggerRegistryKeyPrefix is the key prefix to save epoch start registry to storage
const TriggerRegistryKeyPrefix = "epochStartTrigger_"

// TriggerRegistryInitialKeyPrefix is the key prefix to save initial data to storage
const TriggerRegistryInitialKeyPrefix = "initial_value_epoch_"

// NodesCoordinatorRegistryKeyPrefix is the key prefix to save epoch start registry to storage
const NodesCoordinatorRegistryKeyPrefix = "indexHashed_"

// ShuffledOut signals that a restart is pending because the node was shuffled out
const ShuffledOut = "shuffledOut"

// WrongConfiguration signals that the node has a malformed configuration and cannot continue processing
const WrongConfiguration = "wrongConfiguration"

// ImportComplete signals that a node restart will be done because the import did complete
const ImportComplete = "importComplete"

// DefaultStatsPath is the default path where the node stats are logged
const DefaultStatsPath = "stats"

// DefaultDBPath is the default path for nodes databases
const DefaultDBPath = "db"

// MetachainShardName is the string identifier of the metachain shard
const MetachainShardName = "metachain"

// TemporaryPath is the default temporary path directory
const TemporaryPath = "temp"

// TimeToWaitForP2PBootstrap is the wait time for the P2P to bootstrap
const TimeToWaitForP2PBootstrap = 20 * time.Second

// MaxSoftwareVersionLengthInBytes represents the maximum length for the software version to be saved in block header
const MaxSoftwareVersionLengthInBytes = 10

// ExtraDelayForBroadcastBlockInfo represents the number of seconds to wait since a block has been broadcast and the
// moment when its components, like mini blocks and transactions, would be broadcast too
const ExtraDelayForBroadcastBlockInfo = 1 * time.Second

// ExtraDelayBetweenBroadcastMbsAndTxs represents the number of seconds to wait since miniblocks have been broadcast
// and the moment when theirs transactions would be broadcast too
const ExtraDelayBetweenBroadcastMbsAndTxs = 1 * time.Second

// ExtraDelayForRequestBlockInfo represents the number of seconds to wait since a block has been received and the
// moment when its components, like mini blocks and transactions, would be requested too if they are still missing
const ExtraDelayForRequestBlockInfo = ExtraDelayForBroadcastBlockInfo + ExtraDelayBetweenBroadcastMbsAndTxs + time.Second

// CommitMaxTime represents max time accepted for a commit action, after which a warn message is displayed
const CommitMaxTime = 3 * time.Second

// PutInStorerMaxTime represents max time accepted for a put action, after which a warn message is displayed
const PutInStorerMaxTime = time.Second

// DefaultUnstakedEpoch represents the default epoch that is set for a validator that has not unstaked yet
const DefaultUnstakedEpoch = math.MaxUint32

// InvalidMessageBlacklistDuration represents the time to keep a peer in the black list if it sends a message that
// does not follow the protocol: example not useing the same marshaler as the other peers
const InvalidMessageBlacklistDuration = time.Second * 3600

// PublicKeyBlacklistDuration represents the time to keep a public key in the black list if it will degrade its
// rating to a minimum threshold due to improper messages
const PublicKeyBlacklistDuration = time.Second * 7200

// InvalidSigningBlacklistDuration defines the time to keep a peer id in blacklist if it signs a message with invalid signature
const InvalidSigningBlacklistDuration = time.Second * 7200

// MaxWaitingTimeToReceiveRequestedItem represents the maximum waiting time in seconds needed to receive the requested items
const MaxWaitingTimeToReceiveRequestedItem = 5 * time.Second

// DefaultLogProfileIdentifier represents the default log profile used when the logviewer/termui applications do not
// need to change the current logging profile
const DefaultLogProfileIdentifier = "[default log profile]"

// NotSetDestinationShardID represents the shardIdString when the destinationShardId is not set in the prefs
const NotSetDestinationShardID = "disabled"

// AdditionalScrForEachScCallOrSpecialTx specifies the additional number of smart contract results which should be
// considered by a node, when it includes sc calls or special txs in a miniblock.
// Ex.: normal txs -> aprox. 27000, sc calls or special txs -> aprox. 6250 = 27000 / (AdditionalScrForEachScCallOrSpecialTx + 1),
// considering that constant below is set to 3
const AdditionalScrForEachScCallOrSpecialTx = 3

// MaxRoundsWithoutCommittedStartInEpochBlock defines the maximum rounds to wait for start in epoch block to be committed,
// before a special action to be applied
const MaxRoundsWithoutCommittedStartInEpochBlock = 50

// DefaultResolversIdentifier represents the identifier that is used in conjunction with regular resolvers
// (that makes the node run properly)
const DefaultResolversIdentifier = "default resolver"

// DefaultInterceptorsIdentifier represents the identifier that is used in conjunction with regular interceptors
// (that makes the node run properly)
const DefaultInterceptorsIdentifier = "default interceptor"

// HardforkInterceptorsIdentifier represents the identifier that is used in the hardfork process
const HardforkInterceptorsIdentifier = "hardfork interceptor"

// HardforkResolversIdentifier represents the resolver that is used in the hardfork process
const HardforkResolversIdentifier = "hardfork resolver"

// EpochStartInterceptorsIdentifier represents the identifier that is used in the start-in-epoch process
const EpochStartInterceptorsIdentifier = "epoch start interceptor"

// TimeoutGettingTrieNodes defines the timeout in trie sync operation if no node is received
const TimeoutGettingTrieNodes = 2 * time.Minute // to consider syncing a very large trie node of 64MB at ~1MB/s

// TimeoutGettingTrieNodesInHardfork represents the maximum time allowed between 2 nodes fetches (and commits)
// during the hardfork process
const TimeoutGettingTrieNodesInHardfork = time.Minute * 10

// RetrialIntervalForOutportDriver is the interval in which the outport driver should try to call the driver again
const RetrialIntervalForOutportDriver = time.Second * 10

// NodeProcessingMode represents the processing mode in which the node was started
type NodeProcessingMode int

const (
	// Normal means that the node has started in the normal processing mode
	Normal NodeProcessingMode = iota

	// ImportDb means that the node has started in the import-db mode
	ImportDb
)

const (
	// ActiveDBKey is the key at which ActiveDBVal will be saved
	ActiveDBKey = "activeDB"

	// ActiveDBVal is the value that will be saved at ActiveDBKey
	ActiveDBVal = "yes"

	// TrieSyncedKey is the key at which TrieSyncedVal will be saved
	TrieSyncedKey = "synced"

	// TrieSyncedVal is the value that will be saved at TrieSyncedKey
	TrieSyncedVal = "yes"

	// TrieLeavesChannelDefaultCapacity represents the default value to be used as capacity for getting all trie leaves on
	// a channel
	TrieLeavesChannelDefaultCapacity = 100

	// TrieLeavesChannelSyncCapacity represents the value to be used as capacity for getting main trie
	// leaf nodes for trie sync
	TrieLeavesChannelSyncCapacity = 1000
)

// ApiOutputFormat represents the format type returned by api
type ApiOutputFormat uint8

const (
	// ApiOutputFormatJSON outport format returns struct directly, will be serialized into JSON by gin
	ApiOutputFormatJSON ApiOutputFormat = 0

	// ApiOutputFormatProto outport format returns the bytes of the proto object
	ApiOutputFormatProto ApiOutputFormat = 1
)

// BlockProcessingCutoffMode represents the type to be used to identify the mode of the block processing cutoff
type BlockProcessingCutoffMode string

const (
	// BlockProcessingCutoffModePause represents the mode where the node will pause the processing at the given coordinates
	BlockProcessingCutoffModePause = "pause"
	// BlockProcessingCutoffModeProcessError represents the mode where the node will reprocess with error the block at the given coordinates
	BlockProcessingCutoffModeProcessError = "process-error"
)

// BlockProcessingCutoffTrigger represents the trigger of the cutoff potentially used in block processing
type BlockProcessingCutoffTrigger string

const (
	// BlockProcessingCutoffByNonce represents the cutoff by nonce
	BlockProcessingCutoffByNonce BlockProcessingCutoffTrigger = "nonce"
	// BlockProcessingCutoffByRound represents the cutoff by round
	BlockProcessingCutoffByRound BlockProcessingCutoffTrigger = "round"
	// BlockProcessingCutoffByEpoch represents the cutoff by epoch
	BlockProcessingCutoffByEpoch BlockProcessingCutoffTrigger = "epoch"
)

// MaxIndexOfTxInMiniBlock defines the maximum index of a tx inside one mini block
const MaxIndexOfTxInMiniBlock = int32(29999)

// MetricAccountsSnapshotInProgress is the metric that outputs the status of the accounts' snapshot, if it's in progress or not
const MetricAccountsSnapshotInProgress = "erd_accounts_snapshot_in_progress"

// MetricLastAccountsSnapshotDurationSec is the metric that outputs the duration in seconds of the last accounts db snapshot. If snapshot is in progress it will be set to 0
const MetricLastAccountsSnapshotDurationSec = "erd_accounts_snapshot_last_duration_in_seconds"

// MetricPeersSnapshotInProgress is the metric that outputs the status of the peers' snapshot, if it's in progress or not
const MetricPeersSnapshotInProgress = "erd_peers_snapshot_in_progress"

// MetricLastPeersSnapshotDurationSec is the metric that outputs the duration in seconds of the last peers db snapshot. If snapshot is in progress it will be set to 0
const MetricLastPeersSnapshotDurationSec = "erd_peers_snapshot_last_duration_in_seconds"

// GenesisStorageSuffix defines the storage suffix used for genesis altered data
const GenesisStorageSuffix = "_genesis"

// MetricAccountsSnapshotNumNodes is the metric that outputs the number of trie nodes written for accounts after snapshot
const MetricAccountsSnapshotNumNodes = "erd_accounts_snapshot_num_nodes"

// MetricTrieSyncNumReceivedBytes is the metric that outputs the number of bytes received for accounts during trie sync
const MetricTrieSyncNumReceivedBytes = "erd_trie_sync_num_bytes_received"

// MetricTrieSyncNumProcessedNodes is the metric that outputs the number of trie nodes processed for accounts during trie sync
const MetricTrieSyncNumProcessedNodes = "erd_trie_sync_num_nodes_processed"

// FullArchiveMetricSuffix is the suffix added to metrics specific for full archive network
const FullArchiveMetricSuffix = "_full_archive"

// Enable epoch flags definitions
const (
	SCDeployFlag                                       core.EnableEpochFlag = "SCDeployFlag"
	BuiltInFunctionsFlag                               core.EnableEpochFlag = "BuiltInFunctionsFlag"
	RelayedTransactionsFlag                            core.EnableEpochFlag = "RelayedTransactionsFlag"
	PenalizedTooMuchGasFlag                            core.EnableEpochFlag = "PenalizedTooMuchGasFlag"
	SwitchJailWaitingFlag                              core.EnableEpochFlag = "SwitchJailWaitingFlag"
	BelowSignedThresholdFlag                           core.EnableEpochFlag = "BelowSignedThresholdFlag"
	SwitchHysteresisForMinNodesFlagInSpecificEpochOnly core.EnableEpochFlag = "SwitchHysteresisForMinNodesFlagInSpecificEpochOnly"
	TransactionSignedWithTxHashFlag                    core.EnableEpochFlag = "TransactionSignedWithTxHashFlag"
	MetaProtectionFlag                                 core.EnableEpochFlag = "MetaProtectionFlag"
	AheadOfTimeGasUsageFlag                            core.EnableEpochFlag = "AheadOfTimeGasUsageFlag"
	GasPriceModifierFlag                               core.EnableEpochFlag = "GasPriceModifierFlag"
	RepairCallbackFlag                                 core.EnableEpochFlag = "RepairCallbackFlag"
	ReturnDataToLastTransferFlagAfterEpoch             core.EnableEpochFlag = "ReturnDataToLastTransferFlagAfterEpoch"
	SenderInOutTransferFlag                            core.EnableEpochFlag = "SenderInOutTransferFlag"
	StakeFlag                                          core.EnableEpochFlag = "StakeFlag"
	StakingV2Flag                                      core.EnableEpochFlag = "StakingV2Flag"
	StakingV2OwnerFlagInSpecificEpochOnly              core.EnableEpochFlag = "StakingV2OwnerFlagInSpecificEpochOnly"
	StakingV2FlagAfterEpoch                            core.EnableEpochFlag = "StakingV2FlagAfterEpoch"
	DoubleKeyProtectionFlag                            core.EnableEpochFlag = "DoubleKeyProtectionFlag"
	ESDTFlag                                           core.EnableEpochFlag = "ESDTFlag"
	ESDTFlagInSpecificEpochOnly                        core.EnableEpochFlag = "ESDTFlagInSpecificEpochOnly"
	GovernanceFlag                                     core.EnableEpochFlag = "GovernanceFlag"
	GovernanceFlagInSpecificEpochOnly                  core.EnableEpochFlag = "GovernanceFlagInSpecificEpochOnly"
	DelegationManagerFlag                              core.EnableEpochFlag = "DelegationManagerFlag"
	DelegationSmartContractFlag                        core.EnableEpochFlag = "DelegationSmartContractFlag"
	DelegationSmartContractFlagInSpecificEpochOnly     core.EnableEpochFlag = "DelegationSmartContractFlagInSpecificEpochOnly"
	CorrectLastUnJailedFlag                            core.EnableEpochFlag = "CorrectLastUnJailedFlag"
	CorrectLastUnJailedFlagInSpecificEpochOnly         core.EnableEpochFlag = "CorrectLastUnJailedFlagInSpecificEpochOnly"
	RelayedTransactionsV2Flag                          core.EnableEpochFlag = "RelayedTransactionsV2Flag"
	UnBondTokensV2Flag                                 core.EnableEpochFlag = "UnBondTokensV2Flag"
	SaveJailedAlwaysFlag                               core.EnableEpochFlag = "SaveJailedAlwaysFlag"
	ReDelegateBelowMinCheckFlag                        core.EnableEpochFlag = "ReDelegateBelowMinCheckFlag"
	ValidatorToDelegationFlag                          core.EnableEpochFlag = "ValidatorToDelegationFlag"
	IncrementSCRNonceInMultiTransferFlag               core.EnableEpochFlag = "IncrementSCRNonceInMultiTransferFlag"
	ESDTMultiTransferFlag                              core.EnableEpochFlag = "ESDTMultiTransferFlag"
	GlobalMintBurnFlag                                 core.EnableEpochFlag = "GlobalMintBurnFlag"
	ESDTTransferRoleFlag                               core.EnableEpochFlag = "ESDTTransferRoleFlag"
	ComputeRewardCheckpointFlag                        core.EnableEpochFlag = "ComputeRewardCheckpointFlag"
	SCRSizeInvariantCheckFlag                          core.EnableEpochFlag = "SCRSizeInvariantCheckFlag"
	BackwardCompSaveKeyValueFlag                       core.EnableEpochFlag = "BackwardCompSaveKeyValueFlag"
	ESDTNFTCreateOnMultiShardFlag                      core.EnableEpochFlag = "ESDTNFTCreateOnMultiShardFlag"
	MetaESDTSetFlag                                    core.EnableEpochFlag = "MetaESDTSetFlag"
	AddTokensToDelegationFlag                          core.EnableEpochFlag = "AddTokensToDelegationFlag"
	MultiESDTTransferFixOnCallBackFlag                 core.EnableEpochFlag = "MultiESDTTransferFixOnCallBackFlag"
	OptimizeGasUsedInCrossMiniBlocksFlag               core.EnableEpochFlag = "OptimizeGasUsedInCrossMiniBlocksFlag"
	CorrectFirstQueuedFlag                             core.EnableEpochFlag = "CorrectFirstQueuedFlag"
	DeleteDelegatorAfterClaimRewardsFlag               core.EnableEpochFlag = "DeleteDelegatorAfterClaimRewardsFlag"
	RemoveNonUpdatedStorageFlag                        core.EnableEpochFlag = "RemoveNonUpdatedStorageFlag"
	OptimizeNFTStoreFlag                               core.EnableEpochFlag = "OptimizeNFTStoreFlag"
	CreateNFTThroughExecByCallerFlag                   core.EnableEpochFlag = "CreateNFTThroughExecByCallerFlag"
	StopDecreasingValidatorRatingWhenStuckFlag         core.EnableEpochFlag = "StopDecreasingValidatorRatingWhenStuckFlag"
	FrontRunningProtectionFlag                         core.EnableEpochFlag = "FrontRunningProtectionFlag"
	PayableBySCFlag                                    core.EnableEpochFlag = "PayableBySCFlag"
	CleanUpInformativeSCRsFlag                         core.EnableEpochFlag = "CleanUpInformativeSCRsFlag"
	StorageAPICostOptimizationFlag                     core.EnableEpochFlag = "StorageAPICostOptimizationFlag"
	ESDTRegisterAndSetAllRolesFlag                     core.EnableEpochFlag = "ESDTRegisterAndSetAllRolesFlag"
	ScheduledMiniBlocksFlag                            core.EnableEpochFlag = "ScheduledMiniBlocksFlag"
	CorrectJailedNotUnStakedEmptyQueueFlag             core.EnableEpochFlag = "CorrectJailedNotUnStakedEmptyQueueFlag"
	DoNotReturnOldBlockInBlockchainHookFlag            core.EnableEpochFlag = "DoNotReturnOldBlockInBlockchainHookFlag"
	AddFailedRelayedTxToInvalidMBsFlag                 core.EnableEpochFlag = "AddFailedRelayedTxToInvalidMBsFlag"
	SCRSizeInvariantOnBuiltInResultFlag                core.EnableEpochFlag = "SCRSizeInvariantOnBuiltInResultFlag"
	CheckCorrectTokenIDForTransferRoleFlag             core.EnableEpochFlag = "CheckCorrectTokenIDForTransferRoleFlag"
	FailExecutionOnEveryAPIErrorFlag                   core.EnableEpochFlag = "FailExecutionOnEveryAPIErrorFlag"
	MiniBlockPartialExecutionFlag                      core.EnableEpochFlag = "MiniBlockPartialExecutionFlag"
	ManagedCryptoAPIsFlag                              core.EnableEpochFlag = "ManagedCryptoAPIsFlag"
	ESDTMetadataContinuousCleanupFlag                  core.EnableEpochFlag = "ESDTMetadataContinuousCleanupFlag"
	DisableExecByCallerFlag                            core.EnableEpochFlag = "DisableExecByCallerFlag"
	RefactorContextFlag                                core.EnableEpochFlag = "RefactorContextFlag"
	CheckFunctionArgumentFlag                          core.EnableEpochFlag = "CheckFunctionArgumentFlag"
	CheckExecuteOnReadOnlyFlag                         core.EnableEpochFlag = "CheckExecuteOnReadOnlyFlag"
	SetSenderInEeiOutputTransferFlag                   core.EnableEpochFlag = "SetSenderInEeiOutputTransferFlag"
	FixAsyncCallbackCheckFlag                          core.EnableEpochFlag = "FixAsyncCallbackCheckFlag"
	SaveToSystemAccountFlag                            core.EnableEpochFlag = "SaveToSystemAccountFlag"
	CheckFrozenCollectionFlag                          core.EnableEpochFlag = "CheckFrozenCollectionFlag"
	SendAlwaysFlag                                     core.EnableEpochFlag = "SendAlwaysFlag"
	ValueLengthCheckFlag                               core.EnableEpochFlag = "ValueLengthCheckFlag"
	CheckTransferFlag                                  core.EnableEpochFlag = "CheckTransferFlag"
	ESDTNFTImprovementV1Flag                           core.EnableEpochFlag = "ESDTNFTImprovementV1Flag"
	ChangeDelegationOwnerFlag                          core.EnableEpochFlag = "ChangeDelegationOwnerFlag"
	RefactorPeersMiniBlocksFlag                        core.EnableEpochFlag = "RefactorPeersMiniBlocksFlag"
	SCProcessorV2Flag                                  core.EnableEpochFlag = "SCProcessorV2Flag"
	FixAsyncCallBackArgsListFlag                       core.EnableEpochFlag = "FixAsyncCallBackArgsListFlag"
	FixOldTokenLiquidityFlag                           core.EnableEpochFlag = "FixOldTokenLiquidityFlag"
	RuntimeMemStoreLimitFlag                           core.EnableEpochFlag = "RuntimeMemStoreLimitFlag"
	RuntimeCodeSizeFixFlag                             core.EnableEpochFlag = "RuntimeCodeSizeFixFlag"
	MaxBlockchainHookCountersFlag                      core.EnableEpochFlag = "MaxBlockchainHookCountersFlag"
	WipeSingleNFTLiquidityDecreaseFlag                 core.EnableEpochFlag = "WipeSingleNFTLiquidityDecreaseFlag"
	AlwaysSaveTokenMetaDataFlag                        core.EnableEpochFlag = "AlwaysSaveTokenMetaDataFlag"
	SetGuardianFlag                                    core.EnableEpochFlag = "SetGuardianFlag"
	RelayedNonceFixFlag                                core.EnableEpochFlag = "RelayedNonceFixFlag"
	ConsistentTokensValuesLengthCheckFlag              core.EnableEpochFlag = "ConsistentTokensValuesLengthCheckFlag"
	KeepExecOrderOnCreatedSCRsFlag                     core.EnableEpochFlag = "KeepExecOrderOnCreatedSCRsFlag"
	MultiClaimOnDelegationFlag                         core.EnableEpochFlag = "MultiClaimOnDelegationFlag"
	ChangeUsernameFlag                                 core.EnableEpochFlag = "ChangeUsernameFlag"
	AutoBalanceDataTriesFlag                           core.EnableEpochFlag = "AutoBalanceDataTriesFlag"
	MigrateDataTrieFlag                                core.EnableEpochFlag = "MigrateDataTrieFlag"
	FixDelegationChangeOwnerOnAccountFlag              core.EnableEpochFlag = "FixDelegationChangeOwnerOnAccountFlag"
	FixOOGReturnCodeFlag                               core.EnableEpochFlag = "FixOOGReturnCodeFlag"
	DeterministicSortOnValidatorsInfoFixFlag           core.EnableEpochFlag = "DeterministicSortOnValidatorsInfoFixFlag"
	DynamicGasCostForDataTrieStorageLoadFlag           core.EnableEpochFlag = "DynamicGasCostForDataTrieStorageLoadFlag"
	ScToScLogEventFlag                                 core.EnableEpochFlag = "ScToScLogEventFlag"
	BlockGasAndFeesReCheckFlag                         core.EnableEpochFlag = "BlockGasAndFeesReCheckFlag"
	BalanceWaitingListsFlag                            core.EnableEpochFlag = "BalanceWaitingListsFlag"
	NFTStopCreateFlag                                  core.EnableEpochFlag = "NFTStopCreateFlag"
	FixGasRemainingForSaveKeyValueFlag                 core.EnableEpochFlag = "FixGasRemainingForSaveKeyValueFlag"
	IsChangeOwnerAddressCrossShardThroughSCFlag        core.EnableEpochFlag = "IsChangeOwnerAddressCrossShardThroughSCFlag"
	CurrentRandomnessOnSortingFlag                     core.EnableEpochFlag = "CurrentRandomnessOnSortingFlag"
	StakeLimitsFlag                                    core.EnableEpochFlag = "StakeLimitsFlag"
	StakingV4Step1Flag                                 core.EnableEpochFlag = "StakingV4Step1Flag"
	StakingV4Step2Flag                                 core.EnableEpochFlag = "StakingV4Step2Flag"
	StakingV4Step3Flag                                 core.EnableEpochFlag = "StakingV4Step3Flag"
	CleanupAuctionOnLowWaitingListFlag                 core.EnableEpochFlag = "CleanupAuctionOnLowWaitingListFlag"
	StakingV4StartedFlag                               core.EnableEpochFlag = "StakingV4StartedFlag"
	AlwaysMergeContextsInEEIFlag                       core.EnableEpochFlag = "AlwaysMergeContextsInEEIFlag"
<<<<<<< HEAD
	DynamicESDTFlag                                    core.EnableEpochFlag = "DynamicEsdtFlag"
	EGLDInESDTMultiTransferFlag                        core.EnableEpochFlag = "EGLDInESDTMultiTransferFlag"
	CryptoOpcodesV2Flag                                core.EnableEpochFlag = "CryptoOpcodesV2Flag"
	UnJailCleanupFlag                                  core.EnableEpochFlag = "UnJailCleanupFlag"
	RelayedTransactionsV3Flag                          core.EnableEpochFlag = "RelayedTransactionsV3Flag"
	FixRelayedBaseCostFlag                             core.EnableEpochFlag = "FixRelayedBaseCostFlag"
	MultiESDTNFTTransferAndExecuteByUserFlag           core.EnableEpochFlag = "MultiESDTNFTTransferAndExecuteByUserFlag"
	FixRelayedMoveBalanceToNonPayableSCFlag            core.EnableEpochFlag = "FixRelayedMoveBalanceToNonPayableSCFlag"
=======
	UseGasBoundedShouldFailExecutionFlag               core.EnableEpochFlag = "UseGasBoundedShouldFailExecutionFlag"
>>>>>>> b531c6cc
	// all new flags must be added to createAllFlagsMap method, as part of enableEpochsHandler allFlagsDefined
)<|MERGE_RESOLUTION|>--- conflicted
+++ resolved
@@ -1229,7 +1229,6 @@
 	CleanupAuctionOnLowWaitingListFlag                 core.EnableEpochFlag = "CleanupAuctionOnLowWaitingListFlag"
 	StakingV4StartedFlag                               core.EnableEpochFlag = "StakingV4StartedFlag"
 	AlwaysMergeContextsInEEIFlag                       core.EnableEpochFlag = "AlwaysMergeContextsInEEIFlag"
-<<<<<<< HEAD
 	DynamicESDTFlag                                    core.EnableEpochFlag = "DynamicEsdtFlag"
 	EGLDInESDTMultiTransferFlag                        core.EnableEpochFlag = "EGLDInESDTMultiTransferFlag"
 	CryptoOpcodesV2Flag                                core.EnableEpochFlag = "CryptoOpcodesV2Flag"
@@ -1238,8 +1237,6 @@
 	FixRelayedBaseCostFlag                             core.EnableEpochFlag = "FixRelayedBaseCostFlag"
 	MultiESDTNFTTransferAndExecuteByUserFlag           core.EnableEpochFlag = "MultiESDTNFTTransferAndExecuteByUserFlag"
 	FixRelayedMoveBalanceToNonPayableSCFlag            core.EnableEpochFlag = "FixRelayedMoveBalanceToNonPayableSCFlag"
-=======
 	UseGasBoundedShouldFailExecutionFlag               core.EnableEpochFlag = "UseGasBoundedShouldFailExecutionFlag"
->>>>>>> b531c6cc
 	// all new flags must be added to createAllFlagsMap method, as part of enableEpochsHandler allFlagsDefined
 )