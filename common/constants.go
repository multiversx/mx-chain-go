package common

import (
	"math"
	"time"

	"github.com/multiversx/mx-chain-core-go/core"
)

// NodeOperation defines the p2p node operation
type NodeOperation string

// NormalOperation defines the normal mode operation: either seeder, observer or validator
const NormalOperation NodeOperation = "normal operation"

// FullArchiveMode defines the node operation as a full archive mode
const FullArchiveMode NodeOperation = "full archive mode"

// PeerType represents the type of peer
type PeerType string

// EligibleList represents the list of peers who participate in consensus inside a shard
const EligibleList PeerType = "eligible"

// WaitingList represents the list of peers who don't participate in consensus but will join the next epoch
const WaitingList PeerType = "waiting"

// LeavingList represents the list of peers who were taken out of eligible and waiting because of rating
const LeavingList PeerType = "leaving"

// InactiveList represents the list of peers who were taken out because they were leaving
const InactiveList PeerType = "inactive"

// JailedList represents the list of peers who have stake but are in jail
const JailedList PeerType = "jailed"

// ObserverList represents the list of peers who don't participate in consensus but will join the next epoch
const ObserverList PeerType = "observer"

// NewList represents the list of peers who have stake and are pending to become eligible
const NewList PeerType = "new"

// MetachainTopicIdentifier is the identifier used in topics to define the metachain shard ID
const MetachainTopicIdentifier = "META" // TODO - move this to mx-chain-core-go and change wherever we use the string value

// AuctionList represents the list of peers which don't participate in consensus yet, but will be selected
// based on their top up stake
const AuctionList PeerType = "auction"

// SelectedFromAuctionList represents the list of peers which have been selected from AuctionList based on
// their top up to be distributed on the WaitingList in the next epoch
const SelectedFromAuctionList PeerType = "selectedFromAuction"

// CombinedPeerType - represents the combination of two peerTypes
const CombinedPeerType = "%s (%s)"

// UnVersionedAppString represents the default app version that indicate that the binary wasn't build by setting
// the appVersion flag
const UnVersionedAppString = "undefined"

// DisabledShardIDAsObserver defines the uint32 identifier which tells that the node hasn't configured any preferred
// shard to start in as observer
const DisabledShardIDAsObserver = uint32(0xFFFFFFFF) - 7

// MaxTxNonceDeltaAllowed specifies the maximum difference between an account's nonce and a received transaction's nonce
// in order to mark the transaction as valid.
const MaxTxNonceDeltaAllowed = 100

// MaxBulkTransactionSize specifies the maximum size of one bulk with txs which can be send over the network
// TODO convert this const into a var and read it from config when this code moves to another binary
const MaxBulkTransactionSize = 1 << 18 // 256KB bulks

// MaxTxsToRequest specifies the maximum number of txs to request
const MaxTxsToRequest = 1000

// NodesSetupJsonFileName specifies the name of the json file which contains the setup of the nodes
const NodesSetupJsonFileName = "nodesSetup.json"

// ConsensusTopic is the topic used in consensus algorithm
const ConsensusTopic = "consensus"

// GenesisTxSignatureString is the string used to generate genesis transaction signature as 128 hex characters
const GenesisTxSignatureString = "GENESISGENESISGENESISGENESISGENESISGENESISGENESISGENESISGENESISG"

// HeartbeatV2Topic is the topic used for heartbeatV2 signaling
const HeartbeatV2Topic = "heartbeatV2"

// PeerAuthenticationTopic is the topic used for peer authentication signaling
const PeerAuthenticationTopic = "peerAuthentication"

// ConnectionTopic represents the topic used when sending the new connection message data
const ConnectionTopic = "connection"

// ValidatorInfoTopic is the topic used for validatorInfo signaling
const ValidatorInfoTopic = "validatorInfo"

// MetricCurrentRound is the metric for monitoring the current round of a node
const MetricCurrentRound = "erd_current_round"

// MetricNonce is the metric for monitoring the nonce of a node
const MetricNonce = "erd_nonce"

// MetricBlockTimestamp is the metric for monitoring the timestamp of the last synchronized block
const MetricBlockTimestamp = "erd_block_timestamp"

// MetricProbableHighestNonce is the metric for monitoring the max speculative nonce received by the node by listening on the network
const MetricProbableHighestNonce = "erd_probable_highest_nonce"

// MetricNumConnectedPeers is the metric for monitoring the number of connected peers
const MetricNumConnectedPeers = "erd_num_connected_peers"

// MetricNumConnectedPeersClassification is the metric for monitoring the number of connected peers split on the connection type
const MetricNumConnectedPeersClassification = "erd_num_connected_peers_classification"

// MetricSynchronizedRound is the metric for monitoring the synchronized round of a node
const MetricSynchronizedRound = "erd_synchronized_round"

// MetricIsSyncing is the metric for monitoring if a node is syncing
const MetricIsSyncing = "erd_is_syncing"

// MetricPublicKeyBlockSign is the metric for monitoring public key of a node used in block signing
const MetricPublicKeyBlockSign = "erd_public_key_block_sign"

// MetricShardId is the metric for monitoring shard id of a node
const MetricShardId = "erd_shard_id"

// MetricNumShardsWithoutMetachain is the metric for monitoring the number of shards (excluding meta)
const MetricNumShardsWithoutMetachain = "erd_num_shards_without_meta"

// MetricTxPoolLoad is the metric for monitoring number of transactions from pool of a node
const MetricTxPoolLoad = "erd_tx_pool_load"

// MetricCountLeader is the metric for monitoring number of rounds when a node was leader
const MetricCountLeader = "erd_count_leader"

// MetricCountConsensus is the metric for monitoring number of rounds when a node was in consensus group
const MetricCountConsensus = "erd_count_consensus"

// MetricCountAcceptedBlocks is the metric for monitoring number of blocks that was accepted proposed by a node
const MetricCountAcceptedBlocks = "erd_count_accepted_blocks"

// MetricNodeType is the metric for monitoring the type of the node
const MetricNodeType = "erd_node_type"

// MetricLiveValidatorNodes is the metric for the number of live validators on the network
const MetricLiveValidatorNodes = "erd_live_validator_nodes"

// MetricConnectedNodes is the metric for monitoring total connected nodes on the network
const MetricConnectedNodes = "erd_connected_nodes"

// MetricNumIntraShardValidatorNodes is the metric for the number of intra-shard validators
const MetricNumIntraShardValidatorNodes = "erd_intra_shard_validator_nodes"

// MetricCpuLoadPercent is the metric for monitoring CPU load [%]
const MetricCpuLoadPercent = "erd_cpu_load_percent"

// MetricMemLoadPercent is the metric for monitoring memory load [%]
const MetricMemLoadPercent = "erd_mem_load_percent"

// MetricMemTotal is the metric for monitoring total memory bytes
const MetricMemTotal = "erd_mem_total"

// MetricMemUsedGolang is a metric for monitoring the memory ("total")
const MetricMemUsedGolang = "erd_mem_used_golang"

// MetricMemUsedSystem is a metric for monitoring the memory ("sys mem")
const MetricMemUsedSystem = "erd_mem_used_sys"

// MetricMemHeapInUse is a metric for monitoring the memory ("heap in use")
const MetricMemHeapInUse = "erd_mem_heap_inuse"

// MetricMemStackInUse is a metric for monitoring the memory ("stack in use")
const MetricMemStackInUse = "erd_mem_stack_inuse"

// MetricNetworkRecvPercent is the metric for monitoring network receive load [%]
const MetricNetworkRecvPercent = "erd_network_recv_percent"

// MetricNetworkRecvBps is the metric for monitoring network received bytes per second
const MetricNetworkRecvBps = "erd_network_recv_bps"

// MetricNetworkRecvBpsPeak is the metric for monitoring network received peak bytes per second
const MetricNetworkRecvBpsPeak = "erd_network_recv_bps_peak"

// MetricNetworkRecvBytesInCurrentEpochPerHost is the metric for monitoring network received bytes in current epoch per host
const MetricNetworkRecvBytesInCurrentEpochPerHost = "erd_network_recv_bytes_in_epoch_per_host"

// MetricNetworkSendBytesInCurrentEpochPerHost is the metric for monitoring network send bytes in current epoch per host
const MetricNetworkSendBytesInCurrentEpochPerHost = "erd_network_sent_bytes_in_epoch_per_host"

// MetricNetworkSentPercent is the metric for monitoring network sent load [%]
const MetricNetworkSentPercent = "erd_network_sent_percent"

// MetricNetworkSentBps is the metric for monitoring network sent bytes per second
const MetricNetworkSentBps = "erd_network_sent_bps"

// MetricNetworkSentBpsPeak is the metric for monitoring network sent peak bytes per second
const MetricNetworkSentBpsPeak = "erd_network_sent_bps_peak"

// MetricRoundTime is the metric for round time in seconds
const MetricRoundTime = "erd_round_time"

// MetricEpochNumber is the metric for the number of epoch
const MetricEpochNumber = "erd_epoch_number"

// MetricAppVersion is the metric for the current app version
const MetricAppVersion = "erd_app_version"

// MetricNumTxInBlock is the metric for the number of transactions in the proposed block
const MetricNumTxInBlock = "erd_num_tx_block"

// MetricConsensusState is the metric for consensus state of node proposer,participant or not consensus group
const MetricConsensusState = "erd_consensus_state"

// MetricNumMiniBlocks is the metric for number of miniblocks in a block
const MetricNumMiniBlocks = "erd_num_mini_blocks"

// MetricConsensusRoundState is the metric for consensus round state for a block
const MetricConsensusRoundState = "erd_consensus_round_state"

// MetricCrossCheckBlockHeight is the metric that store cross block height
const MetricCrossCheckBlockHeight = "erd_cross_check_block_height"

// MetricCrossCheckBlockHeightMeta is the metric that store metachain cross block height
const MetricCrossCheckBlockHeightMeta = "erd_cross_check_block_height_meta"

// MetricNumProcessedTxs is the metric that stores the number of transactions processed
const MetricNumProcessedTxs = "erd_num_transactions_processed"

// MetricCurrentBlockHash is the metric that stores the current block hash
const MetricCurrentBlockHash = "erd_current_block_hash"

// MetricCurrentRoundTimestamp is the metric that stores current round timestamp
const MetricCurrentRoundTimestamp = "erd_current_round_timestamp"

// MetricHeaderSize is the metric that stores the current block size
const MetricHeaderSize = "erd_current_block_size"

// MetricMiniBlocksSize is the metric that stores the current block size
const MetricMiniBlocksSize = "erd_mini_blocks_size"

// MetricNumShardHeadersFromPool is the metric that stores number of shard header from pool
const MetricNumShardHeadersFromPool = "erd_num_shard_headers_from_pool"

// MetricNumShardHeadersProcessed is the metric that stores number of shard header processed
const MetricNumShardHeadersProcessed = "erd_num_shard_headers_processed"

// MetricNumTimesInForkChoice is the metric that counts how many times a node was in fork choice
const MetricNumTimesInForkChoice = "erd_fork_choice_count"

// MetricHighestFinalBlock is the metric for the nonce of the highest final block
const MetricHighestFinalBlock = "erd_highest_final_nonce"

// MetricLatestTagSoftwareVersion is the metric that stores the latest tag software version
const MetricLatestTagSoftwareVersion = "erd_latest_tag_software_version"

// MetricCountConsensusAcceptedBlocks is the metric for monitoring number of blocks accepted when the node was in consensus group
const MetricCountConsensusAcceptedBlocks = "erd_count_consensus_accepted_blocks"

// MetricNodeDisplayName is the metric that stores the name of the node
const MetricNodeDisplayName = "erd_node_display_name"

// MetricConsensusGroupSize is the metric for consensus group size for the current shard/meta
const MetricConsensusGroupSize = "erd_consensus_group_size"

// MetricShardConsensusGroupSize is the metric for the shard consensus group size
const MetricShardConsensusGroupSize = "erd_shard_consensus_group_size"

// MetricMetaConsensusGroupSize is the metric for the metachain consensus group size
const MetricMetaConsensusGroupSize = "erd_meta_consensus_group_size"

// MetricNumNodesPerShard is the metric which holds the number of nodes in a shard
const MetricNumNodesPerShard = "erd_num_nodes_in_shard"

// MetricNumMetachainNodes is the metric which holds the number of nodes in metachain
const MetricNumMetachainNodes = "erd_num_metachain_nodes"

// MetricNumValidators is the metric for the number of validators
const MetricNumValidators = "erd_num_validators"

// MetricPeerType is the metric which tells the peer's type (in eligible list, in waiting list, or observer)
const MetricPeerType = "erd_peer_type"

// MetricPeerSubType is the metric which tells the peer's subtype (regular observer or full history observer)
const MetricPeerSubType = "erd_peer_subtype"

// MetricLeaderPercentage is the metric for leader rewards percentage
const MetricLeaderPercentage = "erd_leader_percentage"

// MetricDenomination is the metric for exposing the denomination
const MetricDenomination = "erd_denomination"

// MetricRoundAtEpochStart is the metric for storing the first round of the current epoch
const MetricRoundAtEpochStart = "erd_round_at_epoch_start"

// MetricNonceAtEpochStart is the metric for storing the first nonce of the current epoch
const MetricNonceAtEpochStart = "erd_nonce_at_epoch_start"

// MetricRoundsPerEpoch is the metric that tells the number of rounds in an epoch
const MetricRoundsPerEpoch = "erd_rounds_per_epoch"

// MetricRoundsPassedInCurrentEpoch is the metric that tells the number of rounds passed in current epoch
const MetricRoundsPassedInCurrentEpoch = "erd_rounds_passed_in_current_epoch"

// MetricNoncesPassedInCurrentEpoch is the metric that tells the number of nonces passed in current epoch
const MetricNoncesPassedInCurrentEpoch = "erd_nonces_passed_in_current_epoch"

// MetricReceivedProposedBlock is the metric that specifies the moment in the round when the received block has reached the
// current node. The value is provided in percent (0 meaning it has been received just after the round started and
// 100 meaning that the block has been received in the last moment of the round)
const MetricReceivedProposedBlock = "erd_consensus_received_proposed_block"

// MetricCreatedProposedBlock is the metric that specifies the percent of the block subround used for header and body
// creation (0 meaning that the block was created in no-time and 100 meaning that the block creation used all the
// subround spare duration)
const MetricCreatedProposedBlock = "erd_consensus_created_proposed_block"

// MetricRedundancyLevel is the metric that specifies the redundancy level of the current node
const MetricRedundancyLevel = "erd_redundancy_level"

// MetricRedundancyIsMainActive is the metric that specifies data about the redundancy main machine
const MetricRedundancyIsMainActive = "erd_redundancy_is_main_active"

// MetricRedundancyStepInReason is the metric that specifies why the back-up machine stepped in
const MetricRedundancyStepInReason = "erd_redundancy_step_in_reason"

// MetricValueNA represents the value to be used when a metric is not available/applicable
const MetricValueNA = "N/A"

// MetricProcessedProposedBlock is the metric that specify the percent of the block subround used for header and body
// processing (0 meaning that the block was processed in no-time and 100 meaning that the block processing used all the
// subround spare duration)
const MetricProcessedProposedBlock = "erd_consensus_processed_proposed_block"

// MetricMinGasPrice is the metric that specifies min gas price
const MetricMinGasPrice = "erd_min_gas_price"

// MetricMinGasLimit is the metric that specifies the minimum gas limit
const MetricMinGasLimit = "erd_min_gas_limit"

// MetricExtraGasLimitGuardedTx specifies the extra gas limit required for guarded transactions
const MetricExtraGasLimitGuardedTx = "erd_extra_gas_limit_guarded_tx"

// MetricRewardsTopUpGradientPoint is the metric that specifies the rewards top up gradient point
const MetricRewardsTopUpGradientPoint = "erd_rewards_top_up_gradient_point"

// MetricGasPriceModifier is the metric that specifies the gas price modifier
const MetricGasPriceModifier = "erd_gas_price_modifier"

// MetricTopUpFactor is the metric that specifies the top-up factor
const MetricTopUpFactor = "erd_top_up_factor"

// MetricMinTransactionVersion is the metric that specifies the minimum transaction version
const MetricMinTransactionVersion = "erd_min_transaction_version"

// MetricGatewayMetricsEndpoint is the metric that specifies gateway endpoint
const MetricGatewayMetricsEndpoint = "erd_gateway_metrics_endpoint"

// MetricGasPerDataByte is the metric that specifies the required gas for a data byte
const MetricGasPerDataByte = "erd_gas_per_data_byte"

// MetricMaxGasPerTransaction is the metric that specifies the maximum gas limit for a transaction
const MetricMaxGasPerTransaction = "erd_max_gas_per_transaction"

// MetricChainId is the metric that specifies current chain id
const MetricChainId = "erd_chain_id"

// MetricStartTime is the metric that specifies the genesis start time
const MetricStartTime = "erd_start_time"

// MetricRoundDuration is the metric that specifies the round duration in milliseconds
const MetricRoundDuration = "erd_round_duration"

// MetricTotalSupply holds the total supply value for the last epoch
const MetricTotalSupply = "erd_total_supply"

// MetricTotalBaseStakedValue holds the total base staked value
const MetricTotalBaseStakedValue = "erd_total_base_staked_value"

// MetricTopUpValue holds the total top up value
const MetricTopUpValue = "erd_total_top_up_value"

// MetricInflation holds the inflation value for the last epoch
const MetricInflation = "erd_inflation"

// MetricDevRewardsInEpoch holds the developers' rewards value for the last epoch
const MetricDevRewardsInEpoch = "erd_dev_rewards"

// MetricTotalFees holds the total fees value for the last epoch
const MetricTotalFees = "erd_total_fees"

// MetricEpochForEconomicsData holds the epoch for which economics data are computed
const MetricEpochForEconomicsData = "erd_epoch_for_economics_data"

// MetachainShardId will be used to identify a shard ID as metachain
const MetachainShardId = uint32(0xFFFFFFFF)

// BaseOperationCost represents the field name for base operation costs
const BaseOperationCost = "BaseOperationCost"

// BuiltInCost represents the field name for built-in operation costs
const BuiltInCost = "BuiltInCost"

// MetaChainSystemSCsCost represents the field name for metachain system smart contract operation costs
const MetaChainSystemSCsCost = "MetaChainSystemSCsCost"

// BaseOpsAPICost represents the field name of the SC API (EEI) gas costs
const BaseOpsAPICost = "BaseOpsAPICost"

// MaxPerTransaction represents the field name of max counts per transaction in block chain hook
const MaxPerTransaction = "MaxPerTransaction"

// AsyncCallStepField is the field name for the gas cost for any of the two steps required to execute an async call
const AsyncCallStepField = "AsyncCallStep"

// AsyncCallbackGasLockField is the field name for the gas amount to be locked
// before executing the destination async call, to be put aside for the async callback
const AsyncCallbackGasLockField = "AsyncCallbackGasLock"

const (
	// MetricScDeployEnableEpoch represents the epoch when the deployment of smart contracts is enabled
	MetricScDeployEnableEpoch = "erd_smart_contract_deploy_enable_epoch"

	// MetricBuiltInFunctionsEnableEpoch represents the epoch when the built-in functions is enabled
	MetricBuiltInFunctionsEnableEpoch = "erd_built_in_functions_enable_epoch"

	// MetricRelayedTransactionsEnableEpoch represents the epoch when the relayed transactions is enabled
	MetricRelayedTransactionsEnableEpoch = "erd_relayed_transactions_enable_epoch"

	// MetricPenalizedTooMuchGasEnableEpoch represents the epoch when the penalization for using too much gas is enabled
	MetricPenalizedTooMuchGasEnableEpoch = "erd_penalized_too_much_gas_enable_epoch"

	// MetricSwitchJailWaitingEnableEpoch represents the epoch when the system smart contract processing at end of epoch is enabled
	MetricSwitchJailWaitingEnableEpoch = "erd_switch_jail_waiting_enable_epoch"

	// MetricSwitchHysteresisForMinNodesEnableEpoch represents the epoch when the system smart contract changes its config to consider
	// also (minimum) hysteresis nodes for the minimum number of nodes
	MetricSwitchHysteresisForMinNodesEnableEpoch = "erd_switch_hysteresis_for_min_nodes_enable_epoch"

	// MetricBelowSignedThresholdEnableEpoch represents the epoch when the change for computing rating for validators below signed rating is enabled
	MetricBelowSignedThresholdEnableEpoch = "erd_below_signed_threshold_enable_epoch"

	// MetricTransactionSignedWithTxHashEnableEpoch represents the epoch when the node will also accept transactions that are
	// signed with the hash of transaction
	MetricTransactionSignedWithTxHashEnableEpoch = "erd_transaction_signed_with_txhash_enable_epoch"

	// MetricMetaProtectionEnableEpoch represents the epoch when the transactions to the metachain are checked to have enough gas
	MetricMetaProtectionEnableEpoch = "erd_meta_protection_enable_epoch"

	// MetricAheadOfTimeGasUsageEnableEpoch represents the epoch when the cost of smart contract prepare changes from compiler
	// per byte to ahead of time prepare per byte
	MetricAheadOfTimeGasUsageEnableEpoch = "erd_ahead_of_time_gas_usage_enable_epoch"

	// MetricGasPriceModifierEnableEpoch represents the epoch when the gas price modifier in fee computation is enabled
	MetricGasPriceModifierEnableEpoch = "erd_gas_price_modifier_enable_epoch"

	// MetricRepairCallbackEnableEpoch represents the epoch when the callback repair is activated for smart contract results
	MetricRepairCallbackEnableEpoch = "erd_repair_callback_enable_epoch"

	// MetricBlockGasAndFreeRecheckEnableEpoch represents the epoch when gas and fees used in each created or processed block are re-checked
	MetricBlockGasAndFreeRecheckEnableEpoch = "erd_block_gas_and_fee_recheck_enable_epoch"

	// MetricStakingV2EnableEpoch represents the epoch when staking v2 is enabled
	MetricStakingV2EnableEpoch = "erd_staking_v2_enable_epoch"

	// MetricStakeEnableEpoch represents the epoch when staking is enabled
	MetricStakeEnableEpoch = "erd_stake_enable_epoch"

	// MetricDoubleKeyProtectionEnableEpoch represents the epoch when double key protection is enabled
	MetricDoubleKeyProtectionEnableEpoch = "erd_double_key_protection_enable_epoch"

	// MetricEsdtEnableEpoch represents the epoch when ESDT is enabled
	MetricEsdtEnableEpoch = "erd_esdt_enable_epoch"

	// MetricGovernanceEnableEpoch  represents the epoch when governance is enabled
	MetricGovernanceEnableEpoch = "erd_governance_enable_epoch"

	// MetricDelegationManagerEnableEpoch represents the epoch when the delegation manager is enabled
	MetricDelegationManagerEnableEpoch = "erd_delegation_manager_enable_epoch"

	// MetricDelegationSmartContractEnableEpoch represents the epoch when delegation smart contract is enabled
	MetricDelegationSmartContractEnableEpoch = "erd_delegation_smart_contract_enable_epoch"

	// MetricCorrectLastUnjailedEnableEpoch represents the epoch when the correction on the last unjailed node is applied
	MetricCorrectLastUnjailedEnableEpoch = "erd_correct_last_unjailed_enable_epoch"

	// MetricBalanceWaitingListsEnableEpoch represents the epoch when the balance waiting lists on shards fix is applied
	MetricBalanceWaitingListsEnableEpoch = "erd_balance_waiting_lists_enable_epoch"

	// MetricReturnDataToLastTransferEnableEpoch represents the epoch when the return data to last transfer is applied
	MetricReturnDataToLastTransferEnableEpoch = "erd_return_data_to_last_transfer_enable_epoch"

	// MetricSenderInOutTransferEnableEpoch represents the epoch when the sender in out transfer is applied
	MetricSenderInOutTransferEnableEpoch = "erd_sender_in_out_transfer_enable_epoch"

	// MetricRelayedTransactionsV2EnableEpoch represents the epoch when the relayed transactions v2 is enabled
	MetricRelayedTransactionsV2EnableEpoch = "erd_relayed_transactions_v2_enable_epoch"

	// MetricUnbondTokensV2EnableEpoch represents the epoch when the unbond tokens v2 is applied
	MetricUnbondTokensV2EnableEpoch = "erd_unbond_tokens_v2_enable_epoch"

	// MetricSaveJailedAlwaysEnableEpoch represents the epoch the save jailed fix is applied
	MetricSaveJailedAlwaysEnableEpoch = "erd_save_jailed_always_enable_epoch"

	// MetricValidatorToDelegationEnableEpoch represents the epoch when the validator to delegation feature (staking v3.5) is enabled
	MetricValidatorToDelegationEnableEpoch = "erd_validator_to_delegation_enable_epoch"

	// MetricReDelegateBelowMinCheckEnableEpoch represents the epoch when the re-delegation below minimum value fix is applied
	MetricReDelegateBelowMinCheckEnableEpoch = "erd_redelegate_below_min_check_enable_epoch"

	// MetricIncrementSCRNonceInMultiTransferEnableEpoch represents the epoch when the fix for multi transfer SCR is enabled
	MetricIncrementSCRNonceInMultiTransferEnableEpoch = "erd_increment_scr_nonce_in_multi_transfer_enable_epoch"

	// MetricScheduledMiniBlocksEnableEpoch represents the epoch when the scheduled miniblocks feature is enabled
	MetricScheduledMiniBlocksEnableEpoch = "erd_scheduled_miniblocks_enable_epoch"

	// MetricESDTMultiTransferEnableEpoch represents the epoch when the ESDT multi transfer feature is enabled
	MetricESDTMultiTransferEnableEpoch = "erd_esdt_multi_transfer_enable_epoch"

	// MetricGlobalMintBurnDisableEpoch represents the epoch when the global mint and burn feature is disabled
	MetricGlobalMintBurnDisableEpoch = "erd_global_mint_burn_disable_epoch"

	// MetricESDTTransferRoleEnableEpoch represents the epoch when the ESDT transfer role feature is enabled
	MetricESDTTransferRoleEnableEpoch = "erd_esdt_transfer_role_enable_epoch"

	// MetricComputeRewardCheckpointEnableEpoch represents the epoch when compute reward checkpoint feature is enabled
	MetricComputeRewardCheckpointEnableEpoch = "erd_compute_reward_checkpoint_enable_epoch"

	// MetricSCRSizeInvariantCheckEnableEpoch represents the epoch when scr size invariant check is enabled
	MetricSCRSizeInvariantCheckEnableEpoch = "erd_scr_size_invariant_check_enable_epoch"

	// MetricBackwardCompSaveKeyValueEnableEpoch represents the epoch when backward compatibility save key valu is enabled
	MetricBackwardCompSaveKeyValueEnableEpoch = "erd_backward_comp_save_keyvalue_enable_epoch"

	// MetricESDTNFTCreateOnMultiShardEnableEpoch represents the epoch when esdt nft create on multi shard is enabled
	MetricESDTNFTCreateOnMultiShardEnableEpoch = "erd_esdt_nft_create_on_multi_shard_enable_epoch"

	// MetricMetaESDTSetEnableEpoch represents the epoch when meta esdt set is enabled
	MetricMetaESDTSetEnableEpoch = "erd_meta_esdt_set_enable_epoch"

	// MetricAddTokensToDelegationEnableEpoch represents the epoch when add tokens to delegation
	MetricAddTokensToDelegationEnableEpoch = "erd_add_tokens_to_delegation_enable_epoch"

	// MetricMultiESDTTransferFixOnCallBackOnEnableEpoch represents the epoch when multi esdt transfer fix on callback on is enabled
	MetricMultiESDTTransferFixOnCallBackOnEnableEpoch = "erd_multi_esdt_transfer_fix_on_callback_enable_epoch"

	// MetricOptimizeGasUsedInCrossMiniBlocksEnableEpoch represents the epoch when optimize gas used in cross miniblocks is enabled
	MetricOptimizeGasUsedInCrossMiniBlocksEnableEpoch = "erd_optimize_gas_used_in_cross_miniblocks_enable_epoch"
	// MetricCorrectFirstQueuedEpoch represents the epoch when correct first queued fix is enabled
	MetricCorrectFirstQueuedEpoch = "erd_correct_first_queued_enable_epoch"

	// MetricCorrectJailedNotUnstakedEmptyQueueEpoch represents the epoch when correct jailed not unstacked meptry queue fix is enabled
	MetricCorrectJailedNotUnstakedEmptyQueueEpoch = "erd_correct_jailed_not_unstaked_empty_queue_enable_epoch"

	// MetricFixOOGReturnCodeEnableEpoch represents the epoch when OOG return code fix is enabled
	MetricFixOOGReturnCodeEnableEpoch = "erd_fix_oog_return_code_enable_epoch"

	// MetricRemoveNonUpdatedStorageEnableEpoch represents the epoch when remove non updated storage fix is enabled
	MetricRemoveNonUpdatedStorageEnableEpoch = "erd_remove_non_updated_storage_enable_epoch"

	// MetricDeleteDelegatorAfterClaimRewardsEnableEpoch represents the epoch when delete delegator after claim rewards fix is enabled
	MetricDeleteDelegatorAfterClaimRewardsEnableEpoch = "erd_delete_delegator_after_claim_rewards_enable_epoch"

	// MetricOptimizeNFTStoreEnableEpoch represents the epoch when optimize nft store feature is enabled
	MetricOptimizeNFTStoreEnableEpoch = "erd_optimize_nft_store_enable_epoch"

	// MetricCreateNFTThroughExecByCallerEnableEpoch represents the epoch when create nft through exec by caller functionality is enabled
	MetricCreateNFTThroughExecByCallerEnableEpoch = "erd_create_nft_through_exec_by_caller_enable_epoch"

	// MetricStopDecreasingValidatorRatingWhenStuckEnableEpoch represents the epoch when stop decreaing validator rating when stuck functionality is enabled
	MetricStopDecreasingValidatorRatingWhenStuckEnableEpoch = "erd_stop_decreasing_validator_rating_when_stuck_enable_epoch"

	// MetricFrontRunningProtectionEnableEpoch represents the epoch when front running protection feature is enabled
	MetricFrontRunningProtectionEnableEpoch = "erd_front_running_protection_enable_epoch"

	// MetricIsPayableBySCEnableEpoch represents the epoch when is payable by SC feature is enabled
	MetricIsPayableBySCEnableEpoch = "erd_is_payable_by_sc_enable_epoch"

	// MetricCleanUpInformativeSCRsEnableEpoch represents the epoch when cleanup informative scrs functionality is enabled
	MetricCleanUpInformativeSCRsEnableEpoch = "erd_cleanup_informative_scrs_enable_epoch"

	// MetricStorageAPICostOptimizationEnableEpoch represents the epoch when storage api cost optimization feature is enabled
	MetricStorageAPICostOptimizationEnableEpoch = "erd_storage_api_cost_optimization_enable_epoch"

	// MetricTransformToMultiShardCreateEnableEpoch represents the epoch when transform to multi shard create functionality is enabled
	MetricTransformToMultiShardCreateEnableEpoch = "erd_transform_to_multi_shard_create_enable_epoch"

	// MetricESDTRegisterAndSetAllRolesEnableEpoch represents the epoch when esdt register and set all roles functionality is enabled
	MetricESDTRegisterAndSetAllRolesEnableEpoch = "erd_esdt_register_and_set_all_roles_enable_epoch"

	// MetricDoNotReturnOldBlockInBlockchainHookEnableEpoch represents the epoch when do not return old block in blockchain hook fix is enabled
	MetricDoNotReturnOldBlockInBlockchainHookEnableEpoch = "erd_do_not_returns_old_block_in_blockchain_hook_enable_epoch"

	// MetricAddFailedRelayedTxToInvalidMBsDisableEpoch represents the epoch when add failed relayed tx to invalid miniblocks functionality is enabled
	MetricAddFailedRelayedTxToInvalidMBsDisableEpoch = "erd_add_failed_relayed_tx_to_invalid_mbs_enable_epoch"

	// MetricSCRSizeInvariantOnBuiltInResultEnableEpoch represents the epoch when scr size invariant on builtin result functionality is enabled
	MetricSCRSizeInvariantOnBuiltInResultEnableEpoch = "erd_scr_size_invariant_on_builtin_result_enable_epoch"

	// MetricCheckCorrectTokenIDForTransferRoleEnableEpoch represents the epoch when check correct tokenID for transfer role fix is enabled
	MetricCheckCorrectTokenIDForTransferRoleEnableEpoch = "erd_check_correct_tokenid_for_transfer_role_enable_epoch"

	// MetricDisableExecByCallerEnableEpoch represents the epoch when disable exec by caller functionality is enabled
	MetricDisableExecByCallerEnableEpoch = "erd_disable_exec_by_caller_enable_epoch"

	// MetricFailExecutionOnEveryAPIErrorEnableEpoch represents the epoch when fail execution on every api error functionality is enabled
	MetricFailExecutionOnEveryAPIErrorEnableEpoch = "erd_fail_execution_on_every_api_error_enable_epoch"

	// MetricManagedCryptoAPIsEnableEpoch represents the epoch when managed cypto apis functionality is enabled
	MetricManagedCryptoAPIsEnableEpoch = "erd_managed_crypto_apis_enable_epoch"

	// MetricRefactorContextEnableEpoch represents the epoch when refactor context functionality is enabled
	MetricRefactorContextEnableEpoch = "erd_refactor_context_enable_epoch"

	// MetricCheckFunctionArgumentEnableEpoch represents the epoch when check function argument functionality is enabled
	MetricCheckFunctionArgumentEnableEpoch = "erd_check_function_argument_enable_epoch"

	// MetricCheckExecuteOnReadOnlyEnableEpoch represents the epoch when check execute on read only fix is enabled
	MetricCheckExecuteOnReadOnlyEnableEpoch = "erd_check_execute_on_readonly_enable_epoch"

	// MetricMiniBlockPartialExecutionEnableEpoch represents the epoch when miniblock partial execution feature is enabled
	MetricMiniBlockPartialExecutionEnableEpoch = "erd_miniblock_partial_execution_enable_epoch"

	// MetricESDTMetadataContinuousCleanupEnableEpoch represents the epoch when esdt metadata continuous clenaup functionality is enabled
	MetricESDTMetadataContinuousCleanupEnableEpoch = "erd_esdt_metadata_continuous_cleanup_enable_epoch"

	// MetricFixAsyncCallBackArgsListEnableEpoch represents the epoch when fix async callback args list is enabled
	MetricFixAsyncCallBackArgsListEnableEpoch = "erd_fix_async_callback_args_list_enable_epoch"

	// MetricFixOldTokenLiquidityEnableEpoch represents the epoch when fix old token liquidity is enabled
	MetricFixOldTokenLiquidityEnableEpoch = "erd_fix_old_token_liquidity_enable_epoch"

	// MetricRuntimeMemStoreLimitEnableEpoch represents the epoch when runtime mem store limit functionality is enabled
	MetricRuntimeMemStoreLimitEnableEpoch = "erd_runtime_mem_store_limit_enable_epoch"

	// MetricRuntimeCodeSizeFixEnableEpoch represents the epoch when runtime code size fix is enabled
	MetricRuntimeCodeSizeFixEnableEpoch = "erd_runtime_code_size_fix_enable_epoch"

	// MetricSetSenderInEeiOutputTransferEnableEpoch represents the epoch when set sender in eei output transfer functionality is enabled
	MetricSetSenderInEeiOutputTransferEnableEpoch = "erd_set_sender_in_eei_output_transfer_enable_epoch"

	// MetricRefactorPeersMiniBlocksEnableEpoch represents the epoch when refactor peers miniblock feature is enabled
	MetricRefactorPeersMiniBlocksEnableEpoch = "erd_refactor_peers_miniblocks_enable_epoch"

	// MetricSCProcessorV2EnableEpoch represents the epoch when SC processor V2 feature is enabled
	MetricSCProcessorV2EnableEpoch = "erd_sc_processorv2_enable_epoch"

	// MetricMaxBlockchainHookCountersEnableEpoch represents the epoch when max blockchain hook counters functionality is enabled
	MetricMaxBlockchainHookCountersEnableEpoch = "erd_max_blockchain_hook_counters_enable_epoch"

	// MetricWipeSingleNFTLiquidityDecreaseEnableEpoch represents the epoch when wipe single NFT liquidity decrease functionality is enabled
	MetricWipeSingleNFTLiquidityDecreaseEnableEpoch = "erd_wipe_single_nft_liquidity_decrease_enable_epoch"

	// MetricAlwaysSaveTokenMetaDataEnableEpoch represents the epoch when always save token metadata functionality is enabled
	MetricAlwaysSaveTokenMetaDataEnableEpoch = "erd_always_save_token_metadata_enable_epoch"

	// MetricSetGuardianEnableEpoch represents the epoch when the guardian feature is enabled
	MetricSetGuardianEnableEpoch = "erd_set_guardian_feature_enable_epoch"

	// MetricSetScToScLogEventEnableEpoch represents the epoch when the sc to sc log event feature is enabled
	MetricSetScToScLogEventEnableEpoch = "erd_set_sc_to_sc_log_event_enable_epoch"

	// MetricRelayedNonceFixEnableEpoch represents the epoch when relayed nonce fix is enabled
	MetricRelayedNonceFixEnableEpoch = "erd_relayed_nonce_fix_enable_epoch"

	// MetricDeterministicSortOnValidatorsInfoEnableEpoch represents the epoch when deterministic sort on validators info functionality is enabled
	MetricDeterministicSortOnValidatorsInfoEnableEpoch = "erd_deterministic_sort_on_validators_info_enable_epoch"

	// MetricKeepExecOrderOnCreatedSCRsEnableEpoch represents the epoch when keep exec order on created scs fix is enabled
	MetricKeepExecOrderOnCreatedSCRsEnableEpoch = "erd_keep_exec_order_on_created_scrs_enable_epoch"

	// MetricMultiClaimOnDelegationEnableEpoch represents the epoch when multi claim on delegation functionality is enabled
	MetricMultiClaimOnDelegationEnableEpoch = "erd_multi_claim_on_delegation_enable_epoch"

	// MetricChangeUsernameEnableEpoch represents the epoch when change username functionality is enabled
	MetricChangeUsernameEnableEpoch = "erd_change_username_enable_epoch"

	// MetricAutoBalanceDataTriesEnableEpoch represents the epoch when auto balance data tries feature is enabled
	MetricAutoBalanceDataTriesEnableEpoch = "erd_auto_balance_data_tries_enable_epoch"

	// MetricMigrateDataTrieEnableEpoch represents the epoch when migrate data trie feature is enabled
	MetricMigrateDataTrieEnableEpoch = "erd_migrate_datatrie_enable_epoch"

	// MetricConsistentTokensValuesLengthCheckEnableEpoch represents the epoch when consistent tokens values length check is enabled
	MetricConsistentTokensValuesLengthCheckEnableEpoch = "erd_consistent_tokens_values_length_check_enable_epoch"

	// MetricFixDelegationChangeOwnerOnAccountEnableEpoch represents the epoch when fix delegation change owner on account is enabled
	MetricFixDelegationChangeOwnerOnAccountEnableEpoch = "erd_fix_delegation_change_owner_on_account_enable_epoch"

	// MetricDynamicGasCostForDataTrieStorageLoadEnableEpoch represents the epoch when dynamic gas cost for data tries storage load functionality is enabled
	MetricDynamicGasCostForDataTrieStorageLoadEnableEpoch = "erd_dynamic_gas_cost_for_datatrie_storage_load_enable_epoch"

	// MetricNFTStopCreateEnableEpoch represents the epoch when NFT stop create functionality is enabled
	MetricNFTStopCreateEnableEpoch = "erd_nft_stop_create_enable_epoch"

	// MetricChangeOwnerAddressCrossShardThroughSCEnableEpoch represents the epoch when change owner address cross shard through SC functionality is enabled
	MetricChangeOwnerAddressCrossShardThroughSCEnableEpoch = "erd_change_owner_address_cross_shard_through_sc_enable_epoch"

	// MetricFixGasRemainingForSaveKeyValueBuiltinFunctionEnableEpoch represents the epoch when fix gas remaining for save key value builin function is enabled
	MetricFixGasRemainingForSaveKeyValueBuiltinFunctionEnableEpoch = "erd_fix_gas_remainig_for_save_keyvalue_builtin_function_enable_epoch"

	// MetricCurrentRandomnessOnSortingEnableEpoch represents the epoch when current randomness on sorting functionality is enabled
	MetricCurrentRandomnessOnSortingEnableEpoch = "erd_current_randomness_on_sorting_enable_epoch"

	// MetricStakeLimitsEnableEpoch represents the epoch when stake limits functionality is enabled
	MetricStakeLimitsEnableEpoch = "erd_stake_limits_enable_epoch"

	// MetricStakingV4Step1EnableEpoch represents the epoch when staking v4 step 1 feature is enabled
	MetricStakingV4Step1EnableEpoch = "erd_staking_v4_step1_enable_epoch"

	// MetricStakingV4Step2EnableEpoch represents the epoch when staking v4 step 2 feature is enabled
	MetricStakingV4Step2EnableEpoch = "erd_staking_v4_step2_enable_epoch"

	// MetricStakingV4Step3EnableEpoch represents the epoch when staking v4 step 3 feature is enabled
	MetricStakingV4Step3EnableEpoch = "erd_staking_v4_step3_enable_epoch"

	// MetricCleanupAuctionOnLowWaitingListEnableEpoch represents the epoch when cleanup auction on low waiting list fix is enabled
	MetricCleanupAuctionOnLowWaitingListEnableEpoch = "erd_cleanup_auction_on_low_waiting_list_enable_epoch"

	// MetricAlwaysMergeContextsInEEIEnableEpoch represents the epoch when always merge contexts in EEI fix is enabled
	MetricAlwaysMergeContextsInEEIEnableEpoch = "erd_always_merge_contexts_in_eei_enable_epoch"

	// MetricDynamicESDTEnableEpoch represents the epoch when dynamic ESDT feature is enabled
	MetricDynamicESDTEnableEpoch = "erd_dynamic_esdt_enable_epoch"

	// MetricEGLDInMultiTransferEnableEpoch represents the epoch when EGLD in multi transfer feature is enabled
	MetricEGLDInMultiTransferEnableEpoch = "erd_egld_in_multi_transfer_enable_epoch"

	// MetricCryptoOpcodesV2EnableEpoch represents the epoch when crypto opcodes v2 feature is enabled
	MetricCryptoOpcodesV2EnableEpoch = "erd_crypto_opcodes_v2_enable_epoch"

	// MetricMaxNodesChangeEnableEpoch holds configuration for changing the maximum number of nodes and the enabling epoch
	MetricMaxNodesChangeEnableEpoch = "erd_max_nodes_change_enable_epoch"

	// MetricEpochEnable represents the epoch when the max nodes change configuration is applied
	MetricEpochEnable = "erd_epoch_enable"

	// EpochEnableSuffix represents the suffix for EpochEnable item in MaxNodesChangeEnableEpoch list
	EpochEnableSuffix = "_epoch_enable"

	// MetricMaxNumNodes represents the maximum number of nodes than can be enabled in a max nodes change configuration setup
	MetricMaxNumNodes = "erd_max_num_nodes"

	// MaxNumNodesSuffix represents the suffix for MaxNumNodes item in MaxNodesChangeEnableEpoch list
	MaxNumNodesSuffix = "_max_num_nodes"

	// MetricNodesToShufflePerShard represents the nodes to be shuffled per shard
	MetricNodesToShufflePerShard = "erd_nodes_to_shuffle_per_shard"

	// NodesToShufflePerShardSuffix represents the suffix for NodesToShufflePerShard item in MaxNodesChangeEnableEpoch list
	NodesToShufflePerShardSuffix = "_nodes_to_shuffle_per_shard"
)

const (
	// MetricRatingsGeneralStartRating represents the starting rating used by the rater
	MetricRatingsGeneralStartRating = "erd_ratings_general_start_rating"

	// MetricRatingsGeneralMaxRating represents the maximum rating limit
	MetricRatingsGeneralMaxRating = "erd_ratings_general_max_rating"

	// MetricRatingsGeneralMinRating represents the minimum rating limit
	MetricRatingsGeneralMinRating = "erd_ratings_general_min_rating"

	// MetricRatingsGeneralSignedBlocksThreshold represents the signed blocks threshold
	MetricRatingsGeneralSignedBlocksThreshold = "erd_ratings_general_signed_blocks_threshold"

	// MetricRatingsGeneralSelectionChances represents the selection chances thresholds
	MetricRatingsGeneralSelectionChances = "erd_ratings_general_selection_chances"

	// MetricSelectionChancesMaxThreshold represents the max threshold for a selection chances item
	MetricSelectionChancesMaxThreshold = "erd_max_threshold"

	// SelectionChancesMaxThresholdSuffix represents the SelectionChances suffix for MaxThreshold
	SelectionChancesMaxThresholdSuffix = "_max_threshold"

	// MetricSelectionChancesChancePercent represents the chance percentage for a selection chances metric
	MetricSelectionChancesChancePercent = "erd_chance_percent"

	// SelectionChancesChancePercentSuffix represents the SelectionChances suffix for ChancePercent
	SelectionChancesChancePercentSuffix = "_chance_percent"

	// MetricRatingsShardChainHoursToMaxRatingFromStartRating represents the hours to max rating from start rating
	MetricRatingsShardChainHoursToMaxRatingFromStartRating = "erd_ratings_shardchain_hours_to_max_rating_from_start_rating"

	// MetricRatingsShardChainProposerValidatorImportance represents the proposer validator importance index
	MetricRatingsShardChainProposerValidatorImportance = "erd_ratings_shardchain_proposer_validator_importance"

	// MetricRatingsShardChainProposerDecreaseFactor represents the proposer decrease factor
	MetricRatingsShardChainProposerDecreaseFactor = "erd_ratings_shardchain_proposer_decrease_factor"

	// MetricRatingsShardChainValidatorDecreaseFactor represents the validator decrease factor
	MetricRatingsShardChainValidatorDecreaseFactor = "erd_ratings_shardchain_validator_decrease_factor"

	// MetricRatingsShardChainConsecutiveMissedBlocksPenalty represents the consecutive missed block penalty
	MetricRatingsShardChainConsecutiveMissedBlocksPenalty = "erd_ratings_shardchain_consecutive_missed_blocks_penalty"

	// MetricRatingsMetaChainHoursToMaxRatingFromStartRating represents the hours to max rating from start rating
	MetricRatingsMetaChainHoursToMaxRatingFromStartRating = "erd_ratings_metachain_hours_to_max_rating_from_start_rating"

	// MetricRatingsMetaChainProposerValidatorImportance represents the proposer validator importance index
	MetricRatingsMetaChainProposerValidatorImportance = "erd_ratings_metachain_proposer_validator_importance"

	// MetricRatingsMetaChainProposerDecreaseFactor represents the proposer decrease factor
	MetricRatingsMetaChainProposerDecreaseFactor = "erd_ratings_metachain_proposer_decrease_factor"

	// MetricRatingsMetaChainValidatorDecreaseFactor represents the validator decrease factor
	MetricRatingsMetaChainValidatorDecreaseFactor = "erd_ratings_metachain_validator_decrease_factor"

	// MetricRatingsMetaChainConsecutiveMissedBlocksPenalty represents the consecutive missed blocks penalty
	MetricRatingsMetaChainConsecutiveMissedBlocksPenalty = "erd_ratings_metachain_consecutive_missed_blocks_penalty"

	// MetricRatingsPeerHonestyDecayCoefficient represents the peer honesty decay coefficient
	MetricRatingsPeerHonestyDecayCoefficient = "erd_ratings_peerhonesty_decay_coefficient"

	// MetricRatingsPeerHonestyDecayUpdateIntervalInSeconds represents the decat update interval in seconds
	MetricRatingsPeerHonestyDecayUpdateIntervalInSeconds = "erd_ratings_peerhonesty_decay_update_interval_inseconds"

	// MetricRatingsPeerHonestyMaxScore represents the peer honesty max score allowed
	MetricRatingsPeerHonestyMaxScore = "erd_ratings_peerhonesty_max_score"

	// MetricRatingsPeerHonestyMinScore represents the peer honesty min score
	MetricRatingsPeerHonestyMinScore = "erd_ratings_peerhonesty_min_score"

	// MetricRatingsPeerHonestyBadPeerThreshold represents the peer honesty bad peer threshold
	MetricRatingsPeerHonestyBadPeerThreshold = "erd_ratings_peerhonesty_bad_peer_threshold"

	// MetricRatingsPeerHonestyUnitValue represents the peer honesty unit value
	MetricRatingsPeerHonestyUnitValue = "erd_ratings_peerhonesty_unit_value"

	// MetricHysteresis represents the hysteresis threshold
	MetricHysteresis = "erd_hysteresis"

	// MetricAdaptivity represents a boolean to determine if adaptivity will be enabled or not
	MetricAdaptivity = "erd_adaptivity"
)

const (
	// StorerOrder defines the order of storers to be notified of a start of epoch event
	StorerOrder = iota
	// ChainParametersOrder defines the order in which ChainParameters is notified of a start of epoch event
	ChainParametersOrder
	// NodesCoordinatorOrder defines the order in which NodesCoordinator is notified of a start of epoch event
	NodesCoordinatorOrder
	// ConsensusOrder defines the order in which Consensus is notified of a start of epoch event
	ConsensusOrder
	// NetworkShardingOrder defines the order in which the network sharding subsystem is notified of a start of epoch event
	NetworkShardingOrder
	// IndexerOrder defines the order in which indexer is notified of a start of epoch event
	IndexerOrder
	// NetStatisticsOrder defines the order in which netStatistic component is notified of a start of epoch event
	NetStatisticsOrder
	// OldDatabaseCleanOrder defines the order in which oldDatabaseCleaner component is notified of a start of epoch event
	OldDatabaseCleanOrder
)

// NodeState specifies what type of state a node could have
type NodeState int

const (
	// NsSynchronized defines ID of a state of synchronized
	NsSynchronized NodeState = iota
	// NsNotSynchronized defines ID of a state of not synchronized
	NsNotSynchronized
	// NsNotCalculated defines ID of a state which is not calculated
	NsNotCalculated
)

// MetricP2PPeerInfo is the metric for the node's p2p info
const MetricP2PPeerInfo = "erd_p2p_peer_info"

// MetricP2PIntraShardValidators is the metric that outputs the intra-shard connected validators
const MetricP2PIntraShardValidators = "erd_p2p_intra_shard_validators"

// MetricP2PCrossShardValidators is the metric that outputs the cross-shard connected validators
const MetricP2PCrossShardValidators = "erd_p2p_cross_shard_validators"

// MetricP2PIntraShardObservers is the metric that outputs the intra-shard connected observers
const MetricP2PIntraShardObservers = "erd_p2p_intra_shard_observers"

// MetricP2PCrossShardObservers is the metric that outputs the cross-shard connected observers
const MetricP2PCrossShardObservers = "erd_p2p_cross_shard_observers"

// MetricP2PUnknownPeers is the metric that outputs the unknown-shard connected peers
const MetricP2PUnknownPeers = "erd_p2p_unknown_shard_peers"

// MetricP2PNumConnectedPeersClassification is the metric for monitoring the number of connected peers split on the connection type
const MetricP2PNumConnectedPeersClassification = "erd_p2p_num_connected_peers_classification"

// MetricAreVMQueriesReady will hold the string representation of the boolean that indicated if the node is ready
// to process VM queries
const MetricAreVMQueriesReady = "erd_are_vm_queries_ready"

// HighestRoundFromBootStorage is the key for the highest round that is saved in storage
const HighestRoundFromBootStorage = "highestRoundFromBootStorage"

// TriggerRegistryKeyPrefix is the key prefix to save epoch start registry to storage
const TriggerRegistryKeyPrefix = "epochStartTrigger_"

// TriggerRegistryInitialKeyPrefix is the key prefix to save initial data to storage
const TriggerRegistryInitialKeyPrefix = "initial_value_epoch_"

// NodesCoordinatorRegistryKeyPrefix is the key prefix to save epoch start registry to storage
const NodesCoordinatorRegistryKeyPrefix = "indexHashed_"

// ShuffledOut signals that a restart is pending because the node was shuffled out
const ShuffledOut = "shuffledOut"

// WrongConfiguration signals that the node has a malformed configuration and cannot continue processing
const WrongConfiguration = "wrongConfiguration"

// ImportComplete signals that a node restart will be done because the import did complete
const ImportComplete = "importComplete"

// DefaultStatsPath is the default path where the node stats are logged
const DefaultStatsPath = "stats"

// DefaultDBPath is the default path for nodes databases
const DefaultDBPath = "db"

// MetachainShardName is the string identifier of the metachain shard
const MetachainShardName = "metachain"

// TemporaryPath is the default temporary path directory
const TemporaryPath = "temp"

// TimeToWaitForP2PBootstrap is the wait time for the P2P to bootstrap
const TimeToWaitForP2PBootstrap = 20 * time.Second

// MaxSoftwareVersionLengthInBytes represents the maximum length for the software version to be saved in block header
const MaxSoftwareVersionLengthInBytes = 10

// ExtraDelayForBroadcastBlockInfo represents the number of seconds to wait since a block has been broadcast and the
// moment when its components, like mini blocks and transactions, would be broadcast too
const ExtraDelayForBroadcastBlockInfo = 1 * time.Second

// ExtraDelayBetweenBroadcastMbsAndTxs represents the number of seconds to wait since miniblocks have been broadcast
// and the moment when theirs transactions would be broadcast too
const ExtraDelayBetweenBroadcastMbsAndTxs = 1 * time.Second

// ExtraDelayForRequestBlockInfo represents the number of seconds to wait since a block has been received and the
// moment when its components, like mini blocks and transactions, would be requested too if they are still missing
const ExtraDelayForRequestBlockInfo = ExtraDelayForBroadcastBlockInfo + ExtraDelayBetweenBroadcastMbsAndTxs + time.Second

// CommitMaxTime represents max time accepted for a commit action, after which a warn message is displayed
const CommitMaxTime = 3 * time.Second

// PutInStorerMaxTime represents max time accepted for a put action, after which a warn message is displayed
const PutInStorerMaxTime = time.Second

// DefaultUnstakedEpoch represents the default epoch that is set for a validator that has not unstaked yet
const DefaultUnstakedEpoch = math.MaxUint32

// InvalidMessageBlacklistDuration represents the time to keep a peer in the black list if it sends a message that
// does not follow the protocol: example not using the same marshaler as the other peers
const InvalidMessageBlacklistDuration = time.Second * 3600

// PublicKeyBlacklistDuration represents the time to keep a public key in the black list if it will degrade its
// rating to a minimum threshold due to improper messages
const PublicKeyBlacklistDuration = time.Second * 7200

// InvalidSigningBlacklistDuration defines the time to keep a peer id in blacklist if it signs a message with invalid signature
const InvalidSigningBlacklistDuration = time.Second * 7200

// MaxWaitingTimeToReceiveRequestedItem represents the maximum waiting time in seconds needed to receive the requested items
const MaxWaitingTimeToReceiveRequestedItem = 5 * time.Second

// DefaultLogProfileIdentifier represents the default log profile used when the logviewer/termui applications do not
// need to change the current logging profile
const DefaultLogProfileIdentifier = "[default log profile]"

// NotSetDestinationShardID represents the shardIdString when the destinationShardId is not set in the prefs
const NotSetDestinationShardID = "disabled"

// AdditionalScrForEachScCallOrSpecialTx specifies the additional number of smart contract results which should be
// considered by a node, when it includes sc calls or special txs in a miniblock.
// Ex.: normal txs -> aprox. 27000, sc calls or special txs -> aprox. 6250 = 27000 / (AdditionalScrForEachScCallOrSpecialTx + 1),
// considering that constant below is set to 3
const AdditionalScrForEachScCallOrSpecialTx = 3

// MaxRoundsWithoutCommittedStartInEpochBlock defines the maximum rounds to wait for start in epoch block to be committed,
// before a special action to be applied
const MaxRoundsWithoutCommittedStartInEpochBlock = 50

// DefaultResolversIdentifier represents the identifier that is used in conjunction with regular resolvers
// (that makes the node run properly)
const DefaultResolversIdentifier = "default resolver"

// DefaultInterceptorsIdentifier represents the identifier that is used in conjunction with regular interceptors
// (that makes the node run properly)
const DefaultInterceptorsIdentifier = "default interceptor"

// HardforkInterceptorsIdentifier represents the identifier that is used in the hardfork process
const HardforkInterceptorsIdentifier = "hardfork interceptor"

// HardforkResolversIdentifier represents the resolver that is used in the hardfork process
const HardforkResolversIdentifier = "hardfork resolver"

// EpochStartInterceptorsIdentifier represents the identifier that is used in the start-in-epoch process
const EpochStartInterceptorsIdentifier = "epoch start interceptor"

// TimeoutGettingTrieNodes defines the timeout in trie sync operation if no node is received
const TimeoutGettingTrieNodes = 2 * time.Minute // to consider syncing a very large trie node of 64MB at ~1MB/s

// TimeoutGettingTrieNodesInHardfork represents the maximum time allowed between 2 nodes fetches (and commits)
// during the hardfork process
const TimeoutGettingTrieNodesInHardfork = time.Minute * 10

// RetrialIntervalForOutportDriver is the interval in which the outport driver should try to call the driver again
const RetrialIntervalForOutportDriver = time.Second * 10

// NodeProcessingMode represents the processing mode in which the node was started
type NodeProcessingMode int

const (
	// Normal means that the node has started in the normal processing mode
	Normal NodeProcessingMode = iota

	// ImportDb means that the node has started in the import-db mode
	ImportDb
)

const (
	// ActiveDBKey is the key at which ActiveDBVal will be saved
	ActiveDBKey = "activeDB"

	// ActiveDBVal is the value that will be saved at ActiveDBKey
	ActiveDBVal = "yes"

	// TrieSyncedKey is the key at which TrieSyncedVal will be saved
	TrieSyncedKey = "synced"

	// TrieSyncedVal is the value that will be saved at TrieSyncedKey
	TrieSyncedVal = "yes"

	// TrieLeavesChannelDefaultCapacity represents the default value to be used as capacity for getting all trie leaves on
	// a channel
	TrieLeavesChannelDefaultCapacity = 100

	// TrieLeavesChannelSyncCapacity represents the value to be used as capacity for getting main trie
	// leaf nodes for trie sync
	TrieLeavesChannelSyncCapacity = 1000
)

// ApiOutputFormat represents the format type returned by api
type ApiOutputFormat uint8

const (
	// ApiOutputFormatJSON outport format returns struct directly, will be serialized into JSON by gin
	ApiOutputFormatJSON ApiOutputFormat = 0

	// ApiOutputFormatProto outport format returns the bytes of the proto object
	ApiOutputFormatProto ApiOutputFormat = 1
)

// BlockProcessingCutoffMode represents the type to be used to identify the mode of the block processing cutoff
type BlockProcessingCutoffMode string

const (
	// BlockProcessingCutoffModePause represents the mode where the node will pause the processing at the given coordinates
	BlockProcessingCutoffModePause = "pause"
	// BlockProcessingCutoffModeProcessError represents the mode where the node will reprocess with error the block at the given coordinates
	BlockProcessingCutoffModeProcessError = "process-error"
)

// BlockProcessingCutoffTrigger represents the trigger of the cutoff potentially used in block processing
type BlockProcessingCutoffTrigger string

const (
	// BlockProcessingCutoffByNonce represents the cutoff by nonce
	BlockProcessingCutoffByNonce BlockProcessingCutoffTrigger = "nonce"
	// BlockProcessingCutoffByRound represents the cutoff by round
	BlockProcessingCutoffByRound BlockProcessingCutoffTrigger = "round"
	// BlockProcessingCutoffByEpoch represents the cutoff by epoch
	BlockProcessingCutoffByEpoch BlockProcessingCutoffTrigger = "epoch"
)

// MaxIndexOfTxInMiniBlock defines the maximum index of a tx inside one mini block
const MaxIndexOfTxInMiniBlock = int32(29999)

// MetricAccountsSnapshotInProgress is the metric that outputs the status of the accounts' snapshot, if it's in progress or not
const MetricAccountsSnapshotInProgress = "erd_accounts_snapshot_in_progress"

// MetricLastAccountsSnapshotDurationSec is the metric that outputs the duration in seconds of the last accounts db snapshot. If snapshot is in progress it will be set to 0
const MetricLastAccountsSnapshotDurationSec = "erd_accounts_snapshot_last_duration_in_seconds"

// MetricPeersSnapshotInProgress is the metric that outputs the status of the peers' snapshot, if it's in progress or not
const MetricPeersSnapshotInProgress = "erd_peers_snapshot_in_progress"

// MetricLastPeersSnapshotDurationSec is the metric that outputs the duration in seconds of the last peers db snapshot. If snapshot is in progress it will be set to 0
const MetricLastPeersSnapshotDurationSec = "erd_peers_snapshot_last_duration_in_seconds"

// GenesisStorageSuffix defines the storage suffix used for genesis altered data
const GenesisStorageSuffix = "_genesis"

// MetricAccountsSnapshotNumNodes is the metric that outputs the number of trie nodes written for accounts after snapshot
const MetricAccountsSnapshotNumNodes = "erd_accounts_snapshot_num_nodes"

// MetricTrieSyncNumReceivedBytes is the metric that outputs the number of bytes received for accounts during trie sync
const MetricTrieSyncNumReceivedBytes = "erd_trie_sync_num_bytes_received"

// MetricTrieSyncNumProcessedNodes is the metric that outputs the number of trie nodes processed for accounts during trie sync
const MetricTrieSyncNumProcessedNodes = "erd_trie_sync_num_nodes_processed"

// FullArchiveMetricSuffix is the suffix added to metrics specific for full archive network
const FullArchiveMetricSuffix = "_full_archive"

// Enable epoch flags definitions
const (
	SCDeployFlag                                       core.EnableEpochFlag = "SCDeployFlag"
	BuiltInFunctionsFlag                               core.EnableEpochFlag = "BuiltInFunctionsFlag"
	RelayedTransactionsFlag                            core.EnableEpochFlag = "RelayedTransactionsFlag"
	PenalizedTooMuchGasFlag                            core.EnableEpochFlag = "PenalizedTooMuchGasFlag"
	SwitchJailWaitingFlag                              core.EnableEpochFlag = "SwitchJailWaitingFlag"
	BelowSignedThresholdFlag                           core.EnableEpochFlag = "BelowSignedThresholdFlag"
	SwitchHysteresisForMinNodesFlagInSpecificEpochOnly core.EnableEpochFlag = "SwitchHysteresisForMinNodesFlagInSpecificEpochOnly"
	TransactionSignedWithTxHashFlag                    core.EnableEpochFlag = "TransactionSignedWithTxHashFlag"
	MetaProtectionFlag                                 core.EnableEpochFlag = "MetaProtectionFlag"
	AheadOfTimeGasUsageFlag                            core.EnableEpochFlag = "AheadOfTimeGasUsageFlag"
	GasPriceModifierFlag                               core.EnableEpochFlag = "GasPriceModifierFlag"
	RepairCallbackFlag                                 core.EnableEpochFlag = "RepairCallbackFlag"
	ReturnDataToLastTransferFlagAfterEpoch             core.EnableEpochFlag = "ReturnDataToLastTransferFlagAfterEpoch"
	SenderInOutTransferFlag                            core.EnableEpochFlag = "SenderInOutTransferFlag"
	StakeFlag                                          core.EnableEpochFlag = "StakeFlag"
	StakingV2Flag                                      core.EnableEpochFlag = "StakingV2Flag"
	StakingV2OwnerFlagInSpecificEpochOnly              core.EnableEpochFlag = "StakingV2OwnerFlagInSpecificEpochOnly"
	StakingV2FlagAfterEpoch                            core.EnableEpochFlag = "StakingV2FlagAfterEpoch"
	DoubleKeyProtectionFlag                            core.EnableEpochFlag = "DoubleKeyProtectionFlag"
	ESDTFlag                                           core.EnableEpochFlag = "ESDTFlag"
	ESDTFlagInSpecificEpochOnly                        core.EnableEpochFlag = "ESDTFlagInSpecificEpochOnly"
	GovernanceFlag                                     core.EnableEpochFlag = "GovernanceFlag"
	GovernanceFlagInSpecificEpochOnly                  core.EnableEpochFlag = "GovernanceFlagInSpecificEpochOnly"
	DelegationManagerFlag                              core.EnableEpochFlag = "DelegationManagerFlag"
	DelegationSmartContractFlag                        core.EnableEpochFlag = "DelegationSmartContractFlag"
	DelegationSmartContractFlagInSpecificEpochOnly     core.EnableEpochFlag = "DelegationSmartContractFlagInSpecificEpochOnly"
	CorrectLastUnJailedFlag                            core.EnableEpochFlag = "CorrectLastUnJailedFlag"
	CorrectLastUnJailedFlagInSpecificEpochOnly         core.EnableEpochFlag = "CorrectLastUnJailedFlagInSpecificEpochOnly"
	RelayedTransactionsV2Flag                          core.EnableEpochFlag = "RelayedTransactionsV2Flag"
	UnBondTokensV2Flag                                 core.EnableEpochFlag = "UnBondTokensV2Flag"
	SaveJailedAlwaysFlag                               core.EnableEpochFlag = "SaveJailedAlwaysFlag"
	ReDelegateBelowMinCheckFlag                        core.EnableEpochFlag = "ReDelegateBelowMinCheckFlag"
	ValidatorToDelegationFlag                          core.EnableEpochFlag = "ValidatorToDelegationFlag"
	IncrementSCRNonceInMultiTransferFlag               core.EnableEpochFlag = "IncrementSCRNonceInMultiTransferFlag"
	ESDTMultiTransferFlag                              core.EnableEpochFlag = "ESDTMultiTransferFlag"
	GlobalMintBurnFlag                                 core.EnableEpochFlag = "GlobalMintBurnFlag"
	ESDTTransferRoleFlag                               core.EnableEpochFlag = "ESDTTransferRoleFlag"
	ComputeRewardCheckpointFlag                        core.EnableEpochFlag = "ComputeRewardCheckpointFlag"
	SCRSizeInvariantCheckFlag                          core.EnableEpochFlag = "SCRSizeInvariantCheckFlag"
	BackwardCompSaveKeyValueFlag                       core.EnableEpochFlag = "BackwardCompSaveKeyValueFlag"
	ESDTNFTCreateOnMultiShardFlag                      core.EnableEpochFlag = "ESDTNFTCreateOnMultiShardFlag"
	MetaESDTSetFlag                                    core.EnableEpochFlag = "MetaESDTSetFlag"
	AddTokensToDelegationFlag                          core.EnableEpochFlag = "AddTokensToDelegationFlag"
	MultiESDTTransferFixOnCallBackFlag                 core.EnableEpochFlag = "MultiESDTTransferFixOnCallBackFlag"
	OptimizeGasUsedInCrossMiniBlocksFlag               core.EnableEpochFlag = "OptimizeGasUsedInCrossMiniBlocksFlag"
	CorrectFirstQueuedFlag                             core.EnableEpochFlag = "CorrectFirstQueuedFlag"
	DeleteDelegatorAfterClaimRewardsFlag               core.EnableEpochFlag = "DeleteDelegatorAfterClaimRewardsFlag"
	RemoveNonUpdatedStorageFlag                        core.EnableEpochFlag = "RemoveNonUpdatedStorageFlag"
	OptimizeNFTStoreFlag                               core.EnableEpochFlag = "OptimizeNFTStoreFlag"
	CreateNFTThroughExecByCallerFlag                   core.EnableEpochFlag = "CreateNFTThroughExecByCallerFlag"
	StopDecreasingValidatorRatingWhenStuckFlag         core.EnableEpochFlag = "StopDecreasingValidatorRatingWhenStuckFlag"
	FrontRunningProtectionFlag                         core.EnableEpochFlag = "FrontRunningProtectionFlag"
	PayableBySCFlag                                    core.EnableEpochFlag = "PayableBySCFlag"
	CleanUpInformativeSCRsFlag                         core.EnableEpochFlag = "CleanUpInformativeSCRsFlag"
	StorageAPICostOptimizationFlag                     core.EnableEpochFlag = "StorageAPICostOptimizationFlag"
	ESDTRegisterAndSetAllRolesFlag                     core.EnableEpochFlag = "ESDTRegisterAndSetAllRolesFlag"
	ScheduledMiniBlocksFlag                            core.EnableEpochFlag = "ScheduledMiniBlocksFlag"
	CorrectJailedNotUnStakedEmptyQueueFlag             core.EnableEpochFlag = "CorrectJailedNotUnStakedEmptyQueueFlag"
	DoNotReturnOldBlockInBlockchainHookFlag            core.EnableEpochFlag = "DoNotReturnOldBlockInBlockchainHookFlag"
	AddFailedRelayedTxToInvalidMBsFlag                 core.EnableEpochFlag = "AddFailedRelayedTxToInvalidMBsFlag"
	SCRSizeInvariantOnBuiltInResultFlag                core.EnableEpochFlag = "SCRSizeInvariantOnBuiltInResultFlag"
	CheckCorrectTokenIDForTransferRoleFlag             core.EnableEpochFlag = "CheckCorrectTokenIDForTransferRoleFlag"
	FailExecutionOnEveryAPIErrorFlag                   core.EnableEpochFlag = "FailExecutionOnEveryAPIErrorFlag"
	MiniBlockPartialExecutionFlag                      core.EnableEpochFlag = "MiniBlockPartialExecutionFlag"
	ManagedCryptoAPIsFlag                              core.EnableEpochFlag = "ManagedCryptoAPIsFlag"
	ESDTMetadataContinuousCleanupFlag                  core.EnableEpochFlag = "ESDTMetadataContinuousCleanupFlag"
	DisableExecByCallerFlag                            core.EnableEpochFlag = "DisableExecByCallerFlag"
	RefactorContextFlag                                core.EnableEpochFlag = "RefactorContextFlag"
	CheckFunctionArgumentFlag                          core.EnableEpochFlag = "CheckFunctionArgumentFlag"
	CheckExecuteOnReadOnlyFlag                         core.EnableEpochFlag = "CheckExecuteOnReadOnlyFlag"
	SetSenderInEeiOutputTransferFlag                   core.EnableEpochFlag = "SetSenderInEeiOutputTransferFlag"
	FixAsyncCallbackCheckFlag                          core.EnableEpochFlag = "FixAsyncCallbackCheckFlag"
	SaveToSystemAccountFlag                            core.EnableEpochFlag = "SaveToSystemAccountFlag"
	CheckFrozenCollectionFlag                          core.EnableEpochFlag = "CheckFrozenCollectionFlag"
	SendAlwaysFlag                                     core.EnableEpochFlag = "SendAlwaysFlag"
	ValueLengthCheckFlag                               core.EnableEpochFlag = "ValueLengthCheckFlag"
	CheckTransferFlag                                  core.EnableEpochFlag = "CheckTransferFlag"
	ESDTNFTImprovementV1Flag                           core.EnableEpochFlag = "ESDTNFTImprovementV1Flag"
	ChangeDelegationOwnerFlag                          core.EnableEpochFlag = "ChangeDelegationOwnerFlag"
	RefactorPeersMiniBlocksFlag                        core.EnableEpochFlag = "RefactorPeersMiniBlocksFlag"
	SCProcessorV2Flag                                  core.EnableEpochFlag = "SCProcessorV2Flag"
	FixAsyncCallBackArgsListFlag                       core.EnableEpochFlag = "FixAsyncCallBackArgsListFlag"
	FixOldTokenLiquidityFlag                           core.EnableEpochFlag = "FixOldTokenLiquidityFlag"
	RuntimeMemStoreLimitFlag                           core.EnableEpochFlag = "RuntimeMemStoreLimitFlag"
	RuntimeCodeSizeFixFlag                             core.EnableEpochFlag = "RuntimeCodeSizeFixFlag"
	MaxBlockchainHookCountersFlag                      core.EnableEpochFlag = "MaxBlockchainHookCountersFlag"
	WipeSingleNFTLiquidityDecreaseFlag                 core.EnableEpochFlag = "WipeSingleNFTLiquidityDecreaseFlag"
	AlwaysSaveTokenMetaDataFlag                        core.EnableEpochFlag = "AlwaysSaveTokenMetaDataFlag"
	SetGuardianFlag                                    core.EnableEpochFlag = "SetGuardianFlag"
	RelayedNonceFixFlag                                core.EnableEpochFlag = "RelayedNonceFixFlag"
	ConsistentTokensValuesLengthCheckFlag              core.EnableEpochFlag = "ConsistentTokensValuesLengthCheckFlag"
	KeepExecOrderOnCreatedSCRsFlag                     core.EnableEpochFlag = "KeepExecOrderOnCreatedSCRsFlag"
	MultiClaimOnDelegationFlag                         core.EnableEpochFlag = "MultiClaimOnDelegationFlag"
	ChangeUsernameFlag                                 core.EnableEpochFlag = "ChangeUsernameFlag"
	AutoBalanceDataTriesFlag                           core.EnableEpochFlag = "AutoBalanceDataTriesFlag"
	MigrateDataTrieFlag                                core.EnableEpochFlag = "MigrateDataTrieFlag"
	FixDelegationChangeOwnerOnAccountFlag              core.EnableEpochFlag = "FixDelegationChangeOwnerOnAccountFlag"
	FixOOGReturnCodeFlag                               core.EnableEpochFlag = "FixOOGReturnCodeFlag"
	DeterministicSortOnValidatorsInfoFixFlag           core.EnableEpochFlag = "DeterministicSortOnValidatorsInfoFixFlag"
	DynamicGasCostForDataTrieStorageLoadFlag           core.EnableEpochFlag = "DynamicGasCostForDataTrieStorageLoadFlag"
	ScToScLogEventFlag                                 core.EnableEpochFlag = "ScToScLogEventFlag"
	BlockGasAndFeesReCheckFlag                         core.EnableEpochFlag = "BlockGasAndFeesReCheckFlag"
	BalanceWaitingListsFlag                            core.EnableEpochFlag = "BalanceWaitingListsFlag"
	NFTStopCreateFlag                                  core.EnableEpochFlag = "NFTStopCreateFlag"
	FixGasRemainingForSaveKeyValueFlag                 core.EnableEpochFlag = "FixGasRemainingForSaveKeyValueFlag"
	IsChangeOwnerAddressCrossShardThroughSCFlag        core.EnableEpochFlag = "IsChangeOwnerAddressCrossShardThroughSCFlag"
	CurrentRandomnessOnSortingFlag                     core.EnableEpochFlag = "CurrentRandomnessOnSortingFlag"
<<<<<<< HEAD
	EquivalentMessagesFlag                             core.EnableEpochFlag = "EquivalentMessagesFlag"
=======
	StakeLimitsFlag                                    core.EnableEpochFlag = "StakeLimitsFlag"
	StakingV4Step1Flag                                 core.EnableEpochFlag = "StakingV4Step1Flag"
	StakingV4Step2Flag                                 core.EnableEpochFlag = "StakingV4Step2Flag"
	StakingV4Step3Flag                                 core.EnableEpochFlag = "StakingV4Step3Flag"
	CleanupAuctionOnLowWaitingListFlag                 core.EnableEpochFlag = "CleanupAuctionOnLowWaitingListFlag"
	StakingV4StartedFlag                               core.EnableEpochFlag = "StakingV4StartedFlag"
	AlwaysMergeContextsInEEIFlag                       core.EnableEpochFlag = "AlwaysMergeContextsInEEIFlag"
	DynamicESDTFlag                                    core.EnableEpochFlag = "DynamicEsdtFlag"
	EGLDInESDTMultiTransferFlag                        core.EnableEpochFlag = "EGLDInESDTMultiTransferFlag"
	CryptoOpcodesV2Flag                                core.EnableEpochFlag = "CryptoOpcodesV2Flag"
>>>>>>> 3950517c
	// all new flags must be added to createAllFlagsMap method, as part of enableEpochsHandler allFlagsDefined
)<|MERGE_RESOLUTION|>--- conflicted
+++ resolved
@@ -1212,9 +1212,6 @@
 	FixGasRemainingForSaveKeyValueFlag                 core.EnableEpochFlag = "FixGasRemainingForSaveKeyValueFlag"
 	IsChangeOwnerAddressCrossShardThroughSCFlag        core.EnableEpochFlag = "IsChangeOwnerAddressCrossShardThroughSCFlag"
 	CurrentRandomnessOnSortingFlag                     core.EnableEpochFlag = "CurrentRandomnessOnSortingFlag"
-<<<<<<< HEAD
-	EquivalentMessagesFlag                             core.EnableEpochFlag = "EquivalentMessagesFlag"
-=======
 	StakeLimitsFlag                                    core.EnableEpochFlag = "StakeLimitsFlag"
 	StakingV4Step1Flag                                 core.EnableEpochFlag = "StakingV4Step1Flag"
 	StakingV4Step2Flag                                 core.EnableEpochFlag = "StakingV4Step2Flag"
@@ -1225,6 +1222,6 @@
 	DynamicESDTFlag                                    core.EnableEpochFlag = "DynamicEsdtFlag"
 	EGLDInESDTMultiTransferFlag                        core.EnableEpochFlag = "EGLDInESDTMultiTransferFlag"
 	CryptoOpcodesV2Flag                                core.EnableEpochFlag = "CryptoOpcodesV2Flag"
->>>>>>> 3950517c
+	EquivalentMessagesFlag                             core.EnableEpochFlag = "EquivalentMessagesFlag"
 	// all new flags must be added to createAllFlagsMap method, as part of enableEpochsHandler allFlagsDefined
 )