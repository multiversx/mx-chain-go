package common

import (
	"math"
	"time"
)

// PeerType represents the type of a peer
type PeerType string

// EligibleList represents the list of peers who participate in consensus inside a shard
const EligibleList PeerType = "eligible"

// WaitingList represents the list of peers who don't participate in consensus but will join the next epoch
const WaitingList PeerType = "waiting"

// LeavingList represents the list of peers who were taken out of eligible and waiting because of rating
const LeavingList PeerType = "leaving"

// InactiveList represents the list of peers who were taken out because they were leaving
const InactiveList PeerType = "inactive"

// JailedList represents the list of peers who have stake but are in jail
const JailedList PeerType = "jailed"

// ObserverList represents the list of peers who don't participate in consensus but will join the next epoch
const ObserverList PeerType = "observer"

// NewList -
const NewList PeerType = "new"

// CombinedPeerType - represents the combination of two peerTypes
const CombinedPeerType = "%s (%s)"

// UnVersionedAppString represents the default app version that indicate that the binary wasn't build by setting
// the appVersion flag
const UnVersionedAppString = "undefined"

// DisabledShardIDAsObserver defines the uint32 identifier which tells that the node hasn't configured any preferred
// shard to start in as observer
const DisabledShardIDAsObserver = uint32(0xFFFFFFFF) - 7

// MaxTxNonceDeltaAllowed specifies the maximum difference between an account's nonce and a received transaction's nonce
// in order to mark the transaction as valid.
const MaxTxNonceDeltaAllowed = 30000

// MaxBulkTransactionSize specifies the maximum size of one bulk with txs which can be send over the network
// TODO convert this const into a var and read it from config when this code moves to another binary
const MaxBulkTransactionSize = 1 << 18 // 256KB bulks

// MaxTxsToRequest specifies the maximum number of txs to request
const MaxTxsToRequest = 1000

// NodesSetupJsonFileName specifies the name of the json file which contains the setup of the nodes
const NodesSetupJsonFileName = "nodesSetup.json"

// ConsensusTopic is the topic used in consensus algorithm
const ConsensusTopic = "consensus"

// GenesisTxSignatureString is the string used to generate genesis transaction signature as 128 hex characters
const GenesisTxSignatureString = "GENESISGENESISGENESISGENESISGENESISGENESISGENESISGENESISGENESISG"

// HeartbeatTopic is the topic used for heartbeat signaling
const HeartbeatTopic = "heartbeat"

// HeartbeatV2Topic is the topic used for heartbeatV2 signaling
const HeartbeatV2Topic = "heartbeatV2"

// PeerAuthenticationTopic is the topic used for peer authentication signaling
const PeerAuthenticationTopic = "peerAuthentication"

// ConnectionTopic represents the topic used when sending the new connection message data
const ConnectionTopic = "connection"

<<<<<<< HEAD
=======
// ValidatorInfoTopic is the topic used for validatorInfo signaling
const ValidatorInfoTopic = "validatorInfo"

// PathShardPlaceholder represents the placeholder for the shard ID in paths
const PathShardPlaceholder = "[S]"

// PathEpochPlaceholder represents the placeholder for the epoch number in paths
const PathEpochPlaceholder = "[E]"

// PathIdentifierPlaceholder represents the placeholder for the identifier in paths
const PathIdentifierPlaceholder = "[I]"

>>>>>>> 05f6f1d8
// MetricCurrentRound is the metric for monitoring the current round of a node
const MetricCurrentRound = "erd_current_round"

// MetricNonce is the metric for monitoring the nonce of a node
const MetricNonce = "erd_nonce"

// MetricProbableHighestNonce is the metric for monitoring the max speculative nonce received by the node by listening on the network
const MetricProbableHighestNonce = "erd_probable_highest_nonce"

// MetricNumConnectedPeers is the metric for monitoring the number of connected peers
const MetricNumConnectedPeers = "erd_num_connected_peers"

// MetricNumConnectedPeersClassification is the metric for monitoring the number of connected peers split on the connection type
const MetricNumConnectedPeersClassification = "erd_num_connected_peers_classification"

// MetricSynchronizedRound is the metric for monitoring the synchronized round of a node
const MetricSynchronizedRound = "erd_synchronized_round"

// MetricIsSyncing is the metric for monitoring if a node is syncing
const MetricIsSyncing = "erd_is_syncing"

// MetricPublicKeyBlockSign is the metric for monitoring public key of a node used in block signing
const MetricPublicKeyBlockSign = "erd_public_key_block_sign"

// MetricShardId is the metric for monitoring shard id of a node
const MetricShardId = "erd_shard_id"

// MetricNumShardsWithoutMetachain is the metric for monitoring the number of shards (excluding meta)
const MetricNumShardsWithoutMetachain = "erd_num_shards_without_meta"

// MetricTxPoolLoad is the metric for monitoring number of transactions from pool of a node
const MetricTxPoolLoad = "erd_tx_pool_load"

// MetricCountLeader is the metric for monitoring number of rounds when a node was leader
const MetricCountLeader = "erd_count_leader"

// MetricCountConsensus is the metric for monitoring number of rounds when a node was in consensus group
const MetricCountConsensus = "erd_count_consensus"

// MetricCountAcceptedBlocks is the metric for monitoring number of blocks that was accepted proposed by a node
const MetricCountAcceptedBlocks = "erd_count_accepted_blocks"

// MetricNodeType is the metric for monitoring the type of the node
const MetricNodeType = "erd_node_type"

// MetricLiveValidatorNodes is the metric for the number of live validators on the network
const MetricLiveValidatorNodes = "erd_live_validator_nodes"

// MetricConnectedNodes is the metric for monitoring total connected nodes on the network
const MetricConnectedNodes = "erd_connected_nodes"

// MetricNumIntraShardValidatorNodes is the metric for the number of intra-shard validators
const MetricNumIntraShardValidatorNodes = "erd_intra_shard_validator_nodes"

// MetricCpuLoadPercent is the metric for monitoring CPU load [%]
const MetricCpuLoadPercent = "erd_cpu_load_percent"

// MetricMemLoadPercent is the metric for monitoring memory load [%]
const MetricMemLoadPercent = "erd_mem_load_percent"

// MetricMemTotal is the metric for monitoring total memory bytes
const MetricMemTotal = "erd_mem_total"

// MetricMemUsedGolang is a metric for monitoring the memory ("total")
const MetricMemUsedGolang = "erd_mem_used_golang"

// MetricMemUsedSystem is a metric for monitoring the memory ("sys mem")
const MetricMemUsedSystem = "erd_mem_used_sys"

// MetricMemHeapInUse is a metric for monitoring the memory ("heap in use")
const MetricMemHeapInUse = "erd_mem_heap_inuse"

// MetricMemStackInUse is a metric for monitoring the memory ("stack in use")
const MetricMemStackInUse = "erd_mem_stack_inuse"

// MetricNetworkRecvPercent is the metric for monitoring network receive load [%]
const MetricNetworkRecvPercent = "erd_network_recv_percent"

// MetricNetworkRecvBps is the metric for monitoring network received bytes per second
const MetricNetworkRecvBps = "erd_network_recv_bps"

// MetricNetworkRecvBpsPeak is the metric for monitoring network received peak bytes per second
const MetricNetworkRecvBpsPeak = "erd_network_recv_bps_peak"

// MetricNetworkRecvBytesInCurrentEpochPerHost is the metric for monitoring network received bytes in current epoch per host
const MetricNetworkRecvBytesInCurrentEpochPerHost = "erd_network_recv_bytes_in_epoch_per_host"

// MetricNetworkSendBytesInCurrentEpochPerHost is the metric for monitoring network send bytes in current epoch per host
const MetricNetworkSendBytesInCurrentEpochPerHost = "erd_network_sent_bytes_in_epoch_per_host"

// MetricNetworkSentPercent is the metric for monitoring network sent load [%]
const MetricNetworkSentPercent = "erd_network_sent_percent"

// MetricNetworkSentBps is the metric for monitoring network sent bytes per second
const MetricNetworkSentBps = "erd_network_sent_bps"

// MetricNetworkSentBpsPeak is the metric for monitoring network sent peak bytes per second
const MetricNetworkSentBpsPeak = "erd_network_sent_bps_peak"

// MetricRoundTime is the metric for round time in seconds
const MetricRoundTime = "erd_round_time"

// MetricEpochNumber is the metric for the number of epoch
const MetricEpochNumber = "erd_epoch_number"

// MetricAppVersion is the metric for the current app version
const MetricAppVersion = "erd_app_version"

// MetricNumTxInBlock is the metric for the number of transactions in the proposed block
const MetricNumTxInBlock = "erd_num_tx_block"

// MetricConsensusState is the metric for consensus state of node proposer,participant or not consensus group
const MetricConsensusState = "erd_consensus_state"

// MetricNumMiniBlocks is the metric for number of miniblocks in a block
const MetricNumMiniBlocks = "erd_num_mini_blocks"

// MetricConsensusRoundState is the metric for consensus round state for a block
const MetricConsensusRoundState = "erd_consensus_round_state"

// MetricCrossCheckBlockHeight is the metric that store cross block height
const MetricCrossCheckBlockHeight = "erd_cross_check_block_height"

// MetricNumProcessedTxs is the metric that stores the number of transactions processed
const MetricNumProcessedTxs = "erd_num_transactions_processed"

// MetricCurrentBlockHash is the metric that stores the current block hash
const MetricCurrentBlockHash = "erd_current_block_hash"

// MetricCurrentRoundTimestamp is the metric that stores current round timestamp
const MetricCurrentRoundTimestamp = "erd_current_round_timestamp"

// MetricHeaderSize is the metric that stores the current block size
const MetricHeaderSize = "erd_current_block_size"

// MetricMiniBlocksSize is the metric that stores the current block size
const MetricMiniBlocksSize = "erd_mini_blocks_size"

// MetricNumShardHeadersFromPool is the metric that stores number of shard header from pool
const MetricNumShardHeadersFromPool = "erd_num_shard_headers_from_pool"

// MetricNumShardHeadersProcessed is the metric that stores number of shard header processed
const MetricNumShardHeadersProcessed = "erd_num_shard_headers_processed"

// MetricNumTimesInForkChoice is the metric that counts how many times a node was in fork choice
const MetricNumTimesInForkChoice = "erd_fork_choice_count"

// MetricHighestFinalBlock is the metric for the nonce of the highest final block
const MetricHighestFinalBlock = "erd_highest_final_nonce"

// MetricLatestTagSoftwareVersion is the metric that stores the latest tag software version
const MetricLatestTagSoftwareVersion = "erd_latest_tag_software_version"

// MetricCountConsensusAcceptedBlocks is the metric for monitoring number of blocks accepted when the node was in consensus group
const MetricCountConsensusAcceptedBlocks = "erd_count_consensus_accepted_blocks"

// MetricNodeDisplayName is the metric that stores the name of the node
const MetricNodeDisplayName = "erd_node_display_name"

// MetricConsensusGroupSize is the metric for consensus group size for the current shard/meta
const MetricConsensusGroupSize = "erd_consensus_group_size"

// MetricShardConsensusGroupSize is the metric for the shard consensus group size
const MetricShardConsensusGroupSize = "erd_shard_consensus_group_size"

// MetricMetaConsensusGroupSize is the metric for the metachain consensus group size
const MetricMetaConsensusGroupSize = "erd_meta_consensus_group_size"

// MetricNumNodesPerShard is the metric which holds the number of nodes in a shard
const MetricNumNodesPerShard = "erd_num_nodes_in_shard"

// MetricNumMetachainNodes is the metric which holds the number of nodes in metachain
const MetricNumMetachainNodes = "erd_num_metachain_nodes"

// MetricNumValidators is the metric for the number of validators
const MetricNumValidators = "erd_num_validators"

// MetricPeerType is the metric which tells the peer's type (in eligible list, in waiting list, or observer)
const MetricPeerType = "erd_peer_type"

// MetricPeerSubType is the metric which tells the peer's subtype (regular observer or full history observer)
const MetricPeerSubType = "erd_peer_subtype"

// MetricLeaderPercentage is the metric for leader rewards percentage
const MetricLeaderPercentage = "erd_leader_percentage"

// MetricDenomination is the metric for exposing the denomination
const MetricDenomination = "erd_denomination"

// MetricRoundAtEpochStart is the metric for storing the first round of the current epoch
const MetricRoundAtEpochStart = "erd_round_at_epoch_start"

// MetricNonceAtEpochStart is the metric for storing the first nonce of the current epoch
const MetricNonceAtEpochStart = "erd_nonce_at_epoch_start"

// MetricRoundsPerEpoch is the metric that tells the number of rounds in an epoch
const MetricRoundsPerEpoch = "erd_rounds_per_epoch"

// MetricRoundsPassedInCurrentEpoch is the metric that tells the number of rounds passed in current epoch
const MetricRoundsPassedInCurrentEpoch = "erd_rounds_passed_in_current_epoch"

// MetricNoncesPassedInCurrentEpoch is the metric that tells the number of nonces passed in current epoch
const MetricNoncesPassedInCurrentEpoch = "erd_nonces_passed_in_current_epoch"

// MetricReceivedProposedBlock is the metric that specifies the moment in the round when the received block has reached the
// current node. The value is provided in percent (0 meaning it has been received just after the round started and
// 100 meaning that the block has been received in the last moment of the round)
const MetricReceivedProposedBlock = "erd_consensus_received_proposed_block"

// MetricCreatedProposedBlock is the metric that specifies the percent of the block subround used for header and body
// creation (0 meaning that the block was created in no-time and 100 meaning that the block creation used all the
// subround spare duration)
const MetricCreatedProposedBlock = "erd_consensus_created_proposed_block"

// MetricRedundancyLevel is the metric that specifies the redundancy level of the current node
const MetricRedundancyLevel = "erd_redundancy_level"

<<<<<<< HEAD
// MetricRedundancyIsMainActive is the metric that specifies data about the redundancy main machine
=======
// MetricRedundancyIsMainActive is the metrics that specifies data about the redundancy main machine
>>>>>>> 05f6f1d8
const MetricRedundancyIsMainActive = "erd_redundancy_is_main_active"

// MetricValueNA represents the value to be used when a metric is not available/applicable
const MetricValueNA = "N/A"

//MetricProcessedProposedBlock is the metric that specify the percent of the block subround used for header and body
// processing (0 meaning that the block was processed in no-time and 100 meaning that the block processing used all the
// subround spare duration)
const MetricProcessedProposedBlock = "erd_consensus_processed_proposed_block"

// MetricMinGasPrice is the metric that specifies min gas price
const MetricMinGasPrice = "erd_min_gas_price"

// MetricMinGasLimit is the metric that specifies the minimum gas limit
const MetricMinGasLimit = "erd_min_gas_limit"

// MetricRewardsTopUpGradientPoint is the metric that specifies the rewards top up gradient point
const MetricRewardsTopUpGradientPoint = "erd_rewards_top_up_gradient_point"

// MetricGasPriceModifier is the metric that specifies the gas price modifier
const MetricGasPriceModifier = "erd_gas_price_modifier"

// MetricTopUpFactor is the metric that specifies the top up factor
const MetricTopUpFactor = "erd_top_up_factor"

// MetricMinTransactionVersion is the metric that specifies the minimum transaction version
const MetricMinTransactionVersion = "erd_min_transaction_version"

// MetricGasPerDataByte is the metric that specifies the required gas for a data byte
const MetricGasPerDataByte = "erd_gas_per_data_byte"

// MetricMaxGasPerTransaction is the metric that specifies the maximum gas limit for a transaction
const MetricMaxGasPerTransaction = "erd_max_gas_per_transaction"

// MetricChainId is the metric that specifies current chain id
const MetricChainId = "erd_chain_id"

// MetricStartTime is the metric that specifies the genesis start time
const MetricStartTime = "erd_start_time"

// MetricRoundDuration is the metric that specifies the round duration in milliseconds
const MetricRoundDuration = "erd_round_duration"

// MetricTotalSupply holds the total supply value for the last epoch
const MetricTotalSupply = "erd_total_supply"

// MetricTotalBaseStakedValue holds the total base staked value
const MetricTotalBaseStakedValue = "erd_total_base_staked_value"

// MetricTopUpValue holds the total top up value
const MetricTopUpValue = "erd_total_top_up_value"

// MetricInflation holds the inflation value for the last epoch
const MetricInflation = "erd_inflation"

// MetricDevRewardsInEpoch holds the developers' rewards value for the last epoch
const MetricDevRewardsInEpoch = "erd_dev_rewards"

// MetricTotalFees holds the total fees value for the last epoch
const MetricTotalFees = "erd_total_fees"

// MetricEpochForEconomicsData holds the epoch for which economics data are computed
const MetricEpochForEconomicsData = "erd_epoch_for_economics_data"

// MetachainShardId will be used to identify a shard ID as metachain
const MetachainShardId = uint32(0xFFFFFFFF)

// BaseOperationCost represents the field name for base operation costs
const BaseOperationCost = "BaseOperationCost"

// BuiltInCost represents the field name for built in operation costs
const BuiltInCost = "BuiltInCost"

// MetaChainSystemSCsCost represents the field name for metachain system smart contract operation costs
const MetaChainSystemSCsCost = "MetaChainSystemSCsCost"

// ElrondAPICost represents the field name of the Elrond SC API (EEI) gas costs
const ElrondAPICost = "ElrondAPICost"

// AsyncCallStepField is the field name for the gas cost for any of the two steps required to execute an async call
const AsyncCallStepField = "AsyncCallStep"

// AsyncCallbackGasLockField is the field name for the gas amount to be locked
// before executing the destination async call, to be put aside for the async callback
const AsyncCallbackGasLockField = "AsyncCallbackGasLock"

const (
	// MetricScDeployEnableEpoch represents the epoch when the deployment of smart contracts is enabled
	MetricScDeployEnableEpoch = "erd_smart_contract_deploy_enable_epoch"

	// MetricBuiltInFunctionsEnableEpoch represents the epoch when the built in functions is enabled
	MetricBuiltInFunctionsEnableEpoch = "erd_built_in_functions_enable_epoch"

	// MetricRelayedTransactionsEnableEpoch represents the epoch when the relayed transactions is enabled
	MetricRelayedTransactionsEnableEpoch = "erd_relayed_transactions_enable_epoch"

	// MetricPenalizedTooMuchGasEnableEpoch represents the epoch when the penalization for using too much gas is enabled
	MetricPenalizedTooMuchGasEnableEpoch = "erd_penalized_too_much_gas_enable_epoch"

	// MetricSwitchJailWaitingEnableEpoch represents the epoch when the system smart contract processing at end of epoch is enabled
	MetricSwitchJailWaitingEnableEpoch = "erd_switch_jail_waiting_enable_epoch"

	// MetricSwitchHysteresisForMinNodesEnableEpoch represents the epoch when the system smart contract changes its config to consider
	// also (minimum) hysteresis nodes for the minimum number of nodes
	MetricSwitchHysteresisForMinNodesEnableEpoch = "erd_switch_hysteresis_for_min_nodes_enable_epoch"

	// MetricBelowSignedThresholdEnableEpoch represents the epoch when the change for computing rating for validators below signed rating is enabled
	MetricBelowSignedThresholdEnableEpoch = "erd_below_signed_threshold_enable_epoch"

	// MetricTransactionSignedWithTxHashEnableEpoch represents the epoch when the node will also accept transactions that are
	// signed with the hash of transaction
	MetricTransactionSignedWithTxHashEnableEpoch = "erd_transaction_signed_with_txhash_enable_epoch"

	// MetricMetaProtectionEnableEpoch represents the epoch when the transactions to the metachain are checked to have enough gas
	MetricMetaProtectionEnableEpoch = "erd_meta_protection_enable_epoch"

	// MetricAheadOfTimeGasUsageEnableEpoch represents the epoch when the cost of smart contract prepare changes from compiler
	// per byte to ahead of time prepare per byte
	MetricAheadOfTimeGasUsageEnableEpoch = "erd_ahead_of_time_gas_usage_enable_epoch"

	// MetricGasPriceModifierEnableEpoch represents the epoch when the gas price modifier in fee computation is enabled
	MetricGasPriceModifierEnableEpoch = "erd_gas_price_modifier_enable_epoch"

	// MetricRepairCallbackEnableEpoch represents the epoch when the callback repair is activated for smart contract results
	MetricRepairCallbackEnableEpoch = "erd_repair_callback_enable_epoch"

	// MetricBlockGasAndFreeRecheckEnableEpoch represents the epoch when gas and fees used in each created or processed block are re-checked
	MetricBlockGasAndFreeRecheckEnableEpoch = "erd_block_gas_and_fee_recheck_enable_epoch"

	// MetricStakingV2EnableEpoch represents the epoch when staking v2 is enabled
	MetricStakingV2EnableEpoch = "erd_staking_v2_enable_epoch"

	// MetricStakeEnableEpoch represents the epoch when staking is enabled
	MetricStakeEnableEpoch = "erd_stake_enable_epoch"

	// MetricDoubleKeyProtectionEnableEpoch represents the epoch when double key protection is enabled
	MetricDoubleKeyProtectionEnableEpoch = "erd_double_key_protection_enable_epoch"

	// MetricEsdtEnableEpoch represents the epoch when ESDT is enabled
	MetricEsdtEnableEpoch = "erd_esdt_enable_epoch"

	// MetricGovernanceEnableEpoch  represents the epoch when governance is enabled
	MetricGovernanceEnableEpoch = "erd_governance_enable_epoch"

	// MetricDelegationManagerEnableEpoch represents the epoch when the delegation manager is enabled
	MetricDelegationManagerEnableEpoch = "erd_delegation_manager_enable_epoch"

	// MetricDelegationSmartContractEnableEpoch represents the epoch when delegation smart contract is enabled
	MetricDelegationSmartContractEnableEpoch = "erd_delegation_smart_contract_enable_epoch"

	// MetricCorrectLastUnjailedEnableEpoch represents the epoch when the correction on the last unjailed node is applied
	MetricCorrectLastUnjailedEnableEpoch = "erd_correct_last_unjailed_enable_epoch"

	// MetricBalanceWaitingListsEnableEpoch represents the epoch when the balance waiting lists on shards fix is applied
	MetricBalanceWaitingListsEnableEpoch = "erd_balance_waiting_lists_enable_epoch"

	// MetricReturnDataToLastTransferEnableEpoch represents the epoch when the return data to last transfer is applied
	MetricReturnDataToLastTransferEnableEpoch = "erd_return_data_to_last_transfer_enable_epoch"

	// MetricSenderInOutTransferEnableEpoch represents the epoch when the sender in out transfer is applied
	MetricSenderInOutTransferEnableEpoch = "erd_sender_in_out_transfer_enable_epoch"

	// MetricRelayedTransactionsV2EnableEpoch represents the epoch when the relayed transactions v2 is enabled
	MetricRelayedTransactionsV2EnableEpoch = "erd_relayed_transactions_v2_enable_epoch"

	// MetricUnbondTokensV2EnableEpoch represents the epoch when the unbond tokens v2 is applied
	MetricUnbondTokensV2EnableEpoch = "erd_unbond_tokens_v2_enable_epoch"

	// MetricSaveJailedAlwaysEnableEpoch represents the epoch the save jailed fix is applied
	MetricSaveJailedAlwaysEnableEpoch = "erd_save_jailed_always_enable_epoch"

	// MetricValidatorToDelegationEnableEpoch represents the epoch when the validator to delegation feature (staking v3.5) is enabled
	MetricValidatorToDelegationEnableEpoch = "erd_validator_to_delegation_enable_epoch"

	// MetricReDelegateBelowMinCheckEnableEpoch represents the epoch when the re-delegation below minimum value fix is applied
	MetricReDelegateBelowMinCheckEnableEpoch = "erd_redelegate_below_min_check_enable_epoch"

	// MetricIncrementSCRNonceInMultiTransferEnableEpoch represents the epoch when the fix for multi transfer SCR is enabled
	MetricIncrementSCRNonceInMultiTransferEnableEpoch = "erd_increment_scr_nonce_in_multi_transfer_enable_epoch"

	// MetricESDTMultiTransferEnableEpoch represents the epoch when the ESDT multi transfer feature is enabled
	MetricESDTMultiTransferEnableEpoch = "erd_esdt_multi_transfer_enable_epoch"

	// MetricGlobalMintBurnDisableEpoch represents the epoch when the global mint and burn feature is disabled
	MetricGlobalMintBurnDisableEpoch = "erd_global_mint_burn_disable_epoch"

	// MetricESDTTransferRoleEnableEpoch represents the epoch when the ESDT transfer role feature is enabled
	MetricESDTTransferRoleEnableEpoch = "erd_esdt_transfer_role_enable_epoch"

	// MetricBuiltInFunctionOnMetaEnableEpoch represents the epoch when the builtin functions on metachain are enabled
	MetricBuiltInFunctionOnMetaEnableEpoch = "erd_builtin_function_on_meta_enable_epoch"

	// MetricWaitingListFixEnableEpoch represents the epoch when the waiting list fix is enabled
	MetricWaitingListFixEnableEpoch = "erd_waiting_list_fix_enable_epoch"

	// MetricHeartbeatDisableEpoch represents the epoch when heartbeat v1 messages stop being sent and processed
	MetricHeartbeatDisableEpoch = "erd_heartbeat_disable_epoch"

	// MetricMaxNodesChangeEnableEpoch holds configuration for changing the maximum number of nodes and the enabling epoch
	MetricMaxNodesChangeEnableEpoch = "erd_max_nodes_change_enable_epoch"

	// MetricEpochEnable represents the epoch when the max nodes change configuration is applied
	MetricEpochEnable = "erd_epoch_enable"

	// EpochEnableSuffix represents the suffix for EpochEnable item in MaxNodesChangeEnableEpoch list
	EpochEnableSuffix = "_epoch_enable"

	// MetricMaxNumNodes represents the maximum number of nodes than can be enabled in a max nodes change configuration setup
	MetricMaxNumNodes = "erd_max_num_nodes"

	// MaxNumNodesSuffix represents the suffix for MaxNumNodes item in MaxNodesChangeEnableEpoch list
	MaxNumNodesSuffix = "_max_num_nodes"

	// MetricNodesToShufflePerShard represents the nodes to be shuffled per shard
	MetricNodesToShufflePerShard = "erd_nodes_to_shuffle_per_shard"

	// NodesToShufflePerShardSuffix represents the suffix for NodesToShufflePerShard item in MaxNodesChangeEnableEpoch list
	NodesToShufflePerShardSuffix = "_nodes_to_shuffle_per_shard"

	// MetricHysteresis represents the hysteresis threshold
	MetricHysteresis = "erd_hysteresis"

	// MetricAdaptivity represents a boolean to determine if adaptivity will be enabled or not
	MetricAdaptivity = "erd_adaptivity"
)

const (
	// MetricRatingsGeneralStartRating represents the starting rating used by the rater
	MetricRatingsGeneralStartRating = "erd_ratings_general_start_rating"

	// MetricRatingsGeneralMaxRating represents the maximum rating limit
	MetricRatingsGeneralMaxRating = "erd_ratings_general_max_rating"

	// MetricRatingsGeneralMinRating represents the minimum rating limit
	MetricRatingsGeneralMinRating = "erd_ratings_general_min_rating"

	// MetricRatingsGeneralSignedBlocksThreshold represents the signed blocks threshold
	MetricRatingsGeneralSignedBlocksThreshold = "erd_ratings_general_signed_blocks_threshold"

	// MetricRatingsGeneralSelectionChances represents the selection chances thresholds
	MetricRatingsGeneralSelectionChances = "erd_ratings_general_selection_chances"

	// MetricSelectionChancesMaxThreshold represents the max threshold for a selection chances item
	MetricSelectionChancesMaxThreshold = "erd_max_threshold"

	// SelectionChancesMaxThresholdSuffix represents the SelectionChances suffix for MaxThreshold
	SelectionChancesMaxThresholdSuffix = "_max_threshold"

	// MetricSelectionChancesChancePercent represents the chance percentage for a selection chances metric
	MetricSelectionChancesChancePercent = "erd_chance_percent"

	// SelectionChancesChancePercentSuffix represents the SelectionChances suffix for ChancePercent
	SelectionChancesChancePercentSuffix = "_chance_percent"

	// MetricRatingsShardChainHoursToMaxRatingFromStartRating represents the hours to max rating from start rating
	MetricRatingsShardChainHoursToMaxRatingFromStartRating = "erd_ratings_shardchain_hours_to_max_rating_from_start_rating"

	// MetricRatingsShardChainProposerValidatorImportance represents the proposer validator importance index
	MetricRatingsShardChainProposerValidatorImportance = "erd_ratings_shardchain_proposer_validator_importance"

	// MetricRatingsShardChainProposerDecreaseFactor represents the proposer decrease factor
	MetricRatingsShardChainProposerDecreaseFactor = "erd_ratings_shardchain_proposer_decrease_factor"

	// MetricRatingsShardChainValidatorDecreaseFactor represents the validator decrease factor
	MetricRatingsShardChainValidatorDecreaseFactor = "erd_ratings_shardchain_validator_decrease_factor"

	// MetricRatingsShardChainConsecutiveMissedBlocksPenalty represents the consecutive missed block penalty
	MetricRatingsShardChainConsecutiveMissedBlocksPenalty = "erd_ratings_shardchain_consecutive_missed_blocks_penalty"

	// MetricRatingsMetaChainHoursToMaxRatingFromStartRating represents the hours to max rating from start rating
	MetricRatingsMetaChainHoursToMaxRatingFromStartRating = "erd_ratings_metachain_hours_to_max_rating_from_start_rating"

	// MetricRatingsMetaChainProposerValidatorImportance represents the proposer validator importance index
	MetricRatingsMetaChainProposerValidatorImportance = "erd_ratings_metachain_proposer_validator_importance"

	// MetricRatingsMetaChainProposerDecreaseFactor represents the proposer decrease factor
	MetricRatingsMetaChainProposerDecreaseFactor = "erd_ratings_metachain_proposer_decrease_factor"

	// MetricRatingsMetaChainValidatorDecreaseFactor represents the validator decrease factor
	MetricRatingsMetaChainValidatorDecreaseFactor = "erd_ratings_metachain_validator_decrease_factor"

	// MetricRatingsMetaChainConsecutiveMissedBlocksPenalty represents the consecutive missed blocks penalty
	MetricRatingsMetaChainConsecutiveMissedBlocksPenalty = "erd_ratings_metachain_consecutive_missed_blocks_penalty"

	// MetricRatingsPeerHonestyDecayCoefficient represents the peer honesty decay coefficient
	MetricRatingsPeerHonestyDecayCoefficient = "erd_ratings_peerhonesty_decay_coefficient"

	// MetricRatingsPeerHonestyDecayUpdateIntervalInSeconds represents the decat update interval in seconds
	MetricRatingsPeerHonestyDecayUpdateIntervalInSeconds = "erd_ratings_peerhonesty_decay_update_interval_inseconds"

	// MetricRatingsPeerHonestyMaxScore represents the peer honesty max score allowed
	MetricRatingsPeerHonestyMaxScore = "erd_ratings_peerhonesty_max_score"

	// MetricRatingsPeerHonestyMinScore represents the peer honesty min score
	MetricRatingsPeerHonestyMinScore = "erd_ratings_peerhonesty_min_score"

	// MetricRatingsPeerHonestyBadPeerThreshold represents the peer honesty bad peer threshold
	MetricRatingsPeerHonestyBadPeerThreshold = "erd_ratings_peerhonesty_bad_peer_threshold"

	// MetricRatingsPeerHonestyUnitValue represents the peer honesty unit value
	MetricRatingsPeerHonestyUnitValue = "erd_ratings_peerhonesty_unit_value"
)

const (
	// StorerOrder defines the order of storers to be notified of a start of epoch event
	StorerOrder = iota
	// NodesCoordinatorOrder defines the order in which NodesCoordinator is notified of a start of epoch event
	NodesCoordinatorOrder
	// ConsensusOrder defines the order in which Consensus is notified of a start of epoch event
	ConsensusOrder
	// NetworkShardingOrder defines the order in which the network sharding subsystem is notified of a start of epoch event
	NetworkShardingOrder
	// IndexerOrder defines the order in which indexer is notified of a start of epoch event
	IndexerOrder
	// NetStatisticsOrder defines the order in which netStatistic component is notified of a start of epoch event
	NetStatisticsOrder
	// OldDatabaseCleanOrder defines the order in which oldDatabaseCleaner component is notified of a start of epoch event
	OldDatabaseCleanOrder
)

// NodeState specifies what type of state a node could have
type NodeState int

const (
	// NsSynchronized defines ID of a state of synchronized
	NsSynchronized NodeState = iota
	// NsNotSynchronized defines ID of a state of not synchronized
	NsNotSynchronized
	// NsNotCalculated defines ID of a state which is not calculated
	NsNotCalculated
)

// MetricP2PPeerInfo is the metric for the node's p2p info
const MetricP2PPeerInfo = "erd_p2p_peer_info"

// MetricP2PIntraShardValidators is the metric that outputs the intra-shard connected validators
const MetricP2PIntraShardValidators = "erd_p2p_intra_shard_validators"

// MetricP2PCrossShardValidators is the metric that outputs the cross-shard connected validators
const MetricP2PCrossShardValidators = "erd_p2p_cross_shard_validators"

// MetricP2PIntraShardObservers is the metric that outputs the intra-shard connected observers
const MetricP2PIntraShardObservers = "erd_p2p_intra_shard_observers"

// MetricP2PCrossShardObservers is the metric that outputs the cross-shard connected observers
const MetricP2PCrossShardObservers = "erd_p2p_cross_shard_observers"

// MetricP2PFullHistoryObservers is the metric that outputs the full-history connected observers
const MetricP2PFullHistoryObservers = "erd_p2p_full_history_observers"

// MetricP2PUnknownPeers is the metric that outputs the unknown-shard connected peers
const MetricP2PUnknownPeers = "erd_p2p_unknown_shard_peers"

// MetricP2PNumConnectedPeersClassification is the metric for monitoring the number of connected peers split on the connection type
const MetricP2PNumConnectedPeersClassification = "erd_p2p_num_connected_peers_classification"

// MetricAreVMQueriesReady will hold the string representation of the boolean that indicated if the node is ready
// to process VM queries
const MetricAreVMQueriesReady = "erd_are_vm_queries_ready"

// HighestRoundFromBootStorage is the key for the highest round that is saved in storage
const HighestRoundFromBootStorage = "highestRoundFromBootStorage"

// TriggerRegistryKeyPrefix is the key prefix to save epoch start registry to storage
const TriggerRegistryKeyPrefix = "epochStartTrigger_"

// TriggerRegistryInitialKeyPrefix is the key prefix to save initial data to storage
const TriggerRegistryInitialKeyPrefix = "initial_value_epoch_"

// NodesCoordinatorRegistryKeyPrefix is the key prefix to save epoch start registry to storage
const NodesCoordinatorRegistryKeyPrefix = "indexHashed_"

// ShuffledOut signals that a restart is pending because the node was shuffled out
const ShuffledOut = "shuffledOut"

// WrongConfiguration signals that the node has a malformed configuration and cannot continue processing
const WrongConfiguration = "wrongConfiguration"

// ImportComplete signals that a node restart will be done because the import did complete
const ImportComplete = "importComplete"

// DefaultStatsPath is the default path where the node stats are logged
const DefaultStatsPath = "stats"

// DefaultDBPath is the default path for nodes databases
const DefaultDBPath = "db"

// MetachainShardName is the string identifier of the metachain shard
const MetachainShardName = "metachain"

// TemporaryPath is the default temporary path directory
const TemporaryPath = "temp"

// TimeToWaitForP2PBootstrap is the wait time for the P2P to bootstrap
const TimeToWaitForP2PBootstrap = 20 * time.Second

// MaxSoftwareVersionLengthInBytes represents the maximum length for the software version to be saved in block header
const MaxSoftwareVersionLengthInBytes = 10

// ExtraDelayForBroadcastBlockInfo represents the number of seconds to wait since a block has been broadcast and the
// moment when its components, like mini blocks and transactions, would be broadcast too
const ExtraDelayForBroadcastBlockInfo = 1 * time.Second

// ExtraDelayBetweenBroadcastMbsAndTxs represents the number of seconds to wait since miniblocks have been broadcast
// and the moment when theirs transactions would be broadcast too
const ExtraDelayBetweenBroadcastMbsAndTxs = 1 * time.Second

// ExtraDelayForRequestBlockInfo represents the number of seconds to wait since a block has been received and the
// moment when its components, like mini blocks and transactions, would be requested too if they are still missing
const ExtraDelayForRequestBlockInfo = ExtraDelayForBroadcastBlockInfo + ExtraDelayBetweenBroadcastMbsAndTxs + time.Second

// CommitMaxTime represents max time accepted for a commit action, after which a warn message is displayed
const CommitMaxTime = 3 * time.Second

// PutInStorerMaxTime represents max time accepted for a put action, after which a warn message is displayed
const PutInStorerMaxTime = time.Second

// DefaultUnstakedEpoch represents the default epoch that is set for a validator that has not unstaked yet
const DefaultUnstakedEpoch = math.MaxUint32

// InvalidMessageBlacklistDuration represents the time to keep a peer in the black list if it sends a message that
// does not follow the protocol: example not useing the same marshaler as the other peers
const InvalidMessageBlacklistDuration = time.Second * 3600

// PublicKeyBlacklistDuration represents the time to keep a public key in the black list if it will degrade its
// rating to a minimum threshold due to improper messages
const PublicKeyBlacklistDuration = time.Second * 7200

// WrongP2PMessageBlacklistDuration represents the time to keep a peer id in the blacklist if it sends a message that
// do not follow this protocol
const WrongP2PMessageBlacklistDuration = time.Second * 7200

// MaxWaitingTimeToReceiveRequestedItem represents the maximum waiting time in seconds needed to receive the requested items
const MaxWaitingTimeToReceiveRequestedItem = 5 * time.Second

// DefaultLogProfileIdentifier represents the default log profile used when the logviewer/termui applications do not
// need to change the current logging profile
const DefaultLogProfileIdentifier = "[default log profile]"

// NotSetDestinationShardID represents the shardIdString when the destinationShardId is not set in the prefs
const NotSetDestinationShardID = "disabled"

// AdditionalScrForEachScCallOrSpecialTx specifies the additional number of smart contract results which should be
// considered by a node, when it includes sc calls or special txs in a miniblock.
// Ex.: normal txs -> aprox. 27000, sc calls or special txs -> aprox. 6250 = 27000 / (AdditionalScrForEachScCallOrSpecialTx + 1),
// considering that constant below is set to 3
const AdditionalScrForEachScCallOrSpecialTx = 3

// MaxRoundsWithoutCommittedStartInEpochBlock defines the maximum rounds to wait for start in epoch block to be committed,
// before a special action to be applied
const MaxRoundsWithoutCommittedStartInEpochBlock = 50

// DefaultResolversIdentifier represents the identifier that is used in conjunction with regular resolvers
// (that makes the node run properly)
const DefaultResolversIdentifier = "default resolver"

// DefaultInterceptorsIdentifier represents the identifier that is used in conjunction with regular interceptors
// (that makes the node run properly)
const DefaultInterceptorsIdentifier = "default interceptor"

// HardforkInterceptorsIdentifier represents the identifier that is used in the hardfork process
const HardforkInterceptorsIdentifier = "hardfork interceptor"

// HardforkResolversIdentifier represents the resolver that is used in the hardfork process
const HardforkResolversIdentifier = "hardfork resolver"

// EpochStartInterceptorsIdentifier represents the identifier that is used in the start-in-epoch process
const EpochStartInterceptorsIdentifier = "epoch start interceptor"

// GetNodeFromDBErrorString represents the string which is returned when a getting node from DB returns an error
const GetNodeFromDBErrorString = "getNodeFromDB error"

// TimeoutGettingTrieNodes defines the timeout in trie sync operation if no node is received
const TimeoutGettingTrieNodes = 2 * time.Minute // to consider syncing a very large trie node of 64MB at ~1MB/s

// TimeoutGettingTrieNodesInHardfork represents the maximum time allowed between 2 nodes fetches (and commits)
// during the hardfork process
const TimeoutGettingTrieNodesInHardfork = time.Minute * 10

// RetrialIntervalForOutportDriver is the interval in which the outport driver should try to call the driver again
const RetrialIntervalForOutportDriver = time.Second * 10

// NodeProcessingMode represents the processing mode in which the node was started
type NodeProcessingMode int

const (
	// Normal means that the node has started in the normal processing mode
	Normal NodeProcessingMode = iota

	// ImportDb means that the node has started in the import-db mode
	ImportDb
)

const (
	// ActiveDBKey is the key at which ActiveDBVal will be saved
	ActiveDBKey = "activeDB"

	// ActiveDBVal is the value that will be saved at ActiveDBKey
	ActiveDBVal = "yes"

	// TrieSyncedKey is the key at which TrieSyncedVal will be saved
	TrieSyncedKey = "synced"

	// TrieSyncedVal is the value that will be saved at TrieSyncedKey
	TrieSyncedVal = "yes"

	// TrieLeavesChannelDefaultCapacity represents the default value to be used as capacity for getting all trie leaves on
	// a channel
	TrieLeavesChannelDefaultCapacity = 100
)

// ApiOutputFormat represents the format type returned by api
type ApiOutputFormat uint8

const (
	// ApiOutputFormatJSON outport format returns struct directly, will be serialized into JSON by gin
	ApiOutputFormatJSON ApiOutputFormat = 0

	// ApiOutputFormatProto outport format returns the bytes of the proto object
	ApiOutputFormatProto ApiOutputFormat = 1
)

// MaxIndexOfTxInMiniBlock defines the maximum index of a tx inside one mini block
const MaxIndexOfTxInMiniBlock = int32(29999)<|MERGE_RESOLUTION|>--- conflicted
+++ resolved
@@ -72,21 +72,9 @@
 // ConnectionTopic represents the topic used when sending the new connection message data
 const ConnectionTopic = "connection"
 
-<<<<<<< HEAD
-=======
 // ValidatorInfoTopic is the topic used for validatorInfo signaling
 const ValidatorInfoTopic = "validatorInfo"
 
-// PathShardPlaceholder represents the placeholder for the shard ID in paths
-const PathShardPlaceholder = "[S]"
-
-// PathEpochPlaceholder represents the placeholder for the epoch number in paths
-const PathEpochPlaceholder = "[E]"
-
-// PathIdentifierPlaceholder represents the placeholder for the identifier in paths
-const PathIdentifierPlaceholder = "[I]"
-
->>>>>>> 05f6f1d8
 // MetricCurrentRound is the metric for monitoring the current round of a node
 const MetricCurrentRound = "erd_current_round"
 
@@ -304,11 +292,7 @@
 // MetricRedundancyLevel is the metric that specifies the redundancy level of the current node
 const MetricRedundancyLevel = "erd_redundancy_level"
 
-<<<<<<< HEAD
 // MetricRedundancyIsMainActive is the metric that specifies data about the redundancy main machine
-=======
-// MetricRedundancyIsMainActive is the metrics that specifies data about the redundancy main machine
->>>>>>> 05f6f1d8
 const MetricRedundancyIsMainActive = "erd_redundancy_is_main_active"
 
 // MetricValueNA represents the value to be used when a metric is not available/applicable
