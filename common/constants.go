package common

import (
	"math"
	"time"

	"github.com/multiversx/mx-chain-core-go/core"
)

// NodeOperation defines the p2p node operation
type NodeOperation string

// NormalOperation defines the normal mode operation: either seeder, observer or validator
const NormalOperation NodeOperation = "normal operation"

// FullArchiveMode defines the node operation as a full archive mode
const FullArchiveMode NodeOperation = "full archive mode"

// PeerType represents the type of peer
type PeerType string

// EligibleList represents the list of peers who participate in consensus inside a shard
const EligibleList PeerType = "eligible"

// WaitingList represents the list of peers who don't participate in consensus but will join the next epoch
const WaitingList PeerType = "waiting"

// LeavingList represents the list of peers who were taken out of eligible and waiting because of rating
const LeavingList PeerType = "leaving"

// InactiveList represents the list of peers who were taken out because they were leaving
const InactiveList PeerType = "inactive"

// JailedList represents the list of peers who have stake but are in jail
const JailedList PeerType = "jailed"

// ObserverList represents the list of peers who don't participate in consensus but will join the next epoch
const ObserverList PeerType = "observer"

// NewList represents the list of peers who have stake and are pending to become eligible
const NewList PeerType = "new"

// MetachainTopicIdentifier is the identifier used in topics to define the metachain shard ID
const MetachainTopicIdentifier = "META" // TODO - move this to mx-chain-core-go and change wherever we use the string value

// AuctionList represents the list of peers which don't participate in consensus yet, but will be selected
// based on their top up stake
const AuctionList PeerType = "auction"

// SelectedFromAuctionList represents the list of peers which have been selected from AuctionList based on
// their top up to be distributed on the WaitingList in the next epoch
const SelectedFromAuctionList PeerType = "selectedFromAuction"

// CombinedPeerType - represents the combination of two peerTypes
const CombinedPeerType = "%s (%s)"

// UnVersionedAppString represents the default app version that indicate that the binary wasn't build by setting
// the appVersion flag
const UnVersionedAppString = "undefined"

// DisabledShardIDAsObserver defines the uint32 identifier which tells that the node hasn't configured any preferred
// shard to start in as observer
const DisabledShardIDAsObserver = uint32(0xFFFFFFFF) - 7

// MaxTxNonceDeltaAllowed specifies the maximum difference between an account's nonce and a received transaction's nonce
// in order to mark the transaction as valid.
const MaxTxNonceDeltaAllowed = 100

// MaxBulkTransactionSize specifies the maximum size of one bulk with txs which can be send over the network
// TODO convert this const into a var and read it from config when this code moves to another binary
const MaxBulkTransactionSize = 1 << 18 // 256KB bulks

// MaxTxsToRequest specifies the maximum number of txs to request
const MaxTxsToRequest = 1000

// NodesSetupJsonFileName specifies the name of the json file which contains the setup of the nodes
const NodesSetupJsonFileName = "nodesSetup.json"

// ConsensusTopic is the topic used in consensus algorithm
const ConsensusTopic = "consensus"

// GenesisTxSignatureString is the string used to generate genesis transaction signature as 128 hex characters
const GenesisTxSignatureString = "GENESISGENESISGENESISGENESISGENESISGENESISGENESISGENESISGENESISG"

// HeartbeatV2Topic is the topic used for heartbeatV2 signaling
const HeartbeatV2Topic = "heartbeatV2"

// PeerAuthenticationTopic is the topic used for peer authentication signaling
const PeerAuthenticationTopic = "peerAuthentication"

// ConnectionTopic represents the topic used when sending the new connection message data
const ConnectionTopic = "connection"

// ValidatorInfoTopic is the topic used for validatorInfo signaling
const ValidatorInfoTopic = "validatorInfo"

// MetricCurrentRound is the metric for monitoring the current round of a node
const MetricCurrentRound = "erd_current_round"

// MetricNonce is the metric for monitoring the nonce of a node
const MetricNonce = "erd_nonce"

// MetricProbableHighestNonce is the metric for monitoring the max speculative nonce received by the node by listening on the network
const MetricProbableHighestNonce = "erd_probable_highest_nonce"

// MetricNumConnectedPeers is the metric for monitoring the number of connected peers
const MetricNumConnectedPeers = "erd_num_connected_peers"

// MetricNumConnectedPeersClassification is the metric for monitoring the number of connected peers split on the connection type
const MetricNumConnectedPeersClassification = "erd_num_connected_peers_classification"

// MetricSynchronizedRound is the metric for monitoring the synchronized round of a node
const MetricSynchronizedRound = "erd_synchronized_round"

// MetricIsSyncing is the metric for monitoring if a node is syncing
const MetricIsSyncing = "erd_is_syncing"

// MetricPublicKeyBlockSign is the metric for monitoring public key of a node used in block signing
const MetricPublicKeyBlockSign = "erd_public_key_block_sign"

// MetricShardId is the metric for monitoring shard id of a node
const MetricShardId = "erd_shard_id"

// MetricNumShardsWithoutMetachain is the metric for monitoring the number of shards (excluding meta)
const MetricNumShardsWithoutMetachain = "erd_num_shards_without_meta"

// MetricTxPoolLoad is the metric for monitoring number of transactions from pool of a node
const MetricTxPoolLoad = "erd_tx_pool_load"

// MetricCountLeader is the metric for monitoring number of rounds when a node was leader
const MetricCountLeader = "erd_count_leader"

// MetricCountConsensus is the metric for monitoring number of rounds when a node was in consensus group
const MetricCountConsensus = "erd_count_consensus"

// MetricCountAcceptedBlocks is the metric for monitoring number of blocks that was accepted proposed by a node
const MetricCountAcceptedBlocks = "erd_count_accepted_blocks"

// MetricNodeType is the metric for monitoring the type of the node
const MetricNodeType = "erd_node_type"

// MetricLiveValidatorNodes is the metric for the number of live validators on the network
const MetricLiveValidatorNodes = "erd_live_validator_nodes"

// MetricConnectedNodes is the metric for monitoring total connected nodes on the network
const MetricConnectedNodes = "erd_connected_nodes"

// MetricNumIntraShardValidatorNodes is the metric for the number of intra-shard validators
const MetricNumIntraShardValidatorNodes = "erd_intra_shard_validator_nodes"

// MetricCpuLoadPercent is the metric for monitoring CPU load [%]
const MetricCpuLoadPercent = "erd_cpu_load_percent"

// MetricMemLoadPercent is the metric for monitoring memory load [%]
const MetricMemLoadPercent = "erd_mem_load_percent"

// MetricMemTotal is the metric for monitoring total memory bytes
const MetricMemTotal = "erd_mem_total"

// MetricMemUsedGolang is a metric for monitoring the memory ("total")
const MetricMemUsedGolang = "erd_mem_used_golang"

// MetricMemUsedSystem is a metric for monitoring the memory ("sys mem")
const MetricMemUsedSystem = "erd_mem_used_sys"

// MetricMemHeapInUse is a metric for monitoring the memory ("heap in use")
const MetricMemHeapInUse = "erd_mem_heap_inuse"

// MetricMemStackInUse is a metric for monitoring the memory ("stack in use")
const MetricMemStackInUse = "erd_mem_stack_inuse"

// MetricNetworkRecvPercent is the metric for monitoring network receive load [%]
const MetricNetworkRecvPercent = "erd_network_recv_percent"

// MetricNetworkRecvBps is the metric for monitoring network received bytes per second
const MetricNetworkRecvBps = "erd_network_recv_bps"

// MetricNetworkRecvBpsPeak is the metric for monitoring network received peak bytes per second
const MetricNetworkRecvBpsPeak = "erd_network_recv_bps_peak"

// MetricNetworkRecvBytesInCurrentEpochPerHost is the metric for monitoring network received bytes in current epoch per host
const MetricNetworkRecvBytesInCurrentEpochPerHost = "erd_network_recv_bytes_in_epoch_per_host"

// MetricNetworkSendBytesInCurrentEpochPerHost is the metric for monitoring network send bytes in current epoch per host
const MetricNetworkSendBytesInCurrentEpochPerHost = "erd_network_sent_bytes_in_epoch_per_host"

// MetricNetworkSentPercent is the metric for monitoring network sent load [%]
const MetricNetworkSentPercent = "erd_network_sent_percent"

// MetricNetworkSentBps is the metric for monitoring network sent bytes per second
const MetricNetworkSentBps = "erd_network_sent_bps"

// MetricNetworkSentBpsPeak is the metric for monitoring network sent peak bytes per second
const MetricNetworkSentBpsPeak = "erd_network_sent_bps_peak"

// MetricRoundTime is the metric for round time in seconds
const MetricRoundTime = "erd_round_time"

// MetricEpochNumber is the metric for the number of epoch
const MetricEpochNumber = "erd_epoch_number"

// MetricAppVersion is the metric for the current app version
const MetricAppVersion = "erd_app_version"

// MetricNumTxInBlock is the metric for the number of transactions in the proposed block
const MetricNumTxInBlock = "erd_num_tx_block"

// MetricConsensusState is the metric for consensus state of node proposer,participant or not consensus group
const MetricConsensusState = "erd_consensus_state"

// MetricNumMiniBlocks is the metric for number of miniblocks in a block
const MetricNumMiniBlocks = "erd_num_mini_blocks"

// MetricConsensusRoundState is the metric for consensus round state for a block
const MetricConsensusRoundState = "erd_consensus_round_state"

// MetricCrossCheckBlockHeight is the metric that store cross block height
const MetricCrossCheckBlockHeight = "erd_cross_check_block_height"

// MetricCrossCheckBlockHeightMeta is the metric that store metachain cross block height
const MetricCrossCheckBlockHeightMeta = "erd_cross_check_block_height_meta"

// MetricNumProcessedTxs is the metric that stores the number of transactions processed
const MetricNumProcessedTxs = "erd_num_transactions_processed"

// MetricCurrentBlockHash is the metric that stores the current block hash
const MetricCurrentBlockHash = "erd_current_block_hash"

// MetricCurrentRoundTimestamp is the metric that stores current round timestamp
const MetricCurrentRoundTimestamp = "erd_current_round_timestamp"

// MetricHeaderSize is the metric that stores the current block size
const MetricHeaderSize = "erd_current_block_size"

// MetricMiniBlocksSize is the metric that stores the current block size
const MetricMiniBlocksSize = "erd_mini_blocks_size"

// MetricNumShardHeadersFromPool is the metric that stores number of shard header from pool
const MetricNumShardHeadersFromPool = "erd_num_shard_headers_from_pool"

// MetricNumShardHeadersProcessed is the metric that stores number of shard header processed
const MetricNumShardHeadersProcessed = "erd_num_shard_headers_processed"

// MetricNumTimesInForkChoice is the metric that counts how many times a node was in fork choice
const MetricNumTimesInForkChoice = "erd_fork_choice_count"

// MetricHighestFinalBlock is the metric for the nonce of the highest final block
const MetricHighestFinalBlock = "erd_highest_final_nonce"

// MetricLatestTagSoftwareVersion is the metric that stores the latest tag software version
const MetricLatestTagSoftwareVersion = "erd_latest_tag_software_version"

// MetricCountConsensusAcceptedBlocks is the metric for monitoring number of blocks accepted when the node was in consensus group
const MetricCountConsensusAcceptedBlocks = "erd_count_consensus_accepted_blocks"

// MetricNodeDisplayName is the metric that stores the name of the node
const MetricNodeDisplayName = "erd_node_display_name"

// MetricConsensusGroupSize is the metric for consensus group size for the current shard/meta
const MetricConsensusGroupSize = "erd_consensus_group_size"

// MetricShardConsensusGroupSize is the metric for the shard consensus group size
const MetricShardConsensusGroupSize = "erd_shard_consensus_group_size"

// MetricMetaConsensusGroupSize is the metric for the metachain consensus group size
const MetricMetaConsensusGroupSize = "erd_meta_consensus_group_size"

// MetricNumNodesPerShard is the metric which holds the number of nodes in a shard
const MetricNumNodesPerShard = "erd_num_nodes_in_shard"

// MetricNumMetachainNodes is the metric which holds the number of nodes in metachain
const MetricNumMetachainNodes = "erd_num_metachain_nodes"

// MetricNumValidators is the metric for the number of validators
const MetricNumValidators = "erd_num_validators"

// MetricPeerType is the metric which tells the peer's type (in eligible list, in waiting list, or observer)
const MetricPeerType = "erd_peer_type"

// MetricPeerSubType is the metric which tells the peer's subtype (regular observer or full history observer)
const MetricPeerSubType = "erd_peer_subtype"

// MetricLeaderPercentage is the metric for leader rewards percentage
const MetricLeaderPercentage = "erd_leader_percentage"

// MetricDenomination is the metric for exposing the denomination
const MetricDenomination = "erd_denomination"

// MetricRoundAtEpochStart is the metric for storing the first round of the current epoch
const MetricRoundAtEpochStart = "erd_round_at_epoch_start"

// MetricNonceAtEpochStart is the metric for storing the first nonce of the current epoch
const MetricNonceAtEpochStart = "erd_nonce_at_epoch_start"

// MetricRoundsPerEpoch is the metric that tells the number of rounds in an epoch
const MetricRoundsPerEpoch = "erd_rounds_per_epoch"

// MetricRoundsPassedInCurrentEpoch is the metric that tells the number of rounds passed in current epoch
const MetricRoundsPassedInCurrentEpoch = "erd_rounds_passed_in_current_epoch"

// MetricNoncesPassedInCurrentEpoch is the metric that tells the number of nonces passed in current epoch
const MetricNoncesPassedInCurrentEpoch = "erd_nonces_passed_in_current_epoch"

// MetricReceivedProposedBlock is the metric that specifies the moment in the round when the received block has reached the
// current node. The value is provided in percent (0 meaning it has been received just after the round started and
// 100 meaning that the block has been received in the last moment of the round)
const MetricReceivedProposedBlock = "erd_consensus_received_proposed_block"

// MetricCreatedProposedBlock is the metric that specifies the percent of the block subround used for header and body
// creation (0 meaning that the block was created in no-time and 100 meaning that the block creation used all the
// subround spare duration)
const MetricCreatedProposedBlock = "erd_consensus_created_proposed_block"

// MetricRedundancyLevel is the metric that specifies the redundancy level of the current node
const MetricRedundancyLevel = "erd_redundancy_level"

// MetricRedundancyIsMainActive is the metric that specifies data about the redundancy main machine
const MetricRedundancyIsMainActive = "erd_redundancy_is_main_active"

// MetricRedundancyStepInReason is the metric that specifies why the back-up machine stepped in
const MetricRedundancyStepInReason = "erd_redundancy_step_in_reason"

// MetricValueNA represents the value to be used when a metric is not available/applicable
const MetricValueNA = "N/A"

// MetricProcessedProposedBlock is the metric that specify the percent of the block subround used for header and body
// processing (0 meaning that the block was processed in no-time and 100 meaning that the block processing used all the
// subround spare duration)
const MetricProcessedProposedBlock = "erd_consensus_processed_proposed_block"

// MetricMinGasPrice is the metric that specifies min gas price
const MetricMinGasPrice = "erd_min_gas_price"

// MetricMinGasLimit is the metric that specifies the minimum gas limit
const MetricMinGasLimit = "erd_min_gas_limit"

// MetricExtraGasLimitGuardedTx specifies the extra gas limit required for guarded transactions
const MetricExtraGasLimitGuardedTx = "erd_extra_gas_limit_guarded_tx"

// MetricRewardsTopUpGradientPoint is the metric that specifies the rewards top up gradient point
const MetricRewardsTopUpGradientPoint = "erd_rewards_top_up_gradient_point"

// MetricGasPriceModifier is the metric that specifies the gas price modifier
const MetricGasPriceModifier = "erd_gas_price_modifier"

// MetricTopUpFactor is the metric that specifies the top-up factor
const MetricTopUpFactor = "erd_top_up_factor"

// MetricMinTransactionVersion is the metric that specifies the minimum transaction version
const MetricMinTransactionVersion = "erd_min_transaction_version"

// MetricGatewayMetricsEndpoint is the metric that specifies gateway endpoint
const MetricGatewayMetricsEndpoint = "erd_gateway_metrics_endpoint"

// MetricGasPerDataByte is the metric that specifies the required gas for a data byte
const MetricGasPerDataByte = "erd_gas_per_data_byte"

// MetricMaxGasPerTransaction is the metric that specifies the maximum gas limit for a transaction
const MetricMaxGasPerTransaction = "erd_max_gas_per_transaction"

// MetricChainId is the metric that specifies current chain id
const MetricChainId = "erd_chain_id"

// MetricStartTime is the metric that specifies the genesis start time
const MetricStartTime = "erd_start_time"

// MetricRoundDuration is the metric that specifies the round duration in milliseconds
const MetricRoundDuration = "erd_round_duration"

// MetricTotalSupply holds the total supply value for the last epoch
const MetricTotalSupply = "erd_total_supply"

// MetricTotalBaseStakedValue holds the total base staked value
const MetricTotalBaseStakedValue = "erd_total_base_staked_value"

// MetricTopUpValue holds the total top up value
const MetricTopUpValue = "erd_total_top_up_value"

// MetricInflation holds the inflation value for the last epoch
const MetricInflation = "erd_inflation"

// MetricDevRewardsInEpoch holds the developers' rewards value for the last epoch
const MetricDevRewardsInEpoch = "erd_dev_rewards"

// MetricTotalFees holds the total fees value for the last epoch
const MetricTotalFees = "erd_total_fees"

// MetricEpochForEconomicsData holds the epoch for which economics data are computed
const MetricEpochForEconomicsData = "erd_epoch_for_economics_data"

// MetachainShardId will be used to identify a shard ID as metachain
const MetachainShardId = uint32(0xFFFFFFFF)

// BaseOperationCost represents the field name for base operation costs
const BaseOperationCost = "BaseOperationCost"

// BuiltInCost represents the field name for built-in operation costs
const BuiltInCost = "BuiltInCost"

// MetaChainSystemSCsCost represents the field name for metachain system smart contract operation costs
const MetaChainSystemSCsCost = "MetaChainSystemSCsCost"

// BaseOpsAPICost represents the field name of the SC API (EEI) gas costs
const BaseOpsAPICost = "BaseOpsAPICost"

// MaxPerTransaction represents the field name of max counts per transaction in block chain hook
const MaxPerTransaction = "MaxPerTransaction"

// AsyncCallStepField is the field name for the gas cost for any of the two steps required to execute an async call
const AsyncCallStepField = "AsyncCallStep"

// AsyncCallbackGasLockField is the field name for the gas amount to be locked
// before executing the destination async call, to be put aside for the async callback
const AsyncCallbackGasLockField = "AsyncCallbackGasLock"

const (
	// MetricScDeployEnableEpoch represents the epoch when the deployment of smart contracts is enabled
	MetricScDeployEnableEpoch = "erd_smart_contract_deploy_enable_epoch"

	// MetricBuiltInFunctionsEnableEpoch represents the epoch when the built-in functions is enabled
	MetricBuiltInFunctionsEnableEpoch = "erd_built_in_functions_enable_epoch"

	// MetricRelayedTransactionsEnableEpoch represents the epoch when the relayed transactions is enabled
	MetricRelayedTransactionsEnableEpoch = "erd_relayed_transactions_enable_epoch"

	// MetricPenalizedTooMuchGasEnableEpoch represents the epoch when the penalization for using too much gas is enabled
	MetricPenalizedTooMuchGasEnableEpoch = "erd_penalized_too_much_gas_enable_epoch"

	// MetricSwitchJailWaitingEnableEpoch represents the epoch when the system smart contract processing at end of epoch is enabled
	MetricSwitchJailWaitingEnableEpoch = "erd_switch_jail_waiting_enable_epoch"

	// MetricSwitchHysteresisForMinNodesEnableEpoch represents the epoch when the system smart contract changes its config to consider
	// also (minimum) hysteresis nodes for the minimum number of nodes
	MetricSwitchHysteresisForMinNodesEnableEpoch = "erd_switch_hysteresis_for_min_nodes_enable_epoch"

	// MetricBelowSignedThresholdEnableEpoch represents the epoch when the change for computing rating for validators below signed rating is enabled
	MetricBelowSignedThresholdEnableEpoch = "erd_below_signed_threshold_enable_epoch"

	// MetricTransactionSignedWithTxHashEnableEpoch represents the epoch when the node will also accept transactions that are
	// signed with the hash of transaction
	MetricTransactionSignedWithTxHashEnableEpoch = "erd_transaction_signed_with_txhash_enable_epoch"

	// MetricMetaProtectionEnableEpoch represents the epoch when the transactions to the metachain are checked to have enough gas
	MetricMetaProtectionEnableEpoch = "erd_meta_protection_enable_epoch"

	// MetricAheadOfTimeGasUsageEnableEpoch represents the epoch when the cost of smart contract prepare changes from compiler
	// per byte to ahead of time prepare per byte
	MetricAheadOfTimeGasUsageEnableEpoch = "erd_ahead_of_time_gas_usage_enable_epoch"

	// MetricGasPriceModifierEnableEpoch represents the epoch when the gas price modifier in fee computation is enabled
	MetricGasPriceModifierEnableEpoch = "erd_gas_price_modifier_enable_epoch"

	// MetricRepairCallbackEnableEpoch represents the epoch when the callback repair is activated for smart contract results
	MetricRepairCallbackEnableEpoch = "erd_repair_callback_enable_epoch"

	// MetricBlockGasAndFreeRecheckEnableEpoch represents the epoch when gas and fees used in each created or processed block are re-checked
	MetricBlockGasAndFreeRecheckEnableEpoch = "erd_block_gas_and_fee_recheck_enable_epoch"

	// MetricStakingV2EnableEpoch represents the epoch when staking v2 is enabled
	MetricStakingV2EnableEpoch = "erd_staking_v2_enable_epoch"

	// MetricStakeEnableEpoch represents the epoch when staking is enabled
	MetricStakeEnableEpoch = "erd_stake_enable_epoch"

	// MetricDoubleKeyProtectionEnableEpoch represents the epoch when double key protection is enabled
	MetricDoubleKeyProtectionEnableEpoch = "erd_double_key_protection_enable_epoch"

	// MetricEsdtEnableEpoch represents the epoch when ESDT is enabled
	MetricEsdtEnableEpoch = "erd_esdt_enable_epoch"

	// MetricGovernanceEnableEpoch  represents the epoch when governance is enabled
	MetricGovernanceEnableEpoch = "erd_governance_enable_epoch"

	// MetricDelegationManagerEnableEpoch represents the epoch when the delegation manager is enabled
	MetricDelegationManagerEnableEpoch = "erd_delegation_manager_enable_epoch"

	// MetricDelegationSmartContractEnableEpoch represents the epoch when delegation smart contract is enabled
	MetricDelegationSmartContractEnableEpoch = "erd_delegation_smart_contract_enable_epoch"

	// MetricCorrectLastUnjailedEnableEpoch represents the epoch when the correction on the last unjailed node is applied
	MetricCorrectLastUnjailedEnableEpoch = "erd_correct_last_unjailed_enable_epoch"

	// MetricBalanceWaitingListsEnableEpoch represents the epoch when the balance waiting lists on shards fix is applied
	MetricBalanceWaitingListsEnableEpoch = "erd_balance_waiting_lists_enable_epoch"

	// MetricReturnDataToLastTransferEnableEpoch represents the epoch when the return data to last transfer is applied
	MetricReturnDataToLastTransferEnableEpoch = "erd_return_data_to_last_transfer_enable_epoch"

	// MetricSenderInOutTransferEnableEpoch represents the epoch when the sender in out transfer is applied
	MetricSenderInOutTransferEnableEpoch = "erd_sender_in_out_transfer_enable_epoch"

	// MetricRelayedTransactionsV2EnableEpoch represents the epoch when the relayed transactions v2 is enabled
	MetricRelayedTransactionsV2EnableEpoch = "erd_relayed_transactions_v2_enable_epoch"

	// MetricRelayedTransactionsV3EnableEpoch represents the epoch when the relayed transactions v3 is enabled
	MetricRelayedTransactionsV3EnableEpoch = "erd_relayed_transactions_v3_enable_epoch"

	// MetricFixRelayedMoveBalanceEnableEpoch represents the epoch when the fix for relayed move balance is enabled
	MetricFixRelayedMoveBalanceEnableEpoch = "erd_fix_relayed_move_balance_enable_epoch"

	// MetricUnbondTokensV2EnableEpoch represents the epoch when the unbond tokens v2 is applied
	MetricUnbondTokensV2EnableEpoch = "erd_unbond_tokens_v2_enable_epoch"

	// MetricSaveJailedAlwaysEnableEpoch represents the epoch the save jailed fix is applied
	MetricSaveJailedAlwaysEnableEpoch = "erd_save_jailed_always_enable_epoch"

	// MetricValidatorToDelegationEnableEpoch represents the epoch when the validator to delegation feature (staking v3.5) is enabled
	MetricValidatorToDelegationEnableEpoch = "erd_validator_to_delegation_enable_epoch"

	// MetricReDelegateBelowMinCheckEnableEpoch represents the epoch when the re-delegation below minimum value fix is applied
	MetricReDelegateBelowMinCheckEnableEpoch = "erd_redelegate_below_min_check_enable_epoch"

	// MetricIncrementSCRNonceInMultiTransferEnableEpoch represents the epoch when the fix for multi transfer SCR is enabled
	MetricIncrementSCRNonceInMultiTransferEnableEpoch = "erd_increment_scr_nonce_in_multi_transfer_enable_epoch"

	// MetricESDTMultiTransferEnableEpoch represents the epoch when the ESDT multi transfer feature is enabled
	MetricESDTMultiTransferEnableEpoch = "erd_esdt_multi_transfer_enable_epoch"

	// MetricGlobalMintBurnDisableEpoch represents the epoch when the global mint and burn feature is disabled
	MetricGlobalMintBurnDisableEpoch = "erd_global_mint_burn_disable_epoch"

	// MetricESDTTransferRoleEnableEpoch represents the epoch when the ESDT transfer role feature is enabled
	MetricESDTTransferRoleEnableEpoch = "erd_esdt_transfer_role_enable_epoch"

	// MetricMaxNodesChangeEnableEpoch holds configuration for changing the maximum number of nodes and the enabling epoch
	MetricMaxNodesChangeEnableEpoch = "erd_max_nodes_change_enable_epoch"

	// MetricEpochEnable represents the epoch when the max nodes change configuration is applied
	MetricEpochEnable = "erd_epoch_enable"

	// EpochEnableSuffix represents the suffix for EpochEnable item in MaxNodesChangeEnableEpoch list
	EpochEnableSuffix = "_epoch_enable"

	// MetricMaxNumNodes represents the maximum number of nodes than can be enabled in a max nodes change configuration setup
	MetricMaxNumNodes = "erd_max_num_nodes"

	// MaxNumNodesSuffix represents the suffix for MaxNumNodes item in MaxNodesChangeEnableEpoch list
	MaxNumNodesSuffix = "_max_num_nodes"

	// MetricNodesToShufflePerShard represents the nodes to be shuffled per shard
	MetricNodesToShufflePerShard = "erd_nodes_to_shuffle_per_shard"

	// NodesToShufflePerShardSuffix represents the suffix for NodesToShufflePerShard item in MaxNodesChangeEnableEpoch list
	NodesToShufflePerShardSuffix = "_nodes_to_shuffle_per_shard"

	// MetricHysteresis represents the hysteresis threshold
	MetricHysteresis = "erd_hysteresis"

	// MetricAdaptivity represents a boolean to determine if adaptivity will be enabled or not
	MetricAdaptivity = "erd_adaptivity"
)

const (
	// MetricRatingsGeneralStartRating represents the starting rating used by the rater
	MetricRatingsGeneralStartRating = "erd_ratings_general_start_rating"

	// MetricRatingsGeneralMaxRating represents the maximum rating limit
	MetricRatingsGeneralMaxRating = "erd_ratings_general_max_rating"

	// MetricRatingsGeneralMinRating represents the minimum rating limit
	MetricRatingsGeneralMinRating = "erd_ratings_general_min_rating"

	// MetricRatingsGeneralSignedBlocksThreshold represents the signed blocks threshold
	MetricRatingsGeneralSignedBlocksThreshold = "erd_ratings_general_signed_blocks_threshold"

	// MetricRatingsGeneralSelectionChances represents the selection chances thresholds
	MetricRatingsGeneralSelectionChances = "erd_ratings_general_selection_chances"

	// MetricSelectionChancesMaxThreshold represents the max threshold for a selection chances item
	MetricSelectionChancesMaxThreshold = "erd_max_threshold"

	// SelectionChancesMaxThresholdSuffix represents the SelectionChances suffix for MaxThreshold
	SelectionChancesMaxThresholdSuffix = "_max_threshold"

	// MetricSelectionChancesChancePercent represents the chance percentage for a selection chances metric
	MetricSelectionChancesChancePercent = "erd_chance_percent"

	// SelectionChancesChancePercentSuffix represents the SelectionChances suffix for ChancePercent
	SelectionChancesChancePercentSuffix = "_chance_percent"

	// MetricRatingsShardChainHoursToMaxRatingFromStartRating represents the hours to max rating from start rating
	MetricRatingsShardChainHoursToMaxRatingFromStartRating = "erd_ratings_shardchain_hours_to_max_rating_from_start_rating"

	// MetricRatingsShardChainProposerValidatorImportance represents the proposer validator importance index
	MetricRatingsShardChainProposerValidatorImportance = "erd_ratings_shardchain_proposer_validator_importance"

	// MetricRatingsShardChainProposerDecreaseFactor represents the proposer decrease factor
	MetricRatingsShardChainProposerDecreaseFactor = "erd_ratings_shardchain_proposer_decrease_factor"

	// MetricRatingsShardChainValidatorDecreaseFactor represents the validator decrease factor
	MetricRatingsShardChainValidatorDecreaseFactor = "erd_ratings_shardchain_validator_decrease_factor"

	// MetricRatingsShardChainConsecutiveMissedBlocksPenalty represents the consecutive missed block penalty
	MetricRatingsShardChainConsecutiveMissedBlocksPenalty = "erd_ratings_shardchain_consecutive_missed_blocks_penalty"

	// MetricRatingsMetaChainHoursToMaxRatingFromStartRating represents the hours to max rating from start rating
	MetricRatingsMetaChainHoursToMaxRatingFromStartRating = "erd_ratings_metachain_hours_to_max_rating_from_start_rating"

	// MetricRatingsMetaChainProposerValidatorImportance represents the proposer validator importance index
	MetricRatingsMetaChainProposerValidatorImportance = "erd_ratings_metachain_proposer_validator_importance"

	// MetricRatingsMetaChainProposerDecreaseFactor represents the proposer decrease factor
	MetricRatingsMetaChainProposerDecreaseFactor = "erd_ratings_metachain_proposer_decrease_factor"

	// MetricRatingsMetaChainValidatorDecreaseFactor represents the validator decrease factor
	MetricRatingsMetaChainValidatorDecreaseFactor = "erd_ratings_metachain_validator_decrease_factor"

	// MetricRatingsMetaChainConsecutiveMissedBlocksPenalty represents the consecutive missed blocks penalty
	MetricRatingsMetaChainConsecutiveMissedBlocksPenalty = "erd_ratings_metachain_consecutive_missed_blocks_penalty"

	// MetricRatingsPeerHonestyDecayCoefficient represents the peer honesty decay coefficient
	MetricRatingsPeerHonestyDecayCoefficient = "erd_ratings_peerhonesty_decay_coefficient"

	// MetricRatingsPeerHonestyDecayUpdateIntervalInSeconds represents the decat update interval in seconds
	MetricRatingsPeerHonestyDecayUpdateIntervalInSeconds = "erd_ratings_peerhonesty_decay_update_interval_inseconds"

	// MetricRatingsPeerHonestyMaxScore represents the peer honesty max score allowed
	MetricRatingsPeerHonestyMaxScore = "erd_ratings_peerhonesty_max_score"

	// MetricRatingsPeerHonestyMinScore represents the peer honesty min score
	MetricRatingsPeerHonestyMinScore = "erd_ratings_peerhonesty_min_score"

	// MetricRatingsPeerHonestyBadPeerThreshold represents the peer honesty bad peer threshold
	MetricRatingsPeerHonestyBadPeerThreshold = "erd_ratings_peerhonesty_bad_peer_threshold"

	// MetricRatingsPeerHonestyUnitValue represents the peer honesty unit value
	MetricRatingsPeerHonestyUnitValue = "erd_ratings_peerhonesty_unit_value"

	// MetricSetGuardianEnableEpoch represents the epoch when the guardian feature is enabled
	MetricSetGuardianEnableEpoch = "erd_set_guardian_feature_enable_epoch"

	// MetricSetScToScLogEventEnableEpoch represents the epoch when the sc to sc log event feature is enabled
	MetricSetScToScLogEventEnableEpoch = "erd_set_sc_to_sc_log_event_enable_epoch"
)

const (
	// StorerOrder defines the order of storers to be notified of a start of epoch event
	StorerOrder = iota
	// NodesCoordinatorOrder defines the order in which NodesCoordinator is notified of a start of epoch event
	NodesCoordinatorOrder
	// ConsensusOrder defines the order in which Consensus is notified of a start of epoch event
	ConsensusOrder
	// NetworkShardingOrder defines the order in which the network sharding subsystem is notified of a start of epoch event
	NetworkShardingOrder
	// IndexerOrder defines the order in which indexer is notified of a start of epoch event
	IndexerOrder
	// NetStatisticsOrder defines the order in which netStatistic component is notified of a start of epoch event
	NetStatisticsOrder
	// OldDatabaseCleanOrder defines the order in which oldDatabaseCleaner component is notified of a start of epoch event
	OldDatabaseCleanOrder
)

// NodeState specifies what type of state a node could have
type NodeState int

const (
	// NsSynchronized defines ID of a state of synchronized
	NsSynchronized NodeState = iota
	// NsNotSynchronized defines ID of a state of not synchronized
	NsNotSynchronized
	// NsNotCalculated defines ID of a state which is not calculated
	NsNotCalculated
)

// MetricP2PPeerInfo is the metric for the node's p2p info
const MetricP2PPeerInfo = "erd_p2p_peer_info"

// MetricP2PIntraShardValidators is the metric that outputs the intra-shard connected validators
const MetricP2PIntraShardValidators = "erd_p2p_intra_shard_validators"

// MetricP2PCrossShardValidators is the metric that outputs the cross-shard connected validators
const MetricP2PCrossShardValidators = "erd_p2p_cross_shard_validators"

// MetricP2PIntraShardObservers is the metric that outputs the intra-shard connected observers
const MetricP2PIntraShardObservers = "erd_p2p_intra_shard_observers"

// MetricP2PCrossShardObservers is the metric that outputs the cross-shard connected observers
const MetricP2PCrossShardObservers = "erd_p2p_cross_shard_observers"

// MetricP2PUnknownPeers is the metric that outputs the unknown-shard connected peers
const MetricP2PUnknownPeers = "erd_p2p_unknown_shard_peers"

// MetricP2PNumConnectedPeersClassification is the metric for monitoring the number of connected peers split on the connection type
const MetricP2PNumConnectedPeersClassification = "erd_p2p_num_connected_peers_classification"

// MetricAreVMQueriesReady will hold the string representation of the boolean that indicated if the node is ready
// to process VM queries
const MetricAreVMQueriesReady = "erd_are_vm_queries_ready"

// HighestRoundFromBootStorage is the key for the highest round that is saved in storage
const HighestRoundFromBootStorage = "highestRoundFromBootStorage"

// TriggerRegistryKeyPrefix is the key prefix to save epoch start registry to storage
const TriggerRegistryKeyPrefix = "epochStartTrigger_"

// TriggerRegistryInitialKeyPrefix is the key prefix to save initial data to storage
const TriggerRegistryInitialKeyPrefix = "initial_value_epoch_"

// NodesCoordinatorRegistryKeyPrefix is the key prefix to save epoch start registry to storage
const NodesCoordinatorRegistryKeyPrefix = "indexHashed_"

// ShuffledOut signals that a restart is pending because the node was shuffled out
const ShuffledOut = "shuffledOut"

// WrongConfiguration signals that the node has a malformed configuration and cannot continue processing
const WrongConfiguration = "wrongConfiguration"

// ImportComplete signals that a node restart will be done because the import did complete
const ImportComplete = "importComplete"

// DefaultStatsPath is the default path where the node stats are logged
const DefaultStatsPath = "stats"

// DefaultDBPath is the default path for nodes databases
const DefaultDBPath = "db"

// MetachainShardName is the string identifier of the metachain shard
const MetachainShardName = "metachain"

// TemporaryPath is the default temporary path directory
const TemporaryPath = "temp"

// TimeToWaitForP2PBootstrap is the wait time for the P2P to bootstrap
const TimeToWaitForP2PBootstrap = 20 * time.Second

// MaxSoftwareVersionLengthInBytes represents the maximum length for the software version to be saved in block header
const MaxSoftwareVersionLengthInBytes = 10

// ExtraDelayForBroadcastBlockInfo represents the number of seconds to wait since a block has been broadcast and the
// moment when its components, like mini blocks and transactions, would be broadcast too
const ExtraDelayForBroadcastBlockInfo = 1 * time.Second

// ExtraDelayBetweenBroadcastMbsAndTxs represents the number of seconds to wait since miniblocks have been broadcast
// and the moment when theirs transactions would be broadcast too
const ExtraDelayBetweenBroadcastMbsAndTxs = 1 * time.Second

// ExtraDelayForRequestBlockInfo represents the number of seconds to wait since a block has been received and the
// moment when its components, like mini blocks and transactions, would be requested too if they are still missing
const ExtraDelayForRequestBlockInfo = ExtraDelayForBroadcastBlockInfo + ExtraDelayBetweenBroadcastMbsAndTxs + time.Second

// CommitMaxTime represents max time accepted for a commit action, after which a warn message is displayed
const CommitMaxTime = 3 * time.Second

// PutInStorerMaxTime represents max time accepted for a put action, after which a warn message is displayed
const PutInStorerMaxTime = time.Second

// DefaultUnstakedEpoch represents the default epoch that is set for a validator that has not unstaked yet
const DefaultUnstakedEpoch = math.MaxUint32

// InvalidMessageBlacklistDuration represents the time to keep a peer in the black list if it sends a message that
// does not follow the protocol: example not useing the same marshaler as the other peers
const InvalidMessageBlacklistDuration = time.Second * 3600

// PublicKeyBlacklistDuration represents the time to keep a public key in the black list if it will degrade its
// rating to a minimum threshold due to improper messages
const PublicKeyBlacklistDuration = time.Second * 7200

// InvalidSigningBlacklistDuration defines the time to keep a peer id in blacklist if it signs a message with invalid signature
const InvalidSigningBlacklistDuration = time.Second * 7200

// MaxWaitingTimeToReceiveRequestedItem represents the maximum waiting time in seconds needed to receive the requested items
const MaxWaitingTimeToReceiveRequestedItem = 5 * time.Second

// DefaultLogProfileIdentifier represents the default log profile used when the logviewer/termui applications do not
// need to change the current logging profile
const DefaultLogProfileIdentifier = "[default log profile]"

// NotSetDestinationShardID represents the shardIdString when the destinationShardId is not set in the prefs
const NotSetDestinationShardID = "disabled"

// AdditionalScrForEachScCallOrSpecialTx specifies the additional number of smart contract results which should be
// considered by a node, when it includes sc calls or special txs in a miniblock.
// Ex.: normal txs -> aprox. 27000, sc calls or special txs -> aprox. 6250 = 27000 / (AdditionalScrForEachScCallOrSpecialTx + 1),
// considering that constant below is set to 3
const AdditionalScrForEachScCallOrSpecialTx = 3

// MaxRoundsWithoutCommittedStartInEpochBlock defines the maximum rounds to wait for start in epoch block to be committed,
// before a special action to be applied
const MaxRoundsWithoutCommittedStartInEpochBlock = 50

// DefaultResolversIdentifier represents the identifier that is used in conjunction with regular resolvers
// (that makes the node run properly)
const DefaultResolversIdentifier = "default resolver"

// DefaultInterceptorsIdentifier represents the identifier that is used in conjunction with regular interceptors
// (that makes the node run properly)
const DefaultInterceptorsIdentifier = "default interceptor"

// HardforkInterceptorsIdentifier represents the identifier that is used in the hardfork process
const HardforkInterceptorsIdentifier = "hardfork interceptor"

// HardforkResolversIdentifier represents the resolver that is used in the hardfork process
const HardforkResolversIdentifier = "hardfork resolver"

// EpochStartInterceptorsIdentifier represents the identifier that is used in the start-in-epoch process
const EpochStartInterceptorsIdentifier = "epoch start interceptor"

// TimeoutGettingTrieNodes defines the timeout in trie sync operation if no node is received
const TimeoutGettingTrieNodes = 2 * time.Minute // to consider syncing a very large trie node of 64MB at ~1MB/s

// TimeoutGettingTrieNodesInHardfork represents the maximum time allowed between 2 nodes fetches (and commits)
// during the hardfork process
const TimeoutGettingTrieNodesInHardfork = time.Minute * 10

// RetrialIntervalForOutportDriver is the interval in which the outport driver should try to call the driver again
const RetrialIntervalForOutportDriver = time.Second * 10

// NodeProcessingMode represents the processing mode in which the node was started
type NodeProcessingMode int

const (
	// Normal means that the node has started in the normal processing mode
	Normal NodeProcessingMode = iota

	// ImportDb means that the node has started in the import-db mode
	ImportDb
)

const (
	// ActiveDBKey is the key at which ActiveDBVal will be saved
	ActiveDBKey = "activeDB"

	// ActiveDBVal is the value that will be saved at ActiveDBKey
	ActiveDBVal = "yes"

	// TrieSyncedKey is the key at which TrieSyncedVal will be saved
	TrieSyncedKey = "synced"

	// TrieSyncedVal is the value that will be saved at TrieSyncedKey
	TrieSyncedVal = "yes"

	// TrieLeavesChannelDefaultCapacity represents the default value to be used as capacity for getting all trie leaves on
	// a channel
	TrieLeavesChannelDefaultCapacity = 100

	// TrieLeavesChannelSyncCapacity represents the value to be used as capacity for getting main trie
	// leaf nodes for trie sync
	TrieLeavesChannelSyncCapacity = 1000
)

// ApiOutputFormat represents the format type returned by api
type ApiOutputFormat uint8

const (
	// ApiOutputFormatJSON outport format returns struct directly, will be serialized into JSON by gin
	ApiOutputFormatJSON ApiOutputFormat = 0

	// ApiOutputFormatProto outport format returns the bytes of the proto object
	ApiOutputFormatProto ApiOutputFormat = 1
)

// BlockProcessingCutoffMode represents the type to be used to identify the mode of the block processing cutoff
type BlockProcessingCutoffMode string

const (
	// BlockProcessingCutoffModePause represents the mode where the node will pause the processing at the given coordinates
	BlockProcessingCutoffModePause = "pause"
	// BlockProcessingCutoffModeProcessError represents the mode where the node will reprocess with error the block at the given coordinates
	BlockProcessingCutoffModeProcessError = "process-error"
)

// BlockProcessingCutoffTrigger represents the trigger of the cutoff potentially used in block processing
type BlockProcessingCutoffTrigger string

const (
	// BlockProcessingCutoffByNonce represents the cutoff by nonce
	BlockProcessingCutoffByNonce BlockProcessingCutoffTrigger = "nonce"
	// BlockProcessingCutoffByRound represents the cutoff by round
	BlockProcessingCutoffByRound BlockProcessingCutoffTrigger = "round"
	// BlockProcessingCutoffByEpoch represents the cutoff by epoch
	BlockProcessingCutoffByEpoch BlockProcessingCutoffTrigger = "epoch"
)

// MaxIndexOfTxInMiniBlock defines the maximum index of a tx inside one mini block
const MaxIndexOfTxInMiniBlock = int32(29999)

// MetricAccountsSnapshotInProgress is the metric that outputs the status of the accounts' snapshot, if it's in progress or not
const MetricAccountsSnapshotInProgress = "erd_accounts_snapshot_in_progress"

// MetricLastAccountsSnapshotDurationSec is the metric that outputs the duration in seconds of the last accounts db snapshot. If snapshot is in progress it will be set to 0
const MetricLastAccountsSnapshotDurationSec = "erd_accounts_snapshot_last_duration_in_seconds"

// MetricPeersSnapshotInProgress is the metric that outputs the status of the peers' snapshot, if it's in progress or not
const MetricPeersSnapshotInProgress = "erd_peers_snapshot_in_progress"

// MetricLastPeersSnapshotDurationSec is the metric that outputs the duration in seconds of the last peers db snapshot. If snapshot is in progress it will be set to 0
const MetricLastPeersSnapshotDurationSec = "erd_peers_snapshot_last_duration_in_seconds"

// GenesisStorageSuffix defines the storage suffix used for genesis altered data
const GenesisStorageSuffix = "_genesis"

// MetricAccountsSnapshotNumNodes is the metric that outputs the number of trie nodes written for accounts after snapshot
const MetricAccountsSnapshotNumNodes = "erd_accounts_snapshot_num_nodes"

// MetricTrieSyncNumReceivedBytes is the metric that outputs the number of bytes received for accounts during trie sync
const MetricTrieSyncNumReceivedBytes = "erd_trie_sync_num_bytes_received"

// MetricTrieSyncNumProcessedNodes is the metric that outputs the number of trie nodes processed for accounts during trie sync
const MetricTrieSyncNumProcessedNodes = "erd_trie_sync_num_nodes_processed"

// FullArchiveMetricSuffix is the suffix added to metrics specific for full archive network
const FullArchiveMetricSuffix = "_full_archive"

// Enable epoch flags definitions
const (
	SCDeployFlag                                       core.EnableEpochFlag = "SCDeployFlag"
	BuiltInFunctionsFlag                               core.EnableEpochFlag = "BuiltInFunctionsFlag"
	RelayedTransactionsFlag                            core.EnableEpochFlag = "RelayedTransactionsFlag"
	PenalizedTooMuchGasFlag                            core.EnableEpochFlag = "PenalizedTooMuchGasFlag"
	SwitchJailWaitingFlag                              core.EnableEpochFlag = "SwitchJailWaitingFlag"
	BelowSignedThresholdFlag                           core.EnableEpochFlag = "BelowSignedThresholdFlag"
	SwitchHysteresisForMinNodesFlagInSpecificEpochOnly core.EnableEpochFlag = "SwitchHysteresisForMinNodesFlagInSpecificEpochOnly"
	TransactionSignedWithTxHashFlag                    core.EnableEpochFlag = "TransactionSignedWithTxHashFlag"
	MetaProtectionFlag                                 core.EnableEpochFlag = "MetaProtectionFlag"
	AheadOfTimeGasUsageFlag                            core.EnableEpochFlag = "AheadOfTimeGasUsageFlag"
	GasPriceModifierFlag                               core.EnableEpochFlag = "GasPriceModifierFlag"
	RepairCallbackFlag                                 core.EnableEpochFlag = "RepairCallbackFlag"
	ReturnDataToLastTransferFlagAfterEpoch             core.EnableEpochFlag = "ReturnDataToLastTransferFlagAfterEpoch"
	SenderInOutTransferFlag                            core.EnableEpochFlag = "SenderInOutTransferFlag"
	StakeFlag                                          core.EnableEpochFlag = "StakeFlag"
	StakingV2Flag                                      core.EnableEpochFlag = "StakingV2Flag"
	StakingV2OwnerFlagInSpecificEpochOnly              core.EnableEpochFlag = "StakingV2OwnerFlagInSpecificEpochOnly"
	StakingV2FlagAfterEpoch                            core.EnableEpochFlag = "StakingV2FlagAfterEpoch"
	DoubleKeyProtectionFlag                            core.EnableEpochFlag = "DoubleKeyProtectionFlag"
	ESDTFlag                                           core.EnableEpochFlag = "ESDTFlag"
	ESDTFlagInSpecificEpochOnly                        core.EnableEpochFlag = "ESDTFlagInSpecificEpochOnly"
	GovernanceFlag                                     core.EnableEpochFlag = "GovernanceFlag"
	GovernanceFlagInSpecificEpochOnly                  core.EnableEpochFlag = "GovernanceFlagInSpecificEpochOnly"
	DelegationManagerFlag                              core.EnableEpochFlag = "DelegationManagerFlag"
	DelegationSmartContractFlag                        core.EnableEpochFlag = "DelegationSmartContractFlag"
	DelegationSmartContractFlagInSpecificEpochOnly     core.EnableEpochFlag = "DelegationSmartContractFlagInSpecificEpochOnly"
	CorrectLastUnJailedFlag                            core.EnableEpochFlag = "CorrectLastUnJailedFlag"
	CorrectLastUnJailedFlagInSpecificEpochOnly         core.EnableEpochFlag = "CorrectLastUnJailedFlagInSpecificEpochOnly"
	RelayedTransactionsV2Flag                          core.EnableEpochFlag = "RelayedTransactionsV2Flag"
	UnBondTokensV2Flag                                 core.EnableEpochFlag = "UnBondTokensV2Flag"
	SaveJailedAlwaysFlag                               core.EnableEpochFlag = "SaveJailedAlwaysFlag"
	ReDelegateBelowMinCheckFlag                        core.EnableEpochFlag = "ReDelegateBelowMinCheckFlag"
	ValidatorToDelegationFlag                          core.EnableEpochFlag = "ValidatorToDelegationFlag"
	IncrementSCRNonceInMultiTransferFlag               core.EnableEpochFlag = "IncrementSCRNonceInMultiTransferFlag"
	ESDTMultiTransferFlag                              core.EnableEpochFlag = "ESDTMultiTransferFlag"
	GlobalMintBurnFlag                                 core.EnableEpochFlag = "GlobalMintBurnFlag"
	ESDTTransferRoleFlag                               core.EnableEpochFlag = "ESDTTransferRoleFlag"
	ComputeRewardCheckpointFlag                        core.EnableEpochFlag = "ComputeRewardCheckpointFlag"
	SCRSizeInvariantCheckFlag                          core.EnableEpochFlag = "SCRSizeInvariantCheckFlag"
	BackwardCompSaveKeyValueFlag                       core.EnableEpochFlag = "BackwardCompSaveKeyValueFlag"
	ESDTNFTCreateOnMultiShardFlag                      core.EnableEpochFlag = "ESDTNFTCreateOnMultiShardFlag"
	MetaESDTSetFlag                                    core.EnableEpochFlag = "MetaESDTSetFlag"
	AddTokensToDelegationFlag                          core.EnableEpochFlag = "AddTokensToDelegationFlag"
	MultiESDTTransferFixOnCallBackFlag                 core.EnableEpochFlag = "MultiESDTTransferFixOnCallBackFlag"
	OptimizeGasUsedInCrossMiniBlocksFlag               core.EnableEpochFlag = "OptimizeGasUsedInCrossMiniBlocksFlag"
	CorrectFirstQueuedFlag                             core.EnableEpochFlag = "CorrectFirstQueuedFlag"
	DeleteDelegatorAfterClaimRewardsFlag               core.EnableEpochFlag = "DeleteDelegatorAfterClaimRewardsFlag"
	RemoveNonUpdatedStorageFlag                        core.EnableEpochFlag = "RemoveNonUpdatedStorageFlag"
	OptimizeNFTStoreFlag                               core.EnableEpochFlag = "OptimizeNFTStoreFlag"
	CreateNFTThroughExecByCallerFlag                   core.EnableEpochFlag = "CreateNFTThroughExecByCallerFlag"
	StopDecreasingValidatorRatingWhenStuckFlag         core.EnableEpochFlag = "StopDecreasingValidatorRatingWhenStuckFlag"
	FrontRunningProtectionFlag                         core.EnableEpochFlag = "FrontRunningProtectionFlag"
	PayableBySCFlag                                    core.EnableEpochFlag = "PayableBySCFlag"
	CleanUpInformativeSCRsFlag                         core.EnableEpochFlag = "CleanUpInformativeSCRsFlag"
	StorageAPICostOptimizationFlag                     core.EnableEpochFlag = "StorageAPICostOptimizationFlag"
	ESDTRegisterAndSetAllRolesFlag                     core.EnableEpochFlag = "ESDTRegisterAndSetAllRolesFlag"
	ScheduledMiniBlocksFlag                            core.EnableEpochFlag = "ScheduledMiniBlocksFlag"
	CorrectJailedNotUnStakedEmptyQueueFlag             core.EnableEpochFlag = "CorrectJailedNotUnStakedEmptyQueueFlag"
	DoNotReturnOldBlockInBlockchainHookFlag            core.EnableEpochFlag = "DoNotReturnOldBlockInBlockchainHookFlag"
	AddFailedRelayedTxToInvalidMBsFlag                 core.EnableEpochFlag = "AddFailedRelayedTxToInvalidMBsFlag"
	SCRSizeInvariantOnBuiltInResultFlag                core.EnableEpochFlag = "SCRSizeInvariantOnBuiltInResultFlag"
	CheckCorrectTokenIDForTransferRoleFlag             core.EnableEpochFlag = "CheckCorrectTokenIDForTransferRoleFlag"
	FailExecutionOnEveryAPIErrorFlag                   core.EnableEpochFlag = "FailExecutionOnEveryAPIErrorFlag"
	MiniBlockPartialExecutionFlag                      core.EnableEpochFlag = "MiniBlockPartialExecutionFlag"
	ManagedCryptoAPIsFlag                              core.EnableEpochFlag = "ManagedCryptoAPIsFlag"
	ESDTMetadataContinuousCleanupFlag                  core.EnableEpochFlag = "ESDTMetadataContinuousCleanupFlag"
	DisableExecByCallerFlag                            core.EnableEpochFlag = "DisableExecByCallerFlag"
	RefactorContextFlag                                core.EnableEpochFlag = "RefactorContextFlag"
	CheckFunctionArgumentFlag                          core.EnableEpochFlag = "CheckFunctionArgumentFlag"
	CheckExecuteOnReadOnlyFlag                         core.EnableEpochFlag = "CheckExecuteOnReadOnlyFlag"
	SetSenderInEeiOutputTransferFlag                   core.EnableEpochFlag = "SetSenderInEeiOutputTransferFlag"
	FixAsyncCallbackCheckFlag                          core.EnableEpochFlag = "FixAsyncCallbackCheckFlag"
	SaveToSystemAccountFlag                            core.EnableEpochFlag = "SaveToSystemAccountFlag"
	CheckFrozenCollectionFlag                          core.EnableEpochFlag = "CheckFrozenCollectionFlag"
	SendAlwaysFlag                                     core.EnableEpochFlag = "SendAlwaysFlag"
	ValueLengthCheckFlag                               core.EnableEpochFlag = "ValueLengthCheckFlag"
	CheckTransferFlag                                  core.EnableEpochFlag = "CheckTransferFlag"
	ESDTNFTImprovementV1Flag                           core.EnableEpochFlag = "ESDTNFTImprovementV1Flag"
	ChangeDelegationOwnerFlag                          core.EnableEpochFlag = "ChangeDelegationOwnerFlag"
	RefactorPeersMiniBlocksFlag                        core.EnableEpochFlag = "RefactorPeersMiniBlocksFlag"
	SCProcessorV2Flag                                  core.EnableEpochFlag = "SCProcessorV2Flag"
	FixAsyncCallBackArgsListFlag                       core.EnableEpochFlag = "FixAsyncCallBackArgsListFlag"
	FixOldTokenLiquidityFlag                           core.EnableEpochFlag = "FixOldTokenLiquidityFlag"
	RuntimeMemStoreLimitFlag                           core.EnableEpochFlag = "RuntimeMemStoreLimitFlag"
	RuntimeCodeSizeFixFlag                             core.EnableEpochFlag = "RuntimeCodeSizeFixFlag"
	MaxBlockchainHookCountersFlag                      core.EnableEpochFlag = "MaxBlockchainHookCountersFlag"
	WipeSingleNFTLiquidityDecreaseFlag                 core.EnableEpochFlag = "WipeSingleNFTLiquidityDecreaseFlag"
	AlwaysSaveTokenMetaDataFlag                        core.EnableEpochFlag = "AlwaysSaveTokenMetaDataFlag"
	SetGuardianFlag                                    core.EnableEpochFlag = "SetGuardianFlag"
	RelayedNonceFixFlag                                core.EnableEpochFlag = "RelayedNonceFixFlag"
	ConsistentTokensValuesLengthCheckFlag              core.EnableEpochFlag = "ConsistentTokensValuesLengthCheckFlag"
	KeepExecOrderOnCreatedSCRsFlag                     core.EnableEpochFlag = "KeepExecOrderOnCreatedSCRsFlag"
	MultiClaimOnDelegationFlag                         core.EnableEpochFlag = "MultiClaimOnDelegationFlag"
	ChangeUsernameFlag                                 core.EnableEpochFlag = "ChangeUsernameFlag"
	AutoBalanceDataTriesFlag                           core.EnableEpochFlag = "AutoBalanceDataTriesFlag"
	MigrateDataTrieFlag                                core.EnableEpochFlag = "MigrateDataTrieFlag"
	FixDelegationChangeOwnerOnAccountFlag              core.EnableEpochFlag = "FixDelegationChangeOwnerOnAccountFlag"
	FixOOGReturnCodeFlag                               core.EnableEpochFlag = "FixOOGReturnCodeFlag"
	DeterministicSortOnValidatorsInfoFixFlag           core.EnableEpochFlag = "DeterministicSortOnValidatorsInfoFixFlag"
	DynamicGasCostForDataTrieStorageLoadFlag           core.EnableEpochFlag = "DynamicGasCostForDataTrieStorageLoadFlag"
	ScToScLogEventFlag                                 core.EnableEpochFlag = "ScToScLogEventFlag"
	BlockGasAndFeesReCheckFlag                         core.EnableEpochFlag = "BlockGasAndFeesReCheckFlag"
	BalanceWaitingListsFlag                            core.EnableEpochFlag = "BalanceWaitingListsFlag"
	NFTStopCreateFlag                                  core.EnableEpochFlag = "NFTStopCreateFlag"
	FixGasRemainingForSaveKeyValueFlag                 core.EnableEpochFlag = "FixGasRemainingForSaveKeyValueFlag"
	IsChangeOwnerAddressCrossShardThroughSCFlag        core.EnableEpochFlag = "IsChangeOwnerAddressCrossShardThroughSCFlag"
	CurrentRandomnessOnSortingFlag                     core.EnableEpochFlag = "CurrentRandomnessOnSortingFlag"
<<<<<<< HEAD
	RelayedTransactionsV3Flag                          core.EnableEpochFlag = "RelayedTransactionsV3Flag"
	FixRelayedMoveBalanceFlag                          core.EnableEpochFlag = "FixRelayedMoveBalanceFlag"
=======
	StakeLimitsFlag                                    core.EnableEpochFlag = "StakeLimitsFlag"
	StakingV4Step1Flag                                 core.EnableEpochFlag = "StakingV4Step1Flag"
	StakingV4Step2Flag                                 core.EnableEpochFlag = "StakingV4Step2Flag"
	StakingV4Step3Flag                                 core.EnableEpochFlag = "StakingV4Step3Flag"
	StakingQueueFlag                                   core.EnableEpochFlag = "StakingQueueFlag"
	StakingV4StartedFlag                               core.EnableEpochFlag = "StakingV4StartedFlag"
	AlwaysMergeContextsInEEIFlag                       core.EnableEpochFlag = "AlwaysMergeContextsInEEIFlag"
>>>>>>> 347ff4ea
	// all new flags must be added to createAllFlagsMap method, as part of enableEpochsHandler allFlagsDefined
)<|MERGE_RESOLUTION|>--- conflicted
+++ resolved
@@ -1010,10 +1010,6 @@
 	FixGasRemainingForSaveKeyValueFlag                 core.EnableEpochFlag = "FixGasRemainingForSaveKeyValueFlag"
 	IsChangeOwnerAddressCrossShardThroughSCFlag        core.EnableEpochFlag = "IsChangeOwnerAddressCrossShardThroughSCFlag"
 	CurrentRandomnessOnSortingFlag                     core.EnableEpochFlag = "CurrentRandomnessOnSortingFlag"
-<<<<<<< HEAD
-	RelayedTransactionsV3Flag                          core.EnableEpochFlag = "RelayedTransactionsV3Flag"
-	FixRelayedMoveBalanceFlag                          core.EnableEpochFlag = "FixRelayedMoveBalanceFlag"
-=======
 	StakeLimitsFlag                                    core.EnableEpochFlag = "StakeLimitsFlag"
 	StakingV4Step1Flag                                 core.EnableEpochFlag = "StakingV4Step1Flag"
 	StakingV4Step2Flag                                 core.EnableEpochFlag = "StakingV4Step2Flag"
@@ -1021,6 +1017,7 @@
 	StakingQueueFlag                                   core.EnableEpochFlag = "StakingQueueFlag"
 	StakingV4StartedFlag                               core.EnableEpochFlag = "StakingV4StartedFlag"
 	AlwaysMergeContextsInEEIFlag                       core.EnableEpochFlag = "AlwaysMergeContextsInEEIFlag"
->>>>>>> 347ff4ea
+	RelayedTransactionsV3Flag                          core.EnableEpochFlag = "RelayedTransactionsV3Flag"
+	FixRelayedMoveBalanceFlag                          core.EnableEpochFlag = "FixRelayedMoveBalanceFlag"
 	// all new flags must be added to createAllFlagsMap method, as part of enableEpochsHandler allFlagsDefined
 )