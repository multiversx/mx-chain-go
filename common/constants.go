package common

import (
	"math"
	"time"

	"github.com/multiversx/mx-chain-core-go/core"
)

// NodeOperation defines the p2p node operation
type NodeOperation string

// NormalOperation defines the normal mode operation: either seeder, observer or validator
const NormalOperation NodeOperation = "normal operation"

// FullArchiveMode defines the node operation as a full archive mode
const FullArchiveMode NodeOperation = "full archive mode"

// PeerType represents the type of peer
type PeerType string

// EligibleList represents the list of peers who participate in consensus inside a shard
const EligibleList PeerType = "eligible"

// WaitingList represents the list of peers who don't participate in consensus but will join the next epoch
const WaitingList PeerType = "waiting"

// LeavingList represents the list of peers who were taken out of eligible and waiting because of rating
const LeavingList PeerType = "leaving"

// InactiveList represents the list of peers who were taken out because they were leaving
const InactiveList PeerType = "inactive"

// JailedList represents the list of peers who have stake but are in jail
const JailedList PeerType = "jailed"

// ObserverList represents the list of peers who don't participate in consensus but will join the next epoch
const ObserverList PeerType = "observer"

// NewList represents the list of peers who have stake and are pending to become eligible
const NewList PeerType = "new"

// MetachainTopicIdentifier is the identifier used in topics to define the metachain shard ID
const MetachainTopicIdentifier = "META" // TODO - move this to mx-chain-core-go and change wherever we use the string value

// AuctionList represents the list of peers which don't participate in consensus yet, but will be selected
// based on their top up stake
const AuctionList PeerType = "auction"

// SelectedFromAuctionList represents the list of peers which have been selected from AuctionList based on
// their top up to be distributed on the WaitingList in the next epoch
const SelectedFromAuctionList PeerType = "selectedFromAuction"

// CombinedPeerType - represents the combination of two peerTypes
const CombinedPeerType = "%s (%s)"

// UnVersionedAppString represents the default app version that indicate that the binary wasn't build by setting
// the appVersion flag
const UnVersionedAppString = "undefined"

// DisabledShardIDAsObserver defines the uint32 identifier which tells that the node hasn't configured any preferred
// shard to start in as observer
const DisabledShardIDAsObserver = uint32(0xFFFFFFFF) - 7

// MaxTxNonceDeltaAllowed specifies the maximum difference between an account's nonce and a received transaction's nonce
// in order to mark the transaction as valid.
const MaxTxNonceDeltaAllowed = 100

// MaxBulkTransactionSize specifies the maximum size of one bulk with txs which can be send over the network
// TODO convert this const into a var and read it from config when this code moves to another binary
const MaxBulkTransactionSize = 1 << 18 // 256KB bulks

// MaxTxsToRequest specifies the maximum number of txs to request
const MaxTxsToRequest = 1000

// NodesSetupJsonFileName specifies the name of the json file which contains the setup of the nodes
const NodesSetupJsonFileName = "nodesSetup.json"

// ConsensusTopic is the topic used in consensus algorithm
const ConsensusTopic = "consensus"

// GenesisTxSignatureString is the string used to generate genesis transaction signature as 128 hex characters
const GenesisTxSignatureString = "GENESISGENESISGENESISGENESISGENESISGENESISGENESISGENESISGENESISG"

// HeartbeatV2Topic is the topic used for heartbeatV2 signaling
const HeartbeatV2Topic = "heartbeatV2"

// PeerAuthenticationTopic is the topic used for peer authentication signaling
const PeerAuthenticationTopic = "peerAuthentication"

// ConnectionTopic represents the topic used when sending the new connection message data
const ConnectionTopic = "connection"

// ValidatorInfoTopic is the topic used for validatorInfo signaling
const ValidatorInfoTopic = "validatorInfo"

// MetricCurrentRound is the metric for monitoring the current round of a node
const MetricCurrentRound = "erd_current_round"

// MetricNonce is the metric for monitoring the nonce of a node
const MetricNonce = "erd_nonce"

// MetricBlockTimestamp is the metric for monitoring the timestamp of the last synchronized block
const MetricBlockTimestamp = "erd_block_timestamp"

// MetricProbableHighestNonce is the metric for monitoring the max speculative nonce received by the node by listening on the network
const MetricProbableHighestNonce = "erd_probable_highest_nonce"

// MetricNumConnectedPeers is the metric for monitoring the number of connected peers
const MetricNumConnectedPeers = "erd_num_connected_peers"

// MetricNumConnectedPeersClassification is the metric for monitoring the number of connected peers split on the connection type
const MetricNumConnectedPeersClassification = "erd_num_connected_peers_classification"

// MetricSynchronizedRound is the metric for monitoring the synchronized round of a node
const MetricSynchronizedRound = "erd_synchronized_round"

// MetricIsSyncing is the metric for monitoring if a node is syncing
const MetricIsSyncing = "erd_is_syncing"

// MetricPublicKeyBlockSign is the metric for monitoring public key of a node used in block signing
const MetricPublicKeyBlockSign = "erd_public_key_block_sign"

// MetricShardId is the metric for monitoring shard id of a node
const MetricShardId = "erd_shard_id"

// MetricNumShardsWithoutMetachain is the metric for monitoring the number of shards (excluding meta)
const MetricNumShardsWithoutMetachain = "erd_num_shards_without_meta"

// MetricTxPoolLoad is the metric for monitoring number of transactions from pool of a node
const MetricTxPoolLoad = "erd_tx_pool_load"

// MetricCountLeader is the metric for monitoring number of rounds when a node was leader
const MetricCountLeader = "erd_count_leader"

// MetricCountConsensus is the metric for monitoring number of rounds when a node was in consensus group
const MetricCountConsensus = "erd_count_consensus"

// MetricCountAcceptedBlocks is the metric for monitoring number of blocks that was accepted proposed by a node
const MetricCountAcceptedBlocks = "erd_count_accepted_blocks"

// MetricNodeType is the metric for monitoring the type of the node
const MetricNodeType = "erd_node_type"

// MetricLiveValidatorNodes is the metric for the number of live validators on the network
const MetricLiveValidatorNodes = "erd_live_validator_nodes"

// MetricConnectedNodes is the metric for monitoring total connected nodes on the network
const MetricConnectedNodes = "erd_connected_nodes"

// MetricNumIntraShardValidatorNodes is the metric for the number of intra-shard validators
const MetricNumIntraShardValidatorNodes = "erd_intra_shard_validator_nodes"

// MetricCpuLoadPercent is the metric for monitoring CPU load [%]
const MetricCpuLoadPercent = "erd_cpu_load_percent"

// MetricMemLoadPercent is the metric for monitoring memory load [%]
const MetricMemLoadPercent = "erd_mem_load_percent"

// MetricMemTotal is the metric for monitoring total memory bytes
const MetricMemTotal = "erd_mem_total"

// MetricMemUsedGolang is a metric for monitoring the memory ("total")
const MetricMemUsedGolang = "erd_mem_used_golang"

// MetricMemUsedSystem is a metric for monitoring the memory ("sys mem")
const MetricMemUsedSystem = "erd_mem_used_sys"

// MetricMemHeapInUse is a metric for monitoring the memory ("heap in use")
const MetricMemHeapInUse = "erd_mem_heap_inuse"

// MetricMemStackInUse is a metric for monitoring the memory ("stack in use")
const MetricMemStackInUse = "erd_mem_stack_inuse"

// MetricNetworkRecvPercent is the metric for monitoring network receive load [%]
const MetricNetworkRecvPercent = "erd_network_recv_percent"

// MetricNetworkRecvBps is the metric for monitoring network received bytes per second
const MetricNetworkRecvBps = "erd_network_recv_bps"

// MetricNetworkRecvBpsPeak is the metric for monitoring network received peak bytes per second
const MetricNetworkRecvBpsPeak = "erd_network_recv_bps_peak"

// MetricNetworkRecvBytesInCurrentEpochPerHost is the metric for monitoring network received bytes in current epoch per host
const MetricNetworkRecvBytesInCurrentEpochPerHost = "erd_network_recv_bytes_in_epoch_per_host"

// MetricNetworkSendBytesInCurrentEpochPerHost is the metric for monitoring network send bytes in current epoch per host
const MetricNetworkSendBytesInCurrentEpochPerHost = "erd_network_sent_bytes_in_epoch_per_host"

// MetricNetworkSentPercent is the metric for monitoring network sent load [%]
const MetricNetworkSentPercent = "erd_network_sent_percent"

// MetricNetworkSentBps is the metric for monitoring network sent bytes per second
const MetricNetworkSentBps = "erd_network_sent_bps"

// MetricNetworkSentBpsPeak is the metric for monitoring network sent peak bytes per second
const MetricNetworkSentBpsPeak = "erd_network_sent_bps_peak"

// MetricRoundTime is the metric for round time in seconds
const MetricRoundTime = "erd_round_time"

// MetricEpochNumber is the metric for the number of epoch
const MetricEpochNumber = "erd_epoch_number"

// MetricAppVersion is the metric for the current app version
const MetricAppVersion = "erd_app_version"

// MetricNumTxInBlock is the metric for the number of transactions in the proposed block
const MetricNumTxInBlock = "erd_num_tx_block"

// MetricConsensusState is the metric for consensus state of node proposer,participant or not consensus group
const MetricConsensusState = "erd_consensus_state"

// MetricNumMiniBlocks is the metric for number of miniblocks in a block
const MetricNumMiniBlocks = "erd_num_mini_blocks"

// MetricConsensusRoundState is the metric for consensus round state for a block
const MetricConsensusRoundState = "erd_consensus_round_state"

// MetricCrossCheckBlockHeight is the metric that store cross block height
const MetricCrossCheckBlockHeight = "erd_cross_check_block_height"

// MetricCrossCheckBlockHeightMeta is the metric that store metachain cross block height
const MetricCrossCheckBlockHeightMeta = "erd_cross_check_block_height_meta"

// MetricNumProcessedTxs is the metric that stores the number of transactions processed
const MetricNumProcessedTxs = "erd_num_transactions_processed"

// MetricCurrentBlockHash is the metric that stores the current block hash
const MetricCurrentBlockHash = "erd_current_block_hash"

// MetricCurrentRoundTimestamp is the metric that stores current round timestamp
const MetricCurrentRoundTimestamp = "erd_current_round_timestamp"

// MetricHeaderSize is the metric that stores the current block size
const MetricHeaderSize = "erd_current_block_size"

// MetricMiniBlocksSize is the metric that stores the current block size
const MetricMiniBlocksSize = "erd_mini_blocks_size"

// MetricNumShardHeadersFromPool is the metric that stores number of shard header from pool
const MetricNumShardHeadersFromPool = "erd_num_shard_headers_from_pool"

// MetricNumShardHeadersProcessed is the metric that stores number of shard header processed
const MetricNumShardHeadersProcessed = "erd_num_shard_headers_processed"

// MetricNumTimesInForkChoice is the metric that counts how many times a node was in fork choice
const MetricNumTimesInForkChoice = "erd_fork_choice_count"

// MetricHighestFinalBlock is the metric for the nonce of the highest final block
const MetricHighestFinalBlock = "erd_highest_final_nonce"

// MetricLatestTagSoftwareVersion is the metric that stores the latest tag software version
const MetricLatestTagSoftwareVersion = "erd_latest_tag_software_version"

// MetricCountConsensusAcceptedBlocks is the metric for monitoring number of blocks accepted when the node was in consensus group
const MetricCountConsensusAcceptedBlocks = "erd_count_consensus_accepted_blocks"

// MetricNodeDisplayName is the metric that stores the name of the node
const MetricNodeDisplayName = "erd_node_display_name"

// MetricConsensusGroupSize is the metric for consensus group size for the current shard/meta
const MetricConsensusGroupSize = "erd_consensus_group_size"

// MetricShardConsensusGroupSize is the metric for the shard consensus group size
const MetricShardConsensusGroupSize = "erd_shard_consensus_group_size"

// MetricMetaConsensusGroupSize is the metric for the metachain consensus group size
const MetricMetaConsensusGroupSize = "erd_meta_consensus_group_size"

// MetricNumNodesPerShard is the metric which holds the number of nodes in a shard
const MetricNumNodesPerShard = "erd_num_nodes_in_shard"

// MetricNumMetachainNodes is the metric which holds the number of nodes in metachain
const MetricNumMetachainNodes = "erd_num_metachain_nodes"

// MetricNumValidators is the metric for the number of validators
const MetricNumValidators = "erd_num_validators"

// MetricPeerType is the metric which tells the peer's type (in eligible list, in waiting list, or observer)
const MetricPeerType = "erd_peer_type"

// MetricPeerSubType is the metric which tells the peer's subtype (regular observer or full history observer)
const MetricPeerSubType = "erd_peer_subtype"

// MetricLeaderPercentage is the metric for leader rewards percentage
const MetricLeaderPercentage = "erd_leader_percentage"

// MetricDenomination is the metric for exposing the denomination
const MetricDenomination = "erd_denomination"

// MetricRoundAtEpochStart is the metric for storing the first round of the current epoch
const MetricRoundAtEpochStart = "erd_round_at_epoch_start"

// MetricNonceAtEpochStart is the metric for storing the first nonce of the current epoch
const MetricNonceAtEpochStart = "erd_nonce_at_epoch_start"

// MetricRoundsPerEpoch is the metric that tells the number of rounds in an epoch
const MetricRoundsPerEpoch = "erd_rounds_per_epoch"

// MetricRoundsPassedInCurrentEpoch is the metric that tells the number of rounds passed in current epoch
const MetricRoundsPassedInCurrentEpoch = "erd_rounds_passed_in_current_epoch"

// MetricNoncesPassedInCurrentEpoch is the metric that tells the number of nonces passed in current epoch
const MetricNoncesPassedInCurrentEpoch = "erd_nonces_passed_in_current_epoch"

// MetricReceivedProposedBlock is the metric that specifies the moment in the round when the received block has reached the
// current node. The value is provided in percent (0 meaning it has been received just after the round started and
// 100 meaning that the block has been received in the last moment of the round)
const MetricReceivedProposedBlock = "erd_consensus_received_proposed_block"

// MetricCreatedProposedBlock is the metric that specifies the percent of the block subround used for header and body
// creation (0 meaning that the block was created in no-time and 100 meaning that the block creation used all the
// subround spare duration)
const MetricCreatedProposedBlock = "erd_consensus_created_proposed_block"

// MetricRedundancyLevel is the metric that specifies the redundancy level of the current node
const MetricRedundancyLevel = "erd_redundancy_level"

// MetricRedundancyIsMainActive is the metric that specifies data about the redundancy main machine
const MetricRedundancyIsMainActive = "erd_redundancy_is_main_active"

// MetricRedundancyStepInReason is the metric that specifies why the back-up machine stepped in
const MetricRedundancyStepInReason = "erd_redundancy_step_in_reason"

// MetricValueNA represents the value to be used when a metric is not available/applicable
const MetricValueNA = "N/A"

// MetricProcessedProposedBlock is the metric that specify the percent of the block subround used for header and body
// processing (0 meaning that the block was processed in no-time and 100 meaning that the block processing used all the
// subround spare duration)
const MetricProcessedProposedBlock = "erd_consensus_processed_proposed_block"

// MetricMinGasPrice is the metric that specifies min gas price
const MetricMinGasPrice = "erd_min_gas_price"

// MetricMinGasLimit is the metric that specifies the minimum gas limit
const MetricMinGasLimit = "erd_min_gas_limit"

// MetricExtraGasLimitGuardedTx specifies the extra gas limit required for guarded transactions
const MetricExtraGasLimitGuardedTx = "erd_extra_gas_limit_guarded_tx"

// MetricRewardsTopUpGradientPoint is the metric that specifies the rewards top up gradient point
const MetricRewardsTopUpGradientPoint = "erd_rewards_top_up_gradient_point"

// MetricGasPriceModifier is the metric that specifies the gas price modifier
const MetricGasPriceModifier = "erd_gas_price_modifier"

// MetricTopUpFactor is the metric that specifies the top-up factor
const MetricTopUpFactor = "erd_top_up_factor"

// MetricMinTransactionVersion is the metric that specifies the minimum transaction version
const MetricMinTransactionVersion = "erd_min_transaction_version"

// MetricGatewayMetricsEndpoint is the metric that specifies gateway endpoint
const MetricGatewayMetricsEndpoint = "erd_gateway_metrics_endpoint"

// MetricGasPerDataByte is the metric that specifies the required gas for a data byte
const MetricGasPerDataByte = "erd_gas_per_data_byte"

// MetricMaxGasPerTransaction is the metric that specifies the maximum gas limit for a transaction
const MetricMaxGasPerTransaction = "erd_max_gas_per_transaction"

// MetricChainId is the metric that specifies current chain id
const MetricChainId = "erd_chain_id"

// MetricStartTime is the metric that specifies the genesis start time
const MetricStartTime = "erd_start_time"

// MetricRoundDuration is the metric that specifies the round duration in milliseconds
const MetricRoundDuration = "erd_round_duration"

// MetricTotalSupply holds the total supply value for the last epoch
const MetricTotalSupply = "erd_total_supply"

// MetricTotalBaseStakedValue holds the total base staked value
const MetricTotalBaseStakedValue = "erd_total_base_staked_value"

// MetricTopUpValue holds the total top up value
const MetricTopUpValue = "erd_total_top_up_value"

// MetricInflation holds the inflation value for the last epoch
const MetricInflation = "erd_inflation"

// MetricDevRewardsInEpoch holds the developers' rewards value for the last epoch
const MetricDevRewardsInEpoch = "erd_dev_rewards"

// MetricTotalFees holds the total fees value for the last epoch
const MetricTotalFees = "erd_total_fees"

// MetricEpochForEconomicsData holds the epoch for which economics data are computed
const MetricEpochForEconomicsData = "erd_epoch_for_economics_data"

// MetachainShardId will be used to identify a shard ID as metachain
const MetachainShardId = uint32(0xFFFFFFFF)

// BaseOperationCost represents the field name for base operation costs
const BaseOperationCost = "BaseOperationCost"

// BuiltInCost represents the field name for built-in operation costs
const BuiltInCost = "BuiltInCost"

// MetaChainSystemSCsCost represents the field name for metachain system smart contract operation costs
const MetaChainSystemSCsCost = "MetaChainSystemSCsCost"

// BaseOpsAPICost represents the field name of the SC API (EEI) gas costs
const BaseOpsAPICost = "BaseOpsAPICost"

// MaxPerTransaction represents the field name of max counts per transaction in block chain hook
const MaxPerTransaction = "MaxPerTransaction"

// AsyncCallStepField is the field name for the gas cost for any of the two steps required to execute an async call
const AsyncCallStepField = "AsyncCallStep"

// AsyncCallbackGasLockField is the field name for the gas amount to be locked
// before executing the destination async call, to be put aside for the async callback
const AsyncCallbackGasLockField = "AsyncCallbackGasLock"

const (
	// MetricScDeployEnableEpoch represents the epoch when the deployment of smart contracts is enabled
	MetricScDeployEnableEpoch = "erd_smart_contract_deploy_enable_epoch"

	// MetricBuiltInFunctionsEnableEpoch represents the epoch when the built-in functions is enabled
	MetricBuiltInFunctionsEnableEpoch = "erd_built_in_functions_enable_epoch"

	// MetricRelayedTransactionsEnableEpoch represents the epoch when the relayed transactions is enabled
	MetricRelayedTransactionsEnableEpoch = "erd_relayed_transactions_enable_epoch"

	// MetricPenalizedTooMuchGasEnableEpoch represents the epoch when the penalization for using too much gas is enabled
	MetricPenalizedTooMuchGasEnableEpoch = "erd_penalized_too_much_gas_enable_epoch"

	// MetricSwitchJailWaitingEnableEpoch represents the epoch when the system smart contract processing at end of epoch is enabled
	MetricSwitchJailWaitingEnableEpoch = "erd_switch_jail_waiting_enable_epoch"

	// MetricSwitchHysteresisForMinNodesEnableEpoch represents the epoch when the system smart contract changes its config to consider
	// also (minimum) hysteresis nodes for the minimum number of nodes
	MetricSwitchHysteresisForMinNodesEnableEpoch = "erd_switch_hysteresis_for_min_nodes_enable_epoch"

	// MetricBelowSignedThresholdEnableEpoch represents the epoch when the change for computing rating for validators below signed rating is enabled
	MetricBelowSignedThresholdEnableEpoch = "erd_below_signed_threshold_enable_epoch"

	// MetricTransactionSignedWithTxHashEnableEpoch represents the epoch when the node will also accept transactions that are
	// signed with the hash of transaction
	MetricTransactionSignedWithTxHashEnableEpoch = "erd_transaction_signed_with_txhash_enable_epoch"

	// MetricMetaProtectionEnableEpoch represents the epoch when the transactions to the metachain are checked to have enough gas
	MetricMetaProtectionEnableEpoch = "erd_meta_protection_enable_epoch"

	// MetricAheadOfTimeGasUsageEnableEpoch represents the epoch when the cost of smart contract prepare changes from compiler
	// per byte to ahead of time prepare per byte
	MetricAheadOfTimeGasUsageEnableEpoch = "erd_ahead_of_time_gas_usage_enable_epoch"

	// MetricGasPriceModifierEnableEpoch represents the epoch when the gas price modifier in fee computation is enabled
	MetricGasPriceModifierEnableEpoch = "erd_gas_price_modifier_enable_epoch"

	// MetricRepairCallbackEnableEpoch represents the epoch when the callback repair is activated for smart contract results
	MetricRepairCallbackEnableEpoch = "erd_repair_callback_enable_epoch"

	// MetricBlockGasAndFreeRecheckEnableEpoch represents the epoch when gas and fees used in each created or processed block are re-checked
	MetricBlockGasAndFreeRecheckEnableEpoch = "erd_block_gas_and_fee_recheck_enable_epoch"

	// MetricStakingV2EnableEpoch represents the epoch when staking v2 is enabled
	MetricStakingV2EnableEpoch = "erd_staking_v2_enable_epoch"

	// MetricStakeEnableEpoch represents the epoch when staking is enabled
	MetricStakeEnableEpoch = "erd_stake_enable_epoch"

	// MetricDoubleKeyProtectionEnableEpoch represents the epoch when double key protection is enabled
	MetricDoubleKeyProtectionEnableEpoch = "erd_double_key_protection_enable_epoch"

	// MetricEsdtEnableEpoch represents the epoch when ESDT is enabled
	MetricEsdtEnableEpoch = "erd_esdt_enable_epoch"

	// MetricGovernanceEnableEpoch  represents the epoch when governance is enabled
	MetricGovernanceEnableEpoch = "erd_governance_enable_epoch"

	// MetricDelegationManagerEnableEpoch represents the epoch when the delegation manager is enabled
	MetricDelegationManagerEnableEpoch = "erd_delegation_manager_enable_epoch"

	// MetricDelegationSmartContractEnableEpoch represents the epoch when delegation smart contract is enabled
	MetricDelegationSmartContractEnableEpoch = "erd_delegation_smart_contract_enable_epoch"

	// MetricCorrectLastUnjailedEnableEpoch represents the epoch when the correction on the last unjailed node is applied
	MetricCorrectLastUnjailedEnableEpoch = "erd_correct_last_unjailed_enable_epoch"

	// MetricBalanceWaitingListsEnableEpoch represents the epoch when the balance waiting lists on shards fix is applied
	MetricBalanceWaitingListsEnableEpoch = "erd_balance_waiting_lists_enable_epoch"

	// MetricReturnDataToLastTransferEnableEpoch represents the epoch when the return data to last transfer is applied
	MetricReturnDataToLastTransferEnableEpoch = "erd_return_data_to_last_transfer_enable_epoch"

	// MetricSenderInOutTransferEnableEpoch represents the epoch when the sender in out transfer is applied
	MetricSenderInOutTransferEnableEpoch = "erd_sender_in_out_transfer_enable_epoch"

	// MetricRelayedTransactionsV2EnableEpoch represents the epoch when the relayed transactions v2 is enabled
	MetricRelayedTransactionsV2EnableEpoch = "erd_relayed_transactions_v2_enable_epoch"

	// MetricRelayedTransactionsV3EnableEpoch represents the epoch when the relayed transactions v3 is enabled
	MetricRelayedTransactionsV3EnableEpoch = "erd_relayed_transactions_v3_enable_epoch"

	// MetricFixRelayedBaseCostEnableEpoch represents the epoch when the fix for relayed base cost is enabled
	MetricFixRelayedBaseCostEnableEpoch = "erd_fix_relayed_base_cost_enable_epoch"

	// MetricFullGasPriceForSCRsEnableEpoch represents the epoch when full gasPrice is taken for SCRs
	MetricFullGasPriceForSCRsEnableEpoch = "erd_full_gasprice_on-scr_enable_epoch"

	// MetricUnbondTokensV2EnableEpoch represents the epoch when the unbond tokens v2 is applied
	MetricUnbondTokensV2EnableEpoch = "erd_unbond_tokens_v2_enable_epoch"

	// MetricSaveJailedAlwaysEnableEpoch represents the epoch the save jailed fix is applied
	MetricSaveJailedAlwaysEnableEpoch = "erd_save_jailed_always_enable_epoch"

	// MetricValidatorToDelegationEnableEpoch represents the epoch when the validator to delegation feature (staking v3.5) is enabled
	MetricValidatorToDelegationEnableEpoch = "erd_validator_to_delegation_enable_epoch"

	// MetricReDelegateBelowMinCheckEnableEpoch represents the epoch when the re-delegation below minimum value fix is applied
	MetricReDelegateBelowMinCheckEnableEpoch = "erd_redelegate_below_min_check_enable_epoch"

	// MetricIncrementSCRNonceInMultiTransferEnableEpoch represents the epoch when the fix for multi transfer SCR is enabled
	MetricIncrementSCRNonceInMultiTransferEnableEpoch = "erd_increment_scr_nonce_in_multi_transfer_enable_epoch"

	// MetricScheduledMiniBlocksEnableEpoch represents the epoch when the scheduled miniblocks feature is enabled
	MetricScheduledMiniBlocksEnableEpoch = "erd_scheduled_miniblocks_enable_epoch"

	// MetricESDTMultiTransferEnableEpoch represents the epoch when the ESDT multi transfer feature is enabled
	MetricESDTMultiTransferEnableEpoch = "erd_esdt_multi_transfer_enable_epoch"

	// MetricGlobalMintBurnDisableEpoch represents the epoch when the global mint and burn feature is disabled
	MetricGlobalMintBurnDisableEpoch = "erd_global_mint_burn_disable_epoch"

	// MetricESDTTransferRoleEnableEpoch represents the epoch when the ESDT transfer role feature is enabled
	MetricESDTTransferRoleEnableEpoch = "erd_esdt_transfer_role_enable_epoch"

	// MetricComputeRewardCheckpointEnableEpoch represents the epoch when compute reward checkpoint feature is enabled
	MetricComputeRewardCheckpointEnableEpoch = "erd_compute_reward_checkpoint_enable_epoch"

	// MetricSCRSizeInvariantCheckEnableEpoch represents the epoch when scr size invariant check is enabled
	MetricSCRSizeInvariantCheckEnableEpoch = "erd_scr_size_invariant_check_enable_epoch"

	// MetricBackwardCompSaveKeyValueEnableEpoch represents the epoch when backward compatibility save key valu is enabled
	MetricBackwardCompSaveKeyValueEnableEpoch = "erd_backward_comp_save_keyvalue_enable_epoch"

	// MetricESDTNFTCreateOnMultiShardEnableEpoch represents the epoch when esdt nft create on multi shard is enabled
	MetricESDTNFTCreateOnMultiShardEnableEpoch = "erd_esdt_nft_create_on_multi_shard_enable_epoch"

	// MetricMetaESDTSetEnableEpoch represents the epoch when meta esdt set is enabled
	MetricMetaESDTSetEnableEpoch = "erd_meta_esdt_set_enable_epoch"

	// MetricAddTokensToDelegationEnableEpoch represents the epoch when add tokens to delegation
	MetricAddTokensToDelegationEnableEpoch = "erd_add_tokens_to_delegation_enable_epoch"

	// MetricMultiESDTTransferFixOnCallBackOnEnableEpoch represents the epoch when multi esdt transfer fix on callback on is enabled
	MetricMultiESDTTransferFixOnCallBackOnEnableEpoch = "erd_multi_esdt_transfer_fix_on_callback_enable_epoch"

	// MetricOptimizeGasUsedInCrossMiniBlocksEnableEpoch represents the epoch when optimize gas used in cross miniblocks is enabled
	MetricOptimizeGasUsedInCrossMiniBlocksEnableEpoch = "erd_optimize_gas_used_in_cross_miniblocks_enable_epoch"
	// MetricCorrectFirstQueuedEpoch represents the epoch when correct first queued fix is enabled
	MetricCorrectFirstQueuedEpoch = "erd_correct_first_queued_enable_epoch"

	// MetricCorrectJailedNotUnstakedEmptyQueueEpoch represents the epoch when correct jailed not unstacked meptry queue fix is enabled
	MetricCorrectJailedNotUnstakedEmptyQueueEpoch = "erd_correct_jailed_not_unstaked_empty_queue_enable_epoch"

	// MetricFixOOGReturnCodeEnableEpoch represents the epoch when OOG return code fix is enabled
	MetricFixOOGReturnCodeEnableEpoch = "erd_fix_oog_return_code_enable_epoch"

	// MetricRemoveNonUpdatedStorageEnableEpoch represents the epoch when remove non updated storage fix is enabled
	MetricRemoveNonUpdatedStorageEnableEpoch = "erd_remove_non_updated_storage_enable_epoch"

	// MetricDeleteDelegatorAfterClaimRewardsEnableEpoch represents the epoch when delete delegator after claim rewards fix is enabled
	MetricDeleteDelegatorAfterClaimRewardsEnableEpoch = "erd_delete_delegator_after_claim_rewards_enable_epoch"

	// MetricOptimizeNFTStoreEnableEpoch represents the epoch when optimize nft store feature is enabled
	MetricOptimizeNFTStoreEnableEpoch = "erd_optimize_nft_store_enable_epoch"

	// MetricCreateNFTThroughExecByCallerEnableEpoch represents the epoch when create nft through exec by caller functionality is enabled
	MetricCreateNFTThroughExecByCallerEnableEpoch = "erd_create_nft_through_exec_by_caller_enable_epoch"

	// MetricStopDecreasingValidatorRatingWhenStuckEnableEpoch represents the epoch when stop decreaing validator rating when stuck functionality is enabled
	MetricStopDecreasingValidatorRatingWhenStuckEnableEpoch = "erd_stop_decreasing_validator_rating_when_stuck_enable_epoch"

	// MetricFrontRunningProtectionEnableEpoch represents the epoch when front running protection feature is enabled
	MetricFrontRunningProtectionEnableEpoch = "erd_front_running_protection_enable_epoch"

	// MetricIsPayableBySCEnableEpoch represents the epoch when is payable by SC feature is enabled
	MetricIsPayableBySCEnableEpoch = "erd_is_payable_by_sc_enable_epoch"

	// MetricCleanUpInformativeSCRsEnableEpoch represents the epoch when cleanup informative scrs functionality is enabled
	MetricCleanUpInformativeSCRsEnableEpoch = "erd_cleanup_informative_scrs_enable_epoch"

	// MetricStorageAPICostOptimizationEnableEpoch represents the epoch when storage api cost optimization feature is enabled
	MetricStorageAPICostOptimizationEnableEpoch = "erd_storage_api_cost_optimization_enable_epoch"

	// MetricTransformToMultiShardCreateEnableEpoch represents the epoch when transform to multi shard create functionality is enabled
	MetricTransformToMultiShardCreateEnableEpoch = "erd_transform_to_multi_shard_create_enable_epoch"

	// MetricESDTRegisterAndSetAllRolesEnableEpoch represents the epoch when esdt register and set all roles functionality is enabled
	MetricESDTRegisterAndSetAllRolesEnableEpoch = "erd_esdt_register_and_set_all_roles_enable_epoch"

	// MetricDoNotReturnOldBlockInBlockchainHookEnableEpoch represents the epoch when do not return old block in blockchain hook fix is enabled
	MetricDoNotReturnOldBlockInBlockchainHookEnableEpoch = "erd_do_not_returns_old_block_in_blockchain_hook_enable_epoch"

	// MetricAddFailedRelayedTxToInvalidMBsDisableEpoch represents the epoch when add failed relayed tx to invalid miniblocks functionality is enabled
	MetricAddFailedRelayedTxToInvalidMBsDisableEpoch = "erd_add_failed_relayed_tx_to_invalid_mbs_enable_epoch"

	// MetricSCRSizeInvariantOnBuiltInResultEnableEpoch represents the epoch when scr size invariant on builtin result functionality is enabled
	MetricSCRSizeInvariantOnBuiltInResultEnableEpoch = "erd_scr_size_invariant_on_builtin_result_enable_epoch"

	// MetricCheckCorrectTokenIDForTransferRoleEnableEpoch represents the epoch when check correct tokenID for transfer role fix is enabled
	MetricCheckCorrectTokenIDForTransferRoleEnableEpoch = "erd_check_correct_tokenid_for_transfer_role_enable_epoch"

	// MetricDisableExecByCallerEnableEpoch represents the epoch when disable exec by caller functionality is enabled
	MetricDisableExecByCallerEnableEpoch = "erd_disable_exec_by_caller_enable_epoch"

	// MetricFailExecutionOnEveryAPIErrorEnableEpoch represents the epoch when fail execution on every api error functionality is enabled
	MetricFailExecutionOnEveryAPIErrorEnableEpoch = "erd_fail_execution_on_every_api_error_enable_epoch"

	// MetricManagedCryptoAPIsEnableEpoch represents the epoch when managed cypto apis functionality is enabled
	MetricManagedCryptoAPIsEnableEpoch = "erd_managed_crypto_apis_enable_epoch"

	// MetricRefactorContextEnableEpoch represents the epoch when refactor context functionality is enabled
	MetricRefactorContextEnableEpoch = "erd_refactor_context_enable_epoch"

	// MetricCheckFunctionArgumentEnableEpoch represents the epoch when check function argument functionality is enabled
	MetricCheckFunctionArgumentEnableEpoch = "erd_check_function_argument_enable_epoch"

	// MetricCheckExecuteOnReadOnlyEnableEpoch represents the epoch when check execute on read only fix is enabled
	MetricCheckExecuteOnReadOnlyEnableEpoch = "erd_check_execute_on_readonly_enable_epoch"

	// MetricMiniBlockPartialExecutionEnableEpoch represents the epoch when miniblock partial execution feature is enabled
	MetricMiniBlockPartialExecutionEnableEpoch = "erd_miniblock_partial_execution_enable_epoch"

	// MetricESDTMetadataContinuousCleanupEnableEpoch represents the epoch when esdt metadata continuous clenaup functionality is enabled
	MetricESDTMetadataContinuousCleanupEnableEpoch = "erd_esdt_metadata_continuous_cleanup_enable_epoch"

	// MetricFixAsyncCallBackArgsListEnableEpoch represents the epoch when fix async callback args list is enabled
	MetricFixAsyncCallBackArgsListEnableEpoch = "erd_fix_async_callback_args_list_enable_epoch"

	// MetricFixOldTokenLiquidityEnableEpoch represents the epoch when fix old token liquidity is enabled
	MetricFixOldTokenLiquidityEnableEpoch = "erd_fix_old_token_liquidity_enable_epoch"

	// MetricRuntimeMemStoreLimitEnableEpoch represents the epoch when runtime mem store limit functionality is enabled
	MetricRuntimeMemStoreLimitEnableEpoch = "erd_runtime_mem_store_limit_enable_epoch"

	// MetricRuntimeCodeSizeFixEnableEpoch represents the epoch when runtime code size fix is enabled
	MetricRuntimeCodeSizeFixEnableEpoch = "erd_runtime_code_size_fix_enable_epoch"

	// MetricSetSenderInEeiOutputTransferEnableEpoch represents the epoch when set sender in eei output transfer functionality is enabled
	MetricSetSenderInEeiOutputTransferEnableEpoch = "erd_set_sender_in_eei_output_transfer_enable_epoch"

	// MetricRefactorPeersMiniBlocksEnableEpoch represents the epoch when refactor peers miniblock feature is enabled
	MetricRefactorPeersMiniBlocksEnableEpoch = "erd_refactor_peers_miniblocks_enable_epoch"

	// MetricSCProcessorV2EnableEpoch represents the epoch when SC processor V2 feature is enabled
	MetricSCProcessorV2EnableEpoch = "erd_sc_processorv2_enable_epoch"

	// MetricMaxBlockchainHookCountersEnableEpoch represents the epoch when max blockchain hook counters functionality is enabled
	MetricMaxBlockchainHookCountersEnableEpoch = "erd_max_blockchain_hook_counters_enable_epoch"

	// MetricWipeSingleNFTLiquidityDecreaseEnableEpoch represents the epoch when wipe single NFT liquidity decrease functionality is enabled
	MetricWipeSingleNFTLiquidityDecreaseEnableEpoch = "erd_wipe_single_nft_liquidity_decrease_enable_epoch"

	// MetricAlwaysSaveTokenMetaDataEnableEpoch represents the epoch when always save token metadata functionality is enabled
	MetricAlwaysSaveTokenMetaDataEnableEpoch = "erd_always_save_token_metadata_enable_epoch"

	// MetricSetGuardianEnableEpoch represents the epoch when the guardian feature is enabled
	MetricSetGuardianEnableEpoch = "erd_set_guardian_feature_enable_epoch"

	// MetricSetScToScLogEventEnableEpoch represents the epoch when the sc to sc log event feature is enabled
	MetricSetScToScLogEventEnableEpoch = "erd_set_sc_to_sc_log_event_enable_epoch"

	// MetricRelayedNonceFixEnableEpoch represents the epoch when relayed nonce fix is enabled
	MetricRelayedNonceFixEnableEpoch = "erd_relayed_nonce_fix_enable_epoch"

	// MetricDeterministicSortOnValidatorsInfoEnableEpoch represents the epoch when deterministic sort on validators info functionality is enabled
	MetricDeterministicSortOnValidatorsInfoEnableEpoch = "erd_deterministic_sort_on_validators_info_enable_epoch"

	// MetricKeepExecOrderOnCreatedSCRsEnableEpoch represents the epoch when keep exec order on created scs fix is enabled
	MetricKeepExecOrderOnCreatedSCRsEnableEpoch = "erd_keep_exec_order_on_created_scrs_enable_epoch"

	// MetricMultiClaimOnDelegationEnableEpoch represents the epoch when multi claim on delegation functionality is enabled
	MetricMultiClaimOnDelegationEnableEpoch = "erd_multi_claim_on_delegation_enable_epoch"

	// MetricChangeUsernameEnableEpoch represents the epoch when change username functionality is enabled
	MetricChangeUsernameEnableEpoch = "erd_change_username_enable_epoch"

	// MetricAutoBalanceDataTriesEnableEpoch represents the epoch when auto balance data tries feature is enabled
	MetricAutoBalanceDataTriesEnableEpoch = "erd_auto_balance_data_tries_enable_epoch"

	// MetricMigrateDataTrieEnableEpoch represents the epoch when migrate data trie feature is enabled
	MetricMigrateDataTrieEnableEpoch = "erd_migrate_datatrie_enable_epoch"

	// MetricConsistentTokensValuesLengthCheckEnableEpoch represents the epoch when consistent tokens values length check is enabled
	MetricConsistentTokensValuesLengthCheckEnableEpoch = "erd_consistent_tokens_values_length_check_enable_epoch"

	// MetricFixDelegationChangeOwnerOnAccountEnableEpoch represents the epoch when fix delegation change owner on account is enabled
	MetricFixDelegationChangeOwnerOnAccountEnableEpoch = "erd_fix_delegation_change_owner_on_account_enable_epoch"

	// MetricDynamicGasCostForDataTrieStorageLoadEnableEpoch represents the epoch when dynamic gas cost for data tries storage load functionality is enabled
	MetricDynamicGasCostForDataTrieStorageLoadEnableEpoch = "erd_dynamic_gas_cost_for_datatrie_storage_load_enable_epoch"

	// MetricNFTStopCreateEnableEpoch represents the epoch when NFT stop create functionality is enabled
	MetricNFTStopCreateEnableEpoch = "erd_nft_stop_create_enable_epoch"

	// MetricChangeOwnerAddressCrossShardThroughSCEnableEpoch represents the epoch when change owner address cross shard through SC functionality is enabled
	MetricChangeOwnerAddressCrossShardThroughSCEnableEpoch = "erd_change_owner_address_cross_shard_through_sc_enable_epoch"

	// MetricFixGasRemainingForSaveKeyValueBuiltinFunctionEnableEpoch represents the epoch when fix gas remaining for save key value builin function is enabled
	MetricFixGasRemainingForSaveKeyValueBuiltinFunctionEnableEpoch = "erd_fix_gas_remainig_for_save_keyvalue_builtin_function_enable_epoch"

	// MetricCurrentRandomnessOnSortingEnableEpoch represents the epoch when current randomness on sorting functionality is enabled
	MetricCurrentRandomnessOnSortingEnableEpoch = "erd_current_randomness_on_sorting_enable_epoch"

	// MetricStakeLimitsEnableEpoch represents the epoch when stake limits functionality is enabled
	MetricStakeLimitsEnableEpoch = "erd_stake_limits_enable_epoch"

	// MetricStakingV4Step1EnableEpoch represents the epoch when staking v4 step 1 feature is enabled
	MetricStakingV4Step1EnableEpoch = "erd_staking_v4_step1_enable_epoch"

	// MetricStakingV4Step2EnableEpoch represents the epoch when staking v4 step 2 feature is enabled
	MetricStakingV4Step2EnableEpoch = "erd_staking_v4_step2_enable_epoch"

	// MetricStakingV4Step3EnableEpoch represents the epoch when staking v4 step 3 feature is enabled
	MetricStakingV4Step3EnableEpoch = "erd_staking_v4_step3_enable_epoch"

	// MetricCleanupAuctionOnLowWaitingListEnableEpoch represents the epoch when cleanup auction on low waiting list fix is enabled
	MetricCleanupAuctionOnLowWaitingListEnableEpoch = "erd_cleanup_auction_on_low_waiting_list_enable_epoch"

	// MetricAlwaysMergeContextsInEEIEnableEpoch represents the epoch when always merge contexts in EEI fix is enabled
	MetricAlwaysMergeContextsInEEIEnableEpoch = "erd_always_merge_contexts_in_eei_enable_epoch"

	// MetricDynamicESDTEnableEpoch represents the epoch when dynamic ESDT feature is enabled
	MetricDynamicESDTEnableEpoch = "erd_dynamic_esdt_enable_epoch"

	// MetricEGLDInMultiTransferEnableEpoch represents the epoch when EGLD in multi transfer feature is enabled
	MetricEGLDInMultiTransferEnableEpoch = "erd_egld_in_multi_transfer_enable_epoch"

	// MetricCryptoOpcodesV2EnableEpoch represents the epoch when crypto opcodes v2 feature is enabled
	MetricCryptoOpcodesV2EnableEpoch = "erd_crypto_opcodes_v2_enable_epoch"

	// MetricMaxNodesChangeEnableEpoch holds configuration for changing the maximum number of nodes and the enabling epoch
	MetricMaxNodesChangeEnableEpoch = "erd_max_nodes_change_enable_epoch"

	// MetricEpochEnable represents the epoch when the max nodes change configuration is applied
	MetricEpochEnable = "erd_epoch_enable"

	// EpochEnableSuffix represents the suffix for EpochEnable item in MaxNodesChangeEnableEpoch list
	EpochEnableSuffix = "_epoch_enable"

	// MetricMaxNumNodes represents the maximum number of nodes than can be enabled in a max nodes change configuration setup
	MetricMaxNumNodes = "erd_max_num_nodes"

	// MaxNumNodesSuffix represents the suffix for MaxNumNodes item in MaxNodesChangeEnableEpoch list
	MaxNumNodesSuffix = "_max_num_nodes"

	// MetricNodesToShufflePerShard represents the nodes to be shuffled per shard
	MetricNodesToShufflePerShard = "erd_nodes_to_shuffle_per_shard"

	// NodesToShufflePerShardSuffix represents the suffix for NodesToShufflePerShard item in MaxNodesChangeEnableEpoch list
	NodesToShufflePerShardSuffix = "_nodes_to_shuffle_per_shard"
)

const (
	// MetricRatingsGeneralStartRating represents the starting rating used by the rater
	MetricRatingsGeneralStartRating = "erd_ratings_general_start_rating"

	// MetricRatingsGeneralMaxRating represents the maximum rating limit
	MetricRatingsGeneralMaxRating = "erd_ratings_general_max_rating"

	// MetricRatingsGeneralMinRating represents the minimum rating limit
	MetricRatingsGeneralMinRating = "erd_ratings_general_min_rating"

	// MetricRatingsGeneralSignedBlocksThreshold represents the signed blocks threshold
	MetricRatingsGeneralSignedBlocksThreshold = "erd_ratings_general_signed_blocks_threshold"

	// MetricRatingsGeneralSelectionChances represents the selection chances thresholds
	MetricRatingsGeneralSelectionChances = "erd_ratings_general_selection_chances"

	// MetricSelectionChancesMaxThreshold represents the max threshold for a selection chances item
	MetricSelectionChancesMaxThreshold = "erd_max_threshold"

	// SelectionChancesMaxThresholdSuffix represents the SelectionChances suffix for MaxThreshold
	SelectionChancesMaxThresholdSuffix = "_max_threshold"

	// MetricSelectionChancesChancePercent represents the chance percentage for a selection chances metric
	MetricSelectionChancesChancePercent = "erd_chance_percent"

	// SelectionChancesChancePercentSuffix represents the SelectionChances suffix for ChancePercent
	SelectionChancesChancePercentSuffix = "_chance_percent"

	// MetricRatingsShardChainHoursToMaxRatingFromStartRating represents the hours to max rating from start rating
	MetricRatingsShardChainHoursToMaxRatingFromStartRating = "erd_ratings_shardchain_hours_to_max_rating_from_start_rating"

	// MetricRatingsShardChainProposerValidatorImportance represents the proposer validator importance index
	MetricRatingsShardChainProposerValidatorImportance = "erd_ratings_shardchain_proposer_validator_importance"

	// MetricRatingsShardChainProposerDecreaseFactor represents the proposer decrease factor
	MetricRatingsShardChainProposerDecreaseFactor = "erd_ratings_shardchain_proposer_decrease_factor"

	// MetricRatingsShardChainValidatorDecreaseFactor represents the validator decrease factor
	MetricRatingsShardChainValidatorDecreaseFactor = "erd_ratings_shardchain_validator_decrease_factor"

	// MetricRatingsShardChainConsecutiveMissedBlocksPenalty represents the consecutive missed block penalty
	MetricRatingsShardChainConsecutiveMissedBlocksPenalty = "erd_ratings_shardchain_consecutive_missed_blocks_penalty"

	// MetricRatingsMetaChainHoursToMaxRatingFromStartRating represents the hours to max rating from start rating
	MetricRatingsMetaChainHoursToMaxRatingFromStartRating = "erd_ratings_metachain_hours_to_max_rating_from_start_rating"

	// MetricRatingsMetaChainProposerValidatorImportance represents the proposer validator importance index
	MetricRatingsMetaChainProposerValidatorImportance = "erd_ratings_metachain_proposer_validator_importance"

	// MetricRatingsMetaChainProposerDecreaseFactor represents the proposer decrease factor
	MetricRatingsMetaChainProposerDecreaseFactor = "erd_ratings_metachain_proposer_decrease_factor"

	// MetricRatingsMetaChainValidatorDecreaseFactor represents the validator decrease factor
	MetricRatingsMetaChainValidatorDecreaseFactor = "erd_ratings_metachain_validator_decrease_factor"

	// MetricRatingsMetaChainConsecutiveMissedBlocksPenalty represents the consecutive missed blocks penalty
	MetricRatingsMetaChainConsecutiveMissedBlocksPenalty = "erd_ratings_metachain_consecutive_missed_blocks_penalty"

	// MetricRatingsPeerHonestyDecayCoefficient represents the peer honesty decay coefficient
	MetricRatingsPeerHonestyDecayCoefficient = "erd_ratings_peerhonesty_decay_coefficient"

	// MetricRatingsPeerHonestyDecayUpdateIntervalInSeconds represents the decat update interval in seconds
	MetricRatingsPeerHonestyDecayUpdateIntervalInSeconds = "erd_ratings_peerhonesty_decay_update_interval_inseconds"

	// MetricRatingsPeerHonestyMaxScore represents the peer honesty max score allowed
	MetricRatingsPeerHonestyMaxScore = "erd_ratings_peerhonesty_max_score"

	// MetricRatingsPeerHonestyMinScore represents the peer honesty min score
	MetricRatingsPeerHonestyMinScore = "erd_ratings_peerhonesty_min_score"

	// MetricRatingsPeerHonestyBadPeerThreshold represents the peer honesty bad peer threshold
	MetricRatingsPeerHonestyBadPeerThreshold = "erd_ratings_peerhonesty_bad_peer_threshold"

	// MetricRatingsPeerHonestyUnitValue represents the peer honesty unit value
	MetricRatingsPeerHonestyUnitValue = "erd_ratings_peerhonesty_unit_value"

	// MetricHysteresis represents the hysteresis threshold
	MetricHysteresis = "erd_hysteresis"

	// MetricAdaptivity represents a boolean to determine if adaptivity will be enabled or not
	MetricAdaptivity = "erd_adaptivity"
)

const (
	// StorerOrder defines the order of storers to be notified of a start of epoch event
	StorerOrder = iota
	// NodesCoordinatorOrder defines the order in which NodesCoordinator is notified of a start of epoch event
	NodesCoordinatorOrder
	// ConsensusOrder defines the order in which Consensus is notified of a start of epoch event
	ConsensusOrder
	// NetworkShardingOrder defines the order in which the network sharding subsystem is notified of a start of epoch event
	NetworkShardingOrder
	// IndexerOrder defines the order in which indexer is notified of a start of epoch event
	IndexerOrder
	// NetStatisticsOrder defines the order in which netStatistic component is notified of a start of epoch event
	NetStatisticsOrder
	// OldDatabaseCleanOrder defines the order in which oldDatabaseCleaner component is notified of a start of epoch event
	OldDatabaseCleanOrder
)

// NodeState specifies what type of state a node could have
type NodeState int

const (
	// NsSynchronized defines ID of a state of synchronized
	NsSynchronized NodeState = iota
	// NsNotSynchronized defines ID of a state of not synchronized
	NsNotSynchronized
	// NsNotCalculated defines ID of a state which is not calculated
	NsNotCalculated
)

// MetricP2PPeerInfo is the metric for the node's p2p info
const MetricP2PPeerInfo = "erd_p2p_peer_info"

// MetricP2PIntraShardValidators is the metric that outputs the intra-shard connected validators
const MetricP2PIntraShardValidators = "erd_p2p_intra_shard_validators"

// MetricP2PCrossShardValidators is the metric that outputs the cross-shard connected validators
const MetricP2PCrossShardValidators = "erd_p2p_cross_shard_validators"

// MetricP2PIntraShardObservers is the metric that outputs the intra-shard connected observers
const MetricP2PIntraShardObservers = "erd_p2p_intra_shard_observers"

// MetricP2PCrossShardObservers is the metric that outputs the cross-shard connected observers
const MetricP2PCrossShardObservers = "erd_p2p_cross_shard_observers"

// MetricP2PUnknownPeers is the metric that outputs the unknown-shard connected peers
const MetricP2PUnknownPeers = "erd_p2p_unknown_shard_peers"

// MetricP2PNumConnectedPeersClassification is the metric for monitoring the number of connected peers split on the connection type
const MetricP2PNumConnectedPeersClassification = "erd_p2p_num_connected_peers_classification"

// MetricAreVMQueriesReady will hold the string representation of the boolean that indicated if the node is ready
// to process VM queries
const MetricAreVMQueriesReady = "erd_are_vm_queries_ready"

// HighestRoundFromBootStorage is the key for the highest round that is saved in storage
const HighestRoundFromBootStorage = "highestRoundFromBootStorage"

// TriggerRegistryKeyPrefix is the key prefix to save epoch start registry to storage
const TriggerRegistryKeyPrefix = "epochStartTrigger_"

// TriggerRegistryInitialKeyPrefix is the key prefix to save initial data to storage
const TriggerRegistryInitialKeyPrefix = "initial_value_epoch_"

// NodesCoordinatorRegistryKeyPrefix is the key prefix to save epoch start registry to storage
const NodesCoordinatorRegistryKeyPrefix = "indexHashed_"

// ShuffledOut signals that a restart is pending because the node was shuffled out
const ShuffledOut = "shuffledOut"

// WrongConfiguration signals that the node has a malformed configuration and cannot continue processing
const WrongConfiguration = "wrongConfiguration"

// ImportComplete signals that a node restart will be done because the import did complete
const ImportComplete = "importComplete"

// DefaultStatsPath is the default path where the node stats are logged
const DefaultStatsPath = "stats"

// DefaultDBPath is the default path for nodes databases
const DefaultDBPath = "db"

// MetachainShardName is the string identifier of the metachain shard
const MetachainShardName = "metachain"

// TemporaryPath is the default temporary path directory
const TemporaryPath = "temp"

// TimeToWaitForP2PBootstrap is the wait time for the P2P to bootstrap
const TimeToWaitForP2PBootstrap = 20 * time.Second

// MaxSoftwareVersionLengthInBytes represents the maximum length for the software version to be saved in block header
const MaxSoftwareVersionLengthInBytes = 10

// ExtraDelayForBroadcastBlockInfo represents the number of seconds to wait since a block has been broadcast and the
// moment when its components, like mini blocks and transactions, would be broadcast too
const ExtraDelayForBroadcastBlockInfo = 1 * time.Second

// ExtraDelayBetweenBroadcastMbsAndTxs represents the number of seconds to wait since miniblocks have been broadcast
// and the moment when theirs transactions would be broadcast too
const ExtraDelayBetweenBroadcastMbsAndTxs = 1 * time.Second

// ExtraDelayForRequestBlockInfo represents the number of seconds to wait since a block has been received and the
// moment when its components, like mini blocks and transactions, would be requested too if they are still missing
const ExtraDelayForRequestBlockInfo = ExtraDelayForBroadcastBlockInfo + ExtraDelayBetweenBroadcastMbsAndTxs + time.Second

// CommitMaxTime represents max time accepted for a commit action, after which a warn message is displayed
const CommitMaxTime = 3 * time.Second

// PutInStorerMaxTime represents max time accepted for a put action, after which a warn message is displayed
const PutInStorerMaxTime = time.Second

// DefaultUnstakedEpoch represents the default epoch that is set for a validator that has not unstaked yet
const DefaultUnstakedEpoch = math.MaxUint32

// InvalidMessageBlacklistDuration represents the time to keep a peer in the black list if it sends a message that
// does not follow the protocol: example not useing the same marshaler as the other peers
const InvalidMessageBlacklistDuration = time.Second * 3600

// PublicKeyBlacklistDuration represents the time to keep a public key in the black list if it will degrade its
// rating to a minimum threshold due to improper messages
const PublicKeyBlacklistDuration = time.Second * 7200

// InvalidSigningBlacklistDuration defines the time to keep a peer id in blacklist if it signs a message with invalid signature
const InvalidSigningBlacklistDuration = time.Second * 7200

// MaxWaitingTimeToReceiveRequestedItem represents the maximum waiting time in seconds needed to receive the requested items
const MaxWaitingTimeToReceiveRequestedItem = 5 * time.Second

// DefaultLogProfileIdentifier represents the default log profile used when the logviewer/termui applications do not
// need to change the current logging profile
const DefaultLogProfileIdentifier = "[default log profile]"

// NotSetDestinationShardID represents the shardIdString when the destinationShardId is not set in the prefs
const NotSetDestinationShardID = "disabled"

// AdditionalScrForEachScCallOrSpecialTx specifies the additional number of smart contract results which should be
// considered by a node, when it includes sc calls or special txs in a miniblock.
// Ex.: normal txs -> aprox. 27000, sc calls or special txs -> aprox. 6250 = 27000 / (AdditionalScrForEachScCallOrSpecialTx + 1),
// considering that constant below is set to 3
const AdditionalScrForEachScCallOrSpecialTx = 3

// MaxRoundsWithoutCommittedStartInEpochBlock defines the maximum rounds to wait for start in epoch block to be committed,
// before a special action to be applied
const MaxRoundsWithoutCommittedStartInEpochBlock = 50

// DefaultResolversIdentifier represents the identifier that is used in conjunction with regular resolvers
// (that makes the node run properly)
const DefaultResolversIdentifier = "default resolver"

// DefaultInterceptorsIdentifier represents the identifier that is used in conjunction with regular interceptors
// (that makes the node run properly)
const DefaultInterceptorsIdentifier = "default interceptor"

// HardforkInterceptorsIdentifier represents the identifier that is used in the hardfork process
const HardforkInterceptorsIdentifier = "hardfork interceptor"

// HardforkResolversIdentifier represents the resolver that is used in the hardfork process
const HardforkResolversIdentifier = "hardfork resolver"

// EpochStartInterceptorsIdentifier represents the identifier that is used in the start-in-epoch process
const EpochStartInterceptorsIdentifier = "epoch start interceptor"

// TimeoutGettingTrieNodes defines the timeout in trie sync operation if no node is received
const TimeoutGettingTrieNodes = 2 * time.Minute // to consider syncing a very large trie node of 64MB at ~1MB/s

// TimeoutGettingTrieNodesInHardfork represents the maximum time allowed between 2 nodes fetches (and commits)
// during the hardfork process
const TimeoutGettingTrieNodesInHardfork = time.Minute * 10

// RetrialIntervalForOutportDriver is the interval in which the outport driver should try to call the driver again
const RetrialIntervalForOutportDriver = time.Second * 10

// NodeProcessingMode represents the processing mode in which the node was started
type NodeProcessingMode int

const (
	// Normal means that the node has started in the normal processing mode
	Normal NodeProcessingMode = iota

	// ImportDb means that the node has started in the import-db mode
	ImportDb
)

const (
	// ActiveDBKey is the key at which ActiveDBVal will be saved
	ActiveDBKey = "activeDB"

	// ActiveDBVal is the value that will be saved at ActiveDBKey
	ActiveDBVal = "yes"

	// TrieSyncedKey is the key at which TrieSyncedVal will be saved
	TrieSyncedKey = "synced"

	// TrieSyncedVal is the value that will be saved at TrieSyncedKey
	TrieSyncedVal = "yes"

	// TrieLeavesChannelDefaultCapacity represents the default value to be used as capacity for getting all trie leaves on
	// a channel
	TrieLeavesChannelDefaultCapacity = 100

	// TrieLeavesChannelSyncCapacity represents the value to be used as capacity for getting main trie
	// leaf nodes for trie sync
	TrieLeavesChannelSyncCapacity = 1000
)

// ApiOutputFormat represents the format type returned by api
type ApiOutputFormat uint8

const (
	// ApiOutputFormatJSON outport format returns struct directly, will be serialized into JSON by gin
	ApiOutputFormatJSON ApiOutputFormat = 0

	// ApiOutputFormatProto outport format returns the bytes of the proto object
	ApiOutputFormatProto ApiOutputFormat = 1
)

// BlockProcessingCutoffMode represents the type to be used to identify the mode of the block processing cutoff
type BlockProcessingCutoffMode string

const (
	// BlockProcessingCutoffModePause represents the mode where the node will pause the processing at the given coordinates
	BlockProcessingCutoffModePause = "pause"
	// BlockProcessingCutoffModeProcessError represents the mode where the node will reprocess with error the block at the given coordinates
	BlockProcessingCutoffModeProcessError = "process-error"
)

// BlockProcessingCutoffTrigger represents the trigger of the cutoff potentially used in block processing
type BlockProcessingCutoffTrigger string

const (
	// BlockProcessingCutoffByNonce represents the cutoff by nonce
	BlockProcessingCutoffByNonce BlockProcessingCutoffTrigger = "nonce"
	// BlockProcessingCutoffByRound represents the cutoff by round
	BlockProcessingCutoffByRound BlockProcessingCutoffTrigger = "round"
	// BlockProcessingCutoffByEpoch represents the cutoff by epoch
	BlockProcessingCutoffByEpoch BlockProcessingCutoffTrigger = "epoch"
)

// MaxIndexOfTxInMiniBlock defines the maximum index of a tx inside one mini block
const MaxIndexOfTxInMiniBlock = int32(29999)

// MetricAccountsSnapshotInProgress is the metric that outputs the status of the accounts' snapshot, if it's in progress or not
const MetricAccountsSnapshotInProgress = "erd_accounts_snapshot_in_progress"

// MetricLastAccountsSnapshotDurationSec is the metric that outputs the duration in seconds of the last accounts db snapshot. If snapshot is in progress it will be set to 0
const MetricLastAccountsSnapshotDurationSec = "erd_accounts_snapshot_last_duration_in_seconds"

// MetricPeersSnapshotInProgress is the metric that outputs the status of the peers' snapshot, if it's in progress or not
const MetricPeersSnapshotInProgress = "erd_peers_snapshot_in_progress"

// MetricLastPeersSnapshotDurationSec is the metric that outputs the duration in seconds of the last peers db snapshot. If snapshot is in progress it will be set to 0
const MetricLastPeersSnapshotDurationSec = "erd_peers_snapshot_last_duration_in_seconds"

// GenesisStorageSuffix defines the storage suffix used for genesis altered data
const GenesisStorageSuffix = "_genesis"

// MetricAccountsSnapshotNumNodes is the metric that outputs the number of trie nodes written for accounts after snapshot
const MetricAccountsSnapshotNumNodes = "erd_accounts_snapshot_num_nodes"

// MetricTrieSyncNumReceivedBytes is the metric that outputs the number of bytes received for accounts during trie sync
const MetricTrieSyncNumReceivedBytes = "erd_trie_sync_num_bytes_received"

// MetricTrieSyncNumProcessedNodes is the metric that outputs the number of trie nodes processed for accounts during trie sync
const MetricTrieSyncNumProcessedNodes = "erd_trie_sync_num_nodes_processed"

// FullArchiveMetricSuffix is the suffix added to metrics specific for full archive network
const FullArchiveMetricSuffix = "_full_archive"

// Enable epoch flags definitions
const (
	SCDeployFlag                                       core.EnableEpochFlag = "SCDeployFlag"
	BuiltInFunctionsFlag                               core.EnableEpochFlag = "BuiltInFunctionsFlag"
	RelayedTransactionsFlag                            core.EnableEpochFlag = "RelayedTransactionsFlag"
	PenalizedTooMuchGasFlag                            core.EnableEpochFlag = "PenalizedTooMuchGasFlag"
	SwitchJailWaitingFlag                              core.EnableEpochFlag = "SwitchJailWaitingFlag"
	BelowSignedThresholdFlag                           core.EnableEpochFlag = "BelowSignedThresholdFlag"
	SwitchHysteresisForMinNodesFlagInSpecificEpochOnly core.EnableEpochFlag = "SwitchHysteresisForMinNodesFlagInSpecificEpochOnly"
	TransactionSignedWithTxHashFlag                    core.EnableEpochFlag = "TransactionSignedWithTxHashFlag"
	MetaProtectionFlag                                 core.EnableEpochFlag = "MetaProtectionFlag"
	AheadOfTimeGasUsageFlag                            core.EnableEpochFlag = "AheadOfTimeGasUsageFlag"
	GasPriceModifierFlag                               core.EnableEpochFlag = "GasPriceModifierFlag"
	RepairCallbackFlag                                 core.EnableEpochFlag = "RepairCallbackFlag"
	ReturnDataToLastTransferFlagAfterEpoch             core.EnableEpochFlag = "ReturnDataToLastTransferFlagAfterEpoch"
	SenderInOutTransferFlag                            core.EnableEpochFlag = "SenderInOutTransferFlag"
	StakeFlag                                          core.EnableEpochFlag = "StakeFlag"
	StakingV2Flag                                      core.EnableEpochFlag = "StakingV2Flag"
	StakingV2OwnerFlagInSpecificEpochOnly              core.EnableEpochFlag = "StakingV2OwnerFlagInSpecificEpochOnly"
	StakingV2FlagAfterEpoch                            core.EnableEpochFlag = "StakingV2FlagAfterEpoch"
	DoubleKeyProtectionFlag                            core.EnableEpochFlag = "DoubleKeyProtectionFlag"
	ESDTFlag                                           core.EnableEpochFlag = "ESDTFlag"
	ESDTFlagInSpecificEpochOnly                        core.EnableEpochFlag = "ESDTFlagInSpecificEpochOnly"
	GovernanceFlag                                     core.EnableEpochFlag = "GovernanceFlag"
	GovernanceFlagInSpecificEpochOnly                  core.EnableEpochFlag = "GovernanceFlagInSpecificEpochOnly"
	DelegationManagerFlag                              core.EnableEpochFlag = "DelegationManagerFlag"
	DelegationSmartContractFlag                        core.EnableEpochFlag = "DelegationSmartContractFlag"
	DelegationSmartContractFlagInSpecificEpochOnly     core.EnableEpochFlag = "DelegationSmartContractFlagInSpecificEpochOnly"
	CorrectLastUnJailedFlag                            core.EnableEpochFlag = "CorrectLastUnJailedFlag"
	CorrectLastUnJailedFlagInSpecificEpochOnly         core.EnableEpochFlag = "CorrectLastUnJailedFlagInSpecificEpochOnly"
	RelayedTransactionsV2Flag                          core.EnableEpochFlag = "RelayedTransactionsV2Flag"
	UnBondTokensV2Flag                                 core.EnableEpochFlag = "UnBondTokensV2Flag"
	SaveJailedAlwaysFlag                               core.EnableEpochFlag = "SaveJailedAlwaysFlag"
	ReDelegateBelowMinCheckFlag                        core.EnableEpochFlag = "ReDelegateBelowMinCheckFlag"
	ValidatorToDelegationFlag                          core.EnableEpochFlag = "ValidatorToDelegationFlag"
	IncrementSCRNonceInMultiTransferFlag               core.EnableEpochFlag = "IncrementSCRNonceInMultiTransferFlag"
	ESDTMultiTransferFlag                              core.EnableEpochFlag = "ESDTMultiTransferFlag"
	GlobalMintBurnFlag                                 core.EnableEpochFlag = "GlobalMintBurnFlag"
	ESDTTransferRoleFlag                               core.EnableEpochFlag = "ESDTTransferRoleFlag"
	ComputeRewardCheckpointFlag                        core.EnableEpochFlag = "ComputeRewardCheckpointFlag"
	SCRSizeInvariantCheckFlag                          core.EnableEpochFlag = "SCRSizeInvariantCheckFlag"
	BackwardCompSaveKeyValueFlag                       core.EnableEpochFlag = "BackwardCompSaveKeyValueFlag"
	ESDTNFTCreateOnMultiShardFlag                      core.EnableEpochFlag = "ESDTNFTCreateOnMultiShardFlag"
	MetaESDTSetFlag                                    core.EnableEpochFlag = "MetaESDTSetFlag"
	AddTokensToDelegationFlag                          core.EnableEpochFlag = "AddTokensToDelegationFlag"
	MultiESDTTransferFixOnCallBackFlag                 core.EnableEpochFlag = "MultiESDTTransferFixOnCallBackFlag"
	OptimizeGasUsedInCrossMiniBlocksFlag               core.EnableEpochFlag = "OptimizeGasUsedInCrossMiniBlocksFlag"
	CorrectFirstQueuedFlag                             core.EnableEpochFlag = "CorrectFirstQueuedFlag"
	DeleteDelegatorAfterClaimRewardsFlag               core.EnableEpochFlag = "DeleteDelegatorAfterClaimRewardsFlag"
	RemoveNonUpdatedStorageFlag                        core.EnableEpochFlag = "RemoveNonUpdatedStorageFlag"
	OptimizeNFTStoreFlag                               core.EnableEpochFlag = "OptimizeNFTStoreFlag"
	CreateNFTThroughExecByCallerFlag                   core.EnableEpochFlag = "CreateNFTThroughExecByCallerFlag"
	StopDecreasingValidatorRatingWhenStuckFlag         core.EnableEpochFlag = "StopDecreasingValidatorRatingWhenStuckFlag"
	FrontRunningProtectionFlag                         core.EnableEpochFlag = "FrontRunningProtectionFlag"
	PayableBySCFlag                                    core.EnableEpochFlag = "PayableBySCFlag"
	CleanUpInformativeSCRsFlag                         core.EnableEpochFlag = "CleanUpInformativeSCRsFlag"
	StorageAPICostOptimizationFlag                     core.EnableEpochFlag = "StorageAPICostOptimizationFlag"
	ESDTRegisterAndSetAllRolesFlag                     core.EnableEpochFlag = "ESDTRegisterAndSetAllRolesFlag"
	ScheduledMiniBlocksFlag                            core.EnableEpochFlag = "ScheduledMiniBlocksFlag"
	CorrectJailedNotUnStakedEmptyQueueFlag             core.EnableEpochFlag = "CorrectJailedNotUnStakedEmptyQueueFlag"
	DoNotReturnOldBlockInBlockchainHookFlag            core.EnableEpochFlag = "DoNotReturnOldBlockInBlockchainHookFlag"
	AddFailedRelayedTxToInvalidMBsFlag                 core.EnableEpochFlag = "AddFailedRelayedTxToInvalidMBsFlag"
	SCRSizeInvariantOnBuiltInResultFlag                core.EnableEpochFlag = "SCRSizeInvariantOnBuiltInResultFlag"
	CheckCorrectTokenIDForTransferRoleFlag             core.EnableEpochFlag = "CheckCorrectTokenIDForTransferRoleFlag"
	FailExecutionOnEveryAPIErrorFlag                   core.EnableEpochFlag = "FailExecutionOnEveryAPIErrorFlag"
	MiniBlockPartialExecutionFlag                      core.EnableEpochFlag = "MiniBlockPartialExecutionFlag"
	ManagedCryptoAPIsFlag                              core.EnableEpochFlag = "ManagedCryptoAPIsFlag"
	ESDTMetadataContinuousCleanupFlag                  core.EnableEpochFlag = "ESDTMetadataContinuousCleanupFlag"
	DisableExecByCallerFlag                            core.EnableEpochFlag = "DisableExecByCallerFlag"
	RefactorContextFlag                                core.EnableEpochFlag = "RefactorContextFlag"
	CheckFunctionArgumentFlag                          core.EnableEpochFlag = "CheckFunctionArgumentFlag"
	CheckExecuteOnReadOnlyFlag                         core.EnableEpochFlag = "CheckExecuteOnReadOnlyFlag"
	SetSenderInEeiOutputTransferFlag                   core.EnableEpochFlag = "SetSenderInEeiOutputTransferFlag"
	FixAsyncCallbackCheckFlag                          core.EnableEpochFlag = "FixAsyncCallbackCheckFlag"
	SaveToSystemAccountFlag                            core.EnableEpochFlag = "SaveToSystemAccountFlag"
	CheckFrozenCollectionFlag                          core.EnableEpochFlag = "CheckFrozenCollectionFlag"
	SendAlwaysFlag                                     core.EnableEpochFlag = "SendAlwaysFlag"
	ValueLengthCheckFlag                               core.EnableEpochFlag = "ValueLengthCheckFlag"
	CheckTransferFlag                                  core.EnableEpochFlag = "CheckTransferFlag"
	ESDTNFTImprovementV1Flag                           core.EnableEpochFlag = "ESDTNFTImprovementV1Flag"
	ChangeDelegationOwnerFlag                          core.EnableEpochFlag = "ChangeDelegationOwnerFlag"
	RefactorPeersMiniBlocksFlag                        core.EnableEpochFlag = "RefactorPeersMiniBlocksFlag"
	SCProcessorV2Flag                                  core.EnableEpochFlag = "SCProcessorV2Flag"
	FixAsyncCallBackArgsListFlag                       core.EnableEpochFlag = "FixAsyncCallBackArgsListFlag"
	FixOldTokenLiquidityFlag                           core.EnableEpochFlag = "FixOldTokenLiquidityFlag"
	RuntimeMemStoreLimitFlag                           core.EnableEpochFlag = "RuntimeMemStoreLimitFlag"
	RuntimeCodeSizeFixFlag                             core.EnableEpochFlag = "RuntimeCodeSizeFixFlag"
	MaxBlockchainHookCountersFlag                      core.EnableEpochFlag = "MaxBlockchainHookCountersFlag"
	WipeSingleNFTLiquidityDecreaseFlag                 core.EnableEpochFlag = "WipeSingleNFTLiquidityDecreaseFlag"
	AlwaysSaveTokenMetaDataFlag                        core.EnableEpochFlag = "AlwaysSaveTokenMetaDataFlag"
	SetGuardianFlag                                    core.EnableEpochFlag = "SetGuardianFlag"
	RelayedNonceFixFlag                                core.EnableEpochFlag = "RelayedNonceFixFlag"
	ConsistentTokensValuesLengthCheckFlag              core.EnableEpochFlag = "ConsistentTokensValuesLengthCheckFlag"
	KeepExecOrderOnCreatedSCRsFlag                     core.EnableEpochFlag = "KeepExecOrderOnCreatedSCRsFlag"
	MultiClaimOnDelegationFlag                         core.EnableEpochFlag = "MultiClaimOnDelegationFlag"
	ChangeUsernameFlag                                 core.EnableEpochFlag = "ChangeUsernameFlag"
	AutoBalanceDataTriesFlag                           core.EnableEpochFlag = "AutoBalanceDataTriesFlag"
	MigrateDataTrieFlag                                core.EnableEpochFlag = "MigrateDataTrieFlag"
	FixDelegationChangeOwnerOnAccountFlag              core.EnableEpochFlag = "FixDelegationChangeOwnerOnAccountFlag"
	FixOOGReturnCodeFlag                               core.EnableEpochFlag = "FixOOGReturnCodeFlag"
	DeterministicSortOnValidatorsInfoFixFlag           core.EnableEpochFlag = "DeterministicSortOnValidatorsInfoFixFlag"
	DynamicGasCostForDataTrieStorageLoadFlag           core.EnableEpochFlag = "DynamicGasCostForDataTrieStorageLoadFlag"
	ScToScLogEventFlag                                 core.EnableEpochFlag = "ScToScLogEventFlag"
	BlockGasAndFeesReCheckFlag                         core.EnableEpochFlag = "BlockGasAndFeesReCheckFlag"
	BalanceWaitingListsFlag                            core.EnableEpochFlag = "BalanceWaitingListsFlag"
	NFTStopCreateFlag                                  core.EnableEpochFlag = "NFTStopCreateFlag"
	FixGasRemainingForSaveKeyValueFlag                 core.EnableEpochFlag = "FixGasRemainingForSaveKeyValueFlag"
	IsChangeOwnerAddressCrossShardThroughSCFlag        core.EnableEpochFlag = "IsChangeOwnerAddressCrossShardThroughSCFlag"
	CurrentRandomnessOnSortingFlag                     core.EnableEpochFlag = "CurrentRandomnessOnSortingFlag"
	StakeLimitsFlag                                    core.EnableEpochFlag = "StakeLimitsFlag"
	StakingV4Step1Flag                                 core.EnableEpochFlag = "StakingV4Step1Flag"
	StakingV4Step2Flag                                 core.EnableEpochFlag = "StakingV4Step2Flag"
	StakingV4Step3Flag                                 core.EnableEpochFlag = "StakingV4Step3Flag"
	CleanupAuctionOnLowWaitingListFlag                 core.EnableEpochFlag = "CleanupAuctionOnLowWaitingListFlag"
	StakingV4StartedFlag                               core.EnableEpochFlag = "StakingV4StartedFlag"
	AlwaysMergeContextsInEEIFlag                       core.EnableEpochFlag = "AlwaysMergeContextsInEEIFlag"
	DynamicESDTFlag                                    core.EnableEpochFlag = "DynamicEsdtFlag"
	EGLDInESDTMultiTransferFlag                        core.EnableEpochFlag = "EGLDInESDTMultiTransferFlag"
	CryptoOpcodesV2Flag                                core.EnableEpochFlag = "CryptoOpcodesV2Flag"
	RelayedTransactionsV3Flag                          core.EnableEpochFlag = "RelayedTransactionsV3Flag"
<<<<<<< HEAD
	FixRelayedMoveBalanceFlag                          core.EnableEpochFlag = "FixRelayedMoveBalanceFlag"
	FullGasPriceForSCRsFlag                            core.EnableEpochFlag = "FullGasPriceForSCRsFlag"
=======
	FixRelayedBaseCostFlag                             core.EnableEpochFlag = "FixRelayedBaseCostFlag"
>>>>>>> 51434d22
	// all new flags must be added to createAllFlagsMap method, as part of enableEpochsHandler allFlagsDefined
)<|MERGE_RESOLUTION|>--- conflicted
+++ resolved
@@ -1230,11 +1230,7 @@
 	EGLDInESDTMultiTransferFlag                        core.EnableEpochFlag = "EGLDInESDTMultiTransferFlag"
 	CryptoOpcodesV2Flag                                core.EnableEpochFlag = "CryptoOpcodesV2Flag"
 	RelayedTransactionsV3Flag                          core.EnableEpochFlag = "RelayedTransactionsV3Flag"
-<<<<<<< HEAD
-	FixRelayedMoveBalanceFlag                          core.EnableEpochFlag = "FixRelayedMoveBalanceFlag"
+	FixRelayedBaseCostFlag                             core.EnableEpochFlag = "FixRelayedBaseCostFlag"
 	FullGasPriceForSCRsFlag                            core.EnableEpochFlag = "FullGasPriceForSCRsFlag"
-=======
-	FixRelayedBaseCostFlag                             core.EnableEpochFlag = "FixRelayedBaseCostFlag"
->>>>>>> 51434d22
 	// all new flags must be added to createAllFlagsMap method, as part of enableEpochsHandler allFlagsDefined
 )