--- conflicted
+++ resolved
@@ -1288,10 +1288,7 @@
 	ValidationOnGobDecodeFlag                           core.EnableEpochFlag = "ValidationOnGobDecodeFlag"
 	BarnardOpcodesFlag                                  core.EnableEpochFlag = "BarnardOpcodesFlag"
 	AutomaticActivationOfNodesDisableFlag               core.EnableEpochFlag = "AutomaticActivationOfNodesDisableFlag"
-<<<<<<< HEAD
+	FixGetBalanceFlag                                   core.EnableEpochFlag = "FixGetBalanceFlag"
 	RelayedTransactionsV1V2DisableFlag                  core.EnableEpochFlag = "RelayedTransactionsV1V2DisableFlag"
-=======
-	FixGetBalanceFlag                                   core.EnableEpochFlag = "FixGetBalanceFlag"
->>>>>>> 0fd6812b
 	// all new flags must be added to createAllFlagsMap method, as part of enableEpochsHandler allFlagsDefined
 )