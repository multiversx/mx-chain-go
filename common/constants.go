--- conflicted
+++ resolved
@@ -1223,10 +1223,7 @@
 	DynamicESDTFlag                                    core.EnableEpochFlag = "DynamicEsdtFlag"
 	EGLDInESDTMultiTransferFlag                        core.EnableEpochFlag = "EGLDInESDTMultiTransferFlag"
 	CryptoOpcodesV2Flag                                core.EnableEpochFlag = "CryptoOpcodesV2Flag"
-<<<<<<< HEAD
+	UnJailCleanupFlag                                  core.EnableEpochFlag = "UnJailCleanupFlag"
 	ValidationOnGobDecodeFlag                          core.EnableEpochFlag = "ValidationOnGobDecodeFlag"
-=======
-	UnJailCleanupFlag                                  core.EnableEpochFlag = "UnJailCleanupFlag"
->>>>>>> a6d35657
 	// all new flags must be added to createAllFlagsMap method, as part of enableEpochsHandler allFlagsDefined
 )