--- conflicted
+++ resolved
@@ -658,10 +658,8 @@
 // during the hardfork process
 const TimeoutGettingTrieNodesInHardfork = time.Minute * 10
 
-<<<<<<< HEAD
-// ScheduledMode represents the name used to differentiate normal vs. scheduled mini blocks / transactions execution mode
-const ScheduledMode = "Scheduled"
-=======
 // RetrialIntervalForOutportDriver is the interval in which the outport driver should try to call the driver again
 const RetrialIntervalForOutportDriver = time.Second * 10
->>>>>>> b5d53921
+
+// ScheduledMode represents the name used to differentiate normal vs. scheduled mini blocks / transactions execution mode
+const ScheduledMode = "Scheduled"