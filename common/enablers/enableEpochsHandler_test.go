--- conflicted
+++ resolved
@@ -134,11 +134,8 @@
 		ValidationOnGobDecodeEnableEpoch:                         115,
 		BarnardOpcodesEnableEpoch:                                116,
 		AutomaticActivationOfNodesDisableEpoch:                   117,
-<<<<<<< HEAD
-		SupernovaEnableEpoch:                                     118,
-=======
 		RelayedTransactionsV1V2DisableEpoch:                      118,
->>>>>>> 327750c6
+		SupernovaEnableEpoch:                                     119,
 	}
 }
 
@@ -345,11 +342,8 @@
 	require.True(t, handler.IsFlagEnabled(common.FixRelayedMoveBalanceToNonPayableSCFlag))
 	require.True(t, handler.IsFlagEnabled(common.AndromedaFlag))
 	require.True(t, handler.IsFlagEnabled(common.DynamicESDTFlag))
-<<<<<<< HEAD
+	require.True(t, handler.IsFlagEnabled(common.RelayedTransactionsV1V2DisableFlag))
 	require.True(t, handler.IsFlagEnabled(common.SupernovaFlag))
-=======
-	require.True(t, handler.IsFlagEnabled(common.RelayedTransactionsV1V2DisableFlag))
->>>>>>> 327750c6
 }
 
 func TestEnableEpochsHandler_GetActivationEpoch(t *testing.T) {
@@ -485,11 +479,8 @@
 	require.Equal(t, cfg.BarnardOpcodesEnableEpoch, handler.GetActivationEpoch(common.BarnardOpcodesFlag))
 	require.Equal(t, cfg.AutomaticActivationOfNodesDisableEpoch, handler.GetActivationEpoch(common.AutomaticActivationOfNodesDisableFlag))
 	require.Equal(t, cfg.FixGetBalanceEnableEpoch, handler.GetActivationEpoch(common.FixGetBalanceFlag))
-<<<<<<< HEAD
+	require.Equal(t, cfg.RelayedTransactionsV1V2DisableEpoch, handler.GetActivationEpoch(common.RelayedTransactionsV1V2DisableFlag))
 	require.Equal(t, cfg.SupernovaEnableEpoch, handler.GetActivationEpoch(common.SupernovaFlag))
-=======
-	require.Equal(t, cfg.RelayedTransactionsV1V2DisableEpoch, handler.GetActivationEpoch(common.RelayedTransactionsV1V2DisableFlag))
->>>>>>> 327750c6
 }
 
 func TestEnableEpochsHandler_IsInterfaceNil(t *testing.T) {
