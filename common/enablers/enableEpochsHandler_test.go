--- conflicted
+++ resolved
@@ -88,7 +88,6 @@
 		FixAsyncCallBackArgsListEnableEpoch:               71,
 		FixOldTokenLiquidityEnableEpoch:                   72,
 		RuntimeMemStoreLimitEnableEpoch:                   73,
-<<<<<<< HEAD
 		SetSenderInEeiOutputTransferEnableEpoch:           74,
 		RefactorPeersMiniBlocksEnableEpoch:                75,
 		MaxBlockchainHookCountersEnableEpoch:              76,
@@ -103,14 +102,7 @@
 		ChangeUsernameEnableEpoch:                         85,
 		ConsistentTokensValuesLengthCheckEnableEpoch:      86,
 		FixDelegationChangeOwnerOnAccountEnableEpoch:      87,
-=======
-		MaxBlockchainHookCountersEnableEpoch:              74,
-		WipeSingleNFTLiquidityDecreaseEnableEpoch:         75,
-		AlwaysSaveTokenMetaDataEnableEpoch:                76,
-		RuntimeCodeSizeFixEnableEpoch:                     77,
-		RelayedNonceFixEnableEpoch:                        78,
 		DeterministicSortOnValidatorsInfoEnableEpoch:      79,
->>>>>>> 0a0bcee9
 	}
 }
 
@@ -237,8 +229,8 @@
 		assert.True(t, handler.IsAlwaysSaveTokenMetaDataEnabled())
 		assert.True(t, handler.IsRuntimeCodeSizeFixEnabled())
 		assert.True(t, handler.IsRelayedNonceFixEnabled())
-<<<<<<< HEAD
 		assert.True(t, handler.IsSetGuardianEnabled())
+		assert.True(t, handler.IsDeterministicSortOnValidatorsInfoFixEnabled())
 		assert.True(t, handler.IsAutoBalanceDataTriesEnabled())
 		assert.True(t, handler.IsKeepExecOrderOnCreatedSCRsEnabled())
 		assert.True(t, handler.IsMultiClaimOnDelegationEnabled())
@@ -253,9 +245,6 @@
 		assert.True(t, handler.IsTransferToMetaFlagEnabled())
 		assert.True(t, handler.IsESDTNFTImprovementV1FlagEnabled())
 		assert.True(t, handler.FixDelegationChangeOwnerOnAccountEnabled())
-=======
-		assert.True(t, handler.IsDeterministicSortOnValidatorsInfoFixEnabled())
->>>>>>> 0a0bcee9
 	})
 	t.Run("flags with == condition should not be set, the ones with >= should be set", func(t *testing.T) {
 		t.Parallel()
@@ -358,8 +347,8 @@
 		assert.True(t, handler.IsAlwaysSaveTokenMetaDataEnabled())
 		assert.True(t, handler.IsRuntimeCodeSizeFixEnabled())
 		assert.True(t, handler.IsRelayedNonceFixEnabled())
-<<<<<<< HEAD
 		assert.True(t, handler.IsSetGuardianEnabled())
+		assert.True(t, handler.IsDeterministicSortOnValidatorsInfoFixEnabled())
 		assert.True(t, handler.IsAutoBalanceDataTriesEnabled())
 		assert.True(t, handler.IsKeepExecOrderOnCreatedSCRsEnabled())
 		assert.True(t, handler.IsMultiClaimOnDelegationEnabled())
@@ -374,9 +363,6 @@
 		assert.True(t, handler.IsTransferToMetaFlagEnabled())
 		assert.True(t, handler.IsESDTNFTImprovementV1FlagEnabled())
 		assert.True(t, handler.FixDelegationChangeOwnerOnAccountEnabled())
-=======
-		assert.True(t, handler.IsDeterministicSortOnValidatorsInfoFixEnabled())
->>>>>>> 0a0bcee9
 	})
 	t.Run("flags with < should be set", func(t *testing.T) {
 		t.Parallel()
@@ -474,8 +460,8 @@
 		assert.False(t, handler.IsAlwaysSaveTokenMetaDataEnabled())
 		assert.False(t, handler.IsRuntimeCodeSizeFixEnabled())
 		assert.False(t, handler.IsRelayedNonceFixEnabled())
-<<<<<<< HEAD
 		assert.False(t, handler.IsSetGuardianEnabled())
+		assert.False(t, handler.IsDeterministicSortOnValidatorsInfoFixEnabled())
 		assert.False(t, handler.IsAutoBalanceDataTriesEnabled())
 		assert.False(t, handler.IsKeepExecOrderOnCreatedSCRsEnabled())
 		assert.False(t, handler.IsMultiClaimOnDelegationEnabled())
@@ -490,9 +476,6 @@
 		assert.False(t, handler.IsTransferToMetaFlagEnabled())
 		assert.False(t, handler.IsESDTNFTImprovementV1FlagEnabled())
 		assert.False(t, handler.FixDelegationChangeOwnerOnAccountEnabled())
-=======
-		assert.False(t, handler.IsDeterministicSortOnValidatorsInfoFixEnabled())
->>>>>>> 0a0bcee9
 	})
 }
 
