package enablers

import (
	"testing"

	"github.com/multiversx/mx-chain-core-go/core/check"
	"github.com/multiversx/mx-chain-go/config"
	"github.com/multiversx/mx-chain-go/process"
	"github.com/multiversx/mx-chain-go/testscommon/epochNotifier"
	vmcommon "github.com/multiversx/mx-chain-vm-common-go"
	"github.com/stretchr/testify/assert"
	"github.com/stretchr/testify/require"
)

func createEnableEpochsConfig() config.EnableEpochs {
	return config.EnableEpochs{
		SCDeployEnableEpoch:                               1,
		BuiltInFunctionsEnableEpoch:                       2,
		RelayedTransactionsEnableEpoch:                    3,
		PenalizedTooMuchGasEnableEpoch:                    4,
		SwitchJailWaitingEnableEpoch:                      5,
		SwitchHysteresisForMinNodesEnableEpoch:            6,
		BelowSignedThresholdEnableEpoch:                   7,
		TransactionSignedWithTxHashEnableEpoch:            8,
		MetaProtectionEnableEpoch:                         9,
		AheadOfTimeGasUsageEnableEpoch:                    10,
		GasPriceModifierEnableEpoch:                       11,
		RepairCallbackEnableEpoch:                         12,
		BlockGasAndFeesReCheckEnableEpoch:                 13,
		StakingV2EnableEpoch:                              14,
		StakeEnableEpoch:                                  15,
		DoubleKeyProtectionEnableEpoch:                    16,
		ESDTEnableEpoch:                                   17,
		GovernanceEnableEpoch:                             18,
		DelegationManagerEnableEpoch:                      19,
		DelegationSmartContractEnableEpoch:                20,
		CorrectLastUnjailedEnableEpoch:                    21,
		BalanceWaitingListsEnableEpoch:                    22,
		ReturnDataToLastTransferEnableEpoch:               23,
		SenderInOutTransferEnableEpoch:                    24,
		RelayedTransactionsV2EnableEpoch:                  25,
		UnbondTokensV2EnableEpoch:                         26,
		SaveJailedAlwaysEnableEpoch:                       27,
		ValidatorToDelegationEnableEpoch:                  28,
		ReDelegateBelowMinCheckEnableEpoch:                29,
		WaitingListFixEnableEpoch:                         30,
		IncrementSCRNonceInMultiTransferEnableEpoch:       31,
		ScheduledMiniBlocksEnableEpoch:                    32,
		ESDTMultiTransferEnableEpoch:                      33,
		GlobalMintBurnDisableEpoch:                        34,
		ESDTTransferRoleEnableEpoch:                       35,
		BuiltInFunctionOnMetaEnableEpoch:                  36,
		ComputeRewardCheckpointEnableEpoch:                37,
		SCRSizeInvariantCheckEnableEpoch:                  38,
		BackwardCompSaveKeyValueEnableEpoch:               39,
		ESDTNFTCreateOnMultiShardEnableEpoch:              40,
		MetaESDTSetEnableEpoch:                            41,
		AddTokensToDelegationEnableEpoch:                  42,
		MultiESDTTransferFixOnCallBackOnEnableEpoch:       43,
		OptimizeGasUsedInCrossMiniBlocksEnableEpoch:       44,
		CorrectFirstQueuedEpoch:                           45,
		CorrectJailedNotUnstakedEmptyQueueEpoch:           46,
		FixOOGReturnCodeEnableEpoch:                       47,
		RemoveNonUpdatedStorageEnableEpoch:                48,
		DeleteDelegatorAfterClaimRewardsEnableEpoch:       49,
		OptimizeNFTStoreEnableEpoch:                       50,
		CreateNFTThroughExecByCallerEnableEpoch:           51,
		StopDecreasingValidatorRatingWhenStuckEnableEpoch: 52,
		FrontRunningProtectionEnableEpoch:                 53,
		IsPayableBySCEnableEpoch:                          54,
		CleanUpInformativeSCRsEnableEpoch:                 55,
		StorageAPICostOptimizationEnableEpoch:             56,
		TransformToMultiShardCreateEnableEpoch:            57,
		ESDTRegisterAndSetAllRolesEnableEpoch:             58,
		DoNotReturnOldBlockInBlockchainHookEnableEpoch:    59,
		AddFailedRelayedTxToInvalidMBsDisableEpoch:        60,
		SCRSizeInvariantOnBuiltInResultEnableEpoch:        61,
		CheckCorrectTokenIDForTransferRoleEnableEpoch:     62,
		FailExecutionOnEveryAPIErrorEnableEpoch:           63,
		MiniBlockPartialExecutionEnableEpoch:              64,
		ManagedCryptoAPIsEnableEpoch:                      65,
		ESDTMetadataContinuousCleanupEnableEpoch:          66,
		DisableExecByCallerEnableEpoch:                    67,
		RefactorContextEnableEpoch:                        68,
		CheckFunctionArgumentEnableEpoch:                  69,
		CheckExecuteOnReadOnlyEnableEpoch:                 70,
		FixAsyncCallBackArgsListEnableEpoch:               71,
		FixOldTokenLiquidityEnableEpoch:                   72,
		RuntimeMemStoreLimitEnableEpoch:                   73,
		MaxBlockchainHookCountersEnableEpoch:              74,
		WipeSingleNFTLiquidityDecreaseEnableEpoch:         75,
		AlwaysSaveTokenMetaDataEnableEpoch:                76,
		RuntimeCodeSizeFixEnableEpoch:                     77,
<<<<<<< HEAD
		KeepExecOrderOnCreatedSCRsEnableEpoch:             78,
=======
		MultiClaimOnDelegationEnableEpoch:                 78,
>>>>>>> fe11d33b
	}
}

func TestNewEnableEpochsHandler(t *testing.T) {
	t.Parallel()

	t.Run("nil epoch notifier should error", func(t *testing.T) {
		t.Parallel()

		handler, err := NewEnableEpochsHandler(createEnableEpochsConfig(), nil)
		assert.Equal(t, process.ErrNilEpochNotifier, err)
		assert.True(t, check.IfNil(handler))
	})
	t.Run("should work", func(t *testing.T) {
		t.Parallel()

		wasCalled := false
		handler, err := NewEnableEpochsHandler(createEnableEpochsConfig(), &epochNotifier.EpochNotifierStub{
			RegisterNotifyHandlerCalled: func(handler vmcommon.EpochSubscriberHandler) {
				wasCalled = true
			},
		})
		assert.Nil(t, err)
		assert.False(t, check.IfNil(handler))
		assert.True(t, wasCalled)
	})
}

func TestNewEnableEpochsHandler_EpochConfirmed(t *testing.T) {
	t.Parallel()

	t.Run("higher epoch should set only >= and > flags", func(t *testing.T) {
		t.Parallel()

		cfg := createEnableEpochsConfig()
		handler, _ := NewEnableEpochsHandler(cfg, &epochNotifier.EpochNotifierStub{})
		require.False(t, check.IfNil(handler))

		handler.EpochConfirmed(77, 0)

		assert.Equal(t, cfg.BlockGasAndFeesReCheckEnableEpoch, handler.BlockGasAndFeesReCheckEnableEpoch())
		assert.True(t, handler.IsSCDeployFlagEnabled())
		assert.True(t, handler.IsBuiltInFunctionsFlagEnabled())
		assert.True(t, handler.IsRelayedTransactionsFlagEnabled())
		assert.True(t, handler.IsPenalizedTooMuchGasFlagEnabled())
		assert.True(t, handler.IsSwitchJailWaitingFlagEnabled())
		assert.True(t, handler.IsBelowSignedThresholdFlagEnabled())
		assert.True(t, handler.IsSwitchHysteresisForMinNodesFlagEnabled())
		assert.False(t, handler.IsSwitchHysteresisForMinNodesFlagEnabledForCurrentEpoch()) // epoch == limit
		assert.True(t, handler.IsTransactionSignedWithTxHashFlagEnabled())
		assert.True(t, handler.IsMetaProtectionFlagEnabled())
		assert.True(t, handler.IsAheadOfTimeGasUsageFlagEnabled())
		assert.True(t, handler.IsGasPriceModifierFlagEnabled())
		assert.True(t, handler.IsRepairCallbackFlagEnabled())
		assert.True(t, handler.IsBalanceWaitingListsFlagEnabled())
		assert.True(t, handler.IsReturnDataToLastTransferFlagEnabled())
		assert.True(t, handler.IsSenderInOutTransferFlagEnabled())
		assert.True(t, handler.IsStakeFlagEnabled())
		assert.True(t, handler.IsStakingV2FlagEnabled())
		assert.False(t, handler.IsStakingV2OwnerFlagEnabled()) // epoch == limit
		assert.True(t, handler.IsStakingV2FlagEnabledForActivationEpochCompleted())
		assert.True(t, handler.IsDoubleKeyProtectionFlagEnabled())
		assert.True(t, handler.IsESDTFlagEnabled())
		assert.False(t, handler.IsESDTFlagEnabledForCurrentEpoch()) // epoch == limit
		assert.True(t, handler.IsGovernanceFlagEnabled())
		assert.False(t, handler.IsGovernanceFlagEnabledForCurrentEpoch()) // epoch == limit
		assert.True(t, handler.IsDelegationManagerFlagEnabled())
		assert.True(t, handler.IsDelegationSmartContractFlagEnabled())
		assert.False(t, handler.IsDelegationSmartContractFlagEnabledForCurrentEpoch()) // epoch == limit
		assert.True(t, handler.IsCorrectLastUnJailedFlagEnabled())
		assert.False(t, handler.IsCorrectLastUnJailedFlagEnabledForCurrentEpoch()) // epoch == limit
		assert.True(t, handler.IsRelayedTransactionsV2FlagEnabled())
		assert.True(t, handler.IsUnBondTokensV2FlagEnabled())
		assert.True(t, handler.IsSaveJailedAlwaysFlagEnabled())
		assert.True(t, handler.IsReDelegateBelowMinCheckFlagEnabled())
		assert.True(t, handler.IsValidatorToDelegationFlagEnabled())
		assert.True(t, handler.IsWaitingListFixFlagEnabled())
		assert.True(t, handler.IsIncrementSCRNonceInMultiTransferFlagEnabled())
		assert.True(t, handler.IsESDTMultiTransferFlagEnabled())
		assert.False(t, handler.IsGlobalMintBurnFlagEnabled())
		assert.True(t, handler.IsESDTTransferRoleFlagEnabled())
		assert.True(t, handler.IsBuiltInFunctionOnMetaFlagEnabled())
		assert.True(t, handler.IsComputeRewardCheckpointFlagEnabled())
		assert.True(t, handler.IsSCRSizeInvariantCheckFlagEnabled())
		assert.False(t, handler.IsBackwardCompSaveKeyValueFlagEnabled())
		assert.True(t, handler.IsESDTNFTCreateOnMultiShardFlagEnabled())
		assert.True(t, handler.IsMetaESDTSetFlagEnabled())
		assert.True(t, handler.IsAddTokensToDelegationFlagEnabled())
		assert.True(t, handler.IsMultiESDTTransferFixOnCallBackFlagEnabled())
		assert.True(t, handler.IsOptimizeGasUsedInCrossMiniBlocksFlagEnabled())
		assert.True(t, handler.IsCorrectFirstQueuedFlagEnabled())
		assert.True(t, handler.IsDeleteDelegatorAfterClaimRewardsFlagEnabled())
		assert.True(t, handler.IsFixOOGReturnCodeFlagEnabled())
		assert.True(t, handler.IsRemoveNonUpdatedStorageFlagEnabled())
		assert.True(t, handler.IsOptimizeNFTStoreFlagEnabled())
		assert.True(t, handler.IsCreateNFTThroughExecByCallerFlagEnabled())
		assert.True(t, handler.IsStopDecreasingValidatorRatingWhenStuckFlagEnabled())
		assert.True(t, handler.IsFrontRunningProtectionFlagEnabled())
		assert.True(t, handler.IsPayableBySCFlagEnabled())
		assert.True(t, handler.IsCleanUpInformativeSCRsFlagEnabled())
		assert.True(t, handler.IsStorageAPICostOptimizationFlagEnabled())
		assert.True(t, handler.IsESDTRegisterAndSetAllRolesFlagEnabled())
		assert.True(t, handler.IsScheduledMiniBlocksFlagEnabled())
		assert.True(t, handler.IsCorrectJailedNotUnStakedEmptyQueueFlagEnabled())
		assert.True(t, handler.IsDoNotReturnOldBlockInBlockchainHookFlagEnabled())
		assert.False(t, handler.IsAddFailedRelayedTxToInvalidMBsFlag())
		assert.True(t, handler.IsSCRSizeInvariantOnBuiltInResultFlagEnabled())
		assert.True(t, handler.IsCheckCorrectTokenIDForTransferRoleFlagEnabled())
		assert.True(t, handler.IsFailExecutionOnEveryAPIErrorFlagEnabled())
		assert.True(t, handler.IsMiniBlockPartialExecutionFlagEnabled())
		assert.True(t, handler.IsManagedCryptoAPIsFlagEnabled())
		assert.True(t, handler.IsESDTMetadataContinuousCleanupFlagEnabled())
		assert.True(t, handler.IsDisableExecByCallerFlagEnabled())
		assert.True(t, handler.IsRefactorContextFlagEnabled())
		assert.True(t, handler.IsCheckFunctionArgumentFlagEnabled())
		assert.True(t, handler.IsCheckExecuteOnReadOnlyFlagEnabled())
		assert.True(t, handler.IsChangeDelegationOwnerFlagEnabled())
		assert.True(t, handler.IsFixOldTokenLiquidityEnabled())
		assert.True(t, handler.IsRuntimeMemStoreLimitEnabled())
		assert.True(t, handler.IsMaxBlockchainHookCountersFlagEnabled())
		assert.True(t, handler.IsAlwaysSaveTokenMetaDataEnabled())
		assert.True(t, handler.IsRuntimeCodeSizeFixEnabled())
<<<<<<< HEAD
		assert.False(t, handler.IsKeepExecOrderOnCreatedSCRsEnabled())
=======
		assert.True(t, handler.IsAlwaysSaveTokenMetaDataEnabled())
		assert.False(t, handler.IsMultiClaimOnDelegationEnabled())
>>>>>>> fe11d33b
	})
	t.Run("flags with == condition should be set, along with all >=", func(t *testing.T) {
		t.Parallel()

		epoch := uint32(78)
		cfg := createEnableEpochsConfig()
		cfg.StakingV2EnableEpoch = epoch
		cfg.ESDTEnableEpoch = epoch
		cfg.GovernanceEnableEpoch = epoch
		cfg.CorrectLastUnjailedEnableEpoch = epoch

		handler, _ := NewEnableEpochsHandler(cfg, &epochNotifier.EpochNotifierStub{})
		require.False(t, check.IfNil(handler))

		handler.EpochConfirmed(epoch, 0)

		assert.Equal(t, cfg.BlockGasAndFeesReCheckEnableEpoch, handler.BlockGasAndFeesReCheckEnableEpoch())
		assert.True(t, handler.IsSCDeployFlagEnabled())
		assert.True(t, handler.IsBuiltInFunctionsFlagEnabled())
		assert.True(t, handler.IsRelayedTransactionsFlagEnabled())
		assert.True(t, handler.IsPenalizedTooMuchGasFlagEnabled())
		assert.True(t, handler.IsSwitchJailWaitingFlagEnabled())
		assert.True(t, handler.IsBelowSignedThresholdFlagEnabled())
		assert.True(t, handler.IsSwitchHysteresisForMinNodesFlagEnabled())
		assert.False(t, handler.IsSwitchHysteresisForMinNodesFlagEnabledForCurrentEpoch()) // epoch == limit
		assert.True(t, handler.IsTransactionSignedWithTxHashFlagEnabled())
		assert.True(t, handler.IsMetaProtectionFlagEnabled())
		assert.True(t, handler.IsAheadOfTimeGasUsageFlagEnabled())
		assert.True(t, handler.IsGasPriceModifierFlagEnabled())
		assert.True(t, handler.IsRepairCallbackFlagEnabled())
		assert.True(t, handler.IsBalanceWaitingListsFlagEnabled())
		assert.True(t, handler.IsReturnDataToLastTransferFlagEnabled())
		assert.True(t, handler.IsSenderInOutTransferFlagEnabled())
		assert.True(t, handler.IsStakeFlagEnabled())
		assert.True(t, handler.IsStakingV2FlagEnabled())
		assert.True(t, handler.IsStakingV2OwnerFlagEnabled()) // epoch == limit
		assert.False(t, handler.IsStakingV2FlagEnabledForActivationEpochCompleted())
		assert.True(t, handler.IsDoubleKeyProtectionFlagEnabled())
		assert.True(t, handler.IsESDTFlagEnabled())
		assert.True(t, handler.IsESDTFlagEnabledForCurrentEpoch()) // epoch == limit
		assert.True(t, handler.IsGovernanceFlagEnabled())
		assert.True(t, handler.IsGovernanceFlagEnabledForCurrentEpoch()) // epoch == limit
		assert.True(t, handler.IsDelegationManagerFlagEnabled())
		assert.True(t, handler.IsDelegationSmartContractFlagEnabled())
		assert.False(t, handler.IsDelegationSmartContractFlagEnabledForCurrentEpoch()) // epoch == limit
		assert.True(t, handler.IsCorrectLastUnJailedFlagEnabled())
		assert.True(t, handler.IsCorrectLastUnJailedFlagEnabledForCurrentEpoch()) // epoch == limit
		assert.True(t, handler.IsRelayedTransactionsV2FlagEnabled())
		assert.True(t, handler.IsUnBondTokensV2FlagEnabled())
		assert.True(t, handler.IsSaveJailedAlwaysFlagEnabled())
		assert.True(t, handler.IsReDelegateBelowMinCheckFlagEnabled())
		assert.True(t, handler.IsValidatorToDelegationFlagEnabled())
		assert.True(t, handler.IsWaitingListFixFlagEnabled())
		assert.True(t, handler.IsIncrementSCRNonceInMultiTransferFlagEnabled())
		assert.True(t, handler.IsESDTMultiTransferFlagEnabled())
		assert.False(t, handler.IsGlobalMintBurnFlagEnabled())
		assert.True(t, handler.IsESDTTransferRoleFlagEnabled())
		assert.True(t, handler.IsBuiltInFunctionOnMetaFlagEnabled())
		assert.True(t, handler.IsComputeRewardCheckpointFlagEnabled())
		assert.True(t, handler.IsSCRSizeInvariantCheckFlagEnabled())
		assert.False(t, handler.IsBackwardCompSaveKeyValueFlagEnabled())
		assert.True(t, handler.IsESDTNFTCreateOnMultiShardFlagEnabled())
		assert.True(t, handler.IsMetaESDTSetFlagEnabled())
		assert.True(t, handler.IsAddTokensToDelegationFlagEnabled())
		assert.True(t, handler.IsMultiESDTTransferFixOnCallBackFlagEnabled())
		assert.True(t, handler.IsOptimizeGasUsedInCrossMiniBlocksFlagEnabled())
		assert.True(t, handler.IsCorrectFirstQueuedFlagEnabled())
		assert.True(t, handler.IsDeleteDelegatorAfterClaimRewardsFlagEnabled())
		assert.True(t, handler.IsFixOOGReturnCodeFlagEnabled())
		assert.True(t, handler.IsRemoveNonUpdatedStorageFlagEnabled())
		assert.True(t, handler.IsOptimizeNFTStoreFlagEnabled())
		assert.True(t, handler.IsCreateNFTThroughExecByCallerFlagEnabled())
		assert.True(t, handler.IsStopDecreasingValidatorRatingWhenStuckFlagEnabled())
		assert.True(t, handler.IsFrontRunningProtectionFlagEnabled())
		assert.True(t, handler.IsPayableBySCFlagEnabled())
		assert.True(t, handler.IsCleanUpInformativeSCRsFlagEnabled())
		assert.True(t, handler.IsStorageAPICostOptimizationFlagEnabled())
		assert.True(t, handler.IsESDTRegisterAndSetAllRolesFlagEnabled())
		assert.True(t, handler.IsScheduledMiniBlocksFlagEnabled())
		assert.True(t, handler.IsCorrectJailedNotUnStakedEmptyQueueFlagEnabled())
		assert.True(t, handler.IsDoNotReturnOldBlockInBlockchainHookFlagEnabled())
		assert.False(t, handler.IsAddFailedRelayedTxToInvalidMBsFlag())
		assert.True(t, handler.IsSCRSizeInvariantOnBuiltInResultFlagEnabled())
		assert.True(t, handler.IsCheckCorrectTokenIDForTransferRoleFlagEnabled())
		assert.True(t, handler.IsFailExecutionOnEveryAPIErrorFlagEnabled())
		assert.True(t, handler.IsMiniBlockPartialExecutionFlagEnabled())
		assert.True(t, handler.IsManagedCryptoAPIsFlagEnabled())
		assert.True(t, handler.IsESDTMetadataContinuousCleanupFlagEnabled())
		assert.True(t, handler.IsDisableExecByCallerFlagEnabled())
		assert.True(t, handler.IsRefactorContextFlagEnabled())
		assert.True(t, handler.IsCheckFunctionArgumentFlagEnabled())
		assert.True(t, handler.IsCheckExecuteOnReadOnlyFlagEnabled())
		assert.True(t, handler.IsChangeDelegationOwnerFlagEnabled())
		assert.True(t, handler.IsFixAsyncCallBackArgsListFlagEnabled())
		assert.True(t, handler.IsFixOldTokenLiquidityEnabled())
		assert.True(t, handler.IsRuntimeMemStoreLimitEnabled())
		assert.True(t, handler.IsMaxBlockchainHookCountersFlagEnabled())
		assert.True(t, handler.IsWipeSingleNFTLiquidityDecreaseEnabled())
		assert.True(t, handler.IsAlwaysSaveTokenMetaDataEnabled())
		assert.True(t, handler.IsRuntimeCodeSizeFixEnabled())
		assert.True(t, handler.IsKeepExecOrderOnCreatedSCRsEnabled())
	})
	t.Run("flags with < should be set", func(t *testing.T) {
		t.Parallel()

		epoch := uint32(0)
		cfg := createEnableEpochsConfig()
		handler, _ := NewEnableEpochsHandler(cfg, &epochNotifier.EpochNotifierStub{})
		require.False(t, check.IfNil(handler))

		handler.EpochConfirmed(epoch, 0)

		assert.Equal(t, cfg.BlockGasAndFeesReCheckEnableEpoch, handler.BlockGasAndFeesReCheckEnableEpoch())
		assert.False(t, handler.IsSCDeployFlagEnabled())
		assert.False(t, handler.IsBuiltInFunctionsFlagEnabled())
		assert.False(t, handler.IsRelayedTransactionsFlagEnabled())
		assert.False(t, handler.IsPenalizedTooMuchGasFlagEnabled())
		assert.False(t, handler.IsSwitchJailWaitingFlagEnabled())
		assert.False(t, handler.IsBelowSignedThresholdFlagEnabled())
		assert.False(t, handler.IsSwitchHysteresisForMinNodesFlagEnabled())
		assert.False(t, handler.IsSwitchHysteresisForMinNodesFlagEnabledForCurrentEpoch()) // epoch == limit
		assert.False(t, handler.IsTransactionSignedWithTxHashFlagEnabled())
		assert.False(t, handler.IsMetaProtectionFlagEnabled())
		assert.False(t, handler.IsAheadOfTimeGasUsageFlagEnabled())
		assert.False(t, handler.IsGasPriceModifierFlagEnabled())
		assert.False(t, handler.IsRepairCallbackFlagEnabled())
		assert.False(t, handler.IsBalanceWaitingListsFlagEnabled())
		assert.False(t, handler.IsReturnDataToLastTransferFlagEnabled())
		assert.False(t, handler.IsSenderInOutTransferFlagEnabled())
		assert.False(t, handler.IsStakeFlagEnabled())
		assert.False(t, handler.IsStakingV2FlagEnabled())
		assert.False(t, handler.IsStakingV2OwnerFlagEnabled()) // epoch == limit
		assert.False(t, handler.IsStakingV2FlagEnabledForActivationEpochCompleted())
		assert.False(t, handler.IsDoubleKeyProtectionFlagEnabled())
		assert.False(t, handler.IsESDTFlagEnabled())
		assert.False(t, handler.IsESDTFlagEnabledForCurrentEpoch()) // epoch == limit
		assert.False(t, handler.IsGovernanceFlagEnabled())
		assert.False(t, handler.IsGovernanceFlagEnabledForCurrentEpoch()) // epoch == limit
		assert.False(t, handler.IsDelegationManagerFlagEnabled())
		assert.False(t, handler.IsDelegationSmartContractFlagEnabled())
		assert.False(t, handler.IsDelegationSmartContractFlagEnabledForCurrentEpoch()) // epoch == limit
		assert.False(t, handler.IsCorrectLastUnJailedFlagEnabled())
		assert.False(t, handler.IsCorrectLastUnJailedFlagEnabledForCurrentEpoch()) // epoch == limit
		assert.False(t, handler.IsRelayedTransactionsV2FlagEnabled())
		assert.False(t, handler.IsUnBondTokensV2FlagEnabled())
		assert.False(t, handler.IsSaveJailedAlwaysFlagEnabled())
		assert.False(t, handler.IsReDelegateBelowMinCheckFlagEnabled())
		assert.False(t, handler.IsValidatorToDelegationFlagEnabled())
		assert.False(t, handler.IsWaitingListFixFlagEnabled())
		assert.False(t, handler.IsIncrementSCRNonceInMultiTransferFlagEnabled())
		assert.False(t, handler.IsESDTMultiTransferFlagEnabled())
		assert.True(t, handler.IsGlobalMintBurnFlagEnabled())
		assert.False(t, handler.IsESDTTransferRoleFlagEnabled())
		assert.False(t, handler.IsBuiltInFunctionOnMetaFlagEnabled())
		assert.False(t, handler.IsComputeRewardCheckpointFlagEnabled())
		assert.False(t, handler.IsSCRSizeInvariantCheckFlagEnabled())
		assert.True(t, handler.IsBackwardCompSaveKeyValueFlagEnabled())
		assert.False(t, handler.IsESDTNFTCreateOnMultiShardFlagEnabled())
		assert.False(t, handler.IsMetaESDTSetFlagEnabled())
		assert.False(t, handler.IsAddTokensToDelegationFlagEnabled())
		assert.False(t, handler.IsMultiESDTTransferFixOnCallBackFlagEnabled())
		assert.False(t, handler.IsOptimizeGasUsedInCrossMiniBlocksFlagEnabled())
		assert.False(t, handler.IsCorrectFirstQueuedFlagEnabled())
		assert.False(t, handler.IsDeleteDelegatorAfterClaimRewardsFlagEnabled())
		assert.False(t, handler.IsFixOOGReturnCodeFlagEnabled())
		assert.False(t, handler.IsRemoveNonUpdatedStorageFlagEnabled())
		assert.False(t, handler.IsOptimizeNFTStoreFlagEnabled())
		assert.False(t, handler.IsCreateNFTThroughExecByCallerFlagEnabled())
		assert.False(t, handler.IsStopDecreasingValidatorRatingWhenStuckFlagEnabled())
		assert.False(t, handler.IsFrontRunningProtectionFlagEnabled())
		assert.False(t, handler.IsPayableBySCFlagEnabled())
		assert.False(t, handler.IsCleanUpInformativeSCRsFlagEnabled())
		assert.False(t, handler.IsStorageAPICostOptimizationFlagEnabled())
		assert.False(t, handler.IsESDTRegisterAndSetAllRolesFlagEnabled())
		assert.False(t, handler.IsScheduledMiniBlocksFlagEnabled())
		assert.False(t, handler.IsCorrectJailedNotUnStakedEmptyQueueFlagEnabled())
		assert.False(t, handler.IsDoNotReturnOldBlockInBlockchainHookFlagEnabled())
		assert.True(t, handler.IsAddFailedRelayedTxToInvalidMBsFlag())
		assert.False(t, handler.IsSCRSizeInvariantOnBuiltInResultFlagEnabled())
		assert.False(t, handler.IsCheckCorrectTokenIDForTransferRoleFlagEnabled())
		assert.False(t, handler.IsFailExecutionOnEveryAPIErrorFlagEnabled())
		assert.False(t, handler.IsMiniBlockPartialExecutionFlagEnabled())
		assert.False(t, handler.IsManagedCryptoAPIsFlagEnabled())
		assert.False(t, handler.IsESDTMetadataContinuousCleanupFlagEnabled())
		assert.False(t, handler.IsDisableExecByCallerFlagEnabled())
		assert.False(t, handler.IsRefactorContextFlagEnabled())
		assert.False(t, handler.IsCheckFunctionArgumentFlagEnabled())
		assert.False(t, handler.IsCheckExecuteOnReadOnlyFlagEnabled())
		assert.False(t, handler.IsChangeDelegationOwnerFlagEnabled())
		assert.False(t, handler.IsFixAsyncCallBackArgsListFlagEnabled())
		assert.False(t, handler.IsFixOldTokenLiquidityEnabled())
		assert.False(t, handler.IsRuntimeMemStoreLimitEnabled())
		assert.False(t, handler.IsMaxBlockchainHookCountersFlagEnabled())
		assert.False(t, handler.IsWipeSingleNFTLiquidityDecreaseEnabled())
		assert.False(t, handler.IsAlwaysSaveTokenMetaDataEnabled())
		assert.False(t, handler.IsRuntimeCodeSizeFixEnabled())
		assert.False(t, handler.IsKeepExecOrderOnCreatedSCRsEnabled())
	})
}<|MERGE_RESOLUTION|>--- conflicted
+++ resolved
@@ -91,11 +91,8 @@
 		WipeSingleNFTLiquidityDecreaseEnableEpoch:         75,
 		AlwaysSaveTokenMetaDataEnableEpoch:                76,
 		RuntimeCodeSizeFixEnableEpoch:                     77,
-<<<<<<< HEAD
+		MultiClaimOnDelegationEnableEpoch:                 78,
 		KeepExecOrderOnCreatedSCRsEnableEpoch:             78,
-=======
-		MultiClaimOnDelegationEnableEpoch:                 78,
->>>>>>> fe11d33b
 	}
 }
 
@@ -218,12 +215,8 @@
 		assert.True(t, handler.IsMaxBlockchainHookCountersFlagEnabled())
 		assert.True(t, handler.IsAlwaysSaveTokenMetaDataEnabled())
 		assert.True(t, handler.IsRuntimeCodeSizeFixEnabled())
-<<<<<<< HEAD
 		assert.False(t, handler.IsKeepExecOrderOnCreatedSCRsEnabled())
-=======
-		assert.True(t, handler.IsAlwaysSaveTokenMetaDataEnabled())
 		assert.False(t, handler.IsMultiClaimOnDelegationEnabled())
->>>>>>> fe11d33b
 	})
 	t.Run("flags with == condition should be set, along with all >=", func(t *testing.T) {
 		t.Parallel()
