--- conflicted
+++ resolved
@@ -92,14 +92,11 @@
 		WipeSingleNFTLiquidityDecreaseEnableEpoch:         75,
 		AlwaysSaveTokenMetaDataEnableEpoch:                76,
 		RuntimeCodeSizeFixEnableEpoch:                     77,
-<<<<<<< HEAD
-		MultiClaimOnDelegationEnableEpoch:                 78,
-		KeepExecOrderOnCreatedSCRsEnableEpoch:             79,
-		ChangeUsernameEnableEpoch:                         80,
-		AutoBalanceDataTriesEnableEpoch:                   81,
-=======
 		RelayedNonceFixEnableEpoch:                        78,
->>>>>>> 510f61eb
+		MultiClaimOnDelegationEnableEpoch:                 79,
+		KeepExecOrderOnCreatedSCRsEnableEpoch:             80,
+		ChangeUsernameEnableEpoch:                         81,
+		AutoBalanceDataTriesEnableEpoch:                   82,
 	}
 }
 
@@ -222,24 +219,17 @@
 		assert.True(t, handler.IsMaxBlockchainHookCountersFlagEnabled())
 		assert.True(t, handler.IsAlwaysSaveTokenMetaDataEnabled())
 		assert.True(t, handler.IsRuntimeCodeSizeFixEnabled())
-<<<<<<< HEAD
+		assert.True(t, handler.IsRelayedNonceFixEnabled())
 		assert.True(t, handler.IsConsistentTokensValuesLengthCheckEnabled())
 		assert.False(t, handler.IsKeepExecOrderOnCreatedSCRsEnabled())
 		assert.False(t, handler.IsMultiClaimOnDelegationEnabled())
 		assert.False(t, handler.IsChangeUsernameEnabled())
 		assert.False(t, handler.IsAutoBalanceDataTriesEnabled())
-=======
-		assert.True(t, handler.IsRelayedNonceFixEnabled())
->>>>>>> 510f61eb
 	})
 	t.Run("flags with == condition should be set, along with all >=", func(t *testing.T) {
 		t.Parallel()
 
-<<<<<<< HEAD
-		epoch := uint32(81)
-=======
 		epoch := uint32(math.MaxUint32)
->>>>>>> 510f61eb
 		cfg := createEnableEpochsConfig()
 		cfg.StakingV2EnableEpoch = epoch
 		cfg.ESDTEnableEpoch = epoch
@@ -335,13 +325,10 @@
 		assert.True(t, handler.IsWipeSingleNFTLiquidityDecreaseEnabled())
 		assert.True(t, handler.IsAlwaysSaveTokenMetaDataEnabled())
 		assert.True(t, handler.IsRuntimeCodeSizeFixEnabled())
-<<<<<<< HEAD
+		assert.True(t, handler.IsRelayedNonceFixEnabled())
 		assert.True(t, handler.IsKeepExecOrderOnCreatedSCRsEnabled())
 		assert.True(t, handler.IsChangeUsernameEnabled())
 		assert.True(t, handler.IsAutoBalanceDataTriesEnabled())
-=======
-		assert.True(t, handler.IsRelayedNonceFixEnabled())
->>>>>>> 510f61eb
 	})
 	t.Run("flags with < should be set", func(t *testing.T) {
 		t.Parallel()
@@ -437,12 +424,9 @@
 		assert.False(t, handler.IsWipeSingleNFTLiquidityDecreaseEnabled())
 		assert.False(t, handler.IsAlwaysSaveTokenMetaDataEnabled())
 		assert.False(t, handler.IsRuntimeCodeSizeFixEnabled())
-<<<<<<< HEAD
+		assert.False(t, handler.IsRelayedNonceFixEnabled())
 		assert.False(t, handler.IsKeepExecOrderOnCreatedSCRsEnabled())
 		assert.False(t, handler.IsChangeUsernameEnabled())
 		assert.False(t, handler.IsAutoBalanceDataTriesEnabled())
-=======
-		assert.False(t, handler.IsRelayedNonceFixEnabled())
->>>>>>> 510f61eb
 	})
 }