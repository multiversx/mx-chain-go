package enablers

import (
	"testing"

	"github.com/multiversx/mx-chain-core-go/core/check"
	"github.com/multiversx/mx-chain-go/config"
	"github.com/multiversx/mx-chain-go/process"
	"github.com/multiversx/mx-chain-go/testscommon/epochNotifier"
	vmcommon "github.com/multiversx/mx-chain-vm-common-go"
	"github.com/stretchr/testify/assert"
	"github.com/stretchr/testify/require"
)

func createEnableEpochsConfig() config.EnableEpochs {
	return config.EnableEpochs{
		SCDeployEnableEpoch:                               1,
		BuiltInFunctionsEnableEpoch:                       2,
		RelayedTransactionsEnableEpoch:                    3,
		PenalizedTooMuchGasEnableEpoch:                    4,
		SwitchJailWaitingEnableEpoch:                      5,
		SwitchHysteresisForMinNodesEnableEpoch:            6,
		BelowSignedThresholdEnableEpoch:                   7,
		TransactionSignedWithTxHashEnableEpoch:            8,
		MetaProtectionEnableEpoch:                         9,
		AheadOfTimeGasUsageEnableEpoch:                    10,
		GasPriceModifierEnableEpoch:                       11,
		RepairCallbackEnableEpoch:                         12,
		BlockGasAndFeesReCheckEnableEpoch:                 13,
		StakingV2EnableEpoch:                              14,
		StakeEnableEpoch:                                  15,
		DoubleKeyProtectionEnableEpoch:                    16,
		ESDTEnableEpoch:                                   17,
		GovernanceEnableEpoch:                             18,
		DelegationManagerEnableEpoch:                      19,
		DelegationSmartContractEnableEpoch:                20,
		CorrectLastUnjailedEnableEpoch:                    21,
		BalanceWaitingListsEnableEpoch:                    22,
		ReturnDataToLastTransferEnableEpoch:               23,
		SenderInOutTransferEnableEpoch:                    24,
		RelayedTransactionsV2EnableEpoch:                  25,
		UnbondTokensV2EnableEpoch:                         26,
		SaveJailedAlwaysEnableEpoch:                       27,
		ValidatorToDelegationEnableEpoch:                  28,
		ReDelegateBelowMinCheckEnableEpoch:                29,
		WaitingListFixEnableEpoch:                         30,
		IncrementSCRNonceInMultiTransferEnableEpoch:       31,
		ScheduledMiniBlocksEnableEpoch:                    32,
		ESDTMultiTransferEnableEpoch:                      33,
		GlobalMintBurnDisableEpoch:                        34,
		ESDTTransferRoleEnableEpoch:                       35,
		BuiltInFunctionOnMetaEnableEpoch:                  36,
		ComputeRewardCheckpointEnableEpoch:                37,
		SCRSizeInvariantCheckEnableEpoch:                  38,
		BackwardCompSaveKeyValueEnableEpoch:               39,
		ESDTNFTCreateOnMultiShardEnableEpoch:              40,
		MetaESDTSetEnableEpoch:                            41,
		AddTokensToDelegationEnableEpoch:                  42,
		MultiESDTTransferFixOnCallBackOnEnableEpoch:       43,
		OptimizeGasUsedInCrossMiniBlocksEnableEpoch:       44,
		CorrectFirstQueuedEpoch:                           45,
		CorrectJailedNotUnstakedEmptyQueueEpoch:           46,
		FixOOGReturnCodeEnableEpoch:                       47,
		RemoveNonUpdatedStorageEnableEpoch:                48,
		DeleteDelegatorAfterClaimRewardsEnableEpoch:       49,
		OptimizeNFTStoreEnableEpoch:                       50,
		CreateNFTThroughExecByCallerEnableEpoch:           51,
		StopDecreasingValidatorRatingWhenStuckEnableEpoch: 52,
		FrontRunningProtectionEnableEpoch:                 53,
		IsPayableBySCEnableEpoch:                          54,
		CleanUpInformativeSCRsEnableEpoch:                 55,
		StorageAPICostOptimizationEnableEpoch:             56,
		TransformToMultiShardCreateEnableEpoch:            57,
		ESDTRegisterAndSetAllRolesEnableEpoch:             58,
		DoNotReturnOldBlockInBlockchainHookEnableEpoch:    59,
		AddFailedRelayedTxToInvalidMBsDisableEpoch:        60,
		SCRSizeInvariantOnBuiltInResultEnableEpoch:        61,
		CheckCorrectTokenIDForTransferRoleEnableEpoch:     62,
		FailExecutionOnEveryAPIErrorEnableEpoch:           63,
		MiniBlockPartialExecutionEnableEpoch:              64,
		ManagedCryptoAPIsEnableEpoch:                      65,
		ESDTMetadataContinuousCleanupEnableEpoch:          66,
		DisableExecByCallerEnableEpoch:                    67,
		RefactorContextEnableEpoch:                        68,
		CheckFunctionArgumentEnableEpoch:                  69,
		CheckExecuteOnReadOnlyEnableEpoch:                 70,
		FixAsyncCallBackArgsListEnableEpoch:               71,
		FixOldTokenLiquidityEnableEpoch:                   72,
		RuntimeMemStoreLimitEnableEpoch:                   73,
		MaxBlockchainHookCountersEnableEpoch:              74,
		WipeSingleNFTLiquidityDecreaseEnableEpoch:         75,
		AlwaysSaveTokenMetaDataEnableEpoch:                76,
		RuntimeCodeSizeFixEnableEpoch:                     77,
<<<<<<< HEAD
		ConsensusModelV2EnableEpoch:                       78,
=======
		MultiClaimOnDelegationEnableEpoch:                 78,
		KeepExecOrderOnCreatedSCRsEnableEpoch:             79,
		ChangeUsernameEnableEpoch:                         80,
>>>>>>> 488ded72
	}
}

func TestNewEnableEpochsHandler(t *testing.T) {
	t.Parallel()

	t.Run("nil epoch notifier should error", func(t *testing.T) {
		t.Parallel()

		handler, err := NewEnableEpochsHandler(createEnableEpochsConfig(), nil)
		assert.Equal(t, process.ErrNilEpochNotifier, err)
		assert.True(t, check.IfNil(handler))
	})
	t.Run("should work", func(t *testing.T) {
		t.Parallel()

		wasCalled := false
		handler, err := NewEnableEpochsHandler(createEnableEpochsConfig(), &epochNotifier.EpochNotifierStub{
			RegisterNotifyHandlerCalled: func(handler vmcommon.EpochSubscriberHandler) {
				wasCalled = true
			},
		})
		assert.Nil(t, err)
		assert.False(t, check.IfNil(handler))
		assert.True(t, wasCalled)
	})
}

func TestNewEnableEpochsHandler_EpochConfirmed(t *testing.T) {
	t.Parallel()

	t.Run("higher epoch should set only >= and > flags", func(t *testing.T) {
		t.Parallel()

		cfg := createEnableEpochsConfig()
		handler, _ := NewEnableEpochsHandler(cfg, &epochNotifier.EpochNotifierStub{})
		require.False(t, check.IfNil(handler))

		handler.EpochConfirmed(78, 0)

		assert.Equal(t, cfg.BlockGasAndFeesReCheckEnableEpoch, handler.BlockGasAndFeesReCheckEnableEpoch())
		assert.True(t, handler.IsSCDeployFlagEnabled())
		assert.True(t, handler.IsBuiltInFunctionsFlagEnabled())
		assert.True(t, handler.IsRelayedTransactionsFlagEnabled())
		assert.True(t, handler.IsPenalizedTooMuchGasFlagEnabled())
		assert.True(t, handler.IsSwitchJailWaitingFlagEnabled())
		assert.True(t, handler.IsBelowSignedThresholdFlagEnabled())
		assert.True(t, handler.IsSwitchHysteresisForMinNodesFlagEnabled())
		assert.False(t, handler.IsSwitchHysteresisForMinNodesFlagEnabledForCurrentEpoch()) // epoch == limit
		assert.True(t, handler.IsTransactionSignedWithTxHashFlagEnabled())
		assert.True(t, handler.IsMetaProtectionFlagEnabled())
		assert.True(t, handler.IsAheadOfTimeGasUsageFlagEnabled())
		assert.True(t, handler.IsGasPriceModifierFlagEnabled())
		assert.True(t, handler.IsRepairCallbackFlagEnabled())
		assert.True(t, handler.IsBalanceWaitingListsFlagEnabled())
		assert.True(t, handler.IsReturnDataToLastTransferFlagEnabled())
		assert.True(t, handler.IsSenderInOutTransferFlagEnabled())
		assert.True(t, handler.IsStakeFlagEnabled())
		assert.True(t, handler.IsStakingV2FlagEnabled())
		assert.False(t, handler.IsStakingV2OwnerFlagEnabled()) // epoch == limit
		assert.True(t, handler.IsStakingV2FlagEnabledForActivationEpochCompleted())
		assert.True(t, handler.IsDoubleKeyProtectionFlagEnabled())
		assert.True(t, handler.IsESDTFlagEnabled())
		assert.False(t, handler.IsESDTFlagEnabledForCurrentEpoch()) // epoch == limit
		assert.True(t, handler.IsGovernanceFlagEnabled())
		assert.False(t, handler.IsGovernanceFlagEnabledForCurrentEpoch()) // epoch == limit
		assert.True(t, handler.IsDelegationManagerFlagEnabled())
		assert.True(t, handler.IsDelegationSmartContractFlagEnabled())
		assert.False(t, handler.IsDelegationSmartContractFlagEnabledForCurrentEpoch()) // epoch == limit
		assert.True(t, handler.IsCorrectLastUnJailedFlagEnabled())
		assert.False(t, handler.IsCorrectLastUnJailedFlagEnabledForCurrentEpoch()) // epoch == limit
		assert.True(t, handler.IsRelayedTransactionsV2FlagEnabled())
		assert.True(t, handler.IsUnBondTokensV2FlagEnabled())
		assert.True(t, handler.IsSaveJailedAlwaysFlagEnabled())
		assert.True(t, handler.IsReDelegateBelowMinCheckFlagEnabled())
		assert.True(t, handler.IsValidatorToDelegationFlagEnabled())
		assert.True(t, handler.IsWaitingListFixFlagEnabled())
		assert.True(t, handler.IsIncrementSCRNonceInMultiTransferFlagEnabled())
		assert.True(t, handler.IsESDTMultiTransferFlagEnabled())
		assert.False(t, handler.IsGlobalMintBurnFlagEnabled())
		assert.True(t, handler.IsESDTTransferRoleFlagEnabled())
		assert.True(t, handler.IsBuiltInFunctionOnMetaFlagEnabled())
		assert.True(t, handler.IsComputeRewardCheckpointFlagEnabled())
		assert.True(t, handler.IsSCRSizeInvariantCheckFlagEnabled())
		assert.False(t, handler.IsBackwardCompSaveKeyValueFlagEnabled())
		assert.True(t, handler.IsESDTNFTCreateOnMultiShardFlagEnabled())
		assert.True(t, handler.IsMetaESDTSetFlagEnabled())
		assert.True(t, handler.IsAddTokensToDelegationFlagEnabled())
		assert.True(t, handler.IsMultiESDTTransferFixOnCallBackFlagEnabled())
		assert.True(t, handler.IsOptimizeGasUsedInCrossMiniBlocksFlagEnabled())
		assert.True(t, handler.IsCorrectFirstQueuedFlagEnabled())
		assert.True(t, handler.IsDeleteDelegatorAfterClaimRewardsFlagEnabled())
		assert.True(t, handler.IsFixOOGReturnCodeFlagEnabled())
		assert.True(t, handler.IsRemoveNonUpdatedStorageFlagEnabled())
		assert.True(t, handler.IsOptimizeNFTStoreFlagEnabled())
		assert.True(t, handler.IsCreateNFTThroughExecByCallerFlagEnabled())
		assert.True(t, handler.IsStopDecreasingValidatorRatingWhenStuckFlagEnabled())
		assert.True(t, handler.IsFrontRunningProtectionFlagEnabled())
		assert.True(t, handler.IsPayableBySCFlagEnabled())
		assert.True(t, handler.IsCleanUpInformativeSCRsFlagEnabled())
		assert.True(t, handler.IsStorageAPICostOptimizationFlagEnabled())
		assert.True(t, handler.IsESDTRegisterAndSetAllRolesFlagEnabled())
		assert.True(t, handler.IsScheduledMiniBlocksFlagEnabled())
		assert.True(t, handler.IsCorrectJailedNotUnStakedEmptyQueueFlagEnabled())
		assert.True(t, handler.IsDoNotReturnOldBlockInBlockchainHookFlagEnabled())
		assert.False(t, handler.IsAddFailedRelayedTxToInvalidMBsFlag())
		assert.True(t, handler.IsSCRSizeInvariantOnBuiltInResultFlagEnabled())
		assert.True(t, handler.IsCheckCorrectTokenIDForTransferRoleFlagEnabled())
		assert.True(t, handler.IsFailExecutionOnEveryAPIErrorFlagEnabled())
		assert.True(t, handler.IsMiniBlockPartialExecutionFlagEnabled())
		assert.True(t, handler.IsManagedCryptoAPIsFlagEnabled())
		assert.True(t, handler.IsESDTMetadataContinuousCleanupFlagEnabled())
		assert.True(t, handler.IsDisableExecByCallerFlagEnabled())
		assert.True(t, handler.IsRefactorContextFlagEnabled())
		assert.True(t, handler.IsCheckFunctionArgumentFlagEnabled())
		assert.True(t, handler.IsCheckExecuteOnReadOnlyFlagEnabled())
		assert.True(t, handler.IsChangeDelegationOwnerFlagEnabled())
		assert.True(t, handler.IsFixOldTokenLiquidityEnabled())
		assert.True(t, handler.IsRuntimeMemStoreLimitEnabled())
		assert.True(t, handler.IsMaxBlockchainHookCountersFlagEnabled())
		assert.True(t, handler.IsAlwaysSaveTokenMetaDataEnabled())
		assert.True(t, handler.IsRuntimeCodeSizeFixEnabled())
<<<<<<< HEAD
		assert.True(t, handler.IsConsensusModelV2Enabled())
=======
		assert.True(t, handler.IsConsistentTokensValuesLengthCheckEnabled())
		assert.False(t, handler.IsKeepExecOrderOnCreatedSCRsEnabled())
		assert.False(t, handler.IsMultiClaimOnDelegationEnabled())
		assert.False(t, handler.IsChangeUsernameEnabled())
>>>>>>> 488ded72
	})
	t.Run("flags with == condition should be set, along with all >=", func(t *testing.T) {
		t.Parallel()

<<<<<<< HEAD
		epoch := uint32(79)
=======
		epoch := uint32(80)
>>>>>>> 488ded72
		cfg := createEnableEpochsConfig()
		cfg.StakingV2EnableEpoch = epoch
		cfg.ESDTEnableEpoch = epoch
		cfg.GovernanceEnableEpoch = epoch
		cfg.CorrectLastUnjailedEnableEpoch = epoch

		handler, _ := NewEnableEpochsHandler(cfg, &epochNotifier.EpochNotifierStub{})
		require.False(t, check.IfNil(handler))

		handler.EpochConfirmed(epoch, 0)

		assert.Equal(t, cfg.BlockGasAndFeesReCheckEnableEpoch, handler.BlockGasAndFeesReCheckEnableEpoch())
		assert.True(t, handler.IsSCDeployFlagEnabled())
		assert.True(t, handler.IsBuiltInFunctionsFlagEnabled())
		assert.True(t, handler.IsRelayedTransactionsFlagEnabled())
		assert.True(t, handler.IsPenalizedTooMuchGasFlagEnabled())
		assert.True(t, handler.IsSwitchJailWaitingFlagEnabled())
		assert.True(t, handler.IsBelowSignedThresholdFlagEnabled())
		assert.True(t, handler.IsSwitchHysteresisForMinNodesFlagEnabled())
		assert.False(t, handler.IsSwitchHysteresisForMinNodesFlagEnabledForCurrentEpoch()) // epoch == limit
		assert.True(t, handler.IsTransactionSignedWithTxHashFlagEnabled())
		assert.True(t, handler.IsMetaProtectionFlagEnabled())
		assert.True(t, handler.IsAheadOfTimeGasUsageFlagEnabled())
		assert.True(t, handler.IsGasPriceModifierFlagEnabled())
		assert.True(t, handler.IsRepairCallbackFlagEnabled())
		assert.True(t, handler.IsBalanceWaitingListsFlagEnabled())
		assert.True(t, handler.IsReturnDataToLastTransferFlagEnabled())
		assert.True(t, handler.IsSenderInOutTransferFlagEnabled())
		assert.True(t, handler.IsStakeFlagEnabled())
		assert.True(t, handler.IsStakingV2FlagEnabled())
		assert.True(t, handler.IsStakingV2OwnerFlagEnabled()) // epoch == limit
		assert.False(t, handler.IsStakingV2FlagEnabledForActivationEpochCompleted())
		assert.True(t, handler.IsDoubleKeyProtectionFlagEnabled())
		assert.True(t, handler.IsESDTFlagEnabled())
		assert.True(t, handler.IsESDTFlagEnabledForCurrentEpoch()) // epoch == limit
		assert.True(t, handler.IsGovernanceFlagEnabled())
		assert.True(t, handler.IsGovernanceFlagEnabledForCurrentEpoch()) // epoch == limit
		assert.True(t, handler.IsDelegationManagerFlagEnabled())
		assert.True(t, handler.IsDelegationSmartContractFlagEnabled())
		assert.False(t, handler.IsDelegationSmartContractFlagEnabledForCurrentEpoch()) // epoch == limit
		assert.True(t, handler.IsCorrectLastUnJailedFlagEnabled())
		assert.True(t, handler.IsCorrectLastUnJailedFlagEnabledForCurrentEpoch()) // epoch == limit
		assert.True(t, handler.IsRelayedTransactionsV2FlagEnabled())
		assert.True(t, handler.IsUnBondTokensV2FlagEnabled())
		assert.True(t, handler.IsSaveJailedAlwaysFlagEnabled())
		assert.True(t, handler.IsReDelegateBelowMinCheckFlagEnabled())
		assert.True(t, handler.IsValidatorToDelegationFlagEnabled())
		assert.True(t, handler.IsWaitingListFixFlagEnabled())
		assert.True(t, handler.IsIncrementSCRNonceInMultiTransferFlagEnabled())
		assert.True(t, handler.IsESDTMultiTransferFlagEnabled())
		assert.False(t, handler.IsGlobalMintBurnFlagEnabled())
		assert.True(t, handler.IsESDTTransferRoleFlagEnabled())
		assert.True(t, handler.IsBuiltInFunctionOnMetaFlagEnabled())
		assert.True(t, handler.IsComputeRewardCheckpointFlagEnabled())
		assert.True(t, handler.IsSCRSizeInvariantCheckFlagEnabled())
		assert.False(t, handler.IsBackwardCompSaveKeyValueFlagEnabled())
		assert.True(t, handler.IsESDTNFTCreateOnMultiShardFlagEnabled())
		assert.True(t, handler.IsMetaESDTSetFlagEnabled())
		assert.True(t, handler.IsAddTokensToDelegationFlagEnabled())
		assert.True(t, handler.IsMultiESDTTransferFixOnCallBackFlagEnabled())
		assert.True(t, handler.IsOptimizeGasUsedInCrossMiniBlocksFlagEnabled())
		assert.True(t, handler.IsCorrectFirstQueuedFlagEnabled())
		assert.True(t, handler.IsDeleteDelegatorAfterClaimRewardsFlagEnabled())
		assert.True(t, handler.IsFixOOGReturnCodeFlagEnabled())
		assert.True(t, handler.IsRemoveNonUpdatedStorageFlagEnabled())
		assert.True(t, handler.IsOptimizeNFTStoreFlagEnabled())
		assert.True(t, handler.IsCreateNFTThroughExecByCallerFlagEnabled())
		assert.True(t, handler.IsStopDecreasingValidatorRatingWhenStuckFlagEnabled())
		assert.True(t, handler.IsFrontRunningProtectionFlagEnabled())
		assert.True(t, handler.IsPayableBySCFlagEnabled())
		assert.True(t, handler.IsCleanUpInformativeSCRsFlagEnabled())
		assert.True(t, handler.IsStorageAPICostOptimizationFlagEnabled())
		assert.True(t, handler.IsESDTRegisterAndSetAllRolesFlagEnabled())
		assert.True(t, handler.IsScheduledMiniBlocksFlagEnabled())
		assert.True(t, handler.IsCorrectJailedNotUnStakedEmptyQueueFlagEnabled())
		assert.True(t, handler.IsDoNotReturnOldBlockInBlockchainHookFlagEnabled())
		assert.False(t, handler.IsAddFailedRelayedTxToInvalidMBsFlag())
		assert.True(t, handler.IsSCRSizeInvariantOnBuiltInResultFlagEnabled())
		assert.True(t, handler.IsCheckCorrectTokenIDForTransferRoleFlagEnabled())
		assert.True(t, handler.IsFailExecutionOnEveryAPIErrorFlagEnabled())
		assert.True(t, handler.IsMiniBlockPartialExecutionFlagEnabled())
		assert.True(t, handler.IsManagedCryptoAPIsFlagEnabled())
		assert.True(t, handler.IsESDTMetadataContinuousCleanupFlagEnabled())
		assert.True(t, handler.IsDisableExecByCallerFlagEnabled())
		assert.True(t, handler.IsRefactorContextFlagEnabled())
		assert.True(t, handler.IsCheckFunctionArgumentFlagEnabled())
		assert.True(t, handler.IsCheckExecuteOnReadOnlyFlagEnabled())
		assert.True(t, handler.IsChangeDelegationOwnerFlagEnabled())
		assert.True(t, handler.IsFixAsyncCallBackArgsListFlagEnabled())
		assert.True(t, handler.IsFixOldTokenLiquidityEnabled())
		assert.True(t, handler.IsRuntimeMemStoreLimitEnabled())
		assert.True(t, handler.IsMaxBlockchainHookCountersFlagEnabled())
		assert.True(t, handler.IsWipeSingleNFTLiquidityDecreaseEnabled())
		assert.True(t, handler.IsAlwaysSaveTokenMetaDataEnabled())
		assert.True(t, handler.IsRuntimeCodeSizeFixEnabled())
<<<<<<< HEAD
		assert.True(t, handler.IsConsensusModelV2Enabled())
=======
		assert.True(t, handler.IsKeepExecOrderOnCreatedSCRsEnabled())
		assert.True(t, handler.IsChangeUsernameEnabled())
>>>>>>> 488ded72
	})
	t.Run("flags with < should be set", func(t *testing.T) {
		t.Parallel()

		epoch := uint32(0)
		cfg := createEnableEpochsConfig()
		handler, _ := NewEnableEpochsHandler(cfg, &epochNotifier.EpochNotifierStub{})
		require.False(t, check.IfNil(handler))

		handler.EpochConfirmed(epoch, 0)

		assert.Equal(t, cfg.BlockGasAndFeesReCheckEnableEpoch, handler.BlockGasAndFeesReCheckEnableEpoch())
		assert.False(t, handler.IsSCDeployFlagEnabled())
		assert.False(t, handler.IsBuiltInFunctionsFlagEnabled())
		assert.False(t, handler.IsRelayedTransactionsFlagEnabled())
		assert.False(t, handler.IsPenalizedTooMuchGasFlagEnabled())
		assert.False(t, handler.IsSwitchJailWaitingFlagEnabled())
		assert.False(t, handler.IsBelowSignedThresholdFlagEnabled())
		assert.False(t, handler.IsSwitchHysteresisForMinNodesFlagEnabled())
		assert.False(t, handler.IsSwitchHysteresisForMinNodesFlagEnabledForCurrentEpoch()) // epoch == limit
		assert.False(t, handler.IsTransactionSignedWithTxHashFlagEnabled())
		assert.False(t, handler.IsMetaProtectionFlagEnabled())
		assert.False(t, handler.IsAheadOfTimeGasUsageFlagEnabled())
		assert.False(t, handler.IsGasPriceModifierFlagEnabled())
		assert.False(t, handler.IsRepairCallbackFlagEnabled())
		assert.False(t, handler.IsBalanceWaitingListsFlagEnabled())
		assert.False(t, handler.IsReturnDataToLastTransferFlagEnabled())
		assert.False(t, handler.IsSenderInOutTransferFlagEnabled())
		assert.False(t, handler.IsStakeFlagEnabled())
		assert.False(t, handler.IsStakingV2FlagEnabled())
		assert.False(t, handler.IsStakingV2OwnerFlagEnabled()) // epoch == limit
		assert.False(t, handler.IsStakingV2FlagEnabledForActivationEpochCompleted())
		assert.False(t, handler.IsDoubleKeyProtectionFlagEnabled())
		assert.False(t, handler.IsESDTFlagEnabled())
		assert.False(t, handler.IsESDTFlagEnabledForCurrentEpoch()) // epoch == limit
		assert.False(t, handler.IsGovernanceFlagEnabled())
		assert.False(t, handler.IsGovernanceFlagEnabledForCurrentEpoch()) // epoch == limit
		assert.False(t, handler.IsDelegationManagerFlagEnabled())
		assert.False(t, handler.IsDelegationSmartContractFlagEnabled())
		assert.False(t, handler.IsDelegationSmartContractFlagEnabledForCurrentEpoch()) // epoch == limit
		assert.False(t, handler.IsCorrectLastUnJailedFlagEnabled())
		assert.False(t, handler.IsCorrectLastUnJailedFlagEnabledForCurrentEpoch()) // epoch == limit
		assert.False(t, handler.IsRelayedTransactionsV2FlagEnabled())
		assert.False(t, handler.IsUnBondTokensV2FlagEnabled())
		assert.False(t, handler.IsSaveJailedAlwaysFlagEnabled())
		assert.False(t, handler.IsReDelegateBelowMinCheckFlagEnabled())
		assert.False(t, handler.IsValidatorToDelegationFlagEnabled())
		assert.False(t, handler.IsWaitingListFixFlagEnabled())
		assert.False(t, handler.IsIncrementSCRNonceInMultiTransferFlagEnabled())
		assert.False(t, handler.IsESDTMultiTransferFlagEnabled())
		assert.True(t, handler.IsGlobalMintBurnFlagEnabled())
		assert.False(t, handler.IsESDTTransferRoleFlagEnabled())
		assert.False(t, handler.IsBuiltInFunctionOnMetaFlagEnabled())
		assert.False(t, handler.IsComputeRewardCheckpointFlagEnabled())
		assert.False(t, handler.IsSCRSizeInvariantCheckFlagEnabled())
		assert.True(t, handler.IsBackwardCompSaveKeyValueFlagEnabled())
		assert.False(t, handler.IsESDTNFTCreateOnMultiShardFlagEnabled())
		assert.False(t, handler.IsMetaESDTSetFlagEnabled())
		assert.False(t, handler.IsAddTokensToDelegationFlagEnabled())
		assert.False(t, handler.IsMultiESDTTransferFixOnCallBackFlagEnabled())
		assert.False(t, handler.IsOptimizeGasUsedInCrossMiniBlocksFlagEnabled())
		assert.False(t, handler.IsCorrectFirstQueuedFlagEnabled())
		assert.False(t, handler.IsDeleteDelegatorAfterClaimRewardsFlagEnabled())
		assert.False(t, handler.IsFixOOGReturnCodeFlagEnabled())
		assert.False(t, handler.IsRemoveNonUpdatedStorageFlagEnabled())
		assert.False(t, handler.IsOptimizeNFTStoreFlagEnabled())
		assert.False(t, handler.IsCreateNFTThroughExecByCallerFlagEnabled())
		assert.False(t, handler.IsStopDecreasingValidatorRatingWhenStuckFlagEnabled())
		assert.False(t, handler.IsFrontRunningProtectionFlagEnabled())
		assert.False(t, handler.IsPayableBySCFlagEnabled())
		assert.False(t, handler.IsCleanUpInformativeSCRsFlagEnabled())
		assert.False(t, handler.IsStorageAPICostOptimizationFlagEnabled())
		assert.False(t, handler.IsESDTRegisterAndSetAllRolesFlagEnabled())
		assert.False(t, handler.IsScheduledMiniBlocksFlagEnabled())
		assert.False(t, handler.IsCorrectJailedNotUnStakedEmptyQueueFlagEnabled())
		assert.False(t, handler.IsDoNotReturnOldBlockInBlockchainHookFlagEnabled())
		assert.True(t, handler.IsAddFailedRelayedTxToInvalidMBsFlag())
		assert.False(t, handler.IsSCRSizeInvariantOnBuiltInResultFlagEnabled())
		assert.False(t, handler.IsCheckCorrectTokenIDForTransferRoleFlagEnabled())
		assert.False(t, handler.IsFailExecutionOnEveryAPIErrorFlagEnabled())
		assert.False(t, handler.IsMiniBlockPartialExecutionFlagEnabled())
		assert.False(t, handler.IsManagedCryptoAPIsFlagEnabled())
		assert.False(t, handler.IsESDTMetadataContinuousCleanupFlagEnabled())
		assert.False(t, handler.IsDisableExecByCallerFlagEnabled())
		assert.False(t, handler.IsRefactorContextFlagEnabled())
		assert.False(t, handler.IsCheckFunctionArgumentFlagEnabled())
		assert.False(t, handler.IsCheckExecuteOnReadOnlyFlagEnabled())
		assert.False(t, handler.IsChangeDelegationOwnerFlagEnabled())
		assert.False(t, handler.IsFixAsyncCallBackArgsListFlagEnabled())
		assert.False(t, handler.IsFixOldTokenLiquidityEnabled())
		assert.False(t, handler.IsRuntimeMemStoreLimitEnabled())
		assert.False(t, handler.IsMaxBlockchainHookCountersFlagEnabled())
		assert.False(t, handler.IsWipeSingleNFTLiquidityDecreaseEnabled())
		assert.False(t, handler.IsAlwaysSaveTokenMetaDataEnabled())
		assert.False(t, handler.IsRuntimeCodeSizeFixEnabled())
<<<<<<< HEAD
		assert.False(t, handler.IsConsensusModelV2Enabled())
=======
		assert.False(t, handler.IsKeepExecOrderOnCreatedSCRsEnabled())
		assert.False(t, handler.IsChangeUsernameEnabled())
>>>>>>> 488ded72
	})
}<|MERGE_RESOLUTION|>--- conflicted
+++ resolved
@@ -91,13 +91,10 @@
 		WipeSingleNFTLiquidityDecreaseEnableEpoch:         75,
 		AlwaysSaveTokenMetaDataEnableEpoch:                76,
 		RuntimeCodeSizeFixEnableEpoch:                     77,
-<<<<<<< HEAD
-		ConsensusModelV2EnableEpoch:                       78,
-=======
 		MultiClaimOnDelegationEnableEpoch:                 78,
 		KeepExecOrderOnCreatedSCRsEnableEpoch:             79,
 		ChangeUsernameEnableEpoch:                         80,
->>>>>>> 488ded72
+		ConsensusModelV2EnableEpoch:                       78,
 	}
 }
 
@@ -220,23 +217,16 @@
 		assert.True(t, handler.IsMaxBlockchainHookCountersFlagEnabled())
 		assert.True(t, handler.IsAlwaysSaveTokenMetaDataEnabled())
 		assert.True(t, handler.IsRuntimeCodeSizeFixEnabled())
-<<<<<<< HEAD
-		assert.True(t, handler.IsConsensusModelV2Enabled())
-=======
 		assert.True(t, handler.IsConsistentTokensValuesLengthCheckEnabled())
 		assert.False(t, handler.IsKeepExecOrderOnCreatedSCRsEnabled())
 		assert.False(t, handler.IsMultiClaimOnDelegationEnabled())
 		assert.False(t, handler.IsChangeUsernameEnabled())
->>>>>>> 488ded72
+		assert.True(t, handler.IsConsensusModelV2Enabled())
 	})
 	t.Run("flags with == condition should be set, along with all >=", func(t *testing.T) {
 		t.Parallel()
 
-<<<<<<< HEAD
-		epoch := uint32(79)
-=======
 		epoch := uint32(80)
->>>>>>> 488ded72
 		cfg := createEnableEpochsConfig()
 		cfg.StakingV2EnableEpoch = epoch
 		cfg.ESDTEnableEpoch = epoch
@@ -332,12 +322,9 @@
 		assert.True(t, handler.IsWipeSingleNFTLiquidityDecreaseEnabled())
 		assert.True(t, handler.IsAlwaysSaveTokenMetaDataEnabled())
 		assert.True(t, handler.IsRuntimeCodeSizeFixEnabled())
-<<<<<<< HEAD
-		assert.True(t, handler.IsConsensusModelV2Enabled())
-=======
 		assert.True(t, handler.IsKeepExecOrderOnCreatedSCRsEnabled())
 		assert.True(t, handler.IsChangeUsernameEnabled())
->>>>>>> 488ded72
+		assert.True(t, handler.IsConsensusModelV2Enabled())
 	})
 	t.Run("flags with < should be set", func(t *testing.T) {
 		t.Parallel()
@@ -433,11 +420,8 @@
 		assert.False(t, handler.IsWipeSingleNFTLiquidityDecreaseEnabled())
 		assert.False(t, handler.IsAlwaysSaveTokenMetaDataEnabled())
 		assert.False(t, handler.IsRuntimeCodeSizeFixEnabled())
-<<<<<<< HEAD
-		assert.False(t, handler.IsConsensusModelV2Enabled())
-=======
 		assert.False(t, handler.IsKeepExecOrderOnCreatedSCRsEnabled())
 		assert.False(t, handler.IsChangeUsernameEnabled())
->>>>>>> 488ded72
+		assert.False(t, handler.IsConsensusModelV2Enabled())
 	})
 }