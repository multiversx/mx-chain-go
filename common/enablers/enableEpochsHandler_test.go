--- conflicted
+++ resolved
@@ -134,7 +134,7 @@
 		ValidationOnGobDecodeEnableEpoch:                         115,
 		BarnardOpcodesEnableEpoch:                                116,
 		AutomaticActivationOfNodesDisableEpoch:                   117,
-		SupernovaEnableEpoch:                                     113,
+		SupernovaEnableEpoch:                                     118,
 	}
 }
 
@@ -476,11 +476,8 @@
 	require.Equal(t, cfg.ValidationOnGobDecodeEnableEpoch, handler.GetActivationEpoch(common.ValidationOnGobDecodeFlag))
 	require.Equal(t, cfg.BarnardOpcodesEnableEpoch, handler.GetActivationEpoch(common.BarnardOpcodesFlag))
 	require.Equal(t, cfg.AutomaticActivationOfNodesDisableEpoch, handler.GetActivationEpoch(common.AutomaticActivationOfNodesDisableFlag))
-<<<<<<< HEAD
+	require.Equal(t, cfg.FixGetBalanceEnableEpoch, handler.GetActivationEpoch(common.FixGetBalanceFlag))
 	require.Equal(t, cfg.SupernovaEnableEpoch, handler.GetActivationEpoch(common.SupernovaFlag))
-=======
-	require.Equal(t, cfg.FixGetBalanceEnableEpoch, handler.GetActivationEpoch(common.FixGetBalanceFlag))
->>>>>>> 3004525d
 }
 
 func TestEnableEpochsHandler_IsInterfaceNil(t *testing.T) {
