package enablers

import (
	"testing"

	"github.com/multiversx/mx-chain-core-go/core/check"
	"github.com/multiversx/mx-chain-go/config"
	"github.com/multiversx/mx-chain-go/process"
	"github.com/multiversx/mx-chain-go/testscommon/epochNotifier"
	vmcommon "github.com/multiversx/mx-chain-vm-common-go"
	"github.com/stretchr/testify/assert"
	"github.com/stretchr/testify/require"
)

func createEnableEpochsConfig() config.EnableEpochs {
	return config.EnableEpochs{
		SCDeployEnableEpoch:                               1,
		BuiltInFunctionsEnableEpoch:                       2,
		RelayedTransactionsEnableEpoch:                    3,
		PenalizedTooMuchGasEnableEpoch:                    4,
		SwitchJailWaitingEnableEpoch:                      5,
		SwitchHysteresisForMinNodesEnableEpoch:            6,
		BelowSignedThresholdEnableEpoch:                   7,
		TransactionSignedWithTxHashEnableEpoch:            8,
		MetaProtectionEnableEpoch:                         9,
		AheadOfTimeGasUsageEnableEpoch:                    10,
		GasPriceModifierEnableEpoch:                       11,
		RepairCallbackEnableEpoch:                         12,
		BlockGasAndFeesReCheckEnableEpoch:                 13,
		StakingV2EnableEpoch:                              14,
		StakeEnableEpoch:                                  15,
		DoubleKeyProtectionEnableEpoch:                    16,
		ESDTEnableEpoch:                                   17,
		GovernanceEnableEpoch:                             18,
		DelegationManagerEnableEpoch:                      19,
		DelegationSmartContractEnableEpoch:                20,
		CorrectLastUnjailedEnableEpoch:                    21,
		BalanceWaitingListsEnableEpoch:                    22,
		ReturnDataToLastTransferEnableEpoch:               23,
		SenderInOutTransferEnableEpoch:                    24,
		RelayedTransactionsV2EnableEpoch:                  25,
		UnbondTokensV2EnableEpoch:                         26,
		SaveJailedAlwaysEnableEpoch:                       27,
		ValidatorToDelegationEnableEpoch:                  28,
		ReDelegateBelowMinCheckEnableEpoch:                29,
		WaitingListFixEnableEpoch:                         30,
		IncrementSCRNonceInMultiTransferEnableEpoch:       31,
		ScheduledMiniBlocksEnableEpoch:                    32,
		ESDTMultiTransferEnableEpoch:                      33,
		GlobalMintBurnDisableEpoch:                        34,
		ESDTTransferRoleEnableEpoch:                       35,
		BuiltInFunctionOnMetaEnableEpoch:                  36,
		ComputeRewardCheckpointEnableEpoch:                37,
		SCRSizeInvariantCheckEnableEpoch:                  38,
		BackwardCompSaveKeyValueEnableEpoch:               39,
		ESDTNFTCreateOnMultiShardEnableEpoch:              40,
		MetaESDTSetEnableEpoch:                            41,
		AddTokensToDelegationEnableEpoch:                  42,
		MultiESDTTransferFixOnCallBackOnEnableEpoch:       43,
		OptimizeGasUsedInCrossMiniBlocksEnableEpoch:       44,
		CorrectFirstQueuedEpoch:                           45,
		CorrectJailedNotUnstakedEmptyQueueEpoch:           46,
		FixOOGReturnCodeEnableEpoch:                       47,
		RemoveNonUpdatedStorageEnableEpoch:                48,
		DeleteDelegatorAfterClaimRewardsEnableEpoch:       49,
		OptimizeNFTStoreEnableEpoch:                       50,
		CreateNFTThroughExecByCallerEnableEpoch:           51,
		StopDecreasingValidatorRatingWhenStuckEnableEpoch: 52,
		FrontRunningProtectionEnableEpoch:                 53,
		IsPayableBySCEnableEpoch:                          54,
		CleanUpInformativeSCRsEnableEpoch:                 55,
		StorageAPICostOptimizationEnableEpoch:             56,
		TransformToMultiShardCreateEnableEpoch:            57,
		ESDTRegisterAndSetAllRolesEnableEpoch:             58,
		DoNotReturnOldBlockInBlockchainHookEnableEpoch:    59,
		AddFailedRelayedTxToInvalidMBsDisableEpoch:        60,
		SCRSizeInvariantOnBuiltInResultEnableEpoch:        61,
		CheckCorrectTokenIDForTransferRoleEnableEpoch:     62,
		FailExecutionOnEveryAPIErrorEnableEpoch:           63,
		MiniBlockPartialExecutionEnableEpoch:              64,
		ManagedCryptoAPIsEnableEpoch:                      65,
		ESDTMetadataContinuousCleanupEnableEpoch:          66,
		DisableExecByCallerEnableEpoch:                    67,
		RefactorContextEnableEpoch:                        68,
		CheckFunctionArgumentEnableEpoch:                  69,
		CheckExecuteOnReadOnlyEnableEpoch:                 70,
		FixAsyncCallBackArgsListEnableEpoch:               71,
		FixOldTokenLiquidityEnableEpoch:                   72,
		RuntimeMemStoreLimitEnableEpoch:                   73,
		MaxBlockchainHookCountersEnableEpoch:              74,
		WipeSingleNFTLiquidityDecreaseEnableEpoch:         75,
		AlwaysSaveTokenMetaDataEnableEpoch:                76,
		RuntimeCodeSizeFixEnableEpoch:                     77,
		MultiClaimOnDelegationEnableEpoch:                 78,
<<<<<<< HEAD
		ChangeUsernameEnableEpoch:                         78,
=======
		KeepExecOrderOnCreatedSCRsEnableEpoch:             79,
>>>>>>> 71700bcd
	}
}

func TestNewEnableEpochsHandler(t *testing.T) {
	t.Parallel()

	t.Run("nil epoch notifier should error", func(t *testing.T) {
		t.Parallel()

		handler, err := NewEnableEpochsHandler(createEnableEpochsConfig(), nil)
		assert.Equal(t, process.ErrNilEpochNotifier, err)
		assert.True(t, check.IfNil(handler))
	})
	t.Run("should work", func(t *testing.T) {
		t.Parallel()

		wasCalled := false
		handler, err := NewEnableEpochsHandler(createEnableEpochsConfig(), &epochNotifier.EpochNotifierStub{
			RegisterNotifyHandlerCalled: func(handler vmcommon.EpochSubscriberHandler) {
				wasCalled = true
			},
		})
		assert.Nil(t, err)
		assert.False(t, check.IfNil(handler))
		assert.True(t, wasCalled)
	})
}

func TestNewEnableEpochsHandler_EpochConfirmed(t *testing.T) {
	t.Parallel()

	t.Run("higher epoch should set only >= and > flags", func(t *testing.T) {
		t.Parallel()

		cfg := createEnableEpochsConfig()
		handler, _ := NewEnableEpochsHandler(cfg, &epochNotifier.EpochNotifierStub{})
		require.False(t, check.IfNil(handler))

		handler.EpochConfirmed(77, 0)

		assert.Equal(t, cfg.BlockGasAndFeesReCheckEnableEpoch, handler.BlockGasAndFeesReCheckEnableEpoch())
		assert.True(t, handler.IsSCDeployFlagEnabled())
		assert.True(t, handler.IsBuiltInFunctionsFlagEnabled())
		assert.True(t, handler.IsRelayedTransactionsFlagEnabled())
		assert.True(t, handler.IsPenalizedTooMuchGasFlagEnabled())
		assert.True(t, handler.IsSwitchJailWaitingFlagEnabled())
		assert.True(t, handler.IsBelowSignedThresholdFlagEnabled())
		assert.True(t, handler.IsSwitchHysteresisForMinNodesFlagEnabled())
		assert.False(t, handler.IsSwitchHysteresisForMinNodesFlagEnabledForCurrentEpoch()) // epoch == limit
		assert.True(t, handler.IsTransactionSignedWithTxHashFlagEnabled())
		assert.True(t, handler.IsMetaProtectionFlagEnabled())
		assert.True(t, handler.IsAheadOfTimeGasUsageFlagEnabled())
		assert.True(t, handler.IsGasPriceModifierFlagEnabled())
		assert.True(t, handler.IsRepairCallbackFlagEnabled())
		assert.True(t, handler.IsBalanceWaitingListsFlagEnabled())
		assert.True(t, handler.IsReturnDataToLastTransferFlagEnabled())
		assert.True(t, handler.IsSenderInOutTransferFlagEnabled())
		assert.True(t, handler.IsStakeFlagEnabled())
		assert.True(t, handler.IsStakingV2FlagEnabled())
		assert.False(t, handler.IsStakingV2OwnerFlagEnabled()) // epoch == limit
		assert.True(t, handler.IsStakingV2FlagEnabledForActivationEpochCompleted())
		assert.True(t, handler.IsDoubleKeyProtectionFlagEnabled())
		assert.True(t, handler.IsESDTFlagEnabled())
		assert.False(t, handler.IsESDTFlagEnabledForCurrentEpoch()) // epoch == limit
		assert.True(t, handler.IsGovernanceFlagEnabled())
		assert.False(t, handler.IsGovernanceFlagEnabledForCurrentEpoch()) // epoch == limit
		assert.True(t, handler.IsDelegationManagerFlagEnabled())
		assert.True(t, handler.IsDelegationSmartContractFlagEnabled())
		assert.False(t, handler.IsDelegationSmartContractFlagEnabledForCurrentEpoch()) // epoch == limit
		assert.True(t, handler.IsCorrectLastUnJailedFlagEnabled())
		assert.False(t, handler.IsCorrectLastUnJailedFlagEnabledForCurrentEpoch()) // epoch == limit
		assert.True(t, handler.IsRelayedTransactionsV2FlagEnabled())
		assert.True(t, handler.IsUnBondTokensV2FlagEnabled())
		assert.True(t, handler.IsSaveJailedAlwaysFlagEnabled())
		assert.True(t, handler.IsReDelegateBelowMinCheckFlagEnabled())
		assert.True(t, handler.IsValidatorToDelegationFlagEnabled())
		assert.True(t, handler.IsWaitingListFixFlagEnabled())
		assert.True(t, handler.IsIncrementSCRNonceInMultiTransferFlagEnabled())
		assert.True(t, handler.IsESDTMultiTransferFlagEnabled())
		assert.False(t, handler.IsGlobalMintBurnFlagEnabled())
		assert.True(t, handler.IsESDTTransferRoleFlagEnabled())
		assert.True(t, handler.IsBuiltInFunctionOnMetaFlagEnabled())
		assert.True(t, handler.IsComputeRewardCheckpointFlagEnabled())
		assert.True(t, handler.IsSCRSizeInvariantCheckFlagEnabled())
		assert.False(t, handler.IsBackwardCompSaveKeyValueFlagEnabled())
		assert.True(t, handler.IsESDTNFTCreateOnMultiShardFlagEnabled())
		assert.True(t, handler.IsMetaESDTSetFlagEnabled())
		assert.True(t, handler.IsAddTokensToDelegationFlagEnabled())
		assert.True(t, handler.IsMultiESDTTransferFixOnCallBackFlagEnabled())
		assert.True(t, handler.IsOptimizeGasUsedInCrossMiniBlocksFlagEnabled())
		assert.True(t, handler.IsCorrectFirstQueuedFlagEnabled())
		assert.True(t, handler.IsDeleteDelegatorAfterClaimRewardsFlagEnabled())
		assert.True(t, handler.IsFixOOGReturnCodeFlagEnabled())
		assert.True(t, handler.IsRemoveNonUpdatedStorageFlagEnabled())
		assert.True(t, handler.IsOptimizeNFTStoreFlagEnabled())
		assert.True(t, handler.IsCreateNFTThroughExecByCallerFlagEnabled())
		assert.True(t, handler.IsStopDecreasingValidatorRatingWhenStuckFlagEnabled())
		assert.True(t, handler.IsFrontRunningProtectionFlagEnabled())
		assert.True(t, handler.IsPayableBySCFlagEnabled())
		assert.True(t, handler.IsCleanUpInformativeSCRsFlagEnabled())
		assert.True(t, handler.IsStorageAPICostOptimizationFlagEnabled())
		assert.True(t, handler.IsESDTRegisterAndSetAllRolesFlagEnabled())
		assert.True(t, handler.IsScheduledMiniBlocksFlagEnabled())
		assert.True(t, handler.IsCorrectJailedNotUnStakedEmptyQueueFlagEnabled())
		assert.True(t, handler.IsDoNotReturnOldBlockInBlockchainHookFlagEnabled())
		assert.False(t, handler.IsAddFailedRelayedTxToInvalidMBsFlag())
		assert.True(t, handler.IsSCRSizeInvariantOnBuiltInResultFlagEnabled())
		assert.True(t, handler.IsCheckCorrectTokenIDForTransferRoleFlagEnabled())
		assert.True(t, handler.IsFailExecutionOnEveryAPIErrorFlagEnabled())
		assert.True(t, handler.IsMiniBlockPartialExecutionFlagEnabled())
		assert.True(t, handler.IsManagedCryptoAPIsFlagEnabled())
		assert.True(t, handler.IsESDTMetadataContinuousCleanupFlagEnabled())
		assert.True(t, handler.IsDisableExecByCallerFlagEnabled())
		assert.True(t, handler.IsRefactorContextFlagEnabled())
		assert.True(t, handler.IsCheckFunctionArgumentFlagEnabled())
		assert.True(t, handler.IsCheckExecuteOnReadOnlyFlagEnabled())
		assert.True(t, handler.IsChangeDelegationOwnerFlagEnabled())
		assert.True(t, handler.IsFixOldTokenLiquidityEnabled())
		assert.True(t, handler.IsRuntimeMemStoreLimitEnabled())
		assert.True(t, handler.IsMaxBlockchainHookCountersFlagEnabled())
		assert.True(t, handler.IsAlwaysSaveTokenMetaDataEnabled())
		assert.True(t, handler.IsRuntimeCodeSizeFixEnabled())
		assert.False(t, handler.IsKeepExecOrderOnCreatedSCRsEnabled())
		assert.False(t, handler.IsMultiClaimOnDelegationEnabled())
		assert.False(t, handler.IsChangeUsernameEnabled())
	})
	t.Run("flags with == condition should be set, along with all >=", func(t *testing.T) {
		t.Parallel()

		epoch := uint32(79)
		cfg := createEnableEpochsConfig()
		cfg.StakingV2EnableEpoch = epoch
		cfg.ESDTEnableEpoch = epoch
		cfg.GovernanceEnableEpoch = epoch
		cfg.CorrectLastUnjailedEnableEpoch = epoch

		handler, _ := NewEnableEpochsHandler(cfg, &epochNotifier.EpochNotifierStub{})
		require.False(t, check.IfNil(handler))

		handler.EpochConfirmed(epoch, 0)

		assert.Equal(t, cfg.BlockGasAndFeesReCheckEnableEpoch, handler.BlockGasAndFeesReCheckEnableEpoch())
		assert.True(t, handler.IsSCDeployFlagEnabled())
		assert.True(t, handler.IsBuiltInFunctionsFlagEnabled())
		assert.True(t, handler.IsRelayedTransactionsFlagEnabled())
		assert.True(t, handler.IsPenalizedTooMuchGasFlagEnabled())
		assert.True(t, handler.IsSwitchJailWaitingFlagEnabled())
		assert.True(t, handler.IsBelowSignedThresholdFlagEnabled())
		assert.True(t, handler.IsSwitchHysteresisForMinNodesFlagEnabled())
		assert.False(t, handler.IsSwitchHysteresisForMinNodesFlagEnabledForCurrentEpoch()) // epoch == limit
		assert.True(t, handler.IsTransactionSignedWithTxHashFlagEnabled())
		assert.True(t, handler.IsMetaProtectionFlagEnabled())
		assert.True(t, handler.IsAheadOfTimeGasUsageFlagEnabled())
		assert.True(t, handler.IsGasPriceModifierFlagEnabled())
		assert.True(t, handler.IsRepairCallbackFlagEnabled())
		assert.True(t, handler.IsBalanceWaitingListsFlagEnabled())
		assert.True(t, handler.IsReturnDataToLastTransferFlagEnabled())
		assert.True(t, handler.IsSenderInOutTransferFlagEnabled())
		assert.True(t, handler.IsStakeFlagEnabled())
		assert.True(t, handler.IsStakingV2FlagEnabled())
		assert.True(t, handler.IsStakingV2OwnerFlagEnabled()) // epoch == limit
		assert.False(t, handler.IsStakingV2FlagEnabledForActivationEpochCompleted())
		assert.True(t, handler.IsDoubleKeyProtectionFlagEnabled())
		assert.True(t, handler.IsESDTFlagEnabled())
		assert.True(t, handler.IsESDTFlagEnabledForCurrentEpoch()) // epoch == limit
		assert.True(t, handler.IsGovernanceFlagEnabled())
		assert.True(t, handler.IsGovernanceFlagEnabledForCurrentEpoch()) // epoch == limit
		assert.True(t, handler.IsDelegationManagerFlagEnabled())
		assert.True(t, handler.IsDelegationSmartContractFlagEnabled())
		assert.False(t, handler.IsDelegationSmartContractFlagEnabledForCurrentEpoch()) // epoch == limit
		assert.True(t, handler.IsCorrectLastUnJailedFlagEnabled())
		assert.True(t, handler.IsCorrectLastUnJailedFlagEnabledForCurrentEpoch()) // epoch == limit
		assert.True(t, handler.IsRelayedTransactionsV2FlagEnabled())
		assert.True(t, handler.IsUnBondTokensV2FlagEnabled())
		assert.True(t, handler.IsSaveJailedAlwaysFlagEnabled())
		assert.True(t, handler.IsReDelegateBelowMinCheckFlagEnabled())
		assert.True(t, handler.IsValidatorToDelegationFlagEnabled())
		assert.True(t, handler.IsWaitingListFixFlagEnabled())
		assert.True(t, handler.IsIncrementSCRNonceInMultiTransferFlagEnabled())
		assert.True(t, handler.IsESDTMultiTransferFlagEnabled())
		assert.False(t, handler.IsGlobalMintBurnFlagEnabled())
		assert.True(t, handler.IsESDTTransferRoleFlagEnabled())
		assert.True(t, handler.IsBuiltInFunctionOnMetaFlagEnabled())
		assert.True(t, handler.IsComputeRewardCheckpointFlagEnabled())
		assert.True(t, handler.IsSCRSizeInvariantCheckFlagEnabled())
		assert.False(t, handler.IsBackwardCompSaveKeyValueFlagEnabled())
		assert.True(t, handler.IsESDTNFTCreateOnMultiShardFlagEnabled())
		assert.True(t, handler.IsMetaESDTSetFlagEnabled())
		assert.True(t, handler.IsAddTokensToDelegationFlagEnabled())
		assert.True(t, handler.IsMultiESDTTransferFixOnCallBackFlagEnabled())
		assert.True(t, handler.IsOptimizeGasUsedInCrossMiniBlocksFlagEnabled())
		assert.True(t, handler.IsCorrectFirstQueuedFlagEnabled())
		assert.True(t, handler.IsDeleteDelegatorAfterClaimRewardsFlagEnabled())
		assert.True(t, handler.IsFixOOGReturnCodeFlagEnabled())
		assert.True(t, handler.IsRemoveNonUpdatedStorageFlagEnabled())
		assert.True(t, handler.IsOptimizeNFTStoreFlagEnabled())
		assert.True(t, handler.IsCreateNFTThroughExecByCallerFlagEnabled())
		assert.True(t, handler.IsStopDecreasingValidatorRatingWhenStuckFlagEnabled())
		assert.True(t, handler.IsFrontRunningProtectionFlagEnabled())
		assert.True(t, handler.IsPayableBySCFlagEnabled())
		assert.True(t, handler.IsCleanUpInformativeSCRsFlagEnabled())
		assert.True(t, handler.IsStorageAPICostOptimizationFlagEnabled())
		assert.True(t, handler.IsESDTRegisterAndSetAllRolesFlagEnabled())
		assert.True(t, handler.IsScheduledMiniBlocksFlagEnabled())
		assert.True(t, handler.IsCorrectJailedNotUnStakedEmptyQueueFlagEnabled())
		assert.True(t, handler.IsDoNotReturnOldBlockInBlockchainHookFlagEnabled())
		assert.False(t, handler.IsAddFailedRelayedTxToInvalidMBsFlag())
		assert.True(t, handler.IsSCRSizeInvariantOnBuiltInResultFlagEnabled())
		assert.True(t, handler.IsCheckCorrectTokenIDForTransferRoleFlagEnabled())
		assert.True(t, handler.IsFailExecutionOnEveryAPIErrorFlagEnabled())
		assert.True(t, handler.IsMiniBlockPartialExecutionFlagEnabled())
		assert.True(t, handler.IsManagedCryptoAPIsFlagEnabled())
		assert.True(t, handler.IsESDTMetadataContinuousCleanupFlagEnabled())
		assert.True(t, handler.IsDisableExecByCallerFlagEnabled())
		assert.True(t, handler.IsRefactorContextFlagEnabled())
		assert.True(t, handler.IsCheckFunctionArgumentFlagEnabled())
		assert.True(t, handler.IsCheckExecuteOnReadOnlyFlagEnabled())
		assert.True(t, handler.IsChangeDelegationOwnerFlagEnabled())
		assert.True(t, handler.IsFixAsyncCallBackArgsListFlagEnabled())
		assert.True(t, handler.IsFixOldTokenLiquidityEnabled())
		assert.True(t, handler.IsRuntimeMemStoreLimitEnabled())
		assert.True(t, handler.IsMaxBlockchainHookCountersFlagEnabled())
		assert.True(t, handler.IsWipeSingleNFTLiquidityDecreaseEnabled())
		assert.True(t, handler.IsAlwaysSaveTokenMetaDataEnabled())
		assert.True(t, handler.IsRuntimeCodeSizeFixEnabled())
<<<<<<< HEAD
		assert.True(t, handler.IsChangeUsernameEnabled())
=======
		assert.True(t, handler.IsKeepExecOrderOnCreatedSCRsEnabled())
>>>>>>> 71700bcd
	})
	t.Run("flags with < should be set", func(t *testing.T) {
		t.Parallel()

		epoch := uint32(0)
		cfg := createEnableEpochsConfig()
		handler, _ := NewEnableEpochsHandler(cfg, &epochNotifier.EpochNotifierStub{})
		require.False(t, check.IfNil(handler))

		handler.EpochConfirmed(epoch, 0)

		assert.Equal(t, cfg.BlockGasAndFeesReCheckEnableEpoch, handler.BlockGasAndFeesReCheckEnableEpoch())
		assert.False(t, handler.IsSCDeployFlagEnabled())
		assert.False(t, handler.IsBuiltInFunctionsFlagEnabled())
		assert.False(t, handler.IsRelayedTransactionsFlagEnabled())
		assert.False(t, handler.IsPenalizedTooMuchGasFlagEnabled())
		assert.False(t, handler.IsSwitchJailWaitingFlagEnabled())
		assert.False(t, handler.IsBelowSignedThresholdFlagEnabled())
		assert.False(t, handler.IsSwitchHysteresisForMinNodesFlagEnabled())
		assert.False(t, handler.IsSwitchHysteresisForMinNodesFlagEnabledForCurrentEpoch()) // epoch == limit
		assert.False(t, handler.IsTransactionSignedWithTxHashFlagEnabled())
		assert.False(t, handler.IsMetaProtectionFlagEnabled())
		assert.False(t, handler.IsAheadOfTimeGasUsageFlagEnabled())
		assert.False(t, handler.IsGasPriceModifierFlagEnabled())
		assert.False(t, handler.IsRepairCallbackFlagEnabled())
		assert.False(t, handler.IsBalanceWaitingListsFlagEnabled())
		assert.False(t, handler.IsReturnDataToLastTransferFlagEnabled())
		assert.False(t, handler.IsSenderInOutTransferFlagEnabled())
		assert.False(t, handler.IsStakeFlagEnabled())
		assert.False(t, handler.IsStakingV2FlagEnabled())
		assert.False(t, handler.IsStakingV2OwnerFlagEnabled()) // epoch == limit
		assert.False(t, handler.IsStakingV2FlagEnabledForActivationEpochCompleted())
		assert.False(t, handler.IsDoubleKeyProtectionFlagEnabled())
		assert.False(t, handler.IsESDTFlagEnabled())
		assert.False(t, handler.IsESDTFlagEnabledForCurrentEpoch()) // epoch == limit
		assert.False(t, handler.IsGovernanceFlagEnabled())
		assert.False(t, handler.IsGovernanceFlagEnabledForCurrentEpoch()) // epoch == limit
		assert.False(t, handler.IsDelegationManagerFlagEnabled())
		assert.False(t, handler.IsDelegationSmartContractFlagEnabled())
		assert.False(t, handler.IsDelegationSmartContractFlagEnabledForCurrentEpoch()) // epoch == limit
		assert.False(t, handler.IsCorrectLastUnJailedFlagEnabled())
		assert.False(t, handler.IsCorrectLastUnJailedFlagEnabledForCurrentEpoch()) // epoch == limit
		assert.False(t, handler.IsRelayedTransactionsV2FlagEnabled())
		assert.False(t, handler.IsUnBondTokensV2FlagEnabled())
		assert.False(t, handler.IsSaveJailedAlwaysFlagEnabled())
		assert.False(t, handler.IsReDelegateBelowMinCheckFlagEnabled())
		assert.False(t, handler.IsValidatorToDelegationFlagEnabled())
		assert.False(t, handler.IsWaitingListFixFlagEnabled())
		assert.False(t, handler.IsIncrementSCRNonceInMultiTransferFlagEnabled())
		assert.False(t, handler.IsESDTMultiTransferFlagEnabled())
		assert.True(t, handler.IsGlobalMintBurnFlagEnabled())
		assert.False(t, handler.IsESDTTransferRoleFlagEnabled())
		assert.False(t, handler.IsBuiltInFunctionOnMetaFlagEnabled())
		assert.False(t, handler.IsComputeRewardCheckpointFlagEnabled())
		assert.False(t, handler.IsSCRSizeInvariantCheckFlagEnabled())
		assert.True(t, handler.IsBackwardCompSaveKeyValueFlagEnabled())
		assert.False(t, handler.IsESDTNFTCreateOnMultiShardFlagEnabled())
		assert.False(t, handler.IsMetaESDTSetFlagEnabled())
		assert.False(t, handler.IsAddTokensToDelegationFlagEnabled())
		assert.False(t, handler.IsMultiESDTTransferFixOnCallBackFlagEnabled())
		assert.False(t, handler.IsOptimizeGasUsedInCrossMiniBlocksFlagEnabled())
		assert.False(t, handler.IsCorrectFirstQueuedFlagEnabled())
		assert.False(t, handler.IsDeleteDelegatorAfterClaimRewardsFlagEnabled())
		assert.False(t, handler.IsFixOOGReturnCodeFlagEnabled())
		assert.False(t, handler.IsRemoveNonUpdatedStorageFlagEnabled())
		assert.False(t, handler.IsOptimizeNFTStoreFlagEnabled())
		assert.False(t, handler.IsCreateNFTThroughExecByCallerFlagEnabled())
		assert.False(t, handler.IsStopDecreasingValidatorRatingWhenStuckFlagEnabled())
		assert.False(t, handler.IsFrontRunningProtectionFlagEnabled())
		assert.False(t, handler.IsPayableBySCFlagEnabled())
		assert.False(t, handler.IsCleanUpInformativeSCRsFlagEnabled())
		assert.False(t, handler.IsStorageAPICostOptimizationFlagEnabled())
		assert.False(t, handler.IsESDTRegisterAndSetAllRolesFlagEnabled())
		assert.False(t, handler.IsScheduledMiniBlocksFlagEnabled())
		assert.False(t, handler.IsCorrectJailedNotUnStakedEmptyQueueFlagEnabled())
		assert.False(t, handler.IsDoNotReturnOldBlockInBlockchainHookFlagEnabled())
		assert.True(t, handler.IsAddFailedRelayedTxToInvalidMBsFlag())
		assert.False(t, handler.IsSCRSizeInvariantOnBuiltInResultFlagEnabled())
		assert.False(t, handler.IsCheckCorrectTokenIDForTransferRoleFlagEnabled())
		assert.False(t, handler.IsFailExecutionOnEveryAPIErrorFlagEnabled())
		assert.False(t, handler.IsMiniBlockPartialExecutionFlagEnabled())
		assert.False(t, handler.IsManagedCryptoAPIsFlagEnabled())
		assert.False(t, handler.IsESDTMetadataContinuousCleanupFlagEnabled())
		assert.False(t, handler.IsDisableExecByCallerFlagEnabled())
		assert.False(t, handler.IsRefactorContextFlagEnabled())
		assert.False(t, handler.IsCheckFunctionArgumentFlagEnabled())
		assert.False(t, handler.IsCheckExecuteOnReadOnlyFlagEnabled())
		assert.False(t, handler.IsChangeDelegationOwnerFlagEnabled())
		assert.False(t, handler.IsFixAsyncCallBackArgsListFlagEnabled())
		assert.False(t, handler.IsFixOldTokenLiquidityEnabled())
		assert.False(t, handler.IsRuntimeMemStoreLimitEnabled())
		assert.False(t, handler.IsMaxBlockchainHookCountersFlagEnabled())
		assert.False(t, handler.IsWipeSingleNFTLiquidityDecreaseEnabled())
		assert.False(t, handler.IsAlwaysSaveTokenMetaDataEnabled())
		assert.False(t, handler.IsRuntimeCodeSizeFixEnabled())
<<<<<<< HEAD
		assert.False(t, handler.IsChangeUsernameEnabled())
=======
		assert.False(t, handler.IsKeepExecOrderOnCreatedSCRsEnabled())
>>>>>>> 71700bcd
	})
}<|MERGE_RESOLUTION|>--- conflicted
+++ resolved
@@ -92,11 +92,8 @@
 		AlwaysSaveTokenMetaDataEnableEpoch:                76,
 		RuntimeCodeSizeFixEnableEpoch:                     77,
 		MultiClaimOnDelegationEnableEpoch:                 78,
-<<<<<<< HEAD
+		KeepExecOrderOnCreatedSCRsEnableEpoch:             79,
 		ChangeUsernameEnableEpoch:                         78,
-=======
-		KeepExecOrderOnCreatedSCRsEnableEpoch:             79,
->>>>>>> 71700bcd
 	}
 }
 
@@ -322,11 +319,8 @@
 		assert.True(t, handler.IsWipeSingleNFTLiquidityDecreaseEnabled())
 		assert.True(t, handler.IsAlwaysSaveTokenMetaDataEnabled())
 		assert.True(t, handler.IsRuntimeCodeSizeFixEnabled())
-<<<<<<< HEAD
+		assert.True(t, handler.IsKeepExecOrderOnCreatedSCRsEnabled())
 		assert.True(t, handler.IsChangeUsernameEnabled())
-=======
-		assert.True(t, handler.IsKeepExecOrderOnCreatedSCRsEnabled())
->>>>>>> 71700bcd
 	})
 	t.Run("flags with < should be set", func(t *testing.T) {
 		t.Parallel()
@@ -422,10 +416,7 @@
 		assert.False(t, handler.IsWipeSingleNFTLiquidityDecreaseEnabled())
 		assert.False(t, handler.IsAlwaysSaveTokenMetaDataEnabled())
 		assert.False(t, handler.IsRuntimeCodeSizeFixEnabled())
-<<<<<<< HEAD
+		assert.False(t, handler.IsKeepExecOrderOnCreatedSCRsEnabled())
 		assert.False(t, handler.IsChangeUsernameEnabled())
-=======
-		assert.False(t, handler.IsKeepExecOrderOnCreatedSCRsEnabled())
->>>>>>> 71700bcd
 	})
 }