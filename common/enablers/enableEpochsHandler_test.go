package enablers

import (
	"testing"

	"github.com/multiversx/mx-chain-core-go/core/check"
	"github.com/multiversx/mx-chain-go/config"
	"github.com/multiversx/mx-chain-go/process"
	"github.com/multiversx/mx-chain-go/testscommon/epochNotifier"
	vmcommon "github.com/multiversx/mx-chain-vm-common-go"
	"github.com/stretchr/testify/assert"
	"github.com/stretchr/testify/require"
)

func createEnableEpochsConfig() config.EnableEpochs {
	return config.EnableEpochs{
		SCDeployEnableEpoch:                               1,
		BuiltInFunctionsEnableEpoch:                       2,
		RelayedTransactionsEnableEpoch:                    3,
		PenalizedTooMuchGasEnableEpoch:                    4,
		SwitchJailWaitingEnableEpoch:                      5,
		SwitchHysteresisForMinNodesEnableEpoch:            6,
		BelowSignedThresholdEnableEpoch:                   7,
		TransactionSignedWithTxHashEnableEpoch:            8,
		MetaProtectionEnableEpoch:                         9,
		AheadOfTimeGasUsageEnableEpoch:                    10,
		GasPriceModifierEnableEpoch:                       11,
		RepairCallbackEnableEpoch:                         12,
		BlockGasAndFeesReCheckEnableEpoch:                 13,
		StakingV2EnableEpoch:                              14,
		StakeEnableEpoch:                                  15,
		DoubleKeyProtectionEnableEpoch:                    16,
		ESDTEnableEpoch:                                   17,
		GovernanceEnableEpoch:                             18,
		DelegationManagerEnableEpoch:                      19,
		DelegationSmartContractEnableEpoch:                20,
		CorrectLastUnjailedEnableEpoch:                    21,
		BalanceWaitingListsEnableEpoch:                    22,
		ReturnDataToLastTransferEnableEpoch:               23,
		SenderInOutTransferEnableEpoch:                    24,
		RelayedTransactionsV2EnableEpoch:                  25,
		UnbondTokensV2EnableEpoch:                         26,
		SaveJailedAlwaysEnableEpoch:                       27,
		ValidatorToDelegationEnableEpoch:                  28,
		ReDelegateBelowMinCheckEnableEpoch:                29,
		WaitingListFixEnableEpoch:                         30,
		IncrementSCRNonceInMultiTransferEnableEpoch:       31,
		ScheduledMiniBlocksEnableEpoch:                    32,
		ESDTMultiTransferEnableEpoch:                      33,
		GlobalMintBurnDisableEpoch:                        34,
		ESDTTransferRoleEnableEpoch:                       35,
		BuiltInFunctionOnMetaEnableEpoch:                  36,
		ComputeRewardCheckpointEnableEpoch:                37,
		SCRSizeInvariantCheckEnableEpoch:                  38,
		BackwardCompSaveKeyValueEnableEpoch:               39,
		ESDTNFTCreateOnMultiShardEnableEpoch:              40,
		MetaESDTSetEnableEpoch:                            41,
		AddTokensToDelegationEnableEpoch:                  42,
		MultiESDTTransferFixOnCallBackOnEnableEpoch:       43,
		OptimizeGasUsedInCrossMiniBlocksEnableEpoch:       44,
		CorrectFirstQueuedEpoch:                           45,
		CorrectJailedNotUnstakedEmptyQueueEpoch:           46,
		FixOOGReturnCodeEnableEpoch:                       47,
		RemoveNonUpdatedStorageEnableEpoch:                48,
		DeleteDelegatorAfterClaimRewardsEnableEpoch:       49,
		OptimizeNFTStoreEnableEpoch:                       50,
		CreateNFTThroughExecByCallerEnableEpoch:           51,
		StopDecreasingValidatorRatingWhenStuckEnableEpoch: 52,
		FrontRunningProtectionEnableEpoch:                 53,
		IsPayableBySCEnableEpoch:                          54,
		CleanUpInformativeSCRsEnableEpoch:                 55,
		StorageAPICostOptimizationEnableEpoch:             56,
		TransformToMultiShardCreateEnableEpoch:            57,
		ESDTRegisterAndSetAllRolesEnableEpoch:             58,
		DoNotReturnOldBlockInBlockchainHookEnableEpoch:    59,
		AddFailedRelayedTxToInvalidMBsDisableEpoch:        60,
		SCRSizeInvariantOnBuiltInResultEnableEpoch:        61,
		CheckCorrectTokenIDForTransferRoleEnableEpoch:     62,
		FailExecutionOnEveryAPIErrorEnableEpoch:           63,
		MiniBlockPartialExecutionEnableEpoch:              64,
		ManagedCryptoAPIsEnableEpoch:                      65,
		ESDTMetadataContinuousCleanupEnableEpoch:          66,
		DisableExecByCallerEnableEpoch:                    67,
		RefactorContextEnableEpoch:                        68,
		CheckFunctionArgumentEnableEpoch:                  69,
		CheckExecuteOnReadOnlyEnableEpoch:                 70,
		FixAsyncCallBackArgsListEnableEpoch:               71,
		FixOldTokenLiquidityEnableEpoch:                   72,
		RuntimeMemStoreLimitEnableEpoch:                   73,
		MaxBlockchainHookCountersEnableEpoch:              74,
		WipeSingleNFTLiquidityDecreaseEnableEpoch:         75,
<<<<<<< HEAD
		StakeLimitsEnableEpoch:                            76,
		StakingV4InitEnableEpoch:                          77,
		StakingV4EnableEpoch:                              78,
		StakingV4DistributeAuctionToWaitingEpoch:          79,
=======
		AlwaysSaveTokenMetaDataEnableEpoch:                76,
>>>>>>> d0d05e77
	}
}

func TestNewEnableEpochsHandler(t *testing.T) {
	t.Parallel()

	t.Run("nil epoch notifier should error", func(t *testing.T) {
		t.Parallel()

		handler, err := NewEnableEpochsHandler(createEnableEpochsConfig(), nil)
		assert.Equal(t, process.ErrNilEpochNotifier, err)
		assert.True(t, check.IfNil(handler))
	})
	t.Run("should work", func(t *testing.T) {
		t.Parallel()

		wasCalled := false
		handler, err := NewEnableEpochsHandler(createEnableEpochsConfig(), &epochNotifier.EpochNotifierStub{
			RegisterNotifyHandlerCalled: func(handler vmcommon.EpochSubscriberHandler) {
				wasCalled = true
			},
		})
		assert.Nil(t, err)
		assert.False(t, check.IfNil(handler))
		assert.True(t, wasCalled)
	})
}

func TestNewEnableEpochsHandler_EpochConfirmed(t *testing.T) {
	t.Parallel()

	t.Run("higher epoch should set only >= and > flags", func(t *testing.T) {
		t.Parallel()

		cfg := createEnableEpochsConfig()
		handler, _ := NewEnableEpochsHandler(cfg, &epochNotifier.EpochNotifierStub{})
		require.False(t, check.IfNil(handler))

		handler.EpochConfirmed(80, 0)

		assert.Equal(t, cfg.BlockGasAndFeesReCheckEnableEpoch, handler.BlockGasAndFeesReCheckEnableEpoch())
		assert.True(t, handler.IsSCDeployFlagEnabled())
		assert.True(t, handler.IsBuiltInFunctionsFlagEnabled())
		assert.True(t, handler.IsRelayedTransactionsFlagEnabled())
		assert.True(t, handler.IsPenalizedTooMuchGasFlagEnabled())
		assert.True(t, handler.IsSwitchJailWaitingFlagEnabled())
		assert.True(t, handler.IsBelowSignedThresholdFlagEnabled())
		assert.True(t, handler.IsSwitchHysteresisForMinNodesFlagEnabled())
		assert.False(t, handler.IsSwitchHysteresisForMinNodesFlagEnabledForCurrentEpoch()) // epoch == limit
		assert.True(t, handler.IsTransactionSignedWithTxHashFlagEnabled())
		assert.True(t, handler.IsMetaProtectionFlagEnabled())
		assert.True(t, handler.IsAheadOfTimeGasUsageFlagEnabled())
		assert.True(t, handler.IsGasPriceModifierFlagEnabled())
		assert.True(t, handler.IsRepairCallbackFlagEnabled())
		assert.True(t, handler.IsBalanceWaitingListsFlagEnabled())
		assert.True(t, handler.IsReturnDataToLastTransferFlagEnabled())
		assert.True(t, handler.IsSenderInOutTransferFlagEnabled())
		assert.True(t, handler.IsStakeFlagEnabled())
		assert.True(t, handler.IsStakingV2FlagEnabled())
		assert.False(t, handler.IsStakingV2OwnerFlagEnabled()) // epoch == limit
		assert.True(t, handler.IsStakingV2FlagEnabledForActivationEpochCompleted())
		assert.True(t, handler.IsDoubleKeyProtectionFlagEnabled())
		assert.True(t, handler.IsESDTFlagEnabled())
		assert.False(t, handler.IsESDTFlagEnabledForCurrentEpoch()) // epoch == limit
		assert.True(t, handler.IsGovernanceFlagEnabled())
		assert.False(t, handler.IsGovernanceFlagEnabledForCurrentEpoch()) // epoch == limit
		assert.True(t, handler.IsDelegationManagerFlagEnabled())
		assert.True(t, handler.IsDelegationSmartContractFlagEnabled())
		assert.False(t, handler.IsDelegationSmartContractFlagEnabledForCurrentEpoch()) // epoch == limit
		assert.True(t, handler.IsCorrectLastUnJailedFlagEnabled())
		assert.False(t, handler.IsCorrectLastUnJailedFlagEnabledForCurrentEpoch()) // epoch == limit
		assert.True(t, handler.IsRelayedTransactionsV2FlagEnabled())
		assert.True(t, handler.IsUnBondTokensV2FlagEnabled())
		assert.True(t, handler.IsSaveJailedAlwaysFlagEnabled())
		assert.True(t, handler.IsReDelegateBelowMinCheckFlagEnabled())
		assert.True(t, handler.IsValidatorToDelegationFlagEnabled())
		assert.True(t, handler.IsWaitingListFixFlagEnabled())
		assert.True(t, handler.IsIncrementSCRNonceInMultiTransferFlagEnabled())
		assert.True(t, handler.IsESDTMultiTransferFlagEnabled())
		assert.False(t, handler.IsGlobalMintBurnFlagEnabled())
		assert.True(t, handler.IsESDTTransferRoleFlagEnabled())
		assert.True(t, handler.IsBuiltInFunctionOnMetaFlagEnabled())
		assert.True(t, handler.IsComputeRewardCheckpointFlagEnabled())
		assert.True(t, handler.IsSCRSizeInvariantCheckFlagEnabled())
		assert.False(t, handler.IsBackwardCompSaveKeyValueFlagEnabled())
		assert.True(t, handler.IsESDTNFTCreateOnMultiShardFlagEnabled())
		assert.True(t, handler.IsMetaESDTSetFlagEnabled())
		assert.True(t, handler.IsAddTokensToDelegationFlagEnabled())
		assert.True(t, handler.IsMultiESDTTransferFixOnCallBackFlagEnabled())
		assert.True(t, handler.IsOptimizeGasUsedInCrossMiniBlocksFlagEnabled())
		assert.True(t, handler.IsCorrectFirstQueuedFlagEnabled())
		assert.True(t, handler.IsDeleteDelegatorAfterClaimRewardsFlagEnabled())
		assert.True(t, handler.IsFixOOGReturnCodeFlagEnabled())
		assert.True(t, handler.IsRemoveNonUpdatedStorageFlagEnabled())
		assert.True(t, handler.IsOptimizeNFTStoreFlagEnabled())
		assert.True(t, handler.IsCreateNFTThroughExecByCallerFlagEnabled())
		assert.True(t, handler.IsStopDecreasingValidatorRatingWhenStuckFlagEnabled())
		assert.True(t, handler.IsFrontRunningProtectionFlagEnabled())
		assert.True(t, handler.IsPayableBySCFlagEnabled())
		assert.True(t, handler.IsCleanUpInformativeSCRsFlagEnabled())
		assert.True(t, handler.IsStorageAPICostOptimizationFlagEnabled())
		assert.True(t, handler.IsESDTRegisterAndSetAllRolesFlagEnabled())
		assert.True(t, handler.IsScheduledMiniBlocksFlagEnabled())
		assert.True(t, handler.IsCorrectJailedNotUnStakedEmptyQueueFlagEnabled())
		assert.True(t, handler.IsDoNotReturnOldBlockInBlockchainHookFlagEnabled())
		assert.False(t, handler.IsAddFailedRelayedTxToInvalidMBsFlag())
		assert.True(t, handler.IsSCRSizeInvariantOnBuiltInResultFlagEnabled())
		assert.True(t, handler.IsCheckCorrectTokenIDForTransferRoleFlagEnabled())
		assert.True(t, handler.IsFailExecutionOnEveryAPIErrorFlagEnabled())
		assert.True(t, handler.IsMiniBlockPartialExecutionFlagEnabled())
		assert.True(t, handler.IsManagedCryptoAPIsFlagEnabled())
		assert.True(t, handler.IsESDTMetadataContinuousCleanupFlagEnabled())
		assert.True(t, handler.IsDisableExecByCallerFlagEnabled())
		assert.True(t, handler.IsRefactorContextFlagEnabled())
		assert.True(t, handler.IsCheckFunctionArgumentFlagEnabled())
		assert.True(t, handler.IsCheckExecuteOnReadOnlyFlagEnabled())
		assert.True(t, handler.IsChangeDelegationOwnerFlagEnabled())
		assert.True(t, handler.IsFixOldTokenLiquidityEnabled())
		assert.True(t, handler.IsRuntimeMemStoreLimitEnabled())
		assert.True(t, handler.IsMaxBlockchainHookCountersFlagEnabled())
<<<<<<< HEAD
		assert.True(t, handler.IsStakeLimitsEnabled())
		assert.False(t, handler.IsStakingV4InitEnabled()) // epoch == limit
		assert.True(t, handler.IsStakingV4Enabled())
		assert.True(t, handler.IsStakingV4DistributeAuctionToWaitingEnabled())
		assert.False(t, handler.IsStakingQueueEnabled())
		assert.False(t, handler.IsInitLiquidStakingEnabled())
		assert.True(t, handler.IsLiquidStakingEnabled())
		assert.True(t, handler.IsStakingV4Started())
=======
		assert.True(t, handler.IsAlwaysSaveTokenMetaDataEnabled())
>>>>>>> d0d05e77
	})
	t.Run("flags with == condition should be set, along with all >=", func(t *testing.T) {
		t.Parallel()

		epoch := uint32(81)
		cfg := createEnableEpochsConfig()
		cfg.StakingV2EnableEpoch = epoch
		cfg.ESDTEnableEpoch = epoch
		cfg.GovernanceEnableEpoch = epoch
		cfg.CorrectLastUnjailedEnableEpoch = epoch
		cfg.StakingV4InitEnableEpoch = epoch
		cfg.BuiltInFunctionOnMetaEnableEpoch = epoch

		handler, _ := NewEnableEpochsHandler(cfg, &epochNotifier.EpochNotifierStub{})
		require.False(t, check.IfNil(handler))

		handler.EpochConfirmed(epoch, 0)

		assert.Equal(t, cfg.BlockGasAndFeesReCheckEnableEpoch, handler.BlockGasAndFeesReCheckEnableEpoch())
		assert.True(t, handler.IsSCDeployFlagEnabled())
		assert.True(t, handler.IsBuiltInFunctionsFlagEnabled())
		assert.True(t, handler.IsRelayedTransactionsFlagEnabled())
		assert.True(t, handler.IsPenalizedTooMuchGasFlagEnabled())
		assert.True(t, handler.IsSwitchJailWaitingFlagEnabled())
		assert.True(t, handler.IsBelowSignedThresholdFlagEnabled())
		assert.True(t, handler.IsSwitchHysteresisForMinNodesFlagEnabled())
		assert.False(t, handler.IsSwitchHysteresisForMinNodesFlagEnabledForCurrentEpoch()) // epoch == limit
		assert.True(t, handler.IsTransactionSignedWithTxHashFlagEnabled())
		assert.True(t, handler.IsMetaProtectionFlagEnabled())
		assert.True(t, handler.IsAheadOfTimeGasUsageFlagEnabled())
		assert.True(t, handler.IsGasPriceModifierFlagEnabled())
		assert.True(t, handler.IsRepairCallbackFlagEnabled())
		assert.True(t, handler.IsBalanceWaitingListsFlagEnabled())
		assert.True(t, handler.IsReturnDataToLastTransferFlagEnabled())
		assert.True(t, handler.IsSenderInOutTransferFlagEnabled())
		assert.True(t, handler.IsStakeFlagEnabled())
		assert.True(t, handler.IsStakingV2FlagEnabled())
		assert.True(t, handler.IsStakingV2OwnerFlagEnabled()) // epoch == limit
		assert.False(t, handler.IsStakingV2FlagEnabledForActivationEpochCompleted())
		assert.True(t, handler.IsDoubleKeyProtectionFlagEnabled())
		assert.True(t, handler.IsESDTFlagEnabled())
		assert.True(t, handler.IsESDTFlagEnabledForCurrentEpoch()) // epoch == limit
		assert.True(t, handler.IsGovernanceFlagEnabled())
		assert.True(t, handler.IsGovernanceFlagEnabledForCurrentEpoch()) // epoch == limit
		assert.True(t, handler.IsDelegationManagerFlagEnabled())
		assert.True(t, handler.IsDelegationSmartContractFlagEnabled())
		assert.False(t, handler.IsDelegationSmartContractFlagEnabledForCurrentEpoch()) // epoch == limit
		assert.True(t, handler.IsCorrectLastUnJailedFlagEnabled())
		assert.True(t, handler.IsCorrectLastUnJailedFlagEnabledForCurrentEpoch()) // epoch == limit
		assert.True(t, handler.IsRelayedTransactionsV2FlagEnabled())
		assert.True(t, handler.IsUnBondTokensV2FlagEnabled())
		assert.True(t, handler.IsSaveJailedAlwaysFlagEnabled())
		assert.True(t, handler.IsReDelegateBelowMinCheckFlagEnabled())
		assert.True(t, handler.IsValidatorToDelegationFlagEnabled())
		assert.True(t, handler.IsWaitingListFixFlagEnabled())
		assert.True(t, handler.IsIncrementSCRNonceInMultiTransferFlagEnabled())
		assert.True(t, handler.IsESDTMultiTransferFlagEnabled())
		assert.False(t, handler.IsGlobalMintBurnFlagEnabled())
		assert.True(t, handler.IsESDTTransferRoleFlagEnabled())
		assert.True(t, handler.IsBuiltInFunctionOnMetaFlagEnabled())
		assert.True(t, handler.IsComputeRewardCheckpointFlagEnabled())
		assert.True(t, handler.IsSCRSizeInvariantCheckFlagEnabled())
		assert.False(t, handler.IsBackwardCompSaveKeyValueFlagEnabled())
		assert.True(t, handler.IsESDTNFTCreateOnMultiShardFlagEnabled())
		assert.True(t, handler.IsMetaESDTSetFlagEnabled())
		assert.True(t, handler.IsAddTokensToDelegationFlagEnabled())
		assert.True(t, handler.IsMultiESDTTransferFixOnCallBackFlagEnabled())
		assert.True(t, handler.IsOptimizeGasUsedInCrossMiniBlocksFlagEnabled())
		assert.True(t, handler.IsCorrectFirstQueuedFlagEnabled())
		assert.True(t, handler.IsDeleteDelegatorAfterClaimRewardsFlagEnabled())
		assert.True(t, handler.IsFixOOGReturnCodeFlagEnabled())
		assert.True(t, handler.IsRemoveNonUpdatedStorageFlagEnabled())
		assert.True(t, handler.IsOptimizeNFTStoreFlagEnabled())
		assert.True(t, handler.IsCreateNFTThroughExecByCallerFlagEnabled())
		assert.True(t, handler.IsStopDecreasingValidatorRatingWhenStuckFlagEnabled())
		assert.True(t, handler.IsFrontRunningProtectionFlagEnabled())
		assert.True(t, handler.IsPayableBySCFlagEnabled())
		assert.True(t, handler.IsCleanUpInformativeSCRsFlagEnabled())
		assert.True(t, handler.IsStorageAPICostOptimizationFlagEnabled())
		assert.True(t, handler.IsESDTRegisterAndSetAllRolesFlagEnabled())
		assert.True(t, handler.IsScheduledMiniBlocksFlagEnabled())
		assert.True(t, handler.IsCorrectJailedNotUnStakedEmptyQueueFlagEnabled())
		assert.True(t, handler.IsDoNotReturnOldBlockInBlockchainHookFlagEnabled())
		assert.False(t, handler.IsAddFailedRelayedTxToInvalidMBsFlag())
		assert.True(t, handler.IsSCRSizeInvariantOnBuiltInResultFlagEnabled())
		assert.True(t, handler.IsCheckCorrectTokenIDForTransferRoleFlagEnabled())
		assert.True(t, handler.IsFailExecutionOnEveryAPIErrorFlagEnabled())
		assert.True(t, handler.IsMiniBlockPartialExecutionFlagEnabled())
		assert.True(t, handler.IsManagedCryptoAPIsFlagEnabled())
		assert.True(t, handler.IsESDTMetadataContinuousCleanupFlagEnabled())
		assert.True(t, handler.IsDisableExecByCallerFlagEnabled())
		assert.True(t, handler.IsRefactorContextFlagEnabled())
		assert.True(t, handler.IsCheckFunctionArgumentFlagEnabled())
		assert.True(t, handler.IsCheckExecuteOnReadOnlyFlagEnabled())
		assert.True(t, handler.IsChangeDelegationOwnerFlagEnabled())
		assert.True(t, handler.IsFixAsyncCallBackArgsListFlagEnabled())
		assert.True(t, handler.IsFixOldTokenLiquidityEnabled())
		assert.True(t, handler.IsRuntimeMemStoreLimitEnabled())
		assert.True(t, handler.IsMaxBlockchainHookCountersFlagEnabled())
		assert.True(t, handler.IsWipeSingleNFTLiquidityDecreaseEnabled())
<<<<<<< HEAD
		assert.True(t, handler.IsStakeLimitsEnabled())
		assert.True(t, handler.IsStakingV4InitEnabled())
		assert.True(t, handler.IsStakingV4Enabled())
		assert.True(t, handler.IsStakingV4DistributeAuctionToWaitingEnabled())
		assert.False(t, handler.IsStakingQueueEnabled())
		assert.True(t, handler.IsInitLiquidStakingEnabled())
		assert.True(t, handler.IsLiquidStakingEnabled())
		assert.True(t, handler.IsStakingV4Started())
=======
		assert.True(t, handler.IsAlwaysSaveTokenMetaDataEnabled())
>>>>>>> d0d05e77
	})
	t.Run("flags with < should be set", func(t *testing.T) {
		t.Parallel()

		epoch := uint32(0)
		cfg := createEnableEpochsConfig()
		handler, _ := NewEnableEpochsHandler(cfg, &epochNotifier.EpochNotifierStub{})
		require.False(t, check.IfNil(handler))

		handler.EpochConfirmed(epoch, 0)

		assert.Equal(t, cfg.BlockGasAndFeesReCheckEnableEpoch, handler.BlockGasAndFeesReCheckEnableEpoch())
		assert.False(t, handler.IsSCDeployFlagEnabled())
		assert.False(t, handler.IsBuiltInFunctionsFlagEnabled())
		assert.False(t, handler.IsRelayedTransactionsFlagEnabled())
		assert.False(t, handler.IsPenalizedTooMuchGasFlagEnabled())
		assert.False(t, handler.IsSwitchJailWaitingFlagEnabled())
		assert.False(t, handler.IsBelowSignedThresholdFlagEnabled())
		assert.False(t, handler.IsSwitchHysteresisForMinNodesFlagEnabled())
		assert.False(t, handler.IsSwitchHysteresisForMinNodesFlagEnabledForCurrentEpoch()) // epoch == limit
		assert.False(t, handler.IsTransactionSignedWithTxHashFlagEnabled())
		assert.False(t, handler.IsMetaProtectionFlagEnabled())
		assert.False(t, handler.IsAheadOfTimeGasUsageFlagEnabled())
		assert.False(t, handler.IsGasPriceModifierFlagEnabled())
		assert.False(t, handler.IsRepairCallbackFlagEnabled())
		assert.False(t, handler.IsBalanceWaitingListsFlagEnabled())
		assert.False(t, handler.IsReturnDataToLastTransferFlagEnabled())
		assert.False(t, handler.IsSenderInOutTransferFlagEnabled())
		assert.False(t, handler.IsStakeFlagEnabled())
		assert.False(t, handler.IsStakingV2FlagEnabled())
		assert.False(t, handler.IsStakingV2OwnerFlagEnabled()) // epoch == limit
		assert.False(t, handler.IsStakingV2FlagEnabledForActivationEpochCompleted())
		assert.False(t, handler.IsDoubleKeyProtectionFlagEnabled())
		assert.False(t, handler.IsESDTFlagEnabled())
		assert.False(t, handler.IsESDTFlagEnabledForCurrentEpoch()) // epoch == limit
		assert.False(t, handler.IsGovernanceFlagEnabled())
		assert.False(t, handler.IsGovernanceFlagEnabledForCurrentEpoch()) // epoch == limit
		assert.False(t, handler.IsDelegationManagerFlagEnabled())
		assert.False(t, handler.IsDelegationSmartContractFlagEnabled())
		assert.False(t, handler.IsDelegationSmartContractFlagEnabledForCurrentEpoch()) // epoch == limit
		assert.False(t, handler.IsCorrectLastUnJailedFlagEnabled())
		assert.False(t, handler.IsCorrectLastUnJailedFlagEnabledForCurrentEpoch()) // epoch == limit
		assert.False(t, handler.IsRelayedTransactionsV2FlagEnabled())
		assert.False(t, handler.IsUnBondTokensV2FlagEnabled())
		assert.False(t, handler.IsSaveJailedAlwaysFlagEnabled())
		assert.False(t, handler.IsReDelegateBelowMinCheckFlagEnabled())
		assert.False(t, handler.IsValidatorToDelegationFlagEnabled())
		assert.False(t, handler.IsWaitingListFixFlagEnabled())
		assert.False(t, handler.IsIncrementSCRNonceInMultiTransferFlagEnabled())
		assert.False(t, handler.IsESDTMultiTransferFlagEnabled())
		assert.True(t, handler.IsGlobalMintBurnFlagEnabled())
		assert.False(t, handler.IsESDTTransferRoleFlagEnabled())
		assert.False(t, handler.IsBuiltInFunctionOnMetaFlagEnabled())
		assert.False(t, handler.IsComputeRewardCheckpointFlagEnabled())
		assert.False(t, handler.IsSCRSizeInvariantCheckFlagEnabled())
		assert.True(t, handler.IsBackwardCompSaveKeyValueFlagEnabled())
		assert.False(t, handler.IsESDTNFTCreateOnMultiShardFlagEnabled())
		assert.False(t, handler.IsMetaESDTSetFlagEnabled())
		assert.False(t, handler.IsAddTokensToDelegationFlagEnabled())
		assert.False(t, handler.IsMultiESDTTransferFixOnCallBackFlagEnabled())
		assert.False(t, handler.IsOptimizeGasUsedInCrossMiniBlocksFlagEnabled())
		assert.False(t, handler.IsCorrectFirstQueuedFlagEnabled())
		assert.False(t, handler.IsDeleteDelegatorAfterClaimRewardsFlagEnabled())
		assert.False(t, handler.IsFixOOGReturnCodeFlagEnabled())
		assert.False(t, handler.IsRemoveNonUpdatedStorageFlagEnabled())
		assert.False(t, handler.IsOptimizeNFTStoreFlagEnabled())
		assert.False(t, handler.IsCreateNFTThroughExecByCallerFlagEnabled())
		assert.False(t, handler.IsStopDecreasingValidatorRatingWhenStuckFlagEnabled())
		assert.False(t, handler.IsFrontRunningProtectionFlagEnabled())
		assert.False(t, handler.IsPayableBySCFlagEnabled())
		assert.False(t, handler.IsCleanUpInformativeSCRsFlagEnabled())
		assert.False(t, handler.IsStorageAPICostOptimizationFlagEnabled())
		assert.False(t, handler.IsESDTRegisterAndSetAllRolesFlagEnabled())
		assert.False(t, handler.IsScheduledMiniBlocksFlagEnabled())
		assert.False(t, handler.IsCorrectJailedNotUnStakedEmptyQueueFlagEnabled())
		assert.False(t, handler.IsDoNotReturnOldBlockInBlockchainHookFlagEnabled())
		assert.True(t, handler.IsAddFailedRelayedTxToInvalidMBsFlag())
		assert.False(t, handler.IsSCRSizeInvariantOnBuiltInResultFlagEnabled())
		assert.False(t, handler.IsCheckCorrectTokenIDForTransferRoleFlagEnabled())
		assert.False(t, handler.IsFailExecutionOnEveryAPIErrorFlagEnabled())
		assert.False(t, handler.IsMiniBlockPartialExecutionFlagEnabled())
		assert.False(t, handler.IsManagedCryptoAPIsFlagEnabled())
		assert.False(t, handler.IsESDTMetadataContinuousCleanupFlagEnabled())
		assert.False(t, handler.IsDisableExecByCallerFlagEnabled())
		assert.False(t, handler.IsRefactorContextFlagEnabled())
		assert.False(t, handler.IsCheckFunctionArgumentFlagEnabled())
		assert.False(t, handler.IsCheckExecuteOnReadOnlyFlagEnabled())
		assert.False(t, handler.IsChangeDelegationOwnerFlagEnabled())
		assert.False(t, handler.IsFixAsyncCallBackArgsListFlagEnabled())
		assert.False(t, handler.IsFixOldTokenLiquidityEnabled())
		assert.False(t, handler.IsRuntimeMemStoreLimitEnabled())
		assert.False(t, handler.IsMaxBlockchainHookCountersFlagEnabled())
		assert.False(t, handler.IsWipeSingleNFTLiquidityDecreaseEnabled())
<<<<<<< HEAD
		assert.False(t, handler.IsStakeLimitsEnabled())
		assert.False(t, handler.IsStakingV4InitEnabled())
		assert.False(t, handler.IsStakingV4Enabled())
		assert.False(t, handler.IsStakingV4DistributeAuctionToWaitingEnabled())
		assert.True(t, handler.IsStakingQueueEnabled())
		assert.False(t, handler.IsInitLiquidStakingEnabled())
		assert.False(t, handler.IsLiquidStakingEnabled())
		assert.False(t, handler.IsStakingV4Started())
=======
		assert.False(t, handler.IsAlwaysSaveTokenMetaDataEnabled())
>>>>>>> d0d05e77
	})
}<|MERGE_RESOLUTION|>--- conflicted
+++ resolved
@@ -89,14 +89,11 @@
 		RuntimeMemStoreLimitEnableEpoch:                   73,
 		MaxBlockchainHookCountersEnableEpoch:              74,
 		WipeSingleNFTLiquidityDecreaseEnableEpoch:         75,
-<<<<<<< HEAD
-		StakeLimitsEnableEpoch:                            76,
-		StakingV4InitEnableEpoch:                          77,
-		StakingV4EnableEpoch:                              78,
-		StakingV4DistributeAuctionToWaitingEpoch:          79,
-=======
 		AlwaysSaveTokenMetaDataEnableEpoch:                76,
->>>>>>> d0d05e77
+		StakeLimitsEnableEpoch:                            77,
+		StakingV4InitEnableEpoch:                          78,
+		StakingV4EnableEpoch:                              79,
+		StakingV4DistributeAuctionToWaitingEpoch:          80,
 	}
 }
 
@@ -135,7 +132,7 @@
 		handler, _ := NewEnableEpochsHandler(cfg, &epochNotifier.EpochNotifierStub{})
 		require.False(t, check.IfNil(handler))
 
-		handler.EpochConfirmed(80, 0)
+		handler.EpochConfirmed(81, 0)
 
 		assert.Equal(t, cfg.BlockGasAndFeesReCheckEnableEpoch, handler.BlockGasAndFeesReCheckEnableEpoch())
 		assert.True(t, handler.IsSCDeployFlagEnabled())
@@ -217,7 +214,7 @@
 		assert.True(t, handler.IsFixOldTokenLiquidityEnabled())
 		assert.True(t, handler.IsRuntimeMemStoreLimitEnabled())
 		assert.True(t, handler.IsMaxBlockchainHookCountersFlagEnabled())
-<<<<<<< HEAD
+		assert.True(t, handler.IsAlwaysSaveTokenMetaDataEnabled())
 		assert.True(t, handler.IsStakeLimitsEnabled())
 		assert.False(t, handler.IsStakingV4InitEnabled()) // epoch == limit
 		assert.True(t, handler.IsStakingV4Enabled())
@@ -226,9 +223,6 @@
 		assert.False(t, handler.IsInitLiquidStakingEnabled())
 		assert.True(t, handler.IsLiquidStakingEnabled())
 		assert.True(t, handler.IsStakingV4Started())
-=======
-		assert.True(t, handler.IsAlwaysSaveTokenMetaDataEnabled())
->>>>>>> d0d05e77
 	})
 	t.Run("flags with == condition should be set, along with all >=", func(t *testing.T) {
 		t.Parallel()
@@ -329,7 +323,7 @@
 		assert.True(t, handler.IsRuntimeMemStoreLimitEnabled())
 		assert.True(t, handler.IsMaxBlockchainHookCountersFlagEnabled())
 		assert.True(t, handler.IsWipeSingleNFTLiquidityDecreaseEnabled())
-<<<<<<< HEAD
+		assert.True(t, handler.IsAlwaysSaveTokenMetaDataEnabled())
 		assert.True(t, handler.IsStakeLimitsEnabled())
 		assert.True(t, handler.IsStakingV4InitEnabled())
 		assert.True(t, handler.IsStakingV4Enabled())
@@ -338,9 +332,6 @@
 		assert.True(t, handler.IsInitLiquidStakingEnabled())
 		assert.True(t, handler.IsLiquidStakingEnabled())
 		assert.True(t, handler.IsStakingV4Started())
-=======
-		assert.True(t, handler.IsAlwaysSaveTokenMetaDataEnabled())
->>>>>>> d0d05e77
 	})
 	t.Run("flags with < should be set", func(t *testing.T) {
 		t.Parallel()
@@ -434,7 +425,7 @@
 		assert.False(t, handler.IsRuntimeMemStoreLimitEnabled())
 		assert.False(t, handler.IsMaxBlockchainHookCountersFlagEnabled())
 		assert.False(t, handler.IsWipeSingleNFTLiquidityDecreaseEnabled())
-<<<<<<< HEAD
+		assert.False(t, handler.IsAlwaysSaveTokenMetaDataEnabled())
 		assert.False(t, handler.IsStakeLimitsEnabled())
 		assert.False(t, handler.IsStakingV4InitEnabled())
 		assert.False(t, handler.IsStakingV4Enabled())
@@ -443,8 +434,5 @@
 		assert.False(t, handler.IsInitLiquidStakingEnabled())
 		assert.False(t, handler.IsLiquidStakingEnabled())
 		assert.False(t, handler.IsStakingV4Started())
-=======
-		assert.False(t, handler.IsAlwaysSaveTokenMetaDataEnabled())
->>>>>>> d0d05e77
 	})
 }