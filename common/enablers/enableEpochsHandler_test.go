package enablers

import (
	"testing"

	"github.com/multiversx/mx-chain-core-go/core/check"
	"github.com/multiversx/mx-chain-go/config"
	"github.com/multiversx/mx-chain-go/process"
	"github.com/multiversx/mx-chain-go/testscommon/epochNotifier"
	vmcommon "github.com/multiversx/mx-chain-vm-common-go"
	"github.com/stretchr/testify/assert"
	"github.com/stretchr/testify/require"
)

func createEnableEpochsConfig() config.EnableEpochs {
	return config.EnableEpochs{
		SCDeployEnableEpoch:                               1,
		BuiltInFunctionsEnableEpoch:                       2,
		RelayedTransactionsEnableEpoch:                    3,
		PenalizedTooMuchGasEnableEpoch:                    4,
		SwitchJailWaitingEnableEpoch:                      5,
		SwitchHysteresisForMinNodesEnableEpoch:            6,
		BelowSignedThresholdEnableEpoch:                   7,
		TransactionSignedWithTxHashEnableEpoch:            8,
		MetaProtectionEnableEpoch:                         9,
		AheadOfTimeGasUsageEnableEpoch:                    10,
		GasPriceModifierEnableEpoch:                       11,
		RepairCallbackEnableEpoch:                         12,
		BlockGasAndFeesReCheckEnableEpoch:                 13,
		StakingV2EnableEpoch:                              14,
		StakeEnableEpoch:                                  15,
		DoubleKeyProtectionEnableEpoch:                    16,
		ESDTEnableEpoch:                                   17,
		GovernanceEnableEpoch:                             18,
		DelegationManagerEnableEpoch:                      19,
		DelegationSmartContractEnableEpoch:                20,
		CorrectLastUnjailedEnableEpoch:                    21,
		BalanceWaitingListsEnableEpoch:                    22,
		ReturnDataToLastTransferEnableEpoch:               23,
		SenderInOutTransferEnableEpoch:                    24,
		RelayedTransactionsV2EnableEpoch:                  25,
		UnbondTokensV2EnableEpoch:                         26,
		SaveJailedAlwaysEnableEpoch:                       27,
		ValidatorToDelegationEnableEpoch:                  28,
		ReDelegateBelowMinCheckEnableEpoch:                29,
		WaitingListFixEnableEpoch:                         30,
		IncrementSCRNonceInMultiTransferEnableEpoch:       31,
		ScheduledMiniBlocksEnableEpoch:                    32,
		ESDTMultiTransferEnableEpoch:                      33,
		GlobalMintBurnDisableEpoch:                        34,
		ESDTTransferRoleEnableEpoch:                       35,
		BuiltInFunctionOnMetaEnableEpoch:                  36,
		ComputeRewardCheckpointEnableEpoch:                37,
		SCRSizeInvariantCheckEnableEpoch:                  38,
		BackwardCompSaveKeyValueEnableEpoch:               39,
		ESDTNFTCreateOnMultiShardEnableEpoch:              40,
		MetaESDTSetEnableEpoch:                            41,
		AddTokensToDelegationEnableEpoch:                  42,
		MultiESDTTransferFixOnCallBackOnEnableEpoch:       43,
		OptimizeGasUsedInCrossMiniBlocksEnableEpoch:       44,
		CorrectFirstQueuedEpoch:                           45,
		CorrectJailedNotUnstakedEmptyQueueEpoch:           46,
		FixOOGReturnCodeEnableEpoch:                       47,
		RemoveNonUpdatedStorageEnableEpoch:                48,
		DeleteDelegatorAfterClaimRewardsEnableEpoch:       49,
		OptimizeNFTStoreEnableEpoch:                       50,
		CreateNFTThroughExecByCallerEnableEpoch:           51,
		StopDecreasingValidatorRatingWhenStuckEnableEpoch: 52,
		FrontRunningProtectionEnableEpoch:                 53,
		IsPayableBySCEnableEpoch:                          54,
		CleanUpInformativeSCRsEnableEpoch:                 55,
		StorageAPICostOptimizationEnableEpoch:             56,
		TransformToMultiShardCreateEnableEpoch:            57,
		ESDTRegisterAndSetAllRolesEnableEpoch:             58,
		DoNotReturnOldBlockInBlockchainHookEnableEpoch:    59,
		AddFailedRelayedTxToInvalidMBsDisableEpoch:        60,
		SCRSizeInvariantOnBuiltInResultEnableEpoch:        61,
		CheckCorrectTokenIDForTransferRoleEnableEpoch:     62,
		FailExecutionOnEveryAPIErrorEnableEpoch:           63,
		MiniBlockPartialExecutionEnableEpoch:              64,
		ManagedCryptoAPIsEnableEpoch:                      65,
		ESDTMetadataContinuousCleanupEnableEpoch:          66,
		DisableExecByCallerEnableEpoch:                    67,
		RefactorContextEnableEpoch:                        68,
		CheckFunctionArgumentEnableEpoch:                  69,
		CheckExecuteOnReadOnlyEnableEpoch:                 70,
		FixAsyncCallBackArgsListEnableEpoch:               71,
		FixOldTokenLiquidityEnableEpoch:                   72,
		RuntimeMemStoreLimitEnableEpoch:                   73,
		MaxBlockchainHookCountersEnableEpoch:              74,
		WipeSingleNFTLiquidityDecreaseEnableEpoch:         75,
		AlwaysSaveTokenMetaDataEnableEpoch:                76,
		RuntimeCodeSizeFixEnableEpoch:                     77,
<<<<<<< HEAD
		AutoBalanceDataTriesEnableEpoch:                   77,
=======
		MultiClaimOnDelegationEnableEpoch:                 78,
>>>>>>> 336b92df
	}
}

func TestNewEnableEpochsHandler(t *testing.T) {
	t.Parallel()

	t.Run("nil epoch notifier should error", func(t *testing.T) {
		t.Parallel()

		handler, err := NewEnableEpochsHandler(createEnableEpochsConfig(), nil)
		assert.Equal(t, process.ErrNilEpochNotifier, err)
		assert.True(t, check.IfNil(handler))
	})
	t.Run("should work", func(t *testing.T) {
		t.Parallel()

		wasCalled := false
		handler, err := NewEnableEpochsHandler(createEnableEpochsConfig(), &epochNotifier.EpochNotifierStub{
			RegisterNotifyHandlerCalled: func(handler vmcommon.EpochSubscriberHandler) {
				wasCalled = true
			},
		})
		assert.Nil(t, err)
		assert.False(t, check.IfNil(handler))
		assert.True(t, wasCalled)
	})
}

func TestNewEnableEpochsHandler_EpochConfirmed(t *testing.T) {
	t.Parallel()

	t.Run("higher epoch should set only >= and > flags", func(t *testing.T) {
		t.Parallel()

		cfg := createEnableEpochsConfig()
		handler, _ := NewEnableEpochsHandler(cfg, &epochNotifier.EpochNotifierStub{})
		require.False(t, check.IfNil(handler))

		handler.EpochConfirmed(77, 0)

		assert.Equal(t, cfg.BlockGasAndFeesReCheckEnableEpoch, handler.BlockGasAndFeesReCheckEnableEpoch())
		assert.True(t, handler.IsSCDeployFlagEnabled())
		assert.True(t, handler.IsBuiltInFunctionsFlagEnabled())
		assert.True(t, handler.IsRelayedTransactionsFlagEnabled())
		assert.True(t, handler.IsPenalizedTooMuchGasFlagEnabled())
		assert.True(t, handler.IsSwitchJailWaitingFlagEnabled())
		assert.True(t, handler.IsBelowSignedThresholdFlagEnabled())
		assert.True(t, handler.IsSwitchHysteresisForMinNodesFlagEnabled())
		assert.False(t, handler.IsSwitchHysteresisForMinNodesFlagEnabledForCurrentEpoch()) // epoch == limit
		assert.True(t, handler.IsTransactionSignedWithTxHashFlagEnabled())
		assert.True(t, handler.IsMetaProtectionFlagEnabled())
		assert.True(t, handler.IsAheadOfTimeGasUsageFlagEnabled())
		assert.True(t, handler.IsGasPriceModifierFlagEnabled())
		assert.True(t, handler.IsRepairCallbackFlagEnabled())
		assert.True(t, handler.IsBalanceWaitingListsFlagEnabled())
		assert.True(t, handler.IsReturnDataToLastTransferFlagEnabled())
		assert.True(t, handler.IsSenderInOutTransferFlagEnabled())
		assert.True(t, handler.IsStakeFlagEnabled())
		assert.True(t, handler.IsStakingV2FlagEnabled())
		assert.False(t, handler.IsStakingV2OwnerFlagEnabled()) // epoch == limit
		assert.True(t, handler.IsStakingV2FlagEnabledForActivationEpochCompleted())
		assert.True(t, handler.IsDoubleKeyProtectionFlagEnabled())
		assert.True(t, handler.IsESDTFlagEnabled())
		assert.False(t, handler.IsESDTFlagEnabledForCurrentEpoch()) // epoch == limit
		assert.True(t, handler.IsGovernanceFlagEnabled())
		assert.False(t, handler.IsGovernanceFlagEnabledForCurrentEpoch()) // epoch == limit
		assert.True(t, handler.IsDelegationManagerFlagEnabled())
		assert.True(t, handler.IsDelegationSmartContractFlagEnabled())
		assert.False(t, handler.IsDelegationSmartContractFlagEnabledForCurrentEpoch()) // epoch == limit
		assert.True(t, handler.IsCorrectLastUnJailedFlagEnabled())
		assert.False(t, handler.IsCorrectLastUnJailedFlagEnabledForCurrentEpoch()) // epoch == limit
		assert.True(t, handler.IsRelayedTransactionsV2FlagEnabled())
		assert.True(t, handler.IsUnBondTokensV2FlagEnabled())
		assert.True(t, handler.IsSaveJailedAlwaysFlagEnabled())
		assert.True(t, handler.IsReDelegateBelowMinCheckFlagEnabled())
		assert.True(t, handler.IsValidatorToDelegationFlagEnabled())
		assert.True(t, handler.IsWaitingListFixFlagEnabled())
		assert.True(t, handler.IsIncrementSCRNonceInMultiTransferFlagEnabled())
		assert.True(t, handler.IsESDTMultiTransferFlagEnabled())
		assert.False(t, handler.IsGlobalMintBurnFlagEnabled())
		assert.True(t, handler.IsESDTTransferRoleFlagEnabled())
		assert.True(t, handler.IsBuiltInFunctionOnMetaFlagEnabled())
		assert.True(t, handler.IsComputeRewardCheckpointFlagEnabled())
		assert.True(t, handler.IsSCRSizeInvariantCheckFlagEnabled())
		assert.False(t, handler.IsBackwardCompSaveKeyValueFlagEnabled())
		assert.True(t, handler.IsESDTNFTCreateOnMultiShardFlagEnabled())
		assert.True(t, handler.IsMetaESDTSetFlagEnabled())
		assert.True(t, handler.IsAddTokensToDelegationFlagEnabled())
		assert.True(t, handler.IsMultiESDTTransferFixOnCallBackFlagEnabled())
		assert.True(t, handler.IsOptimizeGasUsedInCrossMiniBlocksFlagEnabled())
		assert.True(t, handler.IsCorrectFirstQueuedFlagEnabled())
		assert.True(t, handler.IsDeleteDelegatorAfterClaimRewardsFlagEnabled())
		assert.True(t, handler.IsFixOOGReturnCodeFlagEnabled())
		assert.True(t, handler.IsRemoveNonUpdatedStorageFlagEnabled())
		assert.True(t, handler.IsOptimizeNFTStoreFlagEnabled())
		assert.True(t, handler.IsCreateNFTThroughExecByCallerFlagEnabled())
		assert.True(t, handler.IsStopDecreasingValidatorRatingWhenStuckFlagEnabled())
		assert.True(t, handler.IsFrontRunningProtectionFlagEnabled())
		assert.True(t, handler.IsPayableBySCFlagEnabled())
		assert.True(t, handler.IsCleanUpInformativeSCRsFlagEnabled())
		assert.True(t, handler.IsStorageAPICostOptimizationFlagEnabled())
		assert.True(t, handler.IsESDTRegisterAndSetAllRolesFlagEnabled())
		assert.True(t, handler.IsScheduledMiniBlocksFlagEnabled())
		assert.True(t, handler.IsCorrectJailedNotUnStakedEmptyQueueFlagEnabled())
		assert.True(t, handler.IsDoNotReturnOldBlockInBlockchainHookFlagEnabled())
		assert.False(t, handler.IsAddFailedRelayedTxToInvalidMBsFlag())
		assert.True(t, handler.IsSCRSizeInvariantOnBuiltInResultFlagEnabled())
		assert.True(t, handler.IsCheckCorrectTokenIDForTransferRoleFlagEnabled())
		assert.True(t, handler.IsFailExecutionOnEveryAPIErrorFlagEnabled())
		assert.True(t, handler.IsMiniBlockPartialExecutionFlagEnabled())
		assert.True(t, handler.IsManagedCryptoAPIsFlagEnabled())
		assert.True(t, handler.IsESDTMetadataContinuousCleanupFlagEnabled())
		assert.True(t, handler.IsDisableExecByCallerFlagEnabled())
		assert.True(t, handler.IsRefactorContextFlagEnabled())
		assert.True(t, handler.IsCheckFunctionArgumentFlagEnabled())
		assert.True(t, handler.IsCheckExecuteOnReadOnlyFlagEnabled())
		assert.True(t, handler.IsChangeDelegationOwnerFlagEnabled())
		assert.True(t, handler.IsFixOldTokenLiquidityEnabled())
		assert.True(t, handler.IsRuntimeMemStoreLimitEnabled())
		assert.True(t, handler.IsMaxBlockchainHookCountersFlagEnabled())
		assert.True(t, handler.IsAlwaysSaveTokenMetaDataEnabled())
		assert.True(t, handler.IsRuntimeCodeSizeFixEnabled())
<<<<<<< HEAD
		assert.True(t, handler.IsAutoBalanceDataTriesEnabled())
=======
		assert.True(t, handler.IsAlwaysSaveTokenMetaDataEnabled())
		assert.False(t, handler.IsMultiClaimOnDelegationEnabled())
>>>>>>> 336b92df
	})
	t.Run("flags with == condition should be set, along with all >=", func(t *testing.T) {
		t.Parallel()

		epoch := uint32(78)
		cfg := createEnableEpochsConfig()
		cfg.StakingV2EnableEpoch = epoch
		cfg.ESDTEnableEpoch = epoch
		cfg.GovernanceEnableEpoch = epoch
		cfg.CorrectLastUnjailedEnableEpoch = epoch

		handler, _ := NewEnableEpochsHandler(cfg, &epochNotifier.EpochNotifierStub{})
		require.False(t, check.IfNil(handler))

		handler.EpochConfirmed(epoch, 0)

		assert.Equal(t, cfg.BlockGasAndFeesReCheckEnableEpoch, handler.BlockGasAndFeesReCheckEnableEpoch())
		assert.True(t, handler.IsSCDeployFlagEnabled())
		assert.True(t, handler.IsBuiltInFunctionsFlagEnabled())
		assert.True(t, handler.IsRelayedTransactionsFlagEnabled())
		assert.True(t, handler.IsPenalizedTooMuchGasFlagEnabled())
		assert.True(t, handler.IsSwitchJailWaitingFlagEnabled())
		assert.True(t, handler.IsBelowSignedThresholdFlagEnabled())
		assert.True(t, handler.IsSwitchHysteresisForMinNodesFlagEnabled())
		assert.False(t, handler.IsSwitchHysteresisForMinNodesFlagEnabledForCurrentEpoch()) // epoch == limit
		assert.True(t, handler.IsTransactionSignedWithTxHashFlagEnabled())
		assert.True(t, handler.IsMetaProtectionFlagEnabled())
		assert.True(t, handler.IsAheadOfTimeGasUsageFlagEnabled())
		assert.True(t, handler.IsGasPriceModifierFlagEnabled())
		assert.True(t, handler.IsRepairCallbackFlagEnabled())
		assert.True(t, handler.IsBalanceWaitingListsFlagEnabled())
		assert.True(t, handler.IsReturnDataToLastTransferFlagEnabled())
		assert.True(t, handler.IsSenderInOutTransferFlagEnabled())
		assert.True(t, handler.IsStakeFlagEnabled())
		assert.True(t, handler.IsStakingV2FlagEnabled())
		assert.True(t, handler.IsStakingV2OwnerFlagEnabled()) // epoch == limit
		assert.False(t, handler.IsStakingV2FlagEnabledForActivationEpochCompleted())
		assert.True(t, handler.IsDoubleKeyProtectionFlagEnabled())
		assert.True(t, handler.IsESDTFlagEnabled())
		assert.True(t, handler.IsESDTFlagEnabledForCurrentEpoch()) // epoch == limit
		assert.True(t, handler.IsGovernanceFlagEnabled())
		assert.True(t, handler.IsGovernanceFlagEnabledForCurrentEpoch()) // epoch == limit
		assert.True(t, handler.IsDelegationManagerFlagEnabled())
		assert.True(t, handler.IsDelegationSmartContractFlagEnabled())
		assert.False(t, handler.IsDelegationSmartContractFlagEnabledForCurrentEpoch()) // epoch == limit
		assert.True(t, handler.IsCorrectLastUnJailedFlagEnabled())
		assert.True(t, handler.IsCorrectLastUnJailedFlagEnabledForCurrentEpoch()) // epoch == limit
		assert.True(t, handler.IsRelayedTransactionsV2FlagEnabled())
		assert.True(t, handler.IsUnBondTokensV2FlagEnabled())
		assert.True(t, handler.IsSaveJailedAlwaysFlagEnabled())
		assert.True(t, handler.IsReDelegateBelowMinCheckFlagEnabled())
		assert.True(t, handler.IsValidatorToDelegationFlagEnabled())
		assert.True(t, handler.IsWaitingListFixFlagEnabled())
		assert.True(t, handler.IsIncrementSCRNonceInMultiTransferFlagEnabled())
		assert.True(t, handler.IsESDTMultiTransferFlagEnabled())
		assert.False(t, handler.IsGlobalMintBurnFlagEnabled())
		assert.True(t, handler.IsESDTTransferRoleFlagEnabled())
		assert.True(t, handler.IsBuiltInFunctionOnMetaFlagEnabled())
		assert.True(t, handler.IsComputeRewardCheckpointFlagEnabled())
		assert.True(t, handler.IsSCRSizeInvariantCheckFlagEnabled())
		assert.False(t, handler.IsBackwardCompSaveKeyValueFlagEnabled())
		assert.True(t, handler.IsESDTNFTCreateOnMultiShardFlagEnabled())
		assert.True(t, handler.IsMetaESDTSetFlagEnabled())
		assert.True(t, handler.IsAddTokensToDelegationFlagEnabled())
		assert.True(t, handler.IsMultiESDTTransferFixOnCallBackFlagEnabled())
		assert.True(t, handler.IsOptimizeGasUsedInCrossMiniBlocksFlagEnabled())
		assert.True(t, handler.IsCorrectFirstQueuedFlagEnabled())
		assert.True(t, handler.IsDeleteDelegatorAfterClaimRewardsFlagEnabled())
		assert.True(t, handler.IsFixOOGReturnCodeFlagEnabled())
		assert.True(t, handler.IsRemoveNonUpdatedStorageFlagEnabled())
		assert.True(t, handler.IsOptimizeNFTStoreFlagEnabled())
		assert.True(t, handler.IsCreateNFTThroughExecByCallerFlagEnabled())
		assert.True(t, handler.IsStopDecreasingValidatorRatingWhenStuckFlagEnabled())
		assert.True(t, handler.IsFrontRunningProtectionFlagEnabled())
		assert.True(t, handler.IsPayableBySCFlagEnabled())
		assert.True(t, handler.IsCleanUpInformativeSCRsFlagEnabled())
		assert.True(t, handler.IsStorageAPICostOptimizationFlagEnabled())
		assert.True(t, handler.IsESDTRegisterAndSetAllRolesFlagEnabled())
		assert.True(t, handler.IsScheduledMiniBlocksFlagEnabled())
		assert.True(t, handler.IsCorrectJailedNotUnStakedEmptyQueueFlagEnabled())
		assert.True(t, handler.IsDoNotReturnOldBlockInBlockchainHookFlagEnabled())
		assert.False(t, handler.IsAddFailedRelayedTxToInvalidMBsFlag())
		assert.True(t, handler.IsSCRSizeInvariantOnBuiltInResultFlagEnabled())
		assert.True(t, handler.IsCheckCorrectTokenIDForTransferRoleFlagEnabled())
		assert.True(t, handler.IsFailExecutionOnEveryAPIErrorFlagEnabled())
		assert.True(t, handler.IsMiniBlockPartialExecutionFlagEnabled())
		assert.True(t, handler.IsManagedCryptoAPIsFlagEnabled())
		assert.True(t, handler.IsESDTMetadataContinuousCleanupFlagEnabled())
		assert.True(t, handler.IsDisableExecByCallerFlagEnabled())
		assert.True(t, handler.IsRefactorContextFlagEnabled())
		assert.True(t, handler.IsCheckFunctionArgumentFlagEnabled())
		assert.True(t, handler.IsCheckExecuteOnReadOnlyFlagEnabled())
		assert.True(t, handler.IsChangeDelegationOwnerFlagEnabled())
		assert.True(t, handler.IsFixAsyncCallBackArgsListFlagEnabled())
		assert.True(t, handler.IsFixOldTokenLiquidityEnabled())
		assert.True(t, handler.IsRuntimeMemStoreLimitEnabled())
		assert.True(t, handler.IsMaxBlockchainHookCountersFlagEnabled())
		assert.True(t, handler.IsWipeSingleNFTLiquidityDecreaseEnabled())
		assert.True(t, handler.IsAlwaysSaveTokenMetaDataEnabled())
		assert.True(t, handler.IsRuntimeCodeSizeFixEnabled())
		assert.True(t, handler.IsAutoBalanceDataTriesEnabled())
	})
	t.Run("flags with < should be set", func(t *testing.T) {
		t.Parallel()

		epoch := uint32(0)
		cfg := createEnableEpochsConfig()
		handler, _ := NewEnableEpochsHandler(cfg, &epochNotifier.EpochNotifierStub{})
		require.False(t, check.IfNil(handler))

		handler.EpochConfirmed(epoch, 0)

		assert.Equal(t, cfg.BlockGasAndFeesReCheckEnableEpoch, handler.BlockGasAndFeesReCheckEnableEpoch())
		assert.False(t, handler.IsSCDeployFlagEnabled())
		assert.False(t, handler.IsBuiltInFunctionsFlagEnabled())
		assert.False(t, handler.IsRelayedTransactionsFlagEnabled())
		assert.False(t, handler.IsPenalizedTooMuchGasFlagEnabled())
		assert.False(t, handler.IsSwitchJailWaitingFlagEnabled())
		assert.False(t, handler.IsBelowSignedThresholdFlagEnabled())
		assert.False(t, handler.IsSwitchHysteresisForMinNodesFlagEnabled())
		assert.False(t, handler.IsSwitchHysteresisForMinNodesFlagEnabledForCurrentEpoch()) // epoch == limit
		assert.False(t, handler.IsTransactionSignedWithTxHashFlagEnabled())
		assert.False(t, handler.IsMetaProtectionFlagEnabled())
		assert.False(t, handler.IsAheadOfTimeGasUsageFlagEnabled())
		assert.False(t, handler.IsGasPriceModifierFlagEnabled())
		assert.False(t, handler.IsRepairCallbackFlagEnabled())
		assert.False(t, handler.IsBalanceWaitingListsFlagEnabled())
		assert.False(t, handler.IsReturnDataToLastTransferFlagEnabled())
		assert.False(t, handler.IsSenderInOutTransferFlagEnabled())
		assert.False(t, handler.IsStakeFlagEnabled())
		assert.False(t, handler.IsStakingV2FlagEnabled())
		assert.False(t, handler.IsStakingV2OwnerFlagEnabled()) // epoch == limit
		assert.False(t, handler.IsStakingV2FlagEnabledForActivationEpochCompleted())
		assert.False(t, handler.IsDoubleKeyProtectionFlagEnabled())
		assert.False(t, handler.IsESDTFlagEnabled())
		assert.False(t, handler.IsESDTFlagEnabledForCurrentEpoch()) // epoch == limit
		assert.False(t, handler.IsGovernanceFlagEnabled())
		assert.False(t, handler.IsGovernanceFlagEnabledForCurrentEpoch()) // epoch == limit
		assert.False(t, handler.IsDelegationManagerFlagEnabled())
		assert.False(t, handler.IsDelegationSmartContractFlagEnabled())
		assert.False(t, handler.IsDelegationSmartContractFlagEnabledForCurrentEpoch()) // epoch == limit
		assert.False(t, handler.IsCorrectLastUnJailedFlagEnabled())
		assert.False(t, handler.IsCorrectLastUnJailedFlagEnabledForCurrentEpoch()) // epoch == limit
		assert.False(t, handler.IsRelayedTransactionsV2FlagEnabled())
		assert.False(t, handler.IsUnBondTokensV2FlagEnabled())
		assert.False(t, handler.IsSaveJailedAlwaysFlagEnabled())
		assert.False(t, handler.IsReDelegateBelowMinCheckFlagEnabled())
		assert.False(t, handler.IsValidatorToDelegationFlagEnabled())
		assert.False(t, handler.IsWaitingListFixFlagEnabled())
		assert.False(t, handler.IsIncrementSCRNonceInMultiTransferFlagEnabled())
		assert.False(t, handler.IsESDTMultiTransferFlagEnabled())
		assert.True(t, handler.IsGlobalMintBurnFlagEnabled())
		assert.False(t, handler.IsESDTTransferRoleFlagEnabled())
		assert.False(t, handler.IsBuiltInFunctionOnMetaFlagEnabled())
		assert.False(t, handler.IsComputeRewardCheckpointFlagEnabled())
		assert.False(t, handler.IsSCRSizeInvariantCheckFlagEnabled())
		assert.True(t, handler.IsBackwardCompSaveKeyValueFlagEnabled())
		assert.False(t, handler.IsESDTNFTCreateOnMultiShardFlagEnabled())
		assert.False(t, handler.IsMetaESDTSetFlagEnabled())
		assert.False(t, handler.IsAddTokensToDelegationFlagEnabled())
		assert.False(t, handler.IsMultiESDTTransferFixOnCallBackFlagEnabled())
		assert.False(t, handler.IsOptimizeGasUsedInCrossMiniBlocksFlagEnabled())
		assert.False(t, handler.IsCorrectFirstQueuedFlagEnabled())
		assert.False(t, handler.IsDeleteDelegatorAfterClaimRewardsFlagEnabled())
		assert.False(t, handler.IsFixOOGReturnCodeFlagEnabled())
		assert.False(t, handler.IsRemoveNonUpdatedStorageFlagEnabled())
		assert.False(t, handler.IsOptimizeNFTStoreFlagEnabled())
		assert.False(t, handler.IsCreateNFTThroughExecByCallerFlagEnabled())
		assert.False(t, handler.IsStopDecreasingValidatorRatingWhenStuckFlagEnabled())
		assert.False(t, handler.IsFrontRunningProtectionFlagEnabled())
		assert.False(t, handler.IsPayableBySCFlagEnabled())
		assert.False(t, handler.IsCleanUpInformativeSCRsFlagEnabled())
		assert.False(t, handler.IsStorageAPICostOptimizationFlagEnabled())
		assert.False(t, handler.IsESDTRegisterAndSetAllRolesFlagEnabled())
		assert.False(t, handler.IsScheduledMiniBlocksFlagEnabled())
		assert.False(t, handler.IsCorrectJailedNotUnStakedEmptyQueueFlagEnabled())
		assert.False(t, handler.IsDoNotReturnOldBlockInBlockchainHookFlagEnabled())
		assert.True(t, handler.IsAddFailedRelayedTxToInvalidMBsFlag())
		assert.False(t, handler.IsSCRSizeInvariantOnBuiltInResultFlagEnabled())
		assert.False(t, handler.IsCheckCorrectTokenIDForTransferRoleFlagEnabled())
		assert.False(t, handler.IsFailExecutionOnEveryAPIErrorFlagEnabled())
		assert.False(t, handler.IsMiniBlockPartialExecutionFlagEnabled())
		assert.False(t, handler.IsManagedCryptoAPIsFlagEnabled())
		assert.False(t, handler.IsESDTMetadataContinuousCleanupFlagEnabled())
		assert.False(t, handler.IsDisableExecByCallerFlagEnabled())
		assert.False(t, handler.IsRefactorContextFlagEnabled())
		assert.False(t, handler.IsCheckFunctionArgumentFlagEnabled())
		assert.False(t, handler.IsCheckExecuteOnReadOnlyFlagEnabled())
		assert.False(t, handler.IsChangeDelegationOwnerFlagEnabled())
		assert.False(t, handler.IsFixAsyncCallBackArgsListFlagEnabled())
		assert.False(t, handler.IsFixOldTokenLiquidityEnabled())
		assert.False(t, handler.IsRuntimeMemStoreLimitEnabled())
		assert.False(t, handler.IsMaxBlockchainHookCountersFlagEnabled())
		assert.False(t, handler.IsWipeSingleNFTLiquidityDecreaseEnabled())
		assert.False(t, handler.IsAlwaysSaveTokenMetaDataEnabled())
		assert.False(t, handler.IsRuntimeCodeSizeFixEnabled())
		assert.False(t, handler.IsAutoBalanceDataTriesEnabled())
	})
}<|MERGE_RESOLUTION|>--- conflicted
+++ resolved
@@ -91,11 +91,8 @@
 		WipeSingleNFTLiquidityDecreaseEnableEpoch:         75,
 		AlwaysSaveTokenMetaDataEnableEpoch:                76,
 		RuntimeCodeSizeFixEnableEpoch:                     77,
-<<<<<<< HEAD
-		AutoBalanceDataTriesEnableEpoch:                   77,
-=======
 		MultiClaimOnDelegationEnableEpoch:                 78,
->>>>>>> 336b92df
+		AutoBalanceDataTriesEnableEpoch:                   79,
 	}
 }
 
@@ -218,17 +215,14 @@
 		assert.True(t, handler.IsMaxBlockchainHookCountersFlagEnabled())
 		assert.True(t, handler.IsAlwaysSaveTokenMetaDataEnabled())
 		assert.True(t, handler.IsRuntimeCodeSizeFixEnabled())
-<<<<<<< HEAD
-		assert.True(t, handler.IsAutoBalanceDataTriesEnabled())
-=======
 		assert.True(t, handler.IsAlwaysSaveTokenMetaDataEnabled())
 		assert.False(t, handler.IsMultiClaimOnDelegationEnabled())
->>>>>>> 336b92df
+		assert.False(t, handler.IsAutoBalanceDataTriesEnabled())
 	})
 	t.Run("flags with == condition should be set, along with all >=", func(t *testing.T) {
 		t.Parallel()
 
-		epoch := uint32(78)
+		epoch := uint32(79)
 		cfg := createEnableEpochsConfig()
 		cfg.StakingV2EnableEpoch = epoch
 		cfg.ESDTEnableEpoch = epoch
