--- conflicted
+++ resolved
@@ -847,19 +847,17 @@
 			},
 			activationEpoch: handler.enableEpochsConfig.BarnardOpcodesEnableEpoch,
 		},
-<<<<<<< HEAD
+		common.FixGetBalanceFlag: {
+			isActiveInEpoch: func(epoch uint32) bool {
+				return epoch >= handler.enableEpochsConfig.FixGetBalanceEnableEpoch
+			},
+			activationEpoch: handler.enableEpochsConfig.FixGetBalanceEnableEpoch,
+		},
 		common.RelayedTransactionsV1V2DisableFlag: {
 			isActiveInEpoch: func(epoch uint32) bool {
 				return epoch >= handler.enableEpochsConfig.RelayedTransactionsV1V2DisableEpoch
 			},
 			activationEpoch: handler.enableEpochsConfig.RelayedTransactionsV1V2DisableEpoch,
-=======
-		common.FixGetBalanceFlag: {
-			isActiveInEpoch: func(epoch uint32) bool {
-				return epoch >= handler.enableEpochsConfig.FixGetBalanceEnableEpoch
-			},
-			activationEpoch: handler.enableEpochsConfig.FixGetBalanceEnableEpoch,
->>>>>>> 0fd6812b
 		},
 	}
 }
