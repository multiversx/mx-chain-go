package enablers

import "github.com/ElrondNetwork/elrond-go-core/core/atomic"

type epochFlagsHolder struct {
	scDeployFlag                                *atomic.Flag
	builtInFunctionsFlag                        *atomic.Flag
	relayedTransactionsFlag                     *atomic.Flag
	penalizedTooMuchGasFlag                     *atomic.Flag
	switchJailWaitingFlag                       *atomic.Flag
	belowSignedThresholdFlag                    *atomic.Flag
	switchHysteresisForMinNodesFlag             *atomic.Flag
	switchHysteresisForMinNodesCurrentEpochFlag *atomic.Flag
	transactionSignedWithTxHashFlag             *atomic.Flag
	metaProtectionFlag                          *atomic.Flag
	aheadOfTimeGasUsageFlag                     *atomic.Flag
	gasPriceModifierFlag                        *atomic.Flag
	repairCallbackFlag                          *atomic.Flag
	balanceWaitingListsFlag                     *atomic.Flag
	returnDataToLastTransferFlag                *atomic.Flag
	senderInOutTransferFlag                     *atomic.Flag
	stakeFlag                                   *atomic.Flag
	stakingV2Flag                               *atomic.Flag
	stakingV2OwnerFlag                          *atomic.Flag
	stakingV2GreaterEpochFlag                   *atomic.Flag
	doubleKeyProtectionFlag                     *atomic.Flag
	esdtFlag                                    *atomic.Flag
	esdtCurrentEpochFlag                        *atomic.Flag
	governanceFlag                              *atomic.Flag
	governanceCurrentEpochFlag                  *atomic.Flag
	delegationManagerFlag                       *atomic.Flag
	delegationSmartContractFlag                 *atomic.Flag
	delegationSmartContractCurrentEpochFlag     *atomic.Flag
	correctLastUnJailedFlag                     *atomic.Flag
	correctLastUnJailedCurrentEpochFlag         *atomic.Flag
	relayedTransactionsV2Flag                   *atomic.Flag
	unBondTokensV2Flag                          *atomic.Flag
	saveJailedAlwaysFlag                        *atomic.Flag
	reDelegateBelowMinCheckFlag                 *atomic.Flag
	validatorToDelegationFlag                   *atomic.Flag
	waitingListFixFlag                          *atomic.Flag
	incrementSCRNonceInMultiTransferFlag        *atomic.Flag
	esdtMultiTransferFlag                       *atomic.Flag
	globalMintBurnFlag                          *atomic.Flag
	esdtTransferRoleFlag                        *atomic.Flag
	builtInFunctionOnMetaFlag                   *atomic.Flag
	computeRewardCheckpointFlag                 *atomic.Flag
	scrSizeInvariantCheckFlag                   *atomic.Flag
	backwardCompSaveKeyValueFlag                *atomic.Flag
	esdtNFTCreateOnMultiShardFlag               *atomic.Flag
	metaESDTSetFlag                             *atomic.Flag
	addTokensToDelegationFlag                   *atomic.Flag
	multiESDTTransferFixOnCallBackFlag          *atomic.Flag
	optimizeGasUsedInCrossMiniBlocksFlag        *atomic.Flag
	correctFirstQueuedFlag                      *atomic.Flag
	deleteDelegatorAfterClaimRewardsFlag        *atomic.Flag
	fixOOGReturnCodeFlag                        *atomic.Flag
	removeNonUpdatedStorageFlag                 *atomic.Flag
	optimizeNFTStoreFlag                        *atomic.Flag
	createNFTThroughExecByCallerFlag            *atomic.Flag
	stopDecreasingValidatorRatingWhenStuckFlag  *atomic.Flag
	frontRunningProtectionFlag                  *atomic.Flag
	isPayableBySCFlag                           *atomic.Flag
	cleanUpInformativeSCRsFlag                  *atomic.Flag
	storageAPICostOptimizationFlag              *atomic.Flag
	esdtRegisterAndSetAllRolesFlag              *atomic.Flag
	scheduledMiniBlocksFlag                     *atomic.Flag
	correctJailedNotUnStakedEmptyQueueFlag      *atomic.Flag
	doNotReturnOldBlockInBlockchainHookFlag     *atomic.Flag
	addFailedRelayedTxToInvalidMBsFlag          *atomic.Flag
	scrSizeInvariantOnBuiltInResultFlag         *atomic.Flag
	checkCorrectTokenIDForTransferRoleFlag      *atomic.Flag
	failExecutionOnEveryAPIErrorFlag            *atomic.Flag
	isMiniBlockPartialExecutionFlag             *atomic.Flag
	managedCryptoAPIsFlag                       *atomic.Flag
	esdtMetadataContinuousCleanupFlag           *atomic.Flag
	disableExecByCallerFlag                     *atomic.Flag
	refactorContextFlag                         *atomic.Flag
	checkFunctionArgumentFlag                   *atomic.Flag
	checkExecuteOnReadOnlyFlag                  *atomic.Flag
	setSenderInEeiOutputTransferFlag            *atomic.Flag
	changeDelegationOwnerFlag                   *atomic.Flag
	refactorPeersMiniBlocksFlag                 *atomic.Flag
<<<<<<< HEAD
	scProcessorV2Flag                           *atomic.Flag
=======
	fixAsyncCallBackArgsList                    *atomic.Flag
	fixOldTokenLiquidity                        *atomic.Flag
>>>>>>> 62976b58
}

func newEpochFlagsHolder() *epochFlagsHolder {
	return &epochFlagsHolder{
		scDeployFlag:                                &atomic.Flag{},
		builtInFunctionsFlag:                        &atomic.Flag{},
		relayedTransactionsFlag:                     &atomic.Flag{},
		penalizedTooMuchGasFlag:                     &atomic.Flag{},
		switchJailWaitingFlag:                       &atomic.Flag{},
		belowSignedThresholdFlag:                    &atomic.Flag{},
		switchHysteresisForMinNodesFlag:             &atomic.Flag{},
		switchHysteresisForMinNodesCurrentEpochFlag: &atomic.Flag{},
		transactionSignedWithTxHashFlag:             &atomic.Flag{},
		metaProtectionFlag:                          &atomic.Flag{},
		aheadOfTimeGasUsageFlag:                     &atomic.Flag{},
		gasPriceModifierFlag:                        &atomic.Flag{},
		repairCallbackFlag:                          &atomic.Flag{},
		balanceWaitingListsFlag:                     &atomic.Flag{},
		returnDataToLastTransferFlag:                &atomic.Flag{},
		senderInOutTransferFlag:                     &atomic.Flag{},
		stakeFlag:                                   &atomic.Flag{},
		stakingV2Flag:                               &atomic.Flag{},
		stakingV2OwnerFlag:                          &atomic.Flag{},
		stakingV2GreaterEpochFlag:                   &atomic.Flag{},
		doubleKeyProtectionFlag:                     &atomic.Flag{},
		esdtFlag:                                    &atomic.Flag{},
		esdtCurrentEpochFlag:                        &atomic.Flag{},
		governanceFlag:                              &atomic.Flag{},
		governanceCurrentEpochFlag:                  &atomic.Flag{},
		delegationManagerFlag:                       &atomic.Flag{},
		delegationSmartContractFlag:                 &atomic.Flag{},
		delegationSmartContractCurrentEpochFlag:     &atomic.Flag{},
		correctLastUnJailedFlag:                     &atomic.Flag{},
		correctLastUnJailedCurrentEpochFlag:         &atomic.Flag{},
		relayedTransactionsV2Flag:                   &atomic.Flag{},
		unBondTokensV2Flag:                          &atomic.Flag{},
		saveJailedAlwaysFlag:                        &atomic.Flag{},
		reDelegateBelowMinCheckFlag:                 &atomic.Flag{},
		validatorToDelegationFlag:                   &atomic.Flag{},
		waitingListFixFlag:                          &atomic.Flag{},
		incrementSCRNonceInMultiTransferFlag:        &atomic.Flag{},
		esdtMultiTransferFlag:                       &atomic.Flag{},
		globalMintBurnFlag:                          &atomic.Flag{},
		esdtTransferRoleFlag:                        &atomic.Flag{},
		builtInFunctionOnMetaFlag:                   &atomic.Flag{},
		computeRewardCheckpointFlag:                 &atomic.Flag{},
		scrSizeInvariantCheckFlag:                   &atomic.Flag{},
		backwardCompSaveKeyValueFlag:                &atomic.Flag{},
		esdtNFTCreateOnMultiShardFlag:               &atomic.Flag{},
		metaESDTSetFlag:                             &atomic.Flag{},
		addTokensToDelegationFlag:                   &atomic.Flag{},
		multiESDTTransferFixOnCallBackFlag:          &atomic.Flag{},
		optimizeGasUsedInCrossMiniBlocksFlag:        &atomic.Flag{},
		correctFirstQueuedFlag:                      &atomic.Flag{},
		deleteDelegatorAfterClaimRewardsFlag:        &atomic.Flag{},
		fixOOGReturnCodeFlag:                        &atomic.Flag{},
		removeNonUpdatedStorageFlag:                 &atomic.Flag{},
		optimizeNFTStoreFlag:                        &atomic.Flag{},
		createNFTThroughExecByCallerFlag:            &atomic.Flag{},
		stopDecreasingValidatorRatingWhenStuckFlag:  &atomic.Flag{},
		frontRunningProtectionFlag:                  &atomic.Flag{},
		isPayableBySCFlag:                           &atomic.Flag{},
		cleanUpInformativeSCRsFlag:                  &atomic.Flag{},
		storageAPICostOptimizationFlag:              &atomic.Flag{},
		esdtRegisterAndSetAllRolesFlag:              &atomic.Flag{},
		scheduledMiniBlocksFlag:                     &atomic.Flag{},
		correctJailedNotUnStakedEmptyQueueFlag:      &atomic.Flag{},
		doNotReturnOldBlockInBlockchainHookFlag:     &atomic.Flag{},
		addFailedRelayedTxToInvalidMBsFlag:          &atomic.Flag{},
		scrSizeInvariantOnBuiltInResultFlag:         &atomic.Flag{},
		checkCorrectTokenIDForTransferRoleFlag:      &atomic.Flag{},
		failExecutionOnEveryAPIErrorFlag:            &atomic.Flag{},
		isMiniBlockPartialExecutionFlag:             &atomic.Flag{},
		managedCryptoAPIsFlag:                       &atomic.Flag{},
		esdtMetadataContinuousCleanupFlag:           &atomic.Flag{},
		disableExecByCallerFlag:                     &atomic.Flag{},
		refactorContextFlag:                         &atomic.Flag{},
		checkFunctionArgumentFlag:                   &atomic.Flag{},
		checkExecuteOnReadOnlyFlag:                  &atomic.Flag{},
		setSenderInEeiOutputTransferFlag:            &atomic.Flag{},
		changeDelegationOwnerFlag:                   &atomic.Flag{},
		refactorPeersMiniBlocksFlag:                 &atomic.Flag{},
<<<<<<< HEAD
		scProcessorV2Flag:                           &atomic.Flag{},
=======
		fixAsyncCallBackArgsList:                    &atomic.Flag{},
		fixOldTokenLiquidity:                        &atomic.Flag{},
>>>>>>> 62976b58
	}
}

// IsSCDeployFlagEnabled returns true if scDeployFlag is enabled
func (holder *epochFlagsHolder) IsSCDeployFlagEnabled() bool {
	return holder.scDeployFlag.IsSet()
}

// IsBuiltInFunctionsFlagEnabled returns true if builtInFunctionsFlag is enabled
func (holder *epochFlagsHolder) IsBuiltInFunctionsFlagEnabled() bool {
	return holder.builtInFunctionsFlag.IsSet()
}

// IsRelayedTransactionsFlagEnabled returns true if relayedTransactionsFlag is enabled
func (holder *epochFlagsHolder) IsRelayedTransactionsFlagEnabled() bool {
	return holder.relayedTransactionsFlag.IsSet()
}

// IsPenalizedTooMuchGasFlagEnabled returns true if penalizedTooMuchGasFlag is enabled
func (holder *epochFlagsHolder) IsPenalizedTooMuchGasFlagEnabled() bool {
	return holder.penalizedTooMuchGasFlag.IsSet()
}

// ResetPenalizedTooMuchGasFlag resets the penalizedTooMuchGasFlag
func (holder *epochFlagsHolder) ResetPenalizedTooMuchGasFlag() {
	holder.penalizedTooMuchGasFlag.Reset()
}

// IsSwitchJailWaitingFlagEnabled returns true if switchJailWaitingFlag is enabled
func (holder *epochFlagsHolder) IsSwitchJailWaitingFlagEnabled() bool {
	return holder.switchJailWaitingFlag.IsSet()
}

// IsBelowSignedThresholdFlagEnabled returns true if belowSignedThresholdFlag is enabled
func (holder *epochFlagsHolder) IsBelowSignedThresholdFlagEnabled() bool {
	return holder.belowSignedThresholdFlag.IsSet()
}

// IsSwitchHysteresisForMinNodesFlagEnabled returns true if switchHysteresisForMinNodesFlag is enabled
func (holder *epochFlagsHolder) IsSwitchHysteresisForMinNodesFlagEnabled() bool {
	return holder.switchHysteresisForMinNodesFlag.IsSet()
}

// IsSwitchHysteresisForMinNodesFlagEnabledForCurrentEpoch returns true if switchHysteresisForMinNodesCurrentEpochFlag is enabled
func (holder *epochFlagsHolder) IsSwitchHysteresisForMinNodesFlagEnabledForCurrentEpoch() bool {
	return holder.switchHysteresisForMinNodesCurrentEpochFlag.IsSet()
}

// IsTransactionSignedWithTxHashFlagEnabled returns true if transactionSignedWithTxHashFlag is enabled
func (holder *epochFlagsHolder) IsTransactionSignedWithTxHashFlagEnabled() bool {
	return holder.transactionSignedWithTxHashFlag.IsSet()
}

// IsMetaProtectionFlagEnabled returns true if metaProtectionFlag is enabled
func (holder *epochFlagsHolder) IsMetaProtectionFlagEnabled() bool {
	return holder.metaProtectionFlag.IsSet()
}

// IsAheadOfTimeGasUsageFlagEnabled returns true if aheadOfTimeGasUsageFlag is enabled
func (holder *epochFlagsHolder) IsAheadOfTimeGasUsageFlagEnabled() bool {
	return holder.aheadOfTimeGasUsageFlag.IsSet()
}

// IsGasPriceModifierFlagEnabled returns true if gasPriceModifierFlag is enabled
func (holder *epochFlagsHolder) IsGasPriceModifierFlagEnabled() bool {
	return holder.gasPriceModifierFlag.IsSet()
}

// IsRepairCallbackFlagEnabled returns true if repairCallbackFlag is enabled
func (holder *epochFlagsHolder) IsRepairCallbackFlagEnabled() bool {
	return holder.repairCallbackFlag.IsSet()
}

// IsBalanceWaitingListsFlagEnabled returns true if balanceWaitingListsFlag is enabled
func (holder *epochFlagsHolder) IsBalanceWaitingListsFlagEnabled() bool {
	return holder.balanceWaitingListsFlag.IsSet()
}

// IsReturnDataToLastTransferFlagEnabled returns true if returnDataToLastTransferFlag is enabled
func (holder *epochFlagsHolder) IsReturnDataToLastTransferFlagEnabled() bool {
	return holder.returnDataToLastTransferFlag.IsSet()
}

// IsSenderInOutTransferFlagEnabled returns true if senderInOutTransferFlag is enabled
func (holder *epochFlagsHolder) IsSenderInOutTransferFlagEnabled() bool {
	return holder.senderInOutTransferFlag.IsSet()
}

// IsStakeFlagEnabled returns true if stakeFlag is enabled
func (holder *epochFlagsHolder) IsStakeFlagEnabled() bool {
	return holder.stakeFlag.IsSet()
}

// IsStakingV2FlagEnabled returns true if stakingV2Flag is enabled
func (holder *epochFlagsHolder) IsStakingV2FlagEnabled() bool {
	return holder.stakingV2Flag.IsSet()
}

// IsStakingV2OwnerFlagEnabled returns true if stakingV2OwnerFlag is enabled
func (holder *epochFlagsHolder) IsStakingV2OwnerFlagEnabled() bool {
	return holder.stakingV2OwnerFlag.IsSet()
}

// IsStakingV2FlagEnabledForActivationEpochCompleted returns true if stakingV2GreaterEpochFlag is enabled (epoch is greater than the one used for staking v2 activation)
func (holder *epochFlagsHolder) IsStakingV2FlagEnabledForActivationEpochCompleted() bool {
	return holder.stakingV2GreaterEpochFlag.IsSet()
}

// IsDoubleKeyProtectionFlagEnabled returns true if doubleKeyProtectionFlag is enabled
func (holder *epochFlagsHolder) IsDoubleKeyProtectionFlagEnabled() bool {
	return holder.doubleKeyProtectionFlag.IsSet()
}

// IsESDTFlagEnabled returns true if esdtFlag is enabled
func (holder *epochFlagsHolder) IsESDTFlagEnabled() bool {
	return holder.esdtFlag.IsSet()
}

// IsESDTFlagEnabledForCurrentEpoch returns true if esdtCurrentEpochFlag is enabled
func (holder *epochFlagsHolder) IsESDTFlagEnabledForCurrentEpoch() bool {
	return holder.esdtCurrentEpochFlag.IsSet()
}

// IsGovernanceFlagEnabled returns true if governanceFlag is enabled
func (holder *epochFlagsHolder) IsGovernanceFlagEnabled() bool {
	return holder.governanceFlag.IsSet()
}

// IsGovernanceFlagEnabledForCurrentEpoch returns true if governanceCurrentEpochFlag is enabled
func (holder *epochFlagsHolder) IsGovernanceFlagEnabledForCurrentEpoch() bool {
	return holder.governanceCurrentEpochFlag.IsSet()
}

// IsDelegationManagerFlagEnabled returns true if delegationManagerFlag is enabled
func (holder *epochFlagsHolder) IsDelegationManagerFlagEnabled() bool {
	return holder.delegationManagerFlag.IsSet()
}

// IsDelegationSmartContractFlagEnabled returns true if delegationSmartContractFlag is enabled
func (holder *epochFlagsHolder) IsDelegationSmartContractFlagEnabled() bool {
	return holder.delegationSmartContractFlag.IsSet()
}

// IsDelegationSmartContractFlagEnabledForCurrentEpoch returns true if delegationSmartContractCurrentEpochFlag is enabled
func (holder *epochFlagsHolder) IsDelegationSmartContractFlagEnabledForCurrentEpoch() bool {
	return holder.delegationSmartContractCurrentEpochFlag.IsSet()
}

// IsCorrectLastUnJailedFlagEnabled returns true if correctLastUnJailedFlag is enabled
func (holder *epochFlagsHolder) IsCorrectLastUnJailedFlagEnabled() bool {
	return holder.correctLastUnJailedFlag.IsSet()
}

// IsCorrectLastUnJailedFlagEnabledForCurrentEpoch returns true if correctLastUnJailedCurrentEpochFlag is enabled
func (holder *epochFlagsHolder) IsCorrectLastUnJailedFlagEnabledForCurrentEpoch() bool {
	return holder.correctLastUnJailedCurrentEpochFlag.IsSet()
}

// IsRelayedTransactionsV2FlagEnabled returns true if relayedTransactionsV2Flag is enabled
func (holder *epochFlagsHolder) IsRelayedTransactionsV2FlagEnabled() bool {
	return holder.relayedTransactionsV2Flag.IsSet()
}

// IsUnBondTokensV2FlagEnabled returns true if unBondTokensV2Flag is enabled
func (holder *epochFlagsHolder) IsUnBondTokensV2FlagEnabled() bool {
	return holder.unBondTokensV2Flag.IsSet()
}

// IsSaveJailedAlwaysFlagEnabled returns true if saveJailedAlwaysFlag is enabled
func (holder *epochFlagsHolder) IsSaveJailedAlwaysFlagEnabled() bool {
	return holder.saveJailedAlwaysFlag.IsSet()
}

// IsReDelegateBelowMinCheckFlagEnabled returns true if reDelegateBelowMinCheckFlag is enabled
func (holder *epochFlagsHolder) IsReDelegateBelowMinCheckFlagEnabled() bool {
	return holder.reDelegateBelowMinCheckFlag.IsSet()
}

// IsValidatorToDelegationFlagEnabled returns true if validatorToDelegationFlag is enabled
func (holder *epochFlagsHolder) IsValidatorToDelegationFlagEnabled() bool {
	return holder.validatorToDelegationFlag.IsSet()
}

// IsWaitingListFixFlagEnabled returns true if waitingListFixFlag is enabled
func (holder *epochFlagsHolder) IsWaitingListFixFlagEnabled() bool {
	return holder.waitingListFixFlag.IsSet()
}

// IsIncrementSCRNonceInMultiTransferFlagEnabled returns true if incrementSCRNonceInMultiTransferFlag is enabled
func (holder *epochFlagsHolder) IsIncrementSCRNonceInMultiTransferFlagEnabled() bool {
	return holder.incrementSCRNonceInMultiTransferFlag.IsSet()
}

// IsESDTMultiTransferFlagEnabled returns true if esdtMultiTransferFlag is enabled
func (holder *epochFlagsHolder) IsESDTMultiTransferFlagEnabled() bool {
	return holder.esdtMultiTransferFlag.IsSet()
}

// IsGlobalMintBurnFlagEnabled returns true if globalMintBurnFlag is enabled
func (holder *epochFlagsHolder) IsGlobalMintBurnFlagEnabled() bool {
	return holder.globalMintBurnFlag.IsSet()
}

// IsESDTTransferRoleFlagEnabled returns true if esdtTransferRoleFlag is enabled
func (holder *epochFlagsHolder) IsESDTTransferRoleFlagEnabled() bool {
	return holder.esdtTransferRoleFlag.IsSet()
}

// IsBuiltInFunctionOnMetaFlagEnabled returns true if builtInFunctionOnMetaFlag is enabled
func (holder *epochFlagsHolder) IsBuiltInFunctionOnMetaFlagEnabled() bool {
	return holder.builtInFunctionOnMetaFlag.IsSet()
}

// IsComputeRewardCheckpointFlagEnabled returns true if computeRewardCheckpointFlag is enabled
func (holder *epochFlagsHolder) IsComputeRewardCheckpointFlagEnabled() bool {
	return holder.computeRewardCheckpointFlag.IsSet()
}

// IsSCRSizeInvariantCheckFlagEnabled returns true if scrSizeInvariantCheckFlag is enabled
func (holder *epochFlagsHolder) IsSCRSizeInvariantCheckFlagEnabled() bool {
	return holder.scrSizeInvariantCheckFlag.IsSet()
}

// IsBackwardCompSaveKeyValueFlagEnabled returns true if backwardCompSaveKeyValueFlag is enabled
func (holder *epochFlagsHolder) IsBackwardCompSaveKeyValueFlagEnabled() bool {
	return holder.backwardCompSaveKeyValueFlag.IsSet()
}

// IsESDTNFTCreateOnMultiShardFlagEnabled returns true if esdtNFTCreateOnMultiShardFlag is enabled
func (holder *epochFlagsHolder) IsESDTNFTCreateOnMultiShardFlagEnabled() bool {
	return holder.esdtNFTCreateOnMultiShardFlag.IsSet()
}

// IsMetaESDTSetFlagEnabled returns true if metaESDTSetFlag is enabled
func (holder *epochFlagsHolder) IsMetaESDTSetFlagEnabled() bool {
	return holder.metaESDTSetFlag.IsSet()
}

// IsAddTokensToDelegationFlagEnabled returns true if addTokensToDelegationFlag is enabled
func (holder *epochFlagsHolder) IsAddTokensToDelegationFlagEnabled() bool {
	return holder.addTokensToDelegationFlag.IsSet()
}

// IsMultiESDTTransferFixOnCallBackFlagEnabled returns true if multiESDTTransferFixOnCallBackFlag is enabled
func (holder *epochFlagsHolder) IsMultiESDTTransferFixOnCallBackFlagEnabled() bool {
	return holder.multiESDTTransferFixOnCallBackFlag.IsSet()
}

// IsOptimizeGasUsedInCrossMiniBlocksFlagEnabled returns true if optimizeGasUsedInCrossMiniBlocksFlag is enabled
func (holder *epochFlagsHolder) IsOptimizeGasUsedInCrossMiniBlocksFlagEnabled() bool {
	return holder.optimizeGasUsedInCrossMiniBlocksFlag.IsSet()
}

// IsCorrectFirstQueuedFlagEnabled returns true if correctFirstQueuedFlag is enabled
func (holder *epochFlagsHolder) IsCorrectFirstQueuedFlagEnabled() bool {
	return holder.correctFirstQueuedFlag.IsSet()
}

// IsDeleteDelegatorAfterClaimRewardsFlagEnabled returns true if deleteDelegatorAfterClaimRewardsFlag is enabled
func (holder *epochFlagsHolder) IsDeleteDelegatorAfterClaimRewardsFlagEnabled() bool {
	return holder.deleteDelegatorAfterClaimRewardsFlag.IsSet()
}

// IsFixOOGReturnCodeFlagEnabled returns true if fixOOGReturnCodeFlag is enabled
func (holder *epochFlagsHolder) IsFixOOGReturnCodeFlagEnabled() bool {
	return holder.fixOOGReturnCodeFlag.IsSet()
}

// IsRemoveNonUpdatedStorageFlagEnabled returns true if removeNonUpdatedStorageFlag is enabled
func (holder *epochFlagsHolder) IsRemoveNonUpdatedStorageFlagEnabled() bool {
	return holder.removeNonUpdatedStorageFlag.IsSet()
}

// IsOptimizeNFTStoreFlagEnabled returns true if removeNonUpdatedStorageFlag is enabled
func (holder *epochFlagsHolder) IsOptimizeNFTStoreFlagEnabled() bool {
	return holder.optimizeNFTStoreFlag.IsSet()
}

// IsCreateNFTThroughExecByCallerFlagEnabled returns true if createNFTThroughExecByCallerFlag is enabled
func (holder *epochFlagsHolder) IsCreateNFTThroughExecByCallerFlagEnabled() bool {
	return holder.createNFTThroughExecByCallerFlag.IsSet()
}

// IsStopDecreasingValidatorRatingWhenStuckFlagEnabled returns true if stopDecreasingValidatorRatingWhenStuckFlag is enabled
func (holder *epochFlagsHolder) IsStopDecreasingValidatorRatingWhenStuckFlagEnabled() bool {
	return holder.stopDecreasingValidatorRatingWhenStuckFlag.IsSet()
}

// IsFrontRunningProtectionFlagEnabled returns true if frontRunningProtectionFlag is enabled
func (holder *epochFlagsHolder) IsFrontRunningProtectionFlagEnabled() bool {
	return holder.frontRunningProtectionFlag.IsSet()
}

// IsPayableBySCFlagEnabled returns true if isPayableBySCFlag is enabled
func (holder *epochFlagsHolder) IsPayableBySCFlagEnabled() bool {
	return holder.isPayableBySCFlag.IsSet()
}

// IsCleanUpInformativeSCRsFlagEnabled returns true if cleanUpInformativeSCRsFlag is enabled
func (holder *epochFlagsHolder) IsCleanUpInformativeSCRsFlagEnabled() bool {
	return holder.cleanUpInformativeSCRsFlag.IsSet()
}

// IsStorageAPICostOptimizationFlagEnabled returns true if storageAPICostOptimizationFlag is enabled
func (holder *epochFlagsHolder) IsStorageAPICostOptimizationFlagEnabled() bool {
	return holder.storageAPICostOptimizationFlag.IsSet()
}

// IsESDTRegisterAndSetAllRolesFlagEnabled returns true if esdtRegisterAndSetAllRolesFlag is enabled
func (holder *epochFlagsHolder) IsESDTRegisterAndSetAllRolesFlagEnabled() bool {
	return holder.esdtRegisterAndSetAllRolesFlag.IsSet()
}

// IsScheduledMiniBlocksFlagEnabled returns true if scheduledMiniBlocksFlag is enabled
func (holder *epochFlagsHolder) IsScheduledMiniBlocksFlagEnabled() bool {
	return holder.scheduledMiniBlocksFlag.IsSet()
}

// IsCorrectJailedNotUnStakedEmptyQueueFlagEnabled returns true if correctJailedNotUnStakedEmptyQueueFlag is enabled
func (holder *epochFlagsHolder) IsCorrectJailedNotUnStakedEmptyQueueFlagEnabled() bool {
	return holder.correctJailedNotUnStakedEmptyQueueFlag.IsSet()
}

// IsDoNotReturnOldBlockInBlockchainHookFlagEnabled returns true if doNotReturnOldBlockInBlockchainHookFlag is enabled
func (holder *epochFlagsHolder) IsDoNotReturnOldBlockInBlockchainHookFlagEnabled() bool {
	return holder.doNotReturnOldBlockInBlockchainHookFlag.IsSet()
}

// IsAddFailedRelayedTxToInvalidMBsFlag returns true if addFailedRelayedTxToInvalidMBsFlag is enabled
func (holder *epochFlagsHolder) IsAddFailedRelayedTxToInvalidMBsFlag() bool {
	return holder.addFailedRelayedTxToInvalidMBsFlag.IsSet()
}

// IsSCRSizeInvariantOnBuiltInResultFlagEnabled returns true if scrSizeInvariantOnBuiltInResultFlag is enabled
func (holder *epochFlagsHolder) IsSCRSizeInvariantOnBuiltInResultFlagEnabled() bool {
	return holder.scrSizeInvariantOnBuiltInResultFlag.IsSet()
}

// IsCheckCorrectTokenIDForTransferRoleFlagEnabled returns true if checkCorrectTokenIDForTransferRoleFlag is enabled
func (holder *epochFlagsHolder) IsCheckCorrectTokenIDForTransferRoleFlagEnabled() bool {
	return holder.checkCorrectTokenIDForTransferRoleFlag.IsSet()
}

// IsFailExecutionOnEveryAPIErrorFlagEnabled returns true if failExecutionOnEveryAPIErrorFlag is enabled
func (holder *epochFlagsHolder) IsFailExecutionOnEveryAPIErrorFlagEnabled() bool {
	return holder.failExecutionOnEveryAPIErrorFlag.IsSet()
}

// IsMiniBlockPartialExecutionFlagEnabled returns true if isMiniBlockPartialExecutionFlag is enabled
func (holder *epochFlagsHolder) IsMiniBlockPartialExecutionFlagEnabled() bool {
	return holder.isMiniBlockPartialExecutionFlag.IsSet()
}

// IsManagedCryptoAPIsFlagEnabled returns true if managedCryptoAPIsFlag is enabled
func (holder *epochFlagsHolder) IsManagedCryptoAPIsFlagEnabled() bool {
	return holder.managedCryptoAPIsFlag.IsSet()
}

// IsESDTMetadataContinuousCleanupFlagEnabled returns true if esdtMetadataContinuousCleanupFlag is enabled
func (holder *epochFlagsHolder) IsESDTMetadataContinuousCleanupFlagEnabled() bool {
	return holder.esdtMetadataContinuousCleanupFlag.IsSet()
}

// IsDisableExecByCallerFlagEnabled returns true if disableExecByCallerFlag is enabled
func (holder *epochFlagsHolder) IsDisableExecByCallerFlagEnabled() bool {
	return holder.disableExecByCallerFlag.IsSet()
}

// IsRefactorContextFlagEnabled returns true if refactorContextFlag is enabled
func (holder *epochFlagsHolder) IsRefactorContextFlagEnabled() bool {
	return holder.refactorContextFlag.IsSet()
}

// IsCheckFunctionArgumentFlagEnabled returns true if checkFunctionArgumentFlag is enabled
func (holder *epochFlagsHolder) IsCheckFunctionArgumentFlagEnabled() bool {
	return holder.checkFunctionArgumentFlag.IsSet()
}

// IsCheckExecuteOnReadOnlyFlagEnabled returns true if checkExecuteOnReadOnlyFlag is enabled
func (holder *epochFlagsHolder) IsCheckExecuteOnReadOnlyFlagEnabled() bool {
	return holder.checkExecuteOnReadOnlyFlag.IsSet()
}

// IsSetSenderInEeiOutputTransferFlagEnabled returns true if setSenderInEeiOutputTransferFlag is enabled
func (holder *epochFlagsHolder) IsSetSenderInEeiOutputTransferFlagEnabled() bool {
	return holder.setSenderInEeiOutputTransferFlag.IsSet()
}

// IsFixAsyncCallbackCheckFlagEnabled returns true if esdtMetadataContinuousCleanupFlag is enabled
// this is a duplicate for ESDTMetadataContinuousCleanupEnableEpoch needed for consistency into vm-common
func (holder *epochFlagsHolder) IsFixAsyncCallbackCheckFlagEnabled() bool {
	return holder.esdtMetadataContinuousCleanupFlag.IsSet()
}

// IsSaveToSystemAccountFlagEnabled returns true if optimizeNFTStoreFlag is enabled
// this is a duplicate for OptimizeNFTStoreEnableEpoch needed for consistency into vm-common
func (holder *epochFlagsHolder) IsSaveToSystemAccountFlagEnabled() bool {
	return holder.optimizeNFTStoreFlag.IsSet()
}

// IsCheckFrozenCollectionFlagEnabled returns true if optimizeNFTStoreFlag is enabled
// this is a duplicate for OptimizeNFTStoreEnableEpoch needed for consistency into vm-common
func (holder *epochFlagsHolder) IsCheckFrozenCollectionFlagEnabled() bool {
	return holder.optimizeNFTStoreFlag.IsSet()
}

// IsSendAlwaysFlagEnabled returns true if esdtMetadataContinuousCleanupFlag is enabled
// this is a duplicate for ESDTMetadataContinuousCleanupEnableEpoch needed for consistency into vm-common
func (holder *epochFlagsHolder) IsSendAlwaysFlagEnabled() bool {
	return holder.esdtMetadataContinuousCleanupFlag.IsSet()
}

// IsValueLengthCheckFlagEnabled returns true if optimizeNFTStoreFlag is enabled
// this is a duplicate for OptimizeNFTStoreEnableEpoch needed for consistency into vm-common
func (holder *epochFlagsHolder) IsValueLengthCheckFlagEnabled() bool {
	return holder.optimizeNFTStoreFlag.IsSet()
}

// IsCheckTransferFlagEnabled returns true if optimizeNFTStoreFlag is enabled
// this is a duplicate for OptimizeNFTStoreEnableEpoch needed for consistency into vm-common
func (holder *epochFlagsHolder) IsCheckTransferFlagEnabled() bool {
	return holder.optimizeNFTStoreFlag.IsSet()
}

// IsTransferToMetaFlagEnabled returns true if builtInFunctionOnMetaFlag is enabled
// this is a duplicate for BuiltInFunctionOnMetaEnableEpoch needed for consistency into vm-common
func (holder *epochFlagsHolder) IsTransferToMetaFlagEnabled() bool {
	return holder.builtInFunctionOnMetaFlag.IsSet()
}

// IsESDTNFTImprovementV1FlagEnabled returns true if esdtMultiTransferFlag is enabled
// this is a duplicate for ESDTMultiTransferEnableEpoch needed for consistency into vm-common
func (holder *epochFlagsHolder) IsESDTNFTImprovementV1FlagEnabled() bool {
	return holder.esdtMultiTransferFlag.IsSet()
}

// IsChangeDelegationOwnerFlagEnabled returns true if the change delegation owner feature is enabled
func (holder *epochFlagsHolder) IsChangeDelegationOwnerFlagEnabled() bool {
	return holder.changeDelegationOwnerFlag.IsSet()
}

// IsRefactorPeersMiniBlocksFlagEnabled returns true if refactorPeersMiniBlocksFlag is enabled
func (holder *epochFlagsHolder) IsRefactorPeersMiniBlocksFlagEnabled() bool {
	return holder.refactorPeersMiniBlocksFlag.IsSet()
}

<<<<<<< HEAD
// IsSCProcessorV2FlagEnabled returns true if scProcessorV2Flag is enabled
func (holder *epochFlagsHolder) IsSCProcessorV2FlagEnabled() bool {
	return holder.scProcessorV2Flag.IsSet()
=======
// IsFixAsyncCallBackArgsListFlagEnabled returns true if fixAsyncCallBackArgsList is enabled
func (holder *epochFlagsHolder) IsFixAsyncCallBackArgsListFlagEnabled() bool {
	return holder.fixAsyncCallBackArgsList.IsSet()
}

// IsFixOldTokenLiquidityEnabled returns true if fixOldTokenLiquidity is enabled
func (holder *epochFlagsHolder) IsFixOldTokenLiquidityEnabled() bool {
	return holder.fixOldTokenLiquidity.IsSet()
>>>>>>> 62976b58
}<|MERGE_RESOLUTION|>--- conflicted
+++ resolved
@@ -81,12 +81,9 @@
 	setSenderInEeiOutputTransferFlag            *atomic.Flag
 	changeDelegationOwnerFlag                   *atomic.Flag
 	refactorPeersMiniBlocksFlag                 *atomic.Flag
-<<<<<<< HEAD
 	scProcessorV2Flag                           *atomic.Flag
-=======
 	fixAsyncCallBackArgsList                    *atomic.Flag
 	fixOldTokenLiquidity                        *atomic.Flag
->>>>>>> 62976b58
 }
 
 func newEpochFlagsHolder() *epochFlagsHolder {
@@ -169,12 +166,9 @@
 		setSenderInEeiOutputTransferFlag:            &atomic.Flag{},
 		changeDelegationOwnerFlag:                   &atomic.Flag{},
 		refactorPeersMiniBlocksFlag:                 &atomic.Flag{},
-<<<<<<< HEAD
 		scProcessorV2Flag:                           &atomic.Flag{},
-=======
 		fixAsyncCallBackArgsList:                    &atomic.Flag{},
 		fixOldTokenLiquidity:                        &atomic.Flag{},
->>>>>>> 62976b58
 	}
 }
 
@@ -621,11 +615,11 @@
 	return holder.refactorPeersMiniBlocksFlag.IsSet()
 }
 
-<<<<<<< HEAD
 // IsSCProcessorV2FlagEnabled returns true if scProcessorV2Flag is enabled
 func (holder *epochFlagsHolder) IsSCProcessorV2FlagEnabled() bool {
 	return holder.scProcessorV2Flag.IsSet()
-=======
+}
+
 // IsFixAsyncCallBackArgsListFlagEnabled returns true if fixAsyncCallBackArgsList is enabled
 func (holder *epochFlagsHolder) IsFixAsyncCallBackArgsListFlagEnabled() bool {
 	return holder.fixAsyncCallBackArgsList.IsSet()
@@ -634,5 +628,4 @@
 // IsFixOldTokenLiquidityEnabled returns true if fixOldTokenLiquidity is enabled
 func (holder *epochFlagsHolder) IsFixOldTokenLiquidityEnabled() bool {
 	return holder.fixOldTokenLiquidity.IsSet()
->>>>>>> 62976b58
 }