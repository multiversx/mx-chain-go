--- conflicted
+++ resolved
@@ -96,12 +96,9 @@
 	multiClaimOnDelegationFlag                  *atomic.Flag
 	changeUsernameFlag                          *atomic.Flag
 	consistentTokensValuesCheckFlag             *atomic.Flag
-<<<<<<< HEAD
-	consensusModelV2Flag                        *atomic.Flag
-=======
 	autoBalanceDataTriesFlag                    *atomic.Flag
 	fixDelegationChangeOwnerOnAccountFlag       *atomic.Flag
->>>>>>> 799e5991
+	consensusModelV2Flag                        *atomic.Flag
 }
 
 func newEpochFlagsHolder() *epochFlagsHolder {
@@ -197,12 +194,9 @@
 		consistentTokensValuesCheckFlag:             &atomic.Flag{},
 		multiClaimOnDelegationFlag:                  &atomic.Flag{},
 		changeUsernameFlag:                          &atomic.Flag{},
-<<<<<<< HEAD
-		consensusModelV2Flag:                        &atomic.Flag{},
-=======
 		autoBalanceDataTriesFlag:                    &atomic.Flag{},
 		fixDelegationChangeOwnerOnAccountFlag:       &atomic.Flag{},
->>>>>>> 799e5991
+		consensusModelV2Flag:                        &atomic.Flag{},
 	}
 }
 
@@ -714,18 +708,17 @@
 	return holder.changeUsernameFlag.IsSet()
 }
 
-<<<<<<< HEAD
+// IsAutoBalanceDataTriesEnabled returns true if autoBalanceDataTriesFlag is enabled
+func (holder *epochFlagsHolder) IsAutoBalanceDataTriesEnabled() bool {
+	return holder.autoBalanceDataTriesFlag.IsSet()
+}
+
+// FixDelegationChangeOwnerOnAccountEnabled returns true if the fix for the delegation change owner on account is enabled
+func (holder *epochFlagsHolder) FixDelegationChangeOwnerOnAccountEnabled() bool {
+	return holder.fixDelegationChangeOwnerOnAccountFlag.IsSet()
+}
+
 // IsConsensusModelV2Enabled returns true if consensusModelV2Flag is enabled
 func (holder *epochFlagsHolder) IsConsensusModelV2Enabled() bool {
 	return holder.consensusModelV2Flag.IsSet()
-=======
-// IsAutoBalanceDataTriesEnabled returns true if autoBalanceDataTriesFlag is enabled
-func (holder *epochFlagsHolder) IsAutoBalanceDataTriesEnabled() bool {
-	return holder.autoBalanceDataTriesFlag.IsSet()
-}
-
-// FixDelegationChangeOwnerOnAccountEnabled returns true if the fix for the delegation change owner on account is enabled
-func (holder *epochFlagsHolder) FixDelegationChangeOwnerOnAccountEnabled() bool {
-	return holder.fixDelegationChangeOwnerOnAccountFlag.IsSet()
->>>>>>> 799e5991
 }