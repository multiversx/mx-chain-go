--- conflicted
+++ resolved
@@ -87,11 +87,8 @@
 	fixOldTokenLiquidity                        *atomic.Flag
 	runtimeMemStoreLimitFlag                    *atomic.Flag
 	maxBlockchainHookCountersFlag               *atomic.Flag
-<<<<<<< HEAD
+	wipeSingleNFTLiquidityDecreaseFlag          *atomic.Flag
 	dynamicGasCostForDataTrieStorageLoadFlag    *atomic.Flag
-=======
-	wipeSingleNFTLiquidityDecreaseFlag          *atomic.Flag
->>>>>>> 5566a55e
 }
 
 func newEpochFlagsHolder() *epochFlagsHolder {
@@ -178,11 +175,8 @@
 		fixOldTokenLiquidity:                        &atomic.Flag{},
 		runtimeMemStoreLimitFlag:                    &atomic.Flag{},
 		maxBlockchainHookCountersFlag:               &atomic.Flag{},
-<<<<<<< HEAD
+		wipeSingleNFTLiquidityDecreaseFlag:          &atomic.Flag{},
 		dynamicGasCostForDataTrieStorageLoadFlag:    &atomic.Flag{},
-=======
-		wipeSingleNFTLiquidityDecreaseFlag:          &atomic.Flag{},
->>>>>>> 5566a55e
 	}
 }
 
@@ -649,13 +643,12 @@
 	return holder.maxBlockchainHookCountersFlag.IsSet()
 }
 
-<<<<<<< HEAD
+// IsWipeSingleNFTLiquidityDecreaseEnabled returns true if wipeSingleNFTLiquidityDecreaseFlag is enabled
+func (holder *epochFlagsHolder) IsWipeSingleNFTLiquidityDecreaseEnabled() bool {
+	return holder.wipeSingleNFTLiquidityDecreaseFlag.IsSet()
+}
+
 // IsDynamicGasCostForDataTrieStorageLoadEnabled returns true if dynamicGasCostForDataTrieStorageLoadFlag is enabled
 func (holder *epochFlagsHolder) IsDynamicGasCostForDataTrieStorageLoadEnabled() bool {
 	return holder.dynamicGasCostForDataTrieStorageLoadFlag.IsSet()
-=======
-// IsWipeSingleNFTLiquidityDecreaseEnabled returns true if wipeSingleNFTLiquidityDecreaseFlag is enabled
-func (holder *epochFlagsHolder) IsWipeSingleNFTLiquidityDecreaseEnabled() bool {
-	return holder.wipeSingleNFTLiquidityDecreaseFlag.IsSet()
->>>>>>> 5566a55e
 }