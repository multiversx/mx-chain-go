package enablers

import (
	"github.com/multiversx/mx-chain-core-go/core/atomic"
)

type epochFlagsHolder struct {
	scDeployFlag                                *atomic.Flag
	builtInFunctionsFlag                        *atomic.Flag
	relayedTransactionsFlag                     *atomic.Flag
	penalizedTooMuchGasFlag                     *atomic.Flag
	switchJailWaitingFlag                       *atomic.Flag
	belowSignedThresholdFlag                    *atomic.Flag
	switchHysteresisForMinNodesFlag             *atomic.Flag
	switchHysteresisForMinNodesCurrentEpochFlag *atomic.Flag
	transactionSignedWithTxHashFlag             *atomic.Flag
	metaProtectionFlag                          *atomic.Flag
	aheadOfTimeGasUsageFlag                     *atomic.Flag
	gasPriceModifierFlag                        *atomic.Flag
	repairCallbackFlag                          *atomic.Flag
	balanceWaitingListsFlag                     *atomic.Flag
	returnDataToLastTransferFlag                *atomic.Flag
	senderInOutTransferFlag                     *atomic.Flag
	stakeFlag                                   *atomic.Flag
	stakingV2Flag                               *atomic.Flag
	stakingV2OwnerFlag                          *atomic.Flag
	stakingV2GreaterEpochFlag                   *atomic.Flag
	doubleKeyProtectionFlag                     *atomic.Flag
	esdtFlag                                    *atomic.Flag
	esdtCurrentEpochFlag                        *atomic.Flag
	governanceFlag                              *atomic.Flag
	governanceCurrentEpochFlag                  *atomic.Flag
	delegationManagerFlag                       *atomic.Flag
	delegationSmartContractFlag                 *atomic.Flag
	delegationSmartContractCurrentEpochFlag     *atomic.Flag
	correctLastUnJailedFlag                     *atomic.Flag
	correctLastUnJailedCurrentEpochFlag         *atomic.Flag
	relayedTransactionsV2Flag                   *atomic.Flag
	unBondTokensV2Flag                          *atomic.Flag
	saveJailedAlwaysFlag                        *atomic.Flag
	reDelegateBelowMinCheckFlag                 *atomic.Flag
	validatorToDelegationFlag                   *atomic.Flag
	waitingListFixFlag                          *atomic.Flag
	incrementSCRNonceInMultiTransferFlag        *atomic.Flag
	esdtMultiTransferFlag                       *atomic.Flag
	globalMintBurnFlag                          *atomic.Flag
	esdtTransferRoleFlag                        *atomic.Flag
	builtInFunctionOnMetaFlag                   *atomic.Flag
	computeRewardCheckpointFlag                 *atomic.Flag
	scrSizeInvariantCheckFlag                   *atomic.Flag
	backwardCompSaveKeyValueFlag                *atomic.Flag
	esdtNFTCreateOnMultiShardFlag               *atomic.Flag
	metaESDTSetFlag                             *atomic.Flag
	addTokensToDelegationFlag                   *atomic.Flag
	multiESDTTransferFixOnCallBackFlag          *atomic.Flag
	optimizeGasUsedInCrossMiniBlocksFlag        *atomic.Flag
	correctFirstQueuedFlag                      *atomic.Flag
	deleteDelegatorAfterClaimRewardsFlag        *atomic.Flag
	fixOOGReturnCodeFlag                        *atomic.Flag
	removeNonUpdatedStorageFlag                 *atomic.Flag
	optimizeNFTStoreFlag                        *atomic.Flag
	createNFTThroughExecByCallerFlag            *atomic.Flag
	stopDecreasingValidatorRatingWhenStuckFlag  *atomic.Flag
	frontRunningProtectionFlag                  *atomic.Flag
	isPayableBySCFlag                           *atomic.Flag
	cleanUpInformativeSCRsFlag                  *atomic.Flag
	storageAPICostOptimizationFlag              *atomic.Flag
	esdtRegisterAndSetAllRolesFlag              *atomic.Flag
	scheduledMiniBlocksFlag                     *atomic.Flag
	correctJailedNotUnStakedEmptyQueueFlag      *atomic.Flag
	doNotReturnOldBlockInBlockchainHookFlag     *atomic.Flag
	addFailedRelayedTxToInvalidMBsFlag          *atomic.Flag
	scrSizeInvariantOnBuiltInResultFlag         *atomic.Flag
	checkCorrectTokenIDForTransferRoleFlag      *atomic.Flag
	failExecutionOnEveryAPIErrorFlag            *atomic.Flag
	isMiniBlockPartialExecutionFlag             *atomic.Flag
	managedCryptoAPIsFlag                       *atomic.Flag
	esdtMetadataContinuousCleanupFlag           *atomic.Flag
	disableExecByCallerFlag                     *atomic.Flag
	refactorContextFlag                         *atomic.Flag
	checkFunctionArgumentFlag                   *atomic.Flag
	checkExecuteOnReadOnlyFlag                  *atomic.Flag
	setSenderInEeiOutputTransferFlag            *atomic.Flag
	changeDelegationOwnerFlag                   *atomic.Flag
	refactorPeersMiniBlocksFlag                 *atomic.Flag
	fixAsyncCallBackArgsList                    *atomic.Flag
	fixOldTokenLiquidity                        *atomic.Flag
	runtimeMemStoreLimitFlag                    *atomic.Flag
	maxBlockchainHookCountersFlag               *atomic.Flag
	wipeSingleNFTLiquidityDecreaseFlag          *atomic.Flag
<<<<<<< HEAD
	dynamicGasCostForDataTrieStorageLoadFlag    *atomic.Flag
=======
	alwaysSaveTokenMetaDataFlag                 *atomic.Flag
>>>>>>> cf213fd9
}

func newEpochFlagsHolder() *epochFlagsHolder {
	return &epochFlagsHolder{
		scDeployFlag:                                &atomic.Flag{},
		builtInFunctionsFlag:                        &atomic.Flag{},
		relayedTransactionsFlag:                     &atomic.Flag{},
		penalizedTooMuchGasFlag:                     &atomic.Flag{},
		switchJailWaitingFlag:                       &atomic.Flag{},
		belowSignedThresholdFlag:                    &atomic.Flag{},
		switchHysteresisForMinNodesFlag:             &atomic.Flag{},
		switchHysteresisForMinNodesCurrentEpochFlag: &atomic.Flag{},
		transactionSignedWithTxHashFlag:             &atomic.Flag{},
		metaProtectionFlag:                          &atomic.Flag{},
		aheadOfTimeGasUsageFlag:                     &atomic.Flag{},
		gasPriceModifierFlag:                        &atomic.Flag{},
		repairCallbackFlag:                          &atomic.Flag{},
		balanceWaitingListsFlag:                     &atomic.Flag{},
		returnDataToLastTransferFlag:                &atomic.Flag{},
		senderInOutTransferFlag:                     &atomic.Flag{},
		stakeFlag:                                   &atomic.Flag{},
		stakingV2Flag:                               &atomic.Flag{},
		stakingV2OwnerFlag:                          &atomic.Flag{},
		stakingV2GreaterEpochFlag:                   &atomic.Flag{},
		doubleKeyProtectionFlag:                     &atomic.Flag{},
		esdtFlag:                                    &atomic.Flag{},
		esdtCurrentEpochFlag:                        &atomic.Flag{},
		governanceFlag:                              &atomic.Flag{},
		governanceCurrentEpochFlag:                  &atomic.Flag{},
		delegationManagerFlag:                       &atomic.Flag{},
		delegationSmartContractFlag:                 &atomic.Flag{},
		delegationSmartContractCurrentEpochFlag:     &atomic.Flag{},
		correctLastUnJailedFlag:                     &atomic.Flag{},
		correctLastUnJailedCurrentEpochFlag:         &atomic.Flag{},
		relayedTransactionsV2Flag:                   &atomic.Flag{},
		unBondTokensV2Flag:                          &atomic.Flag{},
		saveJailedAlwaysFlag:                        &atomic.Flag{},
		reDelegateBelowMinCheckFlag:                 &atomic.Flag{},
		validatorToDelegationFlag:                   &atomic.Flag{},
		waitingListFixFlag:                          &atomic.Flag{},
		incrementSCRNonceInMultiTransferFlag:        &atomic.Flag{},
		esdtMultiTransferFlag:                       &atomic.Flag{},
		globalMintBurnFlag:                          &atomic.Flag{},
		esdtTransferRoleFlag:                        &atomic.Flag{},
		builtInFunctionOnMetaFlag:                   &atomic.Flag{},
		computeRewardCheckpointFlag:                 &atomic.Flag{},
		scrSizeInvariantCheckFlag:                   &atomic.Flag{},
		backwardCompSaveKeyValueFlag:                &atomic.Flag{},
		esdtNFTCreateOnMultiShardFlag:               &atomic.Flag{},
		metaESDTSetFlag:                             &atomic.Flag{},
		addTokensToDelegationFlag:                   &atomic.Flag{},
		multiESDTTransferFixOnCallBackFlag:          &atomic.Flag{},
		optimizeGasUsedInCrossMiniBlocksFlag:        &atomic.Flag{},
		correctFirstQueuedFlag:                      &atomic.Flag{},
		deleteDelegatorAfterClaimRewardsFlag:        &atomic.Flag{},
		fixOOGReturnCodeFlag:                        &atomic.Flag{},
		removeNonUpdatedStorageFlag:                 &atomic.Flag{},
		optimizeNFTStoreFlag:                        &atomic.Flag{},
		createNFTThroughExecByCallerFlag:            &atomic.Flag{},
		stopDecreasingValidatorRatingWhenStuckFlag:  &atomic.Flag{},
		frontRunningProtectionFlag:                  &atomic.Flag{},
		isPayableBySCFlag:                           &atomic.Flag{},
		cleanUpInformativeSCRsFlag:                  &atomic.Flag{},
		storageAPICostOptimizationFlag:              &atomic.Flag{},
		esdtRegisterAndSetAllRolesFlag:              &atomic.Flag{},
		scheduledMiniBlocksFlag:                     &atomic.Flag{},
		correctJailedNotUnStakedEmptyQueueFlag:      &atomic.Flag{},
		doNotReturnOldBlockInBlockchainHookFlag:     &atomic.Flag{},
		addFailedRelayedTxToInvalidMBsFlag:          &atomic.Flag{},
		scrSizeInvariantOnBuiltInResultFlag:         &atomic.Flag{},
		checkCorrectTokenIDForTransferRoleFlag:      &atomic.Flag{},
		failExecutionOnEveryAPIErrorFlag:            &atomic.Flag{},
		isMiniBlockPartialExecutionFlag:             &atomic.Flag{},
		managedCryptoAPIsFlag:                       &atomic.Flag{},
		esdtMetadataContinuousCleanupFlag:           &atomic.Flag{},
		disableExecByCallerFlag:                     &atomic.Flag{},
		refactorContextFlag:                         &atomic.Flag{},
		checkFunctionArgumentFlag:                   &atomic.Flag{},
		checkExecuteOnReadOnlyFlag:                  &atomic.Flag{},
		setSenderInEeiOutputTransferFlag:            &atomic.Flag{},
		changeDelegationOwnerFlag:                   &atomic.Flag{},
		refactorPeersMiniBlocksFlag:                 &atomic.Flag{},
		fixAsyncCallBackArgsList:                    &atomic.Flag{},
		fixOldTokenLiquidity:                        &atomic.Flag{},
		runtimeMemStoreLimitFlag:                    &atomic.Flag{},
		maxBlockchainHookCountersFlag:               &atomic.Flag{},
		wipeSingleNFTLiquidityDecreaseFlag:          &atomic.Flag{},
<<<<<<< HEAD
		dynamicGasCostForDataTrieStorageLoadFlag:    &atomic.Flag{},
=======
		alwaysSaveTokenMetaDataFlag:                 &atomic.Flag{},
>>>>>>> cf213fd9
	}
}

// IsSCDeployFlagEnabled returns true if scDeployFlag is enabled
func (holder *epochFlagsHolder) IsSCDeployFlagEnabled() bool {
	return holder.scDeployFlag.IsSet()
}

// IsBuiltInFunctionsFlagEnabled returns true if builtInFunctionsFlag is enabled
func (holder *epochFlagsHolder) IsBuiltInFunctionsFlagEnabled() bool {
	return holder.builtInFunctionsFlag.IsSet()
}

// IsRelayedTransactionsFlagEnabled returns true if relayedTransactionsFlag is enabled
func (holder *epochFlagsHolder) IsRelayedTransactionsFlagEnabled() bool {
	return holder.relayedTransactionsFlag.IsSet()
}

// IsPenalizedTooMuchGasFlagEnabled returns true if penalizedTooMuchGasFlag is enabled
func (holder *epochFlagsHolder) IsPenalizedTooMuchGasFlagEnabled() bool {
	return holder.penalizedTooMuchGasFlag.IsSet()
}

// ResetPenalizedTooMuchGasFlag resets the penalizedTooMuchGasFlag
func (holder *epochFlagsHolder) ResetPenalizedTooMuchGasFlag() {
	holder.penalizedTooMuchGasFlag.Reset()
}

// IsSwitchJailWaitingFlagEnabled returns true if switchJailWaitingFlag is enabled
func (holder *epochFlagsHolder) IsSwitchJailWaitingFlagEnabled() bool {
	return holder.switchJailWaitingFlag.IsSet()
}

// IsBelowSignedThresholdFlagEnabled returns true if belowSignedThresholdFlag is enabled
func (holder *epochFlagsHolder) IsBelowSignedThresholdFlagEnabled() bool {
	return holder.belowSignedThresholdFlag.IsSet()
}

// IsSwitchHysteresisForMinNodesFlagEnabled returns true if switchHysteresisForMinNodesFlag is enabled
func (holder *epochFlagsHolder) IsSwitchHysteresisForMinNodesFlagEnabled() bool {
	return holder.switchHysteresisForMinNodesFlag.IsSet()
}

// IsSwitchHysteresisForMinNodesFlagEnabledForCurrentEpoch returns true if switchHysteresisForMinNodesCurrentEpochFlag is enabled
func (holder *epochFlagsHolder) IsSwitchHysteresisForMinNodesFlagEnabledForCurrentEpoch() bool {
	return holder.switchHysteresisForMinNodesCurrentEpochFlag.IsSet()
}

// IsTransactionSignedWithTxHashFlagEnabled returns true if transactionSignedWithTxHashFlag is enabled
func (holder *epochFlagsHolder) IsTransactionSignedWithTxHashFlagEnabled() bool {
	return holder.transactionSignedWithTxHashFlag.IsSet()
}

// IsMetaProtectionFlagEnabled returns true if metaProtectionFlag is enabled
func (holder *epochFlagsHolder) IsMetaProtectionFlagEnabled() bool {
	return holder.metaProtectionFlag.IsSet()
}

// IsAheadOfTimeGasUsageFlagEnabled returns true if aheadOfTimeGasUsageFlag is enabled
func (holder *epochFlagsHolder) IsAheadOfTimeGasUsageFlagEnabled() bool {
	return holder.aheadOfTimeGasUsageFlag.IsSet()
}

// IsGasPriceModifierFlagEnabled returns true if gasPriceModifierFlag is enabled
func (holder *epochFlagsHolder) IsGasPriceModifierFlagEnabled() bool {
	return holder.gasPriceModifierFlag.IsSet()
}

// IsRepairCallbackFlagEnabled returns true if repairCallbackFlag is enabled
func (holder *epochFlagsHolder) IsRepairCallbackFlagEnabled() bool {
	return holder.repairCallbackFlag.IsSet()
}

// IsBalanceWaitingListsFlagEnabled returns true if balanceWaitingListsFlag is enabled
func (holder *epochFlagsHolder) IsBalanceWaitingListsFlagEnabled() bool {
	return holder.balanceWaitingListsFlag.IsSet()
}

// IsReturnDataToLastTransferFlagEnabled returns true if returnDataToLastTransferFlag is enabled
func (holder *epochFlagsHolder) IsReturnDataToLastTransferFlagEnabled() bool {
	return holder.returnDataToLastTransferFlag.IsSet()
}

// IsSenderInOutTransferFlagEnabled returns true if senderInOutTransferFlag is enabled
func (holder *epochFlagsHolder) IsSenderInOutTransferFlagEnabled() bool {
	return holder.senderInOutTransferFlag.IsSet()
}

// IsStakeFlagEnabled returns true if stakeFlag is enabled
func (holder *epochFlagsHolder) IsStakeFlagEnabled() bool {
	return holder.stakeFlag.IsSet()
}

// IsStakingV2FlagEnabled returns true if stakingV2Flag is enabled
func (holder *epochFlagsHolder) IsStakingV2FlagEnabled() bool {
	return holder.stakingV2Flag.IsSet()
}

// IsStakingV2OwnerFlagEnabled returns true if stakingV2OwnerFlag is enabled
func (holder *epochFlagsHolder) IsStakingV2OwnerFlagEnabled() bool {
	return holder.stakingV2OwnerFlag.IsSet()
}

// IsStakingV2FlagEnabledForActivationEpochCompleted returns true if stakingV2GreaterEpochFlag is enabled (epoch is greater than the one used for staking v2 activation)
func (holder *epochFlagsHolder) IsStakingV2FlagEnabledForActivationEpochCompleted() bool {
	return holder.stakingV2GreaterEpochFlag.IsSet()
}

// IsDoubleKeyProtectionFlagEnabled returns true if doubleKeyProtectionFlag is enabled
func (holder *epochFlagsHolder) IsDoubleKeyProtectionFlagEnabled() bool {
	return holder.doubleKeyProtectionFlag.IsSet()
}

// IsESDTFlagEnabled returns true if esdtFlag is enabled
func (holder *epochFlagsHolder) IsESDTFlagEnabled() bool {
	return holder.esdtFlag.IsSet()
}

// IsESDTFlagEnabledForCurrentEpoch returns true if esdtCurrentEpochFlag is enabled
func (holder *epochFlagsHolder) IsESDTFlagEnabledForCurrentEpoch() bool {
	return holder.esdtCurrentEpochFlag.IsSet()
}

// IsGovernanceFlagEnabled returns true if governanceFlag is enabled
func (holder *epochFlagsHolder) IsGovernanceFlagEnabled() bool {
	return holder.governanceFlag.IsSet()
}

// IsGovernanceFlagEnabledForCurrentEpoch returns true if governanceCurrentEpochFlag is enabled
func (holder *epochFlagsHolder) IsGovernanceFlagEnabledForCurrentEpoch() bool {
	return holder.governanceCurrentEpochFlag.IsSet()
}

// IsDelegationManagerFlagEnabled returns true if delegationManagerFlag is enabled
func (holder *epochFlagsHolder) IsDelegationManagerFlagEnabled() bool {
	return holder.delegationManagerFlag.IsSet()
}

// IsDelegationSmartContractFlagEnabled returns true if delegationSmartContractFlag is enabled
func (holder *epochFlagsHolder) IsDelegationSmartContractFlagEnabled() bool {
	return holder.delegationSmartContractFlag.IsSet()
}

// IsDelegationSmartContractFlagEnabledForCurrentEpoch returns true if delegationSmartContractCurrentEpochFlag is enabled
func (holder *epochFlagsHolder) IsDelegationSmartContractFlagEnabledForCurrentEpoch() bool {
	return holder.delegationSmartContractCurrentEpochFlag.IsSet()
}

// IsCorrectLastUnJailedFlagEnabled returns true if correctLastUnJailedFlag is enabled
func (holder *epochFlagsHolder) IsCorrectLastUnJailedFlagEnabled() bool {
	return holder.correctLastUnJailedFlag.IsSet()
}

// IsCorrectLastUnJailedFlagEnabledForCurrentEpoch returns true if correctLastUnJailedCurrentEpochFlag is enabled
func (holder *epochFlagsHolder) IsCorrectLastUnJailedFlagEnabledForCurrentEpoch() bool {
	return holder.correctLastUnJailedCurrentEpochFlag.IsSet()
}

// IsRelayedTransactionsV2FlagEnabled returns true if relayedTransactionsV2Flag is enabled
func (holder *epochFlagsHolder) IsRelayedTransactionsV2FlagEnabled() bool {
	return holder.relayedTransactionsV2Flag.IsSet()
}

// IsUnBondTokensV2FlagEnabled returns true if unBondTokensV2Flag is enabled
func (holder *epochFlagsHolder) IsUnBondTokensV2FlagEnabled() bool {
	return holder.unBondTokensV2Flag.IsSet()
}

// IsSaveJailedAlwaysFlagEnabled returns true if saveJailedAlwaysFlag is enabled
func (holder *epochFlagsHolder) IsSaveJailedAlwaysFlagEnabled() bool {
	return holder.saveJailedAlwaysFlag.IsSet()
}

// IsReDelegateBelowMinCheckFlagEnabled returns true if reDelegateBelowMinCheckFlag is enabled
func (holder *epochFlagsHolder) IsReDelegateBelowMinCheckFlagEnabled() bool {
	return holder.reDelegateBelowMinCheckFlag.IsSet()
}

// IsValidatorToDelegationFlagEnabled returns true if validatorToDelegationFlag is enabled
func (holder *epochFlagsHolder) IsValidatorToDelegationFlagEnabled() bool {
	return holder.validatorToDelegationFlag.IsSet()
}

// IsWaitingListFixFlagEnabled returns true if waitingListFixFlag is enabled
func (holder *epochFlagsHolder) IsWaitingListFixFlagEnabled() bool {
	return holder.waitingListFixFlag.IsSet()
}

// IsIncrementSCRNonceInMultiTransferFlagEnabled returns true if incrementSCRNonceInMultiTransferFlag is enabled
func (holder *epochFlagsHolder) IsIncrementSCRNonceInMultiTransferFlagEnabled() bool {
	return holder.incrementSCRNonceInMultiTransferFlag.IsSet()
}

// IsESDTMultiTransferFlagEnabled returns true if esdtMultiTransferFlag is enabled
func (holder *epochFlagsHolder) IsESDTMultiTransferFlagEnabled() bool {
	return holder.esdtMultiTransferFlag.IsSet()
}

// IsGlobalMintBurnFlagEnabled returns true if globalMintBurnFlag is enabled
func (holder *epochFlagsHolder) IsGlobalMintBurnFlagEnabled() bool {
	return holder.globalMintBurnFlag.IsSet()
}

// IsESDTTransferRoleFlagEnabled returns true if esdtTransferRoleFlag is enabled
func (holder *epochFlagsHolder) IsESDTTransferRoleFlagEnabled() bool {
	return holder.esdtTransferRoleFlag.IsSet()
}

// IsBuiltInFunctionOnMetaFlagEnabled returns true if builtInFunctionOnMetaFlag is enabled
func (holder *epochFlagsHolder) IsBuiltInFunctionOnMetaFlagEnabled() bool {
	return holder.builtInFunctionOnMetaFlag.IsSet()
}

// IsComputeRewardCheckpointFlagEnabled returns true if computeRewardCheckpointFlag is enabled
func (holder *epochFlagsHolder) IsComputeRewardCheckpointFlagEnabled() bool {
	return holder.computeRewardCheckpointFlag.IsSet()
}

// IsSCRSizeInvariantCheckFlagEnabled returns true if scrSizeInvariantCheckFlag is enabled
func (holder *epochFlagsHolder) IsSCRSizeInvariantCheckFlagEnabled() bool {
	return holder.scrSizeInvariantCheckFlag.IsSet()
}

// IsBackwardCompSaveKeyValueFlagEnabled returns true if backwardCompSaveKeyValueFlag is enabled
func (holder *epochFlagsHolder) IsBackwardCompSaveKeyValueFlagEnabled() bool {
	return holder.backwardCompSaveKeyValueFlag.IsSet()
}

// IsESDTNFTCreateOnMultiShardFlagEnabled returns true if esdtNFTCreateOnMultiShardFlag is enabled
func (holder *epochFlagsHolder) IsESDTNFTCreateOnMultiShardFlagEnabled() bool {
	return holder.esdtNFTCreateOnMultiShardFlag.IsSet()
}

// IsMetaESDTSetFlagEnabled returns true if metaESDTSetFlag is enabled
func (holder *epochFlagsHolder) IsMetaESDTSetFlagEnabled() bool {
	return holder.metaESDTSetFlag.IsSet()
}

// IsAddTokensToDelegationFlagEnabled returns true if addTokensToDelegationFlag is enabled
func (holder *epochFlagsHolder) IsAddTokensToDelegationFlagEnabled() bool {
	return holder.addTokensToDelegationFlag.IsSet()
}

// IsMultiESDTTransferFixOnCallBackFlagEnabled returns true if multiESDTTransferFixOnCallBackFlag is enabled
func (holder *epochFlagsHolder) IsMultiESDTTransferFixOnCallBackFlagEnabled() bool {
	return holder.multiESDTTransferFixOnCallBackFlag.IsSet()
}

// IsOptimizeGasUsedInCrossMiniBlocksFlagEnabled returns true if optimizeGasUsedInCrossMiniBlocksFlag is enabled
func (holder *epochFlagsHolder) IsOptimizeGasUsedInCrossMiniBlocksFlagEnabled() bool {
	return holder.optimizeGasUsedInCrossMiniBlocksFlag.IsSet()
}

// IsCorrectFirstQueuedFlagEnabled returns true if correctFirstQueuedFlag is enabled
func (holder *epochFlagsHolder) IsCorrectFirstQueuedFlagEnabled() bool {
	return holder.correctFirstQueuedFlag.IsSet()
}

// IsDeleteDelegatorAfterClaimRewardsFlagEnabled returns true if deleteDelegatorAfterClaimRewardsFlag is enabled
func (holder *epochFlagsHolder) IsDeleteDelegatorAfterClaimRewardsFlagEnabled() bool {
	return holder.deleteDelegatorAfterClaimRewardsFlag.IsSet()
}

// IsFixOOGReturnCodeFlagEnabled returns true if fixOOGReturnCodeFlag is enabled
func (holder *epochFlagsHolder) IsFixOOGReturnCodeFlagEnabled() bool {
	return holder.fixOOGReturnCodeFlag.IsSet()
}

// IsRemoveNonUpdatedStorageFlagEnabled returns true if removeNonUpdatedStorageFlag is enabled
func (holder *epochFlagsHolder) IsRemoveNonUpdatedStorageFlagEnabled() bool {
	return holder.removeNonUpdatedStorageFlag.IsSet()
}

// IsOptimizeNFTStoreFlagEnabled returns true if removeNonUpdatedStorageFlag is enabled
func (holder *epochFlagsHolder) IsOptimizeNFTStoreFlagEnabled() bool {
	return holder.optimizeNFTStoreFlag.IsSet()
}

// IsCreateNFTThroughExecByCallerFlagEnabled returns true if createNFTThroughExecByCallerFlag is enabled
func (holder *epochFlagsHolder) IsCreateNFTThroughExecByCallerFlagEnabled() bool {
	return holder.createNFTThroughExecByCallerFlag.IsSet()
}

// IsStopDecreasingValidatorRatingWhenStuckFlagEnabled returns true if stopDecreasingValidatorRatingWhenStuckFlag is enabled
func (holder *epochFlagsHolder) IsStopDecreasingValidatorRatingWhenStuckFlagEnabled() bool {
	return holder.stopDecreasingValidatorRatingWhenStuckFlag.IsSet()
}

// IsFrontRunningProtectionFlagEnabled returns true if frontRunningProtectionFlag is enabled
func (holder *epochFlagsHolder) IsFrontRunningProtectionFlagEnabled() bool {
	return holder.frontRunningProtectionFlag.IsSet()
}

// IsPayableBySCFlagEnabled returns true if isPayableBySCFlag is enabled
func (holder *epochFlagsHolder) IsPayableBySCFlagEnabled() bool {
	return holder.isPayableBySCFlag.IsSet()
}

// IsCleanUpInformativeSCRsFlagEnabled returns true if cleanUpInformativeSCRsFlag is enabled
func (holder *epochFlagsHolder) IsCleanUpInformativeSCRsFlagEnabled() bool {
	return holder.cleanUpInformativeSCRsFlag.IsSet()
}

// IsStorageAPICostOptimizationFlagEnabled returns true if storageAPICostOptimizationFlag is enabled
func (holder *epochFlagsHolder) IsStorageAPICostOptimizationFlagEnabled() bool {
	return holder.storageAPICostOptimizationFlag.IsSet()
}

// IsESDTRegisterAndSetAllRolesFlagEnabled returns true if esdtRegisterAndSetAllRolesFlag is enabled
func (holder *epochFlagsHolder) IsESDTRegisterAndSetAllRolesFlagEnabled() bool {
	return holder.esdtRegisterAndSetAllRolesFlag.IsSet()
}

// IsScheduledMiniBlocksFlagEnabled returns true if scheduledMiniBlocksFlag is enabled
func (holder *epochFlagsHolder) IsScheduledMiniBlocksFlagEnabled() bool {
	return holder.scheduledMiniBlocksFlag.IsSet()
}

// IsCorrectJailedNotUnStakedEmptyQueueFlagEnabled returns true if correctJailedNotUnStakedEmptyQueueFlag is enabled
func (holder *epochFlagsHolder) IsCorrectJailedNotUnStakedEmptyQueueFlagEnabled() bool {
	return holder.correctJailedNotUnStakedEmptyQueueFlag.IsSet()
}

// IsDoNotReturnOldBlockInBlockchainHookFlagEnabled returns true if doNotReturnOldBlockInBlockchainHookFlag is enabled
func (holder *epochFlagsHolder) IsDoNotReturnOldBlockInBlockchainHookFlagEnabled() bool {
	return holder.doNotReturnOldBlockInBlockchainHookFlag.IsSet()
}

// IsAddFailedRelayedTxToInvalidMBsFlag returns true if addFailedRelayedTxToInvalidMBsFlag is enabled
func (holder *epochFlagsHolder) IsAddFailedRelayedTxToInvalidMBsFlag() bool {
	return holder.addFailedRelayedTxToInvalidMBsFlag.IsSet()
}

// IsSCRSizeInvariantOnBuiltInResultFlagEnabled returns true if scrSizeInvariantOnBuiltInResultFlag is enabled
func (holder *epochFlagsHolder) IsSCRSizeInvariantOnBuiltInResultFlagEnabled() bool {
	return holder.scrSizeInvariantOnBuiltInResultFlag.IsSet()
}

// IsCheckCorrectTokenIDForTransferRoleFlagEnabled returns true if checkCorrectTokenIDForTransferRoleFlag is enabled
func (holder *epochFlagsHolder) IsCheckCorrectTokenIDForTransferRoleFlagEnabled() bool {
	return holder.checkCorrectTokenIDForTransferRoleFlag.IsSet()
}

// IsFailExecutionOnEveryAPIErrorFlagEnabled returns true if failExecutionOnEveryAPIErrorFlag is enabled
func (holder *epochFlagsHolder) IsFailExecutionOnEveryAPIErrorFlagEnabled() bool {
	return holder.failExecutionOnEveryAPIErrorFlag.IsSet()
}

// IsMiniBlockPartialExecutionFlagEnabled returns true if isMiniBlockPartialExecutionFlag is enabled
func (holder *epochFlagsHolder) IsMiniBlockPartialExecutionFlagEnabled() bool {
	return holder.isMiniBlockPartialExecutionFlag.IsSet()
}

// IsManagedCryptoAPIsFlagEnabled returns true if managedCryptoAPIsFlag is enabled
func (holder *epochFlagsHolder) IsManagedCryptoAPIsFlagEnabled() bool {
	return holder.managedCryptoAPIsFlag.IsSet()
}

// IsESDTMetadataContinuousCleanupFlagEnabled returns true if esdtMetadataContinuousCleanupFlag is enabled
func (holder *epochFlagsHolder) IsESDTMetadataContinuousCleanupFlagEnabled() bool {
	return holder.esdtMetadataContinuousCleanupFlag.IsSet()
}

// IsDisableExecByCallerFlagEnabled returns true if disableExecByCallerFlag is enabled
func (holder *epochFlagsHolder) IsDisableExecByCallerFlagEnabled() bool {
	return holder.disableExecByCallerFlag.IsSet()
}

// IsRefactorContextFlagEnabled returns true if refactorContextFlag is enabled
func (holder *epochFlagsHolder) IsRefactorContextFlagEnabled() bool {
	return holder.refactorContextFlag.IsSet()
}

// IsCheckFunctionArgumentFlagEnabled returns true if checkFunctionArgumentFlag is enabled
func (holder *epochFlagsHolder) IsCheckFunctionArgumentFlagEnabled() bool {
	return holder.checkFunctionArgumentFlag.IsSet()
}

// IsCheckExecuteOnReadOnlyFlagEnabled returns true if checkExecuteOnReadOnlyFlag is enabled
func (holder *epochFlagsHolder) IsCheckExecuteOnReadOnlyFlagEnabled() bool {
	return holder.checkExecuteOnReadOnlyFlag.IsSet()
}

// IsSetSenderInEeiOutputTransferFlagEnabled returns true if setSenderInEeiOutputTransferFlag is enabled
func (holder *epochFlagsHolder) IsSetSenderInEeiOutputTransferFlagEnabled() bool {
	return holder.setSenderInEeiOutputTransferFlag.IsSet()
}

// IsFixAsyncCallbackCheckFlagEnabled returns true if esdtMetadataContinuousCleanupFlag is enabled
// this is a duplicate for ESDTMetadataContinuousCleanupEnableEpoch needed for consistency into vm-common
func (holder *epochFlagsHolder) IsFixAsyncCallbackCheckFlagEnabled() bool {
	return holder.esdtMetadataContinuousCleanupFlag.IsSet()
}

// IsSaveToSystemAccountFlagEnabled returns true if optimizeNFTStoreFlag is enabled
// this is a duplicate for OptimizeNFTStoreEnableEpoch needed for consistency into vm-common
func (holder *epochFlagsHolder) IsSaveToSystemAccountFlagEnabled() bool {
	return holder.optimizeNFTStoreFlag.IsSet()
}

// IsCheckFrozenCollectionFlagEnabled returns true if optimizeNFTStoreFlag is enabled
// this is a duplicate for OptimizeNFTStoreEnableEpoch needed for consistency into vm-common
func (holder *epochFlagsHolder) IsCheckFrozenCollectionFlagEnabled() bool {
	return holder.optimizeNFTStoreFlag.IsSet()
}

// IsSendAlwaysFlagEnabled returns true if esdtMetadataContinuousCleanupFlag is enabled
// this is a duplicate for ESDTMetadataContinuousCleanupEnableEpoch needed for consistency into vm-common
func (holder *epochFlagsHolder) IsSendAlwaysFlagEnabled() bool {
	return holder.esdtMetadataContinuousCleanupFlag.IsSet()
}

// IsValueLengthCheckFlagEnabled returns true if optimizeNFTStoreFlag is enabled
// this is a duplicate for OptimizeNFTStoreEnableEpoch needed for consistency into vm-common
func (holder *epochFlagsHolder) IsValueLengthCheckFlagEnabled() bool {
	return holder.optimizeNFTStoreFlag.IsSet()
}

// IsCheckTransferFlagEnabled returns true if optimizeNFTStoreFlag is enabled
// this is a duplicate for OptimizeNFTStoreEnableEpoch needed for consistency into vm-common
func (holder *epochFlagsHolder) IsCheckTransferFlagEnabled() bool {
	return holder.optimizeNFTStoreFlag.IsSet()
}

// IsTransferToMetaFlagEnabled returns true if builtInFunctionOnMetaFlag is enabled
// this is a duplicate for BuiltInFunctionOnMetaEnableEpoch needed for consistency into vm-common
func (holder *epochFlagsHolder) IsTransferToMetaFlagEnabled() bool {
	return holder.builtInFunctionOnMetaFlag.IsSet()
}

// IsESDTNFTImprovementV1FlagEnabled returns true if esdtMultiTransferFlag is enabled
// this is a duplicate for ESDTMultiTransferEnableEpoch needed for consistency into vm-common
func (holder *epochFlagsHolder) IsESDTNFTImprovementV1FlagEnabled() bool {
	return holder.esdtMultiTransferFlag.IsSet()
}

// IsChangeDelegationOwnerFlagEnabled returns true if the change delegation owner feature is enabled
func (holder *epochFlagsHolder) IsChangeDelegationOwnerFlagEnabled() bool {
	return holder.changeDelegationOwnerFlag.IsSet()
}

// IsRefactorPeersMiniBlocksFlagEnabled returns true if refactorPeersMiniBlocksFlag is enabled
func (holder *epochFlagsHolder) IsRefactorPeersMiniBlocksFlagEnabled() bool {
	return holder.refactorPeersMiniBlocksFlag.IsSet()
}

// IsFixAsyncCallBackArgsListFlagEnabled returns true if fixAsyncCallBackArgsList is enabled
func (holder *epochFlagsHolder) IsFixAsyncCallBackArgsListFlagEnabled() bool {
	return holder.fixAsyncCallBackArgsList.IsSet()
}

// IsFixOldTokenLiquidityEnabled returns true if fixOldTokenLiquidity is enabled
func (holder *epochFlagsHolder) IsFixOldTokenLiquidityEnabled() bool {
	return holder.fixOldTokenLiquidity.IsSet()
}

// IsRuntimeMemStoreLimitEnabled returns true if runtimeMemStoreLimitFlag is enabled
func (holder *epochFlagsHolder) IsRuntimeMemStoreLimitEnabled() bool {
	return holder.runtimeMemStoreLimitFlag.IsSet()
}

// IsMaxBlockchainHookCountersFlagEnabled returns true if maxBlockchainHookCountersFlagEnabled is enabled
func (holder *epochFlagsHolder) IsMaxBlockchainHookCountersFlagEnabled() bool {
	return holder.maxBlockchainHookCountersFlag.IsSet()
}

// IsWipeSingleNFTLiquidityDecreaseEnabled returns true if wipeSingleNFTLiquidityDecreaseFlag is enabled
func (holder *epochFlagsHolder) IsWipeSingleNFTLiquidityDecreaseEnabled() bool {
	return holder.wipeSingleNFTLiquidityDecreaseFlag.IsSet()
}

<<<<<<< HEAD
// IsDynamicGasCostForDataTrieStorageLoadEnabled returns true if dynamicGasCostForDataTrieStorageLoadFlag is enabled
func (holder *epochFlagsHolder) IsDynamicGasCostForDataTrieStorageLoadEnabled() bool {
	return holder.dynamicGasCostForDataTrieStorageLoadFlag.IsSet()
=======
// IsAlwaysSaveTokenMetaDataEnabled returns true if alwaysSaveTokenMetaDataFlag is enabled
func (holder *epochFlagsHolder) IsAlwaysSaveTokenMetaDataEnabled() bool {
	return holder.alwaysSaveTokenMetaDataFlag.IsSet()
>>>>>>> cf213fd9
}<|MERGE_RESOLUTION|>--- conflicted
+++ resolved
@@ -88,11 +88,8 @@
 	runtimeMemStoreLimitFlag                    *atomic.Flag
 	maxBlockchainHookCountersFlag               *atomic.Flag
 	wipeSingleNFTLiquidityDecreaseFlag          *atomic.Flag
-<<<<<<< HEAD
+	alwaysSaveTokenMetaDataFlag                 *atomic.Flag
 	dynamicGasCostForDataTrieStorageLoadFlag    *atomic.Flag
-=======
-	alwaysSaveTokenMetaDataFlag                 *atomic.Flag
->>>>>>> cf213fd9
 }
 
 func newEpochFlagsHolder() *epochFlagsHolder {
@@ -180,11 +177,8 @@
 		runtimeMemStoreLimitFlag:                    &atomic.Flag{},
 		maxBlockchainHookCountersFlag:               &atomic.Flag{},
 		wipeSingleNFTLiquidityDecreaseFlag:          &atomic.Flag{},
-<<<<<<< HEAD
+		alwaysSaveTokenMetaDataFlag:                 &atomic.Flag{},
 		dynamicGasCostForDataTrieStorageLoadFlag:    &atomic.Flag{},
-=======
-		alwaysSaveTokenMetaDataFlag:                 &atomic.Flag{},
->>>>>>> cf213fd9
 	}
 }
 
@@ -656,13 +650,12 @@
 	return holder.wipeSingleNFTLiquidityDecreaseFlag.IsSet()
 }
 
-<<<<<<< HEAD
+// IsAlwaysSaveTokenMetaDataEnabled returns true if alwaysSaveTokenMetaDataFlag is enabled
+func (holder *epochFlagsHolder) IsAlwaysSaveTokenMetaDataEnabled() bool {
+	return holder.alwaysSaveTokenMetaDataFlag.IsSet()
+}
+
 // IsDynamicGasCostForDataTrieStorageLoadEnabled returns true if dynamicGasCostForDataTrieStorageLoadFlag is enabled
 func (holder *epochFlagsHolder) IsDynamicGasCostForDataTrieStorageLoadEnabled() bool {
 	return holder.dynamicGasCostForDataTrieStorageLoadFlag.IsSet()
-=======
-// IsAlwaysSaveTokenMetaDataEnabled returns true if alwaysSaveTokenMetaDataFlag is enabled
-func (holder *epochFlagsHolder) IsAlwaysSaveTokenMetaDataEnabled() bool {
-	return holder.alwaysSaveTokenMetaDataFlag.IsSet()
->>>>>>> cf213fd9
 }