--- conflicted
+++ resolved
@@ -85,13 +85,10 @@
 	refactorPeersMiniBlocksFlag                 *atomic.Flag
 	fixAsyncCallBackArgsList                    *atomic.Flag
 	fixOldTokenLiquidity                        *atomic.Flag
-<<<<<<< HEAD
-	autoBalanceDataTriesFlag                    *atomic.Flag
-=======
 	runtimeMemStoreLimitFlag                    *atomic.Flag
 	maxBlockchainHookCountersFlag               *atomic.Flag
 	wipeSingleNFTLiquidityDecreaseFlag          *atomic.Flag
->>>>>>> 5566a55e
+	autoBalanceDataTriesFlag                    *atomic.Flag
 }
 
 func newEpochFlagsHolder() *epochFlagsHolder {
@@ -176,13 +173,10 @@
 		refactorPeersMiniBlocksFlag:                 &atomic.Flag{},
 		fixAsyncCallBackArgsList:                    &atomic.Flag{},
 		fixOldTokenLiquidity:                        &atomic.Flag{},
-<<<<<<< HEAD
-		autoBalanceDataTriesFlag:                    &atomic.Flag{},
-=======
 		runtimeMemStoreLimitFlag:                    &atomic.Flag{},
 		maxBlockchainHookCountersFlag:               &atomic.Flag{},
 		wipeSingleNFTLiquidityDecreaseFlag:          &atomic.Flag{},
->>>>>>> 5566a55e
+		autoBalanceDataTriesFlag:                    &atomic.Flag{},
 	}
 }
 
@@ -639,23 +633,22 @@
 	return holder.fixOldTokenLiquidity.IsSet()
 }
 
-<<<<<<< HEAD
+// IsRuntimeMemStoreLimitEnabled returns true if runtimeMemStoreLimitFlag is enabled
+func (holder *epochFlagsHolder) IsRuntimeMemStoreLimitEnabled() bool {
+	return holder.runtimeMemStoreLimitFlag.IsSet()
+}
+
+// IsMaxBlockchainHookCountersFlagEnabled returns true if maxBlockchainHookCountersFlagEnabled is enabled
+func (holder *epochFlagsHolder) IsMaxBlockchainHookCountersFlagEnabled() bool {
+	return holder.maxBlockchainHookCountersFlag.IsSet()
+}
+
+// IsWipeSingleNFTLiquidityDecreaseEnabled returns true if wipeSingleNFTLiquidityDecreaseFlag is enabled
+func (holder *epochFlagsHolder) IsWipeSingleNFTLiquidityDecreaseEnabled() bool {
+	return holder.wipeSingleNFTLiquidityDecreaseFlag.IsSet()
+}
+
 // IsAutoBalanceDataTriesEnabled returns true if autoBalanceDataTriesFlag is enabled
 func (holder *epochFlagsHolder) IsAutoBalanceDataTriesEnabled() bool {
 	return holder.autoBalanceDataTriesFlag.IsSet()
-=======
-// IsRuntimeMemStoreLimitEnabled returns true if runtimeMemStoreLimitFlag is enabled
-func (holder *epochFlagsHolder) IsRuntimeMemStoreLimitEnabled() bool {
-	return holder.runtimeMemStoreLimitFlag.IsSet()
-}
-
-// IsMaxBlockchainHookCountersFlagEnabled returns true if maxBlockchainHookCountersFlagEnabled is enabled
-func (holder *epochFlagsHolder) IsMaxBlockchainHookCountersFlagEnabled() bool {
-	return holder.maxBlockchainHookCountersFlag.IsSet()
-}
-
-// IsWipeSingleNFTLiquidityDecreaseEnabled returns true if wipeSingleNFTLiquidityDecreaseFlag is enabled
-func (holder *epochFlagsHolder) IsWipeSingleNFTLiquidityDecreaseEnabled() bool {
-	return holder.wipeSingleNFTLiquidityDecreaseFlag.IsSet()
->>>>>>> 5566a55e
 }