package enablers

import (
	"github.com/multiversx/mx-chain-core-go/core/atomic"
)

type epochFlagsHolder struct {
	scDeployFlag                                *atomic.Flag
	builtInFunctionsFlag                        *atomic.Flag
	relayedTransactionsFlag                     *atomic.Flag
	penalizedTooMuchGasFlag                     *atomic.Flag
	switchJailWaitingFlag                       *atomic.Flag
	belowSignedThresholdFlag                    *atomic.Flag
	switchHysteresisForMinNodesFlag             *atomic.Flag
	switchHysteresisForMinNodesCurrentEpochFlag *atomic.Flag
	transactionSignedWithTxHashFlag             *atomic.Flag
	metaProtectionFlag                          *atomic.Flag
	aheadOfTimeGasUsageFlag                     *atomic.Flag
	gasPriceModifierFlag                        *atomic.Flag
	repairCallbackFlag                          *atomic.Flag
	balanceWaitingListsFlag                     *atomic.Flag
	returnDataToLastTransferFlag                *atomic.Flag
	senderInOutTransferFlag                     *atomic.Flag
	stakeFlag                                   *atomic.Flag
	stakingV2Flag                               *atomic.Flag
	stakingV2OwnerFlag                          *atomic.Flag
	stakingV2GreaterEpochFlag                   *atomic.Flag
	doubleKeyProtectionFlag                     *atomic.Flag
	esdtFlag                                    *atomic.Flag
	esdtCurrentEpochFlag                        *atomic.Flag
	governanceFlag                              *atomic.Flag
	governanceCurrentEpochFlag                  *atomic.Flag
	delegationManagerFlag                       *atomic.Flag
	delegationSmartContractFlag                 *atomic.Flag
	delegationSmartContractCurrentEpochFlag     *atomic.Flag
	correctLastUnJailedFlag                     *atomic.Flag
	correctLastUnJailedCurrentEpochFlag         *atomic.Flag
	relayedTransactionsV2Flag                   *atomic.Flag
	unBondTokensV2Flag                          *atomic.Flag
	saveJailedAlwaysFlag                        *atomic.Flag
	reDelegateBelowMinCheckFlag                 *atomic.Flag
	validatorToDelegationFlag                   *atomic.Flag
	waitingListFixFlag                          *atomic.Flag
	incrementSCRNonceInMultiTransferFlag        *atomic.Flag
	esdtMultiTransferFlag                       *atomic.Flag
	globalMintBurnFlag                          *atomic.Flag
	esdtTransferRoleFlag                        *atomic.Flag
	builtInFunctionOnMetaFlag                   *atomic.Flag
	computeRewardCheckpointFlag                 *atomic.Flag
	scrSizeInvariantCheckFlag                   *atomic.Flag
	backwardCompSaveKeyValueFlag                *atomic.Flag
	esdtNFTCreateOnMultiShardFlag               *atomic.Flag
	metaESDTSetFlag                             *atomic.Flag
	addTokensToDelegationFlag                   *atomic.Flag
	multiESDTTransferFixOnCallBackFlag          *atomic.Flag
	optimizeGasUsedInCrossMiniBlocksFlag        *atomic.Flag
	correctFirstQueuedFlag                      *atomic.Flag
	deleteDelegatorAfterClaimRewardsFlag        *atomic.Flag
	fixOOGReturnCodeFlag                        *atomic.Flag
	removeNonUpdatedStorageFlag                 *atomic.Flag
	optimizeNFTStoreFlag                        *atomic.Flag
	createNFTThroughExecByCallerFlag            *atomic.Flag
	stopDecreasingValidatorRatingWhenStuckFlag  *atomic.Flag
	frontRunningProtectionFlag                  *atomic.Flag
	isPayableBySCFlag                           *atomic.Flag
	cleanUpInformativeSCRsFlag                  *atomic.Flag
	storageAPICostOptimizationFlag              *atomic.Flag
	esdtRegisterAndSetAllRolesFlag              *atomic.Flag
	scheduledMiniBlocksFlag                     *atomic.Flag
	correctJailedNotUnStakedEmptyQueueFlag      *atomic.Flag
	doNotReturnOldBlockInBlockchainHookFlag     *atomic.Flag
	addFailedRelayedTxToInvalidMBsFlag          *atomic.Flag
	scrSizeInvariantOnBuiltInResultFlag         *atomic.Flag
	checkCorrectTokenIDForTransferRoleFlag      *atomic.Flag
	failExecutionOnEveryAPIErrorFlag            *atomic.Flag
	isMiniBlockPartialExecutionFlag             *atomic.Flag
	managedCryptoAPIsFlag                       *atomic.Flag
	esdtMetadataContinuousCleanupFlag           *atomic.Flag
	disableExecByCallerFlag                     *atomic.Flag
	refactorContextFlag                         *atomic.Flag
	checkFunctionArgumentFlag                   *atomic.Flag
	checkExecuteOnReadOnlyFlag                  *atomic.Flag
	setSenderInEeiOutputTransferFlag            *atomic.Flag
	changeDelegationOwnerFlag                   *atomic.Flag
	refactorPeersMiniBlocksFlag                 *atomic.Flag
	fixAsyncCallBackArgsList                    *atomic.Flag
	fixOldTokenLiquidity                        *atomic.Flag
	runtimeMemStoreLimitFlag                    *atomic.Flag
	runtimeCodeSizeFixFlag                      *atomic.Flag
	maxBlockchainHookCountersFlag               *atomic.Flag
	wipeSingleNFTLiquidityDecreaseFlag          *atomic.Flag
	alwaysSaveTokenMetaDataFlag                 *atomic.Flag
<<<<<<< HEAD
	keepExecOrderOnCreatedSCRsFlag              *atomic.Flag
=======
	multiClaimOnDelegationFlag                  *atomic.Flag
>>>>>>> fe11d33b
}

func newEpochFlagsHolder() *epochFlagsHolder {
	return &epochFlagsHolder{
		scDeployFlag:                                &atomic.Flag{},
		builtInFunctionsFlag:                        &atomic.Flag{},
		relayedTransactionsFlag:                     &atomic.Flag{},
		penalizedTooMuchGasFlag:                     &atomic.Flag{},
		switchJailWaitingFlag:                       &atomic.Flag{},
		belowSignedThresholdFlag:                    &atomic.Flag{},
		switchHysteresisForMinNodesFlag:             &atomic.Flag{},
		switchHysteresisForMinNodesCurrentEpochFlag: &atomic.Flag{},
		transactionSignedWithTxHashFlag:             &atomic.Flag{},
		metaProtectionFlag:                          &atomic.Flag{},
		aheadOfTimeGasUsageFlag:                     &atomic.Flag{},
		gasPriceModifierFlag:                        &atomic.Flag{},
		repairCallbackFlag:                          &atomic.Flag{},
		balanceWaitingListsFlag:                     &atomic.Flag{},
		returnDataToLastTransferFlag:                &atomic.Flag{},
		senderInOutTransferFlag:                     &atomic.Flag{},
		stakeFlag:                                   &atomic.Flag{},
		stakingV2Flag:                               &atomic.Flag{},
		stakingV2OwnerFlag:                          &atomic.Flag{},
		stakingV2GreaterEpochFlag:                   &atomic.Flag{},
		doubleKeyProtectionFlag:                     &atomic.Flag{},
		esdtFlag:                                    &atomic.Flag{},
		esdtCurrentEpochFlag:                        &atomic.Flag{},
		governanceFlag:                              &atomic.Flag{},
		governanceCurrentEpochFlag:                  &atomic.Flag{},
		delegationManagerFlag:                       &atomic.Flag{},
		delegationSmartContractFlag:                 &atomic.Flag{},
		delegationSmartContractCurrentEpochFlag:     &atomic.Flag{},
		correctLastUnJailedFlag:                     &atomic.Flag{},
		correctLastUnJailedCurrentEpochFlag:         &atomic.Flag{},
		relayedTransactionsV2Flag:                   &atomic.Flag{},
		unBondTokensV2Flag:                          &atomic.Flag{},
		saveJailedAlwaysFlag:                        &atomic.Flag{},
		reDelegateBelowMinCheckFlag:                 &atomic.Flag{},
		validatorToDelegationFlag:                   &atomic.Flag{},
		waitingListFixFlag:                          &atomic.Flag{},
		incrementSCRNonceInMultiTransferFlag:        &atomic.Flag{},
		esdtMultiTransferFlag:                       &atomic.Flag{},
		globalMintBurnFlag:                          &atomic.Flag{},
		esdtTransferRoleFlag:                        &atomic.Flag{},
		builtInFunctionOnMetaFlag:                   &atomic.Flag{},
		computeRewardCheckpointFlag:                 &atomic.Flag{},
		scrSizeInvariantCheckFlag:                   &atomic.Flag{},
		backwardCompSaveKeyValueFlag:                &atomic.Flag{},
		esdtNFTCreateOnMultiShardFlag:               &atomic.Flag{},
		metaESDTSetFlag:                             &atomic.Flag{},
		addTokensToDelegationFlag:                   &atomic.Flag{},
		multiESDTTransferFixOnCallBackFlag:          &atomic.Flag{},
		optimizeGasUsedInCrossMiniBlocksFlag:        &atomic.Flag{},
		correctFirstQueuedFlag:                      &atomic.Flag{},
		deleteDelegatorAfterClaimRewardsFlag:        &atomic.Flag{},
		fixOOGReturnCodeFlag:                        &atomic.Flag{},
		removeNonUpdatedStorageFlag:                 &atomic.Flag{},
		optimizeNFTStoreFlag:                        &atomic.Flag{},
		createNFTThroughExecByCallerFlag:            &atomic.Flag{},
		stopDecreasingValidatorRatingWhenStuckFlag:  &atomic.Flag{},
		frontRunningProtectionFlag:                  &atomic.Flag{},
		isPayableBySCFlag:                           &atomic.Flag{},
		cleanUpInformativeSCRsFlag:                  &atomic.Flag{},
		storageAPICostOptimizationFlag:              &atomic.Flag{},
		esdtRegisterAndSetAllRolesFlag:              &atomic.Flag{},
		scheduledMiniBlocksFlag:                     &atomic.Flag{},
		correctJailedNotUnStakedEmptyQueueFlag:      &atomic.Flag{},
		doNotReturnOldBlockInBlockchainHookFlag:     &atomic.Flag{},
		addFailedRelayedTxToInvalidMBsFlag:          &atomic.Flag{},
		scrSizeInvariantOnBuiltInResultFlag:         &atomic.Flag{},
		checkCorrectTokenIDForTransferRoleFlag:      &atomic.Flag{},
		failExecutionOnEveryAPIErrorFlag:            &atomic.Flag{},
		isMiniBlockPartialExecutionFlag:             &atomic.Flag{},
		managedCryptoAPIsFlag:                       &atomic.Flag{},
		esdtMetadataContinuousCleanupFlag:           &atomic.Flag{},
		disableExecByCallerFlag:                     &atomic.Flag{},
		refactorContextFlag:                         &atomic.Flag{},
		checkFunctionArgumentFlag:                   &atomic.Flag{},
		checkExecuteOnReadOnlyFlag:                  &atomic.Flag{},
		setSenderInEeiOutputTransferFlag:            &atomic.Flag{},
		changeDelegationOwnerFlag:                   &atomic.Flag{},
		refactorPeersMiniBlocksFlag:                 &atomic.Flag{},
		fixAsyncCallBackArgsList:                    &atomic.Flag{},
		fixOldTokenLiquidity:                        &atomic.Flag{},
		runtimeMemStoreLimitFlag:                    &atomic.Flag{},
		runtimeCodeSizeFixFlag:                      &atomic.Flag{},
		maxBlockchainHookCountersFlag:               &atomic.Flag{},
		wipeSingleNFTLiquidityDecreaseFlag:          &atomic.Flag{},
		alwaysSaveTokenMetaDataFlag:                 &atomic.Flag{},
<<<<<<< HEAD
		keepExecOrderOnCreatedSCRsFlag:              &atomic.Flag{},
=======
		multiClaimOnDelegationFlag:                  &atomic.Flag{},
>>>>>>> fe11d33b
	}
}

// IsSCDeployFlagEnabled returns true if scDeployFlag is enabled
func (holder *epochFlagsHolder) IsSCDeployFlagEnabled() bool {
	return holder.scDeployFlag.IsSet()
}

// IsBuiltInFunctionsFlagEnabled returns true if builtInFunctionsFlag is enabled
func (holder *epochFlagsHolder) IsBuiltInFunctionsFlagEnabled() bool {
	return holder.builtInFunctionsFlag.IsSet()
}

// IsRelayedTransactionsFlagEnabled returns true if relayedTransactionsFlag is enabled
func (holder *epochFlagsHolder) IsRelayedTransactionsFlagEnabled() bool {
	return holder.relayedTransactionsFlag.IsSet()
}

// IsPenalizedTooMuchGasFlagEnabled returns true if penalizedTooMuchGasFlag is enabled
func (holder *epochFlagsHolder) IsPenalizedTooMuchGasFlagEnabled() bool {
	return holder.penalizedTooMuchGasFlag.IsSet()
}

// ResetPenalizedTooMuchGasFlag resets the penalizedTooMuchGasFlag
func (holder *epochFlagsHolder) ResetPenalizedTooMuchGasFlag() {
	holder.penalizedTooMuchGasFlag.Reset()
}

// IsSwitchJailWaitingFlagEnabled returns true if switchJailWaitingFlag is enabled
func (holder *epochFlagsHolder) IsSwitchJailWaitingFlagEnabled() bool {
	return holder.switchJailWaitingFlag.IsSet()
}

// IsBelowSignedThresholdFlagEnabled returns true if belowSignedThresholdFlag is enabled
func (holder *epochFlagsHolder) IsBelowSignedThresholdFlagEnabled() bool {
	return holder.belowSignedThresholdFlag.IsSet()
}

// IsSwitchHysteresisForMinNodesFlagEnabled returns true if switchHysteresisForMinNodesFlag is enabled
func (holder *epochFlagsHolder) IsSwitchHysteresisForMinNodesFlagEnabled() bool {
	return holder.switchHysteresisForMinNodesFlag.IsSet()
}

// IsSwitchHysteresisForMinNodesFlagEnabledForCurrentEpoch returns true if switchHysteresisForMinNodesCurrentEpochFlag is enabled
func (holder *epochFlagsHolder) IsSwitchHysteresisForMinNodesFlagEnabledForCurrentEpoch() bool {
	return holder.switchHysteresisForMinNodesCurrentEpochFlag.IsSet()
}

// IsTransactionSignedWithTxHashFlagEnabled returns true if transactionSignedWithTxHashFlag is enabled
func (holder *epochFlagsHolder) IsTransactionSignedWithTxHashFlagEnabled() bool {
	return holder.transactionSignedWithTxHashFlag.IsSet()
}

// IsMetaProtectionFlagEnabled returns true if metaProtectionFlag is enabled
func (holder *epochFlagsHolder) IsMetaProtectionFlagEnabled() bool {
	return holder.metaProtectionFlag.IsSet()
}

// IsAheadOfTimeGasUsageFlagEnabled returns true if aheadOfTimeGasUsageFlag is enabled
func (holder *epochFlagsHolder) IsAheadOfTimeGasUsageFlagEnabled() bool {
	return holder.aheadOfTimeGasUsageFlag.IsSet()
}

// IsGasPriceModifierFlagEnabled returns true if gasPriceModifierFlag is enabled
func (holder *epochFlagsHolder) IsGasPriceModifierFlagEnabled() bool {
	return holder.gasPriceModifierFlag.IsSet()
}

// IsRepairCallbackFlagEnabled returns true if repairCallbackFlag is enabled
func (holder *epochFlagsHolder) IsRepairCallbackFlagEnabled() bool {
	return holder.repairCallbackFlag.IsSet()
}

// IsBalanceWaitingListsFlagEnabled returns true if balanceWaitingListsFlag is enabled
func (holder *epochFlagsHolder) IsBalanceWaitingListsFlagEnabled() bool {
	return holder.balanceWaitingListsFlag.IsSet()
}

// IsReturnDataToLastTransferFlagEnabled returns true if returnDataToLastTransferFlag is enabled
func (holder *epochFlagsHolder) IsReturnDataToLastTransferFlagEnabled() bool {
	return holder.returnDataToLastTransferFlag.IsSet()
}

// IsSenderInOutTransferFlagEnabled returns true if senderInOutTransferFlag is enabled
func (holder *epochFlagsHolder) IsSenderInOutTransferFlagEnabled() bool {
	return holder.senderInOutTransferFlag.IsSet()
}

// IsStakeFlagEnabled returns true if stakeFlag is enabled
func (holder *epochFlagsHolder) IsStakeFlagEnabled() bool {
	return holder.stakeFlag.IsSet()
}

// IsStakingV2FlagEnabled returns true if stakingV2Flag is enabled
func (holder *epochFlagsHolder) IsStakingV2FlagEnabled() bool {
	return holder.stakingV2Flag.IsSet()
}

// IsStakingV2OwnerFlagEnabled returns true if stakingV2OwnerFlag is enabled
func (holder *epochFlagsHolder) IsStakingV2OwnerFlagEnabled() bool {
	return holder.stakingV2OwnerFlag.IsSet()
}

// IsStakingV2FlagEnabledForActivationEpochCompleted returns true if stakingV2GreaterEpochFlag is enabled (epoch is greater than the one used for staking v2 activation)
func (holder *epochFlagsHolder) IsStakingV2FlagEnabledForActivationEpochCompleted() bool {
	return holder.stakingV2GreaterEpochFlag.IsSet()
}

// IsDoubleKeyProtectionFlagEnabled returns true if doubleKeyProtectionFlag is enabled
func (holder *epochFlagsHolder) IsDoubleKeyProtectionFlagEnabled() bool {
	return holder.doubleKeyProtectionFlag.IsSet()
}

// IsESDTFlagEnabled returns true if esdtFlag is enabled
func (holder *epochFlagsHolder) IsESDTFlagEnabled() bool {
	return holder.esdtFlag.IsSet()
}

// IsESDTFlagEnabledForCurrentEpoch returns true if esdtCurrentEpochFlag is enabled
func (holder *epochFlagsHolder) IsESDTFlagEnabledForCurrentEpoch() bool {
	return holder.esdtCurrentEpochFlag.IsSet()
}

// IsGovernanceFlagEnabled returns true if governanceFlag is enabled
func (holder *epochFlagsHolder) IsGovernanceFlagEnabled() bool {
	return holder.governanceFlag.IsSet()
}

// IsGovernanceFlagEnabledForCurrentEpoch returns true if governanceCurrentEpochFlag is enabled
func (holder *epochFlagsHolder) IsGovernanceFlagEnabledForCurrentEpoch() bool {
	return holder.governanceCurrentEpochFlag.IsSet()
}

// IsDelegationManagerFlagEnabled returns true if delegationManagerFlag is enabled
func (holder *epochFlagsHolder) IsDelegationManagerFlagEnabled() bool {
	return holder.delegationManagerFlag.IsSet()
}

// IsDelegationSmartContractFlagEnabled returns true if delegationSmartContractFlag is enabled
func (holder *epochFlagsHolder) IsDelegationSmartContractFlagEnabled() bool {
	return holder.delegationSmartContractFlag.IsSet()
}

// IsDelegationSmartContractFlagEnabledForCurrentEpoch returns true if delegationSmartContractCurrentEpochFlag is enabled
func (holder *epochFlagsHolder) IsDelegationSmartContractFlagEnabledForCurrentEpoch() bool {
	return holder.delegationSmartContractCurrentEpochFlag.IsSet()
}

// IsCorrectLastUnJailedFlagEnabled returns true if correctLastUnJailedFlag is enabled
func (holder *epochFlagsHolder) IsCorrectLastUnJailedFlagEnabled() bool {
	return holder.correctLastUnJailedFlag.IsSet()
}

// IsCorrectLastUnJailedFlagEnabledForCurrentEpoch returns true if correctLastUnJailedCurrentEpochFlag is enabled
func (holder *epochFlagsHolder) IsCorrectLastUnJailedFlagEnabledForCurrentEpoch() bool {
	return holder.correctLastUnJailedCurrentEpochFlag.IsSet()
}

// IsRelayedTransactionsV2FlagEnabled returns true if relayedTransactionsV2Flag is enabled
func (holder *epochFlagsHolder) IsRelayedTransactionsV2FlagEnabled() bool {
	return holder.relayedTransactionsV2Flag.IsSet()
}

// IsUnBondTokensV2FlagEnabled returns true if unBondTokensV2Flag is enabled
func (holder *epochFlagsHolder) IsUnBondTokensV2FlagEnabled() bool {
	return holder.unBondTokensV2Flag.IsSet()
}

// IsSaveJailedAlwaysFlagEnabled returns true if saveJailedAlwaysFlag is enabled
func (holder *epochFlagsHolder) IsSaveJailedAlwaysFlagEnabled() bool {
	return holder.saveJailedAlwaysFlag.IsSet()
}

// IsReDelegateBelowMinCheckFlagEnabled returns true if reDelegateBelowMinCheckFlag is enabled
func (holder *epochFlagsHolder) IsReDelegateBelowMinCheckFlagEnabled() bool {
	return holder.reDelegateBelowMinCheckFlag.IsSet()
}

// IsValidatorToDelegationFlagEnabled returns true if validatorToDelegationFlag is enabled
func (holder *epochFlagsHolder) IsValidatorToDelegationFlagEnabled() bool {
	return holder.validatorToDelegationFlag.IsSet()
}

// IsWaitingListFixFlagEnabled returns true if waitingListFixFlag is enabled
func (holder *epochFlagsHolder) IsWaitingListFixFlagEnabled() bool {
	return holder.waitingListFixFlag.IsSet()
}

// IsIncrementSCRNonceInMultiTransferFlagEnabled returns true if incrementSCRNonceInMultiTransferFlag is enabled
func (holder *epochFlagsHolder) IsIncrementSCRNonceInMultiTransferFlagEnabled() bool {
	return holder.incrementSCRNonceInMultiTransferFlag.IsSet()
}

// IsESDTMultiTransferFlagEnabled returns true if esdtMultiTransferFlag is enabled
func (holder *epochFlagsHolder) IsESDTMultiTransferFlagEnabled() bool {
	return holder.esdtMultiTransferFlag.IsSet()
}

// IsGlobalMintBurnFlagEnabled returns true if globalMintBurnFlag is enabled
func (holder *epochFlagsHolder) IsGlobalMintBurnFlagEnabled() bool {
	return holder.globalMintBurnFlag.IsSet()
}

// IsESDTTransferRoleFlagEnabled returns true if esdtTransferRoleFlag is enabled
func (holder *epochFlagsHolder) IsESDTTransferRoleFlagEnabled() bool {
	return holder.esdtTransferRoleFlag.IsSet()
}

// IsBuiltInFunctionOnMetaFlagEnabled returns true if builtInFunctionOnMetaFlag is enabled
func (holder *epochFlagsHolder) IsBuiltInFunctionOnMetaFlagEnabled() bool {
	return holder.builtInFunctionOnMetaFlag.IsSet()
}

// IsComputeRewardCheckpointFlagEnabled returns true if computeRewardCheckpointFlag is enabled
func (holder *epochFlagsHolder) IsComputeRewardCheckpointFlagEnabled() bool {
	return holder.computeRewardCheckpointFlag.IsSet()
}

// IsSCRSizeInvariantCheckFlagEnabled returns true if scrSizeInvariantCheckFlag is enabled
func (holder *epochFlagsHolder) IsSCRSizeInvariantCheckFlagEnabled() bool {
	return holder.scrSizeInvariantCheckFlag.IsSet()
}

// IsBackwardCompSaveKeyValueFlagEnabled returns true if backwardCompSaveKeyValueFlag is enabled
func (holder *epochFlagsHolder) IsBackwardCompSaveKeyValueFlagEnabled() bool {
	return holder.backwardCompSaveKeyValueFlag.IsSet()
}

// IsESDTNFTCreateOnMultiShardFlagEnabled returns true if esdtNFTCreateOnMultiShardFlag is enabled
func (holder *epochFlagsHolder) IsESDTNFTCreateOnMultiShardFlagEnabled() bool {
	return holder.esdtNFTCreateOnMultiShardFlag.IsSet()
}

// IsMetaESDTSetFlagEnabled returns true if metaESDTSetFlag is enabled
func (holder *epochFlagsHolder) IsMetaESDTSetFlagEnabled() bool {
	return holder.metaESDTSetFlag.IsSet()
}

// IsAddTokensToDelegationFlagEnabled returns true if addTokensToDelegationFlag is enabled
func (holder *epochFlagsHolder) IsAddTokensToDelegationFlagEnabled() bool {
	return holder.addTokensToDelegationFlag.IsSet()
}

// IsMultiESDTTransferFixOnCallBackFlagEnabled returns true if multiESDTTransferFixOnCallBackFlag is enabled
func (holder *epochFlagsHolder) IsMultiESDTTransferFixOnCallBackFlagEnabled() bool {
	return holder.multiESDTTransferFixOnCallBackFlag.IsSet()
}

// IsOptimizeGasUsedInCrossMiniBlocksFlagEnabled returns true if optimizeGasUsedInCrossMiniBlocksFlag is enabled
func (holder *epochFlagsHolder) IsOptimizeGasUsedInCrossMiniBlocksFlagEnabled() bool {
	return holder.optimizeGasUsedInCrossMiniBlocksFlag.IsSet()
}

// IsCorrectFirstQueuedFlagEnabled returns true if correctFirstQueuedFlag is enabled
func (holder *epochFlagsHolder) IsCorrectFirstQueuedFlagEnabled() bool {
	return holder.correctFirstQueuedFlag.IsSet()
}

// IsDeleteDelegatorAfterClaimRewardsFlagEnabled returns true if deleteDelegatorAfterClaimRewardsFlag is enabled
func (holder *epochFlagsHolder) IsDeleteDelegatorAfterClaimRewardsFlagEnabled() bool {
	return holder.deleteDelegatorAfterClaimRewardsFlag.IsSet()
}

// IsFixOOGReturnCodeFlagEnabled returns true if fixOOGReturnCodeFlag is enabled
func (holder *epochFlagsHolder) IsFixOOGReturnCodeFlagEnabled() bool {
	return holder.fixOOGReturnCodeFlag.IsSet()
}

// IsRemoveNonUpdatedStorageFlagEnabled returns true if removeNonUpdatedStorageFlag is enabled
func (holder *epochFlagsHolder) IsRemoveNonUpdatedStorageFlagEnabled() bool {
	return holder.removeNonUpdatedStorageFlag.IsSet()
}

// IsOptimizeNFTStoreFlagEnabled returns true if removeNonUpdatedStorageFlag is enabled
func (holder *epochFlagsHolder) IsOptimizeNFTStoreFlagEnabled() bool {
	return holder.optimizeNFTStoreFlag.IsSet()
}

// IsCreateNFTThroughExecByCallerFlagEnabled returns true if createNFTThroughExecByCallerFlag is enabled
func (holder *epochFlagsHolder) IsCreateNFTThroughExecByCallerFlagEnabled() bool {
	return holder.createNFTThroughExecByCallerFlag.IsSet()
}

// IsStopDecreasingValidatorRatingWhenStuckFlagEnabled returns true if stopDecreasingValidatorRatingWhenStuckFlag is enabled
func (holder *epochFlagsHolder) IsStopDecreasingValidatorRatingWhenStuckFlagEnabled() bool {
	return holder.stopDecreasingValidatorRatingWhenStuckFlag.IsSet()
}

// IsFrontRunningProtectionFlagEnabled returns true if frontRunningProtectionFlag is enabled
func (holder *epochFlagsHolder) IsFrontRunningProtectionFlagEnabled() bool {
	return holder.frontRunningProtectionFlag.IsSet()
}

// IsPayableBySCFlagEnabled returns true if isPayableBySCFlag is enabled
func (holder *epochFlagsHolder) IsPayableBySCFlagEnabled() bool {
	return holder.isPayableBySCFlag.IsSet()
}

// IsCleanUpInformativeSCRsFlagEnabled returns true if cleanUpInformativeSCRsFlag is enabled
func (holder *epochFlagsHolder) IsCleanUpInformativeSCRsFlagEnabled() bool {
	return holder.cleanUpInformativeSCRsFlag.IsSet()
}

// IsStorageAPICostOptimizationFlagEnabled returns true if storageAPICostOptimizationFlag is enabled
func (holder *epochFlagsHolder) IsStorageAPICostOptimizationFlagEnabled() bool {
	return holder.storageAPICostOptimizationFlag.IsSet()
}

// IsESDTRegisterAndSetAllRolesFlagEnabled returns true if esdtRegisterAndSetAllRolesFlag is enabled
func (holder *epochFlagsHolder) IsESDTRegisterAndSetAllRolesFlagEnabled() bool {
	return holder.esdtRegisterAndSetAllRolesFlag.IsSet()
}

// IsScheduledMiniBlocksFlagEnabled returns true if scheduledMiniBlocksFlag is enabled
func (holder *epochFlagsHolder) IsScheduledMiniBlocksFlagEnabled() bool {
	return holder.scheduledMiniBlocksFlag.IsSet()
}

// IsCorrectJailedNotUnStakedEmptyQueueFlagEnabled returns true if correctJailedNotUnStakedEmptyQueueFlag is enabled
func (holder *epochFlagsHolder) IsCorrectJailedNotUnStakedEmptyQueueFlagEnabled() bool {
	return holder.correctJailedNotUnStakedEmptyQueueFlag.IsSet()
}

// IsDoNotReturnOldBlockInBlockchainHookFlagEnabled returns true if doNotReturnOldBlockInBlockchainHookFlag is enabled
func (holder *epochFlagsHolder) IsDoNotReturnOldBlockInBlockchainHookFlagEnabled() bool {
	return holder.doNotReturnOldBlockInBlockchainHookFlag.IsSet()
}

// IsAddFailedRelayedTxToInvalidMBsFlag returns true if addFailedRelayedTxToInvalidMBsFlag is enabled
func (holder *epochFlagsHolder) IsAddFailedRelayedTxToInvalidMBsFlag() bool {
	return holder.addFailedRelayedTxToInvalidMBsFlag.IsSet()
}

// IsSCRSizeInvariantOnBuiltInResultFlagEnabled returns true if scrSizeInvariantOnBuiltInResultFlag is enabled
func (holder *epochFlagsHolder) IsSCRSizeInvariantOnBuiltInResultFlagEnabled() bool {
	return holder.scrSizeInvariantOnBuiltInResultFlag.IsSet()
}

// IsCheckCorrectTokenIDForTransferRoleFlagEnabled returns true if checkCorrectTokenIDForTransferRoleFlag is enabled
func (holder *epochFlagsHolder) IsCheckCorrectTokenIDForTransferRoleFlagEnabled() bool {
	return holder.checkCorrectTokenIDForTransferRoleFlag.IsSet()
}

// IsFailExecutionOnEveryAPIErrorFlagEnabled returns true if failExecutionOnEveryAPIErrorFlag is enabled
func (holder *epochFlagsHolder) IsFailExecutionOnEveryAPIErrorFlagEnabled() bool {
	return holder.failExecutionOnEveryAPIErrorFlag.IsSet()
}

// IsMiniBlockPartialExecutionFlagEnabled returns true if isMiniBlockPartialExecutionFlag is enabled
func (holder *epochFlagsHolder) IsMiniBlockPartialExecutionFlagEnabled() bool {
	return holder.isMiniBlockPartialExecutionFlag.IsSet()
}

// IsManagedCryptoAPIsFlagEnabled returns true if managedCryptoAPIsFlag is enabled
func (holder *epochFlagsHolder) IsManagedCryptoAPIsFlagEnabled() bool {
	return holder.managedCryptoAPIsFlag.IsSet()
}

// IsESDTMetadataContinuousCleanupFlagEnabled returns true if esdtMetadataContinuousCleanupFlag is enabled
func (holder *epochFlagsHolder) IsESDTMetadataContinuousCleanupFlagEnabled() bool {
	return holder.esdtMetadataContinuousCleanupFlag.IsSet()
}

// IsDisableExecByCallerFlagEnabled returns true if disableExecByCallerFlag is enabled
func (holder *epochFlagsHolder) IsDisableExecByCallerFlagEnabled() bool {
	return holder.disableExecByCallerFlag.IsSet()
}

// IsRefactorContextFlagEnabled returns true if refactorContextFlag is enabled
func (holder *epochFlagsHolder) IsRefactorContextFlagEnabled() bool {
	return holder.refactorContextFlag.IsSet()
}

// IsCheckFunctionArgumentFlagEnabled returns true if checkFunctionArgumentFlag is enabled
func (holder *epochFlagsHolder) IsCheckFunctionArgumentFlagEnabled() bool {
	return holder.checkFunctionArgumentFlag.IsSet()
}

// IsCheckExecuteOnReadOnlyFlagEnabled returns true if checkExecuteOnReadOnlyFlag is enabled
func (holder *epochFlagsHolder) IsCheckExecuteOnReadOnlyFlagEnabled() bool {
	return holder.checkExecuteOnReadOnlyFlag.IsSet()
}

// IsSetSenderInEeiOutputTransferFlagEnabled returns true if setSenderInEeiOutputTransferFlag is enabled
func (holder *epochFlagsHolder) IsSetSenderInEeiOutputTransferFlagEnabled() bool {
	return holder.setSenderInEeiOutputTransferFlag.IsSet()
}

// IsFixAsyncCallbackCheckFlagEnabled returns true if esdtMetadataContinuousCleanupFlag is enabled
// this is a duplicate for ESDTMetadataContinuousCleanupEnableEpoch needed for consistency into vm-common
func (holder *epochFlagsHolder) IsFixAsyncCallbackCheckFlagEnabled() bool {
	return holder.esdtMetadataContinuousCleanupFlag.IsSet()
}

// IsSaveToSystemAccountFlagEnabled returns true if optimizeNFTStoreFlag is enabled
// this is a duplicate for OptimizeNFTStoreEnableEpoch needed for consistency into vm-common
func (holder *epochFlagsHolder) IsSaveToSystemAccountFlagEnabled() bool {
	return holder.optimizeNFTStoreFlag.IsSet()
}

// IsCheckFrozenCollectionFlagEnabled returns true if optimizeNFTStoreFlag is enabled
// this is a duplicate for OptimizeNFTStoreEnableEpoch needed for consistency into vm-common
func (holder *epochFlagsHolder) IsCheckFrozenCollectionFlagEnabled() bool {
	return holder.optimizeNFTStoreFlag.IsSet()
}

// IsSendAlwaysFlagEnabled returns true if esdtMetadataContinuousCleanupFlag is enabled
// this is a duplicate for ESDTMetadataContinuousCleanupEnableEpoch needed for consistency into vm-common
func (holder *epochFlagsHolder) IsSendAlwaysFlagEnabled() bool {
	return holder.esdtMetadataContinuousCleanupFlag.IsSet()
}

// IsValueLengthCheckFlagEnabled returns true if optimizeNFTStoreFlag is enabled
// this is a duplicate for OptimizeNFTStoreEnableEpoch needed for consistency into vm-common
func (holder *epochFlagsHolder) IsValueLengthCheckFlagEnabled() bool {
	return holder.optimizeNFTStoreFlag.IsSet()
}

// IsCheckTransferFlagEnabled returns true if optimizeNFTStoreFlag is enabled
// this is a duplicate for OptimizeNFTStoreEnableEpoch needed for consistency into vm-common
func (holder *epochFlagsHolder) IsCheckTransferFlagEnabled() bool {
	return holder.optimizeNFTStoreFlag.IsSet()
}

// IsTransferToMetaFlagEnabled returns true if builtInFunctionOnMetaFlag is enabled
// this is a duplicate for BuiltInFunctionOnMetaEnableEpoch needed for consistency into vm-common
func (holder *epochFlagsHolder) IsTransferToMetaFlagEnabled() bool {
	return holder.builtInFunctionOnMetaFlag.IsSet()
}

// IsESDTNFTImprovementV1FlagEnabled returns true if esdtMultiTransferFlag is enabled
// this is a duplicate for ESDTMultiTransferEnableEpoch needed for consistency into vm-common
func (holder *epochFlagsHolder) IsESDTNFTImprovementV1FlagEnabled() bool {
	return holder.esdtMultiTransferFlag.IsSet()
}

// IsChangeDelegationOwnerFlagEnabled returns true if the change delegation owner feature is enabled
func (holder *epochFlagsHolder) IsChangeDelegationOwnerFlagEnabled() bool {
	return holder.changeDelegationOwnerFlag.IsSet()
}

// IsRefactorPeersMiniBlocksFlagEnabled returns true if refactorPeersMiniBlocksFlag is enabled
func (holder *epochFlagsHolder) IsRefactorPeersMiniBlocksFlagEnabled() bool {
	return holder.refactorPeersMiniBlocksFlag.IsSet()
}

// IsFixAsyncCallBackArgsListFlagEnabled returns true if fixAsyncCallBackArgsList is enabled
func (holder *epochFlagsHolder) IsFixAsyncCallBackArgsListFlagEnabled() bool {
	return holder.fixAsyncCallBackArgsList.IsSet()
}

// IsFixOldTokenLiquidityEnabled returns true if fixOldTokenLiquidity is enabled
func (holder *epochFlagsHolder) IsFixOldTokenLiquidityEnabled() bool {
	return holder.fixOldTokenLiquidity.IsSet()
}

// IsRuntimeMemStoreLimitEnabled returns true if runtimeMemStoreLimitFlag is enabled
func (holder *epochFlagsHolder) IsRuntimeMemStoreLimitEnabled() bool {
	return holder.runtimeMemStoreLimitFlag.IsSet()
}

// IsRuntimeCodeSizeFixEnabled returns true if runtimeCodeSizeFixFlag is enabled
func (holder *epochFlagsHolder) IsRuntimeCodeSizeFixEnabled() bool {
	return holder.runtimeCodeSizeFixFlag.IsSet()
}

// IsMaxBlockchainHookCountersFlagEnabled returns true if maxBlockchainHookCountersFlagEnabled is enabled
func (holder *epochFlagsHolder) IsMaxBlockchainHookCountersFlagEnabled() bool {
	return holder.maxBlockchainHookCountersFlag.IsSet()
}

// IsWipeSingleNFTLiquidityDecreaseEnabled returns true if wipeSingleNFTLiquidityDecreaseFlag is enabled
func (holder *epochFlagsHolder) IsWipeSingleNFTLiquidityDecreaseEnabled() bool {
	return holder.wipeSingleNFTLiquidityDecreaseFlag.IsSet()
}

// IsAlwaysSaveTokenMetaDataEnabled returns true if alwaysSaveTokenMetaDataFlag is enabled
func (holder *epochFlagsHolder) IsAlwaysSaveTokenMetaDataEnabled() bool {
	return holder.alwaysSaveTokenMetaDataFlag.IsSet()
}

<<<<<<< HEAD
// IsKeepExecOrderOnCreatedSCRsEnabled returns true if keepExecOrderOnCreatedSCRsFlag is enabled
func (holder *epochFlagsHolder) IsKeepExecOrderOnCreatedSCRsEnabled() bool {
	return holder.keepExecOrderOnCreatedSCRsFlag.IsSet()
=======
// IsMultiClaimOnDelegationEnabled returns true if multi claim on delegation is enabled
func (holder *epochFlagsHolder) IsMultiClaimOnDelegationEnabled() bool {
	return holder.multiClaimOnDelegationFlag.IsSet()
>>>>>>> fe11d33b
}<|MERGE_RESOLUTION|>--- conflicted
+++ resolved
@@ -90,11 +90,8 @@
 	maxBlockchainHookCountersFlag               *atomic.Flag
 	wipeSingleNFTLiquidityDecreaseFlag          *atomic.Flag
 	alwaysSaveTokenMetaDataFlag                 *atomic.Flag
-<<<<<<< HEAD
 	keepExecOrderOnCreatedSCRsFlag              *atomic.Flag
-=======
 	multiClaimOnDelegationFlag                  *atomic.Flag
->>>>>>> fe11d33b
 }
 
 func newEpochFlagsHolder() *epochFlagsHolder {
@@ -184,11 +181,8 @@
 		maxBlockchainHookCountersFlag:               &atomic.Flag{},
 		wipeSingleNFTLiquidityDecreaseFlag:          &atomic.Flag{},
 		alwaysSaveTokenMetaDataFlag:                 &atomic.Flag{},
-<<<<<<< HEAD
 		keepExecOrderOnCreatedSCRsFlag:              &atomic.Flag{},
-=======
 		multiClaimOnDelegationFlag:                  &atomic.Flag{},
->>>>>>> fe11d33b
 	}
 }
 
@@ -670,13 +664,12 @@
 	return holder.alwaysSaveTokenMetaDataFlag.IsSet()
 }
 
-<<<<<<< HEAD
 // IsKeepExecOrderOnCreatedSCRsEnabled returns true if keepExecOrderOnCreatedSCRsFlag is enabled
 func (holder *epochFlagsHolder) IsKeepExecOrderOnCreatedSCRsEnabled() bool {
 	return holder.keepExecOrderOnCreatedSCRsFlag.IsSet()
-=======
+}
+
 // IsMultiClaimOnDelegationEnabled returns true if multi claim on delegation is enabled
 func (holder *epochFlagsHolder) IsMultiClaimOnDelegationEnabled() bool {
 	return holder.multiClaimOnDelegationFlag.IsSet()
->>>>>>> fe11d33b
 }