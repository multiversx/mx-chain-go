--- conflicted
+++ resolved
@@ -443,11 +443,6 @@
 	IsInterfaceNil() bool
 }
 
-<<<<<<< HEAD
-// ChainParametersSubscriptionHandler defines the behavior of a chain parameters subscription handler
-type ChainParametersSubscriptionHandler interface {
-	ChainParametersChanged(chainParameters config.ChainParametersByEpochConfig)
-=======
 // TxExecutionOrderHandler is used to collect and provide the order of transactions execution
 type TxExecutionOrderHandler interface {
 	Add(txHash []byte)
@@ -469,6 +464,11 @@
 	GetItems() [][]byte
 	Contains(txHash []byte) bool
 	Len() int
->>>>>>> 23457b11
+	IsInterfaceNil() bool
+}
+
+// ChainParametersSubscriptionHandler defines the behavior of a chain parameters subscription handler
+type ChainParametersSubscriptionHandler interface {
+	ChainParametersChanged(chainParameters config.ChainParametersByEpochConfig)
 	IsInterfaceNil() bool
 }