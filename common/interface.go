--- conflicted
+++ resolved
@@ -454,7 +454,50 @@
 	IsInterfaceNil() bool
 }
 
-<<<<<<< HEAD
+// AccountNonceAndBalanceProvider provides the nonce and balance of accounts
+type AccountNonceAndBalanceProvider interface {
+	GetAccountNonceAndBalance(accountKey []byte) (uint64, *big.Int, bool, error)
+	GetRootHash() ([]byte, error)
+	IsInterfaceNil() bool
+}
+
+// AccountNonceProvider provides the nonce of accounts
+type AccountNonceProvider interface {
+	GetAccountNonce(accountKey []byte) (uint64, bool, error)
+	IsInterfaceNil() bool
+}
+
+// ChainParametersHandler defines the actions that need to be done by a component that can handle chain parameters
+type ChainParametersHandler interface {
+	CurrentChainParameters() config.ChainParametersByEpochConfig
+	AllChainParameters() []config.ChainParametersByEpochConfig
+	ChainParametersForEpoch(epoch uint32) (config.ChainParametersByEpochConfig, error)
+	IsInterfaceNil() bool
+}
+
+// ProcessConfigsHandler defines the behavior of a component that can return the process configs for a specific epoch or round
+type ProcessConfigsHandler interface {
+	GetMaxMetaNoncesBehindByEpoch(epoch uint32) uint32
+	GetMaxMetaNoncesBehindForGlobalStuckByEpoch(epoch uint32) uint32
+	GetMaxShardNoncesBehindByEpoch(epoch uint32) uint32
+
+	GetMaxRoundsWithoutNewBlockReceivedByRound(round uint64) uint32
+	GetMaxRoundsWithoutCommittedBlock(round uint64) uint32
+	GetRoundModulusTriggerWhenSyncIsStuck(round uint64) uint32
+
+	IsInterfaceNil() bool
+}
+
+// CommonConfigsHandler defines the behavior of a component that can return epoch start configurations by epoch or by round
+type CommonConfigsHandler interface {
+	GetGracePeriodRoundsByEpoch(epoch uint32) uint32
+	GetExtraDelayForRequestBlockInfoInMs(epoch uint32) uint32
+	GetMaxRoundsWithoutCommittedStartInEpochBlockInRound(round uint64) uint32
+	GetNumRoundsToWaitBeforeSignalingChronologyStuck(epoch uint32) uint32
+
+	IsInterfaceNil() bool
+}
+
 // ProofHandler defines the interface for a proof handler
 type ProofHandler interface {
 	GetPubKeysBitmap() []byte
@@ -464,48 +507,5 @@
 	GetHeaderNonce() uint64
 	GetHeaderShardId() uint32
 	GetIsStartOfEpoch() bool
-=======
-// AccountNonceAndBalanceProvider provides the nonce and balance of accounts
-type AccountNonceAndBalanceProvider interface {
-	GetAccountNonceAndBalance(accountKey []byte) (uint64, *big.Int, bool, error)
-	GetRootHash() ([]byte, error)
-	IsInterfaceNil() bool
-}
-
-// AccountNonceProvider provides the nonce of accounts
-type AccountNonceProvider interface {
-	GetAccountNonce(accountKey []byte) (uint64, bool, error)
-	IsInterfaceNil() bool
-}
-
-// ChainParametersHandler defines the actions that need to be done by a component that can handle chain parameters
-type ChainParametersHandler interface {
-	CurrentChainParameters() config.ChainParametersByEpochConfig
-	AllChainParameters() []config.ChainParametersByEpochConfig
-	ChainParametersForEpoch(epoch uint32) (config.ChainParametersByEpochConfig, error)
-	IsInterfaceNil() bool
-}
-
-// ProcessConfigsHandler defines the behavior of a component that can return the process configs for a specific epoch or round
-type ProcessConfigsHandler interface {
-	GetMaxMetaNoncesBehindByEpoch(epoch uint32) uint32
-	GetMaxMetaNoncesBehindForGlobalStuckByEpoch(epoch uint32) uint32
-	GetMaxShardNoncesBehindByEpoch(epoch uint32) uint32
-
-	GetMaxRoundsWithoutNewBlockReceivedByRound(round uint64) uint32
-	GetMaxRoundsWithoutCommittedBlock(round uint64) uint32
-	GetRoundModulusTriggerWhenSyncIsStuck(round uint64) uint32
-
-	IsInterfaceNil() bool
-}
-
-// CommonConfigsHandler defines the behavior of a component that can return epoch start configurations by epoch or by round
-type CommonConfigsHandler interface {
-	GetGracePeriodRoundsByEpoch(epoch uint32) uint32
-	GetExtraDelayForRequestBlockInfoInMs(epoch uint32) uint32
-	GetMaxRoundsWithoutCommittedStartInEpochBlockInRound(round uint64) uint32
-	GetNumRoundsToWaitBeforeSignalingChronologyStuck(epoch uint32) uint32
-
->>>>>>> ffd06b79
 	IsInterfaceNil() bool
 }