--- conflicted
+++ resolved
@@ -332,12 +332,6 @@
 	IsInterfaceNil() bool
 }
 
-<<<<<<< HEAD
-// HardforkExclusionHandler defines what a hardfork exclusion handler can do
-type HardforkExclusionHandler interface {
-	IsRoundExcluded(round uint64) bool
-	IsRollbackForbidden(round uint64) bool
-=======
 // ManagedPeersHolder defines the operations of an entity that holds managed identities for a node
 type ManagedPeersHolder interface {
 	AddManagedPeer(privateKeyBytes []byte) error
@@ -356,6 +350,12 @@
 	GetNextPeerAuthenticationTime(pkBytes []byte) (time.Time, error)
 	SetNextPeerAuthenticationTime(pkBytes []byte, nextTime time.Time)
 	IsMultiKeyMode() bool
->>>>>>> 1375708e
+	IsInterfaceNil() bool
+}
+
+// HardforkExclusionHandler defines what a hardfork exclusion handler can do
+type HardforkExclusionHandler interface {
+	IsRoundExcluded(round uint64) bool
+	IsRollbackForbidden(round uint64) bool
 	IsInterfaceNil() bool
 }