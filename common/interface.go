--- conflicted
+++ resolved
@@ -462,7 +462,18 @@
 	IsInterfaceNil() bool
 }
 
-<<<<<<< HEAD
+// AccountNonceAndBalanceProvider provides the nonce and balance of accounts
+type AccountNonceAndBalanceProvider interface {
+	GetAccountNonceAndBalance(accountKey []byte) (uint64, *big.Int, bool, error)
+	IsInterfaceNil() bool
+}
+
+// AccountNonceProvider provides the nonce of accounts
+type AccountNonceProvider interface {
+	GetAccountNonce(accountKey []byte) (uint64, bool, error)
+	IsInterfaceNil() bool
+}
+
 // ChainParametersHandler defines the actions that need to be done by a component that can handle chain parameters
 type ChainParametersHandler interface {
 	CurrentChainParameters() config.ChainParametersByEpochConfig
@@ -491,16 +502,5 @@
 	GetMaxRoundsWithoutCommittedStartInEpochBlockInRound(round uint64) uint32
 	GetNumRoundsToWaitBeforeSignalingChronologyStuck(epoch uint32) uint32
 
-=======
-// AccountNonceAndBalanceProvider provides the nonce and balance of accounts
-type AccountNonceAndBalanceProvider interface {
-	GetAccountNonceAndBalance(accountKey []byte) (uint64, *big.Int, bool, error)
-	IsInterfaceNil() bool
-}
-
-// AccountNonceProvider provides the nonce of accounts
-type AccountNonceProvider interface {
-	GetAccountNonce(accountKey []byte) (uint64, bool, error)
->>>>>>> 74e2f9d8
 	IsInterfaceNil() bool
 }