--- conflicted
+++ resolved
@@ -138,7 +138,15 @@
 	IsInterfaceNil() bool
 }
 
-<<<<<<< HEAD
+// BlockInfo provides a block information such as nonce, hash, roothash and so on
+type BlockInfo interface {
+	GetNonce() uint64
+	GetHash() []byte
+	GetRootHash() []byte
+	Equal(blockInfo BlockInfo) bool
+	IsInterfaceNil() bool
+}
+
 // EnableEpochsHandler is used to verify the which flags are set in the current epoch based on EnableEpochs config
 type EnableEpochsHandler interface {
 	BlockGasAndFeesReCheckEnableEpoch() uint32
@@ -223,13 +231,5 @@
 	IsDisableExecByCallerFlagEnabled() bool
 	IsRefactorContextFlagEnabled() bool
 
-=======
-// BlockInfo provides a block information such as nonce, hash, roothash and so on
-type BlockInfo interface {
-	GetNonce() uint64
-	GetHash() []byte
-	GetRootHash() []byte
-	Equal(blockInfo BlockInfo) bool
->>>>>>> 4326f03f
 	IsInterfaceNil() bool
 }