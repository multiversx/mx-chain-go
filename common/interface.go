--- conflicted
+++ resolved
@@ -405,8 +405,6 @@
 type AtomicBytesSlice interface {
 	Append(data [][]byte)
 	Get() [][]byte
-<<<<<<< HEAD
-	Reset()
 }
 
 // TrieHashesCollector defines the methods needed for collecting trie hashes
@@ -415,6 +413,4 @@
 	GetDirtyHashes() ModifiedHashes
 	AddObsoleteHashes(oldRootHash []byte, oldHashes [][]byte)
 	GetCollectedData() ([]byte, ModifiedHashes, ModifiedHashes)
-=======
->>>>>>> bf0f1b6b
 }