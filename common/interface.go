--- conflicted
+++ resolved
@@ -371,7 +371,29 @@
 	IsInterfaceNil() bool
 }
 
-<<<<<<< HEAD
+// TrieNodeData is used to retrieve the data of a trie node
+type TrieNodeData interface {
+	GetKeyBuilder() KeyBuilder
+	GetData() []byte
+	Size() uint64
+	IsLeaf() bool
+	GetVersion() core.TrieNodeVersion
+}
+
+// DfsIterator is used to iterate the trie nodes in a depth-first search manner
+type DfsIterator interface {
+	GetLeaves(numLeaves int, maxSize uint64, leavesParser TrieLeafParser, ctx context.Context) (map[string]string, error)
+	GetIteratorState() [][]byte
+	IsInterfaceNil() bool
+}
+
+// TrieLeavesRetriever is used to retrieve the leaves from the trie. If there is a saved checkpoint for the iterator id,
+// it will continue to iterate from the checkpoint.
+type TrieLeavesRetriever interface {
+	GetLeaves(numLeaves int, iteratorState [][]byte, leavesParser TrieLeafParser, ctx context.Context) (map[string]string, [][]byte, error)
+	IsInterfaceNil() bool
+}
+
 // TrieBatcher defines the methods needed for a trie batcher
 type TrieBatcher interface {
 	BatchHandler
@@ -419,27 +441,5 @@
 	AddObsoleteHashes(oldRootHash []byte, oldHashes [][]byte)
 	GetCollectedData() ([]byte, ModifiedHashes, ModifiedHashes)
 	Clean()
-=======
-// TrieNodeData is used to retrieve the data of a trie node
-type TrieNodeData interface {
-	GetKeyBuilder() KeyBuilder
-	GetData() []byte
-	Size() uint64
-	IsLeaf() bool
-	GetVersion() core.TrieNodeVersion
-}
-
-// DfsIterator is used to iterate the trie nodes in a depth-first search manner
-type DfsIterator interface {
-	GetLeaves(numLeaves int, maxSize uint64, leavesParser TrieLeafParser, ctx context.Context) (map[string]string, error)
-	GetIteratorState() [][]byte
-	IsInterfaceNil() bool
-}
-
-// TrieLeavesRetriever is used to retrieve the leaves from the trie. If there is a saved checkpoint for the iterator id,
-// it will continue to iterate from the checkpoint.
-type TrieLeavesRetriever interface {
-	GetLeaves(numLeaves int, iteratorState [][]byte, leavesParser TrieLeafParser, ctx context.Context) (map[string]string, [][]byte, error)
->>>>>>> 70ef1803
 	IsInterfaceNil() bool
 }