--- conflicted
+++ resolved
@@ -216,13 +216,42 @@
 	assert.Equal(t, resp.Code, http.StatusInternalServerError)
 }
 
-<<<<<<< HEAD
 func TestGetAllIssuedESDTs_ShouldWork(t *testing.T) {
 	tokens := []string{"tokenA", "tokenB"}
 	facade := mock.Facade{
 		GetAllIssuedESDTsCalled: func() ([]string, error) {
 			return tokens, nil
-=======
+		},
+	}
+
+	ws := startNodeServer(&facade)
+	req, _ := http.NewRequest("GET", "/network/esdts", nil)
+	resp := httptest.NewRecorder()
+	ws.ServeHTTP(resp, req)
+
+	response := esdtTokensResponse{}
+	loadResponse(resp.Body, &response)
+	assert.Equal(t, resp.Code, http.StatusOK)
+
+	assert.Equal(t, tokens, response.Data.Tokens)
+}
+
+func TestGetAllIssuedESDTs_Error(t *testing.T) {
+	localErr := fmt.Errorf("%s", "local error")
+	facade := mock.Facade{
+		GetAllIssuedESDTsCalled: func() ([]string, error) {
+			return nil, localErr
+		},
+	}
+
+	ws := startNodeServer(&facade)
+	req, _ := http.NewRequest("GET", "/network/esdts", nil)
+	resp := httptest.NewRecorder()
+	ws.ServeHTTP(resp, req)
+
+	assert.Equal(t, resp.Code, http.StatusInternalServerError)
+}
+
 func TestDirectStakedInfo_NilContextShouldErr(t *testing.T) {
 	ws := startNodeServer(nil)
 	req, _ := http.NewRequest("GET", "/network/direct-staked-info", nil)
@@ -279,29 +308,10 @@
 	facade := mock.Facade{
 		GetDirectStakedListHandler: func() ([]*api.DirectStakedValue, error) {
 			return nil, expectedError
->>>>>>> daf18b82
-		},
-	}
-
-	ws := startNodeServer(&facade)
-<<<<<<< HEAD
-	req, _ := http.NewRequest("GET", "/network/esdts", nil)
-	resp := httptest.NewRecorder()
-	ws.ServeHTTP(resp, req)
-
-	response := esdtTokensResponse{}
-	loadResponse(resp.Body, &response)
-	assert.Equal(t, resp.Code, http.StatusOK)
-
-	assert.Equal(t, tokens, response.Data.Tokens)
-}
-
-func TestGetAllIssuedESDTs_Error(t *testing.T) {
-	localErr := fmt.Errorf("%s", "local error")
-	facade := mock.Facade{
-		GetAllIssuedESDTsCalled: func() ([]string, error) {
-			return nil, localErr
-=======
+		},
+	}
+
+	ws := startNodeServer(&facade)
 	req, _ := http.NewRequest("GET", "/network/direct-staked-info", nil)
 	resp := httptest.NewRecorder()
 	ws.ServeHTTP(resp, req)
@@ -397,18 +407,10 @@
 	facade := mock.Facade{
 		GetDelegatorsListHandler: func() ([]*api.Delegator, error) {
 			return nil, expectedError
->>>>>>> daf18b82
-		},
-	}
-
-	ws := startNodeServer(&facade)
-<<<<<<< HEAD
-	req, _ := http.NewRequest("GET", "/network/esdts", nil)
-	resp := httptest.NewRecorder()
-	ws.ServeHTTP(resp, req)
-
-	assert.Equal(t, resp.Code, http.StatusInternalServerError)
-=======
+		},
+	}
+
+	ws := startNodeServer(&facade)
 	req, _ := http.NewRequest("GET", "/network/delegated-info", nil)
 	resp := httptest.NewRecorder()
 	ws.ServeHTTP(resp, req)
@@ -418,7 +420,6 @@
 
 	assert.Equal(t, resp.Code, http.StatusInternalServerError)
 	assert.True(t, strings.Contains(respStr, expectedError.Error()))
->>>>>>> daf18b82
 }
 
 func loadResponse(rsp io.Reader, destination interface{}) {
@@ -470,13 +471,10 @@
 					{Name: "/config", Open: true},
 					{Name: "/status", Open: true},
 					{Name: "/economics", Open: true},
-<<<<<<< HEAD
 					{Name: "/esdts", Open: true},
-=======
 					{Name: "/total-staked", Open: true},
 					{Name: "/direct-staked-info", Open: true},
 					{Name: "/delegated-info", Open: true},
->>>>>>> daf18b82
 				},
 			},
 		},
