package vmValues

import (
	"bytes"
	"encoding/hex"
	"errors"
	"fmt"
	"io"
	"math/big"
	"net/http"
	"net/http/httptest"
	"testing"

	"github.com/ElrondNetwork/elrond-go/api/middleware"
	"github.com/ElrondNetwork/elrond-go/api/mock"
	"github.com/ElrondNetwork/elrond-go/process"
	vmcommon "github.com/ElrondNetwork/elrond-vm-common"
	"github.com/gin-contrib/cors"
	"github.com/gin-gonic/gin"
	"github.com/gin-gonic/gin/json"
	"github.com/stretchr/testify/assert"
)

type simpleResponse struct {
	Data  string `json:"data"`
	Error string `json:"error"`
}

type vmOutputResponse struct {
	Data  *vmcommon.VMOutput `json:"data"`
	Error string             `json:"error"`
}

func init() {
	gin.SetMode(gin.TestMode)
}

const DummyScAddress = "00000000000000000500fabd9501b7e5353de57a4e319857c2fb99089770720a"

func TestGetDataValueAsHexBytes(t *testing.T) {
	t.Parallel()

	valueBuff, _ := hex.DecodeString("DEADBEEF")

	facade := mock.Facade{
<<<<<<< HEAD
		ExecuteSCQueryHandler: func(query *smartContract.SCQuery) (vmOutput *vmcommon.VMOutput, e error) {
=======
		ExecuteSCQueryHandler: func(query *process.SCQuery) (vmOutput *vmcommon.VMOutput, e error) {
			returnData := big.NewInt(0).SetBytes([]byte(valueBuff))
>>>>>>> eb5ffd81
			return &vmcommon.VMOutput{
				ReturnData: [][]byte{valueBuff},
			}, nil
		},
	}

	request := VMValueRequest{
		ScAddress: DummyScAddress,
		FuncName:  "function",
		Args:      []string{},
	}

	response := simpleResponse{}
	statusCode := doPost(&facade, "/vm-values/hex", request, &response)

	assert.Equal(t, http.StatusOK, statusCode)
	assert.Equal(t, "", response.Error)
	assert.Equal(t, hex.EncodeToString(valueBuff), response.Data)
}

func TestGetDataValueAsString(t *testing.T) {
	t.Parallel()

	valueBuff := "DEADBEEF"

	facade := mock.Facade{
<<<<<<< HEAD
		ExecuteSCQueryHandler: func(query *smartContract.SCQuery) (vmOutput *vmcommon.VMOutput, e error) {
=======
		ExecuteSCQueryHandler: func(query *process.SCQuery) (vmOutput *vmcommon.VMOutput, e error) {
			returnData := big.NewInt(0).SetBytes([]byte(valueBuff))
>>>>>>> eb5ffd81
			return &vmcommon.VMOutput{
				ReturnData: [][]byte{[]byte(valueBuff)},
			}, nil
		},
	}

	request := VMValueRequest{
		ScAddress: DummyScAddress,
		FuncName:  "function",
		Args:      []string{},
	}

	response := simpleResponse{}
	statusCode := doPost(&facade, "/vm-values/string", request, &response)

	assert.Equal(t, http.StatusOK, statusCode)
	assert.Equal(t, "", response.Error)
	assert.Equal(t, valueBuff, response.Data)
}

func TestGetDataValueAsInt(t *testing.T) {
	t.Parallel()

	value := "1234567"

	facade := mock.Facade{
		ExecuteSCQueryHandler: func(query *process.SCQuery) (vmOutput *vmcommon.VMOutput, e error) {
			returnData := big.NewInt(0)
			returnData.SetString(value, 10)
			return &vmcommon.VMOutput{
				ReturnData: [][]byte{returnData.Bytes()},
			}, nil
		},
	}

	request := VMValueRequest{
		ScAddress: DummyScAddress,
		FuncName:  "function",
		Args:      []string{},
	}

	response := simpleResponse{}
	statusCode := doPost(&facade, "/vm-values/int", request, &response)

	assert.Equal(t, http.StatusOK, statusCode)
	assert.Equal(t, "", response.Error)
	assert.Equal(t, value, response.Data)
}

func TestExecuteQuery(t *testing.T) {
	t.Parallel()

	facade := mock.Facade{
		ExecuteSCQueryHandler: func(query *process.SCQuery) (vmOutput *vmcommon.VMOutput, e error) {

			return &vmcommon.VMOutput{
				ReturnData: [][]byte{big.NewInt(42).Bytes()},
			}, nil
		},
	}

	request := VMValueRequest{
		ScAddress: DummyScAddress,
		FuncName:  "function",
		Args:      []string{},
	}

	response := vmOutputResponse{}
	statusCode := doPost(&facade, "/vm-values/query", request, &response)

	assert.Equal(t, http.StatusOK, statusCode)
	assert.Equal(t, "", response.Error)
	assert.Equal(t, int64(42), big.NewInt(0).SetBytes(response.Data.ReturnData[0]).Int64())
}

func TestCreateSCQuery_ArgumentIsNotHexShouldErr(t *testing.T) {
	request := VMValueRequest{
		ScAddress: DummyScAddress,
		FuncName:  "function",
		Args:      []string{"bad arg"},
	}

	_, err := createSCQuery(&request)
	assert.NotNil(t, err)
	assert.Contains(t, err.Error(), "'bad arg' is not a valid hex string")
}

func TestGetDataValue_FacadeErrorsShouldErr(t *testing.T) {
	t.Parallel()

	errExpected := errors.New("expected error")
	facade := mock.Facade{
		ExecuteSCQueryHandler: func(query *process.SCQuery) (vmOutput *vmcommon.VMOutput, e error) {
			return nil, errExpected
		},
	}

	request := VMValueRequest{
		ScAddress: DummyScAddress,
		FuncName:  "function",
		Args:      []string{},
	}

	response := simpleResponse{}

	statusCode := doPost(&facade, "/vm-values/hex", request, &response)
	assert.Equal(t, http.StatusBadRequest, statusCode)
	assert.Contains(t, response.Error, errExpected.Error())

	statusCode = doPost(&facade, "/vm-values/string", request, &response)
	assert.Equal(t, http.StatusBadRequest, statusCode)
	assert.Contains(t, response.Error, errExpected.Error())

	statusCode = doPost(&facade, "/vm-values/int", request, &response)
	assert.Equal(t, http.StatusBadRequest, statusCode)
	assert.Contains(t, response.Error, errExpected.Error())
}

func doPost(facadeMock interface{}, url string, request VMValueRequest, response interface{}) int {
	jsonBody, _ := json.Marshal(request)

	server := startNodeServer(facadeMock)
	httpRequest, _ := http.NewRequest("POST", url, bytes.NewBuffer([]byte(jsonBody)))

	responseRecorder := httptest.NewRecorder()
	server.ServeHTTP(responseRecorder, httpRequest)

	parseResponse(responseRecorder.Body, &response)
	return responseRecorder.Code
}

func startNodeServer(handler interface{}) *gin.Engine {
	ws := gin.New()
	ws.Use(cors.Default())
	getValuesRoute := ws.Group("/vm-values")
	getValuesRoute.Use(middleware.WithElrondFacade(handler))
	Routes(getValuesRoute)

	return ws
}

func parseResponse(responseBody io.Reader, destination interface{}) {
	jsonParser := json.NewDecoder(responseBody)

	err := jsonParser.Decode(destination)
	if err != nil {
		fmt.Println(err)
	}
}<|MERGE_RESOLUTION|>--- conflicted
+++ resolved
@@ -43,12 +43,8 @@
 	valueBuff, _ := hex.DecodeString("DEADBEEF")
 
 	facade := mock.Facade{
-<<<<<<< HEAD
-		ExecuteSCQueryHandler: func(query *smartContract.SCQuery) (vmOutput *vmcommon.VMOutput, e error) {
-=======
 		ExecuteSCQueryHandler: func(query *process.SCQuery) (vmOutput *vmcommon.VMOutput, e error) {
 			returnData := big.NewInt(0).SetBytes([]byte(valueBuff))
->>>>>>> eb5ffd81
 			return &vmcommon.VMOutput{
 				ReturnData: [][]byte{valueBuff},
 			}, nil
@@ -75,12 +71,8 @@
 	valueBuff := "DEADBEEF"
 
 	facade := mock.Facade{
-<<<<<<< HEAD
-		ExecuteSCQueryHandler: func(query *smartContract.SCQuery) (vmOutput *vmcommon.VMOutput, e error) {
-=======
 		ExecuteSCQueryHandler: func(query *process.SCQuery) (vmOutput *vmcommon.VMOutput, e error) {
 			returnData := big.NewInt(0).SetBytes([]byte(valueBuff))
->>>>>>> eb5ffd81
 			return &vmcommon.VMOutput{
 				ReturnData: [][]byte{[]byte(valueBuff)},
 			}, nil
