package transaction_test

import (
	"bytes"
	"encoding/hex"
	"encoding/json"
	"errors"
	"fmt"
	"io"
	"math/big"
	"net/http"
	"net/http/httptest"
	"testing"

	errors2 "github.com/ElrondNetwork/elrond-go/api/errors"
	"github.com/ElrondNetwork/elrond-go/api/middleware"
	"github.com/ElrondNetwork/elrond-go/api/mock"
	"github.com/ElrondNetwork/elrond-go/api/shared"
	"github.com/ElrondNetwork/elrond-go/api/transaction"
	"github.com/ElrondNetwork/elrond-go/api/wrapper"
	"github.com/ElrondNetwork/elrond-go/config"
	tr "github.com/ElrondNetwork/elrond-go/data/transaction"
	"github.com/gin-contrib/cors"
	"github.com/gin-gonic/gin"
	"github.com/stretchr/testify/assert"
)

type GeneralResponse struct {
	Message string `json:"message"`
	Error   string `json:"error"`
}

type TransactionResponse struct {
	GeneralResponse
	TxResp *transaction.TxResponse `json:"transaction,omitempty"`
}

type TransactionHashResponse struct {
	GeneralResponse
	TxHash string `json:"txHash,omitempty"`
}

<<<<<<< HEAD
type transactionStatusResponseData struct {
	Status string `json:"status"`
}

type TransactionStatusResponse struct {
	Data  transactionStatusResponseData `json:"data"`
	Error string                        `json:"error"`
	Code  string                        `json:"code"`
}

type transactionCostResponseData struct {
=======
type TransactionCostResponse struct {
	GeneralResponse
>>>>>>> 18cff0c0
	Cost uint64 `json:"txGasUnits"`
}

type TransactionCostResponse struct {
	Data  transactionCostResponseData `json:"data"`
	Error string                      `json:"error"`
	Code  string                      `json:"code"`
}

func init() {
	gin.SetMode(gin.TestMode)
}

<<<<<<< HEAD
func TestGetTransactionStatus(t *testing.T) {
	rightHash := "hash"
	wrongHash := "wronghash"
	facade := mock.Facade{
		GetTransactionStatusCalled: func(hash string) (string, error) {
			if hash == rightHash {
				return "pending", nil
			}
			return "unknown", nil
		},
	}

	req, _ := http.NewRequest("GET", "/transaction/"+wrongHash+"/status", nil)
	ws := startNodeServer(&facade)
	resp := httptest.NewRecorder()
	ws.ServeHTTP(resp, req)

	response := TransactionStatusResponse{}
	loadResponse(resp.Body, &response)

	assert.Equal(t, http.StatusOK, resp.Code)
	assert.Equal(t, "unknown", response.Data.Status)

	req, _ = http.NewRequest("GET", "/transaction/"+rightHash+"/status", nil)
	resp = httptest.NewRecorder()
	ws.ServeHTTP(resp, req)

	response = TransactionStatusResponse{}
	loadResponse(resp.Body, &response)

	assert.Equal(t, http.StatusOK, resp.Code)
	assert.Equal(t, "pending", response.Data.Status)
}

=======
>>>>>>> 18cff0c0
func TestGetTransaction_WithCorrectHashShouldReturnTransaction(t *testing.T) {
	sender := "sender"
	receiver := "receiver"
	value := "10"
	txData := "data"
	hash := "hash"
	facade := mock.Facade{
		GetTransactionHandler: func(hash string) (i *tr.ApiTransactionResult, e error) {
			return &tr.ApiTransactionResult{
				Sender:   sender,
				Receiver: receiver,
				Data:     txData,
				Value:    value,
			}, nil
		},
	}

	req, _ := http.NewRequest("GET", "/transaction/"+hash, nil)
	ws := startNodeServer(&facade)
	resp := httptest.NewRecorder()
	ws.ServeHTTP(resp, req)

	response := shared.GenericAPIResponse{}
	loadResponse(resp.Body, &response)

	transactionResponse := TransactionResponse{}
	mapResponseData := response.Data.(map[string]interface{})
	mapResponseDataBytes, _ := json.Marshal(mapResponseData)
	_ = json.Unmarshal(mapResponseDataBytes, &transactionResponse)

	txResp := transactionResponse.TxResp
	assert.Equal(t, http.StatusOK, resp.Code)
	assert.Equal(t, sender, txResp.Sender)
	assert.Equal(t, receiver, txResp.Receiver)
	assert.Equal(t, value, txResp.Value)
	assert.Equal(t, txData, txResp.Data)
}

func TestGetTransaction_WithUnknownHashShouldReturnNil(t *testing.T) {
	sender := "sender"
	receiver := "receiver"
	value := "10"
	txData := "data"
	wrongHash := "wronghash"
	facade := mock.Facade{
		GetTransactionHandler: func(hash string) (*tr.ApiTransactionResult, error) {
			if hash == wrongHash {
				return nil, errors.New("local error")
			}
			return &tr.ApiTransactionResult{
				Sender:   sender,
				Receiver: receiver,
				Data:     txData,
				Value:    value,
			}, nil
		},
	}

	req, _ := http.NewRequest("GET", "/transaction/"+wrongHash, nil)
	ws := startNodeServer(&facade)
	resp := httptest.NewRecorder()
	ws.ServeHTTP(resp, req)

	transactionResponse := TransactionResponse{}
	loadResponse(resp.Body, &transactionResponse)

	assert.Equal(t, http.StatusInternalServerError, resp.Code)
	assert.Nil(t, transactionResponse.TxResp)
}

func TestGetTransaction_FailsWithWrongFacadeTypeConversion(t *testing.T) {
	t.Parallel()

	ws := startNodeServerWrongFacade()
	req, _ := http.NewRequest("GET", "/transaction/empty", nil)
	resp := httptest.NewRecorder()
	ws.ServeHTTP(resp, req)

	transactionResponse := TransactionResponse{}
	loadResponse(resp.Body, &transactionResponse)
	assert.Equal(t, resp.Code, http.StatusInternalServerError)
	assert.Equal(t, transactionResponse.Error, errors2.ErrInvalidAppContext.Error())
}

func TestSendTransaction_ErrorWithWrongFacade(t *testing.T) {
	t.Parallel()

	ws := startNodeServerWrongFacade()
	req, _ := http.NewRequest("POST", "/transaction/send", nil)
	resp := httptest.NewRecorder()
	ws.ServeHTTP(resp, req)

	transactionResponse := TransactionResponse{}
	loadResponse(resp.Body, &transactionResponse)
	assert.Equal(t, resp.Code, http.StatusInternalServerError)
	assert.Equal(t, transactionResponse.Error, errors2.ErrInvalidAppContext.Error())
}

func TestSendTransaction_WrongParametersShouldErrorOnValidation(t *testing.T) {
	t.Parallel()
	sender := "sender"
	receiver := "receiver"
	value := "ishouldbeint"
	data := "data"

	facade := mock.Facade{}
	ws := startNodeServer(&facade)

	jsonStr := fmt.Sprintf(`{"sender":"%s", "receiver":"%s", "value":%s, "data":"%s"}`,
		sender,
		receiver,
		value,
		data,
	)

	req, _ := http.NewRequest("POST", "/transaction/send", bytes.NewBuffer([]byte(jsonStr)))

	resp := httptest.NewRecorder()
	ws.ServeHTTP(resp, req)

	transactionResponse := TransactionResponse{}
	loadResponse(resp.Body, &transactionResponse)

	assert.Equal(t, http.StatusBadRequest, resp.Code)
	assert.Contains(t, transactionResponse.Error, errors2.ErrValidation.Error())
	assert.Empty(t, transactionResponse.TxResp)
}

func TestSendTransaction_ErrorWhenFacadeSendTransactionError(t *testing.T) {
	t.Parallel()
	sender := "sender"
	receiver := "receiver"
	value := big.NewInt(10)
	data := "data"
	signature := "aabbccdd"
	errorString := "send transaction error"

	facade := mock.Facade{
		CreateTransactionHandler: func(nonce uint64, value string, receiverHex string, senderHex string, gasPrice uint64, gasLimit uint64, data string, signatureHex string) (t *tr.Transaction, i []byte, err error) {
			return nil, nil, nil
		},
		SendBulkTransactionsHandler: func(txs []*tr.Transaction) (u uint64, err error) {
			return 0, errors.New(errorString)
		},
		ValidateTransactionHandler: func(tx *tr.Transaction) error {
			return nil
		},
	}
	ws := startNodeServer(&facade)

	jsonStr := fmt.Sprintf(`{"sender":"%s", "receiver":"%s", "value":"%s", "signature":"%s", "data":"%s"}`,
		sender,
		receiver,
		value,
		signature,
		data,
	)

	req, _ := http.NewRequest("POST", "/transaction/send", bytes.NewBuffer([]byte(jsonStr)))

	resp := httptest.NewRecorder()
	ws.ServeHTTP(resp, req)

	transactionResponse := TransactionResponse{}
	loadResponse(resp.Body, &transactionResponse)

	assert.Equal(t, http.StatusInternalServerError, resp.Code)
	assert.Contains(t, transactionResponse.Error, errorString)
	assert.Empty(t, transactionResponse.TxResp)
}

func TestSendTransaction_ReturnsSuccessfully(t *testing.T) {
	t.Parallel()
	nonce := uint64(1)
	sender := "sender"
	receiver := "receiver"
	value := big.NewInt(10)
	data := "data"
	signature := "aabbccdd"
	hexTxHash := "deadbeef"

	facade := mock.Facade{
		CreateTransactionHandler: func(nonce uint64, value string, receiverHex string, senderHex string, gasPrice uint64,
			gasLimit uint64, data string, signatureHex string) (t *tr.Transaction, i []byte, err error) {
			txHash, _ := hex.DecodeString(hexTxHash)
			return nil, txHash, nil
		},
		SendBulkTransactionsHandler: func(txs []*tr.Transaction) (u uint64, err error) {
			return 1, nil
		},
		ValidateTransactionHandler: func(tx *tr.Transaction) error {
			return nil
		},
	}
	ws := startNodeServer(&facade)

	jsonStr := fmt.Sprintf(
		`{"nonce": %d, "sender": "%s", "receiver": "%s", "value": "%s", "signature": "%s", "data": "%s"}`,
		nonce,
		sender,
		receiver,
		value,
		signature,
		data,
	)

	req, _ := http.NewRequest("POST", "/transaction/send", bytes.NewBuffer([]byte(jsonStr)))

	resp := httptest.NewRecorder()
	ws.ServeHTTP(resp, req)

	response := shared.GenericAPIResponse{}
	loadResponse(resp.Body, &response)

	txHashResponse := TransactionHashResponse{}
	mapResponseData := response.Data.(map[string]interface{})
	mapResponseDataBytes, _ := json.Marshal(mapResponseData)
	_ = json.Unmarshal(mapResponseDataBytes, &txHashResponse)

	assert.Equal(t, http.StatusOK, resp.Code)
	assert.Empty(t, txHashResponse.Error)
	assert.Equal(t, hexTxHash, txHashResponse.TxHash)
}

func TestSendMultipleTransactions_ErrorWithWrongFacade(t *testing.T) {
	t.Parallel()

	ws := startNodeServerWrongFacade()
	req, _ := http.NewRequest("POST", "/transaction/send-multiple", nil)
	resp := httptest.NewRecorder()
	ws.ServeHTTP(resp, req)

	transactionResponse := TransactionResponse{}
	loadResponse(resp.Body, &transactionResponse)
	assert.Equal(t, http.StatusInternalServerError, resp.Code)
	assert.Equal(t, transactionResponse.Error, errors2.ErrInvalidAppContext.Error())
}

func TestSendMultipleTransactions_WrongPayloadShouldErrorOnValidation(t *testing.T) {
	t.Parallel()

	facade := mock.Facade{}
	ws := startNodeServer(&facade)

	jsonStr := `{"wrong": json}`

	req, _ := http.NewRequest("POST", "/transaction/send-multiple", bytes.NewBuffer([]byte(jsonStr)))

	resp := httptest.NewRecorder()
	ws.ServeHTTP(resp, req)

	transactionResponse := TransactionResponse{}
	loadResponse(resp.Body, &transactionResponse)

	assert.Equal(t, http.StatusBadRequest, resp.Code)
	assert.Contains(t, transactionResponse.Error, errors2.ErrValidation.Error())
	assert.Empty(t, transactionResponse.TxResp)
}

func TestSendMultipleTransactions_OkPayloadShouldWork(t *testing.T) {
	t.Parallel()

	createTxWasCalled := false
	sendBulkTxsWasCalled := false

	facade := mock.Facade{
		CreateTransactionHandler: func(nonce uint64, value string, receiverHex string, senderHex string, gasPrice uint64,
			gasLimit uint64, data string, signatureHex string) (*tr.Transaction, []byte, error) {
			createTxWasCalled = true
			return &tr.Transaction{}, make([]byte, 0), nil
		},
		SendBulkTransactionsHandler: func(txs []*tr.Transaction) (u uint64, e error) {
			sendBulkTxsWasCalled = true
			return 0, nil
		},
		ValidateTransactionHandler: func(tx *tr.Transaction) error {
			return nil
		},
	}
	ws := startNodeServer(&facade)

	tx0 := transaction.SendTxRequest{
		Sender:    "sender1",
		Receiver:  "receiver1",
		Value:     "100",
		Data:      "",
		Nonce:     0,
		GasPrice:  0,
		GasLimit:  0,
		Signature: "",
	}
	tx1 := tx0
	tx1.Sender = "sender2"
	txs := []*transaction.SendTxRequest{&tx0, &tx1}

	jsonBytes, _ := json.Marshal(txs)

	req, _ := http.NewRequest("POST", "/transaction/send-multiple", bytes.NewBuffer(jsonBytes))

	resp := httptest.NewRecorder()
	ws.ServeHTTP(resp, req)

	transactionResponse := TransactionResponse{}
	loadResponse(resp.Body, &transactionResponse)

	assert.Equal(t, http.StatusOK, resp.Code)
	assert.True(t, createTxWasCalled)
	assert.True(t, sendBulkTxsWasCalled)
}

func TestComputeTransactionGasLimit(t *testing.T) {
	t.Parallel()

	expectedGasLimit := uint64(37)

	facade := mock.Facade{
		CreateTransactionHandler: func(_ uint64, _ string, _ string, _ string, _ uint64, _ uint64, _ string, _ string) (*tr.Transaction, []byte, error) {
			return &tr.Transaction{}, nil, nil
		},
		ComputeTransactionGasLimitHandler: func(tx *tr.Transaction) (uint64, error) {
			return expectedGasLimit, nil
		},
	}
	ws := startNodeServer(&facade)

	tx0 := transaction.SendTxRequest{
		Sender:    "sender1",
		Receiver:  "receiver1",
		Value:     "100",
		Data:      "",
		Nonce:     0,
		GasPrice:  0,
		GasLimit:  0,
		Signature: "",
	}

	jsonBytes, _ := json.Marshal(tx0)

	req, _ := http.NewRequest("POST", "/transaction/cost", bytes.NewBuffer(jsonBytes))

	resp := httptest.NewRecorder()
	ws.ServeHTTP(resp, req)

	transactionCostResponse := TransactionCostResponse{}
	loadResponse(resp.Body, &transactionCostResponse)

	assert.Equal(t, http.StatusOK, resp.Code)
	assert.Equal(t, expectedGasLimit, transactionCostResponse.Data.Cost)
}

func loadResponse(rsp io.Reader, destination interface{}) {
	jsonParser := json.NewDecoder(rsp)
	err := jsonParser.Decode(destination)
	if err != nil {
		logError(err)
	}
}

func logError(err error) {
	if err != nil {
		fmt.Println(err)
	}
}

func startNodeServer(handler transaction.TxService) *gin.Engine {
	ws := gin.New()
	ws.Use(cors.Default())
	ginTransactionRoute := ws.Group("/transaction")
	if handler != nil {
		ginTransactionRoute.Use(middleware.WithElrondFacade(handler))
	}
	transactionRoute, _ := wrapper.NewRouterWrapper("transaction", ginTransactionRoute, getRoutesConfig())
	transaction.Routes(transactionRoute)
	return ws
}

func startNodeServerWrongFacade() *gin.Engine {
	ws := gin.New()
	ws.Use(cors.Default())
	ws.Use(func(c *gin.Context) {
		c.Set("elrondFacade", mock.WrongFacade{})
	})
	ginTransactionRoute := ws.Group("/transaction")
	transactionRoute, _ := wrapper.NewRouterWrapper("transaction", ginTransactionRoute, getRoutesConfig())
	transaction.Routes(transactionRoute)
	return ws
}

func getRoutesConfig() config.ApiRoutesConfig {
	return config.ApiRoutesConfig{
		APIPackages: map[string]config.APIPackageConfig{
			"transaction": {
				[]config.RouteConfig{
					{Name: "/send", Open: true},
					{Name: "/send-multiple", Open: true},
					{Name: "/cost", Open: true},
					{Name: "/:txhash", Open: true},
					{Name: "/:txhash/status", Open: true},
				},
			},
		},
	}
}<|MERGE_RESOLUTION|>--- conflicted
+++ resolved
@@ -40,22 +40,7 @@
 	TxHash string `json:"txHash,omitempty"`
 }
 
-<<<<<<< HEAD
-type transactionStatusResponseData struct {
-	Status string `json:"status"`
-}
-
-type TransactionStatusResponse struct {
-	Data  transactionStatusResponseData `json:"data"`
-	Error string                        `json:"error"`
-	Code  string                        `json:"code"`
-}
-
 type transactionCostResponseData struct {
-=======
-type TransactionCostResponse struct {
-	GeneralResponse
->>>>>>> 18cff0c0
 	Cost uint64 `json:"txGasUnits"`
 }
 
@@ -69,43 +54,6 @@
 	gin.SetMode(gin.TestMode)
 }
 
-<<<<<<< HEAD
-func TestGetTransactionStatus(t *testing.T) {
-	rightHash := "hash"
-	wrongHash := "wronghash"
-	facade := mock.Facade{
-		GetTransactionStatusCalled: func(hash string) (string, error) {
-			if hash == rightHash {
-				return "pending", nil
-			}
-			return "unknown", nil
-		},
-	}
-
-	req, _ := http.NewRequest("GET", "/transaction/"+wrongHash+"/status", nil)
-	ws := startNodeServer(&facade)
-	resp := httptest.NewRecorder()
-	ws.ServeHTTP(resp, req)
-
-	response := TransactionStatusResponse{}
-	loadResponse(resp.Body, &response)
-
-	assert.Equal(t, http.StatusOK, resp.Code)
-	assert.Equal(t, "unknown", response.Data.Status)
-
-	req, _ = http.NewRequest("GET", "/transaction/"+rightHash+"/status", nil)
-	resp = httptest.NewRecorder()
-	ws.ServeHTTP(resp, req)
-
-	response = TransactionStatusResponse{}
-	loadResponse(resp.Body, &response)
-
-	assert.Equal(t, http.StatusOK, resp.Code)
-	assert.Equal(t, "pending", response.Data.Status)
-}
-
-=======
->>>>>>> 18cff0c0
 func TestGetTransaction_WithCorrectHashShouldReturnTransaction(t *testing.T) {
 	sender := "sender"
 	receiver := "receiver"
