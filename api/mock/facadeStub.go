package mock

import (
	"encoding/hex"
	"math/big"

	"github.com/multiversx/mx-chain-core-go/core"
	"github.com/multiversx/mx-chain-core-go/data/alteredAccount"
	"github.com/multiversx/mx-chain-core-go/data/api"
	"github.com/multiversx/mx-chain-core-go/data/esdt"
	"github.com/multiversx/mx-chain-core-go/data/transaction"
	"github.com/multiversx/mx-chain-core-go/data/vm"
	"github.com/multiversx/mx-chain-go/common"
	"github.com/multiversx/mx-chain-go/debug"
	"github.com/multiversx/mx-chain-go/heartbeat/data"
	"github.com/multiversx/mx-chain-go/node/external"
	"github.com/multiversx/mx-chain-go/process"
	txSimData "github.com/multiversx/mx-chain-go/process/txsimulator/data"
	"github.com/multiversx/mx-chain-go/state"
)

// FacadeStub is the mock implementation of a node router handler
type FacadeStub struct {
	ShouldErrorStart                            bool
	ShouldErrorStop                             bool
	GetHeartbeatsHandler                        func() ([]data.PubKeyHeartbeat, error)
	GetBalanceCalled                            func(address string, options api.AccountQueryOptions) (*big.Int, api.BlockInfo, error)
	GetAccountCalled                            func(address string, options api.AccountQueryOptions) (api.AccountResponse, api.BlockInfo, error)
	GetAccountsCalled                           func(addresses []string, options api.AccountQueryOptions) (map[string]*api.AccountResponse, api.BlockInfo, error)
	GenerateTransactionHandler                  func(sender string, receiver string, value *big.Int, code string) (*transaction.Transaction, error)
	GetTransactionHandler                       func(hash string, withResults bool) (*transaction.ApiTransactionResult, error)
	CreateTransactionHandler                    func(txArgs *external.ArgsCreateTransaction) (*transaction.Transaction, []byte, error)
	ValidateTransactionHandler                  func(tx *transaction.Transaction) error
	ValidateTransactionForSimulationHandler     func(tx *transaction.Transaction, bypassSignature bool) error
	SendBulkTransactionsHandler                 func(txs []*transaction.Transaction) (uint64, error)
	ExecuteSCQueryHandler                       func(query *process.SCQuery) (*vm.VMOutputApi, error)
	StatusMetricsHandler                        func() external.StatusMetricsHandler
	ValidatorStatisticsHandler                  func() (map[string]*state.ValidatorApiResponse, error)
	ComputeTransactionGasLimitHandler           func(tx *transaction.Transaction) (*transaction.CostResponse, error)
	NodeConfigCalled                            func() map[string]interface{}
	GetQueryHandlerCalled                       func(name string) (debug.QueryHandler, error)
	GetValueForKeyCalled                        func(address string, key string, options api.AccountQueryOptions) (string, api.BlockInfo, error)
	GetGuardianDataCalled                       func(address string, options api.AccountQueryOptions) (api.GuardianData, api.BlockInfo, error)
	GetPeerInfoCalled                           func(pid string) ([]core.QueryP2PPeerInfo, error)
	GetConnectedPeersRatingsCalled              func() string
	GetEpochStartDataAPICalled                  func(epoch uint32) (*common.EpochStartDataAPI, error)
	GetThrottlerForEndpointCalled               func(endpoint string) (core.Throttler, bool)
	GetUsernameCalled                           func(address string, options api.AccountQueryOptions) (string, api.BlockInfo, error)
	GetCodeHashCalled                           func(address string, options api.AccountQueryOptions) ([]byte, api.BlockInfo, error)
	GetKeyValuePairsCalled                      func(address string, options api.AccountQueryOptions) (map[string]string, api.BlockInfo, error)
	SimulateTransactionExecutionHandler         func(tx *transaction.Transaction) (*txSimData.SimulationResults, error)
	GetESDTDataCalled                           func(address string, key string, nonce uint64, options api.AccountQueryOptions) (*esdt.ESDigitalToken, api.BlockInfo, error)
	GetAllESDTTokensCalled                      func(address string, options api.AccountQueryOptions) (map[string]*esdt.ESDigitalToken, api.BlockInfo, error)
	GetESDTsWithRoleCalled                      func(address string, role string, options api.AccountQueryOptions) ([]string, api.BlockInfo, error)
	GetESDTsRolesCalled                         func(address string, options api.AccountQueryOptions) (map[string][]string, api.BlockInfo, error)
	GetNFTTokenIDsRegisteredByAddressCalled     func(address string, options api.AccountQueryOptions) ([]string, api.BlockInfo, error)
	GetBlockByHashCalled                        func(hash string, options api.BlockQueryOptions) (*api.Block, error)
	GetBlockByNonceCalled                       func(nonce uint64, options api.BlockQueryOptions) (*api.Block, error)
	GetAlteredAccountsForBlockCalled            func(options api.GetAlteredAccountsForBlockOptions) ([]*alteredAccount.AlteredAccount, error)
	GetBlockByRoundCalled                       func(round uint64, options api.BlockQueryOptions) (*api.Block, error)
	GetInternalShardBlockByNonceCalled          func(format common.ApiOutputFormat, nonce uint64) (interface{}, error)
	GetInternalShardBlockByHashCalled           func(format common.ApiOutputFormat, hash string) (interface{}, error)
	GetInternalShardBlockByRoundCalled          func(format common.ApiOutputFormat, round uint64) (interface{}, error)
	GetInternalMetaBlockByNonceCalled           func(format common.ApiOutputFormat, nonce uint64) (interface{}, error)
	GetInternalMetaBlockByHashCalled            func(format common.ApiOutputFormat, hash string) (interface{}, error)
	GetInternalMetaBlockByRoundCalled           func(format common.ApiOutputFormat, round uint64) (interface{}, error)
	GetInternalStartOfEpochMetaBlockCalled      func(format common.ApiOutputFormat, epoch uint32) (interface{}, error)
	GetInternalStartOfEpochValidatorsInfoCalled func(epoch uint32) ([]*state.ShardValidatorInfo, error)
	GetInternalMiniBlockByHashCalled            func(format common.ApiOutputFormat, txHash string, epoch uint32) (interface{}, error)
	GetTotalStakedValueHandler                  func() (*api.StakeValues, error)
	GetAllIssuedESDTsCalled                     func(tokenType string) ([]string, error)
	GetDirectStakedListHandler                  func() ([]*api.DirectStakedValue, error)
	GetDelegatorsListHandler                    func() ([]*api.Delegator, error)
	GetProofCalled                              func(string, string) (*common.GetProofResponse, error)
	GetProofCurrentRootHashCalled               func(string) (*common.GetProofResponse, error)
	GetProofDataTrieCalled                      func(string, string, string) (*common.GetProofResponse, *common.GetProofResponse, error)
	VerifyProofCalled                           func(string, string, [][]byte) (bool, error)
	GetTokenSupplyCalled                        func(token string) (*api.ESDTSupply, error)
	GetGenesisNodesPubKeysCalled                func() (map[uint32][]string, map[uint32][]string, error)
	GetGenesisBalancesCalled                    func() ([]*common.InitialAccountAPI, error)
	GetTransactionsPoolCalled                   func(fields string) (*common.TransactionsPoolAPIResponse, error)
	GetTransactionsPoolForSenderCalled          func(sender, fields string) (*common.TransactionsPoolForSenderApiResponse, error)
	GetLastPoolNonceForSenderCalled             func(sender string) (uint64, error)
	GetTransactionsPoolNonceGapsForSenderCalled func(sender string) (*common.TransactionsPoolNonceGapsForSenderApiResponse, error)
	GetGasConfigsCalled                         func() (map[string]map[string]uint64, error)
<<<<<<< HEAD
	IsDataTrieMigratedCalled                    func(address string, options api.AccountQueryOptions) (bool, error)
=======
	RestApiInterfaceCalled                      func() string
	RestAPIServerDebugModeCalled                func() bool
	PprofEnabledCalled                          func() bool
	DecodeAddressPubkeyCalled                   func(pk string) ([]byte, error)
>>>>>>> 1bae65d8
}

// GetTokenSupply -
func (f *FacadeStub) GetTokenSupply(token string) (*api.ESDTSupply, error) {
	if f.GetTokenSupplyCalled != nil {
		return f.GetTokenSupplyCalled(token)
	}

	return nil, nil
}

// GetProof -
func (f *FacadeStub) GetProof(rootHash string, address string) (*common.GetProofResponse, error) {
	if f.GetProofCalled != nil {
		return f.GetProofCalled(rootHash, address)
	}

	return nil, nil
}

// GetProofCurrentRootHash -
func (f *FacadeStub) GetProofCurrentRootHash(address string) (*common.GetProofResponse, error) {
	if f.GetProofCurrentRootHashCalled != nil {
		return f.GetProofCurrentRootHashCalled(address)
	}

	return nil, nil
}

// GetProofDataTrie -
func (f *FacadeStub) GetProofDataTrie(rootHash string, address string, key string) (*common.GetProofResponse, *common.GetProofResponse, error) {
	if f.GetProofDataTrieCalled != nil {
		return f.GetProofDataTrieCalled(rootHash, address, key)
	}

	return nil, nil, nil
}

// VerifyProof -
func (f *FacadeStub) VerifyProof(rootHash string, address string, proof [][]byte) (bool, error) {
	if f.VerifyProofCalled != nil {
		return f.VerifyProofCalled(rootHash, address, proof)
	}

	return false, nil
}

// GetUsername -
func (f *FacadeStub) GetUsername(address string, options api.AccountQueryOptions) (string, api.BlockInfo, error) {
	if f.GetUsernameCalled != nil {
		return f.GetUsernameCalled(address, options)
	}

	return "", api.BlockInfo{}, nil
}

// GetCodeHash -
func (f *FacadeStub) GetCodeHash(address string, options api.AccountQueryOptions) ([]byte, api.BlockInfo, error) {
	if f.GetCodeHashCalled != nil {
		return f.GetCodeHashCalled(address, options)
	}

	return nil, api.BlockInfo{}, nil
}

// GetThrottlerForEndpoint -
func (f *FacadeStub) GetThrottlerForEndpoint(endpoint string) (core.Throttler, bool) {
	if f.GetThrottlerForEndpointCalled != nil {
		return f.GetThrottlerForEndpointCalled(endpoint)
	}

	return nil, false
}

// RestApiInterface -
func (f *FacadeStub) RestApiInterface() string {
	if f.RestApiInterfaceCalled != nil {
		return f.RestApiInterfaceCalled()
	}
	return "localhost:8080"
}

// RestAPIServerDebugMode -
func (f *FacadeStub) RestAPIServerDebugMode() bool {
	if f.RestAPIServerDebugModeCalled != nil {
		return f.RestAPIServerDebugModeCalled()
	}
	return false
}

// PprofEnabled -
func (f *FacadeStub) PprofEnabled() bool {
	if f.PprofEnabledCalled != nil {
		return f.PprofEnabledCalled()
	}
	return false
}

// GetHeartbeats returns the slice of heartbeat info
func (f *FacadeStub) GetHeartbeats() ([]data.PubKeyHeartbeat, error) {
	return f.GetHeartbeatsHandler()
}

// GetBalance is the mock implementation of a handler's GetBalance method
func (f *FacadeStub) GetBalance(address string, options api.AccountQueryOptions) (*big.Int, api.BlockInfo, error) {
	return f.GetBalanceCalled(address, options)
}

// GetValueForKey is the mock implementation of a handler's GetValueForKey method
func (f *FacadeStub) GetValueForKey(address string, key string, options api.AccountQueryOptions) (string, api.BlockInfo, error) {
	if f.GetValueForKeyCalled != nil {
		return f.GetValueForKeyCalled(address, key, options)
	}

	return "", api.BlockInfo{}, nil
}

// GetKeyValuePairs -
func (f *FacadeStub) GetKeyValuePairs(address string, options api.AccountQueryOptions) (map[string]string, api.BlockInfo, error) {
	if f.GetKeyValuePairsCalled != nil {
		return f.GetKeyValuePairsCalled(address, options)
	}

	return nil, api.BlockInfo{}, nil
}

// GetGuardianData -
func (f *FacadeStub) GetGuardianData(address string, options api.AccountQueryOptions) (api.GuardianData, api.BlockInfo, error) {
	if f.GetGuardianDataCalled != nil {
		return f.GetGuardianDataCalled(address, options)
	}
	return api.GuardianData{}, api.BlockInfo{}, nil
}

// GetESDTData -
func (f *FacadeStub) GetESDTData(address string, key string, nonce uint64, options api.AccountQueryOptions) (*esdt.ESDigitalToken, api.BlockInfo, error) {
	if f.GetESDTDataCalled != nil {
		return f.GetESDTDataCalled(address, key, nonce, options)
	}

	return &esdt.ESDigitalToken{Value: big.NewInt(0)}, api.BlockInfo{}, nil
}

// GetESDTsRoles -
func (f *FacadeStub) GetESDTsRoles(address string, options api.AccountQueryOptions) (map[string][]string, api.BlockInfo, error) {
	if f.GetESDTsRolesCalled != nil {
		return f.GetESDTsRolesCalled(address, options)
	}

	return map[string][]string{}, api.BlockInfo{}, nil
}

// GetAllESDTTokens -
func (f *FacadeStub) GetAllESDTTokens(address string, options api.AccountQueryOptions) (map[string]*esdt.ESDigitalToken, api.BlockInfo, error) {
	if f.GetAllESDTTokensCalled != nil {
		return f.GetAllESDTTokensCalled(address, options)
	}

	return make(map[string]*esdt.ESDigitalToken), api.BlockInfo{}, nil
}

// GetNFTTokenIDsRegisteredByAddress -
func (f *FacadeStub) GetNFTTokenIDsRegisteredByAddress(address string, options api.AccountQueryOptions) ([]string, api.BlockInfo, error) {
	if f.GetNFTTokenIDsRegisteredByAddressCalled != nil {
		return f.GetNFTTokenIDsRegisteredByAddressCalled(address, options)
	}

	return make([]string, 0), api.BlockInfo{}, nil
}

// GetESDTsWithRole -
func (f *FacadeStub) GetESDTsWithRole(address string, role string, options api.AccountQueryOptions) ([]string, api.BlockInfo, error) {
	if f.GetESDTsWithRoleCalled != nil {
		return f.GetESDTsWithRoleCalled(address, role, options)
	}

	return make([]string, 0), api.BlockInfo{}, nil
}

// GetAllIssuedESDTs -
func (f *FacadeStub) GetAllIssuedESDTs(tokenType string) ([]string, error) {
	if f.GetAllIssuedESDTsCalled != nil {
		return f.GetAllIssuedESDTsCalled(tokenType)
	}

	return make([]string, 0), nil
}

// GetAccount -
func (f *FacadeStub) GetAccount(address string, options api.AccountQueryOptions) (api.AccountResponse, api.BlockInfo, error) {
	return f.GetAccountCalled(address, options)
}

// GetAccounts -
func (f *FacadeStub) GetAccounts(addresses []string, options api.AccountQueryOptions) (map[string]*api.AccountResponse, api.BlockInfo, error) {
	if f.GetAccountsCalled != nil {
		return f.GetAccountsCalled(addresses, options)
	}

	return nil, api.BlockInfo{}, nil
}

// CreateTransaction is  mock implementation of a handler's CreateTransaction method
func (f *FacadeStub) CreateTransaction(txArgs *external.ArgsCreateTransaction) (*transaction.Transaction, []byte, error) {
	return f.CreateTransactionHandler(txArgs)
}

// GetTransaction is the mock implementation of a handler's GetTransaction method
func (f *FacadeStub) GetTransaction(hash string, withResults bool) (*transaction.ApiTransactionResult, error) {
	return f.GetTransactionHandler(hash, withResults)
}

// SimulateTransactionExecution is the mock implementation of a handler's SimulateTransactionExecution method
func (f *FacadeStub) SimulateTransactionExecution(tx *transaction.Transaction) (*txSimData.SimulationResults, error) {
	return f.SimulateTransactionExecutionHandler(tx)
}

// SendBulkTransactions is the mock implementation of a handler's SendBulkTransactions method
func (f *FacadeStub) SendBulkTransactions(txs []*transaction.Transaction) (uint64, error) {
	return f.SendBulkTransactionsHandler(txs)
}

// ValidateTransaction -
func (f *FacadeStub) ValidateTransaction(tx *transaction.Transaction) error {
	return f.ValidateTransactionHandler(tx)
}

// ValidateTransactionForSimulation -
func (f *FacadeStub) ValidateTransactionForSimulation(tx *transaction.Transaction, bypassSignature bool) error {
	return f.ValidateTransactionForSimulationHandler(tx, bypassSignature)
}

// ValidatorStatisticsApi is the mock implementation of a handler's ValidatorStatisticsApi method
func (f *FacadeStub) ValidatorStatisticsApi() (map[string]*state.ValidatorApiResponse, error) {
	return f.ValidatorStatisticsHandler()
}

// ExecuteSCQuery is a mock implementation.
func (f *FacadeStub) ExecuteSCQuery(query *process.SCQuery) (*vm.VMOutputApi, error) {
	return f.ExecuteSCQueryHandler(query)
}

// StatusMetrics is the mock implementation for the StatusMetrics
func (f *FacadeStub) StatusMetrics() external.StatusMetricsHandler {
	return f.StatusMetricsHandler()
}

// GetTotalStakedValue -
func (f *FacadeStub) GetTotalStakedValue() (*api.StakeValues, error) {
	return f.GetTotalStakedValueHandler()
}

// GetDirectStakedList -
func (f *FacadeStub) GetDirectStakedList() ([]*api.DirectStakedValue, error) {
	return f.GetDirectStakedListHandler()
}

// GetDelegatorsList -
func (f *FacadeStub) GetDelegatorsList() ([]*api.Delegator, error) {
	return f.GetDelegatorsListHandler()
}

// ComputeTransactionGasLimit -
func (f *FacadeStub) ComputeTransactionGasLimit(tx *transaction.Transaction) (*transaction.CostResponse, error) {
	return f.ComputeTransactionGasLimitHandler(tx)
}

// NodeConfig -
func (f *FacadeStub) NodeConfig() map[string]interface{} {
	return f.NodeConfigCalled()
}

// EncodeAddressPubkey -
func (f *FacadeStub) EncodeAddressPubkey(pk []byte) (string, error) {
	return hex.EncodeToString(pk), nil
}

// DecodeAddressPubkey -
func (f *FacadeStub) DecodeAddressPubkey(pk string) ([]byte, error) {
	if f.DecodeAddressPubkeyCalled != nil {
		return f.DecodeAddressPubkeyCalled(pk)
	}
	return hex.DecodeString(pk)
}

// GetQueryHandler -
func (f *FacadeStub) GetQueryHandler(name string) (debug.QueryHandler, error) {
	return f.GetQueryHandlerCalled(name)
}

// GetPeerInfo -
func (f *FacadeStub) GetPeerInfo(pid string) ([]core.QueryP2PPeerInfo, error) {
	return f.GetPeerInfoCalled(pid)
}

// GetConnectedPeersRatings -
func (f *FacadeStub) GetConnectedPeersRatings() string {
	return f.GetConnectedPeersRatingsCalled()
}

// GetEpochStartDataAPI -
func (f *FacadeStub) GetEpochStartDataAPI(epoch uint32) (*common.EpochStartDataAPI, error) {
	return f.GetEpochStartDataAPICalled(epoch)
}

// GetBlockByNonce -
func (f *FacadeStub) GetBlockByNonce(nonce uint64, options api.BlockQueryOptions) (*api.Block, error) {
	return f.GetBlockByNonceCalled(nonce, options)
}

// GetBlockByHash -
func (f *FacadeStub) GetBlockByHash(hash string, options api.BlockQueryOptions) (*api.Block, error) {
	return f.GetBlockByHashCalled(hash, options)
}

// GetBlockByRound -
func (f *FacadeStub) GetBlockByRound(round uint64, options api.BlockQueryOptions) (*api.Block, error) {
	if f.GetBlockByRoundCalled != nil {
		return f.GetBlockByRoundCalled(round, options)
	}
	return nil, nil
}

// GetAlteredAccountsForBlock -
func (f *FacadeStub) GetAlteredAccountsForBlock(options api.GetAlteredAccountsForBlockOptions) ([]*alteredAccount.AlteredAccount, error) {
	if f.GetAlteredAccountsForBlockCalled != nil {
		return f.GetAlteredAccountsForBlockCalled(options)
	}
	return nil, nil
}

// GetInternalMetaBlockByNonce -
func (f *FacadeStub) GetInternalMetaBlockByNonce(format common.ApiOutputFormat, nonce uint64) (interface{}, error) {
	if f.GetInternalMetaBlockByNonceCalled != nil {
		return f.GetInternalMetaBlockByNonceCalled(format, nonce)
	}
	return nil, nil
}

// GetInternalMetaBlockByHash -
func (f *FacadeStub) GetInternalMetaBlockByHash(format common.ApiOutputFormat, hash string) (interface{}, error) {
	if f.GetInternalMetaBlockByHashCalled != nil {
		return f.GetInternalMetaBlockByHashCalled(format, hash)
	}
	return nil, nil
}

// GetInternalMetaBlockByRound -
func (f *FacadeStub) GetInternalMetaBlockByRound(format common.ApiOutputFormat, round uint64) (interface{}, error) {
	if f.GetInternalMetaBlockByRoundCalled != nil {
		return f.GetInternalMetaBlockByRoundCalled(format, round)
	}
	return nil, nil
}

// GetInternalShardBlockByNonce -
func (f *FacadeStub) GetInternalShardBlockByNonce(format common.ApiOutputFormat, nonce uint64) (interface{}, error) {
	if f.GetInternalShardBlockByNonceCalled != nil {
		return f.GetInternalShardBlockByNonceCalled(format, nonce)
	}
	return nil, nil
}

// GetInternalShardBlockByHash -
func (f *FacadeStub) GetInternalShardBlockByHash(format common.ApiOutputFormat, hash string) (interface{}, error) {
	if f.GetInternalShardBlockByHashCalled != nil {
		return f.GetInternalShardBlockByHashCalled(format, hash)
	}
	return nil, nil
}

// GetInternalShardBlockByRound -
func (f *FacadeStub) GetInternalShardBlockByRound(format common.ApiOutputFormat, round uint64) (interface{}, error) {
	if f.GetInternalShardBlockByRoundCalled != nil {
		return f.GetInternalShardBlockByRoundCalled(format, round)
	}
	return nil, nil
}

// GetInternalStartOfEpochMetaBlock -
func (f *FacadeStub) GetInternalStartOfEpochMetaBlock(format common.ApiOutputFormat, epoch uint32) (interface{}, error) {
	if f.GetInternalStartOfEpochMetaBlockCalled != nil {
		return f.GetInternalStartOfEpochMetaBlockCalled(format, epoch)
	}
	return nil, nil
}

// GetInternalMiniBlockByHash -
func (f *FacadeStub) GetInternalMiniBlockByHash(format common.ApiOutputFormat, hash string, epoch uint32) (interface{}, error) {
	if f.GetInternalMiniBlockByHashCalled != nil {
		return f.GetInternalMiniBlockByHashCalled(format, hash, epoch)
	}
	return nil, nil
}

// GetGenesisNodesPubKeys -
func (f *FacadeStub) GetGenesisNodesPubKeys() (map[uint32][]string, map[uint32][]string, error) {
	if f.GetGenesisNodesPubKeysCalled != nil {
		return f.GetGenesisNodesPubKeysCalled()
	}
	return nil, nil, nil
}

// GetGenesisBalances -
func (f *FacadeStub) GetGenesisBalances() ([]*common.InitialAccountAPI, error) {
	if f.GetGenesisBalancesCalled != nil {
		return f.GetGenesisBalancesCalled()
	}

	return nil, nil
}

// GetTransactionsPool -
func (f *FacadeStub) GetTransactionsPool(fields string) (*common.TransactionsPoolAPIResponse, error) {
	if f.GetTransactionsPoolCalled != nil {
		return f.GetTransactionsPoolCalled(fields)
	}

	return nil, nil
}

// GetTransactionsPoolForSender -
func (f *FacadeStub) GetTransactionsPoolForSender(sender, fields string) (*common.TransactionsPoolForSenderApiResponse, error) {
	if f.GetTransactionsPoolForSenderCalled != nil {
		return f.GetTransactionsPoolForSenderCalled(sender, fields)
	}

	return nil, nil
}

// GetLastPoolNonceForSender -
func (f *FacadeStub) GetLastPoolNonceForSender(sender string) (uint64, error) {
	if f.GetLastPoolNonceForSenderCalled != nil {
		return f.GetLastPoolNonceForSenderCalled(sender)
	}

	return 0, nil
}

// GetTransactionsPoolNonceGapsForSender -
func (f *FacadeStub) GetTransactionsPoolNonceGapsForSender(sender string) (*common.TransactionsPoolNonceGapsForSenderApiResponse, error) {
	if f.GetTransactionsPoolNonceGapsForSenderCalled != nil {
		return f.GetTransactionsPoolNonceGapsForSenderCalled(sender)
	}

	return nil, nil
}

// GetGasConfigs -
func (f *FacadeStub) GetGasConfigs() (map[string]map[string]uint64, error) {
	if f.GetGasConfigsCalled != nil {
		return f.GetGasConfigsCalled()
	}

	return nil, nil
}

// GetInternalStartOfEpochValidatorsInfo -
func (f *FacadeStub) GetInternalStartOfEpochValidatorsInfo(epoch uint32) ([]*state.ShardValidatorInfo, error) {
	if f.GetInternalStartOfEpochValidatorsInfoCalled != nil {
		return f.GetInternalStartOfEpochValidatorsInfoCalled(epoch)
	}

	return nil, nil
}

// IsDataTrieMigrated -
func (f *FacadeStub) IsDataTrieMigrated(address string, options api.AccountQueryOptions) (bool, error) {
	if f.IsDataTrieMigratedCalled != nil {
		return f.IsDataTrieMigratedCalled(address, options)
	}

	return false, nil
}

// Trigger -
func (f *FacadeStub) Trigger(_ uint32, _ bool) error {
	return nil
}

// IsSelfTrigger -
func (f *FacadeStub) IsSelfTrigger() bool {
	return false
}

// Close -
func (f *FacadeStub) Close() error {
	return nil
}

// IsInterfaceNil returns true if there is no value under the interface
func (f *FacadeStub) IsInterfaceNil() bool {
	return f == nil
}

// WrongFacade is a struct that can be used as a wrong implementation of the node router handler
type WrongFacade struct {
}<|MERGE_RESOLUTION|>--- conflicted
+++ resolved
@@ -83,14 +83,11 @@
 	GetLastPoolNonceForSenderCalled             func(sender string) (uint64, error)
 	GetTransactionsPoolNonceGapsForSenderCalled func(sender string) (*common.TransactionsPoolNonceGapsForSenderApiResponse, error)
 	GetGasConfigsCalled                         func() (map[string]map[string]uint64, error)
-<<<<<<< HEAD
-	IsDataTrieMigratedCalled                    func(address string, options api.AccountQueryOptions) (bool, error)
-=======
 	RestApiInterfaceCalled                      func() string
 	RestAPIServerDebugModeCalled                func() bool
 	PprofEnabledCalled                          func() bool
 	DecodeAddressPubkeyCalled                   func(pk string) ([]byte, error)
->>>>>>> 1bae65d8
+	IsDataTrieMigratedCalled                    func(address string, options api.AccountQueryOptions) (bool, error)
 }
 
 // GetTokenSupply -
