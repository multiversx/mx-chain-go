--- conflicted
+++ resolved
@@ -1,11 +1,8 @@
 package mock
 
 import (
-<<<<<<< HEAD
 	"encoding/hex"
 	"errors"
-=======
->>>>>>> f967ad83
 	"math/big"
 
 	"github.com/ElrondNetwork/elrond-go/core/statistics"
