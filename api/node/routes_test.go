--- conflicted
+++ resolved
@@ -11,11 +11,8 @@
 	"testing"
 
 	"github.com/ElrondNetwork/elrond-go-sandbox/api/errors"
-<<<<<<< HEAD
 	"github.com/ElrondNetwork/elrond-go-sandbox/core/statistics"
-=======
 	"github.com/ElrondNetwork/elrond-go-sandbox/node/heartbeat"
->>>>>>> c13c0406
 	"github.com/gin-contrib/cors"
 	"github.com/gin-gonic/gin"
 	"github.com/stretchr/testify/assert"
@@ -316,16 +313,6 @@
 	assert.Equal(t, addressRsp.Address, address)
 }
 
-<<<<<<< HEAD
-func TestStatistics_FailsWithoutFacade(t *testing.T) {
-	t.Parallel()
-	ws := startNodeServer(nil)
-	defer func() {
-		r := recover()
-		assert.NotNil(t, r, "Not providing elrondFacade context should panic")
-	}()
-	req, _ := http.NewRequest("GET", "/node/statistics", nil)
-=======
 //------- Heartbeatstatus
 
 func TestHeartbeatStatus_FailsWithoutFacade(t *testing.T) {
@@ -338,45 +325,10 @@
 		assert.NotNil(t, r, "Not providing elrondFacade context should panic")
 	}()
 	req, _ := http.NewRequest("GET", "/node/heartbeatstatus", nil)
->>>>>>> c13c0406
-	resp := httptest.NewRecorder()
-	ws.ServeHTTP(resp, req)
-}
-
-<<<<<<< HEAD
-func TestStatistics_FailsWithWrongFacadeTypeConversion(t *testing.T) {
-	t.Parallel()
-	ws := startNodeServerWrongFacade()
-	req, _ := http.NewRequest("GET", "/node/statistics", nil)
-	resp := httptest.NewRecorder()
-	ws.ServeHTTP(resp, req)
-
-	statisticsRsp := StatisticsResponse{}
-	loadResponse(resp.Body, &statisticsRsp)
-	assert.Equal(t, resp.Code, http.StatusInternalServerError)
-	assert.Equal(t, statisticsRsp.Error, errors.ErrInvalidAppContext.Error())
-}
-
-func TestStatistics_ReturnsSuccessfully(t *testing.T) {
-	nrOfShards := uint32(10)
-	roundTime := uint64(4)
-	benchmark, _ := statistics.NewTPSBenchmark(nrOfShards,roundTime)
-
-	facade := mock.Facade{}
-	facade.TpsBenchmarkHandler = func() *statistics.TpsBenchmark {
-		return benchmark
-	}
-
-	ws := startNodeServer(&facade)
-	req, _ := http.NewRequest("GET", "/node/statistics", nil)
-	resp := httptest.NewRecorder()
-	ws.ServeHTTP(resp, req)
-
-	statisticsRsp := StatisticsResponse{}
-	loadResponse(resp.Body, &statisticsRsp)
-	assert.Equal(t, resp.Code, http.StatusOK)
-	assert.Equal(t, statisticsRsp.Statistics.NrOfShards, nrOfShards)
-=======
+	resp := httptest.NewRecorder()
+	ws.ServeHTTP(resp, req)
+}
+
 func TestHeartbeatstatus_FailsWithWrongFacadeTypeConversion(t *testing.T) {
 	t.Parallel()
 
@@ -444,7 +396,52 @@
 
 	assert.Equal(t, resp.Code, http.StatusOK)
 	assert.NotEqual(t, "", statusRsp.Message)
->>>>>>> c13c0406
+}
+
+func TestStatistics_FailsWithoutFacade(t *testing.T) {
+	t.Parallel()
+	ws := startNodeServer(nil)
+	defer func() {
+		r := recover()
+		assert.NotNil(t, r, "Not providing elrondFacade context should panic")
+	}()
+	req, _ := http.NewRequest("GET", "/node/statistics", nil)
+	resp := httptest.NewRecorder()
+	ws.ServeHTTP(resp, req)
+}
+
+func TestStatistics_FailsWithWrongFacadeTypeConversion(t *testing.T) {
+	t.Parallel()
+	ws := startNodeServerWrongFacade()
+	req, _ := http.NewRequest("GET", "/node/statistics", nil)
+	resp := httptest.NewRecorder()
+	ws.ServeHTTP(resp, req)
+
+	statisticsRsp := StatisticsResponse{}
+	loadResponse(resp.Body, &statisticsRsp)
+	assert.Equal(t, resp.Code, http.StatusInternalServerError)
+	assert.Equal(t, statisticsRsp.Error, errors.ErrInvalidAppContext.Error())
+}
+
+func TestStatistics_ReturnsSuccessfully(t *testing.T) {
+	nrOfShards := uint32(10)
+	roundTime := uint64(4)
+	benchmark, _ := statistics.NewTPSBenchmark(nrOfShards,roundTime)
+
+	facade := mock.Facade{}
+	facade.TpsBenchmarkHandler = func() *statistics.TpsBenchmark {
+		return benchmark
+	}
+
+	ws := startNodeServer(&facade)
+	req, _ := http.NewRequest("GET", "/node/statistics", nil)
+	resp := httptest.NewRecorder()
+	ws.ServeHTTP(resp, req)
+
+	statisticsRsp := StatisticsResponse{}
+	loadResponse(resp.Body, &statisticsRsp)
+	assert.Equal(t, resp.Code, http.StatusOK)
+	assert.Equal(t, statisticsRsp.Statistics.NrOfShards, nrOfShards)
 }
 
 func loadResponse(rsp io.Reader, destination interface{}) {
