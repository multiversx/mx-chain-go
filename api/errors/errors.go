package errors

import (
	"errors"
)

// ErrInvalidAppContext signals an invalid context passed to the routing system
var ErrInvalidAppContext = errors.New("invalid app context")

// ErrInvalidJSONRequest signals an error in json request formatting
var ErrInvalidJSONRequest = errors.New("invalid json request")

// ErrCouldNotGetAccount signals that a requested account could not be retrieved
var ErrCouldNotGetAccount = errors.New("could not get requested account")

// ErrGetBalance signals an error in getting the balance for an account
var ErrGetBalance = errors.New("get balance error")

// ErrGetUsername signals an error in getting the username for an account
var ErrGetUsername = errors.New("get username error")

// ErrGetCodeHash signals an error in getting the code hash for an account
var ErrGetCodeHash = errors.New("get code hash error")

// ErrGetValueForKey signals an error in getting the value of a key for an account
var ErrGetValueForKey = errors.New("get value for key error")

// ErrGetKeyValuePairs signals an error in getting the key-value pairs of a key for an account
var ErrGetKeyValuePairs = errors.New("get key-value pairs error")

// ErrGetESDTBalance signals an error in getting esdt balance for given address
var ErrGetESDTBalance = errors.New("get esdt balance for account error")

// ErrGetGuardianData signals an error in getting the guardian data for given address
var ErrGetGuardianData = errors.New("get guardian data for account error")

// ErrGetRolesForAccount signals an error in getting esdt tokens and roles for a given address
var ErrGetRolesForAccount = errors.New("get roles for account error")

// ErrGetESDTNFTData signals an error in getting esdt nft data for given address, tokenID and nonce
var ErrGetESDTNFTData = errors.New("get esdt nft data for account error")

// ErrEmptyAddress signals that an empty address was provided
var ErrEmptyAddress = errors.New("address is empty")

// ErrEmptyKey signals that an empty key was provided
var ErrEmptyKey = errors.New("key is empty")

// ErrEmptyTokenIdentifier signals that an empty token identifier was provided
var ErrEmptyTokenIdentifier = errors.New("token identifier is empty")

// ErrEmptyRole signals that an empty role was provided
var ErrEmptyRole = errors.New("role is empty")

// ErrNonceInvalid signals that nonce is invalid
var ErrNonceInvalid = errors.New("nonce is invalid")

// ErrValidation signals an error in validation
var ErrValidation = errors.New("validation error")

// ErrTxGenerationFailed signals an error generating a transaction
var ErrTxGenerationFailed = errors.New("transaction generation failed")

// ErrValidationEmptyTxHash signals that an empty tx hash was provided
var ErrValidationEmptyTxHash = errors.New("TxHash is empty")

// ErrInvalidBlockNonce signals that an invalid block nonce was provided
var ErrInvalidBlockNonce = errors.New("invalid block nonce")

// ErrInvalidBlockRound signals that an invalid block round was provided
var ErrInvalidBlockRound = errors.New("invalid block round")

// ErrInvalidEpoch signals that an invalid epoch parameter was provided
var ErrInvalidEpoch = errors.New("invalid epoch parameter")

// ErrValidationEmptyBlockHash signals an empty block hash was provided
var ErrValidationEmptyBlockHash = errors.New("block hash is empty")

// ErrGetTransaction signals an error happening when trying to fetch a transaction
var ErrGetTransaction = errors.New("getting transaction failed")

// ErrGetBlock signals an error happening when trying to fetch a block
var ErrGetBlock = errors.New("getting block failed")

// ErrGetValidatorsInfo signals an error happening when trying to fetch validators info
var ErrGetValidatorsInfo = errors.New("validators info failed")

// ErrGetAlteredAccountsForBlock signals an error happening when trying to fetch the altered accounts for a block
var ErrGetAlteredAccountsForBlock = errors.New("getting altered accounts for block failed")

// ErrQueryError signals a general query error
var ErrQueryError = errors.New("query error")

// ErrGetPidInfo signals that an error occurred while getting peer ID info
var ErrGetPidInfo = errors.New("error getting peer id info")

// ErrGetEpochStartData signals that an error occurred while getting the epoch start data for a provided epoch
var ErrGetEpochStartData = errors.New("error getting epoch start data for epoch")

// ErrTooManyRequests signals that too many requests were simultaneously received
var ErrTooManyRequests = errors.New("too many requests")

// ErrValidationEmptyRootHash signals that an empty root hash was provided
var ErrValidationEmptyRootHash = errors.New("rootHash is empty")

// ErrValidationEmptyAddress signals that an empty address was provided
var ErrValidationEmptyAddress = errors.New("address is empty")

// ErrValidationEmptyKey signals that an empty key was provided
var ErrValidationEmptyKey = errors.New("key is empty")

// ErrGetProof signals an error happening when trying to compute a Merkle proof
var ErrGetProof = errors.New("getting proof failed")

// ErrVerifyProof signals an error happening when trying to verify a Merkle proof
var ErrVerifyProof = errors.New("verifying proof failed")

// ErrNilHttpServer signals that a nil http server has been provided
var ErrNilHttpServer = errors.New("nil http server")

// ErrCannotCreateGinWebServer signals that the gin web server cannot be created
var ErrCannotCreateGinWebServer = errors.New("cannot create gin web server")

// ErrNilFacadeHandler signals that a nil facade handler has been provided
var ErrNilFacadeHandler = errors.New("nil facade handler")

// ErrFacadeWrongTypeAssertion signals that a type conversion to a facade type failed
var ErrFacadeWrongTypeAssertion = errors.New("facade - wrong type assertion")

// ErrGetGenesisNodes signals that an error occurred while trying to fetch genesis nodes config
var ErrGetGenesisNodes = errors.New("getting genesis nodes failed")

// ErrGetGenesisBalances signals that an error happened when trying to fetch genesis balances config
var ErrGetGenesisBalances = errors.New("getting genesis balances failed")

// ErrBadUrlParams signals one or more incorrectly provided URL params (generic error)
var ErrBadUrlParams = errors.New("bad url parameter(s)")

// ErrGetGasConfigs signals that an error occurred while trying to fetch gas configs
var ErrGetGasConfigs = errors.New("getting gas configs failed")

// ErrEmptySenderToGetLatestNonce signals that an error happened when trying to fetch latest nonce
var ErrEmptySenderToGetLatestNonce = errors.New("empty sender to get latest nonce")

// ErrEmptySenderToGetNonceGaps signals that an error happened when trying to fetch nonce gaps
var ErrEmptySenderToGetNonceGaps = errors.New("empty sender to get nonce gaps")

// ErrFetchingLatestNonceCannotIncludeFields signals that an error happened when trying to fetch latest nonce
var ErrFetchingLatestNonceCannotIncludeFields = errors.New("fetching latest nonce cannot include fields")

// ErrFetchingNonceGapsCannotIncludeFields signals that an error happened when trying to fetch nonce gaps
var ErrFetchingNonceGapsCannotIncludeFields = errors.New("fetching nonce gaps cannot include fields")

// ErrInvalidFields signals that invalid fields were provided
var ErrInvalidFields = errors.New("invalid fields")

<<<<<<< HEAD
// ErrIsDataTrieMigrated signals that an error occurred while trying to verify the migration status of the data trie
var ErrIsDataTrieMigrated = errors.New("could not verify the migration status of the data trie")
=======
// ErrGetESDTTokensWithRole signals an error in getting the esdt tokens with the given role for given address
var ErrGetESDTTokensWithRole = errors.New("getting esdt tokens with role error")

// ErrRegisteredNFTTokenIDs signals an error in getting the registered nft token ids by the given address
var ErrRegisteredNFTTokenIDs = errors.New("getting registered nft token ids error")

// ErrInvalidRole signals that an invalid role was provided
var ErrInvalidRole = errors.New("invalid role")
>>>>>>> 1bae65d8
<|MERGE_RESOLUTION|>--- conflicted
+++ resolved
@@ -154,10 +154,6 @@
 // ErrInvalidFields signals that invalid fields were provided
 var ErrInvalidFields = errors.New("invalid fields")
 
-<<<<<<< HEAD
-// ErrIsDataTrieMigrated signals that an error occurred while trying to verify the migration status of the data trie
-var ErrIsDataTrieMigrated = errors.New("could not verify the migration status of the data trie")
-=======
 // ErrGetESDTTokensWithRole signals an error in getting the esdt tokens with the given role for given address
 var ErrGetESDTTokensWithRole = errors.New("getting esdt tokens with role error")
 
@@ -166,4 +162,6 @@
 
 // ErrInvalidRole signals that an invalid role was provided
 var ErrInvalidRole = errors.New("invalid role")
->>>>>>> 1bae65d8
+
+// ErrIsDataTrieMigrated signals that an error occurred while trying to verify the migration status of the data trie
+var ErrIsDataTrieMigrated = errors.New("could not verify the migration status of the data trie")