package groups_test

import (
	"bytes"
	"encoding/hex"
	"encoding/json"
	"errors"
	"fmt"
	"io"
	"net/http"
	"net/http/httptest"
	"strings"
	"testing"

	"github.com/multiversx/mx-chain-core-go/core"
	dataTx "github.com/multiversx/mx-chain-core-go/data/transaction"
	apiErrors "github.com/multiversx/mx-chain-go/api/errors"
	"github.com/multiversx/mx-chain-go/api/groups"
	"github.com/multiversx/mx-chain-go/api/mock"
	"github.com/multiversx/mx-chain-go/api/shared"
	"github.com/multiversx/mx-chain-go/common"
	"github.com/multiversx/mx-chain-go/config"
	"github.com/multiversx/mx-chain-go/node/external"
	txSimData "github.com/multiversx/mx-chain-go/process/txsimulator/data"
	"github.com/stretchr/testify/assert"
	"github.com/stretchr/testify/require"
)

func TestNewTransactionGroup(t *testing.T) {
	t.Parallel()

	t.Run("nil facade", func(t *testing.T) {
		hg, err := groups.NewTransactionGroup(nil)
		require.True(t, errors.Is(err, apiErrors.ErrNilFacadeHandler))
		require.Nil(t, hg)
	})

	t.Run("should work", func(t *testing.T) {
		hg, err := groups.NewTransactionGroup(&mock.FacadeStub{})
		require.NoError(t, err)
		require.NotNil(t, hg)
	})
}

type transactionResponseData struct {
	TxResp *groups.TxResponse `json:"transaction,omitempty"`
}

type transactionResponse struct {
	Data  transactionResponseData `json:"data"`
	Error string                  `json:"error"`
	Code  string                  `json:"code"`
}

type sendMultipleTxsResponseData struct {
	TxsSent   int      `json:"txsSent"`
	TxsHashes []string `json:"txsHashes"`
}

type sendMultipleTxsResponse struct {
	Data  sendMultipleTxsResponseData `json:"data"`
	Error string                      `json:"error"`
	Code  string                      `json:"code"`
}

type simulateTxResponse struct {
	Data  interface{} `json:"data"`
	Error string      `json:"error"`
	Code  string      `json:"code"`
}

type sendSingleTxResponseData struct {
	TxHash string `json:"txHash"`
}

type sendSingleTxResponse struct {
	Data  sendSingleTxResponseData `json:"data"`
	Error string                   `json:"error"`
	Code  string                   `json:"code"`
}

type transactionCostResponseData struct {
	Cost uint64 `json:"txGasUnits"`
}

type transactionCostResponse struct {
	Data  transactionCostResponseData `json:"data"`
	Error string                      `json:"error"`
	Code  string                      `json:"code"`
}

type txsPoolResponseData struct {
	TxPool common.TransactionsPoolAPIResponse `json:"txPool"`
}

type txsPoolResponse struct {
	Data  txsPoolResponseData `json:"data"`
	Error string              `json:"error"`
	Code  string              `json:"code"`
}

type poolForSenderResponseData struct {
	TxPool common.TransactionsPoolForSenderApiResponse `json:"txPool"`
}

type poolForSenderResponse struct {
	Data  poolForSenderResponseData `json:"data"`
	Error string                    `json:"error"`
	Code  string                    `json:"code"`
}

type lastPoolNonceForSenderResponseData struct {
	Nonce uint64 `json:"nonce"`
}

type lastPoolNonceForSenderResponse struct {
	Data  lastPoolNonceForSenderResponseData `json:"data"`
	Error string                             `json:"error"`
	Code  string                             `json:"code"`
}

type txPoolNonceGapsForSenderResponseData struct {
	NonceGaps common.TransactionsPoolNonceGapsForSenderApiResponse `json:"nonceGaps"`
}

type txPoolNonceGapsForSenderResponse struct {
	Data  txPoolNonceGapsForSenderResponseData `json:"data"`
	Error string                               `json:"error"`
	Code  string                               `json:"code"`
}

var (
	sender      = "sender"
	receiver    = "receiver"
	value       = "10"
	txData      = []byte("data")
	hash        = "hash"
	guardian    = "guardian"
	signature   = "aabbccdd"
	expectedErr = errors.New("expected error")
	nonce       = uint64(1)
	hexTxHash   = "deadbeef"
	jsonTxStr   = fmt.Sprintf(`{"nonce": %d, "sender":"%s", "receiver":"%s", "value":"%s", "signature":"%s", "data":"%s"}`,
		nonce,
		sender,
		receiver,
		value,
		signature,
		txData,
	)
)

<<<<<<< HEAD
	req, _ := http.NewRequest("POST", "/transaction/send", bytes.NewBuffer([]byte(jsonStr)))

	resp := httptest.NewRecorder()
	ws.ServeHTTP(resp, req)

	response := sendSingleTxResponse{}
	loadResponse(resp.Body, &response)

	assert.Equal(t, http.StatusOK, resp.Code)
	assert.Empty(t, response.Error)
	assert.Equal(t, hexTxHash, response.Data.TxHash)
}

func TestSendMultipleTransactions_ErrorWithExceededNumGoRoutines(t *testing.T) {
	t.Parallel()

	facade := mock.FacadeStub{
		GetThrottlerForEndpointCalled: func(_ string) (core.Throttler, bool) {
			return &mock.ThrottlerStub{
				CanProcessCalled: func() bool { return false },
			}, true
		},
	}

	transactionGroup, err := groups.NewTransactionGroup(&facade)
	require.NoError(t, err)

	ws := startWebServer(transactionGroup, "transaction", getTransactionRoutesConfig())

	tx0 := groups.SendTxRequest{}
	txs := []*groups.SendTxRequest{&tx0}

	jsonBytes, _ := json.Marshal(txs)
	req, _ := http.NewRequest("POST", "/transaction/send-multiple", bytes.NewBuffer(jsonBytes))

	resp := httptest.NewRecorder()
	ws.ServeHTTP(resp, req)

	txResp := sendMultipleTxsResponse{}
	loadResponse(resp.Body, &txResp)

	assert.Equal(t, http.StatusTooManyRequests, resp.Code)
	assert.True(t, strings.Contains(txResp.Error, apiErrors.ErrTooManyRequests.Error()))
	assert.Equal(t, string(shared.ReturnCodeSystemBusy), txResp.Code)
	assert.Empty(t, txResp.Data)
}

func TestSendMultipleTransactions_WrongPayloadShouldErrorOnValidation(t *testing.T) {
	t.Parallel()

	facade := mock.FacadeStub{}

	transactionGroup, err := groups.NewTransactionGroup(&facade)
	require.NoError(t, err)

	ws := startWebServer(transactionGroup, "transaction", getTransactionRoutesConfig())

	jsonStr := `{"wrong": json}`

	req, _ := http.NewRequest("POST", "/transaction/send-multiple", bytes.NewBuffer([]byte(jsonStr)))

	resp := httptest.NewRecorder()
	ws.ServeHTTP(resp, req)

	txResp := sendMultipleTxsResponse{}
	loadResponse(resp.Body, &txResp)

	assert.Equal(t, http.StatusBadRequest, resp.Code)
	assert.Contains(t, txResp.Error, apiErrors.ErrValidation.Error())
	assert.Empty(t, txResp.Data)
}

func TestSendMultipleTransactions_OkPayloadShouldWork(t *testing.T) {
	t.Parallel()

	createTxWasCalled := false
	sendBulkTxsWasCalled := false

	facade := mock.FacadeStub{
		CreateTransactionHandler: func(nonce uint64, value string, receiver string, receiverUsername []byte, sender string, senderUsername []byte, gasPrice uint64, gasLimit uint64, data []byte, signatureHex string, chainID string, version uint32, options uint32) (*dataTx.Transaction, []byte, error) {
			createTxWasCalled = true
			return &dataTx.Transaction{}, make([]byte, 0), nil
		},
		SendBulkTransactionsHandler: func(txs []*dataTx.Transaction) (u uint64, e error) {
			sendBulkTxsWasCalled = true
			return 0, nil
		},
		ValidateTransactionHandler: func(tx *dataTx.Transaction) error {
			return nil
		},
	}

	transactionGroup, err := groups.NewTransactionGroup(&facade)
	require.NoError(t, err)

	ws := startWebServer(transactionGroup, "transaction", getTransactionRoutesConfig())

	tx0 := groups.SendTxRequest{
		Sender:    "sender1",
		Receiver:  "receiver1",
		Value:     "100",
		Data:      make([]byte, 0),
		Nonce:     0,
		GasPrice:  0,
		GasLimit:  0,
		Signature: "",
	}
	tx1 := tx0
	tx1.Sender = "sender2"
	txs := []*groups.SendTxRequest{&tx0, &tx1}

	jsonBytes, _ := json.Marshal(txs)

	req, _ := http.NewRequest("POST", "/transaction/send-multiple", bytes.NewBuffer(jsonBytes))

	resp := httptest.NewRecorder()
	ws.ServeHTTP(resp, req)

	txCostResp := sendMultipleTxsResponse{}
	loadResponse(resp.Body, &txCostResp)

	assert.Equal(t, http.StatusOK, resp.Code)
	assert.True(t, createTxWasCalled)
	assert.True(t, sendBulkTxsWasCalled)
}

func TestComputeTransactionGasLimit(t *testing.T) {
	t.Parallel()

	expectedGasLimit := uint64(37)

	facade := mock.FacadeStub{
		CreateTransactionHandler: func(nonce uint64, value string, receiver string, receiverUsername []byte, sender string, senderUsername []byte, gasPrice uint64, gasLimit uint64, data []byte, signatureHex string, chainID string, version uint32, options uint32) (*dataTx.Transaction, []byte, error) {
			return &dataTx.Transaction{}, nil, nil
		},
		ComputeTransactionGasLimitHandler: func(tx *dataTx.Transaction) (*dataTx.CostResponse, error) {
			return &dataTx.CostResponse{
				GasUnits:      expectedGasLimit,
				ReturnMessage: "",
			}, nil
		},
	}

	transactionGroup, err := groups.NewTransactionGroup(&facade)
	require.NoError(t, err)

	ws := startWebServer(transactionGroup, "transaction", getTransactionRoutesConfig())

	tx0 := groups.SendTxRequest{
		Sender:    "sender1",
		Receiver:  "receiver1",
		Value:     "100",
		Data:      make([]byte, 0),
		Nonce:     0,
		GasPrice:  0,
		GasLimit:  0,
		Signature: "",
	}

	jsonBytes, _ := json.Marshal(tx0)

	req, _ := http.NewRequest("POST", "/transaction/cost", bytes.NewBuffer(jsonBytes))

	resp := httptest.NewRecorder()
	ws.ServeHTTP(resp, req)

	txCostResp := transactionCostResponse{}
	loadResponse(resp.Body, &txCostResp)

	assert.Equal(t, http.StatusOK, resp.Code)
	assert.Equal(t, expectedGasLimit, txCostResp.Data.Cost)
}

func TestSimulateTransaction_BadRequestShouldErr(t *testing.T) {
	t.Parallel()

	facade := mock.FacadeStub{}

	transactionGroup, err := groups.NewTransactionGroup(&facade)
	require.NoError(t, err)

	ws := startWebServer(transactionGroup, "transaction", getTransactionRoutesConfig())

	req, _ := http.NewRequest("POST", "/transaction/simulate", bytes.NewBuffer([]byte("invalid bytes")))

	resp := httptest.NewRecorder()
	ws.ServeHTTP(resp, req)

	simulateResponse := simulateTxResponse{}
	loadResponse(resp.Body, &simulateResponse)

	assert.Equal(t, http.StatusBadRequest, resp.Code)
}

func TestSimulateTransaction_CreateErrorsShouldErr(t *testing.T) {
	t.Parallel()

	processTxWasCalled := false

	expectedErr := errors.New("expected error")
	facade := mock.FacadeStub{
		SimulateTransactionExecutionHandler: func(tx *dataTx.Transaction) (*txSimData.SimulationResults, error) {
			processTxWasCalled = true
			return &txSimData.SimulationResults{
				SimulationResults: dataTx.SimulationResults{
					Status:     "ok",
					FailReason: "no reason",
					ScResults:  nil,
					Receipts:   nil,
					Hash:       "hash",
				},
			}, nil
		},
		CreateTransactionHandler: func(nonce uint64, value string, receiver string, receiverUsername []byte, sender string, senderUsername []byte, gasPrice uint64, gasLimit uint64, data []byte, signatureHex string, chainID string, version uint32, options uint32) (*dataTx.Transaction, []byte, error) {
			return nil, nil, expectedErr
		},
		ValidateTransactionForSimulationHandler: func(tx *dataTx.Transaction, bypassSignature bool) error {
			return nil
		},
	}

	transactionGroup, err := groups.NewTransactionGroup(&facade)
	require.NoError(t, err)

	ws := startWebServer(transactionGroup, "transaction", getTransactionRoutesConfig())

	tx := groups.SendTxRequest{
		Sender:    "sender1",
		Receiver:  "receiver1",
		Value:     "100",
		Data:      make([]byte, 0),
		Nonce:     0,
		GasPrice:  0,
		GasLimit:  0,
		Signature: "",
	}
	jsonBytes, _ := json.Marshal(tx)

	req, _ := http.NewRequest("POST", "/transaction/simulate", bytes.NewBuffer(jsonBytes))

	resp := httptest.NewRecorder()
	ws.ServeHTTP(resp, req)

	simulateResponse := simulateTxResponse{}
	loadResponse(resp.Body, &simulateResponse)

	assert.Equal(t, http.StatusBadRequest, resp.Code)
	assert.False(t, processTxWasCalled)
	assert.Contains(t, simulateResponse.Error, expectedErr.Error())
}

func TestSimulateTransaction_ValidateErrorsShouldErr(t *testing.T) {
	t.Parallel()

	processTxWasCalled := false

	expectedErr := errors.New("expected error")
	facade := mock.FacadeStub{
		SimulateTransactionExecutionHandler: func(tx *dataTx.Transaction) (*txSimData.SimulationResults, error) {
			processTxWasCalled = true
			return &txSimData.SimulationResults{
				SimulationResults: dataTx.SimulationResults{
					Status:     "ok",
					FailReason: "no reason",
					ScResults:  nil,
					Receipts:   nil,
					Hash:       "hash",
				},
			}, nil
		},
		CreateTransactionHandler: func(nonce uint64, value string, receiver string, receiverUsername []byte, sender string, senderUsername []byte, gasPrice uint64, gasLimit uint64, data []byte, signatureHex string, chainID string, version uint32, options uint32) (*dataTx.Transaction, []byte, error) {
			return &dataTx.Transaction{}, []byte("hash"), nil
		},
		ValidateTransactionForSimulationHandler: func(tx *dataTx.Transaction, bypassSignature bool) error {
			return expectedErr
		},
	}

	transactionGroup, err := groups.NewTransactionGroup(&facade)
	require.NoError(t, err)

	ws := startWebServer(transactionGroup, "transaction", getTransactionRoutesConfig())

	tx := groups.SendTxRequest{
		Sender:    "sender1",
		Receiver:  "receiver1",
		Value:     "100",
		Data:      make([]byte, 0),
		Nonce:     0,
		GasPrice:  0,
		GasLimit:  0,
		Signature: "",
	}
	jsonBytes, _ := json.Marshal(tx)

	req, _ := http.NewRequest("POST", "/transaction/simulate", bytes.NewBuffer(jsonBytes))

	resp := httptest.NewRecorder()
	ws.ServeHTTP(resp, req)

	simulateResponse := simulateTxResponse{}
	loadResponse(resp.Body, &simulateResponse)

	assert.Equal(t, http.StatusBadRequest, resp.Code)
	assert.False(t, processTxWasCalled)
	assert.Contains(t, simulateResponse.Error, expectedErr.Error())
}

func TestSimulateTransaction_CannotParseParameterShouldErr(t *testing.T) {
=======
func TestTransactionsGroup_getTransaction(t *testing.T) {
>>>>>>> fa09e179
	t.Parallel()

	t.Run("number of go routines exceeded", testExceededNumGoRoutines("/transaction/eeee", nil))
	t.Run("invalid params should error", func(t *testing.T) {
		t.Parallel()

		facade := mock.FacadeStub{
			GetTransactionHandler: func(hash string, withEvents bool) (*dataTx.ApiTransactionResult, error) {
				require.Fail(t, "should have not been called")
				return &dataTx.ApiTransactionResult{}, nil
			},
		}

		transactionGroup, err := groups.NewTransactionGroup(&facade)
		require.NoError(t, err)

		ws := startWebServer(transactionGroup, "transaction", getTransactionRoutesConfig())

		req, _ := http.NewRequest("GET", "/transaction/hash?withResults=not-bool", nil)
		resp := httptest.NewRecorder()
		ws.ServeHTTP(resp, req)

		txResp := transactionResponse{}
		loadResponse(resp.Body, &txResp)

		assert.Equal(t, http.StatusBadRequest, resp.Code)
		assert.Empty(t, txResp.Data)
	})
	t.Run("facade returns error should error", func(t *testing.T) {
		t.Parallel()

		facade := mock.FacadeStub{
			GetTransactionHandler: func(hash string, withEvents bool) (*dataTx.ApiTransactionResult, error) {
				return nil, expectedErr
			},
		}

		transactionGroup, err := groups.NewTransactionGroup(&facade)
		require.NoError(t, err)

		ws := startWebServer(transactionGroup, "transaction", getTransactionRoutesConfig())

		req, _ := http.NewRequest("GET", "/transaction/hash", nil)
		resp := httptest.NewRecorder()
		ws.ServeHTTP(resp, req)

		txResp := transactionResponse{}
		loadResponse(resp.Body, &txResp)

		assert.Equal(t, http.StatusInternalServerError, resp.Code)
		assert.Empty(t, txResp.Data)
	})
	t.Run("should work", func(t *testing.T) {
		t.Parallel()

		facade := &mock.FacadeStub{
			GetTransactionHandler: func(hash string, withEvents bool) (i *dataTx.ApiTransactionResult, e error) {
				return &dataTx.ApiTransactionResult{
					Sender:       sender,
					Receiver:     receiver,
					Data:         txData,
					Value:        value,
					GuardianAddr: guardian,
				}, nil
			},
		}

		response := &transactionResponse{}
		loadTransactionGroupResponse(
			t,
			facade,
			"/transaction/"+hash,
			"GET",
			nil,
			response,
		)
		txResp := response.Data.TxResp
		assert.Equal(t, sender, txResp.Sender)
		assert.Equal(t, receiver, txResp.Receiver)
		assert.Equal(t, value, txResp.Value)
		assert.Equal(t, txData, txResp.Data)
		assert.Equal(t, guardian, txResp.GuardianAddr)
	})
}

func TestTransactionGroup_sendTransaction(t *testing.T) {
	t.Parallel()

	t.Run("number of go routines exceeded", testExceededNumGoRoutines("/transaction/send", &groups.SendTxRequest{}))
	t.Run("invalid params should error", testTransactionGroupErrorScenario("/transaction/send", "POST", jsonTxStr, http.StatusBadRequest, apiErrors.ErrValidation))
	t.Run("CreateTransaction error should error", func(t *testing.T) {
		t.Parallel()

		facade := &mock.FacadeStub{
			CreateTransactionHandler: func(txArgs *external.ArgsCreateTransaction) (*dataTx.Transaction, []byte, error) {
				return nil, nil, expectedErr
			},
			ValidateTransactionHandler: func(tx *dataTx.Transaction) error {
				require.Fail(t, "should have not been called")
				return nil
			},
		}
		testTransactionsGroup(
			t,
			facade,
			"/transaction/send",
			"POST",
			&groups.SendTxRequest{},
			http.StatusBadRequest,
			expectedErr,
		)
	})
	t.Run("ValidateTransaction error should error", func(t *testing.T) {
		t.Parallel()

		facade := &mock.FacadeStub{
			CreateTransactionHandler: func(txArgs *external.ArgsCreateTransaction) (*dataTx.Transaction, []byte, error) {
				return nil, nil, nil
			},
			ValidateTransactionHandler: func(tx *dataTx.Transaction) error {
				return expectedErr
			},
			SendBulkTransactionsHandler: func(txs []*dataTx.Transaction) (u uint64, err error) {
				require.Fail(t, "should have not been called")
				return 0, nil
			},
		}
		testTransactionsGroup(
			t,
			facade,
			"/transaction/send",
			"POST",
			&groups.SendTxRequest{},
			http.StatusBadRequest,
			expectedErr,
		)
	})
	t.Run("SendBulkTransactions error should error", func(t *testing.T) {
		t.Parallel()

		facade := &mock.FacadeStub{
			CreateTransactionHandler: func(txArgs *external.ArgsCreateTransaction) (*dataTx.Transaction, []byte, error) {
				return nil, nil, nil
			},
			SendBulkTransactionsHandler: func(txs []*dataTx.Transaction) (u uint64, err error) {
				return 0, expectedErr
			},
			ValidateTransactionHandler: func(tx *dataTx.Transaction) error {
				return nil
			},
		}
		testTransactionsGroup(
			t,
			facade,
			"/transaction/send",
			"POST",
			&groups.SendTxRequest{},
			http.StatusInternalServerError,
			expectedErr,
		)
	})
	t.Run("should work", func(t *testing.T) {
		t.Parallel()

		facade := &mock.FacadeStub{
			CreateTransactionHandler: func(txArgs *external.ArgsCreateTransaction) (*dataTx.Transaction, []byte, error) {
				txHash, _ := hex.DecodeString(hexTxHash)
				return nil, txHash, nil
			},
			SendBulkTransactionsHandler: func(txs []*dataTx.Transaction) (u uint64, err error) {
				return 1, nil
			},
			ValidateTransactionHandler: func(tx *dataTx.Transaction) error {
				return nil
			},
		}

		response := &sendSingleTxResponse{}
		loadTransactionGroupResponse(
			t,
			facade,
			"/transaction/send",
			"POST",
			bytes.NewBuffer([]byte(jsonTxStr)),
			response,
		)
		assert.Empty(t, response.Error)
		assert.Equal(t, hexTxHash, response.Data.TxHash)
	})
}

func TestTransactionGroup_sendMultipleTransactions(t *testing.T) {
	t.Parallel()

<<<<<<< HEAD
	processTxWasCalled := false

	facade := mock.FacadeStub{
		SimulateTransactionExecutionHandler: func(tx *dataTx.Transaction) (*txSimData.SimulationResults, error) {
			processTxWasCalled = true
			return &txSimData.SimulationResults{
				SimulationResults: dataTx.SimulationResults{
					Status:     "ok",
					FailReason: "no reason",
					ScResults:  nil,
					Receipts:   nil,
					Hash:       "hash",
				},
			}, nil
		},
		CreateTransactionHandler: func(nonce uint64, value string, receiver string, receiverUsername []byte, sender string, senderUsername []byte, gasPrice uint64, gasLimit uint64, data []byte, signatureHex string, chainID string, version uint32, options uint32) (*dataTx.Transaction, []byte, error) {
			return &dataTx.Transaction{}, []byte("hash"), nil
		},
		ValidateTransactionForSimulationHandler: func(tx *dataTx.Transaction, bypassSignature bool) error {
			return nil
		},
	}

	transactionGroup, err := groups.NewTransactionGroup(&facade)
	require.NoError(t, err)

	ws := startWebServer(transactionGroup, "transaction", getTransactionRoutesConfig())
=======
	t.Run("number of go routines exceeded", testExceededNumGoRoutines("/transaction/send-multiple", &groups.SendTxRequest{}))
	t.Run("invalid params should error", testTransactionGroupErrorScenario("/transaction/send-multiple", "POST", jsonTxStr, http.StatusBadRequest, apiErrors.ErrValidation))
	t.Run("CreateTransaction error should continue, error on SendBulkTransactions", func(t *testing.T) {
		t.Parallel()
>>>>>>> fa09e179

		facade := &mock.FacadeStub{
			CreateTransactionHandler: func(txArgs *external.ArgsCreateTransaction) (*dataTx.Transaction, []byte, error) {
				return nil, nil, expectedErr
			},
			ValidateTransactionHandler: func(tx *dataTx.Transaction) error {
				require.Fail(t, "should not have been called")
				return nil
			},
			SendBulkTransactionsHandler: func(txs []*dataTx.Transaction) (uint64, error) {
				require.Zero(t, len(txs))
				return 0, expectedErr
			},
		}
		testTransactionsGroup(
			t,
			facade,
			"/transaction/send-multiple",
			"POST",
			[]*groups.SendTxRequest{{}},
			http.StatusInternalServerError,
			expectedErr,
		)
	})
	t.Run("ValidateTransaction error should continue, error on SendBulkTransactions", func(t *testing.T) {
		t.Parallel()

		facade := &mock.FacadeStub{
			CreateTransactionHandler: func(txArgs *external.ArgsCreateTransaction) (*dataTx.Transaction, []byte, error) {
				return nil, nil, nil
			},
			ValidateTransactionHandler: func(tx *dataTx.Transaction) error {
				return expectedErr
			},
			SendBulkTransactionsHandler: func(txs []*dataTx.Transaction) (uint64, error) {
				require.Zero(t, len(txs))
				return 0, expectedErr
			},
		}
		testTransactionsGroup(
			t,
			facade,
			"/transaction/send-multiple",
			"POST",
			[]*groups.SendTxRequest{{}},
			http.StatusInternalServerError,
			expectedErr,
		)
	})
	t.Run("SendBulkTransactions error error", func(t *testing.T) {
		t.Parallel()

		facade := &mock.FacadeStub{
			CreateTransactionHandler: func(txArgs *external.ArgsCreateTransaction) (*dataTx.Transaction, []byte, error) {
				return nil, nil, nil
			},
			ValidateTransactionHandler: func(tx *dataTx.Transaction) error {
				return nil
			},
			SendBulkTransactionsHandler: func(txs []*dataTx.Transaction) (uint64, error) {
				require.Equal(t, 1, len(txs))
				return 0, expectedErr
			},
		}
		testTransactionsGroup(
			t,
			facade,
			"/transaction/send-multiple",
			"POST",
			[]*groups.SendTxRequest{{}},
			http.StatusInternalServerError,
			expectedErr,
		)
	})
	t.Run("should work", func(t *testing.T) {
		t.Parallel()

		createTxWasCalled := false
		sendBulkTxsWasCalled := false

		facade := &mock.FacadeStub{
			CreateTransactionHandler: func(txArgs *external.ArgsCreateTransaction) (*dataTx.Transaction, []byte, error) {
				createTxWasCalled = true
				return &dataTx.Transaction{}, make([]byte, 0), nil
			},
			SendBulkTransactionsHandler: func(txs []*dataTx.Transaction) (u uint64, e error) {
				sendBulkTxsWasCalled = true
				return 0, nil
			},
			ValidateTransactionHandler: func(tx *dataTx.Transaction) error {
				return nil
			},
		}

		tx0 := groups.SendTxRequest{
			Sender:    "sender1",
			Receiver:  "receiver1",
			Value:     "100",
			Data:      make([]byte, 0),
			Nonce:     0,
			GasPrice:  0,
			GasLimit:  0,
			Signature: "",
		}
		tx1 := tx0
		tx1.Sender = "sender2"
		txs := []*groups.SendTxRequest{&tx0, &tx1}

		jsonBytes, _ := json.Marshal(txs)

		response := &sendMultipleTxsResponse{}
		loadTransactionGroupResponse(
			t,
			facade,
			"/transaction/send-multiple",
			"POST",
			bytes.NewBuffer(jsonBytes),
			response,
		)
		assert.True(t, createTxWasCalled)
		assert.True(t, sendBulkTxsWasCalled)
	})
}

func TestTransactionGroup_computeTransactionGasLimit(t *testing.T) {
	t.Parallel()

	t.Run("invalid params should error", testTransactionGroupErrorScenario("/transaction/cost", "POST", jsonTxStr, http.StatusBadRequest, apiErrors.ErrValidation))
	t.Run("CreateTransaction error should error", func(t *testing.T) {
		t.Parallel()

		facade := &mock.FacadeStub{
			CreateTransactionHandler: func(txArgs *external.ArgsCreateTransaction) (*dataTx.Transaction, []byte, error) {
				return nil, nil, expectedErr
			},
			ComputeTransactionGasLimitHandler: func(tx *dataTx.Transaction) (*dataTx.CostResponse, error) {
				require.Fail(t, "should not have been called")
				return nil, nil
			},
		}
		testTransactionsGroup(
			t,
			facade,
			"/transaction/cost",
			"POST",
			&groups.SendTxRequest{},
			http.StatusInternalServerError,
			expectedErr,
		)
	})
	t.Run("ComputeTransactionGasLimit error should error", func(t *testing.T) {
		t.Parallel()

		facade := &mock.FacadeStub{
			CreateTransactionHandler: func(txArgs *external.ArgsCreateTransaction) (*dataTx.Transaction, []byte, error) {
				return nil, nil, nil
			},
			ComputeTransactionGasLimitHandler: func(tx *dataTx.Transaction) (*dataTx.CostResponse, error) {
				return nil, expectedErr
			},
		}
		testTransactionsGroup(
			t,
			facade,
			"/transaction/cost",
			"POST",
			&groups.SendTxRequest{},
			http.StatusInternalServerError,
			expectedErr,
		)
	})
	t.Run("should work", func(t *testing.T) {
		t.Parallel()

		expectedGasLimit := uint64(37)

		facade := &mock.FacadeStub{
			CreateTransactionHandler: func(txArgs *external.ArgsCreateTransaction) (*dataTx.Transaction, []byte, error) {
				return &dataTx.Transaction{}, nil, nil
			},
			ComputeTransactionGasLimitHandler: func(tx *dataTx.Transaction) (*dataTx.CostResponse, error) {
				return &dataTx.CostResponse{
					GasUnits:      expectedGasLimit,
					ReturnMessage: "",
				}, nil
			},
		}

		tx0 := groups.SendTxRequest{
			Sender:    "sender1",
			Receiver:  "receiver1",
			Value:     "100",
			Data:      make([]byte, 0),
			Nonce:     0,
			GasPrice:  0,
			GasLimit:  0,
			Signature: "",
		}

		jsonBytes, _ := json.Marshal(tx0)

		response := &transactionCostResponse{}
		loadTransactionGroupResponse(
			t,
			facade,
			"/transaction/cost",
			"POST",
			bytes.NewBuffer(jsonBytes),
			response,
		)
		assert.Equal(t, expectedGasLimit, response.Data.Cost)
	})
}

func TestTransactionGroup_simulateTransaction(t *testing.T) {
	t.Parallel()

	t.Run("number of go routines exceeded", testExceededNumGoRoutines("/transaction/simulate", &groups.SendTxRequest{}))
	t.Run("invalid param transaction should error", testTransactionGroupErrorScenario("/transaction/simulate", "POST", jsonTxStr, http.StatusBadRequest, apiErrors.ErrValidation))
	t.Run("invalid param checkSignature should error", testTransactionGroupErrorScenario("/transaction/simulate?checkSignature=not-bool", "POST", &groups.SendTxRequest{}, http.StatusBadRequest, apiErrors.ErrValidation))
	t.Run("CreateTransaction error should error", func(t *testing.T) {
		t.Parallel()

		facade := &mock.FacadeStub{
			CreateTransactionHandler: func(txArgs *external.ArgsCreateTransaction) (*dataTx.Transaction, []byte, error) {
				return nil, nil, expectedErr
			},
			ValidateTransactionForSimulationHandler: func(tx *dataTx.Transaction, bypassSignature bool) error {
				require.Fail(t, "should have not been called")
				return nil
			},
		}
		testTransactionsGroup(
			t,
			facade,
			"/transaction/simulate",
			"POST",
			&groups.SendTxRequest{},
			http.StatusBadRequest,
			expectedErr,
		)
	})
	t.Run("ValidateTransactionForSimulation error should error", func(t *testing.T) {
		t.Parallel()

		facade := &mock.FacadeStub{
			CreateTransactionHandler: func(txArgs *external.ArgsCreateTransaction) (*dataTx.Transaction, []byte, error) {
				return nil, nil, nil
			},
			ValidateTransactionForSimulationHandler: func(tx *dataTx.Transaction, bypassSignature bool) error {
				return expectedErr
			},
			SimulateTransactionExecutionHandler: func(tx *dataTx.Transaction) (*txSimData.SimulationResults, error) {
				require.Fail(t, "should have not been called")
				return nil, nil
			},
		}
		testTransactionsGroup(
			t,
			facade,
			"/transaction/simulate",
			"POST",
			&groups.SendTxRequest{},
			http.StatusBadRequest,
			expectedErr,
		)
	})
	t.Run("SimulateTransactionExecution error should error", func(t *testing.T) {
		t.Parallel()

		facade := &mock.FacadeStub{
			CreateTransactionHandler: func(txArgs *external.ArgsCreateTransaction) (*dataTx.Transaction, []byte, error) {
				return nil, nil, nil
			},
			ValidateTransactionForSimulationHandler: func(tx *dataTx.Transaction, bypassSignature bool) error {
				return nil
			},
			SimulateTransactionExecutionHandler: func(tx *dataTx.Transaction) (*txSimData.SimulationResults, error) {
				return nil, expectedErr
			},
		}
		testTransactionsGroup(
			t,
			facade,
			"/transaction/simulate",
			"POST",
			&groups.SendTxRequest{},
			http.StatusInternalServerError,
			expectedErr,
		)
	})
	t.Run("should work", func(t *testing.T) {
		t.Parallel()

		processTxWasCalled := false

		facade := &mock.FacadeStub{
			SimulateTransactionExecutionHandler: func(tx *dataTx.Transaction) (*txSimData.SimulationResults, error) {
				processTxWasCalled = true
				return &txSimData.SimulationResults{
					Status:     "ok",
					FailReason: "no reason",
					ScResults:  nil,
					Receipts:   nil,
					Hash:       "hash",
				}, nil
			},
			CreateTransactionHandler: func(txArgs *external.ArgsCreateTransaction) (*dataTx.Transaction, []byte, error) {
				return &dataTx.Transaction{}, []byte("hash"), nil
			},
			ValidateTransactionForSimulationHandler: func(tx *dataTx.Transaction, bypassSignature bool) error {
				return nil
			},
		}

		tx := groups.SendTxRequest{
			Sender:    "sender1",
			Receiver:  "receiver1",
			Value:     "100",
			Data:      make([]byte, 0),
			Nonce:     0,
			GasPrice:  0,
			GasLimit:  0,
			Signature: "",
		}
		jsonBytes, _ := json.Marshal(tx)

		response := &simulateTxResponse{}
		loadTransactionGroupResponse(
			t,
			facade,
			"/transaction/simulate",
			"POST",
			bytes.NewBuffer(jsonBytes),
			response,
		)
		assert.True(t, processTxWasCalled)
		assert.Equal(t, string(shared.ReturnCodeSuccess), response.Code)
	})
}

func TestTransactionGroup_getTransactionsPool(t *testing.T) {
	t.Parallel()

	t.Run("number of go routines exceeded", testExceededNumGoRoutines("/transaction/pool", nil))
	t.Run("invalid last-nonce param should error", testTransactionGroupErrorScenario("/transaction/pool?last-nonce=not-bool", "GET", nil, http.StatusBadRequest, apiErrors.ErrValidation))
	t.Run("invalid nonce-gaps param should error", testTransactionGroupErrorScenario("/transaction/pool?nonce-gaps=not-bool", "GET", nil, http.StatusBadRequest, apiErrors.ErrValidation))
	t.Run("empty sender, requesting latest nonce", testTxPoolWithInvalidQuery("?last-nonce=true", apiErrors.ErrEmptySenderToGetLatestNonce))
	t.Run("empty sender, requesting nonce gaps", testTxPoolWithInvalidQuery("?nonce-gaps=true", apiErrors.ErrEmptySenderToGetNonceGaps))
	t.Run("fields + latest nonce", testTxPoolWithInvalidQuery("?fields=sender,receiver&last-nonce=true", apiErrors.ErrFetchingLatestNonceCannotIncludeFields))
	t.Run("fields + nonce gaps", testTxPoolWithInvalidQuery("?fields=sender,receiver&nonce-gaps=true", apiErrors.ErrFetchingNonceGapsCannotIncludeFields))
	t.Run("fields has spaces", testTxPoolWithInvalidQuery("?fields=sender ,receiver", apiErrors.ErrInvalidFields))
	t.Run("fields has numbers", testTxPoolWithInvalidQuery("?fields=sender1", apiErrors.ErrInvalidFields))
	t.Run("GetTransactionsPool error should error", func(t *testing.T) {
		t.Parallel()

		facade := &mock.FacadeStub{
			GetTransactionsPoolCalled: func(fields string) (*common.TransactionsPoolAPIResponse, error) {
				return nil, expectedErr
			},
		}
		testTransactionsGroup(
			t,
			facade,
			"/transaction/pool",
			"GET",
			nil,
			http.StatusInternalServerError,
			expectedErr,
		)
	})
	t.Run("GetTransactionsPoolForSender error should error", func(t *testing.T) {
		t.Parallel()

		facade := &mock.FacadeStub{
			GetTransactionsPoolForSenderCalled: func(sender, fields string) (*common.TransactionsPoolForSenderApiResponse, error) {
				return nil, expectedErr
			},
		}
		testTransactionsGroup(
			t,
			facade,
			"/transaction/pool?by-sender=sender",
			"GET",
			nil,
			http.StatusInternalServerError,
			expectedErr,
		)
	})
	t.Run("GetLastPoolNonceForSender error should error", func(t *testing.T) {
		t.Parallel()

		facade := &mock.FacadeStub{
			GetLastPoolNonceForSenderCalled: func(sender string) (uint64, error) {
				return 0, expectedErr
			},
		}
		testTransactionsGroup(
			t,
			facade,
			"/transaction/pool?by-sender=sender&last-nonce=true",
			"GET",
			nil,
			http.StatusInternalServerError,
			expectedErr,
		)
	})
	t.Run("GetTransactionsPoolNonceGapsForSender error should error", func(t *testing.T) {
		t.Parallel()

		facade := &mock.FacadeStub{
			GetTransactionsPoolNonceGapsForSenderCalled: func(sender string) (*common.TransactionsPoolNonceGapsForSenderApiResponse, error) {
				return nil, expectedErr
			},
		}
		testTransactionsGroup(
			t,
			facade,
			"/transaction/pool?by-sender=sender&nonce-gaps=true",
			"GET",
			nil,
			http.StatusInternalServerError,
			expectedErr,
		)
	})

	t.Run("should work", func(t *testing.T) {
		t.Parallel()

		expectedTxPool := &common.TransactionsPoolAPIResponse{
			RegularTransactions: []common.Transaction{
				{
					TxFields: map[string]interface{}{
						"hash": "tx",
					},
				},
				{
					TxFields: map[string]interface{}{
						"hash": "tx2",
					},
				},
			},
		}
		facade := &mock.FacadeStub{
			GetTransactionsPoolCalled: func(fields string) (*common.TransactionsPoolAPIResponse, error) {
				return expectedTxPool, nil
			},
		}

		response := &txsPoolResponse{}
		loadTransactionGroupResponse(
			t,
			facade,
			"/transaction/pool",
			"GET",
			nil,
			response,
		)
		assert.Empty(t, response.Error)
		assert.Equal(t, *expectedTxPool, response.Data.TxPool)
	})
	t.Run("should work for sender", func(t *testing.T) {
		t.Parallel()

		expectedSender := "sender"
		providedFields := "sender,receiver"
		query := "?by-sender=" + expectedSender + "&fields=" + providedFields
		expectedResp := &common.TransactionsPoolForSenderApiResponse{
			Transactions: []common.Transaction{
				{
					TxFields: map[string]interface{}{
						"hash":     "txHash1",
						"sender":   expectedSender,
						"receiver": "receiver1",
					},
				},
				{
					TxFields: map[string]interface{}{
						"hash":     "txHash2",
						"sender":   expectedSender,
						"receiver": "receiver2",
					},
				},
			},
		}
		facade := &mock.FacadeStub{
			GetTransactionsPoolForSenderCalled: func(sender, fields string) (*common.TransactionsPoolForSenderApiResponse, error) {
				return expectedResp, nil
			},
		}

		response := &poolForSenderResponse{}
		loadTransactionGroupResponse(
			t,
			facade,
			"/transaction/pool"+query,
			"GET",
			nil,
			response,
		)
		assert.Empty(t, response.Error)
		assert.Equal(t, *expectedResp, response.Data.TxPool)
	})
	t.Run("should work for last pool nonce", func(t *testing.T) {
		t.Parallel()

		expectedSender := "sender"
		query := "?by-sender=" + expectedSender + "&last-nonce=true"
		expectedNonce := uint64(33)
		facade := &mock.FacadeStub{
			GetLastPoolNonceForSenderCalled: func(sender string) (uint64, error) {
				return expectedNonce, nil
			},
		}

		response := &lastPoolNonceForSenderResponse{}
		loadTransactionGroupResponse(
			t,
			facade,
			"/transaction/pool"+query,
			"GET",
			nil,
			response,
		)
		assert.Empty(t, response.Error)
		assert.Equal(t, expectedNonce, response.Data.Nonce)
	})
	t.Run("should work for nonce gaps", func(t *testing.T) {
		t.Parallel()

		expectedSender := "sender"
		query := "?by-sender=" + expectedSender + "&nonce-gaps=true"
		expectedNonceGaps := &common.TransactionsPoolNonceGapsForSenderApiResponse{
			Sender: expectedSender,
			Gaps: []common.NonceGapApiResponse{
				{
					From: 33,
					To:   60,
				},
			},
		}
		facade := &mock.FacadeStub{
			GetTransactionsPoolNonceGapsForSenderCalled: func(sender string) (*common.TransactionsPoolNonceGapsForSenderApiResponse, error) {
				return expectedNonceGaps, nil
			},
		}

		response := &txPoolNonceGapsForSenderResponse{}
		loadTransactionGroupResponse(
			t,
			facade,
			"/transaction/pool"+query,
			"GET",
			nil,
			response,
		)
		assert.Empty(t, response.Error)
		assert.Equal(t, *expectedNonceGaps, response.Data.NonceGaps)
	})
}

func testTxPoolWithInvalidQuery(query string, expectedErr error) func(t *testing.T) {
	return func(t *testing.T) {
		t.Parallel()

		transactionGroup, err := groups.NewTransactionGroup(&mock.FacadeStub{})
		require.NoError(t, err)

		ws := startWebServer(transactionGroup, "transaction", getTransactionRoutesConfig())

		req, _ := http.NewRequest("GET", "/transaction/pool"+query, nil)

		resp := httptest.NewRecorder()
		ws.ServeHTTP(resp, req)

		txResp := &transactionResponse{}
		loadResponse(resp.Body, txResp)

		assert.Equal(t, http.StatusBadRequest, resp.Code)
		assert.True(t, strings.Contains(txResp.Error, apiErrors.ErrValidation.Error()))
		assert.True(t, strings.Contains(txResp.Error, expectedErr.Error()))
	}
}

func TestTransactionsGroup_UpdateFacade(t *testing.T) {
	t.Parallel()

	t.Run("nil facade should error", func(t *testing.T) {
		t.Parallel()

		transactionGroup, err := groups.NewTransactionGroup(&mock.FacadeStub{})
		require.NoError(t, err)

		err = transactionGroup.UpdateFacade(nil)
		require.Equal(t, apiErrors.ErrNilFacadeHandler, err)
	})
	t.Run("cast failure should error", func(t *testing.T) {
		t.Parallel()

		transactionGroup, err := groups.NewTransactionGroup(&mock.FacadeStub{})
		require.NoError(t, err)

		err = transactionGroup.UpdateFacade("this is not a facade handler")
		require.True(t, errors.Is(err, apiErrors.ErrFacadeWrongTypeAssertion))
	})
	t.Run("should work", func(t *testing.T) {
		t.Parallel()

		expectedTxPool := &common.TransactionsPoolAPIResponse{
			RegularTransactions: []common.Transaction{
				{
					TxFields: map[string]interface{}{
						"hash": "tx",
					},
				},
			},
		}
		facade := mock.FacadeStub{
			GetTransactionsPoolCalled: func(fields string) (*common.TransactionsPoolAPIResponse, error) {
				return expectedTxPool, nil
			},
		}

		transactionGroup, err := groups.NewTransactionGroup(&facade)
		require.NoError(t, err)

		ws := startWebServer(transactionGroup, "transaction", getTransactionRoutesConfig())

		req, _ := http.NewRequest("GET", "/transaction/pool", nil)
		resp := httptest.NewRecorder()
		ws.ServeHTTP(resp, req)

		txsPoolResp := txsPoolResponse{}
		loadResponse(resp.Body, &txsPoolResp)
		assert.Equal(t, http.StatusOK, resp.Code)
		assert.Empty(t, txsPoolResp.Error)
		assert.Equal(t, *expectedTxPool, txsPoolResp.Data.TxPool)

		newFacade := mock.FacadeStub{
			GetTransactionsPoolCalled: func(fields string) (*common.TransactionsPoolAPIResponse, error) {
				return nil, expectedErr
			},
		}

		err = transactionGroup.UpdateFacade(&newFacade)
		require.NoError(t, err)

		req, _ = http.NewRequest("GET", "/transaction/pool", nil)
		resp = httptest.NewRecorder()
		ws.ServeHTTP(resp, req)

		loadResponse(resp.Body, &txsPoolResp)
		assert.Equal(t, http.StatusInternalServerError, resp.Code)
		assert.True(t, strings.Contains(txsPoolResp.Error, expectedErr.Error()))
	})
}

func TestTransactionsGroup_IsInterfaceNil(t *testing.T) {
	t.Parallel()

	transactionGroup, _ := groups.NewTransactionGroup(nil)
	require.True(t, transactionGroup.IsInterfaceNil())

	transactionGroup, _ = groups.NewTransactionGroup(&mock.FacadeStub{})
	require.False(t, transactionGroup.IsInterfaceNil())
}

func loadTransactionGroupResponse(
	t *testing.T,
	facade shared.FacadeHandler,
	url string,
	method string,
	body io.Reader,
	destination interface{},
) {
	transactionGroup, err := groups.NewTransactionGroup(facade)
	require.NoError(t, err)

	ws := startWebServer(transactionGroup, "transaction", getTransactionRoutesConfig())

	req, _ := http.NewRequest(method, url, body)
	resp := httptest.NewRecorder()
	ws.ServeHTTP(resp, req)

	assert.Equal(t, http.StatusOK, resp.Code)

	loadResponse(resp.Body, destination)
}

func testTransactionGroupErrorScenario(
	url string,
	method string,
	body interface{},
	expectedCode int,
	expectedError error,
) func(t *testing.T) {
	return func(t *testing.T) {
		t.Parallel()

		testTransactionsGroup(
			t,
			&mock.FacadeStub{},
			url,
			method,
			body,
			expectedCode,
			expectedError)
	}
}

func testExceededNumGoRoutines(url string, body interface{}) func(t *testing.T) {
	return func(t *testing.T) {
		facade := &mock.FacadeStub{
			GetThrottlerForEndpointCalled: func(_ string) (core.Throttler, bool) {
				return &mock.ThrottlerStub{
					CanProcessCalled: func() bool { return false },
				}, true
			},
		}

		testTransactionsGroup(
			t,
			facade,
			url,
			"GET",
			body,
			http.StatusTooManyRequests,
			apiErrors.ErrTooManyRequests,
		)
	}
}

func testTransactionsGroup(
	t *testing.T,
	facade shared.FacadeHandler,
	url string,
	method string,
	body interface{},
	expectedRespCode int,
	expectedRespError error,
) {
	transactionGroup, err := groups.NewTransactionGroup(facade)
	require.NoError(t, err)

	ws := startWebServer(transactionGroup, "transaction", getTransactionRoutesConfig())

	jsonBytes, _ := json.Marshal(body)
	req, _ := http.NewRequest(method, url, bytes.NewBuffer(jsonBytes))
	resp := httptest.NewRecorder()
	ws.ServeHTTP(resp, req)

	txResp := shared.GenericAPIResponse{}
	loadResponse(resp.Body, &txResp)

	assert.Equal(t, expectedRespCode, resp.Code)
	assert.True(t, strings.Contains(txResp.Error, expectedRespError.Error()))
	assert.Empty(t, txResp.Data)
}

func getTransactionRoutesConfig() config.ApiRoutesConfig {
	return config.ApiRoutesConfig{
		APIPackages: map[string]config.APIPackageConfig{
			"transaction": {
				Routes: []config.RouteConfig{
					{Name: "/send", Open: true},
					{Name: "/send-multiple", Open: true},
					{Name: "/cost", Open: true},
					{Name: "/pool", Open: true},
					{Name: "/:txhash", Open: true},
					{Name: "/:txhash/status", Open: true},
					{Name: "/simulate", Open: true},
				},
			},
		},
	}
}<|MERGE_RESOLUTION|>--- conflicted
+++ resolved
@@ -150,319 +150,7 @@
 	)
 )
 
-<<<<<<< HEAD
-	req, _ := http.NewRequest("POST", "/transaction/send", bytes.NewBuffer([]byte(jsonStr)))
-
-	resp := httptest.NewRecorder()
-	ws.ServeHTTP(resp, req)
-
-	response := sendSingleTxResponse{}
-	loadResponse(resp.Body, &response)
-
-	assert.Equal(t, http.StatusOK, resp.Code)
-	assert.Empty(t, response.Error)
-	assert.Equal(t, hexTxHash, response.Data.TxHash)
-}
-
-func TestSendMultipleTransactions_ErrorWithExceededNumGoRoutines(t *testing.T) {
-	t.Parallel()
-
-	facade := mock.FacadeStub{
-		GetThrottlerForEndpointCalled: func(_ string) (core.Throttler, bool) {
-			return &mock.ThrottlerStub{
-				CanProcessCalled: func() bool { return false },
-			}, true
-		},
-	}
-
-	transactionGroup, err := groups.NewTransactionGroup(&facade)
-	require.NoError(t, err)
-
-	ws := startWebServer(transactionGroup, "transaction", getTransactionRoutesConfig())
-
-	tx0 := groups.SendTxRequest{}
-	txs := []*groups.SendTxRequest{&tx0}
-
-	jsonBytes, _ := json.Marshal(txs)
-	req, _ := http.NewRequest("POST", "/transaction/send-multiple", bytes.NewBuffer(jsonBytes))
-
-	resp := httptest.NewRecorder()
-	ws.ServeHTTP(resp, req)
-
-	txResp := sendMultipleTxsResponse{}
-	loadResponse(resp.Body, &txResp)
-
-	assert.Equal(t, http.StatusTooManyRequests, resp.Code)
-	assert.True(t, strings.Contains(txResp.Error, apiErrors.ErrTooManyRequests.Error()))
-	assert.Equal(t, string(shared.ReturnCodeSystemBusy), txResp.Code)
-	assert.Empty(t, txResp.Data)
-}
-
-func TestSendMultipleTransactions_WrongPayloadShouldErrorOnValidation(t *testing.T) {
-	t.Parallel()
-
-	facade := mock.FacadeStub{}
-
-	transactionGroup, err := groups.NewTransactionGroup(&facade)
-	require.NoError(t, err)
-
-	ws := startWebServer(transactionGroup, "transaction", getTransactionRoutesConfig())
-
-	jsonStr := `{"wrong": json}`
-
-	req, _ := http.NewRequest("POST", "/transaction/send-multiple", bytes.NewBuffer([]byte(jsonStr)))
-
-	resp := httptest.NewRecorder()
-	ws.ServeHTTP(resp, req)
-
-	txResp := sendMultipleTxsResponse{}
-	loadResponse(resp.Body, &txResp)
-
-	assert.Equal(t, http.StatusBadRequest, resp.Code)
-	assert.Contains(t, txResp.Error, apiErrors.ErrValidation.Error())
-	assert.Empty(t, txResp.Data)
-}
-
-func TestSendMultipleTransactions_OkPayloadShouldWork(t *testing.T) {
-	t.Parallel()
-
-	createTxWasCalled := false
-	sendBulkTxsWasCalled := false
-
-	facade := mock.FacadeStub{
-		CreateTransactionHandler: func(nonce uint64, value string, receiver string, receiverUsername []byte, sender string, senderUsername []byte, gasPrice uint64, gasLimit uint64, data []byte, signatureHex string, chainID string, version uint32, options uint32) (*dataTx.Transaction, []byte, error) {
-			createTxWasCalled = true
-			return &dataTx.Transaction{}, make([]byte, 0), nil
-		},
-		SendBulkTransactionsHandler: func(txs []*dataTx.Transaction) (u uint64, e error) {
-			sendBulkTxsWasCalled = true
-			return 0, nil
-		},
-		ValidateTransactionHandler: func(tx *dataTx.Transaction) error {
-			return nil
-		},
-	}
-
-	transactionGroup, err := groups.NewTransactionGroup(&facade)
-	require.NoError(t, err)
-
-	ws := startWebServer(transactionGroup, "transaction", getTransactionRoutesConfig())
-
-	tx0 := groups.SendTxRequest{
-		Sender:    "sender1",
-		Receiver:  "receiver1",
-		Value:     "100",
-		Data:      make([]byte, 0),
-		Nonce:     0,
-		GasPrice:  0,
-		GasLimit:  0,
-		Signature: "",
-	}
-	tx1 := tx0
-	tx1.Sender = "sender2"
-	txs := []*groups.SendTxRequest{&tx0, &tx1}
-
-	jsonBytes, _ := json.Marshal(txs)
-
-	req, _ := http.NewRequest("POST", "/transaction/send-multiple", bytes.NewBuffer(jsonBytes))
-
-	resp := httptest.NewRecorder()
-	ws.ServeHTTP(resp, req)
-
-	txCostResp := sendMultipleTxsResponse{}
-	loadResponse(resp.Body, &txCostResp)
-
-	assert.Equal(t, http.StatusOK, resp.Code)
-	assert.True(t, createTxWasCalled)
-	assert.True(t, sendBulkTxsWasCalled)
-}
-
-func TestComputeTransactionGasLimit(t *testing.T) {
-	t.Parallel()
-
-	expectedGasLimit := uint64(37)
-
-	facade := mock.FacadeStub{
-		CreateTransactionHandler: func(nonce uint64, value string, receiver string, receiverUsername []byte, sender string, senderUsername []byte, gasPrice uint64, gasLimit uint64, data []byte, signatureHex string, chainID string, version uint32, options uint32) (*dataTx.Transaction, []byte, error) {
-			return &dataTx.Transaction{}, nil, nil
-		},
-		ComputeTransactionGasLimitHandler: func(tx *dataTx.Transaction) (*dataTx.CostResponse, error) {
-			return &dataTx.CostResponse{
-				GasUnits:      expectedGasLimit,
-				ReturnMessage: "",
-			}, nil
-		},
-	}
-
-	transactionGroup, err := groups.NewTransactionGroup(&facade)
-	require.NoError(t, err)
-
-	ws := startWebServer(transactionGroup, "transaction", getTransactionRoutesConfig())
-
-	tx0 := groups.SendTxRequest{
-		Sender:    "sender1",
-		Receiver:  "receiver1",
-		Value:     "100",
-		Data:      make([]byte, 0),
-		Nonce:     0,
-		GasPrice:  0,
-		GasLimit:  0,
-		Signature: "",
-	}
-
-	jsonBytes, _ := json.Marshal(tx0)
-
-	req, _ := http.NewRequest("POST", "/transaction/cost", bytes.NewBuffer(jsonBytes))
-
-	resp := httptest.NewRecorder()
-	ws.ServeHTTP(resp, req)
-
-	txCostResp := transactionCostResponse{}
-	loadResponse(resp.Body, &txCostResp)
-
-	assert.Equal(t, http.StatusOK, resp.Code)
-	assert.Equal(t, expectedGasLimit, txCostResp.Data.Cost)
-}
-
-func TestSimulateTransaction_BadRequestShouldErr(t *testing.T) {
-	t.Parallel()
-
-	facade := mock.FacadeStub{}
-
-	transactionGroup, err := groups.NewTransactionGroup(&facade)
-	require.NoError(t, err)
-
-	ws := startWebServer(transactionGroup, "transaction", getTransactionRoutesConfig())
-
-	req, _ := http.NewRequest("POST", "/transaction/simulate", bytes.NewBuffer([]byte("invalid bytes")))
-
-	resp := httptest.NewRecorder()
-	ws.ServeHTTP(resp, req)
-
-	simulateResponse := simulateTxResponse{}
-	loadResponse(resp.Body, &simulateResponse)
-
-	assert.Equal(t, http.StatusBadRequest, resp.Code)
-}
-
-func TestSimulateTransaction_CreateErrorsShouldErr(t *testing.T) {
-	t.Parallel()
-
-	processTxWasCalled := false
-
-	expectedErr := errors.New("expected error")
-	facade := mock.FacadeStub{
-		SimulateTransactionExecutionHandler: func(tx *dataTx.Transaction) (*txSimData.SimulationResults, error) {
-			processTxWasCalled = true
-			return &txSimData.SimulationResults{
-				SimulationResults: dataTx.SimulationResults{
-					Status:     "ok",
-					FailReason: "no reason",
-					ScResults:  nil,
-					Receipts:   nil,
-					Hash:       "hash",
-				},
-			}, nil
-		},
-		CreateTransactionHandler: func(nonce uint64, value string, receiver string, receiverUsername []byte, sender string, senderUsername []byte, gasPrice uint64, gasLimit uint64, data []byte, signatureHex string, chainID string, version uint32, options uint32) (*dataTx.Transaction, []byte, error) {
-			return nil, nil, expectedErr
-		},
-		ValidateTransactionForSimulationHandler: func(tx *dataTx.Transaction, bypassSignature bool) error {
-			return nil
-		},
-	}
-
-	transactionGroup, err := groups.NewTransactionGroup(&facade)
-	require.NoError(t, err)
-
-	ws := startWebServer(transactionGroup, "transaction", getTransactionRoutesConfig())
-
-	tx := groups.SendTxRequest{
-		Sender:    "sender1",
-		Receiver:  "receiver1",
-		Value:     "100",
-		Data:      make([]byte, 0),
-		Nonce:     0,
-		GasPrice:  0,
-		GasLimit:  0,
-		Signature: "",
-	}
-	jsonBytes, _ := json.Marshal(tx)
-
-	req, _ := http.NewRequest("POST", "/transaction/simulate", bytes.NewBuffer(jsonBytes))
-
-	resp := httptest.NewRecorder()
-	ws.ServeHTTP(resp, req)
-
-	simulateResponse := simulateTxResponse{}
-	loadResponse(resp.Body, &simulateResponse)
-
-	assert.Equal(t, http.StatusBadRequest, resp.Code)
-	assert.False(t, processTxWasCalled)
-	assert.Contains(t, simulateResponse.Error, expectedErr.Error())
-}
-
-func TestSimulateTransaction_ValidateErrorsShouldErr(t *testing.T) {
-	t.Parallel()
-
-	processTxWasCalled := false
-
-	expectedErr := errors.New("expected error")
-	facade := mock.FacadeStub{
-		SimulateTransactionExecutionHandler: func(tx *dataTx.Transaction) (*txSimData.SimulationResults, error) {
-			processTxWasCalled = true
-			return &txSimData.SimulationResults{
-				SimulationResults: dataTx.SimulationResults{
-					Status:     "ok",
-					FailReason: "no reason",
-					ScResults:  nil,
-					Receipts:   nil,
-					Hash:       "hash",
-				},
-			}, nil
-		},
-		CreateTransactionHandler: func(nonce uint64, value string, receiver string, receiverUsername []byte, sender string, senderUsername []byte, gasPrice uint64, gasLimit uint64, data []byte, signatureHex string, chainID string, version uint32, options uint32) (*dataTx.Transaction, []byte, error) {
-			return &dataTx.Transaction{}, []byte("hash"), nil
-		},
-		ValidateTransactionForSimulationHandler: func(tx *dataTx.Transaction, bypassSignature bool) error {
-			return expectedErr
-		},
-	}
-
-	transactionGroup, err := groups.NewTransactionGroup(&facade)
-	require.NoError(t, err)
-
-	ws := startWebServer(transactionGroup, "transaction", getTransactionRoutesConfig())
-
-	tx := groups.SendTxRequest{
-		Sender:    "sender1",
-		Receiver:  "receiver1",
-		Value:     "100",
-		Data:      make([]byte, 0),
-		Nonce:     0,
-		GasPrice:  0,
-		GasLimit:  0,
-		Signature: "",
-	}
-	jsonBytes, _ := json.Marshal(tx)
-
-	req, _ := http.NewRequest("POST", "/transaction/simulate", bytes.NewBuffer(jsonBytes))
-
-	resp := httptest.NewRecorder()
-	ws.ServeHTTP(resp, req)
-
-	simulateResponse := simulateTxResponse{}
-	loadResponse(resp.Body, &simulateResponse)
-
-	assert.Equal(t, http.StatusBadRequest, resp.Code)
-	assert.False(t, processTxWasCalled)
-	assert.Contains(t, simulateResponse.Error, expectedErr.Error())
-}
-
-func TestSimulateTransaction_CannotParseParameterShouldErr(t *testing.T) {
-=======
 func TestTransactionsGroup_getTransaction(t *testing.T) {
->>>>>>> fa09e179
 	t.Parallel()
 
 	t.Run("number of go routines exceeded", testExceededNumGoRoutines("/transaction/eeee", nil))
@@ -657,40 +345,10 @@
 func TestTransactionGroup_sendMultipleTransactions(t *testing.T) {
 	t.Parallel()
 
-<<<<<<< HEAD
-	processTxWasCalled := false
-
-	facade := mock.FacadeStub{
-		SimulateTransactionExecutionHandler: func(tx *dataTx.Transaction) (*txSimData.SimulationResults, error) {
-			processTxWasCalled = true
-			return &txSimData.SimulationResults{
-				SimulationResults: dataTx.SimulationResults{
-					Status:     "ok",
-					FailReason: "no reason",
-					ScResults:  nil,
-					Receipts:   nil,
-					Hash:       "hash",
-				},
-			}, nil
-		},
-		CreateTransactionHandler: func(nonce uint64, value string, receiver string, receiverUsername []byte, sender string, senderUsername []byte, gasPrice uint64, gasLimit uint64, data []byte, signatureHex string, chainID string, version uint32, options uint32) (*dataTx.Transaction, []byte, error) {
-			return &dataTx.Transaction{}, []byte("hash"), nil
-		},
-		ValidateTransactionForSimulationHandler: func(tx *dataTx.Transaction, bypassSignature bool) error {
-			return nil
-		},
-	}
-
-	transactionGroup, err := groups.NewTransactionGroup(&facade)
-	require.NoError(t, err)
-
-	ws := startWebServer(transactionGroup, "transaction", getTransactionRoutesConfig())
-=======
 	t.Run("number of go routines exceeded", testExceededNumGoRoutines("/transaction/send-multiple", &groups.SendTxRequest{}))
 	t.Run("invalid params should error", testTransactionGroupErrorScenario("/transaction/send-multiple", "POST", jsonTxStr, http.StatusBadRequest, apiErrors.ErrValidation))
 	t.Run("CreateTransaction error should continue, error on SendBulkTransactions", func(t *testing.T) {
 		t.Parallel()
->>>>>>> fa09e179
 
 		facade := &mock.FacadeStub{
 			CreateTransactionHandler: func(txArgs *external.ArgsCreateTransaction) (*dataTx.Transaction, []byte, error) {
@@ -991,12 +649,14 @@
 			SimulateTransactionExecutionHandler: func(tx *dataTx.Transaction) (*txSimData.SimulationResults, error) {
 				processTxWasCalled = true
 				return &txSimData.SimulationResults{
-					Status:     "ok",
-					FailReason: "no reason",
-					ScResults:  nil,
-					Receipts:   nil,
-					Hash:       "hash",
-				}, nil
+					SimulationResults: dataTx.SimulationResults{
+						Status:     "ok",
+						FailReason: "no reason",
+						ScResults:  nil,
+						Receipts:   nil,
+						Hash:       "hash",
+					},
+				},nil
 			},
 			CreateTransactionHandler: func(txArgs *external.ArgsCreateTransaction) (*dataTx.Transaction, []byte, error) {
 				return &dataTx.Transaction{}, []byte("hash"), nil
