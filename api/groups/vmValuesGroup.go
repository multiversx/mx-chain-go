--- conflicted
+++ resolved
@@ -23,24 +23,11 @@
 	queryPath  = "/query"
 )
 
-<<<<<<< HEAD
-// vmValuesFacadeHandler defines the methods to be implemented by a facade for vm values requests
-=======
->>>>>>> 263272e9
 type vmValuesFacadeHandler interface {
 	ExecuteSCQuery(*process.SCQuery) (*vm.VMOutputApi, error)
 	DecodeAddressPubkey(pk string) ([]byte, error)
 	IsInterfaceNil() bool
 }
-<<<<<<< HEAD
-
-// NewVmValuesGroup returns a new instance of vmValuesGroup
-func NewVmValuesGroup(facadeHandler interface{}) (*vmValuesGroup, error) {
-	if facadeHandler == nil {
-		return nil, errors.ErrNilFacadeHandler
-	}
-=======
->>>>>>> 263272e9
 
 type vmValuesGroup struct {
 	*baseGroup
@@ -86,15 +73,6 @@
 	return vvg, nil
 }
 
-<<<<<<< HEAD
-type vmValuesGroup struct {
-	facade    vmValuesFacadeHandler
-	mutFacade sync.RWMutex
-	*baseGroup
-}
-
-=======
->>>>>>> 263272e9
 // VMValueRequest represents the structure on which user input for generating a new transaction will validate against
 type VMValueRequest struct {
 	ScAddress  string   `form:"scAddress" json:"scAddress"`
