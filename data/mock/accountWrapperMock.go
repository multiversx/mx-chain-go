//go:generate protoc -I=proto -I=$GOPATH/src -I=$GOPATH/src/github.com/gogo/protobuf/protobuf  --gogoslick_out=. accountWrapperMock.proto
package mock

import (
	"math/big"

	"github.com/ElrondNetwork/elrond-go/data"
	"github.com/ElrondNetwork/elrond-go/data/state"
)

var _ state.UserAccountHandler = (*AccountWrapMock)(nil)

// AccountWrapMock -
type AccountWrapMock struct {
	AccountWrapMockData
	dataTrie          data.Trie
	nonce             uint64
	code              []byte
<<<<<<< HEAD
	codeMetadata      []byte
	codeHash          []byte
	rootHash          []byte
=======
	CodeHash          []byte
	RootHash          []byte
>>>>>>> 5167ed5c
	address           state.AddressContainer
	trackableDataTrie state.DataTrieTracker

	SetNonceWithJournalCalled    func(nonce uint64) error    `json:"-"`
	SetCodeHashWithJournalCalled func(codeHash []byte) error `json:"-"`
	SetCodeWithJournalCalled     func([]byte) error          `json:"-"`
}

// AddToBalance -
func (awm *AccountWrapMock) AddToBalance(_ *big.Int) error {
	return nil
}

// SubFromBalance -
func (awm *AccountWrapMock) SubFromBalance(_ *big.Int) error {
	return nil
}

// GetBalance -
func (awm *AccountWrapMock) GetBalance() *big.Int {
	return nil
}

// ClaimDeveloperRewards -
func (awm *AccountWrapMock) ClaimDeveloperRewards([]byte) (*big.Int, error) {
	return nil, nil
}

// AddToDeveloperReward -
func (awm *AccountWrapMock) AddToDeveloperReward(*big.Int) {

}

// GetDeveloperReward -
func (awm *AccountWrapMock) GetDeveloperReward() *big.Int {
	return nil
}

// ChangeOwnerAddress -
func (awm *AccountWrapMock) ChangeOwnerAddress([]byte, []byte) error {
	return nil
}

// SetOwnerAddress -
func (awm *AccountWrapMock) SetOwnerAddress([]byte) {

}

// GetOwnerAddress -
func (awm *AccountWrapMock) GetOwnerAddress() []byte {
	return nil
}

// NewAccountWrapMock -
func NewAccountWrapMock(adr state.AddressContainer) *AccountWrapMock {
	return &AccountWrapMock{
		address:           adr,
		trackableDataTrie: state.NewTrackableDataTrie([]byte("identifier"), nil),
	}
}

// IsInterfaceNil -
func (awm *AccountWrapMock) IsInterfaceNil() bool {
	return awm == nil
}

// GetCodeHash -
func (awm *AccountWrapMock) GetCodeHash() []byte {
	return awm.CodeHash
}

// SetCodeHash -
func (awm *AccountWrapMock) SetCodeHash(codeHash []byte) {
	awm.CodeHash = codeHash
}

// SetCode -
func (awm *AccountWrapMock) SetCode(code []byte) {
	awm.code = code
}

// GetCode -
func (awm *AccountWrapMock) GetCode() []byte {
	return awm.code
}

// SetCodeMetadata -
func (awm *AccountWrapMock) SetCodeMetadata(codeMetadata []byte) {
	awm.codeMetadata = codeMetadata
}

// GetCodeMetadata -
func (awm *AccountWrapMock) GetCodeMetadata() []byte {
	return awm.codeMetadata
}

// GetRootHash -
func (awm *AccountWrapMock) GetRootHash() []byte {
	return awm.RootHash
}

// SetRootHash -
func (awm *AccountWrapMock) SetRootHash(rootHash []byte) {
	awm.RootHash = rootHash
}

// AddressContainer -
func (awm *AccountWrapMock) AddressContainer() state.AddressContainer {
	return awm.address
}

// DataTrie -
func (awm *AccountWrapMock) DataTrie() data.Trie {
	return awm.dataTrie
}

// SetDataTrie -
func (awm *AccountWrapMock) SetDataTrie(trie data.Trie) {
	awm.dataTrie = trie
	awm.trackableDataTrie.SetDataTrie(trie)
}

// DataTrieTracker -
func (awm *AccountWrapMock) DataTrieTracker() state.DataTrieTracker {
	return awm.trackableDataTrie
}

//IncreaseNonce adds the given value to the current nonce
func (awm *AccountWrapMock) IncreaseNonce(val uint64) {
	awm.nonce = awm.nonce + val
}

// GetNonce gets the nonce of the account
func (awm *AccountWrapMock) GetNonce() uint64 {
	return awm.nonce
}<|MERGE_RESOLUTION|>--- conflicted
+++ resolved
@@ -16,14 +16,9 @@
 	dataTrie          data.Trie
 	nonce             uint64
 	code              []byte
-<<<<<<< HEAD
-	codeMetadata      []byte
-	codeHash          []byte
-	rootHash          []byte
-=======
 	CodeHash          []byte
+	CodeMetadata      []byte
 	RootHash          []byte
->>>>>>> 5167ed5c
 	address           state.AddressContainer
 	trackableDataTrie state.DataTrieTracker
 
@@ -112,12 +107,12 @@
 
 // SetCodeMetadata -
 func (awm *AccountWrapMock) SetCodeMetadata(codeMetadata []byte) {
-	awm.codeMetadata = codeMetadata
+	awm.CodeMetadata = codeMetadata
 }
 
 // GetCodeMetadata -
 func (awm *AccountWrapMock) GetCodeMetadata() []byte {
-	return awm.codeMetadata
+	return awm.CodeMetadata
 }
 
 // GetRootHash -
