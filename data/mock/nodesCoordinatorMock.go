--- conflicted
+++ resolved
@@ -61,12 +61,8 @@
 	return nil, nil
 }
 
-<<<<<<< HEAD
-func (ncm *NodesCoordinatorMock) GetAllEligibleValidatorsPublicKeys(_ uint32) (map[uint32][][]byte, error) {
-=======
 // GetAllValidatorsPublicKeys -
 func (ncm *NodesCoordinatorMock) GetAllValidatorsPublicKeys(_ uint32) (map[uint32][][]byte, error) {
->>>>>>> f6a4197b
 	return nil, nil
 }
 
