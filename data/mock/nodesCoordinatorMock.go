--- conflicted
+++ resolved
@@ -16,22 +16,13 @@
 	MetaConsensusSize                   uint32
 	ShardId                             uint32
 	NbShards                            uint32
-<<<<<<< HEAD
+	GetOwnPublicKeyCalled               func() []byte
 	GetSelectedPublicKeysCalled         func(selection []byte, shardId uint32, epoch uint32) (publicKeys []string, err error)
 	GetValidatorsPublicKeysCalled       func(randomness []byte, round uint64, shardId uint32, epoch uint32) ([]string, error)
 	GetValidatorsRewardsAddressesCalled func(randomness []byte, round uint64, shardId uint32, epoch uint32) ([]string, error)
 	SetNodesPerShardsCalled             func(nodes map[uint32][]sharding.Validator, waiting map[uint32][]sharding.Validator, epoch uint32) error
 	ComputeValidatorsGroupCalled        func(randomness []byte, round uint64, shardId uint32, epoch uint32) (validatorsGroup []sharding.Validator, err error)
 	GetValidatorWithPublicKeyCalled     func(publicKey []byte, epoch uint32) (validator sharding.Validator, shardId uint32, err error)
-=======
-	GetOwnPublicKeyCalled               func() []byte
-	GetSelectedPublicKeysCalled         func(selection []byte, shardId uint32) (publicKeys []string, err error)
-	GetValidatorsPublicKeysCalled       func(randomness []byte, round uint64, shardId uint32) ([]string, error)
-	GetValidatorsRewardsAddressesCalled func(randomness []byte, round uint64, shardId uint32) ([]string, error)
-	LoadNodesPerShardsCalled            func(nodes map[uint32][]sharding.Validator) error
-	ComputeValidatorsGroupCalled        func(randomness []byte, round uint64, shardId uint32) (validatorsGroup []sharding.Validator, err error)
-	GetValidatorWithPublicKeyCalled     func(publicKey []byte) (validator sharding.Validator, shardId uint32, err error)
->>>>>>> 63a36412
 }
 
 func NewNodesCoordinatorMock() *NodesCoordinatorMock {
