package mock

import (
	"errors"
	"sync"

	"github.com/ElrondNetwork/elrond-go/data"
	"github.com/ElrondNetwork/elrond-go/data/batch"
	"github.com/ElrondNetwork/elrond-go/marshal"
	"github.com/ElrondNetwork/elrond-go/storage"
)

// EvictionWaitingList is a structure that caches keys that need to be removed from a certain database.
// If the cache is full, the keys will be stored in the underlying database. Writing at the same key in
// cacher and db will overwrite the previous values.
type EvictionWaitingList struct {
	Cache       map[string]data.ModifiedHashes
	CacheSize   uint
	Db          storage.Persister
	Marshalizer marshal.Marshalizer
	OpMutex     sync.RWMutex
}

// NewEvictionWaitingList creates a new instance of evictionWaitingList
func NewEvictionWaitingList(size uint, db storage.Persister, marshalizer marshal.Marshalizer) (*EvictionWaitingList, error) {
	if size < 1 {
		return nil, data.ErrInvalidCacheSize
	}
	if db == nil || db.IsInterfaceNil() {
		return nil, data.ErrNilDatabase
	}
	if marshalizer == nil || marshalizer.IsInterfaceNil() {
		return nil, data.ErrNilMarshalizer
	}

	return &EvictionWaitingList{
		Cache:       make(map[string]data.ModifiedHashes),
		CacheSize:   size,
		Db:          db,
		Marshalizer: marshalizer,
	}, nil
}

// Put stores the given hashes in the eviction waiting list, in the position given by the root hash
func (ewl *EvictionWaitingList) Put(rootHash []byte, hashes data.ModifiedHashes) error {
	ewl.OpMutex.Lock()
	defer ewl.OpMutex.Unlock()

	if uint(len(ewl.Cache)) < ewl.CacheSize {
		ewl.Cache[string(rootHash)] = hashes
		return nil
	}

	b := &batch.Batch{}

	for h := range hashes {
		b.Data = append(b.Data, []byte(h))
	}

	marshalizedHashes, err := ewl.Marshalizer.Marshal(b)
	if err != nil {
		return err
	}

	err = ewl.Db.Put(rootHash, marshalizedHashes)
	if err != nil {
		return err
	}

	return nil
}

// Evict returns and removes from the waiting list all the hashes from the position given by the root hash
func (ewl *EvictionWaitingList) Evict(rootHash []byte) (data.ModifiedHashes, error) {
	ewl.OpMutex.Lock()
	defer ewl.OpMutex.Unlock()

	hashes, ok := ewl.Cache[string(rootHash)]
	if ok {
		delete(ewl.Cache, string(rootHash))
		return hashes, nil
	}

	marshalizedHashes, err := ewl.Db.Get(rootHash)
	if err != nil {
		return nil, err
	}

	b := &batch.Batch{}

	err = ewl.Marshalizer.Unmarshal(b, marshalizedHashes)
	if err != nil {
		return nil, err
	}

	hashes = make(data.ModifiedHashes, len(b.Data))
	for _, h := range b.Data {
		hashes[string(h)] = struct{}{}
	}

	err = ewl.Db.Remove(rootHash)
	if err != nil {
		return nil, err
	}

	return hashes, nil
}

// IsInterfaceNil returns true if there is no value under the interface
func (ewl *EvictionWaitingList) IsInterfaceNil() bool {
	return ewl == nil
}

<<<<<<< HEAD
=======
// GetSize returns the size of the cache
func (ewl *EvictionWaitingList) GetSize() uint {
	return ewl.CacheSize
}

// PresentInNewHashes --
>>>>>>> 2e6b8933
func (ewl *EvictionWaitingList) PresentInNewHashes(hash string) (bool, error) {
	ewl.OpMutex.Lock()
	defer ewl.OpMutex.Unlock()

	for key := range ewl.Cache {
		if len(key) == 0 {
			return false, errors.New("invalid key")
		}

		lastByte := key[len(key)-1]
		if data.TriePruningIdentifier(lastByte) == data.OldRoot {
			continue
		}

		hashes := ewl.Cache[key]
		if len(hashes) == 0 {
			marshalizedHashes, err := ewl.Db.Get([]byte(key))
			if err != nil {
				return false, err
			}

			b := &batch.Batch{}

			err = ewl.Marshalizer.Unmarshal(b, marshalizedHashes)
			if err != nil {
				return false, err
			}

			hashes = make(data.ModifiedHashes, len(b.Data))
			for _, h := range b.Data {
				hashes[string(h)] = struct{}{}
			}
		}
		_, ok := hashes[hash]
		if ok {
			return true, nil
		}
	}

	return false, nil
}<|MERGE_RESOLUTION|>--- conflicted
+++ resolved
@@ -111,15 +111,7 @@
 	return ewl == nil
 }
 
-<<<<<<< HEAD
-=======
-// GetSize returns the size of the cache
-func (ewl *EvictionWaitingList) GetSize() uint {
-	return ewl.CacheSize
-}
-
 // PresentInNewHashes --
->>>>>>> 2e6b8933
 func (ewl *EvictionWaitingList) PresentInNewHashes(hash string) (bool, error) {
 	ewl.OpMutex.Lock()
 	defer ewl.OpMutex.Unlock()
