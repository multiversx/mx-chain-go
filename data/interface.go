--- conflicted
+++ resolved
@@ -108,13 +108,7 @@
 
 // DBRemoveCacher is used to cache keys that will be deleted from the database
 type DBRemoveCacher interface {
-<<<<<<< HEAD
-	Add([]byte, [][]byte) error
-	Evict([]byte) ([][]byte, error)
-	Rollback([]byte) error
-=======
 	Put([]byte, [][]byte) error
 	Evict([]byte) ([][]byte, error)
->>>>>>> 5e8583b8
 	IsInterfaceNil() bool
 }