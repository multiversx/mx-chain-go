//go:generate protoc -I=proto -I=$GOPATH/src -I=$GOPATH/src/github.com/gogo/protobuf/protobuf  --gogoslick_out=. rewardTx.proto
package rewardTx

import (
<<<<<<< HEAD
	io "io"
	"io/ioutil"
=======
>>>>>>> 6ccf18ca
	"math/big"
)

<<<<<<< HEAD
	"github.com/ElrondNetwork/elrond-go/data"
)

var _ = data.TransactionHandler(&RewardTx{})
=======
const (
	// LeaderTx identifies a leader reward tx type
	LeaderTx byte = iota + 1
	// BurnTx identifies a burn reward tx type
	BurnTx
	// CommunityTx identifies a community reward tx type
	CommunityTx
	// ProtocolRewardsTx identifies a protocol reward tx type
	ProtocolRewardsTx
	// ProtocolRewardsForMetaTx identifies a protocol reward for meta tx type
	ProtocolRewardsForMetaTx
)

// RewardTx holds the data for a reward transaction
type RewardTx struct {
	Round    uint64   `json:"round"`
	Value    *big.Int `json:"value"`
	RcvAddr  []byte   `json:"receiver"`
	ShardId  uint32   `json:"shardId"`
	Epoch    uint32   `json:"epoch"`
	CnsIndex uint16   `json:"cnsIndex"`
	Type     byte     `json:"type"`
}
>>>>>>> 6ccf18ca

// IsInterfaceNil verifies if underlying object is nil
func (tx *RewardTx) IsInterfaceNil() bool {
	return tx == nil
}

// SetValue sets the value of the transaction
func (tx *RewardTx) SetValue(value *big.Int) {
	tx.Value = value
}

// GetNonce returns 0 as reward transactions do not have a nonce
<<<<<<< HEAD
func (_ *RewardTx) GetNonce() uint64 {
=======
func (rtx *RewardTx) GetNonce() uint64 {
>>>>>>> 6ccf18ca
	return 0
}

// GetData returns the data of the reward transaction
<<<<<<< HEAD
func (_ *RewardTx) GetData() string {
	return ""
=======
func (rtx *RewardTx) GetData() []byte {
	return []byte("")
>>>>>>> 6ccf18ca
}

// GetSndAddr returns the sender address from the reward transaction
func (_ *RewardTx) GetSndAddr() []byte {
	return nil
}

// GetGasLimit returns the gas limit of the smart reward transaction
<<<<<<< HEAD
func (_ *RewardTx) GetGasLimit() uint64 {
=======
func (rtx *RewardTx) GetGasLimit() uint64 {
>>>>>>> 6ccf18ca
	return 0
}

// GetGasPrice returns the gas price of the smart reward transaction
<<<<<<< HEAD
func (_ *RewardTx) GetGasPrice() uint64 {
=======
func (rtx *RewardTx) GetGasPrice() uint64 {
>>>>>>> 6ccf18ca
	return 0
}

// SetData sets the data of the reward transaction
<<<<<<< HEAD
func (_ *RewardTx) SetData(data string) {
=======
func (rtx *RewardTx) SetData(data []byte) {
>>>>>>> 6ccf18ca
}

// SetRcvAddr sets the receiver address of the reward transaction
func (rtx *RewardTx) SetRcvAddr(addr []byte) {
	rtx.RcvAddr = addr
}

// SetSndAddr sets the sender address of the reward transaction
func (_ *RewardTx) SetSndAddr(addr []byte) {
}

// ----- for compatibility only ----

func (t *RewardTx) Save(w io.Writer) error {
	b, err := t.Marshal()
	if err != nil {
		return err
	}
	_, err = w.Write(b)
	return err
}

func (t *RewardTx) Load(r io.Reader) error {
	b, err := ioutil.ReadAll(r)
	if err != nil {
		return err
	}
	return t.Unmarshal(b)
}<|MERGE_RESOLUTION|>--- conflicted
+++ resolved
@@ -2,72 +2,33 @@
 package rewardTx
 
 import (
-<<<<<<< HEAD
 	io "io"
 	"io/ioutil"
-=======
->>>>>>> 6ccf18ca
 	"math/big"
-)
 
-<<<<<<< HEAD
 	"github.com/ElrondNetwork/elrond-go/data"
 )
 
 var _ = data.TransactionHandler(&RewardTx{})
-=======
-const (
-	// LeaderTx identifies a leader reward tx type
-	LeaderTx byte = iota + 1
-	// BurnTx identifies a burn reward tx type
-	BurnTx
-	// CommunityTx identifies a community reward tx type
-	CommunityTx
-	// ProtocolRewardsTx identifies a protocol reward tx type
-	ProtocolRewardsTx
-	// ProtocolRewardsForMetaTx identifies a protocol reward for meta tx type
-	ProtocolRewardsForMetaTx
-)
-
-// RewardTx holds the data for a reward transaction
-type RewardTx struct {
-	Round    uint64   `json:"round"`
-	Value    *big.Int `json:"value"`
-	RcvAddr  []byte   `json:"receiver"`
-	ShardId  uint32   `json:"shardId"`
-	Epoch    uint32   `json:"epoch"`
-	CnsIndex uint16   `json:"cnsIndex"`
-	Type     byte     `json:"type"`
-}
->>>>>>> 6ccf18ca
 
 // IsInterfaceNil verifies if underlying object is nil
-func (tx *RewardTx) IsInterfaceNil() bool {
-	return tx == nil
+func (rtx *RewardTx) IsInterfaceNil() bool {
+	return rtx == nil
 }
 
 // SetValue sets the value of the transaction
-func (tx *RewardTx) SetValue(value *big.Int) {
-	tx.Value = value
+func (rtx *RewardTx) SetValue(value *big.Int) {
+	rtx.Value = value
 }
 
 // GetNonce returns 0 as reward transactions do not have a nonce
-<<<<<<< HEAD
 func (_ *RewardTx) GetNonce() uint64 {
-=======
-func (rtx *RewardTx) GetNonce() uint64 {
->>>>>>> 6ccf18ca
 	return 0
 }
 
 // GetData returns the data of the reward transaction
-<<<<<<< HEAD
-func (_ *RewardTx) GetData() string {
-	return ""
-=======
-func (rtx *RewardTx) GetData() []byte {
+func (_ *RewardTx) GetData() []byte {
 	return []byte("")
->>>>>>> 6ccf18ca
 }
 
 // GetSndAddr returns the sender address from the reward transaction
@@ -76,29 +37,17 @@
 }
 
 // GetGasLimit returns the gas limit of the smart reward transaction
-<<<<<<< HEAD
 func (_ *RewardTx) GetGasLimit() uint64 {
-=======
-func (rtx *RewardTx) GetGasLimit() uint64 {
->>>>>>> 6ccf18ca
 	return 0
 }
 
 // GetGasPrice returns the gas price of the smart reward transaction
-<<<<<<< HEAD
 func (_ *RewardTx) GetGasPrice() uint64 {
-=======
-func (rtx *RewardTx) GetGasPrice() uint64 {
->>>>>>> 6ccf18ca
 	return 0
 }
 
 // SetData sets the data of the reward transaction
-<<<<<<< HEAD
 func (_ *RewardTx) SetData(data string) {
-=======
-func (rtx *RewardTx) SetData(data []byte) {
->>>>>>> 6ccf18ca
 }
 
 // SetRcvAddr sets the receiver address of the reward transaction
