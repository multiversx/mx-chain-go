package trie

import (
	"crypto/rand"
	"encoding/hex"
	"fmt"
	"reflect"
	"testing"
	"time"

	"github.com/ElrondNetwork/elrond-go/data/mock"
<<<<<<< HEAD
=======
	protobuf "github.com/ElrondNetwork/elrond-go/data/trie/proto"
	"github.com/ElrondNetwork/elrond-go/hashing"
	"github.com/ElrondNetwork/elrond-go/marshal"
	"github.com/ElrondNetwork/elrond-go/storage/lrucache"
>>>>>>> 6ccf18ca
	"github.com/stretchr/testify/assert"
)

func getLn(marsh marshal.Marshalizer, hasher hashing.Hasher) *leafNode {
	newLn, _ := newLeafNode([]byte("dog"), []byte("dog"), marsh, hasher)
	return newLn
}

func TestLeafNode_newLeafNode(t *testing.T) {
	t.Parallel()

	marsh, hasher := getTestMarshAndHasher()
	expectedLn := &leafNode{
		CollapsedLn: CollapsedLn{
			Key:   []byte("dog"),
			Value: []byte("dog"),
		},
		baseNode: &baseNode{
			dirty:  true,
			marsh:  marsh,
			hasher: hasher,
		},
	}
	ln, _ := newLeafNode([]byte("dog"), []byte("dog"), marsh, hasher)
	assert.Equal(t, expectedLn, ln)
}

func TestLeafNode_getHash(t *testing.T) {
	t.Parallel()

	ln := &leafNode{baseNode: &baseNode{hash: []byte("test hash")}}
	assert.Equal(t, ln.hash, ln.getHash())
}

func TestLeafNode_isDirty(t *testing.T) {
	t.Parallel()

	ln := &leafNode{baseNode: &baseNode{dirty: true}}
	assert.Equal(t, true, ln.isDirty())

	ln = &leafNode{baseNode: &baseNode{dirty: false}}
	assert.Equal(t, false, ln.isDirty())
}

func TestLeafNode_getCollapsed(t *testing.T) {
	t.Parallel()

	ln := getLn(getTestMarshAndHasher())

	collapsed, err := ln.getCollapsed()
	assert.Nil(t, err)
	assert.Equal(t, ln, collapsed)
}

func TestLeafNode_setHash(t *testing.T) {
	t.Parallel()

	ln := getLn(getTestMarshAndHasher())
	hash, _ := encodeNodeAndGetHash(ln)

	err := ln.setHash()
	assert.Nil(t, err)
	assert.Equal(t, hash, ln.hash)
}

func TestLeafNode_setHashEmptyNode(t *testing.T) {
	t.Parallel()

	ln := &leafNode{baseNode: &baseNode{}}

	err := ln.setHash()
	assert.Equal(t, ErrEmptyNode, err)
	assert.Nil(t, ln.hash)
}

func TestLeafNode_setHashNilNode(t *testing.T) {
	t.Parallel()

	var ln *leafNode

	err := ln.setHash()
	assert.Equal(t, ErrNilNode, err)
	assert.Nil(t, ln)
}

func TestLeafNode_setGivenHash(t *testing.T) {
	t.Parallel()

	ln := &leafNode{baseNode: &baseNode{}}
	expectedHash := []byte("node hash")

	ln.setGivenHash(expectedHash)
	assert.Equal(t, expectedHash, ln.hash)
}

func TestLeafNode_hashChildren(t *testing.T) {
	t.Parallel()

	ln := getLn(getTestMarshAndHasher())

	assert.Nil(t, ln.hashChildren())
}

func TestLeafNode_hashNode(t *testing.T) {
	t.Parallel()

	ln := getLn(getTestMarshAndHasher())
	expectedHash, _ := encodeNodeAndGetHash(ln)

	hash, err := ln.hashNode()
	assert.Nil(t, err)
	assert.Equal(t, expectedHash, hash)
}

func TestLeafNode_hashNodeEmptyNode(t *testing.T) {
	t.Parallel()

	ln := &leafNode{}

	hash, err := ln.hashNode()
	assert.Equal(t, ErrEmptyNode, err)
	assert.Nil(t, hash)
}

func TestLeafNode_hashNodeNilNode(t *testing.T) {
	t.Parallel()

	var ln *leafNode

	hash, err := ln.hashNode()
	assert.Equal(t, ErrNilNode, err)
	assert.Nil(t, hash)
}

func TestLeafNode_commit(t *testing.T) {
	t.Parallel()

	db := mock.NewMemDbMock()
	ln := getLn(getTestMarshAndHasher())
	hash, _ := encodeNodeAndGetHash(ln)
	_ = ln.setHash()

	err := ln.commit(false, 0, db, db)
	assert.Nil(t, err)

	encNode, _ := db.Get(hash)
	node, _ := decodeNode(encNode, ln.marsh, ln.hasher)
	ln = getLn(ln.marsh, ln.hasher)
	ln.dirty = false
	assert.Equal(t, ln, node)
}

func TestLeafNode_commitEmptyNode(t *testing.T) {
	t.Parallel()

	ln := &leafNode{}

	err := ln.commit(false, 0, nil, nil)
	assert.Equal(t, ErrEmptyNode, err)
}

func TestLeafNode_commitNilNode(t *testing.T) {
	t.Parallel()

	var ln *leafNode

	err := ln.commit(false, 0, nil, nil)
	assert.Equal(t, ErrNilNode, err)
}

func TestLeafNode_getEncodedNode(t *testing.T) {
	t.Parallel()

	ln := getLn(getTestMarshAndHasher())
	expectedEncodedNode, _ := ln.marsh.Marshal(ln)
	expectedEncodedNode = append(expectedEncodedNode, leaf)

	encNode, err := ln.getEncodedNode()
	assert.Nil(t, err)
	assert.Equal(t, expectedEncodedNode, encNode)
}

func TestLeafNode_getEncodedNodeEmpty(t *testing.T) {
	t.Parallel()

	ln := &leafNode{}

	encNode, err := ln.getEncodedNode()
	assert.Equal(t, ErrEmptyNode, err)
	assert.Nil(t, encNode)
}

func TestLeafNode_getEncodedNodeNil(t *testing.T) {
	t.Parallel()

	var ln *leafNode

	encNode, err := ln.getEncodedNode()
	assert.Equal(t, ErrNilNode, err)
	assert.Nil(t, encNode)
}

func TestLeafNode_resolveCollapsed(t *testing.T) {
	t.Parallel()

	ln := getLn(getTestMarshAndHasher())

	assert.Nil(t, ln.resolveCollapsed(0, nil))
}

func TestLeafNode_isCollapsed(t *testing.T) {
	t.Parallel()

	ln := getLn(getTestMarshAndHasher())
	assert.False(t, ln.isCollapsed())
}

func TestLeafNode_tryGet(t *testing.T) {
	t.Parallel()

	ln := getLn(getTestMarshAndHasher())
	key := []byte("dog")

	val, err := ln.tryGet(key, nil)
	assert.Equal(t, []byte("dog"), val)
	assert.Nil(t, err)
}

func TestLeafNode_tryGetWrongKey(t *testing.T) {
	t.Parallel()

	ln := getLn(getTestMarshAndHasher())
	wrongKey := []byte{1, 2, 3}

	val, err := ln.tryGet(wrongKey, nil)
	assert.Nil(t, val)
	assert.Nil(t, err)
}

func TestLeafNode_tryGetEmptyNode(t *testing.T) {
	t.Parallel()

	ln := &leafNode{}

	key := []byte("dog")
	val, err := ln.tryGet(key, nil)
	assert.Equal(t, ErrEmptyNode, err)
	assert.Nil(t, val)
}

func TestLeafNode_tryGetNilNode(t *testing.T) {
	t.Parallel()

	var ln *leafNode
	key := []byte("dog")

	val, err := ln.tryGet(key, nil)
	assert.Equal(t, ErrNilNode, err)
	assert.Nil(t, val)
}

func TestLeafNode_getNext(t *testing.T) {
	t.Parallel()

	ln := getLn(getTestMarshAndHasher())
	key := []byte("dog")

	node, key, err := ln.getNext(key, nil)
	assert.Nil(t, node)
	assert.Nil(t, key)
	assert.Nil(t, err)
}

func TestLeafNode_getNextWrongKey(t *testing.T) {
	t.Parallel()

	ln := getLn(getTestMarshAndHasher())
	wrongKey := append([]byte{2}, []byte("dog")...)

	node, key, err := ln.getNext(wrongKey, nil)
	assert.Nil(t, node)
	assert.Nil(t, key)
	assert.Equal(t, ErrNodeNotFound, err)
}

func TestLeafNode_getNextNilNode(t *testing.T) {
	t.Parallel()

	var ln *leafNode
	key := []byte("dog")

	node, key, err := ln.getNext(key, nil)
	assert.Nil(t, node)
	assert.Nil(t, key)
	assert.Equal(t, ErrNilNode, err)
}

func TestLeafNode_insertAtSameKey(t *testing.T) {
	t.Parallel()

	ln := getLn(getTestMarshAndHasher())
	key := []byte("dog")
	expectedVal := []byte("dogs")
	node, _ := newLeafNode(key, expectedVal, ln.marsh, ln.hasher)

	dirty, newNode, _, err := ln.insert(node, nil)
	assert.True(t, dirty)
	assert.Nil(t, err)

	val, _ := newNode.tryGet(key, nil)
	assert.Equal(t, expectedVal, val)
}

func TestLeafNode_insertAtDifferentKey(t *testing.T) {
	t.Parallel()

	marsh, hasher := getTestMarshAndHasher()

	lnKey := []byte{2, 100, 111, 103}
	ln, _ := newLeafNode(lnKey, []byte("dog"), marsh, hasher)

	nodeKey := []byte{3, 4, 5}
	nodeVal := []byte{3, 4, 5}
	node, _ := newLeafNode(nodeKey, nodeVal, marsh, hasher)

	dirty, newNode, _, err := ln.insert(node, nil)
	assert.True(t, dirty)
	assert.Nil(t, err)

	val, _ := newNode.tryGet(nodeKey, nil)
	assert.Equal(t, nodeVal, val)
	assert.IsType(t, &branchNode{}, newNode)
}

func TestLeafNode_insertInStoredLnAtSameKey(t *testing.T) {
	t.Parallel()

	db := mock.NewMemDbMock()
	ln := getLn(getTestMarshAndHasher())
	node, _ := newLeafNode([]byte("dog"), []byte("dogs"), ln.marsh, ln.hasher)
	_ = ln.commit(false, 0, db, db)
	lnHash := ln.getHash()

	dirty, _, oldHashes, err := ln.insert(node, db)
	assert.True(t, dirty)
	assert.Nil(t, err)
	assert.Equal(t, [][]byte{lnHash}, oldHashes)
}

func TestLeafNode_insertInStoredLnAtDifferentKey(t *testing.T) {
	t.Parallel()

	db := mock.NewMemDbMock()
	marsh, hasher := getTestMarshAndHasher()
	ln, _ := newLeafNode([]byte{1, 2, 3}, []byte("dog"), marsh, hasher)
	node, _ := newLeafNode([]byte{4, 5, 6}, []byte("dogs"), marsh, hasher)
	_ = ln.commit(false, 0, db, db)
	lnHash := ln.getHash()

	dirty, _, oldHashes, err := ln.insert(node, db)
	assert.True(t, dirty)
	assert.Nil(t, err)
	assert.Equal(t, [][]byte{lnHash}, oldHashes)
}

func TestLeafNode_insertInDirtyLnAtSameKey(t *testing.T) {
	t.Parallel()

	ln := getLn(getTestMarshAndHasher())
	node, _ := newLeafNode([]byte("dog"), []byte("dogs"), ln.marsh, ln.hasher)

	dirty, _, oldHashes, err := ln.insert(node, nil)
	assert.True(t, dirty)
	assert.Nil(t, err)
	assert.Equal(t, [][]byte{}, oldHashes)
}

func TestLeafNode_insertInDirtyLnAtDifferentKey(t *testing.T) {
	t.Parallel()

	marsh, hasher := getTestMarshAndHasher()
	ln, _ := newLeafNode([]byte{1, 2, 3}, []byte("dog"), marsh, hasher)
	node, _ := newLeafNode([]byte{4, 5, 6}, []byte("dogs"), marsh, hasher)

	dirty, _, oldHashes, err := ln.insert(node, nil)
	assert.True(t, dirty)
	assert.Nil(t, err)
	assert.Equal(t, [][]byte{}, oldHashes)
}

func TestLeafNode_insertInNilNode(t *testing.T) {
	t.Parallel()

	var ln *leafNode

	dirty, newNode, _, err := ln.insert(&leafNode{}, nil)
	assert.False(t, dirty)
	assert.Equal(t, ErrNilNode, err)
	assert.Nil(t, newNode)
}

func TestLeafNode_deletePresent(t *testing.T) {
	t.Parallel()

	ln := getLn(getTestMarshAndHasher())

	dirty, newNode, _, err := ln.delete([]byte("dog"), nil)
	assert.True(t, dirty)
	assert.Nil(t, err)
	assert.Nil(t, newNode)
}

func TestLeafNode_deleteFromStoredLnAtSameKey(t *testing.T) {
	t.Parallel()

	db := mock.NewMemDbMock()
	ln := getLn(getTestMarshAndHasher())
	_ = ln.commit(false, 0, db, db)
	lnHash := ln.getHash()

	dirty, _, oldHashes, err := ln.delete([]byte("dog"), db)
	assert.True(t, dirty)
	assert.Nil(t, err)
	assert.Equal(t, [][]byte{lnHash}, oldHashes)
}

func TestLeafNode_deleteFromLnAtDifferentKey(t *testing.T) {
	t.Parallel()

	db := mock.NewMemDbMock()
	ln := getLn(getTestMarshAndHasher())
	_ = ln.commit(false, 0, db, db)
	wrongKey := []byte{1, 2, 3}

	dirty, _, oldHashes, err := ln.delete(wrongKey, db)
	assert.False(t, dirty)
	assert.Nil(t, err)
	assert.Equal(t, [][]byte{}, oldHashes)
}

func TestLeafNode_deleteFromDirtyLnAtSameKey(t *testing.T) {
	t.Parallel()

	ln := getLn(getTestMarshAndHasher())

	dirty, _, oldHashes, err := ln.delete([]byte("dog"), nil)
	assert.True(t, dirty)
	assert.Nil(t, err)
	assert.Equal(t, [][]byte{}, oldHashes)
}

func TestLeafNode_deleteNotPresent(t *testing.T) {
	t.Parallel()

	ln := getLn(getTestMarshAndHasher())
	wrongKey := []byte{1, 2, 3}

	dirty, newNode, _, err := ln.delete(wrongKey, nil)
	assert.False(t, dirty)
	assert.Nil(t, err)
	assert.Equal(t, ln, newNode)
}

func TestLeafNode_reduceNode(t *testing.T) {
	t.Parallel()
<<<<<<< HEAD
	ln := &leafNode{CollapsedLn: CollapsedLn{Key: []byte{100, 111, 103}}}
	expected := &leafNode{CollapsedLn: CollapsedLn{Key: []byte{2, 100, 111, 103}}, dirty: true}
	node := ln.reduceNode(2)
=======

	marsh, hasher := getTestMarshAndHasher()
	ln, _ := newLeafNode([]byte{100, 111, 103}, nil, marsh, hasher)
	expected, _ := newLeafNode([]byte{2, 100, 111, 103}, nil, marsh, hasher)
	expected.dirty = true

	node, err := ln.reduceNode(2)
>>>>>>> 6ccf18ca
	assert.Equal(t, expected, node)
	assert.Nil(t, err)
}

func TestLeafNode_isEmptyOrNil(t *testing.T) {
	t.Parallel()

	ln := &leafNode{}
	assert.Equal(t, ErrEmptyNode, ln.isEmptyOrNil())

	ln = nil
	assert.Equal(t, ErrNilNode, ln.isEmptyOrNil())
}

func TestLeafNode_getChildren(t *testing.T) {
	t.Parallel()

	ln := getLn(getTestMarshAndHasher())

	children, err := ln.getChildren(nil)
	assert.Nil(t, err)
	assert.Equal(t, 0, len(children))
}

func TestLeafNode_isValid(t *testing.T) {
	t.Parallel()

	ln := getLn(getTestMarshAndHasher())
	assert.True(t, ln.isValid())

	ln.Value = []byte{}
	assert.False(t, ln.isValid())
}

func TestLeafNode_setDirty(t *testing.T) {
	t.Parallel()

	ln := &leafNode{baseNode: &baseNode{}}
	ln.setDirty(true)

	assert.True(t, ln.dirty)
}

func TestLeafNode_loadChildren(t *testing.T) {
	t.Parallel()

	marsh, hasher := getTestMarshAndHasher()
	tr := initTrie()
	nodes, hashes := getEncodedTrieNodesAndHashes(tr)
	nodesCacher, _ := lrucache.NewCache(100)

	resolver := &mock.TrieNodesResolverStub{}
	for i := range nodes {
		node, _ := NewInterceptedTrieNode(nodes[i], marsh, hasher)
		nodesCacher.Put(node.hash, node)
	}
	syncer, _ := NewTrieSyncer(resolver, nodesCacher, tr, time.Second)
	syncer.interceptedNodes.RegisterHandler(func(key []byte) {
		syncer.chRcvTrieNodes <- true
	})

	lnPosition := 5
	ln := &leafNode{baseNode: &baseNode{hash: hashes[lnPosition]}}
	err := ln.loadChildren(syncer)
	assert.Nil(t, err)
	assert.Equal(t, 5, nodesCacher.Len())
}

//------- deepClone

func TestLeafNode_deepCloneWithNilHashShouldWork(t *testing.T) {
	t.Parallel()

	ln := &leafNode{baseNode: &baseNode{}}
	ln.dirty = true
	ln.hash = nil
	ln.Value = getRandomByteSlice()
	ln.Key = getRandomByteSlice()

	cloned := ln.deepClone().(*leafNode)

	testSameLeafNodeContent(t, ln, cloned)
}

func TestLeafNode_deepCloneWithNilValueShouldWork(t *testing.T) {
	t.Parallel()

	ln := &leafNode{baseNode: &baseNode{}}
	ln.dirty = true
	ln.hash = getRandomByteSlice()
	ln.Value = nil
	ln.Key = getRandomByteSlice()

	cloned := ln.deepClone().(*leafNode)

	testSameLeafNodeContent(t, ln, cloned)
}

func TestLeafNode_deepCloneWithNilKeyShouldWork(t *testing.T) {
	t.Parallel()

	ln := &leafNode{baseNode: &baseNode{}}
	ln.dirty = true
	ln.hash = getRandomByteSlice()
	ln.Value = getRandomByteSlice()
	ln.Key = nil

	cloned := ln.deepClone().(*leafNode)

	testSameLeafNodeContent(t, ln, cloned)
}

func TestLeafNode_deepCloneShouldWork(t *testing.T) {
	t.Parallel()

	ln := &leafNode{baseNode: &baseNode{}}
	ln.dirty = true
	ln.hash = getRandomByteSlice()
	ln.Value = getRandomByteSlice()
	ln.Key = getRandomByteSlice()

	cloned := ln.deepClone().(*leafNode)

	testSameLeafNodeContent(t, ln, cloned)
}

func testSameLeafNodeContent(t *testing.T, expected *leafNode, actual *leafNode) {
	if !reflect.DeepEqual(expected, actual) {
		assert.Fail(t, "not equal content")
		fmt.Printf(
			"expected:\n %s, got: \n%s",
			getLeafNodeContents(expected),
			getLeafNodeContents(actual),
		)
	}
	assert.False(t, expected == actual)
}

func getRandomByteSlice() []byte {
	maxChars := 32
	buff := make([]byte, maxChars)
	_, _ = rand.Reader.Read(buff)

	return buff
}

func getLeafNodeContents(lf *leafNode) string {
	str := fmt.Sprintf(`leaf node:
  key: %s
  value: %s
  hash: %s
  dirty: %v
`,
		hex.EncodeToString(lf.Key),
		hex.EncodeToString(lf.Value),
		hex.EncodeToString(lf.hash),
		lf.dirty)

	return str
}

func TestInsertSameNodeShouldNotSetDirtyBnRoot(t *testing.T) {
	t.Parallel()

	tr := initTrie()
	_ = tr.Commit()
	rootHash := tr.root.getHash()

	_ = tr.Update([]byte("dog"), []byte("puppy"))
	assert.False(t, tr.root.isDirty())
	assert.Equal(t, rootHash, tr.root.getHash())
	assert.Equal(t, [][]byte{}, tr.oldHashes)
}

func TestInsertSameNodeShouldNotSetDirtyEnRoot(t *testing.T) {
	t.Parallel()

	tr, _, _ := newEmptyTrie()
	_ = tr.Update([]byte("dog"), []byte("puppy"))
	_ = tr.Update([]byte("log"), []byte("wood"))
	_ = tr.Commit()
	rootHash := tr.root.getHash()

	_ = tr.Update([]byte("dog"), []byte("puppy"))
	assert.False(t, tr.root.isDirty())
	assert.Equal(t, rootHash, tr.root.getHash())
	assert.Equal(t, [][]byte{}, tr.oldHashes)
}

func TestInsertSameNodeShouldNotSetDirtyLnRoot(t *testing.T) {
	t.Parallel()

	tr, _, _ := newEmptyTrie()
	_ = tr.Update([]byte("dog"), []byte("puppy"))
	_ = tr.Commit()
	rootHash := tr.root.getHash()

	_ = tr.Update([]byte("dog"), []byte("puppy"))
	assert.False(t, tr.root.isDirty())
	assert.Equal(t, rootHash, tr.root.getHash())
	assert.Equal(t, [][]byte{}, tr.oldHashes)
}

func TestLeafNode_deleteDifferentKeyShouldNotModifyTrie(t *testing.T) {
	t.Parallel()

	tr := initTrie()
	_ = tr.Commit()
	rootHash := tr.root.getHash()

	_ = tr.Update([]byte("ddoe"), []byte{})
	assert.False(t, tr.root.isDirty())
	assert.Equal(t, rootHash, tr.root.getHash())
	assert.Equal(t, [][]byte{}, tr.oldHashes)
}<|MERGE_RESOLUTION|>--- conflicted
+++ resolved
@@ -9,13 +9,6 @@
 	"time"
 
 	"github.com/ElrondNetwork/elrond-go/data/mock"
-<<<<<<< HEAD
-=======
-	protobuf "github.com/ElrondNetwork/elrond-go/data/trie/proto"
-	"github.com/ElrondNetwork/elrond-go/hashing"
-	"github.com/ElrondNetwork/elrond-go/marshal"
-	"github.com/ElrondNetwork/elrond-go/storage/lrucache"
->>>>>>> 6ccf18ca
 	"github.com/stretchr/testify/assert"
 )
 
@@ -481,11 +474,6 @@
 
 func TestLeafNode_reduceNode(t *testing.T) {
 	t.Parallel()
-<<<<<<< HEAD
-	ln := &leafNode{CollapsedLn: CollapsedLn{Key: []byte{100, 111, 103}}}
-	expected := &leafNode{CollapsedLn: CollapsedLn{Key: []byte{2, 100, 111, 103}}, dirty: true}
-	node := ln.reduceNode(2)
-=======
 
 	marsh, hasher := getTestMarshAndHasher()
 	ln, _ := newLeafNode([]byte{100, 111, 103}, nil, marsh, hasher)
@@ -493,7 +481,6 @@
 	expected.dirty = true
 
 	node, err := ln.reduceNode(2)
->>>>>>> 6ccf18ca
 	assert.Equal(t, expected, node)
 	assert.Nil(t, err)
 }
