--- conflicted
+++ resolved
@@ -89,10 +89,7 @@
 
 func TestLeafNode_setGivenHash(t *testing.T) {
 	t.Parallel()
-<<<<<<< HEAD
-=======
-
->>>>>>> 256d613d
+
 	ln := &leafNode{}
 	expectedHash := []byte("node hash")
 
