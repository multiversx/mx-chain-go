--- conflicted
+++ resolved
@@ -18,7 +18,6 @@
 	leaf
 	branch
 )
-const evictionCacheSize = 100
 
 var emptyTrieHash = make([]byte, 32)
 
@@ -40,10 +39,7 @@
 	msh marshal.Marshalizer,
 	hsh hashing.Hasher,
 	evictionDb storage.Persister,
-<<<<<<< HEAD
-=======
 	evictionCacheSize int,
->>>>>>> 256d613d
 ) (*patriciaMerkleTrie, error) {
 	if db == nil || db.IsInterfaceNil() {
 		return nil, ErrNilDatabase
@@ -57,12 +53,9 @@
 	if evictionDb == nil || evictionDb.IsInterfaceNil() {
 		return nil, ErrNilDatabase
 	}
-<<<<<<< HEAD
-=======
 	if evictionCacheSize < 1 {
 		return nil, data.ErrInvalidCacheSize
 	}
->>>>>>> 256d613d
 
 	evictionWaitList, err := evictionWaitingList.NewEvictionWaitingList(evictionCacheSize, evictionDb, msh)
 	if err != nil {
@@ -300,11 +293,7 @@
 	tr.mutOperation.Lock()
 	defer tr.mutOperation.Unlock()
 
-<<<<<<< HEAD
-	newTr, err := NewTrie(tr.db, tr.marshalizer, tr.hasher, memorydb.New())
-=======
 	newTr, err := NewTrie(tr.db, tr.marshalizer, tr.hasher, memorydb.New(), tr.dbEvictionWaitingList.GetSize())
->>>>>>> 256d613d
 	if err != nil {
 		return nil, err
 	}
@@ -334,11 +323,7 @@
 	tr.mutOperation.Lock()
 	defer tr.mutOperation.Unlock()
 
-<<<<<<< HEAD
-	clonedTrie, err := NewTrie(tr.db, tr.marshalizer, tr.hasher, memorydb.New())
-=======
 	clonedTrie, err := NewTrie(tr.db, tr.marshalizer, tr.hasher, memorydb.New(), tr.dbEvictionWaitingList.GetSize())
->>>>>>> 256d613d
 	if err != nil {
 		return nil, err
 	}
