--- conflicted
+++ resolved
@@ -324,11 +324,7 @@
 		tr.oldHashes = make([][]byte, 0)
 	}
 
-<<<<<<< HEAD
-	err = tr.root.commit(false, 0)
-=======
 	err = tr.root.commit(false, 0, tr.db, tr.db, tr.marshalizer, tr.hasher)
->>>>>>> 17c02afb
 	if err != nil {
 		return err
 	}
@@ -482,16 +478,12 @@
 	tr.mutOperation.Lock()
 	defer tr.mutOperation.Unlock()
 
-<<<<<<< HEAD
-	err := tr.root.commit(false, 0)
-=======
 	if tr.snapshotInProgress {
 		return ErrSnapshotInProgress
 	}
 	tr.snapshotInProgress = true
 
 	err := tr.root.commit(false, 0, tr.db, tr.db, tr.marshalizer, tr.hasher)
->>>>>>> 17c02afb
 	if err != nil {
 		return err
 	}
@@ -510,14 +502,6 @@
 	}
 	tr.snapshotId++
 
-<<<<<<< HEAD
-	err = tr.root.commit(true, 0)
-	if err != nil {
-		return err
-	}
-
-=======
->>>>>>> 17c02afb
 	tr.snapshots = append(tr.snapshots, db)
 
 	if len(tr.snapshots) > maxSnapshots {
