--- conflicted
+++ resolved
@@ -372,18 +372,6 @@
 }
 
 func (bn *branchNode) insert(n *leafNode, db data.DBWriteCacher, marshalizer marshal.Marshalizer) (bool, node, [][]byte, error) {
-<<<<<<< HEAD
-	err := bn.isEmptyOrNil()
-	if err != nil {
-		return false, nil, [][]byte{}, err
-	}
-	if len(n.Key) == 0 {
-		return false, nil, [][]byte{}, ErrValueTooShort
-	}
-	childPos := n.Key[firstByte]
-	if childPosOutOfRange(childPos) {
-		return false, nil, [][]byte{}, ErrChildPosOutOfRange
-=======
 	emptyHashes := make([][]byte, 0)
 	err := bn.isEmptyOrNil()
 	if err != nil {
@@ -395,26 +383,17 @@
 	childPos := n.Key[firstByte]
 	if childPosOutOfRange(childPos) {
 		return false, nil, emptyHashes, ErrChildPosOutOfRange
->>>>>>> 256d613d
 	}
 	n.Key = n.Key[1:]
 	err = resolveIfCollapsed(bn, childPos, db, marshalizer)
 	if err != nil {
-<<<<<<< HEAD
-		return false, nil, [][]byte{}, err
-=======
 		return false, nil, emptyHashes, err
->>>>>>> 256d613d
 	}
 
 	if bn.children[childPos] != nil {
 		dirty, newNode, oldHashes, err := bn.children[childPos].insert(n, db, marshalizer)
 		if !dirty || err != nil {
-<<<<<<< HEAD
-			return false, bn, [][]byte{}, err
-=======
 			return false, bn, emptyHashes, err
->>>>>>> 256d613d
 		}
 
 		if !bn.dirty {
@@ -441,18 +420,6 @@
 }
 
 func (bn *branchNode) delete(key []byte, db data.DBWriteCacher, marshalizer marshal.Marshalizer) (bool, node, [][]byte, error) {
-<<<<<<< HEAD
-	err := bn.isEmptyOrNil()
-	if err != nil {
-		return false, nil, [][]byte{}, err
-	}
-	if len(key) == 0 {
-		return false, nil, [][]byte{}, ErrValueTooShort
-	}
-	childPos := key[firstByte]
-	if childPosOutOfRange(childPos) {
-		return false, nil, [][]byte{}, ErrChildPosOutOfRange
-=======
 	emptyHashes := make([][]byte, 0)
 	err := bn.isEmptyOrNil()
 	if err != nil {
@@ -464,25 +431,16 @@
 	childPos := key[firstByte]
 	if childPosOutOfRange(childPos) {
 		return false, nil, emptyHashes, ErrChildPosOutOfRange
->>>>>>> 256d613d
 	}
 	key = key[1:]
 	err = resolveIfCollapsed(bn, childPos, db, marshalizer)
 	if err != nil {
-<<<<<<< HEAD
-		return false, nil, [][]byte{}, err
-=======
 		return false, nil, emptyHashes, err
->>>>>>> 256d613d
 	}
 
 	dirty, newNode, oldHashes, err := bn.children[childPos].delete(key, db, marshalizer)
 	if !dirty || err != nil {
-<<<<<<< HEAD
-		return false, nil, [][]byte{}, err
-=======
 		return false, nil, emptyHashes, err
->>>>>>> 256d613d
 	}
 
 	if !bn.dirty {
@@ -500,11 +458,7 @@
 	if nrOfChildren == 1 {
 		err = resolveIfCollapsed(bn, byte(pos), db, marshalizer)
 		if err != nil {
-<<<<<<< HEAD
-			return false, nil, [][]byte{}, err
-=======
 			return false, nil, emptyHashes, err
->>>>>>> 256d613d
 		}
 
 		newNode := bn.children[pos].reduceNode(pos)
