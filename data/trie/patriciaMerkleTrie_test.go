--- conflicted
+++ resolved
@@ -25,20 +25,12 @@
 	return tr
 }
 
-<<<<<<< HEAD
-func getDefaultTrieParameters() (data.DBWriteCacher, marshal.Marshalizer, hashing.Hasher, storage.Persister) {
-=======
 func getDefaultTrieParameters() (data.DBWriteCacher, marshal.Marshalizer, hashing.Hasher, storage.Persister, int) {
->>>>>>> 256d613d
 	db := mock.NewMemDbMock()
 	marshalizer := &mock.ProtobufMarshalizerMock{}
 	hasher := &mock.KeccakMock{}
 
-<<<<<<< HEAD
-	return db, marshalizer, hasher, mock.NewMemDbMock()
-=======
 	return db, marshalizer, hasher, mock.NewMemDbMock(), 100
->>>>>>> 256d613d
 }
 
 func initTrieMultipleValues(nr int) (data.Trie, [][]byte) {
@@ -66,13 +58,8 @@
 
 func TestNewTrieWithNilDB(t *testing.T) {
 	t.Parallel()
-<<<<<<< HEAD
-	_, marshalizer, hasher, evictionDB := getDefaultTrieParameters()
-	tr, err := trie.NewTrie(nil, marshalizer, hasher, evictionDB)
-=======
 	_, marshalizer, hasher, evictionDB, evictionCacheSize := getDefaultTrieParameters()
 	tr, err := trie.NewTrie(nil, marshalizer, hasher, evictionDB, evictionCacheSize)
->>>>>>> 256d613d
 
 	assert.Nil(t, tr)
 	assert.Equal(t, trie.ErrNilDatabase, err)
@@ -80,13 +67,8 @@
 
 func TestNewTrieWithNilMarshalizer(t *testing.T) {
 	t.Parallel()
-<<<<<<< HEAD
-	db, _, hasher, evictionDB := getDefaultTrieParameters()
-	tr, err := trie.NewTrie(db, nil, hasher, evictionDB)
-=======
 	db, _, hasher, evictionDB, evictionCacheSize := getDefaultTrieParameters()
 	tr, err := trie.NewTrie(db, nil, hasher, evictionDB, evictionCacheSize)
->>>>>>> 256d613d
 
 	assert.Nil(t, tr)
 	assert.Equal(t, trie.ErrNilMarshalizer, err)
@@ -94,13 +76,8 @@
 
 func TestNewTrieWithNilHasher(t *testing.T) {
 	t.Parallel()
-<<<<<<< HEAD
-	db, marshalizer, _, evictionDB := getDefaultTrieParameters()
-	tr, err := trie.NewTrie(db, marshalizer, nil, evictionDB)
-=======
 	db, marshalizer, _, evictionDB, evictionCacheSize := getDefaultTrieParameters()
 	tr, err := trie.NewTrie(db, marshalizer, nil, evictionDB, evictionCacheSize)
->>>>>>> 256d613d
 
 	assert.Nil(t, tr)
 	assert.Equal(t, trie.ErrNilHasher, err)
@@ -108,13 +85,8 @@
 
 func TestNewTrieWithNilEvictionDB(t *testing.T) {
 	t.Parallel()
-<<<<<<< HEAD
-	db, marshalizer, hasher, _ := getDefaultTrieParameters()
-	tr, err := trie.NewTrie(db, marshalizer, hasher, nil)
-=======
 	db, marshalizer, hasher, _, evictionCacheSize := getDefaultTrieParameters()
 	tr, err := trie.NewTrie(db, marshalizer, hasher, nil, evictionCacheSize)
->>>>>>> 256d613d
 
 	assert.Nil(t, tr)
 	assert.Equal(t, trie.ErrNilDatabase, err)
@@ -470,10 +442,6 @@
 	err := tr.Rollback(rootHash)
 	assert.Nil(t, err)
 
-<<<<<<< HEAD
-	err = tr.Prune(rootHash)
-	assert.NotNil(t, err)
-=======
 }
 
 func TestPatriciaMerkleTrie_PruneAfterRollbackShouldFail(t *testing.T) {
@@ -491,18 +459,12 @@
 	expectedErr := errors.New(fmt.Sprintf("key: %s not found", base64.StdEncoding.EncodeToString(rootHash)))
 	err = tr.Prune(rootHash)
 	assert.Equal(t, expectedErr, err)
->>>>>>> 256d613d
 }
 
 func TestPatriciaMerkleTrie_Prune(t *testing.T) {
 	t.Parallel()
-<<<<<<< HEAD
-	db, marsh, hashser, evictionDb := getDefaultTrieParameters()
-	tr, _ := trie.NewTrie(db, marsh, hashser, evictionDb)
-=======
 	db, marsh, hashser, evictionDb, evictionCacheSize := getDefaultTrieParameters()
 	tr, _ := trie.NewTrie(db, marsh, hashser, evictionDb, evictionCacheSize)
->>>>>>> 256d613d
 
 	_ = tr.Update([]byte("doe"), []byte("reindeer"))
 	_ = tr.Update([]byte("dog"), []byte("puppy"))
@@ -514,17 +476,11 @@
 	_ = tr.Commit()
 
 	_ = tr.Prune(rootHash)
-<<<<<<< HEAD
-	val, err := db.Get(rootHash)
-	assert.Nil(t, val)
-	assert.NotNil(t, err)
-=======
 
 	expectedErr := errors.New(fmt.Sprintf("key: %s not found", base64.StdEncoding.EncodeToString(rootHash)))
 	val, err := db.Get(rootHash)
 	assert.Nil(t, val)
 	assert.Equal(t, expectedErr, err)
->>>>>>> 256d613d
 }
 
 func BenchmarkPatriciaMerkleTree_Insert(b *testing.B) {
