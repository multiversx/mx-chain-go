package factory

import (
	"github.com/ElrondNetwork/elrond-go/config"
	"github.com/ElrondNetwork/elrond-go/hashing"
	"github.com/ElrondNetwork/elrond-go/marshal"
	"github.com/ElrondNetwork/elrond-go/storage"
)

<<<<<<< HEAD
const UserAccountTrie = "userAccount"
=======
// UserAccountTrie represents the use account identifier
const UserAccountTrie = "userAccount"

// PeerAccountTrie represents the peer account identifier
>>>>>>> 7fe3821b
const PeerAccountTrie = "peerAccount"

// TrieFactoryArgs holds arguments for creating a trie factory
type TrieFactoryArgs struct {
	Cfg                    config.StorageConfig
	EvictionWaitingListCfg config.EvictionWaitingListConfig
	SnapshotDbCfg          config.DBConfig
	Marshalizer            marshal.Marshalizer
	Hasher                 hashing.Hasher
	PathManager            storage.PathManagerHandler
	ShardId                string
	PruningEnabled         bool
}<|MERGE_RESOLUTION|>--- conflicted
+++ resolved
@@ -7,14 +7,10 @@
 	"github.com/ElrondNetwork/elrond-go/storage"
 )
 
-<<<<<<< HEAD
-const UserAccountTrie = "userAccount"
-=======
 // UserAccountTrie represents the use account identifier
 const UserAccountTrie = "userAccount"
 
 // PeerAccountTrie represents the peer account identifier
->>>>>>> 7fe3821b
 const PeerAccountTrie = "peerAccount"
 
 // TrieFactoryArgs holds arguments for creating a trie factory
