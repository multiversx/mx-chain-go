--- conflicted
+++ resolved
@@ -1394,7 +1394,6 @@
 	assert.Nil(t, nextKey)
 }
 
-<<<<<<< HEAD
 func TestBranchNode_GetNumNodesNilSelfShouldErr(t *testing.T) {
 	t.Parallel()
 
@@ -1402,7 +1401,8 @@
 	numNodes := bn.getNumNodes()
 
 	assert.Equal(t, data.NumNodesDTO{}, numNodes)
-=======
+}
+
 func TestBranchNode_SizeInBytes(t *testing.T) {
 	t.Parallel()
 
@@ -1425,5 +1425,4 @@
 		},
 	}
 	assert.Equal(t, len(collapsed1)+len(collapsed2)+len(hash)+1+19*pointerSizeInBytes, bn.sizeInBytes())
->>>>>>> 4547e8b8
 }