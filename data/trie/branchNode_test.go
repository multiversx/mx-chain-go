package trie

import (
	"encoding/hex"
	"fmt"
	"reflect"
	"strconv"
	"testing"

	"github.com/ElrondNetwork/elrond-go/data"
	"github.com/ElrondNetwork/elrond-go/data/mock"
	"github.com/ElrondNetwork/elrond-go/hashing"
	"github.com/ElrondNetwork/elrond-go/marshal"
	"github.com/stretchr/testify/assert"
)

func getTestMarshAndHasher() (marshal.Marshalizer, hashing.Hasher) {
	marsh := &mock.ProtobufMarshalizerMock{}
	hasher := &mock.KeccakMock{}
	return marsh, hasher
}

func getBnAndCollapsedBn() (*branchNode, *branchNode) {
	marsh, hasher := getTestMarshAndHasher()

	var children [nrOfChildren]node
	EncodedChildren := make([][]byte, nrOfChildren)

	children[2] = newLeafNode([]byte("dog"), []byte("dog"))
	children[6] = newLeafNode([]byte("doe"), []byte("doe"))
	children[13] = newLeafNode([]byte("doge"), []byte("doge"))
	bn := newBranchNode()
	bn.children = children

	EncodedChildren[2], _ = encodeNodeAndGetHash(children[2], marsh, hasher)
	EncodedChildren[6], _ = encodeNodeAndGetHash(children[6], marsh, hasher)
	EncodedChildren[13], _ = encodeNodeAndGetHash(children[13], marsh, hasher)
	collapsedBn := newBranchNode()
	collapsedBn.EncodedChildren = EncodedChildren

	return bn, collapsedBn
}

func TestBranchNode_getHash(t *testing.T) {
	t.Parallel()
	bn := &branchNode{hash: []byte("test hash")}
	assert.Equal(t, bn.hash, bn.getHash())
}

func TestBranchNode_isDirty(t *testing.T) {
	t.Parallel()
	bn := &branchNode{dirty: true}
	assert.Equal(t, true, bn.isDirty())

	bn = &branchNode{dirty: false}
	assert.Equal(t, false, bn.isDirty())
}

func TestBranchNode_getCollapsed(t *testing.T) {
	t.Parallel()
	bn, collapsedBn := getBnAndCollapsedBn()
	collapsedBn.dirty = true
	marsh, hasher := getTestMarshAndHasher()

	collapsed, err := bn.getCollapsed(marsh, hasher)
	assert.Nil(t, err)
	assert.Equal(t, collapsedBn, collapsed)
}

func TestBranchNode_getCollapsedEmptyNode(t *testing.T) {
	t.Parallel()
	marsh, hasher := getTestMarshAndHasher()
	bn := newBranchNode()

	collapsed, err := bn.getCollapsed(marsh, hasher)
	assert.Equal(t, ErrEmptyNode, err)
	assert.Nil(t, collapsed)
}

func TestBranchNode_getCollapsedNilNode(t *testing.T) {
	t.Parallel()
	marsh, hasher := getTestMarshAndHasher()
	var bn *branchNode

	collapsed, err := bn.getCollapsed(marsh, hasher)
	assert.Equal(t, ErrNilNode, err)
	assert.Nil(t, collapsed)
}

func TestBranchNode_getCollapsedCollapsedNode(t *testing.T) {
	t.Parallel()
	_, collapsedBn := getBnAndCollapsedBn()
	marsh, hasher := getTestMarshAndHasher()

	collapsed, err := collapsedBn.getCollapsed(marsh, hasher)
	assert.Nil(t, err)
	assert.Equal(t, collapsedBn, collapsed)
}

func TestBranchNode_setHash(t *testing.T) {
	t.Parallel()
	bn, collapsedBn := getBnAndCollapsedBn()
	marsh, hasher := getTestMarshAndHasher()

	hash, _ := encodeNodeAndGetHash(collapsedBn, marsh, hasher)

	err := bn.setHash(marsh, hasher)
	assert.Nil(t, err)
	assert.Equal(t, hash, bn.hash)
}

func TestBranchNode_setRootHash(t *testing.T) {
<<<<<<< HEAD
=======
	t.Parallel()

>>>>>>> 256d613d
	db := mock.NewMemDbMock()
	marsh, hsh := getTestMarshAndHasher()
	cacheSize := 100

<<<<<<< HEAD
	tr1, _ := NewTrie(db, marsh, hsh, mock.NewMemDbMock())
	tr2, _ := NewTrie(db, marsh, hsh, mock.NewMemDbMock())
=======
	tr1, _ := NewTrie(db, marsh, hsh, mock.NewMemDbMock(), cacheSize)
	tr2, _ := NewTrie(db, marsh, hsh, mock.NewMemDbMock(), cacheSize)
>>>>>>> 256d613d

	for i := 0; i < 100000; i++ {
		val := hsh.Compute(string(i))
		_ = tr1.Update(val, val)
		_ = tr2.Update(val, val)
	}

	err := tr1.root.setRootHash(marsh, hsh)
	_ = tr2.root.setHash(marsh, hsh)
	assert.Nil(t, err)
	assert.Equal(t, tr1.root.getHash(), tr2.root.getHash())
}

func TestBranchNode_setRootHashCollapsedNode(t *testing.T) {
	t.Parallel()
	_, collapsedBn := getBnAndCollapsedBn()
	marsh, hasher := getTestMarshAndHasher()

	hash, _ := encodeNodeAndGetHash(collapsedBn, marsh, hasher)

	err := collapsedBn.setRootHash(marsh, hasher)
	assert.Nil(t, err)
	assert.Equal(t, hash, collapsedBn.hash)
}

func TestBranchNode_setHashEmptyNode(t *testing.T) {
	t.Parallel()
	marsh, hasher := getTestMarshAndHasher()
	bn := newBranchNode()

	err := bn.setHash(marsh, hasher)
	assert.Equal(t, ErrEmptyNode, err)
	assert.Nil(t, bn.hash)
}

func TestBranchNode_setHashNilNode(t *testing.T) {
	t.Parallel()
	marsh, hasher := getTestMarshAndHasher()
	var bn *branchNode

	err := bn.setHash(marsh, hasher)
	assert.Equal(t, ErrNilNode, err)
	assert.Nil(t, bn)
}

func TestBranchNode_setHashCollapsedNode(t *testing.T) {
	t.Parallel()
	_, collapsedBn := getBnAndCollapsedBn()
	marsh, hasher := getTestMarshAndHasher()

	hash, _ := encodeNodeAndGetHash(collapsedBn, marsh, hasher)

	err := collapsedBn.setHash(marsh, hasher)
	assert.Nil(t, err)
	assert.Equal(t, hash, collapsedBn.hash)
}

func TestBranchNode_setGivenHash(t *testing.T) {
	t.Parallel()
<<<<<<< HEAD
	bn := &branchNode{}
	expectedHash := []byte("node hash")

	bn.setGivenHash(expectedHash)

=======

	bn := &branchNode{}
	expectedHash := []byte("node hash")

	bn.setGivenHash(expectedHash)

>>>>>>> 256d613d
	assert.Equal(t, expectedHash, bn.hash)
}

func TestBranchNode_hashChildren(t *testing.T) {
	t.Parallel()
	bn, _ := getBnAndCollapsedBn()
	marsh, hasher := getTestMarshAndHasher()

	for i := range bn.children {
		if bn.children[i] != nil {
			assert.Nil(t, bn.children[i].getHash())
		}
	}
	err := bn.hashChildren(marsh, hasher)
	assert.Nil(t, err)

	for i := range bn.children {
		if bn.children[i] != nil {
			childHash, _ := encodeNodeAndGetHash(bn.children[i], marsh, hasher)
			assert.Equal(t, childHash, bn.children[i].getHash())
		}
	}
}

func TestBranchNode_hashChildrenEmptyNode(t *testing.T) {
	t.Parallel()
	bn := newBranchNode()
	marsh, hasher := getTestMarshAndHasher()

	err := bn.hashChildren(marsh, hasher)
	assert.Equal(t, ErrEmptyNode, err)
}

func TestBranchNode_hashChildrenNilNode(t *testing.T) {
	t.Parallel()
	var bn *branchNode
	marsh, hasher := getTestMarshAndHasher()

	err := bn.hashChildren(marsh, hasher)
	assert.Equal(t, ErrNilNode, err)
}

func TestBranchNode_hashChildrenCollapsedNode(t *testing.T) {
	t.Parallel()
	_, collapsedBn := getBnAndCollapsedBn()
	marsh, hasher := getTestMarshAndHasher()

	err := collapsedBn.hashChildren(marsh, hasher)
	assert.Nil(t, err)

	_, collapsedBn2 := getBnAndCollapsedBn()
	assert.Equal(t, collapsedBn2, collapsedBn)
}

func TestBranchNode_hashNode(t *testing.T) {
	t.Parallel()
	_, collapsedBn := getBnAndCollapsedBn()
	marsh, hasher := getTestMarshAndHasher()

	expectedHash, _ := encodeNodeAndGetHash(collapsedBn, marsh, hasher)
	hash, err := collapsedBn.hashNode(marsh, hasher)
	assert.Nil(t, err)
	assert.Equal(t, expectedHash, hash)
}

func TestBranchNode_hashNodeEmptyNode(t *testing.T) {
	t.Parallel()
	bn := newBranchNode()
	marsh, hasher := getTestMarshAndHasher()

	hash, err := bn.hashNode(marsh, hasher)
	assert.Equal(t, ErrEmptyNode, err)
	assert.Nil(t, hash)
}

func TestBranchNode_hashNodeNilNode(t *testing.T) {
	t.Parallel()
	var bn *branchNode
	marsh, hasher := getTestMarshAndHasher()

	hash, err := bn.hashNode(marsh, hasher)
	assert.Equal(t, ErrNilNode, err)
	assert.Nil(t, hash)
}

func TestBranchNode_commit(t *testing.T) {
	t.Parallel()
	db := mock.NewMemDbMock()
	bn, collapsedBn := getBnAndCollapsedBn()
	marsh, hasher := getTestMarshAndHasher()

	hash, _ := encodeNodeAndGetHash(collapsedBn, marsh, hasher)
	_ = bn.setHash(marsh, hasher)

	err := bn.commit(0, db, marsh, hasher)
	assert.Nil(t, err)

	encNode, _ := db.Get(hash)
	node, _ := decodeNode(encNode, marsh)
	h1, _ := encodeNodeAndGetHash(collapsedBn, marsh, hasher)
	h2, _ := encodeNodeAndGetHash(node, marsh, hasher)
	assert.Equal(t, h1, h2)
}

func TestBranchNode_commitEmptyNode(t *testing.T) {
	t.Parallel()
	bn := newBranchNode()
	db := mock.NewMemDbMock()
	marsh, hasher := getTestMarshAndHasher()

	err := bn.commit(0, db, marsh, hasher)
	assert.Equal(t, ErrEmptyNode, err)
}

func TestBranchNode_commitNilNode(t *testing.T) {
	t.Parallel()
	var bn *branchNode
	db := mock.NewMemDbMock()
	marsh, hasher := getTestMarshAndHasher()

	err := bn.commit(0, db, marsh, hasher)
	assert.Equal(t, ErrNilNode, err)
}

func TestBranchNode_getEncodedNode(t *testing.T) {
	t.Parallel()
	bn, _ := getBnAndCollapsedBn()
	marsh, _ := getTestMarshAndHasher()

	expectedEncodedNode, _ := marsh.Marshal(bn)
	expectedEncodedNode = append(expectedEncodedNode, branch)

	encNode, err := bn.getEncodedNode(marsh)
	assert.Nil(t, err)
	assert.Equal(t, expectedEncodedNode, encNode)
}

func TestBranchNode_getEncodedNodeEmpty(t *testing.T) {
	t.Parallel()
	bn := newBranchNode()
	marsh, _ := getTestMarshAndHasher()

	encNode, err := bn.getEncodedNode(marsh)
	assert.Equal(t, ErrEmptyNode, err)
	assert.Nil(t, encNode)
}

func TestBranchNode_getEncodedNodeNil(t *testing.T) {
	t.Parallel()
	var bn *branchNode
	marsh, _ := getTestMarshAndHasher()

	encNode, err := bn.getEncodedNode(marsh)
	assert.Equal(t, ErrNilNode, err)
	assert.Nil(t, encNode)
}

func TestBranchNode_resolveCollapsed(t *testing.T) {
	t.Parallel()
	db := mock.NewMemDbMock()
	bn, collapsedBn := getBnAndCollapsedBn()
	marsh, hasher := getTestMarshAndHasher()

	_ = bn.setHash(marsh, hasher)
	_ = bn.commit(0, db, marsh, hasher)
	resolved := newLeafNode([]byte("dog"), []byte("dog"))
	resolved.dirty = false
	resolved.hash = bn.EncodedChildren[2]

	err := collapsedBn.resolveCollapsed(2, db, marsh)
	assert.Nil(t, err)
	assert.Equal(t, resolved, collapsedBn.children[2])
}

func TestBranchNode_resolveCollapsedEmptyNode(t *testing.T) {
	t.Parallel()
	db := mock.NewMemDbMock()
	bn := newBranchNode()
	marsh, _ := getTestMarshAndHasher()

	err := bn.resolveCollapsed(2, db, marsh)
	assert.Equal(t, ErrEmptyNode, err)
}

func TestBranchNode_resolveCollapsedENilNode(t *testing.T) {
	t.Parallel()
	db := mock.NewMemDbMock()
	var bn *branchNode
	marsh, _ := getTestMarshAndHasher()

	err := bn.resolveCollapsed(2, db, marsh)
	assert.Equal(t, ErrNilNode, err)
}

func TestBranchNode_resolveCollapsedPosOutOfRange(t *testing.T) {
	t.Parallel()
	db := mock.NewMemDbMock()
	bn, _ := getBnAndCollapsedBn()
	marsh, _ := getTestMarshAndHasher()

	err := bn.resolveCollapsed(17, db, marsh)
	assert.Equal(t, ErrChildPosOutOfRange, err)
}

func TestBranchNode_isCollapsed(t *testing.T) {
	t.Parallel()
	bn, collapsedBn := getBnAndCollapsedBn()

	assert.True(t, collapsedBn.isCollapsed())
	assert.False(t, bn.isCollapsed())

	collapsedBn.children[2] = newLeafNode([]byte("dog"), []byte("dog"))
	assert.False(t, collapsedBn.isCollapsed())
}

func TestBranchNode_tryGet(t *testing.T) {
	t.Parallel()
	db := mock.NewMemDbMock()
	bn, _ := getBnAndCollapsedBn()
	marsh, _ := getTestMarshAndHasher()

	key := []byte{2, 100, 111, 103}
	val, err := bn.tryGet(key, db, marsh)
	assert.Equal(t, []byte("dog"), val)
	assert.Nil(t, err)
}

func TestBranchNode_tryGetEmptyKey(t *testing.T) {
	t.Parallel()
	db := mock.NewMemDbMock()
	bn, _ := getBnAndCollapsedBn()
	marsh, _ := getTestMarshAndHasher()

	var key []byte
	val, err := bn.tryGet(key, db, marsh)
	assert.Nil(t, err)
	assert.Nil(t, val)
}

func TestBranchNode_tryGetChildPosOutOfRange(t *testing.T) {
	t.Parallel()
	db := mock.NewMemDbMock()
	bn, _ := getBnAndCollapsedBn()
	marsh, _ := getTestMarshAndHasher()

	key := []byte{100, 111, 103}
	val, err := bn.tryGet(key, db, marsh)
	assert.Equal(t, ErrChildPosOutOfRange, err)
	assert.Nil(t, val)
}

func TestBranchNode_tryGetNilChild(t *testing.T) {
	t.Parallel()
	db := mock.NewMemDbMock()
	bn, _ := getBnAndCollapsedBn()
	marsh, _ := getTestMarshAndHasher()

	key := []byte{3}
	val, err := bn.tryGet(key, db, marsh)
	assert.Nil(t, err)
	assert.Nil(t, val)
}

func TestBranchNode_tryGetCollapsedNode(t *testing.T) {
	t.Parallel()
	db := mock.NewMemDbMock()
	bn, collapsedBn := getBnAndCollapsedBn()
	marsh, hasher := getTestMarshAndHasher()
	_ = bn.setHash(marsh, hasher)
	_ = bn.commit(0, db, marsh, hasher)

	key := []byte{2, 100, 111, 103}
	val, err := collapsedBn.tryGet(key, db, marsh)
	assert.Equal(t, []byte("dog"), val)
	assert.Nil(t, err)
}

func TestBranchNode_tryGetEmptyNode(t *testing.T) {
	t.Parallel()
	db := mock.NewMemDbMock()
	bn := newBranchNode()
	marsh, _ := getTestMarshAndHasher()

	key := []byte{2, 100, 111, 103}
	val, err := bn.tryGet(key, db, marsh)
	assert.Equal(t, ErrEmptyNode, err)
	assert.Nil(t, val)
}

func TestBranchNode_tryGetNilNode(t *testing.T) {
	t.Parallel()
	db := mock.NewMemDbMock()
	var bn *branchNode
	marsh, _ := getTestMarshAndHasher()

	key := []byte{2, 100, 111, 103}
	val, err := bn.tryGet(key, db, marsh)
	assert.Equal(t, ErrNilNode, err)
	assert.Nil(t, val)
}

func TestBranchNode_getNext(t *testing.T) {
	t.Parallel()
	db := mock.NewMemDbMock()
	bn, _ := getBnAndCollapsedBn()
	marsh, hasher := getTestMarshAndHasher()
	nextNode := newLeafNode([]byte("dog"), []byte("dog"))
	key := []byte{2, 100, 111, 103}

	node, key, err := bn.getNext(key, db, marsh)

	h1, _ := encodeNodeAndGetHash(nextNode, marsh, hasher)
	h2, _ := encodeNodeAndGetHash(node, marsh, hasher)

	assert.Equal(t, h1, h2)
	assert.Equal(t, []byte{100, 111, 103}, key)
	assert.Nil(t, err)
}

func TestBranchNode_getNextWrongKey(t *testing.T) {
	t.Parallel()
	db := mock.NewMemDbMock()
	bn, _ := getBnAndCollapsedBn()
	marsh, _ := getTestMarshAndHasher()
	key := []byte{100, 111, 103}

	node, key, err := bn.getNext(key, db, marsh)
	assert.Nil(t, node)
	assert.Nil(t, key)
	assert.Equal(t, ErrChildPosOutOfRange, err)
}

func TestBranchNode_getNextNilChild(t *testing.T) {
	t.Parallel()
	db := mock.NewMemDbMock()
	bn, _ := getBnAndCollapsedBn()
	marsh, _ := getTestMarshAndHasher()
	key := []byte{4, 100, 111, 103}

	node, key, err := bn.getNext(key, db, marsh)
	assert.Nil(t, node)
	assert.Nil(t, key)
	assert.Equal(t, ErrNodeNotFound, err)
}

func TestBranchNode_insert(t *testing.T) {
	t.Parallel()
	db := mock.NewMemDbMock()
	bn, _ := getBnAndCollapsedBn()
	node := newLeafNode([]byte{0, 2, 3}, []byte("dogs"))
	marsh, _ := getTestMarshAndHasher()

	dirty, newBn, _, err := bn.insert(node, db, marsh)
	bn.children[0] = newLeafNode([]byte{2, 3}, []byte("dogs"))
	assert.True(t, dirty)
	assert.Nil(t, err)
	assert.Equal(t, bn, newBn)
}

func TestBranchNode_insertEmptyKey(t *testing.T) {
	t.Parallel()
	db := mock.NewMemDbMock()
	bn, _ := getBnAndCollapsedBn()
	node := newLeafNode([]byte{}, []byte("dogs"))
	marsh, _ := getTestMarshAndHasher()

	dirty, newBn, _, err := bn.insert(node, db, marsh)
	assert.False(t, dirty)
	assert.Equal(t, ErrValueTooShort, err)
	assert.Nil(t, newBn)
}

func TestBranchNode_insertChildPosOutOfRange(t *testing.T) {
	t.Parallel()
	db := mock.NewMemDbMock()
	bn, _ := getBnAndCollapsedBn()
	node := newLeafNode([]byte{100, 111, 103}, []byte("dogs"))
	marsh, _ := getTestMarshAndHasher()

	dirty, newBn, _, err := bn.insert(node, db, marsh)
	assert.False(t, dirty)
	assert.Equal(t, ErrChildPosOutOfRange, err)
	assert.Nil(t, newBn)
}

func TestBranchNode_insertCollapsedNode(t *testing.T) {
	t.Parallel()
	db := mock.NewMemDbMock()
	bn, collapsedBn := getBnAndCollapsedBn()
	node := newLeafNode([]byte{2, 100, 111, 103}, []byte("dogs"))
	marsh, hasher := getTestMarshAndHasher()
	_ = bn.setHash(marsh, hasher)
	_ = bn.commit(0, db, marsh, hasher)

	dirty, newBn, _, err := collapsedBn.insert(node, db, marsh)
	assert.True(t, dirty)
	assert.Nil(t, err)
	val, _ := newBn.tryGet([]byte{2, 100, 111, 103}, db, marsh)
	assert.Equal(t, []byte("dogs"), val)
}

func TestBranchNode_insertInStoredBnOnExistingPos(t *testing.T) {
	t.Parallel()

	db := mock.NewMemDbMock()
	bn, _ := getBnAndCollapsedBn()
	marsh, hasher := getTestMarshAndHasher()
	node := newLeafNode([]byte{2, 100, 111, 103}, []byte("dogs"))

	_ = bn.commit(0, db, marsh, hasher)
	bnHash := bn.getHash()
	ln, _, _ := bn.getNext([]byte{2, 100, 111, 103}, db, marsh)
	lnHash := ln.getHash()
	expectedHashes := [][]byte{lnHash, bnHash}

	dirty, _, oldHashes, err := bn.insert(node, db, marsh)

	assert.True(t, dirty)
	assert.Nil(t, err)
	assert.Equal(t, expectedHashes, oldHashes)
}

func TestBranchNode_insertInStoredBnOnNilPos(t *testing.T) {
	t.Parallel()

	db := mock.NewMemDbMock()
	bn, _ := getBnAndCollapsedBn()
	marsh, hasher := getTestMarshAndHasher()
	node := newLeafNode([]byte{11, 100, 111, 103}, []byte("dogs"))

	_ = bn.commit(0, db, marsh, hasher)
	bnHash := bn.getHash()
	expectedHashes := [][]byte{bnHash}

	dirty, _, oldHashes, err := bn.insert(node, db, marsh)

	assert.True(t, dirty)
	assert.Nil(t, err)
	assert.Equal(t, expectedHashes, oldHashes)
}

func TestBranchNode_insertInDirtyBnOnNilPos(t *testing.T) {
	t.Parallel()

	db := mock.NewMemDbMock()
	bn, _ := getBnAndCollapsedBn()
	marsh, _ := getTestMarshAndHasher()
	node := newLeafNode([]byte{11, 100, 111, 103}, []byte("dogs"))

	dirty, _, oldHashes, err := bn.insert(node, db, marsh)

	assert.True(t, dirty)
	assert.Nil(t, err)
	assert.Equal(t, [][]byte{}, oldHashes)
}

func TestBranchNode_insertInDirtyBnOnExistingPos(t *testing.T) {
	t.Parallel()

	db := mock.NewMemDbMock()
	bn, _ := getBnAndCollapsedBn()
	marsh, _ := getTestMarshAndHasher()
	node := newLeafNode([]byte{2, 100, 111, 103}, []byte("dogs"))

	dirty, _, oldHashes, err := bn.insert(node, db, marsh)

	assert.True(t, dirty)
	assert.Nil(t, err)
	assert.Equal(t, [][]byte{}, oldHashes)
}

func TestBranchNode_insertInNilNode(t *testing.T) {
	t.Parallel()
	db := mock.NewMemDbMock()
	var bn *branchNode
	node := newLeafNode([]byte{0, 2, 3}, []byte("dogs"))
	marsh, _ := getTestMarshAndHasher()

	dirty, newBn, _, err := bn.insert(node, db, marsh)
	assert.False(t, dirty)
	assert.Equal(t, ErrNilNode, err)
	assert.Nil(t, newBn)
}

func TestBranchNode_delete(t *testing.T) {
	t.Parallel()
	db := mock.NewMemDbMock()
	bn, _ := getBnAndCollapsedBn()
	marsh, hasher := getTestMarshAndHasher()

	var children [nrOfChildren]node
	children[6] = newLeafNode([]byte("doe"), []byte("doe"))
	children[13] = newLeafNode([]byte("doge"), []byte("doge"))
	expectedBn := newBranchNode()
	expectedBn.children = children

	dirty, newBn, _, err := bn.delete([]byte{2, 100, 111, 103}, db, marsh)
	assert.True(t, dirty)
	assert.Nil(t, err)

	_ = expectedBn.setHash(marsh, hasher)
	_ = newBn.setHash(marsh, hasher)
	assert.Equal(t, expectedBn.getHash(), newBn.getHash())
}

func TestBranchNode_deleteFromStoredBn(t *testing.T) {
	t.Parallel()

	db := mock.NewMemDbMock()
	bn, _ := getBnAndCollapsedBn()
	marsh, hasher := getTestMarshAndHasher()
	lnKey := []byte{2, 100, 111, 103}

	_ = bn.commit(0, db, marsh, hasher)
	bnHash := bn.getHash()
	ln, _, _ := bn.getNext(lnKey, db, marsh)
	lnHash := ln.getHash()
	expectedHashes := [][]byte{lnHash, bnHash}

	dirty, _, oldHashes, err := bn.delete(lnKey, db, marsh)

	assert.True(t, dirty)
	assert.Nil(t, err)
	assert.Equal(t, expectedHashes, oldHashes)
}

func TestBranchNode_deleteFromDirtyBn(t *testing.T) {
	t.Parallel()

	db := mock.NewMemDbMock()
	bn, _ := getBnAndCollapsedBn()
	marsh, _ := getTestMarshAndHasher()
	lnKey := []byte{2, 100, 111, 103}

	dirty, _, oldHashes, err := bn.delete(lnKey, db, marsh)

	assert.True(t, dirty)
	assert.Nil(t, err)
	assert.Equal(t, [][]byte{}, oldHashes)
}

func TestBranchNode_deleteEmptyNode(t *testing.T) {
	t.Parallel()
	db := mock.NewMemDbMock()
	bn := newBranchNode()
	marsh, _ := getTestMarshAndHasher()

	dirty, newBn, _, err := bn.delete([]byte{2, 100, 111, 103}, db, marsh)
	assert.False(t, dirty)
	assert.Equal(t, ErrEmptyNode, err)
	assert.Nil(t, newBn)
}

func TestBranchNode_deleteNilNode(t *testing.T) {
	t.Parallel()
	db := mock.NewMemDbMock()
	var bn *branchNode
	marsh, _ := getTestMarshAndHasher()

	dirty, newBn, _, err := bn.delete([]byte{2, 100, 111, 103}, db, marsh)
	assert.False(t, dirty)
	assert.Equal(t, ErrNilNode, err)
	assert.Nil(t, newBn)
}

func TestBranchNode_deleteEmptykey(t *testing.T) {
	t.Parallel()
	db := mock.NewMemDbMock()
	bn, _ := getBnAndCollapsedBn()
	marsh, _ := getTestMarshAndHasher()

	dirty, newBn, _, err := bn.delete([]byte{}, db, marsh)
	assert.False(t, dirty)
	assert.Equal(t, ErrValueTooShort, err)
	assert.Nil(t, newBn)
}

func TestBranchNode_deleteCollapsedNode(t *testing.T) {
	t.Parallel()
	db := mock.NewMemDbMock()
	bn, collapsedBn := getBnAndCollapsedBn()
	marsh, hasher := getTestMarshAndHasher()
	_ = bn.setHash(marsh, hasher)
	_ = bn.commit(0, db, marsh, hasher)

	dirty, newBn, _, err := collapsedBn.delete([]byte{2, 100, 111, 103}, db, marsh)
	assert.True(t, dirty)
	assert.Nil(t, err)

	val, err := newBn.tryGet([]byte{2, 100, 111, 103}, db, marsh)
	assert.Nil(t, val)
	assert.Nil(t, err)
}

func TestBranchNode_deleteAndReduceBn(t *testing.T) {
	t.Parallel()
	db := mock.NewMemDbMock()
	marsh, _ := getTestMarshAndHasher()

	var children [nrOfChildren]node
	children[2] = newLeafNode([]byte("dog"), []byte("dog"))
	children[6] = newLeafNode([]byte("doe"), []byte("doe"))
	bn := newBranchNode()
	bn.children = children
	ln := newLeafNode([]byte{2, 100, 111, 103}, []byte("dog"))

	dirty, newBn, _, err := bn.delete([]byte{6, 100, 111, 101}, db, marsh)
	assert.True(t, dirty)
	assert.Nil(t, err)
	assert.Equal(t, ln, newBn)
}

func TestBranchNode_reduceNode(t *testing.T) {
	t.Parallel()
	var children [nrOfChildren]node
	children[2] = newLeafNode([]byte("dog"), []byte("dog"))
	bn := newBranchNode()
	bn.children = children
	ln := newLeafNode([]byte{2, 100, 111, 103}, []byte("dog"))
	node := bn.children[2].reduceNode(2)
	assert.Equal(t, ln, node)
}

func TestBranchNode_getChildPosition(t *testing.T) {
	t.Parallel()
	bn, _ := getBnAndCollapsedBn()
	nr, pos := getChildPosition(bn)
	assert.Equal(t, 3, nr)
	assert.Equal(t, 13, pos)
}

func TestBranchNode_clone(t *testing.T) {
	t.Parallel()
	bn, _ := getBnAndCollapsedBn()
	clone := bn.clone()
	assert.False(t, bn == clone)
	assert.Equal(t, bn, clone)
}

func TestBranchNode_isEmptyOrNil(t *testing.T) {
	t.Parallel()
	bn := newBranchNode()
	assert.Equal(t, ErrEmptyNode, bn.isEmptyOrNil())

	bn = nil
	assert.Equal(t, ErrNilNode, bn.isEmptyOrNil())
}

func TestReduceBranchNodeWithExtensionNodeChildShouldWork(t *testing.T) {
	t.Parallel()
	tr := newEmptyTrie()
	expectedTr := newEmptyTrie()

	_ = expectedTr.Update([]byte("dog"), []byte("dog"))
	_ = expectedTr.Update([]byte("doll"), []byte("doll"))

	_ = tr.Update([]byte("dog"), []byte("dog"))
	_ = tr.Update([]byte("doll"), []byte("doll"))
	_ = tr.Update([]byte("wolf"), []byte("wolf"))
	_ = tr.Delete([]byte("wolf"))

	expectedHash, _ := expectedTr.Root()
	hash, _ := tr.Root()

	assert.Equal(t, expectedHash, hash)
}

func TestReduceBranchNodeWithBranchNodeChildShouldWork(t *testing.T) {
	t.Parallel()
	tr := newEmptyTrie()
	expectedTr := newEmptyTrie()

	_ = expectedTr.Update([]byte("dog"), []byte("puppy"))
	_ = expectedTr.Update([]byte("dogglesworth"), []byte("cat"))

	_ = tr.Update([]byte("doe"), []byte("reindeer"))
	_ = tr.Update([]byte("dog"), []byte("puppy"))
	_ = tr.Update([]byte("dogglesworth"), []byte("cat"))
	_ = tr.Delete([]byte("doe"))

	expectedHash, _ := expectedTr.Root()
	hash, _ := tr.Root()

	assert.Equal(t, expectedHash, hash)
}

func TestReduceBranchNodeWithLeafNodeChildShouldWork(t *testing.T) {
	t.Parallel()
	tr := newEmptyTrie()
	expectedTr := newEmptyTrie()

	_ = expectedTr.Update([]byte("doe"), []byte("reindeer"))
	_ = expectedTr.Update([]byte("dogglesworth"), []byte("cat"))

	_ = tr.Update([]byte("doe"), []byte("reindeer"))
	_ = tr.Update([]byte("dog"), []byte("puppy"))
	_ = tr.Update([]byte("dogglesworth"), []byte("cat"))
	_ = tr.Delete([]byte("dog"))

	expectedHash, _ := expectedTr.Root()
	hash, _ := tr.Root()

	assert.Equal(t, expectedHash, hash)
}

func TestReduceBranchNodeWithLeafNodeValueShouldWork(t *testing.T) {
	t.Parallel()
	tr := newEmptyTrie()
	expectedTr := newEmptyTrie()

	_ = expectedTr.Update([]byte("doe"), []byte("reindeer"))
	_ = expectedTr.Update([]byte("dog"), []byte("puppy"))

	_ = tr.Update([]byte("doe"), []byte("reindeer"))
	_ = tr.Update([]byte("dog"), []byte("puppy"))
	_ = tr.Update([]byte("dogglesworth"), []byte("cat"))
	_ = tr.Delete([]byte("dogglesworth"))

	expectedHash, _ := expectedTr.Root()
	hash, _ := tr.Root()

	assert.Equal(t, expectedHash, hash)
}

func newEmptyTrie() data.Trie {
	db := mock.NewMemDbMock()
	marsh, hsh := getTestMarshAndHasher()
<<<<<<< HEAD
	tr, _ := NewTrie(db, marsh, hsh, mock.NewMemDbMock())
=======
	cacheSize := 100
	tr, _ := NewTrie(db, marsh, hsh, mock.NewMemDbMock(), cacheSize)
>>>>>>> 256d613d
	return tr
}

//------- deepClone

func TestBranchNode_deepCloneWithNilHashShouldWork(t *testing.T) {
	t.Parallel()

	bn := &branchNode{}
	bn.dirty = true
	bn.hash = nil
	bn.EncodedChildren = make([][]byte, len(bn.children))
	bn.EncodedChildren[4] = getRandomByteSlice()
	bn.EncodedChildren[5] = getRandomByteSlice()
	bn.EncodedChildren[12] = getRandomByteSlice()
	bn.children[4] = &leafNode{}
	bn.children[5] = &leafNode{}
	bn.children[12] = &leafNode{}

	cloned := bn.deepClone().(*branchNode)

	testSameBranchNodeContent(t, bn, cloned)
}

func TestBranchNode_deepCloneShouldWork(t *testing.T) {
	t.Parallel()

	bn := &branchNode{}
	bn.dirty = true
	bn.hash = getRandomByteSlice()
	bn.EncodedChildren = make([][]byte, len(bn.children))
	bn.EncodedChildren[4] = getRandomByteSlice()
	bn.EncodedChildren[5] = getRandomByteSlice()
	bn.EncodedChildren[12] = getRandomByteSlice()
	bn.children[4] = &leafNode{}
	bn.children[5] = &leafNode{}
	bn.children[12] = &leafNode{}

	cloned := bn.deepClone().(*branchNode)

	testSameBranchNodeContent(t, bn, cloned)
}

func testSameBranchNodeContent(t *testing.T, expected *branchNode, actual *branchNode) {
	if !reflect.DeepEqual(expected, actual) {
		assert.Fail(t, "not equal content")
		fmt.Printf(
			"expected:\n %s, got: \n%s",
			getBranchNodeContents(expected),
			getBranchNodeContents(actual),
		)
	}
	assert.False(t, expected == actual)
}

func getBranchNodeContents(bn *branchNode) string {
	encodedChildsString := ""
	for i := 0; i < len(bn.EncodedChildren); i++ {
		if i > 0 {
			encodedChildsString += ", "
		}

		if bn.EncodedChildren[i] == nil {
			encodedChildsString += "<nil>"
			continue
		}

		encodedChildsString += hex.EncodeToString(bn.EncodedChildren[i])
	}

	childsString := ""
	for i := 0; i < len(bn.children); i++ {
		if i > 0 {
			childsString += ", "
		}

		if bn.children[i] == nil {
			childsString += "<nil>"
			continue
		}

		childsString += fmt.Sprintf("%p", bn.children[i])
	}

	str := fmt.Sprintf(`extension node:
   		encoded child: %s
   		hash: %s
  		child: %s,	
   		dirty: %v
`,
		encodedChildsString,
		hex.EncodeToString(bn.hash),
		childsString,
		bn.dirty)

	return str
}

func BenchmarkDecodeBranchNode(b *testing.B) {
	tr := newEmptyTrie()
	marsh, hsh := getTestMarshAndHasher()

	nrValuesInTrie := 100000
	values := make([][]byte, nrValuesInTrie)

	for i := 0; i < nrValuesInTrie; i++ {
		values[i] = hsh.Compute(strconv.Itoa(i))
		_ = tr.Update(values[i], values[i])
	}

	proof, _ := tr.Prove(values[0])

	b.ResetTimer()
	for i := 0; i < b.N; i++ {
		_, _ = decodeNode(proof[0], marsh)
	}
}

func BenchmarkMarshallNodeCapnp(b *testing.B) {
	bn, _ := getBnAndCollapsedBn()
	marsh := &marshal.CapnpMarshalizer{}
	b.ResetTimer()
	for i := 0; i < b.N; i++ {
		_, _ = marsh.Marshal(bn)
	}
}

func BenchmarkMarshallNodeJson(b *testing.B) {
	bn, _ := getBnAndCollapsedBn()
	marsh := marshal.JsonMarshalizer{}
	b.ResetTimer()
	for i := 0; i < b.N; i++ {
		_, _ = marsh.Marshal(bn)
	}
}<|MERGE_RESOLUTION|>--- conflicted
+++ resolved
@@ -110,22 +110,14 @@
 }
 
 func TestBranchNode_setRootHash(t *testing.T) {
-<<<<<<< HEAD
-=======
-	t.Parallel()
-
->>>>>>> 256d613d
+	t.Parallel()
+
 	db := mock.NewMemDbMock()
 	marsh, hsh := getTestMarshAndHasher()
 	cacheSize := 100
 
-<<<<<<< HEAD
-	tr1, _ := NewTrie(db, marsh, hsh, mock.NewMemDbMock())
-	tr2, _ := NewTrie(db, marsh, hsh, mock.NewMemDbMock())
-=======
 	tr1, _ := NewTrie(db, marsh, hsh, mock.NewMemDbMock(), cacheSize)
 	tr2, _ := NewTrie(db, marsh, hsh, mock.NewMemDbMock(), cacheSize)
->>>>>>> 256d613d
 
 	for i := 0; i < 100000; i++ {
 		val := hsh.Compute(string(i))
@@ -185,20 +177,12 @@
 
 func TestBranchNode_setGivenHash(t *testing.T) {
 	t.Parallel()
-<<<<<<< HEAD
+
 	bn := &branchNode{}
 	expectedHash := []byte("node hash")
 
 	bn.setGivenHash(expectedHash)
 
-=======
-
-	bn := &branchNode{}
-	expectedHash := []byte("node hash")
-
-	bn.setGivenHash(expectedHash)
-
->>>>>>> 256d613d
 	assert.Equal(t, expectedHash, bn.hash)
 }
 
@@ -926,12 +910,8 @@
 func newEmptyTrie() data.Trie {
 	db := mock.NewMemDbMock()
 	marsh, hsh := getTestMarshAndHasher()
-<<<<<<< HEAD
-	tr, _ := NewTrie(db, marsh, hsh, mock.NewMemDbMock())
-=======
 	cacheSize := 100
 	tr, _ := NewTrie(db, marsh, hsh, mock.NewMemDbMock(), cacheSize)
->>>>>>> 256d613d
 	return tr
 }
 
