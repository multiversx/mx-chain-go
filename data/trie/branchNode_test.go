package trie

import (
	"encoding/hex"
	"fmt"
	"reflect"
	"strconv"
	"testing"
	"time"

	"github.com/ElrondNetwork/elrond-go/config"
	"github.com/ElrondNetwork/elrond-go/data"
	"github.com/ElrondNetwork/elrond-go/data/mock"
	protobuf "github.com/ElrondNetwork/elrond-go/data/trie/proto"
	"github.com/ElrondNetwork/elrond-go/hashing"
	"github.com/ElrondNetwork/elrond-go/marshal"
	"github.com/ElrondNetwork/elrond-go/storage/lrucache"
	"github.com/stretchr/testify/assert"
)

func getTestDbMarshAndHasher() (data.DBWriteCacher, marshal.Marshalizer, hashing.Hasher) {
	marsh := &mock.ProtobufMarshalizerMock{}
	hasher := &mock.KeccakMock{}
	return mock.NewMemDbMock(), marsh, hasher
}

func getBnAndCollapsedBn(db data.DBWriteCacher, marshalizer marshal.Marshalizer, hasher hashing.Hasher) (*branchNode, *branchNode) {
	var children [nrOfChildren]node
	EncodedChildren := make([][]byte, nrOfChildren)

	children[2], _ = newLeafNode([]byte("dog"), []byte("dog"), db, marshalizer, hasher)
	children[6], _ = newLeafNode([]byte("doe"), []byte("doe"), db, marshalizer, hasher)
	children[13], _ = newLeafNode([]byte("doge"), []byte("doge"), db, marshalizer, hasher)
	bn, _ := newBranchNode(db, marshalizer, hasher)
	bn.children = children

	EncodedChildren[2], _ = encodeNodeAndGetHash(children[2])
	EncodedChildren[6], _ = encodeNodeAndGetHash(children[6])
	EncodedChildren[13], _ = encodeNodeAndGetHash(children[13])
	collapsedBn, _ := newBranchNode(db, marshalizer, hasher)
	collapsedBn.EncodedChildren = EncodedChildren

	return bn, collapsedBn
}

func newEmptyTrie(db data.DBWriteCacher, marsh marshal.Marshalizer, hsh hashing.Hasher) *patriciaMerkleTrie {
	cacheSize := 100
	tr, _ := NewTrie(db, marsh, hsh, mock.NewMemDbMock(), cacheSize, config.DBConfig{})
	return tr
}

func initTrie() *patriciaMerkleTrie {
	tr := newEmptyTrie(getTestDbMarshAndHasher())
	_ = tr.Update([]byte("doe"), []byte("reindeer"))
	_ = tr.Update([]byte("dog"), []byte("puppy"))
	_ = tr.Update([]byte("dogglesworth"), []byte("cat"))

	return tr
}

func getEncodedTrieNodesAndHashes(tr data.Trie) ([][]byte, [][]byte) {
	it, _ := NewIterator(tr)
<<<<<<< HEAD
	encNode, _ := it.GetMarshalizedNode()
=======
	encNode, _ := it.MarshalizedNode()
>>>>>>> 54ee1ce5

	nodes := make([][]byte, 0)
	nodes = append(nodes, encNode)

	hashes := make([][]byte, 0)
	hash, _ := it.GetHash()
	hashes = append(hashes, hash)

	for it.HasNext() {
		_ = it.Next()
<<<<<<< HEAD
		encNode, _ = it.GetMarshalizedNode()
=======
		encNode, _ = it.MarshalizedNode()
>>>>>>> 54ee1ce5

		nodes = append(nodes, encNode)
		hash, _ = it.GetHash()
		hashes = append(hashes, hash)
	}

	return nodes, hashes
}

func TestBranchNode_getHash(t *testing.T) {
	t.Parallel()

	bn := &branchNode{baseNode: &baseNode{hash: []byte("test hash")}}
	assert.Equal(t, bn.hash, bn.getHash())
}

func TestBranchNode_isDirty(t *testing.T) {
	t.Parallel()

	bn := &branchNode{baseNode: &baseNode{dirty: true}}
	assert.Equal(t, true, bn.isDirty())

	bn = &branchNode{baseNode: &baseNode{dirty: false}}
	assert.Equal(t, false, bn.isDirty())
}

func TestBranchNode_getCollapsed(t *testing.T) {
	t.Parallel()

	bn, collapsedBn := getBnAndCollapsedBn(getTestDbMarshAndHasher())
	collapsedBn.dirty = true

	collapsed, err := bn.getCollapsed()
	assert.Nil(t, err)
	assert.Equal(t, collapsedBn, collapsed)
}

func TestBranchNode_getCollapsedEmptyNode(t *testing.T) {
	t.Parallel()

	bn := emptyDirtyBranchNode()

	collapsed, err := bn.getCollapsed()
	assert.Equal(t, ErrEmptyNode, err)
	assert.Nil(t, collapsed)
}

func TestBranchNode_getCollapsedNilNode(t *testing.T) {
	t.Parallel()

	var bn *branchNode

	collapsed, err := bn.getCollapsed()
	assert.Equal(t, ErrNilNode, err)
	assert.Nil(t, collapsed)
}

func TestBranchNode_getCollapsedCollapsedNode(t *testing.T) {
	t.Parallel()

	_, collapsedBn := getBnAndCollapsedBn(getTestDbMarshAndHasher())

	collapsed, err := collapsedBn.getCollapsed()
	assert.Nil(t, err)
	assert.Equal(t, collapsedBn, collapsed)
}

func TestBranchNode_setHash(t *testing.T) {
	t.Parallel()

	bn, collapsedBn := getBnAndCollapsedBn(getTestDbMarshAndHasher())
	hash, _ := encodeNodeAndGetHash(collapsedBn)

	err := bn.setHash()
	assert.Nil(t, err)
	assert.Equal(t, hash, bn.hash)
}

func TestBranchNode_setRootHash(t *testing.T) {
	t.Parallel()

	cfg := config.DBConfig{}
	db, marsh, hsh := getTestDbMarshAndHasher()
	cacheSize := 100

	tr1, _ := NewTrie(db, marsh, hsh, mock.NewMemDbMock(), cacheSize, cfg)
	tr2, _ := NewTrie(db, marsh, hsh, mock.NewMemDbMock(), cacheSize, cfg)

	for i := 0; i < 100000; i++ {
		val := hsh.Compute(string(i))
		_ = tr1.Update(val, val)
		_ = tr2.Update(val, val)
	}

	err := tr1.root.setRootHash()
	_ = tr2.root.setHash()
	assert.Nil(t, err)
	assert.Equal(t, tr1.root.getHash(), tr2.root.getHash())
}

func TestBranchNode_setRootHashCollapsedNode(t *testing.T) {
	t.Parallel()

	_, collapsedBn := getBnAndCollapsedBn(getTestDbMarshAndHasher())
	hash, _ := encodeNodeAndGetHash(collapsedBn)

	err := collapsedBn.setRootHash()
	assert.Nil(t, err)
	assert.Equal(t, hash, collapsedBn.hash)
}

func TestBranchNode_setHashEmptyNode(t *testing.T) {
	t.Parallel()

	bn := emptyDirtyBranchNode()

	err := bn.setHash()
	assert.Equal(t, ErrEmptyNode, err)
	assert.Nil(t, bn.hash)
}

func TestBranchNode_setHashNilNode(t *testing.T) {
	t.Parallel()

	var bn *branchNode

	err := bn.setHash()
	assert.Equal(t, ErrNilNode, err)
	assert.Nil(t, bn)
}

func TestBranchNode_setHashCollapsedNode(t *testing.T) {
	t.Parallel()

	_, collapsedBn := getBnAndCollapsedBn(getTestDbMarshAndHasher())
	hash, _ := encodeNodeAndGetHash(collapsedBn)

	err := collapsedBn.setHash()
	assert.Nil(t, err)
	assert.Equal(t, hash, collapsedBn.hash)
}

func TestBranchNode_setGivenHash(t *testing.T) {
	t.Parallel()

	bn := &branchNode{baseNode: &baseNode{}}
	expectedHash := []byte("node hash")

	bn.setGivenHash(expectedHash)
	assert.Equal(t, expectedHash, bn.hash)
}

func TestBranchNode_hashChildren(t *testing.T) {
	t.Parallel()

	bn, _ := getBnAndCollapsedBn(getTestDbMarshAndHasher())

	for i := range bn.children {
		if bn.children[i] != nil {
			assert.Nil(t, bn.children[i].getHash())
		}
	}
	err := bn.hashChildren()
	assert.Nil(t, err)

	for i := range bn.children {
		if bn.children[i] != nil {
			childHash, _ := encodeNodeAndGetHash(bn.children[i])
			assert.Equal(t, childHash, bn.children[i].getHash())
		}
	}
}

func TestBranchNode_hashChildrenEmptyNode(t *testing.T) {
	t.Parallel()

	bn := emptyDirtyBranchNode()

	err := bn.hashChildren()
	assert.Equal(t, ErrEmptyNode, err)
}

func TestBranchNode_hashChildrenNilNode(t *testing.T) {
	t.Parallel()

	var bn *branchNode

	err := bn.hashChildren()
	assert.Equal(t, ErrNilNode, err)
}

func TestBranchNode_hashChildrenCollapsedNode(t *testing.T) {
	t.Parallel()

	_, collapsedBn := getBnAndCollapsedBn(getTestDbMarshAndHasher())

	err := collapsedBn.hashChildren()
	assert.Nil(t, err)

	_, collapsedBn2 := getBnAndCollapsedBn(getTestDbMarshAndHasher())
	assert.Equal(t, collapsedBn2, collapsedBn)
}

func TestBranchNode_hashNode(t *testing.T) {
	t.Parallel()

	_, collapsedBn := getBnAndCollapsedBn(getTestDbMarshAndHasher())
	expectedHash, _ := encodeNodeAndGetHash(collapsedBn)

	hash, err := collapsedBn.hashNode()
	assert.Nil(t, err)
	assert.Equal(t, expectedHash, hash)
}

func TestBranchNode_hashNodeEmptyNode(t *testing.T) {
	t.Parallel()

	bn := emptyDirtyBranchNode()

	hash, err := bn.hashNode()
	assert.Equal(t, ErrEmptyNode, err)
	assert.Nil(t, hash)
}

func TestBranchNode_hashNodeNilNode(t *testing.T) {
	t.Parallel()

	var bn *branchNode

	hash, err := bn.hashNode()
	assert.Equal(t, ErrNilNode, err)
	assert.Nil(t, hash)
}

func TestBranchNode_commit(t *testing.T) {
	t.Parallel()

	db, marsh, hasher := getTestDbMarshAndHasher()
	bn, collapsedBn := getBnAndCollapsedBn(db, marsh, hasher)

	hash, _ := encodeNodeAndGetHash(collapsedBn)
	_ = bn.setHash()

	err := bn.commit(false, 0, bn.db)
	assert.Nil(t, err)

	encNode, _ := db.Get(hash)
	node, _ := decodeNode(encNode, db, marsh, hasher)
	h1, _ := encodeNodeAndGetHash(collapsedBn)
	h2, _ := encodeNodeAndGetHash(node)
	assert.Equal(t, h1, h2)
}

func TestBranchNode_commitEmptyNode(t *testing.T) {
	t.Parallel()

	bn := emptyDirtyBranchNode()

	err := bn.commit(false, 0, bn.db)
	assert.Equal(t, ErrEmptyNode, err)
}

func TestBranchNode_commitNilNode(t *testing.T) {
	t.Parallel()

	var bn *branchNode

	err := bn.commit(false, 0, nil)
	assert.Equal(t, ErrNilNode, err)
}

func TestBranchNode_getEncodedNode(t *testing.T) {
	t.Parallel()

	bn, _ := getBnAndCollapsedBn(getTestDbMarshAndHasher())

	expectedEncodedNode, _ := bn.marsh.Marshal(bn)
	expectedEncodedNode = append(expectedEncodedNode, branch)

	encNode, err := bn.getEncodedNode()
	assert.Nil(t, err)
	assert.Equal(t, expectedEncodedNode, encNode)
}

func TestBranchNode_getEncodedNodeEmpty(t *testing.T) {
	t.Parallel()

	bn := emptyDirtyBranchNode()

	encNode, err := bn.getEncodedNode()
	assert.Equal(t, ErrEmptyNode, err)
	assert.Nil(t, encNode)
}

func TestBranchNode_getEncodedNodeNil(t *testing.T) {
	t.Parallel()

	var bn *branchNode

	encNode, err := bn.getEncodedNode()
	assert.Equal(t, ErrNilNode, err)
	assert.Nil(t, encNode)
}

func TestBranchNode_resolveCollapsed(t *testing.T) {
	t.Parallel()

	bn, collapsedBn := getBnAndCollapsedBn(getTestDbMarshAndHasher())
	childPos := byte(2)

	_ = bn.setHash()
	_ = bn.commit(false, 0, bn.db)
	resolved, _ := newLeafNode([]byte("dog"), []byte("dog"), bn.db, bn.marsh, bn.hasher)
	resolved.dirty = false
	resolved.hash = bn.EncodedChildren[childPos]

	err := collapsedBn.resolveCollapsed(childPos)
	assert.Nil(t, err)
	assert.Equal(t, resolved, collapsedBn.children[childPos])
}

func TestBranchNode_resolveCollapsedEmptyNode(t *testing.T) {
	t.Parallel()

	bn := emptyDirtyBranchNode()

	err := bn.resolveCollapsed(2)
	assert.Equal(t, ErrEmptyNode, err)
}

func TestBranchNode_resolveCollapsedENilNode(t *testing.T) {
	t.Parallel()

	var bn *branchNode

	err := bn.resolveCollapsed(2)
	assert.Equal(t, ErrNilNode, err)
}

func TestBranchNode_resolveCollapsedPosOutOfRange(t *testing.T) {
	t.Parallel()

	bn, _ := getBnAndCollapsedBn(getTestDbMarshAndHasher())

	err := bn.resolveCollapsed(17)
	assert.Equal(t, ErrChildPosOutOfRange, err)
}

func TestBranchNode_isCollapsed(t *testing.T) {
	t.Parallel()

	bn, collapsedBn := getBnAndCollapsedBn(getTestDbMarshAndHasher())

	assert.True(t, collapsedBn.isCollapsed())
	assert.False(t, bn.isCollapsed())

	collapsedBn.children[2], _ = newLeafNode([]byte("dog"), []byte("dog"), bn.db, bn.marsh, bn.hasher)
	assert.False(t, collapsedBn.isCollapsed())
}

func TestBranchNode_tryGet(t *testing.T) {
	t.Parallel()

	bn, _ := getBnAndCollapsedBn(getTestDbMarshAndHasher())
	childPos := byte(2)
	key := append([]byte{childPos}, []byte("dog")...)

	val, err := bn.tryGet(key)
	assert.Equal(t, []byte("dog"), val)
	assert.Nil(t, err)
}

func TestBranchNode_tryGetEmptyKey(t *testing.T) {
	t.Parallel()

	bn, _ := getBnAndCollapsedBn(getTestDbMarshAndHasher())
	var key []byte

	val, err := bn.tryGet(key)
	assert.Nil(t, err)
	assert.Nil(t, val)
}

func TestBranchNode_tryGetChildPosOutOfRange(t *testing.T) {
	t.Parallel()

	bn, _ := getBnAndCollapsedBn(getTestDbMarshAndHasher())
	key := []byte("dog")

	val, err := bn.tryGet(key)
	assert.Equal(t, ErrChildPosOutOfRange, err)
	assert.Nil(t, val)
}

func TestBranchNode_tryGetNilChild(t *testing.T) {
	t.Parallel()

	bn, _ := getBnAndCollapsedBn(getTestDbMarshAndHasher())
	nilChildKey := []byte{3}

	val, err := bn.tryGet(nilChildKey)
	assert.Nil(t, err)
	assert.Nil(t, val)
}

func TestBranchNode_tryGetCollapsedNode(t *testing.T) {
	t.Parallel()

	bn, collapsedBn := getBnAndCollapsedBn(getTestDbMarshAndHasher())

	_ = bn.setHash()
	_ = bn.commit(false, 0, bn.db)

	childPos := byte(2)
	key := append([]byte{childPos}, []byte("dog")...)

	val, err := collapsedBn.tryGet(key)
	assert.Equal(t, []byte("dog"), val)
	assert.Nil(t, err)
}

func TestBranchNode_tryGetEmptyNode(t *testing.T) {
	t.Parallel()

	bn := emptyDirtyBranchNode()
	childPos := byte(2)
	key := append([]byte{childPos}, []byte("dog")...)

	val, err := bn.tryGet(key)
	assert.Equal(t, ErrEmptyNode, err)
	assert.Nil(t, val)
}

func TestBranchNode_tryGetNilNode(t *testing.T) {
	t.Parallel()

	var bn *branchNode
	childPos := byte(2)
	key := append([]byte{childPos}, []byte("dog")...)

	val, err := bn.tryGet(key)
	assert.Equal(t, ErrNilNode, err)
	assert.Nil(t, val)
}

func TestBranchNode_getNext(t *testing.T) {
	t.Parallel()

	bn, _ := getBnAndCollapsedBn(getTestDbMarshAndHasher())
	nextNode, _ := newLeafNode([]byte("dog"), []byte("dog"), bn.db, bn.marsh, bn.hasher)
	childPos := byte(2)
	key := append([]byte{childPos}, []byte("dog")...)

	node, key, err := bn.getNext(key)

	h1, _ := encodeNodeAndGetHash(nextNode)
	h2, _ := encodeNodeAndGetHash(node)
	assert.Equal(t, h1, h2)
	assert.Equal(t, []byte("dog"), key)
	assert.Nil(t, err)
}

func TestBranchNode_getNextWrongKey(t *testing.T) {
	t.Parallel()

	bn, _ := getBnAndCollapsedBn(getTestDbMarshAndHasher())
	key := []byte("dog")

	node, key, err := bn.getNext(key)
	assert.Nil(t, node)
	assert.Nil(t, key)
	assert.Equal(t, ErrChildPosOutOfRange, err)
}

func TestBranchNode_getNextNilChild(t *testing.T) {
	t.Parallel()

	bn, _ := getBnAndCollapsedBn(getTestDbMarshAndHasher())
	nilChildPos := byte(4)
	key := append([]byte{nilChildPos}, []byte("dog")...)

	node, key, err := bn.getNext(key)
	assert.Nil(t, node)
	assert.Nil(t, key)
	assert.Equal(t, ErrNodeNotFound, err)
}

func TestBranchNode_insert(t *testing.T) {
	t.Parallel()

	bn, _ := getBnAndCollapsedBn(getTestDbMarshAndHasher())
	nodeKey := []byte{0, 2, 3}
	node, _ := newLeafNode(nodeKey, []byte("dogs"), bn.db, bn.marsh, bn.hasher)

	dirty, newBn, _, err := bn.insert(node)
	nodeKeyRemainder := nodeKey[1:]

	bn.children[0], _ = newLeafNode(nodeKeyRemainder, []byte("dogs"), bn.db, bn.marsh, bn.hasher)
	assert.True(t, dirty)
	assert.Nil(t, err)
	assert.Equal(t, bn, newBn)
}

func TestBranchNode_insertEmptyKey(t *testing.T) {
	t.Parallel()

	bn, _ := getBnAndCollapsedBn(getTestDbMarshAndHasher())
	node, _ := newLeafNode([]byte{}, []byte("dogs"), bn.db, bn.marsh, bn.hasher)

	dirty, newBn, _, err := bn.insert(node)
	assert.False(t, dirty)
	assert.Equal(t, ErrValueTooShort, err)
	assert.Nil(t, newBn)
}

func TestBranchNode_insertChildPosOutOfRange(t *testing.T) {
	t.Parallel()

	bn, _ := getBnAndCollapsedBn(getTestDbMarshAndHasher())
	node, _ := newLeafNode([]byte("dog"), []byte("dogs"), bn.db, bn.marsh, bn.hasher)

	dirty, newBn, _, err := bn.insert(node)
	assert.False(t, dirty)
	assert.Equal(t, ErrChildPosOutOfRange, err)
	assert.Nil(t, newBn)
}

func TestBranchNode_insertCollapsedNode(t *testing.T) {
	t.Parallel()

	bn, collapsedBn := getBnAndCollapsedBn(getTestDbMarshAndHasher())
	childPos := byte(2)
	key := append([]byte{childPos}, []byte("dog")...)
	node, _ := newLeafNode(key, []byte("dogs"), bn.db, bn.marsh, bn.hasher)

	_ = bn.setHash()
	_ = bn.commit(false, 0, bn.db)

	dirty, newBn, _, err := collapsedBn.insert(node)
	assert.True(t, dirty)
	assert.Nil(t, err)

	val, _ := newBn.tryGet(key)
	assert.Equal(t, []byte("dogs"), val)
}

func TestBranchNode_insertInStoredBnOnExistingPos(t *testing.T) {
	t.Parallel()

	bn, _ := getBnAndCollapsedBn(getTestDbMarshAndHasher())
	childPos := byte(2)
	key := append([]byte{childPos}, []byte("dog")...)
	node, _ := newLeafNode(key, []byte("dogs"), bn.db, bn.marsh, bn.hasher)

	_ = bn.commit(false, 0, bn.db)
	bnHash := bn.getHash()
	ln, _, _ := bn.getNext(key)
	lnHash := ln.getHash()
	expectedHashes := [][]byte{lnHash, bnHash}

	dirty, _, oldHashes, err := bn.insert(node)
	assert.True(t, dirty)
	assert.Nil(t, err)
	assert.Equal(t, expectedHashes, oldHashes)
}

func TestBranchNode_insertInStoredBnOnNilPos(t *testing.T) {
	t.Parallel()

	bn, _ := getBnAndCollapsedBn(getTestDbMarshAndHasher())
	nilChildPos := byte(11)
	key := append([]byte{nilChildPos}, []byte("dog")...)
	node, _ := newLeafNode(key, []byte("dogs"), bn.db, bn.marsh, bn.hasher)

	_ = bn.commit(false, 0, bn.db)
	bnHash := bn.getHash()
	expectedHashes := [][]byte{bnHash}

	dirty, _, oldHashes, err := bn.insert(node)
	assert.True(t, dirty)
	assert.Nil(t, err)
	assert.Equal(t, expectedHashes, oldHashes)
}

func TestBranchNode_insertInDirtyBnOnNilPos(t *testing.T) {
	t.Parallel()

	bn, _ := getBnAndCollapsedBn(getTestDbMarshAndHasher())
	nilChildPos := byte(11)
	key := append([]byte{nilChildPos}, []byte("dog")...)
	node, _ := newLeafNode(key, []byte("dogs"), bn.db, bn.marsh, bn.hasher)

	dirty, _, oldHashes, err := bn.insert(node)
	assert.True(t, dirty)
	assert.Nil(t, err)
	assert.Equal(t, [][]byte{}, oldHashes)
}

func TestBranchNode_insertInDirtyBnOnExistingPos(t *testing.T) {
	t.Parallel()

	bn, _ := getBnAndCollapsedBn(getTestDbMarshAndHasher())
	childPos := byte(2)
	key := append([]byte{childPos}, []byte("dog")...)
	node, _ := newLeafNode(key, []byte("dogs"), bn.db, bn.marsh, bn.hasher)

	dirty, _, oldHashes, err := bn.insert(node)
	assert.True(t, dirty)
	assert.Nil(t, err)
	assert.Equal(t, [][]byte{}, oldHashes)
}

func TestBranchNode_insertInNilNode(t *testing.T) {
	t.Parallel()

	var bn *branchNode

	dirty, newBn, _, err := bn.insert(&leafNode{})
	assert.False(t, dirty)
	assert.Equal(t, ErrNilNode, err)
	assert.Nil(t, newBn)
}

func TestBranchNode_delete(t *testing.T) {
	t.Parallel()

	bn, _ := getBnAndCollapsedBn(getTestDbMarshAndHasher())
	var children [nrOfChildren]node
	children[6], _ = newLeafNode([]byte("doe"), []byte("doe"), bn.db, bn.marsh, bn.hasher)
	children[13], _ = newLeafNode([]byte("doge"), []byte("doge"), bn.db, bn.marsh, bn.hasher)
	expectedBn, _ := newBranchNode(bn.db, bn.marsh, bn.hasher)
	expectedBn.children = children

	childPos := byte(2)
	key := append([]byte{childPos}, []byte("dog")...)

	dirty, newBn, _, err := bn.delete(key)
	assert.True(t, dirty)
	assert.Nil(t, err)

	_ = expectedBn.setHash()
	_ = newBn.setHash()
	assert.Equal(t, expectedBn.getHash(), newBn.getHash())
}

func TestBranchNode_deleteFromStoredBn(t *testing.T) {
	t.Parallel()

	bn, _ := getBnAndCollapsedBn(getTestDbMarshAndHasher())
	childPos := byte(2)
	lnKey := append([]byte{childPos}, []byte("dog")...)

	_ = bn.commit(false, 0, bn.db)
	bnHash := bn.getHash()
	ln, _, _ := bn.getNext(lnKey)
	lnHash := ln.getHash()
	expectedHashes := [][]byte{lnHash, bnHash}

	dirty, _, oldHashes, err := bn.delete(lnKey)
	assert.True(t, dirty)
	assert.Nil(t, err)
	assert.Equal(t, expectedHashes, oldHashes)
}

func TestBranchNode_deleteFromDirtyBn(t *testing.T) {
	t.Parallel()

	bn, _ := getBnAndCollapsedBn(getTestDbMarshAndHasher())
	childPos := byte(2)
	lnKey := append([]byte{childPos}, []byte("dog")...)

	dirty, _, oldHashes, err := bn.delete(lnKey)
	assert.True(t, dirty)
	assert.Nil(t, err)
	assert.Equal(t, [][]byte{}, oldHashes)
}

func TestBranchNode_deleteEmptyNode(t *testing.T) {
	t.Parallel()

	bn := emptyDirtyBranchNode()
	childPos := byte(2)
	key := append([]byte{childPos}, []byte("dog")...)

	dirty, newBn, _, err := bn.delete(key)
	assert.False(t, dirty)
	assert.Equal(t, ErrEmptyNode, err)
	assert.Nil(t, newBn)
}

func TestBranchNode_deleteNilNode(t *testing.T) {
	t.Parallel()

	var bn *branchNode
	childPos := byte(2)
	key := append([]byte{childPos}, []byte("dog")...)

	dirty, newBn, _, err := bn.delete(key)
	assert.False(t, dirty)
	assert.Equal(t, ErrNilNode, err)
	assert.Nil(t, newBn)
}

func TestBranchNode_deleteEmptykey(t *testing.T) {
	t.Parallel()

	bn, _ := getBnAndCollapsedBn(getTestDbMarshAndHasher())

	dirty, newBn, _, err := bn.delete([]byte{})
	assert.False(t, dirty)
	assert.Equal(t, ErrValueTooShort, err)
	assert.Nil(t, newBn)
}

func TestBranchNode_deleteCollapsedNode(t *testing.T) {
	t.Parallel()

	bn, collapsedBn := getBnAndCollapsedBn(getTestDbMarshAndHasher())
	_ = bn.setHash()
	_ = bn.commit(false, 0, bn.db)

	childPos := byte(2)
	key := append([]byte{childPos}, []byte("dog")...)

	dirty, newBn, _, err := collapsedBn.delete(key)
	assert.True(t, dirty)
	assert.Nil(t, err)

	val, err := newBn.tryGet(key)
	assert.Nil(t, val)
	assert.Nil(t, err)
}

func TestBranchNode_deleteAndReduceBn(t *testing.T) {
	t.Parallel()

	bn, _ := newBranchNode(getTestDbMarshAndHasher())
	var children [nrOfChildren]node
	firstChildPos := byte(2)
	secondChildPos := byte(6)
	children[firstChildPos], _ = newLeafNode([]byte("dog"), []byte("dog"), bn.db, bn.marsh, bn.hasher)
	children[secondChildPos], _ = newLeafNode([]byte("doe"), []byte("doe"), bn.db, bn.marsh, bn.hasher)
	bn.children = children

	key := append([]byte{firstChildPos}, []byte("dog")...)
	ln, _ := newLeafNode(key, []byte("dog"), bn.db, bn.marsh, bn.hasher)

	key = append([]byte{secondChildPos}, []byte("doe")...)
	dirty, newBn, _, err := bn.delete(key)
	assert.True(t, dirty)
	assert.Nil(t, err)
	assert.Equal(t, ln, newBn)
}

func TestBranchNode_reduceNode(t *testing.T) {
	t.Parallel()

	bn, _ := newBranchNode(getTestDbMarshAndHasher())
	var children [nrOfChildren]node
	childPos := byte(2)
	children[childPos], _ = newLeafNode([]byte("dog"), []byte("dog"), bn.db, bn.marsh, bn.hasher)
	bn.children = children

	key := append([]byte{childPos}, []byte("dog")...)
	ln, _ := newLeafNode(key, []byte("dog"), bn.db, bn.marsh, bn.hasher)

	node, err := bn.children[childPos].reduceNode(int(childPos))
	assert.Equal(t, ln, node)
	assert.Nil(t, err)
}

func TestBranchNode_getChildPosition(t *testing.T) {
	t.Parallel()

	bn, _ := getBnAndCollapsedBn(getTestDbMarshAndHasher())
	nr, pos := getChildPosition(bn)
	assert.Equal(t, 3, nr)
	assert.Equal(t, 13, pos)
}

func TestBranchNode_clone(t *testing.T) {
	t.Parallel()

	bn, _ := getBnAndCollapsedBn(getTestDbMarshAndHasher())
	clone := bn.clone()
	assert.False(t, bn == clone)
	assert.Equal(t, bn, clone)
}

func TestBranchNode_isEmptyOrNil(t *testing.T) {
	t.Parallel()

	bn := emptyDirtyBranchNode()
	assert.Equal(t, ErrEmptyNode, bn.isEmptyOrNil())

	bn = nil
	assert.Equal(t, ErrNilNode, bn.isEmptyOrNil())
}

func TestReduceBranchNodeWithExtensionNodeChildShouldWork(t *testing.T) {
	t.Parallel()

	tr := newEmptyTrie(getTestDbMarshAndHasher())
	expectedTr := newEmptyTrie(getTestDbMarshAndHasher())

	_ = expectedTr.Update([]byte("dog"), []byte("dog"))
	_ = expectedTr.Update([]byte("doll"), []byte("doll"))

	_ = tr.Update([]byte("dog"), []byte("dog"))
	_ = tr.Update([]byte("doll"), []byte("doll"))
	_ = tr.Update([]byte("wolf"), []byte("wolf"))
	_ = tr.Delete([]byte("wolf"))

	expectedHash, _ := expectedTr.Root()
	hash, _ := tr.Root()
	assert.Equal(t, expectedHash, hash)
}

func TestReduceBranchNodeWithBranchNodeChildShouldWork(t *testing.T) {
	t.Parallel()

	tr := newEmptyTrie(getTestDbMarshAndHasher())
	expectedTr := newEmptyTrie(getTestDbMarshAndHasher())

	_ = expectedTr.Update([]byte("dog"), []byte("puppy"))
	_ = expectedTr.Update([]byte("dogglesworth"), []byte("cat"))

	_ = tr.Update([]byte("doe"), []byte("reindeer"))
	_ = tr.Update([]byte("dog"), []byte("puppy"))
	_ = tr.Update([]byte("dogglesworth"), []byte("cat"))
	_ = tr.Delete([]byte("doe"))

	expectedHash, _ := expectedTr.Root()
	hash, _ := tr.Root()
	assert.Equal(t, expectedHash, hash)
}

func TestReduceBranchNodeWithLeafNodeChildShouldWork(t *testing.T) {
	t.Parallel()

	tr := newEmptyTrie(getTestDbMarshAndHasher())
	expectedTr := newEmptyTrie(getTestDbMarshAndHasher())

	_ = expectedTr.Update([]byte("doe"), []byte("reindeer"))
	_ = expectedTr.Update([]byte("dogglesworth"), []byte("cat"))

	_ = tr.Update([]byte("doe"), []byte("reindeer"))
	_ = tr.Update([]byte("dog"), []byte("puppy"))
	_ = tr.Update([]byte("dogglesworth"), []byte("cat"))
	_ = tr.Delete([]byte("dog"))

	expectedHash, _ := expectedTr.Root()
	hash, _ := tr.Root()
	assert.Equal(t, expectedHash, hash)
}

func TestReduceBranchNodeWithLeafNodeValueShouldWork(t *testing.T) {
	t.Parallel()

	tr := newEmptyTrie(getTestDbMarshAndHasher())
	expectedTr := newEmptyTrie(getTestDbMarshAndHasher())

	_ = expectedTr.Update([]byte("doe"), []byte("reindeer"))
	_ = expectedTr.Update([]byte("dog"), []byte("puppy"))

	_ = tr.Update([]byte("doe"), []byte("reindeer"))
	_ = tr.Update([]byte("dog"), []byte("puppy"))
	_ = tr.Update([]byte("dogglesworth"), []byte("cat"))
	_ = tr.Delete([]byte("dogglesworth"))

	expectedHash, _ := expectedTr.Root()
	hash, _ := tr.Root()

	assert.Equal(t, expectedHash, hash)
}

func TestBranchNode_getChildren(t *testing.T) {
	t.Parallel()

	bn, _ := getBnAndCollapsedBn(getTestDbMarshAndHasher())

	children, err := bn.getChildren()
	assert.Nil(t, err)
	assert.Equal(t, 3, len(children))
}

func TestBranchNode_getChildrenCollapsedBn(t *testing.T) {
	t.Parallel()

	bn, collapsedBn := getBnAndCollapsedBn(getTestDbMarshAndHasher())
	_ = bn.commit(true, 0, collapsedBn.db)

	children, err := collapsedBn.getChildren()
	assert.Nil(t, err)
	assert.Equal(t, 3, len(children))
}

func TestBranchNode_isValid(t *testing.T) {
	t.Parallel()

	bn, _ := getBnAndCollapsedBn(getTestDbMarshAndHasher())
	assert.True(t, bn.isValid())

	bn.children[2] = nil
	bn.children[6] = nil
	assert.False(t, bn.isValid())
}

func TestBranchNode_setDirty(t *testing.T) {
	t.Parallel()

	bn := &branchNode{baseNode: &baseNode{}}
	bn.setDirty(true)

	assert.True(t, bn.dirty)
}

func TestBranchNode_loadChildren(t *testing.T) {
	t.Parallel()

	_, marsh, hasher := getTestDbMarshAndHasher()
	tr := initTrie()
	nodes, hashes := getEncodedTrieNodesAndHashes(tr)
	nodesCacher, _ := lrucache.NewCache(100)

	resolver := &mock.TrieNodesResolverStub{
		RequestDataFromHashCalled: func(hash []byte) error {
			for i := range nodes {
<<<<<<< HEAD
				node, _ := NewInterceptedTrieNode(nodes[i], tr.GetDatabase(), marsh, hasher)
=======
				node, _ := NewInterceptedTrieNode(nodes[i], tr.Database(), marsh, hasher)
>>>>>>> 54ee1ce5
				nodesCacher.Put(node.hash, node)
			}
			return nil
		},
	}
	syncer, _ := NewTrieSyncer(resolver, nodesCacher, tr, time.Second)
	syncer.interceptedNodes.RegisterHandler(func(key []byte) {
		syncer.chRcvTrieNodes <- true
	})

	bnHashPosition := 1
	firstChildPos := 5
	firstChildHash := 2
	secondChildPos := 7
	secondChildHash := 3
	encodedChildren := make([][]byte, nrOfChildren)
	encodedChildren[firstChildPos] = hashes[firstChildHash]
	encodedChildren[secondChildPos] = hashes[secondChildHash]
	bn := &branchNode{
		CollapsedBn: protobuf.CollapsedBn{
			EncodedChildren: encodedChildren,
		},
		baseNode: &baseNode{
			hash: hashes[bnHashPosition],
		},
	}

	err := bn.loadChildren(syncer)
	assert.Nil(t, err)
	assert.NotNil(t, bn.children[firstChildPos])
	assert.NotNil(t, bn.children[secondChildPos])

	assert.Equal(t, 5, nodesCacher.Len())
}

//------- deepClone

func TestBranchNode_deepCloneWithNilHashShouldWork(t *testing.T) {
	t.Parallel()

	bn := &branchNode{baseNode: &baseNode{}}
	bn.dirty = true
	bn.hash = nil
	bn.EncodedChildren = make([][]byte, len(bn.children))
	bn.EncodedChildren[4] = getRandomByteSlice()
	bn.EncodedChildren[5] = getRandomByteSlice()
	bn.EncodedChildren[12] = getRandomByteSlice()
	bn.children[4] = &leafNode{baseNode: &baseNode{}}
	bn.children[5] = &leafNode{baseNode: &baseNode{}}
	bn.children[12] = &leafNode{baseNode: &baseNode{}}

	cloned := bn.deepClone().(*branchNode)

	testSameBranchNodeContent(t, bn, cloned)
}

func TestBranchNode_deepCloneShouldWork(t *testing.T) {
	t.Parallel()

	bn := &branchNode{baseNode: &baseNode{}}
	bn.dirty = true
	bn.hash = getRandomByteSlice()
	bn.EncodedChildren = make([][]byte, len(bn.children))
	bn.EncodedChildren[4] = getRandomByteSlice()
	bn.EncodedChildren[5] = getRandomByteSlice()
	bn.EncodedChildren[12] = getRandomByteSlice()
	bn.children[4] = &leafNode{baseNode: &baseNode{}}
	bn.children[5] = &leafNode{baseNode: &baseNode{}}
	bn.children[12] = &leafNode{baseNode: &baseNode{}}

	cloned := bn.deepClone().(*branchNode)

	testSameBranchNodeContent(t, bn, cloned)
}

func testSameBranchNodeContent(t *testing.T, expected *branchNode, actual *branchNode) {
	if !reflect.DeepEqual(expected, actual) {
		assert.Fail(t, "not equal content")
		fmt.Printf(
			"expected:\n %s, got: \n%s",
			getBranchNodeContents(expected),
			getBranchNodeContents(actual),
		)
	}
	assert.False(t, expected == actual)
}

func getBranchNodeContents(bn *branchNode) string {
	encodedChildsString := ""
	for i := 0; i < len(bn.EncodedChildren); i++ {
		if i > 0 {
			encodedChildsString += ", "
		}

		if bn.EncodedChildren[i] == nil {
			encodedChildsString += "<nil>"
			continue
		}

		encodedChildsString += hex.EncodeToString(bn.EncodedChildren[i])
	}

	childsString := ""
	for i := 0; i < len(bn.children); i++ {
		if i > 0 {
			childsString += ", "
		}

		if bn.children[i] == nil {
			childsString += "<nil>"
			continue
		}

		childsString += fmt.Sprintf("%p", bn.children[i])
	}

	str := fmt.Sprintf(`extension node:
  		encoded child: %s
  		hash: %s
 		child: %s,
  		dirty: %v
`,
		encodedChildsString,
		hex.EncodeToString(bn.hash),
		childsString,
		bn.dirty)

	return str
}

func BenchmarkDecodeBranchNode(b *testing.B) {
	db, marsh, hsh := getTestDbMarshAndHasher()
	tr := newEmptyTrie(db, marsh, hsh)

	nrValuesInTrie := 100000
	values := make([][]byte, nrValuesInTrie)

	for i := 0; i < nrValuesInTrie; i++ {
		values[i] = hsh.Compute(strconv.Itoa(i))
		_ = tr.Update(values[i], values[i])
	}

	proof, _ := tr.Prove(values[0])

	b.ResetTimer()
	for i := 0; i < b.N; i++ {
		_, _ = decodeNode(proof[0], db, marsh, hsh)
	}
}

func BenchmarkMarshallNodeCapnp(b *testing.B) {
	bn, _ := getBnAndCollapsedBn(getTestDbMarshAndHasher())
	marsh := &marshal.CapnpMarshalizer{}
	b.ResetTimer()
	for i := 0; i < b.N; i++ {
		_, _ = marsh.Marshal(bn)
	}
}

func BenchmarkMarshallNodeJson(b *testing.B) {
	bn, _ := getBnAndCollapsedBn(getTestDbMarshAndHasher())
	marsh := marshal.JsonMarshalizer{}
	b.ResetTimer()
	for i := 0; i < b.N; i++ {
		_, _ = marsh.Marshal(bn)
	}
}<|MERGE_RESOLUTION|>--- conflicted
+++ resolved
@@ -60,11 +60,7 @@
 
 func getEncodedTrieNodesAndHashes(tr data.Trie) ([][]byte, [][]byte) {
 	it, _ := NewIterator(tr)
-<<<<<<< HEAD
-	encNode, _ := it.GetMarshalizedNode()
-=======
 	encNode, _ := it.MarshalizedNode()
->>>>>>> 54ee1ce5
 
 	nodes := make([][]byte, 0)
 	nodes = append(nodes, encNode)
@@ -75,11 +71,7 @@
 
 	for it.HasNext() {
 		_ = it.Next()
-<<<<<<< HEAD
-		encNode, _ = it.GetMarshalizedNode()
-=======
 		encNode, _ = it.MarshalizedNode()
->>>>>>> 54ee1ce5
 
 		nodes = append(nodes, encNode)
 		hash, _ = it.GetHash()
@@ -1008,11 +1000,7 @@
 	resolver := &mock.TrieNodesResolverStub{
 		RequestDataFromHashCalled: func(hash []byte) error {
 			for i := range nodes {
-<<<<<<< HEAD
-				node, _ := NewInterceptedTrieNode(nodes[i], tr.GetDatabase(), marsh, hasher)
-=======
 				node, _ := NewInterceptedTrieNode(nodes[i], tr.Database(), marsh, hasher)
->>>>>>> 54ee1ce5
 				nodesCacher.Put(node.hash, node)
 			}
 			return nil
