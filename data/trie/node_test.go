--- conflicted
+++ resolved
@@ -91,10 +91,7 @@
 
 func TestNode_encodeNodeAndCommitToDBBranchNode(t *testing.T) {
 	t.Parallel()
-<<<<<<< HEAD
-=======
-
->>>>>>> 256d613d
+
 	db := mock.NewMemDbMock()
 	marsh, hasher := getTestMarshAndHasher()
 	_, collapsedBn := getBnAndCollapsedBn()
@@ -439,10 +436,7 @@
 	t.Parallel()
 
 	msh, hsh := getTestMarshAndHasher()
-<<<<<<< HEAD
-=======
 	evictionCacheSize := 100
->>>>>>> 256d613d
 	evictionWaitList, _ := mock.NewEvictionWaitingList(evictionCacheSize, mock.NewMemDbMock(), msh)
 
 	tr := &patriciaMerkleTrie{
@@ -482,10 +476,7 @@
 	t.Parallel()
 
 	msh, hsh := getTestMarshAndHasher()
-<<<<<<< HEAD
-=======
 	evictionCacheSize := 100
->>>>>>> 256d613d
 	evictionWaitList, _ := mock.NewEvictionWaitingList(evictionCacheSize, mock.NewMemDbMock(), msh)
 
 	tr := &patriciaMerkleTrie{
