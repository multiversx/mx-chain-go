--- conflicted
+++ resolved
@@ -10,15 +10,6 @@
 
 // SmartContractResult holds all the data needed for a value transfer
 type SmartContractResult struct {
-<<<<<<< HEAD
-	Nonce   uint64   `capid:"0" json:"nonce"`
-	Value   *big.Int `capid:"1" json:"value"`
-	RcvAddr []byte   `capid:"2" json:"receiver"`
-	SndAddr []byte   `capid:"3" json:"sender"`
-	Code    []byte   `capid:"4" json:"code,omitempty"`
-	Data    []byte   `capid:"5" json:"data,omitempty"`
-	TxHash  []byte   `capid:"6" json:"txHash"`
-=======
 	Nonce    uint64   `capid:"0" json:"nonce"`
 	Value    *big.Int `capid:"1" json:"value"`
 	RcvAddr  []byte   `capid:"2" json:"receiver"`
@@ -28,7 +19,6 @@
 	TxHash   []byte   `capid:"6" json:"txHash"`
 	GasLimit uint64   `capid:"7" json:"gasLimit"`
 	GasPrice uint64   `capid:"8" json:"gasPrice"`
->>>>>>> 0c33bbbd
 }
 
 // Save saves the serialized data of a SmartContractResult into a stream through Capnp protocol
@@ -70,7 +60,7 @@
 
 	dest.RcvAddr = src.RcvAddr()
 	dest.SndAddr = src.SndAddr()
-	dest.Data = src.Data()
+	dest.Data = string(src.Data())
 	dest.Code = src.Code()
 	dest.TxHash = src.TxHash()
 
@@ -109,7 +99,7 @@
 }
 
 // GetData returns the data of the smart contract result
-func (scr *SmartContractResult) GetData() []byte {
+func (scr *SmartContractResult) GetData() string {
 	return scr.Data
 }
 
@@ -139,7 +129,7 @@
 }
 
 // SetData sets the data of the smart contract result
-func (scr *SmartContractResult) SetData(data []byte) {
+func (scr *SmartContractResult) SetData(data string) {
 	scr.Data = data
 }
 
