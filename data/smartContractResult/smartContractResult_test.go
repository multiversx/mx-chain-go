package smartContractResult_test

import (
	"math/big"
	"testing"

	"github.com/ElrondNetwork/elrond-go/data/smartContractResult"
	"github.com/stretchr/testify/assert"
)

func TestSmartContractResult_SettersAndGetters(t *testing.T) {
	t.Parallel()

	nonce := uint64(5)
	gasPrice := uint64(1)
	gasLimit := uint64(10)
	scr := smartContractResult.SmartContractResult{
		Nonce:    nonce,
		GasPrice: gasPrice,
		GasLimit: gasLimit,
	}

	rcvAddr := []byte("rcv address")
	sndAddr := []byte("snd address")
	value := big.NewInt(37)
	data := []byte("unStake")

	scr.SetRecvAddress(rcvAddr)
	scr.SetSndAddress(sndAddr)
	scr.SetValue(value)
	scr.SetData(data)

	assert.Equal(t, sndAddr, scr.GetSndAddress())
	assert.Equal(t, rcvAddr, scr.GetRecvAddress())
	assert.Equal(t, value, scr.GetValue())
	assert.Equal(t, data, scr.GetData())
	assert.Equal(t, gasLimit, scr.GetGasLimit())
	assert.Equal(t, gasPrice, scr.GetGasPrice())
	assert.Equal(t, nonce, scr.GetNonce())
}

func TestTrimSlicePtr(t *testing.T) {
	t.Parallel()

<<<<<<< HEAD
	data := []byte("data")
	scr := &smartContractResult.SmartContractResult{}
	scr.SetRcvAddr(data)

	assert.Equal(t, data, scr.RcvAddr)
}

func TestSmartContractResult_SetSndAddr(t *testing.T) {
	t.Parallel()

	data := []byte("data")
	scr := &smartContractResult.SmartContractResult{}
	scr.SetSndAddr(data)
=======
	scrSlice := make([]*smartContractResult.SmartContractResult, 0, 5)
	scr1 := &smartContractResult.SmartContractResult{Nonce: 3}
	scr2 := &smartContractResult.SmartContractResult{Nonce: 5}

	scrSlice = append(scrSlice, scr1)
	scrSlice = append(scrSlice, scr2)
>>>>>>> 6ccf18ca

	assert.Equal(t, 2, len(scrSlice))
	assert.Equal(t, 5, cap(scrSlice))

	scrSlice = smartContractResult.TrimSlicePtr(scrSlice)

	assert.Equal(t, 2, len(scrSlice))
	assert.Equal(t, 2, len(scrSlice))
}<|MERGE_RESOLUTION|>--- conflicted
+++ resolved
@@ -42,28 +42,12 @@
 func TestTrimSlicePtr(t *testing.T) {
 	t.Parallel()
 
-<<<<<<< HEAD
-	data := []byte("data")
-	scr := &smartContractResult.SmartContractResult{}
-	scr.SetRcvAddr(data)
-
-	assert.Equal(t, data, scr.RcvAddr)
-}
-
-func TestSmartContractResult_SetSndAddr(t *testing.T) {
-	t.Parallel()
-
-	data := []byte("data")
-	scr := &smartContractResult.SmartContractResult{}
-	scr.SetSndAddr(data)
-=======
 	scrSlice := make([]*smartContractResult.SmartContractResult, 0, 5)
 	scr1 := &smartContractResult.SmartContractResult{Nonce: 3}
 	scr2 := &smartContractResult.SmartContractResult{Nonce: 5}
 
 	scrSlice = append(scrSlice, scr1)
 	scrSlice = append(scrSlice, scr2)
->>>>>>> 6ccf18ca
 
 	assert.Equal(t, 2, len(scrSlice))
 	assert.Equal(t, 5, cap(scrSlice))
