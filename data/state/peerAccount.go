--- conflicted
+++ resolved
@@ -7,37 +7,6 @@
 	"github.com/ElrondNetwork/elrond-go/data"
 )
 
-<<<<<<< HEAD
-// TimeStamp is a moment defined by epoch and round
-type TimeStamp struct {
-	Epoch uint64
-	Round uint64
-}
-
-// TimePeriod holds start and end time
-type TimePeriod struct {
-	StartTime TimeStamp
-	EndTime   TimeStamp
-}
-
-// SignRate is used to keep the number of success and failed signings
-type SignRate struct {
-	NrSuccess uint32
-	NrFailure uint32
-}
-
-// ValidatorApiResponse represents the data which is fetched from each validator for returning it in API call
-type ValidatorApiResponse struct {
-	NrLeaderSuccess    uint32 `json:"nrLeaderSuccess"`
-	NrLeaderFailure    uint32 `json:"nrLeaderFailure"`
-	NrValidatorSuccess uint32 `json:"nrValidatorSuccess"`
-	NrValidatorFailure uint32 `json:"nrValidatorFailure"`
-	Rating             uint32 `json:"rating"`
-	TempRating         uint32 `json:"tempRating"`
-}
-
-=======
->>>>>>> 7c09be4e
 // PeerAccount is the struct used in serialization/deserialization
 type PeerAccount struct {
 	PeerAccountData
