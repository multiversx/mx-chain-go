--- conflicted
+++ resolved
@@ -34,13 +34,8 @@
 			dataTrieTracker:  NewTrackableDataTrie(addressContainer.Bytes(), nil),
 		},
 		PeerAccountData: PeerAccountData{
-<<<<<<< HEAD
-			AccumulatedFees: big.NewInt(0),
-			Stake:           big.NewInt(0),
-=======
 			Stake:           big.NewInt(0),
 			AccumulatedFees: big.NewInt(0),
->>>>>>> 7fc78dab
 		},
 	}, nil
 }
@@ -135,18 +130,10 @@
 	pa.ValidatorSuccessRate.NrFailure += value
 }
 
-<<<<<<< HEAD
-// AddToAccumulatedFees increases the account's accumulated fees
-func (pa *PeerAccount) AddToAccumulatedFees(value *big.Int) error {
-	if value.Cmp(big.NewInt(0)) == 0 {
-		return nil
-	}
-=======
 // IncreaseNumSelectedInSuccessBlocks sets the account's NumSelectedInSuccessBlocks
 func (pa *peerAccount) IncreaseNumSelectedInSuccessBlocks() {
 	pa.NumSelectedInSuccessBlocks++
 }
->>>>>>> 7fc78dab
 
 // SetRating sets the account's rating id
 func (pa *peerAccount) SetRating(rating uint32) {
@@ -156,6 +143,13 @@
 // SetTempRating sets the account's tempRating
 func (pa *peerAccount) SetTempRating(rating uint32) {
 	pa.TempRating = rating
+}
+
+// SetListAndIndexWithJournal will update the peer's list (eligible, waiting) and the index inside it with journal
+func (pa *PeerAccount) SetListAndIndexWithJournal(shardID uint32, list string, index int32) {
+	pa.CurrentShardId = shardID
+	pa.List = list
+	pa.IndexInList = index
 }
 
 // IsInterfaceNil return if there is no value under the interface
@@ -176,59 +170,7 @@
 	return nil
 }
 
-<<<<<<< HEAD
-// GetRating gets the rating
-func (pa *PeerAccount) GetRating() uint32 {
-	return pa.Rating
-}
-
-// SetListAndIndexWithJournal will update the peer's list (eligible, waiting) and the index inside it with journal
-func (pa *PeerAccount) SetListAndIndexWithJournal(shardID uint32, list string, index int32) error {
-	entry, err := NewPeerJournalEntryListIndex(pa, pa.CurrentShardId, pa.List, pa.IndexInList)
-	if err != nil {
-		return err
-	}
-
-	pa.accountTracker.Journalize(entry)
-	pa.CurrentShardId = shardID
-	pa.List = list
-	pa.IndexInList = index
-
-	return pa.accountTracker.SaveAccount(pa)
-}
-
-// SetRatingWithJournal sets the account's rating id, saving the old state before changing
-func (pa *PeerAccount) SetRatingWithJournal(rating uint32) error {
-	entry, err := NewPeerJournalEntryRating(pa, pa.Rating)
-	if err != nil {
-		return err
-	}
-
-	pa.accountTracker.Journalize(entry)
-	pa.Rating = rating
-
-	return pa.accountTracker.SaveAccount(pa)
-}
-
-// GetTempRating gets the rating
-func (pa *PeerAccount) GetTempRating() uint32 {
-	return pa.TempRating
-}
-
-// SetTempRatingWithJournal sets the account's tempRating, saving the old state before changing
-func (pa *PeerAccount) SetTempRatingWithJournal(rating uint32) error {
-	entry, err := NewPeerJournalEntryTempRating(pa, pa.TempRating)
-	if err != nil {
-		return err
-	}
-
-	pa.accountTracker.Journalize(entry)
-	pa.TempRating = rating
-
-	return pa.accountTracker.SaveAccount(pa)
-=======
 //IncreaseNonce adds the given value to the current nonce
 func (pa *peerAccount) IncreaseNonce(val uint64) {
 	pa.Nonce = pa.Nonce + val
->>>>>>> 7fc78dab
 }