--- conflicted
+++ resolved
@@ -93,13 +93,9 @@
 	SetRating(uint32)
 	GetTempRating() uint32
 	SetTempRating(uint32)
-<<<<<<< HEAD
 	GetConsecutiveProposerMisses() uint32
 	SetConsecutiveProposerMisses(uint322 uint32)
-	ResetAtNewEpoch() error
-=======
 	ResetAtNewEpoch()
->>>>>>> 97b2328f
 	AccountHandler
 }
 
