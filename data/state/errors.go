--- conflicted
+++ resolved
@@ -101,22 +101,6 @@
 // ErrNilAccountTracker signals that a nil account tracker has been provided
 var ErrNilAccountTracker = errors.New("nil account tracker provided")
 
-<<<<<<< HEAD
-// ErrNilUpdater signals that a nil Updater has been provided
-var ErrNilUpdater = errors.New("nil Updater")
-
-// ErrNilAccountWrapper signals that a nil AccountWrapper has been provided
-var ErrNilAccountWrapper = errors.New("nil AccountWrapper")
-
-// ErrNilOrEmptyKey signals that a nil or empty key has been provided
-var ErrNilOrEmptyKey = errors.New("nil or empty key")
-
-// ErrNilTrackableDataTrie signals that a nil trackable data trie has been provided
-var ErrNilTrackableDataTrie = errors.New("nil trackable data trie instance")
-
-// ErrWrongTypeAssertion signals that an type assertion failed
-var ErrWrongTypeAssertion = errors.New("wrong type assertion")
-=======
 // ErrNilUpdater signals that a nil updater has been provided
 var ErrNilUpdater = errors.New("updater is nil")
 
@@ -125,4 +109,9 @@
 
 // ErrNilOrEmptyKey signals that key empty key was provided
 var ErrNilOrEmptyKey = errors.New("key is empty or nil")
->>>>>>> 456d4081
+
+// ErrWrongTypeAssertion signals that a wrong type assertion occurred
+var ErrWrongTypeAssertion = errors.New("wrong type assertion")
+
+// ErrNilTrackableDataTrie signals that a nil trackable data trie has been provided
+var ErrNilTrackableDataTrie = errors.New("nil trackable data trie")