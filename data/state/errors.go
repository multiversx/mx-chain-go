package state

import (
	"encoding/base64"
	"errors"
	"fmt"
	"strconv"
)

// ErrorWrongSize is an error-compatible struct holding 2 values: Expected and Got
type ErrorWrongSize struct {
	Exp int
	Got int
}

// ErrorTrieNotNormalized is an error-compatible struct holding the hash length that is not normalized
type ErrorTrieNotNormalized struct {
	actualHashLength   int
	expectedHashLength int
}

// ErrMissingTrie is an error-compatible struct holding the root hash of the trie that is missing
type ErrMissingTrie struct {
	rootHash []byte
}

//------- ErrorWrongSize

// NewErrorWrongSize returns a new instantiated struct
func NewErrorWrongSize(exp int, got int) *ErrorWrongSize {
	return &ErrorWrongSize{Exp: exp, Got: got}
}

// Error returns the error as string
func (e *ErrorWrongSize) Error() string {
	return fmt.Sprintf("wrong size! expected: %d, got %d", e.Exp, e.Got)
}

//------- ErrorTrieNotNormalized

// NewErrorTrieNotNormalized returns a new instantiated struct
func NewErrorTrieNotNormalized(exp int, actual int) *ErrorTrieNotNormalized {
	return &ErrorTrieNotNormalized{expectedHashLength: exp, actualHashLength: actual}
}

// Error returns the error as string
func (e *ErrorTrieNotNormalized) Error() string {
	return "attempt to search a hash not normalized to " +
		strconv.Itoa(e.expectedHashLength) + " bytes (has: " +
		strconv.Itoa(e.actualHashLength) + ")"
}

//------- ErrMissingTrie

// NewErrMissingTrie  returns a new instantiated struct
func NewErrMissingTrie(rootHash []byte) *ErrMissingTrie {
	return &ErrMissingTrie{rootHash: rootHash}
}

// Error returns the error as string
func (e *ErrMissingTrie) Error() string {
	return "trie was not found for hash " + base64.StdEncoding.EncodeToString(e.rootHash)
}

// ErrNilAccountsAdapter defines the error when trying to revert on nil accounts
var ErrNilAccountsAdapter = errors.New("nil AccountsAdapter")

// ErrNilAddressContainer defines the error when trying to work with a nil address
var ErrNilAddressContainer = errors.New("nil AddressContainer")

// ErrEmptyAddress defines the error when trying to work with an empty address
var ErrEmptyAddress = errors.New("empty Address")

// ErrNilAccount defines the error when trying to work with a nil account
var ErrNilAccount = errors.New("nil Account")

// ErrNilDataTrie defines the error when trying to search a data key on an uninitialized trie
var ErrNilDataTrie = errors.New("nil data trie for account or data trie not loaded")

// ErrNilTrie signals that a trie is nil and no operation can be made
var ErrNilTrie = errors.New("trie is nil")

// ErrNilValue signals that an operation has been attempted to or with a nil value
var ErrNilValue = errors.New("nil value")

// ErrNilPubKeysBytes signals that an operation has been attempted to or with a nil public key slice
var ErrNilPubKeysBytes = errors.New("nil public key bytes")

// ErrNilHasher signals that an operation has been attempted to or with a nil hasher implementation
var ErrNilHasher = errors.New("nil hasher")

// ErrNilMarshalizer signals that an operation has been attempted to or with a nil marshalizer implementation
var ErrNilMarshalizer = errors.New("nil marshalizer")

// ErrNegativeValue signals that an operation has been attempted with a negative value
var ErrNegativeValue = errors.New("negative values are not permited")

// ErrNilAccountFactory signals that a nil account factory was provided
var ErrNilAccountFactory = errors.New("account factory is nil")

// ErrNilAccountTracker signals that a nil account tracker has been provided
var ErrNilAccountTracker = errors.New("nil account tracker provided")

// ErrNilUpdater signals that a nil updater has been provided
var ErrNilUpdater = errors.New("updater is nil")

// ErrNilAccountWrapper signals that a nil account wrapper was provided
var ErrNilAccountWrapper = errors.New("account wrapper is nil")

// ErrNilOrEmptyKey signals that key empty key was provided
var ErrNilOrEmptyKey = errors.New("key is empty or nil")

<<<<<<< HEAD
// ErrNilShardCoordinator signals that nil shard coordinator was provided
var ErrNilShardCoordinator = errors.New("shard coordinator is nil")
=======
// ErrWrongTypeAssertion signals that a wrong type assertion occurred
var ErrWrongTypeAssertion = errors.New("wrong type assertion")

// ErrNilTrackableDataTrie signals that a nil trackable data trie has been provided
var ErrNilTrackableDataTrie = errors.New("nil trackable data trie")
>>>>>>> b6be47c2
<|MERGE_RESOLUTION|>--- conflicted
+++ resolved
@@ -110,13 +110,11 @@
 // ErrNilOrEmptyKey signals that key empty key was provided
 var ErrNilOrEmptyKey = errors.New("key is empty or nil")
 
-<<<<<<< HEAD
 // ErrNilShardCoordinator signals that nil shard coordinator was provided
 var ErrNilShardCoordinator = errors.New("shard coordinator is nil")
-=======
+
 // ErrWrongTypeAssertion signals that a wrong type assertion occurred
 var ErrWrongTypeAssertion = errors.New("wrong type assertion")
 
 // ErrNilTrackableDataTrie signals that a nil trackable data trie has been provided
-var ErrNilTrackableDataTrie = errors.New("nil trackable data trie")
->>>>>>> b6be47c2
+var ErrNilTrackableDataTrie = errors.New("nil trackable data trie")