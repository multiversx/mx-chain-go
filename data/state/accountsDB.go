package state

import (
	"bytes"
	"errors"
	"strconv"

	"github.com/ElrondNetwork/elrond-go-sandbox/data/trie"
	"github.com/ElrondNetwork/elrond-go-sandbox/hashing"
	"github.com/ElrondNetwork/elrond-go-sandbox/marshal"
)

// AccountsDB is the struct used for accessing accounts
type AccountsDB struct {
	mainTrie    trie.PatriciaMerkelTree
	hasher      hashing.Hasher
	marshalizer marshal.Marshalizer
	journal     *Journal
}

// NewAccountsDB creates a new account manager
func NewAccountsDB(trie trie.PatriciaMerkelTree, hasher hashing.Hasher, marshalizer marshal.Marshalizer) (*AccountsDB, error) {
	if trie == nil {
		return nil, ErrNilTrie
	}

	if hasher == nil {
		return nil, ErrNilHasher
	}

	if marshalizer == nil {
		return nil, ErrNilMarshalizer
	}

	return &AccountsDB{mainTrie: trie, hasher: hasher, marshalizer: marshalizer, journal: NewJournal()}, nil
}

// PutCode sets the SC plain code in journalizedAccountWrapper object and trie, code hash in AccountState.
// Errors if something went wrong
func (adb *AccountsDB) PutCode(journalizedAccountWrapper JournalizedAccountWrapper, code []byte) error {
	if code == nil || len(code) == 0 {
		return nil
	}

	if adb.mainTrie == nil {
		return errors.New("attempt to search on a nil trie")
	}

	if journalizedAccountWrapper == nil {
		return ErrNilJurnalizingAccountWrapper
	}

	codeHash := adb.hasher.Compute(string(code))

	err := adb.addCodeToTrieIfMissing(codeHash, code)
	if err != nil {
		return err
	}

	err = journalizedAccountWrapper.SetCodeHashWithJournal(codeHash)
	if err != nil {
		return err
	}
	journalizedAccountWrapper.SetCode(code)

	return nil
}

func (adb *AccountsDB) addCodeToTrieIfMissing(codeHash []byte, code []byte) error {
	val, err := adb.mainTrie.Get(codeHash)
	if err != nil {
		return err
	}

	if val == nil {
		//append a journal entry as the code needs to be inserted in the trie
		adb.AddJournalEntry(NewJournalEntryCode(codeHash))
		return adb.mainTrie.Update(codeHash, code)
	}

	return nil
}

// RemoveCode deletes the code from the trie. It writes an empty byte slice at codeHash "address"
func (adb *AccountsDB) RemoveCode(codeHash []byte) error {
	if adb.mainTrie == nil {
		return ErrNilTrie
	}

	return adb.mainTrie.Update(codeHash, make([]byte, 0))
}

// LoadDataTrie retrieves and saves the SC data inside journalizedAccountWrapper object.
// Errors if something went wrong
func (adb *AccountsDB) LoadDataTrie(journalizedAccountWrapper JournalizedAccountWrapper) error {
	if journalizedAccountWrapper.BaseAccount().RootHash == nil {
		//do nothing, the account is either SC library or transfer account
		return nil
	}

	if adb.mainTrie == nil {
		return ErrNilTrie
	}

	if len(journalizedAccountWrapper.BaseAccount().RootHash) != HashLength {
		return NewErrorTrieNotNormalized(HashLength, len(journalizedAccountWrapper.BaseAccount().RootHash))
	}

	dataTrie, err := adb.mainTrie.Recreate(journalizedAccountWrapper.BaseAccount().RootHash, adb.mainTrie.DBW())
	if err != nil {
		//error as there is an inconsistent state:
		//account has data root hash but does not contain the actual trie
		return NewErrMissingTrie(journalizedAccountWrapper.BaseAccount().RootHash)
	}

	journalizedAccountWrapper.SetDataTrie(dataTrie)
	return nil
}

// SaveData is used to save the data trie (not committing it) and to recompute the new Root value
// If data is not dirtied, method will not create its JournalEntries to keep track of data modification
func (adb *AccountsDB) SaveData(journalizedAccountWrapper JournalizedAccountWrapper) error {
	if adb.mainTrie == nil {
		return errors.New("attempt to search on a nil trie")
	}

	flagHasDirtyData := false

	if journalizedAccountWrapper.DataTrie() == nil {
		dataTrie, err := adb.mainTrie.Recreate(make([]byte, 0), adb.mainTrie.DBW())

		if err != nil {
			return err
		}

		journalizedAccountWrapper.SetDataTrie(dataTrie)
	}

	for k, v := range journalizedAccountWrapper.DirtyData() {
		originalValue := journalizedAccountWrapper.OriginalValue([]byte(k))

		if !bytes.Equal(v, originalValue) {
			flagHasDirtyData = true

			err := journalizedAccountWrapper.DataTrie().Update([]byte(k), v)

			if err != nil {
				return err
			}
		}
	}

	if !flagHasDirtyData {
		//do not need to save, return
		return nil
	}

	//append a journal entry as the data needs to be updated in its trie
	adb.AddJournalEntry(NewJournalEntryData(journalizedAccountWrapper, journalizedAccountWrapper.DataTrie()))
	err := journalizedAccountWrapper.SetRootHashWithJournal(journalizedAccountWrapper.DataTrie().Root())
	if err != nil {
		return err
	}
	journalizedAccountWrapper.ClearDataCaches()
	return adb.SaveJournalizedAccount(journalizedAccountWrapper)
}

func (adb *AccountsDB) getAccount(addressContainer AddressContainer) (*Account, error) {
	if adb.mainTrie == nil {
		return nil, errors.New("attempt to search on a nil trie")
	}

<<<<<<< HEAD
	codeHash := adb.hasher.Compute(string(code))

	if state != nil {
		err := state.SetCodeHash(adb, codeHash)
		if err != nil {
			return err
		}

		state.Code = code
	}

	//test that we add the code, or reuse an existing code as to be able to correctly revert the addition
	val, err := adb.MainTrie.Get(codeHash)
=======
	val, err := adb.mainTrie.Get(addressContainer.Hash())
>>>>>>> e2082cd3
	if err != nil {
		return nil, err
	}

	if val == nil {
		return nil, nil
	}

	acnt := NewAccount()

	err = adb.marshalizer.Unmarshal(acnt, val)
	if err != nil {
		return nil, err
	}

	return acnt, err
}

// HasAccountState searches for an account based on the address. Errors if something went wrong and
// outputs if the account exists or not
func (adb *AccountsDB) HasAccount(addressContainer AddressContainer) (bool, error) {
	if adb.mainTrie == nil {
		return false, errors.New("attempt to search on a nil trie")
	}

	val, err := adb.mainTrie.Get(addressContainer.Hash())

	if err != nil {
		return false, err
	}

	return val != nil, nil
}

// SaveJournalizedAccount saves the account WITHOUT data trie inside main trie. Errors if something went wrong
func (adb *AccountsDB) SaveJournalizedAccount(journalizedAccountWrapper JournalizedAccountWrapper) error {
	if journalizedAccountWrapper == nil {
		return errors.New("can not save nil account state")
	}

	if adb.mainTrie == nil {
		return errors.New("attempt to search on a nil trie")
	}

	//create an Account object that will be serialized
	account := journalizedAccountWrapper.BaseAccount()

	//pass the reference to marshalizer, otherwise it will fail marshalizing balance
	buff, err := adb.marshalizer.Marshal(account)

	if err != nil {
		return err
	}

	return adb.mainTrie.Update(journalizedAccountWrapper.AddressContainer().Hash(), buff)
}

// RemoveAccount removes the account data from underlying trie.
// It basically calls Update with empty slice
func (adb *AccountsDB) RemoveAccount(addressContainer AddressContainer) error {
	if adb.mainTrie == nil {
		return ErrNilTrie
	}

	return adb.mainTrie.Update(addressContainer.Hash(), make([]byte, 0))
}

// GetJournalizedAccount fetches the account based on the address. Creates an empty account if the account is missing.
func (adb *AccountsDB) GetJournalizedAccount(addressContainer AddressContainer) (JournalizedAccountWrapper, error) {
	acnt, err := adb.getAccount(addressContainer)

	if err != nil {
		return nil, err
	}

	if acnt != nil {
		return adb.loadJournalizedAccountWrapper(acnt, addressContainer)
	}

	return adb.newJournalizedAccountWrapper(addressContainer)
}

func (adb *AccountsDB) loadJournalizedAccountWrapper(account *Account, addressContainer AddressContainer) (JournalizedAccountWrapper, error) {
	journalizedAccountWrap, err := NewJournalizedAccountWrapFromAccountContainer(addressContainer, account, adb)
	if err != nil {
		return nil, err
	}

	err = adb.loadCode(journalizedAccountWrap)
	if err != nil {
		return nil, err
	}

	err = adb.LoadDataTrie(journalizedAccountWrap)
	if err != nil {
		return nil, err
	}

	return journalizedAccountWrap, nil
}

func (adb *AccountsDB) newJournalizedAccountWrapper(addressHandler AddressContainer) (JournalizedAccountWrapper, error) {
	account := NewAccount()

	journalizedAccountWrap, err := NewJournalizedAccountWrapFromAccountContainer(addressHandler, account, adb)
	if err != nil {
		return nil, err
	}

	adb.journal.AddEntry(NewJournalEntryCreation(addressHandler))

	err = adb.SaveJournalizedAccount(journalizedAccountWrap)
	if err != nil {
		return nil, err
	}

	return journalizedAccountWrap, nil
}

// AddJournalEntry adds a new object to entries list.
// Concurrent safe.
func (adb *AccountsDB) AddJournalEntry(je JournalEntry) {
	adb.journal.AddEntry(je)
}

// RevertToSnapshot apply Revert method over accounts object and removes entries from the list
// If snapshot > len(entries) will do nothing, return will be nil
// 0 index based. Calling this method with negative value will do nothing. Calling with 0 revert everything.
// Concurrent safe.
func (adb *AccountsDB) RevertToSnapshot(snapshot int) error {
	return adb.journal.RevertToSnapshot(snapshot, adb)
}

// JournalLen will return the number of entries
// Concurrent safe.
func (adb *AccountsDB) JournalLen() int {
	return adb.journal.Len()
}

// Commit will persist all data inside the trie
func (adb *AccountsDB) Commit() ([]byte, error) {
	jEntries := adb.journal.Entries()

	//Step 1. iterate through journal entries and commit the data tries accordingly
	for i := 0; i < len(jEntries); i++ {
		jed, found := jEntries[i].(*JournalEntryData)

		if found {
			_, err := jed.Trie().Commit(nil)
			if err != nil {
				return nil, err
			}
		}
	}

	//step 2. clean the journal
	adb.journal.Clear()

	//Step 3. commit main trie
	hash, err := adb.mainTrie.Commit(nil)
	if err != nil {
		return nil, err
	}

	return hash, nil
}

// loadCode retrieves and saves the SC code inside AccountState object. Errors if something went wrong
func (adb *AccountsDB) loadCode(journalizedAccountWrapper JournalizedAccountWrapper) error {
	if adb.mainTrie == nil {
		return errors.New("attempt to search on a nil trie")
	}

	if journalizedAccountWrapper.BaseAccount().CodeHash == nil || len(journalizedAccountWrapper.BaseAccount().CodeHash) == 0 {
		return nil
	}

	if len(journalizedAccountWrapper.BaseAccount().CodeHash) != HashLength {
		return errors.New("attempt to search a hash not normalized to" +
			strconv.Itoa(HashLength) + "bytes")
	}

	val, err := adb.mainTrie.Get(journalizedAccountWrapper.BaseAccount().CodeHash)

	if err != nil {
		return err
	}

	journalizedAccountWrapper.SetCode(val)
	return nil
}

// RootHash returns the main trie's root hash
func (adb *AccountsDB) RootHash() []byte {
	return adb.mainTrie.Root()
}

// RecreateTrie is used to reload the trie based on an existing rootHash
func (adb *AccountsDB) RecreateTrie(rootHash []byte) error {
	newTrie, err := adb.mainTrie.Recreate(rootHash, adb.mainTrie.DBW())

	if err != nil {
		return err
	}

	adb.mainTrie = newTrie
	return nil
}<|MERGE_RESOLUTION|>--- conflicted
+++ resolved
@@ -170,23 +170,7 @@
 		return nil, errors.New("attempt to search on a nil trie")
 	}
 
-<<<<<<< HEAD
-	codeHash := adb.hasher.Compute(string(code))
-
-	if state != nil {
-		err := state.SetCodeHash(adb, codeHash)
-		if err != nil {
-			return err
-		}
-
-		state.Code = code
-	}
-
-	//test that we add the code, or reuse an existing code as to be able to correctly revert the addition
-	val, err := adb.MainTrie.Get(codeHash)
-=======
 	val, err := adb.mainTrie.Get(addressContainer.Hash())
->>>>>>> e2082cd3
 	if err != nil {
 		return nil, err
 	}
