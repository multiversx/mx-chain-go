package state

import (
	"encoding/hex"
	"fmt"
	"sync"

	"github.com/ElrondNetwork/elrond-go/core/check"
	"github.com/ElrondNetwork/elrond-go/data"
	"github.com/ElrondNetwork/elrond-go/hashing"
	"github.com/ElrondNetwork/elrond-go/logger"
	"github.com/ElrondNetwork/elrond-go/marshal"
)

// AccountsDB is the struct used for accessing accounts. This struct is concurrent safe.
type AccountsDB struct {
	mainTrie       data.Trie
	hasher         hashing.Hasher
	marshalizer    marshal.Marshalizer
	accountFactory AccountFactory

	dataTries TriesHolder
	entries   []JournalEntry
	mutOp     sync.RWMutex
}

var log = logger.GetOrCreate("state")

// NewAccountsDB creates a new account manager
func NewAccountsDB(
	trie data.Trie,
	hasher hashing.Hasher,
	marshalizer marshal.Marshalizer,
	accountFactory AccountFactory,
) (*AccountsDB, error) {
	if check.IfNil(trie) {
		return nil, ErrNilTrie
	}
	if check.IfNil(hasher) {
		return nil, ErrNilHasher
	}
	if check.IfNil(marshalizer) {
		return nil, ErrNilMarshalizer
	}
	if check.IfNil(accountFactory) {
		return nil, ErrNilAccountFactory
	}

	return &AccountsDB{
		mainTrie:       trie,
		hasher:         hasher,
		marshalizer:    marshalizer,
		accountFactory: accountFactory,
		entries:        make([]JournalEntry, 0),
		mutOp:          sync.RWMutex{},
		dataTries:      NewDataTriesHolder(),
	}, nil
}

// SaveAccount saves in the trie all changes made to the account.
func (adb *AccountsDB) SaveAccount(account AccountHandler) error {
	adb.mutOp.Lock()
	defer adb.mutOp.Unlock()

	if check.IfNil(account) {
		return ErrNilAccountHandler
	}

	oldAccount, err := adb.getAccount(account.AddressContainer())
	if err != nil {
		return err
	}

	var entry JournalEntry
	if check.IfNil(oldAccount) {
		entry, err = NewJournalEntryAccountCreation(account.AddressContainer().Bytes(), adb.mainTrie)
		if err != nil {
			return err
		}
		adb.journalize(entry)
	} else {
		entry, err = NewJournalEntryAccount(oldAccount)
		if err != nil {
			return err
		}
		adb.journalize(entry)
	}

	baseAcc, ok := account.(baseAccountHandler)
	if ok {
		err = adb.saveCode(baseAcc)
		if err != nil {
			return err
		}

		err = adb.saveDataTrie(baseAcc)
		if err != nil {
			return err
		}
	}

	return adb.saveAccountToTrie(account)
}

func (adb *AccountsDB) saveCode(accountHandler baseAccountHandler) error {
	//TODO enable code pruning
	code := accountHandler.GetCode()
	if len(code) == 0 {
		return nil
	}

	codeHash := adb.hasher.Compute(string(code))
	val, err := adb.mainTrie.Get(codeHash)
	if err != nil {
		return err
	}
	if val != nil {
		accountHandler.SetCodeHash(codeHash)
		return nil
	}

	//append a journal entry as the code needs to be inserted in the trie
	entry, err := NewJournalEntryCode(codeHash, adb.mainTrie)
	if err != nil {
		return err
	}
	adb.journalize(entry)

	log.Trace("accountsDB.saveCode", "codeHash", codeHash)

	err = adb.mainTrie.Update(codeHash, code)
	if err != nil {
		return err
	}

	accountHandler.SetCodeHash(codeHash)
	return nil
}

// LoadDataTrie retrieves and saves the SC data inside accountHandler object.
// Errors if something went wrong
func (adb *AccountsDB) loadDataTrie(accountHandler baseAccountHandler) error {
	if len(accountHandler.GetRootHash()) == 0 {
		return nil
	}

	dataTrie := adb.dataTries.Get(accountHandler.AddressContainer().Bytes())
	if dataTrie != nil {
		accountHandler.SetDataTrie(dataTrie)
		return nil
	}

	dataTrie, err := adb.mainTrie.Recreate(accountHandler.GetRootHash())
	if err != nil {
		return NewErrMissingTrie(accountHandler.GetRootHash())
	}

	accountHandler.SetDataTrie(dataTrie)
	adb.dataTries.Put(accountHandler.AddressContainer().Bytes(), dataTrie)
	return nil
}

// SaveDataTrie is used to save the data trie (not committing it) and to recompute the new Root value
// If data is not dirtied, method will not create its JournalEntries to keep track of data modification
func (adb *AccountsDB) saveDataTrie(accountHandler baseAccountHandler) error {
	if check.IfNil(accountHandler.DataTrieTracker()) {
		return ErrNilTrackableDataTrie
	}
	if len(accountHandler.DataTrieTracker().DirtyData()) == 0 {
		return nil
	}

	log.Trace("accountsDB.SaveDataTrie",
		"address", hex.EncodeToString(accountHandler.AddressContainer().Bytes()),
		"nonce", accountHandler.GetNonce(),
	)

	if check.IfNil(accountHandler.DataTrie()) {
		newDataTrie, err := adb.mainTrie.Recreate(make([]byte, 0))
		if err != nil {
			return err
		}

		accountHandler.SetDataTrie(newDataTrie)
		adb.dataTries.Put(accountHandler.AddressContainer().Bytes(), newDataTrie)
	}

	trackableDataTrie := accountHandler.DataTrieTracker()
	dataTrie := trackableDataTrie.DataTrie()
	oldValues := make(map[string][]byte)

	for k, v := range trackableDataTrie.DirtyData() {
		//TODO use trackableDataTrie.originalData() instead of getting from the trie
		val, err := dataTrie.Get([]byte(k))
		if err != nil {
			return err
		}

		oldValues[k] = val

		err = dataTrie.Update([]byte(k), v)
		if err != nil {
			return err
		}
	}

	entry, err := NewJournalEntryDataTrieUpdates(oldValues, accountHandler)
	if err != nil {
		return err
	}
	adb.journalize(entry)

	rootHash, err := trackableDataTrie.DataTrie().Root()
	if err != nil {
		return err
	}

	accountHandler.SetRootHash(rootHash)
	trackableDataTrie.ClearDataCaches()

	return nil
}

func (adb *AccountsDB) saveAccountToTrie(accountHandler AccountHandler) error {
	log.Trace("accountsDB.saveAccountToTrie",
		"address", hex.EncodeToString(accountHandler.AddressContainer().Bytes()),
		"nonce", accountHandler.GetNonce(),
	)

	//pass the reference to marshalizer, otherwise it will fail marshalizing balance
	buff, err := adb.marshalizer.Marshal(accountHandler)
	if err != nil {
		return err
	}

	return adb.mainTrie.Update(accountHandler.AddressContainer().Bytes(), buff)
}

// RemoveAccount removes the account data from underlying trie.
// It basically calls Update with empty slice
func (adb *AccountsDB) RemoveAccount(addressContainer AddressContainer) error {
	adb.mutOp.Lock()
	defer adb.mutOp.Unlock()

	if check.IfNil(addressContainer) {
		return fmt.Errorf("%w in RemoveAccount", ErrNilAddressContainer)
	}

	acnt, err := adb.getAccount(addressContainer)
	if err != nil {
		return err
	}

	entry, err := NewJournalEntryAccount(acnt)
	if err != nil {
		return err
	}
	adb.journalize(entry)

	log.Trace("accountsDB.RemoveAccount",
		"address", hex.EncodeToString(addressContainer.Bytes()),
	)

	return adb.mainTrie.Update(addressContainer.Bytes(), make([]byte, 0))
}

// LoadAccount fetches the account based on the address. Creates an empty account if the account is missing.
func (adb *AccountsDB) LoadAccount(addressContainer AddressContainer) (AccountHandler, error) {
	adb.mutOp.Lock()
	defer adb.mutOp.Unlock()

	if check.IfNil(addressContainer) {
		return nil, fmt.Errorf("%w in LoadAccount", ErrNilAddressContainer)
	}

	log.Trace("accountsDB.LoadAccount",
		"address", hex.EncodeToString(addressContainer.Bytes()),
	)

	acnt, err := adb.getAccount(addressContainer)
	if err != nil {
		return nil, err
	}
	if acnt == nil {
		return adb.accountFactory.CreateAccount(addressContainer)
	}

	baseAcc, ok := acnt.(baseAccountHandler)
	if ok {
		err = adb.loadCode(baseAcc)
		if err != nil {
			return nil, err
		}

		err = adb.loadDataTrie(baseAcc)
		if err != nil {
			return nil, err
		}
	}

	return acnt, nil
}

func (adb *AccountsDB) getAccount(addressContainer AddressContainer) (AccountHandler, error) {
	addrBytes := addressContainer.Bytes()

	val, err := adb.mainTrie.Get(addrBytes)
	if err != nil {
		return nil, err
	}
	if val == nil {
		return nil, nil
	}

	acnt, err := adb.accountFactory.CreateAccount(addressContainer)
	if err != nil {
		return nil, err
	}

	err = adb.marshalizer.Unmarshal(acnt, val)
	if err != nil {
		return nil, err
	}

	return acnt, nil
}

// GetExistingAccount returns an existing account if exists or nil if missing
func (adb *AccountsDB) GetExistingAccount(addressContainer AddressContainer) (AccountHandler, error) {
	adb.mutOp.Lock()
	defer adb.mutOp.Unlock()

	if check.IfNil(addressContainer) {
		return nil, fmt.Errorf("%w in GetExistingAccount, address: %s", ErrNilAddressContainer, hex.EncodeToString(addressContainer.Bytes()))
	}

	log.Trace("accountsDB.GetExistingAccount",
		"address", hex.EncodeToString(addressContainer.Bytes()),
	)

	acnt, err := adb.getAccount(addressContainer)
	if err != nil {
		return nil, err
	}
	if acnt == nil {
		return nil, ErrAccNotFound
	}

	baseAcc, ok := acnt.(baseAccountHandler)
	if ok {
		err = adb.loadCode(baseAcc)
		if err != nil {
			return nil, err
		}

		err = adb.loadDataTrie(baseAcc)
		if err != nil {
			return nil, err
		}
	}

	return acnt, nil
}

// loadCode retrieves and saves the SC code inside AccountState object. Errors if something went wrong
func (adb *AccountsDB) loadCode(accountHandler baseAccountHandler) error {
	if len(accountHandler.GetCodeHash()) == 0 {
		return nil
	}

	val, err := adb.mainTrie.Get(accountHandler.GetCodeHash())
	if err != nil {
		return err
	}

	accountHandler.SetCode(val)
	return nil
}

// RevertToSnapshot apply Revert method over accounts object and removes entries from the list
// Calling with 0 will revert everything. If the snapshot value is out of bounds, an err will be returned
func (adb *AccountsDB) RevertToSnapshot(snapshot int) error {
	log.Trace("accountsDB.RevertToSnapshot started",
		"snapshot", snapshot,
	)

	adb.mutOp.Lock()

	defer func() {
		log.Trace("accountsDB.RevertToSnapshot ended")
		adb.mutOp.Unlock()
	}()

	if snapshot > len(adb.entries) || snapshot < 0 {
		return ErrSnapshotValueOutOfBounds
	}

	for i := len(adb.entries) - 1; i >= snapshot; i-- {
		account, err := adb.entries[i].Revert()
		if err != nil {
			return err
		}

		if !check.IfNil(account) {
			err = adb.saveAccountToTrie(account)
			if err != nil {
				return err
			}
		}
	}

	adb.entries = adb.entries[:snapshot]

	return nil
}

// JournalLen will return the number of entries
func (adb *AccountsDB) JournalLen() int {
	adb.mutOp.Lock()
	defer adb.mutOp.Unlock()

	length := len(adb.entries)
	log.Trace("accountsDB.JournalLen",
		"length", length,
	)

	return length
}

// Commit will persist all data inside the trie
func (adb *AccountsDB) Commit() ([]byte, error) {
	adb.mutOp.Lock()
	defer adb.mutOp.Unlock()

	log.Trace("accountsDB.Commit started")
	adb.entries = make([]JournalEntry, 0)

	oldHashes := make([][]byte, 0)
	//Step 1. commit all data tries
	dataTries := adb.dataTries.GetAll()
	for i := 0; i < len(dataTries); i++ {
		oldTrieHashes := dataTries[i].ResetOldHashes()
		err := dataTries[i].Commit()
		if err != nil {
			return nil, err
		}

		oldHashes = append(oldHashes, oldTrieHashes...)
	}
	adb.dataTries.Reset()

	//Step 2. commit main trie
	adb.mainTrie.AppendToOldHashes(oldHashes)
	err := adb.mainTrie.Commit()
	if err != nil {
		return nil, err
	}

	root, err := adb.mainTrie.Root()
	if err != nil {
		log.Trace("accountsDB.Commit ended", "error", err.Error())
		return nil, err
	}

	log.Trace("accountsDB.Commit ended", "root hash", root)

	return root, nil
}

// RootHash returns the main trie's root hash
func (adb *AccountsDB) RootHash() ([]byte, error) {
	adb.mutOp.Lock()
	defer adb.mutOp.Unlock()

	rootHash, err := adb.mainTrie.Root()
	log.Trace("accountsDB.RootHash",
		"root hash", rootHash,
		"err", err,
	)

	return rootHash, err
}

// RecreateTrie is used to reload the trie based on an existing rootHash
func (adb *AccountsDB) RecreateTrie(rootHash []byte) error {
	adb.mutOp.Lock()
	defer adb.mutOp.Unlock()

	log.Trace("accountsDB.RecreateTrie", "root hash", rootHash)
	defer func() {
		log.Trace("accountsDB.RecreateTrie ended")
	}()

	newTrie, err := adb.mainTrie.Recreate(rootHash)
	if err != nil {
		return err
	}
	if newTrie == nil {
		return ErrNilTrie
	}

	adb.mainTrie = newTrie
	return nil
}

// Journalize adds a new object to entries list.
func (adb *AccountsDB) journalize(entry JournalEntry) {
	if check.IfNil(entry) {
		return
	}

	adb.entries = append(adb.entries, entry)
	log.Trace("accountsDB.Journalize", "new length", len(adb.entries))
}

// PruneTrie removes old values from the trie database
<<<<<<< HEAD
func (adb *AccountsDB) PruneTrie(rootHash []byte, identifier data.TriePruningIdentifier) error {
	adb.mutOp.Lock()
	defer adb.mutOp.Unlock()

=======
func (adb *AccountsDB) PruneTrie(rootHash []byte, identifier data.TriePruningIdentifier) {
>>>>>>> 547908c4
	log.Trace("accountsDB.PruneTrie", "root hash", rootHash)

	adb.mainTrie.Prune(rootHash, identifier)
}

// CancelPrune clears the trie's evictionWaitingList
func (adb *AccountsDB) CancelPrune(rootHash []byte, identifier data.TriePruningIdentifier) {
	adb.mutOp.Lock()
	defer adb.mutOp.Unlock()

	log.Trace("accountsDB.CancelPrune", "root hash", rootHash)

	adb.mainTrie.CancelPrune(rootHash, identifier)
}

// SnapshotState triggers the snapshotting process of the state trie
func (adb *AccountsDB) SnapshotState(rootHash []byte) {
	adb.mutOp.Lock()
	defer adb.mutOp.Unlock()

	log.Trace("accountsDB.SnapshotState", "root hash", rootHash)

	adb.mainTrie.TakeSnapshot(rootHash)
}

// SetStateCheckpoint sets a checkpoint for the state trie
func (adb *AccountsDB) SetStateCheckpoint(rootHash []byte) {
	adb.mutOp.Lock()
	defer adb.mutOp.Unlock()

	log.Trace("accountsDB.SetStateCheckpoint", "root hash", rootHash)

	adb.mainTrie.SetCheckpoint(rootHash)
}

// IsPruningEnabled returns true if state pruning is enabled
func (adb *AccountsDB) IsPruningEnabled() bool {
	return adb.mainTrie.IsPruningEnabled()
}

// GetAllLeaves returns all the leaves from a given rootHash
func (adb *AccountsDB) GetAllLeaves(rootHash []byte) (map[string][]byte, error) {
	adb.mutOp.Lock()
	defer adb.mutOp.Unlock()

	newTrie, err := adb.mainTrie.Recreate(rootHash)
	if err != nil {
		return nil, err
	}
	if newTrie == nil {
		return nil, ErrNilTrie
	}

	allAccounts, err := newTrie.GetAllLeaves()
	if err != nil {
		return nil, err
	}

	return allAccounts, nil
}

// IsInterfaceNil returns true if there is no value under the interface
func (adb *AccountsDB) IsInterfaceNil() bool {
	return adb == nil
}<|MERGE_RESOLUTION|>--- conflicted
+++ resolved
@@ -514,14 +514,10 @@
 }
 
 // PruneTrie removes old values from the trie database
-<<<<<<< HEAD
-func (adb *AccountsDB) PruneTrie(rootHash []byte, identifier data.TriePruningIdentifier) error {
-	adb.mutOp.Lock()
-	defer adb.mutOp.Unlock()
-
-=======
 func (adb *AccountsDB) PruneTrie(rootHash []byte, identifier data.TriePruningIdentifier) {
->>>>>>> 547908c4
+	adb.mutOp.Lock()
+	defer adb.mutOp.Unlock()
+
 	log.Trace("accountsDB.PruneTrie", "root hash", rootHash)
 
 	adb.mainTrie.Prune(rootHash, identifier)
