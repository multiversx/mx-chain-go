--- conflicted
+++ resolved
@@ -212,22 +212,11 @@
 
 	trackableDataTrie.ClearDataCaches()
 
-<<<<<<< HEAD
-	//append a journal entry as the data needs to be updated in its trie
-	entry, err := NewBaseJournalEntryData(accountHandler, newDataTrie)
-=======
 	err = adb.saveDataTrieWithJournal(accountHandler, newDataTrie)
->>>>>>> bb690f3d
-	if err != nil {
-		return err
-	}
-
-<<<<<<< HEAD
-	adb.Journalize(entry)
-	accountHandler.SetDataTrie(newDataTrie)
-
-=======
->>>>>>> bb690f3d
+	if err != nil {
+		return err
+	}
+
 	return adb.SaveAccount(accountHandler)
 }
 
