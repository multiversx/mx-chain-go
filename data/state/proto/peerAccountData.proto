syntax = "proto3";

package proto;

option go_package = "state";
option (gogoproto.stable_marshaler_all) = true;

import "github.com/gogo/protobuf/gogoproto/gogo.proto";

// TimeStamp is a moment defined by epoch and round
message TimeStamp {
    uint64 Epoch = 1;
    uint64 Round = 2;
}

// TimePeriod holds start and end time
message TimePeriod {
    TimeStamp StartTime = 1 [(gogoproto.nullable) = false];
    TimeStamp EndTime   = 2 [(gogoproto.nullable) = false];
}

// SignRate is used to keep the number of success and failed signings
message SignRate {
    uint32 NrSuccess = 1;
    uint32 NrFailure = 2;
}

// ValidatorApiResponse represents the data which is fetched from each validator for returning it in API call
message ValidatorApiResponse {
	uint32 NrLeaderSuccess = 1 [(gogoproto.jsontag) = "nrLeaderSuccess"];
	uint32 NrLeaderFailure = 2 [(gogoproto.jsontag) = "nrLeaderFailure"];
	uint32 NrValidatorSuccess = 3 [(gogoproto.jsontag) = "nrValidatorSuccess"];
	uint32 NrValidatorFailure = 4 [(gogoproto.jsontag) = "nrValidatorFailure"];
	float Rating = 5 [(gogoproto.jsontag) = "rating"];
	float TempRating = 6 [(gogoproto.jsontag) = "tempRating"];
}


message PeerAccountData {
<<<<<<< HEAD
	bytes BLSPublicKey     = 1;
	bytes SchnorrPublicKey = 2;
	bytes RewardAddress    = 3;
	bytes Stake            = 4 [(gogoproto.casttypewith) = "math/big.Int;github.com/ElrondNetwork/elrond-go/data.BigIntCaster"];
	bytes AccumulatedFees  = 18 [(gogoproto.casttypewith) = "math/big.Int;github.com/ElrondNetwork/elrond-go/data.BigIntCaster"];

	TimePeriod          JailTime      = 5 [(gogoproto.nullable) = false];
	repeated TimePeriod PastJailTimes = 6 [(gogoproto.nullable) = false];

	uint32 CurrentShardId    = 7;
	uint32 NextShardId       = 8;
	bool   NodeInWaitingList = 9;
	uint64 UnStakedNonce     = 10;

	SignRate ValidatorSuccessRate     = 11 [(gogoproto.nullable) = false];
	SignRate LeaderSuccessRate        = 12 [(gogoproto.nullable) = false];
	uint32 NumSelectedInSuccessBlocks = 19;

	int32  IndexInList = 20;
	string List        = 21;

	bytes CodeHash = 13;

	uint32 Rating     = 14;
	uint32 TempRating = 17;

	bytes  RootHash = 15;
	uint64 Nonce    = 16;
=======
    bytes BLSPublicKey     = 1;
    bytes SchnorrPublicKey = 2;
    bytes RewardAddress    = 3;
    bytes Stake            = 4 [(gogoproto.casttypewith) = "math/big.Int;github.com/ElrondNetwork/elrond-go/data.BigIntCaster"];

    TimePeriod          JailTime      = 5 [(gogoproto.nullable) = false];
    repeated TimePeriod PastJailTimes = 6 [(gogoproto.nullable) = false];

    uint32 CurrentShardId    = 7;
    uint32 NextShardId       = 8;
    bool   NodeInWaitingList = 9;
    uint64 UnStakedNonce     = 10;

    SignRate ValidatorSuccessRate     = 11 [(gogoproto.nullable) = false];
    SignRate LeaderSuccessRate        = 12 [(gogoproto.nullable) = false];

    uint32 Rating                     = 13;
    uint64 Nonce                      = 14;
    uint32 TempRating                 = 15;
    bytes  AccumulatedFees            = 16 [(gogoproto.casttypewith) = "math/big.Int;github.com/ElrondNetwork/elrond-go/data.BigIntCaster"];
    uint32 NumSelectedInSuccessBlocks = 17;
>>>>>>> 7fc78dab
}<|MERGE_RESOLUTION|>--- conflicted
+++ resolved
@@ -37,36 +37,6 @@
 
 
 message PeerAccountData {
-<<<<<<< HEAD
-	bytes BLSPublicKey     = 1;
-	bytes SchnorrPublicKey = 2;
-	bytes RewardAddress    = 3;
-	bytes Stake            = 4 [(gogoproto.casttypewith) = "math/big.Int;github.com/ElrondNetwork/elrond-go/data.BigIntCaster"];
-	bytes AccumulatedFees  = 18 [(gogoproto.casttypewith) = "math/big.Int;github.com/ElrondNetwork/elrond-go/data.BigIntCaster"];
-
-	TimePeriod          JailTime      = 5 [(gogoproto.nullable) = false];
-	repeated TimePeriod PastJailTimes = 6 [(gogoproto.nullable) = false];
-
-	uint32 CurrentShardId    = 7;
-	uint32 NextShardId       = 8;
-	bool   NodeInWaitingList = 9;
-	uint64 UnStakedNonce     = 10;
-
-	SignRate ValidatorSuccessRate     = 11 [(gogoproto.nullable) = false];
-	SignRate LeaderSuccessRate        = 12 [(gogoproto.nullable) = false];
-	uint32 NumSelectedInSuccessBlocks = 19;
-
-	int32  IndexInList = 20;
-	string List        = 21;
-
-	bytes CodeHash = 13;
-
-	uint32 Rating     = 14;
-	uint32 TempRating = 17;
-
-	bytes  RootHash = 15;
-	uint64 Nonce    = 16;
-=======
     bytes BLSPublicKey     = 1;
     bytes SchnorrPublicKey = 2;
     bytes RewardAddress    = 3;
@@ -88,5 +58,6 @@
     uint32 TempRating                 = 15;
     bytes  AccumulatedFees            = 16 [(gogoproto.casttypewith) = "math/big.Int;github.com/ElrondNetwork/elrond-go/data.BigIntCaster"];
     uint32 NumSelectedInSuccessBlocks = 17;
->>>>>>> 7fc78dab
+	int32  IndexInList = 18;
+	string List        = 19;
 }