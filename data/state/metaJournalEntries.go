package state

import "math/big"

//------- MetaJournalEntryRound

// MetaJournalEntryRound is used to revert a round change
type MetaJournalEntryRound struct {
	account  *MetaAccount
	oldRound uint64
}

// NewMetaJournalEntryRound outputs a new JournalEntry implementation used to revert a round change
func NewMetaJournalEntryRound(account *MetaAccount, oldRound uint64) (*MetaJournalEntryRound, error) {
	if account == nil {
		return nil, ErrNilAccountHandler
	}

	return &MetaJournalEntryRound{
		account:  account,
		oldRound: oldRound,
	}, nil
}

// Revert applies undo operation
func (mjer *MetaJournalEntryRound) Revert() (AccountHandler, error) {
	mjer.account.Round = mjer.oldRound

	return mjer.account, nil
}

// IsInterfaceNil returns true if there is no value under the interface
func (mjer *MetaJournalEntryRound) IsInterfaceNil() bool {
	return mjer == nil
}

//------- MetaJournalEntryTxCount

// MetaJournalEntryTxCount is used to revert a round change
type MetaJournalEntryTxCount struct {
	account    *MetaAccount
	oldTxCount *big.Int
}

// NewMetaJournalEntryTxCount outputs a new JournalEntry implementation used to revert a TxCount change
func NewMetaJournalEntryTxCount(account *MetaAccount, oldTxCount *big.Int) (*MetaJournalEntryTxCount, error) {
	if account == nil {
		return nil, ErrNilAccountHandler
	}

	return &MetaJournalEntryTxCount{
		account:    account,
		oldTxCount: new(big.Int).Set(oldTxCount),
	}, nil
}

// Revert applies undo operation
<<<<<<< HEAD
func (jen *MetaJournalEntryTxCount) Revert() (AccountHandler, error) {
	jen.account.TxCount.Set(jen.oldTxCount)
=======
func (mjetc *MetaJournalEntryTxCount) Revert() (AccountHandler, error) {
	mjetc.account.TxCount = mjetc.oldTxCount
>>>>>>> 6ccf18ca

	return mjetc.account, nil
}

// IsInterfaceNil returns true if there is no value under the interface
func (mjetc *MetaJournalEntryTxCount) IsInterfaceNil() bool {
	return mjetc == nil
}

//------- MetaJournalEntryMiniBlocksData

// MetaJournalEntryMiniBlocksData is used to revert a round change
type MetaJournalEntryMiniBlocksData struct {
	account           *MetaAccount
	oldMiniBlocksData []*MiniBlockData
}

// NewMetaJournalEntryMiniBlocksData outputs a new JournalEntry implementation used to revert a MiniBlocksData change
func NewMetaJournalEntryMiniBlocksData(account *MetaAccount, oldMiniBlocksData []*MiniBlockData) (*MetaJournalEntryMiniBlocksData, error) {
	if account == nil {
		return nil, ErrNilAccountHandler
	}

	return &MetaJournalEntryMiniBlocksData{
		account:           account,
		oldMiniBlocksData: oldMiniBlocksData,
	}, nil
}

// Revert applies undo operation
func (mjembd *MetaJournalEntryMiniBlocksData) Revert() (AccountHandler, error) {
	mjembd.account.MiniBlocks = mjembd.oldMiniBlocksData

	return mjembd.account, nil
}

// IsInterfaceNil returns true if there is no value under the interface
func (mjembd *MetaJournalEntryMiniBlocksData) IsInterfaceNil() bool {
	return mjembd == nil
}

//------- MetaJournalEntryShardRootHash

// MetaJournalEntryShardRootHash is used to revert a round change
type MetaJournalEntryShardRootHash struct {
	account          *MetaAccount
	oldShardRootHash []byte
}

// NewMetaJournalEntryShardRootHash outputs a new JournalEntry implementation used to revert a ShardRootHash change
func NewMetaJournalEntryShardRootHash(account *MetaAccount, oldShardRootHash []byte) (*MetaJournalEntryShardRootHash, error) {
	if account == nil {
		return nil, ErrNilAccountHandler
	}

	return &MetaJournalEntryShardRootHash{
		account:          account,
		oldShardRootHash: oldShardRootHash,
	}, nil
}

// Revert applies undo operation
func (mjesrh *MetaJournalEntryShardRootHash) Revert() (AccountHandler, error) {
	mjesrh.account.ShardRootHash = mjesrh.oldShardRootHash

	return mjesrh.account, nil
}

// IsInterfaceNil returns true if there is no value under the interface
func (mjesrh *MetaJournalEntryShardRootHash) IsInterfaceNil() bool {
	return mjesrh == nil
}<|MERGE_RESOLUTION|>--- conflicted
+++ resolved
@@ -55,13 +55,8 @@
 }
 
 // Revert applies undo operation
-<<<<<<< HEAD
-func (jen *MetaJournalEntryTxCount) Revert() (AccountHandler, error) {
-	jen.account.TxCount.Set(jen.oldTxCount)
-=======
 func (mjetc *MetaJournalEntryTxCount) Revert() (AccountHandler, error) {
 	mjetc.account.TxCount = mjetc.oldTxCount
->>>>>>> 6ccf18ca
 
 	return mjetc.account, nil
 }
