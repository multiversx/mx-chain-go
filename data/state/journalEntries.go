--- conflicted
+++ resolved
@@ -2,12 +2,9 @@
 
 import (
 	"math/big"
-<<<<<<< HEAD
+)
 
-	"github.com/ElrondNetwork/elrond-go-sandbox/data/trie"
-=======
->>>>>>> 456d4081
-)
+//------- JournalEntryNonce
 
 // JournalEntryNonce is used to revert a nonce change
 type JournalEntryNonce struct {
@@ -15,61 +12,10 @@
 	oldNonce uint64
 }
 
-// JournalEntryBalance is used to revert a balance change
-type JournalEntryBalance struct {
-	account    AccountWrapper
-	oldBalance *big.Int
-}
-
-<<<<<<< HEAD
-// JournalEntryCodeHash is used to revert a code hash change
-type JournalEntryCodeHash struct {
-	account     AccountWrapper
-	oldCodeHash []byte
-}
-
-// JournalEntryRootHash is used to revert an account's root hash change
-type JournalEntryRootHash struct {
-	account     AccountWrapper
-	oldRootHash []byte
-}
-
-// JournalEntryData is used to mark an account's data change
-type JournalEntryData struct {
-	trie    trie.PatriciaMerkelTree
-	account AccountWrapper
-}
-
-//------- JournalEntryCreation
-
-// NewJournalEntryCreation outputs a new JournalEntry implementation used to revert an account creation
-func NewJournalEntryCreation(key []byte, updater Updater) (*JournalEntryCreation, error) {
-	if updater == nil {
-		return nil, ErrNilUpdater
-	}
-	if len(key) == 0 {
-		return nil, ErrNilOrEmptyKey
-	}
-
-	return &JournalEntryCreation{
-		key:     key,
-		updater: updater,
-	}, nil
-}
-
-// Revert applies undo operation
-func (jec *JournalEntryCreation) Revert() (AccountWrapper, error) {
-	return nil, jec.updater.Update(jec.key, nil)
-}
-
-=======
->>>>>>> 456d4081
-//------- JournalEntryNonce
-
 // NewJournalEntryNonce outputs a new JournalEntry implementation used to revert a nonce change
 func NewJournalEntryNonce(account AccountWrapper, oldNonce uint64) (*JournalEntryNonce, error) {
 	if account == nil {
-		return nil, ErrNilAccount
+		return nil, ErrNilAccountWrapper
 	}
 
 	return &JournalEntryNonce{
@@ -92,10 +38,16 @@
 
 //------- JournalEntryBalance
 
+// JournalEntryBalance is used to revert a balance change
+type JournalEntryBalance struct {
+	account    AccountWrapper
+	oldBalance *big.Int
+}
+
 // NewJournalEntryBalance outputs a new JournalEntry implementation used to revert a balance change
 func NewJournalEntryBalance(account AccountWrapper, oldBalance *big.Int) (*JournalEntryBalance, error) {
 	if account == nil {
-		return nil, ErrNilAccount
+		return nil, ErrNilAccountWrapper
 	}
 
 	return &JournalEntryBalance{
@@ -114,82 +66,4 @@
 	acnt.Balance = jeb.oldBalance
 
 	return jeb.account, nil
-<<<<<<< HEAD
-}
-
-//------- JournalEntryCodeHash
-
-// NewJournalEntryCodeHash outputs a new JournalEntry implementation used to revert a code hash change
-func NewJournalEntryCodeHash(account AccountWrapper, oldCodeHash []byte) (*JournalEntryCodeHash, error) {
-	if account == nil {
-		return nil, ErrNilAccountWrapper
-	}
-
-	return &JournalEntryCodeHash{
-		account:     account,
-		oldCodeHash: oldCodeHash,
-	}, nil
-}
-
-// Revert applies undo operation
-func (jech *JournalEntryCodeHash) Revert() (AccountWrapper, error) {
-	jech.account.SetCodeHash(jech.oldCodeHash)
-
-	return jech.account, nil
-}
-
-//------- JournalEntryRoot
-
-// NewJournalEntryRootHash outputs a new JournalEntry implementation used to revert an account's root hash change
-func NewJournalEntryRootHash(account AccountWrapper, oldRootHash []byte) (*JournalEntryRootHash, error) {
-	if account == nil {
-		return nil, ErrNilAccountWrapper
-	}
-	if account.AddressContainer() == nil {
-		return nil, ErrNilAddressContainer
-	}
-
-	return &JournalEntryRootHash{
-		account:     account,
-		oldRootHash: oldRootHash,
-	}, nil
-}
-
-// Revert applies undo operation
-func (jer *JournalEntryRootHash) Revert() (AccountWrapper, error) {
-	jer.account.SetRootHash(jer.oldRootHash)
-
-	return jer.account, nil
-}
-
-//------- JournalEntryData
-
-// NewJournalEntryData outputs a new JournalEntry implementation used to keep track of data change.
-// The revert will practically empty the dirty data map
-func NewJournalEntryData(account AccountWrapper, trie trie.PatriciaMerkelTree) (*JournalEntryData, error) {
-	if account == nil {
-		return nil, ErrNilAccountWrapper
-	}
-
-	return &JournalEntryData{
-		account: account,
-		trie:    trie,
-	}, nil
-}
-
-// Revert will empty the dirtyData map from AccountState
-func (jed *JournalEntryData) Revert() (AccountWrapper, error) {
-	dataTrieTracker := jed.account.DataTrieTracker()
-	if dataTrieTracker != nil {
-		jed.account.DataTrieTracker().ClearDataCaches()
-	}
-
-	return nil, nil
-}
-
-// Trie returns the referenced PatriciaMerkelTree for committing the changes
-func (jed *JournalEntryData) Trie() trie.PatriciaMerkelTree {
-	return jed.trie
-=======
->>>>>>> 456d4081
 }