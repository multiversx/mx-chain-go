package data

import (
	"errors"
)

// ErrNilHeadersDataPool signals that a nil header pool has been provided
var ErrNilHeadersDataPool = errors.New("nil headers data pool")

// ErrNilHeadersNoncesDataPool signals that a nil header - nonce cache
var ErrNilHeadersNoncesDataPool = errors.New("nil headers nonces cache")

// ErrNilCacher signals that a nil cache has been provided
var ErrNilCacher = errors.New("nil cacher")

// ErrInvalidHeaderType signals an invalid header pointer was provided
var ErrInvalidHeaderType = errors.New("invalid header type")

// ErrInvalidBodyType signals an invalid header pointer was provided
var ErrInvalidBodyType = errors.New("invalid body type")

// ErrNilBlockBody signals that block body is nil
var ErrNilBlockBody = errors.New("nil block body")

// ErrMiniBlockEmpty signals that mini block is empty
var ErrMiniBlockEmpty = errors.New("mini block is empty")

// ErrWrongTypeAssertion signals that wrong type was provided
var ErrWrongTypeAssertion = errors.New("wrong type assertion")

// ErrNilElrondAddress signals that nil elrond address was provided
var ErrNilElrondAddress = errors.New("nil elrond address")

// ErrNilBurnAddress signals that nil burn address was provided
var ErrNilBurnAddress = errors.New("nil burn address")

// ErrNilAddressConverter signals that nil address converter was provided
var ErrNilAddressConverter = errors.New("nil address converter")

// ErrNilShardCoordinator signals that nil shard coordinator was provided
var ErrNilShardCoordinator = errors.New("nil shard coordinator")

// ErrNilNodesCoordinator signals that nil shard coordinator was provided
var ErrNilNodesCoordinator = errors.New("nil nodes coordinator")

<<<<<<< HEAD
// ErrNilMarshalizer is raised when the NewTrie() function is called, but a marshalizer isn't provided
var ErrNilMarshalizer = errors.New("no marshalizer provided")

// ErrNilDatabase is raised when a database operation is called, but no database is provided
var ErrNilDatabase = errors.New("no database provided")

// ErrInvalidCacheSize is raised when the given size for the cache is invalid
var ErrInvalidCacheSize = errors.New("cache size is invalid")
=======
// ErrInvalidValue signals that an invalid value has been provided such as NaN to an integer field
var ErrInvalidValue = errors.New("invalid value")
>>>>>>> ed7a3f2e
<|MERGE_RESOLUTION|>--- conflicted
+++ resolved
@@ -43,7 +43,6 @@
 // ErrNilNodesCoordinator signals that nil shard coordinator was provided
 var ErrNilNodesCoordinator = errors.New("nil nodes coordinator")
 
-<<<<<<< HEAD
 // ErrNilMarshalizer is raised when the NewTrie() function is called, but a marshalizer isn't provided
 var ErrNilMarshalizer = errors.New("no marshalizer provided")
 
@@ -52,7 +51,6 @@
 
 // ErrInvalidCacheSize is raised when the given size for the cache is invalid
 var ErrInvalidCacheSize = errors.New("cache size is invalid")
-=======
+
 // ErrInvalidValue signals that an invalid value has been provided such as NaN to an integer field
-var ErrInvalidValue = errors.New("invalid value")
->>>>>>> ed7a3f2e
+var ErrInvalidValue = errors.New("invalid value")