package blockchain

import (
	"github.com/ElrondNetwork/elrond-go-sandbox/data"
	"github.com/ElrondNetwork/elrond-go-sandbox/data/block"
	"github.com/ElrondNetwork/elrond-go-sandbox/storage"
)

// BlockChain holds the block information for the current shard.
//
// The BlockChain through it's Storage units map manages the storage,
// retrieval search of blocks (body), transactions, block headers,
// bad blocks.
//
// The BlockChain also holds pointers to the Genesis block header, the current block
// the height of the local chain and the perceived height of the chain in the network.
type BlockChain struct {
<<<<<<< HEAD
	data.StorageService
	GenesisHeader          *block.Header
	genesisHeaderHash      []byte
	CurrentBlockHeader     *block.Header
	currentBlockHeaderHash []byte
	CurrentBlockBody       block.Body
	localHeight            int64
	networkHeight          int64
=======
	StorageService
	GenesisBlockHeader     *block.Header  // Genesys Block Header pointer
	GenesisHeaderHash      []byte         // Genesis Block Header hash
	CurrentBlockHeader     *block.Header  // Current Block pointer
	CurrentBlockHeaderHash []byte         // Current Block Header hash
	CurrentTxBlockBody     block.Body     // Current Tx Block Body pointer
	LocalHeight            int64          // Height of the local chain
	NetworkHeight          int64          // Percieved height of the network chain
>>>>>>> 23ec9abd
	badBlocks              storage.Cacher // Bad blocks cache
}

// NewBlockChain returns an initialized blockchain
// It uses a config file to setup it's supported storage units map
func NewBlockChain(
	badBlocksCache storage.Cacher,
	txUnit storage.Storer,
	miniBlockUnit storage.Storer,
	peerChangesBlockUnit storage.Storer,
	headerUnit storage.Storer) (*BlockChain, error) {

	if badBlocksCache == nil {
		return nil, ErrBadBlocksCacheNil
	}

	if txUnit == nil {
		return nil, ErrTxUnitNil
	}

	if miniBlockUnit == nil {
		return nil, ErrMiniBlockUnitNil
	}

	if peerChangesBlockUnit == nil {
		return nil, ErrPeerBlockUnitNil
	}

	if headerUnit == nil {
		return nil, ErrHeaderUnitNil
	}

<<<<<<< HEAD
	blockChain := &BlockChain{
		GenesisHeader:      nil,
=======
	data := &BlockChain{
		GenesisBlockHeader: nil,
>>>>>>> 23ec9abd
		CurrentBlockHeader: nil,
		localHeight:        -1,
		networkHeight:      -1,
		badBlocks:          badBlocksCache,
		StorageService: &ChainStorer{
			chain: map[data.UnitType]storage.Storer{
				data.TransactionUnit: txUnit,
				data.MiniBlockUnit:   miniBlockUnit,
				data.PeerChangesUnit: peerChangesBlockUnit,
				data.BlockHeaderUnit: headerUnit,
			},
		},
	}

	return blockChain, nil
}

// GetGenesisHeader returns the genesis block header pointer
func (bc *BlockChain) GetGenesisHeader() data.HeaderHandler {
	if bc.GenesisHeader == nil {
		return nil
	}
	return bc.GenesisHeader
}

// SetGenesisHeader sets the genesis block header pointer
func (bc *BlockChain) SetGenesisHeader(genesisBlock data.HeaderHandler) error {
	if genesisBlock == nil {
		bc.GenesisHeader = nil
		return nil
	}

	gb, ok := genesisBlock.(*block.Header)
	if !ok {
		return data.ErrInvalidHeaderType
	}
	bc.GenesisHeader = gb
	return nil
}

// GetGenesisHeaderHash returns the genesis block header hash
func (bc *BlockChain) GetGenesisHeaderHash() []byte {
	return bc.genesisHeaderHash
}

// SetGenesisHeaderHash sets the genesis block header hash
func (bc *BlockChain) SetGenesisHeaderHash(hash []byte) {
	bc.genesisHeaderHash = hash
}

// GetCurrentBlockHeader returns current block header pointer
func (bc *BlockChain) GetCurrentBlockHeader() data.HeaderHandler {
	if bc.CurrentBlockHeader == nil {
		return nil
	}
	return bc.CurrentBlockHeader
}

// SetCurrentBlockHeader sets current block header pointer
func (bc *BlockChain) SetCurrentBlockHeader(header data.HeaderHandler) error {
	if header == nil {
		bc.CurrentBlockHeader = nil
		return nil
	}

	h, ok := header.(*block.Header)
	if !ok {
		return data.ErrInvalidHeaderType
	}
	bc.CurrentBlockHeader = h
	return nil
}

// GetCurrentBlockHeaderHash returns the current block header hash
func (bc *BlockChain) GetCurrentBlockHeaderHash() []byte {
	return bc.currentBlockHeaderHash
}

// SetCurrentBlockHeaderHash returns the current block header hash
func (bc *BlockChain) SetCurrentBlockHeaderHash(hash []byte) {
	bc.currentBlockHeaderHash = hash
}

// GetCurrentBlockBody returns the tx block body pointer
func (bc *BlockChain) GetCurrentBlockBody() data.BodyHandler {
	if bc.CurrentBlockBody == nil {
		return nil
	}
	return bc.CurrentBlockBody
}

// SetCurrentBlockBody sets the tx block body pointer
func (bc *BlockChain) SetCurrentBlockBody(body data.BodyHandler) error {
	if body == nil {
		bc.CurrentBlockBody = nil
		return nil
	}

	blockBody, ok := body.(block.Body)
	if !ok {
		return data.ErrInvalidBodyType
	}
	bc.CurrentBlockBody = blockBody
	return nil
}

// GetLocalHeight returns the height of the local chain
func (bc *BlockChain) GetLocalHeight() int64 {
	return bc.localHeight
}

// SetLocalHeight sets the height of the local chain
func (bc *BlockChain) SetLocalHeight(height int64) {
	bc.localHeight = height
}

// GetNetworkHeight sets the percieved height of the network chain
func (bc *BlockChain) GetNetworkHeight() int64 {
	return bc.localHeight
}

// SetNetworkHeight sets the percieved height of the network chain
func (bc *BlockChain) SetNetworkHeight(height int64) {
	bc.localHeight = height
}

// IsBadBlock returns true if the provided hash is blacklisted as a bad block, or false otherwise
func (bc *BlockChain) IsBadBlock(blockHash []byte) bool {
	return bc.badBlocks.Has(blockHash)
}

// PutBadBlock adds the given serialized block to the bad block cache, blacklisting it
func (bc *BlockChain) PutBadBlock(blockHash []byte) {
	bc.badBlocks.Put(blockHash, struct{}{})
}<|MERGE_RESOLUTION|>--- conflicted
+++ resolved
@@ -15,25 +15,14 @@
 // The BlockChain also holds pointers to the Genesis block header, the current block
 // the height of the local chain and the perceived height of the chain in the network.
 type BlockChain struct {
-<<<<<<< HEAD
 	data.StorageService
-	GenesisHeader          *block.Header
-	genesisHeaderHash      []byte
-	CurrentBlockHeader     *block.Header
-	currentBlockHeaderHash []byte
-	CurrentBlockBody       block.Body
-	localHeight            int64
-	networkHeight          int64
-=======
-	StorageService
-	GenesisBlockHeader     *block.Header  // Genesys Block Header pointer
-	GenesisHeaderHash      []byte         // Genesis Block Header hash
-	CurrentBlockHeader     *block.Header  // Current Block pointer
-	CurrentBlockHeaderHash []byte         // Current Block Header hash
-	CurrentTxBlockBody     block.Body     // Current Tx Block Body pointer
-	LocalHeight            int64          // Height of the local chain
-	NetworkHeight          int64          // Percieved height of the network chain
->>>>>>> 23ec9abd
+	GenesisHeader          *block.Header  // Genesis Block Header pointer
+	genesisHeaderHash      []byte         // Genesis Block Header hash
+	CurrentBlockHeader     *block.Header  // Current Block Header pointer
+	currentBlockHeaderHash []byte         // Current Block Header hash
+	CurrentBlockBody       block.Body     // Current Block Body pointer
+	localHeight            int64          // Height of the local chain
+	networkHeight          int64          // Percieved height of the network chain
 	badBlocks              storage.Cacher // Bad blocks cache
 }
 
@@ -66,13 +55,8 @@
 		return nil, ErrHeaderUnitNil
 	}
 
-<<<<<<< HEAD
 	blockChain := &BlockChain{
 		GenesisHeader:      nil,
-=======
-	data := &BlockChain{
-		GenesisBlockHeader: nil,
->>>>>>> 23ec9abd
 		CurrentBlockHeader: nil,
 		localHeight:        -1,
 		networkHeight:      -1,
