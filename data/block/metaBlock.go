--- conflicted
+++ resolved
@@ -69,11 +69,8 @@
 	PrevRandSeed  []byte      `capid:"9"`
 	RandSeed      []byte      `capid:"10"`
 	StateRootHash []byte      `capid:"11"`
-<<<<<<< HEAD
+	TxCount       uint32      `capid:"12"`
 	processedMBs  map[string]bool
-=======
-	TxCount       uint32      `capid:"12"`
->>>>>>> 525a1ec2
 }
 
 // MetaBlockBody hold the data for metablock body
@@ -410,7 +407,11 @@
 	m.TimeStamp = ts
 }
 
-<<<<<<< HEAD
+// SetTxCount sets the transaction count of the current meta block
+func (m *MetaBlock) SetTxCount(txCount uint32) {
+	m.TxCount = txCount
+}
+
 // GetMiniBlockHeadersWithDst as a map of hashes and sender IDs
 func (m *MetaBlock) GetMiniBlockHeadersWithDst(destId uint32) map[string]uint32 {
 	hashDst := make(map[string]uint32, 0)
@@ -441,11 +442,6 @@
 		m.processedMBs = make(map[string]bool, 0)
 	}
 	m.processedMBs[string(hash)] = true
-=======
-// SetTxCount sets the transaction count of the current meta block
-func (m *MetaBlock) SetTxCount(txCount uint32) {
-	m.TxCount = txCount
->>>>>>> 525a1ec2
 }
 
 // IntegrityAndValidity return true as block is nil for metablock.
