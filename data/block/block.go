package block

import (
	"fmt"
	"github.com/ElrondNetwork/elrond-go-sandbox/data"
	"io"

	"github.com/ElrondNetwork/elrond-go-sandbox/data/block/capnp"
	"github.com/glycerine/go-capnproto"
)

// This file holds the data structures related with the functionality of a shard block
//
// MiniBlock structure represents the body of a transaction block, holding an array of miniblocks
// each of the miniblocks has a different destination shard
// The body can be transmitted even before having built the heder and go through a prevalidation of each transaction

// Type identifies the type of the block
type Type uint8

// Body should be used when referring to the full list of mini blocks that forms a block body
type Body []*MiniBlock

// MiniBlockSlice should be used when referring to subset of mini blocks that is not
//  necessarily representing a full block body
type MiniBlockSlice []*MiniBlock

const (
	// TxBlock identifies a block holding transactions
	TxBlock Type = 0
	// StateBlock identifies a block holding account state
	StateBlock Type = 1
	// PeerBlock identifies a block holding peer assignation
	PeerBlock Type = 2
)

// String returns the string representation of the Type
func (bType Type) String() string {
	switch bType {
	case TxBlock:
		return "TxBody"
	case StateBlock:
		return "StateBody"
	case PeerBlock:
		return "PeerBody"
	default:
		return fmt.Sprintf("Unknown(%d)", bType)
	}
}

// MiniBlock holds the transactions and the sender/destination shard ids
type MiniBlock struct {
	TxHashes        [][]byte `capid:"0"`
	ReceiverShardID uint32   `capid:"1"`
	SenderShardID   uint32   `capid:"2"`
}

// MiniBlockHeader holds the hash of a miniblock together with sender/deastination shard id pair.
// The shard ids are both kept in order to differentiate between cross and single shard transactions
type MiniBlockHeader struct {
	Hash            []byte `capid:"0"`
	SenderShardID   uint32 `capid:"1"`
	ReceiverShardID uint32 `capid:"2"`
	TxCount         uint32 `capid:"3"`
}

// PeerChange holds a change in one peer to shard assignation
type PeerChange struct {
	PubKey      []byte `capid:"0"`
	ShardIdDest uint32 `capid:"1"`
}

// Header holds the metadata of a block. This is the part that is being hashed and run through consensus.
// The header holds the hash of the body and also the link to the previous block header hash
type Header struct {
	Nonce            uint64            `capid:"0"`
	PrevHash         []byte            `capid:"1"`
	PrevRandSeed     []byte            `capid:"2"`
	RandSeed         []byte            `capid:"3"`
	PubKeysBitmap    []byte            `capid:"4"`
	ShardId          uint32            `capid:"5"`
	TimeStamp        uint64            `capid:"6"`
	Round            uint32            `capid:"7"`
	Epoch            uint32            `capid:"8"`
	BlockBodyType    Type              `capid:"9"`
	Signature        []byte            `capid:"10"`
	MiniBlockHeaders []MiniBlockHeader `capid:"11"`
	PeerChanges      []PeerChange      `capid:"12"`
	RootHash         []byte            `capid:"13"`
<<<<<<< HEAD
	processedMBs     map[string]bool
=======
	TxCount          uint32            `capid:"14"`
>>>>>>> 525a1ec2
}

// Save saves the serialized data of a Block Header into a stream through Capnp protocol
func (h *Header) Save(w io.Writer) error {
	seg := capn.NewBuffer(nil)
	HeaderGoToCapn(seg, h)
	_, err := seg.WriteTo(w)
	return err
}

// Load loads the data from the stream into a Block Header object through Capnp protocol
func (h *Header) Load(r io.Reader) error {
	capMsg, err := capn.ReadFromStream(r, nil)
	if err != nil {
		return err
	}
	z := capnp.ReadRootHeaderCapn(capMsg)
	HeaderCapnToGo(z, h)
	return nil
}

// HeaderCapnToGo is a helper function to copy fields from a HeaderCapn object to a Header object
func HeaderCapnToGo(src capnp.HeaderCapn, dest *Header) *Header {
	if dest == nil {
		dest = &Header{}
	}

	dest.Nonce = src.Nonce()
	dest.PrevHash = src.PrevHash()
	dest.PrevRandSeed = src.PrevRandSeed()
	dest.RandSeed = src.RandSeed()
	dest.PubKeysBitmap = src.PubKeysBitmap()
	dest.ShardId = src.ShardId()
	dest.TimeStamp = src.TimeStamp()
	dest.Round = src.Round()
	dest.Epoch = src.Epoch()
	dest.BlockBodyType = Type(src.BlockBodyType())
	dest.Signature = src.Signature()

	mbLength := src.MiniBlockHeaders().Len()
	dest.MiniBlockHeaders = make([]MiniBlockHeader, mbLength)
	for i := 0; i < mbLength; i++ {
		dest.MiniBlockHeaders[i] = *MiniBlockHeaderCapnToGo(src.MiniBlockHeaders().At(i), nil)
	}

	peerChangesLen := src.PeerChanges().Len()
	dest.PeerChanges = make([]PeerChange, peerChangesLen)
	for i := 0; i < peerChangesLen; i++ {
		dest.PeerChanges[i] = *PeerChangeCapnToGo(src.PeerChanges().At(i), nil)
	}

	dest.RootHash = src.RootHash()
	dest.TxCount = src.TxCount()

	return dest
}

// HeaderGoToCapn is a helper function to copy fields from a Block Header object to a HeaderCapn object
func HeaderGoToCapn(seg *capn.Segment, src *Header) capnp.HeaderCapn {
	dest := capnp.AutoNewHeaderCapn(seg)

	dest.SetNonce(src.Nonce)
	dest.SetPrevHash(src.PrevHash)
	dest.SetPrevRandSeed(src.PrevRandSeed)
	dest.SetRandSeed(src.RandSeed)
	dest.SetPubKeysBitmap(src.PubKeysBitmap)
	dest.SetShardId(src.ShardId)
	dest.SetTimeStamp(src.TimeStamp)
	dest.SetRound(src.Round)
	dest.SetEpoch(src.Epoch)
	dest.SetBlockBodyType(uint8(src.BlockBodyType))
	dest.SetSignature(src.Signature)
	if len(src.MiniBlockHeaders) > 0 {
		miniBlockList := capnp.NewMiniBlockHeaderCapnList(seg, len(src.MiniBlockHeaders))
		pList := capn.PointerList(miniBlockList)

		for i, elem := range src.MiniBlockHeaders {
			pList.Set(i, capn.Object(MiniBlockHeaderGoToCapn(seg, &elem)))
		}
		dest.SetMiniBlockHeaders(miniBlockList)
	}

	if len(src.PeerChanges) > 0 {
		peerChangeList := capnp.NewPeerChangeCapnList(seg, len(src.PeerChanges))
		plist := capn.PointerList(peerChangeList)

		for i, elem := range src.PeerChanges {
			_ = plist.Set(i, capn.Object(PeerChangeGoToCapn(seg, &elem)))
		}
		dest.SetPeerChanges(peerChangeList)
	}

	dest.SetRootHash(src.RootHash)
	dest.SetTxCount(src.TxCount)

	return dest
}

// Save saves the serialized data of a MiniBlock into a stream through Capnp protocol
func (s *MiniBlock) Save(w io.Writer) error {
	seg := capn.NewBuffer(nil)
	MiniBlockGoToCapn(seg, s)
	_, err := seg.WriteTo(w)
	return err
}

// Load loads the data from the stream into a MiniBlock object through Capnp protocol
func (s *MiniBlock) Load(r io.Reader) error {
	capMsg, err := capn.ReadFromStream(r, nil)
	if err != nil {
		return err
	}
	z := capnp.ReadRootMiniBlockCapn(capMsg)
	MiniBlockCapnToGo(z, s)
	return nil
}

// MiniBlockCapnToGo is a helper function to copy fields from a MiniBlockCapn object to a MiniBlock object
func MiniBlockCapnToGo(src capnp.MiniBlockCapn, dest *MiniBlock) *MiniBlock {
	if dest == nil {
		dest = &MiniBlock{}
	}

	var n int

	n = src.TxHashes().Len()
	dest.TxHashes = make([][]byte, n)
	for i := 0; i < n; i++ {
		dest.TxHashes[i] = src.TxHashes().At(i)
	}

	dest.ReceiverShardID = src.ReceiverShardID()
	dest.SenderShardID = src.SenderShardID()

	return dest
}

// MiniBlockGoToCapn is a helper function to copy fields from a MiniBlock object to a MiniBlockCapn object
func MiniBlockGoToCapn(seg *capn.Segment, src *MiniBlock) capnp.MiniBlockCapn {
	dest := capnp.AutoNewMiniBlockCapn(seg)

	mylist1 := seg.NewDataList(len(src.TxHashes))
	for i := range src.TxHashes {
		mylist1.Set(i, src.TxHashes[i])
	}
	dest.SetTxHashes(mylist1)
	dest.SetReceiverShardID(src.ReceiverShardID)
	dest.SetSenderShardID(src.SenderShardID)

	return dest
}

// Save saves the serialized data of a PeerChange into a stream through Capnp protocol
func (s *PeerChange) Save(w io.Writer) error {
	seg := capn.NewBuffer(nil)
	PeerChangeGoToCapn(seg, s)
	_, err := seg.WriteTo(w)
	return err
}

// Load loads the data from the stream into a PeerChange object through Capnp protocol
func (s *PeerChange) Load(r io.Reader) error {
	capMsg, err := capn.ReadFromStream(r, nil)
	if err != nil {
		return err
	}
	z := capnp.ReadRootPeerChangeCapn(capMsg)
	PeerChangeCapnToGo(z, s)
	return nil
}

// PeerChangeCapnToGo is a helper function to copy fields from a PeerChangeCapn object to a PeerChange object
func PeerChangeCapnToGo(src capnp.PeerChangeCapn, dest *PeerChange) *PeerChange {
	if dest == nil {
		dest = &PeerChange{}
	}

	dest.PubKey = src.PubKey()
	dest.ShardIdDest = src.ShardIdDest()

	return dest
}

// PeerChangeGoToCapn is a helper function to copy fields from a PeerChange object to a PeerChangeGoToCapn object
func PeerChangeGoToCapn(seg *capn.Segment, src *PeerChange) capnp.PeerChangeCapn {
	dest := capnp.AutoNewPeerChangeCapn(seg)
	dest.SetPubKey(src.PubKey)
	dest.SetShardIdDest(src.ShardIdDest)

	return dest
}

// Save saves the serialized data of a StateBlockBody into a stream through Capnp protocol
func (s *MiniBlockHeader) Save(w io.Writer) error {
	seg := capn.NewBuffer(nil)
	MiniBlockHeaderGoToCapn(seg, s)
	_, err := seg.WriteTo(w)
	return err
}

// Load loads the data from the stream into a StateBlockBody object through Capnp protocol
func (s *MiniBlockHeader) Load(r io.Reader) error {
	capMsg, err := capn.ReadFromStream(r, nil)
	if err != nil {
		return err
	}
	z := capnp.ReadRootMiniBlockHeaderCapn(capMsg)
	MiniBlockHeaderCapnToGo(z, s)
	return nil
}

// MiniBlockHeaderCapnToGo is a helper function to copy fields from a MiniBlockHeaderCapn object to a MiniBlockHeader object
func MiniBlockHeaderCapnToGo(src capnp.MiniBlockHeaderCapn, dest *MiniBlockHeader) *MiniBlockHeader {
	if dest == nil {
		dest = &MiniBlockHeader{}
	}
	dest.Hash = src.Hash()
	dest.ReceiverShardID = src.ReceiverShardID()
	dest.SenderShardID = src.SenderShardID()
	dest.TxCount = src.TxCount()

	return dest
}

// MiniBlockHeaderGoToCapn is a helper function to copy fields from a MiniBlockHeader object to a MiniBlockHeaderCapn object
func MiniBlockHeaderGoToCapn(seg *capn.Segment, src *MiniBlockHeader) capnp.MiniBlockHeaderCapn {
	dest := capnp.AutoNewMiniBlockHeaderCapn(seg)

	dest.SetHash(src.Hash)
	dest.SetReceiverShardID(src.ReceiverShardID)
	dest.SetSenderShardID(src.SenderShardID)
	dest.SetTxCount(src.TxCount)

	return dest
}

// GetNonce returns header nonce
func (h *Header) GetNonce() uint64 {
	return h.Nonce
}

// GetEpoch returns header epoch
func (h *Header) GetEpoch() uint32 {
	return h.Epoch
}

// GetRound returns round from header
func (h *Header) GetRound() uint32 {
	return h.Round
}

// GetRootHash returns the roothash from header
func (h *Header) GetRootHash() []byte {
	return h.RootHash
}

// GetPrevHash returns previous block header hash
func (h *Header) GetPrevHash() []byte {
	return h.PrevHash
}

// GetPrevRandSeed returns previous random seed
func (h *Header) GetPrevRandSeed() []byte {
	return h.PrevRandSeed
}

// GetRandSeed returns the random seed
func (h *Header) GetRandSeed() []byte {
	return h.RandSeed
}

// GetPubKeysBitmap return signers bitmap
func (h *Header) GetPubKeysBitmap() []byte {
	return h.PubKeysBitmap
}

// GetSignature returns signed data
func (h *Header) GetSignature() []byte {
	return h.Signature
}

// GetTimestamp returns the time stamp
func (h *Header) GetTimestamp() uint64 {
	return h.TimeStamp
}

// GetTxCount returns transaction count in the block associated with this header
func (h *Header) GetTxCount() uint32 {
	return h.TxCount
}

// SetNonce sets header nonce
func (h *Header) SetNonce(n uint64) {
	h.Nonce = n
}

// SetEpoch sets header epoch
func (h *Header) SetEpoch(e uint32) {
	h.Epoch = e
}

// SetRound sets header round
func (h *Header) SetRound(r uint32) {
	h.Round = r
}

// SetRootHash sets root hash
func (h *Header) SetRootHash(rHash []byte) {
	h.RootHash = rHash
}

// SetPrevHash sets prev hash
func (h *Header) SetPrevHash(pvHash []byte) {
	h.PrevHash = pvHash
}

// SetPrevRandSeed sets previous random seed
func (h *Header) SetPrevRandSeed(pvRandSeed []byte) {
	h.PrevRandSeed = pvRandSeed
}

// SetRandSeed sets previous random seed
func (h *Header) SetRandSeed(randSeed []byte) {
	h.RandSeed = randSeed
}

// SetPubKeysBitmap sets publick key bitmap
func (h *Header) SetPubKeysBitmap(pkbm []byte) {
	h.PubKeysBitmap = pkbm
}

// SetSignature sets header signature
func (h *Header) SetSignature(sg []byte) {
	h.Signature = sg
}

// SetTimeStamp sets header timestamp
func (h *Header) SetTimeStamp(ts uint64) {
	h.TimeStamp = ts
}

<<<<<<< HEAD
// GetMiniBlockHeadersWithDst as a map of hashes and sender IDs
func (h *Header) GetMiniBlockHeadersWithDst(destId uint32) map[string]uint32 {
	hashDst := make(map[string]uint32, 0)
	for _, val := range h.MiniBlockHeaders {
		if val.ReceiverShardID == destId && val.SenderShardID != destId {
			hashDst[string(val.Hash)] = val.SenderShardID
		}
	}
	return hashDst
}

// WasMiniBlockProcessed verifies if miniblock from header was processed
func (h *Header) WasMiniBlockProcessed(hash []byte) bool {
	if h.processedMBs == nil {
		h.processedMBs = make(map[string]bool, 0)
	}
	return h.processedMBs[string(hash)]
}

// SetProcessed set that miniblock with hash to processed
func (h *Header) SetProcessed(hash []byte) {
	if h.processedMBs == nil {
		h.processedMBs = make(map[string]bool, 0)
	}
	h.processedMBs[string(hash)] = true
=======
// SetTxCount sets the transaction count of the block associated with this header
func (h *Header) SetTxCount(txCount uint32) {
	h.TxCount = txCount
>>>>>>> 525a1ec2
}

// IntegrityAndValidity checks if data is valid
func (b Body) IntegrityAndValidity() error {
	if b == nil {
		return data.ErrNilBlockBody
	}

	for i := 0; i < len(b); i++ {
		if len(b[i].TxHashes) == 0 {
			return data.ErrMiniBlockEmpty
		}
	}

	return nil
}<|MERGE_RESOLUTION|>--- conflicted
+++ resolved
@@ -87,11 +87,8 @@
 	MiniBlockHeaders []MiniBlockHeader `capid:"11"`
 	PeerChanges      []PeerChange      `capid:"12"`
 	RootHash         []byte            `capid:"13"`
-<<<<<<< HEAD
+	TxCount          uint32            `capid:"14"`
 	processedMBs     map[string]bool
-=======
-	TxCount          uint32            `capid:"14"`
->>>>>>> 525a1ec2
 }
 
 // Save saves the serialized data of a Block Header into a stream through Capnp protocol
@@ -433,7 +430,11 @@
 	h.TimeStamp = ts
 }
 
-<<<<<<< HEAD
+// SetTxCount sets the transaction count of the block associated with this header
+func (h *Header) SetTxCount(txCount uint32) {
+	h.TxCount = txCount
+}
+
 // GetMiniBlockHeadersWithDst as a map of hashes and sender IDs
 func (h *Header) GetMiniBlockHeadersWithDst(destId uint32) map[string]uint32 {
 	hashDst := make(map[string]uint32, 0)
@@ -459,11 +460,6 @@
 		h.processedMBs = make(map[string]bool, 0)
 	}
 	h.processedMBs[string(hash)] = true
-=======
-// SetTxCount sets the transaction count of the block associated with this header
-func (h *Header) SetTxCount(txCount uint32) {
-	h.TxCount = txCount
->>>>>>> 525a1ec2
 }
 
 // IntegrityAndValidity checks if data is valid
