//go:generate protoc -I=proto -I=$GOPATH/src -I=$GOPATH/src/github.com/gogo/protobuf/protobuf  --gogoslick_out=. block.proto
package block

import (
	"bytes"
	"encoding/hex"
	"fmt"
	"math/big"

	"github.com/ElrondNetwork/elrond-go/core"
	"github.com/ElrondNetwork/elrond-go/data"
)

// MiniBlockSlice should be used when referring to subset of mini blocks that is not
//  necessarily representing a full block body
type MiniBlockSlice []*MiniBlock

// SetNonce sets header nonce
func (h *Header) SetNonce(n uint64) {
	h.Nonce = n
}

// SetEpoch sets header epoch
func (h *Header) SetEpoch(e uint32) {
	h.Epoch = e
}

// SetRound sets header round
func (h *Header) SetRound(r uint64) {
	h.Round = r
}

// SetRootHash sets root hash
func (h *Header) SetRootHash(rHash []byte) {
	h.RootHash = rHash
}

// SetValidatorStatsRootHash set's the root hash for the validator statistics trie
func (h *Header) SetValidatorStatsRootHash(_ []byte) {
}

// GetValidatorStatsRootHash set's the root hash for the validator statistics trie
func (h *Header) GetValidatorStatsRootHash() []byte {
	return []byte{}
}

// SetPrevHash sets prev hash
func (h *Header) SetPrevHash(pvHash []byte) {
	h.PrevHash = pvHash
}

// SetPrevRandSeed sets previous random seed
func (h *Header) SetPrevRandSeed(pvRandSeed []byte) {
	h.PrevRandSeed = pvRandSeed
}

// SetRandSeed sets previous random seed
func (h *Header) SetRandSeed(randSeed []byte) {
	h.RandSeed = randSeed
}

// SetPubKeysBitmap sets publick key bitmap
func (h *Header) SetPubKeysBitmap(pkbm []byte) {
	h.PubKeysBitmap = pkbm
}

// SetSignature sets header signature
func (h *Header) SetSignature(sg []byte) {
	h.Signature = sg
}

// SetLeaderSignature will set the leader's signature
func (h *Header) SetLeaderSignature(sg []byte) {
	h.LeaderSignature = sg
}

// SetChainID sets the chain ID on which this block is valid on
func (h *Header) SetChainID(chainID []byte) {
	h.ChainID = chainID
}

// SetTimeStamp sets header timestamp
func (h *Header) SetTimeStamp(ts uint64) {
	h.TimeStamp = ts
}

// SetAccumulatedFees sets the accumulated fees in the header
func (h *Header) SetAccumulatedFees(value *big.Int) {
	h.AccumulatedFees.Set(value)
}

// SetDeveloperFees sets the developer fees in the header
func (h *Header) SetDeveloperFees(value *big.Int) {
	h.DeveloperFees.Set(value)
}

// SetTxCount sets the transaction count of the block associated with this header
func (h *Header) SetTxCount(txCount uint32) {
	h.TxCount = txCount
}

// SetShardID sets header shard ID
func (h *Header) SetShardID(shId uint32) {
	h.ShardID = shId
}

// GetMiniBlockHeadersWithDst as a map of hashes and sender IDs
func (h *Header) GetMiniBlockHeadersWithDst(destId uint32) map[string]uint32 {
	hashDst := make(map[string]uint32)
	for _, val := range h.MiniBlockHeaders {
		if val.ReceiverShardID == destId && val.SenderShardID != destId {
			hashDst[string(val.Hash)] = val.SenderShardID
		}
	}
	return hashDst
}

// MapMiniBlockHashesToShards is a map of mini block hashes and sender IDs
func (h *Header) MapMiniBlockHashesToShards() map[string]uint32 {
	hashDst := make(map[string]uint32)
	for _, val := range h.MiniBlockHeaders {
		hashDst[string(val.Hash)] = val.SenderShardID
	}
	return hashDst
}

// Clone returns a clone of the object
func (h *Header) Clone() data.HeaderHandler {
	headerCopy := *h
	return &headerCopy
}

// IntegrityAndValidity checks if data is valid
func (b *Body) IntegrityAndValidity() error {
	if b.IsInterfaceNil() {
		return data.ErrNilBlockBody
	}

	for i := 0; i < len(b.MiniBlocks); i++ {
		if len(b.MiniBlocks[i].TxHashes) == 0 {
			return data.ErrMiniBlockEmpty
		}
	}

	return nil
}

// Clone returns a clone of the object
func (b *Body) Clone() data.BodyHandler {
	bodyCopy := *b

	return &bodyCopy
}

// IsInterfaceNil returns true if there is no value under the interface
func (b *Body) IsInterfaceNil() bool {
	return b == nil
}

// IsInterfaceNil returns true if there is no value under the interface
func (h *Header) IsInterfaceNil() bool {
	return h == nil
}

// IsStartOfEpochBlock verifies if the block is of type start of epoch
func (h *Header) IsStartOfEpochBlock() bool {
	return len(h.EpochStartMetaHash) > 0
}

// CheckChainID returns nil if the header's chain ID matches the one provided
// otherwise, it will error
func (h *Header) CheckChainID(reference []byte) error {
	if !bytes.Equal(h.ChainID, reference) {
		return fmt.Errorf(
			"%w, expected: %s, got %s",
			data.ErrInvalidChainID,
			hex.EncodeToString(reference),
			hex.EncodeToString(h.ChainID),
		)
	}

	return nil
}

// CheckSoftwareVersion returns nil if the software version has the correct length
func (h *Header) CheckSoftwareVersion() error {
<<<<<<< HEAD
	if len(h.SoftwareVersion) == 0 && len(h.SoftwareVersion) > core.MaxSoftwareVersionLength {
=======
	if len(h.SoftwareVersion) == 0 || len(h.SoftwareVersion) > core.MaxSoftwareVersionLengthInBytes {
>>>>>>> 3cea8da8
		return data.ErrInvalidSoftwareVersion
	}
	return nil
}

// Clone the underlying data
func (mb *MiniBlock) Clone() *MiniBlock {
	newMb := &MiniBlock{
		ReceiverShardID: mb.ReceiverShardID,
		SenderShardID:   mb.SenderShardID,
		Type:            mb.Type,
	}
	newMb.TxHashes = make([][]byte, len(mb.TxHashes))
	copy(newMb.TxHashes, mb.TxHashes)

	return newMb
}<|MERGE_RESOLUTION|>--- conflicted
+++ resolved
@@ -184,11 +184,7 @@
 
 // CheckSoftwareVersion returns nil if the software version has the correct length
 func (h *Header) CheckSoftwareVersion() error {
-<<<<<<< HEAD
-	if len(h.SoftwareVersion) == 0 && len(h.SoftwareVersion) > core.MaxSoftwareVersionLength {
-=======
 	if len(h.SoftwareVersion) == 0 || len(h.SoftwareVersion) > core.MaxSoftwareVersionLengthInBytes {
->>>>>>> 3cea8da8
 		return data.ErrInvalidSoftwareVersion
 	}
 	return nil
