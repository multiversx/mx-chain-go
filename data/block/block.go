--- conflicted
+++ resolved
@@ -7,16 +7,6 @@
 	"github.com/glycerine/go-capnproto"
 )
 
-<<<<<<< HEAD
-=======
-// MiniBlock holds the transactions with sender in node's shard and receiver in DestShardID
-type MiniBlock struct {
-	TxHashes [][]byte
-	//TODO: change to ShardId
-	DestShardID uint32
-}
-
->>>>>>> fa08bdab
 // Block structure is the body of a block, holding an array of miniblocks
 // each of the miniblocks has a different destination shard
 // The body can be transmitted even before having built the heder and go through a prevalidation of each transaction
@@ -24,6 +14,7 @@
 // MiniBlock holds the transactions with sender in node's shard and receiver in DestShardID
 type MiniBlock struct {
 	TxHashes    [][]byte `capid:"0"`
+	//TODO: change to ShardId
 	DestShardID uint32   `capid:"1"`
 }
 
