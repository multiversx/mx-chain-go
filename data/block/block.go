--- conflicted
+++ resolved
@@ -454,16 +454,9 @@
 
 // IntegrityAndValidity checks if data is valid
 func (b Body) IntegrityAndValidity() error {
-<<<<<<< HEAD
-	//TODO(jls) really really remove
-	//if len(b) == 0 {
-	//	return data.ErrBlockBodyEmpty
-	//}
-=======
 	if b == nil {
 		return data.ErrNilBlockBody
 	}
->>>>>>> e48378db
 
 	for i := 0; i < len(b); i++ {
 		if len(b[i].TxHashes) == 0 {
