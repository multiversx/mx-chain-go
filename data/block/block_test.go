package block_test

import (
	"bytes"
	"testing"

	"github.com/ElrondNetwork/elrond-go-sandbox/data"
	"github.com/ElrondNetwork/elrond-go-sandbox/data/block"
	"github.com/stretchr/testify/assert"
)

func TestHeader_SaveLoad(t *testing.T) {
	t.Parallel()

	mb := block.MiniBlockHeader{
		Hash:            []byte("mini block hash"),
		ReceiverShardID: uint32(0),
		SenderShardID:   uint32(10),
	}

	pc := block.PeerChange{
		PubKey:      []byte("peer1"),
		ShardIdDest: uint32(0),
	}

	h := block.Header{
		Nonce:            uint64(1),
		PrevHash:         []byte("previous hash"),
		PrevRandSeed:     []byte("prev random seed"),
		RandSeed:         []byte("current random seed"),
		PubKeysBitmap:    []byte("pub key bitmap"),
		ShardId:          uint32(10),
		TimeStamp:        uint64(1234),
		Round:            uint32(1),
		Epoch:            uint32(1),
		BlockBodyType:    block.TxBlock,
		Signature:        []byte("signature"),
		MiniBlockHeaders: []block.MiniBlockHeader{mb},
		PeerChanges:      []block.PeerChange{pc},
		RootHash:         []byte("root hash"),
	}

	var b bytes.Buffer
	h.Save(&b)

	loadHeader := block.Header{}
	loadHeader.Load(&b)

	assert.Equal(t, loadHeader, h)
}

func TestPeerChange_SaveLoad(t *testing.T) {
	t.Parallel()

	pc := block.PeerChange{
		PubKey:      []byte("pubKey"),
		ShardIdDest: uint32(1),
	}

	var b bytes.Buffer
	pc.Save(&b)

	loadPc := block.PeerChange{}
	loadPc.Load(&b)

	assert.Equal(t, loadPc, pc)
}

func TestMiniBlockHeader_SaveLoad(t *testing.T) {
	t.Parallel()

	mbh := block.MiniBlockHeader{
		Hash:            []byte("mini block hash"),
		SenderShardID:   uint32(1),
		ReceiverShardID: uint32(0),
	}

	var b bytes.Buffer
	mbh.Save(&b)

	loadMbh := block.MiniBlockHeader{}
	loadMbh.Load(&b)

	assert.Equal(t, loadMbh, mbh)
}

func TestMiniBlock_SaveLoad(t *testing.T) {
	t.Parallel()

	mb := block.MiniBlock{
		TxHashes: [][]byte{[]byte("tx hash1"), []byte("tx hash2")},
		ShardID:  uint32(0),
	}

	var b bytes.Buffer
	mb.Save(&b)

	loadMb := block.MiniBlock{}
	loadMb.Load(&b)

	assert.Equal(t, loadMb, mb)
}

func TestHeader_GetEpoch(t *testing.T) {
	t.Parallel()

	epoch := uint32(1)
	h := block.Header{
		Epoch: epoch,
	}

	assert.Equal(t, epoch, h.GetEpoch())
}

func TestHeader_GetNonce(t *testing.T) {
	t.Parallel()

	nonce := uint64(2)
	h := block.Header{
		Nonce: nonce,
	}

	assert.Equal(t, nonce, h.GetNonce())
}

func TestHeader_GetPrevHash(t *testing.T) {
	t.Parallel()

	prevHash := []byte("prev hash")
	h := block.Header{
		PrevHash: prevHash,
	}

	assert.Equal(t, prevHash, h.GetPrevHash())
}

func TestHeader_GetPrevRandSeed(t *testing.T) {
	t.Parallel()

	prevRandSeed := []byte("prev random seed")
	h := block.Header{
		PrevRandSeed: prevRandSeed,
	}

	assert.Equal(t, prevRandSeed, h.GetPrevRandSeed())
}

func TestHeader_GetRandSeed(t *testing.T) {
	t.Parallel()

	randSeed := []byte("random seed")
	h := block.Header{
		RandSeed: randSeed,
	}

	assert.Equal(t, randSeed, h.GetRandSeed())
}

func TestHeader_GetPubKeysBitmap(t *testing.T) {
	t.Parallel()

	pubKeysBitmap := []byte{10, 11, 12, 13}
	h := block.Header{
		PubKeysBitmap: pubKeysBitmap,
	}

	assert.Equal(t, pubKeysBitmap, h.GetPubKeysBitmap())
}

func TestHeader_GetRootHash(t *testing.T) {
	t.Parallel()

	rootHash := []byte("root hash")
	h := block.Header{
		RootHash: rootHash,
	}

	assert.Equal(t, rootHash, h.GetRootHash())
}

func TestHeader_GetRound(t *testing.T) {
	t.Parallel()

	round := uint32(1234)
	h := block.Header{
		Round: round,
	}

	assert.Equal(t, round, h.GetRound())
}

func TestHeader_GetSignature(t *testing.T) {
	t.Parallel()

	signature := []byte("signature")
	h := block.Header{
		Signature: signature,
	}

	assert.Equal(t, signature, h.GetSignature())
}

func TestHeader_SetEpoch(t *testing.T) {
	t.Parallel()

	epoch := uint32(10)
	h := block.Header{}
	h.SetEpoch(epoch)

	assert.Equal(t, epoch, h.GetEpoch())
}

func TestHeader_SetNonce(t *testing.T) {
	t.Parallel()

	nonce := uint64(11)
	h := block.Header{}
	h.SetNonce(nonce)

	assert.Equal(t, nonce, h.GetNonce())
}

func TestHeader_SetPrevHash(t *testing.T) {
	t.Parallel()

	prevHash := []byte("prev hash")
	h := block.Header{}
	h.SetPrevHash(prevHash)

	assert.Equal(t, prevHash, h.GetPrevHash())
}

func TestHeader_SetPrevRandSeed(t *testing.T) {
	t.Parallel()

	prevRandSeed := []byte("prev random seed")
	h := block.Header{}
	h.SetPrevRandSeed(prevRandSeed)

	assert.Equal(t, prevRandSeed, h.GetPrevRandSeed())
}

func TestHeader_SetRandSeed(t *testing.T) {
	t.Parallel()

	randSeed := []byte("random seed")
	h := block.Header{}
	h.SetRandSeed(randSeed)

	assert.Equal(t, randSeed, h.GetRandSeed())
}

func TestHeader_SetPubKeysBitmap(t *testing.T) {
	t.Parallel()

	pubKeysBitmap := []byte{12, 13, 14, 15}
	h := block.Header{}
	h.SetPubKeysBitmap(pubKeysBitmap)

	assert.Equal(t, pubKeysBitmap, h.GetPubKeysBitmap())
}

func TestHeader_SetRootHash(t *testing.T) {
	t.Parallel()

	rootHash := []byte("root hash")
	h := block.Header{}
	h.SetRootHash(rootHash)

	assert.Equal(t, rootHash, h.GetRootHash())
}

func TestHeader_SetRound(t *testing.T) {
	t.Parallel()

	rootHash := []byte("root hash")
	h := block.Header{}
	h.SetRootHash(rootHash)

	assert.Equal(t, rootHash, h.GetRootHash())
}

func TestHeader_SetSignature(t *testing.T) {
	t.Parallel()

	signature := []byte("signature")
	h := block.Header{}
	h.SetSignature(signature)

	assert.Equal(t, signature, h.GetSignature())
}

func TestHeader_SetTimeStamp(t *testing.T) {
	t.Parallel()

	timeStamp := uint64(100000)
	h := block.Header{}
	h.SetTimeStamp(timeStamp)

	assert.Equal(t, timeStamp, h.GetTimestamp())
}

<<<<<<< HEAD
//TODO(jls) repair this
//func TestBody_IntegrityAndValidityNil(t *testing.T) {
//	t.Parallel()
//
//	body := block.Body{}
//	body = nil
//	assert.Equal(t, data.ErrBlockBodyEmpty, body.IntegrityAndValidity())
//}
=======
func TestBody_IntegrityAndValidityNil(t *testing.T) {
	t.Parallel()

	body := block.Body{}
	body = nil
	assert.Equal(t, data.ErrNilBlockBody, body.IntegrityAndValidity())
}
>>>>>>> e48378db

func TestBody_IntegrityAndValidityEmptyMiniblockShouldThrowException(t *testing.T) {
	t.Parallel()

	txHash0 := []byte("txHash0")
	mb0 := block.MiniBlock{
		ShardID:  0,
		TxHashes: [][]byte{[]byte(txHash0)},
	}

	mb1 := block.MiniBlock{}

	body := make(block.Body, 0)
	body = append(body, &mb0)
	body = append(body, &mb1)

	assert.Equal(t, data.ErrMiniBlockEmpty, body.IntegrityAndValidity())
}

func TestBody_IntegrityAndValidityOK(t *testing.T) {
	t.Parallel()

	txHash0 := []byte("txHash0")
	mb0 := block.MiniBlock{
		ShardID:  0,
		TxHashes: [][]byte{[]byte(txHash0)},
	}

	body := make(block.Body, 0)
	body = append(body, &mb0)

	assert.Equal(t, nil, body.IntegrityAndValidity())
}<|MERGE_RESOLUTION|>--- conflicted
+++ resolved
@@ -300,16 +300,6 @@
 	assert.Equal(t, timeStamp, h.GetTimestamp())
 }
 
-<<<<<<< HEAD
-//TODO(jls) repair this
-//func TestBody_IntegrityAndValidityNil(t *testing.T) {
-//	t.Parallel()
-//
-//	body := block.Body{}
-//	body = nil
-//	assert.Equal(t, data.ErrBlockBodyEmpty, body.IntegrityAndValidity())
-//}
-=======
 func TestBody_IntegrityAndValidityNil(t *testing.T) {
 	t.Parallel()
 
@@ -317,7 +307,6 @@
 	body = nil
 	assert.Equal(t, data.ErrNilBlockBody, body.IntegrityAndValidity())
 }
->>>>>>> e48378db
 
 func TestBody_IntegrityAndValidityEmptyMiniblockShouldThrowException(t *testing.T) {
 	t.Parallel()
