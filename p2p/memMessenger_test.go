package p2p_test

import (
	"bytes"
	"context"
	"fmt"
	"strconv"
	"sync"
	"sync/atomic"
	"testing"
	"time"

	"github.com/ElrondNetwork/elrond-go-sandbox/p2p"
	"github.com/ElrondNetwork/elrond-go-sandbox/p2p/mock"
	"github.com/libp2p/go-libp2p-net"
	"github.com/libp2p/go-libp2p-pubsub"
	"github.com/stretchr/testify/assert"
)

var testMemMarshalizer = &mock.MarshalizerMock{}
var testMemHasher = &mock.HasherMock{}

type testMemStringCreator struct {
	Data string
}

// Create will return a new instance of string. Dummy, just to implement Create interface as strings are immutable
func (sc *testMemStringCreator) Create() p2p.Creator {
	return &testMemStringCreator{}
}

// ID will return the same string as ID
func (sc *testMemStringCreator) ID() string {
	return sc.Data
}

type structMemTest1 struct {
	Nonce int
	Data  float64
}

func (s1 *structMemTest1) Create() p2p.Creator {
	return &structMemTest1{}
}

func (s1 *structMemTest1) ID() string {
	return strconv.Itoa(s1.Nonce)
}

type structMemTest2 struct {
	Nonce string
	Data  []byte
}

func (s2 *structMemTest2) Create() p2p.Creator {
	return &structMemTest2{}
}

func (s2 *structMemTest2) ID() string {
	return s2.Nonce
}

func createMemMessenger(t *testing.T, port int) (*p2p.MemMessenger, error) {
	cp, err := p2p.NewConnectParamsFromPort(port)
	assert.Nil(t, err)

	mm, err := p2p.NewMemMessenger(testMemMarshalizer, testMemHasher, cp)
	if err != nil {
		return nil, err
	}

	return mm, nil
}

func resetMemMessengers() {
	(*p2p.MutGloballyRegPeers).Lock()
	defer (*p2p.MutGloballyRegPeers).Unlock()

	p2p.RecreateGlobbalyRegisteredMemPeersMap()
}

func TestMemMessenger_RecreationSameNodeShouldWork(t *testing.T) {
	fmt.Println()

	resetMemMessengers()

	port := 4000

	node1, err := createMemMessenger(t, port)
	assert.Nil(t, err)

	node2, err := createMemMessenger(t, port)
	assert.Nil(t, err)

	if node1.ID().Pretty() != node2.ID().Pretty() {
		t.Fatal("ID mismatch")
	}
}

func TestMemMessenger_SendToSelfShouldWork(t *testing.T) {
	resetMemMessengers()

	node, err := createMemMessenger(t, 4500)
	assert.Nil(t, err)

	var counter int32

	err = node.AddTopic(p2p.NewTopic("test topic", &testMemStringCreator{}, testMemMarshalizer))
	assert.Nil(t, err)
	node.GetTopic("test topic").AddDataReceived(func(name string, data interface{}, msgInfo *p2p.MessageInfo) {
		payload := (*data.(*testMemStringCreator)).Data

		fmt.Printf("Got message: %v\n", payload)

		if payload == "ABC" {
			atomic.AddInt32(&counter, 1)
		}
	})

	err = node.GetTopic("test topic").Broadcast(testMemStringCreator{Data: "ABC"})
	assert.Nil(t, err)

	time.Sleep(time.Second)

	if atomic.LoadInt32(&counter) != int32(1) {
		assert.Fail(t, "Should have been 1 (message received to self)")
	}

}

func TestMemMessenger_NodesPingPongOn2TopicsShouldWork(t *testing.T) {
	fmt.Println()

	resetMemMessengers()

	node1, err := createMemMessenger(t, 5100)
	assert.Nil(t, err)

	node2, err := createMemMessenger(t, 5101)
	assert.Nil(t, err)

	time.Sleep(time.Second)

	node1.ConnectToAddresses(context.Background(), []string{node2.Addresses()[0]})

	time.Sleep(time.Second)

	assert.Equal(t, net.Connected, node1.Connectedness(node2.ID()))
	assert.Equal(t, net.Connected, node2.Connectedness(node1.ID()))

	fmt.Printf("Node 1 is %s\n", node1.Addresses()[0])
	fmt.Printf("Node 2 is %s\n", node2.Addresses()[0])

	fmt.Printf("Node 1 has the addresses: %v\n", node1.Addresses())
	fmt.Printf("Node 2 has the addresses: %v\n", node2.Addresses())

	var val int32 = 0

	//create 2 topics on each node
	err = node1.AddTopic(p2p.NewTopic("ping", &testMemStringCreator{}, testMemMarshalizer))
	assert.Nil(t, err)
	err = node1.AddTopic(p2p.NewTopic("pong", &testMemStringCreator{}, testMemMarshalizer))
	assert.Nil(t, err)

	err = node2.AddTopic(p2p.NewTopic("ping", &testMemStringCreator{}, testMemMarshalizer))
	assert.Nil(t, err)
	err = node2.AddTopic(p2p.NewTopic("pong", &testMemStringCreator{}, testMemMarshalizer))
	assert.Nil(t, err)

	//assign some event handlers on topics
	node1.GetTopic("ping").AddDataReceived(func(name string, data interface{}, msgInfo *p2p.MessageInfo) {
		payload := (*data.(*testMemStringCreator)).Data

		if payload == "ping string" {
			err = node1.GetTopic("pong").Broadcast(testMemStringCreator{"pong string"})
			assert.Nil(t, err)
		}
	})

	node1.GetTopic("pong").AddDataReceived(func(name string, data interface{}, msgInfo *p2p.MessageInfo) {
		payload := (*data.(*testMemStringCreator)).Data

		fmt.Printf("node1 received: %v\n", payload)

		if payload == "pong string" {
			atomic.AddInt32(&val, 1)
		}
	})

	//for node2 topic ping we do not need an event handler in this test
	node2.GetTopic("pong").AddDataReceived(func(name string, data interface{}, msgInfo *p2p.MessageInfo) {
		payload := (*data.(*testMemStringCreator)).Data

		fmt.Printf("node2 received: %v\n", payload)

		if payload == "pong string" {
			atomic.AddInt32(&val, 1)
		}
	})

	err = node2.GetTopic("ping").Broadcast(testMemStringCreator{"ping string"})
	assert.Nil(t, err)

	time.Sleep(time.Second)

	if atomic.LoadInt32(&val) != 2 {
		t.Fatal("Should have been 2 (pong from node1: self and node2: received from node1)")
	}

	err = node1.Close()
	assert.Nil(t, err)
	err = node2.Close()
	assert.Nil(t, err)
}

func TestMemMessenger_SimpleBroadcast5nodesInlineShouldWork(t *testing.T) {
	fmt.Println()

	resetMemMessengers()

	nodes := make([]*p2p.MemMessenger, 0)

	//create 5 nodes
	for i := 0; i < 5; i++ {
		node, err := createMemMessenger(t, 6100+i)
		assert.Nil(t, err)

		nodes = append(nodes, node)

		fmt.Printf("Node %v is %s\n", i+1, node.Addresses()[0])
	}

	//connect one with each other daisy-chain
	for i := 1; i < 5; i++ {
		node := nodes[i]
		node.ConnectToAddresses(context.Background(), []string{nodes[i-1].Addresses()[0]})
	}

	time.Sleep(time.Second)

	wg := sync.WaitGroup{}
	wg.Add(5)
	done := make(chan bool, 0)

	go func() {
		defer close(done)

		wg.Wait()
	}()

	recv := func(name string, data interface{}, msgInfo *p2p.MessageInfo) {
		wg.Done()
	}

	//print connected and create topics
	for i := 0; i < 5; i++ {
		node := nodes[i]
		node.PrintConnected()

		err := node.AddTopic(p2p.NewTopic("test", &testMemStringCreator{}, testMemMarshalizer))
		assert.Nil(t, err)
		node.GetTopic("test").AddDataReceived(recv)
	}

	fmt.Println()
	fmt.Println()

	fmt.Println("Broadcasting...")
	err := nodes[0].GetTopic("test").Broadcast(testMemStringCreator{Data: "Foo"})
	assert.Nil(t, err)

	select {
	case <-done:
		fmt.Println("Got all messages!")
	case <-time.After(time.Second):
		assert.Fail(t, "not all messages were received")
	}

	//closing
	for i := 0; i < len(nodes); i++ {
		err = nodes[i].Close()
		assert.Nil(t, err)
	}
}

func TestMemMessenger_SimpleBroadcast5nodesBetterConnectedShouldWork(t *testing.T) {
	fmt.Println()

	resetMemMessengers()

	nodes := make([]*p2p.MemMessenger, 0)

	//create 5 nodes
	for i := 0; i < 5; i++ {
		node, err := createMemMessenger(t, 7000+i)
		assert.Nil(t, err)

		nodes = append(nodes, node)

		fmt.Printf("Node %v is %s\n", i+1, node.Addresses()[0])
	}

	//connect one with each other manually
	// node0 --------- node1
	//   |               |
	//   +------------ node2
	//   |               |
	//   |             node3
	//   |               |
	//   +------------ node4

	nodes[1].ConnectToAddresses(context.Background(), []string{nodes[0].Addresses()[0]})
	nodes[2].ConnectToAddresses(context.Background(), []string{nodes[1].Addresses()[0], nodes[0].Addresses()[0]})
	nodes[3].ConnectToAddresses(context.Background(), []string{nodes[2].Addresses()[0]})
	nodes[4].ConnectToAddresses(context.Background(), []string{nodes[3].Addresses()[0], nodes[0].Addresses()[0]})

	time.Sleep(time.Second)

	wg := sync.WaitGroup{}
	wg.Add(5)
	done := make(chan bool, 0)

	go func() {
		defer close(done)

		wg.Wait()
	}()

	recv := func(name string, data interface{}, msgInfo *p2p.MessageInfo) {
		wg.Done()
	}

	//print connected and create topics
	for i := 0; i < 5; i++ {
		node := nodes[i]
		node.PrintConnected()

		err := node.AddTopic(p2p.NewTopic("test", &testMemStringCreator{}, testMemMarshalizer))
		assert.Nil(t, err)
		node.GetTopic("test").AddDataReceived(recv)
	}

	fmt.Println()
	fmt.Println()

	fmt.Println("Broadcasting...")
	err := nodes[0].GetTopic("test").Broadcast(testMemStringCreator{Data: "Foo"})
	assert.Nil(t, err)

	select {
	case <-done:
		fmt.Println("Got all messages!")
	case <-time.After(time.Second):
		assert.Fail(t, "not all messages were received")
	}

	//closing
	for i := 0; i < len(nodes); i++ {
		err = nodes[i].Close()
		assert.Nil(t, err)
	}
}

func TestMemMessenger_SendingNilShouldErr(t *testing.T) {
	resetMemMessengers()

	node1, err := createMemMessenger(t, 9000)
	assert.Nil(t, err)

	err = node1.AddTopic(p2p.NewTopic("test", &testMemStringCreator{}, testMemMarshalizer))
	assert.Nil(t, err)
	err = node1.GetTopic("test").Broadcast(nil)
	assert.NotNil(t, err)
}

func TestMemMessenger_CreateNodeWithNilMarshalizerShouldErr(t *testing.T) {
	resetMemMessengers()

	cp, err := p2p.NewConnectParamsFromPort(11000)
	assert.Nil(t, err)

	_, err = p2p.NewMemMessenger(nil, testMemHasher, cp)

	assert.NotNil(t, err)
}

func TestMemMessenger_CreateNodeWithNilHasherShouldErr(t *testing.T) {
	resetMemMessengers()

	cp, err := p2p.NewConnectParamsFromPort(12000)
	assert.Nil(t, err)

	_, err = p2p.NewMemMessenger(testMemMarshalizer, nil, cp)

	assert.NotNil(t, err)
}

func TestMemMessenger_SingleRoundBootstrapShouldNotProduceLonelyNodes(t *testing.T) {
	resetMemMessengers()

	if testing.Short() {
		t.Skip("skipping test in short mode")
	}

	startPort := 12000
	endPort := 12009

	nodes := make([]p2p.Messenger, 0)

	recv := make(map[string]*p2p.MessageInfo)
	mut := sync.RWMutex{}

	//prepare messengers
	for i := startPort; i <= endPort; i++ {
		node, err := createMemMessenger(t, i)

		err = node.AddTopic(p2p.NewTopic("test topic", &testMemStringCreator{}, testMemMarshalizer))
		assert.Nil(t, err)

		node.GetTopic("test topic").AddDataReceived(func(name string, data interface{}, msgInfo *p2p.MessageInfo) {
			mut.Lock()
			recv[node.ID().Pretty()] = msgInfo

			fmt.Printf("%v got message: %v\n", node.ID().Pretty(), (*data.(*testMemStringCreator)).Data)

			mut.Unlock()

		})

		nodes = append(nodes, node)
	}

	time.Sleep(time.Second)

	//call bootstrap to connect with each other
	for i := 0; i < len(nodes); i++ {
		node := nodes[i]

		node.Bootstrap(context.Background())
	}

	time.Sleep(time.Second * 10)

	for i := 0; i < len(nodes); i++ {
		nodes[i].PrintConnected()
		fmt.Println()
	}

	time.Sleep(time.Second)

	//broadcasting something
	fmt.Println("Broadcasting a message...")
	err := nodes[0].GetTopic("test topic").Broadcast(testMemStringCreator{"a string to broadcast"})
	assert.Nil(t, err)

	fmt.Println("Waiting...")

	//waiting 2 seconds
	time.Sleep(time.Second * 2)

	notRecv := 0
	didRecv := 0

	for i := 0; i < len(nodes); i++ {

		mut.RLock()
		_, found := recv[nodes[i].ID().Pretty()]
		mut.RUnlock()

		if !found {
			fmt.Printf("Peer %s didn't got the message!\n", nodes[i].ID().Pretty())
			notRecv++
		} else {
			didRecv++
		}
	}

	fmt.Println()
	fmt.Println("Did recv:", didRecv)
	fmt.Println("Did not recv:", notRecv)

	assert.Equal(t, 0, notRecv)
}

func TestMemMessenger_BadObjectToUnmarshalShouldFilteredOut(t *testing.T) {
	//stress test to check if the node is able to cope
	//with unmarshaling a bad object
	//both structs have the same fields but incompatible types

	//node1 registers topic 'test' with struct1
	//node2 registers topic 'test' with struct2

	resetMemMessengers()

	node1, err := createMemMessenger(t, 13000)
	assert.Nil(t, err)

	node2, err := createMemMessenger(t, 13001)
	assert.Nil(t, err)

	//connect nodes
	node1.ConnectToAddresses(context.Background(), []string{node2.Addresses()[0]})

	//wait a bit
	time.Sleep(time.Second)

	//create topics for each node
	err = node1.AddTopic(p2p.NewTopic("test", &structMemTest1{}, testMemMarshalizer))
	assert.Nil(t, err)
	err = node2.AddTopic(p2p.NewTopic("test", &structMemTest2{}, testMemMarshalizer))
	assert.Nil(t, err)

	counter := int32(0)

	//node 1 sends, node 2 receives
	node2.GetTopic("test").AddDataReceived(func(name string, data interface{}, msgInfo *p2p.MessageInfo) {
		fmt.Printf("received: %v", data)
		atomic.AddInt32(&counter, 1)
	})

	err = node1.GetTopic("test").Broadcast(&structMemTest1{Nonce: 4, Data: 4.5})
	assert.Nil(t, err)

	//wait a bit
	time.Sleep(time.Second)

	//check that the message was filtered out
	assert.Equal(t, int32(0), atomic.LoadInt32(&counter))
}

func TestMemMessenger_BroadcastOnInexistentTopicShouldFilteredOut(t *testing.T) {
	//stress test to check if the node is able to cope
	//with receiving on an inexistent topic
	resetMemMessengers()

	node1, err := createMemMessenger(t, 14000)
	assert.Nil(t, err)

	node2, err := createMemMessenger(t, 14001)
	assert.Nil(t, err)

	//connect nodes
	node1.ConnectToAddresses(context.Background(), []string{node2.Addresses()[0]})

	//wait a bit
	time.Sleep(time.Second)

	//create topics for each node
	err = node1.AddTopic(p2p.NewTopic("test1", &testMemStringCreator{}, testMemMarshalizer))
	assert.Nil(t, err)
	err = node2.AddTopic(p2p.NewTopic("test2", &testMemStringCreator{}, testMemMarshalizer))
	assert.Nil(t, err)

	counter := int32(0)

	//node 1 sends, node 2 receives
	node2.GetTopic("test2").AddDataReceived(func(name string, data interface{}, msgInfo *p2p.MessageInfo) {
		fmt.Printf("received: %v", data)
		atomic.AddInt32(&counter, 1)
	})

	err = node1.GetTopic("test1").Broadcast(testMemStringCreator{"Foo"})
	assert.Nil(t, err)

	//wait a bit
	time.Sleep(time.Second)

	//check that the message was filtered out
	assert.Equal(t, int32(0), atomic.LoadInt32(&counter))
}

func TestMemMessenger_MultipleRoundBootstrapShouldNotProduceLonelyNodes(t *testing.T) {
	if testing.Short() {
		t.Skip("skipping test in short mode")
	}

	resetMemMessengers()

	startPort := 12000
	endPort := 12009

	nodes := make([]p2p.Messenger, 0)

	recv := make(map[string]*p2p.MessageInfo)
	mut := sync.RWMutex{}

	//prepare messengers
	for i := startPort; i <= endPort; i++ {
		node, err := createMemMessenger(t, i)

		err = node.AddTopic(p2p.NewTopic("test topic", &testMemStringCreator{}, testMemMarshalizer))
		assert.Nil(t, err)

		node.GetTopic("test topic").AddDataReceived(func(name string, data interface{}, msgInfo *p2p.MessageInfo) {
			mut.Lock()
			recv[node.ID().Pretty()] = msgInfo

			fmt.Printf("%v got message: %v\n", node.ID().Pretty(), (*data.(*testMemStringCreator)).Data)

			mut.Unlock()

		})

		nodes = append(nodes, node)
	}

	time.Sleep(time.Second)

	//call bootstrap to connect with each other only on n - 2 nodes
	for i := 0; i < len(nodes)-2; i++ {
		node := nodes[i]

		node.Bootstrap(context.Background())
	}

	fmt.Println("Bootstrapping round 1...")
	time.Sleep(time.Second * 10)

	for i := 0; i < len(nodes); i++ {
		nodes[i].PrintConnected()
		fmt.Println()
	}

	time.Sleep(time.Second)

	//second round bootstrap for the last 2 nodes
	for i := len(nodes) - 2; i < len(nodes); i++ {
		node := nodes[i]

		node.Bootstrap(context.Background())
	}

	fmt.Println("Bootstrapping round 2...")
	time.Sleep(time.Second * 10)

	for i := 0; i < len(nodes); i++ {
		nodes[i].PrintConnected()
		fmt.Println()
	}

	time.Sleep(time.Second)

	//broadcasting something
	fmt.Println("Broadcasting a message...")
	err := nodes[0].GetTopic("test topic").Broadcast(testMemStringCreator{"a string to broadcast"})
	assert.Nil(t, err)

	fmt.Println("Waiting...")

	//waiting 2 seconds
	time.Sleep(time.Second * 2)

	notRecv := 0
	didRecv := 0

	for i := 0; i < len(nodes); i++ {

		mut.RLock()
		_, found := recv[nodes[i].ID().Pretty()]
		mut.RUnlock()

		if !found {
			fmt.Printf("Peer %s didn't got the message!\n", nodes[i].ID().Pretty())
			notRecv++
		} else {
			didRecv++
		}
	}

	fmt.Println()
	fmt.Println("Did recv:", didRecv)
	fmt.Println("Did not recv:", notRecv)

	assert.Equal(t, 0, notRecv)
}

func TestMemMessenger_BroadcastWithValidatorsShouldWork(t *testing.T) {
	resetMemMessengers()

	fmt.Println()

	nodes := make([]*p2p.MemMessenger, 0)

	//create 5 nodes
	for i := 0; i < 5; i++ {
		node, err := createMemMessenger(t, 13150+i)
		assert.Nil(t, err)

		nodes = append(nodes, node)

		fmt.Printf("Node %v is %s\n", i+1, node.Addresses()[0])
	}

	//connect one with each other manually
	// node0 --------- node1
	//   |               |
	//   +------------ node2
	//   |               |
	//   |             node3
	//   |               |
	//   +------------ node4

	nodes[1].ConnectToAddresses(context.Background(), []string{nodes[0].Addresses()[0]})
	nodes[2].ConnectToAddresses(context.Background(), []string{nodes[1].Addresses()[0], nodes[0].Addresses()[0]})
	nodes[3].ConnectToAddresses(context.Background(), []string{nodes[2].Addresses()[0]})
	nodes[4].ConnectToAddresses(context.Background(), []string{nodes[3].Addresses()[0], nodes[0].Addresses()[0]})

	time.Sleep(time.Second)

	counter := int32(0)

	recv := func(name string, data interface{}, msgInfo *p2p.MessageInfo) {
		atomic.AddInt32(&counter, 1)
	}

	//print connected and create topics
	for i := 0; i < 5; i++ {
		node := nodes[i]
		node.PrintConnected()

		err := node.AddTopic(p2p.NewTopic("test", &testMemStringCreator{}, testMemMarshalizer))
		assert.Nil(t, err)
		node.GetTopic("test").AddDataReceived(recv)
	}

	// dummy validator that prevents propagation of "AAA" message
	v := func(ctx context.Context, mes *pubsub.Message) bool {
		marsh := mock.MarshalizerMock{}
		obj := &testMemStringCreator{}
		err := marsh.Unmarshal(obj, mes.GetData())
		assert.Nil(t, err)

		return obj.Data != "AAA"
	}

	//node 2 has validator in place
	err := nodes[2].GetTopic("test").RegisterValidator(v)
	assert.Nil(t, err)

	fmt.Println()
	fmt.Println()

	//send AAA, wait 1 sec, check that 4 peers got the message
	atomic.StoreInt32(&counter, 0)
	fmt.Println("Broadcasting AAA...")
	err = nodes[0].GetTopic("test").Broadcast(testMemStringCreator{Data: "AAA"})
	assert.Nil(t, err)
	time.Sleep(time.Second)
	assert.Equal(t, int32(4), atomic.LoadInt32(&counter))
	fmt.Printf("%d peers got the message!\n", atomic.LoadInt32(&counter))

	//send BBB, wait 1 sec, check that all peers got the message
	atomic.StoreInt32(&counter, 0)
	fmt.Println("Broadcasting BBB...")
	err = nodes[0].GetTopic("test").Broadcast(testMemStringCreator{Data: "BBB"})
	assert.Nil(t, err)
	time.Sleep(time.Second)
	assert.Equal(t, int32(5), atomic.LoadInt32(&counter))
	fmt.Printf("%d peers got the message!\n", atomic.LoadInt32(&counter))

	//add the validator on node 4
	err = nodes[4].GetTopic("test").RegisterValidator(v)
	assert.Nil(t, err)

	//send AAA, wait 1 sec, check that no peers got the message as the filtering should work
	atomic.StoreInt32(&counter, 0)
	fmt.Println("Broadcasting AAA...")
	err = nodes[0].GetTopic("test").Broadcast(testMemStringCreator{Data: "AAA"})
	assert.Nil(t, err)
	time.Sleep(time.Second)
	assert.Equal(t, int32(0), atomic.LoadInt32(&counter))
	fmt.Printf("%d peers got the message!\n", atomic.LoadInt32(&counter))

	//closing
	for i := 0; i < len(nodes); i++ {
		err = nodes[i].Close()
		assert.Nil(t, err)
	}
}

func TestMemMessenger_RequestResolveTestCfg1ShouldWork(t *testing.T) {
	resetMemMessengers()

	nodes := make([]*p2p.MemMessenger, 0)

	//create 5 nodes
	for i := 0; i < 5; i++ {
		node, err := createMemMessenger(t, 15000+i)
		assert.Nil(t, err)

		nodes = append(nodes, node)

		fmt.Printf("Node %v is %s\n", i+1, node.Addresses()[0])
	}

	//connect one with each other manually
	// node0 --------- node1
	//   |               |
	//   +------------ node2
	//   |               |
	//   |             node3
	//   |               |
	//   +------------ node4

	nodes[1].ConnectToAddresses(context.Background(), []string{nodes[0].Addresses()[0]})
	nodes[2].ConnectToAddresses(context.Background(), []string{nodes[1].Addresses()[0], nodes[0].Addresses()[0]})
	nodes[3].ConnectToAddresses(context.Background(), []string{nodes[2].Addresses()[0]})
	nodes[4].ConnectToAddresses(context.Background(), []string{nodes[3].Addresses()[0], nodes[0].Addresses()[0]})

	time.Sleep(time.Second)

	counter1 := int32(0)

	recv := func(name string, data interface{}, msgInfo *p2p.MessageInfo) {
		if data.(*testMemStringCreator).Data == "Real object1" {
			atomic.AddInt32(&counter1, 1)
		}

		fmt.Printf("Received: %v\n", data.(*testMemStringCreator).Data)
	}

	//print connected and create topics
	for i := 0; i < 5; i++ {
		node := nodes[i]
		node.PrintConnected()

		err := node.AddTopic(p2p.NewTopic("test", &testMemStringCreator{}, testMemMarshalizer))
		assert.Nil(t, err)
	}

	//to simplify, only node 0 should have a recv event handler
	nodes[0].GetTopic("test").AddDataReceived(recv)

	//setup a resolver func for node 3
<<<<<<< HEAD
	nodes[3].GetTopic("test").ResolveRequest = func(hash []byte) []byte {
		if bytes.Equal(hash, []byte("A000")) {
			buff, err := testMemMarshalizer.Marshal(&testNetStringNewer{Data: "Real object1"})
			if err != nil {
				assert.Fail(t, err.Error())
			}

			return buff
=======
	nodes[3].GetTopic("test").ResolveRequest = func(hash []byte) p2p.Creator {
		if bytes.Equal(hash, []byte("A000")) {
			return &testMemStringCreator{Data: "Real object1"}
>>>>>>> 8921c862
		}

		return nil
	}

	//node0 requests an unavailable data
	err := nodes[0].GetTopic("test").SendRequest([]byte("B000"))
	assert.Nil(t, err)
	fmt.Println("Sent request B000")
	time.Sleep(time.Second * 2)
	assert.Equal(t, int32(0), atomic.LoadInt32(&counter1))

	//node0 requests an available data on node 3
	err = nodes[0].GetTopic("test").SendRequest([]byte("A000"))
	assert.Nil(t, err)
	fmt.Println("Sent request A000")
	time.Sleep(time.Second * 2)
	assert.Equal(t, int32(1), atomic.LoadInt32(&counter1))
}

func TestMemMessenger_RequestResolveTestCfg2ShouldWork(t *testing.T) {
	resetMemMessengers()

	nodes := make([]*p2p.MemMessenger, 0)

	//create 5 nodes
	for i := 0; i < 5; i++ {
		node, err := createMemMessenger(t, 15100+i)
		assert.Nil(t, err)

		nodes = append(nodes, node)

		fmt.Printf("Node %v is %s\n", i+1, node.Addresses()[0])
	}

	//connect one with each other manually
	// node0 --------- node1
	//   |               |
	//   +------------ node2
	//   |               |
	//   |             node3
	//   |               |
	//   +------------ node4

	nodes[1].ConnectToAddresses(context.Background(), []string{nodes[0].Addresses()[0]})
	nodes[2].ConnectToAddresses(context.Background(), []string{nodes[1].Addresses()[0], nodes[0].Addresses()[0]})
	nodes[3].ConnectToAddresses(context.Background(), []string{nodes[2].Addresses()[0]})
	nodes[4].ConnectToAddresses(context.Background(), []string{nodes[3].Addresses()[0], nodes[0].Addresses()[0]})

	time.Sleep(time.Second)

	counter1 := int32(0)

	recv := func(name string, data interface{}, msgInfo *p2p.MessageInfo) {
		if data.(*testMemStringCreator).Data == "Real object1" {
			atomic.AddInt32(&counter1, 1)
		}

		fmt.Printf("Received: %v from %v\n", data.(*testMemStringCreator).Data, msgInfo.Peer)
	}

	//print connected and create topics
	for i := 0; i < 5; i++ {
		node := nodes[i]
		node.PrintConnected()

		err := node.AddTopic(p2p.NewTopic("test", &testMemStringCreator{}, testMemMarshalizer))
		assert.Nil(t, err)
	}

	//to simplify, only node 1 should have a recv event handler
	nodes[1].GetTopic("test").AddDataReceived(recv)

	//resolver func for node 0 and 2
<<<<<<< HEAD
	resolverOK := func(hash []byte) []byte {
		if bytes.Equal(hash, []byte("A000")) {
			buff, err := testMemMarshalizer.Marshal(&testNetStringNewer{Data: "Real object1"})
			if err != nil {
				assert.Fail(t, err.Error())
			}

			return buff
=======
	resolverOK := func(hash []byte) p2p.Creator {
		if bytes.Equal(hash, []byte("A000")) {
			return &testMemStringCreator{Data: "Real object1"}
>>>>>>> 8921c862
		}

		return nil
	}

	//resolver func for other nodes
<<<<<<< HEAD
	resolverNOK := func(hash []byte) []byte {
=======
	resolverNOK := func(hash []byte) p2p.Creator {
>>>>>>> 8921c862
		panic("Should have not reached this point")

		return nil
	}

	nodes[0].GetTopic("test").ResolveRequest = resolverOK
	nodes[2].GetTopic("test").ResolveRequest = resolverOK

	nodes[3].GetTopic("test").ResolveRequest = resolverNOK
	nodes[4].GetTopic("test").ResolveRequest = resolverNOK

	//node1 requests an available data
	err := nodes[1].GetTopic("test").SendRequest([]byte("A000"))
	assert.Nil(t, err)
	fmt.Println("Sent request A000")
	time.Sleep(time.Second * 2)
	assert.True(t, atomic.LoadInt32(&counter1) == int32(1) || atomic.LoadInt32(&counter1) == int32(2))

}

func TestMemMessenger_RequestResolveTestSelfShouldWork(t *testing.T) {
	resetMemMessengers()

	nodes := make([]*p2p.MemMessenger, 0)

	//create 5 nodes
	for i := 0; i < 5; i++ {
		node, err := createMemMessenger(t, 15200+i)
		assert.Nil(t, err)

		nodes = append(nodes, node)

		fmt.Printf("Node %v is %s\n", i+1, node.Addresses()[0])
	}

	//connect one with each other manually
	// node0 --------- node1
	//   |               |
	//   +------------ node2
	//   |               |
	//   |             node3
	//   |               |
	//   +------------ node4

	nodes[1].ConnectToAddresses(context.Background(), []string{nodes[0].Addresses()[0]})
	nodes[2].ConnectToAddresses(context.Background(), []string{nodes[1].Addresses()[0], nodes[0].Addresses()[0]})
	nodes[3].ConnectToAddresses(context.Background(), []string{nodes[2].Addresses()[0]})
	nodes[4].ConnectToAddresses(context.Background(), []string{nodes[3].Addresses()[0], nodes[0].Addresses()[0]})

	time.Sleep(time.Second)

	counter1 := int32(0)

	recv := func(name string, data interface{}, msgInfo *p2p.MessageInfo) {
		if data.(*testMemStringCreator).Data == "Real object1" {
			atomic.AddInt32(&counter1, 1)
		}

		fmt.Printf("Received: %v from %v\n", data.(*testMemStringCreator).Data, msgInfo.Peer)
	}

	//print connected and create topics
	for i := 0; i < 5; i++ {
		node := nodes[i]
		node.PrintConnected()

		err := node.AddTopic(p2p.NewTopic("test", &testMemStringCreator{}, testMemMarshalizer))
		assert.Nil(t, err)
	}

	//to simplify, only node 1 should have a recv event handler
	nodes[1].GetTopic("test").AddDataReceived(recv)

	//resolver func for node 1
<<<<<<< HEAD
	resolverOK := func(hash []byte) []byte {
		if bytes.Equal(hash, []byte("A000")) {
			buff, err := testMemMarshalizer.Marshal(&testNetStringNewer{Data: "Real object1"})
			if err != nil {
				assert.Fail(t, err.Error())
			}

			return buff
=======
	resolverOK := func(hash []byte) p2p.Creator {
		if bytes.Equal(hash, []byte("A000")) {
			return &testMemStringCreator{Data: "Real object1"}
>>>>>>> 8921c862
		}

		return nil
	}

	//resolver func for other nodes
<<<<<<< HEAD
	resolverNOK := func(hash []byte) []byte {
=======
	resolverNOK := func(hash []byte) p2p.Creator {
>>>>>>> 8921c862
		panic("Should have not reached this point")

		return nil
	}

	nodes[1].GetTopic("test").ResolveRequest = resolverOK

	nodes[0].GetTopic("test").ResolveRequest = resolverNOK
	nodes[2].GetTopic("test").ResolveRequest = resolverNOK
	nodes[3].GetTopic("test").ResolveRequest = resolverNOK
	nodes[4].GetTopic("test").ResolveRequest = resolverNOK

	//node1 requests an available data
	err := nodes[1].GetTopic("test").SendRequest([]byte("A000"))
	assert.Nil(t, err)
	fmt.Println("Sent request A000")
	time.Sleep(time.Second * 2)
	assert.Equal(t, int32(1), atomic.LoadInt32(&counter1))

}

func TestMemMessenger_RequestResolveResendingShouldWork(t *testing.T) {
	resetMemMessengers()

	nodes := make([]*p2p.MemMessenger, 0)

	//create 5 nodes
	for i := 0; i < 5; i++ {
		node, err := createMemMessenger(t, 15300+i)
		assert.Nil(t, err)

		nodes = append(nodes, node)

		fmt.Printf("Node %v is %s\n", i+1, node.Addresses()[0])
	}

	//connect one with each other manually
	// node0 --------- node1
	//   |               |
	//   +------------ node2
	//   |               |
	//   |             node3
	//   |               |
	//   +------------ node4

	nodes[1].ConnectToAddresses(context.Background(), []string{nodes[0].Addresses()[0]})
	nodes[2].ConnectToAddresses(context.Background(), []string{nodes[1].Addresses()[0], nodes[0].Addresses()[0]})
	nodes[3].ConnectToAddresses(context.Background(), []string{nodes[2].Addresses()[0]})
	nodes[4].ConnectToAddresses(context.Background(), []string{nodes[3].Addresses()[0], nodes[0].Addresses()[0]})

	time.Sleep(time.Second)

	counter1 := int32(0)

	recv := func(name string, data interface{}, msgInfo *p2p.MessageInfo) {
		atomic.AddInt32(&counter1, 1)

		fmt.Printf("Received: %v from %v\n", data.(*testMemStringCreator).Data, msgInfo.Peer)
	}

	//print connected and create topics
	for i := 0; i < 5; i++ {
		node := nodes[i]
		node.PrintConnected()

		err := node.AddTopic(p2p.NewTopic("test", &testMemStringCreator{}, testMemMarshalizer))
		assert.Nil(t, err)
	}

	//to simplify, only node 1 should have a recv event handler
	nodes[1].GetTopic("test").AddDataReceived(recv)

	//resolver func for node 0 and 2
<<<<<<< HEAD
	resolverOK := func(hash []byte) []byte {
		if bytes.Equal(hash, []byte("A000")) {
			buff, err := testMemMarshalizer.Marshal(&testNetStringNewer{Data: "Real object0"})
			if err != nil {
				assert.Fail(t, err.Error())
			}

			return buff
=======
	resolverOK := func(hash []byte) p2p.Creator {
		if bytes.Equal(hash, []byte("A000")) {
			return &testMemStringCreator{Data: "Real object0"}
>>>>>>> 8921c862
		}

		return nil
	}

	//resolver func for other nodes
<<<<<<< HEAD
	resolverNOK := func(hash []byte) []byte {
=======
	resolverNOK := func(hash []byte) p2p.Creator {
>>>>>>> 8921c862
		panic("Should have not reached this point")

		return nil
	}

	nodes[0].GetTopic("test").ResolveRequest = resolverOK
	nodes[2].GetTopic("test").ResolveRequest = resolverOK

	nodes[3].GetTopic("test").ResolveRequest = resolverNOK
	nodes[4].GetTopic("test").ResolveRequest = resolverNOK

	//node1 requests an available data
	err := nodes[1].GetTopic("test").SendRequest([]byte("A000"))
	assert.Nil(t, err)
	fmt.Println("Sent request A000")
	time.Sleep(time.Second * 2)
	assert.True(t, atomic.LoadInt32(&counter1) == int32(1))

	//resending
	err = nodes[1].GetTopic("test").SendRequest([]byte("A000"))
	assert.Nil(t, err)
	fmt.Println("Re-sent request A000")
	time.Sleep(time.Second * 2)
	assert.True(t, atomic.LoadInt32(&counter1) == int32(1))

	//delaying
	time.Sleep(p2p.DurTimeCache - time.Second*3)

	//resending
	err = nodes[1].GetTopic("test").SendRequest([]byte("A000"))
	assert.Nil(t, err)
	fmt.Println("Re-sent request A000")
	time.Sleep(time.Second * 2)
	assert.True(t, atomic.LoadInt32(&counter1) == int32(2))

}<|MERGE_RESOLUTION|>--- conflicted
+++ resolved
@@ -832,20 +832,9 @@
 	nodes[0].GetTopic("test").AddDataReceived(recv)
 
 	//setup a resolver func for node 3
-<<<<<<< HEAD
-	nodes[3].GetTopic("test").ResolveRequest = func(hash []byte) []byte {
-		if bytes.Equal(hash, []byte("A000")) {
-			buff, err := testMemMarshalizer.Marshal(&testNetStringNewer{Data: "Real object1"})
-			if err != nil {
-				assert.Fail(t, err.Error())
-			}
-
-			return buff
-=======
 	nodes[3].GetTopic("test").ResolveRequest = func(hash []byte) p2p.Creator {
 		if bytes.Equal(hash, []byte("A000")) {
 			return &testMemStringCreator{Data: "Real object1"}
->>>>>>> 8921c862
 		}
 
 		return nil
@@ -920,31 +909,16 @@
 	nodes[1].GetTopic("test").AddDataReceived(recv)
 
 	//resolver func for node 0 and 2
-<<<<<<< HEAD
-	resolverOK := func(hash []byte) []byte {
-		if bytes.Equal(hash, []byte("A000")) {
-			buff, err := testMemMarshalizer.Marshal(&testNetStringNewer{Data: "Real object1"})
-			if err != nil {
-				assert.Fail(t, err.Error())
-			}
-
-			return buff
-=======
 	resolverOK := func(hash []byte) p2p.Creator {
 		if bytes.Equal(hash, []byte("A000")) {
 			return &testMemStringCreator{Data: "Real object1"}
->>>>>>> 8921c862
 		}
 
 		return nil
 	}
 
 	//resolver func for other nodes
-<<<<<<< HEAD
-	resolverNOK := func(hash []byte) []byte {
-=======
 	resolverNOK := func(hash []byte) p2p.Creator {
->>>>>>> 8921c862
 		panic("Should have not reached this point")
 
 		return nil
@@ -1019,31 +993,16 @@
 	nodes[1].GetTopic("test").AddDataReceived(recv)
 
 	//resolver func for node 1
-<<<<<<< HEAD
-	resolverOK := func(hash []byte) []byte {
-		if bytes.Equal(hash, []byte("A000")) {
-			buff, err := testMemMarshalizer.Marshal(&testNetStringNewer{Data: "Real object1"})
-			if err != nil {
-				assert.Fail(t, err.Error())
-			}
-
-			return buff
-=======
 	resolverOK := func(hash []byte) p2p.Creator {
 		if bytes.Equal(hash, []byte("A000")) {
 			return &testMemStringCreator{Data: "Real object1"}
->>>>>>> 8921c862
 		}
 
 		return nil
 	}
 
 	//resolver func for other nodes
-<<<<<<< HEAD
-	resolverNOK := func(hash []byte) []byte {
-=======
 	resolverNOK := func(hash []byte) p2p.Creator {
->>>>>>> 8921c862
 		panic("Should have not reached this point")
 
 		return nil
@@ -1117,31 +1076,16 @@
 	nodes[1].GetTopic("test").AddDataReceived(recv)
 
 	//resolver func for node 0 and 2
-<<<<<<< HEAD
-	resolverOK := func(hash []byte) []byte {
-		if bytes.Equal(hash, []byte("A000")) {
-			buff, err := testMemMarshalizer.Marshal(&testNetStringNewer{Data: "Real object0"})
-			if err != nil {
-				assert.Fail(t, err.Error())
-			}
-
-			return buff
-=======
 	resolverOK := func(hash []byte) p2p.Creator {
 		if bytes.Equal(hash, []byte("A000")) {
 			return &testMemStringCreator{Data: "Real object0"}
->>>>>>> 8921c862
 		}
 
 		return nil
 	}
 
 	//resolver func for other nodes
-<<<<<<< HEAD
-	resolverNOK := func(hash []byte) []byte {
-=======
 	resolverNOK := func(hash []byte) p2p.Creator {
->>>>>>> 8921c862
 		panic("Should have not reached this point")
 
 		return nil
