package libp2p_test

import (
	"bytes"
	"context"
	"errors"
	"fmt"
	"strings"
	"sync"
	"sync/atomic"
	"testing"
	"time"

	"github.com/ElrondNetwork/elrond-go/config"
	"github.com/ElrondNetwork/elrond-go/core/check"
	"github.com/ElrondNetwork/elrond-go/p2p"
	"github.com/ElrondNetwork/elrond-go/p2p/libp2p"
	ns "github.com/ElrondNetwork/elrond-go/p2p/libp2p/networksharding"
	"github.com/ElrondNetwork/elrond-go/p2p/mock"
	"github.com/libp2p/go-libp2p-core/network"
	"github.com/libp2p/go-libp2p-core/peer"
	mocknet "github.com/libp2p/go-libp2p/p2p/net/mock"
	"github.com/stretchr/testify/assert"
)

const targetPeerCount = 100

var timeoutWaitResponses = time.Second * 2

func waitDoneWithTimeout(t *testing.T, chanDone chan bool, timeout time.Duration) {
	select {
	case <-chanDone:
		return
	case <-time.After(timeout):
		assert.Fail(t, "timeout reached")
	}
}

func prepareMessengerForMatchDataReceive(mes p2p.Messenger, matchData []byte, wg *sync.WaitGroup) {
	_ = mes.CreateTopic("test", false)

	_ = mes.RegisterMessageProcessor("test",
		&mock.MessageProcessorStub{
			ProcessMessageCalled: func(message p2p.MessageP2P) error {
				if bytes.Equal(matchData, message.Data()) {
					fmt.Printf("%s got the message\n", mes.ID().Pretty())
					wg.Done()
				}

				return nil
			},
		})
}

func getConnectableAddress(mes p2p.Messenger) string {
	for _, addr := range mes.Addresses() {
		if strings.Contains(addr, "circuit") || strings.Contains(addr, "169.254") {
			continue
		}

		return addr
	}

	return ""
}

func createMockNetworkArgs() libp2p.ArgsNetworkMessenger {
	return libp2p.ArgsNetworkMessenger{
		Context:       context.Background(),
		ListenAddress: libp2p.ListenLocalhostAddrWithIp4AndTcp,
		P2pConfig: config.P2PConfig{
			Node: config.NodeConfig{},
			KadDhtPeerDiscovery: config.KadDhtPeerDiscoveryConfig{
				Enabled: false,
			},
			Sharding: config.ShardingConfig{
				Type: p2p.NilListSharder,
			},
		},
	}
}

func createMockNetworkOf2() (mocknet.Mocknet, p2p.Messenger, p2p.Messenger) {
	netw := mocknet.New(context.Background())

	mes1, _ := libp2p.NewMockMessenger(createMockNetworkArgs(), netw)
	mes2, _ := libp2p.NewMockMessenger(createMockNetworkArgs(), netw)

	_ = netw.LinkAll()

	return netw, mes1, mes2
}

<<<<<<< HEAD
=======
func createMockNetwork(numOfPeers int) (mocknet.Mocknet, []p2p.Messenger) {
	netw := mocknet.New(context.Background())
	peers := make([]p2p.Messenger, numOfPeers)

	for i := 0; i < numOfPeers; i++ {
		peers[i], _ = libp2p.NewMockMessenger(createMockNetworkArgs(), netw)
	}

	_ = netw.LinkAll()

	return netw, peers
}

func connectPeersFullMesh(peers []p2p.Messenger) {
	for i := 0; i < len(peers); i++ {
		for j := i + 1; j < len(peers); j++ {
			err := peers[i].ConnectToPeer(peers[j].Addresses()[0])
			if err != nil {
				fmt.Printf("error connecting: %s\n", err.Error())
			}
		}
	}
}

>>>>>>> e7d84bf4
func createMockMessenger() p2p.Messenger {
	netw := mocknet.New(context.Background())

	mes, _ := libp2p.NewMockMessenger(createMockNetworkArgs(), netw)

	return mes
}

func containsPeerID(list []p2p.PeerID, searchFor p2p.PeerID) bool {
	for _, pid := range list {
		if bytes.Equal(pid.Bytes(), searchFor.Bytes()) {
			return true
		}
	}
	return false
}

//------- NewMemoryLibp2pMessenger

func TestNewMemoryLibp2pMessenger_NilContextShouldErr(t *testing.T) {
	netw := mocknet.New(context.Background())

	args := createMockNetworkArgs()
	args.Context = nil
	mes, err := libp2p.NewMockMessenger(args, netw)

	assert.Nil(t, mes)
	assert.Equal(t, p2p.ErrNilContext, err)
}

func TestNewMemoryLibp2pMessenger_NilMockNetShouldErr(t *testing.T) {
	args := createMockNetworkArgs()
	mes, err := libp2p.NewMockMessenger(args, nil)

	assert.Nil(t, mes)
	assert.Equal(t, p2p.ErrNilMockNet, err)
}

func TestNewMemoryLibp2pMessenger_OkValsWithoutDiscoveryShouldWork(t *testing.T) {
	netw := mocknet.New(context.Background())

	mes, err := libp2p.NewMockMessenger(createMockNetworkArgs(), netw)

	assert.Nil(t, err)
	assert.False(t, check.IfNil(mes))

	_ = mes.Close()
}

//------- NewNetworkMessenger

func TestNewNetworkMessenger_NilContextShouldErr(t *testing.T) {
<<<<<<< HEAD
	port := 4000

	_, sk := createLibP2PCredentialsMessenger()

	var ctx context.Context = nil
	mes, err := libp2p.NewNetworkMessenger(
		ctx,
		port,
		sk,
		&mock.ConnManagerNotifieeStub{},
		&mock.ChannelLoadBalancerStub{},
		discovery.NewNullDiscoverer(),
		libp2p.ListenLocalhostAddrWithIp4AndTcp,
		targetPeerCount,
	)

	assert.Nil(t, mes)
	assert.Equal(t, err, p2p.ErrNilContext)
}

func TestNewNetworkMessenger_InvalidPortShouldErr(t *testing.T) {
	port := -1

	_, sk := createLibP2PCredentialsMessenger()

	mes, err := libp2p.NewNetworkMessenger(
		context.Background(),
		port,
		sk,
		&mock.ConnManagerNotifieeStub{},
		&mock.ChannelLoadBalancerStub{},
		discovery.NewNullDiscoverer(),
		libp2p.ListenLocalhostAddrWithIp4AndTcp,
		targetPeerCount,
	)

	assert.Nil(t, mes)
	assert.Equal(t, err, p2p.ErrInvalidPort)
}

func TestNewNetworkMessenger_NilP2PprivateKeyShouldErr(t *testing.T) {
	port := 4000

	mes, err := libp2p.NewNetworkMessenger(
		context.Background(),
		port,
		nil,
		&mock.ConnManagerNotifieeStub{},
		&mock.ChannelLoadBalancerStub{},
		discovery.NewNullDiscoverer(),
		libp2p.ListenLocalhostAddrWithIp4AndTcp,
		targetPeerCount,
	)

	assert.Nil(t, mes)
	assert.Equal(t, err, p2p.ErrNilP2PprivateKey)
}

func TestNewNetworkMessenger_NilPipeLoadBalancerShouldErr(t *testing.T) {
	port := 4000

	_, sk := createLibP2PCredentialsMessenger()

	mes, err := libp2p.NewNetworkMessenger(
		context.Background(),
		port,
		sk,
		&mock.ConnManagerNotifieeStub{},
		nil,
		discovery.NewNullDiscoverer(),
		libp2p.ListenLocalhostAddrWithIp4AndTcp,
		targetPeerCount,
	)

	assert.Nil(t, mes)
	assert.Equal(t, err, p2p.ErrNilChannelLoadBalancer)
=======
	arg := createMockNetworkArgs()
	arg.Context = nil

	mes, err := libp2p.NewNetworkMessenger(arg)

	assert.Nil(t, mes)
	assert.Equal(t, err, p2p.ErrNilContext)
>>>>>>> e7d84bf4
}

func TestNewNetworkMessenger_WithDeactivatedKadDiscovererShouldWork(t *testing.T) {
	//TODO remove skip when external library is concurrent safe
	if testing.Short() {
		t.Skip("this test fails with race detector on because of the github.com/koron/go-ssdp lib")
	}

<<<<<<< HEAD
	mes, err := libp2p.NewNetworkMessenger(
		context.Background(),
		port,
		sk,
		nil,
		&mock.ChannelLoadBalancerStub{
			CollectOneElementFromChannelsCalled: func() *p2p.SendableData {
				time.Sleep(time.Millisecond * 100)
				return nil
			},
		},
		discovery.NewNullDiscoverer(),
		libp2p.ListenLocalhostAddrWithIp4AndTcp,
		targetPeerCount,
	)
=======
	arg := createMockNetworkArgs()
	mes, err := libp2p.NewNetworkMessenger(arg)
>>>>>>> e7d84bf4

	assert.NotNil(t, mes)
	assert.Nil(t, err)

	_ = mes.Close()
}

func TestNewNetworkMessenger_WithKadDiscovererPrioSharderInvalidPrioBitsShouldErr(t *testing.T) {
	//TODO remove skip when external library is concurrent safe
	if testing.Short() {
		t.Skip("this test fails with race detector on because of the github.com/koron/go-ssdp lib")
	}

	arg := createMockNetworkArgs()
	arg.P2pConfig.KadDhtPeerDiscovery = config.KadDhtPeerDiscoveryConfig{
		Enabled:                          true,
		RefreshIntervalInSec:             10,
		RandezVous:                       "",
		InitialPeerList:                  nil,
		BucketSize:                       100,
		RoutingTableRefreshIntervalInSec: 10,
	}
	arg.P2pConfig.Sharding.Type = p2p.PrioBitsSharder
	mes, err := libp2p.NewNetworkMessenger(arg)

<<<<<<< HEAD
	mes, err := libp2p.NewNetworkMessenger(
		context.Background(),
		port,
		sk,
		cns,
		&mock.ChannelLoadBalancerStub{
			CollectOneElementFromChannelsCalled: func() *p2p.SendableData {
				time.Sleep(time.Millisecond * 100)
				return nil
			},
		},
		discovery.NewNullDiscoverer(),
		libp2p.ListenLocalhostAddrWithIp4AndTcp,
		targetPeerCount,
	)

	assert.NotNil(t, mes)
	assert.Nil(t, err)
	assert.True(t, cns == mes.ConnManager())

	_ = mes.Close()
=======
	assert.True(t, check.IfNil(mes))
	assert.True(t, errors.Is(err, ns.ErrBadParams))
>>>>>>> e7d84bf4
}

func TestNewNetworkMessenger_WithKadDiscovererPrioSharderShouldWork(t *testing.T) {
	//TODO remove skip when external library is concurrent safe
	if testing.Short() {
		t.Skip("this test fails with race detector on because of the github.com/koron/go-ssdp lib")
	}

<<<<<<< HEAD
	port := 4000

	_, sk := createLibP2PCredentialsMessenger()

	mes, err := libp2p.NewNetworkMessenger(
		context.Background(),
		port,
		sk,
		nil,
		&mock.ChannelLoadBalancerStub{
			CollectOneElementFromChannelsCalled: func() *p2p.SendableData {
				time.Sleep(time.Millisecond * 100)
				return nil
			},
		},
		discovery.NewNullDiscoverer(),
		libp2p.ListenLocalhostAddrWithIp4AndTcp,
		targetPeerCount,
	)
=======
	arg := createMockNetworkArgs()
	arg.P2pConfig.KadDhtPeerDiscovery = config.KadDhtPeerDiscoveryConfig{
		Enabled:                          true,
		RefreshIntervalInSec:             10,
		RandezVous:                       "",
		InitialPeerList:                  nil,
		BucketSize:                       100,
		RoutingTableRefreshIntervalInSec: 10,
	}
	arg.P2pConfig.Sharding = config.ShardingConfig{
		PrioBits: 1,
		Type:     p2p.PrioBitsSharder,
	}
	mes, err := libp2p.NewNetworkMessenger(arg)
>>>>>>> e7d84bf4

	assert.False(t, check.IfNil(mes))
	assert.Nil(t, err)

	_ = mes.Close()
}

<<<<<<< HEAD
func TestNewNetworkMessenger_NilPeerDiscoveryShouldErr(t *testing.T) {
	port := 4000

	_, sk := createLibP2PCredentialsMessenger()

	mes, err := libp2p.NewNetworkMessenger(
		context.Background(),
		port,
		sk,
		nil,
		&mock.ChannelLoadBalancerStub{
			CollectOneElementFromChannelsCalled: func() *p2p.SendableData {
				time.Sleep(time.Millisecond * 100)
				return nil
			},
		},
		nil,
		libp2p.ListenLocalhostAddrWithIp4AndTcp,
		targetPeerCount,
	)

	assert.Nil(t, mes)
	assert.Equal(t, p2p.ErrNilPeerDiscoverer, err)
}

func TestNewNetworkMessenger_PeerDiscovererFailsWhenApplyingContextShouldErr(t *testing.T) {
=======
func TestNewNetworkMessenger_WithKadDiscovererListsSharderInvalidTargetConnShouldErr(t *testing.T) {
>>>>>>> e7d84bf4
	//TODO remove skip when external library is concurrent safe
	if testing.Short() {
		t.Skip("this test fails with race detector on because of the github.com/koron/go-ssdp lib")
	}

<<<<<<< HEAD
	port := 4000

	_, sk := createLibP2PCredentialsMessenger()

	errExpected := errors.New("expected err")

	mes, err := libp2p.NewNetworkMessenger(
		context.Background(),
		port,
		sk,
		nil,
		&mock.ChannelLoadBalancerStub{
			CollectOneElementFromChannelsCalled: func() *p2p.SendableData {
				time.Sleep(time.Millisecond * 100)
				return nil
			},
		},
		&mock.PeerDiscovererStub{
			ApplyContextCalled: func(ctxProvider p2p.ContextProvider) error {
				return errExpected
			},
		},
		libp2p.ListenLocalhostAddrWithIp4AndTcp,
		targetPeerCount,
	)
=======
	arg := createMockNetworkArgs()
	arg.P2pConfig.KadDhtPeerDiscovery = config.KadDhtPeerDiscoveryConfig{
		Enabled:                          true,
		RefreshIntervalInSec:             10,
		RandezVous:                       "",
		InitialPeerList:                  nil,
		BucketSize:                       100,
		RoutingTableRefreshIntervalInSec: 10,
	}
	arg.P2pConfig.Sharding.Type = p2p.ListsSharder
	mes, err := libp2p.NewNetworkMessenger(arg)
>>>>>>> e7d84bf4

	assert.True(t, check.IfNil(mes))
	assert.True(t, errors.Is(err, p2p.ErrInvalidValue))
}

func TestNewNetworkMessenger_WithKadDiscovererListSharderShouldWork(t *testing.T) {
	//TODO remove skip when external library is concurrent safe
	if testing.Short() {
		t.Skip("this test fails with race detector on because of the github.com/koron/go-ssdp lib")
	}

	arg := createMockNetworkArgs()
	arg.P2pConfig.KadDhtPeerDiscovery = config.KadDhtPeerDiscoveryConfig{
		Enabled:                          true,
		RefreshIntervalInSec:             10,
		RandezVous:                       "",
		InitialPeerList:                  nil,
		BucketSize:                       100,
		RoutingTableRefreshIntervalInSec: 10,
	}
	arg.P2pConfig.Sharding = config.ShardingConfig{
		Type:            p2p.NilListSharder,
		TargetPeerCount: 10,
	}
	mes, err := libp2p.NewNetworkMessenger(arg)

	assert.False(t, check.IfNil(mes))
	assert.Nil(t, err)

	_ = mes.Close()
}

//------- Messenger functionality

func TestLibp2pMessenger_ConnectToPeerShouldCallUpgradedHost(t *testing.T) {
	netw := mocknet.New(context.Background())

	mes, _ := libp2p.NewMockMessenger(createMockNetworkArgs(), netw)
	_ = mes.Close()

	wasCalled := false

	p := "peer"

	uhs := &mock.ConnectableHostStub{
		ConnectToPeerCalled: func(ctx context.Context, address string) error {
			if p == address {
				wasCalled = true
			}
			return nil
		},
	}

	mes.SetHost(uhs)
	_ = mes.ConnectToPeer(p)
	assert.True(t, wasCalled)
}

func TestLibp2pMessenger_IsConnectedShouldWork(t *testing.T) {
	_, mes1, mes2 := createMockNetworkOf2()

	adr2 := mes2.Addresses()[0]

	fmt.Printf("Connecting to %s...\n", adr2)

	_ = mes1.ConnectToPeer(adr2)

	assert.True(t, mes1.IsConnected(mes2.ID()))
	assert.True(t, mes2.IsConnected(mes1.ID()))

	_ = mes1.Close()
	_ = mes2.Close()
}

func TestLibp2pMessenger_CreateTopicOkValsShouldWork(t *testing.T) {
	mes := createMockMessenger()

	err := mes.CreateTopic("test", true)
	assert.Nil(t, err)

	_ = mes.Close()
}

func TestLibp2pMessenger_CreateTopicTwiceShouldErr(t *testing.T) {
	mes := createMockMessenger()

	_ = mes.CreateTopic("test", false)
	err := mes.CreateTopic("test", false)
	assert.Equal(t, p2p.ErrTopicAlreadyExists, err)

	_ = mes.Close()
}

func TestLibp2pMessenger_HasTopicIfHaveTopicShouldReturnTrue(t *testing.T) {
	mes := createMockMessenger()

	_ = mes.CreateTopic("test", false)

	assert.True(t, mes.HasTopic("test"))

	_ = mes.Close()
}

func TestLibp2pMessenger_HasTopicIfDoNotHaveTopicShouldReturnFalse(t *testing.T) {
	mes := createMockMessenger()

	_ = mes.CreateTopic("test", false)

	assert.False(t, mes.HasTopic("one topic"))

	_ = mes.Close()
}

func TestLibp2pMessenger_HasTopicValidatorDoNotHaveTopicShouldReturnFalse(t *testing.T) {
	mes := createMockMessenger()

	_ = mes.CreateTopic("test", false)

	assert.False(t, mes.HasTopicValidator("one topic"))

	_ = mes.Close()
}

func TestLibp2pMessenger_HasTopicValidatorHaveTopicDoNotHaveValidatorShouldReturnFalse(t *testing.T) {
	mes := createMockMessenger()

	_ = mes.CreateTopic("test", false)

	assert.False(t, mes.HasTopicValidator("test"))

	_ = mes.Close()
}

func TestLibp2pMessenger_HasTopicValidatorHaveTopicHaveValidatorShouldReturnTrue(t *testing.T) {
	mes := createMockMessenger()

	_ = mes.CreateTopic("test", false)
	_ = mes.RegisterMessageProcessor("test", &mock.MessageProcessorStub{})

	assert.True(t, mes.HasTopicValidator("test"))

	_ = mes.Close()
}

func TestLibp2pMessenger_RegisterTopicValidatorOnInexistentTopicShouldWork(t *testing.T) {
	mes := createMockMessenger()

	err := mes.RegisterMessageProcessor("test", &mock.MessageProcessorStub{})

	assert.Nil(t, err)

	_ = mes.Close()
}

func TestLibp2pMessenger_RegisterTopicValidatorWithNilHandlerShouldErr(t *testing.T) {
	mes := createMockMessenger()

	_ = mes.CreateTopic("test", false)

	err := mes.RegisterMessageProcessor("test", nil)

	assert.Equal(t, p2p.ErrNilValidator, err)

	_ = mes.Close()
}

func TestLibp2pMessenger_RegisterTopicValidatorOkValsShouldWork(t *testing.T) {
	mes := createMockMessenger()

	_ = mes.CreateTopic("test", false)

	err := mes.RegisterMessageProcessor("test", &mock.MessageProcessorStub{})

	assert.Nil(t, err)

	_ = mes.Close()
}

func TestLibp2pMessenger_RegisterTopicValidatorReregistrationShouldErr(t *testing.T) {
	mes := createMockMessenger()
	_ = mes.CreateTopic("test", false)
	//registration
	_ = mes.RegisterMessageProcessor("test", &mock.MessageProcessorStub{})
	//re-registration
	err := mes.RegisterMessageProcessor("test", &mock.MessageProcessorStub{})

	assert.True(t, errors.Is(err, p2p.ErrTopicValidatorOperationNotSupported))

	_ = mes.Close()
}

func TestLibp2pMessenger_UnegisterTopicValidatorOnInexistentTopicShouldErr(t *testing.T) {
	mes := createMockMessenger()

	err := mes.UnregisterMessageProcessor("test")

	assert.Equal(t, p2p.ErrNilTopic, err)

	_ = mes.Close()
}

func TestLibp2pMessenger_UnegisterTopicValidatorOnANotRegisteredTopicShouldErr(t *testing.T) {
	mes := createMockMessenger()

	_ = mes.CreateTopic("test", false)
	err := mes.UnregisterMessageProcessor("test")

	assert.True(t, errors.Is(err, p2p.ErrTopicValidatorOperationNotSupported))

	_ = mes.Close()
}

func TestLibp2pMessenger_UnregisterTopicValidatorShouldWork(t *testing.T) {
	mes := createMockMessenger()

	_ = mes.CreateTopic("test", false)

	//registration
	_ = mes.RegisterMessageProcessor("test", &mock.MessageProcessorStub{})

	//unregistration
	err := mes.UnregisterMessageProcessor("test")

	assert.Nil(t, err)

	_ = mes.Close()
}

func TestLibp2pMessenger_BroadcastDataLargeMessageShouldNotCallSend(t *testing.T) {
	//TODO remove skip when external library is concurrent safe
	if testing.Short() {
		t.Skip("this test fails with race detector on because of the github.com/koron/go-ssdp lib")
	}

	msg := make([]byte, libp2p.MaxSendBuffSize+1)
	mes, _ := libp2p.NewNetworkMessenger(createMockNetworkArgs())
	mes.SetLoadBalancer(&mock.ChannelLoadBalancerStub{
		GetChannelOrDefaultCalled: func(pipe string) chan *p2p.SendableData {
			assert.Fail(t, "should have not got to this line")

			return make(chan *p2p.SendableData, 1)
		},
		CollectOneElementFromChannelsCalled: func() *p2p.SendableData {
			return nil
		},
	})

	mes.Broadcast("topic", msg)

	_ = mes.Close()
}

func TestLibp2pMessenger_BroadcastDataBetween2PeersShouldWork(t *testing.T) {
	//TODO remove skip when external library is concurrent safe
	if testing.Short() {
		t.Skip("this test fails with race detector on because of the github.com/koron/go-ssdp lib")
	}

	msg := []byte("test message")

	_, mes1, mes2 := createMockNetworkOf2()

	adr2 := mes2.Addresses()[0]

	fmt.Printf("Connecting to %s...\n", adr2)

	_ = mes1.ConnectToPeer(adr2)

	wg := &sync.WaitGroup{}
	chanDone := make(chan bool)
	wg.Add(2)

	go func() {
		wg.Wait()
		chanDone <- true
	}()

	prepareMessengerForMatchDataReceive(mes1, msg, wg)
	prepareMessengerForMatchDataReceive(mes2, msg, wg)

	fmt.Println("Delaying as to allow peers to announce themselves on the opened topic...")
	time.Sleep(time.Second)

	fmt.Printf("sending message from %s...\n", mes1.ID().Pretty())

	mes1.Broadcast("test", msg)

	waitDoneWithTimeout(t, chanDone, timeoutWaitResponses)

	_ = mes1.Close()
	_ = mes2.Close()
}

func TestLibp2pMessenger_BroadcastOnChannelBlockingShouldLimitNumberOfGoRoutines(t *testing.T) {
	if testing.Short() {
		t.Skip("this test does not perform well in TC with race detector on")
	}

	msg := []byte("test message")
	numBroadcasts := 2 * libp2p.BroadcastGoRoutines

	ch := make(chan *p2p.SendableData)

	mes, _ := libp2p.NewNetworkMessenger(createMockNetworkArgs())
	mes.SetLoadBalancer(&mock.ChannelLoadBalancerStub{
		CollectOneElementFromChannelsCalled: func() *p2p.SendableData {
			return nil
		},
		GetChannelOrDefaultCalled: func(pipe string) chan *p2p.SendableData {
			return ch
		},
<<<<<<< HEAD
		discovery.NewNullDiscoverer(),
		libp2p.ListenLocalhostAddrWithIp4AndTcp,
		targetPeerCount,
	)
=======
	})
>>>>>>> e7d84bf4

	numErrors := uint32(0)

	wg := sync.WaitGroup{}
	wg.Add(numBroadcasts - libp2p.BroadcastGoRoutines)
	for i := 0; i < numBroadcasts; i++ {
		go func() {
			err := mes.BroadcastOnChannelBlocking("test", "test", msg)
			if err == p2p.ErrTooManyGoroutines {
				atomic.AddUint32(&numErrors, 1)
			}
			wg.Done()
		}()
	}

	wg.Wait()

	assert.Equal(t, atomic.LoadUint32(&numErrors), uint32(numBroadcasts-libp2p.BroadcastGoRoutines))
}

func TestLibp2pMessenger_BroadcastDataBetween2PeersWithLargeMsgShouldWork(t *testing.T) {
	//TODO remove skip when external library is concurrent safe
	if testing.Short() {
		t.Skip("this test fails with race detector on because of the github.com/koron/go-ssdp lib")
	}

	msg := make([]byte, libp2p.MaxSendBuffSize)

	_, mes1, mes2 := createMockNetworkOf2()

	adr2 := mes2.Addresses()[0]

	fmt.Printf("Connecting to %s...\n", adr2)

	_ = mes1.ConnectToPeer(adr2)

	wg := &sync.WaitGroup{}
	chanDone := make(chan bool)
	wg.Add(2)

	go func() {
		wg.Wait()
		chanDone <- true
	}()

	prepareMessengerForMatchDataReceive(mes1, msg, wg)
	prepareMessengerForMatchDataReceive(mes2, msg, wg)

	fmt.Println("Delaying as to allow peers to announce themselves on the opened topic...")
	time.Sleep(time.Second)

	fmt.Printf("sending message from %s...\n", mes1.ID().Pretty())

	mes1.Broadcast("test", msg)

	waitDoneWithTimeout(t, chanDone, timeoutWaitResponses)

	_ = mes1.Close()
	_ = mes2.Close()
}

func TestLibp2pMessenger_BroadcastDataOnTopicPipeBetween2PeersShouldWork(t *testing.T) {
	//TODO remove skip when external library is concurrent safe
	if testing.Short() {
		t.Skip("this test fails with race detector on because of the github.com/koron/go-ssdp lib")
	}

	msg := []byte("test message")

	_, mes1, mes2 := createMockNetworkOf2()

	adr2 := mes2.Addresses()[0]

	fmt.Printf("Connecting to %s...\n", adr2)

	_ = mes1.ConnectToPeer(adr2)

	wg := &sync.WaitGroup{}
	chanDone := make(chan bool)
	wg.Add(2)

	go func() {
		wg.Wait()
		chanDone <- true
	}()

	prepareMessengerForMatchDataReceive(mes1, msg, wg)
	prepareMessengerForMatchDataReceive(mes2, msg, wg)

	fmt.Println("Delaying as to allow peers to announce themselves on the opened topic...")
	time.Sleep(time.Second)

	fmt.Printf("sending message from %s...\n", mes1.ID().Pretty())

	mes1.Broadcast("test", msg)

	waitDoneWithTimeout(t, chanDone, timeoutWaitResponses)

	_ = mes1.Close()
	_ = mes2.Close()
}

func TestLibp2pMessenger_Peers(t *testing.T) {
	_, mes1, mes2 := createMockNetworkOf2()

	adr2 := mes2.Addresses()[0]

	fmt.Printf("Connecting to %s...\n", adr2)

	_ = mes1.ConnectToPeer(adr2)

	//should know both peers
	foundCurrent := false
	foundConnected := false

	for _, p := range mes1.Peers() {
		fmt.Println(p.Pretty())

		if p.Pretty() == mes1.ID().Pretty() {
			foundCurrent = true
		}
		if p.Pretty() == mes2.ID().Pretty() {
			foundConnected = true
		}
	}

	assert.True(t, foundCurrent && foundConnected)

	_ = mes1.Close()
	_ = mes2.Close()
}

func TestLibp2pMessenger_ConnectedPeers(t *testing.T) {
	netw, mes1, mes2 := createMockNetworkOf2()
	mes3, _ := libp2p.NewMockMessenger(createMockNetworkArgs(), netw)

	_ = netw.LinkAll()

	adr2 := mes2.Addresses()[0]

	fmt.Printf("Connecting to %s...\n", adr2)

	_ = mes1.ConnectToPeer(adr2)
	_ = mes3.ConnectToPeer(adr2)

	//connected peers:  1 ----- 2 ----- 3

	assert.Equal(t, []p2p.PeerID{mes2.ID()}, mes1.ConnectedPeers())
	assert.Equal(t, []p2p.PeerID{mes2.ID()}, mes3.ConnectedPeers())
	assert.Equal(t, 2, len(mes2.ConnectedPeers()))
	//no need to further test that mes2 is connected to mes1 and mes3 s this was tested in first 2 asserts

	_ = mes1.Close()
	_ = mes2.Close()
	_ = mes3.Close()
}

func TestLibp2pMessenger_ConnectedAddresses(t *testing.T) {
	netw, mes1, mes2 := createMockNetworkOf2()
	mes3, _ := libp2p.NewMockMessenger(createMockNetworkArgs(), netw)

	_ = netw.LinkAll()

	adr2 := mes2.Addresses()[0]

	fmt.Printf("Connecting to %s...\n", adr2)

	_ = mes1.ConnectToPeer(adr2)
	_ = mes3.ConnectToPeer(adr2)

	//connected peers:  1 ----- 2 ----- 3

	foundAddr1 := false
	foundAddr3 := false

	for _, addr := range mes2.ConnectedAddresses() {
		for _, addrMes1 := range mes1.Addresses() {
			if addr == addrMes1 {
				foundAddr1 = true
			}
		}

		for _, addrMes3 := range mes3.Addresses() {
			if addr == addrMes3 {
				foundAddr3 = true
			}
		}
	}

	assert.True(t, foundAddr1)
	assert.True(t, foundAddr3)
	assert.Equal(t, 2, len(mes2.ConnectedAddresses()))
	//no need to further test that mes2 is connected to mes1 and mes3 s this was tested in first 2 asserts

	_ = mes1.Close()
	_ = mes2.Close()
	_ = mes3.Close()
}

func TestLibp2pMessenger_PeerAddressConnectedPeerShouldWork(t *testing.T) {
	netw, mes1, mes2 := createMockNetworkOf2()
	mes3, _ := libp2p.NewMockMessenger(createMockNetworkArgs(), netw)

	_ = netw.LinkAll()

	adr2 := mes2.Addresses()[0]

	fmt.Printf("Connecting to %s...\n", adr2)

	_ = mes1.ConnectToPeer(adr2)
	_ = mes3.ConnectToPeer(adr2)

	//connected peers:  1 ----- 2 ----- 3

	defer func() {
		_ = mes1.Close()
		_ = mes2.Close()
		_ = mes3.Close()
	}()

	adr1Recov := mes2.PeerAddress(mes1.ID())
	for _, addr := range mes1.Addresses() {
		if strings.Contains(addr, adr1Recov) {
			//address returned is valid, test is successful
			return
		}
	}

	assert.Fail(t, "Returned address is not valid!")
}

func TestLibp2pMessenger_PeerAddressDisconnectedPeerShouldWork(t *testing.T) {
	netw, mes1, mes2 := createMockNetworkOf2()
	mes3, _ := libp2p.NewMockMessenger(createMockNetworkArgs(), netw)

	_ = netw.LinkAll()

	adr2 := mes2.Addresses()[0]

	fmt.Printf("Connecting to %s...\n", adr2)

	_ = mes1.ConnectToPeer(adr2)
	_ = mes3.ConnectToPeer(adr2)

	defer func() {
		_ = mes1.Close()
		_ = mes2.Close()
		_ = mes3.Close()
	}()

	_ = netw.UnlinkPeers(peer.ID(mes1.ID().Bytes()), peer.ID(mes2.ID().Bytes()))
	_ = netw.DisconnectPeers(peer.ID(mes1.ID().Bytes()), peer.ID(mes2.ID().Bytes()))
	_ = netw.DisconnectPeers(peer.ID(mes2.ID().Bytes()), peer.ID(mes1.ID().Bytes()))

	//connected peers:  1 --x-- 2 ----- 3

	assert.False(t, mes2.IsConnected(mes1.ID()))

	adr1Recov := mes2.PeerAddress(mes1.ID())
	for _, addr := range mes1.Addresses() {
		if strings.Contains(addr, adr1Recov) {
			//address returned is valid, test is successful
			return
		}
	}

	assert.Fail(t, "Returned address is not valid!")
}

func TestLibp2pMessenger_PeerAddressUnknownPeerShouldReturnEmpty(t *testing.T) {
	_, mes1, _ := createMockNetworkOf2()

	defer func() {
		_ = mes1.Close()
	}()

	adr1Recov := mes1.PeerAddress("unknown peer")
	assert.Equal(t, "", adr1Recov)
}

//------- ConnectedPeersOnTopic

func TestLibp2pMessenger_ConnectedPeersOnTopicInvalidTopicShouldRetEmptyList(t *testing.T) {
	netw, mes1, mes2 := createMockNetworkOf2()
	mes3, _ := libp2p.NewMockMessenger(createMockNetworkArgs(), netw)
	_ = netw.LinkAll()

	adr2 := mes2.Addresses()[0]
	fmt.Printf("Connecting to %s...\n", adr2)

	_ = mes1.ConnectToPeer(adr2)
	_ = mes3.ConnectToPeer(adr2)
	//connected peers:  1 ----- 2 ----- 3
	connPeers := mes1.ConnectedPeersOnTopic("non-existent topic")
	assert.Equal(t, 0, len(connPeers))

	_ = mes1.Close()
	_ = mes2.Close()
	_ = mes3.Close()
}

func TestLibp2pMessenger_ConnectedPeersOnTopicOneTopicShouldWork(t *testing.T) {
	netw, mes1, mes2 := createMockNetworkOf2()
	mes3, _ := libp2p.NewMockMessenger(createMockNetworkArgs(), netw)
	mes4, _ := libp2p.NewMockMessenger(createMockNetworkArgs(), netw)
	_ = netw.LinkAll()

	adr2 := mes2.Addresses()[0]
	fmt.Printf("Connecting to %s...\n", adr2)

	_ = mes1.ConnectToPeer(adr2)
	_ = mes3.ConnectToPeer(adr2)
	_ = mes4.ConnectToPeer(adr2)
	//connected peers:  1 ----- 2 ----- 3
	//                          |
	//                          4
	//1, 2, 3 should be on topic "topic123"
	_ = mes1.CreateTopic("topic123", false)
	_ = mes2.CreateTopic("topic123", false)
	_ = mes3.CreateTopic("topic123", false)

	//wait a bit for topic announcements
	time.Sleep(time.Second)

	peersOnTopic123 := mes2.ConnectedPeersOnTopic("topic123")

	assert.Equal(t, 2, len(peersOnTopic123))
	assert.True(t, containsPeerID(peersOnTopic123, mes1.ID()))
	assert.True(t, containsPeerID(peersOnTopic123, mes3.ID()))

	_ = mes1.Close()
	_ = mes2.Close()
	_ = mes3.Close()
	_ = mes4.Close()
}

func TestLibp2pMessenger_ConnectedPeersOnTopicOneTopicDifferentViewsShouldWork(t *testing.T) {
	netw, mes1, mes2 := createMockNetworkOf2()
	mes3, _ := libp2p.NewMockMessenger(createMockNetworkArgs(), netw)
	mes4, _ := libp2p.NewMockMessenger(createMockNetworkArgs(), netw)
	_ = netw.LinkAll()

	adr2 := mes2.Addresses()[0]
	fmt.Printf("Connecting to %s...\n", adr2)

	_ = mes1.ConnectToPeer(adr2)
	_ = mes3.ConnectToPeer(adr2)
	_ = mes4.ConnectToPeer(adr2)
	//connected peers:  1 ----- 2 ----- 3
	//                          |
	//                          4
	//1, 2, 3 should be on topic "topic123"
	_ = mes1.CreateTopic("topic123", false)
	_ = mes2.CreateTopic("topic123", false)
	_ = mes3.CreateTopic("topic123", false)

	//wait a bit for topic announcements
	time.Sleep(time.Second)

	peersOnTopic123FromMes2 := mes2.ConnectedPeersOnTopic("topic123")
	peersOnTopic123FromMes4 := mes4.ConnectedPeersOnTopic("topic123")

	//keep the same checks as the test above as to be 100% that the returned list are correct
	assert.Equal(t, 2, len(peersOnTopic123FromMes2))
	assert.True(t, containsPeerID(peersOnTopic123FromMes2, mes1.ID()))
	assert.True(t, containsPeerID(peersOnTopic123FromMes2, mes3.ID()))

	assert.Equal(t, 1, len(peersOnTopic123FromMes4))
	assert.True(t, containsPeerID(peersOnTopic123FromMes4, mes2.ID()))

	_ = mes1.Close()
	_ = mes2.Close()
	_ = mes3.Close()
	_ = mes4.Close()
}

func TestLibp2pMessenger_ConnectedPeersOnTopicTwoTopicsShouldWork(t *testing.T) {
	netw, mes1, mes2 := createMockNetworkOf2()
	mes3, _ := libp2p.NewMockMessenger(createMockNetworkArgs(), netw)
	mes4, _ := libp2p.NewMockMessenger(createMockNetworkArgs(), netw)
	_ = netw.LinkAll()

	adr2 := mes2.Addresses()[0]
	fmt.Printf("Connecting to %s...\n", adr2)

	_ = mes1.ConnectToPeer(adr2)
	_ = mes3.ConnectToPeer(adr2)
	_ = mes4.ConnectToPeer(adr2)
	//connected peers:  1 ----- 2 ----- 3
	//                          |
	//                          4
	//1, 2, 3 should be on topic "topic123"
	//2, 4 should be on topic "topic24"
	_ = mes1.CreateTopic("topic123", false)
	_ = mes2.CreateTopic("topic123", false)
	_ = mes2.CreateTopic("topic24", false)
	_ = mes3.CreateTopic("topic123", false)
	_ = mes4.CreateTopic("topic24", false)

	//wait a bit for topic announcements
	time.Sleep(time.Second)

	peersOnTopic123 := mes2.ConnectedPeersOnTopic("topic123")
	peersOnTopic24 := mes2.ConnectedPeersOnTopic("topic24")

	//keep the same checks as the test above as to be 100% that the returned list are correct
	assert.Equal(t, 2, len(peersOnTopic123))
	assert.True(t, containsPeerID(peersOnTopic123, mes1.ID()))
	assert.True(t, containsPeerID(peersOnTopic123, mes3.ID()))

	assert.Equal(t, 1, len(peersOnTopic24))
	assert.True(t, containsPeerID(peersOnTopic24, mes4.ID()))

	_ = mes1.Close()
	_ = mes2.Close()
	_ = mes3.Close()
	_ = mes4.Close()
}

func TestLibp2pMessenger_ConnectedPeersShouldReturnUniquePeers(t *testing.T) {
	pid1 := p2p.PeerID("pid1")
	pid2 := p2p.PeerID("pid2")
	pid3 := p2p.PeerID("pid3")
	pid4 := p2p.PeerID("pid4")

	hs := &mock.ConnectableHostStub{
		NetworkCalled: func() network.Network {
			return &mock.NetworkStub{
				ConnsCalled: func() []network.Conn {
					//generate a mock list that contain duplicates
					return []network.Conn{
						generateConnWithRemotePeer(pid1),
						generateConnWithRemotePeer(pid1),
						generateConnWithRemotePeer(pid2),
						generateConnWithRemotePeer(pid1),
						generateConnWithRemotePeer(pid4),
						generateConnWithRemotePeer(pid3),
						generateConnWithRemotePeer(pid1),
						generateConnWithRemotePeer(pid3),
						generateConnWithRemotePeer(pid4),
						generateConnWithRemotePeer(pid2),
						generateConnWithRemotePeer(pid1),
						generateConnWithRemotePeer(pid1),
					}
				},
				ConnectednessCalled: func(id peer.ID) network.Connectedness {
					return network.Connected
				},
			}
		},
	}

	netw := mocknet.New(context.Background())
	mes, _ := libp2p.NewMockMessenger(createMockNetworkArgs(), netw)
	//we can safely close the host as the next operations will be done on a mock
	_ = mes.Close()

	mes.SetHost(hs)

	peerList := mes.ConnectedPeers()

	assert.Equal(t, 4, len(peerList))
	assert.True(t, existInList(peerList, pid1))
	assert.True(t, existInList(peerList, pid2))
	assert.True(t, existInList(peerList, pid3))
	assert.True(t, existInList(peerList, pid4))
}

func existInList(list []p2p.PeerID, pid p2p.PeerID) bool {
	for _, p := range list {
		if bytes.Equal(p.Bytes(), pid.Bytes()) {
			return true
		}
	}

	return false
}

func generateConnWithRemotePeer(pid p2p.PeerID) network.Conn {
	return &mock.ConnStub{
		RemotePeerCalled: func() peer.ID {
			return peer.ID(pid)
		},
	}
}

<<<<<<< HEAD
func TestLibp2pMessenger_TrimConnectionsCallsConnManagerTrimConnections(t *testing.T) {
	//TODO remove skip when external library is concurrent safe
	if testing.Short() {
		t.Skip("this test fails with race detector on because of the github.com/koron/go-ssdp lib")
	}

	port := 4000

	_, sk := createLibP2PCredentialsMessenger()

	wasCalled := false

	cns := &mock.ConnManagerNotifieeStub{
		ListenCalled:      func(netw network.Network, ma multiaddr.Multiaddr) {},
		ListenCloseCalled: func(netw network.Network, ma multiaddr.Multiaddr) {},
		TrimOpenConnsCalled: func(ctx context.Context) {
			wasCalled = true
		},
		CloseCalled: func() error {
			return nil
		},
	}

	mes, _ := libp2p.NewNetworkMessenger(
		context.Background(),
		port,
		sk,
		cns,
		&mock.ChannelLoadBalancerStub{
			CollectOneElementFromChannelsCalled: func() *p2p.SendableData {
				time.Sleep(time.Millisecond * 100)
				return nil
			},
		},
		discovery.NewNullDiscoverer(),
		libp2p.ListenLocalhostAddrWithIp4AndTcp,
		targetPeerCount,
	)

	mes.TrimConnections()

	assert.True(t, wasCalled)

	_ = mes.Close()
}

func TestLibp2pMessenger_SendDataThrottlerShouldReturnCorrectObject(t *testing.T) {
	//TODO remove skip when external library is concurrent safe
	if testing.Short() {
		t.Skip("this test fails with race detector on because of the github.com/koron/go-ssdp lib")
	}

	port := 4000

	_, sk := createLibP2PCredentialsMessenger()

	sdt := &mock.ChannelLoadBalancerStub{
		AddChannelCalled: func(pipe string) error {
			return nil
		},
		CollectOneElementFromChannelsCalled: func() *p2p.SendableData {
			time.Sleep(time.Millisecond * 100)
			return nil
		},
	}

	mes, _ := libp2p.NewNetworkMessenger(
		context.Background(),
		port,
		sk,
		nil,
		sdt,
		discovery.NewNullDiscoverer(),
		libp2p.ListenLocalhostAddrWithIp4AndTcp,
		targetPeerCount,
	)

	sdtReturned := mes.OutgoingChannelLoadBalancer()

	assert.True(t, sdt == sdtReturned)

	_ = mes.Close()
=======
func TestLibp2pMessenger_SendDirectShouldNotBroadcastIfMessageIsPartiallyInvalid(t *testing.T) {
	if testing.Short() {
		t.Skip("this is not a short test")
	}

	numOfPeers := 4
	_, peers := createMockNetwork(numOfPeers)
	connectPeersFullMesh(peers)

	broadcastMsgResolver := []byte("broadcast resolver msg")
	directMsgResolver := []byte("resolver msg")
	msgRequester := []byte("resolver msg is partially valid, mine is ok")
	numResolverMessagesReceived := int32(0)
	mesProcessorRequester := &mock.MessageProcessorStub{
		ProcessMessageCalled: func(message p2p.MessageP2P, broadcastHandler func(buffToSend []byte)) error {
			if !bytes.Equal(message.Data(), directMsgResolver) {
				// pass through all other messages
				return nil
			}

			atomic.AddInt32(&numResolverMessagesReceived, 1)
			if broadcastHandler != nil {
				broadcastHandler(msgRequester)
			}

			return errors.New("resolver msg is partially valid")
		},
	}

	mesProcessorResolverAndOtherPeers := &mock.MessageProcessorStub{
		ProcessMessageCalled: func(message p2p.MessageP2P, _ func(buffToSend []byte)) error {
			if bytes.Equal(message.Data(), msgRequester) {
				assert.Fail(t, "other peers should have not received filtered out requester's message")
			}
			return nil
		},
	}

	idxRequester := 0

	topic := "testTopic"
	for i := 0; i < numOfPeers; i++ {
		_ = peers[i].CreateTopic(topic, true)
		if i == idxRequester {
			_ = peers[i].RegisterMessageProcessor(topic, mesProcessorRequester)
		} else {
			_ = peers[i].RegisterMessageProcessor(topic, mesProcessorResolverAndOtherPeers)
		}
	}

	fmt.Println("Delaying for peer connections and topic broadcast...")
	time.Sleep(time.Second * 5)

	idxResolver := 1
	fmt.Println("broadcasting a message")
	peers[idxResolver].Broadcast(topic, broadcastMsgResolver)

	time.Sleep(time.Second)

	fmt.Println("sending a direct message")
	_ = peers[idxResolver].SendToConnectedPeer(topic, directMsgResolver, peers[idxRequester].ID())

	time.Sleep(time.Second * 2)
	assert.Equal(t, int32(1), atomic.LoadInt32(&numResolverMessagesReceived))
>>>>>>> e7d84bf4
}

func TestLibp2pMessenger_SendDirectWithMockNetToConnectedPeerShouldWork(t *testing.T) {
	//TODO remove skip when github.com/koron/go-ssdp library is concurrent safe
	if testing.Short() {
		t.Skip("this test fails with race detector on because of the github.com/koron/go-ssdp lib")
	}

	msg := []byte("test message")

	_, mes1, mes2 := createMockNetworkOf2()

	adr2 := mes2.Addresses()[0]

	fmt.Printf("Connecting to %s...\n", adr2)

	_ = mes1.ConnectToPeer(adr2)

	wg := &sync.WaitGroup{}
	chanDone := make(chan bool)
	wg.Add(1)

	go func() {
		wg.Wait()
		chanDone <- true
	}()

	prepareMessengerForMatchDataReceive(mes2, msg, wg)

	fmt.Println("Delaying as to allow peers to announce themselves on the opened topic...")
	time.Sleep(time.Second)

	fmt.Printf("sending message from %s...\n", mes1.ID().Pretty())

	err := mes1.SendToConnectedPeer("test", msg, mes2.ID())

	assert.Nil(t, err)

	waitDoneWithTimeout(t, chanDone, timeoutWaitResponses)

	_ = mes1.Close()
	_ = mes2.Close()
}

func TestLibp2pMessenger_SendDirectWithRealNetToConnectedPeerShouldWork(t *testing.T) {
	//TODO remove skip when external library is concurrent safe
	if testing.Short() {
		t.Skip("this test fails with race detector on because of the github.com/koron/go-ssdp lib")
	}

	msg := []byte("test message")

	fmt.Println("Messenger 1:")
<<<<<<< HEAD
	mes1, _ := libp2p.NewNetworkMessenger(
		context.Background(),
		4000,
		sk1,
		nil,
		loadBalancer.NewOutgoingChannelLoadBalancer(),
		discovery.NewNullDiscoverer(),
		libp2p.ListenLocalhostAddrWithIp4AndTcp,
		targetPeerCount,
	)

	fmt.Println("Messenger 2:")
	mes2, _ := libp2p.NewNetworkMessenger(
		context.Background(),
		4001,
		sk2,
		nil,
		loadBalancer.NewOutgoingChannelLoadBalancer(),
		discovery.NewNullDiscoverer(),
		libp2p.ListenLocalhostAddrWithIp4AndTcp,
		targetPeerCount,
	)
=======
	mes1, _ := libp2p.NewNetworkMessenger(createMockNetworkArgs())

	fmt.Println("Messenger 2:")
	mes2, _ := libp2p.NewNetworkMessenger(createMockNetworkArgs())
>>>>>>> e7d84bf4

	err := mes1.ConnectToPeer(getConnectableAddress(mes2))
	assert.Nil(t, err)

	wg := &sync.WaitGroup{}
	chanDone := make(chan bool)
	wg.Add(2)

	go func() {
		wg.Wait()
		chanDone <- true
	}()

	prepareMessengerForMatchDataReceive(mes1, msg, wg)
	prepareMessengerForMatchDataReceive(mes2, msg, wg)

	fmt.Println("Delaying as to allow peers to announce themselves on the opened topic...")
	time.Sleep(time.Second)

	fmt.Printf("Messenger 1 is sending message from %s...\n", mes1.ID().Pretty())
	err = mes1.SendToConnectedPeer("test", msg, mes2.ID())
	assert.Nil(t, err)

	time.Sleep(time.Second)
	fmt.Printf("Messenger 2 is sending message from %s...\n", mes2.ID().Pretty())
	err = mes2.SendToConnectedPeer("test", msg, mes1.ID())
	assert.Nil(t, err)

	waitDoneWithTimeout(t, chanDone, timeoutWaitResponses)

	_ = mes1.Close()
	_ = mes2.Close()
}

//------- Bootstrap

func TestNetworkMessenger_BootstrapPeerDiscoveryShouldCallPeerBootstrapper(t *testing.T) {
	wasCalled := false

	netw := mocknet.New(context.Background())
	pdm := &mock.PeerDiscovererStub{
		BootstrapCalled: func() error {
			wasCalled = true
			return nil
		},
		CloseCalled: func() error {
			return nil
		},
	}
	mes, _ := libp2p.NewMockMessenger(createMockNetworkArgs(), netw)
	mes.SetPeerDiscoverer(pdm)

	_ = mes.Bootstrap()

	assert.True(t, wasCalled)

	_ = mes.Close()
}

//------- SetThresholdMinConnectedPeers

func TestNetworkMessenger_SetThresholdMinConnectedPeersInvalidValueShouldErr(t *testing.T) {
	mes := createMockMessenger()
	defer func() {
		_ = mes.Close()
	}()

	err := mes.SetThresholdMinConnectedPeers(-1)

	assert.Equal(t, p2p.ErrInvalidValue, err)
}

func TestNetworkMessenger_SetThresholdMinConnectedPeersShouldWork(t *testing.T) {
	mes := createMockMessenger()
	defer func() {
		_ = mes.Close()
	}()

	minConnectedPeers := 56
	err := mes.SetThresholdMinConnectedPeers(minConnectedPeers)

	assert.Nil(t, err)
	assert.Equal(t, minConnectedPeers, mes.ThresholdMinConnectedPeers())
}

//------- IsConnectedToTheNetwork

func TestNetworkMessenger_IsConnectedToTheNetworkRetFalse(t *testing.T) {
	mes := createMockMessenger()
	defer func() {
		_ = mes.Close()
	}()

	minConnectedPeers := 56
	_ = mes.SetThresholdMinConnectedPeers(minConnectedPeers)

	assert.False(t, mes.IsConnectedToTheNetwork())
}

func TestNetworkMessenger_IsConnectedToTheNetworkWithZeroRetTrue(t *testing.T) {
	mes := createMockMessenger()
	defer func() {
		_ = mes.Close()
	}()

	minConnectedPeers := 0
	_ = mes.SetThresholdMinConnectedPeers(minConnectedPeers)

	assert.True(t, mes.IsConnectedToTheNetwork())
}

//------- SetPeerShardResolver

func TestNetworkMessenger_SetPeerShardResolverNilShouldErr(t *testing.T) {
	mes := createMockMessenger()
	defer func() {
		_ = mes.Close()
	}()

	err := mes.SetPeerShardResolver(nil)

	assert.Equal(t, p2p.ErrNilPeerShardResolver, err)
}

func TestNetworkMessenger_SetPeerShardResolver(t *testing.T) {
	mes := createMockMessenger()
	defer func() {
		_ = mes.Close()
	}()

	err := mes.SetPeerShardResolver(&mock.PeerShardResolverStub{})

	assert.Nil(t, err)
}<|MERGE_RESOLUTION|>--- conflicted
+++ resolved
@@ -91,8 +91,6 @@
 	return netw, mes1, mes2
 }
 
-<<<<<<< HEAD
-=======
 func createMockNetwork(numOfPeers int) (mocknet.Mocknet, []p2p.Messenger) {
 	netw := mocknet.New(context.Background())
 	peers := make([]p2p.Messenger, numOfPeers)
@@ -117,7 +115,6 @@
 	}
 }
 
->>>>>>> e7d84bf4
 func createMockMessenger() p2p.Messenger {
 	netw := mocknet.New(context.Background())
 
@@ -170,92 +167,13 @@
 //------- NewNetworkMessenger
 
 func TestNewNetworkMessenger_NilContextShouldErr(t *testing.T) {
-<<<<<<< HEAD
-	port := 4000
-
-	_, sk := createLibP2PCredentialsMessenger()
-
-	var ctx context.Context = nil
-	mes, err := libp2p.NewNetworkMessenger(
-		ctx,
-		port,
-		sk,
-		&mock.ConnManagerNotifieeStub{},
-		&mock.ChannelLoadBalancerStub{},
-		discovery.NewNullDiscoverer(),
-		libp2p.ListenLocalhostAddrWithIp4AndTcp,
-		targetPeerCount,
-	)
+	arg := createMockNetworkArgs()
+	arg.Context = nil
+
+	mes, err := libp2p.NewNetworkMessenger(arg)
 
 	assert.Nil(t, mes)
 	assert.Equal(t, err, p2p.ErrNilContext)
-}
-
-func TestNewNetworkMessenger_InvalidPortShouldErr(t *testing.T) {
-	port := -1
-
-	_, sk := createLibP2PCredentialsMessenger()
-
-	mes, err := libp2p.NewNetworkMessenger(
-		context.Background(),
-		port,
-		sk,
-		&mock.ConnManagerNotifieeStub{},
-		&mock.ChannelLoadBalancerStub{},
-		discovery.NewNullDiscoverer(),
-		libp2p.ListenLocalhostAddrWithIp4AndTcp,
-		targetPeerCount,
-	)
-
-	assert.Nil(t, mes)
-	assert.Equal(t, err, p2p.ErrInvalidPort)
-}
-
-func TestNewNetworkMessenger_NilP2PprivateKeyShouldErr(t *testing.T) {
-	port := 4000
-
-	mes, err := libp2p.NewNetworkMessenger(
-		context.Background(),
-		port,
-		nil,
-		&mock.ConnManagerNotifieeStub{},
-		&mock.ChannelLoadBalancerStub{},
-		discovery.NewNullDiscoverer(),
-		libp2p.ListenLocalhostAddrWithIp4AndTcp,
-		targetPeerCount,
-	)
-
-	assert.Nil(t, mes)
-	assert.Equal(t, err, p2p.ErrNilP2PprivateKey)
-}
-
-func TestNewNetworkMessenger_NilPipeLoadBalancerShouldErr(t *testing.T) {
-	port := 4000
-
-	_, sk := createLibP2PCredentialsMessenger()
-
-	mes, err := libp2p.NewNetworkMessenger(
-		context.Background(),
-		port,
-		sk,
-		&mock.ConnManagerNotifieeStub{},
-		nil,
-		discovery.NewNullDiscoverer(),
-		libp2p.ListenLocalhostAddrWithIp4AndTcp,
-		targetPeerCount,
-	)
-
-	assert.Nil(t, mes)
-	assert.Equal(t, err, p2p.ErrNilChannelLoadBalancer)
-=======
-	arg := createMockNetworkArgs()
-	arg.Context = nil
-
-	mes, err := libp2p.NewNetworkMessenger(arg)
-
-	assert.Nil(t, mes)
-	assert.Equal(t, err, p2p.ErrNilContext)
->>>>>>> e7d84bf4
 }
 
 func TestNewNetworkMessenger_WithDeactivatedKadDiscovererShouldWork(t *testing.T) {
@@ -264,26 +182,8 @@
 		t.Skip("this test fails with race detector on because of the github.com/koron/go-ssdp lib")
 	}
 
-<<<<<<< HEAD
-	mes, err := libp2p.NewNetworkMessenger(
-		context.Background(),
-		port,
-		sk,
-		nil,
-		&mock.ChannelLoadBalancerStub{
-			CollectOneElementFromChannelsCalled: func() *p2p.SendableData {
-				time.Sleep(time.Millisecond * 100)
-				return nil
-			},
-		},
-		discovery.NewNullDiscoverer(),
-		libp2p.ListenLocalhostAddrWithIp4AndTcp,
-		targetPeerCount,
-	)
-=======
 	arg := createMockNetworkArgs()
 	mes, err := libp2p.NewNetworkMessenger(arg)
->>>>>>> e7d84bf4
 
 	assert.NotNil(t, mes)
 	assert.Nil(t, err)
@@ -309,32 +209,8 @@
 	arg.P2pConfig.Sharding.Type = p2p.PrioBitsSharder
 	mes, err := libp2p.NewNetworkMessenger(arg)
 
-<<<<<<< HEAD
-	mes, err := libp2p.NewNetworkMessenger(
-		context.Background(),
-		port,
-		sk,
-		cns,
-		&mock.ChannelLoadBalancerStub{
-			CollectOneElementFromChannelsCalled: func() *p2p.SendableData {
-				time.Sleep(time.Millisecond * 100)
-				return nil
-			},
-		},
-		discovery.NewNullDiscoverer(),
-		libp2p.ListenLocalhostAddrWithIp4AndTcp,
-		targetPeerCount,
-	)
-
-	assert.NotNil(t, mes)
-	assert.Nil(t, err)
-	assert.True(t, cns == mes.ConnManager())
-
-	_ = mes.Close()
-=======
 	assert.True(t, check.IfNil(mes))
 	assert.True(t, errors.Is(err, ns.ErrBadParams))
->>>>>>> e7d84bf4
 }
 
 func TestNewNetworkMessenger_WithKadDiscovererPrioSharderShouldWork(t *testing.T) {
@@ -343,27 +219,6 @@
 		t.Skip("this test fails with race detector on because of the github.com/koron/go-ssdp lib")
 	}
 
-<<<<<<< HEAD
-	port := 4000
-
-	_, sk := createLibP2PCredentialsMessenger()
-
-	mes, err := libp2p.NewNetworkMessenger(
-		context.Background(),
-		port,
-		sk,
-		nil,
-		&mock.ChannelLoadBalancerStub{
-			CollectOneElementFromChannelsCalled: func() *p2p.SendableData {
-				time.Sleep(time.Millisecond * 100)
-				return nil
-			},
-		},
-		discovery.NewNullDiscoverer(),
-		libp2p.ListenLocalhostAddrWithIp4AndTcp,
-		targetPeerCount,
-	)
-=======
 	arg := createMockNetworkArgs()
 	arg.P2pConfig.KadDhtPeerDiscovery = config.KadDhtPeerDiscoveryConfig{
 		Enabled:                          true,
@@ -378,7 +233,6 @@
 		Type:     p2p.PrioBitsSharder,
 	}
 	mes, err := libp2p.NewNetworkMessenger(arg)
->>>>>>> e7d84bf4
 
 	assert.False(t, check.IfNil(mes))
 	assert.Nil(t, err)
@@ -386,68 +240,12 @@
 	_ = mes.Close()
 }
 
-<<<<<<< HEAD
-func TestNewNetworkMessenger_NilPeerDiscoveryShouldErr(t *testing.T) {
-	port := 4000
-
-	_, sk := createLibP2PCredentialsMessenger()
-
-	mes, err := libp2p.NewNetworkMessenger(
-		context.Background(),
-		port,
-		sk,
-		nil,
-		&mock.ChannelLoadBalancerStub{
-			CollectOneElementFromChannelsCalled: func() *p2p.SendableData {
-				time.Sleep(time.Millisecond * 100)
-				return nil
-			},
-		},
-		nil,
-		libp2p.ListenLocalhostAddrWithIp4AndTcp,
-		targetPeerCount,
-	)
-
-	assert.Nil(t, mes)
-	assert.Equal(t, p2p.ErrNilPeerDiscoverer, err)
-}
-
-func TestNewNetworkMessenger_PeerDiscovererFailsWhenApplyingContextShouldErr(t *testing.T) {
-=======
 func TestNewNetworkMessenger_WithKadDiscovererListsSharderInvalidTargetConnShouldErr(t *testing.T) {
->>>>>>> e7d84bf4
 	//TODO remove skip when external library is concurrent safe
 	if testing.Short() {
 		t.Skip("this test fails with race detector on because of the github.com/koron/go-ssdp lib")
 	}
 
-<<<<<<< HEAD
-	port := 4000
-
-	_, sk := createLibP2PCredentialsMessenger()
-
-	errExpected := errors.New("expected err")
-
-	mes, err := libp2p.NewNetworkMessenger(
-		context.Background(),
-		port,
-		sk,
-		nil,
-		&mock.ChannelLoadBalancerStub{
-			CollectOneElementFromChannelsCalled: func() *p2p.SendableData {
-				time.Sleep(time.Millisecond * 100)
-				return nil
-			},
-		},
-		&mock.PeerDiscovererStub{
-			ApplyContextCalled: func(ctxProvider p2p.ContextProvider) error {
-				return errExpected
-			},
-		},
-		libp2p.ListenLocalhostAddrWithIp4AndTcp,
-		targetPeerCount,
-	)
-=======
 	arg := createMockNetworkArgs()
 	arg.P2pConfig.KadDhtPeerDiscovery = config.KadDhtPeerDiscoveryConfig{
 		Enabled:                          true,
@@ -459,7 +257,6 @@
 	}
 	arg.P2pConfig.Sharding.Type = p2p.ListsSharder
 	mes, err := libp2p.NewNetworkMessenger(arg)
->>>>>>> e7d84bf4
 
 	assert.True(t, check.IfNil(mes))
 	assert.True(t, errors.Is(err, p2p.ErrInvalidValue))
@@ -771,14 +568,7 @@
 		GetChannelOrDefaultCalled: func(pipe string) chan *p2p.SendableData {
 			return ch
 		},
-<<<<<<< HEAD
-		discovery.NewNullDiscoverer(),
-		libp2p.ListenLocalhostAddrWithIp4AndTcp,
-		targetPeerCount,
-	)
-=======
 	})
->>>>>>> e7d84bf4
 
 	numErrors := uint32(0)
 
@@ -1265,90 +1055,6 @@
 	}
 }
 
-<<<<<<< HEAD
-func TestLibp2pMessenger_TrimConnectionsCallsConnManagerTrimConnections(t *testing.T) {
-	//TODO remove skip when external library is concurrent safe
-	if testing.Short() {
-		t.Skip("this test fails with race detector on because of the github.com/koron/go-ssdp lib")
-	}
-
-	port := 4000
-
-	_, sk := createLibP2PCredentialsMessenger()
-
-	wasCalled := false
-
-	cns := &mock.ConnManagerNotifieeStub{
-		ListenCalled:      func(netw network.Network, ma multiaddr.Multiaddr) {},
-		ListenCloseCalled: func(netw network.Network, ma multiaddr.Multiaddr) {},
-		TrimOpenConnsCalled: func(ctx context.Context) {
-			wasCalled = true
-		},
-		CloseCalled: func() error {
-			return nil
-		},
-	}
-
-	mes, _ := libp2p.NewNetworkMessenger(
-		context.Background(),
-		port,
-		sk,
-		cns,
-		&mock.ChannelLoadBalancerStub{
-			CollectOneElementFromChannelsCalled: func() *p2p.SendableData {
-				time.Sleep(time.Millisecond * 100)
-				return nil
-			},
-		},
-		discovery.NewNullDiscoverer(),
-		libp2p.ListenLocalhostAddrWithIp4AndTcp,
-		targetPeerCount,
-	)
-
-	mes.TrimConnections()
-
-	assert.True(t, wasCalled)
-
-	_ = mes.Close()
-}
-
-func TestLibp2pMessenger_SendDataThrottlerShouldReturnCorrectObject(t *testing.T) {
-	//TODO remove skip when external library is concurrent safe
-	if testing.Short() {
-		t.Skip("this test fails with race detector on because of the github.com/koron/go-ssdp lib")
-	}
-
-	port := 4000
-
-	_, sk := createLibP2PCredentialsMessenger()
-
-	sdt := &mock.ChannelLoadBalancerStub{
-		AddChannelCalled: func(pipe string) error {
-			return nil
-		},
-		CollectOneElementFromChannelsCalled: func() *p2p.SendableData {
-			time.Sleep(time.Millisecond * 100)
-			return nil
-		},
-	}
-
-	mes, _ := libp2p.NewNetworkMessenger(
-		context.Background(),
-		port,
-		sk,
-		nil,
-		sdt,
-		discovery.NewNullDiscoverer(),
-		libp2p.ListenLocalhostAddrWithIp4AndTcp,
-		targetPeerCount,
-	)
-
-	sdtReturned := mes.OutgoingChannelLoadBalancer()
-
-	assert.True(t, sdt == sdtReturned)
-
-	_ = mes.Close()
-=======
 func TestLibp2pMessenger_SendDirectShouldNotBroadcastIfMessageIsPartiallyInvalid(t *testing.T) {
 	if testing.Short() {
 		t.Skip("this is not a short test")
@@ -1413,7 +1119,6 @@
 
 	time.Sleep(time.Second * 2)
 	assert.Equal(t, int32(1), atomic.LoadInt32(&numResolverMessagesReceived))
->>>>>>> e7d84bf4
 }
 
 func TestLibp2pMessenger_SendDirectWithMockNetToConnectedPeerShouldWork(t *testing.T) {
@@ -1467,35 +1172,10 @@
 	msg := []byte("test message")
 
 	fmt.Println("Messenger 1:")
-<<<<<<< HEAD
-	mes1, _ := libp2p.NewNetworkMessenger(
-		context.Background(),
-		4000,
-		sk1,
-		nil,
-		loadBalancer.NewOutgoingChannelLoadBalancer(),
-		discovery.NewNullDiscoverer(),
-		libp2p.ListenLocalhostAddrWithIp4AndTcp,
-		targetPeerCount,
-	)
-
-	fmt.Println("Messenger 2:")
-	mes2, _ := libp2p.NewNetworkMessenger(
-		context.Background(),
-		4001,
-		sk2,
-		nil,
-		loadBalancer.NewOutgoingChannelLoadBalancer(),
-		discovery.NewNullDiscoverer(),
-		libp2p.ListenLocalhostAddrWithIp4AndTcp,
-		targetPeerCount,
-	)
-=======
 	mes1, _ := libp2p.NewNetworkMessenger(createMockNetworkArgs())
 
 	fmt.Println("Messenger 2:")
 	mes2, _ := libp2p.NewNetworkMessenger(createMockNetworkArgs())
->>>>>>> e7d84bf4
 
 	err := mes1.ConnectToPeer(getConnectableAddress(mes2))
 	assert.Nil(t, err)
