--- conflicted
+++ resolved
@@ -1841,16 +1841,9 @@
 				Type:                    "NilListSharder",
 			},
 		},
-<<<<<<< HEAD
 		SyncTimer:            &mock.SyncTimerStub{},
 		PeersRatingHandler:   &p2pmocks.PeersRatingHandlerStub{},
-		PreferredPeersHolder: &p2pmocks.PeersHolderStub{},
-=======
-		SyncTimer:             &mock.SyncTimerStub{},
-		PeersRatingHandler:    &p2pmocks.PeersRatingHandlerStub{},
-		PreferredPeersHolder:  &p2pmocks.PeersHolderStub{},
-		ConnectionWatcherType: p2p.ConnectionWatcherTypePrint,
->>>>>>> 65584591
+		PreferredPeersHolder: &p2pmocks.PeersHolderStub{},ConnectionWatcherType: p2p.ConnectionWatcherTypePrint,
 	}
 
 	netMes, err := libp2p.NewNetworkMessenger(args)
