package libp2p_test

import (
	"bytes"
	"context"
	"errors"
	"fmt"
	"runtime"
	"strings"
	"sync"
	"sync/atomic"
	"testing"
	"time"

	"github.com/ElrondNetwork/elrond-go-core/core"
	"github.com/ElrondNetwork/elrond-go-core/core/check"
	"github.com/ElrondNetwork/elrond-go-core/marshal"
	logger "github.com/ElrondNetwork/elrond-go-logger"
	"github.com/ElrondNetwork/elrond-go/common"
	"github.com/ElrondNetwork/elrond-go/config"
	"github.com/ElrondNetwork/elrond-go/p2p"
	"github.com/ElrondNetwork/elrond-go/p2p/crypto"
	"github.com/ElrondNetwork/elrond-go/p2p/data"
	"github.com/ElrondNetwork/elrond-go/p2p/libp2p"
	"github.com/ElrondNetwork/elrond-go/p2p/message"
	"github.com/ElrondNetwork/elrond-go/p2p/mock"
	"github.com/ElrondNetwork/elrond-go/testscommon"
	"github.com/ElrondNetwork/elrond-go/testscommon/p2pmocks"
	pubsub "github.com/ElrondNetwork/go-libp2p-pubsub"
	pb "github.com/ElrondNetwork/go-libp2p-pubsub/pb"
	"github.com/libp2p/go-libp2p-core/network"
	"github.com/libp2p/go-libp2p-core/peer"
	"github.com/libp2p/go-libp2p-core/peerstore"
	mocknet "github.com/libp2p/go-libp2p/p2p/net/mock"
	"github.com/multiformats/go-multiaddr"
	"github.com/stretchr/testify/assert"
	"github.com/stretchr/testify/require"
)

var timeoutWaitResponses = time.Second * 2

func waitDoneWithTimeout(t *testing.T, chanDone chan bool, timeout time.Duration) {
	select {
	case <-chanDone:
		return
	case <-time.After(timeout):
		assert.Fail(t, "timeout reached")
	}
}

func prepareMessengerForMatchDataReceive(messenger p2p.Messenger, matchData []byte, wg *sync.WaitGroup) {
	_ = messenger.CreateTopic("test", false)

	_ = messenger.RegisterMessageProcessor("test", "identifier",
		&mock.MessageProcessorStub{
			ProcessMessageCalled: func(message p2p.MessageP2P, _ core.PeerID) error {
				if bytes.Equal(matchData, message.Data()) {
					fmt.Printf("%s got the message\n", messenger.ID().Pretty())
					wg.Done()
				}

				return nil
			},
		})
}

func getConnectableAddress(messenger p2p.Messenger) string {
	for _, addr := range messenger.Addresses() {
		if strings.Contains(addr, "circuit") || strings.Contains(addr, "169.254") {
			continue
		}

		return addr
	}

	return ""
}

func createMockNetworkArgs() libp2p.ArgsNetworkMessenger {
	return libp2p.ArgsNetworkMessenger{
		Marshalizer:   &testscommon.ProtoMarshalizerMock{},
		ListenAddress: libp2p.ListenLocalhostAddrWithIp4AndTcp,
		P2pConfig: config.P2PConfig{
			Node: config.NodeConfig{
				Port: "0",
			},
			KadDhtPeerDiscovery: config.KadDhtPeerDiscoveryConfig{
				Enabled: false,
			},
			Sharding: config.ShardingConfig{
				Type: p2p.NilListSharder,
			},
		},
		SyncTimer:             &libp2p.LocalSyncTimer{},
		PreferredPeersHolder:  &p2pmocks.PeersHolderStub{},
		PeersRatingHandler:    &p2pmocks.PeersRatingHandlerStub{},
		ConnectionWatcherType: p2p.ConnectionWatcherTypePrint,
	}
}

func createMockNetworkOf2() (mocknet.Mocknet, p2p.Messenger, p2p.Messenger) {
	netw := mocknet.New()

	messenger1, _ := libp2p.NewMockMessenger(createMockNetworkArgs(), netw)
	messenger2, _ := libp2p.NewMockMessenger(createMockNetworkArgs(), netw)

	_ = netw.LinkAll()

	return netw, messenger1, messenger2
}

func createMockNetworkOf3() (p2p.Messenger, p2p.Messenger, p2p.Messenger) {
	netw := mocknet.New()

	messenger1, _ := libp2p.NewMockMessenger(createMockNetworkArgs(), netw)
	messenger2, _ := libp2p.NewMockMessenger(createMockNetworkArgs(), netw)
	messenger3, _ := libp2p.NewMockMessenger(createMockNetworkArgs(), netw)

	_ = netw.LinkAll()

	nscm1 := mock.NewNetworkShardingCollectorMock()
	nscm1.PutPeerIdSubType(messenger1.ID(), core.FullHistoryObserver)
	nscm1.PutPeerIdSubType(messenger2.ID(), core.FullHistoryObserver)
	nscm1.PutPeerIdSubType(messenger3.ID(), core.RegularPeer)
	_ = messenger1.SetPeerShardResolver(nscm1)

	nscm2 := mock.NewNetworkShardingCollectorMock()
	nscm2.PutPeerIdSubType(messenger1.ID(), core.FullHistoryObserver)
	nscm2.PutPeerIdSubType(messenger2.ID(), core.FullHistoryObserver)
	nscm2.PutPeerIdSubType(messenger3.ID(), core.RegularPeer)
	_ = messenger2.SetPeerShardResolver(nscm2)

	nscm3 := mock.NewNetworkShardingCollectorMock()
	nscm3.PutPeerIdSubType(messenger1.ID(), core.FullHistoryObserver)
	nscm3.PutPeerIdSubType(messenger2.ID(), core.FullHistoryObserver)
	nscm3.PutPeerIdSubType(messenger3.ID(), core.RegularPeer)
	_ = messenger3.SetPeerShardResolver(nscm3)

	return messenger1, messenger2, messenger3
}

func createMockMessenger() p2p.Messenger {
	netw := mocknet.New()

	messenger, _ := libp2p.NewMockMessenger(createMockNetworkArgs(), netw)

	return messenger
}

func containsPeerID(list []core.PeerID, searchFor core.PeerID) bool {
	for _, pid := range list {
		if bytes.Equal(pid.Bytes(), searchFor.Bytes()) {
			return true
		}
	}
	return false
}

// ------- NewMemoryLibp2pMessenger

func TestNewMemoryLibp2pMessenger_NilMockNetShouldErr(t *testing.T) {
	args := createMockNetworkArgs()
	messenger, err := libp2p.NewMockMessenger(args, nil)

	assert.Nil(t, messenger)
	assert.Equal(t, p2p.ErrNilMockNet, err)
}

func TestNewMemoryLibp2pMessenger_OkValsWithoutDiscoveryShouldWork(t *testing.T) {
	netw := mocknet.New()

	messenger, err := libp2p.NewMockMessenger(createMockNetworkArgs(), netw)

	assert.Nil(t, err)
	assert.False(t, check.IfNil(messenger))

	_ = messenger.Close()
}

// ------- NewNetworkMessenger

func TestNewNetworkMessenger_NilMessengerShouldErr(t *testing.T) {
	arg := createMockNetworkArgs()
	arg.Marshalizer = nil
	messenger, err := libp2p.NewNetworkMessenger(arg)

	assert.True(t, check.IfNil(messenger))
	assert.True(t, errors.Is(err, p2p.ErrNilMarshalizer))
}

func TestNewNetworkMessenger_NilPreferredPeersHolderShouldErr(t *testing.T) {
	arg := createMockNetworkArgs()
	arg.PreferredPeersHolder = nil
	messenger, err := libp2p.NewNetworkMessenger(arg)

	assert.True(t, check.IfNil(messenger))
	assert.True(t, errors.Is(err, p2p.ErrNilPreferredPeersHolder))
}

func TestNewNetworkMessenger_NilPeersRatingHandlerShouldErr(t *testing.T) {
	arg := createMockNetworkArgs()
	arg.PeersRatingHandler = nil
	mes, err := libp2p.NewNetworkMessenger(arg)

	assert.True(t, check.IfNil(mes))
	assert.True(t, errors.Is(err, p2p.ErrNilPeersRatingHandler))
}

func TestNewNetworkMessenger_NilSyncTimerShouldErr(t *testing.T) {
	arg := createMockNetworkArgs()
	arg.SyncTimer = nil
	messenger, err := libp2p.NewNetworkMessenger(arg)

	assert.True(t, check.IfNil(messenger))
	assert.True(t, errors.Is(err, p2p.ErrNilSyncTimer))
}

func TestNewNetworkMessenger_WithDeactivatedKadDiscovererShouldWork(t *testing.T) {
	arg := createMockNetworkArgs()
	messenger, err := libp2p.NewNetworkMessenger(arg)

	assert.NotNil(t, messenger)
	assert.Nil(t, err)

	_ = messenger.Close()
}

func TestNewNetworkMessenger_WithKadDiscovererListsSharderInvalidTargetConnShouldErr(t *testing.T) {
	arg := createMockNetworkArgs()
	arg.P2pConfig.KadDhtPeerDiscovery = config.KadDhtPeerDiscoveryConfig{
		Enabled:                          true,
		Type:                             "optimized",
		RefreshIntervalInSec:             10,
		ProtocolID:                       "/erd/kad/1.0.0",
		InitialPeerList:                  nil,
		BucketSize:                       100,
		RoutingTableRefreshIntervalInSec: 10,
	}
	arg.P2pConfig.Sharding.Type = p2p.ListsSharder
	messenger, err := libp2p.NewNetworkMessenger(arg)

	assert.True(t, check.IfNil(messenger))
	assert.True(t, errors.Is(err, p2p.ErrInvalidValue))
}

func TestNewNetworkMessenger_WithKadDiscovererListSharderShouldWork(t *testing.T) {
	arg := createMockNetworkArgs()
	arg.P2pConfig.KadDhtPeerDiscovery = config.KadDhtPeerDiscoveryConfig{
		Enabled:                          true,
		Type:                             "optimized",
		RefreshIntervalInSec:             10,
		ProtocolID:                       "/erd/kad/1.0.0",
		InitialPeerList:                  nil,
		BucketSize:                       100,
		RoutingTableRefreshIntervalInSec: 10,
	}
	arg.P2pConfig.Sharding = config.ShardingConfig{
		Type:            p2p.NilListSharder,
		TargetPeerCount: 10,
	}
	messenger, err := libp2p.NewNetworkMessenger(arg)

	assert.False(t, check.IfNil(messenger))
	assert.Nil(t, err)

	_ = messenger.Close()
}

// ------- Messenger functionality

func TestLibp2pMessenger_ConnectToPeerShouldCallUpgradedHost(t *testing.T) {
	netw := mocknet.New()

	messenger, _ := libp2p.NewMockMessenger(createMockNetworkArgs(), netw)
	_ = messenger.Close()

	wasCalled := false

	p := "peer"

	uhs := &mock.ConnectableHostStub{
		ConnectToPeerCalled: func(ctx context.Context, address string) error {
			if p == address {
				wasCalled = true
			}
			return nil
		},
	}

	messenger.SetHost(uhs)
	_ = messenger.ConnectToPeer(p)
	assert.True(t, wasCalled)
}

func TestLibp2pMessenger_IsConnectedShouldWork(t *testing.T) {
	_, messenger1, messenger2 := createMockNetworkOf2()

	adr2 := messenger2.Addresses()[0]

	fmt.Printf("Connecting to %s...\n", adr2)

	_ = messenger1.ConnectToPeer(adr2)

	assert.True(t, messenger1.IsConnected(messenger2.ID()))
	assert.True(t, messenger2.IsConnected(messenger1.ID()))

	_ = messenger1.Close()
	_ = messenger2.Close()
}

func TestLibp2pMessenger_CreateTopicOkValsShouldWork(t *testing.T) {
	messenger := createMockMessenger()

	err := messenger.CreateTopic("test", true)
	assert.Nil(t, err)

	_ = messenger.Close()
}

func TestLibp2pMessenger_CreateTopicTwiceShouldNotErr(t *testing.T) {
	messenger := createMockMessenger()

	_ = messenger.CreateTopic("test", false)
	err := messenger.CreateTopic("test", false)
	assert.Nil(t, err)

	_ = messenger.Close()
}

func TestLibp2pMessenger_HasTopicIfHaveTopicShouldReturnTrue(t *testing.T) {
	messenger := createMockMessenger()

	_ = messenger.CreateTopic("test", false)

	assert.True(t, messenger.HasTopic("test"))

	_ = messenger.Close()
}

func TestLibp2pMessenger_HasTopicIfDoNotHaveTopicShouldReturnFalse(t *testing.T) {
	messenger := createMockMessenger()

	_ = messenger.CreateTopic("test", false)

	assert.False(t, messenger.HasTopic("one topic"))

	_ = messenger.Close()
}

func TestLibp2pMessenger_RegisterTopicValidatorOnInexistentTopicShouldWork(t *testing.T) {
	messenger := createMockMessenger()

	err := messenger.RegisterMessageProcessor("test", "identifier", &mock.MessageProcessorStub{})

	assert.Nil(t, err)

	_ = messenger.Close()
}

func TestLibp2pMessenger_RegisterTopicValidatorWithNilHandlerShouldErr(t *testing.T) {
	messenger := createMockMessenger()

	_ = messenger.CreateTopic("test", false)

	err := messenger.RegisterMessageProcessor("test", "identifier", nil)

	assert.True(t, errors.Is(err, p2p.ErrNilValidator))

	_ = messenger.Close()
}

func TestLibp2pMessenger_RegisterTopicValidatorOkValsShouldWork(t *testing.T) {
	messenger := createMockMessenger()

	_ = messenger.CreateTopic("test", false)

	err := messenger.RegisterMessageProcessor("test", "identifier", &mock.MessageProcessorStub{})

	assert.Nil(t, err)

	_ = messenger.Close()
}

func TestLibp2pMessenger_RegisterTopicValidatorReregistrationShouldErr(t *testing.T) {
	messenger := createMockMessenger()
	_ = messenger.CreateTopic("test", false)
	// registration
	_ = messenger.RegisterMessageProcessor("test", "identifier", &mock.MessageProcessorStub{})
	// re-registration
	err := messenger.RegisterMessageProcessor("test", "identifier", &mock.MessageProcessorStub{})

	assert.True(t, errors.Is(err, p2p.ErrMessageProcessorAlreadyDefined))

	_ = messenger.Close()
}

func TestLibp2pMessenger_UnegisterTopicValidatorOnANotRegisteredTopicShouldNotErr(t *testing.T) {
	messenger := createMockMessenger()

	_ = messenger.CreateTopic("test", false)
	err := messenger.UnregisterMessageProcessor("test", "identifier")

	assert.Nil(t, err)

	_ = messenger.Close()
}

func TestLibp2pMessenger_UnregisterTopicValidatorShouldWork(t *testing.T) {
	messenger := createMockMessenger()

	_ = messenger.CreateTopic("test", false)

	// registration
	_ = messenger.RegisterMessageProcessor("test", "identifier", &mock.MessageProcessorStub{})

	// unregistration
	err := messenger.UnregisterMessageProcessor("test", "identifier")

	assert.Nil(t, err)

	_ = messenger.Close()
}

func TestLibp2pMessenger_UnregisterAllTopicValidatorShouldWork(t *testing.T) {
	messenger := createMockMessenger()
	_ = messenger.CreateTopic("test", false)
	// registration
	_ = messenger.CreateTopic("test1", false)
	_ = messenger.RegisterMessageProcessor("test1", "identifier", &mock.MessageProcessorStub{})
	_ = messenger.CreateTopic("test2", false)
	_ = messenger.RegisterMessageProcessor("test2", "identifier", &mock.MessageProcessorStub{})
	// unregistration
	err := messenger.UnregisterAllMessageProcessors()
	assert.Nil(t, err)
	err = messenger.RegisterMessageProcessor("test1", "identifier", &mock.MessageProcessorStub{})
	assert.Nil(t, err)
	err = messenger.RegisterMessageProcessor("test2", "identifier", &mock.MessageProcessorStub{})
	assert.Nil(t, err)
	_ = messenger.Close()
}

func TestLibp2pMessenger_RegisterUnregisterConcurrentlyShouldNotPanic(t *testing.T) {
	defer func() {
		r := recover()
		if r != nil {
			assert.Fail(t, fmt.Sprintf("should have not panic: %v", r))
		}
	}()

	messenger := createMockMessenger()
	topic := "test topic"
	_ = messenger.CreateTopic(topic, false)

	numIdentifiers := 100
	identifiers := make([]string, 0, numIdentifiers)
	for i := 0; i < numIdentifiers; i++ {
		identifiers = append(identifiers, fmt.Sprintf("identifier%d", i))
	}

	wg := sync.WaitGroup{}
	wg.Add(numIdentifiers * 3)
	for i := 0; i < numIdentifiers; i++ {
		go func(index int) {
			_ = messenger.RegisterMessageProcessor(topic, identifiers[index], &mock.MessageProcessorStub{})
			wg.Done()
		}(i)

		go func(index int) {
			_ = messenger.UnregisterMessageProcessor(topic, identifiers[index])
			wg.Done()
		}(i)

		go func() {
			messenger.Broadcast(topic, []byte("buff"))
			wg.Done()
		}()
	}

	wg.Wait()
	_ = messenger.Close()
}

func TestLibp2pMessenger_BroadcastDataLargeMessageShouldNotCallSend(t *testing.T) {
	msg := make([]byte, libp2p.MaxSendBuffSize+1)
	messenger, _ := libp2p.NewNetworkMessenger(createMockNetworkArgs())
	messenger.SetLoadBalancer(&mock.ChannelLoadBalancerStub{
		GetChannelOrDefaultCalled: func(pipe string) chan *p2p.SendableData {
			assert.Fail(t, "should have not got to this line")

			return make(chan *p2p.SendableData, 1)
		},
		CollectOneElementFromChannelsCalled: func() *p2p.SendableData {
			return nil
		},
	})

	messenger.Broadcast("topic", msg)

	_ = messenger.Close()
}

func TestLibp2pMessenger_BroadcastDataBetween2PeersShouldWork(t *testing.T) {
	msg := []byte("test message")

	_, messenger1, messenger2 := createMockNetworkOf2()

	adr2 := messenger2.Addresses()[0]

	fmt.Printf("Connecting to %s...\n", adr2)

	_ = messenger1.ConnectToPeer(adr2)

	wg := &sync.WaitGroup{}
	chanDone := make(chan bool)
	wg.Add(2)

	go func() {
		wg.Wait()
		chanDone <- true
	}()

	prepareMessengerForMatchDataReceive(messenger1, msg, wg)
	prepareMessengerForMatchDataReceive(messenger2, msg, wg)

	fmt.Println("Delaying as to allow peers to announce themselves on the opened topic...")
	time.Sleep(time.Second)

	fmt.Printf("sending message from %s...\n", messenger1.ID().Pretty())

	messenger1.Broadcast("test", msg)

	waitDoneWithTimeout(t, chanDone, timeoutWaitResponses)

	_ = messenger1.Close()
	_ = messenger2.Close()
}

func TestLibp2pMessenger_BroadcastOnChannelBlockingShouldLimitNumberOfGoRoutines(t *testing.T) {
	if testing.Short() {
		t.Skip("this test does not perform well in TC with race detector on")
	}

	msg := []byte("test message")
	numBroadcasts := libp2p.BroadcastGoRoutines + 5

	ch := make(chan *p2p.SendableData)

	wg := sync.WaitGroup{}
	wg.Add(numBroadcasts)

	messenger, _ := libp2p.NewNetworkMessenger(createMockNetworkArgs())
	messenger.SetLoadBalancer(&mock.ChannelLoadBalancerStub{
		CollectOneElementFromChannelsCalled: func() *p2p.SendableData {
			return nil
		},
		GetChannelOrDefaultCalled: func(pipe string) chan *p2p.SendableData {
			wg.Done()
			return ch
		},
	})

	numErrors := uint32(0)

	for i := 0; i < numBroadcasts; i++ {
		go func() {
			err := messenger.BroadcastOnChannelBlocking("test", "test", msg)
			if err == p2p.ErrTooManyGoroutines {
				atomic.AddUint32(&numErrors, 1)
				wg.Done()
			}
		}()
	}

	wg.Wait()

	// cleanup stuck go routines that are trying to write on the ch channel
	for i := 0; i < libp2p.BroadcastGoRoutines; i++ {
		select {
		case <-ch:
		default:
		}
	}

	assert.True(t, atomic.LoadUint32(&numErrors) > 0)

	_ = messenger.Close()
}

func TestLibp2pMessenger_BroadcastDataBetween2PeersWithLargeMsgShouldWork(t *testing.T) {
	msg := bytes.Repeat([]byte{'A'}, libp2p.MaxSendBuffSize)

	_, messenger1, messenger2 := createMockNetworkOf2()

	adr2 := messenger2.Addresses()[0]

	fmt.Printf("Connecting to %s...\n", adr2)

	_ = messenger1.ConnectToPeer(adr2)

	wg := &sync.WaitGroup{}
	chanDone := make(chan bool)
	wg.Add(2)

	go func() {
		wg.Wait()
		chanDone <- true
	}()

	prepareMessengerForMatchDataReceive(messenger1, msg, wg)
	prepareMessengerForMatchDataReceive(messenger2, msg, wg)

	fmt.Println("Delaying as to allow peers to announce themselves on the opened topic...")
	time.Sleep(time.Second)

	fmt.Printf("sending message from %s...\n", messenger1.ID().Pretty())

	messenger1.Broadcast("test", msg)

	waitDoneWithTimeout(t, chanDone, timeoutWaitResponses)

	_ = messenger1.Close()
	_ = messenger2.Close()
}

func TestLibp2pMessenger_Peers(t *testing.T) {
	_, messenger1, messenger2 := createMockNetworkOf2()

	adr2 := messenger2.Addresses()[0]

	fmt.Printf("Connecting to %s...\n", adr2)

	_ = messenger1.ConnectToPeer(adr2)

	// should know both peers
	foundCurrent := false
	foundConnected := false

	for _, p := range messenger1.Peers() {
		fmt.Println(p.Pretty())

		if p.Pretty() == messenger1.ID().Pretty() {
			foundCurrent = true
		}
		if p.Pretty() == messenger2.ID().Pretty() {
			foundConnected = true
		}
	}

	assert.True(t, foundCurrent && foundConnected)

	_ = messenger1.Close()
	_ = messenger2.Close()
}

func TestLibp2pMessenger_ConnectedPeers(t *testing.T) {
	netw, messenger1, messenger2 := createMockNetworkOf2()
	messenger3, _ := libp2p.NewMockMessenger(createMockNetworkArgs(), netw)

	_ = netw.LinkAll()

	adr2 := messenger2.Addresses()[0]

	fmt.Printf("Connecting to %s...\n", adr2)

	_ = messenger1.ConnectToPeer(adr2)
	_ = messenger3.ConnectToPeer(adr2)

	// connected peers:  1 ----- 2 ----- 3

	assert.Equal(t, []core.PeerID{messenger2.ID()}, messenger1.ConnectedPeers())
	assert.Equal(t, []core.PeerID{messenger2.ID()}, messenger3.ConnectedPeers())
	assert.Equal(t, 2, len(messenger2.ConnectedPeers()))
	// no need to further test that messenger2 is connected to messenger1 and messenger3 as this was tested in first 2 asserts

	_ = messenger1.Close()
	_ = messenger2.Close()
	_ = messenger3.Close()
}

func TestLibp2pMessenger_ConnectedAddresses(t *testing.T) {
	netw, messenger1, messenger2 := createMockNetworkOf2()
	messenger3, _ := libp2p.NewMockMessenger(createMockNetworkArgs(), netw)

	_ = netw.LinkAll()

	adr2 := messenger2.Addresses()[0]

	fmt.Printf("Connecting to %s...\n", adr2)

	_ = messenger1.ConnectToPeer(adr2)
	_ = messenger3.ConnectToPeer(adr2)

	// connected peers:  1 ----- 2 ----- 3

	foundAddr1 := false
	foundAddr3 := false

	for _, addr := range messenger2.ConnectedAddresses() {
		for _, address := range messenger1.Addresses() {
			if addr == address {
				foundAddr1 = true
			}
		}

		for _, address := range messenger3.Addresses() {
			if addr == address {
				foundAddr3 = true
			}
		}
	}

	assert.True(t, foundAddr1)
	assert.True(t, foundAddr3)
	assert.Equal(t, 2, len(messenger2.ConnectedAddresses()))
	// no need to further test that messenger2 is connected to messenger1 and messenger3 as this was tested in first 2 asserts

	_ = messenger1.Close()
	_ = messenger2.Close()
	_ = messenger3.Close()
}

func TestLibp2pMessenger_PeerAddressConnectedPeerShouldWork(t *testing.T) {
	netw, messenger1, messenger2 := createMockNetworkOf2()
	messenger3, _ := libp2p.NewMockMessenger(createMockNetworkArgs(), netw)

	_ = netw.LinkAll()

	adr2 := messenger2.Addresses()[0]

	fmt.Printf("Connecting to %s...\n", adr2)

	_ = messenger1.ConnectToPeer(adr2)
	_ = messenger3.ConnectToPeer(adr2)

	// connected peers:  1 ----- 2 ----- 3

	defer func() {
		_ = messenger1.Close()
		_ = messenger2.Close()
		_ = messenger3.Close()
	}()

	addressesRecov := messenger2.PeerAddresses(messenger1.ID())
	for _, addr := range messenger1.Addresses() {
		for _, addrRecov := range addressesRecov {
			if strings.Contains(addr, addrRecov) {
				// address returned is valid, test is successful
				return
			}
		}
	}

	assert.Fail(t, "Returned address is not valid!")
}

func TestLibp2pMessenger_PeerAddressNotConnectedShouldReturnFromPeerstore(t *testing.T) {
	netw := mocknet.New()
	messenger, _ := libp2p.NewMockMessenger(createMockNetworkArgs(), netw)

	networkHandler := &mock.NetworkStub{
		ConnsCalled: func() []network.Conn {
			return nil
		},
	}

	peerstoreHandler := &mock.PeerstoreStub{
		AddrsCalled: func(p peer.ID) []multiaddr.Multiaddr {
			return []multiaddr.Multiaddr{
				&mock.MultiaddrStub{
					StringCalled: func() string {
						return "multiaddress 1"
					},
				},
				&mock.MultiaddrStub{
					StringCalled: func() string {
						return "multiaddress 2"
					},
				},
			}
		},
	}

	messenger.SetHost(&mock.ConnectableHostStub{
		NetworkCalled: func() network.Network {
			return networkHandler
		},
		PeerstoreCalled: func() peerstore.Peerstore {
			return peerstoreHandler
		},
	})

	addresses := messenger.PeerAddresses("pid")
	require.Equal(t, 2, len(addresses))
	assert.Equal(t, addresses[0], "multiaddress 1")
	assert.Equal(t, addresses[1], "multiaddress 2")
}

func TestLibp2pMessenger_PeerAddressDisconnectedPeerShouldWork(t *testing.T) {
	netw, messenger1, messenger2 := createMockNetworkOf2()
	messenger3, _ := libp2p.NewMockMessenger(createMockNetworkArgs(), netw)

	_ = netw.LinkAll()

	adr2 := messenger2.Addresses()[0]

	fmt.Printf("Connecting to %s...\n", adr2)

	_ = messenger1.ConnectToPeer(adr2)
	_ = messenger3.ConnectToPeer(adr2)

	defer func() {
		_ = messenger1.Close()
		_ = messenger2.Close()
		_ = messenger3.Close()
	}()

	_ = netw.UnlinkPeers(peer.ID(messenger1.ID().Bytes()), peer.ID(messenger2.ID().Bytes()))
	_ = netw.DisconnectPeers(peer.ID(messenger1.ID().Bytes()), peer.ID(messenger2.ID().Bytes()))
	_ = netw.DisconnectPeers(peer.ID(messenger2.ID().Bytes()), peer.ID(messenger1.ID().Bytes()))

	// connected peers:  1 --x-- 2 ----- 3

	assert.False(t, messenger2.IsConnected(messenger1.ID()))
}

func TestLibp2pMessenger_PeerAddressUnknownPeerShouldReturnEmpty(t *testing.T) {
	_, messenger1, _ := createMockNetworkOf2()

	defer func() {
		_ = messenger1.Close()
	}()

	adr1Recov := messenger1.PeerAddresses("unknown peer")
	assert.Equal(t, 0, len(adr1Recov))
}

// ------- ConnectedPeersOnTopic

func TestLibp2pMessenger_ConnectedPeersOnTopicInvalidTopicShouldRetEmptyList(t *testing.T) {
	netw, messenger1, messenger2 := createMockNetworkOf2()
	messenger3, _ := libp2p.NewMockMessenger(createMockNetworkArgs(), netw)
	_ = netw.LinkAll()

	adr2 := messenger2.Addresses()[0]
	fmt.Printf("Connecting to %s...\n", adr2)

	_ = messenger1.ConnectToPeer(adr2)
	_ = messenger3.ConnectToPeer(adr2)
	// connected peers:  1 ----- 2 ----- 3
	connPeers := messenger1.ConnectedPeersOnTopic("non-existent topic")
	assert.Equal(t, 0, len(connPeers))

	_ = messenger1.Close()
	_ = messenger2.Close()
	_ = messenger3.Close()
}

func TestLibp2pMessenger_ConnectedPeersOnTopicOneTopicShouldWork(t *testing.T) {
	netw, messenger1, messenger2 := createMockNetworkOf2()
	messenger3, _ := libp2p.NewMockMessenger(createMockNetworkArgs(), netw)
	messenger4, _ := libp2p.NewMockMessenger(createMockNetworkArgs(), netw)
	_ = netw.LinkAll()

	adr2 := messenger2.Addresses()[0]
	fmt.Printf("Connecting to %s...\n", adr2)

	_ = messenger1.ConnectToPeer(adr2)
	_ = messenger3.ConnectToPeer(adr2)
	_ = messenger4.ConnectToPeer(adr2)
	// connected peers:  1 ----- 2 ----- 3
	//                          |
	//                          4
	// 1, 2, 3 should be on topic "topic123"
	_ = messenger1.CreateTopic("topic123", false)
	_ = messenger2.CreateTopic("topic123", false)
	_ = messenger3.CreateTopic("topic123", false)

	// wait a bit for topic announcements
	time.Sleep(time.Second)

	peersOnTopic123 := messenger2.ConnectedPeersOnTopic("topic123")

	assert.Equal(t, 2, len(peersOnTopic123))
	assert.True(t, containsPeerID(peersOnTopic123, messenger1.ID()))
	assert.True(t, containsPeerID(peersOnTopic123, messenger3.ID()))

	_ = messenger1.Close()
	_ = messenger2.Close()
	_ = messenger3.Close()
	_ = messenger4.Close()
}

func TestLibp2pMessenger_ConnectedPeersOnTopicOneTopicDifferentViewsShouldWork(t *testing.T) {
	netw, messenger1, messenger2 := createMockNetworkOf2()
	messenger3, _ := libp2p.NewMockMessenger(createMockNetworkArgs(), netw)
	messenger4, _ := libp2p.NewMockMessenger(createMockNetworkArgs(), netw)
	_ = netw.LinkAll()

	adr2 := messenger2.Addresses()[0]
	fmt.Printf("Connecting to %s...\n", adr2)

	_ = messenger1.ConnectToPeer(adr2)
	_ = messenger3.ConnectToPeer(adr2)
	_ = messenger4.ConnectToPeer(adr2)
	// connected peers:  1 ----- 2 ----- 3
	//                          |
	//                          4
	// 1, 2, 3 should be on topic "topic123"
	_ = messenger1.CreateTopic("topic123", false)
	_ = messenger2.CreateTopic("topic123", false)
	_ = messenger3.CreateTopic("topic123", false)

	// wait a bit for topic announcements
	time.Sleep(time.Second)

	peersOnTopic123FromMessenger2 := messenger2.ConnectedPeersOnTopic("topic123")
	peersOnTopic123FromMessenger4 := messenger4.ConnectedPeersOnTopic("topic123")

	// keep the same checks as the test above as to be 100% that the returned list are correct
	assert.Equal(t, 2, len(peersOnTopic123FromMessenger2))
	assert.True(t, containsPeerID(peersOnTopic123FromMessenger2, messenger1.ID()))
	assert.True(t, containsPeerID(peersOnTopic123FromMessenger2, messenger3.ID()))

	assert.Equal(t, 1, len(peersOnTopic123FromMessenger4))
	assert.True(t, containsPeerID(peersOnTopic123FromMessenger4, messenger2.ID()))

	_ = messenger1.Close()
	_ = messenger2.Close()
	_ = messenger3.Close()
	_ = messenger4.Close()
}

func TestLibp2pMessenger_ConnectedPeersOnTopicTwoTopicsShouldWork(t *testing.T) {
	netw, messenger1, messenger2 := createMockNetworkOf2()
	messenger3, _ := libp2p.NewMockMessenger(createMockNetworkArgs(), netw)
	messenger4, _ := libp2p.NewMockMessenger(createMockNetworkArgs(), netw)
	_ = netw.LinkAll()

	adr2 := messenger2.Addresses()[0]
	fmt.Printf("Connecting to %s...\n", adr2)

	_ = messenger1.ConnectToPeer(adr2)
	_ = messenger3.ConnectToPeer(adr2)
	_ = messenger4.ConnectToPeer(adr2)
	// connected peers:  1 ----- 2 ----- 3
	//                          |
	//                          4
	// 1, 2, 3 should be on topic "topic123"
	// 2, 4 should be on topic "topic24"
	_ = messenger1.CreateTopic("topic123", false)
	_ = messenger2.CreateTopic("topic123", false)
	_ = messenger2.CreateTopic("topic24", false)
	_ = messenger3.CreateTopic("topic123", false)
	_ = messenger4.CreateTopic("topic24", false)

	// wait a bit for topic announcements
	time.Sleep(time.Second)

	peersOnTopic123 := messenger2.ConnectedPeersOnTopic("topic123")
	peersOnTopic24 := messenger2.ConnectedPeersOnTopic("topic24")

	// keep the same checks as the test above as to be 100% that the returned list are correct
	assert.Equal(t, 2, len(peersOnTopic123))
	assert.True(t, containsPeerID(peersOnTopic123, messenger1.ID()))
	assert.True(t, containsPeerID(peersOnTopic123, messenger3.ID()))

	assert.Equal(t, 1, len(peersOnTopic24))
	assert.True(t, containsPeerID(peersOnTopic24, messenger4.ID()))

	_ = messenger1.Close()
	_ = messenger2.Close()
	_ = messenger3.Close()
	_ = messenger4.Close()
}

// ------- ConnectedFullHistoryPeersOnTopic

func TestLibp2pMessenger_ConnectedFullHistoryPeersOnTopicShouldWork(t *testing.T) {
	messenger1, messenger2, messenger3 := createMockNetworkOf3()

	adr2 := messenger2.Addresses()[0]
	adr3 := messenger3.Addresses()[0]
	fmt.Println("Connecting ...")

	_ = messenger1.ConnectToPeer(adr2)
	_ = messenger3.ConnectToPeer(adr2)
	_ = messenger1.ConnectToPeer(adr3)
	// connected peers:  1 ----- 2
	//                   |       |
	//                   3 ------+

	_ = messenger1.CreateTopic("topic123", false)
	_ = messenger2.CreateTopic("topic123", false)
	_ = messenger3.CreateTopic("topic123", false)

	// wait a bit for topic announcements
	time.Sleep(time.Second)

	assert.Equal(t, 2, len(messenger1.ConnectedPeersOnTopic("topic123")))
	assert.Equal(t, 1, len(messenger1.ConnectedFullHistoryPeersOnTopic("topic123")))

	assert.Equal(t, 2, len(messenger2.ConnectedPeersOnTopic("topic123")))
	assert.Equal(t, 1, len(messenger2.ConnectedFullHistoryPeersOnTopic("topic123")))

	assert.Equal(t, 2, len(messenger3.ConnectedPeersOnTopic("topic123")))
	assert.Equal(t, 2, len(messenger3.ConnectedFullHistoryPeersOnTopic("topic123")))

	_ = messenger1.Close()
	_ = messenger2.Close()
	_ = messenger3.Close()
}

func TestLibp2pMessenger_ConnectedPeersShouldReturnUniquePeers(t *testing.T) {
	pid1 := core.PeerID("pid1")
	pid2 := core.PeerID("pid2")
	pid3 := core.PeerID("pid3")
	pid4 := core.PeerID("pid4")

	hs := &mock.ConnectableHostStub{
		NetworkCalled: func() network.Network {
			return &mock.NetworkStub{
				ConnsCalled: func() []network.Conn {
					// generate a mock list that contain duplicates
					return []network.Conn{
						generateConnWithRemotePeer(pid1),
						generateConnWithRemotePeer(pid1),
						generateConnWithRemotePeer(pid2),
						generateConnWithRemotePeer(pid1),
						generateConnWithRemotePeer(pid4),
						generateConnWithRemotePeer(pid3),
						generateConnWithRemotePeer(pid1),
						generateConnWithRemotePeer(pid3),
						generateConnWithRemotePeer(pid4),
						generateConnWithRemotePeer(pid2),
						generateConnWithRemotePeer(pid1),
						generateConnWithRemotePeer(pid1),
					}
				},
				ConnectednessCalled: func(id peer.ID) network.Connectedness {
					return network.Connected
				},
			}
		},
	}

	netw := mocknet.New()
	mes, _ := libp2p.NewMockMessenger(createMockNetworkArgs(), netw)
	// we can safely close the host as the next operations will be done on a mock
	_ = mes.Close()

	mes.SetHost(hs)

	peerList := mes.ConnectedPeers()

	assert.Equal(t, 4, len(peerList))
	assert.True(t, existInList(peerList, pid1))
	assert.True(t, existInList(peerList, pid2))
	assert.True(t, existInList(peerList, pid3))
	assert.True(t, existInList(peerList, pid4))
}

func existInList(list []core.PeerID, pid core.PeerID) bool {
	for _, p := range list {
		if bytes.Equal(p.Bytes(), pid.Bytes()) {
			return true
		}
	}

	return false
}

func generateConnWithRemotePeer(pid core.PeerID) network.Conn {
	return &mock.ConnStub{
		RemotePeerCalled: func() peer.ID {
			return peer.ID(pid)
		},
	}
}

func TestLibp2pMessenger_SendDirectWithMockNetToConnectedPeerShouldWork(t *testing.T) {
	msg := []byte("test message")

	_, messenger1, messenger2 := createMockNetworkOf2()

	adr2 := messenger2.Addresses()[0]

	fmt.Printf("Connecting to %s...\n", adr2)

	_ = messenger1.ConnectToPeer(adr2)

	wg := &sync.WaitGroup{}
	chanDone := make(chan bool)
	wg.Add(1)

	go func() {
		wg.Wait()
		chanDone <- true
	}()

	prepareMessengerForMatchDataReceive(messenger2, msg, wg)

	fmt.Println("Delaying as to allow peers to announce themselves on the opened topic...")
	time.Sleep(time.Second)

	fmt.Printf("sending message from %s...\n", messenger1.ID().Pretty())

	err := messenger1.SendToConnectedPeer("test", msg, messenger2.ID())

	assert.Nil(t, err)

	waitDoneWithTimeout(t, chanDone, timeoutWaitResponses)

	_ = messenger1.Close()
	_ = messenger2.Close()
}

func TestLibp2pMessenger_SendDirectWithRealNetToConnectedPeerShouldWork(t *testing.T) {
	msg := []byte("test message")

	fmt.Println("Messenger 1:")
	messenger1, _ := libp2p.NewNetworkMessenger(createMockNetworkArgs())

	fmt.Println("Messenger 2:")
	messenger2, _ := libp2p.NewNetworkMessenger(createMockNetworkArgs())

	err := messenger1.ConnectToPeer(getConnectableAddress(messenger2))
	assert.Nil(t, err)

	wg := &sync.WaitGroup{}
	chanDone := make(chan bool)
	wg.Add(2)

	go func() {
		wg.Wait()
		chanDone <- true
	}()

	prepareMessengerForMatchDataReceive(messenger1, msg, wg)
	prepareMessengerForMatchDataReceive(messenger2, msg, wg)

	fmt.Println("Delaying as to allow peers to announce themselves on the opened topic...")
	time.Sleep(time.Second)

	fmt.Printf("Messenger 1 is sending message from %s...\n", messenger1.ID().Pretty())
	err = messenger1.SendToConnectedPeer("test", msg, messenger2.ID())
	assert.Nil(t, err)

	time.Sleep(time.Second)
	fmt.Printf("Messenger 2 is sending message from %s...\n", messenger2.ID().Pretty())
	err = messenger2.SendToConnectedPeer("test", msg, messenger1.ID())
	assert.Nil(t, err)

	waitDoneWithTimeout(t, chanDone, timeoutWaitResponses)

	_ = messenger1.Close()
	_ = messenger2.Close()
}

func TestLibp2pMessenger_SendDirectWithRealNetToSelfShouldWork(t *testing.T) {
	msg := []byte("test message")

	fmt.Println("Messenger 1:")
	mes, _ := libp2p.NewNetworkMessenger(createMockNetworkArgs())

	wg := &sync.WaitGroup{}
	chanDone := make(chan bool)
	wg.Add(1)

	go func() {
		wg.Wait()
		chanDone <- true
	}()

	prepareMessengerForMatchDataReceive(mes, msg, wg)

	fmt.Printf("Messenger 1 is sending message from %s to self...\n", mes.ID().Pretty())
	err := mes.SendToConnectedPeer("test", msg, mes.ID())
	assert.Nil(t, err)

	time.Sleep(time.Second)

	waitDoneWithTimeout(t, chanDone, timeoutWaitResponses)

	_ = mes.Close()
}

// ------- Bootstrap

func TestNetworkMessenger_BootstrapPeerDiscoveryShouldCallPeerBootstrapper(t *testing.T) {
	wasCalled := false

	netw := mocknet.New()
	pdm := &mock.PeerDiscovererStub{
		BootstrapCalled: func() error {
			wasCalled = true
			return nil
		},
		CloseCalled: func() error {
			return nil
		},
	}
	mes, _ := libp2p.NewMockMessenger(createMockNetworkArgs(), netw)
	mes.SetPeerDiscoverer(pdm)

	_ = mes.Bootstrap()

	assert.True(t, wasCalled)

	_ = mes.Close()
}

// ------- SetThresholdMinConnectedPeers

func TestNetworkMessenger_SetThresholdMinConnectedPeersInvalidValueShouldErr(t *testing.T) {
	messenger := createMockMessenger()
	defer func() {
		_ = messenger.Close()
	}()

	err := messenger.SetThresholdMinConnectedPeers(-1)

	assert.Equal(t, p2p.ErrInvalidValue, err)
}

func TestNetworkMessenger_SetThresholdMinConnectedPeersShouldWork(t *testing.T) {
	messenger := createMockMessenger()
	defer func() {
		_ = messenger.Close()
	}()

	minConnectedPeers := 56
	err := messenger.SetThresholdMinConnectedPeers(minConnectedPeers)

	assert.Nil(t, err)
	assert.Equal(t, minConnectedPeers, messenger.ThresholdMinConnectedPeers())
}

// ------- IsConnectedToTheNetwork

func TestNetworkMessenger_IsConnectedToTheNetworkRetFalse(t *testing.T) {
	messenger := createMockMessenger()
	defer func() {
		_ = messenger.Close()
	}()

	minConnectedPeers := 56
	_ = messenger.SetThresholdMinConnectedPeers(minConnectedPeers)

	assert.False(t, messenger.IsConnectedToTheNetwork())
}

func TestNetworkMessenger_IsConnectedToTheNetworkWithZeroRetTrue(t *testing.T) {
	messenger := createMockMessenger()
	defer func() {
		_ = messenger.Close()
	}()

	minConnectedPeers := 0
	_ = messenger.SetThresholdMinConnectedPeers(minConnectedPeers)

	assert.True(t, messenger.IsConnectedToTheNetwork())
}

// ------- SetPeerShardResolver

func TestNetworkMessenger_SetPeerShardResolverNilShouldErr(t *testing.T) {
	messenger := createMockMessenger()
	defer func() {
		_ = messenger.Close()
	}()

	err := messenger.SetPeerShardResolver(nil)

	assert.Equal(t, p2p.ErrNilPeerShardResolver, err)
}

func TestNetworkMessenger_SetPeerShardResolver(t *testing.T) {
	messenger := createMockMessenger()
	defer func() {
		_ = messenger.Close()
	}()

	err := messenger.SetPeerShardResolver(&mock.PeerShardResolverStub{})

	assert.Nil(t, err)
}

func TestNetworkMessenger_DoubleCloseShouldWork(t *testing.T) {
	messenger := createMessenger()

	time.Sleep(time.Second)

	err := messenger.Close()
	assert.Nil(t, err)

	err = messenger.Close()
	assert.Nil(t, err)
}

func TestNetworkMessenger_PreventReprocessingShouldWork(t *testing.T) {
	args := libp2p.ArgsNetworkMessenger{
		ListenAddress: libp2p.ListenLocalhostAddrWithIp4AndTcp,
		Marshalizer:   &testscommon.ProtoMarshalizerMock{},
		P2pConfig: config.P2PConfig{
			Node: config.NodeConfig{
				Port: "0",
			},
			KadDhtPeerDiscovery: config.KadDhtPeerDiscoveryConfig{
				Enabled: false,
			},
			Sharding: config.ShardingConfig{
				Type: p2p.NilListSharder,
			},
		},
		SyncTimer:             &libp2p.LocalSyncTimer{},
		PreferredPeersHolder:  &p2pmocks.PeersHolderStub{},
		PeersRatingHandler:    &p2pmocks.PeersRatingHandlerStub{},
		ConnectionWatcherType: p2p.ConnectionWatcherTypePrint,
	}

	mes, _ := libp2p.NewNetworkMessenger(args)

	numCalled := uint32(0)
	handler := &mock.MessageProcessorStub{
		ProcessMessageCalled: func(message p2p.MessageP2P, fromConnectedPeer core.PeerID) error {
			atomic.AddUint32(&numCalled, 1)
			return nil
		},
	}

	callBackFunc := mes.PubsubCallback(handler, "")
	ctx := context.Background()
	pid := peer.ID(mes.ID())
	timeStamp := time.Now().Unix() - 1
	timeStamp -= int64(libp2p.AcceptMessagesInAdvanceDuration.Seconds())
	timeStamp -= int64(libp2p.PubsubTimeCacheDuration.Seconds())

	innerMessage := &data.TopicMessage{
		Payload:   []byte("data"),
		Timestamp: timeStamp,
	}
	buff, _ := args.Marshalizer.Marshal(innerMessage)
	msg := &pubsub.Message{
		Message: &pb.Message{
			From:                 []byte(pid),
			Data:                 buff,
			Seqno:                []byte{0, 0, 0, 1},
			Topic:                nil,
			Signature:            nil,
			Key:                  nil,
			XXX_NoUnkeyedLiteral: struct{}{},
			XXX_unrecognized:     nil,
			XXX_sizecache:        0,
		},
		ReceivedFrom:  "",
		ValidatorData: nil,
	}

	assert.False(t, callBackFunc(ctx, pid, msg)) // this will not call
	assert.False(t, callBackFunc(ctx, pid, msg)) // this will not call
	assert.Equal(t, uint32(0), atomic.LoadUint32(&numCalled))

	_ = mes.Close()
}

func TestNetworkMessenger_PubsubCallbackNotMessageNotValidShouldNotCallHandler(t *testing.T) {
	args := libp2p.ArgsNetworkMessenger{
		Marshalizer:   &testscommon.ProtoMarshalizerMock{},
		ListenAddress: libp2p.ListenLocalhostAddrWithIp4AndTcp,
		P2pConfig: config.P2PConfig{
			Node: config.NodeConfig{
				Port: "0",
			},
			KadDhtPeerDiscovery: config.KadDhtPeerDiscoveryConfig{
				Enabled: false,
			},
			Sharding: config.ShardingConfig{
				Type: p2p.NilListSharder,
			},
		},
		SyncTimer:             &libp2p.LocalSyncTimer{},
		PreferredPeersHolder:  &p2pmocks.PeersHolderStub{},
		PeersRatingHandler:    &p2pmocks.PeersRatingHandlerStub{},
		ConnectionWatcherType: p2p.ConnectionWatcherTypePrint,
	}

	mes, _ := libp2p.NewNetworkMessenger(args)
	numUpserts := int32(0)
	_ = mes.SetPeerDenialEvaluator(&mock.PeerDenialEvaluatorStub{
		UpsertPeerIDCalled: func(pid core.PeerID, duration time.Duration) error {
			atomic.AddInt32(&numUpserts, 1)
			// any error thrown here should not impact the execution
			return fmt.Errorf("expected error")
		},
		IsDeniedCalled: func(pid core.PeerID) bool {
			return false
		},
	})

	numCalled := uint32(0)
	handler := &mock.MessageProcessorStub{
		ProcessMessageCalled: func(message p2p.MessageP2P, fromConnectedPeer core.PeerID) error {
			atomic.AddUint32(&numCalled, 1)
			return nil
		},
	}

	callBackFunc := mes.PubsubCallback(handler, "")
	ctx := context.Background()
	pid := peer.ID(mes.ID())
	innerMessage := &data.TopicMessage{
		Payload:   []byte("data"),
		Timestamp: time.Now().Unix(),
	}
	buff, _ := args.Marshalizer.Marshal(innerMessage)
	msg := &pubsub.Message{
		Message: &pb.Message{
			From:                 []byte("not a valid pid"),
			Data:                 buff,
			Seqno:                []byte{0, 0, 0, 1},
			Topic:                nil,
			Signature:            nil,
			Key:                  nil,
			XXX_NoUnkeyedLiteral: struct{}{},
			XXX_unrecognized:     nil,
			XXX_sizecache:        0,
		},
		ReceivedFrom:  "",
		ValidatorData: nil,
	}

	assert.False(t, callBackFunc(ctx, pid, msg))
	assert.Equal(t, uint32(0), atomic.LoadUint32(&numCalled))
	assert.Equal(t, int32(2), atomic.LoadInt32(&numUpserts))

	_ = mes.Close()
}

func TestNetworkMessenger_PubsubCallbackReturnsFalseIfHandlerErrors(t *testing.T) {
	args := libp2p.ArgsNetworkMessenger{
		Marshalizer:   &testscommon.ProtoMarshalizerMock{},
		ListenAddress: libp2p.ListenLocalhostAddrWithIp4AndTcp,
		P2pConfig: config.P2PConfig{
			Node: config.NodeConfig{
				Port: "0",
			},
			KadDhtPeerDiscovery: config.KadDhtPeerDiscoveryConfig{
				Enabled: false,
			},
			Sharding: config.ShardingConfig{
				Type: p2p.NilListSharder,
			},
		},
		SyncTimer:             &libp2p.LocalSyncTimer{},
		PreferredPeersHolder:  &p2pmocks.PeersHolderStub{},
		PeersRatingHandler:    &p2pmocks.PeersRatingHandlerStub{},
		ConnectionWatcherType: p2p.ConnectionWatcherTypePrint,
	}

	mes, _ := libp2p.NewNetworkMessenger(args)

	numCalled := uint32(0)
	expectedErr := errors.New("expected error")
	handler := &mock.MessageProcessorStub{
		ProcessMessageCalled: func(message p2p.MessageP2P, fromConnectedPeer core.PeerID) error {
			atomic.AddUint32(&numCalled, 1)
			return expectedErr
		},
	}

	callBackFunc := mes.PubsubCallback(handler, "")
	ctx := context.Background()
	pid := peer.ID(mes.ID())
	innerMessage := &data.TopicMessage{
		Payload:   []byte("data"),
		Timestamp: time.Now().Unix(),
		Version:   libp2p.CurrentTopicMessageVersion,
	}
	buff, _ := args.Marshalizer.Marshal(innerMessage)
	topic := "topic"
	msg := &pubsub.Message{
		Message: &pb.Message{
			From:                 []byte(mes.ID()),
			Data:                 buff,
			Seqno:                []byte{0, 0, 0, 1},
			Topic:                &topic,
			Signature:            nil,
			Key:                  nil,
			XXX_NoUnkeyedLiteral: struct{}{},
			XXX_unrecognized:     nil,
			XXX_sizecache:        0,
		},
		ReceivedFrom:  "",
		ValidatorData: nil,
	}

	assert.False(t, callBackFunc(ctx, pid, msg))
	assert.Equal(t, uint32(1), atomic.LoadUint32(&numCalled))

	_ = mes.Close()
}

func TestNetworkMessenger_UnjoinAllTopicsShouldWork(t *testing.T) {
	args := libp2p.ArgsNetworkMessenger{
		Marshalizer:   &testscommon.ProtoMarshalizerMock{},
		ListenAddress: libp2p.ListenLocalhostAddrWithIp4AndTcp,
		P2pConfig: config.P2PConfig{
			Node: config.NodeConfig{
				Port: "0",
			},
			KadDhtPeerDiscovery: config.KadDhtPeerDiscoveryConfig{
				Enabled: false,
			},
			Sharding: config.ShardingConfig{
				Type: p2p.NilListSharder,
			},
		},
		SyncTimer:             &libp2p.LocalSyncTimer{},
		PreferredPeersHolder:  &p2pmocks.PeersHolderStub{},
		PeersRatingHandler:    &p2pmocks.PeersRatingHandlerStub{},
		ConnectionWatcherType: p2p.ConnectionWatcherTypePrint,
	}

	mes, _ := libp2p.NewNetworkMessenger(args)

	topic := "topic"
	_ = mes.CreateTopic(topic, true)
	assert.True(t, mes.HasTopic(topic))

	err := mes.UnjoinAllTopics()
	assert.Nil(t, err)

	assert.False(t, mes.HasTopic(topic))
}

func TestNetworkMessenger_ValidMessageByTimestampMessageTooOld(t *testing.T) {
	args := createMockNetworkArgs()
	now := time.Now()
	args.SyncTimer = &mock.SyncTimerStub{
		CurrentTimeCalled: func() time.Time {
			return now
		},
	}
	mes, _ := libp2p.NewNetworkMessenger(args)

	msg := &message.Message{
		TimestampField: now.Unix() - int64(libp2p.PubsubTimeCacheDuration.Seconds()) - 1,
	}
	err := mes.ValidMessageByTimestamp(msg)

	assert.True(t, errors.Is(err, p2p.ErrMessageTooOld))
}

func TestNetworkMessenger_ValidMessageByTimestampMessageAtLowerLimitShouldWork(t *testing.T) {
	mes, _ := libp2p.NewNetworkMessenger(createMockNetworkArgs())

	now := time.Now()
	msg := &message.Message{
		TimestampField: now.Unix() - int64(libp2p.PubsubTimeCacheDuration.Seconds()) + int64(libp2p.AcceptMessagesInAdvanceDuration.Seconds()),
	}
	err := mes.ValidMessageByTimestamp(msg)

	assert.Nil(t, err)
}

func TestNetworkMessenger_ValidMessageByTimestampMessageTooNew(t *testing.T) {
	args := createMockNetworkArgs()
	now := time.Now()
	args.SyncTimer = &mock.SyncTimerStub{
		CurrentTimeCalled: func() time.Time {
			return now
		},
	}
	mes, _ := libp2p.NewNetworkMessenger(args)

	msg := &message.Message{
		TimestampField: now.Unix() + int64(libp2p.AcceptMessagesInAdvanceDuration.Seconds()) + 1,
	}
	err := mes.ValidMessageByTimestamp(msg)

	assert.True(t, errors.Is(err, p2p.ErrMessageTooNew))
}

func TestNetworkMessenger_ValidMessageByTimestampMessageAtUpperLimitShouldWork(t *testing.T) {
	args := createMockNetworkArgs()
	now := time.Now()
	args.SyncTimer = &mock.SyncTimerStub{
		CurrentTimeCalled: func() time.Time {
			return now
		},
	}
	mes, _ := libp2p.NewNetworkMessenger(args)

	msg := &message.Message{
		TimestampField: now.Unix() + int64(libp2p.AcceptMessagesInAdvanceDuration.Seconds()),
	}
	err := mes.ValidMessageByTimestamp(msg)

	assert.Nil(t, err)
}

func TestNetworkMessenger_GetConnectedPeersInfo(t *testing.T) {
	netw := mocknet.New()

	peers := []peer.ID{
		"valI1",
		"valC1",
		"valC2",
		"obsI1",
		"obsI2",
		"obsI3",
		"obsC1",
		"obsC2",
		"obsC3",
		"obsC4",
		"unknown",
	}
	mes, _ := libp2p.NewMockMessenger(createMockNetworkArgs(), netw)
	mes.SetHost(&mock.ConnectableHostStub{
		NetworkCalled: func() network.Network {
			return &mock.NetworkStub{
				PeersCall: func() []peer.ID {
					return peers
				},
				ConnsToPeerCalled: func(p peer.ID) []network.Conn {
					return make([]network.Conn, 0)
				},
			}
		},
	})
	selfShardID := uint32(0)
	crossShardID := uint32(1)
	_ = mes.SetPeerShardResolver(&mock.PeerShardResolverStub{
		GetPeerInfoCalled: func(pid core.PeerID) core.P2PPeerInfo {
			pinfo := core.P2PPeerInfo{
				PeerType: core.UnknownPeer,
			}
			if pid.Pretty() == mes.ID().Pretty() {
				pinfo.ShardID = selfShardID
				pinfo.PeerType = core.ObserverPeer
				return pinfo
			}

			strPid := string(pid)
			if strings.Contains(strPid, "I") {
				pinfo.ShardID = selfShardID
			}
			if strings.Contains(strPid, "C") {
				pinfo.ShardID = crossShardID
			}

			if strings.Contains(strPid, "val") {
				pinfo.PeerType = core.ValidatorPeer
			}

			if strings.Contains(strPid, "obs") {
				pinfo.PeerType = core.ObserverPeer
			}

			return pinfo
		},
	})

	cpi := mes.GetConnectedPeersInfo()

	assert.Equal(t, 4, cpi.NumCrossShardObservers)
	assert.Equal(t, 2, cpi.NumCrossShardValidators)
	assert.Equal(t, 3, cpi.NumIntraShardObservers)
	assert.Equal(t, 1, cpi.NumIntraShardValidators)
	assert.Equal(t, 3, cpi.NumObserversOnShard[selfShardID])
	assert.Equal(t, 4, cpi.NumObserversOnShard[crossShardID])
	assert.Equal(t, 1, cpi.NumValidatorsOnShard[selfShardID])
	assert.Equal(t, 2, cpi.NumValidatorsOnShard[crossShardID])
	assert.Equal(t, selfShardID, cpi.SelfShardID)
	assert.Equal(t, 1, len(cpi.UnknownPeers))
}

func TestNetworkMessenger_mapHistogram(t *testing.T) {
	t.Parallel()

	args := createMockNetworkArgs()
	netMes, _ := libp2p.NewNetworkMessenger(args)

	inp := map[uint32]int{
		0:                     5,
		1:                     7,
		2:                     9,
		core.MetachainShardId: 11,
	}
	output := `shard 0: 5, shard 1: 7, shard 2: 9, meta: 11`

	require.Equal(t, output, netMes.MapHistogram(inp))
}

func TestNetworkMessenger_Bootstrap(t *testing.T) {
	t.Skip("long test used to debug go routines closing on the netMessenger")

	t.Parallel()

	_ = logger.SetLogLevel("*:DEBUG")
	log := logger.GetOrCreate("internal tests")

	args := libp2p.ArgsNetworkMessenger{
		ListenAddress: libp2p.ListenLocalhostAddrWithIp4AndTcp,
		Marshalizer:   &marshal.GogoProtoMarshalizer{},
		P2pConfig: config.P2PConfig{
			Node: config.NodeConfig{
				Port:                       "0",
				Seed:                       "",
				MaximumExpectedPeerCount:   1,
				ThresholdMinConnectedPeers: 1,
			},
			KadDhtPeerDiscovery: config.KadDhtPeerDiscoveryConfig{
				Enabled:                          true,
				Type:                             "optimized",
				RefreshIntervalInSec:             10,
				ProtocolID:                       "erd/kad/1.0.0",
				InitialPeerList:                  []string{"/ip4/35.214.140.83/tcp/10000/p2p/16Uiu2HAm6hPymvkZyFgbvWaVBKhEoPjmXhkV32r9JaFvQ7Rk8ynU"},
				BucketSize:                       10,
				RoutingTableRefreshIntervalInSec: 5,
			},
			Sharding: config.ShardingConfig{
				TargetPeerCount:         0,
				MaxIntraShardValidators: 0,
				MaxCrossShardValidators: 0,
				MaxIntraShardObservers:  0,
				MaxCrossShardObservers:  0,
				MaxSeeders:              0,
				Type:                    "NilListSharder",
			},
		},
<<<<<<< HEAD
		SyncTimer:            &mock.SyncTimerStub{},
		PeersRatingHandler:   &p2pmocks.PeersRatingHandlerStub{},
		PreferredPeersHolder: &p2pmocks.PeersHolderStub{},
=======
		SyncTimer:             &mock.SyncTimerStub{},
		PeersRatingHandler:    &p2pmocks.PeersRatingHandlerStub{},
		PreferredPeersHolder:  &p2pmocks.PeersHolderStub{},
		ConnectionWatcherType: p2p.ConnectionWatcherTypePrint,
>>>>>>> 151094cb
	}

	netMes, err := libp2p.NewNetworkMessenger(args)
	require.Nil(t, err)

	go func() {
		time.Sleep(time.Second * 1)
		goRoutinesNumberStart := runtime.NumGoroutine()
		log.Info("before closing", "num go routines", goRoutinesNumberStart)

		_ = netMes.Close()
	}()

	_ = netMes.Bootstrap()

	time.Sleep(time.Second * 5)

	goRoutinesNumberStart := runtime.NumGoroutine()
	core.DumpGoRoutinesToLog(goRoutinesNumberStart, log)
}

func TestNetworkMessenger_WaitForConnections(t *testing.T) {
	t.Parallel()

	t.Run("min num of peers is 0", func(t *testing.T) {
		t.Parallel()

		startTime := time.Now()
		_, mes1, mes2 := createMockNetworkOf2()
		_ = mes1.ConnectToPeer(mes2.Addresses()[0])

		defer func() {
			_ = mes1.Close()
			_ = mes2.Close()
		}()

		timeToWait := time.Second * 3
		mes1.WaitForConnections(timeToWait, 0)

		assert.True(t, timeToWait <= time.Since(startTime))
	})
	t.Run("min num of peers is 2", func(t *testing.T) {
		t.Parallel()

		startTime := time.Now()
		netw, mes1, mes2 := createMockNetworkOf2()
		mes3, _ := libp2p.NewMockMessenger(createMockNetworkArgs(), netw)
		_ = netw.LinkAll()

		_ = mes1.ConnectToPeer(mes2.Addresses()[0])
		go func() {
			time.Sleep(time.Second * 2)
			_ = mes1.ConnectToPeer(mes3.Addresses()[0])
		}()

		defer func() {
			_ = mes1.Close()
			_ = mes2.Close()
			_ = mes3.Close()
		}()

		timeToWait := time.Second * 10
		mes1.WaitForConnections(timeToWait, 2)

		assert.True(t, timeToWait > time.Since(startTime))
		assert.True(t, libp2p.PollWaitForConnectionsInterval <= time.Since(startTime))
	})
	t.Run("min num of peers is 2 but we only connected to 1 peer", func(t *testing.T) {
		t.Parallel()

		startTime := time.Now()
		_, mes1, mes2 := createMockNetworkOf2()

		_ = mes1.ConnectToPeer(mes2.Addresses()[0])

		defer func() {
			_ = mes1.Close()
			_ = mes2.Close()
		}()

		timeToWait := time.Second * 10
		mes1.WaitForConnections(timeToWait, 2)

		assert.True(t, timeToWait < time.Since(startTime))
	})
}

func TestLibp2pMessenger_SignVerifyPayloadShouldWork(t *testing.T) {
	fmt.Println("Messenger 1:")
	messenger1, _ := libp2p.NewNetworkMessenger(createMockNetworkArgs())

	fmt.Println("Messenger 2:")
	messenger2, _ := libp2p.NewNetworkMessenger(createMockNetworkArgs())

	err := messenger1.ConnectToPeer(getConnectableAddress(messenger2))
	assert.Nil(t, err)

	defer func() {
		_ = messenger1.Close()
		_ = messenger2.Close()
	}()

	payload := []byte("payload")
	sig, err := messenger1.Sign(payload)
	assert.Nil(t, err)

	err = messenger2.Verify(payload, messenger1.ID(), sig)
	assert.Nil(t, err)

	err = messenger1.Verify(payload, messenger1.ID(), sig)
	assert.Nil(t, err)
}

func TestLibp2pMessenger_ConnectionTopic(t *testing.T) {
	t.Parallel()

	t.Run("create topic should work", func(t *testing.T) {
		t.Parallel()

		netMes, _ := libp2p.NewNetworkMessenger(createMockNetworkArgs())

		topic := common.ConnectionTopic
		err := netMes.CreateTopic(topic, true)
		assert.Nil(t, err)
		assert.False(t, netMes.HasTopic(topic))
		assert.False(t, netMes.PubsubHasTopic(topic))

		testTopic := "test topic"
		err = netMes.CreateTopic(testTopic, true)
		assert.Nil(t, err)
		assert.True(t, netMes.HasTopic(testTopic))
		assert.True(t, netMes.PubsubHasTopic(testTopic))

		err = netMes.UnjoinAllTopics()
		assert.Nil(t, err)
		assert.False(t, netMes.HasTopic(topic))
		assert.False(t, netMes.PubsubHasTopic(topic))
		assert.False(t, netMes.HasTopic(testTopic))
		assert.False(t, netMes.PubsubHasTopic(testTopic))

		_ = netMes.Close()
	})
	t.Run("register-unregister message processor should work", func(t *testing.T) {
		t.Parallel()

		netMes, _ := libp2p.NewNetworkMessenger(createMockNetworkArgs())

		identifier := "identifier"
		topic := common.ConnectionTopic
		err := netMes.RegisterMessageProcessor(topic, identifier, &mock.MessageProcessorStub{})
		assert.Nil(t, err)
		assert.True(t, netMes.HasProcessorForTopic(topic))

		err = netMes.UnregisterMessageProcessor(topic, identifier)
		assert.Nil(t, err)
		assert.False(t, netMes.HasProcessorForTopic(topic))

		_ = netMes.Close()
	})
	t.Run("unregister all processors should work", func(t *testing.T) {
		t.Parallel()

		netMes, _ := libp2p.NewNetworkMessenger(createMockNetworkArgs())

		topic := common.ConnectionTopic
		err := netMes.RegisterMessageProcessor(topic, "identifier", &mock.MessageProcessorStub{})
		assert.Nil(t, err)
		assert.True(t, netMes.HasProcessorForTopic(topic))

		testTopic := "test topic"
		err = netMes.RegisterMessageProcessor(testTopic, "identifier", &mock.MessageProcessorStub{})
		assert.Nil(t, err)
		assert.True(t, netMes.HasProcessorForTopic(testTopic))

		err = netMes.UnregisterAllMessageProcessors()
		assert.Nil(t, err)
		assert.False(t, netMes.HasProcessorForTopic(topic))
		assert.False(t, netMes.HasProcessorForTopic(testTopic))

		_ = netMes.Close()
	})
	t.Run("unregister all processors should work", func(t *testing.T) {
		t.Parallel()

		netMes, _ := libp2p.NewNetworkMessenger(createMockNetworkArgs())

		topic := common.ConnectionTopic
		err := netMes.RegisterMessageProcessor(topic, "identifier", &mock.MessageProcessorStub{})
		assert.Nil(t, err)
		assert.True(t, netMes.HasProcessorForTopic(topic))

		testTopic := "test topic"
		err = netMes.RegisterMessageProcessor(testTopic, "identifier", &mock.MessageProcessorStub{})
		assert.Nil(t, err)
		assert.True(t, netMes.HasProcessorForTopic(testTopic))

		err = netMes.UnregisterAllMessageProcessors()
		assert.Nil(t, err)
		assert.False(t, netMes.HasProcessorForTopic(topic))
		assert.False(t, netMes.HasProcessorForTopic(testTopic))

		_ = netMes.Close()
	})
}

func TestNetworkMessenger_BroadcastWithSk(t *testing.T) {
	if testing.Short() {
		t.Skip("this is not a short test")
	}

	msg := []byte("test message")
	topic := "topic"

	interceptors := make([]*mock.MessageProcessorMock, 2)

	fmt.Println("Messenger 1:")
	mes1, _ := libp2p.NewNetworkMessenger(createMockNetworkArgs())
	_ = mes1.CreateTopic(topic, true)
	interceptors[0] = mock.NewMessageProcessorMock()
	_ = mes1.RegisterMessageProcessor(topic, "", interceptors[0])

	fmt.Println("Messenger 2:")
	mes2, _ := libp2p.NewNetworkMessenger(createMockNetworkArgs())
	_ = mes2.CreateTopic(topic, true)
	interceptors[1] = mock.NewMessageProcessorMock()
	_ = mes2.RegisterMessageProcessor(topic, "", interceptors[1])

	err := mes1.ConnectToPeer(getConnectableAddress(mes2))
	assert.Nil(t, err)

	time.Sleep(time.Second * 2)

	keyGen := crypto.NewIdentityGenerator()
	skBuff, pid, err := keyGen.CreateRandomP2PIdentity()
	assert.Nil(t, err)
	fmt.Printf("new identity: %s\n", pid.Pretty())

	mes1.BroadcastWithSk(topic, msg, pid, skBuff)

	time.Sleep(time.Second * 2)

	for _, i := range interceptors {
		messages := i.GetMessages()

		assert.Equal(t, 1, len(messages))
		assert.Equal(t, 1, messages[pid])
		assert.Equal(t, 0, messages[mes1.ID()])
		assert.Equal(t, 0, messages[mes2.ID()])
	}
}<|MERGE_RESOLUTION|>--- conflicted
+++ resolved
@@ -1729,16 +1729,9 @@
 				Type:                    "NilListSharder",
 			},
 		},
-<<<<<<< HEAD
 		SyncTimer:            &mock.SyncTimerStub{},
 		PeersRatingHandler:   &p2pmocks.PeersRatingHandlerStub{},
-		PreferredPeersHolder: &p2pmocks.PeersHolderStub{},
-=======
-		SyncTimer:             &mock.SyncTimerStub{},
-		PeersRatingHandler:    &p2pmocks.PeersRatingHandlerStub{},
-		PreferredPeersHolder:  &p2pmocks.PeersHolderStub{},
-		ConnectionWatcherType: p2p.ConnectionWatcherTypePrint,
->>>>>>> 151094cb
+		PreferredPeersHolder: &p2pmocks.PeersHolderStub{},ConnectionWatcherType: p2p.ConnectionWatcherTypePrint,
 	}
 
 	netMes, err := libp2p.NewNetworkMessenger(args)
