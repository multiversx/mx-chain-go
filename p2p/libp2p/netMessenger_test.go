package libp2p_test

import (
	"bytes"
	"context"
	"errors"
	"fmt"
	"runtime"
	"strings"
	"sync"
	"sync/atomic"
	"testing"
	"time"

	"github.com/ElrondNetwork/elrond-go-core/core"
	"github.com/ElrondNetwork/elrond-go-core/core/check"
	"github.com/ElrondNetwork/elrond-go-core/marshal"
	logger "github.com/ElrondNetwork/elrond-go-logger"
	"github.com/ElrondNetwork/elrond-go/config"
	"github.com/ElrondNetwork/elrond-go/p2p"
	"github.com/ElrondNetwork/elrond-go/p2p/data"
	"github.com/ElrondNetwork/elrond-go/p2p/libp2p"
	"github.com/ElrondNetwork/elrond-go/p2p/message"
	"github.com/ElrondNetwork/elrond-go/p2p/mock"
	"github.com/ElrondNetwork/elrond-go/testscommon"
	"github.com/ElrondNetwork/elrond-go/testscommon/p2pmocks"
	"github.com/libp2p/go-libp2p-core/network"
	"github.com/libp2p/go-libp2p-core/peer"
	"github.com/libp2p/go-libp2p-core/peerstore"
	pubsub "github.com/libp2p/go-libp2p-pubsub"
	"github.com/libp2p/go-libp2p-pubsub/pb"
	mocknet "github.com/libp2p/go-libp2p/p2p/net/mock"
	"github.com/multiformats/go-multiaddr"
	"github.com/stretchr/testify/assert"
	"github.com/stretchr/testify/require"
)

var timeoutWaitResponses = time.Second * 2

func waitDoneWithTimeout(t *testing.T, chanDone chan bool, timeout time.Duration) {
	select {
	case <-chanDone:
		return
	case <-time.After(timeout):
		assert.Fail(t, "timeout reached")
	}
}

func prepareMessengerForMatchDataReceive(messenger p2p.Messenger, matchData []byte, wg *sync.WaitGroup) {
	_ = messenger.CreateTopic("test", false)

	_ = messenger.RegisterMessageProcessor("test", "identifier",
		&mock.MessageProcessorStub{
			ProcessMessageCalled: func(message p2p.MessageP2P, _ core.PeerID) error {
				if bytes.Equal(matchData, message.Data()) {
					fmt.Printf("%s got the message\n", messenger.ID().Pretty())
					wg.Done()
				}

				return nil
			},
		})
}

func getConnectableAddress(messenger p2p.Messenger) string {
	for _, addr := range messenger.Addresses() {
		if strings.Contains(addr, "circuit") || strings.Contains(addr, "169.254") {
			continue
		}

		return addr
	}

	return ""
}

func createMockNetworkArgs() libp2p.ArgsNetworkMessenger {
	return libp2p.ArgsNetworkMessenger{
		Marshalizer:   &testscommon.ProtoMarshalizerMock{},
		ListenAddress: libp2p.ListenLocalhostAddrWithIp4AndTcp,
		P2pConfig: config.P2PConfig{
			Node: config.NodeConfig{
				Port:                  "0",
				ConnectionWatcherType: "print",
			},
			KadDhtPeerDiscovery: config.KadDhtPeerDiscoveryConfig{
				Enabled: false,
			},
			Sharding: config.ShardingConfig{
				Type: p2p.NilListSharder,
			},
		},
		SyncTimer:            &libp2p.LocalSyncTimer{},
		PreferredPeersHolder: &p2pmocks.PeersHolderStub{},
	}
}

func createMockNetworkOf2() (mocknet.Mocknet, p2p.Messenger, p2p.Messenger) {
	netw := mocknet.New(context.Background())

	messenger1, _ := libp2p.NewMockMessenger(createMockNetworkArgs(), netw)
	messenger2, _ := libp2p.NewMockMessenger(createMockNetworkArgs(), netw)

	_ = netw.LinkAll()

	return netw, messenger1, messenger2
}

func createMockNetworkOf3() (p2p.Messenger, p2p.Messenger, p2p.Messenger) {
	netw := mocknet.New(context.Background())

	messenger1, _ := libp2p.NewMockMessenger(createMockNetworkArgs(), netw)
	messenger2, _ := libp2p.NewMockMessenger(createMockNetworkArgs(), netw)
	messenger3, _ := libp2p.NewMockMessenger(createMockNetworkArgs(), netw)

	_ = netw.LinkAll()

	nscm1 := mock.NewNetworkShardingCollectorMock()
	nscm1.UpdatePeerIdSubType(messenger1.ID(), core.FullHistoryObserver)
	nscm1.UpdatePeerIdSubType(messenger2.ID(), core.FullHistoryObserver)
	nscm1.UpdatePeerIdSubType(messenger3.ID(), core.RegularPeer)
	_ = messenger1.SetPeerShardResolver(nscm1)

	nscm2 := mock.NewNetworkShardingCollectorMock()
	nscm2.UpdatePeerIdSubType(messenger1.ID(), core.FullHistoryObserver)
	nscm2.UpdatePeerIdSubType(messenger2.ID(), core.FullHistoryObserver)
	nscm2.UpdatePeerIdSubType(messenger3.ID(), core.RegularPeer)
	_ = messenger2.SetPeerShardResolver(nscm2)

	nscm3 := mock.NewNetworkShardingCollectorMock()
	nscm3.UpdatePeerIdSubType(messenger1.ID(), core.FullHistoryObserver)
	nscm3.UpdatePeerIdSubType(messenger2.ID(), core.FullHistoryObserver)
	nscm3.UpdatePeerIdSubType(messenger3.ID(), core.RegularPeer)
	_ = messenger3.SetPeerShardResolver(nscm3)

	return messenger1, messenger2, messenger3
}

func createMockMessenger() p2p.Messenger {
	netw := mocknet.New(context.Background())

	messenger, _ := libp2p.NewMockMessenger(createMockNetworkArgs(), netw)

	return messenger
}

func containsPeerID(list []core.PeerID, searchFor core.PeerID) bool {
	for _, pid := range list {
		if bytes.Equal(pid.Bytes(), searchFor.Bytes()) {
			return true
		}
	}
	return false
}

// ------- NewMemoryLibp2pMessenger

func TestNewMemoryLibp2pMessenger_NilMockNetShouldErr(t *testing.T) {
	args := createMockNetworkArgs()
	messenger, err := libp2p.NewMockMessenger(args, nil)

	assert.Nil(t, messenger)
	assert.Equal(t, p2p.ErrNilMockNet, err)
}

func TestNewMemoryLibp2pMessenger_OkValsWithoutDiscoveryShouldWork(t *testing.T) {
	netw := mocknet.New(context.Background())

	messenger, err := libp2p.NewMockMessenger(createMockNetworkArgs(), netw)

	assert.Nil(t, err)
	assert.False(t, check.IfNil(messenger))

	_ = messenger.Close()
}

// ------- NewNetworkMessenger

func TestNewNetworkMessenger_NilMessengerShouldErr(t *testing.T) {
	arg := createMockNetworkArgs()
	arg.Marshalizer = nil
	messenger, err := libp2p.NewNetworkMessenger(arg)

	assert.True(t, check.IfNil(messenger))
	assert.True(t, errors.Is(err, p2p.ErrNilMarshalizer))
}

func TestNewNetworkMessenger_NilPreferredPeersHolderShouldErr(t *testing.T) {
	arg := createMockNetworkArgs()
	arg.PreferredPeersHolder = nil
	messenger, err := libp2p.NewNetworkMessenger(arg)

	assert.True(t, check.IfNil(messenger))
	assert.True(t, errors.Is(err, p2p.ErrNilPreferredPeersHolder))
}

func TestNewNetworkMessenger_NilSyncTimerShouldErr(t *testing.T) {
	arg := createMockNetworkArgs()
	arg.SyncTimer = nil
	messenger, err := libp2p.NewNetworkMessenger(arg)

	assert.True(t, check.IfNil(messenger))
	assert.True(t, errors.Is(err, p2p.ErrNilSyncTimer))
}

func TestNewNetworkMessenger_WithDeactivatedKadDiscovererShouldWork(t *testing.T) {
	arg := createMockNetworkArgs()
	messenger, err := libp2p.NewNetworkMessenger(arg)

	assert.NotNil(t, messenger)
	assert.Nil(t, err)

	_ = messenger.Close()
}

func TestNewNetworkMessenger_WithKadDiscovererListsSharderInvalidTargetConnShouldErr(t *testing.T) {
	arg := createMockNetworkArgs()
	arg.P2pConfig.KadDhtPeerDiscovery = config.KadDhtPeerDiscoveryConfig{
		Enabled:                          true,
		Type:                             "optimized",
		RefreshIntervalInSec:             10,
		ProtocolID:                       "/erd/kad/1.0.0",
		InitialPeerList:                  nil,
		BucketSize:                       100,
		RoutingTableRefreshIntervalInSec: 10,
	}
	arg.P2pConfig.Sharding.Type = p2p.ListsSharder
	messenger, err := libp2p.NewNetworkMessenger(arg)

	assert.True(t, check.IfNil(messenger))
	assert.True(t, errors.Is(err, p2p.ErrInvalidValue))
}

func TestNewNetworkMessenger_WithKadDiscovererListSharderShouldWork(t *testing.T) {
	arg := createMockNetworkArgs()
	arg.P2pConfig.KadDhtPeerDiscovery = config.KadDhtPeerDiscoveryConfig{
		Enabled:                          true,
		Type:                             "optimized",
		RefreshIntervalInSec:             10,
		ProtocolID:                       "/erd/kad/1.0.0",
		InitialPeerList:                  nil,
		BucketSize:                       100,
		RoutingTableRefreshIntervalInSec: 10,
	}
	arg.P2pConfig.Sharding = config.ShardingConfig{
		Type:            p2p.NilListSharder,
		TargetPeerCount: 10,
	}
	messenger, err := libp2p.NewNetworkMessenger(arg)

	assert.False(t, check.IfNil(messenger))
	assert.Nil(t, err)

	_ = messenger.Close()
}

// ------- Messenger functionality

func TestLibp2pMessenger_ConnectToPeerShouldCallUpgradedHost(t *testing.T) {
	netw := mocknet.New(context.Background())

	messenger, _ := libp2p.NewMockMessenger(createMockNetworkArgs(), netw)
	_ = messenger.Close()

	wasCalled := false

	p := "peer"

	uhs := &mock.ConnectableHostStub{
		ConnectToPeerCalled: func(ctx context.Context, address string) error {
			if p == address {
				wasCalled = true
			}
			return nil
		},
	}

	messenger.SetHost(uhs)
	_ = messenger.ConnectToPeer(p)
	assert.True(t, wasCalled)
}

func TestLibp2pMessenger_IsConnectedShouldWork(t *testing.T) {
	_, messenger1, messenger2 := createMockNetworkOf2()

	adr2 := messenger2.Addresses()[0]

	fmt.Printf("Connecting to %s...\n", adr2)

	_ = messenger1.ConnectToPeer(adr2)

	assert.True(t, messenger1.IsConnected(messenger2.ID()))
	assert.True(t, messenger2.IsConnected(messenger1.ID()))

	_ = messenger1.Close()
	_ = messenger2.Close()
}

func TestLibp2pMessenger_CreateTopicOkValsShouldWork(t *testing.T) {
	messenger := createMockMessenger()

	err := messenger.CreateTopic("test", true)
	assert.Nil(t, err)

	_ = messenger.Close()
}

func TestLibp2pMessenger_CreateTopicTwiceShouldNotErr(t *testing.T) {
	messenger := createMockMessenger()

	_ = messenger.CreateTopic("test", false)
	err := messenger.CreateTopic("test", false)
	assert.Nil(t, err)

	_ = messenger.Close()
}

func TestLibp2pMessenger_HasTopicIfHaveTopicShouldReturnTrue(t *testing.T) {
	messenger := createMockMessenger()

	_ = messenger.CreateTopic("test", false)

	assert.True(t, messenger.HasTopic("test"))

	_ = messenger.Close()
}

func TestLibp2pMessenger_HasTopicIfDoNotHaveTopicShouldReturnFalse(t *testing.T) {
	messenger := createMockMessenger()

	_ = messenger.CreateTopic("test", false)

	assert.False(t, messenger.HasTopic("one topic"))

	_ = messenger.Close()
}

func TestLibp2pMessenger_RegisterTopicValidatorOnInexistentTopicShouldWork(t *testing.T) {
	messenger := createMockMessenger()

	err := messenger.RegisterMessageProcessor("test", "identifier", &mock.MessageProcessorStub{})

	assert.Nil(t, err)

	_ = messenger.Close()
}

func TestLibp2pMessenger_RegisterTopicValidatorWithNilHandlerShouldErr(t *testing.T) {
	messenger := createMockMessenger()

	_ = messenger.CreateTopic("test", false)

	err := messenger.RegisterMessageProcessor("test", "identifier", nil)

	assert.True(t, errors.Is(err, p2p.ErrNilValidator))

	_ = messenger.Close()
}

func TestLibp2pMessenger_RegisterTopicValidatorOkValsShouldWork(t *testing.T) {
	messenger := createMockMessenger()

	_ = messenger.CreateTopic("test", false)

	err := messenger.RegisterMessageProcessor("test", "identifier", &mock.MessageProcessorStub{})

	assert.Nil(t, err)

	_ = messenger.Close()
}

func TestLibp2pMessenger_RegisterTopicValidatorReregistrationShouldErr(t *testing.T) {
<<<<<<< HEAD
	messenger := createMockMessenger()
	_ = messenger.CreateTopic("test", false)
	// registration
	_ = messenger.RegisterMessageProcessor("test", "identifier", &mock.MessageProcessorStub{})
	// re-registration
	err := messenger.RegisterMessageProcessor("test", "identifier", &mock.MessageProcessorStub{})
=======
	mes := createMockMessenger()
	_ = mes.CreateTopic("test", false)
	// registration
	_ = mes.RegisterMessageProcessor("test", "identifier", &mock.MessageProcessorStub{})
	// re-registration
	err := mes.RegisterMessageProcessor("test", "identifier", &mock.MessageProcessorStub{})
>>>>>>> ef1f1a59

	assert.True(t, errors.Is(err, p2p.ErrMessageProcessorAlreadyDefined))

	_ = messenger.Close()
}

func TestLibp2pMessenger_UnegisterTopicValidatorOnANotRegisteredTopicShouldNotErr(t *testing.T) {
	messenger := createMockMessenger()

	_ = messenger.CreateTopic("test", false)
	err := messenger.UnregisterMessageProcessor("test", "identifier")

	assert.Nil(t, err)

	_ = messenger.Close()
}

func TestLibp2pMessenger_UnregisterTopicValidatorShouldWork(t *testing.T) {
	messenger := createMockMessenger()

	_ = messenger.CreateTopic("test", false)

	// registration
<<<<<<< HEAD
	_ = messenger.RegisterMessageProcessor("test", "identifier", &mock.MessageProcessorStub{})

	// unregistration
	err := messenger.UnregisterMessageProcessor("test", "identifier")
=======
	_ = mes.RegisterMessageProcessor("test", "identifier", &mock.MessageProcessorStub{})

	// unregistration
	err := mes.UnregisterMessageProcessor("test", "identifier")
>>>>>>> ef1f1a59

	assert.Nil(t, err)

	_ = messenger.Close()
}

func TestLibp2pMessenger_UnregisterAllTopicValidatorShouldWork(t *testing.T) {
<<<<<<< HEAD
	messenger := createMockMessenger()
	_ = messenger.CreateTopic("test", false)
	// registration
	_ = messenger.CreateTopic("test1", false)
	_ = messenger.RegisterMessageProcessor("test1", "identifier", &mock.MessageProcessorStub{})
	_ = messenger.CreateTopic("test2", false)
	_ = messenger.RegisterMessageProcessor("test2", "identifier", &mock.MessageProcessorStub{})
	// unregistration
	err := messenger.UnregisterAllMessageProcessors()
=======
	mes := createMockMessenger()
	_ = mes.CreateTopic("test", false)
	// registration
	_ = mes.CreateTopic("test1", false)
	_ = mes.RegisterMessageProcessor("test1", "identifier", &mock.MessageProcessorStub{})
	_ = mes.CreateTopic("test2", false)
	_ = mes.RegisterMessageProcessor("test2", "identifier", &mock.MessageProcessorStub{})
	// unregistration
	err := mes.UnregisterAllMessageProcessors()
>>>>>>> ef1f1a59
	assert.Nil(t, err)
	err = messenger.RegisterMessageProcessor("test1", "identifier", &mock.MessageProcessorStub{})
	assert.Nil(t, err)
	err = messenger.RegisterMessageProcessor("test2", "identifier", &mock.MessageProcessorStub{})
	assert.Nil(t, err)
	_ = messenger.Close()
}

func TestLibp2pMessenger_RegisterUnregisterConcurrentlyShouldNotPanic(t *testing.T) {
	defer func() {
		r := recover()
		if r != nil {
			assert.Fail(t, fmt.Sprintf("should have not panic: %v", r))
		}
	}()

	messenger := createMockMessenger()
	topic := "test topic"
	_ = messenger.CreateTopic(topic, false)

	numIdentifiers := 100
	identifiers := make([]string, 0, numIdentifiers)
	for i := 0; i < numIdentifiers; i++ {
		identifiers = append(identifiers, fmt.Sprintf("identifier%d", i))
	}

	wg := sync.WaitGroup{}
	wg.Add(numIdentifiers * 3)
	for i := 0; i < numIdentifiers; i++ {
		go func(index int) {
			_ = messenger.RegisterMessageProcessor(topic, identifiers[index], &mock.MessageProcessorStub{})
			wg.Done()
		}(i)

		go func(index int) {
			_ = messenger.UnregisterMessageProcessor(topic, identifiers[index])
			wg.Done()
		}(i)

		go func() {
			messenger.Broadcast(topic, []byte("buff"))
			wg.Done()
		}()
	}

	wg.Wait()
	_ = messenger.Close()
}

func TestLibp2pMessenger_BroadcastDataLargeMessageShouldNotCallSend(t *testing.T) {
	msg := make([]byte, libp2p.MaxSendBuffSize+1)
	messenger, _ := libp2p.NewNetworkMessenger(createMockNetworkArgs())
	messenger.SetLoadBalancer(&mock.ChannelLoadBalancerStub{
		GetChannelOrDefaultCalled: func(pipe string) chan *p2p.SendableData {
			assert.Fail(t, "should have not got to this line")

			return make(chan *p2p.SendableData, 1)
		},
		CollectOneElementFromChannelsCalled: func() *p2p.SendableData {
			return nil
		},
	})

	messenger.Broadcast("topic", msg)

	_ = messenger.Close()
}

func TestLibp2pMessenger_BroadcastDataBetween2PeersShouldWork(t *testing.T) {
	msg := []byte("test message")

	_, messenger1, messenger2 := createMockNetworkOf2()

	adr2 := messenger2.Addresses()[0]

	fmt.Printf("Connecting to %s...\n", adr2)

	_ = messenger1.ConnectToPeer(adr2)

	wg := &sync.WaitGroup{}
	chanDone := make(chan bool)
	wg.Add(2)

	go func() {
		wg.Wait()
		chanDone <- true
	}()

	prepareMessengerForMatchDataReceive(messenger1, msg, wg)
	prepareMessengerForMatchDataReceive(messenger2, msg, wg)

	fmt.Println("Delaying as to allow peers to announce themselves on the opened topic...")
	time.Sleep(time.Second)

	fmt.Printf("sending message from %s...\n", messenger1.ID().Pretty())

	messenger1.Broadcast("test", msg)

	waitDoneWithTimeout(t, chanDone, timeoutWaitResponses)

	_ = messenger1.Close()
	_ = messenger2.Close()
}

func TestLibp2pMessenger_BroadcastOnChannelBlockingShouldLimitNumberOfGoRoutines(t *testing.T) {
	if testing.Short() {
		t.Skip("this test does not perform well in TC with race detector on")
	}

	msg := []byte("test message")
	numBroadcasts := libp2p.BroadcastGoRoutines + 5

	ch := make(chan *p2p.SendableData)

	wg := sync.WaitGroup{}
	wg.Add(numBroadcasts)

	messenger, _ := libp2p.NewNetworkMessenger(createMockNetworkArgs())
	messenger.SetLoadBalancer(&mock.ChannelLoadBalancerStub{
		CollectOneElementFromChannelsCalled: func() *p2p.SendableData {
			return nil
		},
		GetChannelOrDefaultCalled: func(pipe string) chan *p2p.SendableData {
			wg.Done()
			return ch
		},
	})

	numErrors := uint32(0)

	for i := 0; i < numBroadcasts; i++ {
		go func() {
			err := messenger.BroadcastOnChannelBlocking("test", "test", msg)
			if err == p2p.ErrTooManyGoroutines {
				atomic.AddUint32(&numErrors, 1)
				wg.Done()
			}
		}()
	}

	wg.Wait()

	// cleanup stuck go routines that are trying to write on the ch channel
	for i := 0; i < libp2p.BroadcastGoRoutines; i++ {
		select {
		case <-ch:
		default:
		}
	}

	assert.True(t, atomic.LoadUint32(&numErrors) > 0)

	_ = messenger.Close()
}

func TestLibp2pMessenger_BroadcastDataBetween2PeersWithLargeMsgShouldWork(t *testing.T) {
	msg := make([]byte, libp2p.MaxSendBuffSize)

	_, messenger1, messenger2 := createMockNetworkOf2()

	adr2 := messenger2.Addresses()[0]

	fmt.Printf("Connecting to %s...\n", adr2)

	_ = messenger1.ConnectToPeer(adr2)

	wg := &sync.WaitGroup{}
	chanDone := make(chan bool)
	wg.Add(2)

	go func() {
		wg.Wait()
		chanDone <- true
	}()

	prepareMessengerForMatchDataReceive(messenger1, msg, wg)
	prepareMessengerForMatchDataReceive(messenger2, msg, wg)

	fmt.Println("Delaying as to allow peers to announce themselves on the opened topic...")
	time.Sleep(time.Second)

	fmt.Printf("sending message from %s...\n", messenger1.ID().Pretty())

	messenger1.Broadcast("test", msg)

	waitDoneWithTimeout(t, chanDone, timeoutWaitResponses)

	_ = messenger1.Close()
	_ = messenger2.Close()
}

func TestLibp2pMessenger_Peers(t *testing.T) {
	_, messenger1, messenger2 := createMockNetworkOf2()

	adr2 := messenger2.Addresses()[0]

	fmt.Printf("Connecting to %s...\n", adr2)

	_ = messenger1.ConnectToPeer(adr2)

	// should know both peers
	foundCurrent := false
	foundConnected := false

	for _, p := range messenger1.Peers() {
		fmt.Println(p.Pretty())

		if p.Pretty() == messenger1.ID().Pretty() {
			foundCurrent = true
		}
		if p.Pretty() == messenger2.ID().Pretty() {
			foundConnected = true
		}
	}

	assert.True(t, foundCurrent && foundConnected)

	_ = messenger1.Close()
	_ = messenger2.Close()
}

func TestLibp2pMessenger_ConnectedPeers(t *testing.T) {
	netw, messenger1, messenger2 := createMockNetworkOf2()
	messenger3, _ := libp2p.NewMockMessenger(createMockNetworkArgs(), netw)

	_ = netw.LinkAll()

	adr2 := messenger2.Addresses()[0]

	fmt.Printf("Connecting to %s...\n", adr2)

	_ = messenger1.ConnectToPeer(adr2)
	_ = messenger3.ConnectToPeer(adr2)

	// connected peers:  1 ----- 2 ----- 3

<<<<<<< HEAD
	assert.Equal(t, []core.PeerID{messenger2.ID()}, messenger1.ConnectedPeers())
	assert.Equal(t, []core.PeerID{messenger2.ID()}, messenger3.ConnectedPeers())
	assert.Equal(t, 2, len(messenger2.ConnectedPeers()))
	// no need to further test that messenger2 is connected to messenger1 and messenger3 as this was tested in first 2 asserts
=======
	assert.Equal(t, []core.PeerID{mes2.ID()}, mes1.ConnectedPeers())
	assert.Equal(t, []core.PeerID{mes2.ID()}, mes3.ConnectedPeers())
	assert.Equal(t, 2, len(mes2.ConnectedPeers()))
	// no need to further test that mes2 is connected to mes1 and mes3 s this was tested in first 2 asserts
>>>>>>> ef1f1a59

	_ = messenger1.Close()
	_ = messenger2.Close()
	_ = messenger3.Close()
}

func TestLibp2pMessenger_ConnectedAddresses(t *testing.T) {
	netw, messenger1, messenger2 := createMockNetworkOf2()
	messenger3, _ := libp2p.NewMockMessenger(createMockNetworkArgs(), netw)

	_ = netw.LinkAll()

	adr2 := messenger2.Addresses()[0]

	fmt.Printf("Connecting to %s...\n", adr2)

	_ = messenger1.ConnectToPeer(adr2)
	_ = messenger3.ConnectToPeer(adr2)

	// connected peers:  1 ----- 2 ----- 3

	foundAddr1 := false
	foundAddr3 := false

	for _, addr := range messenger2.ConnectedAddresses() {
		for _, address := range messenger1.Addresses() {
			if addr == address {
				foundAddr1 = true
			}
		}

		for _, address := range messenger3.Addresses() {
			if addr == address {
				foundAddr3 = true
			}
		}
	}

	assert.True(t, foundAddr1)
	assert.True(t, foundAddr3)
<<<<<<< HEAD
	assert.Equal(t, 2, len(messenger2.ConnectedAddresses()))
	// no need to further test that messenger2 is connected to messenger1 and messenger3 as this was tested in first 2 asserts
=======
	assert.Equal(t, 2, len(mes2.ConnectedAddresses()))
	// no need to further test that mes2 is connected to mes1 and mes3 s this was tested in first 2 asserts
>>>>>>> ef1f1a59

	_ = messenger1.Close()
	_ = messenger2.Close()
	_ = messenger3.Close()
}

func TestLibp2pMessenger_PeerAddressConnectedPeerShouldWork(t *testing.T) {
	netw, messenger1, messenger2 := createMockNetworkOf2()
	messenger3, _ := libp2p.NewMockMessenger(createMockNetworkArgs(), netw)

	_ = netw.LinkAll()

	adr2 := messenger2.Addresses()[0]

	fmt.Printf("Connecting to %s...\n", adr2)

	_ = messenger1.ConnectToPeer(adr2)
	_ = messenger3.ConnectToPeer(adr2)

	// connected peers:  1 ----- 2 ----- 3

	defer func() {
		_ = messenger1.Close()
		_ = messenger2.Close()
		_ = messenger3.Close()
	}()

	addressesRecov := messenger2.PeerAddresses(messenger1.ID())
	for _, addr := range messenger1.Addresses() {
		for _, addrRecov := range addressesRecov {
			if strings.Contains(addr, addrRecov) {
				// address returned is valid, test is successful
				return
			}
		}
	}

	assert.Fail(t, "Returned address is not valid!")
}

func TestLibp2pMessenger_PeerAddressNotConnectedShouldReturnFromPeerstore(t *testing.T) {
	netw := mocknet.New(context.Background())
	messenger, _ := libp2p.NewMockMessenger(createMockNetworkArgs(), netw)

	networkHandler := &mock.NetworkStub{
		ConnsCalled: func() []network.Conn {
			return nil
		},
	}

	peerstoreHandler := &mock.PeerstoreStub{
		AddrsCalled: func(p peer.ID) []multiaddr.Multiaddr {
			return []multiaddr.Multiaddr{
				&mock.MultiaddrStub{
					StringCalled: func() string {
						return "multiaddress 1"
					},
				},
				&mock.MultiaddrStub{
					StringCalled: func() string {
						return "multiaddress 2"
					},
				},
			}
		},
	}

	messenger.SetHost(&mock.ConnectableHostStub{
		NetworkCalled: func() network.Network {
			return networkHandler
		},
		PeerstoreCalled: func() peerstore.Peerstore {
			return peerstoreHandler
		},
	})

	addresses := messenger.PeerAddresses("pid")
	require.Equal(t, 2, len(addresses))
	assert.Equal(t, addresses[0], "multiaddress 1")
	assert.Equal(t, addresses[1], "multiaddress 2")
}

func TestLibp2pMessenger_PeerAddressDisconnectedPeerShouldWork(t *testing.T) {
	netw, messenger1, messenger2 := createMockNetworkOf2()
	messenger3, _ := libp2p.NewMockMessenger(createMockNetworkArgs(), netw)

	_ = netw.LinkAll()

	adr2 := messenger2.Addresses()[0]

	fmt.Printf("Connecting to %s...\n", adr2)

	_ = messenger1.ConnectToPeer(adr2)
	_ = messenger3.ConnectToPeer(adr2)

	defer func() {
		_ = messenger1.Close()
		_ = messenger2.Close()
		_ = messenger3.Close()
	}()

	_ = netw.UnlinkPeers(peer.ID(messenger1.ID().Bytes()), peer.ID(messenger2.ID().Bytes()))
	_ = netw.DisconnectPeers(peer.ID(messenger1.ID().Bytes()), peer.ID(messenger2.ID().Bytes()))
	_ = netw.DisconnectPeers(peer.ID(messenger2.ID().Bytes()), peer.ID(messenger1.ID().Bytes()))

	// connected peers:  1 --x-- 2 ----- 3

	assert.False(t, messenger2.IsConnected(messenger1.ID()))
}

func TestLibp2pMessenger_PeerAddressUnknownPeerShouldReturnEmpty(t *testing.T) {
	_, messenger1, _ := createMockNetworkOf2()

	defer func() {
		_ = messenger1.Close()
	}()

	adr1Recov := messenger1.PeerAddresses("unknown peer")
	assert.Equal(t, 0, len(adr1Recov))
}

// ------- ConnectedPeersOnTopic

func TestLibp2pMessenger_ConnectedPeersOnTopicInvalidTopicShouldRetEmptyList(t *testing.T) {
	netw, messenger1, messenger2 := createMockNetworkOf2()
	messenger3, _ := libp2p.NewMockMessenger(createMockNetworkArgs(), netw)
	_ = netw.LinkAll()

	adr2 := messenger2.Addresses()[0]
	fmt.Printf("Connecting to %s...\n", adr2)

<<<<<<< HEAD
	_ = messenger1.ConnectToPeer(adr2)
	_ = messenger3.ConnectToPeer(adr2)
	// connected peers:  1 ----- 2 ----- 3
	connPeers := messenger1.ConnectedPeersOnTopic("non-existent topic")
=======
	_ = mes1.ConnectToPeer(adr2)
	_ = mes3.ConnectToPeer(adr2)
	// connected peers:  1 ----- 2 ----- 3
	connPeers := mes1.ConnectedPeersOnTopic("non-existent topic")
>>>>>>> ef1f1a59
	assert.Equal(t, 0, len(connPeers))

	_ = messenger1.Close()
	_ = messenger2.Close()
	_ = messenger3.Close()
}

func TestLibp2pMessenger_ConnectedPeersOnTopicOneTopicShouldWork(t *testing.T) {
	netw, messenger1, messenger2 := createMockNetworkOf2()
	messenger3, _ := libp2p.NewMockMessenger(createMockNetworkArgs(), netw)
	messenger4, _ := libp2p.NewMockMessenger(createMockNetworkArgs(), netw)
	_ = netw.LinkAll()

	adr2 := messenger2.Addresses()[0]
	fmt.Printf("Connecting to %s...\n", adr2)

<<<<<<< HEAD
	_ = messenger1.ConnectToPeer(adr2)
	_ = messenger3.ConnectToPeer(adr2)
	_ = messenger4.ConnectToPeer(adr2)
=======
	_ = mes1.ConnectToPeer(adr2)
	_ = mes3.ConnectToPeer(adr2)
	_ = mes4.ConnectToPeer(adr2)
>>>>>>> ef1f1a59
	// connected peers:  1 ----- 2 ----- 3
	//                          |
	//                          4
	// 1, 2, 3 should be on topic "topic123"
<<<<<<< HEAD
	_ = messenger1.CreateTopic("topic123", false)
	_ = messenger2.CreateTopic("topic123", false)
	_ = messenger3.CreateTopic("topic123", false)
=======
	_ = mes1.CreateTopic("topic123", false)
	_ = mes2.CreateTopic("topic123", false)
	_ = mes3.CreateTopic("topic123", false)
>>>>>>> ef1f1a59

	// wait a bit for topic announcements
	time.Sleep(time.Second)

	peersOnTopic123 := messenger2.ConnectedPeersOnTopic("topic123")

	assert.Equal(t, 2, len(peersOnTopic123))
	assert.True(t, containsPeerID(peersOnTopic123, messenger1.ID()))
	assert.True(t, containsPeerID(peersOnTopic123, messenger3.ID()))

	_ = messenger1.Close()
	_ = messenger2.Close()
	_ = messenger3.Close()
	_ = messenger4.Close()
}

func TestLibp2pMessenger_ConnectedPeersOnTopicOneTopicDifferentViewsShouldWork(t *testing.T) {
	netw, messenger1, messenger2 := createMockNetworkOf2()
	messenger3, _ := libp2p.NewMockMessenger(createMockNetworkArgs(), netw)
	messenger4, _ := libp2p.NewMockMessenger(createMockNetworkArgs(), netw)
	_ = netw.LinkAll()

	adr2 := messenger2.Addresses()[0]
	fmt.Printf("Connecting to %s...\n", adr2)

<<<<<<< HEAD
	_ = messenger1.ConnectToPeer(adr2)
	_ = messenger3.ConnectToPeer(adr2)
	_ = messenger4.ConnectToPeer(adr2)
=======
	_ = mes1.ConnectToPeer(adr2)
	_ = mes3.ConnectToPeer(adr2)
	_ = mes4.ConnectToPeer(adr2)
>>>>>>> ef1f1a59
	// connected peers:  1 ----- 2 ----- 3
	//                          |
	//                          4
	// 1, 2, 3 should be on topic "topic123"
<<<<<<< HEAD
	_ = messenger1.CreateTopic("topic123", false)
	_ = messenger2.CreateTopic("topic123", false)
	_ = messenger3.CreateTopic("topic123", false)
=======
	_ = mes1.CreateTopic("topic123", false)
	_ = mes2.CreateTopic("topic123", false)
	_ = mes3.CreateTopic("topic123", false)
>>>>>>> ef1f1a59

	// wait a bit for topic announcements
	time.Sleep(time.Second)

	peersOnTopic123FromMessenger2 := messenger2.ConnectedPeersOnTopic("topic123")
	peersOnTopic123FromMessenger4 := messenger4.ConnectedPeersOnTopic("topic123")

	// keep the same checks as the test above as to be 100% that the returned list are correct
<<<<<<< HEAD
	assert.Equal(t, 2, len(peersOnTopic123FromMessenger2))
	assert.True(t, containsPeerID(peersOnTopic123FromMessenger2, messenger1.ID()))
	assert.True(t, containsPeerID(peersOnTopic123FromMessenger2, messenger3.ID()))
=======
	assert.Equal(t, 2, len(peersOnTopic123FromMes2))
	assert.True(t, containsPeerID(peersOnTopic123FromMes2, mes1.ID()))
	assert.True(t, containsPeerID(peersOnTopic123FromMes2, mes3.ID()))
>>>>>>> ef1f1a59

	assert.Equal(t, 1, len(peersOnTopic123FromMessenger4))
	assert.True(t, containsPeerID(peersOnTopic123FromMessenger4, messenger2.ID()))

	_ = messenger1.Close()
	_ = messenger2.Close()
	_ = messenger3.Close()
	_ = messenger4.Close()
}

func TestLibp2pMessenger_ConnectedPeersOnTopicTwoTopicsShouldWork(t *testing.T) {
	netw, messenger1, messenger2 := createMockNetworkOf2()
	messenger3, _ := libp2p.NewMockMessenger(createMockNetworkArgs(), netw)
	messenger4, _ := libp2p.NewMockMessenger(createMockNetworkArgs(), netw)
	_ = netw.LinkAll()

	adr2 := messenger2.Addresses()[0]
	fmt.Printf("Connecting to %s...\n", adr2)

<<<<<<< HEAD
	_ = messenger1.ConnectToPeer(adr2)
	_ = messenger3.ConnectToPeer(adr2)
	_ = messenger4.ConnectToPeer(adr2)
=======
	_ = mes1.ConnectToPeer(adr2)
	_ = mes3.ConnectToPeer(adr2)
	_ = mes4.ConnectToPeer(adr2)
>>>>>>> ef1f1a59
	// connected peers:  1 ----- 2 ----- 3
	//                          |
	//                          4
	// 1, 2, 3 should be on topic "topic123"
	// 2, 4 should be on topic "topic24"
<<<<<<< HEAD
	_ = messenger1.CreateTopic("topic123", false)
	_ = messenger2.CreateTopic("topic123", false)
	_ = messenger2.CreateTopic("topic24", false)
	_ = messenger3.CreateTopic("topic123", false)
	_ = messenger4.CreateTopic("topic24", false)
=======
	_ = mes1.CreateTopic("topic123", false)
	_ = mes2.CreateTopic("topic123", false)
	_ = mes2.CreateTopic("topic24", false)
	_ = mes3.CreateTopic("topic123", false)
	_ = mes4.CreateTopic("topic24", false)
>>>>>>> ef1f1a59

	// wait a bit for topic announcements
	time.Sleep(time.Second)

	peersOnTopic123 := messenger2.ConnectedPeersOnTopic("topic123")
	peersOnTopic24 := messenger2.ConnectedPeersOnTopic("topic24")

	// keep the same checks as the test above as to be 100% that the returned list are correct
	assert.Equal(t, 2, len(peersOnTopic123))
	assert.True(t, containsPeerID(peersOnTopic123, messenger1.ID()))
	assert.True(t, containsPeerID(peersOnTopic123, messenger3.ID()))

	assert.Equal(t, 1, len(peersOnTopic24))
	assert.True(t, containsPeerID(peersOnTopic24, messenger4.ID()))

	_ = messenger1.Close()
	_ = messenger2.Close()
	_ = messenger3.Close()
	_ = messenger4.Close()
}

// ------- ConnectedFullHistoryPeersOnTopic

func TestLibp2pMessenger_ConnectedFullHistoryPeersOnTopicShouldWork(t *testing.T) {
	messenger1, messenger2, messenger3 := createMockNetworkOf3()

	adr2 := messenger2.Addresses()[0]
	adr3 := messenger3.Addresses()[0]
	fmt.Println("Connecting ...")

<<<<<<< HEAD
	_ = messenger1.ConnectToPeer(adr2)
	_ = messenger3.ConnectToPeer(adr2)
	_ = messenger1.ConnectToPeer(adr3)
	// connected peers:  1 ----- 2
	//                  |       |
	//                  3 ------+
=======
	_ = mes1.ConnectToPeer(adr2)
	_ = mes3.ConnectToPeer(adr2)
	_ = mes1.ConnectToPeer(adr3)
	// connected peers:  1 ----- 2
	//                   |       |
	//                   3 ------+
>>>>>>> ef1f1a59

	_ = messenger1.CreateTopic("topic123", false)
	_ = messenger2.CreateTopic("topic123", false)
	_ = messenger3.CreateTopic("topic123", false)

	// wait a bit for topic announcements
	time.Sleep(time.Second)

	assert.Equal(t, 2, len(messenger1.ConnectedPeersOnTopic("topic123")))
	assert.Equal(t, 1, len(messenger1.ConnectedFullHistoryPeersOnTopic("topic123")))

	assert.Equal(t, 2, len(messenger2.ConnectedPeersOnTopic("topic123")))
	assert.Equal(t, 1, len(messenger2.ConnectedFullHistoryPeersOnTopic("topic123")))

	assert.Equal(t, 2, len(messenger3.ConnectedPeersOnTopic("topic123")))
	assert.Equal(t, 2, len(messenger3.ConnectedFullHistoryPeersOnTopic("topic123")))

	_ = messenger1.Close()
	_ = messenger2.Close()
	_ = messenger3.Close()
}

func TestLibp2pMessenger_ConnectedPeersShouldReturnUniquePeers(t *testing.T) {
	pid1 := core.PeerID("pid1")
	pid2 := core.PeerID("pid2")
	pid3 := core.PeerID("pid3")
	pid4 := core.PeerID("pid4")

	hs := &mock.ConnectableHostStub{
		NetworkCalled: func() network.Network {
			return &mock.NetworkStub{
				ConnsCalled: func() []network.Conn {
					// generate a mock list that contain duplicates
					return []network.Conn{
						generateConnWithRemotePeer(pid1),
						generateConnWithRemotePeer(pid1),
						generateConnWithRemotePeer(pid2),
						generateConnWithRemotePeer(pid1),
						generateConnWithRemotePeer(pid4),
						generateConnWithRemotePeer(pid3),
						generateConnWithRemotePeer(pid1),
						generateConnWithRemotePeer(pid3),
						generateConnWithRemotePeer(pid4),
						generateConnWithRemotePeer(pid2),
						generateConnWithRemotePeer(pid1),
						generateConnWithRemotePeer(pid1),
					}
				},
				ConnectednessCalled: func(id peer.ID) network.Connectedness {
					return network.Connected
				},
			}
		},
	}

	netw := mocknet.New(context.Background())
	mes, _ := libp2p.NewMockMessenger(createMockNetworkArgs(), netw)
	// we can safely close the host as the next operations will be done on a mock
	_ = mes.Close()

	mes.SetHost(hs)

	peerList := mes.ConnectedPeers()

	assert.Equal(t, 4, len(peerList))
	assert.True(t, existInList(peerList, pid1))
	assert.True(t, existInList(peerList, pid2))
	assert.True(t, existInList(peerList, pid3))
	assert.True(t, existInList(peerList, pid4))
}

func existInList(list []core.PeerID, pid core.PeerID) bool {
	for _, p := range list {
		if bytes.Equal(p.Bytes(), pid.Bytes()) {
			return true
		}
	}

	return false
}

func generateConnWithRemotePeer(pid core.PeerID) network.Conn {
	return &mock.ConnStub{
		RemotePeerCalled: func() peer.ID {
			return peer.ID(pid)
		},
	}
}

func TestLibp2pMessenger_SendDirectWithMockNetToConnectedPeerShouldWork(t *testing.T) {
	msg := []byte("test message")

	_, messenger1, messenger2 := createMockNetworkOf2()

	adr2 := messenger2.Addresses()[0]

	fmt.Printf("Connecting to %s...\n", adr2)

	_ = messenger1.ConnectToPeer(adr2)

	wg := &sync.WaitGroup{}
	chanDone := make(chan bool)
	wg.Add(1)

	go func() {
		wg.Wait()
		chanDone <- true
	}()

	prepareMessengerForMatchDataReceive(messenger2, msg, wg)

	fmt.Println("Delaying as to allow peers to announce themselves on the opened topic...")
	time.Sleep(time.Second)

	fmt.Printf("sending message from %s...\n", messenger1.ID().Pretty())

	err := messenger1.SendToConnectedPeer("test", msg, messenger2.ID())

	assert.Nil(t, err)

	waitDoneWithTimeout(t, chanDone, timeoutWaitResponses)

	_ = messenger1.Close()
	_ = messenger2.Close()
}

func TestLibp2pMessenger_SendDirectWithRealNetToConnectedPeerShouldWork(t *testing.T) {
	msg := []byte("test message")

	fmt.Println("Messenger 1:")
	messenger1, _ := libp2p.NewNetworkMessenger(createMockNetworkArgs())

	fmt.Println("Messenger 2:")
	messenger2, _ := libp2p.NewNetworkMessenger(createMockNetworkArgs())

	err := messenger1.ConnectToPeer(getConnectableAddress(messenger2))
	assert.Nil(t, err)

	wg := &sync.WaitGroup{}
	chanDone := make(chan bool)
	wg.Add(2)

	go func() {
		wg.Wait()
		chanDone <- true
	}()

	prepareMessengerForMatchDataReceive(messenger1, msg, wg)
	prepareMessengerForMatchDataReceive(messenger2, msg, wg)

	fmt.Println("Delaying as to allow peers to announce themselves on the opened topic...")
	time.Sleep(time.Second)

	fmt.Printf("Messenger 1 is sending message from %s...\n", messenger1.ID().Pretty())
	err = messenger1.SendToConnectedPeer("test", msg, messenger2.ID())
	assert.Nil(t, err)

	time.Sleep(time.Second)
	fmt.Printf("Messenger 2 is sending message from %s...\n", messenger2.ID().Pretty())
	err = messenger2.SendToConnectedPeer("test", msg, messenger1.ID())
	assert.Nil(t, err)

	waitDoneWithTimeout(t, chanDone, timeoutWaitResponses)

	_ = messenger1.Close()
	_ = messenger2.Close()
}

func TestLibp2pMessenger_SendDirectWithRealNetToSelfShouldWork(t *testing.T) {
	msg := []byte("test message")

	fmt.Println("Messenger 1:")
	mes, _ := libp2p.NewNetworkMessenger(createMockNetworkArgs())

	wg := &sync.WaitGroup{}
	chanDone := make(chan bool)
	wg.Add(1)

	go func() {
		wg.Wait()
		chanDone <- true
	}()

	prepareMessengerForMatchDataReceive(mes, msg, wg)

	fmt.Printf("Messenger 1 is sending message from %s to self...\n", mes.ID().Pretty())
	err := mes.SendToConnectedPeer("test", msg, mes.ID())
	assert.Nil(t, err)

	time.Sleep(time.Second)

	waitDoneWithTimeout(t, chanDone, timeoutWaitResponses)

	_ = mes.Close()
}

// ------- Bootstrap

func TestNetworkMessenger_BootstrapPeerDiscoveryShouldCallPeerBootstrapper(t *testing.T) {
	wasCalled := false

	netw := mocknet.New(context.Background())
	pdm := &mock.PeerDiscovererStub{
		BootstrapCalled: func() error {
			wasCalled = true
			return nil
		},
		CloseCalled: func() error {
			return nil
		},
	}
	mes, _ := libp2p.NewMockMessenger(createMockNetworkArgs(), netw)
	mes.SetPeerDiscoverer(pdm)

	_ = mes.Bootstrap()

	assert.True(t, wasCalled)

	_ = mes.Close()
}

// ------- SetThresholdMinConnectedPeers

func TestNetworkMessenger_SetThresholdMinConnectedPeersInvalidValueShouldErr(t *testing.T) {
	messenger := createMockMessenger()
	defer func() {
		_ = messenger.Close()
	}()

	err := messenger.SetThresholdMinConnectedPeers(-1)

	assert.Equal(t, p2p.ErrInvalidValue, err)
}

func TestNetworkMessenger_SetThresholdMinConnectedPeersShouldWork(t *testing.T) {
	messenger := createMockMessenger()
	defer func() {
		_ = messenger.Close()
	}()

	minConnectedPeers := 56
	err := messenger.SetThresholdMinConnectedPeers(minConnectedPeers)

	assert.Nil(t, err)
	assert.Equal(t, minConnectedPeers, messenger.ThresholdMinConnectedPeers())
}

// ------- IsConnectedToTheNetwork

func TestNetworkMessenger_IsConnectedToTheNetworkRetFalse(t *testing.T) {
	messenger := createMockMessenger()
	defer func() {
		_ = messenger.Close()
	}()

	minConnectedPeers := 56
	_ = messenger.SetThresholdMinConnectedPeers(minConnectedPeers)

	assert.False(t, messenger.IsConnectedToTheNetwork())
}

func TestNetworkMessenger_IsConnectedToTheNetworkWithZeroRetTrue(t *testing.T) {
	messenger := createMockMessenger()
	defer func() {
		_ = messenger.Close()
	}()

	minConnectedPeers := 0
	_ = messenger.SetThresholdMinConnectedPeers(minConnectedPeers)

	assert.True(t, messenger.IsConnectedToTheNetwork())
}

// ------- SetPeerShardResolver

func TestNetworkMessenger_SetPeerShardResolverNilShouldErr(t *testing.T) {
	messenger := createMockMessenger()
	defer func() {
		_ = messenger.Close()
	}()

	err := messenger.SetPeerShardResolver(nil)

	assert.Equal(t, p2p.ErrNilPeerShardResolver, err)
}

func TestNetworkMessenger_SetPeerShardResolver(t *testing.T) {
	messenger := createMockMessenger()
	defer func() {
		_ = messenger.Close()
	}()

	err := messenger.SetPeerShardResolver(&mock.PeerShardResolverStub{})

	assert.Nil(t, err)
}

func TestNetworkMessenger_DoubleCloseShouldWork(t *testing.T) {
	messenger := createMessenger()

	time.Sleep(time.Second)

	err := messenger.Close()
	assert.Nil(t, err)

	err = messenger.Close()
	assert.Nil(t, err)
}

func TestNetworkMessenger_PreventReprocessingShouldWork(t *testing.T) {
	args := libp2p.ArgsNetworkMessenger{
		ListenAddress: libp2p.ListenLocalhostAddrWithIp4AndTcp,
		Marshalizer:   &testscommon.ProtoMarshalizerMock{},
		P2pConfig: config.P2PConfig{
			Node: config.NodeConfig{
				Port:                  "0",
				ConnectionWatcherType: "print",
			},
			KadDhtPeerDiscovery: config.KadDhtPeerDiscoveryConfig{
				Enabled: false,
			},
			Sharding: config.ShardingConfig{
				Type: p2p.NilListSharder,
			},
		},
		SyncTimer:            &libp2p.LocalSyncTimer{},
		PreferredPeersHolder: &p2pmocks.PeersHolderStub{},
	}

	mes, _ := libp2p.NewNetworkMessenger(args)

	numCalled := uint32(0)
	handler := &mock.MessageProcessorStub{
		ProcessMessageCalled: func(message p2p.MessageP2P, fromConnectedPeer core.PeerID) error {
			atomic.AddUint32(&numCalled, 1)
			return nil
		},
	}

	callBackFunc := mes.PubsubCallback(handler, "")
	ctx := context.Background()
	pid := peer.ID(mes.ID())
	timeStamp := time.Now().Unix() - 1
	timeStamp -= int64(libp2p.AcceptMessagesInAdvanceDuration.Seconds())
	timeStamp -= int64(libp2p.PubsubTimeCacheDuration.Seconds())

	innerMessage := &data.TopicMessage{
		Payload:   []byte("data"),
		Timestamp: timeStamp,
	}
	buff, _ := args.Marshalizer.Marshal(innerMessage)
	msg := &pubsub.Message{
		Message: &pubsub_pb.Message{
			From:                 []byte(pid),
			Data:                 buff,
			Seqno:                []byte{0, 0, 0, 1},
			Topic:                nil,
			Signature:            nil,
			Key:                  nil,
			XXX_NoUnkeyedLiteral: struct{}{},
			XXX_unrecognized:     nil,
			XXX_sizecache:        0,
		},
		ReceivedFrom:  "",
		ValidatorData: nil,
	}

	assert.False(t, callBackFunc(ctx, pid, msg)) // this will not call
	assert.False(t, callBackFunc(ctx, pid, msg)) // this will not call
	assert.Equal(t, uint32(0), atomic.LoadUint32(&numCalled))

	_ = mes.Close()
}

func TestNetworkMessenger_PubsubCallbackNotMessageNotValidShouldNotCallHandler(t *testing.T) {
	args := libp2p.ArgsNetworkMessenger{
		Marshalizer:   &testscommon.ProtoMarshalizerMock{},
		ListenAddress: libp2p.ListenLocalhostAddrWithIp4AndTcp,
		P2pConfig: config.P2PConfig{
			Node: config.NodeConfig{
				Port:                  "0",
				ConnectionWatcherType: "print",
			},
			KadDhtPeerDiscovery: config.KadDhtPeerDiscoveryConfig{
				Enabled: false,
			},
			Sharding: config.ShardingConfig{
				Type: p2p.NilListSharder,
			},
		},
		SyncTimer:            &libp2p.LocalSyncTimer{},
		PreferredPeersHolder: &p2pmocks.PeersHolderStub{},
	}

	mes, _ := libp2p.NewNetworkMessenger(args)
	numUpserts := int32(0)
	_ = mes.SetPeerDenialEvaluator(&mock.PeerDenialEvaluatorStub{
		UpsertPeerIDCalled: func(pid core.PeerID, duration time.Duration) error {
			atomic.AddInt32(&numUpserts, 1)
			// any error thrown here should not impact the execution
			return fmt.Errorf("expected error")
		},
		IsDeniedCalled: func(pid core.PeerID) bool {
			return false
		},
	})

	numCalled := uint32(0)
	handler := &mock.MessageProcessorStub{
		ProcessMessageCalled: func(message p2p.MessageP2P, fromConnectedPeer core.PeerID) error {
			atomic.AddUint32(&numCalled, 1)
			return nil
		},
	}

	callBackFunc := mes.PubsubCallback(handler, "")
	ctx := context.Background()
	pid := peer.ID(mes.ID())
	innerMessage := &data.TopicMessage{
		Payload:   []byte("data"),
		Timestamp: time.Now().Unix(),
	}
	buff, _ := args.Marshalizer.Marshal(innerMessage)
	msg := &pubsub.Message{
		Message: &pubsub_pb.Message{
			From:                 []byte("not a valid pid"),
			Data:                 buff,
			Seqno:                []byte{0, 0, 0, 1},
			Topic:                nil,
			Signature:            nil,
			Key:                  nil,
			XXX_NoUnkeyedLiteral: struct{}{},
			XXX_unrecognized:     nil,
			XXX_sizecache:        0,
		},
		ReceivedFrom:  "",
		ValidatorData: nil,
	}

	assert.False(t, callBackFunc(ctx, pid, msg))
	assert.Equal(t, uint32(0), atomic.LoadUint32(&numCalled))
	assert.Equal(t, int32(2), atomic.LoadInt32(&numUpserts))

	_ = mes.Close()
}

func TestNetworkMessenger_PubsubCallbackReturnsFalseIfHandlerErrors(t *testing.T) {
	args := libp2p.ArgsNetworkMessenger{
		Marshalizer:   &testscommon.ProtoMarshalizerMock{},
		ListenAddress: libp2p.ListenLocalhostAddrWithIp4AndTcp,
		P2pConfig: config.P2PConfig{
			Node: config.NodeConfig{
				Port:                  "0",
				ConnectionWatcherType: "print",
			},
			KadDhtPeerDiscovery: config.KadDhtPeerDiscoveryConfig{
				Enabled: false,
			},
			Sharding: config.ShardingConfig{
				Type: p2p.NilListSharder,
			},
		},
		SyncTimer:            &libp2p.LocalSyncTimer{},
		PreferredPeersHolder: &p2pmocks.PeersHolderStub{},
	}

	mes, _ := libp2p.NewNetworkMessenger(args)

	numCalled := uint32(0)
	expectedErr := errors.New("expected error")
	handler := &mock.MessageProcessorStub{
		ProcessMessageCalled: func(message p2p.MessageP2P, fromConnectedPeer core.PeerID) error {
			atomic.AddUint32(&numCalled, 1)
			return expectedErr
		},
	}

	callBackFunc := mes.PubsubCallback(handler, "")
	ctx := context.Background()
	pid := peer.ID(mes.ID())
	innerMessage := &data.TopicMessage{
		Payload:   []byte("data"),
		Timestamp: time.Now().Unix(),
		Version:   libp2p.CurrentTopicMessageVersion,
	}
	buff, _ := args.Marshalizer.Marshal(innerMessage)
	topic := "topic"
	msg := &pubsub.Message{
		Message: &pubsub_pb.Message{
			From:                 []byte(mes.ID()),
			Data:                 buff,
			Seqno:                []byte{0, 0, 0, 1},
			Topic:                &topic,
			Signature:            nil,
			Key:                  nil,
			XXX_NoUnkeyedLiteral: struct{}{},
			XXX_unrecognized:     nil,
			XXX_sizecache:        0,
		},
		ReceivedFrom:  "",
		ValidatorData: nil,
	}

	assert.False(t, callBackFunc(ctx, pid, msg))
	assert.Equal(t, uint32(1), atomic.LoadUint32(&numCalled))

	_ = mes.Close()
}

func TestNetworkMessenger_UnjoinAllTopicsShouldWork(t *testing.T) {
	args := libp2p.ArgsNetworkMessenger{
		Marshalizer:   &testscommon.ProtoMarshalizerMock{},
		ListenAddress: libp2p.ListenLocalhostAddrWithIp4AndTcp,
		P2pConfig: config.P2PConfig{
			Node: config.NodeConfig{
				Port:                  "0",
				ConnectionWatcherType: "print",
			},
			KadDhtPeerDiscovery: config.KadDhtPeerDiscoveryConfig{
				Enabled: false,
			},
			Sharding: config.ShardingConfig{
				Type: p2p.NilListSharder,
			},
		},
		SyncTimer:            &libp2p.LocalSyncTimer{},
		PreferredPeersHolder: &p2pmocks.PeersHolderStub{},
	}

	mes, _ := libp2p.NewNetworkMessenger(args)

	topic := "topic"
	_ = mes.CreateTopic(topic, true)
	assert.True(t, mes.HasTopic(topic))

	err := mes.UnjoinAllTopics()
	assert.Nil(t, err)

	assert.False(t, mes.HasTopic(topic))
}

func TestNetworkMessenger_ValidMessageByTimestampMessageTooOld(t *testing.T) {
	args := createMockNetworkArgs()
	now := time.Now()
	args.SyncTimer = &mock.SyncTimerStub{
		CurrentTimeCalled: func() time.Time {
			return now
		},
	}
	mes, _ := libp2p.NewNetworkMessenger(args)

	msg := &message.Message{
		TimestampField: now.Unix() - int64(libp2p.PubsubTimeCacheDuration.Seconds()) - 1,
	}
	err := mes.ValidMessageByTimestamp(msg)

	assert.True(t, errors.Is(err, p2p.ErrMessageTooOld))
}

func TestNetworkMessenger_ValidMessageByTimestampMessageAtLowerLimitShouldWork(t *testing.T) {
	mes, _ := libp2p.NewNetworkMessenger(createMockNetworkArgs())

	now := time.Now()
	msg := &message.Message{
		TimestampField: now.Unix() - int64(libp2p.PubsubTimeCacheDuration.Seconds()) + int64(libp2p.AcceptMessagesInAdvanceDuration.Seconds()),
	}
	err := mes.ValidMessageByTimestamp(msg)

	assert.Nil(t, err)
}

func TestNetworkMessenger_ValidMessageByTimestampMessageTooNew(t *testing.T) {
	args := createMockNetworkArgs()
	now := time.Now()
	args.SyncTimer = &mock.SyncTimerStub{
		CurrentTimeCalled: func() time.Time {
			return now
		},
	}
	mes, _ := libp2p.NewNetworkMessenger(args)

	msg := &message.Message{
		TimestampField: now.Unix() + int64(libp2p.AcceptMessagesInAdvanceDuration.Seconds()) + 1,
	}
	err := mes.ValidMessageByTimestamp(msg)

	assert.True(t, errors.Is(err, p2p.ErrMessageTooNew))
}

func TestNetworkMessenger_ValidMessageByTimestampMessageAtUpperLimitShouldWork(t *testing.T) {
	args := createMockNetworkArgs()
	now := time.Now()
	args.SyncTimer = &mock.SyncTimerStub{
		CurrentTimeCalled: func() time.Time {
			return now
		},
	}
	mes, _ := libp2p.NewNetworkMessenger(args)

	msg := &message.Message{
		TimestampField: now.Unix() + int64(libp2p.AcceptMessagesInAdvanceDuration.Seconds()),
	}
	err := mes.ValidMessageByTimestamp(msg)

	assert.Nil(t, err)
}

func TestNetworkMessenger_GetConnectedPeersInfo(t *testing.T) {
	netw := mocknet.New(context.Background())

	peers := []peer.ID{
		"valI1",
		"valC1",
		"valC2",
		"obsI1",
		"obsI2",
		"obsI3",
		"obsC1",
		"obsC2",
		"obsC3",
		"obsC4",
		"unknown",
	}
	mes, _ := libp2p.NewMockMessenger(createMockNetworkArgs(), netw)
	mes.SetHost(&mock.ConnectableHostStub{
		NetworkCalled: func() network.Network {
			return &mock.NetworkStub{
				PeersCall: func() []peer.ID {
					return peers
				},
				ConnsToPeerCalled: func(p peer.ID) []network.Conn {
					return make([]network.Conn, 0)
				},
			}
		},
	})
	selfShardID := uint32(0)
	crossShardID := uint32(1)
	_ = mes.SetPeerShardResolver(&mock.PeerShardResolverStub{
		GetPeerInfoCalled: func(pid core.PeerID) core.P2PPeerInfo {
			pinfo := core.P2PPeerInfo{
				PeerType: core.UnknownPeer,
			}
			if pid.Pretty() == mes.ID().Pretty() {
				pinfo.ShardID = selfShardID
				pinfo.PeerType = core.ObserverPeer
				return pinfo
			}

			strPid := string(pid)
			if strings.Contains(strPid, "I") {
				pinfo.ShardID = selfShardID
			}
			if strings.Contains(strPid, "C") {
				pinfo.ShardID = crossShardID
			}

			if strings.Contains(strPid, "val") {
				pinfo.PeerType = core.ValidatorPeer
			}

			if strings.Contains(strPid, "obs") {
				pinfo.PeerType = core.ObserverPeer
			}

			return pinfo
		},
	})

	cpi := mes.GetConnectedPeersInfo()

	assert.Equal(t, 4, cpi.NumCrossShardObservers)
	assert.Equal(t, 2, cpi.NumCrossShardValidators)
	assert.Equal(t, 3, cpi.NumIntraShardObservers)
	assert.Equal(t, 1, cpi.NumIntraShardValidators)
	assert.Equal(t, 3, cpi.NumObserversOnShard[selfShardID])
	assert.Equal(t, 4, cpi.NumObserversOnShard[crossShardID])
	assert.Equal(t, 1, cpi.NumValidatorsOnShard[selfShardID])
	assert.Equal(t, 2, cpi.NumValidatorsOnShard[crossShardID])
	assert.Equal(t, selfShardID, cpi.SelfShardID)
	assert.Equal(t, 1, len(cpi.UnknownPeers))
}

func TestNetworkMessenger_mapHistogram(t *testing.T) {
	t.Parallel()

	args := createMockNetworkArgs()
	netMes, _ := libp2p.NewNetworkMessenger(args)

	inp := map[uint32]int{
		0:                     5,
		1:                     7,
		2:                     9,
		core.MetachainShardId: 11,
	}
	output := `shard 0: 5, shard 1: 7, shard 2: 9, meta: 11`

	require.Equal(t, output, netMes.MapHistogram(inp))
}

func TestNetworkMessenger_ApplyOptionsShouldErr(t *testing.T) {
	t.Parallel()

	expectedErr := errors.New("expected option err")
	args := createMockNetworkArgs()
	netMes, _ := libp2p.NewNetworkMessenger(args)

	opt := netMes.GetOption(func() error {
		return expectedErr
	})
	err := netMes.ApplyOptions(opt)
	require.Equal(t, expectedErr, err)
}

func TestNetworkMessenger_ApplyOptionsShouldWork(t *testing.T) {
	t.Parallel()

	args := createMockNetworkArgs()
	netMes, _ := libp2p.NewNetworkMessenger(args)

	opt := netMes.GetOption(func() error {
		return nil
	})
	err := netMes.ApplyOptions(opt)
	require.NoError(t, err)
}

func TestNetworkMessenger_ChooseAnotherPortIfBindFails(t *testing.T) {
	t.Skip("complex test used to debug port reuse mechanism on netMessenger")

	port := "37000-37010"
	mutMessengers := sync.Mutex{}
	messengers := make([]p2p.Messenger, 0)

	numMessengers := 10
	for i := 0; i < numMessengers; i++ {
		go func() {
			time.Sleep(time.Millisecond)
			args := createMockNetworkArgs()
			args.P2pConfig.Node.Port = port

			netMes, err := libp2p.NewNetworkMessengerWithoutPortReuse(args)
			assert.Nil(t, err)
			require.False(t, check.IfNil(netMes))

			mutMessengers.Lock()
			messengers = append(messengers, netMes)
			mutMessengers.Unlock()
		}()
	}

	time.Sleep(time.Second)

	mutMessengers.Lock()
	for index1, messenger1 := range messengers {
		for index2, messenger2 := range messengers {
			if index1 == index2 {
				continue
			}

			assert.NotEqual(t, messenger1.Port(), messenger2.Port())
		}
	}

	for _, messenger := range messengers {
		_ = messenger.Close()
	}
	mutMessengers.Unlock()
}

func TestNetworkMessenger_Bootstrap(t *testing.T) {
	t.Skip("long test used to debug go routines closing on the netMessenger")

	t.Parallel()

	_ = logger.SetLogLevel("*:DEBUG")
	log := logger.GetOrCreate("internal tests")

	args := libp2p.ArgsNetworkMessenger{
		ListenAddress: libp2p.ListenLocalhostAddrWithIp4AndTcp,
		Marshalizer:   &marshal.GogoProtoMarshalizer{},
		P2pConfig: config.P2PConfig{
			Node: config.NodeConfig{
				Port:                       "0",
				Seed:                       "",
				MaximumExpectedPeerCount:   1,
				ThresholdMinConnectedPeers: 1,
				ConnectionWatcherType:      "print",
			},
			KadDhtPeerDiscovery: config.KadDhtPeerDiscoveryConfig{
				Enabled:                          true,
				Type:                             "optimized",
				RefreshIntervalInSec:             10,
				ProtocolID:                       "erd/kad/1.0.0",
				InitialPeerList:                  []string{"/ip4/35.214.140.83/tcp/10000/p2p/16Uiu2HAm6hPymvkZyFgbvWaVBKhEoPjmXhkV32r9JaFvQ7Rk8ynU"},
				BucketSize:                       10,
				RoutingTableRefreshIntervalInSec: 5,
			},
			Sharding: config.ShardingConfig{
				TargetPeerCount:         0,
				MaxIntraShardValidators: 0,
				MaxCrossShardValidators: 0,
				MaxIntraShardObservers:  0,
				MaxCrossShardObservers:  0,
				MaxSeeders:              0,
				Type:                    "NilListSharder",
			},
		},
		SyncTimer: &mock.SyncTimerStub{},
	}

	netMes, err := libp2p.NewNetworkMessenger(args)
	require.Nil(t, err)

	go func() {
		time.Sleep(time.Second * 1)
		goRoutinesNumberStart := runtime.NumGoroutine()
		log.Info("before closing", "num go routines", goRoutinesNumberStart)

		_ = netMes.Close()
	}()

	_ = netMes.Bootstrap()

	time.Sleep(time.Second * 5)

	goRoutinesNumberStart := runtime.NumGoroutine()
	core.DumpGoRoutinesToLog(goRoutinesNumberStart, log)
}

func TestLibp2pMessenger_SignVerifyPayloadShouldWork(t *testing.T) {
	fmt.Println("Messenger 1:")
	messenger1, _ := libp2p.NewNetworkMessenger(createMockNetworkArgs())

	fmt.Println("Messenger 2:")
	messenger2, _ := libp2p.NewNetworkMessenger(createMockNetworkArgs())

	err := messenger1.ConnectToPeer(getConnectableAddress(messenger2))
	assert.Nil(t, err)

	defer func() {
		_ = messenger1.Close()
		_ = messenger2.Close()
	}()

	payload := []byte("payload")
	sig, err := messenger1.Sign(payload)
	assert.Nil(t, err)

	err = messenger2.Verify(payload, messenger1.ID(), sig)
	assert.Nil(t, err)

	err = messenger1.Verify(payload, messenger1.ID(), sig)
	assert.Nil(t, err)
}<|MERGE_RESOLUTION|>--- conflicted
+++ resolved
@@ -370,21 +370,12 @@
 }
 
 func TestLibp2pMessenger_RegisterTopicValidatorReregistrationShouldErr(t *testing.T) {
-<<<<<<< HEAD
 	messenger := createMockMessenger()
 	_ = messenger.CreateTopic("test", false)
 	// registration
 	_ = messenger.RegisterMessageProcessor("test", "identifier", &mock.MessageProcessorStub{})
 	// re-registration
 	err := messenger.RegisterMessageProcessor("test", "identifier", &mock.MessageProcessorStub{})
-=======
-	mes := createMockMessenger()
-	_ = mes.CreateTopic("test", false)
-	// registration
-	_ = mes.RegisterMessageProcessor("test", "identifier", &mock.MessageProcessorStub{})
-	// re-registration
-	err := mes.RegisterMessageProcessor("test", "identifier", &mock.MessageProcessorStub{})
->>>>>>> ef1f1a59
 
 	assert.True(t, errors.Is(err, p2p.ErrMessageProcessorAlreadyDefined))
 
@@ -408,17 +399,10 @@
 	_ = messenger.CreateTopic("test", false)
 
 	// registration
-<<<<<<< HEAD
 	_ = messenger.RegisterMessageProcessor("test", "identifier", &mock.MessageProcessorStub{})
 
 	// unregistration
 	err := messenger.UnregisterMessageProcessor("test", "identifier")
-=======
-	_ = mes.RegisterMessageProcessor("test", "identifier", &mock.MessageProcessorStub{})
-
-	// unregistration
-	err := mes.UnregisterMessageProcessor("test", "identifier")
->>>>>>> ef1f1a59
 
 	assert.Nil(t, err)
 
@@ -426,7 +410,6 @@
 }
 
 func TestLibp2pMessenger_UnregisterAllTopicValidatorShouldWork(t *testing.T) {
-<<<<<<< HEAD
 	messenger := createMockMessenger()
 	_ = messenger.CreateTopic("test", false)
 	// registration
@@ -436,17 +419,6 @@
 	_ = messenger.RegisterMessageProcessor("test2", "identifier", &mock.MessageProcessorStub{})
 	// unregistration
 	err := messenger.UnregisterAllMessageProcessors()
-=======
-	mes := createMockMessenger()
-	_ = mes.CreateTopic("test", false)
-	// registration
-	_ = mes.CreateTopic("test1", false)
-	_ = mes.RegisterMessageProcessor("test1", "identifier", &mock.MessageProcessorStub{})
-	_ = mes.CreateTopic("test2", false)
-	_ = mes.RegisterMessageProcessor("test2", "identifier", &mock.MessageProcessorStub{})
-	// unregistration
-	err := mes.UnregisterAllMessageProcessors()
->>>>>>> ef1f1a59
 	assert.Nil(t, err)
 	err = messenger.RegisterMessageProcessor("test1", "identifier", &mock.MessageProcessorStub{})
 	assert.Nil(t, err)
@@ -683,17 +655,10 @@
 
 	// connected peers:  1 ----- 2 ----- 3
 
-<<<<<<< HEAD
 	assert.Equal(t, []core.PeerID{messenger2.ID()}, messenger1.ConnectedPeers())
 	assert.Equal(t, []core.PeerID{messenger2.ID()}, messenger3.ConnectedPeers())
 	assert.Equal(t, 2, len(messenger2.ConnectedPeers()))
 	// no need to further test that messenger2 is connected to messenger1 and messenger3 as this was tested in first 2 asserts
-=======
-	assert.Equal(t, []core.PeerID{mes2.ID()}, mes1.ConnectedPeers())
-	assert.Equal(t, []core.PeerID{mes2.ID()}, mes3.ConnectedPeers())
-	assert.Equal(t, 2, len(mes2.ConnectedPeers()))
-	// no need to further test that mes2 is connected to mes1 and mes3 s this was tested in first 2 asserts
->>>>>>> ef1f1a59
 
 	_ = messenger1.Close()
 	_ = messenger2.Close()
@@ -734,13 +699,8 @@
 
 	assert.True(t, foundAddr1)
 	assert.True(t, foundAddr3)
-<<<<<<< HEAD
 	assert.Equal(t, 2, len(messenger2.ConnectedAddresses()))
 	// no need to further test that messenger2 is connected to messenger1 and messenger3 as this was tested in first 2 asserts
-=======
-	assert.Equal(t, 2, len(mes2.ConnectedAddresses()))
-	// no need to further test that mes2 is connected to mes1 and mes3 s this was tested in first 2 asserts
->>>>>>> ef1f1a59
 
 	_ = messenger1.Close()
 	_ = messenger2.Close()
@@ -872,17 +832,10 @@
 	adr2 := messenger2.Addresses()[0]
 	fmt.Printf("Connecting to %s...\n", adr2)
 
-<<<<<<< HEAD
 	_ = messenger1.ConnectToPeer(adr2)
 	_ = messenger3.ConnectToPeer(adr2)
 	// connected peers:  1 ----- 2 ----- 3
 	connPeers := messenger1.ConnectedPeersOnTopic("non-existent topic")
-=======
-	_ = mes1.ConnectToPeer(adr2)
-	_ = mes3.ConnectToPeer(adr2)
-	// connected peers:  1 ----- 2 ----- 3
-	connPeers := mes1.ConnectedPeersOnTopic("non-existent topic")
->>>>>>> ef1f1a59
 	assert.Equal(t, 0, len(connPeers))
 
 	_ = messenger1.Close()
@@ -899,28 +852,16 @@
 	adr2 := messenger2.Addresses()[0]
 	fmt.Printf("Connecting to %s...\n", adr2)
 
-<<<<<<< HEAD
 	_ = messenger1.ConnectToPeer(adr2)
 	_ = messenger3.ConnectToPeer(adr2)
 	_ = messenger4.ConnectToPeer(adr2)
-=======
-	_ = mes1.ConnectToPeer(adr2)
-	_ = mes3.ConnectToPeer(adr2)
-	_ = mes4.ConnectToPeer(adr2)
->>>>>>> ef1f1a59
 	// connected peers:  1 ----- 2 ----- 3
 	//                          |
 	//                          4
 	// 1, 2, 3 should be on topic "topic123"
-<<<<<<< HEAD
 	_ = messenger1.CreateTopic("topic123", false)
 	_ = messenger2.CreateTopic("topic123", false)
 	_ = messenger3.CreateTopic("topic123", false)
-=======
-	_ = mes1.CreateTopic("topic123", false)
-	_ = mes2.CreateTopic("topic123", false)
-	_ = mes3.CreateTopic("topic123", false)
->>>>>>> ef1f1a59
 
 	// wait a bit for topic announcements
 	time.Sleep(time.Second)
@@ -946,28 +887,16 @@
 	adr2 := messenger2.Addresses()[0]
 	fmt.Printf("Connecting to %s...\n", adr2)
 
-<<<<<<< HEAD
 	_ = messenger1.ConnectToPeer(adr2)
 	_ = messenger3.ConnectToPeer(adr2)
 	_ = messenger4.ConnectToPeer(adr2)
-=======
-	_ = mes1.ConnectToPeer(adr2)
-	_ = mes3.ConnectToPeer(adr2)
-	_ = mes4.ConnectToPeer(adr2)
->>>>>>> ef1f1a59
 	// connected peers:  1 ----- 2 ----- 3
 	//                          |
 	//                          4
 	// 1, 2, 3 should be on topic "topic123"
-<<<<<<< HEAD
 	_ = messenger1.CreateTopic("topic123", false)
 	_ = messenger2.CreateTopic("topic123", false)
 	_ = messenger3.CreateTopic("topic123", false)
-=======
-	_ = mes1.CreateTopic("topic123", false)
-	_ = mes2.CreateTopic("topic123", false)
-	_ = mes3.CreateTopic("topic123", false)
->>>>>>> ef1f1a59
 
 	// wait a bit for topic announcements
 	time.Sleep(time.Second)
@@ -976,15 +905,9 @@
 	peersOnTopic123FromMessenger4 := messenger4.ConnectedPeersOnTopic("topic123")
 
 	// keep the same checks as the test above as to be 100% that the returned list are correct
-<<<<<<< HEAD
 	assert.Equal(t, 2, len(peersOnTopic123FromMessenger2))
 	assert.True(t, containsPeerID(peersOnTopic123FromMessenger2, messenger1.ID()))
 	assert.True(t, containsPeerID(peersOnTopic123FromMessenger2, messenger3.ID()))
-=======
-	assert.Equal(t, 2, len(peersOnTopic123FromMes2))
-	assert.True(t, containsPeerID(peersOnTopic123FromMes2, mes1.ID()))
-	assert.True(t, containsPeerID(peersOnTopic123FromMes2, mes3.ID()))
->>>>>>> ef1f1a59
 
 	assert.Equal(t, 1, len(peersOnTopic123FromMessenger4))
 	assert.True(t, containsPeerID(peersOnTopic123FromMessenger4, messenger2.ID()))
@@ -1004,33 +927,19 @@
 	adr2 := messenger2.Addresses()[0]
 	fmt.Printf("Connecting to %s...\n", adr2)
 
-<<<<<<< HEAD
 	_ = messenger1.ConnectToPeer(adr2)
 	_ = messenger3.ConnectToPeer(adr2)
 	_ = messenger4.ConnectToPeer(adr2)
-=======
-	_ = mes1.ConnectToPeer(adr2)
-	_ = mes3.ConnectToPeer(adr2)
-	_ = mes4.ConnectToPeer(adr2)
->>>>>>> ef1f1a59
 	// connected peers:  1 ----- 2 ----- 3
 	//                          |
 	//                          4
 	// 1, 2, 3 should be on topic "topic123"
 	// 2, 4 should be on topic "topic24"
-<<<<<<< HEAD
 	_ = messenger1.CreateTopic("topic123", false)
 	_ = messenger2.CreateTopic("topic123", false)
 	_ = messenger2.CreateTopic("topic24", false)
 	_ = messenger3.CreateTopic("topic123", false)
 	_ = messenger4.CreateTopic("topic24", false)
-=======
-	_ = mes1.CreateTopic("topic123", false)
-	_ = mes2.CreateTopic("topic123", false)
-	_ = mes2.CreateTopic("topic24", false)
-	_ = mes3.CreateTopic("topic123", false)
-	_ = mes4.CreateTopic("topic24", false)
->>>>>>> ef1f1a59
 
 	// wait a bit for topic announcements
 	time.Sleep(time.Second)
@@ -1061,21 +970,12 @@
 	adr3 := messenger3.Addresses()[0]
 	fmt.Println("Connecting ...")
 
-<<<<<<< HEAD
 	_ = messenger1.ConnectToPeer(adr2)
 	_ = messenger3.ConnectToPeer(adr2)
 	_ = messenger1.ConnectToPeer(adr3)
 	// connected peers:  1 ----- 2
-	//                  |       |
-	//                  3 ------+
-=======
-	_ = mes1.ConnectToPeer(adr2)
-	_ = mes3.ConnectToPeer(adr2)
-	_ = mes1.ConnectToPeer(adr3)
-	// connected peers:  1 ----- 2
 	//                   |       |
 	//                   3 ------+
->>>>>>> ef1f1a59
 
 	_ = messenger1.CreateTopic("topic123", false)
 	_ = messenger2.CreateTopic("topic123", false)
