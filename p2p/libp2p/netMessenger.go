--- conflicted
+++ resolved
@@ -472,19 +472,12 @@
 		netMes.Broadcast(topic, buffToSend)
 	}
 
-<<<<<<< HEAD
-	err := netMes.pb.RegisterTopicValidator(topic, func(ctx context.Context, pid peer.ID, pubsubMessage *pubsub.Message) bool {
-		message, err := NewMessage(pubsubMessage)
+	err := netMes.pb.RegisterTopicValidator(topic, func(ctx context.Context, pid peer.ID, message *pubsub.Message) bool {
+		wrappedMsg, err := NewMessage(message)
 		if err != nil {
-			log.Trace("p2p validator - new message", "error", err.Error(), "topics", pubsubMessage.TopicIDs)
+			log.Trace("p2p validator - new message", "error", err.Error(), "topics", message.TopicIDs)
 			return false
 		}
-		err = handler.ProcessReceivedMessage(message, broadcastHandler)
-		if err != nil {
-			log.Trace("p2p validator", "error", err.Error(), "topics", pubsubMessage.TopicIDs)
-=======
-	err := netMes.pb.RegisterTopicValidator(topic, func(ctx context.Context, pid peer.ID, message *pubsub.Message) bool {
-		wrappedMsg := NewMessage(message)
 		err := handler.ProcessReceivedMessage(wrappedMsg, broadcastHandler)
 		if err != nil {
 			log.Trace("p2p validator",
@@ -493,7 +486,6 @@
 				"pid", p2p.MessageOriginatorPid(wrappedMsg),
 				"seq no", p2p.MessageOriginatorSeq(wrappedMsg),
 			)
->>>>>>> 131aa663
 		}
 
 		return err == nil
