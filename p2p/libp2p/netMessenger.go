package libp2p

import (
	"context"
	"fmt"
	"sync"
	"time"

	"github.com/ElrondNetwork/elrond-go/core/check"
	"github.com/ElrondNetwork/elrond-go/core/throttler"
	"github.com/ElrondNetwork/elrond-go/logger"
	"github.com/ElrondNetwork/elrond-go/p2p"
	"github.com/libp2p/go-libp2p"
	"github.com/libp2p/go-libp2p-core/connmgr"
	libp2pCrypto "github.com/libp2p/go-libp2p-core/crypto"
	"github.com/libp2p/go-libp2p-core/network"
	"github.com/libp2p/go-libp2p-core/peer"
	"github.com/libp2p/go-libp2p-core/protocol"
	"github.com/libp2p/go-libp2p-pubsub"
)

const durationBetweenSends = time.Microsecond * 10

const durationBetweenReconnectionAttempts = time.Second * 5
const durationCheckConnections = time.Second

// ListenAddrWithIp4AndTcp defines the listening address with ip v.4 and TCP
const ListenAddrWithIp4AndTcp = "/ip4/0.0.0.0/tcp/"

// ListenLocalhostAddrWithIp4AndTcp defines the local host listening ip v.4 address and TCP
const ListenLocalhostAddrWithIp4AndTcp = "/ip4/127.0.0.1/tcp/"

// DirectSendID represents the protocol ID for sending and receiving direct P2P messages
const DirectSendID = protocol.ID("/directsend/1.0.0")

const refreshPeersOnTopic = time.Second * 60
const ttlPeersOnTopic = time.Second * 120

const pubsubTimeCacheDuration = 10 * time.Minute

const broadcastGoRoutines = 1000

const defaultThresholdMinConnectedPeers = 3

//TODO remove the header size of the message when commit d3c5ecd3a3e884206129d9f2a9a4ddfd5e7c8951 from
// https://github.com/libp2p/go-libp2p-pubsub/pull/189/commits will be part of a new release
var messageHeader = 64 * 1024 //64kB
var maxSendBuffSize = (1 << 20) - messageHeader

var log = logger.GetOrCreate("p2p/libp2p")

//TODO refactor this struct to have be a wrapper (with logic) over a glue code
type networkMessenger struct {
	ctxProvider         *Libp2pContext
	pb                  *pubsub.PubSub
	ds                  p2p.DirectSender
	connMonitor         *connectionMonitor
	peerDiscoverer      p2p.PeerDiscoverer
	mutTopics           sync.RWMutex
	topics              map[string]p2p.MessageProcessor
	outgoingPLB         p2p.ChannelLoadBalancer
	poc                 *peersOnChannel
	goRoutinesThrottler *throttler.NumGoRoutineThrottler
}

// NewNetworkMessenger creates a libP2P messenger by opening a port on the current machine
// Should be used in production!
func NewNetworkMessenger(
	ctx context.Context,
	port int,
	p2pPrivKey libp2pCrypto.PrivKey,
	conMgr connmgr.ConnManager,
	outgoingPLB p2p.ChannelLoadBalancer,
	peerDiscoverer p2p.PeerDiscoverer,
	listenAddress string,
	targetConnCount int,
) (*networkMessenger, error) {

	if ctx == nil {
		return nil, p2p.ErrNilContext
	}
	if port < 0 {
		return nil, p2p.ErrInvalidPort
	}
	if p2pPrivKey == nil {
		return nil, p2p.ErrNilP2PprivateKey
	}
	if outgoingPLB == nil || outgoingPLB.IsInterfaceNil() {
		return nil, p2p.ErrNilChannelLoadBalancer
	}
	if peerDiscoverer == nil || peerDiscoverer.IsInterfaceNil() {
		return nil, p2p.ErrNilPeerDiscoverer
	}

	address := fmt.Sprintf(listenAddress+"%d", port)
	opts := []libp2p.Option{
		libp2p.ListenAddrStrings(address),
		libp2p.Identity(p2pPrivKey),
		libp2p.DefaultMuxers,
		libp2p.DefaultSecurity,
		libp2p.ConnectionManager(conMgr),
		libp2p.DefaultTransports,
		//we need the disable relay option in order to save the node's bandwidth as much as possible
		libp2p.DisableRelay(),
		libp2p.NATPortMap(),
	}

	h, err := libp2p.New(ctx, opts...)
	if err != nil {
		return nil, err
	}

	lctx, err := NewLibp2pContext(ctx, NewConnectableHost(h))
	if err != nil {
		log.LogIfError(h.Close())
		return nil, err
	}

	p2pNode, err := createMessenger(lctx, true, outgoingPLB, peerDiscoverer, targetConnCount)
	if err != nil {
		log.LogIfError(h.Close())
		return nil, err
	}

	goRoutinesThrottler, err := throttler.NewNumGoRoutineThrottler(broadcastGoRoutines)
	if err != nil {
		log.LogIfError(h.Close())
		return nil, err
	}

	p2pNode.goRoutinesThrottler = goRoutinesThrottler

	return p2pNode, nil
}

func createMessenger(
	lctx *Libp2pContext,
	withSigning bool,
	outgoingPLB p2p.ChannelLoadBalancer,
	peerDiscoverer p2p.PeerDiscoverer,
	targetConnCount int,
) (*networkMessenger, error) {

	pb, err := createPubSub(lctx, withSigning)
	if err != nil {
		return nil, err
	}

	err = peerDiscoverer.ApplyContext(lctx)
	if err != nil {
		return nil, err
	}

	netMes := networkMessenger{
		ctxProvider:    lctx,
		pb:             pb,
		topics:         make(map[string]p2p.MessageProcessor),
		outgoingPLB:    outgoingPLB,
		peerDiscoverer: peerDiscoverer,
	}

	err = netMes.createConnectionMonitor(targetConnCount)
	if err != nil {
		return nil, err
	}

	netMes.ds, err = NewDirectSender(lctx.Context(), lctx.Host(), netMes.directMessageHandler)
	if err != nil {
		return nil, err
	}

	netMes.poc, err = newPeersOnChannel(
		pb.ListPeers,
		refreshPeersOnTopic,
		ttlPeersOnTopic)
	if err != nil {
		return nil, err
	}

	go func(pubsub *pubsub.PubSub, plb p2p.ChannelLoadBalancer) {
		for {
			sendableData := plb.CollectOneElementFromChannels()

			if sendableData == nil {
				continue
			}

			errPublish := pb.Publish(sendableData.Topic, sendableData.Buff)
			if errPublish != nil {
				log.Trace("error sending data", "error", errPublish)
			}

			time.Sleep(durationBetweenSends)
		}
	}(pb, netMes.outgoingPLB)

	addresses := make([]interface{}, 0)
	for i, address := range netMes.ctxProvider.Host().Addrs() {
		addresses = append(addresses, fmt.Sprintf("addr%d", i))
		addresses = append(addresses, address.String()+"/p2p/"+netMes.ID().Pretty())
	}
	log.Info("listening on addresses", addresses...)

	return &netMes, nil
}

func createPubSub(ctxProvider *Libp2pContext, withSigning bool) (*pubsub.PubSub, error) {
	optsPS := []pubsub.Option{
		pubsub.WithMessageSigning(withSigning),
	}

	pubsub.TimeCacheDuration = pubsubTimeCacheDuration

	ps, err := pubsub.NewGossipSub(ctxProvider.Context(), ctxProvider.Host(), optsPS...)
	if err != nil {
		return nil, err
	}

	return ps, nil
}

<<<<<<< HEAD
func (netMes *networkMessenger) sendMessage() {
	sendableData := netMes.outgoingPLB.CollectOneElementFromChannels()
	if sendableData == nil {
		return
	}

	netMes.mutTopics.RLock()
	topic := netMes.topics[sendableData.Topic]
	netMes.mutTopics.RUnlock()

	if topic == nil {
		log.Debug("topic not joined",
			"topic", sendableData.Topic)
		return
	}

	ctx, cancelFunc := context.WithTimeout(context.Background(), sendTimeout)
	defer cancelFunc()

	err := topic.Publish(ctx, sendableData.Buff)
	if err != nil {
		log.Trace("error sending data",
			"error", err)
	}
}

func (netMes *networkMessenger) createConnectionMonitor(targetConnCount int) error {
	var err error

	reconnecter, _ := netMes.peerDiscoverer.(p2p.Reconnecter)
	netMes.connMonitor, err = newConnectionMonitor(
		reconnecter,
		netMes.ctxProvider,
		defaultThresholdMinConnectedPeers,
		targetConnCount,
	)
	if err != nil {
		return err

	}
	notifer := &connectionMonitorNotifier{
		ConnectionMonitor: netMes.connMonitor,
	}
	netMes.ctxProvider.connHost.Network().Notify(notifer)

	go func() {
		for {
			netMes.connMonitor.DoReconnectionBlocking()
			time.Sleep(durationBetweenReconnectionAttempts)
		}
	}()

	go func() {
		for {
			netMes.connMonitor.CheckConnectionsBlocking()
			time.Sleep(durationCheckConnections)
		}
	}()

	return nil
}

// ApplyOptions can set up different configurable options of a networkMessenger instance
func (netMes *networkMessenger) ApplyOptions(opts ...p2p.Option) error {
	cfg := &p2p.Config{}

	for _, opt := range opts {
		err := opt(cfg)
		if err != nil {
			return err
		}
	}

	err := netMes.ctxProvider.SetPeerBlacklist(cfg.BlacklistHandler)
	if err != nil {
		return err
	}

	return nil
}

=======
>>>>>>> 63a36412
// Close closes the host, connections and streams
func (netMes *networkMessenger) Close() error {
	return netMes.ctxProvider.Host().Close()
}

// ID returns the messenger's ID
func (netMes *networkMessenger) ID() p2p.PeerID {
	h := netMes.ctxProvider.Host()

	return p2p.PeerID(h.ID())
}

// Peers returns the list of all known peers ID (including self)
func (netMes *networkMessenger) Peers() []p2p.PeerID {
	h := netMes.ctxProvider.Host()
	peers := make([]p2p.PeerID, 0)

	for _, p := range h.Peerstore().Peers() {
		peers = append(peers, p2p.PeerID(p))
	}
	return peers
}

// Addresses returns all addresses found in peerstore
func (netMes *networkMessenger) Addresses() []string {
	h := netMes.ctxProvider.Host()
	addrs := make([]string, 0)

	for _, address := range h.Addrs() {
		addrs = append(addrs, address.String()+"/p2p/"+netMes.ID().Pretty())
	}

	return addrs
}

// ConnectToPeer tries to open a new connection to a peer
func (netMes *networkMessenger) ConnectToPeer(address string) error {
	h := netMes.ctxProvider.Host()
	ctx := netMes.ctxProvider.ctx

	return h.ConnectToPeer(ctx, address)
}

// TrimConnections will trigger a manual sweep onto current connection set reducing the
// number of connections if needed
func (netMes *networkMessenger) TrimConnections() {
	h := netMes.ctxProvider.Host()
	ctx := netMes.ctxProvider.Context()

	h.ConnManager().TrimOpenConns(ctx)
}

// Bootstrap will start the peer discovery mechanism
func (netMes *networkMessenger) Bootstrap() error {
	return netMes.peerDiscoverer.Bootstrap()
}

// IsConnected returns true if current node is connected to provided peer
func (netMes *networkMessenger) IsConnected(peerID p2p.PeerID) bool {
	h := netMes.ctxProvider.Host()

	connectedness := h.Network().Connectedness(peer.ID(peerID))

	return connectedness == network.Connected
}

// ConnectedPeers returns the current connected peers list
func (netMes *networkMessenger) ConnectedPeers() []p2p.PeerID {
	h := netMes.ctxProvider.Host()

	connectedPeers := make(map[p2p.PeerID]struct{})

	for _, conn := range h.Network().Conns() {
		p := p2p.PeerID(conn.RemotePeer())

		if netMes.IsConnected(p) {
			connectedPeers[p] = struct{}{}
		}
	}

	peerList := make([]p2p.PeerID, len(connectedPeers))

	index := 0
	for k := range connectedPeers {
		peerList[index] = k
		index++
	}

	return peerList
}

// ConnectedAddresses returns all connected peer's addresses
func (netMes *networkMessenger) ConnectedAddresses() []string {
	h := netMes.ctxProvider.Host()
	conns := make([]string, 0)

	for _, c := range h.Network().Conns() {
		conns = append(conns, c.RemoteMultiaddr().String()+"/p2p/"+c.RemotePeer().Pretty())
	}
	return conns
}

// PeerAddress returns the peer's address or empty string if the peer is unknown
func (netMes *networkMessenger) PeerAddress(pid p2p.PeerID) string {
	h := netMes.ctxProvider.Host()

	//check if the peer is connected to return it's connected address
	for _, c := range h.Network().Conns() {
		if string(c.RemotePeer()) == string(pid.Bytes()) {
			return c.RemoteMultiaddr().String()
		}
	}

	//check in peerstore (maybe it is known but not connected)
	addresses := h.Peerstore().Addrs(peer.ID(pid.Bytes()))
	if len(addresses) == 0 {
		return ""
	}

	//return the first address from multi address slice
	return addresses[0].String()
}

// ConnectedPeersOnTopic returns the connected peers on a provided topic
func (netMes *networkMessenger) ConnectedPeersOnTopic(topic string) []p2p.PeerID {
	return netMes.poc.ConnectedPeersOnChannel(topic)
}

// CreateTopic opens a new topic using pubsub infrastructure
func (netMes *networkMessenger) CreateTopic(name string, createChannelForTopic bool) error {
	ctx := netMes.ctxProvider.Context()

	netMes.mutTopics.Lock()
	_, found := netMes.topics[name]
	if found {
		netMes.mutTopics.Unlock()
		return p2p.ErrTopicAlreadyExists
	}

	//TODO investigate if calling Subscribe on the pubsub impl does exactly the same thing as Topic.Subscribe
	// after calling pubsub.Join
	netMes.topics[name] = nil
	subscrRequest, err := netMes.pb.Subscribe(name)
	if err != nil {
		netMes.mutTopics.Unlock()
		return err
	}
	netMes.mutTopics.Unlock()

	if createChannelForTopic {
		err = netMes.outgoingPLB.AddChannel(name)
	}

	//just a dummy func to consume messages received by the newly created topic
	go func() {
		for {
			_, _ = subscrRequest.Next(ctx)
		}
	}()

	return err
}

// HasTopic returns true if the topic has been created
func (netMes *networkMessenger) HasTopic(name string) bool {
	netMes.mutTopics.RLock()
	_, found := netMes.topics[name]
	netMes.mutTopics.RUnlock()

	return found
}

// HasTopicValidator returns true if the topic has a validator set
func (netMes *networkMessenger) HasTopicValidator(name string) bool {
	netMes.mutTopics.RLock()
	validator := netMes.topics[name]
	netMes.mutTopics.RUnlock()

	return validator != nil
}

// OutgoingChannelLoadBalancer returns the channel load balancer object used by the messenger to send data
func (netMes *networkMessenger) OutgoingChannelLoadBalancer() p2p.ChannelLoadBalancer {
	return netMes.outgoingPLB
}

// BroadcastOnChannelBlocking tries to send a byte buffer onto a topic using provided channel
// It is a blocking method. It needs to be launched on a go routine
func (netMes *networkMessenger) BroadcastOnChannelBlocking(channel string, topic string, buff []byte) error {
	if len(buff) > maxSendBuffSize {
		return p2p.ErrMessageTooLarge
	}

	if !netMes.goRoutinesThrottler.CanProcess() {
		return p2p.ErrTooManyGoroutines
	}

	netMes.goRoutinesThrottler.StartProcessing()

	sendable := &p2p.SendableData{
		Buff:  buff,
		Topic: topic,
	}
	netMes.outgoingPLB.GetChannelOrDefault(channel) <- sendable
	netMes.goRoutinesThrottler.EndProcessing()
	return nil
}

// BroadcastOnChannel tries to send a byte buffer onto a topic using provided channel
func (netMes *networkMessenger) BroadcastOnChannel(channel string, topic string, buff []byte) {
	go func() {
		err := netMes.BroadcastOnChannelBlocking(channel, topic, buff)
		if err != nil {
			log.Debug("p2p broadcast", "error", err.Error())
		}
	}()
}

// Broadcast tries to send a byte buffer onto a topic using the topic name as channel
func (netMes *networkMessenger) Broadcast(topic string, buff []byte) {
	netMes.BroadcastOnChannel(topic, topic, buff)
}

// RegisterMessageProcessor registers a message process on a topic
func (netMes *networkMessenger) RegisterMessageProcessor(topic string, handler p2p.MessageProcessor) error {
	if check.IfNil(handler) {
		return p2p.ErrNilValidator
	}

	netMes.mutTopics.Lock()
	defer netMes.mutTopics.Unlock()
	validator, found := netMes.topics[topic]
	if !found {
		return p2p.ErrNilTopic
	}
	if validator != nil {
		return p2p.ErrTopicValidatorOperationNotSupported
	}

	err := netMes.pb.RegisterTopicValidator(topic, func(ctx context.Context, pid peer.ID, message *pubsub.Message) bool {
		err := handler.ProcessReceivedMessage(NewMessage(message), p2p.PeerID(pid))
		if err != nil {
			log.Trace("p2p validator", "error", err.Error(), "topics", message.TopicIDs)
		}

		return err == nil
	})
	if err != nil {
		return err
	}

	netMes.topics[topic] = handler
	return nil
}

// UnregisterMessageProcessor registers a message processes on a topic
func (netMes *networkMessenger) UnregisterMessageProcessor(topic string) error {
	netMes.mutTopics.Lock()
	defer netMes.mutTopics.Unlock()
	validator, found := netMes.topics[topic]

	if !found {
		return p2p.ErrNilTopic
	}

	if validator == nil {
		return p2p.ErrTopicValidatorOperationNotSupported
	}

	err := netMes.pb.UnregisterTopicValidator(topic)
	if err != nil {
		return err
	}

	netMes.topics[topic] = nil
	return nil
}

// SendToConnectedPeer sends a direct message to a connected peer
func (netMes *networkMessenger) SendToConnectedPeer(topic string, buff []byte, peerID p2p.PeerID) error {
	return netMes.ds.Send(topic, buff, peerID)
}

func (netMes *networkMessenger) directMessageHandler(message p2p.MessageP2P, fromConnectedPeer p2p.PeerID) error {
	var processor p2p.MessageProcessor

	netMes.mutTopics.RLock()
	processor = netMes.topics[message.TopicIDs()[0]]
	netMes.mutTopics.RUnlock()

	if processor == nil {
		return p2p.ErrNilValidator
	}

	go func(msg p2p.MessageP2P) {
		err := processor.ProcessReceivedMessage(msg, fromConnectedPeer)
		if err != nil {
			log.Trace("p2p validator", "error", err.Error(), "topics", msg.TopicIDs())
		}
	}(message)

	return nil
}

// IsConnectedToTheNetwork returns true if the current node is connected to the network
func (netMes *networkMessenger) IsConnectedToTheNetwork() bool {
	return netMes.connMonitor.isConnectedToTheNetwork()
}

// SetThresholdMinConnectedPeers sets the minimum connected peers before triggering a new reconnection
func (netMes *networkMessenger) SetThresholdMinConnectedPeers(minConnectedPeers int) error {
	if minConnectedPeers < 0 {
		return p2p.ErrInvalidValue
	}

	netMes.connMonitor.thresholdMinConnectedPeers = minConnectedPeers
	netMes.connMonitor.doReconnectionIfNeeded()

	return nil
}

// ThresholdMinConnectedPeers returns the minimum connected peers before triggering a new reconnection
func (netMes *networkMessenger) ThresholdMinConnectedPeers() int {
	return netMes.connMonitor.thresholdMinConnectedPeers
}

// IsInterfaceNil returns true if there is no value under the interface
func (netMes *networkMessenger) IsInterfaceNil() bool {
	return netMes == nil
}<|MERGE_RESOLUTION|>--- conflicted
+++ resolved
@@ -219,7 +219,6 @@
 	return ps, nil
 }
 
-<<<<<<< HEAD
 func (netMes *networkMessenger) sendMessage() {
 	sendableData := netMes.outgoingPLB.CollectOneElementFromChannels()
 	if sendableData == nil {
@@ -301,8 +300,6 @@
 	return nil
 }
 
-=======
->>>>>>> 63a36412
 // Close closes the host, connections and streams
 func (netMes *networkMessenger) Close() error {
 	return netMes.ctxProvider.Host().Close()
