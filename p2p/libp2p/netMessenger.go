package libp2p

import (
	"context"
	"crypto/ecdsa"
	"encoding/hex"
	"fmt"
	"sort"
	"strings"
	"sync"
	"time"

	"github.com/ElrondNetwork/elrond-go-core/core"
	"github.com/ElrondNetwork/elrond-go-core/core/check"
	"github.com/ElrondNetwork/elrond-go-core/core/throttler"
	logger "github.com/ElrondNetwork/elrond-go-logger"
	"github.com/ElrondNetwork/elrond-go/common"
	"github.com/ElrondNetwork/elrond-go/config"
	p2pDebug "github.com/ElrondNetwork/elrond-go/debug/p2p"
	"github.com/ElrondNetwork/elrond-go/p2p"
	"github.com/ElrondNetwork/elrond-go/p2p/data"
	"github.com/ElrondNetwork/elrond-go/p2p/libp2p/connectionMonitor"
	"github.com/ElrondNetwork/elrond-go/p2p/libp2p/disabled"
	discoveryFactory "github.com/ElrondNetwork/elrond-go/p2p/libp2p/discovery/factory"
	"github.com/ElrondNetwork/elrond-go/p2p/libp2p/metrics"
	metricsFactory "github.com/ElrondNetwork/elrond-go/p2p/libp2p/metrics/factory"
	"github.com/ElrondNetwork/elrond-go/p2p/libp2p/networksharding/factory"
	randFactory "github.com/ElrondNetwork/elrond-go/p2p/libp2p/rand/factory"
	"github.com/ElrondNetwork/elrond-go/p2p/loadBalancer"
	pubsub "github.com/ElrondNetwork/go-libp2p-pubsub"
	pubsubPb "github.com/ElrondNetwork/go-libp2p-pubsub/pb"
	"github.com/btcsuite/btcd/btcec"
	logging "github.com/ipfs/go-log"
	"github.com/libp2p/go-libp2p"
	libp2pCrypto "github.com/libp2p/go-libp2p-core/crypto"
	"github.com/libp2p/go-libp2p-core/network"
	"github.com/libp2p/go-libp2p-core/peer"
	"github.com/libp2p/go-libp2p-core/protocol"
	"github.com/libp2p/go-tcp-transport"

	stream "github.com/libp2p/go-libp2p-transport-upgrader"
)

const (
	// ListenAddrWithIp4AndTcp defines the listening address with ip v.4 and TCP
	ListenAddrWithIp4AndTcp = "/ip4/0.0.0.0/tcp/"

	// ListenLocalhostAddrWithIp4AndTcp defines the local host listening ip v.4 address and TCP
	ListenLocalhostAddrWithIp4AndTcp = "/ip4/127.0.0.1/tcp/"

	// DirectSendID represents the protocol ID for sending and receiving direct P2P messages
	DirectSendID = protocol.ID("/erd/directsend/1.0.0")

	durationBetweenSends            = time.Microsecond * 10
	durationCheckConnections        = time.Second
	refreshPeersOnTopic             = time.Second * 3
	ttlPeersOnTopic                 = time.Second * 10
	ttlConnectionsWatcher           = time.Hour * 2
	pubsubTimeCacheDuration         = 10 * time.Minute
	acceptMessagesInAdvanceDuration = 20 * time.Second // we are accepting the messages with timestamp in the future only for this delta
	pollWaitForConnectionsInterval  = time.Second
	broadcastGoRoutines             = 1000
	timeBetweenPeerPrints           = time.Second * 20
	timeBetweenExternalLoggersCheck = time.Second * 20
	minRangePortValue               = 1025
	noSignPolicy                    = pubsub.MessageSignaturePolicy(0) // should be used only in tests
	msgBindError                    = "address already in use"
	maxRetriesIfBindError           = 10
)

type messageSigningConfig bool

const (
	withMessageSigning    messageSigningConfig = true
	withoutMessageSigning messageSigningConfig = false
)

type reusePortsConfig bool

const (
	allowReusePorts   reusePortsConfig = true
	preventReusePorts reusePortsConfig = false
)

// TODO remove the header size of the message when commit d3c5ecd3a3e884206129d9f2a9a4ddfd5e7c8951 from
// https://github.com/libp2p/go-libp2p-pubsub/pull/189/commits will be part of a new release
var messageHeader = 64 * 1024 // 64kB
var maxSendBuffSize = (1 << 21) - messageHeader
var log = logger.GetOrCreate("p2p/libp2p")

var _ p2p.Messenger = (*networkMessenger)(nil)
var externalPackages = []string{"dht", "nat", "basichost", "pubsub"}

func init() {
	pubsub.TimeCacheDuration = pubsubTimeCacheDuration

	for _, external := range externalPackages {
		_ = logger.GetOrCreate(fmt.Sprintf("external/%s", external))
	}
}

// TODO refactor this struct to have be a wrapper (with logic) over a glue code
type networkMessenger struct {
	*p2pSigner
	ctx        context.Context
	cancelFunc context.CancelFunc
	p2pHost    ConnectableHost
	port       int
	pb         *pubsub.PubSub
	ds         p2p.DirectSender
	// TODO refactor this (connMonitor & connMonitorWrapper)
	connMonitor          ConnectionMonitor
	connMonitorWrapper   p2p.ConnectionMonitorWrapper
	peerDiscoverer       p2p.PeerDiscoverer
	sharder              p2p.Sharder
	peerShardResolver    p2p.PeerShardResolver
	mutPeerResolver      sync.RWMutex
	mutTopics            sync.RWMutex
	processors           map[string]*topicProcessors
	topics               map[string]*pubsub.Topic
	subscriptions        map[string]*pubsub.Subscription
	outgoingPLB          p2p.ChannelLoadBalancer
	poc                  *peersOnChannel
	goRoutinesThrottler  *throttler.NumGoRoutinesThrottler
	connectionsMetric    *metrics.Connections
	debugger             p2p.Debugger
	marshalizer          p2p.Marshalizer
	syncTimer            p2p.SyncTimer
	preferredPeersHolder p2p.PreferredPeersHolderHandler
<<<<<<< HEAD
	connectionsWatcher   p2p.ConnectionsWatcher
=======
	printConnectionsWatcher   p2p.ConnectionsWatcher
>>>>>>> c8588495
	peersRatingHandler   p2p.PeersRatingHandler
}

// ArgsNetworkMessenger defines the options used to create a p2p wrapper
type ArgsNetworkMessenger struct {
	ListenAddress        string
	Marshalizer          p2p.Marshalizer
	P2pConfig            config.P2PConfig
	SyncTimer            p2p.SyncTimer
	PreferredPeersHolder p2p.PreferredPeersHolderHandler
	NodeOperationMode    p2p.NodeOperation
	PeersRatingHandler   p2p.PeersRatingHandler
}

// NewNetworkMessenger creates a libP2P messenger by opening a port on the current machine
func NewNetworkMessenger(args ArgsNetworkMessenger) (*networkMessenger, error) {
	return newNetworkMessenger(args, withMessageSigning, allowReusePorts)
}

func newNetworkMessenger(args ArgsNetworkMessenger, messageSigning messageSigningConfig, reusePort reusePortsConfig) (*networkMessenger, error) {
	if check.IfNil(args.Marshalizer) {
		return nil, fmt.Errorf("%w when creating a new network messenger", p2p.ErrNilMarshalizer)
	}
	if check.IfNil(args.SyncTimer) {
		return nil, fmt.Errorf("%w when creating a new network messenger", p2p.ErrNilSyncTimer)
	}
	if check.IfNil(args.PreferredPeersHolder) {
		return nil, fmt.Errorf("%w when creating a new network messenger", p2p.ErrNilPreferredPeersHolder)
	}
	if check.IfNil(args.PeersRatingHandler) {
		return nil, fmt.Errorf("%w when creating a new network messenger", p2p.ErrNilPeersRatingHandler)
	}

	p2pPrivKey, err := createP2PPrivKey(args.P2pConfig.Node.Seed)
	if err != nil {
		return nil, err
	}

	setupExternalP2PLoggers()

	p2pNode, err := constructNodeWithPortRetry(args, p2pPrivKey, reusePort)
	if err != nil {
		return nil, err
	}

	err = addComponentsToNode(args, p2pNode, messageSigning)
	if err != nil {
		log.LogIfError(p2pNode.p2pHost.Close())
		return nil, err
	}

	return p2pNode, nil
}

func constructNode(
	args ArgsNetworkMessenger,
	p2pPrivKey *libp2pCrypto.Secp256k1PrivateKey,
	portReuse reusePortsConfig,
) (*networkMessenger, error) {

	port, err := getPort(args.P2pConfig.Node.Port, checkFreePort)
	if err != nil {
		return nil, err
	}

	transportOption := libp2p.DefaultTransports
	if portReuse == preventReusePorts {
		log.Warn("port reuse is turned off in network messenger instance. NOT recommended in production environment")
		transportOption = libp2p.Transport(func(u *stream.Upgrader) *tcp.TcpTransport {
			tpt := tcp.NewTCPTransport(u)
			tpt.DisableReuseport = true
			return tpt
		})
	}

	connWatcher, err := metricsFactory.NewConnectionsWatcher(args.P2pConfig.Node.ConnectionWatcherType, ttlConnectionsWatcher)
	if err != nil {
		return nil, err
	}

	address := fmt.Sprintf(args.ListenAddress+"%d", port)
	opts := []libp2p.Option{
		libp2p.ListenAddrStrings(address),
		libp2p.Identity(p2pPrivKey),
		libp2p.DefaultMuxers,
		libp2p.DefaultSecurity,
		transportOption,
		// we need the disable relay option in order to save the node's bandwidth as much as possible
		libp2p.DisableRelay(),
		libp2p.NATPortMap(),
	}

	ctx, cancelFunc := context.WithCancel(context.Background())
	h, err := libp2p.New(ctx, opts...)
	if err != nil {
		cancelFunc()
		return nil, err
	}

	p2pNode := &networkMessenger{
<<<<<<< HEAD
		ctx:                ctx,
		cancelFunc:         cancelFunc,
		p2pHost:            NewConnectableHost(h),
		port:               port,
		connectionsWatcher: connWatcher,
=======
		p2pSigner: &p2pSigner{
			privateKey: p2pPrivKey,
		},
		ctx:                     ctx,
		cancelFunc:              cancelFunc,
		p2pHost:                 NewConnectableHost(h),
		port:                    port,
		printConnectionsWatcher: connWatcher,
>>>>>>> c8588495
		peersRatingHandler: args.PeersRatingHandler,
	}

	return p2pNode, nil
}

func constructNodeWithPortRetry(
	args ArgsNetworkMessenger,
	p2pPrivKey *libp2pCrypto.Secp256k1PrivateKey,
	portReuse reusePortsConfig,
) (*networkMessenger, error) {

	var lastErr error
	for i := 0; i < maxRetriesIfBindError; i++ {
		p2pNode, err := constructNode(args, p2pPrivKey, portReuse)
		if err == nil {
			return p2pNode, nil
		}

		lastErr = err
		if !strings.Contains(err.Error(), msgBindError) {
			// not a bind error, return directly
			return nil, err
		}

		log.Debug("bind error in network messenger", "retry number", i+1, "error", err)
	}

	return nil, lastErr
}

func setupExternalP2PLoggers() {
	for _, external := range externalPackages {
		logLevel := logger.GetLoggerLogLevel("external/" + external)
		if logLevel > logger.LogTrace {
			continue
		}

		_ = logging.SetLogLevel(external, "DEBUG")
	}
}

func createP2PPrivKey(seed string) (*libp2pCrypto.Secp256k1PrivateKey, error) {
	randReader, err := randFactory.NewRandFactory(seed)
	if err != nil {
		return nil, err
	}

	prvKey, _ := ecdsa.GenerateKey(btcec.S256(), randReader)

	return (*libp2pCrypto.Secp256k1PrivateKey)(prvKey), nil
}

func addComponentsToNode(
	args ArgsNetworkMessenger,
	p2pNode *networkMessenger,
	messageSigning messageSigningConfig,
) error {
	var err error

	p2pNode.processors = make(map[string]*topicProcessors)
	p2pNode.topics = make(map[string]*pubsub.Topic)
	p2pNode.subscriptions = make(map[string]*pubsub.Subscription)
	p2pNode.outgoingPLB = loadBalancer.NewOutgoingChannelLoadBalancer()
	p2pNode.peerShardResolver = &unknownPeerShardResolver{}
	p2pNode.marshalizer = args.Marshalizer
	p2pNode.syncTimer = args.SyncTimer
	p2pNode.preferredPeersHolder = args.PreferredPeersHolder
	p2pNode.debugger = p2pDebug.NewP2PDebugger(core.PeerID(p2pNode.p2pHost.ID()))
	p2pNode.peersRatingHandler = args.PeersRatingHandler

	err = p2pNode.createPubSub(messageSigning)
	if err != nil {
		return err
	}

	err = p2pNode.createSharder(args)
	if err != nil {
		return err
	}

	err = p2pNode.createDiscoverer(args.P2pConfig)
	if err != nil {
		return err
	}

	err = p2pNode.createConnectionMonitor(args.P2pConfig)
	if err != nil {
		return err
	}

	p2pNode.createConnectionsMetric()

	p2pNode.ds, err = NewDirectSender(p2pNode.ctx, p2pNode.p2pHost, p2pNode.directMessageHandler)
	if err != nil {
		return err
	}

	p2pNode.goRoutinesThrottler, err = throttler.NewNumGoRoutinesThrottler(broadcastGoRoutines)
	if err != nil {
		return err
	}

	p2pNode.printLogs()

	return nil
}

func (netMes *networkMessenger) createPubSub(messageSigning messageSigningConfig) error {
	optsPS := make([]pubsub.Option, 0)
	if messageSigning == withoutMessageSigning {
		log.Warn("signature verification is turned off in network messenger instance. NOT recommended in production environment")
		optsPS = append(optsPS, pubsub.WithMessageSignaturePolicy(noSignPolicy))
	}

	var err error
	netMes.pb, err = pubsub.NewGossipSub(netMes.ctx, netMes.p2pHost, optsPS...)
	if err != nil {
		return err
	}

	netMes.poc, err = newPeersOnChannel(
		netMes.peersRatingHandler,
		netMes.pb.ListPeers,
		refreshPeersOnTopic,
		ttlPeersOnTopic)
	if err != nil {
		return err
	}

	go func(plb p2p.ChannelLoadBalancer) {
		for {
			select {
			case <-time.After(durationBetweenSends):
			case <-netMes.ctx.Done():
				log.Debug("closing networkMessenger's send from channel load balancer go routine")
				return
			}

			sendableData := plb.CollectOneElementFromChannels()
			if sendableData == nil {
				continue
			}

			netMes.mutTopics.RLock()
			topic := netMes.topics[sendableData.Topic]
			netMes.mutTopics.RUnlock()

			if topic == nil {
				log.Warn("writing on a topic that the node did not register on - message dropped",
					"topic", sendableData.Topic,
				)

				continue
			}

			buffToSend := netMes.createMessageBytes(sendableData.Buff)
			if len(buffToSend) == 0 {
				continue
			}

			errPublish := topic.Publish(netMes.ctx, buffToSend)
			if errPublish != nil {
				log.Trace("error sending data", "error", errPublish)
			}
		}
	}(netMes.outgoingPLB)

	return nil
}

func (netMes *networkMessenger) createMessageBytes(buff []byte) []byte {
	message := &data.TopicMessage{
		Version:   currentTopicMessageVersion,
		Payload:   buff,
		Timestamp: netMes.syncTimer.CurrentTime().Unix(),
	}

	buffToSend, errMarshal := netMes.marshalizer.Marshal(message)
	if errMarshal != nil {
		log.Warn("error sending data", "error", errMarshal)
		return nil
	}

	return buffToSend
}

func (netMes *networkMessenger) createSharder(argsNetMes ArgsNetworkMessenger) error {
	args := factory.ArgsSharderFactory{
		PeerShardResolver:    &unknownPeerShardResolver{},
		Pid:                  netMes.p2pHost.ID(),
		P2pConfig:            argsNetMes.P2pConfig,
		PreferredPeersHolder: netMes.preferredPeersHolder,
		NodeOperationMode:    argsNetMes.NodeOperationMode,
	}

	var err error
	netMes.sharder, err = factory.NewSharder(args)

	return err
}

func (netMes *networkMessenger) createDiscoverer(p2pConfig config.P2PConfig) error {
	var err error

	args := discoveryFactory.ArgsPeerDiscoverer{
		Context:            netMes.ctx,
		Host:               netMes.p2pHost,
		Sharder:            netMes.sharder,
		P2pConfig:          p2pConfig,
<<<<<<< HEAD
		ConnectionsWatcher: netMes.connectionsWatcher,
=======
		ConnectionsWatcher: netMes.printConnectionsWatcher,
>>>>>>> c8588495
	}

	netMes.peerDiscoverer, err = discoveryFactory.NewPeerDiscoverer(args)

	return err
}

func (netMes *networkMessenger) createConnectionMonitor(p2pConfig config.P2PConfig) error {
	reconnecter, ok := netMes.peerDiscoverer.(p2p.Reconnecter)
	if !ok {
		return fmt.Errorf("%w when converting peerDiscoverer to reconnecter interface", p2p.ErrWrongTypeAssertion)
	}

	sharder, ok := netMes.sharder.(connectionMonitor.Sharder)
	if !ok {
		return fmt.Errorf("%w in networkMessenger.createConnectionMonitor", p2p.ErrWrongTypeAssertions)
	}

	args := connectionMonitor.ArgsConnectionMonitorSimple{
		Reconnecter:                reconnecter,
		Sharder:                    sharder,
		ThresholdMinConnectedPeers: p2pConfig.Node.ThresholdMinConnectedPeers,
		PreferredPeersHolder:       netMes.preferredPeersHolder,
<<<<<<< HEAD
		ConnectionsWatcher:         netMes.connectionsWatcher,
=======
		ConnectionsWatcher:         netMes.printConnectionsWatcher,
>>>>>>> c8588495
	}
	var err error
	netMes.connMonitor, err = connectionMonitor.NewLibp2pConnectionMonitorSimple(args)
	if err != nil {
		return err
	}

	cmw := newConnectionMonitorWrapper(
		netMes.p2pHost.Network(),
		netMes.connMonitor,
		&disabled.PeerDenialEvaluator{},
	)
	netMes.p2pHost.Network().Notify(cmw)
	netMes.connMonitorWrapper = cmw

	go func() {
		for {
			cmw.CheckConnectionsBlocking()
			select {
			case <-time.After(durationCheckConnections):
			case <-netMes.ctx.Done():
				log.Debug("peer monitoring go routine is stopping...")
				return
			}
		}
	}()

	return nil
}

func (netMes *networkMessenger) createConnectionsMetric() {
	netMes.connectionsMetric = metrics.NewConnections()
	netMes.p2pHost.Network().Notify(netMes.connectionsMetric)
}

func (netMes *networkMessenger) printLogs() {
	addresses := make([]interface{}, 0)
	for i, address := range netMes.p2pHost.Addrs() {
		addresses = append(addresses, fmt.Sprintf("addr%d", i))
		addresses = append(addresses, address.String()+"/p2p/"+netMes.ID().Pretty())
	}
	log.Info("listening on addresses", addresses...)

	go netMes.printLogsStats()
	go netMes.checkExternalLoggers()
}

func (netMes *networkMessenger) printLogsStats() {
	for {
		select {
		case <-netMes.ctx.Done():
			log.Debug("closing networkMessenger.printLogsStats go routine")
			return
		case <-time.After(timeBetweenPeerPrints):
		}

		conns := netMes.connectionsMetric.ResetNumConnections()
		disconns := netMes.connectionsMetric.ResetNumDisconnections()

		peersInfo := netMes.GetConnectedPeersInfo()
		log.Debug("network connection status",
			"known peers", len(netMes.Peers()),
			"connected peers", len(netMes.ConnectedPeers()),
			"intra shard validators", peersInfo.NumIntraShardValidators,
			"intra shard observers", peersInfo.NumIntraShardObservers,
			"cross shard validators", peersInfo.NumCrossShardValidators,
			"cross shard observers", peersInfo.NumCrossShardObservers,
			"full history observers", peersInfo.NumFullHistoryObservers,
			"unknown", len(peersInfo.UnknownPeers),
			"seeders", len(peersInfo.Seeders),
			"current shard", peersInfo.SelfShardID,
			"validators histogram", netMes.mapHistogram(peersInfo.NumValidatorsOnShard),
			"observers histogram", netMes.mapHistogram(peersInfo.NumObserversOnShard),
			"preferred peers histogram", netMes.mapHistogram(peersInfo.NumPreferredPeersOnShard),
		)

		connsPerSec := conns / uint32(timeBetweenPeerPrints/time.Second)
		disconnsPerSec := disconns / uint32(timeBetweenPeerPrints/time.Second)

		log.Debug("network connection metrics",
			"connections/s", connsPerSec,
			"disconnections/s", disconnsPerSec,
			"connections", conns,
			"disconnections", disconns,
			"time", timeBetweenPeerPrints,
		)
	}
}

func (netMes *networkMessenger) mapHistogram(input map[uint32]int) string {
	keys := make([]uint32, 0, len(input))
	for shard := range input {
		keys = append(keys, shard)
	}
	sort.Slice(keys, func(i, j int) bool {
		return keys[i] < keys[j]
	})

	vals := make([]string, 0, len(keys))
	for _, key := range keys {
		var shard string
		if key == core.MetachainShardId {
			shard = "meta"
		} else {
			shard = fmt.Sprintf("shard %d", key)
		}

		vals = append(vals, fmt.Sprintf("%s: %d", shard, input[key]))
	}

	return strings.Join(vals, ", ")
}

func (netMes *networkMessenger) checkExternalLoggers() {
	for {
		select {
		case <-netMes.ctx.Done():
			log.Debug("closing networkMessenger.checkExternalLoggers go routine")
			return
		case <-time.After(timeBetweenExternalLoggersCheck):
		}

		setupExternalP2PLoggers()
	}
}

// Close closes the host, connections and streams
func (netMes *networkMessenger) Close() error {
	log.Debug("closing network messenger's host...")

	var err error
	errHost := netMes.p2pHost.Close()
	if errHost != nil {
		err = errHost
		log.Warn("networkMessenger.Close",
			"component", "host",
			"error", err)
	}

<<<<<<< HEAD
	log.Debug("closing network messenger's connection watcher...")
	errConnWatcher := netMes.connectionsWatcher.Close()
=======
	log.Debug("closing network messenger's print connection watcher...")
	errConnWatcher := netMes.printConnectionsWatcher.Close()
>>>>>>> c8588495
	if errConnWatcher != nil {
		err = errConnWatcher
		log.Warn("networkMessenger.Close",
			"component", "connectionsWatcher",
			"error", err)
	}

	log.Debug("closing network messenger's outgoing load balancer...")
	errOplb := netMes.outgoingPLB.Close()
	if errOplb != nil {
		err = errOplb
		log.Warn("networkMessenger.Close",
			"component", "outgoingPLB",
			"error", err)
	}

	log.Debug("closing network messenger's peers on channel...")
	errPoc := netMes.poc.Close()
	if errPoc != nil {
		log.Warn("networkMessenger.Close",
			"component", "peersOnChannel",
			"error", errPoc)
	}

	log.Debug("closing network messenger's connection monitor...")
	errConnMonitor := netMes.connMonitor.Close()
	if errConnMonitor != nil {
		log.Warn("networkMessenger.Close",
			"component", "connMonitor",
			"error", errConnMonitor)
	}

	log.Debug("closing network messenger's components through the context...")
	netMes.cancelFunc()

	log.Debug("closing network messenger's debugger...")
	errDebugger := netMes.debugger.Close()
	if errDebugger != nil {
		err = errDebugger
		log.Warn("networkMessenger.Close",
			"component", "debugger",
			"error", err)
	}

	log.Debug("closing network messenger's peerstore...")
	errPeerStore := netMes.p2pHost.Peerstore().Close()
	if errPeerStore != nil {
		err = errPeerStore
		log.Warn("networkMessenger.Close",
			"component", "peerstore",
			"error", err)
	}

	if err == nil {
		log.Info("network messenger closed successfully")
	}

	return err
}

// ID returns the messenger's ID
func (netMes *networkMessenger) ID() core.PeerID {
	h := netMes.p2pHost

	return core.PeerID(h.ID())
}

// Peers returns the list of all known peers ID (including self)
func (netMes *networkMessenger) Peers() []core.PeerID {
	peers := make([]core.PeerID, 0)

	for _, p := range netMes.p2pHost.Peerstore().Peers() {
		peers = append(peers, core.PeerID(p))
	}
	return peers
}

// Addresses returns all addresses found in peerstore
func (netMes *networkMessenger) Addresses() []string {
	addrs := make([]string, 0)

	for _, address := range netMes.p2pHost.Addrs() {
		addrs = append(addrs, address.String()+"/p2p/"+netMes.ID().Pretty())
	}

	return addrs
}

// ConnectToPeer tries to open a new connection to a peer
func (netMes *networkMessenger) ConnectToPeer(address string) error {
	return netMes.p2pHost.ConnectToPeer(netMes.ctx, address)
}

// Bootstrap will start the peer discovery mechanism
func (netMes *networkMessenger) Bootstrap() error {
	err := netMes.peerDiscoverer.Bootstrap()
	if err == nil {
		log.Info("started the network discovery process...")
	}
	return err
}

// WaitForConnections will wait the maxWaitingTime duration or until the target connected peers was achieved
func (netMes *networkMessenger) WaitForConnections(maxWaitingTime time.Duration, minNumOfPeers uint32) {
	startTime := time.Now()
	defer func() {
		log.Debug("networkMessenger.WaitForConnections",
			"waited", time.Since(startTime), "num connected peers", len(netMes.ConnectedPeers()))
	}()

	if minNumOfPeers == 0 {
		log.Debug("networkMessenger.WaitForConnections", "waiting", maxWaitingTime)
		time.Sleep(maxWaitingTime)
		return
	}

	netMes.waitForConnections(maxWaitingTime, minNumOfPeers)
}

func (netMes *networkMessenger) waitForConnections(maxWaitingTime time.Duration, minNumOfPeers uint32) {
	log.Debug("networkMessenger.WaitForConnections", "waiting", maxWaitingTime, "min num of peers", minNumOfPeers)
	ctxMaxWaitingTime, cancel := context.WithTimeout(context.Background(), maxWaitingTime)
	defer cancel()

	for {
		if netMes.shouldStopWaiting(ctxMaxWaitingTime, minNumOfPeers) {
			return
		}
	}
}

func (netMes *networkMessenger) shouldStopWaiting(ctxMaxWaitingTime context.Context, minNumOfPeers uint32) bool {
	ctx, cancel := context.WithTimeout(context.Background(), pollWaitForConnectionsInterval)
	defer cancel()

	select {
	case <-ctxMaxWaitingTime.Done():
		return true
	case <-ctx.Done():
		return int(minNumOfPeers) <= len(netMes.ConnectedPeers())
	}
}

// IsConnected returns true if current node is connected to provided peer
func (netMes *networkMessenger) IsConnected(peerID core.PeerID) bool {
	h := netMes.p2pHost

	connectedness := h.Network().Connectedness(peer.ID(peerID))

	return connectedness == network.Connected
}

// ConnectedPeers returns the current connected peers list
func (netMes *networkMessenger) ConnectedPeers() []core.PeerID {
	h := netMes.p2pHost

	connectedPeers := make(map[core.PeerID]struct{})

	for _, conn := range h.Network().Conns() {
		p := core.PeerID(conn.RemotePeer())

		if netMes.IsConnected(p) {
			connectedPeers[p] = struct{}{}
		}
	}

	peerList := make([]core.PeerID, len(connectedPeers))

	index := 0
	for k := range connectedPeers {
		peerList[index] = k
		index++
	}

	return peerList
}

// ConnectedAddresses returns all connected peer's addresses
func (netMes *networkMessenger) ConnectedAddresses() []string {
	h := netMes.p2pHost
	conns := make([]string, 0)

	for _, c := range h.Network().Conns() {
		conns = append(conns, c.RemoteMultiaddr().String()+"/p2p/"+c.RemotePeer().Pretty())
	}
	return conns
}

// PeerAddresses returns the peer's addresses or empty slice if the peer is unknown
func (netMes *networkMessenger) PeerAddresses(pid core.PeerID) []string {
	h := netMes.p2pHost
	result := make([]string, 0)

	// check if the peer is connected to return it's connected address
	for _, c := range h.Network().Conns() {
		if string(c.RemotePeer()) == string(pid.Bytes()) {
			result = append(result, c.RemoteMultiaddr().String())
			break
		}
	}

	// check in peerstore (maybe it is known but not connected)
	addresses := h.Peerstore().Addrs(peer.ID(pid.Bytes()))
	for _, addr := range addresses {
		result = append(result, addr.String())
	}

	return result
}

// ConnectedPeersOnTopic returns the connected peers on a provided topic
func (netMes *networkMessenger) ConnectedPeersOnTopic(topic string) []core.PeerID {
	return netMes.poc.ConnectedPeersOnChannel(topic)
}

// ConnectedFullHistoryPeersOnTopic returns the connected peers on a provided topic
func (netMes *networkMessenger) ConnectedFullHistoryPeersOnTopic(topic string) []core.PeerID {
	peerList := netMes.ConnectedPeersOnTopic(topic)
	fullHistoryList := make([]core.PeerID, 0)
	for _, topicPeer := range peerList {
		peerInfo := netMes.peerShardResolver.GetPeerInfo(topicPeer)
		if peerInfo.PeerSubType == core.FullHistoryObserver {
			fullHistoryList = append(fullHistoryList, topicPeer)
		}
	}

	return fullHistoryList
}

// CreateTopic opens a new topic using pubsub infrastructure
func (netMes *networkMessenger) CreateTopic(name string, createChannelForTopic bool) error {
	netMes.mutTopics.Lock()
	defer netMes.mutTopics.Unlock()
	_, found := netMes.topics[name]
	if found {
		return nil
	}

	if name == common.ConnectionTopic {
		return nil
	}

	topic, err := netMes.pb.Join(name)
	if err != nil {
		return fmt.Errorf("%w for topic %s", err, name)
	}

	netMes.topics[name] = topic
	subscrRequest, err := topic.Subscribe()
	if err != nil {
		return fmt.Errorf("%w for topic %s", err, name)
	}

	netMes.subscriptions[name] = subscrRequest
	if createChannelForTopic {
		err = netMes.outgoingPLB.AddChannel(name)
	}

	// just a dummy func to consume messages received by the newly created topic
	go func() {
		var errSubscrNext error
		for {
			_, errSubscrNext = subscrRequest.Next(netMes.ctx)
			if errSubscrNext != nil {
				log.Debug("closed subscription",
					"topic", subscrRequest.Topic(),
					"err", errSubscrNext,
				)
				return
			}
		}
	}()

	return err
}

// HasTopic returns true if the topic has been created
func (netMes *networkMessenger) HasTopic(name string) bool {
	netMes.mutTopics.RLock()
	_, found := netMes.topics[name]
	netMes.mutTopics.RUnlock()

	return found
}

// BroadcastOnChannelBlocking tries to send a byte buffer onto a topic using provided channel
// It is a blocking method. It needs to be launched on a go routine
func (netMes *networkMessenger) BroadcastOnChannelBlocking(channel string, topic string, buff []byte) error {
	err := netMes.checkSendableData(buff)
	if err != nil {
		return err
	}

	if !netMes.goRoutinesThrottler.CanProcess() {
		return p2p.ErrTooManyGoroutines
	}

	netMes.goRoutinesThrottler.StartProcessing()

	sendable := &p2p.SendableData{
		Buff:  buff,
		Topic: topic,
	}
	netMes.outgoingPLB.GetChannelOrDefault(channel) <- sendable
	netMes.goRoutinesThrottler.EndProcessing()
	return nil
}

func (netMes *networkMessenger) checkSendableData(buff []byte) error {
	if len(buff) > maxSendBuffSize {
		return fmt.Errorf("%w, to be sent: %d, maximum: %d", p2p.ErrMessageTooLarge, len(buff), maxSendBuffSize)
	}
	if len(buff) == 0 {
		return p2p.ErrEmptyBufferToSend
	}

	return nil
}

// BroadcastOnChannel tries to send a byte buffer onto a topic using provided channel
func (netMes *networkMessenger) BroadcastOnChannel(channel string, topic string, buff []byte) {
	go func() {
		err := netMes.BroadcastOnChannelBlocking(channel, topic, buff)
		if err != nil {
			log.Warn("p2p broadcast", "error", err.Error())
		}
	}()
}

// Broadcast tries to send a byte buffer onto a topic using the topic name as channel
func (netMes *networkMessenger) Broadcast(topic string, buff []byte) {
	netMes.BroadcastOnChannel(topic, topic, buff)
}

// RegisterMessageProcessor registers a message process on a topic. The function allows registering multiple handlers
// on a topic. Each handler should be associated with a new identifier on the same topic. Using same identifier on different
// topics is allowed. The order of handler calling on a particular topic is not deterministic.
func (netMes *networkMessenger) RegisterMessageProcessor(topic string, identifier string, handler p2p.MessageProcessor) error {
	if check.IfNil(handler) {
		return fmt.Errorf("%w when calling networkMessenger.RegisterMessageProcessor for topic %s",
			p2p.ErrNilValidator, topic)
	}

	netMes.mutTopics.Lock()
	defer netMes.mutTopics.Unlock()
	topicProcs := netMes.processors[topic]
	if topicProcs == nil {
		topicProcs = newTopicProcessors()
		netMes.processors[topic] = topicProcs

		err := netMes.registerOnPubSub(topic, topicProcs)
		if err != nil {
			return err
		}
	}

	err := topicProcs.addTopicProcessor(identifier, handler)
	if err != nil {
		return fmt.Errorf("%w, topic %s", err, topic)
	}

	return nil
}

func (netMes *networkMessenger) registerOnPubSub(topic string, topicProcs *topicProcessors) error {
	if topic == common.ConnectionTopic {
		// do not allow broadcasts on this connection topic
		return nil
	}

	return netMes.pb.RegisterTopicValidator(topic, netMes.pubsubCallback(topicProcs, topic))
}

func (netMes *networkMessenger) pubsubCallback(topicProcs *topicProcessors, topic string) func(ctx context.Context, pid peer.ID, message *pubsub.Message) bool {
	return func(ctx context.Context, pid peer.ID, message *pubsub.Message) bool {
		fromConnectedPeer := core.PeerID(pid)
		msg, err := netMes.transformAndCheckMessage(message, fromConnectedPeer, topic)
		if err != nil {
			log.Trace("p2p validator - new message", "error", err.Error(), "topic", topic)
			return false
		}

		identifiers, handlers := topicProcs.getList()
		messageOk := true
		for index, handler := range handlers {
			err = handler.ProcessReceivedMessage(msg, fromConnectedPeer)
			if err != nil {
				log.Trace("p2p validator",
					"error", err.Error(),
					"topic", topic,
					"originator", p2p.MessageOriginatorPid(msg),
					"from connected peer", p2p.PeerIdToShortString(fromConnectedPeer),
					"seq no", p2p.MessageOriginatorSeq(msg),
					"topic identifier", identifiers[index],
				)
				messageOk = false
			}
		}
		netMes.processDebugMessage(topic, fromConnectedPeer, uint64(len(message.Data)), !messageOk)

		if messageOk {
			netMes.peersRatingHandler.IncreaseRating(fromConnectedPeer)
		}

		return messageOk
	}
}

func (netMes *networkMessenger) transformAndCheckMessage(pbMsg *pubsub.Message, pid core.PeerID, topic string) (p2p.MessageP2P, error) {
	msg, errUnmarshal := NewMessage(pbMsg, netMes.marshalizer)
	if errUnmarshal != nil {
		// this error is so severe that will need to blacklist both the originator and the connected peer as there is
		// no way this node can communicate with them
		pidFrom := core.PeerID(pbMsg.From)
		netMes.blacklistPid(pid, common.WrongP2PMessageBlacklistDuration)
		netMes.blacklistPid(pidFrom, common.WrongP2PMessageBlacklistDuration)

		return nil, errUnmarshal
	}

	err := netMes.validMessageByTimestamp(msg)
	if err != nil {
		// not reprocessing nor re-broadcasting the same message over and over again
		log.Trace("received an invalid message",
			"originator pid", p2p.MessageOriginatorPid(msg),
			"from connected pid", p2p.PeerIdToShortString(pid),
			"sequence", hex.EncodeToString(msg.SeqNo()),
			"timestamp", msg.Timestamp(),
			"error", err,
		)
		netMes.processDebugMessage(topic, pid, uint64(len(msg.Data())), true)

		return nil, err
	}

	return msg, nil
}

func (netMes *networkMessenger) blacklistPid(pid core.PeerID, banDuration time.Duration) {
	if netMes.connMonitorWrapper.PeerDenialEvaluator().IsDenied(pid) {
		return
	}
	if len(pid) == 0 {
		return
	}

	log.Debug("blacklisted due to incompatible p2p message",
		"pid", pid.Pretty(),
		"time", banDuration,
	)

	err := netMes.connMonitorWrapper.PeerDenialEvaluator().UpsertPeerID(pid, banDuration)
	if err != nil {
		log.Warn("error blacklisting peer ID in network messnger",
			"pid", pid.Pretty(),
			"error", err.Error(),
		)
	}
}

// invalidMessageByTimestamp will check that the message time stamp should be in the interval
// (now-pubsubTimeCacheDuration+acceptMessagesInAdvanceDuration, now+acceptMessagesInAdvanceDuration)
func (netMes *networkMessenger) validMessageByTimestamp(msg p2p.MessageP2P) error {
	now := netMes.syncTimer.CurrentTime()
	isInFuture := now.Add(acceptMessagesInAdvanceDuration).Unix() < msg.Timestamp()
	if isInFuture {
		return fmt.Errorf("%w, self timestamp %d, message timestamp %d",
			p2p.ErrMessageTooNew, now.Unix(), msg.Timestamp())
	}

	past := now.Unix() - int64(pubsubTimeCacheDuration.Seconds())
	if msg.Timestamp() < past {
		return fmt.Errorf("%w, self timestamp %d, message timestamp %d",
			p2p.ErrMessageTooOld, now.Unix(), msg.Timestamp())
	}

	return nil
}

func (netMes *networkMessenger) processDebugMessage(topic string, fromConnectedPeer core.PeerID, size uint64, isRejected bool) {
	if fromConnectedPeer == netMes.ID() {
		netMes.debugger.AddOutgoingMessage(topic, size, isRejected)
	} else {
		netMes.debugger.AddIncomingMessage(topic, size, isRejected)
	}
}

// UnregisterAllMessageProcessors will unregister all message processors for topics
func (netMes *networkMessenger) UnregisterAllMessageProcessors() error {
	netMes.mutTopics.Lock()
	defer netMes.mutTopics.Unlock()

	for topic := range netMes.processors {
		if topic == common.ConnectionTopic {
			delete(netMes.processors, topic)
			continue
		}

		err := netMes.pb.UnregisterTopicValidator(topic)
		if err != nil {
			return err
		}

		delete(netMes.processors, topic)
	}
	return nil
}

// UnjoinAllTopics call close on all topics
func (netMes *networkMessenger) UnjoinAllTopics() error {
	netMes.mutTopics.Lock()
	defer netMes.mutTopics.Unlock()

	var errFound error
	for topicName, t := range netMes.topics {
		subscr := netMes.subscriptions[topicName]
		if subscr != nil {
			subscr.Cancel()
		}

		err := t.Close()
		if err != nil {
			log.Warn("error closing topic",
				"topic", topicName,
				"error", err,
			)
			errFound = err
		}

		delete(netMes.topics, topicName)
	}

	return errFound
}

// UnregisterMessageProcessor unregisters a message processes on a topic
func (netMes *networkMessenger) UnregisterMessageProcessor(topic string, identifier string) error {
	netMes.mutTopics.Lock()
	defer netMes.mutTopics.Unlock()

	topicProcs := netMes.processors[topic]
	if topicProcs == nil {
		return nil
	}

	err := topicProcs.removeTopicProcessor(identifier)
	if err != nil {
		return err
	}

	identifiers, _ := topicProcs.getList()
	if len(identifiers) == 0 {
		netMes.processors[topic] = nil

		if topic != common.ConnectionTopic { // no validator registered for this topic
			return netMes.pb.UnregisterTopicValidator(topic)
		}
	}

	return nil
}

// SendToConnectedPeer sends a direct message to a connected peer
func (netMes *networkMessenger) SendToConnectedPeer(topic string, buff []byte, peerID core.PeerID) error {
	err := netMes.checkSendableData(buff)
	if err != nil {
		return err
	}

	buffToSend := netMes.createMessageBytes(buff)
	if len(buffToSend) == 0 {
		return nil
	}

	if peerID == netMes.ID() {
		return netMes.sendDirectToSelf(topic, buffToSend)
	}

	err = netMes.ds.Send(topic, buffToSend, peerID)
	netMes.debugger.AddOutgoingMessage(topic, uint64(len(buffToSend)), err != nil)

	return err
}

func (netMes *networkMessenger) sendDirectToSelf(topic string, buff []byte) error {
	msg := &pubsub.Message{
		Message: &pubsubPb.Message{
			From:      netMes.ID().Bytes(),
			Data:      buff,
			Seqno:     netMes.ds.NextSeqno(),
			Topic:     &topic,
			Signature: netMes.ID().Bytes(),
		},
	}

	return netMes.directMessageHandler(msg, netMes.ID())
}

func (netMes *networkMessenger) directMessageHandler(message *pubsub.Message, fromConnectedPeer core.PeerID) error {
	topic := *message.Topic
	msg, err := netMes.transformAndCheckMessage(message, fromConnectedPeer, topic)
	if err != nil {
		return err
	}

	netMes.mutTopics.RLock()
	topicProcs := netMes.processors[topic]
	netMes.mutTopics.RUnlock()

	if topicProcs == nil {
		return fmt.Errorf("%w on directMessageHandler for topic %s", p2p.ErrNilValidator, topic)
	}
	identifiers, handlers := topicProcs.getList()

	go func(msg p2p.MessageP2P) {
		if check.IfNil(msg) {
			return
		}

		// we won't recheck the message id against the cacher here as there might be collisions since we are using
		// a separate sequence counter for direct sender
		messageOk := true
		for index, handler := range handlers {
			errProcess := handler.ProcessReceivedMessage(msg, fromConnectedPeer)
			if errProcess != nil {
				log.Trace("p2p validator",
					"error", errProcess.Error(),
					"topic", msg.Topic(),
					"originator", p2p.MessageOriginatorPid(msg),
					"from connected peer", p2p.PeerIdToShortString(fromConnectedPeer),
					"seq no", p2p.MessageOriginatorSeq(msg),
					"topic identifier", identifiers[index],
				)
				messageOk = false
			}
		}

		netMes.debugger.AddIncomingMessage(msg.Topic(), uint64(len(msg.Data())), !messageOk)

		if messageOk {
			netMes.peersRatingHandler.IncreaseRating(fromConnectedPeer)
		}
	}(msg)

	return nil
}

// IsConnectedToTheNetwork returns true if the current node is connected to the network
func (netMes *networkMessenger) IsConnectedToTheNetwork() bool {
	netw := netMes.p2pHost.Network()
	return netMes.connMonitor.IsConnectedToTheNetwork(netw)
}

// SetThresholdMinConnectedPeers sets the minimum connected peers before triggering a new reconnection
func (netMes *networkMessenger) SetThresholdMinConnectedPeers(minConnectedPeers int) error {
	if minConnectedPeers < 0 {
		return p2p.ErrInvalidValue
	}

	netw := netMes.p2pHost.Network()
	netMes.connMonitor.SetThresholdMinConnectedPeers(minConnectedPeers, netw)

	return nil
}

// ThresholdMinConnectedPeers returns the minimum connected peers before triggering a new reconnection
func (netMes *networkMessenger) ThresholdMinConnectedPeers() int {
	return netMes.connMonitor.ThresholdMinConnectedPeers()
}

// SetPeerShardResolver sets the peer shard resolver component that is able to resolve the link
// between p2p.PeerID and shardId
func (netMes *networkMessenger) SetPeerShardResolver(peerShardResolver p2p.PeerShardResolver) error {
	if check.IfNil(peerShardResolver) {
		return p2p.ErrNilPeerShardResolver
	}

	err := netMes.sharder.SetPeerShardResolver(peerShardResolver)
	if err != nil {
		return err
	}

	netMes.mutPeerResolver.Lock()
	netMes.peerShardResolver = peerShardResolver
	netMes.mutPeerResolver.Unlock()

	return nil
}

// SetPeerDenialEvaluator sets the peer black list handler
// TODO decide if we continue on using setters or switch to options. Refactor if necessary
func (netMes *networkMessenger) SetPeerDenialEvaluator(handler p2p.PeerDenialEvaluator) error {
	return netMes.connMonitorWrapper.SetPeerDenialEvaluator(handler)
}

// GetConnectedPeersInfo gets the current connected peers information
func (netMes *networkMessenger) GetConnectedPeersInfo() *p2p.ConnectedPeersInfo {
	peers := netMes.p2pHost.Network().Peers()
	connPeerInfo := &p2p.ConnectedPeersInfo{
		UnknownPeers:             make([]string, 0),
		Seeders:                  make([]string, 0),
		IntraShardValidators:     make(map[uint32][]string),
		IntraShardObservers:      make(map[uint32][]string),
		CrossShardValidators:     make(map[uint32][]string),
		CrossShardObservers:      make(map[uint32][]string),
		FullHistoryObservers:     make(map[uint32][]string),
		NumObserversOnShard:      make(map[uint32]int),
		NumValidatorsOnShard:     make(map[uint32]int),
		NumPreferredPeersOnShard: make(map[uint32]int),
	}

	netMes.mutPeerResolver.RLock()
	defer netMes.mutPeerResolver.RUnlock()

	selfPeerInfo := netMes.peerShardResolver.GetPeerInfo(netMes.ID())
	connPeerInfo.SelfShardID = selfPeerInfo.ShardID

	for _, p := range peers {
		conns := netMes.p2pHost.Network().ConnsToPeer(p)
		connString := "[invalid connection string]"
		if len(conns) > 0 {
			connString = conns[0].RemoteMultiaddr().String() + "/p2p/" + p.Pretty()
		}

		pid := core.PeerID(p)
		peerInfo := netMes.peerShardResolver.GetPeerInfo(pid)
		switch peerInfo.PeerType {
		case core.UnknownPeer:
			if netMes.sharder.IsSeeder(pid) {
				connPeerInfo.Seeders = append(connPeerInfo.Seeders, connString)
			} else {
				connPeerInfo.UnknownPeers = append(connPeerInfo.UnknownPeers, connString)
			}
		case core.ValidatorPeer:
			connPeerInfo.NumValidatorsOnShard[peerInfo.ShardID]++
			if selfPeerInfo.ShardID != peerInfo.ShardID {
				connPeerInfo.CrossShardValidators[peerInfo.ShardID] = append(connPeerInfo.CrossShardValidators[peerInfo.ShardID], connString)
				connPeerInfo.NumCrossShardValidators++
			} else {
				connPeerInfo.IntraShardValidators[peerInfo.ShardID] = append(connPeerInfo.IntraShardValidators[peerInfo.ShardID], connString)
				connPeerInfo.NumIntraShardValidators++
			}
		case core.ObserverPeer:
			connPeerInfo.NumObserversOnShard[peerInfo.ShardID]++
			if peerInfo.PeerSubType == core.FullHistoryObserver {
				connPeerInfo.FullHistoryObservers[peerInfo.ShardID] = append(connPeerInfo.FullHistoryObservers[peerInfo.ShardID], connString)
				connPeerInfo.NumFullHistoryObservers++
				break
			}
			if selfPeerInfo.ShardID != peerInfo.ShardID {
				connPeerInfo.CrossShardObservers[peerInfo.ShardID] = append(connPeerInfo.CrossShardObservers[peerInfo.ShardID], connString)
				connPeerInfo.NumCrossShardObservers++
				break
			}

			connPeerInfo.IntraShardObservers[peerInfo.ShardID] = append(connPeerInfo.IntraShardObservers[peerInfo.ShardID], connString)
			connPeerInfo.NumIntraShardObservers++
		}

		if netMes.preferredPeersHolder.Contains(pid) {
			connPeerInfo.NumPreferredPeersOnShard[peerInfo.ShardID]++
		}
	}

	return connPeerInfo
}

// Port returns the port that this network messenger is using
func (netMes *networkMessenger) Port() int {
	return netMes.port
}

// IsInterfaceNil returns true if there is no value under the interface
func (netMes *networkMessenger) IsInterfaceNil() bool {
	return netMes == nil
}<|MERGE_RESOLUTION|>--- conflicted
+++ resolved
@@ -127,11 +127,7 @@
 	marshalizer          p2p.Marshalizer
 	syncTimer            p2p.SyncTimer
 	preferredPeersHolder p2p.PreferredPeersHolderHandler
-<<<<<<< HEAD
-	connectionsWatcher   p2p.ConnectionsWatcher
-=======
 	printConnectionsWatcher   p2p.ConnectionsWatcher
->>>>>>> c8588495
 	peersRatingHandler   p2p.PeersRatingHandler
 }
 
@@ -232,13 +228,6 @@
 	}
 
 	p2pNode := &networkMessenger{
-<<<<<<< HEAD
-		ctx:                ctx,
-		cancelFunc:         cancelFunc,
-		p2pHost:            NewConnectableHost(h),
-		port:               port,
-		connectionsWatcher: connWatcher,
-=======
 		p2pSigner: &p2pSigner{
 			privateKey: p2pPrivKey,
 		},
@@ -247,7 +236,6 @@
 		p2pHost:                 NewConnectableHost(h),
 		port:                    port,
 		printConnectionsWatcher: connWatcher,
->>>>>>> c8588495
 		peersRatingHandler: args.PeersRatingHandler,
 	}
 
@@ -458,11 +446,7 @@
 		Host:               netMes.p2pHost,
 		Sharder:            netMes.sharder,
 		P2pConfig:          p2pConfig,
-<<<<<<< HEAD
-		ConnectionsWatcher: netMes.connectionsWatcher,
-=======
 		ConnectionsWatcher: netMes.printConnectionsWatcher,
->>>>>>> c8588495
 	}
 
 	netMes.peerDiscoverer, err = discoveryFactory.NewPeerDiscoverer(args)
@@ -486,11 +470,7 @@
 		Sharder:                    sharder,
 		ThresholdMinConnectedPeers: p2pConfig.Node.ThresholdMinConnectedPeers,
 		PreferredPeersHolder:       netMes.preferredPeersHolder,
-<<<<<<< HEAD
-		ConnectionsWatcher:         netMes.connectionsWatcher,
-=======
 		ConnectionsWatcher:         netMes.printConnectionsWatcher,
->>>>>>> c8588495
 	}
 	var err error
 	netMes.connMonitor, err = connectionMonitor.NewLibp2pConnectionMonitorSimple(args)
@@ -630,13 +610,8 @@
 			"error", err)
 	}
 
-<<<<<<< HEAD
-	log.Debug("closing network messenger's connection watcher...")
-	errConnWatcher := netMes.connectionsWatcher.Close()
-=======
 	log.Debug("closing network messenger's print connection watcher...")
 	errConnWatcher := netMes.printConnectionsWatcher.Close()
->>>>>>> c8588495
 	if errConnWatcher != nil {
 		err = errConnWatcher
 		log.Warn("networkMessenger.Close",
