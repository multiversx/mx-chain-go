--- conflicted
+++ resolved
@@ -129,13 +129,6 @@
 			}
 		}()
 		kdd.mutKadDht.Unlock()
-<<<<<<< HEAD
-		if err != nil {
-			log.Debug("p2p bootstrapping", "error", err.Error())
-			return
-		}
-=======
->>>>>>> fcc08c87
 	}()
 }
 
