--- conflicted
+++ resolved
@@ -23,7 +23,9 @@
 // ShardingConfig will hold the network sharding config settings
 type ShardingConfig = config.ShardingConfig
 
-<<<<<<< HEAD
+// ConnLimitConfig specifies the limit that will be set for an ip on libp2p connection limiter
+type ConnLimitConfig = config.ConnLimitConfig
+
 // SubNetworksConfig holds an array of subnetworks configs
 // all subnetworks will use the same host
 type SubNetworksConfig = config.SubNetworksConfig
@@ -32,8 +34,4 @@
 type SubNetworkConfig = config.SubNetworkConfig
 
 // PubSubConfig holds the configuration for PubSub
-type PubSubConfig = config.PubSubConfig
-=======
-// ConnLimitConfig specifies the limit that will be set for an ip on libp2p connection limiter
-type ConnLimitConfig = config.ConnLimitConfig
->>>>>>> d83ab158
+type PubSubConfig = config.PubSubConfig