--- conflicted
+++ resolved
@@ -17,10 +17,6 @@
 	"github.com/stretchr/testify/assert"
 )
 
-<<<<<<< HEAD
-var maxDelayWaitResponse = time.Duration(time.Second * 5)
-var delayWaitResponseUnreceivableMessages = time.Duration(time.Second)
-=======
 type testNetStringNewer struct {
 	Data string
 }
@@ -69,7 +65,6 @@
 
 var testNetMessengerMaxWaitResponse = time.Duration(time.Second * 5)
 var testNetMessengerWaitResponseUnreceivedMsg = time.Duration(time.Second)
->>>>>>> 93b20b01
 
 var startingPort = 4000
 
@@ -112,8 +107,6 @@
 	chanDone <- true
 }
 
-<<<<<<< HEAD
-=======
 func waitForValue(value *int32, expected int32, chanDone chan bool) {
 	for {
 		if atomic.LoadInt32(value) == expected {
@@ -126,17 +119,13 @@
 	chanDone <- true
 }
 
->>>>>>> 93b20b01
 func closeAllNodes(nodes []p2p.Messenger) {
 	fmt.Println("### Closing nodes... ###")
 	for i := 0; i < len(nodes); i++ {
 		_ = nodes[i].Close()
 	}
-<<<<<<< HEAD
-=======
 
 	time.Sleep(time.Second * 60)
->>>>>>> 93b20b01
 }
 
 func TestNetMessenger_RecreationSameNode_ShouldWork(t *testing.T) {
@@ -166,19 +155,15 @@
 }
 
 func TestNetMessenger_SendToSelf_ShouldWork(t *testing.T) {
-<<<<<<< HEAD
 	if isP2PMessengerException {
 		t.Skip("test skipped (P2PMessenger exception)")
 	}
 
-=======
->>>>>>> 93b20b01
 	nodes := make([]p2p.Messenger, 0)
 
 	node, err := createNetMessenger(t, startingPort, 10)
 	assert.Nil(t, err)
 	nodes = append(nodes, node)
-<<<<<<< HEAD
 
 	defer closeAllNodes(nodes)
 
@@ -187,22 +172,9 @@
 	chanDone := make(chan bool)
 	go waitForWaitGroup(&wg, chanDone)
 
-	_ = nodes[0].AddTopic(p2p.NewTopic("test topic", &testStringNewer{}, &mock.MarshalizerMock{}))
-	nodes[0].GetTopic("test topic").AddDataReceived(func(name string, data interface{}, msgInfo *p2p.MessageInfo) {
-		payload := (*data.(*testStringNewer)).Data
-=======
-
-	defer closeAllNodes(nodes)
-
-	wg := sync.WaitGroup{}
-	wg.Add(1)
-	chanDone := make(chan bool)
-	go waitForWaitGroup(&wg, chanDone)
-
 	_ = nodes[0].AddTopic(p2p.NewTopic("test topic", &testNetStringNewer{}, &mock.MarshalizerMock{}))
 	nodes[0].GetTopic("test topic").AddDataReceived(func(name string, data interface{}, msgInfo *p2p.MessageInfo) {
 		payload := (*data.(*testNetStringNewer)).Data
->>>>>>> 93b20b01
 
 		fmt.Printf("Got message: %v\n", payload)
 
@@ -211,19 +183,11 @@
 		}
 	})
 
-<<<<<<< HEAD
-	_ = nodes[0].GetTopic("test topic").Broadcast(testStringNewer{Data: "ABC"})
-
-	select {
-	case <-chanDone:
-	case <-time.After(maxDelayWaitResponse):
-=======
 	_ = nodes[0].GetTopic("test topic").Broadcast(testNetStringNewer{Data: "ABC"})
 
 	select {
 	case <-chanDone:
 	case <-time.After(testNetMessengerMaxWaitResponse):
->>>>>>> 93b20b01
 		assert.Fail(t, "Should have been 1 (message received to self)")
 	}
 }
@@ -236,7 +200,6 @@
 	fmt.Println()
 
 	nodes := make([]p2p.Messenger, 0)
-<<<<<<< HEAD
 
 	node, err := createNetMessenger(t, startingPort, 10)
 	assert.Nil(t, err)
@@ -252,55 +215,18 @@
 
 	defer closeAllNodes(nodes)
 
-	nodes[0].ConnectToAddresses(context.Background(), []string{nodes[1].Addrs()[0]})
-
-=======
-
-	node, err := createNetMessenger(t, startingPort, 10)
-	assert.Nil(t, err)
-	nodes = append(nodes, node)
-
-	node, err = createNetMessenger(t, startingPort+1, 10)
-	assert.Nil(t, err)
-	nodes = append(nodes, node)
-
-	connectGraph := make(map[int][]int)
-	connectGraph[0] = []int{1}
-	connectGraph[1] = []int{0}
-
-	defer closeAllNodes(nodes)
-
 	nodes[0].ConnectToAddresses(context.Background(), []string{nodes[1].Addresses()[0]})
 
->>>>>>> 93b20b01
 	wg := sync.WaitGroup{}
 	chanDone := make(chan bool)
 	go waitForConnectionsToBeMade(nodes, connectGraph, chanDone)
 	select {
 	case <-chanDone:
-<<<<<<< HEAD
-	case <-time.After(maxDelayWaitResponse):
-=======
-	case <-time.After(testNetMessengerMaxWaitResponse):
->>>>>>> 93b20b01
+	case <-time.After(testNetMessengerMaxWaitResponse):
 		assert.Fail(t, "Could not make a connection between the 2 peers")
 		return
 	}
 
-<<<<<<< HEAD
-	fmt.Printf("Node 1 is %s\n", nodes[0].Addrs()[0])
-	fmt.Printf("Node 2 is %s\n", nodes[1].Addrs()[0])
-
-	fmt.Printf("Node 1 has the addresses: %v\n", nodes[0].Addrs())
-	fmt.Printf("Node 2 has the addresses: %v\n", nodes[1].Addrs())
-
-	//create 2 topics on each node
-	_ = nodes[0].AddTopic(p2p.NewTopic("ping", &testStringNewer{}, &mock.MarshalizerMock{}))
-	_ = nodes[0].AddTopic(p2p.NewTopic("pong", &testStringNewer{}, &mock.MarshalizerMock{}))
-
-	_ = nodes[1].AddTopic(p2p.NewTopic("ping", &testStringNewer{}, &mock.MarshalizerMock{}))
-	_ = nodes[1].AddTopic(p2p.NewTopic("pong", &testStringNewer{}, &mock.MarshalizerMock{}))
-=======
 	fmt.Printf("Node 1 is %s\n", nodes[0].Addresses()[0])
 	fmt.Printf("Node 2 is %s\n", nodes[1].Addresses()[0])
 
@@ -313,35 +239,22 @@
 
 	_ = nodes[1].AddTopic(p2p.NewTopic("ping", &testNetStringNewer{}, &mock.MarshalizerMock{}))
 	_ = nodes[1].AddTopic(p2p.NewTopic("pong", &testNetStringNewer{}, &mock.MarshalizerMock{}))
->>>>>>> 93b20b01
 
 	wg.Add(2)
 	go waitForWaitGroup(&wg, chanDone)
 
 	//assign some event handlers on topics
 	nodes[0].GetTopic("ping").AddDataReceived(func(name string, data interface{}, msgInfo *p2p.MessageInfo) {
-<<<<<<< HEAD
-		payload := (*data.(*testStringNewer)).Data
-
-		if payload == "ping string" {
-			fmt.Println("Ping received, sending pong...")
-			_ = nodes[0].GetTopic("pong").Broadcast(testStringNewer{"pong string"})
-=======
 		payload := (*data.(*testNetStringNewer)).Data
 
 		if payload == "ping string" {
 			fmt.Println("Ping received, sending pong...")
 			_ = nodes[0].GetTopic("pong").Broadcast(testNetStringNewer{"pong string"})
->>>>>>> 93b20b01
 		}
 	})
 
 	nodes[0].GetTopic("pong").AddDataReceived(func(name string, data interface{}, msgInfo *p2p.MessageInfo) {
-<<<<<<< HEAD
-		payload := (*data.(*testStringNewer)).Data
-=======
 		payload := (*data.(*testNetStringNewer)).Data
->>>>>>> 93b20b01
 
 		fmt.Printf("node1 received: %v\n", payload)
 
@@ -353,11 +266,7 @@
 
 	//for node2 topic ping we do not need an event handler in this test
 	nodes[1].GetTopic("pong").AddDataReceived(func(name string, data interface{}, msgInfo *p2p.MessageInfo) {
-<<<<<<< HEAD
-		payload := (*data.(*testStringNewer)).Data
-=======
 		payload := (*data.(*testNetStringNewer)).Data
->>>>>>> 93b20b01
 
 		fmt.Printf("node2 received: %v\n", payload)
 
@@ -367,21 +276,13 @@
 		}
 	})
 
-<<<<<<< HEAD
-	_ = nodes[1].GetTopic("ping").Broadcast(testStringNewer{"ping string"})
-=======
 	_ = nodes[1].GetTopic("ping").Broadcast(testNetStringNewer{"ping string"})
->>>>>>> 93b20b01
-
-	assert.Nil(t, err)
-
-	select {
-	case <-chanDone:
-<<<<<<< HEAD
-	case <-time.After(maxDelayWaitResponse):
-=======
-	case <-time.After(testNetMessengerMaxWaitResponse):
->>>>>>> 93b20b01
+
+	assert.Nil(t, err)
+
+	select {
+	case <-chanDone:
+	case <-time.After(testNetMessengerMaxWaitResponse):
 		assert.Fail(t, "Should have been 2 (pong from node1: self and node2: received from node1)")
 	}
 }
@@ -424,11 +325,7 @@
 	go waitForConnectionsToBeMade(nodes, connectGraph, chanDone)
 	select {
 	case <-chanDone:
-<<<<<<< HEAD
-	case <-time.After(maxDelayWaitResponse):
-=======
-	case <-time.After(testNetMessengerMaxWaitResponse):
->>>>>>> 93b20b01
+	case <-time.After(testNetMessengerMaxWaitResponse):
 		assert.Fail(t, "Could not make connections")
 		return
 	}
@@ -442,17 +339,10 @@
 		node := nodes[i]
 		node.PrintConnected()
 
-<<<<<<< HEAD
-		_ = node.AddTopic(p2p.NewTopic("test", &testStringNewer{}, &mock.MarshalizerMock{}))
-		node.GetTopic("test").AddDataReceived(
-			func(name string, data interface{}, msgInfo *p2p.MessageInfo) {
-				fmt.Printf("%v received from %v: %v\n", node.ID(), msgInfo.Peer, data.(*testStringNewer).Data)
-=======
 		_ = node.AddTopic(p2p.NewTopic("test", &testNetStringNewer{}, &mock.MarshalizerMock{}))
 		node.GetTopic("test").AddDataReceived(
 			func(name string, data interface{}, msgInfo *p2p.MessageInfo) {
 				fmt.Printf("%v received from %v: %v\n", node.ID(), msgInfo.Peer, data.(*testNetStringNewer).Data)
->>>>>>> 93b20b01
 				wg.Done()
 			})
 	}
@@ -461,20 +351,12 @@
 	fmt.Println()
 
 	fmt.Println("Broadcasting...")
-<<<<<<< HEAD
-	_ = nodes[0].GetTopic("test").Broadcast(testStringNewer{Data: "Foo"})
-=======
 	_ = nodes[0].GetTopic("test").Broadcast(testNetStringNewer{Data: "Foo"})
->>>>>>> 93b20b01
 
 	select {
 	case <-chanDone:
 		fmt.Println("Got all messages!")
-<<<<<<< HEAD
-	case <-time.After(maxDelayWaitResponse):
-=======
-	case <-time.After(testNetMessengerMaxWaitResponse):
->>>>>>> 93b20b01
+	case <-time.After(testNetMessengerMaxWaitResponse):
 		assert.Fail(t, "not all messages were received")
 	}
 }
@@ -525,11 +407,7 @@
 	go waitForConnectionsToBeMade(nodes, connectGraph, chanDone)
 	select {
 	case <-chanDone:
-<<<<<<< HEAD
-	case <-time.After(maxDelayWaitResponse):
-=======
-	case <-time.After(testNetMessengerMaxWaitResponse):
->>>>>>> 93b20b01
+	case <-time.After(testNetMessengerMaxWaitResponse):
 		assert.Fail(t, "Could not make connections")
 		return
 	}
@@ -543,17 +421,10 @@
 		node := nodes[i]
 		node.PrintConnected()
 
-<<<<<<< HEAD
-		_ = node.AddTopic(p2p.NewTopic("test", &testStringNewer{}, &mock.MarshalizerMock{}))
-		node.GetTopic("test").AddDataReceived(
-			func(name string, data interface{}, msgInfo *p2p.MessageInfo) {
-				fmt.Printf("%v received from %v: %v\n", node.ID(), msgInfo.Peer, data.(*testStringNewer).Data)
-=======
 		_ = node.AddTopic(p2p.NewTopic("test", &testNetStringNewer{}, &mock.MarshalizerMock{}))
 		node.GetTopic("test").AddDataReceived(
 			func(name string, data interface{}, msgInfo *p2p.MessageInfo) {
 				fmt.Printf("%v received from %v: %v\n", node.ID(), msgInfo.Peer, data.(*testNetStringNewer).Data)
->>>>>>> 93b20b01
 				wg.Done()
 			})
 	}
@@ -562,32 +433,21 @@
 	fmt.Println()
 
 	fmt.Println("Broadcasting...")
-<<<<<<< HEAD
-	_ = nodes[0].GetTopic("test").Broadcast(testStringNewer{Data: "Foo"})
-=======
 	_ = nodes[0].GetTopic("test").Broadcast(testNetStringNewer{Data: "Foo"})
->>>>>>> 93b20b01
 
 	select {
 	case <-chanDone:
 		fmt.Println("Got all messages!")
-<<<<<<< HEAD
-	case <-time.After(maxDelayWaitResponse):
-=======
-	case <-time.After(testNetMessengerMaxWaitResponse):
->>>>>>> 93b20b01
+	case <-time.After(testNetMessengerMaxWaitResponse):
 		assert.Fail(t, "not all messages were received")
 	}
 }
 
 func TestNetMessenger_SendingNil_ShouldErr(t *testing.T) {
-<<<<<<< HEAD
 	if isP2PMessengerException {
 		t.Skip("test skipped (P2PMessenger exception)")
 	}
 
-=======
->>>>>>> 93b20b01
 	nodes := make([]p2p.Messenger, 0)
 
 	node, err := createNetMessenger(t, startingPort, 10)
@@ -596,23 +456,16 @@
 
 	defer closeAllNodes(nodes)
 
-<<<<<<< HEAD
-	_ = node.AddTopic(p2p.NewTopic("test", &testStringNewer{}, &mock.MarshalizerMock{}))
-=======
 	_ = node.AddTopic(p2p.NewTopic("test", &testNetStringNewer{}, &mock.MarshalizerMock{}))
->>>>>>> 93b20b01
 	err = node.GetTopic("test").Broadcast(nil)
 	assert.NotNil(t, err)
 }
 
 func TestNetMessenger_CreateNodeWithNilMarshalizer_ShouldErr(t *testing.T) {
-<<<<<<< HEAD
 	if isP2PMessengerException {
 		t.Skip("test skipped (P2PMessenger exception)")
 	}
 
-=======
->>>>>>> 93b20b01
 	cp, err := p2p.NewConnectParamsFromPort(startingPort)
 	assert.Nil(t, err)
 
@@ -622,13 +475,10 @@
 }
 
 func TestNetMessenger_CreateNodeWithNilHasher_ShouldErr(t *testing.T) {
-<<<<<<< HEAD
 	if isP2PMessengerException {
 		t.Skip("test skipped (P2PMessenger exception)")
 	}
 
-=======
->>>>>>> 93b20b01
 	cp, err := p2p.NewConnectParamsFromPort(startingPort)
 	assert.Nil(t, err)
 
@@ -646,7 +496,6 @@
 		t.Skip("skipping test in short mode")
 	}
 
-	//chose another port range
 	startPort := startingPort
 	endPort := startingPort + 9
 	nConns := 4
@@ -660,11 +509,7 @@
 	for i := startPort; i <= endPort; i++ {
 		node, err := createNetMessenger(t, i, nConns)
 
-<<<<<<< HEAD
-		err = node.AddTopic(p2p.NewTopic("test topic", &testStringNewer{}, &mock.MarshalizerMock{}))
-=======
 		err = node.AddTopic(p2p.NewTopic("test topic", &testNetStringNewer{}, &mock.MarshalizerMock{}))
->>>>>>> 93b20b01
 		assert.Nil(t, err)
 
 		node.GetTopic("test topic").AddDataReceived(func(name string, data interface{}, msgInfo *p2p.MessageInfo) {
@@ -702,11 +547,7 @@
 
 	//broadcasting something
 	fmt.Println("Broadcasting a message...")
-<<<<<<< HEAD
-	_ = nodes[0].GetTopic("test topic").Broadcast(testStringNewer{"a string to broadcast"})
-=======
 	_ = nodes[0].GetTopic("test topic").Broadcast(testNetStringNewer{"a string to broadcast"})
->>>>>>> 93b20b01
 
 	fmt.Println("Waiting...")
 
@@ -763,11 +604,7 @@
 	defer closeAllNodes(nodes)
 
 	//connect nodes
-<<<<<<< HEAD
-	nodes[0].ConnectToAddresses(context.Background(), []string{nodes[1].Addrs()[0]})
-=======
 	nodes[0].ConnectToAddresses(context.Background(), []string{nodes[1].Addresses()[0]})
->>>>>>> 93b20b01
 
 	connectGraph := make(map[int][]int)
 	connectGraph[0] = []int{1}
@@ -777,11 +614,7 @@
 	go waitForConnectionsToBeMade(nodes, connectGraph, chanDone)
 	select {
 	case <-chanDone:
-<<<<<<< HEAD
-	case <-time.After(maxDelayWaitResponse):
-=======
-	case <-time.After(testNetMessengerMaxWaitResponse):
->>>>>>> 93b20b01
+	case <-time.After(testNetMessengerMaxWaitResponse):
 		assert.Fail(t, "Could not make a connection between the 2 peers")
 		return
 	}
@@ -791,13 +624,8 @@
 	go waitForWaitGroup(&wg, chanDone)
 
 	//create topics for each node
-<<<<<<< HEAD
-	_ = nodes[0].AddTopic(p2p.NewTopic("test", &structTest1{}, &mock.MarshalizerMock{}))
-	_ = nodes[1].AddTopic(p2p.NewTopic("test", &structTest2{}, &mock.MarshalizerMock{}))
-=======
 	_ = nodes[0].AddTopic(p2p.NewTopic("test", &structNetTest1{}, &mock.MarshalizerMock{}))
 	_ = nodes[1].AddTopic(p2p.NewTopic("test", &structNetTest2{}, &mock.MarshalizerMock{}))
->>>>>>> 93b20b01
 
 	//node 1 sends, node 2 receives
 	nodes[1].GetTopic("test").AddDataReceived(func(name string, data interface{}, msgInfo *p2p.MessageInfo) {
@@ -805,20 +633,12 @@
 		wg.Done()
 	})
 
-<<<<<<< HEAD
-	_ = nodes[0].GetTopic("test").Broadcast(&structTest1{Nonce: 4, Data: 4.5})
-=======
 	_ = nodes[0].GetTopic("test").Broadcast(&structNetTest1{Nonce: 4, Data: 4.5})
->>>>>>> 93b20b01
 
 	select {
 	case <-chanDone:
 		assert.Fail(t, "Should have not received the message")
-<<<<<<< HEAD
-	case <-time.After(delayWaitResponseUnreceivableMessages):
-=======
 	case <-time.After(testNetMessengerWaitResponseUnreceivedMsg):
->>>>>>> 93b20b01
 	}
 }
 
@@ -843,11 +663,7 @@
 	defer closeAllNodes(nodes)
 
 	//connect nodes
-<<<<<<< HEAD
-	nodes[0].ConnectToAddresses(context.Background(), []string{nodes[1].Addrs()[0]})
-=======
 	nodes[0].ConnectToAddresses(context.Background(), []string{nodes[1].Addresses()[0]})
->>>>>>> 93b20b01
 
 	connectGraph := make(map[int][]int)
 	connectGraph[0] = []int{1}
@@ -857,11 +673,7 @@
 	go waitForConnectionsToBeMade(nodes, connectGraph, chanDone)
 	select {
 	case <-chanDone:
-<<<<<<< HEAD
-	case <-time.After(maxDelayWaitResponse):
-=======
-	case <-time.After(testNetMessengerMaxWaitResponse):
->>>>>>> 93b20b01
+	case <-time.After(testNetMessengerMaxWaitResponse):
 		assert.Fail(t, "Could not make a connection between the 2 peers")
 		return
 	}
@@ -871,13 +683,8 @@
 	go waitForWaitGroup(&wg, chanDone)
 
 	//create topics for each node
-<<<<<<< HEAD
-	_ = nodes[0].AddTopic(p2p.NewTopic("test1", &testStringNewer{}, &mock.MarshalizerMock{}))
-	_ = nodes[1].AddTopic(p2p.NewTopic("test2", &testStringNewer{}, &mock.MarshalizerMock{}))
-=======
 	_ = nodes[0].AddTopic(p2p.NewTopic("test1", &testNetStringNewer{}, &mock.MarshalizerMock{}))
 	_ = nodes[1].AddTopic(p2p.NewTopic("test2", &testNetStringNewer{}, &mock.MarshalizerMock{}))
->>>>>>> 93b20b01
 
 	//node 1 sends, node 2 receives
 	nodes[1].GetTopic("test2").AddDataReceived(func(name string, data interface{}, msgInfo *p2p.MessageInfo) {
@@ -885,36 +692,19 @@
 		wg.Done()
 	})
 
-<<<<<<< HEAD
-	_ = nodes[0].GetTopic("test1").Broadcast(testStringNewer{"Foo"})
-=======
 	_ = nodes[0].GetTopic("test1").Broadcast(testNetStringNewer{"Foo"})
->>>>>>> 93b20b01
 
 	select {
 	case <-chanDone:
 		assert.Fail(t, "Should have not received the message")
-<<<<<<< HEAD
-	case <-time.After(delayWaitResponseUnreceivableMessages):
-=======
 	case <-time.After(testNetMessengerWaitResponseUnreceivedMsg):
->>>>>>> 93b20b01
 	}
 }
 
 func TestNetMessenger_MultipleRoundBootstrap_ShouldNotProduceLonelyNodes(t *testing.T) {
-<<<<<<< HEAD
-	t.Skip("pubsub's implementation has bugs, skipping for now")
-
-	if isP2PMessengerException {
-		t.Skip("test skipped (P2PMessenger exception)")
-	}
-
-=======
 	//TODO refactor
 	t.Skip("pubsub's implementation has bugs, skipping for now")
 
->>>>>>> 93b20b01
 	if testing.Short() {
 		t.Skip("skipping test in short mode")
 	}
@@ -932,11 +722,7 @@
 	for i := startPort; i <= endPort; i++ {
 		node, err := createNetMessenger(t, i, nConns)
 
-<<<<<<< HEAD
-		err = node.AddTopic(p2p.NewTopic("test topic", &testStringNewer{}, &mock.MarshalizerMock{}))
-=======
 		err = node.AddTopic(p2p.NewTopic("test topic", &testNetStringNewer{}, &mock.MarshalizerMock{}))
->>>>>>> 93b20b01
 		assert.Nil(t, err)
 
 		node.GetTopic("test topic").AddDataReceived(func(name string, data interface{}, msgInfo *p2p.MessageInfo) {
@@ -990,12 +776,8 @@
 
 	//broadcasting something
 	fmt.Println("Broadcasting a message...")
-<<<<<<< HEAD
-	_ = nodes[0].GetTopic("test topic").Broadcast(testStringNewer{"a string to broadcast"})
-=======
 	err := nodes[0].GetTopic("test topic").Broadcast(testNetStringNewer{"a string to broadcast"})
 	assert.Nil(t, err)
->>>>>>> 93b20b01
 
 	fmt.Println("Waiting...")
 
@@ -1023,12 +805,8 @@
 	fmt.Println("Did recv:", didRecv)
 	fmt.Println("Did not recv:", notRecv)
 
-	assert.Equal(t, 0, notRecv)
-
-	//closing
-	for i := 0; i < len(nodes); i++ {
-		_ = nodes[i].Close()
-	}
+	//TODO remove the comment when pubsub will have its bug fixed
+	//assert.Equal(t, 0, notRecv)
 }
 
 func TestNetMessenger_BroadcastWithValidators_ShouldWork(t *testing.T) {
@@ -1077,11 +855,7 @@
 	go waitForConnectionsToBeMade(nodes, connectGraph, chanDone)
 	select {
 	case <-chanDone:
-<<<<<<< HEAD
-	case <-time.After(maxDelayWaitResponse):
-=======
-	case <-time.After(testNetMessengerMaxWaitResponse):
->>>>>>> 93b20b01
+	case <-time.After(testNetMessengerMaxWaitResponse):
 		assert.Fail(t, "Could not make connections")
 		return
 	}
@@ -1089,10 +863,7 @@
 	wg := sync.WaitGroup{}
 
 	recv := func(name string, data interface{}, msgInfo *p2p.MessageInfo) {
-<<<<<<< HEAD
-=======
 		fmt.Printf("%v got from %v the message: %v\n", msgInfo.CurrentPeer, msgInfo.Peer, data)
->>>>>>> 93b20b01
 		wg.Done()
 	}
 
@@ -1101,11 +872,7 @@
 		node := nodes[i]
 		node.PrintConnected()
 
-<<<<<<< HEAD
-		_ = node.AddTopic(p2p.NewTopic("test", &testStringNewer{}, &mock.MarshalizerMock{}))
-=======
 		_ = node.AddTopic(p2p.NewTopic("test", &testNetStringNewer{}, &mock.MarshalizerMock{}))
->>>>>>> 93b20b01
 		node.GetTopic("test").AddDataReceived(recv)
 	}
 
@@ -1129,17 +896,10 @@
 	fmt.Println("Broadcasting AAA...")
 	wg.Add(4)
 	go waitForWaitGroup(&wg, chanDone)
-<<<<<<< HEAD
-	_ = nodes[0].GetTopic("test").Broadcast(testStringNewer{Data: "AAA"})
-	select {
-	case <-chanDone:
-	case <-time.After(maxDelayWaitResponse):
-=======
 	_ = nodes[0].GetTopic("test").Broadcast(testNetStringNewer{Data: "AAA"})
 	select {
 	case <-chanDone:
 	case <-time.After(testNetMessengerMaxWaitResponse):
->>>>>>> 93b20b01
 		assert.Fail(t, "not all 4 peers got AAA message")
 		return
 	}
@@ -1149,17 +909,10 @@
 	wg.Add(5)
 	go waitForWaitGroup(&wg, chanDone)
 
-<<<<<<< HEAD
-	_ = nodes[0].GetTopic("test").Broadcast(testStringNewer{Data: "BBB"})
-	select {
-	case <-chanDone:
-	case <-time.After(maxDelayWaitResponse):
-=======
 	_ = nodes[0].GetTopic("test").Broadcast(testNetStringNewer{Data: "BBB"})
 	select {
 	case <-chanDone:
 	case <-time.After(testNetMessengerMaxWaitResponse):
->>>>>>> 93b20b01
 		assert.Fail(t, "not all 5 peers got BBB message")
 		return
 	}
@@ -1167,30 +920,18 @@
 	//add the validator on node 4
 	_ = nodes[4].GetTopic("test").RegisterValidator(v)
 
-<<<<<<< HEAD
+	fmt.Println("Waiting for cooldown period (timecache should empty map)")
+	time.Sleep(p2p.DurTimeCache + time.Millisecond*100)
+
 	//send AAA, wait, check that 2 peers got the message
 	fmt.Println("Resending AAA...")
 	wg.Add(2)
 	go waitForWaitGroup(&wg, chanDone)
 
-	_ = nodes[0].GetTopic("test").Broadcast(testStringNewer{Data: "AAA"})
-	select {
-	case <-chanDone:
-	case <-time.After(maxDelayWaitResponse):
-=======
-	fmt.Println("Waiting for cooldown period (timecache should empty map)")
-	time.Sleep(p2p.DurTimeCache + time.Millisecond*100)
-
-	//send AAA, wait, check that 2 peers got the message
-	fmt.Println("Resending AAA...")
-	wg.Add(2)
-	go waitForWaitGroup(&wg, chanDone)
-
 	_ = nodes[0].GetTopic("test").Broadcast(testNetStringNewer{Data: "AAA"})
 	select {
 	case <-chanDone:
 	case <-time.After(testNetMessengerMaxWaitResponse):
->>>>>>> 93b20b01
 		assert.Fail(t, "not all 2 peers got AAA message")
 	}
 }
@@ -1236,29 +977,16 @@
 	connectGraph[2] = []int{0, 1, 3}
 	connectGraph[3] = []int{2, 4}
 	connectGraph[4] = []int{0, 3}
-<<<<<<< HEAD
 
 	chanDone := make(chan bool, 0)
 	go waitForConnectionsToBeMade(nodes, connectGraph, chanDone)
 	select {
 	case <-chanDone:
-	case <-time.After(maxDelayWaitResponse):
+	case <-time.After(testNetMessengerMaxWaitResponse):
 		assert.Fail(t, "Could not make connections")
 		return
 	}
 
-=======
-
-	chanDone := make(chan bool, 0)
-	go waitForConnectionsToBeMade(nodes, connectGraph, chanDone)
-	select {
-	case <-chanDone:
-	case <-time.After(testNetMessengerMaxWaitResponse):
-		assert.Fail(t, "Could not make connections")
-		return
-	}
-
->>>>>>> 93b20b01
 	wg := sync.WaitGroup{}
 	doWaitGroup := false
 	counter := int32(0)
@@ -1276,21 +1004,13 @@
 		node := nodes[i]
 		node.PrintConnected()
 
-<<<<<<< HEAD
-		_ = node.AddTopic(p2p.NewTopic("test", &testStringNewer{}, &mock.MarshalizerMock{}))
-=======
 		_ = node.AddTopic(p2p.NewTopic("test", &testNetStringNewer{}, &mock.MarshalizerMock{}))
->>>>>>> 93b20b01
 		node.GetTopic("test").AddDataReceived(recv1)
 	}
 
 	//send a piggyback message, wait 1 sec
 	fmt.Println("Broadcasting piggyback message...")
-<<<<<<< HEAD
-	_ = nodes[0].GetTopic("test").Broadcast(testStringNewer{Data: "piggyback"})
-=======
 	_ = nodes[0].GetTopic("test").Broadcast(testNetStringNewer{Data: "piggyback"})
->>>>>>> 93b20b01
 	time.Sleep(time.Second)
 	fmt.Printf("%d peers got the message!\n", atomic.LoadInt32(&counter))
 
@@ -1300,48 +1020,31 @@
 	doWaitGroup = true
 	wg.Add(5)
 	go waitForWaitGroup(&wg, chanDone)
-<<<<<<< HEAD
-	_ = nodes[0].GetTopic("test").Broadcast(testStringNewer{Data: "AAA"})
-	select {
-	case <-chanDone:
-	case <-time.After(maxDelayWaitResponse):
-=======
 	_ = nodes[0].GetTopic("test").Broadcast(testNetStringNewer{Data: "AAA"})
 	select {
 	case <-chanDone:
 	case <-time.After(testNetMessengerMaxWaitResponse):
->>>>>>> 93b20b01
 		assert.Fail(t, "not all 5 peers got AAA message")
 	}
 }
 
-<<<<<<< HEAD
-func TestNetMessenger_BroadcastToRandomSub_ShouldWork(t *testing.T) {
+func TestNetMessenger_BroadcastToUnknownSub_ShouldErr(t *testing.T) {
 	if isP2PMessengerException {
 		t.Skip("test skipped (P2PMessenger exception)")
 	}
 
 	fmt.Println()
 
-=======
-func TestNetMessenger_BroadcastToUnknownSub_ShouldErr(t *testing.T) {
-	fmt.Println()
-
 	_, err := createNetMessengerPubSub(t, startingPort, 10, 500)
 	assert.NotNil(t, err)
 }
 
 func TestNetMessenger_RequestResolveTestCfg1_ShouldWork(t *testing.T) {
->>>>>>> 93b20b01
 	nodes := make([]p2p.Messenger, 0)
 
 	//create 5 nodes
 	for i := 0; i < 5; i++ {
-<<<<<<< HEAD
-		node, err := createNetMessengerPubSub(t, startingPort+i, 10, p2p.RandomSub)
-=======
 		node, err := createNetMessenger(t, startingPort+i, 10)
->>>>>>> 93b20b01
 		assert.Nil(t, err)
 
 		nodes = append(nodes, node)
@@ -1371,8 +1074,6 @@
 	connectGraph[2] = []int{0, 1, 3}
 	connectGraph[3] = []int{2, 4}
 	connectGraph[4] = []int{0, 3}
-<<<<<<< HEAD
-=======
 
 	chanDone := make(chan bool, 0)
 	go waitForConnectionsToBeMade(nodes, connectGraph, chanDone)
@@ -1680,29 +1381,13 @@
 		assert.Fail(t, "Could not make connections")
 		return
 	}
->>>>>>> 93b20b01
-
-	chanDone := make(chan bool, 0)
-	go waitForConnectionsToBeMade(nodes, connectGraph, chanDone)
-	select {
-	case <-chanDone:
-	case <-time.After(maxDelayWaitResponse):
-		assert.Fail(t, "Could not make connections")
-		return
-	}
-
-	wg := sync.WaitGroup{}
-	wg.Add(5)
-	go waitForWaitGroup(&wg, chanDone)
+
+	counter := int32(0)
 
 	recv := func(name string, data interface{}, msgInfo *p2p.MessageInfo) {
-<<<<<<< HEAD
-		wg.Done()
-=======
 		atomic.AddInt32(&counter, 1)
 
 		fmt.Printf("Received: %v from %v\n", data.(*testNetStringNewer).Data, msgInfo.Peer)
->>>>>>> 93b20b01
 	}
 
 	//print connected and create topics
@@ -1710,19 +1395,6 @@
 		node := nodes[i]
 		node.PrintConnected()
 
-<<<<<<< HEAD
-		_ = node.AddTopic(p2p.NewTopic("test", &testStringNewer{}, &mock.MarshalizerMock{}))
-		node.GetTopic("test").AddDataReceived(recv)
-	}
-
-	//send AAA, wait, check that 5 peers got the message
-	fmt.Println("Broadcasting AAA...")
-	_ = nodes[0].GetTopic("test").Broadcast(testStringNewer{Data: "AAA"})
-	select {
-	case <-chanDone:
-	case <-time.After(maxDelayWaitResponse):
-		assert.Fail(t, "not all 5 peers got AAA message")
-=======
 		err := node.AddTopic(p2p.NewTopic("test", &testNetStringNewer{}, &mock.MarshalizerMock{}))
 		assert.Nil(t, err)
 	}
@@ -1737,20 +1409,8 @@
 		}
 
 		return nil
->>>>>>> 93b20b01
-	}
-
-<<<<<<< HEAD
-func TestNetMessenger_BroadcastToUnknownSub_ShouldErr(t *testing.T) {
-	if isP2PMessengerException {
-		t.Skip("test skipped (P2PMessenger exception)")
-	}
-
-	fmt.Println()
-
-	_, err := createNetMessengerPubSub(t, startingPort, 10, 500)
-	assert.NotNil(t, err)
-=======
+	}
+
 	//resolver func for other nodes
 	resolverNOK := func(hash []byte) p2p.Newer {
 		panic("Should have not reached this point")
@@ -1805,5 +1465,4 @@
 		return
 	}
 
->>>>>>> 93b20b01
 }