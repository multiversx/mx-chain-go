package p2p_test

import (
	"bytes"
	"context"
	"fmt"
	"strconv"
	"strings"
	"sync"
	"sync/atomic"
	"testing"
	"time"

	"github.com/ElrondNetwork/elrond-go-sandbox/p2p"
	"github.com/ElrondNetwork/elrond-go-sandbox/p2p/mock"
	"github.com/libp2p/go-libp2p-net"
	"github.com/libp2p/go-libp2p-pubsub"
	"github.com/stretchr/testify/assert"
)

type testNetStringCreator struct {
	Data string
}

type structNetTest1 struct {
	Nonce int
	Data  float64
}

type structNetTest2 struct {
	Nonce string
	Data  []byte
}

//------- testNetStringNewer

// New will return a new instance of string. Dummy, just to implement Cloner interface as strings are immutable
func (sc *testNetStringCreator) Create() p2p.Creator {
	return &testNetStringCreator{}
}

// ID will return the same string as ID
func (sc *testNetStringCreator) ID() string {
	return sc.Data
}

//------- structNetTest1

func (s1 *structNetTest1) Create() p2p.Creator {
	return &structNetTest1{}
}

func (s1 *structNetTest1) ID() string {
	return strconv.Itoa(s1.Nonce)
}

//------- structNetTest2

func (s2 *structNetTest2) Create() p2p.Creator {
	return &structNetTest2{}
}

func (s2 *structNetTest2) ID() string {
	return s2.Nonce
}

var testNetMessengerMaxWaitResponse = time.Duration(time.Second * 5)
var testNetMessengerWaitResponseUnreceivedMsg = time.Duration(time.Second)

//var startingPort = 4000

var mutPort = sync.Mutex{}
var startPort = 4000

func getNextPort() int {
	mutPort.Lock()
	defer mutPort.Unlock()

	startPort++
	return startPort
}

func createNetMessenger(t *testing.T, nConns int) (*p2p.NetMessenger, error) {
	return createNetMessengerPubSub(t, nConns, p2p.FloodSub)
}

func createNetMessengerPubSub(t *testing.T, nConns int, strategy p2p.PubSubStrategy) (*p2p.NetMessenger, error) {
	return createNetMessengerFromPortPubSub(t, getNextPort(), nConns, strategy)
}

func createNetMessengerFromPortPubSub(t *testing.T, port int, nConns int, strategy p2p.PubSubStrategy) (*p2p.NetMessenger, error) {
	cp, err := p2p.NewConnectParamsFromPort(port)
	assert.Nil(t, err)

	return p2p.NewNetMessenger(context.Background(), &mock.MarshalizerMock{}, &mock.HasherMock{}, cp, nConns, strategy)
}

func waitForConnectionsToBeMade(nodes []p2p.Messenger, connectGraph map[int][]int, chanDone chan bool) {
	for {
		fullyConnected := true

		//for each element in the connect graph, check that is really connected to other peers
		for k, v := range connectGraph {
			for _, peerIndex := range v {
				if nodes[k].Connectedness(nodes[peerIndex].ID()) != net.Connected {
					fullyConnected = false
					break
				}
			}
		}

		if fullyConnected {
			break
		}

		time.Sleep(time.Millisecond)
	}
	chanDone <- true
}

func waitForWaitGroup(wg *sync.WaitGroup, chanDone chan bool) {
	wg.Wait()
	chanDone <- true
}

func waitForValue(value *int32, expected int32, chanDone chan bool) {
	for {
		if atomic.LoadInt32(value) == expected {
			break
		}

		time.Sleep(time.Nanosecond)
	}

	chanDone <- true
}

func closeAllNodes(nodes []p2p.Messenger) {
	fmt.Println("### Closing nodes... ###")
	for i := 0; i < len(nodes); i++ {
		err := nodes[i].Close()
		if err != nil {
			p2p.Log.Error(err.Error())
		}
	}
}

<<<<<<< HEAD
func getLocalIpAddress(addresses []string) string {
	for _, addr := range addresses {
		if strings.Contains(addr, "127.0.0.1") {
			return addr
		}

	}

	return ""
}

func TestNetMessengerRecreationSameNodeShouldWork(t *testing.T) {
=======
func TestNetMessenger_RecreationSameNodeShouldWork(t *testing.T) {
>>>>>>> 8921c862
	if skipP2PMessengerTests {
		t.Skip("test skipped for P2PMessenger struct")
	}

	fmt.Println()

	nodes := make([]p2p.Messenger, 0)

	port := getNextPort()

	node, err := createNetMessengerFromPortPubSub(t, port, 10, p2p.FloodSub)
	assert.Nil(t, err)
	nodes = append(nodes, node)

	node, err = createNetMessengerFromPortPubSub(t, port, 10, p2p.FloodSub)
	assert.Nil(t, err)
	nodes = append(nodes, node)

	defer closeAllNodes(nodes)

	if nodes[0].ID().Pretty() != nodes[1].ID().Pretty() {
		t.Fatal("ID mismatch")
	}
}

func TestNetMessenger_SendToSelfShouldWork(t *testing.T) {
	if skipP2PMessengerTests {
		t.Skip("test skipped for P2PMessenger struct")
	}

	nodes := make([]p2p.Messenger, 0)

	node, err := createNetMessenger(t, 10)
	assert.Nil(t, err)
	nodes = append(nodes, node)

	defer closeAllNodes(nodes)

	wg := sync.WaitGroup{}
	wg.Add(1)
	chanDone := make(chan bool)
	go waitForWaitGroup(&wg, chanDone)

	err = nodes[0].AddTopic(p2p.NewTopic("test topic", &testNetStringCreator{}, &mock.MarshalizerMock{}))
	nodes[0].GetTopic("test topic").AddDataReceived(func(name string, data interface{}, msgInfo *p2p.MessageInfo) {
		payload := (*data.(*testNetStringCreator)).Data

		fmt.Printf("Got message: %v\n", payload)

		if payload == "ABC" {
			wg.Done()
		}
	})
	assert.Nil(t, err)

	err = nodes[0].GetTopic("test topic").Broadcast(testNetStringCreator{Data: "ABC"})
	assert.Nil(t, err)

	select {
	case <-chanDone:
	case <-time.After(testNetMessengerMaxWaitResponse):
		assert.Fail(t, "Should have been 1 (message received to self)")
	}
}

func TestNetMessenger_NodesPingPongOn2TopicsShouldWork(t *testing.T) {
	if skipP2PMessengerTests {
		t.Skip("test skipped for P2PMessenger struct")
	}

	fmt.Println()

	nodes := make([]p2p.Messenger, 0)

	node, err := createNetMessenger(t, 10)
	assert.Nil(t, err)
	nodes = append(nodes, node)

	node, err = createNetMessenger(t, 10)
	assert.Nil(t, err)
	nodes = append(nodes, node)

	connectGraph := make(map[int][]int)
	connectGraph[0] = []int{1}
	connectGraph[1] = []int{0}

	defer closeAllNodes(nodes)

	nodes[0].ConnectToAddresses(context.Background(), []string{getLocalIpAddress(nodes[1].Addresses())})

	wg := sync.WaitGroup{}
	chanDone := make(chan bool)
	go waitForConnectionsToBeMade(nodes, connectGraph, chanDone)
	select {
	case <-chanDone:
	case <-time.After(testNetMessengerMaxWaitResponse):
		assert.Fail(t, "Could not make a connection between the 2 peers")
		return
	}

	fmt.Printf("Node 1 is %s\n", nodes[0].Addresses()[0])
	fmt.Printf("Node 2 is %s\n", nodes[1].Addresses()[0])

	fmt.Printf("Node 1 has the addresses: %v\n", nodes[0].Addresses())
	fmt.Printf("Node 2 has the addresses: %v\n", nodes[1].Addresses())

	//create 2 topics on each node
	err = nodes[0].AddTopic(p2p.NewTopic("ping", &testNetStringCreator{}, &mock.MarshalizerMock{}))
	assert.Nil(t, err)
	err = nodes[0].AddTopic(p2p.NewTopic("pong", &testNetStringCreator{}, &mock.MarshalizerMock{}))
	assert.Nil(t, err)

	err = nodes[1].AddTopic(p2p.NewTopic("ping", &testNetStringCreator{}, &mock.MarshalizerMock{}))
	assert.Nil(t, err)
	err = nodes[1].AddTopic(p2p.NewTopic("pong", &testNetStringCreator{}, &mock.MarshalizerMock{}))
	assert.Nil(t, err)

	wg.Add(2)
	go waitForWaitGroup(&wg, chanDone)

	//assign some event handlers on topics
	nodes[0].GetTopic("ping").AddDataReceived(func(name string, data interface{}, msgInfo *p2p.MessageInfo) {
		payload := (*data.(*testNetStringCreator)).Data

		if payload == "ping string" {
			fmt.Println("Ping received, sending pong...")
			err = nodes[0].GetTopic("pong").Broadcast(testNetStringCreator{"pong string"})
			assert.Nil(t, err)
		}
	})

	nodes[0].GetTopic("pong").AddDataReceived(func(name string, data interface{}, msgInfo *p2p.MessageInfo) {
		payload := (*data.(*testNetStringCreator)).Data

		fmt.Printf("node1 received: %v\n", payload)

		if payload == "pong string" {
			fmt.Println("Pong received!")
			wg.Done()
		}
	})

	//for node2 topic ping we do not need an event handler in this test
	nodes[1].GetTopic("pong").AddDataReceived(func(name string, data interface{}, msgInfo *p2p.MessageInfo) {
		payload := (*data.(*testNetStringCreator)).Data

		fmt.Printf("node2 received: %v\n", payload)

		if payload == "pong string" {
			fmt.Println("Pong received!")
			wg.Done()
		}
	})

	err = nodes[1].GetTopic("ping").Broadcast(testNetStringCreator{"ping string"})
	assert.Nil(t, err)

	select {
	case <-chanDone:
	case <-time.After(testNetMessengerMaxWaitResponse):
		assert.Fail(t, "Should have been 2 (pong from node1: self and node2: received from node1)")
	}
}

func TestNetMessenger_SimpleBroadcast5nodesInlineShouldWork(t *testing.T) {
	if skipP2PMessengerTests {
		t.Skip("test skipped for P2PMessenger struct")
	}

	fmt.Println()

	nodes := make([]p2p.Messenger, 0)

	//create 5 nodes
	for i := 0; i < 5; i++ {
		node, err := createNetMessenger(t, 10)
		assert.Nil(t, err)

		nodes = append(nodes, node)

		fmt.Printf("Node %v is %s\n", i+1, node.Addresses()[0])
	}

	defer closeAllNodes(nodes)

	//connect one with each other daisy-chain
	for i := 1; i < 5; i++ {
		node := nodes[i]
		node.ConnectToAddresses(context.Background(), []string{getLocalIpAddress(nodes[i-1].Addresses())})
	}

	connectGraph := make(map[int][]int)
	connectGraph[0] = []int{1}
	connectGraph[1] = []int{0, 2}
	connectGraph[2] = []int{1, 3}
	connectGraph[3] = []int{2, 4}
	connectGraph[4] = []int{3}

	chanDone := make(chan bool)
	go waitForConnectionsToBeMade(nodes, connectGraph, chanDone)
	select {
	case <-chanDone:
	case <-time.After(testNetMessengerMaxWaitResponse):
		assert.Fail(t, "Could not make connections")
		return
	}

	wg := sync.WaitGroup{}
	wg.Add(5)
	go waitForWaitGroup(&wg, chanDone)

	//print connected and create topics
	for i := 0; i < 5; i++ {
		node := nodes[i]
		node.PrintConnected()

		err := node.AddTopic(p2p.NewTopic("test", &testNetStringCreator{}, &mock.MarshalizerMock{}))
		node.GetTopic("test").AddDataReceived(
			func(name string, data interface{}, msgInfo *p2p.MessageInfo) {
				fmt.Printf("%v received from %v: %v\n", node.ID(), msgInfo.Peer, data.(*testNetStringCreator).Data)
				wg.Done()
			})
		assert.Nil(t, err)
	}

	fmt.Println()
	fmt.Println()

	fmt.Println("Broadcasting...")
	err := nodes[0].GetTopic("test").Broadcast(testNetStringCreator{Data: "Foo"})
	assert.Nil(t, err)

	select {
	case <-chanDone:
		fmt.Println("Got all messages!")
	case <-time.After(testNetMessengerMaxWaitResponse):
		assert.Fail(t, "not all messages were received")
	}
}

func TestNetMessenger_SimpleBroadcast5nodesBetterConnectedShouldWork(t *testing.T) {
	if skipP2PMessengerTests {
		t.Skip("test skipped for P2PMessenger struct")
	}

	fmt.Println()

	nodes := make([]p2p.Messenger, 0)

	//create 5 nodes
	for i := 0; i < 5; i++ {
		node, err := createNetMessenger(t, 10)
		assert.Nil(t, err)

		nodes = append(nodes, node)

		fmt.Printf("Node %v is %s\n", i+1, getLocalIpAddress(node.Addresses()))
	}

	defer closeAllNodes(nodes)

	//connect one with each other manually
	// node0 --------- node1
	//   |               |
	//   +------------ node2
	//   |               |
	//   |             node3
	//   |               |
	//   +------------ node4

	nodes[1].ConnectToAddresses(context.Background(), []string{getLocalIpAddress(nodes[0].Addresses())})
	nodes[2].ConnectToAddresses(context.Background(), []string{getLocalIpAddress(nodes[1].Addresses()),
		getLocalIpAddress(nodes[0].Addresses())})
	nodes[3].ConnectToAddresses(context.Background(), []string{getLocalIpAddress(nodes[2].Addresses())})
	nodes[4].ConnectToAddresses(context.Background(), []string{getLocalIpAddress(nodes[3].Addresses()),
		getLocalIpAddress(nodes[0].Addresses())})

	connectGraph := make(map[int][]int)
	connectGraph[0] = []int{1, 2, 4}
	connectGraph[1] = []int{0, 2}
	connectGraph[2] = []int{0, 1, 3}
	connectGraph[3] = []int{2, 4}
	connectGraph[4] = []int{0, 3}

	chanDone := make(chan bool)
	go waitForConnectionsToBeMade(nodes, connectGraph, chanDone)
	select {
	case <-chanDone:
	case <-time.After(testNetMessengerMaxWaitResponse):
		assert.Fail(t, "Could not make connections")
		return
	}

	wg := sync.WaitGroup{}
	wg.Add(5)
	go waitForWaitGroup(&wg, chanDone)

	//print connected and create topics
	for i := 0; i < 5; i++ {
		node := nodes[i]
		node.PrintConnected()

		err := node.AddTopic(p2p.NewTopic("test", &testNetStringCreator{}, &mock.MarshalizerMock{}))
		node.GetTopic("test").AddDataReceived(
			func(name string, data interface{}, msgInfo *p2p.MessageInfo) {
				fmt.Printf("%v received from %v: %v\n", node.ID(), msgInfo.Peer, data.(*testNetStringCreator).Data)
				wg.Done()
			})
		assert.Nil(t, err)
	}

	fmt.Println()
	fmt.Println()

	fmt.Println("Broadcasting...")
	err := nodes[0].GetTopic("test").Broadcast(testNetStringCreator{Data: "Foo"})
	assert.Nil(t, err)

	select {
	case <-chanDone:
		fmt.Println("Got all messages!")
	case <-time.After(testNetMessengerMaxWaitResponse):
		assert.Fail(t, "not all messages were received")
	}
}

func TestNetMessenger_SendingNilShouldErr(t *testing.T) {
	if skipP2PMessengerTests {
		t.Skip("test skipped for P2PMessenger struct")
	}

	nodes := make([]p2p.Messenger, 0)

	node, err := createNetMessenger(t, 10)
	assert.Nil(t, err)
	nodes = append(nodes, node)

	defer closeAllNodes(nodes)

	err = node.AddTopic(p2p.NewTopic("test", &testNetStringCreator{}, &mock.MarshalizerMock{}))
	assert.Nil(t, err)
	err = node.GetTopic("test").Broadcast(nil)
	assert.NotNil(t, err)
}

func TestNetMessenger_CreateNodeWithNilMarshalizerShouldErr(t *testing.T) {
	if skipP2PMessengerTests {
		t.Skip("test skipped for P2PMessenger struct")
	}

	cp, err := p2p.NewConnectParamsFromPort(getNextPort())
	assert.Nil(t, err)

	_, err = p2p.NewNetMessenger(context.Background(), nil, &mock.HasherMock{}, cp, 10, p2p.FloodSub)
	assert.NotNil(t, err)
}

func TestNetMessenger_CreateNodeWithNilHasherShouldErr(t *testing.T) {
	if skipP2PMessengerTests {
		t.Skip("test skipped for P2PMessenger struct")
	}

	cp, err := p2p.NewConnectParamsFromPort(getNextPort())
	assert.Nil(t, err)

	_, err = p2p.NewNetMessenger(context.Background(), &mock.MarshalizerMock{}, nil, cp, 10, p2p.FloodSub)
	assert.NotNil(t, err)
}

func TestNetMessenger_SingleRoundBootstrapShouldNotProduceLonelyNodes(t *testing.T) {
	if skipP2PMessengerTests {
		t.Skip("test skipped for P2PMessenger struct")
	}

	if testing.Short() {
		t.Skip("skipping test in short mode")
	}

	nConns := 4

	nodes := make([]p2p.Messenger, 0)

	recv := make(map[string]*p2p.MessageInfo)
	mut := sync.RWMutex{}

	//prepare messengers
	for i := 0; i <= 9; i++ {
		node, err := createNetMessenger(t, nConns)

		err = node.AddTopic(p2p.NewTopic("test topic", &testNetStringCreator{}, &mock.MarshalizerMock{}))
		assert.Nil(t, err)

		node.GetTopic("test topic").AddDataReceived(func(name string, data interface{}, msgInfo *p2p.MessageInfo) {
			mut.Lock()
			recv[node.ID().Pretty()] = msgInfo

			fmt.Printf("%v got message: %v\n", node.ID().Pretty(), (*data.(*testNetStringCreator)).Data)

			mut.Unlock()

		})

		nodes = append(nodes, node)
	}

	defer closeAllNodes(nodes)

	time.Sleep(time.Second)

	//call bootstrap to connect with each other
	for i := 0; i < len(nodes); i++ {
		node := nodes[i]

		node.Bootstrap(context.Background())
	}

	time.Sleep(time.Second * 10)

	for i := 0; i < len(nodes); i++ {
		nodes[i].PrintConnected()
		fmt.Println()
	}

	time.Sleep(time.Second)

	//broadcasting something
	fmt.Println("Broadcasting a message...")
	err := nodes[0].GetTopic("test topic").Broadcast(testNetStringCreator{"a string to broadcast"})
	assert.Nil(t, err)

	fmt.Println("Waiting...")

	//waiting 2 seconds
	time.Sleep(time.Second * 2)

	notRecv := 0
	didRecv := 0

	for i := 0; i < len(nodes); i++ {

		mut.RLock()
		_, found := recv[nodes[i].ID().Pretty()]
		mut.RUnlock()

		if !found {
			fmt.Printf("Peer %s didn't got the message!\n", nodes[i].ID().Pretty())
			notRecv++
		} else {
			didRecv++
		}
	}

	fmt.Println()
	fmt.Println("Did recv:", didRecv)
	fmt.Println("Did not recv:", notRecv)

	assert.Equal(t, 0, notRecv)
}

func TestNetMessenger_BadObjectToUnmarshalShouldFilteredOut(t *testing.T) {
	if skipP2PMessengerTests {
		t.Skip("test skipped for P2PMessenger struct")
	}

	//stress test to check if the node is able to cope
	//with unmarshaling a bad object
	//both structs have the same fields but incompatible types

	//node1 registers topic 'test' with struct1
	//node2 registers topic 'test' with struct2

	nodes := make([]p2p.Messenger, 0)

	node, err := createNetMessenger(t, 10)
	assert.Nil(t, err)
	nodes = append(nodes, node)

	node, err = createNetMessenger(t, 10)
	assert.Nil(t, err)
	nodes = append(nodes, node)

	defer closeAllNodes(nodes)

	//connect nodes
	nodes[0].ConnectToAddresses(context.Background(), []string{getLocalIpAddress(nodes[1].Addresses())})

	connectGraph := make(map[int][]int)
	connectGraph[0] = []int{1}
	connectGraph[1] = []int{0}

	chanDone := make(chan bool)
	go waitForConnectionsToBeMade(nodes, connectGraph, chanDone)
	select {
	case <-chanDone:
	case <-time.After(testNetMessengerMaxWaitResponse):
		assert.Fail(t, "Could not make a connection between the 2 peers")
		return
	}

	wg := sync.WaitGroup{}
	wg.Add(1)
	go waitForWaitGroup(&wg, chanDone)

	//create topics for each node
	err = nodes[0].AddTopic(p2p.NewTopic("test", &structNetTest1{}, &mock.MarshalizerMock{}))
	assert.Nil(t, err)
	err = nodes[1].AddTopic(p2p.NewTopic("test", &structNetTest2{}, &mock.MarshalizerMock{}))
	assert.Nil(t, err)

	//node 1 sends, node 2 receives
	nodes[1].GetTopic("test").AddDataReceived(func(name string, data interface{}, msgInfo *p2p.MessageInfo) {
		fmt.Printf("received: %v", data)
		wg.Done()
	})

	err = nodes[0].GetTopic("test").Broadcast(&structNetTest1{Nonce: 4, Data: 4.5})
	assert.Nil(t, err)

	select {
	case <-chanDone:
		assert.Fail(t, "Should have not received the message")
	case <-time.After(testNetMessengerWaitResponseUnreceivedMsg):
	}
}

func TestNetMessenger_BroadcastOnInexistentTopicShouldFilteredOut(t *testing.T) {
	if skipP2PMessengerTests {
		t.Skip("test skipped for P2PMessenger struct")
	}

	//stress test to check if the node is able to cope
	//with receiving on an inexistent topic

	nodes := make([]p2p.Messenger, 0)

	node, err := createNetMessenger(t, 10)
	assert.Nil(t, err)
	nodes = append(nodes, node)

	node, err = createNetMessenger(t, 10)
	assert.Nil(t, err)
	nodes = append(nodes, node)

	defer closeAllNodes(nodes)

	//connect nodes
	nodes[0].ConnectToAddresses(context.Background(), []string{getLocalIpAddress(nodes[1].Addresses())})

	connectGraph := make(map[int][]int)
	connectGraph[0] = []int{1}
	connectGraph[1] = []int{0}

	chanDone := make(chan bool)
	go waitForConnectionsToBeMade(nodes, connectGraph, chanDone)
	select {
	case <-chanDone:
	case <-time.After(testNetMessengerMaxWaitResponse):
		assert.Fail(t, "Could not make a connection between the 2 peers")
		return
	}

	wg := sync.WaitGroup{}
	wg.Add(1)
	go waitForWaitGroup(&wg, chanDone)

	//create topics for each node
	err = nodes[0].AddTopic(p2p.NewTopic("test1", &testNetStringCreator{}, &mock.MarshalizerMock{}))
	assert.Nil(t, err)
	err = nodes[1].AddTopic(p2p.NewTopic("test2", &testNetStringCreator{}, &mock.MarshalizerMock{}))
	assert.Nil(t, err)

	//node 1 sends, node 2 receives
	nodes[1].GetTopic("test2").AddDataReceived(func(name string, data interface{}, msgInfo *p2p.MessageInfo) {
		fmt.Printf("received: %v", data)
		wg.Done()
	})

	err = nodes[0].GetTopic("test1").Broadcast(testNetStringCreator{"Foo"})
	assert.Nil(t, err)

	select {
	case <-chanDone:
		assert.Fail(t, "Should have not received the message")
	case <-time.After(testNetMessengerWaitResponseUnreceivedMsg):
	}
}

func TestNetMessenger_MultipleRoundBootstrapShouldNotProduceLonelyNodes(t *testing.T) {
	//TODO refactor
	t.Skip("TODO refactor")

	if testing.Short() {
		t.Skip("skipping test in short mode")
	}

	nConns := 4

	nodes := make([]p2p.Messenger, 0)

	recv := make(map[string]*p2p.MessageInfo)
	mut := sync.RWMutex{}

	//prepare messengers
	for i := 0; i <= 9; i++ {
		node, err := createNetMessenger(t, nConns)

		err = node.AddTopic(p2p.NewTopic("test topic", &testNetStringCreator{}, &mock.MarshalizerMock{}))
		assert.Nil(t, err)

		node.GetTopic("test topic").AddDataReceived(func(name string, data interface{}, msgInfo *p2p.MessageInfo) {
			mut.Lock()
			recv[node.ID().Pretty()] = msgInfo

			fmt.Printf("%v got message: %v\n", node.ID().Pretty(), (*data.(*testNetStringCreator)).Data)

			mut.Unlock()

		})

		nodes = append(nodes, node)
	}

	time.Sleep(time.Second)

	//call bootstrap to connect with each other only on n - 2 nodes
	for i := 0; i < len(nodes)-2; i++ {
		node := nodes[i]

		node.Bootstrap(context.Background())
	}

	fmt.Println("Bootstrapping round 1...")
	time.Sleep(time.Second * 10)

	for i := 0; i < len(nodes); i++ {
		nodes[i].PrintConnected()
		fmt.Println()
	}

	time.Sleep(time.Second)

	//second round bootstrap for the last 2 nodes
	for i := len(nodes) - 2; i < len(nodes); i++ {
		node := nodes[i]

		node.Bootstrap(context.Background())
	}

	fmt.Println("Bootstrapping round 2...")
	time.Sleep(time.Second * 10)

	for i := 0; i < len(nodes); i++ {
		nodes[i].PrintConnected()
		fmt.Println()
	}

	time.Sleep(time.Second)

	//broadcasting something
	fmt.Println("Broadcasting a message...")
	err := nodes[0].GetTopic("test topic").Broadcast(testNetStringCreator{"a string to broadcast"})
	assert.Nil(t, err)

	fmt.Println("Waiting...")

	//waiting 2 seconds
	time.Sleep(time.Second * 2)

	notRecv := 0
	didRecv := 0

	for i := 0; i < len(nodes); i++ {

		mut.RLock()
		_, found := recv[nodes[i].ID().Pretty()]
		mut.RUnlock()

		if !found {
			fmt.Printf("Peer %s didn't got the message!\n", nodes[i].ID().Pretty())
			notRecv++
		} else {
			didRecv++
		}
	}

	fmt.Println()
	fmt.Println("Did recv:", didRecv)
	fmt.Println("Did not recv:", notRecv)

	assert.Equal(t, 0, notRecv)
}

func TestNetMessenger_BroadcastWithValidatorsShouldWork(t *testing.T) {
	if skipP2PMessengerTests {
		t.Skip("test skipped for P2PMessenger struct")
	}

	fmt.Println()

	nodes := make([]p2p.Messenger, 0)

	//create 5 nodes
	for i := 0; i < 5; i++ {
		node, err := createNetMessenger(t, 10)
		assert.Nil(t, err)

		nodes = append(nodes, node)

		fmt.Printf("Node %v is %s\n", i+1, node.Addresses()[0])
	}

	defer closeAllNodes(nodes)

	//connect one with each other manually
	// node0 --------- node1
	//   |               |
	//   +------------ node2
	//   |               |
	//   |             node3
	//   |               |
	//   +------------ node4

	nodes[1].ConnectToAddresses(context.Background(), []string{getLocalIpAddress(nodes[0].Addresses())})
	nodes[2].ConnectToAddresses(context.Background(), []string{getLocalIpAddress(nodes[1].Addresses()),
		getLocalIpAddress(nodes[0].Addresses())})
	nodes[3].ConnectToAddresses(context.Background(), []string{getLocalIpAddress(nodes[2].Addresses())})
	nodes[4].ConnectToAddresses(context.Background(), []string{getLocalIpAddress(nodes[3].Addresses()),
		getLocalIpAddress(nodes[0].Addresses())})

	connectGraph := make(map[int][]int)
	connectGraph[0] = []int{1, 2, 4}
	connectGraph[1] = []int{0, 2}
	connectGraph[2] = []int{0, 1, 3}
	connectGraph[3] = []int{2, 4}
	connectGraph[4] = []int{0, 3}

	chanDone := make(chan bool, 0)
	go waitForConnectionsToBeMade(nodes, connectGraph, chanDone)
	select {
	case <-chanDone:
	case <-time.After(testNetMessengerMaxWaitResponse):
		assert.Fail(t, "Could not make connections")
		return
	}

	wg := sync.WaitGroup{}

	recv := func(name string, data interface{}, msgInfo *p2p.MessageInfo) {
		fmt.Printf("%v got from %v the message: %v\n", msgInfo.CurrentPeer, msgInfo.Peer, data)
		wg.Done()
	}

	//print connected and create topics
	for i := 0; i < 5; i++ {
		node := nodes[i]
		node.PrintConnected()

		err := node.AddTopic(p2p.NewTopic("test", &testNetStringCreator{}, &mock.MarshalizerMock{}))
		assert.Nil(t, err)
		node.GetTopic("test").AddDataReceived(recv)
	}

	// dummy validator that prevents propagation of "AAA" message
	v := func(ctx context.Context, mes *pubsub.Message) bool {
		obj := &testNetStringCreator{}

		marsh := mock.MarshalizerMock{}
		err := marsh.Unmarshal(obj, mes.GetData())
		assert.Nil(t, err)

		return obj.Data != "AAA"
	}

	//node 2 has validator in place
	err := nodes[2].GetTopic("test").RegisterValidator(v)
	assert.Nil(t, err)

	fmt.Println()
	fmt.Println()

	//send AAA, wait, check that 4 peers got the message
	fmt.Println("Broadcasting AAA...")
	wg.Add(4)
	go waitForWaitGroup(&wg, chanDone)
	err = nodes[0].GetTopic("test").Broadcast(testNetStringCreator{Data: "AAA"})
	assert.Nil(t, err)

	select {
	case <-chanDone:
	case <-time.After(testNetMessengerMaxWaitResponse):
		assert.Fail(t, "not all 4 peers got AAA message")
		return
	}

	//send BBB, wait, check that all peers got the message
	fmt.Println("Broadcasting BBB...")
	wg.Add(5)
	go waitForWaitGroup(&wg, chanDone)

	err = nodes[0].GetTopic("test").Broadcast(testNetStringCreator{Data: "BBB"})
	assert.Nil(t, err)

	select {
	case <-chanDone:
	case <-time.After(testNetMessengerMaxWaitResponse):
		assert.Fail(t, "not all 5 peers got BBB message")
		return
	}

	//add the validator on node 4
	err = nodes[4].GetTopic("test").RegisterValidator(v)
	assert.Nil(t, err)

	fmt.Println("Waiting for cooldown period (timecache should empty map)")
	time.Sleep(p2p.DurTimeCache + time.Millisecond*100)

	//send AAA, wait, check that 2 peers got the message
	fmt.Println("Resending AAA...")
	wg.Add(2)
	go waitForWaitGroup(&wg, chanDone)

	err = nodes[0].GetTopic("test").Broadcast(testNetStringCreator{Data: "AAA"})
	assert.Nil(t, err)

	select {
	case <-chanDone:
	case <-time.After(testNetMessengerMaxWaitResponse):
		assert.Fail(t, "not all 2 peers got AAA message")
	}
}

func TestNetMessenger_BroadcastToGossipSubShouldWork(t *testing.T) {
	if skipP2PMessengerTests {
		t.Skip("test skipped for P2PMessenger struct")
	}

	fmt.Println()

	nodes := make([]p2p.Messenger, 0)

	//create 5 nodes
	for i := 0; i < 5; i++ {
		node, err := createNetMessengerPubSub(t, 10, p2p.GossipSub)
		assert.Nil(t, err)

		nodes = append(nodes, node)

		fmt.Printf("Node %v is %s\n", i+1, node.Addresses()[0])
	}

	defer closeAllNodes(nodes)

	//connect one with each other manually
	// node0 --------- node1
	//   |               |
	//   +------------ node2
	//   |               |
	//   |             node3
	//   |               |
	//   +------------ node4

	nodes[1].ConnectToAddresses(context.Background(), []string{getLocalIpAddress(nodes[0].Addresses())})
	nodes[2].ConnectToAddresses(context.Background(), []string{getLocalIpAddress(nodes[1].Addresses()),
		getLocalIpAddress(nodes[0].Addresses())})
	nodes[3].ConnectToAddresses(context.Background(), []string{getLocalIpAddress(nodes[2].Addresses())})
	nodes[4].ConnectToAddresses(context.Background(), []string{getLocalIpAddress(nodes[3].Addresses()),
		getLocalIpAddress(nodes[0].Addresses())})

	connectGraph := make(map[int][]int)
	connectGraph[0] = []int{1, 2, 4}
	connectGraph[1] = []int{0, 2}
	connectGraph[2] = []int{0, 1, 3}
	connectGraph[3] = []int{2, 4}
	connectGraph[4] = []int{0, 3}

	chanDone := make(chan bool, 0)
	go waitForConnectionsToBeMade(nodes, connectGraph, chanDone)
	select {
	case <-chanDone:
	case <-time.After(testNetMessengerMaxWaitResponse):
		assert.Fail(t, "Could not make connections")
		return
	}

	wg := sync.WaitGroup{}
	doWaitGroup := false
	counter := int32(0)

	recv1 := func(name string, data interface{}, msgInfo *p2p.MessageInfo) {
		if doWaitGroup {
			wg.Done()
		}

		atomic.AddInt32(&counter, 1)
	}

	//print connected and create topics
	for i := 0; i < 5; i++ {
		node := nodes[i]
		node.PrintConnected()

		err := node.AddTopic(p2p.NewTopic("test", &testNetStringCreator{}, &mock.MarshalizerMock{}))
		assert.Nil(t, err)
		node.GetTopic("test").AddDataReceived(recv1)
	}

	//send a piggyback message, wait 1 sec
	fmt.Println("Broadcasting piggyback message...")
	err := nodes[0].GetTopic("test").Broadcast(testNetStringCreator{Data: "piggyback"})
	assert.Nil(t, err)
	time.Sleep(time.Second)
	fmt.Printf("%d peers got the message!\n", atomic.LoadInt32(&counter))

	atomic.StoreInt32(&counter, 0)

	fmt.Println("Broadcasting AAA...")
	doWaitGroup = true
	wg.Add(5)
	go waitForWaitGroup(&wg, chanDone)
	err = nodes[0].GetTopic("test").Broadcast(testNetStringCreator{Data: "AAA"})
	assert.Nil(t, err)

	select {
	case <-chanDone:
	case <-time.After(testNetMessengerMaxWaitResponse):
		assert.Fail(t, "not all 5 peers got AAA message")
	}
}

func TestNetMessenger_BroadcastToUnknownSubShouldErr(t *testing.T) {
	if skipP2PMessengerTests {
		t.Skip("test skipped for P2PMessenger struct")
	}

	fmt.Println()

	_, err := createNetMessengerPubSub(t, 10, 500)
	assert.NotNil(t, err)
}

func TestNetMessenger_RequestResolveTestCfg1ShouldWork(t *testing.T) {
	if skipP2PMessengerTests {
		t.Skip("test skipped for P2PMessenger struct")
	}

	nodes := make([]p2p.Messenger, 0)

	marshalizer := &mock.MarshalizerMock{}

	//create 5 nodes
	for i := 0; i < 5; i++ {
		node, err := createNetMessenger(t, 10)
		assert.Nil(t, err)

		nodes = append(nodes, node)

		fmt.Printf("Node %v is %s\n", i+1, node.Addresses()[0])
	}

	defer closeAllNodes(nodes)

	//connect one with each other manually
	// node0 --------- node1
	//   |               |
	//   +------------ node2
	//   |               |
	//   |             node3
	//   |               |
	//   +------------ node4

	nodes[1].ConnectToAddresses(context.Background(), []string{getLocalIpAddress(nodes[0].Addresses())})
	nodes[2].ConnectToAddresses(context.Background(), []string{getLocalIpAddress(nodes[1].Addresses()),
		getLocalIpAddress(nodes[0].Addresses())})
	nodes[3].ConnectToAddresses(context.Background(), []string{getLocalIpAddress(nodes[2].Addresses())})
	nodes[4].ConnectToAddresses(context.Background(), []string{getLocalIpAddress(nodes[3].Addresses()),
		getLocalIpAddress(nodes[0].Addresses())})

	connectGraph := make(map[int][]int)
	connectGraph[0] = []int{1, 2, 4}
	connectGraph[1] = []int{0, 2}
	connectGraph[2] = []int{0, 1, 3}
	connectGraph[3] = []int{2, 4}
	connectGraph[4] = []int{0, 3}

	chanDone := make(chan bool, 0)
	go waitForConnectionsToBeMade(nodes, connectGraph, chanDone)
	select {
	case <-chanDone:
	case <-time.After(testNetMessengerMaxWaitResponse):
		assert.Fail(t, "Could not make connections")
		return
	}

	recv := func(name string, data interface{}, msgInfo *p2p.MessageInfo) {
		if data.(*testNetStringCreator).Data == "Real object1" {
			chanDone <- true
		}

		fmt.Printf("Received: %v\n", data.(*testNetStringCreator).Data)
	}

	//print connected and create topics
	for i := 0; i < 5; i++ {
		node := nodes[i]
		node.PrintConnected()

<<<<<<< HEAD
		err := node.AddTopic(p2p.NewTopic("test", &testNetStringNewer{}, marshalizer))
=======
		err := node.AddTopic(p2p.NewTopic("test", &testNetStringCreator{}, &mock.MarshalizerMock{}))
>>>>>>> 8921c862
		assert.Nil(t, err)
	}

	//to simplify, only node 0 should have a recv event handler
	nodes[0].GetTopic("test").AddDataReceived(recv)

	//setup a resolver func for node 3
<<<<<<< HEAD
	nodes[3].GetTopic("test").ResolveRequest = func(hash []byte) []byte {
		if bytes.Equal(hash, []byte("A000")) {
			buff, err := marshalizer.Marshal(&testNetStringNewer{Data: "Real object1"})
			if err != nil {
				assert.Fail(t, err.Error())
			}

			return buff
=======
	nodes[3].GetTopic("test").ResolveRequest = func(hash []byte) p2p.Creator {
		if bytes.Equal(hash, []byte("A000")) {
			return &testNetStringCreator{Data: "Real object1"}
>>>>>>> 8921c862
		}

		return nil
	}

	//node0 requests an unavailable data
	err := nodes[0].GetTopic("test").SendRequest([]byte("B000"))
	assert.Nil(t, err)
	fmt.Println("Sent request B000")
	select {
	case <-chanDone:
		assert.Fail(t, "Should have not sent object")
	case <-time.After(testNetMessengerWaitResponseUnreceivedMsg):
	}

	//node0 requests an available data on node 3
	err = nodes[0].GetTopic("test").SendRequest([]byte("A000"))
	assert.Nil(t, err)
	fmt.Println("Sent request A000")

	select {
	case <-chanDone:
	case <-time.After(testNetMessengerMaxWaitResponse):
		assert.Fail(t, "Should have sent object")
		return
	}
}

func TestNetMessenger_RequestResolveTestCfg2ShouldWork(t *testing.T) {
	if skipP2PMessengerTests {
		t.Skip("test skipped for P2PMessenger struct")
	}

	nodes := make([]p2p.Messenger, 0)

	marshalizer := &mock.MarshalizerMock{}

	//create 5 nodes
	for i := 0; i < 5; i++ {
		node, err := createNetMessenger(t, 10)
		assert.Nil(t, err)

		nodes = append(nodes, node)

		fmt.Printf("Node %v is %s\n", i+1, node.Addresses()[0])
	}

	defer closeAllNodes(nodes)

	//connect one with each other manually
	// node0 --------- node1
	//   |               |
	//   +------------ node2
	//   |               |
	//   |             node3
	//   |               |
	//   +------------ node4

	nodes[1].ConnectToAddresses(context.Background(), []string{getLocalIpAddress(nodes[0].Addresses())})
	nodes[2].ConnectToAddresses(context.Background(), []string{getLocalIpAddress(nodes[1].Addresses()),
		getLocalIpAddress(nodes[0].Addresses())})
	nodes[3].ConnectToAddresses(context.Background(), []string{getLocalIpAddress(nodes[2].Addresses())})
	nodes[4].ConnectToAddresses(context.Background(), []string{getLocalIpAddress(nodes[3].Addresses()),
		getLocalIpAddress(nodes[0].Addresses())})

	connectGraph := make(map[int][]int)
	connectGraph[0] = []int{1, 2, 4}
	connectGraph[1] = []int{0, 2}
	connectGraph[2] = []int{0, 1, 3}
	connectGraph[3] = []int{2, 4}
	connectGraph[4] = []int{0, 3}

	chanDone := make(chan bool, 0)
	go waitForConnectionsToBeMade(nodes, connectGraph, chanDone)
	select {
	case <-chanDone:
	case <-time.After(testNetMessengerMaxWaitResponse):
		assert.Fail(t, "Could not make connections")
		return
	}

	recv := func(name string, data interface{}, msgInfo *p2p.MessageInfo) {
		if data.(*testNetStringCreator).Data == "Real object1" {
			chanDone <- true
		}

		fmt.Printf("Received: %v from %v\n", data.(*testNetStringCreator).Data, msgInfo.Peer)
	}

	//print connected and create topics
	for i := 0; i < 5; i++ {
		node := nodes[i]
		node.PrintConnected()

<<<<<<< HEAD
		err := node.AddTopic(p2p.NewTopic("test", &testNetStringNewer{}, marshalizer))
=======
		err := node.AddTopic(p2p.NewTopic("test", &testNetStringCreator{}, &mock.MarshalizerMock{}))
>>>>>>> 8921c862
		assert.Nil(t, err)
	}

	//to simplify, only node 1 should have a recv event handler
	nodes[1].GetTopic("test").AddDataReceived(recv)

	//resolver func for node 0 and 2
<<<<<<< HEAD
	resolverOK := func(hash []byte) []byte {
		if bytes.Equal(hash, []byte("A000")) {
			buff, err := marshalizer.Marshal(&testNetStringNewer{Data: "Real object1"})
			if err != nil {
				assert.Fail(t, err.Error())
			}

			return buff
=======
	resolverOK := func(hash []byte) p2p.Creator {
		if bytes.Equal(hash, []byte("A000")) {
			return &testNetStringCreator{Data: "Real object1"}
>>>>>>> 8921c862
		}

		return nil
	}

	//resolver func for other nodes
<<<<<<< HEAD
	resolverNOK := func(hash []byte) []byte {
=======
	resolverNOK := func(hash []byte) p2p.Creator {
>>>>>>> 8921c862
		panic("Should have not reached this point")

		return nil
	}

	nodes[0].GetTopic("test").ResolveRequest = resolverOK
	nodes[2].GetTopic("test").ResolveRequest = resolverOK

	nodes[3].GetTopic("test").ResolveRequest = resolverNOK
	nodes[4].GetTopic("test").ResolveRequest = resolverNOK

	//node1 requests an available data
	err := nodes[1].GetTopic("test").SendRequest([]byte("A000"))
	assert.Nil(t, err)
	fmt.Println("Sent request A000")

	select {
	case <-chanDone:
	case <-time.After(testNetMessengerMaxWaitResponse):
		assert.Fail(t, "Should have sent object")
	}

}

func TestNetMessenger_RequestResolveTestSelfShouldWork(t *testing.T) {
	if skipP2PMessengerTests {
		t.Skip("test skipped for P2PMessenger struct")
	}

	nodes := make([]p2p.Messenger, 0)

	marshalizer := &mock.MarshalizerMock{}

	//create 5 nodes
	for i := 0; i < 5; i++ {
		node, err := createNetMessenger(t, 10)
		assert.Nil(t, err)

		nodes = append(nodes, node)

		fmt.Printf("Node %v is %s\n", i+1, node.Addresses()[0])
	}

	defer closeAllNodes(nodes)

	//connect one with each other manually
	// node0 --------- node1
	//   |               |
	//   +------------ node2
	//   |               |
	//   |             node3
	//   |               |
	//   +------------ node4

	nodes[1].ConnectToAddresses(context.Background(), []string{getLocalIpAddress(nodes[0].Addresses())})
	nodes[2].ConnectToAddresses(context.Background(), []string{getLocalIpAddress(nodes[1].Addresses()),
		getLocalIpAddress(nodes[0].Addresses())})
	nodes[3].ConnectToAddresses(context.Background(), []string{getLocalIpAddress(nodes[2].Addresses())})
	nodes[4].ConnectToAddresses(context.Background(), []string{getLocalIpAddress(nodes[3].Addresses()),
		getLocalIpAddress(nodes[0].Addresses())})

	connectGraph := make(map[int][]int)
	connectGraph[0] = []int{1, 2, 4}
	connectGraph[1] = []int{0, 2}
	connectGraph[2] = []int{0, 1, 3}
	connectGraph[3] = []int{2, 4}
	connectGraph[4] = []int{0, 3}

	chanDone := make(chan bool, 0)
	go waitForConnectionsToBeMade(nodes, connectGraph, chanDone)
	select {
	case <-chanDone:
	case <-time.After(testNetMessengerMaxWaitResponse):
		assert.Fail(t, "Could not make connections")
		return
	}

	recv := func(name string, data interface{}, msgInfo *p2p.MessageInfo) {
		if data.(*testNetStringCreator).Data == "Real object1" {
			chanDone <- true
		}

		fmt.Printf("Received: %v from %v\n", data.(*testNetStringCreator).Data, msgInfo.Peer)
	}

	//print connected and create topics
	for i := 0; i < 5; i++ {
		node := nodes[i]
		node.PrintConnected()

<<<<<<< HEAD
		err := node.AddTopic(p2p.NewTopic("test", &testNetStringNewer{}, marshalizer))
=======
		err := node.AddTopic(p2p.NewTopic("test", &testNetStringCreator{}, &mock.MarshalizerMock{}))
>>>>>>> 8921c862
		assert.Nil(t, err)
	}

	//to simplify, only node 1 should have a recv event handler
	nodes[1].GetTopic("test").AddDataReceived(recv)

	//resolver func for node 1
<<<<<<< HEAD
	resolverOK := func(hash []byte) []byte {
		if bytes.Equal(hash, []byte("A000")) {
			buff, err := marshalizer.Marshal(&testNetStringNewer{Data: "Real object1"})
			if err != nil {
				assert.Fail(t, err.Error())
			}

			return buff
=======
	resolverOK := func(hash []byte) p2p.Creator {
		if bytes.Equal(hash, []byte("A000")) {
			return &testNetStringCreator{Data: "Real object1"}
>>>>>>> 8921c862
		}

		return nil
	}

	//resolver func for other nodes
<<<<<<< HEAD
	resolverNOK := func(hash []byte) []byte {
=======
	resolverNOK := func(hash []byte) p2p.Creator {
>>>>>>> 8921c862
		panic("Should have not reached this point")

		return nil
	}

	nodes[1].GetTopic("test").ResolveRequest = resolverOK

	nodes[0].GetTopic("test").ResolveRequest = resolverNOK
	nodes[2].GetTopic("test").ResolveRequest = resolverNOK
	nodes[3].GetTopic("test").ResolveRequest = resolverNOK
	nodes[4].GetTopic("test").ResolveRequest = resolverNOK

	//node1 requests an available data
	err := nodes[1].GetTopic("test").SendRequest([]byte("A000"))
	assert.Nil(t, err)
	fmt.Println("Sent request A000")

	select {
	case <-chanDone:
	case <-time.After(testNetMessengerMaxWaitResponse):
		assert.Fail(t, "Should have self-sent object")
	}

}

func TestNetMessenger_RequestResolveResendingShouldWork(t *testing.T) {
	if skipP2PMessengerTests {
		t.Skip("test skipped for P2PMessenger struct")
	}

	nodes := make([]p2p.Messenger, 0)

	marshalizer := &mock.MarshalizerMock{}

	//create 5 nodes
	for i := 0; i < 5; i++ {
		node, err := createNetMessenger(t, 10)
		assert.Nil(t, err)

		nodes = append(nodes, node)

		fmt.Printf("Node %v is %s\n", i+1, node.Addresses()[0])
	}

	defer closeAllNodes(nodes)

	//connect one with each other manually
	// node0 --------- node1
	//   |               |
	//   +------------ node2
	//   |               |
	//   |             node3
	//   |               |
	//   +------------ node4

	nodes[1].ConnectToAddresses(context.Background(), []string{getLocalIpAddress(nodes[0].Addresses())})
	nodes[2].ConnectToAddresses(context.Background(), []string{getLocalIpAddress(nodes[1].Addresses()),
		getLocalIpAddress(nodes[0].Addresses())})
	nodes[3].ConnectToAddresses(context.Background(), []string{getLocalIpAddress(nodes[2].Addresses())})
	nodes[4].ConnectToAddresses(context.Background(), []string{getLocalIpAddress(nodes[3].Addresses()),
		getLocalIpAddress(nodes[0].Addresses())})

	connectGraph := make(map[int][]int)
	connectGraph[0] = []int{1, 2, 4}
	connectGraph[1] = []int{0, 2}
	connectGraph[2] = []int{0, 1, 3}
	connectGraph[3] = []int{2, 4}
	connectGraph[4] = []int{0, 3}

	chanDone := make(chan bool, 0)
	go waitForConnectionsToBeMade(nodes, connectGraph, chanDone)
	select {
	case <-chanDone:
	case <-time.After(testNetMessengerMaxWaitResponse):
		assert.Fail(t, "Could not make connections")
		return
	}

	counter := int32(0)

	recv := func(name string, data interface{}, msgInfo *p2p.MessageInfo) {
		atomic.AddInt32(&counter, 1)

		fmt.Printf("Received: %v from %v\n", data.(*testNetStringCreator).Data, msgInfo.Peer)
	}

	//print connected and create topics
	for i := 0; i < 5; i++ {
		node := nodes[i]
		node.PrintConnected()

<<<<<<< HEAD
		err := node.AddTopic(p2p.NewTopic("test", &testNetStringNewer{}, marshalizer))
=======
		err := node.AddTopic(p2p.NewTopic("test", &testNetStringCreator{}, &mock.MarshalizerMock{}))
>>>>>>> 8921c862
		assert.Nil(t, err)
	}

	//to simplify, only node 1 should have a recv event handler
	nodes[1].GetTopic("test").AddDataReceived(recv)

	//resolver func for node 0 and 2
<<<<<<< HEAD
	resolverOK := func(hash []byte) []byte {
		if bytes.Equal(hash, []byte("A000")) {
			buff, err := marshalizer.Marshal(&testNetStringNewer{Data: "Real object0"})
			if err != nil {
				assert.Fail(t, err.Error())
			}

			return buff
=======
	resolverOK := func(hash []byte) p2p.Creator {
		if bytes.Equal(hash, []byte("A000")) {
			return &testNetStringCreator{Data: "Real object0"}
>>>>>>> 8921c862
		}

		return nil
	}

	//resolver func for other nodes
<<<<<<< HEAD
	resolverNOK := func(hash []byte) []byte {
=======
	resolverNOK := func(hash []byte) p2p.Creator {
>>>>>>> 8921c862
		panic("Should have not reached this point")

		return nil
	}

	nodes[0].GetTopic("test").ResolveRequest = resolverOK
	nodes[2].GetTopic("test").ResolveRequest = resolverOK

	nodes[3].GetTopic("test").ResolveRequest = resolverNOK
	nodes[4].GetTopic("test").ResolveRequest = resolverNOK

	//node1 requests an available data
	go waitForValue(&counter, 1, chanDone)
	err := nodes[1].GetTopic("test").SendRequest([]byte("A000"))
	assert.Nil(t, err)
	fmt.Println("Sent request A000")
	select {
	case <-chanDone:
	case <-time.After(testNetMessengerMaxWaitResponse):
		assert.Fail(t, "Should have received 1 object")
		return
	}

	//resending request. This should be filtered out
	atomic.StoreInt32(&counter, 0)
	go waitForValue(&counter, 1, chanDone)
	err = nodes[1].GetTopic("test").SendRequest([]byte("A000"))
	assert.Nil(t, err)
	fmt.Println("Re-sent request A000")
	select {
	case <-chanDone:
		assert.Fail(t, "Should have not received")
		return
	case <-time.After(testNetMessengerWaitResponseUnreceivedMsg):
	}

	fmt.Println("delaying as to clear timecache buffer")
	time.Sleep(p2p.DurTimeCache + time.Millisecond*100)

	//resending
	atomic.StoreInt32(&counter, 0)
	go waitForValue(&counter, 1, chanDone)
	err = nodes[1].GetTopic("test").SendRequest([]byte("A000"))
	assert.Nil(t, err)
	fmt.Println("Re-sent request A000")
	select {
	case <-chanDone:
	case <-time.After(testNetMessengerMaxWaitResponse):
		assert.Fail(t, "Should have received 2 objects")
		return
	}

}<|MERGE_RESOLUTION|>--- conflicted
+++ resolved
@@ -5,7 +5,6 @@
 	"context"
 	"fmt"
 	"strconv"
-	"strings"
 	"sync"
 	"sync/atomic"
 	"testing"
@@ -67,28 +66,13 @@
 var testNetMessengerMaxWaitResponse = time.Duration(time.Second * 5)
 var testNetMessengerWaitResponseUnreceivedMsg = time.Duration(time.Second)
 
-//var startingPort = 4000
-
-var mutPort = sync.Mutex{}
-var startPort = 4000
-
-func getNextPort() int {
-	mutPort.Lock()
-	defer mutPort.Unlock()
-
-	startPort++
-	return startPort
-}
-
-func createNetMessenger(t *testing.T, nConns int) (*p2p.NetMessenger, error) {
-	return createNetMessengerPubSub(t, nConns, p2p.FloodSub)
-}
-
-func createNetMessengerPubSub(t *testing.T, nConns int, strategy p2p.PubSubStrategy) (*p2p.NetMessenger, error) {
-	return createNetMessengerFromPortPubSub(t, getNextPort(), nConns, strategy)
-}
-
-func createNetMessengerFromPortPubSub(t *testing.T, port int, nConns int, strategy p2p.PubSubStrategy) (*p2p.NetMessenger, error) {
+var startingPort = 4000
+
+func createNetMessenger(t *testing.T, port int, nConns int) (*p2p.NetMessenger, error) {
+	return createNetMessengerPubSub(t, port, nConns, p2p.FloodSub)
+}
+
+func createNetMessengerPubSub(t *testing.T, port int, nConns int, strategy p2p.PubSubStrategy) (*p2p.NetMessenger, error) {
 	cp, err := p2p.NewConnectParamsFromPort(port)
 	assert.Nil(t, err)
 
@@ -145,37 +129,22 @@
 	}
 }
 
-<<<<<<< HEAD
-func getLocalIpAddress(addresses []string) string {
-	for _, addr := range addresses {
-		if strings.Contains(addr, "127.0.0.1") {
-			return addr
-		}
-
-	}
-
-	return ""
-}
-
-func TestNetMessengerRecreationSameNodeShouldWork(t *testing.T) {
-=======
 func TestNetMessenger_RecreationSameNodeShouldWork(t *testing.T) {
->>>>>>> 8921c862
 	if skipP2PMessengerTests {
 		t.Skip("test skipped for P2PMessenger struct")
 	}
 
 	fmt.Println()
 
+	port := startingPort
+
 	nodes := make([]p2p.Messenger, 0)
 
-	port := getNextPort()
-
-	node, err := createNetMessengerFromPortPubSub(t, port, 10, p2p.FloodSub)
+	node, err := createNetMessenger(t, port, 10)
 	assert.Nil(t, err)
 	nodes = append(nodes, node)
 
-	node, err = createNetMessengerFromPortPubSub(t, port, 10, p2p.FloodSub)
+	node, err = createNetMessenger(t, port, 10)
 	assert.Nil(t, err)
 	nodes = append(nodes, node)
 
@@ -193,7 +162,7 @@
 
 	nodes := make([]p2p.Messenger, 0)
 
-	node, err := createNetMessenger(t, 10)
+	node, err := createNetMessenger(t, startingPort, 10)
 	assert.Nil(t, err)
 	nodes = append(nodes, node)
 
@@ -235,11 +204,11 @@
 
 	nodes := make([]p2p.Messenger, 0)
 
-	node, err := createNetMessenger(t, 10)
+	node, err := createNetMessenger(t, startingPort, 10)
 	assert.Nil(t, err)
 	nodes = append(nodes, node)
 
-	node, err = createNetMessenger(t, 10)
+	node, err = createNetMessenger(t, startingPort+1, 10)
 	assert.Nil(t, err)
 	nodes = append(nodes, node)
 
@@ -249,7 +218,7 @@
 
 	defer closeAllNodes(nodes)
 
-	nodes[0].ConnectToAddresses(context.Background(), []string{getLocalIpAddress(nodes[1].Addresses())})
+	nodes[0].ConnectToAddresses(context.Background(), []string{nodes[1].Addresses()[0]})
 
 	wg := sync.WaitGroup{}
 	chanDone := make(chan bool)
@@ -336,7 +305,7 @@
 
 	//create 5 nodes
 	for i := 0; i < 5; i++ {
-		node, err := createNetMessenger(t, 10)
+		node, err := createNetMessenger(t, startingPort+i, 10)
 		assert.Nil(t, err)
 
 		nodes = append(nodes, node)
@@ -349,7 +318,7 @@
 	//connect one with each other daisy-chain
 	for i := 1; i < 5; i++ {
 		node := nodes[i]
-		node.ConnectToAddresses(context.Background(), []string{getLocalIpAddress(nodes[i-1].Addresses())})
+		node.ConnectToAddresses(context.Background(), []string{nodes[i-1].Addresses()[0]})
 	}
 
 	connectGraph := make(map[int][]int)
@@ -412,12 +381,12 @@
 
 	//create 5 nodes
 	for i := 0; i < 5; i++ {
-		node, err := createNetMessenger(t, 10)
+		node, err := createNetMessenger(t, startingPort+i, 10)
 		assert.Nil(t, err)
 
 		nodes = append(nodes, node)
 
-		fmt.Printf("Node %v is %s\n", i+1, getLocalIpAddress(node.Addresses()))
+		fmt.Printf("Node %v is %s\n", i+1, node.Addresses()[0])
 	}
 
 	defer closeAllNodes(nodes)
@@ -431,12 +400,10 @@
 	//   |               |
 	//   +------------ node4
 
-	nodes[1].ConnectToAddresses(context.Background(), []string{getLocalIpAddress(nodes[0].Addresses())})
-	nodes[2].ConnectToAddresses(context.Background(), []string{getLocalIpAddress(nodes[1].Addresses()),
-		getLocalIpAddress(nodes[0].Addresses())})
-	nodes[3].ConnectToAddresses(context.Background(), []string{getLocalIpAddress(nodes[2].Addresses())})
-	nodes[4].ConnectToAddresses(context.Background(), []string{getLocalIpAddress(nodes[3].Addresses()),
-		getLocalIpAddress(nodes[0].Addresses())})
+	nodes[1].ConnectToAddresses(context.Background(), []string{nodes[0].Addresses()[0]})
+	nodes[2].ConnectToAddresses(context.Background(), []string{nodes[1].Addresses()[0], nodes[0].Addresses()[0]})
+	nodes[3].ConnectToAddresses(context.Background(), []string{nodes[2].Addresses()[0]})
+	nodes[4].ConnectToAddresses(context.Background(), []string{nodes[3].Addresses()[0], nodes[0].Addresses()[0]})
 
 	connectGraph := make(map[int][]int)
 	connectGraph[0] = []int{1, 2, 4}
@@ -494,7 +461,7 @@
 
 	nodes := make([]p2p.Messenger, 0)
 
-	node, err := createNetMessenger(t, 10)
+	node, err := createNetMessenger(t, startingPort, 10)
 	assert.Nil(t, err)
 	nodes = append(nodes, node)
 
@@ -511,7 +478,7 @@
 		t.Skip("test skipped for P2PMessenger struct")
 	}
 
-	cp, err := p2p.NewConnectParamsFromPort(getNextPort())
+	cp, err := p2p.NewConnectParamsFromPort(startingPort)
 	assert.Nil(t, err)
 
 	_, err = p2p.NewNetMessenger(context.Background(), nil, &mock.HasherMock{}, cp, 10, p2p.FloodSub)
@@ -523,7 +490,7 @@
 		t.Skip("test skipped for P2PMessenger struct")
 	}
 
-	cp, err := p2p.NewConnectParamsFromPort(getNextPort())
+	cp, err := p2p.NewConnectParamsFromPort(startingPort)
 	assert.Nil(t, err)
 
 	_, err = p2p.NewNetMessenger(context.Background(), &mock.MarshalizerMock{}, nil, cp, 10, p2p.FloodSub)
@@ -539,6 +506,8 @@
 		t.Skip("skipping test in short mode")
 	}
 
+	startPort := startingPort
+	endPort := startingPort + 9
 	nConns := 4
 
 	nodes := make([]p2p.Messenger, 0)
@@ -547,8 +516,8 @@
 	mut := sync.RWMutex{}
 
 	//prepare messengers
-	for i := 0; i <= 9; i++ {
-		node, err := createNetMessenger(t, nConns)
+	for i := startPort; i <= endPort; i++ {
+		node, err := createNetMessenger(t, i, nConns)
 
 		err = node.AddTopic(p2p.NewTopic("test topic", &testNetStringCreator{}, &mock.MarshalizerMock{}))
 		assert.Nil(t, err)
@@ -617,7 +586,8 @@
 	fmt.Println("Did recv:", didRecv)
 	fmt.Println("Did not recv:", notRecv)
 
-	assert.Equal(t, 0, notRecv)
+	//TODO uncomment this when pubsub issue is done
+	//assert.Equal(t, 0, notRecv)
 }
 
 func TestNetMessenger_BadObjectToUnmarshalShouldFilteredOut(t *testing.T) {
@@ -634,18 +604,18 @@
 
 	nodes := make([]p2p.Messenger, 0)
 
-	node, err := createNetMessenger(t, 10)
+	node, err := createNetMessenger(t, startingPort, 10)
 	assert.Nil(t, err)
 	nodes = append(nodes, node)
 
-	node, err = createNetMessenger(t, 10)
+	node, err = createNetMessenger(t, startingPort+1, 10)
 	assert.Nil(t, err)
 	nodes = append(nodes, node)
 
 	defer closeAllNodes(nodes)
 
 	//connect nodes
-	nodes[0].ConnectToAddresses(context.Background(), []string{getLocalIpAddress(nodes[1].Addresses())})
+	nodes[0].ConnectToAddresses(context.Background(), []string{nodes[1].Addresses()[0]})
 
 	connectGraph := make(map[int][]int)
 	connectGraph[0] = []int{1}
@@ -696,18 +666,18 @@
 
 	nodes := make([]p2p.Messenger, 0)
 
-	node, err := createNetMessenger(t, 10)
+	node, err := createNetMessenger(t, startingPort, 10)
 	assert.Nil(t, err)
 	nodes = append(nodes, node)
 
-	node, err = createNetMessenger(t, 10)
+	node, err = createNetMessenger(t, startingPort+1, 10)
 	assert.Nil(t, err)
 	nodes = append(nodes, node)
 
 	defer closeAllNodes(nodes)
 
 	//connect nodes
-	nodes[0].ConnectToAddresses(context.Background(), []string{getLocalIpAddress(nodes[1].Addresses())})
+	nodes[0].ConnectToAddresses(context.Background(), []string{nodes[1].Addresses()[0]})
 
 	connectGraph := make(map[int][]int)
 	connectGraph[0] = []int{1}
@@ -750,12 +720,14 @@
 
 func TestNetMessenger_MultipleRoundBootstrapShouldNotProduceLonelyNodes(t *testing.T) {
 	//TODO refactor
-	t.Skip("TODO refactor")
+	t.Skip("pubsub's implementation has bugs, skipping for now")
 
 	if testing.Short() {
 		t.Skip("skipping test in short mode")
 	}
 
+	startPort := startingPort
+	endPort := startingPort + 9
 	nConns := 4
 
 	nodes := make([]p2p.Messenger, 0)
@@ -764,8 +736,8 @@
 	mut := sync.RWMutex{}
 
 	//prepare messengers
-	for i := 0; i <= 9; i++ {
-		node, err := createNetMessenger(t, nConns)
+	for i := startPort; i <= endPort; i++ {
+		node, err := createNetMessenger(t, i, nConns)
 
 		err = node.AddTopic(p2p.NewTopic("test topic", &testNetStringCreator{}, &mock.MarshalizerMock{}))
 		assert.Nil(t, err)
@@ -850,7 +822,8 @@
 	fmt.Println("Did recv:", didRecv)
 	fmt.Println("Did not recv:", notRecv)
 
-	assert.Equal(t, 0, notRecv)
+	//TODO remove the comment when pubsub will have its bug fixed
+	//assert.Equal(t, 0, notRecv)
 }
 
 func TestNetMessenger_BroadcastWithValidatorsShouldWork(t *testing.T) {
@@ -864,7 +837,7 @@
 
 	//create 5 nodes
 	for i := 0; i < 5; i++ {
-		node, err := createNetMessenger(t, 10)
+		node, err := createNetMessenger(t, startingPort+i, 10)
 		assert.Nil(t, err)
 
 		nodes = append(nodes, node)
@@ -883,12 +856,10 @@
 	//   |               |
 	//   +------------ node4
 
-	nodes[1].ConnectToAddresses(context.Background(), []string{getLocalIpAddress(nodes[0].Addresses())})
-	nodes[2].ConnectToAddresses(context.Background(), []string{getLocalIpAddress(nodes[1].Addresses()),
-		getLocalIpAddress(nodes[0].Addresses())})
-	nodes[3].ConnectToAddresses(context.Background(), []string{getLocalIpAddress(nodes[2].Addresses())})
-	nodes[4].ConnectToAddresses(context.Background(), []string{getLocalIpAddress(nodes[3].Addresses()),
-		getLocalIpAddress(nodes[0].Addresses())})
+	nodes[1].ConnectToAddresses(context.Background(), []string{nodes[0].Addresses()[0]})
+	nodes[2].ConnectToAddresses(context.Background(), []string{nodes[1].Addresses()[0], nodes[0].Addresses()[0]})
+	nodes[3].ConnectToAddresses(context.Background(), []string{nodes[2].Addresses()[0]})
+	nodes[4].ConnectToAddresses(context.Background(), []string{nodes[3].Addresses()[0], nodes[0].Addresses()[0]})
 
 	connectGraph := make(map[int][]int)
 	connectGraph[0] = []int{1, 2, 4}
@@ -1003,7 +974,7 @@
 
 	//create 5 nodes
 	for i := 0; i < 5; i++ {
-		node, err := createNetMessengerPubSub(t, 10, p2p.GossipSub)
+		node, err := createNetMessengerPubSub(t, startingPort+i, 10, p2p.GossipSub)
 		assert.Nil(t, err)
 
 		nodes = append(nodes, node)
@@ -1022,12 +993,10 @@
 	//   |               |
 	//   +------------ node4
 
-	nodes[1].ConnectToAddresses(context.Background(), []string{getLocalIpAddress(nodes[0].Addresses())})
-	nodes[2].ConnectToAddresses(context.Background(), []string{getLocalIpAddress(nodes[1].Addresses()),
-		getLocalIpAddress(nodes[0].Addresses())})
-	nodes[3].ConnectToAddresses(context.Background(), []string{getLocalIpAddress(nodes[2].Addresses())})
-	nodes[4].ConnectToAddresses(context.Background(), []string{getLocalIpAddress(nodes[3].Addresses()),
-		getLocalIpAddress(nodes[0].Addresses())})
+	nodes[1].ConnectToAddresses(context.Background(), []string{nodes[0].Addresses()[0]})
+	nodes[2].ConnectToAddresses(context.Background(), []string{nodes[1].Addresses()[0], nodes[0].Addresses()[0]})
+	nodes[3].ConnectToAddresses(context.Background(), []string{nodes[2].Addresses()[0]})
+	nodes[4].ConnectToAddresses(context.Background(), []string{nodes[3].Addresses()[0], nodes[0].Addresses()[0]})
 
 	connectGraph := make(map[int][]int)
 	connectGraph[0] = []int{1, 2, 4}
@@ -1097,7 +1066,7 @@
 
 	fmt.Println()
 
-	_, err := createNetMessengerPubSub(t, 10, 500)
+	_, err := createNetMessengerPubSub(t, startingPort, 10, 500)
 	assert.NotNil(t, err)
 }
 
@@ -1107,12 +1076,10 @@
 	}
 
 	nodes := make([]p2p.Messenger, 0)
-
-	marshalizer := &mock.MarshalizerMock{}
 
 	//create 5 nodes
 	for i := 0; i < 5; i++ {
-		node, err := createNetMessenger(t, 10)
+		node, err := createNetMessenger(t, startingPort+i, 10)
 		assert.Nil(t, err)
 
 		nodes = append(nodes, node)
@@ -1131,12 +1098,10 @@
 	//   |               |
 	//   +------------ node4
 
-	nodes[1].ConnectToAddresses(context.Background(), []string{getLocalIpAddress(nodes[0].Addresses())})
-	nodes[2].ConnectToAddresses(context.Background(), []string{getLocalIpAddress(nodes[1].Addresses()),
-		getLocalIpAddress(nodes[0].Addresses())})
-	nodes[3].ConnectToAddresses(context.Background(), []string{getLocalIpAddress(nodes[2].Addresses())})
-	nodes[4].ConnectToAddresses(context.Background(), []string{getLocalIpAddress(nodes[3].Addresses()),
-		getLocalIpAddress(nodes[0].Addresses())})
+	nodes[1].ConnectToAddresses(context.Background(), []string{nodes[0].Addresses()[0]})
+	nodes[2].ConnectToAddresses(context.Background(), []string{nodes[1].Addresses()[0], nodes[0].Addresses()[0]})
+	nodes[3].ConnectToAddresses(context.Background(), []string{nodes[2].Addresses()[0]})
+	nodes[4].ConnectToAddresses(context.Background(), []string{nodes[3].Addresses()[0], nodes[0].Addresses()[0]})
 
 	connectGraph := make(map[int][]int)
 	connectGraph[0] = []int{1, 2, 4}
@@ -1167,11 +1132,7 @@
 		node := nodes[i]
 		node.PrintConnected()
 
-<<<<<<< HEAD
-		err := node.AddTopic(p2p.NewTopic("test", &testNetStringNewer{}, marshalizer))
-=======
 		err := node.AddTopic(p2p.NewTopic("test", &testNetStringCreator{}, &mock.MarshalizerMock{}))
->>>>>>> 8921c862
 		assert.Nil(t, err)
 	}
 
@@ -1179,20 +1140,9 @@
 	nodes[0].GetTopic("test").AddDataReceived(recv)
 
 	//setup a resolver func for node 3
-<<<<<<< HEAD
-	nodes[3].GetTopic("test").ResolveRequest = func(hash []byte) []byte {
-		if bytes.Equal(hash, []byte("A000")) {
-			buff, err := marshalizer.Marshal(&testNetStringNewer{Data: "Real object1"})
-			if err != nil {
-				assert.Fail(t, err.Error())
-			}
-
-			return buff
-=======
 	nodes[3].GetTopic("test").ResolveRequest = func(hash []byte) p2p.Creator {
 		if bytes.Equal(hash, []byte("A000")) {
 			return &testNetStringCreator{Data: "Real object1"}
->>>>>>> 8921c862
 		}
 
 		return nil
@@ -1228,11 +1178,9 @@
 
 	nodes := make([]p2p.Messenger, 0)
 
-	marshalizer := &mock.MarshalizerMock{}
-
 	//create 5 nodes
 	for i := 0; i < 5; i++ {
-		node, err := createNetMessenger(t, 10)
+		node, err := createNetMessenger(t, startingPort+i, 10)
 		assert.Nil(t, err)
 
 		nodes = append(nodes, node)
@@ -1251,12 +1199,10 @@
 	//   |               |
 	//   +------------ node4
 
-	nodes[1].ConnectToAddresses(context.Background(), []string{getLocalIpAddress(nodes[0].Addresses())})
-	nodes[2].ConnectToAddresses(context.Background(), []string{getLocalIpAddress(nodes[1].Addresses()),
-		getLocalIpAddress(nodes[0].Addresses())})
-	nodes[3].ConnectToAddresses(context.Background(), []string{getLocalIpAddress(nodes[2].Addresses())})
-	nodes[4].ConnectToAddresses(context.Background(), []string{getLocalIpAddress(nodes[3].Addresses()),
-		getLocalIpAddress(nodes[0].Addresses())})
+	nodes[1].ConnectToAddresses(context.Background(), []string{nodes[0].Addresses()[0]})
+	nodes[2].ConnectToAddresses(context.Background(), []string{nodes[1].Addresses()[0], nodes[0].Addresses()[0]})
+	nodes[3].ConnectToAddresses(context.Background(), []string{nodes[2].Addresses()[0]})
+	nodes[4].ConnectToAddresses(context.Background(), []string{nodes[3].Addresses()[0], nodes[0].Addresses()[0]})
 
 	connectGraph := make(map[int][]int)
 	connectGraph[0] = []int{1, 2, 4}
@@ -1287,11 +1233,7 @@
 		node := nodes[i]
 		node.PrintConnected()
 
-<<<<<<< HEAD
-		err := node.AddTopic(p2p.NewTopic("test", &testNetStringNewer{}, marshalizer))
-=======
 		err := node.AddTopic(p2p.NewTopic("test", &testNetStringCreator{}, &mock.MarshalizerMock{}))
->>>>>>> 8921c862
 		assert.Nil(t, err)
 	}
 
@@ -1299,31 +1241,16 @@
 	nodes[1].GetTopic("test").AddDataReceived(recv)
 
 	//resolver func for node 0 and 2
-<<<<<<< HEAD
-	resolverOK := func(hash []byte) []byte {
-		if bytes.Equal(hash, []byte("A000")) {
-			buff, err := marshalizer.Marshal(&testNetStringNewer{Data: "Real object1"})
-			if err != nil {
-				assert.Fail(t, err.Error())
-			}
-
-			return buff
-=======
 	resolverOK := func(hash []byte) p2p.Creator {
 		if bytes.Equal(hash, []byte("A000")) {
 			return &testNetStringCreator{Data: "Real object1"}
->>>>>>> 8921c862
 		}
 
 		return nil
 	}
 
 	//resolver func for other nodes
-<<<<<<< HEAD
-	resolverNOK := func(hash []byte) []byte {
-=======
 	resolverNOK := func(hash []byte) p2p.Creator {
->>>>>>> 8921c862
 		panic("Should have not reached this point")
 
 		return nil
@@ -1355,11 +1282,9 @@
 
 	nodes := make([]p2p.Messenger, 0)
 
-	marshalizer := &mock.MarshalizerMock{}
-
 	//create 5 nodes
 	for i := 0; i < 5; i++ {
-		node, err := createNetMessenger(t, 10)
+		node, err := createNetMessenger(t, startingPort+i, 10)
 		assert.Nil(t, err)
 
 		nodes = append(nodes, node)
@@ -1378,12 +1303,10 @@
 	//   |               |
 	//   +------------ node4
 
-	nodes[1].ConnectToAddresses(context.Background(), []string{getLocalIpAddress(nodes[0].Addresses())})
-	nodes[2].ConnectToAddresses(context.Background(), []string{getLocalIpAddress(nodes[1].Addresses()),
-		getLocalIpAddress(nodes[0].Addresses())})
-	nodes[3].ConnectToAddresses(context.Background(), []string{getLocalIpAddress(nodes[2].Addresses())})
-	nodes[4].ConnectToAddresses(context.Background(), []string{getLocalIpAddress(nodes[3].Addresses()),
-		getLocalIpAddress(nodes[0].Addresses())})
+	nodes[1].ConnectToAddresses(context.Background(), []string{nodes[0].Addresses()[0]})
+	nodes[2].ConnectToAddresses(context.Background(), []string{nodes[1].Addresses()[0], nodes[0].Addresses()[0]})
+	nodes[3].ConnectToAddresses(context.Background(), []string{nodes[2].Addresses()[0]})
+	nodes[4].ConnectToAddresses(context.Background(), []string{nodes[3].Addresses()[0], nodes[0].Addresses()[0]})
 
 	connectGraph := make(map[int][]int)
 	connectGraph[0] = []int{1, 2, 4}
@@ -1414,11 +1337,7 @@
 		node := nodes[i]
 		node.PrintConnected()
 
-<<<<<<< HEAD
-		err := node.AddTopic(p2p.NewTopic("test", &testNetStringNewer{}, marshalizer))
-=======
 		err := node.AddTopic(p2p.NewTopic("test", &testNetStringCreator{}, &mock.MarshalizerMock{}))
->>>>>>> 8921c862
 		assert.Nil(t, err)
 	}
 
@@ -1426,31 +1345,16 @@
 	nodes[1].GetTopic("test").AddDataReceived(recv)
 
 	//resolver func for node 1
-<<<<<<< HEAD
-	resolverOK := func(hash []byte) []byte {
-		if bytes.Equal(hash, []byte("A000")) {
-			buff, err := marshalizer.Marshal(&testNetStringNewer{Data: "Real object1"})
-			if err != nil {
-				assert.Fail(t, err.Error())
-			}
-
-			return buff
-=======
 	resolverOK := func(hash []byte) p2p.Creator {
 		if bytes.Equal(hash, []byte("A000")) {
 			return &testNetStringCreator{Data: "Real object1"}
->>>>>>> 8921c862
 		}
 
 		return nil
 	}
 
 	//resolver func for other nodes
-<<<<<<< HEAD
-	resolverNOK := func(hash []byte) []byte {
-=======
 	resolverNOK := func(hash []byte) p2p.Creator {
->>>>>>> 8921c862
 		panic("Should have not reached this point")
 
 		return nil
@@ -1483,11 +1387,9 @@
 
 	nodes := make([]p2p.Messenger, 0)
 
-	marshalizer := &mock.MarshalizerMock{}
-
 	//create 5 nodes
 	for i := 0; i < 5; i++ {
-		node, err := createNetMessenger(t, 10)
+		node, err := createNetMessenger(t, startingPort+i, 10)
 		assert.Nil(t, err)
 
 		nodes = append(nodes, node)
@@ -1506,12 +1408,10 @@
 	//   |               |
 	//   +------------ node4
 
-	nodes[1].ConnectToAddresses(context.Background(), []string{getLocalIpAddress(nodes[0].Addresses())})
-	nodes[2].ConnectToAddresses(context.Background(), []string{getLocalIpAddress(nodes[1].Addresses()),
-		getLocalIpAddress(nodes[0].Addresses())})
-	nodes[3].ConnectToAddresses(context.Background(), []string{getLocalIpAddress(nodes[2].Addresses())})
-	nodes[4].ConnectToAddresses(context.Background(), []string{getLocalIpAddress(nodes[3].Addresses()),
-		getLocalIpAddress(nodes[0].Addresses())})
+	nodes[1].ConnectToAddresses(context.Background(), []string{nodes[0].Addresses()[0]})
+	nodes[2].ConnectToAddresses(context.Background(), []string{nodes[1].Addresses()[0], nodes[0].Addresses()[0]})
+	nodes[3].ConnectToAddresses(context.Background(), []string{nodes[2].Addresses()[0]})
+	nodes[4].ConnectToAddresses(context.Background(), []string{nodes[3].Addresses()[0], nodes[0].Addresses()[0]})
 
 	connectGraph := make(map[int][]int)
 	connectGraph[0] = []int{1, 2, 4}
@@ -1542,11 +1442,7 @@
 		node := nodes[i]
 		node.PrintConnected()
 
-<<<<<<< HEAD
-		err := node.AddTopic(p2p.NewTopic("test", &testNetStringNewer{}, marshalizer))
-=======
 		err := node.AddTopic(p2p.NewTopic("test", &testNetStringCreator{}, &mock.MarshalizerMock{}))
->>>>>>> 8921c862
 		assert.Nil(t, err)
 	}
 
@@ -1554,31 +1450,16 @@
 	nodes[1].GetTopic("test").AddDataReceived(recv)
 
 	//resolver func for node 0 and 2
-<<<<<<< HEAD
-	resolverOK := func(hash []byte) []byte {
-		if bytes.Equal(hash, []byte("A000")) {
-			buff, err := marshalizer.Marshal(&testNetStringNewer{Data: "Real object0"})
-			if err != nil {
-				assert.Fail(t, err.Error())
-			}
-
-			return buff
-=======
 	resolverOK := func(hash []byte) p2p.Creator {
 		if bytes.Equal(hash, []byte("A000")) {
 			return &testNetStringCreator{Data: "Real object0"}
->>>>>>> 8921c862
 		}
 
 		return nil
 	}
 
 	//resolver func for other nodes
-<<<<<<< HEAD
-	resolverNOK := func(hash []byte) []byte {
-=======
 	resolverNOK := func(hash []byte) p2p.Creator {
->>>>>>> 8921c862
 		panic("Should have not reached this point")
 
 		return nil
