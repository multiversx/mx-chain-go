--- conflicted
+++ resolved
@@ -20,28 +20,26 @@
 var testNetMarshalizer = &mock.MarshalizerMock{}
 var testNetHasher = &mock.HasherMock{}
 
-type testNetStringCloner struct {
+type testNetStringNewer struct {
 	Data string
 }
 
-// Clone will return a new instance of string. Dummy, just to implement Cloner interface as strings are immutable
-func (sc *testNetStringCloner) Clone() p2p.Cloner {
-	return &testNetStringCloner{}
+// New will return a new instance of string. Dummy, just to implement Cloner interface as strings are immutable
+func (sc *testNetStringNewer) New() p2p.Newer {
+	return &testNetStringNewer{}
 }
 
 // ID will return the same string as ID
-func (sc *testNetStringCloner) ID() string {
+func (sc *testNetStringNewer) ID() string {
 	return sc.Data
 }
-
-var objNetStringCloner = testNetStringCloner{}
 
 type structNetTest1 struct {
 	Nonce int
 	Data  float64
 }
 
-func (s1 *structNetTest1) Clone() p2p.Cloner {
+func (s1 *structNetTest1) New() p2p.Newer {
 	return &structNetTest1{}
 }
 
@@ -54,7 +52,7 @@
 	Data  []byte
 }
 
-func (s2 *structNetTest2) Clone() p2p.Cloner {
+func (s2 *structNetTest2) New() p2p.Newer {
 	return &structNetTest2{}
 }
 
@@ -95,15 +93,9 @@
 
 	var counter int32
 
-<<<<<<< HEAD
-	node.AddTopic(p2p.NewTopic("test topic", &objNetStringCloner, testNetMarshalizer))
+	node.AddTopic(p2p.NewTopic("test topic", &testNetStringNewer{}, testNetMarshalizer))
 	node.GetTopic("test topic").AddDataReceived(func(name string, data interface{}, msgInfo *p2p.MessageInfo) {
-		payload := (*data.(*testNetStringCloner)).Data
-=======
-	node.AddTopic(p2p.NewTopic("test topic", &testStringNewer{}, testNetMarshalizer))
-	node.GetTopic("test topic").AddDataReceived(func(name string, data interface{}, msgInfo *p2p.MessageInfo) {
-		payload := (*data.(*testStringNewer)).Data
->>>>>>> 77745435
+		payload := (*data.(*testNetStringNewer)).Data
 
 		fmt.Printf("Got message: %v\n", payload)
 
@@ -112,11 +104,7 @@
 		}
 	})
 
-<<<<<<< HEAD
-	node.GetTopic("test topic").Broadcast(testNetStringCloner{Data: "ABC"})
-=======
-	node.GetTopic("test topic").Broadcast(testStringNewer{Data: "ABC"})
->>>>>>> 77745435
+	node.GetTopic("test topic").Broadcast(testNetStringNewer{Data: "ABC"})
 
 	time.Sleep(time.Second)
 
@@ -153,42 +141,23 @@
 	var val int32 = 0
 
 	//create 2 topics on each node
-<<<<<<< HEAD
-	node1.AddTopic(p2p.NewTopic("ping", &objNetStringCloner, testNetMarshalizer))
-	node1.AddTopic(p2p.NewTopic("pong", &objNetStringCloner, testNetMarshalizer))
-
-	node2.AddTopic(p2p.NewTopic("ping", &objNetStringCloner, testNetMarshalizer))
-	node2.AddTopic(p2p.NewTopic("pong", &objNetStringCloner, testNetMarshalizer))
+	node1.AddTopic(p2p.NewTopic("ping", &testNetStringNewer{}, testNetMarshalizer))
+	node1.AddTopic(p2p.NewTopic("pong", &testNetStringNewer{}, testNetMarshalizer))
+
+	node2.AddTopic(p2p.NewTopic("ping", &testNetStringNewer{}, testNetMarshalizer))
+	node2.AddTopic(p2p.NewTopic("pong", &testNetStringNewer{}, testNetMarshalizer))
 
 	//assign some event handlers on topics
 	node1.GetTopic("ping").AddDataReceived(func(name string, data interface{}, msgInfo *p2p.MessageInfo) {
-		payload := (*data.(*testNetStringCloner)).Data
+		payload := (*data.(*testNetStringNewer)).Data
 
 		if payload == "ping string" {
-			node1.GetTopic("pong").Broadcast(testNetStringCloner{"pong string"})
-=======
-	node1.AddTopic(p2p.NewTopic("ping", &testStringNewer{}, testNetMarshalizer))
-	node1.AddTopic(p2p.NewTopic("pong", &testStringNewer{}, testNetMarshalizer))
-
-	node2.AddTopic(p2p.NewTopic("ping", &testStringNewer{}, testNetMarshalizer))
-	node2.AddTopic(p2p.NewTopic("pong", &testStringNewer{}, testNetMarshalizer))
-
-	//assign some event handlers on topics
-	node1.GetTopic("ping").AddDataReceived(func(name string, data interface{}, msgInfo *p2p.MessageInfo) {
-		payload := (*data.(*testStringNewer)).Data
-
-		if payload == "ping string" {
-			node1.GetTopic("pong").Broadcast(testStringNewer{"pong string"})
->>>>>>> 77745435
+			node1.GetTopic("pong").Broadcast(testNetStringNewer{"pong string"})
 		}
 	})
 
 	node1.GetTopic("pong").AddDataReceived(func(name string, data interface{}, msgInfo *p2p.MessageInfo) {
-<<<<<<< HEAD
-		payload := (*data.(*testNetStringCloner)).Data
-=======
-		payload := (*data.(*testStringNewer)).Data
->>>>>>> 77745435
+		payload := (*data.(*testNetStringNewer)).Data
 
 		fmt.Printf("node1 received: %v\n", payload)
 
@@ -199,11 +168,7 @@
 
 	//for node2 topic ping we do not need an event handler in this test
 	node2.GetTopic("pong").AddDataReceived(func(name string, data interface{}, msgInfo *p2p.MessageInfo) {
-<<<<<<< HEAD
-		payload := (*data.(*testNetStringCloner)).Data
-=======
-		payload := (*data.(*testStringNewer)).Data
->>>>>>> 77745435
+		payload := (*data.(*testNetStringNewer)).Data
 
 		fmt.Printf("node2 received: %v\n", payload)
 
@@ -212,11 +177,7 @@
 		}
 	})
 
-<<<<<<< HEAD
-	node2.GetTopic("ping").Broadcast(testNetStringCloner{"ping string"})
-=======
-	node2.GetTopic("ping").Broadcast(testStringNewer{"ping string"})
->>>>>>> 77745435
+	node2.GetTopic("ping").Broadcast(testNetStringNewer{"ping string"})
 
 	assert.Nil(t, err)
 
@@ -272,11 +233,7 @@
 		node := nodes[i]
 		node.PrintConnected()
 
-<<<<<<< HEAD
-		node.AddTopic(p2p.NewTopic("test", &objNetStringCloner, testNetMarshalizer))
-=======
-		node.AddTopic(p2p.NewTopic("test", &testStringNewer{}, testNetMarshalizer))
->>>>>>> 77745435
+		node.AddTopic(p2p.NewTopic("test", &testNetStringNewer{}, testNetMarshalizer))
 		node.GetTopic("test").AddDataReceived(recv)
 	}
 
@@ -284,11 +241,7 @@
 	fmt.Println()
 
 	fmt.Println("Broadcasting...")
-<<<<<<< HEAD
-	nodes[0].GetTopic("test").Broadcast(testNetStringCloner{Data: "Foo"})
-=======
-	nodes[0].GetTopic("test").Broadcast(testStringNewer{Data: "Foo"})
->>>>>>> 77745435
+	nodes[0].GetTopic("test").Broadcast(testNetStringNewer{Data: "Foo"})
 
 	select {
 	case <-done:
@@ -353,11 +306,7 @@
 		node := nodes[i]
 		node.PrintConnected()
 
-<<<<<<< HEAD
-		node.AddTopic(p2p.NewTopic("test", &objNetStringCloner, testNetMarshalizer))
-=======
-		node.AddTopic(p2p.NewTopic("test", &testStringNewer{}, testNetMarshalizer))
->>>>>>> 77745435
+		node.AddTopic(p2p.NewTopic("test", &testNetStringNewer{}, testNetMarshalizer))
 		node.GetTopic("test").AddDataReceived(recv)
 	}
 
@@ -365,11 +314,7 @@
 	fmt.Println()
 
 	fmt.Println("Broadcasting...")
-<<<<<<< HEAD
-	nodes[0].GetTopic("test").Broadcast(testNetStringCloner{Data: "Foo"})
-=======
-	nodes[0].GetTopic("test").Broadcast(testStringNewer{Data: "Foo"})
->>>>>>> 77745435
+	nodes[0].GetTopic("test").Broadcast(testNetStringNewer{Data: "Foo"})
 
 	select {
 	case <-done:
@@ -388,11 +333,7 @@
 	node1, err := createNetMessenger(t, 9000, 10)
 	assert.Nil(t, err)
 
-<<<<<<< HEAD
-	node1.AddTopic(p2p.NewTopic("test", &objNetStringCloner, testNetMarshalizer))
-=======
-	node1.AddTopic(p2p.NewTopic("test", &testStringNewer{}, testNetMarshalizer))
->>>>>>> 77745435
+	node1.AddTopic(p2p.NewTopic("test", &testNetStringNewer{}, testNetMarshalizer))
 	err = node1.GetTopic("test").Broadcast(nil)
 	assert.NotNil(t, err)
 }
@@ -433,22 +374,14 @@
 	for i := startPort; i <= endPort; i++ {
 		node, err := createNetMessenger(t, i, nConns)
 
-<<<<<<< HEAD
-		err = node.AddTopic(p2p.NewTopic("test topic", &objNetStringCloner, testNetMarshalizer))
-=======
-		err = node.AddTopic(p2p.NewTopic("test topic", &testStringNewer{}, testNetMarshalizer))
->>>>>>> 77745435
+		err = node.AddTopic(p2p.NewTopic("test topic", &testNetStringNewer{}, testNetMarshalizer))
 		assert.Nil(t, err)
 
 		node.GetTopic("test topic").AddDataReceived(func(name string, data interface{}, msgInfo *p2p.MessageInfo) {
 			mut.Lock()
 			recv[node.ID().Pretty()] = msgInfo
 
-<<<<<<< HEAD
-			fmt.Printf("%v got message: %v\n", node.ID().Pretty(), (*data.(*testNetStringCloner)).Data)
-=======
-			fmt.Printf("%v got message: %v\n", node.ID().Pretty(), (*data.(*testStringNewer)).Data)
->>>>>>> 77745435
+			fmt.Printf("%v got message: %v\n", node.ID().Pretty(), (*data.(*testNetStringNewer)).Data)
 
 			mut.Unlock()
 
@@ -477,11 +410,7 @@
 
 	//broadcasting something
 	fmt.Println("Broadcasting a message...")
-<<<<<<< HEAD
-	nodes[0].GetTopic("test topic").Broadcast(testNetStringCloner{"a string to broadcast"})
-=======
-	nodes[0].GetTopic("test topic").Broadcast(testStringNewer{"a string to broadcast"})
->>>>>>> 77745435
+	nodes[0].GetTopic("test topic").Broadcast(testNetStringNewer{"a string to broadcast"})
 
 	fmt.Println("Waiting...")
 
@@ -571,13 +500,8 @@
 	time.Sleep(time.Second)
 
 	//create topics for each node
-<<<<<<< HEAD
-	node1.AddTopic(p2p.NewTopic("test1", &objNetStringCloner, testNetMarshalizer))
-	node2.AddTopic(p2p.NewTopic("test2", &objNetStringCloner, testNetMarshalizer))
-=======
-	node1.AddTopic(p2p.NewTopic("test1", &testStringNewer{}, testNetMarshalizer))
-	node2.AddTopic(p2p.NewTopic("test2", &testStringNewer{}, testNetMarshalizer))
->>>>>>> 77745435
+	node1.AddTopic(p2p.NewTopic("test1", &testNetStringNewer{}, testNetMarshalizer))
+	node2.AddTopic(p2p.NewTopic("test2", &testNetStringNewer{}, testNetMarshalizer))
 
 	counter := int32(0)
 
@@ -587,11 +511,7 @@
 		atomic.AddInt32(&counter, 1)
 	})
 
-<<<<<<< HEAD
-	node1.GetTopic("test1").Broadcast(testNetStringCloner{"Foo"})
-=======
-	node1.GetTopic("test1").Broadcast(testStringNewer{"Foo"})
->>>>>>> 77745435
+	node1.GetTopic("test1").Broadcast(testNetStringNewer{"Foo"})
 
 	//wait a bit
 	time.Sleep(time.Second)
@@ -618,22 +538,14 @@
 	for i := startPort; i <= endPort; i++ {
 		node, err := createNetMessenger(t, i, nConns)
 
-<<<<<<< HEAD
-		err = node.AddTopic(p2p.NewTopic("test topic", &objNetStringCloner, testNetMarshalizer))
-=======
-		err = node.AddTopic(p2p.NewTopic("test topic", &testStringNewer{}, testNetMarshalizer))
->>>>>>> 77745435
+		err = node.AddTopic(p2p.NewTopic("test topic", &testNetStringNewer{}, testNetMarshalizer))
 		assert.Nil(t, err)
 
 		node.GetTopic("test topic").AddDataReceived(func(name string, data interface{}, msgInfo *p2p.MessageInfo) {
 			mut.Lock()
 			recv[node.ID().Pretty()] = msgInfo
 
-<<<<<<< HEAD
-			fmt.Printf("%v got message: %v\n", node.ID().Pretty(), (*data.(*testNetStringCloner)).Data)
-=======
-			fmt.Printf("%v got message: %v\n", node.ID().Pretty(), (*data.(*testStringNewer)).Data)
->>>>>>> 77745435
+			fmt.Printf("%v got message: %v\n", node.ID().Pretty(), (*data.(*testNetStringNewer)).Data)
 
 			mut.Unlock()
 
@@ -680,11 +592,7 @@
 
 	//broadcasting something
 	fmt.Println("Broadcasting a message...")
-<<<<<<< HEAD
-	nodes[0].GetTopic("test topic").Broadcast(testNetStringCloner{"a string to broadcast"})
-=======
-	nodes[0].GetTopic("test topic").Broadcast(testStringNewer{"a string to broadcast"})
->>>>>>> 77745435
+	nodes[0].GetTopic("test topic").Broadcast(testNetStringNewer{"a string to broadcast"})
 
 	fmt.Println("Waiting...")
 
@@ -758,28 +666,18 @@
 		node := nodes[i]
 		node.PrintConnected()
 
-<<<<<<< HEAD
-		node.AddTopic(p2p.NewTopic("test", &objNetStringCloner, testNetMarshalizer))
-=======
-		node.AddTopic(p2p.NewTopic("test", &testStringNewer{}, testNetMarshalizer))
->>>>>>> 77745435
+		node.AddTopic(p2p.NewTopic("test", &testNetStringNewer{}, testNetMarshalizer))
 		node.GetTopic("test").AddDataReceived(recv)
 	}
 
 	// dummy validator that prevents propagation of "AAA" message
 	v := func(ctx context.Context, mes *pubsub.Message) bool {
-<<<<<<< HEAD
-		mockMarshalizer.Unmarshal(&objNetStringCloner, mes.GetData())
-
-		return objNetStringCloner.Data != "AAA"
-=======
-		obj := &testStringNewer{}
+		obj := &testNetStringNewer{}
 
 		marsh := mock.MarshalizerMock{}
 		marsh.Unmarshal(obj, mes.GetData())
 
 		return obj.Data != "AAA"
->>>>>>> 77745435
 	}
 
 	//node 2 has validator in place
@@ -791,11 +689,7 @@
 	//send AAA, wait 1 sec, check that 4 peers got the message
 	atomic.StoreInt32(&counter, 0)
 	fmt.Println("Broadcasting AAA...")
-<<<<<<< HEAD
-	nodes[0].GetTopic("test").Broadcast(testNetStringCloner{Data: "AAA"})
-=======
-	nodes[0].GetTopic("test").Broadcast(testStringNewer{Data: "AAA"})
->>>>>>> 77745435
+	nodes[0].GetTopic("test").Broadcast(testNetStringNewer{Data: "AAA"})
 	time.Sleep(time.Second)
 	assert.Equal(t, int32(4), atomic.LoadInt32(&counter))
 	fmt.Printf("%d peers got the message!\n", atomic.LoadInt32(&counter))
@@ -803,11 +697,7 @@
 	//send BBB, wait 1 sec, check that all peers got the message
 	atomic.StoreInt32(&counter, 0)
 	fmt.Println("Broadcasting BBB...")
-<<<<<<< HEAD
-	nodes[0].GetTopic("test").Broadcast(testNetStringCloner{Data: "BBB"})
-=======
-	nodes[0].GetTopic("test").Broadcast(testStringNewer{Data: "BBB"})
->>>>>>> 77745435
+	nodes[0].GetTopic("test").Broadcast(testNetStringNewer{Data: "BBB"})
 	time.Sleep(time.Second)
 	assert.Equal(t, int32(5), atomic.LoadInt32(&counter))
 	fmt.Printf("%d peers got the message!\n", atomic.LoadInt32(&counter))
@@ -815,16 +705,12 @@
 	//add the validator on node 4
 	nodes[4].GetTopic("test").RegisterValidator(v)
 
-	//send AAA, wait 1 sec, check that no peers got the message as the filtering should work
+	//send AAA, wait 1 sec, check that 2 peers got the message
 	atomic.StoreInt32(&counter, 0)
 	fmt.Println("Broadcasting AAA...")
-<<<<<<< HEAD
-	nodes[0].GetTopic("test").Broadcast(testNetStringCloner{Data: "AAA"})
-=======
-	nodes[0].GetTopic("test").Broadcast(testStringNewer{Data: "AAA"})
->>>>>>> 77745435
-	time.Sleep(time.Second)
-	assert.Equal(t, int32(0), atomic.LoadInt32(&counter))
+	nodes[0].GetTopic("test").Broadcast(testNetStringNewer{Data: "AAA"})
+	time.Sleep(time.Second)
+	assert.Equal(t, int32(2), atomic.LoadInt32(&counter))
 	fmt.Printf("%d peers got the message!\n", atomic.LoadInt32(&counter))
 
 	//closing
@@ -876,33 +762,21 @@
 		node := nodes[i]
 		node.PrintConnected()
 
-<<<<<<< HEAD
-		node.AddTopic(p2p.NewTopic("test", &objNetStringCloner, testNetMarshalizer))
-=======
-		node.AddTopic(p2p.NewTopic("test", &testStringNewer{}, testNetMarshalizer))
->>>>>>> 77745435
+		node.AddTopic(p2p.NewTopic("test", &testNetStringNewer{}, testNetMarshalizer))
 		node.GetTopic("test").AddDataReceived(recv)
 	}
 
 	//send a piggyback message, wait 1 sec
 	atomic.StoreInt32(&counter, 0)
 	fmt.Println("Broadcasting piggyback message...")
-<<<<<<< HEAD
-	nodes[0].GetTopic("test").Broadcast(testNetStringCloner{Data: "piggyback"})
-=======
-	nodes[0].GetTopic("test").Broadcast(testStringNewer{Data: "piggyback"})
->>>>>>> 77745435
+	nodes[0].GetTopic("test").Broadcast(testNetStringNewer{Data: "piggyback"})
 	time.Sleep(time.Second)
 	fmt.Printf("%d peers got the message!\n", atomic.LoadInt32(&counter))
 
 	atomic.StoreInt32(&counter, 0)
 
 	fmt.Println("Broadcasting AAA...")
-<<<<<<< HEAD
-	nodes[0].GetTopic("test").Broadcast(testNetStringCloner{Data: "AAA"})
-=======
-	nodes[0].GetTopic("test").Broadcast(testStringNewer{Data: "AAA"})
->>>>>>> 77745435
+	nodes[0].GetTopic("test").Broadcast(testNetStringNewer{Data: "AAA"})
 	time.Sleep(time.Second)
 	assert.Equal(t, atomic.LoadInt32(&counter), int32(5))
 	fmt.Printf("%d peers got the message!\n", atomic.LoadInt32(&counter))
@@ -955,22 +829,14 @@
 		node := nodes[i]
 		node.PrintConnected()
 
-<<<<<<< HEAD
-		node.AddTopic(p2p.NewTopic("test", &objNetStringCloner, testNetMarshalizer))
-=======
-		node.AddTopic(p2p.NewTopic("test", &testStringNewer{}, testNetMarshalizer))
->>>>>>> 77745435
+		node.AddTopic(p2p.NewTopic("test", &testNetStringNewer{}, testNetMarshalizer))
 		node.GetTopic("test").AddDataReceived(recv)
 	}
 
 	//send AAA, wait 1 sec, check that 4 peers got the message
 	atomic.StoreInt32(&counter, 0)
 	fmt.Println("Broadcasting AAA...")
-<<<<<<< HEAD
-	nodes[0].GetTopic("test").Broadcast(testNetStringCloner{Data: "AAA"})
-=======
-	nodes[0].GetTopic("test").Broadcast(testStringNewer{Data: "AAA"})
->>>>>>> 77745435
+	nodes[0].GetTopic("test").Broadcast(testNetStringNewer{Data: "AAA"})
 	time.Sleep(time.Second)
 	assert.Equal(t, atomic.LoadInt32(&counter), int32(5))
 	fmt.Printf("%d peers got the message!\n", atomic.LoadInt32(&counter))
@@ -1020,11 +886,11 @@
 	counter1 := int32(0)
 
 	recv := func(name string, data interface{}, msgInfo *p2p.MessageInfo) {
-		if data.(*testNetStringCloner).Data == "Real object1" {
+		if data.(*testNetStringNewer).Data == "Real object1" {
 			atomic.AddInt32(&counter1, 1)
 		}
 
-		fmt.Printf("Received: %v\n", data.(*testNetStringCloner).Data)
+		fmt.Printf("Received: %v\n", data.(*testNetStringNewer).Data)
 	}
 
 	//print connected and create topics
@@ -1032,7 +898,7 @@
 		node := nodes[i]
 		node.PrintConnected()
 
-		node.AddTopic(p2p.NewTopic("test", &objNetStringCloner, testNetMarshalizer))
+		node.AddTopic(p2p.NewTopic("test", &objNetStringNewer, testNetMarshalizer))
 	}
 
 	//to simplify, only node 0 should have a recv event handler
@@ -1041,7 +907,7 @@
 	//setup a resolver func for node 3
 	nodes[3].GetTopic("test").ResolveRequest = func(hash []byte) p2p.Cloner {
 		if bytes.Equal(hash, []byte("A000")) {
-			return &testNetStringCloner{Data: "Real object1"}
+			return &testNetStringNewer{Data: "Real object1"}
 		}
 
 		return nil
@@ -1092,11 +958,11 @@
 	counter1 := int32(0)
 
 	recv := func(name string, data interface{}, msgInfo *p2p.MessageInfo) {
-		if data.(*testNetStringCloner).Data == "Real object1" {
+		if data.(*testNetStringNewer).Data == "Real object1" {
 			atomic.AddInt32(&counter1, 1)
 		}
 
-		fmt.Printf("Received: %v from %v\n", data.(*testNetStringCloner).Data, msgInfo.Peer)
+		fmt.Printf("Received: %v from %v\n", data.(*testNetStringNewer).Data, msgInfo.Peer)
 	}
 
 	//print connected and create topics
@@ -1104,7 +970,7 @@
 		node := nodes[i]
 		node.PrintConnected()
 
-		node.AddTopic(p2p.NewTopic("test", &objNetStringCloner, testNetMarshalizer))
+		node.AddTopic(p2p.NewTopic("test", &objNetStringNewer, testNetMarshalizer))
 	}
 
 	//to simplify, only node 1 should have a recv event handler
@@ -1113,7 +979,7 @@
 	//resolver func for node 0 and 2
 	resolverOK := func(hash []byte) p2p.Cloner {
 		if bytes.Equal(hash, []byte("A000")) {
-			return &testNetStringCloner{Data: "Real object1"}
+			return &testNetStringNewer{Data: "Real object1"}
 		}
 
 		return nil
