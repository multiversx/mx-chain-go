package p2p

import (
	"encoding/hex"
	"time"

	"github.com/ElrondNetwork/elrond-go-core/core"
	p2p "github.com/ElrondNetwork/elrond-go-p2p"
)

// MessageProcessor is the interface used to describe what a receive message processor should do
// All implementations that will be called from Messenger implementation will need to satisfy this interface
// If the function returns a non nil value, the received message will not be propagated to its connected peers
type MessageProcessor = p2p.MessageProcessor

// SendableData represents the struct used in data throttler implementation
type SendableData struct {
	Buff  []byte
	Topic string
}

// Messenger is the main struct used for communication with other peers
type Messenger = p2p.Messenger

// MessageP2P defines what a p2p message can do (should return)
type MessageP2P = p2p.MessageP2P

// ChannelLoadBalancer defines what a load balancer that uses chans should do
type ChannelLoadBalancer interface {
	AddChannel(channel string) error
	RemoveChannel(channel string) error
	GetChannelOrDefault(channel string) chan *SendableData
	CollectOneElementFromChannels() *SendableData
	Close() error
	IsInterfaceNil() bool
}

// MessageOriginatorPid will output the message peer id in a pretty format
// If it can, it will display the last displayLastPidChars (12) characters from the pid
func MessageOriginatorPid(msg MessageP2P) string {
	return PeerIdToShortString(msg.Peer())
}

// PeerIdToShortString trims the first displayLastPidChars characters of the provided peer ID after
// converting the peer ID to string using the Pretty functionality
func PeerIdToShortString(pid core.PeerID) string {
	return p2p.PeerIdToShortString(pid)
}

// MessageOriginatorSeq will output the sequence number as hex
func MessageOriginatorSeq(msg MessageP2P) string {
	return hex.EncodeToString(msg.SeqNo())
}

// PeerShardResolver is able to resolve the link between the provided PeerID and the shardID
type PeerShardResolver = p2p.PeerShardResolver

// ConnectedPeersInfo represents the DTO structure used to output the metrics for connected peers
type ConnectedPeersInfo = p2p.ConnectedPeersInfo

// NetworkShardingCollector defines the updating methods used by the network sharding component
// The interface assures that the collected data will be used by the p2p network sharding components
type NetworkShardingCollector interface {
	UpdatePeerIDInfo(pid core.PeerID, pk []byte, shardID uint32)
	IsInterfaceNil() bool
}

// PreferredPeersHolderHandler defines the behavior of a component able to handle preferred peers operations
type PreferredPeersHolderHandler interface {
	PutConnectionAddress(peerID core.PeerID, address string)
	PutShardID(peerID core.PeerID, shardID uint32)
	Get() map[uint32][]core.PeerID
	Contains(peerID core.PeerID) bool
	Remove(peerID core.PeerID)
	Clear()
	IsInterfaceNil() bool
}

// PeerDenialEvaluator defines the behavior of a component that is able to decide if a peer ID is black listed or not
// TODO merge this interface with the PeerShardResolver => P2PProtocolHandler ?
// TODO move antiflooding inside network messenger
type PeerDenialEvaluator = p2p.PeerDenialEvaluator

// SyncTimer represent an entity able to tell the current time
type SyncTimer interface {
	CurrentTime() time.Time
	IsInterfaceNil() bool
}

// PeersRatingHandler represent an entity able to handle peers ratings
type PeersRatingHandler interface {
	AddPeer(pid core.PeerID)
	IncreaseRating(pid core.PeerID)
	DecreaseRating(pid core.PeerID)
	GetTopRatedPeersFromList(peers []core.PeerID, minNumOfPeersExpected int) []core.PeerID
	IsInterfaceNil() bool
}

// PeerTopicNotifier represent an entity able to handle new notifications on a new peer on a topic
type PeerTopicNotifier = p2p.PeerTopicNotifier

<<<<<<< HEAD
// RandomP2PIdentityGenerator defines an entity that is able to generate a random p2p identity
type RandomP2PIdentityGenerator interface {
=======
// IdentityGenerator represent an entity able to create a random p2p identity
type IdentityGenerator interface {
>>>>>>> 55668481
	CreateRandomP2PIdentity() ([]byte, core.PeerID, error)
	IsInterfaceNil() bool
}<|MERGE_RESOLUTION|>--- conflicted
+++ resolved
@@ -99,13 +99,8 @@
 // PeerTopicNotifier represent an entity able to handle new notifications on a new peer on a topic
 type PeerTopicNotifier = p2p.PeerTopicNotifier
 
-<<<<<<< HEAD
-// RandomP2PIdentityGenerator defines an entity that is able to generate a random p2p identity
-type RandomP2PIdentityGenerator interface {
-=======
 // IdentityGenerator represent an entity able to create a random p2p identity
 type IdentityGenerator interface {
->>>>>>> 55668481
 	CreateRandomP2PIdentity() ([]byte, core.PeerID, error)
 	IsInterfaceNil() bool
 }