--- conflicted
+++ resolved
@@ -76,8 +76,6 @@
 // ErrInvalidStartingPortValue signals that an invalid starting port value has been provided
 var ErrInvalidStartingPortValue = errors.New("invalid starting port value")
 
-<<<<<<< HEAD
-=======
 // ErrInvalidEndingPortValue signals that an invalid ending port value has been provided
 var ErrInvalidEndingPortValue = errors.New("invalid ending port value")
 
@@ -93,7 +91,6 @@
 // ErrNilPeerShardResolver signals that the peer shard resolver provided is nil
 var ErrNilPeerShardResolver = errors.New("nil PeerShardResolver")
 
->>>>>>> e7726f63
 // ErrNilNetworkShardingCollector signals that the network sharding collector provided is nil
 var ErrNilNetworkShardingCollector = errors.New("nil network sharding collector")
 
