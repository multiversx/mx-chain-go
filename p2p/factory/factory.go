package factory

import (
	"github.com/multiversx/mx-chain-go/p2p"
	"github.com/multiversx/mx-chain-p2p-go/libp2p"
	p2pCrypto "github.com/multiversx/mx-chain-p2p-go/libp2p/crypto"
	"github.com/multiversx/mx-chain-p2p-go/message"
	messagecheck "github.com/multiversx/mx-chain-p2p-go/messageCheck"
	"github.com/multiversx/mx-chain-p2p-go/peersHolder"
	"github.com/multiversx/mx-chain-p2p-go/rating"
)

// ArgsNetworkMessenger defines the options used to create a p2p wrapper
type ArgsNetworkMessenger = libp2p.ArgsNetworkMessenger

// NewNetworkMessenger creates a libP2P messenger by opening a port on the current machine
func NewNetworkMessenger(args ArgsNetworkMessenger) (p2p.Messenger, error) {
	return libp2p.NewNetworkMessenger(args)
}

// LocalSyncTimer uses the local system to provide the current time
type LocalSyncTimer = libp2p.LocalSyncTimer

// Message is a data holder struct
type Message = message.Message

// PeerShard represents the data regarding a new direct connection`s info
type PeerShard = message.PeerShard

// ArgPeersRatingHandler is the DTO used to create a new peers rating handler
type ArgPeersRatingHandler = rating.ArgPeersRatingHandler

<<<<<<< HEAD
=======
// ArgPeersRatingMonitor is the DTO used to create a new peers rating monitor
type ArgPeersRatingMonitor = rating.ArgPeersRatingMonitor

>>>>>>> 079e8c00
// ArgsMessageVerifier defines the args used to create a message verifier
type ArgsMessageVerifier = messagecheck.ArgsMessageVerifier

// NewPeersRatingHandler returns a new peers rating handler
func NewPeersRatingHandler(args ArgPeersRatingHandler) (p2p.PeersRatingHandler, error) {
	return rating.NewPeersRatingHandler(args)
}

// NewPeersRatingMonitor returns a new peers rating monitor
func NewPeersRatingMonitor(args ArgPeersRatingMonitor) (p2p.PeersRatingMonitor, error) {
	return rating.NewPeersRatingMonitor(args)
}

// NewPeersHolder returns a new instance of peersHolder
func NewPeersHolder(preferredConnectionAddresses []string) (p2p.PreferredPeersHolderHandler, error) {
	return peersHolder.NewPeersHolder(preferredConnectionAddresses)
}

<<<<<<< HEAD
// ConvertPublicKeyToPeerID will convert a public key to core.PeerID
func ConvertPublicKeyToPeerID(pk crypto.PublicKey) (core.PeerID, error) {
	return p2pCrypto.ConvertPublicKeyToPeerID(pk)
=======
// NewP2PKeyConverter returns a new instance of p2pKeyConverter
func NewP2PKeyConverter() p2p.P2PKeyConverter {
	return p2pCrypto.NewP2PKeyConverter()
>>>>>>> 079e8c00
}

// NewMessageVerifier will return a new instance of messages verifier
func NewMessageVerifier(args ArgsMessageVerifier) (p2p.P2PSigningHandler, error) {
	return messagecheck.NewMessageVerifier(args)
}<|MERGE_RESOLUTION|>--- conflicted
+++ resolved
@@ -30,12 +30,9 @@
 // ArgPeersRatingHandler is the DTO used to create a new peers rating handler
 type ArgPeersRatingHandler = rating.ArgPeersRatingHandler
 
-<<<<<<< HEAD
-=======
 // ArgPeersRatingMonitor is the DTO used to create a new peers rating monitor
 type ArgPeersRatingMonitor = rating.ArgPeersRatingMonitor
 
->>>>>>> 079e8c00
 // ArgsMessageVerifier defines the args used to create a message verifier
 type ArgsMessageVerifier = messagecheck.ArgsMessageVerifier
 
@@ -54,15 +51,9 @@
 	return peersHolder.NewPeersHolder(preferredConnectionAddresses)
 }
 
-<<<<<<< HEAD
-// ConvertPublicKeyToPeerID will convert a public key to core.PeerID
-func ConvertPublicKeyToPeerID(pk crypto.PublicKey) (core.PeerID, error) {
-	return p2pCrypto.ConvertPublicKeyToPeerID(pk)
-=======
 // NewP2PKeyConverter returns a new instance of p2pKeyConverter
 func NewP2PKeyConverter() p2p.P2PKeyConverter {
 	return p2pCrypto.NewP2PKeyConverter()
->>>>>>> 079e8c00
 }
 
 // NewMessageVerifier will return a new instance of messages verifier
