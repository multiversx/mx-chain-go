--- conflicted
+++ resolved
@@ -154,11 +154,8 @@
 	UnjoinAllTopics() error
 	Port() int
 	WaitForConnections(maxWaitingTime time.Duration, minNumOfPeers uint32)
-<<<<<<< HEAD
-=======
 	Sign(payload []byte) ([]byte, error)
 	Verify(payload []byte, pid core.PeerID, signature []byte) error
->>>>>>> c8588495
 
 	// IsInterfaceNil returns true if there is no value under the interface
 	IsInterfaceNil() bool
