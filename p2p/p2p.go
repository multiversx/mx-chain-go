--- conflicted
+++ resolved
@@ -213,7 +213,13 @@
 	IsInterfaceNil() bool   //IsInterfaceNil returns true if there is no value under the interface
 }
 
-<<<<<<< HEAD
+// ConnectedPeersInfo represents the DTO structure used to output the metrics for connected peers
+type ConnectedPeersInfo struct {
+	UnknownPeers    []string
+	IntraShardPeers []string
+	CrossShardPeers []string
+}
+
 // NetworkShardingCollector defines the updating methods used by the network sharding component
 // The interface assures that the collected data will be used by the p2p network sharding components
 type NetworkShardingCollector interface {
@@ -241,11 +247,4 @@
 	UnknownPeers    int
 	IntraShardPeers int
 	CrossShardPeers int
-=======
-// ConnectedPeersInfo represents the DTO structure used to output the metrics for connected peers
-type ConnectedPeersInfo struct {
-	UnknownPeers    []string
-	IntraShardPeers []string
-	CrossShardPeers []string
->>>>>>> 93baa224
 }