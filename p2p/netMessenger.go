package p2p

import (
	"context"
	"errors"
	"fmt"
	"strings"
	"sync"
	"time"

	"github.com/ElrondNetwork/elrond-go-sandbox/hashing"
	"github.com/ElrondNetwork/elrond-go-sandbox/marshal"
	"github.com/ipfs/go-ipfs-addr"
	"github.com/libp2p/go-libp2p"
	"github.com/libp2p/go-libp2p-host"
	"github.com/libp2p/go-libp2p-net"
	"github.com/libp2p/go-libp2p-peer"
	"github.com/libp2p/go-libp2p-peerstore"
	"github.com/libp2p/go-libp2p-protocol"
	"github.com/libp2p/go-libp2p-pubsub"
	"github.com/libp2p/go-libp2p/p2p/discovery"
	"github.com/multiformats/go-multiaddr"
)

// durMdnsCalls is used to define the duration used by mdns service when polling peers
const durMdnsCalls = time.Second

// durTimeCache represents the duration for gossip messages to be saved in cache
const durTimeCache = time.Second * 5

// requestTopicSuffix is added to a known topic to generate the topic's request counterpart
const requestTopicSuffix = "_REQUEST"

// PubSubStrategy defines the strategy for broadcasting messages in the network
type PubSubStrategy int

const (
	// FloodSub strategy to use when broadcasting messages
	FloodSub = iota
	// GossipSub strategy to use when broadcasting messages
	GossipSub
)

// NetMessenger implements a libP2P node with added functionality
type NetMessenger struct {
	context        context.Context
	protocol       protocol.ID
	p2pNode        host.Host
	ps             *pubsub.PubSub
	mdns           discovery.Service
	mutChansSend   sync.RWMutex
	chansSend      map[string]chan []byte
	mutBootstrap   sync.Mutex
	marsh          marshal.Marshalizer
	hasher         hashing.Hasher
	rt             *RoutingTable
	cn             *ConnNotifier
	mutClosed      sync.RWMutex
	closed         bool
	mutTopics      sync.RWMutex
	topics         map[string]*Topic
	mutGossipCache sync.Mutex
	gossipCache    *TimeCache
}

// NewNetMessenger creates a new instance of NetMessenger.
func NewNetMessenger(ctx context.Context, marsh marshal.Marshalizer, hasher hashing.Hasher,
	cp *ConnectParams, maxAllowedPeers int, pubsubStrategy PubSubStrategy) (*NetMessenger, error) {

	if marsh == nil {
		return nil, errors.New("marshalizer is nil! Can't create node")
	}

	if hasher == nil {
		return nil, errors.New("hasher is nil! Can't create node")
	}

	node := NetMessenger{
		context:        ctx,
		marsh:          marsh,
		hasher:         hasher,
		topics:         make(map[string]*Topic, 0),
		mutGossipCache: sync.Mutex{},
		gossipCache:    NewTimeCache(durTimeCache),
	}

	node.cn = NewConnNotifier(maxAllowedPeers)

	//TODO LOG timeStart := time.Now()

	opts := []libp2p.Option{
		libp2p.ListenAddrStrings(fmt.Sprintf("/ip4/0.0.0.0/tcp/%d", cp.Port)),
		libp2p.Identity(cp.PrivKey),
		libp2p.DefaultTransports,
		libp2p.DefaultMuxers,
		libp2p.DefaultSecurity,
		libp2p.NATPortMap(),
	}

	hostP2P, err := libp2p.New(ctx, opts...)
	if err != nil {
		return nil, err
	}

	//TODO LOG fmt.Printf("Node: %v has the following addr table: \n", h.ID().Pretty())
	//for i, addr := range h.Addresses() {
	//TODO LOG fmt.Printf("%d: %s/ipfs/%s\n", i, addr, h.ID().Pretty())
	//}

	//TODO LOG fmt.Printf("Created node in %v\n", time.Now().Sub(timeStart))

	node.p2pNode = hostP2P
	node.chansSend = make(map[string]chan []byte)

	err = node.createPubSub(hostP2P, pubsubStrategy, ctx)
	if err != nil {
		return nil, err
	}

	node.rt = NewRoutingTable(hostP2P.ID())

	node.connNotifierRegistration(ctx)

	return &node, nil
}

func (nm *NetMessenger) createPubSub(hostP2P host.Host, pubsubStrategy PubSubStrategy, ctx context.Context) error {
	optsPS := []pubsub.Option{
		pubsub.WithMessageSigning(true),
	}

	switch pubsubStrategy {
	case FloodSub:
		{
			ps, err := pubsub.NewFloodSub(ctx, hostP2P, optsPS...)
			if err != nil {
				return err
			}
			nm.ps = ps
		}
	case GossipSub:
		{
			ps, err := pubsub.NewGossipSub(ctx, hostP2P, optsPS...)
			if err != nil {
				return err
			}
			nm.ps = ps
		}
	default:
		return errors.New("unknown pubsub strategy")
	}

	return nil
}

func (nm *NetMessenger) connNotifierRegistration(ctx context.Context) {
	//register the notifier
	nm.p2pNode.Network().Notify(nm.cn)

	nm.cn.GetKnownPeers = func(cn *ConnNotifier) []peer.ID {
		return nm.RouteTable().NearestPeersAll()
	}

	nm.cn.ConnectToPeer = func(cn *ConnNotifier, pid peer.ID) error {
		pinfo := nm.p2pNode.Peerstore().PeerInfo(pid)

		if err := nm.p2pNode.Connect(ctx, pinfo); err != nil {
			return err
		}

		return nil
	}

	nm.cn.GetConnections = func(sender *ConnNotifier) []net.Conn {
		return nm.Conns()
	}

	nm.cn.IsConnected = func(sender *ConnNotifier, pid peer.ID) bool {
		return nm.Connectedness(pid) == net.Connected
	}

	nm.cn.Start()
}

// Closes a NetMessenger
func (nm *NetMessenger) Close() error {
	nm.mutClosed.Lock()
	nm.closed = true
	nm.mutClosed.Unlock()

	if nm.mdns != nil {
<<<<<<< HEAD
=======
		//unregistration and closing
		nm.mdns.UnregisterNotifee(nm)
>>>>>>> 93b20b01
		_ = nm.mdns.Close()
	}

	nm.cn.Stop()
	_ = nm.p2pNode.Network().Close()
	_ = nm.p2pNode.Close()

	nm.mdns = nil
	nm.cn = nil
<<<<<<< HEAD
	nm.dn = nil
=======
>>>>>>> 93b20b01
	nm.ps = nil
	nm.p2pNode = nil

	return nil
}

// ID returns the current id
func (nm *NetMessenger) ID() peer.ID {
	return nm.p2pNode.ID()
}

// Peers returns the connected peers list
func (nm *NetMessenger) Peers() []peer.ID {
	return nm.p2pNode.Peerstore().Peers()
}

// Conns return the connections made by this memory messenger
func (nm *NetMessenger) Conns() []net.Conn {
	return nm.p2pNode.Network().Conns()
}

// Marshalizer returns the used marshalizer object
func (nm *NetMessenger) Marshalizer() marshal.Marshalizer {
	return nm.marsh
}

// Hasher returns the used object for hashing data
func (nm *NetMessenger) Hasher() hashing.Hasher {
	return nm.hasher
}

// RouteTable will return the RoutingTable object
func (nm *NetMessenger) RouteTable() *RoutingTable {
	return nm.rt
}

// Addresses will return all addresses bound to current messenger
func (nm *NetMessenger) Addresses() []string {
	addrs := make([]string, 0)

	for _, address := range nm.p2pNode.Addrs() {
		addrs = append(addrs, address.String()+"/ipfs/"+nm.ID().Pretty())
	}

	return addrs
}

// ConnectToAddresses is used to explicitly connect to a well known set of addresses
func (nm *NetMessenger) ConnectToAddresses(ctx context.Context, addresses []string) {
	peers := 0

	//TODO LOG timeStart := time.Now()

	for i := 0; i < len(addresses); i++ {
		pinfo, err := nm.ParseAddressIpfs(addresses[i])

		if err != nil {
			//TODO LOG fmt.Printf("Bootstrapping the peer '%v' failed with error %v\n", addresses[i], err)
			continue
		}

		if err := nm.p2pNode.Connect(ctx, *pinfo); err != nil {
			//TODO LOG fmt.Printf("Bootstrapping the peer '%v' failed with error %v\n", addresses[i], err)
			continue
		}

		peers++
	}

	//TODO LOG fmt.Printf("Connected to %d peers in %v\n", peers, time.Now().Sub(timeStart))
}

// Bootstrap will try to connect to as many peers as possible
func (nm *NetMessenger) Bootstrap(ctx context.Context) {
	nm.mutClosed.RLock()
	if nm.closed {
		nm.mutClosed.RUnlock()
		return
	}
	nm.mutClosed.RUnlock()

	nm.mutBootstrap.Lock()
	if nm.mdns != nil {
		//already started the bootstrap process, return
		nm.mutBootstrap.Unlock()
		return
	}

	mdns, err := discovery.NewMdnsService(context.Background(), nm.p2pNode, durMdnsCalls, "discovery")

	if err != nil {
		panic(err)
	}

	mdns.RegisterNotifee(nm)
	nm.mdns = mdns

	nm.mutBootstrap.Unlock()

	nm.cn.Start()
}

// HandlePeerFound updates the routing table with this new peer
func (nm *NetMessenger) HandlePeerFound(pi peerstore.PeerInfo) {
	if nm.Peers() == nil {
		return
	}

	peers := nm.Peers()
	found := false

	for i := 0; i < len(peers); i++ {
		if peers[i] == pi.ID {
			found = true
			break
		}
	}

	if found {
		return
	}

	for i := 0; i < len(pi.Addrs); i++ {
		nm.AddAddress(pi.ID, pi.Addrs[i], peerstore.PermanentAddrTTL)
	}

	nm.RouteTable().Update(pi.ID)
}

// PrintConnected displays the connected peers
func (nm *NetMessenger) PrintConnected() {
	conns := nm.Conns()

	//TODO LOG fmt.Printf("Node %s is connected to: \n", nm.ID().Pretty())

	for i := 0; i < len(conns); i++ {
		//TODO LOG fmt.Printf("\t- %s with distance %d\n", conns[i].RemotePeer().Pretty(),
		//	ComputeDistanceAD(nm.ID(), conns[i].RemotePeer()))
	}
}

// AddAddress adds a new address to peer store
func (nm *NetMessenger) AddAddress(p peer.ID, addr multiaddr.Multiaddr, ttl time.Duration) {
	nm.p2pNode.Network().Peerstore().AddAddr(p, addr, ttl)
}

// Connectedness tests for a connection between self and another peer
func (nm *NetMessenger) Connectedness(pid peer.ID) net.Connectedness {
	return nm.p2pNode.Network().Connectedness(pid)
}

// ParseAddressIpfs translates the string containing the address of the node to a PeerInfo object
func (nm *NetMessenger) ParseAddressIpfs(address string) (*peerstore.PeerInfo, error) {
	addr, err := ipfsaddr.ParseString(address)
	if err != nil {
		return nil, err
	}

	pinfo, err := peerstore.InfoFromP2pAddr(addr.Multiaddr())
	if err != nil {
		return nil, err
	}

	return pinfo, nil
}

// AddTopic registers a new topic to this messenger
func (nm *NetMessenger) AddTopic(t *Topic) error {
	//sanity checks
	if t == nil {
		return errors.New("topic can not be nil")
	}

	if strings.Contains(t.Name, requestTopicSuffix) {
		return errors.New("topic name contains request suffix")
	}

	nm.mutTopics.Lock()

	_, ok := nm.topics[t.Name]
	if ok {
		nm.mutTopics.Unlock()
		return errors.New("topic already exists")
	}

	nm.topics[t.Name] = t
	t.CurrentPeer = nm.ID()
	nm.mutTopics.Unlock()

	subscr, err := nm.ps.Subscribe(t.Name)
	if err != nil {
		return err
	}

	subscrRequest, err := nm.ps.Subscribe(t.Name + requestTopicSuffix)
	if err != nil {
		return err
	}

	// async func for passing received data to Topic object
	go func() {
		for {
			msg, err := subscr.Next(nm.context)
			if err != nil {
				//TODO log
				continue
			}

			obj, err := t.CreateObject(msg.GetData())
			if err != nil {
				//TODO log
				continue
			}

			nm.mutGossipCache.Lock()
			if nm.gossipCache.Has(obj.ID()) {
				//duplicate object, skip
				nm.mutGossipCache.Unlock()
				continue
			}

			nm.gossipCache.Add(obj.ID())
			nm.mutGossipCache.Unlock()

			err = t.NewObjReceived(obj, msg.GetFrom().Pretty())
			if err != nil {
				//TODO log
				continue
			}
		}
	}()

	// func that publishes on network from Topic object
	t.SendData = func(data []byte) error {
		return nm.ps.Publish(t.Name, data)
	}

	// validator registration func
	t.registerTopicValidator = func(v pubsub.Validator) error {
		return nm.ps.RegisterTopicValidator(t.Name, v)
	}

	// validator unregistration func
	t.unregisterTopicValidator = func() error {
		return nm.ps.UnregisterTopicValidator(t.Name)
	}

	nm.createRequestTopicAndBind(t, subscrRequest)

	return nil
}

// createRequestTopicAndBind is used to wire-up the func pointers to the request channel created automatically
// it also implements a validator function for not broadcast the request if it can resolve
func (nm *NetMessenger) createRequestTopicAndBind(t *Topic, subscriberRequest *pubsub.Subscription) {
	// there is no need to have a function on received data
	// the logic will be called inside validator func as this is the first func called
	// and only if the result was nil, the validator actually let the message pass through its peers
	v := func(ctx context.Context, mes *pubsub.Message) bool {
		//resolver has not been set up, let the message go to the other peers, maybe they can resolve the request
		if t.ResolveRequest == nil {
			return true
		}

		//payload == hash
		obj := t.ResolveRequest(mes.GetData())

		if obj == nil {
			//object not found
			return true
		}

		//found object, no need to resend the request message to peers
		//test whether we also should broadcast the message (others might have broadcast it just before us)
		has := false

		nm.mutGossipCache.Lock()
		has = nm.gossipCache.Has(obj.ID())
		nm.mutGossipCache.Unlock()

		if !has {
			//only if the current peer did not receive an equal object to cloner,
			//then it shall broadcast it
			_ = t.Broadcast(obj)
			//TODO log error
		}
		return false
	}

	//wire-up a plain func for publishing on request channel
	t.request = func(hash []byte) error {
		return nm.ps.Publish(t.Name+requestTopicSuffix, hash)
	}

	//wire-up the validator
	_ = nm.ps.RegisterTopicValidator(t.Name+requestTopicSuffix, v)
	//TODO log error
}

// GetTopic returns the topic from its name or nil if no topic with that name
// was ever registered
func (nm *NetMessenger) GetTopic(topicName string) *Topic {
	nm.mutTopics.RLock()
	defer nm.mutTopics.RUnlock()

	if t, ok := nm.topics[topicName]; ok {
		return t
	}

	return nil
}<|MERGE_RESOLUTION|>--- conflicted
+++ resolved
@@ -189,11 +189,8 @@
 	nm.mutClosed.Unlock()
 
 	if nm.mdns != nil {
-<<<<<<< HEAD
-=======
 		//unregistration and closing
 		nm.mdns.UnregisterNotifee(nm)
->>>>>>> 93b20b01
 		_ = nm.mdns.Close()
 	}
 
@@ -203,10 +200,6 @@
 
 	nm.mdns = nil
 	nm.cn = nil
-<<<<<<< HEAD
-	nm.dn = nil
-=======
->>>>>>> 93b20b01
 	nm.ps = nil
 	nm.p2pNode = nil
 
