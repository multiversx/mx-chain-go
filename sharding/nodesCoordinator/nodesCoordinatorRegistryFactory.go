package nodesCoordinator

import (
	"encoding/json"

	"github.com/ElrondNetwork/elrond-go-core/core/check"
	"github.com/ElrondNetwork/elrond-go-core/marshal"
)

type nodesCoordinatorRegistryFactory struct {
	marshaller           marshal.Marshalizer
	stakingV4EnableEpoch uint32
}

// NewNodesCoordinatorRegistryFactory creates a nodes coordinator registry factory which will create a
// NodesCoordinatorRegistryHandler from a buffer depending on the epoch
func NewNodesCoordinatorRegistryFactory(
	marshaller marshal.Marshalizer,
	stakingV4EnableEpoch uint32,
) (*nodesCoordinatorRegistryFactory, error) {
	if check.IfNil(marshaller) {
		return nil, ErrNilMarshalizer
	}

	return &nodesCoordinatorRegistryFactory{
		marshaller:           marshaller,
		stakingV4EnableEpoch: stakingV4EnableEpoch,
	}, nil
}

// CreateNodesCoordinatorRegistry creates a NodesCoordinatorRegistryHandler depending on the buffer. Old version uses
// NodesCoordinatorRegistry with a json marshaller; while the new version(from staking v4) uses NodesCoordinatorRegistryWithAuction
// with proto marshaller
func (ncf *nodesCoordinatorRegistryFactory) CreateNodesCoordinatorRegistry(buff []byte) (NodesCoordinatorRegistryHandler, error) {
	registry, err := ncf.createRegistryWithAuction(buff)
	if err == nil {
<<<<<<< HEAD
		log.Debug("nodesCoordinatorRegistryFactory.CreateNodesCoordinatorRegistry created registry with auction", "epoch", registry.CurrentEpoch)
		return registry, nil
	}

=======
		log.Debug("nodesCoordinatorRegistryFactory.CreateNodesCoordinatorRegistry created registry with auction",
			"epoch", registry.CurrentEpoch)
		return registry, nil
	}
	log.Debug("nodesCoordinatorRegistryFactory.CreateNodesCoordinatorRegistry creating old registry")
>>>>>>> a7e0adae
	return createOldRegistry(buff)
}

func (ncf *nodesCoordinatorRegistryFactory) createRegistryWithAuction(buff []byte) (*NodesCoordinatorRegistryWithAuction, error) {
	registry := &NodesCoordinatorRegistryWithAuction{}
	err := ncf.marshaller.Unmarshal(registry, buff)
	if err != nil {
		return nil, err
	}
<<<<<<< HEAD
	log.Debug("nodesCoordinatorRegistryFactory.CreateNodesCoordinatorRegistry created old registry", "epoch", registry.CurrentEpoch)
=======

	log.Debug("nodesCoordinatorRegistryFactory.CreateNodesCoordinatorRegistry created old registry",
		"epoch", registry.CurrentEpoch)
>>>>>>> a7e0adae
	return registry, nil
}

func createOldRegistry(buff []byte) (*NodesCoordinatorRegistry, error) {
	registry := &NodesCoordinatorRegistry{}
	err := json.Unmarshal(buff, registry)
	if err != nil {
		return nil, err
	}

	return registry, nil
}

// GetRegistryData returns the registry data as buffer. Old version uses json marshaller, while new version uses proto marshaller
func (ncf *nodesCoordinatorRegistryFactory) GetRegistryData(registry NodesCoordinatorRegistryHandler, epoch uint32) ([]byte, error) {
	if epoch >= ncf.stakingV4EnableEpoch {
		log.Debug("nodesCoordinatorRegistryFactory.GetRegistryData called with auction after staking v4", "epoch", epoch)
		return ncf.marshaller.Marshal(registry)
	}
	log.Debug("nodesCoordinatorRegistryFactory.GetRegistryData called with old json before staking v4", "epoch", epoch)
	return json.Marshal(registry)
}

// IsInterfaceNil checks if the underlying pointer is nil
func (ncf *nodesCoordinatorRegistryFactory) IsInterfaceNil() bool {
	return ncf == nil
}<|MERGE_RESOLUTION|>--- conflicted
+++ resolved
@@ -34,18 +34,11 @@
 func (ncf *nodesCoordinatorRegistryFactory) CreateNodesCoordinatorRegistry(buff []byte) (NodesCoordinatorRegistryHandler, error) {
 	registry, err := ncf.createRegistryWithAuction(buff)
 	if err == nil {
-<<<<<<< HEAD
-		log.Debug("nodesCoordinatorRegistryFactory.CreateNodesCoordinatorRegistry created registry with auction", "epoch", registry.CurrentEpoch)
-		return registry, nil
-	}
-
-=======
 		log.Debug("nodesCoordinatorRegistryFactory.CreateNodesCoordinatorRegistry created registry with auction",
 			"epoch", registry.CurrentEpoch)
 		return registry, nil
 	}
 	log.Debug("nodesCoordinatorRegistryFactory.CreateNodesCoordinatorRegistry creating old registry")
->>>>>>> a7e0adae
 	return createOldRegistry(buff)
 }
 
@@ -55,13 +48,9 @@
 	if err != nil {
 		return nil, err
 	}
-<<<<<<< HEAD
-	log.Debug("nodesCoordinatorRegistryFactory.CreateNodesCoordinatorRegistry created old registry", "epoch", registry.CurrentEpoch)
-=======
 
 	log.Debug("nodesCoordinatorRegistryFactory.CreateNodesCoordinatorRegistry created old registry",
 		"epoch", registry.CurrentEpoch)
->>>>>>> a7e0adae
 	return registry, nil
 }
 
