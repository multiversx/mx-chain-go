package nodesCoordinator

import (
	"bytes"
	"encoding/hex"
	"errors"
	"fmt"
	"runtime"
	"sort"
	"strconv"
	"sync"
	"sync/atomic"
	"testing"
	"time"

	"github.com/multiversx/mx-chain-core-go/core"
	"github.com/multiversx/mx-chain-core-go/core/check"
	"github.com/multiversx/mx-chain-core-go/data/block"
	"github.com/multiversx/mx-chain-core-go/data/endProcess"
	"github.com/multiversx/mx-chain-core-go/hashing"
	"github.com/multiversx/mx-chain-core-go/hashing/sha256"
	"github.com/multiversx/mx-chain-core-go/marshal"
	"github.com/multiversx/mx-chain-go/common"
	"github.com/multiversx/mx-chain-go/config"
	"github.com/multiversx/mx-chain-go/dataRetriever/dataPool"
	"github.com/multiversx/mx-chain-go/epochStart"
	"github.com/multiversx/mx-chain-go/sharding/mock"
	"github.com/multiversx/mx-chain-go/state"
	"github.com/multiversx/mx-chain-go/storage/cache"
	"github.com/multiversx/mx-chain-go/testscommon/enableEpochsHandlerMock"
	"github.com/multiversx/mx-chain-go/testscommon/epochstartmock"
	"github.com/multiversx/mx-chain-go/testscommon/genericMocks"
	"github.com/multiversx/mx-chain-go/testscommon/hashingMocks"
	"github.com/multiversx/mx-chain-go/testscommon/nodeTypeProviderMock"
	"github.com/multiversx/mx-chain-go/testscommon/shardingmock"
	vic "github.com/multiversx/mx-chain-go/testscommon/validatorInfoCacher"
	"github.com/stretchr/testify/assert"
	"github.com/stretchr/testify/require"
)

const stakingV4Epoch = 444

func createDummyNodesList(nbNodes uint32, suffix string) []Validator {
	list := make([]Validator, 0)
	hasher := sha256.NewSha256()

	for j := uint32(0); j < nbNodes; j++ {
		pk := hasher.Compute(fmt.Sprintf("pk%s_%d", suffix, j))
		list = append(list, newValidatorMock(pk, 1, defaultSelectionChances))
	}

	return list
}

func createDummyNodesMap(nodesPerShard uint32, nbShards uint32, suffix string) map[uint32][]Validator {
	nodesMap := make(map[uint32][]Validator)

	var shard uint32

	for i := uint32(0); i <= nbShards; i++ {
		shard = i
		if i == nbShards {
			shard = core.MetachainShardId
		}
		list := createDummyNodesList(nodesPerShard, suffix+"_i")
		nodesMap[shard] = list
	}

	return nodesMap
}

func isStringSubgroup(a []string, b []string) bool {
	var found bool
	for _, va := range a {
		found = false
		for _, vb := range b {
			if va == vb {
				found = true
				break
			}
		}
		if !found {
			return found
		}
	}

	return found
}

func createNodesCoordinatorRegistryFactory() NodesCoordinatorRegistryFactory {
	ncf, _ := NewNodesCoordinatorRegistryFactory(
		&marshal.GogoProtoMarshalizer{},
		stakingV4Epoch,
	)
	return ncf
}

func createArguments() ArgNodesCoordinator {
	nbShards := uint32(1)
	eligibleMap := createDummyNodesMap(10, nbShards, "eligible")
	waitingMap := createDummyNodesMap(3, nbShards, "waiting")
	shufflerArgs := &NodesShufflerArgs{
		ShuffleBetweenShards: shuffleBetweenShards,
		EnableEpochsHandler:  &mock.EnableEpochsHandlerMock{},
	}
	nodeShuffler, _ := NewHashValidatorsShuffler(shufflerArgs)

	epochStartSubscriber := &epochstartmock.EpochStartNotifierStub{}
	bootStorer := genericMocks.NewStorerMock()

	arguments := ArgNodesCoordinator{
		ChainParametersHandler: &shardingmock.ChainParametersHandlerStub{
			CurrentChainParametersCalled: func() config.ChainParametersByEpochConfig {
				return config.ChainParametersByEpochConfig{
					ShardConsensusGroupSize:     1,
					MetachainConsensusGroupSize: 1,
				}
			},
			ChainParametersForEpochCalled: func(_ uint32) (config.ChainParametersByEpochConfig, error) {
				return config.ChainParametersByEpochConfig{
					ShardConsensusGroupSize:     1,
					ShardMinNumNodes:            10,
					MetachainConsensusGroupSize: 1,
					MetachainMinNumNodes:        10,
				}, nil
			},
		},
		Marshalizer:         &mock.MarshalizerMock{},
		Hasher:              &hashingMocks.HasherMock{},
		Shuffler:            nodeShuffler,
		EpochStartNotifier:  epochStartSubscriber,
		BootStorer:          bootStorer,
		NbShards:            nbShards,
		EligibleNodes:       eligibleMap,
		WaitingNodes:        waitingMap,
		SelfPublicKey:       []byte("test"),
		ConsensusGroupCache: &mock.NodesCoordinatorCacheMock{},
		ShuffledOutHandler:  &mock.ShuffledOutHandlerStub{},
		IsFullArchive:       false,
		ChanStopNode:        make(chan endProcess.ArgEndProcess),
		NodeTypeProvider:    &nodeTypeProviderMock.NodeTypeProviderStub{},
		EnableEpochsHandler: &mock.EnableEpochsHandlerMock{
			IsRefactorPeersMiniBlocksFlagEnabledField: true,
		},
		GenesisNodesSetupHandler:        &mock.NodesSetupMock{},
		ValidatorInfoCacher:             &vic.ValidatorInfoCacherStub{},
		NodesCoordinatorRegistryFactory: createNodesCoordinatorRegistryFactory(),
	}
	return arguments
}

func validatorsPubKeys(validators []Validator) []string {
	pKeys := make([]string, len(validators))
	for _, v := range validators {
		pKeys = append(pKeys, string(v.PubKey()))
	}

	return pKeys
}

//------- NewIndexHashedNodesCoordinator

func TestNewIndexHashedNodesCoordinator_NilHasherShouldErr(t *testing.T) {
	t.Parallel()

	arguments := createArguments()
	arguments.Hasher = nil
	ihnc, err := NewIndexHashedNodesCoordinator(arguments)

	require.Equal(t, ErrNilHasher, err)
	require.Nil(t, ihnc)
}

func TestNewIndexHashedNodesCoordinator_NilChainParametersHandleShouldErr(t *testing.T) {
	t.Parallel()

	arguments := createArguments()
	arguments.ChainParametersHandler = nil
	ihnc, err := NewIndexHashedNodesCoordinator(arguments)

	require.Equal(t, ErrNilChainParametersHandler, err)
	require.Nil(t, ihnc)
}

func TestNewIndexHashedNodesCoordinator_ZeroNbShardsShouldErr(t *testing.T) {
	t.Parallel()

	arguments := createArguments()
	arguments.NbShards = 0
	ihnc, err := NewIndexHashedNodesCoordinator(arguments)

	require.Equal(t, ErrInvalidNumberOfShards, err)
	require.Nil(t, ihnc)
}

func TestNewIndexHashedNodesCoordinator_InvalidShardIdShouldErr(t *testing.T) {
	t.Parallel()

	arguments := createArguments()
	arguments.ShardIDAsObserver = 10
	ihnc, err := NewIndexHashedNodesCoordinator(arguments)

	require.Equal(t, ErrInvalidShardId, err)
	require.Nil(t, ihnc)
}

func TestNewIndexHashedNodesCoordinator_NilSelfPublicKeyShouldErr(t *testing.T) {
	t.Parallel()

	arguments := createArguments()
	arguments.SelfPublicKey = nil
	ihnc, err := NewIndexHashedNodesCoordinator(arguments)

	require.Equal(t, ErrNilPubKey, err)
	require.Nil(t, ihnc)
}

func TestNewIndexHashedNodesCoordinator_NilCacherShouldErr(t *testing.T) {
	arguments := createArguments()
	arguments.ConsensusGroupCache = nil
	ihnc, err := NewIndexHashedNodesCoordinator(arguments)

	require.Equal(t, ErrNilCacher, err)
	require.Nil(t, ihnc)
}

func TestNewIndexHashedNodesCoordinator_NilEnableEpochsHandlerShouldErr(t *testing.T) {
	arguments := createArguments()
	arguments.EnableEpochsHandler = nil
	ihnc, err := NewIndexHashedNodesCoordinator(arguments)

	require.Equal(t, ErrNilEnableEpochsHandler, err)
	require.Nil(t, ihnc)
}

func TestNewIndexHashedNodesCoordinator_InvalidEnableEpochsHandlerShouldErr(t *testing.T) {
	arguments := createArguments()
	arguments.EnableEpochsHandler = enableEpochsHandlerMock.NewEnableEpochsHandlerStubWithNoFlagsDefined()
	ihnc, err := NewIndexHashedNodesCoordinator(arguments)

	require.True(t, errors.Is(err, core.ErrInvalidEnableEpochsHandler))
	require.Nil(t, ihnc)
}

func TestNewIndexHashedNodesCoordinator_NilGenesisNodesSetupHandlerShouldErr(t *testing.T) {
	arguments := createArguments()
	arguments.GenesisNodesSetupHandler = nil
	ihnc, err := NewIndexHashedNodesCoordinator(arguments)
	require.Equal(t, ErrNilGenesisNodesSetupHandler, err)
	require.Nil(t, ihnc)
}

func TestNewIndexHashedGroupSelector_OkValsShouldWork(t *testing.T) {
	t.Parallel()

	arguments := createArguments()
	ihnc, err := NewIndexHashedNodesCoordinator(arguments)

	require.NotNil(t, ihnc)
	require.Nil(t, err)
}

//------- LoadEligibleList

func TestIndexHashedNodesCoordinator_SetNilEligibleMapShouldErr(t *testing.T) {
	t.Parallel()

	waitingMap := createDummyNodesMap(3, 3, "waiting")
	arguments := createArguments()

	ihnc, _ := NewIndexHashedNodesCoordinator(arguments)
	require.Equal(t, ErrNilInputNodesMap, ihnc.setNodesPerShards(nil, waitingMap, nil, nil, 0))
}

func TestIndexHashedNodesCoordinator_SetNilWaitingMapShouldErr(t *testing.T) {
	t.Parallel()

	eligibleMap := createDummyNodesMap(10, 3, "eligible")
	arguments := createArguments()

	ihnc, _ := NewIndexHashedNodesCoordinator(arguments)
	require.Equal(t, ErrNilInputNodesMap, ihnc.setNodesPerShards(eligibleMap, nil, nil, nil, 0))
}

func TestIndexHashedNodesCoordinator_OkValShouldWork(t *testing.T) {
	t.Parallel()

	eligibleMap := createDummyNodesMap(10, 3, "eligible")
	waitingMap := createDummyNodesMap(3, 3, "waiting")

	shufflerArgs := &NodesShufflerArgs{
		ShuffleBetweenShards: shuffleBetweenShards,
		MaxNodesEnableConfig: nil,
		EnableEpochsHandler:  &mock.EnableEpochsHandlerMock{},
	}
	nodeShuffler, err := NewHashValidatorsShuffler(shufflerArgs)
	require.Nil(t, err)

	epochStartSubscriber := &epochstartmock.EpochStartNotifierStub{}
	bootStorer := genericMocks.NewStorerMock()

	arguments := ArgNodesCoordinator{
<<<<<<< HEAD
		ChainParametersHandler: &shardingmock.ChainParametersHandlerStub{
			CurrentChainParametersCalled: func() config.ChainParametersByEpochConfig {
				return config.ChainParametersByEpochConfig{
					ShardConsensusGroupSize:     2,
					MetachainConsensusGroupSize: 1,
				}
			},
		},
		Marshalizer:              &mock.MarshalizerMock{},
		Hasher:                   &hashingMocks.HasherMock{},
		Shuffler:                 nodeShuffler,
		EpochStartNotifier:       epochStartSubscriber,
		BootStorer:               bootStorer,
		NbShards:                 1,
		EligibleNodes:            eligibleMap,
		WaitingNodes:             waitingMap,
		SelfPublicKey:            []byte("key"),
		ConsensusGroupCache:      &mock.NodesCoordinatorCacheMock{},
		ShuffledOutHandler:       &mock.ShuffledOutHandlerStub{},
		ChanStopNode:             make(chan endProcess.ArgEndProcess),
		NodeTypeProvider:         &nodeTypeProviderMock.NodeTypeProviderStub{},
		EnableEpochsHandler:      &mock.EnableEpochsHandlerMock{},
		ValidatorInfoCacher:      &vic.ValidatorInfoCacherStub{},
		GenesisNodesSetupHandler: &mock.NodesSetupMock{},
=======
		ShardConsensusGroupSize:         2,
		MetaConsensusGroupSize:          1,
		Marshalizer:                     &mock.MarshalizerMock{},
		Hasher:                          &hashingMocks.HasherMock{},
		Shuffler:                        nodeShuffler,
		EpochStartNotifier:              epochStartSubscriber,
		BootStorer:                      bootStorer,
		NbShards:                        1,
		EligibleNodes:                   eligibleMap,
		WaitingNodes:                    waitingMap,
		SelfPublicKey:                   []byte("key"),
		ConsensusGroupCache:             &mock.NodesCoordinatorCacheMock{},
		ShuffledOutHandler:              &mock.ShuffledOutHandlerStub{},
		ChanStopNode:                    make(chan endProcess.ArgEndProcess),
		NodeTypeProvider:                &nodeTypeProviderMock.NodeTypeProviderStub{},
		EnableEpochsHandler:             &mock.EnableEpochsHandlerMock{},
		ValidatorInfoCacher:             &vic.ValidatorInfoCacherStub{},
		GenesisNodesSetupHandler:        &mock.NodesSetupMock{},
		NodesCoordinatorRegistryFactory: createNodesCoordinatorRegistryFactory(),
>>>>>>> ad05efde
	}

	ihnc, err := NewIndexHashedNodesCoordinator(arguments)
	require.Nil(t, err)

	readEligible := ihnc.nodesConfig[arguments.Epoch].eligibleMap[0]
	require.Equal(t, eligibleMap[0], readEligible)
}

//------- ComputeValidatorsGroup

func TestIndexHashedNodesCoordinator_NewCoordinatorTooFewNodesShouldErr(t *testing.T) {
	t.Parallel()

	eligibleMap := createDummyNodesMap(5, 3, "eligible")
	waitingMap := createDummyNodesMap(3, 3, "waiting")
	shufflerArgs := &NodesShufflerArgs{
		ShuffleBetweenShards: shuffleBetweenShards,
		MaxNodesEnableConfig: nil,
		EnableEpochsHandler:  &mock.EnableEpochsHandlerMock{},
	}
	nodeShuffler, err := NewHashValidatorsShuffler(shufflerArgs)
	require.Nil(t, err)

	epochStartSubscriber := &epochstartmock.EpochStartNotifierStub{}
	bootStorer := genericMocks.NewStorerMock()

	arguments := ArgNodesCoordinator{
<<<<<<< HEAD
		ChainParametersHandler: &shardingmock.ChainParametersHandlerStub{
			CurrentChainParametersCalled: func() config.ChainParametersByEpochConfig {
				return config.ChainParametersByEpochConfig{
					ShardConsensusGroupSize:     10,
					MetachainConsensusGroupSize: 1,
				}
			},
			ChainParametersForEpochCalled: func(_ uint32) (config.ChainParametersByEpochConfig, error) {
				return config.ChainParametersByEpochConfig{
					ShardConsensusGroupSize:     10,
					MetachainConsensusGroupSize: 1,
				}, nil
			},
		},
		Marshalizer:              &mock.MarshalizerMock{},
		Hasher:                   &hashingMocks.HasherMock{},
		Shuffler:                 nodeShuffler,
		EpochStartNotifier:       epochStartSubscriber,
		BootStorer:               bootStorer,
		NbShards:                 1,
		EligibleNodes:            eligibleMap,
		WaitingNodes:             waitingMap,
		SelfPublicKey:            []byte("key"),
		ConsensusGroupCache:      &mock.NodesCoordinatorCacheMock{},
		ShuffledOutHandler:       &mock.ShuffledOutHandlerStub{},
		ChanStopNode:             make(chan endProcess.ArgEndProcess),
		NodeTypeProvider:         &nodeTypeProviderMock.NodeTypeProviderStub{},
		EnableEpochsHandler:      &mock.EnableEpochsHandlerMock{},
		ValidatorInfoCacher:      &vic.ValidatorInfoCacherStub{},
		GenesisNodesSetupHandler: &mock.NodesSetupMock{},
=======
		ShardConsensusGroupSize:         10,
		MetaConsensusGroupSize:          1,
		Marshalizer:                     &mock.MarshalizerMock{},
		Hasher:                          &hashingMocks.HasherMock{},
		Shuffler:                        nodeShuffler,
		EpochStartNotifier:              epochStartSubscriber,
		BootStorer:                      bootStorer,
		NbShards:                        1,
		EligibleNodes:                   eligibleMap,
		WaitingNodes:                    waitingMap,
		SelfPublicKey:                   []byte("key"),
		ConsensusGroupCache:             &mock.NodesCoordinatorCacheMock{},
		ShuffledOutHandler:              &mock.ShuffledOutHandlerStub{},
		ChanStopNode:                    make(chan endProcess.ArgEndProcess),
		NodeTypeProvider:                &nodeTypeProviderMock.NodeTypeProviderStub{},
		EnableEpochsHandler:             &mock.EnableEpochsHandlerMock{},
		ValidatorInfoCacher:             &vic.ValidatorInfoCacherStub{},
		GenesisNodesSetupHandler:        &mock.NodesSetupMock{},
		NodesCoordinatorRegistryFactory: createNodesCoordinatorRegistryFactory(),
>>>>>>> ad05efde
	}
	ihnc, err := NewIndexHashedNodesCoordinator(arguments)

	require.Equal(t, ErrSmallShardEligibleListSize, err)
	require.Nil(t, ihnc)
}

func TestIndexHashedNodesCoordinator_ComputeValidatorsGroupNilRandomnessShouldErr(t *testing.T) {
	t.Parallel()

	arguments := createArguments()
	ihnc, _ := NewIndexHashedNodesCoordinator(arguments)
	list2, err := ihnc.ComputeConsensusGroup(nil, 0, 0, 0)

	require.Equal(t, ErrNilRandomness, err)
	require.Nil(t, list2)
}

func TestIndexHashedNodesCoordinator_ComputeValidatorsGroupInvalidShardIdShouldErr(t *testing.T) {
	t.Parallel()

	arguments := createArguments()
	ihnc, _ := NewIndexHashedNodesCoordinator(arguments)
	list2, err := ihnc.ComputeConsensusGroup([]byte("radomness"), 0, 5, 0)

	require.Equal(t, ErrInvalidShardId, err)
	require.Nil(t, list2)
}

//------- functionality tests

func TestIndexHashedNodesCoordinator_ComputeValidatorsGroup1ValidatorShouldReturnSame(t *testing.T) {
	t.Parallel()

	list := []Validator{
		newValidatorMock([]byte("pk0"), 1, defaultSelectionChances),
	}
	tmp := createDummyNodesMap(2, 1, "meta")
	nodesMap := make(map[uint32][]Validator)
	nodesMap[0] = list
	nodesMap[core.MetachainShardId] = tmp[core.MetachainShardId]
	shufflerArgs := &NodesShufflerArgs{
		ShuffleBetweenShards: shuffleBetweenShards,
		MaxNodesEnableConfig: nil,
		EnableEpochsHandler:  &mock.EnableEpochsHandlerMock{},
	}
	nodeShuffler, err := NewHashValidatorsShuffler(shufflerArgs)
	require.Nil(t, err)

	epochStartSubscriber := &epochstartmock.EpochStartNotifierStub{}
	bootStorer := genericMocks.NewStorerMock()

	arguments := ArgNodesCoordinator{
<<<<<<< HEAD
		ChainParametersHandler: &shardingmock.ChainParametersHandlerStub{
			CurrentChainParametersCalled: func() config.ChainParametersByEpochConfig {
				return config.ChainParametersByEpochConfig{
					ShardConsensusGroupSize:     1,
					MetachainConsensusGroupSize: 1,
				}
			},
			ChainParametersForEpochCalled: func(_ uint32) (config.ChainParametersByEpochConfig, error) {
				return config.ChainParametersByEpochConfig{
					ShardConsensusGroupSize:     1,
					MetachainConsensusGroupSize: 1,
				}, nil
			},
		},
		Marshalizer:              &mock.MarshalizerMock{},
		Hasher:                   &hashingMocks.HasherMock{},
		Shuffler:                 nodeShuffler,
		EpochStartNotifier:       epochStartSubscriber,
		BootStorer:               bootStorer,
		NbShards:                 1,
		EligibleNodes:            nodesMap,
		WaitingNodes:             make(map[uint32][]Validator),
		SelfPublicKey:            []byte("key"),
		ConsensusGroupCache:      &mock.NodesCoordinatorCacheMock{},
		ShuffledOutHandler:       &mock.ShuffledOutHandlerStub{},
		ChanStopNode:             make(chan endProcess.ArgEndProcess),
		NodeTypeProvider:         &nodeTypeProviderMock.NodeTypeProviderStub{},
		EnableEpochsHandler:      &mock.EnableEpochsHandlerMock{},
		ValidatorInfoCacher:      &vic.ValidatorInfoCacherStub{},
		GenesisNodesSetupHandler: &mock.NodesSetupMock{},
=======
		ShardConsensusGroupSize:         1,
		MetaConsensusGroupSize:          1,
		Marshalizer:                     &mock.MarshalizerMock{},
		Hasher:                          &hashingMocks.HasherMock{},
		Shuffler:                        nodeShuffler,
		EpochStartNotifier:              epochStartSubscriber,
		BootStorer:                      bootStorer,
		NbShards:                        1,
		EligibleNodes:                   nodesMap,
		WaitingNodes:                    make(map[uint32][]Validator),
		SelfPublicKey:                   []byte("key"),
		ConsensusGroupCache:             &mock.NodesCoordinatorCacheMock{},
		ShuffledOutHandler:              &mock.ShuffledOutHandlerStub{},
		ChanStopNode:                    make(chan endProcess.ArgEndProcess),
		NodeTypeProvider:                &nodeTypeProviderMock.NodeTypeProviderStub{},
		EnableEpochsHandler:             &mock.EnableEpochsHandlerMock{},
		ValidatorInfoCacher:             &vic.ValidatorInfoCacherStub{},
		GenesisNodesSetupHandler:        &mock.NodesSetupMock{},
		NodesCoordinatorRegistryFactory: createNodesCoordinatorRegistryFactory(),
>>>>>>> ad05efde
	}
	ihnc, _ := NewIndexHashedNodesCoordinator(arguments)
	list2, err := ihnc.ComputeConsensusGroup([]byte("randomness"), 0, 0, 0)

	require.Equal(t, list, list2)
	require.Nil(t, err)
}

func TestIndexHashedNodesCoordinator_ComputeValidatorsGroup400of400For10locksNoMemoization(t *testing.T) {
	consensusGroupSize := 400
	nodesPerShard := uint32(400)
	waitingMap := make(map[uint32][]Validator)
	eligibleMap := createDummyNodesMap(nodesPerShard, 1, "eligible")
	shufflerArgs := &NodesShufflerArgs{
		ShuffleBetweenShards: shuffleBetweenShards,
		MaxNodesEnableConfig: nil,
		EnableEpochsHandler:  &mock.EnableEpochsHandlerMock{},
	}
	nodeShuffler, err := NewHashValidatorsShuffler(shufflerArgs)
	require.Nil(t, err)

	epochStartSubscriber := &epochstartmock.EpochStartNotifierStub{}
	bootStorer := genericMocks.NewStorerMock()

	getCounter := int32(0)
	putCounter := int32(0)

	lruCache := &mock.NodesCoordinatorCacheMock{
		PutCalled: func(key []byte, value interface{}, sizeInBytes int) (evicted bool) {
			atomic.AddInt32(&putCounter, 1)
			return false
		},
		GetCalled: func(key []byte) (value interface{}, ok bool) {
			atomic.AddInt32(&getCounter, 1)
			return nil, false
		},
	}

	arguments := ArgNodesCoordinator{
<<<<<<< HEAD
		ChainParametersHandler: &shardingmock.ChainParametersHandlerStub{
			CurrentChainParametersCalled: func() config.ChainParametersByEpochConfig {
				return config.ChainParametersByEpochConfig{
					ShardConsensusGroupSize:     uint32(consensusGroupSize),
					MetachainConsensusGroupSize: 1,
				}
			},
			ChainParametersForEpochCalled: func(_ uint32) (config.ChainParametersByEpochConfig, error) {
				return config.ChainParametersByEpochConfig{
					ShardConsensusGroupSize:     uint32(consensusGroupSize),
					MetachainConsensusGroupSize: 1,
				}, nil
			},
		},
		Marshalizer:              &mock.MarshalizerMock{},
		Hasher:                   &hashingMocks.HasherMock{},
		Shuffler:                 nodeShuffler,
		EpochStartNotifier:       epochStartSubscriber,
		BootStorer:               bootStorer,
		NbShards:                 1,
		EligibleNodes:            eligibleMap,
		WaitingNodes:             waitingMap,
		SelfPublicKey:            []byte("key"),
		ConsensusGroupCache:      lruCache,
		ShuffledOutHandler:       &mock.ShuffledOutHandlerStub{},
		ChanStopNode:             make(chan endProcess.ArgEndProcess),
		NodeTypeProvider:         &nodeTypeProviderMock.NodeTypeProviderStub{},
		EnableEpochsHandler:      &mock.EnableEpochsHandlerMock{},
		ValidatorInfoCacher:      &vic.ValidatorInfoCacherStub{},
		GenesisNodesSetupHandler: &mock.NodesSetupMock{},
=======
		ShardConsensusGroupSize:         consensusGroupSize,
		MetaConsensusGroupSize:          1,
		Marshalizer:                     &mock.MarshalizerMock{},
		Hasher:                          &hashingMocks.HasherMock{},
		Shuffler:                        nodeShuffler,
		EpochStartNotifier:              epochStartSubscriber,
		BootStorer:                      bootStorer,
		NbShards:                        1,
		EligibleNodes:                   eligibleMap,
		WaitingNodes:                    waitingMap,
		SelfPublicKey:                   []byte("key"),
		ConsensusGroupCache:             lruCache,
		ShuffledOutHandler:              &mock.ShuffledOutHandlerStub{},
		ChanStopNode:                    make(chan endProcess.ArgEndProcess),
		NodeTypeProvider:                &nodeTypeProviderMock.NodeTypeProviderStub{},
		EnableEpochsHandler:             &mock.EnableEpochsHandlerMock{},
		ValidatorInfoCacher:             &vic.ValidatorInfoCacherStub{},
		GenesisNodesSetupHandler:        &mock.NodesSetupMock{},
		NodesCoordinatorRegistryFactory: createNodesCoordinatorRegistryFactory(),
>>>>>>> ad05efde
	}

	ihnc, err := NewIndexHashedNodesCoordinator(arguments)
	require.Nil(t, err)

	miniBlocks := 10

	var list2 []Validator
	for i := 0; i < miniBlocks; i++ {
		for j := 0; j <= i; j++ {
			randomness := strconv.Itoa(j)
			list2, err = ihnc.ComputeConsensusGroup([]byte(randomness), uint64(j), 0, 0)
			require.Nil(t, err)
			require.Equal(t, consensusGroupSize, len(list2))
		}
	}

	computationNr := miniBlocks * (miniBlocks + 1) / 2

	require.Equal(t, int32(computationNr), getCounter)
	require.Equal(t, int32(computationNr), putCounter)
}

func TestIndexHashedNodesCoordinator_ComputeValidatorsGroup400of400For10BlocksMemoization(t *testing.T) {
	consensusGroupSize := 400
	nodesPerShard := uint32(400)
	waitingMap := make(map[uint32][]Validator)
	eligibleMap := createDummyNodesMap(nodesPerShard, 1, "eligible")
	shufflerArgs := &NodesShufflerArgs{
		ShuffleBetweenShards: false,
		MaxNodesEnableConfig: nil,
		EnableEpochsHandler:  &mock.EnableEpochsHandlerMock{},
	}
	nodeShuffler, err := NewHashValidatorsShuffler(shufflerArgs)
	require.Nil(t, err)

	epochStartSubscriber := &epochstartmock.EpochStartNotifierStub{}
	bootStorer := genericMocks.NewStorerMock()

	getCounter := 0
	putCounter := 0

	mut := sync.Mutex{}

	//consensusGroup := list[0:21]
	cacheMap := make(map[string]interface{})
	lruCache := &mock.NodesCoordinatorCacheMock{
		PutCalled: func(key []byte, value interface{}, sizeInBytes int) (evicted bool) {
			mut.Lock()
			defer mut.Unlock()
			putCounter++
			cacheMap[string(key)] = value
			return false
		},
		GetCalled: func(key []byte) (value interface{}, ok bool) {
			mut.Lock()
			defer mut.Unlock()
			getCounter++
			val, ok := cacheMap[string(key)]
			if ok {
				return val, true
			}
			return nil, false
		},
	}

	arguments := ArgNodesCoordinator{
<<<<<<< HEAD
		ChainParametersHandler: &shardingmock.ChainParametersHandlerStub{
			CurrentChainParametersCalled: func() config.ChainParametersByEpochConfig {
				return config.ChainParametersByEpochConfig{
					ShardConsensusGroupSize:     uint32(consensusGroupSize),
					MetachainConsensusGroupSize: 1,
				}
			},
			ChainParametersForEpochCalled: func(_ uint32) (config.ChainParametersByEpochConfig, error) {
				return config.ChainParametersByEpochConfig{
					ShardConsensusGroupSize:     uint32(consensusGroupSize),
					MetachainConsensusGroupSize: 1,
				}, nil
			},
		},
		Marshalizer:              &mock.MarshalizerMock{},
		Hasher:                   &hashingMocks.HasherMock{},
		Shuffler:                 nodeShuffler,
		EpochStartNotifier:       epochStartSubscriber,
		BootStorer:               bootStorer,
		NbShards:                 1,
		EligibleNodes:            eligibleMap,
		WaitingNodes:             waitingMap,
		SelfPublicKey:            []byte("key"),
		ConsensusGroupCache:      lruCache,
		ShuffledOutHandler:       &mock.ShuffledOutHandlerStub{},
		ChanStopNode:             make(chan endProcess.ArgEndProcess),
		NodeTypeProvider:         &nodeTypeProviderMock.NodeTypeProviderStub{},
		EnableEpochsHandler:      &mock.EnableEpochsHandlerMock{},
		ValidatorInfoCacher:      &vic.ValidatorInfoCacherStub{},
		GenesisNodesSetupHandler: &mock.NodesSetupMock{},
=======
		ShardConsensusGroupSize:         consensusGroupSize,
		MetaConsensusGroupSize:          1,
		Marshalizer:                     &mock.MarshalizerMock{},
		Hasher:                          &hashingMocks.HasherMock{},
		Shuffler:                        nodeShuffler,
		EpochStartNotifier:              epochStartSubscriber,
		BootStorer:                      bootStorer,
		NbShards:                        1,
		EligibleNodes:                   eligibleMap,
		WaitingNodes:                    waitingMap,
		SelfPublicKey:                   []byte("key"),
		ConsensusGroupCache:             lruCache,
		ShuffledOutHandler:              &mock.ShuffledOutHandlerStub{},
		ChanStopNode:                    make(chan endProcess.ArgEndProcess),
		NodeTypeProvider:                &nodeTypeProviderMock.NodeTypeProviderStub{},
		EnableEpochsHandler:             &mock.EnableEpochsHandlerMock{},
		ValidatorInfoCacher:             &vic.ValidatorInfoCacherStub{},
		GenesisNodesSetupHandler:        &mock.NodesSetupMock{},
		NodesCoordinatorRegistryFactory: createNodesCoordinatorRegistryFactory(),
>>>>>>> ad05efde
	}

	ihnc, err := NewIndexHashedNodesCoordinator(arguments)
	require.Nil(t, err)

	miniBlocks := 10

	var list2 []Validator
	for i := 0; i < miniBlocks; i++ {
		for j := 0; j <= i; j++ {
			randomness := strconv.Itoa(j)
			list2, err = ihnc.ComputeConsensusGroup([]byte(randomness), uint64(j), 0, 0)
			require.Nil(t, err)
			require.Equal(t, consensusGroupSize, len(list2))
		}
	}

	computationNr := miniBlocks * (miniBlocks + 1) / 2

	require.Equal(t, computationNr, getCounter)
	require.Equal(t, miniBlocks, putCounter)
}

func TestIndexHashedNodesCoordinator_ComputeValidatorsGroup63of400TestEqualSameParams(t *testing.T) {
	t.Skip("testing consistency - to be run manually")
	lruCache := &mock.NodesCoordinatorCacheMock{
		GetCalled: func(key []byte) (value interface{}, ok bool) {
			return nil, false
		},
		PutCalled: func(key []byte, value interface{}, sizeInBytes int) (evicted bool) {
			return false
		},
	}

	consensusGroupSize := 63
	nodesPerShard := uint32(400)
	waitingMap := make(map[uint32][]Validator)
	eligibleMap := createDummyNodesMap(nodesPerShard, 1, "eligible")

	shufflerArgs := &NodesShufflerArgs{
		ShuffleBetweenShards: shuffleBetweenShards,
		MaxNodesEnableConfig: nil,
		EnableEpochsHandler:  &mock.EnableEpochsHandlerMock{},
	}
	nodeShuffler, err := NewHashValidatorsShuffler(shufflerArgs)
	require.Nil(t, err)

	epochStartSubscriber := &epochstartmock.EpochStartNotifierStub{}
	bootStorer := genericMocks.NewStorerMock()

	arguments := ArgNodesCoordinator{
		ChainParametersHandler: &shardingmock.ChainParametersHandlerStub{
			CurrentChainParametersCalled: func() config.ChainParametersByEpochConfig {
				return config.ChainParametersByEpochConfig{
					ShardConsensusGroupSize:     uint32(consensusGroupSize),
					MetachainConsensusGroupSize: 1,
				}
			},
		},
		Marshalizer:              &mock.MarshalizerMock{},
		Hasher:                   &hashingMocks.HasherMock{},
		Shuffler:                 nodeShuffler,
		EpochStartNotifier:       epochStartSubscriber,
		BootStorer:               bootStorer,
		NbShards:                 1,
		EligibleNodes:            eligibleMap,
		WaitingNodes:             waitingMap,
		SelfPublicKey:            []byte("key"),
		ConsensusGroupCache:      lruCache,
		ChanStopNode:             make(chan endProcess.ArgEndProcess),
		NodeTypeProvider:         &nodeTypeProviderMock.NodeTypeProviderStub{},
		EnableEpochsHandler:      &mock.EnableEpochsHandlerMock{},
		ValidatorInfoCacher:      &vic.ValidatorInfoCacherStub{},
		GenesisNodesSetupHandler: &mock.NodesSetupMock{},
	}

	ihnc, err := NewIndexHashedNodesCoordinator(arguments)
	require.Nil(t, err)

	nbDifferentSamplings := 1000
	repeatPerSampling := 100

	list := make([][]Validator, repeatPerSampling)
	for i := 0; i < nbDifferentSamplings; i++ {
		randomness := arguments.Hasher.Compute(strconv.Itoa(i))
		fmt.Printf("starting selection with randomness: %s\n", hex.EncodeToString(randomness))
		for j := 0; j < repeatPerSampling; j++ {
			list[j], err = ihnc.ComputeConsensusGroup(randomness, 0, 0, 0)
			require.Nil(t, err)
			require.Equal(t, consensusGroupSize, len(list[j]))
		}

		for j := 1; j < repeatPerSampling; j++ {
			require.Equal(t, list[0], list[j])
		}

		time.Sleep(10 * time.Millisecond)
	}
}

func BenchmarkIndexHashedGroupSelector_ComputeValidatorsGroup21of400(b *testing.B) {
	consensusGroupSize := 21
	nodesPerShard := uint32(400)
	waitingMap := make(map[uint32][]Validator)
	eligibleMap := createDummyNodesMap(nodesPerShard, 1, "eligible")
	shufflerArgs := &NodesShufflerArgs{
		ShuffleBetweenShards: shuffleBetweenShards,
		MaxNodesEnableConfig: nil,
		EnableEpochsHandler:  &mock.EnableEpochsHandlerMock{},
	}
	nodeShuffler, err := NewHashValidatorsShuffler(shufflerArgs)
	require.Nil(b, err)

	epochStartSubscriber := &epochstartmock.EpochStartNotifierStub{}
	bootStorer := genericMocks.NewStorerMock()

	arguments := ArgNodesCoordinator{
		ChainParametersHandler: &shardingmock.ChainParametersHandlerStub{
			CurrentChainParametersCalled: func() config.ChainParametersByEpochConfig {
				return config.ChainParametersByEpochConfig{
					ShardConsensusGroupSize:     uint32(consensusGroupSize),
					MetachainConsensusGroupSize: 1,
				}
			},
		},
		Marshalizer:              &mock.MarshalizerMock{},
		Hasher:                   &hashingMocks.HasherMock{},
		Shuffler:                 nodeShuffler,
		EpochStartNotifier:       epochStartSubscriber,
		BootStorer:               bootStorer,
		NbShards:                 1,
		EligibleNodes:            eligibleMap,
		WaitingNodes:             waitingMap,
		SelfPublicKey:            []byte("key"),
		ConsensusGroupCache:      &mock.NodesCoordinatorCacheMock{},
		ShuffledOutHandler:       &mock.ShuffledOutHandlerStub{},
		ChanStopNode:             make(chan endProcess.ArgEndProcess),
		NodeTypeProvider:         &nodeTypeProviderMock.NodeTypeProviderStub{},
		EnableEpochsHandler:      &mock.EnableEpochsHandlerMock{},
		ValidatorInfoCacher:      &vic.ValidatorInfoCacherStub{},
		GenesisNodesSetupHandler: &mock.NodesSetupMock{},
	}
	ihnc, _ := NewIndexHashedNodesCoordinator(arguments)

	b.ResetTimer()

	for i := 0; i < b.N; i++ {
		randomness := strconv.Itoa(i)
		list2, _ := ihnc.ComputeConsensusGroup([]byte(randomness), 0, 0, 0)

		require.Equal(b, consensusGroupSize, len(list2))
	}
}

func BenchmarkIndexHashedNodesCoordinator_CopyMaps(b *testing.B) {
	previousConfig := &epochNodesConfig{}

	eligibleMap := generateValidatorMap(400, 3)
	waitingMap := generateValidatorMap(400, 3)

	previousConfig.eligibleMap = eligibleMap
	previousConfig.waitingMap = waitingMap

	testMutex := sync.RWMutex{}

	b.ResetTimer()

	for i := 0; i < b.N; i++ {
		testMutex.RLock()

		copiedPrevious := &epochNodesConfig{}
		copiedPrevious.eligibleMap = copyValidatorMap(previousConfig.eligibleMap)
		copiedPrevious.waitingMap = copyValidatorMap(previousConfig.waitingMap)
		copiedPrevious.nbShards = previousConfig.nbShards

		testMutex.RUnlock()
	}
}

func runBenchmark(consensusGroupCache Cacher, consensusGroupSize int, nodesMap map[uint32][]Validator, b *testing.B) {
	waitingMap := make(map[uint32][]Validator)
	shufflerArgs := &NodesShufflerArgs{
		ShuffleBetweenShards: shuffleBetweenShards,
		MaxNodesEnableConfig: nil,
		EnableEpochsHandler:  &mock.EnableEpochsHandlerMock{},
	}
	nodeShuffler, err := NewHashValidatorsShuffler(shufflerArgs)
	require.Nil(b, err)

	epochStartSubscriber := &epochstartmock.EpochStartNotifierStub{}
	bootStorer := genericMocks.NewStorerMock()

	arguments := ArgNodesCoordinator{
		ChainParametersHandler: &shardingmock.ChainParametersHandlerStub{
			CurrentChainParametersCalled: func() config.ChainParametersByEpochConfig {
				return config.ChainParametersByEpochConfig{
					ShardConsensusGroupSize:     uint32(consensusGroupSize),
					MetachainConsensusGroupSize: 1,
				}
			},
		},
		Marshalizer:              &mock.MarshalizerMock{},
		Hasher:                   &hashingMocks.HasherMock{},
		EpochStartNotifier:       epochStartSubscriber,
		Shuffler:                 nodeShuffler,
		BootStorer:               bootStorer,
		NbShards:                 1,
		EligibleNodes:            nodesMap,
		WaitingNodes:             waitingMap,
		SelfPublicKey:            []byte("key"),
		ConsensusGroupCache:      consensusGroupCache,
		ShuffledOutHandler:       &mock.ShuffledOutHandlerStub{},
		ChanStopNode:             make(chan endProcess.ArgEndProcess),
		NodeTypeProvider:         &nodeTypeProviderMock.NodeTypeProviderStub{},
		EnableEpochsHandler:      &mock.EnableEpochsHandlerMock{},
		ValidatorInfoCacher:      &vic.ValidatorInfoCacherStub{},
		GenesisNodesSetupHandler: &mock.NodesSetupMock{},
	}
	ihnc, _ := NewIndexHashedNodesCoordinator(arguments)

	b.ResetTimer()

	for i := 0; i < b.N; i++ {
		missedBlocks := 1000
		for j := 0; j < missedBlocks; j++ {
			randomness := strconv.Itoa(j)
			list2, _ := ihnc.ComputeConsensusGroup([]byte(randomness), uint64(j), 0, 0)
			require.Equal(b, consensusGroupSize, len(list2))
		}
	}
}

func computeMemoryRequirements(consensusGroupCache Cacher, consensusGroupSize int, nodesMap map[uint32][]Validator, b *testing.B) {
	waitingMap := make(map[uint32][]Validator)
	shufflerArgs := &NodesShufflerArgs{
		ShuffleBetweenShards: shuffleBetweenShards,
		MaxNodesEnableConfig: nil,
		EnableEpochsHandler:  &mock.EnableEpochsHandlerMock{},
	}
	nodeShuffler, err := NewHashValidatorsShuffler(shufflerArgs)
	require.Nil(b, err)

	epochStartSubscriber := &epochstartmock.EpochStartNotifierStub{}
	bootStorer := genericMocks.NewStorerMock()

	arguments := ArgNodesCoordinator{
		ChainParametersHandler: &shardingmock.ChainParametersHandlerStub{
			CurrentChainParametersCalled: func() config.ChainParametersByEpochConfig {
				return config.ChainParametersByEpochConfig{
					ShardConsensusGroupSize:     uint32(consensusGroupSize),
					MetachainConsensusGroupSize: 1,
				}
			},
		},
		Marshalizer:              &mock.MarshalizerMock{},
		Hasher:                   &hashingMocks.HasherMock{},
		EpochStartNotifier:       epochStartSubscriber,
		Shuffler:                 nodeShuffler,
		BootStorer:               bootStorer,
		NbShards:                 1,
		EligibleNodes:            nodesMap,
		WaitingNodes:             waitingMap,
		SelfPublicKey:            []byte("key"),
		ConsensusGroupCache:      consensusGroupCache,
		ShuffledOutHandler:       &mock.ShuffledOutHandlerStub{},
		ChanStopNode:             make(chan endProcess.ArgEndProcess),
		NodeTypeProvider:         &nodeTypeProviderMock.NodeTypeProviderStub{},
		EnableEpochsHandler:      &mock.EnableEpochsHandlerMock{},
		ValidatorInfoCacher:      &vic.ValidatorInfoCacherStub{},
		GenesisNodesSetupHandler: &mock.NodesSetupMock{},
	}
	ihnc, err := NewIndexHashedNodesCoordinator(arguments)
	require.Nil(b, err)

	m := runtime.MemStats{}
	runtime.ReadMemStats(&m)

	missedBlocks := 1000
	for i := 0; i < missedBlocks; i++ {
		randomness := strconv.Itoa(i)
		list2, _ := ihnc.ComputeConsensusGroup([]byte(randomness), uint64(i), 0, 0)
		require.Equal(b, consensusGroupSize, len(list2))
	}

	m2 := runtime.MemStats{}
	runtime.ReadMemStats(&m2)

	fmt.Printf("Used %d MB\n", (m2.HeapAlloc-m.HeapAlloc)/1024/1024)
}

func BenchmarkIndexHashedNodesCoordinator_ComputeValidatorsGroup63of400RecomputeEveryGroup(b *testing.B) {
	consensusGroupSize := 63
	nodesPerShard := uint32(400)
	eligibleMap := createDummyNodesMap(nodesPerShard, 1, "eligible")

	consensusGroupCache, _ := cache.NewLRUCache(1)
	computeMemoryRequirements(consensusGroupCache, consensusGroupSize, eligibleMap, b)
	consensusGroupCache, _ = cache.NewLRUCache(1)
	runBenchmark(consensusGroupCache, consensusGroupSize, eligibleMap, b)
}

func BenchmarkIndexHashedNodesCoordinator_ComputeValidatorsGroup400of400RecomputeEveryGroup(b *testing.B) {
	consensusGroupSize := 400
	nodesPerShard := uint32(400)
	eligibleMap := createDummyNodesMap(nodesPerShard, 1, "eligible")

	consensusGroupCache, _ := cache.NewLRUCache(1)
	computeMemoryRequirements(consensusGroupCache, consensusGroupSize, eligibleMap, b)
	consensusGroupCache, _ = cache.NewLRUCache(1)
	runBenchmark(consensusGroupCache, consensusGroupSize, eligibleMap, b)
}

func BenchmarkIndexHashedNodesCoordinator_ComputeValidatorsGroup63of400Memoization(b *testing.B) {
	consensusGroupSize := 63
	nodesPerShard := uint32(400)
	eligibleMap := createDummyNodesMap(nodesPerShard, 1, "eligible")

	consensusGroupCache, _ := cache.NewLRUCache(10000)
	computeMemoryRequirements(consensusGroupCache, consensusGroupSize, eligibleMap, b)
	consensusGroupCache, _ = cache.NewLRUCache(10000)
	runBenchmark(consensusGroupCache, consensusGroupSize, eligibleMap, b)
}

func BenchmarkIndexHashedNodesCoordinator_ComputeValidatorsGroup400of400Memoization(b *testing.B) {
	consensusGroupSize := 400
	nodesPerShard := uint32(400)
	eligibleMap := createDummyNodesMap(nodesPerShard, 1, "eligible")

	consensusGroupCache, _ := cache.NewLRUCache(1000)
	computeMemoryRequirements(consensusGroupCache, consensusGroupSize, eligibleMap, b)
	consensusGroupCache, _ = cache.NewLRUCache(1000)
	runBenchmark(consensusGroupCache, consensusGroupSize, eligibleMap, b)
}

func TestIndexHashedNodesCoordinator_GetValidatorWithPublicKeyShouldReturnErrNilPubKey(t *testing.T) {
	t.Parallel()

	arguments := createArguments()
	ihnc, _ := NewIndexHashedNodesCoordinator(arguments)

	_, _, err := ihnc.GetValidatorWithPublicKey(nil)
	require.Equal(t, ErrNilPubKey, err)
}

func TestIndexHashedNodesCoordinator_GetValidatorWithPublicKeyShouldReturnErrValidatorNotFound(t *testing.T) {
	t.Parallel()

	arguments := createArguments()
	ihnc, _ := NewIndexHashedNodesCoordinator(arguments)

	_, _, err := ihnc.GetValidatorWithPublicKey([]byte("pk1"))
	require.Equal(t, ErrValidatorNotFound, err)
}

func TestIndexHashedNodesCoordinator_GetValidatorWithPublicKeyShouldWork(t *testing.T) {
	t.Parallel()

	listMeta := []Validator{
		newValidatorMock([]byte("pk0_meta"), 1, defaultSelectionChances),
		newValidatorMock([]byte("pk1_meta"), 1, defaultSelectionChances),
		newValidatorMock([]byte("pk2_meta"), 1, defaultSelectionChances),
	}
	listShard0 := []Validator{
		newValidatorMock([]byte("pk0_shard0"), 1, defaultSelectionChances),
		newValidatorMock([]byte("pk1_shard0"), 1, defaultSelectionChances),
		newValidatorMock([]byte("pk2_shard0"), 1, defaultSelectionChances),
	}
	listShard1 := []Validator{
		newValidatorMock([]byte("pk0_shard1"), 1, defaultSelectionChances),
		newValidatorMock([]byte("pk1_shard1"), 1, defaultSelectionChances),
		newValidatorMock([]byte("pk2_shard1"), 1, defaultSelectionChances),
	}

	eligibleMap := make(map[uint32][]Validator)
	eligibleMap[core.MetachainShardId] = listMeta
	eligibleMap[0] = listShard0
	eligibleMap[1] = listShard1
	shufflerArgs := &NodesShufflerArgs{
		ShuffleBetweenShards: shuffleBetweenShards,
		MaxNodesEnableConfig: nil,
		EnableEpochsHandler:  &mock.EnableEpochsHandlerMock{},
	}
	nodeShuffler, err := NewHashValidatorsShuffler(shufflerArgs)
	require.Nil(t, err)

	epochStartSubscriber := &epochstartmock.EpochStartNotifierStub{}
	bootStorer := genericMocks.NewStorerMock()

	arguments := ArgNodesCoordinator{
<<<<<<< HEAD
		ChainParametersHandler: &shardingmock.ChainParametersHandlerStub{
			CurrentChainParametersCalled: func() config.ChainParametersByEpochConfig {
				return config.ChainParametersByEpochConfig{
					ShardConsensusGroupSize:     1,
					MetachainConsensusGroupSize: 1,
				}
			},
		},
		Marshalizer:              &mock.MarshalizerMock{},
		Hasher:                   &hashingMocks.HasherMock{},
		Shuffler:                 nodeShuffler,
		EpochStartNotifier:       epochStartSubscriber,
		BootStorer:               bootStorer,
		NbShards:                 2,
		EligibleNodes:            eligibleMap,
		WaitingNodes:             make(map[uint32][]Validator),
		SelfPublicKey:            []byte("key"),
		ConsensusGroupCache:      &mock.NodesCoordinatorCacheMock{},
		ShuffledOutHandler:       &mock.ShuffledOutHandlerStub{},
		ChanStopNode:             make(chan endProcess.ArgEndProcess),
		NodeTypeProvider:         &nodeTypeProviderMock.NodeTypeProviderStub{},
		EnableEpochsHandler:      &mock.EnableEpochsHandlerMock{},
		ValidatorInfoCacher:      &vic.ValidatorInfoCacherStub{},
		GenesisNodesSetupHandler: &mock.NodesSetupMock{},
=======
		ShardConsensusGroupSize:         1,
		MetaConsensusGroupSize:          1,
		Marshalizer:                     &mock.MarshalizerMock{},
		Hasher:                          &hashingMocks.HasherMock{},
		Shuffler:                        nodeShuffler,
		EpochStartNotifier:              epochStartSubscriber,
		BootStorer:                      bootStorer,
		NbShards:                        2,
		EligibleNodes:                   eligibleMap,
		WaitingNodes:                    make(map[uint32][]Validator),
		SelfPublicKey:                   []byte("key"),
		ConsensusGroupCache:             &mock.NodesCoordinatorCacheMock{},
		ShuffledOutHandler:              &mock.ShuffledOutHandlerStub{},
		ChanStopNode:                    make(chan endProcess.ArgEndProcess),
		NodeTypeProvider:                &nodeTypeProviderMock.NodeTypeProviderStub{},
		EnableEpochsHandler:             &mock.EnableEpochsHandlerMock{},
		ValidatorInfoCacher:             &vic.ValidatorInfoCacherStub{},
		GenesisNodesSetupHandler:        &mock.NodesSetupMock{},
		NodesCoordinatorRegistryFactory: createNodesCoordinatorRegistryFactory(),
>>>>>>> ad05efde
	}
	ihnc, _ := NewIndexHashedNodesCoordinator(arguments)

	v, shardId, err := ihnc.GetValidatorWithPublicKey([]byte("pk0_meta"))
	require.Nil(t, err)
	require.Equal(t, core.MetachainShardId, shardId)
	require.Equal(t, []byte("pk0_meta"), v.PubKey())

	v, shardId, err = ihnc.GetValidatorWithPublicKey([]byte("pk1_shard0"))
	require.Nil(t, err)
	require.Equal(t, uint32(0), shardId)
	require.Equal(t, []byte("pk1_shard0"), v.PubKey())

	v, shardId, err = ihnc.GetValidatorWithPublicKey([]byte("pk2_shard1"))
	require.Nil(t, err)
	require.Equal(t, uint32(1), shardId)
	require.Equal(t, []byte("pk2_shard1"), v.PubKey())
}

func TestIndexHashedGroupSelector_GetAllEligibleValidatorsPublicKeys(t *testing.T) {
	t.Parallel()

	shardZeroId := uint32(0)
	shardOneId := uint32(1)
	expectedValidatorsPubKeys := map[uint32][][]byte{
		shardZeroId:           {[]byte("pk0_shard0"), []byte("pk1_shard0"), []byte("pk2_shard0")},
		shardOneId:            {[]byte("pk0_shard1"), []byte("pk1_shard1"), []byte("pk2_shard1")},
		core.MetachainShardId: {[]byte("pk0_meta"), []byte("pk1_meta"), []byte("pk2_meta")},
	}

	listMeta := []Validator{
		newValidatorMock(expectedValidatorsPubKeys[core.MetachainShardId][0], 1, defaultSelectionChances),
		newValidatorMock(expectedValidatorsPubKeys[core.MetachainShardId][1], 1, defaultSelectionChances),
		newValidatorMock(expectedValidatorsPubKeys[core.MetachainShardId][2], 1, defaultSelectionChances),
	}
	listShard0 := []Validator{
		newValidatorMock(expectedValidatorsPubKeys[shardZeroId][0], 1, defaultSelectionChances),
		newValidatorMock(expectedValidatorsPubKeys[shardZeroId][1], 1, defaultSelectionChances),
		newValidatorMock(expectedValidatorsPubKeys[shardZeroId][2], 1, defaultSelectionChances),
	}
	listShard1 := []Validator{
		newValidatorMock(expectedValidatorsPubKeys[shardOneId][0], 1, defaultSelectionChances),
		newValidatorMock(expectedValidatorsPubKeys[shardOneId][1], 1, defaultSelectionChances),
		newValidatorMock(expectedValidatorsPubKeys[shardOneId][2], 1, defaultSelectionChances),
	}

	eligibleMap := make(map[uint32][]Validator)
	eligibleMap[core.MetachainShardId] = listMeta
	eligibleMap[shardZeroId] = listShard0
	eligibleMap[shardOneId] = listShard1
	shufflerArgs := &NodesShufflerArgs{
		ShuffleBetweenShards: shuffleBetweenShards,
		MaxNodesEnableConfig: nil,
		EnableEpochsHandler:  &mock.EnableEpochsHandlerMock{},
	}
	nodeShuffler, err := NewHashValidatorsShuffler(shufflerArgs)
	require.Nil(t, err)

	epochStartSubscriber := &epochstartmock.EpochStartNotifierStub{}
	bootStorer := genericMocks.NewStorerMock()

	arguments := ArgNodesCoordinator{
<<<<<<< HEAD
		ChainParametersHandler: &shardingmock.ChainParametersHandlerStub{
			CurrentChainParametersCalled: func() config.ChainParametersByEpochConfig {
				return config.ChainParametersByEpochConfig{
					ShardConsensusGroupSize:     1,
					MetachainConsensusGroupSize: 1,
				}
			},
		},
		Marshalizer:              &mock.MarshalizerMock{},
		Hasher:                   &hashingMocks.HasherMock{},
		Shuffler:                 nodeShuffler,
		EpochStartNotifier:       epochStartSubscriber,
		BootStorer:               bootStorer,
		ShardIDAsObserver:        shardZeroId,
		NbShards:                 2,
		EligibleNodes:            eligibleMap,
		WaitingNodes:             make(map[uint32][]Validator),
		SelfPublicKey:            []byte("key"),
		ConsensusGroupCache:      &mock.NodesCoordinatorCacheMock{},
		ShuffledOutHandler:       &mock.ShuffledOutHandlerStub{},
		ChanStopNode:             make(chan endProcess.ArgEndProcess),
		NodeTypeProvider:         &nodeTypeProviderMock.NodeTypeProviderStub{},
		EnableEpochsHandler:      &mock.EnableEpochsHandlerMock{},
		ValidatorInfoCacher:      &vic.ValidatorInfoCacherStub{},
		GenesisNodesSetupHandler: &mock.NodesSetupMock{},
=======
		ShardConsensusGroupSize:         1,
		MetaConsensusGroupSize:          1,
		Marshalizer:                     &mock.MarshalizerMock{},
		Hasher:                          &hashingMocks.HasherMock{},
		Shuffler:                        nodeShuffler,
		EpochStartNotifier:              epochStartSubscriber,
		BootStorer:                      bootStorer,
		ShardIDAsObserver:               shardZeroId,
		NbShards:                        2,
		EligibleNodes:                   eligibleMap,
		WaitingNodes:                    make(map[uint32][]Validator),
		SelfPublicKey:                   []byte("key"),
		ConsensusGroupCache:             &mock.NodesCoordinatorCacheMock{},
		ShuffledOutHandler:              &mock.ShuffledOutHandlerStub{},
		ChanStopNode:                    make(chan endProcess.ArgEndProcess),
		NodeTypeProvider:                &nodeTypeProviderMock.NodeTypeProviderStub{},
		EnableEpochsHandler:             &mock.EnableEpochsHandlerMock{},
		ValidatorInfoCacher:             &vic.ValidatorInfoCacherStub{},
		GenesisNodesSetupHandler:        &mock.NodesSetupMock{},
		NodesCoordinatorRegistryFactory: createNodesCoordinatorRegistryFactory(),
>>>>>>> ad05efde
	}

	ihnc, _ := NewIndexHashedNodesCoordinator(arguments)

	allValidatorsPublicKeys, err := ihnc.GetAllEligibleValidatorsPublicKeys(0)
	require.Equal(t, expectedValidatorsPubKeys, allValidatorsPublicKeys)
	require.Nil(t, err)
}

func TestIndexHashedGroupSelector_GetAllWaitingValidatorsPublicKeys(t *testing.T) {
	t.Parallel()

	shardZeroId := uint32(0)
	shardOneId := uint32(1)
	expectedValidatorsPubKeys := map[uint32][][]byte{
		shardZeroId:           {[]byte("pk0_shard0"), []byte("pk1_shard0"), []byte("pk2_shard0")},
		shardOneId:            {[]byte("pk0_shard1"), []byte("pk1_shard1"), []byte("pk2_shard1")},
		core.MetachainShardId: {[]byte("pk0_meta"), []byte("pk1_meta"), []byte("pk2_meta")},
	}

	listMeta := []Validator{
		newValidatorMock(expectedValidatorsPubKeys[core.MetachainShardId][0], 1, defaultSelectionChances),
		newValidatorMock(expectedValidatorsPubKeys[core.MetachainShardId][1], 1, defaultSelectionChances),
		newValidatorMock(expectedValidatorsPubKeys[core.MetachainShardId][2], 1, defaultSelectionChances),
	}
	listShard0 := []Validator{
		newValidatorMock(expectedValidatorsPubKeys[shardZeroId][0], 1, defaultSelectionChances),
		newValidatorMock(expectedValidatorsPubKeys[shardZeroId][1], 1, defaultSelectionChances),
		newValidatorMock(expectedValidatorsPubKeys[shardZeroId][2], 1, defaultSelectionChances),
	}
	listShard1 := []Validator{
		newValidatorMock(expectedValidatorsPubKeys[shardOneId][0], 1, defaultSelectionChances),
		newValidatorMock(expectedValidatorsPubKeys[shardOneId][1], 1, defaultSelectionChances),
		newValidatorMock(expectedValidatorsPubKeys[shardOneId][2], 1, defaultSelectionChances),
	}

	waitingMap := make(map[uint32][]Validator)
	waitingMap[core.MetachainShardId] = listMeta
	waitingMap[shardZeroId] = listShard0
	waitingMap[shardOneId] = listShard1

	shufflerArgs := &NodesShufflerArgs{
		ShuffleBetweenShards: shuffleBetweenShards,
		MaxNodesEnableConfig: nil,
		EnableEpochsHandler:  &mock.EnableEpochsHandlerMock{},
	}
	nodeShuffler, err := NewHashValidatorsShuffler(shufflerArgs)
	require.Nil(t, err)

	epochStartSubscriber := &epochstartmock.EpochStartNotifierStub{}
	bootStorer := genericMocks.NewStorerMock()

	eligibleMap := make(map[uint32][]Validator)
	eligibleMap[core.MetachainShardId] = []Validator{&validator{}}
	eligibleMap[shardZeroId] = []Validator{&validator{}}

	arguments := ArgNodesCoordinator{
<<<<<<< HEAD
		ChainParametersHandler: &shardingmock.ChainParametersHandlerStub{
			CurrentChainParametersCalled: func() config.ChainParametersByEpochConfig {
				return config.ChainParametersByEpochConfig{
					ShardConsensusGroupSize:     1,
					MetachainConsensusGroupSize: 1,
				}
			},
		},
		Marshalizer:              &mock.MarshalizerMock{},
		Hasher:                   &hashingMocks.HasherMock{},
		Shuffler:                 nodeShuffler,
		EpochStartNotifier:       epochStartSubscriber,
		BootStorer:               bootStorer,
		ShardIDAsObserver:        shardZeroId,
		NbShards:                 2,
		EligibleNodes:            eligibleMap,
		WaitingNodes:             waitingMap,
		SelfPublicKey:            []byte("key"),
		ConsensusGroupCache:      &mock.NodesCoordinatorCacheMock{},
		ShuffledOutHandler:       &mock.ShuffledOutHandlerStub{},
		ChanStopNode:             make(chan endProcess.ArgEndProcess),
		NodeTypeProvider:         &nodeTypeProviderMock.NodeTypeProviderStub{},
		EnableEpochsHandler:      &mock.EnableEpochsHandlerMock{},
		ValidatorInfoCacher:      &vic.ValidatorInfoCacherStub{},
		GenesisNodesSetupHandler: &mock.NodesSetupMock{},
=======
		ShardConsensusGroupSize:         1,
		MetaConsensusGroupSize:          1,
		Marshalizer:                     &mock.MarshalizerMock{},
		Hasher:                          &hashingMocks.HasherMock{},
		Shuffler:                        nodeShuffler,
		EpochStartNotifier:              epochStartSubscriber,
		BootStorer:                      bootStorer,
		ShardIDAsObserver:               shardZeroId,
		NbShards:                        2,
		EligibleNodes:                   eligibleMap,
		WaitingNodes:                    waitingMap,
		SelfPublicKey:                   []byte("key"),
		ConsensusGroupCache:             &mock.NodesCoordinatorCacheMock{},
		ShuffledOutHandler:              &mock.ShuffledOutHandlerStub{},
		ChanStopNode:                    make(chan endProcess.ArgEndProcess),
		NodeTypeProvider:                &nodeTypeProviderMock.NodeTypeProviderStub{},
		EnableEpochsHandler:             &mock.EnableEpochsHandlerMock{},
		ValidatorInfoCacher:             &vic.ValidatorInfoCacherStub{},
		GenesisNodesSetupHandler:        &mock.NodesSetupMock{},
		NodesCoordinatorRegistryFactory: createNodesCoordinatorRegistryFactory(),
>>>>>>> ad05efde
	}

	ihnc, _ := NewIndexHashedNodesCoordinator(arguments)

	allValidatorsPublicKeys, err := ihnc.GetAllWaitingValidatorsPublicKeys(0)
	require.Equal(t, expectedValidatorsPubKeys, allValidatorsPublicKeys)
	require.Nil(t, err)
}

func createBlockBodyFromNodesCoordinator(ihnc *indexHashedNodesCoordinator, epoch uint32, validatorInfoCacher epochStart.ValidatorInfoCacher) *block.Body {
	body := &block.Body{MiniBlocks: make([]*block.MiniBlock, 0)}

	mbs := createMiniBlocksForNodesMap(ihnc.nodesConfig[epoch].eligibleMap, string(common.EligibleList), ihnc.marshalizer, ihnc.hasher, validatorInfoCacher)
	body.MiniBlocks = append(body.MiniBlocks, mbs...)

	mbs = createMiniBlocksForNodesMap(ihnc.nodesConfig[epoch].waitingMap, string(common.WaitingList), ihnc.marshalizer, ihnc.hasher, validatorInfoCacher)
	body.MiniBlocks = append(body.MiniBlocks, mbs...)

	mbs = createMiniBlocksForNodesMap(ihnc.nodesConfig[epoch].leavingMap, string(common.LeavingList), ihnc.marshalizer, ihnc.hasher, validatorInfoCacher)
	body.MiniBlocks = append(body.MiniBlocks, mbs...)

	return body
}

func createMiniBlocksForNodesMap(
	nodesMap map[uint32][]Validator,
	list string,
	marshaller marshal.Marshalizer,
	hasher hashing.Hasher,
	validatorInfoCacher epochStart.ValidatorInfoCacher,
) []*block.MiniBlock {

	miniBlocks := make([]*block.MiniBlock, 0)
	for shId, eligibleList := range nodesMap {
		miniBlock := &block.MiniBlock{Type: block.PeerBlock}
		for index, eligible := range eligibleList {
			shardValidatorInfo := &state.ShardValidatorInfo{
				PublicKey:  eligible.PubKey(),
				ShardId:    shId,
				List:       list,
				Index:      uint32(index),
				TempRating: 10,
			}

			shardValidatorInfoHash, _ := core.CalculateHash(marshaller, hasher, shardValidatorInfo)

			miniBlock.TxHashes = append(miniBlock.TxHashes, shardValidatorInfoHash)
			validatorInfoCacher.AddValidatorInfo(shardValidatorInfoHash, shardValidatorInfo)
		}
		miniBlocks = append(miniBlocks, miniBlock)
	}
	return miniBlocks
}

func TestIndexHashedNodesCoordinator_EpochStart(t *testing.T) {
	t.Parallel()

	arguments := createArguments()
	arguments.ValidatorInfoCacher = dataPool.NewCurrentEpochValidatorInfoPool()
	ihnc, err := NewIndexHashedNodesCoordinator(arguments)
	require.Nil(t, err)
	epoch := uint32(1)

	header := &block.MetaBlock{
		PrevRandSeed: []byte("rand seed"),
		EpochStart:   block.EpochStart{LastFinalizedHeaders: []block.EpochStartShardData{{}}},
		Epoch:        epoch,
	}

	ihnc.nodesConfig[epoch] = ihnc.nodesConfig[0]

	body := createBlockBodyFromNodesCoordinator(ihnc, epoch, ihnc.validatorInfoCacher)
	ihnc.EpochStartPrepare(header, body)
	ihnc.EpochStartAction(header)

	validators, err := ihnc.GetAllEligibleValidatorsPublicKeys(epoch)
	require.Nil(t, err)
	require.NotNil(t, validators)

	computedShardId, isValidator := ihnc.computeShardForSelfPublicKey(ihnc.nodesConfig[0])
	// should remain in same shard with intra shard shuffling
	require.Equal(t, arguments.ShardIDAsObserver, computedShardId)
	require.False(t, isValidator)
}

func TestIndexHashedNodesCoordinator_setNodesPerShardsShouldTriggerWrongConfiguration(t *testing.T) {
	t.Parallel()

	chanStopNode := make(chan endProcess.ArgEndProcess, 1)
	arguments := createArguments()
	arguments.ChanStopNode = chanStopNode
	arguments.IsFullArchive = true

	pk := []byte("pk")
	arguments.SelfPublicKey = pk
	ihnc, err := NewIndexHashedNodesCoordinator(arguments)
	require.Nil(t, err)

	eligibleMap := map[uint32][]Validator{
		core.MetachainShardId: {
			newValidatorMock(pk, 1, 1),
		},
	}

	err = ihnc.setNodesPerShards(eligibleMap, map[uint32][]Validator{}, map[uint32][]Validator{}, map[uint32][]Validator{}, 2)
	require.NoError(t, err)

	value := <-chanStopNode
	require.Equal(t, common.WrongConfiguration, value.Reason)
}

func TestIndexHashedNodesCoordinator_setNodesPerShardsShouldNotTriggerWrongConfiguration(t *testing.T) {
	t.Parallel()

	chanStopNode := make(chan endProcess.ArgEndProcess, 1)
	arguments := createArguments()
	arguments.ChanStopNode = chanStopNode
	arguments.IsFullArchive = false

	pk := []byte("pk")
	arguments.SelfPublicKey = pk
	ihnc, err := NewIndexHashedNodesCoordinator(arguments)
	require.Nil(t, err)

	eligibleMap := map[uint32][]Validator{
		core.MetachainShardId: {
			newValidatorMock(pk, 1, 1),
		},
	}

	err = ihnc.setNodesPerShards(eligibleMap, map[uint32][]Validator{}, map[uint32][]Validator{}, map[uint32][]Validator{}, 2)
	require.NoError(t, err)

	require.Empty(t, chanStopNode)
}

func TestIndexHashedNodesCoordinator_setNodesPerShardsShouldSetNodeTypeValidator(t *testing.T) {
	t.Parallel()

	arguments := createArguments()
	arguments.IsFullArchive = false

	var nodeTypeResult core.NodeType
	var setTypeWasCalled bool
	arguments.NodeTypeProvider = &nodeTypeProviderMock.NodeTypeProviderStub{
		SetTypeCalled: func(nodeType core.NodeType) {
			nodeTypeResult = nodeType
			setTypeWasCalled = true
		},
	}

	pk := []byte("pk")
	arguments.SelfPublicKey = pk
	ihnc, err := NewIndexHashedNodesCoordinator(arguments)
	require.Nil(t, err)

	eligibleMap := map[uint32][]Validator{
		core.MetachainShardId: {
			newValidatorMock(pk, 1, 1),
		},
	}

	err = ihnc.setNodesPerShards(eligibleMap, map[uint32][]Validator{}, map[uint32][]Validator{}, map[uint32][]Validator{}, 2)
	require.NoError(t, err)
	require.True(t, setTypeWasCalled)
	require.Equal(t, core.NodeTypeValidator, nodeTypeResult)
}

func TestIndexHashedNodesCoordinator_setNodesPerShardsShouldSetNodeTypeObserver(t *testing.T) {
	t.Parallel()

	arguments := createArguments()
	arguments.IsFullArchive = false

	var nodeTypeResult core.NodeType
	var setTypeWasCalled bool
	arguments.NodeTypeProvider = &nodeTypeProviderMock.NodeTypeProviderStub{
		SetTypeCalled: func(nodeType core.NodeType) {
			nodeTypeResult = nodeType
			setTypeWasCalled = true
		},
	}

	pk := []byte("observer pk")
	arguments.SelfPublicKey = pk
	ihnc, err := NewIndexHashedNodesCoordinator(arguments)
	require.Nil(t, err)

	eligibleMap := map[uint32][]Validator{
		core.MetachainShardId: {
			newValidatorMock([]byte("validator pk"), 1, 1),
		},
	}

	err = ihnc.setNodesPerShards(eligibleMap, map[uint32][]Validator{}, map[uint32][]Validator{}, map[uint32][]Validator{}, 2)
	require.NoError(t, err)
	require.True(t, setTypeWasCalled)
	require.Equal(t, core.NodeTypeObserver, nodeTypeResult)
}

func TestIndexHashedNodesCoordinator_EpochStartInEligible(t *testing.T) {
	t.Parallel()

	arguments := createArguments()
	arguments.ValidatorInfoCacher = dataPool.NewCurrentEpochValidatorInfoPool()
	pk := []byte("pk")
	arguments.SelfPublicKey = pk
	ihnc, err := NewIndexHashedNodesCoordinator(arguments)
	require.Nil(t, err)
	epoch := uint32(2)

	header := &block.MetaBlock{
		PrevRandSeed: []byte("rand seed"),
		EpochStart:   block.EpochStart{LastFinalizedHeaders: []block.EpochStartShardData{{}}},
		Epoch:        epoch,
	}

	validatorShard := core.MetachainShardId
	ihnc.nodesConfig = map[uint32]*epochNodesConfig{
		epoch: {
			shardID: validatorShard,
			eligibleMap: map[uint32][]Validator{
				validatorShard: {newValidatorMock(pk, 1, 1)},
			},
		},
	}
	body := createBlockBodyFromNodesCoordinator(ihnc, epoch, ihnc.validatorInfoCacher)
	ihnc.EpochStartPrepare(header, body)
	ihnc.EpochStartAction(header)

	computedShardId, isValidator := ihnc.computeShardForSelfPublicKey(ihnc.nodesConfig[epoch])

	require.Equal(t, validatorShard, computedShardId)
	require.True(t, isValidator)
}

func TestIndexHashedNodesCoordinator_computeShardForSelfPublicKeyWithStakingV4(t *testing.T) {
	t.Parallel()

	arguments := createArguments()
	pk := []byte("pk")
	arguments.SelfPublicKey = pk
	nc, _ := NewIndexHashedNodesCoordinator(arguments)
	epoch := uint32(2)

	metaShard := core.MetachainShardId
	nc.nodesConfig = map[uint32]*epochNodesConfig{
		epoch: {
			shardID: metaShard,
			shuffledOutMap: map[uint32][]Validator{
				metaShard: {newValidatorMock(pk, 1, 1)},
			},
		},
	}

	computedShardId, isValidator := nc.computeShardForSelfPublicKey(nc.nodesConfig[epoch])
	require.Equal(t, nc.shardIDAsObserver, computedShardId)
	require.False(t, isValidator)

	nc.flagStakingV4Step2.SetValue(true)

	computedShardId, isValidator = nc.computeShardForSelfPublicKey(nc.nodesConfig[epoch])
	require.Equal(t, metaShard, computedShardId)
	require.True(t, isValidator)
}

func TestIndexHashedNodesCoordinator_EpochStartInWaiting(t *testing.T) {
	t.Parallel()

	arguments := createArguments()
	arguments.ValidatorInfoCacher = dataPool.NewCurrentEpochValidatorInfoPool()
	pk := []byte("pk")
	arguments.SelfPublicKey = pk
	ihnc, err := NewIndexHashedNodesCoordinator(arguments)
	require.Nil(t, err)

	epoch := uint32(2)
	header := &block.MetaBlock{
		PrevRandSeed: []byte("rand seed"),
		EpochStart:   block.EpochStart{LastFinalizedHeaders: []block.EpochStartShardData{{}}},
		Epoch:        epoch,
	}

	validatorShard := core.MetachainShardId
	ihnc.nodesConfig = map[uint32]*epochNodesConfig{
		epoch: {
			shardID: validatorShard,
			waitingMap: map[uint32][]Validator{
				validatorShard: {newValidatorMock(pk, 1, 1)},
			},
		},
	}
	body := createBlockBodyFromNodesCoordinator(ihnc, epoch, ihnc.validatorInfoCacher)
	ihnc.EpochStartPrepare(header, body)
	ihnc.EpochStartAction(header)

	computedShardId, isValidator := ihnc.computeShardForSelfPublicKey(ihnc.nodesConfig[epoch])
	require.Equal(t, validatorShard, computedShardId)
	require.True(t, isValidator)
}

func TestIndexHashedNodesCoordinator_EpochStartInLeaving(t *testing.T) {
	t.Parallel()

	arguments := createArguments()
	arguments.ValidatorInfoCacher = dataPool.NewCurrentEpochValidatorInfoPool()
	pk := []byte("pk")
	arguments.SelfPublicKey = pk
	ihnc, err := NewIndexHashedNodesCoordinator(arguments)
	require.Nil(t, err)

	epoch := uint32(2)
	header := &block.MetaBlock{
		PrevRandSeed: []byte("rand seed"),
		EpochStart:   block.EpochStart{LastFinalizedHeaders: []block.EpochStartShardData{{}}},
		Epoch:        epoch,
	}

	validatorShard := core.MetachainShardId
	ihnc.nodesConfig = map[uint32]*epochNodesConfig{
		epoch: {
			shardID: validatorShard,
			eligibleMap: map[uint32][]Validator{
				validatorShard: {
					newValidatorMock([]byte("eligiblePk"), 1, 1),
				},
			},
			leavingMap: map[uint32][]Validator{
				validatorShard: {newValidatorMock(pk, 1, 1)},
			},
		},
	}
	body := createBlockBodyFromNodesCoordinator(ihnc, epoch, ihnc.validatorInfoCacher)
	ihnc.EpochStartPrepare(header, body)
	ihnc.EpochStartAction(header)

	computedShardId, isValidator := ihnc.computeShardForSelfPublicKey(ihnc.nodesConfig[epoch])
	require.Equal(t, validatorShard, computedShardId)
	require.True(t, isValidator)
}

func TestIndexHashedNodesCoordinator_EpochStart_EligibleSortedAscendingByIndex(t *testing.T) {
	t.Parallel()

	nbShards := uint32(1)
	eligibleMap := make(map[uint32][]Validator)

	pk1 := []byte{2}
	pk2 := []byte{1}

	list := []Validator{
		newValidatorMock(pk1, 1, 1),
		newValidatorMock(pk2, 1, 1),
	}
	eligibleMap[core.MetachainShardId] = list

	shufflerArgs := &NodesShufflerArgs{
		ShuffleBetweenShards: shuffleBetweenShards,
		MaxNodesEnableConfig: nil,
		EnableEpochsHandler:  &mock.EnableEpochsHandlerMock{},
	}
	nodeShuffler, err := NewHashValidatorsShuffler(shufflerArgs)
	require.Nil(t, err)

	epochStartSubscriber := &epochstartmock.EpochStartNotifierStub{}
	bootStorer := genericMocks.NewStorerMock()

	arguments := ArgNodesCoordinator{
		ChainParametersHandler: &shardingmock.ChainParametersHandlerStub{
			CurrentChainParametersCalled: func() config.ChainParametersByEpochConfig {
				return config.ChainParametersByEpochConfig{
					ShardConsensusGroupSize:     1,
					MetachainConsensusGroupSize: 1,
				}
			},
			ChainParametersForEpochCalled: func(_ uint32) (config.ChainParametersByEpochConfig, error) {
				return config.ChainParametersByEpochConfig{
					ShardConsensusGroupSize:     1,
					MetachainConsensusGroupSize: 1,
					ShardMinNumNodes:            2,
					MetachainMinNumNodes:        2,
				}, nil
			},
		},
		Marshalizer:         &mock.MarshalizerMock{},
		Hasher:              &hashingMocks.HasherMock{},
		Shuffler:            nodeShuffler,
		EpochStartNotifier:  epochStartSubscriber,
		BootStorer:          bootStorer,
		NbShards:            nbShards,
		EligibleNodes:       eligibleMap,
		WaitingNodes:        map[uint32][]Validator{},
		SelfPublicKey:       []byte("test"),
		ConsensusGroupCache: &mock.NodesCoordinatorCacheMock{},
		ShuffledOutHandler:  &mock.ShuffledOutHandlerStub{},
		ChanStopNode:        make(chan endProcess.ArgEndProcess),
		NodeTypeProvider:    &nodeTypeProviderMock.NodeTypeProviderStub{},
		EnableEpochsHandler: &mock.EnableEpochsHandlerMock{
			IsRefactorPeersMiniBlocksFlagEnabledField: true,
		},
		ValidatorInfoCacher:             dataPool.NewCurrentEpochValidatorInfoPool(),
		GenesisNodesSetupHandler:        &mock.NodesSetupMock{},
		NodesCoordinatorRegistryFactory: createNodesCoordinatorRegistryFactory(),
	}

	ihnc, err := NewIndexHashedNodesCoordinator(arguments)
	require.Nil(t, err)
	epoch := uint32(1)

	header := &block.MetaBlock{
		PrevRandSeed: []byte("rand seed"),
		EpochStart:   block.EpochStart{LastFinalizedHeaders: []block.EpochStartShardData{{}}},
		Epoch:        epoch,
	}

	ihnc.nodesConfig[epoch] = ihnc.nodesConfig[0]

	body := createBlockBodyFromNodesCoordinator(ihnc, epoch, ihnc.validatorInfoCacher)
	ihnc.EpochStartPrepare(header, body)

	newNodesConfig := ihnc.nodesConfig[1]

	firstEligible := newNodesConfig.eligibleMap[core.MetachainShardId][0]
	secondEligible := newNodesConfig.eligibleMap[core.MetachainShardId][1]
	assert.True(t, firstEligible.Index() < secondEligible.Index())
}

func TestIndexHashedNodesCoordinator_GetConsensusValidatorsPublicKeysNotExistingEpoch(t *testing.T) {
	t.Parallel()

	args := createArguments()
	ihnc, err := NewIndexHashedNodesCoordinator(args)
	require.Nil(t, err)

	var pKeys []string
	randomness := []byte("randomness")
	pKeys, err = ihnc.GetConsensusValidatorsPublicKeys(randomness, 0, 0, 1)
	require.True(t, errors.Is(err, ErrEpochNodesConfigDoesNotExist))
	require.Nil(t, pKeys)
}

func TestIndexHashedNodesCoordinator_GetConsensusValidatorsPublicKeysExistingEpoch(t *testing.T) {
	t.Parallel()

	args := createArguments()
	ihnc, err := NewIndexHashedNodesCoordinator(args)
	require.Nil(t, err)

	shard0PubKeys := validatorsPubKeys(args.EligibleNodes[0])

	var pKeys []string
	randomness := []byte("randomness")
	pKeys, err = ihnc.GetConsensusValidatorsPublicKeys(randomness, 0, 0, 0)
	require.Nil(t, err)
	require.True(t, len(pKeys) > 0)
	require.True(t, isStringSubgroup(pKeys, shard0PubKeys))
}

func TestIndexHashedNodesCoordinator_GetValidatorsIndexes(t *testing.T) {
	t.Parallel()

	args := createArguments()
	ihnc, err := NewIndexHashedNodesCoordinator(args)
	require.Nil(t, err)
	randomness := []byte("randomness")

	var pKeys []string
	pKeys, err = ihnc.GetConsensusValidatorsPublicKeys(randomness, 0, 0, 0)
	require.Nil(t, err)

	var indexes []uint64
	indexes, err = ihnc.GetValidatorsIndexes(pKeys, 0)
	require.Nil(t, err)
	require.Equal(t, len(pKeys), len(indexes))
}

func TestIndexHashedNodesCoordinator_GetValidatorsIndexesInvalidPubKey(t *testing.T) {
	t.Parallel()

	args := createArguments()
	ihnc, err := NewIndexHashedNodesCoordinator(args)
	require.Nil(t, err)
	randomness := []byte("randomness")

	var pKeys []string
	pKeys, err = ihnc.GetConsensusValidatorsPublicKeys(randomness, 0, 0, 0)
	require.Nil(t, err)

	var indexes []uint64
	pKeys[0] = "dummy"
	indexes, err = ihnc.GetValidatorsIndexes(pKeys, 0)
	require.Equal(t, ErrInvalidNumberPubKeys, err)
	require.Nil(t, indexes)
}

func TestIndexHashedNodesCoordinator_GetSavedStateKey(t *testing.T) {
	t.Parallel()

	args := createArguments()
	args.ValidatorInfoCacher = dataPool.NewCurrentEpochValidatorInfoPool()
	ihnc, err := NewIndexHashedNodesCoordinator(args)
	require.Nil(t, err)

	header := &block.MetaBlock{
		PrevRandSeed: []byte("rand seed"),
		EpochStart:   block.EpochStart{LastFinalizedHeaders: []block.EpochStartShardData{{}}},
		Epoch:        1,
	}

	body := createBlockBodyFromNodesCoordinator(ihnc, 0, ihnc.validatorInfoCacher)
	ihnc.EpochStartPrepare(header, body)
	ihnc.EpochStartAction(header)

	key := ihnc.GetSavedStateKey()
	require.Equal(t, []byte("rand seed"), key)
}

func TestIndexHashedNodesCoordinator_GetSavedStateKeyEpoch0(t *testing.T) {
	t.Parallel()

	args := createArguments()
	ihnc, err := NewIndexHashedNodesCoordinator(args)
	require.Nil(t, err)

	expectedKey := args.Hasher.Compute(string(args.SelfPublicKey))
	key := ihnc.GetSavedStateKey()
	require.Equal(t, expectedKey, key)
}

func TestIndexHashedNodesCoordinator_ShardIdForEpochInvalidEpoch(t *testing.T) {
	t.Parallel()

	args := createArguments()
	ihnc, err := NewIndexHashedNodesCoordinator(args)
	require.Nil(t, err)

	shardId, err := ihnc.ShardIdForEpoch(1)
	require.True(t, errors.Is(err, ErrEpochNodesConfigDoesNotExist))
	require.Equal(t, uint32(0), shardId)
}

func TestIndexHashedNodesCoordinator_ShardIdForEpochValidEpoch(t *testing.T) {
	t.Parallel()

	args := createArguments()
	ihnc, err := NewIndexHashedNodesCoordinator(args)
	require.Nil(t, err)

	shardId, err := ihnc.ShardIdForEpoch(0)
	require.Nil(t, err)
	require.Equal(t, uint32(0), shardId)
}

func TestIndexHashedNodesCoordinator_GetConsensusWhitelistedNodesEpoch0(t *testing.T) {
	t.Parallel()

	args := createArguments()
	ihnc, err := NewIndexHashedNodesCoordinator(args)
	require.Nil(t, err)

	nodesCurrentEpoch, err := ihnc.GetAllEligibleValidatorsPublicKeys(0)
	require.Nil(t, err)

	allNodesList := make([]string, 0)
	for _, nodesList := range nodesCurrentEpoch {
		for _, nodeKey := range nodesList {
			allNodesList = append(allNodesList, string(nodeKey))
		}
	}

	whitelistedNodes, err := ihnc.GetConsensusWhitelistedNodes(0)
	require.Nil(t, err)
	require.Greater(t, len(whitelistedNodes), 0)

	for key := range whitelistedNodes {
		require.True(t, isStringSubgroup([]string{key}, allNodesList))
	}
}

func TestIndexHashedNodesCoordinator_GetConsensusWhitelistedNodesEpoch1(t *testing.T) {
	t.Parallel()

	arguments := createArguments()
	arguments.ValidatorInfoCacher = dataPool.NewCurrentEpochValidatorInfoPool()
	ihnc, err := NewIndexHashedNodesCoordinator(arguments)
	require.Nil(t, err)

	header := &block.MetaBlock{
		PrevRandSeed: []byte("rand seed"),
		EpochStart:   block.EpochStart{LastFinalizedHeaders: []block.EpochStartShardData{{}}},
		Epoch:        1,
	}

	body := createBlockBodyFromNodesCoordinator(ihnc, 0, ihnc.validatorInfoCacher)
	ihnc.EpochStartPrepare(header, body)
	ihnc.EpochStartAction(header)

	nodesPrevEpoch, err := ihnc.GetAllEligibleValidatorsPublicKeys(0)
	require.Nil(t, err)
	nodesCurrentEpoch, err := ihnc.GetAllEligibleValidatorsPublicKeys(1)
	require.Nil(t, err)

	allNodesList := make([]string, 0)
	for shardId := range nodesPrevEpoch {
		for _, nodeKey := range nodesPrevEpoch[shardId] {
			allNodesList = append(allNodesList, string(nodeKey))
		}
		for _, nodeKey := range nodesCurrentEpoch[shardId] {
			allNodesList = append(allNodesList, string(nodeKey))
		}
	}

	whitelistedNodes, err := ihnc.GetConsensusWhitelistedNodes(1)
	require.Nil(t, err)
	require.Greater(t, len(whitelistedNodes), 0)

	for key := range whitelistedNodes {
		require.True(t, isStringSubgroup([]string{key}, allNodesList))
	}
}

func TestIndexHashedNodesCoordinator_GetConsensusWhitelistedNodesAfterRevertToEpoch(t *testing.T) {
	t.Parallel()

	arguments := createArguments()
	arguments.ValidatorInfoCacher = dataPool.NewCurrentEpochValidatorInfoPool()
	ihnc, err := NewIndexHashedNodesCoordinator(arguments)
	require.Nil(t, err)

	header := &block.MetaBlock{
		PrevRandSeed: []byte("rand seed"),
		EpochStart:   block.EpochStart{LastFinalizedHeaders: []block.EpochStartShardData{{}}},
		Epoch:        1,
	}

	body := createBlockBodyFromNodesCoordinator(ihnc, 0, ihnc.validatorInfoCacher)
	ihnc.EpochStartPrepare(header, body)
	ihnc.EpochStartAction(header)

	body = createBlockBodyFromNodesCoordinator(ihnc, 1, ihnc.validatorInfoCacher)
	header = &block.MetaBlock{
		PrevRandSeed: []byte("rand seed"),
		EpochStart:   block.EpochStart{LastFinalizedHeaders: []block.EpochStartShardData{{}}},
		Epoch:        2,
	}
	ihnc.EpochStartPrepare(header, body)
	ihnc.EpochStartAction(header)

	body = createBlockBodyFromNodesCoordinator(ihnc, 2, ihnc.validatorInfoCacher)
	header = &block.MetaBlock{
		PrevRandSeed: []byte("rand seed"),
		EpochStart:   block.EpochStart{LastFinalizedHeaders: []block.EpochStartShardData{{}}},
		Epoch:        3,
	}
	ihnc.EpochStartPrepare(header, body)
	ihnc.EpochStartAction(header)

	body = createBlockBodyFromNodesCoordinator(ihnc, 3, ihnc.validatorInfoCacher)
	header = &block.MetaBlock{
		PrevRandSeed: []byte("rand seed"),
		EpochStart:   block.EpochStart{LastFinalizedHeaders: []block.EpochStartShardData{{}}},
		Epoch:        4,
	}
	ihnc.EpochStartPrepare(header, body)
	ihnc.EpochStartAction(header)

	nodesEpoch1, err := ihnc.GetAllEligibleValidatorsPublicKeys(1)
	require.Nil(t, err)

	allNodesList := make([]string, 0)
	for _, nodesList := range nodesEpoch1 {
		for _, nodeKey := range nodesList {
			allNodesList = append(allNodesList, string(nodeKey))
		}
	}

	whitelistedNodes, err := ihnc.GetConsensusWhitelistedNodes(1)
	require.Nil(t, err)
	require.Greater(t, len(whitelistedNodes), 0)

	for key := range whitelistedNodes {
		require.True(t, isStringSubgroup([]string{key}, allNodesList))
	}
}

func TestIndexHashedNodesCoordinator_ConsensusGroupSize(t *testing.T) {
	t.Parallel()

	testEpoch := uint32(37)
	shardConsensusGroupSize, metaConsensusGroupSize := 1, 1
	arguments := createArguments()
	arguments.Epoch = testEpoch - 1
	numTimesChainParametersForEpochWasCalled := 0
	arguments.ChainParametersHandler = &shardingmock.ChainParametersHandlerStub{
		CurrentChainParametersCalled: func() config.ChainParametersByEpochConfig {
			return config.ChainParametersByEpochConfig{
				ShardConsensusGroupSize:     uint32(shardConsensusGroupSize),
				MetachainConsensusGroupSize: uint32(metaConsensusGroupSize),
			}
		},
		ChainParametersForEpochCalled: func(epoch uint32) (config.ChainParametersByEpochConfig, error) {
			if numTimesChainParametersForEpochWasCalled == 0 {
				require.Equal(t, testEpoch-1, epoch)
			} else {
				require.Equal(t, testEpoch, epoch)
			}
			numTimesChainParametersForEpochWasCalled++

			return config.ChainParametersByEpochConfig{
				ShardConsensusGroupSize:     1,
				MetachainConsensusGroupSize: 1,
			}, nil
		},
	}
	ihnc, err := NewIndexHashedNodesCoordinator(arguments)
	require.Nil(t, err)

	consensusSizeShard := ihnc.ConsensusGroupSizeForShardAndEpoch(0, testEpoch)
	consensusSizeMeta := ihnc.ConsensusGroupSizeForShardAndEpoch(core.MetachainShardId, testEpoch)

	require.Equal(t, shardConsensusGroupSize, consensusSizeShard)
	require.Equal(t, metaConsensusGroupSize, consensusSizeMeta)

	// consensus group size from chain parameters should have been called once from the constructor, once for shard and once for meta
	require.Equal(t, 3, numTimesChainParametersForEpochWasCalled)
}

func TestIndexHashedNodesCoordinator_GetNumTotalEligible(t *testing.T) {
	t.Parallel()

	arguments := createArguments()
	ihnc, err := NewIndexHashedNodesCoordinator(arguments)
	require.Nil(t, err)

	expectedNbNodes := uint64(0)
	for _, nodesList := range arguments.EligibleNodes {
		expectedNbNodes += uint64(len(nodesList))
	}

	nbNodes := ihnc.GetNumTotalEligible()
	require.Equal(t, expectedNbNodes, nbNodes)
}

func TestIndexHashedNodesCoordinator_GetOwnPublicKey(t *testing.T) {
	t.Parallel()

	arguments := createArguments()
	ihnc, err := NewIndexHashedNodesCoordinator(arguments)
	require.Nil(t, err)

	ownPubKey := ihnc.GetOwnPublicKey()
	require.Equal(t, arguments.SelfPublicKey, ownPubKey)
}

func TestIndexHashedNodesCoordinator_ShuffleOutWithEligible(t *testing.T) {
	t.Parallel()

	processCalled := false
	newShard := uint32(0)

	arguments := createArguments()
	arguments.ShuffledOutHandler = &mock.ShuffledOutHandlerStub{
		ProcessCalled: func(newShardID uint32) error {
			processCalled = true
			newShard = newShardID
			return nil
		},
	}
	pk := []byte("pk")
	arguments.SelfPublicKey = pk
	ihnc, err := NewIndexHashedNodesCoordinator(arguments)
	require.Nil(t, err)

	epoch := uint32(2)
	validatorShard := uint32(7)
	ihnc.nodesConfig = map[uint32]*epochNodesConfig{
		epoch: {
			shardID: validatorShard,
			eligibleMap: map[uint32][]Validator{
				validatorShard: {newValidatorMock(pk, 1, 1)},
			},
		},
	}

	ihnc.ShuffleOutForEpoch(epoch)
	require.True(t, processCalled)
	require.Equal(t, validatorShard, newShard)
}

func TestIndexHashedNodesCoordinator_ShuffleOutWithWaiting(t *testing.T) {
	t.Parallel()

	processCalled := false
	newShard := uint32(0)

	arguments := createArguments()
	arguments.ShuffledOutHandler = &mock.ShuffledOutHandlerStub{
		ProcessCalled: func(newShardID uint32) error {
			processCalled = true
			newShard = newShardID
			return nil
		},
	}
	pk := []byte("pk")
	arguments.SelfPublicKey = pk
	ihnc, err := NewIndexHashedNodesCoordinator(arguments)
	require.Nil(t, err)

	epoch := uint32(2)
	validatorShard := uint32(7)
	ihnc.nodesConfig = map[uint32]*epochNodesConfig{
		epoch: {
			shardID: validatorShard,
			waitingMap: map[uint32][]Validator{
				validatorShard: {newValidatorMock(pk, 1, 1)},
			},
		},
	}

	ihnc.ShuffleOutForEpoch(epoch)
	require.True(t, processCalled)
	require.Equal(t, validatorShard, newShard)
}

func TestIndexHashedNodesCoordinator_ShuffleOutWithObserver(t *testing.T) {
	t.Parallel()

	processCalled := false
	newShard := uint32(0)

	arguments := createArguments()
	arguments.ShuffledOutHandler = &mock.ShuffledOutHandlerStub{
		ProcessCalled: func(newShardID uint32) error {
			processCalled = true
			newShard = newShardID
			return nil
		},
	}
	pk := []byte("pk")
	arguments.SelfPublicKey = pk
	ihnc, err := NewIndexHashedNodesCoordinator(arguments)
	require.Nil(t, err)

	epoch := uint32(2)
	validatorShard := uint32(7)
	ihnc.nodesConfig = map[uint32]*epochNodesConfig{
		epoch: {
			shardID: validatorShard,
			eligibleMap: map[uint32][]Validator{
				validatorShard: {newValidatorMock([]byte("eligibleKey"), 1, 1)},
			},
			waitingMap: map[uint32][]Validator{
				validatorShard: {newValidatorMock([]byte("waitingKey"), 1, 1)},
			},
			leavingMap: map[uint32][]Validator{
				validatorShard: {newValidatorMock(pk, 1, 1)}},
		},
	}

	ihnc.ShuffleOutForEpoch(epoch)
	require.False(t, processCalled)
	expectedShardForLeaving := uint32(0)
	require.Equal(t, expectedShardForLeaving, newShard)
}

func TestIndexHashedNodesCoordinator_ShuffleOutNotFound(t *testing.T) {
	t.Parallel()

	processCalled := false
	newShard := uint32(0)

	arguments := createArguments()
	arguments.ShuffledOutHandler = &mock.ShuffledOutHandlerStub{
		ProcessCalled: func(newShardID uint32) error {
			processCalled = true
			newShard = newShardID
			return nil
		},
	}
	pk := []byte("pk")
	arguments.SelfPublicKey = pk
	ihnc, err := NewIndexHashedNodesCoordinator(arguments)
	require.Nil(t, err)

	epoch := uint32(2)
	validatorShard := uint32(7)
	ihnc.nodesConfig = map[uint32]*epochNodesConfig{
		epoch: {
			shardID: validatorShard,
			eligibleMap: map[uint32][]Validator{
				validatorShard: {newValidatorMock([]byte("eligibleKey"), 1, 1)},
			},
			waitingMap: map[uint32][]Validator{
				validatorShard: {newValidatorMock([]byte("waitingKey"), 1, 1)},
			},
			leavingMap: map[uint32][]Validator{
				validatorShard: {newValidatorMock([]byte("observerKey"), 1, 1)},
			},
		},
	}

	ihnc.ShuffleOutForEpoch(epoch)
	require.False(t, processCalled)
	expectedShardForNotFound := uint32(0)
	require.Equal(t, expectedShardForNotFound, newShard)
}

func TestIndexHashedNodesCoordinator_ShuffleOutNilConfig(t *testing.T) {
	t.Parallel()

	processCalled := false
	newShard := uint32(0)

	arguments := createArguments()
	arguments.ShuffledOutHandler = &mock.ShuffledOutHandlerStub{
		ProcessCalled: func(newShardID uint32) error {
			processCalled = true
			newShard = newShardID
			return nil
		},
	}
	pk := []byte("pk")
	arguments.SelfPublicKey = pk
	ihnc, err := NewIndexHashedNodesCoordinator(arguments)
	require.Nil(t, err)

	epoch := uint32(2)
	ihnc.nodesConfig = map[uint32]*epochNodesConfig{
		epoch: nil,
	}

	ihnc.ShuffleOutForEpoch(epoch)
	require.False(t, processCalled)
	expectedShardForNotFound := uint32(0)
	require.Equal(t, expectedShardForNotFound, newShard)
}

func TestIndexHashedNodesCoordinator_computeNodesConfigFromListNoValidators(t *testing.T) {
	t.Parallel()

	arguments := createArguments()
	pk := []byte("pk")
	arguments.SelfPublicKey = pk
	ihnc, _ := NewIndexHashedNodesCoordinator(arguments)

	validatorInfos := make([]*state.ShardValidatorInfo, 0)
	newNodesConfig, err := ihnc.computeNodesConfigFromList(validatorInfos)

	assert.Nil(t, newNodesConfig)
	assert.True(t, errors.Is(err, ErrMapSizeZero))

	newNodesConfig, err = ihnc.computeNodesConfigFromList(nil)

	assert.Nil(t, newNodesConfig)
	assert.True(t, errors.Is(err, ErrMapSizeZero))
}

func TestIndexHashedNodesCoordinator_computeNodesConfigFromListNilPk(t *testing.T) {
	t.Parallel()

	arguments := createArguments()
	pk := []byte("pk")
	arguments.SelfPublicKey = pk
	ihnc, _ := NewIndexHashedNodesCoordinator(arguments)

	validatorInfos :=
		[]*state.ShardValidatorInfo{
			{
				PublicKey:  pk,
				ShardId:    0,
				List:       "test1",
				Index:      0,
				TempRating: 0,
			},
			{
				PublicKey:  nil,
				ShardId:    0,
				List:       "test",
				Index:      0,
				TempRating: 0,
			},
		}

	newNodesConfig, err := ihnc.computeNodesConfigFromList(validatorInfos)

	assert.Nil(t, newNodesConfig)
	assert.NotNil(t, err)
	assert.Equal(t, ErrNilPubKey, err)
}

func TestIndexHashedNodesCoordinator_computeNodesConfigFromListWithStakingV4(t *testing.T) {
	t.Parallel()
	arguments := createArguments()
	nc, _ := NewIndexHashedNodesCoordinator(arguments)

	shard0Eligible := &state.ShardValidatorInfo{
		PublicKey:  []byte("pk0"),
		List:       string(common.EligibleList),
		Index:      1,
		TempRating: 2,
		ShardId:    0,
	}
	shard0Auction := &state.ShardValidatorInfo{
		PublicKey:  []byte("pk1"),
		List:       string(common.SelectedFromAuctionList),
		Index:      3,
		TempRating: 2,
		ShardId:    0,
	}
	shard1Auction := &state.ShardValidatorInfo{
		PublicKey:  []byte("pk2"),
		List:       string(common.SelectedFromAuctionList),
		Index:      2,
		TempRating: 2,
		ShardId:    1,
	}
	validatorInfos := []*state.ShardValidatorInfo{shard0Eligible, shard0Auction, shard1Auction}

	newNodesConfig, err := nc.computeNodesConfigFromList(validatorInfos)
	require.Equal(t, ErrReceivedAuctionValidatorsBeforeStakingV4, err)
	require.Nil(t, newNodesConfig)

	nc.updateEpochFlags(stakingV4Epoch)

	newNodesConfig, err = nc.computeNodesConfigFromList(validatorInfos)
	require.Nil(t, err)
	v1, _ := NewValidator([]byte("pk2"), 1, 2)
	v2, _ := NewValidator([]byte("pk1"), 1, 3)
	require.Equal(t, []Validator{v1, v2}, newNodesConfig.auctionList)

	validatorInfos = append(validatorInfos, &state.ShardValidatorInfo{
		PublicKey: []byte("pk3"),
		List:      string(common.NewList),
	})
	newNodesConfig, err = nc.computeNodesConfigFromList(validatorInfos)
	require.Equal(t, epochStart.ErrReceivedNewListNodeInStakingV4, err)
	require.Nil(t, newNodesConfig)
}

func TestIndexHashedNodesCoordinator_computeNodesConfigFromListValidatorsWithFix(t *testing.T) {
	t.Parallel()

	arguments := createArguments()
	pk := []byte("pk")
	arguments.SelfPublicKey = pk
	ihnc, _ := NewIndexHashedNodesCoordinator(arguments)
	_ = ihnc.flagStakingV4Started.SetReturningPrevious()

	shard0Eligible0 := &state.ShardValidatorInfo{
		PublicKey:  []byte("pk0"),
		List:       string(common.EligibleList),
		Index:      1,
		TempRating: 2,
		ShardId:    0,
	}
	shard0Eligible1 := &state.ShardValidatorInfo{
		PublicKey:  []byte("pk1"),
		List:       string(common.EligibleList),
		Index:      2,
		TempRating: 2,
		ShardId:    0,
	}
	shardmetaEligible0 := &state.ShardValidatorInfo{
		PublicKey:  []byte("pk2"),
		ShardId:    core.MetachainShardId,
		List:       string(common.EligibleList),
		Index:      1,
		TempRating: 4,
	}
	shard0Waiting0 := &state.ShardValidatorInfo{
		PublicKey: []byte("pk3"),
		List:      string(common.WaitingList),
		Index:     14,
		ShardId:   0,
	}
	shardmetaWaiting0 := &state.ShardValidatorInfo{
		PublicKey: []byte("pk4"),
		ShardId:   core.MetachainShardId,
		List:      string(common.WaitingList),
		Index:     15,
	}
	shard0New0 := &state.ShardValidatorInfo{
		PublicKey: []byte("pk5"),
		List:      string(common.NewList), Index: 3,
		ShardId: 0,
	}
	shard0Leaving0 := &state.ShardValidatorInfo{
		PublicKey:    []byte("pk6"),
		List:         string(common.LeavingList),
		PreviousList: string(common.EligibleList),
		ShardId:      0,
	}
	shardMetaLeaving1 := &state.ShardValidatorInfo{
		PublicKey:     []byte("pk7"),
		List:          string(common.LeavingList),
		PreviousList:  string(common.WaitingList),
		Index:         1,
		PreviousIndex: 1,
		ShardId:       core.MetachainShardId,
	}

	validatorInfos :=
		[]*state.ShardValidatorInfo{
			shard0Eligible0,
			shard0Eligible1,
			shardmetaEligible0,
			shard0Waiting0,
			shardmetaWaiting0,
			shard0New0,
			shard0Leaving0,
			shardMetaLeaving1,
		}

	newNodesConfig, err := ihnc.computeNodesConfigFromList(validatorInfos)
	assert.Nil(t, err)

	assert.Equal(t, uint32(1), newNodesConfig.nbShards)

	verifySizes(t, newNodesConfig)
	verifyLeavingNodesInEligibleOrWaiting(t, newNodesConfig)

	// maps have the correct validators inside
	eligibleListShardZero := createValidatorList(ihnc,
		[]*state.ShardValidatorInfo{shard0Eligible0, shard0Eligible1, shard0Leaving0})
	assert.Equal(t, eligibleListShardZero, newNodesConfig.eligibleMap[0])
	eligibleListMeta := createValidatorList(ihnc,
		[]*state.ShardValidatorInfo{shardmetaEligible0})
	assert.Equal(t, eligibleListMeta, newNodesConfig.eligibleMap[core.MetachainShardId])

	waitingListShardZero := createValidatorList(ihnc,
		[]*state.ShardValidatorInfo{shard0Waiting0})
	assert.Equal(t, waitingListShardZero, newNodesConfig.waitingMap[0])
	waitingListMeta := createValidatorList(ihnc,
		[]*state.ShardValidatorInfo{shardmetaWaiting0, shardMetaLeaving1})
	assert.Equal(t, waitingListMeta, newNodesConfig.waitingMap[core.MetachainShardId])

	leavingListShardZero := createValidatorList(ihnc,
		[]*state.ShardValidatorInfo{shard0Leaving0})
	assert.Equal(t, leavingListShardZero, newNodesConfig.leavingMap[0])

	leavingListMeta := createValidatorList(ihnc,
		[]*state.ShardValidatorInfo{shardMetaLeaving1})
	assert.Equal(t, leavingListMeta, newNodesConfig.leavingMap[core.MetachainShardId])

	newListShardZero := createValidatorList(ihnc,
		[]*state.ShardValidatorInfo{shard0New0})
	assert.Equal(t, newListShardZero, newNodesConfig.newList)
}

func TestIndexHashedNodesCoordinator_computeNodesConfigFromListValidatorsNoFix(t *testing.T) {
	t.Parallel()

	arguments := createArguments()
	pk := []byte("pk")
	arguments.SelfPublicKey = pk
	ihnc, _ := NewIndexHashedNodesCoordinator(arguments)

	shard0Eligible0 := &state.ShardValidatorInfo{
		PublicKey:  []byte("pk0"),
		List:       string(common.EligibleList),
		Index:      1,
		TempRating: 2,
		ShardId:    0,
	}
	shard0Eligible1 := &state.ShardValidatorInfo{
		PublicKey:  []byte("pk1"),
		List:       string(common.EligibleList),
		Index:      2,
		TempRating: 2,
		ShardId:    0,
	}
	shardmetaEligible0 := &state.ShardValidatorInfo{
		PublicKey:  []byte("pk2"),
		ShardId:    core.MetachainShardId,
		List:       string(common.EligibleList),
		Index:      1,
		TempRating: 4,
	}
	shard0Waiting0 := &state.ShardValidatorInfo{
		PublicKey: []byte("pk3"),
		List:      string(common.WaitingList),
		Index:     14,
		ShardId:   0,
	}
	shardmetaWaiting0 := &state.ShardValidatorInfo{
		PublicKey: []byte("pk4"),
		ShardId:   core.MetachainShardId,
		List:      string(common.WaitingList),
		Index:     15,
	}
	shard0New0 := &state.ShardValidatorInfo{
		PublicKey: []byte("pk5"),
		List:      string(common.NewList), Index: 3,
		ShardId: 0,
	}
	shard0Leaving0 := &state.ShardValidatorInfo{
		PublicKey: []byte("pk6"),
		List:      string(common.LeavingList),
		ShardId:   0,
	}
	shardMetaLeaving1 := &state.ShardValidatorInfo{
		PublicKey: []byte("pk7"),
		List:      string(common.LeavingList),
		Index:     1,
		ShardId:   core.MetachainShardId,
	}

	validatorInfos :=
		[]*state.ShardValidatorInfo{
			shard0Eligible0,
			shard0Eligible1,
			shardmetaEligible0,
			shard0Waiting0,
			shardmetaWaiting0,
			shard0New0,
			shard0Leaving0,
			shardMetaLeaving1,
		}

	ihnc.flagStakingV4Started.Reset()
	newNodesConfig, err := ihnc.computeNodesConfigFromList(validatorInfos)
	assert.Nil(t, err)

	assert.Equal(t, uint32(1), newNodesConfig.nbShards)

	verifySizes(t, newNodesConfig)
	verifyLeavingNodesInEligible(t, newNodesConfig)

	// maps have the correct validators inside
	eligibleListShardZero := createValidatorList(ihnc,
		[]*state.ShardValidatorInfo{shard0Eligible0, shard0Eligible1, shard0Leaving0})
	assert.Equal(t, eligibleListShardZero, newNodesConfig.eligibleMap[0])
	eligibleListMeta := createValidatorList(ihnc,
		[]*state.ShardValidatorInfo{shardmetaEligible0, shardMetaLeaving1})
	assert.Equal(t, eligibleListMeta, newNodesConfig.eligibleMap[core.MetachainShardId])

	waitingListShardZero := createValidatorList(ihnc,
		[]*state.ShardValidatorInfo{shard0Waiting0})
	assert.Equal(t, waitingListShardZero, newNodesConfig.waitingMap[0])
	waitingListMeta := createValidatorList(ihnc,
		[]*state.ShardValidatorInfo{shardmetaWaiting0})
	assert.Equal(t, waitingListMeta, newNodesConfig.waitingMap[core.MetachainShardId])

	leavingListShardZero := createValidatorList(ihnc,
		[]*state.ShardValidatorInfo{shard0Leaving0})
	assert.Equal(t, leavingListShardZero, newNodesConfig.leavingMap[0])

	leavingListMeta := createValidatorList(ihnc,
		[]*state.ShardValidatorInfo{shardMetaLeaving1})
	assert.Equal(t, leavingListMeta, newNodesConfig.leavingMap[core.MetachainShardId])

	newListShardZero := createValidatorList(ihnc,
		[]*state.ShardValidatorInfo{shard0New0})
	assert.Equal(t, newListShardZero, newNodesConfig.newList)
}

func createValidatorList(ihnc *indexHashedNodesCoordinator, shardValidators []*state.ShardValidatorInfo) []Validator {
	validators := make([]Validator, len(shardValidators))
	for i, v := range shardValidators {
		shardValidator, _ := NewValidator(
			v.PublicKey,
			ihnc.GetChance(v.TempRating),
			v.Index)
		validators[i] = shardValidator
	}
	sort.Sort(validatorList(validators))
	return validators
}

func verifyLeavingNodesInEligible(t *testing.T, newNodesConfig *epochNodesConfig) {
	for leavingShardId, leavingValidators := range newNodesConfig.leavingMap {
		for _, leavingValidator := range leavingValidators {
			found, shardId := searchInMap(newNodesConfig.eligibleMap, leavingValidator.PubKey())
			assert.True(t, found)
			assert.Equal(t, leavingShardId, shardId)
		}
	}
}

func verifyLeavingNodesInEligibleOrWaiting(t *testing.T, newNodesConfig *epochNodesConfig) {
	for leavingShardId, leavingValidators := range newNodesConfig.leavingMap {
		for _, leavingValidator := range leavingValidators {
			found, shardId := searchInMap(newNodesConfig.eligibleMap, leavingValidator.PubKey())
			if !found {
				found, shardId = searchInMap(newNodesConfig.waitingMap, leavingValidator.PubKey())
			}
			assert.True(t, found)
			assert.Equal(t, leavingShardId, shardId)
		}
	}
}

func verifySizes(t *testing.T, newNodesConfig *epochNodesConfig) {
	expectedEligibleSize := 2
	expectedWaitingSize := 2
	expectedNewSize := 1
	expectedLeavingSize := 2

	assert.NotNil(t, newNodesConfig)
	assert.Equal(t, uint32(expectedEligibleSize-1), newNodesConfig.nbShards)
	assert.Equal(t, expectedEligibleSize, len(newNodesConfig.eligibleMap))
	assert.Equal(t, expectedWaitingSize, len(newNodesConfig.waitingMap))
	assert.Equal(t, expectedNewSize, len(newNodesConfig.newList))
	assert.Equal(t, expectedLeavingSize, len(newNodesConfig.leavingMap))
}

func TestIndexHashedNodesCoordinator_IsInterfaceNil(t *testing.T) {
	t.Parallel()

	var ihnc NodesCoordinator
	require.True(t, check.IfNil(ihnc))

	var ihnc2 *indexHashedNodesCoordinator
	require.True(t, check.IfNil(ihnc2))

	arguments := createArguments()
	ihnc3, err := NewIndexHashedNodesCoordinator(arguments)
	require.Nil(t, err)
	require.False(t, check.IfNil(ihnc3))
}

func TestIndexHashedNodesCoordinator_GetShardValidatorInfoData(t *testing.T) {
	t.Parallel()

	t.Run("get shard validator info data before refactor peers mini block activation flag is set", func(t *testing.T) {
		t.Parallel()

		txHash := []byte("txHash")
		svi := &state.ShardValidatorInfo{PublicKey: []byte("x")}

		arguments := createArguments()
		arguments.EnableEpochsHandler = &enableEpochsHandlerMock.EnableEpochsHandlerStub{
			IsFlagEnabledInEpochCalled: func(flag core.EnableEpochFlag, epoch uint32) bool {
				if flag == common.RefactorPeersMiniBlocksFlag {
					return epoch >= 1
				}
				return false
			},
		}
		arguments.ValidatorInfoCacher = &vic.ValidatorInfoCacherStub{
			GetValidatorInfoCalled: func(validatorInfoHash []byte) (*state.ShardValidatorInfo, error) {
				if bytes.Equal(validatorInfoHash, txHash) {
					return svi, nil
				}
				return nil, errors.New("error")
			},
		}
		ihnc, _ := NewIndexHashedNodesCoordinator(arguments)

		marshalledSVI, _ := arguments.Marshalizer.Marshal(svi)
		shardValidatorInfo, _ := ihnc.getShardValidatorInfoData(marshalledSVI, 0)
		require.Equal(t, svi, shardValidatorInfo)
	})

	t.Run("get shard validator info data after refactor peers mini block activation flag is set", func(t *testing.T) {
		t.Parallel()

		txHash := []byte("txHash")
		svi := &state.ShardValidatorInfo{PublicKey: []byte("x")}

		arguments := createArguments()
		arguments.ValidatorInfoCacher = &vic.ValidatorInfoCacherStub{
			GetValidatorInfoCalled: func(validatorInfoHash []byte) (*state.ShardValidatorInfo, error) {
				if bytes.Equal(validatorInfoHash, txHash) {
					return svi, nil
				}
				return nil, errors.New("error")
			},
		}
		ihnc, _ := NewIndexHashedNodesCoordinator(arguments)

		shardValidatorInfo, _ := ihnc.getShardValidatorInfoData(txHash, 0)
		require.Equal(t, svi, shardValidatorInfo)
	})
}

func TestIndexHashedGroupSelector_GetWaitingEpochsLeftForPublicKey(t *testing.T) {
	t.Parallel()

	t.Run("missing nodes config for current epoch should error ", func(t *testing.T) {
		t.Parallel()

		epochStartSubscriber := &epochstartmock.EpochStartNotifierStub{}
		bootStorer := genericMocks.NewStorerMock()

		shufflerArgs := &NodesShufflerArgs{
			ShuffleBetweenShards: shuffleBetweenShards,
			MaxNodesEnableConfig: nil,
			EnableEpochsHandler:  &mock.EnableEpochsHandlerMock{},
		}
		nodeShuffler, err := NewHashValidatorsShuffler(shufflerArgs)
		require.Nil(t, err)

		arguments := ArgNodesCoordinator{
			ChainParametersHandler: &shardingmock.ChainParametersHandlerStub{
				CurrentChainParametersCalled: func() config.ChainParametersByEpochConfig {
					return config.ChainParametersByEpochConfig{
						ShardConsensusGroupSize:     1,
						MetachainConsensusGroupSize: 1,
					}
				},
			},
			Marshalizer:        &mock.MarshalizerMock{},
			Hasher:             &hashingMocks.HasherMock{},
			Shuffler:           nodeShuffler,
			EpochStartNotifier: epochStartSubscriber,
			BootStorer:         bootStorer,
			ShardIDAsObserver:  0,
			NbShards:           2,
			EligibleNodes: map[uint32][]Validator{
				core.MetachainShardId: {newValidatorMock([]byte("pk"), 1, 0)},
			},
			WaitingNodes:        make(map[uint32][]Validator),
			SelfPublicKey:       []byte("key"),
			ConsensusGroupCache: &mock.NodesCoordinatorCacheMock{},
			ShuffledOutHandler:  &mock.ShuffledOutHandlerStub{},
			ChanStopNode:        make(chan endProcess.ArgEndProcess),
			NodeTypeProvider:    &nodeTypeProviderMock.NodeTypeProviderStub{},
			EnableEpochsHandler: &mock.EnableEpochsHandlerMock{
				CurrentEpoch: 1,
			},
			ValidatorInfoCacher:             &vic.ValidatorInfoCacherStub{},
			GenesisNodesSetupHandler:        &mock.NodesSetupMock{},
			NodesCoordinatorRegistryFactory: createNodesCoordinatorRegistryFactory(),
		}

		ihnc, _ := NewIndexHashedNodesCoordinator(arguments)

		epochsLeft, err := ihnc.GetWaitingEpochsLeftForPublicKey([]byte("pk"))
		require.True(t, errors.Is(err, ErrEpochNodesConfigDoesNotExist))
		require.Equal(t, uint32(0), epochsLeft)
	})
	t.Run("min hysteresis nodes returns 0 should work", func(t *testing.T) {
		t.Parallel()

		shardZeroId := uint32(0)
		expectedValidatorsPubKeys := map[uint32][][]byte{
			shardZeroId:           {[]byte("pk0_shard0")},
			core.MetachainShardId: {[]byte("pk0_meta")},
		}

		listMeta := []Validator{
			newValidatorMock(expectedValidatorsPubKeys[core.MetachainShardId][0], 1, defaultSelectionChances),
		}
		listShard0 := []Validator{
			newValidatorMock(expectedValidatorsPubKeys[shardZeroId][0], 1, defaultSelectionChances),
		}

		waitingMap := make(map[uint32][]Validator)
		waitingMap[core.MetachainShardId] = listMeta
		waitingMap[shardZeroId] = listShard0

		epochStartSubscriber := &epochstartmock.EpochStartNotifierStub{}
		bootStorer := genericMocks.NewStorerMock()

		eligibleMap := make(map[uint32][]Validator)
		eligibleMap[core.MetachainShardId] = []Validator{&validator{}}
		eligibleMap[shardZeroId] = []Validator{&validator{}}

		shufflerArgs := &NodesShufflerArgs{
			ShuffleBetweenShards: shuffleBetweenShards,
			MaxNodesEnableConfig: nil,
			EnableEpochsHandler:  &mock.EnableEpochsHandlerMock{},
		}
		nodeShuffler, err := NewHashValidatorsShuffler(shufflerArgs)
		require.Nil(t, err)

		arguments := ArgNodesCoordinator{
			ChainParametersHandler: &shardingmock.ChainParametersHandlerStub{
				CurrentChainParametersCalled: func() config.ChainParametersByEpochConfig {
					return config.ChainParametersByEpochConfig{
						ShardConsensusGroupSize:     1,
						MetachainConsensusGroupSize: 1,
					}
				},
			},
			Marshalizer:         &mock.MarshalizerMock{},
			Hasher:              &hashingMocks.HasherMock{},
			Shuffler:            nodeShuffler,
			EpochStartNotifier:  epochStartSubscriber,
			BootStorer:          bootStorer,
			ShardIDAsObserver:   shardZeroId,
			NbShards:            2,
			EligibleNodes:       eligibleMap,
			WaitingNodes:        waitingMap,
			SelfPublicKey:       []byte("key"),
			ConsensusGroupCache: &mock.NodesCoordinatorCacheMock{},
			ShuffledOutHandler:  &mock.ShuffledOutHandlerStub{},
			ChanStopNode:        make(chan endProcess.ArgEndProcess),
			NodeTypeProvider:    &nodeTypeProviderMock.NodeTypeProviderStub{},
			EnableEpochsHandler: &mock.EnableEpochsHandlerMock{},
			ValidatorInfoCacher: &vic.ValidatorInfoCacherStub{},
			GenesisNodesSetupHandler: &mock.NodesSetupMock{
				MinShardHysteresisNodesCalled: func() uint32 {
					return 0
				},
				MinMetaHysteresisNodesCalled: func() uint32 {
					return 0
				},
			},
			NodesCoordinatorRegistryFactory: createNodesCoordinatorRegistryFactory(),
		}

		ihnc, _ := NewIndexHashedNodesCoordinator(arguments)

		epochsLeft, err := ihnc.GetWaitingEpochsLeftForPublicKey([]byte("pk0_shard0"))
		require.NoError(t, err)
		require.Equal(t, uint32(1), epochsLeft)

		epochsLeft, err = ihnc.GetWaitingEpochsLeftForPublicKey([]byte("pk0_meta"))
		require.NoError(t, err)
		require.Equal(t, uint32(1), epochsLeft)
	})
	t.Run("should work", func(t *testing.T) {
		t.Parallel()

		shardZeroId := uint32(0)
		expectedValidatorsPubKeys := map[uint32][][]byte{
			shardZeroId:           {[]byte("pk0_shard0"), []byte("pk1_shard0"), []byte("pk2_shard0")},
			core.MetachainShardId: {[]byte("pk0_meta"), []byte("pk1_meta"), []byte("pk2_meta"), []byte("pk3_meta"), []byte("pk4_meta")},
		}

		listMeta := []Validator{
			newValidatorMock(expectedValidatorsPubKeys[core.MetachainShardId][0], 1, defaultSelectionChances),
			newValidatorMock(expectedValidatorsPubKeys[core.MetachainShardId][1], 1, defaultSelectionChances),
			newValidatorMock(expectedValidatorsPubKeys[core.MetachainShardId][2], 1, defaultSelectionChances),
			newValidatorMock(expectedValidatorsPubKeys[core.MetachainShardId][3], 1, defaultSelectionChances),
			newValidatorMock(expectedValidatorsPubKeys[core.MetachainShardId][4], 1, defaultSelectionChances),
		}
		listShard0 := []Validator{
			newValidatorMock(expectedValidatorsPubKeys[shardZeroId][0], 1, defaultSelectionChances),
			newValidatorMock(expectedValidatorsPubKeys[shardZeroId][1], 1, defaultSelectionChances),
			newValidatorMock(expectedValidatorsPubKeys[shardZeroId][2], 1, defaultSelectionChances),
		}

		waitingMap := make(map[uint32][]Validator)
		waitingMap[core.MetachainShardId] = listMeta
		waitingMap[shardZeroId] = listShard0

		epochStartSubscriber := &epochstartmock.EpochStartNotifierStub{}
		bootStorer := genericMocks.NewStorerMock()

		eligibleMap := make(map[uint32][]Validator)
		eligibleMap[core.MetachainShardId] = []Validator{&validator{}}
		eligibleMap[shardZeroId] = []Validator{&validator{}}

		shufflerArgs := &NodesShufflerArgs{
			ShuffleBetweenShards: shuffleBetweenShards,
			MaxNodesEnableConfig: nil,
			EnableEpochsHandler:  &mock.EnableEpochsHandlerMock{},
		}
		nodeShuffler, err := NewHashValidatorsShuffler(shufflerArgs)
		require.Nil(t, err)

		arguments := ArgNodesCoordinator{
			ChainParametersHandler: &shardingmock.ChainParametersHandlerStub{
				CurrentChainParametersCalled: func() config.ChainParametersByEpochConfig {
					return config.ChainParametersByEpochConfig{
						ShardConsensusGroupSize:     1,
						MetachainConsensusGroupSize: 1,
					}
				},
			},
			Marshalizer:         &mock.MarshalizerMock{},
			Hasher:              &hashingMocks.HasherMock{},
			Shuffler:            nodeShuffler,
			EpochStartNotifier:  epochStartSubscriber,
			BootStorer:          bootStorer,
			ShardIDAsObserver:   shardZeroId,
			NbShards:            2,
			EligibleNodes:       eligibleMap,
			WaitingNodes:        waitingMap,
			SelfPublicKey:       []byte("key"),
			ConsensusGroupCache: &mock.NodesCoordinatorCacheMock{},
			ShuffledOutHandler:  &mock.ShuffledOutHandlerStub{},
			ChanStopNode:        make(chan endProcess.ArgEndProcess),
			NodeTypeProvider:    &nodeTypeProviderMock.NodeTypeProviderStub{},
			EnableEpochsHandler: &mock.EnableEpochsHandlerMock{},
			ValidatorInfoCacher: &vic.ValidatorInfoCacherStub{},
			GenesisNodesSetupHandler: &mock.NodesSetupMock{
				MinShardHysteresisNodesCalled: func() uint32 {
					return 2
				},
				MinMetaHysteresisNodesCalled: func() uint32 {
					return 2
				},
			},
			NodesCoordinatorRegistryFactory: createNodesCoordinatorRegistryFactory(),
		}

		ihnc, _ := NewIndexHashedNodesCoordinator(arguments)

		epochsLeft, err := ihnc.GetWaitingEpochsLeftForPublicKey(nil)
		require.Equal(t, ErrNilPubKey, err)
		require.Zero(t, epochsLeft)

		epochsLeft, err = ihnc.GetWaitingEpochsLeftForPublicKey([]byte("missing_pk"))
		require.Equal(t, ErrKeyNotFoundInWaitingList, err)
		require.Zero(t, epochsLeft)

		epochsLeft, err = ihnc.GetWaitingEpochsLeftForPublicKey([]byte("pk0_shard0"))
		require.NoError(t, err)
		require.Equal(t, uint32(1), epochsLeft)

		epochsLeft, err = ihnc.GetWaitingEpochsLeftForPublicKey([]byte("pk1_shard0"))
		require.NoError(t, err)
		require.Equal(t, uint32(1), epochsLeft)

		epochsLeft, err = ihnc.GetWaitingEpochsLeftForPublicKey([]byte("pk2_shard0"))
		require.NoError(t, err)
		require.Equal(t, uint32(2), epochsLeft)

		epochsLeft, err = ihnc.GetWaitingEpochsLeftForPublicKey([]byte("pk0_meta"))
		require.NoError(t, err)
		require.Equal(t, uint32(1), epochsLeft)

		epochsLeft, err = ihnc.GetWaitingEpochsLeftForPublicKey([]byte("pk1_meta"))
		require.NoError(t, err)
		require.Equal(t, uint32(1), epochsLeft)

		epochsLeft, err = ihnc.GetWaitingEpochsLeftForPublicKey([]byte("pk2_meta"))
		require.NoError(t, err)
		require.Equal(t, uint32(2), epochsLeft)

		epochsLeft, err = ihnc.GetWaitingEpochsLeftForPublicKey([]byte("pk3_meta"))
		require.NoError(t, err)
		require.Equal(t, uint32(2), epochsLeft)

		epochsLeft, err = ihnc.GetWaitingEpochsLeftForPublicKey([]byte("pk4_meta"))
		require.NoError(t, err)
		require.Equal(t, uint32(3), epochsLeft)
	})
}

func TestNodesCoordinator_CustomConsensusGroupSize(t *testing.T) {
	arguments := createArguments()
	eligibleMap := createDummyNodesMap(3, 2, "eligible")
	waitingMap := createDummyNodesMap(0, 2, "waiting")
	arguments.EligibleNodes = eligibleMap
	arguments.WaitingNodes = waitingMap
	arguments.ValidatorInfoCacher = dataPool.NewCurrentEpochValidatorInfoPool()

	consensusParams := []struct {
		enableEpoch   uint32
		shardCnsSize  uint32
		metaCnsSize   uint32
		shardMinNodes uint32
		metaMinNodes  uint32
	}{
		{
			enableEpoch:   9,
			shardCnsSize:  3,
			shardMinNodes: 3,
			metaCnsSize:   3,
			metaMinNodes:  3,
		},
		{
			enableEpoch:   6,
			shardCnsSize:  3,
			shardMinNodes: 3,
			metaCnsSize:   2,
			metaMinNodes:  2,
		},
		{
			enableEpoch:   3,
			shardCnsSize:  3,
			shardMinNodes: 3,
			metaCnsSize:   3,
			metaMinNodes:  3,
		},
		{
			enableEpoch:   0,
			shardCnsSize:  2,
			shardMinNodes: 2,
			metaCnsSize:   3,
			metaMinNodes:  3,
		},
	}
	arguments.ChainParametersHandler = &shardingmock.ChainParametersHandlerStub{
		ChainParametersForEpochCalled: func(epoch uint32) (config.ChainParametersByEpochConfig, error) {
			for _, cfg := range consensusParams {
				if epoch >= cfg.enableEpoch {
					return config.ChainParametersByEpochConfig{
						ShardConsensusGroupSize:     cfg.shardCnsSize,
						ShardMinNumNodes:            cfg.shardMinNodes,
						MetachainConsensusGroupSize: cfg.metaCnsSize,
						MetachainMinNumNodes:        cfg.metaMinNodes,
					}, nil
				}
			}

			return config.ChainParametersByEpochConfig{}, errors.New("wrong test setup")
		},
	}

	ihnc, _ := NewIndexHashedNodesCoordinator(arguments)
	require.NotNil(t, ihnc)

	numEpochsToCheck := uint32(100)
	checksCounter := 0
	for ep := uint32(0); ep < numEpochsToCheck; ep++ {
		for _, cfg := range consensusParams {
			if ep >= cfg.enableEpoch {
				changeEpochAndTestNewConsensusSizes(&consensusSizeChangeTestArgs{
					t:                     t,
					ihnc:                  ihnc,
					epoch:                 ep,
					expectedShardMinNodes: cfg.shardMinNodes,
					expectedMetaMinNodes:  cfg.metaMinNodes,
				})
				checksCounter++
				break
			}
		}
	}
	require.Equal(t, numEpochsToCheck, uint32(checksCounter))
}

type consensusSizeChangeTestArgs struct {
	t                     *testing.T
	ihnc                  *indexHashedNodesCoordinator
	epoch                 uint32
	expectedShardMinNodes uint32
	expectedMetaMinNodes  uint32
}

func changeEpochAndTestNewConsensusSizes(args *consensusSizeChangeTestArgs) {
	header := &block.MetaBlock{
		PrevRandSeed: []byte("rand seed"),
		EpochStart:   block.EpochStart{LastFinalizedHeaders: []block.EpochStartShardData{{}}},
	}

	header.Epoch = args.epoch
	epochForPrevConfig := uint32(0)
	if args.epoch > 0 {
		epochForPrevConfig = args.epoch - 1
	}
	args.ihnc.nodesConfig[args.epoch] = args.ihnc.nodesConfig[epochForPrevConfig]
	body := createBlockBodyFromNodesCoordinator(args.ihnc, args.epoch, args.ihnc.validatorInfoCacher)
	args.ihnc.EpochStartPrepare(header, body)
	args.ihnc.EpochStartAction(header)
	require.Len(args.t, args.ihnc.nodesConfig[args.epoch].eligibleMap[0], int(args.expectedShardMinNodes))
	require.Len(args.t, args.ihnc.nodesConfig[args.epoch].eligibleMap[common.MetachainShardId], int(args.expectedMetaMinNodes))
}<|MERGE_RESOLUTION|>--- conflicted
+++ resolved
@@ -32,7 +32,7 @@
 	"github.com/multiversx/mx-chain-go/testscommon/genericMocks"
 	"github.com/multiversx/mx-chain-go/testscommon/hashingMocks"
 	"github.com/multiversx/mx-chain-go/testscommon/nodeTypeProviderMock"
-	"github.com/multiversx/mx-chain-go/testscommon/shardingmock"
+	"github.com/multiversx/mx-chain-go/testscommon/shardingMocks"
 	vic "github.com/multiversx/mx-chain-go/testscommon/validatorInfoCacher"
 	"github.com/stretchr/testify/assert"
 	"github.com/stretchr/testify/require"
@@ -300,7 +300,6 @@
 	bootStorer := genericMocks.NewStorerMock()
 
 	arguments := ArgNodesCoordinator{
-<<<<<<< HEAD
 		ChainParametersHandler: &shardingmock.ChainParametersHandlerStub{
 			CurrentChainParametersCalled: func() config.ChainParametersByEpochConfig {
 				return config.ChainParametersByEpochConfig{
@@ -325,27 +324,7 @@
 		EnableEpochsHandler:      &mock.EnableEpochsHandlerMock{},
 		ValidatorInfoCacher:      &vic.ValidatorInfoCacherStub{},
 		GenesisNodesSetupHandler: &mock.NodesSetupMock{},
-=======
-		ShardConsensusGroupSize:         2,
-		MetaConsensusGroupSize:          1,
-		Marshalizer:                     &mock.MarshalizerMock{},
-		Hasher:                          &hashingMocks.HasherMock{},
-		Shuffler:                        nodeShuffler,
-		EpochStartNotifier:              epochStartSubscriber,
-		BootStorer:                      bootStorer,
-		NbShards:                        1,
-		EligibleNodes:                   eligibleMap,
-		WaitingNodes:                    waitingMap,
-		SelfPublicKey:                   []byte("key"),
-		ConsensusGroupCache:             &mock.NodesCoordinatorCacheMock{},
-		ShuffledOutHandler:              &mock.ShuffledOutHandlerStub{},
-		ChanStopNode:                    make(chan endProcess.ArgEndProcess),
-		NodeTypeProvider:                &nodeTypeProviderMock.NodeTypeProviderStub{},
-		EnableEpochsHandler:             &mock.EnableEpochsHandlerMock{},
-		ValidatorInfoCacher:             &vic.ValidatorInfoCacherStub{},
-		GenesisNodesSetupHandler:        &mock.NodesSetupMock{},
 		NodesCoordinatorRegistryFactory: createNodesCoordinatorRegistryFactory(),
->>>>>>> ad05efde
 	}
 
 	ihnc, err := NewIndexHashedNodesCoordinator(arguments)
@@ -374,7 +353,6 @@
 	bootStorer := genericMocks.NewStorerMock()
 
 	arguments := ArgNodesCoordinator{
-<<<<<<< HEAD
 		ChainParametersHandler: &shardingmock.ChainParametersHandlerStub{
 			CurrentChainParametersCalled: func() config.ChainParametersByEpochConfig {
 				return config.ChainParametersByEpochConfig{
@@ -405,27 +383,7 @@
 		EnableEpochsHandler:      &mock.EnableEpochsHandlerMock{},
 		ValidatorInfoCacher:      &vic.ValidatorInfoCacherStub{},
 		GenesisNodesSetupHandler: &mock.NodesSetupMock{},
-=======
-		ShardConsensusGroupSize:         10,
-		MetaConsensusGroupSize:          1,
-		Marshalizer:                     &mock.MarshalizerMock{},
-		Hasher:                          &hashingMocks.HasherMock{},
-		Shuffler:                        nodeShuffler,
-		EpochStartNotifier:              epochStartSubscriber,
-		BootStorer:                      bootStorer,
-		NbShards:                        1,
-		EligibleNodes:                   eligibleMap,
-		WaitingNodes:                    waitingMap,
-		SelfPublicKey:                   []byte("key"),
-		ConsensusGroupCache:             &mock.NodesCoordinatorCacheMock{},
-		ShuffledOutHandler:              &mock.ShuffledOutHandlerStub{},
-		ChanStopNode:                    make(chan endProcess.ArgEndProcess),
-		NodeTypeProvider:                &nodeTypeProviderMock.NodeTypeProviderStub{},
-		EnableEpochsHandler:             &mock.EnableEpochsHandlerMock{},
-		ValidatorInfoCacher:             &vic.ValidatorInfoCacherStub{},
-		GenesisNodesSetupHandler:        &mock.NodesSetupMock{},
 		NodesCoordinatorRegistryFactory: createNodesCoordinatorRegistryFactory(),
->>>>>>> ad05efde
 	}
 	ihnc, err := NewIndexHashedNodesCoordinator(arguments)
 
@@ -479,7 +437,6 @@
 	bootStorer := genericMocks.NewStorerMock()
 
 	arguments := ArgNodesCoordinator{
-<<<<<<< HEAD
 		ChainParametersHandler: &shardingmock.ChainParametersHandlerStub{
 			CurrentChainParametersCalled: func() config.ChainParametersByEpochConfig {
 				return config.ChainParametersByEpochConfig{
@@ -510,27 +467,7 @@
 		EnableEpochsHandler:      &mock.EnableEpochsHandlerMock{},
 		ValidatorInfoCacher:      &vic.ValidatorInfoCacherStub{},
 		GenesisNodesSetupHandler: &mock.NodesSetupMock{},
-=======
-		ShardConsensusGroupSize:         1,
-		MetaConsensusGroupSize:          1,
-		Marshalizer:                     &mock.MarshalizerMock{},
-		Hasher:                          &hashingMocks.HasherMock{},
-		Shuffler:                        nodeShuffler,
-		EpochStartNotifier:              epochStartSubscriber,
-		BootStorer:                      bootStorer,
-		NbShards:                        1,
-		EligibleNodes:                   nodesMap,
-		WaitingNodes:                    make(map[uint32][]Validator),
-		SelfPublicKey:                   []byte("key"),
-		ConsensusGroupCache:             &mock.NodesCoordinatorCacheMock{},
-		ShuffledOutHandler:              &mock.ShuffledOutHandlerStub{},
-		ChanStopNode:                    make(chan endProcess.ArgEndProcess),
-		NodeTypeProvider:                &nodeTypeProviderMock.NodeTypeProviderStub{},
-		EnableEpochsHandler:             &mock.EnableEpochsHandlerMock{},
-		ValidatorInfoCacher:             &vic.ValidatorInfoCacherStub{},
-		GenesisNodesSetupHandler:        &mock.NodesSetupMock{},
 		NodesCoordinatorRegistryFactory: createNodesCoordinatorRegistryFactory(),
->>>>>>> ad05efde
 	}
 	ihnc, _ := NewIndexHashedNodesCoordinator(arguments)
 	list2, err := ihnc.ComputeConsensusGroup([]byte("randomness"), 0, 0, 0)
@@ -570,7 +507,6 @@
 	}
 
 	arguments := ArgNodesCoordinator{
-<<<<<<< HEAD
 		ChainParametersHandler: &shardingmock.ChainParametersHandlerStub{
 			CurrentChainParametersCalled: func() config.ChainParametersByEpochConfig {
 				return config.ChainParametersByEpochConfig{
@@ -601,27 +537,7 @@
 		EnableEpochsHandler:      &mock.EnableEpochsHandlerMock{},
 		ValidatorInfoCacher:      &vic.ValidatorInfoCacherStub{},
 		GenesisNodesSetupHandler: &mock.NodesSetupMock{},
-=======
-		ShardConsensusGroupSize:         consensusGroupSize,
-		MetaConsensusGroupSize:          1,
-		Marshalizer:                     &mock.MarshalizerMock{},
-		Hasher:                          &hashingMocks.HasherMock{},
-		Shuffler:                        nodeShuffler,
-		EpochStartNotifier:              epochStartSubscriber,
-		BootStorer:                      bootStorer,
-		NbShards:                        1,
-		EligibleNodes:                   eligibleMap,
-		WaitingNodes:                    waitingMap,
-		SelfPublicKey:                   []byte("key"),
-		ConsensusGroupCache:             lruCache,
-		ShuffledOutHandler:              &mock.ShuffledOutHandlerStub{},
-		ChanStopNode:                    make(chan endProcess.ArgEndProcess),
-		NodeTypeProvider:                &nodeTypeProviderMock.NodeTypeProviderStub{},
-		EnableEpochsHandler:             &mock.EnableEpochsHandlerMock{},
-		ValidatorInfoCacher:             &vic.ValidatorInfoCacherStub{},
-		GenesisNodesSetupHandler:        &mock.NodesSetupMock{},
 		NodesCoordinatorRegistryFactory: createNodesCoordinatorRegistryFactory(),
->>>>>>> ad05efde
 	}
 
 	ihnc, err := NewIndexHashedNodesCoordinator(arguments)
@@ -689,7 +605,6 @@
 	}
 
 	arguments := ArgNodesCoordinator{
-<<<<<<< HEAD
 		ChainParametersHandler: &shardingmock.ChainParametersHandlerStub{
 			CurrentChainParametersCalled: func() config.ChainParametersByEpochConfig {
 				return config.ChainParametersByEpochConfig{
@@ -720,27 +635,7 @@
 		EnableEpochsHandler:      &mock.EnableEpochsHandlerMock{},
 		ValidatorInfoCacher:      &vic.ValidatorInfoCacherStub{},
 		GenesisNodesSetupHandler: &mock.NodesSetupMock{},
-=======
-		ShardConsensusGroupSize:         consensusGroupSize,
-		MetaConsensusGroupSize:          1,
-		Marshalizer:                     &mock.MarshalizerMock{},
-		Hasher:                          &hashingMocks.HasherMock{},
-		Shuffler:                        nodeShuffler,
-		EpochStartNotifier:              epochStartSubscriber,
-		BootStorer:                      bootStorer,
-		NbShards:                        1,
-		EligibleNodes:                   eligibleMap,
-		WaitingNodes:                    waitingMap,
-		SelfPublicKey:                   []byte("key"),
-		ConsensusGroupCache:             lruCache,
-		ShuffledOutHandler:              &mock.ShuffledOutHandlerStub{},
-		ChanStopNode:                    make(chan endProcess.ArgEndProcess),
-		NodeTypeProvider:                &nodeTypeProviderMock.NodeTypeProviderStub{},
-		EnableEpochsHandler:             &mock.EnableEpochsHandlerMock{},
-		ValidatorInfoCacher:             &vic.ValidatorInfoCacherStub{},
-		GenesisNodesSetupHandler:        &mock.NodesSetupMock{},
 		NodesCoordinatorRegistryFactory: createNodesCoordinatorRegistryFactory(),
->>>>>>> ad05efde
 	}
 
 	ihnc, err := NewIndexHashedNodesCoordinator(arguments)
@@ -1130,7 +1025,6 @@
 	bootStorer := genericMocks.NewStorerMock()
 
 	arguments := ArgNodesCoordinator{
-<<<<<<< HEAD
 		ChainParametersHandler: &shardingmock.ChainParametersHandlerStub{
 			CurrentChainParametersCalled: func() config.ChainParametersByEpochConfig {
 				return config.ChainParametersByEpochConfig{
@@ -1155,27 +1049,7 @@
 		EnableEpochsHandler:      &mock.EnableEpochsHandlerMock{},
 		ValidatorInfoCacher:      &vic.ValidatorInfoCacherStub{},
 		GenesisNodesSetupHandler: &mock.NodesSetupMock{},
-=======
-		ShardConsensusGroupSize:         1,
-		MetaConsensusGroupSize:          1,
-		Marshalizer:                     &mock.MarshalizerMock{},
-		Hasher:                          &hashingMocks.HasherMock{},
-		Shuffler:                        nodeShuffler,
-		EpochStartNotifier:              epochStartSubscriber,
-		BootStorer:                      bootStorer,
-		NbShards:                        2,
-		EligibleNodes:                   eligibleMap,
-		WaitingNodes:                    make(map[uint32][]Validator),
-		SelfPublicKey:                   []byte("key"),
-		ConsensusGroupCache:             &mock.NodesCoordinatorCacheMock{},
-		ShuffledOutHandler:              &mock.ShuffledOutHandlerStub{},
-		ChanStopNode:                    make(chan endProcess.ArgEndProcess),
-		NodeTypeProvider:                &nodeTypeProviderMock.NodeTypeProviderStub{},
-		EnableEpochsHandler:             &mock.EnableEpochsHandlerMock{},
-		ValidatorInfoCacher:             &vic.ValidatorInfoCacherStub{},
-		GenesisNodesSetupHandler:        &mock.NodesSetupMock{},
 		NodesCoordinatorRegistryFactory: createNodesCoordinatorRegistryFactory(),
->>>>>>> ad05efde
 	}
 	ihnc, _ := NewIndexHashedNodesCoordinator(arguments)
 
@@ -1238,7 +1112,6 @@
 	bootStorer := genericMocks.NewStorerMock()
 
 	arguments := ArgNodesCoordinator{
-<<<<<<< HEAD
 		ChainParametersHandler: &shardingmock.ChainParametersHandlerStub{
 			CurrentChainParametersCalled: func() config.ChainParametersByEpochConfig {
 				return config.ChainParametersByEpochConfig{
@@ -1264,28 +1137,7 @@
 		EnableEpochsHandler:      &mock.EnableEpochsHandlerMock{},
 		ValidatorInfoCacher:      &vic.ValidatorInfoCacherStub{},
 		GenesisNodesSetupHandler: &mock.NodesSetupMock{},
-=======
-		ShardConsensusGroupSize:         1,
-		MetaConsensusGroupSize:          1,
-		Marshalizer:                     &mock.MarshalizerMock{},
-		Hasher:                          &hashingMocks.HasherMock{},
-		Shuffler:                        nodeShuffler,
-		EpochStartNotifier:              epochStartSubscriber,
-		BootStorer:                      bootStorer,
-		ShardIDAsObserver:               shardZeroId,
-		NbShards:                        2,
-		EligibleNodes:                   eligibleMap,
-		WaitingNodes:                    make(map[uint32][]Validator),
-		SelfPublicKey:                   []byte("key"),
-		ConsensusGroupCache:             &mock.NodesCoordinatorCacheMock{},
-		ShuffledOutHandler:              &mock.ShuffledOutHandlerStub{},
-		ChanStopNode:                    make(chan endProcess.ArgEndProcess),
-		NodeTypeProvider:                &nodeTypeProviderMock.NodeTypeProviderStub{},
-		EnableEpochsHandler:             &mock.EnableEpochsHandlerMock{},
-		ValidatorInfoCacher:             &vic.ValidatorInfoCacherStub{},
-		GenesisNodesSetupHandler:        &mock.NodesSetupMock{},
 		NodesCoordinatorRegistryFactory: createNodesCoordinatorRegistryFactory(),
->>>>>>> ad05efde
 	}
 
 	ihnc, _ := NewIndexHashedNodesCoordinator(arguments)
@@ -1343,7 +1195,6 @@
 	eligibleMap[shardZeroId] = []Validator{&validator{}}
 
 	arguments := ArgNodesCoordinator{
-<<<<<<< HEAD
 		ChainParametersHandler: &shardingmock.ChainParametersHandlerStub{
 			CurrentChainParametersCalled: func() config.ChainParametersByEpochConfig {
 				return config.ChainParametersByEpochConfig{
@@ -1369,28 +1220,7 @@
 		EnableEpochsHandler:      &mock.EnableEpochsHandlerMock{},
 		ValidatorInfoCacher:      &vic.ValidatorInfoCacherStub{},
 		GenesisNodesSetupHandler: &mock.NodesSetupMock{},
-=======
-		ShardConsensusGroupSize:         1,
-		MetaConsensusGroupSize:          1,
-		Marshalizer:                     &mock.MarshalizerMock{},
-		Hasher:                          &hashingMocks.HasherMock{},
-		Shuffler:                        nodeShuffler,
-		EpochStartNotifier:              epochStartSubscriber,
-		BootStorer:                      bootStorer,
-		ShardIDAsObserver:               shardZeroId,
-		NbShards:                        2,
-		EligibleNodes:                   eligibleMap,
-		WaitingNodes:                    waitingMap,
-		SelfPublicKey:                   []byte("key"),
-		ConsensusGroupCache:             &mock.NodesCoordinatorCacheMock{},
-		ShuffledOutHandler:              &mock.ShuffledOutHandlerStub{},
-		ChanStopNode:                    make(chan endProcess.ArgEndProcess),
-		NodeTypeProvider:                &nodeTypeProviderMock.NodeTypeProviderStub{},
-		EnableEpochsHandler:             &mock.EnableEpochsHandlerMock{},
-		ValidatorInfoCacher:             &vic.ValidatorInfoCacherStub{},
-		GenesisNodesSetupHandler:        &mock.NodesSetupMock{},
 		NodesCoordinatorRegistryFactory: createNodesCoordinatorRegistryFactory(),
->>>>>>> ad05efde
 	}
 
 	ihnc, _ := NewIndexHashedNodesCoordinator(arguments)
