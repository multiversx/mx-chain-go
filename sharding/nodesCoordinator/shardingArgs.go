--- conflicted
+++ resolved
@@ -10,29 +10,6 @@
 
 // ArgNodesCoordinator holds all dependencies required by the nodes coordinator in order to create new instances
 type ArgNodesCoordinator struct {
-<<<<<<< HEAD
-	ShardConsensusGroupSize            int
-	MetaConsensusGroupSize             int
-	Marshalizer                        marshal.Marshalizer
-	Hasher                             hashing.Hasher
-	Shuffler                           NodesShuffler
-	EpochStartNotifier                 EpochStartEventNotifier
-	BootStorer                         storage.Storer
-	ShardIDAsObserver                  uint32
-	NbShards                           uint32
-	EligibleNodes                      map[uint32][]Validator
-	WaitingNodes                       map[uint32][]Validator
-	SelfPublicKey                      []byte
-	Epoch                              uint32
-	StartEpoch                         uint32
-	ConsensusGroupCache                Cacher
-	ShuffledOutHandler                 ShuffledOutHandler
-	WaitingListFixEnabledEpoch         uint32
-	ChanStopNode                       chan endProcess.ArgEndProcess
-	NodeTypeProvider                   NodeTypeProviderHandler
-	IsFullArchive                      bool
-	RefactorPeersMiniBlocksEnableEpoch uint32
-=======
 	ShardConsensusGroupSize int
 	MetaConsensusGroupSize  int
 	Marshalizer             marshal.Marshalizer
@@ -53,5 +30,4 @@
 	NodeTypeProvider        NodeTypeProviderHandler
 	IsFullArchive           bool
 	EnableEpochsHandler     common.EnableEpochsHandler
->>>>>>> 63289653
 }