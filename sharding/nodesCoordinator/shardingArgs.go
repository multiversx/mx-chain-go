package nodesCoordinator

import (
	"github.com/multiversx/mx-chain-core-go/data/endProcess"
	"github.com/multiversx/mx-chain-core-go/hashing"
	"github.com/multiversx/mx-chain-core-go/marshal"
	"github.com/multiversx/mx-chain-go/common"
	"github.com/multiversx/mx-chain-go/epochStart"
	"github.com/multiversx/mx-chain-go/storage"
)

// ArgNodesCoordinator holds all dependencies required by the nodes coordinator in order to create new instances
type ArgNodesCoordinator struct {
<<<<<<< HEAD
	ShardConsensusGroupSize         int
	MetaConsensusGroupSize          int
	Marshalizer                     marshal.Marshalizer
	Hasher                          hashing.Hasher
	Shuffler                        NodesShuffler
	EpochStartNotifier              EpochStartEventNotifier
	BootStorer                      storage.Storer
	ShardIDAsObserver               uint32
	NbShards                        uint32
	EligibleNodes                   map[uint32][]Validator
	WaitingNodes                    map[uint32][]Validator
	SelfPublicKey                   []byte
	Epoch                           uint32
	StartEpoch                      uint32
	ConsensusGroupCache             Cacher
	ShuffledOutHandler              ShuffledOutHandler
	WaitingListFixEnabledEpoch      uint32
	ChanStopNode                    chan endProcess.ArgEndProcess
	NodeTypeProvider                NodeTypeProviderHandler
	IsFullArchive                   bool
	StakingV4EnableEpoch            uint32
	NodesCoordinatorRegistryFactory NodesCoordinatorRegistryFactory
=======
	ShardConsensusGroupSize int
	MetaConsensusGroupSize  int
	Marshalizer             marshal.Marshalizer
	Hasher                  hashing.Hasher
	Shuffler                NodesShuffler
	EpochStartNotifier      EpochStartEventNotifier
	BootStorer              storage.Storer
	ShardIDAsObserver       uint32
	NbShards                uint32
	EligibleNodes           map[uint32][]Validator
	WaitingNodes            map[uint32][]Validator
	SelfPublicKey           []byte
	Epoch                   uint32
	StartEpoch              uint32
	ConsensusGroupCache     Cacher
	ShuffledOutHandler      ShuffledOutHandler
	ChanStopNode            chan endProcess.ArgEndProcess
	NodeTypeProvider        NodeTypeProviderHandler
	IsFullArchive           bool
	EnableEpochsHandler     common.EnableEpochsHandler
	ValidatorInfoCacher     epochStart.ValidatorInfoCacher
>>>>>>> 12624dc4
}<|MERGE_RESOLUTION|>--- conflicted
+++ resolved
@@ -11,30 +11,6 @@
 
 // ArgNodesCoordinator holds all dependencies required by the nodes coordinator in order to create new instances
 type ArgNodesCoordinator struct {
-<<<<<<< HEAD
-	ShardConsensusGroupSize         int
-	MetaConsensusGroupSize          int
-	Marshalizer                     marshal.Marshalizer
-	Hasher                          hashing.Hasher
-	Shuffler                        NodesShuffler
-	EpochStartNotifier              EpochStartEventNotifier
-	BootStorer                      storage.Storer
-	ShardIDAsObserver               uint32
-	NbShards                        uint32
-	EligibleNodes                   map[uint32][]Validator
-	WaitingNodes                    map[uint32][]Validator
-	SelfPublicKey                   []byte
-	Epoch                           uint32
-	StartEpoch                      uint32
-	ConsensusGroupCache             Cacher
-	ShuffledOutHandler              ShuffledOutHandler
-	WaitingListFixEnabledEpoch      uint32
-	ChanStopNode                    chan endProcess.ArgEndProcess
-	NodeTypeProvider                NodeTypeProviderHandler
-	IsFullArchive                   bool
-	StakingV4EnableEpoch            uint32
-	NodesCoordinatorRegistryFactory NodesCoordinatorRegistryFactory
-=======
 	ShardConsensusGroupSize int
 	MetaConsensusGroupSize  int
 	Marshalizer             marshal.Marshalizer
@@ -56,5 +32,6 @@
 	IsFullArchive           bool
 	EnableEpochsHandler     common.EnableEpochsHandler
 	ValidatorInfoCacher     epochStart.ValidatorInfoCacher
->>>>>>> 12624dc4
+	StakingV4EnableEpoch            uint32
+	NodesCoordinatorRegistryFactory NodesCoordinatorRegistryFactory
 }