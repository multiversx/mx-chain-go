package nodesCoordinator

import (
	"errors"
)

// ErrInvalidNumberOfShards signals that an invalid number of shards was passed to the sharding registry
var ErrInvalidNumberOfShards = errors.New("the number of shards must be greater than zero")

// ErrInvalidShardId signals that an invalid shard is was passed
var ErrInvalidShardId = errors.New("shard id must be smaller than the total number of shards")

// ErrNilPubKey signals that the public key is nil
var ErrNilPubKey = errors.New("nil public key")

// ErrInvalidNumberPubKeys signals that an invalid number of public keys was used
var ErrInvalidNumberPubKeys = errors.New("invalid number of public keys")

// ErrNilNodesCoordinator signals that the nodesCoordinator is nil
var ErrNilNodesCoordinator = errors.New("nil nodesCoordinator")

// ErrNilMarshalizer signals that the marshalizer is nil
var ErrNilMarshalizer = errors.New("nil marshalizer")

// ErrNilPubkeyConverter signals that a nil public key converter has been provided
var ErrNilPubkeyConverter = errors.New("trying to set nil pubkey converter")

// ErrNilInputNodesMap signals that a nil nodes map was provided
var ErrNilInputNodesMap = errors.New("nil input nodes map")

// ErrSmallShardEligibleListSize signals that the eligible validators list's size is less than the consensus size
var ErrSmallShardEligibleListSize = errors.New("small shard eligible list size")

// ErrSmallMetachainEligibleListSize signals that the eligible validators list's size is less than the consensus size
var ErrSmallMetachainEligibleListSize = errors.New("small metachain eligible list size")

// ErrMapSizeZero signals that there are no elements in the map
var ErrMapSizeZero = errors.New("map size zero")

// ErrNilPreviousEpochConfig signals that the previous epoch config is nil
var ErrNilPreviousEpochConfig = errors.New("nil previous epoch config")

// ErrEpochNodesConfigDoesNotExist signals that the epoch nodes configuration is missing
var ErrEpochNodesConfigDoesNotExist = errors.New("epoch nodes configuration does not exist")

// ErrInvalidConsensusGroupSize signals that the consensus size is invalid (e.g. value is negative)
var ErrInvalidConsensusGroupSize = errors.New("invalid consensus group size")

// ErrNilRandomness signals that a nil randomness source has been provided
var ErrNilRandomness = errors.New("nil randomness source")

// ErrNilHasher signals that a nil hasher has been provided
var ErrNilHasher = errors.New("nil hasher")

// ErrNilShuffler signals that a nil shuffler was provided
var ErrNilShuffler = errors.New("nil nodes shuffler provided")

// ErrNilBootStorer signals that a nil boot storer was provided
var ErrNilBootStorer = errors.New("nil boot storer provided")

// ErrValidatorNotFound signals that the validator has not been found
var ErrValidatorNotFound = errors.New("validator not found")

// ErrNilWeights signals that nil weights list was provided
var ErrNilWeights = errors.New("nil weights")

// ErrNotImplemented signals a call of a non implemented functionality
var ErrNotImplemented = errors.New("feature not implemented")

// ErrNilCacher signals that a nil cacher has been provided
var ErrNilCacher = errors.New("nil cacher")

// ErrInvalidSampleSize signals that an invalid sample size was provided
var ErrInvalidSampleSize = errors.New("invalid sample size")

// ErrInvalidWeight signals an invalid weight was provided
var ErrInvalidWeight = errors.New("invalid weight")

// ErrNilRandomSelector signals that a nil selector was provided
var ErrNilRandomSelector = errors.New("nil selector")

// ErrNilChanceComputer signals that a nil chance computer was provided
var ErrNilChanceComputer = errors.New("nil chance computer")

// ErrWrongTypeAssertion signals wrong type assertion error
var ErrWrongTypeAssertion = errors.New("wrong type assertion")

// ErrNilBlockBody signals that block body is nil
var ErrNilBlockBody = errors.New("nil block body")

// ErrNilShuffledOutHandler signals that a nil shuffled out handler has been provided
var ErrNilShuffledOutHandler = errors.New("nil shuffled out handler")

// ErrNilOrEmptyDestinationForDistribute signals that a nil or empty value was provided for destination of distributedNodes
var ErrNilOrEmptyDestinationForDistribute = errors.New("nil or empty destination list for distributeNodes")

// ErrNilNodeShufflerArguments signals that a nil argument pointer was provided for creating the nodes shuffler instance
var ErrNilNodeShufflerArguments = errors.New("nil arguments for the creation of a node shuffler")

// ErrNilNodeStopChannel signals that a nil node stop channel has been provided
var ErrNilNodeStopChannel = errors.New("nil node stop channel")

// ErrValidatorCannotBeFullArchive signals a configuration issue because a validator cannot be a full archive node
var ErrValidatorCannotBeFullArchive = errors.New("validator cannot be a full archive node")

// ErrNilNodeTypeProvider signals that a nil node type provider has been given
var ErrNilNodeTypeProvider = errors.New("nil node type provider")

<<<<<<< HEAD
// ErrNilPoolsHolder signals that a nil validator info cacher has been provided
var ErrNilValidatorInfoCacher = errors.New("nil validator info cacher")
=======
// ErrNilEnableEpochsHandler signals that a nil enable epochs handler has been provided
var ErrNilEnableEpochsHandler = errors.New("nil enable epochs handler")
>>>>>>> 63289653
<|MERGE_RESOLUTION|>--- conflicted
+++ resolved
@@ -106,10 +106,8 @@
 // ErrNilNodeTypeProvider signals that a nil node type provider has been given
 var ErrNilNodeTypeProvider = errors.New("nil node type provider")
 
-<<<<<<< HEAD
-// ErrNilPoolsHolder signals that a nil validator info cacher has been provided
-var ErrNilValidatorInfoCacher = errors.New("nil validator info cacher")
-=======
 // ErrNilEnableEpochsHandler signals that a nil enable epochs handler has been provided
 var ErrNilEnableEpochsHandler = errors.New("nil enable epochs handler")
->>>>>>> 63289653
+
+// ErrNilPoolsHolder signals that a nil validator info cacher has been provided
+var ErrNilValidatorInfoCacher = errors.New("nil validator info cacher")