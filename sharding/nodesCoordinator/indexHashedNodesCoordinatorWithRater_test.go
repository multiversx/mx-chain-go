--- conflicted
+++ resolved
@@ -79,7 +79,6 @@
 	bootStorer := genericMocks.NewStorerMock()
 
 	arguments := ArgNodesCoordinator{
-<<<<<<< HEAD
 		ShardConsensusGroupSize:         2,
 		MetaConsensusGroupSize:          1,
 		Marshalizer:                     &mock.MarshalizerMock{},
@@ -93,31 +92,12 @@
 		SelfPublicKey:                   []byte("test"),
 		ConsensusGroupCache:             &mock.NodesCoordinatorCacheMock{},
 		ShuffledOutHandler:              &mock.ShuffledOutHandlerStub{},
-		WaitingListFixEnabledEpoch:      0,
 		ChanStopNode:                    make(chan endProcess.ArgEndProcess),
 		NodeTypeProvider:                &nodeTypeProviderMock.NodeTypeProviderStub{},
 		IsFullArchive:                   false,
+		EnableEpochsHandler:             &mock.EnableEpochsHandlerMock{},
+		ValidatorInfoCacher:             &vic.ValidatorInfoCacherStub{},
 		NodesCoordinatorRegistryFactory: createNodesCoordinatorRegistryFactory(),
-=======
-		ShardConsensusGroupSize: 2,
-		MetaConsensusGroupSize:  1,
-		Marshalizer:             &mock.MarshalizerMock{},
-		Hasher:                  &hashingMocks.HasherMock{},
-		Shuffler:                nodeShuffler,
-		EpochStartNotifier:      epochStartSubscriber,
-		BootStorer:              bootStorer,
-		NbShards:                1,
-		EligibleNodes:           eligibleMap,
-		WaitingNodes:            waitingMap,
-		SelfPublicKey:           []byte("test"),
-		ConsensusGroupCache:     &mock.NodesCoordinatorCacheMock{},
-		ShuffledOutHandler:      &mock.ShuffledOutHandlerStub{},
-		ChanStopNode:            make(chan endProcess.ArgEndProcess),
-		NodeTypeProvider:        &nodeTypeProviderMock.NodeTypeProviderStub{},
-		IsFullArchive:           false,
-		EnableEpochsHandler:     &mock.EnableEpochsHandlerMock{},
-		ValidatorInfoCacher:     &vic.ValidatorInfoCacherStub{},
->>>>>>> 12624dc4
 	}
 	nc, err := NewIndexHashedNodesCoordinator(arguments)
 	assert.Nil(t, err)
@@ -346,7 +326,6 @@
 	bootStorer := genericMocks.NewStorerMock()
 
 	arguments := ArgNodesCoordinator{
-<<<<<<< HEAD
 		ShardConsensusGroupSize:         1,
 		MetaConsensusGroupSize:          1,
 		Marshalizer:                     &mock.MarshalizerMock{},
@@ -360,31 +339,12 @@
 		SelfPublicKey:                   []byte("key"),
 		ConsensusGroupCache:             &mock.NodesCoordinatorCacheMock{},
 		ShuffledOutHandler:              &mock.ShuffledOutHandlerStub{},
-		WaitingListFixEnabledEpoch:      0,
 		ChanStopNode:                    make(chan endProcess.ArgEndProcess),
 		NodeTypeProvider:                &nodeTypeProviderMock.NodeTypeProviderStub{},
 		IsFullArchive:                   false,
+		EnableEpochsHandler:             &mock.EnableEpochsHandlerMock{},
+		ValidatorInfoCacher:             &vic.ValidatorInfoCacherStub{},
 		NodesCoordinatorRegistryFactory: createNodesCoordinatorRegistryFactory(),
-=======
-		ShardConsensusGroupSize: 1,
-		MetaConsensusGroupSize:  1,
-		Marshalizer:             &mock.MarshalizerMock{},
-		Hasher:                  &hashingMocks.HasherMock{},
-		Shuffler:                nodeShuffler,
-		EpochStartNotifier:      epochStartSubscriber,
-		BootStorer:              bootStorer,
-		NbShards:                1,
-		EligibleNodes:           eligibleMap,
-		WaitingNodes:            waitingMap,
-		SelfPublicKey:           []byte("key"),
-		ConsensusGroupCache:     &mock.NodesCoordinatorCacheMock{},
-		ShuffledOutHandler:      &mock.ShuffledOutHandlerStub{},
-		ChanStopNode:            make(chan endProcess.ArgEndProcess),
-		NodeTypeProvider:        &nodeTypeProviderMock.NodeTypeProviderStub{},
-		IsFullArchive:           false,
-		EnableEpochsHandler:     &mock.EnableEpochsHandlerMock{},
-		ValidatorInfoCacher:     &vic.ValidatorInfoCacherStub{},
->>>>>>> 12624dc4
 	}
 	nc, _ := NewIndexHashedNodesCoordinator(arguments)
 	ihnc, _ := NewIndexHashedNodesCoordinatorWithRater(nc, &mock.RaterMock{})
@@ -421,7 +381,6 @@
 	bootStorer := genericMocks.NewStorerMock()
 
 	arguments := ArgNodesCoordinator{
-<<<<<<< HEAD
 		ShardConsensusGroupSize:         1,
 		MetaConsensusGroupSize:          1,
 		Marshalizer:                     &mock.MarshalizerMock{},
@@ -435,31 +394,12 @@
 		SelfPublicKey:                   []byte("key"),
 		ConsensusGroupCache:             &mock.NodesCoordinatorCacheMock{},
 		ShuffledOutHandler:              &mock.ShuffledOutHandlerStub{},
-		WaitingListFixEnabledEpoch:      0,
 		ChanStopNode:                    make(chan endProcess.ArgEndProcess),
 		NodeTypeProvider:                &nodeTypeProviderMock.NodeTypeProviderStub{},
 		IsFullArchive:                   false,
+		EnableEpochsHandler:             &mock.EnableEpochsHandlerMock{},
+		ValidatorInfoCacher:             &vic.ValidatorInfoCacherStub{},
 		NodesCoordinatorRegistryFactory: createNodesCoordinatorRegistryFactory(),
-=======
-		ShardConsensusGroupSize: 1,
-		MetaConsensusGroupSize:  1,
-		Marshalizer:             &mock.MarshalizerMock{},
-		Hasher:                  &hashingMocks.HasherMock{},
-		Shuffler:                nodeShuffler,
-		EpochStartNotifier:      epochStartSubscriber,
-		BootStorer:              bootStorer,
-		NbShards:                1,
-		EligibleNodes:           eligibleMap,
-		WaitingNodes:            waitingMap,
-		SelfPublicKey:           []byte("key"),
-		ConsensusGroupCache:     &mock.NodesCoordinatorCacheMock{},
-		ShuffledOutHandler:      &mock.ShuffledOutHandlerStub{},
-		ChanStopNode:            make(chan endProcess.ArgEndProcess),
-		NodeTypeProvider:        &nodeTypeProviderMock.NodeTypeProviderStub{},
-		IsFullArchive:           false,
-		EnableEpochsHandler:     &mock.EnableEpochsHandlerMock{},
-		ValidatorInfoCacher:     &vic.ValidatorInfoCacherStub{},
->>>>>>> 12624dc4
 	}
 	nc, _ := NewIndexHashedNodesCoordinator(arguments)
 	ihnc, _ := NewIndexHashedNodesCoordinatorWithRater(nc, &mock.RaterMock{})
@@ -510,7 +450,6 @@
 	eligibleMap[1] = listShard1
 
 	arguments := ArgNodesCoordinator{
-<<<<<<< HEAD
 		ShardConsensusGroupSize:         1,
 		MetaConsensusGroupSize:          1,
 		Marshalizer:                     &mock.MarshalizerMock{},
@@ -524,31 +463,12 @@
 		SelfPublicKey:                   []byte("key"),
 		ConsensusGroupCache:             &mock.NodesCoordinatorCacheMock{},
 		ShuffledOutHandler:              &mock.ShuffledOutHandlerStub{},
-		WaitingListFixEnabledEpoch:      0,
 		ChanStopNode:                    make(chan endProcess.ArgEndProcess),
 		NodeTypeProvider:                &nodeTypeProviderMock.NodeTypeProviderStub{},
 		IsFullArchive:                   false,
+		EnableEpochsHandler:             &mock.EnableEpochsHandlerMock{},
+		ValidatorInfoCacher:             &vic.ValidatorInfoCacherStub{},
 		NodesCoordinatorRegistryFactory: createNodesCoordinatorRegistryFactory(),
-=======
-		ShardConsensusGroupSize: 1,
-		MetaConsensusGroupSize:  1,
-		Marshalizer:             &mock.MarshalizerMock{},
-		Hasher:                  &hashingMocks.HasherMock{},
-		Shuffler:                nodeShuffler,
-		EpochStartNotifier:      epochStartSubscriber,
-		BootStorer:              bootStorer,
-		NbShards:                2,
-		EligibleNodes:           eligibleMap,
-		WaitingNodes:            waitingMap,
-		SelfPublicKey:           []byte("key"),
-		ConsensusGroupCache:     &mock.NodesCoordinatorCacheMock{},
-		ShuffledOutHandler:      &mock.ShuffledOutHandlerStub{},
-		ChanStopNode:            make(chan endProcess.ArgEndProcess),
-		NodeTypeProvider:        &nodeTypeProviderMock.NodeTypeProviderStub{},
-		IsFullArchive:           false,
-		EnableEpochsHandler:     &mock.EnableEpochsHandlerMock{},
-		ValidatorInfoCacher:     &vic.ValidatorInfoCacherStub{},
->>>>>>> 12624dc4
 	}
 	nc, _ := NewIndexHashedNodesCoordinator(arguments)
 	ihnc, _ := NewIndexHashedNodesCoordinatorWithRater(nc, &mock.RaterMock{})
@@ -615,7 +535,6 @@
 	eligibleMap[shardOneId] = listShard1
 
 	arguments := ArgNodesCoordinator{
-<<<<<<< HEAD
 		ShardConsensusGroupSize:         1,
 		MetaConsensusGroupSize:          1,
 		Marshalizer:                     &mock.MarshalizerMock{},
@@ -630,32 +549,12 @@
 		SelfPublicKey:                   []byte("key"),
 		ConsensusGroupCache:             &mock.NodesCoordinatorCacheMock{},
 		ShuffledOutHandler:              &mock.ShuffledOutHandlerStub{},
-		WaitingListFixEnabledEpoch:      0,
 		ChanStopNode:                    make(chan endProcess.ArgEndProcess),
 		NodeTypeProvider:                &nodeTypeProviderMock.NodeTypeProviderStub{},
 		IsFullArchive:                   false,
+		EnableEpochsHandler:             &mock.EnableEpochsHandlerMock{},
+		ValidatorInfoCacher:             &vic.ValidatorInfoCacherStub{},
 		NodesCoordinatorRegistryFactory: createNodesCoordinatorRegistryFactory(),
-=======
-		ShardConsensusGroupSize: 1,
-		MetaConsensusGroupSize:  1,
-		Marshalizer:             &mock.MarshalizerMock{},
-		Hasher:                  &hashingMocks.HasherMock{},
-		Shuffler:                nodeShuffler,
-		EpochStartNotifier:      epochStartSubscriber,
-		BootStorer:              bootStorer,
-		ShardIDAsObserver:       shardZeroId,
-		NbShards:                2,
-		EligibleNodes:           eligibleMap,
-		WaitingNodes:            waitingMap,
-		SelfPublicKey:           []byte("key"),
-		ConsensusGroupCache:     &mock.NodesCoordinatorCacheMock{},
-		ShuffledOutHandler:      &mock.ShuffledOutHandlerStub{},
-		ChanStopNode:            make(chan endProcess.ArgEndProcess),
-		NodeTypeProvider:        &nodeTypeProviderMock.NodeTypeProviderStub{},
-		IsFullArchive:           false,
-		EnableEpochsHandler:     &mock.EnableEpochsHandlerMock{},
-		ValidatorInfoCacher:     &vic.ValidatorInfoCacherStub{},
->>>>>>> 12624dc4
 	}
 
 	nc, _ := NewIndexHashedNodesCoordinator(arguments)
