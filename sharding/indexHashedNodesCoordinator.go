--- conflicted
+++ resolved
@@ -51,11 +51,8 @@
 	mutSavedStateKey        sync.RWMutex
 	shardConsensusGroupSize int
 	metaConsensusGroupSize  int
-<<<<<<< HEAD
+	consensusGroupCacher    Cacher
 	nodesPerShardSetter     NodesPerShardSetter
-=======
-	consensusGroupCacher    Cacher
->>>>>>> f6a4197b
 }
 
 // NewIndexHashedNodesCoordinator creates a new index hashed group selector
@@ -525,10 +522,7 @@
 
 	eligibleMap, waitingMap, _ := ihgs.shuffler.UpdateNodeLists(shufflerArgs)
 
-<<<<<<< HEAD
 	_ = ihgs.nodesPerShardSetter.SetNodesPerShards(eligibleMap, waitingMap, newEpoch)
-=======
-	_ = ihgs.SetNodesPerShards(eligibleMap, waitingMap, newEpoch)
 	err := ihgs.saveState(randomness)
 	if err != nil {
 		log.Error("saving nodes coordinator config failed", "error", err.Error())
@@ -536,7 +530,6 @@
 	ihgs.mutSavedStateKey.Lock()
 	ihgs.savedStateKey = randomness
 	ihgs.mutSavedStateKey.Unlock()
->>>>>>> f6a4197b
 }
 
 // EpochStartAction is called upon a start of epoch event.
@@ -558,8 +551,6 @@
 	ihgs.mutNodesConfig.Unlock()
 }
 
-<<<<<<< HEAD
-=======
 // GetSavedStateKey returns the key for the last nodes coordinator saved state
 func (ihgs *indexHashedNodesCoordinator) GetSavedStateKey() []byte {
 	ihgs.mutSavedStateKey.RLock()
@@ -631,7 +622,6 @@
 	return validators
 }
 
->>>>>>> f6a4197b
 func (ihgs *indexHashedNodesCoordinator) computeShardForPublicKey(nodesConfig *epochNodesConfig) uint32 {
 	pubKey := ihgs.selfPubKey
 	selfShard := uint32(0)
