--- conflicted
+++ resolved
@@ -36,7 +36,6 @@
 }
 
 type indexHashedNodesCoordinator struct {
-<<<<<<< HEAD
 	doExpandEligibleList          func(validators []Validator, mut *sync.RWMutex) []Validator
 	hasher                        hashing.Hasher
 	shuffler                      NodesShuffler
@@ -49,26 +48,10 @@
 	currentEpoch                  uint32
 	savedStateKey                 []byte
 	mutSavedStateKey              sync.RWMutex
+	numTotalEligible              uint64
 	shardConsensusGroupSize       int
 	metaConsensusGroupSize        int
 	consensusGroupCacher          Cacher
-=======
-	doExpandEligibleList    func(validators []Validator, mut *sync.RWMutex) []Validator
-	hasher                  hashing.Hasher
-	shuffler                NodesShuffler
-	epochStartSubscriber    EpochStartSubscriber
-	bootStorer              storage.Storer
-	selfPubKey              []byte
-	nodesConfig             map[uint32]*epochNodesConfig
-	mutNodesConfig          sync.RWMutex
-	currentEpoch            uint32
-	savedStateKey           []byte
-	mutSavedStateKey        sync.RWMutex
-	numTotalEligible        uint64
-	shardConsensusGroupSize int
-	metaConsensusGroupSize  int
-	consensusGroupCacher    Cacher
->>>>>>> d4f33728
 }
 
 // NewIndexHashedNodesCoordinator creates a new index hashed group selector
@@ -183,14 +166,7 @@
 		return ErrSmallMetachainEligibleListSize
 	}
 
-<<<<<<< HEAD
-	if _, metachainNodesExist := eligible[core.MetachainShardId]; !metachainNodesExist || len(eligible[core.MetachainShardId]) == 0 {
-		return ErrMissingMetachainNodes
-	}
-
-=======
 	numTotalEligible := uint64(len(nodesList))
->>>>>>> d4f33728
 	for shardId := uint32(0); shardId < uint32(len(eligible)-1); shardId++ {
 		nbNodesShard := len(eligible[shardId])
 		if nbNodesShard < ihgs.shardConsensusGroupSize {
@@ -748,11 +724,7 @@
 	return false
 }
 
-<<<<<<< HEAD
-// ConsensusGroupSize returns the group size needed for consensus
-=======
 // ConsensusGroupSize returns the consensus group size for a specific shard
->>>>>>> d4f33728
 func (ihgs *indexHashedNodesCoordinator) ConsensusGroupSize(
 	shardId uint32,
 ) int {
