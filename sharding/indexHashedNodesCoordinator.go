--- conflicted
+++ resolved
@@ -123,13 +123,11 @@
 	if arguments.Shuffler == nil {
 		return ErrNilShuffler
 	}
-<<<<<<< HEAD
 	if check.IfNil(arguments.BootStorer) {
 		return ErrNilBootStorer
-=======
+	}
 	if arguments.ConsensusGroupCache == nil {
 		return ErrNilCacher
->>>>>>> 0c4e1625
 	}
 
 	return nil
