--- conflicted
+++ resolved
@@ -513,7 +513,7 @@
 				shardEligible[string(pubKey)] = struct{}{}
 			}
 		} else {
-			log.Debug("error getting shardId for epoch", "epoch", epoch-1, "error", err)
+			log.Trace("not critical error getting shardId for epoch", "epoch", epoch-1, "error", err)
 		}
 	}
 
@@ -522,21 +522,6 @@
 		return nil, err
 	}
 
-<<<<<<< HEAD
-=======
-	estimatedMapSize := len(publicKeysNewEpoch) * len(publicKeysNewEpoch[0])
-	shardEligible := make(map[string]struct{}, estimatedMapSize)
-
-	prevEpochShardId, err := ihgs.ShardIdForEpoch(epoch - 1)
-	if err == nil {
-		for _, pubKey := range publicKeysPrevEpoch[prevEpochShardId] {
-			shardEligible[string(pubKey)] = struct{}{}
-		}
-	} else {
-		log.Trace("not critical error getting shardId for epoch", "epoch", epoch-1, "error", err)
-	}
-
->>>>>>> d35ec3ff
 	epochShardId, err := ihgs.ShardIdForEpoch(epoch)
 	if err != nil {
 		return nil, err
