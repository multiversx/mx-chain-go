--- conflicted
+++ resolved
@@ -32,23 +32,13 @@
 	return ni.assignedShard
 }
 
-<<<<<<< HEAD
-// Address gets the node address
-func (ni *nodeInfo) Address() []byte {
+// AddressBytes gets the node address as bytes
+func (ni *nodeInfo) AddressBytes() []byte {
 	return ni.address
 }
 
-// PubKey gets the node public key
-func (ni *nodeInfo) PubKey() []byte {
-=======
-// AddressBytes gets the node address as bytes
-func (ni *NodeInfo) AddressBytes() []byte {
-	return ni.address
-}
-
 // PubKeyBytes gets the node public key as bytes
-func (ni *NodeInfo) PubKeyBytes() []byte {
->>>>>>> 24b07681
+func (ni *nodeInfo) PubKeyBytes() []byte {
 	return ni.pubKey
 }
 
