package sharding

import (
	"bytes"
	"fmt"

	"github.com/ElrondNetwork/elrond-go/core"
	"github.com/ElrondNetwork/elrond-go/core/check"
	"github.com/ElrondNetwork/elrond-go/data/state"
)

// InitialNode holds data from json
type InitialNode struct {
	PubKey  string `json:"pubkey"`
	Address string `json:"address"`
	NodeInfo
}

// NodeInfo holds node info
type NodeInfo struct {
	assignedShard uint32
	eligible      bool
	pubKey        []byte
	address       []byte
}

// AssignedShard gets the node assigned shard
func (ni *NodeInfo) AssignedShard() uint32 {
	return ni.assignedShard
}

// Address gets the node address
func (ni *NodeInfo) Address() []byte {
	return ni.address
}

// PubKey gets the node public key
func (ni *NodeInfo) PubKey() []byte {
	return ni.pubKey
}

// IsInterfaceNil returns true if underlying object is nil
func (ni *NodeInfo) IsInterfaceNil() bool {
	return ni == nil
}

// NodesSetup hold data for decoded data from json file
type NodesSetup struct {
	StartTime          int64  `json:"startTime"`
	RoundDuration      uint64 `json:"roundDuration"`
	ConsensusGroupSize uint32 `json:"consensusGroupSize"`
	MinNodesPerShard   uint32 `json:"minNodesPerShard"`
	ChainID            string `json:"chainID"`

	MetaChainConsensusGroupSize uint32 `json:"metaChainConsensusGroupSize"`
	MetaChainMinNodes           uint32 `json:"metaChainMinNodes"`

	InitialNodes []*InitialNode `json:"initialNodes"`

	Hysteresis float32 `json:"hysteresis"`
	Adaptivity bool    `json:"adaptivity"`

<<<<<<< HEAD
	nrOfShards               uint32
	nrOfNodes                uint32
	nrOfMetaChainNodes       uint32
	eligible                 map[uint32][]*NodeInfo
	waiting                  map[uint32][]*NodeInfo
	validatorPubkeyConverter state.PubkeyConverter
	addressPubkeyConverter   state.PubkeyConverter
=======
	nrOfShards         uint32
	nrOfNodes          uint32
	nrOfMetaChainNodes uint32
	eligible           map[uint32][]GenesisNodeInfoHandler
	waiting            map[uint32][]GenesisNodeInfoHandler
>>>>>>> 6f4ba986
}

// NewNodesSetup creates a new decoded nodes structure from json config file
func NewNodesSetup(
	nodesFilePath string,
	addressPubkeyConverter state.PubkeyConverter,
	validatorPubkeyConverter state.PubkeyConverter,
) (*NodesSetup, error) {

	if check.IfNil(addressPubkeyConverter) {
		return nil, fmt.Errorf("%w for addressPubkeyConverter", ErrNilPubkeyConverter)
	}
	if check.IfNil(validatorPubkeyConverter) {
		return nil, fmt.Errorf("%w for validatorPubkeyConverter", ErrNilPubkeyConverter)
	}

	nodes := &NodesSetup{
		addressPubkeyConverter:   addressPubkeyConverter,
		validatorPubkeyConverter: validatorPubkeyConverter,
	}

	err := core.LoadJsonFile(nodes, nodesFilePath)
	if err != nil {
		return nil, err
	}

	err = nodes.processConfig()
	if err != nil {
		return nil, err
	}

	nodes.processMetaChainAssigment()
	nodes.processShardAssignment()
	nodes.createInitialNodesInfo()

	return nodes, nil
}

func (ns *NodesSetup) processConfig() error {
	var err error

	ns.nrOfNodes = 0
	ns.nrOfMetaChainNodes = 0
	for i := 0; i < len(ns.InitialNodes); i++ {
		pubKey := ns.InitialNodes[i].PubKey
		ns.InitialNodes[i].pubKey, err = ns.validatorPubkeyConverter.Decode(pubKey)
		if err != nil {
			return fmt.Errorf("%w, %s for string %s", ErrCouldNotParsePubKey, err.Error(), pubKey)
		}

		address := ns.InitialNodes[i].Address
		ns.InitialNodes[i].address, err = ns.addressPubkeyConverter.Decode(address)
		if err != nil {
			return fmt.Errorf("%w, %s for string %s", ErrCouldNotParseAddress, err.Error(), address)
		}

		// decoder treats empty string as correct, it is not allowed to have empty string as public key
		if ns.InitialNodes[i].PubKey == "" {
			ns.InitialNodes[i].pubKey = nil
			return ErrCouldNotParsePubKey
		}

		// decoder treats empty string as correct, it is not allowed to have empty string as address
		if ns.InitialNodes[i].Address == "" {
			ns.InitialNodes[i].address = nil
			return ErrCouldNotParseAddress
		}

		ns.nrOfNodes++
	}

	if ns.ConsensusGroupSize < 1 {
		return ErrNegativeOrZeroConsensusGroupSize
	}
	if ns.MinNodesPerShard < ns.ConsensusGroupSize {
		return ErrMinNodesPerShardSmallerThanConsensusSize
	}
	if ns.nrOfNodes < ns.MinNodesPerShard {
		return ErrNodesSizeSmallerThanMinNoOfNodes
	}

	if ns.MetaChainConsensusGroupSize < 1 {
		return ErrNegativeOrZeroConsensusGroupSize
	}
	if ns.MetaChainMinNodes < ns.MetaChainConsensusGroupSize {
		return ErrMinNodesPerShardSmallerThanConsensusSize
	}

	totalMinNodes := ns.MetaChainMinNodes + ns.MinNodesPerShard
	if ns.nrOfNodes < totalMinNodes {
		return ErrNodesSizeSmallerThanMinNoOfNodes
	}

	return nil
}

func (ns *NodesSetup) processMetaChainAssigment() {
	ns.nrOfMetaChainNodes = 0
	for id := uint32(0); id < ns.MetaChainMinNodes; id++ {
		if ns.InitialNodes[id].pubKey != nil {
			ns.InitialNodes[id].assignedShard = core.MetachainShardId
			ns.InitialNodes[id].eligible = true
			ns.nrOfMetaChainNodes++
		}
	}

	hystMeta := uint32(float32(ns.MetaChainMinNodes) * ns.Hysteresis)
	hystShard := uint32(float32(ns.MinNodesPerShard) * ns.Hysteresis)

	ns.nrOfShards = (ns.nrOfNodes - ns.nrOfMetaChainNodes - hystMeta) / (ns.MinNodesPerShard + hystShard)
}

func (ns *NodesSetup) processShardAssignment() {
	// initial implementation - as there is no other info than public key, we allocate first nodes in FIFO order to shards
	currentShard := uint32(0)
	countSetNodes := ns.nrOfMetaChainNodes
	for ; currentShard < ns.nrOfShards; currentShard++ {
		for id := countSetNodes; id < ns.nrOfMetaChainNodes+(currentShard+1)*ns.MinNodesPerShard; id++ {
			// consider only nodes with valid public key
			if ns.InitialNodes[id].pubKey != nil {
				ns.InitialNodes[id].assignedShard = currentShard
				ns.InitialNodes[id].eligible = true
				countSetNodes++
			}
		}
	}

	// allocate the rest to waiting lists
	currentShard = 0
	for i := countSetNodes; i < ns.nrOfNodes; i++ {
		currentShard = (currentShard + 1) % (ns.nrOfShards + 1)
		if currentShard == ns.nrOfShards {
			currentShard = core.MetachainShardId
		}

		if ns.InitialNodes[i].pubKey != nil {
			ns.InitialNodes[i].assignedShard = currentShard
			ns.InitialNodes[i].eligible = false
		}
	}
}

func (ns *NodesSetup) createInitialNodesInfo() {
	nrOfShardAndMeta := ns.nrOfShards + 1

	ns.eligible = make(map[uint32][]GenesisNodeInfoHandler, nrOfShardAndMeta)
	ns.waiting = make(map[uint32][]GenesisNodeInfoHandler, nrOfShardAndMeta)
	for _, in := range ns.InitialNodes {
		if in.pubKey != nil && in.address != nil {
			nodeInfo := &NodeInfo{in.assignedShard, in.eligible, in.pubKey, in.address}
			if in.eligible {
				ns.eligible[in.assignedShard] = append(ns.eligible[in.assignedShard], nodeInfo)
			} else {
				ns.waiting[in.assignedShard] = append(ns.waiting[in.assignedShard], nodeInfo)
			}
		}
	}
}

// InitialNodesPubKeys - gets initial nodes public keys
func (ns *NodesSetup) InitialNodesPubKeys() map[uint32][]string {
	allNodesPubKeys := make(map[uint32][]string)
	for shardId, nodesInfo := range ns.eligible {
		pubKeys := make([]string, len(nodesInfo))
		for i := 0; i < len(nodesInfo); i++ {
			pubKeys[i] = string(nodesInfo[i].PubKey())
		}

		allNodesPubKeys[shardId] = pubKeys
	}

	return allNodesPubKeys
}

// InitialNodesInfo - gets initial nodes info
func (ns *NodesSetup) InitialNodesInfo() (map[uint32][]GenesisNodeInfoHandler, map[uint32][]GenesisNodeInfoHandler) {
	return ns.eligible, ns.waiting
}

// InitialEligibleNodesPubKeysForShard - gets initial nodes public keys for shard
func (ns *NodesSetup) InitialEligibleNodesPubKeysForShard(shardId uint32) ([]string, error) {
	if ns.eligible[shardId] == nil {
		return nil, ErrShardIdOutOfRange
	}
	if len(ns.eligible[shardId]) == 0 {
		return nil, ErrNoPubKeys
	}

	nodesInfo := ns.eligible[shardId]
	pubKeys := make([]string, len(nodesInfo))
	for i := 0; i < len(nodesInfo); i++ {
		pubKeys[i] = string(nodesInfo[i].PubKey())
	}

	return pubKeys, nil
}

// InitialNodesInfoForShard - gets initial nodes info for shard
func (ns *NodesSetup) InitialNodesInfoForShard(shardId uint32) ([]GenesisNodeInfoHandler, []GenesisNodeInfoHandler, error) {
	if ns.eligible[shardId] == nil {
		return nil, nil, ErrShardIdOutOfRange
	}
	if len(ns.eligible[shardId]) == 0 {
		return nil, nil, ErrNoPubKeys
	}

	return ns.eligible[shardId], ns.waiting[shardId], nil
}

// NumberOfShards returns the calculated number of shards
func (ns *NodesSetup) NumberOfShards() uint32 {
	return ns.nrOfShards
}

// GetShardIDForPubKey returns the allocated shard ID from public key
func (ns *NodesSetup) GetShardIDForPubKey(pubKey []byte) (uint32, error) {
	for _, in := range ns.InitialNodes {
		if in.pubKey != nil && bytes.Equal(pubKey, in.pubKey) {
			return in.assignedShard, nil
		}
	}
	return 0, ErrPublicKeyNotFoundInGenesis
}

// GetStartTime returns the start time
func (ns *NodesSetup) GetStartTime() int64 {
	return ns.StartTime
}

// GetRoundDuration returns the round duration
func (ns *NodesSetup) GetRoundDuration() uint64 {
	return ns.RoundDuration
}

// GetChainId returns the chain ID
func (ns *NodesSetup) GetChainId() string {
	return ns.ChainID
}

// GetShardConsensusGroupSize returns the shard consensus group size
func (ns *NodesSetup) GetShardConsensusGroupSize() uint32 {
	return ns.ConsensusGroupSize
}

// GetMetaConsensusGroupSize returns the metachain consensus group size
func (ns *NodesSetup) GetMetaConsensusGroupSize() uint32 {
	return ns.MetaChainConsensusGroupSize
}

// IsInterfaceNil returns true if underlying object is nil
func (ns *NodesSetup) IsInterfaceNil() bool {
	return ns == nil
}<|MERGE_RESOLUTION|>--- conflicted
+++ resolved
@@ -60,21 +60,13 @@
 	Hysteresis float32 `json:"hysteresis"`
 	Adaptivity bool    `json:"adaptivity"`
 
-<<<<<<< HEAD
-	nrOfShards               uint32
-	nrOfNodes                uint32
-	nrOfMetaChainNodes       uint32
-	eligible                 map[uint32][]*NodeInfo
-	waiting                  map[uint32][]*NodeInfo
+	nrOfShards         		 uint32
+	nrOfNodes          		 uint32
+	nrOfMetaChainNodes 	     uint32
+	eligible           		 map[uint32][]GenesisNodeInfoHandler
+	waiting            		 map[uint32][]GenesisNodeInfoHandler
 	validatorPubkeyConverter state.PubkeyConverter
 	addressPubkeyConverter   state.PubkeyConverter
-=======
-	nrOfShards         uint32
-	nrOfNodes          uint32
-	nrOfMetaChainNodes uint32
-	eligible           map[uint32][]GenesisNodeInfoHandler
-	waiting            map[uint32][]GenesisNodeInfoHandler
->>>>>>> 6f4ba986
 }
 
 // NewNodesSetup creates a new decoded nodes structure from json config file
