package sharding

import (
	"github.com/ElrondNetwork/elrond-go-sandbox/data/state"
)

// OneShardCoordinator creates a shard coordinator object
type OneShardCoordinator struct{}

// NumberOfShards gets number of shards
func (osc *OneShardCoordinator) NumberOfShards() uint32 {
	return 1
}

// ComputeId gets shard for the given address
func (osc *OneShardCoordinator) ComputeId(address state.AddressContainer) uint32 {
	return 0
}

// SelfId gets shard of the current node
func (osc *OneShardCoordinator) SelfId() uint32 {
	return 0
}

<<<<<<< HEAD
// SetSelfId gets shard of the current node
func (osc *OneShardCoordinator) SetSelfId(shardId uint32) error {
	return nil
}

// SameShard returns weather two addresses belong to the same shard
func (osc *OneShardCoordinator) SameShard(firstAddress, secondAddress state.AddressContainer) bool {
	return true
}
=======
// ShardForCurrentNode gets shard of the current node
func (osc *OneShardCoordinator) ShardForCurrentNode() uint32 {
	return 0
}

// CommunicationIdentifier returns the identifier between current shard ID and destination shard ID
// for this implementation, it will always return "_0" as there is a single shard
func (osc *OneShardCoordinator) CommunicationIdentifier(destShardID uint32) string {
	return "_0"
}
>>>>>>> 440d597b
<|MERGE_RESOLUTION|>--- conflicted
+++ resolved
@@ -22,7 +22,6 @@
 	return 0
 }
 
-<<<<<<< HEAD
 // SetSelfId gets shard of the current node
 func (osc *OneShardCoordinator) SetSelfId(shardId uint32) error {
 	return nil
@@ -32,15 +31,10 @@
 func (osc *OneShardCoordinator) SameShard(firstAddress, secondAddress state.AddressContainer) bool {
 	return true
 }
-=======
-// ShardForCurrentNode gets shard of the current node
-func (osc *OneShardCoordinator) ShardForCurrentNode() uint32 {
-	return 0
-}
+
 
 // CommunicationIdentifier returns the identifier between current shard ID and destination shard ID
 // for this implementation, it will always return "_0" as there is a single shard
 func (osc *OneShardCoordinator) CommunicationIdentifier(destShardID uint32) string {
 	return "_0"
-}
->>>>>>> 440d597b
+}