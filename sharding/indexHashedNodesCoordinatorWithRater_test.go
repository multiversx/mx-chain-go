--- conflicted
+++ resolved
@@ -117,72 +117,6 @@
 	assert.Equal(t, 1, len(list2))
 }
 
-<<<<<<< HEAD
-func TestNewIndexHashedGroupSelectorWithRaterSetsChances(t *testing.T) {
-	t.Parallel()
-
-	list := []Validator{
-		mock.NewValidatorMock([]byte("pk0"), []byte("addr0"), defaultSelectionChances),
-		mock.NewValidatorMock([]byte("pk1"), []byte("addr1"), defaultSelectionChances),
-	}
-
-	listMeta := []Validator{
-		mock.NewValidatorMock([]byte("pkMeta1"), []byte("addrMeta1"), defaultSelectionChances),
-		mock.NewValidatorMock([]byte("pkMeta2"), []byte("addrMeta2"), defaultSelectionChances),
-	}
-
-	eligibleMap := make(map[uint32][]Validator)
-	eligibleMap[0] = list
-	eligibleMap[core.MetachainShardId] = listMeta
-	waitingMap := make(map[uint32][]Validator)
-	nodeShuffler := NewXorValidatorsShuffler(2, 2, 0, false)
-	epochStartSubscriber := &mock.EpochStartNotifierStub{}
-	bootStorer := mock.NewStorerMock()
-
-	arguments := ArgNodesCoordinator{
-		ShardConsensusGroupSize: 2,
-		MetaConsensusGroupSize:  1,
-		Hasher:                  &mock.HasherMock{},
-		Shuffler:                nodeShuffler,
-		EpochStartSubscriber:    epochStartSubscriber,
-		BootStorer:              bootStorer,
-		NbShards:                1,
-		EligibleNodes:           eligibleMap,
-		WaitingNodes:            waitingMap,
-		SelfPublicKey:           []byte("key"),
-		ConsensusGroupCache:     &mock.NodesCoordinatorCacheMock{},
-		ShuffledOutHandler:      &mock.ShuffledOutHandlerStub{},
-	}
-
-	ratingPk0 := uint32(5)
-	ratingPk1 := uint32(1)
-	rater := &mock.RaterMock{
-		GetRatingCalled: func(pk string) uint32 {
-			if pk == "pk0" {
-				return ratingPk0
-			}
-			if pk == "pk1" {
-				return ratingPk1
-			}
-			return 1
-		},
-		GetChancesCalled: func(rating uint32) uint32 {
-			return rating
-		},
-	}
-
-	nc, _ := NewIndexHashedNodesCoordinator(arguments)
-	ihgs, _ := NewIndexHashedNodesCoordinatorWithRater(nc, rater)
-
-	eligibleNodes := ihgs.nodesConfig[0].eligibleMap[0]
-	for _, v := range eligibleNodes {
-		chances := v.Chances()
-		require.Equal(t, rater.GetRatingCalled(string(v.PubKey())), chances)
-	}
-}
-
-=======
->>>>>>> 74685fbd
 func BenchmarkIndexHashedGroupSelectorWithRater_ComputeValidatorsGroup63of400(b *testing.B) {
 	b.ReportAllocs()
 
