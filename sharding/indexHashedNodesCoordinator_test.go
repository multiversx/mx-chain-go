package sharding

import (
	"fmt"
	"runtime"
	"strconv"
	"sync"
	"sync/atomic"
	"testing"
	"time"

	"github.com/ElrondNetwork/elrond-go/core"
	"github.com/ElrondNetwork/elrond-go/core/check"
	"github.com/ElrondNetwork/elrond-go/hashing/sha256"
	"github.com/ElrondNetwork/elrond-go/sharding/mock"
	"github.com/ElrondNetwork/elrond-go/storage/lrucache"
	"github.com/stretchr/testify/require"
)

func createDummyNodesList(nbNodes uint32, suffix string) []Validator {
	list := make([]Validator, 0)
	hasher := sha256.Sha256{}

	for j := uint32(0); j < nbNodes; j++ {
		pk := hasher.Compute(fmt.Sprintf("pk%s_%d", suffix, j))
		addr := []byte(fmt.Sprintf("addr%s_%d", suffix, j))
		list = append(list, mock.NewValidatorMock(pk, addr, defaultSelectionChances))
	}

	return list
}

func createDummyNodesMap(nodesPerShard uint32, nbShards uint32, suffix string) map[uint32][]Validator {
	nodesMap := make(map[uint32][]Validator)

	var shard uint32

	for i := uint32(0); i <= nbShards; i++ {
		shard = i
		if i == nbShards {
			shard = core.MetachainShardId
		}
		list := createDummyNodesList(nodesPerShard, suffix+"_i")
		nodesMap[shard] = list
	}

	return nodesMap
}

func isStringSubgroup(a []string, b []string) bool {
	var found bool
	for _, va := range a {
		found = false
		for _, vb := range b {
			if va == vb {
				found = true
				break
			}
		}
		if !found {
			return found
		}
	}

	return found
}

func createArguments() ArgNodesCoordinator {
	nbShards := uint32(1)
	eligibleMap := createDummyNodesMap(10, nbShards, "eligible")
	waitingMap := createDummyNodesMap(3, nbShards, "waiting")
	nodeShuffler := NewXorValidatorsShuffler(10, 10, 0, false)
	epochStartSubscriber := &mock.EpochStartNotifierStub{}
	bootStorer := mock.NewStorerMock()

	arguments := ArgNodesCoordinator{
		ShardConsensusGroupSize: 1,
		MetaConsensusGroupSize:  1,
		Hasher:                  &mock.HasherMock{},
		Shuffler:                nodeShuffler,
		EpochStartNotifier:      epochStartSubscriber,
		BootStorer:              bootStorer,
		NbShards:                nbShards,
		EligibleNodes:           eligibleMap,
		WaitingNodes:            waitingMap,
		SelfPublicKey:           []byte("test"),
		ConsensusGroupCache:     &mock.NodesCoordinatorCacheMock{},
	}
	return arguments
}

func validatorsPubKeys(validators []Validator) []string {
	pKeys := make([]string, len(validators))
	for _, v := range validators {
		pKeys = append(pKeys, string(v.PubKey()))
	}

	return pKeys
}

//------- NewIndexHashedNodesCoordinator

func TestNewIndexHashedNodesCoordinator_NilHasherShouldErr(t *testing.T) {
	t.Parallel()

	arguments := createArguments()
	arguments.Hasher = nil
	ihgs, err := NewIndexHashedNodesCoordinator(arguments)

	require.Equal(t, ErrNilHasher, err)
	require.Nil(t, ihgs)
}

func TestNewIndexHashedNodesCoordinator_InvalidConsensusGroupSizeShouldErr(t *testing.T) {
	t.Parallel()

	arguments := createArguments()
	arguments.ShardConsensusGroupSize = 0
	ihgs, err := NewIndexHashedNodesCoordinator(arguments)

	require.Equal(t, ErrInvalidConsensusGroupSize, err)
	require.Nil(t, ihgs)
}

func TestNewIndexHashedNodesCoordinator_ZeroNbShardsShouldErr(t *testing.T) {
	t.Parallel()

	arguments := createArguments()
	arguments.NbShards = 0
	ihgs, err := NewIndexHashedNodesCoordinator(arguments)

	require.Equal(t, ErrInvalidNumberOfShards, err)
	require.Nil(t, ihgs)
}

func TestNewIndexHashedNodesCoordinator_InvalidShardIdShouldErr(t *testing.T) {
	t.Parallel()

	arguments := createArguments()
	arguments.ShardIDAsObserver = 10
	ihgs, err := NewIndexHashedNodesCoordinator(arguments)

	require.Equal(t, ErrInvalidShardId, err)
	require.Nil(t, ihgs)
}

func TestNewIndexHashedNodesCoordinator_NilSelfPublicKeyShouldErr(t *testing.T) {
	t.Parallel()

	arguments := createArguments()
	arguments.SelfPublicKey = nil
	ihgs, err := NewIndexHashedNodesCoordinator(arguments)

	require.Equal(t, ErrNilPubKey, err)
	require.Nil(t, ihgs)
}

func TestNewIndexHashedNodesCoordinator_NilCacherShouldErr(t *testing.T) {
	arguments := createArguments()
	arguments.ConsensusGroupCache = nil
	ihgs, err := NewIndexHashedNodesCoordinator(arguments)

	require.Equal(t, ErrNilCacher, err)
	require.Nil(t, ihgs)
}

func TestNewIndexHashedGroupSelector_OkValsShouldWork(t *testing.T) {
	t.Parallel()

	arguments := createArguments()
	ihgs, err := NewIndexHashedNodesCoordinator(arguments)

	require.NotNil(t, ihgs)
	require.Nil(t, err)
}

//------- LoadEligibleList

func TestIndexHashedNodesCoordinator_SetNilEligibleMapShouldErr(t *testing.T) {
	t.Parallel()

	waitingMap := createDummyNodesMap(3, 3, "waiting")
	arguments := createArguments()

	ihgs, _ := NewIndexHashedNodesCoordinator(arguments)
<<<<<<< HEAD
	require.Equal(t, ErrNilInputNodesMap, ihgs.SetNodesPerShards(nil, waitingMap, nil, 0))
=======
	require.Equal(t, ErrNilInputNodesMap, ihgs.setNodesPerShards(nil, waitingMap, 0))
>>>>>>> 1e9fd5ab
}

func TestIndexHashedNodesCoordinator_SetNilWaitingMapShouldErr(t *testing.T) {
	t.Parallel()

	eligibleMap := createDummyNodesMap(10, 3, "eligible")
	arguments := createArguments()

	ihgs, _ := NewIndexHashedNodesCoordinator(arguments)
<<<<<<< HEAD
	require.Equal(t, ErrNilInputNodesMap, ihgs.SetNodesPerShards(eligibleMap, nil, nil, 0))
=======
	require.Equal(t, ErrNilInputNodesMap, ihgs.setNodesPerShards(eligibleMap, nil, 0))
>>>>>>> 1e9fd5ab
}

func TestIndexHashedNodesCoordinator_OkValShouldWork(t *testing.T) {
	t.Parallel()

	eligibleMap := createDummyNodesMap(10, 3, "eligible")
	waitingMap := createDummyNodesMap(3, 3, "waiting")
	nodeShuffler := NewXorValidatorsShuffler(10, 10, 0, false)
	epochStartSubscriber := &mock.EpochStartNotifierStub{}
	bootStorer := mock.NewStorerMock()

	arguments := ArgNodesCoordinator{
		ShardConsensusGroupSize: 2,
		MetaConsensusGroupSize:  1,
		Hasher:                  &mock.HasherMock{},
		Shuffler:                nodeShuffler,
		EpochStartNotifier:      epochStartSubscriber,
		BootStorer:              bootStorer,
		NbShards:                1,
		EligibleNodes:           eligibleMap,
		WaitingNodes:            waitingMap,
		SelfPublicKey:           []byte("key"),
		ConsensusGroupCache:     &mock.NodesCoordinatorCacheMock{},
	}

	ihgs, err := NewIndexHashedNodesCoordinator(arguments)
	require.Nil(t, err)

	readEligible := ihgs.nodesConfig[arguments.Epoch].eligibleMap[0]
	require.Equal(t, eligibleMap[0], readEligible)
}

//------- ComputeValidatorsGroup

func TestIndexHashedNodesCoordinator_NewCoordinatorGroup0SizeShouldErr(t *testing.T) {
	t.Parallel()

	arguments := createArguments()
	arguments.MetaConsensusGroupSize = 0
	ihgs, err := NewIndexHashedNodesCoordinator(arguments)

	require.Equal(t, ErrInvalidConsensusGroupSize, err)
	require.Nil(t, ihgs)
}

func TestIndexHashedNodesCoordinator_NewCoordinatorTooFewNodesShouldErr(t *testing.T) {
	t.Parallel()

	eligibleMap := createDummyNodesMap(5, 3, "eligible")
	waitingMap := createDummyNodesMap(3, 3, "waiting")
	nodeShuffler := NewXorValidatorsShuffler(10, 10, 0, false)
	epochStartSubscriber := &mock.EpochStartNotifierStub{}
	bootStorer := mock.NewStorerMock()

	arguments := ArgNodesCoordinator{
		ShardConsensusGroupSize: 10,
		MetaConsensusGroupSize:  1,
		Hasher:                  &mock.HasherMock{},
		Shuffler:                nodeShuffler,
		EpochStartNotifier:      epochStartSubscriber,
		BootStorer:              bootStorer,
		NbShards:                1,
		EligibleNodes:           eligibleMap,
		WaitingNodes:            waitingMap,
		SelfPublicKey:           []byte("key"),
		ConsensusGroupCache:     &mock.NodesCoordinatorCacheMock{},
	}
	ihgs, err := NewIndexHashedNodesCoordinator(arguments)

	require.Equal(t, ErrSmallShardEligibleListSize, err)
	require.Nil(t, ihgs)
}

func TestIndexHashedNodesCoordinator_ComputeValidatorsGroupNilRandomnessShouldErr(t *testing.T) {
	t.Parallel()

	arguments := createArguments()
	ihgs, _ := NewIndexHashedNodesCoordinator(arguments)
	list2, err := ihgs.ComputeConsensusGroup(nil, 0, 0, 0)

	require.Equal(t, ErrNilRandomness, err)
	require.Nil(t, list2)
}

func TestIndexHashedNodesCoordinator_ComputeValidatorsGroupInvalidShardIdShouldErr(t *testing.T) {
	t.Parallel()

	arguments := createArguments()
	ihgs, _ := NewIndexHashedNodesCoordinator(arguments)
	list2, err := ihgs.ComputeConsensusGroup([]byte("radomness"), 0, 5, 0)

	require.Equal(t, ErrInvalidShardId, err)
	require.Nil(t, list2)
}

//------- functionality tests

func TestIndexHashedNodesCoordinator_ComputeValidatorsGroup1ValidatorShouldReturnSame(t *testing.T) {
	t.Parallel()

	list := []Validator{
		mock.NewValidatorMock([]byte("pk0"), []byte("addr0"), defaultSelectionChances),
	}
	tmp := createDummyNodesMap(2, 1, "meta")
	nodesMap := make(map[uint32][]Validator)
	nodesMap[0] = list
	nodesMap[core.MetachainShardId] = tmp[core.MetachainShardId]
	nodeShuffler := NewXorValidatorsShuffler(10, 10, 0, false)
	epochStartSubscriber := &mock.EpochStartNotifierStub{}
	bootStorer := mock.NewStorerMock()

	arguments := ArgNodesCoordinator{
		ShardConsensusGroupSize: 1,
		MetaConsensusGroupSize:  1,
		Hasher:                  &mock.HasherMock{},
		Shuffler:                nodeShuffler,
		EpochStartNotifier:      epochStartSubscriber,
		BootStorer:              bootStorer,
		NbShards:                1,
		EligibleNodes:           nodesMap,
		WaitingNodes:            make(map[uint32][]Validator),
		SelfPublicKey:           []byte("key"),
		ConsensusGroupCache:     &mock.NodesCoordinatorCacheMock{},
	}
	ihgs, _ := NewIndexHashedNodesCoordinator(arguments)
	list2, err := ihgs.ComputeConsensusGroup([]byte("randomness"), 0, 0, 0)

	require.Equal(t, list, list2)
	require.Nil(t, err)
}

<<<<<<< HEAD
func TestIndexHashedNodesCoordinator_ComputeValidatorsGroupTest2Validators(t *testing.T) {
	t.Parallel()

	hasher := &mock.HasherStub{}

	randomness := "randomness"

	//this will return the list in order:
	//element 0 will be first element
	//element 1 will be the second
	hasher.ComputeCalled = func(s string) []byte {
		if strings.Contains(s, "0-") {
			return uint64ToBytes(0)
		}

		if strings.Contains(s, "1-") {
			return uint64ToBytes(1)
		}

		return nil
	}

	eligibleMap := createDummyNodesMap(10, 3, "eligible")
	waitingMap := createDummyNodesMap(3, 3, "waiting")
	nodeShuffler := NewXorValidatorsShuffler(10, 10, 0, false)
	epochStartSubscriber := &mock.EpochStartNotifierStub{}
	bootStorer := mock.NewStorerMock()

	arguments := ArgNodesCoordinator{
		ShardConsensusGroupSize: 2,
		MetaConsensusGroupSize:  1,
		Hasher:                  hasher,
		Shuffler:                nodeShuffler,
		EpochStartNotifier:      epochStartSubscriber,
		BootStorer:              bootStorer,
		NbShards:                1,
		EligibleNodes:           eligibleMap,
		WaitingNodes:            waitingMap,
		SelfPublicKey:           []byte("key"),
		ConsensusGroupCache:     &mock.NodesCoordinatorCacheMock{},
	}
	ihgs, _ := NewIndexHashedNodesCoordinator(arguments)

	list2, err := ihgs.ComputeConsensusGroup([]byte(randomness), 0, 0, 0)

	require.Equal(t, eligibleMap[0][:2], list2)
	require.Nil(t, err)
}

func TestIndexHashedNodesCoordinator_ComputeValidatorsGroupTest2ValidatorsRevertOrder(t *testing.T) {
	t.Parallel()

	hasher := &mock.HasherStub{}

	randomness := "randomness"
	randSource := genRandSource(0, randomness)

	//this will return the list in reverse order:
	//element 0 will be the second
	//element 1 will be the first
	hasher.ComputeCalled = func(s string) []byte {
		if string(uint64ToBytes(0))+randSource == s {
			return uint64ToBytes(1)
		}

		if string(uint64ToBytes(1))+randSource == s {
			return uint64ToBytes(0)
		}

		return nil
	}

	validator0 := mock.NewValidatorMock([]byte("pk0"), []byte("addr0"))
	validator1 := mock.NewValidatorMock([]byte("pk1"), []byte("addr1"))

	list := []Validator{
		validator0,
		validator1,
	}

	eligibleMap := make(map[uint32][]Validator)
	eligibleMap[0] = list
	metaNode, _ := NewValidator([]byte("pubKeyMeta"), []byte("addressMeta"))
	eligibleMap[core.MetachainShardId] = []Validator{metaNode}
	waitingMap := make(map[uint32][]Validator)
	nodeShuffler := NewXorValidatorsShuffler(10, 10, 0, false)
	epochStartSubscriber := &mock.EpochStartNotifierStub{}
	bootStorer := mock.NewStorerMock()

	arguments := ArgNodesCoordinator{
		ShardConsensusGroupSize: 2,
		MetaConsensusGroupSize:  1,
		Hasher:                  hasher,
		Shuffler:                nodeShuffler,
		EpochStartNotifier:      epochStartSubscriber,
		BootStorer:              bootStorer,
		NbShards:                1,
		EligibleNodes:           eligibleMap,
		WaitingNodes:            waitingMap,
		SelfPublicKey:           []byte("key"),
		ConsensusGroupCache:     &mock.NodesCoordinatorCacheMock{},
	}
	ihgs, _ := NewIndexHashedNodesCoordinator(arguments)

	list2, err := ihgs.ComputeConsensusGroup([]byte(randomness), 0, 0, 0)

	require.Nil(t, err)
	require.Equal(t, validator0, list2[1])
	require.Equal(t, validator1, list2[0])
}

func TestIndexHashedNodesCoordinator_ComputeValidatorsGroupTest2ValidatorsSameIndex(t *testing.T) {
	t.Parallel()

	hasher := &mock.HasherStub{}

	randomness := "randomness"

	//this will return the list in order:
	//element 0 will be the first
	//element 1 will be the second as the same index is being returned and 0 is already in list
	hasher.ComputeCalled = func(s string) []byte {
		if strings.Contains(s, "0-") {
			return uint64ToBytes(0)
		}

		if strings.Contains(s, "1-") {
			return uint64ToBytes(1)
		}

		return nil
	}

	eligibleMap := createDummyNodesMap(10, 3, "eligible")
	waitingMap := createDummyNodesMap(3, 3, "waiting")
	nodeShuffler := NewXorValidatorsShuffler(10, 10, 0, false)
	epochStartSubscriber := &mock.EpochStartNotifierStub{}
	bootStorer := mock.NewStorerMock()

	arguments := ArgNodesCoordinator{
		ShardConsensusGroupSize: 2,
		MetaConsensusGroupSize:  1,
		Hasher:                  hasher,
		Shuffler:                nodeShuffler,
		EpochStartNotifier:      epochStartSubscriber,
		BootStorer:              bootStorer,
		NbShards:                1,
		EligibleNodes:           eligibleMap,
		WaitingNodes:            waitingMap,
		SelfPublicKey:           []byte("key"),
		ConsensusGroupCache:     &mock.NodesCoordinatorCacheMock{},
	}
	ihgs, _ := NewIndexHashedNodesCoordinator(arguments)

	list2, err := ihgs.ComputeConsensusGroup([]byte(randomness), 0, 0, 0)

	require.Nil(t, err)
	require.Equal(t, eligibleMap[0][:2], list2)
}

func TestIndexHashedNodesCoordinator_ComputeValidatorsGroupTest6From10ValidatorsShouldWork(t *testing.T) {
	t.Parallel()

	hasher := &mock.HasherStub{}
	selfPubKey := []byte("key")
	randomness := "randomness"
	randomnessWithRound := genRandSource(0, randomness)

	//script:
	// for index 0, hasher will return 11 which will translate to 1, so index 1 will be used ; num appearances = 1 => size = 1

	// for index 1, hasher will return 1 which will translate to 1, 1 is already picked, size will be added so the
	// new calculated index will 2 ; appearances = 1 => size = 2

	// for index 2, hasher will return 9 , 9 % (10 - 2) = 1 ; 1 is already picked so add the size (2) and the new
	// validator will be from index 3 ; appearances = 1 => size = 3

	// for index 3, hasher will return 9 ; 9 % (10 - 3) = 2 ; 2 > 1 (first element in slice) so add the size (3) and the new
	// validator will be from index 5 ; appearances = 1 => size = 4

	// for index 4, hasher will return 0 ; 0 % (10 - 4) = 0 so the new validator will be from index 0 ;
	// num appearances = 1 => size = 5

	// for index 5, hasher will return 9 ; 9 % (10 - 5) = 4 ; 4 > 0 (first element in sorted slice) so size will be added
	// and will return the index 9 for the validator
	script := make(map[string]uint64)

	script[string(uint64ToBytes(0))+randomnessWithRound] = 11 //will translate to 1, add 1
	script[string(uint64ToBytes(1))+randomnessWithRound] = 1  //will translate to 1, add 2
	script[string(uint64ToBytes(2))+randomnessWithRound] = 9  //will translate to 9, add 9
	script[string(uint64ToBytes(3))+randomnessWithRound] = 9  //will translate to 9, add 0
	script[string(uint64ToBytes(4))+randomnessWithRound] = 0  //will translate to 0, add 3
	script[string(uint64ToBytes(5))+randomnessWithRound] = 9  //will translate to 9, add 4

	hasher.ComputeCalled = func(s string) []byte {
		if s == string(selfPubKey) {
			return []byte(s)
		}

		val, ok := script[s]
		if !ok {
			require.Fail(t, "should have not got here")
		}

		return uint64ToBytes(val)
	}

	validator0 := mock.NewValidatorMock([]byte("pk0"), []byte("addr0"))
	validator1 := mock.NewValidatorMock([]byte("pk1"), []byte("addr1"))
	validator2 := mock.NewValidatorMock([]byte("pk2"), []byte("addr2"))
	validator3 := mock.NewValidatorMock([]byte("pk3"), []byte("addr3"))
	validator4 := mock.NewValidatorMock([]byte("pk4"), []byte("addr4"))
	validator5 := mock.NewValidatorMock([]byte("pk5"), []byte("addr5"))
	validator6 := mock.NewValidatorMock([]byte("pk6"), []byte("addr6"))
	validator7 := mock.NewValidatorMock([]byte("pk7"), []byte("addr7"))
	validator8 := mock.NewValidatorMock([]byte("pk8"), []byte("addr8"))
	validator9 := mock.NewValidatorMock([]byte("pk9"), []byte("addr9"))

	list := []Validator{
		validator0,
		validator1,
		validator2,
		validator3,
		validator4,
		validator5,
		validator6,
		validator7,
		validator8,
		validator9,
	}

	eligibleMap := make(map[uint32][]Validator)
	eligibleMap[0] = list
	validatorMeta, _ := NewValidator([]byte("pubKeyMeta"), []byte("addressMeta"))
	eligibleMap[core.MetachainShardId] = []Validator{validatorMeta}
	nodeShuffler := NewXorValidatorsShuffler(10, 10, 0, false)
	epochStartSubscriber := &mock.EpochStartNotifierStub{}
	bootStorer := mock.NewStorerMock()

	arguments := ArgNodesCoordinator{
		ShardConsensusGroupSize: 6,
		MetaConsensusGroupSize:  1,
		Hasher:                  hasher,
		Shuffler:                nodeShuffler,
		EpochStartNotifier:      epochStartSubscriber,
		BootStorer:              bootStorer,
		NbShards:                1,
		EligibleNodes:           eligibleMap,
		WaitingNodes:            make(map[uint32][]Validator),
		SelfPublicKey:           selfPubKey,
		ConsensusGroupCache:     &mock.NodesCoordinatorCacheMock{},
	}
	ihgs, err := NewIndexHashedNodesCoordinator(arguments)
	require.Nil(t, err)

	list2, err := ihgs.ComputeConsensusGroup([]byte(randomness), 0, 0, 0)

	require.Nil(t, err)
	require.Equal(t, 6, len(list2))
	//check order as described in script
	require.Equal(t, validator1, list2[0])
	require.Equal(t, validator2, list2[1])
	require.Equal(t, validator3, list2[2])
	require.Equal(t, validator5, list2[3])
	require.Equal(t, validator0, list2[4])
	require.Equal(t, validator9, list2[5])
}

=======
>>>>>>> 1e9fd5ab
func TestIndexHashedNodesCoordinator_ComputeValidatorsGroup400of400For10locksNoMemoization(t *testing.T) {
	consensusGroupSize := 400
	nodesPerShard := uint32(400)
	waitingMap := make(map[uint32][]Validator)
	eligibleMap := createDummyNodesMap(nodesPerShard, 1, "eligible")
	nodeShuffler := NewXorValidatorsShuffler(nodesPerShard, nodesPerShard, 0, false)
	epochStartSubscriber := &mock.EpochStartNotifierStub{}
	bootStorer := mock.NewStorerMock()

	getCounter := int32(0)
	putCounter := int32(0)

	cache := &mock.NodesCoordinatorCacheMock{
		PutCalled: func(key []byte, value interface{}) (evicted bool) {
			atomic.AddInt32(&putCounter, 1)
			return false
		},
		GetCalled: func(key []byte) (value interface{}, ok bool) {
			atomic.AddInt32(&getCounter, 1)
			return nil, false
		},
	}

	arguments := ArgNodesCoordinator{
		ShardConsensusGroupSize: consensusGroupSize,
		MetaConsensusGroupSize:  1,
		Hasher:                  &mock.HasherMock{},
		Shuffler:                nodeShuffler,
		EpochStartNotifier:      epochStartSubscriber,
		BootStorer:              bootStorer,
		NbShards:                1,
		EligibleNodes:           eligibleMap,
		WaitingNodes:            waitingMap,
		SelfPublicKey:           []byte("key"),
		ConsensusGroupCache:     cache,
	}

	ihgs, err := NewIndexHashedNodesCoordinator(arguments)
	require.Nil(t, err)

	miniBlocks := 10

	var list2 []Validator
	for i := 0; i < miniBlocks; i++ {
		for j := 0; j <= i; j++ {
			randomness := strconv.Itoa(j)
			list2, err = ihgs.ComputeConsensusGroup([]byte(randomness), uint64(j), 0, 0)
			require.Nil(t, err)
			require.Equal(t, consensusGroupSize, len(list2))
		}
	}

	computationNr := miniBlocks * (miniBlocks + 1) / 2

	require.Equal(t, int32(computationNr), getCounter)
	require.Equal(t, int32(computationNr), putCounter)
}

func TestIndexHashedNodesCoordinator_ComputeValidatorsGroup400of400For10BlocksMemoization(t *testing.T) {
	consensusGroupSize := 400
	nodesPerShard := uint32(400)
	waitingMap := make(map[uint32][]Validator)
	eligibleMap := createDummyNodesMap(nodesPerShard, 1, "eligible")
	nodeShuffler := NewXorValidatorsShuffler(nodesPerShard, nodesPerShard, 0, false)
	epochStartSubscriber := &mock.EpochStartNotifierStub{}
	bootStorer := mock.NewStorerMock()

	getCounter := 0
	putCounter := 0

	mut := sync.Mutex{}

	//consensusGroup := list[0:21]
	cacheMap := make(map[string]interface{})
	cache := &mock.NodesCoordinatorCacheMock{
		PutCalled: func(key []byte, value interface{}) (evicted bool) {
			mut.Lock()
			defer mut.Unlock()
			putCounter++
			cacheMap[string(key)] = value
			return false
		},
		GetCalled: func(key []byte) (value interface{}, ok bool) {
			mut.Lock()
			defer mut.Unlock()
			getCounter++
			val, ok := cacheMap[string(key)]
			if ok {
				return val, true
			}
			return nil, false
		},
	}

	arguments := ArgNodesCoordinator{
		ShardConsensusGroupSize: consensusGroupSize,
		MetaConsensusGroupSize:  1,
		Hasher:                  &mock.HasherMock{},
		Shuffler:                nodeShuffler,
		EpochStartNotifier:      epochStartSubscriber,
		BootStorer:              bootStorer,
		NbShards:                1,
		EligibleNodes:           eligibleMap,
		WaitingNodes:            waitingMap,
		SelfPublicKey:           []byte("key"),
		ConsensusGroupCache:     cache,
	}

	ihgs, err := NewIndexHashedNodesCoordinator(arguments)
	require.Nil(t, err)

	miniBlocks := 10

	var list2 []Validator
	for i := 0; i < miniBlocks; i++ {
		for j := 0; j <= i; j++ {
			randomness := strconv.Itoa(j)
			list2, err = ihgs.ComputeConsensusGroup([]byte(randomness), uint64(j), 0, 0)
			require.Nil(t, err)
			require.Equal(t, consensusGroupSize, len(list2))
		}
	}

	computationNr := miniBlocks * (miniBlocks + 1) / 2

	require.Equal(t, computationNr, getCounter)
	require.Equal(t, miniBlocks, putCounter)
}

func TestIndexHashedNodesCoordinator_ComputeValidatorsGroup63of400TestEqualSameParams(t *testing.T) {
	t.Skip("testing consistency - to be run manually")
	cache := &mock.NodesCoordinatorCacheMock{
		GetCalled: func(key []byte) (value interface{}, ok bool) {
			return nil, false
		},
		PutCalled: func(key []byte, value interface{}) (evicted bool) {
			return false
		},
	}

	consensusGroupSize := 63
	nodesPerShard := uint32(400)
	waitingMap := make(map[uint32][]Validator)
	eligibleMap := createDummyNodesMap(nodesPerShard, 1, "eligible")
	nodeShuffler := NewXorValidatorsShuffler(nodesPerShard, nodesPerShard, 0, false)
	epochStartSubscriber := &mock.EpochStartNotifierStub{}
	bootStorer := mock.NewStorerMock()

	arguments := ArgNodesCoordinator{
		ShardConsensusGroupSize: consensusGroupSize,
		MetaConsensusGroupSize:  1,
		Hasher:                  &mock.HasherMock{},
		Shuffler:                nodeShuffler,
		EpochStartSubscriber:    epochStartSubscriber,
		BootStorer:              bootStorer,
		NbShards:                1,
		EligibleNodes:           eligibleMap,
		WaitingNodes:            waitingMap,
		SelfPublicKey:           []byte("key"),
		ConsensusGroupCache:     cache,
	}

	ihgs, err := NewIndexHashedNodesCoordinator(arguments)
	require.Nil(t, err)

	nbDifferentSamplings := 1000
	repeatPerSampling := 100

	list := make([][]Validator, repeatPerSampling)
	for i := 0; i < nbDifferentSamplings; i++ {
		randomness := arguments.Hasher.Compute(strconv.Itoa(i))
		fmt.Printf("\nstarting selection with randomness: %s", core.ToHex(randomness))
		for j := 0; j < repeatPerSampling; j++ {
			list[j], err = ihgs.ComputeConsensusGroup(randomness, 0, 0, 0)
			require.Nil(t, err)
			require.Equal(t, consensusGroupSize, len(list[j]))
		}

		for j := 1; j < repeatPerSampling; j++ {
			require.Equal(t, list[0], list[j])
		}

		time.Sleep(10 * time.Millisecond)
	}
}

func BenchmarkIndexHashedGroupSelector_ComputeValidatorsGroup21of400(b *testing.B) {
	consensusGroupSize := 21
	nodesPerShard := uint32(400)
	waitingMap := make(map[uint32][]Validator)
	eligibleMap := createDummyNodesMap(nodesPerShard, 1, "eligible")
	nodeShuffler := NewXorValidatorsShuffler(nodesPerShard, nodesPerShard, 0, false)
	epochStartSubscriber := &mock.EpochStartNotifierStub{}
	bootStorer := mock.NewStorerMock()

	arguments := ArgNodesCoordinator{
		ShardConsensusGroupSize: consensusGroupSize,
		MetaConsensusGroupSize:  1,
		Hasher:                  &mock.HasherMock{},
		Shuffler:                nodeShuffler,
		EpochStartNotifier:      epochStartSubscriber,
		BootStorer:              bootStorer,
		NbShards:                1,
		EligibleNodes:           eligibleMap,
		WaitingNodes:            waitingMap,
		SelfPublicKey:           []byte("key"),
		ConsensusGroupCache:     &mock.NodesCoordinatorCacheMock{},
	}
	ihgs, _ := NewIndexHashedNodesCoordinator(arguments)

	b.ResetTimer()

	for i := 0; i < b.N; i++ {
		randomness := strconv.Itoa(i)
		list2, _ := ihgs.ComputeConsensusGroup([]byte(randomness), 0, 0, 0)

		require.Equal(b, consensusGroupSize, len(list2))
	}
}

func runBenchmark(consensusGroupCache Cacher, consensusGroupSize int, nodesMap map[uint32][]Validator, b *testing.B) {
	waitingMap := make(map[uint32][]Validator)
	nodeShuffler := NewXorValidatorsShuffler(10, 10, 0, false)
	epochStartSubscriber := &mock.EpochStartNotifierStub{}
	bootStorer := mock.NewStorerMock()

	arguments := ArgNodesCoordinator{
		ShardConsensusGroupSize: consensusGroupSize,
		MetaConsensusGroupSize:  1,
		Hasher:                  &mock.HasherMock{},
		EpochStartNotifier:      epochStartSubscriber,
		Shuffler:                nodeShuffler,
		BootStorer:              bootStorer,
		NbShards:                1,
		EligibleNodes:           nodesMap,
		WaitingNodes:            waitingMap,
		SelfPublicKey:           []byte("key"),
		ConsensusGroupCache:     consensusGroupCache,
	}
	ihgs, _ := NewIndexHashedNodesCoordinator(arguments)

	b.ResetTimer()

	for i := 0; i < b.N; i++ {
		missedBlocks := 1000
		for j := 0; j < missedBlocks; j++ {
			randomness := strconv.Itoa(j)
			list2, _ := ihgs.ComputeConsensusGroup([]byte(randomness), uint64(j), 0, 0)
			require.Equal(b, consensusGroupSize, len(list2))
		}
	}
}

func computeMemoryRequirements(consensusGroupCache Cacher, consensusGroupSize int, nodesMap map[uint32][]Validator, b *testing.B) {
	waitingMap := make(map[uint32][]Validator)
	nodeShuffler := NewXorValidatorsShuffler(10, 10, 0, false)
	epochStartSubscriber := &mock.EpochStartNotifierStub{}
	bootStorer := mock.NewStorerMock()

	arguments := ArgNodesCoordinator{
		ShardConsensusGroupSize: consensusGroupSize,
		MetaConsensusGroupSize:  1,
		Hasher:                  &mock.HasherMock{},
		EpochStartNotifier:      epochStartSubscriber,
		Shuffler:                nodeShuffler,
		BootStorer:              bootStorer,
		NbShards:                1,
		EligibleNodes:           nodesMap,
		WaitingNodes:            waitingMap,
		SelfPublicKey:           []byte("key"),
		ConsensusGroupCache:     consensusGroupCache,
	}
	ihgs, err := NewIndexHashedNodesCoordinator(arguments)
	require.Nil(b, err)

	m := runtime.MemStats{}
	runtime.ReadMemStats(&m)

	missedBlocks := 1000
	for i := 0; i < missedBlocks; i++ {
		randomness := strconv.Itoa(i)
		list2, _ := ihgs.ComputeConsensusGroup([]byte(randomness), uint64(i), 0, 0)
		require.Equal(b, consensusGroupSize, len(list2))
	}

	m2 := runtime.MemStats{}
	runtime.ReadMemStats(&m2)

	fmt.Println(fmt.Sprintf("Used %d MB", (m2.HeapAlloc-m.HeapAlloc)/1024/1024))
}

func BenchmarkIndexHashedNodesCoordinator_ComputeValidatorsGroup63of400RecomputeEveryGroup(b *testing.B) {
	consensusGroupSize := 63
	nodesPerShard := uint32(400)
	eligibleMap := createDummyNodesMap(nodesPerShard, 1, "eligible")

	consensusGroupCache, _ := lrucache.NewCache(1)
	computeMemoryRequirements(consensusGroupCache, consensusGroupSize, eligibleMap, b)
	consensusGroupCache, _ = lrucache.NewCache(1)
	runBenchmark(consensusGroupCache, consensusGroupSize, eligibleMap, b)
}

func BenchmarkIndexHashedNodesCoordinator_ComputeValidatorsGroup400of400RecomputeEveryGroup(b *testing.B) {
	consensusGroupSize := 400
	nodesPerShard := uint32(400)
	eligibleMap := createDummyNodesMap(nodesPerShard, 1, "eligible")

	consensusGroupCache, _ := lrucache.NewCache(1)
	computeMemoryRequirements(consensusGroupCache, consensusGroupSize, eligibleMap, b)
	consensusGroupCache, _ = lrucache.NewCache(1)
	runBenchmark(consensusGroupCache, consensusGroupSize, eligibleMap, b)
}

func BenchmarkIndexHashedNodesCoordinator_ComputeValidatorsGroup63of400Memoization(b *testing.B) {
	consensusGroupSize := 63
	nodesPerShard := uint32(400)
	eligibleMap := createDummyNodesMap(nodesPerShard, 1, "eligible")

	consensusGroupCache, _ := lrucache.NewCache(10000)
	computeMemoryRequirements(consensusGroupCache, consensusGroupSize, eligibleMap, b)
	consensusGroupCache, _ = lrucache.NewCache(10000)
	runBenchmark(consensusGroupCache, consensusGroupSize, eligibleMap, b)
}

func BenchmarkIndexHashedNodesCoordinator_ComputeValidatorsGroup400of400Memoization(b *testing.B) {
	consensusGroupSize := 400
	nodesPerShard := uint32(400)
	eligibleMap := createDummyNodesMap(nodesPerShard, 1, "eligible")

	consensusGroupCache, _ := lrucache.NewCache(1000)
	computeMemoryRequirements(consensusGroupCache, consensusGroupSize, eligibleMap, b)
	consensusGroupCache, _ = lrucache.NewCache(1000)
	runBenchmark(consensusGroupCache, consensusGroupSize, eligibleMap, b)
}

func TestIndexHashedNodesCoordinator_GetValidatorWithPublicKeyShouldReturnErrNilPubKey(t *testing.T) {
	t.Parallel()

	arguments := createArguments()
	ihgs, _ := NewIndexHashedNodesCoordinator(arguments)

	_, _, err := ihgs.GetValidatorWithPublicKey(nil, 0)
	require.Equal(t, ErrNilPubKey, err)
}

func TestIndexHashedNodesCoordinator_GetValidatorWithPublicKeyShouldReturnErrValidatorNotFound(t *testing.T) {
	t.Parallel()

	arguments := createArguments()
	ihgs, _ := NewIndexHashedNodesCoordinator(arguments)

	_, _, err := ihgs.GetValidatorWithPublicKey([]byte("pk1"), 0)
	require.Equal(t, ErrValidatorNotFound, err)
}

func TestIndexHashedNodesCoordinator_GetValidatorWithPublicKeyShouldWork(t *testing.T) {
	t.Parallel()

	listMeta := []Validator{
		mock.NewValidatorMock([]byte("pk0_meta"), []byte("addr0_meta"), defaultSelectionChances),
		mock.NewValidatorMock([]byte("pk1_meta"), []byte("addr1_meta"), defaultSelectionChances),
		mock.NewValidatorMock([]byte("pk2_meta"), []byte("addr2_meta"), defaultSelectionChances),
	}
	listShard0 := []Validator{
		mock.NewValidatorMock([]byte("pk0_shard0"), []byte("addr0_shard0"), defaultSelectionChances),
		mock.NewValidatorMock([]byte("pk1_shard0"), []byte("addr1_shard0"), defaultSelectionChances),
		mock.NewValidatorMock([]byte("pk2_shard0"), []byte("addr2_shard0"), defaultSelectionChances),
	}
	listShard1 := []Validator{
		mock.NewValidatorMock([]byte("pk0_shard1"), []byte("addr0_shard1"), defaultSelectionChances),
		mock.NewValidatorMock([]byte("pk1_shard1"), []byte("addr1_shard1"), defaultSelectionChances),
		mock.NewValidatorMock([]byte("pk2_shard1"), []byte("addr2_shard1"), defaultSelectionChances),
	}

	eligibleMap := make(map[uint32][]Validator)
	eligibleMap[core.MetachainShardId] = listMeta
	eligibleMap[0] = listShard0
	eligibleMap[1] = listShard1
	nodeShuffler := NewXorValidatorsShuffler(10, 10, 0, false)
	epochStartSubscriber := &mock.EpochStartNotifierStub{}
	bootStorer := mock.NewStorerMock()

	arguments := ArgNodesCoordinator{
		ShardConsensusGroupSize: 1,
		MetaConsensusGroupSize:  1,
		Hasher:                  &mock.HasherMock{},
		Shuffler:                nodeShuffler,
		EpochStartNotifier:      epochStartSubscriber,
		BootStorer:              bootStorer,
		NbShards:                2,
		EligibleNodes:           eligibleMap,
		WaitingNodes:            make(map[uint32][]Validator),
		SelfPublicKey:           []byte("key"),
		ConsensusGroupCache:     &mock.NodesCoordinatorCacheMock{},
	}
	ihgs, _ := NewIndexHashedNodesCoordinator(arguments)

	v, shardId, err := ihgs.GetValidatorWithPublicKey([]byte("pk0_meta"), 0)
	require.Nil(t, err)
	require.Equal(t, core.MetachainShardId, shardId)
	require.Equal(t, []byte("addr0_meta"), v.Address())

	v, shardId, err = ihgs.GetValidatorWithPublicKey([]byte("pk1_shard0"), 0)
	require.Nil(t, err)
	require.Equal(t, uint32(0), shardId)
	require.Equal(t, []byte("addr1_shard0"), v.Address())

	v, shardId, err = ihgs.GetValidatorWithPublicKey([]byte("pk2_shard1"), 0)
	require.Nil(t, err)
	require.Equal(t, uint32(1), shardId)
	require.Equal(t, []byte("addr2_shard1"), v.Address())
}

func TestNewIndexHashedNodesCoordinator_GetValidatorWithPublicKeyNotExistingEpoch(t *testing.T) {
	t.Parallel()

	arguments := createArguments()
	ihgs, _ := NewIndexHashedNodesCoordinator(arguments)

	_, _, err := ihgs.GetValidatorWithPublicKey(arguments.EligibleNodes[0][0].PubKey(), 1)
	require.Equal(t, ErrEpochNodesConfigDoesNotExist, err)
}

func TestIndexHashedGroupSelector_GetAllEligibleValidatorsPublicKeys(t *testing.T) {
	t.Parallel()

	shardZeroId := uint32(0)
	shardOneId := uint32(1)
	expectedValidatorsPubKeys := map[uint32][][]byte{
		shardZeroId:           {[]byte("pk0_shard0"), []byte("pk1_shard0"), []byte("pk2_shard0")},
		shardOneId:            {[]byte("pk0_shard1"), []byte("pk1_shard1"), []byte("pk2_shard1")},
		core.MetachainShardId: {[]byte("pk0_meta"), []byte("pk1_meta"), []byte("pk2_meta")},
	}

	listMeta := []Validator{
		mock.NewValidatorMock(expectedValidatorsPubKeys[core.MetachainShardId][0], []byte("addr0_meta"), defaultSelectionChances),
		mock.NewValidatorMock(expectedValidatorsPubKeys[core.MetachainShardId][1], []byte("addr1_meta"), defaultSelectionChances),
		mock.NewValidatorMock(expectedValidatorsPubKeys[core.MetachainShardId][2], []byte("addr2_meta"), defaultSelectionChances),
	}
	listShard0 := []Validator{
		mock.NewValidatorMock(expectedValidatorsPubKeys[shardZeroId][0], []byte("addr0_shard0"), defaultSelectionChances),
		mock.NewValidatorMock(expectedValidatorsPubKeys[shardZeroId][1], []byte("addr1_shard0"), defaultSelectionChances),
		mock.NewValidatorMock(expectedValidatorsPubKeys[shardZeroId][2], []byte("addr2_shard0"), defaultSelectionChances),
	}
	listShard1 := []Validator{
		mock.NewValidatorMock(expectedValidatorsPubKeys[shardOneId][0], []byte("addr0_shard1"), defaultSelectionChances),
		mock.NewValidatorMock(expectedValidatorsPubKeys[shardOneId][1], []byte("addr1_shard1"), defaultSelectionChances),
		mock.NewValidatorMock(expectedValidatorsPubKeys[shardOneId][2], []byte("addr2_shard1"), defaultSelectionChances),
	}

	eligibleMap := make(map[uint32][]Validator)
	eligibleMap[core.MetachainShardId] = listMeta
	eligibleMap[shardZeroId] = listShard0
	eligibleMap[shardOneId] = listShard1
	nodeShuffler := NewXorValidatorsShuffler(10, 10, 0, false)
	epochStartSubscriber := &mock.EpochStartNotifierStub{}
	bootStorer := mock.NewStorerMock()

	arguments := ArgNodesCoordinator{
		ShardConsensusGroupSize: 1,
		MetaConsensusGroupSize:  1,
		Hasher:                  &mock.HasherMock{},
		Shuffler:                nodeShuffler,
		EpochStartNotifier:      epochStartSubscriber,
		BootStorer:              bootStorer,
		ShardIDAsObserver:       shardZeroId,
		NbShards:                2,
		EligibleNodes:           eligibleMap,
		WaitingNodes:            make(map[uint32][]Validator),
		SelfPublicKey:           []byte("key"),
		ConsensusGroupCache:     &mock.NodesCoordinatorCacheMock{},
	}

	ihgs, _ := NewIndexHashedNodesCoordinator(arguments)

	allValidatorsPublicKeys, err := ihgs.GetAllEligibleValidatorsPublicKeys(0)
	require.Equal(t, expectedValidatorsPubKeys, allValidatorsPublicKeys)
	require.Nil(t, err)
}

func TestIndexHashedGroupSelector_GetAllWaitingValidatorsPublicKeys(t *testing.T) {
	t.Parallel()

	shardZeroId := uint32(0)
	shardOneId := uint32(1)
	expectedValidatorsPubKeys := map[uint32][][]byte{
		shardZeroId:           {[]byte("pk0_shard0"), []byte("pk1_shard0"), []byte("pk2_shard0")},
		shardOneId:            {[]byte("pk0_shard1"), []byte("pk1_shard1"), []byte("pk2_shard1")},
		core.MetachainShardId: {[]byte("pk0_meta"), []byte("pk1_meta"), []byte("pk2_meta")},
	}

	listMeta := []Validator{
		mock.NewValidatorMock(expectedValidatorsPubKeys[core.MetachainShardId][0], []byte("addr0_meta"), defaultSelectionChances),
		mock.NewValidatorMock(expectedValidatorsPubKeys[core.MetachainShardId][1], []byte("addr1_meta"), defaultSelectionChances),
		mock.NewValidatorMock(expectedValidatorsPubKeys[core.MetachainShardId][2], []byte("addr2_meta"), defaultSelectionChances),
	}
	listShard0 := []Validator{
		mock.NewValidatorMock(expectedValidatorsPubKeys[shardZeroId][0], []byte("addr0_shard0"), defaultSelectionChances),
		mock.NewValidatorMock(expectedValidatorsPubKeys[shardZeroId][1], []byte("addr1_shard0"), defaultSelectionChances),
		mock.NewValidatorMock(expectedValidatorsPubKeys[shardZeroId][2], []byte("addr2_shard0"), defaultSelectionChances),
	}
	listShard1 := []Validator{
		mock.NewValidatorMock(expectedValidatorsPubKeys[shardOneId][0], []byte("addr0_shard1"), defaultSelectionChances),
		mock.NewValidatorMock(expectedValidatorsPubKeys[shardOneId][1], []byte("addr1_shard1"), defaultSelectionChances),
		mock.NewValidatorMock(expectedValidatorsPubKeys[shardOneId][2], []byte("addr2_shard1"), defaultSelectionChances),
	}

	waitingMap := make(map[uint32][]Validator)
	waitingMap[core.MetachainShardId] = listMeta
	waitingMap[shardZeroId] = listShard0
	waitingMap[shardOneId] = listShard1
	nodeShuffler := NewXorValidatorsShuffler(10, 10, 0, false)
	epochStartSubscriber := &mock.EpochStartNotifierStub{}
	bootStorer := mock.NewStorerMock()

	eligibleMap := make(map[uint32][]Validator)
	eligibleMap[core.MetachainShardId] = []Validator{&mock.ValidatorMock{}}
	eligibleMap[shardZeroId] = []Validator{&mock.ValidatorMock{}}

	arguments := ArgNodesCoordinator{
		ShardConsensusGroupSize: 1,
		MetaConsensusGroupSize:  1,
		Hasher:                  &mock.HasherMock{},
		Shuffler:                nodeShuffler,
		EpochStartNotifier:      epochStartSubscriber,
		BootStorer:              bootStorer,
		ShardIDAsObserver:       shardZeroId,
		NbShards:                2,
		EligibleNodes:           eligibleMap,
		WaitingNodes:            waitingMap,
		SelfPublicKey:           []byte("key"),
		ConsensusGroupCache:     &mock.NodesCoordinatorCacheMock{},
	}

	ihgs, _ := NewIndexHashedNodesCoordinator(arguments)

	allValidatorsPublicKeys, err := ihgs.GetAllWaitingValidatorsPublicKeys(0)
	require.Equal(t, expectedValidatorsPubKeys, allValidatorsPublicKeys)
	require.Nil(t, err)
}

func TestIndexHashedNodesCoordinator_EpochStart(t *testing.T) {
	t.Parallel()

	arguments := createArguments()

	ihgs, err := NewIndexHashedNodesCoordinator(arguments)
	require.Nil(t, err)

	header := &mock.HeaderHandlerStub{
		GetPrevRandSeedCalled: func() []byte {
			return []byte("rand seed")
		},
		IsStartOfEpochBlockCalled: func() bool {
			return true
		},
		GetEpochCaled: func() uint32 {
			return 1
		},
	}

	ihgs.EpochStartPrepare(header)
	ihgs.EpochStartAction(header)

	validators, err := ihgs.GetAllEligibleValidatorsPublicKeys(1)
	require.Nil(t, err)
	require.NotNil(t, validators)

	computedShardId := ihgs.computeShardForSelfPublicKey(ihgs.nodesConfig[0])
	// should remain in same shard with intra shard shuffling
	require.Equal(t, arguments.ShardIDAsObserver, computedShardId)
}

func TestIndexHashedNodesCoordinator_GetConsensusValidatorsPublicKeysNotExistingEpoch(t *testing.T) {
	t.Parallel()

	args := createArguments()
	ihgs, err := NewIndexHashedNodesCoordinator(args)
	require.Nil(t, err)

	var pKeys []string
	randomness := []byte("randomness")
	pKeys, err = ihgs.GetConsensusValidatorsPublicKeys(randomness, 0, 0, 1)
	require.Equal(t, ErrEpochNodesConfigDoesNotExist, err)
	require.Nil(t, pKeys)
}

func TestIndexHashedNodesCoordinator_GetConsensusValidatorsPublicKeysExistingEpoch(t *testing.T) {
	t.Parallel()

	args := createArguments()
	ihgs, err := NewIndexHashedNodesCoordinator(args)
	require.Nil(t, err)

	shard0PubKeys := validatorsPubKeys(args.EligibleNodes[0])

	var pKeys []string
	randomness := []byte("randomness")
	pKeys, err = ihgs.GetConsensusValidatorsPublicKeys(randomness, 0, 0, 0)
	require.Nil(t, err)
	require.True(t, len(pKeys) > 0)
	require.True(t, isStringSubgroup(pKeys, shard0PubKeys))
}

func TestIndexHashedNodesCoordinator_GetValidatorsIndexes(t *testing.T) {
	t.Parallel()

	args := createArguments()
	ihgs, err := NewIndexHashedNodesCoordinator(args)
	require.Nil(t, err)
	randomness := []byte("randomness")

	var pKeys []string
	pKeys, err = ihgs.GetConsensusValidatorsPublicKeys(randomness, 0, 0, 0)
	require.Nil(t, err)

	var indexes []uint64
	indexes, err = ihgs.GetValidatorsIndexes(pKeys, 0)
	require.Nil(t, err)
	require.Equal(t, len(pKeys), len(indexes))
}

func TestIndexHashedNodesCoordinator_GetValidatorsIndexesInvalidPubKey(t *testing.T) {
	t.Parallel()

	args := createArguments()
	ihgs, err := NewIndexHashedNodesCoordinator(args)
	require.Nil(t, err)
	randomness := []byte("randomness")

	var pKeys []string
	pKeys, err = ihgs.GetConsensusValidatorsPublicKeys(randomness, 0, 0, 0)
	require.Nil(t, err)

	var indexes []uint64
	pKeys[0] = "dummy"
	indexes, err = ihgs.GetValidatorsIndexes(pKeys, 0)
	require.Equal(t, ErrInvalidNumberPubKeys, err)
	require.Nil(t, indexes)
}

func TestIndexHashedNodesCoordinator_GetSavedStateKey(t *testing.T) {
	t.Parallel()

	args := createArguments()
	ihgs, err := NewIndexHashedNodesCoordinator(args)
	require.Nil(t, err)

	epoch := uint32(1)
	header := &mock.HeaderHandlerStub{
		GetPrevRandSeedCalled: func() []byte {
			return []byte("rand seed")
		},
		IsStartOfEpochBlockCalled: func() bool {
			return true
		},
		GetEpochCaled: func() uint32 {
			return atomic.LoadUint32(&epoch)
		},
	}

	ihgs.EpochStartPrepare(header)
	ihgs.EpochStartAction(header)

	key := ihgs.GetSavedStateKey()
	require.Equal(t, []byte("rand seed"), key)
}

func TestIndexHashedNodesCoordinator_GetSavedStateKeyEpoch0(t *testing.T) {
	t.Parallel()

	args := createArguments()
	ihgs, err := NewIndexHashedNodesCoordinator(args)
	require.Nil(t, err)

	expectedKey := args.Hasher.Compute(string(args.SelfPublicKey))
	key := ihgs.GetSavedStateKey()
	require.Equal(t, expectedKey, key)
}

func TestIndexHashedNodesCoordinator_ShardIdForEpochInvalidEpoch(t *testing.T) {
	t.Parallel()

	args := createArguments()
	ihgs, err := NewIndexHashedNodesCoordinator(args)
	require.Nil(t, err)

	shardId, err := ihgs.ShardIdForEpoch(1)
	require.Equal(t, ErrEpochNodesConfigDoesNotExist, err)
	require.Equal(t, uint32(0), shardId)
}

func TestIndexHashedNodesCoordinator_ShardIdForEpochValidEpoch(t *testing.T) {
	t.Parallel()

	args := createArguments()
	ihgs, err := NewIndexHashedNodesCoordinator(args)
	require.Nil(t, err)

	shardId, err := ihgs.ShardIdForEpoch(0)
	require.Nil(t, err)
	require.Equal(t, uint32(0), shardId)
}

func TestIndexHashedNodesCoordinator_GetConsensusWhitelistedNodesEpoch0(t *testing.T) {
	t.Parallel()

	args := createArguments()
	ihgs, err := NewIndexHashedNodesCoordinator(args)
	require.Nil(t, err)

	nodesCurrentEpoch, err := ihgs.GetAllEligibleValidatorsPublicKeys(0)
	require.Nil(t, err)

	allNodesList := make([]string, 0)
	for _, nodesList := range nodesCurrentEpoch {
		for _, nodeKey := range nodesList {
			allNodesList = append(allNodesList, string(nodeKey))
		}
	}

	whitelistedNodes, err := ihgs.GetConsensusWhitelistedNodes(0)
	require.Nil(t, err)
	require.Greater(t, len(whitelistedNodes), 0)

	for key := range whitelistedNodes {
		require.True(t, isStringSubgroup([]string{key}, allNodesList))
	}
}

func TestIndexHashedNodesCoordinator_GetConsensusWhitelistedNodesEpoch1(t *testing.T) {
	t.Parallel()

	arguments := createArguments()

	ihgs, err := NewIndexHashedNodesCoordinator(arguments)
	require.Nil(t, err)

	header := &mock.HeaderHandlerStub{
		GetPrevRandSeedCalled: func() []byte {
			return []byte("rand seed")
		},
		IsStartOfEpochBlockCalled: func() bool {
			return true
		},
		GetEpochCaled: func() uint32 {
			return 1
		},
	}

	ihgs.EpochStartPrepare(header)
	ihgs.EpochStartAction(header)

	nodesPrevEpoch, err := ihgs.GetAllEligibleValidatorsPublicKeys(0)
	require.Nil(t, err)
	nodesCurrentEpoch, err := ihgs.GetAllEligibleValidatorsPublicKeys(1)
	require.Nil(t, err)

	allNodesList := make([]string, 0)
	for shardId := range nodesPrevEpoch {
		for _, nodeKey := range nodesPrevEpoch[shardId] {
			allNodesList = append(allNodesList, string(nodeKey))
		}
		for _, nodeKey := range nodesCurrentEpoch[shardId] {
			allNodesList = append(allNodesList, string(nodeKey))
		}
	}

	whitelistedNodes, err := ihgs.GetConsensusWhitelistedNodes(1)
	require.Nil(t, err)
	require.Greater(t, len(whitelistedNodes), 0)

	for key := range whitelistedNodes {
		require.True(t, isStringSubgroup([]string{key}, allNodesList))
	}
}

func TestIndexHashedNodesCoordinator_GetConsensusWhitelistedNodesAfterRevertToEpoch(t *testing.T) {
	t.Parallel()

	arguments := createArguments()
	ihgs, err := NewIndexHashedNodesCoordinator(arguments)
	require.Nil(t, err)

	epoch := uint32(1)
	header := &mock.HeaderHandlerStub{
		GetPrevRandSeedCalled: func() []byte {
			return []byte("rand seed")
		},
		IsStartOfEpochBlockCalled: func() bool {
			return true
		},
		GetEpochCaled: func() uint32 {
			return atomic.LoadUint32(&epoch)
		},
	}

	ihgs.EpochStartPrepare(header)
	ihgs.EpochStartAction(header)

	atomic.StoreUint32(&epoch, 2)
	ihgs.EpochStartPrepare(header)
	ihgs.EpochStartAction(header)

	nodesEpoch1, err := ihgs.GetAllEligibleValidatorsPublicKeys(1)
	require.Nil(t, err)

	allNodesList := make([]string, 0)
	for _, nodesList := range nodesEpoch1 {
		for _, nodeKey := range nodesList {
			allNodesList = append(allNodesList, string(nodeKey))
		}
	}

	whitelistedNodes, err := ihgs.GetConsensusWhitelistedNodes(1)
	require.Nil(t, err)
	require.Greater(t, len(whitelistedNodes), 0)

	for key := range whitelistedNodes {
		require.True(t, isStringSubgroup([]string{key}, allNodesList))
	}
}

func TestIndexHashedNodesCoordinator_ConsensusGroupSize(t *testing.T) {
	t.Parallel()

	arguments := createArguments()
	ihgs, err := NewIndexHashedNodesCoordinator(arguments)
	require.Nil(t, err)

	consensusSizeShard := ihgs.ConsensusGroupSize(0)
	consensusSizeMeta := ihgs.ConsensusGroupSize(core.MetachainShardId)

	require.Equal(t, arguments.ShardConsensusGroupSize, consensusSizeShard)
	require.Equal(t, arguments.MetaConsensusGroupSize, consensusSizeMeta)
}

func TestIndexHashedNodesCoordinator_GetNumTotalEligible(t *testing.T) {
	t.Parallel()

	arguments := createArguments()
	ihgs, err := NewIndexHashedNodesCoordinator(arguments)
	require.Nil(t, err)

	expectedNbNodes := uint64(0)
	for _, nodesList := range arguments.EligibleNodes {
		expectedNbNodes += uint64(len(nodesList))
	}

	nbNodes := ihgs.GetNumTotalEligible()
	require.Equal(t, expectedNbNodes, nbNodes)
}

func TestIndexHashedNodesCoordinator_GetOwnPublicKey(t *testing.T) {
	t.Parallel()

	arguments := createArguments()
	ihgs, err := NewIndexHashedNodesCoordinator(arguments)
	require.Nil(t, err)

	ownPubKey := ihgs.GetOwnPublicKey()
	require.Equal(t, arguments.SelfPublicKey, ownPubKey)
}

func TestIndexHashedNodesCoordinator_IsInterfaceNil(t *testing.T) {
	t.Parallel()

	var ihgs NodesCoordinator
	require.True(t, check.IfNil(ihgs))

	var ihgs2 *indexHashedNodesCoordinator
	require.True(t, check.IfNil(ihgs2))

	arguments := createArguments()
	ihgs3, err := NewIndexHashedNodesCoordinator(arguments)
	require.Nil(t, err)
	require.False(t, check.IfNil(ihgs3))
}<|MERGE_RESOLUTION|>--- conflicted
+++ resolved
@@ -183,11 +183,7 @@
 	arguments := createArguments()
 
 	ihgs, _ := NewIndexHashedNodesCoordinator(arguments)
-<<<<<<< HEAD
-	require.Equal(t, ErrNilInputNodesMap, ihgs.SetNodesPerShards(nil, waitingMap, nil, 0))
-=======
 	require.Equal(t, ErrNilInputNodesMap, ihgs.setNodesPerShards(nil, waitingMap, 0))
->>>>>>> 1e9fd5ab
 }
 
 func TestIndexHashedNodesCoordinator_SetNilWaitingMapShouldErr(t *testing.T) {
@@ -197,11 +193,7 @@
 	arguments := createArguments()
 
 	ihgs, _ := NewIndexHashedNodesCoordinator(arguments)
-<<<<<<< HEAD
-	require.Equal(t, ErrNilInputNodesMap, ihgs.SetNodesPerShards(eligibleMap, nil, nil, 0))
-=======
 	require.Equal(t, ErrNilInputNodesMap, ihgs.setNodesPerShards(eligibleMap, nil, 0))
->>>>>>> 1e9fd5ab
 }
 
 func TestIndexHashedNodesCoordinator_OkValShouldWork(t *testing.T) {
@@ -333,277 +325,6 @@
 	require.Nil(t, err)
 }
 
-<<<<<<< HEAD
-func TestIndexHashedNodesCoordinator_ComputeValidatorsGroupTest2Validators(t *testing.T) {
-	t.Parallel()
-
-	hasher := &mock.HasherStub{}
-
-	randomness := "randomness"
-
-	//this will return the list in order:
-	//element 0 will be first element
-	//element 1 will be the second
-	hasher.ComputeCalled = func(s string) []byte {
-		if strings.Contains(s, "0-") {
-			return uint64ToBytes(0)
-		}
-
-		if strings.Contains(s, "1-") {
-			return uint64ToBytes(1)
-		}
-
-		return nil
-	}
-
-	eligibleMap := createDummyNodesMap(10, 3, "eligible")
-	waitingMap := createDummyNodesMap(3, 3, "waiting")
-	nodeShuffler := NewXorValidatorsShuffler(10, 10, 0, false)
-	epochStartSubscriber := &mock.EpochStartNotifierStub{}
-	bootStorer := mock.NewStorerMock()
-
-	arguments := ArgNodesCoordinator{
-		ShardConsensusGroupSize: 2,
-		MetaConsensusGroupSize:  1,
-		Hasher:                  hasher,
-		Shuffler:                nodeShuffler,
-		EpochStartNotifier:      epochStartSubscriber,
-		BootStorer:              bootStorer,
-		NbShards:                1,
-		EligibleNodes:           eligibleMap,
-		WaitingNodes:            waitingMap,
-		SelfPublicKey:           []byte("key"),
-		ConsensusGroupCache:     &mock.NodesCoordinatorCacheMock{},
-	}
-	ihgs, _ := NewIndexHashedNodesCoordinator(arguments)
-
-	list2, err := ihgs.ComputeConsensusGroup([]byte(randomness), 0, 0, 0)
-
-	require.Equal(t, eligibleMap[0][:2], list2)
-	require.Nil(t, err)
-}
-
-func TestIndexHashedNodesCoordinator_ComputeValidatorsGroupTest2ValidatorsRevertOrder(t *testing.T) {
-	t.Parallel()
-
-	hasher := &mock.HasherStub{}
-
-	randomness := "randomness"
-	randSource := genRandSource(0, randomness)
-
-	//this will return the list in reverse order:
-	//element 0 will be the second
-	//element 1 will be the first
-	hasher.ComputeCalled = func(s string) []byte {
-		if string(uint64ToBytes(0))+randSource == s {
-			return uint64ToBytes(1)
-		}
-
-		if string(uint64ToBytes(1))+randSource == s {
-			return uint64ToBytes(0)
-		}
-
-		return nil
-	}
-
-	validator0 := mock.NewValidatorMock([]byte("pk0"), []byte("addr0"))
-	validator1 := mock.NewValidatorMock([]byte("pk1"), []byte("addr1"))
-
-	list := []Validator{
-		validator0,
-		validator1,
-	}
-
-	eligibleMap := make(map[uint32][]Validator)
-	eligibleMap[0] = list
-	metaNode, _ := NewValidator([]byte("pubKeyMeta"), []byte("addressMeta"))
-	eligibleMap[core.MetachainShardId] = []Validator{metaNode}
-	waitingMap := make(map[uint32][]Validator)
-	nodeShuffler := NewXorValidatorsShuffler(10, 10, 0, false)
-	epochStartSubscriber := &mock.EpochStartNotifierStub{}
-	bootStorer := mock.NewStorerMock()
-
-	arguments := ArgNodesCoordinator{
-		ShardConsensusGroupSize: 2,
-		MetaConsensusGroupSize:  1,
-		Hasher:                  hasher,
-		Shuffler:                nodeShuffler,
-		EpochStartNotifier:      epochStartSubscriber,
-		BootStorer:              bootStorer,
-		NbShards:                1,
-		EligibleNodes:           eligibleMap,
-		WaitingNodes:            waitingMap,
-		SelfPublicKey:           []byte("key"),
-		ConsensusGroupCache:     &mock.NodesCoordinatorCacheMock{},
-	}
-	ihgs, _ := NewIndexHashedNodesCoordinator(arguments)
-
-	list2, err := ihgs.ComputeConsensusGroup([]byte(randomness), 0, 0, 0)
-
-	require.Nil(t, err)
-	require.Equal(t, validator0, list2[1])
-	require.Equal(t, validator1, list2[0])
-}
-
-func TestIndexHashedNodesCoordinator_ComputeValidatorsGroupTest2ValidatorsSameIndex(t *testing.T) {
-	t.Parallel()
-
-	hasher := &mock.HasherStub{}
-
-	randomness := "randomness"
-
-	//this will return the list in order:
-	//element 0 will be the first
-	//element 1 will be the second as the same index is being returned and 0 is already in list
-	hasher.ComputeCalled = func(s string) []byte {
-		if strings.Contains(s, "0-") {
-			return uint64ToBytes(0)
-		}
-
-		if strings.Contains(s, "1-") {
-			return uint64ToBytes(1)
-		}
-
-		return nil
-	}
-
-	eligibleMap := createDummyNodesMap(10, 3, "eligible")
-	waitingMap := createDummyNodesMap(3, 3, "waiting")
-	nodeShuffler := NewXorValidatorsShuffler(10, 10, 0, false)
-	epochStartSubscriber := &mock.EpochStartNotifierStub{}
-	bootStorer := mock.NewStorerMock()
-
-	arguments := ArgNodesCoordinator{
-		ShardConsensusGroupSize: 2,
-		MetaConsensusGroupSize:  1,
-		Hasher:                  hasher,
-		Shuffler:                nodeShuffler,
-		EpochStartNotifier:      epochStartSubscriber,
-		BootStorer:              bootStorer,
-		NbShards:                1,
-		EligibleNodes:           eligibleMap,
-		WaitingNodes:            waitingMap,
-		SelfPublicKey:           []byte("key"),
-		ConsensusGroupCache:     &mock.NodesCoordinatorCacheMock{},
-	}
-	ihgs, _ := NewIndexHashedNodesCoordinator(arguments)
-
-	list2, err := ihgs.ComputeConsensusGroup([]byte(randomness), 0, 0, 0)
-
-	require.Nil(t, err)
-	require.Equal(t, eligibleMap[0][:2], list2)
-}
-
-func TestIndexHashedNodesCoordinator_ComputeValidatorsGroupTest6From10ValidatorsShouldWork(t *testing.T) {
-	t.Parallel()
-
-	hasher := &mock.HasherStub{}
-	selfPubKey := []byte("key")
-	randomness := "randomness"
-	randomnessWithRound := genRandSource(0, randomness)
-
-	//script:
-	// for index 0, hasher will return 11 which will translate to 1, so index 1 will be used ; num appearances = 1 => size = 1
-
-	// for index 1, hasher will return 1 which will translate to 1, 1 is already picked, size will be added so the
-	// new calculated index will 2 ; appearances = 1 => size = 2
-
-	// for index 2, hasher will return 9 , 9 % (10 - 2) = 1 ; 1 is already picked so add the size (2) and the new
-	// validator will be from index 3 ; appearances = 1 => size = 3
-
-	// for index 3, hasher will return 9 ; 9 % (10 - 3) = 2 ; 2 > 1 (first element in slice) so add the size (3) and the new
-	// validator will be from index 5 ; appearances = 1 => size = 4
-
-	// for index 4, hasher will return 0 ; 0 % (10 - 4) = 0 so the new validator will be from index 0 ;
-	// num appearances = 1 => size = 5
-
-	// for index 5, hasher will return 9 ; 9 % (10 - 5) = 4 ; 4 > 0 (first element in sorted slice) so size will be added
-	// and will return the index 9 for the validator
-	script := make(map[string]uint64)
-
-	script[string(uint64ToBytes(0))+randomnessWithRound] = 11 //will translate to 1, add 1
-	script[string(uint64ToBytes(1))+randomnessWithRound] = 1  //will translate to 1, add 2
-	script[string(uint64ToBytes(2))+randomnessWithRound] = 9  //will translate to 9, add 9
-	script[string(uint64ToBytes(3))+randomnessWithRound] = 9  //will translate to 9, add 0
-	script[string(uint64ToBytes(4))+randomnessWithRound] = 0  //will translate to 0, add 3
-	script[string(uint64ToBytes(5))+randomnessWithRound] = 9  //will translate to 9, add 4
-
-	hasher.ComputeCalled = func(s string) []byte {
-		if s == string(selfPubKey) {
-			return []byte(s)
-		}
-
-		val, ok := script[s]
-		if !ok {
-			require.Fail(t, "should have not got here")
-		}
-
-		return uint64ToBytes(val)
-	}
-
-	validator0 := mock.NewValidatorMock([]byte("pk0"), []byte("addr0"))
-	validator1 := mock.NewValidatorMock([]byte("pk1"), []byte("addr1"))
-	validator2 := mock.NewValidatorMock([]byte("pk2"), []byte("addr2"))
-	validator3 := mock.NewValidatorMock([]byte("pk3"), []byte("addr3"))
-	validator4 := mock.NewValidatorMock([]byte("pk4"), []byte("addr4"))
-	validator5 := mock.NewValidatorMock([]byte("pk5"), []byte("addr5"))
-	validator6 := mock.NewValidatorMock([]byte("pk6"), []byte("addr6"))
-	validator7 := mock.NewValidatorMock([]byte("pk7"), []byte("addr7"))
-	validator8 := mock.NewValidatorMock([]byte("pk8"), []byte("addr8"))
-	validator9 := mock.NewValidatorMock([]byte("pk9"), []byte("addr9"))
-
-	list := []Validator{
-		validator0,
-		validator1,
-		validator2,
-		validator3,
-		validator4,
-		validator5,
-		validator6,
-		validator7,
-		validator8,
-		validator9,
-	}
-
-	eligibleMap := make(map[uint32][]Validator)
-	eligibleMap[0] = list
-	validatorMeta, _ := NewValidator([]byte("pubKeyMeta"), []byte("addressMeta"))
-	eligibleMap[core.MetachainShardId] = []Validator{validatorMeta}
-	nodeShuffler := NewXorValidatorsShuffler(10, 10, 0, false)
-	epochStartSubscriber := &mock.EpochStartNotifierStub{}
-	bootStorer := mock.NewStorerMock()
-
-	arguments := ArgNodesCoordinator{
-		ShardConsensusGroupSize: 6,
-		MetaConsensusGroupSize:  1,
-		Hasher:                  hasher,
-		Shuffler:                nodeShuffler,
-		EpochStartNotifier:      epochStartSubscriber,
-		BootStorer:              bootStorer,
-		NbShards:                1,
-		EligibleNodes:           eligibleMap,
-		WaitingNodes:            make(map[uint32][]Validator),
-		SelfPublicKey:           selfPubKey,
-		ConsensusGroupCache:     &mock.NodesCoordinatorCacheMock{},
-	}
-	ihgs, err := NewIndexHashedNodesCoordinator(arguments)
-	require.Nil(t, err)
-
-	list2, err := ihgs.ComputeConsensusGroup([]byte(randomness), 0, 0, 0)
-
-	require.Nil(t, err)
-	require.Equal(t, 6, len(list2))
-	//check order as described in script
-	require.Equal(t, validator1, list2[0])
-	require.Equal(t, validator2, list2[1])
-	require.Equal(t, validator3, list2[2])
-	require.Equal(t, validator5, list2[3])
-	require.Equal(t, validator0, list2[4])
-	require.Equal(t, validator9, list2[5])
-}
-
-=======
->>>>>>> 1e9fd5ab
 func TestIndexHashedNodesCoordinator_ComputeValidatorsGroup400of400For10locksNoMemoization(t *testing.T) {
 	consensusGroupSize := 400
 	nodesPerShard := uint32(400)
