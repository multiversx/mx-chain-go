package sharding

import (
	"encoding/binary"
	"fmt"
	"math/big"
	"strconv"
	"strings"
	"testing"

	"github.com/ElrondNetwork/elrond-go/core"
	"github.com/ElrondNetwork/elrond-go/sharding/mock"
	"github.com/stretchr/testify/assert"
)

func uint64ToBytes(value uint64) []byte {
	buff := make([]byte, 8)
	binary.BigEndian.PutUint64(buff, value)

	return buff
}

func createDummyNodesMap(nodesPerShard uint32, nbShards uint32, suffix string) map[uint32][]Validator {
	nodesMap := make(map[uint32][]Validator)

	for i := uint32(0); i <= nbShards; i++ {
		shard := i
		list := make([]Validator, 0)
		if i == nbShards {
			shard = core.MetachainShardId
		}

		for j := uint32(0); j < nodesPerShard; j++ {
			pk := []byte(fmt.Sprintf("pk%s_%d_%d", suffix, i, j))
			addr := []byte(fmt.Sprintf("addr%s_%d_%d", suffix, i, j))
<<<<<<< HEAD
			list = append(list, mock.NewValidatorMock(pk, addr))
=======
			list = append(list, mock.NewValidatorMock(big.NewInt(1), 2, pk, addr))
>>>>>>> acb4d92f
		}

		nodesMap[shard] = list
	}

	return nodesMap
}

func createArguments() ArgNodesCoordinator {
	nbShards := uint32(1)
	eligibleMap := createDummyNodesMap(10, nbShards, "eligible")
	waitingMap := createDummyNodesMap(3, nbShards, "waiting")
	nodeShuffler := NewXorValidatorsShuffler(10, 10, 0, false)
	epochStartSubscriber := &mock.EpochStartNotifierStub{}
	bootStorer := mock.NewStorerMock()

	arguments := ArgNodesCoordinator{
		ShardConsensusGroupSize: 1,
		MetaConsensusGroupSize:  1,
		Hasher:                  &mock.HasherMock{},
		Shuffler:                nodeShuffler,
		EpochStartSubscriber:    epochStartSubscriber,
		BootStorer:              bootStorer,
		NbShards:                nbShards,
		EligibleNodes:           eligibleMap,
		WaitingNodes:            waitingMap,
		SelfPublicKey:           []byte("test"),
	}
	return arguments
}

func genRandSource(round uint64, randomness string) string {
	return fmt.Sprintf("%d-%s", round, core.ToB64([]byte(randomness)))
}

//------- NewIndexHashedNodesCoordinator

func TestNewIndexHashedGroupSelector_NilHasherShouldErr(t *testing.T) {
	t.Parallel()

<<<<<<< HEAD
	arguments := createArguments()
	arguments.Hasher = nil
	ihgs, err := NewIndexHashedNodesCoordinator(arguments)

=======
	eligibleMap := createDummyNodesMap(10, 3, "eligible")
	waitingMap := createDummyNodesMap(3, 3, "waiting")
	nodeShuffler := NewXorValidatorsShuffler(10, 10, 0, false)
	epochStartSubscriber := &mock.EpochStartNotifierStub{}

	arguments := ArgNodesCoordinator{
		ShardConsensusGroupSize: 1,
		MetaConsensusGroupSize:  1,
		Shuffler:                nodeShuffler,
		EpochStartSubscriber:    epochStartSubscriber,
		NbShards:                1,
		EligibleNodes:           eligibleMap,
		WaitingNodes:            waitingMap,
		SelfPublicKey:           []byte("key"),
	}

	ihgs, err := NewIndexHashedNodesCoordinator(arguments)
>>>>>>> acb4d92f
	assert.Nil(t, ihgs)
	assert.Equal(t, ErrNilHasher, err)
}

func TestNewIndexHashedGroupSelector_InvalidConsensusGroupSizeShouldErr(t *testing.T) {
	t.Parallel()

<<<<<<< HEAD
	arguments := createArguments()
	arguments.ShardConsensusGroupSize = 0
=======
	eligibleMap := createDummyNodesMap(10, 3, "eligible")
	waitingMap := createDummyNodesMap(3, 3, "waiting")
	nodeShuffler := NewXorValidatorsShuffler(10, 10, 0, false)
	epochStartSubscriber := &mock.EpochStartNotifierStub{}

	arguments := ArgNodesCoordinator{
		MetaConsensusGroupSize: 1,
		Hasher:                 &mock.HasherMock{},
		Shuffler:               nodeShuffler,
		EpochStartSubscriber:   epochStartSubscriber,
		NbShards:               1,
		EligibleNodes:          eligibleMap,
		WaitingNodes:           waitingMap,
		SelfPublicKey:          []byte("key"),
	}
>>>>>>> acb4d92f
	ihgs, err := NewIndexHashedNodesCoordinator(arguments)

	assert.Nil(t, ihgs)
	assert.Equal(t, ErrInvalidConsensusGroupSize, err)
}

func TestNewIndexHashedNodesCoordinator_ZeroNbShardsShouldErr(t *testing.T) {
	t.Parallel()

<<<<<<< HEAD
	arguments := createArguments()
	arguments.NbShards = 0
=======
	eligibleMap := createDummyNodesMap(10, 3, "eligible")
	waitingMap := createDummyNodesMap(3, 3, "waiting")
	nodeShuffler := NewXorValidatorsShuffler(10, 10, 0, false)
	epochStartSubscriber := &mock.EpochStartNotifierStub{}

	arguments := ArgNodesCoordinator{
		ShardConsensusGroupSize: 1,
		MetaConsensusGroupSize:  1,
		Hasher:                  &mock.HasherMock{},
		Shuffler:                nodeShuffler,
		EpochStartSubscriber:    epochStartSubscriber,
		NbShards:                0,
		EligibleNodes:           eligibleMap,
		WaitingNodes:            waitingMap,
		SelfPublicKey:           []byte("key"),
	}
>>>>>>> acb4d92f
	ihgs, err := NewIndexHashedNodesCoordinator(arguments)

	assert.Nil(t, ihgs)
	assert.Equal(t, ErrInvalidNumberOfShards, err)
}

func TestNewIndexHashedNodesCoordinator_InvalidShardIdShouldErr(t *testing.T) {
	t.Parallel()

<<<<<<< HEAD
	arguments := createArguments()
	arguments.ShardId = 10
=======
	eligibleMap := createDummyNodesMap(10, 3, "eligible")
	waitingMap := createDummyNodesMap(3, 3, "waiting")
	nodeShuffler := NewXorValidatorsShuffler(10, 10, 0, false)
	epochStartSubscriber := &mock.EpochStartNotifierStub{}

	arguments := ArgNodesCoordinator{
		ShardConsensusGroupSize: 1,
		MetaConsensusGroupSize:  1,
		Hasher:                  &mock.HasherMock{},
		Shuffler:                nodeShuffler,
		EpochStartSubscriber:    epochStartSubscriber,
		ShardId:                 2,
		NbShards:                1,
		EligibleNodes:           eligibleMap,
		WaitingNodes:            waitingMap,
		SelfPublicKey:           []byte("key"),
	}
>>>>>>> acb4d92f
	ihgs, err := NewIndexHashedNodesCoordinator(arguments)

	assert.Nil(t, ihgs)
	assert.Equal(t, ErrInvalidShardId, err)
}

func TestNewIndexHashedNodesCoordinator_NilSelfPublicKeyShouldErr(t *testing.T) {
	t.Parallel()

<<<<<<< HEAD
	arguments := createArguments()
	arguments.SelfPublicKey = nil
=======
	eligibleMap := createDummyNodesMap(10, 3, "eligible")
	waitingMap := createDummyNodesMap(3, 3, "waiting")
	nodeShuffler := NewXorValidatorsShuffler(10, 10, 0, false)
	epochStartSubscriber := &mock.EpochStartNotifierStub{}

	arguments := ArgNodesCoordinator{
		ShardConsensusGroupSize: 1,
		MetaConsensusGroupSize:  1,
		Hasher:                  &mock.HasherMock{},
		Shuffler:                nodeShuffler,
		EpochStartSubscriber:    epochStartSubscriber,
		NbShards:                1,
		EligibleNodes:           eligibleMap,
		WaitingNodes:            waitingMap,
		SelfPublicKey:           nil,
	}
>>>>>>> acb4d92f
	ihgs, err := NewIndexHashedNodesCoordinator(arguments)

	assert.Nil(t, ihgs)
	assert.Equal(t, ErrNilPubKey, err)
}

func TestNewIndexHashedGroupSelector_OkValsShouldWork(t *testing.T) {
	t.Parallel()

<<<<<<< HEAD
	arguments := createArguments()
	ihgs, err := NewIndexHashedNodesCoordinator(arguments)

=======
	eligibleMap := createDummyNodesMap(10, 3, "eligible")
	waitingMap := createDummyNodesMap(3, 3, "waiting")
	nodeShuffler := NewXorValidatorsShuffler(10, 10, 0, false)
	epochStartSubscriber := &mock.EpochStartNotifierStub{}

	arguments := ArgNodesCoordinator{
		ShardConsensusGroupSize: 1,
		MetaConsensusGroupSize:  1,
		Hasher:                  &mock.HasherMock{},
		Shuffler:                nodeShuffler,
		EpochStartSubscriber:    epochStartSubscriber,
		NbShards:                1,
		EligibleNodes:           eligibleMap,
		WaitingNodes:            waitingMap,
		SelfPublicKey:           []byte("key"),
	}

	ihgs, err := NewIndexHashedNodesCoordinator(arguments)
>>>>>>> acb4d92f
	assert.NotNil(t, ihgs)
	assert.Nil(t, err)
}

//------- LoadEligibleList

func TestIndexHashedGroupSelector_SetNilEligibleMapShouldErr(t *testing.T) {
<<<<<<< HEAD
	t.Parallel()

	waitingMap := createDummyNodesMap(3, 3, "waiting")
	arguments := createArguments()

	ihgs, _ := NewIndexHashedNodesCoordinator(arguments)
	assert.Equal(t, ErrNilInputNodesMap, ihgs.SetNodesPerShards(nil, waitingMap, 0))
}

func TestIndexHashedGroupSelector_SetNilWaitingMapShouldErr(t *testing.T) {
	t.Parallel()

	eligibleMap := createDummyNodesMap(10, 3, "eligible")
	arguments := createArguments()

	ihgs, _ := NewIndexHashedNodesCoordinator(arguments)
=======
	t.Parallel()

	eligibleMap := createDummyNodesMap(10, 3, "eligible")
	waitingMap := createDummyNodesMap(3, 3, "waiting")
	nodeShuffler := NewXorValidatorsShuffler(10, 10, 0, false)
	epochStartSubscriber := &mock.EpochStartNotifierStub{}

	arguments := ArgNodesCoordinator{
		ShardConsensusGroupSize: 2,
		MetaConsensusGroupSize:  1,
		Hasher:                  &mock.HasherMock{},
		Shuffler:                nodeShuffler,
		EpochStartSubscriber:    epochStartSubscriber,
		NbShards:                1,
		EligibleNodes:           eligibleMap,
		WaitingNodes:            waitingMap,
		SelfPublicKey:           []byte("key"),
	}

	ihgs, _ := NewIndexHashedNodesCoordinator(arguments)
	assert.Equal(t, ErrNilInputNodesMap, ihgs.SetNodesPerShards(nil, waitingMap, 0))
}

func TestIndexHashedGroupSelector_SetNilWaitingMapShouldErr(t *testing.T) {
	t.Parallel()

	eligibleMap := createDummyNodesMap(10, 3, "eligible")
	waitingMap := createDummyNodesMap(3, 3, "waiting")
	nodeShuffler := NewXorValidatorsShuffler(10, 10, 0, false)
	epochStartSubscriber := &mock.EpochStartNotifierStub{}

	arguments := ArgNodesCoordinator{
		ShardConsensusGroupSize: 2,
		MetaConsensusGroupSize:  1,
		Hasher:                  &mock.HasherMock{},
		Shuffler:                nodeShuffler,
		EpochStartSubscriber:    epochStartSubscriber,
		NbShards:                1,
		EligibleNodes:           eligibleMap,
		WaitingNodes:            waitingMap,
		SelfPublicKey:           []byte("key"),
	}

	ihgs, _ := NewIndexHashedNodesCoordinator(arguments)
>>>>>>> acb4d92f
	assert.Equal(t, ErrNilInputNodesMap, ihgs.SetNodesPerShards(eligibleMap, nil, 0))
}

func TestIndexHashedGroupSelector_OkValShouldWork(t *testing.T) {
	t.Parallel()

	eligibleMap := createDummyNodesMap(10, 3, "eligible")
	waitingMap := createDummyNodesMap(3, 3, "waiting")
	nodeShuffler := NewXorValidatorsShuffler(10, 10, 0, false)
	epochStartSubscriber := &mock.EpochStartNotifierStub{}
<<<<<<< HEAD
	bootStorer := mock.NewStorerMock()
=======
>>>>>>> acb4d92f

	arguments := ArgNodesCoordinator{
		ShardConsensusGroupSize: 2,
		MetaConsensusGroupSize:  1,
		Hasher:                  &mock.HasherMock{},
		Shuffler:                nodeShuffler,
		EpochStartSubscriber:    epochStartSubscriber,
<<<<<<< HEAD
		BootStorer:              bootStorer,
=======
>>>>>>> acb4d92f
		NbShards:                1,
		EligibleNodes:           eligibleMap,
		WaitingNodes:            waitingMap,
		SelfPublicKey:           []byte("key"),
	}

	ihgs, err := NewIndexHashedNodesCoordinator(arguments)
	assert.Nil(t, err)

	readEligible := ihgs.nodesConfig[arguments.Epoch].eligibleMap[0]
	assert.Equal(t, eligibleMap[0], readEligible)
}

//------- ComputeValidatorsGroup

func TestIndexHashedGroupSelector_NewCoordinatorGroup0SizeShouldErr(t *testing.T) {
	t.Parallel()

<<<<<<< HEAD
	arguments := createArguments()
	arguments.MetaConsensusGroupSize = 0
=======
	eligibleMap := createDummyNodesMap(10, 3, "eligible")
	waitingMap := createDummyNodesMap(3, 3, "waiting")
	nodeShuffler := NewXorValidatorsShuffler(10, 10, 0, false)
	epochStartSubscriber := &mock.EpochStartNotifierStub{}

	arguments := ArgNodesCoordinator{
		MetaConsensusGroupSize: 1,
		Hasher:                 &mock.HasherMock{},
		Shuffler:               nodeShuffler,
		EpochStartSubscriber:   epochStartSubscriber,
		NbShards:               1,
		EligibleNodes:          eligibleMap,
		WaitingNodes:           waitingMap,
		SelfPublicKey:          []byte("key"),
	}
>>>>>>> acb4d92f
	ihgs, err := NewIndexHashedNodesCoordinator(arguments)

	assert.Nil(t, ihgs)
	assert.Equal(t, ErrInvalidConsensusGroupSize, err)
}

func TestIndexHashedGroupSelector_NewCoordinatorTooFewNodesShouldErr(t *testing.T) {
	t.Parallel()

	eligibleMap := createDummyNodesMap(5, 3, "eligible")
	waitingMap := createDummyNodesMap(3, 3, "waiting")
	nodeShuffler := NewXorValidatorsShuffler(10, 10, 0, false)
	epochStartSubscriber := &mock.EpochStartNotifierStub{}
<<<<<<< HEAD
	bootStorer := mock.NewStorerMock()
=======
>>>>>>> acb4d92f

	arguments := ArgNodesCoordinator{
		ShardConsensusGroupSize: 10,
		MetaConsensusGroupSize:  1,
		Hasher:                  &mock.HasherMock{},
		Shuffler:                nodeShuffler,
		EpochStartSubscriber:    epochStartSubscriber,
<<<<<<< HEAD
		BootStorer:              bootStorer,
=======
>>>>>>> acb4d92f
		NbShards:                1,
		EligibleNodes:           eligibleMap,
		WaitingNodes:            waitingMap,
		SelfPublicKey:           []byte("key"),
	}
	ihgs, err := NewIndexHashedNodesCoordinator(arguments)

	assert.Nil(t, ihgs)
	assert.Equal(t, ErrSmallShardEligibleListSize, err)
}

func TestIndexHashedGroupSelector_ComputeValidatorsGroupNilRandomnessShouldErr(t *testing.T) {
	t.Parallel()

<<<<<<< HEAD
	arguments := createArguments()
=======
	eligibleMap := createDummyNodesMap(10, 3, "eligible")
	waitingMap := createDummyNodesMap(3, 3, "waiting")
	nodeShuffler := NewXorValidatorsShuffler(10, 10, 0, false)
	epochStartSubscriber := &mock.EpochStartNotifierStub{}

	arguments := ArgNodesCoordinator{
		ShardConsensusGroupSize: 2,
		MetaConsensusGroupSize:  1,
		Hasher:                  &mock.HasherMock{},
		Shuffler:                nodeShuffler,
		EpochStartSubscriber:    epochStartSubscriber,
		NbShards:                1,
		EligibleNodes:           eligibleMap,
		WaitingNodes:            waitingMap,
		SelfPublicKey:           []byte("key"),
	}
>>>>>>> acb4d92f
	ihgs, _ := NewIndexHashedNodesCoordinator(arguments)
	list2, err := ihgs.ComputeConsensusGroup(nil, 0, 0, 0)

	assert.Nil(t, list2)
	assert.Equal(t, ErrNilRandomness, err)
}

func TestIndexHashedGroupSelector_ComputeValidatorsGroupInvalidShardIdShouldErr(t *testing.T) {
	t.Parallel()

<<<<<<< HEAD
	arguments := createArguments()
=======
	eligibleMap := createDummyNodesMap(10, 3, "eligible")
	waitingMap := createDummyNodesMap(3, 3, "waiting")
	nodeShuffler := NewXorValidatorsShuffler(10, 10, 0, false)
	epochStartSubscriber := &mock.EpochStartNotifierStub{}

	arguments := ArgNodesCoordinator{
		ShardConsensusGroupSize: 2,
		MetaConsensusGroupSize:  1,
		Hasher:                  &mock.HasherMock{},
		Shuffler:                nodeShuffler,
		EpochStartSubscriber:    epochStartSubscriber,
		NbShards:                1,
		EligibleNodes:           eligibleMap,
		WaitingNodes:            waitingMap,
		SelfPublicKey:           []byte("key"),
	}
>>>>>>> acb4d92f
	ihgs, _ := NewIndexHashedNodesCoordinator(arguments)
	list2, err := ihgs.ComputeConsensusGroup([]byte("radomness"), 0, 5, 0)

	assert.Nil(t, list2)
	assert.Equal(t, ErrInvalidShardId, err)
}

//------- functionality tests

func TestIndexHashedGroupSelector_ComputeValidatorsGroup1ValidatorShouldReturnSame(t *testing.T) {
	t.Parallel()

	list := []Validator{
<<<<<<< HEAD
		mock.NewValidatorMock([]byte("pk0"), []byte("addr0")),
=======
		mock.NewValidatorMock(big.NewInt(1), 2, []byte("pk0"), []byte("addr0")),
>>>>>>> acb4d92f
	}
	tmp := createDummyNodesMap(2, 1, "meta")
	nodesMap := make(map[uint32][]Validator)
	nodesMap[0] = list
	nodesMap[core.MetachainShardId] = tmp[core.MetachainShardId]
	nodeShuffler := NewXorValidatorsShuffler(10, 10, 0, false)
	epochStartSubscriber := &mock.EpochStartNotifierStub{}
<<<<<<< HEAD
	bootStorer := mock.NewStorerMock()
=======
>>>>>>> acb4d92f

	arguments := ArgNodesCoordinator{
		ShardConsensusGroupSize: 1,
		MetaConsensusGroupSize:  1,
		Hasher:                  &mock.HasherMock{},
		Shuffler:                nodeShuffler,
		EpochStartSubscriber:    epochStartSubscriber,
<<<<<<< HEAD
		BootStorer:              bootStorer,
=======
>>>>>>> acb4d92f
		NbShards:                1,
		EligibleNodes:           nodesMap,
		WaitingNodes:            make(map[uint32][]Validator),
		SelfPublicKey:           []byte("key"),
	}
	ihgs, _ := NewIndexHashedNodesCoordinator(arguments)
	list2, err := ihgs.ComputeConsensusGroup([]byte("randomness"), 0, 0, 0)

	assert.Nil(t, err)
	assert.Equal(t, list, list2)
}

func TestIndexHashedGroupSelector_ComputeValidatorsGroupTest2Validators(t *testing.T) {
	t.Parallel()

	hasher := &mock.HasherStub{}

	randomness := "randomness"

	//this will return the list in order:
	//element 0 will be first element
	//element 1 will be the second
	hasher.ComputeCalled = func(s string) []byte {
		if strings.Contains(s, "0-") {
			return uint64ToBytes(0)
		}

		if strings.Contains(s, "1-") {
			return uint64ToBytes(1)
		}

		return nil
	}

	eligibleMap := createDummyNodesMap(10, 3, "eligible")
	waitingMap := createDummyNodesMap(3, 3, "waiting")
	nodeShuffler := NewXorValidatorsShuffler(10, 10, 0, false)
	epochStartSubscriber := &mock.EpochStartNotifierStub{}
<<<<<<< HEAD
	bootStorer := mock.NewStorerMock()
=======
>>>>>>> acb4d92f

	arguments := ArgNodesCoordinator{
		ShardConsensusGroupSize: 2,
		MetaConsensusGroupSize:  1,
		Hasher:                  hasher,
		Shuffler:                nodeShuffler,
		EpochStartSubscriber:    epochStartSubscriber,
<<<<<<< HEAD
		BootStorer:              bootStorer,
=======
>>>>>>> acb4d92f
		NbShards:                1,
		EligibleNodes:           eligibleMap,
		WaitingNodes:            waitingMap,
		SelfPublicKey:           []byte("key"),
	}
	ihgs, _ := NewIndexHashedNodesCoordinator(arguments)

	list2, err := ihgs.ComputeConsensusGroup([]byte(randomness), 0, 0, 0)

	assert.Nil(t, err)
	assert.Equal(t, eligibleMap[0][:2], list2)
}

func TestIndexHashedGroupSelector_ComputeValidatorsGroupTest2ValidatorsRevertOrder(t *testing.T) {
	t.Parallel()

	hasher := &mock.HasherStub{}

	randomness := "randomness"
	randSource := genRandSource(0, randomness)

	//this will return the list in reverse order:
	//element 0 will be the second
	//element 1 will be the first
	hasher.ComputeCalled = func(s string) []byte {
		if string(uint64ToBytes(0))+randSource == s {
			return uint64ToBytes(1)
		}

		if string(uint64ToBytes(1))+randSource == s {
			return uint64ToBytes(0)
		}

		return nil
	}

	validator0 := mock.NewValidatorMock([]byte("pk0"), []byte("addr0"))
	validator1 := mock.NewValidatorMock([]byte("pk1"), []byte("addr1"))

	list := []Validator{
		validator0,
		validator1,
	}

	eligibleMap := make(map[uint32][]Validator)
	eligibleMap[0] = list
<<<<<<< HEAD
	metaNode, _ := NewValidator([]byte("pubKeyMeta"), []byte("addressMeta"))
=======
	metaNode, _ := NewValidator(big.NewInt(1), 1, []byte("pubKeyMeta"), []byte("addressMeta"))
>>>>>>> acb4d92f
	eligibleMap[core.MetachainShardId] = []Validator{metaNode}
	waitingMap := make(map[uint32][]Validator)
	nodeShuffler := NewXorValidatorsShuffler(10, 10, 0, false)
	epochStartSubscriber := &mock.EpochStartNotifierStub{}
<<<<<<< HEAD
	bootStorer := mock.NewStorerMock()
=======
>>>>>>> acb4d92f

	arguments := ArgNodesCoordinator{
		ShardConsensusGroupSize: 2,
		MetaConsensusGroupSize:  1,
		Hasher:                  hasher,
		Shuffler:                nodeShuffler,
		EpochStartSubscriber:    epochStartSubscriber,
<<<<<<< HEAD
		BootStorer:              bootStorer,
=======
>>>>>>> acb4d92f
		NbShards:                1,
		EligibleNodes:           eligibleMap,
		WaitingNodes:            waitingMap,
		SelfPublicKey:           []byte("key"),
	}
	ihgs, _ := NewIndexHashedNodesCoordinator(arguments)

	list2, err := ihgs.ComputeConsensusGroup([]byte(randomness), 0, 0, 0)

	assert.Nil(t, err)
	assert.Equal(t, validator0, list2[1])
	assert.Equal(t, validator1, list2[0])
}

func TestIndexHashedGroupSelector_ComputeValidatorsGroupTest2ValidatorsSameIndex(t *testing.T) {
	t.Parallel()

	hasher := &mock.HasherStub{}

	randomness := "randomness"

	//this will return the list in order:
	//element 0 will be the first
	//element 1 will be the second as the same index is being returned and 0 is already in list
	hasher.ComputeCalled = func(s string) []byte {
		if strings.Contains(s, "0-") {
			return uint64ToBytes(0)
		}

		if strings.Contains(s, "1-") {
			return uint64ToBytes(1)
		}

		return nil
	}

	eligibleMap := createDummyNodesMap(10, 3, "eligible")
	waitingMap := createDummyNodesMap(3, 3, "waiting")
	nodeShuffler := NewXorValidatorsShuffler(10, 10, 0, false)
	epochStartSubscriber := &mock.EpochStartNotifierStub{}
<<<<<<< HEAD
	bootStorer := mock.NewStorerMock()
=======
>>>>>>> acb4d92f

	arguments := ArgNodesCoordinator{
		ShardConsensusGroupSize: 2,
		MetaConsensusGroupSize:  1,
		Hasher:                  hasher,
		Shuffler:                nodeShuffler,
		EpochStartSubscriber:    epochStartSubscriber,
<<<<<<< HEAD
		BootStorer:              bootStorer,
=======
>>>>>>> acb4d92f
		NbShards:                1,
		EligibleNodes:           eligibleMap,
		WaitingNodes:            waitingMap,
		SelfPublicKey:           []byte("key"),
	}
	ihgs, _ := NewIndexHashedNodesCoordinator(arguments)

	list2, err := ihgs.ComputeConsensusGroup([]byte(randomness), 0, 0, 0)

	assert.Nil(t, err)
	assert.Equal(t, eligibleMap[0][:2], list2)
}

func TestIndexHashedGroupSelector_ComputeValidatorsGroupTest6From10ValidatorsShouldWork(t *testing.T) {
	t.Parallel()

	hasher := &mock.HasherStub{}

	randomness := "randomness"
	randomnessWithRound := genRandSource(0, randomness)

	//script:
	// for index 0, hasher will return 11 which will translate to 1, so 1 is the first element
	// for index 1, hasher will return 1 which will translate to 1, 1 is already picked, try the next, 2 is the second element
	// for index 2, hasher will return 9 which will translate to 9, 9 is the 3-rd element
	// for index 3, hasher will return 9 which will translate to 9, 9 is already picked, try the next one, 0 is the 4-th element
	// for index 4, hasher will return 0 which will translate to 0, 0 is already picked, 1 is already picked, 2 is already picked,
	//      3 is the 4-th element
	// for index 5, hasher will return 9 which will translate to 9, so 9, 0, 1, 2, 3 are already picked, 4 is the 5-th element
	script := make(map[string]uint64)

	script[string(uint64ToBytes(0))+randomnessWithRound] = 11 //will translate to 1, add 1
	script[string(uint64ToBytes(1))+randomnessWithRound] = 1  //will translate to 1, add 2
	script[string(uint64ToBytes(2))+randomnessWithRound] = 9  //will translate to 9, add 9
	script[string(uint64ToBytes(3))+randomnessWithRound] = 9  //will translate to 9, add 0
	script[string(uint64ToBytes(4))+randomnessWithRound] = 0  //will translate to 0, add 3
	script[string(uint64ToBytes(5))+randomnessWithRound] = 9  //will translate to 9, add 4

	hasher.ComputeCalled = func(s string) []byte {
		val, ok := script[s]
		if !ok {
			assert.Fail(t, "should have not got here")
		}

		return uint64ToBytes(val)
	}

<<<<<<< HEAD
	validator0 := mock.NewValidatorMock([]byte("pk0"), []byte("addr0"))
	validator1 := mock.NewValidatorMock([]byte("pk1"), []byte("addr1"))
	validator2 := mock.NewValidatorMock([]byte("pk2"), []byte("addr2"))
	validator3 := mock.NewValidatorMock([]byte("pk3"), []byte("addr3"))
	validator4 := mock.NewValidatorMock([]byte("pk4"), []byte("addr4"))
	validator5 := mock.NewValidatorMock([]byte("pk5"), []byte("addr5"))
	validator6 := mock.NewValidatorMock([]byte("pk6"), []byte("addr6"))
	validator7 := mock.NewValidatorMock([]byte("pk7"), []byte("addr7"))
	validator8 := mock.NewValidatorMock([]byte("pk8"), []byte("addr8"))
	validator9 := mock.NewValidatorMock([]byte("pk9"), []byte("addr9"))
=======
	validator0 := mock.NewValidatorMock(big.NewInt(1), 1, []byte("pk0"), []byte("addr0"))
	validator1 := mock.NewValidatorMock(big.NewInt(2), 2, []byte("pk1"), []byte("addr1"))
	validator2 := mock.NewValidatorMock(big.NewInt(3), 3, []byte("pk2"), []byte("addr2"))
	validator3 := mock.NewValidatorMock(big.NewInt(4), 4, []byte("pk3"), []byte("addr3"))
	validator4 := mock.NewValidatorMock(big.NewInt(5), 5, []byte("pk4"), []byte("addr4"))
	validator5 := mock.NewValidatorMock(big.NewInt(6), 6, []byte("pk5"), []byte("addr5"))
	validator6 := mock.NewValidatorMock(big.NewInt(7), 7, []byte("pk6"), []byte("addr6"))
	validator7 := mock.NewValidatorMock(big.NewInt(8), 8, []byte("pk7"), []byte("addr7"))
	validator8 := mock.NewValidatorMock(big.NewInt(9), 9, []byte("pk8"), []byte("addr8"))
	validator9 := mock.NewValidatorMock(big.NewInt(10), 10, []byte("pk9"), []byte("addr9"))
>>>>>>> acb4d92f

	list := []Validator{
		validator0,
		validator1,
		validator2,
		validator3,
		validator4,
		validator5,
		validator6,
		validator7,
		validator8,
		validator9,
	}

	eligibleMap := make(map[uint32][]Validator)
	eligibleMap[0] = list
<<<<<<< HEAD
	validatorMeta, _ := NewValidator([]byte("pubKeyMeta"), []byte("addressMeta"))
	eligibleMap[core.MetachainShardId] = []Validator{validatorMeta}
	nodeShuffler := NewXorValidatorsShuffler(10, 10, 0, false)
	epochStartSubscriber := &mock.EpochStartNotifierStub{}
	bootStorer := mock.NewStorerMock()
=======
	validatorMeta, _ := NewValidator(big.NewInt(1), 1, []byte("pubKeyMeta"), []byte("addressMeta"))
	eligibleMap[core.MetachainShardId] = []Validator{validatorMeta}
	nodeShuffler := NewXorValidatorsShuffler(10, 10, 0, false)
	epochStartSubscriber := &mock.EpochStartNotifierStub{}
>>>>>>> acb4d92f

	arguments := ArgNodesCoordinator{
		ShardConsensusGroupSize: 6,
		MetaConsensusGroupSize:  1,
		Hasher:                  hasher,
		Shuffler:                nodeShuffler,
		EpochStartSubscriber:    epochStartSubscriber,
<<<<<<< HEAD
		BootStorer:              bootStorer,
=======
>>>>>>> acb4d92f
		NbShards:                1,
		EligibleNodes:           eligibleMap,
		WaitingNodes:            make(map[uint32][]Validator),
		SelfPublicKey:           []byte("key"),
	}
	ihgs, _ := NewIndexHashedNodesCoordinator(arguments)

	list2, err := ihgs.ComputeConsensusGroup([]byte(randomness), 0, 0, 0)

	assert.Nil(t, err)
	assert.Equal(t, 6, len(list2))
	//check order as described in script
	assert.Equal(t, validator1, list2[0])
	assert.Equal(t, validator2, list2[1])
	assert.Equal(t, validator9, list2[2])
	assert.Equal(t, validator0, list2[3])
	assert.Equal(t, validator3, list2[4])
	assert.Equal(t, validator4, list2[5])
}

func BenchmarkIndexHashedGroupSelector_ComputeValidatorsGroup21of400(b *testing.B) {
	consensusGroupSize := 21
	list := make([]Validator, 0)

	//generate 400 validators
	for i := 0; i < 400; i++ {
		list = append(list, mock.NewValidatorMock([]byte("pk"+strconv.Itoa(i)), []byte("addr"+strconv.Itoa(i))))
	}

	eligibleMap := make(map[uint32][]Validator)
	eligibleMap[0] = list
	nodeShuffler := NewXorValidatorsShuffler(10, 10, 0, false)
	epochStartSubscriber := &mock.EpochStartNotifierStub{}
<<<<<<< HEAD
	bootStorer := mock.NewStorerMock()
=======
>>>>>>> acb4d92f

	arguments := ArgNodesCoordinator{
		ShardConsensusGroupSize: consensusGroupSize,
		MetaConsensusGroupSize:  1,
		Hasher:                  &mock.HasherMock{},
		Shuffler:                nodeShuffler,
		EpochStartSubscriber:    epochStartSubscriber,
<<<<<<< HEAD
		BootStorer:              bootStorer,
=======
>>>>>>> acb4d92f
		NbShards:                1,
		EligibleNodes:           eligibleMap,
		WaitingNodes:            make(map[uint32][]Validator),
		SelfPublicKey:           []byte("key"),
	}
	ihgs, _ := NewIndexHashedNodesCoordinator(arguments)

	b.ResetTimer()

	for i := 0; i < b.N; i++ {
		randomness := strconv.Itoa(i)
		list2, _ := ihgs.ComputeConsensusGroup([]byte(randomness), 0, 0, 0)

		assert.Equal(b, consensusGroupSize, len(list2))
	}
}

func TestIndexHashedGroupSelector_GetValidatorWithPublicKeyShouldReturnErrNilPubKey(t *testing.T) {
	t.Parallel()

<<<<<<< HEAD
	arguments := createArguments()
=======
	list := []Validator{
		mock.NewValidatorMock(big.NewInt(1), 2, []byte("pk0"), []byte("addr0")),
	}
	eligibleMap := make(map[uint32][]Validator)
	eligibleMap[0] = list
	nodeShuffler := NewXorValidatorsShuffler(10, 10, 0, false)
	epochStartSubscriber := &mock.EpochStartNotifierStub{}

	arguments := ArgNodesCoordinator{
		ShardConsensusGroupSize: 1,
		MetaConsensusGroupSize:  1,
		Hasher:                  &mock.HasherMock{},
		Shuffler:                nodeShuffler,
		EpochStartSubscriber:    epochStartSubscriber,
		NbShards:                1,
		EligibleNodes:           eligibleMap,
		WaitingNodes:            make(map[uint32][]Validator),
		SelfPublicKey:           []byte("key"),
	}
>>>>>>> acb4d92f
	ihgs, _ := NewIndexHashedNodesCoordinator(arguments)

	_, _, err := ihgs.GetValidatorWithPublicKey(nil, 0)
	assert.Equal(t, ErrNilPubKey, err)
}

func TestIndexHashedGroupSelector_GetValidatorWithPublicKeyShouldReturnErrValidatorNotFound(t *testing.T) {
	t.Parallel()

<<<<<<< HEAD
	arguments := createArguments()
=======
	list := []Validator{
		mock.NewValidatorMock(big.NewInt(1), 2, []byte("pk0"), []byte("addr0")),
	}

	eligibleMap := make(map[uint32][]Validator)
	eligibleMap[0] = list
	nodeShuffler := NewXorValidatorsShuffler(10, 10, 0, false)
	epochStartSubscriber := &mock.EpochStartNotifierStub{}

	arguments := ArgNodesCoordinator{
		ShardConsensusGroupSize: 1,
		MetaConsensusGroupSize:  1,
		Hasher:                  &mock.HasherMock{},
		Shuffler:                nodeShuffler,
		EpochStartSubscriber:    epochStartSubscriber,
		NbShards:                1,
		EligibleNodes:           eligibleMap,
		WaitingNodes:            make(map[uint32][]Validator),
		SelfPublicKey:           []byte("key"),
	}
>>>>>>> acb4d92f
	ihgs, _ := NewIndexHashedNodesCoordinator(arguments)

	_, _, err := ihgs.GetValidatorWithPublicKey([]byte("pk1"), 0)
	assert.Equal(t, ErrValidatorNotFound, err)
}

func TestIndexHashedGroupSelector_GetValidatorWithPublicKeyShouldWork(t *testing.T) {
	t.Parallel()

	listMeta := []Validator{
<<<<<<< HEAD
		mock.NewValidatorMock([]byte("pk0_meta"), []byte("addr0_meta")),
		mock.NewValidatorMock([]byte("pk1_meta"), []byte("addr1_meta")),
		mock.NewValidatorMock([]byte("pk2_meta"), []byte("addr2_meta")),
	}
	listShard0 := []Validator{
		mock.NewValidatorMock([]byte("pk0_shard0"), []byte("addr0_shard0")),
		mock.NewValidatorMock([]byte("pk1_shard0"), []byte("addr1_shard0")),
		mock.NewValidatorMock([]byte("pk2_shard0"), []byte("addr2_shard0")),
	}
	listShard1 := []Validator{
		mock.NewValidatorMock([]byte("pk0_shard1"), []byte("addr0_shard1")),
		mock.NewValidatorMock([]byte("pk1_shard1"), []byte("addr1_shard1")),
		mock.NewValidatorMock([]byte("pk2_shard1"), []byte("addr2_shard1")),
=======
		mock.NewValidatorMock(big.NewInt(1), 2, []byte("pk0_meta"), []byte("addr0_meta")),
		mock.NewValidatorMock(big.NewInt(1), 2, []byte("pk1_meta"), []byte("addr1_meta")),
		mock.NewValidatorMock(big.NewInt(1), 2, []byte("pk2_meta"), []byte("addr2_meta")),
	}
	listShard0 := []Validator{
		mock.NewValidatorMock(big.NewInt(1), 2, []byte("pk0_shard0"), []byte("addr0_shard0")),
		mock.NewValidatorMock(big.NewInt(1), 2, []byte("pk1_shard0"), []byte("addr1_shard0")),
		mock.NewValidatorMock(big.NewInt(1), 2, []byte("pk2_shard0"), []byte("addr2_shard0")),
	}
	listShard1 := []Validator{
		mock.NewValidatorMock(big.NewInt(1), 2, []byte("pk0_shard1"), []byte("addr0_shard1")),
		mock.NewValidatorMock(big.NewInt(1), 2, []byte("pk1_shard1"), []byte("addr1_shard1")),
		mock.NewValidatorMock(big.NewInt(1), 2, []byte("pk2_shard1"), []byte("addr2_shard1")),
>>>>>>> acb4d92f
	}

	eligibleMap := make(map[uint32][]Validator)
	eligibleMap[core.MetachainShardId] = listMeta
	eligibleMap[0] = listShard0
	eligibleMap[1] = listShard1
	nodeShuffler := NewXorValidatorsShuffler(10, 10, 0, false)
	epochStartSubscriber := &mock.EpochStartNotifierStub{}
<<<<<<< HEAD
	bootStorer := mock.NewStorerMock()
=======
>>>>>>> acb4d92f

	arguments := ArgNodesCoordinator{
		ShardConsensusGroupSize: 1,
		MetaConsensusGroupSize:  1,
		Hasher:                  &mock.HasherMock{},
		Shuffler:                nodeShuffler,
		EpochStartSubscriber:    epochStartSubscriber,
<<<<<<< HEAD
		BootStorer:              bootStorer,
=======
>>>>>>> acb4d92f
		NbShards:                2,
		EligibleNodes:           eligibleMap,
		WaitingNodes:            make(map[uint32][]Validator),
		SelfPublicKey:           []byte("key"),
	}
	ihgs, _ := NewIndexHashedNodesCoordinator(arguments)

	validator, shardId, err := ihgs.GetValidatorWithPublicKey([]byte("pk0_meta"), 0)
	assert.Nil(t, err)
	assert.Equal(t, core.MetachainShardId, shardId)
	assert.Equal(t, []byte("addr0_meta"), validator.Address())

	validator, shardId, err = ihgs.GetValidatorWithPublicKey([]byte("pk1_shard0"), 0)
	assert.Nil(t, err)
	assert.Equal(t, uint32(0), shardId)
	assert.Equal(t, []byte("addr1_shard0"), validator.Address())

	validator, shardId, err = ihgs.GetValidatorWithPublicKey([]byte("pk2_shard1"), 0)
	assert.Nil(t, err)
	assert.Equal(t, uint32(1), shardId)
	assert.Equal(t, []byte("addr2_shard1"), validator.Address())
}

func TestIndexHashedGroupSelector_GetAllValidatorsPublicKeys(t *testing.T) {
	t.Parallel()

	shardZeroId := uint32(0)
	shardOneId := uint32(1)
	expectedValidatorsPubKeys := map[uint32][][]byte{
		shardZeroId:           {[]byte("pk0_shard0"), []byte("pk1_shard0"), []byte("pk2_shard0")},
		shardOneId:            {[]byte("pk0_shard1"), []byte("pk1_shard1"), []byte("pk2_shard1")},
		core.MetachainShardId: {[]byte("pk0_meta"), []byte("pk1_meta"), []byte("pk2_meta")},
	}

	listMeta := []Validator{
<<<<<<< HEAD
		mock.NewValidatorMock(expectedValidatorsPubKeys[core.MetachainShardId][0], []byte("addr0_meta")),
		mock.NewValidatorMock(expectedValidatorsPubKeys[core.MetachainShardId][1], []byte("addr1_meta")),
		mock.NewValidatorMock(expectedValidatorsPubKeys[core.MetachainShardId][2], []byte("addr2_meta")),
	}
	listShard0 := []Validator{
		mock.NewValidatorMock(expectedValidatorsPubKeys[shardZeroId][0], []byte("addr0_shard0")),
		mock.NewValidatorMock(expectedValidatorsPubKeys[shardZeroId][1], []byte("addr1_shard0")),
		mock.NewValidatorMock(expectedValidatorsPubKeys[shardZeroId][2], []byte("addr2_shard0")),
	}
	listShard1 := []Validator{
		mock.NewValidatorMock(expectedValidatorsPubKeys[shardOneId][0], []byte("addr0_shard1")),
		mock.NewValidatorMock(expectedValidatorsPubKeys[shardOneId][1], []byte("addr1_shard1")),
		mock.NewValidatorMock(expectedValidatorsPubKeys[shardOneId][2], []byte("addr2_shard1")),
=======
		mock.NewValidatorMock(big.NewInt(1), 2, expectedValidatorsPubKeys[core.MetachainShardId][0], []byte("addr0_meta")),
		mock.NewValidatorMock(big.NewInt(1), 2, expectedValidatorsPubKeys[core.MetachainShardId][1], []byte("addr1_meta")),
		mock.NewValidatorMock(big.NewInt(1), 2, expectedValidatorsPubKeys[core.MetachainShardId][2], []byte("addr2_meta")),
	}
	listShard0 := []Validator{
		mock.NewValidatorMock(big.NewInt(1), 2, expectedValidatorsPubKeys[shardZeroId][0], []byte("addr0_shard0")),
		mock.NewValidatorMock(big.NewInt(1), 2, expectedValidatorsPubKeys[shardZeroId][1], []byte("addr1_shard0")),
		mock.NewValidatorMock(big.NewInt(1), 2, expectedValidatorsPubKeys[shardZeroId][2], []byte("addr2_shard0")),
	}
	listShard1 := []Validator{
		mock.NewValidatorMock(big.NewInt(1), 2, expectedValidatorsPubKeys[shardOneId][0], []byte("addr0_shard1")),
		mock.NewValidatorMock(big.NewInt(1), 2, expectedValidatorsPubKeys[shardOneId][1], []byte("addr1_shard1")),
		mock.NewValidatorMock(big.NewInt(1), 2, expectedValidatorsPubKeys[shardOneId][2], []byte("addr2_shard1")),
>>>>>>> acb4d92f
	}

	eligibleMap := make(map[uint32][]Validator)
	eligibleMap[core.MetachainShardId] = listMeta
	eligibleMap[shardZeroId] = listShard0
	eligibleMap[shardOneId] = listShard1
	nodeShuffler := NewXorValidatorsShuffler(10, 10, 0, false)
	epochStartSubscriber := &mock.EpochStartNotifierStub{}
<<<<<<< HEAD
	bootStorer := mock.NewStorerMock()
=======
>>>>>>> acb4d92f

	arguments := ArgNodesCoordinator{
		ShardConsensusGroupSize: 1,
		MetaConsensusGroupSize:  1,
		Hasher:                  &mock.HasherMock{},
		Shuffler:                nodeShuffler,
		EpochStartSubscriber:    epochStartSubscriber,
<<<<<<< HEAD
		BootStorer:              bootStorer,
=======
>>>>>>> acb4d92f
		ShardId:                 shardZeroId,
		NbShards:                2,
		EligibleNodes:           eligibleMap,
		WaitingNodes:            make(map[uint32][]Validator),
		SelfPublicKey:           []byte("key"),
	}

	ihgs, _ := NewIndexHashedNodesCoordinator(arguments)

	allValidatorsPublicKeys, err := ihgs.GetAllValidatorsPublicKeys(0)
	assert.Equal(t, expectedValidatorsPubKeys, allValidatorsPublicKeys)
	assert.Nil(t, err)
}

func TestIndexHashedGroupSelector_EpochStart(t *testing.T) {
	t.Parallel()

<<<<<<< HEAD
	arguments := createArguments()
=======
	consensusShard := 3
	consensusMeta := 5
	nodesShard := uint32(5)
	nodesMeta := uint32(5)
	nbShardsWithoutMeta := uint32(6)
	hysteresis := float32(0.2)
	adaptivity := false

	eligibleMap := createDummyNodesMap(nodesShard, nbShardsWithoutMeta, "eligible")
	waitingMap := createDummyNodesMap(1, nbShardsWithoutMeta, "waiting")
	nodeShuffler := NewXorValidatorsShuffler(nodesShard, nodesMeta, hysteresis, adaptivity)
	epochStartSubscriber := &mock.EpochStartNotifierStub{}
	selfShardId := uint32(1)
	selfPubKey := eligibleMap[selfShardId][0].PubKey()

	arguments := ArgNodesCoordinator{
		ShardConsensusGroupSize: consensusShard,
		MetaConsensusGroupSize:  consensusMeta,
		Hasher:                  &mock.HasherMock{},
		Shuffler:                nodeShuffler,
		EpochStartSubscriber:    epochStartSubscriber,
		NbShards:                nbShardsWithoutMeta,
		EligibleNodes:           eligibleMap,
		WaitingNodes:            waitingMap,
		SelfPublicKey:           selfPubKey,
	}
>>>>>>> acb4d92f

	ihgs, _ := NewIndexHashedNodesCoordinator(arguments)
	header := &mock.HeaderHandlerStub{
		GetPrevRandSeedCalled: func() []byte {
			return []byte("rand seed")
		},
		IsStartOfEpochBlockCalled: func() bool {
			return true
		},
		GetEpochCaled: func() uint32 {
			return 1
		},
	}

	ihgs.EpochStartPrepare(header)
	ihgs.EpochStartAction(header)

	validators, err := ihgs.GetAllValidatorsPublicKeys(1)
	assert.Nil(t, err)
	assert.NotNil(t, validators)

	computedShardId := ihgs.computeShardForPublicKey(ihgs.nodesConfig[0])
	// should remain in same shard with intra shard shuffling
<<<<<<< HEAD
	assert.Equal(t, arguments.ShardId, computedShardId)
=======
	assert.Equal(t, selfShardId, computedShardId)
>>>>>>> acb4d92f
}<|MERGE_RESOLUTION|>--- conflicted
+++ resolved
@@ -33,11 +33,7 @@
 		for j := uint32(0); j < nodesPerShard; j++ {
 			pk := []byte(fmt.Sprintf("pk%s_%d_%d", suffix, i, j))
 			addr := []byte(fmt.Sprintf("addr%s_%d_%d", suffix, i, j))
-<<<<<<< HEAD
 			list = append(list, mock.NewValidatorMock(pk, addr))
-=======
-			list = append(list, mock.NewValidatorMock(big.NewInt(1), 2, pk, addr))
->>>>>>> acb4d92f
 		}
 
 		nodesMap[shard] = list
@@ -78,22 +74,106 @@
 func TestNewIndexHashedGroupSelector_NilHasherShouldErr(t *testing.T) {
 	t.Parallel()
 
-<<<<<<< HEAD
 	arguments := createArguments()
 	arguments.Hasher = nil
 	ihgs, err := NewIndexHashedNodesCoordinator(arguments)
 
-=======
+	assert.Nil(t, ihgs)
+	assert.Equal(t, ErrNilHasher, err)
+}
+
+func TestNewIndexHashedGroupSelector_InvalidConsensusGroupSizeShouldErr(t *testing.T) {
+	t.Parallel()
+
+	arguments := createArguments()
+	arguments.ShardConsensusGroupSize = 0
+	ihgs, err := NewIndexHashedNodesCoordinator(arguments)
+
+	assert.Nil(t, ihgs)
+	assert.Equal(t, ErrInvalidConsensusGroupSize, err)
+}
+
+func TestNewIndexHashedNodesCoordinator_ZeroNbShardsShouldErr(t *testing.T) {
+	t.Parallel()
+
+	arguments := createArguments()
+	arguments.NbShards = 0
+	ihgs, err := NewIndexHashedNodesCoordinator(arguments)
+
+	assert.Nil(t, ihgs)
+	assert.Equal(t, ErrInvalidNumberOfShards, err)
+}
+
+func TestNewIndexHashedNodesCoordinator_InvalidShardIdShouldErr(t *testing.T) {
+	t.Parallel()
+
+	arguments := createArguments()
+	arguments.ShardId = 10
+	ihgs, err := NewIndexHashedNodesCoordinator(arguments)
+
+	assert.Nil(t, ihgs)
+	assert.Equal(t, ErrInvalidShardId, err)
+}
+
+func TestNewIndexHashedNodesCoordinator_NilSelfPublicKeyShouldErr(t *testing.T) {
+	t.Parallel()
+
+	arguments := createArguments()
+	arguments.SelfPublicKey = nil
+	ihgs, err := NewIndexHashedNodesCoordinator(arguments)
+
+	assert.Nil(t, ihgs)
+	assert.Equal(t, ErrNilPubKey, err)
+}
+
+func TestNewIndexHashedGroupSelector_OkValsShouldWork(t *testing.T) {
+	t.Parallel()
+
+	arguments := createArguments()
+	ihgs, err := NewIndexHashedNodesCoordinator(arguments)
+
+	assert.NotNil(t, ihgs)
+	assert.Nil(t, err)
+}
+
+//------- LoadEligibleList
+
+func TestIndexHashedGroupSelector_SetNilEligibleMapShouldErr(t *testing.T) {
+	t.Parallel()
+
+	waitingMap := createDummyNodesMap(3, 3, "waiting")
+	arguments := createArguments()
+
+	ihgs, _ := NewIndexHashedNodesCoordinator(arguments)
+	assert.Equal(t, ErrNilInputNodesMap, ihgs.SetNodesPerShards(nil, waitingMap, 0))
+}
+
+func TestIndexHashedGroupSelector_SetNilWaitingMapShouldErr(t *testing.T) {
+	t.Parallel()
+
+	eligibleMap := createDummyNodesMap(10, 3, "eligible")
+	arguments := createArguments()
+
+	ihgs, _ := NewIndexHashedNodesCoordinator(arguments)
+	assert.Equal(t, ErrNilInputNodesMap, ihgs.SetNodesPerShards(eligibleMap, nil, 0))
+}
+
+func TestIndexHashedGroupSelector_OkValShouldWork(t *testing.T) {
+	t.Parallel()
+
 	eligibleMap := createDummyNodesMap(10, 3, "eligible")
 	waitingMap := createDummyNodesMap(3, 3, "waiting")
 	nodeShuffler := NewXorValidatorsShuffler(10, 10, 0, false)
 	epochStartSubscriber := &mock.EpochStartNotifierStub{}
-
-	arguments := ArgNodesCoordinator{
-		ShardConsensusGroupSize: 1,
-		MetaConsensusGroupSize:  1,
-		Shuffler:                nodeShuffler,
-		EpochStartSubscriber:    epochStartSubscriber,
+	bootStorer := mock.NewStorerMock()
+
+	arguments := ArgNodesCoordinator{
+		ShardConsensusGroupSize: 2,
+		MetaConsensusGroupSize:  1,
+		Hasher:                  &mock.HasherMock{},
+		Shuffler:                nodeShuffler,
+		EpochStartSubscriber:    epochStartSubscriber,
+		BootStorer:              bootStorer,
 		NbShards:                1,
 		EligibleNodes:           eligibleMap,
 		WaitingNodes:            waitingMap,
@@ -101,297 +181,25 @@
 	}
 
 	ihgs, err := NewIndexHashedNodesCoordinator(arguments)
->>>>>>> acb4d92f
-	assert.Nil(t, ihgs)
-	assert.Equal(t, ErrNilHasher, err)
-}
-
-func TestNewIndexHashedGroupSelector_InvalidConsensusGroupSizeShouldErr(t *testing.T) {
-	t.Parallel()
-
-<<<<<<< HEAD
-	arguments := createArguments()
-	arguments.ShardConsensusGroupSize = 0
-=======
-	eligibleMap := createDummyNodesMap(10, 3, "eligible")
-	waitingMap := createDummyNodesMap(3, 3, "waiting")
-	nodeShuffler := NewXorValidatorsShuffler(10, 10, 0, false)
-	epochStartSubscriber := &mock.EpochStartNotifierStub{}
-
-	arguments := ArgNodesCoordinator{
-		MetaConsensusGroupSize: 1,
-		Hasher:                 &mock.HasherMock{},
-		Shuffler:               nodeShuffler,
-		EpochStartSubscriber:   epochStartSubscriber,
-		NbShards:               1,
-		EligibleNodes:          eligibleMap,
-		WaitingNodes:           waitingMap,
-		SelfPublicKey:          []byte("key"),
-	}
->>>>>>> acb4d92f
+	assert.Nil(t, err)
+
+	readEligible := ihgs.nodesConfig[arguments.Epoch].eligibleMap[0]
+	assert.Equal(t, eligibleMap[0], readEligible)
+}
+
+//------- ComputeValidatorsGroup
+
+func TestIndexHashedGroupSelector_NewCoordinatorGroup0SizeShouldErr(t *testing.T) {
+	t.Parallel()
+
+	arguments := createArguments()
+	arguments.MetaConsensusGroupSize = 0
 	ihgs, err := NewIndexHashedNodesCoordinator(arguments)
 
 	assert.Nil(t, ihgs)
 	assert.Equal(t, ErrInvalidConsensusGroupSize, err)
 }
 
-func TestNewIndexHashedNodesCoordinator_ZeroNbShardsShouldErr(t *testing.T) {
-	t.Parallel()
-
-<<<<<<< HEAD
-	arguments := createArguments()
-	arguments.NbShards = 0
-=======
-	eligibleMap := createDummyNodesMap(10, 3, "eligible")
-	waitingMap := createDummyNodesMap(3, 3, "waiting")
-	nodeShuffler := NewXorValidatorsShuffler(10, 10, 0, false)
-	epochStartSubscriber := &mock.EpochStartNotifierStub{}
-
-	arguments := ArgNodesCoordinator{
-		ShardConsensusGroupSize: 1,
-		MetaConsensusGroupSize:  1,
-		Hasher:                  &mock.HasherMock{},
-		Shuffler:                nodeShuffler,
-		EpochStartSubscriber:    epochStartSubscriber,
-		NbShards:                0,
-		EligibleNodes:           eligibleMap,
-		WaitingNodes:            waitingMap,
-		SelfPublicKey:           []byte("key"),
-	}
->>>>>>> acb4d92f
-	ihgs, err := NewIndexHashedNodesCoordinator(arguments)
-
-	assert.Nil(t, ihgs)
-	assert.Equal(t, ErrInvalidNumberOfShards, err)
-}
-
-func TestNewIndexHashedNodesCoordinator_InvalidShardIdShouldErr(t *testing.T) {
-	t.Parallel()
-
-<<<<<<< HEAD
-	arguments := createArguments()
-	arguments.ShardId = 10
-=======
-	eligibleMap := createDummyNodesMap(10, 3, "eligible")
-	waitingMap := createDummyNodesMap(3, 3, "waiting")
-	nodeShuffler := NewXorValidatorsShuffler(10, 10, 0, false)
-	epochStartSubscriber := &mock.EpochStartNotifierStub{}
-
-	arguments := ArgNodesCoordinator{
-		ShardConsensusGroupSize: 1,
-		MetaConsensusGroupSize:  1,
-		Hasher:                  &mock.HasherMock{},
-		Shuffler:                nodeShuffler,
-		EpochStartSubscriber:    epochStartSubscriber,
-		ShardId:                 2,
-		NbShards:                1,
-		EligibleNodes:           eligibleMap,
-		WaitingNodes:            waitingMap,
-		SelfPublicKey:           []byte("key"),
-	}
->>>>>>> acb4d92f
-	ihgs, err := NewIndexHashedNodesCoordinator(arguments)
-
-	assert.Nil(t, ihgs)
-	assert.Equal(t, ErrInvalidShardId, err)
-}
-
-func TestNewIndexHashedNodesCoordinator_NilSelfPublicKeyShouldErr(t *testing.T) {
-	t.Parallel()
-
-<<<<<<< HEAD
-	arguments := createArguments()
-	arguments.SelfPublicKey = nil
-=======
-	eligibleMap := createDummyNodesMap(10, 3, "eligible")
-	waitingMap := createDummyNodesMap(3, 3, "waiting")
-	nodeShuffler := NewXorValidatorsShuffler(10, 10, 0, false)
-	epochStartSubscriber := &mock.EpochStartNotifierStub{}
-
-	arguments := ArgNodesCoordinator{
-		ShardConsensusGroupSize: 1,
-		MetaConsensusGroupSize:  1,
-		Hasher:                  &mock.HasherMock{},
-		Shuffler:                nodeShuffler,
-		EpochStartSubscriber:    epochStartSubscriber,
-		NbShards:                1,
-		EligibleNodes:           eligibleMap,
-		WaitingNodes:            waitingMap,
-		SelfPublicKey:           nil,
-	}
->>>>>>> acb4d92f
-	ihgs, err := NewIndexHashedNodesCoordinator(arguments)
-
-	assert.Nil(t, ihgs)
-	assert.Equal(t, ErrNilPubKey, err)
-}
-
-func TestNewIndexHashedGroupSelector_OkValsShouldWork(t *testing.T) {
-	t.Parallel()
-
-<<<<<<< HEAD
-	arguments := createArguments()
-	ihgs, err := NewIndexHashedNodesCoordinator(arguments)
-
-=======
-	eligibleMap := createDummyNodesMap(10, 3, "eligible")
-	waitingMap := createDummyNodesMap(3, 3, "waiting")
-	nodeShuffler := NewXorValidatorsShuffler(10, 10, 0, false)
-	epochStartSubscriber := &mock.EpochStartNotifierStub{}
-
-	arguments := ArgNodesCoordinator{
-		ShardConsensusGroupSize: 1,
-		MetaConsensusGroupSize:  1,
-		Hasher:                  &mock.HasherMock{},
-		Shuffler:                nodeShuffler,
-		EpochStartSubscriber:    epochStartSubscriber,
-		NbShards:                1,
-		EligibleNodes:           eligibleMap,
-		WaitingNodes:            waitingMap,
-		SelfPublicKey:           []byte("key"),
-	}
-
-	ihgs, err := NewIndexHashedNodesCoordinator(arguments)
->>>>>>> acb4d92f
-	assert.NotNil(t, ihgs)
-	assert.Nil(t, err)
-}
-
-//------- LoadEligibleList
-
-func TestIndexHashedGroupSelector_SetNilEligibleMapShouldErr(t *testing.T) {
-<<<<<<< HEAD
-	t.Parallel()
-
-	waitingMap := createDummyNodesMap(3, 3, "waiting")
-	arguments := createArguments()
-
-	ihgs, _ := NewIndexHashedNodesCoordinator(arguments)
-	assert.Equal(t, ErrNilInputNodesMap, ihgs.SetNodesPerShards(nil, waitingMap, 0))
-}
-
-func TestIndexHashedGroupSelector_SetNilWaitingMapShouldErr(t *testing.T) {
-	t.Parallel()
-
-	eligibleMap := createDummyNodesMap(10, 3, "eligible")
-	arguments := createArguments()
-
-	ihgs, _ := NewIndexHashedNodesCoordinator(arguments)
-=======
-	t.Parallel()
-
-	eligibleMap := createDummyNodesMap(10, 3, "eligible")
-	waitingMap := createDummyNodesMap(3, 3, "waiting")
-	nodeShuffler := NewXorValidatorsShuffler(10, 10, 0, false)
-	epochStartSubscriber := &mock.EpochStartNotifierStub{}
-
-	arguments := ArgNodesCoordinator{
-		ShardConsensusGroupSize: 2,
-		MetaConsensusGroupSize:  1,
-		Hasher:                  &mock.HasherMock{},
-		Shuffler:                nodeShuffler,
-		EpochStartSubscriber:    epochStartSubscriber,
-		NbShards:                1,
-		EligibleNodes:           eligibleMap,
-		WaitingNodes:            waitingMap,
-		SelfPublicKey:           []byte("key"),
-	}
-
-	ihgs, _ := NewIndexHashedNodesCoordinator(arguments)
-	assert.Equal(t, ErrNilInputNodesMap, ihgs.SetNodesPerShards(nil, waitingMap, 0))
-}
-
-func TestIndexHashedGroupSelector_SetNilWaitingMapShouldErr(t *testing.T) {
-	t.Parallel()
-
-	eligibleMap := createDummyNodesMap(10, 3, "eligible")
-	waitingMap := createDummyNodesMap(3, 3, "waiting")
-	nodeShuffler := NewXorValidatorsShuffler(10, 10, 0, false)
-	epochStartSubscriber := &mock.EpochStartNotifierStub{}
-
-	arguments := ArgNodesCoordinator{
-		ShardConsensusGroupSize: 2,
-		MetaConsensusGroupSize:  1,
-		Hasher:                  &mock.HasherMock{},
-		Shuffler:                nodeShuffler,
-		EpochStartSubscriber:    epochStartSubscriber,
-		NbShards:                1,
-		EligibleNodes:           eligibleMap,
-		WaitingNodes:            waitingMap,
-		SelfPublicKey:           []byte("key"),
-	}
-
-	ihgs, _ := NewIndexHashedNodesCoordinator(arguments)
->>>>>>> acb4d92f
-	assert.Equal(t, ErrNilInputNodesMap, ihgs.SetNodesPerShards(eligibleMap, nil, 0))
-}
-
-func TestIndexHashedGroupSelector_OkValShouldWork(t *testing.T) {
-	t.Parallel()
-
-	eligibleMap := createDummyNodesMap(10, 3, "eligible")
-	waitingMap := createDummyNodesMap(3, 3, "waiting")
-	nodeShuffler := NewXorValidatorsShuffler(10, 10, 0, false)
-	epochStartSubscriber := &mock.EpochStartNotifierStub{}
-<<<<<<< HEAD
-	bootStorer := mock.NewStorerMock()
-=======
->>>>>>> acb4d92f
-
-	arguments := ArgNodesCoordinator{
-		ShardConsensusGroupSize: 2,
-		MetaConsensusGroupSize:  1,
-		Hasher:                  &mock.HasherMock{},
-		Shuffler:                nodeShuffler,
-		EpochStartSubscriber:    epochStartSubscriber,
-<<<<<<< HEAD
-		BootStorer:              bootStorer,
-=======
->>>>>>> acb4d92f
-		NbShards:                1,
-		EligibleNodes:           eligibleMap,
-		WaitingNodes:            waitingMap,
-		SelfPublicKey:           []byte("key"),
-	}
-
-	ihgs, err := NewIndexHashedNodesCoordinator(arguments)
-	assert.Nil(t, err)
-
-	readEligible := ihgs.nodesConfig[arguments.Epoch].eligibleMap[0]
-	assert.Equal(t, eligibleMap[0], readEligible)
-}
-
-//------- ComputeValidatorsGroup
-
-func TestIndexHashedGroupSelector_NewCoordinatorGroup0SizeShouldErr(t *testing.T) {
-	t.Parallel()
-
-<<<<<<< HEAD
-	arguments := createArguments()
-	arguments.MetaConsensusGroupSize = 0
-=======
-	eligibleMap := createDummyNodesMap(10, 3, "eligible")
-	waitingMap := createDummyNodesMap(3, 3, "waiting")
-	nodeShuffler := NewXorValidatorsShuffler(10, 10, 0, false)
-	epochStartSubscriber := &mock.EpochStartNotifierStub{}
-
-	arguments := ArgNodesCoordinator{
-		MetaConsensusGroupSize: 1,
-		Hasher:                 &mock.HasherMock{},
-		Shuffler:               nodeShuffler,
-		EpochStartSubscriber:   epochStartSubscriber,
-		NbShards:               1,
-		EligibleNodes:          eligibleMap,
-		WaitingNodes:           waitingMap,
-		SelfPublicKey:          []byte("key"),
-	}
->>>>>>> acb4d92f
-	ihgs, err := NewIndexHashedNodesCoordinator(arguments)
-
-	assert.Nil(t, ihgs)
-	assert.Equal(t, ErrInvalidConsensusGroupSize, err)
-}
-
 func TestIndexHashedGroupSelector_NewCoordinatorTooFewNodesShouldErr(t *testing.T) {
 	t.Parallel()
 
@@ -399,10 +207,7 @@
 	waitingMap := createDummyNodesMap(3, 3, "waiting")
 	nodeShuffler := NewXorValidatorsShuffler(10, 10, 0, false)
 	epochStartSubscriber := &mock.EpochStartNotifierStub{}
-<<<<<<< HEAD
-	bootStorer := mock.NewStorerMock()
-=======
->>>>>>> acb4d92f
+	bootStorer := mock.NewStorerMock()
 
 	arguments := ArgNodesCoordinator{
 		ShardConsensusGroupSize: 10,
@@ -410,10 +215,7 @@
 		Hasher:                  &mock.HasherMock{},
 		Shuffler:                nodeShuffler,
 		EpochStartSubscriber:    epochStartSubscriber,
-<<<<<<< HEAD
-		BootStorer:              bootStorer,
-=======
->>>>>>> acb4d92f
+		BootStorer:              bootStorer,
 		NbShards:                1,
 		EligibleNodes:           eligibleMap,
 		WaitingNodes:            waitingMap,
@@ -428,26 +230,7 @@
 func TestIndexHashedGroupSelector_ComputeValidatorsGroupNilRandomnessShouldErr(t *testing.T) {
 	t.Parallel()
 
-<<<<<<< HEAD
-	arguments := createArguments()
-=======
-	eligibleMap := createDummyNodesMap(10, 3, "eligible")
-	waitingMap := createDummyNodesMap(3, 3, "waiting")
-	nodeShuffler := NewXorValidatorsShuffler(10, 10, 0, false)
-	epochStartSubscriber := &mock.EpochStartNotifierStub{}
-
-	arguments := ArgNodesCoordinator{
-		ShardConsensusGroupSize: 2,
-		MetaConsensusGroupSize:  1,
-		Hasher:                  &mock.HasherMock{},
-		Shuffler:                nodeShuffler,
-		EpochStartSubscriber:    epochStartSubscriber,
-		NbShards:                1,
-		EligibleNodes:           eligibleMap,
-		WaitingNodes:            waitingMap,
-		SelfPublicKey:           []byte("key"),
-	}
->>>>>>> acb4d92f
+	arguments := createArguments()
 	ihgs, _ := NewIndexHashedNodesCoordinator(arguments)
 	list2, err := ihgs.ComputeConsensusGroup(nil, 0, 0, 0)
 
@@ -458,26 +241,7 @@
 func TestIndexHashedGroupSelector_ComputeValidatorsGroupInvalidShardIdShouldErr(t *testing.T) {
 	t.Parallel()
 
-<<<<<<< HEAD
-	arguments := createArguments()
-=======
-	eligibleMap := createDummyNodesMap(10, 3, "eligible")
-	waitingMap := createDummyNodesMap(3, 3, "waiting")
-	nodeShuffler := NewXorValidatorsShuffler(10, 10, 0, false)
-	epochStartSubscriber := &mock.EpochStartNotifierStub{}
-
-	arguments := ArgNodesCoordinator{
-		ShardConsensusGroupSize: 2,
-		MetaConsensusGroupSize:  1,
-		Hasher:                  &mock.HasherMock{},
-		Shuffler:                nodeShuffler,
-		EpochStartSubscriber:    epochStartSubscriber,
-		NbShards:                1,
-		EligibleNodes:           eligibleMap,
-		WaitingNodes:            waitingMap,
-		SelfPublicKey:           []byte("key"),
-	}
->>>>>>> acb4d92f
+	arguments := createArguments()
 	ihgs, _ := NewIndexHashedNodesCoordinator(arguments)
 	list2, err := ihgs.ComputeConsensusGroup([]byte("radomness"), 0, 5, 0)
 
@@ -491,11 +255,7 @@
 	t.Parallel()
 
 	list := []Validator{
-<<<<<<< HEAD
 		mock.NewValidatorMock([]byte("pk0"), []byte("addr0")),
-=======
-		mock.NewValidatorMock(big.NewInt(1), 2, []byte("pk0"), []byte("addr0")),
->>>>>>> acb4d92f
 	}
 	tmp := createDummyNodesMap(2, 1, "meta")
 	nodesMap := make(map[uint32][]Validator)
@@ -503,10 +263,7 @@
 	nodesMap[core.MetachainShardId] = tmp[core.MetachainShardId]
 	nodeShuffler := NewXorValidatorsShuffler(10, 10, 0, false)
 	epochStartSubscriber := &mock.EpochStartNotifierStub{}
-<<<<<<< HEAD
-	bootStorer := mock.NewStorerMock()
-=======
->>>>>>> acb4d92f
+	bootStorer := mock.NewStorerMock()
 
 	arguments := ArgNodesCoordinator{
 		ShardConsensusGroupSize: 1,
@@ -514,10 +271,7 @@
 		Hasher:                  &mock.HasherMock{},
 		Shuffler:                nodeShuffler,
 		EpochStartSubscriber:    epochStartSubscriber,
-<<<<<<< HEAD
-		BootStorer:              bootStorer,
-=======
->>>>>>> acb4d92f
+		BootStorer:              bootStorer,
 		NbShards:                1,
 		EligibleNodes:           nodesMap,
 		WaitingNodes:            make(map[uint32][]Validator),
@@ -556,10 +310,7 @@
 	waitingMap := createDummyNodesMap(3, 3, "waiting")
 	nodeShuffler := NewXorValidatorsShuffler(10, 10, 0, false)
 	epochStartSubscriber := &mock.EpochStartNotifierStub{}
-<<<<<<< HEAD
-	bootStorer := mock.NewStorerMock()
-=======
->>>>>>> acb4d92f
+	bootStorer := mock.NewStorerMock()
 
 	arguments := ArgNodesCoordinator{
 		ShardConsensusGroupSize: 2,
@@ -567,10 +318,7 @@
 		Hasher:                  hasher,
 		Shuffler:                nodeShuffler,
 		EpochStartSubscriber:    epochStartSubscriber,
-<<<<<<< HEAD
-		BootStorer:              bootStorer,
-=======
->>>>>>> acb4d92f
+		BootStorer:              bootStorer,
 		NbShards:                1,
 		EligibleNodes:           eligibleMap,
 		WaitingNodes:            waitingMap,
@@ -617,19 +365,12 @@
 
 	eligibleMap := make(map[uint32][]Validator)
 	eligibleMap[0] = list
-<<<<<<< HEAD
 	metaNode, _ := NewValidator([]byte("pubKeyMeta"), []byte("addressMeta"))
-=======
-	metaNode, _ := NewValidator(big.NewInt(1), 1, []byte("pubKeyMeta"), []byte("addressMeta"))
->>>>>>> acb4d92f
 	eligibleMap[core.MetachainShardId] = []Validator{metaNode}
 	waitingMap := make(map[uint32][]Validator)
 	nodeShuffler := NewXorValidatorsShuffler(10, 10, 0, false)
 	epochStartSubscriber := &mock.EpochStartNotifierStub{}
-<<<<<<< HEAD
-	bootStorer := mock.NewStorerMock()
-=======
->>>>>>> acb4d92f
+	bootStorer := mock.NewStorerMock()
 
 	arguments := ArgNodesCoordinator{
 		ShardConsensusGroupSize: 2,
@@ -637,10 +378,7 @@
 		Hasher:                  hasher,
 		Shuffler:                nodeShuffler,
 		EpochStartSubscriber:    epochStartSubscriber,
-<<<<<<< HEAD
-		BootStorer:              bootStorer,
-=======
->>>>>>> acb4d92f
+		BootStorer:              bootStorer,
 		NbShards:                1,
 		EligibleNodes:           eligibleMap,
 		WaitingNodes:            waitingMap,
@@ -681,10 +419,7 @@
 	waitingMap := createDummyNodesMap(3, 3, "waiting")
 	nodeShuffler := NewXorValidatorsShuffler(10, 10, 0, false)
 	epochStartSubscriber := &mock.EpochStartNotifierStub{}
-<<<<<<< HEAD
-	bootStorer := mock.NewStorerMock()
-=======
->>>>>>> acb4d92f
+	bootStorer := mock.NewStorerMock()
 
 	arguments := ArgNodesCoordinator{
 		ShardConsensusGroupSize: 2,
@@ -692,10 +427,7 @@
 		Hasher:                  hasher,
 		Shuffler:                nodeShuffler,
 		EpochStartSubscriber:    epochStartSubscriber,
-<<<<<<< HEAD
-		BootStorer:              bootStorer,
-=======
->>>>>>> acb4d92f
+		BootStorer:              bootStorer,
 		NbShards:                1,
 		EligibleNodes:           eligibleMap,
 		WaitingNodes:            waitingMap,
@@ -743,7 +475,6 @@
 		return uint64ToBytes(val)
 	}
 
-<<<<<<< HEAD
 	validator0 := mock.NewValidatorMock([]byte("pk0"), []byte("addr0"))
 	validator1 := mock.NewValidatorMock([]byte("pk1"), []byte("addr1"))
 	validator2 := mock.NewValidatorMock([]byte("pk2"), []byte("addr2"))
@@ -754,18 +485,6 @@
 	validator7 := mock.NewValidatorMock([]byte("pk7"), []byte("addr7"))
 	validator8 := mock.NewValidatorMock([]byte("pk8"), []byte("addr8"))
 	validator9 := mock.NewValidatorMock([]byte("pk9"), []byte("addr9"))
-=======
-	validator0 := mock.NewValidatorMock(big.NewInt(1), 1, []byte("pk0"), []byte("addr0"))
-	validator1 := mock.NewValidatorMock(big.NewInt(2), 2, []byte("pk1"), []byte("addr1"))
-	validator2 := mock.NewValidatorMock(big.NewInt(3), 3, []byte("pk2"), []byte("addr2"))
-	validator3 := mock.NewValidatorMock(big.NewInt(4), 4, []byte("pk3"), []byte("addr3"))
-	validator4 := mock.NewValidatorMock(big.NewInt(5), 5, []byte("pk4"), []byte("addr4"))
-	validator5 := mock.NewValidatorMock(big.NewInt(6), 6, []byte("pk5"), []byte("addr5"))
-	validator6 := mock.NewValidatorMock(big.NewInt(7), 7, []byte("pk6"), []byte("addr6"))
-	validator7 := mock.NewValidatorMock(big.NewInt(8), 8, []byte("pk7"), []byte("addr7"))
-	validator8 := mock.NewValidatorMock(big.NewInt(9), 9, []byte("pk8"), []byte("addr8"))
-	validator9 := mock.NewValidatorMock(big.NewInt(10), 10, []byte("pk9"), []byte("addr9"))
->>>>>>> acb4d92f
 
 	list := []Validator{
 		validator0,
@@ -782,18 +501,11 @@
 
 	eligibleMap := make(map[uint32][]Validator)
 	eligibleMap[0] = list
-<<<<<<< HEAD
 	validatorMeta, _ := NewValidator([]byte("pubKeyMeta"), []byte("addressMeta"))
 	eligibleMap[core.MetachainShardId] = []Validator{validatorMeta}
 	nodeShuffler := NewXorValidatorsShuffler(10, 10, 0, false)
 	epochStartSubscriber := &mock.EpochStartNotifierStub{}
 	bootStorer := mock.NewStorerMock()
-=======
-	validatorMeta, _ := NewValidator(big.NewInt(1), 1, []byte("pubKeyMeta"), []byte("addressMeta"))
-	eligibleMap[core.MetachainShardId] = []Validator{validatorMeta}
-	nodeShuffler := NewXorValidatorsShuffler(10, 10, 0, false)
-	epochStartSubscriber := &mock.EpochStartNotifierStub{}
->>>>>>> acb4d92f
 
 	arguments := ArgNodesCoordinator{
 		ShardConsensusGroupSize: 6,
@@ -801,10 +513,7 @@
 		Hasher:                  hasher,
 		Shuffler:                nodeShuffler,
 		EpochStartSubscriber:    epochStartSubscriber,
-<<<<<<< HEAD
-		BootStorer:              bootStorer,
-=======
->>>>>>> acb4d92f
+		BootStorer:              bootStorer,
 		NbShards:                1,
 		EligibleNodes:           eligibleMap,
 		WaitingNodes:            make(map[uint32][]Validator),
@@ -838,10 +547,7 @@
 	eligibleMap[0] = list
 	nodeShuffler := NewXorValidatorsShuffler(10, 10, 0, false)
 	epochStartSubscriber := &mock.EpochStartNotifierStub{}
-<<<<<<< HEAD
-	bootStorer := mock.NewStorerMock()
-=======
->>>>>>> acb4d92f
+	bootStorer := mock.NewStorerMock()
 
 	arguments := ArgNodesCoordinator{
 		ShardConsensusGroupSize: consensusGroupSize,
@@ -849,10 +555,7 @@
 		Hasher:                  &mock.HasherMock{},
 		Shuffler:                nodeShuffler,
 		EpochStartSubscriber:    epochStartSubscriber,
-<<<<<<< HEAD
-		BootStorer:              bootStorer,
-=======
->>>>>>> acb4d92f
+		BootStorer:              bootStorer,
 		NbShards:                1,
 		EligibleNodes:           eligibleMap,
 		WaitingNodes:            make(map[uint32][]Validator),
@@ -873,29 +576,7 @@
 func TestIndexHashedGroupSelector_GetValidatorWithPublicKeyShouldReturnErrNilPubKey(t *testing.T) {
 	t.Parallel()
 
-<<<<<<< HEAD
-	arguments := createArguments()
-=======
-	list := []Validator{
-		mock.NewValidatorMock(big.NewInt(1), 2, []byte("pk0"), []byte("addr0")),
-	}
-	eligibleMap := make(map[uint32][]Validator)
-	eligibleMap[0] = list
-	nodeShuffler := NewXorValidatorsShuffler(10, 10, 0, false)
-	epochStartSubscriber := &mock.EpochStartNotifierStub{}
-
-	arguments := ArgNodesCoordinator{
-		ShardConsensusGroupSize: 1,
-		MetaConsensusGroupSize:  1,
-		Hasher:                  &mock.HasherMock{},
-		Shuffler:                nodeShuffler,
-		EpochStartSubscriber:    epochStartSubscriber,
-		NbShards:                1,
-		EligibleNodes:           eligibleMap,
-		WaitingNodes:            make(map[uint32][]Validator),
-		SelfPublicKey:           []byte("key"),
-	}
->>>>>>> acb4d92f
+	arguments := createArguments()
 	ihgs, _ := NewIndexHashedNodesCoordinator(arguments)
 
 	_, _, err := ihgs.GetValidatorWithPublicKey(nil, 0)
@@ -905,30 +586,7 @@
 func TestIndexHashedGroupSelector_GetValidatorWithPublicKeyShouldReturnErrValidatorNotFound(t *testing.T) {
 	t.Parallel()
 
-<<<<<<< HEAD
-	arguments := createArguments()
-=======
-	list := []Validator{
-		mock.NewValidatorMock(big.NewInt(1), 2, []byte("pk0"), []byte("addr0")),
-	}
-
-	eligibleMap := make(map[uint32][]Validator)
-	eligibleMap[0] = list
-	nodeShuffler := NewXorValidatorsShuffler(10, 10, 0, false)
-	epochStartSubscriber := &mock.EpochStartNotifierStub{}
-
-	arguments := ArgNodesCoordinator{
-		ShardConsensusGroupSize: 1,
-		MetaConsensusGroupSize:  1,
-		Hasher:                  &mock.HasherMock{},
-		Shuffler:                nodeShuffler,
-		EpochStartSubscriber:    epochStartSubscriber,
-		NbShards:                1,
-		EligibleNodes:           eligibleMap,
-		WaitingNodes:            make(map[uint32][]Validator),
-		SelfPublicKey:           []byte("key"),
-	}
->>>>>>> acb4d92f
+	arguments := createArguments()
 	ihgs, _ := NewIndexHashedNodesCoordinator(arguments)
 
 	_, _, err := ihgs.GetValidatorWithPublicKey([]byte("pk1"), 0)
@@ -939,7 +597,6 @@
 	t.Parallel()
 
 	listMeta := []Validator{
-<<<<<<< HEAD
 		mock.NewValidatorMock([]byte("pk0_meta"), []byte("addr0_meta")),
 		mock.NewValidatorMock([]byte("pk1_meta"), []byte("addr1_meta")),
 		mock.NewValidatorMock([]byte("pk2_meta"), []byte("addr2_meta")),
@@ -953,21 +610,6 @@
 		mock.NewValidatorMock([]byte("pk0_shard1"), []byte("addr0_shard1")),
 		mock.NewValidatorMock([]byte("pk1_shard1"), []byte("addr1_shard1")),
 		mock.NewValidatorMock([]byte("pk2_shard1"), []byte("addr2_shard1")),
-=======
-		mock.NewValidatorMock(big.NewInt(1), 2, []byte("pk0_meta"), []byte("addr0_meta")),
-		mock.NewValidatorMock(big.NewInt(1), 2, []byte("pk1_meta"), []byte("addr1_meta")),
-		mock.NewValidatorMock(big.NewInt(1), 2, []byte("pk2_meta"), []byte("addr2_meta")),
-	}
-	listShard0 := []Validator{
-		mock.NewValidatorMock(big.NewInt(1), 2, []byte("pk0_shard0"), []byte("addr0_shard0")),
-		mock.NewValidatorMock(big.NewInt(1), 2, []byte("pk1_shard0"), []byte("addr1_shard0")),
-		mock.NewValidatorMock(big.NewInt(1), 2, []byte("pk2_shard0"), []byte("addr2_shard0")),
-	}
-	listShard1 := []Validator{
-		mock.NewValidatorMock(big.NewInt(1), 2, []byte("pk0_shard1"), []byte("addr0_shard1")),
-		mock.NewValidatorMock(big.NewInt(1), 2, []byte("pk1_shard1"), []byte("addr1_shard1")),
-		mock.NewValidatorMock(big.NewInt(1), 2, []byte("pk2_shard1"), []byte("addr2_shard1")),
->>>>>>> acb4d92f
 	}
 
 	eligibleMap := make(map[uint32][]Validator)
@@ -976,10 +618,7 @@
 	eligibleMap[1] = listShard1
 	nodeShuffler := NewXorValidatorsShuffler(10, 10, 0, false)
 	epochStartSubscriber := &mock.EpochStartNotifierStub{}
-<<<<<<< HEAD
-	bootStorer := mock.NewStorerMock()
-=======
->>>>>>> acb4d92f
+	bootStorer := mock.NewStorerMock()
 
 	arguments := ArgNodesCoordinator{
 		ShardConsensusGroupSize: 1,
@@ -987,10 +626,7 @@
 		Hasher:                  &mock.HasherMock{},
 		Shuffler:                nodeShuffler,
 		EpochStartSubscriber:    epochStartSubscriber,
-<<<<<<< HEAD
-		BootStorer:              bootStorer,
-=======
->>>>>>> acb4d92f
+		BootStorer:              bootStorer,
 		NbShards:                2,
 		EligibleNodes:           eligibleMap,
 		WaitingNodes:            make(map[uint32][]Validator),
@@ -1026,7 +662,6 @@
 	}
 
 	listMeta := []Validator{
-<<<<<<< HEAD
 		mock.NewValidatorMock(expectedValidatorsPubKeys[core.MetachainShardId][0], []byte("addr0_meta")),
 		mock.NewValidatorMock(expectedValidatorsPubKeys[core.MetachainShardId][1], []byte("addr1_meta")),
 		mock.NewValidatorMock(expectedValidatorsPubKeys[core.MetachainShardId][2], []byte("addr2_meta")),
@@ -1040,21 +675,6 @@
 		mock.NewValidatorMock(expectedValidatorsPubKeys[shardOneId][0], []byte("addr0_shard1")),
 		mock.NewValidatorMock(expectedValidatorsPubKeys[shardOneId][1], []byte("addr1_shard1")),
 		mock.NewValidatorMock(expectedValidatorsPubKeys[shardOneId][2], []byte("addr2_shard1")),
-=======
-		mock.NewValidatorMock(big.NewInt(1), 2, expectedValidatorsPubKeys[core.MetachainShardId][0], []byte("addr0_meta")),
-		mock.NewValidatorMock(big.NewInt(1), 2, expectedValidatorsPubKeys[core.MetachainShardId][1], []byte("addr1_meta")),
-		mock.NewValidatorMock(big.NewInt(1), 2, expectedValidatorsPubKeys[core.MetachainShardId][2], []byte("addr2_meta")),
-	}
-	listShard0 := []Validator{
-		mock.NewValidatorMock(big.NewInt(1), 2, expectedValidatorsPubKeys[shardZeroId][0], []byte("addr0_shard0")),
-		mock.NewValidatorMock(big.NewInt(1), 2, expectedValidatorsPubKeys[shardZeroId][1], []byte("addr1_shard0")),
-		mock.NewValidatorMock(big.NewInt(1), 2, expectedValidatorsPubKeys[shardZeroId][2], []byte("addr2_shard0")),
-	}
-	listShard1 := []Validator{
-		mock.NewValidatorMock(big.NewInt(1), 2, expectedValidatorsPubKeys[shardOneId][0], []byte("addr0_shard1")),
-		mock.NewValidatorMock(big.NewInt(1), 2, expectedValidatorsPubKeys[shardOneId][1], []byte("addr1_shard1")),
-		mock.NewValidatorMock(big.NewInt(1), 2, expectedValidatorsPubKeys[shardOneId][2], []byte("addr2_shard1")),
->>>>>>> acb4d92f
 	}
 
 	eligibleMap := make(map[uint32][]Validator)
@@ -1063,10 +683,7 @@
 	eligibleMap[shardOneId] = listShard1
 	nodeShuffler := NewXorValidatorsShuffler(10, 10, 0, false)
 	epochStartSubscriber := &mock.EpochStartNotifierStub{}
-<<<<<<< HEAD
-	bootStorer := mock.NewStorerMock()
-=======
->>>>>>> acb4d92f
+	bootStorer := mock.NewStorerMock()
 
 	arguments := ArgNodesCoordinator{
 		ShardConsensusGroupSize: 1,
@@ -1074,10 +691,7 @@
 		Hasher:                  &mock.HasherMock{},
 		Shuffler:                nodeShuffler,
 		EpochStartSubscriber:    epochStartSubscriber,
-<<<<<<< HEAD
-		BootStorer:              bootStorer,
-=======
->>>>>>> acb4d92f
+		BootStorer:              bootStorer,
 		ShardId:                 shardZeroId,
 		NbShards:                2,
 		EligibleNodes:           eligibleMap,
@@ -1095,36 +709,7 @@
 func TestIndexHashedGroupSelector_EpochStart(t *testing.T) {
 	t.Parallel()
 
-<<<<<<< HEAD
-	arguments := createArguments()
-=======
-	consensusShard := 3
-	consensusMeta := 5
-	nodesShard := uint32(5)
-	nodesMeta := uint32(5)
-	nbShardsWithoutMeta := uint32(6)
-	hysteresis := float32(0.2)
-	adaptivity := false
-
-	eligibleMap := createDummyNodesMap(nodesShard, nbShardsWithoutMeta, "eligible")
-	waitingMap := createDummyNodesMap(1, nbShardsWithoutMeta, "waiting")
-	nodeShuffler := NewXorValidatorsShuffler(nodesShard, nodesMeta, hysteresis, adaptivity)
-	epochStartSubscriber := &mock.EpochStartNotifierStub{}
-	selfShardId := uint32(1)
-	selfPubKey := eligibleMap[selfShardId][0].PubKey()
-
-	arguments := ArgNodesCoordinator{
-		ShardConsensusGroupSize: consensusShard,
-		MetaConsensusGroupSize:  consensusMeta,
-		Hasher:                  &mock.HasherMock{},
-		Shuffler:                nodeShuffler,
-		EpochStartSubscriber:    epochStartSubscriber,
-		NbShards:                nbShardsWithoutMeta,
-		EligibleNodes:           eligibleMap,
-		WaitingNodes:            waitingMap,
-		SelfPublicKey:           selfPubKey,
-	}
->>>>>>> acb4d92f
+	arguments := createArguments()
 
 	ihgs, _ := NewIndexHashedNodesCoordinator(arguments)
 	header := &mock.HeaderHandlerStub{
@@ -1148,9 +733,5 @@
 
 	computedShardId := ihgs.computeShardForPublicKey(ihgs.nodesConfig[0])
 	// should remain in same shard with intra shard shuffling
-<<<<<<< HEAD
 	assert.Equal(t, arguments.ShardId, computedShardId)
-=======
-	assert.Equal(t, selfShardId, computedShardId)
->>>>>>> acb4d92f
 }