--- conflicted
+++ resolved
@@ -3,11 +3,8 @@
 import (
 	"encoding/binary"
 	"fmt"
-<<<<<<< HEAD
-=======
 	"math/big"
 	"runtime"
->>>>>>> 0c4e1625
 	"strconv"
 	"strings"
 	"sync"
@@ -69,12 +66,8 @@
 		NbShards:                nbShards,
 		EligibleNodes:           eligibleMap,
 		WaitingNodes:            waitingMap,
-<<<<<<< HEAD
 		SelfPublicKey:           []byte("test"),
-=======
-		SelfPublicKey:           []byte("key"),
 		ConsensusGroupCache:     &mock.NodesCoordinatorCacheMock{},
->>>>>>> 0c4e1625
 	}
 	return arguments
 }
@@ -99,27 +92,8 @@
 func TestNewIndexHashedGroupSelector_InvalidConsensusGroupSizeShouldErr(t *testing.T) {
 	t.Parallel()
 
-<<<<<<< HEAD
 	arguments := createArguments()
 	arguments.ShardConsensusGroupSize = 0
-=======
-	eligibleMap := createDummyNodesMap(10, 3, "eligible")
-	waitingMap := createDummyNodesMap(3, 3, "waiting")
-	nodeShuffler := NewXorValidatorsShuffler(10, 10, 0, false)
-	epochStartSubscriber := &mock.EpochStartNotifierStub{}
-
-	arguments := ArgNodesCoordinator{
-		MetaConsensusGroupSize: 1,
-		Hasher:                 &mock.HasherMock{},
-		Shuffler:               nodeShuffler,
-		EpochStartSubscriber:   epochStartSubscriber,
-		NbShards:               1,
-		EligibleNodes:          eligibleMap,
-		WaitingNodes:           waitingMap,
-		SelfPublicKey:          []byte("key"),
-		ConsensusGroupCache:    &mock.NodesCoordinatorCacheMock{},
-	}
->>>>>>> 0c4e1625
 	ihgs, err := NewIndexHashedNodesCoordinator(arguments)
 
 	assert.Nil(t, ihgs)
@@ -129,28 +103,8 @@
 func TestNewIndexHashedNodesCoordinator_ZeroNbShardsShouldErr(t *testing.T) {
 	t.Parallel()
 
-<<<<<<< HEAD
 	arguments := createArguments()
 	arguments.NbShards = 0
-=======
-	eligibleMap := createDummyNodesMap(10, 3, "eligible")
-	waitingMap := createDummyNodesMap(3, 3, "waiting")
-	nodeShuffler := NewXorValidatorsShuffler(10, 10, 0, false)
-	epochStartSubscriber := &mock.EpochStartNotifierStub{}
-
-	arguments := ArgNodesCoordinator{
-		ShardConsensusGroupSize: 1,
-		MetaConsensusGroupSize:  1,
-		Hasher:                  &mock.HasherMock{},
-		Shuffler:                nodeShuffler,
-		EpochStartSubscriber:    epochStartSubscriber,
-		NbShards:                0,
-		EligibleNodes:           eligibleMap,
-		WaitingNodes:            waitingMap,
-		SelfPublicKey:           []byte("key"),
-		ConsensusGroupCache:     &mock.NodesCoordinatorCacheMock{},
-	}
->>>>>>> 0c4e1625
 	ihgs, err := NewIndexHashedNodesCoordinator(arguments)
 
 	assert.Nil(t, ihgs)
@@ -160,29 +114,8 @@
 func TestNewIndexHashedNodesCoordinator_InvalidShardIdShouldErr(t *testing.T) {
 	t.Parallel()
 
-<<<<<<< HEAD
 	arguments := createArguments()
 	arguments.ShardId = 10
-=======
-	eligibleMap := createDummyNodesMap(10, 3, "eligible")
-	waitingMap := createDummyNodesMap(3, 3, "waiting")
-	nodeShuffler := NewXorValidatorsShuffler(10, 10, 0, false)
-	epochStartSubscriber := &mock.EpochStartNotifierStub{}
-
-	arguments := ArgNodesCoordinator{
-		ShardConsensusGroupSize: 1,
-		MetaConsensusGroupSize:  1,
-		Hasher:                  &mock.HasherMock{},
-		Shuffler:                nodeShuffler,
-		EpochStartSubscriber:    epochStartSubscriber,
-		ShardId:                 2,
-		NbShards:                1,
-		EligibleNodes:           eligibleMap,
-		WaitingNodes:            waitingMap,
-		SelfPublicKey:           []byte("key"),
-		ConsensusGroupCache:     &mock.NodesCoordinatorCacheMock{},
-	}
->>>>>>> 0c4e1625
 	ihgs, err := NewIndexHashedNodesCoordinator(arguments)
 
 	assert.Nil(t, ihgs)
@@ -192,28 +125,8 @@
 func TestNewIndexHashedNodesCoordinator_NilSelfPublicKeyShouldErr(t *testing.T) {
 	t.Parallel()
 
-<<<<<<< HEAD
 	arguments := createArguments()
 	arguments.SelfPublicKey = nil
-=======
-	eligibleMap := createDummyNodesMap(10, 3, "eligible")
-	waitingMap := createDummyNodesMap(3, 3, "waiting")
-	nodeShuffler := NewXorValidatorsShuffler(10, 10, 0, false)
-	epochStartSubscriber := &mock.EpochStartNotifierStub{}
-
-	arguments := ArgNodesCoordinator{
-		ShardConsensusGroupSize: 1,
-		MetaConsensusGroupSize:  1,
-		Hasher:                  &mock.HasherMock{},
-		Shuffler:                nodeShuffler,
-		EpochStartSubscriber:    epochStartSubscriber,
-		NbShards:                1,
-		EligibleNodes:           eligibleMap,
-		WaitingNodes:            waitingMap,
-		SelfPublicKey:           nil,
-		ConsensusGroupCache:     &mock.NodesCoordinatorCacheMock{},
-	}
->>>>>>> 0c4e1625
 	ihgs, err := NewIndexHashedNodesCoordinator(arguments)
 
 	assert.Nil(t, ihgs)
@@ -247,101 +160,42 @@
 func TestNewIndexHashedGroupSelector_OkValsShouldWork(t *testing.T) {
 	t.Parallel()
 
-<<<<<<< HEAD
-	arguments := createArguments()
-=======
+	arguments := createArguments()
+	ihgs, err := NewIndexHashedNodesCoordinator(arguments)
+
+	assert.NotNil(t, ihgs)
+	assert.Nil(t, err)
+}
+
+//------- LoadEligibleList
+
+func TestIndexHashedGroupSelector_SetNilEligibleMapShouldErr(t *testing.T) {
+	t.Parallel()
+
+	waitingMap := createDummyNodesMap(3, 3, "waiting")
+	arguments := createArguments()
+
+	ihgs, _ := NewIndexHashedNodesCoordinator(arguments)
+	assert.Equal(t, ErrNilInputNodesMap, ihgs.SetNodesPerShards(nil, waitingMap, 0))
+}
+
+func TestIndexHashedGroupSelector_SetNilWaitingMapShouldErr(t *testing.T) {
+	t.Parallel()
+
+	eligibleMap := createDummyNodesMap(10, 3, "eligible")
+	arguments := createArguments()
+
+	ihgs, _ := NewIndexHashedNodesCoordinator(arguments)
+	assert.Equal(t, ErrNilInputNodesMap, ihgs.SetNodesPerShards(eligibleMap, nil, 0))
+}
+
+func TestIndexHashedGroupSelector_OkValShouldWork(t *testing.T) {
+	t.Parallel()
+
 	eligibleMap := createDummyNodesMap(10, 3, "eligible")
 	waitingMap := createDummyNodesMap(3, 3, "waiting")
 	nodeShuffler := NewXorValidatorsShuffler(10, 10, 0, false)
 	epochStartSubscriber := &mock.EpochStartNotifierStub{}
-
-	arguments := ArgNodesCoordinator{
-		ShardConsensusGroupSize: 1,
-		MetaConsensusGroupSize:  1,
-		Hasher:                  &mock.HasherMock{},
-		Shuffler:                nodeShuffler,
-		EpochStartSubscriber:    epochStartSubscriber,
-		NbShards:                1,
-		EligibleNodes:           eligibleMap,
-		WaitingNodes:            waitingMap,
-		SelfPublicKey:           []byte("key"),
-		ConsensusGroupCache:     &mock.NodesCoordinatorCacheMock{},
-	}
-
->>>>>>> 0c4e1625
-	ihgs, err := NewIndexHashedNodesCoordinator(arguments)
-
-	assert.NotNil(t, ihgs)
-	assert.Nil(t, err)
-}
-
-//------- LoadEligibleList
-
-func TestIndexHashedGroupSelector_SetNilEligibleMapShouldErr(t *testing.T) {
-	t.Parallel()
-
-	waitingMap := createDummyNodesMap(3, 3, "waiting")
-<<<<<<< HEAD
-	arguments := createArguments()
-=======
-	nodeShuffler := NewXorValidatorsShuffler(10, 10, 0, false)
-	epochStartSubscriber := &mock.EpochStartNotifierStub{}
-
-	arguments := ArgNodesCoordinator{
-		ShardConsensusGroupSize: 2,
-		MetaConsensusGroupSize:  1,
-		Hasher:                  &mock.HasherMock{},
-		Shuffler:                nodeShuffler,
-		EpochStartSubscriber:    epochStartSubscriber,
-		NbShards:                1,
-		EligibleNodes:           eligibleMap,
-		WaitingNodes:            waitingMap,
-		SelfPublicKey:           []byte("key"),
-		ConsensusGroupCache:     &mock.NodesCoordinatorCacheMock{},
-	}
->>>>>>> 0c4e1625
-
-	ihgs, _ := NewIndexHashedNodesCoordinator(arguments)
-	assert.Equal(t, ErrNilInputNodesMap, ihgs.SetNodesPerShards(nil, waitingMap, 0))
-}
-
-func TestIndexHashedGroupSelector_SetNilWaitingMapShouldErr(t *testing.T) {
-	t.Parallel()
-
-<<<<<<< HEAD
-	eligibleMap := createDummyNodesMap(10, 3, "eligible")
-	arguments := createArguments()
-=======
-	eligibleMap := createDummyNodesMap(10, 1, "eligible")
-	waitingMap := createDummyNodesMap(3, 1, "waiting")
-	nodeShuffler := NewXorValidatorsShuffler(10, 10, 0, false)
-	epochStartSubscriber := &mock.EpochStartNotifierStub{}
-
-	arguments := ArgNodesCoordinator{
-		ShardConsensusGroupSize: 2,
-		MetaConsensusGroupSize:  1,
-		Hasher:                  &mock.HasherMock{},
-		Shuffler:                nodeShuffler,
-		EpochStartSubscriber:    epochStartSubscriber,
-		NbShards:                1,
-		EligibleNodes:           eligibleMap,
-		WaitingNodes:            waitingMap,
-		SelfPublicKey:           []byte("key"),
-		ConsensusGroupCache:     &mock.NodesCoordinatorCacheMock{},
-	}
->>>>>>> 0c4e1625
-
-	ihgs, _ := NewIndexHashedNodesCoordinator(arguments)
-	assert.Equal(t, ErrNilInputNodesMap, ihgs.SetNodesPerShards(eligibleMap, nil, 0))
-}
-
-func TestIndexHashedGroupSelector_OkValShouldWork(t *testing.T) {
-	t.Parallel()
-
-	eligibleMap := createDummyNodesMap(10, 3, "eligible")
-	waitingMap := createDummyNodesMap(3, 3, "waiting")
-	nodeShuffler := NewXorValidatorsShuffler(10, 10, 0, false)
-	epochStartSubscriber := &mock.EpochStartNotifierStub{}
 	bootStorer := mock.NewStorerMock()
 
 	arguments := ArgNodesCoordinator{
@@ -370,27 +224,8 @@
 func TestIndexHashedGroupSelector_NewCoordinatorGroup0SizeShouldErr(t *testing.T) {
 	t.Parallel()
 
-<<<<<<< HEAD
 	arguments := createArguments()
 	arguments.MetaConsensusGroupSize = 0
-=======
-	eligibleMap := createDummyNodesMap(10, 3, "eligible")
-	waitingMap := createDummyNodesMap(3, 3, "waiting")
-	nodeShuffler := NewXorValidatorsShuffler(10, 10, 0, false)
-	epochStartSubscriber := &mock.EpochStartNotifierStub{}
-
-	arguments := ArgNodesCoordinator{
-		MetaConsensusGroupSize: 1,
-		Hasher:                 &mock.HasherMock{},
-		Shuffler:               nodeShuffler,
-		EpochStartSubscriber:   epochStartSubscriber,
-		NbShards:               1,
-		EligibleNodes:          eligibleMap,
-		WaitingNodes:           waitingMap,
-		SelfPublicKey:          []byte("key"),
-		ConsensusGroupCache:    &mock.NodesCoordinatorCacheMock{},
-	}
->>>>>>> 0c4e1625
 	ihgs, err := NewIndexHashedNodesCoordinator(arguments)
 
 	assert.Nil(t, ihgs)
@@ -428,27 +263,7 @@
 func TestIndexHashedGroupSelector_ComputeValidatorsGroupNilRandomnessShouldErr(t *testing.T) {
 	t.Parallel()
 
-<<<<<<< HEAD
-	arguments := createArguments()
-=======
-	eligibleMap := createDummyNodesMap(10, 3, "eligible")
-	waitingMap := createDummyNodesMap(3, 3, "waiting")
-	nodeShuffler := NewXorValidatorsShuffler(10, 10, 0, false)
-	epochStartSubscriber := &mock.EpochStartNotifierStub{}
-
-	arguments := ArgNodesCoordinator{
-		ShardConsensusGroupSize: 2,
-		MetaConsensusGroupSize:  1,
-		Hasher:                  &mock.HasherMock{},
-		Shuffler:                nodeShuffler,
-		EpochStartSubscriber:    epochStartSubscriber,
-		NbShards:                1,
-		EligibleNodes:           eligibleMap,
-		WaitingNodes:            waitingMap,
-		SelfPublicKey:           []byte("key"),
-		ConsensusGroupCache:     &mock.NodesCoordinatorCacheMock{},
-	}
->>>>>>> 0c4e1625
+	arguments := createArguments()
 	ihgs, _ := NewIndexHashedNodesCoordinator(arguments)
 	list2, err := ihgs.ComputeConsensusGroup(nil, 0, 0, 0)
 
@@ -459,27 +274,7 @@
 func TestIndexHashedGroupSelector_ComputeValidatorsGroupInvalidShardIdShouldErr(t *testing.T) {
 	t.Parallel()
 
-<<<<<<< HEAD
-	arguments := createArguments()
-=======
-	eligibleMap := createDummyNodesMap(10, 3, "eligible")
-	waitingMap := createDummyNodesMap(3, 3, "waiting")
-	nodeShuffler := NewXorValidatorsShuffler(10, 10, 0, false)
-	epochStartSubscriber := &mock.EpochStartNotifierStub{}
-
-	arguments := ArgNodesCoordinator{
-		ShardConsensusGroupSize: 2,
-		MetaConsensusGroupSize:  1,
-		Hasher:                  &mock.HasherMock{},
-		Shuffler:                nodeShuffler,
-		EpochStartSubscriber:    epochStartSubscriber,
-		NbShards:                1,
-		EligibleNodes:           eligibleMap,
-		WaitingNodes:            waitingMap,
-		SelfPublicKey:           []byte("key"),
-		ConsensusGroupCache:     &mock.NodesCoordinatorCacheMock{},
-	}
->>>>>>> 0c4e1625
+	arguments := createArguments()
 	ihgs, _ := NewIndexHashedNodesCoordinator(arguments)
 	list2, err := ihgs.ComputeConsensusGroup([]byte("radomness"), 0, 5, 0)
 
@@ -763,12 +558,8 @@
 		NbShards:                1,
 		EligibleNodes:           eligibleMap,
 		WaitingNodes:            make(map[uint32][]Validator),
-<<<<<<< HEAD
 		SelfPublicKey:           selfPubKey,
-=======
-		SelfPublicKey:           []byte("key"),
 		ConsensusGroupCache:     &mock.NodesCoordinatorCacheMock{},
->>>>>>> 0c4e1625
 	}
 	ihgs, err := NewIndexHashedNodesCoordinator(arguments)
 	assert.Nil(t, err)
@@ -794,11 +585,6 @@
 	nodeShuffler := NewXorValidatorsShuffler(nodesPerShard, nodesPerShard, 0, false)
 	epochStartSubscriber := &mock.EpochStartNotifierStub{}
 
-<<<<<<< HEAD
-	//generate 400 validators
-	for i := 0; i < 400; i++ {
-		list = append(list, mock.NewValidatorMock([]byte("pk"+strconv.Itoa(i)), []byte("addr"+strconv.Itoa(i))))
-=======
 	getCounter := int32(0)
 	putCounter := int32(0)
 
@@ -811,7 +597,6 @@
 			atomic.AddInt32(&getCounter, 1)
 			return nil, false
 		},
->>>>>>> 0c4e1625
 	}
 
 	arguments := ArgNodesCoordinator{
@@ -854,7 +639,6 @@
 	eligibleMap := createDummyNodesMap(nodesPerShard, 1, "eligible")
 	nodeShuffler := NewXorValidatorsShuffler(nodesPerShard, nodesPerShard, 0, false)
 	epochStartSubscriber := &mock.EpochStartNotifierStub{}
-	bootStorer := mock.NewStorerMock()
 
 	getCounter := 0
 	putCounter := 0
@@ -889,7 +673,6 @@
 		Hasher:                  &mock.HasherMock{},
 		Shuffler:                nodeShuffler,
 		EpochStartSubscriber:    epochStartSubscriber,
-		BootStorer:              bootStorer,
 		NbShards:                1,
 		EligibleNodes:           eligibleMap,
 		WaitingNodes:            waitingMap,
@@ -919,11 +702,16 @@
 
 func BenchmarkIndexHashedGroupSelector_ComputeValidatorsGroup21of400(b *testing.B) {
 	consensusGroupSize := 21
+	list := make([]Validator, 0)
+	eligibleMap := make(map[uint32][]Validator)
+	eligibleMap[0] = list
+	nodeShuffler := NewXorValidatorsShuffler(10, 10, 0, false)
 	nodesPerShard := uint32(400)
 	waitingMap := make(map[uint32][]Validator)
 	eligibleMap := createDummyNodesMap(nodesPerShard, 1, "eligible")
 	nodeShuffler := NewXorValidatorsShuffler(nodesPerShard, nodesPerShard, 0, false)
 	epochStartSubscriber := &mock.EpochStartNotifierStub{}
+	bootStorer := mock.NewStorerMock()
 
 	arguments := ArgNodesCoordinator{
 		ShardConsensusGroupSize: consensusGroupSize,
@@ -931,6 +719,7 @@
 		Hasher:                  &mock.HasherMock{},
 		Shuffler:                nodeShuffler,
 		EpochStartSubscriber:    epochStartSubscriber,
+		BootStorer:              bootStorer,
 		NbShards:                1,
 		EligibleNodes:           eligibleMap,
 		WaitingNodes:            waitingMap,
@@ -1061,31 +850,7 @@
 func TestIndexHashedGroupSelector_GetValidatorWithPublicKeyShouldReturnErrNilPubKey(t *testing.T) {
 	t.Parallel()
 
-<<<<<<< HEAD
-	arguments := createArguments()
-=======
-	list := []Validator{
-		mock.NewValidatorMock(big.NewInt(1), 2, []byte("pk0"), []byte("addr0")),
-	}
-	eligibleMap := make(map[uint32][]Validator)
-	eligibleMap[0] = list
-	eligibleMap[core.MetachainShardId] = list
-	nodeShuffler := NewXorValidatorsShuffler(10, 10, 0, false)
-	epochStartSubscriber := &mock.EpochStartNotifierStub{}
-
-	arguments := ArgNodesCoordinator{
-		ShardConsensusGroupSize: 1,
-		MetaConsensusGroupSize:  1,
-		Hasher:                  &mock.HasherMock{},
-		Shuffler:                nodeShuffler,
-		EpochStartSubscriber:    epochStartSubscriber,
-		NbShards:                1,
-		EligibleNodes:           eligibleMap,
-		WaitingNodes:            make(map[uint32][]Validator),
-		SelfPublicKey:           []byte("key"),
-		ConsensusGroupCache:     &mock.NodesCoordinatorCacheMock{},
-	}
->>>>>>> 0c4e1625
+	arguments := createArguments()
 	ihgs, _ := NewIndexHashedNodesCoordinator(arguments)
 
 	_, _, err := ihgs.GetValidatorWithPublicKey(nil, 0)
@@ -1095,32 +860,7 @@
 func TestIndexHashedGroupSelector_GetValidatorWithPublicKeyShouldReturnErrValidatorNotFound(t *testing.T) {
 	t.Parallel()
 
-<<<<<<< HEAD
-	arguments := createArguments()
-=======
-	list := []Validator{
-		mock.NewValidatorMock(big.NewInt(1), 2, []byte("pk0"), []byte("addr0")),
-	}
-
-	eligibleMap := make(map[uint32][]Validator)
-	eligibleMap[0] = list
-	eligibleMap[core.MetachainShardId] = list
-	nodeShuffler := NewXorValidatorsShuffler(10, 10, 0, false)
-	epochStartSubscriber := &mock.EpochStartNotifierStub{}
-
-	arguments := ArgNodesCoordinator{
-		ShardConsensusGroupSize: 1,
-		MetaConsensusGroupSize:  1,
-		Hasher:                  &mock.HasherMock{},
-		Shuffler:                nodeShuffler,
-		EpochStartSubscriber:    epochStartSubscriber,
-		NbShards:                1,
-		EligibleNodes:           eligibleMap,
-		WaitingNodes:            make(map[uint32][]Validator),
-		SelfPublicKey:           []byte("key"),
-		ConsensusGroupCache:     &mock.NodesCoordinatorCacheMock{},
-	}
->>>>>>> 0c4e1625
+	arguments := createArguments()
 	ihgs, _ := NewIndexHashedNodesCoordinator(arguments)
 
 	_, _, err := ihgs.GetValidatorWithPublicKey([]byte("pk1"), 0)
@@ -1245,37 +985,7 @@
 func TestIndexHashedGroupSelector_EpochStart(t *testing.T) {
 	t.Parallel()
 
-<<<<<<< HEAD
-	arguments := createArguments()
-=======
-	consensusShard := 3
-	consensusMeta := 5
-	nodesShard := uint32(5)
-	nodesMeta := uint32(5)
-	nbShardsWithoutMeta := uint32(6)
-	hysteresis := float32(0.2)
-	adaptivity := false
-
-	eligibleMap := createDummyNodesMap(nodesShard, nbShardsWithoutMeta, "eligible")
-	waitingMap := createDummyNodesMap(1, nbShardsWithoutMeta, "waiting")
-	nodeShuffler := NewXorValidatorsShuffler(nodesShard, nodesMeta, hysteresis, adaptivity)
-	epochStartSubscriber := &mock.EpochStartNotifierStub{}
-	selfShardId := uint32(1)
-	selfPubKey := eligibleMap[selfShardId][0].PubKey()
-
-	arguments := ArgNodesCoordinator{
-		ShardConsensusGroupSize: consensusShard,
-		MetaConsensusGroupSize:  consensusMeta,
-		Hasher:                  &mock.HasherMock{},
-		Shuffler:                nodeShuffler,
-		EpochStartSubscriber:    epochStartSubscriber,
-		NbShards:                nbShardsWithoutMeta,
-		EligibleNodes:           eligibleMap,
-		WaitingNodes:            waitingMap,
-		SelfPublicKey:           selfPubKey,
-		ConsensusGroupCache:     &mock.NodesCoordinatorCacheMock{},
-	}
->>>>>>> 0c4e1625
+	arguments := createArguments()
 
 	ihgs, err := NewIndexHashedNodesCoordinator(arguments)
 	require.Nil(t, err)
