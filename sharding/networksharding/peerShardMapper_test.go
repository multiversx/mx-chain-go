package networksharding_test

import (
	"bytes"
	"errors"
	"fmt"
	"sync"
	"testing"

	"github.com/ElrondNetwork/elrond-go-core/core"
	"github.com/ElrondNetwork/elrond-go-core/core/check"
	"github.com/ElrondNetwork/elrond-go/common"
	"github.com/ElrondNetwork/elrond-go/p2p"
	"github.com/ElrondNetwork/elrond-go/sharding/networksharding"
	"github.com/ElrondNetwork/elrond-go/sharding/nodesCoordinator"
	"github.com/ElrondNetwork/elrond-go/testscommon"
	"github.com/ElrondNetwork/elrond-go/testscommon/p2pmocks"
	"github.com/ElrondNetwork/elrond-go/testscommon/shardingMocks"
	"github.com/stretchr/testify/assert"
)

// ------- NewPeerShardMapper

func createMockArgumentForPeerShardMapper() networksharding.ArgPeerShardMapper {
	return networksharding.ArgPeerShardMapper{
		PeerIdPkCache:         testscommon.NewCacherMock(),
		FallbackPkShardCache:  testscommon.NewCacherMock(),
		FallbackPidShardCache: testscommon.NewCacherMock(),
		NodesCoordinator:      &shardingMocks.NodesCoordinatorMock{},
		PreferredPeersHolder:  &p2pmocks.PeersHolderStub{},
	}
}

func createPeerShardMapper() *networksharding.PeerShardMapper {
	psm, _ := networksharding.NewPeerShardMapper(createMockArgumentForPeerShardMapper())
	return psm
}

func TestNewPeerShardMapper_NilNodesCoordinatorShouldErr(t *testing.T) {
	t.Parallel()

	arg := createMockArgumentForPeerShardMapper()
	arg.NodesCoordinator = nil
	psm, err := networksharding.NewPeerShardMapper(arg)

	assert.True(t, check.IfNil(psm))
	assert.Equal(t, nodesCoordinator.ErrNilNodesCoordinator, err)
}

func TestNewPeerShardMapper_NilCacherForPeerIdPkShouldErr(t *testing.T) {
	t.Parallel()

	arg := createMockArgumentForPeerShardMapper()
	arg.PeerIdPkCache = nil
	psm, err := networksharding.NewPeerShardMapper(arg)

	assert.True(t, check.IfNil(psm))
	assert.True(t, errors.Is(err, nodesCoordinator.ErrNilCacher))
}

func TestNewPeerShardMapper_NilCacherForPkShardIdShouldErr(t *testing.T) {
	t.Parallel()

	arg := createMockArgumentForPeerShardMapper()
	arg.FallbackPkShardCache = nil
	psm, err := networksharding.NewPeerShardMapper(arg)

	assert.True(t, check.IfNil(psm))
	assert.True(t, errors.Is(err, nodesCoordinator.ErrNilCacher))
}

func TestNewPeerShardMapper_NilCacherForPeerIdShardIdShouldErr(t *testing.T) {
	t.Parallel()

	arg := createMockArgumentForPeerShardMapper()
	arg.FallbackPidShardCache = nil
	psm, err := networksharding.NewPeerShardMapper(arg)

	assert.True(t, check.IfNil(psm))
	assert.True(t, errors.Is(err, nodesCoordinator.ErrNilCacher))
}

func TestNewPeerShardMapper_NilPreferredShouldErr(t *testing.T) {
	t.Parallel()

	arg := createMockArgumentForPeerShardMapper()
	arg.PreferredPeersHolder = nil
	psm, err := networksharding.NewPeerShardMapper(arg)

	assert.True(t, check.IfNil(psm))
	assert.Equal(t, p2p.ErrNilPreferredPeersHolder, err)
}

func TestNewPeerShardMapper_ShouldWork(t *testing.T) {
	t.Parallel()

	arg := createMockArgumentForPeerShardMapper()
	psm, err := networksharding.NewPeerShardMapper(arg)

	assert.False(t, check.IfNil(psm))
	assert.Nil(t, err)
}

// ------- UpdatePeerIdPublicKey

func TestPeerShardMapper_UpdatePeerIDInfoShouldWork(t *testing.T) {
	t.Parallel()

	psm := createPeerShardMapper()
	pid := core.PeerID("dummy peer ID")
	pk := []byte("dummy pk")
	shardID := uint32(3737)

	psm.UpdatePeerIDInfo(pid, pk, shardID)

	pkRecovered := psm.GetPkFromPidPk(pid)
	assert.Equal(t, pk, pkRecovered)

	shIDFromPid := psm.GetShardIdFromPidShardId(pid)
	assert.Equal(t, shardID, shIDFromPid)

	shIDFromPk := psm.GetShardIdFromPkShardId(pk)
	assert.Equal(t, shardID, shIDFromPk)

	peerInfo := psm.GetPeerInfo(pid)
	assert.Equal(t,
		core.P2PPeerInfo{
			PeerType: core.ObserverPeer,
			ShardID:  shardID,
			PkBytes:  pk,
		},
		peerInfo)
}

func TestPeerShardMapper_UpdatePeerIDInfoMorePidsThanAllowedShouldTrim(t *testing.T) {
	t.Parallel()

	psm := createPeerShardMapper()
	pk := []byte("dummy pk")
	pids := make([]core.PeerID, networksharding.MaxNumPidsPerPk+1)
	for i := 0; i < networksharding.MaxNumPidsPerPk+1; i++ {
		pids[i] = core.PeerID(fmt.Sprintf("pid %d", i))
		psm.UpdatePeerIDInfo(pids[i], pk, core.AllShardId)
	}

	for i := 0; i < networksharding.MaxNumPidsPerPk+1; i++ {
		shouldExists := i > 0 // the pid is evicted based on the first-in-first-out rule
		pkRecovered := psm.GetPkFromPidPk(pids[i])

		if shouldExists {
			assert.Equal(t, pk, pkRecovered)
		} else {
			assert.Nil(t, pkRecovered)
		}
	}
}

func TestPeerShardMapper_UpdatePeerIDInfoShouldUpdatePkForExistentPid(t *testing.T) {
	t.Parallel()

	psm := createPeerShardMapper()
	pk1 := []byte("dummy pk1")
	pk2 := []byte("dummy pk2")
	pids := make([]core.PeerID, networksharding.MaxNumPidsPerPk+1)
	for i := 0; i < networksharding.MaxNumPidsPerPk; i++ {
		pids[i] = core.PeerID(fmt.Sprintf("pid %d", i))
	}

	newPid := core.PeerID("new pid")
	psm.UpdatePeerIDInfo(pids[0], pk1, 0)
	psm.UpdatePeerIDInfo(newPid, pk1, 0)

	for i := 0; i < networksharding.MaxNumPidsPerPk; i++ {
		psm.UpdatePeerIDInfo(pids[i], pk2, core.AllShardId)
	}

	for i := 0; i < networksharding.MaxNumPidsPerPk; i++ {
		pkRecovered := psm.GetPkFromPidPk(pids[i])

		assert.Equal(t, pk2, pkRecovered)
	}

	assert.Equal(t, []core.PeerID{newPid}, psm.GetFromPkPeerId(pk1))
}

func TestPeerShardMapper_UpdatePeerIDInfoWrongTypePkInPeerIdPkShouldRemove(t *testing.T) {
	t.Parallel()

	psm := createPeerShardMapper()
	pk1 := []byte("dummy pk1")
	pid1 := core.PeerID("pid1")

	wrongTypePk := uint64(7)
	psm.PeerIdPk().Put([]byte(pid1), wrongTypePk, 8)

	psm.UpdatePeerIDInfo(pid1, pk1, core.AllShardId)

	pkRecovered := psm.GetPkFromPidPk(pid1)
	assert.Equal(t, pk1, pkRecovered)
}

func TestPeerShardMapper_UpdatePeerIDInfoShouldWorkConcurrently(t *testing.T) {
	t.Parallel()

	psm := createPeerShardMapper()
	pk := []byte("dummy pk")
	shardId := uint32(67)

	numUpdates := 100
	wg := &sync.WaitGroup{}
	wg.Add(numUpdates)
	for i := 0; i < numUpdates; i++ {
		go func() {
			psm.UpdatePeerIDInfo("", pk, shardId)
			wg.Done()
		}()
	}
	wg.Wait()

	shardidRecovered := psm.GetShardIdFromPkShardId(pk)
	assert.Equal(t, shardId, shardidRecovered)
}

// ------- UpdatePeerIDPublicKeyPair

func TestPeerShardMapper_UpdatePeerIDPublicKeyPairShouldWork(t *testing.T) {
	t.Parallel()

	psm := createPeerShardMapper()
	pid := core.PeerID("dummy peer ID")
	pk := []byte("dummy pk")

	psm.UpdatePeerIDPublicKeyPair(pid, pk)

	pkRecovered := psm.GetPkFromPidPk(pid)
	assert.Equal(t, pk, pkRecovered)

	pidRecovered := psm.GetFromPkPeerId(pk)
	assert.Equal(t, []core.PeerID{pid}, pidRecovered)
}

// ------- GetPeerInfo

func TestPeerShardMapper_GetPeerInfoPkNotFoundShouldReturnUnknown(t *testing.T) {
	t.Parallel()

	psm := createPeerShardMapper()
	pid := core.PeerID("dummy peer ID")

	peerInfo := psm.GetPeerInfo(pid)
	expectedPeerInfo := core.P2PPeerInfo{
		PeerType:    core.UnknownPeer,
		ShardID:     0,
		PeerSubType: core.RegularPeer,
	}

	assert.Equal(t, expectedPeerInfo, peerInfo)
}

func TestPeerShardMapper_GetPeerInfoNodesCoordinatorHasTheShardId(t *testing.T) {
	t.Parallel()

	shardId := uint32(445)
	pk := []byte("dummy pk")
	arg := createMockArgumentForPeerShardMapper()
	arg.NodesCoordinator = &shardingMocks.NodesCoordinatorStub{
		GetValidatorWithPublicKeyCalled: func(publicKey []byte) (validator nodesCoordinator.Validator, u uint32, e error) {
			if bytes.Equal(publicKey, pk) {
				return nil, shardId, nil
			}

			return nil, 0, nil
		},
	}
	psm, _ := networksharding.NewPeerShardMapper(arg)
	pid := core.PeerID("dummy peer ID")
	psm.UpdatePeerIDInfo(pid, pk, core.AllShardId)

	peerInfo := psm.GetPeerInfo(pid)
	expectedPeerInfo := core.P2PPeerInfo{
		PeerType:    core.ValidatorPeer,
		PeerSubType: core.RegularPeer,
		ShardID:     shardId,
		PkBytes:     pk,
	}

	assert.Equal(t, expectedPeerInfo, peerInfo)
}

func TestPeerShardMapper_GetPeerInfoNodesCoordinatorWrongTypeInCacheShouldReturnUnknown(t *testing.T) {
	t.Parallel()

	wrongTypePk := uint64(6)
	psm, _ := networksharding.NewPeerShardMapper(createMockArgumentForPeerShardMapper())
	pid := core.PeerID("dummy peer ID")
	psm.PeerIdPk().Put([]byte(pid), wrongTypePk, 8)

	peerInfo := psm.GetPeerInfo(pid)
	expectedPeerInfo := core.P2PPeerInfo{
		PeerType:    core.UnknownPeer,
		ShardID:     0,
		PeerSubType: core.RegularPeer,
	}

	assert.Equal(t, expectedPeerInfo, peerInfo)
}

func TestPeerShardMapper_GetPeerInfoNodesCoordinatorDoesntHaveItShouldReturnFromTheFallbackMap(t *testing.T) {
	t.Parallel()

	shardId := uint32(445)
	pk := []byte("dummy pk")
	arg := createMockArgumentForPeerShardMapper()
	arg.NodesCoordinator = &shardingMocks.NodesCoordinatorStub{
		GetValidatorWithPublicKeyCalled: func(publicKey []byte) (validator nodesCoordinator.Validator, u uint32, e error) {
			return nil, 0, errors.New("not found")
		},
	}
	psm, _ := networksharding.NewPeerShardMapper(arg)
	pid := core.PeerID("dummy peer ID")
	psm.UpdatePeerIDInfo(pid, pk, shardId)

	peerInfo := psm.GetPeerInfo(pid)
	expectedPeerInfo := core.P2PPeerInfo{
		PeerType:    core.ObserverPeer,
		PeerSubType: core.RegularPeer,
		ShardID:     shardId,
		PkBytes:     pk,
	}

	assert.Equal(t, expectedPeerInfo, peerInfo)
}

func TestPeerShardMapper_GetPeerInfoNodesCoordinatorDoesntHaveItWrongTypeInCacheShouldReturnUnknown(t *testing.T) {
	t.Parallel()

	pk := []byte("dummy pk")
	arg := createMockArgumentForPeerShardMapper()
	arg.NodesCoordinator = &shardingMocks.NodesCoordinatorStub{
		GetValidatorWithPublicKeyCalled: func(publicKey []byte) (validator nodesCoordinator.Validator, u uint32, e error) {
			return nil, 0, errors.New("not found")
		},
	}
	psm, _ := networksharding.NewPeerShardMapper(arg)
	pid := core.PeerID("dummy peer ID")
	psm.UpdatePeerIDInfo(pid, pk, core.AllShardId)
	wrongTypeShardId := "shard 4"
	psm.FallbackPkShard().Put(pk, wrongTypeShardId, len(wrongTypeShardId))

	peerInfo := psm.GetPeerInfo(pid)
	expectedPeerInfo := core.P2PPeerInfo{
		PeerType:    core.UnknownPeer,
		ShardID:     0,
		PeerSubType: core.RegularPeer,
	}

	assert.Equal(t, expectedPeerInfo, peerInfo)
}

func TestPeerShardMapper_GetPeerInfoNodesCoordinatorDoesntHaveItShouldReturnFromTheSecondFallbackMap(t *testing.T) {
	t.Parallel()

	shardId := uint32(445)
	pk := []byte("dummy pk")
	arg := createMockArgumentForPeerShardMapper()
	arg.NodesCoordinator = &shardingMocks.NodesCoordinatorStub{
		GetValidatorWithPublicKeyCalled: func(publicKey []byte) (validator nodesCoordinator.Validator, u uint32, e error) {
			return nil, 0, errors.New("not found")
		},
	}
	psm, _ := networksharding.NewPeerShardMapper(arg)
	pid := core.PeerID("dummy peer ID")
	psm.UpdatePeerIDInfo(pid, pk, shardId)

	peerInfo := psm.GetPeerInfo(pid)
	expectedPeerInfo := core.P2PPeerInfo{
		PeerType:    core.ObserverPeer,
		ShardID:     shardId,
		PeerSubType: core.RegularPeer,
		PkBytes:     pk,
	}

	assert.Equal(t, expectedPeerInfo, peerInfo)
}

func TestPeerShardMapper_GetPeerInfoShouldRetUnknownShardId(t *testing.T) {
	t.Parallel()

	pk := []byte("dummy pk")
	arg := createMockArgumentForPeerShardMapper()
	arg.NodesCoordinator = &shardingMocks.NodesCoordinatorStub{
		GetValidatorWithPublicKeyCalled: func(publicKey []byte) (validator nodesCoordinator.Validator, u uint32, e error) {
			return nil, 0, errors.New("not found")
		},
	}
	psm, _ := networksharding.NewPeerShardMapper(arg)
	pid := core.PeerID("dummy peer ID")
	psm.UpdatePeerIDInfo(pid, pk, core.AllShardId)

	peerInfo := psm.GetPeerInfo(pid)
	expectedPeerInfo := core.P2PPeerInfo{
		PeerType:    core.UnknownPeer,
		ShardID:     0,
		PeerSubType: core.RegularPeer,
	}

	assert.Equal(t, expectedPeerInfo, peerInfo)
}

func TestPeerShardMapper_GetPeerInfoWithWrongTypeInCacheShouldReturnUnknown(t *testing.T) {
	t.Parallel()

	arg := createMockArgumentForPeerShardMapper()
	arg.NodesCoordinator = &shardingMocks.NodesCoordinatorStub{
		GetValidatorWithPublicKeyCalled: func(publicKey []byte) (validator nodesCoordinator.Validator, u uint32, e error) {
			return nil, 0, errors.New("not found")
		},
	}
	psm, _ := networksharding.NewPeerShardMapper(arg)
	pid := core.PeerID("dummy peer ID")
	wrongTypeShardId := "shard 4"
	psm.FallbackPidShard().Put([]byte(pid), wrongTypeShardId, len(wrongTypeShardId))

	peerInfo := psm.GetPeerInfo(pid)
	expectedPeerInfo := core.P2PPeerInfo{
		PeerType:    core.UnknownPeer,
		ShardID:     0,
		PeerSubType: core.RegularPeer,
	}

	assert.Equal(t, expectedPeerInfo, peerInfo)
}

func TestPeerShardMapper_GetPeerInfoShouldWorkConcurrently(t *testing.T) {
	t.Parallel()

	shardId := uint32(445)
	pk := []byte("dummy pk")
	arg := createMockArgumentForPeerShardMapper()
	arg.NodesCoordinator = &shardingMocks.NodesCoordinatorStub{
		GetValidatorWithPublicKeyCalled: func(publicKey []byte) (validator nodesCoordinator.Validator, u uint32, e error) {
			return nil, 0, errors.New("not found")
		},
	}
	psm, _ := networksharding.NewPeerShardMapper(arg)
	pid := core.PeerID("dummy peer ID")
	psm.UpdatePeerIDInfo(pid, pk, shardId)

	numUpdates := 100
	wg := &sync.WaitGroup{}
	wg.Add(numUpdates)
	for i := 0; i < numUpdates; i++ {
		go func() {
			peerInfo := psm.GetPeerInfo(pid)
			expectedPeerInfo := core.P2PPeerInfo{
				PeerType:    core.ObserverPeer,
				PeerSubType: core.RegularPeer,
				ShardID:     shardId,
				PkBytes:     pk,
			}

			assert.Equal(t, expectedPeerInfo, peerInfo)

			wg.Done()
		}()
	}
	wg.Wait()
}

func TestPeerShardMapper_NotifyOrder(t *testing.T) {
	t.Parallel()

	psm := createPeerShardMapper()

	assert.Equal(t, uint32(common.NetworkShardingOrder), psm.NotifyOrder())
}

func TestPeerShardMapper_UpdatePeerIDPublicKey(t *testing.T) {
	t.Parallel()

	pid1 := core.PeerID("pid1")
	pid2 := core.PeerID("pid2")
	pk1 := []byte("pk1")
	pk2 := []byte("pk2")

	t.Run("peer shard mapper is new, adding a pair should return true", func(t *testing.T) {
		t.Parallel()

		psm := createPeerShardMapper()

		assert.True(t, psm.UpdatePeerIDPublicKey(pid1, pk1))
	})
	t.Run("pair exists, adding the pairs multiple times should return false", func(t *testing.T) {
		t.Parallel()

		psm := createPeerShardMapper()

		_ = psm.UpdatePeerIDPublicKey(pid1, pk1)
		numTries := 1000
		for i := 0; i < numTries; i++ {
			assert.False(t, psm.UpdatePeerIDPublicKey(pid1, pk1))
		}
	})
	t.Run("pair exists but on a different public key returns true", func(t *testing.T) {
		t.Parallel()

		psm := createPeerShardMapper()

		_ = psm.UpdatePeerIDPublicKey(pid1, pk1)
		assert.True(t, psm.UpdatePeerIDPublicKey(pid1, pk2))
		assert.True(t, psm.UpdatePeerIDPublicKey(pid1, pk1))
		assert.True(t, psm.UpdatePeerIDPublicKey(pid1, pk2))
	})
	t.Run("pair exists but on a different pid returns true", func(t *testing.T) {
		t.Parallel()

		psm := createPeerShardMapper()

		_ = psm.UpdatePeerIDPublicKey(pid1, pk1)
		assert.True(t, psm.UpdatePeerIDPublicKey(pid2, pk1))
		assert.False(t, psm.UpdatePeerIDPublicKey(pid1, pk1))
		assert.False(t, psm.UpdatePeerIDPublicKey(pid2, pk1))
	})
}

func TestPeerShardMapper_GetLastKnownPeerID(t *testing.T) {
	t.Parallel()

	pid1 := core.PeerID("pid1")
	pid2 := core.PeerID("pid2")
	pk1 := []byte("pk1")
	pk2 := []byte("pk2")

	t.Run("no pk in cache should return false", func(t *testing.T) {
		t.Parallel()

		psm := createPeerShardMapper()
		pid, ok := psm.GetLastKnownPeerID(pk1)
<<<<<<< HEAD
		assert.Nil(t, pid)
=======
		assert.Equal(t, core.PeerID(""), pid)
>>>>>>> ec5c6e2e
		assert.False(t, ok)
	})
	t.Run("cast error should return false", func(t *testing.T) {
		t.Parallel()

		psm := createPeerShardMapper()
		dummyData := "dummy data"
		psm.PkPeerId().Put(pk1, dummyData, len(dummyData))

		pid, ok := psm.GetLastKnownPeerID(pk1)
<<<<<<< HEAD
		assert.Nil(t, pid)
=======
		assert.Equal(t, core.PeerID(""), pid)
>>>>>>> ec5c6e2e
		assert.False(t, ok)
	})
	t.Run("should work", func(t *testing.T) {
		t.Parallel()

		psm := createPeerShardMapper()
		psm.UpdatePeerIDPublicKeyPair(pid1, pk1)
		pid, ok := psm.GetLastKnownPeerID(pk1)
		assert.True(t, ok)
<<<<<<< HEAD
		assert.Equal(t, &pid1, pid)
=======
		assert.Equal(t, pid1, pid)
>>>>>>> ec5c6e2e

		psm.UpdatePeerIDPublicKeyPair(pid2, pk2)
		pid, ok = psm.GetLastKnownPeerID(pk2)
		assert.True(t, ok)
<<<<<<< HEAD
		assert.Equal(t, &pid2, pid)
=======
		assert.Equal(t, pid2, pid)
>>>>>>> ec5c6e2e
	})
}

func TestPeerShardMapper_PutPeerIdShardId(t *testing.T) {
	t.Parallel()

	providedPid := core.PeerID("provided pid")
	providedShardID := uint32(123)
	wasCalled := false
	args := createMockArgumentForPeerShardMapper()
	args.PreferredPeersHolder = &p2pmocks.PeersHolderStub{
		PutShardIDCalled: func(peerID core.PeerID, shardID uint32) {
			wasCalled = true
			assert.Equal(t, providedPid, peerID)
			assert.Equal(t, providedShardID, shardID)
		},
	}
	psm, _ := networksharding.NewPeerShardMapper(args)
	assert.False(t, check.IfNil(psm))

	psm.PutPeerIdShardId(providedPid, providedShardID)
	assert.True(t, wasCalled)
}<|MERGE_RESOLUTION|>--- conflicted
+++ resolved
@@ -536,11 +536,7 @@
 
 		psm := createPeerShardMapper()
 		pid, ok := psm.GetLastKnownPeerID(pk1)
-<<<<<<< HEAD
-		assert.Nil(t, pid)
-=======
 		assert.Equal(t, core.PeerID(""), pid)
->>>>>>> ec5c6e2e
 		assert.False(t, ok)
 	})
 	t.Run("cast error should return false", func(t *testing.T) {
@@ -551,11 +547,7 @@
 		psm.PkPeerId().Put(pk1, dummyData, len(dummyData))
 
 		pid, ok := psm.GetLastKnownPeerID(pk1)
-<<<<<<< HEAD
-		assert.Nil(t, pid)
-=======
 		assert.Equal(t, core.PeerID(""), pid)
->>>>>>> ec5c6e2e
 		assert.False(t, ok)
 	})
 	t.Run("should work", func(t *testing.T) {
@@ -565,20 +557,12 @@
 		psm.UpdatePeerIDPublicKeyPair(pid1, pk1)
 		pid, ok := psm.GetLastKnownPeerID(pk1)
 		assert.True(t, ok)
-<<<<<<< HEAD
-		assert.Equal(t, &pid1, pid)
-=======
 		assert.Equal(t, pid1, pid)
->>>>>>> ec5c6e2e
 
 		psm.UpdatePeerIDPublicKeyPair(pid2, pk2)
 		pid, ok = psm.GetLastKnownPeerID(pk2)
 		assert.True(t, ok)
-<<<<<<< HEAD
-		assert.Equal(t, &pid2, pid)
-=======
 		assert.Equal(t, pid2, pid)
->>>>>>> ec5c6e2e
 	})
 }
 
