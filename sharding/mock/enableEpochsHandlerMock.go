--- conflicted
+++ resolved
@@ -561,7 +561,6 @@
 	return false
 }
 
-<<<<<<< HEAD
 // IsStakeLimitsFlagEnabled -
 func (mock *EnableEpochsHandlerMock) IsStakeLimitsFlagEnabled() bool {
 	return false
@@ -599,10 +598,11 @@
 
 // IsStakingV4Started -
 func (mock *EnableEpochsHandlerMock) IsStakingV4Started() bool {
-=======
+	return false
+}
+
 // IsAlwaysSaveTokenMetaDataEnabled -
 func (mock *EnableEpochsHandlerMock) IsAlwaysSaveTokenMetaDataEnabled() bool {
->>>>>>> d0d05e77
 	return false
 }
 
