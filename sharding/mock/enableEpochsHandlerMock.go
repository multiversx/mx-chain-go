--- conflicted
+++ resolved
@@ -541,16 +541,21 @@
 	return false
 }
 
-<<<<<<< HEAD
-// IsRuntimeMemStoreLimitEnabled returns false
-=======
 // IsRuntimeMemStoreLimitEnabled -
->>>>>>> a3ca9d09
 func (mock *EnableEpochsHandlerMock) IsRuntimeMemStoreLimitEnabled() bool {
 	return false
 }
 
-<<<<<<< HEAD
+// IsMaxBlockchainHookCountersFlagEnabled -
+func (mock *EnableEpochsHandlerMock) IsMaxBlockchainHookCountersFlagEnabled() bool {
+	return false
+}
+
+// IsWipeSingleNFTLiquidityDecreaseEnabled -
+func (mock *EnableEpochsHandlerMock) IsWipeSingleNFTLiquidityDecreaseEnabled() bool {
+	return false
+}
+
 // IsGuardAccountEnabled returns false
 func (mock *EnableEpochsHandlerMock) IsGuardAccountEnabled() bool {
 	return false
@@ -558,15 +563,6 @@
 
 // IsSetGuardianEnabled returns false
 func (mock *EnableEpochsHandlerMock) IsSetGuardianEnabled() bool {
-=======
-// IsMaxBlockchainHookCountersFlagEnabled -
-func (mock *EnableEpochsHandlerMock) IsMaxBlockchainHookCountersFlagEnabled() bool {
-	return false
-}
-
-// IsWipeSingleNFTLiquidityDecreaseEnabled -
-func (mock *EnableEpochsHandlerMock) IsWipeSingleNFTLiquidityDecreaseEnabled() bool {
->>>>>>> a3ca9d09
 	return false
 }
 
