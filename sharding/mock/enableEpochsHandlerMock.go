package mock

import (
	"github.com/multiversx/mx-chain-core-go/core"
	"github.com/multiversx/mx-chain-go/common"
)

// EnableEpochsHandlerMock -
type EnableEpochsHandlerMock struct {
	RefactorPeersMiniBlocksEnableEpochField   uint32
	IsRefactorPeersMiniBlocksFlagEnabledField bool
	CurrentEpoch                              uint32
}

<<<<<<< HEAD
// BlockGasAndFeesReCheckEnableEpoch returns 0
func (mock *EnableEpochsHandlerMock) BlockGasAndFeesReCheckEnableEpoch() uint32 {
	return 0
}

// StakingV2EnableEpoch returns 0
func (mock *EnableEpochsHandlerMock) StakingV2EnableEpoch() uint32 {
	return 0
}

// ScheduledMiniBlocksEnableEpoch returns 0
func (mock *EnableEpochsHandlerMock) ScheduledMiniBlocksEnableEpoch() uint32 {
	return 0
}

// SwitchJailWaitingEnableEpoch returns 0
func (mock *EnableEpochsHandlerMock) SwitchJailWaitingEnableEpoch() uint32 {
	return 0
}

// BalanceWaitingListsEnableEpoch returns 0
func (mock *EnableEpochsHandlerMock) BalanceWaitingListsEnableEpoch() uint32 {
	return 0
}

// MultiESDTTransferAsyncCallBackEnableEpoch returns 0
func (mock *EnableEpochsHandlerMock) MultiESDTTransferAsyncCallBackEnableEpoch() uint32 {
	return 0
}

// FixOOGReturnCodeEnableEpoch returns 0
func (mock *EnableEpochsHandlerMock) FixOOGReturnCodeEnableEpoch() uint32 {
	return 0
}

// RemoveNonUpdatedStorageEnableEpoch returns 0
func (mock *EnableEpochsHandlerMock) RemoveNonUpdatedStorageEnableEpoch() uint32 {
	return 0
}

// CreateNFTThroughExecByCallerEnableEpoch returns 0
func (mock *EnableEpochsHandlerMock) CreateNFTThroughExecByCallerEnableEpoch() uint32 {
	return 0
}

// FixFailExecutionOnErrorEnableEpoch returns 0
func (mock *EnableEpochsHandlerMock) FixFailExecutionOnErrorEnableEpoch() uint32 {
	return 0
}

// ManagedCryptoAPIEnableEpoch returns 0
func (mock *EnableEpochsHandlerMock) ManagedCryptoAPIEnableEpoch() uint32 {
	return 0
}

// DisableExecByCallerEnableEpoch returns 0
func (mock *EnableEpochsHandlerMock) DisableExecByCallerEnableEpoch() uint32 {
	return 0
}

// RefactorContextEnableEpoch returns 0
func (mock *EnableEpochsHandlerMock) RefactorContextEnableEpoch() uint32 {
	return 0
}

// CheckExecuteReadOnlyEnableEpoch returns 0
func (mock *EnableEpochsHandlerMock) CheckExecuteReadOnlyEnableEpoch() uint32 {
	return 0
}

// StorageAPICostOptimizationEnableEpoch returns 0
func (mock *EnableEpochsHandlerMock) StorageAPICostOptimizationEnableEpoch() uint32 {
	return 0
}

// MiniBlockPartialExecutionEnableEpoch returns 0
func (mock *EnableEpochsHandlerMock) MiniBlockPartialExecutionEnableEpoch() uint32 {
	return 0
}

// StakingV4Step2EnableEpoch -
func (mock *EnableEpochsHandlerMock) StakingV4Step2EnableEpoch() uint32 {
	return 0
}

// StakingV4Step1EnableEpoch -
func (mock *EnableEpochsHandlerMock) StakingV4Step1EnableEpoch() uint32 {
	return 0
}

// RefactorPeersMiniBlocksEnableEpoch returns 0
func (mock *EnableEpochsHandlerMock) RefactorPeersMiniBlocksEnableEpoch() uint32 {
	return mock.RefactorPeersMiniBlocksEnableEpochField
}

// IsSCDeployFlagEnabled returns false
func (mock *EnableEpochsHandlerMock) IsSCDeployFlagEnabled() bool {
	return false
}

// IsBuiltInFunctionsFlagEnabled returns false
func (mock *EnableEpochsHandlerMock) IsBuiltInFunctionsFlagEnabled() bool {
	return false
}

// IsRelayedTransactionsFlagEnabled returns false
func (mock *EnableEpochsHandlerMock) IsRelayedTransactionsFlagEnabled() bool {
	return false
}

// IsPenalizedTooMuchGasFlagEnabled returns false
func (mock *EnableEpochsHandlerMock) IsPenalizedTooMuchGasFlagEnabled() bool {
	return false
}

// ResetPenalizedTooMuchGasFlag does nothing
func (mock *EnableEpochsHandlerMock) ResetPenalizedTooMuchGasFlag() {
}

// IsSwitchJailWaitingFlagEnabled returns false
func (mock *EnableEpochsHandlerMock) IsSwitchJailWaitingFlagEnabled() bool {
	return false
}

// IsBelowSignedThresholdFlagEnabled returns false
func (mock *EnableEpochsHandlerMock) IsBelowSignedThresholdFlagEnabled() bool {
	return false
}

// IsSwitchHysteresisForMinNodesFlagEnabled returns false
func (mock *EnableEpochsHandlerMock) IsSwitchHysteresisForMinNodesFlagEnabled() bool {
	return false
}

// IsSwitchHysteresisForMinNodesFlagEnabledForCurrentEpoch returns false
func (mock *EnableEpochsHandlerMock) IsSwitchHysteresisForMinNodesFlagEnabledForCurrentEpoch() bool {
	return false
}

// IsTransactionSignedWithTxHashFlagEnabled returns false
func (mock *EnableEpochsHandlerMock) IsTransactionSignedWithTxHashFlagEnabled() bool {
	return false
}

// IsMetaProtectionFlagEnabled returns false
func (mock *EnableEpochsHandlerMock) IsMetaProtectionFlagEnabled() bool {
	return false
}

// IsAheadOfTimeGasUsageFlagEnabled returns false
func (mock *EnableEpochsHandlerMock) IsAheadOfTimeGasUsageFlagEnabled() bool {
	return false
}

// IsGasPriceModifierFlagEnabled returns false
func (mock *EnableEpochsHandlerMock) IsGasPriceModifierFlagEnabled() bool {
	return false
}

// IsRepairCallbackFlagEnabled returns false
func (mock *EnableEpochsHandlerMock) IsRepairCallbackFlagEnabled() bool {
	return false
}

// IsBalanceWaitingListsFlagEnabled returns false
func (mock *EnableEpochsHandlerMock) IsBalanceWaitingListsFlagEnabled() bool {
	return false
}

// IsReturnDataToLastTransferFlagEnabled returns false
func (mock *EnableEpochsHandlerMock) IsReturnDataToLastTransferFlagEnabled() bool {
	return false
}

// IsSenderInOutTransferFlagEnabled returns false
func (mock *EnableEpochsHandlerMock) IsSenderInOutTransferFlagEnabled() bool {
	return false
}

// IsStakeFlagEnabled returns false
func (mock *EnableEpochsHandlerMock) IsStakeFlagEnabled() bool {
	return false
}

// IsStakingV2FlagEnabled returns false
func (mock *EnableEpochsHandlerMock) IsStakingV2FlagEnabled() bool {
	return false
}

// IsStakingV2OwnerFlagEnabled returns false
func (mock *EnableEpochsHandlerMock) IsStakingV2OwnerFlagEnabled() bool {
	return false
}

// IsStakingV2FlagEnabledForActivationEpochCompleted returns false
func (mock *EnableEpochsHandlerMock) IsStakingV2FlagEnabledForActivationEpochCompleted() bool {
	return false
}

// IsDoubleKeyProtectionFlagEnabled returns false
func (mock *EnableEpochsHandlerMock) IsDoubleKeyProtectionFlagEnabled() bool {
	return false
}

// IsESDTFlagEnabled returns false
func (mock *EnableEpochsHandlerMock) IsESDTFlagEnabled() bool {
	return false
}

// IsESDTFlagEnabledForCurrentEpoch returns false
func (mock *EnableEpochsHandlerMock) IsESDTFlagEnabledForCurrentEpoch() bool {
	return false
}

// IsGovernanceFlagEnabled returns false
func (mock *EnableEpochsHandlerMock) IsGovernanceFlagEnabled() bool {
	return false
}

// IsGovernanceFlagEnabledForCurrentEpoch returns false
func (mock *EnableEpochsHandlerMock) IsGovernanceFlagEnabledForCurrentEpoch() bool {
	return false
}

// IsDelegationManagerFlagEnabled returns false
func (mock *EnableEpochsHandlerMock) IsDelegationManagerFlagEnabled() bool {
	return false
}

// IsDelegationSmartContractFlagEnabled returns false
func (mock *EnableEpochsHandlerMock) IsDelegationSmartContractFlagEnabled() bool {
	return false
}

// IsDelegationSmartContractFlagEnabledForCurrentEpoch returns false
func (mock *EnableEpochsHandlerMock) IsDelegationSmartContractFlagEnabledForCurrentEpoch() bool {
	return false
}

// IsCorrectLastUnJailedFlagEnabled returns false
func (mock *EnableEpochsHandlerMock) IsCorrectLastUnJailedFlagEnabled() bool {
	return false
}

// IsCorrectLastUnJailedFlagEnabledForCurrentEpoch returns false
func (mock *EnableEpochsHandlerMock) IsCorrectLastUnJailedFlagEnabledForCurrentEpoch() bool {
	return false
}

// IsRelayedTransactionsV2FlagEnabled returns false
func (mock *EnableEpochsHandlerMock) IsRelayedTransactionsV2FlagEnabled() bool {
	return false
}

// IsUnBondTokensV2FlagEnabled returns false
func (mock *EnableEpochsHandlerMock) IsUnBondTokensV2FlagEnabled() bool {
	return false
}
=======
// GetActivationEpoch -
func (mock *EnableEpochsHandlerMock) GetActivationEpoch(flag core.EnableEpochFlag) uint32 {
	switch flag {
	case common.RefactorPeersMiniBlocksFlag:
		return mock.RefactorPeersMiniBlocksEnableEpochField
	case common.WaitingListFixFlag:
		return mock.WaitingListFixEnableEpochField
>>>>>>> 3773b00b

	default:
		return 0
	}
}

// IsFlagDefined returns true
func (mock *EnableEpochsHandlerMock) IsFlagDefined(_ core.EnableEpochFlag) bool {
	return true
}

<<<<<<< HEAD
// IsIncrementSCRNonceInMultiTransferFlagEnabled returns false
func (mock *EnableEpochsHandlerMock) IsIncrementSCRNonceInMultiTransferFlagEnabled() bool {
	return false
}

// IsESDTMultiTransferFlagEnabled returns false
func (mock *EnableEpochsHandlerMock) IsESDTMultiTransferFlagEnabled() bool {
	return false
}

// IsGlobalMintBurnFlagEnabled returns false
func (mock *EnableEpochsHandlerMock) IsGlobalMintBurnFlagEnabled() bool {
	return false
}

// IsESDTTransferRoleFlagEnabled returns false
func (mock *EnableEpochsHandlerMock) IsESDTTransferRoleFlagEnabled() bool {
	return false
}

// IsComputeRewardCheckpointFlagEnabled returns false
func (mock *EnableEpochsHandlerMock) IsComputeRewardCheckpointFlagEnabled() bool {
	return false
}

// IsSCRSizeInvariantCheckFlagEnabled returns false
func (mock *EnableEpochsHandlerMock) IsSCRSizeInvariantCheckFlagEnabled() bool {
	return false
}

// IsBackwardCompSaveKeyValueFlagEnabled returns false
func (mock *EnableEpochsHandlerMock) IsBackwardCompSaveKeyValueFlagEnabled() bool {
	return false
}

// IsESDTNFTCreateOnMultiShardFlagEnabled returns false
func (mock *EnableEpochsHandlerMock) IsESDTNFTCreateOnMultiShardFlagEnabled() bool {
	return false
}

// IsMetaESDTSetFlagEnabled returns false
func (mock *EnableEpochsHandlerMock) IsMetaESDTSetFlagEnabled() bool {
	return false
}

// IsAddTokensToDelegationFlagEnabled returns false
func (mock *EnableEpochsHandlerMock) IsAddTokensToDelegationFlagEnabled() bool {
	return false
}

// IsMultiESDTTransferFixOnCallBackFlagEnabled returns false
func (mock *EnableEpochsHandlerMock) IsMultiESDTTransferFixOnCallBackFlagEnabled() bool {
	return false
}

// IsOptimizeGasUsedInCrossMiniBlocksFlagEnabled returns false
func (mock *EnableEpochsHandlerMock) IsOptimizeGasUsedInCrossMiniBlocksFlagEnabled() bool {
	return false
}

// IsCorrectFirstQueuedFlagEnabled returns false
func (mock *EnableEpochsHandlerMock) IsCorrectFirstQueuedFlagEnabled() bool {
	return false
}

// IsDeleteDelegatorAfterClaimRewardsFlagEnabled returns false
func (mock *EnableEpochsHandlerMock) IsDeleteDelegatorAfterClaimRewardsFlagEnabled() bool {
	return false
}

// IsFixOOGReturnCodeFlagEnabled returns false
func (mock *EnableEpochsHandlerMock) IsFixOOGReturnCodeFlagEnabled() bool {
	return false
}

// IsRemoveNonUpdatedStorageFlagEnabled returns false
func (mock *EnableEpochsHandlerMock) IsRemoveNonUpdatedStorageFlagEnabled() bool {
	return false
}

// IsOptimizeNFTStoreFlagEnabled returns false
func (mock *EnableEpochsHandlerMock) IsOptimizeNFTStoreFlagEnabled() bool {
	return false
}

// IsCreateNFTThroughExecByCallerFlagEnabled returns false
func (mock *EnableEpochsHandlerMock) IsCreateNFTThroughExecByCallerFlagEnabled() bool {
	return false
}

// IsStopDecreasingValidatorRatingWhenStuckFlagEnabled returns false
func (mock *EnableEpochsHandlerMock) IsStopDecreasingValidatorRatingWhenStuckFlagEnabled() bool {
	return false
}

// IsFrontRunningProtectionFlagEnabled returns false
func (mock *EnableEpochsHandlerMock) IsFrontRunningProtectionFlagEnabled() bool {
	return false
}

// IsPayableBySCFlagEnabled returns false
func (mock *EnableEpochsHandlerMock) IsPayableBySCFlagEnabled() bool {
	return false
}

// IsCleanUpInformativeSCRsFlagEnabled returns false
func (mock *EnableEpochsHandlerMock) IsCleanUpInformativeSCRsFlagEnabled() bool {
	return false
}

// IsStorageAPICostOptimizationFlagEnabled returns false
func (mock *EnableEpochsHandlerMock) IsStorageAPICostOptimizationFlagEnabled() bool {
	return false
}

// IsESDTRegisterAndSetAllRolesFlagEnabled returns false
func (mock *EnableEpochsHandlerMock) IsESDTRegisterAndSetAllRolesFlagEnabled() bool {
	return false
}

// IsScheduledMiniBlocksFlagEnabled returns false
func (mock *EnableEpochsHandlerMock) IsScheduledMiniBlocksFlagEnabled() bool {
	return false
}

// IsCorrectJailedNotUnStakedEmptyQueueFlagEnabled returns false
func (mock *EnableEpochsHandlerMock) IsCorrectJailedNotUnStakedEmptyQueueFlagEnabled() bool {
	return false
}

// IsDoNotReturnOldBlockInBlockchainHookFlagEnabled returns false
func (mock *EnableEpochsHandlerMock) IsDoNotReturnOldBlockInBlockchainHookFlagEnabled() bool {
	return false
}

// IsAddFailedRelayedTxToInvalidMBsFlag returns false
func (mock *EnableEpochsHandlerMock) IsAddFailedRelayedTxToInvalidMBsFlag() bool {
	return false
}

// IsSCRSizeInvariantOnBuiltInResultFlagEnabled returns false
func (mock *EnableEpochsHandlerMock) IsSCRSizeInvariantOnBuiltInResultFlagEnabled() bool {
	return false
}

// IsCheckCorrectTokenIDForTransferRoleFlagEnabled returns false
func (mock *EnableEpochsHandlerMock) IsCheckCorrectTokenIDForTransferRoleFlagEnabled() bool {
	return false
}

// IsFailExecutionOnEveryAPIErrorFlagEnabled returns false
func (mock *EnableEpochsHandlerMock) IsFailExecutionOnEveryAPIErrorFlagEnabled() bool {
	return false
}

// IsMiniBlockPartialExecutionFlagEnabled returns false
func (mock *EnableEpochsHandlerMock) IsMiniBlockPartialExecutionFlagEnabled() bool {
	return false
}

// IsManagedCryptoAPIsFlagEnabled returns false
func (mock *EnableEpochsHandlerMock) IsManagedCryptoAPIsFlagEnabled() bool {
	return false
}

// IsESDTMetadataContinuousCleanupFlagEnabled returns false
func (mock *EnableEpochsHandlerMock) IsESDTMetadataContinuousCleanupFlagEnabled() bool {
	return false
}

// IsDisableExecByCallerFlagEnabled returns false
func (mock *EnableEpochsHandlerMock) IsDisableExecByCallerFlagEnabled() bool {
	return false
}

// IsRefactorContextFlagEnabled returns false
func (mock *EnableEpochsHandlerMock) IsRefactorContextFlagEnabled() bool {
	return false
}

// IsCheckFunctionArgumentFlagEnabled returns false
func (mock *EnableEpochsHandlerMock) IsCheckFunctionArgumentFlagEnabled() bool {
	return false
}

// IsCheckExecuteOnReadOnlyFlagEnabled returns false
func (mock *EnableEpochsHandlerMock) IsCheckExecuteOnReadOnlyFlagEnabled() bool {
	return false
}

// IsFixAsyncCallbackCheckFlagEnabled returns false
func (mock *EnableEpochsHandlerMock) IsFixAsyncCallbackCheckFlagEnabled() bool {
	return false
}

// IsSaveToSystemAccountFlagEnabled returns false
func (mock *EnableEpochsHandlerMock) IsSaveToSystemAccountFlagEnabled() bool {
	return false
}

// IsCheckFrozenCollectionFlagEnabled returns false
func (mock *EnableEpochsHandlerMock) IsCheckFrozenCollectionFlagEnabled() bool {
	return false
}

// IsSendAlwaysFlagEnabled returns false
func (mock *EnableEpochsHandlerMock) IsSendAlwaysFlagEnabled() bool {
	return false
}

// IsValueLengthCheckFlagEnabled returns false
func (mock *EnableEpochsHandlerMock) IsValueLengthCheckFlagEnabled() bool {
	return false
}

// IsCheckTransferFlagEnabled returns false
func (mock *EnableEpochsHandlerMock) IsCheckTransferFlagEnabled() bool {
	return false
}

// IsESDTNFTImprovementV1FlagEnabled returns false
func (mock *EnableEpochsHandlerMock) IsESDTNFTImprovementV1FlagEnabled() bool {
	return false
}

// IsSetSenderInEeiOutputTransferFlagEnabled -
func (mock *EnableEpochsHandlerMock) IsSetSenderInEeiOutputTransferFlagEnabled() bool {
	return false
}

// IsChangeDelegationOwnerFlagEnabled -
func (mock *EnableEpochsHandlerMock) IsChangeDelegationOwnerFlagEnabled() bool {
	return false
}

// IsRefactorPeersMiniBlocksFlagEnabled returns false
func (mock *EnableEpochsHandlerMock) IsRefactorPeersMiniBlocksFlagEnabled() bool {
	return mock.IsRefactorPeersMiniBlocksFlagEnabledField
}

// IsFixAsyncCallBackArgsListFlagEnabled -
func (mock *EnableEpochsHandlerMock) IsFixAsyncCallBackArgsListFlagEnabled() bool {
	return false
}

// IsFixOldTokenLiquidityEnabled -
func (mock *EnableEpochsHandlerMock) IsFixOldTokenLiquidityEnabled() bool {
	return false
}

// IsRuntimeMemStoreLimitEnabled -
func (mock *EnableEpochsHandlerMock) IsRuntimeMemStoreLimitEnabled() bool {
	return false
}

// IsRuntimeCodeSizeFixEnabled -
func (mock *EnableEpochsHandlerMock) IsRuntimeCodeSizeFixEnabled() bool {
	return false
}

// IsMaxBlockchainHookCountersFlagEnabled -
func (mock *EnableEpochsHandlerMock) IsMaxBlockchainHookCountersFlagEnabled() bool {
	return false
}

// IsWipeSingleNFTLiquidityDecreaseEnabled -
func (mock *EnableEpochsHandlerMock) IsWipeSingleNFTLiquidityDecreaseEnabled() bool {
	return false
}

// IsStakeLimitsFlagEnabled -
func (mock *EnableEpochsHandlerMock) IsStakeLimitsFlagEnabled() bool {
	return false
}

// IsStakingV4Step1Enabled -
func (mock *EnableEpochsHandlerMock) IsStakingV4Step1Enabled() bool {
	return false
}

// IsStakingV4Step2Enabled -
func (mock *EnableEpochsHandlerMock) IsStakingV4Step2Enabled() bool {
	return false
}

// IsStakingV4Step3Enabled -
func (mock *EnableEpochsHandlerMock) IsStakingV4Step3Enabled() bool {
	return false
}

// IsStakingQueueEnabled -
func (mock *EnableEpochsHandlerMock) IsStakingQueueEnabled() bool {
	return false
}

// IsStakingV4Started -
func (mock *EnableEpochsHandlerMock) IsStakingV4Started() bool {
	return false
}

// IsAlwaysSaveTokenMetaDataEnabled -
func (mock *EnableEpochsHandlerMock) IsAlwaysSaveTokenMetaDataEnabled() bool {
=======
// IsFlagEnabled returns true
func (mock *EnableEpochsHandlerMock) IsFlagEnabled(_ core.EnableEpochFlag) bool {
	return true
}

// IsFlagEnabledInEpoch returns true
func (mock *EnableEpochsHandlerMock) IsFlagEnabledInEpoch(_ core.EnableEpochFlag, _ uint32) bool {
	return true
}

// GetCurrentEpoch -
func (mock *EnableEpochsHandlerMock) GetCurrentEpoch() uint32 {
	return mock.CurrentEpoch
}

// FixGasRemainingForSaveKeyValueBuiltinFunctionEnabled -
func (mock *EnableEpochsHandlerMock) FixGasRemainingForSaveKeyValueBuiltinFunctionEnabled() bool {
>>>>>>> 3773b00b
	return false
}

// IsInterfaceNil returns true if there is no value under the interface
func (mock *EnableEpochsHandlerMock) IsInterfaceNil() bool {
	return mock == nil
}<|MERGE_RESOLUTION|>--- conflicted
+++ resolved
@@ -12,266 +12,6 @@
 	CurrentEpoch                              uint32
 }
 
-<<<<<<< HEAD
-// BlockGasAndFeesReCheckEnableEpoch returns 0
-func (mock *EnableEpochsHandlerMock) BlockGasAndFeesReCheckEnableEpoch() uint32 {
-	return 0
-}
-
-// StakingV2EnableEpoch returns 0
-func (mock *EnableEpochsHandlerMock) StakingV2EnableEpoch() uint32 {
-	return 0
-}
-
-// ScheduledMiniBlocksEnableEpoch returns 0
-func (mock *EnableEpochsHandlerMock) ScheduledMiniBlocksEnableEpoch() uint32 {
-	return 0
-}
-
-// SwitchJailWaitingEnableEpoch returns 0
-func (mock *EnableEpochsHandlerMock) SwitchJailWaitingEnableEpoch() uint32 {
-	return 0
-}
-
-// BalanceWaitingListsEnableEpoch returns 0
-func (mock *EnableEpochsHandlerMock) BalanceWaitingListsEnableEpoch() uint32 {
-	return 0
-}
-
-// MultiESDTTransferAsyncCallBackEnableEpoch returns 0
-func (mock *EnableEpochsHandlerMock) MultiESDTTransferAsyncCallBackEnableEpoch() uint32 {
-	return 0
-}
-
-// FixOOGReturnCodeEnableEpoch returns 0
-func (mock *EnableEpochsHandlerMock) FixOOGReturnCodeEnableEpoch() uint32 {
-	return 0
-}
-
-// RemoveNonUpdatedStorageEnableEpoch returns 0
-func (mock *EnableEpochsHandlerMock) RemoveNonUpdatedStorageEnableEpoch() uint32 {
-	return 0
-}
-
-// CreateNFTThroughExecByCallerEnableEpoch returns 0
-func (mock *EnableEpochsHandlerMock) CreateNFTThroughExecByCallerEnableEpoch() uint32 {
-	return 0
-}
-
-// FixFailExecutionOnErrorEnableEpoch returns 0
-func (mock *EnableEpochsHandlerMock) FixFailExecutionOnErrorEnableEpoch() uint32 {
-	return 0
-}
-
-// ManagedCryptoAPIEnableEpoch returns 0
-func (mock *EnableEpochsHandlerMock) ManagedCryptoAPIEnableEpoch() uint32 {
-	return 0
-}
-
-// DisableExecByCallerEnableEpoch returns 0
-func (mock *EnableEpochsHandlerMock) DisableExecByCallerEnableEpoch() uint32 {
-	return 0
-}
-
-// RefactorContextEnableEpoch returns 0
-func (mock *EnableEpochsHandlerMock) RefactorContextEnableEpoch() uint32 {
-	return 0
-}
-
-// CheckExecuteReadOnlyEnableEpoch returns 0
-func (mock *EnableEpochsHandlerMock) CheckExecuteReadOnlyEnableEpoch() uint32 {
-	return 0
-}
-
-// StorageAPICostOptimizationEnableEpoch returns 0
-func (mock *EnableEpochsHandlerMock) StorageAPICostOptimizationEnableEpoch() uint32 {
-	return 0
-}
-
-// MiniBlockPartialExecutionEnableEpoch returns 0
-func (mock *EnableEpochsHandlerMock) MiniBlockPartialExecutionEnableEpoch() uint32 {
-	return 0
-}
-
-// StakingV4Step2EnableEpoch -
-func (mock *EnableEpochsHandlerMock) StakingV4Step2EnableEpoch() uint32 {
-	return 0
-}
-
-// StakingV4Step1EnableEpoch -
-func (mock *EnableEpochsHandlerMock) StakingV4Step1EnableEpoch() uint32 {
-	return 0
-}
-
-// RefactorPeersMiniBlocksEnableEpoch returns 0
-func (mock *EnableEpochsHandlerMock) RefactorPeersMiniBlocksEnableEpoch() uint32 {
-	return mock.RefactorPeersMiniBlocksEnableEpochField
-}
-
-// IsSCDeployFlagEnabled returns false
-func (mock *EnableEpochsHandlerMock) IsSCDeployFlagEnabled() bool {
-	return false
-}
-
-// IsBuiltInFunctionsFlagEnabled returns false
-func (mock *EnableEpochsHandlerMock) IsBuiltInFunctionsFlagEnabled() bool {
-	return false
-}
-
-// IsRelayedTransactionsFlagEnabled returns false
-func (mock *EnableEpochsHandlerMock) IsRelayedTransactionsFlagEnabled() bool {
-	return false
-}
-
-// IsPenalizedTooMuchGasFlagEnabled returns false
-func (mock *EnableEpochsHandlerMock) IsPenalizedTooMuchGasFlagEnabled() bool {
-	return false
-}
-
-// ResetPenalizedTooMuchGasFlag does nothing
-func (mock *EnableEpochsHandlerMock) ResetPenalizedTooMuchGasFlag() {
-}
-
-// IsSwitchJailWaitingFlagEnabled returns false
-func (mock *EnableEpochsHandlerMock) IsSwitchJailWaitingFlagEnabled() bool {
-	return false
-}
-
-// IsBelowSignedThresholdFlagEnabled returns false
-func (mock *EnableEpochsHandlerMock) IsBelowSignedThresholdFlagEnabled() bool {
-	return false
-}
-
-// IsSwitchHysteresisForMinNodesFlagEnabled returns false
-func (mock *EnableEpochsHandlerMock) IsSwitchHysteresisForMinNodesFlagEnabled() bool {
-	return false
-}
-
-// IsSwitchHysteresisForMinNodesFlagEnabledForCurrentEpoch returns false
-func (mock *EnableEpochsHandlerMock) IsSwitchHysteresisForMinNodesFlagEnabledForCurrentEpoch() bool {
-	return false
-}
-
-// IsTransactionSignedWithTxHashFlagEnabled returns false
-func (mock *EnableEpochsHandlerMock) IsTransactionSignedWithTxHashFlagEnabled() bool {
-	return false
-}
-
-// IsMetaProtectionFlagEnabled returns false
-func (mock *EnableEpochsHandlerMock) IsMetaProtectionFlagEnabled() bool {
-	return false
-}
-
-// IsAheadOfTimeGasUsageFlagEnabled returns false
-func (mock *EnableEpochsHandlerMock) IsAheadOfTimeGasUsageFlagEnabled() bool {
-	return false
-}
-
-// IsGasPriceModifierFlagEnabled returns false
-func (mock *EnableEpochsHandlerMock) IsGasPriceModifierFlagEnabled() bool {
-	return false
-}
-
-// IsRepairCallbackFlagEnabled returns false
-func (mock *EnableEpochsHandlerMock) IsRepairCallbackFlagEnabled() bool {
-	return false
-}
-
-// IsBalanceWaitingListsFlagEnabled returns false
-func (mock *EnableEpochsHandlerMock) IsBalanceWaitingListsFlagEnabled() bool {
-	return false
-}
-
-// IsReturnDataToLastTransferFlagEnabled returns false
-func (mock *EnableEpochsHandlerMock) IsReturnDataToLastTransferFlagEnabled() bool {
-	return false
-}
-
-// IsSenderInOutTransferFlagEnabled returns false
-func (mock *EnableEpochsHandlerMock) IsSenderInOutTransferFlagEnabled() bool {
-	return false
-}
-
-// IsStakeFlagEnabled returns false
-func (mock *EnableEpochsHandlerMock) IsStakeFlagEnabled() bool {
-	return false
-}
-
-// IsStakingV2FlagEnabled returns false
-func (mock *EnableEpochsHandlerMock) IsStakingV2FlagEnabled() bool {
-	return false
-}
-
-// IsStakingV2OwnerFlagEnabled returns false
-func (mock *EnableEpochsHandlerMock) IsStakingV2OwnerFlagEnabled() bool {
-	return false
-}
-
-// IsStakingV2FlagEnabledForActivationEpochCompleted returns false
-func (mock *EnableEpochsHandlerMock) IsStakingV2FlagEnabledForActivationEpochCompleted() bool {
-	return false
-}
-
-// IsDoubleKeyProtectionFlagEnabled returns false
-func (mock *EnableEpochsHandlerMock) IsDoubleKeyProtectionFlagEnabled() bool {
-	return false
-}
-
-// IsESDTFlagEnabled returns false
-func (mock *EnableEpochsHandlerMock) IsESDTFlagEnabled() bool {
-	return false
-}
-
-// IsESDTFlagEnabledForCurrentEpoch returns false
-func (mock *EnableEpochsHandlerMock) IsESDTFlagEnabledForCurrentEpoch() bool {
-	return false
-}
-
-// IsGovernanceFlagEnabled returns false
-func (mock *EnableEpochsHandlerMock) IsGovernanceFlagEnabled() bool {
-	return false
-}
-
-// IsGovernanceFlagEnabledForCurrentEpoch returns false
-func (mock *EnableEpochsHandlerMock) IsGovernanceFlagEnabledForCurrentEpoch() bool {
-	return false
-}
-
-// IsDelegationManagerFlagEnabled returns false
-func (mock *EnableEpochsHandlerMock) IsDelegationManagerFlagEnabled() bool {
-	return false
-}
-
-// IsDelegationSmartContractFlagEnabled returns false
-func (mock *EnableEpochsHandlerMock) IsDelegationSmartContractFlagEnabled() bool {
-	return false
-}
-
-// IsDelegationSmartContractFlagEnabledForCurrentEpoch returns false
-func (mock *EnableEpochsHandlerMock) IsDelegationSmartContractFlagEnabledForCurrentEpoch() bool {
-	return false
-}
-
-// IsCorrectLastUnJailedFlagEnabled returns false
-func (mock *EnableEpochsHandlerMock) IsCorrectLastUnJailedFlagEnabled() bool {
-	return false
-}
-
-// IsCorrectLastUnJailedFlagEnabledForCurrentEpoch returns false
-func (mock *EnableEpochsHandlerMock) IsCorrectLastUnJailedFlagEnabledForCurrentEpoch() bool {
-	return false
-}
-
-// IsRelayedTransactionsV2FlagEnabled returns false
-func (mock *EnableEpochsHandlerMock) IsRelayedTransactionsV2FlagEnabled() bool {
-	return false
-}
-
-// IsUnBondTokensV2FlagEnabled returns false
-func (mock *EnableEpochsHandlerMock) IsUnBondTokensV2FlagEnabled() bool {
-	return false
-}
-=======
 // GetActivationEpoch -
 func (mock *EnableEpochsHandlerMock) GetActivationEpoch(flag core.EnableEpochFlag) uint32 {
 	switch flag {
@@ -279,7 +19,6 @@
 		return mock.RefactorPeersMiniBlocksEnableEpochField
 	case common.WaitingListFixFlag:
 		return mock.WaitingListFixEnableEpochField
->>>>>>> 3773b00b
 
 	default:
 		return 0
@@ -291,310 +30,6 @@
 	return true
 }
 
-<<<<<<< HEAD
-// IsIncrementSCRNonceInMultiTransferFlagEnabled returns false
-func (mock *EnableEpochsHandlerMock) IsIncrementSCRNonceInMultiTransferFlagEnabled() bool {
-	return false
-}
-
-// IsESDTMultiTransferFlagEnabled returns false
-func (mock *EnableEpochsHandlerMock) IsESDTMultiTransferFlagEnabled() bool {
-	return false
-}
-
-// IsGlobalMintBurnFlagEnabled returns false
-func (mock *EnableEpochsHandlerMock) IsGlobalMintBurnFlagEnabled() bool {
-	return false
-}
-
-// IsESDTTransferRoleFlagEnabled returns false
-func (mock *EnableEpochsHandlerMock) IsESDTTransferRoleFlagEnabled() bool {
-	return false
-}
-
-// IsComputeRewardCheckpointFlagEnabled returns false
-func (mock *EnableEpochsHandlerMock) IsComputeRewardCheckpointFlagEnabled() bool {
-	return false
-}
-
-// IsSCRSizeInvariantCheckFlagEnabled returns false
-func (mock *EnableEpochsHandlerMock) IsSCRSizeInvariantCheckFlagEnabled() bool {
-	return false
-}
-
-// IsBackwardCompSaveKeyValueFlagEnabled returns false
-func (mock *EnableEpochsHandlerMock) IsBackwardCompSaveKeyValueFlagEnabled() bool {
-	return false
-}
-
-// IsESDTNFTCreateOnMultiShardFlagEnabled returns false
-func (mock *EnableEpochsHandlerMock) IsESDTNFTCreateOnMultiShardFlagEnabled() bool {
-	return false
-}
-
-// IsMetaESDTSetFlagEnabled returns false
-func (mock *EnableEpochsHandlerMock) IsMetaESDTSetFlagEnabled() bool {
-	return false
-}
-
-// IsAddTokensToDelegationFlagEnabled returns false
-func (mock *EnableEpochsHandlerMock) IsAddTokensToDelegationFlagEnabled() bool {
-	return false
-}
-
-// IsMultiESDTTransferFixOnCallBackFlagEnabled returns false
-func (mock *EnableEpochsHandlerMock) IsMultiESDTTransferFixOnCallBackFlagEnabled() bool {
-	return false
-}
-
-// IsOptimizeGasUsedInCrossMiniBlocksFlagEnabled returns false
-func (mock *EnableEpochsHandlerMock) IsOptimizeGasUsedInCrossMiniBlocksFlagEnabled() bool {
-	return false
-}
-
-// IsCorrectFirstQueuedFlagEnabled returns false
-func (mock *EnableEpochsHandlerMock) IsCorrectFirstQueuedFlagEnabled() bool {
-	return false
-}
-
-// IsDeleteDelegatorAfterClaimRewardsFlagEnabled returns false
-func (mock *EnableEpochsHandlerMock) IsDeleteDelegatorAfterClaimRewardsFlagEnabled() bool {
-	return false
-}
-
-// IsFixOOGReturnCodeFlagEnabled returns false
-func (mock *EnableEpochsHandlerMock) IsFixOOGReturnCodeFlagEnabled() bool {
-	return false
-}
-
-// IsRemoveNonUpdatedStorageFlagEnabled returns false
-func (mock *EnableEpochsHandlerMock) IsRemoveNonUpdatedStorageFlagEnabled() bool {
-	return false
-}
-
-// IsOptimizeNFTStoreFlagEnabled returns false
-func (mock *EnableEpochsHandlerMock) IsOptimizeNFTStoreFlagEnabled() bool {
-	return false
-}
-
-// IsCreateNFTThroughExecByCallerFlagEnabled returns false
-func (mock *EnableEpochsHandlerMock) IsCreateNFTThroughExecByCallerFlagEnabled() bool {
-	return false
-}
-
-// IsStopDecreasingValidatorRatingWhenStuckFlagEnabled returns false
-func (mock *EnableEpochsHandlerMock) IsStopDecreasingValidatorRatingWhenStuckFlagEnabled() bool {
-	return false
-}
-
-// IsFrontRunningProtectionFlagEnabled returns false
-func (mock *EnableEpochsHandlerMock) IsFrontRunningProtectionFlagEnabled() bool {
-	return false
-}
-
-// IsPayableBySCFlagEnabled returns false
-func (mock *EnableEpochsHandlerMock) IsPayableBySCFlagEnabled() bool {
-	return false
-}
-
-// IsCleanUpInformativeSCRsFlagEnabled returns false
-func (mock *EnableEpochsHandlerMock) IsCleanUpInformativeSCRsFlagEnabled() bool {
-	return false
-}
-
-// IsStorageAPICostOptimizationFlagEnabled returns false
-func (mock *EnableEpochsHandlerMock) IsStorageAPICostOptimizationFlagEnabled() bool {
-	return false
-}
-
-// IsESDTRegisterAndSetAllRolesFlagEnabled returns false
-func (mock *EnableEpochsHandlerMock) IsESDTRegisterAndSetAllRolesFlagEnabled() bool {
-	return false
-}
-
-// IsScheduledMiniBlocksFlagEnabled returns false
-func (mock *EnableEpochsHandlerMock) IsScheduledMiniBlocksFlagEnabled() bool {
-	return false
-}
-
-// IsCorrectJailedNotUnStakedEmptyQueueFlagEnabled returns false
-func (mock *EnableEpochsHandlerMock) IsCorrectJailedNotUnStakedEmptyQueueFlagEnabled() bool {
-	return false
-}
-
-// IsDoNotReturnOldBlockInBlockchainHookFlagEnabled returns false
-func (mock *EnableEpochsHandlerMock) IsDoNotReturnOldBlockInBlockchainHookFlagEnabled() bool {
-	return false
-}
-
-// IsAddFailedRelayedTxToInvalidMBsFlag returns false
-func (mock *EnableEpochsHandlerMock) IsAddFailedRelayedTxToInvalidMBsFlag() bool {
-	return false
-}
-
-// IsSCRSizeInvariantOnBuiltInResultFlagEnabled returns false
-func (mock *EnableEpochsHandlerMock) IsSCRSizeInvariantOnBuiltInResultFlagEnabled() bool {
-	return false
-}
-
-// IsCheckCorrectTokenIDForTransferRoleFlagEnabled returns false
-func (mock *EnableEpochsHandlerMock) IsCheckCorrectTokenIDForTransferRoleFlagEnabled() bool {
-	return false
-}
-
-// IsFailExecutionOnEveryAPIErrorFlagEnabled returns false
-func (mock *EnableEpochsHandlerMock) IsFailExecutionOnEveryAPIErrorFlagEnabled() bool {
-	return false
-}
-
-// IsMiniBlockPartialExecutionFlagEnabled returns false
-func (mock *EnableEpochsHandlerMock) IsMiniBlockPartialExecutionFlagEnabled() bool {
-	return false
-}
-
-// IsManagedCryptoAPIsFlagEnabled returns false
-func (mock *EnableEpochsHandlerMock) IsManagedCryptoAPIsFlagEnabled() bool {
-	return false
-}
-
-// IsESDTMetadataContinuousCleanupFlagEnabled returns false
-func (mock *EnableEpochsHandlerMock) IsESDTMetadataContinuousCleanupFlagEnabled() bool {
-	return false
-}
-
-// IsDisableExecByCallerFlagEnabled returns false
-func (mock *EnableEpochsHandlerMock) IsDisableExecByCallerFlagEnabled() bool {
-	return false
-}
-
-// IsRefactorContextFlagEnabled returns false
-func (mock *EnableEpochsHandlerMock) IsRefactorContextFlagEnabled() bool {
-	return false
-}
-
-// IsCheckFunctionArgumentFlagEnabled returns false
-func (mock *EnableEpochsHandlerMock) IsCheckFunctionArgumentFlagEnabled() bool {
-	return false
-}
-
-// IsCheckExecuteOnReadOnlyFlagEnabled returns false
-func (mock *EnableEpochsHandlerMock) IsCheckExecuteOnReadOnlyFlagEnabled() bool {
-	return false
-}
-
-// IsFixAsyncCallbackCheckFlagEnabled returns false
-func (mock *EnableEpochsHandlerMock) IsFixAsyncCallbackCheckFlagEnabled() bool {
-	return false
-}
-
-// IsSaveToSystemAccountFlagEnabled returns false
-func (mock *EnableEpochsHandlerMock) IsSaveToSystemAccountFlagEnabled() bool {
-	return false
-}
-
-// IsCheckFrozenCollectionFlagEnabled returns false
-func (mock *EnableEpochsHandlerMock) IsCheckFrozenCollectionFlagEnabled() bool {
-	return false
-}
-
-// IsSendAlwaysFlagEnabled returns false
-func (mock *EnableEpochsHandlerMock) IsSendAlwaysFlagEnabled() bool {
-	return false
-}
-
-// IsValueLengthCheckFlagEnabled returns false
-func (mock *EnableEpochsHandlerMock) IsValueLengthCheckFlagEnabled() bool {
-	return false
-}
-
-// IsCheckTransferFlagEnabled returns false
-func (mock *EnableEpochsHandlerMock) IsCheckTransferFlagEnabled() bool {
-	return false
-}
-
-// IsESDTNFTImprovementV1FlagEnabled returns false
-func (mock *EnableEpochsHandlerMock) IsESDTNFTImprovementV1FlagEnabled() bool {
-	return false
-}
-
-// IsSetSenderInEeiOutputTransferFlagEnabled -
-func (mock *EnableEpochsHandlerMock) IsSetSenderInEeiOutputTransferFlagEnabled() bool {
-	return false
-}
-
-// IsChangeDelegationOwnerFlagEnabled -
-func (mock *EnableEpochsHandlerMock) IsChangeDelegationOwnerFlagEnabled() bool {
-	return false
-}
-
-// IsRefactorPeersMiniBlocksFlagEnabled returns false
-func (mock *EnableEpochsHandlerMock) IsRefactorPeersMiniBlocksFlagEnabled() bool {
-	return mock.IsRefactorPeersMiniBlocksFlagEnabledField
-}
-
-// IsFixAsyncCallBackArgsListFlagEnabled -
-func (mock *EnableEpochsHandlerMock) IsFixAsyncCallBackArgsListFlagEnabled() bool {
-	return false
-}
-
-// IsFixOldTokenLiquidityEnabled -
-func (mock *EnableEpochsHandlerMock) IsFixOldTokenLiquidityEnabled() bool {
-	return false
-}
-
-// IsRuntimeMemStoreLimitEnabled -
-func (mock *EnableEpochsHandlerMock) IsRuntimeMemStoreLimitEnabled() bool {
-	return false
-}
-
-// IsRuntimeCodeSizeFixEnabled -
-func (mock *EnableEpochsHandlerMock) IsRuntimeCodeSizeFixEnabled() bool {
-	return false
-}
-
-// IsMaxBlockchainHookCountersFlagEnabled -
-func (mock *EnableEpochsHandlerMock) IsMaxBlockchainHookCountersFlagEnabled() bool {
-	return false
-}
-
-// IsWipeSingleNFTLiquidityDecreaseEnabled -
-func (mock *EnableEpochsHandlerMock) IsWipeSingleNFTLiquidityDecreaseEnabled() bool {
-	return false
-}
-
-// IsStakeLimitsFlagEnabled -
-func (mock *EnableEpochsHandlerMock) IsStakeLimitsFlagEnabled() bool {
-	return false
-}
-
-// IsStakingV4Step1Enabled -
-func (mock *EnableEpochsHandlerMock) IsStakingV4Step1Enabled() bool {
-	return false
-}
-
-// IsStakingV4Step2Enabled -
-func (mock *EnableEpochsHandlerMock) IsStakingV4Step2Enabled() bool {
-	return false
-}
-
-// IsStakingV4Step3Enabled -
-func (mock *EnableEpochsHandlerMock) IsStakingV4Step3Enabled() bool {
-	return false
-}
-
-// IsStakingQueueEnabled -
-func (mock *EnableEpochsHandlerMock) IsStakingQueueEnabled() bool {
-	return false
-}
-
-// IsStakingV4Started -
-func (mock *EnableEpochsHandlerMock) IsStakingV4Started() bool {
-	return false
-}
-
-// IsAlwaysSaveTokenMetaDataEnabled -
-func (mock *EnableEpochsHandlerMock) IsAlwaysSaveTokenMetaDataEnabled() bool {
-=======
 // IsFlagEnabled returns true
 func (mock *EnableEpochsHandlerMock) IsFlagEnabled(_ core.EnableEpochFlag) bool {
 	return true
@@ -612,7 +47,6 @@
 
 // FixGasRemainingForSaveKeyValueBuiltinFunctionEnabled -
 func (mock *EnableEpochsHandlerMock) FixGasRemainingForSaveKeyValueBuiltinFunctionEnabled() bool {
->>>>>>> 3773b00b
 	return false
 }
 
