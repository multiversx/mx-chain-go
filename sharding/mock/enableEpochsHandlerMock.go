package mock

// EnableEpochsHandlerMock -
type EnableEpochsHandlerMock struct {
	WaitingListFixEnableEpochField            uint32
	RefactorPeersMiniBlocksEnableEpochField   uint32
	IsRefactorPeersMiniBlocksFlagEnabledField bool
	IsSCProcessorV2FlagEnabledField           bool
	IsFixOldTokenLiquidityFlagEnabledField    bool
}

// BlockGasAndFeesReCheckEnableEpoch returns 0
func (mock *EnableEpochsHandlerMock) BlockGasAndFeesReCheckEnableEpoch() uint32 {
	return 0
}

// StakingV2EnableEpoch returns 0
func (mock *EnableEpochsHandlerMock) StakingV2EnableEpoch() uint32 {
	return 0
}

// ScheduledMiniBlocksEnableEpoch returns 0
func (mock *EnableEpochsHandlerMock) ScheduledMiniBlocksEnableEpoch() uint32 {
	return 0
}

// SwitchJailWaitingEnableEpoch returns 0
func (mock *EnableEpochsHandlerMock) SwitchJailWaitingEnableEpoch() uint32 {
	return 0
}

// BalanceWaitingListsEnableEpoch returns WaitingListFixEnableEpochField
func (mock *EnableEpochsHandlerMock) BalanceWaitingListsEnableEpoch() uint32 {
	return 0
}

// WaitingListFixEnableEpoch returns WaitingListFixEnableEpochField
func (mock *EnableEpochsHandlerMock) WaitingListFixEnableEpoch() uint32 {
	return mock.WaitingListFixEnableEpochField
}

// MultiESDTTransferAsyncCallBackEnableEpoch returns 0
func (mock *EnableEpochsHandlerMock) MultiESDTTransferAsyncCallBackEnableEpoch() uint32 {
	return 0
}

// FixOOGReturnCodeEnableEpoch returns 0
func (mock *EnableEpochsHandlerMock) FixOOGReturnCodeEnableEpoch() uint32 {
	return 0
}

// RemoveNonUpdatedStorageEnableEpoch returns 0
func (mock *EnableEpochsHandlerMock) RemoveNonUpdatedStorageEnableEpoch() uint32 {
	return 0
}

// CreateNFTThroughExecByCallerEnableEpoch returns 0
func (mock *EnableEpochsHandlerMock) CreateNFTThroughExecByCallerEnableEpoch() uint32 {
	return 0
}

// FixFailExecutionOnErrorEnableEpoch returns 0
func (mock *EnableEpochsHandlerMock) FixFailExecutionOnErrorEnableEpoch() uint32 {
	return 0
}

// ManagedCryptoAPIEnableEpoch returns 0
func (mock *EnableEpochsHandlerMock) ManagedCryptoAPIEnableEpoch() uint32 {
	return 0
}

// DisableExecByCallerEnableEpoch returns 0
func (mock *EnableEpochsHandlerMock) DisableExecByCallerEnableEpoch() uint32 {
	return 0
}

// RefactorContextEnableEpoch returns 0
func (mock *EnableEpochsHandlerMock) RefactorContextEnableEpoch() uint32 {
	return 0
}

// CheckExecuteReadOnlyEnableEpoch returns 0
func (mock *EnableEpochsHandlerMock) CheckExecuteReadOnlyEnableEpoch() uint32 {
	return 0
}

// StorageAPICostOptimizationEnableEpoch returns 0
func (mock *EnableEpochsHandlerMock) StorageAPICostOptimizationEnableEpoch() uint32 {
	return 0
}

// MiniBlockPartialExecutionEnableEpoch returns 0
func (mock *EnableEpochsHandlerMock) MiniBlockPartialExecutionEnableEpoch() uint32 {
	return 0
}

// RefactorPeersMiniBlocksEnableEpoch returns 0
func (mock *EnableEpochsHandlerMock) RefactorPeersMiniBlocksEnableEpoch() uint32 {
	return mock.RefactorPeersMiniBlocksEnableEpochField
}

// IsSCDeployFlagEnabled returns false
func (mock *EnableEpochsHandlerMock) IsSCDeployFlagEnabled() bool {
	return false
}

// IsBuiltInFunctionsFlagEnabled returns false
func (mock *EnableEpochsHandlerMock) IsBuiltInFunctionsFlagEnabled() bool {
	return false
}

// IsRelayedTransactionsFlagEnabled returns false
func (mock *EnableEpochsHandlerMock) IsRelayedTransactionsFlagEnabled() bool {
	return false
}

// IsPenalizedTooMuchGasFlagEnabled returns false
func (mock *EnableEpochsHandlerMock) IsPenalizedTooMuchGasFlagEnabled() bool {
	return false
}

// ResetPenalizedTooMuchGasFlag does nothing
func (mock *EnableEpochsHandlerMock) ResetPenalizedTooMuchGasFlag() {
}

// IsSwitchJailWaitingFlagEnabled returns false
func (mock *EnableEpochsHandlerMock) IsSwitchJailWaitingFlagEnabled() bool {
	return false
}

// IsBelowSignedThresholdFlagEnabled returns false
func (mock *EnableEpochsHandlerMock) IsBelowSignedThresholdFlagEnabled() bool {
	return false
}

// IsSwitchHysteresisForMinNodesFlagEnabled returns false
func (mock *EnableEpochsHandlerMock) IsSwitchHysteresisForMinNodesFlagEnabled() bool {
	return false
}

// IsSwitchHysteresisForMinNodesFlagEnabledForCurrentEpoch returns false
func (mock *EnableEpochsHandlerMock) IsSwitchHysteresisForMinNodesFlagEnabledForCurrentEpoch() bool {
	return false
}

// IsTransactionSignedWithTxHashFlagEnabled returns false
func (mock *EnableEpochsHandlerMock) IsTransactionSignedWithTxHashFlagEnabled() bool {
	return false
}

// IsMetaProtectionFlagEnabled returns false
func (mock *EnableEpochsHandlerMock) IsMetaProtectionFlagEnabled() bool {
	return false
}

// IsAheadOfTimeGasUsageFlagEnabled returns false
func (mock *EnableEpochsHandlerMock) IsAheadOfTimeGasUsageFlagEnabled() bool {
	return false
}

// IsGasPriceModifierFlagEnabled returns false
func (mock *EnableEpochsHandlerMock) IsGasPriceModifierFlagEnabled() bool {
	return false
}

// IsRepairCallbackFlagEnabled returns false
func (mock *EnableEpochsHandlerMock) IsRepairCallbackFlagEnabled() bool {
	return false
}

// IsBalanceWaitingListsFlagEnabled returns false
func (mock *EnableEpochsHandlerMock) IsBalanceWaitingListsFlagEnabled() bool {
	return false
}

// IsReturnDataToLastTransferFlagEnabled returns false
func (mock *EnableEpochsHandlerMock) IsReturnDataToLastTransferFlagEnabled() bool {
	return false
}

// IsSenderInOutTransferFlagEnabled returns false
func (mock *EnableEpochsHandlerMock) IsSenderInOutTransferFlagEnabled() bool {
	return false
}

// IsStakeFlagEnabled returns false
func (mock *EnableEpochsHandlerMock) IsStakeFlagEnabled() bool {
	return false
}

// IsStakingV2FlagEnabled returns false
func (mock *EnableEpochsHandlerMock) IsStakingV2FlagEnabled() bool {
	return false
}

// IsStakingV2OwnerFlagEnabled returns false
func (mock *EnableEpochsHandlerMock) IsStakingV2OwnerFlagEnabled() bool {
	return false
}

// IsStakingV2FlagEnabledForActivationEpochCompleted returns false
func (mock *EnableEpochsHandlerMock) IsStakingV2FlagEnabledForActivationEpochCompleted() bool {
	return false
}

// IsDoubleKeyProtectionFlagEnabled returns false
func (mock *EnableEpochsHandlerMock) IsDoubleKeyProtectionFlagEnabled() bool {
	return false
}

// IsESDTFlagEnabled returns false
func (mock *EnableEpochsHandlerMock) IsESDTFlagEnabled() bool {
	return false
}

// IsESDTFlagEnabledForCurrentEpoch returns false
func (mock *EnableEpochsHandlerMock) IsESDTFlagEnabledForCurrentEpoch() bool {
	return false
}

// IsGovernanceFlagEnabled returns false
func (mock *EnableEpochsHandlerMock) IsGovernanceFlagEnabled() bool {
	return false
}

// IsGovernanceFlagEnabledForCurrentEpoch returns false
func (mock *EnableEpochsHandlerMock) IsGovernanceFlagEnabledForCurrentEpoch() bool {
	return false
}

// IsDelegationManagerFlagEnabled returns false
func (mock *EnableEpochsHandlerMock) IsDelegationManagerFlagEnabled() bool {
	return false
}

// IsDelegationSmartContractFlagEnabled returns false
func (mock *EnableEpochsHandlerMock) IsDelegationSmartContractFlagEnabled() bool {
	return false
}

// IsDelegationSmartContractFlagEnabledForCurrentEpoch returns false
func (mock *EnableEpochsHandlerMock) IsDelegationSmartContractFlagEnabledForCurrentEpoch() bool {
	return false
}

// IsCorrectLastUnJailedFlagEnabled returns false
func (mock *EnableEpochsHandlerMock) IsCorrectLastUnJailedFlagEnabled() bool {
	return false
}

// IsCorrectLastUnJailedFlagEnabledForCurrentEpoch returns false
func (mock *EnableEpochsHandlerMock) IsCorrectLastUnJailedFlagEnabledForCurrentEpoch() bool {
	return false
}

// IsRelayedTransactionsV2FlagEnabled returns false
func (mock *EnableEpochsHandlerMock) IsRelayedTransactionsV2FlagEnabled() bool {
	return false
}

// IsUnBondTokensV2FlagEnabled returns false
func (mock *EnableEpochsHandlerMock) IsUnBondTokensV2FlagEnabled() bool {
	return false
}

// IsSaveJailedAlwaysFlagEnabled returns false
func (mock *EnableEpochsHandlerMock) IsSaveJailedAlwaysFlagEnabled() bool {
	return false
}

// IsReDelegateBelowMinCheckFlagEnabled returns false
func (mock *EnableEpochsHandlerMock) IsReDelegateBelowMinCheckFlagEnabled() bool {
	return false
}

// IsValidatorToDelegationFlagEnabled returns false
func (mock *EnableEpochsHandlerMock) IsValidatorToDelegationFlagEnabled() bool {
	return false
}

// IsWaitingListFixFlagEnabled returns false
func (mock *EnableEpochsHandlerMock) IsWaitingListFixFlagEnabled() bool {
	return false
}

// IsIncrementSCRNonceInMultiTransferFlagEnabled returns false
func (mock *EnableEpochsHandlerMock) IsIncrementSCRNonceInMultiTransferFlagEnabled() bool {
	return false
}

// IsESDTMultiTransferFlagEnabled returns false
func (mock *EnableEpochsHandlerMock) IsESDTMultiTransferFlagEnabled() bool {
	return false
}

// IsGlobalMintBurnFlagEnabled returns false
func (mock *EnableEpochsHandlerMock) IsGlobalMintBurnFlagEnabled() bool {
	return false
}

// IsESDTTransferRoleFlagEnabled returns false
func (mock *EnableEpochsHandlerMock) IsESDTTransferRoleFlagEnabled() bool {
	return false
}

// IsBuiltInFunctionOnMetaFlagEnabled returns false
func (mock *EnableEpochsHandlerMock) IsBuiltInFunctionOnMetaFlagEnabled() bool {
	return false
}

// IsComputeRewardCheckpointFlagEnabled returns false
func (mock *EnableEpochsHandlerMock) IsComputeRewardCheckpointFlagEnabled() bool {
	return false
}

// IsSCRSizeInvariantCheckFlagEnabled returns false
func (mock *EnableEpochsHandlerMock) IsSCRSizeInvariantCheckFlagEnabled() bool {
	return false
}

// IsBackwardCompSaveKeyValueFlagEnabled returns false
func (mock *EnableEpochsHandlerMock) IsBackwardCompSaveKeyValueFlagEnabled() bool {
	return false
}

// IsESDTNFTCreateOnMultiShardFlagEnabled returns false
func (mock *EnableEpochsHandlerMock) IsESDTNFTCreateOnMultiShardFlagEnabled() bool {
	return false
}

// IsMetaESDTSetFlagEnabled returns false
func (mock *EnableEpochsHandlerMock) IsMetaESDTSetFlagEnabled() bool {
	return false
}

// IsAddTokensToDelegationFlagEnabled returns false
func (mock *EnableEpochsHandlerMock) IsAddTokensToDelegationFlagEnabled() bool {
	return false
}

// IsMultiESDTTransferFixOnCallBackFlagEnabled returns false
func (mock *EnableEpochsHandlerMock) IsMultiESDTTransferFixOnCallBackFlagEnabled() bool {
	return false
}

// IsOptimizeGasUsedInCrossMiniBlocksFlagEnabled returns false
func (mock *EnableEpochsHandlerMock) IsOptimizeGasUsedInCrossMiniBlocksFlagEnabled() bool {
	return false
}

// IsCorrectFirstQueuedFlagEnabled returns false
func (mock *EnableEpochsHandlerMock) IsCorrectFirstQueuedFlagEnabled() bool {
	return false
}

// IsDeleteDelegatorAfterClaimRewardsFlagEnabled returns false
func (mock *EnableEpochsHandlerMock) IsDeleteDelegatorAfterClaimRewardsFlagEnabled() bool {
	return false
}

// IsFixOOGReturnCodeFlagEnabled returns false
func (mock *EnableEpochsHandlerMock) IsFixOOGReturnCodeFlagEnabled() bool {
	return false
}

// IsRemoveNonUpdatedStorageFlagEnabled returns false
func (mock *EnableEpochsHandlerMock) IsRemoveNonUpdatedStorageFlagEnabled() bool {
	return false
}

// IsOptimizeNFTStoreFlagEnabled returns false
func (mock *EnableEpochsHandlerMock) IsOptimizeNFTStoreFlagEnabled() bool {
	return false
}

// IsCreateNFTThroughExecByCallerFlagEnabled returns false
func (mock *EnableEpochsHandlerMock) IsCreateNFTThroughExecByCallerFlagEnabled() bool {
	return false
}

// IsStopDecreasingValidatorRatingWhenStuckFlagEnabled returns false
func (mock *EnableEpochsHandlerMock) IsStopDecreasingValidatorRatingWhenStuckFlagEnabled() bool {
	return false
}

// IsFrontRunningProtectionFlagEnabled returns false
func (mock *EnableEpochsHandlerMock) IsFrontRunningProtectionFlagEnabled() bool {
	return false
}

// IsPayableBySCFlagEnabled returns false
func (mock *EnableEpochsHandlerMock) IsPayableBySCFlagEnabled() bool {
	return false
}

// IsCleanUpInformativeSCRsFlagEnabled returns false
func (mock *EnableEpochsHandlerMock) IsCleanUpInformativeSCRsFlagEnabled() bool {
	return false
}

// IsStorageAPICostOptimizationFlagEnabled returns false
func (mock *EnableEpochsHandlerMock) IsStorageAPICostOptimizationFlagEnabled() bool {
	return false
}

// IsESDTRegisterAndSetAllRolesFlagEnabled returns false
func (mock *EnableEpochsHandlerMock) IsESDTRegisterAndSetAllRolesFlagEnabled() bool {
	return false
}

// IsScheduledMiniBlocksFlagEnabled returns false
func (mock *EnableEpochsHandlerMock) IsScheduledMiniBlocksFlagEnabled() bool {
	return false
}

// IsCorrectJailedNotUnStakedEmptyQueueFlagEnabled returns false
func (mock *EnableEpochsHandlerMock) IsCorrectJailedNotUnStakedEmptyQueueFlagEnabled() bool {
	return false
}

// IsDoNotReturnOldBlockInBlockchainHookFlagEnabled returns false
func (mock *EnableEpochsHandlerMock) IsDoNotReturnOldBlockInBlockchainHookFlagEnabled() bool {
	return false
}

// IsAddFailedRelayedTxToInvalidMBsFlag returns false
func (mock *EnableEpochsHandlerMock) IsAddFailedRelayedTxToInvalidMBsFlag() bool {
	return false
}

// IsSCRSizeInvariantOnBuiltInResultFlagEnabled returns false
func (mock *EnableEpochsHandlerMock) IsSCRSizeInvariantOnBuiltInResultFlagEnabled() bool {
	return false
}

// IsCheckCorrectTokenIDForTransferRoleFlagEnabled returns false
func (mock *EnableEpochsHandlerMock) IsCheckCorrectTokenIDForTransferRoleFlagEnabled() bool {
	return false
}

// IsFailExecutionOnEveryAPIErrorFlagEnabled returns false
func (mock *EnableEpochsHandlerMock) IsFailExecutionOnEveryAPIErrorFlagEnabled() bool {
	return false
}

// IsMiniBlockPartialExecutionFlagEnabled returns false
func (mock *EnableEpochsHandlerMock) IsMiniBlockPartialExecutionFlagEnabled() bool {
	return false
}

// IsManagedCryptoAPIsFlagEnabled returns false
func (mock *EnableEpochsHandlerMock) IsManagedCryptoAPIsFlagEnabled() bool {
	return false
}

// IsESDTMetadataContinuousCleanupFlagEnabled returns false
func (mock *EnableEpochsHandlerMock) IsESDTMetadataContinuousCleanupFlagEnabled() bool {
	return false
}

// IsDisableExecByCallerFlagEnabled returns false
func (mock *EnableEpochsHandlerMock) IsDisableExecByCallerFlagEnabled() bool {
	return false
}

// IsRefactorContextFlagEnabled returns false
func (mock *EnableEpochsHandlerMock) IsRefactorContextFlagEnabled() bool {
	return false
}

// IsCheckFunctionArgumentFlagEnabled returns false
func (mock *EnableEpochsHandlerMock) IsCheckFunctionArgumentFlagEnabled() bool {
	return false
}

// IsCheckExecuteOnReadOnlyFlagEnabled returns false
func (mock *EnableEpochsHandlerMock) IsCheckExecuteOnReadOnlyFlagEnabled() bool {
	return false
}

// IsFixAsyncCallbackCheckFlagEnabled returns false
func (mock *EnableEpochsHandlerMock) IsFixAsyncCallbackCheckFlagEnabled() bool {
	return false
}

// IsSaveToSystemAccountFlagEnabled returns false
func (mock *EnableEpochsHandlerMock) IsSaveToSystemAccountFlagEnabled() bool {
	return false
}

// IsCheckFrozenCollectionFlagEnabled returns false
func (mock *EnableEpochsHandlerMock) IsCheckFrozenCollectionFlagEnabled() bool {
	return false
}

// IsSendAlwaysFlagEnabled returns false
func (mock *EnableEpochsHandlerMock) IsSendAlwaysFlagEnabled() bool {
	return false
}

// IsValueLengthCheckFlagEnabled returns false
func (mock *EnableEpochsHandlerMock) IsValueLengthCheckFlagEnabled() bool {
	return false
}

// IsCheckTransferFlagEnabled returns false
func (mock *EnableEpochsHandlerMock) IsCheckTransferFlagEnabled() bool {
	return false
}

// IsTransferToMetaFlagEnabled returns false
func (mock *EnableEpochsHandlerMock) IsTransferToMetaFlagEnabled() bool {
	return false
}

// IsESDTNFTImprovementV1FlagEnabled returns false
func (mock *EnableEpochsHandlerMock) IsESDTNFTImprovementV1FlagEnabled() bool {
	return false
}

// IsSetSenderInEeiOutputTransferFlagEnabled -
func (mock *EnableEpochsHandlerMock) IsSetSenderInEeiOutputTransferFlagEnabled() bool {
	return false
}

// IsChangeDelegationOwnerFlagEnabled -
func (mock *EnableEpochsHandlerMock) IsChangeDelegationOwnerFlagEnabled() bool {
	return false
}

// IsRefactorPeersMiniBlocksFlagEnabled returns false
func (mock *EnableEpochsHandlerMock) IsRefactorPeersMiniBlocksFlagEnabled() bool {
	return mock.IsRefactorPeersMiniBlocksFlagEnabledField
}

// IsSCProcessorV2FlagEnabled -
func (mock *EnableEpochsHandlerMock) IsSCProcessorV2FlagEnabled() bool {
	return mock.IsSCProcessorV2FlagEnabledField
}

// IsFixAsyncCallBackArgsListFlagEnabled -
func (mock *EnableEpochsHandlerMock) IsFixAsyncCallBackArgsListFlagEnabled() bool {
	return false
}

// IsFixOldTokenLiquidityEnabled -
func (mock *EnableEpochsHandlerMock) IsFixOldTokenLiquidityEnabled() bool {
	return false
}

// IsRuntimeMemStoreLimitEnabled -
func (mock *EnableEpochsHandlerMock) IsRuntimeMemStoreLimitEnabled() bool {
	return false
}

// IsRuntimeCodeSizeFixEnabled -
func (mock *EnableEpochsHandlerMock) IsRuntimeCodeSizeFixEnabled() bool {
	return false
}

// IsMaxBlockchainHookCountersFlagEnabled -
func (mock *EnableEpochsHandlerMock) IsMaxBlockchainHookCountersFlagEnabled() bool {
	return false
}

// IsWipeSingleNFTLiquidityDecreaseEnabled -
func (mock *EnableEpochsHandlerMock) IsWipeSingleNFTLiquidityDecreaseEnabled() bool {
	return false
}

// IsAlwaysSaveTokenMetaDataEnabled -
func (mock *EnableEpochsHandlerMock) IsAlwaysSaveTokenMetaDataEnabled() bool {
	return false
}

<<<<<<< HEAD
// IsDynamicGasCostForDataTrieStorageLoadEnabled -
func (mock *EnableEpochsHandlerMock) IsDynamicGasCostForDataTrieStorageLoadEnabled() bool {
=======
// IsSetGuardianEnabled returns false
func (mock *EnableEpochsHandlerMock) IsSetGuardianEnabled() bool {
	return false
}

// IsRelayedNonceFixEnabled -
func (mock *EnableEpochsHandlerMock) IsRelayedNonceFixEnabled() bool {
	return false
}

// IsKeepExecOrderOnCreatedSCRsEnabled -
func (mock *EnableEpochsHandlerMock) IsKeepExecOrderOnCreatedSCRsEnabled() bool {
	return false
}

// IsMultiClaimOnDelegationEnabled -
func (mock *EnableEpochsHandlerMock) IsMultiClaimOnDelegationEnabled() bool {
	return false
}

// IsChangeUsernameEnabled -
func (mock *EnableEpochsHandlerMock) IsChangeUsernameEnabled() bool {
	return false
}

// IsConsistentTokensValuesLengthCheckEnabled -
func (mock *EnableEpochsHandlerMock) IsConsistentTokensValuesLengthCheckEnabled() bool {
	return false
}

// IsAutoBalanceDataTriesEnabled -
func (mock *EnableEpochsHandlerMock) IsAutoBalanceDataTriesEnabled() bool {
	return false
}

// FixDelegationChangeOwnerOnAccountEnabled -
func (mock *EnableEpochsHandlerMock) FixDelegationChangeOwnerOnAccountEnabled() bool {
>>>>>>> 82fe42fa
	return false
}

// IsInterfaceNil returns true if there is no value under the interface
func (mock *EnableEpochsHandlerMock) IsInterfaceNil() bool {
	return mock == nil
}<|MERGE_RESOLUTION|>--- conflicted
+++ resolved
@@ -573,48 +573,48 @@
 	return false
 }
 
-<<<<<<< HEAD
+// IsSetGuardianEnabled returns false
+func (mock *EnableEpochsHandlerMock) IsSetGuardianEnabled() bool {
+	return false
+}
+
+// IsRelayedNonceFixEnabled -
+func (mock *EnableEpochsHandlerMock) IsRelayedNonceFixEnabled() bool {
+	return false
+}
+
+// IsKeepExecOrderOnCreatedSCRsEnabled -
+func (mock *EnableEpochsHandlerMock) IsKeepExecOrderOnCreatedSCRsEnabled() bool {
+	return false
+}
+
+// IsMultiClaimOnDelegationEnabled -
+func (mock *EnableEpochsHandlerMock) IsMultiClaimOnDelegationEnabled() bool {
+	return false
+}
+
+// IsChangeUsernameEnabled -
+func (mock *EnableEpochsHandlerMock) IsChangeUsernameEnabled() bool {
+	return false
+}
+
+// IsConsistentTokensValuesLengthCheckEnabled -
+func (mock *EnableEpochsHandlerMock) IsConsistentTokensValuesLengthCheckEnabled() bool {
+	return false
+}
+
+// IsAutoBalanceDataTriesEnabled -
+func (mock *EnableEpochsHandlerMock) IsAutoBalanceDataTriesEnabled() bool {
+	return false
+}
+
+// FixDelegationChangeOwnerOnAccountEnabled -
+func (mock *EnableEpochsHandlerMock) FixDelegationChangeOwnerOnAccountEnabled() bool {
+	return false
+}
+
 // IsDynamicGasCostForDataTrieStorageLoadEnabled -
 func (mock *EnableEpochsHandlerMock) IsDynamicGasCostForDataTrieStorageLoadEnabled() bool {
-=======
-// IsSetGuardianEnabled returns false
-func (mock *EnableEpochsHandlerMock) IsSetGuardianEnabled() bool {
-	return false
-}
-
-// IsRelayedNonceFixEnabled -
-func (mock *EnableEpochsHandlerMock) IsRelayedNonceFixEnabled() bool {
-	return false
-}
-
-// IsKeepExecOrderOnCreatedSCRsEnabled -
-func (mock *EnableEpochsHandlerMock) IsKeepExecOrderOnCreatedSCRsEnabled() bool {
-	return false
-}
-
-// IsMultiClaimOnDelegationEnabled -
-func (mock *EnableEpochsHandlerMock) IsMultiClaimOnDelegationEnabled() bool {
-	return false
-}
-
-// IsChangeUsernameEnabled -
-func (mock *EnableEpochsHandlerMock) IsChangeUsernameEnabled() bool {
-	return false
-}
-
-// IsConsistentTokensValuesLengthCheckEnabled -
-func (mock *EnableEpochsHandlerMock) IsConsistentTokensValuesLengthCheckEnabled() bool {
-	return false
-}
-
-// IsAutoBalanceDataTriesEnabled -
-func (mock *EnableEpochsHandlerMock) IsAutoBalanceDataTriesEnabled() bool {
-	return false
-}
-
-// FixDelegationChangeOwnerOnAccountEnabled -
-func (mock *EnableEpochsHandlerMock) FixDelegationChangeOwnerOnAccountEnabled() bool {
->>>>>>> 82fe42fa
 	return false
 }
 
