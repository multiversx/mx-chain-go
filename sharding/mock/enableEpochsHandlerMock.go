--- conflicted
+++ resolved
@@ -566,13 +566,13 @@
 	return false
 }
 
-<<<<<<< HEAD
 // IsKeepExecOrderOnCreatedSCRsEnabled -
 func (mock *EnableEpochsHandlerMock) IsKeepExecOrderOnCreatedSCRsEnabled() bool {
-=======
+	return false
+}
+
 // IsMultiClaimOnDelegationEnabled -
 func (mock *EnableEpochsHandlerMock) IsMultiClaimOnDelegationEnabled() bool {
->>>>>>> fe11d33b
 	return false
 }
 
