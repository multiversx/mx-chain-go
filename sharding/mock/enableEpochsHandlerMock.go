package mock

// EnableEpochsHandlerMock -
type EnableEpochsHandlerMock struct {
	WaitingListFixEnableEpochField            uint32
	RefactorPeersMiniBlocksEnableEpochField   uint32
	IsRefactorPeersMiniBlocksFlagEnabledField bool
}

// BlockGasAndFeesReCheckEnableEpoch returns 0
func (mock *EnableEpochsHandlerMock) BlockGasAndFeesReCheckEnableEpoch() uint32 {
	return 0
}

// StakingV2EnableEpoch returns 0
func (mock *EnableEpochsHandlerMock) StakingV2EnableEpoch() uint32 {
	return 0
}

// ScheduledMiniBlocksEnableEpoch returns 0
func (mock *EnableEpochsHandlerMock) ScheduledMiniBlocksEnableEpoch() uint32 {
	return 0
}

// SwitchJailWaitingEnableEpoch returns 0
func (mock *EnableEpochsHandlerMock) SwitchJailWaitingEnableEpoch() uint32 {
	return 0
}

// BalanceWaitingListsEnableEpoch returns WaitingListFixEnableEpochField
func (mock *EnableEpochsHandlerMock) BalanceWaitingListsEnableEpoch() uint32 {
	return 0
}

// WaitingListFixEnableEpoch returns WaitingListFixEnableEpochField
func (mock *EnableEpochsHandlerMock) WaitingListFixEnableEpoch() uint32 {
	return mock.WaitingListFixEnableEpochField
}

// MultiESDTTransferAsyncCallBackEnableEpoch returns 0
func (mock *EnableEpochsHandlerMock) MultiESDTTransferAsyncCallBackEnableEpoch() uint32 {
	return 0
}

// FixOOGReturnCodeEnableEpoch returns 0
func (mock *EnableEpochsHandlerMock) FixOOGReturnCodeEnableEpoch() uint32 {
	return 0
}

// RemoveNonUpdatedStorageEnableEpoch returns 0
func (mock *EnableEpochsHandlerMock) RemoveNonUpdatedStorageEnableEpoch() uint32 {
	return 0
}

// CreateNFTThroughExecByCallerEnableEpoch returns 0
func (mock *EnableEpochsHandlerMock) CreateNFTThroughExecByCallerEnableEpoch() uint32 {
	return 0
}

// FixFailExecutionOnErrorEnableEpoch returns 0
func (mock *EnableEpochsHandlerMock) FixFailExecutionOnErrorEnableEpoch() uint32 {
	return 0
}

// ManagedCryptoAPIEnableEpoch returns 0
func (mock *EnableEpochsHandlerMock) ManagedCryptoAPIEnableEpoch() uint32 {
	return 0
}

// DisableExecByCallerEnableEpoch returns 0
func (mock *EnableEpochsHandlerMock) DisableExecByCallerEnableEpoch() uint32 {
	return 0
}

// RefactorContextEnableEpoch returns 0
func (mock *EnableEpochsHandlerMock) RefactorContextEnableEpoch() uint32 {
	return 0
}

// CheckExecuteReadOnlyEnableEpoch returns 0
func (mock *EnableEpochsHandlerMock) CheckExecuteReadOnlyEnableEpoch() uint32 {
	return 0
}

// StorageAPICostOptimizationEnableEpoch returns 0
func (mock *EnableEpochsHandlerMock) StorageAPICostOptimizationEnableEpoch() uint32 {
	return 0
}

// MiniBlockPartialExecutionEnableEpoch returns 0
func (mock *EnableEpochsHandlerMock) MiniBlockPartialExecutionEnableEpoch() uint32 {
	return 0
}

// RefactorPeersMiniBlocksEnableEpoch returns 0
func (mock *EnableEpochsHandlerMock) RefactorPeersMiniBlocksEnableEpoch() uint32 {
	return mock.RefactorPeersMiniBlocksEnableEpochField
}

// IsSCDeployFlagEnabled returns false
func (mock *EnableEpochsHandlerMock) IsSCDeployFlagEnabled() bool {
	return false
}

// IsBuiltInFunctionsFlagEnabled returns false
func (mock *EnableEpochsHandlerMock) IsBuiltInFunctionsFlagEnabled() bool {
	return false
}

// IsRelayedTransactionsFlagEnabled returns false
func (mock *EnableEpochsHandlerMock) IsRelayedTransactionsFlagEnabled() bool {
	return false
}

// IsPenalizedTooMuchGasFlagEnabled returns false
func (mock *EnableEpochsHandlerMock) IsPenalizedTooMuchGasFlagEnabled() bool {
	return false
}

// ResetPenalizedTooMuchGasFlag does nothing
func (mock *EnableEpochsHandlerMock) ResetPenalizedTooMuchGasFlag() {
}

// IsSwitchJailWaitingFlagEnabled returns false
func (mock *EnableEpochsHandlerMock) IsSwitchJailWaitingFlagEnabled() bool {
	return false
}

// IsBelowSignedThresholdFlagEnabled returns false
func (mock *EnableEpochsHandlerMock) IsBelowSignedThresholdFlagEnabled() bool {
	return false
}

// IsSwitchHysteresisForMinNodesFlagEnabled returns false
func (mock *EnableEpochsHandlerMock) IsSwitchHysteresisForMinNodesFlagEnabled() bool {
	return false
}

// IsSwitchHysteresisForMinNodesFlagEnabledForCurrentEpoch returns false
func (mock *EnableEpochsHandlerMock) IsSwitchHysteresisForMinNodesFlagEnabledForCurrentEpoch() bool {
	return false
}

// IsTransactionSignedWithTxHashFlagEnabled returns false
func (mock *EnableEpochsHandlerMock) IsTransactionSignedWithTxHashFlagEnabled() bool {
	return false
}

// IsMetaProtectionFlagEnabled returns false
func (mock *EnableEpochsHandlerMock) IsMetaProtectionFlagEnabled() bool {
	return false
}

// IsAheadOfTimeGasUsageFlagEnabled returns false
func (mock *EnableEpochsHandlerMock) IsAheadOfTimeGasUsageFlagEnabled() bool {
	return false
}

// IsGasPriceModifierFlagEnabled returns false
func (mock *EnableEpochsHandlerMock) IsGasPriceModifierFlagEnabled() bool {
	return false
}

// IsRepairCallbackFlagEnabled returns false
func (mock *EnableEpochsHandlerMock) IsRepairCallbackFlagEnabled() bool {
	return false
}

// IsBalanceWaitingListsFlagEnabled returns false
func (mock *EnableEpochsHandlerMock) IsBalanceWaitingListsFlagEnabled() bool {
	return false
}

// IsReturnDataToLastTransferFlagEnabled returns false
func (mock *EnableEpochsHandlerMock) IsReturnDataToLastTransferFlagEnabled() bool {
	return false
}

// IsSenderInOutTransferFlagEnabled returns false
func (mock *EnableEpochsHandlerMock) IsSenderInOutTransferFlagEnabled() bool {
	return false
}

// IsStakeFlagEnabled returns false
func (mock *EnableEpochsHandlerMock) IsStakeFlagEnabled() bool {
	return false
}

// IsStakingV2FlagEnabled returns false
func (mock *EnableEpochsHandlerMock) IsStakingV2FlagEnabled() bool {
	return false
}

// IsStakingV2OwnerFlagEnabled returns false
func (mock *EnableEpochsHandlerMock) IsStakingV2OwnerFlagEnabled() bool {
	return false
}

// IsStakingV2FlagEnabledForActivationEpochCompleted returns false
func (mock *EnableEpochsHandlerMock) IsStakingV2FlagEnabledForActivationEpochCompleted() bool {
	return false
}

// IsDoubleKeyProtectionFlagEnabled returns false
func (mock *EnableEpochsHandlerMock) IsDoubleKeyProtectionFlagEnabled() bool {
	return false
}

// IsESDTFlagEnabled returns false
func (mock *EnableEpochsHandlerMock) IsESDTFlagEnabled() bool {
	return false
}

// IsESDTFlagEnabledForCurrentEpoch returns false
func (mock *EnableEpochsHandlerMock) IsESDTFlagEnabledForCurrentEpoch() bool {
	return false
}

// IsGovernanceFlagEnabled returns false
func (mock *EnableEpochsHandlerMock) IsGovernanceFlagEnabled() bool {
	return false
}

// IsGovernanceFlagEnabledForCurrentEpoch returns false
func (mock *EnableEpochsHandlerMock) IsGovernanceFlagEnabledForCurrentEpoch() bool {
	return false
}

// IsDelegationManagerFlagEnabled returns false
func (mock *EnableEpochsHandlerMock) IsDelegationManagerFlagEnabled() bool {
	return false
}

// IsDelegationSmartContractFlagEnabled returns false
func (mock *EnableEpochsHandlerMock) IsDelegationSmartContractFlagEnabled() bool {
	return false
}

// IsDelegationSmartContractFlagEnabledForCurrentEpoch returns false
func (mock *EnableEpochsHandlerMock) IsDelegationSmartContractFlagEnabledForCurrentEpoch() bool {
	return false
}

// IsCorrectLastUnJailedFlagEnabled returns false
func (mock *EnableEpochsHandlerMock) IsCorrectLastUnJailedFlagEnabled() bool {
	return false
}

// IsCorrectLastUnJailedFlagEnabledForCurrentEpoch returns false
func (mock *EnableEpochsHandlerMock) IsCorrectLastUnJailedFlagEnabledForCurrentEpoch() bool {
	return false
}

// IsRelayedTransactionsV2FlagEnabled returns false
func (mock *EnableEpochsHandlerMock) IsRelayedTransactionsV2FlagEnabled() bool {
	return false
}

// IsUnBondTokensV2FlagEnabled returns false
func (mock *EnableEpochsHandlerMock) IsUnBondTokensV2FlagEnabled() bool {
	return false
}

// IsSaveJailedAlwaysFlagEnabled returns false
func (mock *EnableEpochsHandlerMock) IsSaveJailedAlwaysFlagEnabled() bool {
	return false
}

// IsReDelegateBelowMinCheckFlagEnabled returns false
func (mock *EnableEpochsHandlerMock) IsReDelegateBelowMinCheckFlagEnabled() bool {
	return false
}

// IsValidatorToDelegationFlagEnabled returns false
func (mock *EnableEpochsHandlerMock) IsValidatorToDelegationFlagEnabled() bool {
	return false
}

// IsWaitingListFixFlagEnabled returns false
func (mock *EnableEpochsHandlerMock) IsWaitingListFixFlagEnabled() bool {
	return false
}

// IsIncrementSCRNonceInMultiTransferFlagEnabled returns false
func (mock *EnableEpochsHandlerMock) IsIncrementSCRNonceInMultiTransferFlagEnabled() bool {
	return false
}

// IsESDTMultiTransferFlagEnabled returns false
func (mock *EnableEpochsHandlerMock) IsESDTMultiTransferFlagEnabled() bool {
	return false
}

// IsGlobalMintBurnFlagEnabled returns false
func (mock *EnableEpochsHandlerMock) IsGlobalMintBurnFlagEnabled() bool {
	return false
}

// IsESDTTransferRoleFlagEnabled returns false
func (mock *EnableEpochsHandlerMock) IsESDTTransferRoleFlagEnabled() bool {
	return false
}

// IsBuiltInFunctionOnMetaFlagEnabled returns false
func (mock *EnableEpochsHandlerMock) IsBuiltInFunctionOnMetaFlagEnabled() bool {
	return false
}

// IsComputeRewardCheckpointFlagEnabled returns false
func (mock *EnableEpochsHandlerMock) IsComputeRewardCheckpointFlagEnabled() bool {
	return false
}

// IsSCRSizeInvariantCheckFlagEnabled returns false
func (mock *EnableEpochsHandlerMock) IsSCRSizeInvariantCheckFlagEnabled() bool {
	return false
}

// IsBackwardCompSaveKeyValueFlagEnabled returns false
func (mock *EnableEpochsHandlerMock) IsBackwardCompSaveKeyValueFlagEnabled() bool {
	return false
}

// IsESDTNFTCreateOnMultiShardFlagEnabled returns false
func (mock *EnableEpochsHandlerMock) IsESDTNFTCreateOnMultiShardFlagEnabled() bool {
	return false
}

// IsMetaESDTSetFlagEnabled returns false
func (mock *EnableEpochsHandlerMock) IsMetaESDTSetFlagEnabled() bool {
	return false
}

// IsAddTokensToDelegationFlagEnabled returns false
func (mock *EnableEpochsHandlerMock) IsAddTokensToDelegationFlagEnabled() bool {
	return false
}

// IsMultiESDTTransferFixOnCallBackFlagEnabled returns false
func (mock *EnableEpochsHandlerMock) IsMultiESDTTransferFixOnCallBackFlagEnabled() bool {
	return false
}

// IsOptimizeGasUsedInCrossMiniBlocksFlagEnabled returns false
func (mock *EnableEpochsHandlerMock) IsOptimizeGasUsedInCrossMiniBlocksFlagEnabled() bool {
	return false
}

// IsCorrectFirstQueuedFlagEnabled returns false
func (mock *EnableEpochsHandlerMock) IsCorrectFirstQueuedFlagEnabled() bool {
	return false
}

// IsDeleteDelegatorAfterClaimRewardsFlagEnabled returns false
func (mock *EnableEpochsHandlerMock) IsDeleteDelegatorAfterClaimRewardsFlagEnabled() bool {
	return false
}

// IsFixOOGReturnCodeFlagEnabled returns false
func (mock *EnableEpochsHandlerMock) IsFixOOGReturnCodeFlagEnabled() bool {
	return false
}

// IsRemoveNonUpdatedStorageFlagEnabled returns false
func (mock *EnableEpochsHandlerMock) IsRemoveNonUpdatedStorageFlagEnabled() bool {
	return false
}

// IsOptimizeNFTStoreFlagEnabled returns false
func (mock *EnableEpochsHandlerMock) IsOptimizeNFTStoreFlagEnabled() bool {
	return false
}

// IsCreateNFTThroughExecByCallerFlagEnabled returns false
func (mock *EnableEpochsHandlerMock) IsCreateNFTThroughExecByCallerFlagEnabled() bool {
	return false
}

// IsStopDecreasingValidatorRatingWhenStuckFlagEnabled returns false
func (mock *EnableEpochsHandlerMock) IsStopDecreasingValidatorRatingWhenStuckFlagEnabled() bool {
	return false
}

// IsFrontRunningProtectionFlagEnabled returns false
func (mock *EnableEpochsHandlerMock) IsFrontRunningProtectionFlagEnabled() bool {
	return false
}

// IsPayableBySCFlagEnabled returns false
func (mock *EnableEpochsHandlerMock) IsPayableBySCFlagEnabled() bool {
	return false
}

// IsCleanUpInformativeSCRsFlagEnabled returns false
func (mock *EnableEpochsHandlerMock) IsCleanUpInformativeSCRsFlagEnabled() bool {
	return false
}

// IsStorageAPICostOptimizationFlagEnabled returns false
func (mock *EnableEpochsHandlerMock) IsStorageAPICostOptimizationFlagEnabled() bool {
	return false
}

// IsESDTRegisterAndSetAllRolesFlagEnabled returns false
func (mock *EnableEpochsHandlerMock) IsESDTRegisterAndSetAllRolesFlagEnabled() bool {
	return false
}

// IsScheduledMiniBlocksFlagEnabled returns false
func (mock *EnableEpochsHandlerMock) IsScheduledMiniBlocksFlagEnabled() bool {
	return false
}

// IsCorrectJailedNotUnStakedEmptyQueueFlagEnabled returns false
func (mock *EnableEpochsHandlerMock) IsCorrectJailedNotUnStakedEmptyQueueFlagEnabled() bool {
	return false
}

// IsDoNotReturnOldBlockInBlockchainHookFlagEnabled returns false
func (mock *EnableEpochsHandlerMock) IsDoNotReturnOldBlockInBlockchainHookFlagEnabled() bool {
	return false
}

// IsAddFailedRelayedTxToInvalidMBsFlag returns false
func (mock *EnableEpochsHandlerMock) IsAddFailedRelayedTxToInvalidMBsFlag() bool {
	return false
}

// IsSCRSizeInvariantOnBuiltInResultFlagEnabled returns false
func (mock *EnableEpochsHandlerMock) IsSCRSizeInvariantOnBuiltInResultFlagEnabled() bool {
	return false
}

// IsCheckCorrectTokenIDForTransferRoleFlagEnabled returns false
func (mock *EnableEpochsHandlerMock) IsCheckCorrectTokenIDForTransferRoleFlagEnabled() bool {
	return false
}

// IsFailExecutionOnEveryAPIErrorFlagEnabled returns false
func (mock *EnableEpochsHandlerMock) IsFailExecutionOnEveryAPIErrorFlagEnabled() bool {
	return false
}

// IsMiniBlockPartialExecutionFlagEnabled returns false
func (mock *EnableEpochsHandlerMock) IsMiniBlockPartialExecutionFlagEnabled() bool {
	return false
}

// IsManagedCryptoAPIsFlagEnabled returns false
func (mock *EnableEpochsHandlerMock) IsManagedCryptoAPIsFlagEnabled() bool {
	return false
}

// IsESDTMetadataContinuousCleanupFlagEnabled returns false
func (mock *EnableEpochsHandlerMock) IsESDTMetadataContinuousCleanupFlagEnabled() bool {
	return false
}

// IsDisableExecByCallerFlagEnabled returns false
func (mock *EnableEpochsHandlerMock) IsDisableExecByCallerFlagEnabled() bool {
	return false
}

// IsRefactorContextFlagEnabled returns false
func (mock *EnableEpochsHandlerMock) IsRefactorContextFlagEnabled() bool {
	return false
}

// IsCheckFunctionArgumentFlagEnabled returns false
func (mock *EnableEpochsHandlerMock) IsCheckFunctionArgumentFlagEnabled() bool {
	return false
}

// IsCheckExecuteOnReadOnlyFlagEnabled returns false
func (mock *EnableEpochsHandlerMock) IsCheckExecuteOnReadOnlyFlagEnabled() bool {
	return false
}

// IsFixAsyncCallbackCheckFlagEnabled returns false
func (mock *EnableEpochsHandlerMock) IsFixAsyncCallbackCheckFlagEnabled() bool {
	return false
}

// IsSaveToSystemAccountFlagEnabled returns false
func (mock *EnableEpochsHandlerMock) IsSaveToSystemAccountFlagEnabled() bool {
	return false
}

// IsCheckFrozenCollectionFlagEnabled returns false
func (mock *EnableEpochsHandlerMock) IsCheckFrozenCollectionFlagEnabled() bool {
	return false
}

// IsSendAlwaysFlagEnabled returns false
func (mock *EnableEpochsHandlerMock) IsSendAlwaysFlagEnabled() bool {
	return false
}

// IsValueLengthCheckFlagEnabled returns false
func (mock *EnableEpochsHandlerMock) IsValueLengthCheckFlagEnabled() bool {
	return false
}

// IsCheckTransferFlagEnabled returns false
func (mock *EnableEpochsHandlerMock) IsCheckTransferFlagEnabled() bool {
	return false
}

// IsTransferToMetaFlagEnabled returns false
func (mock *EnableEpochsHandlerMock) IsTransferToMetaFlagEnabled() bool {
	return false
}

// IsESDTNFTImprovementV1FlagEnabled returns false
func (mock *EnableEpochsHandlerMock) IsESDTNFTImprovementV1FlagEnabled() bool {
	return false
}

// IsSetSenderInEeiOutputTransferFlagEnabled -
func (mock *EnableEpochsHandlerMock) IsSetSenderInEeiOutputTransferFlagEnabled() bool {
	return false
}

// IsChangeDelegationOwnerFlagEnabled -
func (mock *EnableEpochsHandlerMock) IsChangeDelegationOwnerFlagEnabled() bool {
	return false
}

// IsRefactorPeersMiniBlocksFlagEnabled returns false
func (mock *EnableEpochsHandlerMock) IsRefactorPeersMiniBlocksFlagEnabled() bool {
	return mock.IsRefactorPeersMiniBlocksFlagEnabledField
}

// IsFixAsyncCallBackArgsListFlagEnabled -
func (mock *EnableEpochsHandlerMock) IsFixAsyncCallBackArgsListFlagEnabled() bool {
	return false
}

// IsFixOldTokenLiquidityEnabled -
func (mock *EnableEpochsHandlerMock) IsFixOldTokenLiquidityEnabled() bool {
	return false
}

// IsRuntimeMemStoreLimitEnabled -
func (mock *EnableEpochsHandlerMock) IsRuntimeMemStoreLimitEnabled() bool {
	return false
}

// IsRuntimeCodeSizeFixEnabled -
func (mock *EnableEpochsHandlerMock) IsRuntimeCodeSizeFixEnabled() bool {
	return false
}

// IsMaxBlockchainHookCountersFlagEnabled -
func (mock *EnableEpochsHandlerMock) IsMaxBlockchainHookCountersFlagEnabled() bool {
	return false
}

// IsWipeSingleNFTLiquidityDecreaseEnabled -
func (mock *EnableEpochsHandlerMock) IsWipeSingleNFTLiquidityDecreaseEnabled() bool {
	return false
}

// IsAlwaysSaveTokenMetaDataEnabled -
func (mock *EnableEpochsHandlerMock) IsAlwaysSaveTokenMetaDataEnabled() bool {
	return false
}

// IsSetGuardianEnabled returns false
func (mock *EnableEpochsHandlerMock) IsSetGuardianEnabled() bool {
	return false
}

<<<<<<< HEAD
// IsKeepExecOrderOnCreatedSCRsEnabled -
func (mock *EnableEpochsHandlerMock) IsKeepExecOrderOnCreatedSCRsEnabled() bool {
	return false
}

// IsMultiClaimOnDelegationEnabled -
func (mock *EnableEpochsHandlerMock) IsMultiClaimOnDelegationEnabled() bool {
	return false
}

// IsChangeUsernameEnabled -
func (mock *EnableEpochsHandlerMock) IsChangeUsernameEnabled() bool {
	return false
}

// IsConsistentTokensValuesLengthCheckEnabled -
func (mock *EnableEpochsHandlerMock) IsConsistentTokensValuesLengthCheckEnabled() bool {
	return false
}

// IsAutoBalanceDataTriesEnabled -
func (mock *EnableEpochsHandlerMock) IsAutoBalanceDataTriesEnabled() bool {
=======
// IsRelayedNonceFixEnabled -
func (mock *EnableEpochsHandlerMock) IsRelayedNonceFixEnabled() bool {
>>>>>>> 510f61eb
	return false
}

// IsInterfaceNil returns true if there is no value under the interface
func (mock *EnableEpochsHandlerMock) IsInterfaceNil() bool {
	return mock == nil
}<|MERGE_RESOLUTION|>--- conflicted
+++ resolved
@@ -571,7 +571,11 @@
 	return false
 }
 
-<<<<<<< HEAD
+// IsRelayedNonceFixEnabled -
+func (mock *EnableEpochsHandlerMock) IsRelayedNonceFixEnabled() bool {
+	return false
+}
+
 // IsKeepExecOrderOnCreatedSCRsEnabled -
 func (mock *EnableEpochsHandlerMock) IsKeepExecOrderOnCreatedSCRsEnabled() bool {
 	return false
@@ -594,10 +598,6 @@
 
 // IsAutoBalanceDataTriesEnabled -
 func (mock *EnableEpochsHandlerMock) IsAutoBalanceDataTriesEnabled() bool {
-=======
-// IsRelayedNonceFixEnabled -
-func (mock *EnableEpochsHandlerMock) IsRelayedNonceFixEnabled() bool {
->>>>>>> 510f61eb
 	return false
 }
 
