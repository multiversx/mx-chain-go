--- conflicted
+++ resolved
@@ -25,16 +25,10 @@
 	return 1
 }
 
-<<<<<<< HEAD
+// UpdateRatingFromTempRating -
 func (rm *RaterMock) UpdateRatingFromTempRating(pks []string) {
 	if rm.UpdateRatingFromTempRatingCalled != nil {
 		rm.UpdateRatingFromTempRatingCalled(pks)
-=======
-// GetRatings -
-func (rm *RaterMock) GetRatings(pks []string) map[string]uint32 {
-	if rm.GetRatingsCalled == nil {
-		return rm.GetRatingsCalled(pks)
->>>>>>> f6a4197b
 	}
 }
 
