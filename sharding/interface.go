package sharding

import (
	"github.com/ElrondNetwork/elrond-go-sandbox/data/state"
)

<<<<<<< HEAD
// Coordinator defines what a shard state coordinator should hold
type Coordinator interface {
	NumberOfShards() uint32
	ComputeId(address state.AddressContainer) uint32
	SelfId() uint32
	SetSelfId(shardId uint32) error
	SameShard(firstAddress, secondAddress state.AddressContainer) bool
=======
// ShardCoordinator defines what a shard state coordinator should hold
type ShardCoordinator interface {
	NoShards() uint32
	SetNoShards(uint32)
	ComputeShardForAddress(address state.AddressContainer, addressConverter state.AddressConverter) uint32
	ShardForCurrentNode() uint32
	CommunicationIdentifier(destShardID uint32) string
>>>>>>> 440d597b
}<|MERGE_RESOLUTION|>--- conflicted
+++ resolved
@@ -4,7 +4,6 @@
 	"github.com/ElrondNetwork/elrond-go-sandbox/data/state"
 )
 
-<<<<<<< HEAD
 // Coordinator defines what a shard state coordinator should hold
 type Coordinator interface {
 	NumberOfShards() uint32
@@ -12,13 +11,5 @@
 	SelfId() uint32
 	SetSelfId(shardId uint32) error
 	SameShard(firstAddress, secondAddress state.AddressContainer) bool
-=======
-// ShardCoordinator defines what a shard state coordinator should hold
-type ShardCoordinator interface {
-	NoShards() uint32
-	SetNoShards(uint32)
-	ComputeShardForAddress(address state.AddressContainer, addressConverter state.AddressConverter) uint32
-	ShardForCurrentNode() uint32
 	CommunicationIdentifier(destShardID uint32) string
->>>>>>> 440d597b
 }