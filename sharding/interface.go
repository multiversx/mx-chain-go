package sharding

import (
	"github.com/ElrondNetwork/elrond-go/data/state"
)

// Coordinator defines what a shard state coordinator should hold
type Coordinator interface {
	NumberOfShards() uint32
	ComputeId(address state.AddressContainer) uint32
	SelfId() uint32
	SameShard(firstAddress, secondAddress state.AddressContainer) bool
	CommunicationIdentifier(destShardID uint32) string
	IsInterfaceNil() bool
}

// Validator defines a node that can be allocated to a shard for participation in a consensus group as validator
// or block proposer
type Validator interface {
	PubKey() []byte
	Address() []byte
}

// NodesCoordinator defines the behaviour of a struct able to do validator group selection
type NodesCoordinator interface {
	PublicKeysSelector
<<<<<<< HEAD
	SetNodesPerShards(eligible map[uint32][]Validator, waiting map[uint32][]Validator, epoch uint32) error
	ComputeConsensusGroup(randomness []byte, round uint64, shardId uint32, epoch uint32) (validatorsGroup []Validator, err error)
	GetValidatorWithPublicKey(publicKey []byte, epoch uint32) (validator Validator, shardId uint32, err error)
	LoadState(key []byte) error
	GetSavedStateKey() []byte
	ShardIdForEpoch(epoch uint32) (uint32, error)
	GetConsensusWhitelistedNodes(epoch uint32) (map[string]struct{}, error)
=======
	SetNodesPerShards(nodes map[uint32][]Validator) error
	ComputeValidatorsGroup(randomness []byte, round uint64, shardId uint32) (validatorsGroup []Validator, err error)
	GetValidatorWithPublicKey(publicKey []byte) (validator Validator, shardId uint32, err error)
	ConsensusGroupSize(uint32) int
>>>>>>> 51e0d7cd
	IsInterfaceNil() bool
}

// PublicKeysSelector allows retrieval of eligible validators public keys
type PublicKeysSelector interface {
	GetValidatorsIndexes(publicKeys []string, epoch uint32) ([]uint64, error)
	GetAllValidatorsPublicKeys(epoch uint32) (map[uint32][][]byte, error)
	GetSelectedPublicKeys(selection []byte, shardId uint32, epoch uint32) (publicKeys []string, err error)
	GetConsensusValidatorsPublicKeys(randomness []byte, round uint64, shardId uint32, epoch uint32) ([]string, error)
	GetConsensusValidatorsRewardsAddresses(randomness []byte, round uint64, shardId uint32, epoch uint32) ([]string, error)
	GetOwnPublicKey() []byte
}

// ArgsUpdateNodes holds the parameters required by the shuffler to generate a new nodes configuration
type ArgsUpdateNodes struct {
	Eligible map[uint32][]Validator
	Waiting  map[uint32][]Validator
	NewNodes []Validator
	Leaving  []Validator
	Rand     []byte
	NbShards uint32
}

// NodesShuffler provides shuffling functionality for nodes
type NodesShuffler interface {
	UpdateParams(numNodesShard uint32, numNodesMeta uint32, hysteresis float32, adaptivity bool)
	UpdateNodeLists(args ArgsUpdateNodes) (map[uint32][]Validator, map[uint32][]Validator, []Validator)
	IsInterfaceNil() bool
}

//RaterHandler provides Rating Computation Capabilites for the Nodes Coordinator and ValidatorStatistics
type RaterHandler interface {
	RatingReader
	//GetStartRating gets the start rating values
	GetStartRating() uint32
	//ComputeIncreaseProposer computes the new rating for the increaseLeader
	ComputeIncreaseProposer(val uint32) uint32
	//ComputeDecreaseProposer computes the new rating for the decreaseLeader
	ComputeDecreaseProposer(val uint32) uint32
	//ComputeIncreaseValidator computes the new rating for the increaseValidator
	ComputeIncreaseValidator(val uint32) uint32
	//ComputeDecreaseValidator computes the new rating for the decreaseValidator
	ComputeDecreaseValidator(val uint32) uint32
}

//RatingReader provides rating reading capabilities for the ratingHandler
type RatingReader interface {
	//GetRating gets the rating for the public key
	GetRating(string) uint32
	//GetRatings gets all the ratings as a map[pk] ratingValue
	GetRatings([]string) map[string]uint32
	//IsInterfaceNil verifies if the interface is nil
	IsInterfaceNil() bool
}

//RatingReaderSetter provides the capabilities to set a RatingReader
type RatingReaderSetter interface {
	//SetRatingReader sets the rating
	SetRatingReader(RatingReader)
	//IsInterfaceNil verifies if the interface is nil
	IsInterfaceNil() bool
}

//Cacher provides the capabilities needed to store and retrieve information needed in the NodesCoordinator
type Cacher interface {
	// Put adds a value to the cache.  Returns true if an eviction occurred.
	Put(key []byte, value interface{}) (evicted bool)
	// Get looks up a key's value from the cache.
	Get(key []byte) (value interface{}, ok bool)
}<|MERGE_RESOLUTION|>--- conflicted
+++ resolved
@@ -24,7 +24,6 @@
 // NodesCoordinator defines the behaviour of a struct able to do validator group selection
 type NodesCoordinator interface {
 	PublicKeysSelector
-<<<<<<< HEAD
 	SetNodesPerShards(eligible map[uint32][]Validator, waiting map[uint32][]Validator, epoch uint32) error
 	ComputeConsensusGroup(randomness []byte, round uint64, shardId uint32, epoch uint32) (validatorsGroup []Validator, err error)
 	GetValidatorWithPublicKey(publicKey []byte, epoch uint32) (validator Validator, shardId uint32, err error)
@@ -32,12 +31,7 @@
 	GetSavedStateKey() []byte
 	ShardIdForEpoch(epoch uint32) (uint32, error)
 	GetConsensusWhitelistedNodes(epoch uint32) (map[string]struct{}, error)
-=======
-	SetNodesPerShards(nodes map[uint32][]Validator) error
-	ComputeValidatorsGroup(randomness []byte, round uint64, shardId uint32) (validatorsGroup []Validator, err error)
-	GetValidatorWithPublicKey(publicKey []byte) (validator Validator, shardId uint32, err error)
 	ConsensusGroupSize(uint32) int
->>>>>>> 51e0d7cd
 	IsInterfaceNil() bool
 }
 
