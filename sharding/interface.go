--- conflicted
+++ resolved
@@ -4,15 +4,6 @@
 	"github.com/ElrondNetwork/elrond-go/data/state"
 )
 
-<<<<<<< HEAD
-// MetachainShardId will be used to identify a shard ID as metachain
-const MetachainShardId = uint32(0xFFFFFFFF)
-
-// UnknownShardId will be used to identify an unknown shard ID
-const UnknownShardId = uint32(0xFFFFFFFE)
-
-=======
->>>>>>> a6a9ec50
 // Coordinator defines what a shard state coordinator should hold
 type Coordinator interface {
 	NumberOfShards() uint32
