--- conflicted
+++ resolved
@@ -25,6 +25,7 @@
 	CurrentTimeStamp          time.Time
 	RoundTimeDuration         time.Duration
 	SupernovaTimeDuration     time.Duration
+	GenesisTimeStamp time.Time
 	SyncTimer                 ntp.SyncTimer
 	StartRound                int64
 	SupernovaStartRound       int64
@@ -33,23 +34,15 @@
 
 // round defines the data needed by the roundHandler
 type round struct {
-<<<<<<< HEAD
-	index            int64         // represents the index of the round in the current chronology (current time - genesis time) / round duration
-	timeStamp        time.Time     // represents the start time of the round in the current chronology genesis time + round index * round duration
-	timeDuration     time.Duration // represents the duration of the round in current chronology
-	genesisTimeStamp time.Time
-	syncTimer        ntp.SyncTimer
-	startRound       int64
-=======
 	index                     int64         // represents the index of the round in the current chronology (current time - genesis time) / round duration
 	timeStamp                 time.Time     // represents the start time of the round in the current chronology genesis time + round index * round duration
 	supernovaGenesisTimeStamp time.Time     // time duration between genesis and the time duration change
 	timeDuration              time.Duration // represents the duration of the round in current chronology
 	supernovaTimeDuration     time.Duration
+	genesisTimeStamp time.Time
 	syncTimer                 ntp.SyncTimer
 	startRound                int64
 	supernovaStartRound       int64
->>>>>>> bfe1dd0c
 
 	*sync.RWMutex
 
@@ -68,14 +61,6 @@
 	}
 
 	rnd := round{
-<<<<<<< HEAD
-		timeDuration:     roundTimeDuration,
-		timeStamp:        genesisTimeStamp,
-		genesisTimeStamp: genesisTimeStamp,
-		syncTimer:        syncTimer,
-		startRound:       startRound,
-		RWMutex:          &sync.RWMutex{},
-=======
 		timeDuration:              args.RoundTimeDuration,
 		supernovaTimeDuration:     args.SupernovaTimeDuration,
 		timeStamp:                 args.GenesisTimeStamp,
@@ -83,9 +68,9 @@
 		syncTimer:                 args.SyncTimer,
 		startRound:                args.StartRound,
 		supernovaStartRound:       args.SupernovaStartRound,
+		genesisTimeStamp: args.GenesisTimeStamp,
 		RWMutex:                   &sync.RWMutex{},
 		enableRoundsHandler:       args.EnableRoundsHandler,
->>>>>>> bfe1dd0c
 	}
 	rnd.UpdateRound(args.GenesisTimeStamp, args.CurrentTimeStamp)
 
