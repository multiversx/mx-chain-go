package broadcast

import (
	"bytes"
	"sync"

	"github.com/ElrondNetwork/elrond-go/consensus"
	"github.com/ElrondNetwork/elrond-go/consensus/spos"
	"github.com/ElrondNetwork/elrond-go/core"
	"github.com/ElrondNetwork/elrond-go/core/check"
	"github.com/ElrondNetwork/elrond-go/data"
	"github.com/ElrondNetwork/elrond-go/data/block"
	"github.com/ElrondNetwork/elrond-go/process/factory"
)

<<<<<<< HEAD
var _ consensus.BroadcastMessenger = (*shardChainMessenger)(nil)
=======
type delayedBroadcastData struct {
	headerHash   []byte
	miniblocks   map[uint32][]byte
	transactions map[string][][]byte
}
>>>>>>> fd5f471f

type shardChainMessenger struct {
	*commonMessenger
	headersSubscriber    consensus.HeadersPoolSubscriber
	delayedBroadcastData []*delayedBroadcastData
	maxDelayCacheSize    uint32
	mutDataForBroadcast  sync.Mutex
}

// ShardChainMessengerArgs holds the arguments for creating a shardChainMessenger instance
type ShardChainMessengerArgs struct {
	CommonMessengerArgs
	HeadersSubscriber consensus.HeadersPoolSubscriber
	MaxDelayCacheSize uint32
}

// NewShardChainMessenger creates a new shardChainMessenger object
func NewShardChainMessenger(
	args ShardChainMessengerArgs,
) (*shardChainMessenger, error) {

	err := checkShardChainNilParameters(args)
	if err != nil {
		return nil, err
	}

	cm := &commonMessenger{
		marshalizer:      args.Marshalizer,
		messenger:        args.Messenger,
		privateKey:       args.PrivateKey,
		shardCoordinator: args.ShardCoordinator,
		singleSigner:     args.SingleSigner,
	}

	scm := &shardChainMessenger{
		commonMessenger:      cm,
		headersSubscriber:    args.HeadersSubscriber,
		delayedBroadcastData: make([]*delayedBroadcastData, 0),
		maxDelayCacheSize:    args.MaxDelayCacheSize,
		mutDataForBroadcast:  sync.Mutex{},
	}

	scm.headersSubscriber.RegisterHandler(scm.headerReceived)
	return scm, nil
}

func checkShardChainNilParameters(
	args ShardChainMessengerArgs,
) error {
	err := checkCommonMessengerNilParameters(args.CommonMessengerArgs)
	if err != nil {
		return err
	}
	if check.IfNil(args.HeadersSubscriber) {
		return spos.ErrNilHeadersSubscriber
	}
	if args.MaxDelayCacheSize == 0 {
		return spos.ErrInvalidCacheSize
	}

	return nil
}

// BroadcastBlock will send on in-shard headers topic and on in-shard miniblocks topic the header and block body
func (scm *shardChainMessenger) BroadcastBlock(blockBody data.BodyHandler, header data.HeaderHandler) error {
	if check.IfNil(blockBody) {
		return spos.ErrNilBody
	}

	err := blockBody.IntegrityAndValidity()
	if err != nil {
		return err
	}

	if check.IfNil(header) {
		return spos.ErrNilHeader
	}

	msgHeader, err := scm.marshalizer.Marshal(header)
	if err != nil {
		return err
	}

	b := blockBody.(*block.Body)
	msgBlockBody, err := scm.marshalizer.Marshal(b)
	if err != nil {
		return err
	}

	headerIdentifier := scm.shardCoordinator.CommunicationIdentifier(core.MetachainShardId)
	selfIdentifier := scm.shardCoordinator.CommunicationIdentifier(scm.shardCoordinator.SelfId())

	go scm.messenger.Broadcast(factory.ShardBlocksTopic+headerIdentifier, msgHeader)
	go scm.messenger.Broadcast(factory.MiniBlocksTopic+selfIdentifier, msgBlockBody)

	return nil
}

// BroadcastHeader will send on in-shard headers topic the header
func (scm *shardChainMessenger) BroadcastHeader(header data.HeaderHandler) error {
	if check.IfNil(header) {
		return spos.ErrNilHeader
	}

	msgHeader, err := scm.marshalizer.Marshal(header)
	if err != nil {
		return err
	}

	shardIdentifier := scm.shardCoordinator.CommunicationIdentifier(core.MetachainShardId)
	go scm.messenger.Broadcast(factory.ShardBlocksTopic+shardIdentifier, msgHeader)

	return nil
}

// SetDataForDelayBroadcast sets the miniblocks and transactions to be broadcast with delay
func (scm *shardChainMessenger) SetDataForDelayBroadcast(
	headerHash []byte,
	miniBlocks map[uint32][]byte,
	transactions map[string][][]byte,
) error {
	if len(headerHash) == 0 {
		return spos.ErrNilHeaderHash
	}
	if len(miniBlocks) == 0 {
		return nil
	}

	scm.mutDataForBroadcast.Lock()
	defer scm.mutDataForBroadcast.Unlock()

	broadcastData := &delayedBroadcastData{
		headerHash:   headerHash,
		miniblocks:   miniBlocks,
		transactions: transactions,
	}

	scm.delayedBroadcastData = append(scm.delayedBroadcastData, broadcastData)
	if len(scm.delayedBroadcastData) > int(scm.maxDelayCacheSize) {
		scm.broadcastDelayedData(scm.delayedBroadcastData[:1])
		scm.delayedBroadcastData = scm.delayedBroadcastData[1:]
	}

	return nil
}

func (scm *shardChainMessenger) headerReceived(headerHandler data.HeaderHandler, _ []byte) {
	scm.mutDataForBroadcast.Lock()
	defer scm.mutDataForBroadcast.Unlock()

	if len(scm.delayedBroadcastData) == 0 {
		return
	}
	if headerHandler.GetShardID() != core.MetachainShardId {
		return
	}

	headerHashes, err := getShardHeaderHashesFromMetachainBlock(headerHandler, scm.shardCoordinator.SelfId())
	if err != nil {
		log.Error("notifier headerReceived", "error", err.Error())
		return
	}
	if len(headerHashes) == 0 {
		return
	}

	for i := len(scm.delayedBroadcastData) - 1; i >= 0; i-- {
		for _, headerHash := range headerHashes {
			if bytes.Equal(scm.delayedBroadcastData[i].headerHash, headerHash) {
				scm.broadcastDelayedData(scm.delayedBroadcastData[:i+1])
				scm.delayedBroadcastData = scm.delayedBroadcastData[i+1:]
				return
			}
		}
	}
}

func (scm *shardChainMessenger) broadcastDelayedData(broadcastData []*delayedBroadcastData) {
	for _, bData := range broadcastData {
		err := scm.BroadcastMiniBlocks(bData.miniblocks)
		if err != nil {
			log.Error("broadcastDelayedData miniblocks", "error", err.Error())
		}

		err = scm.BroadcastTransactions(bData.transactions)
		if err != nil {
			log.Error("broadcastDelayedData transactions", "error", err.Error())
		}
	}
}

func getShardHeaderHashesFromMetachainBlock(headerHandler data.HeaderHandler, shardID uint32) ([][]byte, error) {
	metaHeader, ok := headerHandler.(*block.MetaBlock)
	if !ok {
		return nil, spos.ErrInvalidMetaHeader
	}

	shardHeaderHashes := make([][]byte, 0)
	shardsInfo := metaHeader.GetShardInfo()
	for _, shardInfo := range shardsInfo {
		if shardInfo.ShardID == shardID {
			shardHeaderHashes = append(shardHeaderHashes, shardInfo.HeaderHash)
		}
	}
	return shardHeaderHashes, nil
}

// IsInterfaceNil returns true if there is no value under the interface
func (scm *shardChainMessenger) IsInterfaceNil() bool {
	return scm == nil
}<|MERGE_RESOLUTION|>--- conflicted
+++ resolved
@@ -13,15 +13,13 @@
 	"github.com/ElrondNetwork/elrond-go/process/factory"
 )
 
-<<<<<<< HEAD
-var _ consensus.BroadcastMessenger = (*shardChainMessenger)(nil)
-=======
 type delayedBroadcastData struct {
 	headerHash   []byte
 	miniblocks   map[uint32][]byte
 	transactions map[string][][]byte
 }
->>>>>>> fd5f471f
+
+var _ consensus.BroadcastMessenger = (*shardChainMessenger)(nil)
 
 type shardChainMessenger struct {
 	*commonMessenger
