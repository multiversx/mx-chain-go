package mock

import (
	"github.com/ElrondNetwork/elrond-go/sharding"
)

// NodesCoordinatorMock -
type NodesCoordinatorMock struct {
	ComputeValidatorsGroupCalled        func(randomness []byte, round uint64, shardId uint32, epoch uint32) ([]sharding.Validator, error)
	GetValidatorsPublicKeysCalled       func(randomness []byte, round uint64, shardId uint32, epoch uint32) ([]string, error)
	GetValidatorsRewardsAddressesCalled func(randomness []byte, round uint64, shardId uint32, epoch uint32) ([]string, error)
}

// ComputeConsensusGroup -
func (ncm *NodesCoordinatorMock) ComputeConsensusGroup(
	randomness []byte,
	round uint64,
	shardId uint32,
	epoch uint32,
) (validatorsGroup []sharding.Validator, err error) {

	if ncm.ComputeValidatorsGroupCalled != nil {
		return ncm.ComputeValidatorsGroupCalled(randomness, round, shardId, epoch)
	}

	list := []sharding.Validator{
		NewValidatorMock([]byte("A"), []byte("AA")),
		NewValidatorMock([]byte("B"), []byte("BB")),
		NewValidatorMock([]byte("C"), []byte("CC")),
		NewValidatorMock([]byte("D"), []byte("DD")),
		NewValidatorMock([]byte("E"), []byte("EE")),
		NewValidatorMock([]byte("F"), []byte("FF")),
		NewValidatorMock([]byte("G"), []byte("GG")),
		NewValidatorMock([]byte("H"), []byte("HH")),
		NewValidatorMock([]byte("I"), []byte("II")),
	}

	return list, nil
}

<<<<<<< HEAD
func (ncm *NodesCoordinatorMock) GetAllEligibleValidatorsPublicKeys(_ uint32) (map[uint32][][]byte, error) {
=======
// ConsensusGroupSize -
func (ncm *NodesCoordinatorMock) ConsensusGroupSize(uint32) int {
	return 1
}

// GetAllValidatorsPublicKeys -
func (ncm *NodesCoordinatorMock) GetAllValidatorsPublicKeys(_ uint32) (map[uint32][][]byte, error) {
>>>>>>> f6a4197b
	return nil, nil
}

// GetValidatorsIndexes -
func (ncm *NodesCoordinatorMock) GetValidatorsIndexes(_ []string, _ uint32) ([]uint64, error) {
	return nil, nil
}

// GetConsensusValidatorsPublicKeys -
func (ncm *NodesCoordinatorMock) GetConsensusValidatorsPublicKeys(randomness []byte, round uint64, shardId uint32, epoch uint32) ([]string, error) {
	if ncm.GetValidatorsPublicKeysCalled != nil {
		return ncm.GetValidatorsPublicKeysCalled(randomness, round, shardId, epoch)
	}

	validators, err := ncm.ComputeConsensusGroup(randomness, round, shardId, epoch)
	if err != nil {
		return nil, err
	}

	pubKeys := make([]string, 0)

	for _, v := range validators {
		pubKeys = append(pubKeys, string(v.PubKey()))
	}

	return pubKeys, nil
}

// GetConsensusValidatorsRewardsAddresses -
func (ncm *NodesCoordinatorMock) GetConsensusValidatorsRewardsAddresses(
	randomness []byte,
	round uint64,
	shardId uint32,
	epoch uint32,
) ([]string, error) {
	if ncm.GetValidatorsPublicKeysCalled != nil {
		return ncm.GetValidatorsRewardsAddressesCalled(randomness, round, shardId, epoch)
	}

	validators, err := ncm.ComputeConsensusGroup(randomness, round, shardId, epoch)
	if err != nil {
		return nil, err
	}

	addresses := make([]string, 0)
	for _, v := range validators {
		addresses = append(addresses, string(v.Address()))
	}

	return addresses, nil
}

// LoadState -
func (ncm *NodesCoordinatorMock) LoadState(_ []byte) error {
	return nil
}

// GetSavedStateKey -
func (ncm *NodesCoordinatorMock) GetSavedStateKey() []byte {
	return []byte("key")
}

// ShardIdForEpoch returns the nodesCoordinator configured ShardId for specified epoch if epoch configuration exists,
// otherwise error
func (ncm *NodesCoordinatorMock) ShardIdForEpoch(_ uint32) (uint32, error) {
	panic("not implemented")
}

// GetConsensusWhitelistedNodes return the whitelisted nodes allowed to send consensus messages, for each of the shards
func (ncm *NodesCoordinatorMock) GetConsensusWhitelistedNodes(
	_ uint32,
) (map[string]struct{}, error) {
	panic("not implemented")
}

// SetNodesPerShards -
func (ncm *NodesCoordinatorMock) SetNodesPerShards(_ map[uint32][]sharding.Validator, _ map[uint32][]sharding.Validator, _ uint32) error {
	return nil
}

// GetSelectedPublicKeys -
func (ncm *NodesCoordinatorMock) GetSelectedPublicKeys(_ []byte, _ uint32, _ uint32) (publicKeys []string, err error) {
	panic("implement me")
}

// GetValidatorWithPublicKey -
func (ncm *NodesCoordinatorMock) GetValidatorWithPublicKey(_ []byte, _ uint32) (sharding.Validator, uint32, error) {
	panic("implement me")
}

// GetOwnPublicKey -
func (ncm *NodesCoordinatorMock) GetOwnPublicKey() []byte {
	panic("implement me")
}

// IsInterfaceNil returns true if there is no value under the interface
func (ncm *NodesCoordinatorMock) IsInterfaceNil() bool {
	return ncm == nil
}<|MERGE_RESOLUTION|>--- conflicted
+++ resolved
@@ -38,9 +38,6 @@
 	return list, nil
 }
 
-<<<<<<< HEAD
-func (ncm *NodesCoordinatorMock) GetAllEligibleValidatorsPublicKeys(_ uint32) (map[uint32][][]byte, error) {
-=======
 // ConsensusGroupSize -
 func (ncm *NodesCoordinatorMock) ConsensusGroupSize(uint32) int {
 	return 1
@@ -48,7 +45,6 @@
 
 // GetAllValidatorsPublicKeys -
 func (ncm *NodesCoordinatorMock) GetAllValidatorsPublicKeys(_ uint32) (map[uint32][][]byte, error) {
->>>>>>> f6a4197b
 	return nil, nil
 }
 
