package mock

import (
	"time"

	"github.com/ElrondNetwork/elrond-go-core/data"
	"github.com/ElrondNetwork/elrond-go-core/data/block"
	crypto "github.com/ElrondNetwork/elrond-go-crypto"
	"github.com/ElrondNetwork/elrond-go/consensus"
	"github.com/ElrondNetwork/elrond-go/sharding/nodesCoordinator"
	"github.com/ElrondNetwork/elrond-go/testscommon"
	consensusMocks "github.com/ElrondNetwork/elrond-go/testscommon/consensus"
	"github.com/ElrondNetwork/elrond-go/testscommon/cryptoMocks"
	"github.com/ElrondNetwork/elrond-go/testscommon/hashingMocks"
	"github.com/ElrondNetwork/elrond-go/testscommon/shardingMocks"
)

// InitChronologyHandlerMock -
func InitChronologyHandlerMock() consensus.ChronologyHandler {
	chr := &ChronologyHandlerMock{}
	return chr
}

// InitBlockProcessorMock -
func InitBlockProcessorMock() *testscommon.BlockProcessorStub {
	blockProcessorMock := &testscommon.BlockProcessorStub{}
	blockProcessorMock.CreateBlockCalled = func(header data.HeaderHandler, haveTime func() bool) (data.HeaderHandler, data.BodyHandler, error) {
		emptyBlock := &block.Body{}
		_ = header.SetRootHash([]byte{})
		return header, emptyBlock, nil
	}
	blockProcessorMock.CommitBlockCalled = func(header data.HeaderHandler, body data.BodyHandler) error {
		return nil
	}
	blockProcessorMock.RevertCurrentBlockCalled = func() {}
	blockProcessorMock.ProcessBlockCalled = func(header data.HeaderHandler, body data.BodyHandler, haveTime func() time.Duration) error {
		return nil
	}
	blockProcessorMock.DecodeBlockBodyCalled = func(dta []byte) data.BodyHandler {
		return &block.Body{}
	}
	blockProcessorMock.DecodeBlockHeaderCalled = func(dta []byte) data.HeaderHandler {
		return &block.Header{}
	}
	blockProcessorMock.MarshalizedDataToBroadcastCalled = func(header data.HeaderHandler, body data.BodyHandler) (map[uint32][]byte, map[string][][]byte, error) {
		return make(map[uint32][]byte), make(map[string][][]byte), nil
	}
	blockProcessorMock.CreateNewHeaderCalled = func(round uint64, nonce uint64) (data.HeaderHandler, error) {
		return &block.Header{
			Round: round,
			Nonce: nonce,
		}, nil
	}

	return blockProcessorMock
}

// InitBlockProcessorHeaderV2Mock -
func InitBlockProcessorHeaderV2Mock() *testscommon.BlockProcessorStub {
	blockProcessorMock := &testscommon.BlockProcessorStub{}
	blockProcessorMock.CreateBlockCalled = func(header data.HeaderHandler, haveTime func() bool) (data.HeaderHandler, data.BodyHandler, error) {
		emptyBlock := &block.Body{}
		_ = header.SetRootHash([]byte{})
		return header, emptyBlock, nil
	}
	blockProcessorMock.CommitBlockCalled = func(header data.HeaderHandler, body data.BodyHandler) error {
		return nil
	}
	blockProcessorMock.RevertCurrentBlockCalled = func() {}
	blockProcessorMock.ProcessBlockCalled = func(header data.HeaderHandler, body data.BodyHandler, haveTime func() time.Duration) error {
		return nil
	}
	blockProcessorMock.DecodeBlockBodyCalled = func(dta []byte) data.BodyHandler {
		return &block.Body{}
	}
	blockProcessorMock.DecodeBlockHeaderCalled = func(dta []byte) data.HeaderHandler {
		return &block.HeaderV2{
			Header:            &block.Header{},
			ScheduledRootHash: []byte{},
		}
	}
	blockProcessorMock.MarshalizedDataToBroadcastCalled = func(header data.HeaderHandler, body data.BodyHandler) (map[uint32][]byte, map[string][][]byte, error) {
		return make(map[uint32][]byte), make(map[string][][]byte), nil
	}
	blockProcessorMock.CreateNewHeaderCalled = func(round uint64, nonce uint64) (data.HeaderHandler, error) {
		return &block.HeaderV2{
			Header: &block.Header{

				Round: round,
				Nonce: nonce,
			},
			ScheduledRootHash: []byte{},
		}, nil
	}

	return blockProcessorMock
}

// InitMultiSignerMock -
func InitMultiSignerMock() *cryptoMocks.MultisignerMock {
	multiSigner := cryptoMocks.NewMultiSigner()
	multiSigner.VerifySignatureShareCalled = func(publicKey []byte, message []byte, sig []byte) error {
		return nil
	}
	multiSigner.VerifyAggregatedSigCalled = func(pubKeysSigners [][]byte, message []byte, aggSig []byte) error {
		return nil
	}
	multiSigner.AggregateSigsCalled = func(pubKeysSigners [][]byte, signatures [][]byte) ([]byte, error) {
		return []byte("aggregatedSig"), nil
	}
	multiSigner.CreateSignatureShareCalled = func(privateKeyBytes []byte, message []byte) ([]byte, error) {
		return []byte("partialSign"), nil
	}
	return multiSigner
}

// InitKeys -
func InitKeys() (*KeyGenMock, *PrivateKeyMock, *PublicKeyMock) {
	toByteArrayMock := func() ([]byte, error) {
		return []byte("byteArray"), nil
	}
	privKeyMock := &PrivateKeyMock{
		ToByteArrayMock: toByteArrayMock,
	}
	pubKeyMock := &PublicKeyMock{
		ToByteArrayMock: toByteArrayMock,
	}
	privKeyFromByteArr := func(b []byte) (crypto.PrivateKey, error) {
		return privKeyMock, nil
	}
	pubKeyFromByteArr := func(b []byte) (crypto.PublicKey, error) {
		return pubKeyMock, nil
	}
	keyGenMock := &KeyGenMock{
		PrivateKeyFromByteArrayMock: privKeyFromByteArr,
		PublicKeyFromByteArrayMock:  pubKeyFromByteArr,
	}
	return keyGenMock, privKeyMock, pubKeyMock
}

// InitConsensusCoreHeaderV2 -
func InitConsensusCoreHeaderV2() *ConsensusCoreMock {
	consensusCoreMock := InitConsensusCore()
	consensusCoreMock.blockProcessor = InitBlockProcessorHeaderV2Mock()

	return consensusCoreMock
}

// InitConsensusCore -
func InitConsensusCore() *ConsensusCoreMock {
	multiSignerMock := InitMultiSignerMock()

	return InitConsensusCoreWithMultiSigner(multiSignerMock)
}

// InitConsensusCoreWithMultiSigner -
func InitConsensusCoreWithMultiSigner(multiSigner crypto.MultiSigner) *ConsensusCoreMock {
	blockChain := &testscommon.ChainHandlerStub{
		GetGenesisHeaderCalled: func() data.HeaderHandler {
			return &block.Header{}
		},
	}
	blockProcessorMock := InitBlockProcessorMock()
	bootstrapperMock := &BootstrapperStub{}
	broadcastMessengerMock := &BroadcastMessengerMock{
		BroadcastConsensusMessageCalled: func(message *consensus.Message) error {
			return nil
		},
	}

	chronologyHandlerMock := InitChronologyHandlerMock()
	hasherMock := &hashingMocks.HasherMock{}
	marshalizerMock := MarshalizerMock{}
	roundHandlerMock := &RoundHandlerMock{}
	keyGen := &KeyGenMock{}
	shardCoordinatorMock := ShardCoordinatorMock{}
	syncTimerMock := &SyncTimerMock{}
	validatorGroupSelector := &shardingMocks.NodesCoordinatorMock{
		ComputeValidatorsGroupCalled: func(randomness []byte, round uint64, shardId uint32, epoch uint32) ([]nodesCoordinator.Validator, error) {
			defaultSelectionChances := uint32(1)
			return []nodesCoordinator.Validator{
				shardingMocks.NewValidatorMock([]byte("A"), 1, defaultSelectionChances),
				shardingMocks.NewValidatorMock([]byte("B"), 1, defaultSelectionChances),
				shardingMocks.NewValidatorMock([]byte("C"), 1, defaultSelectionChances),
				shardingMocks.NewValidatorMock([]byte("D"), 1, defaultSelectionChances),
				shardingMocks.NewValidatorMock([]byte("E"), 1, defaultSelectionChances),
				shardingMocks.NewValidatorMock([]byte("F"), 1, defaultSelectionChances),
				shardingMocks.NewValidatorMock([]byte("G"), 1, defaultSelectionChances),
				shardingMocks.NewValidatorMock([]byte("H"), 1, defaultSelectionChances),
				shardingMocks.NewValidatorMock([]byte("I"), 1, defaultSelectionChances),
			}, nil
		},
	}
	epochStartSubscriber := &EpochStartNotifierStub{}
	antifloodHandler := &P2PAntifloodHandlerStub{}
	headerPoolSubscriber := &HeadersCacherStub{}
	peerHonestyHandler := &testscommon.PeerHonestyHandlerStub{}
	headerSigVerifier := &HeaderSigVerifierStub{}
	fallbackHeaderValidator := &testscommon.FallBackHeaderValidatorStub{}
	nodeRedundancyHandler := &NodeRedundancyHandlerStub{}
	scheduledProcessor := &consensusMocks.ScheduledProcessorStub{}
	messageSigningHandler := &MessageSigningHandlerStub{}
	peerBlacklistHandler := &PeerBlacklistHandlerStub{}
	multiSignerContainer := cryptoMocks.NewMultiSignerContainerMock(multiSigner)
	signatureHandler := &SignatureHandlerStub{}

	container := &ConsensusCoreMock{
		blockChain:              blockChain,
		blockProcessor:          blockProcessorMock,
		headersSubscriber:       headerPoolSubscriber,
		bootstrapper:            bootstrapperMock,
		broadcastMessenger:      broadcastMessengerMock,
		chronologyHandler:       chronologyHandlerMock,
		hasher:                  hasherMock,
		marshalizer:             marshalizerMock,
<<<<<<< HEAD
=======
		blsPrivateKey:           blsPrivateKeyMock,
		blsSingleSigner:         blsSingleSignerMock,
		keyGenerator:            keyGen,
>>>>>>> 44690a82
		multiSignerContainer:    multiSignerContainer,
		roundHandler:            roundHandlerMock,
		shardCoordinator:        shardCoordinatorMock,
		syncTimer:               syncTimerMock,
		validatorGroupSelector:  validatorGroupSelector,
		epochStartNotifier:      epochStartSubscriber,
		antifloodHandler:        antifloodHandler,
		peerHonestyHandler:      peerHonestyHandler,
		headerSigVerifier:       headerSigVerifier,
		fallbackHeaderValidator: fallbackHeaderValidator,
		nodeRedundancyHandler:   nodeRedundancyHandler,
		scheduledProcessor:      scheduledProcessor,
		messageSigningHandler:   messageSigningHandler,
		peerBlacklistHandler:    peerBlacklistHandler,
		signatureHandler:        signatureHandler,
	}

	return container
}<|MERGE_RESOLUTION|>--- conflicted
+++ resolved
@@ -213,12 +213,7 @@
 		chronologyHandler:       chronologyHandlerMock,
 		hasher:                  hasherMock,
 		marshalizer:             marshalizerMock,
-<<<<<<< HEAD
-=======
-		blsPrivateKey:           blsPrivateKeyMock,
-		blsSingleSigner:         blsSingleSignerMock,
 		keyGenerator:            keyGen,
->>>>>>> 44690a82
 		multiSignerContainer:    multiSignerContainer,
 		roundHandler:            roundHandlerMock,
 		shardCoordinator:        shardCoordinatorMock,
