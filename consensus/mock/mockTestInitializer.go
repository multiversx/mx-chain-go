package mock

import (
	"time"

	"github.com/multiversx/mx-chain-core-go/data"
	"github.com/multiversx/mx-chain-core-go/data/block"
	"github.com/multiversx/mx-chain-core-go/marshal"
	crypto "github.com/multiversx/mx-chain-crypto-go"
	"github.com/multiversx/mx-chain-go/consensus"
	"github.com/multiversx/mx-chain-go/sharding/nodesCoordinator"
	"github.com/multiversx/mx-chain-go/testscommon"
	consensusMocks "github.com/multiversx/mx-chain-go/testscommon/consensus"
	"github.com/multiversx/mx-chain-go/testscommon/cryptoMocks"
	"github.com/multiversx/mx-chain-go/testscommon/hashingMocks"
	"github.com/multiversx/mx-chain-go/testscommon/shardingMocks"
)

// InitChronologyHandlerMock -
func InitChronologyHandlerMock() consensus.ChronologyHandler {
	chr := &ChronologyHandlerMock{}
	return chr
}

// InitBlockProcessorMock -
func InitBlockProcessorMock(marshaller marshal.Marshalizer) *testscommon.BlockProcessorStub {
	blockProcessorMock := &testscommon.BlockProcessorStub{}
	blockProcessorMock.CreateBlockCalled = func(header data.HeaderHandler, haveTime func() bool) (data.HeaderHandler, data.BodyHandler, error) {
		emptyBlock := &block.Body{}
		_ = header.SetRootHash([]byte{})
		return header, emptyBlock, nil
	}
	blockProcessorMock.CommitBlockCalled = func(header data.HeaderHandler, body data.BodyHandler) error {
		return nil
	}
	blockProcessorMock.RevertCurrentBlockCalled = func() {}
	blockProcessorMock.ProcessBlockCalled = func(header data.HeaderHandler, body data.BodyHandler, haveTime func() time.Duration) error {
		return nil
	}
	blockProcessorMock.DecodeBlockBodyCalled = func(dta []byte) data.BodyHandler {
		return &block.Body{}
	}
	blockProcessorMock.DecodeBlockHeaderCalled = func(dta []byte) data.HeaderHandler {
		header := &block.Header{}
		_ = marshaller.Unmarshal(header, dta)

		return header
	}
	blockProcessorMock.MarshalizedDataToBroadcastCalled = func(header data.HeaderHandler, body data.BodyHandler) (map[uint32][]byte, map[string][][]byte, error) {
		return make(map[uint32][]byte), make(map[string][][]byte), nil
	}
	blockProcessorMock.CreateNewHeaderCalled = func(round uint64, nonce uint64) (data.HeaderHandler, error) {
		return &block.Header{
			Round: round,
			Nonce: nonce,
		}, nil
	}

	return blockProcessorMock
}

// InitBlockProcessorHeaderV2Mock -
func InitBlockProcessorHeaderV2Mock() *testscommon.BlockProcessorStub {
	blockProcessorMock := &testscommon.BlockProcessorStub{}
	blockProcessorMock.CreateBlockCalled = func(header data.HeaderHandler, haveTime func() bool) (data.HeaderHandler, data.BodyHandler, error) {
		emptyBlock := &block.Body{}
		_ = header.SetRootHash([]byte{})
		return header, emptyBlock, nil
	}
	blockProcessorMock.CommitBlockCalled = func(header data.HeaderHandler, body data.BodyHandler) error {
		return nil
	}
	blockProcessorMock.RevertCurrentBlockCalled = func() {}
	blockProcessorMock.ProcessBlockCalled = func(header data.HeaderHandler, body data.BodyHandler, haveTime func() time.Duration) error {
		return nil
	}
	blockProcessorMock.DecodeBlockBodyCalled = func(dta []byte) data.BodyHandler {
		return &block.Body{}
	}
	blockProcessorMock.DecodeBlockHeaderCalled = func(dta []byte) data.HeaderHandler {
		return &block.HeaderV2{
			Header:            &block.Header{},
			ScheduledRootHash: []byte{},
		}
	}
	blockProcessorMock.MarshalizedDataToBroadcastCalled = func(header data.HeaderHandler, body data.BodyHandler) (map[uint32][]byte, map[string][][]byte, error) {
		return make(map[uint32][]byte), make(map[string][][]byte), nil
	}
	blockProcessorMock.CreateNewHeaderCalled = func(round uint64, nonce uint64) (data.HeaderHandler, error) {
		return &block.HeaderV2{
			Header: &block.Header{

				Round: round,
				Nonce: nonce,
			},
			ScheduledRootHash: []byte{},
		}, nil
	}

	return blockProcessorMock
}

// InitMultiSignerMock -
func InitMultiSignerMock() *cryptoMocks.MultisignerMock {
	multiSigner := cryptoMocks.NewMultiSigner()
	multiSigner.VerifySignatureShareCalled = func(publicKey []byte, message []byte, sig []byte) error {
		return nil
	}
	multiSigner.VerifyAggregatedSigCalled = func(pubKeysSigners [][]byte, message []byte, aggSig []byte) error {
		return nil
	}
	multiSigner.AggregateSigsCalled = func(pubKeysSigners [][]byte, signatures [][]byte) ([]byte, error) {
		return []byte("aggregatedSig"), nil
	}
	multiSigner.CreateSignatureShareCalled = func(privateKeyBytes []byte, message []byte) ([]byte, error) {
		return []byte("partialSign"), nil
	}
	return multiSigner
}

// InitKeys -
func InitKeys() (*KeyGenMock, *PrivateKeyMock, *PublicKeyMock) {
	toByteArrayMock := func() ([]byte, error) {
		return []byte("byteArray"), nil
	}
	privKeyMock := &PrivateKeyMock{
		ToByteArrayMock: toByteArrayMock,
	}
	pubKeyMock := &PublicKeyMock{
		ToByteArrayMock: toByteArrayMock,
	}
	privKeyFromByteArr := func(b []byte) (crypto.PrivateKey, error) {
		return privKeyMock, nil
	}
	pubKeyFromByteArr := func(b []byte) (crypto.PublicKey, error) {
		return pubKeyMock, nil
	}
	keyGenMock := &KeyGenMock{
		PrivateKeyFromByteArrayMock: privKeyFromByteArr,
		PublicKeyFromByteArrayMock:  pubKeyFromByteArr,
	}
	return keyGenMock, privKeyMock, pubKeyMock
}

// InitConsensusCoreHeaderV2 -
func InitConsensusCoreHeaderV2() *ConsensusCoreMock {
	consensusCoreMock := InitConsensusCore()
	consensusCoreMock.blockProcessor = InitBlockProcessorHeaderV2Mock()

	return consensusCoreMock
}

// InitConsensusCore -
func InitConsensusCore() *ConsensusCoreMock {
	multiSignerMock := InitMultiSignerMock()

	return InitConsensusCoreWithMultiSigner(multiSignerMock)
}

// InitConsensusCoreWithMultiSigner -
func InitConsensusCoreWithMultiSigner(multiSigner crypto.MultiSigner) *ConsensusCoreMock {
	blockChain := &testscommon.ChainHandlerStub{
		GetGenesisHeaderCalled: func() data.HeaderHandler {
			return &block.Header{}
		},
	}
	marshalizerMock := MarshalizerMock{}
	blockProcessorMock := InitBlockProcessorMock(marshalizerMock)
	bootstrapperMock := &BootstrapperStub{}
	broadcastMessengerMock := &BroadcastMessengerMock{
		BroadcastConsensusMessageCalled: func(message *consensus.Message) error {
			return nil
		},
	}

	chronologyHandlerMock := InitChronologyHandlerMock()
	hasherMock := &hashingMocks.HasherMock{}
<<<<<<< HEAD
	marshalizerMock := MarshalizerMock{}
=======
	blsPrivateKeyMock := &PrivateKeyMock{}
	blsSingleSignerMock := &SingleSignerMock{
		SignStub: func(private crypto.PrivateKey, msg []byte) (bytes []byte, e error) {
			return make([]byte, 0), nil
		},
	}
>>>>>>> 7fd896c8
	roundHandlerMock := &RoundHandlerMock{}
	shardCoordinatorMock := ShardCoordinatorMock{}
	syncTimerMock := &SyncTimerMock{}
	validatorGroupSelector := &shardingMocks.NodesCoordinatorMock{
		ComputeValidatorsGroupCalled: func(randomness []byte, round uint64, shardId uint32, epoch uint32) ([]nodesCoordinator.Validator, error) {
			defaultSelectionChances := uint32(1)
			return []nodesCoordinator.Validator{
				shardingMocks.NewValidatorMock([]byte("A"), 1, defaultSelectionChances),
				shardingMocks.NewValidatorMock([]byte("B"), 1, defaultSelectionChances),
				shardingMocks.NewValidatorMock([]byte("C"), 1, defaultSelectionChances),
				shardingMocks.NewValidatorMock([]byte("D"), 1, defaultSelectionChances),
				shardingMocks.NewValidatorMock([]byte("E"), 1, defaultSelectionChances),
				shardingMocks.NewValidatorMock([]byte("F"), 1, defaultSelectionChances),
				shardingMocks.NewValidatorMock([]byte("G"), 1, defaultSelectionChances),
				shardingMocks.NewValidatorMock([]byte("H"), 1, defaultSelectionChances),
				shardingMocks.NewValidatorMock([]byte("I"), 1, defaultSelectionChances),
			}, nil
		},
	}
	epochStartSubscriber := &EpochStartNotifierStub{}
	antifloodHandler := &P2PAntifloodHandlerStub{}
	headerPoolSubscriber := &HeadersCacherStub{}
	peerHonestyHandler := &testscommon.PeerHonestyHandlerStub{}
	headerSigVerifier := &HeaderSigVerifierStub{}
	fallbackHeaderValidator := &testscommon.FallBackHeaderValidatorStub{}
	nodeRedundancyHandler := &NodeRedundancyHandlerStub{}
	scheduledProcessor := &consensusMocks.ScheduledProcessorStub{}
	messageSigningHandler := &MessageSigningHandlerStub{}
	peerBlacklistHandler := &PeerBlacklistHandlerStub{}
	multiSignerContainer := cryptoMocks.NewMultiSignerContainerMock(multiSigner)
	signingHandler := &SigningHandlerStub{}

	container := &ConsensusCoreMock{
		blockChain:              blockChain,
		blockProcessor:          blockProcessorMock,
		headersSubscriber:       headerPoolSubscriber,
		bootstrapper:            bootstrapperMock,
		broadcastMessenger:      broadcastMessengerMock,
		chronologyHandler:       chronologyHandlerMock,
		hasher:                  hasherMock,
		marshalizer:             marshalizerMock,
		multiSignerContainer:    multiSignerContainer,
		roundHandler:            roundHandlerMock,
		shardCoordinator:        shardCoordinatorMock,
		syncTimer:               syncTimerMock,
		validatorGroupSelector:  validatorGroupSelector,
		epochStartNotifier:      epochStartSubscriber,
		antifloodHandler:        antifloodHandler,
		peerHonestyHandler:      peerHonestyHandler,
		headerSigVerifier:       headerSigVerifier,
		fallbackHeaderValidator: fallbackHeaderValidator,
		nodeRedundancyHandler:   nodeRedundancyHandler,
		scheduledProcessor:      scheduledProcessor,
		messageSigningHandler:   messageSigningHandler,
		peerBlacklistHandler:    peerBlacklistHandler,
		signingHandler:          signingHandler,
	}

	return container
}<|MERGE_RESOLUTION|>--- conflicted
+++ resolved
@@ -175,16 +175,13 @@
 
 	chronologyHandlerMock := InitChronologyHandlerMock()
 	hasherMock := &hashingMocks.HasherMock{}
-<<<<<<< HEAD
 	marshalizerMock := MarshalizerMock{}
-=======
 	blsPrivateKeyMock := &PrivateKeyMock{}
 	blsSingleSignerMock := &SingleSignerMock{
 		SignStub: func(private crypto.PrivateKey, msg []byte) (bytes []byte, e error) {
 			return make([]byte, 0), nil
 		},
 	}
->>>>>>> 7fd896c8
 	roundHandlerMock := &RoundHandlerMock{}
 	shardCoordinatorMock := ShardCoordinatorMock{}
 	syncTimerMock := &SyncTimerMock{}
