package mock

import (
	"time"

	"github.com/ElrondNetwork/elrond-go/consensus"
	"github.com/ElrondNetwork/elrond-go/crypto"
	"github.com/ElrondNetwork/elrond-go/data"
	"github.com/ElrondNetwork/elrond-go/data/block"
)

// InitChronologyHandlerMock -
func InitChronologyHandlerMock() consensus.ChronologyHandler {
	chr := &ChronologyHandlerMock{}
	return chr
}

// InitBlockProcessorMock -
func InitBlockProcessorMock() *BlockProcessorMock {
	blockProcessorMock := &BlockProcessorMock{}
	blockProcessorMock.CreateBlockCalled = func(header data.HeaderHandler, haveTime func() bool) (data.HeaderHandler, data.BodyHandler, error) {
		emptyBlock := &block.Body{}
		header.SetRootHash([]byte{})
		return header, emptyBlock, nil
	}
	blockProcessorMock.CommitBlockCalled = func(header data.HeaderHandler, body data.BodyHandler) error {
		return nil
	}
	blockProcessorMock.RevertAccountStateCalled = func() {}
	blockProcessorMock.ProcessBlockCalled = func(header data.HeaderHandler, body data.BodyHandler, haveTime func() time.Duration) error {
		return nil
	}
<<<<<<< HEAD
=======
	blockProcessorMock.DecodeBlockBodyCalled = func(dta []byte) data.BodyHandler {
		return &block.Body{}
	}
	blockProcessorMock.DecodeBlockHeaderCalled = func(dta []byte) data.HeaderHandler {
		return &block.Header{}
	}
>>>>>>> 9a90e47c
	blockProcessorMock.MarshalizedDataToBroadcastCalled = func(header data.HeaderHandler, body data.BodyHandler) (map[uint32][]byte, map[string][][]byte, error) {
		return make(map[uint32][]byte), make(map[string][][]byte), nil
	}
	blockProcessorMock.CreateNewHeaderCalled = func(round uint64) data.HeaderHandler {
		return &block.Header{}
	}

	return blockProcessorMock
}

// InitMultiSignerMock -
func InitMultiSignerMock() *BelNevMock {
	multiSigner := NewMultiSigner()
	multiSigner.CreateCommitmentMock = func() ([]byte, []byte) {
		return []byte("commSecret"), []byte("commitment")
	}
	multiSigner.VerifySignatureShareMock = func(index uint16, sig []byte, msg []byte, bitmap []byte) error {
		return nil
	}
	multiSigner.VerifyMock = func(msg []byte, bitmap []byte) error {
		return nil
	}
	multiSigner.AggregateSigsMock = func(bitmap []byte) ([]byte, error) {
		return []byte("aggregatedSig"), nil
	}
	multiSigner.AggregateCommitmentsMock = func(bitmap []byte) error {
		return nil
	}
	multiSigner.CreateSignatureShareMock = func(msg []byte, bitmap []byte) ([]byte, error) {
		return []byte("partialSign"), nil
	}
	return multiSigner
}

// InitKeys -
func InitKeys() (*KeyGenMock, *PrivateKeyMock, *PublicKeyMock) {
	toByteArrayMock := func() ([]byte, error) {
		return []byte("byteArray"), nil
	}
	privKeyMock := &PrivateKeyMock{
		ToByteArrayMock: toByteArrayMock,
	}
	pubKeyMock := &PublicKeyMock{
		ToByteArrayMock: toByteArrayMock,
	}
	privKeyFromByteArr := func(b []byte) (crypto.PrivateKey, error) {
		return privKeyMock, nil
	}
	pubKeyFromByteArr := func(b []byte) (crypto.PublicKey, error) {
		return pubKeyMock, nil
	}
	keyGenMock := &KeyGenMock{
		PrivateKeyFromByteArrayMock: privKeyFromByteArr,
		PublicKeyFromByteArrayMock:  pubKeyFromByteArr,
	}
	return keyGenMock, privKeyMock, pubKeyMock
}

// InitConsensusCore -
func InitConsensusCore() *ConsensusCoreMock {

	blockChain := &BlockChainMock{
		GetGenesisHeaderCalled: func() data.HeaderHandler {
			return &block.Header{}
		},
	}
	blockProcessorMock := InitBlockProcessorMock()
	bootstrapperMock := &BootstrapperMock{}
	broadcastMessengerMock := &BroadcastMessengerMock{
		BroadcastConsensusMessageCalled: func(message *consensus.Message) error {
			return nil
		},
	}

	chronologyHandlerMock := InitChronologyHandlerMock()
	hasherMock := HasherMock{}
	marshalizerMock := MarshalizerMock{}
	blsPrivateKeyMock := &PrivateKeyMock{}
	blsSingleSignerMock := &SingleSignerMock{
		SignStub: func(private crypto.PrivateKey, msg []byte) (bytes []byte, e error) {
			return make([]byte, 0), nil
		},
	}
	multiSignerMock := InitMultiSignerMock()
	rounderMock := &RounderMock{}
	shardCoordinatorMock := ShardCoordinatorMock{}
	syncTimerMock := &SyncTimerMock{}
	validatorGroupSelector := &NodesCoordinatorMock{}
	epochStartSubscriber := &EpochStartNotifierStub{}
	container := &ConsensusCoreMock{
		blockChain,
		blockProcessorMock,
		bootstrapperMock,
		broadcastMessengerMock,
		chronologyHandlerMock,
		hasherMock,
		marshalizerMock,
		blsPrivateKeyMock,
		blsSingleSignerMock,
		multiSignerMock,
		rounderMock,
		shardCoordinatorMock,
		syncTimerMock,
		validatorGroupSelector,
		epochStartSubscriber,
	}

	return container
}<|MERGE_RESOLUTION|>--- conflicted
+++ resolved
@@ -30,15 +30,6 @@
 	blockProcessorMock.ProcessBlockCalled = func(header data.HeaderHandler, body data.BodyHandler, haveTime func() time.Duration) error {
 		return nil
 	}
-<<<<<<< HEAD
-=======
-	blockProcessorMock.DecodeBlockBodyCalled = func(dta []byte) data.BodyHandler {
-		return &block.Body{}
-	}
-	blockProcessorMock.DecodeBlockHeaderCalled = func(dta []byte) data.HeaderHandler {
-		return &block.Header{}
-	}
->>>>>>> 9a90e47c
 	blockProcessorMock.MarshalizedDataToBroadcastCalled = func(header data.HeaderHandler, body data.BodyHandler) (map[uint32][]byte, map[string][][]byte, error) {
 		return make(map[uint32][]byte), make(map[string][][]byte), nil
 	}
