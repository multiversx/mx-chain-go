--- conflicted
+++ resolved
@@ -132,7 +132,7 @@
 	antifloodHandler := &P2PAntifloodHandlerStub{}
 	headerPoolSubscriber := &HeadersCacherStub{}
 	peerHonestyHandler := &testscommon.PeerHonestyHandlerStub{}
-<<<<<<< HEAD
+	headerSigVerifier := &HeaderSigVerifierStub{}
 	fallbackHeaderValidator := &testscommon.FallBackHeaderValidatorStub{}
 
 	container := &ConsensusCoreMock{
@@ -154,31 +154,8 @@
 		epochStartNotifier:      epochStartSubscriber,
 		antifloodHandler:        antifloodHandler,
 		peerHonestyHandler:      peerHonestyHandler,
+		headerSigVerifier:       headerSigVerifier,
 		fallbackHeaderValidator: fallbackHeaderValidator,
-=======
-	headerSigVerifier := &HeaderSigVerifierStub{}
-
-	container := &ConsensusCoreMock{
-		blockChain:             blockChain,
-		blockProcessor:         blockProcessorMock,
-		headersSubscriber:      headerPoolSubscriber,
-		bootstrapper:           bootstrapperMock,
-		broadcastMessenger:     broadcastMessengerMock,
-		chronologyHandler:      chronologyHandlerMock,
-		hasher:                 hasherMock,
-		marshalizer:            marshalizerMock,
-		blsPrivateKey:          blsPrivateKeyMock,
-		blsSingleSigner:        blsSingleSignerMock,
-		multiSigner:            multiSignerMock,
-		rounder:                rounderMock,
-		shardCoordinator:       shardCoordinatorMock,
-		syncTimer:              syncTimerMock,
-		validatorGroupSelector: validatorGroupSelector,
-		epochStartNotifier:     epochStartSubscriber,
-		antifloodHandler:       antifloodHandler,
-		peerHonestyHandler:     peerHonestyHandler,
-		headerSigVerifier:      headerSigVerifier,
->>>>>>> b83223c0
 	}
 
 	return container
