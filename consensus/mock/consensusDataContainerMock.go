--- conflicted
+++ resolved
@@ -28,15 +28,12 @@
 	shardCoordinator       sharding.Coordinator
 	syncTimer              ntp.SyncTimer
 	validatorGroupSelector sharding.NodesCoordinator
-<<<<<<< HEAD
+	epochStartSubscriber   epochStart.EpochStartSubscriber
 	antifloodHandler       consensus.P2PAntifloodHandler
 }
 
 func (ccm *ConsensusCoreMock) GetAntiFloodPreventer() consensus.P2PAntifloodHandler {
 	return ccm.antifloodHandler
-=======
-	epochStartSubscriber   epochStart.EpochStartSubscriber
->>>>>>> a6a9ec50
 }
 
 // Blockchain -
