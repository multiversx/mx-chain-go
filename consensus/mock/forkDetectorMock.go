--- conflicted
+++ resolved
@@ -6,7 +6,6 @@
 )
 
 type ForkDetectorMock struct {
-<<<<<<< HEAD
 	AddHeaderCalled                       func(header data.HeaderHandler, hash []byte, state process.BlockHeaderState, notarizedHeaders []data.HeaderHandler, notarizedHeadersHashes [][]byte) error
 	RemoveHeadersCalled                   func(nonce uint64, hash []byte)
 	CheckForkCalled                       func() *process.ForkInfo
@@ -16,25 +15,12 @@
 	ResetProbableHighestNonceCalled       func()
 	ResetForkCalled                       func()
 	GetNotarizedHeaderHashCalled          func(nonce uint64) []byte
+	SetForkNonceCalled                    func(nonce uint64)
 	RestoreFinalCheckPointToGenesisCalled func()
 }
 
 func (fdm *ForkDetectorMock) RestoreFinalCheckPointToGenesis() {
 	fdm.RestoreFinalCheckPointToGenesisCalled()
-=======
-	AddHeaderCalled                 func(header data.HeaderHandler, hash []byte, state process.BlockHeaderState, finalHeaders []data.HeaderHandler, finalHeadersHashes [][]byte, isNotarizedShardStuck bool) error
-	RemoveHeadersCalled             func(nonce uint64, hash []byte)
-	CheckForkCalled                 func() *process.ForkInfo
-	GetHighestFinalBlockNonceCalled func() uint64
-	ProbableHighestNonceCalled      func() uint64
-	ResetProbableHighestNonceCalled func()
-	ResetForkCalled                 func()
-	GetNotarizedHeaderHashCalled    func(nonce uint64) []byte
-	SetForkNonceCalled              func(nonce uint64)
-}
-
-func (f *ForkDetectorMock) RestoreFinalCheckPointToGenesis() {
->>>>>>> 913ac60a
 }
 
 func (fdm *ForkDetectorMock) AddHeader(header data.HeaderHandler, hash []byte, state process.BlockHeaderState, notarizedHeaders []data.HeaderHandler, notarizedHeadersHashes [][]byte) error {
