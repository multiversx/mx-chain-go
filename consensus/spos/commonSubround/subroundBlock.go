--- conflicted
+++ resolved
@@ -129,12 +129,7 @@
 		haveTimeInCurrentSubround,
 	)
 	if err != nil {
-<<<<<<< HEAD
-		log.Debug("CreateBlockBody", "error", err.Error())
-		return false
-=======
 		return nil, err
->>>>>>> fcc08c87
 	}
 
 	return blockBody, nil
@@ -172,17 +167,7 @@
 }
 
 // sendBlockHeader method job the proposed block header in the subround Block
-<<<<<<< HEAD
-func (sr *SubroundBlock) sendBlockHeader() bool {
-	hdr, err := sr.createHeader()
-	if err != nil {
-		log.Debug("createHeader", "error", err.Error())
-		return false
-	}
-
-=======
 func (sr *SubroundBlock) sendBlockHeader(hdr data.HeaderHandler) bool {
->>>>>>> fcc08c87
 	hdrStr, err := sr.Marshalizer().Marshal(hdr)
 	if err != nil {
 		log.Debug("Marshal", "error", err.Error())
