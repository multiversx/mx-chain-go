--- conflicted
+++ resolved
@@ -1012,9 +1012,6 @@
 func TestWorker_ProcessReceivedMessageWrongChainIDInProposedBlockShouldError(t *testing.T) {
 	t.Parallel()
 	wrk := *initWorker()
-<<<<<<< HEAD
-	blk := &block.Body{}
-=======
 	wrk.SetBlockProcessor(
 		&mock.BlockProcessorMock{
 			DecodeBlockHeaderCalled: func(dta []byte) data.HeaderHandler {
@@ -1032,8 +1029,7 @@
 		},
 	)
 
-	blk := make(block.Body, 0)
->>>>>>> 6ccf18ca
+	blk := &block.Body{}
 	message, _ := mock.MarshalizerMock{}.Marshal(blk)
 	cnsMsg := consensus.NewConsensusMessage(
 		message,
@@ -1374,78 +1370,9 @@
 		[]byte("sig"),
 		int(bls.MtBlockHeader),
 		0,
-<<<<<<< HEAD
-	)
-	msgType := consensus.MessageType(cnsMsg.MsgType)
-	cnsDataList := wrk.ReceivedMessages()[msgType]
-	cnsDataList = append(cnsDataList, cnsMsg)
-	wrk.SetReceivedMessages(msgType, cnsDataList)
-	wrk.ExecuteMessage(cnsDataList)
-
-	assert.NotNil(t, wrk.ReceivedMessages()[msgType][0])
-}
-
-func TestWorker_ExecuteCommitmentHashMessagesShouldNotExecuteWhenBlockIsNotFinished(t *testing.T) {
-	t.Parallel()
-	wrk := *initWorker()
-	blk := &block.Body{}
-	message, _ := mock.MarshalizerMock{}.Marshal(blk)
-	wrk.InitReceivedMessages()
-	cnsMsg := consensus.NewConsensusMessage(
-		message,
-		nil,
-		[]byte(wrk.ConsensusState().ConsensusGroup()[0]),
-		[]byte("sig"),
-		int(bn.MtCommitmentHash),
-		uint64(wrk.Rounder().TimeStamp().Unix()),
-		0,
-	)
-	msgType := consensus.MessageType(cnsMsg.MsgType)
-	cnsDataList := wrk.ReceivedMessages()[msgType]
-	cnsDataList = append(cnsDataList, cnsMsg)
-	wrk.SetReceivedMessages(msgType, cnsDataList)
-	wrk.ExecuteMessage(cnsDataList)
-
-	assert.NotNil(t, wrk.ReceivedMessages()[msgType][0])
-}
-
-func TestWorker_ExecuteBitmapMessagesShouldNotExecuteWhenBlockIsNotFinished(t *testing.T) {
-	t.Parallel()
-	wrk := *initWorker()
-	blk := &block.Body{}
-	message, _ := mock.MarshalizerMock{}.Marshal(blk)
-	wrk.InitReceivedMessages()
-	cnsMsg := consensus.NewConsensusMessage(
-		message,
-		nil,
-		[]byte(wrk.ConsensusState().ConsensusGroup()[0]),
-		[]byte("sig"),
-		int(bn.MtBitmap),
-		uint64(wrk.Rounder().TimeStamp().Unix()),
-		0,
-	)
-	msgType := consensus.MessageType(cnsMsg.MsgType)
-	cnsDataList := wrk.ReceivedMessages()[msgType]
-	cnsDataList = append(cnsDataList, cnsMsg)
-	wrk.SetReceivedMessages(msgType, cnsDataList)
-	wrk.ExecuteMessage(cnsDataList)
-
-	assert.NotNil(t, wrk.ReceivedMessages()[msgType][0])
-}
-
-func TestWorker_ExecuteCommitmentMessagesShouldNotExecuteWhenBitmapIsNotFinished(t *testing.T) {
-	t.Parallel()
-	wrk := *initWorker()
-	blk := &block.Body{}
-	message, _ := mock.MarshalizerMock{}.Marshal(blk)
-	wrk.InitReceivedMessages()
-	cnsMsg := consensus.NewConsensusMessage(
-		message,
-=======
-		chainID,
-		nil,
-		nil,
->>>>>>> 6ccf18ca
+		chainID,
+		nil,
+		nil,
 		nil,
 	)
 	msgType := consensus.MessageType(cnsMsg.MsgType)
