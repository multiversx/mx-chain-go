package spos_test

import (
	"errors"
	"fmt"
	"sync/atomic"
	"testing"
	"time"

	"github.com/ElrondNetwork/elrond-go/consensus"
	"github.com/ElrondNetwork/elrond-go/consensus/mock"
	"github.com/ElrondNetwork/elrond-go/consensus/spos"
	"github.com/ElrondNetwork/elrond-go/consensus/spos/bls"
	"github.com/ElrondNetwork/elrond-go/core/check"
	"github.com/ElrondNetwork/elrond-go/crypto"
	"github.com/ElrondNetwork/elrond-go/data"
	"github.com/ElrondNetwork/elrond-go/data/block"
	"github.com/ElrondNetwork/elrond-go/p2p"
	"github.com/ElrondNetwork/elrond-go/process"
	"github.com/stretchr/testify/assert"
)

const roundTimeDuration = 100 * time.Millisecond

func createMockNetworkShardingCollector() *mock.NetworkShardingCollectorStub {
	return &mock.NetworkShardingCollectorStub{
		UpdatePeerIdPublicKeyCalled:  func(pid p2p.PeerID, pk []byte) {},
		UpdatePublicKeyShardIdCalled: func(pk []byte, shardId uint32) {},
		UpdatePeerIdShardIdCalled:    func(pid p2p.PeerID, shardId uint32) {},
	}
}

func initWorker() *spos.Worker {
	blockchainMock := &mock.BlockChainMock{}
	blockProcessor := &mock.BlockProcessorMock{
		DecodeBlockHeaderCalled: func(dta []byte) data.HeaderHandler {
			return nil
		},
		RevertAccountStateCalled: func() {
		},
	}
	bootstrapperMock := &mock.BootstrapperMock{}
	broadcastMessengerMock := &mock.BroadcastMessengerMock{}
	consensusState := initConsensusState()
	forkDetectorMock := &mock.ForkDetectorMock{}
	forkDetectorMock.AddHeaderCalled = func(header data.HeaderHandler, hash []byte, state process.BlockHeaderState, selfNotarizedHeaders []data.HeaderHandler, selfNotarizedHeadersHashes [][]byte) error {
		return nil
	}
	keyGeneratorMock, _, _ := mock.InitKeys()
	marshalizerMock := mock.MarshalizerMock{}
	rounderMock := initRounderMock()
	shardCoordinatorMock := mock.ShardCoordinatorMock{}
	singleSignerMock := &mock.SingleSignerMock{
		SignStub: func(private crypto.PrivateKey, msg []byte) ([]byte, error) {
			return []byte("signed"), nil
		},
		VerifyStub: func(public crypto.PublicKey, msg []byte, sig []byte) error {
			return nil
		},
	}
	syncTimerMock := &mock.SyncTimerMock{}

	blsService, _ := bls.NewConsensusService()

	sposWorker, _ := spos.NewWorker(
		blsService,
		blockchainMock,
		blockProcessor,
		bootstrapperMock,
		broadcastMessengerMock,
		consensusState,
		forkDetectorMock,
		keyGeneratorMock,
		marshalizerMock,
		rounderMock,
		shardCoordinatorMock,
		singleSignerMock,
		syncTimerMock,
		&mock.HeaderSigVerifierStub{},
		chainID,
		createMockNetworkShardingCollector(),
	)

	return sposWorker
}

func initRounderMock() *mock.RounderMock {
	return &mock.RounderMock{
		RoundIndex: 0,
		TimeStampCalled: func() time.Time {
			return time.Unix(0, 0)
		},
		TimeDurationCalled: func() time.Duration {
			return roundTimeDuration
		},
	}
}

func TestWorker_NewWorkerConsensusServiceNilShouldFail(t *testing.T) {
	t.Parallel()

	blockchainMock := &mock.BlockChainMock{}
	blockProcessor := &mock.BlockProcessorMock{}
	bootstrapperMock := &mock.BootstrapperMock{}
	broadcastMessengerMock := &mock.BroadcastMessengerMock{}
	consensusState := initConsensusState()
	forkDetectorMock := &mock.ForkDetectorMock{}
	keyGeneratorMock := &mock.KeyGenMock{}
	marshalizerMock := mock.MarshalizerMock{}
	rounderMock := initRounderMock()
	shardCoordinatorMock := mock.ShardCoordinatorMock{}
	singleSignerMock := &mock.SingleSignerMock{}
	syncTimerMock := &mock.SyncTimerMock{}

	wrk, err := spos.NewWorker(
		nil,
		blockchainMock,
		blockProcessor,
		bootstrapperMock,
		broadcastMessengerMock,
		consensusState,
		forkDetectorMock,
		keyGeneratorMock,
		marshalizerMock,
		rounderMock,
		shardCoordinatorMock,
		singleSignerMock,
		syncTimerMock,
		&mock.HeaderSigVerifierStub{},
		chainID,
		createMockNetworkShardingCollector(),
	)

	assert.Nil(t, wrk)
	assert.Equal(t, spos.ErrNilConsensusService, err)
}

func TestWorker_NewWorkerBlockChainNilShouldFail(t *testing.T) {
	t.Parallel()

	blockProcessor := &mock.BlockProcessorMock{}
	bootstrapperMock := &mock.BootstrapperMock{}
	broadcastMessengerMock := &mock.BroadcastMessengerMock{}
	consensusState := initConsensusState()
	forkDetectorMock := &mock.ForkDetectorMock{}
	keyGeneratorMock := &mock.KeyGenMock{}
	marshalizerMock := mock.MarshalizerMock{}
	rounderMock := initRounderMock()
	shardCoordinatorMock := mock.ShardCoordinatorMock{}
	singleSignerMock := &mock.SingleSignerMock{}
	syncTimerMock := &mock.SyncTimerMock{}
	blsService, _ := bls.NewConsensusService()

	wrk, err := spos.NewWorker(
		blsService,
		nil,
		blockProcessor,
		bootstrapperMock,
		broadcastMessengerMock,
		consensusState,
		forkDetectorMock,
		keyGeneratorMock,
		marshalizerMock,
		rounderMock,
		shardCoordinatorMock,
		singleSignerMock,
		syncTimerMock,
		&mock.HeaderSigVerifierStub{},
		chainID,
		createMockNetworkShardingCollector(),
	)

	assert.Nil(t, wrk)
	assert.Equal(t, spos.ErrNilBlockChain, err)
}

func TestWorker_NewWorkerBlockProcessorNilShouldFail(t *testing.T) {
	t.Parallel()

	blockchainMock := &mock.BlockChainMock{}
	bootstrapperMock := &mock.BootstrapperMock{}
	broadcastMessengerMock := &mock.BroadcastMessengerMock{}
	consensusState := initConsensusState()
	forkDetectorMock := &mock.ForkDetectorMock{}
	keyGeneratorMock := &mock.KeyGenMock{}
	marshalizerMock := mock.MarshalizerMock{}
	rounderMock := initRounderMock()
	shardCoordinatorMock := mock.ShardCoordinatorMock{}
	singleSignerMock := &mock.SingleSignerMock{}
	syncTimerMock := &mock.SyncTimerMock{}
	blsService, _ := bls.NewConsensusService()

	wrk, err := spos.NewWorker(
		blsService,
		blockchainMock,
		nil,
		bootstrapperMock,
		broadcastMessengerMock,
		consensusState,
		forkDetectorMock,
		keyGeneratorMock,
		marshalizerMock,
		rounderMock,
		shardCoordinatorMock,
		singleSignerMock,
		syncTimerMock,
		&mock.HeaderSigVerifierStub{},
		chainID,
		createMockNetworkShardingCollector(),
	)

	assert.Nil(t, wrk)
	assert.Equal(t, spos.ErrNilBlockProcessor, err)
}

func TestWorker_NewWorkerBootstrapperNilShouldFail(t *testing.T) {
	t.Parallel()

	blockchainMock := &mock.BlockChainMock{}
	blockProcessor := &mock.BlockProcessorMock{}
	broadcastMessengerMock := &mock.BroadcastMessengerMock{}
	consensusState := initConsensusState()
	forkDetectorMock := &mock.ForkDetectorMock{}
	keyGeneratorMock := &mock.KeyGenMock{}
	marshalizerMock := mock.MarshalizerMock{}
	rounderMock := initRounderMock()
	shardCoordinatorMock := mock.ShardCoordinatorMock{}
	singleSignerMock := &mock.SingleSignerMock{}
	syncTimerMock := &mock.SyncTimerMock{}
	blsService, _ := bls.NewConsensusService()

	wrk, err := spos.NewWorker(
		blsService,
		blockchainMock,
		blockProcessor,
		nil,
		broadcastMessengerMock,
		consensusState,
		forkDetectorMock,
		keyGeneratorMock,
		marshalizerMock,
		rounderMock,
		shardCoordinatorMock,
		singleSignerMock,
		syncTimerMock,
		&mock.HeaderSigVerifierStub{},
		chainID,
		createMockNetworkShardingCollector(),
	)

	assert.Nil(t, wrk)
	assert.Equal(t, spos.ErrNilBootstrapper, err)
}

func TestWorker_NewWorkerBroadcastMessengerNilShouldFail(t *testing.T) {
	t.Parallel()

	blockchainMock := &mock.BlockChainMock{}
	blockProcessor := &mock.BlockProcessorMock{}
	bootstrapperMock := &mock.BootstrapperMock{}
	consensusState := initConsensusState()
	forkDetectorMock := &mock.ForkDetectorMock{}
	keyGeneratorMock := &mock.KeyGenMock{}
	marshalizerMock := mock.MarshalizerMock{}
	rounderMock := initRounderMock()
	shardCoordinatorMock := mock.ShardCoordinatorMock{}
	singleSignerMock := &mock.SingleSignerMock{}
	syncTimerMock := &mock.SyncTimerMock{}
	blsService, _ := bls.NewConsensusService()

	wrk, err := spos.NewWorker(
		blsService,
		blockchainMock,
		blockProcessor,
		bootstrapperMock,
		nil,
		consensusState,
		forkDetectorMock,
		keyGeneratorMock,
		marshalizerMock,
		rounderMock,
		shardCoordinatorMock,
		singleSignerMock,
		syncTimerMock,
		&mock.HeaderSigVerifierStub{},
		chainID,
		createMockNetworkShardingCollector(),
	)

	assert.Nil(t, wrk)
	assert.Equal(t, spos.ErrNilBroadcastMessenger, err)
}

func TestWorker_NewWorkerConsensusStateNilShouldFail(t *testing.T) {
	t.Parallel()
	blockchainMock := &mock.BlockChainMock{}
	blockProcessor := &mock.BlockProcessorMock{}
	bootstrapperMock := &mock.BootstrapperMock{}
	broadcastMessengerMock := &mock.BroadcastMessengerMock{}
	forkDetectorMock := &mock.ForkDetectorMock{}
	keyGeneratorMock := &mock.KeyGenMock{}
	marshalizerMock := mock.MarshalizerMock{}
	rounderMock := initRounderMock()
	shardCoordinatorMock := mock.ShardCoordinatorMock{}
	singleSignerMock := &mock.SingleSignerMock{}
	syncTimerMock := &mock.SyncTimerMock{}
	blsService, _ := bls.NewConsensusService()

	wrk, err := spos.NewWorker(
		blsService,
		blockchainMock,
		blockProcessor,
		bootstrapperMock,
		broadcastMessengerMock,
		nil,
		forkDetectorMock,
		keyGeneratorMock,
		marshalizerMock,
		rounderMock,
		shardCoordinatorMock,
		singleSignerMock,
		syncTimerMock,
		&mock.HeaderSigVerifierStub{},
		chainID,
		createMockNetworkShardingCollector(),
	)

	assert.Nil(t, wrk)
	assert.Equal(t, spos.ErrNilConsensusState, err)
}

func TestWorker_NewWorkerForkDetectorNilShouldFail(t *testing.T) {
	t.Parallel()
	blockchainMock := &mock.BlockChainMock{}
	blockProcessor := &mock.BlockProcessorMock{}
	bootstrapperMock := &mock.BootstrapperMock{}
	broadcastMessengerMock := &mock.BroadcastMessengerMock{}
	consensusState := initConsensusState()
	keyGeneratorMock := &mock.KeyGenMock{}
	marshalizerMock := mock.MarshalizerMock{}
	rounderMock := initRounderMock()
	shardCoordinatorMock := mock.ShardCoordinatorMock{}
	singleSignerMock := &mock.SingleSignerMock{}
	syncTimerMock := &mock.SyncTimerMock{}
	blsService, _ := bls.NewConsensusService()

	wrk, err := spos.NewWorker(
		blsService,
		blockchainMock,
		blockProcessor,
		bootstrapperMock,
		broadcastMessengerMock,
		consensusState,
		nil,
		keyGeneratorMock,
		marshalizerMock,
		rounderMock,
		shardCoordinatorMock,
		singleSignerMock,
		syncTimerMock,
		&mock.HeaderSigVerifierStub{},
		chainID,
		createMockNetworkShardingCollector(),
	)

	assert.Nil(t, wrk)
	assert.Equal(t, spos.ErrNilForkDetector, err)
}

func TestWorker_NewWorkerKeyGeneratorNilShouldFail(t *testing.T) {
	t.Parallel()
	blockchainMock := &mock.BlockChainMock{}
	blockProcessor := &mock.BlockProcessorMock{}
	bootstrapperMock := &mock.BootstrapperMock{}
	broadcastMessengerMock := &mock.BroadcastMessengerMock{}
	consensusState := initConsensusState()
	forkDetectorMock := &mock.ForkDetectorMock{}
	marshalizerMock := mock.MarshalizerMock{}
	rounderMock := initRounderMock()
	shardCoordinatorMock := mock.ShardCoordinatorMock{}
	singleSignerMock := &mock.SingleSignerMock{}
	syncTimerMock := &mock.SyncTimerMock{}
	blsService, _ := bls.NewConsensusService()

	wrk, err := spos.NewWorker(
		blsService,
		blockchainMock,
		blockProcessor,
		bootstrapperMock,
		broadcastMessengerMock,
		consensusState,
		forkDetectorMock,
		nil,
		marshalizerMock,
		rounderMock,
		shardCoordinatorMock,
		singleSignerMock,
		syncTimerMock,
		&mock.HeaderSigVerifierStub{},
		chainID,
		createMockNetworkShardingCollector(),
	)

	assert.Nil(t, wrk)
	assert.Equal(t, spos.ErrNilKeyGenerator, err)
}

func TestWorker_NewWorkerMarshalizerNilShouldFail(t *testing.T) {
	t.Parallel()
	blockchainMock := &mock.BlockChainMock{}
	blockProcessor := &mock.BlockProcessorMock{}
	bootstrapperMock := &mock.BootstrapperMock{}
	broadcastMessengerMock := &mock.BroadcastMessengerMock{}
	consensusState := initConsensusState()
	forkDetectorMock := &mock.ForkDetectorMock{}
	keyGeneratorMock := &mock.KeyGenMock{}
	rounderMock := initRounderMock()
	shardCoordinatorMock := mock.ShardCoordinatorMock{}
	singleSignerMock := &mock.SingleSignerMock{}
	syncTimerMock := &mock.SyncTimerMock{}
	blsService, _ := bls.NewConsensusService()

	wrk, err := spos.NewWorker(
		blsService,
		blockchainMock,
		blockProcessor,
		bootstrapperMock,
		broadcastMessengerMock,
		consensusState,
		forkDetectorMock,
		keyGeneratorMock,
		nil,
		rounderMock,
		shardCoordinatorMock,
		singleSignerMock,
		syncTimerMock,
		&mock.HeaderSigVerifierStub{},
		chainID,
		createMockNetworkShardingCollector(),
	)

	assert.Nil(t, wrk)
	assert.Equal(t, spos.ErrNilMarshalizer, err)
}

func TestWorker_NewWorkerRounderNilShouldFail(t *testing.T) {
	t.Parallel()
	blockchainMock := &mock.BlockChainMock{}
	blockProcessor := &mock.BlockProcessorMock{}
	bootstrapperMock := &mock.BootstrapperMock{}
	broadcastMessengerMock := &mock.BroadcastMessengerMock{}
	consensusState := initConsensusState()
	forkDetectorMock := &mock.ForkDetectorMock{}
	keyGeneratorMock := &mock.KeyGenMock{}
	marshalizerMock := mock.MarshalizerMock{}
	shardCoordinatorMock := mock.ShardCoordinatorMock{}
	singleSignerMock := &mock.SingleSignerMock{}
	syncTimerMock := &mock.SyncTimerMock{}
	blsService, _ := bls.NewConsensusService()

	wrk, err := spos.NewWorker(
		blsService,
		blockchainMock,
		blockProcessor,
		bootstrapperMock,
		broadcastMessengerMock,
		consensusState,
		forkDetectorMock,
		keyGeneratorMock,
		marshalizerMock,
		nil,
		shardCoordinatorMock,
		singleSignerMock,
		syncTimerMock,
		&mock.HeaderSigVerifierStub{},
		chainID,
		createMockNetworkShardingCollector(),
	)

	assert.Nil(t, wrk)
	assert.Equal(t, spos.ErrNilRounder, err)
}

func TestWorker_NewWorkerShardCoordinatorNilShouldFail(t *testing.T) {
	t.Parallel()
	blockchainMock := &mock.BlockChainMock{}
	blockProcessor := &mock.BlockProcessorMock{}
	bootstrapperMock := &mock.BootstrapperMock{}
	broadcastMessengerMock := &mock.BroadcastMessengerMock{}
	consensusState := initConsensusState()
	forkDetectorMock := &mock.ForkDetectorMock{}
	keyGeneratorMock := &mock.KeyGenMock{}
	marshalizerMock := mock.MarshalizerMock{}
	rounderMock := initRounderMock()
	singleSignerMock := &mock.SingleSignerMock{}
	syncTimerMock := &mock.SyncTimerMock{}
	blsService, _ := bls.NewConsensusService()

	wrk, err := spos.NewWorker(
		blsService,
		blockchainMock,
		blockProcessor,
		bootstrapperMock,
		broadcastMessengerMock,
		consensusState,
		forkDetectorMock,
		keyGeneratorMock,
		marshalizerMock,
		rounderMock,
		nil,
		singleSignerMock,
		syncTimerMock,
		&mock.HeaderSigVerifierStub{},
		chainID,
		createMockNetworkShardingCollector(),
	)

	assert.Nil(t, wrk)
	assert.Equal(t, spos.ErrNilShardCoordinator, err)
}

func TestWorker_NewWorkerSingleSignerNilShouldFail(t *testing.T) {
	t.Parallel()
	blockchainMock := &mock.BlockChainMock{}
	blockProcessor := &mock.BlockProcessorMock{}
	bootstrapperMock := &mock.BootstrapperMock{}
	broadcastMessengerMock := &mock.BroadcastMessengerMock{}
	consensusState := initConsensusState()
	forkDetectorMock := &mock.ForkDetectorMock{}
	keyGeneratorMock := &mock.KeyGenMock{}
	marshalizerMock := mock.MarshalizerMock{}
	rounderMock := initRounderMock()
	shardCoordinatorMock := mock.ShardCoordinatorMock{}
	syncTimerMock := &mock.SyncTimerMock{}
	blsService, _ := bls.NewConsensusService()

	wrk, err := spos.NewWorker(
		blsService,
		blockchainMock,
		blockProcessor,
		bootstrapperMock,
		broadcastMessengerMock,
		consensusState,
		forkDetectorMock,
		keyGeneratorMock,
		marshalizerMock,
		rounderMock,
		shardCoordinatorMock,
		nil,
		syncTimerMock,
		&mock.HeaderSigVerifierStub{},
		chainID,
		createMockNetworkShardingCollector(),
	)

	assert.Nil(t, wrk)
	assert.Equal(t, spos.ErrNilSingleSigner, err)
}

func TestWorker_NewWorkerSyncTimerNilShouldFail(t *testing.T) {
	t.Parallel()
	blockchainMock := &mock.BlockChainMock{}
	blockProcessor := &mock.BlockProcessorMock{}
	bootstrapperMock := &mock.BootstrapperMock{}
	broadcastMessengerMock := &mock.BroadcastMessengerMock{}
	consensusState := initConsensusState()
	forkDetectorMock := &mock.ForkDetectorMock{}
	keyGeneratorMock := &mock.KeyGenMock{}
	marshalizerMock := mock.MarshalizerMock{}
	rounderMock := initRounderMock()
	shardCoordinatorMock := mock.ShardCoordinatorMock{}
	singleSignerMock := &mock.SingleSignerMock{}
	blsService, _ := bls.NewConsensusService()

	wrk, err := spos.NewWorker(
		blsService,
		blockchainMock,
		blockProcessor,
		bootstrapperMock,
		broadcastMessengerMock,
		consensusState,
		forkDetectorMock,
		keyGeneratorMock,
		marshalizerMock,
		rounderMock,
		shardCoordinatorMock,
		singleSignerMock,
		nil,
		&mock.HeaderSigVerifierStub{},
		chainID,
		createMockNetworkShardingCollector(),
	)

	assert.Nil(t, wrk)
	assert.Equal(t, spos.ErrNilSyncTimer, err)
}

func TestWorker_NewWorkerEmptyChainIDShouldFail(t *testing.T) {
	t.Parallel()
	blockchainMock := &mock.BlockChainMock{}
	blockProcessor := &mock.BlockProcessorMock{}
	bootstrapperMock := &mock.BootstrapperMock{}
	broadcastMessengerMock := &mock.BroadcastMessengerMock{}
	consensusState := initConsensusState()
	forkDetectorMock := &mock.ForkDetectorMock{}
	keyGeneratorMock := &mock.KeyGenMock{}
	marshalizerMock := mock.MarshalizerMock{}
	rounderMock := initRounderMock()
	shardCoordinatorMock := mock.ShardCoordinatorMock{}
	singleSignerMock := &mock.SingleSignerMock{}
	syncTimerMock := &mock.SyncTimerMock{}
	blsService, _ := bls.NewConsensusService()

	wrk, err := spos.NewWorker(
		blsService,
		blockchainMock,
		blockProcessor,
		bootstrapperMock,
		broadcastMessengerMock,
		consensusState,
		forkDetectorMock,
		keyGeneratorMock,
		marshalizerMock,
		rounderMock,
		shardCoordinatorMock,
		singleSignerMock,
		syncTimerMock,
		&mock.HeaderSigVerifierStub{},
		nil,
		createMockNetworkShardingCollector(),
	)

	assert.Nil(t, wrk)
	assert.Equal(t, spos.ErrInvalidChainID, err)
}

func TestWorker_NewWorkerNilNetworkShardingCollectorShouldFail(t *testing.T) {
	t.Parallel()
	blockchainMock := &mock.BlockChainMock{}
	blockProcessor := &mock.BlockProcessorMock{}
	bootstrapperMock := &mock.BootstrapperMock{}
	broadcastMessengerMock := &mock.BroadcastMessengerMock{}
	consensusState := initConsensusState()
	forkDetectorMock := &mock.ForkDetectorMock{}
	keyGeneratorMock := &mock.KeyGenMock{}
	marshalizerMock := mock.MarshalizerMock{}
	rounderMock := initRounderMock()
	shardCoordinatorMock := mock.ShardCoordinatorMock{}
	singleSignerMock := &mock.SingleSignerMock{}
	syncTimerMock := &mock.SyncTimerMock{}
	bnService, _ := bn.NewConsensusService()

	wrk, err := spos.NewWorker(
		bnService,
		blockchainMock,
		blockProcessor,
		bootstrapperMock,
		broadcastMessengerMock,
		consensusState,
		forkDetectorMock,
		keyGeneratorMock,
		marshalizerMock,
		rounderMock,
		shardCoordinatorMock,
		singleSignerMock,
		syncTimerMock,
		&mock.HeaderSigVerifierStub{},
		chainID,
		nil,
	)

	assert.Nil(t, wrk)
	assert.Equal(t, spos.ErrNilNetworkShardingCollector, err)
}

func TestWorker_NewWorkerShouldWork(t *testing.T) {
	t.Parallel()
	blockchainMock := &mock.BlockChainMock{}
	blockProcessor := &mock.BlockProcessorMock{}
	bootstrapperMock := &mock.BootstrapperMock{}
	broadcastMessengerMock := &mock.BroadcastMessengerMock{}
	consensusState := initConsensusState()
	forkDetectorMock := &mock.ForkDetectorMock{}
	keyGeneratorMock := &mock.KeyGenMock{}
	marshalizerMock := mock.MarshalizerMock{}
	rounderMock := initRounderMock()
	shardCoordinatorMock := mock.ShardCoordinatorMock{}
	singleSignerMock := &mock.SingleSignerMock{}
	syncTimerMock := &mock.SyncTimerMock{}
	blsService, _ := bls.NewConsensusService()

	wrk, err := spos.NewWorker(
		blsService,
		blockchainMock,
		blockProcessor,
		bootstrapperMock,
		broadcastMessengerMock,
		consensusState,
		forkDetectorMock,
		keyGeneratorMock,
		marshalizerMock,
		rounderMock,
		shardCoordinatorMock,
		singleSignerMock,
		syncTimerMock,
		&mock.HeaderSigVerifierStub{},
		chainID,
		createMockNetworkShardingCollector(),
	)

	assert.Nil(t, err)
<<<<<<< HEAD
}

func TestWorker_ProcessReceivedMessageWrongHeaderShouldErr(t *testing.T) {
	t.Parallel()
	blockchainMock := &mock.BlockChainMock{}
	blockProcessor := &mock.BlockProcessorMock{
		DecodeBlockHeaderCalled: func(dta []byte) data.HeaderHandler {
			return nil
		},
		RevertAccountStateCalled: func() {
		},
	}
	bootstrapperMock := &mock.BootstrapperMock{}
	broadcastMessengerMock := &mock.BroadcastMessengerMock{}
	consensusState := initConsensusState()
	forkDetectorMock := &mock.ForkDetectorMock{}
	forkDetectorMock.AddHeaderCalled = func(header data.HeaderHandler, hash []byte, state process.BlockHeaderState, selfNotarizedHeaders []data.HeaderHandler, selfNotarizedHeadersHashes [][]byte) error {
		return nil
	}
	keyGeneratorMock, _, _ := mock.InitKeys()
	marshalizerMock := mock.MarshalizerMock{}
	rounderMock := initRounderMock()
	shardCoordinatorMock := mock.ShardCoordinatorMock{}
	singleSignerMock := &mock.SingleSignerMock{
		SignStub: func(private crypto.PrivateKey, msg []byte) ([]byte, error) {
			return []byte("signed"), nil
		},
		VerifyStub: func(public crypto.PublicKey, msg []byte, sig []byte) error {
			return nil
		},
	}
	syncTimerMock := &mock.SyncTimerMock{}

	headerSigVerifier := &mock.HeaderSigVerifierStub{}
	headerSigVerifier.VerifyRandSeedCaller = func(header data.HeaderHandler) error {
		return process.ErrRandSeedDoesNotMatch
	}

	bnService, _ := bn.NewConsensusService()

	wrk, _ := spos.NewWorker(
		bnService,
		blockchainMock,
		blockProcessor,
		bootstrapperMock,
		broadcastMessengerMock,
		consensusState,
		forkDetectorMock,
		keyGeneratorMock,
		marshalizerMock,
		rounderMock,
		shardCoordinatorMock,
		singleSignerMock,
		syncTimerMock,
		headerSigVerifier,
		chainID,
		createMockNetworkShardingCollector(),
	)

	hdr := &block.Header{}
	hdr.Nonce = 1
	hdr.TimeStamp = uint64(wrk.Rounder().TimeStamp().Unix())
	message, _ := mock.MarshalizerMock{}.Marshal(hdr)
	cnsMsg := consensus.NewConsensusMessage(
		message,
		nil,
		[]byte(wrk.ConsensusState().ConsensusGroup()[0]),
		[]byte("sig"),
		int(bn.MtBlockHeader),
		0,
		chainID,
	)
	buff, _ := wrk.Marshalizer().Marshal(cnsMsg)
	time.Sleep(time.Second)
	err := wrk.ProcessReceivedMessage(&mock.P2PMessageMock{DataField: buff}, nil)
	assert.True(t, errors.Is(err, spos.ErrInvalidHeader))
=======
	assert.False(t, check.IfNil(wrk))
>>>>>>> 6ccf18ca
}

func TestWorker_ReceivedSyncStateShouldNotSendOnChannelWhenInputIsFalse(t *testing.T) {
	t.Parallel()
	wrk := initWorker()
	wrk.ReceivedSyncState(false)
	rcv := false
	select {
	case rcv = <-wrk.ConsensusStateChangedChannel():
	case <-time.After(100 * time.Millisecond):
	}

	assert.False(t, rcv)
}

func TestWorker_ReceivedSyncStateShouldNotSendOnChannelWhenChannelIsBusy(t *testing.T) {
	t.Parallel()
	wrk := initWorker()
	wrk.ConsensusStateChangedChannel() <- false
	wrk.ReceivedSyncState(true)
	rcv := false
	select {
	case rcv = <-wrk.ConsensusStateChangedChannel():
	case <-time.After(100 * time.Millisecond):
	}

	assert.False(t, rcv)
}

func TestWorker_ReceivedSyncStateShouldSendOnChannel(t *testing.T) {
	t.Parallel()
	wrk := initWorker()
	wrk.ReceivedSyncState(true)
	rcv := false
	select {
	case rcv = <-wrk.ConsensusStateChangedChannel():
	case <-time.After(100 * time.Millisecond):
	}

	assert.True(t, rcv)
}

func TestWorker_InitReceivedMessagesShouldInitMap(t *testing.T) {
	t.Parallel()
	wrk := initWorker()
	wrk.NilReceivedMessages()
	wrk.InitReceivedMessages()

	assert.NotNil(t, wrk.ReceivedMessages()[bls.MtBlockBody])
}

func TestWorker_AddReceivedMessageCallShouldWork(t *testing.T) {
	t.Parallel()
	wrk := initWorker()
	receivedMessageCall := func(*consensus.Message) bool {
		return true
	}
	wrk.AddReceivedMessageCall(bls.MtBlockBody, receivedMessageCall)
	receivedMessageCalls := wrk.ReceivedMessagesCalls()

	assert.Equal(t, 1, len(receivedMessageCalls))
	assert.NotNil(t, receivedMessageCalls[bls.MtBlockBody])
	assert.True(t, receivedMessageCalls[bls.MtBlockBody](nil))
}

func TestWorker_RemoveAllReceivedMessageCallsShouldWork(t *testing.T) {
	t.Parallel()
	wrk := *initWorker()
	receivedMessageCall := func(*consensus.Message) bool {
		return true
	}
	wrk.AddReceivedMessageCall(bls.MtBlockBody, receivedMessageCall)
	receivedMessageCalls := wrk.ReceivedMessagesCalls()

	assert.Equal(t, 1, len(receivedMessageCalls))
	assert.NotNil(t, receivedMessageCalls[bls.MtBlockBody])
	assert.True(t, receivedMessageCalls[bls.MtBlockBody](nil))

	wrk.RemoveAllReceivedMessagesCalls()
	receivedMessageCalls = wrk.ReceivedMessagesCalls()

	assert.Equal(t, 0, len(receivedMessageCalls))
	assert.Nil(t, receivedMessageCalls[bls.MtBlockBody])
}

func TestWorker_ProcessReceivedMessageTxBlockBodyShouldRetNil(t *testing.T) {
	t.Parallel()
	wrk := *initWorker()
	blk := make(block.Body, 0)
	message, _ := mock.MarshalizerMock{}.Marshal(blk)
	cnsMsg := consensus.NewConsensusMessage(
		message,
		nil,
		[]byte(wrk.ConsensusState().ConsensusGroup()[0]),
		[]byte("sig"),
		int(bls.MtBlockBody),
		0,
		chainID,
		nil,
		nil,
		nil,
	)
	buff, _ := wrk.Marshalizer().Marshal(cnsMsg)
	time.Sleep(time.Second)
	err := wrk.ProcessReceivedMessage(&mock.P2PMessageMock{DataField: buff}, nil)

	assert.Nil(t, err)
}

func TestWorker_ProcessReceivedMessageHeaderShouldRetNil(t *testing.T) {
	t.Parallel()
	wrk := *initWorker()
	hdr := &block.Header{}
	hdr.Nonce = 1
	hdr.TimeStamp = uint64(wrk.Rounder().TimeStamp().Unix())
	message, _ := mock.MarshalizerMock{}.Marshal(hdr)
	message, _ = mock.MarshalizerMock{}.Marshal(hdr)
	cnsMsg := consensus.NewConsensusMessage(
		message,
		nil,
		[]byte(wrk.ConsensusState().ConsensusGroup()[0]),
		[]byte("sig"),
		int(bls.MtUnknown),
		0,
		chainID,
		nil,
		nil,
		nil,
	)
	buff, _ := wrk.Marshalizer().Marshal(cnsMsg)
	time.Sleep(time.Second)
	err := wrk.ProcessReceivedMessage(&mock.P2PMessageMock{DataField: buff}, nil)

	assert.Nil(t, err)
}

func TestWorker_ProcessReceivedMessageNilMessageShouldErr(t *testing.T) {
	t.Parallel()
	wrk := *initWorker()
	err := wrk.ProcessReceivedMessage(nil, nil)
	time.Sleep(time.Second)

	assert.Equal(t, 0, len(wrk.ReceivedMessages()[bls.MtBlockBody]))
	assert.Equal(t, spos.ErrNilMessage, err)
}

func TestWorker_ProcessReceivedMessageNilMessageDataFieldShouldErr(t *testing.T) {
	t.Parallel()
	wrk := *initWorker()
	err := wrk.ProcessReceivedMessage(&mock.P2PMessageMock{}, nil)
	time.Sleep(time.Second)

	assert.Equal(t, 0, len(wrk.ReceivedMessages()[bls.MtBlockBody]))
	assert.Equal(t, spos.ErrNilDataToProcess, err)
}

func TestWorker_ProcessReceivedMessageNodeNotInEligibleListShouldErr(t *testing.T) {
	t.Parallel()
	wrk := *initWorker()
	blk := make(block.Body, 0)
	message, _ := mock.MarshalizerMock{}.Marshal(blk)
	cnsMsg := consensus.NewConsensusMessage(
		message,
		nil,
		[]byte("X"),
		[]byte("sig"),
		int(bls.MtBlockBody),
		0,
		chainID,
		nil,
		nil,
		nil,
	)
	buff, _ := wrk.Marshalizer().Marshal(cnsMsg)
	err := wrk.ProcessReceivedMessage(&mock.P2PMessageMock{DataField: buff}, nil)
	time.Sleep(time.Second)

	assert.Equal(t, 0, len(wrk.ReceivedMessages()[bls.MtBlockBody]))
	assert.True(t, errors.Is(err, spos.ErrSenderNotOk))
}

func TestWorker_ProcessReceivedMessageComputeReceivedProposedBlockMetric(t *testing.T) {
	t.Parallel()
	wrk := *initWorker()
	wrk.SetBlockProcessor(&mock.BlockProcessorMock{
		DecodeBlockHeaderCalled: func(dta []byte) data.HeaderHandler {
			return &block.Header{
				ChainID: chainID,
			}
		},
		RevertAccountStateCalled: func() {
		},
	})
	roundDuration := time.Millisecond * 1000
	delay := time.Millisecond * 430
	roundStartTimeStamp := time.Now()
	wrk.SetRounder(&mock.RounderMock{
		RoundIndex: 0,
		TimeDurationCalled: func() time.Duration {
			return roundDuration
		},
		TimeStampCalled: func() time.Time {
			return roundStartTimeStamp
		},
	})
	blk := make(block.Body, 0)
	message, _ := mock.MarshalizerMock{}.Marshal(blk)
	cnsMsg := consensus.NewConsensusMessage(
		message,
		nil,
		[]byte("A"),
		[]byte("sig"),
		int(bls.MtBlockHeader),
		0,
		chainID,
		nil,
		nil,
		nil,
	)
	receivedValue := uint64(0)
	_ = wrk.SetAppStatusHandler(&mock.AppStatusHandlerStub{
		SetUInt64ValueHandler: func(key string, value uint64) {
			receivedValue = value
		},
	})

	time.Sleep(delay)

	buff, _ := wrk.Marshalizer().Marshal(cnsMsg)
	_ = wrk.ProcessReceivedMessage(&mock.P2PMessageMock{DataField: buff}, nil)

	minimumExpectedValue := uint64(delay * 100 / roundDuration)
	assert.True(t,
		receivedValue >= minimumExpectedValue,
		fmt.Sprintf("minimum expected was %d, got %d", minimumExpectedValue, receivedValue),
	)
}

func TestWorker_ProcessReceivedMessageInconsistentChainIDInConsensusMessageShouldErr(t *testing.T) {
	t.Parallel()

	wrk := *initWorker()
	blk := make(block.Body, 0)
	message, _ := mock.MarshalizerMock{}.Marshal(blk)
	cnsMsg := consensus.NewConsensusMessage(
		message,
		nil,
		[]byte(wrk.ConsensusState().ConsensusGroup()[0]),
		[]byte("sig"),
		int(bls.MtBlockBody),
		1,
		[]byte("inconsistent chain ID"),
		nil,
		nil,
		nil,
	)
	buff, _ := wrk.Marshalizer().Marshal(cnsMsg)
	err := wrk.ProcessReceivedMessage(&mock.P2PMessageMock{DataField: buff}, nil)

	assert.True(t, errors.Is(err, spos.ErrInvalidChainID))
}

func TestWorker_ProcessReceivedMessageMessageIsForPastRoundShouldErr(t *testing.T) {
	t.Parallel()
	wrk := *initWorker()
	blk := make(block.Body, 0)
	message, _ := mock.MarshalizerMock{}.Marshal(blk)
	cnsMsg := consensus.NewConsensusMessage(
		message,
		nil,
		[]byte(wrk.ConsensusState().ConsensusGroup()[0]),
		[]byte("sig"),
		int(bls.MtBlockBody),
		-1,
		chainID,
		nil,
		nil,
		nil,
	)
	buff, _ := wrk.Marshalizer().Marshal(cnsMsg)
	err := wrk.ProcessReceivedMessage(&mock.P2PMessageMock{DataField: buff}, nil)
	time.Sleep(time.Second)

	assert.Equal(t, 0, len(wrk.ReceivedMessages()[bls.MtBlockBody]))
	assert.Equal(t, spos.ErrMessageForPastRound, err)
}

func TestWorker_ProcessReceivedMessageInvalidSignatureShouldErr(t *testing.T) {
	t.Parallel()
	wrk := *initWorker()
	blk := make(block.Body, 0)
	message, _ := mock.MarshalizerMock{}.Marshal(blk)
	cnsMsg := consensus.NewConsensusMessage(
		message,
		nil,
		[]byte(wrk.ConsensusState().ConsensusGroup()[0]),
		nil,
		int(bls.MtBlockBody),
		0,
		chainID,
		nil,
		nil,
		nil,
	)
	buff, _ := wrk.Marshalizer().Marshal(cnsMsg)
	err := wrk.ProcessReceivedMessage(&mock.P2PMessageMock{DataField: buff}, nil)
	time.Sleep(time.Second)

	assert.Equal(t, 0, len(wrk.ReceivedMessages()[bls.MtBlockBody]))
	assert.True(t, errors.Is(err, spos.ErrInvalidSignature))
}

func TestWorker_ProcessReceivedMessageReceivedMessageIsFromSelfShouldRetNilAndNotProcess(t *testing.T) {
	t.Parallel()
	wrk := *initWorker()
	blk := make(block.Body, 0)
	message, _ := mock.MarshalizerMock{}.Marshal(blk)
	cnsMsg := consensus.NewConsensusMessage(
		message,
		nil,
		[]byte(wrk.ConsensusState().SelfPubKey()),
		[]byte("sig"),
		int(bls.MtBlockBody),
		0,
		chainID,
		nil,
		nil,
		nil,
	)
	buff, _ := wrk.Marshalizer().Marshal(cnsMsg)
	err := wrk.ProcessReceivedMessage(&mock.P2PMessageMock{DataField: buff}, nil)
	time.Sleep(time.Second)

	assert.Equal(t, 0, len(wrk.ReceivedMessages()[bls.MtBlockBody]))
	assert.Nil(t, err)
}

func TestWorker_ProcessReceivedMessageWhenRoundIsCanceledShouldRetNilAndNotProcess(t *testing.T) {
	t.Parallel()
	wrk := *initWorker()
	wrk.ConsensusState().RoundCanceled = true
	blk := make(block.Body, 0)
	message, _ := mock.MarshalizerMock{}.Marshal(blk)
	cnsMsg := consensus.NewConsensusMessage(
		message,
		nil,
		[]byte(wrk.ConsensusState().ConsensusGroup()[0]),
		[]byte("sig"),
		int(bls.MtBlockBody),
		0,
		chainID,
		nil,
		nil,
		nil,
	)
	buff, _ := wrk.Marshalizer().Marshal(cnsMsg)
	err := wrk.ProcessReceivedMessage(&mock.P2PMessageMock{DataField: buff}, nil)
	time.Sleep(time.Second)

	assert.Equal(t, 0, len(wrk.ReceivedMessages()[bls.MtBlockBody]))
	assert.Nil(t, err)
}

func TestWorker_ProcessReceivedMessageWrongChainIDInProposedBlockShouldError(t *testing.T) {
	t.Parallel()
	wrk := *initWorker()
	wrk.SetBlockProcessor(
		&mock.BlockProcessorMock{
			DecodeBlockHeaderCalled: func(dta []byte) data.HeaderHandler {
				return &mock.HeaderHandlerStub{
					CheckChainIDCalled: func(reference []byte) error {
						return spos.ErrInvalidChainID
					},
					GetPrevHashCalled: func() []byte {
						return make([]byte, 0)
					},
				}
			},
			RevertAccountStateCalled: func() {
			},
		},
	)

	blk := make(block.Body, 0)
	message, _ := mock.MarshalizerMock{}.Marshal(blk)
	cnsMsg := consensus.NewConsensusMessage(
		message,
		nil,
		[]byte(wrk.ConsensusState().ConsensusGroup()[0]),
		[]byte("sig"),
		int(bls.MtBlockHeader),
		0,
		chainID,
		nil,
		nil,
		nil,
	)
	buff, _ := wrk.Marshalizer().Marshal(cnsMsg)
	err := wrk.ProcessReceivedMessage(&mock.P2PMessageMock{DataField: buff}, nil)

	assert.True(t, errors.Is(err, spos.ErrInvalidChainID))
}

func TestWorker_ProcessReceivedMessageOkValsShouldWork(t *testing.T) {
	t.Parallel()
	wrk := *initWorker()
	wrk.SetBlockProcessor(
		&mock.BlockProcessorMock{
			DecodeBlockHeaderCalled: func(dta []byte) data.HeaderHandler {
				return &mock.HeaderHandlerStub{
					CheckChainIDCalled: func(reference []byte) error {
						return nil
					},
					GetPrevHashCalled: func() []byte {
						return make([]byte, 0)
					},
				}
			},
			RevertAccountStateCalled: func() {
			},
		},
	)

	blk := make(block.Body, 0)
	message, _ := mock.MarshalizerMock{}.Marshal(blk)
	cnsMsg := consensus.NewConsensusMessage(
		message,
		nil,
		[]byte(wrk.ConsensusState().ConsensusGroup()[0]),
		[]byte("sig"),
		int(bls.MtBlockHeader),
		0,
		chainID,
		nil,
		nil,
		nil,
	)
	buff, _ := wrk.Marshalizer().Marshal(cnsMsg)
	err := wrk.ProcessReceivedMessage(&mock.P2PMessageMock{DataField: buff}, nil)
	time.Sleep(time.Second)

	assert.Equal(t, 1, len(wrk.ReceivedMessages()[bls.MtBlockHeader]))
	assert.Nil(t, err)
}

func TestWorker_CheckSelfStateShouldErrMessageFromItself(t *testing.T) {
	t.Parallel()
	wrk := *initWorker()
	cnsMsg := consensus.NewConsensusMessage(
		nil,
		nil,
		[]byte(wrk.ConsensusState().SelfPubKey()),
		nil,
		0,
		0,
		chainID,
		nil,
		nil,
		nil,
	)
	err := wrk.CheckSelfState(cnsMsg)
	assert.Equal(t, spos.ErrMessageFromItself, err)
}

func TestWorker_CheckSelfStateShouldErrRoundCanceled(t *testing.T) {
	t.Parallel()
	wrk := *initWorker()
	wrk.ConsensusState().RoundCanceled = true
	cnsMsg := consensus.NewConsensusMessage(
		nil,
		nil,
		[]byte(wrk.ConsensusState().ConsensusGroup()[0]),
		nil,
		0,
		0,
		chainID,
		nil,
		nil,
		nil,
	)
	err := wrk.CheckSelfState(cnsMsg)
	assert.Equal(t, spos.ErrRoundCanceled, err)
}

func TestWorker_CheckSelfStateShouldNotErr(t *testing.T) {
	t.Parallel()
	wrk := *initWorker()
	cnsMsg := consensus.NewConsensusMessage(
		nil,
		nil,
		[]byte(wrk.ConsensusState().ConsensusGroup()[0]),
		nil,
		0,
		0,
		chainID,
		nil,
		nil,
		nil,
	)
	err := wrk.CheckSelfState(cnsMsg)
	assert.Nil(t, err)
}

func TestWorker_CheckSignatureShouldReturnErrNilConsensusData(t *testing.T) {
	t.Parallel()
	wrk := *initWorker()
	err := wrk.CheckSignature(nil)

	assert.Equal(t, spos.ErrNilConsensusData, err)
}

func TestWorker_CheckSignatureShouldReturnErrNilPublicKey(t *testing.T) {
	t.Parallel()
	wrk := *initWorker()
	blk := make(block.Body, 0)
	message, _ := mock.MarshalizerMock{}.Marshal(blk)
	cnsMsg := consensus.NewConsensusMessage(
		message,
		nil,
		nil,
		[]byte("sig"),
		int(bls.MtBlockBody),
		0,
		chainID,
		nil,
		nil,
		nil,
	)
	err := wrk.CheckSignature(cnsMsg)

	assert.Equal(t, spos.ErrNilPublicKey, err)
}

func TestWorker_CheckSignatureShouldReturnErrNilSignature(t *testing.T) {
	t.Parallel()
	wrk := *initWorker()
	blk := make(block.Body, 0)
	message, _ := mock.MarshalizerMock{}.Marshal(blk)
	cnsMsg := consensus.NewConsensusMessage(
		message,
		nil,
		[]byte(wrk.ConsensusState().ConsensusGroup()[0]),
		nil,
		int(bls.MtBlockBody),
		0,
		chainID,
		nil,
		nil,
		nil,
	)
	err := wrk.CheckSignature(cnsMsg)

	assert.Equal(t, spos.ErrNilSignature, err)
}

func TestWorker_CheckSignatureShouldReturnPublicKeyFromByteArrayErr(t *testing.T) {
	t.Parallel()
	wrk := *initWorker()
	keyGeneratorMock, _, _ := mock.InitKeys()
	err := errors.New("error public key from byte array")
	keyGeneratorMock.PublicKeyFromByteArrayMock = func(b []byte) (crypto.PublicKey, error) {
		return nil, err
	}
	wrk.SetKeyGenerator(keyGeneratorMock)
	blk := make(block.Body, 0)
	message, _ := mock.MarshalizerMock{}.Marshal(blk)
	cnsMsg := consensus.NewConsensusMessage(
		message,
		nil,
		[]byte(wrk.ConsensusState().ConsensusGroup()[0]),
		[]byte("sig"),
		int(bls.MtBlockBody),
		0,
		chainID,
		nil,
		nil,
		nil,
	)
	err2 := wrk.CheckSignature(cnsMsg)

	assert.Equal(t, err, err2)
}

func TestWorker_CheckSignatureShouldReturnMarshalizerErr(t *testing.T) {
	t.Parallel()
	wrk := *initWorker()
	marshalizerMock := mock.MarshalizerMock{}
	marshalizerMock.Fail = true
	wrk.SetMarshalizer(marshalizerMock)
	blk := make(block.Body, 0)
	message, _ := mock.MarshalizerMock{}.Marshal(blk)
	cnsMsg := consensus.NewConsensusMessage(
		message,
		nil,
		[]byte(wrk.ConsensusState().ConsensusGroup()[0]),
		[]byte("sig"),
		int(bls.MtBlockBody),
		0,
		chainID,
		nil,
		nil,
		nil,
	)
	err := wrk.CheckSignature(cnsMsg)

	assert.Equal(t, mock.ErrMockMarshalizer, err)
}

func TestWorker_CheckSignatureShouldReturnNilErr(t *testing.T) {
	t.Parallel()
	wrk := *initWorker()
	blk := make(block.Body, 0)
	message, _ := mock.MarshalizerMock{}.Marshal(blk)
	cnsMsg := consensus.NewConsensusMessage(
		message,
		nil,
		[]byte(wrk.ConsensusState().ConsensusGroup()[0]),
		[]byte("sig"),
		int(bls.MtBlockBody),
		0,
		chainID,
		nil,
		nil,
		nil,
	)
	err := wrk.CheckSignature(cnsMsg)

	assert.Nil(t, err)
}

func TestWorker_ExecuteMessagesShouldNotExecuteWhenConsensusDataIsNil(t *testing.T) {
	t.Parallel()
	wrk := *initWorker()
	blk := make(block.Body, 0)
	message, _ := mock.MarshalizerMock{}.Marshal(blk)
	wrk.InitReceivedMessages()
	cnsMsg := consensus.NewConsensusMessage(
		message,
		nil,
		[]byte(wrk.ConsensusState().ConsensusGroup()[0]),
		[]byte("sig"),
		int(bls.MtBlockBody),
		0,
		chainID,
		nil,
		nil,
		nil,
	)
	msgType := consensus.MessageType(cnsMsg.MsgType)
	cnsDataList := wrk.ReceivedMessages()[msgType]
	cnsDataList = append(cnsDataList, nil)
	wrk.SetReceivedMessages(msgType, cnsDataList)
	wrk.ExecuteMessage(cnsDataList)

	assert.Nil(t, wrk.ReceivedMessages()[msgType][0])
}

func TestWorker_ExecuteMessagesShouldNotExecuteWhenMessageIsForOtherRound(t *testing.T) {
	t.Parallel()
	wrk := *initWorker()
	blk := make(block.Body, 0)
	message, _ := mock.MarshalizerMock{}.Marshal(blk)
	wrk.InitReceivedMessages()
	cnsMsg := consensus.NewConsensusMessage(
		message,
		nil,
		[]byte(wrk.ConsensusState().ConsensusGroup()[0]),
		[]byte("sig"),
		int(bls.MtBlockBody),
		-1,
		chainID,
		nil,
		nil,
		nil,
	)
	msgType := consensus.MessageType(cnsMsg.MsgType)
	cnsDataList := wrk.ReceivedMessages()[msgType]
	cnsDataList = append(cnsDataList, cnsMsg)
	wrk.SetReceivedMessages(msgType, cnsDataList)
	wrk.ExecuteMessage(cnsDataList)

	assert.NotNil(t, wrk.ReceivedMessages()[msgType][0])
}

func TestWorker_ExecuteBlockBodyMessagesShouldNotExecuteWhenStartRoundIsNotFinished(t *testing.T) {
	t.Parallel()
	wrk := *initWorker()
	blk := make(block.Body, 0)
	message, _ := mock.MarshalizerMock{}.Marshal(blk)
	wrk.InitReceivedMessages()
	cnsMsg := consensus.NewConsensusMessage(
		message,
		nil,
		[]byte(wrk.ConsensusState().ConsensusGroup()[0]),
		[]byte("sig"),
		int(bls.MtBlockBody),
		0,
		chainID,
		nil,
		nil,
		nil,
	)
	msgType := consensus.MessageType(cnsMsg.MsgType)
	cnsDataList := wrk.ReceivedMessages()[msgType]
	cnsDataList = append(cnsDataList, cnsMsg)
	wrk.SetReceivedMessages(msgType, cnsDataList)
	wrk.ExecuteMessage(cnsDataList)

	assert.NotNil(t, wrk.ReceivedMessages()[msgType][0])
}

func TestWorker_ExecuteBlockHeaderMessagesShouldNotExecuteWhenStartRoundIsNotFinished(t *testing.T) {
	t.Parallel()
	wrk := *initWorker()
	blk := make(block.Body, 0)
	message, _ := mock.MarshalizerMock{}.Marshal(blk)
	wrk.InitReceivedMessages()
	cnsMsg := consensus.NewConsensusMessage(
		message,
		nil,
		[]byte(wrk.ConsensusState().ConsensusGroup()[0]),
		[]byte("sig"),
		int(bls.MtBlockHeader),
		0,
		chainID,
		nil,
		nil,
		nil,
	)
	msgType := consensus.MessageType(cnsMsg.MsgType)
	cnsDataList := wrk.ReceivedMessages()[msgType]
	cnsDataList = append(cnsDataList, cnsMsg)
	wrk.SetReceivedMessages(msgType, cnsDataList)
	wrk.ExecuteMessage(cnsDataList)

	assert.NotNil(t, wrk.ReceivedMessages()[msgType][0])
}

func TestWorker_ExecuteSignatureMessagesShouldNotExecuteWhenBlockIsNotFinished(t *testing.T) {
	t.Parallel()
	wrk := *initWorker()
	blk := make(block.Body, 0)
	message, _ := mock.MarshalizerMock{}.Marshal(blk)
	wrk.InitReceivedMessages()
	cnsMsg := consensus.NewConsensusMessage(
		message,
		nil,
		[]byte(wrk.ConsensusState().ConsensusGroup()[0]),
		[]byte("sig"),
		int(bls.MtSignature),
		0,
		chainID,
		nil,
		nil,
		nil,
	)
	msgType := consensus.MessageType(cnsMsg.MsgType)
	cnsDataList := wrk.ReceivedMessages()[msgType]
	cnsDataList = append(cnsDataList, cnsMsg)
	wrk.SetReceivedMessages(msgType, cnsDataList)
	wrk.ExecuteMessage(cnsDataList)

	assert.NotNil(t, wrk.ReceivedMessages()[msgType][0])
}

func TestWorker_ExecuteMessagesShouldExecute(t *testing.T) {
	t.Parallel()
	wrk := *initWorker()
	blk := make(block.Body, 0)
	message, _ := mock.MarshalizerMock{}.Marshal(blk)
	wrk.InitReceivedMessages()
	cnsMsg := consensus.NewConsensusMessage(
		message,
		nil,
		[]byte(wrk.ConsensusState().ConsensusGroup()[0]),
		[]byte("sig"),
		int(bls.MtBlockBody),
		0,
		chainID,
		nil,
		nil,
		nil,
	)
	msgType := consensus.MessageType(cnsMsg.MsgType)
	cnsDataList := wrk.ReceivedMessages()[msgType]
	cnsDataList = append(cnsDataList, cnsMsg)
	wrk.SetReceivedMessages(msgType, cnsDataList)
	wrk.ConsensusState().SetStatus(bls.SrStartRound, spos.SsFinished)
	wrk.ExecuteMessage(cnsDataList)

	assert.Nil(t, wrk.ReceivedMessages()[msgType][0])
}

func TestWorker_CheckChannelsShouldWork(t *testing.T) {
	t.Parallel()
	wrk := *initWorker()
	wrk.SetReceivedMessagesCalls(bls.MtBlockHeader, func(cnsMsg *consensus.Message) bool {
		_ = wrk.ConsensusState().SetJobDone(wrk.ConsensusState().ConsensusGroup()[0], bls.SrBlock, true)
		return true
	})
	rnd := wrk.Rounder()
	roundDuration := rnd.TimeDuration()
	rnd.UpdateRound(time.Now(), time.Now().Add(roundDuration))
	cnsGroup := wrk.ConsensusState().ConsensusGroup()
	hdr := &block.Header{}
	hdr.Nonce = 1
	hdr.TimeStamp = uint64(wrk.Rounder().TimeStamp().Unix())
	message, _ := mock.MarshalizerMock{}.Marshal(hdr)
	cnsMsg := consensus.NewConsensusMessage(
		nil,
		message,
		[]byte(cnsGroup[0]),
		[]byte("sig"),
		int(bls.MtBlockHeader),
		1,
		chainID,
		nil,
		nil,
		nil,
	)
	wrk.ExecuteMessageChannel() <- cnsMsg
	time.Sleep(1000 * time.Millisecond)
	isBlockJobDone, err := wrk.ConsensusState().JobDone(cnsGroup[0], bls.SrBlock)

	assert.Nil(t, err)
	assert.True(t, isBlockJobDone)
}

func TestWorker_ExtendShouldReturnWhenRoundIsCanceled(t *testing.T) {
	t.Parallel()
	wrk := *initWorker()
	executed := false
	bootstrapperMock := &mock.BootstrapperMock{
		ShouldSyncCalled: func() bool {
			return true
		},
		CreateAndCommitEmptyBlockCalled: func(shardForCurrentNode uint32) (data.BodyHandler, data.HeaderHandler, error) {
			executed = true
			return nil, nil, errors.New("error")
		},
	}
	wrk.SetBootstrapper(bootstrapperMock)
	wrk.ConsensusState().RoundCanceled = true
	wrk.Extend(0)

	assert.False(t, executed)
}

func TestWorker_ExtendShouldReturnWhenShouldSync(t *testing.T) {
	t.Parallel()
	wrk := *initWorker()
	executed := false
	bootstrapperMock := &mock.BootstrapperMock{
		ShouldSyncCalled: func() bool {
			return true
		},
		CreateAndCommitEmptyBlockCalled: func(shardForCurrentNode uint32) (data.BodyHandler, data.HeaderHandler, error) {
			executed = true
			return nil, nil, errors.New("error")
		},
	}
	wrk.SetBootstrapper(bootstrapperMock)
	wrk.Extend(0)

	assert.False(t, executed)
}

func TestWorker_ExtendShouldReturnWhenCreateEmptyBlockFail(t *testing.T) {
	t.Parallel()
	wrk := *initWorker()
	executed := false
	bmm := &mock.BroadcastMessengerMock{
		BroadcastBlockCalled: func(handler data.BodyHandler, handler2 data.HeaderHandler) error {
			executed = true
			return nil
		},
	}
	wrk.SetBroadcastMessenger(bmm)
	bootstrapperMock := &mock.BootstrapperMock{
		CreateAndCommitEmptyBlockCalled: func(shardForCurrentNode uint32) (data.BodyHandler, data.HeaderHandler, error) {
			return nil, nil, errors.New("error")
		}}
	wrk.SetBootstrapper(bootstrapperMock)
	wrk.Extend(0)

	assert.False(t, executed)
}

func TestWorker_ExtendShouldWorkAfterAWhile(t *testing.T) {
	t.Parallel()
	wrk := *initWorker()
	executed := int32(0)
	blockProcessor := &mock.BlockProcessorMock{
		RevertAccountStateCalled: func() {
			atomic.AddInt32(&executed, 1)
		},
	}
	wrk.SetBlockProcessor(blockProcessor)
	wrk.ConsensusState().SetProcessingBlock(true)
	n := 10
	go func() {
		for n > 0 {
			time.Sleep(100 * time.Millisecond)
			n--
		}
		wrk.ConsensusState().SetProcessingBlock(false)
	}()
	wrk.Extend(1)

	assert.Equal(t, int32(1), atomic.LoadInt32(&executed))
	assert.Equal(t, 0, n)
}

func TestWorker_ExtendShouldWork(t *testing.T) {
	t.Parallel()
	wrk := *initWorker()
	executed := int32(0)
	blockProcessor := &mock.BlockProcessorMock{
		RevertAccountStateCalled: func() {
			atomic.AddInt32(&executed, 1)
		},
	}
	wrk.SetBlockProcessor(blockProcessor)
	wrk.Extend(1)
	time.Sleep(1000 * time.Millisecond)

	assert.Equal(t, int32(1), atomic.LoadInt32(&executed))
}

func TestWorker_ExecuteStoredMessagesShouldWork(t *testing.T) {
	t.Parallel()
	wrk := *initWorker()
	blk := make(block.Body, 0)
	message, _ := mock.MarshalizerMock{}.Marshal(blk)
	wrk.InitReceivedMessages()
	cnsMsg := consensus.NewConsensusMessage(
		message,
		nil,
		[]byte(wrk.ConsensusState().ConsensusGroup()[0]),
		[]byte("sig"),
		int(bls.MtBlockBody),
		0,
		chainID,
		nil,
		nil,
		nil,
	)
	msgType := consensus.MessageType(cnsMsg.MsgType)
	cnsDataList := wrk.ReceivedMessages()[msgType]
	cnsDataList = append(cnsDataList, cnsMsg)
	wrk.SetReceivedMessages(msgType, cnsDataList)
	wrk.ConsensusState().SetStatus(bls.SrStartRound, spos.SsFinished)

	rcvMsg := wrk.ReceivedMessages()
	assert.Equal(t, 1, len(rcvMsg[msgType]))

	wrk.ExecuteStoredMessages()

	rcvMsg = wrk.ReceivedMessages()
	assert.Equal(t, 0, len(rcvMsg[msgType]))
}

func TestWorker_SetAppStatusHandlerNilShouldErr(t *testing.T) {
	t.Parallel()

	wrk := spos.Worker{}
	err := wrk.SetAppStatusHandler(nil)

	assert.Equal(t, spos.ErrNilAppStatusHandler, err)
}

func TestWorker_SetAppStatusHandlerShouldWork(t *testing.T) {
	t.Parallel()

	wrk := spos.Worker{}
	handler := &mock.AppStatusHandlerStub{}
	err := wrk.SetAppStatusHandler(handler)

	assert.Nil(t, err)
	assert.True(t, handler == wrk.AppStatusHandler())
}

func TestWorker_ProcessReceivedMessageWrongHeaderShouldErr(t *testing.T) {
	t.Parallel()
	blockchainMock := &mock.BlockChainMock{}
	blockProcessor := &mock.BlockProcessorMock{
		DecodeBlockHeaderCalled: func(dta []byte) data.HeaderHandler {
			return nil
		},
		RevertAccountStateCalled: func() {
		},
	}
	bootstrapperMock := &mock.BootstrapperMock{}
	broadcastMessengerMock := &mock.BroadcastMessengerMock{}
	consensusState := initConsensusState()
	forkDetectorMock := &mock.ForkDetectorMock{}
	forkDetectorMock.AddHeaderCalled = func(header data.HeaderHandler, hash []byte, state process.BlockHeaderState, selfNotarizedHeaders []data.HeaderHandler, selfNotarizedHeadersHashes [][]byte) error {
		return nil
	}
	keyGeneratorMock, _, _ := mock.InitKeys()
	marshalizerMock := mock.MarshalizerMock{}
	rounderMock := initRounderMock()
	shardCoordinatorMock := mock.ShardCoordinatorMock{}
	singleSignerMock := &mock.SingleSignerMock{
		SignStub: func(private crypto.PrivateKey, msg []byte) ([]byte, error) {
			return []byte("signed"), nil
		},
		VerifyStub: func(public crypto.PublicKey, msg []byte, sig []byte) error {
			return nil
		},
	}
	syncTimerMock := &mock.SyncTimerMock{}

	headerSigVerifier := &mock.HeaderSigVerifierStub{}
	headerSigVerifier.VerifyRandSeedCaller = func(header data.HeaderHandler) error {
		return process.ErrRandSeedDoesNotMatch
	}

	bnService, _ := bls.NewConsensusService()

	wrk, _ := spos.NewWorker(
		bnService,
		blockchainMock,
		blockProcessor,
		bootstrapperMock,
		broadcastMessengerMock,
		consensusState,
		forkDetectorMock,
		keyGeneratorMock,
		marshalizerMock,
		rounderMock,
		shardCoordinatorMock,
		singleSignerMock,
		syncTimerMock,
		headerSigVerifier,
		chainID,
	)

	hdr := &block.Header{}
	hdr.Nonce = 1
	hdr.TimeStamp = uint64(wrk.Rounder().TimeStamp().Unix())
	message, _ := mock.MarshalizerMock{}.Marshal(hdr)
	cnsMsg := consensus.NewConsensusMessage(
		message,
		nil,
		[]byte(wrk.ConsensusState().ConsensusGroup()[0]),
		[]byte("sig"),
		int(bls.MtBlockHeader),
		0,
		chainID,
		nil,
		nil,
		nil,
	)
	buff, _ := wrk.Marshalizer().Marshal(cnsMsg)
	time.Sleep(time.Second)
	err := wrk.ProcessReceivedMessage(&mock.P2PMessageMock{DataField: buff}, nil)
	assert.True(t, errors.Is(err, spos.ErrInvalidHeader))
}<|MERGE_RESOLUTION|>--- conflicted
+++ resolved
@@ -709,7 +709,987 @@
 	)
 
 	assert.Nil(t, err)
-<<<<<<< HEAD
+	assert.False(t, check.IfNil(wrk))
+}
+
+func TestWorker_ReceivedSyncStateShouldNotSendOnChannelWhenInputIsFalse(t *testing.T) {
+	t.Parallel()
+	wrk := initWorker()
+	wrk.ReceivedSyncState(false)
+	rcv := false
+	select {
+	case rcv = <-wrk.ConsensusStateChangedChannel():
+	case <-time.After(100 * time.Millisecond):
+	}
+
+	assert.False(t, rcv)
+}
+
+func TestWorker_ReceivedSyncStateShouldNotSendOnChannelWhenChannelIsBusy(t *testing.T) {
+	t.Parallel()
+	wrk := initWorker()
+	wrk.ConsensusStateChangedChannel() <- false
+	wrk.ReceivedSyncState(true)
+	rcv := false
+	select {
+	case rcv = <-wrk.ConsensusStateChangedChannel():
+	case <-time.After(100 * time.Millisecond):
+	}
+
+	assert.False(t, rcv)
+}
+
+func TestWorker_ReceivedSyncStateShouldSendOnChannel(t *testing.T) {
+	t.Parallel()
+	wrk := initWorker()
+	wrk.ReceivedSyncState(true)
+	rcv := false
+	select {
+	case rcv = <-wrk.ConsensusStateChangedChannel():
+	case <-time.After(100 * time.Millisecond):
+	}
+
+	assert.True(t, rcv)
+}
+
+func TestWorker_InitReceivedMessagesShouldInitMap(t *testing.T) {
+	t.Parallel()
+	wrk := initWorker()
+	wrk.NilReceivedMessages()
+	wrk.InitReceivedMessages()
+
+	assert.NotNil(t, wrk.ReceivedMessages()[bls.MtBlockBody])
+}
+
+func TestWorker_AddReceivedMessageCallShouldWork(t *testing.T) {
+	t.Parallel()
+	wrk := initWorker()
+	receivedMessageCall := func(*consensus.Message) bool {
+		return true
+	}
+	wrk.AddReceivedMessageCall(bls.MtBlockBody, receivedMessageCall)
+	receivedMessageCalls := wrk.ReceivedMessagesCalls()
+
+	assert.Equal(t, 1, len(receivedMessageCalls))
+	assert.NotNil(t, receivedMessageCalls[bls.MtBlockBody])
+	assert.True(t, receivedMessageCalls[bls.MtBlockBody](nil))
+}
+
+func TestWorker_RemoveAllReceivedMessageCallsShouldWork(t *testing.T) {
+	t.Parallel()
+	wrk := *initWorker()
+	receivedMessageCall := func(*consensus.Message) bool {
+		return true
+	}
+	wrk.AddReceivedMessageCall(bls.MtBlockBody, receivedMessageCall)
+	receivedMessageCalls := wrk.ReceivedMessagesCalls()
+
+	assert.Equal(t, 1, len(receivedMessageCalls))
+	assert.NotNil(t, receivedMessageCalls[bls.MtBlockBody])
+	assert.True(t, receivedMessageCalls[bls.MtBlockBody](nil))
+
+	wrk.RemoveAllReceivedMessagesCalls()
+	receivedMessageCalls = wrk.ReceivedMessagesCalls()
+
+	assert.Equal(t, 0, len(receivedMessageCalls))
+	assert.Nil(t, receivedMessageCalls[bls.MtBlockBody])
+}
+
+func TestWorker_ProcessReceivedMessageTxBlockBodyShouldRetNil(t *testing.T) {
+	t.Parallel()
+	wrk := *initWorker()
+	blk := make(block.Body, 0)
+	message, _ := mock.MarshalizerMock{}.Marshal(blk)
+	cnsMsg := consensus.NewConsensusMessage(
+		message,
+		nil,
+		[]byte(wrk.ConsensusState().ConsensusGroup()[0]),
+		[]byte("sig"),
+		int(bls.MtBlockBody),
+		0,
+		chainID,
+		nil,
+		nil,
+		nil,
+	)
+	buff, _ := wrk.Marshalizer().Marshal(cnsMsg)
+	time.Sleep(time.Second)
+	err := wrk.ProcessReceivedMessage(&mock.P2PMessageMock{DataField: buff}, nil)
+
+	assert.Nil(t, err)
+}
+
+func TestWorker_ProcessReceivedMessageHeaderShouldRetNil(t *testing.T) {
+	t.Parallel()
+	wrk := *initWorker()
+	hdr := &block.Header{}
+	hdr.Nonce = 1
+	hdr.TimeStamp = uint64(wrk.Rounder().TimeStamp().Unix())
+	message, _ := mock.MarshalizerMock{}.Marshal(hdr)
+	message, _ = mock.MarshalizerMock{}.Marshal(hdr)
+	cnsMsg := consensus.NewConsensusMessage(
+		message,
+		nil,
+		[]byte(wrk.ConsensusState().ConsensusGroup()[0]),
+		[]byte("sig"),
+		int(bls.MtUnknown),
+		0,
+		chainID,
+		nil,
+		nil,
+		nil,
+	)
+	buff, _ := wrk.Marshalizer().Marshal(cnsMsg)
+	time.Sleep(time.Second)
+	err := wrk.ProcessReceivedMessage(&mock.P2PMessageMock{DataField: buff}, nil)
+
+	assert.Nil(t, err)
+}
+
+func TestWorker_ProcessReceivedMessageNilMessageShouldErr(t *testing.T) {
+	t.Parallel()
+	wrk := *initWorker()
+	err := wrk.ProcessReceivedMessage(nil, nil)
+	time.Sleep(time.Second)
+
+	assert.Equal(t, 0, len(wrk.ReceivedMessages()[bls.MtBlockBody]))
+	assert.Equal(t, spos.ErrNilMessage, err)
+}
+
+func TestWorker_ProcessReceivedMessageNilMessageDataFieldShouldErr(t *testing.T) {
+	t.Parallel()
+	wrk := *initWorker()
+	err := wrk.ProcessReceivedMessage(&mock.P2PMessageMock{}, nil)
+	time.Sleep(time.Second)
+
+	assert.Equal(t, 0, len(wrk.ReceivedMessages()[bls.MtBlockBody]))
+	assert.Equal(t, spos.ErrNilDataToProcess, err)
+}
+
+func TestWorker_ProcessReceivedMessageNodeNotInEligibleListShouldErr(t *testing.T) {
+	t.Parallel()
+	wrk := *initWorker()
+	blk := make(block.Body, 0)
+	message, _ := mock.MarshalizerMock{}.Marshal(blk)
+	cnsMsg := consensus.NewConsensusMessage(
+		message,
+		nil,
+		[]byte("X"),
+		[]byte("sig"),
+		int(bls.MtBlockBody),
+		0,
+		chainID,
+		nil,
+		nil,
+		nil,
+	)
+	buff, _ := wrk.Marshalizer().Marshal(cnsMsg)
+	err := wrk.ProcessReceivedMessage(&mock.P2PMessageMock{DataField: buff}, nil)
+	time.Sleep(time.Second)
+
+	assert.Equal(t, 0, len(wrk.ReceivedMessages()[bls.MtBlockBody]))
+	assert.True(t, errors.Is(err, spos.ErrSenderNotOk))
+}
+
+func TestWorker_ProcessReceivedMessageComputeReceivedProposedBlockMetric(t *testing.T) {
+	t.Parallel()
+	wrk := *initWorker()
+	wrk.SetBlockProcessor(&mock.BlockProcessorMock{
+		DecodeBlockHeaderCalled: func(dta []byte) data.HeaderHandler {
+			return &block.Header{
+				ChainID: chainID,
+			}
+		},
+		RevertAccountStateCalled: func() {
+		},
+	})
+	roundDuration := time.Millisecond * 1000
+	delay := time.Millisecond * 430
+	roundStartTimeStamp := time.Now()
+	wrk.SetRounder(&mock.RounderMock{
+		RoundIndex: 0,
+		TimeDurationCalled: func() time.Duration {
+			return roundDuration
+		},
+		TimeStampCalled: func() time.Time {
+			return roundStartTimeStamp
+		},
+	})
+	blk := make(block.Body, 0)
+	message, _ := mock.MarshalizerMock{}.Marshal(blk)
+	cnsMsg := consensus.NewConsensusMessage(
+		message,
+		nil,
+		[]byte("A"),
+		[]byte("sig"),
+		int(bls.MtBlockHeader),
+		0,
+		chainID,
+		nil,
+		nil,
+		nil,
+	)
+	receivedValue := uint64(0)
+	_ = wrk.SetAppStatusHandler(&mock.AppStatusHandlerStub{
+		SetUInt64ValueHandler: func(key string, value uint64) {
+			receivedValue = value
+		},
+	})
+
+	time.Sleep(delay)
+
+	buff, _ := wrk.Marshalizer().Marshal(cnsMsg)
+	_ = wrk.ProcessReceivedMessage(&mock.P2PMessageMock{DataField: buff}, nil)
+
+	minimumExpectedValue := uint64(delay * 100 / roundDuration)
+	assert.True(t,
+		receivedValue >= minimumExpectedValue,
+		fmt.Sprintf("minimum expected was %d, got %d", minimumExpectedValue, receivedValue),
+	)
+}
+
+func TestWorker_ProcessReceivedMessageInconsistentChainIDInConsensusMessageShouldErr(t *testing.T) {
+	t.Parallel()
+
+	wrk := *initWorker()
+	blk := make(block.Body, 0)
+	message, _ := mock.MarshalizerMock{}.Marshal(blk)
+	cnsMsg := consensus.NewConsensusMessage(
+		message,
+		nil,
+		[]byte(wrk.ConsensusState().ConsensusGroup()[0]),
+		[]byte("sig"),
+		int(bls.MtBlockBody),
+		1,
+		[]byte("inconsistent chain ID"),
+		nil,
+		nil,
+		nil,
+	)
+	buff, _ := wrk.Marshalizer().Marshal(cnsMsg)
+	err := wrk.ProcessReceivedMessage(&mock.P2PMessageMock{DataField: buff}, nil)
+
+	assert.True(t, errors.Is(err, spos.ErrInvalidChainID))
+}
+
+func TestWorker_ProcessReceivedMessageMessageIsForPastRoundShouldErr(t *testing.T) {
+	t.Parallel()
+	wrk := *initWorker()
+	blk := make(block.Body, 0)
+	message, _ := mock.MarshalizerMock{}.Marshal(blk)
+	cnsMsg := consensus.NewConsensusMessage(
+		message,
+		nil,
+		[]byte(wrk.ConsensusState().ConsensusGroup()[0]),
+		[]byte("sig"),
+		int(bls.MtBlockBody),
+		-1,
+		chainID,
+		nil,
+		nil,
+		nil,
+	)
+	buff, _ := wrk.Marshalizer().Marshal(cnsMsg)
+	err := wrk.ProcessReceivedMessage(&mock.P2PMessageMock{DataField: buff}, nil)
+	time.Sleep(time.Second)
+
+	assert.Equal(t, 0, len(wrk.ReceivedMessages()[bls.MtBlockBody]))
+	assert.Equal(t, spos.ErrMessageForPastRound, err)
+}
+
+func TestWorker_ProcessReceivedMessageInvalidSignatureShouldErr(t *testing.T) {
+	t.Parallel()
+	wrk := *initWorker()
+	blk := make(block.Body, 0)
+	message, _ := mock.MarshalizerMock{}.Marshal(blk)
+	cnsMsg := consensus.NewConsensusMessage(
+		message,
+		nil,
+		[]byte(wrk.ConsensusState().ConsensusGroup()[0]),
+		nil,
+		int(bls.MtBlockBody),
+		0,
+		chainID,
+		nil,
+		nil,
+		nil,
+	)
+	buff, _ := wrk.Marshalizer().Marshal(cnsMsg)
+	err := wrk.ProcessReceivedMessage(&mock.P2PMessageMock{DataField: buff}, nil)
+	time.Sleep(time.Second)
+
+	assert.Equal(t, 0, len(wrk.ReceivedMessages()[bls.MtBlockBody]))
+	assert.True(t, errors.Is(err, spos.ErrInvalidSignature))
+}
+
+func TestWorker_ProcessReceivedMessageReceivedMessageIsFromSelfShouldRetNilAndNotProcess(t *testing.T) {
+	t.Parallel()
+	wrk := *initWorker()
+	blk := make(block.Body, 0)
+	message, _ := mock.MarshalizerMock{}.Marshal(blk)
+	cnsMsg := consensus.NewConsensusMessage(
+		message,
+		nil,
+		[]byte(wrk.ConsensusState().SelfPubKey()),
+		[]byte("sig"),
+		int(bls.MtBlockBody),
+		0,
+		chainID,
+		nil,
+		nil,
+		nil,
+	)
+	buff, _ := wrk.Marshalizer().Marshal(cnsMsg)
+	err := wrk.ProcessReceivedMessage(&mock.P2PMessageMock{DataField: buff}, nil)
+	time.Sleep(time.Second)
+
+	assert.Equal(t, 0, len(wrk.ReceivedMessages()[bls.MtBlockBody]))
+	assert.Nil(t, err)
+}
+
+func TestWorker_ProcessReceivedMessageWhenRoundIsCanceledShouldRetNilAndNotProcess(t *testing.T) {
+	t.Parallel()
+	wrk := *initWorker()
+	wrk.ConsensusState().RoundCanceled = true
+	blk := make(block.Body, 0)
+	message, _ := mock.MarshalizerMock{}.Marshal(blk)
+	cnsMsg := consensus.NewConsensusMessage(
+		message,
+		nil,
+		[]byte(wrk.ConsensusState().ConsensusGroup()[0]),
+		[]byte("sig"),
+		int(bls.MtBlockBody),
+		0,
+		chainID,
+		nil,
+		nil,
+		nil,
+	)
+	buff, _ := wrk.Marshalizer().Marshal(cnsMsg)
+	err := wrk.ProcessReceivedMessage(&mock.P2PMessageMock{DataField: buff}, nil)
+	time.Sleep(time.Second)
+
+	assert.Equal(t, 0, len(wrk.ReceivedMessages()[bls.MtBlockBody]))
+	assert.Nil(t, err)
+}
+
+func TestWorker_ProcessReceivedMessageWrongChainIDInProposedBlockShouldError(t *testing.T) {
+	t.Parallel()
+	wrk := *initWorker()
+	wrk.SetBlockProcessor(
+		&mock.BlockProcessorMock{
+			DecodeBlockHeaderCalled: func(dta []byte) data.HeaderHandler {
+				return &mock.HeaderHandlerStub{
+					CheckChainIDCalled: func(reference []byte) error {
+						return spos.ErrInvalidChainID
+					},
+					GetPrevHashCalled: func() []byte {
+						return make([]byte, 0)
+					},
+				}
+			},
+			RevertAccountStateCalled: func() {
+			},
+		},
+	)
+
+	blk := make(block.Body, 0)
+	message, _ := mock.MarshalizerMock{}.Marshal(blk)
+	cnsMsg := consensus.NewConsensusMessage(
+		message,
+		nil,
+		[]byte(wrk.ConsensusState().ConsensusGroup()[0]),
+		[]byte("sig"),
+		int(bls.MtBlockHeader),
+		0,
+		chainID,
+		nil,
+		nil,
+		nil,
+	)
+	buff, _ := wrk.Marshalizer().Marshal(cnsMsg)
+	err := wrk.ProcessReceivedMessage(&mock.P2PMessageMock{DataField: buff}, nil)
+
+	assert.True(t, errors.Is(err, spos.ErrInvalidChainID))
+}
+
+func TestWorker_ProcessReceivedMessageOkValsShouldWork(t *testing.T) {
+	t.Parallel()
+	wrk := *initWorker()
+	wrk.SetBlockProcessor(
+		&mock.BlockProcessorMock{
+			DecodeBlockHeaderCalled: func(dta []byte) data.HeaderHandler {
+				return &mock.HeaderHandlerStub{
+					CheckChainIDCalled: func(reference []byte) error {
+						return nil
+					},
+					GetPrevHashCalled: func() []byte {
+						return make([]byte, 0)
+					},
+				}
+			},
+			RevertAccountStateCalled: func() {
+			},
+		},
+	)
+
+	blk := make(block.Body, 0)
+	message, _ := mock.MarshalizerMock{}.Marshal(blk)
+	cnsMsg := consensus.NewConsensusMessage(
+		message,
+		nil,
+		[]byte(wrk.ConsensusState().ConsensusGroup()[0]),
+		[]byte("sig"),
+		int(bls.MtBlockHeader),
+		0,
+		chainID,
+		nil,
+		nil,
+		nil,
+	)
+	buff, _ := wrk.Marshalizer().Marshal(cnsMsg)
+	err := wrk.ProcessReceivedMessage(&mock.P2PMessageMock{DataField: buff}, nil)
+	time.Sleep(time.Second)
+
+	assert.Equal(t, 1, len(wrk.ReceivedMessages()[bls.MtBlockHeader]))
+	assert.Nil(t, err)
+}
+
+func TestWorker_CheckSelfStateShouldErrMessageFromItself(t *testing.T) {
+	t.Parallel()
+	wrk := *initWorker()
+	cnsMsg := consensus.NewConsensusMessage(
+		nil,
+		nil,
+		[]byte(wrk.ConsensusState().SelfPubKey()),
+		nil,
+		0,
+		0,
+		chainID,
+		nil,
+		nil,
+		nil,
+	)
+	err := wrk.CheckSelfState(cnsMsg)
+	assert.Equal(t, spos.ErrMessageFromItself, err)
+}
+
+func TestWorker_CheckSelfStateShouldErrRoundCanceled(t *testing.T) {
+	t.Parallel()
+	wrk := *initWorker()
+	wrk.ConsensusState().RoundCanceled = true
+	cnsMsg := consensus.NewConsensusMessage(
+		nil,
+		nil,
+		[]byte(wrk.ConsensusState().ConsensusGroup()[0]),
+		nil,
+		0,
+		0,
+		chainID,
+		nil,
+		nil,
+		nil,
+	)
+	err := wrk.CheckSelfState(cnsMsg)
+	assert.Equal(t, spos.ErrRoundCanceled, err)
+}
+
+func TestWorker_CheckSelfStateShouldNotErr(t *testing.T) {
+	t.Parallel()
+	wrk := *initWorker()
+	cnsMsg := consensus.NewConsensusMessage(
+		nil,
+		nil,
+		[]byte(wrk.ConsensusState().ConsensusGroup()[0]),
+		nil,
+		0,
+		0,
+		chainID,
+		nil,
+		nil,
+		nil,
+	)
+	err := wrk.CheckSelfState(cnsMsg)
+	assert.Nil(t, err)
+}
+
+func TestWorker_CheckSignatureShouldReturnErrNilConsensusData(t *testing.T) {
+	t.Parallel()
+	wrk := *initWorker()
+	err := wrk.CheckSignature(nil)
+
+	assert.Equal(t, spos.ErrNilConsensusData, err)
+}
+
+func TestWorker_CheckSignatureShouldReturnErrNilPublicKey(t *testing.T) {
+	t.Parallel()
+	wrk := *initWorker()
+	blk := make(block.Body, 0)
+	message, _ := mock.MarshalizerMock{}.Marshal(blk)
+	cnsMsg := consensus.NewConsensusMessage(
+		message,
+		nil,
+		nil,
+		[]byte("sig"),
+		int(bls.MtBlockBody),
+		0,
+		chainID,
+		nil,
+		nil,
+		nil,
+	)
+	err := wrk.CheckSignature(cnsMsg)
+
+	assert.Equal(t, spos.ErrNilPublicKey, err)
+}
+
+func TestWorker_CheckSignatureShouldReturnErrNilSignature(t *testing.T) {
+	t.Parallel()
+	wrk := *initWorker()
+	blk := make(block.Body, 0)
+	message, _ := mock.MarshalizerMock{}.Marshal(blk)
+	cnsMsg := consensus.NewConsensusMessage(
+		message,
+		nil,
+		[]byte(wrk.ConsensusState().ConsensusGroup()[0]),
+		nil,
+		int(bls.MtBlockBody),
+		0,
+		chainID,
+		nil,
+		nil,
+		nil,
+	)
+	err := wrk.CheckSignature(cnsMsg)
+
+	assert.Equal(t, spos.ErrNilSignature, err)
+}
+
+func TestWorker_CheckSignatureShouldReturnPublicKeyFromByteArrayErr(t *testing.T) {
+	t.Parallel()
+	wrk := *initWorker()
+	keyGeneratorMock, _, _ := mock.InitKeys()
+	err := errors.New("error public key from byte array")
+	keyGeneratorMock.PublicKeyFromByteArrayMock = func(b []byte) (crypto.PublicKey, error) {
+		return nil, err
+	}
+	wrk.SetKeyGenerator(keyGeneratorMock)
+	blk := make(block.Body, 0)
+	message, _ := mock.MarshalizerMock{}.Marshal(blk)
+	cnsMsg := consensus.NewConsensusMessage(
+		message,
+		nil,
+		[]byte(wrk.ConsensusState().ConsensusGroup()[0]),
+		[]byte("sig"),
+		int(bls.MtBlockBody),
+		0,
+		chainID,
+		nil,
+		nil,
+		nil,
+	)
+	err2 := wrk.CheckSignature(cnsMsg)
+
+	assert.Equal(t, err, err2)
+}
+
+func TestWorker_CheckSignatureShouldReturnMarshalizerErr(t *testing.T) {
+	t.Parallel()
+	wrk := *initWorker()
+	marshalizerMock := mock.MarshalizerMock{}
+	marshalizerMock.Fail = true
+	wrk.SetMarshalizer(marshalizerMock)
+	blk := make(block.Body, 0)
+	message, _ := mock.MarshalizerMock{}.Marshal(blk)
+	cnsMsg := consensus.NewConsensusMessage(
+		message,
+		nil,
+		[]byte(wrk.ConsensusState().ConsensusGroup()[0]),
+		[]byte("sig"),
+		int(bls.MtBlockBody),
+		0,
+		chainID,
+		nil,
+		nil,
+		nil,
+	)
+	err := wrk.CheckSignature(cnsMsg)
+
+	assert.Equal(t, mock.ErrMockMarshalizer, err)
+}
+
+func TestWorker_CheckSignatureShouldReturnNilErr(t *testing.T) {
+	t.Parallel()
+	wrk := *initWorker()
+	blk := make(block.Body, 0)
+	message, _ := mock.MarshalizerMock{}.Marshal(blk)
+	cnsMsg := consensus.NewConsensusMessage(
+		message,
+		nil,
+		[]byte(wrk.ConsensusState().ConsensusGroup()[0]),
+		[]byte("sig"),
+		int(bls.MtBlockBody),
+		0,
+		chainID,
+		nil,
+		nil,
+		nil,
+	)
+	err := wrk.CheckSignature(cnsMsg)
+
+	assert.Nil(t, err)
+}
+
+func TestWorker_ExecuteMessagesShouldNotExecuteWhenConsensusDataIsNil(t *testing.T) {
+	t.Parallel()
+	wrk := *initWorker()
+	blk := make(block.Body, 0)
+	message, _ := mock.MarshalizerMock{}.Marshal(blk)
+	wrk.InitReceivedMessages()
+	cnsMsg := consensus.NewConsensusMessage(
+		message,
+		nil,
+		[]byte(wrk.ConsensusState().ConsensusGroup()[0]),
+		[]byte("sig"),
+		int(bls.MtBlockBody),
+		0,
+		chainID,
+		nil,
+		nil,
+		nil,
+	)
+	msgType := consensus.MessageType(cnsMsg.MsgType)
+	cnsDataList := wrk.ReceivedMessages()[msgType]
+	cnsDataList = append(cnsDataList, nil)
+	wrk.SetReceivedMessages(msgType, cnsDataList)
+	wrk.ExecuteMessage(cnsDataList)
+
+	assert.Nil(t, wrk.ReceivedMessages()[msgType][0])
+}
+
+func TestWorker_ExecuteMessagesShouldNotExecuteWhenMessageIsForOtherRound(t *testing.T) {
+	t.Parallel()
+	wrk := *initWorker()
+	blk := make(block.Body, 0)
+	message, _ := mock.MarshalizerMock{}.Marshal(blk)
+	wrk.InitReceivedMessages()
+	cnsMsg := consensus.NewConsensusMessage(
+		message,
+		nil,
+		[]byte(wrk.ConsensusState().ConsensusGroup()[0]),
+		[]byte("sig"),
+		int(bls.MtBlockBody),
+		-1,
+		chainID,
+		nil,
+		nil,
+		nil,
+	)
+	msgType := consensus.MessageType(cnsMsg.MsgType)
+	cnsDataList := wrk.ReceivedMessages()[msgType]
+	cnsDataList = append(cnsDataList, cnsMsg)
+	wrk.SetReceivedMessages(msgType, cnsDataList)
+	wrk.ExecuteMessage(cnsDataList)
+
+	assert.NotNil(t, wrk.ReceivedMessages()[msgType][0])
+}
+
+func TestWorker_ExecuteBlockBodyMessagesShouldNotExecuteWhenStartRoundIsNotFinished(t *testing.T) {
+	t.Parallel()
+	wrk := *initWorker()
+	blk := make(block.Body, 0)
+	message, _ := mock.MarshalizerMock{}.Marshal(blk)
+	wrk.InitReceivedMessages()
+	cnsMsg := consensus.NewConsensusMessage(
+		message,
+		nil,
+		[]byte(wrk.ConsensusState().ConsensusGroup()[0]),
+		[]byte("sig"),
+		int(bls.MtBlockBody),
+		0,
+		chainID,
+		nil,
+		nil,
+		nil,
+	)
+	msgType := consensus.MessageType(cnsMsg.MsgType)
+	cnsDataList := wrk.ReceivedMessages()[msgType]
+	cnsDataList = append(cnsDataList, cnsMsg)
+	wrk.SetReceivedMessages(msgType, cnsDataList)
+	wrk.ExecuteMessage(cnsDataList)
+
+	assert.NotNil(t, wrk.ReceivedMessages()[msgType][0])
+}
+
+func TestWorker_ExecuteBlockHeaderMessagesShouldNotExecuteWhenStartRoundIsNotFinished(t *testing.T) {
+	t.Parallel()
+	wrk := *initWorker()
+	blk := make(block.Body, 0)
+	message, _ := mock.MarshalizerMock{}.Marshal(blk)
+	wrk.InitReceivedMessages()
+	cnsMsg := consensus.NewConsensusMessage(
+		message,
+		nil,
+		[]byte(wrk.ConsensusState().ConsensusGroup()[0]),
+		[]byte("sig"),
+		int(bls.MtBlockHeader),
+		0,
+		chainID,
+		nil,
+		nil,
+		nil,
+	)
+	msgType := consensus.MessageType(cnsMsg.MsgType)
+	cnsDataList := wrk.ReceivedMessages()[msgType]
+	cnsDataList = append(cnsDataList, cnsMsg)
+	wrk.SetReceivedMessages(msgType, cnsDataList)
+	wrk.ExecuteMessage(cnsDataList)
+
+	assert.NotNil(t, wrk.ReceivedMessages()[msgType][0])
+}
+
+func TestWorker_ExecuteSignatureMessagesShouldNotExecuteWhenBlockIsNotFinished(t *testing.T) {
+	t.Parallel()
+	wrk := *initWorker()
+	blk := make(block.Body, 0)
+	message, _ := mock.MarshalizerMock{}.Marshal(blk)
+	wrk.InitReceivedMessages()
+	cnsMsg := consensus.NewConsensusMessage(
+		message,
+		nil,
+		[]byte(wrk.ConsensusState().ConsensusGroup()[0]),
+		[]byte("sig"),
+		int(bls.MtSignature),
+		0,
+		chainID,
+		nil,
+		nil,
+		nil,
+	)
+	msgType := consensus.MessageType(cnsMsg.MsgType)
+	cnsDataList := wrk.ReceivedMessages()[msgType]
+	cnsDataList = append(cnsDataList, cnsMsg)
+	wrk.SetReceivedMessages(msgType, cnsDataList)
+	wrk.ExecuteMessage(cnsDataList)
+
+	assert.NotNil(t, wrk.ReceivedMessages()[msgType][0])
+}
+
+func TestWorker_ExecuteMessagesShouldExecute(t *testing.T) {
+	t.Parallel()
+	wrk := *initWorker()
+	blk := make(block.Body, 0)
+	message, _ := mock.MarshalizerMock{}.Marshal(blk)
+	wrk.InitReceivedMessages()
+	cnsMsg := consensus.NewConsensusMessage(
+		message,
+		nil,
+		[]byte(wrk.ConsensusState().ConsensusGroup()[0]),
+		[]byte("sig"),
+		int(bls.MtBlockBody),
+		0,
+		chainID,
+		nil,
+		nil,
+		nil,
+	)
+	msgType := consensus.MessageType(cnsMsg.MsgType)
+	cnsDataList := wrk.ReceivedMessages()[msgType]
+	cnsDataList = append(cnsDataList, cnsMsg)
+	wrk.SetReceivedMessages(msgType, cnsDataList)
+	wrk.ConsensusState().SetStatus(bls.SrStartRound, spos.SsFinished)
+	wrk.ExecuteMessage(cnsDataList)
+
+	assert.Nil(t, wrk.ReceivedMessages()[msgType][0])
+}
+
+func TestWorker_CheckChannelsShouldWork(t *testing.T) {
+	t.Parallel()
+	wrk := *initWorker()
+	wrk.SetReceivedMessagesCalls(bls.MtBlockHeader, func(cnsMsg *consensus.Message) bool {
+		_ = wrk.ConsensusState().SetJobDone(wrk.ConsensusState().ConsensusGroup()[0], bls.SrBlock, true)
+		return true
+	})
+	rnd := wrk.Rounder()
+	roundDuration := rnd.TimeDuration()
+	rnd.UpdateRound(time.Now(), time.Now().Add(roundDuration))
+	cnsGroup := wrk.ConsensusState().ConsensusGroup()
+	hdr := &block.Header{}
+	hdr.Nonce = 1
+	hdr.TimeStamp = uint64(wrk.Rounder().TimeStamp().Unix())
+	message, _ := mock.MarshalizerMock{}.Marshal(hdr)
+	cnsMsg := consensus.NewConsensusMessage(
+		nil,
+		message,
+		[]byte(cnsGroup[0]),
+		[]byte("sig"),
+		int(bls.MtBlockHeader),
+		1,
+		chainID,
+		nil,
+		nil,
+		nil,
+	)
+	wrk.ExecuteMessageChannel() <- cnsMsg
+	time.Sleep(1000 * time.Millisecond)
+	isBlockJobDone, err := wrk.ConsensusState().JobDone(cnsGroup[0], bls.SrBlock)
+
+	assert.Nil(t, err)
+	assert.True(t, isBlockJobDone)
+}
+
+func TestWorker_ExtendShouldReturnWhenRoundIsCanceled(t *testing.T) {
+	t.Parallel()
+	wrk := *initWorker()
+	executed := false
+	bootstrapperMock := &mock.BootstrapperMock{
+		ShouldSyncCalled: func() bool {
+			return true
+		},
+		CreateAndCommitEmptyBlockCalled: func(shardForCurrentNode uint32) (data.BodyHandler, data.HeaderHandler, error) {
+			executed = true
+			return nil, nil, errors.New("error")
+		},
+	}
+	wrk.SetBootstrapper(bootstrapperMock)
+	wrk.ConsensusState().RoundCanceled = true
+	wrk.Extend(0)
+
+	assert.False(t, executed)
+}
+
+func TestWorker_ExtendShouldReturnWhenShouldSync(t *testing.T) {
+	t.Parallel()
+	wrk := *initWorker()
+	executed := false
+	bootstrapperMock := &mock.BootstrapperMock{
+		ShouldSyncCalled: func() bool {
+			return true
+		},
+		CreateAndCommitEmptyBlockCalled: func(shardForCurrentNode uint32) (data.BodyHandler, data.HeaderHandler, error) {
+			executed = true
+			return nil, nil, errors.New("error")
+		},
+	}
+	wrk.SetBootstrapper(bootstrapperMock)
+	wrk.Extend(0)
+
+	assert.False(t, executed)
+}
+
+func TestWorker_ExtendShouldReturnWhenCreateEmptyBlockFail(t *testing.T) {
+	t.Parallel()
+	wrk := *initWorker()
+	executed := false
+	bmm := &mock.BroadcastMessengerMock{
+		BroadcastBlockCalled: func(handler data.BodyHandler, handler2 data.HeaderHandler) error {
+			executed = true
+			return nil
+		},
+	}
+	wrk.SetBroadcastMessenger(bmm)
+	bootstrapperMock := &mock.BootstrapperMock{
+		CreateAndCommitEmptyBlockCalled: func(shardForCurrentNode uint32) (data.BodyHandler, data.HeaderHandler, error) {
+			return nil, nil, errors.New("error")
+		}}
+	wrk.SetBootstrapper(bootstrapperMock)
+	wrk.Extend(0)
+
+	assert.False(t, executed)
+}
+
+func TestWorker_ExtendShouldWorkAfterAWhile(t *testing.T) {
+	t.Parallel()
+	wrk := *initWorker()
+	executed := int32(0)
+	blockProcessor := &mock.BlockProcessorMock{
+		RevertAccountStateCalled: func() {
+			atomic.AddInt32(&executed, 1)
+		},
+	}
+	wrk.SetBlockProcessor(blockProcessor)
+	wrk.ConsensusState().SetProcessingBlock(true)
+	n := 10
+	go func() {
+		for n > 0 {
+			time.Sleep(100 * time.Millisecond)
+			n--
+		}
+		wrk.ConsensusState().SetProcessingBlock(false)
+	}()
+	wrk.Extend(1)
+
+	assert.Equal(t, int32(1), atomic.LoadInt32(&executed))
+	assert.Equal(t, 0, n)
+}
+
+func TestWorker_ExtendShouldWork(t *testing.T) {
+	t.Parallel()
+	wrk := *initWorker()
+	executed := int32(0)
+	blockProcessor := &mock.BlockProcessorMock{
+		RevertAccountStateCalled: func() {
+			atomic.AddInt32(&executed, 1)
+		},
+	}
+	wrk.SetBlockProcessor(blockProcessor)
+	wrk.Extend(1)
+	time.Sleep(1000 * time.Millisecond)
+
+	assert.Equal(t, int32(1), atomic.LoadInt32(&executed))
+}
+
+func TestWorker_ExecuteStoredMessagesShouldWork(t *testing.T) {
+	t.Parallel()
+	wrk := *initWorker()
+	blk := make(block.Body, 0)
+	message, _ := mock.MarshalizerMock{}.Marshal(blk)
+	wrk.InitReceivedMessages()
+	cnsMsg := consensus.NewConsensusMessage(
+		message,
+		nil,
+		[]byte(wrk.ConsensusState().ConsensusGroup()[0]),
+		[]byte("sig"),
+		int(bls.MtBlockBody),
+		0,
+		chainID,
+		nil,
+		nil,
+		nil,
+	)
+	msgType := consensus.MessageType(cnsMsg.MsgType)
+	cnsDataList := wrk.ReceivedMessages()[msgType]
+	cnsDataList = append(cnsDataList, cnsMsg)
+	wrk.SetReceivedMessages(msgType, cnsDataList)
+	wrk.ConsensusState().SetStatus(bls.SrStartRound, spos.SsFinished)
+
+	rcvMsg := wrk.ReceivedMessages()
+	assert.Equal(t, 1, len(rcvMsg[msgType]))
+
+	wrk.ExecuteStoredMessages()
+
+	rcvMsg = wrk.ReceivedMessages()
+	assert.Equal(t, 0, len(rcvMsg[msgType]))
+}
+
+func TestWorker_SetAppStatusHandlerNilShouldErr(t *testing.T) {
+	t.Parallel()
+
+	wrk := spos.Worker{}
+	err := wrk.SetAppStatusHandler(nil)
+
+	assert.Equal(t, spos.ErrNilAppStatusHandler, err)
+}
+
+func TestWorker_SetAppStatusHandlerShouldWork(t *testing.T) {
+	t.Parallel()
+
+	wrk := spos.Worker{}
+	handler := &mock.AppStatusHandlerStub{}
+	err := wrk.SetAppStatusHandler(handler)
+
+	assert.Nil(t, err)
+	assert.True(t, handler == wrk.AppStatusHandler())
 }
 
 func TestWorker_ProcessReceivedMessageWrongHeaderShouldErr(t *testing.T) {
@@ -748,7 +1728,7 @@
 		return process.ErrRandSeedDoesNotMatch
 	}
 
-	bnService, _ := bn.NewConsensusService()
+	bnService, _ := bls.NewConsensusService()
 
 	wrk, _ := spos.NewWorker(
 		bnService,
@@ -766,1065 +1746,6 @@
 		syncTimerMock,
 		headerSigVerifier,
 		chainID,
-		createMockNetworkShardingCollector(),
-	)
-
-	hdr := &block.Header{}
-	hdr.Nonce = 1
-	hdr.TimeStamp = uint64(wrk.Rounder().TimeStamp().Unix())
-	message, _ := mock.MarshalizerMock{}.Marshal(hdr)
-	cnsMsg := consensus.NewConsensusMessage(
-		message,
-		nil,
-		[]byte(wrk.ConsensusState().ConsensusGroup()[0]),
-		[]byte("sig"),
-		int(bn.MtBlockHeader),
-		0,
-		chainID,
-	)
-	buff, _ := wrk.Marshalizer().Marshal(cnsMsg)
-	time.Sleep(time.Second)
-	err := wrk.ProcessReceivedMessage(&mock.P2PMessageMock{DataField: buff}, nil)
-	assert.True(t, errors.Is(err, spos.ErrInvalidHeader))
-=======
-	assert.False(t, check.IfNil(wrk))
->>>>>>> 6ccf18ca
-}
-
-func TestWorker_ReceivedSyncStateShouldNotSendOnChannelWhenInputIsFalse(t *testing.T) {
-	t.Parallel()
-	wrk := initWorker()
-	wrk.ReceivedSyncState(false)
-	rcv := false
-	select {
-	case rcv = <-wrk.ConsensusStateChangedChannel():
-	case <-time.After(100 * time.Millisecond):
-	}
-
-	assert.False(t, rcv)
-}
-
-func TestWorker_ReceivedSyncStateShouldNotSendOnChannelWhenChannelIsBusy(t *testing.T) {
-	t.Parallel()
-	wrk := initWorker()
-	wrk.ConsensusStateChangedChannel() <- false
-	wrk.ReceivedSyncState(true)
-	rcv := false
-	select {
-	case rcv = <-wrk.ConsensusStateChangedChannel():
-	case <-time.After(100 * time.Millisecond):
-	}
-
-	assert.False(t, rcv)
-}
-
-func TestWorker_ReceivedSyncStateShouldSendOnChannel(t *testing.T) {
-	t.Parallel()
-	wrk := initWorker()
-	wrk.ReceivedSyncState(true)
-	rcv := false
-	select {
-	case rcv = <-wrk.ConsensusStateChangedChannel():
-	case <-time.After(100 * time.Millisecond):
-	}
-
-	assert.True(t, rcv)
-}
-
-func TestWorker_InitReceivedMessagesShouldInitMap(t *testing.T) {
-	t.Parallel()
-	wrk := initWorker()
-	wrk.NilReceivedMessages()
-	wrk.InitReceivedMessages()
-
-	assert.NotNil(t, wrk.ReceivedMessages()[bls.MtBlockBody])
-}
-
-func TestWorker_AddReceivedMessageCallShouldWork(t *testing.T) {
-	t.Parallel()
-	wrk := initWorker()
-	receivedMessageCall := func(*consensus.Message) bool {
-		return true
-	}
-	wrk.AddReceivedMessageCall(bls.MtBlockBody, receivedMessageCall)
-	receivedMessageCalls := wrk.ReceivedMessagesCalls()
-
-	assert.Equal(t, 1, len(receivedMessageCalls))
-	assert.NotNil(t, receivedMessageCalls[bls.MtBlockBody])
-	assert.True(t, receivedMessageCalls[bls.MtBlockBody](nil))
-}
-
-func TestWorker_RemoveAllReceivedMessageCallsShouldWork(t *testing.T) {
-	t.Parallel()
-	wrk := *initWorker()
-	receivedMessageCall := func(*consensus.Message) bool {
-		return true
-	}
-	wrk.AddReceivedMessageCall(bls.MtBlockBody, receivedMessageCall)
-	receivedMessageCalls := wrk.ReceivedMessagesCalls()
-
-	assert.Equal(t, 1, len(receivedMessageCalls))
-	assert.NotNil(t, receivedMessageCalls[bls.MtBlockBody])
-	assert.True(t, receivedMessageCalls[bls.MtBlockBody](nil))
-
-	wrk.RemoveAllReceivedMessagesCalls()
-	receivedMessageCalls = wrk.ReceivedMessagesCalls()
-
-	assert.Equal(t, 0, len(receivedMessageCalls))
-	assert.Nil(t, receivedMessageCalls[bls.MtBlockBody])
-}
-
-func TestWorker_ProcessReceivedMessageTxBlockBodyShouldRetNil(t *testing.T) {
-	t.Parallel()
-	wrk := *initWorker()
-	blk := make(block.Body, 0)
-	message, _ := mock.MarshalizerMock{}.Marshal(blk)
-	cnsMsg := consensus.NewConsensusMessage(
-		message,
-		nil,
-		[]byte(wrk.ConsensusState().ConsensusGroup()[0]),
-		[]byte("sig"),
-		int(bls.MtBlockBody),
-		0,
-		chainID,
-		nil,
-		nil,
-		nil,
-	)
-	buff, _ := wrk.Marshalizer().Marshal(cnsMsg)
-	time.Sleep(time.Second)
-	err := wrk.ProcessReceivedMessage(&mock.P2PMessageMock{DataField: buff}, nil)
-
-	assert.Nil(t, err)
-}
-
-func TestWorker_ProcessReceivedMessageHeaderShouldRetNil(t *testing.T) {
-	t.Parallel()
-	wrk := *initWorker()
-	hdr := &block.Header{}
-	hdr.Nonce = 1
-	hdr.TimeStamp = uint64(wrk.Rounder().TimeStamp().Unix())
-	message, _ := mock.MarshalizerMock{}.Marshal(hdr)
-	message, _ = mock.MarshalizerMock{}.Marshal(hdr)
-	cnsMsg := consensus.NewConsensusMessage(
-		message,
-		nil,
-		[]byte(wrk.ConsensusState().ConsensusGroup()[0]),
-		[]byte("sig"),
-		int(bls.MtUnknown),
-		0,
-		chainID,
-		nil,
-		nil,
-		nil,
-	)
-	buff, _ := wrk.Marshalizer().Marshal(cnsMsg)
-	time.Sleep(time.Second)
-	err := wrk.ProcessReceivedMessage(&mock.P2PMessageMock{DataField: buff}, nil)
-
-	assert.Nil(t, err)
-}
-
-func TestWorker_ProcessReceivedMessageNilMessageShouldErr(t *testing.T) {
-	t.Parallel()
-	wrk := *initWorker()
-	err := wrk.ProcessReceivedMessage(nil, nil)
-	time.Sleep(time.Second)
-
-	assert.Equal(t, 0, len(wrk.ReceivedMessages()[bls.MtBlockBody]))
-	assert.Equal(t, spos.ErrNilMessage, err)
-}
-
-func TestWorker_ProcessReceivedMessageNilMessageDataFieldShouldErr(t *testing.T) {
-	t.Parallel()
-	wrk := *initWorker()
-	err := wrk.ProcessReceivedMessage(&mock.P2PMessageMock{}, nil)
-	time.Sleep(time.Second)
-
-	assert.Equal(t, 0, len(wrk.ReceivedMessages()[bls.MtBlockBody]))
-	assert.Equal(t, spos.ErrNilDataToProcess, err)
-}
-
-func TestWorker_ProcessReceivedMessageNodeNotInEligibleListShouldErr(t *testing.T) {
-	t.Parallel()
-	wrk := *initWorker()
-	blk := make(block.Body, 0)
-	message, _ := mock.MarshalizerMock{}.Marshal(blk)
-	cnsMsg := consensus.NewConsensusMessage(
-		message,
-		nil,
-		[]byte("X"),
-		[]byte("sig"),
-		int(bls.MtBlockBody),
-		0,
-		chainID,
-		nil,
-		nil,
-		nil,
-	)
-	buff, _ := wrk.Marshalizer().Marshal(cnsMsg)
-	err := wrk.ProcessReceivedMessage(&mock.P2PMessageMock{DataField: buff}, nil)
-	time.Sleep(time.Second)
-
-	assert.Equal(t, 0, len(wrk.ReceivedMessages()[bls.MtBlockBody]))
-	assert.True(t, errors.Is(err, spos.ErrSenderNotOk))
-}
-
-func TestWorker_ProcessReceivedMessageComputeReceivedProposedBlockMetric(t *testing.T) {
-	t.Parallel()
-	wrk := *initWorker()
-	wrk.SetBlockProcessor(&mock.BlockProcessorMock{
-		DecodeBlockHeaderCalled: func(dta []byte) data.HeaderHandler {
-			return &block.Header{
-				ChainID: chainID,
-			}
-		},
-		RevertAccountStateCalled: func() {
-		},
-	})
-	roundDuration := time.Millisecond * 1000
-	delay := time.Millisecond * 430
-	roundStartTimeStamp := time.Now()
-	wrk.SetRounder(&mock.RounderMock{
-		RoundIndex: 0,
-		TimeDurationCalled: func() time.Duration {
-			return roundDuration
-		},
-		TimeStampCalled: func() time.Time {
-			return roundStartTimeStamp
-		},
-	})
-	blk := make(block.Body, 0)
-	message, _ := mock.MarshalizerMock{}.Marshal(blk)
-	cnsMsg := consensus.NewConsensusMessage(
-		message,
-		nil,
-		[]byte("A"),
-		[]byte("sig"),
-		int(bls.MtBlockHeader),
-		0,
-		chainID,
-		nil,
-		nil,
-		nil,
-	)
-	receivedValue := uint64(0)
-	_ = wrk.SetAppStatusHandler(&mock.AppStatusHandlerStub{
-		SetUInt64ValueHandler: func(key string, value uint64) {
-			receivedValue = value
-		},
-	})
-
-	time.Sleep(delay)
-
-	buff, _ := wrk.Marshalizer().Marshal(cnsMsg)
-	_ = wrk.ProcessReceivedMessage(&mock.P2PMessageMock{DataField: buff}, nil)
-
-	minimumExpectedValue := uint64(delay * 100 / roundDuration)
-	assert.True(t,
-		receivedValue >= minimumExpectedValue,
-		fmt.Sprintf("minimum expected was %d, got %d", minimumExpectedValue, receivedValue),
-	)
-}
-
-func TestWorker_ProcessReceivedMessageInconsistentChainIDInConsensusMessageShouldErr(t *testing.T) {
-	t.Parallel()
-
-	wrk := *initWorker()
-	blk := make(block.Body, 0)
-	message, _ := mock.MarshalizerMock{}.Marshal(blk)
-	cnsMsg := consensus.NewConsensusMessage(
-		message,
-		nil,
-		[]byte(wrk.ConsensusState().ConsensusGroup()[0]),
-		[]byte("sig"),
-		int(bls.MtBlockBody),
-		1,
-		[]byte("inconsistent chain ID"),
-		nil,
-		nil,
-		nil,
-	)
-	buff, _ := wrk.Marshalizer().Marshal(cnsMsg)
-	err := wrk.ProcessReceivedMessage(&mock.P2PMessageMock{DataField: buff}, nil)
-
-	assert.True(t, errors.Is(err, spos.ErrInvalidChainID))
-}
-
-func TestWorker_ProcessReceivedMessageMessageIsForPastRoundShouldErr(t *testing.T) {
-	t.Parallel()
-	wrk := *initWorker()
-	blk := make(block.Body, 0)
-	message, _ := mock.MarshalizerMock{}.Marshal(blk)
-	cnsMsg := consensus.NewConsensusMessage(
-		message,
-		nil,
-		[]byte(wrk.ConsensusState().ConsensusGroup()[0]),
-		[]byte("sig"),
-		int(bls.MtBlockBody),
-		-1,
-		chainID,
-		nil,
-		nil,
-		nil,
-	)
-	buff, _ := wrk.Marshalizer().Marshal(cnsMsg)
-	err := wrk.ProcessReceivedMessage(&mock.P2PMessageMock{DataField: buff}, nil)
-	time.Sleep(time.Second)
-
-	assert.Equal(t, 0, len(wrk.ReceivedMessages()[bls.MtBlockBody]))
-	assert.Equal(t, spos.ErrMessageForPastRound, err)
-}
-
-func TestWorker_ProcessReceivedMessageInvalidSignatureShouldErr(t *testing.T) {
-	t.Parallel()
-	wrk := *initWorker()
-	blk := make(block.Body, 0)
-	message, _ := mock.MarshalizerMock{}.Marshal(blk)
-	cnsMsg := consensus.NewConsensusMessage(
-		message,
-		nil,
-		[]byte(wrk.ConsensusState().ConsensusGroup()[0]),
-		nil,
-		int(bls.MtBlockBody),
-		0,
-		chainID,
-		nil,
-		nil,
-		nil,
-	)
-	buff, _ := wrk.Marshalizer().Marshal(cnsMsg)
-	err := wrk.ProcessReceivedMessage(&mock.P2PMessageMock{DataField: buff}, nil)
-	time.Sleep(time.Second)
-
-	assert.Equal(t, 0, len(wrk.ReceivedMessages()[bls.MtBlockBody]))
-	assert.True(t, errors.Is(err, spos.ErrInvalidSignature))
-}
-
-func TestWorker_ProcessReceivedMessageReceivedMessageIsFromSelfShouldRetNilAndNotProcess(t *testing.T) {
-	t.Parallel()
-	wrk := *initWorker()
-	blk := make(block.Body, 0)
-	message, _ := mock.MarshalizerMock{}.Marshal(blk)
-	cnsMsg := consensus.NewConsensusMessage(
-		message,
-		nil,
-		[]byte(wrk.ConsensusState().SelfPubKey()),
-		[]byte("sig"),
-		int(bls.MtBlockBody),
-		0,
-		chainID,
-		nil,
-		nil,
-		nil,
-	)
-	buff, _ := wrk.Marshalizer().Marshal(cnsMsg)
-	err := wrk.ProcessReceivedMessage(&mock.P2PMessageMock{DataField: buff}, nil)
-	time.Sleep(time.Second)
-
-	assert.Equal(t, 0, len(wrk.ReceivedMessages()[bls.MtBlockBody]))
-	assert.Nil(t, err)
-}
-
-func TestWorker_ProcessReceivedMessageWhenRoundIsCanceledShouldRetNilAndNotProcess(t *testing.T) {
-	t.Parallel()
-	wrk := *initWorker()
-	wrk.ConsensusState().RoundCanceled = true
-	blk := make(block.Body, 0)
-	message, _ := mock.MarshalizerMock{}.Marshal(blk)
-	cnsMsg := consensus.NewConsensusMessage(
-		message,
-		nil,
-		[]byte(wrk.ConsensusState().ConsensusGroup()[0]),
-		[]byte("sig"),
-		int(bls.MtBlockBody),
-		0,
-		chainID,
-		nil,
-		nil,
-		nil,
-	)
-	buff, _ := wrk.Marshalizer().Marshal(cnsMsg)
-	err := wrk.ProcessReceivedMessage(&mock.P2PMessageMock{DataField: buff}, nil)
-	time.Sleep(time.Second)
-
-	assert.Equal(t, 0, len(wrk.ReceivedMessages()[bls.MtBlockBody]))
-	assert.Nil(t, err)
-}
-
-func TestWorker_ProcessReceivedMessageWrongChainIDInProposedBlockShouldError(t *testing.T) {
-	t.Parallel()
-	wrk := *initWorker()
-	wrk.SetBlockProcessor(
-		&mock.BlockProcessorMock{
-			DecodeBlockHeaderCalled: func(dta []byte) data.HeaderHandler {
-				return &mock.HeaderHandlerStub{
-					CheckChainIDCalled: func(reference []byte) error {
-						return spos.ErrInvalidChainID
-					},
-					GetPrevHashCalled: func() []byte {
-						return make([]byte, 0)
-					},
-				}
-			},
-			RevertAccountStateCalled: func() {
-			},
-		},
-	)
-
-	blk := make(block.Body, 0)
-	message, _ := mock.MarshalizerMock{}.Marshal(blk)
-	cnsMsg := consensus.NewConsensusMessage(
-		message,
-		nil,
-		[]byte(wrk.ConsensusState().ConsensusGroup()[0]),
-		[]byte("sig"),
-		int(bls.MtBlockHeader),
-		0,
-		chainID,
-		nil,
-		nil,
-		nil,
-	)
-	buff, _ := wrk.Marshalizer().Marshal(cnsMsg)
-	err := wrk.ProcessReceivedMessage(&mock.P2PMessageMock{DataField: buff}, nil)
-
-	assert.True(t, errors.Is(err, spos.ErrInvalidChainID))
-}
-
-func TestWorker_ProcessReceivedMessageOkValsShouldWork(t *testing.T) {
-	t.Parallel()
-	wrk := *initWorker()
-	wrk.SetBlockProcessor(
-		&mock.BlockProcessorMock{
-			DecodeBlockHeaderCalled: func(dta []byte) data.HeaderHandler {
-				return &mock.HeaderHandlerStub{
-					CheckChainIDCalled: func(reference []byte) error {
-						return nil
-					},
-					GetPrevHashCalled: func() []byte {
-						return make([]byte, 0)
-					},
-				}
-			},
-			RevertAccountStateCalled: func() {
-			},
-		},
-	)
-
-	blk := make(block.Body, 0)
-	message, _ := mock.MarshalizerMock{}.Marshal(blk)
-	cnsMsg := consensus.NewConsensusMessage(
-		message,
-		nil,
-		[]byte(wrk.ConsensusState().ConsensusGroup()[0]),
-		[]byte("sig"),
-		int(bls.MtBlockHeader),
-		0,
-		chainID,
-		nil,
-		nil,
-		nil,
-	)
-	buff, _ := wrk.Marshalizer().Marshal(cnsMsg)
-	err := wrk.ProcessReceivedMessage(&mock.P2PMessageMock{DataField: buff}, nil)
-	time.Sleep(time.Second)
-
-	assert.Equal(t, 1, len(wrk.ReceivedMessages()[bls.MtBlockHeader]))
-	assert.Nil(t, err)
-}
-
-func TestWorker_CheckSelfStateShouldErrMessageFromItself(t *testing.T) {
-	t.Parallel()
-	wrk := *initWorker()
-	cnsMsg := consensus.NewConsensusMessage(
-		nil,
-		nil,
-		[]byte(wrk.ConsensusState().SelfPubKey()),
-		nil,
-		0,
-		0,
-		chainID,
-		nil,
-		nil,
-		nil,
-	)
-	err := wrk.CheckSelfState(cnsMsg)
-	assert.Equal(t, spos.ErrMessageFromItself, err)
-}
-
-func TestWorker_CheckSelfStateShouldErrRoundCanceled(t *testing.T) {
-	t.Parallel()
-	wrk := *initWorker()
-	wrk.ConsensusState().RoundCanceled = true
-	cnsMsg := consensus.NewConsensusMessage(
-		nil,
-		nil,
-		[]byte(wrk.ConsensusState().ConsensusGroup()[0]),
-		nil,
-		0,
-		0,
-		chainID,
-		nil,
-		nil,
-		nil,
-	)
-	err := wrk.CheckSelfState(cnsMsg)
-	assert.Equal(t, spos.ErrRoundCanceled, err)
-}
-
-func TestWorker_CheckSelfStateShouldNotErr(t *testing.T) {
-	t.Parallel()
-	wrk := *initWorker()
-	cnsMsg := consensus.NewConsensusMessage(
-		nil,
-		nil,
-		[]byte(wrk.ConsensusState().ConsensusGroup()[0]),
-		nil,
-		0,
-		0,
-		chainID,
-		nil,
-		nil,
-		nil,
-	)
-	err := wrk.CheckSelfState(cnsMsg)
-	assert.Nil(t, err)
-}
-
-func TestWorker_CheckSignatureShouldReturnErrNilConsensusData(t *testing.T) {
-	t.Parallel()
-	wrk := *initWorker()
-	err := wrk.CheckSignature(nil)
-
-	assert.Equal(t, spos.ErrNilConsensusData, err)
-}
-
-func TestWorker_CheckSignatureShouldReturnErrNilPublicKey(t *testing.T) {
-	t.Parallel()
-	wrk := *initWorker()
-	blk := make(block.Body, 0)
-	message, _ := mock.MarshalizerMock{}.Marshal(blk)
-	cnsMsg := consensus.NewConsensusMessage(
-		message,
-		nil,
-		nil,
-		[]byte("sig"),
-		int(bls.MtBlockBody),
-		0,
-		chainID,
-		nil,
-		nil,
-		nil,
-	)
-	err := wrk.CheckSignature(cnsMsg)
-
-	assert.Equal(t, spos.ErrNilPublicKey, err)
-}
-
-func TestWorker_CheckSignatureShouldReturnErrNilSignature(t *testing.T) {
-	t.Parallel()
-	wrk := *initWorker()
-	blk := make(block.Body, 0)
-	message, _ := mock.MarshalizerMock{}.Marshal(blk)
-	cnsMsg := consensus.NewConsensusMessage(
-		message,
-		nil,
-		[]byte(wrk.ConsensusState().ConsensusGroup()[0]),
-		nil,
-		int(bls.MtBlockBody),
-		0,
-		chainID,
-		nil,
-		nil,
-		nil,
-	)
-	err := wrk.CheckSignature(cnsMsg)
-
-	assert.Equal(t, spos.ErrNilSignature, err)
-}
-
-func TestWorker_CheckSignatureShouldReturnPublicKeyFromByteArrayErr(t *testing.T) {
-	t.Parallel()
-	wrk := *initWorker()
-	keyGeneratorMock, _, _ := mock.InitKeys()
-	err := errors.New("error public key from byte array")
-	keyGeneratorMock.PublicKeyFromByteArrayMock = func(b []byte) (crypto.PublicKey, error) {
-		return nil, err
-	}
-	wrk.SetKeyGenerator(keyGeneratorMock)
-	blk := make(block.Body, 0)
-	message, _ := mock.MarshalizerMock{}.Marshal(blk)
-	cnsMsg := consensus.NewConsensusMessage(
-		message,
-		nil,
-		[]byte(wrk.ConsensusState().ConsensusGroup()[0]),
-		[]byte("sig"),
-		int(bls.MtBlockBody),
-		0,
-		chainID,
-		nil,
-		nil,
-		nil,
-	)
-	err2 := wrk.CheckSignature(cnsMsg)
-
-	assert.Equal(t, err, err2)
-}
-
-func TestWorker_CheckSignatureShouldReturnMarshalizerErr(t *testing.T) {
-	t.Parallel()
-	wrk := *initWorker()
-	marshalizerMock := mock.MarshalizerMock{}
-	marshalizerMock.Fail = true
-	wrk.SetMarshalizer(marshalizerMock)
-	blk := make(block.Body, 0)
-	message, _ := mock.MarshalizerMock{}.Marshal(blk)
-	cnsMsg := consensus.NewConsensusMessage(
-		message,
-		nil,
-		[]byte(wrk.ConsensusState().ConsensusGroup()[0]),
-		[]byte("sig"),
-		int(bls.MtBlockBody),
-		0,
-		chainID,
-		nil,
-		nil,
-		nil,
-	)
-	err := wrk.CheckSignature(cnsMsg)
-
-	assert.Equal(t, mock.ErrMockMarshalizer, err)
-}
-
-func TestWorker_CheckSignatureShouldReturnNilErr(t *testing.T) {
-	t.Parallel()
-	wrk := *initWorker()
-	blk := make(block.Body, 0)
-	message, _ := mock.MarshalizerMock{}.Marshal(blk)
-	cnsMsg := consensus.NewConsensusMessage(
-		message,
-		nil,
-		[]byte(wrk.ConsensusState().ConsensusGroup()[0]),
-		[]byte("sig"),
-		int(bls.MtBlockBody),
-		0,
-		chainID,
-		nil,
-		nil,
-		nil,
-	)
-	err := wrk.CheckSignature(cnsMsg)
-
-	assert.Nil(t, err)
-}
-
-func TestWorker_ExecuteMessagesShouldNotExecuteWhenConsensusDataIsNil(t *testing.T) {
-	t.Parallel()
-	wrk := *initWorker()
-	blk := make(block.Body, 0)
-	message, _ := mock.MarshalizerMock{}.Marshal(blk)
-	wrk.InitReceivedMessages()
-	cnsMsg := consensus.NewConsensusMessage(
-		message,
-		nil,
-		[]byte(wrk.ConsensusState().ConsensusGroup()[0]),
-		[]byte("sig"),
-		int(bls.MtBlockBody),
-		0,
-		chainID,
-		nil,
-		nil,
-		nil,
-	)
-	msgType := consensus.MessageType(cnsMsg.MsgType)
-	cnsDataList := wrk.ReceivedMessages()[msgType]
-	cnsDataList = append(cnsDataList, nil)
-	wrk.SetReceivedMessages(msgType, cnsDataList)
-	wrk.ExecuteMessage(cnsDataList)
-
-	assert.Nil(t, wrk.ReceivedMessages()[msgType][0])
-}
-
-func TestWorker_ExecuteMessagesShouldNotExecuteWhenMessageIsForOtherRound(t *testing.T) {
-	t.Parallel()
-	wrk := *initWorker()
-	blk := make(block.Body, 0)
-	message, _ := mock.MarshalizerMock{}.Marshal(blk)
-	wrk.InitReceivedMessages()
-	cnsMsg := consensus.NewConsensusMessage(
-		message,
-		nil,
-		[]byte(wrk.ConsensusState().ConsensusGroup()[0]),
-		[]byte("sig"),
-		int(bls.MtBlockBody),
-		-1,
-		chainID,
-		nil,
-		nil,
-		nil,
-	)
-	msgType := consensus.MessageType(cnsMsg.MsgType)
-	cnsDataList := wrk.ReceivedMessages()[msgType]
-	cnsDataList = append(cnsDataList, cnsMsg)
-	wrk.SetReceivedMessages(msgType, cnsDataList)
-	wrk.ExecuteMessage(cnsDataList)
-
-	assert.NotNil(t, wrk.ReceivedMessages()[msgType][0])
-}
-
-func TestWorker_ExecuteBlockBodyMessagesShouldNotExecuteWhenStartRoundIsNotFinished(t *testing.T) {
-	t.Parallel()
-	wrk := *initWorker()
-	blk := make(block.Body, 0)
-	message, _ := mock.MarshalizerMock{}.Marshal(blk)
-	wrk.InitReceivedMessages()
-	cnsMsg := consensus.NewConsensusMessage(
-		message,
-		nil,
-		[]byte(wrk.ConsensusState().ConsensusGroup()[0]),
-		[]byte("sig"),
-		int(bls.MtBlockBody),
-		0,
-		chainID,
-		nil,
-		nil,
-		nil,
-	)
-	msgType := consensus.MessageType(cnsMsg.MsgType)
-	cnsDataList := wrk.ReceivedMessages()[msgType]
-	cnsDataList = append(cnsDataList, cnsMsg)
-	wrk.SetReceivedMessages(msgType, cnsDataList)
-	wrk.ExecuteMessage(cnsDataList)
-
-	assert.NotNil(t, wrk.ReceivedMessages()[msgType][0])
-}
-
-func TestWorker_ExecuteBlockHeaderMessagesShouldNotExecuteWhenStartRoundIsNotFinished(t *testing.T) {
-	t.Parallel()
-	wrk := *initWorker()
-	blk := make(block.Body, 0)
-	message, _ := mock.MarshalizerMock{}.Marshal(blk)
-	wrk.InitReceivedMessages()
-	cnsMsg := consensus.NewConsensusMessage(
-		message,
-		nil,
-		[]byte(wrk.ConsensusState().ConsensusGroup()[0]),
-		[]byte("sig"),
-		int(bls.MtBlockHeader),
-		0,
-		chainID,
-		nil,
-		nil,
-		nil,
-	)
-	msgType := consensus.MessageType(cnsMsg.MsgType)
-	cnsDataList := wrk.ReceivedMessages()[msgType]
-	cnsDataList = append(cnsDataList, cnsMsg)
-	wrk.SetReceivedMessages(msgType, cnsDataList)
-	wrk.ExecuteMessage(cnsDataList)
-
-	assert.NotNil(t, wrk.ReceivedMessages()[msgType][0])
-}
-
-func TestWorker_ExecuteSignatureMessagesShouldNotExecuteWhenBlockIsNotFinished(t *testing.T) {
-	t.Parallel()
-	wrk := *initWorker()
-	blk := make(block.Body, 0)
-	message, _ := mock.MarshalizerMock{}.Marshal(blk)
-	wrk.InitReceivedMessages()
-	cnsMsg := consensus.NewConsensusMessage(
-		message,
-		nil,
-		[]byte(wrk.ConsensusState().ConsensusGroup()[0]),
-		[]byte("sig"),
-		int(bls.MtSignature),
-		0,
-		chainID,
-		nil,
-		nil,
-		nil,
-	)
-	msgType := consensus.MessageType(cnsMsg.MsgType)
-	cnsDataList := wrk.ReceivedMessages()[msgType]
-	cnsDataList = append(cnsDataList, cnsMsg)
-	wrk.SetReceivedMessages(msgType, cnsDataList)
-	wrk.ExecuteMessage(cnsDataList)
-
-	assert.NotNil(t, wrk.ReceivedMessages()[msgType][0])
-}
-
-func TestWorker_ExecuteMessagesShouldExecute(t *testing.T) {
-	t.Parallel()
-	wrk := *initWorker()
-	blk := make(block.Body, 0)
-	message, _ := mock.MarshalizerMock{}.Marshal(blk)
-	wrk.InitReceivedMessages()
-	cnsMsg := consensus.NewConsensusMessage(
-		message,
-		nil,
-		[]byte(wrk.ConsensusState().ConsensusGroup()[0]),
-		[]byte("sig"),
-		int(bls.MtBlockBody),
-		0,
-		chainID,
-		nil,
-		nil,
-		nil,
-	)
-	msgType := consensus.MessageType(cnsMsg.MsgType)
-	cnsDataList := wrk.ReceivedMessages()[msgType]
-	cnsDataList = append(cnsDataList, cnsMsg)
-	wrk.SetReceivedMessages(msgType, cnsDataList)
-	wrk.ConsensusState().SetStatus(bls.SrStartRound, spos.SsFinished)
-	wrk.ExecuteMessage(cnsDataList)
-
-	assert.Nil(t, wrk.ReceivedMessages()[msgType][0])
-}
-
-func TestWorker_CheckChannelsShouldWork(t *testing.T) {
-	t.Parallel()
-	wrk := *initWorker()
-	wrk.SetReceivedMessagesCalls(bls.MtBlockHeader, func(cnsMsg *consensus.Message) bool {
-		_ = wrk.ConsensusState().SetJobDone(wrk.ConsensusState().ConsensusGroup()[0], bls.SrBlock, true)
-		return true
-	})
-	rnd := wrk.Rounder()
-	roundDuration := rnd.TimeDuration()
-	rnd.UpdateRound(time.Now(), time.Now().Add(roundDuration))
-	cnsGroup := wrk.ConsensusState().ConsensusGroup()
-	hdr := &block.Header{}
-	hdr.Nonce = 1
-	hdr.TimeStamp = uint64(wrk.Rounder().TimeStamp().Unix())
-	message, _ := mock.MarshalizerMock{}.Marshal(hdr)
-	cnsMsg := consensus.NewConsensusMessage(
-		nil,
-		message,
-		[]byte(cnsGroup[0]),
-		[]byte("sig"),
-		int(bls.MtBlockHeader),
-		1,
-		chainID,
-		nil,
-		nil,
-		nil,
-	)
-	wrk.ExecuteMessageChannel() <- cnsMsg
-	time.Sleep(1000 * time.Millisecond)
-	isBlockJobDone, err := wrk.ConsensusState().JobDone(cnsGroup[0], bls.SrBlock)
-
-	assert.Nil(t, err)
-	assert.True(t, isBlockJobDone)
-}
-
-func TestWorker_ExtendShouldReturnWhenRoundIsCanceled(t *testing.T) {
-	t.Parallel()
-	wrk := *initWorker()
-	executed := false
-	bootstrapperMock := &mock.BootstrapperMock{
-		ShouldSyncCalled: func() bool {
-			return true
-		},
-		CreateAndCommitEmptyBlockCalled: func(shardForCurrentNode uint32) (data.BodyHandler, data.HeaderHandler, error) {
-			executed = true
-			return nil, nil, errors.New("error")
-		},
-	}
-	wrk.SetBootstrapper(bootstrapperMock)
-	wrk.ConsensusState().RoundCanceled = true
-	wrk.Extend(0)
-
-	assert.False(t, executed)
-}
-
-func TestWorker_ExtendShouldReturnWhenShouldSync(t *testing.T) {
-	t.Parallel()
-	wrk := *initWorker()
-	executed := false
-	bootstrapperMock := &mock.BootstrapperMock{
-		ShouldSyncCalled: func() bool {
-			return true
-		},
-		CreateAndCommitEmptyBlockCalled: func(shardForCurrentNode uint32) (data.BodyHandler, data.HeaderHandler, error) {
-			executed = true
-			return nil, nil, errors.New("error")
-		},
-	}
-	wrk.SetBootstrapper(bootstrapperMock)
-	wrk.Extend(0)
-
-	assert.False(t, executed)
-}
-
-func TestWorker_ExtendShouldReturnWhenCreateEmptyBlockFail(t *testing.T) {
-	t.Parallel()
-	wrk := *initWorker()
-	executed := false
-	bmm := &mock.BroadcastMessengerMock{
-		BroadcastBlockCalled: func(handler data.BodyHandler, handler2 data.HeaderHandler) error {
-			executed = true
-			return nil
-		},
-	}
-	wrk.SetBroadcastMessenger(bmm)
-	bootstrapperMock := &mock.BootstrapperMock{
-		CreateAndCommitEmptyBlockCalled: func(shardForCurrentNode uint32) (data.BodyHandler, data.HeaderHandler, error) {
-			return nil, nil, errors.New("error")
-		}}
-	wrk.SetBootstrapper(bootstrapperMock)
-	wrk.Extend(0)
-
-	assert.False(t, executed)
-}
-
-func TestWorker_ExtendShouldWorkAfterAWhile(t *testing.T) {
-	t.Parallel()
-	wrk := *initWorker()
-	executed := int32(0)
-	blockProcessor := &mock.BlockProcessorMock{
-		RevertAccountStateCalled: func() {
-			atomic.AddInt32(&executed, 1)
-		},
-	}
-	wrk.SetBlockProcessor(blockProcessor)
-	wrk.ConsensusState().SetProcessingBlock(true)
-	n := 10
-	go func() {
-		for n > 0 {
-			time.Sleep(100 * time.Millisecond)
-			n--
-		}
-		wrk.ConsensusState().SetProcessingBlock(false)
-	}()
-	wrk.Extend(1)
-
-	assert.Equal(t, int32(1), atomic.LoadInt32(&executed))
-	assert.Equal(t, 0, n)
-}
-
-func TestWorker_ExtendShouldWork(t *testing.T) {
-	t.Parallel()
-	wrk := *initWorker()
-	executed := int32(0)
-	blockProcessor := &mock.BlockProcessorMock{
-		RevertAccountStateCalled: func() {
-			atomic.AddInt32(&executed, 1)
-		},
-	}
-	wrk.SetBlockProcessor(blockProcessor)
-	wrk.Extend(1)
-	time.Sleep(1000 * time.Millisecond)
-
-	assert.Equal(t, int32(1), atomic.LoadInt32(&executed))
-}
-
-func TestWorker_ExecuteStoredMessagesShouldWork(t *testing.T) {
-	t.Parallel()
-	wrk := *initWorker()
-	blk := make(block.Body, 0)
-	message, _ := mock.MarshalizerMock{}.Marshal(blk)
-	wrk.InitReceivedMessages()
-	cnsMsg := consensus.NewConsensusMessage(
-		message,
-		nil,
-		[]byte(wrk.ConsensusState().ConsensusGroup()[0]),
-		[]byte("sig"),
-		int(bls.MtBlockBody),
-		0,
-		chainID,
-		nil,
-		nil,
-		nil,
-	)
-	msgType := consensus.MessageType(cnsMsg.MsgType)
-	cnsDataList := wrk.ReceivedMessages()[msgType]
-	cnsDataList = append(cnsDataList, cnsMsg)
-	wrk.SetReceivedMessages(msgType, cnsDataList)
-	wrk.ConsensusState().SetStatus(bls.SrStartRound, spos.SsFinished)
-
-	rcvMsg := wrk.ReceivedMessages()
-	assert.Equal(t, 1, len(rcvMsg[msgType]))
-
-	wrk.ExecuteStoredMessages()
-
-	rcvMsg = wrk.ReceivedMessages()
-	assert.Equal(t, 0, len(rcvMsg[msgType]))
-}
-
-func TestWorker_SetAppStatusHandlerNilShouldErr(t *testing.T) {
-	t.Parallel()
-
-	wrk := spos.Worker{}
-	err := wrk.SetAppStatusHandler(nil)
-
-	assert.Equal(t, spos.ErrNilAppStatusHandler, err)
-}
-
-func TestWorker_SetAppStatusHandlerShouldWork(t *testing.T) {
-	t.Parallel()
-
-	wrk := spos.Worker{}
-	handler := &mock.AppStatusHandlerStub{}
-	err := wrk.SetAppStatusHandler(handler)
-
-	assert.Nil(t, err)
-	assert.True(t, handler == wrk.AppStatusHandler())
-}
-
-func TestWorker_ProcessReceivedMessageWrongHeaderShouldErr(t *testing.T) {
-	t.Parallel()
-	blockchainMock := &mock.BlockChainMock{}
-	blockProcessor := &mock.BlockProcessorMock{
-		DecodeBlockHeaderCalled: func(dta []byte) data.HeaderHandler {
-			return nil
-		},
-		RevertAccountStateCalled: func() {
-		},
-	}
-	bootstrapperMock := &mock.BootstrapperMock{}
-	broadcastMessengerMock := &mock.BroadcastMessengerMock{}
-	consensusState := initConsensusState()
-	forkDetectorMock := &mock.ForkDetectorMock{}
-	forkDetectorMock.AddHeaderCalled = func(header data.HeaderHandler, hash []byte, state process.BlockHeaderState, selfNotarizedHeaders []data.HeaderHandler, selfNotarizedHeadersHashes [][]byte) error {
-		return nil
-	}
-	keyGeneratorMock, _, _ := mock.InitKeys()
-	marshalizerMock := mock.MarshalizerMock{}
-	rounderMock := initRounderMock()
-	shardCoordinatorMock := mock.ShardCoordinatorMock{}
-	singleSignerMock := &mock.SingleSignerMock{
-		SignStub: func(private crypto.PrivateKey, msg []byte) ([]byte, error) {
-			return []byte("signed"), nil
-		},
-		VerifyStub: func(public crypto.PublicKey, msg []byte, sig []byte) error {
-			return nil
-		},
-	}
-	syncTimerMock := &mock.SyncTimerMock{}
-
-	headerSigVerifier := &mock.HeaderSigVerifierStub{}
-	headerSigVerifier.VerifyRandSeedCaller = func(header data.HeaderHandler) error {
-		return process.ErrRandSeedDoesNotMatch
-	}
-
-	bnService, _ := bls.NewConsensusService()
-
-	wrk, _ := spos.NewWorker(
-		bnService,
-		blockchainMock,
-		blockProcessor,
-		bootstrapperMock,
-		broadcastMessengerMock,
-		consensusState,
-		forkDetectorMock,
-		keyGeneratorMock,
-		marshalizerMock,
-		rounderMock,
-		shardCoordinatorMock,
-		singleSignerMock,
-		syncTimerMock,
-		headerSigVerifier,
-		chainID,
 	)
 
 	hdr := &block.Header{}
