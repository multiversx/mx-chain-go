package mock

import (
	"github.com/ElrondNetwork/elrond-go-sandbox/crypto"
)

type SingleSignerMock struct {
	SignStub   func(private crypto.PrivateKey, msg []byte) ([]byte, error)
	VerifyStub func(public crypto.PublicKey, msg []byte, sig []byte) error
}

func (s *SingleSignerMock) Sign(private crypto.PrivateKey, msg []byte) ([]byte, error) {
	return s.SignStub(private, msg)
}

<<<<<<< HEAD
// KeyGeneratorMock mocks a key generation implementation
type KeyGeneratorMock struct {
	GeneratePairMock            func() (crypto.PrivateKey, crypto.PublicKey)
	PrivateKeyFromByteArrayMock func(b []byte) (crypto.PrivateKey, error)
	PublicKeyFromByteArrayMock  func(b []byte) (crypto.PublicKey, error)
}

// Sign mocks signing with a private key
func (privKey *PrivateKeyMock) Sign(message []byte) ([]byte, error) {
	return privKey.SignMock(message)
}

// GeneratePublic mocks generating a public key from the private key
func (privKey *PrivateKeyMock) GeneratePublic() crypto.PublicKey {
	return privKey.GeneratePublicMock()
}

// ToByteArray mocks converting the private key to a byte array
func (privKey *PrivateKeyMock) ToByteArray() ([]byte, error) {
	return privKey.ToByteArrayMock()
}

// ToByteArray mocks converting a public key to a byte array
func (pubKey *PublicKeyMock) ToByteArray() ([]byte, error) {
	return pubKey.ToByteArrayMock()
}

// Verify mocks verifying a signature with a public key
func (pubKey *PublicKeyMock) Verify(data []byte, signature []byte) error {
	return pubKey.VerifyMock(data, signature)
}

// GeneratePair generates a pair of private and public keys
func (keyGen *KeyGeneratorMock) GeneratePair() (crypto.PrivateKey, crypto.PublicKey) {
	return keyGen.GeneratePairMock()
}

// PrivateKeyFromByteArray generates the private key from it's byte array representation
func (keyGen *KeyGeneratorMock) PrivateKeyFromByteArray(b []byte) (crypto.PrivateKey, error) {
	return keyGen.PrivateKeyFromByteArrayMock(b)
}

// PublicKeyFromByteArrayMock generate a public key from it's byte array representation
func (keyGen *KeyGeneratorMock) PublicKeyFromByteArray(b []byte) (crypto.PublicKey, error) {
	return keyGen.PublicKeyFromByteArrayMock(b)
=======
func (s *SingleSignerMock) Verify(public crypto.PublicKey, msg []byte, sig []byte) error {
	return s.VerifyStub(public, msg, sig)
>>>>>>> 8afb5b0d
}<|MERGE_RESOLUTION|>--- conflicted
+++ resolved
@@ -13,54 +13,6 @@
 	return s.SignStub(private, msg)
 }
 
-<<<<<<< HEAD
-// KeyGeneratorMock mocks a key generation implementation
-type KeyGeneratorMock struct {
-	GeneratePairMock            func() (crypto.PrivateKey, crypto.PublicKey)
-	PrivateKeyFromByteArrayMock func(b []byte) (crypto.PrivateKey, error)
-	PublicKeyFromByteArrayMock  func(b []byte) (crypto.PublicKey, error)
-}
-
-// Sign mocks signing with a private key
-func (privKey *PrivateKeyMock) Sign(message []byte) ([]byte, error) {
-	return privKey.SignMock(message)
-}
-
-// GeneratePublic mocks generating a public key from the private key
-func (privKey *PrivateKeyMock) GeneratePublic() crypto.PublicKey {
-	return privKey.GeneratePublicMock()
-}
-
-// ToByteArray mocks converting the private key to a byte array
-func (privKey *PrivateKeyMock) ToByteArray() ([]byte, error) {
-	return privKey.ToByteArrayMock()
-}
-
-// ToByteArray mocks converting a public key to a byte array
-func (pubKey *PublicKeyMock) ToByteArray() ([]byte, error) {
-	return pubKey.ToByteArrayMock()
-}
-
-// Verify mocks verifying a signature with a public key
-func (pubKey *PublicKeyMock) Verify(data []byte, signature []byte) error {
-	return pubKey.VerifyMock(data, signature)
-}
-
-// GeneratePair generates a pair of private and public keys
-func (keyGen *KeyGeneratorMock) GeneratePair() (crypto.PrivateKey, crypto.PublicKey) {
-	return keyGen.GeneratePairMock()
-}
-
-// PrivateKeyFromByteArray generates the private key from it's byte array representation
-func (keyGen *KeyGeneratorMock) PrivateKeyFromByteArray(b []byte) (crypto.PrivateKey, error) {
-	return keyGen.PrivateKeyFromByteArrayMock(b)
-}
-
-// PublicKeyFromByteArrayMock generate a public key from it's byte array representation
-func (keyGen *KeyGeneratorMock) PublicKeyFromByteArray(b []byte) (crypto.PublicKey, error) {
-	return keyGen.PublicKeyFromByteArrayMock(b)
-=======
 func (s *SingleSignerMock) Verify(public crypto.PublicKey, msg []byte, sig []byte) error {
 	return s.VerifyStub(public, msg, sig)
->>>>>>> 8afb5b0d
 }