--- conflicted
+++ resolved
@@ -23,11 +23,10 @@
 	return 0
 }
 
-<<<<<<< HEAD
 func (scm ShardCoordinatorMock) SameShard(firstAddress, secondAddress state.AddressContainer) bool {
 	return true
-=======
+}
+
 func (scm ShardCoordinatorMock) CommunicationIdentifier(destShardID uint32) string {
 	return "_0"
->>>>>>> 440d597b
 }