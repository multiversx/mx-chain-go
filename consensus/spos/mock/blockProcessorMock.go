package mock

import (
	"math/big"

	"github.com/ElrondNetwork/elrond-go-sandbox/data/block"
	"github.com/ElrondNetwork/elrond-go-sandbox/data/blockchain"
)

// BlockProcessorMock mocks the implementation for a BlockProcessor
type BlockProcessorMock struct {
	ProcessBlockCalled           func(blockChain *blockchain.BlockChain, header *block.Header, body *block.TxBlockBody) error
	ProcessAndCommitCalled       func(blockChain *blockchain.BlockChain, header *block.Header, body *block.TxBlockBody) error
	CommitBlockCalled            func(blockChain *blockchain.BlockChain, header *block.Header, block *block.TxBlockBody) error
	RevertAccountStateCalled     func()
	CreateGenesisBlockCalled     func(balances map[string]big.Int, shardId uint32) *block.StateBlockBody
	CreateTxBlockCalled          func(shardId uint32, maxTxInBlock int, round int32, haveTime func() bool) (*block.TxBlockBody, error)
	RemoveBlockTxsFromPoolCalled func(body *block.TxBlockBody) error
	GetRootHashCalled            func() []byte
}

// ProcessBlock mocks pocessing a block
func (blProcMock *BlockProcessorMock) ProcessBlock(blockChain *blockchain.BlockChain, header *block.Header, body *block.TxBlockBody) error {
	return blProcMock.ProcessBlockCalled(blockChain, header, body)
}

// ProcessAndCommit mocks processesing and committing a block
func (blProcMock *BlockProcessorMock) ProcessAndCommit(blockChain *blockchain.BlockChain, header *block.Header, body *block.TxBlockBody) error {
	return blProcMock.ProcessAndCommitCalled(blockChain, header, body)
}

// CommitBlock mocks the commit of a block
func (blProcMock *BlockProcessorMock) CommitBlock(blockChain *blockchain.BlockChain, header *block.Header, block *block.TxBlockBody) error {
	return blProcMock.CommitBlockCalled(blockChain, header, block)
}

// RevertAccountState mocks revert of the accounts state
func (blProcMock *BlockProcessorMock) RevertAccountState() {
	blProcMock.RevertAccountStateCalled()
}

// CreateGenesisBlockBody mocks the creation of a genesis block body
func (blProcMock *BlockProcessorMock) CreateGenesisBlockBody(balances map[string]big.Int, shardId uint32) *block.StateBlockBody {
	panic("implement me")
}

// CreateTxBlockBody mocks the creation of a transaction block body
func (blProcMock *BlockProcessorMock) CreateTxBlockBody(shardId uint32, maxTxInBlock int, round int32, haveTime func() bool) (*block.TxBlockBody, error) {
	return blProcMock.CreateTxBlockCalled(shardId, maxTxInBlock, round, haveTime)
}

// RemoveBlockTxsFromPool mocks the removal of block transactions from transaction pools
func (blProcMock *BlockProcessorMock) RemoveBlockTxsFromPool(body *block.TxBlockBody) error {
	// pretend we removed the data
	return blProcMock.RemoveBlockTxsFromPoolCalled(body)
}

<<<<<<< HEAD
// NoShards mocks the number of shards
func (blProcMock *BlockProcessorMock) NoShards() uint32 {
	return blProcMock.noShards
}

// SetNoShards mocks setting the number of shards
func (blProcMock *BlockProcessorMock) SetNoShards(noShards uint32) {
	blProcMock.noShards = noShards
}

// GetRootHash mocks the current root hash of the account state trie
func (blProcMock *BlockProcessorMock) GetRootHash() []byte {
=======
func (blProcMock BlockProcessorMock) GetRootHash() []byte {
>>>>>>> 857fea0e
	return blProcMock.GetRootHashCalled()
}<|MERGE_RESOLUTION|>--- conflicted
+++ resolved
@@ -55,21 +55,6 @@
 	return blProcMock.RemoveBlockTxsFromPoolCalled(body)
 }
 
-<<<<<<< HEAD
-// NoShards mocks the number of shards
-func (blProcMock *BlockProcessorMock) NoShards() uint32 {
-	return blProcMock.noShards
-}
-
-// SetNoShards mocks setting the number of shards
-func (blProcMock *BlockProcessorMock) SetNoShards(noShards uint32) {
-	blProcMock.noShards = noShards
-}
-
-// GetRootHash mocks the current root hash of the account state trie
-func (blProcMock *BlockProcessorMock) GetRootHash() []byte {
-=======
 func (blProcMock BlockProcessorMock) GetRootHash() []byte {
->>>>>>> 857fea0e
 	return blProcMock.GetRootHashCalled()
 }