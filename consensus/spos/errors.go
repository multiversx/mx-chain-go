--- conflicted
+++ resolved
@@ -220,10 +220,8 @@
 // ErrNilScheduledProcessor signals that the provided scheduled processor is nil
 var ErrNilScheduledProcessor = errors.New("nil scheduled processor")
 
-<<<<<<< HEAD
-// ErrNilKeysHandler signals that a nil keys handler was provided
-var ErrNilKeysHandler = errors.New("nil keys handler")
-=======
 // ErrNilSignatureHandler signals that provided signature handler is nil
 var ErrNilSignatureHandler = errors.New("nil signature handler")
->>>>>>> fca85b6c
+
+// ErrNilKeysHandler signals that a nil keys handler was provided
+var ErrNilKeysHandler = errors.New("nil keys handler")