package spos

import (
	"errors"
)

// ErrNilConsensusGroup is raised when an operation is attempted with a nil consensus group
var ErrNilConsensusGroup = errors.New("consensusGroup is null")

// ErrEmptyConsensusGroup is raised when an operation is attempted with an empty consensus group
var ErrEmptyConsensusGroup = errors.New("consensusGroup is empty")

// ErrNotFoundInConsensus is raised when self expected in consensus group but not found
var ErrNotFoundInConsensus = errors.New("self not found in consensus group")

// ErrNilSignature is raised when a valid signature was expected but nil was used
var ErrNilSignature = errors.New("signature is nil")

// ErrNilMultiSigner is raised when a valid multiSigner is expected but nil used
var ErrNilMultiSigner = errors.New("multiSigner is nil")

// ErrNilMultiSignerContainer is raised when a valid multiSigner container is expected, but nil used
var ErrNilMultiSignerContainer = errors.New("multiSigner container is nil")

// ErrNilConsensusState is raised when a valid consensus is expected but nil used
var ErrNilConsensusState = errors.New("consensus state is nil")

// ErrNilConsensusCore is raised when a valid ConsensusCore is expected but nil used
var ErrNilConsensusCore = errors.New("consensus core is nil")

// ErrNilConsensusService is raised when a valid ConsensusService is expected but nil used
var ErrNilConsensusService = errors.New("consensus service is nil")

// ErrNilBlockChain is raised when a valid blockchain is expected but nil used
var ErrNilBlockChain = errors.New("blockchain is nil")

// ErrNilHasher is raised when a valid hasher is expected but nil used
var ErrNilHasher = errors.New("hasher is nil")

// ErrNilMarshalizer is raised when a valid marshalizer is expected but nil used
var ErrNilMarshalizer = errors.New("marshalizer is nil")

// ErrNilMessenger is raised when a valid messenger is expected but nil used
var ErrNilMessenger = errors.New("messenger is nil")

// ErrNilBlockProcessor is raised when a valid block processor is expected but nil used
var ErrNilBlockProcessor = errors.New("block processor is nil")

// ErrNilBootstrapper is raised when a valid block processor is expected but nil used
var ErrNilBootstrapper = errors.New("bootstrapper is nil")

// ErrNilBroadcastMessenger is raised when a valid broadcast messenger is expected but nil used
var ErrNilBroadcastMessenger = errors.New("broadcast messenger is nil")

// ErrNilHeadersSubscriber is raised when a valid headers subscriber is expected but nil is provided
var ErrNilHeadersSubscriber = errors.New("headers subscriber is nil")

// ErrNilAlarmScheduler is raised when a valid alarm scheduler is expected but nil is provided
var ErrNilAlarmScheduler = errors.New("alarm scheduler is nil")

// ErrInvalidKey is raised when an invalid key is used with a map
var ErrInvalidKey = errors.New("map key is invalid")

// ErrNilRoundState is raised when a valid round state is expected but nil used
var ErrNilRoundState = errors.New("round state is nil")

// ErrNilMessage signals that a nil message has been received
var ErrNilMessage = errors.New("nil message")

// ErrNilDataToProcess signals that nil data was provided
var ErrNilDataToProcess = errors.New("nil data to process")

// ErrNilWorker is raised when a valid Worker is expected but nil used
var ErrNilWorker = errors.New("worker is nil")

// ErrNilWorkerArgs signals that nil a workerArgs has been provided
var ErrNilWorkerArgs = errors.New("worker args is nil")

// ErrNilShardCoordinator is raised when a valid shard coordinator is expected but nil used
var ErrNilShardCoordinator = errors.New("shard coordinator is nil")

// ErrNilNodesCoordinator is raised when a valid validator group selector is expected but nil used
var ErrNilNodesCoordinator = errors.New("validator group selector is nil")

// ErrNilInterceptorsContainer is raised when a nil interceptor container is provided
var ErrNilInterceptorsContainer = errors.New("interceptor container is nil")

// ErrNilParameter is raised when a nil parameter is provided
var ErrNilParameter = errors.New("parameter is nil")

// ErrNilChronologyHandler is raised when a valid chronology handler is expected but nil used
var ErrNilChronologyHandler = errors.New("chronology handler is nil")

// ErrNilRoundHandler is raised when a valid roundHandler is expected but nil used
var ErrNilRoundHandler = errors.New("roundHandler is nil")

// ErrNilSyncTimer is raised when a valid sync timer is expected but nil used
var ErrNilSyncTimer = errors.New("sync timer is nil")

// ErrNilSubround is raised when a valid subround is expected but nil used
var ErrNilSubround = errors.New("subround is nil")

// ErrNilChannel is raised when a valid channel is expected but nil used
var ErrNilChannel = errors.New("channel is nil")

// ErrRoundCanceled is raised when round is canceled
var ErrRoundCanceled = errors.New("round is canceled")

// ErrNodeIsNotInEligibleList is raised when a node is not in eligible list
var ErrNodeIsNotInEligibleList = errors.New("node is not in eligible list")

// ErrMessageForPastRound is raised when message is for past round
var ErrMessageForPastRound = errors.New("message is for past round")

// ErrMessageForFutureRound is raised when message is for future round
var ErrMessageForFutureRound = errors.New("message is for future round")

// ErrInvalidSignature is raised when signature is invalid
var ErrInvalidSignature = errors.New("signature is invalid")

// ErrInvalidHeader is raised when header is invalid
var ErrInvalidHeader = errors.New("header is invalid")

// ErrMessageFromItself is raised when a message from itself is received
var ErrMessageFromItself = errors.New("message is from itself")

// ErrNilHeader is raised when an expected header is nil
var ErrNilHeader = errors.New("header is nil")

// ErrNilHeaderHash is raised when a nil header hash is provided
var ErrNilHeaderHash = errors.New("header hash is nil")

// ErrNilBody is raised when an expected body is nil
var ErrNilBody = errors.New("body is nil")

// ErrNilMetaHeader is raised when an expected meta header is nil
var ErrNilMetaHeader = errors.New("meta header is nil")

// ErrInvalidMetaHeader is raised when an invalid meta header was provided
var ErrInvalidMetaHeader = errors.New("meta header is invalid")

// ErrNilForkDetector is raised when a valid fork detector is expected but nil used
var ErrNilForkDetector = errors.New("fork detector is nil")

// ErrNilExecuteStoredMessages is raised when a valid executeStoredMessages function is expected but nil used
var ErrNilExecuteStoredMessages = errors.New("executeStoredMessages is nil")

// ErrNilAppStatusHandler defines the error for setting a nil AppStatusHandler
var ErrNilAppStatusHandler = errors.New("nil AppStatusHandler")

// ErrNilAntifloodHandler signals that a nil antiflood handler has been provided
var ErrNilAntifloodHandler = errors.New("nil antiflood handler")

// ErrNilPoolAdder signals that a nil pool adder has been provided
var ErrNilPoolAdder = errors.New("nil pool adder")

// ErrNilHeaderSigVerifier signals that a nil header sig verifier has been provided
var ErrNilHeaderSigVerifier = errors.New("nil header sig verifier")

// ErrNilHeaderIntegrityVerifier signals that a nil header integrity verifier has been provided
var ErrNilHeaderIntegrityVerifier = errors.New("nil header integrity verifier")

// ErrInvalidChainID signals that an invalid chain ID has been provided
var ErrInvalidChainID = errors.New("invalid chain ID in consensus")

// ErrNilNetworkShardingCollector defines the error for setting a nil network sharding collector
var ErrNilNetworkShardingCollector = errors.New("nil network sharding collector")

// ErrInvalidMessageType signals that an invalid message type has been received from consensus topic
var ErrInvalidMessageType = errors.New("invalid message type")

// ErrInvalidHeaderHashSize signals that an invalid header hash size has been received from consensus topic
var ErrInvalidHeaderHashSize = errors.New("invalid header hash size")

// ErrInvalidBodySize signals that an invalid body size has been received from consensus topic
var ErrInvalidBodySize = errors.New("invalid body size")

// ErrInvalidHeaderSize signals that an invalid header size has been received from consensus topic
var ErrInvalidHeaderSize = errors.New("invalid header size")

// ErrInvalidPublicKeySize signals that an invalid public key size has been received from consensus topic
var ErrInvalidPublicKeySize = errors.New("invalid public key size")

// ErrInvalidSignatureSize signals that an invalid signature size has been received from consensus topic
var ErrInvalidSignatureSize = errors.New("invalid signature size")

// ErrInvalidMessage signals that an invalid message has been received from consensus topic
var ErrInvalidMessage = errors.New("invalid message")

// ErrInvalidPublicKeyBitmapSize signals that an invalid public key bitmap size has been received from consensus topic
var ErrInvalidPublicKeyBitmapSize = errors.New("invalid public key bitmap size")

// ErrInvalidCacheSize signals an invalid size provided for cache
var ErrInvalidCacheSize = errors.New("invalid cache size")

// ErrNilPeerHonestyHandler signals that a nil peer honesty handler has been provided
var ErrNilPeerHonestyHandler = errors.New("nil peer honesty handler")

// ErrOriginatorMismatch signals that an original consensus message has been re-broadcast manually by another peer
var ErrOriginatorMismatch = errors.New("consensus message originator mismatch")

// ErrNilPeerSignatureHandler signals that a nil peerSignatureHandler object has been provided
var ErrNilPeerSignatureHandler = errors.New("trying to set nil peerSignatureHandler")

// ErrMessageTypeLimitReached signals that a consensus message type limit has been reached for a public key
var ErrMessageTypeLimitReached = errors.New("consensus message type limit has been reached")

// ErrNilFallbackHeaderValidator signals that a nil fallback header validator has been provided
var ErrNilFallbackHeaderValidator = errors.New("nil fallback header validator")

// ErrNilNodeRedundancyHandler signals that provided node redundancy handler is nil
var ErrNilNodeRedundancyHandler = errors.New("nil node redundancy handler")

// ErrNilScheduledProcessor signals that the provided scheduled processor is nil
var ErrNilScheduledProcessor = errors.New("nil scheduled processor")

// ErrInvalidNumSigShares signals that an invalid number of signature shares has been provided
var ErrInvalidNumSigShares = errors.New("invalid number of sig shares")

// ErrNilMessageSigningHandler signals that the provided message signing handler is nil
var ErrNilMessageSigningHandler = errors.New("nil message signing handler")

// ErrNilPeerBlacklistHandler signals that the provided peer blacklist handler is nil
var ErrNilPeerBlacklistHandler = errors.New("nil peer blacklist handler")

// ErrNilPeerBlacklistCacher signals that a nil peer blacklist cacher has been provided
var ErrNilPeerBlacklistCacher = errors.New("nil peer blacklist cacher")

// ErrBlacklistedConsensusPeer signals that a consensus message has been received from a blacklisted peer
var ErrBlacklistedConsensusPeer = errors.New("blacklisted consensus peer")

// ErrNilSignatureOnP2PMessage signals that a p2p message without signature was received
var ErrNilSignatureOnP2PMessage = errors.New("nil signature on the p2p message")

// ErrNilSigningHandler signals that provided signing handler is nil
var ErrNilSigningHandler = errors.New("nil signing handler")

// ErrNilKeysHandler signals that a nil keys handler was provided
var ErrNilKeysHandler = errors.New("nil keys handler")

// ErrNilFunctionHandler signals that a nil function handler was provided
var ErrNilFunctionHandler = errors.New("nil function handler")

// ErrWrongHashForHeader signals that the hash of the header is not the expected one
var ErrWrongHashForHeader = errors.New("wrong hash for header")

// ErrNilSentSignatureTracker defines the error for setting a nil SentSignatureTracker
var ErrNilSentSignatureTracker = errors.New("nil sent signature tracker")

// ErrEquivalentMessageAlreadyReceived signals that an equivalent message has been already received
var ErrEquivalentMessageAlreadyReceived = errors.New("equivalent message already received")

// ErrMissingEquivalentProof signals that the equivalent proof is missing
var ErrMissingEquivalentProof = errors.New("missing equivalent proof")

// ErrEquivalentProofNotValidated signals that the equivalent proof has not been validated
var ErrEquivalentProofNotValidated = errors.New("equivalent proof not validated")

// ErrNilEquivalentMessagesDebugger signals that a nil equivalent messages debugger has been provided
var ErrNilEquivalentMessagesDebugger = errors.New("nil equivalent messages debugger")

// ErrNilEnableEpochsHandler signals that a nil enable epochs handler has been provided
var ErrNilEnableEpochsHandler = errors.New("nil enable epochs handler")

// ErrMissingProposerSignature signals that proposer signature is missing
var ErrMissingProposerSignature = errors.New("missing proposer signature")

<<<<<<< HEAD
// ErrNilThrottler signals that a throttler is nil
=======
// ErrNilThrottler signals that a nil throttler has been provided
>>>>>>> b71c6d81
var ErrNilThrottler = errors.New("nil throttler")

// ErrTimeIsOut signals that time is out
var ErrTimeIsOut = errors.New("time is out")

// ErrNilConsensusMessage signals that a nil consensus message has been provided
var ErrNilConsensusMessage = errors.New("nil consensus message")<|MERGE_RESOLUTION|>--- conflicted
+++ resolved
@@ -265,11 +265,7 @@
 // ErrMissingProposerSignature signals that proposer signature is missing
 var ErrMissingProposerSignature = errors.New("missing proposer signature")
 
-<<<<<<< HEAD
-// ErrNilThrottler signals that a throttler is nil
-=======
 // ErrNilThrottler signals that a nil throttler has been provided
->>>>>>> b71c6d81
 var ErrNilThrottler = errors.New("nil throttler")
 
 // ErrTimeIsOut signals that time is out
