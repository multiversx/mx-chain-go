--- conflicted
+++ resolved
@@ -208,16 +208,14 @@
 // ErrInvalidCacheSize signals an invalid size provided for cache
 var ErrInvalidCacheSize = errors.New("invalid cache size")
 
-<<<<<<< HEAD
+// ErrNilPeerHonestyHandler signals that a nil peer honesty handler has been provided
+var ErrNilPeerHonestyHandler = errors.New("nil peer honesty handler")
+
+// ErrOriginatorMismatch signals that an original consensus message has been re-broadcast manually by another peer
+var ErrOriginatorMismatch = errors.New("consensus message originator mismatch")
+
 // ErrNilAlarmScheduler is raised when a valid alarm scheduler is expected but nil is used
 var ErrNilAlarmScheduler = errors.New("nil alarm scheduler")
 
 // ErrNilEndProcessChan is raised when a valid end process chan is expected but nil is used
-var ErrNilEndProcessChan = errors.New("nil end process chan")
-=======
-// ErrNilPeerHonestyHandler signals that a nil peer honesty handler has been provided
-var ErrNilPeerHonestyHandler = errors.New("nil peer honesty handler")
-
-// ErrOriginatorMismatch signals that an original consensus message has been re-broadcast manually by another peer
-var ErrOriginatorMismatch = errors.New("consensus message originator mismatch")
->>>>>>> 93953130
+var ErrNilEndProcessChan = errors.New("nil end process chan")