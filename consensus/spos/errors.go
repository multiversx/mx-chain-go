--- conflicted
+++ resolved
@@ -76,7 +76,6 @@
 // ErrCommitmentHashDoesNotMatch is raised when the commitment hash does not match expected value
 var ErrCommitmentHashDoesNotMatch = errors.New("commitment hash does not match")
 
-<<<<<<< HEAD
 // ErrNilMessage signals that a nil message has been received
 var ErrNilMessage = errors.New("nil message")
 
@@ -94,7 +93,7 @@
 
 // ErrMessageSentFromSelf signals that the consensus message is sent from self
 var ErrMessageSentFromSelf = errors.New("consensus message was sent from self")
-=======
+
 // ErrNilWorker is raised when a valid worker is expected but nil used
 var ErrNilWorker = errors.New("worker is nil")
 
@@ -126,5 +125,4 @@
 var ErrNilBroadcastHeaderFunction = errors.New("broadcast header function is nil")
 
 // ErrNilChannel is raised when a valid channel is expected but nil used
-var ErrNilChannel = errors.New("channel is nil")
->>>>>>> d0dfe9dd
+var ErrNilChannel = errors.New("channel is nil")