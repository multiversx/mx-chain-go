--- conflicted
+++ resolved
@@ -121,13 +121,6 @@
 // ErrMessageFromItself is raised when a message from itself is received
 var ErrMessageFromItself = errors.New("message is from itself")
 
-<<<<<<< HEAD
-// ErrBroadCastBlock is raised when a valid broadcastBlock function is expected but nil used
-var ErrNilBroadCastBlock = errors.New("broadCastBlock is nil")
-
-// ErrNilSendMessage is raised when a valid sendMessage function is expected but nil used
-var ErrNilSendMessage = errors.New("sendMessage is nil")
-=======
 // ErrNilBlsPrivateKey is raised when the bls private key is nil
 var ErrNilBlsPrivateKey = errors.New("BLS private key should not be nil")
 
@@ -136,4 +129,9 @@
 
 // ErrNilHeader is raised when an expected header is nil
 var ErrNilHeader = errors.New("header is nil")
->>>>>>> fe80daf4
+
+// ErrBroadCastBlock is raised when a valid broadcastBlock function is expected but nil used
+var ErrNilBroadCastBlock = errors.New("broadCastBlock is nil")
+
+// ErrNilSendMessage is raised when a valid sendMessage function is expected but nil used
+var ErrNilSendMessage = errors.New("sendMessage is nil")