--- conflicted
+++ resolved
@@ -23,12 +23,7 @@
 		ChronologyHandler:             consensusCoreMock.Chronology(),
 		Hasher:                        consensusCoreMock.Hasher(),
 		Marshalizer:                   consensusCoreMock.Marshalizer(),
-<<<<<<< HEAD
-=======
-		BlsPrivateKey:                 consensusCoreMock.PrivateKey(),
-		BlsSingleSigner:               consensusCoreMock.SingleSigner(),
 		KeyGenerator:                  consensusCoreMock.KeyGenerator(),
->>>>>>> 44690a82
 		MultiSignerContainer:          consensusCoreMock.MultiSignerContainer(),
 		RoundHandler:                  consensusCoreMock.RoundHandler(),
 		ShardCoordinator:              consensusCoreMock.ShardCoordinator(),
