--- conflicted
+++ resolved
@@ -37,11 +37,8 @@
 		FallbackHeaderValidator:       consensusCoreMock.FallbackHeaderValidator(),
 		NodeRedundancyHandler:         consensusCoreMock.NodeRedundancyHandler(),
 		ScheduledProcessor:            scheduledProcessor,
-<<<<<<< HEAD
 		MessageSigningHandler:         consensusCoreMock.MessageSigningHandler(),
-=======
 		SignatureHandler:              consensusCoreMock.SignatureHandler(),
->>>>>>> 41d4ff27
 	}
 	return args
 }
