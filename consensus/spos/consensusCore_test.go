--- conflicted
+++ resolved
@@ -29,11 +29,8 @@
 		EpochStartRegistrationHandler: consensusCoreMock.EpochStartRegistrationHandler(),
 		AntifloodHandler:              consensusCoreMock.GetAntiFloodHandler(),
 		PeerHonestyHandler:            consensusCoreMock.PeerHonestyHandler(),
-<<<<<<< HEAD
+		HeaderSigVerifier:             consensusCoreMock.HeaderSigVerifier(),
 		FallbackHeaderValidator:       consensusCoreMock.FallbackHeaderValidator(),
-=======
-		HeaderSigVerifier:             consensusCoreMock.HeaderSigVerifier(),
->>>>>>> b83223c0
 	}
 	return args
 }
