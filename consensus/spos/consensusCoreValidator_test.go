package spos

import (
	"testing"

	"github.com/ElrondNetwork/elrond-go/consensus/mock"
	"github.com/ElrondNetwork/elrond-go/testscommon"
	consensusMocks "github.com/ElrondNetwork/elrond-go/testscommon/consensus"
	"github.com/ElrondNetwork/elrond-go/testscommon/cryptoMocks"
	"github.com/ElrondNetwork/elrond-go/testscommon/hashingMocks"
	"github.com/ElrondNetwork/elrond-go/testscommon/shardingMocks"
	"github.com/stretchr/testify/assert"
)

func initConsensusDataContainer() *ConsensusCore {
	blockChain := &testscommon.ChainHandlerStub{}
	blockProcessorMock := mock.InitBlockProcessorMock()
	bootstrapperMock := &mock.BootstrapperStub{}
	broadcastMessengerMock := &mock.BroadcastMessengerMock{}
	chronologyHandlerMock := mock.InitChronologyHandlerMock()
	blsPrivateKeyMock := &mock.PrivateKeyMock{}
	blsSingleSignerMock := &mock.SingleSignerMock{}
<<<<<<< HEAD
	multiSignerMock := cryptoMocks.NewMultiSigner(21)
	keyGenerator := &mock.KeyGenMock{}
=======
	multiSignerMock := cryptoMocks.NewMultiSigner()
>>>>>>> f60633f6
	hasherMock := &hashingMocks.HasherMock{}
	marshalizerMock := mock.MarshalizerMock{}
	roundHandlerMock := &mock.RoundHandlerMock{}
	shardCoordinatorMock := mock.ShardCoordinatorMock{}
	syncTimerMock := &mock.SyncTimerMock{}
	validatorGroupSelector := &shardingMocks.NodesCoordinatorMock{}
	antifloodHandler := &mock.P2PAntifloodHandlerStub{}
	peerHonestyHandler := &testscommon.PeerHonestyHandlerStub{}
	headerSigVerifier := &mock.HeaderSigVerifierStub{}
	fallbackHeaderValidator := &testscommon.FallBackHeaderValidatorStub{}
	nodeRedundancyHandler := &mock.NodeRedundancyHandlerStub{}
	scheduledProcessor := &consensusMocks.ScheduledProcessorStub{}
	messageSigningHandler := &mock.MessageSigningHandlerStub{}
<<<<<<< HEAD
	peerBlacklistHandler := &mock.PeerBlacklistHandlerStub{}
=======
	multiSignerContainer := cryptoMocks.NewMultiSignerContainerMock(multiSignerMock)
	signatureHandler := &mock.SignatureHandlerStub{}
>>>>>>> f60633f6

	return &ConsensusCore{
		blockChain:              blockChain,
		blockProcessor:          blockProcessorMock,
		bootstrapper:            bootstrapperMock,
		broadcastMessenger:      broadcastMessengerMock,
		chronologyHandler:       chronologyHandlerMock,
		hasher:                  hasherMock,
		marshalizer:             marshalizerMock,
		blsPrivateKey:           blsPrivateKeyMock,
		blsSingleSigner:         blsSingleSignerMock,
<<<<<<< HEAD
		multiSigner:             multiSignerMock,
		keyGenerator:            keyGenerator,
=======
		multiSignerContainer:    multiSignerContainer,
>>>>>>> f60633f6
		roundHandler:            roundHandlerMock,
		shardCoordinator:        shardCoordinatorMock,
		syncTimer:               syncTimerMock,
		nodesCoordinator:        validatorGroupSelector,
		antifloodHandler:        antifloodHandler,
		peerHonestyHandler:      peerHonestyHandler,
		headerSigVerifier:       headerSigVerifier,
		fallbackHeaderValidator: fallbackHeaderValidator,
		nodeRedundancyHandler:   nodeRedundancyHandler,
		scheduledProcessor:      scheduledProcessor,
		messageSigningHandler:   messageSigningHandler,
<<<<<<< HEAD
		peerBlacklistHandler:    peerBlacklistHandler,
=======
		signatureHandler:        signatureHandler,
>>>>>>> f60633f6
	}
}

func TestConsensusContainerValidator_ValidateNilBlockchainShouldFail(t *testing.T) {
	t.Parallel()

	container := initConsensusDataContainer()
	container.blockChain = nil

	err := ValidateConsensusCore(container)

	assert.Equal(t, ErrNilBlockChain, err)
}

func TestConsensusContainerValidator_ValidateNilProcessorShouldFail(t *testing.T) {
	t.Parallel()

	container := initConsensusDataContainer()
	container.blockProcessor = nil

	err := ValidateConsensusCore(container)

	assert.Equal(t, ErrNilBlockProcessor, err)
}

func TestConsensusContainerValidator_ValidateNilBootstrapperShouldFail(t *testing.T) {
	t.Parallel()

	container := initConsensusDataContainer()
	container.bootstrapper = nil

	err := ValidateConsensusCore(container)

	assert.Equal(t, ErrNilBootstrapper, err)
}

func TestConsensusContainerValidator_ValidateNilChronologyShouldFail(t *testing.T) {
	t.Parallel()

	container := initConsensusDataContainer()
	container.chronologyHandler = nil

	err := ValidateConsensusCore(container)

	assert.Equal(t, ErrNilChronologyHandler, err)
}

func TestConsensusContainerValidator_ValidateNilHasherShouldFail(t *testing.T) {
	t.Parallel()

	container := initConsensusDataContainer()
	container.hasher = nil

	err := ValidateConsensusCore(container)

	assert.Equal(t, ErrNilHasher, err)
}

func TestConsensusContainerValidator_ValidateNilMarshalizerShouldFail(t *testing.T) {
	t.Parallel()

	container := initConsensusDataContainer()
	container.marshalizer = nil

	err := ValidateConsensusCore(container)

	assert.Equal(t, ErrNilMarshalizer, err)
}

func TestConsensusContainerValidator_ValidateNilMultiSignerContainerShouldFail(t *testing.T) {
	t.Parallel()

	container := initConsensusDataContainer()
	container.multiSignerContainer = nil

	err := ValidateConsensusCore(container)

	assert.Equal(t, ErrNilMultiSignerContainer, err)
}

func TestConsensusContainerValidator_ValidateNilMultiSignerShouldFail(t *testing.T) {
	t.Parallel()

	container := initConsensusDataContainer()
	container.multiSignerContainer = cryptoMocks.NewMultiSignerContainerMock(nil)

	err := ValidateConsensusCore(container)

	assert.Equal(t, ErrNilMultiSigner, err)
}

func TestConsensusContainerValidator_ValidateNilRoundHandlerShouldFail(t *testing.T) {
	t.Parallel()

	container := initConsensusDataContainer()
	container.roundHandler = nil

	err := ValidateConsensusCore(container)

	assert.Equal(t, ErrNilRoundHandler, err)
}

func TestConsensusContainerValidator_ValidateNilShardCoordinatorShouldFail(t *testing.T) {
	t.Parallel()

	container := initConsensusDataContainer()
	container.shardCoordinator = nil

	err := ValidateConsensusCore(container)

	assert.Equal(t, ErrNilShardCoordinator, err)
}

func TestConsensusContainerValidator_ValidateNilSyncTimerShouldFail(t *testing.T) {
	t.Parallel()

	container := initConsensusDataContainer()
	container.syncTimer = nil

	err := ValidateConsensusCore(container)

	assert.Equal(t, ErrNilSyncTimer, err)
}

func TestConsensusContainerValidator_ValidateNilValidatorGroupSelectorShouldFail(t *testing.T) {
	t.Parallel()

	container := initConsensusDataContainer()
	container.nodesCoordinator = nil

	err := ValidateConsensusCore(container)

	assert.Equal(t, ErrNilNodesCoordinator, err)
}

func TestConsensusContainerValidator_ValidateNilAntifloodHandlerShouldFail(t *testing.T) {
	t.Parallel()

	container := initConsensusDataContainer()
	container.antifloodHandler = nil

	err := ValidateConsensusCore(container)

	assert.Equal(t, ErrNilAntifloodHandler, err)
}

func TestConsensusContainerValidator_ValidateNilPeerHonestyHandlerShouldFail(t *testing.T) {
	t.Parallel()

	container := initConsensusDataContainer()
	container.peerHonestyHandler = nil

	err := ValidateConsensusCore(container)

	assert.Equal(t, ErrNilPeerHonestyHandler, err)
}

func TestConsensusContainerValidator_ValidateNilHeaderSigVerifierShouldFail(t *testing.T) {
	t.Parallel()

	container := initConsensusDataContainer()
	container.headerSigVerifier = nil

	err := ValidateConsensusCore(container)

	assert.Equal(t, ErrNilHeaderSigVerifier, err)
}

func TestConsensusContainerValidator_ValidateNilFallbackHeaderValidatorShouldFail(t *testing.T) {
	t.Parallel()

	container := initConsensusDataContainer()
	container.fallbackHeaderValidator = nil

	err := ValidateConsensusCore(container)

	assert.Equal(t, ErrNilFallbackHeaderValidator, err)
}

func TestConsensusContainerValidator_ValidateNilNodeRedundancyHandlerShouldFail(t *testing.T) {
	t.Parallel()

	container := initConsensusDataContainer()
	container.nodeRedundancyHandler = nil

	err := ValidateConsensusCore(container)

	assert.Equal(t, ErrNilNodeRedundancyHandler, err)
}

func TestConsensusContainerValidator_ValidateNilSignatureHandlerShouldFail(t *testing.T) {
	t.Parallel()

	container := initConsensusDataContainer()
	container.signatureHandler = nil

	err := ValidateConsensusCore(container)

	assert.Equal(t, ErrNilSignatureHandler, err)
}

func TestConsensusContainerValidator_ShouldWork(t *testing.T) {
	t.Parallel()

	container := initConsensusDataContainer()
	err := ValidateConsensusCore(container)

	assert.Nil(t, err)
}<|MERGE_RESOLUTION|>--- conflicted
+++ resolved
@@ -20,12 +20,8 @@
 	chronologyHandlerMock := mock.InitChronologyHandlerMock()
 	blsPrivateKeyMock := &mock.PrivateKeyMock{}
 	blsSingleSignerMock := &mock.SingleSignerMock{}
-<<<<<<< HEAD
-	multiSignerMock := cryptoMocks.NewMultiSigner(21)
+	multiSignerMock := cryptoMocks.NewMultiSigner()
 	keyGenerator := &mock.KeyGenMock{}
-=======
-	multiSignerMock := cryptoMocks.NewMultiSigner()
->>>>>>> f60633f6
 	hasherMock := &hashingMocks.HasherMock{}
 	marshalizerMock := mock.MarshalizerMock{}
 	roundHandlerMock := &mock.RoundHandlerMock{}
@@ -39,12 +35,9 @@
 	nodeRedundancyHandler := &mock.NodeRedundancyHandlerStub{}
 	scheduledProcessor := &consensusMocks.ScheduledProcessorStub{}
 	messageSigningHandler := &mock.MessageSigningHandlerStub{}
-<<<<<<< HEAD
 	peerBlacklistHandler := &mock.PeerBlacklistHandlerStub{}
-=======
 	multiSignerContainer := cryptoMocks.NewMultiSignerContainerMock(multiSignerMock)
 	signatureHandler := &mock.SignatureHandlerStub{}
->>>>>>> f60633f6
 
 	return &ConsensusCore{
 		blockChain:              blockChain,
@@ -56,12 +49,8 @@
 		marshalizer:             marshalizerMock,
 		blsPrivateKey:           blsPrivateKeyMock,
 		blsSingleSigner:         blsSingleSignerMock,
-<<<<<<< HEAD
-		multiSigner:             multiSignerMock,
 		keyGenerator:            keyGenerator,
-=======
 		multiSignerContainer:    multiSignerContainer,
->>>>>>> f60633f6
 		roundHandler:            roundHandlerMock,
 		shardCoordinator:        shardCoordinatorMock,
 		syncTimer:               syncTimerMock,
@@ -73,11 +62,8 @@
 		nodeRedundancyHandler:   nodeRedundancyHandler,
 		scheduledProcessor:      scheduledProcessor,
 		messageSigningHandler:   messageSigningHandler,
-<<<<<<< HEAD
 		peerBlacklistHandler:    peerBlacklistHandler,
-=======
 		signatureHandler:        signatureHandler,
->>>>>>> f60633f6
 	}
 }
 
