--- conflicted
+++ resolved
@@ -24,25 +24,8 @@
 	validatorGroupSelector := &mock.NodesCoordinatorMock{}
 
 	return &ConsensusCore{
-<<<<<<< HEAD
-		blockChain:             blockChain,
-		blockProcessor:         blockProcessorMock,
-		bootstrapper:           bootstrapperMock,
-		broadcastMessenger:     broadcastMessengerMock,
-		chronologyHandler:      chronologyHandlerMock,
-		hasher:                 hasherMock,
-		marshalizer:            marshalizerMock,
-		blsPrivateKey:          blsPrivateKeyMock,
-		blsSingleSigner:        blsSingleSignerMock,
-		multiSigner:            multiSignerMock,
-		rounder:                rounderMock,
-		shardCoordinator:       shardCoordinatorMock,
-		syncTimer:              syncTimerMock,
-		validatorGroupSelector: validatorGroupSelector,
-=======
 		blockChain:         blockChain,
 		blockProcessor:     blockProcessorMock,
-		blocksTracker:      blocksTrackerMock,
 		bootstrapper:       bootstrapperMock,
 		broadcastMessenger: broadcastMessengerMock,
 		chronologyHandler:  chronologyHandlerMock,
@@ -55,7 +38,6 @@
 		shardCoordinator:   shardCoordinatorMock,
 		syncTimer:          syncTimerMock,
 		nodesCoordinator:   validatorGroupSelector,
->>>>>>> a7f5ce52
 	}
 }
 
