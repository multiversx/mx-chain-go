--- conflicted
+++ resolved
@@ -431,26 +431,6 @@
 			len(cnsMsg.PubKeysBitmap))
 	}
 
-<<<<<<< HEAD
-	if len(cnsMsg.AggregateSignature) != cmv.signatureSize {
-		return fmt.Errorf("%w : received aggregate signature from consensus topic has an invalid size: %d",
-			ErrInvalidSignatureSize,
-			len(cnsMsg.AggregateSignature))
-	}
-
-	// TODO[cleanup cns finality]: remove this
-	if cmv.shouldNotVerifyLeaderSignature() {
-		return nil
-	}
-
-	if len(cnsMsg.LeaderSignature) != cmv.signatureSize {
-		return fmt.Errorf("%w : received leader signature from consensus topic has an invalid size: %d",
-			ErrInvalidSignatureSize,
-			len(cnsMsg.LeaderSignature))
-	}
-
-=======
->>>>>>> 16b5f83f
 	return nil
 }
 
