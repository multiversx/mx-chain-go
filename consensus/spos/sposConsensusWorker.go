package spos

import (
	"bytes"
	"fmt"

	"github.com/ElrondNetwork/elrond-go-sandbox/chronology"
	"github.com/ElrondNetwork/elrond-go-sandbox/data/block"
	"github.com/ElrondNetwork/elrond-go-sandbox/data/blockchain"
	"github.com/ElrondNetwork/elrond-go-sandbox/hashing"
	"github.com/ElrondNetwork/elrond-go-sandbox/logger"
	"github.com/ElrondNetwork/elrond-go-sandbox/marshal"
	"github.com/ElrondNetwork/elrond-go-sandbox/p2p"
	"github.com/ElrondNetwork/elrond-go-sandbox/process"
	"github.com/ElrondNetwork/elrond-go-sandbox/crypto"
)

var log = logger.NewDefaultLogger()

//TODO: Split in multiple structs, with Single Responsibility

const (
	// SrStartRound defines ID of subround "Start round"
	SrStartRound chronology.SubroundId = iota
	// SrBlock defines ID of subround "block"
	SrBlock
	// SrCommitmentHash defines ID of subround "commitment hash"
	SrCommitmentHash
	// SrBitmap defines ID of subround "bitmap"
	SrBitmap
	// SrCommitment defines ID of subround "commitment"
	SrCommitment
	// SrSignature defines ID of subround "signature"
	SrSignature
	// SrEndRound defines ID of subround "End round"
	SrEndRound
	// SrAdvance defines ID of subround "Advance"
	SrAdvance
)

//TODO: current shards (this should be injected, and this const should be removed later)
const shardId = 0

//TODO: maximum transactions in one block (this should be injected, and this const should be removed later)
const maxTransactionsInBlock = 1000

// MessageType specifies what type of message was received
type MessageType int

const (
	// MtBlockBody defines ID of a message that has a block body inside
	MtBlockBody MessageType = iota
	// MtBlockHeader defines ID of a message that has a block header inside
	MtBlockHeader
	// MtCommitmentHash defines ID of a message that has a commitment hash inside
	MtCommitmentHash
	// MtBitmap defines ID of a message that has a bitmap inside
	MtBitmap
	// MtCommitment defines ID of a message that has a commitment inside
	MtCommitment
	// MtSignature defines ID of a message that has a Signature inside
	MtSignature
	// MtUnknown defines ID of a message that has an unknown BlHeaderHash inside
	MtUnknown
)

// ConsensusData defines the data needed by spos to comunicate between nodes over network in all subrounds
type ConsensusData struct {
<<<<<<< HEAD
	BlHeaderHash []byte
	SubRoundData []byte
	PubKey       []byte
	Signature    []byte
	MsgType      MessageType
	TimeStamp    uint64
=======
	Data       []byte
	PubKeys    [][]byte
	Signature  []byte
	MsgType    MessageType
	TimeStamp  uint64
	RoundIndex int32
>>>>>>> 857fea0e
}

// NewConsensusData creates a new ConsensusData object
func NewConsensusData(
	blHeaderHash []byte,
	subRoundData []byte,
	pubKey []byte,
	sig []byte,
	msg MessageType,
	tms uint64,
	roundIndex int32,
) *ConsensusData {

	return &ConsensusData{
<<<<<<< HEAD
		BlHeaderHash: blHeaderHash,
		SubRoundData: subRoundData,
		PubKey:       pubKey,
		Signature:    sig,
		MsgType:      msg,
		TimeStamp:    tms,
=======
		Data:       dta,
		PubKeys:    pks,
		Signature:  sig,
		MsgType:    msg,
		TimeStamp:  tms,
		RoundIndex: roundIndex,
>>>>>>> 857fea0e
	}
}

// Create method creates a new ConsensusData object
func (cd *ConsensusData) Create() p2p.Creator {
	return &ConsensusData{}
}

// ID gets an unique id of the ConsensusData object
func (cd *ConsensusData) ID() string {
	id := fmt.Sprintf("%d-%s-%d", cd.RoundIndex, cd.Signature, cd.MsgType)
	return id
}

// SPOSConsensusWorker defines the data needed by spos to comunicate between nodes which are in the validators group
type SPOSConsensusWorker struct {
	Cns             *Consensus
	Hdr             *block.Header
	Blk             *block.TxBlockBody
	Blkc            *blockchain.BlockChain
	Rounds          int // only for statistic
	RoundsWithBlock int // only for statistic
	BlockProcessor  process.BlockProcessor
	ChRcvMsg        map[MessageType]chan *ConsensusData
	hasher          hashing.Hasher
	marshalizer     marshal.Marshalizer
	keyGen          crypto.KeyGenerator
	privKey         crypto.PrivateKey
	pubKey          crypto.PublicKey
	multiSigner     crypto.MultiSigner
	// this is a pointer to a function which actually send the message from a node to the network
<<<<<<< HEAD
	OnSendMessage        func([]byte)
	OnBroadcastHeader    func([]byte)
	OnBroadcastBlockBody func([]byte)
=======
	SendMessage func(*ConsensusData)
>>>>>>> 857fea0e
}

// NewConsensusWorker creates a new SPOSConsensusWorker object
func NewConsensusWorker(
	cns *Consensus,
	blkc *blockchain.BlockChain,
	hasher hashing.Hasher,
	marshalizer marshal.Marshalizer,
	blockProcessor process.BlockProcessor,
	multisig crypto.MultiSigner,
	keyGen crypto.KeyGenerator,
	privKey crypto.PrivateKey,
	pubKey crypto.PublicKey,
) (*SPOSConsensusWorker, error) {

	err := checkNewConsensusWorkerParams(
		cns,
		blkc,
		hasher,
		marshalizer,
		blockProcessor,
		multisig,
		keyGen,
		privKey,
		pubKey,
	)

	if err != nil {
		return nil, err
	}

	sposWorker := SPOSConsensusWorker{
		Cns:            cns,
		Blkc:           blkc,
		hasher:         hasher,
		marshalizer:    marshalizer,
		BlockProcessor: blockProcessor,
		multiSigner:    multisig,
		keyGen:         keyGen,
		privKey:        privKey,
		pubKey:         pubKey,
	}

	sposWorker.ChRcvMsg = make(map[MessageType]chan *ConsensusData)

	nodes := 0

	if cns != nil &&
		cns.RoundConsensus != nil {
		nodes = len(cns.RoundConsensus.ConsensusGroup())
	}

	sposWorker.ChRcvMsg[MtBlockBody] = make(chan *ConsensusData, nodes)
	sposWorker.ChRcvMsg[MtBlockHeader] = make(chan *ConsensusData, nodes)
	sposWorker.ChRcvMsg[MtCommitmentHash] = make(chan *ConsensusData, nodes)
	sposWorker.ChRcvMsg[MtBitmap] = make(chan *ConsensusData, nodes)
	sposWorker.ChRcvMsg[MtCommitment] = make(chan *ConsensusData, nodes)
	sposWorker.ChRcvMsg[MtSignature] = make(chan *ConsensusData, nodes)

	go sposWorker.CheckChannels()

	return &sposWorker, nil
}

func checkNewConsensusWorkerParams(
	cns *Consensus,
	blkc *blockchain.BlockChain,
	hasher hashing.Hasher,
	marshalizer marshal.Marshalizer,
	blockProcessor process.BlockProcessor,
	multisig crypto.MultiSigner,
	keyGen crypto.KeyGenerator,
	privKey crypto.PrivateKey,
	pubKey crypto.PublicKey,
) error {
	if cns == nil {
		return ErrNilConsensus
	}

	if blkc == nil {
		return ErrNilBlockChain
	}

	if hasher == nil {
		return ErrNilHasher
	}

	if marshalizer == nil {
		return ErrNilMarshalizer
	}

	if blockProcessor == nil {
		return ErrNilBlockProcessor
	}

	if multisig == nil {
		return ErrNilMultiSigner
	}

	if keyGen == nil {
		return ErrNilKeyGenerator
	}

	if privKey == nil {
		return ErrNilPrivateKey
	}

	if pubKey == nil {
		return ErrNilPublicKey
	}

	return nil
}

// DoStartRoundJob method is the function which actually do the job of the StartRound subround
// (it is used as the handler function of the doSubroundJob pointer variable function in Subround struct,
// from spos package)
func (sposWorker *SPOSConsensusWorker) DoStartRoundJob() bool {
	sposWorker.Blk = nil
	sposWorker.Hdr = nil
	sposWorker.Cns.Data = nil
	sposWorker.Cns.ResetRoundStatus()
	sposWorker.Cns.ResetRoundState()

	leader, err := sposWorker.Cns.GetLeader()

	if err != nil {
		log.Error(err.Error())
		leader = "Unknown"
	}

	if leader == sposWorker.Cns.SelfPubKey() {
		leader = fmt.Sprintf(leader + " (MY TURN)")
	}

	log.Info("Step 0: Preparing for this round with leader %s ", leader)

	pubKeys := sposWorker.Cns.ConsensusGroup()

	selfIndex, err := sposWorker.Cns.IndexSelfConsensusGroup()

	if err != nil {
		log.Error(err.Error())
		return false
	}

	sposWorker.multiSigner, err = sposWorker.multiSigner.NewMultiSiger(sposWorker.hasher, pubKeys, sposWorker.privKey, uint16(selfIndex))

	return true
}

// DoEndRoundJob method is the function which actually do the job of the EndRound subround
// (it is used as the handler function of the doSubroundJob pointer variable function in Subround struct,
// from spos package)
func (sposWorker *SPOSConsensusWorker) DoEndRoundJob() bool {
	if !sposWorker.Cns.CheckEndRoundConsensus() {
		return false
	}

	// Aggregate sig and add it to the block
	sig, err := sposWorker.multiSigner.AggregateSigs()

	if err != nil {
		log.Error(err.Error())
		return false
	}

	sposWorker.Hdr.Signature = sig

	// Commit the block (commits also the account state)
	err = sposWorker.BlockProcessor.CommitBlock(sposWorker.Blkc, sposWorker.Hdr, sposWorker.Blk)

	if err != nil {
		log.Error(err.Error())
		sposWorker.BlockProcessor.RevertAccountState()
		return false
	}

	err = sposWorker.BlockProcessor.RemoveBlockTxsFromPool(sposWorker.Blk)

	if err != nil {
		log.Error(err.Error())
	}

	// broadcast block body
	err = sposWorker.broadcastTxBlockBody()
	if err != nil {
		log.Error(err.Error())
	}

	// broadcast header
	err = sposWorker.broadcastHeader()
	if err != nil {
		log.Error(err.Error())
	}

	if sposWorker.Cns.IsNodeLeaderInCurrentRound(sposWorker.Cns.SelfPubKey()) {
		log.Info(">>>>>>>>>>>>>>>>>>>> ADDED PROPOSED BLOCK WITH NONCE  %d  IN BLOCKCHAIN "+
			"<<<<<<<<<<<<<<<<<<<<\n", sposWorker.Hdr.Nonce)
	} else {
		log.Info(">>>>>>>>>>>>>>>>>>>> ADDED SYNCHRONIZED BLOCK WITH NONCE  %d  IN BLOCKCHAIN "+
			"<<<<<<<<<<<<<<<<<<<<\n", sposWorker.Hdr.Nonce)
	}

	sposWorker.Rounds++          // only for statistic
	sposWorker.RoundsWithBlock++ // only for statistic

	return true
}

// DoBlockJob method actually send the proposed block in the Block subround, when this node is leader
// (it is used as a handler function of the doSubroundJob pointer function declared in Subround struct,
// from spos package)
func (sposWorker *SPOSConsensusWorker) DoBlockJob() bool {
<<<<<<< HEAD
	if sposWorker.ShouldSynch() { // if node is not synchronized yet, it has to continue the bootstrapping mechanism
		log.Info("Canceled round %d in subround %s",
			sposWorker.Cns.Chr.Round().Index(), sposWorker.Cns.GetSubroundName(SrBlock))
		sposWorker.Cns.Chr.SetSelfSubround(-1)
		return false
	}
=======
	// TODO: Unccomment ShouldSync check
	//if sposWorker.ShouldSync() { // if node is not synchronized yet, it has to continue the bootstrapping mechanism
	//	sposWorker.Log(fmt.Sprintf(sposWorker.GetFormatedTime()+"Canceled round %d in subround %s",
	//	sposWorker.Cns.Chr.Round().Index(), sposWorker.Cns.GetSubroundName(SrBlock)))
	//	sposWorker.Cns.Chr.SetSelfSubround(-1)
	//	return false
	//}
>>>>>>> 857fea0e

	if sposWorker.Cns.Status(SrBlock) == SsFinished || // is subround Block already finished?
		sposWorker.Cns.GetJobDone(sposWorker.Cns.SelfPubKey(), SrBlock) || // has been block already sent?
		!sposWorker.Cns.IsNodeLeaderInCurrentRound(sposWorker.Cns.SelfPubKey()) { // is another node leader in this round?
		return false
	}

	if !sposWorker.SendBlockBody() ||
		!sposWorker.SendBlockHeader() {
		return false
	}

	sposWorker.Cns.SetJobDone(sposWorker.Cns.SelfPubKey(), SrBlock, true)

	return true
}

// SendBlockBody method send the proposed block body in the Block subround
func (sposWorker *SPOSConsensusWorker) SendBlockBody() bool {

	currentSubRound := sposWorker.GetSubround()

	haveTime := func() bool {
		if sposWorker.GetSubround() > currentSubRound {
			return false
		}
		return true
	}

	blk, err := sposWorker.BlockProcessor.CreateTxBlockBody(
		shardId,
		maxTransactionsInBlock,
		sposWorker.Cns.Chr.Round().Index(),
		haveTime,
	)

	blkStr, err := sposWorker.marshalizer.Marshal(blk)

	if err != nil {
		log.Error(err.Error())
		return false
	}

	dta := NewConsensusData(
		nil,
		blkStr,
		[]byte(sposWorker.Cns.selfPubKey),
		nil,
		MtBlockBody,
		sposWorker.GetTime(),
		sposWorker.Cns.Chr.Round().Index())

	if !sposWorker.SendConsensusMessage(dta) {
		return false
	}

	log.Info("Step 1: Sending block body")

	sposWorker.Blk = blk

	return true
}

// GetSubround method returns current subround taking in consideration the current time
func (sposWorker *SPOSConsensusWorker) GetSubround() chronology.SubroundId {
	return sposWorker.Cns.Chr.GetSubroundFromDateTime(sposWorker.Cns.Chr.SyncTime().CurrentTime(sposWorker.Cns.Chr.ClockOffset()))
}

// SendBlockHeader method send the proposed block header in the Block subround
func (sposWorker *SPOSConsensusWorker) SendBlockHeader() bool {
	hdr := &block.Header{}

	if sposWorker.Blkc.CurrentBlockHeader == nil {
		hdr.Nonce = 1
		hdr.Round = uint32(sposWorker.Cns.Chr.Round().Index())
		hdr.TimeStamp = sposWorker.GetTime()
	} else {
		hdr.Nonce = sposWorker.Blkc.CurrentBlockHeader.Nonce + 1
		hdr.Round = uint32(sposWorker.Cns.Chr.Round().Index())
		hdr.TimeStamp = sposWorker.GetTime()

		prevHeader, err := sposWorker.marshalizer.Marshal(sposWorker.Blkc.CurrentBlockHeader)

		if err != nil {
			log.Error(err.Error())
			return false
		}
		hdr.PrevHash = prevHeader
	}

	blkStr, err := sposWorker.marshalizer.Marshal(sposWorker.Blk)

	if err != nil {
		log.Error(err.Error())
		return false
	}

	hdr.BlockBodyHash = sposWorker.hasher.Compute(string(blkStr))

	hdrStr, err := sposWorker.marshalizer.Marshal(hdr)

	hdrHash := sposWorker.hasher.Compute(string(hdrStr))

	if err != nil {
		log.Error(err.Error())
		return false
	}

	dta := NewConsensusData(
		hdrHash,
		hdrStr,
		[]byte(sposWorker.Cns.SelfPubKey()),
		nil,
		MtBlockHeader,
		sposWorker.GetTime(),
		sposWorker.Cns.Chr.Round().Index())

	if !sposWorker.SendConsensusMessage(dta) {
		return false
	}

	log.Info("Step 1: Sending block header")

	sposWorker.Hdr = hdr
<<<<<<< HEAD
	sposWorker.Cns.Data = hdrHash
=======
	sposWorker.Cns.Data = sposWorker.Hdr.BlockBodyHash
>>>>>>> 857fea0e

	return true
}

func (sposWorker *SPOSConsensusWorker) genCommitmentHash() ([]byte, error) {
	commitmentSecret, commitment, err := sposWorker.multiSigner.CreateCommitment()

	if err != nil {
		return nil, err
	}

	selfIndex, err := sposWorker.Cns.IndexSelfConsensusGroup()

	if err != nil {
		return nil, err
	}

	err = sposWorker.multiSigner.AddCommitment(uint16(selfIndex), commitment)

	if err != nil {
		return nil, err
	}

	err = sposWorker.multiSigner.SetCommitmentSecret(commitmentSecret)

	if err != nil {
		return nil, err
	}

	commitmentHash := sposWorker.hasher.Compute(string(commitment))

	err = sposWorker.multiSigner.AddCommitmentHash(uint16(selfIndex), commitmentHash)

	if err != nil {
		return nil, err
	}

	return commitmentHash, nil
}

// DoCommitmentHashJob method is the function which is actually used to send the commitment hash for the received
// block from the leader in the CommitmentHash subround (it is used as the handler function of the doSubroundJob
// pointer variable function in Subround struct, from spos package)
func (sposWorker *SPOSConsensusWorker) DoCommitmentHashJob() bool {
	if sposWorker.Cns.Status(SrBlock) != SsFinished { // is subround Block not finished?
		return sposWorker.DoBlockJob()
	}

	if sposWorker.Cns.Status(SrCommitmentHash) == SsFinished || // is subround CommitmentHash already finished?
		sposWorker.Cns.GetJobDone(sposWorker.Cns.SelfPubKey(), SrCommitmentHash) || // is commitment hash already sent?
		sposWorker.Cns.Data == nil { // is consensus data not set?
		return false
	}

	commitmentHash, err := sposWorker.genCommitmentHash()

	if err != nil {
		log.Error(err.Error())
		return false
	}

	dta := NewConsensusData(
		sposWorker.Cns.Data,
<<<<<<< HEAD
		commitmentHash,
		[]byte(sposWorker.Cns.SelfPubKey()),
=======
>>>>>>> 857fea0e
		nil,
		MtCommitmentHash,
		sposWorker.GetTime(),
		sposWorker.Cns.Chr.Round().Index())

	if !sposWorker.SendConsensusMessage(dta) {
		return false
	}

	log.Info("Step 2: Sending commitment hash")

	sposWorker.Cns.SetJobDone(sposWorker.Cns.SelfPubKey(), SrCommitmentHash, true)

	return true
}

func (sposWorker *SPOSConsensusWorker) genBitmap(subround chronology.SubroundId) []byte {
	// generate bitmap according to set commitment hashes
	l := len(sposWorker.Cns.ConsensusGroup())

	bitmap := make([]byte, l/8+1)

	for i := 0; i < l; i++ {
		if sposWorker.Cns.GetJobDone(sposWorker.Cns.ConsensusGroup()[i], subround) {
			bitmap[i/8] = 1 << (uint16(i) % 8)
		}
	}

	return bitmap
}

// DoBitmapJob method is the function which is actually used to send the bitmap with the commitment hashes
// received, in the Bitmap subround, when this node is leader (it is used as the handler function of the
// doSubroundJob pointer variable function in Subround struct, from spos package)
func (sposWorker *SPOSConsensusWorker) DoBitmapJob() bool {
	if sposWorker.Cns.Status(SrCommitmentHash) != SsFinished { // is subround CommitmentHash not finished?
		return sposWorker.DoCommitmentHashJob()
	}

	if sposWorker.Cns.Status(SrBitmap) == SsFinished || // is subround Bitmap already finished?
		sposWorker.Cns.GetJobDone(sposWorker.Cns.SelfPubKey(), SrBitmap) || // has been bitmap already sent?
		!sposWorker.Cns.IsNodeLeaderInCurrentRound(sposWorker.Cns.SelfPubKey()) || // is another node leader in this round?
		sposWorker.Cns.Data == nil { // is consensus data not set?
		return false
	}

	bitmap := sposWorker.genBitmap(SrCommitmentHash)

	dta := NewConsensusData(
		sposWorker.Cns.Data,
<<<<<<< HEAD
		bitmap,
		[]byte(sposWorker.Cns.SelfPubKey()),
		nil,
=======
		pks,
		[]byte(sposWorker.Cns.SelfId()),
>>>>>>> 857fea0e
		MtBitmap,
		sposWorker.GetTime(),
		sposWorker.Cns.Chr.Round().Index())

	if !sposWorker.SendConsensusMessage(dta) {
		return false
	}

	log.Info("Step 3: Sending bitmap")

	for i := 0; i < len(sposWorker.Cns.ConsensusGroup()); i++ {
		if sposWorker.Cns.GetJobDone(sposWorker.Cns.ConsensusGroup()[i], SrCommitmentHash) {
			sposWorker.Cns.SetJobDone(sposWorker.Cns.ConsensusGroup()[i], SrBitmap, true)
		}
	}

	return true
}

// DoCommitmentJob method is the function which is actually used to send the commitment for the received block,
// in the Commitment subround (it is used as the handler function of the doSubroundJob pointer variable function
// in Subround struct, from spos package)
func (sposWorker *SPOSConsensusWorker) DoCommitmentJob() bool {
	if sposWorker.Cns.Status(SrBitmap) != SsFinished { // is subround Bitmap not finished?
		return sposWorker.DoBitmapJob()
	}

	if sposWorker.Cns.Status(SrCommitment) == SsFinished || // is subround Commitment already finished?
		sposWorker.Cns.GetJobDone(sposWorker.Cns.SelfPubKey(), SrCommitment) || // has been commitment already sent?
		!sposWorker.Cns.IsValidatorInBitmap(sposWorker.Cns.SelfPubKey()) || // isn't node in the leader's bitmap?
		sposWorker.Cns.Data == nil { // is consensus data not set?
		return false
	}

	selfIndex, err := sposWorker.Cns.IndexSelfConsensusGroup()

	if err != nil {
		log.Error(err.Error())
		return false
	}

	// commitment
	commitment, err := sposWorker.multiSigner.Commitment(uint16(selfIndex))

	if err != nil {
		log.Error(err.Error())
		return false
	}

	dta := NewConsensusData(
		sposWorker.Cns.Data,
<<<<<<< HEAD
		commitment,
		[]byte(sposWorker.Cns.SelfPubKey()),
=======
>>>>>>> 857fea0e
		nil,
		MtCommitment,
		sposWorker.GetTime(),
		sposWorker.Cns.Chr.Round().Index())

	if !sposWorker.SendConsensusMessage(dta) {
		return false
	}

	log.Info("Step 4: Sending commitment")

	sposWorker.Cns.SetJobDone(sposWorker.Cns.SelfPubKey(), SrCommitment, true)

	return true
}

// DoSignatureJob method is the function which is actually used to send the Signature for the received block,
// in the Signature subround (it is used as the handler function of the doSubroundJob pointer variable function
// in Subround struct, from spos package)
func (sposWorker *SPOSConsensusWorker) DoSignatureJob() bool {
	if sposWorker.Cns.Status(SrCommitment) != SsFinished { // is subround Commitment not finished?
		return sposWorker.DoCommitmentJob()
	}

	if sposWorker.Cns.Status(SrSignature) == SsFinished || // is subround Signature already finished?
		sposWorker.Cns.GetJobDone(sposWorker.Cns.SelfPubKey(), SrSignature) || // has been signature already sent?
		!sposWorker.Cns.IsValidatorInBitmap(sposWorker.Cns.SelfPubKey()) || // isn't node in the leader's bitmap?
		sposWorker.Cns.Data == nil { // is consensus data not set?
		return false
	}

	// first compute commitment aggregation
	_, err := sposWorker.multiSigner.AggregateCommitments()

	if err != nil {
		log.Error(err.Error())
		return false
	}

	sigPart, err := sposWorker.multiSigner.SignPartial()

	if err != nil {
		log.Error(err.Error())
		return false
	}

	dta := NewConsensusData(
		sposWorker.Cns.Data,
<<<<<<< HEAD
		sigPart,
		[]byte(sposWorker.Cns.SelfPubKey()),
=======
>>>>>>> 857fea0e
		nil,
		MtSignature,
		sposWorker.GetTime(),
		sposWorker.Cns.Chr.Round().Index())

	if !sposWorker.SendConsensusMessage(dta) {
		return false
	}

	log.Info("Step 5: Sending signature")

	sposWorker.Cns.SetJobDone(sposWorker.Cns.SelfPubKey(), SrSignature, true)

	return true
}

<<<<<<< HEAD
func (sposWorker *SPOSConsensusWorker) genSignedConsensusData(cnsDta *ConsensusData) ([]byte, error) {

	message, err := sposWorker.marshalizer.Marshal(cnsDta)

	if err != nil {
		return nil, err
	}

	// sign message
	cnsDta.Signature, err = sposWorker.privKey.Sign(message)

	if err != nil {
		return nil, err
	}

	// marshal message with signature
	return sposWorker.marshalizer.Marshal(cnsDta)

}

// SendConsensusMessage method send the message to the nodes which are in the validators group
func (sposWorker *SPOSConsensusWorker) SendConsensusMessage(cnsDta *ConsensusData) bool {
	// marshal message to sign
	message, err := sposWorker.genSignedConsensusData(cnsDta)

	if err != nil {
		log.Error(err.Error())
		return false
	}

	// send message
	if sposWorker.OnSendMessage == nil {
		log.Error("OnSendMessage call back function is not set")
=======
// BroadcastMessage method send the message to the nodes which are in the validators group
func (sposWorker *SPOSConsensusWorker) BroadcastMessage(cnsDta *ConsensusData) bool {
	if sposWorker.SendMessage == nil {
		sposWorker.Log(fmt.Sprintf(sposWorker.GetFormatedTime() + "SendMessage call back function is not set"))
>>>>>>> 857fea0e
		return false
	}

	go sposWorker.SendMessage(cnsDta)

	return true
}

func (sposWorker *SPOSConsensusWorker) broadcastTxBlockBody() error {
	if sposWorker.Blk != nil {
		return ErrNilTxBlockBody
	}

	message, err := sposWorker.marshalizer.Marshal(sposWorker.Blk)

	if err != nil {
		return err
	}

	// send message
	if sposWorker.OnBroadcastBlockBody == nil {
		return ErrNilOnBroadcastTxBlockBody
	}

	go sposWorker.OnBroadcastBlockBody(message)

	return nil
}

// SendConsensusMessage method send the message to the nodes which are in the validators group
func (sposWorker *SPOSConsensusWorker) broadcastHeader() error {
	if sposWorker.Hdr == nil {
		return ErrNilBlockHeader
	}

	message, err := sposWorker.marshalizer.Marshal(sposWorker.Hdr)

	if err != nil {
		return err
	}

	// send message
	if sposWorker.OnBroadcastHeader == nil {
		return ErrNilOnBroadcastHeader
	}

	go sposWorker.OnBroadcastHeader(message)

	return nil
}

// ExtendBlock method put this subround in the extended mode and print some messages
func (sposWorker *SPOSConsensusWorker) ExtendBlock() {
	sposWorker.Cns.SetStatus(SrBlock, SsExtended)
	log.Info("Step 1: Extended the <BLOCK> subround")
}

// ExtendCommitmentHash method put this subround in the extended mode and print some messages
func (sposWorker *SPOSConsensusWorker) ExtendCommitmentHash() {
	sposWorker.Cns.SetStatus(SrCommitmentHash, SsExtended)
	if sposWorker.Cns.ComputeSize(SrCommitmentHash) < sposWorker.Cns.Threshold(SrCommitmentHash) {
		log.Info("Step 2: Extended the <COMMITMENT_HASH> subround. Got only %d from %d commitment hashes"+
			" which are not enough", sposWorker.Cns.ComputeSize(SrCommitmentHash), len(sposWorker.Cns.ConsensusGroup()))
	} else {
		log.Info("Step 2: Extended the <COMMITMENT_HASH> subround")
	}
}

// ExtendBitmap method put this subround in the extended mode and print some messages
func (sposWorker *SPOSConsensusWorker) ExtendBitmap() {
	sposWorker.Cns.SetStatus(SrBitmap, SsExtended)
	log.Info("Step 3: Extended the <BITMAP> subround")
}

// ExtendCommitment method put this subround in the extended mode and print some messages
func (sposWorker *SPOSConsensusWorker) ExtendCommitment() {
	sposWorker.Cns.SetStatus(SrCommitment, SsExtended)
	log.Info("Step 4: Extended the <COMMITMENT> subround. Got only %d from %d commitments"+
		" which are not enough", sposWorker.Cns.ComputeSize(SrCommitment), len(sposWorker.Cns.ConsensusGroup()))
}

// ExtendSignature method put this subround in the extended mode and print some messages
func (sposWorker *SPOSConsensusWorker) ExtendSignature() {
	sposWorker.Cns.SetStatus(SrSignature, SsExtended)
	log.Info("Step 5: Extended the <SIGNATURE> subround. Got only %d from %d sigantures"+
		" which are not enough", sposWorker.Cns.ComputeSize(SrSignature), len(sposWorker.Cns.ConsensusGroup()))
}

// ExtendEndRound method just print some messages as no extend will be permited, because a new round
// will be start
func (sposWorker *SPOSConsensusWorker) ExtendEndRound() {
	log.Info(">>>>>>>>>>>>>>>>>>>> THIS ROUND NO BLOCK WAS ADDED TO THE BLOCKCHAIN <<<<<<<<<<<<<<<<<<<<\n")
	sposWorker.Rounds++ // only for statistic
}

// ReceivedMessage method redirects the received message to the channel which should handle it
<<<<<<< HEAD
func (sposWorker *SPOSConsensusWorker) ReceivedMessage(cnsData *ConsensusData) {
	sigOK := sposWorker.checkSignature(cnsData)

	if sigOK != nil {
		return
	}

=======
func (sposWorker *SPOSConsensusWorker) ReceivedMessage(name string, data interface{}, msgInfo *p2p.MessageInfo) {
	cnsData := data.(*ConsensusData)
>>>>>>> 857fea0e
	if ch, ok := sposWorker.ChRcvMsg[cnsData.MsgType]; ok {
		ch <- cnsData
	}
}

// CheckChannels method is used to listen to the channels through which node receives and consumes,
// during the round, different messages from the nodes which are in the validators group
func (sposWorker *SPOSConsensusWorker) CheckChannels() {
	for {
		select {
		case rcvDta := <-sposWorker.ChRcvMsg[MtBlockBody]:
			sposWorker.ReceivedBlockBody(rcvDta)
		case rcvDta := <-sposWorker.ChRcvMsg[MtBlockHeader]:
			sposWorker.ReceivedBlockHeader(rcvDta)
		case rcvDta := <-sposWorker.ChRcvMsg[MtCommitmentHash]:
			sposWorker.ReceivedCommitmentHash(rcvDta)
		case rcvDta := <-sposWorker.ChRcvMsg[MtBitmap]:
			sposWorker.ReceivedBitmap(rcvDta)
		case rcvDta := <-sposWorker.ChRcvMsg[MtCommitment]:
			sposWorker.ReceivedCommitment(rcvDta)
		case rcvDta := <-sposWorker.ChRcvMsg[MtSignature]:
			sposWorker.ReceivedSignature(rcvDta)
		}
	}
}

func (sposWorker *SPOSConsensusWorker) checkSignature(cnsData *ConsensusData) error {
	if cnsData == nil {
		return ErrNilConsensusData
	}

	if cnsData.PubKey == nil {
		return ErrNilPublicKey
	}

	if cnsData.Signature == nil {
		return ErrNilSignature
	}

	pubKey, err := sposWorker.keyGen.PublicKeyFromByteArray(cnsData.PubKey)

	if err != nil {
		return err
	}

	dataNoSig := *cnsData
	signature := cnsData.Signature

	dataNoSig.Signature = nil
	dataNoSigString, err := sposWorker.marshalizer.Marshal(dataNoSig)

	if err != nil {
		return err
	}

	_, err = pubKey.Verify(dataNoSigString, signature)

	return err
}

// ReceivedBlockBody method is called when a block body is received through the block body channel.
func (sposWorker *SPOSConsensusWorker) ReceivedBlockBody(cnsDta *ConsensusData) bool {
	node := string(cnsDta.PubKey)

	if node == sposWorker.Cns.SelfPubKey() || // is block body received from myself?
		!sposWorker.Cns.IsNodeLeaderInCurrentRound(node) || // is another node leader in this round?
		sposWorker.Blk != nil { // is block body already received?
		return false
	}

	log.Info("Step 1: Received block body")

	sposWorker.Blk = sposWorker.DecodeBlockBody(&cnsDta.SubRoundData)

	if sposWorker.Blk != nil &&
		sposWorker.Hdr != nil {
		err := sposWorker.BlockProcessor.ProcessBlock(sposWorker.Blkc, sposWorker.Hdr, sposWorker.Blk)

		if err != nil {
			log.Error(err.Error())
			return false
		}

		sposWorker.multiSigner.SetMessage(sposWorker.Cns.Data)
		sposWorker.Cns.RoundConsensus.SetJobDone(node, SrBlock, true)
	}

	return true
}

// DecodeBlockBody method decodes block body which is marshalized in the received message
func (sposWorker *SPOSConsensusWorker) DecodeBlockBody(dta *[]byte) *block.TxBlockBody {
	if dta == nil {
		return nil
	}

	var blk block.TxBlockBody

	err := sposWorker.marshalizer.Unmarshal(&blk, *dta)

	if err != nil {
		log.Error(err.Error())
		return nil
	}

	return &blk
}

// ReceivedBlockHeader method is called when a block header is received through the block header channel.
// If the block header is valid, than the validatorRoundStates map coresponding to the node which sent it,
// is set on true for the subround Block
func (sposWorker *SPOSConsensusWorker) ReceivedBlockHeader(cnsDta *ConsensusData) bool {
	node := string(cnsDta.PubKey)

	if node == sposWorker.Cns.SelfPubKey() || // is block header received from myself?
		sposWorker.Cns.Status(SrBlock) == SsFinished || // is subround Block already finished?
		!sposWorker.Cns.IsNodeLeaderInCurrentRound(node) || // is another node leader in this round?
		sposWorker.Cns.RoundConsensus.GetJobDone(node, SrBlock) { // is block header already received?
		return false
	}

	hdr := sposWorker.DecodeBlockHeader(&cnsDta.SubRoundData)

	if !sposWorker.CheckIfBlockIsValid(hdr) {
		log.Info("Canceled round %d in subround %s",
			sposWorker.Cns.Chr.Round().Index(), sposWorker.Cns.GetSubroundName(SrBlock))
		sposWorker.Cns.Chr.SetSelfSubround(-1)
		return false
	}

	log.Info("Step 1: Received block header")

	sposWorker.Hdr = hdr
<<<<<<< HEAD
	sposWorker.Cns.Data = cnsDta.BlHeaderHash

	if sposWorker.Blk != nil &&
		sposWorker.Hdr != nil {
		err := sposWorker.BlockProcessor.ProcessBlock(sposWorker.Blkc, sposWorker.Hdr, sposWorker.Blk)

		if err != nil {
			log.Error(err.Error())
			return false
		}

		sposWorker.multiSigner.SetMessage(sposWorker.Cns.Data)
		sposWorker.Cns.RoundConsensus.SetJobDone(node, SrBlock, true)
	}
=======
	sposWorker.Cns.Data = sposWorker.Hdr.BlockBodyHash
>>>>>>> 857fea0e

	return true
}

// DecodeBlockHeader method decodes block header which is marshalized in the received message
func (sposWorker *SPOSConsensusWorker) DecodeBlockHeader(dta *[]byte) *block.Header {
	if dta == nil {
		return nil
	}

	var hdr block.Header

	err := sposWorker.marshalizer.Unmarshal(&hdr, *dta)

	if err != nil {
		log.Error(err.Error())
		return nil
	}

	return &hdr
}

// ReceivedCommitmentHash method is called when a commitment hash is received through the commitment hash
// channel. If the commitment hash is valid, than the jobDone map coresponding to the node which sent it,
// is set on true for the subround ComitmentHash
func (sposWorker *SPOSConsensusWorker) ReceivedCommitmentHash(cnsDta *ConsensusData) bool {
	node := string(cnsDta.PubKey)

	if node == sposWorker.Cns.SelfPubKey() || // is commitment hash received from myself?
		sposWorker.Cns.Status(SrCommitmentHash) == SsFinished || // is subround CommitmentHash already finished?
		!sposWorker.Cns.IsNodeInConsensusGroup(node) || // isn't node in the jobDone group?
		sposWorker.Cns.RoundConsensus.GetJobDone(node, SrCommitmentHash) || // is commitment hash already received?
		sposWorker.Cns.Data == nil || // is consensus data not set?
<<<<<<< HEAD
		!bytes.Equal(cnsDta.BlHeaderHash, sposWorker.Cns.Data) { // is this the consesnus data of this round?
=======
		!bytes.Equal(cnsDta.Data, sposWorker.Cns.Data) { // is this the consesnus data of this round?
>>>>>>> 857fea0e
		return false
	}

	// if this node is leader in this round and already he received 2/3 + 1 of commitment hashes
	// he will ignore any others received later
	if sposWorker.Cns.IsNodeLeaderInCurrentRound(sposWorker.Cns.SelfPubKey()) {
		if sposWorker.Cns.IsCommitmentHashReceived(sposWorker.Cns.Threshold(SrCommitmentHash)) {
			return false
		}
	}

	index, err := sposWorker.Cns.ConsensusGroupIndex(node)

	if err != nil {
		log.Error(err.Error())
		return false
	}

	err = sposWorker.multiSigner.AddCommitmentHash(uint16(index), cnsDta.SubRoundData)

	if err != nil {
		log.Error(err.Error())
		return false
	}

	sposWorker.Cns.RoundConsensus.SetJobDone(node, SrCommitmentHash, true)
	return true
}

func countBitmapFlags(bitmap []byte) uint16 {
	nbBytes := len(bitmap)
	flags := 0
	for i := 0; i < nbBytes; i++ {
		for j := 0; j < 8; j++ {
			if bitmap[i]&(1<<uint8(j)) != 0 {
				flags++
			}
		}
	}
	return uint16(flags)
}

// ReceivedBitmap method is called when a bitmap is received through the bitmap channel.
// If the bitmap is valid, than the jobDone map coresponding to the node which sent it,
// is set on true for the subround Bitmap
func (sposWorker *SPOSConsensusWorker) ReceivedBitmap(cnsDta *ConsensusData) bool {
	node := string(cnsDta.PubKey)

	if node == sposWorker.Cns.SelfPubKey() || // is bitmap received from myself?
		sposWorker.Cns.Status(SrBitmap) == SsFinished || // is subround Bitmap already finished?
		!sposWorker.Cns.IsNodeLeaderInCurrentRound(node) || // is another node leader in this round?
		sposWorker.Cns.RoundConsensus.GetJobDone(node, SrBitmap) || // is bitmap already received?
		sposWorker.Cns.Data == nil || // is consensus data not set?
<<<<<<< HEAD
		!bytes.Equal(cnsDta.BlHeaderHash, sposWorker.Cns.Data) { // is this the consesnus data of this round?
=======
		!bytes.Equal(cnsDta.Data, sposWorker.Cns.Data) { // is this the consesnus data of this round?
>>>>>>> 857fea0e
		return false
	}

	signersBitmap := cnsDta.SubRoundData

	// count signers
	nbSigners := countBitmapFlags(signersBitmap)

	if int(nbSigners) < sposWorker.Cns.Threshold(SrBitmap) {
		log.Info("Canceled round %d in subround %s",
			sposWorker.Cns.Chr.Round().Index(), sposWorker.Cns.GetSubroundName(SrBitmap))
		sposWorker.Cns.Chr.SetSelfSubround(-1)
		return false
	}

	publicKeys := sposWorker.Cns.ConsensusGroup()

	for i := 0; i < len(publicKeys); i++ {
		byteNb := i / 8
		bitNb := i % 8
		isNodeSigner := (signersBitmap[byteNb] & (1 << uint8(bitNb))) != 0

		if isNodeSigner {
			sposWorker.Cns.RoundConsensus.SetJobDone(publicKeys[i], SrBitmap, true)
		}
	}

	return true
}

// ReceivedCommitment method is called when a commitment is received through the commitment channel.
// If the commitment is valid, than the jobDone map coresponding to the node which sent it,
// is set on true for the subround Comitment
func (sposWorker *SPOSConsensusWorker) ReceivedCommitment(cnsDta *ConsensusData) bool {
	node := string(cnsDta.PubKey)

	if node == sposWorker.Cns.SelfPubKey() || // is commitment received from myself?
		sposWorker.Cns.Status(SrCommitment) == SsFinished || // is subround Commitment already finished?
		!sposWorker.Cns.IsValidatorInBitmap(node) || // isn't node in the bitmap group?
		sposWorker.Cns.RoundConsensus.GetJobDone(node, SrCommitment) || // is commitment already received?
		sposWorker.Cns.Data == nil || // is consensus data not set?
<<<<<<< HEAD
		!bytes.Equal(cnsDta.BlHeaderHash, sposWorker.Cns.Data) { // is this the consesnus data of this round?
		return false
	}

	index, err := sposWorker.Cns.ConsensusGroupIndex(node)

	if err != nil {
		log.Info(err.Error())
		return false
	}

	computedCommitmentHash := sposWorker.hasher.Compute(string(cnsDta.SubRoundData))
	rcvCommitmentHash, err := sposWorker.multiSigner.CommitmentHash(uint16(index))

	if !bytes.Equal(computedCommitmentHash, rcvCommitmentHash) {
		log.Info("commitment does not match expected val", computedCommitmentHash, rcvCommitmentHash)
		return false
	}

	err = sposWorker.multiSigner.AddCommitment(uint16(index), cnsDta.SubRoundData)

	if err != nil {
=======
		!bytes.Equal(cnsDta.Data, sposWorker.Cns.Data) { // is this the consesnus data of this round?
>>>>>>> 857fea0e
		return false
	}

	sposWorker.Cns.RoundConsensus.SetJobDone(node, SrCommitment, true)
	return true
}

// ReceivedSignature method is called when a Signature is received through the Signature channel.
// If the Signature is valid, than the jobDone map coresponding to the node which sent it,
// is set on true for the subround Signature
func (sposWorker *SPOSConsensusWorker) ReceivedSignature(cnsDta *ConsensusData) bool {
	node := string(cnsDta.PubKey)

	if node == sposWorker.Cns.SelfPubKey() || // is signature received from myself?
		sposWorker.Cns.Status(SrSignature) == SsFinished || // is subround Signature already finished?
		!sposWorker.Cns.IsValidatorInBitmap(node) || // isn't node in the bitmap group?
		sposWorker.Cns.RoundConsensus.GetJobDone(node, SrSignature) || // is signature already received?
		sposWorker.Cns.Data == nil || // is consensus data not set?
<<<<<<< HEAD
		!bytes.Equal(cnsDta.BlHeaderHash, sposWorker.Cns.Data) { // is this the consesnus data of this round?
		return false
	}

	index, err := sposWorker.Cns.ConsensusGroupIndex(node)

	if err != nil {
		log.Error(err.Error())
		return false
	}

	// verify partial signature
	err = sposWorker.multiSigner.VerifyPartial(uint16(index), cnsDta.SubRoundData)

	if err != nil {
		log.Error(err.Error())
		return false
	}

	err = sposWorker.multiSigner.AddSignPartial(uint16(index), cnsDta.SubRoundData)

	if err != nil {
=======
		!bytes.Equal(cnsDta.Data, sposWorker.Cns.Data) { // is this the consesnus data of this round?
>>>>>>> 857fea0e
		return false
	}

	sposWorker.Cns.RoundConsensus.SetJobDone(node, SrSignature, true)
	return true
}

// CheckIfBlockIsValid method checks if the received block is valid
func (sposWorker *SPOSConsensusWorker) CheckIfBlockIsValid(receivedHeader *block.Header) bool {
	// TODO: This logic is temporary and it should be refactored after the bootstrap mechanism
	// TODO: will be implemented

	if sposWorker.Blkc.CurrentBlockHeader == nil {
		if receivedHeader.Nonce == 1 { // first block after genesis
			if bytes.Equal(receivedHeader.PrevHash, []byte("")) {
				return true
			}

			log.Info("Hash not match: local block hash is empty and node received block "+
				"with previous hash %s", receivedHeader.PrevHash)
			return false
		}

		// to resolve the situation when a node comes later in the network and it has the
		// bootstrap mechanism not implemented yet (he will accept the block received)
		log.Info("Nonce not match: local block nonce is 0 and node received block "+
			"with nonce %d", receivedHeader.Nonce)
		log.Info(">>>>>>>>>>>>>>>>>>>> ACCEPTED BLOCK WITH NONCE %d BECAUSE BOOSTRAP IS NOT "+
			"IMPLEMENTED YET <<<<<<<<<<<<<<<<<<<<\n", receivedHeader.Nonce)
		return true
	}

	if receivedHeader.Nonce < sposWorker.Blkc.CurrentBlockHeader.Nonce+1 {
		log.Info("Nonce not match: local block nonce is %d and node received block "+
			"with nonce %d", sposWorker.Blkc.CurrentBlockHeader.Nonce, receivedHeader.Nonce)
		return false
	}

	if receivedHeader.Nonce == sposWorker.Blkc.CurrentBlockHeader.Nonce+1 {
		if bytes.Equal(receivedHeader.PrevHash, sposWorker.Blkc.CurrentBlockHeader.BlockBodyHash) {
			return true
		}

		log.Info("Hash not match: local block hash is %s and node received block "+
			"with previous hash %s", sposWorker.Blkc.CurrentBlockHeader.BlockBodyHash, receivedHeader.PrevHash)
		return false
	}

	// to resolve the situation when a node misses some Blocks and it has the bootstrap mechanism
	// not implemented yet (he will accept the block received)
	log.Info("Nonce not match: local block nonce is %d and node received block "+
		"with nonce %d", sposWorker.Blkc.CurrentBlockHeader.Nonce, receivedHeader.Nonce)
	log.Info(">>>>>>>>>>>>>>>>>>>> ACCEPTED BLOCK WITH NONCE %d BECAUSE BOOSTRAP IS NOT "+
		"IMPLEMENTED YET <<<<<<<<<<<<<<<<<<<<\n", receivedHeader.Nonce)
	return true
}

// ShouldSync method returns the synch state of the node. If it returns 'true', this means that the node
// is not synchronized yet and it has to continue the bootstrapping mechanism, otherwise the node is already
// synched and it can participate to the consensus, if it is in the jobDone group of this round
func (sposWorker *SPOSConsensusWorker) ShouldSync() bool {
	if sposWorker.Cns == nil ||
		sposWorker.Cns.Chr == nil ||
		sposWorker.Cns.Chr.Round() == nil {
		return true
	}

	rnd := sposWorker.Cns.Chr.Round()

	if sposWorker.Blkc == nil ||
		sposWorker.Blkc.CurrentBlockHeader == nil {
		return rnd.Index() > 0
	}

	return sposWorker.Blkc.CurrentBlockHeader.Round+1 < uint32(rnd.Index())
}

// GetMessageTypeName method returns the name of the message from a given message ID
func (sposWorker *SPOSConsensusWorker) GetMessageTypeName(messageType MessageType) string {
	switch messageType {
	case MtBlockBody:
		return "<BLOCK_BODY>"
	case MtBlockHeader:
		return "<BLOCK_HEADER>"
	case MtCommitmentHash:
		return "<COMMITMENT_HASH>"
	case MtBitmap:
		return "<BITMAP>"
	case MtCommitment:
		return "<COMMITMENT>"
	case MtSignature:
		return "<SIGNATURE>"
	case MtUnknown:
		return "<UNKNOWN>"
	default:
		return "Undifined message type"
	}
}

// GetFormatedTime method returns a string containing the formated current time
func (sposWorker *SPOSConsensusWorker) GetFormatedTime() string {
	return sposWorker.Cns.Chr.SyncTime().FormattedCurrentTime(sposWorker.Cns.Chr.ClockOffset())
}

// GetTime method returns a string containing the current time
func (sposWorker *SPOSConsensusWorker) GetTime() uint64 {
	return uint64(sposWorker.Cns.Chr.SyncTime().CurrentTime(sposWorker.Cns.Chr.ClockOffset()).Unix())
}

// CheckEndRoundConsensus method checks if the consensus is achieved in each subround from first subround to the given
// subround. If the consensus is achieved in one subround, the subround status is marked as finished
func (cns *Consensus) CheckEndRoundConsensus() bool {
	for i := SrBlock; i <= SrSignature; i++ {
		currentSubRound := cns.Chr.SubroundHandlers()[i]
		if !currentSubRound.Check() {
			return false
		}
	}

	return true
}

// CheckStartRoundConsensus method checks if the consensus is achieved in the start subround.
func (cns *Consensus) CheckStartRoundConsensus() bool {
	return true
}

// CheckBlockConsensus method checks if the consensus in the <BLOCK> subround is achieved
func (cns *Consensus) CheckBlockConsensus() bool {
	if cns.Status(SrBlock) == SsFinished {
		return true
	}

	if cns.IsBlockReceived(cns.Threshold(SrBlock)) {
		cns.PrintBlockCM() // only for printing block consensus messages
		cns.SetStatus(SrBlock, SsFinished)
		return true
	}

	return false
}

// CheckCommitmentHashConsensus method checks if the consensus in the <COMMITMENT_HASH> subround is achieved
func (cns *Consensus) CheckCommitmentHashConsensus() bool {
	if cns.Status(SrCommitmentHash) == SsFinished {
		return true
	}

	threshold := cns.Threshold(SrCommitmentHash)

	if !cns.IsNodeLeaderInCurrentRound(cns.selfPubKey) {
		threshold = len(cns.consensusGroup)
	}

	if cns.IsCommitmentHashReceived(threshold) {
		cns.PrintCommitmentHashCM() // only for printing commitment hash consensus messages
		cns.SetStatus(SrCommitmentHash, SsFinished)
		return true
	}

	if cns.CommitmentHashesCollected(cns.Threshold(SrBitmap)) {
		cns.PrintCommitmentHashCM() // only for printing commitment hash consensus messages
		cns.SetStatus(SrCommitmentHash, SsFinished)
		return true
	}

	return false
}

// CheckBitmapConsensus method checks if the consensus in the <BITMAP> subround is achieved
func (cns *Consensus) CheckBitmapConsensus() bool {
	if cns.Status(SrBitmap) == SsFinished {
		return true
	}

	if cns.CommitmentHashesCollected(cns.Threshold(SrBitmap)) {
		cns.PrintBitmapCM() // only for printing bitmap consensus messages
		cns.SetStatus(SrBitmap, SsFinished)
		return true
	}

	return false
}

// CheckCommitmentConsensus method checks if the consensus in the <COMMITMENT> subround is achieved
func (cns *Consensus) CheckCommitmentConsensus() bool {
	if cns.Status(SrCommitment) == SsFinished {
		return true
	}

	if cns.CommitmentsCollected(cns.Threshold(SrCommitment)) {
		cns.PrintCommitmentCM() // only for printing commitment consensus messages
		cns.SetStatus(SrCommitment, SsFinished)
		return true
	}

	return false
}

// CheckSignatureConsensus method checks if the consensus in the <SIGNATURE> subround is achieved
func (cns *Consensus) CheckSignatureConsensus() bool {
	if cns.Status(SrSignature) == SsFinished {
		return true
	}

	if cns.SignaturesCollected(cns.Threshold(SrSignature)) {
		cns.PrintSignatureCM() // only for printing signature consensus messages
		cns.SetStatus(SrSignature, SsFinished)
		return true
	}

	return false
}

// GetSubroundName returns the name of each subround from a given subround ID
func (cns *Consensus) GetSubroundName(subroundId chronology.SubroundId) string {
	switch subroundId {
	case SrStartRound:
		return "<START_ROUND>"
	case SrBlock:
		return "<BLOCK>"
	case SrCommitmentHash:
		return "<COMMITMENT_HASH>"
	case SrBitmap:
		return "<BITMAP>"
	case SrCommitment:
		return "<COMMITMENT>"
	case SrSignature:
		return "<SIGNATURE>"
	case SrEndRound:
		return "<END_ROUND>"
	case SrAdvance:
		return "<ADVANCE>"
	default:
		return "Undifined subround"
	}
}

// PrintBlockCM method prints the <BLOCK> consensus messages
func (cns *Consensus) PrintBlockCM() {
<<<<<<< HEAD
	if !cns.IsNodeLeaderInCurrentRound(cns.selfPubKey) {
		log.Info("Step 1: Synchronized block")
	}
	log.Info("Step 1: SubroundId <BLOCK> has been finished")
=======
	if !cns.IsNodeLeaderInCurrentRound(cns.selfId) {
		cns.Log(fmt.Sprintf(cns.Chr.SyncTime().FormattedCurrentTime(cns.Chr.ClockOffset()) +
			"Step 1: Synchronized block"))
	}
	cns.Log(fmt.Sprintf(cns.Chr.SyncTime().FormattedCurrentTime(cns.Chr.ClockOffset()) +
		"Step 1: SubroundId <BLOCK> has been finished"))
>>>>>>> 857fea0e
}

// PrintCommitmentHashCM method prints the <COMMITMENT_HASH> consensus messages
func (cns *Consensus) PrintCommitmentHashCM() {
	n := cns.ComputeSize(SrCommitmentHash)
	if n == len(cns.consensusGroup) {
<<<<<<< HEAD
		log.Info("Step 2: Received all (%d from %d) commitment hashes", n, len(cns.consensusGroup))
	} else {
		log.Info("Step 2: Received %d from %d commitment hashes, which are enough", n, len(cns.consensusGroup))
	}
	log.Info("Step 2: SubroundId <COMMITMENT_HASH> has been finished")
=======
		cns.Log(fmt.Sprintf(cns.Chr.SyncTime().FormattedCurrentTime(cns.Chr.ClockOffset())+
			"Step 2: Received all (%d from %d) commitment hashes", n, len(cns.consensusGroup)))
	} else {
		cns.Log(fmt.Sprintf(cns.Chr.SyncTime().FormattedCurrentTime(cns.Chr.ClockOffset())+
			"Step 2: Received %d from %d commitment hashes, which are enough", n, len(cns.consensusGroup)))
	}
	cns.Log(fmt.Sprintf(cns.Chr.SyncTime().FormattedCurrentTime(cns.Chr.ClockOffset()) +
		"Step 2: SubroundId <COMMITMENT_HASH> has been finished"))
>>>>>>> 857fea0e
}

// PrintBitmapCM method prints the <BITMAP> consensus messages
func (cns *Consensus) PrintBitmapCM() {
<<<<<<< HEAD
	if !cns.IsNodeLeaderInCurrentRound(cns.selfPubKey) {
		msg := fmt.Sprintf(cns.Chr.SyncTime().FormatedCurrentTime(cns.Chr.ClockOffset())+
=======
	if !cns.IsNodeLeaderInCurrentRound(cns.selfId) {
		msg := fmt.Sprintf(cns.Chr.SyncTime().FormattedCurrentTime(cns.Chr.ClockOffset())+
>>>>>>> 857fea0e
			"Step 3: Received bitmap from leader, matching with my own, and it got %d from %d commitment hashes, which are enough",
			cns.ComputeSize(SrBitmap), len(cns.consensusGroup))

		if cns.IsValidatorInBitmap(cns.selfPubKey) {
			msg = fmt.Sprintf(msg+"%s", ", AND I WAS selected in this bitmap")
		} else {
			msg = fmt.Sprintf(msg+"%s", ", BUT I WAS NOT selected in this bitmap")
		}

		log.Info(msg)
	}
<<<<<<< HEAD
	log.Info("Step 3: SubroundId <BITMAP> has been finished")
=======
	cns.Log(fmt.Sprintf(cns.Chr.SyncTime().FormattedCurrentTime(cns.Chr.ClockOffset()) +
		"Step 3: SubroundId <BITMAP> has been finished"))
>>>>>>> 857fea0e
}

// PrintCommitmentCM method prints the <COMMITMENT> consensus messages
func (cns *Consensus) PrintCommitmentCM() {
<<<<<<< HEAD
	log.Info("Step 4: Received %d from %d commitments, which are matching with bitmap and are enough",
		cns.ComputeSize(SrCommitment), len(cns.consensusGroup))
	log.Info("Step 4: SubroundId <COMMITMENT> has been finished")
=======
	cns.Log(fmt.Sprintf(cns.Chr.SyncTime().FormattedCurrentTime(cns.Chr.ClockOffset())+
		"Step 4: Received %d from %d commitments, which are matching with bitmap and are enough",
		cns.ComputeSize(SrCommitment), len(cns.consensusGroup)))
	cns.Log(fmt.Sprintf(cns.Chr.SyncTime().FormattedCurrentTime(cns.Chr.ClockOffset()) +
		"Step 4: SubroundId <COMMITMENT> has been finished"))
>>>>>>> 857fea0e
}

// PrintSignatureCM method prints the <SIGNATURE> consensus messages
func (cns *Consensus) PrintSignatureCM() {
<<<<<<< HEAD
	log.Info("Step 5: Received %d from %d signatures, which are matching with bitmap and are enough",
		cns.ComputeSize(SrSignature), len(cns.consensusGroup))
	log.Info("Step 5: SubroundId <SIGNATURE> has been finished")
=======
	cns.Log(fmt.Sprintf(cns.Chr.SyncTime().FormattedCurrentTime(cns.Chr.ClockOffset())+
		"Step 5: Received %d from %d signatures, which are matching with bitmap and are enough",
		cns.ComputeSize(SrSignature), len(cns.consensusGroup)))
	cns.Log(fmt.Sprintf(cns.Chr.SyncTime().FormattedCurrentTime(cns.Chr.ClockOffset()) +
		"Step 5: SubroundId <SIGNATURE> has been finished"))
>>>>>>> 857fea0e
}<|MERGE_RESOLUTION|>--- conflicted
+++ resolved
@@ -16,8 +16,6 @@
 )
 
 var log = logger.NewDefaultLogger()
-
-//TODO: Split in multiple structs, with Single Responsibility
 
 const (
 	// SrStartRound defines ID of subround "Start round"
@@ -66,21 +64,13 @@
 
 // ConsensusData defines the data needed by spos to comunicate between nodes over network in all subrounds
 type ConsensusData struct {
-<<<<<<< HEAD
 	BlHeaderHash []byte
 	SubRoundData []byte
 	PubKey       []byte
 	Signature    []byte
 	MsgType      MessageType
 	TimeStamp    uint64
-=======
-	Data       []byte
-	PubKeys    [][]byte
-	Signature  []byte
-	MsgType    MessageType
-	TimeStamp  uint64
-	RoundIndex int32
->>>>>>> 857fea0e
+	RoundIndex   int32
 }
 
 // NewConsensusData creates a new ConsensusData object
@@ -95,21 +85,13 @@
 ) *ConsensusData {
 
 	return &ConsensusData{
-<<<<<<< HEAD
 		BlHeaderHash: blHeaderHash,
 		SubRoundData: subRoundData,
 		PubKey:       pubKey,
 		Signature:    sig,
 		MsgType:      msg,
 		TimeStamp:    tms,
-=======
-		Data:       dta,
-		PubKeys:    pks,
-		Signature:  sig,
-		MsgType:    msg,
-		TimeStamp:  tms,
-		RoundIndex: roundIndex,
->>>>>>> 857fea0e
+		RoundIndex:   roundIndex,
 	}
 }
 
@@ -141,13 +123,9 @@
 	pubKey          crypto.PublicKey
 	multiSigner     crypto.MultiSigner
 	// this is a pointer to a function which actually send the message from a node to the network
-<<<<<<< HEAD
-	OnSendMessage        func([]byte)
-	OnBroadcastHeader    func([]byte)
-	OnBroadcastBlockBody func([]byte)
-=======
-	SendMessage func(*ConsensusData)
->>>>>>> 857fea0e
+	SendMessage        func(consensus *ConsensusData)
+	BroadcastHeader    func([]byte)
+	BroadcastBlockBody func([]byte)
 }
 
 // NewConsensusWorker creates a new SPOSConsensusWorker object
@@ -362,22 +340,13 @@
 // (it is used as a handler function of the doSubroundJob pointer function declared in Subround struct,
 // from spos package)
 func (sposWorker *SPOSConsensusWorker) DoBlockJob() bool {
-<<<<<<< HEAD
-	if sposWorker.ShouldSynch() { // if node is not synchronized yet, it has to continue the bootstrapping mechanism
-		log.Info("Canceled round %d in subround %s",
-			sposWorker.Cns.Chr.Round().Index(), sposWorker.Cns.GetSubroundName(SrBlock))
-		sposWorker.Cns.Chr.SetSelfSubround(-1)
-		return false
-	}
-=======
 	// TODO: Unccomment ShouldSync check
 	//if sposWorker.ShouldSync() { // if node is not synchronized yet, it has to continue the bootstrapping mechanism
-	//	sposWorker.Log(fmt.Sprintf(sposWorker.GetFormatedTime()+"Canceled round %d in subround %s",
+	//	log.Info(fmt.Sprintf(sposWorker.GetFormatedTime()+"Canceled round %d in subround %s",
 	//	sposWorker.Cns.Chr.Round().Index(), sposWorker.Cns.GetSubroundName(SrBlock)))
 	//	sposWorker.Cns.Chr.SetSelfSubround(-1)
 	//	return false
 	//}
->>>>>>> 857fea0e
 
 	if sposWorker.Cns.Status(SrBlock) == SsFinished || // is subround Block already finished?
 		sposWorker.Cns.GetJobDone(sposWorker.Cns.SelfPubKey(), SrBlock) || // has been block already sent?
@@ -502,11 +471,7 @@
 	log.Info("Step 1: Sending block header")
 
 	sposWorker.Hdr = hdr
-<<<<<<< HEAD
 	sposWorker.Cns.Data = hdrHash
-=======
-	sposWorker.Cns.Data = sposWorker.Hdr.BlockBodyHash
->>>>>>> 857fea0e
 
 	return true
 }
@@ -570,11 +535,8 @@
 
 	dta := NewConsensusData(
 		sposWorker.Cns.Data,
-<<<<<<< HEAD
 		commitmentHash,
 		[]byte(sposWorker.Cns.SelfPubKey()),
-=======
->>>>>>> 857fea0e
 		nil,
 		MtCommitmentHash,
 		sposWorker.GetTime(),
@@ -625,14 +587,9 @@
 
 	dta := NewConsensusData(
 		sposWorker.Cns.Data,
-<<<<<<< HEAD
 		bitmap,
 		[]byte(sposWorker.Cns.SelfPubKey()),
 		nil,
-=======
-		pks,
-		[]byte(sposWorker.Cns.SelfId()),
->>>>>>> 857fea0e
 		MtBitmap,
 		sposWorker.GetTime(),
 		sposWorker.Cns.Chr.Round().Index())
@@ -684,11 +641,8 @@
 
 	dta := NewConsensusData(
 		sposWorker.Cns.Data,
-<<<<<<< HEAD
 		commitment,
 		[]byte(sposWorker.Cns.SelfPubKey()),
-=======
->>>>>>> 857fea0e
 		nil,
 		MtCommitment,
 		sposWorker.GetTime(),
@@ -737,11 +691,8 @@
 
 	dta := NewConsensusData(
 		sposWorker.Cns.Data,
-<<<<<<< HEAD
 		sigPart,
 		[]byte(sposWorker.Cns.SelfPubKey()),
-=======
->>>>>>> 857fea0e
 		nil,
 		MtSignature,
 		sposWorker.GetTime(),
@@ -758,8 +709,7 @@
 	return true
 }
 
-<<<<<<< HEAD
-func (sposWorker *SPOSConsensusWorker) genSignedConsensusData(cnsDta *ConsensusData) ([]byte, error) {
+func (sposWorker *SPOSConsensusWorker) genSignedConsensusData(cnsDta *ConsensusData) (*ConsensusData, error) {
 
 	message, err := sposWorker.marshalizer.Marshal(cnsDta)
 
@@ -774,15 +724,15 @@
 		return nil, err
 	}
 
-	// marshal message with signature
-	return sposWorker.marshalizer.Marshal(cnsDta)
+	// return signed consensus data
+	return cnsDta, nil
 
 }
 
 // SendConsensusMessage method send the message to the nodes which are in the validators group
 func (sposWorker *SPOSConsensusWorker) SendConsensusMessage(cnsDta *ConsensusData) bool {
 	// marshal message to sign
-	message, err := sposWorker.genSignedConsensusData(cnsDta)
+	signedCnsData, err := sposWorker.genSignedConsensusData(cnsDta)
 
 	if err != nil {
 		log.Error(err.Error())
@@ -790,18 +740,12 @@
 	}
 
 	// send message
-	if sposWorker.OnSendMessage == nil {
-		log.Error("OnSendMessage call back function is not set")
-=======
-// BroadcastMessage method send the message to the nodes which are in the validators group
-func (sposWorker *SPOSConsensusWorker) BroadcastMessage(cnsDta *ConsensusData) bool {
 	if sposWorker.SendMessage == nil {
-		sposWorker.Log(fmt.Sprintf(sposWorker.GetFormatedTime() + "SendMessage call back function is not set"))
->>>>>>> 857fea0e
-		return false
-	}
-
-	go sposWorker.SendMessage(cnsDta)
+		log.Error("SendMessage call back function is not set")
+		return false
+	}
+
+	go sposWorker.SendMessage(signedCnsData)
 
 	return true
 }
@@ -818,11 +762,11 @@
 	}
 
 	// send message
-	if sposWorker.OnBroadcastBlockBody == nil {
+	if sposWorker.BroadcastBlockBody == nil {
 		return ErrNilOnBroadcastTxBlockBody
 	}
 
-	go sposWorker.OnBroadcastBlockBody(message)
+	go sposWorker.BroadcastBlockBody(message)
 
 	return nil
 }
@@ -840,11 +784,11 @@
 	}
 
 	// send message
-	if sposWorker.OnBroadcastHeader == nil {
+	if sposWorker.BroadcastHeader == nil {
 		return ErrNilOnBroadcastHeader
 	}
 
-	go sposWorker.OnBroadcastHeader(message)
+	go sposWorker.BroadcastHeader(message)
 
 	return nil
 }
@@ -894,18 +838,14 @@
 }
 
 // ReceivedMessage method redirects the received message to the channel which should handle it
-<<<<<<< HEAD
-func (sposWorker *SPOSConsensusWorker) ReceivedMessage(cnsData *ConsensusData) {
+func (sposWorker *SPOSConsensusWorker) ReceivedMessage(name string, data interface{}, msgInfo *p2p.MessageInfo) {
+	cnsData := data.(*ConsensusData)
+
 	sigOK := sposWorker.checkSignature(cnsData)
-
 	if sigOK != nil {
 		return
 	}
 
-=======
-func (sposWorker *SPOSConsensusWorker) ReceivedMessage(name string, data interface{}, msgInfo *p2p.MessageInfo) {
-	cnsData := data.(*ConsensusData)
->>>>>>> 857fea0e
 	if ch, ok := sposWorker.ChRcvMsg[cnsData.MsgType]; ok {
 		ch <- cnsData
 	}
@@ -1039,7 +979,6 @@
 	log.Info("Step 1: Received block header")
 
 	sposWorker.Hdr = hdr
-<<<<<<< HEAD
 	sposWorker.Cns.Data = cnsDta.BlHeaderHash
 
 	if sposWorker.Blk != nil &&
@@ -1054,9 +993,6 @@
 		sposWorker.multiSigner.SetMessage(sposWorker.Cns.Data)
 		sposWorker.Cns.RoundConsensus.SetJobDone(node, SrBlock, true)
 	}
-=======
-	sposWorker.Cns.Data = sposWorker.Hdr.BlockBodyHash
->>>>>>> 857fea0e
 
 	return true
 }
@@ -1090,11 +1026,7 @@
 		!sposWorker.Cns.IsNodeInConsensusGroup(node) || // isn't node in the jobDone group?
 		sposWorker.Cns.RoundConsensus.GetJobDone(node, SrCommitmentHash) || // is commitment hash already received?
 		sposWorker.Cns.Data == nil || // is consensus data not set?
-<<<<<<< HEAD
 		!bytes.Equal(cnsDta.BlHeaderHash, sposWorker.Cns.Data) { // is this the consesnus data of this round?
-=======
-		!bytes.Equal(cnsDta.Data, sposWorker.Cns.Data) { // is this the consesnus data of this round?
->>>>>>> 857fea0e
 		return false
 	}
 
@@ -1124,7 +1056,8 @@
 	return true
 }
 
-func countBitmapFlags(bitmap []byte) uint16 {
+func
+countBitmapFlags(bitmap []byte) uint16 {
 	nbBytes := len(bitmap)
 	flags := 0
 	for i := 0; i < nbBytes; i++ {
@@ -1148,11 +1081,8 @@
 		!sposWorker.Cns.IsNodeLeaderInCurrentRound(node) || // is another node leader in this round?
 		sposWorker.Cns.RoundConsensus.GetJobDone(node, SrBitmap) || // is bitmap already received?
 		sposWorker.Cns.Data == nil || // is consensus data not set?
-<<<<<<< HEAD
+
 		!bytes.Equal(cnsDta.BlHeaderHash, sposWorker.Cns.Data) { // is this the consesnus data of this round?
-=======
-		!bytes.Equal(cnsDta.Data, sposWorker.Cns.Data) { // is this the consesnus data of this round?
->>>>>>> 857fea0e
 		return false
 	}
 
@@ -1194,7 +1124,6 @@
 		!sposWorker.Cns.IsValidatorInBitmap(node) || // isn't node in the bitmap group?
 		sposWorker.Cns.RoundConsensus.GetJobDone(node, SrCommitment) || // is commitment already received?
 		sposWorker.Cns.Data == nil || // is consensus data not set?
-<<<<<<< HEAD
 		!bytes.Equal(cnsDta.BlHeaderHash, sposWorker.Cns.Data) { // is this the consesnus data of this round?
 		return false
 	}
@@ -1217,9 +1146,6 @@
 	err = sposWorker.multiSigner.AddCommitment(uint16(index), cnsDta.SubRoundData)
 
 	if err != nil {
-=======
-		!bytes.Equal(cnsDta.Data, sposWorker.Cns.Data) { // is this the consesnus data of this round?
->>>>>>> 857fea0e
 		return false
 	}
 
@@ -1238,7 +1164,6 @@
 		!sposWorker.Cns.IsValidatorInBitmap(node) || // isn't node in the bitmap group?
 		sposWorker.Cns.RoundConsensus.GetJobDone(node, SrSignature) || // is signature already received?
 		sposWorker.Cns.Data == nil || // is consensus data not set?
-<<<<<<< HEAD
 		!bytes.Equal(cnsDta.BlHeaderHash, sposWorker.Cns.Data) { // is this the consesnus data of this round?
 		return false
 	}
@@ -1261,9 +1186,7 @@
 	err = sposWorker.multiSigner.AddSignPartial(uint16(index), cnsDta.SubRoundData)
 
 	if err != nil {
-=======
-		!bytes.Equal(cnsDta.Data, sposWorker.Cns.Data) { // is this the consesnus data of this round?
->>>>>>> 857fea0e
+
 		return false
 	}
 
@@ -1504,52 +1427,27 @@
 
 // PrintBlockCM method prints the <BLOCK> consensus messages
 func (cns *Consensus) PrintBlockCM() {
-<<<<<<< HEAD
 	if !cns.IsNodeLeaderInCurrentRound(cns.selfPubKey) {
 		log.Info("Step 1: Synchronized block")
 	}
 	log.Info("Step 1: SubroundId <BLOCK> has been finished")
-=======
-	if !cns.IsNodeLeaderInCurrentRound(cns.selfId) {
-		cns.Log(fmt.Sprintf(cns.Chr.SyncTime().FormattedCurrentTime(cns.Chr.ClockOffset()) +
-			"Step 1: Synchronized block"))
-	}
-	cns.Log(fmt.Sprintf(cns.Chr.SyncTime().FormattedCurrentTime(cns.Chr.ClockOffset()) +
-		"Step 1: SubroundId <BLOCK> has been finished"))
->>>>>>> 857fea0e
 }
 
 // PrintCommitmentHashCM method prints the <COMMITMENT_HASH> consensus messages
 func (cns *Consensus) PrintCommitmentHashCM() {
 	n := cns.ComputeSize(SrCommitmentHash)
 	if n == len(cns.consensusGroup) {
-<<<<<<< HEAD
 		log.Info("Step 2: Received all (%d from %d) commitment hashes", n, len(cns.consensusGroup))
 	} else {
 		log.Info("Step 2: Received %d from %d commitment hashes, which are enough", n, len(cns.consensusGroup))
 	}
 	log.Info("Step 2: SubroundId <COMMITMENT_HASH> has been finished")
-=======
-		cns.Log(fmt.Sprintf(cns.Chr.SyncTime().FormattedCurrentTime(cns.Chr.ClockOffset())+
-			"Step 2: Received all (%d from %d) commitment hashes", n, len(cns.consensusGroup)))
-	} else {
-		cns.Log(fmt.Sprintf(cns.Chr.SyncTime().FormattedCurrentTime(cns.Chr.ClockOffset())+
-			"Step 2: Received %d from %d commitment hashes, which are enough", n, len(cns.consensusGroup)))
-	}
-	cns.Log(fmt.Sprintf(cns.Chr.SyncTime().FormattedCurrentTime(cns.Chr.ClockOffset()) +
-		"Step 2: SubroundId <COMMITMENT_HASH> has been finished"))
->>>>>>> 857fea0e
 }
 
 // PrintBitmapCM method prints the <BITMAP> consensus messages
 func (cns *Consensus) PrintBitmapCM() {
-<<<<<<< HEAD
 	if !cns.IsNodeLeaderInCurrentRound(cns.selfPubKey) {
-		msg := fmt.Sprintf(cns.Chr.SyncTime().FormatedCurrentTime(cns.Chr.ClockOffset())+
-=======
-	if !cns.IsNodeLeaderInCurrentRound(cns.selfId) {
 		msg := fmt.Sprintf(cns.Chr.SyncTime().FormattedCurrentTime(cns.Chr.ClockOffset())+
->>>>>>> 857fea0e
 			"Step 3: Received bitmap from leader, matching with my own, and it got %d from %d commitment hashes, which are enough",
 			cns.ComputeSize(SrBitmap), len(cns.consensusGroup))
 
@@ -1561,40 +1459,19 @@
 
 		log.Info(msg)
 	}
-<<<<<<< HEAD
 	log.Info("Step 3: SubroundId <BITMAP> has been finished")
-=======
-	cns.Log(fmt.Sprintf(cns.Chr.SyncTime().FormattedCurrentTime(cns.Chr.ClockOffset()) +
-		"Step 3: SubroundId <BITMAP> has been finished"))
->>>>>>> 857fea0e
 }
 
 // PrintCommitmentCM method prints the <COMMITMENT> consensus messages
 func (cns *Consensus) PrintCommitmentCM() {
-<<<<<<< HEAD
 	log.Info("Step 4: Received %d from %d commitments, which are matching with bitmap and are enough",
 		cns.ComputeSize(SrCommitment), len(cns.consensusGroup))
 	log.Info("Step 4: SubroundId <COMMITMENT> has been finished")
-=======
-	cns.Log(fmt.Sprintf(cns.Chr.SyncTime().FormattedCurrentTime(cns.Chr.ClockOffset())+
-		"Step 4: Received %d from %d commitments, which are matching with bitmap and are enough",
-		cns.ComputeSize(SrCommitment), len(cns.consensusGroup)))
-	cns.Log(fmt.Sprintf(cns.Chr.SyncTime().FormattedCurrentTime(cns.Chr.ClockOffset()) +
-		"Step 4: SubroundId <COMMITMENT> has been finished"))
->>>>>>> 857fea0e
 }
 
 // PrintSignatureCM method prints the <SIGNATURE> consensus messages
 func (cns *Consensus) PrintSignatureCM() {
-<<<<<<< HEAD
 	log.Info("Step 5: Received %d from %d signatures, which are matching with bitmap and are enough",
 		cns.ComputeSize(SrSignature), len(cns.consensusGroup))
 	log.Info("Step 5: SubroundId <SIGNATURE> has been finished")
-=======
-	cns.Log(fmt.Sprintf(cns.Chr.SyncTime().FormattedCurrentTime(cns.Chr.ClockOffset())+
-		"Step 5: Received %d from %d signatures, which are matching with bitmap and are enough",
-		cns.ComputeSize(SrSignature), len(cns.consensusGroup)))
-	cns.Log(fmt.Sprintf(cns.Chr.SyncTime().FormattedCurrentTime(cns.Chr.ClockOffset()) +
-		"Step 5: SubroundId <SIGNATURE> has been finished"))
->>>>>>> 857fea0e
 }