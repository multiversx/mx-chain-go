--- conflicted
+++ resolved
@@ -8,7 +8,6 @@
 	"time"
 
 	"github.com/multiversx/mx-chain-core-go/core"
-	"github.com/stretchr/testify/assert"
 
 	"github.com/multiversx/mx-chain-go/consensus/mock"
 	"github.com/multiversx/mx-chain-go/consensus/spos"
@@ -17,11 +16,8 @@
 	"github.com/multiversx/mx-chain-go/testscommon/consensus"
 	"github.com/multiversx/mx-chain-go/testscommon/cryptoMocks"
 	"github.com/multiversx/mx-chain-go/testscommon/statusHandler"
-<<<<<<< HEAD
 	"github.com/stretchr/testify/assert"
 	"github.com/stretchr/testify/require"
-=======
->>>>>>> 90cfde77
 )
 
 var chainID = []byte("chain ID")
@@ -988,7 +984,7 @@
 
 		consensusState := initConsensusState()
 		ch := make(chan bool, 1)
-		container := mock.InitConsensusCore()
+		container := consensus.InitConsensusCore()
 
 		redundancyHandler := &mock.NodeRedundancyHandlerStub{
 			IsRedundancyNodeCalled: func() bool {
@@ -1024,7 +1020,7 @@
 
 		consensusState := initConsensusState()
 		ch := make(chan bool, 1)
-		container := mock.InitConsensusCore()
+		container := consensus.InitConsensusCore()
 
 		redundancyHandler := &mock.NodeRedundancyHandlerStub{
 			IsRedundancyNodeCalled: func() bool {
@@ -1060,7 +1056,7 @@
 
 		consensusState := initConsensusState()
 		ch := make(chan bool, 1)
-		container := mock.InitConsensusCore()
+		container := consensus.InitConsensusCore()
 
 		redundancyHandler := &mock.NodeRedundancyHandlerStub{
 			IsRedundancyNodeCalled: func() bool {
@@ -1105,7 +1101,7 @@
 		}
 		consensusState := internalInitConsensusStateWithKeysHandler(keysHandler)
 		ch := make(chan bool, 1)
-		container := mock.InitConsensusCore()
+		container := consensus.InitConsensusCore()
 
 		sr, _ := spos.NewSubround(
 			bls.SrStartRound,
@@ -1137,7 +1133,7 @@
 		}
 		consensusState := internalInitConsensusStateWithKeysHandler(keysHandler)
 		ch := make(chan bool, 1)
-		container := mock.InitConsensusCore()
+		container := consensus.InitConsensusCore()
 
 		sr, _ := spos.NewSubround(
 			bls.SrStartRound,
