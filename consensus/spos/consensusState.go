package spos

import (
	"bytes"
	"sync"
	"time"

	"github.com/multiversx/mx-chain-core-go/core"
	"github.com/multiversx/mx-chain-core-go/data"
	logger "github.com/multiversx/mx-chain-logger-go"

	"github.com/multiversx/mx-chain-go/consensus"
	"github.com/multiversx/mx-chain-go/p2p"
	"github.com/multiversx/mx-chain-go/sharding/nodesCoordinator"
)

var log = logger.GetOrCreate("consensus/spos")

// ConsensusState defines the data needed by spos to do the consensus in each round
type ConsensusState struct {
	// hold the data on which validators do the consensus (could be for example a hash of the block header
	// proposed by the leader)
	Data []byte

	body    data.BodyHandler
	mutBody sync.RWMutex

	header    data.HeaderHandler
	mutHeader sync.RWMutex

	receivedHeaders    []data.HeaderHandler
	mutReceivedHeaders sync.RWMutex

	receivedMessagesWithSignature    map[string]p2p.MessageP2P
	mutReceivedMessagesWithSignature sync.RWMutex

	roundIndex                  int64
	roundTimeStamp              time.Time
	roundCanceled               bool
<<<<<<< HEAD
	ExtendedCalled              bool
	WaitingAllSignaturesTimeOut bool
=======
	extendedCalled              bool
	waitingAllSignaturesTimeOut bool
>>>>>>> f2b2786b

	processingBlock    bool
	mutProcessingBlock sync.RWMutex

	*roundConsensus
	*roundThreshold
	*roundStatus

	mutState sync.RWMutex
}

// NewConsensusState creates a new ConsensusState object
func NewConsensusState(
	roundConsensus *roundConsensus,
	roundThreshold *roundThreshold,
	roundStatus *roundStatus,
) *ConsensusState {

	cns := ConsensusState{
		roundConsensus: roundConsensus,
		roundThreshold: roundThreshold,
		roundStatus:    roundStatus,
	}

	cns.ResetConsensusState()

	return &cns
}

// ResetConsensusRoundState method resets all the consensus round data (except messages received)
func (cns *ConsensusState) ResetConsensusRoundState() {
	cns.mutState.Lock()
	cns.roundCanceled = false
<<<<<<< HEAD
	cns.ExtendedCalled = false
	cns.WaitingAllSignaturesTimeOut = false
=======
	cns.extendedCalled = false
	cns.waitingAllSignaturesTimeOut = false
>>>>>>> f2b2786b
	cns.mutState.Unlock()

	cns.ResetRoundStatus()
	cns.ResetRoundState()
}

// ResetConsensusState method resets all the consensus data
func (cns *ConsensusState) ResetConsensusState() {
	cns.SetBody(nil)
	cns.SetHeader(nil)
	cns.Data = nil

	cns.initReceivedHeaders()
	cns.initReceivedMessagesWithSig()

	cns.ResetConsensusRoundState()
}

func (cns *ConsensusState) initReceivedHeaders() {
	cns.mutReceivedHeaders.Lock()
	cns.receivedHeaders = make([]data.HeaderHandler, 0)
	cns.mutReceivedHeaders.Unlock()
}

func (cns *ConsensusState) initReceivedMessagesWithSig() {
	cns.mutReceivedMessagesWithSignature.Lock()
	cns.receivedMessagesWithSignature = make(map[string]p2p.MessageP2P)
	cns.mutReceivedMessagesWithSignature.Unlock()
}

// AddReceivedHeader append the provided header to the inner received headers list
func (cns *ConsensusState) AddReceivedHeader(headerHandler data.HeaderHandler) {
	cns.mutReceivedHeaders.Lock()
	cns.receivedHeaders = append(cns.receivedHeaders, headerHandler)
	cns.mutReceivedHeaders.Unlock()
}

// GetReceivedHeaders returns the received headers list
func (cns *ConsensusState) GetReceivedHeaders() []data.HeaderHandler {
	cns.mutReceivedHeaders.RLock()
	receivedHeaders := cns.receivedHeaders
	cns.mutReceivedHeaders.RUnlock()

	return receivedHeaders
}

// AddMessageWithSignature will add the p2p message to received list of messages
func (cns *ConsensusState) AddMessageWithSignature(key string, message p2p.MessageP2P) {
	cns.mutReceivedMessagesWithSignature.Lock()
	cns.receivedMessagesWithSignature[key] = message
	cns.mutReceivedMessagesWithSignature.Unlock()
}

// GetMessageWithSignature will get the p2p message based on key
func (cns *ConsensusState) GetMessageWithSignature(key string) (p2p.MessageP2P, bool) {
	cns.mutReceivedMessagesWithSignature.RLock()
	defer cns.mutReceivedMessagesWithSignature.RUnlock()

	val, ok := cns.receivedMessagesWithSignature[key]
	return val, ok
}

// IsNodeLeaderInCurrentRound method checks if the given node is leader in the current round
func (cns *ConsensusState) IsNodeLeaderInCurrentRound(node string) bool {
	leader, err := cns.GetLeader()
	if err != nil {
		log.Debug("IsNodeLeaderInCurrentRound.GetLeader", "error", err.Error())
		return false
	}

	return leader == node
}

// GetLeader method gets the leader of the current round
func (cns *ConsensusState) GetLeader() (string, error) {
	if cns.ConsensusGroup() == nil {
		return "", ErrNilConsensusGroup
	}

	if len(cns.ConsensusGroup()) == 0 {
		return "", ErrEmptyConsensusGroup
	}

	return cns.Leader(), nil
}

// GetNextConsensusGroup gets the new consensus group for the current round based on current eligible list and a random
// source for the new selection
func (cns *ConsensusState) GetNextConsensusGroup(
	randomSource []byte,
	round uint64,
	shardId uint32,
	nodesCoordinator nodesCoordinator.NodesCoordinator,
	epoch uint32,
) (string, []string, error) {
	leader, validatorsGroup, err := nodesCoordinator.ComputeConsensusGroup(randomSource, round, shardId, epoch)
	if err != nil {
		log.Debug(
			"compute consensus group",
			"error", err.Error(),
			"randomSource", randomSource,
			"round", round,
			"shardId", shardId,
			"epoch", epoch,
		)
		return "", nil, err
	}

	consensusSize := len(validatorsGroup)
	newConsensusGroup := make([]string, consensusSize)

	for i := 0; i < consensusSize; i++ {
		newConsensusGroup[i] = string(validatorsGroup[i].PubKey())
	}

	return string(leader.PubKey()), newConsensusGroup, nil
}

// IsConsensusDataSet method returns true if the consensus data for the current round is set and false otherwise
func (cns *ConsensusState) IsConsensusDataSet() bool {
	isConsensusDataSet := cns.Data != nil

	return isConsensusDataSet
}

// IsConsensusDataEqual method returns true if the consensus data for the current round is the same with the given
// one and false otherwise
func (cns *ConsensusState) IsConsensusDataEqual(data []byte) bool {
	isConsensusDataEqual := bytes.Equal(cns.Data, data)

	return isConsensusDataEqual
}

// IsJobDone method returns true if the node job for the current subround is done and false otherwise
func (cns *ConsensusState) IsJobDone(node string, currentSubroundId int) bool {
	jobDone, err := cns.JobDone(node, currentSubroundId)
	if err != nil {
		log.Debug("JobDone", "error", err.Error())
		return false
	}

	return jobDone
}

// IsSubroundFinished method returns true if the current subround is finished and false otherwise
func (cns *ConsensusState) IsSubroundFinished(subroundID int) bool {
	isSubroundFinished := cns.Status(subroundID) == SsFinished

	return isSubroundFinished
}

// IsNodeSelf method returns true if the message is received from itself and false otherwise
func (cns *ConsensusState) IsNodeSelf(node string) bool {
	isNodeSelf := node == cns.SelfPubKey()

	return isNodeSelf
}

// IsBlockBodyAlreadyReceived method returns true if block body is already received and false otherwise
func (cns *ConsensusState) IsBlockBodyAlreadyReceived() bool {
	isBlockBodyAlreadyReceived := cns.GetBody() != nil

	return isBlockBodyAlreadyReceived
}

// IsHeaderAlreadyReceived method returns true if header is already received and false otherwise
func (cns *ConsensusState) IsHeaderAlreadyReceived() bool {
	isHeaderAlreadyReceived := cns.GetHeader() != nil

	return isHeaderAlreadyReceived
}

// CanDoSubroundJob method returns true if the job of the subround can be done and false otherwise
func (cns *ConsensusState) CanDoSubroundJob(currentSubroundId int) bool {
	if !cns.IsConsensusDataSet() {
		return false
	}

	if cns.IsSelfJobDone(currentSubroundId) {
		return false
	}

	if cns.IsSubroundFinished(currentSubroundId) {
		return false
	}

	return true
}

// CanProcessReceivedMessage method returns true if the message received can be processed and false otherwise
func (cns *ConsensusState) CanProcessReceivedMessage(cnsDta *consensus.Message, currentRoundIndex int64,
	currentSubroundId int) bool {
	if cns.IsNodeSelf(string(cnsDta.PubKey)) {
		return false
	}

	if currentRoundIndex != cnsDta.RoundIndex {
		return false
	}

	if cns.IsJobDone(string(cnsDta.PubKey), currentSubroundId) {
		return false
	}

	if cns.IsSubroundFinished(currentSubroundId) {
		return false
	}

	return true
}

// GenerateBitmap method generates a bitmap, for a given subround, in which each node will be marked with 1
// if its job has been done
func (cns *ConsensusState) GenerateBitmap(subroundId int) []byte {
	// generate bitmap according to set commitment hashes
	sizeConsensus := len(cns.ConsensusGroup())

	bitmapSize := sizeConsensus / 8
	if sizeConsensus%8 != 0 {
		bitmapSize++
	}
	bitmap := make([]byte, bitmapSize)

	for i := 0; i < sizeConsensus; i++ {
		pubKey := cns.ConsensusGroup()[i]
		isJobDone, err := cns.JobDone(pubKey, subroundId)
		if err != nil {
			log.Debug("JobDone", "error", err.Error())
			continue
		}

		if isJobDone {
			bitmap[i/8] |= 1 << (uint16(i) % 8)
		}
	}

	return bitmap
}

// ProcessingBlock gets the state of block processing
func (cns *ConsensusState) ProcessingBlock() bool {
	cns.mutProcessingBlock.RLock()
	processingBlock := cns.processingBlock
	cns.mutProcessingBlock.RUnlock()
	return processingBlock
}

// SetProcessingBlock sets the state of block processing
func (cns *ConsensusState) SetProcessingBlock(processingBlock bool) {
	cns.mutProcessingBlock.Lock()
	cns.processingBlock = processingBlock
	cns.mutProcessingBlock.Unlock()
}

// GetData gets the Data of the consensusState
func (cns *ConsensusState) GetData() []byte {
	return cns.Data
}

// SetData sets the Data of the consensusState
func (cns *ConsensusState) SetData(data []byte) {
	cns.Data = data
}

// IsMultiKeyLeaderInCurrentRound method checks if one of the nodes which are controlled by this instance
// is leader in the current round
func (cns *ConsensusState) IsMultiKeyLeaderInCurrentRound() bool {
	leader, err := cns.GetLeader()
	if err != nil {
		log.Debug("IsMultiKeyLeaderInCurrentRound.GetLeader", "error", err.Error())
		return false
	}

	return cns.IsKeyManagedBySelf([]byte(leader))
}

// IsLeaderJobDone method returns true if the leader job for the current subround is done and false otherwise
func (cns *ConsensusState) IsLeaderJobDone(currentSubroundId int) bool {
	leader, err := cns.GetLeader()
	if err != nil {
		log.Debug("GetLeader", "error", err.Error())
		return false
	}

	return cns.IsJobDone(leader, currentSubroundId)
}

// IsMultiKeyJobDone method returns true if all the nodes controlled by this instance finished the current job for
// the current subround and false otherwise
func (cns *ConsensusState) IsMultiKeyJobDone(currentSubroundId int) bool {
	for _, validator := range cns.ConsensusGroup() {
		if !cns.keysHandler.IsKeyManagedByCurrentNode([]byte(validator)) {
			continue
		}

		if !cns.IsJobDone(validator, currentSubroundId) {
			return false
		}
	}

	return true
}

// IsSelfJobDone method returns true if self job for the current subround is done and false otherwise
func (cns *ConsensusState) IsSelfJobDone(currentSubroundID int) bool {
	selfJobDone := true
	if cns.IsNodeInConsensusGroup(cns.SelfPubKey()) {
		selfJobDone = cns.IsJobDone(cns.SelfPubKey(), currentSubroundID)
	}

	multiKeyJobDone := true
	if cns.IsMultiKeyInConsensusGroup() {
		multiKeyJobDone = cns.IsMultiKeyJobDone(currentSubroundID)
	}

	return selfJobDone && multiKeyJobDone
}

// GetMultikeyRedundancyStepInReason returns the reason if the current node stepped in as a multikey redundancy node
func (cns *ConsensusState) GetMultikeyRedundancyStepInReason() string {
	return cns.keysHandler.GetRedundancyStepInReason()
}

// ResetRoundsWithoutReceivedMessages will reset the rounds received without a message for a specified public key by
// providing also the peer ID from the received message
func (cns *ConsensusState) ResetRoundsWithoutReceivedMessages(pkBytes []byte, pid core.PeerID) {
	cns.keysHandler.ResetRoundsWithoutReceivedMessages(pkBytes, pid)
}

// GetRoundCanceled returns the state of the current round
func (cns *ConsensusState) GetRoundCanceled() bool {
	cns.mutState.RLock()
	defer cns.mutState.RUnlock()

	return cns.roundCanceled
}

// SetRoundCanceled sets the state of the current round
func (cns *ConsensusState) SetRoundCanceled(roundCanceled bool) {
	cns.mutState.Lock()
	defer cns.mutState.Unlock()

	cns.roundCanceled = roundCanceled
}

// GetRoundIndex returns the index of the current round
func (cns *ConsensusState) GetRoundIndex() int64 {
	cns.mutState.RLock()
	defer cns.mutState.RUnlock()

	return cns.roundIndex
}

// SetRoundIndex sets the index of the current round
func (cns *ConsensusState) SetRoundIndex(roundIndex int64) {
	cns.mutState.Lock()
	defer cns.mutState.Unlock()

	cns.roundIndex = roundIndex
}

// GetRoundTimeStamp returns the time stamp of the current round
func (cns *ConsensusState) GetRoundTimeStamp() time.Time {
	cns.mutState.RLock()
	defer cns.mutState.RUnlock()

	return cns.roundTimeStamp
}

// SetRoundTimeStamp sets the time stamp of the current round
func (cns *ConsensusState) SetRoundTimeStamp(roundTimeStamp time.Time) {
	cns.mutState.Lock()
	defer cns.mutState.Unlock()

	cns.roundTimeStamp = roundTimeStamp
}

// GetExtendedCalled returns the state of the extended called
func (cns *ConsensusState) GetExtendedCalled() bool {
	cns.mutState.RLock()
	defer cns.mutState.RUnlock()

<<<<<<< HEAD
	return cns.ExtendedCalled
=======
	return cns.extendedCalled
>>>>>>> f2b2786b
}

// SetExtendedCalled sets the state of the extended called
func (cns *ConsensusState) SetExtendedCalled(extendedCalled bool) {
	cns.mutState.Lock()
	defer cns.mutState.Unlock()

<<<<<<< HEAD
	cns.ExtendedCalled = extendedCalled
=======
	cns.extendedCalled = extendedCalled
>>>>>>> f2b2786b
}

// GetBody returns the body of the current round
func (cns *ConsensusState) GetBody() data.BodyHandler {
	cns.mutBody.RLock()
	defer cns.mutBody.RUnlock()

	return cns.body
}

// SetBody sets the body of the current round
func (cns *ConsensusState) SetBody(body data.BodyHandler) {
	cns.mutBody.Lock()
	defer cns.mutBody.Unlock()

	cns.body = body
}

// GetHeader returns the header of the current round
func (cns *ConsensusState) GetHeader() data.HeaderHandler {
	cns.mutHeader.RLock()
	defer cns.mutHeader.RUnlock()

	return cns.header
}

// SetHeader sets the header of the current round
func (cns *ConsensusState) SetHeader(header data.HeaderHandler) {
	cns.mutHeader.Lock()
	defer cns.mutHeader.Unlock()

	cns.header = header
}

// GetWaitingAllSignaturesTimeOut returns the state of the waiting all signatures time out
func (cns *ConsensusState) GetWaitingAllSignaturesTimeOut() bool {
	cns.mutState.RLock()
	defer cns.mutState.RUnlock()

	return cns.waitingAllSignaturesTimeOut
}

// SetWaitingAllSignaturesTimeOut sets the state of the waiting all signatures time out
func (cns *ConsensusState) SetWaitingAllSignaturesTimeOut(waitingAllSignaturesTimeOut bool) {
	cns.mutState.Lock()
	defer cns.mutState.Unlock()

	cns.waitingAllSignaturesTimeOut = waitingAllSignaturesTimeOut
}

// IsInterfaceNil returns true if there is no value under the interface
func (cns *ConsensusState) IsInterfaceNil() bool {
	return cns == nil
}<|MERGE_RESOLUTION|>--- conflicted
+++ resolved
@@ -37,13 +37,8 @@
 	roundIndex                  int64
 	roundTimeStamp              time.Time
 	roundCanceled               bool
-<<<<<<< HEAD
-	ExtendedCalled              bool
-	WaitingAllSignaturesTimeOut bool
-=======
 	extendedCalled              bool
 	waitingAllSignaturesTimeOut bool
->>>>>>> f2b2786b
 
 	processingBlock    bool
 	mutProcessingBlock sync.RWMutex
@@ -77,13 +72,8 @@
 func (cns *ConsensusState) ResetConsensusRoundState() {
 	cns.mutState.Lock()
 	cns.roundCanceled = false
-<<<<<<< HEAD
-	cns.ExtendedCalled = false
-	cns.WaitingAllSignaturesTimeOut = false
-=======
 	cns.extendedCalled = false
 	cns.waitingAllSignaturesTimeOut = false
->>>>>>> f2b2786b
 	cns.mutState.Unlock()
 
 	cns.ResetRoundStatus()
@@ -466,11 +456,7 @@
 	cns.mutState.RLock()
 	defer cns.mutState.RUnlock()
 
-<<<<<<< HEAD
-	return cns.ExtendedCalled
-=======
 	return cns.extendedCalled
->>>>>>> f2b2786b
 }
 
 // SetExtendedCalled sets the state of the extended called
@@ -478,11 +464,7 @@
 	cns.mutState.Lock()
 	defer cns.mutState.Unlock()
 
-<<<<<<< HEAD
-	cns.ExtendedCalled = extendedCalled
-=======
 	cns.extendedCalled = extendedCalled
->>>>>>> f2b2786b
 }
 
 // GetBody returns the body of the current round
