--- conflicted
+++ resolved
@@ -101,25 +101,6 @@
 	}
 
 	wrk := Worker{
-<<<<<<< HEAD
-		consensusService:   		consensusService,
-		blockChain:         		blockChain,
-		blockProcessor:     		blockProcessor,
-		bootstrapper:       		bootstrapper,
-		broadcastMessenger: 		broadcastMessenger,
-		consensusState:     		consensusState,
-		forkDetector:       		forkDetector,
-		keyGenerator:       		keyGenerator,
-		marshalizer:        		marshalizer,
-		rounder:            		rounder,
-		shardCoordinator:   		shardCoordinator,
-		singleSigner:       		singleSigner,
-		syncTimer:          		syncTimer,
-		headerSigVerifier:  		headerSigVerifier,
-		chainID:            		chainID,
-		networkShardingCollector:	networkShardingCollector,
-		checkSigChan:             	make(chan struct{}, 1),
-=======
 		consensusService:   consensusService,
 		blockChain:         blockChain,
 		blockProcessor:     blockProcessor,
@@ -136,7 +117,7 @@
 		headerSigVerifier:  headerSigVerifier,
 		chainID:            chainID,
 		appStatusHandler:   statusHandler.NewNilStatusHandler(),
->>>>>>> 6ccf18ca
+		networkShardingCollector:	networkShardingCollector,
 	}
 
 	wrk.executeMessageChannel = make(chan *consensus.Message)
@@ -328,8 +309,6 @@
 		"round", cnsDta.RoundIndex,
 	)
 
-	go wrk.updateNetworkShardingVals(message, cnsDta)
-
 	senderOK := wrk.consensusState.IsNodeInEligibleList(string(cnsDta.PubKey))
 	if !senderOK {
 		return fmt.Errorf("%w : node with public key %s is not in eligible list",
@@ -355,6 +334,8 @@
 			sigVerifErr.Error())
 	}
 
+	go wrk.updateNetworkShardingVals(message, cnsDta)
+
 	isMessageWithBlockHeader := wrk.consensusService.IsMessageWithBlockHeader(msgType)
 	isMessageWithBlockBodyAndHeader := wrk.consensusService.IsMessageWithBlockBodyAndHeader(msgType)
 	if isMessageWithBlockHeader || isMessageWithBlockBodyAndHeader {
@@ -423,26 +404,6 @@
 	return nil
 }
 
-<<<<<<< HEAD
-func (wrk *Worker) updateNetworkShardingVals(message p2p.MessageP2P, cnsMsg *consensus.Message) {
-	select {
-	case wrk.checkSigChan <- struct{}{}:
-	default:
-		return
-	}
-
-	defer func() {
-		<-wrk.checkSigChan
-	}()
-
-	sigVerifErr := wrk.checkSignature(cnsMsg)
-	if sigVerifErr != nil {
-		return
-	}
-
-	wrk.networkShardingCollector.UpdatePeerIdPublicKey(message.Peer(), cnsMsg.PubKey)
-	wrk.networkShardingCollector.UpdatePublicKeyShardId(cnsMsg.PubKey, wrk.shardCoordinator.SelfId())
-=======
 func (wrk *Worker) processReceivedHeaderMetric(cnsDta *consensus.Message) {
 	if !wrk.consensusState.IsNodeLeaderInCurrentRound(string(cnsDta.PubKey)) {
 		return
@@ -451,7 +412,11 @@
 	sinceRoundStart := time.Since(wrk.rounder.TimeStamp())
 	percent := sinceRoundStart * 100 / wrk.rounder.TimeDuration()
 	wrk.appStatusHandler.SetUInt64Value(core.MetricReceivedProposedBlock, uint64(percent))
->>>>>>> 6ccf18ca
+}
+
+func (wrk *Worker) updateNetworkShardingVals(message p2p.MessageP2P, cnsMsg *consensus.Message) {
+	wrk.networkShardingCollector.UpdatePeerIdPublicKey(message.Peer(), cnsMsg.PubKey)
+	wrk.networkShardingCollector.UpdatePublicKeyShardId(cnsMsg.PubKey, wrk.shardCoordinator.SelfId())
 }
 
 func (wrk *Worker) checkSelfState(cnsDta *consensus.Message) error {
