package spos

import (
	"context"
	"encoding/hex"
	"errors"
	"fmt"
	"strconv"
	"sync"
	"time"

	"github.com/ElrondNetwork/elrond-go-core/core"
	"github.com/ElrondNetwork/elrond-go-core/core/check"
	"github.com/ElrondNetwork/elrond-go-core/core/closing"
	"github.com/ElrondNetwork/elrond-go-core/data"
	"github.com/ElrondNetwork/elrond-go-core/data/block"
	"github.com/ElrondNetwork/elrond-go-core/hashing"
	"github.com/ElrondNetwork/elrond-go-core/marshal"
	crypto "github.com/ElrondNetwork/elrond-go-crypto"
	"github.com/ElrondNetwork/elrond-go/common"
	"github.com/ElrondNetwork/elrond-go/consensus"
	errorsErd "github.com/ElrondNetwork/elrond-go/errors"
	"github.com/ElrondNetwork/elrond-go/ntp"
	"github.com/ElrondNetwork/elrond-go/p2p"
	"github.com/ElrondNetwork/elrond-go/process"
	"github.com/ElrondNetwork/elrond-go/sharding"
	"github.com/ElrondNetwork/elrond-go/sharding/nodesCoordinator"
)

var _ closing.Closer = (*Worker)(nil)

// sleepTime defines the time in milliseconds between each iteration made in checkChannels method
const sleepTime = 5 * time.Millisecond

// Worker defines the data needed by spos to communicate between nodes which are in the validators group
type Worker struct {
	consensusService        ConsensusService
	blockChain              data.ChainHandler
	blockProcessor          process.BlockProcessor
	scheduledProcessor      consensus.ScheduledProcessor
	bootstrapper            process.Bootstrapper
	broadcastMessenger      consensus.BroadcastMessenger
	consensusState          *ConsensusState
	forkDetector            process.ForkDetector
	marshalizer             marshal.Marshalizer
	hasher                  hashing.Hasher
	roundHandler            consensus.RoundHandler
	shardCoordinator        sharding.Coordinator
	peerSignatureHandler    crypto.PeerSignatureHandler
	syncTimer               ntp.SyncTimer
	headerSigVerifier       HeaderSigVerifier
	headerIntegrityVerifier process.HeaderIntegrityVerifier
	appStatusHandler        core.AppStatusHandler

	receivedMessages      map[consensus.MessageType][]*consensus.Message
	receivedMessagesCalls map[consensus.MessageType]func(ctx context.Context, msg *consensus.Message) bool

	executeMessageChannel        chan *consensus.Message
	consensusStateChangedChannel chan bool

	mutReceivedMessages      sync.RWMutex
	mutReceivedMessagesCalls sync.RWMutex

	mapDisplayHashConsensusMessage map[string][]*consensus.Message
	mutDisplayHashConsensusMessage sync.RWMutex

	receivedHeadersHandlers   []func(headerHandler data.HeaderHandler)
	mutReceivedHeadersHandler sync.RWMutex

	antifloodHandler consensus.P2PAntifloodHandler
	poolAdder        PoolAdder

	cancelFunc                func()
	consensusMessageValidator *consensusMessageValidator
	nodeRedundancyHandler     consensus.NodeRedundancyHandler
	closer                    core.SafeCloser
}

// WorkerArgs holds the consensus worker arguments
type WorkerArgs struct {
	ConsensusService        ConsensusService
	BlockChain              data.ChainHandler
	BlockProcessor          process.BlockProcessor
	ScheduledProcessor      consensus.ScheduledProcessor
	Bootstrapper            process.Bootstrapper
	BroadcastMessenger      consensus.BroadcastMessenger
	ConsensusState          *ConsensusState
	ForkDetector            process.ForkDetector
	Marshalizer             marshal.Marshalizer
	Hasher                  hashing.Hasher
	RoundHandler            consensus.RoundHandler
	ShardCoordinator        sharding.Coordinator
	PeerSignatureHandler    crypto.PeerSignatureHandler
	SyncTimer               ntp.SyncTimer
	HeaderSigVerifier       HeaderSigVerifier
	HeaderIntegrityVerifier process.HeaderIntegrityVerifier
	ChainID                 []byte
	AntifloodHandler        consensus.P2PAntifloodHandler
	PoolAdder               PoolAdder
	SignatureSize           int
	PublicKeySize           int
	AppStatusHandler        core.AppStatusHandler
	NodeRedundancyHandler   consensus.NodeRedundancyHandler
}

// NewWorker creates a new Worker object
func NewWorker(args *WorkerArgs) (*Worker, error) {
	err := checkNewWorkerParams(args)
	if err != nil {
		return nil, err
	}

	argsConsensusMessageValidator := &ArgsConsensusMessageValidator{
		ConsensusState:       args.ConsensusState,
		ConsensusService:     args.ConsensusService,
		PeerSignatureHandler: args.PeerSignatureHandler,
		SignatureSize:        args.SignatureSize,
		PublicKeySize:        args.PublicKeySize,
		HasherSize:           args.Hasher.Size(),
		ChainID:              args.ChainID,
	}

	consensusMessageValidatorObj, err := NewConsensusMessageValidator(argsConsensusMessageValidator)
	if err != nil {
		return nil, err
	}

	wrk := Worker{
		consensusService:        args.ConsensusService,
		blockChain:              args.BlockChain,
		blockProcessor:          args.BlockProcessor,
		scheduledProcessor:      args.ScheduledProcessor,
		bootstrapper:            args.Bootstrapper,
		broadcastMessenger:      args.BroadcastMessenger,
		consensusState:          args.ConsensusState,
		forkDetector:            args.ForkDetector,
		marshalizer:             args.Marshalizer,
		hasher:                  args.Hasher,
		roundHandler:            args.RoundHandler,
		shardCoordinator:        args.ShardCoordinator,
		peerSignatureHandler:    args.PeerSignatureHandler,
		syncTimer:               args.SyncTimer,
		headerSigVerifier:       args.HeaderSigVerifier,
		headerIntegrityVerifier: args.HeaderIntegrityVerifier,
		appStatusHandler:        args.AppStatusHandler,
		antifloodHandler:        args.AntifloodHandler,
		poolAdder:               args.PoolAdder,
		nodeRedundancyHandler:   args.NodeRedundancyHandler,
		closer:                  closing.NewSafeChanCloser(),
	}

	wrk.consensusMessageValidator = consensusMessageValidatorObj
	wrk.executeMessageChannel = make(chan *consensus.Message)
	wrk.receivedMessagesCalls = make(map[consensus.MessageType]func(context.Context, *consensus.Message) bool)
	wrk.receivedHeadersHandlers = make([]func(data.HeaderHandler), 0)
	wrk.consensusStateChangedChannel = make(chan bool, 1)
	wrk.bootstrapper.AddSyncStateListener(wrk.receivedSyncState)
	wrk.initReceivedMessages()

	// set the limit for the antiflood handler
	topic := GetConsensusTopicID(args.ShardCoordinator)
	maxMessagesInARoundPerPeer := wrk.consensusService.GetMaxMessagesInARoundPerPeer()
	wrk.antifloodHandler.SetMaxMessagesForTopic(topic, maxMessagesInARoundPerPeer)

	wrk.mapDisplayHashConsensusMessage = make(map[string][]*consensus.Message)

	return &wrk, nil
}

// StartWorking actually starts the consensus working mechanism
func (wrk *Worker) StartWorking() {
	var ctx context.Context
	ctx, wrk.cancelFunc = context.WithCancel(context.Background())
	go wrk.checkChannels(ctx)
}

func checkNewWorkerParams(args *WorkerArgs) error {
	if args == nil {
		return ErrNilWorkerArgs
	}
	if check.IfNil(args.ConsensusService) {
		return ErrNilConsensusService
	}
	if check.IfNil(args.BlockChain) {
		return ErrNilBlockChain
	}
	if check.IfNil(args.BlockProcessor) {
		return ErrNilBlockProcessor
	}
	if check.IfNil(args.ScheduledProcessor) {
		return ErrNilScheduledProcessor
	}
	if check.IfNil(args.Bootstrapper) {
		return ErrNilBootstrapper
	}
	if check.IfNil(args.BroadcastMessenger) {
		return ErrNilBroadcastMessenger
	}
	if args.ConsensusState == nil {
		return ErrNilConsensusState
	}
	if check.IfNil(args.ForkDetector) {
		return ErrNilForkDetector
	}
	if check.IfNil(args.Marshalizer) {
		return ErrNilMarshalizer
	}
	if check.IfNil(args.Hasher) {
		return ErrNilHasher
	}
	if check.IfNil(args.RoundHandler) {
		return ErrNilRoundHandler
	}
	if check.IfNil(args.ShardCoordinator) {
		return ErrNilShardCoordinator
	}
	if check.IfNil(args.PeerSignatureHandler) {
		return ErrNilPeerSignatureHandler
	}
	if check.IfNil(args.SyncTimer) {
		return ErrNilSyncTimer
	}
	if check.IfNil(args.HeaderSigVerifier) {
		return ErrNilHeaderSigVerifier
	}
	if check.IfNil(args.HeaderIntegrityVerifier) {
		return ErrNilHeaderIntegrityVerifier
	}
	if len(args.ChainID) == 0 {
		return ErrInvalidChainID
	}
	if check.IfNil(args.AntifloodHandler) {
		return ErrNilAntifloodHandler
	}
	if check.IfNil(args.PoolAdder) {
		return ErrNilPoolAdder
	}
	if check.IfNil(args.AppStatusHandler) {
		return ErrNilAppStatusHandler
	}
	if check.IfNil(args.NodeRedundancyHandler) {
		return ErrNilNodeRedundancyHandler
	}

	return nil
}

func (wrk *Worker) receivedSyncState(isNodeSynchronized bool) {
	if isNodeSynchronized {
		select {
		case wrk.consensusStateChangedChannel <- true:
		default:
		}
	}
}

// ReceivedHeader process the received header, calling each received header handler registered in worker instance
func (wrk *Worker) ReceivedHeader(headerHandler data.HeaderHandler, _ []byte) {
	isHeaderForOtherShard := headerHandler.GetShardID() != wrk.shardCoordinator.SelfId()
	isHeaderForOtherRound := int64(headerHandler.GetRound()) != wrk.roundHandler.Index()
	headerCanNotBeProcessed := isHeaderForOtherShard || isHeaderForOtherRound
	if headerCanNotBeProcessed {
		return
	}

	wrk.mutReceivedHeadersHandler.RLock()
	for _, handler := range wrk.receivedHeadersHandlers {
		handler(headerHandler)
	}
	wrk.mutReceivedHeadersHandler.RUnlock()

	select {
	case wrk.consensusStateChangedChannel <- true:
	default:
	}
}

// AddReceivedHeaderHandler adds a new handler function for a received header
func (wrk *Worker) AddReceivedHeaderHandler(handler func(data.HeaderHandler)) {
	wrk.mutReceivedHeadersHandler.Lock()
	wrk.receivedHeadersHandlers = append(wrk.receivedHeadersHandlers, handler)
	wrk.mutReceivedHeadersHandler.Unlock()
}

func (wrk *Worker) initReceivedMessages() {
	wrk.mutReceivedMessages.Lock()
	wrk.receivedMessages = wrk.consensusService.InitReceivedMessages()
	wrk.mutReceivedMessages.Unlock()
}

// AddReceivedMessageCall adds a new handler function for a received messege type
func (wrk *Worker) AddReceivedMessageCall(messageType consensus.MessageType, receivedMessageCall func(ctx context.Context, cnsDta *consensus.Message) bool) {
	wrk.mutReceivedMessagesCalls.Lock()
	wrk.receivedMessagesCalls[messageType] = receivedMessageCall
	wrk.mutReceivedMessagesCalls.Unlock()
}

// RemoveAllReceivedMessagesCalls removes all the functions handlers
func (wrk *Worker) RemoveAllReceivedMessagesCalls() {
	wrk.mutReceivedMessagesCalls.Lock()
	wrk.receivedMessagesCalls = make(map[consensus.MessageType]func(context.Context, *consensus.Message) bool)
	wrk.mutReceivedMessagesCalls.Unlock()
}

func (wrk *Worker) getCleanedList(cnsDataList []*consensus.Message) []*consensus.Message {
	cleanedCnsDataList := make([]*consensus.Message, 0)

	for i := 0; i < len(cnsDataList); i++ {
		if cnsDataList[i] == nil {
			continue
		}

		if wrk.roundHandler.Index() > cnsDataList[i].RoundIndex {
			continue
		}

		cleanedCnsDataList = append(cleanedCnsDataList, cnsDataList[i])
	}

	return cleanedCnsDataList
}

// ProcessReceivedMessage method redirects the received message to the channel which should handle it
func (wrk *Worker) ProcessReceivedMessage(message p2p.MessageP2P, fromConnectedPeer core.PeerID) error {
	if check.IfNil(message) {
		return ErrNilMessage
	}
	if message.Data() == nil {
		return ErrNilDataToProcess
	}

	topic := GetConsensusTopicID(wrk.shardCoordinator)
	err := wrk.antifloodHandler.CanProcessMessagesOnTopic(message.Peer(), topic, 1, uint64(len(message.Data())), message.SeqNo())
	if err != nil {
		return err
	}

	defer func() {
		if wrk.shouldBlacklistPeer(err) {
			// this situation is so severe that we have to black list both the message originator and the connected peer
			// that disseminated this message.

			reason := fmt.Sprintf("blacklisted due to invalid consensus message: %s", err.Error())
			wrk.antifloodHandler.BlacklistPeer(message.Peer(), reason, common.InvalidMessageBlacklistDuration)
			wrk.antifloodHandler.BlacklistPeer(fromConnectedPeer, reason, common.InvalidMessageBlacklistDuration)
		}
	}()

	cnsMsg := &consensus.Message{}
	err = wrk.marshalizer.Unmarshal(cnsMsg, message.Data())
	if err != nil {
		return err
	}

	if wrk.nodeRedundancyHandler.IsRedundancyNode() {
		wrk.nodeRedundancyHandler.ResetInactivityIfNeeded(
			wrk.consensusState.SelfPubKey(),
			string(cnsMsg.PubKey),
			message.Peer(),
		)
	}

	msgType := consensus.MessageType(cnsMsg.MsgType)

	log.Trace("received message from consensus topic",
		"msg type", wrk.consensusService.GetStringValue(msgType),
		"from", cnsMsg.PubKey,
		"header hash", cnsMsg.BlockHeaderHash,
		"round", cnsMsg.RoundIndex,
		"size", len(message.Data()),
	)

	err = wrk.consensusMessageValidator.checkConsensusMessageValidity(cnsMsg, message.Peer())
	if err != nil {
		return err
	}

	isMessageWithBlockBody := wrk.consensusService.IsMessageWithBlockBody(msgType)
	isMessageWithBlockHeader := wrk.consensusService.IsMessageWithBlockHeader(msgType)
	isMessageWithBlockBodyAndHeader := wrk.consensusService.IsMessageWithBlockBodyAndHeader(msgType)

	if isMessageWithBlockBody || isMessageWithBlockBodyAndHeader {
		wrk.doJobOnMessageWithBlockBody(cnsMsg)
	}

	if isMessageWithBlockHeader || isMessageWithBlockBodyAndHeader {
		err = wrk.doJobOnMessageWithHeader(cnsMsg)
		if err != nil {
			return err
		}
	}

	if wrk.consensusService.IsMessageWithSignature(msgType) {
		wrk.doJobOnMessageWithSignature(cnsMsg)
	}

	errNotCritical := wrk.checkSelfState(cnsMsg)
	if errNotCritical != nil {
		log.Trace("checkSelfState", "error", errNotCritical.Error())
		// in this case should return nil but do not process the message
		// nil error will mean that the interceptor will validate this message and broadcast it to the connected peers
		return nil
	}

	go wrk.executeReceivedMessages(cnsMsg)

	return nil
}

func (wrk *Worker) shouldBlacklistPeer(err error) bool {
	if err == nil ||
		errors.Is(err, ErrMessageForPastRound) ||
		errors.Is(err, ErrMessageForFutureRound) ||
		errors.Is(err, ErrNodeIsNotInEligibleList) ||
<<<<<<< HEAD
		// errors.Is(err, crypto.ErrPIDMismatch) ||
		// errors.Is(err, crypto.ErrSignatureMismatch) ||
=======
		errors.Is(err, errorsErd.ErrPIDMismatch) ||
		errors.Is(err, errorsErd.ErrSignatureMismatch) ||
>>>>>>> 1e949677
		errors.Is(err, nodesCoordinator.ErrEpochNodesConfigDoesNotExist) ||
		errors.Is(err, ErrMessageTypeLimitReached) {
		return false
	}

	return true
}

func (wrk *Worker) doJobOnMessageWithBlockBody(cnsMsg *consensus.Message) {
	wrk.addBlockToPool(cnsMsg.GetBody())
}

func (wrk *Worker) doJobOnMessageWithHeader(cnsMsg *consensus.Message) error {
	headerHash := cnsMsg.BlockHeaderHash
	header := wrk.blockProcessor.DecodeBlockHeader(cnsMsg.Header)
	isHeaderInvalid := headerHash == nil || check.IfNil(header)
	if isHeaderInvalid {
		return fmt.Errorf("%w : received header from consensus topic is invalid",
			ErrInvalidHeader)
	}

	var valStatsRootHash []byte
	metaHeader, ok := header.(data.MetaHeaderHandler)
	if ok {
		valStatsRootHash = metaHeader.GetValidatorStatsRootHash()
	}

	log.Debug("received proposed block",
		"from", core.GetTrimmedPk(hex.EncodeToString(cnsMsg.PubKey)),
		"header hash", cnsMsg.BlockHeaderHash,
		"epoch", header.GetEpoch(),
		"round", header.GetRound(),
		"nonce", header.GetNonce(),
		"prev hash", header.GetPrevHash(),
		"nbTxs", header.GetTxCount(),
		"val stats root hash", valStatsRootHash)

	err := wrk.headerIntegrityVerifier.Verify(header)
	if err != nil {
		return fmt.Errorf("%w : verify header integrity from consensus topic failed", err)
	}

	err = wrk.headerSigVerifier.VerifyRandSeed(header)
	if err != nil {
		return fmt.Errorf("%w : verify rand seed for received header from consensus topic failed",
			err)
	}

	wrk.processReceivedHeaderMetric(cnsMsg)

	errNotCritical := wrk.forkDetector.AddHeader(header, headerHash, process.BHProposed, nil, nil)
	if errNotCritical != nil {
		log.Debug("add received header from consensus topic to fork detector failed",
			"error", errNotCritical.Error())
		// we should not return error here because the other peers connected to self might need this message
		// to advance the consensus
	}

	return nil
}

func (wrk *Worker) doJobOnMessageWithSignature(cnsMsg *consensus.Message) {
	wrk.mutDisplayHashConsensusMessage.Lock()
	defer wrk.mutDisplayHashConsensusMessage.Unlock()

	hash := string(cnsMsg.BlockHeaderHash)
	wrk.mapDisplayHashConsensusMessage[hash] = append(wrk.mapDisplayHashConsensusMessage[hash], cnsMsg)
}

func (wrk *Worker) addBlockToPool(bodyBytes []byte) {
	bodyHandler := wrk.blockProcessor.DecodeBlockBody(bodyBytes)
	body, ok := bodyHandler.(*block.Body)
	if !ok {
		return
	}

	for _, miniblock := range body.MiniBlocks {
		hash, err := core.CalculateHash(wrk.marshalizer, wrk.hasher, miniblock)
		if err != nil {
			return
		}
		wrk.poolAdder.Put(hash, miniblock, miniblock.Size())
	}
}

func (wrk *Worker) processReceivedHeaderMetric(cnsDta *consensus.Message) {
	if wrk.consensusState.ConsensusGroup() == nil || !wrk.consensusState.IsNodeLeaderInCurrentRound(string(cnsDta.PubKey)) {
		return
	}

	sinceRoundStart := time.Since(wrk.roundHandler.TimeStamp())
	percent := sinceRoundStart * 100 / wrk.roundHandler.TimeDuration()
	wrk.appStatusHandler.SetUInt64Value(common.MetricReceivedProposedBlock, uint64(percent))
	wrk.appStatusHandler.SetStringValue(common.MetricRedundancyIsMainActive, strconv.FormatBool(wrk.nodeRedundancyHandler.IsMainMachineActive()))
}

func (wrk *Worker) checkSelfState(cnsDta *consensus.Message) error {
	if wrk.consensusState.SelfPubKey() == string(cnsDta.PubKey) {
		return ErrMessageFromItself
	}

	if wrk.consensusState.RoundCanceled && wrk.consensusState.RoundIndex == cnsDta.RoundIndex {
		return ErrRoundCanceled
	}

	return nil
}

func (wrk *Worker) executeReceivedMessages(cnsDta *consensus.Message) {
	wrk.mutReceivedMessages.Lock()

	msgType := consensus.MessageType(cnsDta.MsgType)
	cnsDataList := wrk.receivedMessages[msgType]
	cnsDataList = append(cnsDataList, cnsDta)
	wrk.receivedMessages[msgType] = cnsDataList
	wrk.executeStoredMessages()

	wrk.mutReceivedMessages.Unlock()
}

func (wrk *Worker) executeStoredMessages() {
	for _, i := range wrk.consensusService.GetMessageRange() {
		cnsDataList := wrk.receivedMessages[i]
		if len(cnsDataList) == 0 {
			continue
		}
		wrk.executeMessage(cnsDataList)
		cleanedCnsDtaList := wrk.getCleanedList(cnsDataList)
		wrk.receivedMessages[i] = cleanedCnsDtaList
	}
}

func (wrk *Worker) executeMessage(cnsDtaList []*consensus.Message) {
	for i, cnsDta := range cnsDtaList {
		if cnsDta == nil {
			continue
		}
		if wrk.consensusState.RoundIndex != cnsDta.RoundIndex {
			continue
		}

		msgType := consensus.MessageType(cnsDta.MsgType)
		if !wrk.consensusService.CanProceed(wrk.consensusState, msgType) {
			continue
		}

		cnsDtaList[i] = nil
		select {
		case wrk.executeMessageChannel <- cnsDta:
		case <-wrk.closer.ChanClose():
			log.Debug("worker's executeMessage go routine is stopping...")
			return
		}
	}
}

// checkChannels method is used to listen to the channels through which node receives and consumes,
// during the round, different messages from the nodes which are in the validators group
func (wrk *Worker) checkChannels(ctx context.Context) {
	var rcvDta *consensus.Message

	for {
		select {
		case <-ctx.Done():
			log.Debug("worker's go routine is stopping...")
			return
		case rcvDta = <-wrk.executeMessageChannel:
		case <-time.After(sleepTime):
			continue
		}

		msgType := consensus.MessageType(rcvDta.MsgType)
		if callReceivedMessage, exist := wrk.receivedMessagesCalls[msgType]; exist {
			if callReceivedMessage(ctx, rcvDta) {
				select {
				case wrk.consensusStateChangedChannel <- true:
				default:
				}
			}
		}
	}
}

// Extend does an extension for the subround with subroundId
func (wrk *Worker) Extend(subroundId int) {
	wrk.consensusState.ExtendedCalled = true
	log.Debug("extend function is called",
		"subround", wrk.consensusService.GetSubroundName(subroundId))

	wrk.DisplayStatistics()

	if wrk.consensusService.IsSubroundStartRound(subroundId) {
		return
	}

	for wrk.consensusState.ProcessingBlock() {
		time.Sleep(time.Millisecond)
	}

	wrk.scheduledProcessor.ForceStopScheduledExecutionBlocking()
	wrk.blockProcessor.RevertCurrentBlock()
	log.Debug("current block is reverted")
}

// DisplayStatistics logs the consensus messages split on proposed headers
func (wrk *Worker) DisplayStatistics() {
	wrk.mutDisplayHashConsensusMessage.Lock()
	for hash, consensusMessages := range wrk.mapDisplayHashConsensusMessage {
		log.Debug("proposed header with signatures",
			"hash", []byte(hash),
			"sigs num", len(consensusMessages),
			"round", consensusMessages[0].RoundIndex,
		)

		for _, consensusMessage := range consensusMessages {
			log.Trace(core.GetTrimmedPk(hex.EncodeToString(consensusMessage.PubKey)))
		}

	}

	wrk.mapDisplayHashConsensusMessage = make(map[string][]*consensus.Message)

	wrk.mutDisplayHashConsensusMessage.Unlock()
}

// GetConsensusStateChangedChannel gets the channel for the consensusStateChanged
func (wrk *Worker) GetConsensusStateChangedChannel() chan bool {
	return wrk.consensusStateChangedChannel
}

// ExecuteStoredMessages tries to execute all the messages received which are valid for execution
func (wrk *Worker) ExecuteStoredMessages() {
	wrk.mutReceivedMessages.Lock()
	wrk.executeStoredMessages()
	wrk.mutReceivedMessages.Unlock()
}

// Close will close the endless running go routine
func (wrk *Worker) Close() error {
	// calling close on the SafeCloser instance should be the last instruction called
	// (just to close some go routines started as edge cases that would otherwise hang)
	defer wrk.closer.Close()

	if wrk.cancelFunc != nil {
		wrk.cancelFunc()
	}

	wrk.cleanChannels()

	return nil
}

// ResetConsensusMessages resets at the start of each round all the previous consensus messages received
func (wrk *Worker) ResetConsensusMessages() {
	wrk.consensusMessageValidator.resetConsensusMessages()
}

// IsInterfaceNil returns true if there is no value under the interface
func (wrk *Worker) IsInterfaceNil() bool {
	return wrk == nil
}

func (wrk *Worker) cleanChannels() {
	nrReads := core.EmptyChannel(wrk.consensusStateChangedChannel)
	log.Debug("close worker: emptied channel", "consensusStateChangedChannel nrReads", nrReads)

	nrReads = emptyChannel(wrk.executeMessageChannel)
	log.Debug("close worker: emptied channel", "executeMessageChannel nrReads", nrReads)
}

func emptyChannel(ch chan *consensus.Message) int {
	readsCnt := 0
	for {
		select {
		case <-ch:
			readsCnt++
		default:
			return readsCnt
		}
	}
}<|MERGE_RESOLUTION|>--- conflicted
+++ resolved
@@ -412,13 +412,8 @@
 		errors.Is(err, ErrMessageForPastRound) ||
 		errors.Is(err, ErrMessageForFutureRound) ||
 		errors.Is(err, ErrNodeIsNotInEligibleList) ||
-<<<<<<< HEAD
-		// errors.Is(err, crypto.ErrPIDMismatch) ||
-		// errors.Is(err, crypto.ErrSignatureMismatch) ||
-=======
 		errors.Is(err, errorsErd.ErrPIDMismatch) ||
 		errors.Is(err, errorsErd.ErrSignatureMismatch) ||
->>>>>>> 1e949677
 		errors.Is(err, nodesCoordinator.ErrEpochNodesConfigDoesNotExist) ||
 		errors.Is(err, ErrMessageTypeLimitReached) {
 		return false
