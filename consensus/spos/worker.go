package spos

import (
	"context"
	"encoding/hex"
	"errors"
	"fmt"
	"strconv"
	"sync"
	"time"

	"github.com/ElrondNetwork/elrond-go-core/core"
	"github.com/ElrondNetwork/elrond-go-core/core/check"
	"github.com/ElrondNetwork/elrond-go-core/core/closing"
	"github.com/ElrondNetwork/elrond-go-core/data"
	"github.com/ElrondNetwork/elrond-go-core/data/block"
	"github.com/ElrondNetwork/elrond-go-core/hashing"
	"github.com/ElrondNetwork/elrond-go-core/marshal"
	crypto "github.com/ElrondNetwork/elrond-go-crypto"
	"github.com/ElrondNetwork/elrond-go/common"
	"github.com/ElrondNetwork/elrond-go/consensus"
	"github.com/ElrondNetwork/elrond-go/ntp"
	"github.com/ElrondNetwork/elrond-go/p2p"
	"github.com/ElrondNetwork/elrond-go/process"
	"github.com/ElrondNetwork/elrond-go/sharding"
	"github.com/ElrondNetwork/elrond-go/sharding/nodesCoordinator"
)

var _ closing.Closer = (*Worker)(nil)

// sleepTime defines the time in milliseconds between each iteration made in checkChannels method
const sleepTime = 5 * time.Millisecond

// Worker defines the data needed by spos to communicate between nodes which are in the validators group
type Worker struct {
	consensusService        ConsensusService
	blockChain              data.ChainHandler
	blockProcessor          process.BlockProcessor
	scheduledProcessor      consensus.ScheduledProcessor
	bootstrapper            process.Bootstrapper
	broadcastMessenger      consensus.BroadcastMessenger
	consensusState          *ConsensusState
	forkDetector            process.ForkDetector
	marshalizer             marshal.Marshalizer
	hasher                  hashing.Hasher
	roundHandler            consensus.RoundHandler
	shardCoordinator        sharding.Coordinator
	peerSignatureHandler    crypto.PeerSignatureHandler
	syncTimer               ntp.SyncTimer
	headerSigVerifier       HeaderSigVerifier
	headerIntegrityVerifier process.HeaderIntegrityVerifier
	appStatusHandler        core.AppStatusHandler

	networkShardingCollector consensus.NetworkShardingCollector

	receivedMessages      map[consensus.MessageType][]*consensus.Message
	receivedMessagesCalls map[consensus.MessageType]func(ctx context.Context, msg *consensus.Message) bool

	executeMessageChannel        chan *consensus.Message
	consensusStateChangedChannel chan bool

	mutReceivedMessages      sync.RWMutex
	mutReceivedMessagesCalls sync.RWMutex

	mapDisplayHashConsensusMessage map[string][]*consensus.Message
	mutDisplayHashConsensusMessage sync.RWMutex

	receivedHeadersHandlers   []func(headerHandler data.HeaderHandler)
	mutReceivedHeadersHandler sync.RWMutex

	antifloodHandler consensus.P2PAntifloodHandler
	poolAdder        PoolAdder

	cancelFunc                func()
	consensusMessageValidator *consensusMessageValidator
	nodeRedundancyHandler     consensus.NodeRedundancyHandler
	peerBlacklistHandler      consensus.PeerBlacklistHandler
	closer                    core.SafeCloser
}

// WorkerArgs holds the consensus worker arguments
type WorkerArgs struct {
<<<<<<< HEAD
	ConsensusService        ConsensusService
	BlockChain              data.ChainHandler
	BlockProcessor          process.BlockProcessor
	ScheduledProcessor      consensus.ScheduledProcessor
	Bootstrapper            process.Bootstrapper
	BroadcastMessenger      consensus.BroadcastMessenger
	ConsensusState          *ConsensusState
	ForkDetector            process.ForkDetector
	Marshalizer             marshal.Marshalizer
	Hasher                  hashing.Hasher
	RoundHandler            consensus.RoundHandler
	ShardCoordinator        sharding.Coordinator
	PeerSignatureHandler    crypto.PeerSignatureHandler
	SyncTimer               ntp.SyncTimer
	HeaderSigVerifier       HeaderSigVerifier
	HeaderIntegrityVerifier process.HeaderIntegrityVerifier
	ChainID                 []byte
	AntifloodHandler        consensus.P2PAntifloodHandler
	PoolAdder               PoolAdder
	SignatureSize           int
	PublicKeySize           int
	AppStatusHandler        core.AppStatusHandler
	NodeRedundancyHandler   consensus.NodeRedundancyHandler
	PeerBlacklistHandler    consensus.PeerBlacklistHandler
=======
	ConsensusService         ConsensusService
	BlockChain               data.ChainHandler
	BlockProcessor           process.BlockProcessor
	ScheduledProcessor       consensus.ScheduledProcessor
	Bootstrapper             process.Bootstrapper
	BroadcastMessenger       consensus.BroadcastMessenger
	ConsensusState           *ConsensusState
	ForkDetector             process.ForkDetector
	Marshalizer              marshal.Marshalizer
	Hasher                   hashing.Hasher
	RoundHandler             consensus.RoundHandler
	ShardCoordinator         sharding.Coordinator
	PeerSignatureHandler     crypto.PeerSignatureHandler
	SyncTimer                ntp.SyncTimer
	HeaderSigVerifier        HeaderSigVerifier
	HeaderIntegrityVerifier  process.HeaderIntegrityVerifier
	ChainID                  []byte
	NetworkShardingCollector consensus.NetworkShardingCollector
	AntifloodHandler         consensus.P2PAntifloodHandler
	PoolAdder                PoolAdder
	SignatureSize            int
	PublicKeySize            int
	AppStatusHandler         core.AppStatusHandler
	NodeRedundancyHandler    consensus.NodeRedundancyHandler
>>>>>>> e6609d09
}

// NewWorker creates a new Worker object
func NewWorker(args *WorkerArgs) (*Worker, error) {
	err := checkNewWorkerParams(args)
	if err != nil {
		return nil, err
	}

	argsConsensusMessageValidator := &ArgsConsensusMessageValidator{
		ConsensusState:       args.ConsensusState,
		ConsensusService:     args.ConsensusService,
		PeerSignatureHandler: args.PeerSignatureHandler,
		SignatureSize:        args.SignatureSize,
		PublicKeySize:        args.PublicKeySize,
		HasherSize:           args.Hasher.Size(),
		ChainID:              args.ChainID,
	}

	consensusMessageValidatorObj, err := NewConsensusMessageValidator(argsConsensusMessageValidator)
	if err != nil {
		return nil, err
	}

	wrk := Worker{
<<<<<<< HEAD
		consensusService:        args.ConsensusService,
		blockChain:              args.BlockChain,
		blockProcessor:          args.BlockProcessor,
		scheduledProcessor:      args.ScheduledProcessor,
		bootstrapper:            args.Bootstrapper,
		broadcastMessenger:      args.BroadcastMessenger,
		consensusState:          args.ConsensusState,
		forkDetector:            args.ForkDetector,
		marshalizer:             args.Marshalizer,
		hasher:                  args.Hasher,
		roundHandler:            args.RoundHandler,
		shardCoordinator:        args.ShardCoordinator,
		peerSignatureHandler:    args.PeerSignatureHandler,
		syncTimer:               args.SyncTimer,
		headerSigVerifier:       args.HeaderSigVerifier,
		headerIntegrityVerifier: args.HeaderIntegrityVerifier,
		appStatusHandler:        args.AppStatusHandler,
		antifloodHandler:        args.AntifloodHandler,
		poolAdder:               args.PoolAdder,
		nodeRedundancyHandler:   args.NodeRedundancyHandler,
		peerBlacklistHandler:    args.PeerBlacklistHandler,
		closer:                  closing.NewSafeChanCloser(),
=======
		consensusService:         args.ConsensusService,
		blockChain:               args.BlockChain,
		blockProcessor:           args.BlockProcessor,
		scheduledProcessor:       args.ScheduledProcessor,
		bootstrapper:             args.Bootstrapper,
		broadcastMessenger:       args.BroadcastMessenger,
		consensusState:           args.ConsensusState,
		forkDetector:             args.ForkDetector,
		marshalizer:              args.Marshalizer,
		hasher:                   args.Hasher,
		roundHandler:             args.RoundHandler,
		shardCoordinator:         args.ShardCoordinator,
		peerSignatureHandler:     args.PeerSignatureHandler,
		syncTimer:                args.SyncTimer,
		headerSigVerifier:        args.HeaderSigVerifier,
		headerIntegrityVerifier:  args.HeaderIntegrityVerifier,
		appStatusHandler:         args.AppStatusHandler,
		networkShardingCollector: args.NetworkShardingCollector,
		antifloodHandler:         args.AntifloodHandler,
		poolAdder:                args.PoolAdder,
		nodeRedundancyHandler:    args.NodeRedundancyHandler,
		closer:                   closing.NewSafeChanCloser(),
>>>>>>> e6609d09
	}

	wrk.consensusMessageValidator = consensusMessageValidatorObj
	wrk.executeMessageChannel = make(chan *consensus.Message)
	wrk.receivedMessagesCalls = make(map[consensus.MessageType]func(context.Context, *consensus.Message) bool)
	wrk.receivedHeadersHandlers = make([]func(data.HeaderHandler), 0)
	wrk.consensusStateChangedChannel = make(chan bool, 1)
	wrk.bootstrapper.AddSyncStateListener(wrk.receivedSyncState)
	wrk.initReceivedMessages()

	// set the limit for the antiflood handler
	topic := GetConsensusTopicID(args.ShardCoordinator)
	maxMessagesInARoundPerPeer := wrk.consensusService.GetMaxMessagesInARoundPerPeer()
	wrk.antifloodHandler.SetMaxMessagesForTopic(topic, maxMessagesInARoundPerPeer)

	wrk.mapDisplayHashConsensusMessage = make(map[string][]*consensus.Message)

	return &wrk, nil
}

// StartWorking actually starts the consensus working mechanism
func (wrk *Worker) StartWorking() {
	var ctx context.Context
	ctx, wrk.cancelFunc = context.WithCancel(context.Background())
	go wrk.checkChannels(ctx)
}

func checkNewWorkerParams(args *WorkerArgs) error {
	if args == nil {
		return ErrNilWorkerArgs
	}
	if check.IfNil(args.ConsensusService) {
		return ErrNilConsensusService
	}
	if check.IfNil(args.BlockChain) {
		return ErrNilBlockChain
	}
	if check.IfNil(args.BlockProcessor) {
		return ErrNilBlockProcessor
	}
	if check.IfNil(args.ScheduledProcessor) {
		return ErrNilScheduledProcessor
	}
	if check.IfNil(args.Bootstrapper) {
		return ErrNilBootstrapper
	}
	if check.IfNil(args.BroadcastMessenger) {
		return ErrNilBroadcastMessenger
	}
	if args.ConsensusState == nil {
		return ErrNilConsensusState
	}
	if check.IfNil(args.ForkDetector) {
		return ErrNilForkDetector
	}
	if check.IfNil(args.Marshalizer) {
		return ErrNilMarshalizer
	}
	if check.IfNil(args.Hasher) {
		return ErrNilHasher
	}
	if check.IfNil(args.RoundHandler) {
		return ErrNilRoundHandler
	}
	if check.IfNil(args.ShardCoordinator) {
		return ErrNilShardCoordinator
	}
	if check.IfNil(args.PeerSignatureHandler) {
		return ErrNilPeerSignatureHandler
	}
	if check.IfNil(args.SyncTimer) {
		return ErrNilSyncTimer
	}
	if check.IfNil(args.HeaderSigVerifier) {
		return ErrNilHeaderSigVerifier
	}
	if check.IfNil(args.HeaderIntegrityVerifier) {
		return ErrNilHeaderIntegrityVerifier
	}
	if len(args.ChainID) == 0 {
		return ErrInvalidChainID
	}
	if check.IfNil(args.NetworkShardingCollector) {
		return ErrNilNetworkShardingCollector
	}
	if check.IfNil(args.AntifloodHandler) {
		return ErrNilAntifloodHandler
	}
	if check.IfNil(args.PoolAdder) {
		return ErrNilPoolAdder
	}
	if check.IfNil(args.AppStatusHandler) {
		return ErrNilAppStatusHandler
	}
	if check.IfNil(args.NodeRedundancyHandler) {
		return ErrNilNodeRedundancyHandler
	}
	if check.IfNil(args.PeerBlacklistHandler) {
		return ErrNilPeerBlacklistHandler
	}

	return nil
}

func (wrk *Worker) receivedSyncState(isNodeSynchronized bool) {
	if isNodeSynchronized {
		select {
		case wrk.consensusStateChangedChannel <- true:
		default:
		}
	}
}

// ReceivedHeader process the received header, calling each received header handler registered in worker instance
func (wrk *Worker) ReceivedHeader(headerHandler data.HeaderHandler, _ []byte) {
	isHeaderForOtherShard := headerHandler.GetShardID() != wrk.shardCoordinator.SelfId()
	isHeaderForOtherRound := int64(headerHandler.GetRound()) != wrk.roundHandler.Index()
	headerCanNotBeProcessed := isHeaderForOtherShard || isHeaderForOtherRound
	if headerCanNotBeProcessed {
		return
	}

	wrk.mutReceivedHeadersHandler.RLock()
	for _, handler := range wrk.receivedHeadersHandlers {
		handler(headerHandler)
	}
	wrk.mutReceivedHeadersHandler.RUnlock()

	select {
	case wrk.consensusStateChangedChannel <- true:
	default:
	}
}

// AddReceivedHeaderHandler adds a new handler function for a received header
func (wrk *Worker) AddReceivedHeaderHandler(handler func(data.HeaderHandler)) {
	wrk.mutReceivedHeadersHandler.Lock()
	wrk.receivedHeadersHandlers = append(wrk.receivedHeadersHandlers, handler)
	wrk.mutReceivedHeadersHandler.Unlock()
}

func (wrk *Worker) initReceivedMessages() {
	wrk.mutReceivedMessages.Lock()
	wrk.receivedMessages = wrk.consensusService.InitReceivedMessages()
	wrk.mutReceivedMessages.Unlock()
}

// AddReceivedMessageCall adds a new handler function for a received messege type
func (wrk *Worker) AddReceivedMessageCall(messageType consensus.MessageType, receivedMessageCall func(ctx context.Context, cnsDta *consensus.Message) bool) {
	wrk.mutReceivedMessagesCalls.Lock()
	wrk.receivedMessagesCalls[messageType] = receivedMessageCall
	wrk.mutReceivedMessagesCalls.Unlock()
}

// RemoveAllReceivedMessagesCalls removes all the functions handlers
func (wrk *Worker) RemoveAllReceivedMessagesCalls() {
	wrk.mutReceivedMessagesCalls.Lock()
	wrk.receivedMessagesCalls = make(map[consensus.MessageType]func(context.Context, *consensus.Message) bool)
	wrk.mutReceivedMessagesCalls.Unlock()
}

func (wrk *Worker) getCleanedList(cnsDataList []*consensus.Message) []*consensus.Message {
	cleanedCnsDataList := make([]*consensus.Message, 0)

	for i := 0; i < len(cnsDataList); i++ {
		if cnsDataList[i] == nil {
			continue
		}

		if wrk.roundHandler.Index() > cnsDataList[i].RoundIndex {
			continue
		}

		cleanedCnsDataList = append(cleanedCnsDataList, cnsDataList[i])
	}

	return cleanedCnsDataList
}

// ProcessReceivedMessage method redirects the received message to the channel which should handle it
func (wrk *Worker) ProcessReceivedMessage(message p2p.MessageP2P, fromConnectedPeer core.PeerID) error {
	if check.IfNil(message) {
		return ErrNilMessage
	}
	if message.Data() == nil {
		return ErrNilDataToProcess
	}

	isPeerBlacklisted := wrk.peerBlacklistHandler.IsPeerBlacklisted(fromConnectedPeer)
	if isPeerBlacklisted {
		log.Debug("received message from blacklisted peer",
			"peer", fromConnectedPeer,
		)
		return ErrInvalidConsensusPeer
	}

	topic := GetConsensusTopicID(wrk.shardCoordinator)
	err := wrk.antifloodHandler.CanProcessMessagesOnTopic(message.Peer(), topic, 1, uint64(len(message.Data())), message.SeqNo())
	if err != nil {
		return err
	}

	defer func() {
		if wrk.shouldBlacklistPeer(err) {
			// this situation is so severe that we have to black list both the message originator and the connected peer
			// that disseminated this message.

			reason := fmt.Sprintf("blacklisted due to invalid consensus message: %s", err.Error())
			wrk.antifloodHandler.BlacklistPeer(message.Peer(), reason, common.InvalidMessageBlacklistDuration)
			wrk.antifloodHandler.BlacklistPeer(fromConnectedPeer, reason, common.InvalidMessageBlacklistDuration)
		}
	}()

	cnsMsg := &consensus.Message{}
	err = wrk.marshalizer.Unmarshal(cnsMsg, message.Data())
	if err != nil {
		return err
	}

	if wrk.nodeRedundancyHandler.IsRedundancyNode() {
		wrk.nodeRedundancyHandler.ResetInactivityIfNeeded(
			wrk.consensusState.SelfPubKey(),
			string(cnsMsg.PubKey),
			message.Peer(),
		)
	}

	msgType := consensus.MessageType(cnsMsg.MsgType)

	log.Trace("received message from consensus topic",
		"msg type", wrk.consensusService.GetStringValue(msgType),
		"from", cnsMsg.PubKey,
		"header hash", cnsMsg.BlockHeaderHash,
		"round", cnsMsg.RoundIndex,
		"size", len(message.Data()),
	)

	err = wrk.consensusMessageValidator.checkConsensusMessageValidity(cnsMsg, message.Peer())
	if err != nil {
		return err
	}

	wrk.networkShardingCollector.UpdatePeerIDInfo(message.Peer(), cnsMsg.PubKey, wrk.shardCoordinator.SelfId())

	isMessageWithBlockBody := wrk.consensusService.IsMessageWithBlockBody(msgType)
	isMessageWithBlockHeader := wrk.consensusService.IsMessageWithBlockHeader(msgType)
	isMessageWithBlockBodyAndHeader := wrk.consensusService.IsMessageWithBlockBodyAndHeader(msgType)

	if isMessageWithBlockBody || isMessageWithBlockBodyAndHeader {
		wrk.doJobOnMessageWithBlockBody(cnsMsg)
	}

	if isMessageWithBlockHeader || isMessageWithBlockBodyAndHeader {
		err = wrk.doJobOnMessageWithHeader(cnsMsg)
		if err != nil {
			return err
		}
	}

	if wrk.consensusService.IsMessageWithSignature(msgType) {
		wrk.doJobOnMessageWithSignature(cnsMsg, message)
	}

	if wrk.consensusService.IsMessageWithInvalidSigners(msgType) {
		log.Debug("worker: message with invalid signers")
	}

	errNotCritical := wrk.checkSelfState(cnsMsg)
	if errNotCritical != nil {
		log.Trace("checkSelfState", "error", errNotCritical.Error())
		// in this case should return nil but do not process the message
		// nil error will mean that the interceptor will validate this message and broadcast it to the connected peers
		return nil
	}

	go wrk.executeReceivedMessages(cnsMsg)

	return nil
}

func (wrk *Worker) shouldBlacklistPeer(err error) bool {
	if err == nil ||
		errors.Is(err, ErrMessageForPastRound) ||
		errors.Is(err, ErrMessageForFutureRound) ||
		errors.Is(err, ErrNodeIsNotInEligibleList) ||
		errors.Is(err, crypto.ErrPIDMismatch) ||
		errors.Is(err, crypto.ErrSignatureMismatch) ||
		errors.Is(err, nodesCoordinator.ErrEpochNodesConfigDoesNotExist) ||
		errors.Is(err, ErrMessageTypeLimitReached) {
		return false
	}

	return true
}

func (wrk *Worker) doJobOnMessageWithBlockBody(cnsMsg *consensus.Message) {
	wrk.addBlockToPool(cnsMsg.GetBody())
}

func (wrk *Worker) doJobOnMessageWithHeader(cnsMsg *consensus.Message) error {
	headerHash := cnsMsg.BlockHeaderHash
	header := wrk.blockProcessor.DecodeBlockHeader(cnsMsg.Header)
	isHeaderInvalid := headerHash == nil || check.IfNil(header)
	if isHeaderInvalid {
		return fmt.Errorf("%w : received header from consensus topic is invalid",
			ErrInvalidHeader)
	}

	var valStatsRootHash []byte
	metaHeader, ok := header.(data.MetaHeaderHandler)
	if ok {
		valStatsRootHash = metaHeader.GetValidatorStatsRootHash()
	}

	log.Debug("received proposed block",
		"from", core.GetTrimmedPk(hex.EncodeToString(cnsMsg.PubKey)),
		"header hash", cnsMsg.BlockHeaderHash,
		"epoch", header.GetEpoch(),
		"round", header.GetRound(),
		"nonce", header.GetNonce(),
		"prev hash", header.GetPrevHash(),
		"nbTxs", header.GetTxCount(),
		"val stats root hash", valStatsRootHash)

	err := wrk.headerIntegrityVerifier.Verify(header)
	if err != nil {
		return fmt.Errorf("%w : verify header integrity from consensus topic failed", err)
	}

	err = wrk.headerSigVerifier.VerifyRandSeed(header)
	if err != nil {
		return fmt.Errorf("%w : verify rand seed for received header from consensus topic failed",
			err)
	}

	wrk.processReceivedHeaderMetric(cnsMsg)

	errNotCritical := wrk.forkDetector.AddHeader(header, headerHash, process.BHProposed, nil, nil)
	if errNotCritical != nil {
		log.Debug("add received header from consensus topic to fork detector failed",
			"error", errNotCritical.Error())
		// we should not return error here because the other peers connected to self might need this message
		// to advance the consensus
	}

	return nil
}

func (wrk *Worker) doJobOnMessageWithSignature(cnsMsg *consensus.Message, p2pMsg p2p.MessageP2P) {
	wrk.mutDisplayHashConsensusMessage.Lock()
	defer wrk.mutDisplayHashConsensusMessage.Unlock()

	hash := string(cnsMsg.BlockHeaderHash)
	wrk.mapDisplayHashConsensusMessage[hash] = append(wrk.mapDisplayHashConsensusMessage[hash], cnsMsg)

<<<<<<< HEAD
	log.Debug("doJobOnMessageWithSignature: START")

	// TODO: evaluate more if this is safe
=======
>>>>>>> e6609d09
	wrk.consensusState.AddMessageWithSignature(string(cnsMsg.PubKey), p2pMsg)
}

func (wrk *Worker) addBlockToPool(bodyBytes []byte) {
	bodyHandler := wrk.blockProcessor.DecodeBlockBody(bodyBytes)
	body, ok := bodyHandler.(*block.Body)
	if !ok {
		return
	}

	for _, miniblock := range body.MiniBlocks {
		hash, err := core.CalculateHash(wrk.marshalizer, wrk.hasher, miniblock)
		if err != nil {
			return
		}
		wrk.poolAdder.Put(hash, miniblock, miniblock.Size())
	}
}

func (wrk *Worker) processReceivedHeaderMetric(cnsDta *consensus.Message) {
	if wrk.consensusState.ConsensusGroup() == nil || !wrk.consensusState.IsNodeLeaderInCurrentRound(string(cnsDta.PubKey)) {
		return
	}

	sinceRoundStart := time.Since(wrk.roundHandler.TimeStamp())
	percent := sinceRoundStart * 100 / wrk.roundHandler.TimeDuration()
	wrk.appStatusHandler.SetUInt64Value(common.MetricReceivedProposedBlock, uint64(percent))
	wrk.appStatusHandler.SetStringValue(common.MetricRedundancyIsMainActive, strconv.FormatBool(wrk.nodeRedundancyHandler.IsMainMachineActive()))
}

func (wrk *Worker) checkSelfState(cnsDta *consensus.Message) error {
	if wrk.consensusState.SelfPubKey() == string(cnsDta.PubKey) {
		return ErrMessageFromItself
	}

	if wrk.consensusState.RoundCanceled && wrk.consensusState.RoundIndex == cnsDta.RoundIndex {
		return ErrRoundCanceled
	}

	return nil
}

func (wrk *Worker) executeReceivedMessages(cnsDta *consensus.Message) {
	wrk.mutReceivedMessages.Lock()

	msgType := consensus.MessageType(cnsDta.MsgType)
	cnsDataList := wrk.receivedMessages[msgType]
	cnsDataList = append(cnsDataList, cnsDta)
	wrk.receivedMessages[msgType] = cnsDataList
	wrk.executeStoredMessages()

	wrk.mutReceivedMessages.Unlock()
}

func (wrk *Worker) executeStoredMessages() {
	for _, i := range wrk.consensusService.GetMessageRange() {
		cnsDataList := wrk.receivedMessages[i]
		if len(cnsDataList) == 0 {
			continue
		}
		wrk.executeMessage(cnsDataList)
		cleanedCnsDtaList := wrk.getCleanedList(cnsDataList)
		wrk.receivedMessages[i] = cleanedCnsDtaList
	}
}

func (wrk *Worker) executeMessage(cnsDtaList []*consensus.Message) {
	for i, cnsDta := range cnsDtaList {
		if cnsDta == nil {
			continue
		}
		if wrk.consensusState.RoundIndex != cnsDta.RoundIndex {
			continue
		}

		msgType := consensus.MessageType(cnsDta.MsgType)
		if !wrk.consensusService.CanProceed(wrk.consensusState, msgType) {
			continue
		}

		cnsDtaList[i] = nil
		select {
		case wrk.executeMessageChannel <- cnsDta:
		case <-wrk.closer.ChanClose():
			log.Debug("worker's executeMessage go routine is stopping...")
			return
		}
	}
}

// checkChannels method is used to listen to the channels through which node receives and consumes,
// during the round, different messages from the nodes which are in the validators group
func (wrk *Worker) checkChannels(ctx context.Context) {
	var rcvDta *consensus.Message

	for {
		select {
		case <-ctx.Done():
			log.Debug("worker's go routine is stopping...")
			return
		case rcvDta = <-wrk.executeMessageChannel:
		case <-time.After(sleepTime):
			continue
		}

		msgType := consensus.MessageType(rcvDta.MsgType)

		log.Debug("worker: MSGTYPE", "messageType", msgType)

		if callReceivedMessage, exist := wrk.receivedMessagesCalls[msgType]; exist {
			if callReceivedMessage(ctx, rcvDta) {
				select {
				case wrk.consensusStateChangedChannel <- true:
				default:
				}
			}
		}
	}
}

// Extend does an extension for the subround with subroundId
func (wrk *Worker) Extend(subroundId int) {
	wrk.consensusState.ExtendedCalled = true
	log.Debug("extend function is called",
		"subround", wrk.consensusService.GetSubroundName(subroundId))

	wrk.DisplayStatistics()

	if wrk.consensusService.IsSubroundStartRound(subroundId) {
		return
	}

	for wrk.consensusState.ProcessingBlock() {
		time.Sleep(time.Millisecond)
	}

	wrk.scheduledProcessor.ForceStopScheduledExecutionBlocking()
	wrk.blockProcessor.RevertCurrentBlock()
	log.Debug("current block is reverted")
}

// DisplayStatistics logs the consensus messages split on proposed headers
func (wrk *Worker) DisplayStatistics() {
	wrk.mutDisplayHashConsensusMessage.Lock()
	for hash, consensusMessages := range wrk.mapDisplayHashConsensusMessage {
		log.Debug("proposed header with signatures",
			"hash", []byte(hash),
			"sigs num", len(consensusMessages),
			"round", consensusMessages[0].RoundIndex,
		)

		for _, consensusMessage := range consensusMessages {
			log.Trace(core.GetTrimmedPk(hex.EncodeToString(consensusMessage.PubKey)))
		}

	}

	wrk.mapDisplayHashConsensusMessage = make(map[string][]*consensus.Message)

	wrk.mutDisplayHashConsensusMessage.Unlock()
}

// GetConsensusStateChangedChannel gets the channel for the consensusStateChanged
func (wrk *Worker) GetConsensusStateChangedChannel() chan bool {
	return wrk.consensusStateChangedChannel
}

// ExecuteStoredMessages tries to execute all the messages received which are valid for execution
func (wrk *Worker) ExecuteStoredMessages() {
	wrk.mutReceivedMessages.Lock()
	wrk.executeStoredMessages()
	wrk.mutReceivedMessages.Unlock()
}

// Close will close the endless running go routine
func (wrk *Worker) Close() error {
	// calling close on the SafeCloser instance should be the last instruction called
	// (just to close some go routines started as edge cases that would otherwise hang)
	defer wrk.closer.Close()

	if wrk.cancelFunc != nil {
		wrk.cancelFunc()
	}

	wrk.cleanChannels()

	return nil
}

// ResetConsensusMessages resets at the start of each round all the previous consensus messages received
func (wrk *Worker) ResetConsensusMessages() {
	wrk.consensusMessageValidator.resetConsensusMessages()
}

// IsInterfaceNil returns true if there is no value under the interface
func (wrk *Worker) IsInterfaceNil() bool {
	return wrk == nil
}

func (wrk *Worker) cleanChannels() {
	nrReads := core.EmptyChannel(wrk.consensusStateChangedChannel)
	log.Debug("close worker: emptied channel", "consensusStateChangedChannel nrReads", nrReads)

	nrReads = emptyChannel(wrk.executeMessageChannel)
	log.Debug("close worker: emptied channel", "executeMessageChannel nrReads", nrReads)
}

func emptyChannel(ch chan *consensus.Message) int {
	readsCnt := 0
	for {
		select {
		case <-ch:
			readsCnt++
		default:
			return readsCnt
		}
	}
}<|MERGE_RESOLUTION|>--- conflicted
+++ resolved
@@ -80,32 +80,6 @@
 
 // WorkerArgs holds the consensus worker arguments
 type WorkerArgs struct {
-<<<<<<< HEAD
-	ConsensusService        ConsensusService
-	BlockChain              data.ChainHandler
-	BlockProcessor          process.BlockProcessor
-	ScheduledProcessor      consensus.ScheduledProcessor
-	Bootstrapper            process.Bootstrapper
-	BroadcastMessenger      consensus.BroadcastMessenger
-	ConsensusState          *ConsensusState
-	ForkDetector            process.ForkDetector
-	Marshalizer             marshal.Marshalizer
-	Hasher                  hashing.Hasher
-	RoundHandler            consensus.RoundHandler
-	ShardCoordinator        sharding.Coordinator
-	PeerSignatureHandler    crypto.PeerSignatureHandler
-	SyncTimer               ntp.SyncTimer
-	HeaderSigVerifier       HeaderSigVerifier
-	HeaderIntegrityVerifier process.HeaderIntegrityVerifier
-	ChainID                 []byte
-	AntifloodHandler        consensus.P2PAntifloodHandler
-	PoolAdder               PoolAdder
-	SignatureSize           int
-	PublicKeySize           int
-	AppStatusHandler        core.AppStatusHandler
-	NodeRedundancyHandler   consensus.NodeRedundancyHandler
-	PeerBlacklistHandler    consensus.PeerBlacklistHandler
-=======
 	ConsensusService         ConsensusService
 	BlockChain               data.ChainHandler
 	BlockProcessor           process.BlockProcessor
@@ -130,7 +104,7 @@
 	PublicKeySize            int
 	AppStatusHandler         core.AppStatusHandler
 	NodeRedundancyHandler    consensus.NodeRedundancyHandler
->>>>>>> e6609d09
+	PeerBlacklistHandler     consensus.PeerBlacklistHandler
 }
 
 // NewWorker creates a new Worker object
@@ -156,30 +130,6 @@
 	}
 
 	wrk := Worker{
-<<<<<<< HEAD
-		consensusService:        args.ConsensusService,
-		blockChain:              args.BlockChain,
-		blockProcessor:          args.BlockProcessor,
-		scheduledProcessor:      args.ScheduledProcessor,
-		bootstrapper:            args.Bootstrapper,
-		broadcastMessenger:      args.BroadcastMessenger,
-		consensusState:          args.ConsensusState,
-		forkDetector:            args.ForkDetector,
-		marshalizer:             args.Marshalizer,
-		hasher:                  args.Hasher,
-		roundHandler:            args.RoundHandler,
-		shardCoordinator:        args.ShardCoordinator,
-		peerSignatureHandler:    args.PeerSignatureHandler,
-		syncTimer:               args.SyncTimer,
-		headerSigVerifier:       args.HeaderSigVerifier,
-		headerIntegrityVerifier: args.HeaderIntegrityVerifier,
-		appStatusHandler:        args.AppStatusHandler,
-		antifloodHandler:        args.AntifloodHandler,
-		poolAdder:               args.PoolAdder,
-		nodeRedundancyHandler:   args.NodeRedundancyHandler,
-		peerBlacklistHandler:    args.PeerBlacklistHandler,
-		closer:                  closing.NewSafeChanCloser(),
-=======
 		consensusService:         args.ConsensusService,
 		blockChain:               args.BlockChain,
 		blockProcessor:           args.BlockProcessor,
@@ -201,8 +151,8 @@
 		antifloodHandler:         args.AntifloodHandler,
 		poolAdder:                args.PoolAdder,
 		nodeRedundancyHandler:    args.NodeRedundancyHandler,
+		peerBlacklistHandler:     args.PeerBlacklistHandler,
 		closer:                   closing.NewSafeChanCloser(),
->>>>>>> e6609d09
 	}
 
 	wrk.consensusMessageValidator = consensusMessageValidatorObj
@@ -558,12 +508,6 @@
 	hash := string(cnsMsg.BlockHeaderHash)
 	wrk.mapDisplayHashConsensusMessage[hash] = append(wrk.mapDisplayHashConsensusMessage[hash], cnsMsg)
 
-<<<<<<< HEAD
-	log.Debug("doJobOnMessageWithSignature: START")
-
-	// TODO: evaluate more if this is safe
-=======
->>>>>>> e6609d09
 	wrk.consensusState.AddMessageWithSignature(string(cnsMsg.PubKey), p2pMsg)
 }
 
