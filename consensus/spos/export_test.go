package spos

import (
	"github.com/ElrondNetwork/elrond-go-sandbox/consensus"
	"github.com/ElrondNetwork/elrond-go-sandbox/crypto"
	"github.com/ElrondNetwork/elrond-go-sandbox/data"
	"github.com/ElrondNetwork/elrond-go-sandbox/marshal"
	"github.com/ElrondNetwork/elrond-go-sandbox/process"
)

type RoundConsensus *roundConsensus

// worker

func (wrk *Worker) BlockProcessor() process.BlockProcessor {
	return wrk.blockProcessor
}

func (wrk *Worker) SetBlockProcessor(blockProcessor process.BlockProcessor) {
	wrk.blockProcessor = blockProcessor
}

func (wrk *Worker) Bootstraper() process.Bootstrapper {
	return wrk.bootstraper
}

func (wrk *Worker) SetBootstraper(bootstraper process.Bootstrapper) {
	wrk.bootstraper = bootstraper
}

func (wrk *Worker) ConsensusState() *ConsensusState {
	return wrk.consensusState
}

func (wrk *Worker) SetConsensusState(consensusState *ConsensusState) {
	wrk.consensusState = consensusState
}

func (wrk *Worker) KeyGenerator() crypto.KeyGenerator {
	return wrk.keyGenerator
}

func (wrk *Worker) SetKeyGenerator(keyGenerator crypto.KeyGenerator) {
	wrk.keyGenerator = keyGenerator
}

func (wrk *Worker) Marshalizer() marshal.Marshalizer {
	return wrk.marshalizer
}

func (wrk *Worker) SetMarshalizer(marshalizer marshal.Marshalizer) {
	wrk.marshalizer = marshalizer
}

func (wrk *Worker) Rounder() consensus.Rounder {
	return wrk.rounder
}

func (wrk *Worker) SetRounder(rounder consensus.Rounder) {
	wrk.rounder = rounder
}

func (wrk *Worker) CheckSignature(cnsData *consensus.Message) error {
	return wrk.checkSignature(cnsData)
}

func (wrk *Worker) ExecuteMessage(cnsDtaList []*consensus.Message) {
	wrk.executeMessage(cnsDtaList)
}

func (wrk *Worker) InitReceivedMessages() {
	wrk.initReceivedMessages()
}

func (wrk *Worker) ReceivedSyncState(isNodeSynchronized bool) {
	wrk.receivedSyncState(isNodeSynchronized)
}

func (wrk *Worker) ReceivedMessages() map[consensus.MessageType][]*consensus.Message {
	wrk.mutReceivedMessages.RLock()
	defer wrk.mutReceivedMessages.RUnlock()

	return wrk.receivedMessages
}

func (wrk *Worker) SetReceivedMessages(messageType consensus.MessageType, cnsDta []*consensus.Message) {
	wrk.mutReceivedMessages.Lock()
	wrk.receivedMessages[messageType] = cnsDta
	wrk.mutReceivedMessages.Unlock()
}

func (wrk *Worker) NilReceivedMessages() {
	wrk.mutReceivedMessages.Lock()
	wrk.receivedMessages = nil
	wrk.mutReceivedMessages.Unlock()
}

func (wrk *Worker) ReceivedMessagesCalls() map[consensus.MessageType]func(*consensus.Message) bool {
	wrk.mutReceivedMessagesCalls.RLock()
	defer wrk.mutReceivedMessagesCalls.RUnlock()

	return wrk.receivedMessagesCalls
}

func (wrk *Worker) SetReceivedMessagesCalls(messageType consensus.MessageType, f func(*consensus.Message) bool) {
	wrk.mutReceivedMessagesCalls.Lock()
	wrk.receivedMessagesCalls[messageType] = f
	wrk.mutReceivedMessagesCalls.Unlock()
}

func (wrk *Worker) ExecuteMessageChannel() chan *consensus.Message {
	return wrk.executeMessageChannel
}

<<<<<<< HEAD
func (wrk *Worker) ConsensusStateChangedChannels() chan bool {
	return wrk.consensusStateChangedChannel
}

func (wrk *Worker) SetConsensusStateChangedChannels(consensusStateChangedChannels chan bool) {
	wrk.consensusStateChangedChannel = consensusStateChangedChannels
=======
func (wrk *Worker) ConsensusStateChangedChannel() chan bool {
	return wrk.consensusStateChangedChannel
}

func (wrk *Worker) SetConsensusStateChangedChannel(consensusStateChangedChannel chan bool) {
	wrk.consensusStateChangedChannel = consensusStateChangedChannel
>>>>>>> 9c863144
}

func (wrk *Worker) CheckSelfState(cnsDta *consensus.Message) error {
	return wrk.checkSelfState(cnsDta)
}

<<<<<<< HEAD
// Subround

func (sr *Subround) SetJobFunction(job func() bool) {
	sr.Job = job
}

func (sr *Subround) SetCheckFunction(check func() bool) {
	sr.Check = check
}

=======
>>>>>>> 9c863144
func (wrk *Worker) SetSendMessage(sendMessage func(consensus *consensus.Message)) {
	wrk.sendMessage = sendMessage
}

func (wrk *Worker) SetBroadCastBlock(broadcastBlock func(data.BodyHandler, data.HeaderHandler) error) {
	wrk.broadcastBlock = broadcastBlock
}<|MERGE_RESOLUTION|>--- conflicted
+++ resolved
@@ -112,40 +112,18 @@
 	return wrk.executeMessageChannel
 }
 
-<<<<<<< HEAD
-func (wrk *Worker) ConsensusStateChangedChannels() chan bool {
-	return wrk.consensusStateChangedChannel
-}
-
-func (wrk *Worker) SetConsensusStateChangedChannels(consensusStateChangedChannels chan bool) {
-	wrk.consensusStateChangedChannel = consensusStateChangedChannels
-=======
 func (wrk *Worker) ConsensusStateChangedChannel() chan bool {
 	return wrk.consensusStateChangedChannel
 }
 
 func (wrk *Worker) SetConsensusStateChangedChannel(consensusStateChangedChannel chan bool) {
 	wrk.consensusStateChangedChannel = consensusStateChangedChannel
->>>>>>> 9c863144
 }
 
 func (wrk *Worker) CheckSelfState(cnsDta *consensus.Message) error {
 	return wrk.checkSelfState(cnsDta)
 }
 
-<<<<<<< HEAD
-// Subround
-
-func (sr *Subround) SetJobFunction(job func() bool) {
-	sr.Job = job
-}
-
-func (sr *Subround) SetCheckFunction(check func() bool) {
-	sr.Check = check
-}
-
-=======
->>>>>>> 9c863144
 func (wrk *Worker) SetSendMessage(sendMessage func(consensus *consensus.Message)) {
 	wrk.sendMessage = sendMessage
 }
