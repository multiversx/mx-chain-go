--- conflicted
+++ resolved
@@ -1070,15 +1070,9 @@
 	container := mock.InitConsensusCore()
 	receivedValue := uint64(0)
 	container.SetBlockProcessor(&testscommon.BlockProcessorStub{
-<<<<<<< HEAD
-		ProcessBlockCalled: func(hdr data.HeaderHandler, bdy data.BodyHandler, _ func() time.Duration) (data.HeaderHandler, data.BodyHandler, error) {
-			time.Sleep(time.Duration(delay))
-			return hdr, bdy, nil
-=======
 		ProcessBlockCalled: func(header data.HeaderHandler, body data.BodyHandler, _ func() time.Duration) (data.HeaderHandler, data.BodyHandler, error) {
 			time.Sleep(time.Duration(delay))
 			return header, body, nil
->>>>>>> b1f06083
 		},
 	})
 	sr := *initSubroundBlock(nil, container, &statusHandler.AppStatusHandlerStub{
