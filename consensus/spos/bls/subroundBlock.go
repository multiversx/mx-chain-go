--- conflicted
+++ resolved
@@ -207,11 +207,7 @@
 		nil,
 		nil,
 		nil,
-<<<<<<< HEAD
-		sr.CurrentPid(),
-=======
 		sr.GetAssociatedPid([]byte(leader)),
->>>>>>> 079e8c00
 		nil,
 	)
 
@@ -253,11 +249,7 @@
 		nil,
 		nil,
 		nil,
-<<<<<<< HEAD
-		sr.CurrentPid(),
-=======
 		sr.GetAssociatedPid([]byte(leader)),
->>>>>>> 079e8c00
 		nil,
 	)
 
@@ -297,11 +289,7 @@
 		nil,
 		nil,
 		nil,
-<<<<<<< HEAD
-		sr.CurrentPid(),
-=======
 		sr.GetAssociatedPid([]byte(leader)),
->>>>>>> 079e8c00
 		nil,
 	)
 
