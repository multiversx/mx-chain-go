package bls

import (
	"context"
	"time"

	"github.com/ElrondNetwork/elrond-go-core/core"
	"github.com/ElrondNetwork/elrond-go-core/core/check"
	"github.com/ElrondNetwork/elrond-go-core/data"
	"github.com/ElrondNetwork/elrond-go/common"
	"github.com/ElrondNetwork/elrond-go/consensus"
	"github.com/ElrondNetwork/elrond-go/consensus/spos"
)

// maxAllowedSizeInBytes defines how many bytes are allowed as payload in a message
const maxAllowedSizeInBytes = uint32(core.MegabyteSize * 95 / 100)

// subroundBlock defines the data needed by the subround Block
type subroundBlock struct {
	*spos.Subround

	processingThresholdPercentage int
}

// NewSubroundBlock creates a subroundBlock object
func NewSubroundBlock(
	baseSubround *spos.Subround,
	extend func(subroundId int),
	processingThresholdPercentage int,
) (*subroundBlock, error) {
	err := checkNewSubroundBlockParams(baseSubround)
	if err != nil {
		return nil, err
	}

	srBlock := subroundBlock{
		Subround:                      baseSubround,
		processingThresholdPercentage: processingThresholdPercentage,
	}

	srBlock.Job = srBlock.doBlockJob
	srBlock.Check = srBlock.doBlockConsensusCheck
	srBlock.Extend = extend

	return &srBlock, nil
}

func checkNewSubroundBlockParams(
	baseSubround *spos.Subround,
) error {
	if baseSubround == nil {
		return spos.ErrNilSubround
	}

	if baseSubround.ConsensusState == nil {
		return spos.ErrNilConsensusState
	}

	err := spos.ValidateConsensusCore(baseSubround.ConsensusCoreHandler)

	return err
}

// doBlockJob method does the job of the subround Block
func (sr *subroundBlock) doBlockJob(ctx context.Context) bool {
	if !sr.IsSelfLeaderInCurrentRound() { // is NOT self leader in this round?
		return false
	}

	if sr.RoundHandler().Index() <= sr.getRoundInLastCommittedBlock() {
		return false
	}

	if sr.IsSelfJobDone(sr.Current()) {
		return false
	}

	if sr.IsSubroundFinished(sr.Current()) {
		return false
	}

	metricStatTime := time.Now()
	defer sr.computeSubroundProcessingMetric(metricStatTime, common.MetricCreatedProposedBlock)

	header, err := sr.createHeader()
	if err != nil {
		printLogMessage(ctx, "doBlockJob.createHeader", err)
		return false
	}

	header, body, err := sr.createBlock(header)
	if err != nil {
		printLogMessage(ctx, "doBlockJob.createBlock", err)
		return false
	}

	sentWithSuccess := sr.sendBlock(header, body)
	if !sentWithSuccess {
		return false
	}

	err = sr.SetSelfJobDone(sr.Current(), true)
	if err != nil {
		log.Debug("doBlockJob.SetSelfJobDone", "error", err.Error())
		return false
	}

	sr.ConsensusCoreHandler.ScheduledProcessor().StartScheduledProcessing(header, body)

	return true
}

<<<<<<< HEAD
func (sr *subroundBlock) sendBlock(header data.HeaderHandler, body data.BodyHandler) bool {
=======
func printLogMessage(ctx context.Context, baseMessage string, err error) {
	if common.IsContextDone(ctx) {
		log.Debug(baseMessage + " context is closing")
		return
	}

	log.Debug(baseMessage, "error", err.Error())
}

func (sr *subroundBlock) sendBlock(body data.BodyHandler, header data.HeaderHandler) bool {
>>>>>>> 9a605fd5
	marshalizedBody, err := sr.Marshalizer().Marshal(body)
	if err != nil {
		log.Debug("sendBlock.Marshal: body", "error", err.Error())
		return false
	}

	marshalizedHeader, err := sr.Marshalizer().Marshal(header)
	if err != nil {
		log.Debug("sendBlock.Marshal: header", "error", err.Error())
		return false
	}

	if sr.couldBeSentTogether(marshalizedBody, marshalizedHeader) {
		return sr.sendHeaderAndBlockBody(header, body, marshalizedBody, marshalizedHeader)
	}

	if !sr.sendBlockBody(body, marshalizedBody) || !sr.sendBlockHeader(header, marshalizedHeader) {
		return false
	}

	return true
}

func (sr *subroundBlock) couldBeSentTogether(marshalizedBody []byte, marshalizedHeader []byte) bool {
	bodyAndHeaderSize := uint32(len(marshalizedBody) + len(marshalizedHeader))
	log.Debug("couldBeSentTogether",
		"body size", len(marshalizedBody),
		"header size", len(marshalizedHeader),
		"body and header size", bodyAndHeaderSize,
		"max allowed size in bytes", maxAllowedSizeInBytes)
	return bodyAndHeaderSize <= maxAllowedSizeInBytes
}

func (sr *subroundBlock) createBlock(header data.HeaderHandler) (data.HeaderHandler, data.BodyHandler, error) {
	startTime := sr.RoundTimeStamp
	maxTime := time.Duration(sr.EndTime())
	haveTimeInCurrentSubround := func() bool {
		return sr.RoundHandler().RemainingTime(startTime, maxTime) > 0
	}

	finalHeader, blockBody, err := sr.BlockProcessor().CreateBlock(
		header,
		haveTimeInCurrentSubround,
	)
	if err != nil {
		return nil, nil, err
	}

	return finalHeader, blockBody, nil
}

// sendHeaderAndBlockBody method sends the proposed header and block body in the subround Block
func (sr *subroundBlock) sendHeaderAndBlockBody(
	headerHandler data.HeaderHandler,
	bodyHandler data.BodyHandler,
	marshalizedBody []byte,
	marshalizedHeader []byte,
) bool {
	headerHash := sr.Hasher().Compute(string(marshalizedHeader))

	cnsMsg := consensus.NewConsensusMessage(
		headerHash,
		nil,
		marshalizedBody,
		marshalizedHeader,
		[]byte(sr.SelfPubKey()),
		nil,
		int(MtBlockBodyAndHeader),
		sr.RoundHandler().Index(),
		sr.ChainID(),
		nil,
		nil,
		nil,
		sr.CurrentPid(),
	)

	err := sr.BroadcastMessenger().BroadcastConsensusMessage(cnsMsg)
	if err != nil {
		log.Debug("sendHeaderAndBlockBody.BroadcastConsensusMessage", "error", err.Error())
		return false
	}

	log.Debug("step 1: block body and header have been sent",
		"nonce", headerHandler.GetNonce(),
		"hash", headerHash)

	sr.Data = headerHash
	sr.Body = bodyHandler
	sr.Header = headerHandler

	return true
}

// sendBlockBody method sends the proposed block body in the subround Block
func (sr *subroundBlock) sendBlockBody(bodyHandler data.BodyHandler, marshalizedBody []byte) bool {
	cnsMsg := consensus.NewConsensusMessage(
		nil,
		nil,
		marshalizedBody,
		nil,
		[]byte(sr.SelfPubKey()),
		nil,
		int(MtBlockBody),
		sr.RoundHandler().Index(),
		sr.ChainID(),
		nil,
		nil,
		nil,
		sr.CurrentPid(),
	)

	err := sr.BroadcastMessenger().BroadcastConsensusMessage(cnsMsg)
	if err != nil {
		log.Debug("sendBlockBody.BroadcastConsensusMessage", "error", err.Error())
		return false
	}

	log.Debug("step 1: block body has been sent")

	sr.Body = bodyHandler

	return true
}

// sendBlockHeader method sends the proposed block header in the subround Block
func (sr *subroundBlock) sendBlockHeader(headerHandler data.HeaderHandler, marshalizedHeader []byte) bool {
	headerHash := sr.Hasher().Compute(string(marshalizedHeader))

	cnsMsg := consensus.NewConsensusMessage(
		headerHash,
		nil,
		nil,
		marshalizedHeader,
		[]byte(sr.SelfPubKey()),
		nil,
		int(MtBlockHeader),
		sr.RoundHandler().Index(),
		sr.ChainID(),
		nil,
		nil,
		nil,
		sr.CurrentPid(),
	)

	err := sr.BroadcastMessenger().BroadcastConsensusMessage(cnsMsg)
	if err != nil {
		log.Debug("sendBlockHeader.BroadcastConsensusMessage", "error", err.Error())
		return false
	}

	log.Debug("step 1: block header has been sent",
		"nonce", headerHandler.GetNonce(),
		"hash", headerHash)

	sr.Data = headerHash
	sr.Header = headerHandler

	return true
}

func (sr *subroundBlock) createHeader() (data.HeaderHandler, error) {
	var nonce uint64
	var prevHash []byte
	var prevRandSeed []byte

	currentHeader := sr.Blockchain().GetCurrentBlockHeader()
	if check.IfNil(currentHeader) {
		nonce = sr.Blockchain().GetGenesisHeader().GetNonce() + 1
		prevHash = sr.Blockchain().GetGenesisHeaderHash()
		prevRandSeed = sr.Blockchain().GetGenesisHeader().GetRandSeed()
	} else {
		nonce = currentHeader.GetNonce() + 1
		prevHash = sr.Blockchain().GetCurrentBlockHeaderHash()
		prevRandSeed = currentHeader.GetRandSeed()
	}

	round := uint64(sr.RoundHandler().Index())
	hdr, err := sr.BlockProcessor().CreateNewHeader(round, nonce)
	if err != nil {
		return nil, err
	}

	err = hdr.SetPrevHash(prevHash)
	if err != nil {
		return nil, err
	}

	randSeed, err := sr.SingleSigner().Sign(sr.PrivateKey(), prevRandSeed)
	if err != nil {
		return nil, err
	}

	err = hdr.SetShardID(sr.ShardCoordinator().SelfId())
	if err != nil {
		return nil, err
	}

	err = hdr.SetTimeStamp(uint64(sr.RoundHandler().TimeStamp().Unix()))
	if err != nil {
		return nil, err
	}

	err = hdr.SetPrevRandSeed(prevRandSeed)
	if err != nil {
		return nil, err
	}

	err = hdr.SetRandSeed(randSeed)
	if err != nil {
		return nil, err
	}

	err = hdr.SetChainID(sr.ChainID())
	if err != nil {
		return nil, err
	}

	return hdr, nil
}

// receivedBlockBodyAndHeader method is called when a block body and a block header is received
func (sr *subroundBlock) receivedBlockBodyAndHeader(ctx context.Context, cnsDta *consensus.Message) bool {
	sw := core.NewStopWatch()
	sw.Start("receivedBlockBodyAndHeader")

	defer func() {
		sw.Stop("receivedBlockBodyAndHeader")
		log.Debug("time measurements of receivedBlockBodyAndHeader", sw.GetMeasurements()...)
	}()

	node := string(cnsDta.PubKey)

	if sr.IsConsensusDataSet() {
		return false
	}

	if !sr.IsNodeLeaderInCurrentRound(node) { // is NOT this node leader in current round?
		sr.PeerHonestyHandler().ChangeScore(
			node,
			spos.GetConsensusTopicID(sr.ShardCoordinator()),
			spos.LeaderPeerHonestyDecreaseFactor,
		)

		return false
	}

	if sr.IsBlockBodyAlreadyReceived() {
		return false
	}

	if sr.IsHeaderAlreadyReceived() {
		return false
	}

	if !sr.CanProcessReceivedMessage(cnsDta, sr.RoundHandler().Index(), sr.Current()) {
		return false
	}

	sr.Data = cnsDta.BlockHeaderHash
	sr.Body = sr.BlockProcessor().DecodeBlockBody(cnsDta.Body)
	sr.Header = sr.BlockProcessor().DecodeBlockHeader(cnsDta.Header)

	if sr.Data == nil || check.IfNil(sr.Body) || check.IfNil(sr.Header) {
		return false
	}

	log.Debug("step 1: block body and header have been received",
		"nonce", sr.Header.GetNonce(),
		"hash", cnsDta.BlockHeaderHash)

	sw.Start("processReceivedBlock")
	blockProcessedWithSuccess := sr.processReceivedBlock(ctx, cnsDta)
	sw.Stop("processReceivedBlock")

	sr.PeerHonestyHandler().ChangeScore(
		node,
		spos.GetConsensusTopicID(sr.ShardCoordinator()),
		spos.LeaderPeerHonestyIncreaseFactor,
	)

	return blockProcessedWithSuccess
}

// receivedBlockBody method is called when a block body is received through the block body channel
func (sr *subroundBlock) receivedBlockBody(ctx context.Context, cnsDta *consensus.Message) bool {
	node := string(cnsDta.PubKey)

	if !sr.IsNodeLeaderInCurrentRound(node) { // is NOT this node leader in current round?
		sr.PeerHonestyHandler().ChangeScore(
			node,
			spos.GetConsensusTopicID(sr.ShardCoordinator()),
			spos.LeaderPeerHonestyDecreaseFactor,
		)

		return false
	}

	if sr.IsBlockBodyAlreadyReceived() {
		return false
	}

	if !sr.CanProcessReceivedMessage(cnsDta, sr.RoundHandler().Index(), sr.Current()) {
		return false
	}

	sr.Body = sr.BlockProcessor().DecodeBlockBody(cnsDta.Body)

	if check.IfNil(sr.Body) {
		return false
	}

	log.Debug("step 1: block body has been received")

	blockProcessedWithSuccess := sr.processReceivedBlock(ctx, cnsDta)

	sr.PeerHonestyHandler().ChangeScore(
		node,
		spos.GetConsensusTopicID(sr.ShardCoordinator()),
		spos.LeaderPeerHonestyIncreaseFactor,
	)

	return blockProcessedWithSuccess
}

// receivedBlockHeader method is called when a block header is received through the block header channel.
// If the block header is valid, than the validatorRoundStates map corresponding to the node which sent it,
// is set on true for the subround Block
func (sr *subroundBlock) receivedBlockHeader(ctx context.Context, cnsDta *consensus.Message) bool {
	node := string(cnsDta.PubKey)

	if sr.IsConsensusDataSet() {
		return false
	}

	if !sr.IsNodeLeaderInCurrentRound(node) { // is NOT this node leader in current round?
		sr.PeerHonestyHandler().ChangeScore(
			node,
			spos.GetConsensusTopicID(sr.ShardCoordinator()),
			spos.LeaderPeerHonestyDecreaseFactor,
		)

		return false
	}

	if sr.IsHeaderAlreadyReceived() {
		return false
	}

	if !sr.CanProcessReceivedMessage(cnsDta, sr.RoundHandler().Index(), sr.Current()) {
		return false
	}

	sr.Data = cnsDta.BlockHeaderHash
	sr.Header = sr.BlockProcessor().DecodeBlockHeader(cnsDta.Header)

	if sr.Data == nil || check.IfNil(sr.Header) {
		return false
	}

	log.Debug("step 1: block header has been received",
		"nonce", sr.Header.GetNonce(),
		"hash", cnsDta.BlockHeaderHash)
	blockProcessedWithSuccess := sr.processReceivedBlock(ctx, cnsDta)

	sr.PeerHonestyHandler().ChangeScore(
		node,
		spos.GetConsensusTopicID(sr.ShardCoordinator()),
		spos.LeaderPeerHonestyIncreaseFactor,
	)

	return blockProcessedWithSuccess
}

func (sr *subroundBlock) processReceivedBlock(ctx context.Context, cnsDta *consensus.Message) bool {
	if check.IfNil(sr.Body) {
		return false
	}
	if check.IfNil(sr.Header) {
		return false
	}

	defer func() {
		sr.SetProcessingBlock(false)
	}()

	sr.SetProcessingBlock(true)

	shouldNotProcessBlock := sr.ExtendedCalled || cnsDta.RoundIndex < sr.RoundHandler().Index()
	if shouldNotProcessBlock {
		log.Debug("canceled round, extended has been called or round index has been changed",
			"round", sr.RoundHandler().Index(),
			"subround", sr.Name(),
			"cnsDta round", cnsDta.RoundIndex,
			"extended called", sr.ExtendedCalled,
		)
		return false
	}

	node := string(cnsDta.PubKey)

	startTime := sr.RoundTimeStamp
	maxTime := sr.RoundHandler().TimeDuration() * time.Duration(sr.processingThresholdPercentage) / 100
	remainingTimeInCurrentRound := func() time.Duration {
		return sr.RoundHandler().RemainingTime(startTime, maxTime)
	}

	metricStatTime := time.Now()
	defer sr.computeSubroundProcessingMetric(metricStatTime, common.MetricProcessedProposedBlock)

	err := sr.BlockProcessor().ProcessBlock(
		sr.Header,
		sr.Body,
		remainingTimeInCurrentRound,
	)

	if cnsDta.RoundIndex < sr.RoundHandler().Index() {
		log.Debug("canceled round, round index has been changed",
			"round", sr.RoundHandler().Index(),
			"subround", sr.Name(),
			"cnsDta round", cnsDta.RoundIndex,
		)
		return false
	}

	if err != nil {
		sr.printCancelRoundLogMessage(ctx, err)
		sr.RoundCanceled = true

		return false
	}

	err = sr.SetJobDone(node, sr.Current(), true)
	if err != nil {
		sr.printCancelRoundLogMessage(ctx, err)
		return false
	}

	sr.ConsensusCoreHandler.ScheduledProcessor().StartScheduledProcessing(sr.Header, sr.Body)

	return true
}

func (sr *subroundBlock) printCancelRoundLogMessage(ctx context.Context, err error) {
	if common.IsContextDone(ctx) {
		log.Debug("canceled round as the context is closing")
		return
	}

	log.Debug("canceled round",
		"round", sr.RoundHandler().Index(),
		"subround", sr.Name(),
		"error", err.Error())
}

func (sr *subroundBlock) computeSubroundProcessingMetric(startTime time.Time, metric string) {
	subRoundDuration := sr.EndTime() - sr.StartTime()
	if subRoundDuration == 0 {
		// can not do division by 0
		return
	}

	percent := uint64(time.Since(startTime)) * 100 / uint64(subRoundDuration)
	sr.AppStatusHandler().SetUInt64Value(metric, percent)
}

// doBlockConsensusCheck method checks if the consensus in the subround Block is achieved
func (sr *subroundBlock) doBlockConsensusCheck() bool {
	if sr.RoundCanceled {
		return false
	}

	if sr.IsSubroundFinished(sr.Current()) {
		return true
	}

	threshold := sr.Threshold(sr.Current())
	if sr.isBlockReceived(threshold) {
		log.Debug("step 1: subround has been finished",
			"subround", sr.Name())
		sr.SetStatus(sr.Current(), spos.SsFinished)
		return true
	}

	return false
}

// isBlockReceived method checks if the block was received from the leader in the current round
func (sr *subroundBlock) isBlockReceived(threshold int) bool {
	n := 0

	for i := 0; i < len(sr.ConsensusGroup()); i++ {
		node := sr.ConsensusGroup()[i]
		isJobDone, err := sr.JobDone(node, sr.Current())
		if err != nil {
			log.Debug("isBlockReceived.JobDone",
				"node", node,
				"subround", sr.Name(),
				"error", err.Error())
			continue
		}

		if isJobDone {
			n++
		}
	}

	return n >= threshold
}

func (sr *subroundBlock) getRoundInLastCommittedBlock() int64 {
	roundInLastCommittedBlock := int64(0)
	currentHeader := sr.Blockchain().GetCurrentBlockHeader()
	if !check.IfNil(currentHeader) {
		roundInLastCommittedBlock = int64(currentHeader.GetRound())
	}

	return roundInLastCommittedBlock
}<|MERGE_RESOLUTION|>--- conflicted
+++ resolved
@@ -110,9 +110,6 @@
 	return true
 }
 
-<<<<<<< HEAD
-func (sr *subroundBlock) sendBlock(header data.HeaderHandler, body data.BodyHandler) bool {
-=======
 func printLogMessage(ctx context.Context, baseMessage string, err error) {
 	if common.IsContextDone(ctx) {
 		log.Debug(baseMessage + " context is closing")
@@ -122,8 +119,7 @@
 	log.Debug(baseMessage, "error", err.Error())
 }
 
-func (sr *subroundBlock) sendBlock(body data.BodyHandler, header data.HeaderHandler) bool {
->>>>>>> 9a605fd5
+func (sr *subroundBlock) sendBlock(header data.HeaderHandler, body data.BodyHandler) bool {
 	marshalizedBody, err := sr.Marshalizer().Marshal(body)
 	if err != nil {
 		log.Debug("sendBlock.Marshal: body", "error", err.Error())
