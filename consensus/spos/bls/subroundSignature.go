--- conflicted
+++ resolved
@@ -77,13 +77,8 @@
 	}
 
 	if !sr.IsSelfLeaderInCurrentRound() { // is NOT self leader in this round?
-<<<<<<< HEAD
 		//TODO: Analyze it is possible to send message only to leader with O(1) instead of O(n)
-		msg := consensus.NewConsensusMessage(
-=======
-		//TODO: Check if it is possible to send message only to leader with O(1) instead of O(n)
 		cnsMsg := consensus.NewConsensusMessage(
->>>>>>> 755d2b89
 			sr.GetData(),
 			sigPart,
 			[]byte(sr.SelfPubKey()),
