--- conflicted
+++ resolved
@@ -394,15 +394,11 @@
 
 	for idx, pk := range sr.ConsensusGroup() {
 		pkBytes := []byte(pk)
-		if !sr.IsKeyManagedByCurrentNode(pkBytes) {
+		if !sr.IsKeyManagedBySelf(pkBytes) {
 			continue
 		}
-<<<<<<< HEAD
-		if !sr.IsKeyManagedBySelf(pkBytes) {
-=======
 
 		if sr.IsJobDone(pk, sr.Current()) {
->>>>>>> 90cfde77
 			continue
 		}
 
