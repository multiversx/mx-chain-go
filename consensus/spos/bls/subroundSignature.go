package bls

import (
	"context"
	"encoding/hex"
	"time"

	"github.com/ElrondNetwork/elrond-go-core/core"
	"github.com/ElrondNetwork/elrond-go-core/core/check"
	"github.com/ElrondNetwork/elrond-go/common"
	"github.com/ElrondNetwork/elrond-go/consensus"
	"github.com/ElrondNetwork/elrond-go/consensus/spos"
)

type subroundSignature struct {
	*spos.Subround

	appStatusHandler core.AppStatusHandler
}

// NewSubroundSignature creates a subroundSignature object
func NewSubroundSignature(
	baseSubround *spos.Subround,
	extend func(subroundId int),
	appStatusHandler core.AppStatusHandler,
) (*subroundSignature, error) {
	err := checkNewSubroundSignatureParams(
		baseSubround,
	)
	if err != nil {
		return nil, err
	}
	if check.IfNil(appStatusHandler) {
		return nil, spos.ErrNilAppStatusHandler
	}

	srSignature := subroundSignature{
		Subround:         baseSubround,
		appStatusHandler: appStatusHandler,
	}
	srSignature.Job = srSignature.doSignatureJob
	srSignature.Check = srSignature.doSignatureConsensusCheck
	srSignature.Extend = extend

	return &srSignature, nil
}

func checkNewSubroundSignatureParams(
	baseSubround *spos.Subround,
) error {
	if baseSubround == nil {
		return spos.ErrNilSubround
	}
	if baseSubround.ConsensusState == nil {
		return spos.ErrNilConsensusState
	}

	err := spos.ValidateConsensusCore(baseSubround.ConsensusCoreHandler)

	return err
}

// doSignatureJob method does the job of the subround Signature
func (sr *subroundSignature) doSignatureJob(_ context.Context) bool {
	if !sr.IsNodeInConsensusGroup(sr.SelfPubKey()) {
		return true
	}
	if !sr.CanDoSubroundJob(sr.Current()) {
		return false
	}
	if check.IfNil(sr.Header) {
		log.Error("doSignatureJob", "error", spos.ErrNilHeader)
		return false
	}

	multiSigner, err := sr.MultiSignerContainer().GetMultiSigner(sr.Header.GetEpoch())
	if err != nil {
		log.Error("doSignatureJob.GetMultiSigner", "error", err.Error())
		return false
	}

<<<<<<< HEAD
	selfIndex, err := sr.SelfConsensusGroupIndex()
	if err != nil {
		log.Debug("doSignatureJob.SelfConsensusGroupIndex: not in consensus group")
		return false
	}

	signatureShare, err := sr.SignatureHandler().CreateSignatureShare(sr.GetData(), uint16(selfIndex))
=======
	// TODO: keep private key as byte array in consensus
	privateKey, _ := sr.PrivateKey().ToByteArray()
	signatureShare, err := multiSigner.CreateSignatureShare(privateKey, sr.GetData())
>>>>>>> 1e949677
	if err != nil {
		log.Debug("doSignatureJob.CreateSignatureShare", "error", err.Error())
		return false
	}

	isSelfLeader := sr.IsSelfLeaderInCurrentRound()

	if !isSelfLeader {
		// TODO: Analyze it is possible to send message only to leader with O(1) instead of O(n)
		cnsMsg := consensus.NewConsensusMessage(
			sr.GetData(),
			signatureShare,
			nil,
			nil,
			[]byte(sr.SelfPubKey()),
			nil,
			int(MtSignature),
			sr.RoundHandler().Index(),
			sr.ChainID(),
			nil,
			nil,
			nil,
			sr.CurrentPid(),
		)

		err = sr.BroadcastMessenger().BroadcastConsensusMessage(cnsMsg)
		if err != nil {
			log.Debug("doSignatureJob.BroadcastConsensusMessage", "error", err.Error())
			return false
		}

		log.Debug("step 2: signature has been sent")
	}

	err = sr.SetSelfJobDone(sr.Current(), true)
	if err != nil {
		log.Debug("doSignatureJob.SetSelfJobDone",
			"subround", sr.Name(),
			"error", err.Error())
		return false
	}

	if isSelfLeader {
		go sr.waitAllSignatures()
	}

	return true
}

// receivedSignature method is called when a signature is received through the signature channel.
// If the signature is valid, than the jobDone map corresponding to the node which sent it,
// is set on true for the subround Signature
func (sr *subroundSignature) receivedSignature(_ context.Context, cnsDta *consensus.Message) bool {
	node := string(cnsDta.PubKey)
	pkForLogs := core.GetTrimmedPk(hex.EncodeToString(cnsDta.PubKey))

	if !sr.IsConsensusDataSet() {
		return false
	}

	if !sr.IsNodeInConsensusGroup(node) {
		sr.PeerHonestyHandler().ChangeScore(
			node,
			spos.GetConsensusTopicID(sr.ShardCoordinator()),
			spos.ValidatorPeerHonestyDecreaseFactor,
		)

		return false
	}

	if !sr.IsSelfLeaderInCurrentRound() {
		return false
	}

	if !sr.IsConsensusDataEqual(cnsDta.BlockHeaderHash) {
		return false
	}

	if !sr.CanProcessReceivedMessage(cnsDta, sr.RoundHandler().Index(), sr.Current()) {
		return false
	}

	index, err := sr.ConsensusGroupIndex(node)
	if err != nil {
		log.Debug("receivedSignature.ConsensusGroupIndex",
			"node", pkForLogs,
			"error", err.Error())
		return false
	}

<<<<<<< HEAD
	currentMultiSigner := sr.SignatureHandler()
	err = currentMultiSigner.VerifySignatureShare(uint16(index), cnsDta.SignatureShare, sr.GetData())
=======
	if check.IfNil(sr.Header) {
		log.Error("receivedSignature", "error", spos.ErrNilHeader)
		return false
	}

	currentMultiSigner, err := sr.MultiSignerContainer().GetMultiSigner(sr.Header.GetEpoch())
>>>>>>> 1e949677
	if err != nil {
		log.Error("receivedSignature.GetMultiSigner", "error", err.Error())
		return false
	}

	err = currentMultiSigner.VerifySignatureShare([]byte(node), sr.GetData(), cnsDta.SignatureShare)
	if err != nil {
		log.Debug("receivedSignature.VerifySignatureShare",
			"node", pkForLogs,
			"index", index,
			"error", err.Error())
		return false
	}

	// TODO: store here the signature in consensus state
	//err = currentMultiSigner.StoreSignatureShare(uint16(index), cnsDta.SignatureShare)
	//if err != nil {
	//	log.Debug("receivedSignature.StoreSignatureShare",
	//		"node", pkForLogs,
	//		"index", index,
	//		"error", err.Error())
	//	return false
	//}

	err = sr.SetJobDone(node, sr.Current(), true)
	if err != nil {
		log.Debug("receivedSignature.SetJobDone",
			"node", pkForLogs,
			"subround", sr.Name(),
			"error", err.Error())
		return false
	}

	sr.PeerHonestyHandler().ChangeScore(
		node,
		spos.GetConsensusTopicID(sr.ShardCoordinator()),
		spos.ValidatorPeerHonestyIncreaseFactor,
	)

	sr.appStatusHandler.SetStringValue(common.MetricConsensusRoundState, "signed")
	return true
}

// doSignatureConsensusCheck method checks if the consensus in the subround Signature is achieved
func (sr *subroundSignature) doSignatureConsensusCheck() bool {
	if sr.RoundCanceled {
		return false
	}

	if sr.IsSubroundFinished(sr.Current()) {
		sr.appStatusHandler.SetStringValue(common.MetricConsensusRoundState, "signed")

		return true
	}

	isSelfLeader := sr.IsSelfLeaderInCurrentRound()
	isSelfInConsensusGroup := sr.IsNodeInConsensusGroup(sr.SelfPubKey())

	threshold := sr.Threshold(sr.Current())
	if sr.FallbackHeaderValidator().ShouldApplyFallbackValidation(sr.Header) {
		threshold = sr.FallbackThreshold(sr.Current())
		log.Warn("subroundSignature.doSignatureConsensusCheck: fallback validation has been applied",
			"minimum number of signatures required", threshold,
			"actual number of signatures received", sr.getNumOfSignaturesCollected(),
		)
	}

	areSignaturesCollected, numSigs := sr.areSignaturesCollected(threshold)
	areAllSignaturesCollected := numSigs == sr.ConsensusGroupSize()

	isJobDoneByLeader := isSelfLeader && (areAllSignaturesCollected || (areSignaturesCollected && sr.WaitingAllSignaturesTimeOut))
	isJobDoneByConsensusNode := !isSelfLeader && isSelfInConsensusGroup && sr.IsSelfJobDone(sr.Current())

	isSubroundFinished := !isSelfInConsensusGroup || isJobDoneByConsensusNode || isJobDoneByLeader

	if isSubroundFinished {
		if isSelfLeader {
			log.Debug("step 2: signatures",
				"received", numSigs,
				"total", len(sr.ConsensusGroup()))
		}

		log.Debug("step 2: subround has been finished",
			"subround", sr.Name())
		sr.SetStatus(sr.Current(), spos.SsFinished)

		sr.appStatusHandler.SetStringValue(common.MetricConsensusRoundState, "signed")

		return true
	}

	return false
}

// areSignaturesCollected method checks if the signatures received from the nodes, belonging to the current
// jobDone group, are more than the necessary given threshold
func (sr *subroundSignature) areSignaturesCollected(threshold int) (bool, int) {
	n := sr.getNumOfSignaturesCollected()
	return n >= threshold, n
}

func (sr *subroundSignature) getNumOfSignaturesCollected() int {
	n := 0

	for i := 0; i < len(sr.ConsensusGroup()); i++ {
		node := sr.ConsensusGroup()[i]

		isSignJobDone, err := sr.JobDone(node, sr.Current())
		if err != nil {
			log.Debug("getNumOfSignaturesCollected.JobDone",
				"node", node,
				"subround", sr.Name(),
				"error", err.Error())
			continue
		}

		if isSignJobDone {
			n++
		}
	}

	return n
}

func (sr *subroundSignature) waitAllSignatures() {
	remainingTime := sr.remainingTime()
	time.Sleep(remainingTime)

	if sr.IsSubroundFinished(sr.Current()) {
		return
	}

	sr.WaitingAllSignaturesTimeOut = true

	select {
	case sr.ConsensusChannel() <- true:
	default:
	}
}

func (sr *subroundSignature) remainingTime() time.Duration {
	startTime := sr.RoundHandler().TimeStamp()
	maxTime := time.Duration(float64(sr.StartTime()) + float64(sr.EndTime()-sr.StartTime())*waitingAllSigsMaxTimeThreshold)
	remainigTime := sr.RoundHandler().RemainingTime(startTime, maxTime)

	return remainigTime
}<|MERGE_RESOLUTION|>--- conflicted
+++ resolved
@@ -68,18 +68,11 @@
 	if !sr.CanDoSubroundJob(sr.Current()) {
 		return false
 	}
-	if check.IfNil(sr.Header) {
+	if sr.Header == nil {
 		log.Error("doSignatureJob", "error", spos.ErrNilHeader)
 		return false
 	}
 
-	multiSigner, err := sr.MultiSignerContainer().GetMultiSigner(sr.Header.GetEpoch())
-	if err != nil {
-		log.Error("doSignatureJob.GetMultiSigner", "error", err.Error())
-		return false
-	}
-
-<<<<<<< HEAD
 	selfIndex, err := sr.SelfConsensusGroupIndex()
 	if err != nil {
 		log.Debug("doSignatureJob.SelfConsensusGroupIndex: not in consensus group")
@@ -87,11 +80,6 @@
 	}
 
 	signatureShare, err := sr.SignatureHandler().CreateSignatureShare(sr.GetData(), uint16(selfIndex))
-=======
-	// TODO: keep private key as byte array in consensus
-	privateKey, _ := sr.PrivateKey().ToByteArray()
-	signatureShare, err := multiSigner.CreateSignatureShare(privateKey, sr.GetData())
->>>>>>> 1e949677
 	if err != nil {
 		log.Debug("doSignatureJob.CreateSignatureShare", "error", err.Error())
 		return false
@@ -182,23 +170,20 @@
 		return false
 	}
 
-<<<<<<< HEAD
 	currentMultiSigner := sr.SignatureHandler()
 	err = currentMultiSigner.VerifySignatureShare(uint16(index), cnsDta.SignatureShare, sr.GetData())
-=======
-	if check.IfNil(sr.Header) {
-		log.Error("receivedSignature", "error", spos.ErrNilHeader)
-		return false
-	}
-
-	currentMultiSigner, err := sr.MultiSignerContainer().GetMultiSigner(sr.Header.GetEpoch())
->>>>>>> 1e949677
+	// if sr.Header == nil {
+	// 	log.Error("receivedSignature", "error", spos.ErrNilHeader)
+	// 	return false
+	// }
+
+	// currentMultiSigner, err := sr.MultiSignerContainer().GetMultiSigner(sr.Header.GetEpoch())
 	if err != nil {
 		log.Error("receivedSignature.GetMultiSigner", "error", err.Error())
 		return false
 	}
 
-	err = currentMultiSigner.VerifySignatureShare([]byte(node), sr.GetData(), cnsDta.SignatureShare)
+	err = currentMultiSigner.VerifySignatureShare(uint16(index), cnsDta.SignatureShare, sr.GetData())
 	if err != nil {
 		log.Debug("receivedSignature.VerifySignatureShare",
 			"node", pkForLogs,
