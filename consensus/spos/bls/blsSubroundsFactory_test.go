--- conflicted
+++ resolved
@@ -79,10 +79,7 @@
 		currentPid,
 		&statusHandler.AppStatusHandlerStub{},
 		consensus.ConsensusModelV1,
-<<<<<<< HEAD
-=======
-		&testscommon.EnableEpochsHandlerStub{},
->>>>>>> b1f06083
+		&testscommon.EnableEpochsHandlerStub{},
 	)
 
 	return fct
@@ -132,10 +129,7 @@
 		currentPid,
 		&statusHandler.AppStatusHandlerStub{},
 		consensus.ConsensusModelV1,
-<<<<<<< HEAD
-=======
-		&testscommon.EnableEpochsHandlerStub{},
->>>>>>> b1f06083
+		&testscommon.EnableEpochsHandlerStub{},
 	)
 
 	assert.Nil(t, fct)
@@ -156,10 +150,7 @@
 		currentPid,
 		&statusHandler.AppStatusHandlerStub{},
 		consensus.ConsensusModelV1,
-<<<<<<< HEAD
-=======
-		&testscommon.EnableEpochsHandlerStub{},
->>>>>>> b1f06083
+		&testscommon.EnableEpochsHandlerStub{},
 	)
 
 	assert.Nil(t, fct)
@@ -182,10 +173,7 @@
 		currentPid,
 		&statusHandler.AppStatusHandlerStub{},
 		consensus.ConsensusModelV1,
-<<<<<<< HEAD
-=======
-		&testscommon.EnableEpochsHandlerStub{},
->>>>>>> b1f06083
+		&testscommon.EnableEpochsHandlerStub{},
 	)
 
 	assert.Nil(t, fct)
@@ -208,10 +196,7 @@
 		currentPid,
 		&statusHandler.AppStatusHandlerStub{},
 		consensus.ConsensusModelV1,
-<<<<<<< HEAD
-=======
-		&testscommon.EnableEpochsHandlerStub{},
->>>>>>> b1f06083
+		&testscommon.EnableEpochsHandlerStub{},
 	)
 
 	assert.Nil(t, fct)
@@ -234,10 +219,7 @@
 		currentPid,
 		&statusHandler.AppStatusHandlerStub{},
 		consensus.ConsensusModelV1,
-<<<<<<< HEAD
-=======
-		&testscommon.EnableEpochsHandlerStub{},
->>>>>>> b1f06083
+		&testscommon.EnableEpochsHandlerStub{},
 	)
 
 	assert.Nil(t, fct)
@@ -260,10 +242,7 @@
 		currentPid,
 		&statusHandler.AppStatusHandlerStub{},
 		consensus.ConsensusModelV1,
-<<<<<<< HEAD
-=======
-		&testscommon.EnableEpochsHandlerStub{},
->>>>>>> b1f06083
+		&testscommon.EnableEpochsHandlerStub{},
 	)
 
 	assert.Nil(t, fct)
@@ -286,10 +265,7 @@
 		currentPid,
 		&statusHandler.AppStatusHandlerStub{},
 		consensus.ConsensusModelV1,
-<<<<<<< HEAD
-=======
-		&testscommon.EnableEpochsHandlerStub{},
->>>>>>> b1f06083
+		&testscommon.EnableEpochsHandlerStub{},
 	)
 
 	assert.Nil(t, fct)
@@ -312,10 +288,7 @@
 		currentPid,
 		&statusHandler.AppStatusHandlerStub{},
 		consensus.ConsensusModelV1,
-<<<<<<< HEAD
-=======
-		&testscommon.EnableEpochsHandlerStub{},
->>>>>>> b1f06083
+		&testscommon.EnableEpochsHandlerStub{},
 	)
 
 	assert.Nil(t, fct)
@@ -338,10 +311,7 @@
 		currentPid,
 		&statusHandler.AppStatusHandlerStub{},
 		consensus.ConsensusModelV1,
-<<<<<<< HEAD
-=======
-		&testscommon.EnableEpochsHandlerStub{},
->>>>>>> b1f06083
+		&testscommon.EnableEpochsHandlerStub{},
 	)
 
 	assert.Nil(t, fct)
@@ -364,10 +334,7 @@
 		currentPid,
 		&statusHandler.AppStatusHandlerStub{},
 		consensus.ConsensusModelV1,
-<<<<<<< HEAD
-=======
-		&testscommon.EnableEpochsHandlerStub{},
->>>>>>> b1f06083
+		&testscommon.EnableEpochsHandlerStub{},
 	)
 
 	assert.Nil(t, fct)
@@ -390,10 +357,7 @@
 		currentPid,
 		&statusHandler.AppStatusHandlerStub{},
 		consensus.ConsensusModelV1,
-<<<<<<< HEAD
-=======
-		&testscommon.EnableEpochsHandlerStub{},
->>>>>>> b1f06083
+		&testscommon.EnableEpochsHandlerStub{},
 	)
 
 	assert.Nil(t, fct)
@@ -416,10 +380,7 @@
 		currentPid,
 		&statusHandler.AppStatusHandlerStub{},
 		consensus.ConsensusModelV1,
-<<<<<<< HEAD
-=======
-		&testscommon.EnableEpochsHandlerStub{},
->>>>>>> b1f06083
+		&testscommon.EnableEpochsHandlerStub{},
 	)
 
 	assert.Nil(t, fct)
@@ -442,10 +403,7 @@
 		currentPid,
 		&statusHandler.AppStatusHandlerStub{},
 		consensus.ConsensusModelV1,
-<<<<<<< HEAD
-=======
-		&testscommon.EnableEpochsHandlerStub{},
->>>>>>> b1f06083
+		&testscommon.EnableEpochsHandlerStub{},
 	)
 
 	assert.Nil(t, fct)
@@ -466,10 +424,7 @@
 		currentPid,
 		&statusHandler.AppStatusHandlerStub{},
 		consensus.ConsensusModelV1,
-<<<<<<< HEAD
-=======
-		&testscommon.EnableEpochsHandlerStub{},
->>>>>>> b1f06083
+		&testscommon.EnableEpochsHandlerStub{},
 	)
 
 	assert.Nil(t, fct)
@@ -513,10 +468,7 @@
 		currentPid,
 		&statusHandler.AppStatusHandlerStub{},
 		consensus.ConsensusModelV1,
-<<<<<<< HEAD
-=======
 		nil,
->>>>>>> b1f06083
 	)
 
 	assert.Nil(t, fct)
@@ -553,11 +505,6 @@
 	assert.Equal(t, spos.ErrInvalidChainID, err)
 }
 
-<<<<<<< HEAD
-func TestFactory_GenerateSubroundBlock(t *testing.T) {
-	t.Parallel()
-
-=======
 func TestFactory_GenerateSubroundStartRoundShouldFailWhenNewSubroundFail(t *testing.T) {
 	t.Parallel()
 
@@ -586,7 +533,6 @@
 func TestFactory_GenerateSubroundBlock(t *testing.T) {
 	t.Parallel()
 
->>>>>>> b1f06083
 	t.Run("should fail when new subround fails", func(t *testing.T) {
 		t.Parallel()
 
@@ -595,35 +541,11 @@
 			return nil
 		}
 
-<<<<<<< HEAD
-		err := fct.GenerateBlockSubround()
-		assert.NotNil(t, err)
-	})
-	t.Run("invalid consensus model", func(t *testing.T) {
-		t.Parallel()
-
-		worker := initWorker()
-		consensusState := initConsensusState()
-
-		fct, _ := bls.NewSubroundsFactory(
-			mock.InitConsensusCore(),
-			consensusState,
-			worker,
-			chainID,
-			currentPid,
-			&statusHandler.AppStatusHandlerStub{},
-			"invalid",
-		)
-
-		err := fct.GenerateBlockSubround()
-		assert.ErrorIs(t, err, errors.ErrUnimplementedConsensusModel)
-=======
 		err := fct.GenerateBlockSubroundV1()
 		assert.NotNil(t, err)
 
 		err = fct.GenerateBlockSubroundV2()
 		assert.NotNil(t, err)
->>>>>>> b1f06083
 	})
 	t.Run("should work with v1", func(t *testing.T) {
 		t.Parallel()
@@ -637,11 +559,7 @@
 		})
 		fct := *initFactoryWithContainer(container)
 
-<<<<<<< HEAD
-		err := fct.GenerateBlockSubround()
-=======
 		err := fct.GenerateBlockSubroundV1()
->>>>>>> b1f06083
 		assert.Nil(t, err)
 		assert.Equal(t, "*bls.subroundBlock", fmt.Sprintf("%T", addedSubround))
 	})
@@ -666,16 +584,10 @@
 			currentPid,
 			&statusHandler.AppStatusHandlerStub{},
 			consensus.ConsensusModelV2,
-<<<<<<< HEAD
-		)
-
-		err := fct.GenerateBlockSubround()
-=======
 			&testscommon.EnableEpochsHandlerStub{},
 		)
 
 		err := fct.GenerateBlockSubroundV2()
->>>>>>> b1f06083
 		assert.Nil(t, err)
 		assert.Equal(t, "*bls.subroundBlockV2", fmt.Sprintf("%T", addedSubround))
 	})
@@ -692,15 +604,10 @@
 			return nil
 		}
 
-<<<<<<< HEAD
-		err := fct.GenerateSignatureSubround()
-
-=======
 		err := fct.GenerateSignatureSubroundV1()
 		assert.Equal(t, spos.ErrNilChannel, err)
 
 		err = fct.GenerateSignatureSubroundV2()
->>>>>>> b1f06083
 		assert.Equal(t, spos.ErrNilChannel, err)
 	})
 	t.Run("should fail when new subround Signature fails", func(t *testing.T) {
@@ -710,36 +617,11 @@
 		fct := *initFactoryWithContainer(container)
 		container.SetSyncTimer(nil)
 
-<<<<<<< HEAD
-		err := fct.GenerateSignatureSubround()
-
-		assert.Equal(t, spos.ErrNilSyncTimer, err)
-	})
-	t.Run("invalid consensus model", func(t *testing.T) {
-		t.Parallel()
-
-		worker := initWorker()
-		consensusState := initConsensusState()
-
-		fct, _ := bls.NewSubroundsFactory(
-			mock.InitConsensusCore(),
-			consensusState,
-			worker,
-			chainID,
-			currentPid,
-			&statusHandler.AppStatusHandlerStub{},
-			"invalid",
-		)
-
-		err := fct.GenerateSignatureSubround()
-		assert.ErrorIs(t, err, errors.ErrUnimplementedConsensusModel)
-=======
 		err := fct.GenerateSignatureSubroundV1()
 		assert.Equal(t, spos.ErrNilSyncTimer, err)
 
 		err = fct.GenerateSignatureSubroundV2()
 		assert.Equal(t, spos.ErrNilSyncTimer, err)
->>>>>>> b1f06083
 	})
 	t.Run("should work with v1", func(t *testing.T) {
 		t.Parallel()
@@ -753,11 +635,7 @@
 		})
 		fct := *initFactoryWithContainer(container)
 
-<<<<<<< HEAD
-		err := fct.GenerateSignatureSubround()
-=======
 		err := fct.GenerateSignatureSubroundV1()
->>>>>>> b1f06083
 		assert.Nil(t, err)
 		assert.Equal(t, "*bls.subroundSignature", fmt.Sprintf("%T", addedSubround))
 	})
@@ -782,16 +660,10 @@
 			currentPid,
 			&statusHandler.AppStatusHandlerStub{},
 			consensus.ConsensusModelV2,
-<<<<<<< HEAD
-		)
-
-		err := fct.GenerateSignatureSubround()
-=======
 			&testscommon.EnableEpochsHandlerStub{},
 		)
 
 		err := fct.GenerateSignatureSubroundV2()
->>>>>>> b1f06083
 		assert.Nil(t, err)
 		assert.Equal(t, "*bls.subroundSignatureV2", fmt.Sprintf("%T", addedSubround))
 	})
@@ -808,15 +680,10 @@
 			return nil
 		}
 
-<<<<<<< HEAD
-		err := fct.GenerateEndRoundSubround()
-
-=======
 		err := fct.GenerateEndRoundSubroundV1()
 		assert.Equal(t, spos.ErrNilChannel, err)
 
 		err = fct.GenerateEndRoundSubroundV2()
->>>>>>> b1f06083
 		assert.Equal(t, spos.ErrNilChannel, err)
 	})
 	t.Run("should fail when new subround EndRound fails", func(t *testing.T) {
@@ -826,36 +693,11 @@
 		fct := *initFactoryWithContainer(container)
 		container.SetSyncTimer(nil)
 
-<<<<<<< HEAD
-		err := fct.GenerateEndRoundSubround()
-
-		assert.Equal(t, spos.ErrNilSyncTimer, err)
-	})
-	t.Run("invalid consensus model", func(t *testing.T) {
-		t.Parallel()
-
-		worker := initWorker()
-		consensusState := initConsensusState()
-
-		fct, _ := bls.NewSubroundsFactory(
-			mock.InitConsensusCore(),
-			consensusState,
-			worker,
-			chainID,
-			currentPid,
-			&statusHandler.AppStatusHandlerStub{},
-			"invalid",
-		)
-
-		err := fct.GenerateEndRoundSubround()
-		assert.ErrorIs(t, err, errors.ErrUnimplementedConsensusModel)
-=======
 		err := fct.GenerateEndRoundSubroundV1()
 		assert.Equal(t, spos.ErrNilSyncTimer, err)
 
 		err = fct.GenerateEndRoundSubroundV2()
 		assert.Equal(t, spos.ErrNilSyncTimer, err)
->>>>>>> b1f06083
 	})
 	t.Run("should work with v1", func(t *testing.T) {
 		t.Parallel()
@@ -869,11 +711,7 @@
 		})
 		fct := *initFactoryWithContainer(container)
 
-<<<<<<< HEAD
-		err := fct.GenerateEndRoundSubround()
-=======
 		err := fct.GenerateEndRoundSubroundV1()
->>>>>>> b1f06083
 		assert.Nil(t, err)
 		assert.Equal(t, "*bls.subroundEndRound", fmt.Sprintf("%T", addedSubround))
 	})
@@ -898,16 +736,10 @@
 			currentPid,
 			&statusHandler.AppStatusHandlerStub{},
 			consensus.ConsensusModelV2,
-<<<<<<< HEAD
-		)
-
-		err := fct.GenerateEndRoundSubround()
-=======
 			&testscommon.EnableEpochsHandlerStub{},
 		)
 
 		err := fct.GenerateEndRoundSubroundV2()
->>>>>>> b1f06083
 		assert.Nil(t, err)
 		assert.Equal(t, "*bls.subroundEndRoundV2", fmt.Sprintf("%T", addedSubround))
 	})
