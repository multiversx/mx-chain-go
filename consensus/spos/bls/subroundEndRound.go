package bls

import (
	"bytes"
	"context"
	"fmt"
	"sync"
	"time"

	"github.com/multiversx/mx-chain-core-go/core"
	"github.com/multiversx/mx-chain-core-go/core/check"
	"github.com/multiversx/mx-chain-core-go/data"
	"github.com/multiversx/mx-chain-core-go/display"
	"github.com/multiversx/mx-chain-go/common"
	"github.com/multiversx/mx-chain-go/consensus"
	"github.com/multiversx/mx-chain-go/consensus/spos"
	"github.com/multiversx/mx-chain-go/p2p"
)

type subroundEndRound struct {
	*spos.Subround
	processingThresholdPercentage int
	appStatusHandler              core.AppStatusHandler
	mutProcessingEndRound         sync.Mutex
	sentSignatureTracker          spos.SentSignaturesTracker
	worker                        spos.WorkerHandler
}

// NewSubroundEndRound creates a subroundEndRound object
func NewSubroundEndRound(
	baseSubround *spos.Subround,
	processingThresholdPercentage int,
	appStatusHandler core.AppStatusHandler,
	sentSignatureTracker spos.SentSignaturesTracker,
	worker spos.WorkerHandler,
) (*subroundEndRound, error) {
	err := checkNewSubroundEndRoundParams(
		baseSubround,
	)
	if err != nil {
		return nil, err
	}
	if check.IfNil(appStatusHandler) {
		return nil, spos.ErrNilAppStatusHandler
	}
	if check.IfNil(sentSignatureTracker) {
		return nil, spos.ErrNilSentSignatureTracker
	}
	if check.IfNil(worker) {
		return nil, spos.ErrNilWorker
	}

	srEndRound := subroundEndRound{
		Subround:                      baseSubround,
		processingThresholdPercentage: processingThresholdPercentage,
		appStatusHandler:              appStatusHandler,
		mutProcessingEndRound:         sync.Mutex{},
		sentSignatureTracker:          sentSignatureTracker,
		worker:                        worker,
	}
	srEndRound.Job = srEndRound.doEndRoundJob
	srEndRound.Check = srEndRound.doEndRoundConsensusCheck
	srEndRound.Extend = worker.Extend

	return &srEndRound, nil
}

func checkNewSubroundEndRoundParams(
	baseSubround *spos.Subround,
) error {
	if baseSubround == nil {
		return spos.ErrNilSubround
	}
	if baseSubround.ConsensusState == nil {
		return spos.ErrNilConsensusState
	}

	err := spos.ValidateConsensusCore(baseSubround.ConsensusCoreHandler)

	return err
}

// receivedBlockHeaderFinalInfo method is called when a block header final info is received
func (sr *subroundEndRound) receivedBlockHeaderFinalInfo(_ context.Context, cnsDta *consensus.Message) bool {
	node := string(cnsDta.PubKey)

	if !sr.IsConsensusDataSet() {
		return false
	}

	// TODO[cleanup cns finality]: remove if statement
	isSenderAllowed := sr.IsNodeInConsensusGroup(node)
	if !sr.EnableEpochsHandler().IsFlagEnabled(common.ConsensusPropagationChangesFlag) {
		isNodeLeader := sr.IsNodeLeaderInCurrentRound(node) && sr.ShouldConsiderSelfKeyInConsensus()
		isSenderAllowed = isNodeLeader || sr.IsMultiKeyLeaderInCurrentRound()
	}
	if !isSenderAllowed { // is NOT this node leader in current round?
		sr.PeerHonestyHandler().ChangeScore(
			node,
			spos.GetConsensusTopicID(sr.ShardCoordinator()),
			spos.LeaderPeerHonestyDecreaseFactor,
		)

		return false
	}

	// TODO[cleanup cns finality]: remove if
	isSelfSender := sr.IsNodeSelf(node) || sr.IsKeyManagedByCurrentNode([]byte(node))
	if !sr.EnableEpochsHandler().IsFlagEnabled(common.ConsensusPropagationChangesFlag) {
		isSelfSender = sr.IsSelfLeaderInCurrentRound() || sr.IsMultiKeyLeaderInCurrentRound()
	}
	if isSelfSender {
		return false
	}

	if !sr.IsConsensusDataEqual(cnsDta.BlockHeaderHash) {
		return false
	}

	if !sr.CanProcessReceivedMessage(cnsDta, sr.RoundHandler().Index(), sr.Current()) {
		return false
	}

	if sr.worker.HasEquivalentMessage(cnsDta.BlockHeaderHash) && sr.EnableEpochsHandler().IsFlagEnabled(common.EquivalentMessagesFlag) {
		return true
	}

	if !sr.isBlockHeaderFinalInfoValid(cnsDta) {
		return false
	}

	log.Debug("step 3: block header final info has been received",
		"PubKeysBitmap", cnsDta.PubKeysBitmap,
		"AggregateSignature", cnsDta.AggregateSignature,
		"LeaderSignature", cnsDta.LeaderSignature)

	signers := computeSignersPublicKeys(sr.ConsensusGroup(), cnsDta.PubKeysBitmap)
	sr.sentSignatureTracker.ReceivedActualSigners(signers)

	sr.PeerHonestyHandler().ChangeScore(
		node,
		spos.GetConsensusTopicID(sr.ShardCoordinator()),
		spos.LeaderPeerHonestyIncreaseFactor,
	)

	return sr.doEndRoundJobByParticipant(cnsDta)
}

func (sr *subroundEndRound) isBlockHeaderFinalInfoValid(cnsDta *consensus.Message) bool {
	if check.IfNil(sr.Header) {
		return false
	}

	header := sr.Header.ShallowClone()

	// TODO[cleanup cns finality]: remove this
	if !sr.EnableEpochsHandler().IsFlagEnabled(common.ConsensusPropagationChangesFlag) {
		err := header.SetPubKeysBitmap(cnsDta.PubKeysBitmap)
		if err != nil {
			log.Debug("isBlockHeaderFinalInfoValid.SetPubKeysBitmap", "error", err.Error())
			return false
		}

		return sr.verifySignatures(header, cnsDta)
	}

	header.SetPreviousAggregatedSignatureAndBitmap(cnsDta.AggregateSignature, cnsDta.PubKeysBitmap)

	headerHash, err := core.CalculateHash(sr.Marshalizer(), sr.Hasher(), header)
	if err != nil {
		log.Debug("isBlockHeaderFinalInfoValid.CalculateHash", "error", err.Error())
		return false
	}

	err = sr.HeaderSigVerifier().VerifySignatureForHash(header, headerHash, cnsDta.PubKeysBitmap, cnsDta.Signature)
	if err != nil {
		log.Debug("isBlockHeaderFinalInfoValid.VerifySignatureForHash", "error", err.Error())
		return false
	}

	return true
}

func (sr *subroundEndRound) verifySignatures(header data.HeaderHandler, cnsDta *consensus.Message) bool {
	err := header.SetSignature(cnsDta.AggregateSignature)
	if err != nil {
		log.Debug("verifySignatures.SetSignature", "error", err.Error())
		return false
	}

	err = header.SetLeaderSignature(cnsDta.LeaderSignature)
	if err != nil {
		log.Debug("verifySignatures.SetLeaderSignature", "error", err.Error())
		return false
	}

	err = sr.HeaderSigVerifier().VerifyLeaderSignature(header)
	if err != nil {
		log.Debug("verifySignatures.VerifyLeaderSignature", "error", err.Error())
		return false
	}
	err = sr.HeaderSigVerifier().VerifySignature(header)
	if err != nil {
		log.Debug("verifySignatures.VerifySignature", "error", err.Error())
		return false
	}

	return true
}

// receivedInvalidSignersInfo method is called when a message with invalid signers has been received
func (sr *subroundEndRound) receivedInvalidSignersInfo(_ context.Context, cnsDta *consensus.Message) bool {
	messageSender := string(cnsDta.PubKey)

	if !sr.IsConsensusDataSet() {
		return false
	}

	// TODO[cleanup cns finality]: update this check
	isSenderAllowed := sr.IsNodeInConsensusGroup(messageSender)
	if !sr.EnableEpochsHandler().IsFlagEnabled(common.ConsensusPropagationChangesFlag) {
		isSenderAllowed = sr.IsNodeLeaderInCurrentRound(messageSender)
	}
	if !isSenderAllowed { // is NOT this node leader in current round?
		sr.PeerHonestyHandler().ChangeScore(
			messageSender,
			spos.GetConsensusTopicID(sr.ShardCoordinator()),
			spos.LeaderPeerHonestyDecreaseFactor,
		)

		return false
	}

	// TODO[cleanup cns finality]: update this check
	isSelfSender := messageSender == sr.SelfPubKey() || sr.IsKeyManagedByCurrentNode([]byte(messageSender))
	if !sr.EnableEpochsHandler().IsFlagEnabled(common.ConsensusPropagationChangesFlag) {
		isSelfSender = sr.IsSelfLeaderInCurrentRound() || sr.IsMultiKeyLeaderInCurrentRound()
	}
	if isSelfSender {
		return false
	}

	if !sr.IsConsensusDataEqual(cnsDta.BlockHeaderHash) {
		return false
	}

	if !sr.CanProcessReceivedMessage(cnsDta, sr.RoundHandler().Index(), sr.Current()) {
		return false
	}

	if len(cnsDta.InvalidSigners) == 0 {
		return false
	}

	err := sr.verifyInvalidSigners(cnsDta.InvalidSigners)
	if err != nil {
		log.Trace("receivedInvalidSignersInfo.verifyInvalidSigners", "error", err.Error())
		return false
	}

	log.Debug("step 3: invalid signers info has been evaluated")

	sr.PeerHonestyHandler().ChangeScore(
		messageSender,
		spos.GetConsensusTopicID(sr.ShardCoordinator()),
		spos.LeaderPeerHonestyIncreaseFactor,
	)

	return true
}

func (sr *subroundEndRound) verifyInvalidSigners(invalidSigners []byte) error {
	messages, err := sr.MessageSigningHandler().Deserialize(invalidSigners)
	if err != nil {
		return err
	}

	for _, msg := range messages {
		err = sr.verifyInvalidSigner(msg)
		if err != nil {
			return err
		}
	}

	return nil
}

func (sr *subroundEndRound) verifyInvalidSigner(msg p2p.MessageP2P) error {
	err := sr.MessageSigningHandler().Verify(msg)
	if err != nil {
		return err
	}

	cnsMsg := &consensus.Message{}
	err = sr.Marshalizer().Unmarshal(cnsMsg, msg.Data())
	if err != nil {
		return err
	}

	err = sr.SigningHandler().VerifySingleSignature(cnsMsg.PubKey, cnsMsg.BlockHeaderHash, cnsMsg.SignatureShare)
	if err != nil {
		log.Debug("verifyInvalidSigner: confirmed that node provided invalid signature",
			"pubKey", cnsMsg.PubKey,
			"blockHeaderHash", cnsMsg.BlockHeaderHash,
			"error", err.Error(),
		)
		sr.applyBlacklistOnNode(msg.Peer())
	}

	return nil
}

func (sr *subroundEndRound) applyBlacklistOnNode(peer core.PeerID) {
	sr.PeerBlacklistHandler().BlacklistPeer(peer, common.InvalidSigningBlacklistDuration)
}

func (sr *subroundEndRound) receivedHeader(headerHandler data.HeaderHandler) {
	if sr.ConsensusGroup() == nil || sr.IsSelfLeaderInCurrentRound() || sr.IsMultiKeyLeaderInCurrentRound() {
		return
	}

	sr.AddReceivedHeader(headerHandler)

	sr.doEndRoundJobByParticipant(nil)
}

// doEndRoundJob method does the job of the subround EndRound
func (sr *subroundEndRound) doEndRoundJob(_ context.Context) bool {
	// TODO[cleanup cns finality]: remove L321-L332
	if !sr.IsSelfLeaderInCurrentRound() && !sr.IsMultiKeyLeaderInCurrentRound() && !sr.EnableEpochsHandler().IsFlagEnabled(common.ConsensusPropagationChangesFlag) {
		if sr.IsNodeInConsensusGroup(sr.SelfPubKey()) || sr.IsMultiKeyInConsensusGroup() {
			err := sr.prepareBroadcastBlockDataForValidator()
			if err != nil {
				log.Warn("validator in consensus group preparing for delayed broadcast",
					"error", err.Error())
			}
		}

		return sr.doEndRoundJobByParticipant(nil)
	}

	if !sr.IsNodeInConsensusGroup(sr.SelfPubKey()) && !sr.IsMultiKeyInConsensusGroup() {
		return false
	}

	return sr.doEndRoundJobByLeader()
}

// TODO[cleanup cns finality]: rename this method, as this will be done by each participant
func (sr *subroundEndRound) doEndRoundJobByLeader() bool {
	// TODO[Sorin]: update this to work in multikey mode as well
	if !sr.sendFinalInfo() {
		return false
	}

	leader, err := sr.getLeader()
	if err != nil {
		return false
	}

	// broadcast header
	// TODO[Sorin next PR]: decide if we send this with the delayed broadcast
	err = sr.BroadcastMessenger().BroadcastHeader(sr.Header, []byte(leader))
	if err != nil {
		log.Warn("broadcastHeader.BroadcastHeader", "error", err.Error())
	}

	startTime := time.Now()
	err = sr.BlockProcessor().CommitBlock(sr.Header, sr.Body)
	elapsedTime := time.Since(startTime)
	if elapsedTime >= common.CommitMaxTime {
		log.Warn("doEndRoundJobByLeader.CommitBlock", "elapsed time", elapsedTime)
	} else {
		log.Debug("elapsed time to commit block",
			"time [s]", elapsedTime,
		)
	}
	if err != nil {
		log.Debug("doEndRoundJobByLeader.CommitBlock", "error", err)
		return false
	}

	sr.SetStatus(sr.Current(), spos.SsFinished)

	sr.worker.DisplayStatistics()

	log.Debug("step 3: Body and Header have been committed and header has been broadcast")

	err = sr.broadcastBlockDataLeader()
	if err != nil {
		log.Debug("doEndRoundJobByLeader.broadcastBlockDataLeader", "error", err.Error())
	}

	msg := fmt.Sprintf("Added proposed block with nonce  %d  in blockchain", sr.Header.GetNonce())
	log.Debug(display.Headline(msg, sr.SyncTimer().FormattedCurrentTime(), "+"))

	sr.updateMetricsForLeader()

	return true
}

func (sr *subroundEndRound) sendFinalInfo() bool {
	if !sr.shouldSendFinalData() {
		return true
	}

	bitmap := sr.GenerateBitmap(SrSignature)
	err := sr.checkSignaturesValidity(bitmap)
	if err != nil {
		log.Debug("sendFinalInfo.checkSignaturesValidity", "error", err.Error())
		return false
	}

	if check.IfNil(sr.Header) {
		log.Error("sendFinalInfo.CheckNilHeader", "error", spos.ErrNilHeader)
		return false
	}

	// Aggregate sig and add it to the block
	bitmap, sig, err := sr.aggregateSigsAndHandleInvalidSigners(bitmap)
	if err != nil {
		log.Debug("sendFinalInfo.aggregateSigsAndHandleInvalidSigners", "error", err.Error())
		return false
	}

	// TODO[cleanup cns finality]: remove this code block
	if !sr.EnableEpochsHandler().IsFlagEnabled(common.ConsensusPropagationChangesFlag) {
		err = sr.Header.SetPubKeysBitmap(bitmap)
		if err != nil {
			log.Debug("sendFinalInfo.SetPubKeysBitmap", "error", err.Error())
			return false
		}

		err = sr.Header.SetSignature(sig)
		if err != nil {
			log.Debug("sendFinalInfo.SetSignature", "error", err.Error())
			return false
		}

		// Header is complete so the leader can sign it
		leaderSignature, err := sr.signBlockHeader()
		if err != nil {
			log.Error(err.Error())
			return false
		}

		err = sr.Header.SetLeaderSignature(leaderSignature)
		if err != nil {
			log.Debug("sendFinalInfo.SetLeaderSignature", "error", err.Error())
			return false
		}
	} else {
		prevProof := sr.worker.GetEquivalentProof(sr.Header.GetPrevHash())
		sr.Header.SetPreviousAggregatedSignatureAndBitmap(prevProof.AggregatedSignature, prevProof.PubKeysBitmap)
	}

	ok := sr.ScheduledProcessor().IsProcessedOKWithTimeout()
	// placeholder for subroundEndRound.doEndRoundJobByLeader script
	if !ok {
		return false
	}

	roundHandler := sr.RoundHandler()
	if roundHandler.RemainingTime(roundHandler.TimeStamp(), roundHandler.TimeDuration()) < 0 {
		log.Debug("sendFinalInfo: time is out -> cancel broadcasting final info and header",
			"round time stamp", roundHandler.TimeStamp(),
			"current time", time.Now())
		return false
	}

	// broadcast header and final info section
	leaderSigToBroadcast := sr.Header.GetLeaderSignature()
	if sr.EnableEpochsHandler().IsFlagEnabled(common.ConsensusPropagationChangesFlag) {
		leaderSigToBroadcast = nil
	}

	if !sr.createAndBroadcastHeaderFinalInfo(sig, bitmap, leaderSigToBroadcast) {
		return false
	}

	if sr.EnableEpochsHandler().IsFlagEnabled(common.ConsensusPropagationChangesFlag) {
		proof := data.HeaderProof{
			AggregatedSignature: sig,
			PubKeysBitmap:       bitmap,
		}
		sr.Blockchain().SetCurrentHeaderProof(proof)

		headerHash, errCalculateHash := core.CalculateHash(sr.Marshalizer(), sr.Hasher(), sr.Header)
		if errCalculateHash != nil {
			log.Debug("sendFinalInfo.CalculateHash", "error", err.Error())
			return false
		}

		sr.worker.SetValidEquivalentProof(string(headerHash), proof)
	}

	return true
}

func (sr *subroundEndRound) shouldSendFinalData() bool {
	// TODO[cleanup cns finality]: remove this check
	if !sr.EnableEpochsHandler().IsFlagEnabled(common.ConsensusPropagationChangesFlag) {
		return true
	}

	headerHash, err := core.CalculateHash(sr.Marshalizer(), sr.Hasher(), sr.Header)
	if err != nil {
		log.Debug("shouldSendFinalData: calculate header hash", "error", err.Error())
		return false
	}

	// TODO: check if this is the best approach. Perhaps we don't want to relay only on the first received message
	if sr.worker.HasEquivalentMessage(headerHash) {
		log.Debug("shouldSendFinalData: equivalent message already sent")
		return false
	}

	return true
}

func (sr *subroundEndRound) aggregateSigsAndHandleInvalidSigners(bitmap []byte) ([]byte, []byte, error) {
	sig, err := sr.SigningHandler().AggregateSigs(bitmap, sr.Header.GetEpoch())
	if err != nil {
		log.Debug("doEndRoundJobByLeader.AggregateSigs", "error", err.Error())

		return sr.handleInvalidSignersOnAggSigFail()
	}

	err = sr.SigningHandler().SetAggregatedSig(sig)
	if err != nil {
		log.Debug("doEndRoundJobByLeader.SetAggregatedSig", "error", err.Error())
		return nil, nil, err
	}

	err = sr.SigningHandler().Verify(sr.GetData(), bitmap, sr.Header.GetEpoch())
	if err != nil {
		log.Debug("doEndRoundJobByLeader.Verify", "error", err.Error())

		return sr.handleInvalidSignersOnAggSigFail()
	}

	return bitmap, sig, nil
}

func (sr *subroundEndRound) verifyNodesOnAggSigFail() ([]string, error) {
	invalidPubKeys := make([]string, 0)
	pubKeys := sr.ConsensusGroup()

	if check.IfNil(sr.Header) {
		return nil, spos.ErrNilHeader
	}

	for i, pk := range pubKeys {
		isJobDone, err := sr.JobDone(pk, SrSignature)
		if err != nil || !isJobDone {
			continue
		}

		sigShare, err := sr.SigningHandler().SignatureShare(uint16(i))
		if err != nil {
			return nil, err
		}

		isSuccessfull := true
		err = sr.SigningHandler().VerifySignatureShare(uint16(i), sigShare, sr.GetData(), sr.Header.GetEpoch())
		if err != nil {
			isSuccessfull = false

			err = sr.SetJobDone(pk, SrSignature, false)
			if err != nil {
				return nil, err
			}

			// use increase factor since it was added optimistically, and it proved to be wrong
			decreaseFactor := -spos.ValidatorPeerHonestyIncreaseFactor + spos.ValidatorPeerHonestyDecreaseFactor
			sr.PeerHonestyHandler().ChangeScore(
				pk,
				spos.GetConsensusTopicID(sr.ShardCoordinator()),
				decreaseFactor,
			)

			invalidPubKeys = append(invalidPubKeys, pk)
		}

		log.Trace("verifyNodesOnAggSigVerificationFail: verifying signature share", "public key", pk, "is successfull", isSuccessfull)
	}

	return invalidPubKeys, nil
}

func (sr *subroundEndRound) getFullMessagesForInvalidSigners(invalidPubKeys []string) ([]byte, error) {
	p2pMessages := make([]p2p.MessageP2P, 0)

	for _, pk := range invalidPubKeys {
		p2pMsg, ok := sr.GetMessageWithSignature(pk)
		if !ok {
			log.Trace("message not found in state for invalid signer", "pubkey", pk)
			continue
		}

		p2pMessages = append(p2pMessages, p2pMsg)
	}

	invalidSigners, err := sr.MessageSigningHandler().Serialize(p2pMessages)
	if err != nil {
		return nil, err
	}

	return invalidSigners, nil
}

func (sr *subroundEndRound) handleInvalidSignersOnAggSigFail() ([]byte, []byte, error) {
	invalidPubKeys, err := sr.verifyNodesOnAggSigFail()
	if err != nil {
		log.Debug("doEndRoundJobByLeader.verifyNodesOnAggSigFail", "error", err.Error())
		return nil, nil, err
	}

	invalidSigners, err := sr.getFullMessagesForInvalidSigners(invalidPubKeys)
	if err != nil {
		log.Debug("doEndRoundJobByLeader.getFullMessagesForInvalidSigners", "error", err.Error())
		return nil, nil, err
	}

	if len(invalidSigners) > 0 {
		sr.createAndBroadcastInvalidSigners(invalidSigners)
	}

	bitmap, sig, err := sr.computeAggSigOnValidNodes()
	if err != nil {
		log.Debug("doEndRoundJobByLeader.computeAggSigOnValidNodes", "error", err.Error())
		return nil, nil, err
	}

	return bitmap, sig, nil
}

func (sr *subroundEndRound) computeAggSigOnValidNodes() ([]byte, []byte, error) {
	threshold := sr.Threshold(sr.Current())
	numValidSigShares := sr.ComputeSize(SrSignature)

	if check.IfNil(sr.Header) {
		return nil, nil, spos.ErrNilHeader
	}

	if numValidSigShares < threshold {
		return nil, nil, fmt.Errorf("%w: number of valid sig shares lower than threshold, numSigShares: %d, threshold: %d",
			spos.ErrInvalidNumSigShares, numValidSigShares, threshold)
	}

	bitmap := sr.GenerateBitmap(SrSignature)
	err := sr.checkSignaturesValidity(bitmap)
	if err != nil {
		return nil, nil, err
	}

	sig, err := sr.SigningHandler().AggregateSigs(bitmap, sr.Header.GetEpoch())
	if err != nil {
		return nil, nil, err
	}

	err = sr.SigningHandler().SetAggregatedSig(sig)
	if err != nil {
		return nil, nil, err
	}

	return bitmap, sig, nil
}

func (sr *subroundEndRound) createAndBroadcastHeaderFinalInfo(signature []byte, bitmap []byte, leaderSignature []byte) bool {
	leader, err := sr.getLeader()
	if err != nil {
		return false
	}

	cnsMsg := consensus.NewConsensusMessage(
		sr.GetData(),
		nil,
		nil,
		nil,
		[]byte(leader),
		nil,
		int(MtBlockHeaderFinalInfo),
		sr.RoundHandler().Index(),
		sr.ChainID(),
		bitmap,
		signature,
		leaderSignature,
		sr.GetAssociatedPid([]byte(leader)),
		nil,
	)

	index, err := sr.ConsensusGroupIndex(leader)
	if err != nil {
<<<<<<< HEAD
		log.Debug("createAndBroadcastHeaderFinalInfo.ConsensusGroupIndex", "error", err.Error())
		return
=======
		log.Debug("createAndBroadcastHeaderFinalInfo.BroadcastConsensusMessage", "error", err.Error())
		return false
>>>>>>> 67f4fa1b
	}

	if !sr.EnableEpochsHandler().IsFlagEnabled(common.ConsensusPropagationChangesFlag) {
		err = sr.BroadcastMessenger().BroadcastConsensusMessage(cnsMsg)
		if err != nil {
			log.Debug("createAndBroadcastHeaderFinalInfo.BroadcastConsensusMessage", "error", err.Error())
			return
		}

		log.Debug("step 3: block header final info has been sent",
			"PubKeysBitmap", bitmap,
			"AggregateSignature", signature,
			"LeaderSignature", leaderSignature)
		return
	}

	sr.BroadcastMessenger().PrepareBroadcastFinalConsensusMessage(cnsMsg, index)
	log.Debug("step 3: block header final info has been sent to delayed broadcaster",
		"PubKeysBitmap", bitmap,
		"AggregateSignature", signature,
<<<<<<< HEAD
		"LeaderSignature", leaderSignature,
		"Index", index)
=======
		"LeaderSignature", leaderSignature)

	return true
>>>>>>> 67f4fa1b
}

func (sr *subroundEndRound) createAndBroadcastInvalidSigners(invalidSigners []byte) {
	cnsMsg := consensus.NewConsensusMessage(
		sr.GetData(),
		nil,
		nil,
		nil,
		[]byte(sr.SelfPubKey()),
		nil,
		int(MtInvalidSigners),
		sr.RoundHandler().Index(),
		sr.ChainID(),
		nil,
		nil,
		nil,
		sr.CurrentPid(),
		invalidSigners,
	)

	// TODO[Sorin next PR]: decide if we send this with the delayed broadcast
	err := sr.BroadcastMessenger().BroadcastConsensusMessage(cnsMsg)
	if err != nil {
		log.Debug("doEndRoundJob.BroadcastConsensusMessage", "error", err.Error())
		return
	}

	log.Debug("step 3: invalid signers info has been sent")
}

func (sr *subroundEndRound) doEndRoundJobByParticipant(cnsDta *consensus.Message) bool {
	sr.mutProcessingEndRound.Lock()
	defer sr.mutProcessingEndRound.Unlock()

	if sr.RoundCanceled {
		return false
	}
	if !sr.IsConsensusDataSet() {
		return false
	}
	if !sr.IsSubroundFinished(sr.Previous()) {
		return false
	}
	if sr.IsSubroundFinished(sr.Current()) {
		return false
	}

	haveHeader, header := sr.haveConsensusHeaderWithFullInfo(cnsDta)
	if !haveHeader {
		return false
	}

	defer func() {
		sr.SetProcessingBlock(false)
	}()

	sr.SetProcessingBlock(true)

	shouldNotCommitBlock := sr.ExtendedCalled || int64(header.GetRound()) < sr.RoundHandler().Index()
	if shouldNotCommitBlock {
		log.Debug("canceled round, extended has been called or round index has been changed",
			"round", sr.RoundHandler().Index(),
			"subround", sr.Name(),
			"header round", header.GetRound(),
			"extended called", sr.ExtendedCalled,
		)
		return false
	}

	if sr.isOutOfTime() {
		return false
	}

	ok := sr.ScheduledProcessor().IsProcessedOKWithTimeout()
	if !ok {
		return false
	}

	startTime := time.Now()
	err := sr.BlockProcessor().CommitBlock(header, sr.Body)
	elapsedTime := time.Since(startTime)
	if elapsedTime >= common.CommitMaxTime {
		log.Warn("doEndRoundJobByParticipant.CommitBlock", "elapsed time", elapsedTime)
	} else {
		log.Debug("elapsed time to commit block",
			"time [s]", elapsedTime,
		)
	}
	if err != nil {
		log.Debug("doEndRoundJobByParticipant.CommitBlock", "error", err.Error())
		return false
	}

	if sr.EnableEpochsHandler().IsFlagEnabled(common.ConsensusPropagationChangesFlag) {
		proof := data.HeaderProof{
			AggregatedSignature: cnsDta.AggregateSignature,
			PubKeysBitmap:       cnsDta.PubKeysBitmap,
		}
		sr.Blockchain().SetCurrentHeaderProof(proof)
		sr.worker.SetValidEquivalentProof(string(cnsDta.BlockHeaderHash), proof)
	}

	sr.SetStatus(sr.Current(), spos.SsFinished)

	isNodeInConsensus := sr.IsNodeInConsensusGroup(sr.SelfPubKey()) || sr.IsMultiKeyInConsensusGroup()
	if isNodeInConsensus && !sr.EnableEpochsHandler().IsFlagEnabled(common.ConsensusPropagationChangesFlag) {
		err = sr.setHeaderForValidator(header)
		if err != nil {
			log.Warn("doEndRoundJobByParticipant", "error", err.Error())
		}
	}

	sr.worker.DisplayStatistics()

	log.Debug("step 3: Body and Header have been committed")

	headerTypeMsg := "received"
	if cnsDta != nil {
		headerTypeMsg = "assembled"
	}

	msg := fmt.Sprintf("Added %s block with nonce  %d  in blockchain", headerTypeMsg, header.GetNonce())
	log.Debug(display.Headline(msg, sr.SyncTimer().FormattedCurrentTime(), "-"))
	return true
}

func (sr *subroundEndRound) haveConsensusHeaderWithFullInfo(cnsDta *consensus.Message) (bool, data.HeaderHandler) {
	if cnsDta == nil {
		return sr.isConsensusHeaderReceived()
	}

	if check.IfNil(sr.Header) {
		return false, nil
	}

	header := sr.Header.ShallowClone()
	// TODO[cleanup cns finality]: remove this
	if !sr.EnableEpochsHandler().IsFlagEnabled(common.ConsensusPropagationChangesFlag) {
		err := header.SetPubKeysBitmap(cnsDta.PubKeysBitmap)
		if err != nil {
			return false, nil
		}

		err = header.SetSignature(cnsDta.AggregateSignature)
		if err != nil {
			return false, nil
		}

		err = header.SetLeaderSignature(cnsDta.LeaderSignature)
		if err != nil {
			return false, nil
		}

		return true, header
	}

	header.SetPreviousAggregatedSignatureAndBitmap(cnsDta.AggregateSignature, cnsDta.PubKeysBitmap)

	return true, header
}

func (sr *subroundEndRound) isConsensusHeaderReceived() (bool, data.HeaderHandler) {
	if check.IfNil(sr.Header) {
		return false, nil
	}

	consensusHeaderHash, err := core.CalculateHash(sr.Marshalizer(), sr.Hasher(), sr.Header)
	if err != nil {
		log.Debug("isConsensusHeaderReceived: calculate consensus header hash", "error", err.Error())
		return false, nil
	}

	receivedHeaders := sr.GetReceivedHeaders()

	var receivedHeaderHash []byte
	for index := range receivedHeaders {
		// TODO[cleanup cns finality]: remove this
		receivedHeader := receivedHeaders[index].ShallowClone()
		if !sr.EnableEpochsHandler().IsFlagEnabled(common.ConsensusPropagationChangesFlag) {
			err = receivedHeader.SetLeaderSignature(nil)
			if err != nil {
				log.Debug("isConsensusHeaderReceived - SetLeaderSignature", "error", err.Error())
				return false, nil
			}

			err = receivedHeader.SetPubKeysBitmap(nil)
			if err != nil {
				log.Debug("isConsensusHeaderReceived - SetPubKeysBitmap", "error", err.Error())
				return false, nil
			}

			err = receivedHeader.SetSignature(nil)
			if err != nil {
				log.Debug("isConsensusHeaderReceived - SetSignature", "error", err.Error())
				return false, nil
			}
		} else {
			receivedHeader.SetPreviousAggregatedSignatureAndBitmap(nil, nil)
		}

		receivedHeaderHash, err = core.CalculateHash(sr.Marshalizer(), sr.Hasher(), receivedHeader)
		if err != nil {
			log.Debug("isConsensusHeaderReceived: calculate received header hash", "error", err.Error())
			return false, nil
		}

		if bytes.Equal(receivedHeaderHash, consensusHeaderHash) {
			return true, receivedHeaders[index]
		}
	}

	return false, nil
}

func (sr *subroundEndRound) signBlockHeader() ([]byte, error) {
	headerClone := sr.Header.ShallowClone()
	err := headerClone.SetLeaderSignature(nil)
	if err != nil {
		return nil, err
	}

	marshalizedHdr, err := sr.Marshalizer().Marshal(headerClone)
	if err != nil {
		return nil, err
	}

	leader, errGetLeader := sr.getLeader()
	if errGetLeader != nil {
		return nil, errGetLeader
	}
	if errGetLeader != nil {
		return nil, errGetLeader
	}

	return sr.SigningHandler().CreateSignatureForPublicKey(marshalizedHdr, []byte(leader))
}

func (sr *subroundEndRound) updateMetricsForLeader() {
	sr.appStatusHandler.Increment(common.MetricCountAcceptedBlocks)
	sr.appStatusHandler.SetStringValue(common.MetricConsensusRoundState,
		fmt.Sprintf("valid block produced in %f sec", time.Since(sr.RoundHandler().TimeStamp()).Seconds()))
}

func (sr *subroundEndRound) broadcastBlockDataLeader() error {
	miniBlocks, transactions, err := sr.BlockProcessor().MarshalizedDataToBroadcast(sr.Header, sr.Body)
	if err != nil {
		return err
	}

	leader, err := sr.getLeader()
	if err != nil {
		return err
	}

	// TODO[Sorin next PR]: decide if we send this with the delayed broadcast
	return sr.BroadcastMessenger().BroadcastBlockDataLeader(sr.Header, miniBlocks, transactions, []byte(leader))
}

func (sr *subroundEndRound) setHeaderForValidator(header data.HeaderHandler) error {
	idx, pk, miniBlocks, transactions, err := sr.getIndexPkAndDataToBroadcast()
	if err != nil {
		return err
	}

	go sr.BroadcastMessenger().PrepareBroadcastHeaderValidator(header, miniBlocks, transactions, idx, pk)

	return nil
}

func (sr *subroundEndRound) prepareBroadcastBlockDataForValidator() error {
	idx, pk, miniBlocks, transactions, err := sr.getIndexPkAndDataToBroadcast()
	if err != nil {
		return err
	}

	go sr.BroadcastMessenger().PrepareBroadcastBlockDataValidator(sr.Header, miniBlocks, transactions, idx, pk)

	return nil
}

// doEndRoundConsensusCheck method checks if the consensus is achieved
func (sr *subroundEndRound) doEndRoundConsensusCheck() bool {
	if sr.RoundCanceled {
		return false
	}

	return sr.IsSubroundFinished(sr.Current())
}

// computeSignersPublicKeys will extract from the provided consensus group slice only the strings that matched with the bitmap
func computeSignersPublicKeys(consensusGroup []string, bitmap []byte) []string {
	nbBitsBitmap := len(bitmap) * 8
	consensusGroupSize := len(consensusGroup)
	size := consensusGroupSize
	if consensusGroupSize > nbBitsBitmap {
		size = nbBitsBitmap
	}

	result := make([]string, 0, len(consensusGroup))

	for i := 0; i < size; i++ {
		indexRequired := (bitmap[i/8] & (1 << uint16(i%8))) > 0
		if !indexRequired {
			continue
		}

		pubKey := consensusGroup[i]
		result = append(result, pubKey)
	}

	return result
}

func (sr *subroundEndRound) checkSignaturesValidity(bitmap []byte) error {
	if !sr.hasProposerSignature(bitmap) {
		return spos.ErrMissingProposerSignature
	}

	consensusGroup := sr.ConsensusGroup()
	signers := computeSignersPublicKeys(consensusGroup, bitmap)
	for _, pubKey := range signers {
		isSigJobDone, err := sr.JobDone(pubKey, SrSignature)
		if err != nil {
			return err
		}

		if !isSigJobDone {
			return spos.ErrNilSignature
		}
	}

	return nil
}

func (sr *subroundEndRound) hasProposerSignature(bitmap []byte) bool {
	// TODO[cleanup cns finality]: remove this check
	if !sr.EnableEpochsHandler().IsFlagEnabled(common.ConsensusPropagationChangesFlag) {
		return true
	}

	return bitmap[0]&1 > 0
}

func (sr *subroundEndRound) isOutOfTime() bool {
	startTime := sr.RoundTimeStamp
	maxTime := sr.RoundHandler().TimeDuration() * time.Duration(sr.processingThresholdPercentage) / 100
	if sr.RoundHandler().RemainingTime(startTime, maxTime) < 0 {
		log.Debug("canceled round, time is out",
			"round", sr.SyncTimer().FormattedCurrentTime(), sr.RoundHandler().Index(),
			"subround", sr.Name())

		sr.RoundCanceled = true
		return true
	}

	return false
}

func (sr *subroundEndRound) getIndexPkAndDataToBroadcast() (int, []byte, map[uint32][]byte, map[string][][]byte, error) {
	minIdx := sr.getMinConsensusGroupIndexOfManagedKeys()

	idx, err := sr.SelfConsensusGroupIndex()
	if err == nil {
		if idx < minIdx {
			minIdx = idx
		}
	}

	if minIdx == sr.ConsensusGroupSize() {
		return -1, nil, nil, nil, err
	}

	miniBlocks, transactions, err := sr.BlockProcessor().MarshalizedDataToBroadcast(sr.Header, sr.Body)
	if err != nil {
		return -1, nil, nil, nil, err
	}

	consensusGroup := sr.ConsensusGroup()
	pk := []byte(consensusGroup[minIdx])

	return minIdx, pk, miniBlocks, transactions, nil
}

func (sr *subroundEndRound) getMinConsensusGroupIndexOfManagedKeys() int {
	minIdx := sr.ConsensusGroupSize()

	for idx, validator := range sr.ConsensusGroup() {
		if !sr.IsKeyManagedByCurrentNode([]byte(validator)) {
			continue
		}

		if idx < minIdx {
			minIdx = idx
		}
	}

	return minIdx
}

func (sr *subroundEndRound) getLeader() (string, error) {
	leader := sr.SelfPubKey()
	// TODO[cleanup cns finality]: only use sr.SelfPubKey
	if !sr.EnableEpochsHandler().IsFlagEnabled(common.ConsensusPropagationChangesFlag) {
		var errGetLeader error
		leader, errGetLeader = sr.GetLeader()
		if errGetLeader != nil {
			log.Debug("GetLeader", "error", errGetLeader)
			return "", errGetLeader
		}
	}

	return leader, nil
}

// IsInterfaceNil returns true if there is no value under the interface
func (sr *subroundEndRound) IsInterfaceNil() bool {
	return sr == nil
}<|MERGE_RESOLUTION|>--- conflicted
+++ resolved
@@ -692,41 +692,32 @@
 
 	index, err := sr.ConsensusGroupIndex(leader)
 	if err != nil {
-<<<<<<< HEAD
 		log.Debug("createAndBroadcastHeaderFinalInfo.ConsensusGroupIndex", "error", err.Error())
-		return
-=======
-		log.Debug("createAndBroadcastHeaderFinalInfo.BroadcastConsensusMessage", "error", err.Error())
-		return false
->>>>>>> 67f4fa1b
+		return false
 	}
 
 	if !sr.EnableEpochsHandler().IsFlagEnabled(common.ConsensusPropagationChangesFlag) {
 		err = sr.BroadcastMessenger().BroadcastConsensusMessage(cnsMsg)
 		if err != nil {
 			log.Debug("createAndBroadcastHeaderFinalInfo.BroadcastConsensusMessage", "error", err.Error())
-			return
+			return false
 		}
 
 		log.Debug("step 3: block header final info has been sent",
 			"PubKeysBitmap", bitmap,
 			"AggregateSignature", signature,
 			"LeaderSignature", leaderSignature)
-		return
+		return false
 	}
 
 	sr.BroadcastMessenger().PrepareBroadcastFinalConsensusMessage(cnsMsg, index)
 	log.Debug("step 3: block header final info has been sent to delayed broadcaster",
 		"PubKeysBitmap", bitmap,
 		"AggregateSignature", signature,
-<<<<<<< HEAD
 		"LeaderSignature", leaderSignature,
 		"Index", index)
-=======
-		"LeaderSignature", leaderSignature)
 
 	return true
->>>>>>> 67f4fa1b
 }
 
 func (sr *subroundEndRound) createAndBroadcastInvalidSigners(invalidSigners []byte) {
