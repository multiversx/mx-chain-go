--- conflicted
+++ resolved
@@ -563,12 +563,8 @@
 		sr.Header.GetPubKeysBitmap(),
 		sr.Header.GetSignature(),
 		sr.Header.GetLeaderSignature(),
-<<<<<<< HEAD
 		sr.GetAssociatedPid([]byte(leader)),
-=======
-		sr.CurrentPid(),
-		nil,
->>>>>>> 44690a82
+		nil,
 	)
 
 	err := sr.BroadcastMessenger().BroadcastConsensusMessage(cnsMsg)
