package bls

import (
	"bytes"
	"context"
	"fmt"
	"sync"
	"time"

	"github.com/ElrondNetwork/elrond-go-core/core"
	"github.com/ElrondNetwork/elrond-go-core/core/check"
	"github.com/ElrondNetwork/elrond-go-core/data"
	"github.com/ElrondNetwork/elrond-go-core/display"
	"github.com/ElrondNetwork/elrond-go/common"
	"github.com/ElrondNetwork/elrond-go/consensus"
	"github.com/ElrondNetwork/elrond-go/consensus/spos"
	"github.com/ElrondNetwork/elrond-go/p2p"
)

type subroundEndRound struct {
	*spos.Subround
	processingThresholdPercentage int
	displayStatistics             func()
	appStatusHandler              core.AppStatusHandler
	mutProcessingEndRound         sync.Mutex
}

// NewSubroundEndRound creates a subroundEndRound object
func NewSubroundEndRound(
	baseSubround *spos.Subround,
	extend func(subroundId int),
	processingThresholdPercentage int,
	displayStatistics func(),
	appStatusHandler core.AppStatusHandler,
) (*subroundEndRound, error) {
	err := checkNewSubroundEndRoundParams(
		baseSubround,
	)
	if err != nil {
		return nil, err
	}

	srEndRound := subroundEndRound{
		baseSubround,
		processingThresholdPercentage,
		displayStatistics,
		appStatusHandler,
		sync.Mutex{},
	}
	srEndRound.Job = srEndRound.doEndRoundJob
	srEndRound.Check = srEndRound.doEndRoundConsensusCheck
	srEndRound.Extend = extend

	return &srEndRound, nil
}

func checkNewSubroundEndRoundParams(
	baseSubround *spos.Subround,
) error {
	if baseSubround == nil {
		return spos.ErrNilSubround
	}
	if baseSubround.ConsensusState == nil {
		return spos.ErrNilConsensusState
	}

	err := spos.ValidateConsensusCore(baseSubround.ConsensusCoreHandler)

	return err
}

// receivedBlockHeaderFinalInfo method is called when a block header final info is received
func (sr *subroundEndRound) receivedBlockHeaderFinalInfo(_ context.Context, cnsDta *consensus.Message) bool {
	node := string(cnsDta.PubKey)

	if !sr.IsConsensusDataSet() {
		return false
	}

	if !sr.IsNodeLeaderInCurrentRound(node) { // is NOT this node leader in current round?
		sr.PeerHonestyHandler().ChangeScore(
			node,
			spos.GetConsensusTopicID(sr.ShardCoordinator()),
			spos.LeaderPeerHonestyDecreaseFactor,
		)

		return false
	}

	if sr.IsSelfLeaderInCurrentRound() {
		return false
	}

	if !sr.IsConsensusDataEqual(cnsDta.BlockHeaderHash) {
		return false
	}

	if !sr.CanProcessReceivedMessage(cnsDta, sr.RoundHandler().Index(), sr.Current()) {
		return false
	}

	if !sr.isBlockHeaderFinalInfoValid(cnsDta) {
		return false
	}

	log.Debug("step 3: block header final info has been received",
		"PubKeysBitmap", cnsDta.PubKeysBitmap,
		"AggregateSignature", cnsDta.AggregateSignature,
		"LeaderSignature", cnsDta.LeaderSignature)

	sr.PeerHonestyHandler().ChangeScore(
		node,
		spos.GetConsensusTopicID(sr.ShardCoordinator()),
		spos.LeaderPeerHonestyIncreaseFactor,
	)

	return sr.doEndRoundJobByParticipant(cnsDta)
}

func (sr *subroundEndRound) isBlockHeaderFinalInfoValid(cnsDta *consensus.Message) bool {
	if check.IfNil(sr.Header) {
		return false
	}

	header := sr.Header.ShallowClone()
	err := header.SetPubKeysBitmap(cnsDta.PubKeysBitmap)
	if err != nil {
		log.Debug("isBlockHeaderFinalInfoValid.SetPubKeysBitmap", "error", err.Error())
		return false
	}

	err = header.SetSignature(cnsDta.AggregateSignature)
	if err != nil {
		log.Debug("isBlockHeaderFinalInfoValid.SetSignature", "error", err.Error())
		return false
	}

	err = header.SetLeaderSignature(cnsDta.LeaderSignature)
	if err != nil {
		log.Debug("isBlockHeaderFinalInfoValid.SetLeaderSignature", "error", err.Error())
		return false
	}

	err = sr.HeaderSigVerifier().VerifyLeaderSignature(header)
	if err != nil {
		log.Debug("isBlockHeaderFinalInfoValid.VerifyLeaderSignature", "error", err.Error())
		return false
	}

	err = sr.HeaderSigVerifier().VerifySignature(header)
	if err != nil {
		log.Debug("isBlockHeaderFinalInfoValid.VerifySignature", "error", err.Error())
		return false
	}

	return true
}

// receivedInvalidSignersInfo method is called when a message with invalid signers has been received
func (sr *subroundEndRound) receivedInvalidSignersInfo(_ context.Context, cnsDta *consensus.Message) bool {
	node := string(cnsDta.PubKey)

	if !sr.IsConsensusDataSet() {
		return false
	}

	if !sr.IsNodeLeaderInCurrentRound(node) { // is NOT this node leader in current round?
		sr.PeerHonestyHandler().ChangeScore(
			node,
			spos.GetConsensusTopicID(sr.ShardCoordinator()),
			spos.LeaderPeerHonestyDecreaseFactor,
		)

		return false
	}

	if len(cnsDta.InvalidSigners) == 0 {
		return false
	}

	err := sr.verifyInvalidSigners(cnsDta.InvalidSigners)
	if err != nil {
		return false
	}

	log.Debug("step 3: invalid signers info has been evaluated")

	sr.PeerHonestyHandler().ChangeScore(
		node,
		spos.GetConsensusTopicID(sr.ShardCoordinator()),
		spos.LeaderPeerHonestyIncreaseFactor,
	)

	return true
}

func (sr *subroundEndRound) verifyInvalidSigners(invalidSigners []byte) error {
	messages, err := sr.MessageSigningHandler().Deserialize(invalidSigners)
	if err != nil {
		return err
	}

	for _, msg := range messages {
		err := sr.verifyInvalidSigner(msg)
		if err != nil {
			return err
		}
	}

	return nil
}

func (sr *subroundEndRound) verifyInvalidSigner(msg p2p.MessageP2P) error {
	err := sr.MessageSigningHandler().Verify(msg)
	if err != nil {
		return err
	}

	cnsMsg := &consensus.Message{}
	err = sr.Marshalizer().Unmarshal(cnsMsg, msg.Data())
	if err != nil {
		return err
	}

	pubKey, err := sr.KeyGenerator().PublicKeyFromByteArray(cnsMsg.PubKey)
	if err != nil {
		return err
	}

	singleSigner := sr.SingleSigner()
	err = singleSigner.Verify(pubKey, cnsMsg.BlockHeaderHash, cnsMsg.SignatureShare)
	if err != nil {
		log.Trace("verifyInvalidSigner: confirmed that node provided invalid signature", "pubKey", pubKey)
		err = sr.applyBlacklistOnNode(msg.Peer())
		if err != nil {
			return err
		}
	}

	return nil
}

func (sr *subroundEndRound) applyBlacklistOnNode(peer core.PeerID) error {
	return nil
}

func (sr *subroundEndRound) receivedHeader(headerHandler data.HeaderHandler) {
	if sr.ConsensusGroup() == nil || sr.IsSelfLeaderInCurrentRound() {
		return
	}

	sr.AddReceivedHeader(headerHandler)

	sr.doEndRoundJobByParticipant(nil)
}

// doEndRoundJob method does the job of the subround EndRound
func (sr *subroundEndRound) doEndRoundJob(_ context.Context) bool {
	if !sr.IsSelfLeaderInCurrentRound() {
		if sr.IsNodeInConsensusGroup(sr.SelfPubKey()) {
			err := sr.prepareBroadcastBlockDataForValidator()
			if err != nil {
				log.Warn("validator in consensus group preparing for delayed broadcast",
					"error", err.Error())
			}
		}

		return sr.doEndRoundJobByParticipant(nil)
	}

	return sr.doEndRoundJobByLeader()
}

func (sr *subroundEndRound) doEndRoundJobByLeader() bool {
	bitmap := sr.GenerateBitmap(SrSignature)
	err := sr.checkSignaturesValidity(bitmap)
	if err != nil {
		log.Debug("doEndRoundJobByLeader.checkSignaturesValidity", "error", err.Error())
		return false
	}

	if check.IfNil(sr.Header) {
		log.Error("doEndRoundJobByLeader.CheckNilHeader", "error", spos.ErrNilHeader)
		return false
	}

	// Aggregate sig and add it to the block
	sig, err := sr.SignatureHandler().AggregateSigs(bitmap, sr.Header.GetEpoch())
	if err != nil {
		log.Debug("doEndRoundJobByLeader.AggregateSigs", "error", err.Error())
		return false
	}

	err = sr.SignatureHandler().SetAggregatedSig(sig)
	if err != nil {
		log.Debug("doEndRoundJobByLeader.SetAggregatedSig", "error", err.Error())
		return false
	}

<<<<<<< HEAD
	invalidSigners := make([]byte, 0)
	shouldSendInvalidSigners := false

	err = currentMultiSigner.Verify(sr.GetData(), bitmap)
=======
	err = sr.SignatureHandler().Verify(sr.GetData(), bitmap, sr.Header.GetEpoch())
>>>>>>> 41d4ff27
	if err != nil {
		log.Debug("doEndRoundJobByLeader.Verify", "error", err.Error())

		invalidPubKeys, err := sr.verifyNodesOnAggSigVerificationFail()
		if err != nil {
			log.Debug("doEndRoundJobByLeader.verifyNodesOnAggSigVerificationFail", "error", err.Error())
			return false
		}

		invalidSigners, shouldSendInvalidSigners, err = sr.getFullMessagesForInvalidSigners(invalidPubKeys)
		if err != nil {
			log.Debug("doEndRoundJobByLeader.getFullMessagesForInvalidSigners", "error", err.Error())
			return false
		}

		bitmap, sig, err = sr.computeAggSigOnValidNodes()
		if err != nil {
			log.Debug("doEndRoundJobByLeader.computeAggSigOnValidNodes", "error", err.Error())
			return false
		}
	}

	err = sr.Header.SetPubKeysBitmap(bitmap)
	if err != nil {
		log.Debug("doEndRoundJobByLeader.SetPubKeysBitmap", "error", err.Error())
		return false
	}

	err = sr.Header.SetSignature(sig)
	if err != nil {
		log.Debug("doEndRoundJobByLeader.SetSignature", "error", err.Error())
		return false
	}

	// Header is complete so the leader can sign it
	leaderSignature, err := sr.signBlockHeader()
	if err != nil {
		log.Error(err.Error())
		return false
	}

	err = sr.Header.SetLeaderSignature(leaderSignature)
	if err != nil {
		log.Debug("doEndRoundJobByLeader.SetLeaderSignature", "error", err.Error())
		return false
	}

	ok := sr.ScheduledProcessor().IsProcessedOKWithTimeout()
	// placeholder for subroundEndRound.doEndRoundJobByLeader script
	if !ok {
		return false
	}

	roundHandler := sr.RoundHandler()
	if roundHandler.RemainingTime(roundHandler.TimeStamp(), roundHandler.TimeDuration()) < 0 {
		log.Debug("doEndRoundJob: time is out -> cancel broadcasting final info and header",
			"round time stamp", roundHandler.TimeStamp(),
			"current time", time.Now())
		return false
	}

	if shouldSendInvalidSigners {
		sr.createAndBroadcastInvalidSigners(invalidSigners)
	}

	// create and broadcast header final info
	sr.createAndBroadcastHeaderFinalInfo()

	// broadcast header
	err = sr.BroadcastMessenger().BroadcastHeader(sr.Header)
	if err != nil {
		log.Debug("doEndRoundJobByLeader.BroadcastHeader", "error", err.Error())
	}

	startTime := time.Now()
	err = sr.BlockProcessor().CommitBlock(sr.Header, sr.Body)
	elapsedTime := time.Since(startTime)
	if elapsedTime >= common.CommitMaxTime {
		log.Warn("doEndRoundJobByLeader.CommitBlock", "elapsed time", elapsedTime)
	} else {
		log.Debug("elapsed time to commit block",
			"time [s]", elapsedTime,
		)
	}
	if err != nil {
		log.Debug("doEndRoundJobByLeader.CommitBlock", "error", err)
		return false
	}

	sr.SetStatus(sr.Current(), spos.SsFinished)

	sr.displayStatistics()

	log.Debug("step 3: Body and Header have been committed and header has been broadcast")

	err = sr.broadcastBlockDataLeader()
	if err != nil {
		log.Debug("doEndRoundJobByLeader.broadcastBlockDataLeader", "error", err.Error())
	}

	msg := fmt.Sprintf("Added proposed block with nonce  %d  in blockchain", sr.Header.GetNonce())
	log.Debug(display.Headline(msg, sr.SyncTimer().FormattedCurrentTime(), "+"))

	sr.updateMetricsForLeader()

	return true
}

// TODO:
//	- slashing for invalid sig shares
//	- handle sig share verifications concurrently
<<<<<<< HEAD
func (sr *subroundEndRound) verifyNodesOnAggSigVerificationFail() ([]string, error) {
	invalidPubKeys := make([]string, 0)
	multiSigner := sr.MultiSigner()
=======
func (sr *subroundEndRound) verifyNodesOnAggSigVerificationFail() error {
>>>>>>> 41d4ff27
	pubKeys := sr.ConsensusGroup()

	if check.IfNil(sr.Header) {
		return spos.ErrNilHeader
	}

	for i, pk := range pubKeys {
		isJobDone, err := sr.JobDone(pk, SrSignature)
		if err != nil || !isJobDone {
			continue
		}

		sigShare, err := sr.SignatureHandler().SignatureShare(uint16(i))
		if err != nil {
			return nil, err
		}

		isSuccessfull := true
		err = sr.SignatureHandler().VerifySignatureShare(uint16(i), sigShare, sr.GetData(), sr.Header.GetEpoch())
		if err != nil {
			isSuccessfull = false

			err = sr.SetJobDone(pk, SrSignature, false)
			if err != nil {
				return nil, err
			}

			// use increase factor since it was added optimistically, and it proved to be wrong
			decreaseFactor := -spos.ValidatorPeerHonestyIncreaseFactor
			sr.PeerHonestyHandler().ChangeScore(
				pk,
				spos.GetConsensusTopicID(sr.ShardCoordinator()),
				decreaseFactor,
			)

			invalidPubKeys = append(invalidPubKeys, pk)
		}

		log.Trace("verifyNodesOnAggSigVerificationFail: verifying signature share", "public key", pk, "is successfull", isSuccessfull)
	}

	return invalidPubKeys, nil
}

func (sr *subroundEndRound) getFullMessagesForInvalidSigners(invalidPubKeys []string) ([]byte, bool, error) {
	shouldSend := false
	p2pMessages := make([]p2p.MessageP2P, 0)

	for _, pk := range invalidPubKeys {
		p2pMsg, ok := sr.GetMessageWithSignature(pk)
		if !ok {
			continue
		}

		p2pMessages = append(p2pMessages, p2pMsg)
		shouldSend = true
	}

	invalidSigners, err := sr.MessageSigningHandler().Serialize(p2pMessages)
	if err != nil {
		return nil, false, err
	}

	return invalidSigners, shouldSend, nil
}

func (sr *subroundEndRound) computeAggSigOnValidNodes() ([]byte, []byte, error) {
	threshold := sr.Threshold(sr.Current())
	numValidSigShares := sr.ComputeSize(SrSignature)

	if check.IfNil(sr.Header) {
		return nil, nil, spos.ErrNilHeader
	}

	if numValidSigShares < threshold {
		return nil, nil, fmt.Errorf("%w: number of valid sig shares lower than threshold, numSigShares: %d, threshold: %d",
			spos.ErrInvalidNumSigShares, numValidSigShares, threshold)
	}

	bitmap := sr.GenerateBitmap(SrSignature)
	err := sr.checkSignaturesValidity(bitmap)
	if err != nil {
		return nil, nil, err
	}

	sig, err := sr.SignatureHandler().AggregateSigs(bitmap, sr.Header.GetEpoch())
	if err != nil {
		return nil, nil, err
	}

	err = sr.SignatureHandler().SetAggregatedSig(sig)
	if err != nil {
		return nil, nil, err
	}

	return bitmap, sig, nil
}

func (sr *subroundEndRound) createAndBroadcastHeaderFinalInfo() {
	cnsMsg := consensus.NewConsensusMessage(
		sr.GetData(),
		nil,
		nil,
		nil,
		[]byte(sr.SelfPubKey()),
		nil,
		int(MtBlockHeaderFinalInfo),
		sr.RoundHandler().Index(),
		sr.ChainID(),
		sr.Header.GetPubKeysBitmap(),
		sr.Header.GetSignature(),
		sr.Header.GetLeaderSignature(),
		sr.CurrentPid(),
		nil,
	)

	err := sr.BroadcastMessenger().BroadcastConsensusMessage(cnsMsg)
	if err != nil {
		log.Debug("doEndRoundJob.BroadcastConsensusMessage", "error", err.Error())
		return
	}

	log.Debug("step 3: block header final info has been sent",
		"PubKeysBitmap", sr.Header.GetPubKeysBitmap(),
		"AggregateSignature", sr.Header.GetSignature(),
		"LeaderSignature", sr.Header.GetLeaderSignature())
}

func (sr *subroundEndRound) createAndBroadcastInvalidSigners(invalidSigners []byte) {
	cnsMsg := consensus.NewConsensusMessage(
		sr.GetData(),
		nil,
		nil,
		nil,
		[]byte(sr.SelfPubKey()),
		nil,
		int(MtInvalidSigners),
		sr.RoundHandler().Index(),
		sr.ChainID(),
		nil,
		nil,
		nil,
		sr.CurrentPid(),
		invalidSigners,
	)

	err := sr.BroadcastMessenger().BroadcastConsensusMessage(cnsMsg)
	if err != nil {
		log.Debug("doEndRoundJob.BroadcastConsensusMessage", "error", err.Error())
		return
	}

	log.Debug("step 3: invalid signers info has been sent")
}

func (sr *subroundEndRound) doEndRoundJobByParticipant(cnsDta *consensus.Message) bool {
	sr.mutProcessingEndRound.Lock()
	defer sr.mutProcessingEndRound.Unlock()

	if sr.RoundCanceled {
		return false
	}
	if !sr.IsConsensusDataSet() {
		return false
	}
	if !sr.IsSubroundFinished(sr.Previous()) {
		return false
	}
	if sr.IsSubroundFinished(sr.Current()) {
		return false
	}

	haveHeader, header := sr.haveConsensusHeaderWithFullInfo(cnsDta)
	if !haveHeader {
		return false
	}

	defer func() {
		sr.SetProcessingBlock(false)
	}()

	sr.SetProcessingBlock(true)

	shouldNotCommitBlock := sr.ExtendedCalled || int64(header.GetRound()) < sr.RoundHandler().Index()
	if shouldNotCommitBlock {
		log.Debug("canceled round, extended has been called or round index has been changed",
			"round", sr.RoundHandler().Index(),
			"subround", sr.Name(),
			"header round", header.GetRound(),
			"extended called", sr.ExtendedCalled,
		)
		return false
	}

	if sr.isOutOfTime() {
		return false
	}

	ok := sr.ScheduledProcessor().IsProcessedOKWithTimeout()
	if !ok {
		return false
	}

	startTime := time.Now()
	err := sr.BlockProcessor().CommitBlock(header, sr.Body)
	elapsedTime := time.Since(startTime)
	if elapsedTime >= common.CommitMaxTime {
		log.Warn("doEndRoundJobByParticipant.CommitBlock", "elapsed time", elapsedTime)
	} else {
		log.Debug("elapsed time to commit block",
			"time [s]", elapsedTime,
		)
	}
	if err != nil {
		log.Debug("doEndRoundJobByParticipant.CommitBlock", "error", err.Error())
		return false
	}

	sr.SetStatus(sr.Current(), spos.SsFinished)

	if sr.IsNodeInConsensusGroup(sr.SelfPubKey()) {
		err = sr.setHeaderForValidator(header)
		if err != nil {
			log.Warn("doEndRoundJobByParticipant", "error", err.Error())
		}
	}

	sr.displayStatistics()

	log.Debug("step 3: Body and Header have been committed")

	headerTypeMsg := "received"
	if cnsDta != nil {
		headerTypeMsg = "assembled"
	}

	msg := fmt.Sprintf("Added %s block with nonce  %d  in blockchain", headerTypeMsg, header.GetNonce())
	log.Debug(display.Headline(msg, sr.SyncTimer().FormattedCurrentTime(), "-"))
	return true
}

func (sr *subroundEndRound) haveConsensusHeaderWithFullInfo(cnsDta *consensus.Message) (bool, data.HeaderHandler) {
	if cnsDta == nil {
		return sr.isConsensusHeaderReceived()
	}

	if check.IfNil(sr.Header) {
		return false, nil
	}

	header := sr.Header.ShallowClone()
	err := header.SetPubKeysBitmap(cnsDta.PubKeysBitmap)
	if err != nil {
		return false, nil
	}

	err = header.SetSignature(cnsDta.AggregateSignature)
	if err != nil {
		return false, nil
	}

	err = header.SetLeaderSignature(cnsDta.LeaderSignature)
	if err != nil {
		return false, nil
	}

	return true, header
}

func (sr *subroundEndRound) isConsensusHeaderReceived() (bool, data.HeaderHandler) {
	if check.IfNil(sr.Header) {
		return false, nil
	}

	consensusHeaderHash, err := core.CalculateHash(sr.Marshalizer(), sr.Hasher(), sr.Header)
	if err != nil {
		log.Debug("isConsensusHeaderReceived: calculate consensus header hash", "error", err.Error())
		return false, nil
	}

	receivedHeaders := sr.GetReceivedHeaders()

	var receivedHeaderHash []byte
	for index := range receivedHeaders {
		receivedHeader := receivedHeaders[index].ShallowClone()
		err = receivedHeader.SetLeaderSignature(nil)
		if err != nil {
			log.Debug("isConsensusHeaderReceived - SetLeaderSignature", "error", err.Error())
			return false, nil
		}

		err = receivedHeader.SetPubKeysBitmap(nil)
		if err != nil {
			log.Debug("isConsensusHeaderReceived - SetPubKeysBitmap", "error", err.Error())
			return false, nil
		}

		err = receivedHeader.SetSignature(nil)
		if err != nil {
			log.Debug("isConsensusHeaderReceived - SetSignature", "error", err.Error())
			return false, nil
		}

		receivedHeaderHash, err = core.CalculateHash(sr.Marshalizer(), sr.Hasher(), receivedHeader)
		if err != nil {
			log.Debug("isConsensusHeaderReceived: calculate received header hash", "error", err.Error())
			return false, nil
		}

		if bytes.Equal(receivedHeaderHash, consensusHeaderHash) {
			return true, receivedHeaders[index]
		}
	}

	return false, nil
}

func (sr *subroundEndRound) signBlockHeader() ([]byte, error) {
	headerClone := sr.Header.ShallowClone()
	err := headerClone.SetLeaderSignature(nil)
	if err != nil {
		return nil, err
	}

	marshalizedHdr, err := sr.Marshalizer().Marshal(headerClone)
	if err != nil {
		return nil, err
	}

	return sr.SingleSigner().Sign(sr.PrivateKey(), marshalizedHdr)
}

func (sr *subroundEndRound) updateMetricsForLeader() {
	sr.appStatusHandler.Increment(common.MetricCountAcceptedBlocks)
	sr.appStatusHandler.SetStringValue(common.MetricConsensusRoundState,
		fmt.Sprintf("valid block produced in %f sec", time.Since(sr.RoundHandler().TimeStamp()).Seconds()))
}

func (sr *subroundEndRound) broadcastBlockDataLeader() error {
	miniBlocks, transactions, err := sr.BlockProcessor().MarshalizedDataToBroadcast(sr.Header, sr.Body)
	if err != nil {
		return err
	}

	return sr.BroadcastMessenger().BroadcastBlockDataLeader(sr.Header, miniBlocks, transactions)
}

func (sr *subroundEndRound) setHeaderForValidator(header data.HeaderHandler) error {
	idx, err := sr.SelfConsensusGroupIndex()
	if err != nil {
		return err
	}

	// todo: avoid calling MarshalizeDataToBroadcast twice for validators
	miniBlocks, transactions, err := sr.BlockProcessor().MarshalizedDataToBroadcast(sr.Header, sr.Body)
	if err != nil {
		return err
	}

	go sr.BroadcastMessenger().PrepareBroadcastHeaderValidator(header, miniBlocks, transactions, idx)

	return nil
}

func (sr *subroundEndRound) prepareBroadcastBlockDataForValidator() error {
	idx, err := sr.SelfConsensusGroupIndex()
	if err != nil {
		return err
	}

	miniBlocks, transactions, err := sr.BlockProcessor().MarshalizedDataToBroadcast(sr.Header, sr.Body)
	if err != nil {
		return err
	}

	go sr.BroadcastMessenger().PrepareBroadcastBlockDataValidator(sr.Header, miniBlocks, transactions, idx)

	return nil
}

// doEndRoundConsensusCheck method checks if the consensus is achieved
func (sr *subroundEndRound) doEndRoundConsensusCheck() bool {
	if sr.RoundCanceled {
		return false
	}

	if sr.IsSubroundFinished(sr.Current()) {
		return true
	}

	return false
}

func (sr *subroundEndRound) checkSignaturesValidity(bitmap []byte) error {
	nbBitsBitmap := len(bitmap) * 8
	consensusGroup := sr.ConsensusGroup()
	consensusGroupSize := len(consensusGroup)
	size := consensusGroupSize

	if consensusGroupSize > nbBitsBitmap {
		size = nbBitsBitmap
	}

	for i := 0; i < size; i++ {
		indexRequired := (bitmap[i/8] & (1 << uint16(i%8))) > 0
		if !indexRequired {
			continue
		}

		pubKey := consensusGroup[i]
		isSigJobDone, err := sr.JobDone(pubKey, SrSignature)
		if err != nil {
			return err
		}

		if !isSigJobDone {
			return spos.ErrNilSignature
		}
	}

	return nil
}

func (sr *subroundEndRound) isOutOfTime() bool {
	startTime := sr.RoundTimeStamp
	maxTime := sr.RoundHandler().TimeDuration() * time.Duration(sr.processingThresholdPercentage) / 100
	if sr.RoundHandler().RemainingTime(startTime, maxTime) < 0 {
		log.Debug("canceled round, time is out",
			"round", sr.SyncTimer().FormattedCurrentTime(), sr.RoundHandler().Index(),
			"subround", sr.Name())

		sr.RoundCanceled = true
		return true
	}

	return false
}<|MERGE_RESOLUTION|>--- conflicted
+++ resolved
@@ -297,14 +297,10 @@
 		return false
 	}
 
-<<<<<<< HEAD
 	invalidSigners := make([]byte, 0)
 	shouldSendInvalidSigners := false
 
-	err = currentMultiSigner.Verify(sr.GetData(), bitmap)
-=======
 	err = sr.SignatureHandler().Verify(sr.GetData(), bitmap, sr.Header.GetEpoch())
->>>>>>> 41d4ff27
 	if err != nil {
 		log.Debug("doEndRoundJobByLeader.Verify", "error", err.Error())
 
@@ -416,17 +412,12 @@
 // TODO:
 //	- slashing for invalid sig shares
 //	- handle sig share verifications concurrently
-<<<<<<< HEAD
 func (sr *subroundEndRound) verifyNodesOnAggSigVerificationFail() ([]string, error) {
 	invalidPubKeys := make([]string, 0)
-	multiSigner := sr.MultiSigner()
-=======
-func (sr *subroundEndRound) verifyNodesOnAggSigVerificationFail() error {
->>>>>>> 41d4ff27
 	pubKeys := sr.ConsensusGroup()
 
 	if check.IfNil(sr.Header) {
-		return spos.ErrNilHeader
+		return nil, spos.ErrNilHeader
 	}
 
 	for i, pk := range pubKeys {
