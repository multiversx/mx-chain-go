--- conflicted
+++ resolved
@@ -6,10 +6,7 @@
 
 	"github.com/multiversx/mx-chain-core-go/core"
 	"github.com/multiversx/mx-chain-core-go/core/check"
-<<<<<<< HEAD
-=======
 	"github.com/multiversx/mx-chain-go/common"
->>>>>>> b1f06083
 	"github.com/multiversx/mx-chain-go/consensus"
 	"github.com/multiversx/mx-chain-go/consensus/spos"
 	"github.com/multiversx/mx-chain-go/errors"
@@ -23,20 +20,12 @@
 	consensusState *spos.ConsensusState
 	worker         spos.WorkerHandler
 
-<<<<<<< HEAD
-	appStatusHandler core.AppStatusHandler
-	outportHandler   outport.OutportHandler
-	chainID          []byte
-	currentPid       core.PeerID
-	consensusModel   consensus.ConsensusModel
-=======
 	appStatusHandler   core.AppStatusHandler
 	outportHandler     outport.OutportHandler
 	chainID            []byte
 	currentPid         core.PeerID
 	consensusModel     consensus.ConsensusModel
 	enableEpochHandler common.EnableEpochsHandler
->>>>>>> b1f06083
 }
 
 // NewSubroundsFactory creates a new factory object
@@ -48,10 +37,7 @@
 	currentPid core.PeerID,
 	appStatusHandler core.AppStatusHandler,
 	consensusModel consensus.ConsensusModel,
-<<<<<<< HEAD
-=======
 	enableEpochHandler common.EnableEpochsHandler,
->>>>>>> b1f06083
 ) (*factory, error) {
 	err := checkNewFactoryParams(
 		consensusDataContainer,
@@ -66,15 +52,6 @@
 	}
 
 	fct := factory{
-<<<<<<< HEAD
-		consensusCore:    consensusDataContainer,
-		consensusState:   consensusState,
-		worker:           worker,
-		appStatusHandler: appStatusHandler,
-		chainID:          chainID,
-		currentPid:       currentPid,
-		consensusModel:   consensusModel,
-=======
 		consensusCore:      consensusDataContainer,
 		consensusState:     consensusState,
 		worker:             worker,
@@ -83,7 +60,6 @@
 		currentPid:         currentPid,
 		consensusModel:     consensusModel,
 		enableEpochHandler: enableEpochHandler,
->>>>>>> b1f06083
 	}
 
 	return &fct, nil
@@ -222,45 +198,12 @@
 	return nil
 }
 
-<<<<<<< HEAD
-func (fct *factory) generateBlockSubround() error {
-	subroundBlockInstance, err := fct.generateBlockSubroundV1()
-=======
 func (fct *factory) generateBlockSubroundV1() error {
 	subroundBlockInstance, err := fct.generateBlockSubround()
->>>>>>> b1f06083
-	if err != nil {
-		return err
-	}
-
-<<<<<<< HEAD
-	switch fct.consensusModel {
-	case consensus.ConsensusModelV1:
-		fct.worker.AddReceivedMessageCall(MtBlockBodyAndHeader, subroundBlockInstance.receivedBlockBodyAndHeader)
-		fct.worker.AddReceivedMessageCall(MtBlockBody, subroundBlockInstance.receivedBlockBody)
-		fct.worker.AddReceivedMessageCall(MtBlockHeader, subroundBlockInstance.receivedBlockHeader)
-		fct.consensusCore.Chronology().AddSubround(subroundBlockInstance)
-
-		return nil
-	case consensus.ConsensusModelV2:
-		subroundBlockV2Instance, errV2 := NewSubroundBlockV2(subroundBlockInstance)
-		if errV2 != nil {
-			return errV2
-		}
-
-		fct.worker.AddReceivedMessageCall(MtBlockBodyAndHeader, subroundBlockV2Instance.receivedBlockBodyAndHeader)
-		fct.worker.AddReceivedMessageCall(MtBlockBody, subroundBlockV2Instance.receivedBlockBody)
-		fct.worker.AddReceivedMessageCall(MtBlockHeader, subroundBlockV2Instance.receivedBlockHeader)
-		fct.consensusCore.Chronology().AddSubround(subroundBlockV2Instance)
-
-		return nil
-	default:
-		return fmt.Errorf("%w model %v", errors.ErrUnimplementedConsensusModel, fct.consensusModel)
-	}
-}
-
-func (fct *factory) generateBlockSubroundV1() (*subroundBlock, error) {
-=======
+	if err != nil {
+		return err
+	}
+
 	fct.worker.AddReceivedMessageCall(MtBlockBodyAndHeader, subroundBlockInstance.receivedBlockBodyAndHeader)
 	fct.worker.AddReceivedMessageCall(MtBlockBody, subroundBlockInstance.receivedBlockBody)
 	fct.worker.AddReceivedMessageCall(MtBlockHeader, subroundBlockInstance.receivedBlockHeader)
@@ -289,7 +232,6 @@
 }
 
 func (fct *factory) generateBlockSubround() (*subroundBlock, error) {
->>>>>>> b1f06083
 	subround, err := spos.NewSubround(
 		SrStartRound,
 		SrBlock,
@@ -322,46 +264,18 @@
 	return subroundBlockInstance, nil
 }
 
-<<<<<<< HEAD
-func (fct *factory) generateSignatureSubround() error {
-	subroundSignatureInstance, err := fct.generateSignatureSubroundV1()
-=======
 func (fct *factory) generateSignatureSubroundV1() error {
 	subroundSignatureInstance, err := fct.generateSignatureSubround()
->>>>>>> b1f06083
-	if err != nil {
-		return err
-	}
-
-<<<<<<< HEAD
-	switch fct.consensusModel {
-	case consensus.ConsensusModelV1:
-		fct.worker.AddReceivedMessageCall(MtSignature, subroundSignatureInstance.receivedSignature)
-		fct.consensusCore.Chronology().AddSubround(subroundSignatureInstance)
-=======
+	if err != nil {
+		return err
+	}
+
 	fct.worker.AddReceivedMessageCall(MtSignature, subroundSignatureInstance.receivedSignature)
 	fct.consensusCore.Chronology().AddSubround(subroundSignatureInstance)
->>>>>>> b1f06083
-
-		return nil
-	case consensus.ConsensusModelV2:
-		subroundSignatureV2Instance, errV2 := NewSubroundSignatureV2(subroundSignatureInstance)
-		if errV2 != nil {
-			return errV2
-		}
-
-		fct.worker.AddReceivedMessageCall(MtSignature, subroundSignatureV2Instance.receivedSignature)
-		fct.consensusCore.Chronology().AddSubround(subroundSignatureV2Instance)
-
-		return nil
-	default:
-		return fmt.Errorf("%w model %v", errors.ErrUnimplementedConsensusModel, fct.consensusModel)
-	}
-}
-
-<<<<<<< HEAD
-func (fct *factory) generateSignatureSubroundV1() (*subroundSignature, error) {
-=======
+
+	return nil
+}
+
 func (fct *factory) generateSignatureSubroundV2() error {
 	subroundSignatureInstance, err := fct.generateSignatureSubround()
 	if err != nil {
@@ -380,7 +294,6 @@
 }
 
 func (fct *factory) generateSignatureSubround() (*subroundSignature, error) {
->>>>>>> b1f06083
 	subround, err := spos.NewSubround(
 		SrBlock,
 		SrSignature,
@@ -407,45 +320,6 @@
 	)
 	if err != nil {
 		return nil, err
-<<<<<<< HEAD
-	}
-
-	return subroundSignatureInstance, nil
-}
-
-func (fct *factory) generateEndRoundSubround() error {
-	subroundEndRoundInstance, err := fct.generateEndRoundSubroundV1()
-	if err != nil {
-		return err
-	}
-
-	switch fct.consensusModel {
-	case consensus.ConsensusModelV1:
-		fct.worker.AddReceivedMessageCall(MtBlockHeaderFinalInfo, subroundEndRoundInstance.receivedBlockHeaderFinalInfo)
-		fct.worker.AddReceivedMessageCall(MtInvalidSigners, subroundEndRoundInstance.receivedInvalidSignersInfo)
-		fct.worker.AddReceivedHeaderHandler(subroundEndRoundInstance.receivedHeader)
-		fct.consensusCore.Chronology().AddSubround(subroundEndRoundInstance)
-
-		return nil
-	case consensus.ConsensusModelV2:
-		subroundSignatureV2Instance, errV2 := NewSubroundEndRoundV2(subroundEndRoundInstance)
-		if errV2 != nil {
-			return errV2
-		}
-
-		fct.worker.AddReceivedMessageCall(MtBlockHeaderFinalInfo, subroundSignatureV2Instance.receivedBlockHeaderFinalInfo)
-		fct.worker.AddReceivedMessageCall(MtInvalidSigners, subroundSignatureV2Instance.receivedInvalidSignersInfo)
-		fct.worker.AddReceivedHeaderHandler(subroundSignatureV2Instance.receivedHeader)
-		fct.consensusCore.Chronology().AddSubround(subroundSignatureV2Instance)
-
-		return nil
-	default:
-		return fmt.Errorf("%w model %v", errors.ErrUnimplementedConsensusModel, fct.consensusModel)
-	}
-}
-
-func (fct *factory) generateEndRoundSubroundV1() (*subroundEndRound, error) {
-=======
 	}
 
 	return subroundSignatureInstance, nil
@@ -485,7 +359,6 @@
 }
 
 func (fct *factory) generateEndRoundSubround() (*subroundEndRound, error) {
->>>>>>> b1f06083
 	subround, err := spos.NewSubround(
 		SrSignature,
 		SrEndRound,
