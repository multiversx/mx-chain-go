package bls

import (
	"context"
	"time"

	"github.com/multiversx/mx-chain-core-go/core"
	"github.com/multiversx/mx-chain-core-go/data"
	"github.com/multiversx/mx-chain-core-go/hashing"
	"github.com/multiversx/mx-chain-core-go/marshal"
	cryptoCommon "github.com/multiversx/mx-chain-go/common/crypto"
	"github.com/multiversx/mx-chain-go/consensus"
	"github.com/multiversx/mx-chain-go/consensus/spos"
	"github.com/multiversx/mx-chain-go/ntp"
	"github.com/multiversx/mx-chain-go/outport"
	"github.com/multiversx/mx-chain-go/process"
	"github.com/multiversx/mx-chain-go/sharding"
	"github.com/multiversx/mx-chain-go/sharding/nodesCoordinator"
)

const ProcessingThresholdPercent = processingThresholdPercent
const DefaultMaxNumOfMessageTypeAccepted = defaultMaxNumOfMessageTypeAccepted
const MaxNumOfMessageTypeSignatureAccepted = maxNumOfMessageTypeSignatureAccepted

// factory

// Factory defines a type for the factory structure
type Factory *factory

// BlockChain gets the chain handler object
func (fct *factory) BlockChain() data.ChainHandler {
	return fct.consensusCore.Blockchain()
}

// BlockProcessor gets the block processor object
func (fct *factory) BlockProcessor() process.BlockProcessor {
	return fct.consensusCore.BlockProcessor()
}

// Bootstrapper gets the bootstrapper object
func (fct *factory) Bootstrapper() process.Bootstrapper {
	return fct.consensusCore.BootStrapper()
}

// ChronologyHandler gets the chronology handler object
func (fct *factory) ChronologyHandler() consensus.ChronologyHandler {
	return fct.consensusCore.Chronology()
}

// ConsensusState gets the consensus state struct pointer
func (fct *factory) ConsensusState() *spos.ConsensusState {
	return fct.consensusState
}

// Hasher gets the hasher object
func (fct *factory) Hasher() hashing.Hasher {
	return fct.consensusCore.Hasher()
}

// Marshalizer gets the marshalizer object
func (fct *factory) Marshalizer() marshal.Marshalizer {
	return fct.consensusCore.Marshalizer()
}

// MultiSigner gets the multi signer object
func (fct *factory) MultiSignerContainer() cryptoCommon.MultiSignerContainer {
	return fct.consensusCore.MultiSignerContainer()
}

// RoundHandler gets the roundHandler object
func (fct *factory) RoundHandler() consensus.RoundHandler {
	return fct.consensusCore.RoundHandler()
}

// ShardCoordinator gets the shard coordinator object
func (fct *factory) ShardCoordinator() sharding.Coordinator {
	return fct.consensusCore.ShardCoordinator()
}

// SyncTimer gets the sync timer object
func (fct *factory) SyncTimer() ntp.SyncTimer {
	return fct.consensusCore.SyncTimer()
}

// NodesCoordinator gets the nodes coordinator object
func (fct *factory) NodesCoordinator() nodesCoordinator.NodesCoordinator {
	return fct.consensusCore.NodesCoordinator()
}

// Worker gets the worker object
func (fct *factory) Worker() spos.WorkerHandler {
	return fct.worker
}

// SetWorker sets the worker object
func (fct *factory) SetWorker(worker spos.WorkerHandler) {
	fct.worker = worker
}

// GenerateStartRoundSubround generates the instance of subround StartRound and added it to the chronology subrounds list
func (fct *factory) GenerateStartRoundSubround() error {
	return fct.generateStartRoundSubround()
}

// GenerateBlockSubroundV1 generates the instance of subround Block V1 and added it to the chronology subrounds list
func (fct *factory) GenerateBlockSubroundV1() error {
	return fct.generateBlockSubroundV1()
}

// GenerateBlockSubroundV2 generates the instance of subround Block V2 and added it to the chronology subrounds list
func (fct *factory) GenerateBlockSubroundV2() error {
	return fct.generateBlockSubroundV2()
}

// GenerateSignatureSubroundV1 generates the instance of subround Signature V1 and added it to the chronology subrounds list
func (fct *factory) GenerateSignatureSubroundV1() error {
	return fct.generateSignatureSubroundV1()
}

// GenerateSignatureSubroundV2 generates the instance of subround Signature V2 and added it to the chronology subrounds list
func (fct *factory) GenerateSignatureSubroundV2() error {
	return fct.generateSignatureSubroundV2()
}

// GenerateEndRoundSubroundV1 generates the instance of subround EndRound V1 and added it to the chronology subrounds list
func (fct *factory) GenerateEndRoundSubroundV1() error {
	return fct.generateEndRoundSubroundV1()
}

// GenerateEndRoundSubroundV2 generates the instance of subround EndRound V2 and added it to the chronology subrounds list
func (fct *factory) GenerateEndRoundSubroundV2() error {
	return fct.generateEndRoundSubroundV2()
}

// AppStatusHandler gets the app status handler object
func (fct *factory) AppStatusHandler() core.AppStatusHandler {
	return fct.appStatusHandler
}

// Outport gets the outport object
func (fct *factory) Outport() outport.OutportHandler {
	return fct.outportHandler
}

// subroundStartRound

// SubroundStartRound defines a type for the subroundStartRound structure
type SubroundStartRound *subroundStartRound

// DoStartRoundJob method does the job of the subround StartRound
func (sr *subroundStartRound) DoStartRoundJob() bool {
	return sr.doStartRoundJob(context.Background())
}

// DoStartRoundConsensusCheck method checks if the consensus is achieved in the subround StartRound
func (sr *subroundStartRound) DoStartRoundConsensusCheck() bool {
	return sr.doStartRoundConsensusCheck()
}

// GenerateNextConsensusGroup generates the next consensu group based on current (random seed, shard id and round)
func (sr *subroundStartRound) GenerateNextConsensusGroup(roundIndex int64) error {
	return sr.generateNextConsensusGroup(roundIndex)
}

// InitCurrentRound inits all the stuff needed in the current round
func (sr *subroundStartRound) InitCurrentRound() bool {
	return sr.initCurrentRound()
}

// subroundBlock

// SubroundBlock defines a type for the subroundBlock structure
type SubroundBlock *subroundBlock

// Blockchain gets the ChainHandler stored in the ConsensusCore
func (sr *subroundBlock) BlockChain() data.ChainHandler {
	return sr.Blockchain()
}

// DoBlockJob method does the job of the subround Block
func (sr *subroundBlock) DoBlockJob() bool {
	return sr.doBlockJob(context.Background())
}

// DoBlockJob method does the job of the subround Block
func (sr *subroundBlockV2) DoBlockJob() bool {
	return sr.doBlockJob(context.Background())
}

// ProcessReceivedBlock method processes the received proposed block in the subround Block
func (sr *subroundBlock) ProcessReceivedBlock(cnsDta *consensus.Message) bool {
	return sr.processReceivedBlock(context.Background(), cnsDta)
}

// DoBlockConsensusCheck method checks if the consensus in the subround Block is achieved
func (sr *subroundBlock) DoBlockConsensusCheck() bool {
	return sr.doBlockConsensusCheck()
}

// IsBlockReceived method checks if the block was received from the leader in the current round
func (sr *subroundBlock) IsBlockReceived(threshold int) bool {
	return sr.isBlockReceived(threshold)
}

// CreateHeader method creates the proposed block header in the subround Block
func (sr *subroundBlock) CreateHeader() (data.HeaderHandler, error) {
	return sr.createHeader()
}

// CreateBody method creates the proposed block body in the subround Block
func (sr *subroundBlock) CreateBlock(hdr data.HeaderHandler) (data.HeaderHandler, data.BodyHandler, error) {
	return sr.createBlock(hdr)
}

// SendBlockBody method sends the proposed block body in the subround Block
func (sr *subroundBlock) SendBlockBody(body data.BodyHandler, marshalizedBody []byte) bool {
	return sr.sendBlockBody(body, marshalizedBody)
}

// SendBlockHeader method sends the proposed block header in the subround Block
func (sr *subroundBlock) SendBlockHeader(header data.HeaderHandler, marshalizedHeader []byte) bool {
	return sr.sendBlockHeader(header, marshalizedHeader)
}

// ComputeSubroundProcessingMetric computes processing metric related to the subround Block
func (sr *subroundBlock) ComputeSubroundProcessingMetric(startTime time.Time, metric string) {
	sr.computeSubroundProcessingMetric(startTime, metric)
}

// ReceivedBlockBody method is called when a block body is received through the block body channel
func (sr *subroundBlock) ReceivedBlockBody(cnsDta *consensus.Message) bool {
	return sr.receivedBlockBody(context.Background(), cnsDta)
}

// ReceivedBlockHeader method is called when a block header is received through the block header channel
func (sr *subroundBlock) ReceivedBlockHeader(cnsDta *consensus.Message) bool {
	return sr.receivedBlockHeader(context.Background(), cnsDta)
}

// ReceivedBlockBodyAndHeader is called when both a header and block body have been received
func (sr *subroundBlock) ReceivedBlockBodyAndHeader(cnsDta *consensus.Message) bool {
	return sr.receivedBlockBodyAndHeader(context.Background(), cnsDta)
}

// subroundSignature

// SubroundSignature defines a type for the subroundSignature structure
type SubroundSignature *subroundSignature

// DoSignatureJob method does the job of the subround Signature
func (sr *subroundSignature) DoSignatureJob() bool {
	return sr.doSignatureJob(context.Background())
}

// ReceivedSignature method is called when a signature is received through the signature channel
func (sr *subroundSignature) ReceivedSignature(cnsDta *consensus.Message) bool {
	return sr.receivedSignature(context.Background(), cnsDta)
}

// DoSignatureConsensusCheck method checks if the consensus in the subround Signature is achieved
func (sr *subroundSignature) DoSignatureConsensusCheck() bool {
	return sr.doSignatureConsensusCheck()
}

// AreSignaturesCollected method checks if the number of signatures received from the nodes are more than the given threshold
func (sr *subroundSignature) AreSignaturesCollected(threshold int) (bool, int) {
	return sr.areSignaturesCollected(threshold)
}

<<<<<<< HEAD
=======
// GetProcessedHeaderHash gets the processed header hash
func (sr *subroundSignature) GetProcessedHeaderHash() []byte {
	return sr.getProcessedHeaderHash()
}

>>>>>>> b1f06083
// GetMessageToSign gets the message that should be signed
func (sr *subroundSignatureV2) GetMessageToSign() []byte {
	return sr.getMessageToSign()
}

// subroundEndRound

// SubroundEndRound defines a type for the subroundEndRound structure
type SubroundEndRound *subroundEndRound

// DoEndRoundJob method does the job of the subround EndRound
func (sr *subroundEndRound) DoEndRoundJob() bool {
	return sr.doEndRoundJob(context.Background())
}

// DoEndRoundConsensusCheck method checks if the consensus is achieved
func (sr *subroundEndRound) DoEndRoundConsensusCheck() bool {
	return sr.doEndRoundConsensusCheck()
}

// CheckSignaturesValidity method checks the signature validity for the nodes included in bitmap
func (sr *subroundEndRound) CheckSignaturesValidity(bitmap []byte) error {
	return sr.checkSignaturesValidity(bitmap)
}

func (sr *subroundEndRound) DoEndRoundJobByParticipant(cnsDta *consensus.Message) bool {
	return sr.doEndRoundJobByParticipant(cnsDta)
}

func (sr *subroundEndRound) DoEndRoundJobByLeader() bool {
	return sr.doEndRoundJobByLeader()
}

func (sr *subroundEndRound) HaveConsensusHeaderWithFullInfo(cnsDta *consensus.Message) (bool, data.HeaderHandler) {
	return sr.haveConsensusHeaderWithFullInfo(cnsDta)
}

func (sr *subroundEndRound) CreateAndBroadcastHeaderFinalInfo() {
	sr.createAndBroadcastHeaderFinalInfo()
}

func (sr *subroundEndRound) ReceivedBlockHeaderFinalInfo(cnsDta *consensus.Message) bool {
	return sr.receivedBlockHeaderFinalInfo(context.Background(), cnsDta)
}

func (sr *subroundEndRound) IsBlockHeaderFinalInfoValid(cnsDta *consensus.Message) bool {
	return sr.isBlockHeaderFinalInfoValid(cnsDta)
}

func (sr *subroundEndRound) IsConsensusHeaderReceived() (bool, data.HeaderHandler) {
	return sr.isConsensusHeaderReceived()
}

func (sr *subroundEndRound) IsOutOfTime() bool {
	return sr.isOutOfTime()
}

func (sr *subroundEndRound) VerifyNodesOnAggSigFail() ([]string, error) {
	return sr.verifyNodesOnAggSigFail()
}

func (sr *subroundEndRound) ComputeAggSigOnValidNodes() ([]byte, []byte, error) {
	return sr.computeAggSigOnValidNodes()
}

func (sr *subroundEndRound) ReceivedInvalidSignersInfo(cnsDta *consensus.Message) bool {
	return sr.receivedInvalidSignersInfo(context.Background(), cnsDta)
}

func (sr *subroundEndRound) VerifyInvalidSigners(invalidSigners []byte) error {
	return sr.verifyInvalidSigners(invalidSigners)
}

// GetMinConsensusGroupIndexOfManagedKeys -
func (sr *subroundEndRound) GetMinConsensusGroupIndexOfManagedKeys() int {
	return sr.getMinConsensusGroupIndexOfManagedKeys()
}

// GetStringValue gets the name of the message type
func GetStringValue(messageType consensus.MessageType) string {
	return getStringValue(messageType)
}

func (sr *subroundEndRound) CreateAndBroadcastInvalidSigners(invalidSigners []byte) {
	sr.createAndBroadcastInvalidSigners(invalidSigners)
}

func (sr *subroundEndRound) GetFullMessagesForInvalidSigners(invalidPubKeys []string) ([]byte, error) {
	return sr.getFullMessagesForInvalidSigners(invalidPubKeys)
}

<<<<<<< HEAD
=======
// GetHeaderHashToVerifySig gets header hash on which the signature should be verified
func (sr *subroundEndRound) GetHeaderHashToVerifySig(cnsMsg *consensus.Message) []byte {
	return sr.getHeaderHashToVerifySig(cnsMsg)
}

// GenerateConsensusBitmap generates a bitmap in which each node will be marked with 1 if its job has been done
func (sr *subroundEndRound) GenerateConsensusBitmap() []byte {
	return sr.generateBitmap()
}

// GetProcessedHeaderHash gets the processed header hash
func (sr *subroundEndRound) GetProcessedHeaderHash() []byte {
	return sr.getProcessedHeaderHash()
}

>>>>>>> b1f06083
// GetMessageToVerifySig gets the message on which the signature should be verified
func (sr *subroundEndRoundV2) GetMessageToVerifySig() []byte {
	return sr.getMessageToVerifySig()
}<|MERGE_RESOLUTION|>--- conflicted
+++ resolved
@@ -267,14 +267,11 @@
 	return sr.areSignaturesCollected(threshold)
 }
 
-<<<<<<< HEAD
-=======
 // GetProcessedHeaderHash gets the processed header hash
 func (sr *subroundSignature) GetProcessedHeaderHash() []byte {
 	return sr.getProcessedHeaderHash()
 }
 
->>>>>>> b1f06083
 // GetMessageToSign gets the message that should be signed
 func (sr *subroundSignatureV2) GetMessageToSign() []byte {
 	return sr.getMessageToSign()
@@ -366,8 +363,6 @@
 	return sr.getFullMessagesForInvalidSigners(invalidPubKeys)
 }
 
-<<<<<<< HEAD
-=======
 // GetHeaderHashToVerifySig gets header hash on which the signature should be verified
 func (sr *subroundEndRound) GetHeaderHashToVerifySig(cnsMsg *consensus.Message) []byte {
 	return sr.getHeaderHashToVerifySig(cnsMsg)
@@ -383,7 +378,6 @@
 	return sr.getProcessedHeaderHash()
 }
 
->>>>>>> b1f06083
 // GetMessageToVerifySig gets the message on which the signature should be verified
 func (sr *subroundEndRoundV2) GetMessageToVerifySig() []byte {
 	return sr.getMessageToVerifySig()
