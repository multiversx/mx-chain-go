--- conflicted
+++ resolved
@@ -118,15 +118,9 @@
 	return fct.appStatusHandler
 }
 
-<<<<<<< HEAD
 // Outport gets the outport object
 func (fct *factory) Outport() outport.OutportHandler {
 	return fct.outportHandler
-=======
-// Indexer gets the indexer object
-func (fct *factory) Indexer() spos.ConsensusDataIndexer {
-	return fct.indexer
->>>>>>> 55aa2d37
 }
 
 // subroundStartRound
