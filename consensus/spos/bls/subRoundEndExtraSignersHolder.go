--- conflicted
+++ resolved
@@ -29,11 +29,7 @@
 
 	holder.mutExtraSigners.RLock()
 	for id, extraSigner := range holder.extraSigners {
-<<<<<<< HEAD
-		aggregatedSig, err := extraSigner.AggregateSignatures(bitmap, header)
-=======
-		aggregatedSig, err := extraSigner.AggregateAndSetSignatures(bitmap, epoch)
->>>>>>> 01754694
+		aggregatedSig, err := extraSigner.AggregateAndSetSignatures(bitmap, header)
 		if err != nil {
 			log.Debug("holder.extraSigner.AddLeaderAndAggregatedSignatures",
 				"error", err.Error(),
