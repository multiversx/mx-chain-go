package bls_test

import (
	"fmt"
	"sync"
	"testing"

	"github.com/multiversx/mx-chain-core-go/core"
	"github.com/multiversx/mx-chain-core-go/core/check"
	"github.com/multiversx/mx-chain-core-go/data"
	"github.com/multiversx/mx-chain-core-go/data/block"
	"github.com/pkg/errors"
	"github.com/stretchr/testify/assert"

	"github.com/multiversx/mx-chain-go/common"
	"github.com/multiversx/mx-chain-go/consensus"
	"github.com/multiversx/mx-chain-go/consensus/mock"
	"github.com/multiversx/mx-chain-go/consensus/spos"
	"github.com/multiversx/mx-chain-go/consensus/spos/bls"
	"github.com/multiversx/mx-chain-go/testscommon"
	consensusMocks "github.com/multiversx/mx-chain-go/testscommon/consensus"
	"github.com/multiversx/mx-chain-go/testscommon/enableEpochsHandlerMock"
	"github.com/multiversx/mx-chain-go/testscommon/statusHandler"
)

const setThresholdJobsDone = "threshold"

func initSubroundSignatureWithContainer(container *mock.ConsensusCoreMock) bls.SubroundSignature {
	consensusState := initConsensusState()
	ch := make(chan bool, 1)

	sr, _ := spos.NewSubround(
		bls.SrBlock,
		bls.SrSignature,
		bls.SrEndRound,
		int64(70*roundTimeDuration/100),
		int64(85*roundTimeDuration/100),
		"(SIGNATURE)",
		consensusState,
		ch,
		executeStoredMessages,
		container,
		chainID,
		currentPid,
		&statusHandler.AppStatusHandlerStub{},
	)

	srSignature, _ := bls.NewSubroundSignature(
		sr,
		&statusHandler.AppStatusHandlerStub{},
		&testscommon.SentSignatureTrackerStub{},
		&mock.SposWorkerMock{},
	)

	return srSignature
}

func initSubroundSignature() bls.SubroundSignature {
	container := mock.InitConsensusCore()
	return initSubroundSignatureWithContainer(container)
}

func TestNewSubroundSignature(t *testing.T) {
	t.Parallel()

	container := mock.InitConsensusCore()
	consensusState := initConsensusState()
	ch := make(chan bool, 1)

	sr, _ := spos.NewSubround(
		bls.SrBlock,
		bls.SrSignature,
		bls.SrEndRound,
		int64(70*roundTimeDuration/100),
		int64(85*roundTimeDuration/100),
		"(SIGNATURE)",
		consensusState,
		ch,
		executeStoredMessages,
		container,
		chainID,
		currentPid,
		&statusHandler.AppStatusHandlerStub{},
	)

	t.Run("nil subround should error", func(t *testing.T) {
		t.Parallel()

		srSignature, err := bls.NewSubroundSignature(
			nil,
			&statusHandler.AppStatusHandlerStub{},
			&testscommon.SentSignatureTrackerStub{},
			&mock.SposWorkerMock{},
		)

		assert.Nil(t, srSignature)
		assert.Equal(t, spos.ErrNilSubround, err)
	})
	t.Run("nil worker should error", func(t *testing.T) {
		t.Parallel()

		srSignature, err := bls.NewSubroundSignature(
			sr,
			&statusHandler.AppStatusHandlerStub{},
			&testscommon.SentSignatureTrackerStub{},
			nil,
		)

		assert.Nil(t, srSignature)
		assert.Equal(t, spos.ErrNilWorker, err)
	})
	t.Run("nil app status handler should error", func(t *testing.T) {
		t.Parallel()

		srSignature, err := bls.NewSubroundSignature(
			sr,
			nil,
			&testscommon.SentSignatureTrackerStub{},
			&mock.SposWorkerMock{},
		)

		assert.Nil(t, srSignature)
		assert.Equal(t, spos.ErrNilAppStatusHandler, err)
	})
	t.Run("nil sent signatures tracker should error", func(t *testing.T) {
		t.Parallel()

		srSignature, err := bls.NewSubroundSignature(
			sr,
			&statusHandler.AppStatusHandlerStub{},
			nil,
			&mock.SposWorkerMock{},
		)

		assert.Nil(t, srSignature)
		assert.Equal(t, bls.ErrNilSentSignatureTracker, err)
	})
}

func TestSubroundSignature_NewSubroundSignatureNilConsensusStateShouldFail(t *testing.T) {
	t.Parallel()

	container := mock.InitConsensusCore()
	consensusState := initConsensusState()
	ch := make(chan bool, 1)

	sr, _ := spos.NewSubround(
		bls.SrBlock,
		bls.SrSignature,
		bls.SrEndRound,
		int64(70*roundTimeDuration/100),
		int64(85*roundTimeDuration/100),
		"(SIGNATURE)",
		consensusState,
		ch,
		executeStoredMessages,
		container,
		chainID,
		currentPid,
		&statusHandler.AppStatusHandlerStub{},
	)

	sr.ConsensusState = nil
	srSignature, err := bls.NewSubroundSignature(
		sr,
		&statusHandler.AppStatusHandlerStub{},
		&testscommon.SentSignatureTrackerStub{},
		&mock.SposWorkerMock{},
	)

	assert.True(t, check.IfNil(srSignature))
	assert.Equal(t, spos.ErrNilConsensusState, err)
}

func TestSubroundSignature_NewSubroundSignatureNilHasherShouldFail(t *testing.T) {
	t.Parallel()

	container := mock.InitConsensusCore()
	consensusState := initConsensusState()
	ch := make(chan bool, 1)

	sr, _ := spos.NewSubround(
		bls.SrBlock,
		bls.SrSignature,
		bls.SrEndRound,
		int64(70*roundTimeDuration/100),
		int64(85*roundTimeDuration/100),
		"(SIGNATURE)",
		consensusState,
		ch,
		executeStoredMessages,
		container,
		chainID,
		currentPid,
		&statusHandler.AppStatusHandlerStub{},
	)
	container.SetHasher(nil)
	srSignature, err := bls.NewSubroundSignature(
		sr,
		&statusHandler.AppStatusHandlerStub{},
		&testscommon.SentSignatureTrackerStub{},
		&mock.SposWorkerMock{},
	)

	assert.True(t, check.IfNil(srSignature))
	assert.Equal(t, spos.ErrNilHasher, err)
}

func TestSubroundSignature_NewSubroundSignatureNilMultiSignerContainerShouldFail(t *testing.T) {
	t.Parallel()

	container := mock.InitConsensusCore()
	consensusState := initConsensusState()
	ch := make(chan bool, 1)

	sr, _ := spos.NewSubround(
		bls.SrBlock,
		bls.SrSignature,
		bls.SrEndRound,
		int64(70*roundTimeDuration/100),
		int64(85*roundTimeDuration/100),
		"(SIGNATURE)",
		consensusState,
		ch,
		executeStoredMessages,
		container,
		chainID,
		currentPid,
		&statusHandler.AppStatusHandlerStub{},
	)
	container.SetMultiSignerContainer(nil)
	srSignature, err := bls.NewSubroundSignature(
		sr,
		&statusHandler.AppStatusHandlerStub{},
		&testscommon.SentSignatureTrackerStub{},
		&mock.SposWorkerMock{},
	)

	assert.True(t, check.IfNil(srSignature))
	assert.Equal(t, spos.ErrNilMultiSignerContainer, err)
}

func TestSubroundSignature_NewSubroundSignatureNilRoundHandlerShouldFail(t *testing.T) {
	t.Parallel()

	container := mock.InitConsensusCore()
	consensusState := initConsensusState()
	ch := make(chan bool, 1)

	sr, _ := spos.NewSubround(
		bls.SrBlock,
		bls.SrSignature,
		bls.SrEndRound,
		int64(70*roundTimeDuration/100),
		int64(85*roundTimeDuration/100),
		"(SIGNATURE)",
		consensusState,
		ch,
		executeStoredMessages,
		container,
		chainID,
		currentPid,
		&statusHandler.AppStatusHandlerStub{},
	)
	container.SetRoundHandler(nil)

	srSignature, err := bls.NewSubroundSignature(
		sr,
		&statusHandler.AppStatusHandlerStub{},
		&testscommon.SentSignatureTrackerStub{},
		&mock.SposWorkerMock{},
	)

	assert.True(t, check.IfNil(srSignature))
	assert.Equal(t, spos.ErrNilRoundHandler, err)
}

func TestSubroundSignature_NewSubroundSignatureNilSyncTimerShouldFail(t *testing.T) {
	t.Parallel()

	container := mock.InitConsensusCore()
	consensusState := initConsensusState()
	ch := make(chan bool, 1)

	sr, _ := spos.NewSubround(
		bls.SrBlock,
		bls.SrSignature,
		bls.SrEndRound,
		int64(70*roundTimeDuration/100),
		int64(85*roundTimeDuration/100),
		"(SIGNATURE)",
		consensusState,
		ch,
		executeStoredMessages,
		container,
		chainID,
		currentPid,
		&statusHandler.AppStatusHandlerStub{},
	)
	container.SetSyncTimer(nil)
	srSignature, err := bls.NewSubroundSignature(
		sr,
		&statusHandler.AppStatusHandlerStub{},
		&testscommon.SentSignatureTrackerStub{},
		&mock.SposWorkerMock{},
	)

	assert.True(t, check.IfNil(srSignature))
	assert.Equal(t, spos.ErrNilSyncTimer, err)
}

func TestSubroundSignature_NewSubroundSignatureNilAppStatusHandlerShouldFail(t *testing.T) {
	t.Parallel()

	container := mock.InitConsensusCore()
	consensusState := initConsensusState()
	ch := make(chan bool, 1)

	sr, _ := spos.NewSubround(
		bls.SrBlock,
		bls.SrSignature,
		bls.SrEndRound,
		int64(70*roundTimeDuration/100),
		int64(85*roundTimeDuration/100),
		"(SIGNATURE)",
		consensusState,
		ch,
		executeStoredMessages,
		container,
		chainID,
		currentPid,
		&statusHandler.AppStatusHandlerStub{},
	)

	srSignature, err := bls.NewSubroundSignature(
		sr,
		nil,
		&testscommon.SentSignatureTrackerStub{},
		&mock.SposWorkerMock{},
	)

	assert.True(t, check.IfNil(srSignature))
	assert.Equal(t, spos.ErrNilAppStatusHandler, err)
}

func TestSubroundSignature_NewSubroundSignatureShouldWork(t *testing.T) {
	t.Parallel()

	container := mock.InitConsensusCore()
	consensusState := initConsensusState()
	ch := make(chan bool, 1)

	sr, _ := spos.NewSubround(
		bls.SrBlock,
		bls.SrSignature,
		bls.SrEndRound,
		int64(70*roundTimeDuration/100),
		int64(85*roundTimeDuration/100),
		"(SIGNATURE)",
		consensusState,
		ch,
		executeStoredMessages,
		container,
		chainID,
		currentPid,
		&statusHandler.AppStatusHandlerStub{},
	)

	srSignature, err := bls.NewSubroundSignature(
		sr,
		&statusHandler.AppStatusHandlerStub{},
		&testscommon.SentSignatureTrackerStub{},
		&mock.SposWorkerMock{},
	)

	assert.False(t, check.IfNil(srSignature))
	assert.Nil(t, err)
}

func TestSubroundSignature_DoSignatureJob(t *testing.T) {
	t.Parallel()

	t.Run("with equivalent messages flag inactive", func(t *testing.T) {
		t.Parallel()

		container := mock.InitConsensusCore()
		sr := *initSubroundSignatureWithContainer(container)

		sr.Header = &block.Header{}
		sr.Data = nil
		r := sr.DoSignatureJob()
		assert.False(t, r)

		sr.Data = []byte("X")

		sr.Header = nil
		r = sr.DoSignatureJob()
		assert.False(t, r)

		sr.Header = &block.Header{}

		err := errors.New("create signature share error")
		signingHandler := &consensusMocks.SigningHandlerStub{
			CreateSignatureShareForPublicKeyCalled: func(msg []byte, index uint16, epoch uint32, publicKeyBytes []byte) ([]byte, error) {
				return nil, err
			},
		}
		container.SetSigningHandler(signingHandler)

		r = sr.DoSignatureJob()
		assert.False(t, r)

		signingHandler = &consensusMocks.SigningHandlerStub{
			CreateSignatureShareForPublicKeyCalled: func(msg []byte, index uint16, epoch uint32, publicKeyBytes []byte) ([]byte, error) {
				return []byte("SIG"), nil
			},
		}
		container.SetSigningHandler(signingHandler)

		r = sr.DoSignatureJob()
		assert.True(t, r)

		sr.SetSelfPubKey("OTHER")
		r = sr.DoSignatureJob()
		assert.False(t, r)

		sr.SetSelfPubKey(sr.ConsensusGroup()[2])
		container.SetBroadcastMessenger(&mock.BroadcastMessengerMock{
			BroadcastConsensusMessageCalled: func(message *consensus.Message) error {
				return expectedErr
			},
		})
		r = sr.DoSignatureJob()
		assert.False(t, r)

		container.SetBroadcastMessenger(&mock.BroadcastMessengerMock{
			BroadcastConsensusMessageCalled: func(message *consensus.Message) error {
				return nil
			},
		})
		_ = sr.SetJobDone(sr.SelfPubKey(), bls.SrSignature, false)
		sr.RoundCanceled = false
		sr.SetSelfPubKey(sr.ConsensusGroup()[0])
		r = sr.DoSignatureJob()
		assert.True(t, r)
		assert.False(t, sr.RoundCanceled)
	})
	t.Run("with equivalent messages flag active should work", func(t *testing.T) {
		t.Parallel()

		container := mock.InitConsensusCore()
		enableEpochsHandler := &enableEpochsHandlerMock.EnableEpochsHandlerStub{
			IsFlagEnabledInEpochCalled: func(flag core.EnableEpochFlag, epoch uint32) bool {
				return flag == common.EquivalentMessagesFlag
			},
		}
		container.SetEnableEpochsHandler(enableEpochsHandler)
		sr := *initSubroundSignatureWithContainer(container)

		sr.Header = &block.Header{}
		sr.SetSelfPubKey(sr.ConsensusGroup()[0])
		container.SetBroadcastMessenger(&mock.BroadcastMessengerMock{
			BroadcastConsensusMessageCalled: func(message *consensus.Message) error {
				assert.Fail(t, "should have not been called")
				return nil
			},
		})
		r := sr.DoSignatureJob()
		assert.True(t, r)

		assert.False(t, sr.RoundCanceled)
		leaderJobDone, err := sr.JobDone(sr.ConsensusGroup()[0], bls.SrSignature)
		assert.NoError(t, err)
		assert.True(t, leaderJobDone)
		assert.True(t, sr.IsSubroundFinished(bls.SrSignature))
	})
}

func TestSubroundSignature_DoSignatureJobWithMultikey(t *testing.T) {
	t.Parallel()

	t.Run("with equivalent messages flag inactive", func(t *testing.T) {
		t.Parallel()

		container := mock.InitConsensusCore()
		consensusState := initConsensusStateWithKeysHandler(
			&testscommon.KeysHandlerStub{
				IsKeyManagedByCurrentNodeCalled: func(pkBytes []byte) bool {
					return true
				},
			},
		)
		ch := make(chan bool, 1)

		sr, _ := spos.NewSubround(
			bls.SrBlock,
			bls.SrSignature,
			bls.SrEndRound,
			int64(70*roundTimeDuration/100),
			int64(85*roundTimeDuration/100),
			"(SIGNATURE)",
			consensusState,
			ch,
			executeStoredMessages,
			container,
			chainID,
			currentPid,
			&statusHandler.AppStatusHandlerStub{},
		)

		signatureSentForPks := make(map[string]struct{})
		mutex := sync.Mutex{}
		srSignature, _ := bls.NewSubroundSignature(
			sr,
			&statusHandler.AppStatusHandlerStub{},
			&testscommon.SentSignatureTrackerStub{
				SignatureSentCalled: func(pkBytes []byte) {
					mutex.Lock()
					signatureSentForPks[string(pkBytes)] = struct{}{}
					mutex.Unlock()
				},
			},
			&mock.SposWorkerMock{},
		)

		srSignature.Header = &block.Header{}
		srSignature.Data = nil
		r := srSignature.DoSignatureJob()
		assert.False(t, r)

		sr.Data = []byte("X")

		err := errors.New("create signature share error")
		signingHandler := &consensusMocks.SigningHandlerStub{
			CreateSignatureShareForPublicKeyCalled: func(msg []byte, index uint16, epoch uint32, publicKeyBytes []byte) ([]byte, error) {
				return nil, err
			},
		}
		container.SetSigningHandler(signingHandler)

		r = srSignature.DoSignatureJob()
		assert.False(t, r)

		signingHandler = &consensusMocks.SigningHandlerStub{
			CreateSignatureShareForPublicKeyCalled: func(msg []byte, index uint16, epoch uint32, publicKeyBytes []byte) ([]byte, error) {
				return []byte("SIG"), nil
			},
		}
		container.SetSigningHandler(signingHandler)

		r = srSignature.DoSignatureJob()
		assert.True(t, r)

		_ = sr.SetJobDone(sr.SelfPubKey(), bls.SrSignature, false)
		sr.RoundCanceled = false
		sr.SetSelfPubKey(sr.ConsensusGroup()[0])
		r = srSignature.DoSignatureJob()
		assert.True(t, r)
		assert.False(t, sr.RoundCanceled)
		expectedMap := map[string]struct{}{
			"A": {},
			"B": {},
			"C": {},
			"D": {},
			"E": {},
			"F": {},
			"G": {},
			"H": {},
			"I": {},
		}
		assert.Equal(t, expectedMap, signatureSentForPks)
	})
	t.Run("with equivalent messages flag active should work", func(t *testing.T) {
		t.Parallel()

		container := mock.InitConsensusCore()
		enableEpochsHandler := &enableEpochsHandlerMock.EnableEpochsHandlerStub{
			IsFlagEnabledInEpochCalled: func(flag core.EnableEpochFlag, epoch uint32) bool {
				return flag == common.EquivalentMessagesFlag
			},
		}
		container.SetEnableEpochsHandler(enableEpochsHandler)

		signingHandler := &consensusMocks.SigningHandlerStub{
			CreateSignatureShareForPublicKeyCalled: func(msg []byte, index uint16, epoch uint32, publicKeyBytes []byte) ([]byte, error) {
				return []byte("SIG"), nil
			},
		}
		container.SetSigningHandler(signingHandler)
		consensusState := initConsensusStateWithKeysHandler(
			&testscommon.KeysHandlerStub{
				IsKeyManagedByCurrentNodeCalled: func(pkBytes []byte) bool {
					return true
				},
			},
		)
		ch := make(chan bool, 1)

		sr, _ := spos.NewSubround(
			bls.SrBlock,
			bls.SrSignature,
			bls.SrEndRound,
			int64(70*roundTimeDuration/100),
			int64(85*roundTimeDuration/100),
			"(SIGNATURE)",
			consensusState,
			ch,
			executeStoredMessages,
			container,
			chainID,
			currentPid,
			&statusHandler.AppStatusHandlerStub{},
		)

		signatureSentForPks := make(map[string]struct{})
		mutex := sync.Mutex{}
		srSignature, _ := bls.NewSubroundSignature(
			sr,
			&statusHandler.AppStatusHandlerStub{},
			&testscommon.SentSignatureTrackerStub{
				SignatureSentCalled: func(pkBytes []byte) {
					mutex.Lock()
					signatureSentForPks[string(pkBytes)] = struct{}{}
					mutex.Unlock()
				},
			},
			&mock.SposWorkerMock{},
		)

		sr.Header = &block.Header{}
		signaturesBroadcast := make(map[string]int)
		container.SetBroadcastMessenger(&mock.BroadcastMessengerMock{
			BroadcastConsensusMessageCalled: func(message *consensus.Message) error {
				mutex.Lock()
				signaturesBroadcast[string(message.PubKey)]++
				mutex.Unlock()
				return nil
			},
		})

		sr.SetSelfPubKey("OTHER")

		r := srSignature.DoSignatureJob()
		assert.True(t, r)

		assert.False(t, sr.RoundCanceled)
		assert.True(t, sr.IsSubroundFinished(bls.SrSignature))

		for _, pk := range sr.ConsensusGroup() {
			isJobDone, err := sr.JobDone(pk, bls.SrSignature)
			assert.NoError(t, err)
			assert.True(t, isJobDone)
		}

		expectedMap := map[string]struct{}{
			"A": {},
			"B": {},
			"C": {},
			"D": {},
			"E": {},
			"F": {},
			"G": {},
			"H": {},
			"I": {},
		}
		assert.Equal(t, expectedMap, signatureSentForPks)

		expectedBroadcastMap := map[string]int{
			"B": 1,
			"C": 1,
			"D": 1,
			"E": 1,
			"F": 1,
			"G": 1,
			"H": 1,
			"I": 1,
		}
		assert.Equal(t, expectedBroadcastMap, signaturesBroadcast)
	})
}

func TestSubroundSignature_SendSignature(t *testing.T) {

	t.Parallel()

	t.Run("sendSignatureForManagedKey will return false because of error", func(t *testing.T) {
		t.Parallel()

		container := mock.InitConsensusCore()

		container.SetSigningHandler(&consensusMocks.SigningHandlerStub{
			CreateSignatureShareForPublicKeyCalled: func(message []byte, index uint16, epoch uint32, publicKeyBytes []byte) ([]byte, error) {
				return make([]byte, 0), expErr
			},
		})
		consensusState := initConsensusStateWithKeysHandler(
			&testscommon.KeysHandlerStub{
				IsKeyManagedByCurrentNodeCalled: func(pkBytes []byte) bool {
					return true
				},
			},
		)

		ch := make(chan bool, 1)

		sr, _ := spos.NewSubround(
			bls.SrBlock,
			bls.SrSignature,
			bls.SrEndRound,
			int64(70*roundTimeDuration/100),
			int64(85*roundTimeDuration/100),
			"(SIGNATURE)",
			consensusState,
			ch,
			executeStoredMessages,
			container,
			chainID,
			currentPid,
			&statusHandler.AppStatusHandlerStub{},
		)
		sr.Header = &block.Header{}

		signatureSentForPks := make(map[string]struct{})
		srSignature, _ := bls.NewSubroundSignature(
			sr,
			&statusHandler.AppStatusHandlerStub{},
			&testscommon.SentSignatureTrackerStub{
				SignatureSentCalled: func(pkBytes []byte) {
					signatureSentForPks[string(pkBytes)] = struct{}{}
				},
			},
			&mock.SposWorkerMock{},
		)

		r := srSignature.SendSignatureForManagedKey(0, "a")

		assert.False(t, r)
	})

	t.Run("sendSignatureForManagedKey should be false", func(t *testing.T) {
		t.Parallel()

		container := mock.InitConsensusCore()
		container.SetSigningHandler(&consensusMocks.SigningHandlerStub{
			CreateSignatureShareForPublicKeyCalled: func(message []byte, index uint16, epoch uint32, publicKeyBytes []byte) ([]byte, error) {
				return []byte("SIG"), nil
			},
		})

		enableEpochsHandler := &enableEpochsHandlerMock.EnableEpochsHandlerStub{
			IsFlagEnabledInEpochCalled: func(flag core.EnableEpochFlag, epoch uint32) bool {
				return flag == common.EquivalentMessagesFlag
			},
		}
		container.SetEnableEpochsHandler(enableEpochsHandler)

		container.SetBroadcastMessenger(&mock.BroadcastMessengerMock{
			BroadcastConsensusMessageCalled: func(message *consensus.Message) error {
				return fmt.Errorf("error")
			},
		})
		consensusState := initConsensusStateWithKeysHandler(
			&testscommon.KeysHandlerStub{
				IsKeyManagedByCurrentNodeCalled: func(pkBytes []byte) bool {
					return true
				},
			},
		)

		ch := make(chan bool, 1)

		sr, _ := spos.NewSubround(
			bls.SrBlock,
			bls.SrSignature,
			bls.SrEndRound,
			int64(70*roundTimeDuration/100),
			int64(85*roundTimeDuration/100),
			"(SIGNATURE)",
			consensusState,
			ch,
			executeStoredMessages,
			container,
			chainID,
			currentPid,
			&statusHandler.AppStatusHandlerStub{},
		)
		sr.Header = &block.Header{}

		signatureSentForPks := make(map[string]struct{})
		srSignature, _ := bls.NewSubroundSignature(
			sr,
			&statusHandler.AppStatusHandlerStub{},
			&testscommon.SentSignatureTrackerStub{
				SignatureSentCalled: func(pkBytes []byte) {
					signatureSentForPks[string(pkBytes)] = struct{}{}
				},
			},
			&mock.SposWorkerMock{},
		)

<<<<<<< HEAD
func TestSubroundSignature_SendSignatureShouldIncreaseNumMultikey(t *testing.T) {
=======
		r := srSignature.SendSignatureForManagedKey(1, "a")
>>>>>>> dabaf386

		assert.False(t, r)
	})

	t.Run("SentSignature should be called", func(t *testing.T) {
		t.Parallel()

		container := mock.InitConsensusCore()
		container.SetSigningHandler(&consensusMocks.SigningHandlerStub{
			CreateSignatureShareForPublicKeyCalled: func(message []byte, index uint16, epoch uint32, publicKeyBytes []byte) ([]byte, error) {
				return []byte("SIG"), nil
			},
		})

		enableEpochsHandler := &enableEpochsHandlerMock.EnableEpochsHandlerStub{
			IsFlagEnabledInEpochCalled: func(flag core.EnableEpochFlag, epoch uint32) bool {
				return flag == common.EquivalentMessagesFlag
			},
		}
		container.SetEnableEpochsHandler(enableEpochsHandler)

		container.SetBroadcastMessenger(&mock.BroadcastMessengerMock{
			BroadcastConsensusMessageCalled: func(message *consensus.Message) error {
				return nil
			},
		})
		consensusState := initConsensusStateWithKeysHandler(
			&testscommon.KeysHandlerStub{
				IsKeyManagedByCurrentNodeCalled: func(pkBytes []byte) bool {
					return true
				},
			},
		)

		ch := make(chan bool, 1)

		sr, _ := spos.NewSubround(
			bls.SrBlock,
			bls.SrSignature,
			bls.SrEndRound,
			int64(70*roundTimeDuration/100),
			int64(85*roundTimeDuration/100),
			"(SIGNATURE)",
			consensusState,
			ch,
			executeStoredMessages,
			container,
			chainID,
			currentPid,
			&statusHandler.AppStatusHandlerStub{},
		)
		sr.Header = &block.Header{}

		signatureSentForPks := make(map[string]struct{})
		varCalled := false
		srSignature, _ := bls.NewSubroundSignature(
			sr,
			&statusHandler.AppStatusHandlerStub{},
			&testscommon.SentSignatureTrackerStub{
				SignatureSentCalled: func(pkBytes []byte) {
					signatureSentForPks[string(pkBytes)] = struct{}{}
					varCalled = true
				},
			},
			&mock.SposWorkerMock{},
		)

		_ = srSignature.SendSignatureForManagedKey(1, "a")

		assert.True(t, varCalled)
	})
}

func TestSubroundSignature_DoSignatureJobForManagedKeysShouldWork(t *testing.T) {
	t.Parallel()

	container := mock.InitConsensusCore()
	enableEpochsHandler := &enableEpochsHandlerMock.EnableEpochsHandlerStub{
		IsFlagEnabledInEpochCalled: func(flag core.EnableEpochFlag, epoch uint32) bool {
			return flag == common.EquivalentMessagesFlag
		},
	}
	container.SetEnableEpochsHandler(enableEpochsHandler)

	signingHandler := &consensusMocks.SigningHandlerStub{
		CreateSignatureShareForPublicKeyCalled: func(msg []byte, index uint16, epoch uint32, publicKeyBytes []byte) ([]byte, error) {
			return []byte("SIG"), nil
		},
	}
	container.SetSigningHandler(signingHandler)
	consensusState := initConsensusStateWithKeysHandler(
		&testscommon.KeysHandlerStub{
			IsKeyManagedByCurrentNodeCalled: func(pkBytes []byte) bool {
				return true
			},
		},
	)
	ch := make(chan bool, 1)

	sr, _ := spos.NewSubround(
		bls.SrBlock,
		bls.SrSignature,
		bls.SrEndRound,
		int64(70*roundTimeDuration/100),
		int64(85*roundTimeDuration/100),
		"(SIGNATURE)",
		consensusState,
		ch,
		executeStoredMessages,
		container,
		chainID,
		currentPid,
		&statusHandler.AppStatusHandlerStub{},
	)

	signatureSentForPks := make(map[string]struct{})
	mutex := sync.Mutex{}
	srSignature, _ := bls.NewSubroundSignature(
		sr,
		&statusHandler.AppStatusHandlerStub{},
		&testscommon.SentSignatureTrackerStub{
			SignatureSentCalled: func(pkBytes []byte) {
				mutex.Lock()
				signatureSentForPks[string(pkBytes)] = struct{}{}
				mutex.Unlock()
			},
		},
		&mock.SposWorkerMock{},
	)

	sr.Header = &block.Header{}
	signaturesBroadcast := make(map[string]int)
	container.SetBroadcastMessenger(&mock.BroadcastMessengerMock{
		BroadcastConsensusMessageCalled: func(message *consensus.Message) error {
			mutex.Lock()
			signaturesBroadcast[string(message.PubKey)]++
			mutex.Unlock()
			return nil
		},
	})

	sr.SetSelfPubKey("OTHER")

	r := srSignature.DoSignatureJobForManagedKeys()
	assert.True(t, r)

	for _, pk := range sr.ConsensusGroup() {
		isJobDone, err := sr.JobDone(pk, bls.SrSignature)
		assert.NoError(t, err)
		assert.True(t, isJobDone)
	}

	expectedMap := map[string]struct{}{
		"A": {},
		"B": {},
		"C": {},
		"D": {},
		"E": {},
		"F": {},
		"G": {},
		"H": {},
		"I": {},
	}
	assert.Equal(t, expectedMap, signatureSentForPks)

	expectedBroadcastMap := map[string]int{
		"B": 1,
		"C": 1,
		"D": 1,
		"E": 1,
		"F": 1,
		"G": 1,
		"H": 1,
		"I": 1,
	}
	assert.Equal(t, expectedBroadcastMap, signaturesBroadcast)

}

func TestSubroundSignature_ReceivedSignature(t *testing.T) {
	t.Parallel()

	container := mock.InitConsensusCore()
	sr := *initSubroundSignatureWithContainer(container)
	signature := []byte("signature")
	cnsMsg := consensus.NewConsensusMessage(
		sr.Data,
		signature,
		nil,
		nil,
		[]byte(sr.ConsensusGroup()[1]),
		[]byte("sig"),
		int(bls.MtSignature),
		0,
		chainID,
		nil,
		nil,
		nil,
		currentPid,
		nil,
	)

	sr.Header = &block.Header{}
	sr.Data = nil
	r := sr.ReceivedSignature(cnsMsg)
	assert.False(t, r)

	sr.Data = []byte("Y")
	r = sr.ReceivedSignature(cnsMsg)
	assert.False(t, r)

	sr.Data = []byte("X")
	r = sr.ReceivedSignature(cnsMsg)
	assert.False(t, r)

	sr.SetSelfPubKey(sr.ConsensusGroup()[0])

	cnsMsg.PubKey = []byte("X")
	r = sr.ReceivedSignature(cnsMsg)
	assert.False(t, r)

	cnsMsg.PubKey = []byte(sr.ConsensusGroup()[1])
	maxCount := len(sr.ConsensusGroup()) * 2 / 3
	count := 0
	for i := 0; i < len(sr.ConsensusGroup()); i++ {
		if sr.ConsensusGroup()[i] != string(cnsMsg.PubKey) {
			_ = sr.SetJobDone(sr.ConsensusGroup()[i], bls.SrSignature, true)
			count++
			if count == maxCount {
				break
			}
		}
	}
	r = sr.ReceivedSignature(cnsMsg)
	assert.True(t, r)

	enableEpochsHandler := &enableEpochsHandlerMock.EnableEpochsHandlerStub{
		IsFlagEnabledInEpochCalled: func(flag core.EnableEpochFlag, epoch uint32) bool {
			return flag == common.EquivalentMessagesFlag
		},
	}
	container.SetEnableEpochsHandler(enableEpochsHandler)
	r = sr.ReceivedSignature(cnsMsg)
	assert.True(t, r)
}

func TestSubroundSignature_ReceivedSignatureStoreShareFailed(t *testing.T) {
	t.Parallel()

	errStore := errors.New("signature share store failed")
	storeSigShareCalled := false
	signingHandler := &consensusMocks.SigningHandlerStub{
		VerifySignatureShareCalled: func(index uint16, sig, msg []byte, epoch uint32) error {
			return nil
		},
		StoreSignatureShareCalled: func(index uint16, sig []byte) error {
			storeSigShareCalled = true
			return errStore
		},
	}

	container := mock.InitConsensusCore()
	container.SetSigningHandler(signingHandler)
	sr := *initSubroundSignatureWithContainer(container)
	sr.Header = &block.Header{}

	signature := []byte("signature")
	cnsMsg := consensus.NewConsensusMessage(
		sr.Data,
		signature,
		nil,
		nil,
		[]byte(sr.ConsensusGroup()[1]),
		[]byte("sig"),
		int(bls.MtSignature),
		0,
		chainID,
		nil,
		nil,
		nil,
		currentPid,
		nil,
	)

	sr.Data = nil
	r := sr.ReceivedSignature(cnsMsg)
	assert.False(t, r)

	sr.Data = []byte("Y")
	r = sr.ReceivedSignature(cnsMsg)
	assert.False(t, r)

	sr.Data = []byte("X")
	r = sr.ReceivedSignature(cnsMsg)
	assert.False(t, r)

	sr.SetSelfPubKey(sr.ConsensusGroup()[0])

	cnsMsg.PubKey = []byte("X")
	r = sr.ReceivedSignature(cnsMsg)
	assert.False(t, r)

	cnsMsg.PubKey = []byte(sr.ConsensusGroup()[1])
	maxCount := len(sr.ConsensusGroup()) * 2 / 3
	count := 0
	for i := 0; i < len(sr.ConsensusGroup()); i++ {
		if sr.ConsensusGroup()[i] != string(cnsMsg.PubKey) {
			_ = sr.SetJobDone(sr.ConsensusGroup()[i], bls.SrSignature, true)
			count++
			if count == maxCount {
				break
			}
		}
	}
	r = sr.ReceivedSignature(cnsMsg)
	assert.False(t, r)
	assert.True(t, storeSigShareCalled)
}

func TestSubroundSignature_SignaturesCollected(t *testing.T) {
	t.Parallel()

	sr := *initSubroundSignature()

	for i := 0; i < len(sr.ConsensusGroup()); i++ {
		_ = sr.SetJobDone(sr.ConsensusGroup()[i], bls.SrBlock, false)
		_ = sr.SetJobDone(sr.ConsensusGroup()[i], bls.SrSignature, false)
	}

	ok, n := sr.AreSignaturesCollected(2)
	assert.False(t, ok)
	assert.Equal(t, 0, n)

	ok, _ = sr.AreSignaturesCollected(2)
	assert.False(t, ok)

	_ = sr.SetJobDone("B", bls.SrSignature, true)
	isJobDone, _ := sr.JobDone("B", bls.SrSignature)
	assert.True(t, isJobDone)

	ok, _ = sr.AreSignaturesCollected(2)
	assert.False(t, ok)

	_ = sr.SetJobDone("C", bls.SrSignature, true)
	ok, _ = sr.AreSignaturesCollected(2)
	assert.True(t, ok)
}

func TestSubroundSignature_DoSignatureConsensusCheckShouldReturnFalseWhenRoundIsCanceled(t *testing.T) {
	t.Parallel()

	sr := *initSubroundSignature()
	sr.RoundCanceled = true
	assert.False(t, sr.DoSignatureConsensusCheck())
}

func TestSubroundSignature_DoSignatureConsensusCheckShouldReturnTrueWhenSubroundIsFinished(t *testing.T) {
	t.Parallel()

	sr := *initSubroundSignature()
	sr.SetStatus(bls.SrSignature, spos.SsFinished)
	assert.True(t, sr.DoSignatureConsensusCheck())
}

func TestSubroundSignature_DoSignatureConsensusCheckShouldReturnTrueWhenSignaturesCollectedReturnTrue(t *testing.T) {
	t.Parallel()

	sr := *initSubroundSignature()

	for i := 0; i < sr.Threshold(bls.SrSignature); i++ {
		_ = sr.SetJobDone(sr.ConsensusGroup()[i], bls.SrSignature, true)
	}

	sr.Header = &block.HeaderV2{}
	assert.True(t, sr.DoSignatureConsensusCheck())
}

func TestSubroundSignature_DoSignatureConsensusCheckShouldReturnFalseWhenSignaturesCollectedReturnFalse(t *testing.T) {
	t.Parallel()

	sr := *initSubroundSignature()
	sr.Header = &block.HeaderV2{Header: createDefaultHeader()}
	assert.False(t, sr.DoSignatureConsensusCheck())
}

func TestSubroundSignature_DoSignatureConsensusCheckNotAllSignaturesCollectedAndTimeIsNotOut(t *testing.T) {
	t.Parallel()

	t.Run("with flag active, should return false - will be done on subroundEndRound", testSubroundSignatureDoSignatureConsensusCheck(argTestSubroundSignatureDoSignatureConsensusCheck{
		flagActive:                  true,
		jobsDone:                    setThresholdJobsDone,
		waitingAllSignaturesTimeOut: false,
		expectedResult:              false,
	}))
	t.Run("with flag inactive, should return false when not all signatures are collected and time is not out", testSubroundSignatureDoSignatureConsensusCheck(argTestSubroundSignatureDoSignatureConsensusCheck{
		flagActive:                  false,
		jobsDone:                    setThresholdJobsDone,
		waitingAllSignaturesTimeOut: false,
		expectedResult:              false,
	}))
}

func TestSubroundSignature_DoSignatureConsensusCheckAllSignaturesCollected(t *testing.T) {
	t.Parallel()
	t.Run("with flag active, should return false - will be done on subroundEndRound", testSubroundSignatureDoSignatureConsensusCheck(argTestSubroundSignatureDoSignatureConsensusCheck{
		flagActive:                  true,
		jobsDone:                    "all",
		waitingAllSignaturesTimeOut: false,
		expectedResult:              false,
	}))
	t.Run("with flag inactive, should return true when all signatures are collected", testSubroundSignatureDoSignatureConsensusCheck(argTestSubroundSignatureDoSignatureConsensusCheck{
		flagActive:                  false,
		jobsDone:                    "all",
		waitingAllSignaturesTimeOut: false,
		expectedResult:              true,
	}))
}

func TestSubroundSignature_DoSignatureConsensusCheckEnoughButNotAllSignaturesCollectedAndTimeIsOut(t *testing.T) {
	t.Parallel()

	t.Run("with flag active, should return false - will be done on subroundEndRound", testSubroundSignatureDoSignatureConsensusCheck(argTestSubroundSignatureDoSignatureConsensusCheck{
		flagActive:                  true,
		jobsDone:                    setThresholdJobsDone,
		waitingAllSignaturesTimeOut: true,
		expectedResult:              false,
	}))
	t.Run("with flag inactive, should return true when enough but not all signatures collected and time is out", testSubroundSignatureDoSignatureConsensusCheck(argTestSubroundSignatureDoSignatureConsensusCheck{
		flagActive:                  false,
		jobsDone:                    setThresholdJobsDone,
		waitingAllSignaturesTimeOut: true,
		expectedResult:              true,
	}))
}

type argTestSubroundSignatureDoSignatureConsensusCheck struct {
	flagActive                  bool
	jobsDone                    string
	waitingAllSignaturesTimeOut bool
	expectedResult              bool
}

func testSubroundSignatureDoSignatureConsensusCheck(args argTestSubroundSignatureDoSignatureConsensusCheck) func(t *testing.T) {
	return func(t *testing.T) {
		t.Parallel()

		container := mock.InitConsensusCore()
		container.SetEnableEpochsHandler(&enableEpochsHandlerMock.EnableEpochsHandlerStub{
			IsFlagEnabledInEpochCalled: func(flag core.EnableEpochFlag, epoch uint32) bool {
				if flag == common.EquivalentMessagesFlag {
					return args.flagActive
				}
				return false
			},
		})
		sr := *initSubroundSignatureWithContainer(container)
		sr.WaitingAllSignaturesTimeOut = args.waitingAllSignaturesTimeOut

		if !args.flagActive {
			sr.SetSelfPubKey(sr.ConsensusGroup()[0])
		}

		numberOfJobsDone := sr.ConsensusGroupSize()
		if args.jobsDone == setThresholdJobsDone {
			numberOfJobsDone = sr.Threshold(bls.SrSignature)
		}
		for i := 0; i < numberOfJobsDone; i++ {
			_ = sr.SetJobDone(sr.ConsensusGroup()[i], bls.SrSignature, true)
		}

		sr.Header = &block.HeaderV2{}
		assert.Equal(t, args.expectedResult, sr.DoSignatureConsensusCheck())
	}
}

func TestSubroundSignature_DoSignatureConsensusCheckShouldReturnFalseWhenFallbackThresholdCouldNotBeApplied(t *testing.T) {
	t.Parallel()

	container := mock.InitConsensusCore()
	container.SetFallbackHeaderValidator(&testscommon.FallBackHeaderValidatorStub{
		ShouldApplyFallbackValidationCalled: func(headerHandler data.HeaderHandler) bool {
			return false
		},
	})
	sr := *initSubroundSignatureWithContainer(container)
	sr.WaitingAllSignaturesTimeOut = false

	sr.SetSelfPubKey(sr.ConsensusGroup()[0])

	for i := 0; i < sr.FallbackThreshold(bls.SrSignature); i++ {
		_ = sr.SetJobDone(sr.ConsensusGroup()[i], bls.SrSignature, true)
	}

	assert.False(t, sr.DoSignatureConsensusCheck())
}

func TestSubroundSignature_DoSignatureConsensusCheckShouldReturnTrueWhenFallbackThresholdCouldBeApplied(t *testing.T) {
	t.Parallel()

	container := mock.InitConsensusCore()
	container.SetFallbackHeaderValidator(&testscommon.FallBackHeaderValidatorStub{
		ShouldApplyFallbackValidationCalled: func(headerHandler data.HeaderHandler) bool {
			return true
		},
	})
	sr := *initSubroundSignatureWithContainer(container)
	sr.WaitingAllSignaturesTimeOut = true

	sr.SetSelfPubKey(sr.ConsensusGroup()[0])

	for i := 0; i < sr.FallbackThreshold(bls.SrSignature); i++ {
		_ = sr.SetJobDone(sr.ConsensusGroup()[i], bls.SrSignature, true)
	}

	sr.Header = &block.HeaderV2{}
	assert.True(t, sr.DoSignatureConsensusCheck())
}

func TestSubroundSignature_ReceivedSignatureReturnFalseWhenConsensusDataIsNotEqual(t *testing.T) {
	t.Parallel()

	sr := *initSubroundSignature()

	cnsMsg := consensus.NewConsensusMessage(
		append(sr.Data, []byte("X")...),
		[]byte("signature"),
		nil,
		nil,
		[]byte(sr.ConsensusGroup()[0]),
		[]byte("sig"),
		int(bls.MtSignature),
		0,
		chainID,
		nil,
		nil,
		nil,
		currentPid,
		nil,
	)

	sr.Header = &block.HeaderV2{}
	assert.False(t, sr.ReceivedSignature(cnsMsg))
}<|MERGE_RESOLUTION|>--- conflicted
+++ resolved
@@ -798,11 +798,7 @@
 			&mock.SposWorkerMock{},
 		)
 
-<<<<<<< HEAD
-func TestSubroundSignature_SendSignatureShouldIncreaseNumMultikey(t *testing.T) {
-=======
 		r := srSignature.SendSignatureForManagedKey(1, "a")
->>>>>>> dabaf386
 
 		assert.False(t, r)
 	})
