package bls

import (
	"github.com/multiversx/mx-chain-go/consensus"
)

const (
	// SrStartRound defines ID of Subround "Start round"
	SrStartRound = iota
	// SrBlock defines ID of Subround "block"
	SrBlock
	// SrSignature defines ID of Subround "signature"
	SrSignature
	// SrEndRound defines ID of Subround "End round"
	SrEndRound
)

const (
	// MtUnknown defines ID of a message that has unknown data inside
	MtUnknown consensus.MessageType = iota
	// MtBlockBodyAndHeader defines ID of a message that has a block body and a block header inside
	MtBlockBodyAndHeader
	// MtBlockBody defines ID of a message that has a block body inside
	MtBlockBody
	// MtBlockHeader defines ID of a message that has a block header inside
	MtBlockHeader
	// MtSignature defines ID of a message that has a Signature inside
	MtSignature
	// MtBlockHeaderFinalInfo defines ID of a message that has a block header final info inside
	// (aggregate signature, bitmap and seal leader signature for the proposed and accepted header)
	MtBlockHeaderFinalInfo
	// MtInvalidSigners defines ID of a message that has a invalid signers p2p messages inside
	MtInvalidSigners
)

<<<<<<< HEAD
=======
// waitingAllSigsMaxTimeThreshold specifies the max allocated time for waiting all signatures from the total time of the subround signature
const waitingAllSigsMaxTimeThreshold = 0.5

// processingThresholdPercent specifies the max allocated time for processing the block as a percentage of the total time of the round
const processingThresholdPercent = 85

// srStartStartTime specifies the start time, from the total time of the round, of Subround Start
const srStartStartTime = 0.0

// srEndStartTime specifies the end time, from the total time of the round, of Subround Start
const srStartEndTime = 0.05

// srBlockStartTime specifies the start time, from the total time of the round, of Subround Block
const srBlockStartTime = 0.05

// srBlockEndTime specifies the end time, from the total time of the round, of Subround Block
const srBlockEndTime = 0.45

// srSignatureStartTime specifies the start time, from the total time of the round, of Subround Signature
const srSignatureStartTime = 0.45

// srSignatureEndTime specifies the end time, from the total time of the round, of Subround Signature
const srSignatureEndTime = 0.85

// srEndStartTime specifies the start time, from the total time of the round, of Subround End
const srEndStartTime = 0.85

// srEndEndTime specifies the end time, from the total time of the round, of Subround End
const srEndEndTime = 0.95

>>>>>>> 16b5f83f
const (
	// BlockBodyAndHeaderStringValue represents the string to be used to identify a block body and a block header
	BlockBodyAndHeaderStringValue = "(BLOCK_BODY_AND_HEADER)"

	// BlockBodyStringValue represents the string to be used to identify a block body
	BlockBodyStringValue = "(BLOCK_BODY)"

	// BlockHeaderStringValue represents the string to be used to identify a block header
	BlockHeaderStringValue = "(BLOCK_HEADER)"

	// BlockSignatureStringValue represents the string to be used to identify a block's signature
	BlockSignatureStringValue = "(SIGNATURE)"

	// BlockHeaderFinalInfoStringValue represents the string to be used to identify a block's header final info
	BlockHeaderFinalInfoStringValue = "(FINAL_INFO)"

	// BlockUnknownStringValue represents the string to be used to identify an unknown block
	BlockUnknownStringValue = "(UNKNOWN)"

	// BlockDefaultStringValue represents the message to identify a message that is undefined
	BlockDefaultStringValue = "Undefined message type"
)

// GetStringValue returns the string value of a given MessageType
func GetStringValue(msgType consensus.MessageType) string {
	switch msgType {
	case MtBlockBodyAndHeader:
		return BlockBodyAndHeaderStringValue
	case MtBlockBody:
		return BlockBodyStringValue
	case MtBlockHeader:
		return BlockHeaderStringValue
	case MtSignature:
		return BlockSignatureStringValue
	case MtBlockHeaderFinalInfo:
		return BlockHeaderFinalInfoStringValue
	case MtUnknown:
		return BlockUnknownStringValue
	default:
		return BlockDefaultStringValue
	}
}

// GetSubroundName returns the name of each Subround from a given Subround ID
func GetSubroundName(subroundId int) string {
	switch subroundId {
	case SrStartRound:
		return "(START_ROUND)"
	case SrBlock:
		return "(BLOCK)"
	case SrSignature:
		return "(SIGNATURE)"
	case SrEndRound:
		return "(END_ROUND)"
	default:
		return "Undefined subround"
	}
}<|MERGE_RESOLUTION|>--- conflicted
+++ resolved
@@ -33,8 +33,6 @@
 	MtInvalidSigners
 )
 
-<<<<<<< HEAD
-=======
 // waitingAllSigsMaxTimeThreshold specifies the max allocated time for waiting all signatures from the total time of the subround signature
 const waitingAllSigsMaxTimeThreshold = 0.5
 
@@ -65,7 +63,6 @@
 // srEndEndTime specifies the end time, from the total time of the round, of Subround End
 const srEndEndTime = 0.95
 
->>>>>>> 16b5f83f
 const (
 	// BlockBodyAndHeaderStringValue represents the string to be used to identify a block body and a block header
 	BlockBodyAndHeaderStringValue = "(BLOCK_BODY_AND_HEADER)"
