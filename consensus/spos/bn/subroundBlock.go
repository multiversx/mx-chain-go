package bn

import (
	"encoding/base64"
	"fmt"
	"time"

	"github.com/ElrondNetwork/elrond-go-sandbox/consensus"
	"github.com/ElrondNetwork/elrond-go-sandbox/consensus/spos"
	"github.com/ElrondNetwork/elrond-go-sandbox/crypto"
	"github.com/ElrondNetwork/elrond-go-sandbox/data"
	"github.com/ElrondNetwork/elrond-go-sandbox/data/block"
	"github.com/ElrondNetwork/elrond-go-sandbox/hashing"
	"github.com/ElrondNetwork/elrond-go-sandbox/marshal"
	"github.com/ElrondNetwork/elrond-go-sandbox/ntp"
	"github.com/ElrondNetwork/elrond-go-sandbox/process"
	"github.com/ElrondNetwork/elrond-go-sandbox/sharding"
)

type subroundBlock struct {
	*subround

	blockChain       data.ChainHandler
	blockProcessor   process.BlockProcessor
	consensusState   *spos.ConsensusState
	hasher           hashing.Hasher
	marshalizer      marshal.Marshalizer
	multiSigner      crypto.MultiSigner
	rounder          consensus.Rounder
	shardCoordinator sharding.Coordinator
	syncTimer        ntp.SyncTimer

	sendConsensusMessage func(*spos.ConsensusMessage) bool
}

// NewSubroundBlock creates a subroundBlock object
func NewSubroundBlock(
	subround *subround,
	blockChain data.ChainHandler,
	blockProcessor process.BlockProcessor,
	consensusState *spos.ConsensusState,
	hasher hashing.Hasher,
	marshalizer marshal.Marshalizer,
	multiSigner crypto.MultiSigner,
	rounder consensus.Rounder,
	shardCoordinator sharding.Coordinator,
	syncTimer ntp.SyncTimer,
	sendConsensusMessage func(*spos.ConsensusMessage) bool,
	extend func(subroundId int),
) (*subroundBlock, error) {

	err := checkNewSubroundBlockParams(
		subround,
		blockChain,
		blockProcessor,
		consensusState,
		hasher,
		marshalizer,
		multiSigner,
		rounder,
		shardCoordinator,
		syncTimer,
		sendConsensusMessage,
	)

	if err != nil {
		return nil, err
	}

	srBlock := subroundBlock{
		subround,
		blockChain,
		blockProcessor,
		consensusState,
		hasher,
		marshalizer,
		multiSigner,
		rounder,
		shardCoordinator,
		syncTimer,
		sendConsensusMessage,
	}

	srBlock.job = srBlock.doBlockJob
	srBlock.check = srBlock.doBlockConsensusCheck
	srBlock.extend = extend

	return &srBlock, nil
}

func checkNewSubroundBlockParams(
	subround *subround,
	blockChain data.ChainHandler,
	blockProcessor process.BlockProcessor,
	consensusState *spos.ConsensusState,
	hasher hashing.Hasher,
	marshalizer marshal.Marshalizer,
	multiSigner crypto.MultiSigner,
	rounder consensus.Rounder,
	shardCoordinator sharding.Coordinator,
	syncTimer ntp.SyncTimer,
	sendConsensusMessage func(*spos.ConsensusMessage) bool,
) error {
	if subround == nil {
		return spos.ErrNilSubround
	}

	if blockChain == nil {
		return spos.ErrNilBlockChain
	}

	if blockProcessor == nil {
		return spos.ErrNilBlockProcessor
	}

	if consensusState == nil {
		return spos.ErrNilConsensusState
	}

	if hasher == nil {
		return spos.ErrNilHasher
	}

	if marshalizer == nil {
		return spos.ErrNilMarshalizer
	}

	if multiSigner == nil {
		return spos.ErrNilMultiSigner
	}

	if rounder == nil {
		return spos.ErrNilRounder
	}

	if shardCoordinator == nil {
		return spos.ErrNilShardCoordinator
	}

	if syncTimer == nil {
		return spos.ErrNilSyncTimer
	}

	if sendConsensusMessage == nil {
		return spos.ErrNilSendConsensusMessageFunction
	}

	return nil
}

// doBlockJob method does the job of the block subround
func (sr *subroundBlock) doBlockJob() bool {
	if !sr.consensusState.IsSelfLeaderInCurrentRound() { // is NOT self leader in this round?
		return false
	}

	if sr.consensusState.IsSelfJobDone(SrBlock) {
		return false
	}

	if sr.consensusState.IsCurrentSubroundFinished(SrBlock) {
		return false
	}

	if !sr.sendBlockBody() ||
		!sr.sendBlockHeader() {
		return false
	}

	err := sr.consensusState.SetSelfJobDone(SrBlock, true)

	if err != nil {
		log.Error(err.Error())
		return false
	}

	sr.multiSigner.SetMessage(sr.consensusState.Data)

	return true
}

// sendBlockBody method job the proposed block body in the Block subround
func (sr *subroundBlock) sendBlockBody() bool {
	haveTimeInCurrentSubround := func() bool {
		roundStartTime := sr.rounder.TimeStamp()
		currentTime := sr.syncTimer.CurrentTime()
		elapsedTime := currentTime.Sub(roundStartTime)
		remainingTime := sr.EndTime() - int64(elapsedTime)

		return time.Duration(remainingTime) > 0
	}

	blockBody, err := sr.blockProcessor.CreateBlockBody(
		sr.rounder.Index(),
		haveTimeInCurrentSubround,
	)

	if err != nil {
		log.Error(err.Error())
		return false
	}

	blkStr, err := sr.marshalizer.Marshal(blockBody)

	if err != nil {
		log.Error(err.Error())
		return false
	}

	msg := spos.NewConsensusMessage(
		nil,
		blkStr,
		[]byte(sr.consensusState.SelfPubKey()),
		nil,
		int(MtBlockBody),
		uint64(sr.rounder.TimeStamp().Unix()),
		sr.rounder.Index())

	if !sr.sendConsensusMessage(msg) {
		return false
	}

	log.Info(fmt.Sprintf("%sStep 1: block body has been sent\n", sr.syncTimer.FormattedCurrentTime()))

	sr.consensusState.BlockBody = blockBody

	return true
}

// sendBlockHeader method job the proposed block header in the Block subround
func (sr *subroundBlock) sendBlockHeader() bool {
	hdr, err := sr.createHeader()
	if err != nil {
		log.Error(err.Error())
		return false
	}

	hdrStr, err := sr.marshalizer.Marshal(hdr)

	if err != nil {
		log.Error(err.Error())
		return false
	}

	hdrHash := sr.hasher.Compute(string(hdrStr))

	msg := spos.NewConsensusMessage(
		hdrHash,
		hdrStr,
		[]byte(sr.consensusState.SelfPubKey()),
		nil,
		int(MtBlockHeader),
		uint64(sr.rounder.TimeStamp().Unix()),
		sr.rounder.Index())

	if !sr.sendConsensusMessage(msg) {
		return false
	}

	log.Info(fmt.Sprintf("%sStep 1: block header with nonce %d and hash %s has been sent\n",
		sr.syncTimer.FormattedCurrentTime(), hdr.GetNonce(), toB64(hdrHash)))

	sr.consensusState.Data = hdrHash
	sr.consensusState.Header = hdr

	return true
}

func (sr *subroundBlock) createHeader() (data.HeaderHandler, error) {
	hdr, err := sr.blockProcessor.CreateBlockHeader(sr.consensusState.BlockBody)

	if err != nil {
		return nil, err
	}

	hdr.SetRound(uint32(sr.rounder.Index()))
	hdr.SetTimeStamp(uint64(sr.rounder.TimeStamp().Unix()))

	if sr.blockChain.GetCurrentBlockHeader() == nil {
		hdr.SetNonce(1)
<<<<<<< HEAD
		hdr.SetPrevHash(sr.blockChain.GetGenesisHeaderHash())
	} else {
		hdr.SetNonce(sr.blockChain.GetCurrentBlockHeader().GetNonce() + 1)
		hdr.SetPrevHash(sr.blockChain.GetCurrentBlockHeaderHash())
=======
		hdr.SetPrevHash(sr.blockChain.GenesisHeaderHash)
		// Previous random seed is the signature of the previous block
		hdr.SetPrevRandSeed(sr.blockChain.GenesisBlockHeader.Signature)
	} else {
		hdr.SetNonce(sr.blockChain.CurrentBlockHeader.Nonce + 1)
		hdr.SetPrevHash(sr.blockChain.CurrentBlockHeaderHash)
		// Previous random seed is the signature of the previous block
		hdr.SetPrevRandSeed(sr.blockChain.CurrentBlockHeader.Signature)
>>>>>>> 23ec9abd
	}

	// currently for bnSPoS RandSeed field is not used
	hdr.SetRandSeed([]byte{0})

	return hdr, nil
}

// receivedBlockBody method is called when a block body is received through the block body channel.
func (sr *subroundBlock) receivedBlockBody(cnsDta *spos.ConsensusMessage) bool {
	node := string(cnsDta.PubKey)

	if sr.consensusState.IsBlockBodyAlreadyReceived() {
		return false
	}

	if !sr.consensusState.IsNodeLeaderInCurrentRound(node) { // is NOT this node leader in current round?
		return false
	}

	if !sr.consensusState.CanProcessReceivedMessage(cnsDta, sr.rounder.Index(), SrBlock) {
		return false
	}

	sr.consensusState.BlockBody = sr.decodeBlockBody(cnsDta.SubRoundData)

	if sr.consensusState.BlockBody == nil {
		return false
	}

	log.Info(fmt.Sprintf("%sStep 1: block body has been received\n", sr.syncTimer.FormattedCurrentTime()))

	blockProcessedWithSuccess := sr.processReceivedBlock(cnsDta)

	return blockProcessedWithSuccess
}

// decodeBlockBody method decodes block body which is marshalized in the received message
func (sr *subroundBlock) decodeBlockBody(dta []byte) block.Body {
	if dta == nil {
		return nil
	}

	var blk block.Body

	err := sr.marshalizer.Unmarshal(&blk, dta)

	if err != nil {
		log.Error(err.Error())
		return nil
	}

	return blk
}

// receivedBlockHeader method is called when a block header is received through the block header channel.
// If the block header is valid, than the validatorRoundStates map corresponding to the node which sent it,
// is set on true for the subround Block
func (sr *subroundBlock) receivedBlockHeader(cnsDta *spos.ConsensusMessage) bool {
	node := string(cnsDta.PubKey)

	if sr.consensusState.IsConsensusDataSet() {
		return false
	}

	if sr.consensusState.IsHeaderAlreadyReceived() {
		return false
	}

	if !sr.consensusState.IsNodeLeaderInCurrentRound(node) { // is NOT this node leader in current round?
		return false
	}

	if !sr.consensusState.CanProcessReceivedMessage(cnsDta, sr.rounder.Index(), SrBlock) {
		return false
	}

	sr.consensusState.Data = cnsDta.BlockHeaderHash
	sr.consensusState.Header = sr.decodeBlockHeader(cnsDta.SubRoundData)

	if sr.consensusState.Header == nil {
		return false
	}

	log.Info(fmt.Sprintf("%sStep 1: block header with nonce %d and hash %s has been received\n",
		sr.syncTimer.FormattedCurrentTime(), sr.consensusState.Header.GetNonce(), toB64(cnsDta.BlockHeaderHash)))

	if !sr.blockProcessor.CheckBlockValidity(sr.blockChain, sr.consensusState.Header, nil) {
		log.Info(fmt.Sprintf("canceled round %d in subround %s, invalid block\n",
			sr.rounder.Index(), getSubroundName(SrBlock)))

		return false
	}

	blockProcessedWithSuccess := sr.processReceivedBlock(cnsDta)

	return blockProcessedWithSuccess
}

// decodeBlockHeader method decodes block header which is marshalized in the received message
func (sr *subroundBlock) decodeBlockHeader(dta []byte) *block.Header {
	if dta == nil {
		return nil
	}

	var hdr block.Header

	err := sr.marshalizer.Unmarshal(&hdr, dta)

	if err != nil {
		log.Error(err.Error())
		return nil
	}

	return &hdr
}

func (sr *subroundBlock) processReceivedBlock(cnsDta *spos.ConsensusMessage) bool {
	if sr.consensusState.BlockBody == nil ||
		sr.consensusState.Header == nil {
		return false
	}

	node := string(cnsDta.PubKey)

	remainingTimeInCurrentRound := func() time.Duration {
		return sr.rounder.RemainingTimeInRound(safeThresholdPercent)
	}

	err := sr.blockProcessor.ProcessBlock(
		sr.blockChain,
		sr.consensusState.Header,
		sr.consensusState.BlockBody,
		remainingTimeInCurrentRound,
	)

	if err != nil {
		log.Info(fmt.Sprintf("canceled round %d in subround %s, %s\n",
			sr.rounder.Index(), getSubroundName(SrBlock), err.Error()))

		if err == process.ErrTimeIsOut {
			sr.consensusState.RoundCanceled = true
		}

		return false
	}

	if sr.rounder.RemainingTimeInRound(safeThresholdPercent) < 0 {
		log.Info(fmt.Sprintf("canceled round %d in subround %s, time is out\n",
			cnsDta.RoundIndex, getSubroundName(SrBlock)))

		sr.consensusState.RoundCanceled = true

		sr.blockProcessor.RevertAccountState()

		return false
	}

	sr.multiSigner.SetMessage(sr.consensusState.Data)
	err = sr.consensusState.SetJobDone(node, SrBlock, true)

	if err != nil {
		log.Info(fmt.Sprintf("canceled round %d in subround %s, %s\n",
			sr.rounder.Index(), getSubroundName(SrBlock), err.Error()))

		return false
	}

	return true
}

// doBlockConsensusCheck method checks if the consensus in the <BLOCK> subround is achieved
func (sr *subroundBlock) doBlockConsensusCheck() bool {
	if sr.consensusState.RoundCanceled {
		return false
	}

	if sr.consensusState.Status(SrBlock) == spos.SsFinished {
		return true
	}

	threshold := sr.consensusState.Threshold(SrBlock)

	if sr.isBlockReceived(threshold) {
		if !sr.consensusState.IsSelfLeaderInCurrentRound() {
			log.Info(fmt.Sprintf("%sStep 1: synchronized block\n", sr.syncTimer.FormattedCurrentTime()))
		}

		log.Info(fmt.Sprintf("%sStep 1: subround %s has been finished\n", sr.syncTimer.FormattedCurrentTime(), sr.Name()))

		sr.consensusState.SetStatus(SrBlock, spos.SsFinished)

		return true
	}

	return false
}

// isBlockReceived method checks if the block was received from the leader in the current round
func (sr *subroundBlock) isBlockReceived(threshold int) bool {
	n := 0

	for i := 0; i < len(sr.consensusState.ConsensusGroup()); i++ {
		node := sr.consensusState.ConsensusGroup()[i]
		isJobDone, err := sr.consensusState.JobDone(node, SrBlock)

		if err != nil {
			log.Error(err.Error())
			continue
		}

		if isJobDone {
			n++
		}
	}

	return n >= threshold
}

// toB64 convert a byte array to a base64 string
func toB64(buff []byte) string {
	if buff == nil {
		return "<NIL>"
	}

	return base64.StdEncoding.EncodeToString(buff)
}<|MERGE_RESOLUTION|>--- conflicted
+++ resolved
@@ -278,21 +278,14 @@
 
 	if sr.blockChain.GetCurrentBlockHeader() == nil {
 		hdr.SetNonce(1)
-<<<<<<< HEAD
 		hdr.SetPrevHash(sr.blockChain.GetGenesisHeaderHash())
+		// Previous random seed is the signature of the previous block
+		hdr.SetPrevRandSeed(sr.blockChain.GetGenesisHeader().GetSignature())
 	} else {
 		hdr.SetNonce(sr.blockChain.GetCurrentBlockHeader().GetNonce() + 1)
 		hdr.SetPrevHash(sr.blockChain.GetCurrentBlockHeaderHash())
-=======
-		hdr.SetPrevHash(sr.blockChain.GenesisHeaderHash)
 		// Previous random seed is the signature of the previous block
-		hdr.SetPrevRandSeed(sr.blockChain.GenesisBlockHeader.Signature)
-	} else {
-		hdr.SetNonce(sr.blockChain.CurrentBlockHeader.Nonce + 1)
-		hdr.SetPrevHash(sr.blockChain.CurrentBlockHeaderHash)
-		// Previous random seed is the signature of the previous block
-		hdr.SetPrevRandSeed(sr.blockChain.CurrentBlockHeader.Signature)
->>>>>>> 23ec9abd
+		hdr.SetPrevRandSeed(sr.blockChain.GetCurrentBlockHeader().GetSignature())
 	}
 
 	// currently for bnSPoS RandSeed field is not used
