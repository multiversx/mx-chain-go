--- conflicted
+++ resolved
@@ -65,11 +65,7 @@
 	return fct.consensusCore.ValidatorGroupSelector()
 }
 
-<<<<<<< HEAD
-func (fct *factory) Worker() spos.IWorker {
-=======
 func (fct *factory) Worker() spos.WorkerHandler {
->>>>>>> 1a718862
 	return fct.worker
 }
 
@@ -104,35 +100,6 @@
 func (fct *factory) GenerateEndRoundSubround() error {
 	return fct.generateEndRoundSubround()
 }
-
-//worker
-<<<<<<< HEAD
-
-type BNConsensusService *worker
-
-//// subround
-//
-//func (sr *subround) SetJobFunction(job func() bool) {
-//	sr.job = job
-//}
-//
-//func (sr *subround) SetCheckFunction(check func() bool) {
-//	sr.check = check
-//}
-=======
-
-type BNConsensusService *worker
-
-// subround
-
-func (sr *subround) SetJobFunction(job func() bool) {
-	sr.job = job
-}
-
-func (sr *subround) SetCheckFunction(check func() bool) {
-	sr.check = check
-}
->>>>>>> 1a718862
 
 // subroundStartRound
 
