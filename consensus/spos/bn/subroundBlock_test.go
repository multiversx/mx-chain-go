package bn_test

import (
	"testing"
	"time"

	"github.com/ElrondNetwork/elrond-go-sandbox/consensus/spos"
	"github.com/ElrondNetwork/elrond-go-sandbox/consensus/spos/bn"
	"github.com/ElrondNetwork/elrond-go-sandbox/consensus/spos/mock"
	"github.com/ElrondNetwork/elrond-go-sandbox/data"
	"github.com/ElrondNetwork/elrond-go-sandbox/data/block"
	"github.com/pkg/errors"
	"github.com/stretchr/testify/assert"
)

func initSubroundBlock() bn.SubroundBlock {
	blockChain := mock.BlockChainMock{
		GetCurrentBlockHeaderCalled: func() data.HeaderHandler {
			return &block.Header{}
		},
	}
	blockProcessorMock := initBlockProcessorMock()
	consensusState := initConsensusState()
	hasherMock := mock.HasherMock{}
	marshalizerMock := mock.MarshalizerMock{}
	multiSignerMock := initMultiSignerMock()
	rounderMock := initRounderMock()
	shardCoordinatorMock := mock.ShardCoordinatorMock{}
	syncTimerMock := mock.SyncTimerMock{}

	blockChain.GenesisBlockHeader = &block.Header{
		Nonce:     uint64(0),
		Signature: []byte("genesis signature"),
	}
	blockChain.GenesisHeaderHash = []byte("genesis header hash")
	blockChain.GenesisBlockHeader.RandSeed = []byte{0}

	ch := make(chan bool, 1)

	sr, _ := bn.NewSubround(
		int(bn.SrStartRound),
		int(bn.SrBlock),
		int(bn.SrCommitmentHash),
		int64(5*roundTimeDuration/100),
		int64(25*roundTimeDuration/100),
		"(BLOCK)",
		ch,
	)

	srBlock, _ := bn.NewSubroundBlock(
		sr,
		&blockChain,
		blockProcessorMock,
		consensusState,
		hasherMock,
		marshalizerMock,
		multiSignerMock,
		rounderMock,
		shardCoordinatorMock,
		syncTimerMock,
		sendConsensusMessage,
		extend,
	)

	return srBlock
}

func initSubroundBlockWithBlockProcessor(bp *mock.BlockProcessorMock) bn.SubroundBlock {
	blockChain := mock.BlockChainMock{}
	blockProcessorMock := bp
	consensusState := initConsensusState()
	hasherMock := mock.HasherMock{}
	marshalizerMock := mock.MarshalizerMock{}
	multiSignerMock := initMultiSignerMock()
	rounderMock := initRounderMock()
	shardCoordinatorMock := mock.ShardCoordinatorMock{}
	syncTimerMock := mock.SyncTimerMock{}

	blockChain.GenesisBlockHeader = &block.Header{
		Nonce:     uint64(0),
		Signature: []byte("genesis signature"),
	}
	blockChain.GenesisHeaderHash = []byte("genesis header hash")

	ch := make(chan bool, 1)

	sr, _ := bn.NewSubround(
		int(bn.SrStartRound),
		int(bn.SrBlock),
		int(bn.SrCommitmentHash),
		int64(5*roundTimeDuration/100),
		int64(25*roundTimeDuration/100),
		"(BLOCK)",
		ch,
	)

	srBlock, _ := bn.NewSubroundBlock(
		sr,
		&blockChain,
		blockProcessorMock,
		consensusState,
		hasherMock,
		marshalizerMock,
		multiSignerMock,
		rounderMock,
		shardCoordinatorMock,
		syncTimerMock,
		sendConsensusMessage,
		extend,
	)

	return srBlock
}

func TestSubroundBlock_NewSubroundBlockNilSubroundShouldFail(t *testing.T) {
	t.Parallel()

	blockChain := mock.BlockChainMock{}
	blockProcessorMock := initBlockProcessorMock()
	consensusState := initConsensusState()
	hasherMock := mock.HasherMock{}
	marshalizerMock := mock.MarshalizerMock{}
	multiSignerMock := initMultiSignerMock()
	rounderMock := initRounderMock()
	shardCoordinatorMock := mock.ShardCoordinatorMock{}
	syncTimerMock := mock.SyncTimerMock{}

	srBlock, err := bn.NewSubroundBlock(
		nil,
		&blockChain,
		blockProcessorMock,
		consensusState,
		hasherMock,
		marshalizerMock,
		multiSignerMock,
		rounderMock,
		shardCoordinatorMock,
		syncTimerMock,
		sendConsensusMessage,
		extend,
	)

	assert.Nil(t, srBlock)
	assert.Equal(t, err, spos.ErrNilSubround)
}

func TestSubroundBlock_NewSubroundBlockNilBlockchainShouldFail(t *testing.T) {
	t.Parallel()

	blockProcessorMock := initBlockProcessorMock()
	consensusState := initConsensusState()
	hasherMock := mock.HasherMock{}
	marshalizerMock := mock.MarshalizerMock{}
	multiSignerMock := initMultiSignerMock()
	rounderMock := initRounderMock()
	shardCoordinatorMock := mock.ShardCoordinatorMock{}
	syncTimerMock := mock.SyncTimerMock{}

	ch := make(chan bool, 1)

	sr, _ := bn.NewSubround(
		int(bn.SrStartRound),
		int(bn.SrBlock),
		int(bn.SrCommitmentHash),
		int64(5*roundTimeDuration/100),
		int64(25*roundTimeDuration/100),
		"(BLOCK)",
		ch,
	)

	srBlock, err := bn.NewSubroundBlock(
		sr,
		nil,
		blockProcessorMock,
		consensusState,
		hasherMock,
		marshalizerMock,
		multiSignerMock,
		rounderMock,
		shardCoordinatorMock,
		syncTimerMock,
		sendConsensusMessage,
		extend,
	)

	assert.Nil(t, srBlock)
	assert.Equal(t, err, spos.ErrNilBlockChain)
}

func TestSubroundBlock_NewSubroundBlockNilBlockProcessorShouldFail(t *testing.T) {
	t.Parallel()

	blockChain := mock.BlockChainMock{}
	consensusState := initConsensusState()
	hasherMock := mock.HasherMock{}
	marshalizerMock := mock.MarshalizerMock{}
	multiSignerMock := initMultiSignerMock()
	rounderMock := initRounderMock()
	shardCoordinatorMock := mock.ShardCoordinatorMock{}
	syncTimerMock := mock.SyncTimerMock{}

	ch := make(chan bool, 1)

	sr, _ := bn.NewSubround(
		int(bn.SrStartRound),
		int(bn.SrBlock),
		int(bn.SrCommitmentHash),
		int64(5*roundTimeDuration/100),
		int64(25*roundTimeDuration/100),
		"(BLOCK)",
		ch,
	)

	srBlock, err := bn.NewSubroundBlock(
		sr,
		&blockChain,
		nil,
		consensusState,
		hasherMock,
		marshalizerMock,
		multiSignerMock,
		rounderMock,
		shardCoordinatorMock,
		syncTimerMock,
		sendConsensusMessage,
		extend,
	)

	assert.Nil(t, srBlock)
	assert.Equal(t, err, spos.ErrNilBlockProcessor)
}

func TestSubroundBlock_NewSubroundBlockNilConsensusStateShouldFail(t *testing.T) {
	t.Parallel()

	blockChain := mock.BlockChainMock{}
	blockProcessorMock := initBlockProcessorMock()
	hasherMock := mock.HasherMock{}
	marshalizerMock := mock.MarshalizerMock{}
	multiSignerMock := initMultiSignerMock()
	rounderMock := initRounderMock()
	shardCoordinatorMock := mock.ShardCoordinatorMock{}
	syncTimerMock := mock.SyncTimerMock{}

	ch := make(chan bool, 1)

	sr, _ := bn.NewSubround(
		int(bn.SrStartRound),
		int(bn.SrBlock),
		int(bn.SrCommitmentHash),
		int64(5*roundTimeDuration/100),
		int64(25*roundTimeDuration/100),
		"(BLOCK)",
		ch,
	)

	srBlock, err := bn.NewSubroundBlock(
		sr,
		&blockChain,
		blockProcessorMock,
		nil,
		hasherMock,
		marshalizerMock,
		multiSignerMock,
		rounderMock,
		shardCoordinatorMock,
		syncTimerMock,
		sendConsensusMessage,
		extend,
	)

	assert.Nil(t, srBlock)
	assert.Equal(t, err, spos.ErrNilConsensusState)
}

func TestSubroundBlock_NewSubroundBlockNilHasherShouldFail(t *testing.T) {
	t.Parallel()

	blockChain := mock.BlockChainMock{}
	blockProcessorMock := initBlockProcessorMock()
	consensusState := initConsensusState()
	marshalizerMock := mock.MarshalizerMock{}
	multiSignerMock := initMultiSignerMock()
	rounderMock := initRounderMock()
	shardCoordinatorMock := mock.ShardCoordinatorMock{}
	syncTimerMock := mock.SyncTimerMock{}

	ch := make(chan bool, 1)

	sr, _ := bn.NewSubround(
		int(bn.SrStartRound),
		int(bn.SrBlock),
		int(bn.SrCommitmentHash),
		int64(5*roundTimeDuration/100),
		int64(25*roundTimeDuration/100),
		"(BLOCK)",
		ch,
	)

	srBlock, err := bn.NewSubroundBlock(
		sr,
		&blockChain,
		blockProcessorMock,
		consensusState,
		nil,
		marshalizerMock,
		multiSignerMock,
		rounderMock,
		shardCoordinatorMock,
		syncTimerMock,
		sendConsensusMessage,
		extend,
	)

	assert.Nil(t, srBlock)
	assert.Equal(t, err, spos.ErrNilHasher)
}

func TestSubroundBlock_NewSubroundBlockNilMarshalizerShouldFail(t *testing.T) {
	t.Parallel()

	blockChain := mock.BlockChainMock{}
	blockProcessorMock := initBlockProcessorMock()
	consensusState := initConsensusState()
	hasherMock := mock.HasherMock{}
	multiSignerMock := initMultiSignerMock()
	rounderMock := initRounderMock()
	shardCoordinatorMock := mock.ShardCoordinatorMock{}
	syncTimerMock := mock.SyncTimerMock{}

	ch := make(chan bool, 1)

	sr, _ := bn.NewSubround(
		int(bn.SrStartRound),
		int(bn.SrBlock),
		int(bn.SrCommitmentHash),
		int64(5*roundTimeDuration/100),
		int64(25*roundTimeDuration/100),
		"(BLOCK)",
		ch,
	)

	srBlock, err := bn.NewSubroundBlock(
		sr,
		&blockChain,
		blockProcessorMock,
		consensusState,
		hasherMock,
		nil,
		multiSignerMock,
		rounderMock,
		shardCoordinatorMock,
		syncTimerMock,
		sendConsensusMessage,
		extend,
	)

	assert.Nil(t, srBlock)
	assert.Equal(t, err, spos.ErrNilMarshalizer)
}

func TestSubroundBlock_NewSubroundBlockNilMultisignerShouldFail(t *testing.T) {
	t.Parallel()

	blockChain := mock.BlockChainMock{}
	blockProcessorMock := initBlockProcessorMock()
	consensusState := initConsensusState()
	hasherMock := mock.HasherMock{}
	marshalizerMock := mock.MarshalizerMock{}
	rounderMock := initRounderMock()
	shardCoordinatorMock := mock.ShardCoordinatorMock{}
	syncTimerMock := mock.SyncTimerMock{}

	ch := make(chan bool, 1)

	sr, _ := bn.NewSubround(
		int(bn.SrStartRound),
		int(bn.SrBlock),
		int(bn.SrCommitmentHash),
		int64(5*roundTimeDuration/100),
		int64(25*roundTimeDuration/100),
		"(BLOCK)",
		ch,
	)

	srBlock, err := bn.NewSubroundBlock(
		sr,
		&blockChain,
		blockProcessorMock,
		consensusState,
		hasherMock,
		marshalizerMock,
		nil,
		rounderMock,
		shardCoordinatorMock,
		syncTimerMock,
		sendConsensusMessage,
		extend,
	)

	assert.Nil(t, srBlock)
	assert.Equal(t, err, spos.ErrNilMultiSigner)
}

func TestSubroundBlock_NewSubroundBlockNilRounderShouldFail(t *testing.T) {
	t.Parallel()

	blockChain := mock.BlockChainMock{}
	blockProcessorMock := initBlockProcessorMock()
	consensusState := initConsensusState()
	hasherMock := mock.HasherMock{}
	marshalizerMock := mock.MarshalizerMock{}
	multiSignerMock := initMultiSignerMock()
	shardCoordinatorMock := mock.ShardCoordinatorMock{}
	syncTimerMock := mock.SyncTimerMock{}

	ch := make(chan bool, 1)

	sr, _ := bn.NewSubround(
		int(bn.SrStartRound),
		int(bn.SrBlock),
		int(bn.SrCommitmentHash),
		int64(5*roundTimeDuration/100),
		int64(25*roundTimeDuration/100),
		"(BLOCK)",
		ch,
	)

	srBlock, err := bn.NewSubroundBlock(
		sr,
		&blockChain,
		blockProcessorMock,
		consensusState,
		hasherMock,
		marshalizerMock,
		multiSignerMock,
		nil,
		shardCoordinatorMock,
		syncTimerMock,
		sendConsensusMessage,
		extend,
	)

	assert.Nil(t, srBlock)
	assert.Equal(t, err, spos.ErrNilRounder)
}

func TestSubroundBlock_NewSubroundBlockNilShardCoordinatorShouldFail(t *testing.T) {
	t.Parallel()

	blockChain := mock.BlockChainMock{}
	blockProcessorMock := initBlockProcessorMock()
	consensusState := initConsensusState()
	hasherMock := mock.HasherMock{}
	marshalizerMock := mock.MarshalizerMock{}
	multiSignerMock := initMultiSignerMock()
	rounderMock := initRounderMock()
	syncTimerMock := mock.SyncTimerMock{}

	ch := make(chan bool, 1)

	sr, _ := bn.NewSubround(
		int(bn.SrStartRound),
		int(bn.SrBlock),
		int(bn.SrCommitmentHash),
		int64(5*roundTimeDuration/100),
		int64(25*roundTimeDuration/100),
		"(BLOCK)",
		ch,
	)

	srBlock, err := bn.NewSubroundBlock(
		sr,
		&blockChain,
		blockProcessorMock,
		consensusState,
		hasherMock,
		marshalizerMock,
		multiSignerMock,
		rounderMock,
		nil,
		syncTimerMock,
		sendConsensusMessage,
		extend,
	)

	assert.Nil(t, srBlock)
	assert.Equal(t, err, spos.ErrNilShardCoordinator)
}

func TestSubroundBlock_NewSubroundBlockNilSyncTimerShouldFail(t *testing.T) {
	t.Parallel()

	blockChain := mock.BlockChainMock{}
	blockProcessorMock := initBlockProcessorMock()
	consensusState := initConsensusState()
	hasherMock := mock.HasherMock{}
	marshalizerMock := mock.MarshalizerMock{}
	multiSignerMock := initMultiSignerMock()
	rounderMock := initRounderMock()
	shardCoordinatorMock := mock.ShardCoordinatorMock{}

	ch := make(chan bool, 1)

	sr, _ := bn.NewSubround(
		int(bn.SrStartRound),
		int(bn.SrBlock),
		int(bn.SrCommitmentHash),
		int64(5*roundTimeDuration/100),
		int64(25*roundTimeDuration/100),
		"(BLOCK)",
		ch,
	)

	srBlock, err := bn.NewSubroundBlock(
		sr,
		&blockChain,
		blockProcessorMock,
		consensusState,
		hasherMock,
		marshalizerMock,
		multiSignerMock,
		rounderMock,
		shardCoordinatorMock,
		nil,
		sendConsensusMessage,
		extend,
	)

	assert.Nil(t, srBlock)
	assert.Equal(t, err, spos.ErrNilSyncTimer)
}

func TestSubroundBlock_NewSubroundBlockNilSendConsensusMessageFunctionShouldFail(t *testing.T) {
	t.Parallel()

	blockChain := mock.BlockChainMock{}
	blockProcessorMock := initBlockProcessorMock()
	consensusState := initConsensusState()
	hasherMock := mock.HasherMock{}
	marshalizerMock := mock.MarshalizerMock{}
	multiSignerMock := initMultiSignerMock()
	rounderMock := initRounderMock()
	shardCoordinatorMock := mock.ShardCoordinatorMock{}
	syncTimerMock := mock.SyncTimerMock{}

	ch := make(chan bool, 1)

	sr, _ := bn.NewSubround(
		int(bn.SrStartRound),
		int(bn.SrBlock),
		int(bn.SrCommitmentHash),
		int64(5*roundTimeDuration/100),
		int64(25*roundTimeDuration/100),
		"(BLOCK)",
		ch,
	)

	srBlock, err := bn.NewSubroundBlock(
		sr,
		&blockChain,
		blockProcessorMock,
		consensusState,
		hasherMock,
		marshalizerMock,
		multiSignerMock,
		rounderMock,
		shardCoordinatorMock,
		syncTimerMock,
		nil,
		extend,
	)

	assert.Nil(t, srBlock)
	assert.Equal(t, err, spos.ErrNilSendConsensusMessageFunction)
}

func TestSubroundBlock_NewSubroundBlockShouldWork(t *testing.T) {
	t.Parallel()

	blockChain := mock.BlockChainMock{}
	blockProcessorMock := initBlockProcessorMock()
	consensusState := initConsensusState()
	hasherMock := mock.HasherMock{}
	marshalizerMock := mock.MarshalizerMock{}
	multiSignerMock := initMultiSignerMock()
	rounderMock := initRounderMock()
	shardCoordinatorMock := mock.ShardCoordinatorMock{}
	syncTimerMock := mock.SyncTimerMock{}

	ch := make(chan bool, 1)

	sr, _ := bn.NewSubround(
		int(bn.SrStartRound),
		int(bn.SrBlock),
		int(bn.SrCommitmentHash),
		int64(5*roundTimeDuration/100),
		int64(25*roundTimeDuration/100),
		"(BLOCK)",
		ch,
	)

	srBlock, err := bn.NewSubroundBlock(
		sr,
		&blockChain,
		blockProcessorMock,
		consensusState,
		hasherMock,
		marshalizerMock,
		multiSignerMock,
		rounderMock,
		shardCoordinatorMock,
		syncTimerMock,
		sendConsensusMessage,
		extend,
	)

	assert.NotNil(t, srBlock)
	assert.Nil(t, err)
}

func TestSubroundBlock_DoBlockJob(t *testing.T) {
	t.Parallel()

	sr := *initSubroundBlock()

	r := sr.DoBlockJob()
	assert.False(t, r)

	sr.ConsensusState().SetSelfPubKey(sr.ConsensusState().ConsensusGroup()[0])
	sr.ConsensusState().SetJobDone(sr.ConsensusState().SelfPubKey(), bn.SrBlock, true)
	r = sr.DoBlockJob()
	assert.False(t, r)

	sr.ConsensusState().SetJobDone(sr.ConsensusState().SelfPubKey(), bn.SrBlock, false)
	sr.ConsensusState().SetStatus(bn.SrBlock, spos.SsFinished)
	r = sr.DoBlockJob()
	assert.False(t, r)

	sr.ConsensusState().SetStatus(bn.SrBlock, spos.SsNotFinished)

	bpm := &mock.BlockProcessorMock{
		GetRootHashCalled: func() []byte {
			return []byte{}
		},
	}
	err := errors.New("error")
	bpm.CreateBlockCalled = func(round int32, remainingTime func() bool) (data.BodyHandler, error) {
		return nil, err
	}
	sr.SetBlockProcessor(bpm)

	r = sr.DoBlockJob()
	assert.False(t, r)

	bpm = initBlockProcessorMock()
	sr.SetBlockProcessor(bpm)

	r = sr.DoBlockJob()
	assert.True(t, r)
	assert.Equal(t, uint64(1), sr.ConsensusState().Header.GetNonce())
}

func TestSubroundBlock_ReceivedBlock(t *testing.T) {
	t.Parallel()

	sr := *initSubroundBlock()

	blockProcessorMock := initBlockProcessorMock()

	blBody := make(block.Body, 0)

	blBodyStr, _ := mock.MarshalizerMock{}.Marshal(blBody)

	cnsMsg := spos.NewConsensusMessage(
		nil,
		blBodyStr,
		[]byte(sr.ConsensusState().ConsensusGroup()[0]),
		[]byte("sig"),
		int(bn.MtBlockBody),
		uint64(sr.Rounder().TimeStamp().Unix()),
		0,
	)

	sr.ConsensusState().BlockBody = make(block.Body, 0)
	r := sr.ReceivedBlockBody(cnsMsg)
	assert.False(t, r)

	sr.ConsensusState().BlockBody = nil
	cnsMsg.PubKey = []byte(sr.ConsensusState().ConsensusGroup()[1])
	r = sr.ReceivedBlockBody(cnsMsg)
	assert.False(t, r)

	cnsMsg.PubKey = []byte(sr.ConsensusState().ConsensusGroup()[0])
	sr.ConsensusState().SetStatus(bn.SrBlock, spos.SsFinished)
	r = sr.ReceivedBlockBody(cnsMsg)
	assert.False(t, r)

	sr.ConsensusState().SetStatus(bn.SrBlock, spos.SsNotFinished)
	r = sr.ReceivedBlockBody(cnsMsg)
	assert.False(t, r)

	hdr := &block.Header{}
	hdr.Nonce = 2

	hdrStr, _ := mock.MarshalizerMock{}.Marshal(hdr)
	hdrHash := mock.HasherMock{}.Compute(string(hdrStr))

	cnsMsg = spos.NewConsensusMessage(
		hdrHash,
		hdrStr,
		[]byte(sr.ConsensusState().ConsensusGroup()[0]),
		[]byte("sig"),
		int(bn.MtBlockHeader),
		uint64(sr.Rounder().TimeStamp().Unix()),
		0,
	)

	r = sr.ReceivedBlockHeader(cnsMsg)
	assert.False(t, r)

	sr.ConsensusState().Data = nil
	sr.ConsensusState().Header = hdr
	r = sr.ReceivedBlockHeader(cnsMsg)
	assert.False(t, r)

	sr.ConsensusState().Header = nil
	cnsMsg.PubKey = []byte(sr.ConsensusState().ConsensusGroup()[1])
	r = sr.ReceivedBlockHeader(cnsMsg)
	assert.False(t, r)

	cnsMsg.PubKey = []byte(sr.ConsensusState().ConsensusGroup()[0])
	sr.ConsensusState().SetStatus(bn.SrBlock, spos.SsFinished)
	r = sr.ReceivedBlockHeader(cnsMsg)
	assert.False(t, r)

	blockProcessorMock.CheckBlockValidityCalled = func(blockChain data.ChainHandler, header data.HeaderHandler, body data.BodyHandler) bool {
		return false
	}

	sr.SetBlockProcessor(blockProcessorMock)

	sr.ConsensusState().SetStatus(bn.SrBlock, spos.SsNotFinished)
	r = sr.ReceivedBlockHeader(cnsMsg)
	assert.False(t, r)

	blockProcessorMock.CheckBlockValidityCalled = func(blockChain data.ChainHandler, header data.HeaderHandler, body data.BodyHandler) bool {
		return true
	}

	sr.SetBlockProcessor(blockProcessorMock)

	sr.ConsensusState().Data = nil
	sr.ConsensusState().Header = nil

	hdr = &block.Header{}
	hdr.Nonce = 1

	hdrStr, _ = mock.MarshalizerMock{}.Marshal(hdr)
	hdrHash = mock.HasherMock{}.Compute(string(hdrStr))
	cnsMsg.BlockHeaderHash = hdrHash
	cnsMsg.SubRoundData = hdrStr

	r = sr.ReceivedBlockHeader(cnsMsg)
	assert.True(t, r)
}

func TestSubroundBlock_DecodeBlockBody(t *testing.T) {
	t.Parallel()

	sr := *initSubroundBlock()

	body := make(block.Body, 0)
	body = append(body, &block.MiniBlock{ShardID: 69})

	message, err := mock.MarshalizerMock{}.Marshal(body)

	assert.Nil(t, err)

	dcdBlk := sr.DecodeBlockBody(nil)

	assert.Nil(t, dcdBlk)

	dcdBlk = sr.DecodeBlockBody(message)

	assert.Equal(t, body, dcdBlk)
	assert.Equal(t, uint32(69), body[0].ShardID)
}

func TestSubroundBlock_DecodeBlockHeader(t *testing.T) {
	t.Parallel()

	sr := *initSubroundBlock()

	hdr := &block.Header{}
	hdr.Nonce = 1
	hdr.TimeStamp = uint64(sr.Rounder().TimeStamp().Unix())
	hdr.Signature = []byte(sr.ConsensusState().SelfPubKey())

	message, err := mock.MarshalizerMock{}.Marshal(hdr)

	assert.Nil(t, err)

	message, err = mock.MarshalizerMock{}.Marshal(hdr)

	assert.Nil(t, err)

	dcdHdr := sr.DecodeBlockHeader(nil)

	assert.Nil(t, dcdHdr)

	dcdHdr = sr.DecodeBlockHeader(message)

	assert.Equal(t, hdr, dcdHdr)
	assert.Equal(t, []byte(sr.ConsensusState().SelfPubKey()), dcdHdr.Signature)
}

func TestSubroundBlock_ProcessReceivedBlockShouldReturnFalseWhenBodyAndHeaderAreNotSet(t *testing.T) {
	t.Parallel()

	sr := *initSubroundBlock()

	blk := make(block.Body, 0)
	message, _ := mock.MarshalizerMock{}.Marshal(blk)

	cnsMsg := spos.NewConsensusMessage(
		message,
		nil,
		[]byte(sr.ConsensusState().ConsensusGroup()[0]),
		[]byte("sig"),
		int(bn.MtBlockBody),
		uint64(sr.Rounder().TimeStamp().Unix()),
		0,
	)

	assert.False(t, sr.ProcessReceivedBlock(cnsMsg))
}

func TestSubroundBlock_ProcessReceivedBlockShouldReturnFalseWhenProcessBlockFails(t *testing.T) {
	t.Parallel()

	sr := *initSubroundBlock()

	blProcMock := initBlockProcessorMock()

	err := errors.New("error process block")
	blProcMock.ProcessBlockCalled = func(data.ChainHandler, data.HeaderHandler, data.BodyHandler, func() time.Duration) error {
		return err
	}

	sr.SetBlockProcessor(blProcMock)

	hdr := &block.Header{}
	blk := make(block.Body, 0)
	message, _ := mock.MarshalizerMock{}.Marshal(blk)

	cnsMsg := spos.NewConsensusMessage(
		message,
		nil,
		[]byte(sr.ConsensusState().ConsensusGroup()[0]),
		[]byte("sig"),
		int(bn.MtBlockBody),
		uint64(sr.Rounder().TimeStamp().Unix()),
		0,
	)

	sr.ConsensusState().Header = hdr
	sr.ConsensusState().BlockBody = blk

	assert.False(t, sr.ProcessReceivedBlock(cnsMsg))
}

func TestSubroundBlock_ProcessReceivedBlockShouldReturnFalseWhenProcessBlockReturnsInNextRound(t *testing.T) {
	t.Parallel()

	sr := *initSubroundBlock()

	hdr := &block.Header{}
	blk := make(block.Body, 0)
	message, _ := mock.MarshalizerMock{}.Marshal(blk)

	cnsMsg := spos.NewConsensusMessage(
		message,
		nil,
		[]byte(sr.ConsensusState().ConsensusGroup()[0]),
		[]byte("sig"),
		int(bn.MtBlockBody),
		uint64(sr.Rounder().TimeStamp().Unix()),
		0,
	)

	sr.ConsensusState().Header = hdr
	sr.ConsensusState().BlockBody = blk

	sr.SetRounder(&mock.RounderMock{RemainingTimeInRoundCalled: func(safeThresholdPercent uint32) time.Duration {
		return time.Duration(-1)
	}})

	assert.False(t, sr.ProcessReceivedBlock(cnsMsg))
}

func TestSubroundBlock_ProcessReceivedBlockShouldReturnTrue(t *testing.T) {
	t.Parallel()

	sr := *initSubroundBlock()

	hdr := &block.Header{}
	blk := make(block.Body, 0)
	message, _ := mock.MarshalizerMock{}.Marshal(blk)

	cnsMsg := spos.NewConsensusMessage(
		message,
		nil,
		[]byte(sr.ConsensusState().ConsensusGroup()[0]),
		[]byte("sig"),
		int(bn.MtBlockBody),
		uint64(sr.Rounder().TimeStamp().Unix()),
		0,
	)

	sr.ConsensusState().Header = hdr
	sr.ConsensusState().BlockBody = blk

	assert.True(t, sr.ProcessReceivedBlock(cnsMsg))
}

func TestSubroundBlock_RemainingTimeShouldReturnNegativeValue(t *testing.T) {
	t.Parallel()

	sr := *initSubroundBlock()

	remainingTimeInThisRound := func() time.Duration {
		roundStartTime := sr.Rounder().TimeStamp()
		currentTime := sr.SyncTimer().CurrentTime()
		elapsedTime := currentTime.Sub(roundStartTime)
		remainingTime := sr.Rounder().TimeDuration()*85/100 - elapsedTime

		return time.Duration(remainingTime)
	}

	sr.SetSyncTimer(mock.SyncTimerMock{CurrentTimeCalled: func() time.Time {
		return time.Unix(0, 0).Add(roundTimeDuration * 84 / 100)
	}})

	ret := remainingTimeInThisRound()
	assert.True(t, ret > 0)

	sr.SetSyncTimer(mock.SyncTimerMock{CurrentTimeCalled: func() time.Time {
		return time.Unix(0, 0).Add(roundTimeDuration * 85 / 100)
	}})

	ret = remainingTimeInThisRound()
	assert.True(t, ret == 0)

	sr.SetSyncTimer(mock.SyncTimerMock{CurrentTimeCalled: func() time.Time {
		return time.Unix(0, 0).Add(roundTimeDuration * 86 / 100)
	}})

	ret = remainingTimeInThisRound()
	assert.True(t, ret < 0)

}

func TestSubroundBlock_DoBlockConsensusCheckShouldReturnFalseWhenRoundIsCanceled(t *testing.T) {
	t.Parallel()

	sr := *initSubroundBlock()
	sr.ConsensusState().RoundCanceled = true
	assert.False(t, sr.DoBlockConsensusCheck())
}

func TestSubroundBlock_DoBlockConsensusCheckShouldReturnTrueWhenSubroundIsFinished(t *testing.T) {
	t.Parallel()

	sr := *initSubroundBlock()
	sr.ConsensusState().SetStatus(bn.SrBlock, spos.SsFinished)
	assert.True(t, sr.DoBlockConsensusCheck())
}

func TestSubroundBlock_DoBlockConsensusCheckShouldReturnTrueWhenBlockIsReceivedReturnTrue(t *testing.T) {
	t.Parallel()

	sr := *initSubroundBlock()

	for i := 0; i < sr.ConsensusState().Threshold(bn.SrBlock); i++ {
		sr.ConsensusState().SetJobDone(sr.ConsensusState().ConsensusGroup()[i], bn.SrBlock, true)
	}

	assert.True(t, sr.DoBlockConsensusCheck())
}

func TestSubroundBlock_DoBlockConsensusCheckShouldReturnFalseWhenBlockIsReceivedReturnFalse(t *testing.T) {
	t.Parallel()

	sr := *initSubroundBlock()
	assert.False(t, sr.DoBlockConsensusCheck())
}

func TestSubroundBlock_IsBlockReceived(t *testing.T) {
	t.Parallel()

	sr := *initSubroundBlock()

	for i := 0; i < len(sr.ConsensusState().ConsensusGroup()); i++ {
		sr.ConsensusState().SetJobDone(sr.ConsensusState().ConsensusGroup()[i], bn.SrBlock, false)
		sr.ConsensusState().SetJobDone(sr.ConsensusState().ConsensusGroup()[i], bn.SrCommitmentHash, false)
		sr.ConsensusState().SetJobDone(sr.ConsensusState().ConsensusGroup()[i], bn.SrBitmap, false)
		sr.ConsensusState().SetJobDone(sr.ConsensusState().ConsensusGroup()[i], bn.SrCommitment, false)
		sr.ConsensusState().SetJobDone(sr.ConsensusState().ConsensusGroup()[i], bn.SrSignature, false)
	}

	ok := sr.IsBlockReceived(1)
	assert.False(t, ok)

	sr.ConsensusState().SetJobDone("A", bn.SrBlock, true)
	isJobDone, _ := sr.ConsensusState().JobDone("A", bn.SrBlock)

	assert.True(t, isJobDone)

	ok = sr.IsBlockReceived(1)
	assert.True(t, ok)

	ok = sr.IsBlockReceived(2)
	assert.False(t, ok)
}

func TestSubroundBlock_HaveTimeInCurrentSubroundShouldReturnTrue(t *testing.T) {
	t.Parallel()

	sr := *initSubroundBlock()

	haveTimeInCurrentSubound := func() bool {
		roundStartTime := sr.Rounder().TimeStamp()
		currentTime := sr.SyncTimer().CurrentTime()
		elapsedTime := currentTime.Sub(roundStartTime)
		remainingTime := sr.EndTime() - int64(elapsedTime)

		return time.Duration(remainingTime) > 0
	}

	rounderMock := &mock.RounderMock{}
	rounderMock.RoundTimeDuration = time.Duration(4000 * time.Millisecond)
	rounderMock.RoundTimeStamp = time.Unix(0, 0)

	syncTimerMock := &mock.SyncTimerMock{}

	timeElapsed := int64(sr.EndTime() - 1)

	syncTimerMock.CurrentTimeCalled = func() time.Time {
		return time.Unix(0, timeElapsed)
	}

	sr.SetRounder(rounderMock)
	sr.SetSyncTimer(syncTimerMock)

	assert.True(t, haveTimeInCurrentSubound())
}

func TestSubroundBlock_HaveTimeInCurrentSuboundShouldReturnFalse(t *testing.T) {
	t.Parallel()

	sr := *initSubroundBlock()

	haveTimeInCurrentSubound := func() bool {
		roundStartTime := sr.Rounder().TimeStamp()
		currentTime := sr.SyncTimer().CurrentTime()
		elapsedTime := currentTime.Sub(roundStartTime)
		remainingTime := sr.EndTime() - int64(elapsedTime)

		return time.Duration(remainingTime) > 0
	}

	rounderMock := &mock.RounderMock{}
	rounderMock.RoundTimeDuration = time.Duration(4000 * time.Millisecond)
	rounderMock.RoundTimeStamp = time.Unix(0, 0)

	syncTimerMock := &mock.SyncTimerMock{}

	timeElapsed := int64(sr.EndTime() + 1)

	syncTimerMock.CurrentTimeCalled = func() time.Time {
		return time.Unix(0, timeElapsed)
	}

	sr.SetRounder(rounderMock)
	sr.SetSyncTimer(syncTimerMock)

	assert.False(t, haveTimeInCurrentSubound())
}

func TestSubroundBlock_CreateHeaderNilCurrentHeader(t *testing.T) {
	sr := *initSubroundBlock()
	sr.BlockChain().SetCurrentBlockHeader(nil)
	header, _ := sr.CreateHeader()

	bp := initBlockProcessorMock()

	expectedHeader := &block.Header{
		Round:            uint32(sr.Rounder().Index()),
		TimeStamp:        uint64(sr.Rounder().TimeStamp().Unix()),
		RootHash:         bp.GetRootHash(),
		Nonce:            uint64(1),
<<<<<<< HEAD
		PrevHash:         sr.BlockChain().GetGenesisHeaderHash(),
=======
		PrevHash:         sr.BlockChain().GenesisHeaderHash,
		PrevRandSeed:     sr.BlockChain().GenesisBlockHeader.Signature,
		RandSeed:         []byte{0},
>>>>>>> 23ec9abd
		MiniBlockHeaders: header.(*block.Header).MiniBlockHeaders,
	}

	assert.Equal(t, expectedHeader, header)
}

func TestSubroundBlock_CreateHeaderNotNilCurrentHeader(t *testing.T) {
	sr := *initSubroundBlock()
	sr.BlockChain().SetCurrentBlockHeader(&block.Header{
		Nonce: 1,
	})
	header, _ := sr.CreateHeader()

	bp := initBlockProcessorMock()

	expectedHeader := &block.Header{
		Round:            uint32(sr.Rounder().Index()),
		TimeStamp:        uint64(sr.Rounder().TimeStamp().Unix()),
		RootHash:         bp.GetRootHash(),
<<<<<<< HEAD
		Nonce:            uint64(sr.BlockChain().GetCurrentBlockHeader().GetNonce() + 1),
		PrevHash:         sr.BlockChain().GetCurrentBlockHeaderHash(),
=======
		Nonce:            uint64(sr.BlockChain().CurrentBlockHeader.Nonce + 1),
		PrevHash:         sr.BlockChain().CurrentBlockHeaderHash,
		RandSeed:         []byte{0},
>>>>>>> 23ec9abd
		MiniBlockHeaders: header.(*block.Header).MiniBlockHeaders,
	}

	assert.Equal(t, expectedHeader, header)
}

func TestSubroundBlock_CreateHeaderMultipleMiniBlocks(t *testing.T) {
	mbHeaders := []block.MiniBlockHeader{
		{Hash: []byte("mb1"), SenderShardID: 1, ReceiverShardID: 1},
		{Hash: []byte("mb2"), SenderShardID: 1, ReceiverShardID: 2},
		{Hash: []byte("mb3"), SenderShardID: 2, ReceiverShardID: 3},
	}
	blockChainMock := mock.BlockChainMock{
		GetCurrentBlockHeaderCalled: func() data.HeaderHandler {
			return &block.Header{
				Nonce: 1,
			}
		},
	}
	bp := initBlockProcessorMock()
	bp.CreateBlockHeaderCalled = func(body data.BodyHandler) (header data.HeaderHandler, e error) {
		return &block.Header{MiniBlockHeaders: mbHeaders, RootHash: bp.GetRootHash()}, nil
	}
	sr := *initSubroundBlockWithBlockProcessor(bp)
	sr.SetBlockChain(&blockChainMock)

	header, _ := sr.CreateHeader()

	expectedHeader := &block.Header{
		Round:            uint32(sr.Rounder().Index()),
		TimeStamp:        uint64(sr.Rounder().TimeStamp().Unix()),
		RootHash:         bp.GetRootHash(),
<<<<<<< HEAD
		Nonce:            uint64(sr.BlockChain().GetCurrentBlockHeader().GetNonce() + 1),
		PrevHash:         sr.BlockChain().GetCurrentBlockHeaderHash(),
=======
		Nonce:            uint64(sr.BlockChain().CurrentBlockHeader.Nonce + 1),
		PrevHash:         sr.BlockChain().CurrentBlockHeaderHash,
		RandSeed:         []byte{0},
>>>>>>> 23ec9abd
		MiniBlockHeaders: mbHeaders,
	}

	assert.Equal(t, expectedHeader, header)
}

func TestSubroundBlock_CreateHeaderNilMiniBlocks(t *testing.T) {
	expectedErr := errors.New("nil mini blocks")
	bp := initBlockProcessorMock()
	bp.CreateBlockHeaderCalled = func(body data.BodyHandler) (header data.HeaderHandler, e error) {
		return nil, expectedErr
	}
	sr := *initSubroundBlockWithBlockProcessor(bp)
	sr.BlockChain().SetCurrentBlockHeader(&block.Header{
		Nonce: 1,
	})

	header, err := sr.CreateHeader()
	assert.Nil(t, header)
	assert.Equal(t, expectedErr, err)
}<|MERGE_RESOLUTION|>--- conflicted
+++ resolved
@@ -13,12 +13,25 @@
 	"github.com/stretchr/testify/assert"
 )
 
-func initSubroundBlock() bn.SubroundBlock {
-	blockChain := mock.BlockChainMock{
-		GetCurrentBlockHeaderCalled: func() data.HeaderHandler {
-			return &block.Header{}
-		},
-	}
+func initSubroundBlock(blockChain data.ChainHandler) bn.SubroundBlock {
+	if blockChain == nil {
+		blockChain = &mock.BlockChainMock{
+			GetCurrentBlockHeaderCalled: func() data.HeaderHandler {
+				return &block.Header{}
+			},
+			GetGenesisHeaderCalled: func() data.HeaderHandler {
+				return &block.Header{
+					Nonce:     uint64(0),
+					Signature: []byte("genesis signature"),
+					RandSeed:  []byte{0},
+				}
+			},
+			GetGenesisHeaderHashCalled: func() []byte {
+				return []byte("genesis header hash")
+			},
+		}
+	}
+
 	blockProcessorMock := initBlockProcessorMock()
 	consensusState := initConsensusState()
 	hasherMock := mock.HasherMock{}
@@ -28,12 +41,56 @@
 	shardCoordinatorMock := mock.ShardCoordinatorMock{}
 	syncTimerMock := mock.SyncTimerMock{}
 
-	blockChain.GenesisBlockHeader = &block.Header{
-		Nonce:     uint64(0),
-		Signature: []byte("genesis signature"),
-	}
-	blockChain.GenesisHeaderHash = []byte("genesis header hash")
-	blockChain.GenesisBlockHeader.RandSeed = []byte{0}
+	ch := make(chan bool, 1)
+
+	sr, _ := bn.NewSubround(
+		int(bn.SrStartRound),
+		int(bn.SrBlock),
+		int(bn.SrCommitmentHash),
+		int64(5*roundTimeDuration/100),
+		int64(25*roundTimeDuration/100),
+		"(BLOCK)",
+		ch,
+	)
+
+	srBlock, _ := bn.NewSubroundBlock(
+		sr,
+		blockChain,
+		blockProcessorMock,
+		consensusState,
+		hasherMock,
+		marshalizerMock,
+		multiSignerMock,
+		rounderMock,
+		shardCoordinatorMock,
+		syncTimerMock,
+		sendConsensusMessage,
+		extend,
+	)
+
+	return srBlock
+}
+
+func initSubroundBlockWithBlockProcessor(bp *mock.BlockProcessorMock) bn.SubroundBlock {
+	blockChain := mock.BlockChainMock{
+		GetGenesisHeaderCalled: func() data.HeaderHandler {
+			return &block.Header{
+				Nonce:     uint64(0),
+				Signature: []byte("genesis signature"),
+			}
+		},
+		GetGenesisHeaderHashCalled: func() []byte {
+			return []byte("genesis header hash")
+		},
+	}
+	blockProcessorMock := bp
+	consensusState := initConsensusState()
+	hasherMock := mock.HasherMock{}
+	marshalizerMock := mock.MarshalizerMock{}
+	multiSignerMock := initMultiSignerMock()
+	rounderMock := initRounderMock()
+	shardCoordinatorMock := mock.ShardCoordinatorMock{}
+	syncTimerMock := mock.SyncTimerMock{}
 
 	ch := make(chan bool, 1)
 
@@ -65,53 +122,6 @@
 	return srBlock
 }
 
-func initSubroundBlockWithBlockProcessor(bp *mock.BlockProcessorMock) bn.SubroundBlock {
-	blockChain := mock.BlockChainMock{}
-	blockProcessorMock := bp
-	consensusState := initConsensusState()
-	hasherMock := mock.HasherMock{}
-	marshalizerMock := mock.MarshalizerMock{}
-	multiSignerMock := initMultiSignerMock()
-	rounderMock := initRounderMock()
-	shardCoordinatorMock := mock.ShardCoordinatorMock{}
-	syncTimerMock := mock.SyncTimerMock{}
-
-	blockChain.GenesisBlockHeader = &block.Header{
-		Nonce:     uint64(0),
-		Signature: []byte("genesis signature"),
-	}
-	blockChain.GenesisHeaderHash = []byte("genesis header hash")
-
-	ch := make(chan bool, 1)
-
-	sr, _ := bn.NewSubround(
-		int(bn.SrStartRound),
-		int(bn.SrBlock),
-		int(bn.SrCommitmentHash),
-		int64(5*roundTimeDuration/100),
-		int64(25*roundTimeDuration/100),
-		"(BLOCK)",
-		ch,
-	)
-
-	srBlock, _ := bn.NewSubroundBlock(
-		sr,
-		&blockChain,
-		blockProcessorMock,
-		consensusState,
-		hasherMock,
-		marshalizerMock,
-		multiSignerMock,
-		rounderMock,
-		shardCoordinatorMock,
-		syncTimerMock,
-		sendConsensusMessage,
-		extend,
-	)
-
-	return srBlock
-}
-
 func TestSubroundBlock_NewSubroundBlockNilSubroundShouldFail(t *testing.T) {
 	t.Parallel()
 
@@ -622,7 +632,7 @@
 func TestSubroundBlock_DoBlockJob(t *testing.T) {
 	t.Parallel()
 
-	sr := *initSubroundBlock()
+	sr := *initSubroundBlock(nil)
 
 	r := sr.DoBlockJob()
 	assert.False(t, r)
@@ -664,7 +674,7 @@
 func TestSubroundBlock_ReceivedBlock(t *testing.T) {
 	t.Parallel()
 
-	sr := *initSubroundBlock()
+	sr := *initSubroundBlock(nil)
 
 	blockProcessorMock := initBlockProcessorMock()
 
@@ -768,7 +778,7 @@
 func TestSubroundBlock_DecodeBlockBody(t *testing.T) {
 	t.Parallel()
 
-	sr := *initSubroundBlock()
+	sr := *initSubroundBlock(nil)
 
 	body := make(block.Body, 0)
 	body = append(body, &block.MiniBlock{ShardID: 69})
@@ -790,7 +800,7 @@
 func TestSubroundBlock_DecodeBlockHeader(t *testing.T) {
 	t.Parallel()
 
-	sr := *initSubroundBlock()
+	sr := *initSubroundBlock(nil)
 
 	hdr := &block.Header{}
 	hdr.Nonce = 1
@@ -818,7 +828,7 @@
 func TestSubroundBlock_ProcessReceivedBlockShouldReturnFalseWhenBodyAndHeaderAreNotSet(t *testing.T) {
 	t.Parallel()
 
-	sr := *initSubroundBlock()
+	sr := *initSubroundBlock(nil)
 
 	blk := make(block.Body, 0)
 	message, _ := mock.MarshalizerMock{}.Marshal(blk)
@@ -839,7 +849,7 @@
 func TestSubroundBlock_ProcessReceivedBlockShouldReturnFalseWhenProcessBlockFails(t *testing.T) {
 	t.Parallel()
 
-	sr := *initSubroundBlock()
+	sr := *initSubroundBlock(nil)
 
 	blProcMock := initBlockProcessorMock()
 
@@ -873,7 +883,7 @@
 func TestSubroundBlock_ProcessReceivedBlockShouldReturnFalseWhenProcessBlockReturnsInNextRound(t *testing.T) {
 	t.Parallel()
 
-	sr := *initSubroundBlock()
+	sr := *initSubroundBlock(nil)
 
 	hdr := &block.Header{}
 	blk := make(block.Body, 0)
@@ -902,7 +912,7 @@
 func TestSubroundBlock_ProcessReceivedBlockShouldReturnTrue(t *testing.T) {
 	t.Parallel()
 
-	sr := *initSubroundBlock()
+	sr := *initSubroundBlock(nil)
 
 	hdr := &block.Header{}
 	blk := make(block.Body, 0)
@@ -927,7 +937,7 @@
 func TestSubroundBlock_RemainingTimeShouldReturnNegativeValue(t *testing.T) {
 	t.Parallel()
 
-	sr := *initSubroundBlock()
+	sr := *initSubroundBlock(nil)
 
 	remainingTimeInThisRound := func() time.Duration {
 		roundStartTime := sr.Rounder().TimeStamp()
@@ -964,7 +974,7 @@
 func TestSubroundBlock_DoBlockConsensusCheckShouldReturnFalseWhenRoundIsCanceled(t *testing.T) {
 	t.Parallel()
 
-	sr := *initSubroundBlock()
+	sr := *initSubroundBlock(nil)
 	sr.ConsensusState().RoundCanceled = true
 	assert.False(t, sr.DoBlockConsensusCheck())
 }
@@ -972,7 +982,7 @@
 func TestSubroundBlock_DoBlockConsensusCheckShouldReturnTrueWhenSubroundIsFinished(t *testing.T) {
 	t.Parallel()
 
-	sr := *initSubroundBlock()
+	sr := *initSubroundBlock(nil)
 	sr.ConsensusState().SetStatus(bn.SrBlock, spos.SsFinished)
 	assert.True(t, sr.DoBlockConsensusCheck())
 }
@@ -980,7 +990,7 @@
 func TestSubroundBlock_DoBlockConsensusCheckShouldReturnTrueWhenBlockIsReceivedReturnTrue(t *testing.T) {
 	t.Parallel()
 
-	sr := *initSubroundBlock()
+	sr := *initSubroundBlock(nil)
 
 	for i := 0; i < sr.ConsensusState().Threshold(bn.SrBlock); i++ {
 		sr.ConsensusState().SetJobDone(sr.ConsensusState().ConsensusGroup()[i], bn.SrBlock, true)
@@ -992,14 +1002,14 @@
 func TestSubroundBlock_DoBlockConsensusCheckShouldReturnFalseWhenBlockIsReceivedReturnFalse(t *testing.T) {
 	t.Parallel()
 
-	sr := *initSubroundBlock()
+	sr := *initSubroundBlock(nil)
 	assert.False(t, sr.DoBlockConsensusCheck())
 }
 
 func TestSubroundBlock_IsBlockReceived(t *testing.T) {
 	t.Parallel()
 
-	sr := *initSubroundBlock()
+	sr := *initSubroundBlock(nil)
 
 	for i := 0; i < len(sr.ConsensusState().ConsensusGroup()); i++ {
 		sr.ConsensusState().SetJobDone(sr.ConsensusState().ConsensusGroup()[i], bn.SrBlock, false)
@@ -1027,7 +1037,7 @@
 func TestSubroundBlock_HaveTimeInCurrentSubroundShouldReturnTrue(t *testing.T) {
 	t.Parallel()
 
-	sr := *initSubroundBlock()
+	sr := *initSubroundBlock(nil)
 
 	haveTimeInCurrentSubound := func() bool {
 		roundStartTime := sr.Rounder().TimeStamp()
@@ -1059,7 +1069,7 @@
 func TestSubroundBlock_HaveTimeInCurrentSuboundShouldReturnFalse(t *testing.T) {
 	t.Parallel()
 
-	sr := *initSubroundBlock()
+	sr := *initSubroundBlock(nil)
 
 	haveTimeInCurrentSubound := func() bool {
 		roundStartTime := sr.Rounder().TimeStamp()
@@ -1089,7 +1099,22 @@
 }
 
 func TestSubroundBlock_CreateHeaderNilCurrentHeader(t *testing.T) {
-	sr := *initSubroundBlock()
+	blockChain := &mock.BlockChainMock{
+		GetCurrentBlockHeaderCalled: func() data.HeaderHandler {
+			return nil
+		},
+		GetGenesisHeaderCalled: func() data.HeaderHandler {
+			return &block.Header{
+				Nonce:     uint64(0),
+				Signature: []byte("genesis signature"),
+				RandSeed:  []byte{0},
+			}
+		},
+		GetGenesisHeaderHashCalled: func() []byte {
+			return []byte("genesis header hash")
+		},
+	}
+	sr := *initSubroundBlock(blockChain)
 	sr.BlockChain().SetCurrentBlockHeader(nil)
 	header, _ := sr.CreateHeader()
 
@@ -1100,13 +1125,9 @@
 		TimeStamp:        uint64(sr.Rounder().TimeStamp().Unix()),
 		RootHash:         bp.GetRootHash(),
 		Nonce:            uint64(1),
-<<<<<<< HEAD
 		PrevHash:         sr.BlockChain().GetGenesisHeaderHash(),
-=======
-		PrevHash:         sr.BlockChain().GenesisHeaderHash,
-		PrevRandSeed:     sr.BlockChain().GenesisBlockHeader.Signature,
+		PrevRandSeed:     sr.BlockChain().GetGenesisHeader().GetSignature(),
 		RandSeed:         []byte{0},
->>>>>>> 23ec9abd
 		MiniBlockHeaders: header.(*block.Header).MiniBlockHeaders,
 	}
 
@@ -1114,7 +1135,7 @@
 }
 
 func TestSubroundBlock_CreateHeaderNotNilCurrentHeader(t *testing.T) {
-	sr := *initSubroundBlock()
+	sr := *initSubroundBlock(nil)
 	sr.BlockChain().SetCurrentBlockHeader(&block.Header{
 		Nonce: 1,
 	})
@@ -1126,14 +1147,9 @@
 		Round:            uint32(sr.Rounder().Index()),
 		TimeStamp:        uint64(sr.Rounder().TimeStamp().Unix()),
 		RootHash:         bp.GetRootHash(),
-<<<<<<< HEAD
 		Nonce:            uint64(sr.BlockChain().GetCurrentBlockHeader().GetNonce() + 1),
 		PrevHash:         sr.BlockChain().GetCurrentBlockHeaderHash(),
-=======
-		Nonce:            uint64(sr.BlockChain().CurrentBlockHeader.Nonce + 1),
-		PrevHash:         sr.BlockChain().CurrentBlockHeaderHash,
 		RandSeed:         []byte{0},
->>>>>>> 23ec9abd
 		MiniBlockHeaders: header.(*block.Header).MiniBlockHeaders,
 	}
 
@@ -1166,14 +1182,9 @@
 		Round:            uint32(sr.Rounder().Index()),
 		TimeStamp:        uint64(sr.Rounder().TimeStamp().Unix()),
 		RootHash:         bp.GetRootHash(),
-<<<<<<< HEAD
 		Nonce:            uint64(sr.BlockChain().GetCurrentBlockHeader().GetNonce() + 1),
 		PrevHash:         sr.BlockChain().GetCurrentBlockHeaderHash(),
-=======
-		Nonce:            uint64(sr.BlockChain().CurrentBlockHeader.Nonce + 1),
-		PrevHash:         sr.BlockChain().CurrentBlockHeaderHash,
 		RandSeed:         []byte{0},
->>>>>>> 23ec9abd
 		MiniBlockHeaders: mbHeaders,
 	}
 
