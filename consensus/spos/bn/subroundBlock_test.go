--- conflicted
+++ resolved
@@ -9,14 +9,13 @@
 	"github.com/ElrondNetwork/elrond-go-sandbox/consensus/spos/mock"
 	"github.com/ElrondNetwork/elrond-go-sandbox/data"
 	"github.com/ElrondNetwork/elrond-go-sandbox/data/block"
-	"github.com/ElrondNetwork/elrond-go-sandbox/data/blockchain"
 	"github.com/pkg/errors"
 	"github.com/stretchr/testify/assert"
 )
 
 func initSubroundBlock() bn.SubroundBlock {
 	blockChain := mock.BlockChainMock{
-		CurrentBlockHeaderCalled: func() *block.Header {
+		GetCurrentBlockHeaderCalled: func() data.HeaderHandler {
 			return &block.Header{}
 		},
 	}
@@ -722,7 +721,7 @@
 	r = sr.ReceivedBlockHeader(cnsMsg)
 	assert.False(t, r)
 
-	blockProcessorMock.CheckBlockValidityCalled = func(blockChain blockchain.BlockChain, header data.HeaderHandler, body data.BodyHandler) bool {
+	blockProcessorMock.CheckBlockValidityCalled = func(blockChain data.ChainHandler, header data.HeaderHandler, body data.BodyHandler) bool {
 		return false
 	}
 
@@ -732,7 +731,7 @@
 	r = sr.ReceivedBlockHeader(cnsMsg)
 	assert.False(t, r)
 
-	blockProcessorMock.CheckBlockValidityCalled = func(blockChain blockchain.BlockChain, header data.HeaderHandler, body data.BodyHandler) bool {
+	blockProcessorMock.CheckBlockValidityCalled = func(blockChain data.ChainHandler, header data.HeaderHandler, body data.BodyHandler) bool {
 		return true
 	}
 
@@ -832,7 +831,7 @@
 	blProcMock := initBlockProcessorMock()
 
 	err := errors.New("error process block")
-	blProcMock.ProcessBlockCalled = func(blockchain.BlockChain, data.HeaderHandler, data.BodyHandler, func() time.Duration) error {
+	blProcMock.ProcessBlockCalled = func(data.ChainHandler, data.HeaderHandler, data.BodyHandler, func() time.Duration) error {
 		return err
 	}
 
@@ -1088,7 +1087,7 @@
 		TimeStamp:        uint64(sr.Rounder().TimeStamp().Unix()),
 		RootHash:         bp.GetRootHash(),
 		Nonce:            uint64(1),
-		PrevHash:         sr.BlockChain().GenesisHeaderHash(),
+		PrevHash:         sr.BlockChain().GetGenesisHeaderHash(),
 		MiniBlockHeaders: header.(*block.Header).MiniBlockHeaders,
 	}
 
@@ -1107,15 +1106,9 @@
 	expectedHeader := &block.Header{
 		Round:            uint32(sr.Rounder().Index()),
 		TimeStamp:        uint64(sr.Rounder().TimeStamp().Unix()),
-<<<<<<< HEAD
-		RootHash:         sr.BlockProcessor().GetRootHash(),
-		Nonce:            uint64(sr.BlockChain().CurrentBlockHeader().Nonce + 1),
-		PrevHash:         sr.BlockChain().CurrentBlockHeaderHash(),
-=======
 		RootHash:         bp.GetRootHash(),
-		Nonce:            uint64(sr.BlockChain().CurrentBlockHeader.Nonce + 1),
-		PrevHash:         sr.BlockChain().CurrentBlockHeaderHash,
->>>>>>> f35f78c7
+		Nonce:            uint64(sr.BlockChain().GetCurrentBlockHeader().GetNonce() + 1),
+		PrevHash:         sr.BlockChain().GetCurrentBlockHeaderHash(),
 		MiniBlockHeaders: header.(*block.Header).MiniBlockHeaders,
 	}
 
@@ -1129,7 +1122,7 @@
 		{Hash: []byte("mb3"), SenderShardID: 2, ReceiverShardID: 3},
 	}
 	blockChainMock := mock.BlockChainMock{
-		CurrentBlockHeaderCalled: func() *block.Header {
+		GetCurrentBlockHeaderCalled: func() data.HeaderHandler {
 			return &block.Header{
 				Nonce: 1,
 			}
@@ -1147,15 +1140,9 @@
 	expectedHeader := &block.Header{
 		Round:            uint32(sr.Rounder().Index()),
 		TimeStamp:        uint64(sr.Rounder().TimeStamp().Unix()),
-<<<<<<< HEAD
-		RootHash:         sr.BlockProcessor().GetRootHash(),
-		Nonce:            uint64(sr.BlockChain().CurrentBlockHeader().Nonce + 1),
-		PrevHash:         sr.BlockChain().CurrentBlockHeaderHash(),
-=======
 		RootHash:         bp.GetRootHash(),
-		Nonce:            uint64(sr.BlockChain().CurrentBlockHeader.Nonce + 1),
-		PrevHash:         sr.BlockChain().CurrentBlockHeaderHash,
->>>>>>> f35f78c7
+		Nonce:            uint64(sr.BlockChain().GetCurrentBlockHeader().GetNonce() + 1),
+		PrevHash:         sr.BlockChain().GetCurrentBlockHeaderHash(),
 		MiniBlockHeaders: mbHeaders,
 	}
 
