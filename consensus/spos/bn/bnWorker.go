package bn

import (
	"github.com/ElrondNetwork/elrond-go-sandbox/consensus"
	"github.com/ElrondNetwork/elrond-go-sandbox/consensus/spos"
	"github.com/ElrondNetwork/elrond-go-sandbox/core/logger"
)

var log = logger.DefaultLogger()

// worker defines the data needed by spos to communicate between nodes which are in the validators group
type worker struct {
}

// NewConsensusService creates a new worker object
func NewConsensusService() (*worker, error) {
	wrk := worker{}

	return &wrk, nil
}

<<<<<<< HEAD
=======
//InitReceivedMessages initializes the MessagesType map for all messages for the current ConsensusService
>>>>>>> 9c863144
func (wrk *worker) InitReceivedMessages() map[consensus.MessageType][]*consensus.Message {

	receivedMessages := make(map[consensus.MessageType][]*consensus.Message)
	for i := MtBlockBody; i <= MtSignature; i++ {
		receivedMessages[i] = make([]*consensus.Message, 0)
	}

	return receivedMessages

}

<<<<<<< HEAD
=======
//GetStringValue gets the name of the messageType
>>>>>>> 9c863144
func (wrk *worker) GetStringValue(messageType consensus.MessageType) string {
	return getStringValue(messageType)
}

<<<<<<< HEAD
func (wrk *worker) GetSubroundName(subroundId int) string {
	return getSubroundName(subroundId)
}
=======
//GetSubroundName gets the subround name for the subround id provided
func (wrk *worker) GetSubroundName(subroundId int) string {
	return getSubroundName(subroundId)
}

//GetMessageRange provides the MessageType range used in checks by the consensus
>>>>>>> 9c863144
func (wrk *worker) GetMessageRange() []consensus.MessageType {
	var v []consensus.MessageType

	for i := MtBlockBody; i <= MtSignature; i++ {
		v = append(v, i)
<<<<<<< HEAD
	}

	return v
}

func (wrk *worker) CanProceed(consensusState *spos.ConsensusState, msgType consensus.MessageType) bool {
	switch msgType {
	case MtBlockBody:
		return consensusState.Status(SrStartRound) == spos.SsFinished
	case MtBlockHeader:
		return consensusState.Status(SrStartRound) == spos.SsFinished
	case MtCommitmentHash:
		return consensusState.Status(SrBlock) == spos.SsFinished
	case MtBitmap:
		return consensusState.Status(SrBlock) == spos.SsFinished
	case MtCommitment:
		return consensusState.Status(SrBitmap) == spos.SsFinished
	case MtSignature:
		return consensusState.Status(SrBitmap) == spos.SsFinished
	}
=======
	}

	return v
}

//CanProceed returns if the current messageType can proceed further if previous subrounds finished
func (wrk *worker) CanProceed(consensusState *spos.ConsensusState, msgType consensus.MessageType) bool {
	switch msgType {
	case MtBlockBody:
		return consensusState.Status(SrStartRound) == spos.SsFinished
	case MtBlockHeader:
		return consensusState.Status(SrStartRound) == spos.SsFinished
	case MtCommitmentHash:
		return consensusState.Status(SrBlock) == spos.SsFinished
	case MtBitmap:
		return consensusState.Status(SrBlock) == spos.SsFinished
	case MtCommitment:
		return consensusState.Status(SrBitmap) == spos.SsFinished
	case MtSignature:
		return consensusState.Status(SrBitmap) == spos.SsFinished
	}
>>>>>>> 9c863144
	return true
}<|MERGE_RESOLUTION|>--- conflicted
+++ resolved
@@ -19,10 +19,7 @@
 	return &wrk, nil
 }
 
-<<<<<<< HEAD
-=======
 //InitReceivedMessages initializes the MessagesType map for all messages for the current ConsensusService
->>>>>>> 9c863144
 func (wrk *worker) InitReceivedMessages() map[consensus.MessageType][]*consensus.Message {
 
 	receivedMessages := make(map[consensus.MessageType][]*consensus.Message)
@@ -34,53 +31,22 @@
 
 }
 
-<<<<<<< HEAD
-=======
 //GetStringValue gets the name of the messageType
->>>>>>> 9c863144
 func (wrk *worker) GetStringValue(messageType consensus.MessageType) string {
 	return getStringValue(messageType)
 }
 
-<<<<<<< HEAD
-func (wrk *worker) GetSubroundName(subroundId int) string {
-	return getSubroundName(subroundId)
-}
-=======
 //GetSubroundName gets the subround name for the subround id provided
 func (wrk *worker) GetSubroundName(subroundId int) string {
 	return getSubroundName(subroundId)
 }
 
 //GetMessageRange provides the MessageType range used in checks by the consensus
->>>>>>> 9c863144
 func (wrk *worker) GetMessageRange() []consensus.MessageType {
 	var v []consensus.MessageType
 
 	for i := MtBlockBody; i <= MtSignature; i++ {
 		v = append(v, i)
-<<<<<<< HEAD
-	}
-
-	return v
-}
-
-func (wrk *worker) CanProceed(consensusState *spos.ConsensusState, msgType consensus.MessageType) bool {
-	switch msgType {
-	case MtBlockBody:
-		return consensusState.Status(SrStartRound) == spos.SsFinished
-	case MtBlockHeader:
-		return consensusState.Status(SrStartRound) == spos.SsFinished
-	case MtCommitmentHash:
-		return consensusState.Status(SrBlock) == spos.SsFinished
-	case MtBitmap:
-		return consensusState.Status(SrBlock) == spos.SsFinished
-	case MtCommitment:
-		return consensusState.Status(SrBitmap) == spos.SsFinished
-	case MtSignature:
-		return consensusState.Status(SrBitmap) == spos.SsFinished
-	}
-=======
 	}
 
 	return v
@@ -102,6 +68,5 @@
 	case MtSignature:
 		return consensusState.Status(SrBitmap) == spos.SsFinished
 	}
->>>>>>> 9c863144
 	return true
 }