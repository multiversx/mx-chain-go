--- conflicted
+++ resolved
@@ -35,7 +35,7 @@
 	executeMessageChannel         chan *spos.ConsensusMessage
 	consensusStateChangedChannels chan bool
 
-	BroadcastBlock func(*block.TxBlockBody, *block.Header) error
+	BroadcastBlock func(block.Body, *block.Header) error
 	SendMessage    func(consensus *spos.ConsensusMessage)
 
 	mutReceivedMessages      sync.RWMutex
@@ -403,51 +403,6 @@
 	return signature, nil
 }
 
-<<<<<<< HEAD
-func (wrk *worker) broadcastTxBlockBody(blockBody block.Body) error {
-	if blockBody == nil {
-		return spos.ErrNilTxBlockBody
-	}
-
-	message, err := wrk.marshalizer.Marshal(blockBody)
-
-	if err != nil {
-		return err
-	}
-
-	// job message
-	if wrk.BroadcastTxBlockBody == nil {
-		return spos.ErrNilOnBroadcastTxBlockBody
-	}
-
-	go wrk.BroadcastTxBlockBody(message)
-
-	return nil
-}
-
-func (wrk *worker) broadcastHeader(header *block.Header) error {
-	if header == nil {
-		return spos.ErrNilBlockHeader
-	}
-
-	message, err := wrk.marshalizer.Marshal(header)
-
-	if err != nil {
-		return err
-	}
-
-	// job message
-	if wrk.BroadcastHeader == nil {
-		return spos.ErrNilOnBroadcastHeader
-	}
-
-	go wrk.BroadcastHeader(message)
-
-	return nil
-}
-
-=======
->>>>>>> ff773c32
 func (wrk *worker) extend(subroundId int) {
 	log.Info(fmt.Sprintf("extend function is called from subround: %s\n", getSubroundName(subroundId)))
 
