package bn

import (
	"encoding/hex"
	"fmt"
	"sync"
	"time"

	"github.com/ElrondNetwork/elrond-go-sandbox/consensus"
	"github.com/ElrondNetwork/elrond-go-sandbox/consensus/spos"
	"github.com/ElrondNetwork/elrond-go-sandbox/core/logger"
	"github.com/ElrondNetwork/elrond-go-sandbox/crypto"
	"github.com/ElrondNetwork/elrond-go-sandbox/data"
	"github.com/ElrondNetwork/elrond-go-sandbox/marshal"
	"github.com/ElrondNetwork/elrond-go-sandbox/p2p"
	"github.com/ElrondNetwork/elrond-go-sandbox/process"
	"github.com/ElrondNetwork/elrond-go-sandbox/sharding"
)

var log = logger.DefaultLogger()

// worker defines the data needed by spos to communicate between nodes which are in the validators group
type worker struct {
	blockProcessor   process.BlockProcessor
	bootstraper      process.Bootstrapper
	consensusState   *spos.ConsensusState
	keyGenerator     crypto.KeyGenerator
	marshalizer      marshal.Marshalizer
	privateKey       crypto.PrivateKey
	rounder          consensus.Rounder
	shardCoordinator sharding.Coordinator
	singleSigner     crypto.SingleSigner

	receivedMessages      map[spos.MessageType][]*consensus.Message
	receivedMessagesCalls map[spos.MessageType]func(*consensus.Message) bool

	executeMessageChannel         chan *consensus.Message
	consensusStateChangedChannels chan bool

	BroadcastBlock func(data.BodyHandler, data.HeaderHandler) error
	SendMessage    func(consensus *consensus.Message)

	mutReceivedMessages      sync.RWMutex
	mutReceivedMessagesCalls sync.RWMutex
}

// NewWorker creates a new worker object
func NewWorker(
	blockProcessor process.BlockProcessor,
	bootstraper process.Bootstrapper,
	consensusState *spos.ConsensusState,
	keyGenerator crypto.KeyGenerator,
	marshalizer marshal.Marshalizer,
	privateKey crypto.PrivateKey,
	rounder consensus.Rounder,
	shardCoordinator sharding.Coordinator,
	singleSigner crypto.SingleSigner,
) (*worker, error) {
	err := checkNewWorkerParams(
		blockProcessor,
		bootstraper,
		consensusState,
		keyGenerator,
		marshalizer,
		privateKey,
		rounder,
		shardCoordinator,
		singleSigner,
	)
	if err != nil {
		return nil, err
	}

	wrk := worker{
		blockProcessor:   blockProcessor,
		bootstraper:      bootstraper,
		consensusState:   consensusState,
		keyGenerator:     keyGenerator,
		marshalizer:      marshalizer,
		privateKey:       privateKey,
		rounder:          rounder,
		shardCoordinator: shardCoordinator,
		singleSigner:     singleSigner,
	}

	wrk.executeMessageChannel = make(chan *consensus.Message)
	wrk.receivedMessagesCalls = make(map[spos.MessageType]func(*consensus.Message) bool)
	wrk.consensusStateChangedChannels = make(chan bool, 1)
	wrk.bootstraper.AddSyncStateListener(wrk.receivedSyncState)
	wrk.initReceivedMessages()
	go wrk.checkChannels()

	return &wrk, nil
}

func checkNewWorkerParams(
	blockProcessor process.BlockProcessor,
	bootstraper process.Bootstrapper,
	consensusState *spos.ConsensusState,
	keyGenerator crypto.KeyGenerator,
	marshalizer marshal.Marshalizer,
	privateKey crypto.PrivateKey,
	rounder consensus.Rounder,
	shardCoordinator sharding.Coordinator,
	singleSigner crypto.SingleSigner,
) error {
	if blockProcessor == nil {
		return spos.ErrNilBlockProcessor
	}

	if bootstraper == nil {
		return spos.ErrNilBlootstraper
	}

	if consensusState == nil {
		return spos.ErrNilConsensusState
	}

	if keyGenerator == nil {
		return spos.ErrNilKeyGenerator
	}

	if marshalizer == nil {
		return spos.ErrNilMarshalizer
	}

	if privateKey == nil {
		return spos.ErrNilPrivateKey
	}

	if rounder == nil {
		return spos.ErrNilRounder
	}

	if shardCoordinator == nil {
		return spos.ErrNilShardCoordinator
	}

	if singleSigner == nil {
		return spos.ErrNilSingleSigner
	}

	return nil
}

func (wrk *worker) receivedSyncState(isNodeSynchronized bool) {
	if isNodeSynchronized {
		if len(wrk.consensusStateChangedChannels) == 0 {
			wrk.consensusStateChangedChannels <- true
		}
	}
}

func (wrk *worker) initReceivedMessages() {
	wrk.mutReceivedMessages.Lock()

	wrk.receivedMessages = make(map[spos.MessageType][]*consensus.Message)
	wrk.receivedMessages[MtBlockBody] = make([]*consensus.Message, 0)
	wrk.receivedMessages[MtBlockHeader] = make([]*consensus.Message, 0)
	wrk.receivedMessages[MtCommitmentHash] = make([]*consensus.Message, 0)
	wrk.receivedMessages[MtBitmap] = make([]*consensus.Message, 0)
	wrk.receivedMessages[MtCommitment] = make([]*consensus.Message, 0)
	wrk.receivedMessages[MtSignature] = make([]*consensus.Message, 0)

	wrk.mutReceivedMessages.Unlock()
}

// AddReceivedMessageCall adds a new handler function for a received messege type
func (wrk *worker) AddReceivedMessageCall(messageType spos.MessageType, receivedMessageCall func(cnsDta *consensus.Message) bool) {
	wrk.mutReceivedMessagesCalls.Lock()
	wrk.receivedMessagesCalls[messageType] = receivedMessageCall
	wrk.mutReceivedMessagesCalls.Unlock()
}

// RemoveAllReceivedMessagesCalls removes all the functions handlers
func (wrk *worker) RemoveAllReceivedMessagesCalls() {
	wrk.mutReceivedMessagesCalls.Lock()
	wrk.receivedMessagesCalls = make(map[spos.MessageType]func(*consensus.Message) bool)
	wrk.mutReceivedMessagesCalls.Unlock()
}

func (wrk *worker) getCleanedList(cnsDataList []*consensus.Message) []*consensus.Message {
	cleanedCnsDataList := make([]*consensus.Message, 0)

	for i := 0; i < len(cnsDataList); i++ {
		if cnsDataList[i] == nil {
			continue
		}

		if wrk.rounder.Index() > cnsDataList[i].RoundIndex {
			continue
		}

		cleanedCnsDataList = append(cleanedCnsDataList, cnsDataList[i])
	}

	return cleanedCnsDataList
}

// ProcessReceivedMessage method redirects the received message to the channel which should handle it
func (wrk *worker) ProcessReceivedMessage(message p2p.MessageP2P) error {
	if message == nil {
		return spos.ErrNilMessage
	}

	if message.Data() == nil {
		return spos.ErrNilDataToProcess
	}

	cnsDta := &consensus.Message{}
	err := wrk.marshalizer.Unmarshal(cnsDta, message.Data())
	if err != nil {
		return err
	}

	log.Debug(fmt.Sprintf("received %s from %s\n", getStringValue(spos.MessageType(cnsDta.MsgType)), hex.EncodeToString(cnsDta.PubKey)))

<<<<<<< HEAD
	if wrk.consensusState.RoundCanceled && wrk.consensusState.RoundIndex == cnsDta.RoundIndex {
		//in this case should return nil but do not process the message
		//nil error will mean that the interceptor will validate this message and broadcast it to the connected peers
		return nil
	}

=======
>>>>>>> 7eb5b194
	senderOK := wrk.consensusState.IsNodeInEligibleList(string(cnsDta.PubKey))
	if !senderOK {
		return spos.ErrSenderNotOk
	}

	if wrk.consensusState.RoundIndex > cnsDta.RoundIndex {
		return spos.ErrMessageForPastRound
	}

	sigVerifErr := wrk.checkSignature(cnsDta)
	if sigVerifErr != nil {
		return spos.ErrInvalidSignature
	}

	errNotCritical := wrk.checkSelfState(cnsDta)
	if errNotCritical != nil {
		//in this case should return nil but do not process the message
		//nil error will mean that the interceptor will validate this message and broadcast it to the connected peers
		return nil
	}

	go wrk.executeReceivedMessages(cnsDta)
	return nil
}

func (wrk *worker) checkSelfState(cnsDta *consensus.Message) error {
	if wrk.consensusState.SelfPubKey() == string(cnsDta.PubKey) {
		return spos.ErrMessageFromItself
	}

	if wrk.consensusState.RoundCanceled && wrk.consensusState.RoundIndex == cnsDta.RoundIndex {
		return spos.ErrRoundCanceled
	}

	return nil
}

func (wrk *worker) checkSignature(cnsDta *consensus.Message) error {
	if cnsDta == nil {
		return spos.ErrNilConsensusData
	}

	if cnsDta.PubKey == nil {
		return spos.ErrNilPublicKey
	}

	if cnsDta.Signature == nil {
		return spos.ErrNilSignature
	}

	pubKey, err := wrk.keyGenerator.PublicKeyFromByteArray(cnsDta.PubKey)
	if err != nil {
		return err
	}

	dataNoSig := *cnsDta
	signature := cnsDta.Signature
	dataNoSig.Signature = nil
	dataNoSigString, err := wrk.marshalizer.Marshal(dataNoSig)
	if err != nil {
		return err
	}

	err = wrk.singleSigner.Verify(pubKey, dataNoSigString, signature)
	return err
}

func (wrk *worker) executeReceivedMessages(cnsDta *consensus.Message) {
	wrk.mutReceivedMessages.Lock()

	msgType := spos.MessageType(cnsDta.MsgType)
	cnsDataList := wrk.receivedMessages[msgType]
	cnsDataList = append(cnsDataList, cnsDta)
	wrk.receivedMessages[msgType] = cnsDataList

	for i := MtBlockBody; i <= MtSignature; i++ {
		cnsDataList = wrk.receivedMessages[i]
		if len(cnsDataList) == 0 {
			continue
		}

		wrk.executeMessage(cnsDataList)
		cleanedCnsDtaList := wrk.getCleanedList(cnsDataList)
		wrk.receivedMessages[i] = cleanedCnsDtaList
	}

	wrk.mutReceivedMessages.Unlock()
}

func (wrk *worker) executeMessage(cnsDtaList []*consensus.Message) {
	for i, cnsDta := range cnsDtaList {
		if cnsDta == nil {
			continue
		}

		if wrk.consensusState.RoundIndex != cnsDta.RoundIndex {
			continue
		}

		msgType := spos.MessageType(cnsDta.MsgType)

		switch msgType {
		case MtBlockBody:
			if wrk.consensusState.Status(SrStartRound) != spos.SsFinished {
				continue
			}
		case MtBlockHeader:
			if wrk.consensusState.Status(SrStartRound) != spos.SsFinished {
				continue
			}
		case MtCommitmentHash:
			if wrk.consensusState.Status(SrBlock) != spos.SsFinished {
				continue
			}
		case MtBitmap:
			if wrk.consensusState.Status(SrBlock) != spos.SsFinished {
				continue
			}
		case MtCommitment:
			if wrk.consensusState.Status(SrBitmap) != spos.SsFinished {
				continue
			}
		case MtSignature:
			if wrk.consensusState.Status(SrBitmap) != spos.SsFinished {
				continue
			}
		}

		cnsDtaList[i] = nil
		wrk.executeMessageChannel <- cnsDta
	}
}

// checkChannels method is used to listen to the channels through which node receives and consumes,
// during the round, different messages from the nodes which are in the validators group
func (wrk *worker) checkChannels() {
	for {
		select {
		case rcvDta := <-wrk.executeMessageChannel:
			msgType := spos.MessageType(rcvDta.MsgType)
			if callReceivedMessage, exist := wrk.receivedMessagesCalls[msgType]; exist {
				if callReceivedMessage(rcvDta) {
					if len(wrk.consensusStateChangedChannels) == 0 {
						wrk.consensusStateChangedChannels <- true
					}
				}
			}
		}
	}
}

// sendConsensusMessage sends the consensus message
func (wrk *worker) sendConsensusMessage(cnsDta *consensus.Message) bool {
	signature, err := wrk.genConsensusDataSignature(cnsDta)
	if err != nil {
		log.Error(err.Error())
		return false
	}

	signedCnsData := *cnsDta
	signedCnsData.Signature = signature

	if wrk.SendMessage == nil {
		log.Error("sendMessage call back function is not set\n")
		return false
	}

	go wrk.SendMessage(&signedCnsData)
	return true
}

func (wrk *worker) genConsensusDataSignature(cnsDta *consensus.Message) ([]byte, error) {
	cnsDtaStr, err := wrk.marshalizer.Marshal(cnsDta)
	if err != nil {
		return nil, err
	}

	signature, err := wrk.singleSigner.Sign(wrk.privateKey, cnsDtaStr)
	if err != nil {
		return nil, err
	}

	return signature, nil
}

func (wrk *worker) extend(subroundId int) {
	log.Info(fmt.Sprintf("extend function is called from subround: %s\n", getSubroundName(subroundId)))

	if wrk.bootstraper.ShouldSync() {
		return
	}

	for wrk.consensusState.ProcessingBlock() {
		time.Sleep(time.Millisecond)
	}

	wrk.blockProcessor.RevertAccountState()
}

// getSubroundName returns the name of each subround from a given subround ID
func getSubroundName(subroundId int) string {
	switch subroundId {
	case SrStartRound:
		return "(START_ROUND)"
	case SrBlock:
		return "(BLOCK)"
	case SrCommitmentHash:
		return "(COMMITMENT_HASH)"
	case SrBitmap:
		return "(BITMAP)"
	case SrCommitment:
		return "(COMMITMENT)"
	case SrSignature:
		return "(SIGNATURE)"
	case SrEndRound:
		return "(END_ROUND)"
	default:
		return "Undefined subround"
	}
}<|MERGE_RESOLUTION|>--- conflicted
+++ resolved
@@ -215,15 +215,6 @@
 
 	log.Debug(fmt.Sprintf("received %s from %s\n", getStringValue(spos.MessageType(cnsDta.MsgType)), hex.EncodeToString(cnsDta.PubKey)))
 
-<<<<<<< HEAD
-	if wrk.consensusState.RoundCanceled && wrk.consensusState.RoundIndex == cnsDta.RoundIndex {
-		//in this case should return nil but do not process the message
-		//nil error will mean that the interceptor will validate this message and broadcast it to the connected peers
-		return nil
-	}
-
-=======
->>>>>>> 7eb5b194
 	senderOK := wrk.consensusState.IsNodeInEligibleList(string(cnsDta.PubKey))
 	if !senderOK {
 		return spos.ErrSenderNotOk
