package bn_test

import (
	"fmt"
	"sync/atomic"
	"testing"
	"time"

	"github.com/ElrondNetwork/elrond-go-sandbox/consensus"
	"github.com/ElrondNetwork/elrond-go-sandbox/consensus/spos"
	"github.com/ElrondNetwork/elrond-go-sandbox/consensus/spos/bn"
	"github.com/ElrondNetwork/elrond-go-sandbox/consensus/spos/mock"
	"github.com/ElrondNetwork/elrond-go-sandbox/crypto"
	"github.com/ElrondNetwork/elrond-go-sandbox/data/block"
	"github.com/ElrondNetwork/elrond-go-sandbox/data/blockchain"
	"github.com/pkg/errors"
	"github.com/stretchr/testify/assert"
)

const roundTimeDuration = time.Duration(100 * time.Millisecond)

func sendMessage(cnsMsg *spos.ConsensusMessage) {
	fmt.Println(cnsMsg.Signature)
}

func sendConsensusMessage(cnsMsg *spos.ConsensusMessage) bool {
	fmt.Println(cnsMsg)
	return true
}

<<<<<<< HEAD
func broadcastTxBlockBody(txBlockBody block.Body) error {
=======
func broadcastBlock(txBlockBody *block.TxBlockBody, header *block.Header) error {
>>>>>>> ff773c32
	fmt.Println(txBlockBody)
	fmt.Println(header)
	return nil
}

func extend(subroundId int) {
	fmt.Println(subroundId)
}

func initWorker() bn.Worker {
	bootstraperMock := &mock.BootstraperMock{}
	consensusState := initConsensusState()

	keyGeneratorMock, privateKeyMock, _ := initKeys()
	marshalizerMock := mock.MarshalizerMock{}
	rounderMock := initRounderMock()
	shardCoordinatorMock := mock.ShardCoordinatorMock{}
	singleSignerMock := &mock.SingleSignerMock{
		SignStub: func(private crypto.PrivateKey, msg []byte) ([]byte, error) {
			return []byte("signed"), nil
		},
		VerifyStub: func(public crypto.PublicKey, msg []byte, sig []byte) error {
			return nil
		},
	}

	wrk, _ := bn.NewWorker(
		bootstraperMock,
		consensusState,
		keyGeneratorMock,
		marshalizerMock,
		privateKeyMock,
		rounderMock,
		shardCoordinatorMock,
		singleSignerMock,
	)

	wrk.SendMessage = sendMessage
	wrk.BroadcastBlock = broadcastBlock

	return wrk
}

func initConsensusState() *spos.ConsensusState {
	consensusGroupSize := 9
	eligibleList := createEligibleList(consensusGroupSize)
	indexLeader := 1

	rcns := spos.NewRoundConsensus(
		eligibleList,
		consensusGroupSize,
		eligibleList[indexLeader])

	rcns.SetConsensusGroup(eligibleList)

	rcns.ResetRoundState()

	PBFTThreshold := consensusGroupSize*2/3 + 1

	rthr := spos.NewRoundThreshold()

	rthr.SetThreshold(bn.SrBlock, 1)
	rthr.SetThreshold(bn.SrCommitmentHash, PBFTThreshold)
	rthr.SetThreshold(bn.SrBitmap, PBFTThreshold)
	rthr.SetThreshold(bn.SrCommitment, PBFTThreshold)
	rthr.SetThreshold(bn.SrSignature, PBFTThreshold)

	rstatus := spos.NewRoundStatus()
	rstatus.ResetRoundStatus()

	cns := spos.NewConsensusState(
		rcns,
		rthr,
		rstatus,
	)

	cns.Data = []byte("X")

	return cns
}

func initChronologyHandlerMock() consensus.ChronologyHandler {
	chr := &mock.ChronologyHandlerMock{}

	return chr
}

func initBlockProcessorMock() *mock.BlockProcessorMock {
	blockProcessorMock := &mock.BlockProcessorMock{}

	blockProcessorMock.RemoveBlockTxsFromPoolCalled = func(body block.Body) error { return nil }
	blockProcessorMock.CreateTxBlockCalled = func(shardId uint32, maxTxInBlock int, round int32, haveTime func() bool) (block.Body, error) {
		return make(block.Body, 0), nil
	}

	blockProcessorMock.CommitBlockCalled = func(blockChain *blockchain.BlockChain, header *block.Header, block block.Body) error {
		return nil
	}

	blockProcessorMock.RevertAccountStateCalled = func() {}

	blockProcessorMock.ProcessAndCommitCalled = func(blockChain *blockchain.BlockChain, header *block.Header, body block.Body, haveTime func() time.Duration) error {
		return nil
	}

	blockProcessorMock.ProcessBlockCalled = func(blockChain *blockchain.BlockChain, header *block.Header, body block.Body, haveTime func() time.Duration) error {
		return nil
	}

<<<<<<< HEAD
	blockProcessorMock.CreateEmptyBlockBodyCalled = func(shardId uint32, round int32) block.Body {
		return make(block.Body, 0)
	}
	blockProcessorMock.GetRootHashCalled = func() []byte {
		return make([]byte, 0)
	}

=======
>>>>>>> ff773c32
	return blockProcessorMock
}

func initMultiSignerMock() *mock.BelNevMock {
	multiSigner := mock.NewMultiSigner()

	multiSigner.CreateCommitmentMock = func() ([]byte, []byte) {
		return []byte("commSecret"), []byte("commitment")
	}

	multiSigner.VerifySignatureShareMock = func(index uint16, sig []byte, bitmap []byte) error {
		return nil
	}

	multiSigner.VerifyMock = func(bitmap []byte) error {
		return nil
	}

	multiSigner.AggregateSigsMock = func(bitmap []byte) ([]byte, error) {
		return []byte("aggregatedSig"), nil
	}

	multiSigner.AggregateCommitmentsMock = func(bitmap []byte) ([]byte, error) {
		return []byte("aggregatedCommitments"), nil
	}

	multiSigner.CreateSignatureShareMock = func(bitmap []byte) ([]byte, error) {
		return []byte("partialSign"), nil
	}

	return multiSigner
}

func initKeys() (*mock.KeyGenMock, *mock.PrivateKeyMock, *mock.PublicKeyMock) {
	toByteArrayMock := func() ([]byte, error) {
		return []byte("byteArray"), nil
	}

	privKeyMock := &mock.PrivateKeyMock{
		ToByteArrayMock: toByteArrayMock,
	}

	pubKeyMock := &mock.PublicKeyMock{
		ToByteArrayMock: toByteArrayMock,
	}

	privKeyFromByteArr := func(b []byte) (crypto.PrivateKey, error) {
		return privKeyMock, nil
	}

	pubKeyFromByteArr := func(b []byte) (crypto.PublicKey, error) {
		return pubKeyMock, nil
	}

	keyGenMock := &mock.KeyGenMock{
		PrivateKeyFromByteArrayMock: privKeyFromByteArr,
		PublicKeyFromByteArrayMock:  pubKeyFromByteArr,
	}

	return keyGenMock, privKeyMock, pubKeyMock
}

func initRounderMock() *mock.RounderMock {
	return &mock.RounderMock{
		RoundIndex:        0,
		RoundTimeStamp:    time.Unix(0, 0),
		RoundTimeDuration: roundTimeDuration,
	}
}

func createEligibleList(size int) []string {
	eligibleList := make([]string, 0)

	for i := 0; i < size; i++ {
		eligibleList = append(eligibleList, string(i+65))
	}

	return eligibleList
}

func TestWorker_NewWorkerBoostraperNilShouldFail(t *testing.T) {
	t.Parallel()

	consensusState := initConsensusState()
	keyGeneratorMock := &mock.KeyGenMock{}
	marshalizerMock := mock.MarshalizerMock{}
	privateKeyMock := &mock.PrivateKeyMock{}
	rounderMock := initRounderMock()
	shardCoordinatorMock := mock.ShardCoordinatorMock{}
	singleSignerMock := &mock.SingleSignerMock{}

	wrk, err := bn.NewWorker(
		nil,
		consensusState,
		keyGeneratorMock,
		marshalizerMock,
		privateKeyMock,
		rounderMock,
		shardCoordinatorMock,
		singleSignerMock,
	)

	assert.Nil(t, wrk)
	assert.Equal(t, err, spos.ErrNilBlootstraper)
}

func TestWorker_NewWorkerConsensusStateNilShouldFail(t *testing.T) {
	t.Parallel()

	bootstraperMock := &mock.BootstraperMock{}
	keyGeneratorMock := &mock.KeyGenMock{}
	marshalizerMock := mock.MarshalizerMock{}
	privateKeyMock := &mock.PrivateKeyMock{}
	rounderMock := initRounderMock()
	shardCoordinatorMock := mock.ShardCoordinatorMock{}
	singleSignerMock := &mock.SingleSignerMock{}

	wrk, err := bn.NewWorker(
		bootstraperMock,
		nil,
		keyGeneratorMock,
		marshalizerMock,
		privateKeyMock,
		rounderMock,
		shardCoordinatorMock,
		singleSignerMock,
	)

	assert.Nil(t, wrk)
	assert.Equal(t, err, spos.ErrNilConsensusState)
}

func TestWorker_NewWorkerKeyGeneratorNilShouldFail(t *testing.T) {
	t.Parallel()

	bootstraperMock := &mock.BootstraperMock{}
	consensusState := initConsensusState()
	marshalizerMock := mock.MarshalizerMock{}
	privateKeyMock := &mock.PrivateKeyMock{}
	rounderMock := initRounderMock()
	shardCoordinatorMock := mock.ShardCoordinatorMock{}
	singleSignerMock := &mock.SingleSignerMock{}

	wrk, err := bn.NewWorker(
		bootstraperMock,
		consensusState,
		nil,
		marshalizerMock,
		privateKeyMock,
		rounderMock,
		shardCoordinatorMock,
		singleSignerMock,
	)

	assert.Nil(t, wrk)
	assert.Equal(t, err, spos.ErrNilKeyGenerator)
}

func TestWorker_NewWorkerMarshalizerNilShouldFail(t *testing.T) {
	t.Parallel()

	bootstraperMock := &mock.BootstraperMock{}
	consensusState := initConsensusState()
	keyGeneratorMock := &mock.KeyGenMock{}
	privateKeyMock := &mock.PrivateKeyMock{}
	rounderMock := initRounderMock()
	shardCoordinatorMock := mock.ShardCoordinatorMock{}
	singleSignerMock := &mock.SingleSignerMock{}

	wrk, err := bn.NewWorker(
		bootstraperMock,
		consensusState,
		keyGeneratorMock,
		nil,
		privateKeyMock,
		rounderMock,
		shardCoordinatorMock,
		singleSignerMock,
	)

	assert.Nil(t, wrk)
	assert.Equal(t, err, spos.ErrNilMarshalizer)
}

func TestWorker_NewWorkerPrivateKeyNilShouldFail(t *testing.T) {
	t.Parallel()

	bootstraperMock := &mock.BootstraperMock{}
	consensusState := initConsensusState()
	keyGeneratorMock := &mock.KeyGenMock{}
	marshalizerMock := mock.MarshalizerMock{}
	rounderMock := initRounderMock()
	shardCoordinatorMock := mock.ShardCoordinatorMock{}
	singleSignerMock := &mock.SingleSignerMock{}

	wrk, err := bn.NewWorker(
		bootstraperMock,
		consensusState,
		keyGeneratorMock,
		marshalizerMock,
		nil,
		rounderMock,
		shardCoordinatorMock,
		singleSignerMock,
	)

	assert.Nil(t, wrk)
	assert.Equal(t, err, spos.ErrNilPrivateKey)
}

func TestWorker_NewWorkerRounderNilShouldFail(t *testing.T) {
	t.Parallel()

	bootstraperMock := &mock.BootstraperMock{}
	consensusState := initConsensusState()
	keyGeneratorMock := &mock.KeyGenMock{}
	marshalizerMock := mock.MarshalizerMock{}
	privateKeyMock := &mock.PrivateKeyMock{}
	shardCoordinatorMock := mock.ShardCoordinatorMock{}
	singleSignerMock := &mock.SingleSignerMock{}

	wrk, err := bn.NewWorker(
		bootstraperMock,
		consensusState,
		keyGeneratorMock,
		marshalizerMock,
		privateKeyMock,
		nil,
		shardCoordinatorMock,
		singleSignerMock,
	)

	assert.Nil(t, wrk)
	assert.Equal(t, err, spos.ErrNilRounder)
}

func TestWorker_NewWorkerShardCoordinatorNilShouldFail(t *testing.T) {
	t.Parallel()

	bootstraperMock := &mock.BootstraperMock{}
	consensusState := initConsensusState()
	keyGeneratorMock := &mock.KeyGenMock{}
	marshalizerMock := mock.MarshalizerMock{}
	privateKeyMock := &mock.PrivateKeyMock{}
	rounderMock := initRounderMock()
	singleSignerMock := &mock.SingleSignerMock{}

	wrk, err := bn.NewWorker(
		bootstraperMock,
		consensusState,
		keyGeneratorMock,
		marshalizerMock,
		privateKeyMock,
		rounderMock,
		nil,
		singleSignerMock,
	)

	assert.Nil(t, wrk)
	assert.Equal(t, err, spos.ErrNilShardCoordinator)
}

func TestWorker_NewWorkerSingleSignerNilShouldFail(t *testing.T) {
	t.Parallel()

	bootstraperMock := &mock.BootstraperMock{}
	consensusState := initConsensusState()
	keyGeneratorMock := &mock.KeyGenMock{}
	marshalizerMock := mock.MarshalizerMock{}
	privateKeyMock := &mock.PrivateKeyMock{}
	rounderMock := initRounderMock()
	shardCoordinatorMock := mock.ShardCoordinatorMock{}

	wrk, err := bn.NewWorker(
		bootstraperMock,
		consensusState,
		keyGeneratorMock,
		marshalizerMock,
		privateKeyMock,
		rounderMock,
		shardCoordinatorMock,
		nil,
	)

	assert.Nil(t, wrk)
	assert.Equal(t, err, spos.ErrNilSingleSigner)
}

func TestWorker_NewWorkerShouldWork(t *testing.T) {
	t.Parallel()

	bootstraperMock := &mock.BootstraperMock{}
	consensusState := initConsensusState()
	keyGeneratorMock := &mock.KeyGenMock{}
	marshalizerMock := mock.MarshalizerMock{}
	privateKeyMock := &mock.PrivateKeyMock{}
	rounderMock := initRounderMock()
	shardCoordinatorMock := mock.ShardCoordinatorMock{}
	singleSignerMock := &mock.SingleSignerMock{}

	wrk, err := bn.NewWorker(
		bootstraperMock,
		consensusState,
		keyGeneratorMock,
		marshalizerMock,
		privateKeyMock,
		rounderMock,
		shardCoordinatorMock,
		singleSignerMock,
	)

	assert.NotNil(t, wrk)
	assert.Nil(t, err)
}

func TestWorker_ReceivedSyncStateShouldNotSendOnChannelWhenInputIsFalse(t *testing.T) {
	t.Parallel()

	wrk := *initWorker()
	wrk.ReceivedSyncState(false)
	rcv := false
	select {
	case rcv = <-wrk.ConsensusStateChangedChannels():
	case <-time.After(100 * time.Millisecond):
	}

	assert.False(t, rcv)
}

func TestWorker_ReceivedSyncStateShouldNotSendOnChannelWhenChannelIsBusy(t *testing.T) {
	t.Parallel()

	wrk := *initWorker()

	wrk.ConsensusStateChangedChannels() <- false

	wrk.ReceivedSyncState(true)

	rcv := false
	select {
	case rcv = <-wrk.ConsensusStateChangedChannels():
	case <-time.After(100 * time.Millisecond):
	}

	assert.False(t, rcv)
}

func TestWorker_ReceivedSyncStateShouldSendOnChannel(t *testing.T) {
	t.Parallel()

	wrk := *initWorker()

	wrk.ReceivedSyncState(true)

	rcv := false
	select {
	case rcv = <-wrk.ConsensusStateChangedChannels():
	case <-time.After(100 * time.Millisecond):
	}

	assert.True(t, rcv)
}

func TestWorker_InitReceivedMessagesShouldInitMap(t *testing.T) {
	t.Parallel()

	wrk := *initWorker()
	wrk.NilReceivedMessages()
	wrk.InitReceivedMessages()

	assert.NotNil(t, wrk.ReceivedMessages()[bn.MtBlockBody])
}

func TestWorker_AddReceivedMessageCallShouldWork(t *testing.T) {
	t.Parallel()

	wrk := *initWorker()

	receivedMessageCall := func(*spos.ConsensusMessage) bool {
		return true
	}

	wrk.AddReceivedMessageCall(bn.MtBlockBody, receivedMessageCall)

	receivedMessageCalls := wrk.ReceivedMessagesCalls()

	assert.Equal(t, 1, len(receivedMessageCalls))
	assert.NotNil(t, receivedMessageCalls[bn.MtBlockBody])
	assert.True(t, receivedMessageCalls[bn.MtBlockBody](nil))
}

func TestWorker_RemoveAllReceivedMessageCallsShouldWork(t *testing.T) {
	t.Parallel()

	wrk := *initWorker()

	receivedMessageCall := func(*spos.ConsensusMessage) bool {
		return true
	}

	wrk.AddReceivedMessageCall(bn.MtBlockBody, receivedMessageCall)

	receivedMessageCalls := wrk.ReceivedMessagesCalls()

	assert.Equal(t, 1, len(receivedMessageCalls))
	assert.NotNil(t, receivedMessageCalls[bn.MtBlockBody])
	assert.True(t, receivedMessageCalls[bn.MtBlockBody](nil))

	wrk.RemoveAllReceivedMessagesCalls()

	receivedMessageCalls = wrk.ReceivedMessagesCalls()

	assert.Equal(t, 0, len(receivedMessageCalls))
	assert.Nil(t, receivedMessageCalls[bn.MtBlockBody])
}

func TestWorker_ProcessReceivedMessageTxBlockBodyShouldRetNil(t *testing.T) {
	t.Parallel()

	wrk := *initWorker()

	blk := make(block.Body, 0)
	message, _ := mock.MarshalizerMock{}.Marshal(blk)

	cnsMsg := spos.NewConsensusMessage(
		message,
		nil,
		[]byte(wrk.ConsensusState().ConsensusGroup()[0]),
		[]byte("sig"),
		int(bn.MtBlockBody),
		uint64(wrk.Rounder().TimeStamp().Unix()),
		0,
	)

	buff, _ := wrk.Marshalizer().Marshal(cnsMsg)

	time.Sleep(time.Second)

	err := wrk.ProcessReceivedMessage(&mock.P2PMessageMock{DataField: buff})
	assert.Nil(t, err)
}

func TestWorker_ProcessReceivedMessageHeaderShouldRetNil(t *testing.T) {
	t.Parallel()

	wrk := *initWorker()

	hdr := &block.Header{}
	hdr.Nonce = 1
	hdr.TimeStamp = uint64(wrk.Rounder().TimeStamp().Unix())

	message, _ := mock.MarshalizerMock{}.Marshal(hdr)
	message, _ = mock.MarshalizerMock{}.Marshal(hdr)

	cnsMsg := spos.NewConsensusMessage(
		message,
		nil,
		[]byte(wrk.ConsensusState().ConsensusGroup()[0]),
		[]byte("sig"),
		int(bn.MtUnknown),
		uint64(wrk.Rounder().TimeStamp().Unix()),
		0,
	)

	buff, _ := wrk.Marshalizer().Marshal(cnsMsg)

	time.Sleep(time.Second)

	err := wrk.ProcessReceivedMessage(&mock.P2PMessageMock{DataField: buff})
	assert.Nil(t, err)
}

func TestWorker_ProcessReceivedMessageRoundCanceledShouldErr(t *testing.T) {
	t.Parallel()

	wrk := *initWorker()

	blk := make(block.Body, 0)
	message, _ := mock.MarshalizerMock{}.Marshal(blk)

	cnsMsg := spos.NewConsensusMessage(
		message,
		nil,
		[]byte(wrk.ConsensusState().ConsensusGroup()[0]),
		[]byte("sig"),
		int(bn.MtBlockBody),
		uint64(wrk.Rounder().TimeStamp().Unix()),
		0,
	)

	wrk.ConsensusState().RoundCanceled = true
	buff, _ := wrk.Marshalizer().Marshal(cnsMsg)

	err := wrk.ProcessReceivedMessage(&mock.P2PMessageMock{DataField: buff})

	time.Sleep(time.Second)

	assert.Equal(t, 0, len(wrk.ReceivedMessages()[bn.MtBlockBody]))
	assert.Equal(t, bn.ErrRoundCanceled, err)
}

func TestWorker_ProcessReceivedMessageNilMessageShouldErr(t *testing.T) {
	t.Parallel()

	wrk := *initWorker()

	err := wrk.ProcessReceivedMessage(nil)

	time.Sleep(time.Second)

	assert.Equal(t, 0, len(wrk.ReceivedMessages()[bn.MtBlockBody]))
	assert.Equal(t, bn.ErrNilMessage, err)
}

func TestWorker_ProcessReceivedMessageNilMessageDataFieldShouldErr(t *testing.T) {
	t.Parallel()

	wrk := *initWorker()

	err := wrk.ProcessReceivedMessage(&mock.P2PMessageMock{})

	time.Sleep(time.Second)

	assert.Equal(t, 0, len(wrk.ReceivedMessages()[bn.MtBlockBody]))
	assert.Equal(t, bn.ErrNilDataToProcess, err)
}

func TestWorker_ProcessReceivedMessageNodeNotInEligibleListShouldErr(t *testing.T) {
	t.Parallel()

	wrk := *initWorker()

	blk := make(block.Body, 0)
	message, _ := mock.MarshalizerMock{}.Marshal(blk)

	cnsMsg := spos.NewConsensusMessage(
		message,
		nil,
		[]byte("X"),
		[]byte("sig"),
		int(bn.MtBlockBody),
		uint64(wrk.Rounder().TimeStamp().Unix()),
		0,
	)

	buff, _ := wrk.Marshalizer().Marshal(cnsMsg)

	err := wrk.ProcessReceivedMessage(&mock.P2PMessageMock{DataField: buff})

	time.Sleep(time.Second)

	assert.Equal(t, 0, len(wrk.ReceivedMessages()[bn.MtBlockBody]))
	assert.Equal(t, bn.ErrSenderNotOk, err)
}

func TestWorker_ProcessReceivedMessageMessageIsForPastRoundShouldErr(t *testing.T) {
	t.Parallel()

	wrk := *initWorker()

	blk := make(block.Body, 0)
	message, _ := mock.MarshalizerMock{}.Marshal(blk)

	cnsMsg := spos.NewConsensusMessage(
		message,
		nil,
		[]byte(wrk.ConsensusState().ConsensusGroup()[0]),
		[]byte("sig"),
		int(bn.MtBlockBody),
		uint64(wrk.Rounder().TimeStamp().Unix()),
		-1,
	)

	buff, _ := wrk.Marshalizer().Marshal(cnsMsg)

	err := wrk.ProcessReceivedMessage(&mock.P2PMessageMock{DataField: buff})

	time.Sleep(time.Second)

	assert.Equal(t, 0, len(wrk.ReceivedMessages()[bn.MtBlockBody]))
	assert.Equal(t, bn.ErrMessageForPastRound, err)
}

func TestWorker_ProcessReceivedMessageReceivedMessageIsFromSelfShouldRetNilAndNotProcess(t *testing.T) {
	t.Parallel()

	wrk := *initWorker()

	blk := make(block.Body, 0)
	message, _ := mock.MarshalizerMock{}.Marshal(blk)

	cnsMsg := spos.NewConsensusMessage(
		message,
		nil,
		[]byte(wrk.ConsensusState().SelfPubKey()),
		[]byte("sig"),
		int(bn.MtBlockBody),
		uint64(wrk.Rounder().TimeStamp().Unix()),
		0,
	)

	buff, _ := wrk.Marshalizer().Marshal(cnsMsg)

	err := wrk.ProcessReceivedMessage(&mock.P2PMessageMock{DataField: buff})

	time.Sleep(time.Second)

	assert.Equal(t, 0, len(wrk.ReceivedMessages()[bn.MtBlockBody]))
	assert.Nil(t, err)
}

func TestWorker_ProcessReceivedMessageInvalidSignatureShouldErr(t *testing.T) {
	t.Parallel()

	wrk := *initWorker()

	blk := make(block.Body, 0)
	message, _ := mock.MarshalizerMock{}.Marshal(blk)

	cnsMsg := spos.NewConsensusMessage(
		message,
		nil,
		[]byte(wrk.ConsensusState().ConsensusGroup()[0]),
		nil,
		int(bn.MtBlockBody),
		uint64(wrk.Rounder().TimeStamp().Unix()),
		0,
	)

	buff, _ := wrk.Marshalizer().Marshal(cnsMsg)

	err := wrk.ProcessReceivedMessage(&mock.P2PMessageMock{DataField: buff})

	time.Sleep(time.Second)

	assert.Equal(t, 0, len(wrk.ReceivedMessages()[bn.MtBlockBody]))
	assert.Equal(t, bn.ErrInvalidSignature, err)
}

func TestWorker_ProcessReceivedMessageOkValsShouldWork(t *testing.T) {
	t.Parallel()

	wrk := *initWorker()

	blk := make(block.Body, 0)
	message, _ := mock.MarshalizerMock{}.Marshal(blk)

	cnsMsg := spos.NewConsensusMessage(
		message,
		nil,
		[]byte(wrk.ConsensusState().ConsensusGroup()[0]),
		[]byte("sig"),
		int(bn.MtBlockBody),
		uint64(wrk.Rounder().TimeStamp().Unix()),
		0,
	)

	buff, _ := wrk.Marshalizer().Marshal(cnsMsg)

	err := wrk.ProcessReceivedMessage(&mock.P2PMessageMock{DataField: buff})

	time.Sleep(time.Second)

	assert.Equal(t, 1, len(wrk.ReceivedMessages()[bn.MtBlockBody]))
	assert.Nil(t, err)
}

func TestWorker_CheckSignatureShouldReturnErrNilConsensusData(t *testing.T) {
	t.Parallel()

	wrk := *initWorker()

	err := wrk.CheckSignature(nil)
	assert.Equal(t, spos.ErrNilConsensusData, err)
}

func TestWorker_CheckSignatureShouldReturnErrNilPublicKey(t *testing.T) {
	t.Parallel()

	wrk := *initWorker()

	blk := make(block.Body, 0)
	message, _ := mock.MarshalizerMock{}.Marshal(blk)

	cnsMsg := spos.NewConsensusMessage(
		message,
		nil,
		nil,
		[]byte("sig"),
		int(bn.MtBlockBody),
		uint64(wrk.Rounder().TimeStamp().Unix()),
		0,
	)

	err := wrk.CheckSignature(cnsMsg)

	assert.Equal(t, spos.ErrNilPublicKey, err)
}

func TestWorker_CheckSignatureShouldReturnErrNilSignature(t *testing.T) {
	t.Parallel()

	wrk := *initWorker()

	blk := make(block.Body, 0)
	message, _ := mock.MarshalizerMock{}.Marshal(blk)

	cnsMsg := spos.NewConsensusMessage(
		message,
		nil,
		[]byte(wrk.ConsensusState().ConsensusGroup()[0]),
		nil,
		int(bn.MtBlockBody),
		uint64(wrk.Rounder().TimeStamp().Unix()),
		0,
	)

	err := wrk.CheckSignature(cnsMsg)

	assert.Equal(t, spos.ErrNilSignature, err)
}

func TestWorker_CheckSignatureShouldReturnPublicKeyFromByteArrayErr(t *testing.T) {
	t.Parallel()

	wrk := *initWorker()

	keyGeneratorMock, _, _ := initKeys()

	err := errors.New("error public key from byte array")
	keyGeneratorMock.PublicKeyFromByteArrayMock = func(b []byte) (crypto.PublicKey, error) {
		return nil, err
	}

	wrk.SetKeyGenerator(keyGeneratorMock)

	blk := make(block.Body, 0)
	message, _ := mock.MarshalizerMock{}.Marshal(blk)

	cnsMsg := spos.NewConsensusMessage(
		message,
		nil,
		[]byte(wrk.ConsensusState().ConsensusGroup()[0]),
		[]byte("sig"),
		int(bn.MtBlockBody),
		uint64(wrk.Rounder().TimeStamp().Unix()),
		0,
	)

	err2 := wrk.CheckSignature(cnsMsg)

	assert.Equal(t, err, err2)
}

func TestWorker_CheckSignatureShouldReturnMarshalizerErr(t *testing.T) {
	t.Parallel()

	wrk := *initWorker()

	marshalizerMock := mock.MarshalizerMock{}
	marshalizerMock.Fail = true
	wrk.SetMarshalizer(marshalizerMock)

	blk := make(block.Body, 0)
	message, _ := mock.MarshalizerMock{}.Marshal(blk)

	cnsMsg := spos.NewConsensusMessage(
		message,
		nil,
		[]byte(wrk.ConsensusState().ConsensusGroup()[0]),
		[]byte("sig"),
		int(bn.MtBlockBody),
		uint64(wrk.Rounder().TimeStamp().Unix()),
		0,
	)

	err := wrk.CheckSignature(cnsMsg)

	assert.Equal(t, mock.ErrMockMarshalizer, err)
}

func TestWorker_CheckSignatureShouldReturnNilErr(t *testing.T) {
	t.Parallel()

	wrk := *initWorker()

	blk := make(block.Body, 0)
	message, _ := mock.MarshalizerMock{}.Marshal(blk)

	cnsMsg := spos.NewConsensusMessage(
		message,
		nil,
		[]byte(wrk.ConsensusState().ConsensusGroup()[0]),
		[]byte("sig"),
		int(bn.MtBlockBody),
		uint64(wrk.Rounder().TimeStamp().Unix()),
		0,
	)

	err := wrk.CheckSignature(cnsMsg)

	assert.Nil(t, err)
}

func TestWorker_ExecuteMessagesShouldNotExecuteWhenConsensusDataIsNil(t *testing.T) {
	t.Parallel()

	wrk := *initWorker()

	blk := make(block.Body, 0)
	message, _ := mock.MarshalizerMock{}.Marshal(blk)

	wrk.InitReceivedMessages()

	cnsMsg := spos.NewConsensusMessage(
		message,
		nil,
		[]byte(wrk.ConsensusState().ConsensusGroup()[0]),
		[]byte("sig"),
		int(bn.MtBlockBody),
		uint64(wrk.Rounder().TimeStamp().Unix()),
		0,
	)

	msgType := bn.MessageType(cnsMsg.MsgType)

	cnsDataList := wrk.ReceivedMessages()[msgType]
	cnsDataList = append(cnsDataList, nil)
	wrk.SetReceivedMessages(msgType, cnsDataList)

	wrk.ExecuteMessage(cnsDataList)

	assert.Nil(t, wrk.ReceivedMessages()[msgType][0])
}

func TestWorker_ExecuteMessagesShouldNotExecuteWhenMessageIsForOtherRound(t *testing.T) {
	t.Parallel()

	wrk := *initWorker()

	blk := make(block.Body, 0)
	message, _ := mock.MarshalizerMock{}.Marshal(blk)

	wrk.InitReceivedMessages()

	cnsMsg := spos.NewConsensusMessage(
		message,
		nil,
		[]byte(wrk.ConsensusState().ConsensusGroup()[0]),
		[]byte("sig"),
		int(bn.MtBlockBody),
		uint64(wrk.Rounder().TimeStamp().Unix()),
		-1,
	)

	msgType := bn.MessageType(cnsMsg.MsgType)

	cnsDataList := wrk.ReceivedMessages()[msgType]
	cnsDataList = append(cnsDataList, cnsMsg)
	wrk.SetReceivedMessages(msgType, cnsDataList)

	wrk.ExecuteMessage(cnsDataList)

	assert.NotNil(t, wrk.ReceivedMessages()[msgType][0])
}

func TestWorker_ExecuteBlockBodyMessagesShouldNotExecuteWhenStartRoundIsNotFinished(t *testing.T) {
	t.Parallel()

	wrk := *initWorker()

	blk := make(block.Body, 0)
	message, _ := mock.MarshalizerMock{}.Marshal(blk)

	wrk.InitReceivedMessages()

	cnsMsg := spos.NewConsensusMessage(
		message,
		nil,
		[]byte(wrk.ConsensusState().ConsensusGroup()[0]),
		[]byte("sig"),
		int(bn.MtBlockBody),
		uint64(wrk.Rounder().TimeStamp().Unix()),
		0,
	)

	msgType := bn.MessageType(cnsMsg.MsgType)

	cnsDataList := wrk.ReceivedMessages()[msgType]
	cnsDataList = append(cnsDataList, cnsMsg)
	wrk.SetReceivedMessages(msgType, cnsDataList)

	wrk.ExecuteMessage(cnsDataList)

	assert.NotNil(t, wrk.ReceivedMessages()[msgType][0])
}

func TestWorker_ExecuteBlockHeaderMessagesShouldNotExecuteWhenStartRoundIsNotFinished(t *testing.T) {
	t.Parallel()

	wrk := *initWorker()

	blk := make(block.Body, 0)
	message, _ := mock.MarshalizerMock{}.Marshal(blk)

	wrk.InitReceivedMessages()

	cnsMsg := spos.NewConsensusMessage(
		message,
		nil,
		[]byte(wrk.ConsensusState().ConsensusGroup()[0]),
		[]byte("sig"),
		int(bn.MtBlockHeader),
		uint64(wrk.Rounder().TimeStamp().Unix()),
		0,
	)

	msgType := bn.MessageType(cnsMsg.MsgType)

	cnsDataList := wrk.ReceivedMessages()[msgType]
	cnsDataList = append(cnsDataList, cnsMsg)
	wrk.SetReceivedMessages(msgType, cnsDataList)

	wrk.ExecuteMessage(cnsDataList)

	assert.NotNil(t, wrk.ReceivedMessages()[msgType][0])
}

func TestWorker_ExecuteCommitmentHashMessagesShouldNotExecuteWhenBlockIsNotFinished(t *testing.T) {
	t.Parallel()

	wrk := *initWorker()

	blk := make(block.Body, 0)
	message, _ := mock.MarshalizerMock{}.Marshal(blk)

	wrk.InitReceivedMessages()

	cnsMsg := spos.NewConsensusMessage(
		message,
		nil,
		[]byte(wrk.ConsensusState().ConsensusGroup()[0]),
		[]byte("sig"),
		int(bn.MtCommitmentHash),
		uint64(wrk.Rounder().TimeStamp().Unix()),
		0,
	)

	msgType := bn.MessageType(cnsMsg.MsgType)

	cnsDataList := wrk.ReceivedMessages()[msgType]
	cnsDataList = append(cnsDataList, cnsMsg)
	wrk.SetReceivedMessages(msgType, cnsDataList)

	wrk.ExecuteMessage(cnsDataList)

	assert.NotNil(t, wrk.ReceivedMessages()[msgType][0])
}

func TestWorker_ExecuteBitmapMessagesShouldNotExecuteWhenBlockIsNotFinished(t *testing.T) {
	t.Parallel()

	wrk := *initWorker()

	blk := make(block.Body, 0)
	message, _ := mock.MarshalizerMock{}.Marshal(blk)

	wrk.InitReceivedMessages()

	cnsMsg := spos.NewConsensusMessage(
		message,
		nil,
		[]byte(wrk.ConsensusState().ConsensusGroup()[0]),
		[]byte("sig"),
		int(bn.MtBitmap),
		uint64(wrk.Rounder().TimeStamp().Unix()),
		0,
	)

	msgType := bn.MessageType(cnsMsg.MsgType)

	cnsDataList := wrk.ReceivedMessages()[msgType]
	cnsDataList = append(cnsDataList, cnsMsg)
	wrk.SetReceivedMessages(msgType, cnsDataList)

	wrk.ExecuteMessage(cnsDataList)

	assert.NotNil(t, wrk.ReceivedMessages()[msgType][0])
}

func TestWorker_ExecuteCommitmentMessagesShouldNotExecuteWhenBitmapIsNotFinished(t *testing.T) {
	t.Parallel()

	wrk := *initWorker()

	blk := make(block.Body, 0)
	message, _ := mock.MarshalizerMock{}.Marshal(blk)

	wrk.InitReceivedMessages()

	cnsMsg := spos.NewConsensusMessage(
		message,
		nil,
		[]byte(wrk.ConsensusState().ConsensusGroup()[0]),
		[]byte("sig"),
		int(bn.MtCommitment),
		uint64(wrk.Rounder().TimeStamp().Unix()),
		0,
	)

	msgType := bn.MessageType(cnsMsg.MsgType)

	cnsDataList := wrk.ReceivedMessages()[msgType]
	cnsDataList = append(cnsDataList, cnsMsg)
	wrk.SetReceivedMessages(msgType, cnsDataList)

	wrk.ExecuteMessage(cnsDataList)

	assert.NotNil(t, wrk.ReceivedMessages()[msgType][0])
}

func TestWorker_ExecuteSignatureMessagesShouldNotExecuteWhenBitmapIsNotFinished(t *testing.T) {
	t.Parallel()

	wrk := *initWorker()

	blk := make(block.Body, 0)
	message, _ := mock.MarshalizerMock{}.Marshal(blk)

	wrk.InitReceivedMessages()

	cnsMsg := spos.NewConsensusMessage(
		message,
		nil,
		[]byte(wrk.ConsensusState().ConsensusGroup()[0]),
		[]byte("sig"),
		int(bn.MtSignature),
		uint64(wrk.Rounder().TimeStamp().Unix()),
		0,
	)

	msgType := bn.MessageType(cnsMsg.MsgType)

	cnsDataList := wrk.ReceivedMessages()[msgType]
	cnsDataList = append(cnsDataList, cnsMsg)
	wrk.SetReceivedMessages(msgType, cnsDataList)

	wrk.ExecuteMessage(cnsDataList)

	assert.NotNil(t, wrk.ReceivedMessages()[msgType][0])
}

func TestWorker_ExecuteMessagesShouldExecute(t *testing.T) {
	t.Parallel()

	wrk := *initWorker()

	blk := make(block.Body, 0)
	message, _ := mock.MarshalizerMock{}.Marshal(blk)

	wrk.InitReceivedMessages()

	cnsMsg := spos.NewConsensusMessage(
		message,
		nil,
		[]byte(wrk.ConsensusState().ConsensusGroup()[0]),
		[]byte("sig"),
		int(bn.MtBlockBody),
		uint64(wrk.Rounder().TimeStamp().Unix()),
		0,
	)

	msgType := bn.MessageType(cnsMsg.MsgType)

	cnsDataList := wrk.ReceivedMessages()[msgType]
	cnsDataList = append(cnsDataList, cnsMsg)
	wrk.SetReceivedMessages(msgType, cnsDataList)

	wrk.ConsensusState().SetStatus(bn.SrStartRound, spos.SsFinished)

	wrk.ExecuteMessage(cnsDataList)

	assert.Nil(t, wrk.ReceivedMessages()[msgType][0])
}

func TestWorker_CheckChannelsShouldWork(t *testing.T) {
	t.Parallel()

	wrk := *initWorker()

	wrk.SetReceivedMessagesCalls(bn.MtBlockHeader, func(cnsMsg *spos.ConsensusMessage) bool {
		wrk.ConsensusState().SetJobDone(wrk.ConsensusState().ConsensusGroup()[0], bn.SrBlock, true)
		return true
	})

	rnd := wrk.Rounder()
	roundDuration := rnd.TimeDuration()
	rnd.UpdateRound(time.Now(), time.Now().Add(roundDuration))

	cnsGroup := wrk.ConsensusState().ConsensusGroup()

	// BLOCK HEADER
	hdr := &block.Header{}
	hdr.Nonce = 1
	hdr.TimeStamp = uint64(wrk.Rounder().TimeStamp().Unix())

	message, _ := mock.MarshalizerMock{}.Marshal(hdr)

	cnsMsg := spos.NewConsensusMessage(
		nil,
		message,
		[]byte(cnsGroup[0]),
		[]byte("sig"),
		int(bn.MtBlockHeader),
		uint64(wrk.Rounder().TimeStamp().Unix()),
		1,
	)

	wrk.ExecuteMessageChannel() <- cnsMsg
	time.Sleep(1000 * time.Millisecond)

	isBlockJobDone, err := wrk.ConsensusState().JobDone(cnsGroup[0], bn.SrBlock)

	assert.Nil(t, err)
	assert.True(t, isBlockJobDone)
}

func TestWorker_SendConsensusMessage(t *testing.T) {
	t.Parallel()

	wrk := *initWorker()

	marshalizerMock := mock.MarshalizerMock{}

	hdr := &block.Header{}
	hdr.Nonce = 1
	hdr.TimeStamp = uint64(wrk.Rounder().TimeStamp().Unix())

	message, err := mock.MarshalizerMock{}.Marshal(hdr)

	assert.Nil(t, err)
	
	message, _ = mock.MarshalizerMock{}.Marshal(hdr)

	cnsMsg := spos.NewConsensusMessage(
		message,
		nil,
		[]byte(wrk.ConsensusState().SelfPubKey()),
		[]byte("sig"),
		int(bn.MtBlockHeader),
		uint64(wrk.Rounder().TimeStamp().Unix()),
		0,
	)

	wrk.SendMessage = nil

	r := wrk.SendConsensusMessage(cnsMsg)
	assert.False(t, r)

	wrk.SendMessage = sendMessage
	marshalizerMock.Fail = true
	wrk.SetMarshalizer(marshalizerMock)

	r = wrk.SendConsensusMessage(cnsMsg)
	assert.False(t, r)

	marshalizerMock.Fail = false
	wrk.SetMarshalizer(marshalizerMock)

	r = wrk.SendConsensusMessage(cnsMsg)
	assert.True(t, r)
}

<<<<<<< HEAD
func TestWorker_BroadcastTxBlockBodyShouldFailWhenBlockBodyNil(t *testing.T) {
	t.Parallel()

	wrk := *initWorker()

	err := wrk.BroadcastTxBlockBody2(nil)
	assert.Equal(t, spos.ErrNilTxBlockBody, err)
}

func TestWorker_BroadcastTxBlockBodyShouldFailWhenMarshalErr(t *testing.T) {
	t.Parallel()

	wrk := *initWorker()

	marshalizerMock := mock.MarshalizerMock{}
	marshalizerMock.Fail = true
	wrk.SetMarshalizer(marshalizerMock)

	err := wrk.BroadcastTxBlockBody2(make(block.Body, 0))
	assert.Equal(t, mock.ErrMockMarshalizer, err)
}

func TestWorker_BroadcastTxBlockBodyShouldFailWhenBroadcastTxBlockBodyFunctionIsNil(t *testing.T) {
	t.Parallel()

	wrk := *initWorker()

	wrk.BroadcastTxBlockBody = nil

	err := wrk.BroadcastTxBlockBody2(make(block.Body, 0))
	assert.Equal(t, spos.ErrNilOnBroadcastTxBlockBody, err)
}

func TestWorker_BroadcastTxBlockBodyShouldWork(t *testing.T) {
	t.Parallel()

	wrk := *initWorker()

	err := wrk.BroadcastTxBlockBody2(make(block.Body, 0))
	assert.Nil(t, err)
}

func TestWorker_BroadcastHeaderShouldFailWhenHeaderNil(t *testing.T) {
	t.Parallel()

	wrk := *initWorker()

	err := wrk.BroadcastHeader2(nil)
	assert.Equal(t, spos.ErrNilBlockHeader, err)
}

func TestWorker_BroadcastHeaderShouldFailWhenMarshalErr(t *testing.T) {
	t.Parallel()

	wrk := *initWorker()

	marshalizerMock := mock.MarshalizerMock{}
	marshalizerMock.Fail = true
	wrk.SetMarshalizer(marshalizerMock)

	err := wrk.BroadcastHeader2(&block.Header{})
	assert.Equal(t, mock.ErrMockMarshalizer, err)
}

func TestWorker_BroadcastHeaderShouldFailWhenBroadcastHeaderFunctionIsNil(t *testing.T) {
	t.Parallel()

	wrk := *initWorker()

	wrk.BroadcastHeader = nil

	err := wrk.BroadcastHeader2(&block.Header{})
	assert.Equal(t, spos.ErrNilOnBroadcastHeader, err)
}

func TestWorker_BroadcastHeaderShouldWork(t *testing.T) {
	t.Parallel()

	wrk := *initWorker()

	err := wrk.BroadcastHeader2(&block.Header{})
	assert.Nil(t, err)
}

=======
>>>>>>> ff773c32
func TestWorker_ExtendShouldReturnWhenRoundIsCanceled(t *testing.T) {
	t.Parallel()

	wrk := *initWorker()

	executed := false

	bootstraperMock := &mock.BootstraperMock{
		ShouldSyncCalled: func() bool {
			return true
		},
<<<<<<< HEAD
		CreateAndCommitEmptyBlockCalled: func(shardForCurrentNode uint32) (block.Body, *block.Header) {
=======
		CreateAndCommitEmptyBlockCalled: func(shardForCurrentNode uint32) (*block.TxBlockBody, *block.Header, error) {
>>>>>>> ff773c32
			executed = true
			return nil, nil, errors.New("error")
		},
	}

	wrk.SetBootstraper(bootstraperMock)

	wrk.ConsensusState().RoundCanceled = true

	wrk.Extend(0)
	assert.False(t, executed)
}

func TestWorker_ExtendShouldReturnWhenShouldSync(t *testing.T) {
	t.Parallel()

	wrk := *initWorker()

	executed := false

	bootstraperMock := &mock.BootstraperMock{
		ShouldSyncCalled: func() bool {
			return true
		},
<<<<<<< HEAD
		CreateAndCommitEmptyBlockCalled: func(shardForCurrentNode uint32) (block.Body, *block.Header) {
=======
		CreateAndCommitEmptyBlockCalled: func(shardForCurrentNode uint32) (*block.TxBlockBody, *block.Header, error) {
>>>>>>> ff773c32
			executed = true
			return nil, nil, errors.New("error")
		},
	}

	wrk.SetBootstraper(bootstraperMock)

	wrk.Extend(0)
	assert.False(t, executed)
}

func TestWorker_ExtendShouldReturnWhenCreateEmptyBlockFail(t *testing.T) {
	t.Parallel()

	wrk := *initWorker()

	executed := false

	wrk.BroadcastBlock = func(*block.TxBlockBody, *block.Header) error {
		executed = true
		return nil
	}

	bootstraperMock := &mock.BootstraperMock{
<<<<<<< HEAD
		CreateAndCommitEmptyBlockCalled: func(shardForCurrentNode uint32) (block.Body, *block.Header) {
			return nil, nil
=======
		CreateAndCommitEmptyBlockCalled: func(shardForCurrentNode uint32) (*block.TxBlockBody, *block.Header, error) {
			return nil, nil, errors.New("error")
>>>>>>> ff773c32
		}}

	wrk.SetBootstraper(bootstraperMock)
	wrk.Extend(0)
	assert.False(t, executed)
}

func TestWorker_ExtendShouldWork(t *testing.T) {
	t.Parallel()

	wrk := *initWorker()

	executed := int32(0)

	wrk.BroadcastBlock = func(*block.TxBlockBody, *block.Header) error {
		atomic.AddInt32(&executed, 1)
		return nil
	}

	wrk.Extend(0)
	time.Sleep(1000 * time.Millisecond)
	assert.Equal(t, int32(1), atomic.LoadInt32(&executed))
}

func TestWorker_GetSubroundName(t *testing.T) {
	t.Parallel()

	r := bn.GetSubroundName(bn.SrStartRound)
	assert.Equal(t, "(START_ROUND)", r)

	r = bn.GetSubroundName(bn.SrBlock)
	assert.Equal(t, "(BLOCK)", r)

	r = bn.GetSubroundName(bn.SrCommitmentHash)
	assert.Equal(t, "(COMMITMENT_HASH)", r)

	r = bn.GetSubroundName(bn.SrBitmap)
	assert.Equal(t, "(BITMAP)", r)

	r = bn.GetSubroundName(bn.SrCommitment)
	assert.Equal(t, "(COMMITMENT)", r)

	r = bn.GetSubroundName(bn.SrSignature)
	assert.Equal(t, "(SIGNATURE)", r)

	r = bn.GetSubroundName(bn.SrEndRound)
	assert.Equal(t, "(END_ROUND)", r)

	r = bn.GetSubroundName(-1)
	assert.Equal(t, "Undefined subround", r)
}<|MERGE_RESOLUTION|>--- conflicted
+++ resolved
@@ -28,11 +28,7 @@
 	return true
 }
 
-<<<<<<< HEAD
-func broadcastTxBlockBody(txBlockBody block.Body) error {
-=======
-func broadcastBlock(txBlockBody *block.TxBlockBody, header *block.Header) error {
->>>>>>> ff773c32
+func broadcastBlock(txBlockBody block.Body, header *block.Header) error {
 	fmt.Println(txBlockBody)
 	fmt.Println(header)
 	return nil
@@ -142,16 +138,10 @@
 		return nil
 	}
 
-<<<<<<< HEAD
-	blockProcessorMock.CreateEmptyBlockBodyCalled = func(shardId uint32, round int32) block.Body {
-		return make(block.Body, 0)
-	}
 	blockProcessorMock.GetRootHashCalled = func() []byte {
-		return make([]byte, 0)
-	}
-
-=======
->>>>>>> ff773c32
+		return []byte{}
+	}
+
 	return blockProcessorMock
 }
 
@@ -1293,7 +1283,7 @@
 	message, err := mock.MarshalizerMock{}.Marshal(hdr)
 
 	assert.Nil(t, err)
-	
+
 	message, _ = mock.MarshalizerMock{}.Marshal(hdr)
 
 	cnsMsg := spos.NewConsensusMessage(
@@ -1325,93 +1315,6 @@
 	assert.True(t, r)
 }
 
-<<<<<<< HEAD
-func TestWorker_BroadcastTxBlockBodyShouldFailWhenBlockBodyNil(t *testing.T) {
-	t.Parallel()
-
-	wrk := *initWorker()
-
-	err := wrk.BroadcastTxBlockBody2(nil)
-	assert.Equal(t, spos.ErrNilTxBlockBody, err)
-}
-
-func TestWorker_BroadcastTxBlockBodyShouldFailWhenMarshalErr(t *testing.T) {
-	t.Parallel()
-
-	wrk := *initWorker()
-
-	marshalizerMock := mock.MarshalizerMock{}
-	marshalizerMock.Fail = true
-	wrk.SetMarshalizer(marshalizerMock)
-
-	err := wrk.BroadcastTxBlockBody2(make(block.Body, 0))
-	assert.Equal(t, mock.ErrMockMarshalizer, err)
-}
-
-func TestWorker_BroadcastTxBlockBodyShouldFailWhenBroadcastTxBlockBodyFunctionIsNil(t *testing.T) {
-	t.Parallel()
-
-	wrk := *initWorker()
-
-	wrk.BroadcastTxBlockBody = nil
-
-	err := wrk.BroadcastTxBlockBody2(make(block.Body, 0))
-	assert.Equal(t, spos.ErrNilOnBroadcastTxBlockBody, err)
-}
-
-func TestWorker_BroadcastTxBlockBodyShouldWork(t *testing.T) {
-	t.Parallel()
-
-	wrk := *initWorker()
-
-	err := wrk.BroadcastTxBlockBody2(make(block.Body, 0))
-	assert.Nil(t, err)
-}
-
-func TestWorker_BroadcastHeaderShouldFailWhenHeaderNil(t *testing.T) {
-	t.Parallel()
-
-	wrk := *initWorker()
-
-	err := wrk.BroadcastHeader2(nil)
-	assert.Equal(t, spos.ErrNilBlockHeader, err)
-}
-
-func TestWorker_BroadcastHeaderShouldFailWhenMarshalErr(t *testing.T) {
-	t.Parallel()
-
-	wrk := *initWorker()
-
-	marshalizerMock := mock.MarshalizerMock{}
-	marshalizerMock.Fail = true
-	wrk.SetMarshalizer(marshalizerMock)
-
-	err := wrk.BroadcastHeader2(&block.Header{})
-	assert.Equal(t, mock.ErrMockMarshalizer, err)
-}
-
-func TestWorker_BroadcastHeaderShouldFailWhenBroadcastHeaderFunctionIsNil(t *testing.T) {
-	t.Parallel()
-
-	wrk := *initWorker()
-
-	wrk.BroadcastHeader = nil
-
-	err := wrk.BroadcastHeader2(&block.Header{})
-	assert.Equal(t, spos.ErrNilOnBroadcastHeader, err)
-}
-
-func TestWorker_BroadcastHeaderShouldWork(t *testing.T) {
-	t.Parallel()
-
-	wrk := *initWorker()
-
-	err := wrk.BroadcastHeader2(&block.Header{})
-	assert.Nil(t, err)
-}
-
-=======
->>>>>>> ff773c32
 func TestWorker_ExtendShouldReturnWhenRoundIsCanceled(t *testing.T) {
 	t.Parallel()
 
@@ -1423,11 +1326,7 @@
 		ShouldSyncCalled: func() bool {
 			return true
 		},
-<<<<<<< HEAD
-		CreateAndCommitEmptyBlockCalled: func(shardForCurrentNode uint32) (block.Body, *block.Header) {
-=======
-		CreateAndCommitEmptyBlockCalled: func(shardForCurrentNode uint32) (*block.TxBlockBody, *block.Header, error) {
->>>>>>> ff773c32
+		CreateAndCommitEmptyBlockCalled: func(shardForCurrentNode uint32) (block.Body, *block.Header, error) {
 			executed = true
 			return nil, nil, errors.New("error")
 		},
@@ -1452,11 +1351,7 @@
 		ShouldSyncCalled: func() bool {
 			return true
 		},
-<<<<<<< HEAD
-		CreateAndCommitEmptyBlockCalled: func(shardForCurrentNode uint32) (block.Body, *block.Header) {
-=======
-		CreateAndCommitEmptyBlockCalled: func(shardForCurrentNode uint32) (*block.TxBlockBody, *block.Header, error) {
->>>>>>> ff773c32
+		CreateAndCommitEmptyBlockCalled: func(shardForCurrentNode uint32) (block.Body, *block.Header, error) {
 			executed = true
 			return nil, nil, errors.New("error")
 		},
@@ -1475,19 +1370,14 @@
 
 	executed := false
 
-	wrk.BroadcastBlock = func(*block.TxBlockBody, *block.Header) error {
+	wrk.BroadcastBlock = func(block.Body, *block.Header) error {
 		executed = true
 		return nil
 	}
 
 	bootstraperMock := &mock.BootstraperMock{
-<<<<<<< HEAD
-		CreateAndCommitEmptyBlockCalled: func(shardForCurrentNode uint32) (block.Body, *block.Header) {
-			return nil, nil
-=======
-		CreateAndCommitEmptyBlockCalled: func(shardForCurrentNode uint32) (*block.TxBlockBody, *block.Header, error) {
+		CreateAndCommitEmptyBlockCalled: func(shardForCurrentNode uint32) (block.Body, *block.Header, error) {
 			return nil, nil, errors.New("error")
->>>>>>> ff773c32
 		}}
 
 	wrk.SetBootstraper(bootstraperMock)
@@ -1502,7 +1392,7 @@
 
 	executed := int32(0)
 
-	wrk.BroadcastBlock = func(*block.TxBlockBody, *block.Header) error {
+	wrk.BroadcastBlock = func(block.Body, *block.Header) error {
 		atomic.AddInt32(&executed, 1)
 		return nil
 	}
