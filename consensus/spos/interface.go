--- conflicted
+++ resolved
@@ -49,15 +49,6 @@
 	NodesCoordinator() nodesCoordinator.NodesCoordinator
 	// EpochStartRegistrationHandler gets the RegistrationHandler stored in the ConsensusCore
 	EpochStartRegistrationHandler() epochStart.RegistrationHandler
-<<<<<<< HEAD
-	// PrivateKey returns the private key stored in the ConsensusCore used for randomness and leader's signature generation
-	PrivateKey() crypto.PrivateKey
-	// SingleSigner returns the single signer stored in the ConsensusCore used for randomness and leader's signature generation
-	SingleSigner() crypto.SingleSigner
-	// KeyGenerator returns the key generator stored in the ConsensusCore
-	KeyGenerator() crypto.KeyGenerator
-=======
->>>>>>> 079e8c00
 	// PeerHonestyHandler returns the peer honesty handler which will be used in subrounds
 	PeerHonestyHandler() consensus.PeerHonestyHandler
 	// HeaderSigVerifier returns the sig verifier handler which will be used in subrounds
@@ -68,21 +59,12 @@
 	NodeRedundancyHandler() consensus.NodeRedundancyHandler
 	// ScheduledProcessor returns the scheduled txs processor
 	ScheduledProcessor() consensus.ScheduledProcessor
-<<<<<<< HEAD
-	// MessageSignerHandler returns the p2p signing handler
-	MessageSigningHandler() consensus.P2PSigningHandler
-	// PeerBlackListHandler return the peer blacklist handler
-	PeerBlacklistHandler() consensus.PeerBlacklistHandler
-	// SignatureHandler returns the signature handler component
-	SignatureHandler() consensus.SignatureHandler
-=======
 	// MessageSigningHandler returns the p2p signing handler
 	MessageSigningHandler() consensus.P2PSigningHandler
 	// PeerBlacklistHandler return the peer blacklist handler
 	PeerBlacklistHandler() consensus.PeerBlacklistHandler
 	// SigningHandler returns the signing handler component
 	SigningHandler() consensus.SigningHandler
->>>>>>> 079e8c00
 	// IsInterfaceNil returns true if there is no value under the interface
 	IsInterfaceNil() bool
 }
