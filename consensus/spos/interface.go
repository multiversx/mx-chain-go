package spos

import (
	"context"
	"time"

	"github.com/ElrondNetwork/elrond-go-core/core"
	"github.com/ElrondNetwork/elrond-go-core/data"
	"github.com/ElrondNetwork/elrond-go-core/data/indexer"
	"github.com/ElrondNetwork/elrond-go-core/hashing"
	"github.com/ElrondNetwork/elrond-go-core/marshal"
	crypto "github.com/ElrondNetwork/elrond-go-crypto"
	cryptoCommon "github.com/ElrondNetwork/elrond-go/common/crypto"
	"github.com/ElrondNetwork/elrond-go/consensus"
	"github.com/ElrondNetwork/elrond-go/epochStart"
	"github.com/ElrondNetwork/elrond-go/ntp"
	"github.com/ElrondNetwork/elrond-go/p2p"
	"github.com/ElrondNetwork/elrond-go/process"
	"github.com/ElrondNetwork/elrond-go/sharding"
	"github.com/ElrondNetwork/elrond-go/sharding/nodesCoordinator"
)

// ConsensusCoreHandler encapsulates all needed data for the Consensus
type ConsensusCoreHandler interface {
	// Blockchain gets the ChainHandler stored in the ConsensusCore
	Blockchain() data.ChainHandler
	// BlockProcessor gets the BlockProcessor stored in the ConsensusCore
	BlockProcessor() process.BlockProcessor
	// BootStrapper gets the Bootstrapper stored in the ConsensusCore
	BootStrapper() process.Bootstrapper
	// BroadcastMessenger gets the BroadcastMessenger stored in ConsensusCore
	BroadcastMessenger() consensus.BroadcastMessenger
	// Chronology gets the ChronologyHandler stored in the ConsensusCore
	Chronology() consensus.ChronologyHandler
	// GetAntiFloodHandler returns the antiflood handler which will be used in subrounds
	GetAntiFloodHandler() consensus.P2PAntifloodHandler
	// Hasher gets the Hasher stored in the ConsensusCore
	Hasher() hashing.Hasher
	// Marshalizer gets the Marshalizer stored in the ConsensusCore
	Marshalizer() marshal.Marshalizer
	// MultiSignerContainer gets the MultiSigner container from the ConsensusCore
	MultiSignerContainer() cryptoCommon.MultiSignerContainer
	// RoundHandler gets the RoundHandler stored in the ConsensusCore
	RoundHandler() consensus.RoundHandler
	// ShardCoordinator gets the ShardCoordinator stored in the ConsensusCore
	ShardCoordinator() sharding.Coordinator
	// SyncTimer gets the SyncTimer stored in the ConsensusCore
	SyncTimer() ntp.SyncTimer
	// NodesCoordinator gets the NodesCoordinator stored in the ConsensusCore
	NodesCoordinator() nodesCoordinator.NodesCoordinator
	// EpochStartRegistrationHandler gets the RegistrationHandler stored in the ConsensusCore
	EpochStartRegistrationHandler() epochStart.RegistrationHandler
	// PrivateKey returns the private key stored in the ConsensusStore used for randomness and leader's signature generation
	PrivateKey() crypto.PrivateKey
	// SingleSigner returns the single signer stored in the ConsensusStore used for randomness and leader's signature generation
	SingleSigner() crypto.SingleSigner
	// KeyGenerator returns the key generator stored in the ConsensusStore
	KeyGenerator() crypto.KeyGenerator
	// PeerHonestyHandler returns the peer honesty handler which will be used in subrounds
	PeerHonestyHandler() consensus.PeerHonestyHandler
	// HeaderSigVerifier returns the sig verifier handler which will be used in subrounds
	HeaderSigVerifier() consensus.HeaderSigVerifier
	// FallbackHeaderValidator returns the fallback header validator handler which will be used in subrounds
	FallbackHeaderValidator() consensus.FallbackHeaderValidator
	// NodeRedundancyHandler returns the node redundancy handler which will be used in subrounds
	NodeRedundancyHandler() consensus.NodeRedundancyHandler
	// ScheduledProcessor returns the scheduled txs processor
	ScheduledProcessor() consensus.ScheduledProcessor
	// MessageSignerHandler return the message signer
	MessageSigningHandler() consensus.P2PSigningHandler
<<<<<<< HEAD
	// PeerBlackListHandler return the peer blacklist handler
	PeerBlacklistHandler() consensus.PeerBlacklistHandler
=======
	// SignatureHandler returns the signature handler component
	SignatureHandler() consensus.SignatureHandler
>>>>>>> f60633f6
	// IsInterfaceNil returns true if there is no value under the interface
	IsInterfaceNil() bool
}

// ConsensusService encapsulates the methods specifically for a consensus type (bls, bn)
// and will be used in the sposWorker
type ConsensusService interface {
	// InitReceivedMessages initializes the MessagesType map for all messages for the current ConsensusService
	InitReceivedMessages() map[consensus.MessageType][]*consensus.Message
	// GetStringValue gets the name of the messageType
	GetStringValue(consensus.MessageType) string
	// GetSubroundName gets the subround name for the subround id provided
	GetSubroundName(int) string
	// GetMessageRange provides the MessageType range used in checks by the consensus
	GetMessageRange() []consensus.MessageType
	// CanProceed returns if the current messageType can proceed further if previous subrounds finished
	CanProceed(*ConsensusState, consensus.MessageType) bool
	// IsMessageWithBlockBodyAndHeader returns if the current messageType is about block body and header
	IsMessageWithBlockBodyAndHeader(consensus.MessageType) bool
	// IsMessageWithBlockBody returns if the current messageType is about block body
	IsMessageWithBlockBody(consensus.MessageType) bool
	// IsMessageWithBlockHeader returns if the current messageType is about block header
	IsMessageWithBlockHeader(consensus.MessageType) bool
	// IsMessageWithSignature returns if the current messageType is about signature
	IsMessageWithSignature(consensus.MessageType) bool
	// IsMessageWithFinalInfo returns if the current messageType is about header final info
	IsMessageWithFinalInfo(consensus.MessageType) bool
	// IsMessageTypeValid returns if the current messageType is valid
	IsMessageTypeValid(consensus.MessageType) bool
	// IsMessageWithInvalidSigners returns if the current messageType is with invalid signers
	IsMessageWithInvalidSigners(consensus.MessageType) bool
	// IsSubroundSignature returns if the current subround is about signature
	IsSubroundSignature(int) bool
	// IsSubroundStartRound returns if the current subround is about start round
	IsSubroundStartRound(int) bool
	// GetMaxMessagesInARoundPerPeer returns the maximum number of messages a peer can send per round
	GetMaxMessagesInARoundPerPeer() uint32
	// IsInterfaceNil returns true if there is no value under the interface
	IsInterfaceNil() bool
}

// SubroundsFactory encapsulates the methods specifically for a subrounds factory type (bls, bn)
// for different consensus types
type SubroundsFactory interface {
	GenerateSubrounds() error
	IsInterfaceNil() bool
}

// WorkerHandler represents the interface for the SposWorker
type WorkerHandler interface {
	Close() error
	StartWorking()
	// AddReceivedMessageCall adds a new handler function for a received message type
	AddReceivedMessageCall(messageType consensus.MessageType, receivedMessageCall func(ctx context.Context, cnsDta *consensus.Message) bool)
	// AddReceivedHeaderHandler adds a new handler function for a received header
	AddReceivedHeaderHandler(handler func(data.HeaderHandler))
	// RemoveAllReceivedMessagesCalls removes all the functions handlers
	RemoveAllReceivedMessagesCalls()
	// ProcessReceivedMessage method redirects the received message to the channel which should handle it
	ProcessReceivedMessage(message p2p.MessageP2P, fromConnectedPeer core.PeerID) error
	// Extend does an extension for the subround with subroundId
	Extend(subroundId int)
	// GetConsensusStateChangedChannel gets the channel for the consensusStateChanged
	GetConsensusStateChangedChannel() chan bool
	// ExecuteStoredMessages tries to execute all the messages received which are valid for execution
	ExecuteStoredMessages()
	// DisplayStatistics method displays statistics of worker at the end of the round
	DisplayStatistics()
	// ReceivedHeader method is a wired method through which worker will receive headers from network
	ReceivedHeader(headerHandler data.HeaderHandler, headerHash []byte)
	//  ResetConsensusMessages resets at the start of each round all the previous consensus messages received
	ResetConsensusMessages()
	// IsInterfaceNil returns true if there is no value under the interface
	IsInterfaceNil() bool
}

// PoolAdder adds data in a key-value pool
type PoolAdder interface {
	Put(key []byte, value interface{}, sizeInBytes int) (evicted bool)
	IsInterfaceNil() bool
}

// HeaderSigVerifier encapsulates methods that check if header signature is correct
type HeaderSigVerifier interface {
	VerifyRandSeed(header data.HeaderHandler) error
	VerifyLeaderSignature(header data.HeaderHandler) error
	VerifySignature(header data.HeaderHandler) error
	IsInterfaceNil() bool
}

// ConsensusDataIndexer defines the actions that a consensus data indexer has to do
type ConsensusDataIndexer interface {
	SaveRoundsInfo(roundsInfos []*indexer.RoundInfo)
	IsInterfaceNil() bool
}

// PeerBlackListCacher can determine if a certain peer id is blacklist or not
type PeerBlackListCacher interface {
	Upsert(pid core.PeerID, span time.Duration) error
	Has(pid core.PeerID) bool
	Sweep()
	IsInterfaceNil() bool
}<|MERGE_RESOLUTION|>--- conflicted
+++ resolved
@@ -68,13 +68,10 @@
 	ScheduledProcessor() consensus.ScheduledProcessor
 	// MessageSignerHandler return the message signer
 	MessageSigningHandler() consensus.P2PSigningHandler
-<<<<<<< HEAD
 	// PeerBlackListHandler return the peer blacklist handler
 	PeerBlacklistHandler() consensus.PeerBlacklistHandler
-=======
 	// SignatureHandler returns the signature handler component
 	SignatureHandler() consensus.SignatureHandler
->>>>>>> f60633f6
 	// IsInterfaceNil returns true if there is no value under the interface
 	IsInterfaceNil() bool
 }
