--- conflicted
+++ resolved
@@ -36,7 +36,10 @@
 	SyncTimer() ntp.SyncTimer
 	// ValidatorGroupSelector gets the ValidatorGroupSelector stored in the ConsensusCore
 	ValidatorGroupSelector() consensus.ValidatorGroupSelector
-<<<<<<< HEAD
+	// BlsPrivateKey returns the BLS private key stored in the ConsensusStore
+	BlsPrivateKey() crypto.PrivateKey
+	// BlsSingleSigner returns the bls single signer stored in the ConsensusStore
+	BlsSingleSigner() crypto.SingleSigner
 }
 
 type ConsensusService interface {
@@ -54,10 +57,4 @@
 	Extend(subroundId int)
 	GetConsensusStateChangedChannels() chan bool
 	GetBroadcastBlock(body data.BodyHandler, header data.HeaderHandler) error
-=======
-	// BlsPrivateKey returns the BLS private key stored in the ConsensusStore
-	BlsPrivateKey() crypto.PrivateKey
-	// BlsSingleSigner returns the bls single signer stored in the ConsensusStore
-	BlsSingleSigner() crypto.SingleSigner
->>>>>>> 9fc7c2f1
 }