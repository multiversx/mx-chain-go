--- conflicted
+++ resolved
@@ -40,11 +40,8 @@
 	nodeRedundancyHandler         consensus.NodeRedundancyHandler
 	scheduledProcessor            consensus.ScheduledProcessor
 	messageSigningHandler         consensus.P2PSigningHandler
-<<<<<<< HEAD
 	peerBlacklistHandler          consensus.PeerBlacklistHandler
-=======
 	signatureHandler              consensus.SignatureHandler
->>>>>>> f60633f6
 }
 
 // ConsensusCoreArgs store all arguments that are needed to create a ConsensusCore object
@@ -72,11 +69,8 @@
 	NodeRedundancyHandler         consensus.NodeRedundancyHandler
 	ScheduledProcessor            consensus.ScheduledProcessor
 	MessageSigningHandler         consensus.P2PSigningHandler
-<<<<<<< HEAD
 	PeerBlacklistHandler          consensus.PeerBlacklistHandler
-=======
 	SignatureHandler              consensus.SignatureHandler
->>>>>>> f60633f6
 }
 
 // NewConsensusCore creates a new ConsensusCore instance
@@ -93,13 +87,8 @@
 		marshalizer:                   args.Marshalizer,
 		blsPrivateKey:                 args.BlsPrivateKey,
 		blsSingleSigner:               args.BlsSingleSigner,
-<<<<<<< HEAD
-		multiSigner:                   args.MultiSigner,
-		keyGenerator:                  args.KeyGenerator,
-=======
 		keyGenerator:                  args.KeyGenerator,
 		multiSignerContainer:          args.MultiSignerContainer,
->>>>>>> f60633f6
 		roundHandler:                  args.RoundHandler,
 		shardCoordinator:              args.ShardCoordinator,
 		nodesCoordinator:              args.NodesCoordinator,
@@ -112,11 +101,8 @@
 		nodeRedundancyHandler:         args.NodeRedundancyHandler,
 		scheduledProcessor:            args.ScheduledProcessor,
 		messageSigningHandler:         args.MessageSigningHandler,
-<<<<<<< HEAD
 		peerBlacklistHandler:          args.PeerBlacklistHandler,
-=======
 		signatureHandler:              args.SignatureHandler,
->>>>>>> f60633f6
 	}
 
 	err := ValidateConsensusCore(consensusCore)
@@ -242,15 +228,14 @@
 	return cc.messageSigningHandler
 }
 
-<<<<<<< HEAD
 // PeerBlacklistHandler will return the peer blacklist handler
 func (cc *ConsensusCore) PeerBlacklistHandler() consensus.PeerBlacklistHandler {
 	return cc.peerBlacklistHandler
-=======
+}
+
 // SignatureHandler will return the signature handler component
 func (cc *ConsensusCore) SignatureHandler() consensus.SignatureHandler {
 	return cc.signatureHandler
->>>>>>> f60633f6
 }
 
 // IsInterfaceNil returns true if there is no value under the interface
