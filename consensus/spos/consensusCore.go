package spos

import (
	"github.com/ElrondNetwork/elrond-go-core/data"
	"github.com/ElrondNetwork/elrond-go-core/hashing"
	"github.com/ElrondNetwork/elrond-go-core/marshal"
	crypto "github.com/ElrondNetwork/elrond-go-crypto"
	cryptoCommon "github.com/ElrondNetwork/elrond-go/common/crypto"
	"github.com/ElrondNetwork/elrond-go/consensus"
	"github.com/ElrondNetwork/elrond-go/epochStart"
	"github.com/ElrondNetwork/elrond-go/ntp"
	"github.com/ElrondNetwork/elrond-go/process"
	"github.com/ElrondNetwork/elrond-go/sharding"
	"github.com/ElrondNetwork/elrond-go/sharding/nodesCoordinator"
)

// ConsensusCore implements ConsensusCoreHandler and provides access to common functionality
//  for the rest of the consensus structures
type ConsensusCore struct {
	blockChain                    data.ChainHandler
	blockProcessor                process.BlockProcessor
	bootstrapper                  process.Bootstrapper
	broadcastMessenger            consensus.BroadcastMessenger
	chronologyHandler             consensus.ChronologyHandler
	hasher                        hashing.Hasher
	marshalizer                   marshal.Marshalizer
	blsPrivateKey                 crypto.PrivateKey
	blsSingleSigner               crypto.SingleSigner
<<<<<<< HEAD
	multiSigner                   crypto.MultiSigner
	keyGenerator                  crypto.KeyGenerator
=======
	multiSignerContainer          cryptoCommon.MultiSignerContainer
>>>>>>> 41d4ff27
	roundHandler                  consensus.RoundHandler
	shardCoordinator              sharding.Coordinator
	nodesCoordinator              nodesCoordinator.NodesCoordinator
	syncTimer                     ntp.SyncTimer
	epochStartRegistrationHandler epochStart.RegistrationHandler
	antifloodHandler              consensus.P2PAntifloodHandler
	peerHonestyHandler            consensus.PeerHonestyHandler
	headerSigVerifier             consensus.HeaderSigVerifier
	fallbackHeaderValidator       consensus.FallbackHeaderValidator
	nodeRedundancyHandler         consensus.NodeRedundancyHandler
	scheduledProcessor            consensus.ScheduledProcessor
<<<<<<< HEAD
	messageSigningHandler         consensus.P2PSigningHandler
=======
	signatureHandler              consensus.SignatureHandler
>>>>>>> 41d4ff27
}

// ConsensusCoreArgs store all arguments that are needed to create a ConsensusCore object
type ConsensusCoreArgs struct {
	BlockChain                    data.ChainHandler
	BlockProcessor                process.BlockProcessor
	Bootstrapper                  process.Bootstrapper
	BroadcastMessenger            consensus.BroadcastMessenger
	ChronologyHandler             consensus.ChronologyHandler
	Hasher                        hashing.Hasher
	Marshalizer                   marshal.Marshalizer
	BlsPrivateKey                 crypto.PrivateKey
	BlsSingleSigner               crypto.SingleSigner
<<<<<<< HEAD
	MultiSigner                   crypto.MultiSigner
	KeyGenerator                  crypto.KeyGenerator
=======
	MultiSignerContainer          cryptoCommon.MultiSignerContainer
>>>>>>> 41d4ff27
	RoundHandler                  consensus.RoundHandler
	ShardCoordinator              sharding.Coordinator
	NodesCoordinator              nodesCoordinator.NodesCoordinator
	SyncTimer                     ntp.SyncTimer
	EpochStartRegistrationHandler epochStart.RegistrationHandler
	AntifloodHandler              consensus.P2PAntifloodHandler
	PeerHonestyHandler            consensus.PeerHonestyHandler
	HeaderSigVerifier             consensus.HeaderSigVerifier
	FallbackHeaderValidator       consensus.FallbackHeaderValidator
	NodeRedundancyHandler         consensus.NodeRedundancyHandler
	ScheduledProcessor            consensus.ScheduledProcessor
<<<<<<< HEAD
	MessageSigningHandler         consensus.P2PSigningHandler
=======
	SignatureHandler              consensus.SignatureHandler
>>>>>>> 41d4ff27
}

// NewConsensusCore creates a new ConsensusCore instance
func NewConsensusCore(
	args *ConsensusCoreArgs,
) (*ConsensusCore, error) {
	consensusCore := &ConsensusCore{
		blockChain:                    args.BlockChain,
		blockProcessor:                args.BlockProcessor,
		bootstrapper:                  args.Bootstrapper,
		broadcastMessenger:            args.BroadcastMessenger,
		chronologyHandler:             args.ChronologyHandler,
		hasher:                        args.Hasher,
		marshalizer:                   args.Marshalizer,
		blsPrivateKey:                 args.BlsPrivateKey,
		blsSingleSigner:               args.BlsSingleSigner,
		multiSignerContainer:          args.MultiSignerContainer,
		roundHandler:                  args.RoundHandler,
		shardCoordinator:              args.ShardCoordinator,
		nodesCoordinator:              args.NodesCoordinator,
		syncTimer:                     args.SyncTimer,
		epochStartRegistrationHandler: args.EpochStartRegistrationHandler,
		antifloodHandler:              args.AntifloodHandler,
		peerHonestyHandler:            args.PeerHonestyHandler,
		headerSigVerifier:             args.HeaderSigVerifier,
		fallbackHeaderValidator:       args.FallbackHeaderValidator,
		nodeRedundancyHandler:         args.NodeRedundancyHandler,
		scheduledProcessor:            args.ScheduledProcessor,
<<<<<<< HEAD
		messageSigningHandler:         args.MessageSigningHandler,
=======
		signatureHandler:              args.SignatureHandler,
>>>>>>> 41d4ff27
	}

	err := ValidateConsensusCore(consensusCore)
	if err != nil {
		return nil, err
	}

	return consensusCore, nil
}

// Blockchain gets the ChainHandler stored in the ConsensusCore
func (cc *ConsensusCore) Blockchain() data.ChainHandler {
	return cc.blockChain
}

// GetAntiFloodHandler will return the antiflood handler which will be used in subrounds
func (cc *ConsensusCore) GetAntiFloodHandler() consensus.P2PAntifloodHandler {
	return cc.antifloodHandler
}

// BlockProcessor gets the BlockProcessor stored in the ConsensusCore
func (cc *ConsensusCore) BlockProcessor() process.BlockProcessor {
	return cc.blockProcessor
}

// BootStrapper gets the Bootstrapper stored in the ConsensusCore
func (cc *ConsensusCore) BootStrapper() process.Bootstrapper {
	return cc.bootstrapper
}

// BroadcastMessenger gets the BroadcastMessenger stored in the ConsensusCore
func (cc *ConsensusCore) BroadcastMessenger() consensus.BroadcastMessenger {
	return cc.broadcastMessenger
}

// Chronology gets the ChronologyHandler stored in the ConsensusCore
func (cc *ConsensusCore) Chronology() consensus.ChronologyHandler {
	return cc.chronologyHandler
}

// Hasher gets the Hasher stored in the ConsensusCore
func (cc *ConsensusCore) Hasher() hashing.Hasher {
	return cc.hasher
}

// Marshalizer gets the Marshalizer stored in the ConsensusCore
func (cc *ConsensusCore) Marshalizer() marshal.Marshalizer {
	return cc.marshalizer
}

// MultiSignerContainer gets the MultiSignerContainer stored in the ConsensusCore
func (cc *ConsensusCore) MultiSignerContainer() cryptoCommon.MultiSignerContainer {
	return cc.multiSignerContainer
}

//RoundHandler gets the RoundHandler stored in the ConsensusCore
func (cc *ConsensusCore) RoundHandler() consensus.RoundHandler {
	return cc.roundHandler
}

// ShardCoordinator gets the ShardCoordinator stored in the ConsensusCore
func (cc *ConsensusCore) ShardCoordinator() sharding.Coordinator {
	return cc.shardCoordinator
}

//SyncTimer gets the SyncTimer stored in the ConsensusCore
func (cc *ConsensusCore) SyncTimer() ntp.SyncTimer {
	return cc.syncTimer
}

// NodesCoordinator gets the NodesCoordinator stored in the ConsensusCore
func (cc *ConsensusCore) NodesCoordinator() nodesCoordinator.NodesCoordinator {
	return cc.nodesCoordinator
}

// EpochStartRegistrationHandler returns the epoch start registration handler
func (cc *ConsensusCore) EpochStartRegistrationHandler() epochStart.RegistrationHandler {
	return cc.epochStartRegistrationHandler
}

// PrivateKey returns the BLS private key stored in the ConsensusStore
func (cc *ConsensusCore) PrivateKey() crypto.PrivateKey {
	return cc.blsPrivateKey
}

// SingleSigner returns the bls single signer stored in the ConsensusStore
func (cc *ConsensusCore) SingleSigner() crypto.SingleSigner {
	return cc.blsSingleSigner
}

// KeyGenerator returns the bls key generator stored in the ConsensusStore
func (cc *ConsensusCore) KeyGenerator() crypto.KeyGenerator {
	return cc.keyGenerator
}

// PeerHonestyHandler will return the peer honesty handler which will be used in subrounds
func (cc *ConsensusCore) PeerHonestyHandler() consensus.PeerHonestyHandler {
	return cc.peerHonestyHandler
}

// HeaderSigVerifier returns the sig verifier handler which will be used in subrounds
func (cc *ConsensusCore) HeaderSigVerifier() consensus.HeaderSigVerifier {
	return cc.headerSigVerifier
}

// FallbackHeaderValidator will return the fallback header validator which will be used in subrounds
func (cc *ConsensusCore) FallbackHeaderValidator() consensus.FallbackHeaderValidator {
	return cc.fallbackHeaderValidator
}

// NodeRedundancyHandler will return the node redundancy handler which will be used in subrounds
func (cc *ConsensusCore) NodeRedundancyHandler() consensus.NodeRedundancyHandler {
	return cc.nodeRedundancyHandler
}

// ScheduledProcessor will return the scheduled processor
func (cc *ConsensusCore) ScheduledProcessor() consensus.ScheduledProcessor {
	return cc.scheduledProcessor
}

<<<<<<< HEAD
// MessageSigningHandler will return the message signing handler
func (cc *ConsensusCore) MessageSigningHandler() consensus.P2PSigningHandler {
	return cc.messageSigningHandler
=======
// SignatureHandler will return the signature handler component
func (cc *ConsensusCore) SignatureHandler() consensus.SignatureHandler {
	return cc.signatureHandler
>>>>>>> 41d4ff27
}

// IsInterfaceNil returns true if there is no value under the interface
func (cc *ConsensusCore) IsInterfaceNil() bool {
	return cc == nil
}<|MERGE_RESOLUTION|>--- conflicted
+++ resolved
@@ -26,12 +26,8 @@
 	marshalizer                   marshal.Marshalizer
 	blsPrivateKey                 crypto.PrivateKey
 	blsSingleSigner               crypto.SingleSigner
-<<<<<<< HEAD
-	multiSigner                   crypto.MultiSigner
 	keyGenerator                  crypto.KeyGenerator
-=======
 	multiSignerContainer          cryptoCommon.MultiSignerContainer
->>>>>>> 41d4ff27
 	roundHandler                  consensus.RoundHandler
 	shardCoordinator              sharding.Coordinator
 	nodesCoordinator              nodesCoordinator.NodesCoordinator
@@ -43,11 +39,8 @@
 	fallbackHeaderValidator       consensus.FallbackHeaderValidator
 	nodeRedundancyHandler         consensus.NodeRedundancyHandler
 	scheduledProcessor            consensus.ScheduledProcessor
-<<<<<<< HEAD
 	messageSigningHandler         consensus.P2PSigningHandler
-=======
 	signatureHandler              consensus.SignatureHandler
->>>>>>> 41d4ff27
 }
 
 // ConsensusCoreArgs store all arguments that are needed to create a ConsensusCore object
@@ -61,12 +54,8 @@
 	Marshalizer                   marshal.Marshalizer
 	BlsPrivateKey                 crypto.PrivateKey
 	BlsSingleSigner               crypto.SingleSigner
-<<<<<<< HEAD
-	MultiSigner                   crypto.MultiSigner
 	KeyGenerator                  crypto.KeyGenerator
-=======
 	MultiSignerContainer          cryptoCommon.MultiSignerContainer
->>>>>>> 41d4ff27
 	RoundHandler                  consensus.RoundHandler
 	ShardCoordinator              sharding.Coordinator
 	NodesCoordinator              nodesCoordinator.NodesCoordinator
@@ -78,11 +67,8 @@
 	FallbackHeaderValidator       consensus.FallbackHeaderValidator
 	NodeRedundancyHandler         consensus.NodeRedundancyHandler
 	ScheduledProcessor            consensus.ScheduledProcessor
-<<<<<<< HEAD
 	MessageSigningHandler         consensus.P2PSigningHandler
-=======
 	SignatureHandler              consensus.SignatureHandler
->>>>>>> 41d4ff27
 }
 
 // NewConsensusCore creates a new ConsensusCore instance
@@ -99,6 +85,7 @@
 		marshalizer:                   args.Marshalizer,
 		blsPrivateKey:                 args.BlsPrivateKey,
 		blsSingleSigner:               args.BlsSingleSigner,
+		keyGenerator:                  args.KeyGenerator,
 		multiSignerContainer:          args.MultiSignerContainer,
 		roundHandler:                  args.RoundHandler,
 		shardCoordinator:              args.ShardCoordinator,
@@ -111,11 +98,8 @@
 		fallbackHeaderValidator:       args.FallbackHeaderValidator,
 		nodeRedundancyHandler:         args.NodeRedundancyHandler,
 		scheduledProcessor:            args.ScheduledProcessor,
-<<<<<<< HEAD
 		messageSigningHandler:         args.MessageSigningHandler,
-=======
 		signatureHandler:              args.SignatureHandler,
->>>>>>> 41d4ff27
 	}
 
 	err := ValidateConsensusCore(consensusCore)
@@ -236,15 +220,14 @@
 	return cc.scheduledProcessor
 }
 
-<<<<<<< HEAD
 // MessageSigningHandler will return the message signing handler
 func (cc *ConsensusCore) MessageSigningHandler() consensus.P2PSigningHandler {
 	return cc.messageSigningHandler
-=======
+}
+
 // SignatureHandler will return the signature handler component
 func (cc *ConsensusCore) SignatureHandler() consensus.SignatureHandler {
 	return cc.signatureHandler
->>>>>>> 41d4ff27
 }
 
 // IsInterfaceNil returns true if there is no value under the interface
