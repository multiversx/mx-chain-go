--- conflicted
+++ resolved
@@ -16,22 +16,20 @@
 	"github.com/ElrondNetwork/elrond-go-sandbox/process"
 )
 
-<<<<<<< HEAD
-// RoundTimeDuration defines the time duration in milliseconds of each round
-const RoundTimeDuration = time.Duration(4000 * time.Millisecond)
-
-func SendMessage(msg []byte) {
-	fmt.Println(msg)
-=======
 type topicName string
 
 const (
 	consensusTopic topicName = "cns"
+	// RoundTimeDuration defines the time duration in milliseconds of each round
+	RoundTimeDuration = time.Duration(4000 * time.Millisecond)
 )
 
 func SendMessage(cnsDta *spos.ConsensusData) {
 	fmt.Println(cnsDta.Signature)
->>>>>>> 857fea0e
+}
+
+func BroadcastMessage(msg []byte) {
+	fmt.Println(msg)
 }
 
 func InitMessage() []*spos.SPOSConsensusWorker {
@@ -44,83 +42,11 @@
 	var conWorkers []*spos.SPOSConsensusWorker
 
 	for i := 0; i < consensusGroupSize; i++ {
-<<<<<<< HEAD
 		cns := initConsensus(genesisTime, roundDuration, consensusGroup, consensusGroupSize, i)
 		cnWorker := initConsensusWorker(cns)
 		GenerateSubRoundHandlers(roundDuration, cns, cnWorker)
 
 		conWorkers = append(conWorkers, cnWorker)
-=======
-		log := i == 0
-
-		rnd := chronology.NewRound(
-			genesisTime,
-			currentTime,
-			roundDuration)
-
-		syncTime := ntp.NewSyncTime(roundDuration, nil)
-
-		chr := chronology.NewChronology(
-			log,
-			true,
-			rnd,
-			genesisTime,
-			syncTime)
-
-		vld := spos.NewRoundConsensus(
-			consensusGroup,
-			consensusGroup[i])
-
-		for j := 0; j < len(vld.ConsensusGroup()); j++ {
-			vld.SetJobDone(vld.ConsensusGroup()[j], spos.SrBlock, false)
-			vld.SetJobDone(vld.ConsensusGroup()[j], spos.SrCommitmentHash, false)
-			vld.SetJobDone(vld.ConsensusGroup()[j], spos.SrBitmap, false)
-			vld.SetJobDone(vld.ConsensusGroup()[j], spos.SrCommitment, false)
-			vld.SetJobDone(vld.ConsensusGroup()[j], spos.SrSignature, false)
-		}
-
-		rth := spos.NewRoundThreshold()
-
-		rth.SetThreshold(spos.SrBlock, 1)
-		rth.SetThreshold(spos.SrCommitmentHash, PBFTThreshold)
-		rth.SetThreshold(spos.SrBitmap, PBFTThreshold)
-		rth.SetThreshold(spos.SrCommitment, PBFTThreshold)
-		rth.SetThreshold(spos.SrSignature, PBFTThreshold)
-
-		rnds := spos.NewRoundStatus()
-
-		rnds.SetStatus(spos.SrBlock, spos.SsNotFinished)
-		rnds.SetStatus(spos.SrCommitmentHash, spos.SsNotFinished)
-		rnds.SetStatus(spos.SrBitmap, spos.SsNotFinished)
-		rnds.SetStatus(spos.SrCommitment, spos.SsNotFinished)
-		rnds.SetStatus(spos.SrSignature, spos.SsNotFinished)
-
-		dta := []byte("X")
-
-		cns := spos.NewConsensus(
-			log,
-			dta,
-			vld,
-			rth,
-			rnds,
-			chr)
-
-		blkc := blockchain.BlockChain{}
-
-		com := spos.NewConsensusWorker(
-			true,
-			cns,
-			&blkc,
-			mock.HasherMock{},
-			mock.MarshalizerMock{},
-			mock.BlockProcessorMock{})
-
-		com.SendMessage = SendMessage
-
-		GenerateSubRoundHandlers(roundDuration, cns, com)
-
-		coms = append(coms, com)
->>>>>>> 857fea0e
 	}
 
 	return conWorkers
@@ -144,9 +70,9 @@
 		pubKeyMock,
 	)
 
-	cnWorker.OnSendMessage = SendMessage
-	cnWorker.OnBroadcastBlockBody = SendMessage
-	cnWorker.OnBroadcastHeader = SendMessage
+	cnWorker.SendMessage = SendMessage
+	cnWorker.BroadcastBlockBody = BroadcastMessage
+	cnWorker.BroadcastHeader = BroadcastMessage
 	return cnWorker
 }
 
@@ -177,8 +103,7 @@
 func initChronology(genesisTime time.Time, roundDuration time.Duration) *chronology.Chronology {
 	currentTime := genesisTime
 	rnd := chronology.NewRound(genesisTime, currentTime, roundDuration)
-	syncTime := &ntp.LocalTime{}
-	syncTime.SetClockOffset(0)
+	syncTime := ntp.NewSyncTime(roundDuration, nil)
 
 	chr := chronology.NewChronology(
 		true,
@@ -257,7 +182,6 @@
 	return blockProcMock
 }
 
-<<<<<<< HEAD
 func initMultisigner() *mock.BelNevMock {
 	multisigner := mock.NewMultiSigner()
 
@@ -326,14 +250,10 @@
 
 	return keyGenMock, privKeyMock, pubKeyMock
 }
-=======
+
 func GetTime(cw *spos.SPOSConsensusWorker) uint64 {
 	return uint64(cw.Cns.Chr.SyncTime().CurrentTime(cw.Cns.Chr.ClockOffset()).Unix())
 }
-
-// RoundTimeDuration defines the time duration in milliseconds of each round
-const RoundTimeDuration = time.Duration(4000 * time.Millisecond)
->>>>>>> 857fea0e
 
 func DoSubroundJob() bool {
 	fmt.Printf("do job\n")
@@ -799,9 +719,9 @@
 		pubKeyMock,
 	)
 
-	cnWorker.OnSendMessage = SendMessage
-	cnWorker.OnBroadcastBlockBody = SendMessage
-	cnWorker.OnBroadcastHeader = SendMessage
+	cnWorker.SendMessage = SendMessage
+	cnWorker.BroadcastBlockBody = BroadcastMessage
+	cnWorker.BroadcastHeader = BroadcastMessage
 
 	cnWorker.Cns.SetStatus(spos.SrBlock, spos.SsFinished)
 	cnWorker.Cns.SetStatus(spos.SrCommitmentHash, spos.SsFinished)
@@ -878,7 +798,7 @@
 	blProcMock := initMockBlockProcessor()
 
 	blProcMock.RemoveBlockTxsFromPoolCalled = func(body *block.TxBlockBody) error {
-		return process.ErrNilBlockPool
+		return process.ErrNilBlockBodyPool
 	}
 
 	cnWorker.BlockProcessor = blProcMock
@@ -919,7 +839,7 @@
 	cnWorker.Cns.SetStatus(spos.SrCommitment, spos.SsFinished)
 	cnWorker.Cns.SetStatus(spos.SrSignature, spos.SsFinished)
 
-	cnWorker.OnBroadcastBlockBody = nil
+	cnWorker.BroadcastBlockBody = nil
 
 	GenerateSubRoundHandlers(roundDuration, cns, cnWorker)
 	cnWorker.Hdr = &block.Header{}
@@ -951,7 +871,7 @@
 	cnWorker.Cns.SetStatus(spos.SrCommitment, spos.SsFinished)
 	cnWorker.Cns.SetStatus(spos.SrSignature, spos.SsFinished)
 
-	cnWorker.OnBroadcastHeader = nil
+	cnWorker.BroadcastHeader = nil
 
 	GenerateSubRoundHandlers(roundDuration, cns, cnWorker)
 	cnWorker.Hdr = &block.Header{}
@@ -993,24 +913,13 @@
 func TestMessage_SendBlock(t *testing.T) {
 	cnWorkers := InitMessage()
 
-<<<<<<< HEAD
 	cnWorkers[0].Cns.Chr.Round().UpdateRound(time.Now(), time.Now().Add(cnWorkers[0].Cns.Chr.Round().TimeDuration()))
-=======
-	genesisTime := time.Now()
-
-	coms[0].Cns.Chr.Round().UpdateRound(genesisTime, genesisTime.Add(coms[0].Cns.Chr.Round().TimeDuration()))
->>>>>>> 857fea0e
 
 	r := cnWorkers[0].DoBlockJob()
 	assert.Equal(t, false, r)
 
-<<<<<<< HEAD
 	cnWorkers[0].Cns.Chr.Round().UpdateRound(time.Now(), time.Now())
 	cnWorkers[0].Cns.SetStatus(spos.SrBlock, spos.SsFinished)
-=======
-	coms[0].Cns.Chr.Round().UpdateRound(genesisTime, genesisTime)
-	coms[0].Cns.SetStatus(spos.SrBlock, spos.SsFinished)
->>>>>>> 857fea0e
 
 	r = cnWorkers[0].DoBlockJob()
 	assert.Equal(t, false, r)
@@ -1108,19 +1017,14 @@
 		pubKeyMock,
 	)
 
-	cnWorker.OnSendMessage = SendMessage
-	cnWorker.OnBroadcastBlockBody = SendMessage
-	cnWorker.OnBroadcastHeader = SendMessage
+	cnWorker.SendMessage = SendMessage
+	cnWorker.BroadcastBlockBody = BroadcastMessage
+	cnWorker.BroadcastHeader = BroadcastMessage
 
 	cnWorker.Cns.SetStatus(spos.SrBlock, spos.SsFinished)
 	cnWorker.Cns.SetStatus(spos.SrCommitmentHash, spos.SsNotFinished)
 
-<<<<<<< HEAD
 	done := cnWorker.DoCommitmentHashJob()
-=======
-	dta := []byte("X")
-	coms[0].Cns.Data = dta
->>>>>>> 857fea0e
 
 	assert.False(t, done)
 }
@@ -1156,13 +1060,8 @@
 	assert.Equal(t, false, r)
 
 	dta := []byte("X")
-<<<<<<< HEAD
 	cnWorkers[0].Cns.Data = dta
 	cnWorkers[0].Cns.SetJobDone(cnWorkers[0].Cns.SelfPubKey(), spos.SrCommitmentHash, true)
-=======
-	coms[0].Cns.Data = dta
-	coms[0].Cns.SetJobDone(coms[0].Cns.SelfId(), spos.SrCommitmentHash, true)
->>>>>>> 857fea0e
 
 	r = cnWorkers[0].DoBitmapJob()
 	assert.Equal(t, true, r)
@@ -1199,11 +1098,7 @@
 	assert.Equal(t, false, r)
 
 	dta := []byte("X")
-<<<<<<< HEAD
 	cnWorkers[0].Cns.Data = dta
-=======
-	coms[0].Cns.Data = dta
->>>>>>> 857fea0e
 
 	r = cnWorkers[0].DoCommitmentJob()
 	assert.Equal(t, true, r)
@@ -1239,11 +1134,7 @@
 	assert.Equal(t, false, r)
 
 	dta := []byte("X")
-<<<<<<< HEAD
 	cnWorkers[0].Cns.Data = dta
-=======
-	coms[0].Cns.Data = dta
->>>>>>> 857fea0e
 
 	r = cnWorkers[0].DoSignatureJob()
 	assert.Equal(t, true, r)
@@ -1272,26 +1163,17 @@
 		[]byte(cnWorkers[0].Cns.SelfPubKey()),
 		[]byte("sig"),
 		spos.MtBlockHeader,
-<<<<<<< HEAD
-		cnWorkers[0].GetTime())
-
-	cnWorkers[0].OnSendMessage = nil
+		cnWorkers[0].GetTime(),
+		0,
+	)
+
+	cnWorkers[0].SendMessage = nil
 	r := cnWorkers[0].SendConsensusMessage(cnsDta)
 	assert.Equal(t, false, r)
 
-	cnWorkers[0].OnSendMessage = SendMessage
+	cnWorkers[0].SendMessage = SendMessage
 	r = cnWorkers[0].SendConsensusMessage(cnsDta)
-=======
-		GetTime(coms[0]),
-		0)
-
-	coms[0].SendMessage = nil
-	r := coms[0].BroadcastMessage(cnsDta)
-	assert.Equal(t, false, r)
-
-	coms[0].SendMessage = SendMessage
-	r = coms[0].BroadcastMessage(cnsDta)
->>>>>>> 857fea0e
+
 	assert.Equal(t, true, r)
 }
 
@@ -1355,145 +1237,15 @@
 		[]byte(cnWorkers[0].Cns.SelfPubKey()),
 		[]byte("sig"),
 		spos.MtBlockBody,
-<<<<<<< HEAD
-		uint64(cnWorkers[0].Cns.Chr.SyncTime().CurrentTime(cnWorkers[0].Cns.Chr.ClockOffset()).Unix()))
-
-	cnWorkers[0].ReceivedMessage(cnsDta)
+		cnWorkers[0].GetTime(),
+		0,
+	)
+
+	cnWorkers[0].ReceivedMessage(string(consensusTopic), cnsDta, nil)
 }
 
 func TestMessage_ReceivedMessageUnknown(t *testing.T) {
 	cnWorkers := InitMessage()
-=======
-		GetTime(coms[0]),
-		0)
-
-	coms[0].ReceivedMessage(string(consensusTopic), cnsDta, nil)
-
-	// Received BLOCK_HEADER
-	hdr := &block.Header{}
-	hdr.Nonce = 1
-	hdr.TimeStamp = coms[0].GetTime()
-
-	message, err = mock.MarshalizerMock{}.Marshal(hdr)
-
-	assert.Nil(t, err)
-
-	hdr.BlockBodyHash = mock.HasherMock{}.Compute(string(message))
-
-	message, err = mock.MarshalizerMock{}.Marshal(hdr)
-
-	assert.Nil(t, err)
-
-	cnsDta = spos.NewConsensusData(
-		message,
-		nil,
-		[]byte(coms[0].Cns.SelfId()),
-		spos.MtBlockHeader,
-		GetTime(coms[0]),
-		0)
-
-	coms[0].ReceivedMessage(string(consensusTopic), cnsDta, nil)
-
-	// Received COMMITMENT_HASH
-	hdr = &block.Header{}
-	hdr.Nonce = 1
-	hdr.TimeStamp = coms[0].GetTime()
-
-	message, err = mock.MarshalizerMock{}.Marshal(hdr)
-
-	assert.Nil(t, err)
-
-	hdr.BlockBodyHash = mock.HasherMock{}.Compute(string(message))
-
-	message, err = mock.MarshalizerMock{}.Marshal(hdr)
-
-	assert.Nil(t, err)
-
-	cnsDta = spos.NewConsensusData(
-		message,
-		nil,
-		[]byte(coms[0].Cns.SelfId()),
-		spos.MtCommitmentHash,
-		GetTime(coms[0]),
-		0)
-
-	coms[0].ReceivedMessage(string(consensusTopic), cnsDta, nil)
-
-	// Received BITMAP
-	hdr = &block.Header{}
-	hdr.Nonce = 1
-	hdr.TimeStamp = coms[0].GetTime()
-
-	message, err = mock.MarshalizerMock{}.Marshal(hdr)
-
-	assert.Nil(t, err)
-
-	hdr.BlockBodyHash = mock.HasherMock{}.Compute(string(message))
-
-	message, err = mock.MarshalizerMock{}.Marshal(hdr)
-
-	assert.Nil(t, err)
-
-	cnsDta = spos.NewConsensusData(
-		message,
-		nil,
-		[]byte(coms[0].Cns.SelfId()),
-		spos.MtBitmap,
-		GetTime(coms[0]),
-		0)
-
-	coms[0].ReceivedMessage(string(consensusTopic), cnsDta, nil)
-
-	// Received COMMITMENT
-	hdr = &block.Header{}
-	hdr.Nonce = 1
-	hdr.TimeStamp = coms[0].GetTime()
-
-	message, err = mock.MarshalizerMock{}.Marshal(hdr)
-
-	assert.Nil(t, err)
-
-	hdr.BlockBodyHash = mock.HasherMock{}.Compute(string(message))
-
-	message, err = mock.MarshalizerMock{}.Marshal(hdr)
-
-	assert.Nil(t, err)
-
-	cnsDta = spos.NewConsensusData(
-		message,
-		nil,
-		[]byte(coms[0].Cns.SelfId()),
-		spos.MtCommitment,
-		GetTime(coms[0]),
-		0)
-
-	coms[0].ReceivedMessage(string(consensusTopic), cnsDta, nil)
-
-	// Received SIGNATURE
-	hdr = &block.Header{}
-	hdr.Nonce = 1
-	hdr.TimeStamp = coms[0].GetTime()
-
-	message, err = mock.MarshalizerMock{}.Marshal(hdr)
-
-	assert.Nil(t, err)
-
-	hdr.BlockBodyHash = mock.HasherMock{}.Compute(string(message))
-
-	message, err = mock.MarshalizerMock{}.Marshal(hdr)
-
-	assert.Nil(t, err)
-
-	cnsDta = spos.NewConsensusData(
-		message,
-		nil,
-		[]byte(coms[0].Cns.SelfId()),
-		spos.MtSignature,
-		GetTime(coms[0]),
-		0)
-
-	coms[0].ReceivedMessage(string(consensusTopic), cnsDta, nil)
->>>>>>> 857fea0e
 
 	hdr := &block.Header{}
 	hdr.Nonce = 1
@@ -1509,16 +1261,11 @@
 		[]byte(cnWorkers[0].Cns.SelfPubKey()),
 		[]byte("sig"),
 		spos.MtUnknown,
-<<<<<<< HEAD
-		cnWorkers[0].GetTime())
-
-	cnWorkers[0].ReceivedMessage(cnsDta)
-=======
-		GetTime(coms[0]),
-		0)
-
-	coms[0].ReceivedMessage(string(consensusTopic), cnsDta, nil)
->>>>>>> 857fea0e
+		cnWorkers[0].GetTime(),
+		0,
+	)
+
+	cnWorkers[0].ReceivedMessage(string(consensusTopic), cnsDta, nil)
 }
 
 func TestMessage_DecodeBlockBody(t *testing.T) {
@@ -1578,15 +1325,8 @@
 	roundDuration := round.TimeDuration()
 	round.UpdateRound(time.Now(), time.Now().Add(roundDuration))
 
-<<<<<<< HEAD
 	cnsGroup := cnWorkers[0].Cns.ConsensusGroup()
 	rndCns := cnWorkers[0].Cns.RoundConsensus
-	chr := cnWorkers[0].Cns.Chr
-=======
-	genesisTime := time.Now()
-
-	coms[0].Cns.Chr.Round().UpdateRound(genesisTime, genesisTime.Add(coms[0].Cns.Chr.Round().TimeDuration()))
->>>>>>> 857fea0e
 
 	// BLOCK BODY
 	blk := &block.TxBlockBody{}
@@ -1598,12 +1338,9 @@
 		[]byte(cnsGroup[1]),
 		[]byte("sig"),
 		spos.MtBlockBody,
-<<<<<<< HEAD
-		uint64(chr.SyncTime().CurrentTime(chr.ClockOffset()).Unix()))
-=======
-		GetTime(coms[0]),
-		0)
->>>>>>> 857fea0e
+		GetTime(cnWorkers[0]),
+		0,
+	)
 
 	cnWorkers[0].ChRcvMsg[spos.MtBlockBody] <- cnsDta
 	time.Sleep(10 * time.Millisecond)
@@ -1622,18 +1359,11 @@
 
 	cnsGroup := cnWorkers[0].Cns.ConsensusGroup()
 	rndCns := cnWorkers[0].Cns.RoundConsensus
-	chr := cnWorkers[0].Cns.Chr
 
 	// BLOCK HEADER
 	hdr := &block.Header{}
 	hdr.Nonce = 1
-<<<<<<< HEAD
-	hdr.TimeStamp = uint64(chr.SyncTime().CurrentTime(chr.ClockOffset()).Unix())
-=======
-	hdr.TimeStamp = GetTime(coms[0])
-
-	message, err = mock.MarshalizerMock{}.Marshal(hdr)
->>>>>>> 857fea0e
+	hdr.TimeStamp = GetTime(cnWorkers[0])
 
 	message, _ := mock.MarshalizerMock{}.Marshal(hdr)
 
@@ -1641,18 +1371,13 @@
 
 	cnsDta := spos.NewConsensusData(
 		nil,
-<<<<<<< HEAD
 		message,
 		[]byte(cnsGroup[1]),
 		[]byte("sig"),
 		spos.MtBlockBody,
-		uint64(chr.SyncTime().CurrentTime(chr.ClockOffset()).Unix()))
-=======
-		[]byte(coms[0].Cns.ConsensusGroup()[1]),
-		spos.MtBlockHeader,
-		GetTime(coms[0]),
-		0)
->>>>>>> 857fea0e
+		GetTime(cnWorkers[0]),
+		0,
+	)
 
 	cnWorkers[0].ChRcvMsg[spos.MtBlockBody] <- cnsDta
 	time.Sleep(10 * time.Millisecond)
@@ -1679,23 +1404,15 @@
 	commitmentHash := []byte("commitmentHash")
 
 	// COMMITMENT_HASH
-<<<<<<< HEAD
 	cnsDta := spos.NewConsensusData(
 		cnWorkers[0].Cns.Data,
 		commitmentHash,
 		[]byte(cnsGroup[1]),
 		[]byte("sig"),
 		spos.MtCommitmentHash,
-		cnWorkers[0].GetTime())
-=======
-	cnsDta = spos.NewConsensusData(
-		coms[0].Cns.Data,
-		nil,
-		[]byte(coms[0].Cns.ConsensusGroup()[1]),
-		spos.MtCommitmentHash,
-		GetTime(coms[0]),
-		0)
->>>>>>> 857fea0e
+		cnWorkers[0].GetTime(),
+		0,
+	)
 
 	cnWorkers[0].ChRcvMsg[spos.MtCommitmentHash] <- cnsDta
 	time.Sleep(10 * time.Millisecond)
@@ -1720,7 +1437,6 @@
 		bitmap[i/8] |= 1 << (uint16(i) % 8)
 	}
 
-<<<<<<< HEAD
 	// BITMAP
 	cnsDta := spos.NewConsensusData(
 		cnWorkers[0].Cns.Data,
@@ -1728,16 +1444,9 @@
 		[]byte(cnsGroup[1]),
 		[]byte("sig"),
 		spos.MtBitmap,
-		cnWorkers[0].GetTime())
-=======
-	cnsDta = spos.NewConsensusData(
-		coms[0].Cns.Data,
-		pks,
-		[]byte(coms[0].Cns.ConsensusGroup()[1]),
-		spos.MtBitmap,
-		GetTime(coms[0]),
-		0)
->>>>>>> 857fea0e
+		cnWorkers[0].GetTime(),
+		0,
+	)
 
 	cnWorkers[0].ChRcvMsg[spos.MtBitmap] <- cnsDta
 	time.Sleep(10 * time.Millisecond)
@@ -1748,7 +1457,6 @@
 	}
 }
 
-<<<<<<< HEAD
 func TestMessage_CheckChannelsCommitment(t *testing.T) {
 	cnWorkers := InitMessage()
 
@@ -1774,37 +1482,18 @@
 		[]byte(cnsGroup[1]),
 		[]byte("sig"),
 		spos.MtCommitmentHash,
-		cnWorkers[0].GetTime())
-=======
-	// COMMITMENT
-	cnsDta = spos.NewConsensusData(
-		coms[0].Cns.Data,
-		nil,
-		[]byte(coms[0].Cns.ConsensusGroup()[1]),
-		spos.MtCommitment,
-		GetTime(coms[0]),
-		0)
->>>>>>> 857fea0e
+		cnWorkers[0].GetTime(),
+		0,
+	)
 
 	cnWorkers[0].ChRcvMsg[spos.MtCommitmentHash] <- cnsDta
 	time.Sleep(10 * time.Millisecond)
 
-<<<<<<< HEAD
 	// Bitmap
 	cnsDta.MsgType = spos.MtBitmap
 	cnsDta.SubRoundData = bitmap
 	cnWorkers[0].ChRcvMsg[spos.MtBitmap] <- cnsDta
 	time.Sleep(10 * time.Millisecond)
-=======
-	// SIGNATURE
-	cnsDta = spos.NewConsensusData(
-		coms[0].Cns.Data,
-		nil,
-		[]byte(coms[0].Cns.ConsensusGroup()[1]),
-		spos.MtSignature,
-		GetTime(coms[0]),
-		0)
->>>>>>> 857fea0e
 
 	// Commitment
 	cnsDta.MsgType = spos.MtCommitment
@@ -1820,15 +1509,9 @@
 func TestMessage_CheckChannelsSignature(t *testing.T) {
 	cnWorkers := InitMessage()
 
-<<<<<<< HEAD
 	round := cnWorkers[0].Cns.Chr.Round()
 	roundDuration := round.TimeDuration()
 	round.UpdateRound(time.Now(), time.Now().Add(roundDuration))
-=======
-	genesisTime := time.Now()
-
-	coms[0].Cns.Chr.Round().UpdateRound(genesisTime, genesisTime.Add(coms[0].Cns.Chr.Round().TimeDuration()))
->>>>>>> 857fea0e
 
 	rndCns := cnWorkers[0].Cns.RoundConsensus
 	cnsGroup := cnWorkers[0].Cns.ConsensusGroup()
@@ -1846,7 +1529,9 @@
 		[]byte(cnsGroup[1]),
 		[]byte("sig"),
 		spos.MtBitmap,
-		cnWorkers[0].GetTime())
+		cnWorkers[0].GetTime(),
+		0,
+	)
 
 	cnWorkers[0].ChRcvMsg[spos.MtBitmap] <- cnsDta
 
@@ -1877,12 +1562,9 @@
 		[]byte(cnWorkers[0].Cns.ConsensusGroup()[1]),
 		[]byte("sig"),
 		spos.MtBlockBody,
-<<<<<<< HEAD
-		cnWorkers[0].GetTime())
-=======
-		GetTime(coms[0]),
-		0)
->>>>>>> 857fea0e
+		cnWorkers[0].GetTime(),
+		0,
+	)
 
 	cnWorkers[0].Blk = &block.TxBlockBody{}
 
@@ -1902,12 +1584,9 @@
 		[]byte(cnWorkers[0].Cns.ConsensusGroup()[1]),
 		[]byte("sig"),
 		spos.MtBlockHeader,
-<<<<<<< HEAD
-		cnWorkers[0].GetTime())
-=======
-		GetTime(coms[0]),
-		0)
->>>>>>> 857fea0e
+		cnWorkers[0].GetTime(),
+		0,
+	)
 
 	r = cnWorkers[0].ReceivedBlockHeader(cnsDta)
 	assert.Equal(t, true, r)
@@ -1928,7 +1607,9 @@
 		[]byte(cnWorkers[0].Cns.ConsensusGroup()[1]),
 		[]byte("sig"),
 		spos.MtBlockBody,
-		cnWorkers[0].GetTime())
+		cnWorkers[0].GetTime(),
+		0,
+	)
 
 	cnWorkers[0].Hdr = &block.Header{}
 
@@ -1951,7 +1632,9 @@
 		[]byte(cnWorkers[0].Cns.ConsensusGroup()[1]),
 		[]byte("sig"),
 		spos.MtBlockBody,
-		cnWorkers[0].GetTime())
+		cnWorkers[0].GetTime(),
+		0,
+	)
 
 	cnWorkers[0].Hdr = &block.Header{}
 
@@ -1969,14 +1652,7 @@
 
 func TestMessage_ReceivedCommitmentHash(t *testing.T) {
 	cnWorkers := InitMessage()
-
-<<<<<<< HEAD
 	cnWorkers[0].Cns.Chr.Round().UpdateRound(time.Now(), time.Now().Add(cnWorkers[0].Cns.Chr.Round().TimeDuration()))
-=======
-	genesisTime := time.Now()
-
-	coms[0].Cns.Chr.Round().UpdateRound(genesisTime, genesisTime.Add(coms[0].Cns.Chr.Round().TimeDuration()))
->>>>>>> 857fea0e
 
 	dta := []byte("X")
 
@@ -1986,12 +1662,9 @@
 		[]byte(cnWorkers[0].Cns.ConsensusGroup()[1]),
 		nil,
 		spos.MtCommitmentHash,
-<<<<<<< HEAD
-		cnWorkers[0].GetTime())
-=======
-		GetTime(coms[0]),
-		0)
->>>>>>> 857fea0e
+		cnWorkers[0].GetTime(),
+		0,
+	)
 
 	for i := 0; i < cnWorkers[0].Cns.Threshold(spos.SrCommitmentHash); i++ {
 		cnWorkers[0].Cns.RoundConsensus.SetJobDone(cnWorkers[0].Cns.ConsensusGroup()[i], spos.SrCommitmentHash, true)
@@ -2018,8 +1691,6 @@
 
 func TestMessage_ReceivedBitmap(t *testing.T) {
 	cnWorkers := InitMessage()
-
-<<<<<<< HEAD
 	cnWorkers[0].Cns.Chr.Round().UpdateRound(time.Now(), time.Now().Add(cnWorkers[0].Cns.Chr.Round().TimeDuration()))
 
 	cnsDta := spos.NewConsensusData(
@@ -2028,20 +1699,9 @@
 		[]byte(cnWorkers[0].Cns.ConsensusGroup()[1]),
 		[]byte("sig"),
 		spos.MtCommitmentHash,
-		cnWorkers[0].GetTime())
-=======
-	genesisTime := time.Now()
-
-	coms[0].Cns.Chr.Round().UpdateRound(genesisTime, genesisTime.Add(coms[0].Cns.Chr.Round().TimeDuration()))
-
-	cnsDta := spos.NewConsensusData(
-		coms[0].Cns.Data,
-		nil,
-		[]byte(coms[0].Cns.ConsensusGroup()[1]),
-		spos.MtCommitmentHash,
-		GetTime(coms[0]),
-		0)
->>>>>>> 857fea0e
+		cnWorkers[0].GetTime(),
+		0,
+	)
 
 	cnWorkers[0].Cns.SetStatus(spos.SrBitmap, spos.SsFinished)
 
@@ -2078,7 +1738,6 @@
 func TestMessage_ReceivedCommitment(t *testing.T) {
 	cnWorkers := InitMessage()
 
-<<<<<<< HEAD
 	cnWorkers[0].Cns.Chr.Round().UpdateRound(time.Now(), time.Now().Add(cnWorkers[0].Cns.Chr.Round().TimeDuration()))
 
 	commitment := []byte("commitment")
@@ -2090,22 +1749,10 @@
 		[]byte(cnWorkers[0].Cns.ConsensusGroup()[1]),
 		[]byte("sig"),
 		spos.MtCommitmentHash,
-		cnWorkers[0].GetTime())
+		cnWorkers[0].GetTime(),
+		0)
 
 	r := cnWorkers[0].ReceivedCommitmentHash(cnsDta)
-=======
-	genesisTime := time.Now()
-
-	coms[0].Cns.Chr.Round().UpdateRound(genesisTime, genesisTime.Add(coms[0].Cns.Chr.Round().TimeDuration()))
-
-	cnsDta := spos.NewConsensusData(
-		coms[0].Cns.Data,
-		nil,
-		[]byte(coms[0].Cns.ConsensusGroup()[1]),
-		spos.MtCommitment,
-		GetTime(coms[0]),
-		0)
->>>>>>> 857fea0e
 
 	cnsDta.MsgType = spos.MtCommitment
 	cnsDta.SubRoundData = commitment
@@ -2130,29 +1777,17 @@
 func TestMessage_ReceivedSignature(t *testing.T) {
 	cnWorkers := InitMessage()
 
-<<<<<<< HEAD
 	cnWorkers[0].Cns.Chr.Round().UpdateRound(time.Now(), time.Now().Add(cnWorkers[0].Cns.Chr.Round().TimeDuration()))
 
 	cnsDta := spos.NewConsensusData(
 		cnWorkers[0].Cns.Data,
-=======
-	genesisTime := time.Now()
-
-	coms[0].Cns.Chr.Round().UpdateRound(genesisTime, genesisTime.Add(coms[0].Cns.Chr.Round().TimeDuration()))
-
-	cnsDta := spos.NewConsensusData(
-		coms[0].Cns.Data,
->>>>>>> 857fea0e
 		nil,
 		[]byte(cnWorkers[0].Cns.ConsensusGroup()[1]),
 		[]byte("sig"),
 		spos.MtSignature,
-<<<<<<< HEAD
-		cnWorkers[0].GetTime())
-=======
-		GetTime(coms[0]),
-		0)
->>>>>>> 857fea0e
+		cnWorkers[0].GetTime(),
+		0,
+	)
 
 	cnWorkers[0].Cns.SetStatus(spos.SrSignature, spos.SsFinished)
 
