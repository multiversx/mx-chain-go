--- conflicted
+++ resolved
@@ -17,11 +17,8 @@
 	"github.com/multiversx/mx-chain-go/errors"
 	"github.com/multiversx/mx-chain-go/testscommon"
 	consensusMocks "github.com/multiversx/mx-chain-go/testscommon/consensus"
-<<<<<<< HEAD
+	"github.com/multiversx/mx-chain-go/testscommon/enableEpochsHandlerMock"
 	"github.com/multiversx/mx-chain-go/testscommon/round"
-=======
-	"github.com/multiversx/mx-chain-go/testscommon/enableEpochsHandlerMock"
->>>>>>> bfe1dd0c
 	statusHandlerMock "github.com/multiversx/mx-chain-go/testscommon/statusHandler"
 )
 
@@ -360,22 +357,14 @@
 
 func getDefaultChronologyArg() chronology.ArgChronology {
 	return chronology.ArgChronology{
-<<<<<<< HEAD
-		GenesisTime:      time.Now(),
-		RoundHandler:     &round.RoundHandlerMock{},
-		SyncTimer:        &consensusMocks.SyncTimerMock{},
-		AppStatusHandler: statusHandlerMock.NewAppStatusHandlerMock(),
-		Watchdog:         &mock.WatchdogMock{},
-=======
 		GenesisTime:         time.Now(),
-		RoundHandler:        &consensusMocks.RoundHandlerMock{},
+		RoundHandler:        &round.RoundHandlerMock{},
 		SyncTimer:           &consensusMocks.SyncTimerMock{},
 		AppStatusHandler:    statusHandlerMock.NewAppStatusHandlerMock(),
 		Watchdog:            &mock.WatchdogMock{},
 		EnableEpochsHandler: &enableEpochsHandlerMock.EnableEpochsHandlerStub{},
 		EnableRoundsHandler: &testscommon.EnableRoundsHandlerStub{},
 		ConfigsHandler:      testscommon.GetDefaultCommonConfigsHandler(),
->>>>>>> bfe1dd0c
 	}
 }
 
@@ -461,7 +450,7 @@
 		updateRoundCalled := &atomic.Bool{}
 		updateRoundCalled.Store(false)
 
-		arg.RoundHandler = &consensusMocks.RoundHandlerMock{
+		arg.RoundHandler = &round.RoundHandlerMock{
 			UpdateRoundCalled: func(t1, t2 time.Time) {
 				updateRoundCalled.Store(true)
 			},
