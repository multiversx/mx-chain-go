package mock

import (
	"math/big"

	"github.com/ElrondNetwork/elrond-go/core/vmcommon"
	"github.com/ElrondNetwork/elrond-go/process/smartContract/hooks"
	"github.com/ElrondNetwork/elrond-go/vm"
)

// SystemEIStub -
type SystemEIStub struct {
<<<<<<< HEAD
	TransferCalled                      func(destination []byte, sender []byte, value *big.Int, input []byte) error
	GetBalanceCalled                    func(addr []byte) *big.Int
	SetStorageCalled                    func(key []byte, value []byte)
	AddReturnMessageCalled              func(msg string)
	GetStorageCalled                    func(key []byte) []byte
	SelfDestructCalled                  func(beneficiary []byte)
	CreateVMOutputCalled                func() *vmcommon.VMOutput
	CleanCacheCalled                    func()
	FinishCalled                        func(value []byte)
	AddCodeCalled                       func(addr []byte, code []byte)
	AddTxValueToSmartContractCalled     func(value *big.Int, scAddress []byte)
	BlockChainHookCalled                func() vmcommon.BlockchainHook
	CryptoHookCalled                    func() vmcommon.CryptoHook
	UseGasCalled                        func(gas uint64) error
	IsValidatorCalled                   func(blsKey []byte) bool
	StatusFromValidatorStatisticsCalled func(blsKey []byte) string
	ExecuteOnDestContextCalled          func(destination, sender []byte, value *big.Int, input []byte) (*vmcommon.VMOutput, error)
	DeploySystemSCCalled                func(baseContract []byte, newAddress []byte, caller []byte, value *big.Int, args [][]byte) (vmcommon.ReturnCode, error)
	GetStorageFromAddressCalled         func(address []byte, key []byte) []byte
	SetStorageForAddressCalled          func(address []byte, key []byte, value []byte)
	CanUnJailCalled                     func(blsKey []byte) bool
	IsBadRatingCalled                   func(blsKey []byte) bool
	SendGlobalSettingToAllCalled        func(sender []byte, input []byte)
	GetContractCalled                   func(address []byte) (vm.SystemSmartContract, error)
	GasLeftCalled                       func() uint64
	ReturnMessage                       string
}

// GasLeft -
func (s *SystemEIStub) GasLeft() uint64 {
	if s.GasLeftCalled != nil {
		return s.GasLeftCalled()
	}

	return 0
}

// GetContract -
func (s *SystemEIStub) GetContract(address []byte) (vm.SystemSmartContract, error) {
	if s.GetContractCalled != nil {
		return s.GetContractCalled(address)
	}
	return &SystemSCStub{}, nil
=======
	TransferCalled                  func(destination []byte, sender []byte, value *big.Int, input []byte) error
	GetBalanceCalled                func(addr []byte) *big.Int
	SetStorageCalled                func(key []byte, value []byte)
	AddReturnMessageCalled          func(msg string)
	GetStorageCalled                func(key []byte) []byte
	SelfDestructCalled              func(beneficiary []byte)
	CreateVMOutputCalled            func() *vmcommon.VMOutput
	CleanCacheCalled                func()
	FinishCalled                    func(value []byte)
	AddCodeCalled                   func(addr []byte, code []byte)
	AddTxValueToSmartContractCalled func(value *big.Int, scAddress []byte)
	BlockChainHookCalled            func() vm.BlockchainHook
	CryptoHookCalled                func() vmcommon.CryptoHook
	UseGasCalled                    func(gas uint64) error
	IsValidatorCalled               func(blsKey []byte) bool
	ExecuteOnDestContextCalled      func(destination, sender []byte, value *big.Int, input []byte) (*vmcommon.VMOutput, error)
	GetStorageFromAddressCalled     func(address []byte, key []byte) []byte
	SetStorageForAddressCalled      func(address []byte, key []byte, value []byte)
	CanUnJailCalled                 func(blsKey []byte) bool
	IsBadRatingCalled               func(blsKey []byte) bool
	SendGlobalSettingToAllCalled    func(sender []byte, input []byte)
	ReturnMessage                   string
>>>>>>> 3e5a9696
}

// CanUnJail -
func (s *SystemEIStub) CanUnJail(blsKey []byte) bool {
	if s.CanUnJailCalled != nil {
		return s.CanUnJailCalled(blsKey)
	}
	return false
}

// IsBadRating -
func (s *SystemEIStub) IsBadRating(blsKey []byte) bool {
	if s.IsBadRatingCalled != nil {
		return s.IsBadRatingCalled(blsKey)
	}
	return false
}

// IsValidator -
func (s *SystemEIStub) IsValidator(blsKey []byte) bool {
	if s.IsValidatorCalled != nil {
		return s.IsValidatorCalled(blsKey)
	}
	return false
}

// StatusFromValidatorStatistics -
func (s *SystemEIStub) StatusFromValidatorStatistics(blsKey []byte) string {
	if s.StatusFromValidatorStatisticsCalled != nil {
		return s.StatusFromValidatorStatisticsCalled(blsKey)
	}
	return ""
}

// UseGas -
func (s *SystemEIStub) UseGas(gas uint64) error {
	if s.UseGasCalled != nil {
		return s.UseGasCalled(gas)
	}
	return nil
}

// SetGasProvided -
func (s *SystemEIStub) SetGasProvided(_ uint64) {
}

// ExecuteOnDestContext -
func (s *SystemEIStub) ExecuteOnDestContext(
	destination []byte,
	sender []byte,
	value *big.Int,
	input []byte,
) (*vmcommon.VMOutput, error) {
	if s.ExecuteOnDestContextCalled != nil {
		return s.ExecuteOnDestContextCalled(destination, sender, value, input)
	}

	return &vmcommon.VMOutput{}, nil
}

// DeploySystemSC -
func (s *SystemEIStub) DeploySystemSC(
	baseContract []byte,
	newAddress []byte,
	ownerAddress []byte,
	value *big.Int,
	input [][]byte,
) (vmcommon.ReturnCode, error) {
	if s.DeploySystemSCCalled != nil {
		return s.DeploySystemSCCalled(baseContract, newAddress, ownerAddress, value, input)
	}
	return vmcommon.Ok, nil
}

// SetSystemSCContainer -
func (s *SystemEIStub) SetSystemSCContainer(_ vm.SystemSCContainer) error {
	return nil
}

// BlockChainHook -
func (s *SystemEIStub) BlockChainHook() vm.BlockchainHook {
	if s.BlockChainHookCalled != nil {
		return s.BlockChainHookCalled()
	}
	return &BlockChainHookStub{}
}

// CryptoHook -
func (s *SystemEIStub) CryptoHook() vmcommon.CryptoHook {
	if s.CryptoHookCalled != nil {
		return s.CryptoHookCalled()
	}
	return hooks.NewVMCryptoHook()
}

// AddCode -
func (s *SystemEIStub) AddCode(addr []byte, code []byte) {
	if s.AddCodeCalled != nil {
		s.AddCodeCalled(addr, code)
	}
}

// AddTxValueToSmartContract -
func (s *SystemEIStub) AddTxValueToSmartContract(value *big.Int, scAddress []byte) {
	if s.AddTxValueToSmartContractCalled != nil {
		s.AddTxValueToSmartContractCalled(value, scAddress)
	}
}

// SetSCAddress -
func (s *SystemEIStub) SetSCAddress(_ []byte) {
}

// Finish -
func (s *SystemEIStub) Finish(value []byte) {
	if s.FinishCalled != nil {
		s.FinishCalled(value)
	}
}

// SendGlobalSettingToAll -
func (s *SystemEIStub) SendGlobalSettingToAll(sender []byte, input []byte) {
	if s.SendGlobalSettingToAllCalled != nil {
		s.SendGlobalSettingToAllCalled(sender, input)
	}
}

// Transfer -
func (s *SystemEIStub) Transfer(destination []byte, sender []byte, value *big.Int, input []byte, _ uint64) error {
	if s.TransferCalled != nil {
		return s.TransferCalled(destination, sender, value, input)
	}
	return nil
}

// GetBalance -
func (s *SystemEIStub) GetBalance(addr []byte) *big.Int {
	if s.GetBalanceCalled != nil {
		return s.GetBalanceCalled(addr)
	}
	return big.NewInt(0)
}

// SetStorage -
func (s *SystemEIStub) SetStorage(key []byte, value []byte) {
	if s.SetStorageCalled != nil {
		s.SetStorageCalled(key, value)
	}
}

// AddReturnMessage -
func (s *SystemEIStub) AddReturnMessage(msg string) {
	if s.AddReturnMessageCalled != nil {
		s.AddReturnMessageCalled(msg)
	} else {
		s.ReturnMessage = msg
	}
}

// GetStorage -
func (s *SystemEIStub) GetStorage(key []byte) []byte {
	if s.GetStorageCalled != nil {
		return s.GetStorageCalled(key)
	}
	return nil
}

// GetStorageFromAddress -
func (s *SystemEIStub) GetStorageFromAddress(address []byte, key []byte) []byte {
	if s.GetStorageFromAddressCalled != nil {
		return s.GetStorageFromAddressCalled(address, key)
	}
	return nil
}

// SetStorageForAddress -
func (s *SystemEIStub) SetStorageForAddress(address []byte, key []byte, value []byte) {
	if s.SetStorageForAddressCalled != nil {
		s.SetStorageForAddressCalled(address, key, value)
	}
}

// SelfDestruct -
func (s *SystemEIStub) SelfDestruct(beneficiary []byte) {
	if s.SelfDestructCalled != nil {
		s.SelfDestructCalled(beneficiary)
	}
}

// CreateVMOutput -
func (s *SystemEIStub) CreateVMOutput() *vmcommon.VMOutput {
	if s.CreateVMOutputCalled != nil {
		return s.CreateVMOutputCalled()
	}

	return &vmcommon.VMOutput{}
}

// CleanCache -
func (s *SystemEIStub) CleanCache() {
	if s.CleanCacheCalled != nil {
		s.CleanCacheCalled()
	}
}

// IsInterfaceNil -
func (s *SystemEIStub) IsInterfaceNil() bool {
	return s == nil
}<|MERGE_RESOLUTION|>--- conflicted
+++ resolved
@@ -10,7 +10,6 @@
 
 // SystemEIStub -
 type SystemEIStub struct {
-<<<<<<< HEAD
 	TransferCalled                      func(destination []byte, sender []byte, value *big.Int, input []byte) error
 	GetBalanceCalled                    func(addr []byte) *big.Int
 	SetStorageCalled                    func(key []byte, value []byte)
@@ -54,30 +53,6 @@
 		return s.GetContractCalled(address)
 	}
 	return &SystemSCStub{}, nil
-=======
-	TransferCalled                  func(destination []byte, sender []byte, value *big.Int, input []byte) error
-	GetBalanceCalled                func(addr []byte) *big.Int
-	SetStorageCalled                func(key []byte, value []byte)
-	AddReturnMessageCalled          func(msg string)
-	GetStorageCalled                func(key []byte) []byte
-	SelfDestructCalled              func(beneficiary []byte)
-	CreateVMOutputCalled            func() *vmcommon.VMOutput
-	CleanCacheCalled                func()
-	FinishCalled                    func(value []byte)
-	AddCodeCalled                   func(addr []byte, code []byte)
-	AddTxValueToSmartContractCalled func(value *big.Int, scAddress []byte)
-	BlockChainHookCalled            func() vm.BlockchainHook
-	CryptoHookCalled                func() vmcommon.CryptoHook
-	UseGasCalled                    func(gas uint64) error
-	IsValidatorCalled               func(blsKey []byte) bool
-	ExecuteOnDestContextCalled      func(destination, sender []byte, value *big.Int, input []byte) (*vmcommon.VMOutput, error)
-	GetStorageFromAddressCalled     func(address []byte, key []byte) []byte
-	SetStorageForAddressCalled      func(address []byte, key []byte, value []byte)
-	CanUnJailCalled                 func(blsKey []byte) bool
-	IsBadRatingCalled               func(blsKey []byte) bool
-	SendGlobalSettingToAllCalled    func(sender []byte, input []byte)
-	ReturnMessage                   string
->>>>>>> 3e5a9696
 }
 
 // CanUnJail -
