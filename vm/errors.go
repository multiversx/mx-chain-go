--- conflicted
+++ resolved
@@ -224,10 +224,8 @@
 // ErrOwnerCannotUnDelegate signals that owner cannot undelegate as contract is still active
 var ErrOwnerCannotUnDelegate = errors.New("owner cannot undelegate, contract still active")
 
-<<<<<<< HEAD
-// ErrProposalNotFound signals that the storage is empty for given key
-var ErrProposalNotFound = errors.New("proposal was not found in storage")
-=======
 // ErrNotEnoughInitialOwnerFunds signals that not enough initial owner funds has been provided
 var ErrNotEnoughInitialOwnerFunds = errors.New("not enough initial owner funds")
->>>>>>> 8b945a3c
+
+// ErrProposalNotFound signals that the storage is empty for given key
+var ErrProposalNotFound = errors.New("proposal was not found in storage")