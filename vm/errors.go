--- conflicted
+++ resolved
@@ -131,7 +131,6 @@
 // ErrNilPublicKey signals that nil public key has been provided
 var ErrNilPublicKey = errors.New("nil public key")
 
-<<<<<<< HEAD
 // ErrInvalidUnJailCost signals that provided unjail cost is invalid
 var ErrInvalidUnJailCost = errors.New("invalid unjail cost")
 
@@ -146,7 +145,6 @@
 
 // ErrInvalidMaxNumberOfNodes signals that invalid number of max number of nodes has been provided
 var ErrInvalidMaxNumberOfNodes = errors.New("invalid number of max number of nodes")
-=======
+
 // ErrTokenNameNotHumanReadable signals that token name is not human readable
-var ErrTokenNameNotHumanReadable = errors.New("token name is not human readable")
->>>>>>> bb5ad11c
+var ErrTokenNameNotHumanReadable = errors.New("token name is not human readable")