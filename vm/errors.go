--- conflicted
+++ resolved
@@ -230,13 +230,11 @@
 // ErrNotEnoughInitialOwnerFunds signals that not enough initial owner funds has been provided
 var ErrNotEnoughInitialOwnerFunds = errors.New("not enough initial owner funds")
 
-<<<<<<< HEAD
-// ErrProposalNotFound signals that the storage is empty for given key
-var ErrProposalNotFound = errors.New("proposal was not found in storage")
-=======
 // ErrNFTCreateRoleAlreadyExists signals that NFT create role already exists
 var ErrNFTCreateRoleAlreadyExists = errors.New("NFT create role already exists")
 
 // ErrRedelegateValueBelowMinimum signals that the re-delegate added to the remaining value will be below the minimum required
 var ErrRedelegateValueBelowMinimum = errors.New("can not re-delegate as the remaining value will be below the minimum required")
->>>>>>> 9cdfb899
+
+// ErrProposalNotFound signals that the storage is empty for given key
+var ErrProposalNotFound = errors.New("proposal was not found in storage")