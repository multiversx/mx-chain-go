--- conflicted
+++ resolved
@@ -29,51 +29,33 @@
 func TestNewSystemVM_NilSystemEI(t *testing.T) {
 	t.Parallel()
 
-<<<<<<< HEAD
-	s, err := NewSystemVM(nil, &mock.SystemSCContainerStub{}, factory.SystemVirtualMachine)
-
-	assert.Nil(t, s)
-=======
 	args := createMockArguments()
 	args.SystemEI = nil
 	sVM, err := NewSystemVM(args)
 
 	assert.Nil(t, sVM)
->>>>>>> 3e5a9696
 	assert.Equal(t, vm.ErrNilSystemEnvironmentInterface, err)
 }
 
 func TestNewSystemVM_NilContainer(t *testing.T) {
 	t.Parallel()
 
-<<<<<<< HEAD
-	s, err := NewSystemVM(&mock.SystemEIStub{}, nil, factory.SystemVirtualMachine)
-
-	assert.Nil(t, s)
-=======
 	args := createMockArguments()
 	args.SystemContracts = nil
 	sVM, err := NewSystemVM(args)
 
 	assert.Nil(t, sVM)
->>>>>>> 3e5a9696
 	assert.Equal(t, vm.ErrNilSystemContractsContainer, err)
 }
 
 func TestNewSystemVM_NilVMType(t *testing.T) {
 	t.Parallel()
 
-<<<<<<< HEAD
-	s, err := NewSystemVM(&mock.SystemEIStub{}, &mock.SystemSCContainerStub{}, nil)
-
-	assert.Nil(t, s)
-=======
 	args := createMockArguments()
 	args.VmType = nil
 	sVM, err := NewSystemVM(args)
 
 	assert.Nil(t, sVM)
->>>>>>> 3e5a9696
 	assert.Equal(t, vm.ErrNilVMType, err)
 }
 
@@ -110,32 +92,16 @@
 func TestNewSystemVM_Ok(t *testing.T) {
 	t.Parallel()
 
-<<<<<<< HEAD
-	s, err := NewSystemVM(&mock.SystemEIStub{}, &mock.SystemSCContainerStub{}, factory.SystemVirtualMachine)
-
-	assert.Nil(t, err)
-	assert.NotNil(t, s)
-=======
 	args := createMockArguments()
 	sVM, err := NewSystemVM(args)
 
 	assert.Nil(t, err)
 	assert.NotNil(t, sVM)
->>>>>>> 3e5a9696
 }
 
 func TestSystemVM_RunSmartContractCreate(t *testing.T) {
 	t.Parallel()
 
-<<<<<<< HEAD
-	s, _ := NewSystemVM(&mock.SystemEIStub{}, &mock.SystemSCContainerStub{}, factory.SystemVirtualMachine)
-
-	vmOutput, err := s.RunSmartContractCreate(nil)
-	assert.Nil(t, vmOutput)
-	assert.Equal(t, vm.ErrInputArgsIsNil, err)
-
-	vmOutput, err = s.RunSmartContractCreate(&vmcommon.ContractCreateInput{})
-=======
 	args := createMockArguments()
 	sVM, _ := NewSystemVM(args)
 
@@ -144,7 +110,6 @@
 	assert.Equal(t, vm.ErrInputArgsIsNil, err)
 
 	vmOutput, err = sVM.RunSmartContractCreate(&vmcommon.ContractCreateInput{})
->>>>>>> 3e5a9696
 	assert.Nil(t, vmOutput)
 	assert.Equal(t, vm.ErrInputCallerAddrIsNil, err)
 }
@@ -152,21 +117,10 @@
 func TestSystemVM_RunSmartContractCallWrongSmartContract(t *testing.T) {
 	t.Parallel()
 
-<<<<<<< HEAD
-	systemEI := &mock.SystemEIStub{
-		GetContractCalled: func(_ []byte) (vm.SystemSmartContract, error) {
-			return nil, vm.ErrUnknownSystemSmartContract
-		},
-	}
-	s, _ := NewSystemVM(systemEI, &mock.SystemSCContainerStub{}, factory.SystemVirtualMachine)
-
-	vmOutput, err := s.RunSmartContractCall(&vmcommon.ContractCallInput{RecipientAddr: []byte("tralala")})
-=======
 	args := createMockArguments()
 	sVM, _ := NewSystemVM(args)
 
 	vmOutput, err := sVM.RunSmartContractCall(&vmcommon.ContractCallInput{RecipientAddr: []byte("tralala")})
->>>>>>> 3e5a9696
 	assert.Nil(t, vmOutput)
 	assert.Equal(t, vm.ErrUnknownSystemSmartContract, err)
 }
@@ -186,17 +140,11 @@
 		return nil, vm.ErrUnknownSystemSmartContract
 	}}
 
-<<<<<<< HEAD
-	s, _ := NewSystemVM(&mock.SystemEIStub{}, container, factory.SystemVirtualMachine)
-
-	vmOutput, err := s.RunSmartContractCall(&vmcommon.ContractCallInput{RecipientAddr: scAddress})
-=======
 	args := createMockArguments()
 	args.SystemContracts = container
 	sVM, _ := NewSystemVM(args)
 
 	vmOutput, err := sVM.RunSmartContractCall(&vmcommon.ContractCallInput{RecipientAddr: scAddress})
->>>>>>> 3e5a9696
 	assert.Nil(t, err)
 	assert.Equal(t, vmcommon.Ok, vmOutput.ReturnCode)
 }