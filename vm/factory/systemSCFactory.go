--- conflicted
+++ resolved
@@ -208,11 +208,8 @@
 		ESDTSCConfig:           scf.systemSCConfig.ESDTSystemSCConfig,
 		EpochNotifier:          scf.epochNotifier,
 		AddressPubKeyConverter: scf.addressPubKeyConverter,
-<<<<<<< HEAD
+		EndOfEpochSCAddress:    vm.EndOfEpochAddress,
 		EpochConfig:            *scf.epochConfig,
-=======
-		EndOfEpochSCAddress:    vm.EndOfEpochAddress,
->>>>>>> 9c091a5f
 	}
 	esdt, err := systemSmartContracts.NewESDTSmartContract(argsESDT)
 	return esdt, err
