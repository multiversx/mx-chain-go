--- conflicted
+++ resolved
@@ -30,11 +30,8 @@
 	systemSCsContainer     vm.SystemSCContainer
 	addressPubKeyConverter core.PubkeyConverter
 	shardCoordinator       sharding.Coordinator
-<<<<<<< HEAD
+	enableEpochsHandler    common.EnableEpochsHandler
 	nodesCoordinator       vm.NodesCoordinator
-=======
-	enableEpochsHandler    common.EnableEpochsHandler
->>>>>>> 12624dc4
 }
 
 // ArgsNewSystemSCFactory defines the arguments struct needed to create the system SCs
@@ -49,11 +46,8 @@
 	SystemSCConfig         *config.SystemSmartContractsConfig
 	AddressPubKeyConverter core.PubkeyConverter
 	ShardCoordinator       sharding.Coordinator
-<<<<<<< HEAD
+	EnableEpochsHandler    common.EnableEpochsHandler
 	NodesCoordinator       vm.NodesCoordinator
-=======
-	EnableEpochsHandler    common.EnableEpochsHandler
->>>>>>> 12624dc4
 }
 
 // NewSystemSCFactory creates a factory which will instantiate the system smart contracts
@@ -85,13 +79,11 @@
 	if check.IfNil(args.ShardCoordinator) {
 		return nil, fmt.Errorf("%w in NewSystemSCFactory", vm.ErrNilShardCoordinator)
 	}
-<<<<<<< HEAD
+	if check.IfNil(args.EnableEpochsHandler) {
+		return nil, fmt.Errorf("%w in NewSystemSCFactory", vm.ErrNilEnableEpochsHandler)
+	}
 	if check.IfNil(args.NodesCoordinator) {
 		return nil, fmt.Errorf("%w in NewSystemSCFactory", vm.ErrNilNodesCoordinator)
-=======
-	if check.IfNil(args.EnableEpochsHandler) {
-		return nil, fmt.Errorf("%w in NewSystemSCFactory", vm.ErrNilEnableEpochsHandler)
->>>>>>> 12624dc4
 	}
 
 	scf := &systemSCFactory{
@@ -104,11 +96,8 @@
 		economics:              args.Economics,
 		addressPubKeyConverter: args.AddressPubKeyConverter,
 		shardCoordinator:       args.ShardCoordinator,
-<<<<<<< HEAD
+		enableEpochsHandler:    args.EnableEpochsHandler,
 		nodesCoordinator:       args.NodesCoordinator,
-=======
-		enableEpochsHandler:    args.EnableEpochsHandler,
->>>>>>> 12624dc4
 	}
 
 	err := scf.createGasConfig(args.GasSchedule.LatestGasSchedule())
@@ -200,25 +189,6 @@
 
 func (scf *systemSCFactory) createValidatorContract() (vm.SystemSmartContract, error) {
 	args := systemSmartContracts.ArgsValidatorSmartContract{
-<<<<<<< HEAD
-		Eei:                      scf.systemEI,
-		SigVerifier:              scf.sigVerifier,
-		StakingSCConfig:          scf.systemSCConfig.StakingSystemSCConfig,
-		StakingSCAddress:         vm.StakingSCAddress,
-		EndOfEpochAddress:        vm.EndOfEpochAddress,
-		ValidatorSCAddress:       vm.ValidatorSCAddress,
-		GasCost:                  scf.gasCost,
-		Marshalizer:              scf.marshalizer,
-		GenesisTotalSupply:       scf.economics.GenesisTotalSupply(),
-		EpochNotifier:            scf.epochNotifier,
-		MinDeposit:               scf.systemSCConfig.DelegationManagerSystemSCConfig.MinCreationDeposit,
-		DelegationMgrEnableEpoch: scf.epochConfig.EnableEpochs.DelegationManagerEnableEpoch,
-		DelegationMgrSCAddress:   vm.DelegationManagerSCAddress,
-		GovernanceSCAddress:      vm.GovernanceSCAddress,
-		EpochConfig:              *scf.epochConfig,
-		ShardCoordinator:         scf.shardCoordinator,
-		NodesCoordinator:         scf.nodesCoordinator,
-=======
 		Eei:                    scf.systemEI,
 		SigVerifier:            scf.sigVerifier,
 		StakingSCConfig:        scf.systemSCConfig.StakingSystemSCConfig,
@@ -233,7 +203,7 @@
 		GovernanceSCAddress:    vm.GovernanceSCAddress,
 		ShardCoordinator:       scf.shardCoordinator,
 		EnableEpochsHandler:    scf.enableEpochsHandler,
->>>>>>> 12624dc4
+		NodesCoordinator:       scf.nodesCoordinator,
 	}
 	validatorSC, err := systemSmartContracts.NewValidatorSmartContract(args)
 	return validatorSC, err
