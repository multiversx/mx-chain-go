--- conflicted
+++ resolved
@@ -147,12 +147,8 @@
 		MinNumNodes:          uint64(scf.nodesConfigProvider.MinNumberOfNodes()),
 		StakingSCConfig:      scf.systemSCConfig.StakingSystemSCConfig,
 		Eei:                  scf.systemEI,
-<<<<<<< HEAD
-		StakingAccessAddr:    vm.AuctionSCAddress,
+		StakingAccessAddr:    vm.ValidatorSCAddress,
 		GovernanceSCAddress:  vm.GovernanceSCAddress,
-=======
-		StakingAccessAddr:    vm.ValidatorSCAddress,
->>>>>>> 5e152256
 		JailAccessAddr:       vm.JailingAddress,
 		EndOfEpochAccessAddr: vm.EndOfEpochAddress,
 		GasCost:              scf.gasCost,
