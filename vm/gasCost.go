package vm

// BaseOperationCost defines cost for base operation cost
type BaseOperationCost struct {
	StorePerByte      uint64
	ReleasePerByte    uint64
	DataCopyPerByte   uint64
	PersistPerByte    uint64
	CompilePerByte    uint64
	AoTPreparePerByte uint64
	GetCode           uint64
}

// MetaChainSystemSCsCost defines the cost of system staking SCs methods
type MetaChainSystemSCsCost struct {
	Stake                 uint64
	UnStake               uint64
	UnBond                uint64
	Claim                 uint64
	Get                   uint64
	ChangeRewardAddress   uint64
	ChangeValidatorKeys   uint64
	UnJail                uint64
	ESDTIssue             uint64
	ESDTOperations        uint64
	Proposal              uint64
	Vote                  uint64
	DelegateVote          uint64
	RevokeVote            uint64
	CloseProposal         uint64
<<<<<<< HEAD
	ClearProposal         uint64
=======
	ClaimAccumulatedFees  uint64
	ChangeConfig          uint64
>>>>>>> fc997c41
	DelegationOps         uint64
	UnStakeTokens         uint64
	UnBondTokens          uint64
	DelegationMgrOps      uint64
	ValidatorToDelegation uint64
	GetAllNodeStates      uint64
	GetActiveFund         uint64
	FixWaitingListSize    uint64
}

// BuiltInCost defines cost for built-in methods
type BuiltInCost struct {
	ChangeOwnerAddress       uint64
	ClaimDeveloperRewards    uint64
	SaveUserName             uint64
	SaveKeyValue             uint64
	ESDTTransfer             uint64
	ESDTBurn                 uint64
	ESDTLocalMint            uint64
	ESDTLocalBurn            uint64
	ESDTNFTCreate            uint64
	ESDTNFTAddQuantity       uint64
	ESDTNFTBurn              uint64
	ESDTNFTTransfer          uint64
	ESDTNFTChangeCreateOwner uint64
	ESDTNFTAddUri            uint64
	ESDTNFTUpdateAttributes  uint64
	ESDTNFTMultiTransfer     uint64
	TrieLoadPerNode          uint64
	TrieStorePerNode         uint64
}

// GasCost holds all the needed gas costs for system smart contracts
type GasCost struct {
	BaseOperationCost      BaseOperationCost
	MetaChainSystemSCsCost MetaChainSystemSCsCost
	BuiltInCost            BuiltInCost
}<|MERGE_RESOLUTION|>--- conflicted
+++ resolved
@@ -28,12 +28,9 @@
 	DelegateVote          uint64
 	RevokeVote            uint64
 	CloseProposal         uint64
-<<<<<<< HEAD
 	ClearProposal         uint64
-=======
 	ClaimAccumulatedFees  uint64
 	ChangeConfig          uint64
->>>>>>> fc997c41
 	DelegationOps         uint64
 	UnStakeTokens         uint64
 	UnBondTokens          uint64
