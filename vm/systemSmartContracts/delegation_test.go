package systemSmartContracts

import (
	"bytes"
	"encoding/binary"
	"errors"
	"fmt"
	"math/big"
	"strings"
	"testing"

	"github.com/multiversx/mx-chain-core-go/core"
	"github.com/multiversx/mx-chain-core-go/core/check"
	"github.com/multiversx/mx-chain-core-go/marshal"
	"github.com/multiversx/mx-chain-go/config"
	"github.com/multiversx/mx-chain-go/process/smartContract/hooks"
	"github.com/multiversx/mx-chain-go/testscommon"
	stateMock "github.com/multiversx/mx-chain-go/testscommon/state"
	"github.com/multiversx/mx-chain-go/vm"
	"github.com/multiversx/mx-chain-go/vm/mock"
	vmcommon "github.com/multiversx/mx-chain-vm-common-go"
	"github.com/multiversx/mx-chain-vm-common-go/parsers"
	"github.com/stretchr/testify/assert"
	"github.com/stretchr/testify/require"
)

func createMockArgumentsForDelegation() ArgsNewDelegation {
	return ArgsNewDelegation{
		DelegationSCConfig: config.DelegationSystemSCConfig{
			MinServiceFee: 10,
			MaxServiceFee: 200,
		},
		StakingSCConfig: config.StakingSystemSCConfig{
			MinStakeValue:    "10",
			UnJailValue:      "15",
			GenesisNodePrice: "100",
		},
		Eei:                    &mock.SystemEIStub{},
		SigVerifier:            &mock.MessageSignVerifierMock{},
		DelegationMgrSCAddress: vm.DelegationManagerSCAddress,
		StakingSCAddress:       vm.StakingSCAddress,
		ValidatorSCAddress:     vm.ValidatorSCAddress,
		GasCost:                vm.GasCost{MetaChainSystemSCsCost: vm.MetaChainSystemSCsCost{ESDTIssue: 10}},
		Marshalizer:            &mock.MarshalizerMock{},
		EndOfEpochAddress:      vm.EndOfEpochAddress,
		GovernanceSCAddress:    vm.GovernanceSCAddress,
		AddTokensAddress:       bytes.Repeat([]byte{1}, 32),
		EnableEpochsHandler: &testscommon.EnableEpochsHandlerStub{
			IsDelegationSmartContractFlagEnabledField:              true,
			IsStakingV2FlagEnabledForActivationEpochCompletedField: true,
			IsAddTokensToDelegationFlagEnabledField:                true,
			IsDeleteDelegatorAfterClaimRewardsFlagEnabledField:     true,
			IsComputeRewardCheckpointFlagEnabledField:              true,
			IsValidatorToDelegationFlagEnabledField:                true,
			IsReDelegateBelowMinCheckFlagEnabledField:              true,
		},
	}
}

func addValidatorAndStakingScToVmContext(eei *vmContext) {
	validatorArgs := createMockArgumentsForValidatorSC()
	validatorArgs.Eei = eei
	validatorArgs.StakingSCConfig.GenesisNodePrice = "100"
	validatorArgs.StakingSCAddress = vm.StakingSCAddress
	enableEpochsHandler, _ := validatorArgs.EnableEpochsHandler.(*testscommon.EnableEpochsHandlerStub)
	validatorSc, _ := NewValidatorSmartContract(validatorArgs)

	stakingArgs := createMockStakingScArguments()
	stakingArgs.Eei = eei
	stakingSc, _ := NewStakingSmartContract(stakingArgs)

	eei.inputParser = parsers.NewCallArgsParser()

	_ = eei.SetSystemSCContainer(&mock.SystemSCContainerStub{GetCalled: func(key []byte) (contract vm.SystemSmartContract, err error) {
		if bytes.Equal(key, vm.StakingSCAddress) {
			return stakingSc, nil
		}

		if bytes.Equal(key, vm.ValidatorSCAddress) {
			enableEpochsHandler.IsStakingV2FlagEnabledField = true
			_ = validatorSc.saveRegistrationData([]byte("addr"), &ValidatorDataV2{
				RewardAddress:   []byte("rewardAddr"),
				TotalStakeValue: big.NewInt(1000),
				LockedStake:     big.NewInt(500),
				BlsPubKeys:      [][]byte{[]byte("blsKey1"), []byte("blsKey2")},
				TotalUnstaked:   big.NewInt(150),
				UnstakedInfo: []*UnstakedValue{
					{
						UnstakedEpoch: 10,
						UnstakedValue: big.NewInt(60),
					},
					{
						UnstakedEpoch: 50,
						UnstakedValue: big.NewInt(80),
					},
				},
				NumRegistered: 2,
			})
			validatorSc.unBondPeriod = 50
			return validatorSc, nil
		}

		return nil, nil
	}})
}

func getDefaultVmInputForFunc(funcName string, args [][]byte) *vmcommon.ContractCallInput {
	return &vmcommon.ContractCallInput{
		VMInput: vmcommon.VMInput{
			CallerAddr:     []byte("owner"),
			Arguments:      args,
			CallValue:      big.NewInt(0),
			CallType:       0,
			GasPrice:       0,
			GasProvided:    0,
			OriginalTxHash: nil,
			CurrentTxHash:  nil,
		},
		RecipientAddr: []byte("addr"),
		Function:      funcName,
	}
}

func createDelegationManagerConfig(eei *vmContext, marshalizer marshal.Marshalizer, minDelegationAmount *big.Int) {
	cfg := &DelegationManagement{
		MinDelegationAmount: minDelegationAmount,
	}

	marshaledData, _ := marshalizer.Marshal(cfg)
	eei.SetStorageForAddress(vm.DelegationManagerSCAddress, []byte(delegationManagementKey), marshaledData)
}

<<<<<<< HEAD
=======
func createDelegationContractAndEEI() (*delegation, *vmContext) {
	args := createMockArgumentsForDelegation()
	eei, _ := NewVMContext(VMContextArgs{
		BlockChainHook: &mock.BlockChainHookStub{
			CurrentEpochCalled: func() uint32 {
				return 2
			},
		},
		CryptoHook:          hooks.NewVMCryptoHook(),
		InputParser:         &mock.ArgumentParserMock{},
		ValidatorAccountsDB: &stateMock.AccountsStub{},
		ChanceComputer:      &mock.RaterMock{},
		EnableEpochsHandler: &testscommon.EnableEpochsHandlerStub{},
	})
	systemSCContainerStub := &mock.SystemSCContainerStub{GetCalled: func(key []byte) (vm.SystemSmartContract, error) {
		return &mock.SystemSCStub{ExecuteCalled: func(args *vmcommon.ContractCallInput) vmcommon.ReturnCode {
			return vmcommon.Ok
		}}, nil
	}}
	_ = eei.SetSystemSCContainer(systemSCContainerStub)

	args.Eei = eei
	args.DelegationSCConfig.MaxServiceFee = 10000
	args.DelegationSCConfig.MinServiceFee = 0
	d, _ := NewDelegationSystemSC(args)
	return d, eei
}

>>>>>>> 12624dc4
func TestNewDelegationSystemSC_NilSystemEnvironmentShouldErr(t *testing.T) {
	t.Parallel()

	args := createMockArgumentsForDelegation()
	args.Eei = nil

	d, err := NewDelegationSystemSC(args)
	assert.Nil(t, d)
	assert.Equal(t, vm.ErrNilSystemEnvironmentInterface, err)
}

func TestNewDelegationSystemSC_InvalidStakingSCAddrShouldErr(t *testing.T) {
	t.Parallel()

	expectedErr := fmt.Errorf("%w for staking sc address", vm.ErrInvalidAddress)
	args := createMockArgumentsForDelegation()
	args.StakingSCAddress = []byte{}

	d, err := NewDelegationSystemSC(args)
	assert.Nil(t, d)
	assert.Equal(t, expectedErr, err)
}

func TestNewDelegationSystemSC_InvalidValidatorSCAddrShouldErr(t *testing.T) {
	t.Parallel()

	expectedErr := fmt.Errorf("%w for validator sc address", vm.ErrInvalidAddress)
	args := createMockArgumentsForDelegation()
	args.ValidatorSCAddress = []byte{}

	d, err := NewDelegationSystemSC(args)
	assert.Nil(t, d)
	assert.Equal(t, expectedErr, err)
}

func TestNewDelegationSystemSC_InvalidDelegationMgrSCAddrShouldErr(t *testing.T) {
	t.Parallel()

	expectedErr := fmt.Errorf("%w for delegation sc address", vm.ErrInvalidAddress)
	args := createMockArgumentsForDelegation()
	args.DelegationMgrSCAddress = []byte{}

	d, err := NewDelegationSystemSC(args)
	assert.Nil(t, d)
	assert.Equal(t, expectedErr, err)
}

func TestNewDelegationSystemSC_NilMarshalizerShouldErr(t *testing.T) {
	t.Parallel()

	args := createMockArgumentsForDelegation()
	args.Marshalizer = nil

	d, err := NewDelegationSystemSC(args)
	assert.Nil(t, d)
	assert.Equal(t, vm.ErrNilMarshalizer, err)
}

func TestNewDelegationSystemSC_NilEnableEpochsHandlerShouldErr(t *testing.T) {
	t.Parallel()

	args := createMockArgumentsForDelegation()
	args.EnableEpochsHandler = nil

	d, err := NewDelegationSystemSC(args)
	assert.Nil(t, d)
	assert.Equal(t, vm.ErrNilEnableEpochsHandler, err)
}

func TestNewDelegationSystemSC_NilSigVerifierShouldErr(t *testing.T) {
	t.Parallel()

	args := createMockArgumentsForDelegation()
	args.SigVerifier = nil

	d, err := NewDelegationSystemSC(args)
	assert.Nil(t, d)
	assert.Equal(t, vm.ErrNilMessageSignVerifier, err)
}

func TestNewDelegationSystemSC_InvalidUnJailValueShouldErr(t *testing.T) {
	t.Parallel()

	args := createMockArgumentsForDelegation()
	args.StakingSCConfig.UnJailValue = "-1"
	expectedErr := fmt.Errorf("%w, value is %v", vm.ErrInvalidUnJailCost, args.StakingSCConfig.UnJailValue)

	d, err := NewDelegationSystemSC(args)
	assert.Nil(t, d)
	assert.Equal(t, expectedErr, err)
}

func TestNewDelegationSystemSC_InvalidMinStakeValueShouldErr(t *testing.T) {
	t.Parallel()

	args := createMockArgumentsForDelegation()
	args.StakingSCConfig.MinStakeValue = "-1"
	expectedErr := fmt.Errorf("%w, value is %v", vm.ErrInvalidMinStakeValue, args.StakingSCConfig.MinStakeValue)

	d, err := NewDelegationSystemSC(args)
	assert.Nil(t, d)
	assert.Equal(t, expectedErr, err)
}

func TestNewDelegationSystemSC_InvalidGenesisNodePriceShouldErr(t *testing.T) {
	t.Parallel()

	args := createMockArgumentsForDelegation()
	args.StakingSCConfig.GenesisNodePrice = "-1"
	expectedErr := fmt.Errorf("%w, value is %v", vm.ErrInvalidNodePrice, args.StakingSCConfig.GenesisNodePrice)

	d, err := NewDelegationSystemSC(args)
	assert.Nil(t, d)
	assert.Equal(t, expectedErr, err)
}

func TestNewDelegationSystemSC_OkParamsShouldWork(t *testing.T) {
	t.Parallel()

	d, err := NewDelegationSystemSC(createMockArgumentsForDelegation())
	assert.Nil(t, err)
	assert.False(t, check.IfNil(d))
}

func TestDelegationSystemSC_ExecuteNilArgsShouldErr(t *testing.T) {
	t.Parallel()

	args := createMockArgumentsForDelegation()
	eei := createDefaultEei()
	args.Eei = eei
	d, _ := NewDelegationSystemSC(args)

	output := d.Execute(nil)
	assert.Equal(t, vmcommon.UserError, output)
	assert.True(t, strings.Contains(eei.returnMessage, vm.ErrInputArgsIsNil.Error()))
}

func TestDelegationSystemSC_ExecuteDelegationDisabledShouldErr(t *testing.T) {
	t.Parallel()

	args := createMockArgumentsForDelegation()
	eei := createDefaultEei()
	args.Eei = eei
	enableEpochsHandler, _ := args.EnableEpochsHandler.(*testscommon.EnableEpochsHandlerStub)
	d, _ := NewDelegationSystemSC(args)
	enableEpochsHandler.IsDelegationSmartContractFlagEnabledField = false
	vmInput := getDefaultVmInputForFunc("addNodes", [][]byte{})

	output := d.Execute(vmInput)
	assert.Equal(t, vmcommon.UserError, output)
	assert.True(t, strings.Contains(eei.returnMessage, "delegation contract is not enabled"))
}

func TestDelegationSystemSC_ExecuteInitScAlreadyPresentShouldErr(t *testing.T) {
	t.Parallel()

	args := createMockArgumentsForDelegation()
	eei := createDefaultEei()
	delegationsMap := map[string][]byte{}
	delegationsMap[ownerKey] = []byte("ownerAddr")
	eei.storageUpdate[string(eei.scAddress)] = delegationsMap
	args.Eei = eei

	d, _ := NewDelegationSystemSC(args)
	vmInput := getDefaultVmInputForFunc(core.SCDeployInitFunctionName, [][]byte{})

	output := d.Execute(vmInput)
	assert.Equal(t, vmcommon.UserError, output)
	assert.True(t, strings.Contains(eei.returnMessage, "smart contract was already initialized"))
}

func TestDelegationSystemSC_ExecuteInitWrongNumOfArgs(t *testing.T) {
	t.Parallel()

	args := createMockArgumentsForDelegation()
	eei := createDefaultEei()
	args.Eei = eei

	d, _ := NewDelegationSystemSC(args)
	vmInput := getDefaultVmInputForFunc(core.SCDeployInitFunctionName, [][]byte{[]byte("maxDelegationCap")})

	output := d.Execute(vmInput)
	assert.Equal(t, vmcommon.UserError, output)
	assert.True(t, strings.Contains(eei.returnMessage, "invalid number of arguments to init delegation contract"))
}

func TestDelegationSystemSC_ExecuteInitCallValueHigherThanMaxDelegationCapShouldErr(t *testing.T) {
	t.Parallel()

	args := createMockArgumentsForDelegation()
	eei := createDefaultEei()
	args.Eei = eei

	d, _ := NewDelegationSystemSC(args)
	vmInput := getDefaultVmInputForFunc(core.SCDeployInitFunctionName, [][]byte{big.NewInt(250).Bytes(), big.NewInt(10).Bytes()})
	vmInput.CallerAddr = []byte("ownerAddress")
	vmInput.CallValue = big.NewInt(300)

	output := d.Execute(vmInput)
	assert.Equal(t, vmcommon.UserError, output)
	assert.True(t, strings.Contains(eei.returnMessage, "total delegation cap reached"))
}

func TestDelegationSystemSC_ExecuteInitShouldWork(t *testing.T) {
	t.Parallel()

	ownerAddr := []byte("ownerAddr")
	maxDelegationCap := []byte{250}
	serviceFee := []byte{10}
	createdEpoch := uint32(150)
	callValue := big.NewInt(130)
	args := createMockArgumentsForDelegation()
	eei := createDefaultEei()
	eei.blockChainHook = &mock.BlockChainHookStub{
		CurrentEpochCalled: func() uint32 {
			return createdEpoch
		},
		CurrentNonceCalled: func() uint64 {
			return uint64(createdEpoch)
		},
	}
	createDelegationManagerConfig(eei, args.Marshalizer, callValue)
	args.Eei = eei
	args.StakingSCConfig.UnBondPeriod = 20
	args.StakingSCConfig.UnBondPeriodInEpochs = 20
	_ = eei.SetSystemSCContainer(
		createSystemSCContainer(eei),
	)

	d, _ := NewDelegationSystemSC(args)
	vmInput := getDefaultVmInputForFunc(core.SCDeployInitFunctionName, [][]byte{maxDelegationCap, serviceFee})
	vmInput.CallValue = callValue
	vmInput.RecipientAddr = createNewAddress(vm.FirstDelegationSCAddress)
	vmInput.CallerAddr = ownerAddr
	output := d.Execute(vmInput)
	assert.Equal(t, vmcommon.Ok, output)

	retrievedOwnerAddress := d.eei.GetStorage([]byte(ownerKey))
	retrievedServiceFee := d.eei.GetStorage([]byte(serviceFeeKey))

	dConf, err := d.getDelegationContractConfig()
	assert.Nil(t, err)
	assert.Equal(t, ownerAddr, retrievedOwnerAddress)
	assert.Equal(t, big.NewInt(250), dConf.MaxDelegationCap)
	assert.Equal(t, []byte{10}, retrievedServiceFee)
	assert.Equal(t, uint64(createdEpoch), dConf.CreatedNonce)
	assert.Equal(t, big.NewInt(20).Uint64(), uint64(dConf.UnBondPeriodInEpochs))

	dStatus, err := d.getDelegationStatus()
	assert.Nil(t, err)
	assert.Equal(t, 0, len(dStatus.StakedKeys))
	assert.Equal(t, 0, len(dStatus.NotStakedKeys))
	assert.Equal(t, 0, len(dStatus.UnStakedKeys))
	assert.Equal(t, uint64(1), dStatus.NumUsers)

	fundKey := append([]byte(fundKeyPrefix), []byte{1}...)
	ownerFund, err := d.getFund(fundKey)
	assert.Nil(t, err)
	assert.Equal(t, callValue, ownerFund.Value)
	assert.Equal(t, ownerAddr, ownerFund.Address)
	assert.Equal(t, createdEpoch, ownerFund.Epoch)
	assert.Equal(t, active, ownerFund.Type)

	dGlobalFund, err := d.getGlobalFundData()
	assert.Nil(t, err)
	assert.Equal(t, callValue, dGlobalFund.TotalActive)
	assert.Equal(t, big.NewInt(0), dGlobalFund.TotalUnStaked)

	delegatorDataPresent, delegator, err := d.getOrCreateDelegatorData(ownerAddr)
	assert.Nil(t, err)
	assert.False(t, delegatorDataPresent)
	assert.Equal(t, 0, len(delegator.UnStakedFunds))
	assert.Equal(t, fundKey, delegator.ActiveFund)
}

func TestDelegationSystemSC_ExecuteAddNodesUserErrors(t *testing.T) {
	t.Parallel()

	blsKey1 := []byte("blsKey1")
	blsKey2 := []byte("blsKey2")
	blsKey3 := []byte("blsKey3")
	signature := []byte("sig1")
	callValue := big.NewInt(130)
	vmInputArgs := make([][]byte, 0)
	args := createMockArgumentsForDelegation()
	eei := createDefaultEei()
	delegationsMap := map[string][]byte{}
	delegationsMap[ownerKey] = []byte("ownerAddr")
	eei.storageUpdate[string(eei.scAddress)] = delegationsMap
	args.Eei = eei

	sigVerifier := &mock.MessageSignVerifierMock{}
	sigVerifier.VerifyCalled = func(message []byte, signedMessage []byte, pubKey []byte) error {
		return errors.New("verify error")
	}
	args.SigVerifier = sigVerifier

	d, _ := NewDelegationSystemSC(args)
	vmInput := getDefaultVmInputForFunc("addNodes", vmInputArgs)
	output := d.Execute(vmInput)
	assert.Equal(t, vmcommon.UserError, output)
	assert.True(t, strings.Contains(eei.returnMessage, "only owner can call this method"))

	delegationsMap[ownerKey] = []byte("owner")
	vmInput.CallValue = callValue
	output = d.Execute(vmInput)
	assert.Equal(t, vmcommon.UserError, output)
	assert.True(t, strings.Contains(eei.returnMessage, vm.ErrCallValueMustBeZero.Error()))

	vmInput.CallValue = big.NewInt(0)
	d.gasCost.MetaChainSystemSCsCost.DelegationOps = 10
	output = d.Execute(vmInput)
	assert.Equal(t, vmcommon.OutOfGas, output)
	assert.True(t, strings.Contains(eei.returnMessage, vm.ErrNotEnoughGas.Error()))

	d.gasCost.MetaChainSystemSCsCost.DelegationOps = 0
	vmInput.Arguments = append(vmInputArgs, [][]byte{blsKey1, blsKey1}...)
	output = d.Execute(vmInput)
	assert.Equal(t, vmcommon.UserError, output)
	assert.True(t, strings.Contains(eei.returnMessage, vm.ErrDuplicatesFoundInArguments.Error()))

	vmInput.Arguments = append(vmInputArgs, [][]byte{blsKey1, blsKey2, blsKey3}...)
	output = d.Execute(vmInput)
	assert.Equal(t, vmcommon.UserError, output)
	assert.True(t, strings.Contains(eei.returnMessage, "arguments must be of pair length - BLSKey and signedMessage"))

	vmInput.Arguments = append(vmInputArgs, [][]byte{blsKey1, signature}...)
	eei.gasRemaining = 10
	d.gasCost.MetaChainSystemSCsCost.DelegationOps = 10
	output = d.Execute(vmInput)
	assert.Equal(t, vmcommon.OutOfGas, output)
	assert.True(t, strings.Contains(eei.returnMessage, vm.ErrNotEnoughGas.Error()))

	eei.gasRemaining = 100
	d.gasCost.MetaChainSystemSCsCost.DelegationOps = 10
	output = d.Execute(vmInput)
	assert.Equal(t, vmcommon.UserError, output)
	assert.True(t, strings.Contains(eei.returnMessage, vm.ErrInvalidBLSKeys.Error()))
	assert.Equal(t, blsKey1, eei.output[0])
	assert.Equal(t, []byte{invalidKey}, eei.output[1])
}

func TestDelegationSystemSC_ExecuteAddNodesStakedKeyAlreadyExistsInStakedKeysShouldErr(t *testing.T) {
	t.Parallel()

	blsKey := []byte("blsKey1")
	sig := []byte("sig1")
	args := createMockArgumentsForDelegation()
	eei := createDefaultEei()
	delegationsMap := map[string][]byte{}
	delegationsMap[ownerKey] = []byte("owner")
	eei.storageUpdate[string(eei.scAddress)] = delegationsMap
	args.Eei = eei

	d, _ := NewDelegationSystemSC(args)
	key := &NodesData{
		BLSKey: blsKey,
	}
	dStatus := &DelegationContractStatus{
		StakedKeys: []*NodesData{key},
	}
	_ = d.saveDelegationStatus(dStatus)

	vmInput := getDefaultVmInputForFunc("addNodes", [][]byte{blsKey, sig})
	output := d.Execute(vmInput)
	assert.Equal(t, vmcommon.UserError, output)
	assert.True(t, strings.Contains(eei.returnMessage, vm.ErrBLSPublicKeyMismatch.Error()))
}

func TestDelegationSystemSC_ExecuteAddNodesStakedKeyAlreadyExistsInUnStakedKeysShouldErr(t *testing.T) {
	t.Parallel()

	blsKey := []byte("blsKey1")
	sig := []byte("sig1")
	args := createMockArgumentsForDelegation()
	eei := createDefaultEei()
	delegationsMap := map[string][]byte{}
	delegationsMap[ownerKey] = []byte("owner")
	eei.storageUpdate[string(eei.scAddress)] = delegationsMap
	args.Eei = eei

	d, _ := NewDelegationSystemSC(args)
	key := &NodesData{
		BLSKey: blsKey,
	}
	dStatus := &DelegationContractStatus{
		UnStakedKeys: []*NodesData{key},
	}
	_ = d.saveDelegationStatus(dStatus)

	vmInput := getDefaultVmInputForFunc("addNodes", [][]byte{blsKey, sig})
	output := d.Execute(vmInput)
	assert.Equal(t, vmcommon.UserError, output)
	assert.True(t, strings.Contains(eei.returnMessage, vm.ErrBLSPublicKeyMismatch.Error()))
}

func TestDelegationSystemSC_ExecuteAddNodesStakedKeyAlreadyExistsInNotStakedKeysShouldErr(t *testing.T) {
	t.Parallel()

	blsKey := []byte("blsKey1")
	sig := []byte("sig1")
	args := createMockArgumentsForDelegation()
	eei := createDefaultEei()
	delegationsMap := map[string][]byte{}
	delegationsMap[ownerKey] = []byte("owner")
	eei.storageUpdate[string(eei.scAddress)] = delegationsMap
	args.Eei = eei

	d, _ := NewDelegationSystemSC(args)
	key := &NodesData{
		BLSKey: blsKey,
	}
	dStatus := &DelegationContractStatus{
		NotStakedKeys: []*NodesData{key},
	}
	_ = d.saveDelegationStatus(dStatus)

	vmInput := getDefaultVmInputForFunc("addNodes", [][]byte{blsKey, sig})
	output := d.Execute(vmInput)
	assert.Equal(t, vmcommon.UserError, output)
	assert.True(t, strings.Contains(eei.returnMessage, vm.ErrBLSPublicKeyMismatch.Error()))
}

func TestDelegationSystemSC_ExecuteAddNodesShouldSaveAddedKeysAsNotStakedKeys(t *testing.T) {
	t.Parallel()

	blsKeys := [][]byte{[]byte("blsKey1"), []byte("blsKey2")}
	signatures := [][]byte{[]byte("sig1"), []byte("sig2")}
	args := createMockArgumentsForDelegation()
	eei := createDefaultEei()
	delegationsMap := map[string][]byte{}
	delegationsMap[ownerKey] = []byte("owner")
	eei.storageUpdate[string(eei.scAddress)] = delegationsMap
	args.Eei = eei
	d, _ := NewDelegationSystemSC(args)
	vmInput := getDefaultVmInputForFunc("addNodes", [][]byte{blsKeys[0], signatures[0], blsKeys[1], signatures[1]})
	_ = d.saveDelegationStatus(&DelegationContractStatus{})

	output := d.Execute(vmInput)
	assert.Equal(t, vmcommon.Ok, output)

	delegStatus, _ := d.getDelegationStatus()
	assert.Equal(t, 0, len(delegStatus.StakedKeys))
	assert.Equal(t, 2, len(delegStatus.NotStakedKeys))
	assert.Equal(t, blsKeys[0], delegStatus.NotStakedKeys[0].BLSKey)
	assert.Equal(t, signatures[0], delegStatus.NotStakedKeys[0].SignedMsg)
	assert.Equal(t, blsKeys[1], delegStatus.NotStakedKeys[1].BLSKey)
	assert.Equal(t, signatures[1], delegStatus.NotStakedKeys[1].SignedMsg)
}

func TestDelegationSystemSC_ExecuteAddNodesWithNoArgsShouldErr(t *testing.T) {
	t.Parallel()

	args := createMockArgumentsForDelegation()
	eei := createDefaultEei()
	delegationsMap := map[string][]byte{}
	delegationsMap[ownerKey] = []byte("owner")
	eei.storageUpdate[string(eei.scAddress)] = delegationsMap
	args.Eei = eei
	d, _ := NewDelegationSystemSC(args)
	vmInput := getDefaultVmInputForFunc("addNodes", [][]byte{})
	_ = d.saveDelegationStatus(&DelegationContractStatus{})

	output := d.Execute(vmInput)
	assert.Equal(t, vmcommon.FunctionWrongSignature, output)
	assert.True(t, strings.Contains(eei.returnMessage, "not enough arguments"))
}

func TestDelegationSystemSC_ExecuteRemoveNodesUserErrors(t *testing.T) {
	t.Parallel()

	blsKey := []byte("blsKey1")
	callValue := big.NewInt(130)
	args := createMockArgumentsForDelegation()
	eei := createDefaultEei()
	delegationsMap := map[string][]byte{}
	delegationsMap[ownerKey] = []byte("ownerAddr")
	eei.storageUpdate[string(eei.scAddress)] = delegationsMap
	args.Eei = eei

	d, _ := NewDelegationSystemSC(args)
	vmInput := getDefaultVmInputForFunc("removeNodes", [][]byte{})
	output := d.Execute(vmInput)
	assert.Equal(t, vmcommon.UserError, output)
	assert.True(t, strings.Contains(eei.returnMessage, "only owner can call this method"))

	delegationsMap[ownerKey] = []byte("owner")
	vmInput.CallValue = callValue
	output = d.Execute(vmInput)
	assert.Equal(t, vmcommon.UserError, output)
	assert.True(t, strings.Contains(eei.returnMessage, vm.ErrCallValueMustBeZero.Error()))

	vmInput.CallValue = big.NewInt(0)
	d.gasCost.MetaChainSystemSCsCost.DelegationOps = 10
	output = d.Execute(vmInput)
	assert.Equal(t, vmcommon.OutOfGas, output)
	assert.True(t, strings.Contains(eei.returnMessage, vm.ErrNotEnoughGas.Error()))

	d.gasCost.MetaChainSystemSCsCost.DelegationOps = 0
	vmInput.Arguments = [][]byte{blsKey, blsKey}
	output = d.Execute(vmInput)
	assert.Equal(t, vmcommon.UserError, output)
	assert.True(t, strings.Contains(eei.returnMessage, vm.ErrDuplicatesFoundInArguments.Error()))

	vmInput.Arguments = [][]byte{blsKey}
	eei.gasRemaining = 10
	d.gasCost.MetaChainSystemSCsCost.DelegationOps = 10
	output = d.Execute(vmInput)
	assert.Equal(t, vmcommon.OutOfGas, output)
	assert.True(t, strings.Contains(eei.returnMessage, vm.ErrNotEnoughGas.Error()))

	eei.gasRemaining = 100
	d.gasCost.MetaChainSystemSCsCost.DelegationOps = 10
	output = d.Execute(vmInput)
	assert.Equal(t, vmcommon.UserError, output)
	expectedErr := fmt.Errorf("%w delegation status", vm.ErrDataNotFoundUnderKey)
	assert.True(t, strings.Contains(eei.returnMessage, expectedErr.Error()))
}

func TestDelegationSystemSC_ExecuteRemoveNodesNotPresentInNotStakedShouldErr(t *testing.T) {
	t.Parallel()

	blsKey := []byte("blsKey1")
	args := createMockArgumentsForDelegation()
	eei := createDefaultEei()
	delegationsMap := map[string][]byte{}
	delegationsMap[ownerKey] = []byte("owner")
	eei.storageUpdate[string(eei.scAddress)] = delegationsMap
	args.Eei = eei

	d, _ := NewDelegationSystemSC(args)
	_ = d.saveDelegationStatus(&DelegationContractStatus{})

	vmInput := getDefaultVmInputForFunc("removeNodes", [][]byte{blsKey})
	output := d.Execute(vmInput)
	assert.Equal(t, vmcommon.UserError, output)
	assert.True(t, strings.Contains(eei.returnMessage, vm.ErrBLSPublicKeyMismatch.Error()))
}

func TestDelegationSystemSC_ExecuteRemoveNodesShouldRemoveKeyFromNotStakedKeys(t *testing.T) {
	t.Parallel()

	blsKey1 := []byte("blsKey1")
	blsKey2 := []byte("blsKey2")
	args := createMockArgumentsForDelegation()
	eei := createDefaultEei()
	delegationsMap := map[string][]byte{}
	delegationsMap[ownerKey] = []byte("owner")
	eei.storageUpdate[string(eei.scAddress)] = delegationsMap
	args.Eei = eei

	key1 := &NodesData{BLSKey: blsKey1}
	key2 := &NodesData{BLSKey: blsKey2}
	d, _ := NewDelegationSystemSC(args)
	_ = d.saveDelegationStatus(&DelegationContractStatus{
		NotStakedKeys: []*NodesData{key1, key2},
	})

	vmInput := getDefaultVmInputForFunc("removeNodes", [][]byte{blsKey1})
	output := d.Execute(vmInput)
	assert.Equal(t, vmcommon.Ok, output)

	delegStatus, _ := d.getDelegationStatus()
	assert.Equal(t, 0, len(delegStatus.StakedKeys))
	assert.Equal(t, 1, len(delegStatus.NotStakedKeys))
	assert.Equal(t, blsKey2, delegStatus.NotStakedKeys[0].BLSKey)
}

func TestDelegationSystemSC_ExecuteRemoveNodesWithNoArgsShouldErr(t *testing.T) {
	t.Parallel()

	args := createMockArgumentsForDelegation()
	eei := createDefaultEei()
	delegationsMap := map[string][]byte{}
	delegationsMap[ownerKey] = []byte("owner")
	eei.storageUpdate[string(eei.scAddress)] = delegationsMap
	args.Eei = eei
	d, _ := NewDelegationSystemSC(args)
	vmInput := getDefaultVmInputForFunc("removeNodes", [][]byte{})
	_ = d.saveDelegationStatus(&DelegationContractStatus{})

	output := d.Execute(vmInput)
	assert.Equal(t, vmcommon.FunctionWrongSignature, output)
	assert.True(t, strings.Contains(eei.returnMessage, "not enough arguments"))
}

func TestDelegationSystemSC_ExecuteStakeNodesUserErrors(t *testing.T) {
	t.Parallel()

	blsKey := []byte("blsKey1")
	callValue := big.NewInt(130)
	args := createMockArgumentsForDelegation()
	eei := createDefaultEei()
	delegationsMap := map[string][]byte{}
	delegationsMap[ownerKey] = []byte("ownerAddr")
	eei.storageUpdate[string(eei.scAddress)] = delegationsMap
	args.Eei = eei

	d, _ := NewDelegationSystemSC(args)
	vmInput := getDefaultVmInputForFunc("stakeNodes", [][]byte{})
	output := d.Execute(vmInput)
	assert.Equal(t, vmcommon.UserError, output)
	assert.True(t, strings.Contains(eei.returnMessage, "only owner can call this method"))

	delegationsMap[ownerKey] = []byte("owner")
	vmInput.CallValue = callValue
	output = d.Execute(vmInput)
	assert.Equal(t, vmcommon.UserError, output)
	assert.True(t, strings.Contains(eei.returnMessage, vm.ErrCallValueMustBeZero.Error()))

	vmInput.CallValue = big.NewInt(0)
	d.gasCost.MetaChainSystemSCsCost.DelegationOps = 10
	output = d.Execute(vmInput)
	assert.Equal(t, vmcommon.OutOfGas, output)
	assert.True(t, strings.Contains(eei.returnMessage, vm.ErrNotEnoughGas.Error()))

	d.gasCost.MetaChainSystemSCsCost.DelegationOps = 0
	vmInput.Arguments = [][]byte{blsKey, blsKey}
	output = d.Execute(vmInput)
	assert.Equal(t, vmcommon.UserError, output)
	assert.True(t, strings.Contains(eei.returnMessage, vm.ErrDuplicatesFoundInArguments.Error()))

	vmInput.Arguments = [][]byte{}
	output = d.Execute(vmInput)
	assert.Equal(t, vmcommon.FunctionWrongSignature, output)
	assert.True(t, strings.Contains(eei.returnMessage, "not enough arguments"))

	vmInput.Arguments = [][]byte{blsKey}
	eei.gasRemaining = 100
	d.gasCost.MetaChainSystemSCsCost.DelegationOps = 10
	output = d.Execute(vmInput)
	assert.Equal(t, vmcommon.UserError, output)
	expectedErr := fmt.Errorf("%w delegation status", vm.ErrDataNotFoundUnderKey)
	assert.True(t, strings.Contains(eei.returnMessage, expectedErr.Error()))
}

func TestDelegationSystemSC_ExecuteStakeNodesNotPresentInNotStakedOrUnStakedShouldErr(t *testing.T) {
	t.Parallel()

	blsKey := []byte("blsKey1")
	args := createMockArgumentsForDelegation()
	eei := createDefaultEei()
	delegationsMap := map[string][]byte{}
	delegationsMap[ownerKey] = []byte("owner")
	eei.storageUpdate[string(eei.scAddress)] = delegationsMap
	args.Eei = eei

	d, _ := NewDelegationSystemSC(args)
	_ = d.saveDelegationStatus(&DelegationContractStatus{})

	vmInput := getDefaultVmInputForFunc("stakeNodes", [][]byte{blsKey})
	output := d.Execute(vmInput)
	assert.Equal(t, vmcommon.UserError, output)
	assert.True(t, strings.Contains(eei.returnMessage, vm.ErrBLSPublicKeyMismatch.Error()))
}

func TestDelegationSystemSC_ExecuteStakeNodesVerifiesBothUnStakedAndNotStaked(t *testing.T) {
	t.Parallel()

	blsKey1 := []byte("blsKey1")
	blsKey2 := []byte("blsKey2")
	args := createMockArgumentsForDelegation()
	eei := createDefaultEei()
	delegationsMap := map[string][]byte{}
	delegationsMap[ownerKey] = []byte("owner")
	eei.storageUpdate[string(eei.scAddress)] = delegationsMap
	args.Eei = eei

	key1 := &NodesData{BLSKey: blsKey1}
	key2 := &NodesData{BLSKey: blsKey2}
	d, _ := NewDelegationSystemSC(args)
	_ = d.saveDelegationStatus(&DelegationContractStatus{
		NotStakedKeys: []*NodesData{key1},
		UnStakedKeys:  []*NodesData{key2},
	})

	vmInput := getDefaultVmInputForFunc("stakeNodes", [][]byte{blsKey1, blsKey2})
	output := d.Execute(vmInput)
	assert.Equal(t, vmcommon.UserError, output)
	expectedErr := fmt.Errorf("%w getGlobalFundData", vm.ErrDataNotFoundUnderKey)
	assert.True(t, strings.Contains(eei.returnMessage, expectedErr.Error()))

	globalFund := &GlobalFundData{
		TotalActive: big.NewInt(10),
	}
	_ = d.saveGlobalFundData(globalFund)
	output = d.Execute(vmInput)
	assert.Equal(t, vmcommon.UserError, output)
	assert.True(t, strings.Contains(eei.returnMessage, "not enough in total active to stake"))

	globalFund = &GlobalFundData{
		TotalActive: big.NewInt(200),
	}
	_ = d.saveGlobalFundData(globalFund)
	addValidatorAndStakingScToVmContext(eei)

	output = d.Execute(vmInput)
	assert.Equal(t, vmcommon.Ok, output)

	globalFund, _ = d.getGlobalFundData()
	assert.Equal(t, big.NewInt(200), globalFund.TotalActive)

	dStatus, _ := d.getDelegationStatus()
	assert.Equal(t, 2, len(dStatus.StakedKeys))
	assert.Equal(t, 0, len(dStatus.UnStakedKeys))
	assert.Equal(t, 0, len(dStatus.NotStakedKeys))
}

func TestDelegationSystemSC_ExecuteDelegateStakeNodes(t *testing.T) {
	t.Parallel()

	blsKey1 := []byte("blsKey1")
	blsKey2 := []byte("blsKey2")
	args := createMockArgumentsForDelegation()
	args.GasCost.MetaChainSystemSCsCost.Stake = 1
	eei := createDefaultEei()

	createDelegationManagerConfig(eei, args.Marshalizer, big.NewInt(10))
	eei.SetSCAddress(vm.FirstDelegationSCAddress)
	delegationsMap := map[string][]byte{}
	delegationsMap[ownerKey] = []byte("owner")
	eei.storageUpdate[string(eei.scAddress)] = delegationsMap
	args.Eei = eei

	key1 := &NodesData{BLSKey: blsKey1}
	key2 := &NodesData{BLSKey: blsKey2}
	d, _ := NewDelegationSystemSC(args)
	_ = d.saveDelegationStatus(&DelegationContractStatus{
		NotStakedKeys: []*NodesData{key1},
		UnStakedKeys:  []*NodesData{key2},
	})
	globalFund := &GlobalFundData{
		TotalActive: big.NewInt(0),
	}
	_ = d.saveGlobalFundData(globalFund)
	_ = d.saveDelegationContractConfig(&DelegationConfig{
		MaxDelegationCap:    big.NewInt(1000),
		InitialOwnerFunds:   big.NewInt(100),
		AutomaticActivation: true,
	})
	addValidatorAndStakingScToVmContext(eei)

	vmInput := getDefaultVmInputForFunc("delegate", [][]byte{})
	vmInput.CallerAddr = []byte("delegator")
	vmInput.CallValue = big.NewInt(500)
	vmInput.GasProvided = 10000
	eei.gasRemaining = vmInput.GasProvided

	output := d.Execute(vmInput)
	assert.Equal(t, vmcommon.Ok, output)

	globalFund, _ = d.getGlobalFundData()
	assert.Equal(t, big.NewInt(500), globalFund.TotalActive)

	dStatus, _ := d.getDelegationStatus()
	assert.Equal(t, 2, len(dStatus.StakedKeys))
	assert.Equal(t, 0, len(dStatus.UnStakedKeys))
	assert.Equal(t, 0, len(dStatus.NotStakedKeys))

	vmOutput := eei.CreateVMOutput()
	assert.Equal(t, 6, len(vmOutput.OutputAccounts))
	assert.Equal(t, 2, len(vmOutput.OutputAccounts[string(vm.StakingSCAddress)].OutputTransfers))

	output = d.Execute(vmInput)
	eei.gasRemaining = vmInput.GasProvided
	assert.Equal(t, vmcommon.Ok, output)

	globalFund, _ = d.getGlobalFundData()
	assert.Equal(t, big.NewInt(1000), globalFund.TotalActive)

	_, delegator, _ := d.getOrCreateDelegatorData(vmInput.CallerAddr)
	fund, _ := d.getFund(delegator.ActiveFund)
	assert.Equal(t, fund.Value, big.NewInt(1000))
}

func TestDelegationSystemSC_ExecuteUnStakeNodesUserErrors(t *testing.T) {
	t.Parallel()

	blsKey := []byte("blsKey1")
	callValue := big.NewInt(130)
	args := createMockArgumentsForDelegation()
	eei := createDefaultEei()
	delegationsMap := map[string][]byte{}
	delegationsMap[ownerKey] = []byte("ownerAddr")
	eei.storageUpdate[string(eei.scAddress)] = delegationsMap
	args.Eei = eei

	d, _ := NewDelegationSystemSC(args)
	vmInput := getDefaultVmInputForFunc("unStakeNodes", [][]byte{})
	output := d.Execute(vmInput)
	assert.Equal(t, vmcommon.UserError, output)
	assert.True(t, strings.Contains(eei.returnMessage, "only owner can call this method"))

	delegationsMap[ownerKey] = []byte("owner")
	vmInput.CallValue = callValue
	output = d.Execute(vmInput)
	assert.Equal(t, vmcommon.UserError, output)
	assert.True(t, strings.Contains(eei.returnMessage, vm.ErrCallValueMustBeZero.Error()))

	vmInput.CallValue = big.NewInt(0)
	d.gasCost.MetaChainSystemSCsCost.DelegationOps = 10
	output = d.Execute(vmInput)
	assert.Equal(t, vmcommon.OutOfGas, output)
	assert.True(t, strings.Contains(eei.returnMessage, vm.ErrNotEnoughGas.Error()))

	d.gasCost.MetaChainSystemSCsCost.DelegationOps = 0
	vmInput.Arguments = [][]byte{blsKey, blsKey}
	output = d.Execute(vmInput)
	assert.Equal(t, vmcommon.UserError, output)
	assert.True(t, strings.Contains(eei.returnMessage, vm.ErrDuplicatesFoundInArguments.Error()))

	vmInput.Arguments = [][]byte{}
	output = d.Execute(vmInput)
	assert.Equal(t, vmcommon.FunctionWrongSignature, output)
	assert.True(t, strings.Contains(eei.returnMessage, "not enough arguments"))

	vmInput.Arguments = [][]byte{blsKey}
	eei.gasRemaining = 100
	d.gasCost.MetaChainSystemSCsCost.DelegationOps = 10
	output = d.Execute(vmInput)
	assert.Equal(t, vmcommon.UserError, output)
	expectedErr := fmt.Errorf("%w delegation status", vm.ErrDataNotFoundUnderKey)
	assert.True(t, strings.Contains(eei.returnMessage, expectedErr.Error()))
}

func TestDelegationSystemSC_ExecuteUnStakeNodesNotPresentInStakedShouldErr(t *testing.T) {
	t.Parallel()

	blsKey := []byte("blsKey1")
	args := createMockArgumentsForDelegation()
	eei := createDefaultEei()
	delegationsMap := map[string][]byte{}
	delegationsMap[ownerKey] = []byte("owner")
	eei.storageUpdate[string(eei.scAddress)] = delegationsMap
	args.Eei = eei

	d, _ := NewDelegationSystemSC(args)
	_ = d.saveDelegationStatus(&DelegationContractStatus{})

	vmInput := getDefaultVmInputForFunc("unStakeNodes", [][]byte{blsKey})
	output := d.Execute(vmInput)
	assert.Equal(t, vmcommon.UserError, output)
	assert.True(t, strings.Contains(eei.returnMessage, vm.ErrBLSPublicKeyMismatch.Error()))
}

func TestDelegationSystemSC_ExecuteUnStakeNodes(t *testing.T) {
	t.Parallel()

	blsKey1 := []byte("blsKey1")
	blsKey2 := []byte("blsKey2")
	args := createMockArgumentsForDelegation()
	eei := createDefaultEei()
	delegationsMap := map[string][]byte{}
	delegationsMap[ownerKey] = []byte("owner")
	eei.storageUpdate[string(eei.scAddress)] = delegationsMap
	args.Eei = eei

	key1 := &NodesData{BLSKey: blsKey1}
	key2 := &NodesData{BLSKey: blsKey2}
	d, _ := NewDelegationSystemSC(args)
	_ = d.saveDelegationStatus(&DelegationContractStatus{
		StakedKeys: []*NodesData{key1, key2},
	})
	_ = d.saveGlobalFundData(&GlobalFundData{TotalActive: big.NewInt(100)})
	addValidatorAndStakingScToVmContext(eei)

	validatorMap := map[string][]byte{}
	registrationDataValidator := &ValidatorDataV2{BlsPubKeys: [][]byte{blsKey1, blsKey2}, RewardAddress: []byte("rewardAddr")}
	regData, _ := d.marshalizer.Marshal(registrationDataValidator)
	validatorMap["addr"] = regData

	stakingMap := map[string][]byte{}
	registrationDataStaking := &StakedDataV2_0{RewardAddress: []byte("rewardAddr"), Staked: true}
	regData, _ = d.marshalizer.Marshal(registrationDataStaking)
	stakingMap["blsKey1"] = regData

	registrationDataStaking2 := &StakedDataV2_0{RewardAddress: []byte("rewardAddr"), Staked: true}
	regData, _ = d.marshalizer.Marshal(registrationDataStaking2)
	stakingMap["blsKey2"] = regData

	stakingNodesConfig := &StakingNodesConfig{StakedNodes: 5}
	stkNodes, _ := d.marshalizer.Marshal(stakingNodesConfig)
	stakingMap[nodesConfigKey] = stkNodes

	eei.storageUpdate[string(args.ValidatorSCAddress)] = validatorMap
	eei.storageUpdate[string(args.StakingSCAddress)] = stakingMap

	vmInput := getDefaultVmInputForFunc("unStakeNodes", [][]byte{blsKey1, blsKey2})
	output := d.Execute(vmInput)
	assert.Equal(t, vmcommon.Ok, output)

	dStatus, _ := d.getDelegationStatus()
	assert.Equal(t, 2, len(dStatus.UnStakedKeys))
	assert.Equal(t, 0, len(dStatus.StakedKeys))
}

func TestDelegationSystemSC_ExecuteUnStakeNodesAtEndOfEpoch(t *testing.T) {
	t.Parallel()

	blsKey1 := []byte("blsKey1")
	blsKey2 := []byte("blsKey2")
	blockChainHook := &mock.BlockChainHookStub{}
	args := createMockArgumentsForDelegation()
	eei := createDefaultEei()
	eei.blockChainHook = blockChainHook
	delegationsMap := map[string][]byte{}
	delegationsMap[ownerKey] = []byte("owner")
	eei.storageUpdate[string(eei.scAddress)] = delegationsMap
	args.Eei = eei

	key1 := &NodesData{BLSKey: blsKey1}
	key2 := &NodesData{BLSKey: blsKey2}
	d, _ := NewDelegationSystemSC(args)
	_ = d.saveDelegationStatus(&DelegationContractStatus{
		StakedKeys: []*NodesData{key1, key2},
	})
	_ = d.saveGlobalFundData(&GlobalFundData{TotalActive: big.NewInt(100)})
	validatorArgs := createMockArgumentsForValidatorSC()
	validatorArgs.Eei = eei
	validatorArgs.StakingSCConfig.GenesisNodePrice = "100"
	enableEpochsHandler, _ := validatorArgs.EnableEpochsHandler.(*testscommon.EnableEpochsHandlerStub)
	enableEpochsHandler.IsStakingV2FlagEnabledField = true
	validatorArgs.StakingSCAddress = vm.StakingSCAddress
	validatorSc, _ := NewValidatorSmartContract(validatorArgs)

	stakingArgs := createMockStakingScArguments()
	stakingArgs.Eei = eei
	stakingSc, _ := NewStakingSmartContract(stakingArgs)

	eei.inputParser = parsers.NewCallArgsParser()
	_ = eei.SetSystemSCContainer(&mock.SystemSCContainerStub{GetCalled: func(key []byte) (vm.SystemSmartContract, error) {
		if bytes.Equal(key, vm.StakingSCAddress) {
			return stakingSc, nil
		}

		if bytes.Equal(key, vm.ValidatorSCAddress) {
			return validatorSc, nil
		}

		return nil, vm.ErrUnknownSystemSmartContract
	}})

	validatorMap := map[string][]byte{}
	registrationDataValidator := &ValidatorDataV2{
		BlsPubKeys:      [][]byte{blsKey1, blsKey2},
		RewardAddress:   []byte("rewardAddr"),
		TotalStakeValue: big.NewInt(1000000),
		NumRegistered:   2,
	}
	regData, _ := d.marshalizer.Marshal(registrationDataValidator)
	validatorMap["addr"] = regData

	stakingMap := map[string][]byte{}
	registrationDataStaking := &StakedDataV2_0{RewardAddress: []byte("rewardAddr"), Staked: false, UnStakedNonce: 5, StakeValue: big.NewInt(0)}
	regData, _ = d.marshalizer.Marshal(registrationDataStaking)
	stakingMap["blsKey1"] = regData

	registrationDataStaking2 := &StakedDataV2_0{RewardAddress: []byte("rewardAddr"), Staked: false, UnStakedNonce: 5, StakeValue: big.NewInt(0)}
	regData, _ = d.marshalizer.Marshal(registrationDataStaking2)
	stakingMap["blsKey2"] = regData

	stakingNodesConfig := &StakingNodesConfig{StakedNodes: 5}
	stkNodes, _ := d.marshalizer.Marshal(stakingNodesConfig)
	stakingMap[nodesConfigKey] = stkNodes

	eei.storageUpdate[string(args.ValidatorSCAddress)] = validatorMap
	eei.storageUpdate[string(args.StakingSCAddress)] = stakingMap

	blockChainHook.CurrentNonceCalled = func() uint64 {
		return 10
	}

	vmInput := getDefaultVmInputForFunc("unStakeAtEndOfEpoch", [][]byte{blsKey1, blsKey2})
	vmInput.CallerAddr = args.EndOfEpochAddress
	output := d.Execute(vmInput)
	assert.Equal(t, vmcommon.Ok, output)

	dStatus, _ := d.getDelegationStatus()
	assert.Equal(t, 2, len(dStatus.UnStakedKeys))
	assert.Equal(t, 0, len(dStatus.StakedKeys))

	vmInput = getDefaultVmInputForFunc("reStakeUnStakedNodes", [][]byte{blsKey1, blsKey2})
	output = d.Execute(vmInput)
	assert.Equal(t, vmcommon.Ok, output)

	dStatus, _ = d.getDelegationStatus()
	assert.Equal(t, 0, len(dStatus.UnStakedKeys))
	assert.Equal(t, 2, len(dStatus.StakedKeys))
}

func TestDelegationSystemSC_ExecuteUnBondNodesUserErrors(t *testing.T) {
	t.Parallel()

	blsKey := []byte("blsKey1")
	callValue := big.NewInt(130)
	args := createMockArgumentsForDelegation()
	eei := createDefaultEei()
	delegationsMap := map[string][]byte{}
	delegationsMap[ownerKey] = []byte("ownerAddr")
	eei.storageUpdate[string(eei.scAddress)] = delegationsMap
	args.Eei = eei

	d, _ := NewDelegationSystemSC(args)
	vmInput := getDefaultVmInputForFunc("unBondNodes", [][]byte{})
	output := d.Execute(vmInput)
	assert.Equal(t, vmcommon.UserError, output)
	assert.True(t, strings.Contains(eei.returnMessage, "only owner can call this method"))

	delegationsMap[ownerKey] = []byte("owner")
	vmInput.CallValue = callValue
	output = d.Execute(vmInput)
	assert.Equal(t, vmcommon.UserError, output)
	assert.True(t, strings.Contains(eei.returnMessage, vm.ErrCallValueMustBeZero.Error()))

	vmInput.CallValue = big.NewInt(0)
	d.gasCost.MetaChainSystemSCsCost.DelegationOps = 10
	output = d.Execute(vmInput)
	assert.Equal(t, vmcommon.OutOfGas, output)
	assert.True(t, strings.Contains(eei.returnMessage, vm.ErrNotEnoughGas.Error()))

	d.gasCost.MetaChainSystemSCsCost.DelegationOps = 0
	vmInput.Arguments = [][]byte{blsKey, blsKey}
	output = d.Execute(vmInput)
	assert.Equal(t, vmcommon.UserError, output)
	assert.True(t, strings.Contains(eei.returnMessage, vm.ErrDuplicatesFoundInArguments.Error()))

	vmInput.Arguments = [][]byte{}
	output = d.Execute(vmInput)
	assert.Equal(t, vmcommon.FunctionWrongSignature, output)
	assert.True(t, strings.Contains(eei.returnMessage, "not enough arguments"))

	vmInput.Arguments = [][]byte{blsKey}
	eei.gasRemaining = 100
	d.gasCost.MetaChainSystemSCsCost.DelegationOps = 10
	output = d.Execute(vmInput)
	assert.Equal(t, vmcommon.UserError, output)
	expectedErr := fmt.Errorf("%w delegation status", vm.ErrDataNotFoundUnderKey)
	assert.True(t, strings.Contains(eei.returnMessage, expectedErr.Error()))
}

func TestDelegationSystemSC_ExecuteUnBondNodesNotPresentInUnStakedShouldErr(t *testing.T) {
	t.Parallel()

	blsKey := []byte("blsKey1")
	args := createMockArgumentsForDelegation()
	eei := createDefaultEei()
	delegationsMap := map[string][]byte{}
	delegationsMap[ownerKey] = []byte("owner")
	eei.storageUpdate[string(eei.scAddress)] = delegationsMap
	args.Eei = eei

	d, _ := NewDelegationSystemSC(args)
	_ = d.saveDelegationStatus(&DelegationContractStatus{})

	vmInput := getDefaultVmInputForFunc("unBondNodes", [][]byte{blsKey})
	output := d.Execute(vmInput)
	assert.Equal(t, vmcommon.UserError, output)
	assert.True(t, strings.Contains(eei.returnMessage, vm.ErrBLSPublicKeyMismatch.Error()))
}

func TestDelegationSystemSC_ExecuteUnBondNodes(t *testing.T) {
	t.Parallel()

	blsKey1 := []byte("blsKey1")
	blsKey2 := []byte("blsKey2")
	args := createMockArgumentsForDelegation()
	eei := createDefaultEei()

	delegationsMap := map[string][]byte{}
	delegationsMap[ownerKey] = []byte("owner")
	eei.storageUpdate[string(eei.scAddress)] = delegationsMap
	args.Eei = eei

	key1 := &NodesData{BLSKey: blsKey1}
	key2 := &NodesData{BLSKey: blsKey2}
	d, _ := NewDelegationSystemSC(args)
	_ = d.saveDelegationStatus(&DelegationContractStatus{
		UnStakedKeys: []*NodesData{key1, key2},
	})
	_ = d.saveGlobalFundData(&GlobalFundData{TotalActive: big.NewInt(100)})
	addValidatorAndStakingScToVmContext(eei)

	registrationDataValidator := &ValidatorDataV2{
		BlsPubKeys:      [][]byte{blsKey1, blsKey2},
		RewardAddress:   []byte("rewardAddr"),
		LockedStake:     big.NewInt(300),
		TotalStakeValue: big.NewInt(1000),
		NumRegistered:   2,
	}
	regData, _ := d.marshalizer.Marshal(registrationDataValidator)
	eei.SetStorageForAddress(vm.ValidatorSCAddress, []byte("addr"), regData)

	registrationDataStaking := &StakedDataV2_0{RewardAddress: []byte("rewardAddr")}
	regData, _ = d.marshalizer.Marshal(registrationDataStaking)
	eei.SetStorageForAddress(vm.StakingSCAddress, []byte("blsKey1"), regData)

	registrationDataStaking2 := &StakedDataV2_0{RewardAddress: []byte("rewardAddr")}
	regData, _ = d.marshalizer.Marshal(registrationDataStaking2)
	eei.SetStorageForAddress(vm.StakingSCAddress, []byte("blsKey2"), regData)

	stakingNodesConfig := &StakingNodesConfig{StakedNodes: 5}
	stkNodes, _ := d.marshalizer.Marshal(stakingNodesConfig)
	eei.SetStorageForAddress(vm.StakingSCAddress, []byte(nodesConfigKey), stkNodes)

	vmInput := getDefaultVmInputForFunc("unBondNodes", [][]byte{blsKey1, blsKey2})
	output := d.Execute(vmInput)
	assert.Equal(t, vmcommon.Ok, output)

	dStatus, _ := d.getDelegationStatus()
	assert.Equal(t, 2, len(dStatus.NotStakedKeys))
	assert.Equal(t, 0, len(dStatus.UnStakedKeys))
}

func TestDelegationSystemSC_ExecuteUnJailNodesUserErrors(t *testing.T) {
	t.Parallel()

	blsKey := []byte("blsKey1")
	args := createMockArgumentsForDelegation()
	eei := createDefaultEei()

	delegationsMap := map[string][]byte{}
	delegationsMap[ownerKey] = []byte("ownerAddr")
	eei.storageUpdate[string(eei.scAddress)] = delegationsMap
	args.Eei = eei

	d, _ := NewDelegationSystemSC(args)
	vmInput := getDefaultVmInputForFunc("unJailNodes", [][]byte{})
	output := d.Execute(vmInput)
	assert.Equal(t, vmcommon.FunctionWrongSignature, output)
	assert.True(t, strings.Contains(eei.returnMessage, "not enough arguments"))

	vmInput.Arguments = append(vmInput.Arguments, blsKey)
	d.gasCost.MetaChainSystemSCsCost.DelegationOps = 10
	output = d.Execute(vmInput)
	assert.Equal(t, vmcommon.OutOfGas, output)
	assert.True(t, strings.Contains(eei.returnMessage, vm.ErrNotEnoughGas.Error()))

	d.gasCost.MetaChainSystemSCsCost.DelegationOps = 0
	output = d.Execute(vmInput)
	assert.Equal(t, vmcommon.UserError, output)
	expectedErr := fmt.Errorf("%w delegation status", vm.ErrDataNotFoundUnderKey)
	assert.True(t, strings.Contains(eei.returnMessage, expectedErr.Error()))

	_ = d.saveDelegationStatus(&DelegationContractStatus{})
	vmInput.Arguments = [][]byte{blsKey, blsKey}
	output = d.Execute(vmInput)
	assert.Equal(t, vmcommon.UserError, output)
	assert.True(t, strings.Contains(eei.returnMessage, vm.ErrDuplicatesFoundInArguments.Error()))
}

func TestDelegationSystemSC_ExecuteUnJailNodesNotPresentInStakedOrUnStakedShouldErr(t *testing.T) {
	t.Parallel()

	blsKey := []byte("blsKey1")
	args := createMockArgumentsForDelegation()
	eei := createDefaultEei()

	delegationsMap := map[string][]byte{}
	delegationsMap[ownerKey] = []byte("owner")
	eei.storageUpdate[string(eei.scAddress)] = delegationsMap
	args.Eei = eei

	d, _ := NewDelegationSystemSC(args)
	_ = d.saveDelegationStatus(&DelegationContractStatus{})

	vmInput := getDefaultVmInputForFunc("unJailNodes", [][]byte{blsKey})
	output := d.Execute(vmInput)
	assert.Equal(t, vmcommon.UserError, output)
	assert.True(t, strings.Contains(eei.returnMessage, vm.ErrBLSPublicKeyMismatch.Error()))
}

func TestDelegationSystemSC_ExecuteUnJailNodesNotDelegatorShouldErr(t *testing.T) {
	t.Parallel()

	blsKey1 := []byte("blsKey1")
	blsKey2 := []byte("blsKey2")
	args := createMockArgumentsForDelegation()
	eei := createDefaultEei()

	delegationsMap := map[string][]byte{}
	delegationsMap[ownerKey] = []byte("owner")
	eei.storageUpdate[string(eei.scAddress)] = delegationsMap
	args.Eei = eei
	vmInput := getDefaultVmInputForFunc("unJailNodes", [][]byte{blsKey1, blsKey2})
	vmInput.CallerAddr = []byte("notDelegator")
	key1 := &NodesData{BLSKey: blsKey1}
	key2 := &NodesData{BLSKey: blsKey2}
	d, _ := NewDelegationSystemSC(args)
	_ = d.saveDelegationStatus(&DelegationContractStatus{
		StakedKeys:   []*NodesData{key1},
		UnStakedKeys: []*NodesData{key2},
	})

	output := d.Execute(vmInput)
	assert.Equal(t, vmcommon.UserError, output)
	assert.True(t, strings.Contains(eei.returnMessage, "not a delegator"))
}

func TestDelegationSystemSC_ExecuteUnJailNodes(t *testing.T) {
	t.Parallel()

	blsKey1 := []byte("blsKey1")
	blsKey2 := []byte("blsKey2")
	args := createMockArgumentsForDelegation()
	eei := createDefaultEei()

	delegationsMap := map[string][]byte{}
	delegationsMap[ownerKey] = []byte("owner")
	eei.storageUpdate[string(eei.scAddress)] = delegationsMap
	args.Eei = eei

	vmInput := getDefaultVmInputForFunc("unJailNodes", [][]byte{blsKey1, blsKey2})
	vmInput.CallValue = big.NewInt(20)
	vmInput.CallerAddr = []byte("delegator")

	key1 := &NodesData{BLSKey: blsKey1}
	key2 := &NodesData{BLSKey: blsKey2}
	d, _ := NewDelegationSystemSC(args)
	_ = d.saveDelegationStatus(&DelegationContractStatus{
		StakedKeys:   []*NodesData{key1},
		UnStakedKeys: []*NodesData{key2},
		NumUsers:     1,
	})
	addValidatorAndStakingScToVmContext(eei)

	_ = d.saveDelegatorData(vmInput.CallerAddr, &DelegatorData{ActiveFund: []byte("someFund"), UnClaimedRewards: big.NewInt(0), TotalCumulatedRewards: big.NewInt(0)})

	validatorMap := map[string][]byte{}
	registrationDataValidator := &ValidatorDataV2{
		BlsPubKeys:    [][]byte{blsKey1, blsKey2},
		RewardAddress: []byte("rewardAddr"),
	}
	regData, _ := d.marshalizer.Marshal(registrationDataValidator)
	validatorMap["addr"] = regData

	stakingMap := map[string][]byte{}
	registrationDataStaking := &StakedDataV2_0{
		RewardAddress: []byte("rewardAddr"),
		Jailed:        true,
	}
	regData, _ = d.marshalizer.Marshal(registrationDataStaking)
	stakingMap["blsKey1"] = regData

	registrationDataStaking2 := &StakedDataV2_0{
		RewardAddress: []byte("rewardAddr"),
		Jailed:        true,
	}
	regData, _ = d.marshalizer.Marshal(registrationDataStaking2)
	stakingMap["blsKey2"] = regData

	eei.storageUpdate[string(args.ValidatorSCAddress)] = validatorMap
	eei.storageUpdate[string(args.StakingSCAddress)] = stakingMap

	output := d.Execute(vmInput)
	assert.Equal(t, vmcommon.Ok, output)
}

func TestDelegationSystemSC_ExecuteDelegateUserErrors(t *testing.T) {
	t.Parallel()

	args := createMockArgumentsForDelegation()
	eei := createDefaultEei()
	args.Eei = eei
	createDelegationManagerConfig(eei, args.Marshalizer, big.NewInt(10))

	vmInput := getDefaultVmInputForFunc("delegate", [][]byte{})
	d, _ := NewDelegationSystemSC(args)

	output := d.Execute(vmInput)
	assert.Equal(t, vmcommon.UserError, output)
	assert.True(t, strings.Contains(eei.returnMessage, "delegate value must be higher than minDelegationAmount"))

	vmInput.CallValue = big.NewInt(15)
	d.gasCost.MetaChainSystemSCsCost.DelegationOps = 10
	output = d.Execute(vmInput)
	assert.Equal(t, vmcommon.OutOfGas, output)
	assert.True(t, strings.Contains(eei.returnMessage, vm.ErrNotEnoughGas.Error()))
}

func TestDelegationSystemSC_ExecuteDelegateWrongInit(t *testing.T) {
	t.Parallel()

	args := createMockArgumentsForDelegation()
	eei := createDefaultEei()
	args.Eei = eei
	createDelegationManagerConfig(eei, args.Marshalizer, big.NewInt(10))

	vmInput := getDefaultVmInputForFunc("delegate", [][]byte{})
	vmInput.CallValue = big.NewInt(15)
	d, _ := NewDelegationSystemSC(args)

	output := d.Execute(vmInput)
	assert.Equal(t, vmcommon.UserError, output)
	expectedErr := fmt.Errorf("%w delegation status", vm.ErrDataNotFoundUnderKey)
	assert.True(t, strings.Contains(eei.returnMessage, expectedErr.Error()))

	_ = d.saveDelegationStatus(&DelegationContractStatus{})
	output = d.Execute(vmInput)
	assert.Equal(t, vmcommon.UserError, output)
	expectedErr = fmt.Errorf("%w delegation contract config", vm.ErrDataNotFoundUnderKey)
	assert.True(t, strings.Contains(eei.returnMessage, expectedErr.Error()))

	_ = d.saveDelegationContractConfig(&DelegationConfig{})
	output = d.Execute(vmInput)
	assert.Equal(t, vmcommon.UserError, output)
	expectedErr = fmt.Errorf("%w getGlobalFundData", vm.ErrDataNotFoundUnderKey)
	assert.True(t, strings.Contains(eei.returnMessage, expectedErr.Error()))
}

func TestDelegationSystemSC_ExecuteDelegate(t *testing.T) {
	t.Parallel()

	delegator1 := []byte("delegator1")
	args := createMockArgumentsForDelegation()
	eei := createDefaultEei()
	args.Eei = eei
	addValidatorAndStakingScToVmContext(eei)
	createDelegationManagerConfig(eei, args.Marshalizer, big.NewInt(10))

	vmInput := getDefaultVmInputForFunc("delegate", [][]byte{})
	vmInput.CallValue = big.NewInt(15)
	vmInput.CallerAddr = delegator1
	d, _ := NewDelegationSystemSC(args)

	_ = d.saveDelegationStatus(&DelegationContractStatus{})
	_ = d.saveDelegationContractConfig(&DelegationConfig{
		MaxDelegationCap:  big.NewInt(100),
		InitialOwnerFunds: big.NewInt(100),
	})
	_ = d.saveGlobalFundData(&GlobalFundData{
		TotalActive: big.NewInt(100),
	})

	output := d.Execute(vmInput)
	assert.Equal(t, vmcommon.UserError, output)
	assert.True(t, strings.Contains(eei.returnMessage, "total delegation cap reached"))

	_ = d.saveGlobalFundData(&GlobalFundData{
		TotalActive: big.NewInt(0),
	})

	output = d.Execute(vmInput)
	assert.Equal(t, vmcommon.Ok, output)

	fundKey := append([]byte(fundKeyPrefix), []byte{1}...)
	dFund, _ := d.getFund(fundKey)
	assert.Equal(t, big.NewInt(15), dFund.Value)
	assert.Equal(t, delegator1, dFund.Address)
	assert.Equal(t, active, dFund.Type)

	dGlobalFund, _ := d.getGlobalFundData()
	assert.Equal(t, big.NewInt(15), dGlobalFund.TotalActive)

	dStatus, _ := d.getDelegationStatus()
	assert.Equal(t, uint64(1), dStatus.NumUsers)

	_, dData, _ := d.getOrCreateDelegatorData(delegator1)
	assert.Equal(t, fundKey, dData.ActiveFund)
}

func TestDelegationSystemSC_ExecuteDelegateFailsWhenGettingDelegationManagement(t *testing.T) {
	t.Parallel()

	delegator1 := []byte("delegator1")
	args := createMockArgumentsForDelegation()
	eei := createDefaultEei()
	args.Eei = eei
	addValidatorAndStakingScToVmContext(eei)

	vmInput := getDefaultVmInputForFunc("delegate", [][]byte{})
	vmInput.CallValue = big.NewInt(15)
	vmInput.CallerAddr = delegator1
	d, _ := NewDelegationSystemSC(args)

	output := d.Execute(vmInput)
	assert.Equal(t, vmcommon.UserError, output)
	assert.True(t, strings.Contains(eei.returnMessage, "error getting minimum delegation amount data was not found under requested key"))
}

func TestDelegationSystemSC_ExecuteUnDelegateUserErrors(t *testing.T) {
	t.Parallel()

	args := createMockArgumentsForDelegation()
	eei := createDefaultEei()
	args.Eei = eei
	createDelegationManagerConfig(eei, args.Marshalizer, big.NewInt(10))

	vmInput := getDefaultVmInputForFunc("unDelegate", [][]byte{})
	d, _ := NewDelegationSystemSC(args)

	d.gasCost.MetaChainSystemSCsCost.DelegationOps = 10
	output := d.Execute(vmInput)
	assert.Equal(t, vmcommon.OutOfGas, output)
	assert.True(t, strings.Contains(eei.returnMessage, vm.ErrNotEnoughGas.Error()))

	d.gasCost.MetaChainSystemSCsCost.DelegationOps = 0
	output = d.Execute(vmInput)
	assert.Equal(t, vmcommon.FunctionWrongSignature, output)
	assert.True(t, strings.Contains(eei.returnMessage, "wrong number of arguments"))
}

func TestDelegationSystemSC_ExecuteUnDelegateUserErrorsWhenAnInvalidValueToDelegateWasProvided(t *testing.T) {
	t.Parallel()

	args := createMockArgumentsForDelegation()
	eei := createDefaultEei()
	args.Eei = eei

	negativeValueToUndelegate := big.NewInt(0)
	vmInput := getDefaultVmInputForFunc("unDelegate", [][]byte{negativeValueToUndelegate.Bytes()})

	d, _ := NewDelegationSystemSC(args)

	output := d.Execute(vmInput)
	assert.Equal(t, vmcommon.UserError, output)
	assert.True(t, strings.Contains(eei.returnMessage, "invalid value to undelegate"))
}

func TestDelegationSystemSC_ExecuteUnDelegateUserErrorsWhenGettingMinimumDelegationAmount(t *testing.T) {
	t.Parallel()

	fundKey := append([]byte(fundKeyPrefix), []byte{1}...)
	args := createMockArgumentsForDelegation()
	eei := createDefaultEei()
	args.Eei = eei

	vmInput := getDefaultVmInputForFunc("unDelegate", [][]byte{{80}})
	d, _ := NewDelegationSystemSC(args)

	_ = d.saveDelegatorData(vmInput.CallerAddr, &DelegatorData{
		ActiveFund:            fundKey,
		UnStakedFunds:         [][]byte{},
		UnClaimedRewards:      big.NewInt(0),
		TotalCumulatedRewards: big.NewInt(0),
	})
	_ = d.saveFund(fundKey, &Fund{
		Value: big.NewInt(100),
	})
	_ = d.saveGlobalFundData(&GlobalFundData{
		TotalActive:   big.NewInt(100),
		TotalUnStaked: big.NewInt(0),
	})
	d.eei.SetStorage([]byte(lastFundKey), fundKey)

	managementData := &DelegationManagement{
		MinDeposit:          big.NewInt(50),
		MinDelegationAmount: big.NewInt(50),
	}
	marshaledData, _ := d.marshalizer.Marshal(managementData)
	eei.SetStorageForAddress(d.delegationMgrSCAddress, []byte(delegationManagementKey), marshaledData)

	output := d.Execute(vmInput)
	assert.Equal(t, vmcommon.UserError, output)
	assert.True(t, strings.Contains(eei.returnMessage, "invalid value to undelegate - need to undelegate all - do not leave dust behind"))
}

func TestDelegationSystemSC_ExecuteUnDelegateUserNotDelegatorOrNoActiveFundShouldErr(t *testing.T) {
	t.Parallel()

	fundKey := append([]byte(fundKeyPrefix), []byte{1}...)
	args := createMockArgumentsForDelegation()
	eei := createDefaultEei()
	args.Eei = eei
	createDelegationManagerConfig(eei, args.Marshalizer, big.NewInt(10))

	vmInput := getDefaultVmInputForFunc("unDelegate", [][]byte{{100}})
	d, _ := NewDelegationSystemSC(args)

	output := d.Execute(vmInput)
	assert.Equal(t, vmcommon.UserError, output)
	assert.True(t, strings.Contains(eei.returnMessage, "caller is not a delegator"))

	_ = d.saveDelegatorData(vmInput.CallerAddr, &DelegatorData{
		ActiveFund: fundKey,
	})
	output = d.Execute(vmInput)
	assert.Equal(t, vmcommon.UserError, output)
	expectedErr := fmt.Errorf("%w getFund %s", vm.ErrDataNotFoundUnderKey, string(fundKey))
	assert.True(t, strings.Contains(eei.returnMessage, expectedErr.Error()))

	_ = d.saveFund(fundKey, &Fund{
		Value: big.NewInt(50),
	})
	output = d.Execute(vmInput)
	assert.Equal(t, vmcommon.UserError, output)
	assert.True(t, strings.Contains(eei.returnMessage, "invalid value to undelegate"))

	_ = d.saveFund(fundKey, &Fund{
		Value: big.NewInt(11),
	})
	vmInput.Arguments = [][]byte{{10}}
	output = d.Execute(vmInput)
	assert.Equal(t, vmcommon.UserError, output)
	assert.True(t, strings.Contains(eei.returnMessage, "invalid value to undelegate - need to undelegate all - do not leave dust behind"))
}

func TestDelegationSystemSC_ExecuteUnDelegatePartOfFunds(t *testing.T) {
	t.Parallel()

	fundKey := append([]byte(fundKeyPrefix), []byte{1}...)
	nextFundKey := append([]byte(fundKeyPrefix), []byte{2}...)
	blockChainHook := &mock.BlockChainHookStub{}
	args := createMockArgumentsForDelegation()
	eei := createDefaultEei()
	eei.blockChainHook = blockChainHook
	args.Eei = eei
	addValidatorAndStakingScToVmContext(eei)
	createDelegationManagerConfig(eei, args.Marshalizer, big.NewInt(10))

	vmInput := getDefaultVmInputForFunc("unDelegate", [][]byte{{80}})
	d, _ := NewDelegationSystemSC(args)

	_ = d.saveDelegatorData(vmInput.CallerAddr, &DelegatorData{
		ActiveFund:            fundKey,
		UnStakedFunds:         [][]byte{},
		UnClaimedRewards:      big.NewInt(0),
		TotalCumulatedRewards: big.NewInt(0),
	})
	_ = d.saveFund(fundKey, &Fund{
		Value: big.NewInt(100),
	})
	_ = d.saveGlobalFundData(&GlobalFundData{
		TotalActive:   big.NewInt(100),
		TotalUnStaked: big.NewInt(0),
	})
	d.eei.SetStorage([]byte(lastFundKey), fundKey)

	output := d.Execute(vmInput)
	assert.Equal(t, vmcommon.Ok, output)

	dFund, _ := d.getFund(fundKey)
	assert.Equal(t, big.NewInt(20), dFund.Value)
	assert.Equal(t, active, dFund.Type)

	dFund, _ = d.getFund(nextFundKey)
	assert.Equal(t, big.NewInt(80), dFund.Value)
	assert.Equal(t, unStaked, dFund.Type)
	assert.Equal(t, vmInput.CallerAddr, dFund.Address)

	globalFund, _ := d.getGlobalFundData()
	assert.Equal(t, big.NewInt(20), globalFund.TotalActive)
	assert.Equal(t, big.NewInt(80), globalFund.TotalUnStaked)

	_, dData, _ := d.getOrCreateDelegatorData(vmInput.CallerAddr)
	assert.Equal(t, 1, len(dData.UnStakedFunds))
	assert.Equal(t, nextFundKey, dData.UnStakedFunds[0])

	_ = d.saveDelegationContractConfig(&DelegationConfig{
		UnBondPeriodInEpochs: 50,
	})

	blockChainHook.CurrentEpochCalled = func() uint32 {
		return 100
	}

	vmInput.Arguments = [][]byte{{20}}
	output = d.Execute(vmInput)
	assert.Equal(t, vmcommon.Ok, output)

	eei.output = make([][]byte, 0)
	vmInput = getDefaultVmInputForFunc("getUserUnDelegatedList", [][]byte{})
	vmInput.Arguments = [][]byte{vmInput.CallerAddr}
	output = d.Execute(vmInput)
	assert.Equal(t, vmcommon.Ok, output)

	assert.Equal(t, 4, len(eei.output))
	assert.Equal(t, eei.output[0], []byte{80})
	assert.Equal(t, eei.output[1], []byte{})
	assert.Equal(t, eei.output[2], []byte{20})
	assert.Equal(t, eei.output[3], []byte{50})
}

func TestDelegationSystemSC_ExecuteUnDelegateFailsAsLockedForVoting(t *testing.T) {
	t.Parallel()

	fundKey := append([]byte(fundKeyPrefix), []byte{1}...)
	args := createMockArgumentsForDelegation()
	eei := createDefaultEei()
	args.Eei = eei
	addValidatorAndStakingScToVmContext(eei)
	createDelegationManagerConfig(eei, args.Marshalizer, big.NewInt(10))

	vmInput := getDefaultVmInputForFunc("unDelegate", [][]byte{{100}})
	d, _ := NewDelegationSystemSC(args)

	_ = d.saveDelegatorData(vmInput.CallerAddr, &DelegatorData{
		ActiveFund:            fundKey,
		UnStakedFunds:         [][]byte{},
		UnClaimedRewards:      big.NewInt(0),
		TotalCumulatedRewards: big.NewInt(0),
	})
	_ = d.saveFund(fundKey, &Fund{
		Value: big.NewInt(100),
	})
	_ = d.saveGlobalFundData(&GlobalFundData{
		TotalActive:   big.NewInt(100),
		TotalUnStaked: big.NewInt(0),
	})
	d.eei.SetStorage([]byte(lastFundKey), fundKey)
	stakeLockKey := append([]byte(stakeLockPrefix), vmInput.CallerAddr...)
	eei.SetStorageForAddress(d.governanceSCAddr, stakeLockKey, big.NewInt(0).SetUint64(10000).Bytes())

	output := d.Execute(vmInput)
	assert.Equal(t, vmcommon.UserError, output)
	assert.Equal(t, eei.returnMessage, "stake is locked for voting")
}

func TestDelegationSystemSC_ExecuteUnDelegateAllFunds(t *testing.T) {
	t.Parallel()

	fundKey := append([]byte(fundKeyPrefix), []byte{1}...)
	nextFundKey := append([]byte(fundKeyPrefix), []byte{2}...)
	args := createMockArgumentsForDelegation()
	eei := createDefaultEei()
	args.Eei = eei
	addValidatorAndStakingScToVmContext(eei)
	createDelegationManagerConfig(eei, args.Marshalizer, big.NewInt(10))

	vmInput := getDefaultVmInputForFunc("unDelegate", [][]byte{{100}})
	d, _ := NewDelegationSystemSC(args)

	_ = d.saveDelegatorData(vmInput.CallerAddr, &DelegatorData{
		ActiveFund:            fundKey,
		UnStakedFunds:         [][]byte{},
		UnClaimedRewards:      big.NewInt(0),
		TotalCumulatedRewards: big.NewInt(0),
	})
	_ = d.saveFund(fundKey, &Fund{
		Value: big.NewInt(100),
	})
	_ = d.saveGlobalFundData(&GlobalFundData{
		TotalActive:   big.NewInt(100),
		TotalUnStaked: big.NewInt(0),
	})
	d.eei.SetStorage([]byte(lastFundKey), fundKey)

	output := d.Execute(vmInput)
	assert.Equal(t, vmcommon.Ok, output)

	dFund, _ := d.getFund(fundKey)
	assert.Nil(t, dFund)

	dFund, _ = d.getFund(nextFundKey)
	assert.Equal(t, big.NewInt(100), dFund.Value)
	assert.Equal(t, unStaked, dFund.Type)
	assert.Equal(t, vmInput.CallerAddr, dFund.Address)

	globalFund, _ := d.getGlobalFundData()
	assert.Equal(t, big.NewInt(0), globalFund.TotalActive)
	assert.Equal(t, big.NewInt(100), globalFund.TotalUnStaked)

	_, dData, _ := d.getOrCreateDelegatorData(vmInput.CallerAddr)
	assert.Equal(t, 1, len(dData.UnStakedFunds))
	assert.Equal(t, nextFundKey, dData.UnStakedFunds[0])
}

func TestDelegationSystemSC_ExecuteUnDelegateAllFundsAsOwner(t *testing.T) {
	t.Parallel()

	fundKey := append([]byte(fundKeyPrefix), []byte{1}...)
	nextFundKey := append([]byte(fundKeyPrefix), []byte{2}...)
	args := createMockArgumentsForDelegation()
	eei := createDefaultEei()
	args.Eei = eei
	addValidatorAndStakingScToVmContext(eei)
	minDelegationAmount := big.NewInt(10)
	createDelegationManagerConfig(eei, args.Marshalizer, minDelegationAmount)

	vmInput := getDefaultVmInputForFunc("unDelegate", [][]byte{{100}})
	d, _ := NewDelegationSystemSC(args)

	vmInput.CallerAddr = []byte("ownerAsDelegator")
	d.eei.SetStorage([]byte(ownerKey), vmInput.CallerAddr)
	_ = d.saveDelegationContractConfig(&DelegationConfig{InitialOwnerFunds: big.NewInt(100), MaxDelegationCap: big.NewInt(0)})
	_ = d.saveDelegatorData(vmInput.CallerAddr, &DelegatorData{
		ActiveFund:            fundKey,
		UnStakedFunds:         [][]byte{},
		UnClaimedRewards:      big.NewInt(0),
		TotalCumulatedRewards: big.NewInt(0),
	})
	_ = d.saveFund(fundKey, &Fund{
		Value: big.NewInt(100),
	})
	_ = d.saveGlobalFundData(&GlobalFundData{
		TotalActive:   big.NewInt(100),
		TotalUnStaked: big.NewInt(0),
	})
	d.eei.SetStorage([]byte(lastFundKey), fundKey)

	_ = d.saveDelegationStatus(&DelegationContractStatus{StakedKeys: []*NodesData{{BLSKey: []byte("blsKey"), SignedMsg: []byte("someMsg")}}})
	output := d.Execute(vmInput)
	assert.Equal(t, vmcommon.UserError, output)

	_ = d.saveDelegationStatus(&DelegationContractStatus{})
	vmInput.Arguments = [][]byte{{50}}
	output = d.Execute(vmInput)
	assert.Equal(t, vmcommon.UserError, output)

	vmInput.Arguments = [][]byte{{100}}
	output = d.Execute(vmInput)
	assert.Equal(t, vmcommon.Ok, output)

	dFund, _ := d.getFund(fundKey)
	assert.Nil(t, dFund)

	dFund, _ = d.getFund(nextFundKey)
	assert.Equal(t, big.NewInt(100), dFund.Value)
	assert.Equal(t, unStaked, dFund.Type)
	assert.Equal(t, vmInput.CallerAddr, dFund.Address)

	globalFund, _ := d.getGlobalFundData()
	assert.Equal(t, big.NewInt(0), globalFund.TotalActive)
	assert.Equal(t, big.NewInt(100), globalFund.TotalUnStaked)

	_, dData, _ := d.getOrCreateDelegatorData(vmInput.CallerAddr)
	assert.Equal(t, 1, len(dData.UnStakedFunds))
	assert.Equal(t, nextFundKey, dData.UnStakedFunds[0])

	managementData := &DelegationManagement{
		MinDeposit:          big.NewInt(10),
		MinDelegationAmount: minDelegationAmount,
	}
	marshaledData, _ := d.marshalizer.Marshal(managementData)
	eei.SetStorageForAddress(d.delegationMgrSCAddress, []byte(delegationManagementKey), marshaledData)

	vmInput.Function = "delegate"
	vmInput.Arguments = [][]byte{}
	vmInput.CallValue = big.NewInt(1000)
	output = d.Execute(vmInput)
	assert.Equal(t, vmcommon.Ok, output)
}

func TestDelegationSystemSC_ExecuteUnDelegateMultipleTimesSameAndDiffEpochAndWithdraw(t *testing.T) {
	t.Parallel()

	fundKey := append([]byte(fundKeyPrefix), []byte{1}...)
	nextFundKey := append([]byte(fundKeyPrefix), []byte{2}...)
	thirdFundKey := append([]byte(fundKeyPrefix), []byte{3}...)
	args := createMockArgumentsForDelegation()
	currentEpoch := uint32(10)
	blockChainHook := &mock.BlockChainHookStub{
		CurrentEpochCalled: func() uint32 {
			return currentEpoch
		},
	}
	eei := createDefaultEei()
	eei.blockChainHook = blockChainHook
	args.Eei = eei
	args.StakingSCConfig.UnBondPeriodInEpochs = 10
	addValidatorAndStakingScToVmContext(eei)
	createDelegationManagerConfig(eei, args.Marshalizer, big.NewInt(10))

	vmInput := getDefaultVmInputForFunc("unDelegate", [][]byte{{10}})
	d, _ := NewDelegationSystemSC(args)

	_ = d.saveDelegatorData(vmInput.CallerAddr, &DelegatorData{
		ActiveFund:            fundKey,
		UnStakedFunds:         [][]byte{},
		UnClaimedRewards:      big.NewInt(0),
		TotalCumulatedRewards: big.NewInt(0),
	})
	_ = d.saveFund(fundKey, &Fund{
		Value: big.NewInt(100),
	})
	_ = d.saveGlobalFundData(&GlobalFundData{
		TotalActive:   big.NewInt(100),
		TotalUnStaked: big.NewInt(0),
	})
	_ = d.saveDelegationContractConfig(&DelegationConfig{
		MaxDelegationCap:            big.NewInt(0),
		InitialOwnerFunds:           big.NewInt(0),
		AutomaticActivation:         false,
		ChangeableServiceFee:        false,
		CreatedNonce:                0,
		UnBondPeriodInEpochs:        args.StakingSCConfig.UnBondPeriodInEpochs,
		CheckCapOnReDelegateRewards: false,
	})
	_ = d.saveDelegationStatus(&DelegationContractStatus{NumUsers: 10})
	d.eei.SetStorage([]byte(lastFundKey), fundKey)

	for i := 0; i < 5; i++ {
		output := d.Execute(vmInput)
		assert.Equal(t, vmcommon.Ok, output)
	}
	currentEpoch += 1
	for i := 0; i < 5; i++ {
		output := d.Execute(vmInput)
		assert.Equal(t, vmcommon.Ok, output)
	}

	dFund, _ := d.getFund(fundKey)
	assert.Nil(t, dFund)

	dFund, _ = d.getFund(nextFundKey)
	assert.Equal(t, big.NewInt(50), dFund.Value)
	assert.Equal(t, currentEpoch-1, dFund.Epoch)
	assert.Equal(t, unStaked, dFund.Type)
	assert.Equal(t, vmInput.CallerAddr, dFund.Address)

	dFund, _ = d.getFund(thirdFundKey)
	assert.Equal(t, big.NewInt(50), dFund.Value)
	assert.Equal(t, currentEpoch, dFund.Epoch)
	assert.Equal(t, unStaked, dFund.Type)
	assert.Equal(t, vmInput.CallerAddr, dFund.Address)

	globalFund, _ := d.getGlobalFundData()
	assert.Equal(t, big.NewInt(0), globalFund.TotalActive)
	assert.Equal(t, big.NewInt(100), globalFund.TotalUnStaked)

	_, dData, _ := d.getOrCreateDelegatorData(vmInput.CallerAddr)
	assert.Equal(t, 2, len(dData.UnStakedFunds))
	assert.Equal(t, nextFundKey, dData.UnStakedFunds[0])
	assert.Equal(t, thirdFundKey, dData.UnStakedFunds[1])

	currentEpoch += d.unBondPeriodInEpochs - 1
	vmInput.Function = "withdraw"
	vmInput.Arguments = [][]byte{}
	output := d.Execute(vmInput)
	assert.Equal(t, vmcommon.Ok, output)

	_, dData, _ = d.getOrCreateDelegatorData(vmInput.CallerAddr)
	assert.Equal(t, 1, len(dData.UnStakedFunds))
	assert.Equal(t, thirdFundKey, dData.UnStakedFunds[0])

	dFund, _ = d.getFund(thirdFundKey)
	assert.Equal(t, big.NewInt(50), dFund.Value)
	assert.Equal(t, currentEpoch-d.unBondPeriodInEpochs+1, dFund.Epoch)
	assert.Equal(t, unStaked, dFund.Type)
	assert.Equal(t, vmInput.CallerAddr, dFund.Address)

	currentEpoch += 1
	output = d.Execute(vmInput)
	assert.Equal(t, vmcommon.Ok, output)

	isNew, _, _ := d.getOrCreateDelegatorData(vmInput.CallerAddr)
	assert.True(t, isNew)
}

func TestDelegationSystemSC_ExecuteWithdrawUserErrors(t *testing.T) {
	t.Parallel()

	args := createMockArgumentsForDelegation()
	eei := createDefaultEei()
	args.Eei = eei

	vmInput := getDefaultVmInputForFunc("withdraw", [][]byte{[]byte("wrong arg")})
	d, _ := NewDelegationSystemSC(args)

	output := d.Execute(vmInput)
	assert.Equal(t, vmcommon.FunctionWrongSignature, output)
	assert.True(t, strings.Contains(eei.returnMessage, "wrong number of arguments"))

	vmInput.Arguments = [][]byte{}
	d.gasCost.MetaChainSystemSCsCost.DelegationOps = 10
	output = d.Execute(vmInput)
	assert.Equal(t, vmcommon.OutOfGas, output)
	assert.True(t, strings.Contains(eei.returnMessage, vm.ErrNotEnoughGas.Error()))

	d.gasCost.MetaChainSystemSCsCost.DelegationOps = 0
	output = d.Execute(vmInput)
	assert.Equal(t, vmcommon.UserError, output)
	assert.True(t, strings.Contains(eei.returnMessage, "caller is not a delegator"))
}

func TestDelegationSystemSC_ExecuteWithdrawWrongInit(t *testing.T) {
	t.Parallel()

	args := createMockArgumentsForDelegation()
	eei := createDefaultEei()
	args.Eei = eei

	vmInput := getDefaultVmInputForFunc("withdraw", [][]byte{})
	d, _ := NewDelegationSystemSC(args)

	_ = d.saveDelegatorData(vmInput.CallerAddr, &DelegatorData{})

	output := d.Execute(vmInput)
	assert.Equal(t, vmcommon.UserError, output)
	expectedErr := fmt.Errorf("%w delegation contract config", vm.ErrDataNotFoundUnderKey)
	assert.True(t, strings.Contains(eei.returnMessage, expectedErr.Error()))

	_ = d.saveDelegationContractConfig(&DelegationConfig{})
	output = d.Execute(vmInput)
	assert.Equal(t, vmcommon.UserError, output)
	expectedErr = fmt.Errorf("%w getGlobalFundData", vm.ErrDataNotFoundUnderKey)
	assert.True(t, strings.Contains(eei.returnMessage, expectedErr.Error()))
}

func TestDelegationSystemSC_ExecuteWithdraw(t *testing.T) {
	t.Parallel()

	fundKey1 := []byte{1}
	fundKey2 := []byte{2}
	currentNonce := uint64(60)
	args := createMockArgumentsForDelegation()
	eei := createDefaultEei()
	eei.blockChainHook = &mock.BlockChainHookStub{
		CurrentNonceCalled: func() uint64 {
			return currentNonce
		},
		CurrentEpochCalled: func() uint32 {
			return uint32(currentNonce)
		},
	}
	args.Eei = eei
	addValidatorAndStakingScToVmContext(eei)

	vmInput := getDefaultVmInputForFunc("withdraw", [][]byte{})
	d, _ := NewDelegationSystemSC(args)

	_ = d.saveDelegatorData(vmInput.CallerAddr, &DelegatorData{
		UnStakedFunds:         [][]byte{fundKey1, fundKey2},
		UnClaimedRewards:      big.NewInt(0),
		TotalCumulatedRewards: big.NewInt(0),
	})
	_ = d.saveFund(fundKey1, &Fund{
		Value:   big.NewInt(60),
		Address: vmInput.CallerAddr,
		Epoch:   10,
		Type:    unStaked,
	})
	_ = d.saveFund(fundKey2, &Fund{
		Value:   big.NewInt(80),
		Address: vmInput.CallerAddr,
		Epoch:   50,
		Type:    unStaked,
	})
	_ = d.saveDelegationContractConfig(&DelegationConfig{
		UnBondPeriodInEpochs: 50,
	})
	_ = d.saveGlobalFundData(&GlobalFundData{
		TotalUnStaked: big.NewInt(140),
		TotalActive:   big.NewInt(0),
	})

	_ = d.saveDelegationStatus(&DelegationContractStatus{
		NumUsers: 10,
	})

	output := d.Execute(vmInput)
	assert.Equal(t, vmcommon.Ok, output)

	gFundData, _ := d.getGlobalFundData()
	assert.Equal(t, big.NewInt(80), gFundData.TotalUnStaked)

	_, dData, _ := d.getOrCreateDelegatorData(vmInput.CallerAddr)
	assert.Equal(t, 1, len(dData.UnStakedFunds))
	assert.Equal(t, fundKey2, dData.UnStakedFunds[0])

	fundKey, _ := d.getFund(fundKey1)
	assert.Nil(t, fundKey)

	_ = d.saveDelegationStatus(&DelegationContractStatus{NumUsers: 2})
	currentNonce = 150
	output = d.Execute(vmInput)
	assert.Equal(t, vmcommon.Ok, output)

	isNew, _, _ := d.getOrCreateDelegatorData(vmInput.CallerAddr)
	assert.True(t, isNew)

	dStatus, _ := d.getDelegationStatus()
	assert.Equal(t, uint64(1), dStatus.NumUsers)
}

func TestDelegationSystemSC_ExecuteChangeServiceFeeUserErrors(t *testing.T) {
	t.Parallel()

	newServiceFee := []byte{50}
	callValue := big.NewInt(15)
	args := createMockArgumentsForDelegation()
	eei := createDefaultEei()

	delegationsMap := map[string][]byte{}
	delegationsMap[ownerKey] = []byte("ownerAddr")
	eei.storageUpdate[string(eei.scAddress)] = delegationsMap
	args.Eei = eei

	vmInput := getDefaultVmInputForFunc("changeServiceFee", [][]byte{})
	d, _ := NewDelegationSystemSC(args)

	output := d.Execute(vmInput)
	assert.Equal(t, vmcommon.UserError, output)
	assert.True(t, strings.Contains(eei.returnMessage, "only owner can call this method"))

	delegationsMap[ownerKey] = []byte("owner")
	vmInput.CallValue = callValue
	output = d.Execute(vmInput)
	assert.Equal(t, vmcommon.UserError, output)
	assert.True(t, strings.Contains(eei.returnMessage, vm.ErrCallValueMustBeZero.Error()))

	vmInput.CallValue = big.NewInt(0)
	d.gasCost.MetaChainSystemSCsCost.DelegationOps = 10
	output = d.Execute(vmInput)
	assert.Equal(t, vmcommon.OutOfGas, output)
	assert.True(t, strings.Contains(eei.returnMessage, vm.ErrNotEnoughGas.Error()))

	d.gasCost.MetaChainSystemSCsCost.DelegationOps = 0
	vmInput.Arguments = [][]byte{newServiceFee, newServiceFee}
	output = d.Execute(vmInput)
	assert.Equal(t, vmcommon.UserError, output)
	assert.True(t, strings.Contains(eei.returnMessage, vm.ErrDuplicatesFoundInArguments.Error()))

	vmInput.Arguments = [][]byte{newServiceFee, []byte("wrong arg")}
	output = d.Execute(vmInput)
	assert.Equal(t, vmcommon.FunctionWrongSignature, output)
	assert.True(t, strings.Contains(eei.returnMessage, "invalid number of arguments"))

	vmInput.Arguments = [][]byte{big.NewInt(5).Bytes()}
	output = d.Execute(vmInput)
	assert.Equal(t, vmcommon.UserError, output)
	assert.True(t, strings.Contains(eei.returnMessage, "new service fee out of bounds"))

	vmInput.Arguments = [][]byte{[]byte("210")}
	output = d.Execute(vmInput)
	assert.Equal(t, vmcommon.UserError, output)
	assert.True(t, strings.Contains(eei.returnMessage, "new service fee out of bounds"))
}

func TestDelegationSystemSC_ExecuteChangeServiceFee(t *testing.T) {
	t.Parallel()

	args := createMockArgumentsForDelegation()
	eei := createDefaultEei()

	delegationsMap := map[string][]byte{}
	delegationsMap[ownerKey] = []byte("owner")
	eei.storageUpdate[string(eei.scAddress)] = delegationsMap
	args.Eei = eei

	vmInput := getDefaultVmInputForFunc("changeServiceFee", [][]byte{big.NewInt(70).Bytes()})
	d, _ := NewDelegationSystemSC(args)
	_ = d.saveDelegationContractConfig(&DelegationConfig{})
	_ = d.saveGlobalFundData(&GlobalFundData{TotalActive: big.NewInt(0)})

	output := d.Execute(vmInput)
	assert.Equal(t, vmcommon.Ok, output)

	retrievedServiceFee := d.eei.GetStorage([]byte(serviceFeeKey))
	assert.Equal(t, []byte{70}, retrievedServiceFee)
}

func TestDelegationSystemSC_ExecuteModifyTotalDelegationCapUserErrors(t *testing.T) {
	t.Parallel()

	newServiceFee := []byte{50}
	callValue := big.NewInt(15)
	args := createMockArgumentsForDelegation()
	eei := createDefaultEei()

	delegationsMap := map[string][]byte{}
	delegationsMap[ownerKey] = []byte("ownerAddr")
	eei.storageUpdate[string(eei.scAddress)] = delegationsMap
	args.Eei = eei

	vmInput := getDefaultVmInputForFunc("modifyTotalDelegationCap", [][]byte{})
	d, _ := NewDelegationSystemSC(args)

	output := d.Execute(vmInput)
	assert.Equal(t, vmcommon.UserError, output)
	assert.True(t, strings.Contains(eei.returnMessage, "only owner can call this method"))

	delegationsMap[ownerKey] = []byte("owner")
	vmInput.CallValue = callValue
	output = d.Execute(vmInput)
	assert.Equal(t, vmcommon.UserError, output)
	assert.True(t, strings.Contains(eei.returnMessage, vm.ErrCallValueMustBeZero.Error()))

	vmInput.CallValue = big.NewInt(0)
	d.gasCost.MetaChainSystemSCsCost.DelegationOps = 10
	output = d.Execute(vmInput)
	assert.Equal(t, vmcommon.OutOfGas, output)
	assert.True(t, strings.Contains(eei.returnMessage, vm.ErrNotEnoughGas.Error()))

	d.gasCost.MetaChainSystemSCsCost.DelegationOps = 0
	vmInput.Arguments = [][]byte{newServiceFee, newServiceFee}
	output = d.Execute(vmInput)
	assert.Equal(t, vmcommon.UserError, output)
	assert.True(t, strings.Contains(eei.returnMessage, vm.ErrDuplicatesFoundInArguments.Error()))

	vmInput.Arguments = [][]byte{newServiceFee, []byte("wrong arg")}
	output = d.Execute(vmInput)
	assert.Equal(t, vmcommon.UserError, output)
	assert.True(t, strings.Contains(eei.returnMessage, "invalid number of arguments"))

	vmInput.Arguments = [][]byte{newServiceFee}
	output = d.Execute(vmInput)
	assert.Equal(t, vmcommon.UserError, output)
	expectedErr := fmt.Errorf("%w delegation contract config", vm.ErrDataNotFoundUnderKey)
	assert.True(t, strings.Contains(eei.returnMessage, expectedErr.Error()))

	_ = d.saveDelegationContractConfig(&DelegationConfig{})
	vmInput.Arguments = [][]byte{big.NewInt(70).Bytes()}
	output = d.Execute(vmInput)
	assert.Equal(t, vmcommon.UserError, output)
	expectedErr = fmt.Errorf("%w getGlobalFundData", vm.ErrDataNotFoundUnderKey)
	assert.True(t, strings.Contains(eei.returnMessage, expectedErr.Error()))
}

func TestDelegationSystemSC_ExecuteModifyTotalDelegationCap(t *testing.T) {
	t.Parallel()

	args := createMockArgumentsForDelegation()
	eei := createDefaultEei()

	delegationsMap := map[string][]byte{}
	delegationsMap[ownerKey] = []byte("owner")
	eei.storageUpdate[string(eei.scAddress)] = delegationsMap
	args.Eei = eei

	vmInput := getDefaultVmInputForFunc("modifyTotalDelegationCap", [][]byte{big.NewInt(500).Bytes()})
	d, _ := NewDelegationSystemSC(args)
	_ = d.saveDelegationContractConfig(&DelegationConfig{})
	_ = d.saveGlobalFundData(&GlobalFundData{
		TotalActive: big.NewInt(1000),
	})

	output := d.Execute(vmInput)
	assert.Equal(t, vmcommon.UserError, output)
	assert.True(t, strings.Contains(eei.returnMessage, "cannot make total delegation cap smaller than active"))

	vmInput.Arguments = [][]byte{big.NewInt(1500).Bytes()}
	output = d.Execute(vmInput)
	assert.Equal(t, vmcommon.Ok, output)

	dConfig, _ := d.getDelegationContractConfig()
	assert.Equal(t, big.NewInt(1500), dConfig.MaxDelegationCap)

	vmInput.Arguments = [][]byte{big.NewInt(0).Bytes()}
	output = d.Execute(vmInput)
	assert.Equal(t, vmcommon.Ok, output)

	dConfig, _ = d.getDelegationContractConfig()
	assert.Equal(t, big.NewInt(0), dConfig.MaxDelegationCap)
}

func TestDelegation_getSuccessAndUnSuccessKeysAllUnSuccess(t *testing.T) {
	t.Parallel()

	blsKey1 := []byte("bls1")
	blsKey2 := []byte("bls2")
	returnData := [][]byte{blsKey1, {failed}, blsKey2, {failed}}
	blsKeys := [][]byte{blsKey1, blsKey2}

	okKeys, failedKeys := getSuccessAndUnSuccessKeys(returnData, blsKeys)
	assert.Nil(t, okKeys)
	assert.Equal(t, 2, len(failedKeys))
	assert.Equal(t, blsKey1, failedKeys[0])
	assert.Equal(t, blsKey2, failedKeys[1])
}

func TestDelegation_getSuccessAndUnSuccessKeysAllSuccess(t *testing.T) {
	t.Parallel()

	blsKey1 := []byte("bls1")
	blsKey2 := []byte("bls2")
	returnData := [][]byte{blsKey1, {ok}, blsKey2, {ok}}
	blsKeys := [][]byte{blsKey1, blsKey2}

	okKeys, failedKeys := getSuccessAndUnSuccessKeys(returnData, blsKeys)
	assert.Equal(t, 0, len(failedKeys))
	assert.Equal(t, 2, len(okKeys))
	assert.Equal(t, blsKey1, okKeys[0])
	assert.Equal(t, blsKey2, okKeys[1])
}

func TestDelegation_getSuccessAndUnSuccessKeys(t *testing.T) {
	t.Parallel()

	blsKey1 := []byte("bls1")
	blsKey2 := []byte("bls2")
	blsKey3 := []byte("bls3")
	returnData := [][]byte{blsKey1, {ok}, blsKey2, {failed}, blsKey3, {waiting}}
	blsKeys := [][]byte{blsKey1, blsKey2, blsKey3}

	okKeys, failedKeys := getSuccessAndUnSuccessKeys(returnData, blsKeys)
	assert.Equal(t, 2, len(okKeys))
	assert.Equal(t, blsKey1, okKeys[0])
	assert.Equal(t, blsKey3, okKeys[1])

	assert.Equal(t, 1, len(failedKeys))
	assert.Equal(t, blsKey2, failedKeys[0])
}

func TestDelegation_ExecuteUpdateRewardsUserErrors(t *testing.T) {
	t.Parallel()

	args := createMockArgumentsForDelegation()
	eei := createDefaultEei()
	args.Eei = eei

	vmInput := getDefaultVmInputForFunc("updateRewards", [][]byte{})
	vmInput.CallerAddr = []byte("eoeAddress")
	d, _ := NewDelegationSystemSC(args)

	output := d.Execute(vmInput)
	assert.Equal(t, vmcommon.UserError, output)
	assert.True(t, strings.Contains(eei.returnMessage, "only end of epoch address can call this function"))

	vmInput.CallerAddr = vm.EndOfEpochAddress
	vmInput.Arguments = [][]byte{[]byte("arg")}
	output = d.Execute(vmInput)
	assert.Equal(t, vmcommon.UserError, output)
	assert.True(t, strings.Contains(eei.returnMessage, "must call without arguments"))

	vmInput.Arguments = [][]byte{}
	vmInput.CallValue = big.NewInt(-10)
	output = d.Execute(vmInput)
	assert.Equal(t, vmcommon.UserError, output)
	assert.True(t, strings.Contains(eei.returnMessage, "cannot call with negative value"))
}

func TestDelegation_ExecuteUpdateRewards(t *testing.T) {
	t.Parallel()

	currentEpoch := uint32(15)
	callValue := big.NewInt(20)
	totalActive := big.NewInt(200)
	serviceFee := big.NewInt(100)
	args := createMockArgumentsForDelegation()
	eei := createDefaultEei()
	eei.blockChainHook = &mock.BlockChainHookStub{
		CurrentEpochCalled: func() uint32 {
			return currentEpoch
		},
	}
	args.Eei = eei

	vmInput := getDefaultVmInputForFunc("updateRewards", [][]byte{})
	vmInput.CallValue = callValue
	vmInput.CallerAddr = vm.EndOfEpochAddress
	d, _ := NewDelegationSystemSC(args)

	d.eei.SetStorage([]byte(totalActiveKey), totalActive.Bytes())
	d.eei.SetStorage([]byte(serviceFeeKey), serviceFee.Bytes())

	output := d.Execute(vmInput)
	assert.Equal(t, vmcommon.Ok, output)

	wasPresent, rewardData, err := d.getRewardComputationData(currentEpoch)
	assert.True(t, wasPresent)
	assert.Nil(t, err)
	assert.Equal(t, serviceFee.Uint64(), rewardData.ServiceFee)
	assert.Equal(t, totalActive, rewardData.TotalActive)
	assert.Equal(t, callValue, rewardData.RewardsToDistribute)
}

func TestDelegation_ExecuteClaimRewardsUserErrors(t *testing.T) {
	t.Parallel()

	args := createMockArgumentsForDelegation()
	eei := createDefaultEei()
	args.Eei = eei

	vmInput := getDefaultVmInputForFunc("claimRewards", [][]byte{{10}})
	d, _ := NewDelegationSystemSC(args)

	d.gasCost.MetaChainSystemSCsCost.DelegationOps = 10
	output := d.Execute(vmInput)
	assert.Equal(t, vmcommon.OutOfGas, output)
	assert.True(t, strings.Contains(eei.returnMessage, vm.ErrNotEnoughGas.Error()))

	d.gasCost.MetaChainSystemSCsCost.DelegationOps = 0
	output = d.Execute(vmInput)
	assert.Equal(t, vmcommon.FunctionWrongSignature, output)
	assert.True(t, strings.Contains(eei.returnMessage, "wrong number of arguments"))

	vmInput.Arguments = [][]byte{}
	output = d.Execute(vmInput)
	assert.Equal(t, vmcommon.UserError, output)
	assert.True(t, strings.Contains(eei.returnMessage, "caller is not a delegator"))
}

func TestDelegation_ExecuteClaimRewards(t *testing.T) {
	t.Parallel()

	args := createMockArgumentsForDelegation()
	blockChainHook := &mock.BlockChainHookStub{
		CurrentEpochCalled: func() uint32 {
			return 2
		},
	}
	eei := createDefaultEei()
	eei.blockChainHook = blockChainHook
	eei.inputParser = &mock.ArgumentParserMock{}
	args.Eei = eei

	args.DelegationSCConfig.MaxServiceFee = 10000
	vmInput := getDefaultVmInputForFunc("claimRewards", [][]byte{})
	d, _ := NewDelegationSystemSC(args)

	fundKey := []byte{1}
	_ = d.saveDelegatorData(vmInput.CallerAddr, &DelegatorData{
		ActiveFund:            fundKey,
		RewardsCheckpoint:     0,
		UnClaimedRewards:      big.NewInt(0),
		TotalCumulatedRewards: big.NewInt(0),
	})

	_ = d.saveFund(fundKey, &Fund{
		Value: big.NewInt(1000),
	})

	_ = d.saveRewardData(0, &RewardComputationData{
		RewardsToDistribute: big.NewInt(100),
		TotalActive:         big.NewInt(1000),
		ServiceFee:          1000,
	})

	_ = d.saveRewardData(1, &RewardComputationData{
		RewardsToDistribute: big.NewInt(100),
		TotalActive:         big.NewInt(2000),
		ServiceFee:          1000,
	})

	output := d.Execute(vmInput)
	assert.Equal(t, vmcommon.Ok, output)

	destAcc, exists := eei.outputAccounts[string(vmInput.CallerAddr)]
	assert.True(t, exists)
	_, exists = eei.outputAccounts[string(vmInput.RecipientAddr)]
	assert.True(t, exists)

	assert.Equal(t, 1, len(destAcc.OutputTransfers))
	outputTransfer := destAcc.OutputTransfers[0]
	assert.Equal(t, big.NewInt(135), outputTransfer.Value)

	_, delegatorData, _ := d.getOrCreateDelegatorData(vmInput.CallerAddr)
	assert.Equal(t, uint32(3), delegatorData.RewardsCheckpoint)
	assert.Equal(t, uint64(0), delegatorData.UnClaimedRewards.Uint64())
	assert.Equal(t, uint64(135), delegatorData.TotalCumulatedRewards.Uint64())

	blockChainHook.CurrentEpochCalled = func() uint32 {
		return 3
	}

	_ = d.saveRewardData(3, &RewardComputationData{
		RewardsToDistribute: big.NewInt(100),
		TotalActive:         big.NewInt(2000),
		ServiceFee:          1000,
	})

	vmInput = getDefaultVmInputForFunc("getTotalCumulatedRewardsForUser", [][]byte{vmInput.CallerAddr})
	output = d.Execute(vmInput)
	assert.Equal(t, vmcommon.Ok, output)

	_, delegatorData, _ = d.getOrCreateDelegatorData(vmInput.CallerAddr)
	assert.Equal(t, uint64(0), delegatorData.UnClaimedRewards.Uint64())
	assert.Equal(t, uint64(135), delegatorData.TotalCumulatedRewards.Uint64())
	lastValue := eei.output[len(eei.output)-1]
	assert.Equal(t, big.NewInt(0).SetBytes(lastValue).Uint64(), uint64(180))
}

func TestDelegation_ExecuteClaimRewardsShouldDeleteDelegator(t *testing.T) {
	t.Parallel()

	args := createMockArgumentsForDelegation()
	blockChainHook := &mock.BlockChainHookStub{
		CurrentEpochCalled: func() uint32 {
			return 10
		},
	}
	eei := createDefaultEei()
	eei.blockChainHook = blockChainHook
	args.Eei = eei

	args.DelegationSCConfig.MaxServiceFee = 10000
	vmInput := getDefaultVmInputForFunc("claimRewards", [][]byte{})
	d, _ := NewDelegationSystemSC(args)

	_ = d.saveDelegatorData(vmInput.CallerAddr, &DelegatorData{
		ActiveFund:            nil,
		RewardsCheckpoint:     0,
		UnClaimedRewards:      big.NewInt(135),
		TotalCumulatedRewards: big.NewInt(0),
	})

	_ = d.saveDelegationStatus(&DelegationContractStatus{
		NumUsers: 10,
	})

	output := d.Execute(vmInput)
	assert.Equal(t, vmcommon.Ok, output)

	destAcc, exists := eei.outputAccounts[string(vmInput.CallerAddr)]
	assert.True(t, exists)
	_, exists = eei.outputAccounts[string(vmInput.RecipientAddr)]
	assert.True(t, exists)

	assert.Equal(t, 1, len(destAcc.OutputTransfers))
	outputTransfer := destAcc.OutputTransfers[0]
	assert.Equal(t, big.NewInt(135), outputTransfer.Value)

	vmInput = getDefaultVmInputForFunc("getTotalCumulatedRewardsForUser", [][]byte{vmInput.CallerAddr})
	output = d.Execute(vmInput)
	assert.Equal(t, vmcommon.UserError, output)

	res := d.eei.GetStorage(vmInput.CallerAddr)
	require.Len(t, res, 0)
}

func TestDelegation_ExecuteReDelegateRewardsNoExtraCheck(t *testing.T) {
	t.Parallel()

	d, eei := prepareReDelegateRewardsComponents(t, 1000, big.NewInt(1156))
	vmInput := getDefaultVmInputForFunc("reDelegateRewards", [][]byte{})
	vmInput.CallerAddr = []byte("stakingProvider")
	output := d.Execute(vmInput)
	assert.Equal(t, vmcommon.Ok, output)

	_, exists := eei.outputAccounts[string(vmInput.CallerAddr)]
	assert.False(t, exists)
	_, exists = eei.outputAccounts[string(vmInput.RecipientAddr)]
	assert.True(t, exists)

	_, delegatorData, _ := d.getOrCreateDelegatorData(vmInput.CallerAddr)
	assert.Equal(t, uint32(3), delegatorData.RewardsCheckpoint)
	assert.Equal(t, uint64(0), delegatorData.UnClaimedRewards.Uint64())
	assert.Equal(t, uint64(155), delegatorData.TotalCumulatedRewards.Uint64())

	activeFund, _ := d.getFund(delegatorData.ActiveFund)
	assert.Equal(t, big.NewInt(155+1000), activeFund.Value)
}

func TestDelegation_ExecuteReDelegateRewardsWithExtraCheckReDelegateIsAboveMinimum(t *testing.T) {
	t.Parallel()

	d, eei := prepareReDelegateRewardsComponents(t, 0, big.NewInt(155))
	vmInput := getDefaultVmInputForFunc("reDelegateRewards", [][]byte{})
	vmInput.CallerAddr = []byte("stakingProvider")
	output := d.Execute(vmInput)
	assert.Equal(t, vmcommon.Ok, output)

	_, exists := eei.outputAccounts[string(vmInput.CallerAddr)]
	assert.False(t, exists)
	_, exists = eei.outputAccounts[string(vmInput.RecipientAddr)]
	assert.True(t, exists)

	_, delegatorData, _ := d.getOrCreateDelegatorData(vmInput.CallerAddr)
	assert.Equal(t, uint32(3), delegatorData.RewardsCheckpoint)
	assert.Equal(t, uint64(0), delegatorData.UnClaimedRewards.Uint64())
	assert.Equal(t, uint64(155), delegatorData.TotalCumulatedRewards.Uint64())

	activeFund, _ := d.getFund(delegatorData.ActiveFund)
	assert.Equal(t, big.NewInt(155+1000), activeFund.Value)
}

func TestDelegation_ExecuteReDelegateRewardsWithExtraCheckReDelegateIsBelowMinimum(t *testing.T) {
	t.Parallel()

	d, eei := prepareReDelegateRewardsComponents(t, 0, big.NewInt(1000))
	createDelegationManagerConfig(eei, &mock.MarshalizerMock{}, big.NewInt(1156))
	vmInput := getDefaultVmInputForFunc("reDelegateRewards", [][]byte{})
	vmInput.CallerAddr = []byte("stakingProvider")
	output := d.Execute(vmInput)
	assert.Equal(t, vmcommon.UserError, output)
}

func prepareReDelegateRewardsComponents(
	t *testing.T,
	extraCheckEpoch uint32,
	minDelegation *big.Int,
) (*delegation, *vmContext) {
	args := createMockArgumentsForDelegation()
	eei := createDefaultEei()
	eei.blockChainHook = &mock.BlockChainHookStub{
		CurrentEpochCalled: func() uint32 {
			return 2
		},
	}
	_ = eei.SetSystemSCContainer(&mock.SystemSCContainerStub{GetCalled: func(key []byte) (vm.SystemSmartContract, error) {
		return &mock.SystemSCStub{ExecuteCalled: func(args *vmcommon.ContractCallInput) vmcommon.ReturnCode {
			return vmcommon.Ok
		}}, nil
	}})

	createDelegationManagerConfig(eei, args.Marshalizer, minDelegation)
	args.Eei = eei
	args.DelegationSCConfig.MaxServiceFee = 10000
	args.DelegationSCConfig.MinServiceFee = 0
	enableEpochsHandler, _ := args.EnableEpochsHandler.(*testscommon.EnableEpochsHandlerStub)
	enableEpochsHandler.IsReDelegateBelowMinCheckFlagEnabledField = extraCheckEpoch == 0
	d, _ := NewDelegationSystemSC(args)
	vmInput := getDefaultVmInputForFunc(core.SCDeployInitFunctionName, [][]byte{big.NewInt(0).Bytes(), big.NewInt(0).Bytes()})
	vmInput.CallValue = big.NewInt(1000)
	vmInput.RecipientAddr = createNewAddress(vm.FirstDelegationSCAddress)
	vmInput.CallerAddr = []byte("stakingProvider")
	output := d.Execute(vmInput)
	assert.Equal(t, vmcommon.Ok, output)

	fundKey := []byte{1}
	_ = d.saveDelegatorData(vmInput.CallerAddr, &DelegatorData{
		ActiveFund:            fundKey,
		RewardsCheckpoint:     0,
		UnClaimedRewards:      big.NewInt(0),
		TotalCumulatedRewards: big.NewInt(0),
	})

	_ = d.saveFund(fundKey, &Fund{
		Value: big.NewInt(1000),
	})

	_ = d.saveRewardData(0, &RewardComputationData{
		RewardsToDistribute: big.NewInt(100),
		TotalActive:         big.NewInt(1000),
		ServiceFee:          1000,
	})

	_ = d.saveRewardData(1, &RewardComputationData{
		RewardsToDistribute: big.NewInt(100),
		TotalActive:         big.NewInt(2000),
		ServiceFee:          1000,
	})

	return d, eei
}

func TestDelegation_ExecuteGetRewardDataUserErrors(t *testing.T) {
	t.Parallel()

	args := createMockArgumentsForDelegation()
	eei := createDefaultEei()
	args.Eei = eei

	vmInput := getDefaultVmInputForFunc("getRewardData", [][]byte{})
	d, _ := NewDelegationSystemSC(args)

	output := d.Execute(vmInput)
	assert.Equal(t, vmcommon.UserError, output)
	assert.True(t, strings.Contains(eei.returnMessage, "must call with 1 arguments"))

	vmInput.Arguments = [][]byte{{2}}
	vmInput.CallValue = big.NewInt(-10)
	output = d.Execute(vmInput)
	assert.Equal(t, vmcommon.UserError, output)
	assert.True(t, strings.Contains(eei.returnMessage, vm.ErrCallValueMustBeZero.Error()))

	vmInput.CallValue = big.NewInt(0)
	d.gasCost.MetaChainSystemSCsCost.DelegationOps = 10
	output = d.Execute(vmInput)
	assert.Equal(t, vmcommon.OutOfGas, output)
	assert.True(t, strings.Contains(eei.returnMessage, vm.ErrNotEnoughGas.Error()))

	d.gasCost.MetaChainSystemSCsCost.DelegationOps = 0
	output = d.Execute(vmInput)
	assert.Equal(t, vmcommon.UserError, output)
	assert.True(t, strings.Contains(eei.returnMessage, "reward not found"))
}

func TestDelegation_ExecuteGetRewardData(t *testing.T) {
	t.Parallel()

	args := createMockArgumentsForDelegation()
	eei := createDefaultEei()
	args.Eei = eei

	vmInput := getDefaultVmInputForFunc("getRewardData", [][]byte{{2}})
	d, _ := NewDelegationSystemSC(args)

	rewardsToDistribute := big.NewInt(100)
	totalActive := big.NewInt(2000)
	serviceFee := uint64(10000)
	_ = d.saveRewardData(2, &RewardComputationData{
		RewardsToDistribute: rewardsToDistribute,
		TotalActive:         totalActive,
		ServiceFee:          serviceFee,
	})

	output := d.Execute(vmInput)
	assert.Equal(t, vmcommon.Ok, output)
	assert.Equal(t, 3, len(eei.output))
	assert.Equal(t, rewardsToDistribute, big.NewInt(0).SetBytes(eei.output[0]))
	assert.Equal(t, totalActive, big.NewInt(0).SetBytes(eei.output[1]))
	assert.Equal(t, uint16(serviceFee), binary.BigEndian.Uint16(eei.output[2]))
}

func TestDelegation_ExecuteGetClaimableRewardsUserErrors(t *testing.T) {
	t.Parallel()

	args := createMockArgumentsForDelegation()
	eei := createDefaultEei()
	args.Eei = eei

	vmInput := getDefaultVmInputForFunc("getClaimableRewards", [][]byte{})
	d, _ := NewDelegationSystemSC(args)

	vmInput.CallValue = big.NewInt(10)
	output := d.Execute(vmInput)
	assert.Equal(t, vmcommon.UserError, output)
	assert.True(t, strings.Contains(eei.returnMessage, vm.ErrCallValueMustBeZero.Error()))

	vmInput.CallValue = big.NewInt(0)
	d.gasCost.MetaChainSystemSCsCost.DelegationOps = 10
	output = d.Execute(vmInput)
	assert.Equal(t, vmcommon.OutOfGas, output)
	assert.True(t, strings.Contains(eei.returnMessage, vm.ErrNotEnoughGas.Error()))

	d.gasCost.MetaChainSystemSCsCost.DelegationOps = 0
	output = d.Execute(vmInput)
	assert.Equal(t, vmcommon.UserError, output)
	assert.True(t, strings.Contains(eei.returnMessage, vm.ErrInvalidNumOfArguments.Error()))

	vmInput.Arguments = [][]byte{[]byte("address")}
	output = d.Execute(vmInput)
	assert.Equal(t, vmcommon.UserError, output)
	assert.True(t, strings.Contains(eei.returnMessage, "view function works only for existing delegators"))
}

func TestDelegation_ExecuteGetClaimableRewards(t *testing.T) {
	t.Parallel()

	args := createMockArgumentsForDelegation()
	eei := createDefaultEei()
	eei.blockChainHook = &mock.BlockChainHookStub{
		CurrentEpochCalled: func() uint32 {
			return 2
		},
	}
	args.Eei = eei
	args.DelegationSCConfig.MaxServiceFee = 10000
	delegatorAddr := []byte("address")
	vmInput := getDefaultVmInputForFunc("getClaimableRewards", [][]byte{delegatorAddr})
	d, _ := NewDelegationSystemSC(args)

	fundKey := []byte{1}
	_ = d.saveDelegatorData(delegatorAddr, &DelegatorData{
		ActiveFund:            fundKey,
		RewardsCheckpoint:     0,
		UnClaimedRewards:      big.NewInt(0),
		TotalCumulatedRewards: big.NewInt(0),
	})

	_ = d.saveFund(fundKey, &Fund{
		Value: big.NewInt(1000),
	})

	_ = d.saveRewardData(0, &RewardComputationData{
		RewardsToDistribute: big.NewInt(100),
		TotalActive:         big.NewInt(1000),
		ServiceFee:          1000,
	})

	_ = d.saveRewardData(1, &RewardComputationData{
		RewardsToDistribute: big.NewInt(100),
		TotalActive:         big.NewInt(2000),
		ServiceFee:          1000,
	})

	output := d.Execute(vmInput)
	assert.Equal(t, vmcommon.Ok, output)
	assert.Equal(t, 1, len(eei.output))
	assert.Equal(t, big.NewInt(135), big.NewInt(0).SetBytes(eei.output[0]))
}

func TestDelegation_ExecuteGetTotalCumulatedRewardsUserErrors(t *testing.T) {
	t.Parallel()

	args := createMockArgumentsForDelegation()
	eei := createDefaultEei()
	args.Eei = eei

	vmInput := getDefaultVmInputForFunc("getTotalCumulatedRewards", [][]byte{})
	d, _ := NewDelegationSystemSC(args)

	vmInput.CallValue = big.NewInt(10)
	output := d.Execute(vmInput)
	assert.Equal(t, vmcommon.UserError, output)
	assert.True(t, strings.Contains(eei.returnMessage, vm.ErrCallValueMustBeZero.Error()))

	vmInput.CallValue = big.NewInt(0)
	d.gasCost.MetaChainSystemSCsCost.DelegationOps = 10
	output = d.Execute(vmInput)
	assert.Equal(t, vmcommon.OutOfGas, output)
	assert.True(t, strings.Contains(eei.returnMessage, vm.ErrNotEnoughGas.Error()))

	vmInput.Arguments = [][]byte{[]byte("address")}
	d.gasCost.MetaChainSystemSCsCost.DelegationOps = 0
	output = d.Execute(vmInput)
	assert.Equal(t, vmcommon.UserError, output)
	assert.True(t, strings.Contains(eei.returnMessage, vm.ErrInvalidNumOfArguments.Error()))

	vmInput.Arguments = [][]byte{}
	output = d.Execute(vmInput)
	assert.Equal(t, vmcommon.UserError, output)
	assert.True(t, strings.Contains(eei.returnMessage, "this is a view function only"))
}

func TestDelegation_ExecuteGetTotalCumulatedRewards(t *testing.T) {
	t.Parallel()

	args := createMockArgumentsForDelegation()
	eei := createDefaultEei()
	eei.blockChainHook = &mock.BlockChainHookStub{
		CurrentEpochCalled: func() uint32 {
			return 2
		},
	}
	args.Eei = eei

	vmInput := getDefaultVmInputForFunc("getTotalCumulatedRewards", [][]byte{})
	vmInput.CallerAddr = vm.EndOfEpochAddress
	d, _ := NewDelegationSystemSC(args)

	_ = d.saveRewardData(0, &RewardComputationData{
		RewardsToDistribute: big.NewInt(100),
		TotalActive:         big.NewInt(1000),
		ServiceFee:          10000,
	})

	_ = d.saveRewardData(1, &RewardComputationData{
		RewardsToDistribute: big.NewInt(200),
		TotalActive:         big.NewInt(2000),
		ServiceFee:          10000,
	})

	output := d.Execute(vmInput)
	assert.Equal(t, vmcommon.Ok, output)
	assert.Equal(t, 1, len(eei.output))
	assert.Equal(t, big.NewInt(300), big.NewInt(0).SetBytes(eei.output[0]))
}

func TestDelegation_ExecuteGetNumUsersUserErrors(t *testing.T) {
	t.Parallel()

	args := createMockArgumentsForDelegation()
	eei := createDefaultEei()
	args.Eei = eei

	vmInput := getDefaultVmInputForFunc("getNumUsers", [][]byte{})
	d, _ := NewDelegationSystemSC(args)

	vmInput.CallValue = big.NewInt(10)
	output := d.Execute(vmInput)
	assert.Equal(t, vmcommon.UserError, output)
	assert.True(t, strings.Contains(eei.returnMessage, vm.ErrCallValueMustBeZero.Error()))

	vmInput.CallValue = big.NewInt(0)
	d.gasCost.MetaChainSystemSCsCost.DelegationOps = 10
	output = d.Execute(vmInput)
	assert.Equal(t, vmcommon.OutOfGas, output)
	assert.True(t, strings.Contains(eei.returnMessage, vm.ErrNotEnoughGas.Error()))

	vmInput.Arguments = [][]byte{[]byte("address")}
	d.gasCost.MetaChainSystemSCsCost.DelegationOps = 0
	output = d.Execute(vmInput)
	assert.Equal(t, vmcommon.UserError, output)
	assert.True(t, strings.Contains(eei.returnMessage, vm.ErrInvalidNumOfArguments.Error()))

	vmInput.Arguments = [][]byte{}
	output = d.Execute(vmInput)
	assert.Equal(t, vmcommon.UserError, output)
	expectedErr := fmt.Errorf("%w delegation status", vm.ErrDataNotFoundUnderKey)
	assert.True(t, strings.Contains(eei.returnMessage, expectedErr.Error()))
}

func TestDelegation_ExecuteGetNumUsers(t *testing.T) {
	t.Parallel()

	args := createMockArgumentsForDelegation()
	eei := createDefaultEei()
	eei.blockChainHook = &mock.BlockChainHookStub{
		CurrentEpochCalled: func() uint32 {
			return 2
		},
	}
	args.Eei = eei

	vmInput := getDefaultVmInputForFunc("getNumUsers", [][]byte{})
	vmInput.CallerAddr = vm.EndOfEpochAddress
	d, _ := NewDelegationSystemSC(args)

	_ = d.saveDelegationStatus(&DelegationContractStatus{
		NumUsers: 3,
	})

	output := d.Execute(vmInput)
	assert.Equal(t, vmcommon.Ok, output)
	assert.Equal(t, 1, len(eei.output))
	assert.Equal(t, []byte{3}, eei.output[0])
}

func TestDelegation_ExecuteGetTotalUnStakedUserErrors(t *testing.T) {
	t.Parallel()

	args := createMockArgumentsForDelegation()
	eei := createDefaultEei()
	args.Eei = eei

	vmInput := getDefaultVmInputForFunc("getTotalUnStaked", [][]byte{})
	d, _ := NewDelegationSystemSC(args)

	vmInput.CallValue = big.NewInt(10)
	output := d.Execute(vmInput)
	assert.Equal(t, vmcommon.UserError, output)
	assert.True(t, strings.Contains(eei.returnMessage, vm.ErrCallValueMustBeZero.Error()))

	vmInput.CallValue = big.NewInt(0)
	d.gasCost.MetaChainSystemSCsCost.DelegationOps = 10
	output = d.Execute(vmInput)
	assert.Equal(t, vmcommon.OutOfGas, output)
	assert.True(t, strings.Contains(eei.returnMessage, vm.ErrNotEnoughGas.Error()))

	vmInput.Arguments = [][]byte{[]byte("address")}
	d.gasCost.MetaChainSystemSCsCost.DelegationOps = 0
	output = d.Execute(vmInput)
	assert.Equal(t, vmcommon.UserError, output)
	assert.True(t, strings.Contains(eei.returnMessage, vm.ErrInvalidNumOfArguments.Error()))

	vmInput.Arguments = [][]byte{}
	output = d.Execute(vmInput)
	assert.Equal(t, vmcommon.UserError, output)
	expectedErr := fmt.Errorf("%w getGlobalFundData", vm.ErrDataNotFoundUnderKey)
	assert.True(t, strings.Contains(eei.returnMessage, expectedErr.Error()))
}

func TestDelegation_ExecuteGetTotalUnStaked(t *testing.T) {
	t.Parallel()

	args := createMockArgumentsForDelegation()
	eei := createDefaultEei()
	eei.blockChainHook = &mock.BlockChainHookStub{
		CurrentEpochCalled: func() uint32 {
			return 2
		},
	}
	args.Eei = eei

	vmInput := getDefaultVmInputForFunc("getTotalUnStaked", [][]byte{})
	vmInput.CallerAddr = vm.EndOfEpochAddress
	d, _ := NewDelegationSystemSC(args)

	totalUnstaked := big.NewInt(1100)
	_ = d.saveGlobalFundData(&GlobalFundData{
		TotalUnStaked: totalUnstaked,
		TotalActive:   big.NewInt(0),
	})

	output := d.Execute(vmInput)
	assert.Equal(t, vmcommon.Ok, output)
	assert.Equal(t, 1, len(eei.output))
	assert.Equal(t, totalUnstaked, big.NewInt(0).SetBytes(eei.output[0]))
}

func TestDelegation_ExecuteGetTotalActiveStakeUserErrors(t *testing.T) {
	t.Parallel()

	args := createMockArgumentsForDelegation()
	eei := createDefaultEei()
	args.Eei = eei

	vmInput := getDefaultVmInputForFunc("getTotalActiveStake", [][]byte{})
	d, _ := NewDelegationSystemSC(args)

	vmInput.CallValue = big.NewInt(10)
	output := d.Execute(vmInput)
	assert.Equal(t, vmcommon.UserError, output)
	assert.True(t, strings.Contains(eei.returnMessage, vm.ErrCallValueMustBeZero.Error()))

	vmInput.CallValue = big.NewInt(0)
	d.gasCost.MetaChainSystemSCsCost.DelegationOps = 10
	output = d.Execute(vmInput)
	assert.Equal(t, vmcommon.OutOfGas, output)
	assert.True(t, strings.Contains(eei.returnMessage, vm.ErrNotEnoughGas.Error()))

	vmInput.Arguments = [][]byte{[]byte("address")}
	d.gasCost.MetaChainSystemSCsCost.DelegationOps = 0
	output = d.Execute(vmInput)
	assert.Equal(t, vmcommon.UserError, output)
	assert.True(t, strings.Contains(eei.returnMessage, vm.ErrInvalidNumOfArguments.Error()))

	vmInput.Arguments = [][]byte{}
	output = d.Execute(vmInput)
	assert.Equal(t, vmcommon.UserError, output)
	expectedErr := fmt.Errorf("%w getGlobalFundData", vm.ErrDataNotFoundUnderKey)
	assert.True(t, strings.Contains(eei.returnMessage, expectedErr.Error()))
}

func TestDelegation_ExecuteGetTotalActiveStake(t *testing.T) {
	t.Parallel()

	args := createMockArgumentsForDelegation()
	eei := createDefaultEei()
	eei.blockChainHook = &mock.BlockChainHookStub{
		CurrentEpochCalled: func() uint32 {
			return 2
		},
	}
	args.Eei = eei

	vmInput := getDefaultVmInputForFunc("getTotalActiveStake", [][]byte{})
	vmInput.CallerAddr = vm.EndOfEpochAddress
	d, _ := NewDelegationSystemSC(args)

	totalActive := big.NewInt(5000)
	_ = d.saveGlobalFundData(&GlobalFundData{
		TotalActive: totalActive,
	})

	output := d.Execute(vmInput)
	assert.Equal(t, vmcommon.Ok, output)
	assert.Equal(t, 1, len(eei.output))
	assert.Equal(t, totalActive, big.NewInt(0).SetBytes(eei.output[0]))
}

func TestDelegation_ExecuteGetUserActiveStakeUserErrors(t *testing.T) {
	t.Parallel()

	args := createMockArgumentsForDelegation()
	eei := createDefaultEei()
	args.Eei = eei

	vmInput := getDefaultVmInputForFunc("getUserActiveStake", [][]byte{})
	d, _ := NewDelegationSystemSC(args)

	vmInput.CallValue = big.NewInt(10)
	output := d.Execute(vmInput)
	assert.Equal(t, vmcommon.UserError, output)
	assert.True(t, strings.Contains(eei.returnMessage, vm.ErrCallValueMustBeZero.Error()))

	vmInput.CallValue = big.NewInt(0)
	d.gasCost.MetaChainSystemSCsCost.DelegationOps = 10
	output = d.Execute(vmInput)
	assert.Equal(t, vmcommon.OutOfGas, output)
	assert.True(t, strings.Contains(eei.returnMessage, vm.ErrNotEnoughGas.Error()))

	d.gasCost.MetaChainSystemSCsCost.DelegationOps = 0
	output = d.Execute(vmInput)
	assert.Equal(t, vmcommon.UserError, output)
	assert.True(t, strings.Contains(eei.returnMessage, vm.ErrInvalidNumOfArguments.Error()))

	vmInput.Arguments = [][]byte{[]byte("address")}
	output = d.Execute(vmInput)
	assert.Equal(t, vmcommon.UserError, output)
	assert.True(t, strings.Contains(eei.returnMessage, "view function works only for existing delegators"))
}

func TestDelegation_ExecuteGetUserActiveStakeNoActiveFund(t *testing.T) {
	t.Parallel()

	args := createMockArgumentsForDelegation()
	eei := createDefaultEei()
	args.Eei = eei

	delegatorAddress := []byte("delegatorAddress")
	vmInput := getDefaultVmInputForFunc("getUserActiveStake", [][]byte{delegatorAddress})
	d, _ := NewDelegationSystemSC(args)

	_ = d.saveDelegatorData(delegatorAddress, &DelegatorData{
		ActiveFund: nil,
	})

	output := d.Execute(vmInput)
	assert.Equal(t, vmcommon.Ok, output)
	assert.Equal(t, 1, len(eei.output))
	assert.Equal(t, big.NewInt(0), big.NewInt(0).SetBytes(eei.output[0]))
}

func TestDelegation_ExecuteGetUserActiveStake(t *testing.T) {
	t.Parallel()

	args := createMockArgumentsForDelegation()
	eei := createDefaultEei()
	args.Eei = eei

	delegatorAddress := []byte("delegatorAddress")
	vmInput := getDefaultVmInputForFunc("getUserActiveStake", [][]byte{delegatorAddress})
	d, _ := NewDelegationSystemSC(args)

	fundKey := []byte{2}
	fundValue := big.NewInt(150)
	_ = d.saveDelegatorData(delegatorAddress, &DelegatorData{
		ActiveFund: fundKey,
	})

	_ = d.saveFund(fundKey, &Fund{
		Value: fundValue,
	})

	output := d.Execute(vmInput)
	assert.Equal(t, vmcommon.Ok, output)
	assert.Equal(t, 1, len(eei.output))
	assert.Equal(t, fundValue, big.NewInt(0).SetBytes(eei.output[0]))
}

func TestDelegation_ExecuteGetUserUnStakedValueUserErrors(t *testing.T) {
	t.Parallel()

	args := createMockArgumentsForDelegation()
	eei := createDefaultEei()
	args.Eei = eei

	vmInput := getDefaultVmInputForFunc("getUserUnStakedValue", [][]byte{})
	d, _ := NewDelegationSystemSC(args)

	vmInput.CallValue = big.NewInt(10)
	output := d.Execute(vmInput)
	assert.Equal(t, vmcommon.UserError, output)
	assert.True(t, strings.Contains(eei.returnMessage, vm.ErrCallValueMustBeZero.Error()))

	vmInput.CallValue = big.NewInt(0)
	d.gasCost.MetaChainSystemSCsCost.DelegationOps = 10
	output = d.Execute(vmInput)
	assert.Equal(t, vmcommon.OutOfGas, output)
	assert.True(t, strings.Contains(eei.returnMessage, vm.ErrNotEnoughGas.Error()))

	d.gasCost.MetaChainSystemSCsCost.DelegationOps = 0
	output = d.Execute(vmInput)
	assert.Equal(t, vmcommon.UserError, output)
	assert.True(t, strings.Contains(eei.returnMessage, vm.ErrInvalidNumOfArguments.Error()))

	vmInput.Arguments = [][]byte{[]byte("address")}
	output = d.Execute(vmInput)
	assert.Equal(t, vmcommon.UserError, output)
	assert.True(t, strings.Contains(eei.returnMessage, "view function works only for existing delegators"))
}

func TestDelegation_ExecuteGetUserUnStakedValueNoUnStakedFund(t *testing.T) {
	t.Parallel()

	args := createMockArgumentsForDelegation()
	eei := createDefaultEei()
	args.Eei = eei

	delegatorAddress := []byte("delegatorAddress")
	vmInput := getDefaultVmInputForFunc("getUserUnStakedValue", [][]byte{delegatorAddress})
	d, _ := NewDelegationSystemSC(args)

	_ = d.saveDelegatorData(delegatorAddress, &DelegatorData{
		UnStakedFunds: nil,
	})

	output := d.Execute(vmInput)
	assert.Equal(t, vmcommon.Ok, output)
	assert.Equal(t, 1, len(eei.output))
	assert.Equal(t, big.NewInt(0), big.NewInt(0).SetBytes(eei.output[0]))
}

func TestDelegation_ExecuteGetUserUnStakedValue(t *testing.T) {
	t.Parallel()

	args := createMockArgumentsForDelegation()
	eei := createDefaultEei()
	args.Eei = eei

	delegatorAddress := []byte("delegatorAddress")
	vmInput := getDefaultVmInputForFunc("getUserUnStakedValue", [][]byte{delegatorAddress})
	d, _ := NewDelegationSystemSC(args)

	fundKey1 := []byte{2}
	fundKey2 := []byte{3}
	fundValue := big.NewInt(150)
	_ = d.saveDelegatorData(delegatorAddress, &DelegatorData{
		UnStakedFunds: [][]byte{fundKey1, fundKey2},
	})

	_ = d.saveFund(fundKey1, &Fund{
		Value: fundValue,
	})

	_ = d.saveFund(fundKey2, &Fund{
		Value: fundValue,
	})

	output := d.Execute(vmInput)
	assert.Equal(t, vmcommon.Ok, output)
	assert.Equal(t, 1, len(eei.output))
	assert.Equal(t, big.NewInt(300), big.NewInt(0).SetBytes(eei.output[0]))
}

func TestDelegation_ExecuteGetUserUnBondableUserErrors(t *testing.T) {
	t.Parallel()

	args := createMockArgumentsForDelegation()
	eei := createDefaultEei()
	args.Eei = eei

	vmInput := getDefaultVmInputForFunc("getUserUnBondable", [][]byte{})
	d, _ := NewDelegationSystemSC(args)

	vmInput.CallValue = big.NewInt(10)
	output := d.Execute(vmInput)
	assert.Equal(t, vmcommon.UserError, output)
	assert.True(t, strings.Contains(eei.returnMessage, vm.ErrCallValueMustBeZero.Error()))

	vmInput.CallValue = big.NewInt(0)
	d.gasCost.MetaChainSystemSCsCost.DelegationOps = 10
	output = d.Execute(vmInput)
	assert.Equal(t, vmcommon.OutOfGas, output)
	assert.True(t, strings.Contains(eei.returnMessage, vm.ErrNotEnoughGas.Error()))

	d.gasCost.MetaChainSystemSCsCost.DelegationOps = 0
	output = d.Execute(vmInput)
	assert.Equal(t, vmcommon.UserError, output)
	assert.True(t, strings.Contains(eei.returnMessage, vm.ErrInvalidNumOfArguments.Error()))

	vmInput.Arguments = [][]byte{[]byte("address")}
	output = d.Execute(vmInput)
	assert.Equal(t, vmcommon.UserError, output)
	assert.True(t, strings.Contains(eei.returnMessage, "view function works only for existing delegators"))

	_ = d.saveDelegatorData([]byte("address"), &DelegatorData{})
	output = d.Execute(vmInput)
	assert.Equal(t, vmcommon.UserError, output)
	expectedErr := fmt.Errorf("%w delegation contract config", vm.ErrDataNotFoundUnderKey)
	assert.True(t, strings.Contains(eei.returnMessage, expectedErr.Error()))
}

func TestDelegation_ExecuteGetUserUnBondableNoUnStakedFund(t *testing.T) {
	t.Parallel()

	args := createMockArgumentsForDelegation()
	eei := createDefaultEei()
	args.Eei = eei

	delegatorAddress := []byte("delegatorAddress")
	vmInput := getDefaultVmInputForFunc("getUserUnBondable", [][]byte{delegatorAddress})
	d, _ := NewDelegationSystemSC(args)

	_ = d.saveDelegatorData(delegatorAddress, &DelegatorData{
		UnStakedFunds: nil,
	})

	_ = d.saveDelegationContractConfig(&DelegationConfig{
		UnBondPeriodInEpochs: 10,
	})

	output := d.Execute(vmInput)
	assert.Equal(t, vmcommon.Ok, output)
	assert.Equal(t, 1, len(eei.output))
	assert.Equal(t, big.NewInt(0), big.NewInt(0).SetBytes(eei.output[0]))
}

func TestDelegation_ExecuteGetUserUnBondable(t *testing.T) {
	t.Parallel()

	args := createMockArgumentsForDelegation()
	eei := createDefaultEei()
	eei.blockChainHook = &mock.BlockChainHookStub{
		CurrentNonceCalled: func() uint64 {
			return 500
		},
		CurrentEpochCalled: func() uint32 {
			return 500
		},
	}
	args.Eei = eei

	delegatorAddress := []byte("delegatorAddress")
	vmInput := getDefaultVmInputForFunc("getUserUnBondable", [][]byte{delegatorAddress})
	d, _ := NewDelegationSystemSC(args)

	fundKey1 := []byte{2}
	fundKey2 := []byte{3}
	fundValue := big.NewInt(150)
	_ = d.saveDelegatorData(delegatorAddress, &DelegatorData{
		UnStakedFunds: [][]byte{fundKey1, fundKey2},
	})

	_ = d.saveFund(fundKey1, &Fund{
		Value: fundValue,
		Epoch: 400,
	})

	_ = d.saveFund(fundKey2, &Fund{
		Value: fundValue,
		Epoch: 495,
	})

	_ = d.saveDelegationContractConfig(&DelegationConfig{
		UnBondPeriodInEpochs: 10,
	})

	output := d.Execute(vmInput)
	assert.Equal(t, vmcommon.Ok, output)
	assert.Equal(t, 1, len(eei.output))
	assert.Equal(t, fundValue, big.NewInt(0).SetBytes(eei.output[0]))
}

func TestDelegation_ExecuteGetNumNodesUserErrors(t *testing.T) {
	t.Parallel()

	args := createMockArgumentsForDelegation()
	eei := createDefaultEei()
	args.Eei = eei

	vmInput := getDefaultVmInputForFunc("getNumNodes", [][]byte{})
	d, _ := NewDelegationSystemSC(args)

	vmInput.CallValue = big.NewInt(10)
	output := d.Execute(vmInput)
	assert.Equal(t, vmcommon.UserError, output)
	assert.True(t, strings.Contains(eei.returnMessage, vm.ErrCallValueMustBeZero.Error()))

	vmInput.CallValue = big.NewInt(0)
	d.gasCost.MetaChainSystemSCsCost.DelegationOps = 10
	output = d.Execute(vmInput)
	assert.Equal(t, vmcommon.OutOfGas, output)
	assert.True(t, strings.Contains(eei.returnMessage, vm.ErrNotEnoughGas.Error()))

	vmInput.Arguments = [][]byte{[]byte("address")}
	d.gasCost.MetaChainSystemSCsCost.DelegationOps = 0
	output = d.Execute(vmInput)
	assert.Equal(t, vmcommon.UserError, output)
	assert.True(t, strings.Contains(eei.returnMessage, vm.ErrInvalidNumOfArguments.Error()))

	vmInput.Arguments = [][]byte{}
	output = d.Execute(vmInput)
	assert.Equal(t, vmcommon.UserError, output)
	expectedErr := fmt.Errorf("%w delegation status", vm.ErrDataNotFoundUnderKey)
	assert.True(t, strings.Contains(eei.returnMessage, expectedErr.Error()))
}

func TestDelegation_ExecuteGetNumNodes(t *testing.T) {
	t.Parallel()

	args := createMockArgumentsForDelegation()
	eei := createDefaultEei()
	args.Eei = eei

	vmInput := getDefaultVmInputForFunc("getNumNodes", [][]byte{})
	d, _ := NewDelegationSystemSC(args)

	_ = d.saveDelegationStatus(&DelegationContractStatus{
		StakedKeys:    []*NodesData{{}},
		NotStakedKeys: []*NodesData{{}, {}},
		UnStakedKeys:  []*NodesData{{}, {}, {}},
	})

	output := d.Execute(vmInput)
	assert.Equal(t, vmcommon.Ok, output)
	assert.Equal(t, 1, len(eei.output))
	assert.Equal(t, []byte{6}, eei.output[0])
}

func TestDelegation_ExecuteGetAllNodeStatesUserErrors(t *testing.T) {
	t.Parallel()

	args := createMockArgumentsForDelegation()
	eei := createDefaultEei()
	args.Eei = eei

	vmInput := getDefaultVmInputForFunc("getAllNodeStates", [][]byte{})
	d, _ := NewDelegationSystemSC(args)

	vmInput.CallValue = big.NewInt(10)
	output := d.Execute(vmInput)
	assert.Equal(t, vmcommon.UserError, output)
	assert.True(t, strings.Contains(eei.returnMessage, vm.ErrCallValueMustBeZero.Error()))

	vmInput.CallValue = big.NewInt(0)
	d.gasCost.MetaChainSystemSCsCost.DelegationOps = 10
	output = d.Execute(vmInput)
	assert.Equal(t, vmcommon.OutOfGas, output)
	assert.True(t, strings.Contains(eei.returnMessage, vm.ErrNotEnoughGas.Error()))

	vmInput.Arguments = [][]byte{[]byte("address")}
	d.gasCost.MetaChainSystemSCsCost.DelegationOps = 0
	output = d.Execute(vmInput)
	assert.Equal(t, vmcommon.UserError, output)
	assert.True(t, strings.Contains(eei.returnMessage, vm.ErrInvalidNumOfArguments.Error()))

	vmInput.Arguments = [][]byte{}
	output = d.Execute(vmInput)
	assert.Equal(t, vmcommon.UserError, output)
	expectedErr := fmt.Errorf("%w delegation status", vm.ErrDataNotFoundUnderKey)
	assert.True(t, strings.Contains(eei.returnMessage, expectedErr.Error()))
}

func TestDelegation_ExecuteGetAllNodeStates(t *testing.T) {
	t.Parallel()

	args := createMockArgumentsForDelegation()
	eei := createDefaultEei()
	args.Eei = eei

	vmInput := getDefaultVmInputForFunc("getAllNodeStates", [][]byte{})
	d, _ := NewDelegationSystemSC(args)

	blsKey1 := []byte("blsKey1")
	blsKey2 := []byte("blsKey2")
	blsKey3 := []byte("blsKey3")
	blsKey4 := []byte("blsKey4")
	_ = d.saveDelegationStatus(&DelegationContractStatus{
		StakedKeys:    []*NodesData{{BLSKey: blsKey1}},
		NotStakedKeys: []*NodesData{{BLSKey: blsKey2}, {BLSKey: blsKey3}},
		UnStakedKeys:  []*NodesData{{BLSKey: blsKey4}},
	})

	output := d.Execute(vmInput)
	assert.Equal(t, vmcommon.Ok, output)
	assert.Equal(t, 7, len(eei.output))
	assert.Equal(t, []byte("staked"), eei.output[0])
	assert.Equal(t, blsKey1, eei.output[1])
	assert.Equal(t, []byte("notStaked"), eei.output[2])
	assert.Equal(t, blsKey2, eei.output[3])
	assert.Equal(t, blsKey3, eei.output[4])
	assert.Equal(t, []byte("unStaked"), eei.output[5])
	assert.Equal(t, blsKey4, eei.output[6])
}

func TestDelegation_ExecuteGetContractConfigUserErrors(t *testing.T) {
	t.Parallel()

	args := createMockArgumentsForDelegation()
	eei := createDefaultEei()
	args.Eei = eei

	vmInput := getDefaultVmInputForFunc("getContractConfig", [][]byte{})
	d, _ := NewDelegationSystemSC(args)

	vmInput.CallValue = big.NewInt(10)
	output := d.Execute(vmInput)
	assert.Equal(t, vmcommon.UserError, output)
	assert.True(t, strings.Contains(eei.returnMessage, vm.ErrCallValueMustBeZero.Error()))

	vmInput.CallValue = big.NewInt(0)
	d.gasCost.MetaChainSystemSCsCost.DelegationOps = 10
	output = d.Execute(vmInput)
	assert.Equal(t, vmcommon.OutOfGas, output)
	assert.True(t, strings.Contains(eei.returnMessage, vm.ErrNotEnoughGas.Error()))

	vmInput.Arguments = [][]byte{[]byte("address")}
	d.gasCost.MetaChainSystemSCsCost.DelegationOps = 0
	output = d.Execute(vmInput)
	assert.Equal(t, vmcommon.UserError, output)
	assert.True(t, strings.Contains(eei.returnMessage, vm.ErrInvalidNumOfArguments.Error()))

	vmInput.Arguments = [][]byte{}
	output = d.Execute(vmInput)
	assert.Equal(t, vmcommon.UserError, output)
	expectedErr := fmt.Errorf("%w delegation contract config", vm.ErrDataNotFoundUnderKey)
	assert.True(t, strings.Contains(eei.returnMessage, expectedErr.Error()))
}

func TestDelegation_ExecuteGetContractConfig(t *testing.T) {
	t.Parallel()

	args := createMockArgumentsForDelegation()
	eei := createDefaultEei()
	args.Eei = eei

	vmInput := getDefaultVmInputForFunc("getContractConfig", [][]byte{})
	d, _ := NewDelegationSystemSC(args)

	ownerAddress := []byte("owner")
	maxDelegationCap := big.NewInt(200)
	serviceFee := uint64(10000)
	initialOwnerFunds := big.NewInt(500)
	createdNonce := uint64(100)
	unBondPeriodInEpoch := uint32(144000)
	_ = d.saveDelegationContractConfig(&DelegationConfig{
		MaxDelegationCap:            maxDelegationCap,
		InitialOwnerFunds:           initialOwnerFunds,
		AutomaticActivation:         true,
		ChangeableServiceFee:        true,
		CheckCapOnReDelegateRewards: true,
		CreatedNonce:                createdNonce,
		UnBondPeriodInEpochs:        unBondPeriodInEpoch,
	})
	eei.SetStorage([]byte(ownerKey), ownerAddress)
	eei.SetStorage([]byte(serviceFeeKey), big.NewInt(0).SetUint64(serviceFee).Bytes())

	output := d.Execute(vmInput)
	assert.Equal(t, vmcommon.Ok, output)
	require.Equal(t, 10, len(eei.output))
	assert.Equal(t, ownerAddress, eei.output[0])
	assert.Equal(t, big.NewInt(0).SetUint64(serviceFee), big.NewInt(0).SetBytes(eei.output[1]))
	assert.Equal(t, maxDelegationCap, big.NewInt(0).SetBytes(eei.output[2]))
	assert.Equal(t, initialOwnerFunds, big.NewInt(0).SetBytes(eei.output[3]))
	assert.Equal(t, []byte("true"), eei.output[4])
	assert.Equal(t, []byte("true"), eei.output[5])
	assert.Equal(t, []byte("true"), eei.output[6])
	assert.Equal(t, []byte("true"), eei.output[7])
	assert.Equal(t, big.NewInt(0).SetUint64(createdNonce), big.NewInt(0).SetBytes(eei.output[8]))
	assert.Equal(t, big.NewInt(0).SetUint64(uint64(unBondPeriodInEpoch)), big.NewInt(0).SetBytes(eei.output[9]))
}

func TestDelegation_ExecuteUnknownFunc(t *testing.T) {
	t.Parallel()

	args := createMockArgumentsForDelegation()
	eei := createDefaultEei()
	args.Eei = eei

	invalidFunc := "invalid func"
	vmInput := getDefaultVmInputForFunc(invalidFunc, [][]byte{})
	d, _ := NewDelegationSystemSC(args)

	output := d.Execute(vmInput)
	assert.Equal(t, vmcommon.UserError, output)
	expectedErr := invalidFunc + " is an unknown function"
	assert.True(t, strings.Contains(eei.returnMessage, expectedErr))
}

func TestDelegation_computeAndUpdateRewardsWithTotalActiveZeroDoesNotPanic(t *testing.T) {
	t.Parallel()

	args := createMockArgumentsForDelegation()
	eei := createDefaultEei()
	eei.blockChainHook = &mock.BlockChainHookStub{
		CurrentEpochCalled: func() uint32 {
			return 1
		},
	}
	args.Eei = eei
	d, _ := NewDelegationSystemSC(args)

	fundKey := []byte{2}
	dData := &DelegatorData{
		ActiveFund:            fundKey,
		UnClaimedRewards:      big.NewInt(0),
		TotalCumulatedRewards: big.NewInt(0),
	}

	rewards := big.NewInt(1000)
	_ = d.saveFund(fundKey, &Fund{Value: big.NewInt(1)})
	_ = d.saveRewardData(1, &RewardComputationData{
		TotalActive:         big.NewInt(0),
		RewardsToDistribute: rewards,
	})

	ownerAddr := []byte("ownerAddress")
	eei.SetStorage([]byte(ownerKey), ownerAddr)

	err := d.computeAndUpdateRewards([]byte("other address"), dData)
	assert.Nil(t, err)
	assert.Equal(t, big.NewInt(0), dData.UnClaimedRewards)
}

func TestDelegation_computeAndUpdateRewardsWithTotalActiveZeroSendsAllRewardsToOwner(t *testing.T) {
	t.Parallel()

	args := createMockArgumentsForDelegation()
	eei := createDefaultEei()
	eei.blockChainHook = &mock.BlockChainHookStub{
		CurrentEpochCalled: func() uint32 {
			return 1
		},
	}
	args.Eei = eei
	d, _ := NewDelegationSystemSC(args)

	fundKey := []byte{2}
	dData := &DelegatorData{
		ActiveFund:            fundKey,
		UnClaimedRewards:      big.NewInt(0),
		TotalCumulatedRewards: big.NewInt(0),
	}

	rewards := big.NewInt(1000)
	_ = d.saveFund(fundKey, &Fund{Value: big.NewInt(1)})
	_ = d.saveRewardData(1, &RewardComputationData{
		TotalActive:         big.NewInt(0),
		RewardsToDistribute: rewards,
	})

	ownerAddr := []byte("ownerAddress")
	eei.SetStorage([]byte(ownerKey), ownerAddr)

	err := d.computeAndUpdateRewards(ownerAddr, dData)
	assert.Nil(t, err)
	assert.Equal(t, rewards, dData.UnClaimedRewards)
}

func TestDelegation_isDelegatorShouldErrBecauseAddressIsNotFound(t *testing.T) {
	args := createMockArgumentsForDelegation()
	eei := createDefaultEei()
	args.Eei = eei

	delegatorAddress := []byte("address which didn't delegate")
	vmInput := getDefaultVmInputForFunc("isDelegator", [][]byte{delegatorAddress})
	d, _ := NewDelegationSystemSC(args)

	retCode := d.Execute(vmInput)
	assert.Equal(t, vmcommon.UserError, retCode)
}

func TestDelegation_isDelegatorShouldWork(t *testing.T) {
	args := createMockArgumentsForDelegation()
	eei := createDefaultEei()
	args.Eei = eei

	delegatorAddress := []byte("delegatorAddress")
	vmInput := getDefaultVmInputForFunc("isDelegator", [][]byte{delegatorAddress})
	d, _ := NewDelegationSystemSC(args)

	fundKey := []byte{2}

	_ = d.saveDelegatorData(delegatorAddress, &DelegatorData{
		ActiveFund: fundKey,
	})

	retCode := d.Execute(vmInput)
	assert.Equal(t, vmcommon.Ok, retCode)
}

func TestDelegation_getDelegatorFundsDataDelegatorNotFoundShouldErr(t *testing.T) {
	args := createMockArgumentsForDelegation()
	eei := createDefaultEei()
	args.Eei = eei

	delegatorAddress := []byte("delegatorAddress")
	vmInput := getDefaultVmInputForFunc("getDelegatorFundsData", [][]byte{delegatorAddress})
	d, _ := NewDelegationSystemSC(args)

	retCode := d.Execute(vmInput)
	assert.Equal(t, vmcommon.UserError, retCode)
	assert.Contains(t, eei.returnMessage, "existing delegators")
}

func TestDelegation_getDelegatorFundsDataCannotLoadFundsShouldErr(t *testing.T) {
	args := createMockArgumentsForDelegation()
	eei := createDefaultEei()
	args.Eei = eei

	delegatorAddress := []byte("delegatorAddress")
	vmInput := getDefaultVmInputForFunc("getDelegatorFundsData", [][]byte{delegatorAddress})
	d, _ := NewDelegationSystemSC(args)

	fundKey := []byte{2}
	_ = d.saveDelegatorData(delegatorAddress, &DelegatorData{
		ActiveFund:            fundKey,
		UnClaimedRewards:      big.NewInt(0),
		TotalCumulatedRewards: big.NewInt(0),
	})

	_ = d.saveDelegationContractConfig(&DelegationConfig{
		AutomaticActivation:  false,
		ChangeableServiceFee: true,
	})

	retCode := d.Execute(vmInput)
	assert.Equal(t, vmcommon.UserError, retCode)
	assert.Contains(t, eei.returnMessage, vm.ErrDataNotFoundUnderKey.Error())
}

func TestDelegation_getDelegatorFundsDataCannotFindConfigShouldErr(t *testing.T) {
	args := createMockArgumentsForDelegation()
	eei := createDefaultEei()
	args.Eei = eei

	delegatorAddress := []byte("delegatorAddress")
	vmInput := getDefaultVmInputForFunc("getDelegatorFundsData", [][]byte{delegatorAddress})
	d, _ := NewDelegationSystemSC(args)

	fundKey := []byte{2}
	fundValue := big.NewInt(150)
	_ = d.saveDelegatorData(delegatorAddress, &DelegatorData{
		ActiveFund:            fundKey,
		UnClaimedRewards:      big.NewInt(0),
		TotalCumulatedRewards: big.NewInt(0),
	})

	_ = d.saveFund(fundKey, &Fund{
		Value: fundValue,
	})

	retCode := d.Execute(vmInput)
	assert.Equal(t, vmcommon.UserError, retCode)
	assert.Contains(t, eei.returnMessage, vm.ErrDataNotFoundUnderKey.Error())
}

func TestDelegation_getDelegatorFundsDataShouldWork(t *testing.T) {
	args := createMockArgumentsForDelegation()
	eei := createDefaultEei()
	args.Eei = eei

	delegatorAddress := []byte("delegatorAddress")
	vmInput := getDefaultVmInputForFunc("getDelegatorFundsData", [][]byte{delegatorAddress})
	d, _ := NewDelegationSystemSC(args)

	fundKey := []byte{2}
	fundValue := big.NewInt(150)
	_ = d.saveDelegatorData(delegatorAddress, &DelegatorData{
		ActiveFund:            fundKey,
		UnClaimedRewards:      big.NewInt(0),
		TotalCumulatedRewards: big.NewInt(0),
	})

	_ = d.saveFund(fundKey, &Fund{
		Value: fundValue,
	})

	_ = d.saveDelegationContractConfig(&DelegationConfig{
		AutomaticActivation:  false,
		ChangeableServiceFee: true,
	})

	retCode := d.Execute(vmInput)
	assert.Equal(t, vmcommon.Ok, retCode)

	assert.Equal(t, fundValue.Bytes(), eei.output[0])
}

func TestDelegation_setAndGetDelegationMetadata(t *testing.T) {
	args := createMockArgumentsForDelegation()
	eei := createDefaultEei()
	args.Eei = eei

	d, _ := NewDelegationSystemSC(args)

	vmInput := getDefaultVmInputForFunc("setMetaData", [][]byte{[]byte("name"), []byte("website"), []byte("identifier")})
	d.eei.SetStorage([]byte(ownerKey), vmInput.CallerAddr)
	retCode := d.Execute(vmInput)
	assert.Equal(t, vmcommon.Ok, retCode)

	vmInputErr := getDefaultVmInputForFunc("setMetaData", [][]byte{[]byte("one")})
	retCode = d.Execute(vmInputErr)
	assert.Equal(t, vmcommon.UserError, retCode)

	vmInputGet := getDefaultVmInputForFunc("getMetaData", [][]byte{})
	retCode = d.Execute(vmInputGet)
	assert.Equal(t, vmcommon.Ok, retCode)

	assert.Equal(t, eei.output[0], vmInput.Arguments[0])
	assert.Equal(t, eei.output[1], vmInput.Arguments[1])
	assert.Equal(t, eei.output[2], vmInput.Arguments[2])
}

func TestDelegation_setAutomaticActivation(t *testing.T) {
	args := createMockArgumentsForDelegation()
	eei := createDefaultEei()
	args.Eei = eei

	d, _ := NewDelegationSystemSC(args)
	_ = d.saveDelegationContractConfig(&DelegationConfig{})

	vmInput := getDefaultVmInputForFunc("setAutomaticActivation", [][]byte{[]byte("true")})
	d.eei.SetStorage([]byte(ownerKey), vmInput.CallerAddr)
	retCode := d.Execute(vmInput)
	assert.Equal(t, vmcommon.Ok, retCode)

	dConfig, _ := d.getDelegationContractConfig()
	assert.Equal(t, dConfig.AutomaticActivation, true)

	vmInput = getDefaultVmInputForFunc("setAutomaticActivation", [][]byte{[]byte("abcd")})
	retCode = d.Execute(vmInput)
	assert.Equal(t, vmcommon.UserError, retCode)

	vmInput = getDefaultVmInputForFunc("setAutomaticActivation", [][]byte{[]byte("false")})
	retCode = d.Execute(vmInput)
	assert.Equal(t, vmcommon.Ok, retCode)

	dConfig, _ = d.getDelegationContractConfig()
	assert.Equal(t, dConfig.AutomaticActivation, false)

	vmInput = getDefaultVmInputForFunc("setCheckCapOnReDelegateRewards", [][]byte{[]byte("true")})
	retCode = d.Execute(vmInput)
	assert.Equal(t, vmcommon.Ok, retCode)

	vmInput = getDefaultVmInputForFunc("setCheckCapOnReDelegateRewards", [][]byte{[]byte("abcd")})
	retCode = d.Execute(vmInput)
	assert.Equal(t, vmcommon.UserError, retCode)

	dConfig, _ = d.getDelegationContractConfig()
	assert.Equal(t, dConfig.CheckCapOnReDelegateRewards, true)

	vmInput = getDefaultVmInputForFunc("setCheckCapOnReDelegateRewards", [][]byte{[]byte("false")})
	retCode = d.Execute(vmInput)
	assert.Equal(t, vmcommon.Ok, retCode)

	dConfig, _ = d.getDelegationContractConfig()
	assert.Equal(t, dConfig.CheckCapOnReDelegateRewards, false)
}

func TestDelegation_GetDelegationManagementNoDataShouldError(t *testing.T) {
	t.Parallel()

	d := &delegation{
		eei: &mock.SystemEIStub{
			GetStorageFromAddressCalled: func(address []byte, key []byte) []byte {
				return nil
			},
		},
	}

	delegationManagement, err := getDelegationManagement(d.eei, d.marshalizer, d.delegationMgrSCAddress)

	assert.Nil(t, delegationManagement)
	assert.True(t, errors.Is(err, vm.ErrDataNotFoundUnderKey))
}

func TestDelegation_GetDelegationManagementMarshalizerFailsShouldError(t *testing.T) {
	t.Parallel()

	expectedErr := errors.New("expected error")
	d := &delegation{
		eei: &mock.SystemEIStub{
			GetStorageFromAddressCalled: func(address []byte, key []byte) []byte {
				return make([]byte, 1)
			},
		},
		marshalizer: &mock.MarshalizerStub{
			UnmarshalCalled: func(obj interface{}, buff []byte) error {
				return expectedErr
			},
		},
	}

	delegationManagement, err := getDelegationManagement(d.eei, d.marshalizer, d.delegationMgrSCAddress)

	assert.Nil(t, delegationManagement)
	assert.True(t, errors.Is(err, expectedErr))
}

func TestDelegation_GetDelegationManagementShouldWork(t *testing.T) {
	t.Parallel()

	marshalizer := &mock.MarshalizerMock{}
	minDelegationAmount := big.NewInt(45)
	minDeposit := big.NewInt(2232)
	cfg := &DelegationManagement{
		MinDelegationAmount: minDelegationAmount,
		MinDeposit:          minDeposit,
	}

	buff, err := marshalizer.Marshal(cfg)
	require.Nil(t, err)

	d := &delegation{
		eei: &mock.SystemEIStub{
			GetStorageFromAddressCalled: func(address []byte, key []byte) []byte {
				return buff
			},
		},
		marshalizer: marshalizer,
	}

	delegationManagement, err := getDelegationManagement(d.eei, d.marshalizer, d.delegationMgrSCAddress)

	assert.Nil(t, err)
	require.NotNil(t, delegationManagement)
	assert.Equal(t, minDeposit, delegationManagement.MinDeposit)
	assert.Equal(t, minDelegationAmount, delegationManagement.MinDelegationAmount)
}

func TestDelegation_ExecuteInitFromValidatorData(t *testing.T) {
	t.Parallel()

	args := createMockArgumentsForDelegation()
	eei := createDefaultEei()
	eei.blockChainHook = &mock.BlockChainHookStub{
		CurrentEpochCalled: func() uint32 {
			return 2
		},
	}
	_ = eei.SetSystemSCContainer(&mock.SystemSCContainerStub{GetCalled: func(key []byte) (vm.SystemSmartContract, error) {
		return &mock.SystemSCStub{ExecuteCalled: func(args *vmcommon.ContractCallInput) vmcommon.ReturnCode {
			return vmcommon.Ok
		}}, nil
	}})

	createDelegationManagerConfig(eei, args.Marshalizer, big.NewInt(1000))
	args.Eei = eei
	args.DelegationSCConfig.MaxServiceFee = 10000
	args.DelegationSCConfig.MinServiceFee = 0
	d, _ := NewDelegationSystemSC(args)
	vmInput := getDefaultVmInputForFunc(core.SCDeployInitFunctionName, [][]byte{big.NewInt(0).Bytes(), big.NewInt(0).Bytes()})
	vmInput.CallValue = big.NewInt(1000)
	vmInput.RecipientAddr = createNewAddress(vm.FirstDelegationSCAddress)
	vmInput.CallerAddr = []byte("stakingProvider")
	output := d.Execute(vmInput)
	assert.Equal(t, vmcommon.Ok, output)
}

func TestDelegation_checkArgumentsForValidatorToDelegation(t *testing.T) {
	t.Parallel()

	args := createMockArgumentsForDelegation()
	eei := createDefaultEei()
	eei.blockChainHook = &mock.BlockChainHookStub{
		CurrentEpochCalled: func() uint32 {
			return 2
		},
	}
	_ = eei.SetSystemSCContainer(&mock.SystemSCContainerStub{GetCalled: func(key []byte) (vm.SystemSmartContract, error) {
		return &mock.SystemSCStub{ExecuteCalled: func(args *vmcommon.ContractCallInput) vmcommon.ReturnCode {
			return vmcommon.Ok
		}}, nil
	}})
	enableEpochsHandler, _ := args.EnableEpochsHandler.(*testscommon.EnableEpochsHandlerStub)

	args.Eei = eei
	args.DelegationSCConfig.MaxServiceFee = 10000
	args.DelegationSCConfig.MinServiceFee = 0
	d, _ := NewDelegationSystemSC(args)
	vmInput := getDefaultVmInputForFunc(initFromValidatorData, [][]byte{big.NewInt(0).Bytes(), big.NewInt(0).Bytes()})

	enableEpochsHandler.IsValidatorToDelegationFlagEnabledField = false
	returnCode := d.checkArgumentsForValidatorToDelegation(vmInput)
	assert.Equal(t, vmcommon.UserError, returnCode)
	assert.Equal(t, eei.returnMessage, initFromValidatorData+" is an unknown function")

	enableEpochsHandler.IsValidatorToDelegationFlagEnabledField = true
	eei.returnMessage = ""
	returnCode = d.checkArgumentsForValidatorToDelegation(vmInput)
	assert.Equal(t, vmcommon.UserError, returnCode)
	assert.Equal(t, eei.returnMessage, "only delegation manager sc can call this function")

	eei.returnMessage = ""
	vmInput.CallerAddr = d.delegationMgrSCAddress
	vmInput.CallValue.SetUint64(10)
	vmInput.Arguments = [][]byte{}
	returnCode = d.checkArgumentsForValidatorToDelegation(vmInput)
	assert.Equal(t, vmcommon.UserError, returnCode)
	assert.Equal(t, eei.returnMessage, "call value must be 0")

	eei.returnMessage = ""
	vmInput.CallValue.SetUint64(0)
	vmInput.Arguments = [][]byte{}
	returnCode = d.checkArgumentsForValidatorToDelegation(vmInput)
	assert.Equal(t, vmcommon.UserError, returnCode)
	assert.Equal(t, eei.returnMessage, "not enough arguments")

	eei.returnMessage = ""
	vmInput.Arguments = [][]byte{[]byte("key")}
	returnCode = d.checkArgumentsForValidatorToDelegation(vmInput)
	assert.Equal(t, vmcommon.UserError, returnCode)
	assert.Equal(t, eei.returnMessage, "invalid arguments, first must be an address")
}

func TestDelegation_getAndVerifyValidatorData(t *testing.T) {
	t.Parallel()

	args := createMockArgumentsForDelegation()
	eei := createDefaultEei()
	eei.blockChainHook = &mock.BlockChainHookStub{
		CurrentEpochCalled: func() uint32 {
			return 2
		},
	}
	_ = eei.SetSystemSCContainer(&mock.SystemSCContainerStub{GetCalled: func(key []byte) (vm.SystemSmartContract, error) {
		return &mock.SystemSCStub{ExecuteCalled: func(args *vmcommon.ContractCallInput) vmcommon.ReturnCode {
			return vmcommon.Ok
		}}, nil
	}})

	args.Eei = eei
	args.DelegationSCConfig.MaxServiceFee = 10000
	args.DelegationSCConfig.MinServiceFee = 0
	d, _ := NewDelegationSystemSC(args)

	addr := []byte("address")
	_, returnCode := d.getAndVerifyValidatorData(addr)
	assert.Equal(t, eei.returnMessage, vm.ErrEmptyStorage.Error())
	assert.Equal(t, returnCode, vmcommon.UserError)

	eei.SetStorageForAddress(d.validatorSCAddr, addr, addr)
	_, returnCode = d.getAndVerifyValidatorData(addr)
	assert.Equal(t, returnCode, vmcommon.UserError)

	validatorData := &ValidatorDataV2{
		RewardAddress:   []byte("randomAddress"),
		TotalSlashed:    big.NewInt(0),
		TotalUnstaked:   big.NewInt(0),
		TotalStakeValue: big.NewInt(0),
		UnstakedInfo:    []*UnstakedValue{{UnstakedValue: big.NewInt(10)}},
		NumRegistered:   3,
		BlsPubKeys:      [][]byte{[]byte("firsstKey"), []byte("secondKey"), []byte("thirddKey")},
	}
	marshaledData, _ := d.marshalizer.Marshal(validatorData)
	eei.SetStorageForAddress(d.validatorSCAddr, addr, marshaledData)

	eei.returnMessage = ""
	_, returnCode = d.getAndVerifyValidatorData(addr)
	assert.Equal(t, returnCode, vmcommon.UserError)
	assert.Equal(t, eei.returnMessage, "invalid reward address on validator data")

	validatorData.RewardAddress = addr
	marshaledData, _ = d.marshalizer.Marshal(validatorData)
	eei.SetStorageForAddress(d.validatorSCAddr, addr, marshaledData)

	eei.returnMessage = ""
	_, returnCode = d.getAndVerifyValidatorData(addr)
	assert.Equal(t, returnCode, vmcommon.UserError)

	managementData := &DelegationManagement{
		NumOfContracts:      0,
		LastAddress:         vm.FirstDelegationSCAddress,
		MinServiceFee:       0,
		MaxServiceFee:       100,
		MinDeposit:          big.NewInt(100),
		MinDelegationAmount: big.NewInt(100),
	}
	marshaledData, _ = d.marshalizer.Marshal(managementData)
	eei.SetStorageForAddress(d.delegationMgrSCAddress, []byte(delegationManagementKey), marshaledData)

	eei.returnMessage = ""
	_, returnCode = d.getAndVerifyValidatorData(addr)
	assert.Equal(t, returnCode, vmcommon.UserError)
	assert.Equal(t, eei.returnMessage, "not enough stake to make delegation contract")

	validatorData.TotalStakeValue.SetUint64(10000)
	marshaledData, _ = d.marshalizer.Marshal(validatorData)
	eei.SetStorageForAddress(d.validatorSCAddr, addr, marshaledData)

	eei.returnMessage = ""
	_, returnCode = d.getAndVerifyValidatorData(addr)
	assert.Equal(t, returnCode, vmcommon.UserError)
	assert.Equal(t, eei.returnMessage, "clean unStaked info before changing validator to delegation contract")
}

func TestDelegation_initFromValidatorData(t *testing.T) {
	t.Parallel()

	args := createMockArgumentsForDelegation()
	eei := createDefaultEei()
	eei.blockChainHook = &mock.BlockChainHookStub{
		CurrentEpochCalled: func() uint32 {
			return 2
		},
	}
	systemSCContainerStub := &mock.SystemSCContainerStub{GetCalled: func(key []byte) (vm.SystemSmartContract, error) {
		return &mock.SystemSCStub{ExecuteCalled: func(args *vmcommon.ContractCallInput) vmcommon.ReturnCode {
			return vmcommon.Ok
		}}, nil
	}}
	enableEpochsHandler, _ := args.EnableEpochsHandler.(*testscommon.EnableEpochsHandlerStub)

	_ = eei.SetSystemSCContainer(systemSCContainerStub)

	args.Eei = eei
	args.DelegationSCConfig.MaxServiceFee = 10000
	args.DelegationSCConfig.MinServiceFee = 0
	d, _ := NewDelegationSystemSC(args)
	vmInput := getDefaultVmInputForFunc(initFromValidatorData, [][]byte{big.NewInt(0).Bytes(), big.NewInt(0).Bytes()})

	enableEpochsHandler.IsValidatorToDelegationFlagEnabledField = false
	returnCode := d.Execute(vmInput)
	assert.Equal(t, vmcommon.UserError, returnCode)
	assert.Equal(t, eei.returnMessage, initFromValidatorData+" is an unknown function")

	enableEpochsHandler.IsValidatorToDelegationFlagEnabledField = true

	eei.returnMessage = ""
	vmInput.CallerAddr = d.delegationMgrSCAddress
	vmInput.CallValue.SetUint64(0)
	oldAddress := bytes.Repeat([]byte{1}, len(vmInput.CallerAddr))
	vmInput.Arguments = [][]byte{oldAddress}
	returnCode = d.Execute(vmInput)
	assert.Equal(t, vmcommon.UserError, returnCode)
	assert.Equal(t, eei.returnMessage, "invalid number of arguments")

	eei.returnMessage = ""
	vmInput.Arguments = [][]byte{oldAddress, big.NewInt(0).Bytes(), big.NewInt(0).SetUint64(d.maxServiceFee + 1).Bytes()}
	returnCode = d.Execute(vmInput)
	assert.Equal(t, vmcommon.UserError, returnCode)
	assert.Equal(t, eei.returnMessage, "service fee out of bounds")

	systemSCContainerStub.GetCalled = func(key []byte) (vm.SystemSmartContract, error) {
		return &mock.SystemSCStub{ExecuteCalled: func(args *vmcommon.ContractCallInput) vmcommon.ReturnCode {
			return vmcommon.UserError
		}}, vm.ErrEmptyStorage
	}

	eei.returnMessage = ""
	vmInput.Arguments = [][]byte{oldAddress, big.NewInt(0).SetUint64(d.maxServiceFee).Bytes(), big.NewInt(0).Bytes()}
	returnCode = d.Execute(vmInput)
	assert.Equal(t, vmcommon.UserError, returnCode)
	assert.Equal(t, eei.returnMessage, "storage is nil for given key@storage is nil for given key")

	systemSCContainerStub.GetCalled = func(key []byte) (vm.SystemSmartContract, error) {
		return &mock.SystemSCStub{ExecuteCalled: func(args *vmcommon.ContractCallInput) vmcommon.ReturnCode {
			return vmcommon.UserError
		}}, nil
	}
	eei.returnMessage = ""
	vmInput.Arguments = [][]byte{oldAddress, big.NewInt(0).SetUint64(d.maxServiceFee).Bytes(), big.NewInt(0).Bytes()}
	returnCode = d.Execute(vmInput)
	assert.Equal(t, vmcommon.UserError, returnCode)

	systemSCContainerStub.GetCalled = func(key []byte) (vm.SystemSmartContract, error) {
		return &mock.SystemSCStub{ExecuteCalled: func(args *vmcommon.ContractCallInput) vmcommon.ReturnCode {
			return vmcommon.Ok
		}}, nil
	}
	eei.returnMessage = ""
	vmInput.Arguments = [][]byte{oldAddress, big.NewInt(0).SetUint64(d.maxServiceFee).Bytes(), big.NewInt(0).Bytes()}
	returnCode = d.Execute(vmInput)
	assert.Equal(t, vmcommon.UserError, returnCode)
	assert.Equal(t, eei.returnMessage, vm.ErrEmptyStorage.Error())

	validatorData := &ValidatorDataV2{
		RewardAddress:   vmInput.RecipientAddr,
		TotalSlashed:    big.NewInt(0),
		TotalUnstaked:   big.NewInt(0),
		TotalStakeValue: big.NewInt(1000000),
		NumRegistered:   3,
		BlsPubKeys:      [][]byte{[]byte("firsstKey"), []byte("secondKey"), []byte("thirddKey")},
	}
	marshaledData, _ := d.marshalizer.Marshal(validatorData)
	eei.SetStorageForAddress(d.validatorSCAddr, vmInput.RecipientAddr, marshaledData)

	managementData := &DelegationManagement{
		NumOfContracts:      0,
		LastAddress:         vm.FirstDelegationSCAddress,
		MinServiceFee:       0,
		MaxServiceFee:       100,
		MinDeposit:          big.NewInt(100),
		MinDelegationAmount: big.NewInt(100),
	}
	marshaledData, _ = d.marshalizer.Marshal(managementData)
	eei.SetStorageForAddress(d.delegationMgrSCAddress, []byte(delegationManagementKey), marshaledData)

	eei.returnMessage = ""
	vmInput.Arguments = [][]byte{oldAddress, big.NewInt(0).SetUint64(d.maxServiceFee).Bytes(), big.NewInt(0).Bytes()}
	returnCode = d.Execute(vmInput)
	assert.Equal(t, vmcommon.UserError, returnCode)
	assert.Equal(t, eei.returnMessage, vm.ErrEmptyStorage.Error())

	for i, blsKey := range validatorData.BlsPubKeys {
		stakedData := &StakedDataV2_0{
			Staked: true,
		}
		if i == 0 {
			stakedData.Staked = false
		}
		marshaledData, _ = d.marshalizer.Marshal(stakedData)
		eei.SetStorageForAddress(d.stakingSCAddr, blsKey, marshaledData)
	}

	eei.returnMessage = ""
	vmInput.Arguments = [][]byte{oldAddress, big.NewInt(1).Bytes(), big.NewInt(0).SetUint64(d.maxServiceFee).Bytes()}
	returnCode = d.Execute(vmInput)
	assert.Equal(t, vmcommon.UserError, returnCode)
	assert.Equal(t, eei.returnMessage, "total delegation cap reached")

	eei.returnMessage = ""
	vmInput.Arguments = [][]byte{oldAddress, validatorData.TotalStakeValue.Bytes(), big.NewInt(0).SetUint64(d.maxServiceFee).Bytes()}
	returnCode = d.Execute(vmInput)
	assert.Equal(t, vmcommon.Ok, returnCode)
}

func TestDelegation_mergeValidatorDataToDelegation(t *testing.T) {
	args := createMockArgumentsForDelegation()
	eei := createDefaultEei()
	eei.blockChainHook = &mock.BlockChainHookStub{
		CurrentEpochCalled: func() uint32 {
			return 2
		},
	}
	systemSCContainerStub := &mock.SystemSCContainerStub{GetCalled: func(key []byte) (vm.SystemSmartContract, error) {
		return &mock.SystemSCStub{ExecuteCalled: func(args *vmcommon.ContractCallInput) vmcommon.ReturnCode {
			return vmcommon.Ok
		}}, nil
	}}
	enableEpochsHandler, _ := args.EnableEpochsHandler.(*testscommon.EnableEpochsHandlerStub)

	_ = eei.SetSystemSCContainer(systemSCContainerStub)

	args.Eei = eei
	args.DelegationSCConfig.MaxServiceFee = 10000
	args.DelegationSCConfig.MinServiceFee = 0
	d, _ := NewDelegationSystemSC(args)
	vmInput := getDefaultVmInputForFunc(mergeValidatorDataToDelegation, [][]byte{big.NewInt(0).Bytes(), big.NewInt(0).Bytes()})

	enableEpochsHandler.IsValidatorToDelegationFlagEnabledField = false
	returnCode := d.Execute(vmInput)
	assert.Equal(t, vmcommon.UserError, returnCode)
	assert.Equal(t, eei.returnMessage, mergeValidatorDataToDelegation+" is an unknown function")

	enableEpochsHandler.IsValidatorToDelegationFlagEnabledField = true

	eei.returnMessage = ""
	vmInput.CallerAddr = d.delegationMgrSCAddress
	vmInput.CallValue.SetUint64(0)
	oldAddress := bytes.Repeat([]byte{1}, len(vmInput.CallerAddr))
	vmInput.Arguments = [][]byte{oldAddress, oldAddress}
	returnCode = d.Execute(vmInput)
	assert.Equal(t, vmcommon.UserError, returnCode)
	assert.Equal(t, eei.returnMessage, "invalid number of arguments")

	eei.returnMessage = ""
	vmInput.Arguments = [][]byte{oldAddress}
	returnCode = d.Execute(vmInput)
	assert.Equal(t, vmcommon.UserError, returnCode)
	assert.Equal(t, eei.returnMessage, vm.ErrEmptyStorage.Error())

	validatorData := &ValidatorDataV2{
		RewardAddress:   oldAddress,
		TotalSlashed:    big.NewInt(0),
		TotalUnstaked:   big.NewInt(0),
		TotalStakeValue: big.NewInt(1000000),
		NumRegistered:   3,
		BlsPubKeys:      [][]byte{[]byte("firsstKey"), []byte("secondKey"), []byte("thirddKey")},
	}
	marshaledData, _ := d.marshalizer.Marshal(validatorData)
	eei.SetStorageForAddress(d.validatorSCAddr, oldAddress, marshaledData)

	managementData := &DelegationManagement{
		NumOfContracts:      0,
		LastAddress:         vm.FirstDelegationSCAddress,
		MinServiceFee:       0,
		MaxServiceFee:       100,
		MinDeposit:          big.NewInt(100),
		MinDelegationAmount: big.NewInt(100),
	}
	marshaledData, _ = d.marshalizer.Marshal(managementData)
	eei.SetStorageForAddress(d.delegationMgrSCAddress, []byte(delegationManagementKey), marshaledData)

	systemSCContainerStub.GetCalled = func(key []byte) (vm.SystemSmartContract, error) {
		return &mock.SystemSCStub{ExecuteCalled: func(args *vmcommon.ContractCallInput) vmcommon.ReturnCode {
			return vmcommon.UserError
		}}, vm.ErrEmptyStorage
	}

	eei.returnMessage = ""
	returnCode = d.Execute(vmInput)
	assert.Equal(t, vmcommon.UserError, returnCode)
	assert.Equal(t, eei.returnMessage, "storage is nil for given key@storage is nil for given key")

	systemSCContainerStub.GetCalled = func(key []byte) (vm.SystemSmartContract, error) {
		return &mock.SystemSCStub{ExecuteCalled: func(args *vmcommon.ContractCallInput) vmcommon.ReturnCode {
			return vmcommon.UserError
		}}, nil
	}
	eei.returnMessage = ""
	returnCode = d.Execute(vmInput)
	assert.Equal(t, vmcommon.UserError, returnCode)

	systemSCContainerStub.GetCalled = func(key []byte) (vm.SystemSmartContract, error) {
		return &mock.SystemSCStub{ExecuteCalled: func(args *vmcommon.ContractCallInput) vmcommon.ReturnCode {
			return vmcommon.Ok
		}}, nil
	}
	eei.returnMessage = ""
	returnCode = d.Execute(vmInput)
	assert.Equal(t, vmcommon.UserError, returnCode)
	assert.Equal(t, eei.returnMessage, "data was not found under requested key delegation status")

	_ = d.saveDelegationStatus(createNewDelegationContractStatus())
	eei.returnMessage = ""
	returnCode = d.Execute(vmInput)
	assert.Equal(t, vmcommon.UserError, returnCode)
	assert.Equal(t, eei.returnMessage, vm.ErrEmptyStorage.Error())

	for i, blsKey := range validatorData.BlsPubKeys {
		stakedData := &StakedDataV2_0{
			Staked: true,
		}
		if i == 2 {
			stakedData.Staked = false
		}
		marshaledData, _ = d.marshalizer.Marshal(stakedData)
		eei.SetStorageForAddress(d.stakingSCAddr, blsKey, marshaledData)
	}

	createNewContractInput := getDefaultVmInputForFunc(core.SCDeployInitFunctionName, [][]byte{big.NewInt(1000000).Bytes(), big.NewInt(0).Bytes()})
	createNewContractInput.CallValue = big.NewInt(1000000)
	createNewContractInput.CallerAddr = d.delegationMgrSCAddress
	returnCode = d.Execute(createNewContractInput)
	assert.Equal(t, vmcommon.Ok, returnCode)

	eei.returnMessage = ""
	returnCode = d.Execute(vmInput)
	assert.Equal(t, vmcommon.UserError, returnCode)
	assert.Equal(t, eei.returnMessage, "total delegation cap reached")

	dConfig, _ := d.getDelegationContractConfig()
	dConfig.MaxDelegationCap.SetUint64(0)
	_ = d.saveDelegationContractConfig(dConfig)

	eei.returnMessage = ""
	returnCode = d.Execute(vmInput)
	assert.Equal(t, vmcommon.Ok, returnCode)

	dStatus, err := d.getDelegationStatus()
	assert.Nil(t, err)
	assert.Equal(t, 1, len(dStatus.UnStakedKeys))
	assert.Equal(t, 2, len(dStatus.StakedKeys))
}

func TestDelegation_whitelistForMerge(t *testing.T) {
	args := createMockArgumentsForDelegation()
	eei := createDefaultEei()
	eei.blockChainHook = &mock.BlockChainHookStub{
		CurrentEpochCalled: func() uint32 {
			return 2
		},
	}
	systemSCContainerStub := &mock.SystemSCContainerStub{GetCalled: func(key []byte) (vm.SystemSmartContract, error) {
		return &mock.SystemSCStub{ExecuteCalled: func(args *vmcommon.ContractCallInput) vmcommon.ReturnCode {
			return vmcommon.Ok
		}}, nil
	}}
	enableEpochsHandler, _ := args.EnableEpochsHandler.(*testscommon.EnableEpochsHandlerStub)

	_ = eei.SetSystemSCContainer(systemSCContainerStub)

	args.Eei = eei
	args.DelegationSCConfig.MaxServiceFee = 10000
	args.DelegationSCConfig.MinServiceFee = 0
	d, _ := NewDelegationSystemSC(args)
	d.eei.SetStorage([]byte(ownerKey), []byte("address0"))

	vmInput := getDefaultVmInputForFunc("whitelistForMerge", [][]byte{[]byte("address")})

	enableEpochsHandler.IsValidatorToDelegationFlagEnabledField = false
	returnCode := d.Execute(vmInput)
	assert.Equal(t, vmcommon.UserError, returnCode)
	assert.Equal(t, eei.returnMessage, "whitelistForMerge"+" is an unknown function")

	enableEpochsHandler.IsValidatorToDelegationFlagEnabledField = true

	eei.returnMessage = ""
	returnCode = d.Execute(vmInput)
	assert.Equal(t, vmcommon.UserError, returnCode)
	assert.Equal(t, eei.returnMessage, "can be called by owner or the delegation manager")

	vmInput.CallerAddr = []byte("address0")
	vmInput.GasProvided = 0
	eei.gasRemaining = 0
	d.gasCost.MetaChainSystemSCsCost.DelegationOps = 1
	eei.returnMessage = ""
	returnCode = d.Execute(vmInput)
	assert.Equal(t, vmcommon.OutOfGas, returnCode)

	vmInput.GasProvided = 1000
	eei.gasRemaining = vmInput.GasProvided
	vmInput.Arguments = [][]byte{}
	eei.returnMessage = ""
	returnCode = d.Execute(vmInput)
	assert.Equal(t, vmcommon.UserError, returnCode)
	assert.Equal(t, eei.returnMessage, "invalid number of arguments")

	vmInput.Arguments = [][]byte{[]byte("a")}
	eei.returnMessage = ""
	returnCode = d.Execute(vmInput)
	assert.Equal(t, vmcommon.UserError, returnCode)
	assert.Equal(t, eei.returnMessage, "invalid argument, wanted an address")

	vmInput.Arguments = [][]byte{[]byte("address0")}
	eei.returnMessage = ""
	returnCode = d.Execute(vmInput)
	assert.Equal(t, vmcommon.UserError, returnCode)
	assert.Equal(t, eei.returnMessage, "cannot whitelist own address")

	vmInput.Arguments = [][]byte{[]byte("address1")}
	vmInput.CallValue = big.NewInt(10)
	eei.returnMessage = ""
	returnCode = d.Execute(vmInput)
	assert.Equal(t, vmcommon.UserError, returnCode)
	assert.Equal(t, eei.returnMessage, "non-payable function")

	vmInput.CallValue = big.NewInt(0)
	eei.returnMessage = ""
	returnCode = d.Execute(vmInput)
	assert.Equal(t, vmcommon.Ok, returnCode)
	assert.Equal(t, []byte("address1"), d.eei.GetStorage([]byte(whitelistedAddress)))
}

func TestDelegation_deleteWhitelistForMerge(t *testing.T) {
	args := createMockArgumentsForDelegation()
	eei := createDefaultEei()
	eei.blockChainHook = &mock.BlockChainHookStub{
		CurrentEpochCalled: func() uint32 {
			return 2
		},
	}
	systemSCContainerStub := &mock.SystemSCContainerStub{GetCalled: func(key []byte) (vm.SystemSmartContract, error) {
		return &mock.SystemSCStub{ExecuteCalled: func(args *vmcommon.ContractCallInput) vmcommon.ReturnCode {
			return vmcommon.Ok
		}}, nil
	}}
	enableEpochsHandler, _ := args.EnableEpochsHandler.(*testscommon.EnableEpochsHandlerStub)

	_ = eei.SetSystemSCContainer(systemSCContainerStub)

	args.Eei = eei
	args.DelegationSCConfig.MaxServiceFee = 10000
	args.DelegationSCConfig.MinServiceFee = 0
	d, _ := NewDelegationSystemSC(args)
	d.eei.SetStorage([]byte(ownerKey), []byte("address0"))

	vmInput := getDefaultVmInputForFunc("deleteWhitelistForMerge", [][]byte{[]byte("address")})

	enableEpochsHandler.IsValidatorToDelegationFlagEnabledField = false
	returnCode := d.Execute(vmInput)
	assert.Equal(t, vmcommon.UserError, returnCode)
	assert.Equal(t, eei.returnMessage, "deleteWhitelistForMerge"+" is an unknown function")

	enableEpochsHandler.IsValidatorToDelegationFlagEnabledField = true
	d.eei.SetStorage([]byte(ownerKey), []byte("address0"))
	vmInput.CallerAddr = []byte("address0")

	vmInput.GasProvided = 1000
	eei.gasRemaining = vmInput.GasProvided
	vmInput.Arguments = [][]byte{[]byte("a")}
	eei.returnMessage = ""
	returnCode = d.Execute(vmInput)
	assert.Equal(t, vmcommon.UserError, returnCode)
	assert.Equal(t, eei.returnMessage, "invalid number of arguments")

	d.eei.SetStorage([]byte(whitelistedAddress), []byte("address"))
	vmInput.Arguments = [][]byte{}
	eei.returnMessage = ""
	returnCode = d.Execute(vmInput)
	assert.Equal(t, vmcommon.Ok, returnCode)
	assert.Equal(t, 0, len(d.eei.GetStorage([]byte(whitelistedAddress))))

	d.eei.SetStorage([]byte(whitelistedAddress), []byte("address"))
	vmInput.Arguments = [][]byte{}
	vmInput.CallerAddr = vm.DelegationManagerSCAddress
	eei.returnMessage = ""
	returnCode = d.Execute(vmInput)
	assert.Equal(t, vmcommon.Ok, returnCode)
	assert.Equal(t, 0, len(d.eei.GetStorage([]byte(whitelistedAddress))))
}

func TestDelegation_GetWhitelistForMerge(t *testing.T) {
	args := createMockArgumentsForDelegation()
	eei := createDefaultEei()
	eei.blockChainHook = &mock.BlockChainHookStub{
		CurrentEpochCalled: func() uint32 {
			return 2
		},
	}
	systemSCContainerStub := &mock.SystemSCContainerStub{GetCalled: func(key []byte) (vm.SystemSmartContract, error) {
		return &mock.SystemSCStub{ExecuteCalled: func(args *vmcommon.ContractCallInput) vmcommon.ReturnCode {
			return vmcommon.Ok
		}}, nil
	}}
	enableEpochsHandler, _ := args.EnableEpochsHandler.(*testscommon.EnableEpochsHandlerStub)

	_ = eei.SetSystemSCContainer(systemSCContainerStub)

	args.Eei = eei
	args.DelegationSCConfig.MaxServiceFee = 10000
	args.DelegationSCConfig.MinServiceFee = 0
	d, _ := NewDelegationSystemSC(args)
	d.eei.SetStorage([]byte(ownerKey), []byte("address0"))

	vmInput := getDefaultVmInputForFunc("getWhitelistForMerge", make([][]byte, 0))

	enableEpochsHandler.IsValidatorToDelegationFlagEnabledField = false
	returnCode := d.Execute(vmInput)
	assert.Equal(t, vmcommon.UserError, returnCode)
	assert.Equal(t, eei.returnMessage, "getWhitelistForMerge"+" is an unknown function")

	enableEpochsHandler.IsValidatorToDelegationFlagEnabledField = true

	addr := []byte("address1")
	vmInput = getDefaultVmInputForFunc("whitelistForMerge", [][]byte{addr})
	vmInput.CallValue = big.NewInt(0)
	vmInput.CallerAddr = []byte("address0")
	eei.returnMessage = ""
	returnCode = d.Execute(vmInput)
	assert.Equal(t, vmcommon.Ok, returnCode)

	vmInput = getDefaultVmInputForFunc("getWhitelistForMerge", make([][]byte, 0))
	returnCode = d.Execute(vmInput)
	assert.Equal(t, vmcommon.Ok, returnCode)
	require.Equal(t, 1, len(eei.output))
	assert.Equal(t, addr, eei.output[0])
}

func TestDelegation_OptimizeRewardsComputation(t *testing.T) {
	args := createMockArgumentsForDelegation()
	currentEpoch := uint32(2)
	eei := createDefaultEei()
	eei.blockChainHook = &mock.BlockChainHookStub{
		CurrentEpochCalled: func() uint32 {
			return currentEpoch
		},
	}
	systemSCContainerStub := &mock.SystemSCContainerStub{GetCalled: func(key []byte) (vm.SystemSmartContract, error) {
		return &mock.SystemSCStub{ExecuteCalled: func(args *vmcommon.ContractCallInput) vmcommon.ReturnCode {
			return vmcommon.Ok
		}}, nil
	}}

	_ = eei.SetSystemSCContainer(systemSCContainerStub)
	createDelegationManagerConfig(eei, args.Marshalizer, big.NewInt(10))

	args.Eei = eei
	args.DelegationSCConfig.MaxServiceFee = 10000
	args.DelegationSCConfig.MinServiceFee = 0
	d, _ := NewDelegationSystemSC(args)
	_ = d.saveDelegationStatus(&DelegationContractStatus{})
	_ = d.saveDelegationContractConfig(&DelegationConfig{
		MaxDelegationCap:  big.NewInt(10000),
		InitialOwnerFunds: big.NewInt(1000),
	})
	_ = d.saveGlobalFundData(&GlobalFundData{
		TotalActive: big.NewInt(1000),
	})

	d.eei.SetStorage([]byte(ownerKey), []byte("address0"))

	delegator := []byte("delegator")
	_ = d.saveDelegatorData(delegator, &DelegatorData{
		ActiveFund:            nil,
		UnStakedFunds:         [][]byte{},
		UnClaimedRewards:      big.NewInt(1000),
		TotalCumulatedRewards: big.NewInt(0),
		RewardsCheckpoint:     0,
	})

	vmInput := getDefaultVmInputForFunc("updateRewards", [][]byte{})
	vmInput.CallValue = big.NewInt(20)
	vmInput.CallerAddr = vm.EndOfEpochAddress

	for i := 0; i < 10; i++ {
		currentEpoch++
		output := d.Execute(vmInput)
		assert.Equal(t, vmcommon.Ok, output)
	}

	vmInput = getDefaultVmInputForFunc("delegate", [][]byte{})
	vmInput.CallValue = big.NewInt(1000)
	vmInput.CallerAddr = delegator

	output := d.Execute(vmInput)
	assert.Equal(t, vmcommon.Ok, output)

	currentEpoch++
	vmInput = getDefaultVmInputForFunc("updateRewards", [][]byte{})
	vmInput.CallValue = big.NewInt(20)
	vmInput.CallerAddr = vm.EndOfEpochAddress
	output = d.Execute(vmInput)
	assert.Equal(t, vmcommon.Ok, output)

	vmInput = getDefaultVmInputForFunc("claimRewards", [][]byte{})
	vmInput.CallerAddr = delegator

	output = d.Execute(vmInput)
	assert.Equal(t, vmcommon.Ok, output)

	destAcc, exists := eei.outputAccounts[string(vmInput.CallerAddr)]
	assert.True(t, exists)
	_, exists = eei.outputAccounts[string(vmInput.RecipientAddr)]
	assert.True(t, exists)

	assert.Equal(t, 1, len(destAcc.OutputTransfers))
	outputTransfer := destAcc.OutputTransfers[0]
	assert.Equal(t, big.NewInt(1010), outputTransfer.Value)

	_, delegatorData, _ := d.getOrCreateDelegatorData(vmInput.CallerAddr)
	assert.Equal(t, uint32(14), delegatorData.RewardsCheckpoint)
	assert.Equal(t, uint64(0), delegatorData.UnClaimedRewards.Uint64())
	assert.Equal(t, 1010, int(delegatorData.TotalCumulatedRewards.Uint64()))
}

func TestDelegation_AddTokens(t *testing.T) {
	args := createMockArgumentsForDelegation()
	eei := createDefaultEei()
	eei.inputParser = &mock.ArgumentParserMock{}
	enableEpochsHandler, _ := args.EnableEpochsHandler.(*testscommon.EnableEpochsHandlerStub)
	args.Eei = eei
	d, _ := NewDelegationSystemSC(args)

	vmInput := getDefaultVmInputForFunc("addTokens", [][]byte{})
	vmInput.CallValue = big.NewInt(20)
	vmInput.CallerAddr = vm.EndOfEpochAddress

	enableEpochsHandler.IsAddTokensToDelegationFlagEnabledField = false
	returnCode := d.Execute(vmInput)
	assert.Equal(t, returnCode, vmcommon.UserError)
	assert.Equal(t, eei.returnMessage, vmInput.Function+" is an unknown function")

	eei.returnMessage = ""
	enableEpochsHandler.IsAddTokensToDelegationFlagEnabledField = true
	returnCode = d.Execute(vmInput)
	assert.Equal(t, returnCode, vmcommon.UserError)
	assert.Equal(t, eei.returnMessage, vmInput.Function+" can be called by whitelisted address only")

	vmInput.CallerAddr = args.AddTokensAddress
	returnCode = d.Execute(vmInput)
	assert.Equal(t, returnCode, vmcommon.Ok)
}

func TestDelegation_correctNodesStatus(t *testing.T) {
	d, eei := createDelegationContractAndEEI()
	vmInput := getDefaultVmInputForFunc("correctNodesStatus", nil)

	enableEpochsHandler, _ := d.enableEpochsHandler.(*testscommon.EnableEpochsHandlerStub)
	enableEpochsHandler.IsAddTokensToDelegationFlagEnabledField = false
	returnCode := d.Execute(vmInput)
	assert.Equal(t, vmcommon.UserError, returnCode)
	assert.Equal(t, eei.returnMessage, "correctNodesStatus is an unknown function")

	enableEpochsHandler.IsAddTokensToDelegationFlagEnabledField = true
	eei.returnMessage = ""
	vmInput.CallValue.SetUint64(10)
	returnCode = d.Execute(vmInput)
	assert.Equal(t, vmcommon.UserError, returnCode)
	assert.Equal(t, eei.returnMessage, "call value must be zero")

	eei.returnMessage = ""
	eei.gasRemaining = 1
	d.gasCost.MetaChainSystemSCsCost.GetAllNodeStates = 10
	vmInput.CallValue.SetUint64(0)
	returnCode = d.Execute(vmInput)
	assert.Equal(t, vmcommon.OutOfGas, returnCode)

	eei.returnMessage = ""
	eei.gasRemaining = 11
	vmInput.CallValue.SetUint64(0)
	returnCode = d.Execute(vmInput)
	assert.Equal(t, vmcommon.UserError, returnCode)
	assert.Equal(t, eei.returnMessage, "data was not found under requested key delegation status")

	wrongStatus := &DelegationContractStatus{
		StakedKeys:    []*NodesData{{BLSKey: []byte("key1")}, {BLSKey: []byte("key2")}, {BLSKey: []byte("key3")}},
		NotStakedKeys: []*NodesData{{BLSKey: []byte("key4")}, {BLSKey: []byte("key5")}, {BLSKey: []byte("key3")}},
		UnStakedKeys:  []*NodesData{{BLSKey: []byte("key6")}, {BLSKey: []byte("key7")}, {BLSKey: []byte("key3")}},
		NumUsers:      0,
	}
	_ = d.saveDelegationStatus(wrongStatus)

	stakedKeys := [][]byte{[]byte("key1"), []byte("key4"), []byte("key7")}
	unStakedKeys := [][]byte{[]byte("key2"), []byte("key6")}
	for i, blsKey := range stakedKeys {
		stakedData := &StakedDataV2_0{
			Staked: true,
		}
		if i == 2 {
			stakedData.Staked = false
			stakedData.Jailed = true
		}
		marshaledData, _ := d.marshalizer.Marshal(stakedData)
		eei.SetStorageForAddress(d.stakingSCAddr, blsKey, marshaledData)
	}

	for _, blsKey := range unStakedKeys {
		stakedData := &StakedDataV2_0{
			Staked: false,
		}
		marshaledData, _ := d.marshalizer.Marshal(stakedData)
		eei.SetStorageForAddress(d.stakingSCAddr, blsKey, marshaledData)
	}

	eei.returnMessage = ""
	eei.gasRemaining = 11
	returnCode = d.Execute(vmInput)
	assert.Equal(t, vmcommon.UserError, returnCode)
	assert.Equal(t, eei.returnMessage, "storage is nil for given key")

	validatorData := &ValidatorDataV2{BlsPubKeys: [][]byte{[]byte("key8")}}
	marshaledData, _ := d.marshalizer.Marshal(validatorData)
	eei.SetStorageForAddress(d.validatorSCAddr, vmInput.RecipientAddr, marshaledData)

	stakedData := &StakedDataV2_0{
		Staked: false,
		Jailed: true,
	}
	marshaledData, _ = d.marshalizer.Marshal(stakedData)
	eei.SetStorageForAddress(d.stakingSCAddr, []byte("key8"), marshaledData)
	stakedKeys = append(stakedKeys, []byte("key8"))

	eei.returnMessage = ""
	eei.gasRemaining = 11
	returnCode = d.Execute(vmInput)
	assert.Equal(t, vmcommon.Ok, returnCode)

	correctedStatus, _ := d.getDelegationStatus()
	assert.Equal(t, 4, len(correctedStatus.StakedKeys))
	assert.Equal(t, 2, len(correctedStatus.UnStakedKeys))
	assert.Equal(t, 2, len(correctedStatus.NotStakedKeys))

	for _, stakedKey := range stakedKeys {
		found := false
		for _, stakedNode := range correctedStatus.StakedKeys {
			if bytes.Equal(stakedNode.BLSKey, stakedKey) {
				found = true
				break
			}
		}
		assert.True(t, found)
	}

	for _, unStakedKey := range unStakedKeys {
		found := false
		for _, unStakedNode := range correctedStatus.UnStakedKeys {
			if bytes.Equal(unStakedNode.BLSKey, unStakedKey) {
				found = true
				break
			}
		}
		assert.True(t, found)
	}

	notStakedKeys := [][]byte{[]byte("key3"), []byte("key5")}
	for _, notStakedKey := range notStakedKeys {
		found := false
		for _, notStakedNode := range correctedStatus.NotStakedKeys {
			if bytes.Equal(notStakedNode.BLSKey, notStakedKey) {
				found = true
				break
			}
		}
		assert.True(t, found)
	}
}

<<<<<<< HEAD
func createDelegationContractAndEEI() (*delegation, *vmContext) {
	args := createMockArgumentsForDelegation()
	eei, _ := NewVMContext(
		&mock.BlockChainHookStub{
			CurrentEpochCalled: func() uint32 {
				return 2
			},
		},
		hooks.NewVMCryptoHook(),
		&mock.ArgumentParserMock{},
		&stateMock.AccountsStub{},
		&mock.RaterMock{},
	)
	systemSCContainerStub := &mock.SystemSCContainerStub{GetCalled: func(key []byte) (vm.SystemSmartContract, error) {
		return &mock.SystemSCStub{ExecuteCalled: func(args *vmcommon.ContractCallInput) vmcommon.ReturnCode {
			return vmcommon.Ok
		}}, nil
	}}

	_ = eei.SetSystemSCContainer(systemSCContainerStub)

	args.Eei = eei
	args.DelegationSCConfig.MaxServiceFee = 10000
	args.DelegationSCConfig.MinServiceFee = 0
	d, _ := NewDelegationSystemSC(args)

	managementData := &DelegationManagement{
		MinDeposit:          big.NewInt(10),
		MinDelegationAmount: big.NewInt(10),
	}
	marshaledData, _ := d.marshalizer.Marshal(managementData)
	eei.SetStorageForAddress(d.delegationMgrSCAddress, []byte(delegationManagementKey), marshaledData)

	return d, eei
}

func TestDelegation_FailsIfESDTTransfers(t *testing.T) {
	d, eei := createDelegationContractAndEEI()

	vmInput := getDefaultVmInputForFunc("claimDelegatedPosition", make([][]byte, 0))
	vmInput.ESDTTransfers = []*vmcommon.ESDTTransfer{{ESDTValue: big.NewInt(10)}}

	returnCode := d.Execute(vmInput)
	assert.Equal(t, vmcommon.UserError, returnCode)
	assert.Equal(t, eei.returnMessage, "cannot transfer ESDT to system SCs")
}

func TestDelegation_BasicCheckForLiquidStaking(t *testing.T) {
	d, eei := createDelegationContractAndEEI()

	vmInput := getDefaultVmInputForFunc("claimDelegatedPosition", make([][]byte, 0))

	d.flagLiquidStaking.Reset()
	returnCode := d.Execute(vmInput)
	assert.Equal(t, vmcommon.UserError, returnCode)
	assert.Equal(t, eei.returnMessage, vmInput.Function+" is an unknown function")

	eei.returnMessage = ""
	d.flagLiquidStaking.SetValue(true)
	returnCode = d.Execute(vmInput)
	assert.Equal(t, vmcommon.UserError, returnCode)
	assert.Equal(t, eei.returnMessage, "only liquid staking sc can call this function")

	eei.returnMessage = ""
	vmInput.CallerAddr = vm.LiquidStakingSCAddress
	vmInput.CallValue = big.NewInt(10)
	returnCode = d.Execute(vmInput)
	assert.Equal(t, vmcommon.UserError, returnCode)
	assert.Equal(t, eei.returnMessage, "call value must be 0")

	eei.returnMessage = ""
	vmInput.CallValue = big.NewInt(0)
	returnCode = d.Execute(vmInput)
	assert.Equal(t, vmcommon.UserError, returnCode)
	assert.Equal(t, eei.returnMessage, "not enough arguments")

	eei.returnMessage = ""
	vmInput.Arguments = [][]byte{{1}, {2}}
	eei.gasRemaining = 0
	d.gasCost.MetaChainSystemSCsCost.DelegationOps = 1
	returnCode = d.Execute(vmInput)
	assert.Equal(t, vmcommon.OutOfGas, returnCode)

	eei.returnMessage = ""
	vmInput.Arguments = [][]byte{{1}, {0}}
	eei.gasRemaining = 10000
	returnCode = d.Execute(vmInput)
	assert.Equal(t, vmcommon.UserError, returnCode)
	assert.Equal(t, eei.returnMessage, "invalid argument for value as bigInt")

	eei.returnMessage = ""
	vmInput.Arguments = [][]byte{{1}, {1}}
	returnCode = d.Execute(vmInput)
	assert.Equal(t, vmcommon.UserError, returnCode)
	assert.Equal(t, eei.returnMessage, "invalid address as input")

	eei.returnMessage = ""
	vmInput.Arguments = [][]byte{vm.LiquidStakingSCAddress, {1}}
	returnCode = d.Execute(vmInput)
	assert.Equal(t, vmcommon.UserError, returnCode)
	assert.Equal(t, eei.returnMessage, "call value below minimum to operate")

	eei.SetStorageForAddress(d.delegationMgrSCAddress, []byte(delegationManagementKey), nil)
	eei.returnMessage = ""
	vmInput.Arguments = [][]byte{vm.LiquidStakingSCAddress, {1}}
	returnCode = d.Execute(vmInput)
	assert.Equal(t, vmcommon.UserError, returnCode)
	assert.Equal(t, eei.returnMessage, "data was not found under requested key getDelegationManagementData")

	eei.returnMessage = ""
	d.eei.SetStorage([]byte(ownerKey), vm.LiquidStakingSCAddress)
	vmInput.Arguments = [][]byte{vm.LiquidStakingSCAddress, {1}}
	returnCode = d.Execute(vmInput)
	assert.Equal(t, vmcommon.UserError, returnCode)
	assert.Equal(t, eei.returnMessage, "owner of delegation cannot call liquid staking operations")
}

func TestDelegation_ClaimDelegatedPosition(t *testing.T) {
	d, eei := createDelegationContractAndEEI()

	userAddress := bytes.Repeat([]byte{1}, len(vm.LiquidStakingSCAddress))
	vmInput := getDefaultVmInputForFunc("claimDelegatedPosition", make([][]byte, 0))

	returnCode := d.Execute(vmInput)
	assert.Equal(t, vmcommon.UserError, returnCode)
	assert.Equal(t, eei.returnMessage, "only liquid staking sc can call this function")

	vmInput.CallerAddr = vm.LiquidStakingSCAddress
	vmInput.Arguments = [][]byte{userAddress, big.NewInt(10).Bytes()}

	eei.returnMessage = ""
	returnCode = d.Execute(vmInput)
	assert.Equal(t, vmcommon.UserError, returnCode)
	assert.Equal(t, eei.returnMessage, "caller is not a delegator")

	delegator := &DelegatorData{
		RewardsCheckpoint: 10,
		UnClaimedRewards:  big.NewInt(0),
	}
	_ = d.saveDelegatorData(userAddress, delegator)

	eei.returnMessage = ""
	returnCode = d.Execute(vmInput)
	assert.Equal(t, vmcommon.UserError, returnCode)
	assert.Equal(t, eei.returnMessage, "data was not found under requested key getFund ")

	_ = d.addToActiveFund(userAddress, delegator, big.NewInt(5), &DelegationContractStatus{}, true)
	_ = d.saveDelegatorData(userAddress, delegator)

	eei.returnMessage = ""
	returnCode = d.Execute(vmInput)
	assert.Equal(t, vmcommon.UserError, returnCode)
	assert.Equal(t, eei.returnMessage, "not enough funds to claim position")

	_ = d.addToActiveFund(userAddress, delegator, big.NewInt(5), &DelegationContractStatus{}, true)
	_ = d.saveDelegatorData(userAddress, delegator)

	eei.returnMessage = ""
	returnCode = d.Execute(vmInput)
	assert.Equal(t, vmcommon.UserError, returnCode)
	assert.Equal(t, eei.returnMessage, "data was not found under requested key delegation status")

	_ = d.saveDelegationStatus(&DelegationContractStatus{NumUsers: 10})
	delegator.ActiveFund = nil
	_ = d.addToActiveFund(userAddress, delegator, big.NewInt(11), &DelegationContractStatus{}, true)
	_ = d.saveDelegatorData(userAddress, delegator)

	eei.returnMessage = ""
	vmInput.Arguments[1] = big.NewInt(10).Bytes()
	returnCode = d.Execute(vmInput)
	assert.Equal(t, vmcommon.UserError, returnCode)
	assert.Equal(t, eei.returnMessage, vm.ErrNotEnoughRemainingFunds.Error())

	eei.returnMessage = ""
	vmInput.Arguments[1] = big.NewInt(11).Bytes()
	returnCode = d.Execute(vmInput)
	assert.Equal(t, vmcommon.Ok, returnCode)

	isNew, _, _ := d.getOrCreateDelegatorData(userAddress)
	assert.True(t, isNew)
}

func TestDelegation_ClaimDelegatedPositionUserRemainsRewardsComputed(t *testing.T) {
	d, eei := createDelegationContractAndEEI()

	userAddress := bytes.Repeat([]byte{1}, len(vm.LiquidStakingSCAddress))
	vmInput := getDefaultVmInputForFunc("claimDelegatedPosition", make([][]byte, 0))
	vmInput.Arguments = [][]byte{userAddress, big.NewInt(10).Bytes()}
	vmInput.CallerAddr = vm.LiquidStakingSCAddress

	delegator := &DelegatorData{
		RewardsCheckpoint: 0,
		UnClaimedRewards:  big.NewInt(0),
	}

	_ = d.addToActiveFund(userAddress, delegator, big.NewInt(25), &DelegationContractStatus{}, true)
	_ = d.saveDelegatorData(userAddress, delegator)
	_ = d.saveDelegationStatus(&DelegationContractStatus{NumUsers: 10})

	_ = d.saveRewardData(1, &RewardComputationData{RewardsToDistribute: big.NewInt(10), TotalActive: big.NewInt(25)})
	_ = d.saveRewardData(2, &RewardComputationData{RewardsToDistribute: big.NewInt(10), TotalActive: big.NewInt(25)})

	eei.returnMessage = ""
	returnCode := d.Execute(vmInput)
	assert.Equal(t, vmcommon.Ok, returnCode)
	assert.Equal(t, eei.returnMessage, "")

	isNew, delegator, _ := d.getOrCreateDelegatorData(userAddress)
	assert.False(t, isNew)
	fund, _ := d.getFund(delegator.ActiveFund)
	assert.Equal(t, fund.Value, big.NewInt(15))
	assert.Equal(t, delegator.RewardsCheckpoint, uint32(3))
	assert.Equal(t, delegator.UnClaimedRewards, big.NewInt(20))

	vmInput.Arguments[1] = fund.Value.Bytes()
	returnCode = d.Execute(vmInput)
	assert.Equal(t, vmcommon.Ok, returnCode)
	assert.Equal(t, eei.returnMessage, "")

	_, delegator, _ = d.getOrCreateDelegatorData(userAddress)
	assert.Equal(t, len(delegator.ActiveFund), 0)
	assert.Equal(t, delegator.RewardsCheckpoint, uint32(3))
	assert.Equal(t, delegator.UnClaimedRewards, big.NewInt(20))
}

func TestDelegation_ClaimRewardsViaLiquidStaking(t *testing.T) {
	d, eei := createDelegationContractAndEEI()

	userAddress := bytes.Repeat([]byte{1}, len(vm.LiquidStakingSCAddress))
	vmInput := getDefaultVmInputForFunc("claimRewardsViaLiquidStaking", make([][]byte, 0))

	returnCode := d.Execute(vmInput)
	assert.Equal(t, vmcommon.UserError, returnCode)
	assert.Equal(t, eei.returnMessage, "only liquid staking sc can call this function")

	vmInput.CallerAddr = vm.LiquidStakingSCAddress
	vmInput.Arguments = [][]byte{userAddress, big.NewInt(10).Bytes()}

	eei.returnMessage = ""
	returnCode = d.Execute(vmInput)
	assert.Equal(t, vmcommon.UserError, returnCode)
	assert.Equal(t, eei.returnMessage, "invalid number of arguments")

	vmInput.Arguments = append(vmInput.Arguments, big.NewInt(1).Bytes())

	_ = d.saveRewardData(1, &RewardComputationData{RewardsToDistribute: big.NewInt(10), TotalActive: big.NewInt(10)})
	_ = d.saveRewardData(2, &RewardComputationData{RewardsToDistribute: big.NewInt(10), TotalActive: big.NewInt(10)})

	eei.returnMessage = ""
	returnCode = d.Execute(vmInput)
	assert.Equal(t, vmcommon.Ok, returnCode)
	outAcc := eei.outputAccounts[string(userAddress)]
	assert.Equal(t, big.NewInt(20), outAcc.OutputTransfers[0].Value)
}

func TestDelegation_ReDelegateRewardsViaLiquidStaking(t *testing.T) {
	d, eei := createDelegationContractAndEEI()

	userAddress := bytes.Repeat([]byte{1}, len(vm.LiquidStakingSCAddress))
	vmInput := getDefaultVmInputForFunc("reDelegateRewardsViaLiquidStaking", make([][]byte, 0))

	returnCode := d.Execute(vmInput)
	assert.Equal(t, vmcommon.UserError, returnCode)
	assert.Equal(t, eei.returnMessage, "only liquid staking sc can call this function")

	vmInput.CallerAddr = vm.LiquidStakingSCAddress
	vmInput.Arguments = [][]byte{userAddress, big.NewInt(10).Bytes()}

	eei.returnMessage = ""
	returnCode = d.Execute(vmInput)
	assert.Equal(t, vmcommon.UserError, returnCode)
	assert.Equal(t, eei.returnMessage, "invalid number of arguments")

	vmInput.Arguments = append(vmInput.Arguments, big.NewInt(1).Bytes())

	eei.returnMessage = ""
	returnCode = d.Execute(vmInput)
	assert.Equal(t, vmcommon.UserError, returnCode)
	assert.Equal(t, eei.returnMessage, "no rewards to redelegate via liquid staking")

	_ = d.saveRewardData(1, &RewardComputationData{RewardsToDistribute: big.NewInt(10), TotalActive: big.NewInt(10)})
	_ = d.saveRewardData(2, &RewardComputationData{RewardsToDistribute: big.NewInt(10), TotalActive: big.NewInt(10)})

	eei.returnMessage = ""
	returnCode = d.Execute(vmInput)
	assert.Equal(t, vmcommon.UserError, returnCode)
	assert.Equal(t, eei.returnMessage, "data was not found under requested key delegation contract config")

	_ = d.saveDelegationContractConfig(&DelegationConfig{MaxDelegationCap: big.NewInt(20), CheckCapOnReDelegateRewards: true})

	eei.returnMessage = ""
	returnCode = d.Execute(vmInput)
	assert.Equal(t, vmcommon.UserError, returnCode)
	assert.Equal(t, eei.returnMessage, "data was not found under requested key getGlobalFundData")

	_ = d.saveGlobalFundData(&GlobalFundData{TotalActive: big.NewInt(10), TotalUnStaked: big.NewInt(0)})

	eei.returnMessage = ""
	returnCode = d.Execute(vmInput)
	assert.Equal(t, vmcommon.UserError, returnCode)
	assert.Equal(t, eei.returnMessage, "data was not found under requested key delegation status")

	_ = d.saveDelegationStatus(&DelegationContractStatus{NumUsers: 10})

	eei.returnMessage = ""
	returnCode = d.Execute(vmInput)
	assert.Equal(t, vmcommon.UserError, returnCode)
	assert.Equal(t, eei.returnMessage, "total delegation cap reached")

	_ = d.saveDelegationContractConfig(&DelegationConfig{MaxDelegationCap: big.NewInt(20)})

	eei.returnMessage = ""
	returnCode = d.Execute(vmInput)
	assert.Equal(t, vmcommon.Ok, returnCode)
	assert.Equal(t, eei.output[0], big.NewInt(20).Bytes())

	systemSCContainerStub := &mock.SystemSCContainerStub{GetCalled: func(key []byte) (vm.SystemSmartContract, error) {
		return &mock.SystemSCStub{ExecuteCalled: func(args *vmcommon.ContractCallInput) vmcommon.ReturnCode {
			eei.AddReturnMessage("bad call")
			return vmcommon.UserError
		}}, nil
	}}

	_ = eei.SetSystemSCContainer(systemSCContainerStub)
	eei.returnMessage = ""
	returnCode = d.Execute(vmInput)
	assert.Equal(t, vmcommon.UserError, returnCode)
	assert.Equal(t, eei.returnMessage, "bad call")
}

func TestDelegation_UnDelegateViaLiquidStaking(t *testing.T) {
	d, eei := createDelegationContractAndEEI()

	userAddress := bytes.Repeat([]byte{1}, len(vm.LiquidStakingSCAddress))
	vmInput := getDefaultVmInputForFunc("unDelegateViaLiquidStaking", make([][]byte, 0))

	returnCode := d.Execute(vmInput)
	assert.Equal(t, vmcommon.UserError, returnCode)
	assert.Equal(t, eei.returnMessage, "only liquid staking sc can call this function")

	vmInput.CallerAddr = vm.LiquidStakingSCAddress
	vmInput.Arguments = [][]byte{userAddress, big.NewInt(10).Bytes()}

	eei.returnMessage = ""
	returnCode = d.Execute(vmInput)
	assert.Equal(t, vmcommon.UserError, returnCode)
	assert.Equal(t, eei.returnMessage, "invalid number of arguments")

	eei.returnMessage = ""
	vmInput.Arguments = append(vmInput.Arguments, []byte{1})
	_ = d.saveDelegationStatus(&DelegationContractStatus{NumUsers: 10})
	_ = d.saveRewardData(1, &RewardComputationData{RewardsToDistribute: big.NewInt(10), TotalActive: big.NewInt(20)})
	_ = d.saveRewardData(2, &RewardComputationData{RewardsToDistribute: big.NewInt(10), TotalActive: big.NewInt(20)})

	returnCode = d.Execute(vmInput)
	assert.Equal(t, vmcommon.UserError, returnCode)
	assert.Equal(t, eei.returnMessage, "data was not found under requested key getGlobalFundData")

	d.eei.SetStorage(userAddress, nil)
	eei.returnMessage = ""
	_ = d.saveGlobalFundData(&GlobalFundData{TotalActive: big.NewInt(10), TotalUnStaked: big.NewInt(100)})
	returnCode = d.Execute(vmInput)
	assert.Equal(t, vmcommon.Ok, returnCode)

	_, delegator, _ := d.getOrCreateDelegatorData(userAddress)
	assert.Equal(t, len(delegator.ActiveFund), 0)
	assert.Equal(t, delegator.UnClaimedRewards, big.NewInt(10))
	assert.Equal(t, len(delegator.UnStakedFunds), 1)
	unStakedFund, _ := d.getFund(delegator.UnStakedFunds[0])
	assert.Equal(t, unStakedFund.Value, big.NewInt(10))

	globalFund, _ := d.getGlobalFundData()
	assert.Equal(t, globalFund.TotalUnStaked, big.NewInt(110))
	assert.Equal(t, globalFund.TotalActive, big.NewInt(0))
}

func TestDelegation_ReturnViaLiquidStaking(t *testing.T) {
	d, eei := createDelegationContractAndEEI()

	userAddress := bytes.Repeat([]byte{1}, len(vm.LiquidStakingSCAddress))
	vmInput := getDefaultVmInputForFunc("returnViaLiquidStaking", make([][]byte, 0))

	returnCode := d.Execute(vmInput)
	assert.Equal(t, vmcommon.UserError, returnCode)
	assert.Equal(t, eei.returnMessage, "only liquid staking sc can call this function")

	vmInput.CallerAddr = vm.LiquidStakingSCAddress
	vmInput.Arguments = [][]byte{userAddress, big.NewInt(10).Bytes()}

	eei.returnMessage = ""
	returnCode = d.Execute(vmInput)
	assert.Equal(t, vmcommon.UserError, returnCode)
	assert.Equal(t, eei.returnMessage, "invalid number of arguments")

	_ = d.saveRewardData(1, &RewardComputationData{RewardsToDistribute: big.NewInt(10), TotalActive: big.NewInt(20)})
	_ = d.saveRewardData(2, &RewardComputationData{RewardsToDistribute: big.NewInt(10), TotalActive: big.NewInt(20)})

	delegator := &DelegatorData{RewardsCheckpoint: 0, TotalCumulatedRewards: big.NewInt(0), UnClaimedRewards: big.NewInt(0)}
	_ = d.addToActiveFund(userAddress, delegator, big.NewInt(10), &DelegationContractStatus{}, true)
	_ = d.saveDelegatorData(userAddress, delegator)

	eei.returnMessage = ""
	returnCode = d.Execute(vmInput)
	assert.Equal(t, vmcommon.UserError, returnCode)
	assert.Equal(t, eei.returnMessage, "invalid number of arguments")

	vmInput.Arguments = append(vmInput.Arguments, []byte{1})
	_ = d.saveDelegationStatus(&DelegationContractStatus{NumUsers: 10})
	returnCode = d.Execute(vmInput)
	assert.Equal(t, vmcommon.Ok, returnCode)

	_, delegator, _ = d.getOrCreateDelegatorData(userAddress)
	assert.Equal(t, delegator.UnClaimedRewards, big.NewInt(20))
	assert.Equal(t, delegator.TotalCumulatedRewards, big.NewInt(0))
	fund, _ := d.getFund(delegator.ActiveFund)
	assert.Equal(t, fund.Value, big.NewInt(20))
=======
func createDefaultEei() *vmContext {
	eei, _ := NewVMContext(createDefaultEeiArgs())

	return eei
}

func createDefaultEeiArgs() VMContextArgs {
	return VMContextArgs{
		BlockChainHook:      &mock.BlockChainHookStub{},
		CryptoHook:          hooks.NewVMCryptoHook(),
		InputParser:         parsers.NewCallArgsParser(),
		ValidatorAccountsDB: &stateMock.AccountsStub{},
		ChanceComputer:      &mock.RaterMock{},
		EnableEpochsHandler: &testscommon.EnableEpochsHandlerStub{},
	}
}

func TestDelegationSystemSC_ExecuteChangeOwnerUserErrors(t *testing.T) {
	t.Parallel()

	vmInputArgs := make([][]byte, 0)
	args := createMockArgumentsForDelegation()
	argsVmContext := VMContextArgs{
		BlockChainHook:      &mock.BlockChainHookStub{},
		CryptoHook:          hooks.NewVMCryptoHook(),
		InputParser:         &mock.ArgumentParserMock{},
		ValidatorAccountsDB: &stateMock.AccountsStub{},
		ChanceComputer:      &mock.RaterMock{},
		EnableEpochsHandler: args.EnableEpochsHandler,
	}
	eei, err := NewVMContext(argsVmContext)
	require.Nil(t, err)

	delegationsMap := map[string][]byte{}
	delegationsMap[ownerKey] = []byte("ownerAddr")
	eei.storageUpdate[string(eei.scAddress)] = delegationsMap
	args.Eei = eei

	d, _ := NewDelegationSystemSC(args)
	args.EnableEpochsHandler.(*testscommon.EnableEpochsHandlerStub).IsChangeDelegationOwnerFlagEnabledField = false
	vmInput := getDefaultVmInputForFunc("changeOwner", vmInputArgs)
	output := d.Execute(vmInput)
	assert.Equal(t, vmcommon.UserError, output)
	assert.True(t, strings.Contains(eei.returnMessage, vmInput.Function+" is an unknown function"))

	args.EnableEpochsHandler.(*testscommon.EnableEpochsHandlerStub).IsChangeDelegationOwnerFlagEnabledField = true
	vmInput.CallValue = big.NewInt(0)
	vmInput.CallerAddr = []byte("aaa")
	output = d.Execute(vmInput)
	assert.Equal(t, vmcommon.UserError, output)

	eei.returnMessage = ""
	vmInput.CallerAddr = delegationsMap[ownerKey]
	output = d.Execute(vmInput)
	assert.Equal(t, vmcommon.UserError, output)
	assert.True(t, strings.Contains(eei.returnMessage, "wrong number of arguments, expected 1"))

	eei.returnMessage = ""
	vmInput.Arguments = append(vmInput.Arguments, []byte("aaa"))
	output = d.Execute(vmInput)
	assert.Equal(t, vmcommon.UserError, output)
	assert.True(t, strings.Contains(eei.returnMessage, "invalid argument, wanted an address"))

	eei.returnMessage = ""
	vmInput.Arguments[0] = []byte("second123")
	delegationMgrMap := map[string][]byte{}
	delegationMgrMap["second123"] = []byte("info")
	eei.storageUpdate[string(d.delegationMgrSCAddress)] = delegationMgrMap
	output = d.Execute(vmInput)
	assert.Equal(t, vmcommon.UserError, output)
	assert.True(t, strings.Contains(eei.returnMessage, "destination already deployed a delegation sc"))

	eei.storageUpdate[string(d.delegationMgrSCAddress)] = map[string][]byte{}
	output = d.Execute(vmInput)
	assert.Equal(t, vmcommon.UserError, output)
	assert.True(t, strings.Contains(eei.returnMessage, "owner is new delegator"))

	marshalledData, _ := d.marshalizer.Marshal(&DelegatorData{RewardsCheckpoint: 10})
	delegationsMap["second123"] = marshalledData
	output = d.Execute(vmInput)
	assert.Equal(t, vmcommon.UserError, output)
	assert.True(t, strings.Contains(eei.returnMessage, "destination should be a new account"))
}

func TestDelegationSystemSC_ExecuteChangeOwner(t *testing.T) {
	t.Parallel()

	vmInputArgs := make([][]byte, 0)
	args := createMockArgumentsForDelegation()
	argsVmContext := VMContextArgs{
		BlockChainHook:      &mock.BlockChainHookStub{},
		CryptoHook:          hooks.NewVMCryptoHook(),
		InputParser:         &mock.ArgumentParserMock{},
		ValidatorAccountsDB: &stateMock.AccountsStub{},
		ChanceComputer:      &mock.RaterMock{},
		EnableEpochsHandler: args.EnableEpochsHandler,
	}
	args.EnableEpochsHandler.(*testscommon.EnableEpochsHandlerStub).IsChangeDelegationOwnerFlagEnabledField = true
	eei, err := NewVMContext(argsVmContext)
	require.Nil(t, err)

	delegationsMap := map[string][]byte{}
	delegationsMap[ownerKey] = []byte("ownerAddr")
	marshalledData, _ := args.Marshalizer.Marshal(&DelegatorData{RewardsCheckpoint: 10})
	delegationsMap["ownerAddr"] = marshalledData
	eei.storageUpdate[string(eei.scAddress)] = delegationsMap
	args.Eei = eei

	d, _ := NewDelegationSystemSC(args)
	vmInput := getDefaultVmInputForFunc("changeOwner", vmInputArgs)
	vmInput.CallValue = big.NewInt(0)
	vmInput.CallerAddr = delegationsMap[ownerKey]
	vmInput.Arguments = append(vmInput.Arguments, []byte("second123"))

	returnCode := d.Execute(vmInput)
	assert.Equal(t, returnCode, vmcommon.Ok)
	assert.Equal(t, delegationsMap[ownerKey], []byte("second123"))
	assert.Equal(t, eei.storageUpdate[string(d.delegationMgrSCAddress)]["ownerAddr"], []byte{})
	assert.Equal(t, eei.storageUpdate[string(d.delegationMgrSCAddress)]["second123"], vmInput.RecipientAddr)
	returnCode = d.Execute(vmInput)
	assert.Equal(t, returnCode, vmcommon.UserError)

	assert.Len(t, eei.logs, 2)
	assert.Equal(t, []byte("delegate"), eei.logs[0].Identifier)
	assert.Equal(t, []byte("second123"), eei.logs[0].Address)
	assert.Len(t, eei.logs, 2)
	assert.Equal(t, []byte(withdraw), eei.logs[1].Identifier)
	assert.Equal(t, []byte("ownerAddr"), eei.logs[1].Address)
	assert.Equal(t, boolToSlice(true), eei.logs[1].Topics[4])

	eei.logs = nil
	vmInput.CallerAddr = []byte("second123")
	vmInput.Arguments[0] = []byte("ownerAddr")
	returnCode = d.Execute(vmInput)
	assert.Equal(t, returnCode, vmcommon.Ok)
	assert.Equal(t, delegationsMap[ownerKey], []byte("ownerAddr"))

	assert.Equal(t, eei.storageUpdate[string(d.delegationMgrSCAddress)]["ownerAddr"], vmInput.RecipientAddr)
	assert.Equal(t, eei.storageUpdate[string(d.delegationMgrSCAddress)]["second123"], []byte{})

	assert.Len(t, eei.logs, 2)
	assert.Equal(t, []byte("delegate"), eei.logs[0].Identifier)
	assert.Equal(t, []byte("ownerAddr"), eei.logs[0].Address)
	assert.Len(t, eei.logs, 2)
	assert.Equal(t, []byte(withdraw), eei.logs[1].Identifier)
	assert.Equal(t, []byte("second123"), eei.logs[1].Address)
	assert.Equal(t, boolToSlice(true), eei.logs[1].Topics[4])
>>>>>>> 12624dc4
}<|MERGE_RESOLUTION|>--- conflicted
+++ resolved
@@ -130,8 +130,6 @@
 	eei.SetStorageForAddress(vm.DelegationManagerSCAddress, []byte(delegationManagementKey), marshaledData)
 }
 
-<<<<<<< HEAD
-=======
 func createDelegationContractAndEEI() (*delegation, *vmContext) {
 	args := createMockArgumentsForDelegation()
 	eei, _ := NewVMContext(VMContextArgs{
@@ -160,7 +158,6 @@
 	return d, eei
 }
 
->>>>>>> 12624dc4
 func TestNewDelegationSystemSC_NilSystemEnvironmentShouldErr(t *testing.T) {
 	t.Parallel()
 
@@ -4755,7 +4752,155 @@
 	}
 }
 
-<<<<<<< HEAD
+func createDefaultEei() *vmContext {
+	eei, _ := NewVMContext(createDefaultEeiArgs())
+
+	return eei
+}
+
+func createDefaultEeiArgs() VMContextArgs {
+	return VMContextArgs{
+		BlockChainHook:      &mock.BlockChainHookStub{},
+		CryptoHook:          hooks.NewVMCryptoHook(),
+		InputParser:         parsers.NewCallArgsParser(),
+		ValidatorAccountsDB: &stateMock.AccountsStub{},
+		ChanceComputer:      &mock.RaterMock{},
+		EnableEpochsHandler: &testscommon.EnableEpochsHandlerStub{},
+	}
+}
+
+func TestDelegationSystemSC_ExecuteChangeOwnerUserErrors(t *testing.T) {
+	t.Parallel()
+
+	vmInputArgs := make([][]byte, 0)
+	args := createMockArgumentsForDelegation()
+	argsVmContext := VMContextArgs{
+		BlockChainHook:      &mock.BlockChainHookStub{},
+		CryptoHook:          hooks.NewVMCryptoHook(),
+		InputParser:         &mock.ArgumentParserMock{},
+		ValidatorAccountsDB: &stateMock.AccountsStub{},
+		ChanceComputer:      &mock.RaterMock{},
+		EnableEpochsHandler: args.EnableEpochsHandler,
+	}
+	eei, err := NewVMContext(argsVmContext)
+	require.Nil(t, err)
+
+	delegationsMap := map[string][]byte{}
+	delegationsMap[ownerKey] = []byte("ownerAddr")
+	eei.storageUpdate[string(eei.scAddress)] = delegationsMap
+	args.Eei = eei
+
+	d, _ := NewDelegationSystemSC(args)
+	args.EnableEpochsHandler.(*testscommon.EnableEpochsHandlerStub).IsChangeDelegationOwnerFlagEnabledField = false
+	vmInput := getDefaultVmInputForFunc("changeOwner", vmInputArgs)
+	output := d.Execute(vmInput)
+	assert.Equal(t, vmcommon.UserError, output)
+	assert.True(t, strings.Contains(eei.returnMessage, vmInput.Function+" is an unknown function"))
+
+	args.EnableEpochsHandler.(*testscommon.EnableEpochsHandlerStub).IsChangeDelegationOwnerFlagEnabledField = true
+	vmInput.CallValue = big.NewInt(0)
+	vmInput.CallerAddr = []byte("aaa")
+	output = d.Execute(vmInput)
+	assert.Equal(t, vmcommon.UserError, output)
+
+	eei.returnMessage = ""
+	vmInput.CallerAddr = delegationsMap[ownerKey]
+	output = d.Execute(vmInput)
+	assert.Equal(t, vmcommon.UserError, output)
+	assert.True(t, strings.Contains(eei.returnMessage, "wrong number of arguments, expected 1"))
+
+	eei.returnMessage = ""
+	vmInput.Arguments = append(vmInput.Arguments, []byte("aaa"))
+	output = d.Execute(vmInput)
+	assert.Equal(t, vmcommon.UserError, output)
+	assert.True(t, strings.Contains(eei.returnMessage, "invalid argument, wanted an address"))
+
+	eei.returnMessage = ""
+	vmInput.Arguments[0] = []byte("second123")
+	delegationMgrMap := map[string][]byte{}
+	delegationMgrMap["second123"] = []byte("info")
+	eei.storageUpdate[string(d.delegationMgrSCAddress)] = delegationMgrMap
+	output = d.Execute(vmInput)
+	assert.Equal(t, vmcommon.UserError, output)
+	assert.True(t, strings.Contains(eei.returnMessage, "destination already deployed a delegation sc"))
+
+	eei.storageUpdate[string(d.delegationMgrSCAddress)] = map[string][]byte{}
+	output = d.Execute(vmInput)
+	assert.Equal(t, vmcommon.UserError, output)
+	assert.True(t, strings.Contains(eei.returnMessage, "owner is new delegator"))
+
+	marshalledData, _ := d.marshalizer.Marshal(&DelegatorData{RewardsCheckpoint: 10})
+	delegationsMap["second123"] = marshalledData
+	output = d.Execute(vmInput)
+	assert.Equal(t, vmcommon.UserError, output)
+	assert.True(t, strings.Contains(eei.returnMessage, "destination should be a new account"))
+}
+
+func TestDelegationSystemSC_ExecuteChangeOwner(t *testing.T) {
+	t.Parallel()
+
+	vmInputArgs := make([][]byte, 0)
+	args := createMockArgumentsForDelegation()
+	argsVmContext := VMContextArgs{
+		BlockChainHook:      &mock.BlockChainHookStub{},
+		CryptoHook:          hooks.NewVMCryptoHook(),
+		InputParser:         &mock.ArgumentParserMock{},
+		ValidatorAccountsDB: &stateMock.AccountsStub{},
+		ChanceComputer:      &mock.RaterMock{},
+		EnableEpochsHandler: args.EnableEpochsHandler,
+	}
+	args.EnableEpochsHandler.(*testscommon.EnableEpochsHandlerStub).IsChangeDelegationOwnerFlagEnabledField = true
+	eei, err := NewVMContext(argsVmContext)
+	require.Nil(t, err)
+
+	delegationsMap := map[string][]byte{}
+	delegationsMap[ownerKey] = []byte("ownerAddr")
+	marshalledData, _ := args.Marshalizer.Marshal(&DelegatorData{RewardsCheckpoint: 10})
+	delegationsMap["ownerAddr"] = marshalledData
+	eei.storageUpdate[string(eei.scAddress)] = delegationsMap
+	args.Eei = eei
+
+	d, _ := NewDelegationSystemSC(args)
+	vmInput := getDefaultVmInputForFunc("changeOwner", vmInputArgs)
+	vmInput.CallValue = big.NewInt(0)
+	vmInput.CallerAddr = delegationsMap[ownerKey]
+	vmInput.Arguments = append(vmInput.Arguments, []byte("second123"))
+
+	returnCode := d.Execute(vmInput)
+	assert.Equal(t, returnCode, vmcommon.Ok)
+	assert.Equal(t, delegationsMap[ownerKey], []byte("second123"))
+	assert.Equal(t, eei.storageUpdate[string(d.delegationMgrSCAddress)]["ownerAddr"], []byte{})
+	assert.Equal(t, eei.storageUpdate[string(d.delegationMgrSCAddress)]["second123"], vmInput.RecipientAddr)
+	returnCode = d.Execute(vmInput)
+	assert.Equal(t, returnCode, vmcommon.UserError)
+
+	assert.Len(t, eei.logs, 2)
+	assert.Equal(t, []byte("delegate"), eei.logs[0].Identifier)
+	assert.Equal(t, []byte("second123"), eei.logs[0].Address)
+	assert.Len(t, eei.logs, 2)
+	assert.Equal(t, []byte(withdraw), eei.logs[1].Identifier)
+	assert.Equal(t, []byte("ownerAddr"), eei.logs[1].Address)
+	assert.Equal(t, boolToSlice(true), eei.logs[1].Topics[4])
+
+	eei.logs = nil
+	vmInput.CallerAddr = []byte("second123")
+	vmInput.Arguments[0] = []byte("ownerAddr")
+	returnCode = d.Execute(vmInput)
+	assert.Equal(t, returnCode, vmcommon.Ok)
+	assert.Equal(t, delegationsMap[ownerKey], []byte("ownerAddr"))
+
+	assert.Equal(t, eei.storageUpdate[string(d.delegationMgrSCAddress)]["ownerAddr"], vmInput.RecipientAddr)
+	assert.Equal(t, eei.storageUpdate[string(d.delegationMgrSCAddress)]["second123"], []byte{})
+
+	assert.Len(t, eei.logs, 2)
+	assert.Equal(t, []byte("delegate"), eei.logs[0].Identifier)
+	assert.Equal(t, []byte("ownerAddr"), eei.logs[0].Address)
+	assert.Len(t, eei.logs, 2)
+	assert.Equal(t, []byte(withdraw), eei.logs[1].Identifier)
+	assert.Equal(t, []byte("second123"), eei.logs[1].Address)
+	assert.Equal(t, boolToSlice(true), eei.logs[1].Topics[4])
+}
+
 func createDelegationContractAndEEI() (*delegation, *vmContext) {
 	args := createMockArgumentsForDelegation()
 	eei, _ := NewVMContext(
@@ -5172,153 +5317,4 @@
 	assert.Equal(t, delegator.TotalCumulatedRewards, big.NewInt(0))
 	fund, _ := d.getFund(delegator.ActiveFund)
 	assert.Equal(t, fund.Value, big.NewInt(20))
-=======
-func createDefaultEei() *vmContext {
-	eei, _ := NewVMContext(createDefaultEeiArgs())
-
-	return eei
-}
-
-func createDefaultEeiArgs() VMContextArgs {
-	return VMContextArgs{
-		BlockChainHook:      &mock.BlockChainHookStub{},
-		CryptoHook:          hooks.NewVMCryptoHook(),
-		InputParser:         parsers.NewCallArgsParser(),
-		ValidatorAccountsDB: &stateMock.AccountsStub{},
-		ChanceComputer:      &mock.RaterMock{},
-		EnableEpochsHandler: &testscommon.EnableEpochsHandlerStub{},
-	}
-}
-
-func TestDelegationSystemSC_ExecuteChangeOwnerUserErrors(t *testing.T) {
-	t.Parallel()
-
-	vmInputArgs := make([][]byte, 0)
-	args := createMockArgumentsForDelegation()
-	argsVmContext := VMContextArgs{
-		BlockChainHook:      &mock.BlockChainHookStub{},
-		CryptoHook:          hooks.NewVMCryptoHook(),
-		InputParser:         &mock.ArgumentParserMock{},
-		ValidatorAccountsDB: &stateMock.AccountsStub{},
-		ChanceComputer:      &mock.RaterMock{},
-		EnableEpochsHandler: args.EnableEpochsHandler,
-	}
-	eei, err := NewVMContext(argsVmContext)
-	require.Nil(t, err)
-
-	delegationsMap := map[string][]byte{}
-	delegationsMap[ownerKey] = []byte("ownerAddr")
-	eei.storageUpdate[string(eei.scAddress)] = delegationsMap
-	args.Eei = eei
-
-	d, _ := NewDelegationSystemSC(args)
-	args.EnableEpochsHandler.(*testscommon.EnableEpochsHandlerStub).IsChangeDelegationOwnerFlagEnabledField = false
-	vmInput := getDefaultVmInputForFunc("changeOwner", vmInputArgs)
-	output := d.Execute(vmInput)
-	assert.Equal(t, vmcommon.UserError, output)
-	assert.True(t, strings.Contains(eei.returnMessage, vmInput.Function+" is an unknown function"))
-
-	args.EnableEpochsHandler.(*testscommon.EnableEpochsHandlerStub).IsChangeDelegationOwnerFlagEnabledField = true
-	vmInput.CallValue = big.NewInt(0)
-	vmInput.CallerAddr = []byte("aaa")
-	output = d.Execute(vmInput)
-	assert.Equal(t, vmcommon.UserError, output)
-
-	eei.returnMessage = ""
-	vmInput.CallerAddr = delegationsMap[ownerKey]
-	output = d.Execute(vmInput)
-	assert.Equal(t, vmcommon.UserError, output)
-	assert.True(t, strings.Contains(eei.returnMessage, "wrong number of arguments, expected 1"))
-
-	eei.returnMessage = ""
-	vmInput.Arguments = append(vmInput.Arguments, []byte("aaa"))
-	output = d.Execute(vmInput)
-	assert.Equal(t, vmcommon.UserError, output)
-	assert.True(t, strings.Contains(eei.returnMessage, "invalid argument, wanted an address"))
-
-	eei.returnMessage = ""
-	vmInput.Arguments[0] = []byte("second123")
-	delegationMgrMap := map[string][]byte{}
-	delegationMgrMap["second123"] = []byte("info")
-	eei.storageUpdate[string(d.delegationMgrSCAddress)] = delegationMgrMap
-	output = d.Execute(vmInput)
-	assert.Equal(t, vmcommon.UserError, output)
-	assert.True(t, strings.Contains(eei.returnMessage, "destination already deployed a delegation sc"))
-
-	eei.storageUpdate[string(d.delegationMgrSCAddress)] = map[string][]byte{}
-	output = d.Execute(vmInput)
-	assert.Equal(t, vmcommon.UserError, output)
-	assert.True(t, strings.Contains(eei.returnMessage, "owner is new delegator"))
-
-	marshalledData, _ := d.marshalizer.Marshal(&DelegatorData{RewardsCheckpoint: 10})
-	delegationsMap["second123"] = marshalledData
-	output = d.Execute(vmInput)
-	assert.Equal(t, vmcommon.UserError, output)
-	assert.True(t, strings.Contains(eei.returnMessage, "destination should be a new account"))
-}
-
-func TestDelegationSystemSC_ExecuteChangeOwner(t *testing.T) {
-	t.Parallel()
-
-	vmInputArgs := make([][]byte, 0)
-	args := createMockArgumentsForDelegation()
-	argsVmContext := VMContextArgs{
-		BlockChainHook:      &mock.BlockChainHookStub{},
-		CryptoHook:          hooks.NewVMCryptoHook(),
-		InputParser:         &mock.ArgumentParserMock{},
-		ValidatorAccountsDB: &stateMock.AccountsStub{},
-		ChanceComputer:      &mock.RaterMock{},
-		EnableEpochsHandler: args.EnableEpochsHandler,
-	}
-	args.EnableEpochsHandler.(*testscommon.EnableEpochsHandlerStub).IsChangeDelegationOwnerFlagEnabledField = true
-	eei, err := NewVMContext(argsVmContext)
-	require.Nil(t, err)
-
-	delegationsMap := map[string][]byte{}
-	delegationsMap[ownerKey] = []byte("ownerAddr")
-	marshalledData, _ := args.Marshalizer.Marshal(&DelegatorData{RewardsCheckpoint: 10})
-	delegationsMap["ownerAddr"] = marshalledData
-	eei.storageUpdate[string(eei.scAddress)] = delegationsMap
-	args.Eei = eei
-
-	d, _ := NewDelegationSystemSC(args)
-	vmInput := getDefaultVmInputForFunc("changeOwner", vmInputArgs)
-	vmInput.CallValue = big.NewInt(0)
-	vmInput.CallerAddr = delegationsMap[ownerKey]
-	vmInput.Arguments = append(vmInput.Arguments, []byte("second123"))
-
-	returnCode := d.Execute(vmInput)
-	assert.Equal(t, returnCode, vmcommon.Ok)
-	assert.Equal(t, delegationsMap[ownerKey], []byte("second123"))
-	assert.Equal(t, eei.storageUpdate[string(d.delegationMgrSCAddress)]["ownerAddr"], []byte{})
-	assert.Equal(t, eei.storageUpdate[string(d.delegationMgrSCAddress)]["second123"], vmInput.RecipientAddr)
-	returnCode = d.Execute(vmInput)
-	assert.Equal(t, returnCode, vmcommon.UserError)
-
-	assert.Len(t, eei.logs, 2)
-	assert.Equal(t, []byte("delegate"), eei.logs[0].Identifier)
-	assert.Equal(t, []byte("second123"), eei.logs[0].Address)
-	assert.Len(t, eei.logs, 2)
-	assert.Equal(t, []byte(withdraw), eei.logs[1].Identifier)
-	assert.Equal(t, []byte("ownerAddr"), eei.logs[1].Address)
-	assert.Equal(t, boolToSlice(true), eei.logs[1].Topics[4])
-
-	eei.logs = nil
-	vmInput.CallerAddr = []byte("second123")
-	vmInput.Arguments[0] = []byte("ownerAddr")
-	returnCode = d.Execute(vmInput)
-	assert.Equal(t, returnCode, vmcommon.Ok)
-	assert.Equal(t, delegationsMap[ownerKey], []byte("ownerAddr"))
-
-	assert.Equal(t, eei.storageUpdate[string(d.delegationMgrSCAddress)]["ownerAddr"], vmInput.RecipientAddr)
-	assert.Equal(t, eei.storageUpdate[string(d.delegationMgrSCAddress)]["second123"], []byte{})
-
-	assert.Len(t, eei.logs, 2)
-	assert.Equal(t, []byte("delegate"), eei.logs[0].Identifier)
-	assert.Equal(t, []byte("ownerAddr"), eei.logs[0].Address)
-	assert.Len(t, eei.logs, 2)
-	assert.Equal(t, []byte(withdraw), eei.logs[1].Identifier)
-	assert.Equal(t, []byte("second123"), eei.logs[1].Address)
-	assert.Equal(t, boolToSlice(true), eei.logs[1].Topics[4])
->>>>>>> 12624dc4
 }