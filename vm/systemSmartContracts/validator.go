--- conflicted
+++ resolved
@@ -113,16 +113,6 @@
 	if check.IfNil(args.EnableEpochsHandler) {
 		return nil, fmt.Errorf("%w in validatorSC", vm.ErrNilEnableEpochsHandler)
 	}
-<<<<<<< HEAD
-	if check.IfNil(args.NodesCoordinator) {
-		return nil, fmt.Errorf("%w in validatorSC", vm.ErrNilNodesCoordinator)
-	}
-	if args.StakingSCConfig.NodeLimitPercentage < minPercentage {
-		return nil, fmt.Errorf("%w in validatorSC", vm.ErrInvalidNodeLimitPercentage)
-	}
-	if args.StakingSCConfig.StakeLimitPercentage < minPercentage {
-		return nil, fmt.Errorf("%w in validatorSC", vm.ErrInvalidStakeLimitPercentage)
-=======
 	err := core.CheckHandlerCompatibility(args.EnableEpochsHandler, []core.EnableEpochFlag{
 		common.StakingV2Flag,
 		common.StakeFlag,
@@ -134,7 +124,15 @@
 	})
 	if err != nil {
 		return nil, err
->>>>>>> 3773b00b
+	}
+	if check.IfNil(args.NodesCoordinator) {
+		return nil, fmt.Errorf("%w in validatorSC", vm.ErrNilNodesCoordinator)
+	}
+	if args.StakingSCConfig.NodeLimitPercentage < minPercentage {
+		return nil, fmt.Errorf("%w in validatorSC", vm.ErrInvalidNodeLimitPercentage)
+	}
+	if args.StakingSCConfig.StakeLimitPercentage < minPercentage {
+		return nil, fmt.Errorf("%w in validatorSC", vm.ErrInvalidStakeLimitPercentage)
 	}
 
 	baseConfig := ValidatorConfig{
