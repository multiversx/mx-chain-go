//go:generate protoc -I=proto -I=$GOPATH/src -I=$GOPATH/src/github.com/ElrondNetwork/protobuf/protobuf  --gogoslick_out=. staking.proto
package systemSmartContracts

import (
	"bytes"
	"encoding/hex"
	"fmt"
	"math"
	"math/big"
	"strconv"

	logger "github.com/ElrondNetwork/elrond-go-logger"
	"github.com/ElrondNetwork/elrond-go/config"
	"github.com/ElrondNetwork/elrond-go/core"
	"github.com/ElrondNetwork/elrond-go/core/atomic"
	"github.com/ElrondNetwork/elrond-go/core/check"
	"github.com/ElrondNetwork/elrond-go/marshal"
	"github.com/ElrondNetwork/elrond-go/vm"
	vmcommon "github.com/ElrondNetwork/elrond-vm-common"
)

var log = logger.GetOrCreate("vm/systemsmartcontracts")

const ownerKey = "owner"
const nodesConfigKey = "nodesConfig"
const waitingListHeadKey = "waitingList"
const waitingElementPrefix = "w_"

type stakingSC struct {
	eei                      vm.SystemEI
	unBondPeriod             uint64
	stakeAccessAddr          []byte
	jailAccessAddr           []byte
	endOfEpochAccessAddr     []byte
	numRoundsWithoutBleed    uint64
	bleedPercentagePerRound  float64
	maximumPercentageToBleed float64
	gasCost                  vm.GasCost
	minNumNodes              uint64
	maxNumNodes              uint64
	marshalizer              marshal.Marshalizer
	enableStakingEpoch       uint32
	stakeValue               *big.Int
	flagStake                atomic.Flag
}

// ArgsNewStakingSmartContract holds the arguments needed to create a StakingSmartContract
type ArgsNewStakingSmartContract struct {
	StakingSCConfig      config.StakingSystemSCConfig
	MinNumNodes          uint64
	Eei                  vm.SystemEI
	StakingAccessAddr    []byte
	JailAccessAddr       []byte
	EndOfEpochAccessAddr []byte
	GasCost              vm.GasCost
	Marshalizer          marshal.Marshalizer
	EpochNotifier        vm.EpochNotifier
}

// NewStakingSmartContract creates a staking smart contract
func NewStakingSmartContract(
	args ArgsNewStakingSmartContract,
) (*stakingSC, error) {
	if check.IfNil(args.Eei) {
		return nil, vm.ErrNilSystemEnvironmentInterface
	}
	if len(args.StakingAccessAddr) < 1 {
		return nil, vm.ErrInvalidStakingAccessAddress
	}
	if len(args.JailAccessAddr) < 1 {
		return nil, vm.ErrInvalidJailAccessAddress
	}
	if len(args.EndOfEpochAccessAddr) < 1 {
		return nil, vm.ErrInvalidEndOfEpochAccessAddress
	}
	if check.IfNil(args.Marshalizer) {
		return nil, vm.ErrNilMarshalizer
	}
	if args.StakingSCConfig.MaxNumberOfNodesForStake < 0 {
		return nil, vm.ErrNegativeWaitingNodesPercentage
	}
	if args.StakingSCConfig.BleedPercentagePerRound < 0 {
		return nil, vm.ErrNegativeBleedPercentagePerRound
	}
	if args.StakingSCConfig.MaximumPercentageToBleed < 0 {
		return nil, vm.ErrNegativeMaximumPercentageToBleed
	}
	if args.MinNumNodes > args.StakingSCConfig.MaxNumberOfNodesForStake {
		return nil, vm.ErrInvalidMaxNumberOfNodes
	}
	if check.IfNil(args.EpochNotifier) {
		return nil, vm.ErrNilEpochNotifier
	}

	reg := &stakingSC{
		eei:                      args.Eei,
		unBondPeriod:             args.StakingSCConfig.UnBondPeriod,
		stakeAccessAddr:          args.StakingAccessAddr,
		jailAccessAddr:           args.JailAccessAddr,
		numRoundsWithoutBleed:    args.StakingSCConfig.NumRoundsWithoutBleed,
		bleedPercentagePerRound:  args.StakingSCConfig.BleedPercentagePerRound,
		maximumPercentageToBleed: args.StakingSCConfig.MaximumPercentageToBleed,
		gasCost:                  args.GasCost,
		minNumNodes:              args.MinNumNodes,
		maxNumNodes:              args.StakingSCConfig.MaxNumberOfNodesForStake,
		marshalizer:              args.Marshalizer,
		endOfEpochAccessAddr:     args.EndOfEpochAccessAddr,
		enableStakingEpoch:       args.StakingSCConfig.StakeEnableEpoch,
	}

	conversionOk := true
	reg.stakeValue, conversionOk = big.NewInt(0).SetString(args.StakingSCConfig.GenesisNodePrice, conversionBase)
	if !conversionOk || reg.stakeValue.Cmp(zero) < 0 {
		return nil, vm.ErrNegativeInitialStakeValue
	}

	args.EpochNotifier.RegisterNotifyHandler(reg)

	return reg, nil
}

// Execute calls one of the functions from the staking smart contract and runs the code according to the input
func (r *stakingSC) Execute(args *vmcommon.ContractCallInput) vmcommon.ReturnCode {
	if CheckIfNil(args) != nil {
		return vmcommon.UserError
	}

	switch args.Function {
	case core.SCDeployInitFunctionName:
		return r.init(args)
	case "stake":
		return r.stake(args, false)
	case "register":
		return r.stake(args, true)
	case "unStake":
		return r.unStake(args)
	case "unBond":
		return r.unBond(args)
	case "get":
		return r.get(args)
	case "isStaked":
		return r.isStaked(args)
	case "slash":
		return r.slash(args)
	case "jail":
		return r.jail(args)
	case "unJail":
		return r.unJail(args)
	case "changeRewardAddress":
		return r.changeRewardAddress(args)
	case "changeValidatorKeys":
		return r.changeValidatorKey(args)
	case "switchJailedWithWaiting":
		return r.switchJailedWithWaiting(args)
	case "getQueueIndex":
		return r.getWaitingListIndex(args)
	case "getQueueSize":
		return r.getWaitingListSize(args)
	case "getRewardAddress":
		return r.getRewardAddress(args)
	case "getBLSKeyStatus":
		return r.getBLSKeyStatus(args)
	case "getRemainingUnBondPeriod":
		return r.getRemainingUnbondPeriod(args)
<<<<<<< HEAD
	case "getWaitingListRegisterNonceAndRewardAddress":
=======
	case "getQueueRegisterNonceAndRewardAddress":
>>>>>>> f65353bd
		return r.getWaitingListRegisterNonceAndRewardAddress(args)
	}

	return vmcommon.UserError
}

func (r *stakingSC) getConfig() *StakingNodesConfig {
	stakeConfig := &StakingNodesConfig{
		MinNumNodes: int64(r.minNumNodes),
		MaxNumNodes: int64(r.maxNumNodes),
	}
	configData := r.eei.GetStorage([]byte(nodesConfigKey))
	if len(configData) == 0 {
		return stakeConfig
	}

	err := r.marshalizer.Unmarshal(stakeConfig, configData)
	if err != nil {
		log.Warn("unmarshal error on getConfig function, returning baseConfig",
			"error", err.Error(),
		)
		return &StakingNodesConfig{
			MinNumNodes: int64(r.minNumNodes),
			MaxNumNodes: int64(r.maxNumNodes),
		}
	}

	return stakeConfig
}

func (r *stakingSC) setConfig(config *StakingNodesConfig) {
	configData, err := r.marshalizer.Marshal(config)
	if err != nil {
		log.Warn("marshal error on setConfig function",
			"error", err.Error(),
		)
		return
	}

	r.eei.SetStorage([]byte(nodesConfigKey), configData)
}

func (r *stakingSC) addToStakedNodes() {
	stakeConfig := r.getConfig()
	stakeConfig.StakedNodes++
	r.setConfig(stakeConfig)
}

func (r *stakingSC) removeFromStakedNodes() {
	stakeConfig := r.getConfig()
	if stakeConfig.StakedNodes > 0 {
		stakeConfig.StakedNodes--
	}
	r.setConfig(stakeConfig)
}

func (r *stakingSC) numSpareNodes() int64 {
	stakeConfig := r.getConfig()
	return stakeConfig.StakedNodes - stakeConfig.JailedNodes - stakeConfig.MinNumNodes
}

func (r *stakingSC) canStake() bool {
	stakeConfig := r.getConfig()
	return stakeConfig.StakedNodes < stakeConfig.MaxNumNodes
}

func (r *stakingSC) canUnStake() bool {
	return r.numSpareNodes() > 0
}

func (r *stakingSC) canUnBond() bool {
	return r.numSpareNodes() >= 0
}

func (r *stakingSC) changeValidatorKey(args *vmcommon.ContractCallInput) vmcommon.ReturnCode {
	if !bytes.Equal(args.CallerAddr, r.stakeAccessAddr) {
		r.eei.AddReturnMessage("changeValidatorKey function not allowed to be called by address " + string(args.CallerAddr))
		return vmcommon.UserError
	}
	if len(args.Arguments) < 2 {
		r.eei.AddReturnMessage(fmt.Sprintf("invalid number of arguments: expected min %d, got %d", 2, len(args.Arguments)))
		return vmcommon.UserError
	}

	oldKey := args.Arguments[0]
	newKey := args.Arguments[1]
	if len(oldKey) != len(newKey) {
		r.eei.AddReturnMessage("invalid bls key")
		return vmcommon.UserError
	}

	stakedData, err := r.getOrCreateRegisteredData(oldKey)
	if err != nil {
		r.eei.AddReturnMessage("cannot get or create registered data: error " + err.Error())
		return vmcommon.UserError
	}
	if len(stakedData.RewardAddress) == 0 {
		// if not registered this is not an error
		return vmcommon.Ok
	}

	r.eei.SetStorage(oldKey, nil)
	err = r.saveStakingData(newKey, stakedData)
	if err != nil {
		r.eei.AddReturnMessage("cannot save staking data: error " + err.Error())
		return vmcommon.UserError
	}

	return vmcommon.Ok
}

func (r *stakingSC) changeRewardAddress(args *vmcommon.ContractCallInput) vmcommon.ReturnCode {
	if !bytes.Equal(args.CallerAddr, r.stakeAccessAddr) {
		r.eei.AddReturnMessage("stake function not allowed to be called by address " + string(args.CallerAddr))
		return vmcommon.UserError
	}
	if len(args.Arguments) < 2 {
		r.eei.AddReturnMessage(fmt.Sprintf("invalid number of arguments: expected min %d, got %d", 2, len(args.Arguments)))
		return vmcommon.UserError
	}

	newRewardAddress := args.Arguments[0]
	if len(newRewardAddress) != len(args.CallerAddr) {
		r.eei.AddReturnMessage("invalid reward address")
		return vmcommon.UserError
	}

	for _, blsKey := range args.Arguments[1:] {
		stakedData, err := r.getOrCreateRegisteredData(blsKey)
		if err != nil {
			r.eei.AddReturnMessage("cannot get or create registered data: error " + err.Error())
			return vmcommon.UserError
		}
		if len(stakedData.RewardAddress) == 0 {
			continue
		}

		stakedData.RewardAddress = newRewardAddress
		err = r.saveStakingData(blsKey, stakedData)
		if err != nil {
			r.eei.AddReturnMessage("cannot save staking data: error " + err.Error())
			return vmcommon.UserError
		}
	}

	return vmcommon.Ok
}

<<<<<<< HEAD
=======
func (r *stakingSC) removeFromJailedNodes() {
	stakeConfig := r.getConfig()
	if stakeConfig.JailedNodes > 0 {
		stakeConfig.JailedNodes--
	}
	r.setConfig(stakeConfig)
}

>>>>>>> f65353bd
func (r *stakingSC) unJailV1(args *vmcommon.ContractCallInput) vmcommon.ReturnCode {
	if !bytes.Equal(args.CallerAddr, r.stakeAccessAddr) {
		r.eei.AddReturnMessage("unJail function not allowed to be called by address " + string(args.CallerAddr))
		return vmcommon.UserError
	}

	for _, argument := range args.Arguments {
		stakedData, err := r.getOrCreateRegisteredData(argument)
		if err != nil {
			r.eei.AddReturnMessage("cannot get or created registered data: error " + err.Error())
			return vmcommon.UserError
		}
		if len(stakedData.RewardAddress) == 0 {
			r.eei.AddReturnMessage("cannot unJail a key that is not registered")
			return vmcommon.UserError
		}

<<<<<<< HEAD
=======
		if stakedData.UnJailedNonce <= stakedData.JailedNonce {
			r.removeFromJailedNodes()
		}

>>>>>>> f65353bd
		stakedData.JailedRound = math.MaxUint64
		stakedData.UnJailedNonce = r.eei.BlockChainHook().CurrentNonce()

		err = r.saveStakingData(argument, stakedData)
		if err != nil {
			r.eei.AddReturnMessage("cannot save staking data: error " + err.Error())
			return vmcommon.UserError
		}
	}

	return vmcommon.Ok
}

func (r *stakingSC) unJail(args *vmcommon.ContractCallInput) vmcommon.ReturnCode {
	if !r.flagStake.IsSet() {
		return r.unJailV1(args)
	}

	if !bytes.Equal(args.CallerAddr, r.stakeAccessAddr) {
		r.eei.AddReturnMessage("unJail function not allowed to be called by address " + string(args.CallerAddr))
		return vmcommon.UserError
	}
	if len(args.Arguments) != 1 {
		r.eei.AddReturnMessage("wrong number of arguments, wanted 1")
		return vmcommon.UserError
	}

	stakedData, err := r.getOrCreateRegisteredData(args.Arguments[0])
	if err != nil {
		r.eei.AddReturnMessage("cannot get or created registered data: error " + err.Error())
		return vmcommon.UserError
	}
	if len(stakedData.RewardAddress) == 0 {
		r.eei.AddReturnMessage("cannot unJail a key that is not registered")
		return vmcommon.UserError
	}
	if !stakedData.Jailed && !r.eei.CanUnJail(args.Arguments[0]) {
		r.eei.AddReturnMessage("cannot unJail a node which is not jailed")
		return vmcommon.UserError
	}

	stakedData.JailedRound = math.MaxUint64
	stakedData.UnJailedNonce = r.eei.BlockChainHook().CurrentNonce()
	stakedData.Jailed = false

	err = r.processStake(args.Arguments[0], stakedData, stakedData.NumJailed == 1)
	if err != nil {
		return vmcommon.UserError
	}

	err = r.saveStakingData(args.Arguments[0], stakedData)
	if err != nil {
		r.eei.AddReturnMessage("cannot save staking data: error " + err.Error())
		return vmcommon.UserError
	}

	return vmcommon.Ok
}

func (r *stakingSC) getOrCreateRegisteredData(key []byte) (*StakedDataV2, error) {
	registrationData := &StakedDataV2{
		RegisterNonce: 0,
		Staked:        false,
		UnStakedNonce: 0,
		UnStakedEpoch: core.DefaultUnstakedEpoch,
		RewardAddress: nil,
		StakeValue:    big.NewInt(0),
		JailedRound:   math.MaxUint64,
		UnJailedNonce: 0,
		JailedNonce:   0,
		StakedNonce:   math.MaxUint64,
		SlashValue:    big.NewInt(0),
	}

	data := r.eei.GetStorage(key)
	if len(data) > 0 {
		err := r.marshalizer.Unmarshal(registrationData, data)
		if err != nil {
			log.Debug("unmarshal error on staking SC stake function",
				"error", err.Error(),
			)
			return nil, err
		}
	}
	if registrationData.SlashValue == nil {
		registrationData.SlashValue = big.NewInt(0)
	}

	return registrationData, nil
}

func (r *stakingSC) saveStakingData(key []byte, stakedData *StakedDataV2) error {
	if !r.flagStake.IsSet() {
		return r.saveAsStakingDataV1(key, stakedData)
	}

	data, err := r.marshalizer.Marshal(stakedData)
	if err != nil {
		log.Debug("marshal error on staking SC stake function ",
			"error", err.Error(),
		)
		return err
	}

	r.eei.SetStorage(key, data)
	return nil
}

func (r *stakingSC) saveAsStakingDataV1(key []byte, stakedData *StakedDataV2) error {
	stakedDataV1 := &StakedDataV1{
		RegisterNonce: stakedData.RegisterNonce,
		StakedNonce:   stakedData.StakedNonce,
		Staked:        stakedData.Staked,
		UnStakedNonce: stakedData.UnStakedNonce,
		UnStakedEpoch: stakedData.UnStakedEpoch,
		RewardAddress: stakedData.RewardAddress,
		StakeValue:    stakedData.StakeValue,
		JailedRound:   stakedData.JailedRound,
		JailedNonce:   stakedData.JailedNonce,
		UnJailedNonce: stakedData.UnJailedNonce,
		Jailed:        stakedData.Jailed,
		Waiting:       stakedData.Waiting,
	}

	data, err := r.marshalizer.Marshal(stakedDataV1)
	if err != nil {
		log.Debug("marshal error on staking SC stake function ",
			"error", err.Error(),
		)
		return err
	}

	r.eei.SetStorage(key, data)
	return nil
}

func (r *stakingSC) jail(args *vmcommon.ContractCallInput) vmcommon.ReturnCode {
	if !bytes.Equal(args.CallerAddr, r.jailAccessAddr) {
		return vmcommon.UserError
	}

	for _, argument := range args.Arguments {
		stakedData, err := r.getOrCreateRegisteredData(argument)
		if err != nil {
			r.eei.AddReturnMessage("cannot get or create registered data: error " + err.Error())
			return vmcommon.UserError
		}
		if len(stakedData.RewardAddress) == 0 {
			r.eei.AddReturnMessage("cannot jail a key that is not registered")
			return vmcommon.UserError
		}

		stakedData.JailedRound = r.eei.BlockChainHook().CurrentRound()
		stakedData.JailedNonce = r.eei.BlockChainHook().CurrentNonce()
		stakedData.Jailed = true
		stakedData.NumJailed++
		err = r.saveStakingData(argument, stakedData)
		if err != nil {
			r.eei.AddReturnMessage("cannot save staking data: error " + err.Error())
			return vmcommon.UserError
		}
	}

	return vmcommon.Ok
}

func (r *stakingSC) get(args *vmcommon.ContractCallInput) vmcommon.ReturnCode {
	if len(args.Arguments) < 1 {
		r.eei.AddReturnMessage(fmt.Sprintf("invalid number of arguments: expected min %d, got %d", 1, 0))
		return vmcommon.UserError
	}

	value := r.eei.GetStorage(args.Arguments[0])
	r.eei.Finish(value)

	return vmcommon.Ok
}

func (r *stakingSC) init(args *vmcommon.ContractCallInput) vmcommon.ReturnCode {
	ownerAddress := r.eei.GetStorage([]byte(ownerKey))
	if ownerAddress != nil {
		r.eei.AddReturnMessage("smart contract was already initialized")
		return vmcommon.UserError
	}

	r.eei.SetStorage([]byte(ownerKey), args.CallerAddr)
	r.eei.SetStorage(args.CallerAddr, big.NewInt(0).Bytes())

	stakeConfig := &StakingNodesConfig{
		MinNumNodes: int64(r.minNumNodes),
		MaxNumNodes: int64(r.maxNumNodes),
	}
	r.setConfig(stakeConfig)

	epoch := r.eei.BlockChainHook().CurrentEpoch()
	epochData := fmt.Sprintf("epoch_%d", epoch)

	r.eei.SetStorage([]byte(epochData), r.stakeValue.Bytes())

	return vmcommon.Ok
}

func (r *stakingSC) stake(args *vmcommon.ContractCallInput, onlyRegister bool) vmcommon.ReturnCode {
	if !bytes.Equal(args.CallerAddr, r.stakeAccessAddr) {
		r.eei.AddReturnMessage("stake function not allowed to be called by address " + string(args.CallerAddr))
		return vmcommon.UserError
	}
	if len(args.Arguments) < 2 {
		r.eei.AddReturnMessage("not enough arguments, needed BLS key and reward address")
		return vmcommon.UserError
	}

	registrationData, err := r.getOrCreateRegisteredData(args.Arguments[0])
	if err != nil {
		r.eei.AddReturnMessage("cannot get or create registered data: error " + err.Error())
		return vmcommon.UserError
	}
	if r.isNodeJailedOrWithBadRating(registrationData, args.Arguments[0]) {
		r.eei.AddReturnMessage("cannot stake node which is jailed or with bad rating")
		return vmcommon.UserError
	}

	registrationData.RewardAddress = args.Arguments[1]
	registrationData.StakeValue.Set(r.stakeValue)
	if !onlyRegister {
		err = r.processStake(args.Arguments[0], registrationData, false)
		if err != nil {
			return vmcommon.UserError
		}
	}

	err = r.saveStakingData(args.Arguments[0], registrationData)
	if err != nil {
		r.eei.AddReturnMessage("cannot save staking registered data: error " + err.Error())
		return vmcommon.UserError
	}

	return vmcommon.Ok
}

func (r *stakingSC) processStake(blsKey []byte, registrationData *StakedDataV2, addFirst bool) error {
	if registrationData.Staked {
		return nil
	}

	registrationData.RegisterNonce = r.eei.BlockChainHook().CurrentNonce()
	if !r.canStake() {
		r.eei.AddReturnMessage(fmt.Sprintf("staking is full key put into waiting list %s", hex.EncodeToString(blsKey)))
		err := r.addToWaitingList(blsKey, addFirst)
		if err != nil {
			r.eei.AddReturnMessage("error while adding to waiting")
			return err
		}
		registrationData.Waiting = true
		r.eei.Finish([]byte{waiting})
		return nil
	}

	r.addToStakedNodes()
	registrationData.Staked = true
	registrationData.StakedNonce = r.eei.BlockChainHook().CurrentNonce()
	registrationData.UnStakedEpoch = core.DefaultUnstakedEpoch
	registrationData.UnStakedNonce = 0

	return nil
}

func (r *stakingSC) unStake(args *vmcommon.ContractCallInput) vmcommon.ReturnCode {
	if !bytes.Equal(args.CallerAddr, r.stakeAccessAddr) {
		r.eei.AddReturnMessage("unStake function not allowed to be called by address " + string(args.CallerAddr))
		return vmcommon.UserError
	}
	if len(args.Arguments) < 2 {
		r.eei.AddReturnMessage("not enough arguments, needed BLS key and reward address")
		return vmcommon.UserError
	}

	registrationData, err := r.getOrCreateRegisteredData(args.Arguments[0])
	if err != nil {
		r.eei.AddReturnMessage("cannot get or create registered data: error " + err.Error())
		return vmcommon.UserError
	}
	if len(registrationData.RewardAddress) == 0 {
		r.eei.AddReturnMessage("cannot unStake a key that is not registered")
		return vmcommon.UserError
	}
	if !bytes.Equal(args.Arguments[1], registrationData.RewardAddress) {
		r.eei.AddReturnMessage("unStake possible only from staker caller")
		return vmcommon.UserError
	}
	if r.isNodeJailedOrWithBadRating(registrationData, args.Arguments[0]) {
		r.eei.AddReturnMessage("cannot unStake node which is jailed or with bad rating")
		return vmcommon.UserError
	}

	if !registrationData.Staked && !registrationData.Waiting {
		r.eei.AddReturnMessage("cannot unStake node which was already unStaked")
		return vmcommon.UserError
	}

	if !registrationData.Staked {
		registrationData.Waiting = false
		err = r.removeFromWaitingList(args.Arguments[0])
		if err != nil {
			r.eei.AddReturnMessage(err.Error())
			return vmcommon.UserError
		}
		err = r.saveStakingData(args.Arguments[0], registrationData)
		if err != nil {
			r.eei.AddReturnMessage("cannot save staking data: error " + err.Error())
			return vmcommon.UserError
		}

		return vmcommon.Ok
	}

	_, err = r.moveFirstFromWaitingToStakedIfNeeded(args.Arguments[0])
	if err != nil {
		r.eei.AddReturnMessage(err.Error())
		return vmcommon.UserError
	}
	if !r.canUnStake() {
		r.eei.AddReturnMessage("unStake is not possible as too many left")
		return vmcommon.UserError
	}

	r.removeFromStakedNodes()
	registrationData.Staked = false
	registrationData.UnStakedEpoch = r.eei.BlockChainHook().CurrentEpoch()
	registrationData.UnStakedNonce = r.eei.BlockChainHook().CurrentNonce()
	registrationData.Waiting = false

	err = r.saveStakingData(args.Arguments[0], registrationData)
	if err != nil {
		r.eei.AddReturnMessage("cannot save staking data: error " + err.Error())
		return vmcommon.UserError
	}

	return vmcommon.Ok
}

func (r *stakingSC) moveFirstFromWaitingToStakedIfNeeded(blsKey []byte) (bool, error) {
	waitingElementKey := r.createWaitingListKey(blsKey)
	elementInList, err := r.getWaitingListElement(waitingElementKey)
	if err == nil {
		// node in waiting - remove from it - and that's it
		return false, r.removeFromWaitingList(blsKey)
	}

	waitingList, err := r.getWaitingListHead()
	if err != nil {
		return false, err
	}
	if waitingList.Length == 0 {
		return false, nil
	}
	elementInList, err = r.getWaitingListElement(waitingList.FirstKey)
	if err != nil {
		return false, err
	}
	err = r.removeFromWaitingList(elementInList.BLSPublicKey)
	if err != nil {
		return false, err
	}

	nodeData, err := r.getOrCreateRegisteredData(elementInList.BLSPublicKey)
	if err != nil {
		return false, err
	}
	if len(nodeData.RewardAddress) == 0 || nodeData.Staked {
		return false, vm.ErrInvalidWaitingList
	}

	nodeData.Waiting = false
	nodeData.Staked = true
	nodeData.RegisterNonce = r.eei.BlockChainHook().CurrentNonce()
	nodeData.StakedNonce = r.eei.BlockChainHook().CurrentNonce()
	nodeData.UnStakedNonce = 0
	nodeData.UnStakedEpoch = core.DefaultUnstakedEpoch

	r.addToStakedNodes()
	return true, r.saveStakingData(elementInList.BLSPublicKey, nodeData)
}

func (r *stakingSC) unBond(args *vmcommon.ContractCallInput) vmcommon.ReturnCode {
	if !bytes.Equal(args.CallerAddr, r.stakeAccessAddr) {
		r.eei.AddReturnMessage("unBond function not allowed to be called by address " + string(args.CallerAddr))
		return vmcommon.UserError
	}
	if len(args.Arguments) < 1 {
		r.eei.AddReturnMessage("not enough arguments, needed BLS key")
		return vmcommon.UserError
	}

	registrationData, err := r.getOrCreateRegisteredData(args.Arguments[0])
	if err != nil {
		r.eei.AddReturnMessage("cannot get or create registered data: error " + err.Error())
		return vmcommon.UserError
	}

	blsKeyBytes := make([]byte, 2*len(args.Arguments[0]))
	_ = hex.Encode(blsKeyBytes, args.Arguments[0])
	encodedBlsKey := string(blsKeyBytes)

	if len(registrationData.RewardAddress) == 0 {
		r.eei.AddReturnMessage(fmt.Sprintf("cannot unBond key %s that is not registered", encodedBlsKey))
		return vmcommon.UserError
	}
	if registrationData.Staked {
		r.eei.AddReturnMessage(fmt.Sprintf("unBond is not possible for key %s which is staked", encodedBlsKey))
		return vmcommon.UserError
	}
	if r.isNodeJailedOrWithBadRating(registrationData, args.Arguments[0]) {
		r.eei.AddReturnMessage("cannot unBond node which is jailed or with bad rating " + encodedBlsKey)
		return vmcommon.UserError
	}
	if registrationData.Waiting {
		r.eei.AddReturnMessage(fmt.Sprintf("unBond in not possible for key %s which is in waiting list", encodedBlsKey))
		return vmcommon.UserError
	}

	currentNonce := r.eei.BlockChainHook().CurrentNonce()
	if registrationData.UnStakedNonce > 0 && currentNonce-registrationData.UnStakedNonce < r.unBondPeriod {
		r.eei.AddReturnMessage(fmt.Sprintf("unBond is not possible for key %s because unBond period did not pass", encodedBlsKey))
		return vmcommon.UserError
	}

	if !r.canUnBond() {
		r.eei.AddReturnMessage("unBond is currently unavailable: number of total validators in the network is at minimum")
		return vmcommon.UserError
	}
	if r.eei.IsValidator(args.Arguments[0]) {
		r.eei.AddReturnMessage("unBond is not possible: the node with key " + encodedBlsKey + " is still a validator")
		return vmcommon.UserError
	}

	r.eei.SetStorage(args.Arguments[0], nil)
	return vmcommon.Ok
}

func (r *stakingSC) slash(args *vmcommon.ContractCallInput) vmcommon.ReturnCode {
	ownerAddress := r.eei.GetStorage([]byte(ownerKey))
	if !bytes.Equal(ownerAddress, args.CallerAddr) {
		r.eei.AddReturnMessage("slash function called by not the owners address")
		return vmcommon.UserError
	}

	if len(args.Arguments) != 2 {
		retMessage := fmt.Sprintf("slash function called with wrong number of arguments: expected %d, got %d", 2, len(args.Arguments))
		r.eei.AddReturnMessage(retMessage)
		return vmcommon.UserError
	}

	registrationData, err := r.getOrCreateRegisteredData(args.Arguments[0])
	if err != nil {
		r.eei.AddReturnMessage("cannot get ore create registered data: error " + err.Error())
		return vmcommon.UserError
	}
	if len(registrationData.RewardAddress) == 0 {
		r.eei.AddReturnMessage("invalid reward address")
		return vmcommon.UserError
	}
	if !registrationData.Staked {
		r.eei.AddReturnMessage("cannot slash already unstaked or user not staked")
		return vmcommon.UserError
	}

	slashValue := big.NewInt(0).SetBytes(args.Arguments[1])
	registrationData.SlashValue.Add(registrationData.SlashValue, slashValue)
	registrationData.JailedRound = r.eei.BlockChainHook().CurrentRound()
	registrationData.JailedNonce = r.eei.BlockChainHook().CurrentNonce()
	registrationData.Jailed = true
	registrationData.NumJailed++

	err = r.saveStakingData(args.Arguments[0], registrationData)
	if err != nil {
		r.eei.AddReturnMessage("cannot save staking data: error " + err.Error())
		return vmcommon.UserError
	}

	return vmcommon.Ok
}

func (r *stakingSC) isStaked(args *vmcommon.ContractCallInput) vmcommon.ReturnCode {
	if len(args.Arguments) < 1 {
		r.eei.AddReturnMessage(fmt.Sprintf("invalid number of arguments: expected min %d, got %d", 1, 0))
		return vmcommon.UserError
	}
	if args.CallValue.Cmp(zero) != 0 {
		r.eei.AddReturnMessage(vm.TransactionValueMustBeZero)
		return vmcommon.UserError
	}

	registrationData, err := r.getOrCreateRegisteredData(args.Arguments[0])
	if err != nil {
		r.eei.AddReturnMessage("cannot get or create registered data: error " + err.Error())
		return vmcommon.UserError
	}
	if len(registrationData.RewardAddress) == 0 {
		r.eei.AddReturnMessage("key is not registered")
		return vmcommon.UserError
	}

	if registrationData.Staked {
		return vmcommon.Ok
	}

	r.eei.AddReturnMessage("account not staked")
	return vmcommon.UserError
}

func (r *stakingSC) addToWaitingList(blsKey []byte, addJailed bool) error {
	inWaitingListKey := r.createWaitingListKey(blsKey)
	marshaledData := r.eei.GetStorage(inWaitingListKey)
	if len(marshaledData) != 0 {
		return nil
	}

	waitingList, err := r.getWaitingListHead()
	if err != nil {
		return err
	}

	waitingList.Length += 1
	if waitingList.Length == 1 {
		waitingList.FirstKey = inWaitingListKey
		waitingList.LastKey = inWaitingListKey
		if addJailed {
			waitingList.LastJailedKey = inWaitingListKey
		}

		elementInWaiting := &ElementInList{
			BLSPublicKey: blsKey,
			PreviousKey:  waitingList.LastKey,
			NextKey:      make([]byte, 0),
		}
		return r.saveElementAndList(inWaitingListKey, elementInWaiting, waitingList)
	}

	if addJailed {
		return r.insertAfterLastJailed(waitingList, blsKey)
	}

	return r.addToEndOfTheList(waitingList, blsKey)
}

func (r *stakingSC) addToEndOfTheList(waitingList *WaitingList, blsKey []byte) error {
	inWaitingListKey := r.createWaitingListKey(blsKey)
	oldLastKey := make([]byte, len(waitingList.LastKey))
	copy(oldLastKey, waitingList.LastKey)

	lastElement, err := r.getWaitingListElement(waitingList.LastKey)
	if err != nil {
		return err
	}
	lastElement.NextKey = inWaitingListKey
	elementInWaiting := &ElementInList{
		BLSPublicKey: blsKey,
		PreviousKey:  oldLastKey,
		NextKey:      make([]byte, 0),
	}

	err = r.saveWaitingListElement(oldLastKey, lastElement)
	if err != nil {
		return err
	}

	waitingList.LastKey = inWaitingListKey
	return r.saveElementAndList(inWaitingListKey, elementInWaiting, waitingList)
}

func (r *stakingSC) insertAfterLastJailed(
	waitingList *WaitingList,
	blsKey []byte,
) error {
	inWaitingListKey := r.createWaitingListKey(blsKey)
	if len(waitingList.LastJailedKey) == 0 {
		nextKey := make([]byte, len(waitingList.FirstKey))
		copy(nextKey, waitingList.FirstKey)
		waitingList.FirstKey = inWaitingListKey
		waitingList.LastJailedKey = inWaitingListKey
		elementInWaiting := &ElementInList{
			BLSPublicKey: blsKey,
			PreviousKey:  inWaitingListKey,
			NextKey:      nextKey,
		}
		return r.saveElementAndList(inWaitingListKey, elementInWaiting, waitingList)
	}

	lastJailedElement, err := r.getWaitingListElement(waitingList.LastJailedKey)
	if err != nil {
		return err
	}

	if bytes.Equal(waitingList.LastKey, waitingList.LastJailedKey) {
		waitingList.LastJailedKey = inWaitingListKey
		return r.addToEndOfTheList(waitingList, blsKey)
	}

	firstNonJailedElement, err := r.getWaitingListElement(lastJailedElement.NextKey)
	if err != nil {
		return err
	}

	elementInWaiting := &ElementInList{
		BLSPublicKey: blsKey,
		PreviousKey:  make([]byte, len(inWaitingListKey)),
		NextKey:      make([]byte, len(inWaitingListKey)),
	}
	copy(elementInWaiting.PreviousKey, waitingList.LastJailedKey)
	copy(elementInWaiting.NextKey, lastJailedElement.NextKey)

	lastJailedElement.NextKey = inWaitingListKey
	firstNonJailedElement.PreviousKey = inWaitingListKey
	waitingList.LastJailedKey = inWaitingListKey

	err = r.saveWaitingListElement(elementInWaiting.PreviousKey, lastJailedElement)
	if err != nil {
		return err
	}
	err = r.saveWaitingListElement(elementInWaiting.NextKey, firstNonJailedElement)
	if err != nil {
		return err
	}
	err = r.saveWaitingListElement(inWaitingListKey, elementInWaiting)
	if err != nil {
		return err
	}
	return r.saveWaitingListHead(waitingList)
}

func (r *stakingSC) saveElementAndList(key []byte, element *ElementInList, waitingList *WaitingList) error {
	err := r.saveWaitingListElement(key, element)
	if err != nil {
		return err
	}

	return r.saveWaitingListHead(waitingList)
}

func (r *stakingSC) removeFromWaitingList(blsKey []byte) error {
	inWaitingListKey := r.createWaitingListKey(blsKey)
	marshaledData := r.eei.GetStorage(inWaitingListKey)
	if len(marshaledData) == 0 {
		return nil
	}
	r.eei.SetStorage(inWaitingListKey, nil)

	elementToRemove := &ElementInList{}
	err := r.marshalizer.Unmarshal(elementToRemove, marshaledData)
	if err != nil {
		return err
	}

	waitingList, err := r.getWaitingListHead()
	if err != nil {
		return err
	}
	if waitingList.Length == 0 {
		return vm.ErrInvalidWaitingList
	}
	waitingList.Length -= 1
	if waitingList.Length == 0 {
		r.eei.SetStorage([]byte(waitingListHeadKey), nil)
		return nil
	}

	if bytes.Equal(elementToRemove.PreviousKey, inWaitingListKey) {
		if bytes.Equal(inWaitingListKey, waitingList.LastJailedKey) {
			waitingList.LastJailedKey = make([]byte, 0)
		}

		nextElement, err := r.getWaitingListElement(elementToRemove.NextKey)
		if err != nil {
			return err
		}

		nextElement.PreviousKey = elementToRemove.NextKey
		waitingList.FirstKey = elementToRemove.NextKey
		return r.saveElementAndList(elementToRemove.NextKey, nextElement, waitingList)
	}

	waitingList.LastJailedKey = make([]byte, len(elementToRemove.PreviousKey))
	copy(waitingList.LastJailedKey, elementToRemove.PreviousKey)
	previousElement, err := r.getWaitingListElement(elementToRemove.PreviousKey)
	if err != nil {
		return err
	}
	if len(elementToRemove.NextKey) == 0 {
		waitingList.LastKey = elementToRemove.PreviousKey
		previousElement.NextKey = make([]byte, 0)
		return r.saveElementAndList(elementToRemove.PreviousKey, previousElement, waitingList)
	}

	nextElement, err := r.getWaitingListElement(elementToRemove.NextKey)
	if err != nil {
		return err
	}

	nextElement.PreviousKey = elementToRemove.PreviousKey
	previousElement.NextKey = elementToRemove.NextKey

	err = r.saveWaitingListElement(elementToRemove.NextKey, nextElement)
	if err != nil {
		return err
	}
	return r.saveElementAndList(elementToRemove.PreviousKey, previousElement, waitingList)
}

func (r *stakingSC) getWaitingListElement(key []byte) (*ElementInList, error) {
	marshaledData := r.eei.GetStorage(key)
	if len(marshaledData) == 0 {
		return nil, vm.ErrElementNotFound
	}

	element := &ElementInList{}
	err := r.marshalizer.Unmarshal(element, marshaledData)
	if err != nil {
		return nil, err
	}

	return element, nil
}

func (r *stakingSC) isInWaiting(blsKey []byte) bool {
	waitingKey := r.createWaitingListKey(blsKey)
	marshaledData := r.eei.GetStorage(waitingKey)
	return len(marshaledData) > 0
}

func (r *stakingSC) saveWaitingListElement(key []byte, element *ElementInList) error {
	marshaledData, err := r.marshalizer.Marshal(element)
	if err != nil {
		return err
	}

	r.eei.SetStorage(key, marshaledData)
	return nil
}

func (r *stakingSC) getWaitingListHead() (*WaitingList, error) {
	waitingList := &WaitingList{
		FirstKey:      make([]byte, 0),
		LastKey:       make([]byte, 0),
		Length:        0,
		LastJailedKey: make([]byte, 0),
	}
	marshaledData := r.eei.GetStorage([]byte(waitingListHeadKey))
	if len(marshaledData) == 0 {
		return waitingList, nil
	}

	err := r.marshalizer.Unmarshal(waitingList, marshaledData)
	if err != nil {
		return nil, err
	}

	return waitingList, nil
}

func (r *stakingSC) saveWaitingListHead(waitingList *WaitingList) error {
	marshaledData, err := r.marshalizer.Marshal(waitingList)
	if err != nil {
		return err
	}

	r.eei.SetStorage([]byte(waitingListHeadKey), marshaledData)
	return nil
}

func (r *stakingSC) createWaitingListKey(blsKey []byte) []byte {
	return []byte(waitingElementPrefix + string(blsKey))
}

func (r *stakingSC) switchJailedWithWaiting(args *vmcommon.ContractCallInput) vmcommon.ReturnCode {
	if !bytes.Equal(args.CallerAddr, r.endOfEpochAccessAddr) {
		r.eei.AddReturnMessage("switchJailedWithWaiting function not allowed to be called by address " + string(args.CallerAddr))
		return vmcommon.UserError
	}
	if len(args.Arguments) != 1 {
		return vmcommon.UserError
	}

	registrationData, err := r.getOrCreateRegisteredData(args.Arguments[0])
	if err != nil {
		r.eei.AddReturnMessage(err.Error())
		return vmcommon.UserError
	}
	if len(registrationData.RewardAddress) == 0 {
		r.eei.AddReturnMessage("no need to jail as not a validator")
		return vmcommon.UserError
	}
	if !registrationData.Staked {
		r.eei.AddReturnMessage("no need to jail as not a validator")
		return vmcommon.UserError
	}
	if registrationData.Jailed {
		r.eei.AddReturnMessage(vm.ErrBLSPublicKeyAlreadyJailed.Error())
		return vmcommon.UserError
	}
	switched, err := r.moveFirstFromWaitingToStakedIfNeeded(args.Arguments[0])
	if err != nil {
		r.eei.AddReturnMessage(err.Error())
		return vmcommon.UserError
	}

	registrationData.NumJailed++
	registrationData.Jailed = true
	registrationData.JailedNonce = r.eei.BlockChainHook().CurrentNonce()
	if !switched {
		r.eei.AddReturnMessage("did not switch as nobody in waiting, but jailed")
	} else {
		r.removeFromStakedNodes()
		registrationData.Staked = false
		registrationData.UnStakedEpoch = r.eei.BlockChainHook().CurrentEpoch()
		registrationData.UnStakedNonce = r.eei.BlockChainHook().CurrentNonce()
		registrationData.StakedNonce = math.MaxUint64
	}

	err = r.saveStakingData(args.Arguments[0], registrationData)
	if err != nil {
		r.eei.AddReturnMessage("cannot save staking data: error " + err.Error())
		return vmcommon.UserError
	}

	return vmcommon.Ok
}

func (r *stakingSC) isNodeJailedOrWithBadRating(registrationData *StakedDataV2, blsKey []byte) bool {
	return registrationData.Jailed || r.eei.CanUnJail(blsKey) || r.eei.IsBadRating(blsKey)
}

func (r *stakingSC) getWaitingListIndex(args *vmcommon.ContractCallInput) vmcommon.ReturnCode {
	if !bytes.Equal(args.CallerAddr, r.stakeAccessAddr) {
		r.eei.AddReturnMessage("this is only a view function")
		return vmcommon.UserError
	}
	if len(args.Arguments) != 1 {
		r.eei.AddReturnMessage("number of arguments must be equal to 1")
		return vmcommon.UserError
	}

	waitingElementKey := r.createWaitingListKey(args.Arguments[0])
	_, err := r.getWaitingListElement(waitingElementKey)
	if err != nil {
		r.eei.AddReturnMessage(err.Error())
		return vmcommon.UserError
	}

	waitingListHead, err := r.getWaitingListHead()
	if err != nil {
		r.eei.AddReturnMessage(err.Error())
		return vmcommon.UserError
	}

	if bytes.Equal(waitingElementKey, waitingListHead.FirstKey) {
		r.eei.Finish([]byte(strconv.Itoa(1)))
		return vmcommon.Ok
	}
	if bytes.Equal(waitingElementKey, waitingListHead.LastKey) {
		r.eei.Finish([]byte(strconv.Itoa(int(waitingListHead.Length))))
		return vmcommon.Ok
	}

	prevElement, err := r.getWaitingListElement(waitingListHead.FirstKey)
	if err != nil {
		r.eei.AddReturnMessage(err.Error())
		return vmcommon.UserError
	}

	index := uint32(2)
	nextKey := make([]byte, len(waitingElementKey))
	copy(nextKey, prevElement.NextKey)
	for len(nextKey) != 0 && index <= waitingListHead.Length {
		if bytes.Equal(nextKey, waitingElementKey) {
			r.eei.Finish([]byte(strconv.Itoa(int(index))))
			return vmcommon.Ok
		}

		prevElement, err = r.getWaitingListElement(nextKey)
		if err != nil {
			r.eei.AddReturnMessage(err.Error())
			return vmcommon.UserError
		}

		index++
		copy(nextKey, prevElement.NextKey)
	}

	r.eei.AddReturnMessage("element in waiting list not found")
	return vmcommon.UserError
}

func (r *stakingSC) getWaitingListSize(args *vmcommon.ContractCallInput) vmcommon.ReturnCode {
	if args.CallValue.Cmp(zero) != 0 {
		r.eei.AddReturnMessage(vm.TransactionValueMustBeZero)
		return vmcommon.UserError
	}

	err := r.eei.UseGas(r.gasCost.MetaChainSystemSCsCost.Get)
	if err != nil {
		r.eei.AddReturnMessage("insufficient gas")
		return vmcommon.OutOfGas
	}

	waitingListHead, err := r.getWaitingListHead()
	if err != nil {
		r.eei.AddReturnMessage(err.Error())
		return vmcommon.UserError
	}

	r.eei.Finish([]byte(strconv.Itoa(int(waitingListHead.Length))))
	return vmcommon.Ok
}

func (r *stakingSC) getRewardAddress(args *vmcommon.ContractCallInput) vmcommon.ReturnCode {
	if args.CallValue.Cmp(zero) != 0 {
		r.eei.AddReturnMessage(vm.TransactionValueMustBeZero)
		return vmcommon.UserError
	}

	stakedData, returnCode := r.getStakedDataIfExists(args)
	if returnCode != vmcommon.Ok {
		return returnCode
	}

	r.eei.Finish([]byte(hex.EncodeToString(stakedData.RewardAddress)))
	return vmcommon.Ok
}

func (r *stakingSC) getStakedDataIfExists(args *vmcommon.ContractCallInput) (*StakedDataV2, vmcommon.ReturnCode) {
	err := r.eei.UseGas(r.gasCost.MetaChainSystemSCsCost.Get)
	if err != nil {
		r.eei.AddReturnMessage("insufficient gas")
		return nil, vmcommon.OutOfGas
	}
	if len(args.Arguments) != 1 {
		r.eei.AddReturnMessage("number of arguments must be equal to 1")
		return nil, vmcommon.UserError
	}
	stakedData, err := r.getOrCreateRegisteredData(args.Arguments[0])
	if err != nil {
		r.eei.AddReturnMessage(err.Error())
		return nil, vmcommon.UserError
	}
	if len(stakedData.RewardAddress) == 0 {
		r.eei.AddReturnMessage("blsKey not registered in staking sc")
		return nil, vmcommon.UserError
	}

	return stakedData, vmcommon.Ok
}

func (r *stakingSC) getBLSKeyStatus(args *vmcommon.ContractCallInput) vmcommon.ReturnCode {
	if args.CallValue.Cmp(zero) != 0 {
		r.eei.AddReturnMessage(vm.TransactionValueMustBeZero)
		return vmcommon.UserError
	}

	stakedData, returnCode := r.getStakedDataIfExists(args)
	if returnCode != vmcommon.Ok {
		return returnCode
	}

	if stakedData.Jailed || r.eei.CanUnJail(args.Arguments[0]) {
		r.eei.Finish([]byte("jailed"))
		return vmcommon.Ok
	}
	if stakedData.Waiting {
		r.eei.Finish([]byte("queued"))
		return vmcommon.Ok
	}
	if stakedData.Staked {
		r.eei.Finish([]byte("staked"))
		return vmcommon.Ok
	}

	r.eei.Finish([]byte("unStaked"))
	return vmcommon.Ok
}

func (r *stakingSC) getRemainingUnbondPeriod(args *vmcommon.ContractCallInput) vmcommon.ReturnCode {
	if args.CallValue.Cmp(zero) != 0 {
		r.eei.AddReturnMessage(vm.TransactionValueMustBeZero)
		return vmcommon.UserError
	}

	stakedData, returnCode := r.getStakedDataIfExists(args)
	if returnCode != vmcommon.Ok {
		return returnCode
	}
	if stakedData.UnStakedNonce == 0 {
		r.eei.AddReturnMessage("not in unbond period")
		return vmcommon.UserError
	}

	currentNonce := r.eei.BlockChainHook().CurrentNonce()
	passedNonce := currentNonce - stakedData.UnStakedNonce
	if passedNonce >= r.unBondPeriod {
		r.eei.Finish([]byte("0"))
	} else {
		remaining := r.unBondPeriod - passedNonce
		r.eei.Finish([]byte(strconv.Itoa(int(remaining))))
	}

	return vmcommon.Ok
}

func (r *stakingSC) getWaitingListRegisterNonceAndRewardAddress(args *vmcommon.ContractCallInput) vmcommon.ReturnCode {
	if !bytes.Equal(args.CallerAddr, r.stakeAccessAddr) {
		r.eei.AddReturnMessage("this is only a view function")
		return vmcommon.UserError
	}
	if len(args.Arguments) != 0 {
		r.eei.AddReturnMessage("number of arguments must be equal to 0")
		return vmcommon.UserError
	}

	waitingListHead, err := r.getWaitingListHead()
	if err != nil {
		r.eei.AddReturnMessage(err.Error())
		return vmcommon.UserError
	}
	if waitingListHead.Length == 0 {
		r.eei.AddReturnMessage("no one in waitingList")
		return vmcommon.UserError
	}

	index := uint32(1)
	nextKey := make([]byte, len(waitingListHead.FirstKey))
	copy(nextKey, waitingListHead.FirstKey)
	for len(nextKey) != 0 && index <= waitingListHead.Length {
		element, err := r.getWaitingListElement(nextKey)
		if err != nil {
			r.eei.AddReturnMessage(err.Error())
			return vmcommon.UserError
		}

		stakedData, err := r.getOrCreateRegisteredData(element.BLSPublicKey)
		if err != nil {
			r.eei.AddReturnMessage(err.Error())
			return vmcommon.UserError
		}

		r.eei.Finish([]byte(hex.EncodeToString(stakedData.RewardAddress)))
		r.eei.Finish([]byte(strconv.Itoa(int(stakedData.RegisterNonce))))

		index++
		copy(nextKey, element.NextKey)
	}

	return vmcommon.Ok
}

// EpochConfirmed is called whenever a new epoch is confirmed
func (r *stakingSC) EpochConfirmed(epoch uint32) {
	r.flagStake.Toggle(epoch >= r.enableStakingEpoch)
	log.Debug("stakingSC: stake/unstake/unbond", "enabled", r.flagStake.IsSet())
}

// IsInterfaceNil verifies if the underlying object is nil or not
func (r *stakingSC) IsInterfaceNil() bool {
	return r == nil
}<|MERGE_RESOLUTION|>--- conflicted
+++ resolved
@@ -162,11 +162,7 @@
 		return r.getBLSKeyStatus(args)
 	case "getRemainingUnBondPeriod":
 		return r.getRemainingUnbondPeriod(args)
-<<<<<<< HEAD
-	case "getWaitingListRegisterNonceAndRewardAddress":
-=======
 	case "getQueueRegisterNonceAndRewardAddress":
->>>>>>> f65353bd
 		return r.getWaitingListRegisterNonceAndRewardAddress(args)
 	}
 
@@ -315,8 +311,6 @@
 	return vmcommon.Ok
 }
 
-<<<<<<< HEAD
-=======
 func (r *stakingSC) removeFromJailedNodes() {
 	stakeConfig := r.getConfig()
 	if stakeConfig.JailedNodes > 0 {
@@ -325,7 +319,6 @@
 	r.setConfig(stakeConfig)
 }
 
->>>>>>> f65353bd
 func (r *stakingSC) unJailV1(args *vmcommon.ContractCallInput) vmcommon.ReturnCode {
 	if !bytes.Equal(args.CallerAddr, r.stakeAccessAddr) {
 		r.eei.AddReturnMessage("unJail function not allowed to be called by address " + string(args.CallerAddr))
@@ -343,13 +336,10 @@
 			return vmcommon.UserError
 		}
 
-<<<<<<< HEAD
-=======
 		if stakedData.UnJailedNonce <= stakedData.JailedNonce {
 			r.removeFromJailedNodes()
 		}
 
->>>>>>> f65353bd
 		stakedData.JailedRound = math.MaxUint64
 		stakedData.UnJailedNonce = r.eei.BlockChainHook().CurrentNonce()
 
