--- conflicted
+++ resolved
@@ -3,11 +3,6 @@
 
 import (
 	"bytes"
-<<<<<<< HEAD
-=======
-	"encoding/hex"
-	"encoding/json"
->>>>>>> 1f042485
 	"fmt"
 	"math"
 	"math/big"
