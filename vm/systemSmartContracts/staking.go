//go:generate protoc -I=proto -I=$GOPATH/src -I=$GOPATH/src/github.com/ElrondNetwork/protobuf/protobuf  --gogoslick_out=. staking.proto
package systemSmartContracts

import (
	"bytes"
	"encoding/hex"
	"fmt"
	"math"
	"math/big"
	"strconv"

	logger "github.com/ElrondNetwork/elrond-go-logger"
	"github.com/ElrondNetwork/elrond-go/config"
	"github.com/ElrondNetwork/elrond-go/core"
	"github.com/ElrondNetwork/elrond-go/core/atomic"
	"github.com/ElrondNetwork/elrond-go/core/check"
	"github.com/ElrondNetwork/elrond-go/marshal"
	"github.com/ElrondNetwork/elrond-go/vm"
	vmcommon "github.com/ElrondNetwork/elrond-vm-common"
)

var log = logger.GetOrCreate("vm/systemsmartcontracts")

const ownerKey = "owner"
const nodesConfigKey = "nodesConfig"
const waitingListHeadKey = "waitingList"
const waitingElementPrefix = "w_"

type stakingSC struct {
	eei                      vm.SystemEI
	unBondPeriod             uint64
	stakeAccessAddr          []byte //TODO add a viewAddress field and use it on all system SC view functions
	governanceSCAddr         []byte
	jailAccessAddr           []byte
	endOfEpochAccessAddr     []byte
	numRoundsWithoutBleed    uint64
	bleedPercentagePerRound  float64
	maximumPercentageToBleed float64
	gasCost                  vm.GasCost
	minNumNodes              uint64
	maxNumNodes              uint64
	marshalizer              marshal.Marshalizer
	enableStakingEpoch       uint32
	stakeValue               *big.Int
	flagEnableStaking        atomic.Flag
	flagStakingV2            atomic.Flag
	stakingV2Epoch           uint32
	walletAddressLen         int
}

// ArgsNewStakingSmartContract holds the arguments needed to create a StakingSmartContract
type ArgsNewStakingSmartContract struct {
	StakingSCConfig      config.StakingSystemSCConfig
	MinNumNodes          uint64
	Eei                  vm.SystemEI
	StakingAccessAddr    []byte
	GovernanceSCAddress  []byte
	JailAccessAddr       []byte
	EndOfEpochAccessAddr []byte
	GasCost              vm.GasCost
	Marshalizer          marshal.Marshalizer
	EpochNotifier        vm.EpochNotifier
}

type waitingListReturnData struct {
	blsKeys         [][]byte
	stakedDataList  []*StakedDataV2_0
	lastKey         []byte
	afterLastjailed bool
}

// NewStakingSmartContract creates a staking smart contract
func NewStakingSmartContract(
	args ArgsNewStakingSmartContract,
) (*stakingSC, error) {
	if check.IfNil(args.Eei) {
		return nil, vm.ErrNilSystemEnvironmentInterface
	}
	if len(args.StakingAccessAddr) < 1 {
		return nil, vm.ErrInvalidStakingAccessAddress
	}
	if len(args.GovernanceSCAddress) < 1 {
		return nil, vm.ErrInvalidGovernanceSCAddress
	}
	if len(args.JailAccessAddr) < 1 {
		return nil, vm.ErrInvalidJailAccessAddress
	}
	if len(args.EndOfEpochAccessAddr) < 1 {
		return nil, vm.ErrInvalidEndOfEpochAccessAddress
	}
	if check.IfNil(args.Marshalizer) {
		return nil, vm.ErrNilMarshalizer
	}
	if args.StakingSCConfig.MaxNumberOfNodesForStake < 0 {
		return nil, vm.ErrNegativeWaitingNodesPercentage
	}
	if args.StakingSCConfig.BleedPercentagePerRound < 0 {
		return nil, vm.ErrNegativeBleedPercentagePerRound
	}
	if args.StakingSCConfig.MaximumPercentageToBleed < 0 {
		return nil, vm.ErrNegativeMaximumPercentageToBleed
	}
	if args.MinNumNodes > args.StakingSCConfig.MaxNumberOfNodesForStake {
		return nil, vm.ErrInvalidMaxNumberOfNodes
	}
	if check.IfNil(args.EpochNotifier) {
		return nil, vm.ErrNilEpochNotifier
	}

	reg := &stakingSC{
		eei:                      args.Eei,
		unBondPeriod:             args.StakingSCConfig.UnBondPeriod,
		stakeAccessAddr:          args.StakingAccessAddr,
		governanceSCAddr:         args.GovernanceSCAddress,
		jailAccessAddr:           args.JailAccessAddr,
		numRoundsWithoutBleed:    args.StakingSCConfig.NumRoundsWithoutBleed,
		bleedPercentagePerRound:  args.StakingSCConfig.BleedPercentagePerRound,
		maximumPercentageToBleed: args.StakingSCConfig.MaximumPercentageToBleed,
		gasCost:                  args.GasCost,
		minNumNodes:              args.MinNumNodes,
		maxNumNodes:              args.StakingSCConfig.MaxNumberOfNodesForStake,
		marshalizer:              args.Marshalizer,
		endOfEpochAccessAddr:     args.EndOfEpochAccessAddr,
		enableStakingEpoch:       args.StakingSCConfig.StakeEnableEpoch,
		stakingV2Epoch:           args.StakingSCConfig.StakingV2Epoch,
		walletAddressLen:         len(args.StakingAccessAddr),
	}

	conversionOk := true
	reg.stakeValue, conversionOk = big.NewInt(0).SetString(args.StakingSCConfig.GenesisNodePrice, conversionBase)
	if !conversionOk || reg.stakeValue.Cmp(zero) < 0 {
		return nil, vm.ErrNegativeInitialStakeValue
	}

	args.EpochNotifier.RegisterNotifyHandler(reg)

	return reg, nil
}

// Execute calls one of the functions from the staking smart contract and runs the code according to the input
func (r *stakingSC) Execute(args *vmcommon.ContractCallInput) vmcommon.ReturnCode {
	if CheckIfNil(args) != nil {
		return vmcommon.UserError
	}

	switch args.Function {
	case core.SCDeployInitFunctionName:
		return r.init(args)
	case "stake":
		return r.stake(args, false)
	case "register":
		return r.stake(args, true)
	case "unStake":
		return r.unStake(args)
	case "unBond":
		return r.unBond(args)
	case "get":
		return r.get(args)
	case "isStaked":
		return r.isStaked(args)
	case "slash":
		return r.slash(args)
	case "jail":
		return r.jail(args)
	case "unJail":
		return r.unJail(args)
	case "changeRewardAddress":
		return r.changeRewardAddress(args)
	case "changeValidatorKeys":
		return r.changeValidatorKey(args)
	case "switchJailedWithWaiting":
		return r.switchJailedWithWaiting(args)
	case "getQueueIndex":
		return r.getWaitingListIndex(args)
	case "getQueueSize":
		return r.getWaitingListSize(args)
	case "getRewardAddress":
		return r.getRewardAddress(args)
	case "getBLSKeyStatus":
		return r.getBLSKeyStatus(args)
	case "getRemainingUnBondPeriod":
		return r.getRemainingUnbondPeriod(args)
	case "getQueueRegisterNonceAndRewardAddress":
		return r.getWaitingListRegisterNonceAndRewardAddress(args)
	case "updateConfigMinNodes":
		return r.updateConfigMinNodes(args)
	case "setOwner":
		return r.setOwner(args)
	case "getOwner":
		return r.getOwner(args)
	case "updateConfigMaxNodes":
		return r.updateConfigMaxNodes(args)
	case "stakeNodesFromWaitingList":
		return r.stakeNodesFromWaitingList(args)
	}

	return vmcommon.UserError
}

func (r *stakingSC) addToStakedNodes(value int64) {
	stakeConfig := r.getConfig()
	stakeConfig.StakedNodes += value
	r.setConfig(stakeConfig)
}

func (r *stakingSC) removeFromStakedNodes() {
	stakeConfig := r.getConfig()
	if stakeConfig.StakedNodes > 0 {
		stakeConfig.StakedNodes--
	}
	r.setConfig(stakeConfig)
}

func (r *stakingSC) numSpareNodes() int64 {
	stakeConfig := r.getConfig()
	return stakeConfig.StakedNodes - stakeConfig.JailedNodes - stakeConfig.MinNumNodes
}

func (r *stakingSC) canStake() bool {
	stakeConfig := r.getConfig()
	return stakeConfig.StakedNodes < stakeConfig.MaxNumNodes
}

func (r *stakingSC) canUnStake() bool {
	return r.numSpareNodes() > 0
}

func (r *stakingSC) canUnBond() bool {
	return r.numSpareNodes() >= 0
}

func (r *stakingSC) changeValidatorKey(args *vmcommon.ContractCallInput) vmcommon.ReturnCode {
	if !bytes.Equal(args.CallerAddr, r.stakeAccessAddr) {
		r.eei.AddReturnMessage("changeValidatorKey function not allowed to be called by address " + string(args.CallerAddr))
		return vmcommon.UserError
	}
	if len(args.Arguments) < 2 {
		r.eei.AddReturnMessage(fmt.Sprintf("invalid number of arguments: expected min %d, got %d", 2, len(args.Arguments)))
		return vmcommon.UserError
	}

	oldKey := args.Arguments[0]
	newKey := args.Arguments[1]
	if len(oldKey) != len(newKey) {
		r.eei.AddReturnMessage("invalid bls key")
		return vmcommon.UserError
	}

	stakedData, err := r.getOrCreateRegisteredData(oldKey)
	if err != nil {
		r.eei.AddReturnMessage("cannot get or create registered data: error " + err.Error())
		return vmcommon.UserError
	}
	if len(stakedData.RewardAddress) == 0 {
		// if not registered this is not an error
		return vmcommon.Ok
	}

	r.eei.SetStorage(oldKey, nil)
	err = r.saveStakingData(newKey, stakedData)
	if err != nil {
		r.eei.AddReturnMessage("cannot save staking data: error " + err.Error())
		return vmcommon.UserError
	}

	return vmcommon.Ok
}

func (r *stakingSC) changeRewardAddress(args *vmcommon.ContractCallInput) vmcommon.ReturnCode {
	if !bytes.Equal(args.CallerAddr, r.stakeAccessAddr) {
		r.eei.AddReturnMessage("stake function not allowed to be called by address " + string(args.CallerAddr))
		return vmcommon.UserError
	}
	if len(args.Arguments) < 2 {
		r.eei.AddReturnMessage(fmt.Sprintf("invalid number of arguments: expected min %d, got %d", 2, len(args.Arguments)))
		return vmcommon.UserError
	}

	newRewardAddress := args.Arguments[0]
	if len(newRewardAddress) != r.walletAddressLen {
		r.eei.AddReturnMessage("invalid reward address")
		return vmcommon.UserError
	}

	for _, blsKey := range args.Arguments[1:] {
		stakedData, err := r.getOrCreateRegisteredData(blsKey)
		if err != nil {
			r.eei.AddReturnMessage("cannot get or create registered data: error " + err.Error())
			return vmcommon.UserError
		}
		if len(stakedData.RewardAddress) == 0 {
			continue
		}

		stakedData.RewardAddress = newRewardAddress
		err = r.saveStakingData(blsKey, stakedData)
		if err != nil {
			r.eei.AddReturnMessage("cannot save staking data: error " + err.Error())
			return vmcommon.UserError
		}
	}

	return vmcommon.Ok
}

func (r *stakingSC) removeFromJailedNodes() {
	stakeConfig := r.getConfig()
	if stakeConfig.JailedNodes > 0 {
		stakeConfig.JailedNodes--
	}
	r.setConfig(stakeConfig)
}

func (r *stakingSC) unJailV1(args *vmcommon.ContractCallInput) vmcommon.ReturnCode {
	if !bytes.Equal(args.CallerAddr, r.stakeAccessAddr) {
		r.eei.AddReturnMessage("unJail function not allowed to be called by address " + string(args.CallerAddr))
		return vmcommon.UserError
	}

	for _, argument := range args.Arguments {
		stakedData, err := r.getOrCreateRegisteredData(argument)
		if err != nil {
			r.eei.AddReturnMessage("cannot get or created registered data: error " + err.Error())
			return vmcommon.UserError
		}
		if len(stakedData.RewardAddress) == 0 {
			r.eei.AddReturnMessage("cannot unJail a key that is not registered")
			return vmcommon.UserError
		}

		if stakedData.UnJailedNonce <= stakedData.JailedNonce {
			r.removeFromJailedNodes()
		}

		stakedData.JailedRound = math.MaxUint64
		stakedData.UnJailedNonce = r.eei.BlockChainHook().CurrentNonce()

		err = r.saveStakingData(argument, stakedData)
		if err != nil {
			r.eei.AddReturnMessage("cannot save staking data: error " + err.Error())
			return vmcommon.UserError
		}
	}

	return vmcommon.Ok
}

func (r *stakingSC) unJail(args *vmcommon.ContractCallInput) vmcommon.ReturnCode {
	if !r.flagEnableStaking.IsSet() {
		return r.unJailV1(args)
	}

	if !bytes.Equal(args.CallerAddr, r.stakeAccessAddr) {
		r.eei.AddReturnMessage("unJail function not allowed to be called by address " + string(args.CallerAddr))
		return vmcommon.UserError
	}
	if len(args.Arguments) != 1 {
		r.eei.AddReturnMessage("wrong number of arguments, wanted 1")
		return vmcommon.UserError
	}

	stakedData, err := r.getOrCreateRegisteredData(args.Arguments[0])
	if err != nil {
		r.eei.AddReturnMessage("cannot get or created registered data: error " + err.Error())
		return vmcommon.UserError
	}
	if len(stakedData.RewardAddress) == 0 {
		r.eei.AddReturnMessage("cannot unJail a key that is not registered")
		return vmcommon.UserError
	}
	if !stakedData.Jailed && !r.eei.CanUnJail(args.Arguments[0]) {
		r.eei.AddReturnMessage("cannot unJail a node which is not jailed")
		return vmcommon.UserError
	}

	stakedData.JailedRound = math.MaxUint64
	stakedData.UnJailedNonce = r.eei.BlockChainHook().CurrentNonce()
	stakedData.Jailed = false

	err = r.processStake(args.Arguments[0], stakedData, stakedData.NumJailed == 1)
	if err != nil {
		return vmcommon.UserError
	}

	err = r.saveStakingData(args.Arguments[0], stakedData)
	if err != nil {
		r.eei.AddReturnMessage("cannot save staking data: error " + err.Error())
		return vmcommon.UserError
	}

	return vmcommon.Ok
}

func (r *stakingSC) jail(args *vmcommon.ContractCallInput) vmcommon.ReturnCode {
	if !bytes.Equal(args.CallerAddr, r.jailAccessAddr) {
		return vmcommon.UserError
	}

	for _, argument := range args.Arguments {
		stakedData, err := r.getOrCreateRegisteredData(argument)
		if err != nil {
			r.eei.AddReturnMessage("cannot get or create registered data: error " + err.Error())
			return vmcommon.UserError
		}
		if len(stakedData.RewardAddress) == 0 {
			r.eei.AddReturnMessage("cannot jail a key that is not registered")
			return vmcommon.UserError
		}

		stakedData.JailedRound = r.eei.BlockChainHook().CurrentRound()
		stakedData.JailedNonce = r.eei.BlockChainHook().CurrentNonce()
		stakedData.Jailed = true
		stakedData.NumJailed++
		err = r.saveStakingData(argument, stakedData)
		if err != nil {
			r.eei.AddReturnMessage("cannot save staking data: error " + err.Error())
			return vmcommon.UserError
		}
	}

	return vmcommon.Ok
}

func (r *stakingSC) get(args *vmcommon.ContractCallInput) vmcommon.ReturnCode {
	if len(args.Arguments) < 1 {
		r.eei.AddReturnMessage(fmt.Sprintf("invalid number of arguments: expected min %d, got %d", 1, 0))
		return vmcommon.UserError
	}

	value := r.eei.GetStorage(args.Arguments[0])
	r.eei.Finish(value)

	return vmcommon.Ok
}

func (r *stakingSC) init(args *vmcommon.ContractCallInput) vmcommon.ReturnCode {
	ownerAddress := r.eei.GetStorage([]byte(ownerKey))
	if ownerAddress != nil {
		r.eei.AddReturnMessage("smart contract was already initialized")
		return vmcommon.UserError
	}

	r.eei.SetStorage([]byte(ownerKey), args.CallerAddr)
	r.eei.SetStorage(args.CallerAddr, big.NewInt(0).Bytes())

	stakeConfig := &StakingNodesConfig{
		MinNumNodes: int64(r.minNumNodes),
		MaxNumNodes: int64(r.maxNumNodes),
	}
	r.setConfig(stakeConfig)

	epoch := r.eei.BlockChainHook().CurrentEpoch()
	epochData := fmt.Sprintf("epoch_%d", epoch)

	r.eei.SetStorage([]byte(epochData), r.stakeValue.Bytes())

	return vmcommon.Ok
}

func (r *stakingSC) stake(args *vmcommon.ContractCallInput, onlyRegister bool) vmcommon.ReturnCode {
	if !bytes.Equal(args.CallerAddr, r.stakeAccessAddr) {
		r.eei.AddReturnMessage("stake function not allowed to be called by address " + string(args.CallerAddr))
		return vmcommon.UserError
	}
	if len(args.Arguments) < 3 {
		r.eei.AddReturnMessage("not enough arguments, needed BLS key, reward address and owner address")
		return vmcommon.UserError
	}

	registrationData, err := r.getOrCreateRegisteredData(args.Arguments[0])
	if err != nil {
		r.eei.AddReturnMessage("cannot get or create registered data: error " + err.Error())
		return vmcommon.UserError
	}
	if r.isNodeJailedOrWithBadRating(registrationData, args.Arguments[0]) {
		r.eei.AddReturnMessage("cannot stake node which is jailed or with bad rating")
		return vmcommon.UserError
	}

	registrationData.RewardAddress = args.Arguments[1]
	registrationData.OwnerAddress = args.Arguments[2]
	registrationData.StakeValue.Set(r.stakeValue)
	if !onlyRegister {
		err = r.processStake(args.Arguments[0], registrationData, false)
		if err != nil {
			return vmcommon.UserError
		}
	}

	err = r.saveStakingData(args.Arguments[0], registrationData)
	if err != nil {
		r.eei.AddReturnMessage("cannot save staking registered data: error " + err.Error())
		return vmcommon.UserError
	}

	return vmcommon.Ok
}

func (r *stakingSC) processStake(blsKey []byte, registrationData *StakedDataV2_0, addFirst bool) error {
	if registrationData.Staked {
		return nil
	}

	registrationData.RegisterNonce = r.eei.BlockChainHook().CurrentNonce()
	if !r.canStake() {
		r.eei.AddReturnMessage(fmt.Sprintf("staking is full key put into waiting list %s", hex.EncodeToString(blsKey)))
		err := r.addToWaitingList(blsKey, addFirst)
		if err != nil {
			r.eei.AddReturnMessage("error while adding to waiting")
			return err
		}
		registrationData.Waiting = true
		r.eei.Finish([]byte{waiting})
		return nil
	}

	err := r.removeFromWaitingList(blsKey)
	if err != nil {
		r.eei.AddReturnMessage("error while removing from waiting")
		return err
	}
	r.addToStakedNodes(1)
	r.activeStakingFor(registrationData)

	return nil
}

func (r *stakingSC) activeStakingFor(stakingData *StakedDataV2_0) {
	stakingData.RegisterNonce = r.eei.BlockChainHook().CurrentNonce()
	stakingData.Staked = true
	stakingData.StakedNonce = r.eei.BlockChainHook().CurrentNonce()
	stakingData.UnStakedEpoch = core.DefaultUnstakedEpoch
	stakingData.UnStakedNonce = 0
	stakingData.Waiting = false
}

func (r *stakingSC) unStake(args *vmcommon.ContractCallInput) vmcommon.ReturnCode {
	if !bytes.Equal(args.CallerAddr, r.stakeAccessAddr) {
		r.eei.AddReturnMessage("unStake function not allowed to be called by address " + string(args.CallerAddr))
		return vmcommon.UserError
	}
	if len(args.Arguments) < 2 {
		r.eei.AddReturnMessage("not enough arguments, needed BLS key and reward address")
		return vmcommon.UserError
	}

	registrationData, err := r.getOrCreateRegisteredData(args.Arguments[0])
	if err != nil {
		r.eei.AddReturnMessage("cannot get or create registered data: error " + err.Error())
		return vmcommon.UserError
	}
	if len(registrationData.RewardAddress) == 0 {
		r.eei.AddReturnMessage("cannot unStake a key that is not registered")
		return vmcommon.UserError
	}
	if !bytes.Equal(args.Arguments[1], registrationData.RewardAddress) {
		r.eei.AddReturnMessage("unStake possible only from staker caller")
		return vmcommon.UserError
	}
	if r.isNodeJailedOrWithBadRating(registrationData, args.Arguments[0]) {
		r.eei.AddReturnMessage("cannot unStake node which is jailed or with bad rating")
		return vmcommon.UserError
	}

	if !registrationData.Staked && !registrationData.Waiting {
		r.eei.AddReturnMessage("cannot unStake node which was already unStaked")
		return vmcommon.UserError
	}

	if !registrationData.Staked {
		registrationData.Waiting = false
		err = r.removeFromWaitingList(args.Arguments[0])
		if err != nil {
			r.eei.AddReturnMessage(err.Error())
			return vmcommon.UserError
		}
		err = r.saveStakingData(args.Arguments[0], registrationData)
		if err != nil {
			r.eei.AddReturnMessage("cannot save staking data: error " + err.Error())
			return vmcommon.UserError
		}

		return vmcommon.Ok
	}

	_, err = r.moveFirstFromWaitingToStakedIfNeeded(args.Arguments[0])
	if err != nil {
		r.eei.AddReturnMessage(err.Error())
		return vmcommon.UserError
	}
	if !r.canUnStake() {
		r.eei.AddReturnMessage("unStake is not possible as too many left")
		return vmcommon.UserError
	}

	r.removeFromStakedNodes()
	registrationData.Staked = false
	registrationData.UnStakedEpoch = r.eei.BlockChainHook().CurrentEpoch()
	registrationData.UnStakedNonce = r.eei.BlockChainHook().CurrentNonce()
	registrationData.Waiting = false

	err = r.saveStakingData(args.Arguments[0], registrationData)
	if err != nil {
		r.eei.AddReturnMessage("cannot save staking data: error " + err.Error())
		return vmcommon.UserError
	}

	return vmcommon.Ok
}

func (r *stakingSC) moveFirstFromWaitingToStakedIfNeeded(blsKey []byte) (bool, error) {
	waitingElementKey := r.createWaitingListKey(blsKey)
	elementInList, err := r.getWaitingListElement(waitingElementKey)
	if err == nil {
		// node in waiting - remove from it - and that's it
		return false, r.removeFromWaitingList(blsKey)
	}

	waitingList, err := r.getWaitingListHead()
	if err != nil {
		return false, err
	}
	if waitingList.Length == 0 {
		return false, nil
	}
	elementInList, err = r.getWaitingListElement(waitingList.FirstKey)
	if err != nil {
		return false, err
	}
	err = r.removeFromWaitingList(elementInList.BLSPublicKey)
	if err != nil {
		return false, err
	}

	nodeData, err := r.getOrCreateRegisteredData(elementInList.BLSPublicKey)
	if err != nil {
		return false, err
	}
	if len(nodeData.RewardAddress) == 0 || nodeData.Staked {
		return false, vm.ErrInvalidWaitingList
	}

	nodeData.Waiting = false
	nodeData.Staked = true
	nodeData.RegisterNonce = r.eei.BlockChainHook().CurrentNonce()
	nodeData.StakedNonce = r.eei.BlockChainHook().CurrentNonce()
	nodeData.UnStakedNonce = 0
	nodeData.UnStakedEpoch = core.DefaultUnstakedEpoch

	r.addToStakedNodes(1)
	return true, r.saveStakingData(elementInList.BLSPublicKey, nodeData)
}

func (r *stakingSC) unBond(args *vmcommon.ContractCallInput) vmcommon.ReturnCode {
	if !bytes.Equal(args.CallerAddr, r.stakeAccessAddr) {
		r.eei.AddReturnMessage("unBond function not allowed to be called by address " + string(args.CallerAddr))
		return vmcommon.UserError
	}
	if len(args.Arguments) < 1 {
		r.eei.AddReturnMessage("not enough arguments, needed BLS key")
		return vmcommon.UserError
	}

	registrationData, err := r.getOrCreateRegisteredData(args.Arguments[0])
	if err != nil {
		r.eei.AddReturnMessage("cannot get or create registered data: error " + err.Error())
		return vmcommon.UserError
	}

	blsKeyBytes := make([]byte, 2*len(args.Arguments[0]))
	_ = hex.Encode(blsKeyBytes, args.Arguments[0])
	encodedBlsKey := string(blsKeyBytes)

	if len(registrationData.RewardAddress) == 0 {
		r.eei.AddReturnMessage(fmt.Sprintf("cannot unBond key %s that is not registered", encodedBlsKey))
		return vmcommon.UserError
	}
	if registrationData.Staked {
		r.eei.AddReturnMessage(fmt.Sprintf("unBond is not possible for key %s which is staked", encodedBlsKey))
		return vmcommon.UserError
	}
	if r.isNodeJailedOrWithBadRating(registrationData, args.Arguments[0]) {
		r.eei.AddReturnMessage("cannot unBond node which is jailed or with bad rating " + encodedBlsKey)
		return vmcommon.UserError
	}
	if registrationData.Waiting {
		r.eei.AddReturnMessage(fmt.Sprintf("unBond in not possible for key %s which is in waiting list", encodedBlsKey))
		return vmcommon.UserError
	}

	currentNonce := r.eei.BlockChainHook().CurrentNonce()
	if registrationData.UnStakedNonce > 0 && currentNonce-registrationData.UnStakedNonce < r.unBondPeriod {
		r.eei.AddReturnMessage(fmt.Sprintf("unBond is not possible for key %s because unBond period did not pass", encodedBlsKey))
		return vmcommon.UserError
	}

	governanceLockNonce := r.getGovernanceLockNonce(args.CallerAddr)
	if governanceLockNonce.Uint64() > currentNonce {
		r.eei.AddReturnMessage(fmt.Sprintf("unBond is not possible because funds are locked by the governance contract until nonce: %s", governanceLockNonce.String()))
		return vmcommon.UserError
	}

	if !r.canUnBond() {
		r.eei.AddReturnMessage("unBond is currently unavailable: number of total validators in the network is at minimum")
		return vmcommon.UserError
	}
	if r.eei.IsValidator(args.Arguments[0]) {
		r.eei.AddReturnMessage("unBond is not possible: the node with key " + encodedBlsKey + " is still a validator")
		return vmcommon.UserError
	}

	r.eei.SetStorage(args.Arguments[0], nil)
	return vmcommon.Ok
}

func (r *stakingSC) slash(args *vmcommon.ContractCallInput) vmcommon.ReturnCode {
	ownerAddress := r.eei.GetStorage([]byte(ownerKey))
	if !bytes.Equal(ownerAddress, args.CallerAddr) {
		r.eei.AddReturnMessage("slash function called by not the owners address")
		return vmcommon.UserError
	}

	if len(args.Arguments) != 2 {
		retMessage := fmt.Sprintf("slash function called with wrong number of arguments: expected %d, got %d", 2, len(args.Arguments))
		r.eei.AddReturnMessage(retMessage)
		return vmcommon.UserError
	}

	registrationData, err := r.getOrCreateRegisteredData(args.Arguments[0])
	if err != nil {
		r.eei.AddReturnMessage("cannot get ore create registered data: error " + err.Error())
		return vmcommon.UserError
	}
	if len(registrationData.RewardAddress) == 0 {
		r.eei.AddReturnMessage("invalid reward address")
		return vmcommon.UserError
	}
	if !registrationData.Staked {
		r.eei.AddReturnMessage("cannot slash already unstaked or user not staked")
		return vmcommon.UserError
	}

	slashValue := big.NewInt(0).SetBytes(args.Arguments[1])
	registrationData.SlashValue.Add(registrationData.SlashValue, slashValue)
	registrationData.JailedRound = r.eei.BlockChainHook().CurrentRound()
	registrationData.JailedNonce = r.eei.BlockChainHook().CurrentNonce()
	registrationData.Jailed = true
	registrationData.NumJailed++

	err = r.saveStakingData(args.Arguments[0], registrationData)
	if err != nil {
		r.eei.AddReturnMessage("cannot save staking data: error " + err.Error())
		return vmcommon.UserError
	}

	return vmcommon.Ok
}

func (r *stakingSC) isStaked(args *vmcommon.ContractCallInput) vmcommon.ReturnCode {
	if len(args.Arguments) < 1 {
		r.eei.AddReturnMessage(fmt.Sprintf("invalid number of arguments: expected min %d, got %d", 1, 0))
		return vmcommon.UserError
	}
	if args.CallValue.Cmp(zero) != 0 {
		r.eei.AddReturnMessage(vm.TransactionValueMustBeZero)
		return vmcommon.UserError
	}

	registrationData, err := r.getOrCreateRegisteredData(args.Arguments[0])
	if err != nil {
		r.eei.AddReturnMessage("cannot get or create registered data: error " + err.Error())
		return vmcommon.UserError
	}
	if len(registrationData.RewardAddress) == 0 {
		r.eei.AddReturnMessage("key is not registered")
		return vmcommon.UserError
	}
	if registrationData.Staked {
		return vmcommon.Ok
	}

	r.eei.AddReturnMessage("account not staked")
	return vmcommon.UserError
}

func (r *stakingSC) addToWaitingList(blsKey []byte, addJailed bool) error {
	inWaitingListKey := r.createWaitingListKey(blsKey)
	marshaledData := r.eei.GetStorage(inWaitingListKey)
	if len(marshaledData) != 0 {
		return nil
	}

	waitingList, err := r.getWaitingListHead()
	if err != nil {
		return err
	}

	waitingList.Length += 1
	if waitingList.Length == 1 {
		waitingList.FirstKey = inWaitingListKey
		waitingList.LastKey = inWaitingListKey
		if addJailed {
			waitingList.LastJailedKey = inWaitingListKey
		}

		elementInWaiting := &ElementInList{
			BLSPublicKey: blsKey,
			PreviousKey:  waitingList.LastKey,
			NextKey:      make([]byte, 0),
		}
		return r.saveElementAndList(inWaitingListKey, elementInWaiting, waitingList)
	}

	if addJailed {
		return r.insertAfterLastJailed(waitingList, blsKey)
	}

	return r.addToEndOfTheList(waitingList, blsKey)
}

func (r *stakingSC) addToEndOfTheList(waitingList *WaitingList, blsKey []byte) error {
	inWaitingListKey := r.createWaitingListKey(blsKey)
	oldLastKey := make([]byte, len(waitingList.LastKey))
	copy(oldLastKey, waitingList.LastKey)

	lastElement, err := r.getWaitingListElement(waitingList.LastKey)
	if err != nil {
		return err
	}
	lastElement.NextKey = inWaitingListKey
	elementInWaiting := &ElementInList{
		BLSPublicKey: blsKey,
		PreviousKey:  oldLastKey,
		NextKey:      make([]byte, 0),
	}

	err = r.saveWaitingListElement(oldLastKey, lastElement)
	if err != nil {
		return err
	}

	waitingList.LastKey = inWaitingListKey
	return r.saveElementAndList(inWaitingListKey, elementInWaiting, waitingList)
}

func (r *stakingSC) insertAfterLastJailed(
	waitingList *WaitingList,
	blsKey []byte,
) error {
	inWaitingListKey := r.createWaitingListKey(blsKey)
	if len(waitingList.LastJailedKey) == 0 {
		nextKey := make([]byte, len(waitingList.FirstKey))
		copy(nextKey, waitingList.FirstKey)
		waitingList.FirstKey = inWaitingListKey
		waitingList.LastJailedKey = inWaitingListKey
		elementInWaiting := &ElementInList{
			BLSPublicKey: blsKey,
			PreviousKey:  inWaitingListKey,
			NextKey:      nextKey,
		}
		return r.saveElementAndList(inWaitingListKey, elementInWaiting, waitingList)
	}

	lastJailedElement, err := r.getWaitingListElement(waitingList.LastJailedKey)
	if err != nil {
		return err
	}

	if bytes.Equal(waitingList.LastKey, waitingList.LastJailedKey) {
		waitingList.LastJailedKey = inWaitingListKey
		return r.addToEndOfTheList(waitingList, blsKey)
	}

	firstNonJailedElement, err := r.getWaitingListElement(lastJailedElement.NextKey)
	if err != nil {
		return err
	}

	elementInWaiting := &ElementInList{
		BLSPublicKey: blsKey,
		PreviousKey:  make([]byte, len(inWaitingListKey)),
		NextKey:      make([]byte, len(inWaitingListKey)),
	}
	copy(elementInWaiting.PreviousKey, waitingList.LastJailedKey)
	copy(elementInWaiting.NextKey, lastJailedElement.NextKey)

	lastJailedElement.NextKey = inWaitingListKey
	firstNonJailedElement.PreviousKey = inWaitingListKey
	waitingList.LastJailedKey = inWaitingListKey

	err = r.saveWaitingListElement(elementInWaiting.PreviousKey, lastJailedElement)
	if err != nil {
		return err
	}
	err = r.saveWaitingListElement(elementInWaiting.NextKey, firstNonJailedElement)
	if err != nil {
		return err
	}
	err = r.saveWaitingListElement(inWaitingListKey, elementInWaiting)
	if err != nil {
		return err
	}
	return r.saveWaitingListHead(waitingList)
}

func (r *stakingSC) saveElementAndList(key []byte, element *ElementInList, waitingList *WaitingList) error {
	err := r.saveWaitingListElement(key, element)
	if err != nil {
		return err
	}

	return r.saveWaitingListHead(waitingList)
}

func (r *stakingSC) removeFromWaitingList(blsKey []byte) error {
	inWaitingListKey := r.createWaitingListKey(blsKey)
	marshaledData := r.eei.GetStorage(inWaitingListKey)
	if len(marshaledData) == 0 {
		return nil
	}
	r.eei.SetStorage(inWaitingListKey, nil)

	elementToRemove := &ElementInList{}
	err := r.marshalizer.Unmarshal(elementToRemove, marshaledData)
	if err != nil {
		return err
	}

	waitingList, err := r.getWaitingListHead()
	if err != nil {
		return err
	}
	if waitingList.Length == 0 {
		return vm.ErrInvalidWaitingList
	}
	waitingList.Length -= 1
	if waitingList.Length == 0 {
		r.eei.SetStorage([]byte(waitingListHeadKey), nil)
		return nil
	}

	if bytes.Equal(elementToRemove.PreviousKey, inWaitingListKey) {
		if bytes.Equal(inWaitingListKey, waitingList.LastJailedKey) {
			waitingList.LastJailedKey = make([]byte, 0)
		}

		nextElement, errGet := r.getWaitingListElement(elementToRemove.NextKey)
		if errGet != nil {
			return errGet
		}

		nextElement.PreviousKey = elementToRemove.NextKey
		waitingList.FirstKey = elementToRemove.NextKey
		return r.saveElementAndList(elementToRemove.NextKey, nextElement, waitingList)
	}

	waitingList.LastJailedKey = make([]byte, len(elementToRemove.PreviousKey))
	copy(waitingList.LastJailedKey, elementToRemove.PreviousKey)
	previousElement, err := r.getWaitingListElement(elementToRemove.PreviousKey)
	if err != nil {
		return err
	}
	if len(elementToRemove.NextKey) == 0 {
		waitingList.LastKey = elementToRemove.PreviousKey
		previousElement.NextKey = make([]byte, 0)
		return r.saveElementAndList(elementToRemove.PreviousKey, previousElement, waitingList)
	}

	nextElement, err := r.getWaitingListElement(elementToRemove.NextKey)
	if err != nil {
		return err
	}

	nextElement.PreviousKey = elementToRemove.PreviousKey
	previousElement.NextKey = elementToRemove.NextKey

	err = r.saveWaitingListElement(elementToRemove.NextKey, nextElement)
	if err != nil {
		return err
	}
	return r.saveElementAndList(elementToRemove.PreviousKey, previousElement, waitingList)
}

func (r *stakingSC) getWaitingListElement(key []byte) (*ElementInList, error) {
	marshaledData := r.eei.GetStorage(key)
	if len(marshaledData) == 0 {
		return nil, vm.ErrElementNotFound
	}

	element := &ElementInList{}
	err := r.marshalizer.Unmarshal(element, marshaledData)
	if err != nil {
		return nil, err
	}

	return element, nil
}

func (r *stakingSC) isInWaiting(blsKey []byte) bool {
	waitingKey := r.createWaitingListKey(blsKey)
	marshaledData := r.eei.GetStorage(waitingKey)
	return len(marshaledData) > 0
}

func (r *stakingSC) saveWaitingListElement(key []byte, element *ElementInList) error {
	marshaledData, err := r.marshalizer.Marshal(element)
	if err != nil {
		return err
	}

	r.eei.SetStorage(key, marshaledData)
	return nil
}

func (r *stakingSC) getWaitingListHead() (*WaitingList, error) {
	waitingList := &WaitingList{
		FirstKey:      make([]byte, 0),
		LastKey:       make([]byte, 0),
		Length:        0,
		LastJailedKey: make([]byte, 0),
	}
	marshaledData := r.eei.GetStorage([]byte(waitingListHeadKey))
	if len(marshaledData) == 0 {
		return waitingList, nil
	}

	err := r.marshalizer.Unmarshal(waitingList, marshaledData)
	if err != nil {
		return nil, err
	}

	return waitingList, nil
}

func (r *stakingSC) saveWaitingListHead(waitingList *WaitingList) error {
	marshaledData, err := r.marshalizer.Marshal(waitingList)
	if err != nil {
		return err
	}

	r.eei.SetStorage([]byte(waitingListHeadKey), marshaledData)
	return nil
}

func (r *stakingSC) createWaitingListKey(blsKey []byte) []byte {
	return []byte(waitingElementPrefix + string(blsKey))
}

func (r *stakingSC) switchJailedWithWaiting(args *vmcommon.ContractCallInput) vmcommon.ReturnCode {
	if !bytes.Equal(args.CallerAddr, r.endOfEpochAccessAddr) {
		r.eei.AddReturnMessage("switchJailedWithWaiting function not allowed to be called by address " + string(args.CallerAddr))
		return vmcommon.UserError
	}
	if len(args.Arguments) != 1 {
		return vmcommon.UserError
	}

	registrationData, err := r.getOrCreateRegisteredData(args.Arguments[0])
	if err != nil {
		r.eei.AddReturnMessage(err.Error())
		return vmcommon.UserError
	}
	if len(registrationData.RewardAddress) == 0 {
		r.eei.AddReturnMessage("no need to jail as not a validator")
		return vmcommon.UserError
	}
	if !registrationData.Staked {
		r.eei.AddReturnMessage("no need to jail as not a validator")
		return vmcommon.UserError
	}
	if registrationData.Jailed {
		r.eei.AddReturnMessage(vm.ErrBLSPublicKeyAlreadyJailed.Error())
		return vmcommon.UserError
	}
	switched, err := r.moveFirstFromWaitingToStakedIfNeeded(args.Arguments[0])
	if err != nil {
		r.eei.AddReturnMessage(err.Error())
		return vmcommon.UserError
	}

	registrationData.NumJailed++
	registrationData.Jailed = true
	registrationData.JailedNonce = r.eei.BlockChainHook().CurrentNonce()
	if !switched {
		r.eei.AddReturnMessage("did not switch as nobody in waiting, but jailed")
	} else {
		r.removeFromStakedNodes()
		registrationData.Staked = false
		registrationData.UnStakedEpoch = r.eei.BlockChainHook().CurrentEpoch()
		registrationData.UnStakedNonce = r.eei.BlockChainHook().CurrentNonce()
		registrationData.StakedNonce = math.MaxUint64
	}

	err = r.saveStakingData(args.Arguments[0], registrationData)
	if err != nil {
		r.eei.AddReturnMessage("cannot save staking data: error " + err.Error())
		return vmcommon.UserError
	}

	return vmcommon.Ok
}

func (r *stakingSC) updateConfigMinNodes(args *vmcommon.ContractCallInput) vmcommon.ReturnCode {
	if !bytes.Equal(args.CallerAddr, r.endOfEpochAccessAddr) {
		r.eei.AddReturnMessage("updateConfigMinNodes function not allowed to be called by address " + string(args.CallerAddr))
		return vmcommon.UserError
	}

	stakeConfig := r.getConfig()
	if len(args.Arguments) != 1 {
		r.eei.AddReturnMessage("number of arguments must be 1")
		return vmcommon.UserError
	}

	newMinNodes := big.NewInt(0).SetBytes(args.Arguments[0]).Int64()
	if newMinNodes <= 0 {
		r.eei.AddReturnMessage("new minimum number of nodes zero or negative")
		return vmcommon.UserError
	}

	if newMinNodes > int64(r.maxNumNodes) {
		r.eei.AddReturnMessage("new minimum number of nodes greater than maximum number of nodes")
		return vmcommon.UserError
	}

	stakeConfig.MinNumNodes = newMinNodes
	r.setConfig(stakeConfig)

	return vmcommon.Ok
}

func (r *stakingSC) updateConfigMaxNodes(args *vmcommon.ContractCallInput) vmcommon.ReturnCode {
	if !r.flagStakingV2.IsSet() {
		r.eei.AddReturnMessage("invalid method to call")
		return vmcommon.UserError
	}
	if !bytes.Equal(args.CallerAddr, r.endOfEpochAccessAddr) {
		r.eei.AddReturnMessage("updateConfigMaxNodes function not allowed to be called by address " + string(args.CallerAddr))
		return vmcommon.UserError
	}

	stakeConfig := r.getConfig()
	if len(args.Arguments) != 1 {
		r.eei.AddReturnMessage("number of arguments must be 1")
		return vmcommon.UserError
	}

	newMaxNodes := big.NewInt(0).SetBytes(args.Arguments[0]).Int64()
	if newMaxNodes <= 0 {
		r.eei.AddReturnMessage("new max number of nodes zero or negative")
		return vmcommon.UserError
	}

	if newMaxNodes < int64(r.minNumNodes) {
		r.eei.AddReturnMessage("new max number of nodes less than min number of nodes")
		return vmcommon.UserError
	}

	prevMaxNumNodes := big.NewInt(stakeConfig.MaxNumNodes)
	r.eei.Finish(prevMaxNumNodes.Bytes())
	stakeConfig.MaxNumNodes = newMaxNodes
	r.setConfig(stakeConfig)

	return vmcommon.Ok
}

func (r *stakingSC) isNodeJailedOrWithBadRating(registrationData *StakedDataV2_0, blsKey []byte) bool {
	return registrationData.Jailed || r.eei.CanUnJail(blsKey) || r.eei.IsBadRating(blsKey)
}

func (r *stakingSC) getWaitingListIndex(args *vmcommon.ContractCallInput) vmcommon.ReturnCode {
	if !bytes.Equal(args.CallerAddr, r.stakeAccessAddr) {
		r.eei.AddReturnMessage("this is only a view function")
		return vmcommon.UserError
	}
	if len(args.Arguments) != 1 {
		r.eei.AddReturnMessage("number of arguments must be equal to 1")
		return vmcommon.UserError
	}

	waitingElementKey := r.createWaitingListKey(args.Arguments[0])
	_, err := r.getWaitingListElement(waitingElementKey)
	if err != nil {
		r.eei.AddReturnMessage(err.Error())
		return vmcommon.UserError
	}

	waitingListHead, err := r.getWaitingListHead()
	if err != nil {
		r.eei.AddReturnMessage(err.Error())
		return vmcommon.UserError
	}

	if bytes.Equal(waitingElementKey, waitingListHead.FirstKey) {
		r.eei.Finish([]byte(strconv.Itoa(1)))
		return vmcommon.Ok
	}
	if bytes.Equal(waitingElementKey, waitingListHead.LastKey) {
		r.eei.Finish([]byte(strconv.Itoa(int(waitingListHead.Length))))
		return vmcommon.Ok
	}

	prevElement, err := r.getWaitingListElement(waitingListHead.FirstKey)
	if err != nil {
		r.eei.AddReturnMessage(err.Error())
		return vmcommon.UserError
	}

	index := uint32(2)
	nextKey := make([]byte, len(waitingElementKey))
	copy(nextKey, prevElement.NextKey)
	for len(nextKey) != 0 && index <= waitingListHead.Length {
		if bytes.Equal(nextKey, waitingElementKey) {
			r.eei.Finish([]byte(strconv.Itoa(int(index))))
			return vmcommon.Ok
		}

		prevElement, err = r.getWaitingListElement(nextKey)
		if err != nil {
			r.eei.AddReturnMessage(err.Error())
			return vmcommon.UserError
		}

		index++
		copy(nextKey, prevElement.NextKey)
	}

	r.eei.AddReturnMessage("element in waiting list not found")
	return vmcommon.UserError
}

func (r *stakingSC) getWaitingListSize(args *vmcommon.ContractCallInput) vmcommon.ReturnCode {
	if args.CallValue.Cmp(zero) != 0 {
		r.eei.AddReturnMessage(vm.TransactionValueMustBeZero)
		return vmcommon.UserError
	}

	err := r.eei.UseGas(r.gasCost.MetaChainSystemSCsCost.Get)
	if err != nil {
		r.eei.AddReturnMessage("insufficient gas")
		return vmcommon.OutOfGas
	}

	waitingListHead, err := r.getWaitingListHead()
	if err != nil {
		r.eei.AddReturnMessage(err.Error())
		return vmcommon.UserError
	}

	r.eei.Finish([]byte(strconv.Itoa(int(waitingListHead.Length))))
	return vmcommon.Ok
}

func (r *stakingSC) getRewardAddress(args *vmcommon.ContractCallInput) vmcommon.ReturnCode {
	if args.CallValue.Cmp(zero) != 0 {
		r.eei.AddReturnMessage(vm.TransactionValueMustBeZero)
		return vmcommon.UserError
	}

	stakedData, returnCode := r.getStakedDataIfExists(args)
	if returnCode != vmcommon.Ok {
		return returnCode
	}

	r.eei.Finish([]byte(hex.EncodeToString(stakedData.RewardAddress)))
	return vmcommon.Ok
}

func (r *stakingSC) getStakedDataIfExists(args *vmcommon.ContractCallInput) (*StakedDataV2_0, vmcommon.ReturnCode) {
	err := r.eei.UseGas(r.gasCost.MetaChainSystemSCsCost.Get)
	if err != nil {
		r.eei.AddReturnMessage("insufficient gas")
		return nil, vmcommon.OutOfGas
	}
	if len(args.Arguments) != 1 {
		r.eei.AddReturnMessage("number of arguments must be equal to 1")
		return nil, vmcommon.UserError
	}
	stakedData, err := r.getOrCreateRegisteredData(args.Arguments[0])
	if err != nil {
		r.eei.AddReturnMessage(err.Error())
		return nil, vmcommon.UserError
	}
	if len(stakedData.RewardAddress) == 0 {
		r.eei.AddReturnMessage("blsKey not registered in staking sc")
		return nil, vmcommon.UserError
	}

	return stakedData, vmcommon.Ok
}

func (r *stakingSC) getBLSKeyStatus(args *vmcommon.ContractCallInput) vmcommon.ReturnCode {
	if args.CallValue.Cmp(zero) != 0 {
		r.eei.AddReturnMessage(vm.TransactionValueMustBeZero)
		return vmcommon.UserError
	}

	stakedData, returnCode := r.getStakedDataIfExists(args)
	if returnCode != vmcommon.Ok {
		return returnCode
	}

	if stakedData.Jailed || r.eei.CanUnJail(args.Arguments[0]) {
		r.eei.Finish([]byte("jailed"))
		return vmcommon.Ok
	}
	if stakedData.Waiting {
		r.eei.Finish([]byte("queued"))
		return vmcommon.Ok
	}
	if stakedData.Staked {
		r.eei.Finish([]byte("staked"))
		return vmcommon.Ok
	}

	r.eei.Finish([]byte("unStaked"))
	return vmcommon.Ok
}

func (r *stakingSC) getRemainingUnbondPeriod(args *vmcommon.ContractCallInput) vmcommon.ReturnCode {
	if args.CallValue.Cmp(zero) != 0 {
		r.eei.AddReturnMessage(vm.TransactionValueMustBeZero)
		return vmcommon.UserError
	}

	stakedData, returnCode := r.getStakedDataIfExists(args)
	if returnCode != vmcommon.Ok {
		return returnCode
	}
	if stakedData.UnStakedNonce == 0 {
		r.eei.AddReturnMessage("not in unbond period")
		return vmcommon.UserError
	}

	currentNonce := r.eei.BlockChainHook().CurrentNonce()
	passedNonce := currentNonce - stakedData.UnStakedNonce
	if passedNonce >= r.unBondPeriod {
		r.eei.Finish([]byte("0"))
	} else {
		remaining := r.unBondPeriod - passedNonce
		r.eei.Finish([]byte(strconv.Itoa(int(remaining))))
	}

	return vmcommon.Ok
}

func (r *stakingSC) getWaitingListRegisterNonceAndRewardAddress(args *vmcommon.ContractCallInput) vmcommon.ReturnCode {
	if !bytes.Equal(args.CallerAddr, r.stakeAccessAddr) {
		r.eei.AddReturnMessage("this is only a view function")
		return vmcommon.UserError
	}
	if len(args.Arguments) != 0 {
		r.eei.AddReturnMessage("number of arguments must be equal to 0")
		return vmcommon.UserError
	}

	waitingListData, err := r.getFirstElementsFromWaitingList(math.MaxUint32)
	if err != nil {
		r.eei.AddReturnMessage(err.Error())
		return vmcommon.UserError
	}
	if len(waitingListData.stakedDataList) == 0 {
		r.eei.AddReturnMessage("no one in waitingList")
		return vmcommon.UserError
	}

	for _, stakedData := range waitingListData.stakedDataList {
		r.eei.Finish([]byte(hex.EncodeToString(stakedData.RewardAddress)))
		r.eei.Finish([]byte(strconv.Itoa(int(stakedData.RegisterNonce))))
	}

	return vmcommon.Ok
}

func (r *stakingSC) setOwner(args *vmcommon.ContractCallInput) vmcommon.ReturnCode {
	if !r.flagStakingV2.IsSet() {
		r.eei.AddReturnMessage("invalid method to call")
		return vmcommon.UserError
	}
	if !bytes.Equal(args.CallerAddr, r.stakeAccessAddr) {
		r.eei.AddReturnMessage("setOwner function not allowed to be called by address " + string(args.CallerAddr))
		return vmcommon.UserError
	}
	if len(args.Arguments) < 2 {
		r.eei.AddReturnMessage(fmt.Sprintf("invalid number of arguments: expected min %d, got %d", 2, len(args.Arguments)))
		return vmcommon.UserError
	}
	stakedData, err := r.getOrCreateRegisteredData(args.Arguments[0])
	if err != nil {
		r.eei.AddReturnMessage(err.Error())
		return vmcommon.UserError
	}

	stakedData.OwnerAddress = args.Arguments[1]
	err = r.saveStakingData(args.Arguments[0], stakedData)
	if err != nil {
		r.eei.AddReturnMessage(err.Error())
		return vmcommon.UserError
	}

	return vmcommon.Ok
}

func (r *stakingSC) getOwner(args *vmcommon.ContractCallInput) vmcommon.ReturnCode {
	if !r.flagStakingV2.IsSet() {
		r.eei.AddReturnMessage("invalid method to call")
		return vmcommon.UserError
	}
	if !bytes.Equal(args.CallerAddr, r.stakeAccessAddr) {
		r.eei.AddReturnMessage("this is only a view function")
		return vmcommon.UserError
	}
	if len(args.Arguments) < 1 {
		r.eei.AddReturnMessage(fmt.Sprintf("invalid number of arguments: expected min %d, got %d", 1, len(args.Arguments)))
		return vmcommon.UserError
	}

	stakedData, errGet := r.getOrCreateRegisteredData(args.Arguments[0])
	if errGet != nil {
		r.eei.AddReturnMessage(errGet.Error())
		return vmcommon.UserError
	}

	r.eei.Finish([]byte(hex.EncodeToString(stakedData.OwnerAddress)))
	return vmcommon.Ok
}

<<<<<<< HEAD
func (r *stakingSC) getGovernanceLockNonce(address []byte) *big.Int {
	governanceLockKey := append([]byte(validatorLockPrefix), address...)
	lock := r.eei.GetStorageFromAddress(r.governanceSCAddr, governanceLockKey)

	return big.NewInt(0).SetBytes(lock)
=======
func (r *stakingSC) stakeNodesFromWaitingList(args *vmcommon.ContractCallInput) vmcommon.ReturnCode {
	if !r.flagStakingV2.IsSet() {
		r.eei.AddReturnMessage("invalid method to call")
		return vmcommon.UserError
	}
	if !bytes.Equal(args.CallerAddr, r.endOfEpochAccessAddr) {
		r.eei.AddReturnMessage("stake nodes from waiting list can be called by endOfEpochAccess address only")
		return vmcommon.UserError
	}
	if len(args.Arguments) != 1 {
		r.eei.AddReturnMessage("number of arguments must be equal to 1")
		return vmcommon.UserError
	}

	numNodesToStake := big.NewInt(0).SetBytes(args.Arguments[0]).Uint64()
	waitingListData, err := r.getFirstElementsFromWaitingList(uint32(numNodesToStake))
	if err != nil {
		r.eei.AddReturnMessage(err.Error())
		return vmcommon.UserError
	}
	if len(waitingListData.blsKeys) == 0 {
		r.eei.AddReturnMessage("no nodes in queue")
		return vmcommon.Ok
	}

	for i, blsKey := range waitingListData.blsKeys {
		stakedData := waitingListData.stakedDataList[i]
		r.activeStakingFor(stakedData)
		err = r.saveStakingData(blsKey, stakedData)
		if err != nil {
			r.eei.AddReturnMessage(err.Error())
			return vmcommon.UserError
		}

		// remove from waiting list
		inWaitingListKey := r.createWaitingListKey(blsKey)
		r.eei.SetStorage(inWaitingListKey, nil)

		// return the change key
		r.eei.Finish(blsKey)
		r.eei.Finish(stakedData.RewardAddress)
	}

	err = r.updateWaitingListToNewFirstKey(waitingListData)
	if err != nil {
		r.eei.AddReturnMessage(err.Error())
		return vmcommon.UserError
	}

	return vmcommon.Ok
}

func (r *stakingSC) updateWaitingListToNewFirstKey(waitingListData *waitingListReturnData) error {
	waitingListHead, err := r.getWaitingListHead()
	if err != nil {
		return err
	}
	if waitingListHead.Length == 0 {
		return nil
	}
	if len(waitingListData.lastKey) == 0 {
		r.eei.SetStorage([]byte(waitingListHeadKey), nil)
		return nil
	}
	if waitingListData.afterLastjailed {
		waitingListHead.LastJailedKey = nil
	}

	waitingListHead.Length = waitingListHead.Length - uint32(len(waitingListData.blsKeys))
	waitingListHead.FirstKey = waitingListData.lastKey
	err = r.saveWaitingListHead(waitingListHead)
	if err != nil {
		return err
	}

	return nil
}

func (r *stakingSC) getFirstElementsFromWaitingList(numNodes uint32) (*waitingListReturnData, error) {
	waitingListData := &waitingListReturnData{}

	waitingListHead, err := r.getWaitingListHead()
	if err != nil {
		return nil, err
	}
	if waitingListHead.Length == 0 {
		return waitingListData, nil
	}

	blsKeysToStake := make([][]byte, 0)
	stakedDataList := make([]*StakedDataV2_0, 0)
	index := uint32(1)
	nextKey := make([]byte, len(waitingListHead.FirstKey))
	copy(nextKey, waitingListHead.FirstKey)
	for len(nextKey) != 0 && index <= waitingListHead.Length && index <= numNodes {
		element, errGet := r.getWaitingListElement(nextKey)
		if errGet != nil {
			return nil, errGet
		}

		if bytes.Equal(nextKey, waitingListHead.LastJailedKey) {
			waitingListData.afterLastjailed = true
		}

		stakedData, errGet := r.getOrCreateRegisteredData(element.BLSPublicKey)
		if errGet != nil {
			return nil, errGet
		}

		blsKeysToStake = append(blsKeysToStake, element.BLSPublicKey)
		stakedDataList = append(stakedDataList, stakedData)
		index++
		copy(nextKey, element.NextKey)
	}

	waitingListData.blsKeys = blsKeysToStake
	waitingListData.stakedDataList = stakedDataList
	waitingListData.lastKey = nextKey
	return waitingListData, nil
>>>>>>> e66072e0
}

// EpochConfirmed is called whenever a new epoch is confirmed
func (r *stakingSC) EpochConfirmed(epoch uint32) {
	r.flagEnableStaking.Toggle(epoch >= r.enableStakingEpoch)
	log.Debug("stakingSC: stake/unstake/unbond", "enabled", r.flagEnableStaking.IsSet())

	r.flagStakingV2.Toggle(epoch >= r.stakingV2Epoch)
	log.Debug("stakingSC: set owner", "enabled", r.flagStakingV2.IsSet())
}

// CanUseContract returns true if contract can be used
func (r *stakingSC) CanUseContract() bool {
	return true
}

// IsInterfaceNil verifies if the underlying object is nil or not
func (r *stakingSC) IsInterfaceNil() bool {
	return r == nil
}<|MERGE_RESOLUTION|>--- conflicted
+++ resolved
@@ -1425,13 +1425,6 @@
 	return vmcommon.Ok
 }
 
-<<<<<<< HEAD
-func (r *stakingSC) getGovernanceLockNonce(address []byte) *big.Int {
-	governanceLockKey := append([]byte(validatorLockPrefix), address...)
-	lock := r.eei.GetStorageFromAddress(r.governanceSCAddr, governanceLockKey)
-
-	return big.NewInt(0).SetBytes(lock)
-=======
 func (r *stakingSC) stakeNodesFromWaitingList(args *vmcommon.ContractCallInput) vmcommon.ReturnCode {
 	if !r.flagStakingV2.IsSet() {
 		r.eei.AddReturnMessage("invalid method to call")
@@ -1551,7 +1544,13 @@
 	waitingListData.stakedDataList = stakedDataList
 	waitingListData.lastKey = nextKey
 	return waitingListData, nil
->>>>>>> e66072e0
+}
+
+func (r *stakingSC) getGovernanceLockNonce(address []byte) *big.Int {
+	governanceLockKey := append([]byte(validatorLockPrefix), address...)
+	lock := r.eei.GetStorageFromAddress(r.governanceSCAddr, governanceLockKey)
+
+	return big.NewInt(0).SetBytes(lock)
 }
 
 // EpochConfirmed is called whenever a new epoch is confirmed
