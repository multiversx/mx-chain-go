package systemSmartContracts

import (
	"bytes"
	"encoding/hex"
	"encoding/json"
	"errors"
	"fmt"
	"math"
	"math/big"
	"strconv"
	"strings"
	"testing"

	"github.com/multiversx/mx-chain-core-go/core"
	"github.com/multiversx/mx-chain-core-go/core/check"
	vmData "github.com/multiversx/mx-chain-core-go/data/vm"
	"github.com/multiversx/mx-chain-core-go/marshal"
	"github.com/multiversx/mx-chain-go/common"
	"github.com/multiversx/mx-chain-go/config"
	"github.com/multiversx/mx-chain-go/process/smartContract/hooks"
	"github.com/multiversx/mx-chain-go/state"
	"github.com/multiversx/mx-chain-go/state/accounts"
	"github.com/multiversx/mx-chain-go/testscommon/enableEpochsHandlerMock"
	stateMock "github.com/multiversx/mx-chain-go/testscommon/state"
	"github.com/multiversx/mx-chain-go/vm"
	"github.com/multiversx/mx-chain-go/vm/mock"
	vmcommon "github.com/multiversx/mx-chain-vm-common-go"
	"github.com/stretchr/testify/assert"
	"github.com/stretchr/testify/require"
)

func createMockStakingScArgumentsWithSystemScAddresses(
	validatorScAddress []byte,
	jailScAddress []byte,
	endOfEpochAddress []byte,
) ArgsNewStakingSmartContract {
	return ArgsNewStakingSmartContract{
		Eei:                  &mock.SystemEIStub{},
		StakingAccessAddr:    validatorScAddress,
		JailAccessAddr:       jailScAddress,
		EndOfEpochAccessAddr: endOfEpochAddress,
		MinNumNodes:          1,
		Marshalizer:          &mock.MarshalizerMock{},
		StakingSCConfig: config.StakingSystemSCConfig{
			GenesisNodePrice:                     "100",
			MinStakeValue:                        "1",
			UnJailValue:                          "1",
			MinStepValue:                         "1",
			UnBondPeriod:                         0,
			NumRoundsWithoutBleed:                0,
			MaximumPercentageToBleed:             0,
			BleedPercentagePerRound:              0,
			MaxNumberOfNodesForStake:             10,
			ActivateBLSPubKeyMessageVerification: false,
			MinUnstakeTokensValue:                "1",
			StakeLimitPercentage:                 1.0,
			NodeLimitPercentage:                  1.0,
		},
		EnableEpochsHandler: enableEpochsHandlerMock.NewEnableEpochsHandlerStub(
			common.StakeFlag,
			common.CorrectLastUnJailedFlag,
			common.CorrectFirstQueuedFlag,
			common.CorrectJailedNotUnStakedEmptyQueueFlag,
			common.ValidatorToDelegationFlag,
		),
	}
}

func createMockStakingScArguments() ArgsNewStakingSmartContract {
	return createMockStakingScArgumentsWithSystemScAddresses(
		[]byte("validator"),
		[]byte("jail"),
		[]byte("endOfEpoch"),
	)
}

func createMockStakingScArgumentsWithRealSystemScAddresses() ArgsNewStakingSmartContract {
	return createMockStakingScArgumentsWithSystemScAddresses(
		vm.ValidatorSCAddress,
		vm.JailingAddress,
		vm.EndOfEpochAddress,
	)
}

func CreateVmContractCallInput() *vmcommon.ContractCallInput {
	return &vmcommon.ContractCallInput{
		VMInput: vmcommon.VMInput{
			CallerAddr:  []byte("validator"),
			Arguments:   nil,
			CallValue:   big.NewInt(0),
			GasPrice:    0,
			GasProvided: 0,
			CallType:    vmData.DirectCall,
		},
		RecipientAddr: []byte("rcpntaddr"),
		Function:      "something",
	}
}

func createArgsVMContext() VMContextArgs {
	return VMContextArgs{
		BlockChainHook:      &mock.BlockChainHookStub{},
		CryptoHook:          hooks.NewVMCryptoHook(),
		InputParser:         &mock.ArgumentParserMock{},
		ValidatorAccountsDB: &stateMock.AccountsStub{},
		ChanceComputer:      &mock.RaterMock{},
		EnableEpochsHandler: &enableEpochsHandlerMock.EnableEpochsHandlerStub{},
		UserAccountsDB:      &stateMock.AccountsStub{},
	}
}

func TestNewStakingSmartContract_NilSystemEIShouldErr(t *testing.T) {
	t.Parallel()

	args := createMockStakingScArguments()
	args.Eei = nil
	stakingSmartContract, err := NewStakingSmartContract(args)

	assert.Nil(t, stakingSmartContract)
	assert.Equal(t, vm.ErrNilSystemEnvironmentInterface, err)
}

func TestNewStakingSmartContract_NilStakingAccessAddrEIShouldErr(t *testing.T) {
	t.Parallel()

	args := createMockStakingScArguments()
	args.StakingAccessAddr = nil
	stakingSmartContract, err := NewStakingSmartContract(args)

	assert.Nil(t, stakingSmartContract)
	assert.Equal(t, vm.ErrInvalidStakingAccessAddress, err)
}

func TestNewStakingSmartContract_NilJailAccessAddrEIShouldErr(t *testing.T) {
	t.Parallel()

	args := createMockStakingScArguments()
	args.JailAccessAddr = nil
	stakingSmartContract, err := NewStakingSmartContract(args)

	assert.Nil(t, stakingSmartContract)
	assert.Equal(t, vm.ErrInvalidJailAccessAddress, err)
}

func TestNewStakingSmartContract(t *testing.T) {
	t.Parallel()

	args := createMockStakingScArguments()
	stakingSmartContract, err := NewStakingSmartContract(args)

	assert.False(t, check.IfNil(stakingSmartContract))
	assert.Nil(t, err)
}

func TestNewStakingSmartContract_NilEnableEpochsHandlerShouldErr(t *testing.T) {
	t.Parallel()

	args := createMockStakingScArguments()
	args.EnableEpochsHandler = nil
	stakingSmartContract, err := NewStakingSmartContract(args)

	assert.Nil(t, stakingSmartContract)
	assert.Equal(t, vm.ErrNilEnableEpochsHandler, err)
}

func TestNewStakingSmartContract_InvalidEnableEpochsHandlerShouldErr(t *testing.T) {
	t.Parallel()

	args := createMockStakingScArguments()
	args.EnableEpochsHandler = enableEpochsHandlerMock.NewEnableEpochsHandlerStubWithNoFlagsDefined()
	stakingSmartContract, err := NewStakingSmartContract(args)

	assert.Nil(t, stakingSmartContract)
	assert.True(t, errors.Is(err, core.ErrInvalidEnableEpochsHandler))
}

func TestStakingSC_ExecuteInit(t *testing.T) {
	t.Parallel()

	stakeValue := big.NewInt(100)
	eei := createDefaultEei()
	eei.SetSCAddress([]byte("addr"))
	args := createMockStakingScArguments()
	args.StakingSCConfig.MinStakeValue = stakeValue.Text(10)
	args.Eei = eei
	stakingSmartContract, _ := NewStakingSmartContract(args)
	arguments := CreateVmContractCallInput()
	arguments.Function = core.SCDeployInitFunctionName

	retCode := stakingSmartContract.Execute(arguments)
	assert.Equal(t, vmcommon.Ok, retCode)

	ownerAddr := stakingSmartContract.eei.GetStorage([]byte(ownerKey))
	assert.Equal(t, arguments.CallerAddr, ownerAddr)

	ownerBalanceBytes := stakingSmartContract.eei.GetStorage(arguments.CallerAddr)
	ownerBalance := big.NewInt(0).SetBytes(ownerBalanceBytes)
	assert.Equal(t, big.NewInt(0), ownerBalance)

}

func TestStakingSC_ExecuteInitTwoTimeShouldReturnUserError(t *testing.T) {
	stakeValue := big.NewInt(100)
	eei := createDefaultEei()
	eei.SetSCAddress([]byte("addr"))
	args := createMockStakingScArguments()
	args.StakingSCConfig.MinStakeValue = stakeValue.Text(10)
	args.Eei = eei
	stakingSmartContract, _ := NewStakingSmartContract(args)

	arguments := CreateVmContractCallInput()
	arguments.Function = core.SCDeployInitFunctionName

	retCode := stakingSmartContract.Execute(arguments)
	assert.Equal(t, vmcommon.Ok, retCode)

	retCode = stakingSmartContract.Execute(arguments)
	assert.Equal(t, vmcommon.UserError, retCode)
}

func TestStakingSC_ExecuteStakeWrongStakeValueShouldErr(t *testing.T) {
	t.Parallel()

	stakeValue := big.NewInt(100)
	blockChainHook := &mock.BlockChainHookStub{
		GetUserAccountCalled: func(address []byte) (vmcommon.UserAccountHandler, error) {
			return nil, state.ErrAccNotFound
		},
	}
	eei := createDefaultEei()
	eei.blockChainHook = blockChainHook
	eei.SetSCAddress([]byte("addr"))
	args := createMockStakingScArguments()
	args.StakingSCConfig.MinStakeValue = stakeValue.Text(10)
	args.Eei = eei
	stakingSmartContract, _ := NewStakingSmartContract(args)

	arguments := CreateVmContractCallInput()
	arguments.Function = "stake"

	retCode := stakingSmartContract.Execute(arguments)
	assert.Equal(t, vmcommon.UserError, retCode)

	balance := eei.GetBalance(arguments.CallerAddr)
	assert.Equal(t, big.NewInt(0), balance)
}

func TestStakingSC_ExecuteStakeWrongUnmarshalDataShouldErr(t *testing.T) {
	t.Parallel()

	stakeValue := big.NewInt(100)
	eei := &mock.SystemEIStub{}
	eei.GetStorageCalled = func(key []byte) []byte {
		return []byte("data")
	}
	args := createMockStakingScArguments()
	args.StakingSCConfig.MinStakeValue = stakeValue.Text(10)
	args.Eei = eei
	stakingSmartContract, _ := NewStakingSmartContract(args)

	arguments := CreateVmContractCallInput()
	arguments.Function = "stake"

	retCode := stakingSmartContract.Execute(arguments)
	assert.Equal(t, vmcommon.UserError, retCode)
}

func TestStakingSC_ExecuteStakeRegistrationDataStakedShouldErr(t *testing.T) {
	t.Parallel()

	stakeValue := big.NewInt(100)
	eei := &mock.SystemEIStub{}
	eei.GetStorageCalled = func(key []byte) []byte {
		registrationDataMarshalized, _ := json.Marshal(
			&StakedDataV2_0{
				Staked: true,
			})
		return registrationDataMarshalized
	}
	args := createMockStakingScArguments()
	args.StakingSCConfig.MinStakeValue = stakeValue.Text(10)
	args.Eei = eei
	stakingSmartContract, _ := NewStakingSmartContract(args)

	arguments := CreateVmContractCallInput()
	arguments.Function = "stake"

	retCode := stakingSmartContract.Execute(arguments)
	assert.Equal(t, vmcommon.UserError, retCode)
}

func TestStakingSC_ExecuteStakeNotEnoughArgsShouldErr(t *testing.T) {
	t.Parallel()

	stakeValue := big.NewInt(100)
	eei := &mock.SystemEIStub{}
	eei.GetStorageCalled = func(key []byte) []byte {
		registrationDataMarshalized, _ := json.Marshal(&StakedDataV2_0{})
		return registrationDataMarshalized
	}
	args := createMockStakingScArguments()
	args.StakingSCConfig.MinStakeValue = stakeValue.Text(10)
	args.Eei = eei
	stakingSmartContract, _ := NewStakingSmartContract(args)

	arguments := CreateVmContractCallInput()
	arguments.Function = "stake"

	retCode := stakingSmartContract.Execute(arguments)
	assert.Equal(t, vmcommon.UserError, retCode)
}

func TestStakingSC_ExecuteStake(t *testing.T) {
	t.Parallel()

	stakeValue := big.NewInt(100)
	stakerAddress := big.NewInt(100)
	stakerPubKey := big.NewInt(100)
	expectedRegistrationData := StakedDataV2_0{
		RegisterNonce: 0,
		Staked:        true,
		UnStakedNonce: 0,
		RewardAddress: []byte{100},
		StakeValue:    big.NewInt(100),
		JailedRound:   math.MaxUint64,
		UnStakedEpoch: common.DefaultUnstakedEpoch,
		SlashValue:    big.NewInt(0),
	}

	blockChainHook := &mock.BlockChainHookStub{}
	blockChainHook.GetStorageDataCalled = func(accountsAddress []byte, index []byte) ([]byte, uint32, error) {
		return nil, 0, nil
	}

	eei := createDefaultEei()
	eei.blockChainHook = blockChainHook
	eei.SetSCAddress([]byte("addr"))

	args := createMockStakingScArguments()
	args.StakingSCConfig.MinStakeValue = stakeValue.Text(10)
	args.Eei = eei
	stakingSmartContract, _ := NewStakingSmartContract(args)

	arguments := CreateVmContractCallInput()
	arguments.Function = "stake"
	arguments.CallerAddr = []byte("validator")
	arguments.Arguments = [][]byte{stakerPubKey.Bytes(), stakerAddress.Bytes(), stakerAddress.Bytes()}
	arguments.CallValue = big.NewInt(100)

	retCode := stakingSmartContract.Execute(arguments)
	assert.Equal(t, vmcommon.Ok, retCode)

	var registrationData StakedDataV2_0
	data := stakingSmartContract.eei.GetStorage(stakerPubKey.Bytes())
	err := json.Unmarshal(data, &registrationData)
	assert.Nil(t, err)
	assert.Equal(t, expectedRegistrationData, registrationData)
}

func TestStakingSC_ExecuteUnStakeAddressNotStakedShouldErr(t *testing.T) {
	t.Parallel()

	stakeValue := big.NewInt(100)
	eei := &mock.SystemEIStub{}
	args := createMockStakingScArguments()
	args.StakingSCConfig.MinStakeValue = stakeValue.Text(10)
	args.Eei = eei
	stakingSmartContract, _ := NewStakingSmartContract(args)

	arguments := CreateVmContractCallInput()
	arguments.Function = "unStake@abc"

	retCode := stakingSmartContract.Execute(arguments)
	assert.Equal(t, vmcommon.UserError, retCode)
}

func TestStakingSC_ExecuteUnStakeUnmarshalErr(t *testing.T) {
	t.Parallel()

	stakeValue := big.NewInt(100)
	eei := &mock.SystemEIStub{}
	eei.GetStorageCalled = func(key []byte) []byte {
		return []byte("data")
	}
	args := createMockStakingScArguments()
	args.StakingSCConfig.MinStakeValue = stakeValue.Text(10)
	args.Eei = eei
	stakingSmartContract, _ := NewStakingSmartContract(args)

	arguments := CreateVmContractCallInput()
	arguments.Function = "unStake@abc"

	retCode := stakingSmartContract.Execute(arguments)
	assert.Equal(t, vmcommon.UserError, retCode)
}

func TestStakingSC_ExecuteUnStakeAlreadyUnStakedAddrShouldErr(t *testing.T) {
	t.Parallel()

	stakedRegistrationData := StakedDataV2_0{
		RegisterNonce: 0,
		Staked:        false,
		UnStakedNonce: 0,
		RewardAddress: nil,
		StakeValue:    nil,
	}

	stakeValue := big.NewInt(100)
	eei := createDefaultEei()
	eei.SetSCAddress([]byte("addr"))

	args := createMockStakingScArguments()
	args.StakingSCConfig.MinStakeValue = stakeValue.Text(10)
	args.Eei = eei
	stakingSmartContract, _ := NewStakingSmartContract(args)

	arguments := CreateVmContractCallInput()
	arguments.Function = "unStake"
	arguments.Arguments = [][]byte{big.NewInt(100).Bytes(), big.NewInt(200).Bytes()}
	marshalizedExpectedRegData, _ := json.Marshal(&stakedRegistrationData)
	stakingSmartContract.eei.SetStorage(arguments.CallerAddr, marshalizedExpectedRegData)

	retCode := stakingSmartContract.Execute(arguments)
	assert.Equal(t, vmcommon.UserError, retCode)
}

func TestStakingSC_ExecuteUnStakeFailsWithWrongCaller(t *testing.T) {
	t.Parallel()

	expectedCallerAddress := []byte("caller")
	wrongCallerAddress := []byte("wrongCaller")

	stakedRegistrationData := StakedDataV2_0{
		RegisterNonce: 0,
		Staked:        true,
		UnStakedNonce: 0,
		RewardAddress: expectedCallerAddress,
		StakeValue:    nil,
	}

	stakeValue := big.NewInt(100)
	eei := createDefaultEei()
	eei.SetSCAddress([]byte("addr"))

	args := createMockStakingScArguments()
	args.StakingSCConfig.MinStakeValue = stakeValue.Text(10)
	args.Eei = eei
	stakingSmartContract, _ := NewStakingSmartContract(args)

	arguments := CreateVmContractCallInput()
	arguments.Function = "unStake"
	arguments.Arguments = [][]byte{wrongCallerAddress}
	marshalizedExpectedRegData, _ := json.Marshal(&stakedRegistrationData)
	stakingSmartContract.eei.SetStorage(arguments.Arguments[0], marshalizedExpectedRegData)

	retCode := stakingSmartContract.Execute(arguments)
	assert.Equal(t, vmcommon.UserError, retCode)
}

func TestStakingSC_ExecuteUnStakeShouldErrorNotEnoughNodes(t *testing.T) {
	t.Parallel()

	callerAddress := []byte("caller")

	expectedRegistrationData := StakedDataV2_0{
		RegisterNonce: 0,
		Staked:        false,
		UnStakedNonce: 0,
		RewardAddress: callerAddress,
		StakeValue:    nil,
		JailedRound:   math.MaxUint64,
		SlashValue:    big.NewInt(0),
	}

	stakedRegistrationData := StakedDataV2_0{
		RegisterNonce: 0,
		Staked:        true,
		UnStakedNonce: 0,
		RewardAddress: callerAddress,
		StakeValue:    nil,
		JailedRound:   math.MaxUint64,
	}

	stakeValue := big.NewInt(100)
	eei := createDefaultEei()
	eei.SetSCAddress([]byte("addr"))

	args := createMockStakingScArguments()
	args.StakingSCConfig.MinStakeValue = stakeValue.Text(10)
	args.Eei = eei
	args.MinNumNodes = 1
	stakingSmartContract, _ := NewStakingSmartContract(args)

	arguments := CreateVmContractCallInput()
	arguments.Function = "unStake"
	arguments.Arguments = [][]byte{[]byte("abc"), callerAddress}
	arguments.CallerAddr = []byte("validator")
	marshalizedExpectedRegData, _ := json.Marshal(&stakedRegistrationData)
	stakingSmartContract.eei.SetStorage(arguments.Arguments[0], marshalizedExpectedRegData)
	stakingSmartContract.setConfig(&StakingNodesConfig{MinNumNodes: 5, StakedNodes: 10})

	retCode := stakingSmartContract.Execute(arguments)
	assert.Equal(t, vmcommon.Ok, retCode)

	var registrationData StakedDataV2_0
	data := stakingSmartContract.eei.GetStorage(arguments.Arguments[0])
	err := json.Unmarshal(data, &registrationData)
	assert.Nil(t, err)
	assert.Equal(t, expectedRegistrationData, registrationData)
}

func TestStakingSC_ExecuteUnStake(t *testing.T) {
	t.Parallel()

	callerAddress := []byte("caller")

	expectedRegistrationData := StakedDataV2_0{
		RegisterNonce: 0,
		Staked:        false,
		UnStakedNonce: 0,
		RewardAddress: callerAddress,
		StakeValue:    nil,
		JailedRound:   math.MaxUint64,
		SlashValue:    big.NewInt(0),
	}

	stakedRegistrationData := StakedDataV2_0{
		RegisterNonce: 0,
		Staked:        true,
		UnStakedNonce: 0,
		RewardAddress: callerAddress,
		StakeValue:    nil,
		JailedRound:   math.MaxUint64,
	}

	stakeValue := big.NewInt(100)
	eei := createDefaultEei()
	eei.SetSCAddress([]byte("addr"))

	args := createMockStakingScArguments()
	args.StakingSCConfig.MinStakeValue = stakeValue.Text(10)
	args.Eei = eei
	stakingSmartContract, _ := NewStakingSmartContract(args)

	arguments := CreateVmContractCallInput()
	arguments.Function = "unStake"
	arguments.Arguments = [][]byte{[]byte("abc"), callerAddress}
	arguments.CallerAddr = []byte("validator")
	marshalizedExpectedRegData, _ := json.Marshal(&stakedRegistrationData)
	stakingSmartContract.eei.SetStorage(arguments.Arguments[0], marshalizedExpectedRegData)
	stakingSmartContract.setConfig(&StakingNodesConfig{MinNumNodes: 5, StakedNodes: 10})

	retCode := stakingSmartContract.Execute(arguments)
	assert.Equal(t, vmcommon.Ok, retCode)

	var registrationData StakedDataV2_0
	data := stakingSmartContract.eei.GetStorage(arguments.Arguments[0])
	err := json.Unmarshal(data, &registrationData)
	assert.Nil(t, err)
	assert.Equal(t, expectedRegistrationData, registrationData)
}

func TestStakingSC_ExecuteUnBoundUnmarshalErr(t *testing.T) {
	t.Parallel()

	stakeValue := big.NewInt(100)
	eei := &mock.SystemEIStub{}
	eei.GetStorageCalled = func(key []byte) []byte {
		return []byte("data")
	}
	args := createMockStakingScArguments()
	args.StakingSCConfig.MinStakeValue = stakeValue.Text(10)
	args.Eei = eei
	stakingSmartContract, _ := NewStakingSmartContract(args)

	arguments := CreateVmContractCallInput()
	arguments.CallerAddr = []byte("data")
	arguments.Function = "unBond"
	arguments.Arguments = [][]byte{big.NewInt(100).Bytes(), big.NewInt(200).Bytes()}

	retCode := stakingSmartContract.Execute(arguments)
	assert.Equal(t, vmcommon.UserError, retCode)
}

func TestStakingSC_ExecuteUnBoundValidatorNotUnStakeShouldErr(t *testing.T) {
	t.Parallel()

	stakeValue := big.NewInt(100)
	eei := &mock.SystemEIStub{}
	eei.GetStorageCalled = func(key []byte) []byte {
		switch {
		case bytes.Equal(key, []byte(ownerKey)):
			return []byte("data")
		default:
			registrationDataMarshalized, _ := json.Marshal(
				&StakedDataV2_0{
					UnStakedNonce: 0,
				})
			return registrationDataMarshalized
		}
	}
	eei.BlockChainHookCalled = func() vm.BlockchainHook {
		return &mock.BlockChainHookStub{CurrentNonceCalled: func() uint64 {
			return 10000
		}}
	}
	args := createMockStakingScArguments()
	args.StakingSCConfig.MinStakeValue = stakeValue.Text(10)
	args.Eei = eei
	stakingSmartContract, _ := NewStakingSmartContract(args)

	arguments := CreateVmContractCallInput()
	arguments.CallerAddr = []byte("data")
	arguments.Function = "unBond"
	arguments.Arguments = [][]byte{big.NewInt(100).Bytes()}

	retCode := stakingSmartContract.Execute(arguments)
	assert.Equal(t, vmcommon.UserError, retCode)
}

func TestStakingSC_ExecuteFinalizeUnBoundBeforePeriodEnds(t *testing.T) {
	t.Parallel()

	unstakedNonce := uint64(10)
	registrationData := StakedDataV2_0{
		RegisterNonce: 0,
		Staked:        true,
		UnStakedNonce: unstakedNonce,
		RewardAddress: nil,
		StakeValue:    big.NewInt(100),
	}
	blsPubKey := big.NewInt(100)
	stakeValue := big.NewInt(100)
	marshalizedRegData, _ := json.Marshal(&registrationData)
	eei := createDefaultEei()
	eei.blockChainHook = &mock.BlockChainHookStub{
		CurrentNonceCalled: func() uint64 {
			return unstakedNonce + 1
		},
	}
	eei.SetSCAddress([]byte("addr"))
	eei.SetStorage([]byte(ownerKey), []byte("data"))
	eei.SetStorage(blsPubKey.Bytes(), marshalizedRegData)
	args := createMockStakingScArguments()
	args.StakingSCConfig.MinStakeValue = stakeValue.Text(10)
	args.Eei = eei
	stakingSmartContract, _ := NewStakingSmartContract(args)

	arguments := CreateVmContractCallInput()
	arguments.CallerAddr = []byte("data")
	arguments.Function = "finalizeUnStake"
	arguments.Arguments = [][]byte{blsPubKey.Bytes()}

	retCode := stakingSmartContract.Execute(arguments)
	assert.Equal(t, vmcommon.UserError, retCode)
}

func TestStakingSC_ExecuteUnBoundStillValidator(t *testing.T) {
	t.Parallel()

	unBondPeriod := uint64(100)
	unstakedNonce := uint64(10)
	registrationData := StakedDataV2_0{
		RegisterNonce: 0,
		Staked:        false,
		UnStakedNonce: unstakedNonce,
		RewardAddress: []byte("validator"),
		StakeValue:    big.NewInt(100),
		JailedRound:   math.MaxUint64,
	}

	peerAccount, _ := accounts.NewPeerAccount([]byte("validator"))
	peerAccount.List = string(common.EligibleList)
	stakeValue := big.NewInt(100)
	marshalizedRegData, _ := json.Marshal(&registrationData)
	eei := createDefaultEei()
	eei.blockChainHook = &mock.BlockChainHookStub{
		CurrentNonceCalled: func() uint64 {
			return unstakedNonce + unBondPeriod + 1
		},
	}
	eei.validatorAccountsDB = &stateMock.AccountsStub{
		GetExistingAccountCalled: func(address []byte) (vmcommon.AccountHandler, error) {
			return peerAccount, nil
		},
	}
	scAddress := []byte("owner")
	eei.SetSCAddress(scAddress)
	eei.SetStorage([]byte(ownerKey), scAddress)

	args := createMockStakingScArguments()
	args.StakingSCConfig.MinStakeValue = stakeValue.Text(10)
	args.Eei = eei
	stakingSmartContract, _ := NewStakingSmartContract(args)

	arguments := CreateVmContractCallInput()
	arguments.CallerAddr = []byte("validator")
	arguments.Function = "unBond"
	arguments.Arguments = [][]byte{[]byte("abc")}

	stakingSmartContract.eei.SetStorage(arguments.Arguments[0], marshalizedRegData)
	stakingSmartContract.setConfig(&StakingNodesConfig{MinNumNodes: 5, StakedNodes: 10})

	retCode := stakingSmartContract.Execute(arguments)
	assert.Equal(t, vmcommon.UserError, retCode)
}

func TestStakingSC_ExecuteUnBound(t *testing.T) {
	t.Parallel()

	unBondPeriod := uint64(100)
	unstakedNonce := uint64(10)
	registrationData := StakedDataV2_0{
		RegisterNonce: 0,
		Staked:        false,
		UnStakedNonce: unstakedNonce,
		RewardAddress: []byte("validator"),
		StakeValue:    big.NewInt(100),
		JailedRound:   math.MaxUint64,
	}

	stakeValue := big.NewInt(100)
	marshalizedRegData, _ := json.Marshal(&registrationData)
	eei := createDefaultEei()
	eei.blockChainHook = &mock.BlockChainHookStub{
		CurrentNonceCalled: func() uint64 {
			return unstakedNonce + unBondPeriod + 1
		},
	}
	scAddress := []byte("owner")
	eei.SetSCAddress(scAddress)
	eei.SetStorage([]byte(ownerKey), scAddress)

	args := createMockStakingScArguments()
	args.StakingSCConfig.MinStakeValue = stakeValue.Text(10)
	args.Eei = eei
	stakingSmartContract, _ := NewStakingSmartContract(args)

	arguments := CreateVmContractCallInput()
	arguments.CallerAddr = []byte("validator")
	arguments.Function = "unBond"
	arguments.Arguments = [][]byte{[]byte("abc")}

	stakingSmartContract.eei.SetStorage(arguments.Arguments[0], marshalizedRegData)
	stakingSmartContract.setConfig(&StakingNodesConfig{MinNumNodes: 5, StakedNodes: 10})

	retCode := stakingSmartContract.Execute(arguments)
	assert.Equal(t, vmcommon.Ok, retCode)

	data := stakingSmartContract.eei.GetStorage(arguments.Arguments[0])
	assert.Equal(t, 0, len(data))
}

func TestStakingSC_ExecuteSlashOwnerAddrNotOkShouldErr(t *testing.T) {
	t.Parallel()

	stakeValue := big.NewInt(100)
	eei := &mock.SystemEIStub{}
	args := createMockStakingScArguments()
	args.StakingSCConfig.MinStakeValue = stakeValue.Text(10)
	args.Eei = eei
	stakingSmartContract, _ := NewStakingSmartContract(args)

	arguments := CreateVmContractCallInput()
	arguments.Function = "slash"

	retCode := stakingSmartContract.Execute(arguments)
	assert.Equal(t, vmcommon.UserError, retCode)
}

func TestStakingSC_ExecuteSlashArgumentsNotOkShouldErr(t *testing.T) {
	t.Parallel()

	stakeValue := big.NewInt(100)
	eei := &mock.SystemEIStub{}
	eei.GetStorageCalled = func(key []byte) []byte {
		return []byte("data")
	}
	args := createMockStakingScArguments()
	args.StakingSCConfig.MinStakeValue = stakeValue.Text(10)
	args.Eei = eei
	stakingSmartContract, _ := NewStakingSmartContract(args)

	arguments := CreateVmContractCallInput()
	arguments.Function = "slash"
	arguments.CallerAddr = []byte("data")

	retCode := stakingSmartContract.Execute(arguments)
	assert.Equal(t, vmcommon.UserError, retCode)
}

func TestStakingSC_ExecuteSlashUnmarhsalErr(t *testing.T) {
	t.Parallel()

	stakeValue := big.NewInt(100)
	eei := &mock.SystemEIStub{}
	eei.GetStorageCalled = func(key []byte) []byte {
		return []byte("data")
	}
	args := createMockStakingScArguments()
	args.StakingSCConfig.MinStakeValue = stakeValue.Text(10)
	args.Eei = eei
	stakingSmartContract, _ := NewStakingSmartContract(args)

	arguments := CreateVmContractCallInput()
	arguments.Function = "slash"
	arguments.CallerAddr = []byte("data")
	arguments.Arguments = [][]byte{big.NewInt(100).Bytes(), big.NewInt(100).Bytes()}

	retCode := stakingSmartContract.Execute(arguments)
	assert.Equal(t, vmcommon.UserError, retCode)
}

func TestStakingSC_ExecuteSlashNotStake(t *testing.T) {
	t.Parallel()

	stakeValue := big.NewInt(100)
	eei := &mock.SystemEIStub{}
	eei.GetStorageCalled = func(key []byte) []byte {
		switch {
		case bytes.Equal(key, []byte(ownerKey)):
			return []byte("data")
		default:
			registrationDataMarshalized, _ := json.Marshal(
				&StakedDataV2_0{
					StakeValue: big.NewInt(100),
				})
			return registrationDataMarshalized
		}
	}

	args := createMockStakingScArguments()
	args.StakingSCConfig.MinStakeValue = stakeValue.Text(10)
	args.Eei = eei
	stakingSmartContract, _ := NewStakingSmartContract(args)

	arguments := CreateVmContractCallInput()
	arguments.Function = "slash"
	arguments.CallerAddr = []byte("data")
	arguments.Arguments = [][]byte{big.NewInt(100).Bytes(), big.NewInt(100).Bytes()}

	retCode := stakingSmartContract.Execute(arguments)
	assert.Equal(t, vmcommon.UserError, retCode)
}

func TestStakingSC_ExecuteUnStakeAndUnBoundStake(t *testing.T) {
	t.Parallel()

	// Preparation
	unBondPeriod := uint64(100)
	stakeValue := big.NewInt(100)
	valueStakedByTheCaller := big.NewInt(100)
	stakerAddress := []byte("address")
	stakerPubKey := []byte("pubKey")
	blockChainHook := &mock.BlockChainHookStub{}
	eei := createDefaultEei()
	eei.blockChainHook = blockChainHook

	smartcontractAddress := "smartcontractAddress"
	eei.SetSCAddress([]byte(smartcontractAddress))

	ownerAddress := "ownerAddress"
	eei.SetStorage([]byte(ownerKey), []byte(ownerAddress))

	args := createMockStakingScArguments()
	args.StakingSCConfig.MinStakeValue = stakeValue.Text(10)
	args.Eei = eei
	stakingSmartContract, _ := NewStakingSmartContract(args)
	stakingSmartContract.setConfig(&StakingNodesConfig{MinNumNodes: 5, StakedNodes: 10})

	arguments := CreateVmContractCallInput()
	arguments.Arguments = [][]byte{stakerPubKey, stakerAddress}
	arguments.CallerAddr = []byte("validator")

	stakedRegistrationData := StakedDataV2_0{
		RegisterNonce: 0,
		Staked:        true,
		UnStakedNonce: 0,
		RewardAddress: stakerAddress,
		StakeValue:    valueStakedByTheCaller,
		JailedRound:   math.MaxUint64,
		SlashValue:    big.NewInt(0),
	}
	marshalizedExpectedRegData, _ := json.Marshal(&stakedRegistrationData)
	stakingSmartContract.eei.SetStorage(arguments.Arguments[0], marshalizedExpectedRegData)

	arguments.Function = "unStake"

	unStakeNonce := uint64(10)
	blockChainHook.CurrentNonceCalled = func() uint64 {
		return unStakeNonce
	}
	retCode := stakingSmartContract.Execute(arguments)
	assert.Equal(t, vmcommon.Ok, retCode)

	var registrationData StakedDataV2_0
	data := stakingSmartContract.eei.GetStorage(arguments.Arguments[0])
	err := json.Unmarshal(data, &registrationData)
	assert.Nil(t, err)

	expectedRegistrationData := StakedDataV2_0{
		RegisterNonce: 0,
		Staked:        false,
		UnStakedNonce: unStakeNonce,
		RewardAddress: stakerAddress,
		StakeValue:    valueStakedByTheCaller,
		JailedRound:   math.MaxUint64,
		SlashValue:    big.NewInt(0),
	}
	assert.Equal(t, expectedRegistrationData, registrationData)

	arguments.Function = "unBond"

	blockChainHook.CurrentNonceCalled = func() uint64 {
		return unStakeNonce + unBondPeriod + 1
	}
	retCode = stakingSmartContract.Execute(arguments)
	assert.Equal(t, vmcommon.Ok, retCode)
}

func TestStakingSC_ExecuteGetShouldReturnUserErr(t *testing.T) {
	t.Parallel()

	stakeValue := big.NewInt(100)
	arguments := CreateVmContractCallInput()
	arguments.Function = "get"
	eei := createDefaultEei()
	args := createMockStakingScArguments()
	args.StakingSCConfig.MinStakeValue = stakeValue.Text(10)
	args.Eei = eei
	stakingSmartContract, _ := NewStakingSmartContract(args)

	err := stakingSmartContract.Execute(arguments)

	assert.Equal(t, vmcommon.UserError, err)
}

func TestStakingSC_ExecuteGetShouldOk(t *testing.T) {
	t.Parallel()

	stakeValue := big.NewInt(100)
	arguments := CreateVmContractCallInput()
	arguments.Function = "get"
	arguments.Arguments = [][]byte{arguments.CallerAddr}
	eei := createDefaultEei()
	args := createMockStakingScArguments()
	args.StakingSCConfig.MinStakeValue = stakeValue.Text(10)
	args.Eei = eei
	stakingSmartContract, _ := NewStakingSmartContract(args)

	err := stakingSmartContract.Execute(arguments)

	assert.Equal(t, vmcommon.Ok, err)
}

func TestStakingSc_ExecuteNilArgs(t *testing.T) {
	t.Parallel()

	stakeValue := big.NewInt(100)
	eei := createDefaultEei()

	args := createMockStakingScArguments()
	args.StakingSCConfig.MinStakeValue = stakeValue.Text(10)
	args.Eei = eei
	stakingSmartContract, _ := NewStakingSmartContract(args)

	retCode := stakingSmartContract.Execute(nil)
	assert.Equal(t, vmcommon.UserError, retCode)
}

// TestStakingSc_ExecuteIsStaked
// Will test next behaviour
// 1 - will execute function isStaked should return UserError
// 2 - will execute function stake and after that will call function isStaked and will return Ok
// 3 - will execute function unStake and after that will cal function isStaked and will return UserError
func TestStakingSc_ExecuteIsStaked(t *testing.T) {
	t.Parallel()

	stakeValue := big.NewInt(100)
	blockChainHook := &mock.BlockChainHookStub{}
	blockChainHook.GetStorageDataCalled = func(accountsAddress []byte, index []byte) ([]byte, uint32, error) {
		return nil, 0, nil
	}

	eei := createDefaultEei()
	eei.blockChainHook = blockChainHook
	eei.SetSCAddress([]byte("addr"))

	stakingAccessAddress := []byte("stakingAccessAddress")
	args := createMockStakingScArguments()
	args.StakingAccessAddr = stakingAccessAddress
	args.StakingSCConfig.MinStakeValue = stakeValue.Text(10)
	args.Eei = eei
	stakingSmartContract, _ := NewStakingSmartContract(args)

	stakerAddress := []byte("stakerAddr")
	stakerPubKey := []byte("stakerPublicKey")
	callerAddress := []byte("data")

	// check if account is staked should return error code
	checkIsStaked(t, stakingSmartContract, callerAddress, nil, vmcommon.UserError)
	// check if account is staked should return error code
	checkIsStaked(t, stakingSmartContract, callerAddress, stakerPubKey, vmcommon.UserError)
	// do stake should work
	doStake(t, stakingSmartContract, stakingAccessAddress, stakerAddress, []byte("anotherKey"))
	doStake(t, stakingSmartContract, stakingAccessAddress, stakerAddress, stakerPubKey)
	// check again isStaked should return vmcommon.Ok
	checkIsStaked(t, stakingSmartContract, callerAddress, stakerPubKey, vmcommon.Ok)
	//do unStake
	doUnStake(t, stakingSmartContract, stakingAccessAddress, stakerAddress, stakerPubKey, vmcommon.Ok)
	// check if account is staked should return error code
	checkIsStaked(t, stakingSmartContract, callerAddress, stakerPubKey, vmcommon.UserError)
}

func TestStakingSc_StakeWithStakingV4(t *testing.T) {
	t.Parallel()

	enableEpochsHandler := &enableEpochsHandlerMock.EnableEpochsHandlerStub{}
	enableEpochsHandler.AddActiveFlags(common.StakingV2Flag)

	args := createMockStakingScArguments()
	stakingAccessAddress := []byte("stakingAccessAddress")
	args.StakingAccessAddr = stakingAccessAddress
	args.StakingSCConfig.MaxNumberOfNodesForStake = 4
	args.EnableEpochsHandler = enableEpochsHandler

	argsVMContext := createArgsVMContext()
	argsVMContext.EnableEpochsHandler = enableEpochsHandler
	eei, _ := NewVMContext(argsVMContext)
	args.Eei = eei

	stakingSmartContract, _ := NewStakingSmartContract(args)

	for i := 0; i < 10; i++ {
		idxStr := strconv.Itoa(i)
		addr := []byte("addr" + idxStr)
		doStake(t, stakingSmartContract, stakingAccessAddress, addr, addr)

		if uint64(i) < stakingSmartContract.maxNumNodes {
			checkIsStaked(t, stakingSmartContract, addr, addr, vmcommon.Ok)
		} else {
			checkIsStaked(t, stakingSmartContract, addr, addr, vmcommon.UserError)
			require.True(t, strings.Contains(eei.returnMessage, "staking is full"))
			eei.returnMessage = ""
		}
	}
	requireRegisteredNodes(t, stakingSmartContract, eei, 4, 6)

	doUnStake(t, stakingSmartContract, stakingAccessAddress, []byte("addr0"), []byte("addr0"), vmcommon.Ok)
	requireRegisteredNodes(t, stakingSmartContract, eei, 4, 5)

	enableEpochsHandler.AddActiveFlags(common.StakingV4StartedFlag)
	for i := 5; i < 10; i++ {
		idxStr := strconv.Itoa(i)
		addr := []byte("addr" + idxStr)
		err := stakingSmartContract.removeFromWaitingList(addr)
		require.Nil(t, err)
	}

	for i := 10; i < 20; i++ {
		idxStr := strconv.Itoa(i)
		addr := []byte("addr" + idxStr)
		doStake(t, stakingSmartContract, stakingAccessAddress, addr, addr)
		checkIsStaked(t, stakingSmartContract, addr, addr, vmcommon.Ok)
	}
	requireRegisteredNodes(t, stakingSmartContract, eei, 14, 0)

	doUnStake(t, stakingSmartContract, stakingAccessAddress, []byte("addr10"), []byte("addr10"), vmcommon.Ok)
	requireRegisteredNodes(t, stakingSmartContract, eei, 13, 0)
}

func TestStakingSc_UnStakeNodeFromWaitingListAfterStakingV4ShouldError(t *testing.T) {
	t.Parallel()

	enableEpochsHandler := &enableEpochsHandlerMock.EnableEpochsHandlerStub{}
	enableEpochsHandler.AddActiveFlags(common.StakingV2Flag)

	args := createMockStakingScArguments()
	stakingAccessAddress := []byte("stakingAccessAddress")
	args.StakingAccessAddr = stakingAccessAddress
	args.StakingSCConfig.MaxNumberOfNodesForStake = 2
	args.EnableEpochsHandler = enableEpochsHandler

	argsVMContext := createArgsVMContext()
	argsVMContext.EnableEpochsHandler = enableEpochsHandler
	eei, _ := NewVMContext(argsVMContext)
	args.Eei = eei

	stakingSmartContract, _ := NewStakingSmartContract(args)

	doStake(t, stakingSmartContract, stakingAccessAddress, []byte("address0"), []byte("address0"))
	doStake(t, stakingSmartContract, stakingAccessAddress, []byte("address1"), []byte("address1"))
	doStake(t, stakingSmartContract, stakingAccessAddress, []byte("address2"), []byte("address2"))
	requireRegisteredNodes(t, stakingSmartContract, eei, 2, 1)

	enableEpochsHandler.AddActiveFlags(common.StakingV4StartedFlag)
	eei.returnMessage = ""
	doUnStake(t, stakingSmartContract, stakingAccessAddress, []byte("address2"), []byte("address2"), vmcommon.ExecutionFailed)
	require.Equal(t, eei.returnMessage, vm.ErrWaitingListDisabled.Error())
}

func TestStakingSc_StakeWithV1ShouldWork(t *testing.T) {
	t.Parallel()

	stakeValue := big.NewInt(100)
	blockChainHook := &mock.BlockChainHookStub{}
	blockChainHook.GetStorageDataCalled = func(accountsAddress []byte, index []byte) ([]byte, uint32, error) {
		return nil, 0, nil
	}

	jailAccessAddr := []byte("jailAccessAddr")
	eei := createDefaultEei()
	eei.blockChainHook = blockChainHook
	eei.SetSCAddress([]byte("addr"))

	stakingAccessAddress := []byte("stakingAccessAddress")
	args := createMockStakingScArguments()
	args.StakingSCConfig.MinStakeValue = stakeValue.Text(10)
	enableEpochsHandler, _ := args.EnableEpochsHandler.(*enableEpochsHandlerMock.EnableEpochsHandlerStub)
	enableEpochsHandler.RemoveActiveFlags(common.StakeFlag)
	args.StakingAccessAddr = stakingAccessAddress
	args.Eei = eei
	args.StakingSCConfig.NumRoundsWithoutBleed = 100
	args.StakingSCConfig.MaximumPercentageToBleed = 0.5
	args.StakingSCConfig.BleedPercentagePerRound = 0.00001
	args.JailAccessAddr = jailAccessAddr
	args.MinNumNodes = 0
	stakingSmartContract, _ := NewStakingSmartContract(args)

	stakerAddress := []byte("stakerAddr")
	stakerPubKey := []byte("stakerPublicKey")

	//do stake should work
	doStake(t, stakingSmartContract, stakingAccessAddress, stakerAddress, stakerPubKey)

	blockChainHook.CurrentNonceCalled = func() uint64 {
		return 11
	}

	//do unStake with V2 should work
	doUnStake(t, stakingSmartContract, stakingAccessAddress, stakerAddress, stakerPubKey, vmcommon.Ok)
}

// Test scenario
// 1 -- will set stake value for current epoch should work
// 2 -- will try to do jail before stake should return user error
// 3 -- will stake and stake should work
// 4 -- will jail user that stake and should work
// 5 -- will try to do to unStake and should not work because cannot do unStake if validator is jailed
// 6 -- will try to do unJail with wrong access address should not work
// 7 -- will do unJail with correct parameters and should work and after that stakeValue should be 999
func TestStakingSc_StakeJailAndUnJail(t *testing.T) {
	t.Parallel()

	stakeValue := big.NewInt(100)
	blockChainHook := &mock.BlockChainHookStub{}
	blockChainHook.GetStorageDataCalled = func(accountsAddress []byte, index []byte) ([]byte, uint32, error) {
		return nil, 0, nil
	}

	jailAccessAddr := []byte("jailAccessAddr")
	eei := createDefaultEei()
	eei.blockChainHook = blockChainHook
	eei.SetSCAddress([]byte("addr"))

	stakingAccessAddress := []byte("stakingAccessAddress")
	args := createMockStakingScArguments()
	args.StakingSCConfig.MinStakeValue = stakeValue.Text(10)
	args.StakingAccessAddr = stakingAccessAddress
	args.Eei = eei
	args.StakingSCConfig.NumRoundsWithoutBleed = 100
	args.StakingSCConfig.MaximumPercentageToBleed = 0.5
	args.StakingSCConfig.BleedPercentagePerRound = 0.00001
	args.JailAccessAddr = jailAccessAddr
	stakingSmartContract, _ := NewStakingSmartContract(args)

	stakerAddress := []byte("stakerAddr")
	stakerPubKey := []byte("stakerPublicKey")

	// cannot do jail if access addr is wrong should return userError
	doJail(t, stakingSmartContract, []byte("addr"), stakerPubKey, vmcommon.UserError)
	// cannot do jail if no stake should return userError
	doJail(t, stakingSmartContract, jailAccessAddr, stakerPubKey, vmcommon.UserError)
	//do stake should work
	doStake(t, stakingSmartContract, stakingAccessAddress, stakerAddress, stakerPubKey)
	// jail should work
	blockChainHook.CurrentRoundCalled = func() uint64 {
		return 1000
	}
	doJail(t, stakingSmartContract, jailAccessAddr, stakerPubKey, vmcommon.Ok)

	//do unStake should return error because validator is jail
	doUnStake(t, stakingSmartContract, stakingAccessAddress, stakerAddress, stakerPubKey, vmcommon.UserError)

	// unJail wrong access address should not work
	doUnJail(t, stakingSmartContract, []byte("addr"), stakerPubKey, vmcommon.UserError)
	// cannot do unJail on an address that not stake
	doUnJail(t, stakingSmartContract, stakingAccessAddress, []byte("addr"), vmcommon.UserError)
	// unJail should work
	blockChainHook.CurrentRoundCalled = func() uint64 {
		return 1200
	}
	doUnJail(t, stakingSmartContract, stakingAccessAddress, stakerPubKey, vmcommon.Ok)
}

func TestStakingSc_ExecuteStakeStakeJailAndSwitch(t *testing.T) {
	t.Parallel()

	stakeValue := big.NewInt(100)
	blockChainHook := &mock.BlockChainHookStub{}
	blockChainHook.GetStorageDataCalled = func(accountsAddress []byte, index []byte) ([]byte, uint32, error) {
		return nil, 0, nil
	}

	eei := createDefaultEei()
	eei.blockChainHook = blockChainHook
	eei.SetSCAddress([]byte("addr"))

	stakingAccessAddress := []byte("stakingAccessAddress")
	args := createMockStakingScArguments()
	args.StakingAccessAddr = stakingAccessAddress
	args.StakingSCConfig.MinStakeValue = stakeValue.Text(10)
	args.StakingSCConfig.MaxNumberOfNodesForStake = 2
	enableEpochsHandler, _ := args.EnableEpochsHandler.(*enableEpochsHandlerMock.EnableEpochsHandlerStub)
	enableEpochsHandler.AddActiveFlags(common.StakingV2Flag)
	enableEpochsHandler.RemoveActiveFlags(common.CorrectJailedNotUnStakedEmptyQueueFlag)
	args.Eei = eei
	stakingSmartContract, _ := NewStakingSmartContract(args)

	stakerAddress := []byte("stakerAddr")
	stakerPubKey := []byte("stakerPublicKey")
	callerAddress := []byte("data")

	// do stake should work
	doStake(t, stakingSmartContract, stakingAccessAddress, stakerAddress, []byte("firstKey"))
	doStake(t, stakingSmartContract, stakingAccessAddress, stakerAddress, []byte("secondKey"))
	doStake(t, stakingSmartContract, stakingAccessAddress, stakerAddress, stakerPubKey)

	checkIsStaked(t, stakingSmartContract, callerAddress, []byte("firstKey"), vmcommon.Ok)
	checkIsStaked(t, stakingSmartContract, callerAddress, []byte("secondKey"), vmcommon.Ok)
	checkIsStaked(t, stakingSmartContract, callerAddress, stakerPubKey, vmcommon.UserError)

	arguments := CreateVmContractCallInput()
	arguments.Function = "switchJailedWithWaiting"
	arguments.CallerAddr = args.EndOfEpochAccessAddr
	arguments.Arguments = [][]byte{[]byte("firstKey")}
	retCode := stakingSmartContract.Execute(arguments)
	assert.Equal(t, retCode, vmcommon.Ok)
	// check if account is staked should return error code
	checkIsStaked(t, stakingSmartContract, callerAddress, stakerPubKey, vmcommon.Ok)
	checkIsStaked(t, stakingSmartContract, callerAddress, []byte("firstKey"), vmcommon.UserError)

	arguments = CreateVmContractCallInput()
	arguments.Function = "switchJailedWithWaiting"
	arguments.CallerAddr = args.EndOfEpochAccessAddr
	arguments.Arguments = [][]byte{[]byte("secondKey")}
	retCode = stakingSmartContract.Execute(arguments)
	assert.Equal(t, retCode, vmcommon.Ok)

	marshaledData := args.Eei.GetStorage([]byte("secondKey"))
	stakedData := &StakedDataV2_0{}
	_ = json.Unmarshal(marshaledData, stakedData)
	assert.True(t, stakedData.Jailed)
	assert.True(t, stakedData.Staked)
	requireTotalNumberOfRegisteredNodes(t, stakingSmartContract, eei, big.NewInt(2))
}

func TestStakingSc_ExecuteStakeStakeJailAndSwitchWithBoundaries(t *testing.T) {
	t.Parallel()

	maxStakedNodesNumber := 3
	minStakedNodesNumber := 1
	stakingAccessAddress := []byte("stakingAccessAddress")
	stakerAddress := []byte("stakerAddr")
	callerAddress := []byte("data")
	stakeValue := big.NewInt(100)

	didNotSwitchNoWaitingMessage := "did not switch as nobody in waiting, but jailed"
	didNotSwitchNotEnoughValidatorsMessage := "did not switch as not enough validators remaining"

	tests := []struct {
		name                       string
		stakedNodesNumber          int
		flagJailedRemoveEnabled    bool
		shouldBeJailed             bool
		shouldBeStaked             bool
		remainingStakedNodesNumber int
		returnMessage              string
	}{
		{
			name:                       "no queue, before fix, max nodes",
			stakedNodesNumber:          maxStakedNodesNumber,
			flagJailedRemoveEnabled:    false,
			shouldBeJailed:             true,
			shouldBeStaked:             true,
			remainingStakedNodesNumber: maxStakedNodesNumber,
			returnMessage:              didNotSwitchNoWaitingMessage,
		},
		{
			name:                       "no queue, before fix, min nodes",
			stakedNodesNumber:          minStakedNodesNumber,
			flagJailedRemoveEnabled:    false,
			shouldBeJailed:             true,
			shouldBeStaked:             true,
			remainingStakedNodesNumber: minStakedNodesNumber,
			returnMessage:              didNotSwitchNoWaitingMessage,
		},
		{
			name:                       "no queue, after fix, max nodes",
			stakedNodesNumber:          maxStakedNodesNumber,
			flagJailedRemoveEnabled:    true,
			shouldBeJailed:             true,
			shouldBeStaked:             false,
			remainingStakedNodesNumber: maxStakedNodesNumber - 1,
			returnMessage:              "",
		},
		{
			name:                       "no queue, after fix, min nodes ",
			stakedNodesNumber:          minStakedNodesNumber,
			flagJailedRemoveEnabled:    true,
			shouldBeJailed:             true,
			shouldBeStaked:             true,
			remainingStakedNodesNumber: minStakedNodesNumber,
			returnMessage:              didNotSwitchNotEnoughValidatorsMessage,
		},
		{
			name:                       "with 1 queue, before fix, max nodes",
			stakedNodesNumber:          maxStakedNodesNumber + 1,
			flagJailedRemoveEnabled:    false,
			shouldBeJailed:             true,
			shouldBeStaked:             false,
			remainingStakedNodesNumber: maxStakedNodesNumber,
			returnMessage:              "",
		},
		{
			name:                       "with 1 queue, after fix, max nodes",
			stakedNodesNumber:          maxStakedNodesNumber + 1,
			flagJailedRemoveEnabled:    true,
			shouldBeJailed:             true,
			shouldBeStaked:             false,
			remainingStakedNodesNumber: maxStakedNodesNumber,
			returnMessage:              "",
		},
	}

	for _, tt := range tests {
		t.Run(tt.name, func(t *testing.T) {
			jailedKey := []byte(fmt.Sprintf("staked_%v", 0))

			var stakedResult vmcommon.ReturnCode
			blockChainHook := &mock.BlockChainHookStub{}
			blockChainHook.GetStorageDataCalled = func(accountsAddress []byte, index []byte) ([]byte, uint32, error) {
				return nil, 0, nil
			}

			eei := createDefaultEei()
			eei.blockChainHook = blockChainHook
			args := createStakingSCArgs(eei, stakingAccessAddress, stakeValue, maxStakedNodesNumber)
			enableEpochsHandler, _ := args.EnableEpochsHandler.(*enableEpochsHandlerMock.EnableEpochsHandlerStub)
			if tt.flagJailedRemoveEnabled {
				enableEpochsHandler.AddActiveFlags(common.CorrectJailedNotUnStakedEmptyQueueFlag)
			} else {
				enableEpochsHandler.RemoveActiveFlags(common.CorrectJailedNotUnStakedEmptyQueueFlag)
			}
			stakingSmartContract, _ := NewStakingSmartContract(args)

			for i := 0; i < tt.stakedNodesNumber; i++ {
				doStake(t, stakingSmartContract, stakingAccessAddress, stakerAddress, []byte(fmt.Sprintf("staked_%v", i)))
			}

			for i := 0; i < tt.stakedNodesNumber; i++ {
				stakedResult = vmcommon.Ok
				shouldBeOnQueue := i >= maxStakedNodesNumber
				if shouldBeOnQueue {
					stakedResult = vmcommon.UserError
				}
				checkIsStaked(t, stakingSmartContract, callerAddress, []byte(fmt.Sprintf("staked_%v", i)), stakedResult)
			}

			eei.returnMessage = ""

			arguments := CreateVmContractCallInput()
			arguments.Function = "switchJailedWithWaiting"
			arguments.CallerAddr = args.EndOfEpochAccessAddr
			arguments.Arguments = [][]byte{jailedKey}
			retCode := stakingSmartContract.Execute(arguments)
			assert.Equal(t, vmcommon.Ok, retCode)

			assert.Equal(t, tt.returnMessage, eei.returnMessage)

			stakedResult = vmcommon.Ok
			if !tt.shouldBeStaked {
				stakedResult = vmcommon.UserError
			}
			checkIsStaked(t, stakingSmartContract, callerAddress, jailedKey, stakedResult)

			marshaledData := args.Eei.GetStorage(jailedKey)
			stakedData := &StakedDataV2_0{}
			_ = json.Unmarshal(marshaledData, stakedData)
			assert.Equal(t, tt.shouldBeJailed, stakedData.Jailed)
			assert.Equal(t, tt.shouldBeStaked, stakedData.Staked)
			requireTotalNumberOfRegisteredNodes(t, stakingSmartContract, eei, big.NewInt(int64(tt.remainingStakedNodesNumber)))
		})
	}
}

func createStakingSCArgs(eei *vmContext, stakingAccessAddress []byte, stakeValue *big.Int, maxStakedNodesNumber int) ArgsNewStakingSmartContract {
	eei.SetSCAddress([]byte("addr"))

	args := createMockStakingScArguments()
	args.StakingAccessAddr = stakingAccessAddress
	args.StakingSCConfig.MinStakeValue = stakeValue.Text(10)
	args.StakingSCConfig.MaxNumberOfNodesForStake = uint64(maxStakedNodesNumber)
	enableEpochsHandler, _ := args.EnableEpochsHandler.(*enableEpochsHandlerMock.EnableEpochsHandlerStub)
	enableEpochsHandler.AddActiveFlags(common.StakingV2Flag)
	args.Eei = eei
	return args
}

func TestStakingSc_ExecuteStakeStakeStakeJailJailUnJailTwice(t *testing.T) {
	t.Parallel()

	stakeValue := big.NewInt(100)
	blockChainHook := &mock.BlockChainHookStub{}
	blockChainHook.GetStorageDataCalled = func(accountsAddress []byte, index []byte) ([]byte, uint32, error) {
		return nil, 0, nil
	}

	eei := createDefaultEei()
	eei.blockChainHook = blockChainHook
	eei.SetSCAddress([]byte("addr"))

	stakingAccessAddress := []byte("stakingAccessAddress")
	args := createMockStakingScArguments()
	args.StakingAccessAddr = stakingAccessAddress
	args.StakingSCConfig.MinStakeValue = stakeValue.Text(10)
	args.StakingSCConfig.MaxNumberOfNodesForStake = 2
	enableEpochsHandler, _ := args.EnableEpochsHandler.(*enableEpochsHandlerMock.EnableEpochsHandlerStub)
	enableEpochsHandler.AddActiveFlags(common.StakingV2Flag)
	args.Eei = eei
	stakingSmartContract, _ := NewStakingSmartContract(args)

	stakerAddress := []byte("stakerAddr")
	stakerPubKey := []byte("stakerPublicKey")
	callerAddress := []byte("data")

	// do stake should work
	doStake(t, stakingSmartContract, stakingAccessAddress, stakerAddress, []byte("firsstKey"))
	doStake(t, stakingSmartContract, stakingAccessAddress, stakerAddress, []byte("secondKey"))
	doStake(t, stakingSmartContract, stakingAccessAddress, stakerAddress, stakerPubKey)
	doStake(t, stakingSmartContract, stakingAccessAddress, stakerAddress, []byte("fourthKey"))

	checkIsStaked(t, stakingSmartContract, callerAddress, []byte("firsstKey"), vmcommon.Ok)
	checkIsStaked(t, stakingSmartContract, callerAddress, []byte("secondKey"), vmcommon.Ok)
	checkIsStaked(t, stakingSmartContract, callerAddress, stakerPubKey, vmcommon.UserError)
	checkIsStaked(t, stakingSmartContract, callerAddress, []byte("fourthKey"), vmcommon.UserError)

	arguments := CreateVmContractCallInput()
	arguments.Function = "switchJailedWithWaiting"
	arguments.CallerAddr = args.EndOfEpochAccessAddr
	arguments.Arguments = [][]byte{[]byte("firsstKey")}
	retCode := stakingSmartContract.Execute(arguments)
	assert.Equal(t, retCode, vmcommon.Ok)
	// check if account is staked should return error code
	checkIsStaked(t, stakingSmartContract, callerAddress, stakerPubKey, vmcommon.Ok)
	checkIsStaked(t, stakingSmartContract, callerAddress, []byte("firsstKey"), vmcommon.UserError)

	arguments = CreateVmContractCallInput()
	arguments.Function = "switchJailedWithWaiting"
	arguments.CallerAddr = args.EndOfEpochAccessAddr
	arguments.Arguments = [][]byte{[]byte("secondKey")}
	retCode = stakingSmartContract.Execute(arguments)
	assert.Equal(t, retCode, vmcommon.Ok)
	checkIsStaked(t, stakingSmartContract, callerAddress, []byte("fourthKey"), vmcommon.Ok)
	checkIsStaked(t, stakingSmartContract, callerAddress, []byte("secondKey"), vmcommon.UserError)

	doStake(t, stakingSmartContract, stakingAccessAddress, stakerAddress, []byte("fifthhKey"))
	checkIsStaked(t, stakingSmartContract, callerAddress, []byte("fifthhKey"), vmcommon.UserError)

	doGetStatus(t, stakingSmartContract, eei, []byte("firsstKey"), "jailed")
	doUnJail(t, stakingSmartContract, stakingAccessAddress, []byte("firsstKey"), vmcommon.Ok)
	doGetStatus(t, stakingSmartContract, eei, []byte("firsstKey"), "queued")
	doUnJail(t, stakingSmartContract, stakingAccessAddress, []byte("secondKey"), vmcommon.Ok)

	waitingList, _ := stakingSmartContract.getWaitingListHead()
	assert.Equal(t, uint32(3), waitingList.Length)
	assert.Equal(t, []byte("w_secondKey"), waitingList.LastJailedKey)
	assert.Equal(t, []byte("w_firsstKey"), waitingList.FirstKey)
	assert.Equal(t, []byte("w_fifthhKey"), waitingList.LastKey)

	doStake(t, stakingSmartContract, stakingAccessAddress, stakerAddress, []byte("sixthhKey"))
	doGetWaitingListIndex(t, stakingSmartContract, eei, []byte("firsstKey"), vmcommon.Ok, 1)
	doGetWaitingListIndex(t, stakingSmartContract, eei, []byte("secondKey"), vmcommon.Ok, 2)
	doGetWaitingListIndex(t, stakingSmartContract, eei, []byte("fifthhKey"), vmcommon.Ok, 3)
	doGetWaitingListIndex(t, stakingSmartContract, eei, []byte("sixthhKey"), vmcommon.Ok, 4)

	outPut := doGetWaitingListRegisterNonceAndRewardAddress(t, stakingSmartContract, eei)
	assert.Equal(t, 12, len(outPut))

	stakingSmartContract.unBondPeriod = 0
	doUnStake(t, stakingSmartContract, stakingAccessAddress, stakerAddress, []byte("secondKey"), vmcommon.Ok)
	doUnBond(t, stakingSmartContract, stakingAccessAddress, []byte("secondKey"), vmcommon.Ok)
	waitingList, _ = stakingSmartContract.getWaitingListHead()
	assert.Equal(t, []byte("w_firsstKey"), waitingList.LastJailedKey)

	doUnStake(t, stakingSmartContract, stakingAccessAddress, stakerAddress, []byte("firsstKey"), vmcommon.Ok)
	doUnBond(t, stakingSmartContract, stakingAccessAddress, []byte("firsstKey"), vmcommon.Ok)
	waitingList, _ = stakingSmartContract.getWaitingListHead()
	assert.Equal(t, 0, len(waitingList.LastJailedKey))

	doGetWaitingListSize(t, stakingSmartContract, eei, 2)
	doGetRewardAddress(t, stakingSmartContract, eei, []byte("fifthhKey"), string(stakerAddress))
	doGetStatus(t, stakingSmartContract, eei, []byte("fifthhKey"), "queued")
	doGetStatus(t, stakingSmartContract, eei, []byte("fourthKey"), "staked")

	stakingSmartContract.unBondPeriod = 100
	blockChainHook.CurrentNonceCalled = func() uint64 {
		return 1
	}
	doUnStake(t, stakingSmartContract, stakingAccessAddress, stakerAddress, []byte("fourthKey"), vmcommon.Ok)
	doGetRemainingUnbondPeriod(t, stakingSmartContract, eei, []byte("fourthKey"), 100)

	blockChainHook.CurrentNonceCalled = func() uint64 {
		return 50
	}
	doGetRemainingUnbondPeriod(t, stakingSmartContract, eei, []byte("fourthKey"), 51)

	blockChainHook.CurrentNonceCalled = func() uint64 {
		return 101
	}
	doGetRemainingUnbondPeriod(t, stakingSmartContract, eei, []byte("fourthKey"), 0)

	doStake(t, stakingSmartContract, stakingAccessAddress, stakerAddress, []byte("seventKey"))
	doGetWaitingListSize(t, stakingSmartContract, eei, 2)
	outPut = doGetWaitingListRegisterNonceAndRewardAddress(t, stakingSmartContract, eei)
	assert.Equal(t, 6, len(outPut))
	requireTotalNumberOfRegisteredNodes(t, stakingSmartContract, eei, big.NewInt(4))
}

func TestStakingSc_ExecuteStakeUnStakeJailCombinations(t *testing.T) {
	t.Parallel()

	stakeValue := big.NewInt(100)
	blockChainHook := &mock.BlockChainHookStub{}
	blockChainHook.GetStorageDataCalled = func(accountsAddress []byte, index []byte) ([]byte, uint32, error) {
		return nil, 0, nil
	}

	eei := createDefaultEei()
	eei.blockChainHook = blockChainHook

	eei.SetSCAddress([]byte("addr"))

	stakingAccessAddress := []byte("stakingAccessAddress")
	args := createMockStakingScArguments()
	args.StakingAccessAddr = stakingAccessAddress
	args.StakingSCConfig.MinStakeValue = stakeValue.Text(10)
	args.StakingSCConfig.MaxNumberOfNodesForStake = 2
	enableEpochsHandler, _ := args.EnableEpochsHandler.(*enableEpochsHandlerMock.EnableEpochsHandlerStub)
	enableEpochsHandler.AddActiveFlags(common.StakingV2Flag)
	args.Eei = eei
	stakingSmartContract, _ := NewStakingSmartContract(args)

	stakerAddress := []byte("stakerAddr")
	stakerPubKey := []byte("stakerPun")
	callerAddress := []byte("data")

	// do stake should work
	doStake(t, stakingSmartContract, stakingAccessAddress, stakerAddress, []byte("firsstKey"))
	doStake(t, stakingSmartContract, stakingAccessAddress, stakerAddress, []byte("secondKey"))
	doStake(t, stakingSmartContract, stakingAccessAddress, stakerAddress, stakerPubKey)
	doStake(t, stakingSmartContract, stakingAccessAddress, stakerAddress, []byte("fourthKey"))

	checkIsStaked(t, stakingSmartContract, callerAddress, []byte("firsstKey"), vmcommon.Ok)
	checkIsStaked(t, stakingSmartContract, callerAddress, []byte("secondKey"), vmcommon.Ok)
	checkIsStaked(t, stakingSmartContract, callerAddress, stakerPubKey, vmcommon.UserError)
	checkIsStaked(t, stakingSmartContract, callerAddress, []byte("fourthKey"), vmcommon.UserError)

	doSwitchJailedWithWaiting(t, stakingSmartContract, []byte("firsstKey"))
	// check if account is staked should return error code
	checkIsStaked(t, stakingSmartContract, callerAddress, stakerPubKey, vmcommon.Ok)
	checkIsStaked(t, stakingSmartContract, callerAddress, []byte("firsstKey"), vmcommon.UserError)

	doSwitchJailedWithWaiting(t, stakingSmartContract, []byte("secondKey"))
	checkIsStaked(t, stakingSmartContract, callerAddress, []byte("fourthKey"), vmcommon.Ok)
	checkIsStaked(t, stakingSmartContract, callerAddress, []byte("secondKey"), vmcommon.UserError)

	doStake(t, stakingSmartContract, stakingAccessAddress, stakerAddress, []byte("fifthhKey"))
	checkIsStaked(t, stakingSmartContract, callerAddress, []byte("fifthhKey"), vmcommon.UserError)

	doGetStatus(t, stakingSmartContract, eei, []byte("firsstKey"), "jailed")
	doUnJail(t, stakingSmartContract, stakingAccessAddress, []byte("firsstKey"), vmcommon.Ok)
	doGetStatus(t, stakingSmartContract, eei, []byte("firsstKey"), "queued")
	doUnJail(t, stakingSmartContract, stakingAccessAddress, []byte("secondKey"), vmcommon.Ok)

	waitingList, _ := stakingSmartContract.getWaitingListHead()
	assert.Equal(t, uint32(3), waitingList.Length)
	assert.Equal(t, []byte("w_secondKey"), waitingList.LastJailedKey)
	assert.Equal(t, []byte("w_firsstKey"), waitingList.FirstKey)
	assert.Equal(t, []byte("w_fifthhKey"), waitingList.LastKey)

	doStake(t, stakingSmartContract, stakingAccessAddress, stakerAddress, []byte("sixthhKey"))
	doGetWaitingListIndex(t, stakingSmartContract, eei, []byte("firsstKey"), vmcommon.Ok, 1)
	doGetWaitingListIndex(t, stakingSmartContract, eei, []byte("secondKey"), vmcommon.Ok, 2)
	doGetWaitingListIndex(t, stakingSmartContract, eei, []byte("fifthhKey"), vmcommon.Ok, 3)
	doGetWaitingListIndex(t, stakingSmartContract, eei, []byte("sixthhKey"), vmcommon.Ok, 4)
	doUnStake(t, stakingSmartContract, stakingAccessAddress, stakerAddress, []byte("firsstKey"), vmcommon.Ok)
	doUnStake(t, stakingSmartContract, stakingAccessAddress, stakerAddress, []byte("secondKey"), vmcommon.Ok)

	doStake(t, stakingSmartContract, stakingAccessAddress, stakerAddress, []byte("sixthhKey"))
	doStake(t, stakingSmartContract, stakingAccessAddress, stakerAddress, []byte("seventKey"))
	doStake(t, stakingSmartContract, stakingAccessAddress, stakerAddress, []byte("eigthhKey"))
	doStake(t, stakingSmartContract, stakingAccessAddress, stakerAddress, []byte("ninethKey"))

	doUnStake(t, stakingSmartContract, stakingAccessAddress, stakerAddress, stakerPubKey, vmcommon.Ok)
	doUnStake(t, stakingSmartContract, stakingAccessAddress, stakerAddress, []byte("fourthKey"), vmcommon.Ok)
	doUnStake(t, stakingSmartContract, stakingAccessAddress, stakerAddress, []byte("fifthhKey"), vmcommon.Ok)
	doStake(t, stakingSmartContract, stakingAccessAddress, stakerAddress, []byte("tenthhKey"))
	doStake(t, stakingSmartContract, stakingAccessAddress, stakerAddress, []byte("elventKey"))

	// unstake from additional queue
	doUnStake(t, stakingSmartContract, stakingAccessAddress, stakerAddress, []byte("tenthhKey"), vmcommon.Ok)

	// jail and unjail the node
	doSwitchJailedWithWaiting(t, stakingSmartContract, []byte("sixthhKey"))
	doUnJail(t, stakingSmartContract, stakingAccessAddress, []byte("sixthhKey"), vmcommon.Ok)

	doGetWaitingListIndex(t, stakingSmartContract, eei, []byte("sixthhKey"), vmcommon.Ok, 1)
}

func TestStakingSc_UnBondFromWaitingNotPossible(t *testing.T) {
	t.Parallel()

	stakeValue := big.NewInt(100)
	blockChainHook := &mock.BlockChainHookStub{}
	blockChainHook.GetStorageDataCalled = func(accountsAddress []byte, index []byte) ([]byte, uint32, error) {
		return nil, 0, nil
	}

	eei := createDefaultEei()
	eei.blockChainHook = blockChainHook
	eei.SetSCAddress([]byte("addr"))

	stakingAccessAddress := []byte("stakingAccessAddress")
	args := createMockStakingScArguments()
	args.StakingAccessAddr = stakingAccessAddress
	args.StakingSCConfig.MinStakeValue = stakeValue.Text(10)
	args.StakingSCConfig.MaxNumberOfNodesForStake = 2
	args.Eei = eei
	args.StakingSCConfig.UnBondPeriod = 100
	stakingSmartContract, _ := NewStakingSmartContract(args)

	stakerAddress := []byte("stakerAddr")

	blockChainHook.CurrentNonceCalled = func() uint64 {
		return 1
	}

	// do stake should work
	doStake(t, stakingSmartContract, stakingAccessAddress, stakerAddress, []byte("firsstKey"))
	doStake(t, stakingSmartContract, stakingAccessAddress, stakerAddress, []byte("secondKey"))
	doStake(t, stakingSmartContract, stakingAccessAddress, stakerAddress, []byte("thirdKey"))
	doStake(t, stakingSmartContract, stakingAccessAddress, stakerAddress, []byte("fourthKey"))

	doUnBond(t, stakingSmartContract, stakingAccessAddress, []byte("secondKey"), vmcommon.UserError)
	doUnBond(t, stakingSmartContract, stakingAccessAddress, []byte("thirdKey"), vmcommon.UserError)

	doUnStake(t, stakingSmartContract, stakingAccessAddress, stakerAddress, []byte("thirdKey"), vmcommon.Ok)
	doUnBond(t, stakingSmartContract, stakingAccessAddress, []byte("thirdKey"), vmcommon.Ok)

	doUnStake(t, stakingSmartContract, stakingAccessAddress, stakerAddress, []byte("secondKey"), vmcommon.Ok)
	doUnBond(t, stakingSmartContract, stakingAccessAddress, []byte("secondKey"), vmcommon.UserError)

	blockChainHook.CurrentNonceCalled = func() uint64 {
		return 200
	}
	doUnStake(t, stakingSmartContract, stakingAccessAddress, stakerAddress, []byte("secondKey"), vmcommon.UserError)
	doUnBond(t, stakingSmartContract, stakingAccessAddress, []byte("secondKey"), vmcommon.Ok)

	doUnStake(t, stakingSmartContract, stakingAccessAddress, stakerAddress, []byte("fourthKey"), vmcommon.Ok)
	doUnBond(t, stakingSmartContract, stakingAccessAddress, []byte("fourthKey"), vmcommon.UserError)

	blockChainHook.CurrentNonceCalled = func() uint64 {
		return 400
	}

	doUnBond(t, stakingSmartContract, stakingAccessAddress, []byte("fourthKey"), vmcommon.Ok)
}

func Test_NoActionAllowedForBadRatingOrJailed(t *testing.T) {
	t.Parallel()

	stakeValue := big.NewInt(100)
	blockChainHook := &mock.BlockChainHookStub{}
	blockChainHook.GetStorageDataCalled = func(accountsAddress []byte, index []byte) ([]byte, uint32, error) {
		return nil, 0, nil
	}

	accountsStub := &stateMock.AccountsStub{}
	raterStub := &mock.RaterMock{}
	eei := createDefaultEei()
	eei.blockChainHook = blockChainHook
	eei.validatorAccountsDB = accountsStub
	eei.chanceComputer = raterStub
	eei.SetSCAddress([]byte("addr"))

	stakingAccessAddress := []byte("stakingAccessAddress")
	args := createMockStakingScArguments()
	args.StakingAccessAddr = stakingAccessAddress
	args.StakingSCConfig.MinStakeValue = stakeValue.Text(10)
	args.StakingSCConfig.MaxNumberOfNodesForStake = 1
	args.Eei = eei
	args.StakingSCConfig.UnBondPeriod = 100
	stakingSmartContract, _ := NewStakingSmartContract(args)

	stakerAddress := []byte("stakerAddr")

	blockChainHook.CurrentNonceCalled = func() uint64 {
		return 1
	}

	// do stake should work
	doStake(t, stakingSmartContract, stakingAccessAddress, stakerAddress, []byte("firsstKey"))
	doStake(t, stakingSmartContract, stakingAccessAddress, stakerAddress, []byte("secondKey"))

	peerAccount, _ := accounts.NewPeerAccount(stakerAddress)
	accountsStub.GetExistingAccountCalled = func(address []byte) (vmcommon.AccountHandler, error) {
		return peerAccount, nil
	}
	peerAccount.List = string(common.JailedList)
	doUnStake(t, stakingSmartContract, stakingAccessAddress, stakerAddress, []byte("secondKey"), vmcommon.UserError)
	doUnBond(t, stakingSmartContract, stakingAccessAddress, []byte("secondKey"), vmcommon.UserError)

	peerAccount.List = string(common.EligibleList)
	peerAccount.TempRating = 9
	raterStub.GetChancesCalled = func(u uint32) uint32 {
		if u == 0 {
			return 10
		}
		return 5
	}
	doUnStake(t, stakingSmartContract, stakingAccessAddress, stakerAddress, []byte("firsstKey"), vmcommon.UserError)
	doUnBond(t, stakingSmartContract, stakingAccessAddress, []byte("firsstKey"), vmcommon.UserError)
}

func Test_UnJailNotAllowedIfJailed(t *testing.T) {
	t.Parallel()

	stakeValue := big.NewInt(100)
	blockChainHook := &mock.BlockChainHookStub{}
	blockChainHook.GetStorageDataCalled = func(accountsAddress []byte, index []byte) ([]byte, uint32, error) {
		return nil, 0, nil
	}

	accountsStub := &stateMock.AccountsStub{}
	raterStub := &mock.RaterMock{}
	eei := createDefaultEei()
	eei.blockChainHook = blockChainHook
	eei.validatorAccountsDB = accountsStub
	eei.chanceComputer = raterStub
	eei.SetSCAddress([]byte("addr"))

	stakingAccessAddress := []byte("stakingAccessAddress")
	args := createMockStakingScArguments()
	args.StakingAccessAddr = stakingAccessAddress
	args.StakingSCConfig.MinStakeValue = stakeValue.Text(10)
	args.StakingSCConfig.MaxNumberOfNodesForStake = 1
	args.Eei = eei
	args.StakingSCConfig.UnBondPeriod = 100
	stakingSmartContract, _ := NewStakingSmartContract(args)

	stakerAddress := []byte("stakerAddr")

	blockChainHook.CurrentNonceCalled = func() uint64 {
		return 1
	}

	// do stake should work
	doStake(t, stakingSmartContract, stakingAccessAddress, stakerAddress, []byte("firsstKey"))
	doStake(t, stakingSmartContract, stakingAccessAddress, stakerAddress, []byte("secondKey"))

	peerAccount, _ := accounts.NewPeerAccount(stakerAddress)
	accountsStub.GetExistingAccountCalled = func(address []byte) (vmcommon.AccountHandler, error) {
		return peerAccount, nil
	}
	peerAccount.List = string(common.EligibleList)
	doUnJail(t, stakingSmartContract, stakingAccessAddress, []byte("firsstKey"), vmcommon.UserError)
	doUnJail(t, stakingSmartContract, stakingAccessAddress, []byte("secondKey"), vmcommon.UserError)

	peerAccount.List = string(common.JailedList)
	doUnJail(t, stakingSmartContract, stakingAccessAddress, []byte("firsstKey"), vmcommon.Ok)
	doUnJail(t, stakingSmartContract, stakingAccessAddress, []byte("secondKey"), vmcommon.Ok)
}

func TestStakingSc_updateConfigMinNodesOK(t *testing.T) {
	t.Parallel()

	stakeValue := big.NewInt(100)
	blockChainHook := &mock.BlockChainHookStub{}
	blockChainHook.GetStorageDataCalled = func(accountsAddress []byte, index []byte) ([]byte, uint32, error) {
		return nil, 0, nil
	}

	eei := createDefaultEei()
	eei.blockChainHook = blockChainHook
	eei.SetSCAddress([]byte("addr"))

	stakingAccessAddress := []byte("stakingAccessAddress")
	args := createMockStakingScArguments()
	args.StakingAccessAddr = stakingAccessAddress
	args.StakingSCConfig.MinStakeValue = stakeValue.Text(10)
	args.StakingSCConfig.MaxNumberOfNodesForStake = 40
	args.Eei = eei
	stakingSmartContract, _ := NewStakingSmartContract(args)
	stakingConfig := &StakingNodesConfig{
		MinNumNodes: 5,
		MaxNumNodes: 40,
		StakedNodes: 10,
		JailedNodes: 2,
	}
	stakingSmartContract.setConfig(stakingConfig)

	originalStakeConfigMarshalled := args.Eei.GetStorage([]byte(nodesConfigKey))
	require.NotEqual(t, 0, originalStakeConfigMarshalled)

	originalStakeConfig := &StakingNodesConfig{}
	err := json.Unmarshal(originalStakeConfigMarshalled, originalStakeConfig)
	require.Nil(t, err)
	require.Equal(t, stakingConfig, originalStakeConfig)

	newMinNodes := int64(30)
	arguments := CreateVmContractCallInput()
	arguments.Function = "updateConfigMinNodes"
	arguments.CallerAddr = args.EndOfEpochAccessAddr
	arguments.Arguments = [][]byte{big.NewInt(0).SetInt64(newMinNodes).Bytes()}
	retCode := stakingSmartContract.Execute(arguments)
	assert.Equal(t, retCode, vmcommon.Ok)

	// check storage is updated
	updatedStakeConfigMarshalled := args.Eei.GetStorage([]byte(nodesConfigKey))
	require.NotEqual(t, 0, updatedStakeConfigMarshalled)

	updatedStakeConfig := &StakingNodesConfig{}
	err = json.Unmarshal(updatedStakeConfigMarshalled, updatedStakeConfig)
	require.Nil(t, err)

	require.Equal(t, originalStakeConfig.JailedNodes, updatedStakeConfig.JailedNodes)
	require.Equal(t, originalStakeConfig.MaxNumNodes, updatedStakeConfig.MaxNumNodes)
	require.Equal(t, originalStakeConfig.StakedNodes, updatedStakeConfig.StakedNodes)
	require.NotEqual(t, newMinNodes, originalStakeConfig.MinNumNodes)
	require.Equal(t, newMinNodes, updatedStakeConfig.MinNumNodes)
}

func TestStakingSc_updateConfigMaxNodesOK(t *testing.T) {
	t.Parallel()

	stakeValue := big.NewInt(100)
	blockChainHook := &mock.BlockChainHookStub{}
	blockChainHook.GetStorageDataCalled = func(accountsAddress []byte, index []byte) ([]byte, uint32, error) {
		return nil, 0, nil
	}

	eei := createDefaultEei()
	eei.blockChainHook = blockChainHook
	eei.SetSCAddress([]byte("addr"))

	stakingAccessAddress := []byte("stakingAccessAddress")
	args := createMockStakingScArguments()
	enableEpochsHandler, _ := args.EnableEpochsHandler.(*enableEpochsHandlerMock.EnableEpochsHandlerStub)
	enableEpochsHandler.AddActiveFlags(common.StakingV2Flag)
	args.StakingAccessAddr = stakingAccessAddress
	args.StakingSCConfig.MinStakeValue = stakeValue.Text(10)
	args.StakingSCConfig.MaxNumberOfNodesForStake = 40
	args.Eei = eei
	stakingSmartContract, _ := NewStakingSmartContract(args)
	stakingConfig := &StakingNodesConfig{
		MinNumNodes: 5,
		MaxNumNodes: 40,
		StakedNodes: 10,
		JailedNodes: 2,
	}
	stakingSmartContract.setConfig(stakingConfig)

	originalStakeConfigMarshalled := args.Eei.GetStorage([]byte(nodesConfigKey))
	require.NotEqual(t, 0, originalStakeConfigMarshalled)

	originalStakeConfig := &StakingNodesConfig{}
	err := json.Unmarshal(originalStakeConfigMarshalled, originalStakeConfig)
	require.Nil(t, err)
	require.Equal(t, stakingConfig, originalStakeConfig)

	newMaxNodes := int64(100)
	arguments := CreateVmContractCallInput()
	arguments.Function = "updateConfigMaxNodes"
	arguments.CallerAddr = args.EndOfEpochAccessAddr
	arguments.Arguments = [][]byte{big.NewInt(0).SetInt64(newMaxNodes).Bytes()}
	retCode := stakingSmartContract.Execute(arguments)
	assert.Equal(t, retCode, vmcommon.Ok)

	// check storage is updated
	updatedStakeConfigMarshalled := args.Eei.GetStorage([]byte(nodesConfigKey))
	require.NotEqual(t, 0, updatedStakeConfigMarshalled)

	updatedStakeConfig := &StakingNodesConfig{}
	err = json.Unmarshal(updatedStakeConfigMarshalled, updatedStakeConfig)
	require.Nil(t, err)

	require.Equal(t, originalStakeConfig.JailedNodes, updatedStakeConfig.JailedNodes)
	require.Equal(t, originalStakeConfig.MinNumNodes, updatedStakeConfig.MinNumNodes)
	require.Equal(t, originalStakeConfig.StakedNodes, updatedStakeConfig.StakedNodes)
	require.NotEqual(t, newMaxNodes, originalStakeConfig.MaxNumNodes)
	require.Equal(t, newMaxNodes, updatedStakeConfig.MaxNumNodes)
}

func TestStakingSC_SetOwnersOnAddressesNotEnabledShouldErr(t *testing.T) {
	t.Parallel()

	args := createMockStakingScArguments()
	blockChainHook := &mock.BlockChainHookStub{}
	blockChainHook.GetStorageDataCalled = func(accountsAddress []byte, index []byte) ([]byte, uint32, error) {
		return nil, 0, nil
	}
	eei := createDefaultEei()
	eei.blockChainHook = blockChainHook
	args.Eei = eei

	stakingSmartContract, _ := NewStakingSmartContract(args)

	arguments := CreateVmContractCallInput()
	arguments.Function = "setOwnersOnAddresses"
	arguments.CallerAddr = []byte("owner")
	retCode := stakingSmartContract.Execute(arguments)
	assert.Equal(t, retCode, vmcommon.UserError)
	assert.Equal(t, "invalid method to call", eei.returnMessage)
}

func TestStakingSC_SetOwnersOnAddressesWrongCallerShouldErr(t *testing.T) {
	t.Parallel()

	args := createMockStakingScArguments()
	enableEpochsHandler, _ := args.EnableEpochsHandler.(*enableEpochsHandlerMock.EnableEpochsHandlerStub)
	enableEpochsHandler.AddActiveFlags(common.StakingV2Flag)
	blockChainHook := &mock.BlockChainHookStub{}
	blockChainHook.GetStorageDataCalled = func(accountsAddress []byte, index []byte) ([]byte, uint32, error) {
		return nil, 0, nil
	}
	eei := createDefaultEei()
	eei.blockChainHook = blockChainHook
	args.Eei = eei

	stakingSmartContract, _ := NewStakingSmartContract(args)

	arguments := CreateVmContractCallInput()
	arguments.Function = "setOwnersOnAddresses"
	arguments.CallerAddr = []byte("owner")
	retCode := stakingSmartContract.Execute(arguments)
	assert.Equal(t, retCode, vmcommon.UserError)
	assert.True(t, strings.Contains(eei.returnMessage, "setOwnersOnAddresses function not allowed to be called by address"))
}

func TestStakingSC_SetOwnersOnAddressesWrongArgumentsShouldErr(t *testing.T) {
	t.Parallel()

	args := createMockStakingScArguments()
	enableEpochsHandler, _ := args.EnableEpochsHandler.(*enableEpochsHandlerMock.EnableEpochsHandlerStub)
	enableEpochsHandler.AddActiveFlags(common.StakingV2Flag)
	blockChainHook := &mock.BlockChainHookStub{}
	blockChainHook.GetStorageDataCalled = func(accountsAddress []byte, index []byte) ([]byte, uint32, error) {
		return nil, 0, nil
	}
	eei := createDefaultEei()
	eei.blockChainHook = blockChainHook
	args.Eei = eei

	stakingSmartContract, _ := NewStakingSmartContract(args)

	arguments := CreateVmContractCallInput()
	arguments.Function = "setOwnersOnAddresses"
	arguments.CallerAddr = args.EndOfEpochAccessAddr
	arguments.Arguments = [][]byte{[]byte("bls key")}
	retCode := stakingSmartContract.Execute(arguments)
	assert.Equal(t, retCode, vmcommon.UserError)
	assert.True(t, strings.Contains(eei.returnMessage, "invalid number of arguments: expected an even number of arguments"))
}

func TestStakingSC_SetOwnersOnAddressesShouldWork(t *testing.T) {
	t.Parallel()

	args := createMockStakingScArguments()
	enableEpochsHandler, _ := args.EnableEpochsHandler.(*enableEpochsHandlerMock.EnableEpochsHandlerStub)
	enableEpochsHandler.AddActiveFlags(common.StakingV2Flag)
	blockChainHook := &mock.BlockChainHookStub{}
	blockChainHook.GetStorageDataCalled = func(accountsAddress []byte, index []byte) ([]byte, uint32, error) {
		return nil, 0, nil
	}
	eei := createDefaultEei()
	eei.blockChainHook = blockChainHook
	args.Eei = eei

	stakingSmartContract, _ := NewStakingSmartContract(args)
	blsKey1 := []byte("blsKey1")
	owner1 := []byte("owner1")
	blsKey2 := []byte("blsKey2")
	owner2 := []byte("owner2")

	doStake(t, stakingSmartContract, args.StakingAccessAddr, owner1, blsKey1)
	doStake(t, stakingSmartContract, args.StakingAccessAddr, owner2, blsKey2)

	arguments := CreateVmContractCallInput()
	arguments.Function = "setOwnersOnAddresses"
	arguments.CallerAddr = args.EndOfEpochAccessAddr
	arguments.Arguments = [][]byte{blsKey1, owner1, blsKey2, owner2}
	retCode := stakingSmartContract.Execute(arguments)
	assert.Equal(t, retCode, vmcommon.Ok)

	registrationData, err := stakingSmartContract.getOrCreateRegisteredData(blsKey1)
	require.Nil(t, err)
	assert.Equal(t, owner1, registrationData.OwnerAddress)

	registrationData, err = stakingSmartContract.getOrCreateRegisteredData(blsKey2)
	require.Nil(t, err)
	assert.Equal(t, owner2, registrationData.OwnerAddress)
}

func TestStakingSC_SetOwnersOnAddressesEmptyArgsShouldWork(t *testing.T) {
	t.Parallel()

	args := createMockStakingScArguments()
	enableEpochsHandler, _ := args.EnableEpochsHandler.(*enableEpochsHandlerMock.EnableEpochsHandlerStub)
	enableEpochsHandler.AddActiveFlags(common.StakingV2Flag)
	blockChainHook := &mock.BlockChainHookStub{}
	blockChainHook.GetStorageDataCalled = func(accountsAddress []byte, index []byte) ([]byte, uint32, error) {
		return nil, 0, nil
	}
	eei := createDefaultEei()
	eei.blockChainHook = blockChainHook
	args.Eei = eei

	stakingSmartContract, _ := NewStakingSmartContract(args)
	arguments := CreateVmContractCallInput()
	arguments.Function = "setOwnersOnAddresses"
	arguments.CallerAddr = args.EndOfEpochAccessAddr
	arguments.Arguments = make([][]byte, 0)
	retCode := stakingSmartContract.Execute(arguments)
	assert.Equal(t, retCode, vmcommon.Ok)
}

func TestStakingSC_GetOwnerStakingV2NotEnabledShouldErr(t *testing.T) {
	t.Parallel()

	args := createMockStakingScArguments()
	blockChainHook := &mock.BlockChainHookStub{}
	blockChainHook.GetStorageDataCalled = func(accountsAddress []byte, index []byte) ([]byte, uint32, error) {
		return nil, 0, nil
	}
	eei := createDefaultEei()
	eei.blockChainHook = blockChainHook
	args.Eei = eei

	stakingSmartContract, _ := NewStakingSmartContract(args)

	arguments := CreateVmContractCallInput()
	arguments.Function = "getOwner"
	arguments.CallerAddr = []byte("owner")
	retCode := stakingSmartContract.Execute(arguments)
	assert.Equal(t, retCode, vmcommon.UserError)
	assert.Equal(t, "invalid method to call", eei.returnMessage)
}

func TestStakingSC_GetOwnerWrongCallerShouldErr(t *testing.T) {
	t.Parallel()

	args := createMockStakingScArguments()
	enableEpochsHandler, _ := args.EnableEpochsHandler.(*enableEpochsHandlerMock.EnableEpochsHandlerStub)
	enableEpochsHandler.AddActiveFlags(common.StakingV2Flag)
	blockChainHook := &mock.BlockChainHookStub{}
	blockChainHook.GetStorageDataCalled = func(accountsAddress []byte, index []byte) ([]byte, uint32, error) {
		return nil, 0, nil
	}
	eei := createDefaultEei()
	eei.blockChainHook = blockChainHook
	args.Eei = eei

	stakingSmartContract, _ := NewStakingSmartContract(args)

	arguments := CreateVmContractCallInput()
	arguments.Function = "getOwner"
	arguments.CallerAddr = []byte("owner")
	retCode := stakingSmartContract.Execute(arguments)
	assert.Equal(t, retCode, vmcommon.UserError)
	assert.True(t, strings.Contains(eei.returnMessage, "this is only a view function"))
}

func TestStakingSC_GetOwnerWrongArgumentsShouldErr(t *testing.T) {
	t.Parallel()

	args := createMockStakingScArguments()
	enableEpochsHandler, _ := args.EnableEpochsHandler.(*enableEpochsHandlerMock.EnableEpochsHandlerStub)
	enableEpochsHandler.AddActiveFlags(common.StakingV2Flag)
	blockChainHook := &mock.BlockChainHookStub{}
	blockChainHook.GetStorageDataCalled = func(accountsAddress []byte, index []byte) ([]byte, uint32, error) {
		return nil, 0, nil
	}
	eei := createDefaultEei()
	eei.blockChainHook = blockChainHook
	args.Eei = eei

	stakingSmartContract, _ := NewStakingSmartContract(args)

	arguments := CreateVmContractCallInput()
	arguments.Function = "getOwner"
	arguments.CallerAddr = args.StakingAccessAddr
	retCode := stakingSmartContract.Execute(arguments)
	assert.Equal(t, retCode, vmcommon.UserError)
	assert.True(t, strings.Contains(eei.returnMessage, "invalid number of arguments: expected min"))
}

func TestStakingSC_GetOwnerShouldWork(t *testing.T) {
	t.Parallel()

	args := createMockStakingScArguments()
	enableEpochsHandler, _ := args.EnableEpochsHandler.(*enableEpochsHandlerMock.EnableEpochsHandlerStub)
	enableEpochsHandler.AddActiveFlags(common.StakingV2Flag)
	blockChainHook := &mock.BlockChainHookStub{}
	blockChainHook.GetStorageDataCalled = func(accountsAddress []byte, index []byte) ([]byte, uint32, error) {
		return nil, 0, nil
	}
	eei := createDefaultEei()
	eei.blockChainHook = blockChainHook
	args.Eei = eei

	stakingSmartContract, _ := NewStakingSmartContract(args)
	blsKey := []byte("blsKey")
	owner := []byte("owner")

	doStake(t, stakingSmartContract, args.StakingAccessAddr, owner, blsKey)

	arguments := CreateVmContractCallInput()
	arguments.Function = "setOwnersOnAddresses"
	arguments.CallerAddr = args.EndOfEpochAccessAddr
	arguments.Arguments = [][]byte{blsKey, owner}
	retCode := stakingSmartContract.Execute(arguments)
	assert.Equal(t, retCode, vmcommon.Ok)

	arguments = CreateVmContractCallInput()
	arguments.Function = "getOwner"
	arguments.CallerAddr = args.StakingAccessAddr
	arguments.Arguments = [][]byte{blsKey}
	retCode = stakingSmartContract.Execute(arguments)
	assert.Equal(t, retCode, vmcommon.Ok)

	vmOutput := eei.CreateVMOutput()
	assert.Equal(t, owner, vmOutput.ReturnData[0])
}

func TestStakingSc_StakeFromQueue(t *testing.T) {
	t.Parallel()

	blockChainHook := &mock.BlockChainHookStub{}
	blockChainHook.GetStorageDataCalled = func(accountsAddress []byte, index []byte) ([]byte, uint32, error) {
		return nil, 0, nil
	}

	eei := createDefaultEei()
	eei.blockChainHook = blockChainHook
	eei.SetSCAddress([]byte("addr"))

	stakingAccessAddress := vm.ValidatorSCAddress
	args := createMockStakingScArguments()
	args.StakingAccessAddr = stakingAccessAddress
	args.StakingSCConfig.MaxNumberOfNodesForStake = 1
	enableEpochsHandler, _ := args.EnableEpochsHandler.(*enableEpochsHandlerMock.EnableEpochsHandlerStub)
	enableEpochsHandler.AddActiveFlags(common.StakingV2Flag)
	args.Eei = eei
	args.StakingSCConfig.UnBondPeriod = 100
	stakingSmartContract, _ := NewStakingSmartContract(args)

	stakerAddress := []byte("stakerAddr")

	blockChainHook.CurrentNonceCalled = func() uint64 {
		return 1
	}

	// do stake should work
	doStake(t, stakingSmartContract, stakingAccessAddress, stakerAddress, []byte("firsstKey"))
	doStake(t, stakingSmartContract, stakingAccessAddress, stakerAddress, []byte("secondKey"))
	doStake(t, stakingSmartContract, stakingAccessAddress, stakerAddress, []byte("thirdKeyy"))
	doStake(t, stakingSmartContract, stakingAccessAddress, stakerAddress, []byte("fourthKey"))

	waitingReturn := doGetWaitingListRegisterNonceAndRewardAddress(t, stakingSmartContract, eei)
	assert.Equal(t, len(waitingReturn), 9)

	newMaxNodes := int64(100)
	arguments := CreateVmContractCallInput()
	arguments.Function = "updateConfigMaxNodes"
	arguments.CallerAddr = args.EndOfEpochAccessAddr
	arguments.Arguments = [][]byte{big.NewInt(0).SetInt64(newMaxNodes).Bytes()}
	retCode := stakingSmartContract.Execute(arguments)
	assert.Equal(t, retCode, vmcommon.Ok)

	validatorData := &ValidatorDataV2{
		TotalStakeValue: big.NewInt(200),
		TotalUnstaked:   big.NewInt(0),
		RewardAddress:   stakerAddress,
		BlsPubKeys:      [][]byte{[]byte("firsstKey"), []byte("secondKey"), []byte("thirdKeyy"), []byte("fourthKey")},
	}
	marshaledData, _ := stakingSmartContract.marshalizer.Marshal(validatorData)
	eei.SetStorageForAddress(vm.ValidatorSCAddress, stakerAddress, marshaledData)

	currentOutPutIndex := len(eei.output)
	arguments.Function = "stakeNodesFromQueue"
	retCode = stakingSmartContract.Execute(arguments)
	assert.Equal(t, retCode, vmcommon.Ok)

	// nothing to stake - as not enough funds - one remains in waiting queue
	assert.Equal(t, currentOutPutIndex, len(eei.output))

	cleanAdditionalInput := CreateVmContractCallInput()
	cleanAdditionalInput.Function = "cleanAdditionalQueue"
	cleanAdditionalInput.CallerAddr = args.EndOfEpochAccessAddr
	retCode = stakingSmartContract.Execute(cleanAdditionalInput)
	assert.Equal(t, retCode, vmcommon.Ok)

	newHead, _ := stakingSmartContract.getWaitingListHead()
	assert.Equal(t, uint32(1), newHead.Length)

	doGetStatus(t, stakingSmartContract, eei, []byte("secondKey"), "queued")

	newMaxNodes = int64(1)
	arguments = CreateVmContractCallInput()
	arguments.Function = "updateConfigMaxNodes"
	arguments.CallerAddr = args.EndOfEpochAccessAddr
	arguments.Arguments = [][]byte{big.NewInt(0).SetInt64(newMaxNodes).Bytes()}
	retCode = stakingSmartContract.Execute(arguments)
	assert.Equal(t, retCode, vmcommon.Ok)

	// stake them again - as they were deleted from waiting list
	doStake(t, stakingSmartContract, stakingAccessAddress, stakerAddress, []byte("thirdKeyy"))
	doStake(t, stakingSmartContract, stakingAccessAddress, stakerAddress, []byte("fourthKey"))

	validatorData = &ValidatorDataV2{
		TotalStakeValue: big.NewInt(400),
	}
	marshaledData, _ = stakingSmartContract.marshalizer.Marshal(validatorData)
	eei.SetStorageForAddress(vm.ValidatorSCAddress, stakerAddress, marshaledData)

	newMaxNodes = int64(100)
	arguments.Arguments = [][]byte{big.NewInt(0).SetInt64(newMaxNodes).Bytes()}
	retCode = stakingSmartContract.Execute(arguments)
	assert.Equal(t, retCode, vmcommon.Ok)

	currentOutPutIndex = len(eei.output)
	arguments.Function = "stakeNodesFromQueue"
	retCode = stakingSmartContract.Execute(arguments)
	assert.Equal(t, retCode, vmcommon.Ok)

	for i := currentOutPutIndex; i < len(eei.output); i += 2 {
		checkIsStaked(t, stakingSmartContract, arguments.CallerAddr, eei.output[i], vmcommon.Ok)
	}
	assert.Equal(t, 6, len(eei.output)-currentOutPutIndex)
	stakingConfig := stakingSmartContract.getConfig()
	assert.Equal(t, stakingConfig.StakedNodes, int64(4))

	retCode = stakingSmartContract.Execute(cleanAdditionalInput)
	assert.Equal(t, retCode, vmcommon.Ok)
	newHead, _ = stakingSmartContract.getWaitingListHead()
	assert.Equal(t, uint32(0), newHead.Length)
}

func TestStakingSC_UnstakeAtEndOfEpoch(t *testing.T) {
	t.Parallel()

	stakeValue := big.NewInt(100)
	blockChainHook := &mock.BlockChainHookStub{}
	blockChainHook.GetStorageDataCalled = func(accountsAddress []byte, index []byte) ([]byte, uint32, error) {
		return nil, 0, nil
	}

	eei := createDefaultEei()
	eei.blockChainHook = blockChainHook
	eei.SetSCAddress([]byte("addr"))

	stakingAccessAddress := []byte("stakingAccessAddress")
	args := createMockStakingScArguments()
	args.StakingAccessAddr = stakingAccessAddress
	args.StakingSCConfig.MinStakeValue = stakeValue.Text(10)
	args.Eei = eei
	stakingSmartContract, _ := NewStakingSmartContract(args)

	stakerAddress := []byte("stakerAddr")
	stakerPubKey := []byte("stakerPublicKey")
	callerAddress := []byte("data")

	// do stake should work
	doStake(t, stakingSmartContract, stakingAccessAddress, stakerAddress, stakerPubKey)
	checkIsStaked(t, stakingSmartContract, callerAddress, stakerPubKey, vmcommon.Ok)

	doUnStakeAtEndOfEpoch(t, stakingSmartContract, stakerPubKey, vmcommon.Ok)
	checkIsStaked(t, stakingSmartContract, callerAddress, stakerPubKey, vmcommon.UserError)
}

func TestStakingSC_ResetWaitingListUnJailed(t *testing.T) {
	t.Parallel()

	stakeValue := big.NewInt(100)
	blockChainHook := &mock.BlockChainHookStub{}
	blockChainHook.GetStorageDataCalled = func(accountsAddress []byte, index []byte) ([]byte, uint32, error) {
		return nil, 0, nil
	}

	eei := createDefaultEei()
	eei.blockChainHook = blockChainHook
	eei.SetSCAddress([]byte("addr"))

	stakingAccessAddress := []byte("stakingAccessAddress")
	args := createMockStakingScArguments()
	args.StakingAccessAddr = stakingAccessAddress
	args.StakingSCConfig.MinStakeValue = stakeValue.Text(10)
	args.StakingSCConfig.MaxNumberOfNodesForStake = 1
	enableEpochsHandler, _ := args.EnableEpochsHandler.(*enableEpochsHandlerMock.EnableEpochsHandlerStub)
	enableEpochsHandler.AddActiveFlags(common.StakingV2Flag)
	args.Eei = eei
	stakingSmartContract, _ := NewStakingSmartContract(args)

	stakerAddress := []byte("stakerAddr")

	doStake(t, stakingSmartContract, stakingAccessAddress, stakerAddress, []byte("firsstKey"))
	doStake(t, stakingSmartContract, stakingAccessAddress, stakerAddress, []byte("secondKey"))

	arguments := CreateVmContractCallInput()
	arguments.Function = "resetLastUnJailedFromQueue"
	arguments.Arguments = [][]byte{}
	arguments.CallerAddr = stakingSmartContract.endOfEpochAccessAddr

	retCode := stakingSmartContract.Execute(arguments)
	assert.Equal(t, vmcommon.Ok, retCode)

	doSwitchJailedWithWaiting(t, stakingSmartContract, []byte("firsstKey"))
	doUnJail(t, stakingSmartContract, stakingAccessAddress, []byte("firsstKey"), vmcommon.Ok)

	waitingList, _ := stakingSmartContract.getWaitingListHead()
	assert.Equal(t, waitingList.LastJailedKey, []byte("w_firsstKey"))

	retCode = stakingSmartContract.Execute(arguments)
	assert.Equal(t, vmcommon.Ok, retCode)

	waitingList, _ = stakingSmartContract.getWaitingListHead()
	assert.Equal(t, len(waitingList.LastJailedKey), 0)

	arguments.CallerAddr = []byte("anotherAddress")
	retCode = stakingSmartContract.Execute(arguments)
	assert.Equal(t, vmcommon.UserError, retCode)

	arguments.CallerAddr = stakingSmartContract.endOfEpochAccessAddr
	arguments.Arguments = [][]byte{[]byte("someArg")}
	retCode = stakingSmartContract.Execute(arguments)
	assert.Equal(t, vmcommon.UserError, retCode)

	retCode = stakingSmartContract.Execute(arguments)
	assert.Equal(t, vmcommon.UserError, retCode)
}

func TestStakingSc_UnStakeNodeWhenMaxNumIsMoreShouldNotStakeFromWaiting(t *testing.T) {
	t.Parallel()

	stakeValue := big.NewInt(100)
	blockChainHook := &mock.BlockChainHookStub{}
	blockChainHook.GetStorageDataCalled = func(accountsAddress []byte, index []byte) ([]byte, uint32, error) {
		return nil, 0, nil
	}

	eei := createDefaultEei()
	eei.blockChainHook = blockChainHook
	eei.SetSCAddress([]byte("addr"))

	stakingAccessAddress := []byte("stakingAccessAddress")
	args := createMockStakingScArguments()
	args.StakingAccessAddr = stakingAccessAddress
	args.StakingSCConfig.MinStakeValue = stakeValue.Text(10)
	args.StakingSCConfig.MaxNumberOfNodesForStake = 2
	args.MinNumNodes = 1
	enableEpochsHandler, _ := args.EnableEpochsHandler.(*enableEpochsHandlerMock.EnableEpochsHandlerStub)
	enableEpochsHandler.AddActiveFlags(common.StakingV2Flag)
	args.Eei = eei
	stakingSmartContract, _ := NewStakingSmartContract(args)

	stakerAddress := []byte("stakerAddr")

	doStake(t, stakingSmartContract, stakingAccessAddress, stakerAddress, []byte("firsstKey"))
	doStake(t, stakingSmartContract, stakingAccessAddress, stakerAddress, []byte("secondKey"))
	doStake(t, stakingSmartContract, stakingAccessAddress, stakerAddress, []byte("thirddKey"))

	stakingSmartContract.addToStakedNodes(10)

	doUnStake(t, stakingSmartContract, stakingAccessAddress, stakerAddress, []byte("firsstKey"), vmcommon.Ok)
	doUnStake(t, stakingSmartContract, stakingAccessAddress, stakerAddress, []byte("secondKey"), vmcommon.Ok)

	doGetStatus(t, stakingSmartContract, eei, []byte("thirddKey"), "queued")
}

func TestStakingSc_ChangeRewardAndOwnerAddress(t *testing.T) {
	t.Parallel()

	blockChainHook := &mock.BlockChainHookStub{}
	blockChainHook.GetStorageDataCalled = func(accountsAddress []byte, index []byte) ([]byte, uint32, error) {
		return nil, 0, nil
	}

	eei := createDefaultEei()
	eei.blockChainHook = blockChainHook
	eei.SetSCAddress([]byte("addr"))

	stakingAccessAddress := []byte("stakingAccessAddress")
	args := createMockStakingScArguments()
	enableEpochsHandler, _ := args.EnableEpochsHandler.(*enableEpochsHandlerMock.EnableEpochsHandlerStub)
	args.StakingAccessAddr = stakingAccessAddress
	args.Eei = eei
	sc, _ := NewStakingSmartContract(args)

	stakerAddress := []byte("stakerAddr")

	doStake(t, sc, stakingAccessAddress, stakerAddress, []byte("firsstKey"))
	doStake(t, sc, stakingAccessAddress, stakerAddress, []byte("secondKey"))
	doStake(t, sc, stakingAccessAddress, stakerAddress, []byte("thirddKey"))

	enableEpochsHandler.RemoveActiveFlags(common.ValidatorToDelegationFlag)

	arguments := CreateVmContractCallInput()
	arguments.Function = "changeOwnerAndRewardAddress"
	retCode := sc.Execute(arguments)
	assert.Equal(t, vmcommon.UserError, retCode)

	enableEpochsHandler.AddActiveFlags(common.ValidatorToDelegationFlag)
	eei.returnMessage = ""
	retCode = sc.Execute(arguments)
	assert.Equal(t, vmcommon.UserError, retCode)
	assert.Equal(t, eei.returnMessage, "change owner and reward address can be called by validator SC only")

	eei.returnMessage = ""
	arguments.CallerAddr = stakingAccessAddress
	arguments.CallValue.SetUint64(10)
	retCode = sc.Execute(arguments)
	assert.Equal(t, vmcommon.UserError, retCode)
	assert.Equal(t, eei.returnMessage, "callValue must be 0")

	arguments.CallValue.SetUint64(0)
	eei.returnMessage = ""
	retCode = sc.Execute(arguments)
	assert.Equal(t, vmcommon.UserError, retCode)
	assert.Equal(t, eei.returnMessage, "number of arguments is 2 at minimum")

	arguments.Arguments = [][]byte{[]byte("key1"), []byte("key2")}
	eei.returnMessage = ""
	retCode = sc.Execute(arguments)
	assert.Equal(t, vmcommon.UserError, retCode)
	assert.Equal(t, eei.returnMessage, "new address must be a smart contract address")

	arguments.Arguments[0] = vm.FirstDelegationSCAddress
	eei.returnMessage = ""
	retCode = sc.Execute(arguments)
	assert.Equal(t, vmcommon.UserError, retCode)
	assert.Equal(t, eei.returnMessage, "cannot change owner and reward address for a key which is not registered")

	arguments.Arguments[1] = []byte("firsstKey")
	retCode = sc.Execute(arguments)
	assert.Equal(t, vmcommon.Ok, retCode)

	doJail(t, sc, sc.jailAccessAddr, []byte("secondKey"), vmcommon.Ok)

	arguments.Arguments = [][]byte{vm.FirstDelegationSCAddress, []byte("firsstKey"), []byte("secondKey"), []byte("thirddKey")}
	eei.returnMessage = ""
	retCode = sc.Execute(arguments)
	assert.Equal(t, vmcommon.UserError, retCode)
	assert.Equal(t, eei.returnMessage, "can not migrate nodes while jailed nodes exists")

	doUnJail(t, sc, sc.stakeAccessAddr, []byte("secondKey"), vmcommon.Ok)
	retCode = sc.Execute(arguments)
	assert.Equal(t, vmcommon.Ok, retCode)
}

func TestStakingSc_RemoveFromWaitingListFirst(t *testing.T) {
	t.Parallel()

	tests := []struct {
		name        string
		flagEnabled bool
	}{
		{
			name:        "BeforeFix",
			flagEnabled: false,
		},
		{
			name:        "AfterFix",
			flagEnabled: true,
		},
	}

	for _, tt := range tests {
		t.Run(tt.name, func(t *testing.T) {

			firstBLS := []byte("first")
			firstKey := createWaitingListKey(firstBLS)
			secondBLS := []byte("second")
			secondKey := createWaitingListKey(secondBLS)

			m := make(map[string]interface{})
			m[string(firstKey)] = &ElementInList{firstBLS, firstKey, secondKey}
			m[string(secondKey)] = &ElementInList{secondBLS, firstKey, nil}
			m[waitingListHeadKey] = &WaitingList{firstKey, secondKey, 2, nil}

			marshalizer := &marshal.JsonMarshalizer{}

			blockChainHook := &mock.BlockChainHookStub{}
			blockChainHook.GetStorageDataCalled = func(accountsAddress []byte, index []byte) ([]byte, uint32, error) {
				obj, ok := m[string(index)]
				if ok {
					serializedObj, err := marshalizer.Marshal(obj)
					return serializedObj, 0, err
				}
				return nil, 0, nil
			}

			eei := createDefaultEei()
			eei.blockChainHook = blockChainHook

			args := createMockStakingScArguments()
			args.Marshalizer = marshalizer
			args.Eei = eei
			enableEpochsHandler, _ := args.EnableEpochsHandler.(*enableEpochsHandlerMock.EnableEpochsHandlerStub)
			if tt.flagEnabled {
				enableEpochsHandler.AddActiveFlags(common.CorrectFirstQueuedFlag)
			} else {
				enableEpochsHandler.RemoveActiveFlags(common.CorrectFirstQueuedFlag)
			}
			sc, _ := NewStakingSmartContract(args)
			err := sc.removeFromWaitingList(firstBLS)

			assert.Nil(t, err)
			wlh, err := sc.getWaitingListHead()
			assert.Nil(t, err)
			assert.NotNil(t, wlh)
			assert.Equal(t, secondKey, wlh.FirstKey)
			assert.Equal(t, secondKey, wlh.LastKey)
		})
	}
}

func TestStakingSc_RemoveFromWaitingListSecondThatLooksLikeFirstBeforeFix(t *testing.T) {
	t.Parallel()

	firstBLS := []byte("first")
	firstKey := createWaitingListKey(firstBLS)
	secondBLS := []byte("second")
	secondKey := createWaitingListKey(secondBLS)
	thirdBLS := []byte("third")
	thirdKey := createWaitingListKey(thirdBLS)

	m := make(map[string]interface{})
	m[string(firstKey)] = &ElementInList{firstBLS, firstKey, secondKey}
	// PreviousKey is set to self to look like it was the first
	m[string(secondKey)] = &ElementInList{secondBLS, secondKey, thirdKey}
	m[string(thirdKey)] = &ElementInList{thirdBLS, thirdKey, nil}
	m[waitingListHeadKey] = &WaitingList{firstKey, thirdKey, 3, nil}

	marshalizer := &marshal.JsonMarshalizer{}

	blockChainHook := &mock.BlockChainHookStub{}
	blockChainHook.GetStorageDataCalled = func(accountsAddress []byte, index []byte) ([]byte, uint32, error) {
		obj, ok := m[string(index)]
		if ok {
			serializedObj, err := marshalizer.Marshal(obj)
			return serializedObj, 0, err
		}
		return nil, 0, nil
	}

	eei := createDefaultEei()
	eei.blockChainHook = blockChainHook

	args := createMockStakingScArguments()
	args.Marshalizer = marshalizer
	args.Eei = eei
	enableEpochsHandler, _ := args.EnableEpochsHandler.(*enableEpochsHandlerMock.EnableEpochsHandlerStub)
	enableEpochsHandler.RemoveActiveFlags(common.CorrectFirstQueuedFlag)
	sc, _ := NewStakingSmartContract(args)

	err := sc.removeFromWaitingList(secondBLS)
	assert.Nil(t, err)
	wlh, err := sc.getWaitingListHead()
	assert.Nil(t, err)
	assert.NotNil(t, wlh)
	// Forgot about the initial first key and now the first is the third
	assert.Equal(t, thirdKey, wlh.FirstKey)
	assert.Equal(t, thirdKey, wlh.LastKey)

	thirdElement, err := sc.getWaitingListElement(wlh.FirstKey)
	assert.Nil(t, err)
	assert.Equal(t, thirdKey, thirdElement.PreviousKey)
	assert.Nil(t, thirdElement.NextKey)
}

func TestStakingSc_RemoveFromWaitingListSecondThatLooksLikeFirstAfterFix(t *testing.T) {
	t.Parallel()

	firstBLS := []byte("first")
	firstKey := createWaitingListKey(firstBLS)
	secondBLS := []byte("second")
	secondKey := createWaitingListKey(secondBLS)
	thirdBLS := []byte("third")
	thirdKey := createWaitingListKey(thirdBLS)

	m := make(map[string]interface{})
	m[string(firstKey)] = &ElementInList{firstBLS, firstKey, secondKey}
	// PreviousKey is set to self to look like it was the first
	m[string(secondKey)] = &ElementInList{secondBLS, secondKey, thirdKey}
	m[string(thirdKey)] = &ElementInList{thirdBLS, thirdKey, nil}
	m[waitingListHeadKey] = &WaitingList{firstKey, thirdKey, 3, nil}

	marshalizer := &marshal.JsonMarshalizer{}

	blockChainHook := &mock.BlockChainHookStub{}
	blockChainHook.GetStorageDataCalled = func(accountsAddress []byte, index []byte) ([]byte, uint32, error) {
		obj, ok := m[string(index)]
		if ok {
			serializedObj, err := marshalizer.Marshal(obj)
			return serializedObj, 0, err
		}
		return nil, 0, nil
	}

	eei := createDefaultEei()
	eei.blockChainHook = blockChainHook

	args := createMockStakingScArguments()
	args.Marshalizer = marshalizer
	args.Eei = eei
	sc, _ := NewStakingSmartContract(args)

	err := sc.removeFromWaitingList(secondBLS)
	assert.Nil(t, err)
	wlh, err := sc.getWaitingListHead()
	assert.Nil(t, err)
	assert.NotNil(t, wlh)
	assert.Equal(t, firstKey, wlh.FirstKey)
	assert.Equal(t, thirdKey, wlh.LastKey)

	firstElement, err := sc.getWaitingListElement(firstKey)
	assert.Nil(t, err)
	assert.Equal(t, firstKey, firstElement.PreviousKey)
	assert.Equal(t, thirdKey, firstElement.NextKey)

	thirdElement, err := sc.getWaitingListElement(thirdKey)
	assert.Nil(t, err)
	assert.Equal(t, firstKey, thirdElement.PreviousKey)
	assert.Nil(t, nil, thirdElement.NextKey)
}

func TestStakingSc_RemoveFromWaitingListNotFoundPreviousShouldErrAndFinish(t *testing.T) {
	t.Parallel()

	firstBLS := []byte("first")
	firstKey := createWaitingListKey(firstBLS)
	secondBLS := []byte("second")
	secondKey := createWaitingListKey(secondBLS)
	thirdBLS := []byte("third")
	thirdKey := createWaitingListKey(thirdBLS)
	unknownBLS := []byte("unknown")
	unknownKey := createWaitingListKey(unknownBLS)

	m := make(map[string]interface{})
	m[string(firstKey)] = &ElementInList{firstBLS, firstKey, secondKey}
	m[string(secondKey)] = &ElementInList{secondBLS, secondKey, nil}
	m[string(thirdKey)] = &ElementInList{thirdBLS, unknownKey, nil}
	m[waitingListHeadKey] = &WaitingList{firstKey, thirdKey, 3, nil}

	marshalizer := &marshal.JsonMarshalizer{}

	blockChainHook := &mock.BlockChainHookStub{}
	blockChainHook.GetStorageDataCalled = func(accountsAddress []byte, index []byte) ([]byte, uint32, error) {
		obj, ok := m[string(index)]
		if ok {
			serializedObj, err := marshalizer.Marshal(obj)
			return serializedObj, 0, err
		}
		return nil, 0, nil
	}

	eei := createDefaultEei()
	eei.blockChainHook = blockChainHook

	args := createMockStakingScArguments()
	args.Marshalizer = marshalizer
	args.Eei = eei
	sc, _ := NewStakingSmartContract(args)

	err := sc.removeFromWaitingList(thirdBLS)
	assert.Equal(t, vm.ErrElementNotFound, err)
}

func TestStakingSc_InsertAfterLastJailedBeforeFix(t *testing.T) {
	t.Parallel()

	firstBLS := []byte("first")
	firstKey := createWaitingListKey(firstBLS)
	jailedBLS := []byte("jailedBLS")
	jailedKey := createWaitingListKey(jailedBLS)

	m := make(map[string]interface{})
	m[string(firstKey)] = &ElementInList{firstBLS, firstKey, nil}
	waitingListHead := &WaitingList{firstKey, firstKey, 1, nil}
	m[waitingListHeadKey] = waitingListHead

	marshalizer := &marshal.JsonMarshalizer{}

	blockChainHook := &mock.BlockChainHookStub{}
	blockChainHook.GetStorageDataCalled = func(accountsAddress []byte, index []byte) ([]byte, uint32, error) {
		obj, ok := m[string(index)]
		if ok {
			serializedObj, err := marshalizer.Marshal(obj)
			return serializedObj, 0, err
		}

		return nil, 0, nil
	}

	eei := createDefaultEei()
	eei.blockChainHook = blockChainHook

	args := createMockStakingScArguments()
	args.Marshalizer = marshalizer
	args.Eei = eei
	enableEpochsHandler, _ := args.EnableEpochsHandler.(*enableEpochsHandlerMock.EnableEpochsHandlerStub)
	enableEpochsHandler.RemoveActiveFlags(common.CorrectFirstQueuedFlag)
	sc, _ := NewStakingSmartContract(args)
	err := sc.insertAfterLastJailed(waitingListHead, jailedBLS)
	assert.Nil(t, err)

	wlh, err := sc.getWaitingListHead()
	assert.Nil(t, err)
	assert.NotNil(t, wlh)
	assert.Equal(t, jailedKey, wlh.FirstKey)
	assert.Equal(t, jailedKey, wlh.LastJailedKey)
	// increase is done in the calling method
	assert.Equal(t, uint32(1), wlh.Length)

	firstElement, err := sc.getWaitingListElement(wlh.FirstKey)
	assert.Nil(t, err)
	assert.NotNil(t, firstElement)
	assert.Equal(t, jailedBLS, firstElement.BLSPublicKey)
	assert.Equal(t, jailedKey, firstElement.PreviousKey)
	assert.Equal(t, firstKey, firstElement.NextKey)

	previousFirstElement, err := sc.getWaitingListElement(firstElement.NextKey)
	assert.Nil(t, err)
	assert.NotNil(t, previousFirstElement)
	assert.Equal(t, firstBLS, previousFirstElement.BLSPublicKey)
	assert.Equal(t, firstKey, previousFirstElement.PreviousKey)
	assert.Nil(t, previousFirstElement.NextKey)
}

func TestStakingSc_InsertAfterLastJailedAfterFix(t *testing.T) {
	t.Parallel()

	firstBLS := []byte("first")
	firstKey := createWaitingListKey(firstBLS)
	jailedBLS := []byte("jailedBLS")
	jailedKey := createWaitingListKey(jailedBLS)

	m := make(map[string]interface{})
	m[string(firstKey)] = &ElementInList{firstBLS, firstKey, nil}
	waitingListHead := &WaitingList{firstKey, firstKey, 1, nil}
	m[waitingListHeadKey] = waitingListHead

	marshalizer := &marshal.JsonMarshalizer{}

	blockChainHook := &mock.BlockChainHookStub{}
	blockChainHook.GetStorageDataCalled = func(accountsAddress []byte, index []byte) ([]byte, uint32, error) {
		obj, ok := m[string(index)]
		if ok {
			serializedObj, err := marshalizer.Marshal(obj)
			return serializedObj, 0, err
		}

		return nil, 0, nil
	}

	eei := createDefaultEei()
	eei.blockChainHook = blockChainHook

	args := createMockStakingScArguments()
	args.Marshalizer = marshalizer
	args.Eei = eei
	sc, _ := NewStakingSmartContract(args)
	err := sc.insertAfterLastJailed(waitingListHead, jailedBLS)
	assert.Nil(t, err)

	wlh, err := sc.getWaitingListHead()
	assert.Nil(t, err)
	assert.NotNil(t, wlh)
	assert.Equal(t, jailedKey, wlh.FirstKey)
	assert.Equal(t, jailedKey, wlh.LastJailedKey)
	// increase is done in the calling method
	assert.Equal(t, uint32(1), wlh.Length)

	firstElement, err := sc.getWaitingListElement(wlh.FirstKey)
	assert.Nil(t, err)
	assert.NotNil(t, firstElement)
	assert.Equal(t, jailedBLS, firstElement.BLSPublicKey)
	assert.Equal(t, jailedKey, firstElement.PreviousKey)
	assert.Equal(t, firstKey, firstElement.NextKey)

	previousFirstElement, err := sc.getWaitingListElement(firstElement.NextKey)
	assert.Nil(t, err)
	assert.NotNil(t, previousFirstElement)
	assert.Equal(t, firstBLS, previousFirstElement.BLSPublicKey)
	assert.Equal(t, jailedKey, previousFirstElement.PreviousKey)
	assert.Nil(t, previousFirstElement.NextKey)
}

func TestStakingSc_InsertAfterLastJailedAfterFixWithEmptyQueue(t *testing.T) {
	t.Parallel()

	jailedBLS := []byte("jailedBLS")
	jailedKey := createWaitingListKey(jailedBLS)

	m := make(map[string]interface{})
	waitingListHead := &WaitingList{nil, nil, 0, nil}
	m[waitingListHeadKey] = waitingListHead

	marshalizer := &marshal.JsonMarshalizer{}

	blockChainHook := &mock.BlockChainHookStub{}
	blockChainHook.GetStorageDataCalled = func(accountsAddress []byte, index []byte) ([]byte, uint32, error) {
		obj, ok := m[string(index)]
		if ok {
			serializedObj, err := marshalizer.Marshal(obj)
			return serializedObj, 0, err
		}

		return nil, 0, nil
	}

	eei := createDefaultEei()
	eei.blockChainHook = blockChainHook

	args := createMockStakingScArguments()
	args.Marshalizer = marshalizer
	args.Eei = eei
	sc, _ := NewStakingSmartContract(args)
	err := sc.insertAfterLastJailed(waitingListHead, jailedBLS)
	assert.Nil(t, err)

	wlh, err := sc.getWaitingListHead()
	assert.Nil(t, err)
	assert.NotNil(t, wlh)
	assert.Equal(t, jailedKey, wlh.FirstKey)
	assert.Equal(t, jailedKey, wlh.LastJailedKey)

	firstElement, err := sc.getWaitingListElement(wlh.FirstKey)
	assert.Nil(t, err)
	assert.NotNil(t, firstElement)
	assert.Equal(t, jailedBLS, firstElement.BLSPublicKey)
	assert.Equal(t, jailedKey, firstElement.PreviousKey)
	assert.Equal(t, 0, len(firstElement.NextKey))
}

func TestStakingSc_getWaitingListRegisterNonceAndRewardAddressWhenLengthIsHigherThanOne(t *testing.T) {
	t.Parallel()

	waitingBlsKeys := [][]byte{
		[]byte("waitingBlsKey1"),
		[]byte("waitingBlsKey2"),
		[]byte("waitingBlsKey3"),
	}
	sc, eei, marshalizer, stakingAccessAddress := makeWrongConfigForWaitingBlsKeysList(t, waitingBlsKeys)
	alterWaitingListLength(t, eei, marshalizer)

	arguments := CreateVmContractCallInput()
	arguments.Function = "getQueueRegisterNonceAndRewardAddress"
	arguments.CallerAddr = stakingAccessAddress
	arguments.Arguments = make([][]byte, 0)

	retCode := sc.Execute(arguments)
	assert.Equal(t, vmcommon.Ok, retCode)
	assert.Equal(t, 3*len(waitingBlsKeys), len(eei.output))
	for i, waitingKey := range waitingBlsKeys {
		assert.Equal(t, waitingKey, eei.output[i*3])
	}
}

func TestStakingSc_fixWaitingListQueueSize(t *testing.T) {
	t.Parallel()

	t.Run("inactive fix should error", func(t *testing.T) {
		waitingBlsKeys := [][]byte{
			[]byte("waitingBlsKey1"),
			[]byte("waitingBlsKey2"),
			[]byte("waitingBlsKey3"),
		}
		sc, eei, marshalizer, _ := makeWrongConfigForWaitingBlsKeysList(t, waitingBlsKeys)
		alterWaitingListLength(t, eei, marshalizer)
		enableEpochsHandler, _ := sc.enableEpochsHandler.(*enableEpochsHandlerMock.EnableEpochsHandlerStub)
		enableEpochsHandler.RemoveActiveFlags(common.CorrectFirstQueuedFlag)
		eei.SetGasProvided(500000000)

		arguments := CreateVmContractCallInput()
		arguments.Function = "fixWaitingListQueueSize"
		arguments.CallerAddr = []byte("caller")
		arguments.Arguments = make([][]byte, 0)
		arguments.CallValue = big.NewInt(0)

		retCode := sc.Execute(arguments)
		assert.Equal(t, vmcommon.UserError, retCode)
		assert.Equal(t, "invalid method to call", eei.returnMessage)
	})
	t.Run("provided value should error", func(t *testing.T) {
		waitingBlsKeys := [][]byte{
			[]byte("waitingBlsKey1"),
			[]byte("waitingBlsKey2"),
			[]byte("waitingBlsKey3"),
		}
		sc, eei, marshalizer, _ := makeWrongConfigForWaitingBlsKeysList(t, waitingBlsKeys)
		alterWaitingListLength(t, eei, marshalizer)
		eei.SetGasProvided(500000000)

		arguments := CreateVmContractCallInput()
		arguments.Function = "fixWaitingListQueueSize"
		arguments.CallerAddr = []byte("caller")
		arguments.Arguments = make([][]byte, 0)
		arguments.CallValue = big.NewInt(1)

		retCode := sc.Execute(arguments)
		assert.Equal(t, vmcommon.UserError, retCode)
		assert.Equal(t, vm.TransactionValueMustBeZero, eei.returnMessage)
	})
	t.Run("not enough gas should error", func(t *testing.T) {
		waitingBlsKeys := [][]byte{
			[]byte("waitingBlsKey1"),
			[]byte("waitingBlsKey2"),
			[]byte("waitingBlsKey3"),
		}
		sc, eei, marshalizer, _ := makeWrongConfigForWaitingBlsKeysList(t, waitingBlsKeys)
		alterWaitingListLength(t, eei, marshalizer)
		eei.SetGasProvided(499999999)

		arguments := CreateVmContractCallInput()
		arguments.Function = "fixWaitingListQueueSize"
		arguments.CallerAddr = []byte("caller")
		arguments.Arguments = make([][]byte, 0)
		arguments.CallValue = big.NewInt(0)

		retCode := sc.Execute(arguments)
		assert.Equal(t, vmcommon.OutOfGas, retCode)
		assert.Equal(t, "insufficient gas", eei.returnMessage)
	})
	t.Run("should repair", func(t *testing.T) {
		waitingBlsKeys := [][]byte{
			[]byte("waitingBlsKey1"),
			[]byte("waitingBlsKey2"),
			[]byte("waitingBlsKey3"),
		}
		sc, eei, marshalizer, _ := makeWrongConfigForWaitingBlsKeysList(t, waitingBlsKeys)
		alterWaitingListLength(t, eei, marshalizer)
		eei.SetGasProvided(500000000)

		arguments := CreateVmContractCallInput()
		arguments.Function = "fixWaitingListQueueSize"
		arguments.CallerAddr = []byte("caller")
		arguments.Arguments = make([][]byte, 0)
		arguments.CallValue = big.NewInt(0)

		retCode := sc.Execute(arguments)
		assert.Equal(t, vmcommon.Ok, retCode)

		buff := eei.GetStorage([]byte(waitingListHeadKey))
		waitingListHead := &WaitingList{}
		err := marshalizer.Unmarshal(waitingListHead, buff)
		require.Nil(t, err)

		assert.Equal(t, len(waitingBlsKeys), int(waitingListHead.Length))
		assert.Equal(t, waitingBlsKeys[len(waitingBlsKeys)-1], waitingListHead.LastKey[2:])
		assert.Equal(t, waitingBlsKeys[0], waitingListHead.FirstKey[2:])
	})
	t.Run("should not alter if repair is not needed", func(t *testing.T) {
		waitingBlsKeys := [][]byte{
			[]byte("waitingBlsKey1"),
			[]byte("waitingBlsKey2"),
			[]byte("waitingBlsKey3"),
		}
		sc, eei, marshalizer, _ := makeWrongConfigForWaitingBlsKeysList(t, waitingBlsKeys)
		eei.SetGasProvided(500000000)

		arguments := CreateVmContractCallInput()
		arguments.Function = "fixWaitingListQueueSize"
		arguments.CallerAddr = []byte("caller")
		arguments.Arguments = make([][]byte, 0)
		arguments.CallValue = big.NewInt(0)

		retCode := sc.Execute(arguments)
		assert.Equal(t, vmcommon.Ok, retCode)

		buff := eei.GetStorage([]byte(waitingListHeadKey))
		waitingListHead := &WaitingList{}
		err := marshalizer.Unmarshal(waitingListHead, buff)
		require.Nil(t, err)

		assert.Equal(t, len(waitingBlsKeys), int(waitingListHead.Length))
		assert.Equal(t, waitingBlsKeys[len(waitingBlsKeys)-1], waitingListHead.LastKey[2:])
		assert.Equal(t, waitingBlsKeys[0], waitingListHead.FirstKey[2:])
	})
	t.Run("should not alter if the waiting list size is 1", func(t *testing.T) {
		waitingBlsKeys := [][]byte{
			[]byte("waitingBlsKey1"),
		}
		sc, eei, marshalizer, _ := makeWrongConfigForWaitingBlsKeysList(t, waitingBlsKeys)
		eei.SetGasProvided(500000000)

		arguments := CreateVmContractCallInput()
		arguments.Function = "fixWaitingListQueueSize"
		arguments.CallerAddr = []byte("caller")
		arguments.Arguments = make([][]byte, 0)
		arguments.CallValue = big.NewInt(0)

		retCode := sc.Execute(arguments)
		assert.Equal(t, vmcommon.Ok, retCode)

		buff := eei.GetStorage([]byte(waitingListHeadKey))
		waitingListHead := &WaitingList{}
		err := marshalizer.Unmarshal(waitingListHead, buff)
		require.Nil(t, err)

		assert.Equal(t, len(waitingBlsKeys), int(waitingListHead.Length))
		assert.Equal(t, waitingBlsKeys[len(waitingBlsKeys)-1], waitingListHead.LastKey[2:])
		assert.Equal(t, waitingBlsKeys[0], waitingListHead.FirstKey[2:])
	})
	t.Run("should not alter if the waiting list size is 0", func(t *testing.T) {
		waitingBlsKeys := make([][]byte, 0)
		sc, eei, marshalizer, _ := makeWrongConfigForWaitingBlsKeysList(t, waitingBlsKeys)
		eei.SetGasProvided(500000000)

		arguments := CreateVmContractCallInput()
		arguments.Function = "fixWaitingListQueueSize"
		arguments.CallerAddr = []byte("caller")
		arguments.Arguments = make([][]byte, 0)
		arguments.CallValue = big.NewInt(0)

		retCode := sc.Execute(arguments)
		assert.Equal(t, vmcommon.Ok, retCode)

		buff := eei.GetStorage([]byte(waitingListHeadKey))
		waitingListHead := &WaitingList{}
		err := marshalizer.Unmarshal(waitingListHead, buff)
		require.Nil(t, err)

		assert.Equal(t, len(waitingBlsKeys), int(waitingListHead.Length))
		assert.Nil(t, waitingListHead.LastKey)
		assert.Nil(t, waitingListHead.FirstKey)
	})
	t.Run("should not alter lastJailedKey if exists", func(t *testing.T) {
		lastJailedBLSString := "lastJailedKey1"
		waitingBlsKeys := [][]byte{
			[]byte(lastJailedBLSString),
			[]byte("waitingBlsKey2"),
		}
		lastJailedKey := []byte(fmt.Sprintf("w_%s", lastJailedBLSString))
		sc, eei, marshalizer, _ := makeWrongConfigForWaitingBlsKeysListWithLastJailed(t, waitingBlsKeys, lastJailedKey)
		eei.SetGasProvided(500000000)

		arguments := CreateVmContractCallInput()
		arguments.Function = "fixWaitingListQueueSize"
		arguments.CallerAddr = []byte("caller")
		arguments.Arguments = make([][]byte, 0)
		arguments.CallValue = big.NewInt(0)

		beforeBuff := eei.GetStorage([]byte(waitingListHeadKey))
		beforeWaitingListHead := &WaitingList{}
		beforeErr := marshalizer.Unmarshal(beforeWaitingListHead, beforeBuff)
		require.Nil(t, beforeErr)
		assert.Equal(t, lastJailedKey, beforeWaitingListHead.LastJailedKey)

		retCode := sc.Execute(arguments)
		assert.Equal(t, vmcommon.Ok, retCode)

		buff := eei.GetStorage([]byte(waitingListHeadKey))
		waitingListHead := &WaitingList{}
		err := marshalizer.Unmarshal(waitingListHead, buff)
		require.Nil(t, err)

		assert.Equal(t, len(waitingBlsKeys), int(waitingListHead.Length))
		assert.Equal(t, lastJailedKey, waitingListHead.LastJailedKey)
	})
	t.Run("should alter lastJailedKey if NOT exists", func(t *testing.T) {
		waitingBlsKeys := [][]byte{
			[]byte("waitingBlsKey1"),
			[]byte("waitingBlsKey2"),
		}
		lastJailedKey := []byte("lastJailedKey")
		sc, eei, marshalizer, _ := makeWrongConfigForWaitingBlsKeysListWithLastJailed(t, waitingBlsKeys, lastJailedKey)
		eei.SetGasProvided(500000000)

		arguments := CreateVmContractCallInput()
		arguments.Function = "fixWaitingListQueueSize"
		arguments.CallerAddr = []byte("caller")
		arguments.Arguments = make([][]byte, 0)
		arguments.CallValue = big.NewInt(0)

		beforeBuff := eei.GetStorage([]byte(waitingListHeadKey))
		beforeWaitingListHead := &WaitingList{}
		beforeErr := marshalizer.Unmarshal(beforeWaitingListHead, beforeBuff)
		require.Nil(t, beforeErr)
		assert.Equal(t, lastJailedKey, beforeWaitingListHead.LastJailedKey)

		retCode := sc.Execute(arguments)
		assert.Equal(t, vmcommon.Ok, retCode)

		buff := eei.GetStorage([]byte(waitingListHeadKey))
		waitingListHead := &WaitingList{}
		err := marshalizer.Unmarshal(waitingListHead, buff)
		require.Nil(t, err)

		assert.Equal(t, len(waitingBlsKeys), int(waitingListHead.Length))
		assert.Equal(t, 0, len(waitingListHead.LastJailedKey))
	})
}

func makeWrongConfigForWaitingBlsKeysList(t *testing.T, waitingBlsKeys [][]byte) (*stakingSC, *vmContext, marshal.Marshalizer, []byte) {
	return makeWrongConfigForWaitingBlsKeysListWithLastJailed(t, waitingBlsKeys, nil)
}

func makeWrongConfigForWaitingBlsKeysListWithLastJailed(t *testing.T, waitingBlsKeys [][]byte, lastJailedKey []byte) (*stakingSC, *vmContext, marshal.Marshalizer, []byte) {
	blockChainHook := &mock.BlockChainHookStub{}
	marshalizer := &marshal.JsonMarshalizer{}
	eei := createDefaultEei()
	eei.blockChainHook = blockChainHook
	m := make(map[string]interface{})
	waitingListHead := &WaitingList{nil, nil, 0, lastJailedKey}
	m[waitingListHeadKey] = waitingListHead

	blockChainHook.GetStorageDataCalled = func(accountsAddress []byte, index []byte) ([]byte, uint32, error) {
		obj, found := m[string(index)]
		if found {
			serializedObj, err := marshalizer.Marshal(obj)
			return serializedObj, 0, err
		}

		return nil, 0, nil
	}

	args := createMockStakingScArguments()
	args.Marshalizer = marshalizer
	args.Eei = eei
	stakingAccessAddress := []byte("stakingAccessAddress")
	args.StakingAccessAddr = stakingAccessAddress
	args.StakingSCConfig.MaxNumberOfNodesForStake = 2
	args.GasCost.MetaChainSystemSCsCost.FixWaitingListSize = 500000000
	sc, _ := NewStakingSmartContract(args)
	stakerAddress := []byte("stakerAddr")

	doStake(t, sc, stakingAccessAddress, stakerAddress, []byte("eligibleBlsKey1"))
	doStake(t, sc, stakingAccessAddress, stakerAddress, []byte("eligibleBlsKey2"))
	for _, waitingKey := range waitingBlsKeys {
		doStake(t, sc, stakingAccessAddress, stakerAddress, waitingKey)
	}

	eei.output = make([][]byte, 0)
	eei.returnMessage = ""

	return sc, eei, marshalizer, stakingAccessAddress
}

func alterWaitingListLength(t *testing.T, eei *vmContext, marshalizer marshal.Marshalizer) {
	// manually alter the length
	buff := eei.GetStorage([]byte(waitingListHeadKey))
	existingWaitingListHead := &WaitingList{}
	err := marshalizer.Unmarshal(existingWaitingListHead, buff)
	require.Nil(t, err)
	existingWaitingListHead.Length++
	buff, err = marshalizer.Marshal(existingWaitingListHead)
	require.Nil(t, err)
	eei.SetStorage([]byte(waitingListHeadKey), buff)
}

func doUnStakeAtEndOfEpoch(t *testing.T, sc *stakingSC, blsKey []byte, expectedReturnCode vmcommon.ReturnCode) {
	arguments := CreateVmContractCallInput()
	arguments.CallerAddr = sc.endOfEpochAccessAddr
	arguments.Function = "unStakeAtEndOfEpoch"
	arguments.Arguments = [][]byte{blsKey}

	retCode := sc.Execute(arguments)
	assert.Equal(t, expectedReturnCode, retCode)
}

func doGetRewardAddress(t *testing.T, sc *stakingSC, eei *vmContext, blsKey []byte, expectedAddress string) {
	arguments := CreateVmContractCallInput()
	arguments.Function = "getRewardAddress"
	arguments.Arguments = [][]byte{blsKey}

	retCode := sc.Execute(arguments)
	assert.Equal(t, vmcommon.Ok, retCode)

	lastOutput := eei.output[len(eei.output)-1]
	assert.True(t, bytes.Equal(lastOutput, []byte(hex.EncodeToString([]byte(expectedAddress)))))
}

func doGetRemainingUnbondPeriod(t *testing.T, sc *stakingSC, eei *vmContext, blsKey []byte, expected int) {
	arguments := CreateVmContractCallInput()
	arguments.Function = "getRemainingUnBondPeriod"
	arguments.Arguments = [][]byte{blsKey}

	retCode := sc.Execute(arguments)
	assert.Equal(t, vmcommon.Ok, retCode)

	lastOutput := eei.output[len(eei.output)-1]
	assert.True(t, bytes.Equal(lastOutput, big.NewInt(int64(expected)).Bytes()))
}

func doGetStatus(t *testing.T, sc *stakingSC, eei *vmContext, blsKey []byte, expectedStatus string) {
	arguments := CreateVmContractCallInput()
	arguments.Function = "getBLSKeyStatus"
	arguments.Arguments = [][]byte{blsKey}

	retCode := sc.Execute(arguments)
	assert.Equal(t, vmcommon.Ok, retCode)

	lastOutput := eei.output[len(eei.output)-1]
	assert.Equal(t, expectedStatus, string(lastOutput))
}

func doGetWaitingListSize(t *testing.T, sc *stakingSC, eei *vmContext, expectedSize int) {
	arguments := CreateVmContractCallInput()
	arguments.Function = "getQueueSize"

	retCode := sc.Execute(arguments)
	assert.Equal(t, vmcommon.Ok, retCode)

	lastOutput := eei.output[len(eei.output)-1]
	assert.True(t, bytes.Equal(lastOutput, []byte(strconv.Itoa(expectedSize))))
}

func doGetWaitingListRegisterNonceAndRewardAddress(t *testing.T, sc *stakingSC, eei *vmContext) [][]byte {
	arguments := CreateVmContractCallInput()
	arguments.Function = "getQueueRegisterNonceAndRewardAddress"
	arguments.CallerAddr = sc.stakeAccessAddr

	currentOutPutIndex := len(eei.output)

	retCode := sc.Execute(arguments)
	assert.Equal(t, vmcommon.Ok, retCode)

	return eei.output[currentOutPutIndex:]
}

func doGetWaitingListIndex(t *testing.T, sc *stakingSC, eei *vmContext, blsKey []byte, expectedCode vmcommon.ReturnCode, expectedIndex int) {
	arguments := CreateVmContractCallInput()
	arguments.Function = "getQueueIndex"
	arguments.CallerAddr = sc.stakeAccessAddr
	arguments.Arguments = [][]byte{blsKey}

	retCode := sc.Execute(arguments)
	assert.Equal(t, expectedCode, retCode)

	lastOutput := eei.output[len(eei.output)-1]
	assert.True(t, bytes.Equal(lastOutput, []byte(strconv.Itoa(expectedIndex))))
}

func doUnJail(t *testing.T, sc *stakingSC, callerAddr, addrToUnJail []byte, expectedCode vmcommon.ReturnCode) {
	arguments := CreateVmContractCallInput()
	arguments.Function = "unJail"
	arguments.CallerAddr = callerAddr
	arguments.Arguments = [][]byte{addrToUnJail}

	retCode := sc.Execute(arguments)
	assert.Equal(t, expectedCode, retCode)
}

func doJail(t *testing.T, sc *stakingSC, callerAddr, addrToJail []byte, expectedCode vmcommon.ReturnCode) {
	arguments := CreateVmContractCallInput()
	arguments.Function = "jail"
	arguments.CallerAddr = callerAddr
	arguments.Arguments = [][]byte{addrToJail}

	retCode := sc.Execute(arguments)
	assert.Equal(t, expectedCode, retCode)
}

func doStake(t *testing.T, sc *stakingSC, callerAddr, stakerAddr, stakerPubKey []byte) {
	arguments := CreateVmContractCallInput()
	arguments.Function = "stake"
	arguments.CallerAddr = callerAddr
	arguments.Arguments = [][]byte{stakerPubKey, stakerAddr, stakerAddr}

	retCode := sc.Execute(arguments)
	assert.Equal(t, vmcommon.Ok, retCode)
}

func doUnStake(t *testing.T, sc *stakingSC, callerAddr, stakerAddr, stakerPubKey []byte, expectedCode vmcommon.ReturnCode) {
	arguments := CreateVmContractCallInput()
	arguments.Function = "unStake"
	arguments.CallerAddr = callerAddr
	arguments.Arguments = [][]byte{stakerPubKey, stakerAddr}

	retCode := sc.Execute(arguments)
	assert.Equal(t, expectedCode, retCode)
}

func doUnBond(t *testing.T, sc *stakingSC, callerAddr, stakerPubKey []byte, expectedCode vmcommon.ReturnCode) {
	arguments := CreateVmContractCallInput()
	arguments.Function = "unBond"
	arguments.CallerAddr = callerAddr
	arguments.Arguments = [][]byte{stakerPubKey}

	retCode := sc.Execute(arguments)
	assert.Equal(t, expectedCode, retCode)
}

func doSwitchJailedWithWaiting(t *testing.T, sc *stakingSC, pubKey []byte) {
	arguments := CreateVmContractCallInput()
	arguments.Function = "switchJailedWithWaiting"
	arguments.CallerAddr = sc.endOfEpochAccessAddr
	arguments.Arguments = [][]byte{pubKey}
	retCode := sc.Execute(arguments)
	assert.Equal(t, retCode, vmcommon.Ok)
}

func checkIsStaked(t *testing.T, sc *stakingSC, callerAddr, stakerPubKey []byte, expectedCode vmcommon.ReturnCode) {
	arguments := CreateVmContractCallInput()
	arguments.Function = "isStaked"
	arguments.CallerAddr = callerAddr
	arguments.Arguments = [][]byte{stakerPubKey}

	retCode := sc.Execute(arguments)
	assert.Equal(t, expectedCode, retCode)
}

func TestStakingSc_fixMissingNodeOnQueue(t *testing.T) {
	t.Parallel()

	waitingBlsKeys := [][]byte{
		[]byte("waitingBlsKey1"),
		[]byte("waitingBlsKey2"),
		[]byte("waitingBlsKey3"),
	}
	sc, eei, _, stakingAccessAddress := makeWrongConfigForWaitingBlsKeysList(t, waitingBlsKeys)

	arguments := CreateVmContractCallInput()
	arguments.Function = "addMissingNodeToQueue"
	arguments.CallerAddr = bytes.Repeat([]byte{1}, 32)
	arguments.Arguments = make([][]byte, 0)

	eei.returnMessage = ""
	enableEpochsHandler, _ := sc.enableEpochsHandler.(*enableEpochsHandlerMock.EnableEpochsHandlerStub)
	enableEpochsHandler.RemoveActiveFlags(common.CorrectFirstQueuedFlag)
	retCode := sc.Execute(arguments)
	assert.Equal(t, vmcommon.UserError, retCode)
	assert.Equal(t, "invalid method to call", eei.returnMessage)

	eei.returnMessage = ""
	enableEpochsHandler.AddActiveFlags(common.CorrectFirstQueuedFlag)
	arguments.CallValue = big.NewInt(10)
	retCode = sc.Execute(arguments)
	assert.Equal(t, vmcommon.UserError, retCode)
	assert.Equal(t, vm.TransactionValueMustBeZero, eei.returnMessage)

	eei.gasRemaining = 1
	sc.gasCost.MetaChainSystemSCsCost.FixWaitingListSize = 50
	eei.returnMessage = ""
	arguments.CallValue = big.NewInt(0)
	retCode = sc.Execute(arguments)
	assert.Equal(t, vmcommon.OutOfGas, retCode)
	assert.Equal(t, "insufficient gas", eei.returnMessage)

	eei.gasRemaining = 50
	eei.returnMessage = ""
	retCode = sc.Execute(arguments)
	assert.Equal(t, vmcommon.UserError, retCode)
	assert.Equal(t, "invalid number of arguments", eei.returnMessage)

	eei.gasRemaining = 50
	eei.returnMessage = ""
	arguments.Arguments = append(arguments.Arguments, []byte("waitingBlsKey4"))
	retCode = sc.Execute(arguments)
	assert.Equal(t, vmcommon.UserError, retCode)
	assert.Equal(t, "element was not found", eei.returnMessage)

	doStake(t, sc, stakingAccessAddress, arguments.CallerAddr, []byte("waitingBlsKey4"))

	eei.gasRemaining = 50
	eei.returnMessage = ""
	retCode = sc.Execute(arguments)
	assert.Equal(t, vmcommon.UserError, retCode)
	assert.Equal(t, "key is in queue, not missing", eei.returnMessage)
}

func TestStakingSc_fixMissingNodeAddOneNodeOnly(t *testing.T) {
	t.Parallel()

	sc, eei, _, _ := makeWrongConfigForWaitingBlsKeysList(t, nil)

	arguments := CreateVmContractCallInput()
	arguments.Function = "addMissingNodeToQueue"
	arguments.CallerAddr = bytes.Repeat([]byte{1}, 32)
	arguments.Arguments = make([][]byte, 0)

	blsKey := []byte("waitingBlsKey1")
	eei.returnMessage = ""
	arguments.Arguments = append(arguments.Arguments, blsKey)
	eei.gasRemaining = 50

	sc.gasCost.MetaChainSystemSCsCost.FixWaitingListSize = 50
	_ = sc.saveWaitingListElement(createWaitingListKey(blsKey), &ElementInList{BLSPublicKey: blsKey})

	retCode := sc.Execute(arguments)
	assert.Equal(t, vmcommon.Ok, retCode)

	waitingListData, _ := sc.getFirstElementsFromWaitingList(50)
	assert.Equal(t, len(waitingListData.blsKeys), 1)
	assert.Equal(t, waitingListData.blsKeys[0], blsKey)
}

func TestStakingSC_StakingV4Flags(t *testing.T) {
	t.Parallel()

	enableEpochsHandler := &enableEpochsHandlerMock.EnableEpochsHandlerStub{}
	enableEpochsHandler.AddActiveFlags(common.StakeFlag)
	enableEpochsHandler.AddActiveFlags(common.CorrectLastUnJailedFlag)
	enableEpochsHandler.AddActiveFlags(common.CorrectFirstQueuedFlag)
	enableEpochsHandler.AddActiveFlags(common.CorrectJailedNotUnStakedEmptyQueueFlag)
	enableEpochsHandler.AddActiveFlags(common.ValidatorToDelegationFlag)
	enableEpochsHandler.AddActiveFlags(common.StakingV4Step1Flag)
	enableEpochsHandler.AddActiveFlags(common.StakingV2Flag)
	enableEpochsHandler.AddActiveFlags(common.StakingV4StartedFlag)

	argsVMContext := createArgsVMContext()
	argsVMContext.EnableEpochsHandler = enableEpochsHandler
	eei, _ := NewVMContext(argsVMContext)

	args := createMockStakingScArguments()
	args.Eei = eei
	args.EnableEpochsHandler = enableEpochsHandler
	stakingSmartContract, _ := NewStakingSmartContract(args)

	// Functions which are not allowed starting STAKING V4 INIT
	arguments := CreateVmContractCallInput()
	arguments.Function = "getQueueIndex"
	retCode := stakingSmartContract.Execute(arguments)
	require.Equal(t, vmcommon.UserError, retCode)
	require.Equal(t, vm.ErrWaitingListDisabled.Error(), eei.returnMessage)

	eei.CleanCache()
	arguments.Function = "getQueueSize"
	retCode = stakingSmartContract.Execute(arguments)
	require.Equal(t, vmcommon.UserError, retCode)
	require.Equal(t, vm.ErrWaitingListDisabled.Error(), eei.returnMessage)

	eei.CleanCache()
	arguments.Function = "fixWaitingListQueueSize"
	retCode = stakingSmartContract.Execute(arguments)
	require.Equal(t, vmcommon.UserError, retCode)
	require.Equal(t, vm.ErrWaitingListDisabled.Error(), eei.returnMessage)

	eei.CleanCache()
	arguments.Function = "addMissingNodeToQueue"
	retCode = stakingSmartContract.Execute(arguments)
	require.Equal(t, vmcommon.UserError, retCode)
	require.Equal(t, vm.ErrWaitingListDisabled.Error(), eei.returnMessage)

	// Functions which are allowed to be called by systemSC at the end of the epoch in epoch = STAKING V4 INIT
	eei.CleanCache()
	arguments.Function = "switchJailedWithWaiting"
	retCode = stakingSmartContract.Execute(arguments)
	require.Equal(t, vmcommon.UserError, retCode)
	require.True(t, strings.Contains(eei.returnMessage, "function not allowed to be called by address"))

	eei.CleanCache()
	arguments.Function = "resetLastUnJailedFromQueue"
	retCode = stakingSmartContract.Execute(arguments)
	require.Equal(t, vmcommon.UserError, retCode)
	require.True(t, strings.Contains(eei.returnMessage, "can be called by endOfEpochAccess address only"))

	eei.CleanCache()
	arguments.Function = "stakeNodesFromQueue"
	retCode = stakingSmartContract.Execute(arguments)
	require.Equal(t, vmcommon.UserError, retCode)
	require.True(t, strings.Contains(eei.returnMessage, "can be called by endOfEpochAccess address only"))

	eei.CleanCache()
	arguments.Function = "cleanAdditionalQueue"
	retCode = stakingSmartContract.Execute(arguments)
	require.Equal(t, vmcommon.UserError, retCode)
	require.True(t, strings.Contains(eei.returnMessage, "can be called by endOfEpochAccess address only"))

	enableEpochsHandler.RemoveActiveFlags(common.StakingV4Step1Flag)
	// All functions from above are not allowed anymore starting STAKING V4 epoch
	eei.CleanCache()
	arguments.Function = "getQueueIndex"
	retCode = stakingSmartContract.Execute(arguments)
	require.Equal(t, vmcommon.UserError, retCode)
	require.Equal(t, vm.ErrWaitingListDisabled.Error(), eei.returnMessage)

	eei.CleanCache()
	arguments.Function = "getQueueSize"
	retCode = stakingSmartContract.Execute(arguments)
	require.Equal(t, vmcommon.UserError, retCode)
	require.Equal(t, vm.ErrWaitingListDisabled.Error(), eei.returnMessage)

	eei.CleanCache()
	arguments.Function = "fixWaitingListQueueSize"
	retCode = stakingSmartContract.Execute(arguments)
	require.Equal(t, vmcommon.UserError, retCode)
	require.Equal(t, vm.ErrWaitingListDisabled.Error(), eei.returnMessage)

	eei.CleanCache()
	arguments.Function = "addMissingNodeToQueue"
	retCode = stakingSmartContract.Execute(arguments)
	require.Equal(t, vmcommon.UserError, retCode)
	require.Equal(t, vm.ErrWaitingListDisabled.Error(), eei.returnMessage)

	eei.CleanCache()
	arguments.Function = "switchJailedWithWaiting"
	retCode = stakingSmartContract.Execute(arguments)
	require.Equal(t, vmcommon.UserError, retCode)
	require.Equal(t, vm.ErrWaitingListDisabled.Error(), eei.returnMessage)

	eei.CleanCache()
	arguments.Function = "resetLastUnJailedFromQueue"
	retCode = stakingSmartContract.Execute(arguments)
	require.Equal(t, vmcommon.UserError, retCode)
	require.Equal(t, vm.ErrWaitingListDisabled.Error(), eei.returnMessage)

	eei.CleanCache()
	arguments.Function = "stakeNodesFromQueue"
	retCode = stakingSmartContract.Execute(arguments)
	require.Equal(t, vmcommon.UserError, retCode)
	require.Equal(t, vm.ErrWaitingListDisabled.Error(), eei.returnMessage)

	eei.CleanCache()
	arguments.Function = "cleanAdditionalQueue"
	retCode = stakingSmartContract.Execute(arguments)
	require.Equal(t, vmcommon.UserError, retCode)
	require.Equal(t, vm.ErrWaitingListDisabled.Error(), eei.returnMessage)
}

func requireRegisteredNodes(t *testing.T, stakingSC *stakingSC, eei *vmContext, stakedNodes int64, waitingListNodes uint32) {
	stakeConfig := stakingSC.getConfig()
	waitingList, _ := stakingSC.getWaitingListHead()
	require.Equal(t, stakedNodes, stakeConfig.StakedNodes)
	require.Equal(t, waitingListNodes, waitingList.Length)

	requireTotalNumberOfRegisteredNodes(t, stakingSC, eei, big.NewInt(stakedNodes+int64(waitingListNodes)))
}

func requireTotalNumberOfRegisteredNodes(t *testing.T, stakingSC *stakingSC, eei *vmContext, expectedRegisteredNodes *big.Int) {
	arguments := CreateVmContractCallInput()
	arguments.Function = "getTotalNumberOfRegisteredNodes"
	arguments.Arguments = [][]byte{}

	retCode := stakingSC.Execute(arguments)
	lastOutput := eei.output[len(eei.output)-1]
	noOfRegisteredNodes := big.NewInt(0).SetBytes(lastOutput)
	require.Equal(t, retCode, vmcommon.Ok)
	require.Equal(t, expectedRegisteredNodes, noOfRegisteredNodes)
}

func TestStakingSc_fixMissingNodeAddAsLast(t *testing.T) {
	t.Parallel()

	waitingBlsKeys := [][]byte{
		[]byte("waitingBlsKey1"),
		[]byte("waitingBlsKey2"),
		[]byte("waitingBlsKey3"),
	}
	sc, eei, _, _ := makeWrongConfigForWaitingBlsKeysList(t, waitingBlsKeys)
	sc.gasCost.MetaChainSystemSCsCost.FixWaitingListSize = 50

	arguments := CreateVmContractCallInput()
	arguments.Function = "addMissingNodeToQueue"
	arguments.CallerAddr = bytes.Repeat([]byte{1}, 32)
	arguments.Arguments = make([][]byte, 0)

	blsKey := []byte("waitingBlsKey4")
	eei.returnMessage = ""
	arguments.Arguments = append(arguments.Arguments, blsKey)
	eei.gasRemaining = 50
	_ = sc.saveWaitingListElement(createWaitingListKey(blsKey), &ElementInList{BLSPublicKey: blsKey})

	retCode := sc.Execute(arguments)
	assert.Equal(t, vmcommon.Ok, retCode)

	waitingListData, _ := sc.getFirstElementsFromWaitingList(50)
	assert.Equal(t, len(waitingListData.blsKeys), 4)
	assert.Equal(t, waitingListData.blsKeys[3], blsKey)
}

func TestStakingSC_UnStakeAllFromQueueErrors(t *testing.T) {
	t.Parallel()

	blockChainHook := &mock.BlockChainHookStub{}
	blockChainHook.GetStorageDataCalled = func(accountsAddress []byte, index []byte) ([]byte, uint32, error) {
		return nil, 0, nil
	}

	eei := createDefaultEei()
	eei.blockChainHook = blockChainHook
	eei.SetSCAddress([]byte("addr"))

	stakingAccessAddress := vm.ValidatorSCAddress
	args := createMockStakingScArguments()
	args.StakingAccessAddr = stakingAccessAddress
	args.StakingSCConfig.MaxNumberOfNodesForStake = 1
	enableEpochsHandler, _ := args.EnableEpochsHandler.(*enableEpochsHandlerMock.EnableEpochsHandlerStub)

	args.Eei = eei
	args.StakingSCConfig.UnBondPeriod = 100
	sc, _ := NewStakingSmartContract(args)

	vmInput := CreateVmContractCallInput()
	vmInput.Function = "unStakeAllNodesFromQueue"

	returnCode := sc.Execute(vmInput)
	require.Equal(t, returnCode, vmcommon.UserError)
	require.Equal(t, eei.returnMessage, "invalid method to call")

	eei.returnMessage = ""
	enableEpochsHandler.AddActiveFlags(common.StakingV4Step1Flag)
	returnCode = sc.Execute(vmInput)
	require.Equal(t, returnCode, vmcommon.UserError)
	require.Equal(t, eei.returnMessage, "stake nodes from waiting list can be called by endOfEpochAccess address only")

	eei.returnMessage = ""
	vmInput.CallerAddr = []byte("endOfEpoch")
	vmInput.Arguments = [][]byte{{1}}
	returnCode = sc.Execute(vmInput)
	require.Equal(t, returnCode, vmcommon.UserError)
	require.Equal(t, "number of arguments must be equal to 0", eei.returnMessage)

	vmInput.Arguments = [][]byte{}
	returnCode = sc.Execute(vmInput)
	require.Equal(t, returnCode, vmcommon.Ok)
}

func TestStakingSc_UnStakeAllFromQueue(t *testing.T) {
	t.Parallel()

	blockChainHook := &mock.BlockChainHookStub{}
	blockChainHook.GetStorageDataCalled = func(accountsAddress []byte, index []byte) ([]byte, uint32, error) {
		return nil, 0, nil
	}

	eei := createDefaultEei()
	eei.blockChainHook = blockChainHook
	eei.SetSCAddress([]byte("addr"))

	stakingAccessAddress := vm.ValidatorSCAddress
	args := createMockStakingScArguments()
	args.StakingAccessAddr = stakingAccessAddress
	args.StakingSCConfig.MaxNumberOfNodesForStake = 1
	enableEpochsHandler, _ := args.EnableEpochsHandler.(*enableEpochsHandlerMock.EnableEpochsHandlerStub)
	enableEpochsHandler.AddActiveFlags(common.StakingV4Step1Flag)
	args.Eei = eei
	args.StakingSCConfig.UnBondPeriod = 100
	stakingSmartContract, _ := NewStakingSmartContract(args)

	stakerAddress := []byte("stakerAddr")

	blockChainHook.CurrentNonceCalled = func() uint64 {
		return 1
	}

	// do stake should work
	doStake(t, stakingSmartContract, stakingAccessAddress, stakerAddress, []byte("firstKey "))
	doStake(t, stakingSmartContract, stakingAccessAddress, stakerAddress, []byte("secondKey"))
	doStake(t, stakingSmartContract, stakingAccessAddress, stakerAddress, []byte("thirdKey "))
	doStake(t, stakingSmartContract, stakingAccessAddress, stakerAddress, []byte("fourthKey"))

	waitingReturn := doGetWaitingListRegisterNonceAndRewardAddress(t, stakingSmartContract, eei)
	assert.Equal(t, len(waitingReturn), 9)

	arguments := CreateVmContractCallInput()
	validatorData := &ValidatorDataV2{
		TotalStakeValue: big.NewInt(200),
		TotalUnstaked:   big.NewInt(0),
		RewardAddress:   stakerAddress,
		BlsPubKeys:      [][]byte{[]byte("firstKey "), []byte("secondKey"), []byte("thirdKey "), []byte("fourthKey")},
	}
	arguments.CallerAddr = []byte("endOfEpoch")
	marshaledData, _ := stakingSmartContract.marshalizer.Marshal(validatorData)
	eei.SetStorageForAddress(vm.ValidatorSCAddress, stakerAddress, marshaledData)

	currentOutPutIndex := len(eei.output)

	arguments.Function = "unStakeAllNodesFromQueue"
	retCode := stakingSmartContract.Execute(arguments)
	assert.Equal(t, retCode, vmcommon.Ok)

<<<<<<< HEAD
	assert.Equal(t, eei.GetStorage([]byte(waitingListHeadKey)), nil)
=======
	// nothing to stake - as not enough funds - one remains in waiting queue
	assert.Equal(t, currentOutPutIndex, len(eei.output))

	cleanAdditionalInput := CreateVmContractCallInput()
	cleanAdditionalInput.Function = "cleanAdditionalQueue"
	cleanAdditionalInput.CallerAddr = args.EndOfEpochAccessAddr
	retCode = stakingSmartContract.Execute(cleanAdditionalInput)
	assert.Equal(t, retCode, vmcommon.Ok)
>>>>>>> 259dd4f9

	newHead, _ := stakingSmartContract.getWaitingListHead()
	assert.Equal(t, uint32(0), newHead.Length) // no entries in the queue list

	doGetStatus(t, stakingSmartContract, eei, []byte("secondKey"), "unStaked")

	// stake them again - as they were deleted from waiting list
	doStake(t, stakingSmartContract, stakingAccessAddress, stakerAddress, []byte("thirdKey "))
	doStake(t, stakingSmartContract, stakingAccessAddress, stakerAddress, []byte("fourthKey"))

	validatorData = &ValidatorDataV2{
		TotalStakeValue: big.NewInt(400),
	}
	marshaledData, _ = stakingSmartContract.marshalizer.Marshal(validatorData)
	eei.SetStorageForAddress(vm.ValidatorSCAddress, stakerAddress, marshaledData)

	// surprisingly, the queue works again as we did not activate the staking v4
	doGetStatus(t, stakingSmartContract, eei, []byte("thirdKey "), "queued")
	doGetStatus(t, stakingSmartContract, eei, []byte("fourthKey"), "queued")
}<|MERGE_RESOLUTION|>--- conflicted
+++ resolved
@@ -3693,18 +3693,7 @@
 	retCode := stakingSmartContract.Execute(arguments)
 	assert.Equal(t, retCode, vmcommon.Ok)
 
-<<<<<<< HEAD
 	assert.Equal(t, eei.GetStorage([]byte(waitingListHeadKey)), nil)
-=======
-	// nothing to stake - as not enough funds - one remains in waiting queue
-	assert.Equal(t, currentOutPutIndex, len(eei.output))
-
-	cleanAdditionalInput := CreateVmContractCallInput()
-	cleanAdditionalInput.Function = "cleanAdditionalQueue"
-	cleanAdditionalInput.CallerAddr = args.EndOfEpochAccessAddr
-	retCode = stakingSmartContract.Execute(cleanAdditionalInput)
-	assert.Equal(t, retCode, vmcommon.Ok)
->>>>>>> 259dd4f9
 
 	newHead, _ := stakingSmartContract.getWaitingListHead()
 	assert.Equal(t, uint32(0), newHead.Length) // no entries in the queue list
