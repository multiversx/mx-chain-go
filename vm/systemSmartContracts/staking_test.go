--- conflicted
+++ resolved
@@ -3693,35 +3693,6 @@
 	retCode := stakingSmartContract.Execute(arguments)
 	assert.Equal(t, retCode, vmcommon.Ok)
 
-<<<<<<< HEAD
-	// nothing to stake - as not enough funds - one remains in waiting queue
-	assert.Equal(t, currentOutPutIndex, len(eei.output))
-
-	cleanAdditionalInput := CreateVmContractCallInput()
-	cleanAdditionalInput.Function = "cleanAdditionalQueue"
-	cleanAdditionalInput.CallerAddr = args.EndOfEpochAccessAddr
-	retCode = stakingSmartContract.Execute(cleanAdditionalInput)
-	assert.Equal(t, retCode, vmcommon.Ok)
-
-	newHead, _ := stakingSmartContract.getWaitingListHead()
-	assert.Equal(t, uint32(0), newHead.Length) // no entries in the queue list
-
-	doGetStatus(t, stakingSmartContract, eei, []byte("secondKey"), "unStaked")
-
-	// stake them again - as they were deleted from waiting list
-	doStake(t, stakingSmartContract, stakingAccessAddress, stakerAddress, []byte("thirdKey "))
-	doStake(t, stakingSmartContract, stakingAccessAddress, stakerAddress, []byte("fourthKey"))
-
-	validatorData = &ValidatorDataV2{
-		TotalStakeValue: big.NewInt(400),
-	}
-	marshaledData, _ = stakingSmartContract.marshalizer.Marshal(validatorData)
-	eei.SetStorageForAddress(vm.ValidatorSCAddress, stakerAddress, marshaledData)
-
-	// surprisingly, the queue works again as we did not activate the staking v4
-	doGetStatus(t, stakingSmartContract, eei, []byte("thirdKey "), "queued")
-	doGetStatus(t, stakingSmartContract, eei, []byte("fourthKey"), "queued")
-=======
 	currentOutPutIndex = len(eei.output)
 	arguments.Function = "stakeNodesFromQueue"
 	retCode = stakingSmartContract.Execute(arguments)
@@ -3733,5 +3704,4 @@
 	assert.Equal(t, 6, len(eei.output)-currentOutPutIndex)
 	stakingConfig := stakingSmartContract.getConfig()
 	assert.Equal(t, stakingConfig.StakedNodes, int64(4))
->>>>>>> c2f8310d
 }