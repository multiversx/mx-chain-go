package systemSmartContracts

import (
	"bytes"
	"encoding/hex"
	"encoding/json"
	"fmt"
	"math"
	"math/big"
	"strconv"
	"strings"
	"testing"

	"github.com/multiversx/mx-chain-core-go/core"
	"github.com/multiversx/mx-chain-core-go/core/check"
	vmData "github.com/multiversx/mx-chain-core-go/data/vm"
	"github.com/multiversx/mx-chain-core-go/marshal"
	"github.com/multiversx/mx-chain-go/common"
	"github.com/multiversx/mx-chain-go/config"
	"github.com/multiversx/mx-chain-go/state"
	"github.com/multiversx/mx-chain-go/testscommon"
	stateMock "github.com/multiversx/mx-chain-go/testscommon/state"
	"github.com/multiversx/mx-chain-go/vm"
	"github.com/multiversx/mx-chain-go/vm/mock"
	vmcommon "github.com/multiversx/mx-chain-vm-common-go"
	"github.com/stretchr/testify/assert"
	"github.com/stretchr/testify/require"
)

func createMockStakingScArgumentsWithSystemScAddresses(
	validatorScAddress []byte,
	jailScAddress []byte,
	endOfEpochAddress []byte,
) ArgsNewStakingSmartContract {
	return ArgsNewStakingSmartContract{
		Eei:                  &mock.SystemEIStub{},
		StakingAccessAddr:    validatorScAddress,
		JailAccessAddr:       jailScAddress,
		EndOfEpochAccessAddr: endOfEpochAddress,
		MinNumNodes:          1,
		Marshalizer:          &mock.MarshalizerMock{},
		StakingSCConfig: config.StakingSystemSCConfig{
			GenesisNodePrice:                     "100",
			MinStakeValue:                        "1",
			UnJailValue:                          "1",
			MinStepValue:                         "1",
			UnBondPeriod:                         0,
			NumRoundsWithoutBleed:                0,
			MaximumPercentageToBleed:             0,
			BleedPercentagePerRound:              0,
			MaxNumberOfNodesForStake:             10,
			ActivateBLSPubKeyMessageVerification: false,
			MinUnstakeTokensValue:                "1",
			StakeLimitPercentage:                 1.0,
			NodeLimitPercentage:                  1.0,
		},
<<<<<<< HEAD
		EpochNotifier: &mock.EpochNotifierStub{},
		EpochConfig: config.EpochConfig{
			EnableEpochs: config.EnableEpochs{
				StakingV2EnableEpoch:     10,
				StakeEnableEpoch:         0,
				StakingV4InitEnableEpoch: 444,
				StakingV4EnableEpoch:     445,
			},
=======
		EnableEpochsHandler: &testscommon.EnableEpochsHandlerStub{
			IsStakeFlagEnabledField:                              true,
			IsCorrectLastUnJailedFlagEnabledField:                true,
			IsCorrectFirstQueuedFlagEnabledField:                 true,
			IsCorrectJailedNotUnStakedEmptyQueueFlagEnabledField: true,
			IsValidatorToDelegationFlagEnabledField:              true,
>>>>>>> 12624dc4
		},
	}
}

func createMockStakingScArguments() ArgsNewStakingSmartContract {
	return createMockStakingScArgumentsWithSystemScAddresses(
		[]byte("validator"),
		[]byte("jail"),
		[]byte("endOfEpoch"),
	)
}

func createMockStakingScArgumentsWithRealSystemScAddresses() ArgsNewStakingSmartContract {
	return createMockStakingScArgumentsWithSystemScAddresses(
		vm.ValidatorSCAddress,
		vm.JailingAddress,
		vm.EndOfEpochAddress,
	)
}

func CreateVmContractCallInput() *vmcommon.ContractCallInput {
	return &vmcommon.ContractCallInput{
		VMInput: vmcommon.VMInput{
			CallerAddr:  []byte("validator"),
			Arguments:   nil,
			CallValue:   big.NewInt(0),
			GasPrice:    0,
			GasProvided: 0,
			CallType:    vmData.DirectCall,
		},
		RecipientAddr: []byte("rcpntaddr"),
		Function:      "something",
	}
}

func TestNewStakingSmartContract_NilSystemEIShouldErr(t *testing.T) {
	t.Parallel()

	args := createMockStakingScArguments()
	args.Eei = nil
	stakingSmartContract, err := NewStakingSmartContract(args)

	assert.Nil(t, stakingSmartContract)
	assert.Equal(t, vm.ErrNilSystemEnvironmentInterface, err)
}

func TestNewStakingSmartContract_NilStakingAccessAddrEIShouldErr(t *testing.T) {
	t.Parallel()

	args := createMockStakingScArguments()
	args.StakingAccessAddr = nil
	stakingSmartContract, err := NewStakingSmartContract(args)

	assert.Nil(t, stakingSmartContract)
	assert.Equal(t, vm.ErrInvalidStakingAccessAddress, err)
}

func TestNewStakingSmartContract_NilJailAccessAddrEIShouldErr(t *testing.T) {
	t.Parallel()

	args := createMockStakingScArguments()
	args.JailAccessAddr = nil
	stakingSmartContract, err := NewStakingSmartContract(args)

	assert.Nil(t, stakingSmartContract)
	assert.Equal(t, vm.ErrInvalidJailAccessAddress, err)
}

func TestNewStakingSmartContract(t *testing.T) {
	t.Parallel()

	args := createMockStakingScArguments()
	stakingSmartContract, err := NewStakingSmartContract(args)

	assert.False(t, check.IfNil(stakingSmartContract))
	assert.Nil(t, err)
}

func TestNewStakingSmartContract_NilEnableEpochsHandlerShouldErr(t *testing.T) {
	t.Parallel()

	args := createMockStakingScArguments()
	args.EnableEpochsHandler = nil
	stakingSmartContract, err := NewStakingSmartContract(args)

	assert.Nil(t, stakingSmartContract)
	assert.Equal(t, vm.ErrNilEnableEpochsHandler, err)
}

func TestStakingSC_ExecuteInit(t *testing.T) {
	t.Parallel()

	stakeValue := big.NewInt(100)
	eei := createDefaultEei()
	eei.SetSCAddress([]byte("addr"))
	args := createMockStakingScArguments()
	args.StakingSCConfig.MinStakeValue = stakeValue.Text(10)
	args.Eei = eei
	stakingSmartContract, _ := NewStakingSmartContract(args)
	arguments := CreateVmContractCallInput()
	arguments.Function = core.SCDeployInitFunctionName

	retCode := stakingSmartContract.Execute(arguments)
	assert.Equal(t, vmcommon.Ok, retCode)

	ownerAddr := stakingSmartContract.eei.GetStorage([]byte(ownerKey))
	assert.Equal(t, arguments.CallerAddr, ownerAddr)

	ownerBalanceBytes := stakingSmartContract.eei.GetStorage(arguments.CallerAddr)
	ownerBalance := big.NewInt(0).SetBytes(ownerBalanceBytes)
	assert.Equal(t, big.NewInt(0), ownerBalance)

}

func TestStakingSC_ExecuteInitTwoTimeShouldReturnUserError(t *testing.T) {
	stakeValue := big.NewInt(100)
	eei := createDefaultEei()
	eei.SetSCAddress([]byte("addr"))
	args := createMockStakingScArguments()
	args.StakingSCConfig.MinStakeValue = stakeValue.Text(10)
	args.Eei = eei
	stakingSmartContract, _ := NewStakingSmartContract(args)

	arguments := CreateVmContractCallInput()
	arguments.Function = core.SCDeployInitFunctionName

	retCode := stakingSmartContract.Execute(arguments)
	assert.Equal(t, vmcommon.Ok, retCode)

	retCode = stakingSmartContract.Execute(arguments)
	assert.Equal(t, vmcommon.UserError, retCode)
}

func TestStakingSC_ExecuteStakeWrongStakeValueShouldErr(t *testing.T) {
	t.Parallel()

	stakeValue := big.NewInt(100)
	blockChainHook := &mock.BlockChainHookStub{
		GetUserAccountCalled: func(address []byte) (vmcommon.UserAccountHandler, error) {
			return nil, state.ErrAccNotFound
		},
	}
	eei := createDefaultEei()
	eei.blockChainHook = blockChainHook
	eei.SetSCAddress([]byte("addr"))
	args := createMockStakingScArguments()
	args.StakingSCConfig.MinStakeValue = stakeValue.Text(10)
	args.Eei = eei
	stakingSmartContract, _ := NewStakingSmartContract(args)

	arguments := CreateVmContractCallInput()
	arguments.Function = "stake"

	retCode := stakingSmartContract.Execute(arguments)
	assert.Equal(t, vmcommon.UserError, retCode)

	balance := eei.GetBalance(arguments.CallerAddr)
	assert.Equal(t, big.NewInt(0), balance)
}

func TestStakingSC_ExecuteStakeWrongUnmarshalDataShouldErr(t *testing.T) {
	t.Parallel()

	stakeValue := big.NewInt(100)
	eei := &mock.SystemEIStub{}
	eei.GetStorageCalled = func(key []byte) []byte {
		return []byte("data")
	}
	args := createMockStakingScArguments()
	args.StakingSCConfig.MinStakeValue = stakeValue.Text(10)
	args.Eei = eei
	stakingSmartContract, _ := NewStakingSmartContract(args)

	arguments := CreateVmContractCallInput()
	arguments.Function = "stake"

	retCode := stakingSmartContract.Execute(arguments)
	assert.Equal(t, vmcommon.UserError, retCode)
}

func TestStakingSC_ExecuteStakeRegistrationDataStakedShouldErr(t *testing.T) {
	t.Parallel()

	stakeValue := big.NewInt(100)
	eei := &mock.SystemEIStub{}
	eei.GetStorageCalled = func(key []byte) []byte {
		registrationDataMarshalized, _ := json.Marshal(
			&StakedDataV2_0{
				Staked: true,
			})
		return registrationDataMarshalized
	}
	args := createMockStakingScArguments()
	args.StakingSCConfig.MinStakeValue = stakeValue.Text(10)
	args.Eei = eei
	stakingSmartContract, _ := NewStakingSmartContract(args)

	arguments := CreateVmContractCallInput()
	arguments.Function = "stake"

	retCode := stakingSmartContract.Execute(arguments)
	assert.Equal(t, vmcommon.UserError, retCode)
}

func TestStakingSC_ExecuteStakeNotEnoughArgsShouldErr(t *testing.T) {
	t.Parallel()

	stakeValue := big.NewInt(100)
	eei := &mock.SystemEIStub{}
	eei.GetStorageCalled = func(key []byte) []byte {
		registrationDataMarshalized, _ := json.Marshal(&StakedDataV2_0{})
		return registrationDataMarshalized
	}
	args := createMockStakingScArguments()
	args.StakingSCConfig.MinStakeValue = stakeValue.Text(10)
	args.Eei = eei
	stakingSmartContract, _ := NewStakingSmartContract(args)

	arguments := CreateVmContractCallInput()
	arguments.Function = "stake"

	retCode := stakingSmartContract.Execute(arguments)
	assert.Equal(t, vmcommon.UserError, retCode)
}

func TestStakingSC_ExecuteStake(t *testing.T) {
	t.Parallel()

	stakeValue := big.NewInt(100)
	stakerAddress := big.NewInt(100)
	stakerPubKey := big.NewInt(100)
	expectedRegistrationData := StakedDataV2_0{
		RegisterNonce: 0,
		Staked:        true,
		UnStakedNonce: 0,
		RewardAddress: []byte{100},
		StakeValue:    big.NewInt(100),
		JailedRound:   math.MaxUint64,
		UnStakedEpoch: common.DefaultUnstakedEpoch,
		SlashValue:    big.NewInt(0),
	}

	blockChainHook := &mock.BlockChainHookStub{}
	blockChainHook.GetStorageDataCalled = func(accountsAddress []byte, index []byte) ([]byte, uint32, error) {
		return nil, 0, nil
	}

	eei := createDefaultEei()
	eei.blockChainHook = blockChainHook
	eei.SetSCAddress([]byte("addr"))

	args := createMockStakingScArguments()
	args.StakingSCConfig.MinStakeValue = stakeValue.Text(10)
	args.Eei = eei
	stakingSmartContract, _ := NewStakingSmartContract(args)

	arguments := CreateVmContractCallInput()
	arguments.Function = "stake"
	arguments.CallerAddr = []byte("validator")
	arguments.Arguments = [][]byte{stakerPubKey.Bytes(), stakerAddress.Bytes(), stakerAddress.Bytes()}
	arguments.CallValue = big.NewInt(100)

	retCode := stakingSmartContract.Execute(arguments)
	assert.Equal(t, vmcommon.Ok, retCode)

	var registrationData StakedDataV2_0
	data := stakingSmartContract.eei.GetStorage(stakerPubKey.Bytes())
	err := json.Unmarshal(data, &registrationData)
	assert.Nil(t, err)
	assert.Equal(t, expectedRegistrationData, registrationData)
}

func TestStakingSC_ExecuteUnStakeAddressNotStakedShouldErr(t *testing.T) {
	t.Parallel()

	stakeValue := big.NewInt(100)
	eei := &mock.SystemEIStub{}
	args := createMockStakingScArguments()
	args.StakingSCConfig.MinStakeValue = stakeValue.Text(10)
	args.Eei = eei
	stakingSmartContract, _ := NewStakingSmartContract(args)

	arguments := CreateVmContractCallInput()
	arguments.Function = "unStake@abc"

	retCode := stakingSmartContract.Execute(arguments)
	assert.Equal(t, vmcommon.UserError, retCode)
}

func TestStakingSC_ExecuteUnStakeUnmarshalErr(t *testing.T) {
	t.Parallel()

	stakeValue := big.NewInt(100)
	eei := &mock.SystemEIStub{}
	eei.GetStorageCalled = func(key []byte) []byte {
		return []byte("data")
	}
	args := createMockStakingScArguments()
	args.StakingSCConfig.MinStakeValue = stakeValue.Text(10)
	args.Eei = eei
	stakingSmartContract, _ := NewStakingSmartContract(args)

	arguments := CreateVmContractCallInput()
	arguments.Function = "unStake@abc"

	retCode := stakingSmartContract.Execute(arguments)
	assert.Equal(t, vmcommon.UserError, retCode)
}

func TestStakingSC_ExecuteUnStakeAlreadyUnStakedAddrShouldErr(t *testing.T) {
	t.Parallel()

	stakedRegistrationData := StakedDataV2_0{
		RegisterNonce: 0,
		Staked:        false,
		UnStakedNonce: 0,
		RewardAddress: nil,
		StakeValue:    nil,
	}

	stakeValue := big.NewInt(100)
	eei := createDefaultEei()
	eei.SetSCAddress([]byte("addr"))

	args := createMockStakingScArguments()
	args.StakingSCConfig.MinStakeValue = stakeValue.Text(10)
	args.Eei = eei
	stakingSmartContract, _ := NewStakingSmartContract(args)

	arguments := CreateVmContractCallInput()
	arguments.Function = "unStake"
	arguments.Arguments = [][]byte{big.NewInt(100).Bytes(), big.NewInt(200).Bytes()}
	marshalizedExpectedRegData, _ := json.Marshal(&stakedRegistrationData)
	stakingSmartContract.eei.SetStorage(arguments.CallerAddr, marshalizedExpectedRegData)

	retCode := stakingSmartContract.Execute(arguments)
	assert.Equal(t, vmcommon.UserError, retCode)
}

func TestStakingSC_ExecuteUnStakeFailsWithWrongCaller(t *testing.T) {
	t.Parallel()

	expectedCallerAddress := []byte("caller")
	wrongCallerAddress := []byte("wrongCaller")

	stakedRegistrationData := StakedDataV2_0{
		RegisterNonce: 0,
		Staked:        true,
		UnStakedNonce: 0,
		RewardAddress: expectedCallerAddress,
		StakeValue:    nil,
	}

	stakeValue := big.NewInt(100)
	eei := createDefaultEei()
	eei.SetSCAddress([]byte("addr"))

	args := createMockStakingScArguments()
	args.StakingSCConfig.MinStakeValue = stakeValue.Text(10)
	args.Eei = eei
	stakingSmartContract, _ := NewStakingSmartContract(args)

	arguments := CreateVmContractCallInput()
	arguments.Function = "unStake"
	arguments.Arguments = [][]byte{wrongCallerAddress}
	marshalizedExpectedRegData, _ := json.Marshal(&stakedRegistrationData)
	stakingSmartContract.eei.SetStorage(arguments.Arguments[0], marshalizedExpectedRegData)

	retCode := stakingSmartContract.Execute(arguments)
	assert.Equal(t, vmcommon.UserError, retCode)
}

func TestStakingSC_ExecuteUnStakeShouldErrorNotEnoughNodes(t *testing.T) {
	t.Parallel()

	callerAddress := []byte("caller")

	expectedRegistrationData := StakedDataV2_0{
		RegisterNonce: 0,
		Staked:        false,
		UnStakedNonce: 0,
		RewardAddress: callerAddress,
		StakeValue:    nil,
		JailedRound:   math.MaxUint64,
		SlashValue:    big.NewInt(0),
	}

	stakedRegistrationData := StakedDataV2_0{
		RegisterNonce: 0,
		Staked:        true,
		UnStakedNonce: 0,
		RewardAddress: callerAddress,
		StakeValue:    nil,
		JailedRound:   math.MaxUint64,
	}

	stakeValue := big.NewInt(100)
	eei := createDefaultEei()
	eei.SetSCAddress([]byte("addr"))

	args := createMockStakingScArguments()
	args.StakingSCConfig.MinStakeValue = stakeValue.Text(10)
	args.Eei = eei
	args.MinNumNodes = 1
	stakingSmartContract, _ := NewStakingSmartContract(args)

	arguments := CreateVmContractCallInput()
	arguments.Function = "unStake"
	arguments.Arguments = [][]byte{[]byte("abc"), callerAddress}
	arguments.CallerAddr = []byte("validator")
	marshalizedExpectedRegData, _ := json.Marshal(&stakedRegistrationData)
	stakingSmartContract.eei.SetStorage(arguments.Arguments[0], marshalizedExpectedRegData)
	stakingSmartContract.setConfig(&StakingNodesConfig{MinNumNodes: 5, StakedNodes: 10})

	retCode := stakingSmartContract.Execute(arguments)
	assert.Equal(t, vmcommon.Ok, retCode)

	var registrationData StakedDataV2_0
	data := stakingSmartContract.eei.GetStorage(arguments.Arguments[0])
	err := json.Unmarshal(data, &registrationData)
	assert.Nil(t, err)
	assert.Equal(t, expectedRegistrationData, registrationData)
}

func TestStakingSC_ExecuteUnStake(t *testing.T) {
	t.Parallel()

	callerAddress := []byte("caller")

	expectedRegistrationData := StakedDataV2_0{
		RegisterNonce: 0,
		Staked:        false,
		UnStakedNonce: 0,
		RewardAddress: callerAddress,
		StakeValue:    nil,
		JailedRound:   math.MaxUint64,
		SlashValue:    big.NewInt(0),
	}

	stakedRegistrationData := StakedDataV2_0{
		RegisterNonce: 0,
		Staked:        true,
		UnStakedNonce: 0,
		RewardAddress: callerAddress,
		StakeValue:    nil,
		JailedRound:   math.MaxUint64,
	}

	stakeValue := big.NewInt(100)
	eei := createDefaultEei()
	eei.SetSCAddress([]byte("addr"))

	args := createMockStakingScArguments()
	args.StakingSCConfig.MinStakeValue = stakeValue.Text(10)
	args.Eei = eei
	stakingSmartContract, _ := NewStakingSmartContract(args)

	arguments := CreateVmContractCallInput()
	arguments.Function = "unStake"
	arguments.Arguments = [][]byte{[]byte("abc"), callerAddress}
	arguments.CallerAddr = []byte("validator")
	marshalizedExpectedRegData, _ := json.Marshal(&stakedRegistrationData)
	stakingSmartContract.eei.SetStorage(arguments.Arguments[0], marshalizedExpectedRegData)
	stakingSmartContract.setConfig(&StakingNodesConfig{MinNumNodes: 5, StakedNodes: 10})

	retCode := stakingSmartContract.Execute(arguments)
	assert.Equal(t, vmcommon.Ok, retCode)

	var registrationData StakedDataV2_0
	data := stakingSmartContract.eei.GetStorage(arguments.Arguments[0])
	err := json.Unmarshal(data, &registrationData)
	assert.Nil(t, err)
	assert.Equal(t, expectedRegistrationData, registrationData)
}

func TestStakingSC_ExecuteUnBoundUnmarshalErr(t *testing.T) {
	t.Parallel()

	stakeValue := big.NewInt(100)
	eei := &mock.SystemEIStub{}
	eei.GetStorageCalled = func(key []byte) []byte {
		return []byte("data")
	}
	args := createMockStakingScArguments()
	args.StakingSCConfig.MinStakeValue = stakeValue.Text(10)
	args.Eei = eei
	stakingSmartContract, _ := NewStakingSmartContract(args)

	arguments := CreateVmContractCallInput()
	arguments.CallerAddr = []byte("data")
	arguments.Function = "unBond"
	arguments.Arguments = [][]byte{big.NewInt(100).Bytes(), big.NewInt(200).Bytes()}

	retCode := stakingSmartContract.Execute(arguments)
	assert.Equal(t, vmcommon.UserError, retCode)
}

func TestStakingSC_ExecuteUnBoundValidatorNotUnStakeShouldErr(t *testing.T) {
	t.Parallel()

	stakeValue := big.NewInt(100)
	eei := &mock.SystemEIStub{}
	eei.GetStorageCalled = func(key []byte) []byte {
		switch {
		case bytes.Equal(key, []byte(ownerKey)):
			return []byte("data")
		default:
			registrationDataMarshalized, _ := json.Marshal(
				&StakedDataV2_0{
					UnStakedNonce: 0,
				})
			return registrationDataMarshalized
		}
	}
	eei.BlockChainHookCalled = func() vm.BlockchainHook {
		return &mock.BlockChainHookStub{CurrentNonceCalled: func() uint64 {
			return 10000
		}}
	}
	args := createMockStakingScArguments()
	args.StakingSCConfig.MinStakeValue = stakeValue.Text(10)
	args.Eei = eei
	stakingSmartContract, _ := NewStakingSmartContract(args)

	arguments := CreateVmContractCallInput()
	arguments.CallerAddr = []byte("data")
	arguments.Function = "unBond"
	arguments.Arguments = [][]byte{big.NewInt(100).Bytes()}

	retCode := stakingSmartContract.Execute(arguments)
	assert.Equal(t, vmcommon.UserError, retCode)
}

func TestStakingSC_ExecuteFinalizeUnBoundBeforePeriodEnds(t *testing.T) {
	t.Parallel()

	unstakedNonce := uint64(10)
	registrationData := StakedDataV2_0{
		RegisterNonce: 0,
		Staked:        true,
		UnStakedNonce: unstakedNonce,
		RewardAddress: nil,
		StakeValue:    big.NewInt(100),
	}
	blsPubKey := big.NewInt(100)
	stakeValue := big.NewInt(100)
	marshalizedRegData, _ := json.Marshal(&registrationData)
	eei := createDefaultEei()
	eei.blockChainHook = &mock.BlockChainHookStub{
		CurrentNonceCalled: func() uint64 {
			return unstakedNonce + 1
		},
	}
	eei.SetSCAddress([]byte("addr"))
	eei.SetStorage([]byte(ownerKey), []byte("data"))
	eei.SetStorage(blsPubKey.Bytes(), marshalizedRegData)
	args := createMockStakingScArguments()
	args.StakingSCConfig.MinStakeValue = stakeValue.Text(10)
	args.Eei = eei
	stakingSmartContract, _ := NewStakingSmartContract(args)

	arguments := CreateVmContractCallInput()
	arguments.CallerAddr = []byte("data")
	arguments.Function = "finalizeUnStake"
	arguments.Arguments = [][]byte{blsPubKey.Bytes()}

	retCode := stakingSmartContract.Execute(arguments)
	assert.Equal(t, vmcommon.UserError, retCode)
}

func TestStakingSC_ExecuteUnBoundStillValidator(t *testing.T) {
	t.Parallel()

	unBondPeriod := uint64(100)
	unstakedNonce := uint64(10)
	registrationData := StakedDataV2_0{
		RegisterNonce: 0,
		Staked:        false,
		UnStakedNonce: unstakedNonce,
		RewardAddress: []byte("validator"),
		StakeValue:    big.NewInt(100),
		JailedRound:   math.MaxUint64,
	}

	peerAccount := state.NewEmptyPeerAccount()
	peerAccount.List = string(common.EligibleList)
	stakeValue := big.NewInt(100)
	marshalizedRegData, _ := json.Marshal(&registrationData)
	eei := createDefaultEei()
	eei.blockChainHook = &mock.BlockChainHookStub{
		CurrentNonceCalled: func() uint64 {
			return unstakedNonce + unBondPeriod + 1
		},
	}
	eei.validatorAccountsDB = &stateMock.AccountsStub{
		GetExistingAccountCalled: func(address []byte) (vmcommon.AccountHandler, error) {
			return peerAccount, nil
		},
	}
	scAddress := []byte("owner")
	eei.SetSCAddress(scAddress)
	eei.SetStorage([]byte(ownerKey), scAddress)

	args := createMockStakingScArguments()
	args.StakingSCConfig.MinStakeValue = stakeValue.Text(10)
	args.Eei = eei
	stakingSmartContract, _ := NewStakingSmartContract(args)

	arguments := CreateVmContractCallInput()
	arguments.CallerAddr = []byte("validator")
	arguments.Function = "unBond"
	arguments.Arguments = [][]byte{[]byte("abc")}

	stakingSmartContract.eei.SetStorage(arguments.Arguments[0], marshalizedRegData)
	stakingSmartContract.setConfig(&StakingNodesConfig{MinNumNodes: 5, StakedNodes: 10})

	retCode := stakingSmartContract.Execute(arguments)
	assert.Equal(t, vmcommon.UserError, retCode)
}

func TestStakingSC_ExecuteUnBound(t *testing.T) {
	t.Parallel()

	unBondPeriod := uint64(100)
	unstakedNonce := uint64(10)
	registrationData := StakedDataV2_0{
		RegisterNonce: 0,
		Staked:        false,
		UnStakedNonce: unstakedNonce,
		RewardAddress: []byte("validator"),
		StakeValue:    big.NewInt(100),
		JailedRound:   math.MaxUint64,
	}

	stakeValue := big.NewInt(100)
	marshalizedRegData, _ := json.Marshal(&registrationData)
	eei := createDefaultEei()
	eei.blockChainHook = &mock.BlockChainHookStub{
		CurrentNonceCalled: func() uint64 {
			return unstakedNonce + unBondPeriod + 1
		},
	}
	scAddress := []byte("owner")
	eei.SetSCAddress(scAddress)
	eei.SetStorage([]byte(ownerKey), scAddress)

	args := createMockStakingScArguments()
	args.StakingSCConfig.MinStakeValue = stakeValue.Text(10)
	args.Eei = eei
	stakingSmartContract, _ := NewStakingSmartContract(args)

	arguments := CreateVmContractCallInput()
	arguments.CallerAddr = []byte("validator")
	arguments.Function = "unBond"
	arguments.Arguments = [][]byte{[]byte("abc")}

	stakingSmartContract.eei.SetStorage(arguments.Arguments[0], marshalizedRegData)
	stakingSmartContract.setConfig(&StakingNodesConfig{MinNumNodes: 5, StakedNodes: 10})

	retCode := stakingSmartContract.Execute(arguments)
	assert.Equal(t, vmcommon.Ok, retCode)

	data := stakingSmartContract.eei.GetStorage(arguments.Arguments[0])
	assert.Equal(t, 0, len(data))
}

func TestStakingSC_ExecuteSlashOwnerAddrNotOkShouldErr(t *testing.T) {
	t.Parallel()

	stakeValue := big.NewInt(100)
	eei := &mock.SystemEIStub{}
	args := createMockStakingScArguments()
	args.StakingSCConfig.MinStakeValue = stakeValue.Text(10)
	args.Eei = eei
	stakingSmartContract, _ := NewStakingSmartContract(args)

	arguments := CreateVmContractCallInput()
	arguments.Function = "slash"

	retCode := stakingSmartContract.Execute(arguments)
	assert.Equal(t, vmcommon.UserError, retCode)
}

func TestStakingSC_ExecuteSlashArgumentsNotOkShouldErr(t *testing.T) {
	t.Parallel()

	stakeValue := big.NewInt(100)
	eei := &mock.SystemEIStub{}
	eei.GetStorageCalled = func(key []byte) []byte {
		return []byte("data")
	}
	args := createMockStakingScArguments()
	args.StakingSCConfig.MinStakeValue = stakeValue.Text(10)
	args.Eei = eei
	stakingSmartContract, _ := NewStakingSmartContract(args)

	arguments := CreateVmContractCallInput()
	arguments.Function = "slash"
	arguments.CallerAddr = []byte("data")

	retCode := stakingSmartContract.Execute(arguments)
	assert.Equal(t, vmcommon.UserError, retCode)
}

func TestStakingSC_ExecuteSlashUnmarhsalErr(t *testing.T) {
	t.Parallel()

	stakeValue := big.NewInt(100)
	eei := &mock.SystemEIStub{}
	eei.GetStorageCalled = func(key []byte) []byte {
		return []byte("data")
	}
	args := createMockStakingScArguments()
	args.StakingSCConfig.MinStakeValue = stakeValue.Text(10)
	args.Eei = eei
	stakingSmartContract, _ := NewStakingSmartContract(args)

	arguments := CreateVmContractCallInput()
	arguments.Function = "slash"
	arguments.CallerAddr = []byte("data")
	arguments.Arguments = [][]byte{big.NewInt(100).Bytes(), big.NewInt(100).Bytes()}

	retCode := stakingSmartContract.Execute(arguments)
	assert.Equal(t, vmcommon.UserError, retCode)
}

func TestStakingSC_ExecuteSlashNotStake(t *testing.T) {
	t.Parallel()

	stakeValue := big.NewInt(100)
	eei := &mock.SystemEIStub{}
	eei.GetStorageCalled = func(key []byte) []byte {
		switch {
		case bytes.Equal(key, []byte(ownerKey)):
			return []byte("data")
		default:
			registrationDataMarshalized, _ := json.Marshal(
				&StakedDataV2_0{
					StakeValue: big.NewInt(100),
				})
			return registrationDataMarshalized
		}
	}

	args := createMockStakingScArguments()
	args.StakingSCConfig.MinStakeValue = stakeValue.Text(10)
	args.Eei = eei
	stakingSmartContract, _ := NewStakingSmartContract(args)

	arguments := CreateVmContractCallInput()
	arguments.Function = "slash"
	arguments.CallerAddr = []byte("data")
	arguments.Arguments = [][]byte{big.NewInt(100).Bytes(), big.NewInt(100).Bytes()}

	retCode := stakingSmartContract.Execute(arguments)
	assert.Equal(t, vmcommon.UserError, retCode)
}

func TestStakingSC_ExecuteUnStakeAndUnBoundStake(t *testing.T) {
	t.Parallel()

	// Preparation
	unBondPeriod := uint64(100)
	stakeValue := big.NewInt(100)
	valueStakedByTheCaller := big.NewInt(100)
	stakerAddress := []byte("address")
	stakerPubKey := []byte("pubKey")
	blockChainHook := &mock.BlockChainHookStub{}
	eei := createDefaultEei()
	eei.blockChainHook = blockChainHook

	smartcontractAddress := "smartcontractAddress"
	eei.SetSCAddress([]byte(smartcontractAddress))

	ownerAddress := "ownerAddress"
	eei.SetStorage([]byte(ownerKey), []byte(ownerAddress))

	args := createMockStakingScArguments()
	args.StakingSCConfig.MinStakeValue = stakeValue.Text(10)
	args.Eei = eei
	stakingSmartContract, _ := NewStakingSmartContract(args)
	stakingSmartContract.setConfig(&StakingNodesConfig{MinNumNodes: 5, StakedNodes: 10})

	arguments := CreateVmContractCallInput()
	arguments.Arguments = [][]byte{stakerPubKey, stakerAddress}
	arguments.CallerAddr = []byte("validator")

	stakedRegistrationData := StakedDataV2_0{
		RegisterNonce: 0,
		Staked:        true,
		UnStakedNonce: 0,
		RewardAddress: stakerAddress,
		StakeValue:    valueStakedByTheCaller,
		JailedRound:   math.MaxUint64,
		SlashValue:    big.NewInt(0),
	}
	marshalizedExpectedRegData, _ := json.Marshal(&stakedRegistrationData)
	stakingSmartContract.eei.SetStorage(arguments.Arguments[0], marshalizedExpectedRegData)

	arguments.Function = "unStake"

	unStakeNonce := uint64(10)
	blockChainHook.CurrentNonceCalled = func() uint64 {
		return unStakeNonce
	}
	retCode := stakingSmartContract.Execute(arguments)
	assert.Equal(t, vmcommon.Ok, retCode)

	var registrationData StakedDataV2_0
	data := stakingSmartContract.eei.GetStorage(arguments.Arguments[0])
	err := json.Unmarshal(data, &registrationData)
	assert.Nil(t, err)

	expectedRegistrationData := StakedDataV2_0{
		RegisterNonce: 0,
		Staked:        false,
		UnStakedNonce: unStakeNonce,
		RewardAddress: stakerAddress,
		StakeValue:    valueStakedByTheCaller,
		JailedRound:   math.MaxUint64,
		SlashValue:    big.NewInt(0),
	}
	assert.Equal(t, expectedRegistrationData, registrationData)

	arguments.Function = "unBond"

	blockChainHook.CurrentNonceCalled = func() uint64 {
		return unStakeNonce + unBondPeriod + 1
	}
	retCode = stakingSmartContract.Execute(arguments)
	assert.Equal(t, vmcommon.Ok, retCode)
}

func TestStakingSC_ExecuteGetShouldReturnUserErr(t *testing.T) {
	t.Parallel()

	stakeValue := big.NewInt(100)
	arguments := CreateVmContractCallInput()
	arguments.Function = "get"
	eei := createDefaultEei()
	args := createMockStakingScArguments()
	args.StakingSCConfig.MinStakeValue = stakeValue.Text(10)
	args.Eei = eei
	stakingSmartContract, _ := NewStakingSmartContract(args)

	err := stakingSmartContract.Execute(arguments)

	assert.Equal(t, vmcommon.UserError, err)
}

func TestStakingSC_ExecuteGetShouldOk(t *testing.T) {
	t.Parallel()

	stakeValue := big.NewInt(100)
	arguments := CreateVmContractCallInput()
	arguments.Function = "get"
	arguments.Arguments = [][]byte{arguments.CallerAddr}
	eei := createDefaultEei()
	args := createMockStakingScArguments()
	args.StakingSCConfig.MinStakeValue = stakeValue.Text(10)
	args.Eei = eei
	stakingSmartContract, _ := NewStakingSmartContract(args)

	err := stakingSmartContract.Execute(arguments)

	assert.Equal(t, vmcommon.Ok, err)
}

func TestStakingSc_ExecuteNilArgs(t *testing.T) {
	t.Parallel()

	stakeValue := big.NewInt(100)
	eei := createDefaultEei()

	args := createMockStakingScArguments()
	args.StakingSCConfig.MinStakeValue = stakeValue.Text(10)
	args.Eei = eei
	stakingSmartContract, _ := NewStakingSmartContract(args)

	retCode := stakingSmartContract.Execute(nil)
	assert.Equal(t, vmcommon.UserError, retCode)
}

// TestStakingSc_ExecuteIsStaked
// Will test next behaviour
// 1 - will execute function isStaked should return UserError
// 2 - will execute function stake and after that will call function isStaked and will return Ok
// 3 - will execute function unStake and after that will cal function isStaked and will return UserError
func TestStakingSc_ExecuteIsStaked(t *testing.T) {
	t.Parallel()

	stakeValue := big.NewInt(100)
	blockChainHook := &mock.BlockChainHookStub{}
	blockChainHook.GetStorageDataCalled = func(accountsAddress []byte, index []byte) ([]byte, uint32, error) {
		return nil, 0, nil
	}

	eei := createDefaultEei()
	eei.blockChainHook = blockChainHook
	eei.SetSCAddress([]byte("addr"))

	stakingAccessAddress := []byte("stakingAccessAddress")
	args := createMockStakingScArguments()
	args.StakingAccessAddr = stakingAccessAddress
	args.StakingSCConfig.MinStakeValue = stakeValue.Text(10)
	args.Eei = eei
	stakingSmartContract, _ := NewStakingSmartContract(args)

	stakerAddress := []byte("stakerAddr")
	stakerPubKey := []byte("stakerPublicKey")
	callerAddress := []byte("data")

	// check if account is staked should return error code
	checkIsStaked(t, stakingSmartContract, callerAddress, nil, vmcommon.UserError)
	// check if account is staked should return error code
	checkIsStaked(t, stakingSmartContract, callerAddress, stakerPubKey, vmcommon.UserError)
	// do stake should work
	doStake(t, stakingSmartContract, stakingAccessAddress, stakerAddress, []byte("anotherKey"))
	doStake(t, stakingSmartContract, stakingAccessAddress, stakerAddress, stakerPubKey)
	// check again isStaked should return vmcommon.Ok
	checkIsStaked(t, stakingSmartContract, callerAddress, stakerPubKey, vmcommon.Ok)
	//do unStake
	doUnStake(t, stakingSmartContract, stakingAccessAddress, stakerAddress, stakerPubKey, vmcommon.Ok)
	// check if account is staked should return error code
	checkIsStaked(t, stakingSmartContract, callerAddress, stakerPubKey, vmcommon.UserError)
}

func TestStakingSc_StakeWithStakingV4(t *testing.T) {
	t.Parallel()

	args := createMockStakingScArguments()
	stakingAccessAddress := []byte("stakingAccessAddress")
	args.StakingAccessAddr = stakingAccessAddress
	args.StakingSCConfig.MaxNumberOfNodesForStake = 4
	eei, _ := NewVMContext(&mock.BlockChainHookStub{}, hooks.NewVMCryptoHook(), &mock.ArgumentParserMock{}, &stateMock.AccountsStub{}, &mock.RaterMock{})
	args.Eei = eei

	stakingSmartContract, _ := NewStakingSmartContract(args)
	stakingSmartContract.flagStakingV2.SetValue(true)

	for i := 0; i < 10; i++ {
		idxStr := strconv.Itoa(i)
		addr := []byte("addr" + idxStr)
		doStake(t, stakingSmartContract, stakingAccessAddress, addr, addr)

		if uint64(i) < stakingSmartContract.maxNumNodes {
			checkIsStaked(t, stakingSmartContract, addr, addr, vmcommon.Ok)
		} else {
			checkIsStaked(t, stakingSmartContract, addr, addr, vmcommon.UserError)
			require.True(t, strings.Contains(eei.returnMessage, "staking is full"))
			eei.returnMessage = ""
		}
	}
	requireRegisteredNodes(t, stakingSmartContract, eei, 4, 6)

	doUnStake(t, stakingSmartContract, stakingAccessAddress, []byte("addr0"), []byte("addr0"), vmcommon.Ok)
	requireRegisteredNodes(t, stakingSmartContract, eei, 4, 5)

	stakingSmartContract.EpochConfirmed(args.EpochConfig.EnableEpochs.StakingV4InitEnableEpoch, 0)
	for i := 5; i < 10; i++ {
		idxStr := strconv.Itoa(i)
		addr := []byte("addr" + idxStr)
		err := stakingSmartContract.removeFromWaitingList(addr)
		require.Nil(t, err)
	}

	for i := 10; i < 20; i++ {
		idxStr := strconv.Itoa(i)
		addr := []byte("addr" + idxStr)
		doStake(t, stakingSmartContract, stakingAccessAddress, addr, addr)
		checkIsStaked(t, stakingSmartContract, addr, addr, vmcommon.Ok)
	}
	requireRegisteredNodes(t, stakingSmartContract, eei, 14, 0)

	doUnStake(t, stakingSmartContract, stakingAccessAddress, []byte("addr10"), []byte("addr10"), vmcommon.Ok)
	requireRegisteredNodes(t, stakingSmartContract, eei, 13, 0)
}

func TestStakingSc_UnStakeNodeFromWaitingListAfterStakingV4ShouldError(t *testing.T) {
	t.Parallel()

	args := createMockStakingScArguments()
	stakingAccessAddress := []byte("stakingAccessAddress")
	args.StakingAccessAddr = stakingAccessAddress
	args.StakingSCConfig.MaxNumberOfNodesForStake = 2
	eei, _ := NewVMContext(&mock.BlockChainHookStub{}, hooks.NewVMCryptoHook(), &mock.ArgumentParserMock{}, &stateMock.AccountsStub{}, &mock.RaterMock{})
	args.Eei = eei

	stakingSmartContract, _ := NewStakingSmartContract(args)
	stakingSmartContract.flagStakingV2.SetValue(true)

	doStake(t, stakingSmartContract, stakingAccessAddress, []byte("address0"), []byte("address0"))
	doStake(t, stakingSmartContract, stakingAccessAddress, []byte("address1"), []byte("address1"))
	doStake(t, stakingSmartContract, stakingAccessAddress, []byte("address2"), []byte("address2"))
	requireRegisteredNodes(t, stakingSmartContract, eei, 2, 1)

	stakingSmartContract.EpochConfirmed(args.EpochConfig.EnableEpochs.StakingV4InitEnableEpoch, 0)

	eei.returnMessage = ""
	doUnStake(t, stakingSmartContract, stakingAccessAddress, []byte("address2"), []byte("address2"), vmcommon.ExecutionFailed)
	require.Equal(t, eei.returnMessage, vm.ErrWaitingListDisabled.Error())
}

func TestStakingSc_StakeWithV1ShouldWork(t *testing.T) {
	t.Parallel()

	stakeValue := big.NewInt(100)
	blockChainHook := &mock.BlockChainHookStub{}
	blockChainHook.GetStorageDataCalled = func(accountsAddress []byte, index []byte) ([]byte, uint32, error) {
		return nil, 0, nil
	}

	jailAccessAddr := []byte("jailAccessAddr")
	eei := createDefaultEei()
	eei.blockChainHook = blockChainHook
	eei.SetSCAddress([]byte("addr"))

	stakingAccessAddress := []byte("stakingAccessAddress")
	args := createMockStakingScArguments()
	args.StakingSCConfig.MinStakeValue = stakeValue.Text(10)
	enableEpochsHandler, _ := args.EnableEpochsHandler.(*testscommon.EnableEpochsHandlerStub)
	enableEpochsHandler.IsStakeFlagEnabledField = false
	args.StakingAccessAddr = stakingAccessAddress
	args.Eei = eei
	args.StakingSCConfig.NumRoundsWithoutBleed = 100
	args.StakingSCConfig.MaximumPercentageToBleed = 0.5
	args.StakingSCConfig.BleedPercentagePerRound = 0.00001
	args.JailAccessAddr = jailAccessAddr
	args.MinNumNodes = 0
	stakingSmartContract, _ := NewStakingSmartContract(args)

	stakerAddress := []byte("stakerAddr")
	stakerPubKey := []byte("stakerPublicKey")

	//do stake should work
	doStake(t, stakingSmartContract, stakingAccessAddress, stakerAddress, stakerPubKey)

	blockChainHook.CurrentNonceCalled = func() uint64 {
		return 11
	}

	//do unStake with V2 should work
	doUnStake(t, stakingSmartContract, stakingAccessAddress, stakerAddress, stakerPubKey, vmcommon.Ok)
}

// Test scenario
// 1 -- will set stake value for current epoch should work
// 2 -- will try to do jail before stake should return user error
// 3 -- will stake and stake should work
// 4 -- will jail user that stake and should work
// 5 -- will try to do to unStake and should not work because cannot do unStake if validator is jailed
// 6 -- will try to do unJail with wrong access address should not work
// 7 -- will do unJail with correct parameters and should work and after that stakeValue should be 999
func TestStakingSc_StakeJailAndUnJail(t *testing.T) {
	t.Parallel()

	stakeValue := big.NewInt(100)
	blockChainHook := &mock.BlockChainHookStub{}
	blockChainHook.GetStorageDataCalled = func(accountsAddress []byte, index []byte) ([]byte, uint32, error) {
		return nil, 0, nil
	}

	jailAccessAddr := []byte("jailAccessAddr")
	eei := createDefaultEei()
	eei.blockChainHook = blockChainHook
	eei.SetSCAddress([]byte("addr"))

	stakingAccessAddress := []byte("stakingAccessAddress")
	args := createMockStakingScArguments()
	args.StakingSCConfig.MinStakeValue = stakeValue.Text(10)
	args.StakingAccessAddr = stakingAccessAddress
	args.Eei = eei
	args.StakingSCConfig.NumRoundsWithoutBleed = 100
	args.StakingSCConfig.MaximumPercentageToBleed = 0.5
	args.StakingSCConfig.BleedPercentagePerRound = 0.00001
	args.JailAccessAddr = jailAccessAddr
	stakingSmartContract, _ := NewStakingSmartContract(args)

	stakerAddress := []byte("stakerAddr")
	stakerPubKey := []byte("stakerPublicKey")

	// cannot do jail if access addr is wrong should return userError
	doJail(t, stakingSmartContract, []byte("addr"), stakerPubKey, vmcommon.UserError)
	// cannot do jail if no stake should return userError
	doJail(t, stakingSmartContract, jailAccessAddr, stakerPubKey, vmcommon.UserError)
	//do stake should work
	doStake(t, stakingSmartContract, stakingAccessAddress, stakerAddress, stakerPubKey)
	// jail should work
	blockChainHook.CurrentRoundCalled = func() uint64 {
		return 1000
	}
	doJail(t, stakingSmartContract, jailAccessAddr, stakerPubKey, vmcommon.Ok)

	//do unStake should return error because validator is jail
	doUnStake(t, stakingSmartContract, stakingAccessAddress, stakerAddress, stakerPubKey, vmcommon.UserError)

	// unJail wrong access address should not work
	doUnJail(t, stakingSmartContract, []byte("addr"), stakerPubKey, vmcommon.UserError)
	// cannot do unJail on an address that not stake
	doUnJail(t, stakingSmartContract, stakingAccessAddress, []byte("addr"), vmcommon.UserError)
	// unJail should work
	blockChainHook.CurrentRoundCalled = func() uint64 {
		return 1200
	}
	doUnJail(t, stakingSmartContract, stakingAccessAddress, stakerPubKey, vmcommon.Ok)
}

func TestStakingSc_ExecuteStakeStakeJailAndSwitch(t *testing.T) {
	t.Parallel()

	stakeValue := big.NewInt(100)
	blockChainHook := &mock.BlockChainHookStub{}
	blockChainHook.GetStorageDataCalled = func(accountsAddress []byte, index []byte) ([]byte, uint32, error) {
		return nil, 0, nil
	}

	eei := createDefaultEei()
	eei.blockChainHook = blockChainHook
	eei.SetSCAddress([]byte("addr"))

	stakingAccessAddress := []byte("stakingAccessAddress")
	args := createMockStakingScArguments()
	args.StakingAccessAddr = stakingAccessAddress
	args.StakingSCConfig.MinStakeValue = stakeValue.Text(10)
	args.StakingSCConfig.MaxNumberOfNodesForStake = 2
	enableEpochsHandler, _ := args.EnableEpochsHandler.(*testscommon.EnableEpochsHandlerStub)
	enableEpochsHandler.IsStakingV2FlagEnabledField = true
	enableEpochsHandler.IsCorrectJailedNotUnStakedEmptyQueueFlagEnabledField = false
	args.Eei = eei
	stakingSmartContract, _ := NewStakingSmartContract(args)

	stakerAddress := []byte("stakerAddr")
	stakerPubKey := []byte("stakerPublicKey")
	callerAddress := []byte("data")

	// do stake should work
	doStake(t, stakingSmartContract, stakingAccessAddress, stakerAddress, []byte("firstKey"))
	doStake(t, stakingSmartContract, stakingAccessAddress, stakerAddress, []byte("secondKey"))
	doStake(t, stakingSmartContract, stakingAccessAddress, stakerAddress, stakerPubKey)

	checkIsStaked(t, stakingSmartContract, callerAddress, []byte("firstKey"), vmcommon.Ok)
	checkIsStaked(t, stakingSmartContract, callerAddress, []byte("secondKey"), vmcommon.Ok)
	checkIsStaked(t, stakingSmartContract, callerAddress, stakerPubKey, vmcommon.UserError)

	arguments := CreateVmContractCallInput()
	arguments.Function = "switchJailedWithWaiting"
	arguments.CallerAddr = args.EndOfEpochAccessAddr
	arguments.Arguments = [][]byte{[]byte("firstKey")}
	retCode := stakingSmartContract.Execute(arguments)
	assert.Equal(t, retCode, vmcommon.Ok)
	// check if account is staked should return error code
	checkIsStaked(t, stakingSmartContract, callerAddress, stakerPubKey, vmcommon.Ok)
	checkIsStaked(t, stakingSmartContract, callerAddress, []byte("firstKey"), vmcommon.UserError)

	arguments = CreateVmContractCallInput()
	arguments.Function = "switchJailedWithWaiting"
	arguments.CallerAddr = args.EndOfEpochAccessAddr
	arguments.Arguments = [][]byte{[]byte("secondKey")}
	retCode = stakingSmartContract.Execute(arguments)
	assert.Equal(t, retCode, vmcommon.Ok)

	marshaledData := args.Eei.GetStorage([]byte("secondKey"))
	stakedData := &StakedDataV2_0{}
	_ = json.Unmarshal(marshaledData, stakedData)
	assert.True(t, stakedData.Jailed)
	assert.True(t, stakedData.Staked)
	requireTotalNumberOfRegisteredNodes(t, stakingSmartContract, eei, big.NewInt(2))
}

func TestStakingSc_ExecuteStakeStakeJailAndSwitchWithBoundaries(t *testing.T) {
	t.Parallel()

	maxStakedNodesNumber := 3
	minStakedNodesNumber := 1
	stakingAccessAddress := []byte("stakingAccessAddress")
	stakerAddress := []byte("stakerAddr")
	callerAddress := []byte("data")
	stakeValue := big.NewInt(100)

	didNotSwitchNoWaitingMessage := "did not switch as nobody in waiting, but jailed"
	didNotSwitchNotEnoughValidatorsMessage := "did not switch as not enough validators remaining"

	tests := []struct {
		name                       string
		stakedNodesNumber          int
		flagJailedRemoveEnabled    bool
		shouldBeJailed             bool
		shouldBeStaked             bool
		remainingStakedNodesNumber int
		returnMessage              string
	}{
		{
			name:                       "no queue, before fix, max nodes",
			stakedNodesNumber:          maxStakedNodesNumber,
			flagJailedRemoveEnabled:    false,
			shouldBeJailed:             true,
			shouldBeStaked:             true,
			remainingStakedNodesNumber: maxStakedNodesNumber,
			returnMessage:              didNotSwitchNoWaitingMessage,
		},
		{
			name:                       "no queue, before fix, min nodes",
			stakedNodesNumber:          minStakedNodesNumber,
			flagJailedRemoveEnabled:    false,
			shouldBeJailed:             true,
			shouldBeStaked:             true,
			remainingStakedNodesNumber: minStakedNodesNumber,
			returnMessage:              didNotSwitchNoWaitingMessage,
		},
		{
			name:                       "no queue, after fix, max nodes",
			stakedNodesNumber:          maxStakedNodesNumber,
			flagJailedRemoveEnabled:    true,
			shouldBeJailed:             true,
			shouldBeStaked:             false,
			remainingStakedNodesNumber: maxStakedNodesNumber - 1,
			returnMessage:              "",
		},
		{
			name:                       "no queue, after fix, min nodes ",
			stakedNodesNumber:          minStakedNodesNumber,
			flagJailedRemoveEnabled:    true,
			shouldBeJailed:             true,
			shouldBeStaked:             true,
			remainingStakedNodesNumber: minStakedNodesNumber,
			returnMessage:              didNotSwitchNotEnoughValidatorsMessage,
		},
		{
			name:                       "with 1 queue, before fix, max nodes",
			stakedNodesNumber:          maxStakedNodesNumber + 1,
			flagJailedRemoveEnabled:    false,
			shouldBeJailed:             true,
			shouldBeStaked:             false,
			remainingStakedNodesNumber: maxStakedNodesNumber,
			returnMessage:              "",
		},
		{
			name:                       "with 1 queue, after fix, max nodes",
			stakedNodesNumber:          maxStakedNodesNumber + 1,
			flagJailedRemoveEnabled:    true,
			shouldBeJailed:             true,
			shouldBeStaked:             false,
			remainingStakedNodesNumber: maxStakedNodesNumber,
			returnMessage:              "",
		},
	}

	for _, tt := range tests {
		t.Run(tt.name, func(t *testing.T) {
			jailedKey := []byte(fmt.Sprintf("staked_%v", 0))

			var stakedResult vmcommon.ReturnCode
			blockChainHook := &mock.BlockChainHookStub{}
			blockChainHook.GetStorageDataCalled = func(accountsAddress []byte, index []byte) ([]byte, uint32, error) {
				return nil, 0, nil
			}

			eei := createDefaultEei()
			eei.blockChainHook = blockChainHook
			args := createStakingSCArgs(eei, stakingAccessAddress, stakeValue, maxStakedNodesNumber)
			enableEpochsHandler, _ := args.EnableEpochsHandler.(*testscommon.EnableEpochsHandlerStub)
			enableEpochsHandler.IsCorrectJailedNotUnStakedEmptyQueueFlagEnabledField = tt.flagJailedRemoveEnabled
			stakingSmartContract, _ := NewStakingSmartContract(args)

			for i := 0; i < tt.stakedNodesNumber; i++ {
				doStake(t, stakingSmartContract, stakingAccessAddress, stakerAddress, []byte(fmt.Sprintf("staked_%v", i)))
			}

			for i := 0; i < tt.stakedNodesNumber; i++ {
				stakedResult = vmcommon.Ok
				shouldBeOnQueue := i >= maxStakedNodesNumber
				if shouldBeOnQueue {
					stakedResult = vmcommon.UserError
				}
				checkIsStaked(t, stakingSmartContract, callerAddress, []byte(fmt.Sprintf("staked_%v", i)), stakedResult)
			}

			eei.returnMessage = ""

			arguments := CreateVmContractCallInput()
			arguments.Function = "switchJailedWithWaiting"
			arguments.CallerAddr = args.EndOfEpochAccessAddr
			arguments.Arguments = [][]byte{jailedKey}
			retCode := stakingSmartContract.Execute(arguments)
			assert.Equal(t, vmcommon.Ok, retCode)

			assert.Equal(t, tt.returnMessage, eei.returnMessage)

			stakedResult = vmcommon.Ok
			if !tt.shouldBeStaked {
				stakedResult = vmcommon.UserError
			}
			checkIsStaked(t, stakingSmartContract, callerAddress, jailedKey, stakedResult)

			marshaledData := args.Eei.GetStorage(jailedKey)
			stakedData := &StakedDataV2_0{}
			_ = json.Unmarshal(marshaledData, stakedData)
			assert.Equal(t, tt.shouldBeJailed, stakedData.Jailed)
			assert.Equal(t, tt.shouldBeStaked, stakedData.Staked)
			requireTotalNumberOfRegisteredNodes(t, stakingSmartContract, eei, big.NewInt(int64(tt.remainingStakedNodesNumber)))
		})
	}
}

func createStakingSCArgs(eei *vmContext, stakingAccessAddress []byte, stakeValue *big.Int, maxStakedNodesNumber int) ArgsNewStakingSmartContract {
	eei.SetSCAddress([]byte("addr"))

	args := createMockStakingScArguments()
	args.StakingAccessAddr = stakingAccessAddress
	args.StakingSCConfig.MinStakeValue = stakeValue.Text(10)
	args.StakingSCConfig.MaxNumberOfNodesForStake = uint64(maxStakedNodesNumber)
	enableEpochsHandler, _ := args.EnableEpochsHandler.(*testscommon.EnableEpochsHandlerStub)
	enableEpochsHandler.IsStakingV2FlagEnabledField = true
	args.Eei = eei
	return args
}

func TestStakingSc_ExecuteStakeStakeStakeJailJailUnJailTwice(t *testing.T) {
	t.Parallel()

	stakeValue := big.NewInt(100)
	blockChainHook := &mock.BlockChainHookStub{}
	blockChainHook.GetStorageDataCalled = func(accountsAddress []byte, index []byte) ([]byte, uint32, error) {
		return nil, 0, nil
	}

	eei := createDefaultEei()
	eei.blockChainHook = blockChainHook
	eei.SetSCAddress([]byte("addr"))

	stakingAccessAddress := []byte("stakingAccessAddress")
	args := createMockStakingScArguments()
	args.StakingAccessAddr = stakingAccessAddress
	args.StakingSCConfig.MinStakeValue = stakeValue.Text(10)
	args.StakingSCConfig.MaxNumberOfNodesForStake = 2
	enableEpochsHandler, _ := args.EnableEpochsHandler.(*testscommon.EnableEpochsHandlerStub)
	enableEpochsHandler.IsStakingV2FlagEnabledField = true
	args.Eei = eei
	stakingSmartContract, _ := NewStakingSmartContract(args)

	stakerAddress := []byte("stakerAddr")
	stakerPubKey := []byte("stakerPublicKey")
	callerAddress := []byte("data")

	// do stake should work
	doStake(t, stakingSmartContract, stakingAccessAddress, stakerAddress, []byte("firsstKey"))
	doStake(t, stakingSmartContract, stakingAccessAddress, stakerAddress, []byte("secondKey"))
	doStake(t, stakingSmartContract, stakingAccessAddress, stakerAddress, stakerPubKey)
	doStake(t, stakingSmartContract, stakingAccessAddress, stakerAddress, []byte("fourthKey"))

	checkIsStaked(t, stakingSmartContract, callerAddress, []byte("firsstKey"), vmcommon.Ok)
	checkIsStaked(t, stakingSmartContract, callerAddress, []byte("secondKey"), vmcommon.Ok)
	checkIsStaked(t, stakingSmartContract, callerAddress, stakerPubKey, vmcommon.UserError)
	checkIsStaked(t, stakingSmartContract, callerAddress, []byte("fourthKey"), vmcommon.UserError)

	arguments := CreateVmContractCallInput()
	arguments.Function = "switchJailedWithWaiting"
	arguments.CallerAddr = args.EndOfEpochAccessAddr
	arguments.Arguments = [][]byte{[]byte("firsstKey")}
	retCode := stakingSmartContract.Execute(arguments)
	assert.Equal(t, retCode, vmcommon.Ok)
	// check if account is staked should return error code
	checkIsStaked(t, stakingSmartContract, callerAddress, stakerPubKey, vmcommon.Ok)
	checkIsStaked(t, stakingSmartContract, callerAddress, []byte("firsstKey"), vmcommon.UserError)

	arguments = CreateVmContractCallInput()
	arguments.Function = "switchJailedWithWaiting"
	arguments.CallerAddr = args.EndOfEpochAccessAddr
	arguments.Arguments = [][]byte{[]byte("secondKey")}
	retCode = stakingSmartContract.Execute(arguments)
	assert.Equal(t, retCode, vmcommon.Ok)
	checkIsStaked(t, stakingSmartContract, callerAddress, []byte("fourthKey"), vmcommon.Ok)
	checkIsStaked(t, stakingSmartContract, callerAddress, []byte("secondKey"), vmcommon.UserError)

	doStake(t, stakingSmartContract, stakingAccessAddress, stakerAddress, []byte("fifthhKey"))
	checkIsStaked(t, stakingSmartContract, callerAddress, []byte("fifthhKey"), vmcommon.UserError)

	doGetStatus(t, stakingSmartContract, eei, []byte("firsstKey"), "jailed")
	doUnJail(t, stakingSmartContract, stakingAccessAddress, []byte("firsstKey"), vmcommon.Ok)
	doGetStatus(t, stakingSmartContract, eei, []byte("firsstKey"), "queued")
	doUnJail(t, stakingSmartContract, stakingAccessAddress, []byte("secondKey"), vmcommon.Ok)

	waitingList, _ := stakingSmartContract.getWaitingListHead()
	assert.Equal(t, uint32(3), waitingList.Length)
	assert.Equal(t, []byte("w_secondKey"), waitingList.LastJailedKey)
	assert.Equal(t, []byte("w_firsstKey"), waitingList.FirstKey)
	assert.Equal(t, []byte("w_fifthhKey"), waitingList.LastKey)

	doStake(t, stakingSmartContract, stakingAccessAddress, stakerAddress, []byte("sixthhKey"))
	doGetWaitingListIndex(t, stakingSmartContract, eei, []byte("firsstKey"), vmcommon.Ok, 1)
	doGetWaitingListIndex(t, stakingSmartContract, eei, []byte("secondKey"), vmcommon.Ok, 2)
	doGetWaitingListIndex(t, stakingSmartContract, eei, []byte("fifthhKey"), vmcommon.Ok, 3)
	doGetWaitingListIndex(t, stakingSmartContract, eei, []byte("sixthhKey"), vmcommon.Ok, 4)

	outPut := doGetWaitingListRegisterNonceAndRewardAddress(t, stakingSmartContract, eei)
	assert.Equal(t, 12, len(outPut))

	stakingSmartContract.unBondPeriod = 0
	doUnStake(t, stakingSmartContract, stakingAccessAddress, stakerAddress, []byte("secondKey"), vmcommon.Ok)
	doUnBond(t, stakingSmartContract, stakingAccessAddress, []byte("secondKey"), vmcommon.Ok)
	waitingList, _ = stakingSmartContract.getWaitingListHead()
	assert.Equal(t, []byte("w_firsstKey"), waitingList.LastJailedKey)

	doUnStake(t, stakingSmartContract, stakingAccessAddress, stakerAddress, []byte("firsstKey"), vmcommon.Ok)
	doUnBond(t, stakingSmartContract, stakingAccessAddress, []byte("firsstKey"), vmcommon.Ok)
	waitingList, _ = stakingSmartContract.getWaitingListHead()
	assert.Equal(t, 0, len(waitingList.LastJailedKey))

	doGetWaitingListSize(t, stakingSmartContract, eei, 2)
	doGetRewardAddress(t, stakingSmartContract, eei, []byte("fifthhKey"), string(stakerAddress))
	doGetStatus(t, stakingSmartContract, eei, []byte("fifthhKey"), "queued")
	doGetStatus(t, stakingSmartContract, eei, []byte("fourthKey"), "staked")

	stakingSmartContract.unBondPeriod = 100
	blockChainHook.CurrentNonceCalled = func() uint64 {
		return 1
	}
	doUnStake(t, stakingSmartContract, stakingAccessAddress, stakerAddress, []byte("fourthKey"), vmcommon.Ok)
	doGetRemainingUnbondPeriod(t, stakingSmartContract, eei, []byte("fourthKey"), 100)

	blockChainHook.CurrentNonceCalled = func() uint64 {
		return 50
	}
	doGetRemainingUnbondPeriod(t, stakingSmartContract, eei, []byte("fourthKey"), 51)

	blockChainHook.CurrentNonceCalled = func() uint64 {
		return 101
	}
	doGetRemainingUnbondPeriod(t, stakingSmartContract, eei, []byte("fourthKey"), 0)

	doStake(t, stakingSmartContract, stakingAccessAddress, stakerAddress, []byte("seventKey"))
	doGetWaitingListSize(t, stakingSmartContract, eei, 2)
	outPut = doGetWaitingListRegisterNonceAndRewardAddress(t, stakingSmartContract, eei)
	assert.Equal(t, 6, len(outPut))
	requireTotalNumberOfRegisteredNodes(t, stakingSmartContract, eei, big.NewInt(4))
}

func TestStakingSc_ExecuteStakeUnStakeJailCombinations(t *testing.T) {
	t.Parallel()

	stakeValue := big.NewInt(100)
	blockChainHook := &mock.BlockChainHookStub{}
	blockChainHook.GetStorageDataCalled = func(accountsAddress []byte, index []byte) ([]byte, uint32, error) {
		return nil, 0, nil
	}

	eei := createDefaultEei()
	eei.blockChainHook = blockChainHook

	eei.SetSCAddress([]byte("addr"))

	stakingAccessAddress := []byte("stakingAccessAddress")
	args := createMockStakingScArguments()
	args.StakingAccessAddr = stakingAccessAddress
	args.StakingSCConfig.MinStakeValue = stakeValue.Text(10)
	args.StakingSCConfig.MaxNumberOfNodesForStake = 2
	enableEpochsHandler, _ := args.EnableEpochsHandler.(*testscommon.EnableEpochsHandlerStub)
	enableEpochsHandler.IsStakingV2FlagEnabledField = true
	args.Eei = eei
	stakingSmartContract, _ := NewStakingSmartContract(args)

	stakerAddress := []byte("stakerAddr")
	stakerPubKey := []byte("stakerPun")
	callerAddress := []byte("data")

	// do stake should work
	doStake(t, stakingSmartContract, stakingAccessAddress, stakerAddress, []byte("firsstKey"))
	doStake(t, stakingSmartContract, stakingAccessAddress, stakerAddress, []byte("secondKey"))
	doStake(t, stakingSmartContract, stakingAccessAddress, stakerAddress, stakerPubKey)
	doStake(t, stakingSmartContract, stakingAccessAddress, stakerAddress, []byte("fourthKey"))

	checkIsStaked(t, stakingSmartContract, callerAddress, []byte("firsstKey"), vmcommon.Ok)
	checkIsStaked(t, stakingSmartContract, callerAddress, []byte("secondKey"), vmcommon.Ok)
	checkIsStaked(t, stakingSmartContract, callerAddress, stakerPubKey, vmcommon.UserError)
	checkIsStaked(t, stakingSmartContract, callerAddress, []byte("fourthKey"), vmcommon.UserError)

	doSwitchJailedWithWaiting(t, stakingSmartContract, []byte("firsstKey"))
	// check if account is staked should return error code
	checkIsStaked(t, stakingSmartContract, callerAddress, stakerPubKey, vmcommon.Ok)
	checkIsStaked(t, stakingSmartContract, callerAddress, []byte("firsstKey"), vmcommon.UserError)

	doSwitchJailedWithWaiting(t, stakingSmartContract, []byte("secondKey"))
	checkIsStaked(t, stakingSmartContract, callerAddress, []byte("fourthKey"), vmcommon.Ok)
	checkIsStaked(t, stakingSmartContract, callerAddress, []byte("secondKey"), vmcommon.UserError)

	doStake(t, stakingSmartContract, stakingAccessAddress, stakerAddress, []byte("fifthhKey"))
	checkIsStaked(t, stakingSmartContract, callerAddress, []byte("fifthhKey"), vmcommon.UserError)

	doGetStatus(t, stakingSmartContract, eei, []byte("firsstKey"), "jailed")
	doUnJail(t, stakingSmartContract, stakingAccessAddress, []byte("firsstKey"), vmcommon.Ok)
	doGetStatus(t, stakingSmartContract, eei, []byte("firsstKey"), "queued")
	doUnJail(t, stakingSmartContract, stakingAccessAddress, []byte("secondKey"), vmcommon.Ok)

	waitingList, _ := stakingSmartContract.getWaitingListHead()
	assert.Equal(t, uint32(3), waitingList.Length)
	assert.Equal(t, []byte("w_secondKey"), waitingList.LastJailedKey)
	assert.Equal(t, []byte("w_firsstKey"), waitingList.FirstKey)
	assert.Equal(t, []byte("w_fifthhKey"), waitingList.LastKey)

	doStake(t, stakingSmartContract, stakingAccessAddress, stakerAddress, []byte("sixthhKey"))
	doGetWaitingListIndex(t, stakingSmartContract, eei, []byte("firsstKey"), vmcommon.Ok, 1)
	doGetWaitingListIndex(t, stakingSmartContract, eei, []byte("secondKey"), vmcommon.Ok, 2)
	doGetWaitingListIndex(t, stakingSmartContract, eei, []byte("fifthhKey"), vmcommon.Ok, 3)
	doGetWaitingListIndex(t, stakingSmartContract, eei, []byte("sixthhKey"), vmcommon.Ok, 4)
	doUnStake(t, stakingSmartContract, stakingAccessAddress, stakerAddress, []byte("firsstKey"), vmcommon.Ok)
	doUnStake(t, stakingSmartContract, stakingAccessAddress, stakerAddress, []byte("secondKey"), vmcommon.Ok)

	doStake(t, stakingSmartContract, stakingAccessAddress, stakerAddress, []byte("sixthhKey"))
	doStake(t, stakingSmartContract, stakingAccessAddress, stakerAddress, []byte("seventKey"))
	doStake(t, stakingSmartContract, stakingAccessAddress, stakerAddress, []byte("eigthhKey"))
	doStake(t, stakingSmartContract, stakingAccessAddress, stakerAddress, []byte("ninethKey"))

	doUnStake(t, stakingSmartContract, stakingAccessAddress, stakerAddress, stakerPubKey, vmcommon.Ok)
	doUnStake(t, stakingSmartContract, stakingAccessAddress, stakerAddress, []byte("fourthKey"), vmcommon.Ok)
	doUnStake(t, stakingSmartContract, stakingAccessAddress, stakerAddress, []byte("fifthhKey"), vmcommon.Ok)
	doStake(t, stakingSmartContract, stakingAccessAddress, stakerAddress, []byte("tenthhKey"))
	doStake(t, stakingSmartContract, stakingAccessAddress, stakerAddress, []byte("elventKey"))

	// unstake from additional queue
	doUnStake(t, stakingSmartContract, stakingAccessAddress, stakerAddress, []byte("tenthhKey"), vmcommon.Ok)

	// jail and unjail the node
	doSwitchJailedWithWaiting(t, stakingSmartContract, []byte("sixthhKey"))
	doUnJail(t, stakingSmartContract, stakingAccessAddress, []byte("sixthhKey"), vmcommon.Ok)

	doGetWaitingListIndex(t, stakingSmartContract, eei, []byte("sixthhKey"), vmcommon.Ok, 1)
}

func TestStakingSc_UnBondFromWaitingNotPossible(t *testing.T) {
	t.Parallel()

	stakeValue := big.NewInt(100)
	blockChainHook := &mock.BlockChainHookStub{}
	blockChainHook.GetStorageDataCalled = func(accountsAddress []byte, index []byte) ([]byte, uint32, error) {
		return nil, 0, nil
	}

	eei := createDefaultEei()
	eei.blockChainHook = blockChainHook
	eei.SetSCAddress([]byte("addr"))

	stakingAccessAddress := []byte("stakingAccessAddress")
	args := createMockStakingScArguments()
	args.StakingAccessAddr = stakingAccessAddress
	args.StakingSCConfig.MinStakeValue = stakeValue.Text(10)
	args.StakingSCConfig.MaxNumberOfNodesForStake = 2
	args.Eei = eei
	args.StakingSCConfig.UnBondPeriod = 100
	stakingSmartContract, _ := NewStakingSmartContract(args)

	stakerAddress := []byte("stakerAddr")

	blockChainHook.CurrentNonceCalled = func() uint64 {
		return 1
	}

	// do stake should work
	doStake(t, stakingSmartContract, stakingAccessAddress, stakerAddress, []byte("firsstKey"))
	doStake(t, stakingSmartContract, stakingAccessAddress, stakerAddress, []byte("secondKey"))
	doStake(t, stakingSmartContract, stakingAccessAddress, stakerAddress, []byte("thirdKey"))
	doStake(t, stakingSmartContract, stakingAccessAddress, stakerAddress, []byte("fourthKey"))

	doUnBond(t, stakingSmartContract, stakingAccessAddress, []byte("secondKey"), vmcommon.UserError)
	doUnBond(t, stakingSmartContract, stakingAccessAddress, []byte("thirdKey"), vmcommon.UserError)

	doUnStake(t, stakingSmartContract, stakingAccessAddress, stakerAddress, []byte("thirdKey"), vmcommon.Ok)
	doUnBond(t, stakingSmartContract, stakingAccessAddress, []byte("thirdKey"), vmcommon.Ok)

	doUnStake(t, stakingSmartContract, stakingAccessAddress, stakerAddress, []byte("secondKey"), vmcommon.Ok)
	doUnBond(t, stakingSmartContract, stakingAccessAddress, []byte("secondKey"), vmcommon.UserError)

	blockChainHook.CurrentNonceCalled = func() uint64 {
		return 200
	}
	doUnStake(t, stakingSmartContract, stakingAccessAddress, stakerAddress, []byte("secondKey"), vmcommon.UserError)
	doUnBond(t, stakingSmartContract, stakingAccessAddress, []byte("secondKey"), vmcommon.Ok)

	doUnStake(t, stakingSmartContract, stakingAccessAddress, stakerAddress, []byte("fourthKey"), vmcommon.Ok)
	doUnBond(t, stakingSmartContract, stakingAccessAddress, []byte("fourthKey"), vmcommon.UserError)

	blockChainHook.CurrentNonceCalled = func() uint64 {
		return 400
	}

	doUnBond(t, stakingSmartContract, stakingAccessAddress, []byte("fourthKey"), vmcommon.Ok)
}

func Test_NoActionAllowedForBadRatingOrJailed(t *testing.T) {
	t.Parallel()

	stakeValue := big.NewInt(100)
	blockChainHook := &mock.BlockChainHookStub{}
	blockChainHook.GetStorageDataCalled = func(accountsAddress []byte, index []byte) ([]byte, uint32, error) {
		return nil, 0, nil
	}

	accountsStub := &stateMock.AccountsStub{}
	raterStub := &mock.RaterMock{}
	eei := createDefaultEei()
	eei.blockChainHook = blockChainHook
	eei.validatorAccountsDB = accountsStub
	eei.chanceComputer = raterStub
	eei.SetSCAddress([]byte("addr"))

	stakingAccessAddress := []byte("stakingAccessAddress")
	args := createMockStakingScArguments()
	args.StakingAccessAddr = stakingAccessAddress
	args.StakingSCConfig.MinStakeValue = stakeValue.Text(10)
	args.StakingSCConfig.MaxNumberOfNodesForStake = 1
	args.Eei = eei
	args.StakingSCConfig.UnBondPeriod = 100
	stakingSmartContract, _ := NewStakingSmartContract(args)

	stakerAddress := []byte("stakerAddr")

	blockChainHook.CurrentNonceCalled = func() uint64 {
		return 1
	}

	// do stake should work
	doStake(t, stakingSmartContract, stakingAccessAddress, stakerAddress, []byte("firsstKey"))
	doStake(t, stakingSmartContract, stakingAccessAddress, stakerAddress, []byte("secondKey"))

	peerAccount := state.NewEmptyPeerAccount()
	accountsStub.GetExistingAccountCalled = func(address []byte) (vmcommon.AccountHandler, error) {
		return peerAccount, nil
	}
	peerAccount.List = string(common.JailedList)
	doUnStake(t, stakingSmartContract, stakingAccessAddress, stakerAddress, []byte("secondKey"), vmcommon.UserError)
	doUnBond(t, stakingSmartContract, stakingAccessAddress, []byte("secondKey"), vmcommon.UserError)

	peerAccount.List = string(common.EligibleList)
	peerAccount.TempRating = 9
	raterStub.GetChancesCalled = func(u uint32) uint32 {
		if u == 0 {
			return 10
		}
		return 5
	}
	doUnStake(t, stakingSmartContract, stakingAccessAddress, stakerAddress, []byte("firsstKey"), vmcommon.UserError)
	doUnBond(t, stakingSmartContract, stakingAccessAddress, []byte("firsstKey"), vmcommon.UserError)
}

func Test_UnJailNotAllowedIfJailed(t *testing.T) {
	t.Parallel()

	stakeValue := big.NewInt(100)
	blockChainHook := &mock.BlockChainHookStub{}
	blockChainHook.GetStorageDataCalled = func(accountsAddress []byte, index []byte) ([]byte, uint32, error) {
		return nil, 0, nil
	}

	accountsStub := &stateMock.AccountsStub{}
	raterStub := &mock.RaterMock{}
	eei := createDefaultEei()
	eei.blockChainHook = blockChainHook
	eei.validatorAccountsDB = accountsStub
	eei.chanceComputer = raterStub
	eei.SetSCAddress([]byte("addr"))

	stakingAccessAddress := []byte("stakingAccessAddress")
	args := createMockStakingScArguments()
	args.StakingAccessAddr = stakingAccessAddress
	args.StakingSCConfig.MinStakeValue = stakeValue.Text(10)
	args.StakingSCConfig.MaxNumberOfNodesForStake = 1
	args.Eei = eei
	args.StakingSCConfig.UnBondPeriod = 100
	stakingSmartContract, _ := NewStakingSmartContract(args)

	stakerAddress := []byte("stakerAddr")

	blockChainHook.CurrentNonceCalled = func() uint64 {
		return 1
	}

	// do stake should work
	doStake(t, stakingSmartContract, stakingAccessAddress, stakerAddress, []byte("firsstKey"))
	doStake(t, stakingSmartContract, stakingAccessAddress, stakerAddress, []byte("secondKey"))

	peerAccount := state.NewEmptyPeerAccount()
	accountsStub.GetExistingAccountCalled = func(address []byte) (vmcommon.AccountHandler, error) {
		return peerAccount, nil
	}
	peerAccount.List = string(common.EligibleList)
	doUnJail(t, stakingSmartContract, stakingAccessAddress, []byte("firsstKey"), vmcommon.UserError)
	doUnJail(t, stakingSmartContract, stakingAccessAddress, []byte("secondKey"), vmcommon.UserError)

	peerAccount.List = string(common.JailedList)
	doUnJail(t, stakingSmartContract, stakingAccessAddress, []byte("firsstKey"), vmcommon.Ok)
	doUnJail(t, stakingSmartContract, stakingAccessAddress, []byte("secondKey"), vmcommon.Ok)
}

func TestStakingSc_updateConfigMinNodesOK(t *testing.T) {
	t.Parallel()

	stakeValue := big.NewInt(100)
	blockChainHook := &mock.BlockChainHookStub{}
	blockChainHook.GetStorageDataCalled = func(accountsAddress []byte, index []byte) ([]byte, uint32, error) {
		return nil, 0, nil
	}

	eei := createDefaultEei()
	eei.blockChainHook = blockChainHook
	eei.SetSCAddress([]byte("addr"))

	stakingAccessAddress := []byte("stakingAccessAddress")
	args := createMockStakingScArguments()
	args.StakingAccessAddr = stakingAccessAddress
	args.StakingSCConfig.MinStakeValue = stakeValue.Text(10)
	args.StakingSCConfig.MaxNumberOfNodesForStake = 40
	args.Eei = eei
	stakingSmartContract, _ := NewStakingSmartContract(args)
	stakingConfig := &StakingNodesConfig{
		MinNumNodes: 5,
		MaxNumNodes: 40,
		StakedNodes: 10,
		JailedNodes: 2,
	}
	stakingSmartContract.setConfig(stakingConfig)

	originalStakeConfigMarshalled := args.Eei.GetStorage([]byte(nodesConfigKey))
	require.NotEqual(t, 0, originalStakeConfigMarshalled)

	originalStakeConfig := &StakingNodesConfig{}
	err := json.Unmarshal(originalStakeConfigMarshalled, originalStakeConfig)
	require.Nil(t, err)
	require.Equal(t, stakingConfig, originalStakeConfig)

	newMinNodes := int64(30)
	arguments := CreateVmContractCallInput()
	arguments.Function = "updateConfigMinNodes"
	arguments.CallerAddr = args.EndOfEpochAccessAddr
	arguments.Arguments = [][]byte{big.NewInt(0).SetInt64(newMinNodes).Bytes()}
	retCode := stakingSmartContract.Execute(arguments)
	assert.Equal(t, retCode, vmcommon.Ok)

	// check storage is updated
	updatedStakeConfigMarshalled := args.Eei.GetStorage([]byte(nodesConfigKey))
	require.NotEqual(t, 0, updatedStakeConfigMarshalled)

	updatedStakeConfig := &StakingNodesConfig{}
	err = json.Unmarshal(updatedStakeConfigMarshalled, updatedStakeConfig)
	require.Nil(t, err)

	require.Equal(t, originalStakeConfig.JailedNodes, updatedStakeConfig.JailedNodes)
	require.Equal(t, originalStakeConfig.MaxNumNodes, updatedStakeConfig.MaxNumNodes)
	require.Equal(t, originalStakeConfig.StakedNodes, updatedStakeConfig.StakedNodes)
	require.NotEqual(t, newMinNodes, originalStakeConfig.MinNumNodes)
	require.Equal(t, newMinNodes, updatedStakeConfig.MinNumNodes)
}

func TestStakingSc_updateConfigMaxNodesOK(t *testing.T) {
	t.Parallel()

	stakeValue := big.NewInt(100)
	blockChainHook := &mock.BlockChainHookStub{}
	blockChainHook.GetStorageDataCalled = func(accountsAddress []byte, index []byte) ([]byte, uint32, error) {
		return nil, 0, nil
	}

	eei := createDefaultEei()
	eei.blockChainHook = blockChainHook
	eei.SetSCAddress([]byte("addr"))

	stakingAccessAddress := []byte("stakingAccessAddress")
	args := createMockStakingScArguments()
	enableEpochsHandler, _ := args.EnableEpochsHandler.(*testscommon.EnableEpochsHandlerStub)
	enableEpochsHandler.IsStakingV2FlagEnabledField = true
	args.StakingAccessAddr = stakingAccessAddress
	args.StakingSCConfig.MinStakeValue = stakeValue.Text(10)
	args.StakingSCConfig.MaxNumberOfNodesForStake = 40
	args.Eei = eei
	stakingSmartContract, _ := NewStakingSmartContract(args)
	stakingConfig := &StakingNodesConfig{
		MinNumNodes: 5,
		MaxNumNodes: 40,
		StakedNodes: 10,
		JailedNodes: 2,
	}
	stakingSmartContract.setConfig(stakingConfig)

	originalStakeConfigMarshalled := args.Eei.GetStorage([]byte(nodesConfigKey))
	require.NotEqual(t, 0, originalStakeConfigMarshalled)

	originalStakeConfig := &StakingNodesConfig{}
	err := json.Unmarshal(originalStakeConfigMarshalled, originalStakeConfig)
	require.Nil(t, err)
	require.Equal(t, stakingConfig, originalStakeConfig)

	newMaxNodes := int64(100)
	arguments := CreateVmContractCallInput()
	arguments.Function = "updateConfigMaxNodes"
	arguments.CallerAddr = args.EndOfEpochAccessAddr
	arguments.Arguments = [][]byte{big.NewInt(0).SetInt64(newMaxNodes).Bytes()}
	retCode := stakingSmartContract.Execute(arguments)
	assert.Equal(t, retCode, vmcommon.Ok)

	// check storage is updated
	updatedStakeConfigMarshalled := args.Eei.GetStorage([]byte(nodesConfigKey))
	require.NotEqual(t, 0, updatedStakeConfigMarshalled)

	updatedStakeConfig := &StakingNodesConfig{}
	err = json.Unmarshal(updatedStakeConfigMarshalled, updatedStakeConfig)
	require.Nil(t, err)

	require.Equal(t, originalStakeConfig.JailedNodes, updatedStakeConfig.JailedNodes)
	require.Equal(t, originalStakeConfig.MinNumNodes, updatedStakeConfig.MinNumNodes)
	require.Equal(t, originalStakeConfig.StakedNodes, updatedStakeConfig.StakedNodes)
	require.NotEqual(t, newMaxNodes, originalStakeConfig.MaxNumNodes)
	require.Equal(t, newMaxNodes, updatedStakeConfig.MaxNumNodes)
}

func TestStakingSC_SetOwnersOnAddressesNotEnabledShouldErr(t *testing.T) {
	t.Parallel()

	args := createMockStakingScArguments()
	blockChainHook := &mock.BlockChainHookStub{}
	blockChainHook.GetStorageDataCalled = func(accountsAddress []byte, index []byte) ([]byte, uint32, error) {
		return nil, 0, nil
	}
	eei := createDefaultEei()
	eei.blockChainHook = blockChainHook
	args.Eei = eei

	stakingSmartContract, _ := NewStakingSmartContract(args)

	arguments := CreateVmContractCallInput()
	arguments.Function = "setOwnersOnAddresses"
	arguments.CallerAddr = []byte("owner")
	retCode := stakingSmartContract.Execute(arguments)
	assert.Equal(t, retCode, vmcommon.UserError)
	assert.Equal(t, "invalid method to call", eei.returnMessage)
}

func TestStakingSC_SetOwnersOnAddressesWrongCallerShouldErr(t *testing.T) {
	t.Parallel()

	args := createMockStakingScArguments()
	enableEpochsHandler, _ := args.EnableEpochsHandler.(*testscommon.EnableEpochsHandlerStub)
	enableEpochsHandler.IsStakingV2FlagEnabledField = true
	blockChainHook := &mock.BlockChainHookStub{}
	blockChainHook.GetStorageDataCalled = func(accountsAddress []byte, index []byte) ([]byte, uint32, error) {
		return nil, 0, nil
	}
	eei := createDefaultEei()
	eei.blockChainHook = blockChainHook
	args.Eei = eei

	stakingSmartContract, _ := NewStakingSmartContract(args)

	arguments := CreateVmContractCallInput()
	arguments.Function = "setOwnersOnAddresses"
	arguments.CallerAddr = []byte("owner")
	retCode := stakingSmartContract.Execute(arguments)
	assert.Equal(t, retCode, vmcommon.UserError)
	assert.True(t, strings.Contains(eei.returnMessage, "setOwnersOnAddresses function not allowed to be called by address"))
}

func TestStakingSC_SetOwnersOnAddressesWrongArgumentsShouldErr(t *testing.T) {
	t.Parallel()

	args := createMockStakingScArguments()
	enableEpochsHandler, _ := args.EnableEpochsHandler.(*testscommon.EnableEpochsHandlerStub)
	enableEpochsHandler.IsStakingV2FlagEnabledField = true
	blockChainHook := &mock.BlockChainHookStub{}
	blockChainHook.GetStorageDataCalled = func(accountsAddress []byte, index []byte) ([]byte, uint32, error) {
		return nil, 0, nil
	}
	eei := createDefaultEei()
	eei.blockChainHook = blockChainHook
	args.Eei = eei

	stakingSmartContract, _ := NewStakingSmartContract(args)

	arguments := CreateVmContractCallInput()
	arguments.Function = "setOwnersOnAddresses"
	arguments.CallerAddr = args.EndOfEpochAccessAddr
	arguments.Arguments = [][]byte{[]byte("bls key")}
	retCode := stakingSmartContract.Execute(arguments)
	assert.Equal(t, retCode, vmcommon.UserError)
	assert.True(t, strings.Contains(eei.returnMessage, "invalid number of arguments: expected an even number of arguments"))
}

func TestStakingSC_SetOwnersOnAddressesShouldWork(t *testing.T) {
	t.Parallel()

	args := createMockStakingScArguments()
	enableEpochsHandler, _ := args.EnableEpochsHandler.(*testscommon.EnableEpochsHandlerStub)
	enableEpochsHandler.IsStakingV2FlagEnabledField = true
	blockChainHook := &mock.BlockChainHookStub{}
	blockChainHook.GetStorageDataCalled = func(accountsAddress []byte, index []byte) ([]byte, uint32, error) {
		return nil, 0, nil
	}
	eei := createDefaultEei()
	eei.blockChainHook = blockChainHook
	args.Eei = eei

	stakingSmartContract, _ := NewStakingSmartContract(args)
	blsKey1 := []byte("blsKey1")
	owner1 := []byte("owner1")
	blsKey2 := []byte("blsKey2")
	owner2 := []byte("owner2")

	doStake(t, stakingSmartContract, args.StakingAccessAddr, owner1, blsKey1)
	doStake(t, stakingSmartContract, args.StakingAccessAddr, owner2, blsKey2)

	arguments := CreateVmContractCallInput()
	arguments.Function = "setOwnersOnAddresses"
	arguments.CallerAddr = args.EndOfEpochAccessAddr
	arguments.Arguments = [][]byte{blsKey1, owner1, blsKey2, owner2}
	retCode := stakingSmartContract.Execute(arguments)
	assert.Equal(t, retCode, vmcommon.Ok)

	registrationData, err := stakingSmartContract.getOrCreateRegisteredData(blsKey1)
	require.Nil(t, err)
	assert.Equal(t, owner1, registrationData.OwnerAddress)

	registrationData, err = stakingSmartContract.getOrCreateRegisteredData(blsKey2)
	require.Nil(t, err)
	assert.Equal(t, owner2, registrationData.OwnerAddress)
}

func TestStakingSC_SetOwnersOnAddressesEmptyArgsShouldWork(t *testing.T) {
	t.Parallel()

	args := createMockStakingScArguments()
	enableEpochsHandler, _ := args.EnableEpochsHandler.(*testscommon.EnableEpochsHandlerStub)
	enableEpochsHandler.IsStakingV2FlagEnabledField = true
	blockChainHook := &mock.BlockChainHookStub{}
	blockChainHook.GetStorageDataCalled = func(accountsAddress []byte, index []byte) ([]byte, uint32, error) {
		return nil, 0, nil
	}
	eei := createDefaultEei()
	eei.blockChainHook = blockChainHook
	args.Eei = eei

	stakingSmartContract, _ := NewStakingSmartContract(args)
	arguments := CreateVmContractCallInput()
	arguments.Function = "setOwnersOnAddresses"
	arguments.CallerAddr = args.EndOfEpochAccessAddr
	arguments.Arguments = make([][]byte, 0)
	retCode := stakingSmartContract.Execute(arguments)
	assert.Equal(t, retCode, vmcommon.Ok)
}

func TestStakingSC_GetOwnerStakingV2NotEnabledShouldErr(t *testing.T) {
	t.Parallel()

	args := createMockStakingScArguments()
	blockChainHook := &mock.BlockChainHookStub{}
	blockChainHook.GetStorageDataCalled = func(accountsAddress []byte, index []byte) ([]byte, uint32, error) {
		return nil, 0, nil
	}
	eei := createDefaultEei()
	eei.blockChainHook = blockChainHook
	args.Eei = eei

	stakingSmartContract, _ := NewStakingSmartContract(args)

	arguments := CreateVmContractCallInput()
	arguments.Function = "getOwner"
	arguments.CallerAddr = []byte("owner")
	retCode := stakingSmartContract.Execute(arguments)
	assert.Equal(t, retCode, vmcommon.UserError)
	assert.Equal(t, "invalid method to call", eei.returnMessage)
}

func TestStakingSC_GetOwnerWrongCallerShouldErr(t *testing.T) {
	t.Parallel()

	args := createMockStakingScArguments()
	enableEpochsHandler, _ := args.EnableEpochsHandler.(*testscommon.EnableEpochsHandlerStub)
	enableEpochsHandler.IsStakingV2FlagEnabledField = true
	blockChainHook := &mock.BlockChainHookStub{}
	blockChainHook.GetStorageDataCalled = func(accountsAddress []byte, index []byte) ([]byte, uint32, error) {
		return nil, 0, nil
	}
	eei := createDefaultEei()
	eei.blockChainHook = blockChainHook
	args.Eei = eei

	stakingSmartContract, _ := NewStakingSmartContract(args)

	arguments := CreateVmContractCallInput()
	arguments.Function = "getOwner"
	arguments.CallerAddr = []byte("owner")
	retCode := stakingSmartContract.Execute(arguments)
	assert.Equal(t, retCode, vmcommon.UserError)
	assert.True(t, strings.Contains(eei.returnMessage, "this is only a view function"))
}

func TestStakingSC_GetOwnerWrongArgumentsShouldErr(t *testing.T) {
	t.Parallel()

	args := createMockStakingScArguments()
	enableEpochsHandler, _ := args.EnableEpochsHandler.(*testscommon.EnableEpochsHandlerStub)
	enableEpochsHandler.IsStakingV2FlagEnabledField = true
	blockChainHook := &mock.BlockChainHookStub{}
	blockChainHook.GetStorageDataCalled = func(accountsAddress []byte, index []byte) ([]byte, uint32, error) {
		return nil, 0, nil
	}
	eei := createDefaultEei()
	eei.blockChainHook = blockChainHook
	args.Eei = eei

	stakingSmartContract, _ := NewStakingSmartContract(args)

	arguments := CreateVmContractCallInput()
	arguments.Function = "getOwner"
	arguments.CallerAddr = args.StakingAccessAddr
	retCode := stakingSmartContract.Execute(arguments)
	assert.Equal(t, retCode, vmcommon.UserError)
	assert.True(t, strings.Contains(eei.returnMessage, "invalid number of arguments: expected min"))
}

func TestStakingSC_GetOwnerShouldWork(t *testing.T) {
	t.Parallel()

	args := createMockStakingScArguments()
	enableEpochsHandler, _ := args.EnableEpochsHandler.(*testscommon.EnableEpochsHandlerStub)
	enableEpochsHandler.IsStakingV2FlagEnabledField = true
	blockChainHook := &mock.BlockChainHookStub{}
	blockChainHook.GetStorageDataCalled = func(accountsAddress []byte, index []byte) ([]byte, uint32, error) {
		return nil, 0, nil
	}
	eei := createDefaultEei()
	eei.blockChainHook = blockChainHook
	args.Eei = eei

	stakingSmartContract, _ := NewStakingSmartContract(args)
	blsKey := []byte("blsKey")
	owner := []byte("owner")

	doStake(t, stakingSmartContract, args.StakingAccessAddr, owner, blsKey)

	arguments := CreateVmContractCallInput()
	arguments.Function = "setOwnersOnAddresses"
	arguments.CallerAddr = args.EndOfEpochAccessAddr
	arguments.Arguments = [][]byte{blsKey, owner}
	retCode := stakingSmartContract.Execute(arguments)
	assert.Equal(t, retCode, vmcommon.Ok)

	arguments = CreateVmContractCallInput()
	arguments.Function = "getOwner"
	arguments.CallerAddr = args.StakingAccessAddr
	arguments.Arguments = [][]byte{blsKey}
	retCode = stakingSmartContract.Execute(arguments)
	assert.Equal(t, retCode, vmcommon.Ok)

	vmOutput := eei.CreateVMOutput()
	assert.Equal(t, owner, vmOutput.ReturnData[0])
}

func TestStakingSc_StakeFromQueue(t *testing.T) {
	t.Parallel()

	blockChainHook := &mock.BlockChainHookStub{}
	blockChainHook.GetStorageDataCalled = func(accountsAddress []byte, index []byte) ([]byte, uint32, error) {
		return nil, 0, nil
	}

	eei := createDefaultEei()
	eei.blockChainHook = blockChainHook
	eei.SetSCAddress([]byte("addr"))

	stakingAccessAddress := vm.ValidatorSCAddress
	args := createMockStakingScArguments()
	args.StakingAccessAddr = stakingAccessAddress
	args.StakingSCConfig.MaxNumberOfNodesForStake = 1
	enableEpochsHandler, _ := args.EnableEpochsHandler.(*testscommon.EnableEpochsHandlerStub)
	enableEpochsHandler.IsStakingV2FlagEnabledField = true
	args.Eei = eei
	args.StakingSCConfig.UnBondPeriod = 100
	stakingSmartContract, _ := NewStakingSmartContract(args)

	stakerAddress := []byte("stakerAddr")

	blockChainHook.CurrentNonceCalled = func() uint64 {
		return 1
	}

	// do stake should work
	doStake(t, stakingSmartContract, stakingAccessAddress, stakerAddress, []byte("firsstKey"))
	doStake(t, stakingSmartContract, stakingAccessAddress, stakerAddress, []byte("secondKey"))
	doStake(t, stakingSmartContract, stakingAccessAddress, stakerAddress, []byte("thirdKeyy"))
	doStake(t, stakingSmartContract, stakingAccessAddress, stakerAddress, []byte("fourthKey"))

	waitingReturn := doGetWaitingListRegisterNonceAndRewardAddress(t, stakingSmartContract, eei)
	assert.Equal(t, len(waitingReturn), 9)

	newMaxNodes := int64(100)
	arguments := CreateVmContractCallInput()
	arguments.Function = "updateConfigMaxNodes"
	arguments.CallerAddr = args.EndOfEpochAccessAddr
	arguments.Arguments = [][]byte{big.NewInt(0).SetInt64(newMaxNodes).Bytes()}
	retCode := stakingSmartContract.Execute(arguments)
	assert.Equal(t, retCode, vmcommon.Ok)

	validatorData := &ValidatorDataV2{
		TotalStakeValue: big.NewInt(200),
		TotalUnstaked:   big.NewInt(0),
		RewardAddress:   stakerAddress,
		BlsPubKeys:      [][]byte{[]byte("firsstKey"), []byte("secondKey"), []byte("thirdKeyy"), []byte("fourthKey")},
	}
	marshaledData, _ := stakingSmartContract.marshalizer.Marshal(validatorData)
	eei.SetStorageForAddress(vm.ValidatorSCAddress, stakerAddress, marshaledData)

	currentOutPutIndex := len(eei.output)
	arguments.Function = "stakeNodesFromQueue"
	retCode = stakingSmartContract.Execute(arguments)
	assert.Equal(t, retCode, vmcommon.Ok)

	// nothing to stake - as not enough funds - one remains in waiting queue
	assert.Equal(t, currentOutPutIndex, len(eei.output))

	cleanAdditionalInput := CreateVmContractCallInput()
	cleanAdditionalInput.Function = "cleanAdditionalQueue"
	cleanAdditionalInput.CallerAddr = args.EndOfEpochAccessAddr
	retCode = stakingSmartContract.Execute(cleanAdditionalInput)
	assert.Equal(t, retCode, vmcommon.Ok)

	newHead, _ := stakingSmartContract.getWaitingListHead()
	assert.Equal(t, uint32(1), newHead.Length)

	doGetStatus(t, stakingSmartContract, eei, []byte("secondKey"), "queued")

	newMaxNodes = int64(1)
	arguments = CreateVmContractCallInput()
	arguments.Function = "updateConfigMaxNodes"
	arguments.CallerAddr = args.EndOfEpochAccessAddr
	arguments.Arguments = [][]byte{big.NewInt(0).SetInt64(newMaxNodes).Bytes()}
	retCode = stakingSmartContract.Execute(arguments)
	assert.Equal(t, retCode, vmcommon.Ok)

	// stake them again - as they were deleted from waiting list
	doStake(t, stakingSmartContract, stakingAccessAddress, stakerAddress, []byte("thirdKeyy"))
	doStake(t, stakingSmartContract, stakingAccessAddress, stakerAddress, []byte("fourthKey"))

	validatorData = &ValidatorDataV2{
		TotalStakeValue: big.NewInt(400),
	}
	marshaledData, _ = stakingSmartContract.marshalizer.Marshal(validatorData)
	eei.SetStorageForAddress(vm.ValidatorSCAddress, stakerAddress, marshaledData)

	newMaxNodes = int64(100)
	arguments.Arguments = [][]byte{big.NewInt(0).SetInt64(newMaxNodes).Bytes()}
	retCode = stakingSmartContract.Execute(arguments)
	assert.Equal(t, retCode, vmcommon.Ok)

	currentOutPutIndex = len(eei.output)
	arguments.Function = "stakeNodesFromQueue"
	retCode = stakingSmartContract.Execute(arguments)
	assert.Equal(t, retCode, vmcommon.Ok)

	for i := currentOutPutIndex; i < len(eei.output); i += 2 {
		checkIsStaked(t, stakingSmartContract, arguments.CallerAddr, eei.output[i], vmcommon.Ok)
	}
	assert.Equal(t, 6, len(eei.output)-currentOutPutIndex)
	stakingConfig := stakingSmartContract.getConfig()
	assert.Equal(t, stakingConfig.StakedNodes, int64(4))

	retCode = stakingSmartContract.Execute(cleanAdditionalInput)
	assert.Equal(t, retCode, vmcommon.Ok)
	newHead, _ = stakingSmartContract.getWaitingListHead()
	assert.Equal(t, uint32(0), newHead.Length)
}

func TestStakingSC_UnstakeAtEndOfEpoch(t *testing.T) {
	t.Parallel()

	stakeValue := big.NewInt(100)
	blockChainHook := &mock.BlockChainHookStub{}
	blockChainHook.GetStorageDataCalled = func(accountsAddress []byte, index []byte) ([]byte, uint32, error) {
		return nil, 0, nil
	}

	eei := createDefaultEei()
	eei.blockChainHook = blockChainHook
	eei.SetSCAddress([]byte("addr"))

	stakingAccessAddress := []byte("stakingAccessAddress")
	args := createMockStakingScArguments()
	args.StakingAccessAddr = stakingAccessAddress
	args.StakingSCConfig.MinStakeValue = stakeValue.Text(10)
	args.Eei = eei
	stakingSmartContract, _ := NewStakingSmartContract(args)

	stakerAddress := []byte("stakerAddr")
	stakerPubKey := []byte("stakerPublicKey")
	callerAddress := []byte("data")

	// do stake should work
	doStake(t, stakingSmartContract, stakingAccessAddress, stakerAddress, stakerPubKey)
	checkIsStaked(t, stakingSmartContract, callerAddress, stakerPubKey, vmcommon.Ok)

	doUnStakeAtEndOfEpoch(t, stakingSmartContract, stakerPubKey, vmcommon.Ok)
	checkIsStaked(t, stakingSmartContract, callerAddress, stakerPubKey, vmcommon.UserError)
}

func TestStakingSC_ResetWaitingListUnJailed(t *testing.T) {
	t.Parallel()

	stakeValue := big.NewInt(100)
	blockChainHook := &mock.BlockChainHookStub{}
	blockChainHook.GetStorageDataCalled = func(accountsAddress []byte, index []byte) ([]byte, uint32, error) {
		return nil, 0, nil
	}

	eei := createDefaultEei()
	eei.blockChainHook = blockChainHook
	eei.SetSCAddress([]byte("addr"))

	stakingAccessAddress := []byte("stakingAccessAddress")
	args := createMockStakingScArguments()
	args.StakingAccessAddr = stakingAccessAddress
	args.StakingSCConfig.MinStakeValue = stakeValue.Text(10)
	args.StakingSCConfig.MaxNumberOfNodesForStake = 1
	enableEpochsHandler, _ := args.EnableEpochsHandler.(*testscommon.EnableEpochsHandlerStub)
	enableEpochsHandler.IsStakingV2FlagEnabledField = true
	args.Eei = eei
	stakingSmartContract, _ := NewStakingSmartContract(args)

	stakerAddress := []byte("stakerAddr")

	doStake(t, stakingSmartContract, stakingAccessAddress, stakerAddress, []byte("firsstKey"))
	doStake(t, stakingSmartContract, stakingAccessAddress, stakerAddress, []byte("secondKey"))

	arguments := CreateVmContractCallInput()
	arguments.Function = "resetLastUnJailedFromQueue"
	arguments.Arguments = [][]byte{}
	arguments.CallerAddr = stakingSmartContract.endOfEpochAccessAddr

	retCode := stakingSmartContract.Execute(arguments)
	assert.Equal(t, vmcommon.Ok, retCode)

	doSwitchJailedWithWaiting(t, stakingSmartContract, []byte("firsstKey"))
	doUnJail(t, stakingSmartContract, stakingAccessAddress, []byte("firsstKey"), vmcommon.Ok)

	waitingList, _ := stakingSmartContract.getWaitingListHead()
	assert.Equal(t, waitingList.LastJailedKey, []byte("w_firsstKey"))

	retCode = stakingSmartContract.Execute(arguments)
	assert.Equal(t, vmcommon.Ok, retCode)

	waitingList, _ = stakingSmartContract.getWaitingListHead()
	assert.Equal(t, len(waitingList.LastJailedKey), 0)

	arguments.CallerAddr = []byte("anotherAddress")
	retCode = stakingSmartContract.Execute(arguments)
	assert.Equal(t, vmcommon.UserError, retCode)

	arguments.CallerAddr = stakingSmartContract.endOfEpochAccessAddr
	arguments.Arguments = [][]byte{[]byte("someArg")}
	retCode = stakingSmartContract.Execute(arguments)
	assert.Equal(t, vmcommon.UserError, retCode)

	retCode = stakingSmartContract.Execute(arguments)
	assert.Equal(t, vmcommon.UserError, retCode)
}

func TestStakingSc_UnStakeNodeWhenMaxNumIsMoreShouldNotStakeFromWaiting(t *testing.T) {
	t.Parallel()

	stakeValue := big.NewInt(100)
	blockChainHook := &mock.BlockChainHookStub{}
	blockChainHook.GetStorageDataCalled = func(accountsAddress []byte, index []byte) ([]byte, uint32, error) {
		return nil, 0, nil
	}

	eei := createDefaultEei()
	eei.blockChainHook = blockChainHook
	eei.SetSCAddress([]byte("addr"))

	stakingAccessAddress := []byte("stakingAccessAddress")
	args := createMockStakingScArguments()
	args.StakingAccessAddr = stakingAccessAddress
	args.StakingSCConfig.MinStakeValue = stakeValue.Text(10)
	args.StakingSCConfig.MaxNumberOfNodesForStake = 2
	args.MinNumNodes = 1
	enableEpochsHandler, _ := args.EnableEpochsHandler.(*testscommon.EnableEpochsHandlerStub)
	enableEpochsHandler.IsStakingV2FlagEnabledField = true
	args.Eei = eei
	stakingSmartContract, _ := NewStakingSmartContract(args)

	stakerAddress := []byte("stakerAddr")

	doStake(t, stakingSmartContract, stakingAccessAddress, stakerAddress, []byte("firsstKey"))
	doStake(t, stakingSmartContract, stakingAccessAddress, stakerAddress, []byte("secondKey"))
	doStake(t, stakingSmartContract, stakingAccessAddress, stakerAddress, []byte("thirddKey"))

	stakingSmartContract.addToStakedNodes(10)

	doUnStake(t, stakingSmartContract, stakingAccessAddress, stakerAddress, []byte("firsstKey"), vmcommon.Ok)
	doUnStake(t, stakingSmartContract, stakingAccessAddress, stakerAddress, []byte("secondKey"), vmcommon.Ok)

	doGetStatus(t, stakingSmartContract, eei, []byte("thirddKey"), "queued")
}

func TestStakingSc_ChangeRewardAndOwnerAddress(t *testing.T) {
	t.Parallel()

	blockChainHook := &mock.BlockChainHookStub{}
	blockChainHook.GetStorageDataCalled = func(accountsAddress []byte, index []byte) ([]byte, uint32, error) {
		return nil, 0, nil
	}

	eei := createDefaultEei()
	eei.blockChainHook = blockChainHook
	eei.SetSCAddress([]byte("addr"))

	stakingAccessAddress := []byte("stakingAccessAddress")
	args := createMockStakingScArguments()
	enableEpochsHandler, _ := args.EnableEpochsHandler.(*testscommon.EnableEpochsHandlerStub)
	args.StakingAccessAddr = stakingAccessAddress
	args.Eei = eei
	sc, _ := NewStakingSmartContract(args)

	stakerAddress := []byte("stakerAddr")

	doStake(t, sc, stakingAccessAddress, stakerAddress, []byte("firsstKey"))
	doStake(t, sc, stakingAccessAddress, stakerAddress, []byte("secondKey"))
	doStake(t, sc, stakingAccessAddress, stakerAddress, []byte("thirddKey"))

	enableEpochsHandler.IsValidatorToDelegationFlagEnabledField = false

	arguments := CreateVmContractCallInput()
	arguments.Function = "changeOwnerAndRewardAddress"
	retCode := sc.Execute(arguments)
	assert.Equal(t, vmcommon.UserError, retCode)

	enableEpochsHandler.IsValidatorToDelegationFlagEnabledField = true
	eei.returnMessage = ""
	retCode = sc.Execute(arguments)
	assert.Equal(t, vmcommon.UserError, retCode)
	assert.Equal(t, eei.returnMessage, "change owner and reward address can be called by validator SC only")

	eei.returnMessage = ""
	arguments.CallerAddr = stakingAccessAddress
	arguments.CallValue.SetUint64(10)
	retCode = sc.Execute(arguments)
	assert.Equal(t, vmcommon.UserError, retCode)
	assert.Equal(t, eei.returnMessage, "callValue must be 0")

	arguments.CallValue.SetUint64(0)
	eei.returnMessage = ""
	retCode = sc.Execute(arguments)
	assert.Equal(t, vmcommon.UserError, retCode)
	assert.Equal(t, eei.returnMessage, "number of arguments is 2 at minimum")

	arguments.Arguments = [][]byte{[]byte("key1"), []byte("key2")}
	eei.returnMessage = ""
	retCode = sc.Execute(arguments)
	assert.Equal(t, vmcommon.UserError, retCode)
	assert.Equal(t, eei.returnMessage, "new address must be a smart contract address")

	arguments.Arguments[0] = vm.FirstDelegationSCAddress
	eei.returnMessage = ""
	retCode = sc.Execute(arguments)
	assert.Equal(t, vmcommon.UserError, retCode)
	assert.Equal(t, eei.returnMessage, "cannot change owner and reward address for a key which is not registered")

	arguments.Arguments[1] = []byte("firsstKey")
	retCode = sc.Execute(arguments)
	assert.Equal(t, vmcommon.Ok, retCode)

	doJail(t, sc, sc.jailAccessAddr, []byte("secondKey"), vmcommon.Ok)

	arguments.Arguments = [][]byte{vm.FirstDelegationSCAddress, []byte("firsstKey"), []byte("secondKey"), []byte("thirddKey")}
	eei.returnMessage = ""
	retCode = sc.Execute(arguments)
	assert.Equal(t, vmcommon.UserError, retCode)
	assert.Equal(t, eei.returnMessage, "can not migrate nodes while jailed nodes exists")

	doUnJail(t, sc, sc.stakeAccessAddr, []byte("secondKey"), vmcommon.Ok)
	retCode = sc.Execute(arguments)
	assert.Equal(t, vmcommon.Ok, retCode)
}

func TestStakingSc_RemoveFromWaitingListFirst(t *testing.T) {
	t.Parallel()

	tests := []struct {
		name string
		flag bool
	}{
		{
			name: "BeforeFix",
			flag: false,
		},
		{
			name: "AfterFix",
			flag: true,
		},
	}

	for _, tt := range tests {
		t.Run(tt.name, func(t *testing.T) {

			firstBLS := []byte("first")
			firstKey := createWaitingListKey(firstBLS)
			secondBLS := []byte("second")
			secondKey := createWaitingListKey(secondBLS)

			m := make(map[string]interface{})
			m[string(firstKey)] = &ElementInList{firstBLS, firstKey, secondKey}
			m[string(secondKey)] = &ElementInList{secondBLS, firstKey, nil}
			m[waitingListHeadKey] = &WaitingList{firstKey, secondKey, 2, nil}

			marshalizer := &marshal.JsonMarshalizer{}

			blockChainHook := &mock.BlockChainHookStub{}
			blockChainHook.GetStorageDataCalled = func(accountsAddress []byte, index []byte) ([]byte, uint32, error) {
				obj, ok := m[string(index)]
				if ok {
					serializedObj, err := marshalizer.Marshal(obj)
					return serializedObj, 0, err
				}
				return nil, 0, nil
			}

			eei := createDefaultEei()
			eei.blockChainHook = blockChainHook

			args := createMockStakingScArguments()
			args.Marshalizer = marshalizer
			args.Eei = eei
			enableEpochsHandler, _ := args.EnableEpochsHandler.(*testscommon.EnableEpochsHandlerStub)
			enableEpochsHandler.IsCorrectFirstQueuedFlagEnabledField = tt.flag
			sc, _ := NewStakingSmartContract(args)
			err := sc.removeFromWaitingList(firstBLS)

			assert.Nil(t, err)
			wlh, err := sc.getWaitingListHead()
			assert.Nil(t, err)
			assert.NotNil(t, wlh)
			assert.Equal(t, secondKey, wlh.FirstKey)
			assert.Equal(t, secondKey, wlh.LastKey)
		})
	}
}

func TestStakingSc_RemoveFromWaitingListSecondThatLooksLikeFirstBeforeFix(t *testing.T) {
	t.Parallel()

	firstBLS := []byte("first")
	firstKey := createWaitingListKey(firstBLS)
	secondBLS := []byte("second")
	secondKey := createWaitingListKey(secondBLS)
	thirdBLS := []byte("third")
	thirdKey := createWaitingListKey(thirdBLS)

	m := make(map[string]interface{})
	m[string(firstKey)] = &ElementInList{firstBLS, firstKey, secondKey}
	// PreviousKey is set to self to look like it was the first
	m[string(secondKey)] = &ElementInList{secondBLS, secondKey, thirdKey}
	m[string(thirdKey)] = &ElementInList{thirdBLS, thirdKey, nil}
	m[waitingListHeadKey] = &WaitingList{firstKey, thirdKey, 3, nil}

	marshalizer := &marshal.JsonMarshalizer{}

	blockChainHook := &mock.BlockChainHookStub{}
	blockChainHook.GetStorageDataCalled = func(accountsAddress []byte, index []byte) ([]byte, uint32, error) {
		obj, ok := m[string(index)]
		if ok {
			serializedObj, err := marshalizer.Marshal(obj)
			return serializedObj, 0, err
		}
		return nil, 0, nil
	}

	eei := createDefaultEei()
	eei.blockChainHook = blockChainHook

	args := createMockStakingScArguments()
	args.Marshalizer = marshalizer
	args.Eei = eei
	enableEpochsHandler, _ := args.EnableEpochsHandler.(*testscommon.EnableEpochsHandlerStub)
	enableEpochsHandler.IsCorrectFirstQueuedFlagEnabledField = false
	sc, _ := NewStakingSmartContract(args)

	err := sc.removeFromWaitingList(secondBLS)
	assert.Nil(t, err)
	wlh, err := sc.getWaitingListHead()
	assert.Nil(t, err)
	assert.NotNil(t, wlh)
	// Forgot about the initial first key and now the first is the third
	assert.Equal(t, thirdKey, wlh.FirstKey)
	assert.Equal(t, thirdKey, wlh.LastKey)

	thirdElement, err := sc.getWaitingListElement(wlh.FirstKey)
	assert.Nil(t, err)
	assert.Equal(t, thirdKey, thirdElement.PreviousKey)
	assert.Nil(t, thirdElement.NextKey)
}

func TestStakingSc_RemoveFromWaitingListSecondThatLooksLikeFirstAfterFix(t *testing.T) {
	t.Parallel()

	firstBLS := []byte("first")
	firstKey := createWaitingListKey(firstBLS)
	secondBLS := []byte("second")
	secondKey := createWaitingListKey(secondBLS)
	thirdBLS := []byte("third")
	thirdKey := createWaitingListKey(thirdBLS)

	m := make(map[string]interface{})
	m[string(firstKey)] = &ElementInList{firstBLS, firstKey, secondKey}
	// PreviousKey is set to self to look like it was the first
	m[string(secondKey)] = &ElementInList{secondBLS, secondKey, thirdKey}
	m[string(thirdKey)] = &ElementInList{thirdBLS, thirdKey, nil}
	m[waitingListHeadKey] = &WaitingList{firstKey, thirdKey, 3, nil}

	marshalizer := &marshal.JsonMarshalizer{}

	blockChainHook := &mock.BlockChainHookStub{}
	blockChainHook.GetStorageDataCalled = func(accountsAddress []byte, index []byte) ([]byte, uint32, error) {
		obj, ok := m[string(index)]
		if ok {
			serializedObj, err := marshalizer.Marshal(obj)
			return serializedObj, 0, err
		}
		return nil, 0, nil
	}

	eei := createDefaultEei()
	eei.blockChainHook = blockChainHook

	args := createMockStakingScArguments()
	args.Marshalizer = marshalizer
	args.Eei = eei
	sc, _ := NewStakingSmartContract(args)

	err := sc.removeFromWaitingList(secondBLS)
	assert.Nil(t, err)
	wlh, err := sc.getWaitingListHead()
	assert.Nil(t, err)
	assert.NotNil(t, wlh)
	assert.Equal(t, firstKey, wlh.FirstKey)
	assert.Equal(t, thirdKey, wlh.LastKey)

	firstElement, err := sc.getWaitingListElement(firstKey)
	assert.Nil(t, err)
	assert.Equal(t, firstKey, firstElement.PreviousKey)
	assert.Equal(t, thirdKey, firstElement.NextKey)

	thirdElement, err := sc.getWaitingListElement(thirdKey)
	assert.Nil(t, err)
	assert.Equal(t, firstKey, thirdElement.PreviousKey)
	assert.Nil(t, nil, thirdElement.NextKey)
}

func TestStakingSc_RemoveFromWaitingListNotFoundPreviousShouldErrAndFinish(t *testing.T) {
	t.Parallel()

	firstBLS := []byte("first")
	firstKey := createWaitingListKey(firstBLS)
	secondBLS := []byte("second")
	secondKey := createWaitingListKey(secondBLS)
	thirdBLS := []byte("third")
	thirdKey := createWaitingListKey(thirdBLS)
	unknownBLS := []byte("unknown")
	unknownKey := createWaitingListKey(unknownBLS)

	m := make(map[string]interface{})
	m[string(firstKey)] = &ElementInList{firstBLS, firstKey, secondKey}
	m[string(secondKey)] = &ElementInList{secondBLS, secondKey, nil}
	m[string(thirdKey)] = &ElementInList{thirdBLS, unknownKey, nil}
	m[waitingListHeadKey] = &WaitingList{firstKey, thirdKey, 3, nil}

	marshalizer := &marshal.JsonMarshalizer{}

	blockChainHook := &mock.BlockChainHookStub{}
	blockChainHook.GetStorageDataCalled = func(accountsAddress []byte, index []byte) ([]byte, uint32, error) {
		obj, ok := m[string(index)]
		if ok {
			serializedObj, err := marshalizer.Marshal(obj)
			return serializedObj, 0, err
		}
		return nil, 0, nil
	}

	eei := createDefaultEei()
	eei.blockChainHook = blockChainHook

	args := createMockStakingScArguments()
	args.Marshalizer = marshalizer
	args.Eei = eei
	sc, _ := NewStakingSmartContract(args)

	err := sc.removeFromWaitingList(thirdBLS)
	assert.Equal(t, vm.ErrElementNotFound, err)
}

func TestStakingSc_InsertAfterLastJailedBeforeFix(t *testing.T) {
	t.Parallel()

	firstBLS := []byte("first")
	firstKey := createWaitingListKey(firstBLS)
	jailedBLS := []byte("jailedBLS")
	jailedKey := createWaitingListKey(jailedBLS)

	m := make(map[string]interface{})
	m[string(firstKey)] = &ElementInList{firstBLS, firstKey, nil}
	waitingListHead := &WaitingList{firstKey, firstKey, 1, nil}
	m[waitingListHeadKey] = waitingListHead

	marshalizer := &marshal.JsonMarshalizer{}

	blockChainHook := &mock.BlockChainHookStub{}
	blockChainHook.GetStorageDataCalled = func(accountsAddress []byte, index []byte) ([]byte, uint32, error) {
		obj, ok := m[string(index)]
		if ok {
			serializedObj, err := marshalizer.Marshal(obj)
			return serializedObj, 0, err
		}

		return nil, 0, nil
	}

	eei := createDefaultEei()
	eei.blockChainHook = blockChainHook

	args := createMockStakingScArguments()
	args.Marshalizer = marshalizer
	args.Eei = eei
	enableEpochsHandler, _ := args.EnableEpochsHandler.(*testscommon.EnableEpochsHandlerStub)
	enableEpochsHandler.IsCorrectFirstQueuedFlagEnabledField = false
	sc, _ := NewStakingSmartContract(args)
	err := sc.insertAfterLastJailed(waitingListHead, jailedBLS)
	assert.Nil(t, err)

	wlh, err := sc.getWaitingListHead()
	assert.Nil(t, err)
	assert.NotNil(t, wlh)
	assert.Equal(t, jailedKey, wlh.FirstKey)
	assert.Equal(t, jailedKey, wlh.LastJailedKey)
	// increase is done in the calling method
	assert.Equal(t, uint32(1), wlh.Length)

	firstElement, err := sc.getWaitingListElement(wlh.FirstKey)
	assert.Nil(t, err)
	assert.NotNil(t, firstElement)
	assert.Equal(t, jailedBLS, firstElement.BLSPublicKey)
	assert.Equal(t, jailedKey, firstElement.PreviousKey)
	assert.Equal(t, firstKey, firstElement.NextKey)

	previousFirstElement, err := sc.getWaitingListElement(firstElement.NextKey)
	assert.Nil(t, err)
	assert.NotNil(t, previousFirstElement)
	assert.Equal(t, firstBLS, previousFirstElement.BLSPublicKey)
	assert.Equal(t, firstKey, previousFirstElement.PreviousKey)
	assert.Nil(t, previousFirstElement.NextKey)
}

func TestStakingSc_InsertAfterLastJailedAfterFix(t *testing.T) {
	t.Parallel()

	firstBLS := []byte("first")
	firstKey := createWaitingListKey(firstBLS)
	jailedBLS := []byte("jailedBLS")
	jailedKey := createWaitingListKey(jailedBLS)

	m := make(map[string]interface{})
	m[string(firstKey)] = &ElementInList{firstBLS, firstKey, nil}
	waitingListHead := &WaitingList{firstKey, firstKey, 1, nil}
	m[waitingListHeadKey] = waitingListHead

	marshalizer := &marshal.JsonMarshalizer{}

	blockChainHook := &mock.BlockChainHookStub{}
	blockChainHook.GetStorageDataCalled = func(accountsAddress []byte, index []byte) ([]byte, uint32, error) {
		obj, ok := m[string(index)]
		if ok {
			serializedObj, err := marshalizer.Marshal(obj)
			return serializedObj, 0, err
		}

		return nil, 0, nil
	}

	eei := createDefaultEei()
	eei.blockChainHook = blockChainHook

	args := createMockStakingScArguments()
	args.Marshalizer = marshalizer
	args.Eei = eei
	sc, _ := NewStakingSmartContract(args)
	err := sc.insertAfterLastJailed(waitingListHead, jailedBLS)
	assert.Nil(t, err)

	wlh, err := sc.getWaitingListHead()
	assert.Nil(t, err)
	assert.NotNil(t, wlh)
	assert.Equal(t, jailedKey, wlh.FirstKey)
	assert.Equal(t, jailedKey, wlh.LastJailedKey)
	// increase is done in the calling method
	assert.Equal(t, uint32(1), wlh.Length)

	firstElement, err := sc.getWaitingListElement(wlh.FirstKey)
	assert.Nil(t, err)
	assert.NotNil(t, firstElement)
	assert.Equal(t, jailedBLS, firstElement.BLSPublicKey)
	assert.Equal(t, jailedKey, firstElement.PreviousKey)
	assert.Equal(t, firstKey, firstElement.NextKey)

	previousFirstElement, err := sc.getWaitingListElement(firstElement.NextKey)
	assert.Nil(t, err)
	assert.NotNil(t, previousFirstElement)
	assert.Equal(t, firstBLS, previousFirstElement.BLSPublicKey)
	assert.Equal(t, jailedKey, previousFirstElement.PreviousKey)
	assert.Nil(t, previousFirstElement.NextKey)
}

func TestStakingSc_InsertAfterLastJailedAfterFixWithEmptyQueue(t *testing.T) {
	t.Parallel()

	jailedBLS := []byte("jailedBLS")
	jailedKey := createWaitingListKey(jailedBLS)

	m := make(map[string]interface{})
	waitingListHead := &WaitingList{nil, nil, 0, nil}
	m[waitingListHeadKey] = waitingListHead

	marshalizer := &marshal.JsonMarshalizer{}

	blockChainHook := &mock.BlockChainHookStub{}
	blockChainHook.GetStorageDataCalled = func(accountsAddress []byte, index []byte) ([]byte, uint32, error) {
		obj, ok := m[string(index)]
		if ok {
			serializedObj, err := marshalizer.Marshal(obj)
			return serializedObj, 0, err
		}

		return nil, 0, nil
	}

	eei := createDefaultEei()
	eei.blockChainHook = blockChainHook

	args := createMockStakingScArguments()
	args.Marshalizer = marshalizer
	args.Eei = eei
	sc, _ := NewStakingSmartContract(args)
	err := sc.insertAfterLastJailed(waitingListHead, jailedBLS)
	assert.Nil(t, err)

	wlh, err := sc.getWaitingListHead()
	assert.Nil(t, err)
	assert.NotNil(t, wlh)
	assert.Equal(t, jailedKey, wlh.FirstKey)
	assert.Equal(t, jailedKey, wlh.LastJailedKey)

	firstElement, err := sc.getWaitingListElement(wlh.FirstKey)
	assert.Nil(t, err)
	assert.NotNil(t, firstElement)
	assert.Equal(t, jailedBLS, firstElement.BLSPublicKey)
	assert.Equal(t, jailedKey, firstElement.PreviousKey)
	assert.Equal(t, 0, len(firstElement.NextKey))
}

func TestStakingSc_getWaitingListRegisterNonceAndRewardAddressWhenLengthIsHigherThanOne(t *testing.T) {
	t.Parallel()

	waitingBlsKeys := [][]byte{
		[]byte("waitingBlsKey1"),
		[]byte("waitingBlsKey2"),
		[]byte("waitingBlsKey3"),
	}
	sc, eei, marshalizer, stakingAccessAddress := makeWrongConfigForWaitingBlsKeysList(t, waitingBlsKeys)
	alterWaitingListLength(t, eei, marshalizer)

	arguments := CreateVmContractCallInput()
	arguments.Function = "getQueueRegisterNonceAndRewardAddress"
	arguments.CallerAddr = stakingAccessAddress
	arguments.Arguments = make([][]byte, 0)

	retCode := sc.Execute(arguments)
	assert.Equal(t, vmcommon.Ok, retCode)
	assert.Equal(t, 3*len(waitingBlsKeys), len(eei.output))
	for i, waitingKey := range waitingBlsKeys {
		assert.Equal(t, waitingKey, eei.output[i*3])
	}
}

func TestStakingSc_fixWaitingListQueueSize(t *testing.T) {
	t.Parallel()

	t.Run("inactive fix should error", func(t *testing.T) {
		waitingBlsKeys := [][]byte{
			[]byte("waitingBlsKey1"),
			[]byte("waitingBlsKey2"),
			[]byte("waitingBlsKey3"),
		}
		sc, eei, marshalizer, _ := makeWrongConfigForWaitingBlsKeysList(t, waitingBlsKeys)
		alterWaitingListLength(t, eei, marshalizer)
		enableEpochsHandler, _ := sc.enableEpochsHandler.(*testscommon.EnableEpochsHandlerStub)
		enableEpochsHandler.IsCorrectFirstQueuedFlagEnabledField = false
		eei.SetGasProvided(500000000)

		arguments := CreateVmContractCallInput()
		arguments.Function = "fixWaitingListQueueSize"
		arguments.CallerAddr = []byte("caller")
		arguments.Arguments = make([][]byte, 0)
		arguments.CallValue = big.NewInt(0)

		retCode := sc.Execute(arguments)
		assert.Equal(t, vmcommon.UserError, retCode)
		assert.Equal(t, "invalid method to call", eei.returnMessage)
	})
	t.Run("provided value should error", func(t *testing.T) {
		waitingBlsKeys := [][]byte{
			[]byte("waitingBlsKey1"),
			[]byte("waitingBlsKey2"),
			[]byte("waitingBlsKey3"),
		}
		sc, eei, marshalizer, _ := makeWrongConfigForWaitingBlsKeysList(t, waitingBlsKeys)
		alterWaitingListLength(t, eei, marshalizer)
		eei.SetGasProvided(500000000)

		arguments := CreateVmContractCallInput()
		arguments.Function = "fixWaitingListQueueSize"
		arguments.CallerAddr = []byte("caller")
		arguments.Arguments = make([][]byte, 0)
		arguments.CallValue = big.NewInt(1)

		retCode := sc.Execute(arguments)
		assert.Equal(t, vmcommon.UserError, retCode)
		assert.Equal(t, vm.TransactionValueMustBeZero, eei.returnMessage)
	})
	t.Run("not enough gas should error", func(t *testing.T) {
		waitingBlsKeys := [][]byte{
			[]byte("waitingBlsKey1"),
			[]byte("waitingBlsKey2"),
			[]byte("waitingBlsKey3"),
		}
		sc, eei, marshalizer, _ := makeWrongConfigForWaitingBlsKeysList(t, waitingBlsKeys)
		alterWaitingListLength(t, eei, marshalizer)
		eei.SetGasProvided(499999999)

		arguments := CreateVmContractCallInput()
		arguments.Function = "fixWaitingListQueueSize"
		arguments.CallerAddr = []byte("caller")
		arguments.Arguments = make([][]byte, 0)
		arguments.CallValue = big.NewInt(0)

		retCode := sc.Execute(arguments)
		assert.Equal(t, vmcommon.OutOfGas, retCode)
		assert.Equal(t, "insufficient gas", eei.returnMessage)
	})
	t.Run("should repair", func(t *testing.T) {
		waitingBlsKeys := [][]byte{
			[]byte("waitingBlsKey1"),
			[]byte("waitingBlsKey2"),
			[]byte("waitingBlsKey3"),
		}
		sc, eei, marshalizer, _ := makeWrongConfigForWaitingBlsKeysList(t, waitingBlsKeys)
		alterWaitingListLength(t, eei, marshalizer)
		eei.SetGasProvided(500000000)

		arguments := CreateVmContractCallInput()
		arguments.Function = "fixWaitingListQueueSize"
		arguments.CallerAddr = []byte("caller")
		arguments.Arguments = make([][]byte, 0)
		arguments.CallValue = big.NewInt(0)

		retCode := sc.Execute(arguments)
		assert.Equal(t, vmcommon.Ok, retCode)

		buff := eei.GetStorage([]byte(waitingListHeadKey))
		waitingListHead := &WaitingList{}
		err := marshalizer.Unmarshal(waitingListHead, buff)
		require.Nil(t, err)

		assert.Equal(t, len(waitingBlsKeys), int(waitingListHead.Length))
		assert.Equal(t, waitingBlsKeys[len(waitingBlsKeys)-1], waitingListHead.LastKey[2:])
		assert.Equal(t, waitingBlsKeys[0], waitingListHead.FirstKey[2:])
	})
	t.Run("should not alter if repair is not needed", func(t *testing.T) {
		waitingBlsKeys := [][]byte{
			[]byte("waitingBlsKey1"),
			[]byte("waitingBlsKey2"),
			[]byte("waitingBlsKey3"),
		}
		sc, eei, marshalizer, _ := makeWrongConfigForWaitingBlsKeysList(t, waitingBlsKeys)
		eei.SetGasProvided(500000000)

		arguments := CreateVmContractCallInput()
		arguments.Function = "fixWaitingListQueueSize"
		arguments.CallerAddr = []byte("caller")
		arguments.Arguments = make([][]byte, 0)
		arguments.CallValue = big.NewInt(0)

		retCode := sc.Execute(arguments)
		assert.Equal(t, vmcommon.Ok, retCode)

		buff := eei.GetStorage([]byte(waitingListHeadKey))
		waitingListHead := &WaitingList{}
		err := marshalizer.Unmarshal(waitingListHead, buff)
		require.Nil(t, err)

		assert.Equal(t, len(waitingBlsKeys), int(waitingListHead.Length))
		assert.Equal(t, waitingBlsKeys[len(waitingBlsKeys)-1], waitingListHead.LastKey[2:])
		assert.Equal(t, waitingBlsKeys[0], waitingListHead.FirstKey[2:])
	})
	t.Run("should not alter if the waiting list size is 1", func(t *testing.T) {
		waitingBlsKeys := [][]byte{
			[]byte("waitingBlsKey1"),
		}
		sc, eei, marshalizer, _ := makeWrongConfigForWaitingBlsKeysList(t, waitingBlsKeys)
		eei.SetGasProvided(500000000)

		arguments := CreateVmContractCallInput()
		arguments.Function = "fixWaitingListQueueSize"
		arguments.CallerAddr = []byte("caller")
		arguments.Arguments = make([][]byte, 0)
		arguments.CallValue = big.NewInt(0)

		retCode := sc.Execute(arguments)
		assert.Equal(t, vmcommon.Ok, retCode)

		buff := eei.GetStorage([]byte(waitingListHeadKey))
		waitingListHead := &WaitingList{}
		err := marshalizer.Unmarshal(waitingListHead, buff)
		require.Nil(t, err)

		assert.Equal(t, len(waitingBlsKeys), int(waitingListHead.Length))
		assert.Equal(t, waitingBlsKeys[len(waitingBlsKeys)-1], waitingListHead.LastKey[2:])
		assert.Equal(t, waitingBlsKeys[0], waitingListHead.FirstKey[2:])
	})
	t.Run("should not alter if the waiting list size is 0", func(t *testing.T) {
		waitingBlsKeys := make([][]byte, 0)
		sc, eei, marshalizer, _ := makeWrongConfigForWaitingBlsKeysList(t, waitingBlsKeys)
		eei.SetGasProvided(500000000)

		arguments := CreateVmContractCallInput()
		arguments.Function = "fixWaitingListQueueSize"
		arguments.CallerAddr = []byte("caller")
		arguments.Arguments = make([][]byte, 0)
		arguments.CallValue = big.NewInt(0)

		retCode := sc.Execute(arguments)
		assert.Equal(t, vmcommon.Ok, retCode)

		buff := eei.GetStorage([]byte(waitingListHeadKey))
		waitingListHead := &WaitingList{}
		err := marshalizer.Unmarshal(waitingListHead, buff)
		require.Nil(t, err)

		assert.Equal(t, len(waitingBlsKeys), int(waitingListHead.Length))
		assert.Nil(t, waitingListHead.LastKey)
		assert.Nil(t, waitingListHead.FirstKey)
	})
	t.Run("should not alter lastJailedKey if exists", func(t *testing.T) {
		lastJailedBLSString := "lastJailedKey1"
		waitingBlsKeys := [][]byte{
			[]byte(lastJailedBLSString),
			[]byte("waitingBlsKey2"),
		}
		lastJailedKey := []byte(fmt.Sprintf("w_%s", lastJailedBLSString))
		sc, eei, marshalizer, _ := makeWrongConfigForWaitingBlsKeysListWithLastJailed(t, waitingBlsKeys, lastJailedKey)
		eei.SetGasProvided(500000000)

		arguments := CreateVmContractCallInput()
		arguments.Function = "fixWaitingListQueueSize"
		arguments.CallerAddr = []byte("caller")
		arguments.Arguments = make([][]byte, 0)
		arguments.CallValue = big.NewInt(0)

		beforeBuff := eei.GetStorage([]byte(waitingListHeadKey))
		beforeWaitingListHead := &WaitingList{}
		beforeErr := marshalizer.Unmarshal(beforeWaitingListHead, beforeBuff)
		require.Nil(t, beforeErr)
		assert.Equal(t, lastJailedKey, beforeWaitingListHead.LastJailedKey)

		retCode := sc.Execute(arguments)
		assert.Equal(t, vmcommon.Ok, retCode)

		buff := eei.GetStorage([]byte(waitingListHeadKey))
		waitingListHead := &WaitingList{}
		err := marshalizer.Unmarshal(waitingListHead, buff)
		require.Nil(t, err)

		assert.Equal(t, len(waitingBlsKeys), int(waitingListHead.Length))
		assert.Equal(t, lastJailedKey, waitingListHead.LastJailedKey)
	})
	t.Run("should alter lastJailedKey if NOT exists", func(t *testing.T) {
		waitingBlsKeys := [][]byte{
			[]byte("waitingBlsKey1"),
			[]byte("waitingBlsKey2"),
		}
		lastJailedKey := []byte("lastJailedKey")
		sc, eei, marshalizer, _ := makeWrongConfigForWaitingBlsKeysListWithLastJailed(t, waitingBlsKeys, lastJailedKey)
		eei.SetGasProvided(500000000)

		arguments := CreateVmContractCallInput()
		arguments.Function = "fixWaitingListQueueSize"
		arguments.CallerAddr = []byte("caller")
		arguments.Arguments = make([][]byte, 0)
		arguments.CallValue = big.NewInt(0)

		beforeBuff := eei.GetStorage([]byte(waitingListHeadKey))
		beforeWaitingListHead := &WaitingList{}
		beforeErr := marshalizer.Unmarshal(beforeWaitingListHead, beforeBuff)
		require.Nil(t, beforeErr)
		assert.Equal(t, lastJailedKey, beforeWaitingListHead.LastJailedKey)

		retCode := sc.Execute(arguments)
		assert.Equal(t, vmcommon.Ok, retCode)

		buff := eei.GetStorage([]byte(waitingListHeadKey))
		waitingListHead := &WaitingList{}
		err := marshalizer.Unmarshal(waitingListHead, buff)
		require.Nil(t, err)

		assert.Equal(t, len(waitingBlsKeys), int(waitingListHead.Length))
		assert.Equal(t, 0, len(waitingListHead.LastJailedKey))
	})
}

func makeWrongConfigForWaitingBlsKeysList(t *testing.T, waitingBlsKeys [][]byte) (*stakingSC, *vmContext, marshal.Marshalizer, []byte) {
	return makeWrongConfigForWaitingBlsKeysListWithLastJailed(t, waitingBlsKeys, nil)
}

func makeWrongConfigForWaitingBlsKeysListWithLastJailed(t *testing.T, waitingBlsKeys [][]byte, lastJailedKey []byte) (*stakingSC, *vmContext, marshal.Marshalizer, []byte) {
	blockChainHook := &mock.BlockChainHookStub{}
	marshalizer := &marshal.JsonMarshalizer{}
	eei := createDefaultEei()
	eei.blockChainHook = blockChainHook
	m := make(map[string]interface{})
	waitingListHead := &WaitingList{nil, nil, 0, lastJailedKey}
	m[waitingListHeadKey] = waitingListHead

	blockChainHook.GetStorageDataCalled = func(accountsAddress []byte, index []byte) ([]byte, uint32, error) {
		obj, found := m[string(index)]
		if found {
			serializedObj, err := marshalizer.Marshal(obj)
			return serializedObj, 0, err
		}

		return nil, 0, nil
	}

	args := createMockStakingScArguments()
	args.Marshalizer = marshalizer
	args.Eei = eei
	stakingAccessAddress := []byte("stakingAccessAddress")
	args.StakingAccessAddr = stakingAccessAddress
	args.StakingSCConfig.MaxNumberOfNodesForStake = 2
	args.GasCost.MetaChainSystemSCsCost.FixWaitingListSize = 500000000
	sc, _ := NewStakingSmartContract(args)
	stakerAddress := []byte("stakerAddr")

	doStake(t, sc, stakingAccessAddress, stakerAddress, []byte("eligibleBlsKey1"))
	doStake(t, sc, stakingAccessAddress, stakerAddress, []byte("eligibleBlsKey2"))
	for _, waitingKey := range waitingBlsKeys {
		doStake(t, sc, stakingAccessAddress, stakerAddress, waitingKey)
	}

	eei.output = make([][]byte, 0)
	eei.returnMessage = ""

	return sc, eei, marshalizer, stakingAccessAddress
}

func alterWaitingListLength(t *testing.T, eei *vmContext, marshalizer marshal.Marshalizer) {
	// manually alter the length
	buff := eei.GetStorage([]byte(waitingListHeadKey))
	existingWaitingListHead := &WaitingList{}
	err := marshalizer.Unmarshal(existingWaitingListHead, buff)
	require.Nil(t, err)
	existingWaitingListHead.Length++
	buff, err = marshalizer.Marshal(existingWaitingListHead)
	require.Nil(t, err)
	eei.SetStorage([]byte(waitingListHeadKey), buff)
}

func doUnStakeAtEndOfEpoch(t *testing.T, sc *stakingSC, blsKey []byte, expectedReturnCode vmcommon.ReturnCode) {
	arguments := CreateVmContractCallInput()
	arguments.CallerAddr = sc.endOfEpochAccessAddr
	arguments.Function = "unStakeAtEndOfEpoch"
	arguments.Arguments = [][]byte{blsKey}

	retCode := sc.Execute(arguments)
	assert.Equal(t, expectedReturnCode, retCode)
}

func doGetRewardAddress(t *testing.T, sc *stakingSC, eei *vmContext, blsKey []byte, expectedAddress string) {
	arguments := CreateVmContractCallInput()
	arguments.Function = "getRewardAddress"
	arguments.Arguments = [][]byte{blsKey}

	retCode := sc.Execute(arguments)
	assert.Equal(t, vmcommon.Ok, retCode)

	lastOutput := eei.output[len(eei.output)-1]
	assert.True(t, bytes.Equal(lastOutput, []byte(hex.EncodeToString([]byte(expectedAddress)))))
}

func doGetRemainingUnbondPeriod(t *testing.T, sc *stakingSC, eei *vmContext, blsKey []byte, expected int) {
	arguments := CreateVmContractCallInput()
	arguments.Function = "getRemainingUnBondPeriod"
	arguments.Arguments = [][]byte{blsKey}

	retCode := sc.Execute(arguments)
	assert.Equal(t, vmcommon.Ok, retCode)

	lastOutput := eei.output[len(eei.output)-1]
	assert.True(t, bytes.Equal(lastOutput, big.NewInt(int64(expected)).Bytes()))
}

func doGetStatus(t *testing.T, sc *stakingSC, eei *vmContext, blsKey []byte, expectedStatus string) {
	arguments := CreateVmContractCallInput()
	arguments.Function = "getBLSKeyStatus"
	arguments.Arguments = [][]byte{blsKey}

	retCode := sc.Execute(arguments)
	assert.Equal(t, vmcommon.Ok, retCode)

	lastOutput := eei.output[len(eei.output)-1]
	assert.True(t, bytes.Equal(lastOutput, []byte(expectedStatus)))
}

func doGetWaitingListSize(t *testing.T, sc *stakingSC, eei *vmContext, expectedSize int) {
	arguments := CreateVmContractCallInput()
	arguments.Function = "getQueueSize"

	retCode := sc.Execute(arguments)
	assert.Equal(t, vmcommon.Ok, retCode)

	lastOutput := eei.output[len(eei.output)-1]
	assert.True(t, bytes.Equal(lastOutput, []byte(strconv.Itoa(expectedSize))))
}

func doGetWaitingListRegisterNonceAndRewardAddress(t *testing.T, sc *stakingSC, eei *vmContext) [][]byte {
	arguments := CreateVmContractCallInput()
	arguments.Function = "getQueueRegisterNonceAndRewardAddress"
	arguments.CallerAddr = sc.stakeAccessAddr

	currentOutPutIndex := len(eei.output)

	retCode := sc.Execute(arguments)
	assert.Equal(t, vmcommon.Ok, retCode)

	return eei.output[currentOutPutIndex:]
}

func doGetWaitingListIndex(t *testing.T, sc *stakingSC, eei *vmContext, blsKey []byte, expectedCode vmcommon.ReturnCode, expectedIndex int) {
	arguments := CreateVmContractCallInput()
	arguments.Function = "getQueueIndex"
	arguments.CallerAddr = sc.stakeAccessAddr
	arguments.Arguments = [][]byte{blsKey}

	retCode := sc.Execute(arguments)
	assert.Equal(t, expectedCode, retCode)

	lastOutput := eei.output[len(eei.output)-1]
	assert.True(t, bytes.Equal(lastOutput, []byte(strconv.Itoa(expectedIndex))))
}

func doUnJail(t *testing.T, sc *stakingSC, callerAddr, addrToUnJail []byte, expectedCode vmcommon.ReturnCode) {
	arguments := CreateVmContractCallInput()
	arguments.Function = "unJail"
	arguments.CallerAddr = callerAddr
	arguments.Arguments = [][]byte{addrToUnJail}

	retCode := sc.Execute(arguments)
	assert.Equal(t, expectedCode, retCode)
}

func doJail(t *testing.T, sc *stakingSC, callerAddr, addrToJail []byte, expectedCode vmcommon.ReturnCode) {
	arguments := CreateVmContractCallInput()
	arguments.Function = "jail"
	arguments.CallerAddr = callerAddr
	arguments.Arguments = [][]byte{addrToJail}

	retCode := sc.Execute(arguments)
	assert.Equal(t, expectedCode, retCode)
}

func doStake(t *testing.T, sc *stakingSC, callerAddr, stakerAddr, stakerPubKey []byte) {
	arguments := CreateVmContractCallInput()
	arguments.Function = "stake"
	arguments.CallerAddr = callerAddr
	arguments.Arguments = [][]byte{stakerPubKey, stakerAddr, stakerAddr}

	retCode := sc.Execute(arguments)
	assert.Equal(t, vmcommon.Ok, retCode)
}

func doUnStake(t *testing.T, sc *stakingSC, callerAddr, stakerAddr, stakerPubKey []byte, expectedCode vmcommon.ReturnCode) {
	arguments := CreateVmContractCallInput()
	arguments.Function = "unStake"
	arguments.CallerAddr = callerAddr
	arguments.Arguments = [][]byte{stakerPubKey, stakerAddr}

	retCode := sc.Execute(arguments)
	assert.Equal(t, expectedCode, retCode)
}

func doUnBond(t *testing.T, sc *stakingSC, callerAddr, stakerPubKey []byte, expectedCode vmcommon.ReturnCode) {
	arguments := CreateVmContractCallInput()
	arguments.Function = "unBond"
	arguments.CallerAddr = callerAddr
	arguments.Arguments = [][]byte{stakerPubKey}

	retCode := sc.Execute(arguments)
	assert.Equal(t, expectedCode, retCode)
}

func doSwitchJailedWithWaiting(t *testing.T, sc *stakingSC, pubKey []byte) {
	arguments := CreateVmContractCallInput()
	arguments.Function = "switchJailedWithWaiting"
	arguments.CallerAddr = sc.endOfEpochAccessAddr
	arguments.Arguments = [][]byte{pubKey}
	retCode := sc.Execute(arguments)
	assert.Equal(t, retCode, vmcommon.Ok)
}

func checkIsStaked(t *testing.T, sc *stakingSC, callerAddr, stakerPubKey []byte, expectedCode vmcommon.ReturnCode) {
	arguments := CreateVmContractCallInput()
	arguments.Function = "isStaked"
	arguments.CallerAddr = callerAddr
	arguments.Arguments = [][]byte{stakerPubKey}

	retCode := sc.Execute(arguments)
	assert.Equal(t, expectedCode, retCode)
}

func TestStakingSc_fixMissingNodeOnQueue(t *testing.T) {
	t.Parallel()

	waitingBlsKeys := [][]byte{
		[]byte("waitingBlsKey1"),
		[]byte("waitingBlsKey2"),
		[]byte("waitingBlsKey3"),
	}
	sc, eei, _, stakingAccessAddress := makeWrongConfigForWaitingBlsKeysList(t, waitingBlsKeys)

	arguments := CreateVmContractCallInput()
	arguments.Function = "addMissingNodeToQueue"
	arguments.CallerAddr = bytes.Repeat([]byte{1}, 32)
	arguments.Arguments = make([][]byte, 0)

	eei.returnMessage = ""
	enableEpochsHandler, _ := sc.enableEpochsHandler.(*testscommon.EnableEpochsHandlerStub)
	enableEpochsHandler.IsCorrectFirstQueuedFlagEnabledField = false
	retCode := sc.Execute(arguments)
	assert.Equal(t, vmcommon.UserError, retCode)
	assert.Equal(t, "invalid method to call", eei.returnMessage)

	eei.returnMessage = ""
	enableEpochsHandler.IsCorrectFirstQueuedFlagEnabledField = true
	arguments.CallValue = big.NewInt(10)
	retCode = sc.Execute(arguments)
	assert.Equal(t, vmcommon.UserError, retCode)
	assert.Equal(t, vm.TransactionValueMustBeZero, eei.returnMessage)

	eei.gasRemaining = 1
	sc.gasCost.MetaChainSystemSCsCost.FixWaitingListSize = 50
	eei.returnMessage = ""
	arguments.CallValue = big.NewInt(0)
	retCode = sc.Execute(arguments)
	assert.Equal(t, vmcommon.OutOfGas, retCode)
	assert.Equal(t, "insufficient gas", eei.returnMessage)

	eei.gasRemaining = 50
	eei.returnMessage = ""
	retCode = sc.Execute(arguments)
	assert.Equal(t, vmcommon.UserError, retCode)
	assert.Equal(t, "invalid number of arguments", eei.returnMessage)

	eei.gasRemaining = 50
	eei.returnMessage = ""
	arguments.Arguments = append(arguments.Arguments, []byte("waitingBlsKey4"))
	retCode = sc.Execute(arguments)
	assert.Equal(t, vmcommon.UserError, retCode)
	assert.Equal(t, "element was not found", eei.returnMessage)

	doStake(t, sc, stakingAccessAddress, arguments.CallerAddr, []byte("waitingBlsKey4"))

	eei.gasRemaining = 50
	eei.returnMessage = ""
	retCode = sc.Execute(arguments)
	assert.Equal(t, vmcommon.UserError, retCode)
	assert.Equal(t, "key is in queue, not missing", eei.returnMessage)
}

func TestStakingSc_fixMissingNodeAddOneNodeOnly(t *testing.T) {
	t.Parallel()

	sc, eei, _, _ := makeWrongConfigForWaitingBlsKeysList(t, nil)

	arguments := CreateVmContractCallInput()
	arguments.Function = "addMissingNodeToQueue"
	arguments.CallerAddr = bytes.Repeat([]byte{1}, 32)
	arguments.Arguments = make([][]byte, 0)

	blsKey := []byte("waitingBlsKey1")
	eei.returnMessage = ""
	arguments.Arguments = append(arguments.Arguments, blsKey)
	eei.gasRemaining = 50

	sc.gasCost.MetaChainSystemSCsCost.FixWaitingListSize = 50
	_ = sc.saveWaitingListElement(createWaitingListKey(blsKey), &ElementInList{BLSPublicKey: blsKey})

	retCode := sc.Execute(arguments)
	assert.Equal(t, vmcommon.Ok, retCode)

	waitingListData, _ := sc.getFirstElementsFromWaitingList(50)
	assert.Equal(t, len(waitingListData.blsKeys), 1)
	assert.Equal(t, waitingListData.blsKeys[0], blsKey)
}

func TestStakingSC_StakingV4Flags(t *testing.T) {
	t.Parallel()

	args := createMockStakingScArguments()
	eei, _ := NewVMContext(&mock.BlockChainHookStub{}, hooks.NewVMCryptoHook(), &mock.ArgumentParserMock{}, &stateMock.AccountsStub{}, &mock.RaterMock{})
	args.Eei = eei

	stakingSmartContract, _ := NewStakingSmartContract(args)
	stakingSmartContract.EpochConfirmed(args.EpochConfig.EnableEpochs.StakingV4InitEnableEpoch, 0)

	// Functions which are not allowed starting STAKING V4 INIT
	arguments := CreateVmContractCallInput()
	arguments.Function = "getQueueIndex"
	retCode := stakingSmartContract.Execute(arguments)
	require.Equal(t, vmcommon.UserError, retCode)
	require.Equal(t, vm.ErrWaitingListDisabled.Error(), eei.returnMessage)

	eei.CleanCache()
	arguments.Function = "getQueueSize"
	retCode = stakingSmartContract.Execute(arguments)
	require.Equal(t, vmcommon.UserError, retCode)
	require.Equal(t, vm.ErrWaitingListDisabled.Error(), eei.returnMessage)

	eei.CleanCache()
	arguments.Function = "fixWaitingListQueueSize"
	retCode = stakingSmartContract.Execute(arguments)
	require.Equal(t, vmcommon.UserError, retCode)
	require.Equal(t, vm.ErrWaitingListDisabled.Error(), eei.returnMessage)

	eei.CleanCache()
	arguments.Function = "addMissingNodeToQueue"
	retCode = stakingSmartContract.Execute(arguments)
	require.Equal(t, vmcommon.UserError, retCode)
	require.Equal(t, vm.ErrWaitingListDisabled.Error(), eei.returnMessage)

	// Functions which are allowed to be called by systemSC at the end of the epoch in epoch = STAKING V4 INIT
	eei.CleanCache()
	arguments.Function = "switchJailedWithWaiting"
	retCode = stakingSmartContract.Execute(arguments)
	require.Equal(t, vmcommon.UserError, retCode)
	require.True(t, strings.Contains(eei.returnMessage, "function not allowed to be called by address"))

	eei.CleanCache()
	arguments.Function = "resetLastUnJailedFromQueue"
	retCode = stakingSmartContract.Execute(arguments)
	require.Equal(t, vmcommon.UserError, retCode)
	require.True(t, strings.Contains(eei.returnMessage, "can be called by endOfEpochAccess address only"))

	eei.CleanCache()
	arguments.Function = "stakeNodesFromQueue"
	retCode = stakingSmartContract.Execute(arguments)
	require.Equal(t, vmcommon.UserError, retCode)
	require.True(t, strings.Contains(eei.returnMessage, "can be called by endOfEpochAccess address only"))

	eei.CleanCache()
	arguments.Function = "cleanAdditionalQueue"
	retCode = stakingSmartContract.Execute(arguments)
	require.Equal(t, vmcommon.UserError, retCode)
	require.True(t, strings.Contains(eei.returnMessage, "can be called by endOfEpochAccess address only"))

	stakingSmartContract.EpochConfirmed(args.EpochConfig.EnableEpochs.StakingV4EnableEpoch, 0)
	// All functions from above are not allowed anymore starting STAKING V4 epoch
	eei.CleanCache()
	arguments.Function = "getQueueIndex"
	retCode = stakingSmartContract.Execute(arguments)
	require.Equal(t, vmcommon.UserError, retCode)
	require.Equal(t, vm.ErrWaitingListDisabled.Error(), eei.returnMessage)

	eei.CleanCache()
	arguments.Function = "getQueueSize"
	retCode = stakingSmartContract.Execute(arguments)
	require.Equal(t, vmcommon.UserError, retCode)
	require.Equal(t, vm.ErrWaitingListDisabled.Error(), eei.returnMessage)

	eei.CleanCache()
	arguments.Function = "fixWaitingListQueueSize"
	retCode = stakingSmartContract.Execute(arguments)
	require.Equal(t, vmcommon.UserError, retCode)
	require.Equal(t, vm.ErrWaitingListDisabled.Error(), eei.returnMessage)

	eei.CleanCache()
	arguments.Function = "addMissingNodeToQueue"
	retCode = stakingSmartContract.Execute(arguments)
	require.Equal(t, vmcommon.UserError, retCode)
	require.Equal(t, vm.ErrWaitingListDisabled.Error(), eei.returnMessage)

	eei.CleanCache()
	arguments.Function = "switchJailedWithWaiting"
	retCode = stakingSmartContract.Execute(arguments)
	require.Equal(t, vmcommon.UserError, retCode)
	require.Equal(t, vm.ErrWaitingListDisabled.Error(), eei.returnMessage)

	eei.CleanCache()
	arguments.Function = "resetLastUnJailedFromQueue"
	retCode = stakingSmartContract.Execute(arguments)
	require.Equal(t, vmcommon.UserError, retCode)
	require.Equal(t, vm.ErrWaitingListDisabled.Error(), eei.returnMessage)

	eei.CleanCache()
	arguments.Function = "stakeNodesFromQueue"
	retCode = stakingSmartContract.Execute(arguments)
	require.Equal(t, vmcommon.UserError, retCode)
	require.Equal(t, vm.ErrWaitingListDisabled.Error(), eei.returnMessage)

	eei.CleanCache()
	arguments.Function = "cleanAdditionalQueue"
	retCode = stakingSmartContract.Execute(arguments)
	require.Equal(t, vmcommon.UserError, retCode)
	require.Equal(t, vm.ErrWaitingListDisabled.Error(), eei.returnMessage)
}

func requireRegisteredNodes(t *testing.T, stakingSC *stakingSC, eei *vmContext, stakedNodes int64, waitingListNodes uint32) {
	stakeConfig := stakingSC.getConfig()
	waitingList, _ := stakingSC.getWaitingListHead()
	require.Equal(t, stakedNodes, stakeConfig.StakedNodes)
	require.Equal(t, waitingListNodes, waitingList.Length)

	requireTotalNumberOfRegisteredNodes(t, stakingSC, eei, big.NewInt(stakedNodes+int64(waitingListNodes)))
}

func requireTotalNumberOfRegisteredNodes(t *testing.T, stakingSC *stakingSC, eei *vmContext, expectedRegisteredNodes *big.Int) {
	arguments := CreateVmContractCallInput()
	arguments.Function = "getTotalNumberOfRegisteredNodes"
	arguments.Arguments = [][]byte{}

	retCode := stakingSC.Execute(arguments)
	lastOutput := eei.output[len(eei.output)-1]
	noOfRegisteredNodes := big.NewInt(0).SetBytes(lastOutput)
	require.Equal(t, retCode, vmcommon.Ok)
	require.Equal(t, expectedRegisteredNodes, noOfRegisteredNodes)
}

func TestStakingSc_fixMissingNodeAddAsLast(t *testing.T) {
	t.Parallel()

	waitingBlsKeys := [][]byte{
		[]byte("waitingBlsKey1"),
		[]byte("waitingBlsKey2"),
		[]byte("waitingBlsKey3"),
	}
	sc, eei, _, _ := makeWrongConfigForWaitingBlsKeysList(t, waitingBlsKeys)
	sc.gasCost.MetaChainSystemSCsCost.FixWaitingListSize = 50

	arguments := CreateVmContractCallInput()
	arguments.Function = "addMissingNodeToQueue"
	arguments.CallerAddr = bytes.Repeat([]byte{1}, 32)
	arguments.Arguments = make([][]byte, 0)

	blsKey := []byte("waitingBlsKey4")
	eei.returnMessage = ""
	arguments.Arguments = append(arguments.Arguments, blsKey)
	eei.gasRemaining = 50
	_ = sc.saveWaitingListElement(createWaitingListKey(blsKey), &ElementInList{BLSPublicKey: blsKey})

	retCode := sc.Execute(arguments)
	assert.Equal(t, vmcommon.Ok, retCode)

	waitingListData, _ := sc.getFirstElementsFromWaitingList(50)
	assert.Equal(t, len(waitingListData.blsKeys), 4)
	assert.Equal(t, waitingListData.blsKeys[3], blsKey)
}<|MERGE_RESOLUTION|>--- conflicted
+++ resolved
@@ -54,23 +54,15 @@
 			StakeLimitPercentage:                 1.0,
 			NodeLimitPercentage:                  1.0,
 		},
-<<<<<<< HEAD
-		EpochNotifier: &mock.EpochNotifierStub{},
-		EpochConfig: config.EpochConfig{
-			EnableEpochs: config.EnableEpochs{
-				StakingV2EnableEpoch:     10,
-				StakeEnableEpoch:         0,
-				StakingV4InitEnableEpoch: 444,
-				StakingV4EnableEpoch:     445,
-			},
-=======
 		EnableEpochsHandler: &testscommon.EnableEpochsHandlerStub{
 			IsStakeFlagEnabledField:                              true,
 			IsCorrectLastUnJailedFlagEnabledField:                true,
 			IsCorrectFirstQueuedFlagEnabledField:                 true,
 			IsCorrectJailedNotUnStakedEmptyQueueFlagEnabledField: true,
 			IsValidatorToDelegationFlagEnabledField:              true,
->>>>>>> 12624dc4
+			StakingV4InitEnableEpoch : false,
+			StakingV4EnableEpoch: false,
+
 		},
 	}
 }
