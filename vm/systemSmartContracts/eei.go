--- conflicted
+++ resolved
@@ -1,11 +1,8 @@
 package systemSmartContracts
 
 import (
-<<<<<<< HEAD
+	"fmt"
 	"errors"
-=======
-	"fmt"
->>>>>>> 3773b00b
 	"math/big"
 
 	"github.com/multiversx/mx-chain-core-go/core"
@@ -221,14 +218,10 @@
 	}
 }
 
-<<<<<<< HEAD
 // Transfer handles any necessary value transfer required and takes
 // the necessary steps to create accounts
 func (host *vmContext) Transfer(destination []byte, sender []byte, value *big.Int, input []byte, gasLimit uint64) {
 
-=======
-func (host *vmContext) getSenderDestination(sender, destination []byte) (*vmcommon.OutputAccount, *vmcommon.OutputAccount) {
->>>>>>> 3773b00b
 	senderAcc, exists := host.outputAccounts[string(sender)]
 	if !exists {
 		senderAcc = &vmcommon.OutputAccount{
@@ -473,15 +466,8 @@
 	}
 
 	callInput := createDirectCallInput(newAddress, ownerAddress, value, initFunction, input)
-<<<<<<< HEAD
-	host.Transfer(callInput.RecipientAddr, host.scAddress, callInput.CallValue, nil, 0)
-=======
-
-	err := host.transferBeforeInternalExec(callInput, host.scAddress, "DeploySmartContract")
-	if err != nil {
-		return vmcommon.ExecutionFailed, err
-	}
->>>>>>> 3773b00b
+
+	host.transferBeforeInternalExec(callInput, host.scAddress, "DeploySmartContract")
 
 	contract, err := host.systemContracts.Get(baseContract)
 	if err != nil {
@@ -535,14 +521,7 @@
 		return nil, err
 	}
 
-<<<<<<< HEAD
-	host.Transfer(callInput.RecipientAddr, callInput.CallerAddr, callInput.CallValue, nil, 0)
-=======
-	err = host.transferBeforeInternalExec(callInput, sender, "ExecuteOnDestContext")
-	if err != nil {
-		return nil, err
-	}
->>>>>>> 3773b00b
+	host.transferBeforeInternalExec(callInput, sender, "ExecuteOnDestContext")
 
 	vmOutput := &vmcommon.VMOutput{ReturnCode: vmcommon.UserError}
 	currContext := host.copyToNewContext()
