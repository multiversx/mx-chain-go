--- conflicted
+++ resolved
@@ -381,7 +381,30 @@
 	require.Equal(t, vmcommon.Ok, retCode)
 }
 
-<<<<<<< HEAD
+func TestGovernanceContract_ChangeConfigOutOfGas(t *testing.T) {
+	t.Parallel()
+
+	gsc, _, eei := createGovernanceBlockChainHookStubContextHandler()
+
+	callInputArgs := [][]byte{
+		[]byte("1"),
+		[]byte("1"),
+		[]byte("10"),
+		[]byte("10"),
+		[]byte("15"),
+	}
+	callInput := createVMInput(zero, "changeConfig", gsc.ownerAddress, vm.GovernanceSCAddress, callInputArgs)
+
+	gsc.gasCost.MetaChainSystemSCsCost.ChangeConfig = 100
+	retCode := gsc.Execute(callInput)
+	require.Equal(t, vmcommon.OutOfGas, retCode)
+	require.True(t, strings.Contains(eei.GetReturnMessage(), "not enough gas"))
+
+	gsc.gasCost.MetaChainSystemSCsCost.ChangeConfig = 0
+	retCode = gsc.Execute(callInput)
+	require.Equal(t, vmcommon.Ok, retCode)
+}
+
 func TestGovernanceContract_ValidatorVoteInvalidDelegated(t *testing.T) {
 	t.Parallel()
 
@@ -475,30 +498,6 @@
 	retCode = gsc.Execute(callInput)
 	require.Equal(t, vmcommon.OutOfGas, retCode)
 	require.True(t, strings.Contains(eei.GetReturnMessage(), "not enough gas"))
-=======
-func TestGovernanceContract_ChangeConfigOutOfGas(t *testing.T) {
-	t.Parallel()
-
-	gsc, _, eei := createGovernanceBlockChainHookStubContextHandler()
-
-	callInputArgs := [][]byte{
-		[]byte("1"),
-		[]byte("1"),
-		[]byte("10"),
-		[]byte("10"),
-		[]byte("15"),
-	}
-	callInput := createVMInput(zero, "changeConfig", gsc.ownerAddress, vm.GovernanceSCAddress, callInputArgs)
-
-	gsc.gasCost.MetaChainSystemSCsCost.ChangeConfig = 100
-	retCode := gsc.Execute(callInput)
-	require.Equal(t, vmcommon.OutOfGas, retCode)
-	require.True(t, strings.Contains(eei.GetReturnMessage(), "not enough gas"))
-
-	gsc.gasCost.MetaChainSystemSCsCost.ChangeConfig = 0
-	retCode = gsc.Execute(callInput)
-	require.Equal(t, vmcommon.Ok, retCode)
->>>>>>> 5739ad1c
 }
 
 func TestGovernanceContract_ChangeConfigWrongCaller(t *testing.T) {
