package systemSmartContracts

import (
	"bytes"
	"errors"
	"fmt"
	"math/big"
	"strings"
	"testing"

	"github.com/multiversx/mx-chain-core-go/core"
	"github.com/multiversx/mx-chain-go/common"
	"github.com/multiversx/mx-chain-go/config"
	"github.com/multiversx/mx-chain-go/process/smartContract/hooks"
	"github.com/multiversx/mx-chain-go/testscommon/enableEpochsHandlerMock"
	"github.com/multiversx/mx-chain-go/testscommon/hashingMocks"
	stateMock "github.com/multiversx/mx-chain-go/testscommon/state"
	"github.com/multiversx/mx-chain-go/vm"
	"github.com/multiversx/mx-chain-go/vm/mock"
	vmcommon "github.com/multiversx/mx-chain-vm-common-go"
	"github.com/stretchr/testify/assert"
	"github.com/stretchr/testify/require"
)

func createMockGovernanceArgs() ArgsNewGovernanceContract {
	eei := createEEIWithBlockchainHook(&mock.BlockChainHookStub{CurrentEpochCalled: func() uint32 {
		return 2
	}})

	return createArgsWithEEI(eei)
}

func createArgsWithEEI(eei vm.SystemEI) ArgsNewGovernanceContract {
	return ArgsNewGovernanceContract{
		Eei:     eei,
		GasCost: vm.GasCost{},
		GovernanceConfig: config.GovernanceSystemSCConfig{
			V1: config.GovernanceSystemSCConfigV1{
				NumNodes:         3,
				MinPassThreshold: 1,
				MinQuorum:        2,
				MinVetoThreshold: 2,
				ProposalCost:     "500",
			},
			Active: config.GovernanceSystemSCConfigActive{
				ProposalCost:     "500",
				MinQuorum:        0.5,
				MinPassThreshold: 0.5,
				MinVetoThreshold: 0.5,
				LostProposalFee:  "1",
			},
			OwnerAddress:                 "erd1vxy22x0fj4zv6hktmydg8vpfh6euv02cz4yg0aaws6rrad5a5awqgqky80",
			MaxVotingDelayPeriodInEpochs: 30,
		},
		Marshalizer:                  &mock.MarshalizerMock{},
		Hasher:                       &hashingMocks.HasherMock{},
		GovernanceSCAddress:          vm.GovernanceSCAddress,
		DelegationMgrSCAddress:       vm.DelegationManagerSCAddress,
		ValidatorSCAddress:           vm.ValidatorSCAddress,
		OwnerAddress:                 bytes.Repeat([]byte{1}, 32),
		UnBondPeriodInEpochs:         10,
		MaxVotingDelayPeriodInEpochs: 30,
		EnableEpochsHandler:          enableEpochsHandlerMock.NewEnableEpochsHandlerStub(common.GovernanceFlag),
	}
}

func createEEIWithBlockchainHook(blockchainHook vm.BlockchainHook) vm.ContextHandler {
	eei, _ := NewVMContext(VMContextArgs{
		BlockChainHook:      blockchainHook,
		CryptoHook:          hooks.NewVMCryptoHook(),
		InputParser:         &mock.ArgumentParserMock{},
		ValidatorAccountsDB: &stateMock.AccountsStub{},
		UserAccountsDB:      &stateMock.AccountsStub{},
		ChanceComputer:      &mock.RaterMock{},
		EnableEpochsHandler: enableEpochsHandlerMock.NewEnableEpochsHandlerStub(),
	})
	systemSCContainerStub := &mock.SystemSCContainerStub{GetCalled: func(key []byte) (vm.SystemSmartContract, error) {
		return &mock.SystemSCStub{ExecuteCalled: func(args *vmcommon.ContractCallInput) vmcommon.ReturnCode {
			return vmcommon.Ok
		}}, nil
	}}
	_ = eei.SetSystemSCContainer(systemSCContainerStub)

	return eei
}

func createGovernanceBlockChainHookStubContextHandler() (*governanceContract, *mock.BlockChainHookStub, vm.ContextHandler) {
	blockChainHook := &mock.BlockChainHookStub{CurrentEpochCalled: func() uint32 {
		return 2
	}}
	eei := createEEIWithBlockchainHook(blockChainHook)
	gsc, _ := NewGovernanceContract(createArgsWithEEI(eei))
	gsc.initV2(&vmcommon.ContractCallInput{VMInput: vmcommon.VMInput{CallerAddr: gsc.governanceSCAddress}})

	addressList := [][]byte{vm.FirstDelegationSCAddress, vm.StakingSCAddress}
	marshaledData, _ := gsc.marshalizer.Marshal(&DelegationContractList{addressList})

	gsc.eei.SetStorageForAddress(gsc.delegationMgrSCAddress, []byte(delegationContractsList), marshaledData)
	_ = saveDelegationManagementData(eei, gsc.marshalizer, gsc.delegationMgrSCAddress, &DelegationManagement{MinDelegationAmount: big.NewInt(10)})

	userAddress := bytes.Repeat([]byte{2}, 32)
	addStakeAndDelegationForAddress(gsc, userAddress)

	return gsc, blockChainHook, eei
}

func addStakeAndDelegationForAddress(gsc *governanceContract, userAddress []byte) {
	marshaledData, _ := gsc.marshalizer.Marshal(&ValidatorDataV2{TotalStakeValue: big.NewInt(100)})
	gsc.eei.SetStorageForAddress(gsc.validatorSCAddress, userAddress, marshaledData)

	addressList, _ := getDelegationContractList(gsc.eei, gsc.marshalizer, gsc.delegationMgrSCAddress)

	for index, delegationAddress := range addressList.Addresses {
		fundKey := append([]byte(fundKeyPrefix), big.NewInt(int64(index)).Bytes()...)

		marshaledData, _ = gsc.marshalizer.Marshal(&DelegatorData{ActiveFund: fundKey})
		gsc.eei.SetStorageForAddress(delegationAddress, userAddress, marshaledData)

		marshaledData, _ = gsc.marshalizer.Marshal(&Fund{Value: big.NewInt(10)})
		gsc.eei.SetStorageForAddress(delegationAddress, fundKey, marshaledData)
	}
}

func createVMInput(callValue *big.Int, funcName string, callerAddr, recipientAddr []byte, arguments [][]byte) *vmcommon.ContractCallInput {
	return &vmcommon.ContractCallInput{
		VMInput: vmcommon.VMInput{
			CallValue:  callValue,
			CallerAddr: callerAddr,
			Arguments:  arguments,
		},
		Function:      funcName,
		RecipientAddr: recipientAddr,
	}
}

func TestNewGovernanceContract_NilEeiShouldErr(t *testing.T) {
	t.Parallel()

	args := createMockGovernanceArgs()
	args.Eei = nil

	gsc, err := NewGovernanceContract(args)
	require.Nil(t, gsc)
	require.Equal(t, vm.ErrNilSystemEnvironmentInterface, err)
}

func TestNewGovernanceContract_NilMarshalizerShouldErr(t *testing.T) {
	t.Parallel()

	args := createMockGovernanceArgs()
	args.Marshalizer = nil

	gsc, err := NewGovernanceContract(args)
	require.Nil(t, gsc)
	require.Equal(t, vm.ErrNilMarshalizer, err)
}

func TestNewGovernanceContract_NilHasherShouldErr(t *testing.T) {
	t.Parallel()

	args := createMockGovernanceArgs()
	args.Hasher = nil

	gsc, err := NewGovernanceContract(args)
	require.Nil(t, gsc)
	require.Equal(t, vm.ErrNilHasher, err)
}

func TestNewGovernanceContract_NilEnableEpochsHandlerShouldErr(t *testing.T) {
	t.Parallel()

	args := createMockGovernanceArgs()
	args.EnableEpochsHandler = nil

	gsc, err := NewGovernanceContract(args)
	require.Nil(t, gsc)
	require.Equal(t, vm.ErrNilEnableEpochsHandler, err)
}

func TestNewGovernanceContract_InvalidEnableEpochsHandlerShouldErr(t *testing.T) {
	t.Parallel()

	args := createMockGovernanceArgs()
	args.EnableEpochsHandler = enableEpochsHandlerMock.NewEnableEpochsHandlerStubWithNoFlagsDefined()

	gsc, err := NewGovernanceContract(args)
	require.Nil(t, gsc)
	require.True(t, errors.Is(err, core.ErrInvalidEnableEpochsHandler))
}

func TestNewGovernanceContract_ZeroBaseProposerCostShouldErr(t *testing.T) {
	t.Parallel()

	args := createMockGovernanceArgs()
	args.GovernanceConfig.V1.ProposalCost = ""

	gsc, err := NewGovernanceContract(args)
	require.Nil(t, gsc)
	require.Equal(t, vm.ErrInvalidBaseIssuingCost, err)
}

func TestNewGovernanceContract_InvalidValidatorAddress(t *testing.T) {
	t.Parallel()

	args := createMockGovernanceArgs()
	args.ValidatorSCAddress = nil

	gsc, err := NewGovernanceContract(args)
	require.Nil(t, gsc)
	require.True(t, errors.Is(err, vm.ErrInvalidAddress))
}

func TestNewGovernanceContract_InvalidDelegationMgrAddress(t *testing.T) {
	t.Parallel()

	args := createMockGovernanceArgs()
	args.GovernanceSCAddress = nil

	gsc, err := NewGovernanceContract(args)
	require.Nil(t, gsc)
	require.True(t, errors.Is(err, vm.ErrInvalidAddress))
}

func TestNewGovernanceContract_InvalidGovernanceAddress(t *testing.T) {
	t.Parallel()

	args := createMockGovernanceArgs()
	args.DelegationMgrSCAddress = nil

	gsc, err := NewGovernanceContract(args)
	require.Nil(t, gsc)
	require.True(t, errors.Is(err, vm.ErrInvalidAddress))
}

func TestGovernanceContract_SetNewGasCost(t *testing.T) {
	args := createMockGovernanceArgs()

	gsc, _ := NewGovernanceContract(args)
	require.False(t, gsc.IsInterfaceNil())
	require.True(t, gsc.CanUseContract())

	gasCost := vm.GasCost{MetaChainSystemSCsCost: vm.MetaChainSystemSCsCost{Vote: 1000000}}
	gsc.SetNewGasCost(gasCost)

	assert.Equal(t, gsc.gasCost.MetaChainSystemSCsCost.Vote, gasCost.MetaChainSystemSCsCost.Vote)
}

func TestGovernanceContract_ExecuteNilVMInputShouldErr(t *testing.T) {
	t.Parallel()

	args := createMockGovernanceArgs()
	gsc, _ := NewGovernanceContract(args)

	retCode := gsc.Execute(nil)
	require.Equal(t, vmcommon.UserError, retCode)

	callInput := createVMInput(big.NewInt(0), "unknownFunction", vm.GovernanceSCAddress, vm.GovernanceSCAddress, nil)
	retCode = gsc.Execute(callInput)
	require.Equal(t, vmcommon.FunctionNotFound, retCode)
}

func TestGovernanceContract_ExecuteInit(t *testing.T) {
	t.Parallel()

	args := createMockGovernanceArgs()
	gsc, _ := NewGovernanceContract(args)

	callerAddr := []byte("addr1")
	callInput := createVMInput(big.NewInt(0), core.SCDeployInitFunctionName, callerAddr, vm.GovernanceSCAddress, nil)

	retCode := gsc.Execute(callInput)
	require.Equal(t, vmcommon.Ok, retCode)
}

func TestGovernanceContract_ExecuteSendESDT(t *testing.T) {
	t.Parallel()

	gsc, _, eei := createGovernanceBlockChainHookStubContextHandler()

	callerAddr := []byte("addr1")
	callInput := createVMInput(big.NewInt(0), "vote", callerAddr, vm.GovernanceSCAddress, nil)
	callInput.ESDTTransfers = []*vmcommon.ESDTTransfer{{ESDTValue: big.NewInt(10), ESDTTokenName: []byte("tokenName"), ESDTTokenType: 0, ESDTTokenNonce: 0}}
	retCode := gsc.Execute(callInput)
	require.Equal(t, vmcommon.UserError, retCode)
	require.True(t, strings.Contains(eei.GetReturnMessage(), "cannot transfer ESDT to system SCs"))
}

func TestGovernanceContract_ExecuteInitV2InvalidCaller(t *testing.T) {
	t.Parallel()

	args := createMockGovernanceArgs()
	gsc, _ := NewGovernanceContract(args)
	callerAddr := []byte("addr1")
	callInput := createVMInput(big.NewInt(0), "initV2", callerAddr, vm.GovernanceSCAddress, nil)
	retCode := gsc.Execute(callInput)
	require.Equal(t, vmcommon.UserError, retCode)
}

func TestGovernanceContract_ExecuteInitV2InvalidConfig(t *testing.T) {
	t.Parallel()

	args := createMockGovernanceArgs()
	args.GovernanceConfig.Active.MinQuorum = 0.0
	gsc, _ := NewGovernanceContract(args)
	callInput := createVMInput(big.NewInt(0), "initV2", vm.GovernanceSCAddress, vm.GovernanceSCAddress, nil)
	retCode := gsc.Execute(callInput)
	require.Equal(t, vmcommon.UserError, retCode)
}

func TestGovernanceContract_ExecuteInitV2MarshalError(t *testing.T) {
	t.Parallel()

	args := createMockGovernanceArgs()
	args.Marshalizer = &mock.MarshalizerMock{
		Fail: true,
	}
	gsc, _ := NewGovernanceContract(args)
	callInput := createVMInput(big.NewInt(0), "initV2", vm.GovernanceSCAddress, vm.GovernanceSCAddress, nil)
	retCode := gsc.Execute(callInput)
	require.Equal(t, vmcommon.UserError, retCode)
}

func TestGovernanceContract_ExecuteInitV2(t *testing.T) {
	t.Parallel()

	args := createMockGovernanceArgs()
	enableEpochsHandler, _ := args.EnableEpochsHandler.(*enableEpochsHandlerMock.EnableEpochsHandlerStub)
	gsc, _ := NewGovernanceContract(args)

	callInput := createVMInput(big.NewInt(0), "initV2", vm.GovernanceSCAddress, []byte("addr2"), nil)

	enableEpochsHandler.RemoveActiveFlags(common.GovernanceFlag)
	retCode := gsc.Execute(callInput)
	require.Equal(t, vmcommon.UserError, retCode)

	enableEpochsHandler.AddActiveFlags(common.GovernanceFlag)

	retCode = gsc.Execute(callInput)
	require.Equal(t, vmcommon.Ok, retCode)
}

func TestGovernanceContract_ChangeConfig(t *testing.T) {
	t.Parallel()

	args := createMockGovernanceArgs()
	args.Eei = &mock.SystemEIStub{
		BlockChainHookCalled: func() vm.BlockchainHook {
			return &mock.BlockChainHookStub{
				CurrentNonceCalled: func() uint64 {
					return 1
				},
			}
		},
		GetStorageCalled: func(key []byte) []byte {
			if bytes.Equal(key, []byte(governanceConfigKey)) {
				configBytes, _ := args.Marshalizer.Marshal(&GovernanceConfigV2{
					ProposalFee:     big.NewInt(10),
					LostProposalFee: big.NewInt(1),
				})
				return configBytes
			}

			return nil
		},
	}

	gsc, _ := NewGovernanceContract(args)

	callInputArgs := [][]byte{
		[]byte("1"),
		[]byte("1"),
		[]byte("10"),
		[]byte("10"),
		[]byte("15"),
	}
	initInput := createVMInput(zero, "initV2", vm.GovernanceSCAddress, vm.GovernanceSCAddress, nil)
	_ = gsc.Execute(initInput)
	callInput := createVMInput(zero, "changeConfig", args.OwnerAddress, vm.GovernanceSCAddress, callInputArgs)
	retCode := gsc.Execute(callInput)

	require.Equal(t, vmcommon.Ok, retCode)
}

func TestGovernanceContract_ValidatorVoteInvalidDelegated(t *testing.T) {
	t.Parallel()

	returnMessage := ""
	errInvalidVoteSubstr := "invalid delegator address"
	callerAddress := vm.FirstDelegationSCAddress
	proposalIdentifier := bytes.Repeat([]byte("a"), commitHashLength)

	args := createMockGovernanceArgs()

	generalProposal := &GeneralProposal{
		CommitHash:     proposalIdentifier,
		StartVoteEpoch: 10,
		EndVoteEpoch:   15,
	}
	args.Eei = &mock.SystemEIStub{
		GetStorageCalled: func(key []byte) []byte {
			if bytes.Equal(key, append([]byte(proposalPrefix), proposalIdentifier...)) {
				proposalBytes, _ := args.Marshalizer.Marshal(generalProposal)
				return proposalBytes
			}

			return nil
		},
		BlockChainHookCalled: func() vm.BlockchainHook {
			return &mock.BlockChainHookStub{
				CurrentNonceCalled: func() uint64 {
					return 14
				},
			}
		},
		AddReturnMessageCalled: func(msg string) {
			returnMessage = msg
		},
	}
	voteArgs := [][]byte{
		proposalIdentifier,
		[]byte("yes"),
		[]byte("delegatedToWrongAddress"),
		big.NewInt(1000).Bytes(),
	}

	gsc, _ := NewGovernanceContract(args)
	callInput := createVMInput(big.NewInt(0), "delegateVote", callerAddress, vm.GovernanceSCAddress, voteArgs)
	retCode := gsc.Execute(callInput)
	require.Equal(t, vmcommon.UserError, retCode)
	require.Contains(t, returnMessage, errInvalidVoteSubstr)
}

func TestGovernanceContract_DelegateVoteUserErrors(t *testing.T) {
	t.Parallel()

	gsc, blockchainHook, eei := createGovernanceBlockChainHookStubContextHandler()
	blockchainHook.CurrentNonceCalled = func() uint64 {
		return 12
	}

	callerAddress := bytes.Repeat([]byte{2}, 32)
	proposalIdentifier := []byte("aaaaaaaaa")
	generalProposal := &GeneralProposal{
		CommitHash:     proposalIdentifier,
		StartVoteEpoch: 10,
		EndVoteEpoch:   15,
		Yes:            big.NewInt(0),
		No:             big.NewInt(0),
		Veto:           big.NewInt(0),
		Abstain:        big.NewInt(0),
	}

	voteArgs := [][]byte{
		[]byte("1"),
		[]byte("yes"),
	}
	gsc.eei.SetStorage(voteArgs[0], proposalIdentifier)
	_ = gsc.saveGeneralProposal(proposalIdentifier, generalProposal)

	callInput := createVMInput(big.NewInt(0), "delegateVote", callerAddress, vm.GovernanceSCAddress, voteArgs)
	retCode := gsc.Execute(callInput)
	require.Equal(t, vmcommon.UserError, retCode)
	require.Equal(t, eei.GetReturnMessage(), "invalid number of arguments")

	callInput.Arguments = append(callInput.Arguments, []byte{1}, []byte{2})
	callInput.CallValue = big.NewInt(10)
	retCode = gsc.Execute(callInput)
	require.Equal(t, vmcommon.UserError, retCode)
	require.True(t, strings.Contains(eei.GetReturnMessage(), "function is not payable"))

	callInput.CallValue = big.NewInt(0)
	callInput.GasProvided = 0
	gsc.gasCost.MetaChainSystemSCsCost.DelegateVote = 10
	retCode = gsc.Execute(callInput)
	require.Equal(t, vmcommon.OutOfGas, retCode)
	require.True(t, strings.Contains(eei.GetReturnMessage(), "not enough gas"))
}

func TestGovernanceContract_ChangeConfigWrongCaller(t *testing.T) {
	t.Parallel()

	retMessage := ""
	errSubstr := "changeConfig can be called only by owner"
	args := createMockGovernanceArgs()
	args.Eei = &mock.SystemEIStub{
		AddReturnMessageCalled: func(msg string) {
			retMessage = msg
		},
	}

	gsc, _ := NewGovernanceContract(args)
	initInput := createVMInput(zero, "initV2", vm.GovernanceSCAddress, vm.GovernanceSCAddress, nil)
	_ = gsc.Execute(initInput)
	callInput := createVMInput(zero, "changeConfig", []byte("wrong caller"), vm.GovernanceSCAddress, nil)
	retCode := gsc.Execute(callInput)

	require.Equal(t, vmcommon.UserError, retCode)
	require.Contains(t, retMessage, errSubstr)
}

func TestGovernanceContract_ChangeConfigWrongCallValue(t *testing.T) {
	t.Parallel()

	retMessage := ""
	errSubstr := "changeConfig can be called only without callValue"
	args := createMockGovernanceArgs()
	args.Eei = &mock.SystemEIStub{
		AddReturnMessageCalled: func(msg string) {
			retMessage = msg
		},
	}

	gsc, _ := NewGovernanceContract(args)

	initInput := createVMInput(zero, "initV2", vm.GovernanceSCAddress, vm.GovernanceSCAddress, nil)
	_ = gsc.Execute(initInput)
	callInput := createVMInput(big.NewInt(10), "changeConfig", args.OwnerAddress, vm.GovernanceSCAddress, nil)
	retCode := gsc.Execute(callInput)

	require.Equal(t, vmcommon.UserError, retCode)
	require.Contains(t, retMessage, errSubstr)
}

func TestGovernanceContract_ChangeConfigWrongArgumentsLength(t *testing.T) {
	t.Parallel()

	retMessage := ""
	errSubstr := "changeConfig needs 5 arguments"
	args := createMockGovernanceArgs()
	args.Eei = &mock.SystemEIStub{
		AddReturnMessageCalled: func(msg string) {
			retMessage = msg
		},
	}

	gsc, _ := NewGovernanceContract(args)

	initInput := createVMInput(zero, "initV2", vm.GovernanceSCAddress, vm.GovernanceSCAddress, nil)
	_ = gsc.Execute(initInput)
	callInput := createVMInput(zero, "changeConfig", args.OwnerAddress, vm.GovernanceSCAddress, nil)
	retCode := gsc.Execute(callInput)

	require.Equal(t, vmcommon.UserError, retCode)
	require.Contains(t, retMessage, errSubstr)
}

func TestGovernanceContract_ChangeConfigInvalidParams(t *testing.T) {
	t.Parallel()

	retMessage := ""
	errSubstr := "changeConfig first argument is incorrectly formatted"
	args := createMockGovernanceArgs()
	args.Eei = &mock.SystemEIStub{
		AddReturnMessageCalled: func(msg string) {
			retMessage = msg
		},
	}

	gsc, _ := NewGovernanceContract(args)

	initInput := createVMInput(zero, "initV2", vm.GovernanceSCAddress, vm.GovernanceSCAddress, nil)
	_ = gsc.Execute(initInput)

	callInputArgs := [][]byte{
		[]byte("invalid"),
		[]byte("invalid"),
		[]byte("10"),
		[]byte("10"),
		[]byte("5"),
	}
	callInput := createVMInput(zero, "changeConfig", args.OwnerAddress, vm.GovernanceSCAddress, callInputArgs)
	retCode := gsc.Execute(callInput)

	require.Equal(t, vmcommon.UserError, retCode)
	require.Contains(t, retMessage, errSubstr)

	errSubstr = "changeConfig second argument is incorrectly formatted"
	callInputArgs = [][]byte{
		[]byte("1"),
		[]byte("invalid"),
		[]byte("10"),
		[]byte("10"),
		[]byte("5"),
	}
	callInput = createVMInput(zero, "changeConfig", args.OwnerAddress, vm.GovernanceSCAddress, callInputArgs)
	retCode = gsc.Execute(callInput)

	require.Equal(t, vmcommon.UserError, retCode)
	require.Contains(t, retMessage, errSubstr)

	errSubstr = vm.ErrIncorrectConfig.Error() + " proposal fee is smaller than lost proposal fee "
	callInputArgs = [][]byte{
		[]byte("1"),
		[]byte("10"),
		[]byte("10"),
		[]byte("10"),
		[]byte("5"),
	}
	callInput = createVMInput(zero, "changeConfig", args.OwnerAddress, vm.GovernanceSCAddress, callInputArgs)
	retCode = gsc.Execute(callInput)

	require.Equal(t, vmcommon.UserError, retCode)
	require.Contains(t, retMessage, errSubstr)

	errSubstr = "config incorrect minQuorum"
	callInputArgs = [][]byte{
		[]byte("1"),
		[]byte("1"),
		[]byte("invalid"),
		[]byte("10"),
		[]byte("5"),
	}
	callInput = createVMInput(zero, "changeConfig", args.OwnerAddress, vm.GovernanceSCAddress, callInputArgs)
	retCode = gsc.Execute(callInput)

	require.Equal(t, vmcommon.UserError, retCode)
	require.Contains(t, retMessage, errSubstr)

	errSubstr = "config incorrect minVeto"
	callInputArgs = [][]byte{
		[]byte("1"),
		[]byte("1"),
		[]byte("10"),
		[]byte("invalid"),
		[]byte("5"),
	}
	callInput = createVMInput(zero, "changeConfig", args.OwnerAddress, vm.GovernanceSCAddress, callInputArgs)
	retCode = gsc.Execute(callInput)

	require.Equal(t, vmcommon.UserError, retCode)
	require.Contains(t, retMessage, errSubstr)

	errSubstr = "config incorrect minPass"
	callInputArgs = [][]byte{
		[]byte("1"),
		[]byte("1"),
		[]byte("10"),
		[]byte("10"),
		[]byte("invalid"),
	}
	callInput = createVMInput(zero, "changeConfig", args.OwnerAddress, vm.GovernanceSCAddress, callInputArgs)
	retCode = gsc.Execute(callInput)

	require.Equal(t, vmcommon.UserError, retCode)
	require.Contains(t, retMessage, errSubstr)
}

func TestGovernanceContract_ChangeConfigGetConfigErr(t *testing.T) {
	t.Parallel()

	retMessage := ""
	errSubstr := "changeConfig error"
	args := createMockGovernanceArgs()
	args.Eei = &mock.SystemEIStub{
		AddReturnMessageCalled: func(msg string) {
			retMessage = msg
		},
		GetStorageCalled: func(key []byte) []byte {
			if bytes.Equal(key, []byte(governanceConfigKey)) {
				return []byte("invalid config")
			}

			return nil
		},
	}

	gsc, _ := NewGovernanceContract(args)

	initInput := createVMInput(zero, "initV2", vm.GovernanceSCAddress, vm.GovernanceSCAddress, nil)
	_ = gsc.Execute(initInput)

	callInputArgs := [][]byte{
		[]byte("1"),
		[]byte("1"),
		[]byte("10"),
		[]byte("10"),
		[]byte("10"),
	}
	callInput := createVMInput(zero, "changeConfig", args.OwnerAddress, vm.GovernanceSCAddress, callInputArgs)
	retCode := gsc.Execute(callInput)

	require.Equal(t, vmcommon.UserError, retCode)
	require.Contains(t, retMessage, errSubstr)
}

func TestGovernanceContract_ProposalNotEnoughGas(t *testing.T) {
	t.Parallel()

	args := createMockGovernanceArgs()
	args.Eei = &mock.SystemEIStub{
		UseGasCalled: func(gas uint64) error {
			return errors.New("not enough gas")
		},
	}

	gsc, _ := NewGovernanceContract(args)
	callInput := createVMInput(big.NewInt(500), "proposal", vm.GovernanceSCAddress, []byte("addr1"), nil)
	retCode := gsc.Execute(callInput)
	require.Equal(t, vmcommon.OutOfGas, retCode)
}

func TestGovernanceContract_ProposalInvalidArgumentsLength(t *testing.T) {
	t.Parallel()

	args := createMockGovernanceArgs()
	gsc, _ := NewGovernanceContract(args)
	callInput := createVMInput(big.NewInt(500), "proposal", vm.GovernanceSCAddress, []byte("addr1"), nil)
	retCode := gsc.Execute(callInput)
	require.Equal(t, vmcommon.FunctionWrongSignature, retCode)
}

func TestGovernanceContract_ProposalWrongCallValue(t *testing.T) {
	t.Parallel()

	args := createMockGovernanceArgs()

	gsc, _ := NewGovernanceContract(args)

	callInput := createVMInput(big.NewInt(9), "proposal", vm.GovernanceSCAddress, []byte("addr1"), [][]byte{{1}, {1}, {1}})
	retCode := gsc.Execute(callInput)
	require.Equal(t, vmcommon.UserError, retCode)

	gsc.initV2(&vmcommon.ContractCallInput{VMInput: vmcommon.VMInput{CallerAddr: gsc.governanceSCAddress}})
	retCode = gsc.Execute(callInput)
	require.Equal(t, vmcommon.OutOfFunds, retCode)
}

func TestGovernanceContract_ProposalInvalidReferenceLength(t *testing.T) {
	t.Parallel()

	gsc, _, eei := createGovernanceBlockChainHookStubContextHandler()
	callInputArgs := [][]byte{
		[]byte("arg1"),
		[]byte("arg2"),
		[]byte("arg3"),
	}
	callInput := createVMInput(big.NewInt(500), "proposal", vm.GovernanceSCAddress, []byte("addr1"), callInputArgs)
	retCode := gsc.Execute(callInput)
	require.Equal(t, vmcommon.UserError, retCode)
	require.True(t, strings.Contains(eei.GetReturnMessage(), "invalid github commit"))
}

func TestGovernanceContract_ProposalAlreadyExists(t *testing.T) {
	t.Parallel()

	proposalIdentifier := bytes.Repeat([]byte("a"), commitHashLength)

	gsc, _, eei := createGovernanceBlockChainHookStubContextHandler()
	callInputArgs := [][]byte{
		proposalIdentifier,
		[]byte("arg2"),
		[]byte("arg3"),
	}

	gsc.eei.SetStorage([]byte(proposalPrefix+string(proposalIdentifier)), []byte("1"))
	callInput := createVMInput(big.NewInt(500), "proposal", vm.GovernanceSCAddress, []byte("addr1"), callInputArgs)

	retCode := gsc.Execute(callInput)
	require.Equal(t, vmcommon.UserError, retCode)
	require.Equal(t, eei.GetReturnMessage(), "proposal already exists")
}

func TestGovernanceContract_ProposalInvalidStartEndVoteEpochTooLong(t *testing.T) {
	t.Parallel()

	proposalIdentifier := bytes.Repeat([]byte("a"), commitHashLength)

	gsc, _, eei := createGovernanceBlockChainHookStubContextHandler()
	callInputArgs := [][]byte{
		proposalIdentifier,
		[]byte("50"),
		[]byte("61"),
	}
	callInput := createVMInput(big.NewInt(500), "proposal", vm.GovernanceSCAddress, []byte("addr1"), callInputArgs)
	retCode := gsc.Execute(callInput)
	require.Equal(t, vmcommon.UserError, retCode)
	require.Equal(t, eei.GetReturnMessage(), vm.ErrInvalidStartEndVoteEpoch.Error())
}

func TestGovernanceContract_ProposalInvalidStartEndVoteEpochTooFarV1(t *testing.T) {
	t.Parallel()

	proposalIdentifier := bytes.Repeat([]byte("a"), commitHashLength)

	gsc, _, eei := createGovernanceBlockChainHookStubContextHandler()
	callInputArgs := [][]byte{
		proposalIdentifier,
		{byte(50)},
		{byte(54)},
	}
	callInput := createVMInput(big.NewInt(500), "proposal", vm.GovernanceSCAddress, []byte("addr1"), callInputArgs)
	retCode := gsc.Execute(callInput)
	require.Equal(t, vmcommon.Ok, retCode)
	logsEntry := eei.GetLogs()
	assert.Equal(t, 1, len(logsEntry))
	expectedTopics := [][]byte{{1}, proposalIdentifier, {byte(50)}, {byte(54)}}
	assert.Equal(t, expectedTopics, logsEntry[0].Topics)
}

func TestGovernanceContract_ProposalInvalidStartEndVoteEpochTooFarV2(t *testing.T) {
	t.Parallel()

	proposalIdentifier := bytes.Repeat([]byte("a"), commitHashLength)

	gsc, _, eei := createGovernanceBlockChainHookStubContextHandler()
	gsc.enableEpochsHandler = enableEpochsHandlerMock.NewEnableEpochsHandlerStub(common.GovernanceFlag, common.GovernanceDisableProposeFlag, common.GovernanceFixesFlag)
	callInputArgs := [][]byte{
		proposalIdentifier,
		{byte(50)},
		{byte(54)},
	}
	callInput := createVMInput(big.NewInt(500), "proposal", vm.GovernanceSCAddress, []byte("addr1"), callInputArgs)
	retCode := gsc.Execute(callInput)
	require.Equal(t, vmcommon.UserError, retCode)
	require.Equal(t, eei.GetReturnMessage(), vm.ErrInvalidStartEndVoteEpoch.Error())
}

func TestGovernanceContract_ProposalOK(t *testing.T) {
	t.Parallel()

	proposalIdentifier := bytes.Repeat([]byte("a"), commitHashLength)

	gsc, _, _ := createGovernanceBlockChainHookStubContextHandler()

	callInputArgs := [][]byte{
		proposalIdentifier,
		{byte(50)},
		{byte(55)},
	}
	callInput := createVMInput(big.NewInt(500), "proposal", vm.GovernanceSCAddress, []byte("addr1"), callInputArgs)
	retCode := gsc.Execute(callInput)

	require.Equal(t, vmcommon.Ok, retCode)
	logsEntry := gsc.eei.GetLogs()
	assert.Equal(t, 1, len(logsEntry))
	expectedTopics := [][]byte{{1}, proposalIdentifier, {byte(50)}, {byte(55)}}
	assert.Equal(t, expectedTopics, logsEntry[0].Topics)
}

func TestGovernanceContract_VoteWithBadArgsOrCallValue(t *testing.T) {
	t.Parallel()

	gsc, _, eei := createGovernanceBlockChainHookStubContextHandler()
	callInput := createVMInput(big.NewInt(0), "vote", vm.GovernanceSCAddress, []byte("addr1"), [][]byte{[]byte("bad args")})
	retCode := gsc.Execute(callInput)
	require.Equal(t, vmcommon.FunctionWrongSignature, retCode)

	callInput.CallValue = big.NewInt(10)
	retCode = gsc.Execute(callInput)
	require.Equal(t, vmcommon.UserError, retCode)
	require.True(t, strings.Contains(eei.GetReturnMessage(), "function is not payable"))

	callInput.CallValue = big.NewInt(0)
	callInput.Arguments = [][]byte{{1}, {2}}
	retCode = gsc.Execute(callInput)
	require.Equal(t, vmcommon.UserError, retCode)
	require.True(t, strings.Contains(eei.GetReturnMessage(), "only user can call this"))

	callInput.CallerAddr = bytes.Repeat([]byte{1}, 32)
	retCode = gsc.Execute(callInput)
	require.Equal(t, vmcommon.UserError, retCode)
	require.True(t, strings.Contains(eei.GetReturnMessage(), "not enough stake/delegate to vote"))
}

func TestGovernanceContract_VoteNotEnoughGas(t *testing.T) {
	t.Parallel()

	args := createMockGovernanceArgs()
	args.Eei = &mock.SystemEIStub{
		UseGasCalled: func(_ uint64) error {
			return errors.New("not enough gas")
		},
	}
	gsc, _ := NewGovernanceContract(args)
	callInput := createVMInput(big.NewInt(0), "vote", vm.GovernanceSCAddress, []byte("addr1"), make([][]byte, 0))
	retCode := gsc.Execute(callInput)
	require.Equal(t, vmcommon.OutOfGas, retCode)
}

func TestGovernanceContract_VoteInvalidProposal(t *testing.T) {
	t.Parallel()

	callerAddress := bytes.Repeat([]byte{2}, 32)
	proposalIdentifier := []byte("aaaaaaaaa")
	generalProposal := &GeneralProposal{
		CommitHash:     proposalIdentifier,
		StartVoteEpoch: 10,
		EndVoteEpoch:   15,
	}

	voteArgs := [][]byte{
		[]byte("1"),
		[]byte("yes"),
	}
	gsc, blockchainHook, eei := createGovernanceBlockChainHookStubContextHandler()
	blockchainHook.CurrentEpochCalled = func() uint32 {
		return 16
	}

	gsc.eei.SetStorage(append([]byte(noncePrefix), voteArgs[0]...), proposalIdentifier)
	_ = gsc.saveGeneralProposal(proposalIdentifier, generalProposal)

	callInput := createVMInput(big.NewInt(0), "vote", callerAddress, vm.GovernanceSCAddress, voteArgs)
	retCode := gsc.Execute(callInput)
	require.Equal(t, vmcommon.UserError, retCode)
	require.Equal(t, eei.GetReturnMessage(), vm.ErrVotedForAnExpiredProposal.Error())
}

func TestGovernanceContract_VoteInvalidVote(t *testing.T) {
	t.Parallel()

	callerAddress := bytes.Repeat([]byte{2}, 32)
	proposalIdentifier := []byte("aaaaaaaaa")
	generalProposal := &GeneralProposal{
		CommitHash:     proposalIdentifier,
		StartVoteEpoch: 10,
		EndVoteEpoch:   15,
	}

	voteArgs := [][]byte{
		[]byte("1"),
		[]byte("invalid"),
	}
	gsc, blockchainHook, eei := createGovernanceBlockChainHookStubContextHandler()
	blockchainHook.CurrentEpochCalled = func() uint32 {
		return 14
	}

	gsc.eei.SetStorage(append([]byte(noncePrefix), voteArgs[0]...), proposalIdentifier)
	_ = gsc.saveGeneralProposal(proposalIdentifier, generalProposal)

	callInput := createVMInput(big.NewInt(0), "vote", callerAddress, vm.GovernanceSCAddress, voteArgs)
	retCode := gsc.Execute(callInput)
	require.Equal(t, vmcommon.UserError, retCode)
	require.Equal(t, eei.GetReturnMessage(), "invalid argument: invalid vote type")
}

func TestGovernanceContract_VoteTwice(t *testing.T) {
	t.Parallel()

	gsc, blockchainHook, eei := createGovernanceBlockChainHookStubContextHandler()
	blockchainHook.CurrentEpochCalled = func() uint32 {
		return 12
	}

	callerAddress := bytes.Repeat([]byte{2}, 32)
	proposalIdentifier := []byte("aaaaaaaaa")
	generalProposal := &GeneralProposal{
		ProposalCost:   gsc.baseProposalCost,
		CommitHash:     proposalIdentifier,
		StartVoteEpoch: 10,
		EndVoteEpoch:   15,
		Yes:            big.NewInt(0),
		No:             big.NewInt(0),
		Veto:           big.NewInt(0),
		Abstain:        big.NewInt(0),
		QuorumStake:    big.NewInt(0),
	}

	voteArgs := [][]byte{
		[]byte("1"),
		[]byte("yes"),
	}

	gsc.eei.SetStorage(append([]byte(noncePrefix), voteArgs[0]...), proposalIdentifier)
	_ = gsc.saveGeneralProposal(proposalIdentifier, generalProposal)

	callInput := createVMInput(big.NewInt(0), "vote", callerAddress, vm.GovernanceSCAddress, voteArgs)
	retCode := gsc.Execute(callInput)
	require.Equal(t, vmcommon.Ok, retCode)

	voteArgs[1] = []byte("no")
	retCode = gsc.Execute(callInput)
	require.Equal(t, vmcommon.UserError, retCode)
	require.Equal(t, eei.GetReturnMessage(), "double vote is not allowed")
}

<<<<<<< HEAD
func TestGovernanceContract_VoteTwiceV2(t *testing.T) {
	t.Parallel()

	gsc, blockchainHook, eei := createGovernanceBlockChainHookStubContextHandler()
	gsc.enableEpochsHandler = enableEpochsHandlerMock.NewEnableEpochsHandlerStub(common.GovernanceFlag, common.GovernanceDisableProposeFlag, common.GovernanceFixesFlag)
	blockchainHook.CurrentEpochCalled = func() uint32 {
		return 12
	}

	callerAddress := bytes.Repeat([]byte{2}, 32)
	proposalIdentifier := []byte("aaaaaaaaa")
	generalProposal := &GeneralProposal{
		ProposalCost:   gsc.baseProposalCost,
		CommitHash:     proposalIdentifier,
		StartVoteEpoch: 10,
		EndVoteEpoch:   15,
		Yes:            big.NewInt(0),
		No:             big.NewInt(0),
		Veto:           big.NewInt(0),
		Abstain:        big.NewInt(0),
		QuorumStake:    big.NewInt(0),
	}

	voteArgs := [][]byte{
		[]byte("1"),
		[]byte("yes"),
	}

	gsc.eei.SetStorage(append([]byte(noncePrefix), voteArgs[0]...), proposalIdentifier)
	_ = gsc.saveGeneralProposal(proposalIdentifier, generalProposal)

	callInput := createVMInput(big.NewInt(0), "vote", callerAddress, vm.GovernanceSCAddress, voteArgs)
	retCode := gsc.Execute(callInput)
	require.Equal(t, vmcommon.Ok, retCode)

	voteArgs[1] = []byte("no")
	retCode = gsc.Execute(callInput)
	require.Equal(t, vmcommon.UserError, retCode)
	require.Equal(t, eei.GetReturnMessage(), "double vote is not allowed")
}

func TestGovernanceContract_VoteAfterGovernanceFixesActivationWithOngoingListV1(t *testing.T) {
	t.Parallel()

	gsc, blockchainHook, _ := createGovernanceBlockChainHookStubContextHandler()
	blockchainHook.CurrentEpochCalled = func() uint32 {
		return 12
	}

	delegatedAddress := bytes.Repeat([]byte{2}, 32)
	proposalIdentifier := []byte("aaaaaaaaa")
	generalProposal := &GeneralProposal{
		ProposalCost:   gsc.baseProposalCost,
		CommitHash:     proposalIdentifier,
		StartVoteEpoch: 10,
		EndVoteEpoch:   15,
		Yes:            big.NewInt(0),
		No:             big.NewInt(0),
		Veto:           big.NewInt(0),
		Abstain:        big.NewInt(0),
		QuorumStake:    big.NewInt(0),
	}

	voteArgs := [][]byte{
		[]byte("1"),
		[]byte("yes"),
	}
	delegateVoteArgs := [][]byte{
		[]byte("1"),
		[]byte("yes"),
		delegatedAddress,
		big.NewInt(30).Bytes(),
	}

	gsc.eei.SetStorage(append([]byte(noncePrefix), delegateVoteArgs[0]...), proposalIdentifier)
	_ = gsc.saveGeneralProposal(proposalIdentifier, generalProposal)

	callInput := createVMInput(big.NewInt(0), "delegateVote", vm.ESDTSCAddress, vm.GovernanceSCAddress, delegateVoteArgs)
	addStakeAndDelegationForAddress(gsc, callInput.CallerAddr)
	retCode := gsc.Execute(callInput)
	require.Equal(t, vmcommon.Ok, retCode)

	callInput = createVMInput(big.NewInt(0), "vote", delegatedAddress, vm.GovernanceSCAddress, voteArgs)
	retCode = gsc.Execute(callInput)
	require.Equal(t, vmcommon.Ok, retCode)

	delegateVoteArgs[0] = []byte("2")
	generalProposal.CommitHash = []byte("bbbbbbbbb")

	gsc.eei.SetStorage(append([]byte(noncePrefix), delegateVoteArgs[0]...), proposalIdentifier)
	_ = gsc.saveGeneralProposal(proposalIdentifier, generalProposal)
	callInput = createVMInput(big.NewInt(0), "delegateVote", vm.ESDTSCAddress, vm.GovernanceSCAddress, delegateVoteArgs)

	gsc.enableEpochsHandler = enableEpochsHandlerMock.NewEnableEpochsHandlerStub(common.GovernanceFlag, common.GovernanceDisableProposeFlag, common.GovernanceFixesFlag)
	retCode = gsc.Execute(callInput)
	require.Equal(t, vmcommon.Ok, retCode)
}

func TestGovernanceContract_DelegateVoteUserErrors(t *testing.T) {
	t.Parallel()

	gsc, blockchainHook, eei := createGovernanceBlockChainHookStubContextHandler()
	blockchainHook.CurrentNonceCalled = func() uint64 {
		return 12
	}

	callerAddress := bytes.Repeat([]byte{2}, 32)
	proposalIdentifier := []byte("aaaaaaaaa")
	generalProposal := &GeneralProposal{
		CommitHash:     proposalIdentifier,
		StartVoteEpoch: 10,
		EndVoteEpoch:   15,
		Yes:            big.NewInt(0),
		No:             big.NewInt(0),
		Veto:           big.NewInt(0),
		Abstain:        big.NewInt(0),
	}

	voteArgs := [][]byte{
		[]byte("1"),
		[]byte("yes"),
	}
	gsc.eei.SetStorage(voteArgs[0], proposalIdentifier)
	_ = gsc.saveGeneralProposal(proposalIdentifier, generalProposal)

	callInput := createVMInput(big.NewInt(0), "delegateVote", callerAddress, vm.GovernanceSCAddress, voteArgs)
	retCode := gsc.Execute(callInput)
	require.Equal(t, vmcommon.UserError, retCode)
	require.Equal(t, eei.GetReturnMessage(), "invalid number of arguments")

	callInput.Arguments = append(callInput.Arguments, []byte{1}, []byte{2})
	callInput.CallValue = big.NewInt(10)
	retCode = gsc.Execute(callInput)
	require.Equal(t, vmcommon.UserError, retCode)
	require.True(t, strings.Contains(eei.GetReturnMessage(), "function is not payable"))

	callInput.CallValue = big.NewInt(0)
	callInput.GasProvided = 0
	gsc.gasCost.MetaChainSystemSCsCost.DelegateVote = 10
	retCode = gsc.Execute(callInput)
	require.Equal(t, vmcommon.OutOfGas, retCode)
	require.True(t, strings.Contains(eei.GetReturnMessage(), "not enough gas"))
}

=======
>>>>>>> e608d648
func TestGovernanceContract_DelegateVoteMoreErrors(t *testing.T) {
	t.Parallel()

	gsc, blockchainHook, eei := createGovernanceBlockChainHookStubContextHandler()
	blockchainHook.CurrentEpochCalled = func() uint32 {
		return 12
	}

	callerAddress := bytes.Repeat([]byte{2}, 32)
	proposalIdentifier := []byte("aaaaaaaaa")
	generalProposal := &GeneralProposal{
		ProposalCost:   gsc.baseProposalCost,
		CommitHash:     proposalIdentifier,
		StartVoteEpoch: 10,
		EndVoteEpoch:   15,
		Yes:            big.NewInt(0),
		No:             big.NewInt(0),
		Veto:           big.NewInt(0),
		Abstain:        big.NewInt(0),
		QuorumStake:    big.NewInt(0),
	}

	voteArgs := [][]byte{
		[]byte("1"),
		[]byte("yes"),
		{1},
		big.NewInt(10000).Bytes(),
	}

	gsc.eei.SetStorage(append([]byte(noncePrefix), voteArgs[0]...), proposalIdentifier)
	_ = gsc.saveGeneralProposal(proposalIdentifier, generalProposal)

	callInput := createVMInput(big.NewInt(0), "delegateVote", callerAddress, vm.GovernanceSCAddress, voteArgs)

	retCode := gsc.Execute(callInput)
	require.Equal(t, vmcommon.UserError, retCode)
	require.True(t, strings.Contains(eei.GetReturnMessage(), "only SC can call this"))

	callInput.CallerAddr = vm.ESDTSCAddress
	retCode = gsc.Execute(callInput)
	require.Equal(t, vmcommon.UserError, retCode)
	require.True(t, strings.Contains(eei.GetReturnMessage(), "invalid delegator address"))

	callInput.Arguments[2] = callerAddress
	retCode = gsc.Execute(callInput)
	require.Equal(t, vmcommon.UserError, retCode)
	require.True(t, strings.Contains(eei.GetReturnMessage(), "not enough stake/delegate to vote"))

	addStakeAndDelegationForAddress(gsc, callInput.CallerAddr)

	retCode = gsc.Execute(callInput)
	require.Equal(t, vmcommon.UserError, retCode)
	require.True(t, strings.Contains(eei.GetReturnMessage(), "not enough voting power to cast this vote"))

	callInput.Arguments[3] = big.NewInt(12).Bytes()
	retCode = gsc.Execute(callInput)
	require.Equal(t, vmcommon.Ok, retCode)

	retCode = gsc.Execute(callInput)
	require.Equal(t, vmcommon.UserError, retCode)
	require.True(t, strings.Contains(eei.GetReturnMessage(), "double vote is not allowed"))

	addStakeAndDelegationForAddress(gsc, vm.FirstDelegationSCAddress)
	callInput.CallerAddr = vm.FirstDelegationSCAddress
	retCode = gsc.Execute(callInput)
	require.Equal(t, vmcommon.UserError, retCode)
	require.True(t, strings.Contains(eei.GetReturnMessage(), "double vote is not allowed"))
}

func TestGovernanceContract_ProposalDuringDisableFlag(t *testing.T) {
	t.Parallel()

	gsc, _, eei := createGovernanceBlockChainHookStubContextHandler()
	gsc.enableEpochsHandler = enableEpochsHandlerMock.NewEnableEpochsHandlerStub(common.GovernanceFlag, common.GovernanceDisableProposeFlag)
	proposalIdentifier := bytes.Repeat([]byte("a"), commitHashLength)

	callInputArgs := [][]byte{
		proposalIdentifier,
		{byte(5)},
		{byte(14)},
	}
	callInput := createVMInput(big.NewInt(500), "proposal", vm.GovernanceSCAddress, []byte("addr1"), callInputArgs)
	retCode := gsc.Execute(callInput)

	require.True(t, strings.Contains(eei.GetReturnMessage(), "proposing is disabled"))
	require.Equal(t, vmcommon.UserError, retCode)

	gsc.enableEpochsHandler = enableEpochsHandlerMock.NewEnableEpochsHandlerStub(common.GovernanceFlag, common.GovernanceDisableProposeFlag, common.GovernanceFixesFlag)
	retCode = gsc.Execute(callInput)
	require.Equal(t, vmcommon.Ok, retCode)
}

func TestGovernanceContract_DelegateVoteMultiple(t *testing.T) {
	t.Parallel()

	gsc, blockchainHook, eei := createGovernanceBlockChainHookStubContextHandler()
	gsc.enableEpochsHandler = enableEpochsHandlerMock.NewEnableEpochsHandlerStub(common.GovernanceFlag, common.GovernanceFixesFlag)
	blockchainHook.CurrentEpochCalled = func() uint32 {
		return 12
	}

	voter := bytes.Repeat([]byte{2}, 32)
	proposalIdentifier := []byte("aaaaaaaaa")
	generalProposal := &GeneralProposal{
		ProposalCost:   gsc.baseProposalCost,
		CommitHash:     proposalIdentifier,
		StartVoteEpoch: 10,
		EndVoteEpoch:   15,
		Yes:            big.NewInt(0),
		No:             big.NewInt(0),
		Veto:           big.NewInt(0),
		Abstain:        big.NewInt(0),
		QuorumStake:    big.NewInt(0),
	}

	voteArgs := [][]byte{
		[]byte("1"),
		[]byte("yes"),
		voter,
		big.NewInt(12).Bytes(),
	}

	gsc.eei.SetStorage(append([]byte(noncePrefix), voteArgs[0]...), proposalIdentifier)
	_ = gsc.saveGeneralProposal(proposalIdentifier, generalProposal)

	addStakeAndDelegationForAddress(gsc, vm.ESDTSCAddress)
	addStakeAndDelegationForAddress(gsc, vm.FirstDelegationSCAddress)
	callInput := createVMInput(big.NewInt(0), "delegateVote", vm.ESDTSCAddress, vm.GovernanceSCAddress, voteArgs)
	retCode := gsc.Execute(callInput)
	require.Equal(t, vmcommon.Ok, retCode)

	retCode = gsc.Execute(callInput)
	require.Equal(t, vmcommon.UserError, retCode)
	require.True(t, strings.Contains(eei.GetReturnMessage(), "double vote is not allowed"))

	callInput.CallerAddr = vm.FirstDelegationSCAddress
	retCode = gsc.Execute(callInput)
	require.Equal(t, vmcommon.Ok, retCode)
}

func TestGovernanceContract_CloseProposal(t *testing.T) {
	t.Parallel()

	callerAddress := []byte("address")
	proposalIdentifier := bytes.Repeat([]byte("a"), commitHashLength)
	args := createMockGovernanceArgs()
	args.Eei = &mock.SystemEIStub{
		BlockChainHookCalled: func() vm.BlockchainHook {
			return &mock.BlockChainHookStub{
				CurrentNonceCalled: func() uint64 {
					return 1
				},
				CurrentEpochCalled: func() uint32 {
					return 1
				},
			}
		},
		GetStorageCalled: func(key []byte) []byte {
			if bytes.Equal(key, []byte(governanceConfigKey)) {
				configBytes, _ := args.Marshalizer.Marshal(&GovernanceConfigV2{
					MinQuorum:        0.1,
					MinVetoThreshold: 0.1,
					MinPassThreshold: 0.1,
					ProposalFee:      big.NewInt(10),
					LostProposalFee:  big.NewInt(1),
				})
				return configBytes
			}
			if bytes.Equal(key, append([]byte(noncePrefix), byte(1))) {
				return proposalIdentifier
			}
			if bytes.Equal(key, append([]byte(proposalPrefix), proposalIdentifier...)) {
				proposalBytes, _ := args.Marshalizer.Marshal(&GeneralProposal{
					ProposalCost:  big.NewInt(10),
					Yes:           big.NewInt(10),
					No:            big.NewInt(10),
					Veto:          big.NewInt(10),
					Abstain:       big.NewInt(10),
					IssuerAddress: callerAddress,
				})
				return proposalBytes
			}

			return nil
		},
	}

	gsc, _ := NewGovernanceContract(args)

	callInputArgs := [][]byte{{1}}

	callInput := createVMInput(zero, "closeProposal", callerAddress, vm.GovernanceSCAddress, callInputArgs)
	retCode := gsc.Execute(callInput)

	require.Equal(t, vmcommon.Ok, retCode)
}

func TestGovernanceContract_CloseProposalWrongCallValue(t *testing.T) {
	t.Parallel()

	retMessage := ""
	errSubstr := "closeProposal callValue expected to be 0"
	callerAddress := []byte("address")
	proposalIdentifier := bytes.Repeat([]byte("a"), commitHashLength)
	args := createMockGovernanceArgs()
	args.Eei = &mock.SystemEIStub{
		AddReturnMessageCalled: func(msg string) {
			retMessage = msg
		},
	}

	gsc, _ := NewGovernanceContract(args)
	callInputArgs := [][]byte{
		proposalIdentifier,
	}

	callInput := createVMInput(big.NewInt(10), "closeProposal", callerAddress, vm.GovernanceSCAddress, callInputArgs)
	retCode := gsc.Execute(callInput)

	require.Equal(t, vmcommon.UserError, retCode)
	require.Contains(t, retMessage, errSubstr)
}

func TestGovernanceContract_CloseProposalWrongArgumentsLength(t *testing.T) {
	t.Parallel()

	retMessage := ""
	errSubstr := "invalid number of arguments expected 1"
	callerAddress := []byte("address")
	args := createMockGovernanceArgs()
	args.Eei = &mock.SystemEIStub{
		AddReturnMessageCalled: func(msg string) {
			retMessage = msg
		},
		GetStorageCalled: func(key []byte) []byte {
			if bytes.Equal(key, append([]byte(proposalPrefix), callerAddress...)) {
				proposalBytes, _ := args.Marshalizer.Marshal(&GeneralProposal{
					Passed: true,
				})
				return proposalBytes
			}

			return nil
		},
	}

	gsc, _ := NewGovernanceContract(args)
	callInput := createVMInput(zero, "closeProposal", callerAddress, vm.GovernanceSCAddress, nil)
	retCode := gsc.Execute(callInput)

	require.Equal(t, vmcommon.UserError, retCode)
	require.Contains(t, retMessage, errSubstr)
}

func TestGovernanceContract_CloseProposalNotEnoughGas(t *testing.T) {
	t.Parallel()

	retMessage := ""
	errSubstr := "not enough gas"
	callerAddress := []byte("address")
	proposalIdentifier := bytes.Repeat([]byte("a"), commitHashLength)
	args := createMockGovernanceArgs()
	args.Eei = &mock.SystemEIStub{
		AddReturnMessageCalled: func(msg string) {
			retMessage = msg
		},
		GetStorageCalled: func(key []byte) []byte {
			if bytes.Equal(key, append([]byte(proposalPrefix), callerAddress...)) {
				proposalBytes, _ := args.Marshalizer.Marshal(&GeneralProposal{
					Passed: true,
				})
				return proposalBytes
			}

			return nil
		},
		UseGasCalled: func(_ uint64) error {
			return errors.New("not enough gas")
		},
	}

	gsc, _ := NewGovernanceContract(args)
	callInputArgs := [][]byte{
		proposalIdentifier,
	}
	callInput := createVMInput(zero, "closeProposal", callerAddress, vm.GovernanceSCAddress, callInputArgs)
	retCode := gsc.Execute(callInput)

	require.Equal(t, vmcommon.OutOfGas, retCode)
	require.Contains(t, retMessage, errSubstr)
}

func TestGovernanceContract_CloseProposalGetProposalErr(t *testing.T) {
	t.Parallel()

	retMessage := ""
	errSubstr := "getGeneralProposal error"
	callerAddress := []byte("address")
	proposalIdentifier := bytes.Repeat([]byte("a"), commitHashLength)
	args := createMockGovernanceArgs()
	args.Eei = &mock.SystemEIStub{
		AddReturnMessageCalled: func(msg string) {
			retMessage = msg
		},
		GetStorageCalled: func(key []byte) []byte {
			return nil
		},
	}

	gsc, _ := NewGovernanceContract(args)
	callInputArgs := [][]byte{
		proposalIdentifier,
	}
	callInput := createVMInput(zero, "closeProposal", callerAddress, vm.GovernanceSCAddress, callInputArgs)
	retCode := gsc.Execute(callInput)

	require.Equal(t, vmcommon.UserError, retCode)
	require.Contains(t, retMessage, errSubstr)
}

func TestGovernanceContract_CloseProposalAlreadyClosed(t *testing.T) {
	t.Parallel()

	retMessage := ""
	errSubstr := "proposal is already closed, do nothing"
	callerAddress := []byte("address")
	proposalIdentifier := bytes.Repeat([]byte("a"), commitHashLength)
	args := createMockGovernanceArgs()
	args.Eei = &mock.SystemEIStub{
		AddReturnMessageCalled: func(msg string) {
			retMessage = msg
		},
		GetStorageCalled: func(key []byte) []byte {
			if bytes.Equal(key, append([]byte(noncePrefix), byte(1))) {
				return proposalIdentifier
			}
			if bytes.Equal(key, append([]byte(proposalPrefix), proposalIdentifier...)) {
				proposalBytes, _ := args.Marshalizer.Marshal(&GeneralProposal{
					Yes:    big.NewInt(10),
					No:     big.NewInt(10),
					Veto:   big.NewInt(10),
					Closed: true,
				})
				return proposalBytes
			}

			return nil
		},
	}

	gsc, _ := NewGovernanceContract(args)
	callInputArgs := [][]byte{{1}}
	callInput := createVMInput(zero, "closeProposal", callerAddress, vm.GovernanceSCAddress, callInputArgs)
	retCode := gsc.Execute(callInput)

	require.Equal(t, vmcommon.UserError, retCode)
	require.Contains(t, retMessage, errSubstr)
}

func TestGovernanceContract_CloseProposalVoteNotfinished(t *testing.T) {
	t.Parallel()

	retMessage := ""
	errSubstr := "proposal can be closed only after epoch"
	callerAddress := []byte("address")
	proposalIdentifier := bytes.Repeat([]byte("a"), commitHashLength)
	args := createMockGovernanceArgs()
	args.Eei = &mock.SystemEIStub{
		AddReturnMessageCalled: func(msg string) {
			retMessage = msg
		},
		GetStorageCalled: func(key []byte) []byte {
			if bytes.Equal(key, append([]byte(noncePrefix), byte(1))) {
				return proposalIdentifier
			}
			if bytes.Equal(key, append([]byte(proposalPrefix), proposalIdentifier...)) {
				proposalBytes, _ := args.Marshalizer.Marshal(&GeneralProposal{
					Yes:           big.NewInt(10),
					No:            big.NewInt(10),
					Veto:          big.NewInt(10),
					EndVoteEpoch:  10,
					IssuerAddress: callerAddress,
				})
				return proposalBytes
			}

			return nil
		},
		BlockChainHookCalled: func() vm.BlockchainHook {
			return &mock.BlockChainHookStub{
				CurrentEpochCalled: func() uint32 {
					return 1
				},
			}
		},
	}

	gsc, _ := NewGovernanceContract(args)
	callInputArgs := [][]byte{{1}}
	callInput := createVMInput(zero, "closeProposal", callerAddress, vm.GovernanceSCAddress, callInputArgs)
	retCode := gsc.Execute(callInput)

	require.Equal(t, vmcommon.UserError, retCode)
	require.Contains(t, retMessage, errSubstr)
}

func TestGovernanceContract_CloseProposalCallerNotIssuer(t *testing.T) {
	t.Parallel()

	retMessage := ""
	errSubstr := "only the issuer can close the proposal"
	callerAddress := []byte("address")
	proposalIdentifier := bytes.Repeat([]byte("a"), commitHashLength)
	args := createMockGovernanceArgs()
	args.Eei = &mock.SystemEIStub{
		AddReturnMessageCalled: func(msg string) {
			retMessage = msg
		},
		GetStorageCalled: func(key []byte) []byte {
			if bytes.Equal(key, append([]byte(noncePrefix), byte(1))) {
				return proposalIdentifier
			}
			if bytes.Equal(key, append([]byte(proposalPrefix), proposalIdentifier...)) {
				proposalBytes, _ := args.Marshalizer.Marshal(&GeneralProposal{
					Yes:          big.NewInt(10),
					No:           big.NewInt(10),
					Veto:         big.NewInt(10),
					EndVoteEpoch: 10,
				})
				return proposalBytes
			}

			return nil
		},
		BlockChainHookCalled: func() vm.BlockchainHook {
			return &mock.BlockChainHookStub{
				CurrentEpochCalled: func() uint32 {
					return 1
				},
			}
		},
	}

	gsc, _ := NewGovernanceContract(args)
	callInputArgs := [][]byte{{1}}
	callInput := createVMInput(zero, "closeProposal", callerAddress, vm.GovernanceSCAddress, callInputArgs)
	retCode := gsc.Execute(callInput)

	require.Equal(t, vmcommon.UserError, retCode)
	require.Contains(t, retMessage, errSubstr)
}

func TestGovernanceContract_CloseProposalComputeResultsErr(t *testing.T) {
	t.Parallel()

	retMessage := ""
	errSubstr := "element was not found"
	callerAddress := []byte("address")
	proposalIdentifier := bytes.Repeat([]byte("a"), commitHashLength)
	args := createMockGovernanceArgs()
	args.Eei = &mock.SystemEIStub{
		AddReturnMessageCalled: func(msg string) {
			retMessage = msg
		},
		BlockChainHookCalled: func() vm.BlockchainHook {
			return &mock.BlockChainHookStub{
				CurrentNonceCalled: func() uint64 {
					return 1
				},
				CurrentEpochCalled: func() uint32 {
					return 1
				},
			}
		},
		GetStorageCalled: func(key []byte) []byte {
			if bytes.Equal(key, append([]byte(noncePrefix), byte(1))) {
				return proposalIdentifier
			}
			if bytes.Equal(key, append([]byte(proposalPrefix), proposalIdentifier...)) {
				proposalBytes, _ := args.Marshalizer.Marshal(&GeneralProposal{
					ProposalCost:  big.NewInt(10),
					Yes:           big.NewInt(10),
					No:            big.NewInt(10),
					Veto:          big.NewInt(10),
					IssuerAddress: callerAddress,
				})
				return proposalBytes
			}

			return nil
		},
	}

	gsc, _ := NewGovernanceContract(args)
	callInputArgs := [][]byte{{1}}
	callInput := createVMInput(zero, "closeProposal", callerAddress, vm.GovernanceSCAddress, callInputArgs)
	retCode := gsc.Execute(callInput)

	require.Equal(t, vmcommon.UserError, retCode)
	require.Contains(t, retMessage, errSubstr)
}

func TestGovernanceContract_GetVotingPower(t *testing.T) {
	t.Parallel()

	gsc, _, eei := createGovernanceBlockChainHookStubContextHandler()
	callerAddress := bytes.Repeat([]byte{2}, 32)
	callInputArgs := [][]byte{
		callerAddress,
	}

	callInput := createVMInput(big.NewInt(0), "viewVotingPower", vm.GovernanceSCAddress, vm.GovernanceSCAddress, callInputArgs)
	retCode := gsc.Execute(callInput)
	fmt.Println(eei.GetReturnMessage())
	require.Equal(t, vmcommon.Ok, retCode)

	vmOutput := eei.CreateVMOutput()
	require.Equal(t, big.NewInt(120).Bytes(), vmOutput.ReturnData[0])
}

func TestGovernanceContract_GetVVotingPowerWrongCallValue(t *testing.T) {
	t.Parallel()

	retMessage := ""
	args := createMockGovernanceArgs()
	args.Eei = &mock.SystemEIStub{
		AddReturnMessageCalled: func(msg string) {
			retMessage = msg
		},
	}

	gsc, _ := NewGovernanceContract(args)
	callInput := createVMInput(big.NewInt(10), "viewVotingPower", vm.GovernanceSCAddress, vm.GovernanceSCAddress, nil)
	retCode := gsc.Execute(callInput)
	require.Equal(t, vmcommon.UserError, retCode)
	require.Contains(t, retMessage, vm.ErrCallValueMustBeZero.Error())
}

func TestGovernanceContract_GetVotingPowerWrongArgumentsLength(t *testing.T) {
	t.Parallel()

	retMessage := ""
	errSubstr := vm.ErrInvalidNumOfArguments.Error()
	callerAddress := []byte("address")
	args := createMockGovernanceArgs()
	args.Eei = &mock.SystemEIStub{
		AddReturnMessageCalled: func(msg string) {
			retMessage = msg
		},
	}

	gsc, _ := NewGovernanceContract(args)
	callInputArgs := [][]byte{
		callerAddress,
		callerAddress,
	}
	callInput := createVMInput(zero, "viewVotingPower", vm.GovernanceSCAddress, vm.GovernanceSCAddress, callInputArgs)
	retCode := gsc.Execute(callInput)
	require.Equal(t, vmcommon.UserError, retCode)
	require.Contains(t, retMessage, errSubstr)
}

func TestGovernanceContract_GetVotingPowerInvalidCaller(t *testing.T) {
	t.Parallel()

	retMessage := ""
	errSubstr := vm.ErrInvalidCaller.Error()
	callerAddress := []byte("address")
	args := createMockGovernanceArgs()
	args.Eei = &mock.SystemEIStub{
		AddReturnMessageCalled: func(msg string) {
			retMessage = msg
		},
	}

	gsc, _ := NewGovernanceContract(args)
	callInputArgs := [][]byte{
		[]byte("address_wrong"),
	}
	callInput := createVMInput(zero, "viewVotingPower", callerAddress, vm.GovernanceSCAddress, callInputArgs)
	retCode := gsc.Execute(callInput)
	require.Equal(t, vmcommon.UserError, retCode)
	require.Contains(t, retMessage, errSubstr)
}

func TestGovernanceContract_GetVotingPowerComputeErr(t *testing.T) {
	t.Parallel()

	callerAddress := []byte("address")
	args := createMockGovernanceArgs()
	args.Eei = &mock.SystemEIStub{
		GetStorageFromAddressCalled: func(_ []byte, _ []byte) []byte {
			return []byte("invalid data")
		},
	}

	gsc, _ := NewGovernanceContract(args)
	callInputArgs := [][]byte{
		callerAddress,
	}
	callInput := createVMInput(zero, "viewVotingPower", callerAddress, vm.GovernanceSCAddress, callInputArgs)
	retCode := gsc.Execute(callInput)
	require.Equal(t, vmcommon.UserError, retCode)
}

func TestGovernanceContract_ViewConfig(t *testing.T) {
	t.Parallel()

	callerAddress := []byte("address")
	args := createMockGovernanceArgs()
	returnMessage := ""
	mockEEI := &mock.SystemEIStub{
		GetStorageFromAddressCalled: func(_ []byte, _ []byte) []byte {
			return []byte("invalid data")
		},
		AddReturnMessageCalled: func(msg string) {
			returnMessage = msg
		},
	}
	args.Eei = mockEEI

	gsc, _ := NewGovernanceContract(args)
	callInputArgs := [][]byte{
		callerAddress,
	}
	callInput := createVMInput(zero, "viewConfig", callerAddress, vm.GovernanceSCAddress, callInputArgs)
	retCode := gsc.Execute(callInput)
	require.Equal(t, vmcommon.UserError, retCode)
	require.Equal(t, returnMessage, vm.ErrInvalidCaller.Error())

	callInput.CallerAddr = callInput.RecipientAddr
	callInput.Arguments = [][]byte{}
	retCode = gsc.Execute(callInput)
	require.Equal(t, vmcommon.UserError, retCode)
	require.Equal(t, returnMessage, "element was not found")

	mockEEI.GetStorageCalled = func(key []byte) []byte {
		proposalBytes, _ := args.Marshalizer.Marshal(&GovernanceConfigV2{
			ProposalFee:       big.NewInt(10),
			LostProposalFee:   big.NewInt(1),
			LastProposalNonce: 10,
			MinQuorum:         0.4,
			MinPassThreshold:  0.4,
			MinVetoThreshold:  0.4,
		})
		return proposalBytes
	}

	retCode = gsc.Execute(callInput)
	require.Equal(t, vmcommon.Ok, retCode)
}

func TestGovernanceContract_ViewProposal(t *testing.T) {
	t.Parallel()

	callerAddress := []byte("address")
	args := createMockGovernanceArgs()
	returnMessage := ""
	mockEEI := &mock.SystemEIStub{
		AddReturnMessageCalled: func(msg string) {
			returnMessage = msg
		},
	}
	args.Eei = mockEEI

	gsc, _ := NewGovernanceContract(args)

	callInput := createVMInput(zero, "viewProposal", callerAddress, vm.GovernanceSCAddress, [][]byte{})
	retCode := gsc.Execute(callInput)
	require.Equal(t, vmcommon.UserError, retCode)
	require.Equal(t, returnMessage, vm.ErrInvalidCaller.Error())

	callInput.CallerAddr = callInput.RecipientAddr
	callInput.Arguments = [][]byte{callerAddress}
	retCode = gsc.Execute(callInput)
	require.Equal(t, vmcommon.UserError, retCode)
	require.Equal(t, returnMessage, vm.ErrProposalNotFound.Error())

	mockEEI.GetStorageCalled = func(key []byte) []byte {
		proposalBytes, _ := args.Marshalizer.Marshal(&GeneralProposal{
			Yes:          big.NewInt(10),
			No:           big.NewInt(10),
			Veto:         big.NewInt(10),
			Abstain:      big.NewInt(10),
			ProposalCost: big.NewInt(10),
			QuorumStake:  big.NewInt(10),
			Closed:       true,
		})
		return proposalBytes
	}

	retCode = gsc.Execute(callInput)
	require.Equal(t, vmcommon.Ok, retCode)
}

func TestGovernanceContract_ViewDelegatedVoteInfo(t *testing.T) {
	t.Parallel()

	callerAddress := []byte("address")
	args := createMockGovernanceArgs()
	returnMessage := ""
	mockEEI := &mock.SystemEIStub{
		AddReturnMessageCalled: func(msg string) {
			returnMessage = msg
		},
	}
	args.Eei = mockEEI

	gsc, _ := NewGovernanceContract(args)

	callInput := createVMInput(zero, "viewDelegatedVoteInfo", callerAddress, vm.GovernanceSCAddress, [][]byte{})
	retCode := gsc.Execute(callInput)
	require.Equal(t, vmcommon.UserError, retCode)
	require.Equal(t, returnMessage, vm.ErrInvalidCaller.Error())

	callInput.CallerAddr = callInput.RecipientAddr
	callInput.Arguments = [][]byte{callerAddress}
	retCode = gsc.Execute(callInput)
	require.Equal(t, vmcommon.UserError, retCode)
	require.Equal(t, returnMessage, vm.ErrInvalidNumOfArguments.Error())

	callInput.Arguments = [][]byte{callerAddress, callerAddress}

	mockEEI.GetStorageCalled = func(key []byte) []byte {
		delegatedVoteInfo, _ := args.Marshalizer.Marshal(&DelegatedSCVoteInfo{
			UsedPower:  big.NewInt(10),
			UsedStake:  big.NewInt(100),
			TotalPower: big.NewInt(1000),
			TotalStake: big.NewInt(10000),
		})
		return delegatedVoteInfo
	}

	retCode = gsc.Execute(callInput)
	fmt.Println(returnMessage)
	require.Equal(t, vmcommon.Ok, retCode)
}

// ========  Begin testing of helper functions

func TestGovernanceContract_GetGeneralProposalNotFound(t *testing.T) {
	t.Parallel()

	proposalIdentifier := bytes.Repeat([]byte("a"), commitHashLength)
	args := createMockGovernanceArgs()
	gsc, _ := NewGovernanceContract(args)

	proposal, err := gsc.getGeneralProposal(proposalIdentifier)
	require.Nil(t, proposal)
	require.Equal(t, vm.ErrProposalNotFound, err)
}

func TestGovernanceContract_GetGeneralProposalUnmarshalErr(t *testing.T) {
	t.Parallel()

	unmarshalErr := errors.New("unmarshal error")
	proposalIdentifier := bytes.Repeat([]byte("a"), commitHashLength)
	args := createMockGovernanceArgs()
	args.Eei = &mock.SystemEIStub{
		GetStorageCalled: func(_ []byte) []byte {
			return []byte("storage proposal")
		},
	}
	args.Marshalizer = &mock.MarshalizerStub{
		UnmarshalCalled: func(_ interface{}, _ []byte) error {
			return unmarshalErr
		},
	}
	gsc, _ := NewGovernanceContract(args)

	proposal, err := gsc.getGeneralProposal(proposalIdentifier)
	require.Nil(t, proposal)
	require.Equal(t, unmarshalErr, err)
}

func TestGovernanceContract_GetGeneralProposal(t *testing.T) {
	t.Parallel()

	proposalIdentifier := bytes.Repeat([]byte("a"), commitHashLength)
	generalProposal := &GeneralProposal{
		CommitHash: proposalIdentifier,
	}

	args := createMockGovernanceArgs()
	args.Eei = &mock.SystemEIStub{
		GetStorageCalled: func(key []byte) []byte {
			if bytes.Equal(key, append([]byte(proposalPrefix), proposalIdentifier...)) {
				proposalBytes, _ := args.Marshalizer.Marshal(generalProposal)
				return proposalBytes
			}
			return nil
		},
	}
	gsc, _ := NewGovernanceContract(args)

	proposal, err := gsc.getGeneralProposal(proposalIdentifier)
	require.Nil(t, err)
	require.Equal(t, proposalIdentifier, proposal.CommitHash)
}

func TestGovernanceContract_SaveGeneralProposalUnmarshalErr(t *testing.T) {
	t.Parallel()

	customErr := errors.New("unmarshal error")
	proposalIdentifier := bytes.Repeat([]byte("a"), commitHashLength)
	generalProposal := &GeneralProposal{
		Yes: big.NewInt(10),
		No:  big.NewInt(0),
	}
	args := createMockGovernanceArgs()
	args.Marshalizer = &mock.MarshalizerStub{
		MarshalCalled: func(obj interface{}) ([]byte, error) {
			return nil, customErr
		},
	}

	gsc, _ := NewGovernanceContract(args)
	err := gsc.saveGeneralProposal(proposalIdentifier, generalProposal)

	require.Equal(t, customErr, err)
}

func TestGovernanceContract_SaveGeneralProposal(t *testing.T) {
	t.Parallel()

	marshaledProposal := []byte("general proposal")
	setStorageCalledKey := make([]byte, 0)
	setStorageCalledBytes := make([]byte, 0)
	proposalIdentifier := bytes.Repeat([]byte("a"), commitHashLength)
	generalProposal := &GeneralProposal{
		Yes: big.NewInt(10),
		No:  big.NewInt(0),
	}

	args := createMockGovernanceArgs()
	args.Eei = &mock.SystemEIStub{
		SetStorageCalled: func(key []byte, value []byte) {
			setStorageCalledKey = key
			setStorageCalledBytes = value
		},
	}
	args.Marshalizer = &mock.MarshalizerStub{
		MarshalCalled: func(obj interface{}) ([]byte, error) {
			return marshaledProposal, nil
		},
	}

	gsc, _ := NewGovernanceContract(args)
	err := gsc.saveGeneralProposal(proposalIdentifier, generalProposal)

	require.Nil(t, err)
	require.Equal(t, append([]byte(proposalPrefix), proposalIdentifier...), setStorageCalledKey)
	require.Equal(t, marshaledProposal, setStorageCalledBytes)

}

func TestGovernanceContract_ProposalExists(t *testing.T) {
	t.Parallel()

	proposalReference := []byte("general proposal")

	correctKeyCalled := false
	args := createMockGovernanceArgs()
	args.Eei = &mock.SystemEIStub{
		GetStorageCalled: func(key []byte) []byte {
			if bytes.Equal(key, append([]byte(proposalPrefix), proposalReference...)) {
				correctKeyCalled = true
			}
			return nil
		},
	}

	gsc, _ := NewGovernanceContract(args)
	proposalExists := gsc.proposalExists(proposalReference)

	require.False(t, proposalExists)
	require.True(t, correctKeyCalled)
}

func TestGovernanceContract_addNewVote(t *testing.T) {
	t.Parallel()

	args := createMockGovernanceArgs()
	gsc, _ := NewGovernanceContract(args)

	proposal := &GeneralProposal{
		Yes:     big.NewInt(0),
		No:      big.NewInt(0),
		Abstain: big.NewInt(0),
		Veto:    big.NewInt(0),
	}

	_ = gsc.addNewVote(yesString, big.NewInt(9), proposal)
	require.Equal(t, proposal.Yes, big.NewInt(9))

	_ = gsc.addNewVote(noString, big.NewInt(99), proposal)
	require.Equal(t, proposal.No, big.NewInt(99))

	_ = gsc.addNewVote(vetoString, big.NewInt(999), proposal)
	require.Equal(t, proposal.Veto, big.NewInt(999))

	_ = gsc.addNewVote(abstainString, big.NewInt(9999), proposal)
	require.Equal(t, proposal.Abstain, big.NewInt(9999))
}

func TestComputeEndResults(t *testing.T) {
	t.Parallel()

	baseConfig := &GovernanceConfigV2{
		MinQuorum:        0.4,
		MinPassThreshold: 0.5,
		MinVetoThreshold: 0.3,
		ProposalFee:      big.NewInt(10),
		LostProposalFee:  big.NewInt(1),
	}

	retMessage := ""
	args := createMockGovernanceArgs()
	args.Eei = &mock.SystemEIStub{
		GetStorageCalled: func(key []byte) []byte {
			if bytes.Equal(key, []byte(governanceConfigKey)) {
				configBytes, _ := args.Marshalizer.Marshal(baseConfig)
				return configBytes
			}

			return nil
		},
		GetBalanceCalled: func(_ []byte) *big.Int {
			return big.NewInt(100)
		},
		FinishCalled: func(value []byte) {
			retMessage = string(value)
		},
	}
	gsc, _ := NewGovernanceContract(args)

	didNotPassQuorum := &GeneralProposal{
		Yes:     big.NewInt(20),
		No:      big.NewInt(0),
		Veto:    big.NewInt(0),
		Abstain: big.NewInt(10),
	}
	passed := gsc.computeEndResults(didNotPassQuorum, baseConfig)
	require.False(t, passed)
	require.Equal(t, "Proposal did not reach minQuorum", retMessage)
	require.False(t, didNotPassQuorum.Passed)

	didNotPassVotes := &GeneralProposal{
		Yes:     big.NewInt(50),
		No:      big.NewInt(50),
		Veto:    big.NewInt(0),
		Abstain: big.NewInt(10),
	}
	passed = gsc.computeEndResults(didNotPassVotes, baseConfig)
	require.False(t, passed)
	require.Equal(t, "Proposal rejected", retMessage)
	require.False(t, didNotPassVotes.Passed)

	didNotPassVotes2 := &GeneralProposal{
		Yes:     big.NewInt(50),
		No:      big.NewInt(51),
		Veto:    big.NewInt(0),
		Abstain: big.NewInt(10),
	}
	passed = gsc.computeEndResults(didNotPassVotes2, baseConfig)
	require.False(t, passed)
	require.Equal(t, "Proposal rejected", retMessage)
	require.False(t, didNotPassVotes2.Passed)

	didNotPassVeto := &GeneralProposal{
		Yes:     big.NewInt(51),
		No:      big.NewInt(50),
		Veto:    big.NewInt(70),
		Abstain: big.NewInt(10),
	}
	passed = gsc.computeEndResults(didNotPassVeto, baseConfig)
	require.False(t, passed)
	require.Equal(t, "Proposal vetoed", retMessage)
	require.False(t, didNotPassVeto.Passed)

	pass := &GeneralProposal{
		Yes:     big.NewInt(70),
		No:      big.NewInt(50),
		Veto:    big.NewInt(10),
		Abstain: big.NewInt(10),
	}
	passed = gsc.computeEndResults(pass, baseConfig)
	require.True(t, passed)
	require.Equal(t, "Proposal passed", retMessage)
}

func TestGovernanceContract_ProposeVoteClose(t *testing.T) {
	t.Parallel()

	callerAddress := bytes.Repeat([]byte{2}, 32)
	proposalIdentifier := bytes.Repeat([]byte("a"), commitHashLength)

	gsc, blockchainHook, eei := createGovernanceBlockChainHookStubContextHandler()

	callInputArgs := [][]byte{
		proposalIdentifier,
		big.NewInt(50).Bytes(),
		big.NewInt(55).Bytes(),
	}
	callInput := createVMInput(big.NewInt(500), "proposal", callerAddress, vm.GovernanceSCAddress, callInputArgs)
	retCode := gsc.Execute(callInput)
	require.Equal(t, vmcommon.Ok, retCode)

	currentEpoch := uint32(52)
	blockchainHook.CurrentEpochCalled = func() uint32 {
		return currentEpoch
	}

	callInput = createVMInput(big.NewInt(0), "vote", callerAddress, vm.GovernanceSCAddress, [][]byte{big.NewInt(1).Bytes(), []byte("yes")})
	retCode = gsc.Execute(callInput)
	require.Equal(t, vmcommon.Ok, retCode)

	currentEpoch = 56
	callInput = createVMInput(big.NewInt(0), "closeProposal", callerAddress, vm.GovernanceSCAddress, [][]byte{big.NewInt(1).Bytes()})
	retCode = gsc.Execute(callInput)
	require.Equal(t, vmcommon.Ok, retCode)

	proposal, _ := gsc.getProposalFromNonce(big.NewInt(1))
	require.True(t, proposal.Closed)
	require.True(t, proposal.Passed)
	require.Equal(t, big.NewInt(500), eei.GetTotalSentToUser(callInput.CallerAddr))
}

func TestGovernanceContract_ProposeClosePayFee(t *testing.T) {
	t.Parallel()

	callerAddress := bytes.Repeat([]byte{2}, 32)
	proposalIdentifier := bytes.Repeat([]byte("a"), commitHashLength)

	gsc, blockchainHook, eei := createGovernanceBlockChainHookStubContextHandler()

	callInputArgs := [][]byte{
		proposalIdentifier,
		big.NewInt(50).Bytes(),
		big.NewInt(55).Bytes(),
	}
	callInput := createVMInput(big.NewInt(500), "proposal", callerAddress, vm.GovernanceSCAddress, callInputArgs)
	retCode := gsc.Execute(callInput)
	require.Equal(t, vmcommon.Ok, retCode)

	currentEpoch := uint32(52)
	blockchainHook.CurrentEpochCalled = func() uint32 {
		return currentEpoch
	}

	currentEpoch = 56
	callInput = createVMInput(big.NewInt(0), "closeProposal", callerAddress, vm.GovernanceSCAddress, [][]byte{big.NewInt(1).Bytes()})
	retCode = gsc.Execute(callInput)
	require.Equal(t, vmcommon.Ok, retCode)

	proposal, _ := gsc.getProposalFromNonce(big.NewInt(1))
	require.True(t, proposal.Closed)
	require.False(t, proposal.Passed)
	require.Equal(t, big.NewInt(499), eei.GetTotalSentToUser(callInput.CallerAddr))
}

func TestGovernanceContract_ClaimAccumulatedFees(t *testing.T) {
	t.Parallel()

	gsc, _, eei := createGovernanceBlockChainHookStubContextHandler()
	callInput := createVMInput(big.NewInt(500), "claimAccumulatedFees", []byte("addr1"), vm.GovernanceSCAddress, [][]byte{{1}})

	retCode := gsc.Execute(callInput)
	require.Equal(t, vmcommon.UserError, retCode)
	require.Equal(t, eei.GetReturnMessage(), "callValue expected to be 0")

	callInput.CallValue = big.NewInt(0)
	retCode = gsc.Execute(callInput)
	require.Equal(t, vmcommon.UserError, retCode)
	require.True(t, strings.Contains(eei.GetReturnMessage(), "invalid number of arguments, expected 0"))

	callInput.Arguments = [][]byte{}
	retCode = gsc.Execute(callInput)
	require.Equal(t, vmcommon.UserError, retCode)
	require.True(t, strings.Contains(eei.GetReturnMessage(), "can be called only by owner"))

	gsc.gasCost.MetaChainSystemSCsCost.CloseProposal = 100
	callInput.CallerAddr = gsc.ownerAddress
	retCode = gsc.Execute(callInput)
	require.Equal(t, vmcommon.OutOfGas, retCode)
	require.True(t, strings.Contains(eei.GetReturnMessage(), "not enough gas"))

	gsc.gasCost.MetaChainSystemSCsCost.CloseProposal = 0
	retCode = gsc.Execute(callInput)
	require.Equal(t, vmcommon.Ok, retCode)
	require.Equal(t, big.NewInt(0), eei.GetTotalSentToUser(callInput.CallerAddr))

	gsc.addToAccumulatedFees(big.NewInt(100))

	retCode = gsc.Execute(callInput)
	require.Equal(t, vmcommon.Ok, retCode)
	require.Equal(t, big.NewInt(100), eei.GetTotalSentToUser(callInput.CallerAddr))

	require.Equal(t, big.NewInt(0), gsc.getAccumulatedFees())
}<|MERGE_RESOLUTION|>--- conflicted
+++ resolved
@@ -975,7 +975,6 @@
 	require.Equal(t, eei.GetReturnMessage(), "double vote is not allowed")
 }
 
-<<<<<<< HEAD
 func TestGovernanceContract_VoteTwiceV2(t *testing.T) {
 	t.Parallel()
 
@@ -1120,8 +1119,6 @@
 	require.True(t, strings.Contains(eei.GetReturnMessage(), "not enough gas"))
 }
 
-=======
->>>>>>> e608d648
 func TestGovernanceContract_DelegateVoteMoreErrors(t *testing.T) {
 	t.Parallel()
 
