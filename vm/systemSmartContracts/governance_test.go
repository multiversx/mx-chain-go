package systemSmartContracts

import (
	"bytes"
	"errors"
	"math/big"
	"testing"

	"github.com/ElrondNetwork/elrond-go/config"
	"github.com/ElrondNetwork/elrond-go/core"
	"github.com/ElrondNetwork/elrond-go/core/vmcommon"
	"github.com/ElrondNetwork/elrond-go/vm"
	"github.com/ElrondNetwork/elrond-go/vm/mock"
	"github.com/stretchr/testify/require"
)

func createMockGovernanceArgs() ArgsNewGovernanceContract {
	return ArgsNewGovernanceContract{
		Eei:     &mock.SystemEIStub{},
		GasCost: vm.GasCost{},
		GovernanceConfig: config.GovernanceSystemSCConfig{
			V1: config.GovernanceSystemSCConfigV1{
				NumNodes:         3,
				MinPassThreshold: 1,
				MinQuorum:        2,
				MinVetoThreshold: 2,
				ProposalCost:     "100",
			},
			Active: config.GovernanceSystemSCConfigActive{
				ProposalCost:     "500",
				MinQuorum:        "50",
				MinPassThreshold: "50",
				MinVetoThreshold: "50",
			},
		},
		Marshalizer:         &mock.MarshalizerMock{},
		Hasher:              &mock.HasherMock{},
		GovernanceSCAddress: []byte("governanceSC"),
		StakingSCAddress:    []byte("stakingSC"),
		ValidatorSCAddress:  []byte("validatorgSC"),
		EpochNotifier:       &mock.EpochNotifierStub{},
	}
}

func createVMInput(callValue *big.Int, funcName string, callerAddr, recipientAddr []byte, arguments [][]byte) *vmcommon.ContractCallInput {
	return &vmcommon.ContractCallInput{
		VMInput: vmcommon.VMInput{
			CallValue:  callValue,
			CallerAddr: callerAddr,
			Arguments: arguments,
		},
		Function:      funcName,
		RecipientAddr: recipientAddr,
	}
}

func TestNewGovernanceContract_NilEeiShouldErr(t *testing.T) {
	t.Parallel()

	args := createMockGovernanceArgs()
	args.Eei = nil

	gsc, err := NewGovernanceContract(args)
	require.Nil(t, gsc)
	require.Equal(t, vm.ErrNilSystemEnvironmentInterface, err)
}

func TestNewGovernanceContract_NilMarshalizerShouldErr(t *testing.T) {
	t.Parallel()

	args := createMockGovernanceArgs()
	args.Marshalizer = nil

	gsc, err := NewGovernanceContract(args)
	require.Nil(t, gsc)
	require.Equal(t, vm.ErrNilMarshalizer, err)
}

func TestNewGovernanceContract_NilHasherShouldErr(t *testing.T) {
	t.Parallel()

	args := createMockGovernanceArgs()
	args.Hasher = nil

	gsc, err := NewGovernanceContract(args)
	require.Nil(t, gsc)
	require.Equal(t, vm.ErrNilHasher, err)
}

func TestNewGovernanceContract_NilEpochNotifierShouldErr(t *testing.T) {
	t.Parallel()

	args := createMockGovernanceArgs()
	args.EpochNotifier = nil

	gsc, err := NewGovernanceContract(args)
	require.Nil(t, gsc)
	require.Equal(t, vm.ErrNilEpochNotifier, err)
}

func TestNewGovernanceContract_ZeroBaseProposerCostShouldErr(t *testing.T) {
	t.Parallel()

	args := createMockGovernanceArgs()
	args.GovernanceConfig.Active.ProposalCost = ""

	gsc, err := NewGovernanceContract(args)
	require.Nil(t, gsc)
	require.Equal(t, vm.ErrInvalidBaseIssuingCost, err)
}

func TestGovernanceContract_ExecuteNilVMInputShouldErr(t *testing.T) {
	t.Parallel()

	args := createMockGovernanceArgs()
	gsc, _ := NewGovernanceContract(args)

	retCode := gsc.Execute(nil)
	require.Equal(t, vmcommon.UserError, retCode)
}

func TestGovernanceContract_ExecuteInit(t *testing.T) {
	t.Parallel()

	args := createMockGovernanceArgs()
	gsc, _ := NewGovernanceContract(args)

	callerAddr := []byte("addr1")
	callInput := createVMInput(big.NewInt(0), core.SCDeployInitFunctionName, callerAddr, vm.GovernanceSCAddress, nil)
	retCode := gsc.Execute(callInput)
	require.Equal(t, vmcommon.Ok, retCode)
	require.Equal(t, gsc.ownerAddress, callerAddr)
}

func TestGovernanceContract_ExecuteInitV2InvalidCaller(t *testing.T) {
	t.Parallel()

	args := createMockGovernanceArgs()
	gsc, _ := NewGovernanceContract(args)
	callerAddr := []byte("addr1")
	callInput := createVMInput(big.NewInt(0), "initV2", callerAddr, vm.GovernanceSCAddress, nil)
	retCode := gsc.Execute(callInput)
	require.Equal(t, vmcommon.UserError, retCode)
}

func TestGovernanceContract_ExecuteInitV2InvalidConfig(t *testing.T) {
	t.Parallel()

	args := createMockGovernanceArgs()
	args.GovernanceConfig.Active.MinQuorum = ""
	gsc, _ := NewGovernanceContract(args)
	callInput := createVMInput(big.NewInt(0), "initV2", vm.GovernanceSCAddress, vm.GovernanceSCAddress, nil)
	retCode := gsc.Execute(callInput)
	require.Equal(t, vmcommon.UserError, retCode)
}

func TestGovernanceContract_ExecuteInitV2MarshalError(t *testing.T) {
	t.Parallel()

	args := createMockGovernanceArgs()
	args.Marshalizer = &mock.MarshalizerMock{
		Fail: true,
	}
	gsc, _ := NewGovernanceContract(args)
	callInput := createVMInput(big.NewInt(0), "initV2", vm.GovernanceSCAddress, vm.GovernanceSCAddress, nil)
	retCode := gsc.Execute(callInput)
	require.Equal(t, vmcommon.ExecutionFailed, retCode)
}

func TestGovernanceContract_ExecuteInitV2(t *testing.T) {
	t.Parallel()

	args := createMockGovernanceArgs()
	gsc, _ := NewGovernanceContract(args)

	callInput := createVMInput(big.NewInt(0), "initV2", vm.GovernanceSCAddress, []byte("addr2"), nil)
	retCode := gsc.Execute(callInput)
	require.Equal(t, vmcommon.Ok, retCode)
	require.Equal(t, gsc.ownerAddress, vm.GovernanceSCAddress)
}

func TestGovernanceContract_ProposalWrongCallValue(t *testing.T) {
	t.Parallel()

	args := createMockGovernanceArgs()
	args.GovernanceConfig.Active.ProposalCost = "10"

	gsc, _ := NewGovernanceContract(args)
	callInput := createVMInput(big.NewInt(9), "proposal", vm.GovernanceSCAddress, []byte("addr1"), nil)
	retCode := gsc.Execute(callInput)
	require.Equal(t, vmcommon.OutOfFunds, retCode)
}

func TestGovernanceContract_ProposalNotEnoughGas(t *testing.T) {
	t.Parallel()

	args := createMockGovernanceArgs()
	args.Eei = &mock.SystemEIStub{
		UseGasCalled: func(gas uint64) error {
			return errors.New("not enough gas")
		},
	}

	gsc, _ := NewGovernanceContract(args)
	callInput := createVMInput(big.NewInt(500), "proposal", vm.GovernanceSCAddress, []byte("addr1"), nil)
	retCode := gsc.Execute(callInput)
	require.Equal(t, vmcommon.OutOfGas, retCode)
}

func TestGovernanceContract_ProposalInvalidArgumentsLenght(t *testing.T) {
	t.Parallel()

	args := createMockGovernanceArgs()
	gsc, _ := NewGovernanceContract(args)
	callInput := createVMInput(big.NewInt(500), "proposal", vm.GovernanceSCAddress, []byte("addr1"), nil)
	retCode := gsc.Execute(callInput)
	require.Equal(t, vmcommon.FunctionWrongSignature, retCode)
}

func TestGovernanceContract_ProposalCallerNptWhitelisted(t *testing.T) {
	t.Parallel()

	args := createMockGovernanceArgs()
	gsc, _ := NewGovernanceContract(args)
	callInputArgs := [][]byte{
		[]byte("arg1"),
		[]byte("arg2"),
		[]byte("arg3"),
	}
	callInput := createVMInput(big.NewInt(500), "proposal", vm.GovernanceSCAddress, []byte("addr1"), callInputArgs)
	retCode := gsc.Execute(callInput)
	require.Equal(t, vmcommon.UserError, retCode)
}

func TestGovernanceContract_ProposalInvalidReferenceLength(t *testing.T) {
	t.Parallel()

	args := createMockGovernanceArgs()
	args.Eei = &mock.SystemEIStub{
		GetStorageCalled: func(key []byte) []byte {
			return []byte("storage item")
		},
	}
	args.Marshalizer = &mock.MarshalizerStub{
		UnmarshalCalled: func(obj interface{}, buff []byte) error {
			whitelistProposal, proposalOk := obj.(*GeneralProposal)
			if proposalOk {
				whitelistProposal.Voted = true
			}
			return nil
		},
	}
	gsc, _ := NewGovernanceContract(args)
	callInputArgs := [][]byte{
		[]byte("arg1"),
		[]byte("arg2"),
		[]byte("arg3"),
	}
	callInput := createVMInput(big.NewInt(500), "proposal", vm.GovernanceSCAddress, []byte("addr1"), callInputArgs)
	retCode := gsc.Execute(callInput)
	require.Equal(t, vmcommon.UserError, retCode)
}

func TestGovernanceContract_ProposalAlreadyExists(t *testing.T) {
	t.Parallel()

	proposalIdentifier := bytes.Repeat([]byte("a"), githubCommitLength)

	args := createMockGovernanceArgs()
	args.Eei = createMockStorer(vm.GovernanceSCAddress, proposalIdentifier, &GeneralProposal{})
	gsc, _ := NewGovernanceContract(args)
	callInputArgs := [][]byte{
		proposalIdentifier,
		[]byte("arg2"),
		[]byte("arg3"),
	}
	callInput := createVMInput(big.NewInt(500), "proposal", vm.GovernanceSCAddress, []byte("addr1"), callInputArgs)
	retCode := gsc.Execute(callInput)
	require.Equal(t, vmcommon.UserError, retCode)
}

func TestGovernanceContract_ProposalInvalidVoteNonce(t *testing.T) {
	t.Parallel()

	proposalIdentifier := bytes.Repeat([]byte("a"), githubCommitLength)

	args := createMockGovernanceArgs()
	args.Eei = createMockStorer(vm.GovernanceSCAddress, proposalIdentifier, nil)
	gsc, _ := NewGovernanceContract(args)
	callInputArgs := [][]byte{
		proposalIdentifier,
		[]byte("arg2"),
		[]byte("arg3"),
	}
	callInput := createVMInput(big.NewInt(500), "proposal", vm.GovernanceSCAddress, []byte("addr1"), callInputArgs)
	retCode := gsc.Execute(callInput)
	require.Equal(t, vmcommon.UserError, retCode)
}

func TestGovernanceContract_ProposalOK(t *testing.T) {
	t.Parallel()

	proposalIdentifier := bytes.Repeat([]byte("a"), githubCommitLength)

	args := createMockGovernanceArgs()
	args.Eei = createMockStorer(vm.GovernanceSCAddress, proposalIdentifier, nil)
	gsc, _ := NewGovernanceContract(args)
	callInputArgs := [][]byte{
		proposalIdentifier,
		[]byte("1"),
		[]byte("10"),
	}
	callInput := createVMInput(big.NewInt(500), "proposal", vm.GovernanceSCAddress, []byte("addr1"), callInputArgs)
	retCode := gsc.Execute(callInput)
	require.Equal(t, vmcommon.Ok, retCode)
}

func TestGovernanceContract_AccountVoteNotEnoughGas(t *testing.T) {
	t.Parallel()

	args := createMockGovernanceArgs()
	args.Eei = &mock.SystemEIStub{
		UseGasCalled: func(_ uint64) error {
			return errors.New("not enough gas")
		},
	}
	gsc, _ := NewGovernanceContract(args)
	callInput := createVMInput(big.NewInt(500), "vote", vm.GovernanceSCAddress, []byte("addr1"), make([][]byte, 0))
	retCode := gsc.Execute(callInput)
	require.Equal(t, vmcommon.OutOfGas, retCode)
}

func TestGovernanceContract_AccountVoteInvalidNumOfArguments(t *testing.T) {
	t.Parallel()

	proposalIdentifier := bytes.Repeat([]byte("a"), githubCommitLength)

	args := createMockGovernanceArgs()
	gsc, _ := NewGovernanceContract(args)
	voteArgs := [][]byte{
		proposalIdentifier,
		[]byte("1"),
		[]byte("10"),
	}
	callInput := createVMInput(big.NewInt(500), "vote", vm.GovernanceSCAddress, []byte("addr1"), voteArgs)
	retCode := gsc.Execute(callInput)
	require.Equal(t, vmcommon.FunctionWrongSignature, retCode)
}

func TestGovernanceContract_AccountVoteProposalNotFound(t *testing.T) {
	t.Parallel()

	proposalIdentifier := bytes.Repeat([]byte("a"), githubCommitLength)

	args := createMockGovernanceArgs()
	gsc, _ := NewGovernanceContract(args)
	voteArgs := [][]byte{
		proposalIdentifier,
		[]byte("1"),
	}
	callInput := createVMInput(big.NewInt(500), "vote", vm.GovernanceSCAddress, []byte("addr1"), voteArgs)
	retCode := gsc.Execute(callInput)
	require.Equal(t, vmcommon.UserError, retCode)
}

func TestGovernanceContract_AccountVoteInvalidVoteType(t *testing.T) {
	t.Parallel()

	proposalIdentifier := bytes.Repeat([]byte("a"), githubCommitLength)

	args := createMockGovernanceArgs()
	args.Eei = createMockStorer(vm.GovernanceSCAddress, proposalIdentifier, &GeneralProposal{})
	gsc, _ := NewGovernanceContract(args)
	voteArgs := [][]byte{
		proposalIdentifier,
		[]byte("1"),
	}
	callInput := createVMInput(big.NewInt(500), "vote", vm.GovernanceSCAddress, []byte("addr1"), voteArgs)
	retCode := gsc.Execute(callInput)
	require.Equal(t, vmcommon.UserError, retCode)
}

func TestGovernanceContract_AccountVoteInvalidCallValue(t *testing.T) {
	t.Parallel()

	proposalIdentifier := bytes.Repeat([]byte("a"), githubCommitLength)

	args := createMockGovernanceArgs()
	args.Eei = createMockStorer(vm.GovernanceSCAddress, proposalIdentifier, &GeneralProposal{})
	gsc, _ := NewGovernanceContract(args)
	voteArgs := [][]byte{
		proposalIdentifier,
		[]byte("yes"),
	}
	callInput := createVMInput(big.NewInt(-500), "vote", vm.GovernanceSCAddress, []byte("addr1"), voteArgs)
	retCode := gsc.Execute(callInput)
	require.Equal(t, vmcommon.UserError, retCode)
}

func TestGovernanceContract_AccountVoteAddVoteError(t *testing.T) {
	t.Parallel()

	proposalIdentifier := bytes.Repeat([]byte("a"), githubCommitLength)
	defaultMarshalizer := &mock.MarshalizerMock{}

	args := createMockGovernanceArgs()
	args.Eei = createMockStorer(vm.GovernanceSCAddress, proposalIdentifier, &GeneralProposal{
		Yes: big.NewInt(0),
		No: big.NewInt(0),
	})
	args.Marshalizer = &mock.MarshalizerStub{
		UnmarshalCalled: func(obj interface{}, buff []byte) error {
			return defaultMarshalizer.Unmarshal(obj, buff)
		},
		MarshalCalled: func(obj interface{}) ([]byte, error) {
			_, isVoteSetType := obj.(*VoteSet)
			if isVoteSetType {
				return nil, errors.New("invalid vote set")
			}
			return defaultMarshalizer.Marshal(obj)
		},
	}
	gsc, _ := NewGovernanceContract(args)
	voteArgs := [][]byte{
		proposalIdentifier,
		[]byte("yes"),
	}
	callInput := createVMInput(big.NewInt(500), "vote", vm.GovernanceSCAddress, []byte("addr1"), voteArgs)
	retCode := gsc.Execute(callInput)
	require.Equal(t, vmcommon.UserError, retCode)
}

func TestGovernanceContract_AccountVoteAddSimpleVote(t *testing.T) {
	t.Parallel()

	proposalIdentifier := bytes.Repeat([]byte("a"), githubCommitLength)

	args := createMockGovernanceArgs()
	args.Eei = createMockStorer(vm.GovernanceSCAddress, proposalIdentifier, &GeneralProposal{
		Yes: big.NewInt(0),
		No: big.NewInt(0),
	})
	gsc, _ := NewGovernanceContract(args)
	voteArgs := [][]byte{
		proposalIdentifier,
		[]byte("yes"),
	}
	callInput := createVMInput(big.NewInt(500), "vote", vm.GovernanceSCAddress, []byte("addr1"), voteArgs)
	retCode := gsc.Execute(callInput)
	require.Equal(t, vmcommon.Ok, retCode)
}

func TestGovernanceContract_ValidatorVoteNotEnoughGas(t *testing.T) {
	t.Parallel()

	proposalIdentifier := bytes.Repeat([]byte("a"), githubCommitLength)
	args := createMockGovernanceArgs()
	voteArgs := [][]byte{
		proposalIdentifier,
		[]byte("yes"),
	}
	gsc, _ := NewGovernanceContract(args)
	callInput := createVMInput(big.NewInt(0), "vote", vm.GovernanceSCAddress, []byte("addr1"), voteArgs)
	retCode := gsc.Execute(callInput)
	require.Equal(t, vmcommon.FunctionWrongSignature, retCode)

	voteArgs = [][]byte{
		proposalIdentifier,
		[]byte("yes"),
		[]byte("third"),
		[]byte("fourth"),
		[]byte("fifth"),
	}

	callInput = createVMInput(big.NewInt(0), "vote", vm.GovernanceSCAddress, []byte("addr1"), voteArgs)
	retCode = gsc.Execute(callInput)
	require.Equal(t, vmcommon.FunctionWrongSignature, retCode)
}

func TestGovernanceContract_ValidatorVoteNotEnoughArguments(t *testing.T) {
	t.Parallel()

	args := createMockGovernanceArgs()
	args.Eei = &mock.SystemEIStub{
		UseGasCalled: func(_ uint64) error {
			return errors.New("not enough gas")
		},
	}
	gsc, _ := NewGovernanceContract(args)
	callInput := createVMInput(big.NewInt(0), "vote", vm.GovernanceSCAddress, []byte("addr1"), make([][]byte, 0))
	retCode := gsc.Execute(callInput)
	require.Equal(t, vmcommon.OutOfGas, retCode)
}

func TestGovernanceContract_ValidatorVoteInvalidProposal(t *testing.T) {
	t.Parallel()

	returnMessage := ""
	callerAddress := []byte("address")
	proposalIdentifier := bytes.Repeat([]byte("a"), githubCommitLength)

	args := createMockGovernanceArgs()

	generalProposal := &GeneralProposal{
		GitHubCommit: proposalIdentifier,
		StartVoteNonce: 10,
		EndVoteNonce: 15,
	}
	args.Eei = &mock.SystemEIStub{
		GetStorageCalled: func(key []byte) []byte {
			if bytes.Equal(key, append([]byte(proposalPrefix), proposalIdentifier...)) {
				proposalBytes, _ := args.Marshalizer.Marshal(generalProposal)
				return proposalBytes
			}

			return nil
		},
		BlockChainHookCalled: func() vm.BlockchainHook {
			return &mock.BlockChainHookStub{
				CurrentNonceCalled: func() uint64 {
					return 16
				},
			}
		},
		AddReturnMessageCalled: func(msg string) {
			returnMessage = msg
		},
	}
	voteArgs := [][]byte{
		proposalIdentifier,
		[]byte("yes"),
		[]byte("third"),
	}
	gsc, _ := NewGovernanceContract(args)
	callInput := createVMInput(big.NewInt(0), "vote", callerAddress, vm.GovernanceSCAddress, voteArgs)
	retCode := gsc.Execute(callInput)
	require.Equal(t, vmcommon.UserError, retCode)
	require.Equal(t, vm.ErrVotedForAnExpiredProposal.Error(), returnMessage)
}

func TestGovernanceContract_ValidatorVoteInvalidVote(t *testing.T) {
	t.Parallel()

	returnMessage := ""
	errInvalidVoteSubstr := "invalid vote type option"
	callerAddress := []byte("address")
	proposalIdentifier := bytes.Repeat([]byte("a"), githubCommitLength)

	args := createMockGovernanceArgs()

	generalProposal := &GeneralProposal{
		GitHubCommit: proposalIdentifier,
		StartVoteNonce: 10,
		EndVoteNonce: 15,
	}
	args.Eei = &mock.SystemEIStub{
		GetStorageCalled: func(key []byte) []byte {
			if bytes.Equal(key, append([]byte(proposalPrefix), proposalIdentifier...)) {
				proposalBytes, _ := args.Marshalizer.Marshal(generalProposal)
				return proposalBytes
			}

			return nil
		},
		BlockChainHookCalled: func() vm.BlockchainHook {
			return &mock.BlockChainHookStub{
				CurrentNonceCalled: func() uint64 {
					return 14
				},
			}
		},
		AddReturnMessageCalled: func(msg string) {
			returnMessage = msg
		},
	}
	voteArgs := [][]byte{
		proposalIdentifier,
		[]byte("wrong vote"),
		[]byte("third"),
	}
	gsc, _ := NewGovernanceContract(args)
	callInput := createVMInput(big.NewInt(0), "vote", callerAddress, vm.GovernanceSCAddress, voteArgs)
	retCode := gsc.Execute(callInput)
	require.Equal(t, vmcommon.UserError, retCode)
	require.Contains(t, returnMessage, errInvalidVoteSubstr)
}

func TestGovernanceContract_ValidatorVoteInvalidDelegated(t *testing.T) {
	t.Parallel()

	returnMessage := ""
	errInvalidVoteSubstr := "invalid delegator address length"
	callerAddress := []byte("address")
	proposalIdentifier := bytes.Repeat([]byte("a"), githubCommitLength)

	args := createMockGovernanceArgs()

	generalProposal := &GeneralProposal{
		GitHubCommit: proposalIdentifier,
		StartVoteNonce: 10,
		EndVoteNonce: 15,
	}
	args.Eei = &mock.SystemEIStub{
		GetStorageCalled: func(key []byte) []byte {
			if bytes.Equal(key, append([]byte(proposalPrefix), proposalIdentifier...)) {
				proposalBytes, _ := args.Marshalizer.Marshal(generalProposal)
				return proposalBytes
			}

			return nil
		},
		BlockChainHookCalled: func() vm.BlockchainHook {
			return &mock.BlockChainHookStub{
				CurrentNonceCalled: func() uint64 {
					return 14
				},
			}
		},
		AddReturnMessageCalled: func(msg string) {
			returnMessage = msg
		},
	}
	voteArgs := [][]byte{
		proposalIdentifier,
		[]byte("yes"),
		[]byte("third"),
		[]byte("fourth"),
	}
	gsc, _ := NewGovernanceContract(args)
	callInput := createVMInput(big.NewInt(0), "vote", callerAddress, vm.GovernanceSCAddress, voteArgs)
	retCode := gsc.Execute(callInput)
	require.Equal(t, vmcommon.UserError, retCode)
	require.Contains(t, returnMessage, errInvalidVoteSubstr)
}

func TestGovernanceContract_ValidatorVoteComputePowerError(t *testing.T) {
	t.Parallel()

	returnMessage := ""
	errInvalidVoteSubstr := "could not return total stake for the provided address"
	callerAddress := []byte("address")
	proposalIdentifier := bytes.Repeat([]byte("a"), githubCommitLength)

	args := createMockGovernanceArgs()

	generalProposal := &GeneralProposal{
		GitHubCommit: proposalIdentifier,
		StartVoteNonce: 10,
		EndVoteNonce: 15,
	}
	args.Eei = &mock.SystemEIStub{
		GetStorageCalled: func(key []byte) []byte {
			if bytes.Equal(key, append([]byte(proposalPrefix), proposalIdentifier...)) {
				proposalBytes, _ := args.Marshalizer.Marshal(generalProposal)
				return proposalBytes
			}

			return nil
		},
		GetStorageFromAddressCalled: func(_ []byte, _ []byte) []byte {
			return []byte("invalid proposal bytes")
		},
		BlockChainHookCalled: func() vm.BlockchainHook {
			return &mock.BlockChainHookStub{
				CurrentNonceCalled: func() uint64 {
					return 14
				},
			}
		},
		AddReturnMessageCalled: func(msg string) {
			returnMessage = msg
		},
	}
	voteArgs := [][]byte{
		proposalIdentifier,
		[]byte("yes"),
		[]byte("third"),
	}
	gsc, _ := NewGovernanceContract(args)
	callInput := createVMInput(big.NewInt(0), "vote", callerAddress, vm.GovernanceSCAddress, voteArgs)
	retCode := gsc.Execute(callInput)
	require.Equal(t, vmcommon.UserError, retCode)
	require.Contains(t, returnMessage, errInvalidVoteSubstr)
}

func TestGovernanceContract_ValidatorVoteVoteSetError(t *testing.T) {
	t.Parallel()

	mockBlsKey := []byte("bls key")
	mockValidatorBlsKeys := [][]byte{
		mockBlsKey,
		mockBlsKey,
		mockBlsKey,
		mockBlsKey,
	}

	callerAddress := []byte("address")
	proposalIdentifier := bytes.Repeat([]byte("a"), githubCommitLength)
	votePower := big.NewInt(100).Bytes()

	args := createMockGovernanceArgs()

	generalProposal := &GeneralProposal{
		GitHubCommit: proposalIdentifier,
		StartVoteNonce: 10,
		EndVoteNonce: 15,
	}
	args.Eei = &mock.SystemEIStub{
		GetStorageCalled: func(key []byte) []byte {
			if bytes.Equal(key, append([]byte(proposalPrefix), proposalIdentifier...)) {
				proposalBytes, _ := args.Marshalizer.Marshal(generalProposal)
				return proposalBytes
			}
			if bytes.Equal(key, append(proposalIdentifier, callerAddress...)) {
				return []byte("invalid vote set")
			}

			return nil
		},
		GetStorageFromAddressCalled: func(address []byte, key []byte) []byte {
			if bytes.Equal(address, args.ValidatorSCAddress) && bytes.Equal(key, callerAddress) {
				auctionBytes, _ := args.Marshalizer.Marshal(&ValidatorDataV2{
					BlsPubKeys: mockValidatorBlsKeys,
				})

				return auctionBytes
			}

			if bytes.Equal(address, args.StakingSCAddress) && bytes.Equal(key, mockBlsKey) {
				stakeDataBytes, _ := args.Marshalizer.Marshal(&StakedDataV2_0{
					Staked: true,
					StakeValue: big.NewInt(0).SetBytes(votePower),
				})

				return stakeDataBytes
			}

			return nil
		},
		BlockChainHookCalled: func() vm.BlockchainHook {
			return &mock.BlockChainHookStub{
				CurrentNonceCalled: func() uint64 {
					return 14
				},
			}
		},
	}
	voteArgs := [][]byte{
		proposalIdentifier,
		[]byte("yes"),
		votePower,
	}
	gsc, _ := NewGovernanceContract(args)
	callInput := createVMInput(big.NewInt(0), "vote", callerAddress, vm.GovernanceSCAddress, voteArgs)
	retCode := gsc.Execute(callInput)
	require.Equal(t, vmcommon.ExecutionFailed, retCode)
}

func TestGovernanceContract_ValidatorVoteVoteNotEnoughPower(t *testing.T) {
	t.Parallel()

	mockBlsKey := []byte("bls key")
	returnMessage := ""
	errInvalidVoteSubstr := "not enough voting power to cast this vote"
	mockValidatorBlsKeys := [][]byte{
		mockBlsKey,
		mockBlsKey,
		mockBlsKey,
		mockBlsKey,
	}

	callerAddress := []byte("address")
	proposalIdentifier := bytes.Repeat([]byte("a"), githubCommitLength)
	votePower := big.NewInt(100).Bytes()

	args := createMockGovernanceArgs()

	generalProposal := &GeneralProposal{
		GitHubCommit: proposalIdentifier,
		StartVoteNonce: 10,
		EndVoteNonce: 15,
	}
	args.Eei = &mock.SystemEIStub{
		GetStorageCalled: func(key []byte) []byte {
			if bytes.Equal(key, append([]byte(proposalPrefix), proposalIdentifier...)) {
				proposalBytes, _ := args.Marshalizer.Marshal(generalProposal)
				return proposalBytes
			}

			return nil
		},
		AddReturnMessageCalled: func(msg string) {
			returnMessage = msg
		},
		GetStorageFromAddressCalled: func(address []byte, key []byte) []byte {
			if bytes.Equal(address, args.ValidatorSCAddress) && bytes.Equal(key, callerAddress) {
				auctionBytes, _ := args.Marshalizer.Marshal(&ValidatorDataV2{
					BlsPubKeys: mockValidatorBlsKeys,
				})

				return auctionBytes
			}

			if bytes.Equal(address, args.StakingSCAddress) && bytes.Equal(key, mockBlsKey) {
				stakeDataBytes, _ := args.Marshalizer.Marshal(&StakedDataV2_0{
					Staked: true,
					StakeValue: big.NewInt(0).SetBytes(votePower),
				})

				return stakeDataBytes
			}

			return nil
		},
		BlockChainHookCalled: func() vm.BlockchainHook {
			return &mock.BlockChainHookStub{
				CurrentNonceCalled: func() uint64 {
					return 14
				},
			}
		},
	}
	voteArgs := [][]byte{
		proposalIdentifier,
		[]byte("yes"),
		votePower,
	}
	gsc, _ := NewGovernanceContract(args)
	callInput := createVMInput(big.NewInt(0), "vote", callerAddress, vm.GovernanceSCAddress, voteArgs)
	retCode := gsc.Execute(callInput)
	require.Equal(t, vmcommon.UserError, retCode)
	require.Contains(t, returnMessage, errInvalidVoteSubstr)
}

func TestGovernanceContract_ValidatorVoteVote(t *testing.T) {
	t.Parallel()

	mockBlsKey := []byte("bls key")
	mockValidatorBlsKeys := [][]byte{
		mockBlsKey,
		mockBlsKey,
		mockBlsKey,
		mockBlsKey,
	}

	callerAddress := []byte("address")
	proposalIdentifier := bytes.Repeat([]byte("a"), githubCommitLength)
	votePower := big.NewInt(10)
	proposalKey := append([]byte(proposalPrefix), proposalIdentifier...)
	voteItemKey := append(proposalKey, callerAddress...)

	finalVoteSet := &VoteSet{}
	finalProposal := &GeneralProposal{}

	args := createMockGovernanceArgs()

	generalProposal := &GeneralProposal{
		GitHubCommit: proposalIdentifier,
		StartVoteNonce: 10,
		EndVoteNonce: 15,
		Yes: big.NewInt(0),
	}
	args.Eei = &mock.SystemEIStub{
		GetStorageCalled: func(key []byte) []byte {
			if bytes.Equal(key, append([]byte(proposalPrefix), proposalIdentifier...)) {
				proposalBytes, _ := args.Marshalizer.Marshal(generalProposal)
				return proposalBytes
			}

			return nil
		},
		GetStorageFromAddressCalled: func(address []byte, key []byte) []byte {
			if bytes.Equal(address, args.ValidatorSCAddress) && bytes.Equal(key, callerAddress) {
				auctionBytes, _ := args.Marshalizer.Marshal(&ValidatorDataV2{
					BlsPubKeys: mockValidatorBlsKeys,
				})

				return auctionBytes
			}

			if bytes.Equal(address, args.StakingSCAddress) && bytes.Equal(key, mockBlsKey) {
				stakeDataBytes, _ := args.Marshalizer.Marshal(&StakedDataV2_0{
					Staked: true,
					StakeValue: big.NewInt(100),
				})

				return stakeDataBytes
			}

			return nil
		},

		SetStorageCalled: func(key []byte, value []byte) {
			if bytes.Equal(key, voteItemKey) {
				_ = args.Marshalizer.Unmarshal(finalVoteSet, value)
			}
			if bytes.Equal(key, proposalKey) {
				_ = args.Marshalizer.Unmarshal(finalProposal, value)
			}
		},
		BlockChainHookCalled: func() vm.BlockchainHook {
			return &mock.BlockChainHookStub{
				CurrentNonceCalled: func() uint64 {
					return 14
				},
			}
		},
	}

	voteArgs := [][]byte{
		proposalIdentifier,
		[]byte("yes"),
		votePower.Bytes(),
	}
	gsc, _ := NewGovernanceContract(args)
	callInput := createVMInput(big.NewInt(0), "vote", callerAddress, vm.GovernanceSCAddress, voteArgs)
	retCode := gsc.Execute(callInput)
	require.Equal(t, vmcommon.Ok, retCode)
	require.Equal(t, votePower, finalProposal.Yes)
	require.Equal(t, 1, len(finalProposal.Votes))
	require.Equal(t, votePower, finalVoteSet.TotalYes)
	require.Equal(t, votePower, finalVoteSet.UsedPower)
	require.Equal(t, big.NewInt(0), finalVoteSet.UsedBalance)
}

func TestGovernanceContract_ClaimFundsWrongCallValue(t *testing.T) {
	t.Parallel()

	returnMessage := ""
	expectedErrorSubstr := "invalid callValue"
	args := createMockGovernanceArgs()
	args.Eei = &mock.SystemEIStub{
		AddReturnMessageCalled: func(msg string) {
			returnMessage = msg
		},
	}

	gsc, _ := NewGovernanceContract(args)
	callInput := createVMInput(big.NewInt(9), "claimFunds", vm.GovernanceSCAddress, vm.GovernanceSCAddress, nil)
	retCode := gsc.Execute(callInput)
	require.Equal(t, vmcommon.UserError, retCode)
	require.Contains(t, returnMessage, expectedErrorSubstr)
}

func TestGovernanceContract_ClaimFundsWrongNumberOfArguments(t *testing.T) {
	t.Parallel()

	returnMessage := ""
	expectedErrorSubstr := "invalid number of arguments"
	args := createMockGovernanceArgs()
	args.Eei = &mock.SystemEIStub{
		AddReturnMessageCalled: func(msg string) {
			returnMessage = msg
		},
	}

	gsc, _ := NewGovernanceContract(args)
	callInput := createVMInput(big.NewInt(0), "claimFunds", vm.GovernanceSCAddress, vm.GovernanceSCAddress, nil)
	retCode := gsc.Execute(callInput)
	require.Equal(t, vmcommon.FunctionWrongSignature, retCode)
	require.Contains(t, returnMessage, expectedErrorSubstr)
}

func TestGovernanceContract_ClaimFundsStillLocked(t *testing.T) {
	t.Parallel()

	returnMessage := ""
	expectedErrorSubstr := "your funds are still locked"
	callerAddress := []byte("address")
	proposalIdentifier := bytes.Repeat([]byte("a"), githubCommitLength)
	args := createMockGovernanceArgs()
	args.Eei = &mock.SystemEIStub{
		AddReturnMessageCalled: func(msg string) {
			returnMessage = msg
		},
		GetStorageCalled: func(key []byte) []byte {
			expectedKeyPrefix := append([]byte(accountLockPrefix), proposalIdentifier...)
			if bytes.Equal(key, append(expectedKeyPrefix, callerAddress...)) {
				return big.NewInt(10).Bytes()
			}

			return nil
		},
		BlockChainHookCalled: func() vm.BlockchainHook {
			return &mock.BlockChainHookStub{
				CurrentNonceCalled: func() uint64 {
					return 11
				},
			}
		},
	}
	claimArgs := [][]byte{
		proposalIdentifier,
	}

	gsc, _ := NewGovernanceContract(args)
	callInput := createVMInput(zero, "claimFunds", callerAddress, vm.GovernanceSCAddress, claimArgs)
	retCode := gsc.Execute(callInput)
	require.Equal(t, vmcommon.UserError, retCode)
	require.Contains(t, returnMessage, expectedErrorSubstr)
}

func TestGovernanceContract_ClaimFundsAlreadyClaimed(t *testing.T) {
	t.Parallel()

	returnMessage := ""
	expectedErrorSubstr := "you already claimed back your funds"
	callerAddress := []byte("address")
	proposalIdentifier := bytes.Repeat([]byte("a"), githubCommitLength)
	args := createMockGovernanceArgs()
	args.Eei = &mock.SystemEIStub{
		AddReturnMessageCalled: func(msg string) {
			returnMessage = msg
		},
		GetStorageCalled: func(key []byte) []byte {
			expectedKeyPrefix := append([]byte(accountLockPrefix), proposalIdentifier...)
			if bytes.Equal(key, append(expectedKeyPrefix, callerAddress...)) {
				return big.NewInt(10).Bytes()
			}

			if bytes.Equal(key, append(proposalIdentifier, callerAddress...)) {
				voteSetBytes, _ := args.Marshalizer.Marshal(&VoteSet{
					Claimed: true,
				})
				return voteSetBytes
			}

			return nil
		},
		BlockChainHookCalled: func() vm.BlockchainHook {
			return &mock.BlockChainHookStub{
				CurrentNonceCalled: func() uint64 {
					return 9
				},
			}
		},
	}
	claimArgs := [][]byte{
		proposalIdentifier,
	}

	gsc, _ := NewGovernanceContract(args)
	callInput := createVMInput(zero, "claimFunds", callerAddress, vm.GovernanceSCAddress, claimArgs)
	retCode := gsc.Execute(callInput)
	require.Equal(t, vmcommon.UserError, retCode)
	require.Contains(t, returnMessage, expectedErrorSubstr)
}

func TestGovernanceContract_ClaimFundsNothingToClaim(t *testing.T) {
	t.Parallel()

	returnMessage := ""
	expectedErrorSubstr := "no funds to claim for this proposal"
	callerAddress := []byte("address")
	proposalIdentifier := bytes.Repeat([]byte("a"), githubCommitLength)
	args := createMockGovernanceArgs()
	args.Eei = &mock.SystemEIStub{
		AddReturnMessageCalled: func(msg string) {
			returnMessage = msg
		},
		GetStorageCalled: func(key []byte) []byte {
			expectedKeyPrefix := append([]byte(accountLockPrefix), proposalIdentifier...)
			if bytes.Equal(key, append(expectedKeyPrefix, callerAddress...)) {
				return big.NewInt(10).Bytes()
			}

			if bytes.Equal(key, append(proposalIdentifier, callerAddress...)) {
				voteSetBytes, _ := args.Marshalizer.Marshal(&VoteSet{
					Claimed: false,
					UsedBalance: zero,
				})
				return voteSetBytes
			}

			return nil
		},
		BlockChainHookCalled: func() vm.BlockchainHook {
			return &mock.BlockChainHookStub{
				CurrentNonceCalled: func() uint64 {
					return 9
				},
			}
		},
	}
	claimArgs := [][]byte{
		proposalIdentifier,
	}

	gsc, _ := NewGovernanceContract(args)
	callInput := createVMInput(zero, "claimFunds", callerAddress, vm.GovernanceSCAddress, claimArgs)
	retCode := gsc.Execute(callInput)
	require.Equal(t, vmcommon.UserError, retCode)
	require.Contains(t, returnMessage, expectedErrorSubstr)
}

func TestGovernanceContract_ClaimFunds(t *testing.T) {
	t.Parallel()

	callerAddress := []byte("address")
	voteValue := big.NewInt(10)
	proposalIdentifier := bytes.Repeat([]byte("a"), githubCommitLength)

	finalVoteSet := &VoteSet{}
	transferFrom := make([]byte, 0)
	transferTo := make([]byte, 0)
	transferValue := big.NewInt(0)

	args := createMockGovernanceArgs()
	args.Eei = &mock.SystemEIStub{
		GetStorageCalled: func(key []byte) []byte {
			expectedKeyPrefix := append([]byte(accountLockPrefix), proposalIdentifier...)
			if bytes.Equal(key, append(expectedKeyPrefix, callerAddress...)) {
				return big.NewInt(10).Bytes()
			}

			if bytes.Equal(key, append(proposalIdentifier, callerAddress...)) {
				voteSetBytes, _ := args.Marshalizer.Marshal(&VoteSet{
					Claimed: false,
					UsedBalance: voteValue,
				})
				return voteSetBytes
			}

			return nil
		},
		BlockChainHookCalled: func() vm.BlockchainHook {
			return &mock.BlockChainHookStub{
				CurrentNonceCalled: func() uint64 {
					return 9
				},
			}
		},
		SetStorageCalled: func(key []byte, value []byte) {
			proposalKey := append([]byte(proposalPrefix), proposalIdentifier...)
			if bytes.Equal(key, append(proposalKey, callerAddress...)) {
				_ = args.Marshalizer.Unmarshal(finalVoteSet, value)
			}
		},
		TransferCalled: func(destination []byte, sender []byte, value *big.Int, _ []byte) error {
			transferTo = destination
			transferFrom = sender
			transferValue.Set(value)

			return nil
		},
	}
	claimArgs := [][]byte{
		proposalIdentifier,
	}

	gsc, _ := NewGovernanceContract(args)
	callInput := createVMInput(zero, "claimFunds", callerAddress, vm.GovernanceSCAddress, claimArgs)
	retCode := gsc.Execute(callInput)
	require.Equal(t, vmcommon.Ok, retCode)
	require.Equal(t, args.GovernanceSCAddress, transferFrom)
	require.Equal(t, callerAddress, transferTo)
	require.Equal(t, voteValue, transferValue)
}

func TestGovernanceContract_WhiteListProposal(t *testing.T) {
	t.Parallel()

	callerAddress := []byte("address")
	finalWhitelistProposal := &WhiteListProposal{}
	finalProposal := &GeneralProposal{}
	proposalIdentifier := bytes.Repeat([]byte("a"), githubCommitLength)
	args := createMockGovernanceArgs()
	args.Eei = &mock.SystemEIStub{
		BlockChainHookCalled: func() vm.BlockchainHook {
			return &mock.BlockChainHookStub{
				CurrentNonceCalled: func() uint64 {
					return 1
				},
			}
		},
		SetStorageCalled: func(key []byte, value []byte) {
			if bytes.Equal(key, append([]byte(whiteListPrefix), callerAddress...)) {
				_ = args.Marshalizer.Unmarshal(finalWhitelistProposal, value)
			}
			if bytes.Equal(key, append([]byte(proposalPrefix), callerAddress...)) {
				_ = args.Marshalizer.Unmarshal(finalProposal, value)
			}
		},
	}

	gsc, _ := NewGovernanceContract(args)

	callInputArgs := [][]byte{
		proposalIdentifier,
		[]byte("1"),
		[]byte("10"),
	}
	proposalCost, _ := big.NewInt(0).SetString(args.GovernanceConfig.Active.ProposalCost, conversionBase)
	callInput := createVMInput(proposalCost, "whiteList", callerAddress, vm.GovernanceSCAddress, callInputArgs)
	retCode := gsc.Execute(callInput)

	require.Equal(t, vmcommon.Ok, retCode)
	require.Equal(t, callerAddress, finalWhitelistProposal.WhiteListAddress)
	require.Equal(t, append([]byte(proposalPrefix), callerAddress...), finalWhitelistProposal.ProposalStatus)
	require.Equal(t, proposalIdentifier, finalProposal.GitHubCommit)
}

func TestGovernanceContract_WhiteListProposalInvalidCallValue(t *testing.T) {
	t.Parallel()

	retMessage := ""
	errSubstr := "invalid callValue"
	callerAddress := []byte("address")
	proposalIdentifier := bytes.Repeat([]byte("a"), githubCommitLength)
	args := createMockGovernanceArgs()
	args.Eei = &mock.SystemEIStub{
		BlockChainHookCalled: func() vm.BlockchainHook {
			return &mock.BlockChainHookStub{
				CurrentNonceCalled: func() uint64 {
					return 1
				},
			}
		},
		AddReturnMessageCalled: func(msg string) {
			retMessage = msg
		},
	}

	gsc, _ := NewGovernanceContract(args)

	callInputArgs := [][]byte{
		proposalIdentifier,
		[]byte("1"),
		[]byte("10"),
	}
	callInput := createVMInput(big.NewInt(0), "whiteList", callerAddress, vm.GovernanceSCAddress, callInputArgs)
	retCode := gsc.Execute(callInput)

	require.Equal(t, vmcommon.OutOfFunds, retCode)
	require.Contains(t, retMessage, errSubstr)
}

func TestGovernanceContract_WhiteListProposalNotEnoughGas(t *testing.T) {
	t.Parallel()

	retMessage := ""
	errSubstr := "not enough gas"
	callerAddress := []byte("address")
	proposalIdentifier := bytes.Repeat([]byte("a"), githubCommitLength)
	args := createMockGovernanceArgs()
	args.Eei = &mock.SystemEIStub{
		BlockChainHookCalled: func() vm.BlockchainHook {
			return &mock.BlockChainHookStub{
				CurrentNonceCalled: func() uint64 {
					return 1
				},
			}
		},
		UseGasCalled: func(_ uint64) error {
			return errors.New("not enough gas")
		},
		AddReturnMessageCalled: func(msg string) {
			retMessage = msg
		},
	}

	gsc, _ := NewGovernanceContract(args)

	callInputArgs := [][]byte{
		proposalIdentifier,
		[]byte("1"),
		[]byte("10"),
	}
	proposalCost, _ := big.NewInt(0).SetString(args.GovernanceConfig.Active.ProposalCost, conversionBase)
	callInput := createVMInput(proposalCost, "whiteList", callerAddress, vm.GovernanceSCAddress, callInputArgs)
	retCode := gsc.Execute(callInput)

	require.Equal(t, vmcommon.OutOfGas, retCode)
	require.Contains(t, retMessage, errSubstr)
}

func TestGovernanceContract_WhiteListInvalidArgumentsLength(t *testing.T) {
	t.Parallel()

	retMessage := ""
	errSubstr := "invalid number of arguments"
	callerAddress := []byte("address")
	proposalIdentifier := bytes.Repeat([]byte("a"), githubCommitLength)
	args := createMockGovernanceArgs()
	args.Eei = &mock.SystemEIStub{
		BlockChainHookCalled: func() vm.BlockchainHook {
			return &mock.BlockChainHookStub{
				CurrentNonceCalled: func() uint64 {
					return 1
				},
			}
		},
		AddReturnMessageCalled: func(msg string) {
			retMessage = msg
		},
	}

	gsc, _ := NewGovernanceContract(args)

	callInputArgs := [][]byte{
		proposalIdentifier,
		[]byte("1"),
		[]byte("10"),
		[]byte("10"),
	}
	proposalCost, _ := big.NewInt(0).SetString(args.GovernanceConfig.Active.ProposalCost, conversionBase)
	callInput := createVMInput(proposalCost, "whiteList", callerAddress, vm.GovernanceSCAddress, callInputArgs)
	retCode := gsc.Execute(callInput)

	require.Equal(t, vmcommon.FunctionWrongSignature, retCode)
	require.Contains(t, retMessage, errSubstr)
}

func TestGovernanceContract_WhiteListProposalAlreadyExists(t *testing.T) {
	t.Parallel()

	retMessage := ""
	errSubstr := "cannot re-propose existing proposal"
	callerAddress := []byte("address")
	proposalIdentifier := bytes.Repeat([]byte("a"), githubCommitLength)
	args := createMockGovernanceArgs()
	args.Eei = &mock.SystemEIStub{
		BlockChainHookCalled: func() vm.BlockchainHook {
			return &mock.BlockChainHookStub{
				CurrentNonceCalled: func() uint64 {
					return 1
				},
			}
		},
		GetStorageCalled: func(key []byte) []byte {
			if bytes.Equal(key, append([]byte(proposalPrefix), proposalIdentifier...)) {
				return []byte("proposal exists")
			}

			return nil
		},
		AddReturnMessageCalled: func(msg string) {
			retMessage = msg
		},
	}

	gsc, _ := NewGovernanceContract(args)

	callInputArgs := [][]byte{
		proposalIdentifier,
		[]byte("1"),
		[]byte("10"),
	}
	proposalCost, _ := big.NewInt(0).SetString(args.GovernanceConfig.Active.ProposalCost, conversionBase)
	callInput := createVMInput(proposalCost, "whiteList", callerAddress, vm.GovernanceSCAddress, callInputArgs)
	retCode := gsc.Execute(callInput)

	require.Equal(t, vmcommon.UserError, retCode)
	require.Contains(t, retMessage, errSubstr)
}

func TestGovernanceContract_WhiteListAlreadyWhitelisted(t *testing.T) {
	t.Parallel()

	retMessage := ""
	errSubstr := "address is already whitelisted"
	callerAddress := []byte("address")
	proposalIdentifier := bytes.Repeat([]byte("a"), githubCommitLength)
	args := createMockGovernanceArgs()
	args.Eei = &mock.SystemEIStub{
		BlockChainHookCalled: func() vm.BlockchainHook {
			return &mock.BlockChainHookStub{
				CurrentNonceCalled: func() uint64 {
					return 1
				},
			}
		},
		GetStorageCalled: func(key []byte) []byte {
			if bytes.Equal(key, append([]byte(whiteListPrefix), callerAddress...)) {
				return []byte("whitelisted")
			}
			if bytes.Equal(key, append([]byte(proposalPrefix), callerAddress...)) {
				proposalBytes, _ := args.Marshalizer.Marshal(&GeneralProposal{
					Voted: true,
				})
				return proposalBytes
			}

			return nil
		},
		AddReturnMessageCalled: func(msg string) {
			retMessage = msg
		},
	}

	gsc, _ := NewGovernanceContract(args)

	callInputArgs := [][]byte{
		proposalIdentifier,
		[]byte("1"),
		[]byte("10"),
	}
	proposalCost, _ := big.NewInt(0).SetString(args.GovernanceConfig.Active.ProposalCost, conversionBase)
	callInput := createVMInput(proposalCost, "whiteList", callerAddress, vm.GovernanceSCAddress, callInputArgs)
	retCode := gsc.Execute(callInput)

	require.Equal(t, vmcommon.UserError, retCode)
	require.Contains(t, retMessage, errSubstr)
}

func TestGovernanceContract_WhiteListInvalidProposalLength(t *testing.T) {
	t.Parallel()

	retMessage := ""
	errSubstr := "invalid github commit length"
	callerAddress := []byte("address")
	proposalIdentifier := bytes.Repeat([]byte("a"), githubCommitLength-1)
	args := createMockGovernanceArgs()
	args.Eei = &mock.SystemEIStub{
		BlockChainHookCalled: func() vm.BlockchainHook {
			return &mock.BlockChainHookStub{
				CurrentNonceCalled: func() uint64 {
					return 1
				},
			}
		},
		AddReturnMessageCalled: func(msg string) {
			retMessage = msg
		},
	}

	gsc, _ := NewGovernanceContract(args)

	callInputArgs := [][]byte{
		proposalIdentifier,
		[]byte("1"),
		[]byte("10"),
	}
	proposalCost, _ := big.NewInt(0).SetString(args.GovernanceConfig.Active.ProposalCost, conversionBase)
	callInput := createVMInput(proposalCost, "whiteList", callerAddress, vm.GovernanceSCAddress, callInputArgs)
	retCode := gsc.Execute(callInput)

	require.Equal(t, vmcommon.UserError, retCode)
	require.Contains(t, retMessage, errSubstr)
}

func TestGovernanceContract_WhiteListInvalidNonces(t *testing.T) {
	t.Parallel()

	retMessage := ""
	errSubstr := "invalid start/end vote nonce"
	callerAddress := []byte("address")
	proposalIdentifier := bytes.Repeat([]byte("a"), githubCommitLength)
	args := createMockGovernanceArgs()
	args.Eei = &mock.SystemEIStub{
		BlockChainHookCalled: func() vm.BlockchainHook {
			return &mock.BlockChainHookStub{
				CurrentNonceCalled: func() uint64 {
					return 1
				},
			}
		},
		AddReturnMessageCalled: func(msg string) {
			retMessage = msg
		},
	}

	gsc, _ := NewGovernanceContract(args)

	callInputArgs := [][]byte{
		proposalIdentifier,
		[]byte("1"),
		[]byte("invalid"),
	}
	proposalCost, _ := big.NewInt(0).SetString(args.GovernanceConfig.Active.ProposalCost, conversionBase)
	callInput := createVMInput(proposalCost, "whiteList", callerAddress, vm.GovernanceSCAddress, callInputArgs)
	retCode := gsc.Execute(callInput)

	require.Equal(t, vmcommon.UserError, retCode)
	require.Contains(t, retMessage, errSubstr)
}

func TestGovernanceContract_HardForkProposal(t *testing.T) {
	t.Parallel()

	callerAddress := []byte("address")
	proposalIdentifier := bytes.Repeat([]byte("a"), githubCommitLength)
	args := createMockGovernanceArgs()
	args.Eei = &mock.SystemEIStub{
		BlockChainHookCalled: func() vm.BlockchainHook {
			return &mock.BlockChainHookStub{
				CurrentNonceCalled: func() uint64 {
					return 1
				},
			}
		},
		GetStorageCalled: func(key []byte) []byte {
			if bytes.Equal(key, append([]byte(whiteListPrefix), callerAddress...)) {
				return []byte("whitelisted caller")
			}
			if bytes.Equal(key, append([]byte(proposalPrefix), callerAddress...)) {
				whitelistProposalBytes, _ := args.Marshalizer.Marshal(&GeneralProposal{
					Voted: true,
				})
				return whitelistProposalBytes
			}

			return nil
		},
	}

	gsc, _ := NewGovernanceContract(args)

	callInputArgs := [][]byte{
		[]byte("1"),
		[]byte("10"),
		proposalIdentifier,
		[]byte("5"),
		[]byte("10"),
	}
	proposalCost, _ := big.NewInt(0).SetString(args.GovernanceConfig.Active.ProposalCost, conversionBase)
	callInput := createVMInput(proposalCost, "hardFork", callerAddress, vm.GovernanceSCAddress, callInputArgs)
	retCode := gsc.Execute(callInput)

	require.Equal(t, vmcommon.Ok, retCode)
}

func TestGovernanceContract_HardForkProposalInvalidCallValue(t *testing.T) {
	t.Parallel()

	retMessage := ""
	errSubstr := "invalid proposal cost"
	callerAddress := []byte("address")
	proposalIdentifier := bytes.Repeat([]byte("a"), githubCommitLength)
	args := createMockGovernanceArgs()
	args.Eei = &mock.SystemEIStub{
		AddReturnMessageCalled: func(msg string) {
			retMessage = msg
		},
	}

	gsc, _ := NewGovernanceContract(args)

	callInputArgs := [][]byte{
		[]byte("1"),
		[]byte("10"),
		proposalIdentifier,
		[]byte("5"),
		[]byte("10"),
	}
	callInput := createVMInput( big.NewInt(0), "hardFork", callerAddress, vm.GovernanceSCAddress, callInputArgs)
	retCode := gsc.Execute(callInput)

	require.Equal(t, vmcommon.OutOfFunds, retCode)
	require.Contains(t, retMessage, errSubstr)
}

func TestGovernanceContract_HardForkProposalNotEnoughGas(t *testing.T) {
	t.Parallel()

	retMessage := ""
	errSubstr := "not enough gas"
	callerAddress := []byte("address")
	proposalIdentifier := bytes.Repeat([]byte("a"), githubCommitLength)
	args := createMockGovernanceArgs()
	args.Eei = &mock.SystemEIStub{
		AddReturnMessageCalled: func(msg string) {
			retMessage = msg
		},
		UseGasCalled: func(gas uint64) error {
			return errors.New("not enough gas")
		},
	}

	gsc, _ := NewGovernanceContract(args)

	callInputArgs := [][]byte{
		[]byte("1"),
		[]byte("10"),
		proposalIdentifier,
		[]byte("5"),
		[]byte("10"),
	}

	proposalCost, _ := big.NewInt(0).SetString(args.GovernanceConfig.Active.ProposalCost, conversionBase)
	callInput := createVMInput(proposalCost, "hardFork", callerAddress, vm.GovernanceSCAddress, callInputArgs)
	retCode := gsc.Execute(callInput)

	require.Equal(t, vmcommon.OutOfGas, retCode)
	require.Contains(t, retMessage, errSubstr)
}

func TestGovernanceContract_HardForkInvalidArgumentsLenght(t *testing.T) {
	t.Parallel()

	retMessage := ""
	errSubstr := "invalid number of arguments"
	callerAddress := []byte("address")
	proposalIdentifier := bytes.Repeat([]byte("a"), githubCommitLength)
	args := createMockGovernanceArgs()
	args.Eei = &mock.SystemEIStub{
		AddReturnMessageCalled: func(msg string) {
			retMessage = msg
		},
	}

	gsc, _ := NewGovernanceContract(args)

	callInputArgs := [][]byte{
		[]byte("1"),
		[]byte("10"),
		proposalIdentifier,
		[]byte("5"),
	}

	proposalCost, _ := big.NewInt(0).SetString(args.GovernanceConfig.Active.ProposalCost, conversionBase)
	callInput := createVMInput(proposalCost, "hardFork", callerAddress, vm.GovernanceSCAddress, callInputArgs)
	retCode := gsc.Execute(callInput)

	require.Equal(t, vmcommon.FunctionWrongSignature, retCode)
	require.Contains(t, retMessage, errSubstr)
}

func TestGovernanceContract_HardForkProposalNotWhitelisted(t *testing.T) {
	t.Parallel()

	retMessage := ""
	errSubstr := "called address is not whiteListed"
	callerAddress := []byte("address")
	proposalIdentifier := bytes.Repeat([]byte("a"), githubCommitLength)
	args := createMockGovernanceArgs()
	args.Eei = &mock.SystemEIStub{
		AddReturnMessageCalled: func(msg string) {
			retMessage = msg
		},
	}

	gsc, _ := NewGovernanceContract(args)

	callInputArgs := [][]byte{
		[]byte("1"),
		[]byte("10"),
		proposalIdentifier,
		[]byte("5"),
		[]byte("10"),
	}

	proposalCost, _ := big.NewInt(0).SetString(args.GovernanceConfig.Active.ProposalCost, conversionBase)
	callInput := createVMInput(proposalCost, "hardFork", callerAddress, vm.GovernanceSCAddress, callInputArgs)
	retCode := gsc.Execute(callInput)

	require.Equal(t, vmcommon.UserError, retCode)
	require.Contains(t, retMessage, errSubstr)
}

func TestGovernanceContract_HardForkProposalInvalidCommitLength(t *testing.T) {
	t.Parallel()

	retMessage := ""
	errSubstr := "invalid github commit length"
	callerAddress := []byte("address")
	proposalIdentifier := bytes.Repeat([]byte("a"), githubCommitLength-1)
	args := createMockGovernanceArgs()
	args.Eei = &mock.SystemEIStub{
		AddReturnMessageCalled: func(msg string) {
			retMessage = msg
		},
		GetStorageCalled: func(key []byte) []byte {
			if bytes.Equal(key, append([]byte(whiteListPrefix), callerAddress...)) {
				return []byte("whitelisted caller")
			}
			if bytes.Equal(key, append([]byte(proposalPrefix), callerAddress...)) {
				whitelistProposalBytes, _ := args.Marshalizer.Marshal(&GeneralProposal{
					Voted: true,
				})
				return whitelistProposalBytes
			}

			return nil
		},
	}

	gsc, _ := NewGovernanceContract(args)

	callInputArgs := [][]byte{
		[]byte("1"),
		[]byte("10"),
		proposalIdentifier,
		[]byte("5"),
		[]byte("10"),
	}

	proposalCost, _ := big.NewInt(0).SetString(args.GovernanceConfig.Active.ProposalCost, conversionBase)
	callInput := createVMInput(proposalCost, "hardFork", callerAddress, vm.GovernanceSCAddress, callInputArgs)
	retCode := gsc.Execute(callInput)

	require.Equal(t, vmcommon.UserError, retCode)
	require.Contains(t, retMessage, errSubstr)
}

func TestGovernanceContract_HardForkProposalProposalAlreadyExists(t *testing.T) {
	t.Parallel()

	retMessage := ""
	errSubstr := "proposal already exists"
	callerAddress := []byte("address")
	proposalIdentifier := bytes.Repeat([]byte("a"), githubCommitLength)
	args := createMockGovernanceArgs()
	args.Eei = &mock.SystemEIStub{
		AddReturnMessageCalled: func(msg string) {
			retMessage = msg
		},
		GetStorageCalled: func(key []byte) []byte {
			if bytes.Equal(key, append([]byte(whiteListPrefix), callerAddress...)) {
				return []byte("whitelisted caller")
			}
			if bytes.Equal(key, append([]byte(proposalPrefix), callerAddress...)) {
				whitelistProposalBytes, _ := args.Marshalizer.Marshal(&GeneralProposal{
					Voted: true,
				})
				return whitelistProposalBytes
			}
			if bytes.Equal(key, append([]byte(proposalPrefix), proposalIdentifier...)) {
				return []byte("proposal exists")
			}

			return nil
		},
	}

	gsc, _ := NewGovernanceContract(args)

	callInputArgs := [][]byte{
		[]byte("1"),
		[]byte("10"),
		proposalIdentifier,
		[]byte("5"),
		[]byte("10"),
	}

	proposalCost, _ := big.NewInt(0).SetString(args.GovernanceConfig.Active.ProposalCost, conversionBase)
	callInput := createVMInput(proposalCost, "hardFork", callerAddress, vm.GovernanceSCAddress, callInputArgs)
	retCode := gsc.Execute(callInput)

	require.Equal(t, vmcommon.UserError, retCode)
	require.Contains(t, retMessage, errSubstr)
}

func TestGovernanceContract_HardForkProposalInvalidNonce(t *testing.T) {
	t.Parallel()

	retMessage := ""
	errSubstr := "invalid start/end vote nonce"
	callerAddress := []byte("address")
	proposalIdentifier := bytes.Repeat([]byte("a"), githubCommitLength)
	args := createMockGovernanceArgs()
	args.Eei = &mock.SystemEIStub{
		AddReturnMessageCalled: func(msg string) {
			retMessage = msg
		},
		GetStorageCalled: func(key []byte) []byte {
			if bytes.Equal(key, append([]byte(whiteListPrefix), callerAddress...)) {
				return []byte("whitelisted caller")
			}
			if bytes.Equal(key, append([]byte(proposalPrefix), callerAddress...)) {
				whitelistProposalBytes, _ := args.Marshalizer.Marshal(&GeneralProposal{
					Voted: true,
				})
				return whitelistProposalBytes
			}

			return nil
		},
	}

	gsc, _ := NewGovernanceContract(args)

	callInputArgs := [][]byte{
		[]byte("1"),
		[]byte("10"),
		proposalIdentifier,
		[]byte("5"),
		[]byte("invalid"),
	}

	proposalCost, _ := big.NewInt(0).SetString(args.GovernanceConfig.Active.ProposalCost, conversionBase)
	callInput := createVMInput(proposalCost, "hardFork", callerAddress, vm.GovernanceSCAddress, callInputArgs)
	retCode := gsc.Execute(callInput)

	require.Equal(t, vmcommon.UserError, retCode)
	require.Contains(t, retMessage, errSubstr)
}

func TestGovernanceContract_ChangeConfig(t *testing.T) {
	t.Parallel()

	args := createMockGovernanceArgs()
	args.Eei = &mock.SystemEIStub{
		BlockChainHookCalled: func() vm.BlockchainHook {
			return &mock.BlockChainHookStub{
				CurrentNonceCalled: func() uint64 {
					return 1
				},
			}
		},
		GetStorageCalled: func(key []byte) []byte {
			if bytes.Equal(key, []byte(governanceConfigKey)) {
				configBytes, _ := args.Marshalizer.Marshal(&GovernanceConfigV2{})
				return configBytes
			}

			return nil
		},
	}

	gsc, _ := NewGovernanceContract(args)

	callInputArgs := [][]byte{
		[]byte("1"),
		[]byte("10"),
		[]byte("10"),
		[]byte("5"),
	}
	initInput := createVMInput(zero, "initV2", vm.GovernanceSCAddress, vm.GovernanceSCAddress, nil)
	_ = gsc.Execute(initInput)
	callInput := createVMInput(zero, "changeConfig", vm.GovernanceSCAddress, vm.GovernanceSCAddress, callInputArgs)
	retCode := gsc.Execute(callInput)

	require.Equal(t, vmcommon.Ok, retCode)
}

func TestGovernanceContract_ChangeConfigWrongCaller(t *testing.T) {
	t.Parallel()

	retMessage := ""
	errSubstr := "changeConfig can be called only by owner"
	args := createMockGovernanceArgs()
	args.Eei = &mock.SystemEIStub{
		AddReturnMessageCalled: func(msg string) {
			retMessage = msg
		},
	}

	gsc, _ := NewGovernanceContract(args)
	initInput := createVMInput(zero, "initV2", vm.GovernanceSCAddress, vm.GovernanceSCAddress, nil)
	_ = gsc.Execute(initInput)
	callInput := createVMInput(zero, "changeConfig", []byte("wrong caller"), vm.GovernanceSCAddress, nil)
	retCode := gsc.Execute(callInput)

	require.Equal(t, vmcommon.UserError, retCode)
	require.Contains(t, retMessage, errSubstr)
}

func TestGovernanceContract_ChangeConfigWrongCallValue(t *testing.T) {
	t.Parallel()

	retMessage := ""
	errSubstr := "changeConfig can be called only without callValue"
	args := createMockGovernanceArgs()
	args.Eei = &mock.SystemEIStub{
		AddReturnMessageCalled: func(msg string) {
			retMessage = msg
		},
	}

	gsc, _ := NewGovernanceContract(args)

	initInput := createVMInput(zero, "initV2", vm.GovernanceSCAddress, vm.GovernanceSCAddress, nil)
	_ = gsc.Execute(initInput)
	callInput := createVMInput(big.NewInt(10), "changeConfig", vm.GovernanceSCAddress, vm.GovernanceSCAddress, nil)
	retCode := gsc.Execute(callInput)

	require.Equal(t, vmcommon.UserError, retCode)
	require.Contains(t, retMessage, errSubstr)
}

func TestGovernanceContract_ChangeConfigWrongArgumentsLength(t *testing.T) {
	t.Parallel()

	retMessage := ""
	errSubstr := "changeConfig needs 4 arguments"
	args := createMockGovernanceArgs()
	args.Eei = &mock.SystemEIStub{
		AddReturnMessageCalled: func(msg string) {
			retMessage = msg
		},
	}

	gsc, _ := NewGovernanceContract(args)

	initInput := createVMInput(zero, "initV2", vm.GovernanceSCAddress, vm.GovernanceSCAddress, nil)
	_ = gsc.Execute(initInput)
	callInput := createVMInput(zero, "changeConfig", vm.GovernanceSCAddress, vm.GovernanceSCAddress, nil)
	retCode := gsc.Execute(callInput)

	require.Equal(t, vmcommon.UserError, retCode)
	require.Contains(t, retMessage, errSubstr)
}

func TestGovernanceContract_ChangeConfigInvalidParams(t *testing.T) {
	t.Parallel()

	retMessage := ""
	errSubstr := "changeConfig first argument is incorrectly formatted"
	args := createMockGovernanceArgs()
	args.Eei = &mock.SystemEIStub{
		AddReturnMessageCalled: func(msg string) {
			retMessage = msg
		},
	}

	gsc, _ := NewGovernanceContract(args)

	initInput := createVMInput(zero, "initV2", vm.GovernanceSCAddress, vm.GovernanceSCAddress, nil)
	_ = gsc.Execute(initInput)

	callInputArgs := [][]byte{
		[]byte("invalid"),
		[]byte("10"),
		[]byte("10"),
		[]byte("5"),
	}
	callInput := createVMInput(zero, "changeConfig", vm.GovernanceSCAddress, vm.GovernanceSCAddress, callInputArgs)
	retCode := gsc.Execute(callInput)

	require.Equal(t, vmcommon.UserError, retCode)
	require.Contains(t, retMessage, errSubstr)

	errSubstr = "changeConfig second argument is incorrectly formatted"
	callInputArgs = [][]byte{
		[]byte("1"),
		[]byte("invalid"),
		[]byte("10"),
		[]byte("5"),
	}
	callInput = createVMInput(zero, "changeConfig", vm.GovernanceSCAddress, vm.GovernanceSCAddress, callInputArgs)
	retCode = gsc.Execute(callInput)

	require.Equal(t, vmcommon.UserError, retCode)
	require.Contains(t, retMessage, errSubstr)

	errSubstr = "changeConfig third argument is incorrectly formatted"
	callInputArgs = [][]byte{
		[]byte("1"),
		[]byte("10"),
		[]byte("invalid"),
		[]byte("5"),
	}
	callInput = createVMInput(zero, "changeConfig", vm.GovernanceSCAddress, vm.GovernanceSCAddress, callInputArgs)
	retCode = gsc.Execute(callInput)

	require.Equal(t, vmcommon.UserError, retCode)
	require.Contains(t, retMessage, errSubstr)

	errSubstr = "changeConfig fourth argument is incorrectly formatted"
	callInputArgs = [][]byte{
		[]byte("1"),
		[]byte("10"),
		[]byte("10"),
		[]byte("invalid"),
	}
	callInput = createVMInput(zero, "changeConfig", vm.GovernanceSCAddress, vm.GovernanceSCAddress, callInputArgs)
	retCode = gsc.Execute(callInput)

	require.Equal(t, vmcommon.UserError, retCode)
	require.Contains(t, retMessage, errSubstr)
}

func TestGovernanceContract_ChangeConfigGetConfigErr(t *testing.T) {
	t.Parallel()

	retMessage := ""
	errSubstr := "changeConfig error"
	args := createMockGovernanceArgs()
	args.Eei = &mock.SystemEIStub{
		AddReturnMessageCalled: func(msg string) {
			retMessage = msg
		},
		GetStorageCalled: func(key []byte) []byte {
			if bytes.Equal(key, []byte(governanceConfigKey)) {
				return []byte("invalid config")
			}

			return nil
		},
	}

	gsc, _ := NewGovernanceContract(args)

	initInput := createVMInput(zero, "initV2", vm.GovernanceSCAddress, vm.GovernanceSCAddress, nil)
	_ = gsc.Execute(initInput)

	callInputArgs := [][]byte{
		[]byte("1"),
		[]byte("10"),
		[]byte("10"),
		[]byte("5"),
	}
	callInput := createVMInput(zero, "changeConfig", vm.GovernanceSCAddress, vm.GovernanceSCAddress, callInputArgs)
	retCode := gsc.Execute(callInput)

	require.Equal(t, vmcommon.UserError, retCode)
	require.Contains(t, retMessage, errSubstr)
}

func TestGovernanceContract_CloseProposal(t *testing.T) {
	t.Parallel()

	callerAddress := []byte("address")
	proposalIdentifier := bytes.Repeat([]byte("a"), githubCommitLength)
	args := createMockGovernanceArgs()
	args.Eei = &mock.SystemEIStub{
		BlockChainHookCalled: func() vm.BlockchainHook {
			return &mock.BlockChainHookStub{
				CurrentNonceCalled: func() uint64 {
					return 1
				},
			}
		},
		GetStorageCalled: func(key []byte) []byte {
			if bytes.Equal(key, append([]byte(whiteListPrefix), callerAddress...)) {
				return []byte("whitelisted caller")
			}
			if bytes.Equal(key, append([]byte(proposalPrefix), callerAddress...)) {
				whitelistProposalBytes, _ := args.Marshalizer.Marshal(&GeneralProposal{
					Voted: true,
				})
				return whitelistProposalBytes
			}
			if bytes.Equal(key, []byte(governanceConfigKey)) {
				configBytes, _ := args.Marshalizer.Marshal(&GovernanceConfigV2{
					MinQuorum: big.NewInt(10),
					MinVetoThreshold: big.NewInt(10),
					MinPassThreshold: big.NewInt(10),
				})
				return configBytes
			}
			if bytes.Equal(key, append([]byte(proposalPrefix), proposalIdentifier...)) {
				whitelistProposalBytes, _ := args.Marshalizer.Marshal(&GeneralProposal{
					Yes: big.NewInt(10),
					No: big.NewInt(10),
					Veto: big.NewInt(10),
				})
				return whitelistProposalBytes
			}

			return nil
		},
	}

	gsc, _ := NewGovernanceContract(args)

	callInputArgs := [][]byte{
		proposalIdentifier,
	}

	callInput := createVMInput(zero, "closeProposal", callerAddress, vm.GovernanceSCAddress, callInputArgs)
	retCode := gsc.Execute(callInput)

	require.Equal(t, vmcommon.Ok, retCode)
}

func TestGovernanceContract_CloseProposalWrongCallValue(t *testing.T) {
	t.Parallel()

	retMessage := ""
	errSubstr := "closeProposal callValue expected to be 0"
	callerAddress := []byte("address")
	proposalIdentifier := bytes.Repeat([]byte("a"), githubCommitLength)
	args := createMockGovernanceArgs()
	args.Eei = &mock.SystemEIStub{
		AddReturnMessageCalled: func(msg string) {
			retMessage = msg
		},
	}

	gsc, _ := NewGovernanceContract(args)
	callInputArgs := [][]byte{
		proposalIdentifier,
	}

	callInput := createVMInput(big.NewInt(10), "closeProposal", callerAddress, vm.GovernanceSCAddress, callInputArgs)
	retCode := gsc.Execute(callInput)

	require.Equal(t, vmcommon.UserError, retCode)
	require.Contains(t, retMessage, errSubstr)
}

func TestGovernanceContract_CloseProposalNotWhitelisted(t *testing.T) {
	t.Parallel()

	retMessage := ""
	errSubstr := "caller is not whitelisted"
	callerAddress := []byte("address")
	proposalIdentifier := bytes.Repeat([]byte("a"), githubCommitLength)
	args := createMockGovernanceArgs()
	args.Eei = &mock.SystemEIStub{
		AddReturnMessageCalled: func(msg string) {
			retMessage = msg
		},
	}

	gsc, _ := NewGovernanceContract(args)
	callInputArgs := [][]byte{
		proposalIdentifier,
	}

	callInput := createVMInput(zero, "closeProposal", callerAddress, vm.GovernanceSCAddress, callInputArgs)
	retCode := gsc.Execute(callInput)

	require.Equal(t, vmcommon.UserError, retCode)
	require.Contains(t, retMessage, errSubstr)
}

func TestGovernanceContract_CloseProposalWrongArgumentsLength(t *testing.T) {
	t.Parallel()

	retMessage := ""
	errSubstr := "invalid number of arguments expected 1"
	callerAddress := []byte("address")
	args := createMockGovernanceArgs()
	args.Eei = &mock.SystemEIStub{
		AddReturnMessageCalled: func(msg string) {
			retMessage = msg
		},
		GetStorageCalled: func(key []byte) []byte {
			if bytes.Equal(key, append([]byte(whiteListPrefix), callerAddress...)) {
				return []byte("whitelisted caller")
			}
			if bytes.Equal(key, append([]byte(proposalPrefix), callerAddress...)) {
				whitelistProposalBytes, _ := args.Marshalizer.Marshal(&GeneralProposal{
					Voted: true,
				})
				return whitelistProposalBytes
			}

			return nil
		},
	}

	gsc, _ := NewGovernanceContract(args)
	callInput := createVMInput(zero, "closeProposal", callerAddress, vm.GovernanceSCAddress, nil)
	retCode := gsc.Execute(callInput)

	require.Equal(t, vmcommon.UserError, retCode)
	require.Contains(t, retMessage, errSubstr)
}

func TestGovernanceContract_CloseProposalNotEnoughGas(t *testing.T) {
	t.Parallel()

	retMessage := ""
	errSubstr := "not enough gas"
	callerAddress := []byte("address")
	proposalIdentifier := bytes.Repeat([]byte("a"), githubCommitLength)
	args := createMockGovernanceArgs()
	args.Eei = &mock.SystemEIStub{
		AddReturnMessageCalled: func(msg string) {
			retMessage = msg
		},
		GetStorageCalled: func(key []byte) []byte {
			if bytes.Equal(key, append([]byte(whiteListPrefix), callerAddress...)) {
				return []byte("whitelisted caller")
			}
			if bytes.Equal(key, append([]byte(proposalPrefix), callerAddress...)) {
				whitelistProposalBytes, _ := args.Marshalizer.Marshal(&GeneralProposal{
					Voted: true,
				})
				return whitelistProposalBytes
			}

			return nil
		},
		UseGasCalled: func(_ uint64) error {
			return errors.New("not enough gas")
		},
	}

	gsc, _ := NewGovernanceContract(args)
	callInputArgs := [][]byte{
		proposalIdentifier,
	}
	callInput := createVMInput(zero, "closeProposal", callerAddress, vm.GovernanceSCAddress, callInputArgs)
	retCode := gsc.Execute(callInput)

	require.Equal(t, vmcommon.OutOfGas, retCode)
	require.Contains(t, retMessage, errSubstr)
}

func TestGovernanceContract_CloseProposalGetProposalErr(t *testing.T) {
	t.Parallel()

	retMessage := ""
	errSubstr := "getGeneralProposal error"
	callerAddress := []byte("address")
	proposalIdentifier := bytes.Repeat([]byte("a"), githubCommitLength)
	args := createMockGovernanceArgs()
	args.Eei = &mock.SystemEIStub{
		AddReturnMessageCalled: func(msg string) {
			retMessage = msg
		},
		GetStorageCalled: func(key []byte) []byte {
			if bytes.Equal(key, append([]byte(whiteListPrefix), callerAddress...)) {
				return []byte("whitelisted caller")
			}
			if bytes.Equal(key, append([]byte(proposalPrefix), callerAddress...)) {
				whitelistProposalBytes, _ := args.Marshalizer.Marshal(&GeneralProposal{
					Voted: true,
				})
				return whitelistProposalBytes
			}

			return nil
		},
	}

	gsc, _ := NewGovernanceContract(args)
	callInputArgs := [][]byte{
		proposalIdentifier,
	}
	callInput := createVMInput(zero, "closeProposal", callerAddress, vm.GovernanceSCAddress, callInputArgs)
	retCode := gsc.Execute(callInput)

	require.Equal(t, vmcommon.UserError, retCode)
	require.Contains(t, retMessage, errSubstr)
}

func TestGovernanceContract_CloseProposalAlreadyClosed(t *testing.T) {
	t.Parallel()

	retMessage := ""
	errSubstr := "proposal is already closed, do nothing"
	callerAddress := []byte("address")
	proposalIdentifier := bytes.Repeat([]byte("a"), githubCommitLength)
	args := createMockGovernanceArgs()
	args.Eei = &mock.SystemEIStub{
		AddReturnMessageCalled: func(msg string) {
			retMessage = msg
		},
		GetStorageCalled: func(key []byte) []byte {
			if bytes.Equal(key, append([]byte(whiteListPrefix), callerAddress...)) {
				return []byte("whitelisted caller")
			}
			if bytes.Equal(key, append([]byte(proposalPrefix), callerAddress...)) {
				whitelistProposalBytes, _ := args.Marshalizer.Marshal(&GeneralProposal{
					Voted: true,
				})
				return whitelistProposalBytes
			}
			if bytes.Equal(key, append([]byte(proposalPrefix), proposalIdentifier...)) {
				whitelistProposalBytes, _ := args.Marshalizer.Marshal(&GeneralProposal{
					Yes: big.NewInt(10),
					No: big.NewInt(10),
					Veto: big.NewInt(10),
					Closed: true,
				})
				return whitelistProposalBytes
			}

			return nil
		},
	}

	gsc, _ := NewGovernanceContract(args)
	callInputArgs := [][]byte{
		proposalIdentifier,
	}
	callInput := createVMInput(zero, "closeProposal", callerAddress, vm.GovernanceSCAddress, callInputArgs)
	retCode := gsc.Execute(callInput)

	require.Equal(t, vmcommon.Ok, retCode)
	require.Contains(t, retMessage, errSubstr)
}

func TestGovernanceContract_CloseProposalVoteNotfinished(t *testing.T) {
	t.Parallel()

	retMessage := ""
	errSubstr := "proposal can be closed only after nonce"
	callerAddress := []byte("address")
	proposalIdentifier := bytes.Repeat([]byte("a"), githubCommitLength)
	args := createMockGovernanceArgs()
	args.Eei = &mock.SystemEIStub{
		AddReturnMessageCalled: func(msg string) {
			retMessage = msg
		},
		GetStorageCalled: func(key []byte) []byte {
			if bytes.Equal(key, append([]byte(whiteListPrefix), callerAddress...)) {
				return []byte("whitelisted caller")
			}
			if bytes.Equal(key, append([]byte(proposalPrefix), callerAddress...)) {
				whitelistProposalBytes, _ := args.Marshalizer.Marshal(&GeneralProposal{
					Voted: true,
				})
				return whitelistProposalBytes
			}
			if bytes.Equal(key, append([]byte(proposalPrefix), proposalIdentifier...)) {
				whitelistProposalBytes, _ := args.Marshalizer.Marshal(&GeneralProposal{
					Yes: big.NewInt(10),
					No: big.NewInt(10),
					Veto: big.NewInt(10),
					EndVoteNonce: 10,
				})
				return whitelistProposalBytes
			}

			return nil
		},
		BlockChainHookCalled: func() vm.BlockchainHook {
			return &mock.BlockChainHookStub{
				CurrentNonceCalled: func() uint64 {
					return 1
				},
			}
		},
	}

	gsc, _ := NewGovernanceContract(args)
	callInputArgs := [][]byte{
		proposalIdentifier,
	}
	callInput := createVMInput(zero, "closeProposal", callerAddress, vm.GovernanceSCAddress, callInputArgs)
	retCode := gsc.Execute(callInput)

	require.Equal(t, vmcommon.UserError, retCode)
	require.Contains(t, retMessage, errSubstr)
}

func TestGovernanceContract_CloseProposalComputeResultsErr(t *testing.T) {
	t.Parallel()

	retMessage := ""
	errSubstr := "computeEndResults error"
	callerAddress := []byte("address")
	proposalIdentifier := bytes.Repeat([]byte("a"), githubCommitLength)
	args := createMockGovernanceArgs()
	args.Eei = &mock.SystemEIStub{
		AddReturnMessageCalled: func(msg string) {
			retMessage = msg
		},
		GetStorageCalled: func(key []byte) []byte {
			if bytes.Equal(key, append([]byte(whiteListPrefix), callerAddress...)) {
				return []byte("whitelisted caller")
			}
			if bytes.Equal(key, append([]byte(proposalPrefix), callerAddress...)) {
				whitelistProposalBytes, _ := args.Marshalizer.Marshal(&GeneralProposal{
					Voted: true,
				})
				return whitelistProposalBytes
			}
			if bytes.Equal(key, append([]byte(proposalPrefix), proposalIdentifier...)) {
				whitelistProposalBytes, _ := args.Marshalizer.Marshal(&GeneralProposal{
					Yes: big.NewInt(10),
					No: big.NewInt(10),
					Veto: big.NewInt(10),
				})
				return whitelistProposalBytes
			}

			return nil
		},
	}

	gsc, _ := NewGovernanceContract(args)
	callInputArgs := [][]byte{
		proposalIdentifier,
	}
	callInput := createVMInput(zero, "closeProposal", callerAddress, vm.GovernanceSCAddress, callInputArgs)
	retCode := gsc.Execute(callInput)

	require.Equal(t, vmcommon.UserError, retCode)
	require.Contains(t, retMessage, errSubstr)
}

func TestGovernanceContract_GetValidatorVotingPower(t *testing.T) {
	t.Parallel()

	votingPowerResult := make([]byte, 0)
	mockBlsKey := []byte("bls key")
	mockValidatorBlsKeys := [][]byte{
		mockBlsKey,
		mockBlsKey,
		mockBlsKey,
		mockBlsKey,
	}

	callerAddress := []byte("address")
	votePower := big.NewInt(100).Bytes()

	args := createMockGovernanceArgs()

	args.Eei = &mock.SystemEIStub{
		GetStorageFromAddressCalled: func(address []byte, key []byte) []byte {
			if bytes.Equal(address, args.ValidatorSCAddress) && bytes.Equal(key, callerAddress) {
				auctionBytes, _ := args.Marshalizer.Marshal(&ValidatorDataV2{
					BlsPubKeys: mockValidatorBlsKeys,
				})

				return auctionBytes
			}

			if bytes.Equal(address, args.StakingSCAddress) && bytes.Equal(key, mockBlsKey) {
				stakeDataBytes, _ := args.Marshalizer.Marshal(&StakedDataV2_0{
					Staked: true,
					StakeValue: big.NewInt(0).SetBytes(votePower),
				})

				return stakeDataBytes
			}

			return nil
		},
		FinishCalled: func(value []byte) {
			votingPowerResult = value
		},
	}
	callInputArgs := [][]byte{
		callerAddress,
	}
	gsc, _ := NewGovernanceContract(args)
	callInput := createVMInput(big.NewInt(0), "getValidatorVotingPower", callerAddress, vm.GovernanceSCAddress, callInputArgs)
	retCode := gsc.Execute(callInput)
	require.Equal(t, vmcommon.Ok, retCode)
	require.Equal(t, big.NewInt(20).Bytes(), votingPowerResult)
}

func TestGovernanceContract_GetValidatorVotingPowerWrongCallValue(t *testing.T) {
	t.Parallel()

	retMessage := ""
	callerAddress := []byte("address")
	args := createMockGovernanceArgs()
	args.Eei = &mock.SystemEIStub{
		AddReturnMessageCalled: func(msg string) {
			retMessage = msg
		},
	}

	gsc, _ := NewGovernanceContract(args)
	callInput := createVMInput(big.NewInt(10), "getValidatorVotingPower", callerAddress, vm.GovernanceSCAddress, nil)
	retCode := gsc.Execute(callInput)
	require.Equal(t, vmcommon.UserError, retCode)
	require.Contains(t, retMessage, vm.TransactionValueMustBeZero)
}

func TestGovernanceContract_GetValidatorVotingPowerWrongArgumentsLength(t *testing.T) {
	t.Parallel()

	retMessage := ""
	errSubstr := "function accepts only one argument, the validator address"
	callerAddress := []byte("address")
	args := createMockGovernanceArgs()
	args.Eei = &mock.SystemEIStub{
		AddReturnMessageCalled: func(msg string) {
			retMessage = msg
		},
	}

	gsc, _ := NewGovernanceContract(args)
	callInputArgs := [][]byte{
		callerAddress,
		callerAddress,
	}
	callInput := createVMInput(zero, "getValidatorVotingPower", callerAddress, vm.GovernanceSCAddress, callInputArgs)
	retCode := gsc.Execute(callInput)
	require.Equal(t, vmcommon.FunctionWrongSignature, retCode)
	require.Contains(t, retMessage, errSubstr)
}

func TestGovernanceContract_GetValidatorVotingPowerInvalidArgument(t *testing.T) {
	t.Parallel()

	retMessage := ""
	errSubstr := "invalid argument - validator address"
	callerAddress := []byte("address")
	args := createMockGovernanceArgs()
	args.Eei = &mock.SystemEIStub{
		AddReturnMessageCalled: func(msg string) {
			retMessage = msg
		},
	}

	gsc, _ := NewGovernanceContract(args)
	callInputArgs := [][]byte{
		[]byte("address_wrong"),
	}
	callInput := createVMInput(zero, "getValidatorVotingPower", callerAddress, vm.GovernanceSCAddress, callInputArgs)
	retCode := gsc.Execute(callInput)
	require.Equal(t, vmcommon.UserError, retCode)
	require.Contains(t, retMessage, errSubstr)
}

func TestGovernanceContract_GetValidatorVotingPowerComputeErr(t *testing.T) {
	t.Parallel()

	callerAddress := []byte("address")
	args := createMockGovernanceArgs()
	args.Eei = &mock.SystemEIStub{
		GetStorageFromAddressCalled: func(_ []byte, _ []byte) []byte {
			return []byte("invalid data")
		},
	}

	gsc, _ := NewGovernanceContract(args)
	callInputArgs := [][]byte{
		callerAddress,
	}
	callInput := createVMInput(zero, "getValidatorVotingPower", callerAddress, vm.GovernanceSCAddress, callInputArgs)
	retCode := gsc.Execute(callInput)
	require.Equal(t, vmcommon.ExecutionFailed, retCode)
}

func TestGovernanceContract_GetBalanceVotingPower(t *testing.T) {
	t.Parallel()

	votingPowerResult := make([]byte, 0)

	callerAddress := []byte("address")
	args := createMockGovernanceArgs()

	args.Eei = &mock.SystemEIStub{
		FinishCalled: func(value []byte) {
			votingPowerResult = value
		},
	}
	callInputArgs := [][]byte{
		big.NewInt(400).Bytes(),
	}
	gsc, _ := NewGovernanceContract(args)
	callInput := createVMInput(big.NewInt(0), "getBalanceVotingPower", callerAddress, vm.GovernanceSCAddress, callInputArgs)
	retCode := gsc.Execute(callInput)
	require.Equal(t, vmcommon.Ok, retCode)
	require.Equal(t, big.NewInt(20).Bytes(), votingPowerResult)
}

func TestGovernanceContract_GetBalanceVotingPowerWrongCallValue(t *testing.T) {
	t.Parallel()

	retMessage := ""
	callerAddress := []byte("address")
	args := createMockGovernanceArgs()
	args.Eei = &mock.SystemEIStub{
		AddReturnMessageCalled: func(msg string) {
			retMessage = msg
		},
	}

	gsc, _ := NewGovernanceContract(args)
	callInput := createVMInput(big.NewInt(10), "getBalanceVotingPower", callerAddress, vm.GovernanceSCAddress, nil)
	retCode := gsc.Execute(callInput)
	require.Equal(t, vmcommon.UserError, retCode)
	require.Contains(t, retMessage, vm.TransactionValueMustBeZero)
}

func TestGovernanceContract_GetBalanceVotingPowerWrongArgumentsLength(t *testing.T) {
	t.Parallel()

	retMessage := ""
	errSubstr := "function accepts only one argument"
	callerAddress := []byte("address")
	args := createMockGovernanceArgs()
	args.Eei = &mock.SystemEIStub{
		AddReturnMessageCalled: func(msg string) {
			retMessage = msg
		},
	}

	gsc, _ := NewGovernanceContract(args)
	callInputArgs := [][]byte{
		big.NewInt(400).Bytes(),
		big.NewInt(400).Bytes(),
	}
	callInput := createVMInput(zero, "getBalanceVotingPower", callerAddress, vm.GovernanceSCAddress, callInputArgs)
	retCode := gsc.Execute(callInput)
	require.Equal(t, vmcommon.FunctionWrongSignature, retCode)
	require.Contains(t, retMessage, errSubstr)
}

// ========  Begin testing of helper functions

func TestGovernanceContract_GetGeneralProposalNotFound(t *testing.T) {
	t.Parallel()

	proposalIdentifier := bytes.Repeat([]byte("a"), githubCommitLength)
	args := createMockGovernanceArgs()
	gsc, _ := NewGovernanceContract(args)

	proposal, err := gsc.getGeneralProposal(proposalIdentifier)
	require.Nil(t, proposal)
	require.Equal(t, vm.ErrProposalNotFound, err)
}

func TestGovernanceContract_GetGeneralProposalUnmarshalErr(t *testing.T) {
	t.Parallel()

	unmarshalErr := errors.New("unmarshal error")
	proposalIdentifier := bytes.Repeat([]byte("a"), githubCommitLength)
	args := createMockGovernanceArgs()
	args.Eei = &mock.SystemEIStub{
		GetStorageCalled: func(_ []byte) []byte {
			return []byte("storage proposal")
		},
	}
	args.Marshalizer = &mock.MarshalizerStub{
		UnmarshalCalled: func(_ interface{}, _ []byte) error {
			return unmarshalErr
		},
	}
	gsc, _ := NewGovernanceContract(args)

	proposal, err := gsc.getGeneralProposal(proposalIdentifier)
	require.Nil(t, proposal)
	require.Equal(t, unmarshalErr, err)
}

func TestGovernanceContract_GetGeneralProposal(t *testing.T) {
	t.Parallel()

	proposalIdentifier := bytes.Repeat([]byte("a"), githubCommitLength)
	generalProposal := &GeneralProposal{
		GitHubCommit: proposalIdentifier,
	}

	args := createMockGovernanceArgs()
	args.Eei = &mock.SystemEIStub{
		GetStorageCalled: func(key []byte) []byte {
			if bytes.Equal(key, append([]byte(proposalPrefix), proposalIdentifier...)) {
				proposalBytes, _ := args.Marshalizer.Marshal(generalProposal)
				return proposalBytes
			}
			return nil
		},
	}
	gsc, _ := NewGovernanceContract(args)

	proposal, err := gsc.getGeneralProposal(proposalIdentifier)
	require.Nil(t, err)
	require.Equal(t, proposalIdentifier, proposal.GitHubCommit)
}

func TestGovernanceContract_SaveGeneralProposalUnmarshalErr(t *testing.T) {
	t.Parallel()

	customErr := errors.New("unmarshal error")
	proposalIdentifier := bytes.Repeat([]byte("a"), githubCommitLength)
	generalProposal := &GeneralProposal{
		Yes: big.NewInt(10),
		No: big.NewInt(0),
	}
	args := createMockGovernanceArgs()
	args.Marshalizer = &mock.MarshalizerStub{
		MarshalCalled: func(obj interface{}) ([]byte, error) {
			return nil, customErr
		},
	}

	gsc, _ := NewGovernanceContract(args)
	err := gsc.saveGeneralProposal(proposalIdentifier, generalProposal)

	require.Equal(t, customErr, err)
}

func TestGovernanceContract_SaveGeneralProposal(t *testing.T) {
	t.Parallel()

	marshaledProposal := []byte("general proposal")
	setStorageCalledKey := make([]byte, 0)
	setStorageCalledBytes := make([]byte, 0)
	proposalIdentifier := bytes.Repeat([]byte("a"), githubCommitLength)
	generalProposal := &GeneralProposal{
		Yes: big.NewInt(10),
		No: big.NewInt(0),
	}

	args := createMockGovernanceArgs()
	args.Eei = &mock.SystemEIStub{
		SetStorageCalled: func(key []byte, value []byte) {
			setStorageCalledKey = key
			setStorageCalledBytes = value
		},
	}
	args.Marshalizer = &mock.MarshalizerStub{
		MarshalCalled: func(obj interface{}) ([]byte, error) {
			return marshaledProposal, nil
		},
	}

	gsc, _ := NewGovernanceContract(args)
	err := gsc.saveGeneralProposal(proposalIdentifier, generalProposal)

	require.Nil(t, err)
	require.Equal(t, append([]byte(proposalPrefix), proposalIdentifier...), setStorageCalledKey)
	require.Equal(t, marshaledProposal, setStorageCalledBytes)

}

func TestGovernanceContract_ProposalExists(t *testing.T) {
	t.Parallel()

	proposalReference := []byte("general proposal")

	correctKeyCalled := false
	args := createMockGovernanceArgs()
	args.Eei = &mock.SystemEIStub{
		GetStorageCalled: func(key []byte) []byte {
			if bytes.Equal(key, append([]byte(proposalPrefix), proposalReference...)) {
				correctKeyCalled = true
			}
			return nil
		},
	}

	gsc, _ := NewGovernanceContract(args)
	proposalExists := gsc.proposalExists(proposalReference)

	require.False(t, proposalExists)
	require.True(t, correctKeyCalled)
}

func TestGovernanceContract_GetValidProposalNotFound(t *testing.T) {
	t.Parallel()

	proposalIdentifier := bytes.Repeat([]byte("a"), githubCommitLength)
	args := createMockGovernanceArgs()
	gsc, _ := NewGovernanceContract(args)

	proposal, err := gsc.getValidProposal(proposalIdentifier)
	require.Nil(t, proposal)
	require.Equal(t, vm.ErrProposalNotFound, err)
}

func TestGovernanceContract_GetValidProposalNotStarted(t *testing.T) {
	t.Parallel()

	proposalIdentifier := bytes.Repeat([]byte("a"), githubCommitLength)
	generalProposal := &GeneralProposal{
		GitHubCommit: proposalIdentifier,
		StartVoteNonce: 10,
	}

	args := createMockGovernanceArgs()
	args.Eei = &mock.SystemEIStub{
		GetStorageCalled: func(key []byte) []byte {
			if bytes.Equal(key, append([]byte(proposalPrefix), proposalIdentifier...)) {
				proposalBytes, _ := args.Marshalizer.Marshal(generalProposal)
				return proposalBytes
			}
			return nil
		},
		BlockChainHookCalled: func() vm.BlockchainHook {
			return &mock.BlockChainHookStub{
				CurrentNonceCalled: func() uint64 {
					return 9
				},
			}
		},
	}
	gsc, _ := NewGovernanceContract(args)

	proposal, err := gsc.getValidProposal(proposalIdentifier)
	require.Nil(t, proposal)
	require.Equal(t, vm.ErrVotingNotStartedForProposal, err)
}

func TestGovernanceContract_GetValidProposalVotingFinished(t *testing.T) {
	t.Parallel()

	proposalIdentifier := bytes.Repeat([]byte("a"), githubCommitLength)
	generalProposal := &GeneralProposal{
		GitHubCommit: proposalIdentifier,
		StartVoteNonce: 10,
		EndVoteNonce: 15,
	}

	args := createMockGovernanceArgs()
	args.Eei = &mock.SystemEIStub{
		GetStorageCalled: func(key []byte) []byte {
			if bytes.Equal(key, append([]byte(proposalPrefix), proposalIdentifier...)) {
				proposalBytes, _ := args.Marshalizer.Marshal(generalProposal)
				return proposalBytes
			}
			return nil
		},
		BlockChainHookCalled: func() vm.BlockchainHook {
			return &mock.BlockChainHookStub{
				CurrentNonceCalled: func() uint64 {
					return 16
				},
			}
		},
	}
	gsc, _ := NewGovernanceContract(args)

	proposal, err := gsc.getValidProposal(proposalIdentifier)
	require.Nil(t, proposal)
	require.Equal(t, vm.ErrVotedForAnExpiredProposal, err)
}

func TestGovernanceContract_GetValidProposal(t *testing.T) {
	t.Parallel()

	proposalIdentifier := bytes.Repeat([]byte("a"), githubCommitLength)
	generalProposal := &GeneralProposal{
		GitHubCommit: proposalIdentifier,
		StartVoteNonce: 10,
		EndVoteNonce: 15,
	}

	args := createMockGovernanceArgs()
	args.Eei = &mock.SystemEIStub{
		GetStorageCalled: func(key []byte) []byte {
			if bytes.Equal(key, append([]byte(proposalPrefix), proposalIdentifier...)) {
				proposalBytes, _ := args.Marshalizer.Marshal(generalProposal)
				return proposalBytes
			}
			return nil
		},
		BlockChainHookCalled: func() vm.BlockchainHook {
			return &mock.BlockChainHookStub{
				CurrentNonceCalled: func() uint64 {
					return 11
				},
			}
		},
	}
	gsc, _ := NewGovernanceContract(args)

	proposal, err := gsc.getValidProposal(proposalIdentifier)
	require.Nil(t, err)
	require.Equal(t, proposalIdentifier, proposal.GitHubCommit)
}

func TestGovernanceContract_IsWhitelistedNotFound(t *testing.T) {
	t.Parallel()

	args := createMockGovernanceArgs()
	args.Eei = &mock.SystemEIStub{
		GetStorageCalled: func(key []byte) []byte {
			return nil
		},
	}
<<<<<<< HEAD
=======
	args.EpochConfig.EnableEpochs.GovernanceEnableEpoch = 1
>>>>>>> 9cdfb899
	gsc, _ := NewGovernanceContract(args)

	isWhiteListed := gsc.isWhiteListed([]byte("address"))
	require.False(t, isWhiteListed)
}

func TestGovernanceContract_IsWhitelistedUnmarshalErrorReturnsFalse(t *testing.T) {
	t.Parallel()

	args := createMockGovernanceArgs()
	args.Eei = &mock.SystemEIStub{
		GetStorageCalled: func(key []byte) []byte {
			return []byte("invalid proposal")
		},
	}
	gsc, _ := NewGovernanceContract(args)

	isWhiteListed := gsc.isWhiteListed([]byte("address"))
	require.False(t, isWhiteListed)
}

func TestGovernanceContract_IsWhitelistedProposalNotVoted(t *testing.T) {
	t.Parallel()

	address := []byte("address")
	generalProposal := &GeneralProposal{
		Voted: false,
	}

	args := createMockGovernanceArgs()
	args.Eei = &mock.SystemEIStub{
		GetStorageCalled: func(key []byte) []byte {
			if bytes.Equal(key, append([]byte(whiteListPrefix), address...)) {
				return []byte{1}
			}

			if bytes.Equal(key, append([]byte(proposalPrefix), address...)) {
				proposalBytes, _ := args.Marshalizer.Marshal(generalProposal)
				return proposalBytes
			}

<<<<<<< HEAD
			return nil
=======
			genProposal := &GeneralProposal{}
			_ = json.Unmarshal(value, genProposal)
			require.Equal(t, gitHubCommit, genProposal.GitHubCommit)
			require.Equal(t, startNonce, genProposal.StartVoteNonce)
			require.Equal(t, stopNonce, genProposal.EndVoteNonce)
			require.Equal(t, callerAddr, genProposal.IssuerAddress)
			require.False(t, genProposal.Voted)
>>>>>>> 9cdfb899
		},
	}
	gsc, _ := NewGovernanceContract(args)

	isWhiteListed := gsc.isWhiteListed(address)
	require.False(t, isWhiteListed)
}

func TestGovernanceContract_IsWhitelistedProposalVoted(t *testing.T) {
	t.Parallel()

	address := []byte("address")
	generalProposal := &GeneralProposal{
		Voted: true,
	}

	args := createMockGovernanceArgs()
	args.Eei = &mock.SystemEIStub{
		GetStorageCalled: func(key []byte) []byte {
			if bytes.Equal(key, append([]byte(whiteListPrefix), address...)) {
				return []byte{1}
			}

			if bytes.Equal(key, append([]byte(proposalPrefix), address...)) {
				proposalBytes, _ := args.Marshalizer.Marshal(generalProposal)
				return proposalBytes
			}
<<<<<<< HEAD
			return nil
=======
			generalProposalBytes, _ := json.Marshal(generalProposal)
			return generalProposalBytes
		},
		SetStorageCalled: func(key []byte, value []byte) {
			genProposal := &GeneralProposal{}
			_ = json.Unmarshal(value, genProposal)
			require.Equal(t, gitHubCommit, genProposal.GitHubCommit)
			require.Equal(t, startNonce, genProposal.StartVoteNonce)
			require.Equal(t, stopNonce, genProposal.EndVoteNonce)
			require.Equal(t, callerAddr, genProposal.IssuerAddress)
			require.False(t, genProposal.Voted)
>>>>>>> 9cdfb899
		},
	}
	gsc, _ := NewGovernanceContract(args)

	isWhiteListed := gsc.isWhiteListed([]byte("address"))
	require.True(t, isWhiteListed)
}

func TestGovernanceContract_ApplyVoteInvalid(t *testing.T) {
	t.Parallel()

	voteDetails := &VoteDetails{
		Value: 100,
	}

	voteSet := &VoteSet{}
	proposal := &GeneralProposal{}

	args := createMockGovernanceArgs()
	gsc, _ := NewGovernanceContract(args)

	_, _, err := gsc.applyVote(voteDetails, voteSet, proposal)
	require.NotNil(t, err)
	require.Contains(t, err.Error(), vm.ErrInvalidArgument.Error())
}

func TestGovernanceContract_ApplyVote(t *testing.T) {
	t.Parallel()

	voteDetails := &VoteDetails{
		Value: Yes,
		Power: big.NewInt(10),
		Balance: big.NewInt(100),
		Type: Account,
	}

	voteSet := &VoteSet{
		UsedPower: big.NewInt(5),
		UsedBalance: big.NewInt(25),
		TotalYes: big.NewInt(5),
		VoteItems: []*VoteDetails{
			{
				Value: Yes,
				Power: big.NewInt(5),
				Balance: big.NewInt(25),
				Type: Account,
			},
		},
	}
	proposal := &GeneralProposal{
		Yes: big.NewInt(10),
		No: big.NewInt(10),
		Veto: big.NewInt(0),
	}

	args := createMockGovernanceArgs()
	gsc, _ := NewGovernanceContract(args)

<<<<<<< HEAD
	voteSetResponse, generalProposalResponse, err := gsc.applyVote(voteDetails, voteSet, proposal)
	require.Nil(t, err)
	require.Equal(t, big.NewInt(20), generalProposalResponse.Yes)
	require.Equal(t, big.NewInt(15), voteSetResponse.TotalYes)
}

func TestGovernanceContract_SetLock(t *testing.T) {
	t.Parallel()
	args := createMockGovernanceArgs()

	storageKeyCalled := make([]byte, 0)
	storageValueCalled := make([]byte, 0)
	args.Eei = &mock.SystemEIStub{
		SetStorageCalled: func(key []byte, value []byte) {
			storageKeyCalled = key
			storageValueCalled = value
=======
				validatorDataBytes, _ = json.Marshal(validatorData)
				return validatorDataBytes
			}
			generalProposal := &GeneralProposal{
				Voted: true,
			}
			generalProposalBytes, _ := json.Marshal(generalProposal)
			return generalProposalBytes
>>>>>>> 9cdfb899
		},
		BlockChainHookCalled: func() vm.BlockchainHook {
			return &mock.BlockChainHookStub{
				CurrentNonceCalled: func() uint64 {
					return 14
				},
			}
		},
	}
	gsc, _ := NewGovernanceContract(args)

	voter := []byte("voter")
	proposalIdentifier := bytes.Repeat([]byte("a"), githubCommitLength)
	proposal := &GeneralProposal{
		GitHubCommit: proposalIdentifier,
		StartVoteNonce: 10,
		EndVoteNonce: 15,
	}

	gsc.setLock(voter, Validator, proposal)
	require.Equal(t, append([]byte(validatorLockPrefix), voter...), storageKeyCalled)
	require.Equal(t, big.NewInt(0).SetUint64(19).Bytes(), storageValueCalled)


	accPrefix := append([]byte(accountLockPrefix), proposalIdentifier...)
	gsc.setLock(voter, Account, proposal)
	require.Equal(t, append(accPrefix, voter...), storageKeyCalled)
	require.Equal(t, big.NewInt(0).SetUint64(19).Bytes(), storageValueCalled)
}

func TestGovernanceContract_GetLock(t *testing.T) {
	t.Parallel()
	args := createMockGovernanceArgs()

	voter := []byte("voter")
	proposalIdentifier := bytes.Repeat([]byte("a"), githubCommitLength)
	lockValue := uint64(10)
	storageKeyCalled := make([]byte, 0)
	args.Eei = &mock.SystemEIStub{
		GetStorageCalled: func(key []byte) []byte {
			storageKeyCalled = key
			return big.NewInt(0).SetUint64(lockValue).Bytes()
		},
	}
	gsc, _ := NewGovernanceContract(args)
	lockReturned := gsc.getLock(voter, Validator, proposalIdentifier)
	require.Equal(t, append([]byte(validatorLockPrefix), voter...), storageKeyCalled)
	require.Equal(t, lockValue, lockReturned)

	accPrefix := append([]byte(accountLockPrefix), proposalIdentifier...)
	lockReturned = gsc.getLock(voter, Account, proposalIdentifier)
	require.Equal(t, append(accPrefix, voter...), storageKeyCalled)
	require.Equal(t, lockValue, lockReturned)
}

func TestGovernanceContract_ComputeAccountLeveledPower(t *testing.T) {
	t.Parallel()

	args := createMockGovernanceArgs()
	gsc, _ := NewGovernanceContract(args)

	voteSet := &VoteSet{
		UsedBalance: big.NewInt(0),
	}

	for i := 0; i < 10; i++ {
		balancedPower, _ := gsc.computeAccountLeveledPower(big.NewInt(100), voteSet)

		powerBefore := big.NewInt(0).Sqrt(voteSet.UsedBalance)
		voteSet.UsedBalance.Add(voteSet.UsedBalance, big.NewInt(100))
		powerAfter := big.NewInt(0).Sqrt(voteSet.UsedBalance)
		require.Equal(t, big.NewInt(0).Sub(powerAfter, powerBefore), balancedPower)
	}
}

func TestGovernanceContract_IsValidVoteString(t *testing.T) {
	t.Parallel()

	args := createMockGovernanceArgs()
	gsc, _ := NewGovernanceContract(args)

	require.True(t, gsc.isValidVoteString("yes"))
	require.True(t, gsc.isValidVoteString("no"))
	require.True(t, gsc.isValidVoteString("veto"))
	require.False(t, gsc.isValidVoteString("invalid"))
}

func TestComputeEndResults(t *testing.T) {
	t.Parallel()

	args := createMockGovernanceArgs()
	args.Eei = &mock.SystemEIStub{
		GetStorageCalled: func(key []byte) []byte {
			if bytes.Equal(key, []byte(governanceConfigKey)) {
				configBytes, _ := args.Marshalizer.Marshal(&GovernanceConfigV2{
					MinQuorum: big.NewInt(100),
					MinPassThreshold: big.NewInt(51),
					MinVetoThreshold: big.NewInt(30),
				})
				return configBytes
			}

			return nil
		},
	}
	gsc, _ := NewGovernanceContract(args)

	didNotPassQuorum := &GeneralProposal{
		Yes: big.NewInt(50),
		No: big.NewInt(0),
		Veto: big.NewInt(0),
	}
	err := gsc.computeEndResults(didNotPassQuorum)
	require.Nil(t, err)
	require.False(t, didNotPassQuorum.Voted)

	didNotPassVotes := &GeneralProposal{
		Yes: big.NewInt(50),
		No: big.NewInt(50),
		Veto: big.NewInt(0),
	}
	err = gsc.computeEndResults(didNotPassVotes)
	require.Nil(t, err)
	require.False(t, didNotPassVotes.Voted)

	didNotPassVotes2 := &GeneralProposal{
		Yes: big.NewInt(50),
		No: big.NewInt(51),
		Veto: big.NewInt(0),
	}
	err = gsc.computeEndResults(didNotPassVotes2)
	require.Nil(t, err)
	require.False(t, didNotPassVotes2.Voted)

	didNotPassVeto := &GeneralProposal{
		Yes: big.NewInt(51),
		No: big.NewInt(50),
		Veto: big.NewInt(30),
	}
	err = gsc.computeEndResults(didNotPassVeto)
	require.Nil(t, err)
	require.False(t, didNotPassVeto.Voted)

	pass := &GeneralProposal{
		Yes: big.NewInt(51),
		No: big.NewInt(50),
		Veto: big.NewInt(29),
	}
	err = gsc.computeEndResults(pass)
	require.Nil(t, err)
	require.True(t, pass.Voted)
}

func createMockStorer(callerAddress []byte, proposalIdentifier []byte, proposal *GeneralProposal) *mock.SystemEIStub {
	return &mock.SystemEIStub{
		GetStorageCalled: func(key []byte) []byte {
			marshalizer := &mock.MarshalizerMock{}
			isWhiteListKey := bytes.Equal(key, append([]byte(whiteListPrefix), callerAddress...))
			if isWhiteListKey {
				whiteList, _ := marshalizer.Marshal(&WhiteListProposal{
					WhiteListAddress: callerAddress,
					ProposalStatus: append([]byte(proposalPrefix), callerAddress...),
				})
				return whiteList
			}
			isWhiteListProposalKey := bytes.Equal(key, append([]byte(proposalPrefix), callerAddress...))
			if isWhiteListProposalKey {
				whiteList, _ := marshalizer.Marshal(&GeneralProposal{
					Voted: true,
				})
				return whiteList
			}

			isGeneralProposalKey := bytes.Equal(key, append([]byte(proposalPrefix), proposalIdentifier...))
			if isGeneralProposalKey && proposal != nil{
				marshaledProposal, _ := marshalizer.Marshal(proposal)

				return marshaledProposal
			}

			return nil
		},
	}
}<|MERGE_RESOLUTION|>--- conflicted
+++ resolved
@@ -1674,7 +1674,7 @@
 			return nil
 		},
 	}
-
+	args.EpochConfig.EnableEpochs.GovernanceEnableEpoch = 1
 	gsc, _ := NewGovernanceContract(args)
 
 	callInputArgs := [][]byte{
@@ -2834,10 +2834,6 @@
 			return nil
 		},
 	}
-<<<<<<< HEAD
-=======
-	args.EpochConfig.EnableEpochs.GovernanceEnableEpoch = 1
->>>>>>> 9cdfb899
 	gsc, _ := NewGovernanceContract(args)
 
 	isWhiteListed := gsc.isWhiteListed([]byte("address"))
@@ -2879,17 +2875,7 @@
 				return proposalBytes
 			}
 
-<<<<<<< HEAD
-			return nil
-=======
-			genProposal := &GeneralProposal{}
-			_ = json.Unmarshal(value, genProposal)
-			require.Equal(t, gitHubCommit, genProposal.GitHubCommit)
-			require.Equal(t, startNonce, genProposal.StartVoteNonce)
-			require.Equal(t, stopNonce, genProposal.EndVoteNonce)
-			require.Equal(t, callerAddr, genProposal.IssuerAddress)
-			require.False(t, genProposal.Voted)
->>>>>>> 9cdfb899
+			return nil
 		},
 	}
 	gsc, _ := NewGovernanceContract(args)
@@ -2917,21 +2903,7 @@
 				proposalBytes, _ := args.Marshalizer.Marshal(generalProposal)
 				return proposalBytes
 			}
-<<<<<<< HEAD
-			return nil
-=======
-			generalProposalBytes, _ := json.Marshal(generalProposal)
-			return generalProposalBytes
-		},
-		SetStorageCalled: func(key []byte, value []byte) {
-			genProposal := &GeneralProposal{}
-			_ = json.Unmarshal(value, genProposal)
-			require.Equal(t, gitHubCommit, genProposal.GitHubCommit)
-			require.Equal(t, startNonce, genProposal.StartVoteNonce)
-			require.Equal(t, stopNonce, genProposal.EndVoteNonce)
-			require.Equal(t, callerAddr, genProposal.IssuerAddress)
-			require.False(t, genProposal.Voted)
->>>>>>> 9cdfb899
+			return nil
 		},
 	}
 	gsc, _ := NewGovernanceContract(args)
@@ -2990,7 +2962,6 @@
 	args := createMockGovernanceArgs()
 	gsc, _ := NewGovernanceContract(args)
 
-<<<<<<< HEAD
 	voteSetResponse, generalProposalResponse, err := gsc.applyVote(voteDetails, voteSet, proposal)
 	require.Nil(t, err)
 	require.Equal(t, big.NewInt(20), generalProposalResponse.Yes)
@@ -3007,16 +2978,6 @@
 		SetStorageCalled: func(key []byte, value []byte) {
 			storageKeyCalled = key
 			storageValueCalled = value
-=======
-				validatorDataBytes, _ = json.Marshal(validatorData)
-				return validatorDataBytes
-			}
-			generalProposal := &GeneralProposal{
-				Voted: true,
-			}
-			generalProposalBytes, _ := json.Marshal(generalProposal)
-			return generalProposalBytes
->>>>>>> 9cdfb899
 		},
 		BlockChainHookCalled: func() vm.BlockchainHook {
 			return &mock.BlockChainHookStub{
