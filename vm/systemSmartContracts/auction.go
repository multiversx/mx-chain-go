--- conflicted
+++ resolved
@@ -324,13 +324,8 @@
 		s.eei.AddReturnMessage("transaction value must be zero")
 		return vmcommon.UserError
 	}
-<<<<<<< HEAD
 	if len(args.Arguments) != 1 {
-=======
-
-	if len(args.Arguments) < 1 {
 		s.eei.AddReturnMessage(fmt.Sprintf("invalid number of arguments: expected min %d, got %d", 1, 0))
->>>>>>> e0a6701d
 		return vmcommon.UserError
 	}
 
