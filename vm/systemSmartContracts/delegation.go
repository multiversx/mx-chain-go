//go:generate protoc -I=proto -I=$GOPATH/src -I=$GOPATH/src/github.com/ElrondNetwork/protobuf/protobuf  --gogoslick_out=. delegation.proto
package systemSmartContracts

import (
	"bytes"
	"encoding/hex"
	"fmt"
	"math/big"
	"sync"

	"github.com/ElrondNetwork/elrond-go-core/core"
	"github.com/ElrondNetwork/elrond-go-core/core/atomic"
	"github.com/ElrondNetwork/elrond-go-core/core/check"
	"github.com/ElrondNetwork/elrond-go-core/core/pubkeyConverter"
	"github.com/ElrondNetwork/elrond-go-core/marshal"
	"github.com/ElrondNetwork/elrond-go/config"
	"github.com/ElrondNetwork/elrond-go/vm"
	vmcommon "github.com/ElrondNetwork/elrond-vm-common"
)

const delegationConfigKey = "delegationConfig"
const delegationStatusKey = "delegationStatus"
const delegationMetaData = "delegationMetaData"
const lastFundKey = "lastFund"
const globalFundKey = "globalFund"
const serviceFeeKey = "serviceFee"
const totalActiveKey = "totalActive"
const rewardKeyPrefix = "reward"
const fundKeyPrefix = "fund"
const maxNumOfUnStakedFunds = 50

const initFromValidatorData = "initFromValidatorData"
const mergeValidatorDataToDelegation = "mergeValidatorDataToDelegation"
const deleteWhitelistForMerge = "deleteWhitelistForMerge"
const whitelistedAddress = "whitelistedAddress"

const (
	active    = uint32(0)
	unStaked  = uint32(1)
	notStaked = uint32(2)
)

type delegation struct {
	eei                    vm.SystemEI
	sigVerifier            vm.MessageSignVerifier
	delegationMgrSCAddress []byte
	stakingSCAddr          []byte
	validatorSCAddr        []byte
	endOfEpochAddr         []byte
	governanceSCAddr       []byte
	addTokensAddr          []byte
	gasCost                vm.GasCost
	marshalizer            marshal.Marshalizer
	delegationEnabled      atomic.Flag
	enableDelegationEpoch  uint32
	minServiceFee          uint64
	maxServiceFee          uint64
	unBondPeriodInEpochs   uint32
	nodePrice              *big.Int
	unJailPrice            *big.Int
	minStakeValue          *big.Int

	mutExecution                                    sync.RWMutex
	stakingV2EnableEpoch                            uint32
	stakingV2Enabled                                atomic.Flag
	flagValidatorToDelegation                       atomic.Flag
	validatorToDelegationEnableEpoch                uint32
	flagReDelegateBelowMinCheck                     atomic.Flag
	reDelegateBelowMinCheckEnableEpoch              uint32
	flagComputeRewardCheckpoint                     atomic.Flag
	computeRewardCheckpointEnableEpoch              uint32
	flagAddTokens                                   atomic.Flag
	addTokensEnableEpoch                            uint32
	flagDeleteDelegatorDataAfterClaimRewards        atomic.Flag
	deleteDelegatorDataAfterClaimRewardsEnableEpoch uint32
}

// ArgsNewDelegation defines the arguments to create the delegation smart contract
type ArgsNewDelegation struct {
	DelegationSCConfig     config.DelegationSystemSCConfig
	EpochConfig            config.EpochConfig
	StakingSCConfig        config.StakingSystemSCConfig
	Eei                    vm.SystemEI
	SigVerifier            vm.MessageSignVerifier
	DelegationMgrSCAddress []byte
	StakingSCAddress       []byte
	ValidatorSCAddress     []byte
	EndOfEpochAddress      []byte
	GovernanceSCAddress    []byte
	AddTokensAddress       []byte
	GasCost                vm.GasCost
	Marshalizer            marshal.Marshalizer
	EpochNotifier          vm.EpochNotifier
}

// NewDelegationSystemSC creates a new delegation system SC
func NewDelegationSystemSC(args ArgsNewDelegation) (*delegation, error) {
	if check.IfNil(args.Eei) {
		return nil, vm.ErrNilSystemEnvironmentInterface
	}
	if len(args.StakingSCAddress) < 1 {
		return nil, fmt.Errorf("%w for staking sc address", vm.ErrInvalidAddress)
	}
	if len(args.ValidatorSCAddress) < 1 {
		return nil, fmt.Errorf("%w for validator sc address", vm.ErrInvalidAddress)
	}
	if len(args.DelegationMgrSCAddress) < 1 {
		return nil, fmt.Errorf("%w for delegation sc address", vm.ErrInvalidAddress)
	}
	if len(args.GovernanceSCAddress) < 1 {
		return nil, fmt.Errorf("%w for governance sc address", vm.ErrInvalidAddress)
	}
	if check.IfNil(args.Marshalizer) {
		return nil, vm.ErrNilMarshalizer
	}
	if check.IfNil(args.EpochNotifier) {
		return nil, vm.ErrNilEpochNotifier
	}
	if check.IfNil(args.SigVerifier) {
		return nil, vm.ErrNilMessageSignVerifier
	}
	if args.DelegationSCConfig.MinServiceFee > args.DelegationSCConfig.MaxServiceFee {
		return nil, fmt.Errorf("%w minServiceFee bigger than maxServiceFee", vm.ErrInvalidDelegationSCConfig)
	}
	if args.DelegationSCConfig.MaxServiceFee < 1 {
		return nil, fmt.Errorf("%w maxServiceFee must be more than 0", vm.ErrInvalidDelegationSCConfig)
	}
	if len(args.AddTokensAddress) < 1 {
		return nil, fmt.Errorf("%w for add tokens address", vm.ErrInvalidAddress)
	}

	d := &delegation{
		eei:                                args.Eei,
		stakingSCAddr:                      args.StakingSCAddress,
		validatorSCAddr:                    args.ValidatorSCAddress,
		delegationMgrSCAddress:             args.DelegationMgrSCAddress,
		gasCost:                            args.GasCost,
		marshalizer:                        args.Marshalizer,
		delegationEnabled:                  atomic.Flag{},
		enableDelegationEpoch:              args.EpochConfig.EnableEpochs.DelegationSmartContractEnableEpoch,
		minServiceFee:                      args.DelegationSCConfig.MinServiceFee,
		maxServiceFee:                      args.DelegationSCConfig.MaxServiceFee,
		sigVerifier:                        args.SigVerifier,
		unBondPeriodInEpochs:               args.StakingSCConfig.UnBondPeriodInEpochs,
		endOfEpochAddr:                     args.EndOfEpochAddress,
		governanceSCAddr:                   args.GovernanceSCAddress,
		stakingV2EnableEpoch:               args.EpochConfig.EnableEpochs.StakingV2EnableEpoch,
		stakingV2Enabled:                   atomic.Flag{},
		validatorToDelegationEnableEpoch:   args.EpochConfig.EnableEpochs.ValidatorToDelegationEnableEpoch,
		reDelegateBelowMinCheckEnableEpoch: args.EpochConfig.EnableEpochs.ReDelegateBelowMinCheckEnableEpoch,
		computeRewardCheckpointEnableEpoch: args.EpochConfig.EnableEpochs.ComputeRewardCheckpointEnableEpoch,
		addTokensEnableEpoch:               args.EpochConfig.EnableEpochs.AddTokensToDelegationEnableEpoch,
		addTokensAddr:                      args.AddTokensAddress,
		deleteDelegatorDataAfterClaimRewardsEnableEpoch: args.EpochConfig.EnableEpochs.DeleteDelegatorAfterClaimRewardsEnableEpoch,
		flagDeleteDelegatorDataAfterClaimRewards:        atomic.Flag{},
	}
	log.Debug("delegation: enable epoch for delegation smart contract", "epoch", d.enableDelegationEpoch)
	log.Debug("delegation: enable epoch for staking v2", "epoch", d.stakingV2EnableEpoch)
	log.Debug("delegation: enable epoch for validator to delegation", "epoch", d.validatorToDelegationEnableEpoch)
	log.Debug("delegation: enable epoch for re-delegate below minimum check", "epoch", d.reDelegateBelowMinCheckEnableEpoch)
	log.Debug("delegation: enable epoch for compute rewards checkpoint", "epoch", d.computeRewardCheckpointEnableEpoch)
	log.Debug("delegation: enable epoch for adding tokens", "epoch", d.addTokensEnableEpoch)
	log.Debug("delegation: delete delegator data after claim rewards", "epoch", d.deleteDelegatorDataAfterClaimRewardsEnableEpoch)

	var okValue bool

	d.unJailPrice, okValue = big.NewInt(0).SetString(args.StakingSCConfig.UnJailValue, conversionBase)
	if !okValue || d.unJailPrice.Cmp(zero) <= 0 {
		return nil, fmt.Errorf("%w, value is %v", vm.ErrInvalidUnJailCost, args.StakingSCConfig.UnJailValue)
	}
	d.minStakeValue, okValue = big.NewInt(0).SetString(args.StakingSCConfig.MinStakeValue, conversionBase)
	if !okValue || d.minStakeValue.Cmp(zero) <= 0 {
		return nil, fmt.Errorf("%w, value is %v", vm.ErrInvalidMinStakeValue, args.StakingSCConfig.MinStakeValue)
	}
	d.nodePrice, okValue = big.NewInt(0).SetString(args.StakingSCConfig.GenesisNodePrice, conversionBase)
	if !okValue || d.nodePrice.Cmp(zero) <= 0 {
		return nil, fmt.Errorf("%w, value is %v", vm.ErrInvalidNodePrice, args.StakingSCConfig.GenesisNodePrice)
	}

	args.EpochNotifier.RegisterNotifyHandler(d)

	return d, nil
}

// Execute calls one of the functions from the delegation contract and runs the code according to the input
func (d *delegation) Execute(args *vmcommon.ContractCallInput) vmcommon.ReturnCode {
	d.mutExecution.RLock()
	defer d.mutExecution.RUnlock()

	err := CheckIfNil(args)
	if err != nil {
		d.eei.AddReturnMessage(err.Error())
		return vmcommon.UserError
	}
	if !d.delegationEnabled.IsSet() {
		d.eei.AddReturnMessage("delegation contract is not enabled")
		return vmcommon.UserError
	}
	if bytes.Equal(args.RecipientAddr, vm.FirstDelegationSCAddress) {
		d.eei.AddReturnMessage("first delegation sc address cannot be called")
		return vmcommon.UserError
	}

	if len(args.ESDTTransfers) > 0 {
		d.eei.AddReturnMessage("cannot transfer ESDT to system SCs")
		return vmcommon.UserError
	}

	switch args.Function {
	case core.SCDeployInitFunctionName:
		return d.init(args)
	case initFromValidatorData:
		return d.initFromValidatorData(args)
	case mergeValidatorDataToDelegation:
		return d.mergeValidatorDataToDelegation(args)
	case "whitelistForMerge":
		return d.whitelistForMerge(args)
	case deleteWhitelistForMerge:
		return d.deleteWhitelistForMerge(args)
	case "getWhitelistForMerge":
		return d.getWhitelistForMerge(args)
	case "addNodes":
		return d.addNodes(args)
	case "removeNodes":
		return d.removeNodes(args)
	case "stakeNodes":
		return d.stakeNodes(args)
	case "unStakeNodes":
		return d.unStakeNodes(args)
	case "unBondNodes":
		return d.unBondNodes(args)
	case "unJailNodes":
		return d.unJailNodes(args)
	case "delegate":
		return d.delegate(args)
	case "unDelegate":
		return d.unDelegate(args)
	case "withdraw":
		return d.withdraw(args)
	case "changeServiceFee":
		return d.changeServiceFee(args)
	case "setCheckCapOnReDelegateRewards":
		return d.setCheckCapOnReDelegateRewards(args)
	case "setAutomaticActivation":
		return d.setAutomaticActivation(args)
	case "modifyTotalDelegationCap":
		return d.modifyTotalDelegationCap(args)
	case "updateRewards":
		return d.updateRewards(args)
	case "claimRewards":
		return d.claimRewards(args)
	case "getRewardData":
		return d.getRewardData(args)
	case "getClaimableRewards":
		return d.getClaimableRewards(args)
	case "getTotalCumulatedRewards":
		return d.getTotalCumulatedRewards(args)
	case "getNumUsers":
		return d.getNumUsers(args)
	case "getTotalUnStaked":
		return d.getTotalUnStaked(args)
	case "getTotalActiveStake":
		return d.getTotalActiveStake(args)
	case "getUserActiveStake":
		return d.getUserActiveStake(args)
	case "getUserUnStakedValue":
		return d.getUserUnStakedValue(args)
	case "getUserUnBondable":
		return d.getUserUnBondable(args)
	case "getUserUnDelegatedList":
		return d.getUserUnDelegatedList(args)
	case "getNumNodes":
		return d.getNumNodes(args)
	case "getAllNodeStates":
		return d.getAllNodeStates(args)
	case "getContractConfig":
		return d.getContractConfig(args)
	case "unStakeAtEndOfEpoch":
		return d.unStakeAtEndOfEpoch(args)
	case "reDelegateRewards":
		return d.reDelegateRewards(args)
	case "reStakeUnStakedNodes":
		return d.reStakeUnStakedNodes(args)
	case "isDelegator":
		return d.isDelegator(args)
	case "getDelegatorFundsData":
		return d.getDelegatorFundsData(args)
	case "getTotalCumulatedRewardsForUser":
		return d.getTotalCumulatedRewardsForUser(args)
	case "setMetaData":
		return d.setMetaData(args)
	case "getMetaData":
		return d.getMetaData(args)
	case "addTokens":
		return d.addTokens(args)
	case "correctNodesStatus":
		return d.correctNodesStatus(args)
	}

	d.eei.AddReturnMessage(args.Function + " is an unknown function")
	return vmcommon.UserError
}

func (d *delegation) init(args *vmcommon.ContractCallInput) vmcommon.ReturnCode {
	ownerAddress := d.eei.GetStorage([]byte(ownerKey))
	if len(ownerAddress) != 0 {
		d.eei.AddReturnMessage("smart contract was already initialized")
		return vmcommon.UserError
	}
	if len(args.Arguments) != 2 {
		d.eei.AddReturnMessage("invalid number of arguments to init delegation contract")
		return vmcommon.UserError
	}
	serviceFee := big.NewInt(0).SetBytes(args.Arguments[1]).Uint64()
	if serviceFee < d.minServiceFee || serviceFee > d.maxServiceFee {
		d.eei.AddReturnMessage("service fee out of bounds")
		return vmcommon.UserError
	}
	maxDelegationCap := big.NewInt(0).SetBytes(args.Arguments[0])
	if maxDelegationCap.Cmp(zero) < 0 {
		d.eei.AddReturnMessage("invalid max delegation cap")
		return vmcommon.UserError
	}
	if args.CallValue.Cmp(zero) < 0 {
		d.eei.AddReturnMessage("invalid call value")
		return vmcommon.UserError
	}

	initialOwnerFunds := big.NewInt(0).Set(args.CallValue)
	ownerAddress = args.CallerAddr
	returnCode := d.initDelegationStructures(initialOwnerFunds, args.CallerAddr, serviceFee, maxDelegationCap)
	if returnCode != vmcommon.Ok {
		return returnCode
	}

	dStatus := createNewDelegationContractStatus()
	return d.delegateUser(args, initialOwnerFunds, initialOwnerFunds, ownerAddress, dStatus)
}

func createNewDelegationContractStatus() *DelegationContractStatus {
	return &DelegationContractStatus{
		StakedKeys:    make([]*NodesData, 0),
		NotStakedKeys: make([]*NodesData, 0),
		UnStakedKeys:  make([]*NodesData, 0),
	}
}

func (d *delegation) initDelegationStructures(
	initialOwnerFunds *big.Int,
	ownerAddress []byte,
	serviceFee uint64,
	maxDelegationCap *big.Int,
) vmcommon.ReturnCode {
	d.eei.SetStorage([]byte(core.DelegationSystemSCKey), []byte(core.DelegationSystemSCKey))
	d.eei.SetStorage([]byte(ownerKey), ownerAddress)
	d.eei.SetStorage([]byte(serviceFeeKey), big.NewInt(0).SetUint64(serviceFee).Bytes())
	dConfig := &DelegationConfig{
		MaxDelegationCap:            maxDelegationCap,
		InitialOwnerFunds:           initialOwnerFunds,
		AutomaticActivation:         false,
		ChangeableServiceFee:        true,
		CreatedNonce:                d.eei.BlockChainHook().CurrentNonce(),
		UnBondPeriodInEpochs:        d.unBondPeriodInEpochs,
		CheckCapOnReDelegateRewards: true,
	}

	err := d.saveDelegationContractConfig(dConfig)
	if err != nil {
		d.eei.AddReturnMessage(err.Error())
		return vmcommon.UserError
	}

	globalFund := &GlobalFundData{
		TotalActive:   big.NewInt(0),
		TotalUnStaked: big.NewInt(0),
	}

	err = d.saveGlobalFundData(globalFund)
	if err != nil {
		d.eei.AddReturnMessage(err.Error())
		return vmcommon.UserError
	}

	return vmcommon.Ok
}

func (d *delegation) checkArgumentsForValidatorToDelegation(args *vmcommon.ContractCallInput) vmcommon.ReturnCode {
	if !d.flagValidatorToDelegation.IsSet() {
		d.eei.AddReturnMessage(args.Function + " is an unknown function")
		return vmcommon.UserError
	}
	if !bytes.Equal(args.CallerAddr, d.delegationMgrSCAddress) {
		d.eei.AddReturnMessage("only delegation manager sc can call this function")
		return vmcommon.UserError
	}
	if args.CallValue.Cmp(zero) != 0 {
		d.eei.AddReturnMessage("call value must be 0")
		return vmcommon.UserError
	}
	if len(args.Arguments) < 1 {
		d.eei.AddReturnMessage("not enough arguments")
		return vmcommon.UserError
	}
	if len(args.Arguments[0]) != len(d.delegationMgrSCAddress) {
		d.eei.AddReturnMessage("invalid arguments, first must be an address")
		return vmcommon.UserError
	}
	return vmcommon.Ok
}

func (d *delegation) initFromValidatorData(args *vmcommon.ContractCallInput) vmcommon.ReturnCode {
	returnCode := d.checkArgumentsForValidatorToDelegation(args)
	if returnCode != vmcommon.Ok {
		return returnCode
	}
	if len(args.Arguments) != 3 {
		d.eei.AddReturnMessage("invalid number of arguments")
		return vmcommon.UserError
	}

	maxDelegationCap := big.NewInt(0).SetBytes(args.Arguments[1])
	if maxDelegationCap.Cmp(zero) < 0 {
		d.eei.AddReturnMessage("invalid max delegation cap")
		return vmcommon.UserError
	}
	serviceFee := big.NewInt(0).SetBytes(args.Arguments[2]).Uint64()
	if serviceFee < d.minServiceFee || serviceFee > d.maxServiceFee {
		d.eei.AddReturnMessage("service fee out of bounds")
		return vmcommon.UserError
	}

	ownerAddress := args.Arguments[0]
	argumentsForChange := [][]byte{ownerAddress, args.RecipientAddr}
	vmOutput, err := d.executeOnValidatorSC(d.delegationMgrSCAddress, "changeOwnerOfValidatorData", argumentsForChange, zero)
	if err != nil {
		d.eei.AddReturnMessage(err.Error())
		return vmcommon.UserError
	}
	if vmOutput.ReturnCode != vmcommon.Ok {
		return vmOutput.ReturnCode
	}

	validatorData, returnCode := d.getAndVerifyValidatorData(args.RecipientAddr)
	if returnCode != vmcommon.Ok {
		return returnCode
	}

	delegationManagement, err := getDelegationManagement(d.eei, d.marshalizer, d.delegationMgrSCAddress)
	if err != nil {
		d.eei.AddReturnMessage(err.Error())
		return vmcommon.UserError
	}

	returnCode = d.initDelegationStructures(delegationManagement.MinDeposit, ownerAddress, serviceFee, maxDelegationCap)
	if returnCode != vmcommon.Ok {
		return returnCode
	}

	dStatus := createNewDelegationContractStatus()
	err = d.updateDelegationStatusFromValidatorData(validatorData, dStatus)
	if err != nil {
		d.eei.AddReturnMessage(err.Error())
		return vmcommon.UserError
	}

	returnCode = d.delegateUser(args, validatorData.TotalStakeValue, big.NewInt(0), ownerAddress, dStatus)
	if returnCode != vmcommon.Ok {
		return returnCode
	}

	return vmcommon.Ok
}

func (d *delegation) updateDelegationStatusFromValidatorData(
	validatorData *ValidatorDataV2,
	dStatus *DelegationContractStatus,
) error {
	for _, blsKey := range validatorData.BlsPubKeys {
		status, err := d.getBLSKeyStatus(blsKey)
		if err != nil {
			return err
		}

		nodesData := &NodesData{
			BLSKey:    blsKey,
			SignedMsg: blsKey,
		}
		switch status {
		case active:
			dStatus.StakedKeys = append(dStatus.StakedKeys, nodesData)
		case unStaked:
			if d.flagAddTokens.IsSet() {
				dStatus.UnStakedKeys = append(dStatus.UnStakedKeys, nodesData)
			} else {
				dStatus.UnStakedKeys = append(dStatus.StakedKeys, nodesData)
			}
		}
	}

	return nil
}

func (d *delegation) getBLSKeyStatus(key []byte) (uint32, error) {
	data := d.eei.GetStorageFromAddress(d.stakingSCAddr, key)
	stakedData := &StakedDataV2_0{}

	if len(data) == 0 {
		return notStaked, vm.ErrEmptyStorage
	}

	err := d.marshalizer.Unmarshal(stakedData, data)
	if err != nil {
		return notStaked, err
	}

	if stakedData.Staked || stakedData.Waiting || stakedData.Jailed {
		return active, nil
	}

	return unStaked, nil
}

func (d *delegation) getValidatorData(address []byte) (*ValidatorDataV2, error) {
	marshaledData := d.eei.GetStorageFromAddress(d.validatorSCAddr, address)
	if len(marshaledData) == 0 {
		return nil, vm.ErrEmptyStorage
	}

	validatorData := &ValidatorDataV2{}
	err := d.marshalizer.Unmarshal(validatorData, marshaledData)
	if err != nil {
		return nil, err
	}

	return validatorData, nil
}

func (d *delegation) getAndVerifyValidatorData(address []byte) (*ValidatorDataV2, vmcommon.ReturnCode) {
	validatorData, err := d.getValidatorData(address)
	if err != nil {
		d.eei.AddReturnMessage(err.Error())
		return nil, vmcommon.UserError
	}
	if !bytes.Equal(validatorData.RewardAddress, address) {
		d.eei.AddReturnMessage("invalid reward address on validator data")
		return nil, vmcommon.UserError
	}
	delegationManagement, err := getDelegationManagement(d.eei, d.marshalizer, d.delegationMgrSCAddress)
	if err != nil {
		d.eei.AddReturnMessage(err.Error())
		return nil, vmcommon.UserError
	}
	if validatorData.TotalStakeValue.Cmp(delegationManagement.MinDeposit) < 0 {
		d.eei.AddReturnMessage("not enough stake to make delegation contract")
		return nil, vmcommon.UserError
	}
	if len(validatorData.UnstakedInfo) > 0 {
		d.eei.AddReturnMessage("clean unStaked info before changing validator to delegation contract")
		return nil, vmcommon.UserError
	}

	return validatorData, vmcommon.Ok
}

func (d *delegation) mergeValidatorDataToDelegation(args *vmcommon.ContractCallInput) vmcommon.ReturnCode {
	returnCode := d.checkArgumentsForValidatorToDelegation(args)
	if returnCode != vmcommon.Ok {
		return returnCode
	}
	if len(args.Arguments) != 1 {
		d.eei.AddReturnMessage("invalid number of arguments")
		return vmcommon.UserError
	}

	validatorAddress := args.Arguments[0]
	validatorData, returnCode := d.getAndVerifyValidatorData(validatorAddress)
	if returnCode != vmcommon.Ok {
		return returnCode
	}

	argumentsForMerge := [][]byte{validatorAddress, args.RecipientAddr}
	vmOutput, err := d.executeOnValidatorSC(d.delegationMgrSCAddress, "mergeValidatorData", argumentsForMerge, zero)
	if err != nil {
		d.eei.AddReturnMessage(err.Error())
		return vmcommon.UserError
	}
	if vmOutput.ReturnCode != vmcommon.Ok {
		return vmOutput.ReturnCode
	}

	dStatus, err := d.getDelegationStatus()
	if err != nil {
		d.eei.AddReturnMessage(err.Error())
		return vmcommon.UserError
	}

	err = d.updateDelegationStatusFromValidatorData(validatorData, dStatus)
	if err != nil {
		d.eei.AddReturnMessage(err.Error())
		return vmcommon.UserError
	}

	d.createAndAddLogEntry(args, validatorAddress)

	return d.delegateUser(args, validatorData.TotalStakeValue, big.NewInt(0), validatorAddress, dStatus)
}

func (d *delegation) checkInputForWhitelisting(args *vmcommon.ContractCallInput) vmcommon.ReturnCode {
	if !d.flagValidatorToDelegation.IsSet() {
		d.eei.AddReturnMessage(args.Function + " is an unknown function")
		return vmcommon.UserError
	}
	isAuthorizedToCall := d.isOwner(args.CallerAddr) || bytes.Equal(args.CallerAddr, vm.DelegationManagerSCAddress)
	if !isAuthorizedToCall {
		d.eei.AddReturnMessage("can be called by owner or the delegation manager")
		return vmcommon.UserError
	}
	if args.CallValue.Cmp(zero) != 0 {
		d.eei.AddReturnMessage("non-payable function")
		return vmcommon.UserError
	}
	err := d.eei.UseGas(d.gasCost.MetaChainSystemSCsCost.DelegationOps)
	if err != nil {
		d.eei.AddReturnMessage(err.Error())
		return vmcommon.OutOfGas
	}
	return vmcommon.Ok
}

func (d *delegation) whitelistForMerge(args *vmcommon.ContractCallInput) vmcommon.ReturnCode {
	returnCode := d.checkInputForWhitelisting(args)
	if returnCode != vmcommon.Ok {
		return returnCode
	}
	if len(args.Arguments) != 1 {
		d.eei.AddReturnMessage("invalid number of arguments")
		return vmcommon.UserError
	}
	if len(args.Arguments[0]) != len(args.CallerAddr) {
		d.eei.AddReturnMessage("invalid argument, wanted an address")
		return vmcommon.UserError
	}
	if bytes.Equal(args.Arguments[0], args.CallerAddr) {
		d.eei.AddReturnMessage("cannot whitelist own address")
		return vmcommon.UserError
	}

	d.createAndAddLogEntry(args, args.Arguments[0])

	d.eei.SetStorage([]byte(whitelistedAddress), args.Arguments[0])
	return vmcommon.Ok
}

func (d *delegation) deleteWhitelistForMerge(args *vmcommon.ContractCallInput) vmcommon.ReturnCode {
	returnCode := d.checkInputForWhitelisting(args)
	if returnCode != vmcommon.Ok {
		return returnCode
	}
	if len(args.Arguments) != 0 {
		d.eei.AddReturnMessage("invalid number of arguments")
		return vmcommon.UserError
	}

	d.createAndAddLogEntry(args)

	d.eei.SetStorage([]byte(whitelistedAddress), nil)
	return vmcommon.Ok
}

func (d *delegation) getWhitelistForMerge(args *vmcommon.ContractCallInput) vmcommon.ReturnCode {
	if !d.flagValidatorToDelegation.IsSet() {
		d.eei.AddReturnMessage(args.Function + " is an unknown function")
		return vmcommon.UserError
	}
	returnCode := d.checkArgumentsForGeneralViewFunc(args)
	if returnCode != vmcommon.Ok {
		return returnCode
	}

	whitelistedAddr := d.eei.GetStorage([]byte(whitelistedAddress))
	d.eei.Finish(whitelistedAddr)

	return vmcommon.Ok
}

func (d *delegation) delegateUser(
	args *vmcommon.ContractCallInput,
	delegationValue *big.Int,
	callValue *big.Int,
	callerAddr []byte,
	dStatus *DelegationContractStatus,
) vmcommon.ReturnCode {
	dConfig, err := d.getDelegationContractConfig()
	if err != nil {
		d.eei.AddReturnMessage(err.Error())
		return vmcommon.UserError
	}
	globalFund, err := d.getGlobalFundData()
	if err != nil {
		d.eei.AddReturnMessage(err.Error())
		return vmcommon.UserError
	}

	err = d.checkAndUpdateOwnerInitialFunds(dConfig, callerAddr, delegationValue)
	if err != nil {
		d.eei.AddReturnMessage(err.Error())
		return vmcommon.UserError
	}

	isNew, delegator, err := d.getOrCreateDelegatorData(callerAddr)
	if err != nil {
		d.eei.AddReturnMessage(err.Error())
		return vmcommon.UserError
	}

	if isNew {
		delegator.RewardsCheckpoint = d.eei.BlockChainHook().CurrentEpoch() + 1
		delegator.UnClaimedRewards = big.NewInt(0)
	} else {
		err = d.computeAndUpdateRewards(callerAddr, delegator, callValue, args.RecipientAddr)
		if err != nil {
			d.eei.AddReturnMessage(err.Error())
			return vmcommon.UserError
		}
	}

	d.createAndAddLogEntryForDelegate(args, callValue, globalFund, delegator, dStatus, isNew)

	return d.finishDelegateUser(globalFund, delegator, dConfig, dStatus,
		callerAddr, args.RecipientAddr, delegationValue, callValue, isNew, true)
}

func (d *delegation) makeStakeArgsIfAutomaticActivation(
	config *DelegationConfig,
	status *DelegationContractStatus,
	globalFund *GlobalFundData,
) [][]byte {
	lenStakableKeys := uint64(len(status.NotStakedKeys)) + uint64(len(status.UnStakedKeys))
	if !config.AutomaticActivation || lenStakableKeys == 0 {
		return nil
	}

	maxNodesToStake := big.NewInt(0).Div(globalFund.TotalActive, d.nodePrice).Uint64()
	numStakedNodes := uint64(len(status.StakedKeys) + len(status.UnStakedKeys))
	if maxNodesToStake <= numStakedNodes {
		return nil
	}

	numNodesToStake := maxNodesToStake - numStakedNodes
	gasLeftToStakeNumNodes := d.eei.GasLeft() / d.gasCost.MetaChainSystemSCsCost.Stake

	numNodesToStake = core.MinUint64(core.MinUint64(lenStakableKeys, numNodesToStake), gasLeftToStakeNumNodes)
	if numNodesToStake == 0 {
		return nil
	}

	stakeArgs := [][]byte{big.NewInt(0).SetUint64(numNodesToStake).Bytes()}
	listOfStakableNodes := append(status.NotStakedKeys, status.UnStakedKeys...)
	for i := uint64(0); i < numNodesToStake; i++ {
		stakeArgs = append(stakeArgs, listOfStakableNodes[i].BLSKey)
		stakeArgs = append(stakeArgs, listOfStakableNodes[i].SignedMsg)
	}

	return stakeArgs
}

func (d *delegation) isOwner(address []byte) bool {
	ownerAddress := d.eei.GetStorage([]byte(ownerKey))
	return bytes.Equal(address, ownerAddress)
}

func (d *delegation) checkOwnerCallValueGasAndDuplicates(args *vmcommon.ContractCallInput) vmcommon.ReturnCode {
	if !d.isOwner(args.CallerAddr) {
		d.eei.AddReturnMessage("only owner can call this method")
		return vmcommon.UserError
	}
	if args.CallValue.Cmp(zero) != 0 {
		d.eei.AddReturnMessage(vm.ErrCallValueMustBeZero.Error())
		return vmcommon.UserError
	}
	err := d.eei.UseGas(d.gasCost.MetaChainSystemSCsCost.DelegationOps)
	if err != nil {
		d.eei.AddReturnMessage(err.Error())
		return vmcommon.OutOfGas
	}
	duplicates := checkForDuplicates(args.Arguments)
	if duplicates {
		d.eei.AddReturnMessage(vm.ErrDuplicatesFoundInArguments.Error())
		return vmcommon.UserError
	}

	return vmcommon.Ok
}

func (d *delegation) basicArgCheckForConfigChanges(args *vmcommon.ContractCallInput) (*DelegationConfig, vmcommon.ReturnCode) {
	returnCode := d.checkOwnerCallValueGasAndDuplicates(args)
	if returnCode != vmcommon.Ok {
		return nil, returnCode
	}

	if len(args.Arguments) != 1 {
		d.eei.AddReturnMessage("invalid number of arguments")
		return nil, vmcommon.UserError
	}

	dConfig, err := d.getDelegationContractConfig()
	if err != nil {
		d.eei.AddReturnMessage(err.Error())
		return nil, vmcommon.UserError
	}

	return dConfig, vmcommon.Ok
}

func (d *delegation) setAutomaticActivation(args *vmcommon.ContractCallInput) vmcommon.ReturnCode {
	dConfig, returnCode := d.basicArgCheckForConfigChanges(args)
	if returnCode != vmcommon.Ok {
		return returnCode
	}

	switch string(args.Arguments[0]) {
	case "true":
		dConfig.AutomaticActivation = true
	case "false":
		dConfig.AutomaticActivation = false
	default:
		d.eei.AddReturnMessage("invalid argument")
		return vmcommon.UserError
	}

	err := d.saveDelegationContractConfig(dConfig)
	if err != nil {
		d.eei.AddReturnMessage(err.Error())
		return vmcommon.UserError
	}

	d.createAndAddLogEntry(args, args.Arguments[0])

	return vmcommon.Ok
}

func (d *delegation) changeServiceFee(args *vmcommon.ContractCallInput) vmcommon.ReturnCode {
	returnCode := d.checkOwnerCallValueGasAndDuplicates(args)
	if returnCode != vmcommon.Ok {
		return returnCode
	}

	if len(args.Arguments) != 1 {
		d.eei.AddReturnMessage("invalid number of arguments")
		return vmcommon.FunctionWrongSignature
	}

	newServiceFeeBigInt := big.NewInt(0).SetBytes(args.Arguments[0])
	newServiceFee := newServiceFeeBigInt.Uint64()
	if newServiceFee < d.minServiceFee || newServiceFee > d.maxServiceFee {
		d.eei.AddReturnMessage("new service fee out of bounds")
		return vmcommon.UserError
	}

	d.createAndAddLogEntry(args, args.Arguments[0])

	d.eei.SetStorage([]byte(serviceFeeKey), big.NewInt(0).SetUint64(newServiceFee).Bytes())

	return vmcommon.Ok
}

func (d *delegation) setCheckCapOnReDelegateRewards(args *vmcommon.ContractCallInput) vmcommon.ReturnCode {
	dConfig, returnCode := d.basicArgCheckForConfigChanges(args)
	if returnCode != vmcommon.Ok {
		return returnCode
	}

	switch string(args.Arguments[0]) {
	case "true":
		dConfig.CheckCapOnReDelegateRewards = true
	case "false":
		dConfig.CheckCapOnReDelegateRewards = false
	default:
		d.eei.AddReturnMessage("invalid argument")
		return vmcommon.UserError
	}

	err := d.saveDelegationContractConfig(dConfig)
	if err != nil {
		d.eei.AddReturnMessage(err.Error())
		return vmcommon.UserError
	}

	return vmcommon.Ok
}

func (d *delegation) modifyTotalDelegationCap(args *vmcommon.ContractCallInput) vmcommon.ReturnCode {
	dConfig, returnCode := d.basicArgCheckForConfigChanges(args)
	if returnCode != vmcommon.Ok {
		return returnCode
	}

	newTotalDelegationCap := big.NewInt(0).SetBytes(args.Arguments[0])
	globalFund, err := d.getGlobalFundData()
	if err != nil {
		d.eei.AddReturnMessage(err.Error())
		return vmcommon.UserError
	}

	if newTotalDelegationCap.Cmp(globalFund.TotalActive) < 0 && newTotalDelegationCap.Cmp(zero) != 0 {
		d.eei.AddReturnMessage("cannot make total delegation cap smaller than active")
		return vmcommon.UserError
	}

	dConfig.MaxDelegationCap = newTotalDelegationCap

	err = d.saveDelegationContractConfig(dConfig)
	if err != nil {
		d.eei.AddReturnMessage(err.Error())
		return vmcommon.UserError
	}

	d.createAndAddLogEntry(args, args.Arguments[0])

	return vmcommon.Ok
}

func (d *delegation) checkBLSKeysIfExistsInStakingSC(blsKeys [][]byte) bool {
	for _, blsKey := range blsKeys {
		returnData := d.eei.GetStorageFromAddress(d.stakingSCAddr, blsKey)
		if len(returnData) > 0 {
			return true
		}
	}
	return false
}

func (d *delegation) addNodes(args *vmcommon.ContractCallInput) vmcommon.ReturnCode {
	returnCode := d.checkOwnerCallValueGasAndDuplicates(args)
	if returnCode != vmcommon.Ok {
		return returnCode
	}

	if len(args.Arguments) < 2 {
		d.eei.AddReturnMessage("not enough arguments")
		return vmcommon.FunctionWrongSignature
	}

	if len(args.Arguments)%2 != 0 {
		d.eei.AddReturnMessage("arguments must be of pair length - BLSKey and signedMessage")
		return vmcommon.UserError
	}

	numBlsKeys := uint64(len(args.Arguments) / 2)
	err := d.eei.UseGas(numBlsKeys * d.gasCost.MetaChainSystemSCsCost.DelegationOps)
	if err != nil {
		d.eei.AddReturnMessage(err.Error())
		return vmcommon.OutOfGas
	}

	blsKeys, err := d.verifyBLSKeysAndSignature(args.RecipientAddr, args.Arguments)
	if err != nil {
		d.eei.AddReturnMessage(err.Error())
		return vmcommon.UserError
	}

	status, err := d.getDelegationStatus()
	if err != nil {
		d.eei.AddReturnMessage(err.Error())
		return vmcommon.UserError
	}

	listToVerify := append(status.StakedKeys, status.NotStakedKeys...)
	listToVerify = append(listToVerify, status.UnStakedKeys...)
	foundOne := verifyIfBLSPubKeysExist(listToVerify, blsKeys)
	if foundOne {
		d.eei.AddReturnMessage(vm.ErrBLSPublicKeyMismatch.Error())
		return vmcommon.UserError
	}

	foundOne = d.checkBLSKeysIfExistsInStakingSC(blsKeys)
	if foundOne {
		d.eei.AddReturnMessage("BLSKey already in use in stakingSC")
		return vmcommon.UserError
	}

	for i := 0; i < len(args.Arguments); i += 2 {
		nodesData := &NodesData{
			BLSKey:    args.Arguments[i],
			SignedMsg: args.Arguments[i+1],
		}
		status.NotStakedKeys = append(status.NotStakedKeys, nodesData)
	}
	err = d.saveDelegationStatus(status)
	if err != nil {
		d.eei.AddReturnMessage(err.Error())
		return vmcommon.UserError
	}

	d.createAndAddLogEntry(args, args.Arguments...)

	return vmcommon.Ok
}

func (d *delegation) verifyBLSKeysAndSignature(txPubKey []byte, args [][]byte) ([][]byte, error) {
	blsKeys := make([][]byte, 0)

	foundInvalid := false
	for i := 0; i < len(args); i += 2 {
		blsKey := args[i]
		signedMessage := args[i+1]
		err := d.sigVerifier.Verify(txPubKey, signedMessage, blsKey)
		if err != nil {
			foundInvalid = true
			d.eei.Finish(blsKey)
			d.eei.Finish([]byte{invalidKey})
			continue
		}

		blsKeys = append(blsKeys, blsKey)
	}
	if foundInvalid {
		return nil, vm.ErrInvalidBLSKeys
	}

	return blsKeys, nil
}

func (d *delegation) removeNodes(args *vmcommon.ContractCallInput) vmcommon.ReturnCode {
	returnCode := d.checkOwnerCallValueGasAndDuplicates(args)
	if returnCode != vmcommon.Ok {
		return returnCode
	}

	if len(args.Arguments) < 1 {
		d.eei.AddReturnMessage("not enough arguments")
		return vmcommon.FunctionWrongSignature
	}

	err := d.eei.UseGas(uint64(len(args.Arguments)) * d.gasCost.MetaChainSystemSCsCost.DelegationOps)
	if err != nil {
		d.eei.AddReturnMessage(err.Error())
		return vmcommon.OutOfGas
	}

	status, err := d.getDelegationStatus()
	if err != nil {
		d.eei.AddReturnMessage(err.Error())
		return vmcommon.UserError
	}

	for _, blsKey := range args.Arguments {
		found := false
		for i, nodeData := range status.NotStakedKeys {
			if bytes.Equal(blsKey, nodeData.BLSKey) {
				copy(status.NotStakedKeys[i:], status.NotStakedKeys[i+1:])
				lenKeys := len(status.NotStakedKeys)
				status.NotStakedKeys[lenKeys-1] = nil
				status.NotStakedKeys = status.NotStakedKeys[:lenKeys-1]
				found = true
				break
			}
		}

		if !found {
			d.eei.AddReturnMessage(vm.ErrBLSPublicKeyMismatch.Error())
			return vmcommon.UserError
		}
	}

	err = d.saveDelegationStatus(status)
	if err != nil {
		d.eei.AddReturnMessage(err.Error())
		return vmcommon.UserError
	}

	d.createAndAddLogEntry(args, args.Arguments...)

	return vmcommon.Ok
}

func (d *delegation) stakeNodes(args *vmcommon.ContractCallInput) vmcommon.ReturnCode {
	returnCode := d.checkOwnerCallValueGasAndDuplicates(args)
	if returnCode != vmcommon.Ok {
		return returnCode
	}
	if len(args.Arguments) == 0 {
		d.eei.AddReturnMessage("not enough arguments")
		return vmcommon.FunctionWrongSignature
	}
	status, err := d.getDelegationStatus()
	if err != nil {
		d.eei.AddReturnMessage(err.Error())
		return vmcommon.UserError
	}
	listToCheck := append(status.NotStakedKeys, status.UnStakedKeys...)
	foundAll := verifyIfAllBLSPubKeysExist(listToCheck, args.Arguments)
	if !foundAll {
		d.eei.AddReturnMessage(vm.ErrBLSPublicKeyMismatch.Error())
		return vmcommon.UserError
	}

	globalFund, err := d.getGlobalFundData()
	if err != nil {
		d.eei.AddReturnMessage(err.Error())
		return vmcommon.UserError
	}

	numNodesToStake := big.NewInt(int64(len(args.Arguments) + len(status.StakedKeys)))
	stakeValue := big.NewInt(0).Mul(d.nodePrice, numNodesToStake)

	if globalFund.TotalActive.Cmp(stakeValue) < 0 {
		d.eei.AddReturnMessage("not enough in total active to stake")
		return vmcommon.UserError
	}

	stakeArgs := makeStakeArgs(listToCheck, args.Arguments)
	vmOutput, err := d.executeOnValidatorSC(args.RecipientAddr, "stake", stakeArgs, big.NewInt(0))
	if err != nil {
		d.eei.AddReturnMessage(err.Error())
		return vmcommon.UserError
	}
	if vmOutput.ReturnCode != vmcommon.Ok {
		return vmOutput.ReturnCode
	}

	err = d.updateDelegationStatusAfterStake(status, vmOutput.ReturnData, args.Arguments)
	if err != nil {
		d.eei.AddReturnMessage(err.Error())
		return vmcommon.UserError
	}

	d.createAndAddLogEntry(args, args.Arguments...)

	return vmcommon.Ok
}

func (d *delegation) updateDelegationStatusAfterStake(
	status *DelegationContractStatus,
	returnData [][]byte,
	args [][]byte,
) error {
	successKeys, _ := getSuccessAndUnSuccessKeys(returnData, args)
	for _, successKey := range successKeys {
		status.NotStakedKeys, status.StakedKeys = moveNodeFromList(status.NotStakedKeys, status.StakedKeys, successKey)
		status.UnStakedKeys, status.StakedKeys = moveNodeFromList(status.UnStakedKeys, status.StakedKeys, successKey)
	}

	err := d.saveDelegationStatus(status)
	if err != nil {
		return err
	}

	return nil
}

func (d *delegation) unStakeNodes(args *vmcommon.ContractCallInput) vmcommon.ReturnCode {
	returnCode := d.checkOwnerCallValueGasAndDuplicates(args)
	if returnCode != vmcommon.Ok {
		return returnCode
	}
	if len(args.Arguments) == 0 {
		d.eei.AddReturnMessage("not enough arguments")
		return vmcommon.FunctionWrongSignature
	}
	status, err := d.getDelegationStatus()
	if err != nil {
		d.eei.AddReturnMessage(err.Error())
		return vmcommon.UserError
	}
	foundAll := verifyIfAllBLSPubKeysExist(status.StakedKeys, args.Arguments)
	if !foundAll {
		d.eei.AddReturnMessage(vm.ErrBLSPublicKeyMismatch.Error())
		return vmcommon.UserError
	}

	vmOutput, err := d.executeOnValidatorSC(args.RecipientAddr, "unStakeNodes", args.Arguments, big.NewInt(0))
	if err != nil {
		d.eei.AddReturnMessage(err.Error())
		return vmcommon.UserError
	}
	if vmOutput.ReturnCode != vmcommon.Ok {
		return vmOutput.ReturnCode
	}

	successKeys, _ := getSuccessAndUnSuccessKeys(vmOutput.ReturnData, args.Arguments)
	for _, successKey := range successKeys {
		status.StakedKeys, status.UnStakedKeys = moveNodeFromList(status.StakedKeys, status.UnStakedKeys, successKey)
	}

	err = d.saveDelegationStatus(status)
	if err != nil {
		d.eei.AddReturnMessage(err.Error())
		return vmcommon.UserError
	}

	d.createAndAddLogEntry(args, successKeys...)

	return vmcommon.Ok
}

func (d *delegation) reStakeUnStakedNodes(args *vmcommon.ContractCallInput) vmcommon.ReturnCode {
	returnCode := d.checkOwnerCallValueGasAndDuplicates(args)
	if returnCode != vmcommon.Ok {
		return returnCode
	}
	if len(args.Arguments) == 0 {
		d.eei.AddReturnMessage("not enough arguments")
		return vmcommon.FunctionWrongSignature
	}
	status, err := d.getDelegationStatus()
	if err != nil {
		d.eei.AddReturnMessage(err.Error())
		return vmcommon.UserError
	}
	foundAll := verifyIfAllBLSPubKeysExist(status.UnStakedKeys, args.Arguments)
	if !foundAll {
		d.eei.AddReturnMessage(vm.ErrBLSPublicKeyMismatch.Error())
		return vmcommon.UserError
	}

	vmOutput, err := d.executeOnValidatorSC(args.RecipientAddr, "reStakeUnStakedNodes", args.Arguments, big.NewInt(0))
	if err != nil {
		d.eei.AddReturnMessage(err.Error())
		return vmcommon.UserError
	}
	if vmOutput.ReturnCode != vmcommon.Ok {
		return vmOutput.ReturnCode
	}

	for _, successKey := range args.Arguments {
		status.UnStakedKeys, status.StakedKeys = moveNodeFromList(status.UnStakedKeys, status.StakedKeys, successKey)
	}

	err = d.saveDelegationStatus(status)
	if err != nil {
		d.eei.AddReturnMessage(err.Error())
		return vmcommon.UserError
	}

	d.createAndAddLogEntry(args, args.Arguments...)

	return vmcommon.Ok
}

func (d *delegation) unBondNodes(args *vmcommon.ContractCallInput) vmcommon.ReturnCode {
	returnCode := d.checkOwnerCallValueGasAndDuplicates(args)
	if returnCode != vmcommon.Ok {
		return returnCode
	}
	if len(args.Arguments) == 0 {
		d.eei.AddReturnMessage("not enough arguments")
		return vmcommon.FunctionWrongSignature
	}
	status, err := d.getDelegationStatus()
	if err != nil {
		d.eei.AddReturnMessage(err.Error())
		return vmcommon.UserError
	}

	// even some staked keys can be unbonded - as they could have been forced unstaked by protocol because of not enough funds
	listToCheck := append(status.UnStakedKeys, status.StakedKeys...)
	foundAll := verifyIfAllBLSPubKeysExist(listToCheck, args.Arguments)
	if !foundAll {
		d.eei.AddReturnMessage(vm.ErrBLSPublicKeyMismatch.Error())
		return vmcommon.UserError
	}

	vmOutput, err := d.executeOnValidatorSC(args.RecipientAddr, "unBondNodes", args.Arguments, big.NewInt(0))
	if err != nil {
		d.eei.AddReturnMessage(err.Error())
		return vmcommon.UserError
	}
	if vmOutput.ReturnCode != vmcommon.Ok {
		return vmOutput.ReturnCode
	}

	successKeys, _ := getSuccessAndUnSuccessKeys(vmOutput.ReturnData, args.Arguments)
	for _, successKey := range successKeys {
		status.UnStakedKeys, status.NotStakedKeys = moveNodeFromList(status.UnStakedKeys, status.NotStakedKeys, successKey)
		status.StakedKeys, status.NotStakedKeys = moveNodeFromList(status.StakedKeys, status.NotStakedKeys, successKey)
	}

	err = d.saveDelegationStatus(status)
	if err != nil {
		d.eei.AddReturnMessage(err.Error())
		return vmcommon.UserError
	}

	return vmcommon.Ok
}

func (d *delegation) unJailNodes(args *vmcommon.ContractCallInput) vmcommon.ReturnCode {
	if len(args.Arguments) == 0 {
		d.eei.AddReturnMessage("not enough arguments")
		return vmcommon.FunctionWrongSignature
	}
	err := d.eei.UseGas(d.gasCost.MetaChainSystemSCsCost.DelegationOps)
	if err != nil {
		d.eei.AddReturnMessage(err.Error())
		return vmcommon.OutOfGas
	}
	duplicates := checkForDuplicates(args.Arguments)
	if duplicates {
		d.eei.AddReturnMessage(vm.ErrDuplicatesFoundInArguments.Error())
		return vmcommon.UserError
	}
	status, err := d.getDelegationStatus()
	if err != nil {
		d.eei.AddReturnMessage(err.Error())
		return vmcommon.UserError
	}

	listToCheck := append(status.StakedKeys, status.UnStakedKeys...)
	foundAll := verifyIfAllBLSPubKeysExist(listToCheck, args.Arguments)
	if !foundAll {
		d.eei.AddReturnMessage(vm.ErrBLSPublicKeyMismatch.Error())
		return vmcommon.UserError
	}

	isNew, delegator, err := d.getOrCreateDelegatorData(args.CallerAddr)
	if err != nil {
		d.eei.AddReturnMessage(err.Error())
		return vmcommon.UserError
	}
	if isNew || len(delegator.ActiveFund) == 0 {
		d.eei.AddReturnMessage("not a delegator")
		return vmcommon.UserError
	}

	vmOutput, err := d.executeOnValidatorSC(args.RecipientAddr, "unJail", args.Arguments, args.CallValue)
	if err != nil {
		d.eei.AddReturnMessage(err.Error())
		return vmcommon.UserError
	}
	if vmOutput.ReturnCode != vmcommon.Ok {
		return vmOutput.ReturnCode
	}

	sendBackValue := getTransferBackFromVMOutput(vmOutput)
	if sendBackValue.Cmp(zero) > 0 {
		err = d.eei.Transfer(args.CallerAddr, args.RecipientAddr, sendBackValue, nil, 0)
		if err != nil {
			d.eei.AddReturnMessage(err.Error())
			return vmcommon.UserError
		}
	}

	d.createAndAddLogEntry(args, args.Arguments...)

	return vmcommon.Ok
}

func (d *delegation) reDelegateRewards(args *vmcommon.ContractCallInput) vmcommon.ReturnCode {
	if args.CallValue.Cmp(zero) != 0 {
		d.eei.AddReturnMessage(vm.ErrCallValueMustBeZero.Error())
		return vmcommon.UserError
	}
	if len(args.Arguments) != 0 {
		d.eei.AddReturnMessage("must be called without arguments")
		return vmcommon.UserError
	}

	err := d.eei.UseGas(d.gasCost.MetaChainSystemSCsCost.DelegationOps)
	if err != nil {
		d.eei.AddReturnMessage(err.Error())
		return vmcommon.OutOfGas
	}

	isNew, delegator, err := d.getOrCreateDelegatorData(args.CallerAddr)
	if err != nil {
		d.eei.AddReturnMessage(err.Error())
		return vmcommon.UserError
	}
	if isNew {
		d.eei.AddReturnMessage("new delegator cannot redelegate rewards")
		return vmcommon.UserError
	}

	err = d.computeAndUpdateRewards(args.CallerAddr, delegator, big.NewInt(0), args.RecipientAddr)
	if err != nil {
		d.eei.AddReturnMessage(err.Error())
		return vmcommon.UserError
	}

	dConfig, err := d.getDelegationContractConfig()
	if err != nil {
		d.eei.AddReturnMessage(err.Error())
		return vmcommon.UserError
	}

	err = d.checkAndUpdateOwnerInitialFunds(dConfig, args.CallerAddr, delegator.UnClaimedRewards)
	if err != nil {
		d.eei.AddReturnMessage(err.Error())
		return vmcommon.UserError
	}

	if delegator.UnClaimedRewards.Cmp(zero) <= 0 {
		d.eei.AddReturnMessage("delegate value must be higher than 0")
		return vmcommon.UserError
	}

	globalFund, err := d.getGlobalFundData()
	if err != nil {
		d.eei.AddReturnMessage(err.Error())
		return vmcommon.UserError
	}

	dStatus, err := d.getDelegationStatus()
	if err != nil {
		d.eei.AddReturnMessage(err.Error())
		return vmcommon.UserError
	}

	delegator.TotalCumulatedRewards.Add(delegator.TotalCumulatedRewards, delegator.UnClaimedRewards)
	delegateValue := big.NewInt(0).Set(delegator.UnClaimedRewards)
	delegator.UnClaimedRewards.SetUint64(0)

	d.createAndAddLogEntryForDelegate(args, delegateValue, globalFund, delegator, dStatus, isNew)

	return d.finishDelegateUser(globalFund, delegator, dConfig, dStatus, args.CallerAddr,
		args.RecipientAddr, delegateValue, delegateValue, false, dConfig.CheckCapOnReDelegateRewards)
}

func (d *delegation) finishDelegateUser(
	globalFund *GlobalFundData,
	delegator *DelegatorData,
	dConfig *DelegationConfig,
	dStatus *DelegationContractStatus,
	callerAddr []byte,
	scAddress []byte,
	delegateValue *big.Int,
	callValue *big.Int,
	isNew bool,
	checkDelegationCap bool,
) vmcommon.ReturnCode {
	globalFund.TotalActive.Add(globalFund.TotalActive, delegateValue)
	withDelegationCap := dConfig.MaxDelegationCap.Cmp(zero) != 0
	if withDelegationCap && checkDelegationCap && globalFund.TotalActive.Cmp(dConfig.MaxDelegationCap) > 0 {
		d.eei.AddReturnMessage("total delegation cap reached")
		return vmcommon.UserError
	}

	var err error
	if len(delegator.ActiveFund) == 0 {
		var fundKey []byte
		fundKey, err = d.createAndSaveNextKeyFund(callerAddr, delegateValue, active)
		if err != nil {
			d.eei.AddReturnMessage(err.Error())
			return vmcommon.UserError
		}

		delegator.ActiveFund = fundKey
		if isNew {
			dStatus.NumUsers++
		}
	} else {
		err = d.addValueToFund(delegator.ActiveFund, delegateValue)
		if err != nil {
			d.eei.AddReturnMessage(err.Error())
			return vmcommon.UserError
		}
	}

	err = d.checkActiveFund(delegator)
	if err != nil {
		d.eei.AddReturnMessage(err.Error())
		return vmcommon.UserError
	}

	stakeArgs := d.makeStakeArgsIfAutomaticActivation(dConfig, dStatus, globalFund)
	vmOutput, err := d.executeOnValidatorSC(scAddress, "stake", stakeArgs, callValue)
	if err != nil {
		d.eei.AddReturnMessage(err.Error())
		return vmcommon.UserError
	}
	if vmOutput.ReturnCode != vmcommon.Ok {
		return vmOutput.ReturnCode
	}

	if len(stakeArgs) > 0 {
		err = d.updateDelegationStatusAfterStake(dStatus, vmOutput.ReturnData, stakeArgs)
		if err != nil {
			d.eei.AddReturnMessage(err.Error())
			return vmcommon.UserError
		}
	}

	err = d.saveDelegationStatus(dStatus)
	if err != nil {
		d.eei.AddReturnMessage(err.Error())
		return vmcommon.UserError
	}

	err = d.saveGlobalFundData(globalFund)
	if err != nil {
		d.eei.AddReturnMessage(err.Error())
		return vmcommon.UserError
	}

	err = d.saveDelegatorData(callerAddr, delegator)
	if err != nil {
		d.eei.AddReturnMessage(err.Error())
		return vmcommon.UserError
	}

	return vmcommon.Ok
}

func (d *delegation) checkActiveFund(delegator *DelegatorData) error {
	if !d.flagReDelegateBelowMinCheck.IsSet() {
		return nil
	}

	delegationManagement, err := getDelegationManagement(d.eei, d.marshalizer, d.delegationMgrSCAddress)
	if err != nil {
		return err
	}

	fund, err := d.getFund(delegator.ActiveFund)
	if err != nil {
		return err
	}

	minDelegationAmount := delegationManagement.MinDelegationAmount
	belowMinDelegationAmount := fund.Value.Cmp(minDelegationAmount) < 0
	if belowMinDelegationAmount {
		return vm.ErrRedelegateValueBelowMinimum
	}

	return nil
}

func (d *delegation) delegate(args *vmcommon.ContractCallInput) vmcommon.ReturnCode {
	delegationManagement, err := getDelegationManagement(d.eei, d.marshalizer, d.delegationMgrSCAddress)
	if err != nil {
		d.eei.AddReturnMessage("error getting minimum delegation amount " + err.Error())
		return vmcommon.UserError
	}

	minDelegationAmount := delegationManagement.MinDelegationAmount
	if args.CallValue.Cmp(minDelegationAmount) < 0 {
		d.eei.AddReturnMessage("delegate value must be higher than minDelegationAmount " + minDelegationAmount.String())
		return vmcommon.UserError
	}
	err = d.eei.UseGas(d.gasCost.MetaChainSystemSCsCost.DelegationOps)
	if err != nil {
		d.eei.AddReturnMessage(err.Error())
		return vmcommon.OutOfGas
	}

	dStatus, err := d.getDelegationStatus()
	if err != nil {
		d.eei.AddReturnMessage(err.Error())
		return vmcommon.UserError
	}

	return d.delegateUser(args, args.CallValue, args.CallValue, args.CallerAddr, dStatus)
}

func (d *delegation) addValueToFund(key []byte, value *big.Int) error {
	fund, err := d.getFund(key)
	if err != nil {
		return err
	}

	fund.Value.Add(fund.Value, value)

	return d.saveFund(key, fund)
}

func (d *delegation) resolveUnStakedUnBondResponse(
	returnData [][]byte,
	userVal *big.Int,
) (*big.Int, error) {
	lenReturnData := len(returnData)
	if lenReturnData == 0 {
		return userVal, nil
	}

	totalReturn := big.NewInt(0).SetBytes(returnData[lenReturnData-1])
	return totalReturn, nil
}

func (d *delegation) checkOwnerCanUnDelegate(address []byte, activeFund *Fund, valueToUnDelegate *big.Int) error {
	if !d.isOwner(address) {
		return nil
	}

	delegationConfig, err := d.getDelegationContractConfig()
	if err != nil {
		return err
	}

	remainingFunds := big.NewInt(0).Sub(activeFund.Value, valueToUnDelegate)
	if remainingFunds.Cmp(delegationConfig.InitialOwnerFunds) >= 0 {
		return nil
	}

	delegationStatus, err := d.getDelegationStatus()
	if err != nil {
		return err
	}

	numActiveKeys := len(delegationStatus.StakedKeys) + len(delegationStatus.UnStakedKeys)
	if numActiveKeys > 0 {
		return fmt.Errorf("%w cannot unDelegate from initial owner funds as nodes are active", vm.ErrOwnerCannotUnDelegate)
	}
	if remainingFunds.Cmp(zero) != 0 {
		return fmt.Errorf("%w must undelegate all", vm.ErrOwnerCannotUnDelegate)
	}

	delegationConfig.InitialOwnerFunds = big.NewInt(0)
	err = d.saveDelegationContractConfig(delegationConfig)
	if err != nil {
		return err
	}

	return nil
}

func (d *delegation) unDelegate(args *vmcommon.ContractCallInput) vmcommon.ReturnCode {
	err := d.eei.UseGas(d.gasCost.MetaChainSystemSCsCost.DelegationOps)
	if err != nil {
		d.eei.AddReturnMessage(err.Error())
		return vmcommon.OutOfGas
	}
	if len(args.Arguments) != 1 {
		d.eei.AddReturnMessage("wrong number of arguments")
		return vmcommon.FunctionWrongSignature
	}
	if args.CallValue.Cmp(zero) != 0 {
		d.eei.AddReturnMessage(vm.ErrCallValueMustBeZero.Error())
		return vmcommon.UserError
	}
	valueToUnDelegate := big.NewInt(0).SetBytes(args.Arguments[0])
	if valueToUnDelegate.Cmp(zero) <= 0 {
		d.eei.AddReturnMessage("invalid value to undelegate")
		return vmcommon.UserError
	}

	isNew, delegator, err := d.getOrCreateDelegatorData(args.CallerAddr)
	if err != nil {
		d.eei.AddReturnMessage(err.Error())
		return vmcommon.UserError
	}
	if isNew {
		d.eei.AddReturnMessage("caller is not a delegator")
		return vmcommon.UserError
	}

	activeFund, err := d.getFund(delegator.ActiveFund)
	if err != nil {
		d.eei.AddReturnMessage(err.Error())
		return vmcommon.UserError
	}
	if activeFund.Value.Cmp(valueToUnDelegate) < 0 {
		d.eei.AddReturnMessage("invalid value to undelegate")
		return vmcommon.UserError
	}

	if isStakeLocked(d.eei, d.governanceSCAddr, args.CallerAddr) {
		d.eei.AddReturnMessage("stake is locked for voting")
		return vmcommon.UserError
	}

	delegationManagement, err := getDelegationManagement(d.eei, d.marshalizer, d.delegationMgrSCAddress)
	if err != nil {
		d.eei.AddReturnMessage("error getting minimum delegation amount " + err.Error())
		return vmcommon.UserError
	}

	minDelegationAmount := delegationManagement.MinDelegationAmount

	remainedFund := big.NewInt(0).Sub(activeFund.Value, valueToUnDelegate)
	if remainedFund.Cmp(zero) > 0 && remainedFund.Cmp(minDelegationAmount) < 0 {
		d.eei.AddReturnMessage("invalid value to undelegate - need to undelegate all - do not leave dust behind")
		return vmcommon.UserError
	}
	err = d.checkOwnerCanUnDelegate(args.CallerAddr, activeFund, valueToUnDelegate)
	if err != nil {
		d.eei.AddReturnMessage(err.Error())
		return vmcommon.UserError
	}
	err = d.computeAndUpdateRewards(args.CallerAddr, delegator, big.NewInt(0), args.RecipientAddr)
	if err != nil {
		d.eei.AddReturnMessage(err.Error())
		return vmcommon.UserError
	}

	globalFund, err := d.getGlobalFundData()
	if err != nil {
		d.eei.AddReturnMessage(err.Error())
		return vmcommon.UserError
	}

	returnData, returnCode := d.executeOnValidatorSCWithValueInArgs(args.RecipientAddr, "unStakeTokens", valueToUnDelegate)
	if returnCode != vmcommon.Ok {
		return returnCode
	}

	actualUserUnStake, err := d.resolveUnStakedUnBondResponse(returnData, valueToUnDelegate)
	if err != nil {
		d.eei.AddReturnMessage(err.Error())
		return vmcommon.UserError
	}

	activeFund.Value.Sub(activeFund.Value, actualUserUnStake)
	err = d.saveFund(delegator.ActiveFund, activeFund)
	if err != nil {
		d.eei.AddReturnMessage(err.Error())
		return vmcommon.UserError
	}

	err = d.addNewUnStakedFund(args.CallerAddr, delegator, actualUserUnStake)
	if err != nil {
		d.eei.AddReturnMessage(err.Error())
		return vmcommon.UserError
	}

	globalFund.TotalActive.Sub(globalFund.TotalActive, actualUserUnStake)
	globalFund.TotalUnStaked.Add(globalFund.TotalUnStaked, actualUserUnStake)

	if len(delegator.UnStakedFunds) > maxNumOfUnStakedFunds {
		d.eei.AddReturnMessage("number of unDelegate limit reached, withDraw required")
		return vmcommon.UserError
	}

	if activeFund.Value.Cmp(zero) == 0 {
		delegator.ActiveFund = nil
	}

	err = d.saveGlobalFundData(globalFund)
	if err != nil {
		d.eei.AddReturnMessage(err.Error())
		return vmcommon.UserError
	}

	err = d.saveDelegatorData(args.CallerAddr, delegator)
	if err != nil {
		d.eei.AddReturnMessage(err.Error())
		return vmcommon.UserError
	}

	d.createAndAddLogEntry(args, valueToUnDelegate.Bytes(), remainedFund.Bytes(), globalFund.TotalActive.Bytes())

	return vmcommon.Ok
}

func (d *delegation) addNewUnStakedFund(
	delegatorAddress []byte,
	delegator *DelegatorData,
	unStakeValue *big.Int,
) error {
	lenUnStakedFunds := len(delegator.UnStakedFunds)

	if lenUnStakedFunds > 0 {
		lastUnStakedFund, err := d.getFund(delegator.UnStakedFunds[lenUnStakedFunds-1])
		if err != nil {
			return err
		}
		if lastUnStakedFund.Epoch == d.eei.BlockChainHook().CurrentEpoch() {
			lastUnStakedFund.Value.Add(lastUnStakedFund.Value, unStakeValue)
			return d.saveFund(delegator.UnStakedFunds[lenUnStakedFunds-1], lastUnStakedFund)
		}
	}

	unStakedFundKey, err := d.createAndSaveNextKeyFund(delegatorAddress, unStakeValue, unStaked)
	if err != nil {
		return err
	}
	delegator.UnStakedFunds = append(delegator.UnStakedFunds, unStakedFundKey)

	return nil
}

func (d *delegation) updateRewards(args *vmcommon.ContractCallInput) vmcommon.ReturnCode {
	if !bytes.Equal(args.CallerAddr, d.endOfEpochAddr) {
		d.eei.AddReturnMessage("only end of epoch address can call this function")
		return vmcommon.UserError
	}
	if len(args.Arguments) != 0 {
		d.eei.AddReturnMessage("must call without arguments")
		return vmcommon.UserError
	}
	if args.CallValue.Cmp(zero) < 0 {
		d.eei.AddReturnMessage("cannot call with negative value")
		return vmcommon.UserError
	}

	totalActiveData := d.eei.GetStorage([]byte(totalActiveKey))
	serviceFeeData := d.eei.GetStorage([]byte(serviceFeeKey))
	rewardsData := &RewardComputationData{
		RewardsToDistribute: args.CallValue,
		TotalActive:         big.NewInt(0).SetBytes(totalActiveData),
		ServiceFee:          big.NewInt(0).SetBytes(serviceFeeData).Uint64(),
	}
	currentEpoch := d.eei.BlockChainHook().CurrentEpoch()
	err := d.saveRewardData(currentEpoch, rewardsData)
	if err != nil {
		d.eei.AddReturnMessage(err.Error())
		return vmcommon.UserError
	}

	return vmcommon.Ok
}

func (d *delegation) getRewardData(args *vmcommon.ContractCallInput) vmcommon.ReturnCode {
	if len(args.Arguments) != 1 {
		d.eei.AddReturnMessage("must call with 1 arguments")
		return vmcommon.UserError
	}
	if args.CallValue.Cmp(zero) != 0 {
		d.eei.AddReturnMessage(vm.ErrCallValueMustBeZero.Error())
		return vmcommon.UserError
	}
	err := d.eei.UseGas(d.gasCost.MetaChainSystemSCsCost.DelegationOps)
	if err != nil {
		d.eei.AddReturnMessage(err.Error())
		return vmcommon.OutOfGas
	}

	epoch := big.NewInt(0).SetBytes(args.Arguments[0]).Uint64()
	found, rewardData, err := d.getRewardComputationData(uint32(epoch))
	if !found {
		d.eei.AddReturnMessage("reward not found")
		return vmcommon.UserError
	}
	if err != nil {
		d.eei.AddReturnMessage(err.Error())
		return vmcommon.UserError
	}

	d.eei.Finish(rewardData.RewardsToDistribute.Bytes())
	d.eei.Finish(rewardData.TotalActive.Bytes())
	d.eei.Finish(big.NewInt(0).SetUint64(rewardData.ServiceFee).Bytes())

	return vmcommon.Ok
}

func (d *delegation) getRewardComputationData(epoch uint32) (bool, *RewardComputationData, error) {
	marshaledData := d.eei.GetStorage(rewardKeyForEpoch(epoch))
	if len(marshaledData) == 0 {
		return false, nil, nil
	}
	rewardsData := &RewardComputationData{}
	err := d.marshalizer.Unmarshal(rewardsData, marshaledData)
	if err != nil {
		return false, nil, err
	}

	return true, rewardsData, nil
}

func rewardKeyForEpoch(epoch uint32) []byte {
	epochInBytes := big.NewInt(int64(epoch)).Bytes()
	return append([]byte(rewardKeyPrefix), epochInBytes...)
}

func (d *delegation) saveRewardData(epoch uint32, rewardsData *RewardComputationData) error {
	marshaledData, err := d.marshalizer.Marshal(rewardsData)
	if err != nil {
		return err
	}

	d.eei.SetStorage(rewardKeyForEpoch(epoch), marshaledData)
	return nil
}

func (d *delegation) computeAndUpdateRewards(callerAddress []byte, delegator *DelegatorData, addedValue *big.Int, delegationAddress []byte) error {
	currentEpoch := d.eei.BlockChainHook().CurrentEpoch()
	if len(delegator.ActiveFund) == 0 {
		if d.flagComputeRewardCheckpoint.IsSet() {
			delegator.RewardsCheckpoint = currentEpoch + 1
		}

		if !d.flagComputeRewardCheckpoint.IsSet() &&
			delegator.UnClaimedRewards.Cmp(zero) > 0 &&
			addedValue.Cmp(zero) > 0 {

			totalRewards, err := d.computeTotalRewards(callerAddress, delegator.RewardsCheckpoint, currentEpoch, addedValue)
			if err != nil {
				return nil
			}

			pkConv, _ := pubkeyConverter.NewBech32PubkeyConverter(32, log)
			delegationScAddressBech32 := pkConv.Encode(delegationAddress)
			callerAddressBech32 := pkConv.Encode(callerAddress)

			log.Error("compute rewards difference ",
				"callerAddress", callerAddressBech32,
				"totalDifference", totalRewards,
				"rewardsCheckpoint", delegator.RewardsCheckpoint,
				"currentEpoch", currentEpoch,
				"delegation SC address", delegationScAddressBech32)
		}

		return nil
	}

	activeFund, err := d.getFund(delegator.ActiveFund)
	if err != nil {
		return err
	}

	totalRewards, err := d.computeTotalRewards(callerAddress, delegator.RewardsCheckpoint, currentEpoch, activeFund.Value)
	if err != nil {
		return err
	}

	delegator.UnClaimedRewards.Add(delegator.UnClaimedRewards, totalRewards)
	delegator.RewardsCheckpoint = currentEpoch + 1

	return nil
}

func (d *delegation) computeTotalRewards(
	callerAddress []byte,
	rewardsCheckpoint uint32,
	currentEpoch uint32,
	activeValue *big.Int,
) (*big.Int, error) {
	isOwner := d.isOwner(callerAddress)
	totalRewards := big.NewInt(0)
	for i := rewardsCheckpoint; i <= currentEpoch; i++ {
		found, rewardData, errGet := d.getRewardComputationData(i)
		if errGet != nil {
			return nil, errGet
		}
		if !found {
			continue
		}

		if rewardData.TotalActive.Cmp(zero) == 0 {
			if isOwner {
				totalRewards.Add(totalRewards, rewardData.RewardsToDistribute)
			}
			continue
		}

		var rewardsForOwner *big.Int
		percentage := float64(rewardData.ServiceFee) / float64(d.maxServiceFee)
		if d.stakingV2Enabled.IsSet() {
			rewardsForOwner = core.GetIntTrimmedPercentageOfValue(rewardData.RewardsToDistribute, percentage)
		} else {
			rewardsForOwner = core.GetApproximatePercentageOfValue(rewardData.RewardsToDistribute, percentage)
		}

		rewardForDelegator := big.NewInt(0).Sub(rewardData.RewardsToDistribute, rewardsForOwner)

		// delegator reward is: rewardForDelegator * user stake / total active
		rewardForDelegator.Mul(rewardForDelegator, activeValue)
		rewardForDelegator.Div(rewardForDelegator, rewardData.TotalActive)

		if isOwner {
			totalRewards.Add(totalRewards, rewardsForOwner)
		}
		totalRewards.Add(totalRewards, rewardForDelegator)
	}

	return totalRewards, nil
}

func (d *delegation) claimRewards(args *vmcommon.ContractCallInput) vmcommon.ReturnCode {
	err := d.eei.UseGas(d.gasCost.MetaChainSystemSCsCost.DelegationOps)
	if err != nil {
		d.eei.AddReturnMessage(err.Error())
		return vmcommon.OutOfGas
	}
	if len(args.Arguments) != 0 {
		d.eei.AddReturnMessage("wrong number of arguments")
		return vmcommon.FunctionWrongSignature
	}

	isNew, delegator, err := d.getOrCreateDelegatorData(args.CallerAddr)
	if err != nil {
		d.eei.AddReturnMessage(err.Error())
		return vmcommon.UserError
	}
	if isNew {
		d.eei.AddReturnMessage("caller is not a delegator")
		return vmcommon.UserError
	}

	err = d.computeAndUpdateRewards(args.CallerAddr, delegator, big.NewInt(0), args.RecipientAddr)
	if err != nil {
		d.eei.AddReturnMessage(err.Error())
		return vmcommon.UserError
	}

	err = d.eei.Transfer(args.CallerAddr, args.RecipientAddr, delegator.UnClaimedRewards, nil, 0)
	if err != nil {
		d.eei.AddReturnMessage(err.Error())
		return vmcommon.UserError
	}

	unclaimedRewardsBytes := delegator.UnClaimedRewards.Bytes()
	delegator.TotalCumulatedRewards.Add(delegator.TotalCumulatedRewards, delegator.UnClaimedRewards)
	delegator.UnClaimedRewards.SetUint64(0)
	err = d.saveDelegatorData(args.CallerAddr, delegator)
	if err != nil {
		d.eei.AddReturnMessage(err.Error())
		return vmcommon.UserError
	}

	var wasDeleted bool
	if d.flagDeleteDelegatorDataAfterClaimRewards.IsSet() {
		wasDeleted, err = d.deleteDelegatorOnClaimRewardsIfNeeded(args.CallerAddr, delegator)
		if err != nil {
			d.eei.AddReturnMessage(err.Error())
			return vmcommon.UserError
		}
	}

	d.createAndAddLogEntry(args, unclaimedRewardsBytes, boolToSlice(wasDeleted))

	return vmcommon.Ok
}

func (d *delegation) executeOnValidatorSCWithValueInArgs(
	scAddress []byte,
	functionToCall string,
	actionValue *big.Int,
) ([][]byte, vmcommon.ReturnCode) {
	vmOutput, err := d.executeOnValidatorSC(scAddress, functionToCall, [][]byte{actionValue.Bytes()}, big.NewInt(0))
	if err != nil {
		d.eei.AddReturnMessage(err.Error())
		return nil, vmcommon.UserError
	}
	if vmOutput.ReturnCode != vmcommon.Ok {
		return nil, vmcommon.UserError
	}

	return vmOutput.ReturnData, vmcommon.Ok
}

func (d *delegation) getUnBondableTokens(delegator *DelegatorData, unBondPeriodInEpochs uint32) (*big.Int, error) {
	totalUnBondable := big.NewInt(0)
	currentEpoch := d.eei.BlockChainHook().CurrentEpoch()
	for _, fundKey := range delegator.UnStakedFunds {
		fund, err := d.getFund(fundKey)
		if err != nil {
			return nil, err
		}
		if currentEpoch-fund.Epoch < unBondPeriodInEpochs {
			continue
		}
		totalUnBondable.Add(totalUnBondable, fund.Value)
	}
	return totalUnBondable, nil
}

func (d *delegation) withdraw(args *vmcommon.ContractCallInput) vmcommon.ReturnCode {
	if len(args.Arguments) != 0 {
		d.eei.AddReturnMessage("wrong number of arguments")
		return vmcommon.FunctionWrongSignature
	}
	if args.CallValue.Cmp(zero) != 0 {
		d.eei.AddReturnMessage(vm.ErrCallValueMustBeZero.Error())
		return vmcommon.UserError
	}
	err := d.eei.UseGas(d.gasCost.MetaChainSystemSCsCost.DelegationOps)
	if err != nil {
		d.eei.AddReturnMessage(err.Error())
		return vmcommon.OutOfGas
	}
	isNew, delegator, err := d.getOrCreateDelegatorData(args.CallerAddr)
	if err != nil {
		d.eei.AddReturnMessage(err.Error())
		return vmcommon.UserError
	}
	if isNew {
		d.eei.AddReturnMessage("caller is not a delegator")
		return vmcommon.UserError
	}

	dConfig, err := d.getDelegationContractConfig()
	if err != nil {
		d.eei.AddReturnMessage(err.Error())
		return vmcommon.UserError
	}
	globalFund, err := d.getGlobalFundData()
	if err != nil {
		d.eei.AddReturnMessage(err.Error())
		return vmcommon.UserError
	}

	totalUnBondable, err := d.getUnBondableTokens(delegator, dConfig.UnBondPeriodInEpochs)
	if err != nil {
		d.eei.AddReturnMessage(err.Error())
		return vmcommon.UserError
	}
	if totalUnBondable.Cmp(zero) == 0 {
		d.eei.AddReturnMessage("nothing to unBond")
		return vmcommon.Ok
	}

	if globalFund.TotalUnStaked.Cmp(totalUnBondable) < 0 {
		d.eei.AddReturnMessage("cannot unBond - contract error")
		return vmcommon.UserError
	}

	returnData, returnCode := d.executeOnValidatorSCWithValueInArgs(args.RecipientAddr, "unBondTokens", totalUnBondable)
	if returnCode != vmcommon.Ok {
		return returnCode
	}

	actualUserUnBond, err := d.resolveUnStakedUnBondResponse(returnData, totalUnBondable)
	if err != nil {
		d.eei.AddReturnMessage(err.Error())
		return vmcommon.UserError
	}

	currentEpoch := d.eei.BlockChainHook().CurrentEpoch()
	totalUnBonded := big.NewInt(0)
	tempUnStakedFunds := make([][]byte, 0)
	var fund *Fund
	for fundIndex, fundKey := range delegator.UnStakedFunds {
		fund, err = d.getFund(fundKey)
		if err != nil {
			d.eei.AddReturnMessage(err.Error())
			return vmcommon.UserError
		}
		if currentEpoch-fund.Epoch < dConfig.UnBondPeriodInEpochs {
			tempUnStakedFunds = append(tempUnStakedFunds, delegator.UnStakedFunds[fundIndex])
			continue
		}

		totalUnBonded.Add(totalUnBonded, fund.Value)
		if totalUnBonded.Cmp(actualUserUnBond) > 0 {
			unBondedFromThisFund := big.NewInt(0).Sub(totalUnBonded, actualUserUnBond)
			fund.Value.Sub(fund.Value, unBondedFromThisFund)
			err = d.saveFund(fundKey, fund)
			if err != nil {
				d.eei.AddReturnMessage(err.Error())
				return vmcommon.UserError
			}
			break
		}
		d.eei.SetStorage(fundKey, nil)
	}
	delegator.UnStakedFunds = tempUnStakedFunds

	globalFund.TotalUnStaked.Sub(globalFund.TotalUnStaked, actualUserUnBond)
	err = d.saveGlobalFundData(globalFund)
	if err != nil {
		d.eei.AddReturnMessage(err.Error())
		return vmcommon.UserError
	}
	err = d.saveDelegatorData(args.CallerAddr, delegator)
	if err != nil {
		d.eei.AddReturnMessage(err.Error())
		return vmcommon.UserError
	}

	err = d.eei.Transfer(args.CallerAddr, args.RecipientAddr, actualUserUnBond, nil, 0)
	if err != nil {
		d.eei.AddReturnMessage(err.Error())
		return vmcommon.UserError
	}

<<<<<<< HEAD
	err = d.deleteDelegatorIfNeeded(args.CallerAddr, delegator, args.RecipientAddr)
=======
	var wasDeleted bool
	wasDeleted, err = d.deleteDelegatorOnWithdrawIfNeeded(args.CallerAddr, delegator)
>>>>>>> 2ef5218d
	if err != nil {
		d.eei.AddReturnMessage(err.Error())
		return vmcommon.UserError
	}

	d.createAndAddLogEntryForWithdraw(args, actualUserUnBond, globalFund, delegator, d.numUsers(), wasDeleted)

	return vmcommon.Ok
}

func (d *delegation) numUsers() uint64 {
	dStatus, errGet := d.getDelegationStatus()
	if errGet != nil {
		return 0
	}
	return dStatus.NumUsers
}

func (d *delegation) deleteDelegatorOnWithdrawIfNeeded(address []byte, delegator *DelegatorData) (bool, error) {
	if d.isUserWithFunds(address, delegator) {
		return false, nil
	}

	err := d.computeAndUpdateRewards(address, delegator)
	if err != nil {
		return false, err
	}

	return d.deleteDelegatorIfNeeded(address, delegator)
}

<<<<<<< HEAD
func (d *delegation) deleteDelegatorIfNeeded(address []byte, delegator *DelegatorData, delegationAddress []byte) error {
	if d.isOwner(address) {
		return nil
=======
func (d *delegation) deleteDelegatorOnClaimRewardsIfNeeded(address []byte, delegator *DelegatorData) (bool, error) {
	if d.isUserWithFunds(address, delegator) {
		return false, nil
>>>>>>> 2ef5218d
	}

	return d.deleteDelegatorIfNeeded(address, delegator)
}

func (d *delegation) isUserWithFunds(address []byte, delegator *DelegatorData) bool {
	if d.isOwner(address) {
		// never delete owner
		return true
	}

<<<<<<< HEAD
	err := d.computeAndUpdateRewards(address, delegator, big.NewInt(0), delegationAddress)
	if err != nil {
		return err
=======
	isDelegatorWithFunds := len(delegator.ActiveFund) > 0 || len(delegator.UnStakedFunds) > 0
	return isDelegatorWithFunds
}

func (d *delegation) deleteDelegatorIfNeeded(address []byte, delegator *DelegatorData) (bool, error) {
	if delegator.UnClaimedRewards.Cmp(zero) > 0 {
		return false, nil
>>>>>>> 2ef5218d
	}

	d.eei.SetStorage(address, nil)

	dStatus, errGet := d.getDelegationStatus()
	if errGet != nil {
		return false, errGet
	}

	if dStatus.NumUsers > 0 {
		dStatus.NumUsers--
	}

	err := d.saveDelegationStatus(dStatus)
	if err != nil {
		return false, err
	}

	return true, nil
}

func (d *delegation) unStakeAtEndOfEpoch(args *vmcommon.ContractCallInput) vmcommon.ReturnCode {
	if !bytes.Equal(args.CallerAddr, d.endOfEpochAddr) {
		d.eei.AddReturnMessage("can be called by end of epoch address only")
		return vmcommon.UserError
	}

	status, err := d.getDelegationStatus()
	if err != nil {
		d.eei.AddReturnMessage(err.Error())
		return vmcommon.UserError
	}

	for _, unStakedKey := range args.Arguments {
		status.StakedKeys, status.UnStakedKeys = moveNodeFromList(status.StakedKeys, status.UnStakedKeys, unStakedKey)
	}

	err = d.saveDelegationStatus(status)
	if err != nil {
		d.eei.AddReturnMessage(err.Error())
		return vmcommon.UserError
	}

	return vmcommon.Ok
}

func (d *delegation) checkArgumentsForGeneralViewFunc(args *vmcommon.ContractCallInput) vmcommon.ReturnCode {
	if args.CallValue.Cmp(zero) != 0 {
		d.eei.AddReturnMessage(vm.ErrCallValueMustBeZero.Error())
		return vmcommon.UserError
	}
	err := d.eei.UseGas(d.gasCost.MetaChainSystemSCsCost.DelegationOps)
	if err != nil {
		d.eei.AddReturnMessage(err.Error())
		return vmcommon.OutOfGas
	}
	if len(args.Arguments) != 0 {
		d.eei.AddReturnMessage(vm.ErrInvalidNumOfArguments.Error())
		return vmcommon.UserError
	}

	return vmcommon.Ok
}

func (d *delegation) getTotalCumulatedRewards(args *vmcommon.ContractCallInput) vmcommon.ReturnCode {
	returnCode := d.checkArgumentsForGeneralViewFunc(args)
	if returnCode != vmcommon.Ok {
		return returnCode
	}
	if !bytes.Equal(args.CallerAddr, d.endOfEpochAddr) {
		d.eei.AddReturnMessage("this is a view function only")
		return vmcommon.UserError
	}

	totalCumulatedRewards := big.NewInt(0)
	currentEpoch := d.eei.BlockChainHook().CurrentEpoch()
	for i := uint32(0); i <= currentEpoch; i++ {
		found, rewardsData, err := d.getRewardComputationData(i)
		if err != nil {
			d.eei.AddReturnMessage(err.Error())
			return vmcommon.UserError
		}
		if !found {
			continue
		}

		totalCumulatedRewards.Add(totalCumulatedRewards, rewardsData.RewardsToDistribute)
	}
	d.eei.Finish(totalCumulatedRewards.Bytes())

	return vmcommon.Ok
}

func (d *delegation) getNumUsers(args *vmcommon.ContractCallInput) vmcommon.ReturnCode {
	returnCode := d.checkArgumentsForGeneralViewFunc(args)
	if returnCode != vmcommon.Ok {
		return returnCode
	}

	delegationStatus, err := d.getDelegationStatus()
	if err != nil {
		d.eei.AddReturnMessage(err.Error())
		return vmcommon.UserError
	}

	numDelegators := big.NewInt(int64(delegationStatus.NumUsers))
	d.eei.Finish(numDelegators.Bytes())

	return vmcommon.Ok
}

func (d *delegation) getTotalUnStaked(args *vmcommon.ContractCallInput) vmcommon.ReturnCode {
	returnCode := d.checkArgumentsForGeneralViewFunc(args)
	if returnCode != vmcommon.Ok {
		return returnCode
	}

	globalFund, err := d.getGlobalFundData()
	if err != nil {
		d.eei.AddReturnMessage(err.Error())
		return vmcommon.UserError
	}

	d.eei.Finish(globalFund.TotalUnStaked.Bytes())
	return vmcommon.Ok
}

func (d *delegation) getTotalActiveStake(args *vmcommon.ContractCallInput) vmcommon.ReturnCode {
	returnCode := d.checkArgumentsForGeneralViewFunc(args)
	if returnCode != vmcommon.Ok {
		return returnCode
	}

	globalFund, err := d.getGlobalFundData()
	if err != nil {
		d.eei.AddReturnMessage(err.Error())
		return vmcommon.UserError
	}

	d.eei.Finish(globalFund.TotalActive.Bytes())
	return vmcommon.Ok
}

func (d *delegation) getNumNodes(args *vmcommon.ContractCallInput) vmcommon.ReturnCode {
	returnCode := d.checkArgumentsForGeneralViewFunc(args)
	if returnCode != vmcommon.Ok {
		return returnCode
	}

	delegationStatus, err := d.getDelegationStatus()
	if err != nil {
		d.eei.AddReturnMessage(err.Error())
		return vmcommon.UserError
	}

	numNodes := len(delegationStatus.StakedKeys) + len(delegationStatus.UnStakedKeys) + len(delegationStatus.NotStakedKeys)
	d.eei.Finish(big.NewInt(int64(numNodes)).Bytes())

	return vmcommon.Ok
}

func (d *delegation) correctNodesStatus(args *vmcommon.ContractCallInput) vmcommon.ReturnCode {
	if !d.flagAddTokens.IsSet() {
		d.eei.AddReturnMessage(args.Function + " is an unknown function")
		return vmcommon.UserError
	}
	returnCode := d.checkArgumentsForGeneralViewFunc(args)
	if returnCode != vmcommon.Ok {
		return returnCode
	}
	err := d.eei.UseGas(d.gasCost.MetaChainSystemSCsCost.GetAllNodeStates)
	if err != nil {
		d.eei.AddReturnMessage(err.Error())
		return vmcommon.OutOfGas
	}

	status, err := d.getDelegationStatus()
	if err != nil {
		d.eei.AddReturnMessage(err.Error())
		return vmcommon.UserError
	}

	stakedKeys := make([]*NodesData, 0)
	unStakedKeys := make([]*NodesData, 0)
	notStakedKeys := make([]*NodesData, 0)

	validatorData, err := d.getValidatorData(args.RecipientAddr)
	if err != nil {
		d.eei.AddReturnMessage(err.Error())
		return vmcommon.UserError
	}
	allNodesList := createMergedListWithoutDuplicates(status, validatorData.BlsPubKeys)

	for _, key := range allNodesList {
		keyStatus, _ := d.getBLSKeyStatus(key.BLSKey)
		switch keyStatus {
		case active:
			stakedKeys = append(stakedKeys, key)
		case unStaked:
			unStakedKeys = append(unStakedKeys, key)
		default:
			notStakedKeys = append(notStakedKeys, key)
		}
	}

	status.StakedKeys = stakedKeys
	status.UnStakedKeys = unStakedKeys
	status.NotStakedKeys = notStakedKeys
	err = d.saveDelegationStatus(status)
	if err != nil {
		d.eei.AddReturnMessage(err.Error())
		return vmcommon.UserError
	}

	return vmcommon.Ok
}

func createMergedListWithoutDuplicates(status *DelegationContractStatus, blsKeysFromValidatorSC [][]byte) []*NodesData {
	allNodesList := append(status.StakedKeys, status.UnStakedKeys...)
	allNodesList = append(allNodesList, status.NotStakedKeys...)

	nodesWithoutDuplicatesList := make([]*NodesData, 0)
	mapAllNodes := make(map[string]struct{})

	for _, node := range allNodesList {
		_, found := mapAllNodes[string(node.BLSKey)]
		if found {
			continue
		}

		mapAllNodes[string(node.BLSKey)] = struct{}{}
		nodesWithoutDuplicatesList = append(nodesWithoutDuplicatesList, node)
	}

	for _, blsKey := range blsKeysFromValidatorSC {
		_, found := mapAllNodes[string(blsKey)]
		if found {
			continue
		}

		mapAllNodes[string(blsKey)] = struct{}{}
		nodesWithoutDuplicatesList = append(nodesWithoutDuplicatesList, &NodesData{BLSKey: blsKey, SignedMsg: blsKey})
	}

	return nodesWithoutDuplicatesList
}

func (d *delegation) getAllNodeStates(args *vmcommon.ContractCallInput) vmcommon.ReturnCode {
	returnCode := d.checkArgumentsForGeneralViewFunc(args)
	if returnCode != vmcommon.Ok {
		return returnCode
	}

	delegationStatus, err := d.getDelegationStatus()
	if err != nil {
		d.eei.AddReturnMessage(err.Error())
		return vmcommon.UserError
	}

	if len(delegationStatus.StakedKeys) > 0 {
		d.eei.Finish([]byte("staked"))
	}
	for _, node := range delegationStatus.StakedKeys {
		d.eei.Finish(node.BLSKey)
	}

	if len(delegationStatus.NotStakedKeys) > 0 {
		d.eei.Finish([]byte("notStaked"))
	}
	for _, node := range delegationStatus.NotStakedKeys {
		d.eei.Finish(node.BLSKey)
	}

	if len(delegationStatus.UnStakedKeys) > 0 {
		d.eei.Finish([]byte("unStaked"))
	}
	for _, node := range delegationStatus.UnStakedKeys {
		d.eei.Finish(node.BLSKey)
	}

	return vmcommon.Ok
}

func (d *delegation) getContractConfig(args *vmcommon.ContractCallInput) vmcommon.ReturnCode {
	returnCode := d.checkArgumentsForGeneralViewFunc(args)
	if returnCode != vmcommon.Ok {
		return returnCode
	}

	delegationConfig, err := d.getDelegationContractConfig()
	if err != nil {
		d.eei.AddReturnMessage(err.Error())
		return vmcommon.UserError
	}

	automaticActivation := "false"
	if delegationConfig.AutomaticActivation {
		automaticActivation = "true"
	}

	withDelegationCap := "false"
	if delegationConfig.MaxDelegationCap.Cmp(zero) != 0 {
		withDelegationCap = "true"
	}

	changeableServiceFee := "false"
	if delegationConfig.ChangeableServiceFee {
		changeableServiceFee = "true"
	}

	checkCapOnReDelegate := "false"
	if delegationConfig.CheckCapOnReDelegateRewards {
		checkCapOnReDelegate = "true"
	}

	ownerAddress := d.eei.GetStorage([]byte(ownerKey))
	serviceFee := d.eei.GetStorage([]byte(serviceFeeKey))

	d.eei.Finish(ownerAddress)
	d.eei.Finish(serviceFee)
	d.eei.Finish(delegationConfig.MaxDelegationCap.Bytes())
	d.eei.Finish(delegationConfig.InitialOwnerFunds.Bytes())
	d.eei.Finish([]byte(automaticActivation))
	d.eei.Finish([]byte(withDelegationCap))
	d.eei.Finish([]byte(changeableServiceFee))
	d.eei.Finish([]byte(checkCapOnReDelegate))
	d.eei.Finish(big.NewInt(0).SetUint64(delegationConfig.CreatedNonce).Bytes())
	d.eei.Finish(big.NewInt(0).SetUint64(uint64(delegationConfig.UnBondPeriodInEpochs)).Bytes())

	return vmcommon.Ok
}

func (d *delegation) checkArgumentsForUserViewFunc(args *vmcommon.ContractCallInput) (*DelegatorData, vmcommon.ReturnCode) {
	if args.CallValue.Cmp(zero) != 0 {
		d.eei.AddReturnMessage(vm.ErrCallValueMustBeZero.Error())
		return nil, vmcommon.UserError
	}
	err := d.eei.UseGas(d.gasCost.MetaChainSystemSCsCost.DelegationOps)
	if err != nil {
		d.eei.AddReturnMessage(err.Error())
		return nil, vmcommon.OutOfGas
	}
	if len(args.Arguments) != 1 {
		d.eei.AddReturnMessage(vm.ErrInvalidNumOfArguments.Error())
		return nil, vmcommon.UserError
	}

	isNew, delegator, err := d.getOrCreateDelegatorData(args.Arguments[0])
	if err != nil {
		d.eei.AddReturnMessage(err.Error())
		return nil, vmcommon.UserError
	}

	if isNew {
		d.eei.AddReturnMessage("view function works only for existing delegators")
		return nil, vmcommon.UserError
	}

	return delegator, vmcommon.Ok
}

func (d *delegation) getUserActiveStake(args *vmcommon.ContractCallInput) vmcommon.ReturnCode {
	delegator, returnCode := d.checkArgumentsForUserViewFunc(args)
	if returnCode != vmcommon.Ok {
		return returnCode
	}

	if len(delegator.ActiveFund) == 0 {
		d.eei.Finish(big.NewInt(0).Bytes())
		return vmcommon.Ok
	}

	fund, err := d.getFund(delegator.ActiveFund)
	if err != nil {
		d.eei.AddReturnMessage(err.Error())
		return vmcommon.UserError
	}
	d.eei.Finish(fund.Value.Bytes())

	return vmcommon.Ok
}

func (d *delegation) computeTotalUnStaked(delegator *DelegatorData) (*big.Int, error) {
	totalUnStaked := big.NewInt(0)
	for _, fundKey := range delegator.UnStakedFunds {
		fund, err := d.getFund(fundKey)
		if err != nil {
			return nil, err
		}
		totalUnStaked.Add(totalUnStaked, fund.Value)
	}
	return totalUnStaked, nil
}

func (d *delegation) getUserUnStakedValue(args *vmcommon.ContractCallInput) vmcommon.ReturnCode {
	delegator, returnCode := d.checkArgumentsForUserViewFunc(args)
	if returnCode != vmcommon.Ok {
		return returnCode
	}

	totalUnStaked, err := d.computeTotalUnStaked(delegator)
	if err != nil {
		d.eei.AddReturnMessage(err.Error())
		return vmcommon.UserError
	}

	d.eei.Finish(totalUnStaked.Bytes())

	return vmcommon.Ok
}

func (d *delegation) getUserUnBondable(args *vmcommon.ContractCallInput) vmcommon.ReturnCode {
	delegator, returnCode := d.checkArgumentsForUserViewFunc(args)
	if returnCode != vmcommon.Ok {
		return returnCode
	}

	dConfig, err := d.getDelegationContractConfig()
	if err != nil {
		d.eei.AddReturnMessage(err.Error())
		return vmcommon.UserError
	}

	totalUnBondable, err := d.getUnBondableTokens(delegator, dConfig.UnBondPeriodInEpochs)
	if err != nil {
		d.eei.AddReturnMessage(err.Error())
		return vmcommon.UserError
	}

	d.eei.Finish(totalUnBondable.Bytes())
	return vmcommon.Ok
}

func (d *delegation) getUserUnDelegatedList(args *vmcommon.ContractCallInput) vmcommon.ReturnCode {
	delegator, returnCode := d.checkArgumentsForUserViewFunc(args)
	if returnCode != vmcommon.Ok {
		return returnCode
	}

	dConfig, err := d.getDelegationContractConfig()
	if err != nil {
		d.eei.AddReturnMessage(err.Error())
		return vmcommon.UserError
	}

	currentEpoch := d.eei.BlockChainHook().CurrentEpoch()
	var fund *Fund
	for _, fundKey := range delegator.UnStakedFunds {
		fund, err = d.getFund(fundKey)
		if err != nil {
			d.eei.AddReturnMessage(err.Error())
			return vmcommon.UserError
		}

		d.eei.Finish(fund.Value.Bytes())
		elapsedEpoch := currentEpoch - fund.Epoch
		if elapsedEpoch >= dConfig.UnBondPeriodInEpochs {
			d.eei.Finish(zero.Bytes())
			continue
		}

		remainingEpoch := dConfig.UnBondPeriodInEpochs - elapsedEpoch
		d.eei.Finish(big.NewInt(0).SetUint64(uint64(remainingEpoch)).Bytes())
	}

	return vmcommon.Ok
}

func (d *delegation) getClaimableRewards(args *vmcommon.ContractCallInput) vmcommon.ReturnCode {
	delegator, returnCode := d.checkArgumentsForUserViewFunc(args)
	if returnCode != vmcommon.Ok {
		return returnCode
	}

	err := d.computeAndUpdateRewards(args.Arguments[0], delegator, big.NewInt(0), args.RecipientAddr)
	if err != nil {
		d.eei.AddReturnMessage(err.Error())
		return vmcommon.UserError
	}

	d.eei.Finish(delegator.UnClaimedRewards.Bytes())
	return vmcommon.Ok
}

func (d *delegation) isDelegator(args *vmcommon.ContractCallInput) vmcommon.ReturnCode {
	_, returnCode := d.checkArgumentsForUserViewFunc(args)
	if returnCode != vmcommon.Ok {
		return returnCode
	}

	return vmcommon.Ok
}

func (d *delegation) getDelegatorFundsData(args *vmcommon.ContractCallInput) vmcommon.ReturnCode {
	delegator, returnCode := d.checkArgumentsForUserViewFunc(args)
	if returnCode != vmcommon.Ok {
		return returnCode
	}

	if len(delegator.ActiveFund) > 0 {
		fund, err := d.getFund(delegator.ActiveFund)
		if err != nil {
			d.eei.AddReturnMessage(err.Error())
			return vmcommon.UserError
		}

		d.eei.Finish(fund.Value.Bytes())
	} else {
		d.eei.Finish(zero.Bytes())
	}

	err := d.computeAndUpdateRewards(args.Arguments[0], delegator, big.NewInt(0), args.RecipientAddr)
	if err != nil {
		d.eei.AddReturnMessage(err.Error())
		return vmcommon.UserError
	}

	d.eei.Finish(delegator.UnClaimedRewards.Bytes())

	totalUnStaked, err := d.computeTotalUnStaked(delegator)
	if err != nil {
		d.eei.AddReturnMessage(err.Error())
		return vmcommon.UserError
	}

	d.eei.Finish(totalUnStaked.Bytes())

	dConfig, err := d.getDelegationContractConfig()
	if err != nil {
		d.eei.AddReturnMessage(err.Error())
		return vmcommon.UserError
	}

	totalUnBondable, err := d.getUnBondableTokens(delegator, dConfig.UnBondPeriodInEpochs)
	if err != nil {
		d.eei.AddReturnMessage(err.Error())
		return vmcommon.UserError
	}

	d.eei.Finish(totalUnBondable.Bytes())

	return vmcommon.Ok
}

func (d *delegation) getTotalCumulatedRewardsForUser(args *vmcommon.ContractCallInput) vmcommon.ReturnCode {
	delegator, returnCode := d.checkArgumentsForUserViewFunc(args)
	if returnCode != vmcommon.Ok {
		return returnCode
	}

	err := d.computeAndUpdateRewards(args.Arguments[0], delegator, big.NewInt(0), args.RecipientAddr)
	if err != nil {
		d.eei.AddReturnMessage(err.Error())
		return vmcommon.UserError
	}

	totalCumulatedRewards := big.NewInt(0).Add(delegator.TotalCumulatedRewards, delegator.UnClaimedRewards)
	d.eei.Finish(totalCumulatedRewards.Bytes())

	return vmcommon.Ok
}

func (d *delegation) setMetaData(args *vmcommon.ContractCallInput) vmcommon.ReturnCode {
	returnCode := d.checkOwnerCallValueGasAndDuplicates(args)
	if returnCode != vmcommon.Ok {
		return returnCode
	}

	if len(args.Arguments) != 3 {
		d.eei.AddReturnMessage("needed 3 arguments")
		return vmcommon.UserError
	}

	dMetaData := &DelegationMetaData{
		Name:       args.Arguments[0],
		Website:    args.Arguments[1],
		Identifier: args.Arguments[2],
	}
	marshaledData, err := d.marshalizer.Marshal(dMetaData)
	if err != nil {
		d.eei.AddReturnMessage(err.Error())
		return vmcommon.UserError
	}

	d.eei.SetStorage([]byte(delegationMetaData), marshaledData)

	return vmcommon.Ok
}

func (d *delegation) getMetaData(args *vmcommon.ContractCallInput) vmcommon.ReturnCode {
	returnCode := d.checkArgumentsForGeneralViewFunc(args)
	if returnCode != vmcommon.Ok {
		return returnCode
	}

	marshaledData := d.eei.GetStorage([]byte(delegationMetaData))
	if len(marshaledData) == 0 {
		d.eei.AddReturnMessage("delegation meta data is not set")
		return vmcommon.UserError
	}

	dMetaData := &DelegationMetaData{}
	err := d.marshalizer.Unmarshal(dMetaData, marshaledData)
	if err != nil {
		d.eei.AddReturnMessage(err.Error())
		return vmcommon.UserError
	}

	d.eei.Finish(dMetaData.Name)
	d.eei.Finish(dMetaData.Website)
	d.eei.Finish(dMetaData.Identifier)

	return vmcommon.Ok
}

func (d *delegation) addTokens(args *vmcommon.ContractCallInput) vmcommon.ReturnCode {
	if !d.flagAddTokens.IsSet() {
		d.eei.AddReturnMessage(args.Function + " is an unknown function")
		return vmcommon.UserError
	}
	if !bytes.Equal(args.CallerAddr, d.addTokensAddr) {
		d.eei.AddReturnMessage(args.Function + " can be called by whitelisted address only")
		return vmcommon.UserError
	}

	return vmcommon.Ok
}

func (d *delegation) executeOnValidatorSC(address []byte, function string, args [][]byte, value *big.Int) (*vmcommon.VMOutput, error) {
	validatorCall := function
	for _, key := range args {
		validatorCall += "@" + hex.EncodeToString(key)
	}
	vmOutput, err := d.eei.ExecuteOnDestContext(d.validatorSCAddr, address, value, []byte(validatorCall))
	if err != nil {
		d.eei.AddReturnMessage(err.Error())
		return nil, err
	}

	return vmOutput, nil

}

func (d *delegation) getDelegationContractConfig() (*DelegationConfig, error) {
	marshaledData := d.eei.GetStorage([]byte(delegationConfigKey))
	if len(marshaledData) == 0 {
		return nil, fmt.Errorf("%w delegation contract config", vm.ErrDataNotFoundUnderKey)
	}

	dConfig := &DelegationConfig{}
	err := d.marshalizer.Unmarshal(dConfig, marshaledData)
	if err != nil {
		return nil, err
	}

	return dConfig, nil
}

func (d *delegation) saveDelegationContractConfig(dConfig *DelegationConfig) error {
	marshaledData, err := d.marshalizer.Marshal(dConfig)
	if err != nil {
		return err
	}

	d.eei.SetStorage([]byte(delegationConfigKey), marshaledData)
	return nil
}

func (d *delegation) getDelegationStatus() (*DelegationContractStatus, error) {
	marshaledData := d.eei.GetStorage([]byte(delegationStatusKey))
	if len(marshaledData) == 0 {
		return nil, fmt.Errorf("%w delegation status", vm.ErrDataNotFoundUnderKey)
	}

	status := &DelegationContractStatus{}
	err := d.marshalizer.Unmarshal(status, marshaledData)
	if err != nil {
		return nil, err
	}

	return status, nil
}

func (d *delegation) saveDelegationStatus(status *DelegationContractStatus) error {
	marshaledData, err := d.marshalizer.Marshal(status)
	if err != nil {
		return err
	}

	d.eei.SetStorage([]byte(delegationStatusKey), marshaledData)
	return nil
}

func (d *delegation) getOrCreateDelegatorData(address []byte) (bool, *DelegatorData, error) {
	dData := &DelegatorData{
		UnClaimedRewards:      big.NewInt(0),
		TotalCumulatedRewards: big.NewInt(0),
	}
	marshaledData := d.eei.GetStorage(address)
	if len(marshaledData) == 0 {
		return true, dData, nil
	}

	err := d.marshalizer.Unmarshal(dData, marshaledData)
	if err != nil {
		return false, nil, err
	}

	return false, dData, nil
}

func (d *delegation) saveDelegatorData(address []byte, dData *DelegatorData) error {
	marshaledData, err := d.marshalizer.Marshal(dData)
	if err != nil {
		return err
	}

	d.eei.SetStorage(address, marshaledData)
	return nil
}

func (d *delegation) getFund(key []byte) (*Fund, error) {
	marshaledData := d.eei.GetStorage(key)
	if len(marshaledData) == 0 {
		return nil, fmt.Errorf("%w getFund %s", vm.ErrDataNotFoundUnderKey, string(key))
	}

	dFund := &Fund{}
	err := d.marshalizer.Unmarshal(dFund, marshaledData)
	if err != nil {
		return nil, err
	}

	return dFund, nil
}

func (d *delegation) createAndSaveNextKeyFund(address []byte, value *big.Int, fundType uint32) ([]byte, error) {
	fundKey, fund := d.createNextKeyFund(address, value, fundType)
	err := d.saveFund(fundKey, fund)
	if err != nil {
		return nil, err
	}

	d.eei.SetStorage([]byte(lastFundKey), fundKey)
	return fundKey, nil
}

func (d *delegation) saveFund(key []byte, dFund *Fund) error {
	if dFund.Value.Cmp(zero) == 0 {
		d.eei.SetStorage(key, nil)
		return nil
	}

	marshaledData, err := d.marshalizer.Marshal(dFund)
	if err != nil {
		return err
	}

	d.eei.SetStorage(key, marshaledData)
	return nil
}

func (d *delegation) createNextKeyFund(address []byte, value *big.Int, fundType uint32) ([]byte, *Fund) {
	nextKey := big.NewInt(1)
	lastKey := d.eei.GetStorage([]byte(lastFundKey))
	if len(lastKey) > len(fundKeyPrefix) {
		lastIndex := big.NewInt(0).SetBytes(lastKey[len(fundKeyPrefix):])
		lastIndex.Add(lastIndex, big.NewInt(1))
		nextKey = lastIndex
	}

	fund := &Fund{
		Value:   big.NewInt(0).Set(value),
		Address: address,
		Epoch:   d.eei.BlockChainHook().CurrentEpoch(),
		Type:    fundType,
	}

	fundKey := append([]byte(fundKeyPrefix), nextKey.Bytes()...)
	return fundKey, fund
}

func (d *delegation) getGlobalFundData() (*GlobalFundData, error) {
	marshaledData := d.eei.GetStorage([]byte(globalFundKey))
	if len(marshaledData) == 0 {
		return nil, fmt.Errorf("%w getGlobalFundData", vm.ErrDataNotFoundUnderKey)
	}

	globalFundData := &GlobalFundData{}
	err := d.marshalizer.Unmarshal(globalFundData, marshaledData)
	if err != nil {
		return nil, err
	}

	return globalFundData, nil
}

func (d *delegation) saveGlobalFundData(globalFundData *GlobalFundData) error {
	marshaledData, err := d.marshalizer.Marshal(globalFundData)
	if err != nil {
		return err
	}

	d.eei.SetStorage([]byte(globalFundKey), marshaledData)
	d.eei.SetStorage([]byte(totalActiveKey), globalFundData.TotalActive.Bytes())
	return nil
}

func (d *delegation) checkAndUpdateOwnerInitialFunds(delegationConfig *DelegationConfig, caller []byte, callValue *big.Int) error {
	// initial owner funds must be 0 or higher than min deposit
	if delegationConfig.InitialOwnerFunds.Cmp(zero) > 0 {
		return nil
	}

	if !d.isOwner(caller) {
		return vm.ErrNotEnoughInitialOwnerFunds
	}

	delegationManagement, err := getDelegationManagement(d.eei, d.marshalizer, d.delegationMgrSCAddress)
	if err != nil {
		return err
	}

	minDeposit := delegationManagement.MinDeposit
	if callValue.Cmp(minDeposit) < 0 {
		return fmt.Errorf("%w you must provide at least %s", vm.ErrNotEnoughInitialOwnerFunds, minDeposit.String())
	}

	delegationConfig.InitialOwnerFunds.Set(callValue)
	err = d.saveDelegationContractConfig(delegationConfig)
	if err != nil {
		return err
	}

	return nil
}

func getDelegationManagement(
	eei vm.SystemEI,
	marshalizer marshal.Marshalizer,
	delegationMgrAddress []byte,
) (*DelegationManagement, error) {
	marshaledData := eei.GetStorageFromAddress(delegationMgrAddress, []byte(delegationManagementKey))
	if len(marshaledData) == 0 {
		return nil, fmt.Errorf("%w getDelegationManagementData", vm.ErrDataNotFoundUnderKey)
	}

	managementData := &DelegationManagement{}
	err := marshalizer.Unmarshal(managementData, marshaledData)
	if err != nil {
		return nil, err
	}

	return managementData, nil
}

// SetNewGasCost is called whenever a gas cost was changed
func (d *delegation) SetNewGasCost(gasCost vm.GasCost) {
	d.mutExecution.Lock()
	d.gasCost = gasCost
	d.mutExecution.Unlock()
}

// EpochConfirmed is called whenever a new epoch is confirmed
func (d *delegation) EpochConfirmed(epoch uint32, _ uint64) {
	d.delegationEnabled.Toggle(epoch >= d.enableDelegationEpoch)
	log.Debug("delegationSC: delegation", "enabled", d.delegationEnabled.IsSet())

	d.stakingV2Enabled.Toggle(epoch > d.stakingV2EnableEpoch)
	log.Debug("delegationSC: stakingV2", "enabled", d.stakingV2Enabled.IsSet())

	d.flagValidatorToDelegation.Toggle(epoch >= d.validatorToDelegationEnableEpoch)
	log.Debug("delegationSC: validator to delegation", "enabled", d.flagValidatorToDelegation.IsSet())

	d.flagReDelegateBelowMinCheck.Toggle(epoch >= d.reDelegateBelowMinCheckEnableEpoch)
	log.Debug("delegationSC: re-delegate below minimum check", "enabled", d.flagReDelegateBelowMinCheck.IsSet())

	d.flagComputeRewardCheckpoint.Toggle(epoch >= d.computeRewardCheckpointEnableEpoch)
	log.Debug("delegationSC: compute rewards checkpoint", "enabled", d.flagComputeRewardCheckpoint.IsSet())

	d.flagAddTokens.Toggle(epoch >= d.addTokensEnableEpoch)
	log.Debug("delegationSC: add tokens", "enabled", d.flagAddTokens.IsSet())

	d.flagDeleteDelegatorDataAfterClaimRewards.Toggle(epoch >= d.deleteDelegatorDataAfterClaimRewardsEnableEpoch)
	log.Debug("delegationSC: delete delegator data after claim rewards", "enabled", d.flagDeleteDelegatorDataAfterClaimRewards.IsSet())
}

// CanUseContract returns true if contract can be used
func (d *delegation) CanUseContract() bool {
	return d.delegationEnabled.IsSet()
}

// IsInterfaceNil returns true if underlying object is nil
func (d *delegation) IsInterfaceNil() bool {
	return d == nil
}

func getTransferBackFromVMOutput(vmOutput *vmcommon.VMOutput) *big.Int {
	transferBack := big.NewInt(0)
	for _, outAcc := range vmOutput.OutputAccounts {
		for _, outTransfer := range outAcc.OutputTransfers {
			transferBack.Add(transferBack, outTransfer.Value)
		}
	}

	return transferBack
}

func moveNodeFromList(
	sndList []*NodesData,
	dstList []*NodesData,
	key []byte,
) ([]*NodesData, []*NodesData) {
	for i, nodeData := range sndList {
		if bytes.Equal(nodeData.BLSKey, key) {
			copy(sndList[i:], sndList[i+1:])
			lenList := len(sndList)
			sndList[lenList-1] = nil
			sndList = sndList[:lenList-1]
			dstList = append(dstList, nodeData)
			break
		}
	}
	return sndList, dstList
}

func isSuccessReturnData(returnData []byte) bool {
	if bytes.Equal(returnData, []byte{waiting}) {
		return true
	}
	if bytes.Equal(returnData, []byte{ok}) {
		return true
	}
	return false
}

func getSuccessAndUnSuccessKeys(returnData [][]byte, blsKeys [][]byte) ([][]byte, [][]byte) {
	if len(returnData) == 0 || len(blsKeys) == 0 {
		return blsKeys, nil
	}

	lenBlsKey := len(blsKeys[0])
	unSuccessKeys := make([][]byte, 0, len(returnData)/2)
	for i := 0; i < len(returnData); i += 2 {
		if len(returnData[i]) == lenBlsKey && !isSuccessReturnData(returnData[i+1]) {
			unSuccessKeys = append(unSuccessKeys, returnData[i])
		}
	}

	if len(unSuccessKeys) == len(blsKeys) {
		return nil, unSuccessKeys
	}

	successKeys := make([][]byte, 0, len(blsKeys)-len(unSuccessKeys))
	for _, blsKey := range blsKeys {
		found := false
		for _, unSuccessKey := range unSuccessKeys {
			if bytes.Equal(blsKey, unSuccessKey) {
				found = true
				break
			}
		}

		if !found {
			successKeys = append(successKeys, blsKey)
		}
	}

	return successKeys, unSuccessKeys
}

func verifyIfBLSPubKeysExist(listKeys []*NodesData, arguments [][]byte) bool {
	for _, argKey := range arguments {
		for _, nodeData := range listKeys {
			if bytes.Equal(argKey, nodeData.BLSKey) {
				return true
			}
		}
	}

	return false
}

func verifyIfAllBLSPubKeysExist(listKeys []*NodesData, arguments [][]byte) bool {
	for _, argKey := range arguments {
		found := false
		for _, nodeData := range listKeys {
			if bytes.Equal(argKey, nodeData.BLSKey) {
				found = true
				break
			}
		}

		if !found {
			return false
		}
	}

	return true
}

func checkForDuplicates(args [][]byte) bool {
	mapArgs := make(map[string]struct{})
	for _, arg := range args {
		_, found := mapArgs[string(arg)]
		if found {
			return true
		}

		mapArgs[string(arg)] = struct{}{}
	}

	return false
}

func makeStakeArgs(nodesData []*NodesData, keysToStake [][]byte) [][]byte {
	numNodesToStake := big.NewInt(int64(len(keysToStake)))

	stakeArgs := [][]byte{numNodesToStake.Bytes()}
	for _, keyToStake := range keysToStake {
		for _, nodeData := range nodesData {
			if bytes.Equal(nodeData.BLSKey, keyToStake) {
				stakeArgs = append(stakeArgs, nodeData.BLSKey)
				stakeArgs = append(stakeArgs, nodeData.SignedMsg)
				break
			}
		}
	}

	return stakeArgs
}<|MERGE_RESOLUTION|>--- conflicted
+++ resolved
@@ -2154,12 +2154,8 @@
 		return vmcommon.UserError
 	}
 
-<<<<<<< HEAD
-	err = d.deleteDelegatorIfNeeded(args.CallerAddr, delegator, args.RecipientAddr)
-=======
 	var wasDeleted bool
-	wasDeleted, err = d.deleteDelegatorOnWithdrawIfNeeded(args.CallerAddr, delegator)
->>>>>>> 2ef5218d
+	wasDeleted, err = d.deleteDelegatorOnWithdrawIfNeeded(args.CallerAddr, delegator, args.RecipientAddr)
 	if err != nil {
 		d.eei.AddReturnMessage(err.Error())
 		return vmcommon.UserError
@@ -2178,12 +2174,17 @@
 	return dStatus.NumUsers
 }
 
+func (d *delegation) deleteDelegatorIfNeeded(address []byte, delegator *DelegatorData, delegationAddress []byte) error {
+	if d.isOwner(address) {
+		return nil
+	}
+
 func (d *delegation) deleteDelegatorOnWithdrawIfNeeded(address []byte, delegator *DelegatorData) (bool, error) {
 	if d.isUserWithFunds(address, delegator) {
 		return false, nil
 	}
 
-	err := d.computeAndUpdateRewards(address, delegator)
+	err := d.computeAndUpdateRewards(address, delegator, big.NewInt(0), delegationAddress)
 	if err != nil {
 		return false, err
 	}
@@ -2191,15 +2192,9 @@
 	return d.deleteDelegatorIfNeeded(address, delegator)
 }
 
-<<<<<<< HEAD
-func (d *delegation) deleteDelegatorIfNeeded(address []byte, delegator *DelegatorData, delegationAddress []byte) error {
-	if d.isOwner(address) {
-		return nil
-=======
 func (d *delegation) deleteDelegatorOnClaimRewardsIfNeeded(address []byte, delegator *DelegatorData) (bool, error) {
 	if d.isUserWithFunds(address, delegator) {
 		return false, nil
->>>>>>> 2ef5218d
 	}
 
 	return d.deleteDelegatorIfNeeded(address, delegator)
@@ -2211,11 +2206,6 @@
 		return true
 	}
 
-<<<<<<< HEAD
-	err := d.computeAndUpdateRewards(address, delegator, big.NewInt(0), delegationAddress)
-	if err != nil {
-		return err
-=======
 	isDelegatorWithFunds := len(delegator.ActiveFund) > 0 || len(delegator.UnStakedFunds) > 0
 	return isDelegatorWithFunds
 }
@@ -2223,7 +2213,6 @@
 func (d *delegation) deleteDelegatorIfNeeded(address []byte, delegator *DelegatorData) (bool, error) {
 	if delegator.UnClaimedRewards.Cmp(zero) > 0 {
 		return false, nil
->>>>>>> 2ef5218d
 	}
 
 	d.eei.SetStorage(address, nil)
