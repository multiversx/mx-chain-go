--- conflicted
+++ resolved
@@ -56,27 +56,8 @@
 	nodePrice              *big.Int
 	unJailPrice            *big.Int
 	minStakeValue          *big.Int
-<<<<<<< HEAD
 	enableEpochsHandler    common.EnableEpochsHandler
 	mutExecution           sync.RWMutex
-=======
-
-	mutExecution                                    sync.RWMutex
-	stakingV2EnableEpoch                            uint32
-	stakingV2Enabled                                atomic.Flag
-	flagValidatorToDelegation                       atomic.Flag
-	validatorToDelegationEnableEpoch                uint32
-	flagReDelegateBelowMinCheck                     atomic.Flag
-	reDelegateBelowMinCheckEnableEpoch              uint32
-	flagComputeRewardCheckpoint                     atomic.Flag
-	computeRewardCheckpointEnableEpoch              uint32
-	flagAddTokens                                   atomic.Flag
-	addTokensEnableEpoch                            uint32
-	flagDeleteDelegatorDataAfterClaimRewards        atomic.Flag
-	deleteDelegatorDataAfterClaimRewardsEnableEpoch uint32
-	flagChangeDelegationOwner                       atomic.Flag
-	changeDelegationOwnerEnableEpoch                uint32
->>>>>>> ec5c6e2e
 }
 
 // ArgsNewDelegation defines the arguments to create the delegation smart contract
@@ -133,7 +114,6 @@
 	}
 
 	d := &delegation{
-<<<<<<< HEAD
 		eei:                    args.Eei,
 		stakingSCAddr:          args.StakingSCAddress,
 		validatorSCAddr:        args.ValidatorSCAddress,
@@ -149,41 +129,6 @@
 		addTokensAddr:          args.AddTokensAddress,
 		enableEpochsHandler:    args.EnableEpochsHandler,
 	}
-=======
-		eei:                                args.Eei,
-		stakingSCAddr:                      args.StakingSCAddress,
-		validatorSCAddr:                    args.ValidatorSCAddress,
-		delegationMgrSCAddress:             args.DelegationMgrSCAddress,
-		gasCost:                            args.GasCost,
-		marshalizer:                        args.Marshalizer,
-		delegationEnabled:                  atomic.Flag{},
-		enableDelegationEpoch:              args.EpochConfig.EnableEpochs.DelegationSmartContractEnableEpoch,
-		minServiceFee:                      args.DelegationSCConfig.MinServiceFee,
-		maxServiceFee:                      args.DelegationSCConfig.MaxServiceFee,
-		sigVerifier:                        args.SigVerifier,
-		unBondPeriodInEpochs:               args.StakingSCConfig.UnBondPeriodInEpochs,
-		endOfEpochAddr:                     args.EndOfEpochAddress,
-		governanceSCAddr:                   args.GovernanceSCAddress,
-		stakingV2EnableEpoch:               args.EpochConfig.EnableEpochs.StakingV2EnableEpoch,
-		stakingV2Enabled:                   atomic.Flag{},
-		validatorToDelegationEnableEpoch:   args.EpochConfig.EnableEpochs.ValidatorToDelegationEnableEpoch,
-		reDelegateBelowMinCheckEnableEpoch: args.EpochConfig.EnableEpochs.ReDelegateBelowMinCheckEnableEpoch,
-		computeRewardCheckpointEnableEpoch: args.EpochConfig.EnableEpochs.ComputeRewardCheckpointEnableEpoch,
-		addTokensEnableEpoch:               args.EpochConfig.EnableEpochs.AddTokensToDelegationEnableEpoch,
-		addTokensAddr:                      args.AddTokensAddress,
-		changeDelegationOwnerEnableEpoch:   args.EpochConfig.EnableEpochs.ESDTMetadataContinuousCleanupEnableEpoch,
-		deleteDelegatorDataAfterClaimRewardsEnableEpoch: args.EpochConfig.EnableEpochs.DeleteDelegatorAfterClaimRewardsEnableEpoch,
-		flagDeleteDelegatorDataAfterClaimRewards:        atomic.Flag{},
-	}
-	log.Debug("delegation: enable epoch for delegation smart contract", "epoch", d.enableDelegationEpoch)
-	log.Debug("delegation: enable epoch for staking v2", "epoch", d.stakingV2EnableEpoch)
-	log.Debug("delegation: enable epoch for validator to delegation", "epoch", d.validatorToDelegationEnableEpoch)
-	log.Debug("delegation: enable epoch for re-delegate below minimum check", "epoch", d.reDelegateBelowMinCheckEnableEpoch)
-	log.Debug("delegation: enable epoch for compute rewards checkpoint", "epoch", d.computeRewardCheckpointEnableEpoch)
-	log.Debug("delegation: enable epoch for adding tokens", "epoch", d.addTokensEnableEpoch)
-	log.Debug("delegation: delete delegator data after claim rewards", "epoch", d.deleteDelegatorDataAfterClaimRewardsEnableEpoch)
-	log.Debug("delegation: change delegation owner", "epoch", d.changeDelegationOwnerEnableEpoch)
->>>>>>> ec5c6e2e
 
 	var okValue bool
 
@@ -3119,36 +3064,6 @@
 	d.mutExecution.Unlock()
 }
 
-<<<<<<< HEAD
-=======
-// EpochConfirmed is called whenever a new epoch is confirmed
-func (d *delegation) EpochConfirmed(epoch uint32, _ uint64) {
-	d.delegationEnabled.SetValue(epoch >= d.enableDelegationEpoch)
-	log.Debug("delegationSC: delegation", "enabled", d.delegationEnabled.IsSet())
-
-	d.stakingV2Enabled.SetValue(epoch > d.stakingV2EnableEpoch)
-	log.Debug("delegationSC: stakingV2", "enabled", d.stakingV2Enabled.IsSet())
-
-	d.flagValidatorToDelegation.SetValue(epoch >= d.validatorToDelegationEnableEpoch)
-	log.Debug("delegationSC: validator to delegation", "enabled", d.flagValidatorToDelegation.IsSet())
-
-	d.flagReDelegateBelowMinCheck.SetValue(epoch >= d.reDelegateBelowMinCheckEnableEpoch)
-	log.Debug("delegationSC: re-delegate below minimum check", "enabled", d.flagReDelegateBelowMinCheck.IsSet())
-
-	d.flagComputeRewardCheckpoint.SetValue(epoch >= d.computeRewardCheckpointEnableEpoch)
-	log.Debug("delegationSC: compute rewards checkpoint", "enabled", d.flagComputeRewardCheckpoint.IsSet())
-
-	d.flagAddTokens.SetValue(epoch >= d.addTokensEnableEpoch)
-	log.Debug("delegationSC: add tokens", "enabled", d.flagAddTokens.IsSet())
-
-	d.flagDeleteDelegatorDataAfterClaimRewards.SetValue(epoch >= d.deleteDelegatorDataAfterClaimRewardsEnableEpoch)
-	log.Debug("delegationSC: delete delegator data after claim rewards", "enabled", d.flagDeleteDelegatorDataAfterClaimRewards.IsSet())
-
-	d.flagChangeDelegationOwner.SetValue(epoch >= d.changeDelegationOwnerEnableEpoch)
-	log.Debug("delegationSC: change delegation owner", "enabled", d.flagChangeDelegationOwner.IsSet())
-}
-
->>>>>>> ec5c6e2e
 // CanUseContract returns true if contract can be used
 func (d *delegation) CanUseContract() bool {
 	return d.enableEpochsHandler.IsDelegationSmartContractFlagEnabled()
