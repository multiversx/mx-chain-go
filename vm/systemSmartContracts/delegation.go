//go:generate protoc -I=. -I=$GOPATH/src -I=$GOPATH/src/github.com/ElrondNetwork/protobuf/protobuf  --gogoslick_out=. delegation.proto
package systemSmartContracts

import (
	"bytes"
	"encoding/hex"
	"fmt"
	"math/big"
	"sync"

	"github.com/ElrondNetwork/elrond-go-core/core"
	"github.com/ElrondNetwork/elrond-go-core/core/atomic"
	"github.com/ElrondNetwork/elrond-go-core/core/check"
	"github.com/ElrondNetwork/elrond-go-core/marshal"
	"github.com/ElrondNetwork/elrond-go/config"
	"github.com/ElrondNetwork/elrond-go/vm"
	vmcommon "github.com/ElrondNetwork/elrond-vm-common"
)

const delegationConfigKey = "delegationConfig"
const delegationStatusKey = "delegationStatus"
const delegationMetaData = "delegationMetaData"
const lastFundKey = "lastFund"
const globalFundKey = "globalFund"
const serviceFeeKey = "serviceFee"
const totalActiveKey = "totalActive"
const rewardKeyPrefix = "reward"
const fundKeyPrefix = "fund"
const maxNumOfUnStakedFunds = 50

const initFromValidatorData = "initFromValidatorData"
const mergeValidatorDataToDelegation = "mergeValidatorDataToDelegation"
const deleteWhitelistForMerge = "deleteWhitelistForMerge"
const whitelistedAddress = "whitelistedAddress"

const (
	active    = uint32(0)
	unStaked  = uint32(1)
	notStaked = uint32(2)
)

type delegation struct {
	eei                    vm.SystemEI
	sigVerifier            vm.MessageSignVerifier
	delegationMgrSCAddress []byte
	stakingSCAddr          []byte
	validatorSCAddr        []byte
	endOfEpochAddr         []byte
	governanceSCAddr       []byte
	addTokensAddr          []byte
	gasCost                vm.GasCost
	marshalizer            marshal.Marshalizer
	delegationEnabled      atomic.Flag
	enableDelegationEpoch  uint32
	minServiceFee          uint64
	maxServiceFee          uint64
	unBondPeriodInEpochs   uint32
	nodePrice              *big.Int
	unJailPrice            *big.Int
	minStakeValue          *big.Int

	mutExecution                                    sync.RWMutex
	stakingV2EnableEpoch                            uint32
	stakingV2Enabled                                atomic.Flag
	flagValidatorToDelegation                       atomic.Flag
	validatorToDelegationEnableEpoch                uint32
	flagReDelegateBelowMinCheck                     atomic.Flag
	reDelegateBelowMinCheckEnableEpoch              uint32
	flagComputeRewardCheckpoint                     atomic.Flag
	computeRewardCheckpointEnableEpoch              uint32
	flagAddTokens                                   atomic.Flag
	addTokensEnableEpoch                            uint32
	flagDeleteDelegatorDataAfterClaimRewards        atomic.Flag
	deleteDelegatorDataAfterClaimRewardsEnableEpoch uint32
}

// ArgsNewDelegation defines the arguments to create the delegation smart contract
type ArgsNewDelegation struct {
	DelegationSCConfig     config.DelegationSystemSCConfig
	EpochConfig            config.EpochConfig
	StakingSCConfig        config.StakingSystemSCConfig
	Eei                    vm.SystemEI
	SigVerifier            vm.MessageSignVerifier
	DelegationMgrSCAddress []byte
	StakingSCAddress       []byte
	ValidatorSCAddress     []byte
	EndOfEpochAddress      []byte
	GovernanceSCAddress    []byte
	AddTokensAddress       []byte
	GasCost                vm.GasCost
	Marshalizer            marshal.Marshalizer
	EpochNotifier          vm.EpochNotifier
}

// NewDelegationSystemSC creates a new delegation system SC
func NewDelegationSystemSC(args ArgsNewDelegation) (*delegation, error) {
	if check.IfNil(args.Eei) {
		return nil, vm.ErrNilSystemEnvironmentInterface
	}
	if len(args.StakingSCAddress) < 1 {
		return nil, fmt.Errorf("%w for staking sc address", vm.ErrInvalidAddress)
	}
	if len(args.ValidatorSCAddress) < 1 {
		return nil, fmt.Errorf("%w for validator sc address", vm.ErrInvalidAddress)
	}
	if len(args.DelegationMgrSCAddress) < 1 {
		return nil, fmt.Errorf("%w for delegation sc address", vm.ErrInvalidAddress)
	}
	if len(args.GovernanceSCAddress) < 1 {
		return nil, fmt.Errorf("%w for governance sc address", vm.ErrInvalidAddress)
	}
	if check.IfNil(args.Marshalizer) {
		return nil, vm.ErrNilMarshalizer
	}
	if check.IfNil(args.EpochNotifier) {
		return nil, vm.ErrNilEpochNotifier
	}
	if check.IfNil(args.SigVerifier) {
		return nil, vm.ErrNilMessageSignVerifier
	}
	if args.DelegationSCConfig.MinServiceFee > args.DelegationSCConfig.MaxServiceFee {
		return nil, fmt.Errorf("%w minServiceFee bigger than maxServiceFee", vm.ErrInvalidDelegationSCConfig)
	}
	if args.DelegationSCConfig.MaxServiceFee < 1 {
		return nil, fmt.Errorf("%w maxServiceFee must be more than 0", vm.ErrInvalidDelegationSCConfig)
	}
	if len(args.AddTokensAddress) < 1 {
		return nil, fmt.Errorf("%w for add tokens address", vm.ErrInvalidAddress)
	}

	d := &delegation{
		eei:                                args.Eei,
		stakingSCAddr:                      args.StakingSCAddress,
		validatorSCAddr:                    args.ValidatorSCAddress,
		delegationMgrSCAddress:             args.DelegationMgrSCAddress,
		gasCost:                            args.GasCost,
		marshalizer:                        args.Marshalizer,
		delegationEnabled:                  atomic.Flag{},
		enableDelegationEpoch:              args.EpochConfig.EnableEpochs.DelegationSmartContractEnableEpoch,
		minServiceFee:                      args.DelegationSCConfig.MinServiceFee,
		maxServiceFee:                      args.DelegationSCConfig.MaxServiceFee,
		sigVerifier:                        args.SigVerifier,
		unBondPeriodInEpochs:               args.StakingSCConfig.UnBondPeriodInEpochs,
		endOfEpochAddr:                     args.EndOfEpochAddress,
		governanceSCAddr:                   args.GovernanceSCAddress,
		stakingV2EnableEpoch:               args.EpochConfig.EnableEpochs.StakingV2EnableEpoch,
		stakingV2Enabled:                   atomic.Flag{},
		validatorToDelegationEnableEpoch:   args.EpochConfig.EnableEpochs.ValidatorToDelegationEnableEpoch,
		reDelegateBelowMinCheckEnableEpoch: args.EpochConfig.EnableEpochs.ReDelegateBelowMinCheckEnableEpoch,
		computeRewardCheckpointEnableEpoch: args.EpochConfig.EnableEpochs.ComputeRewardCheckpointEnableEpoch,
		addTokensEnableEpoch:               args.EpochConfig.EnableEpochs.AddTokensToDelegationEnableEpoch,
		addTokensAddr:                      args.AddTokensAddress,
		deleteDelegatorDataAfterClaimRewardsEnableEpoch: args.EpochConfig.EnableEpochs.DeleteDelegatorAfterClaimRewardsEnableEpoch,
		flagDeleteDelegatorDataAfterClaimRewards:        atomic.Flag{},
	}
	log.Debug("delegation: enable epoch for delegation smart contract", "epoch", d.enableDelegationEpoch)
	log.Debug("delegation: enable epoch for staking v2", "epoch", d.stakingV2EnableEpoch)
	log.Debug("delegation: enable epoch for validator to delegation", "epoch", d.validatorToDelegationEnableEpoch)
	log.Debug("delegation: enable epoch for re-delegate below minimum check", "epoch", d.reDelegateBelowMinCheckEnableEpoch)
	log.Debug("delegation: enable epoch for compute rewards checkpoint", "epoch", d.computeRewardCheckpointEnableEpoch)
	log.Debug("delegation: enable epoch for adding tokens", "epoch", d.addTokensEnableEpoch)
	log.Debug("delegation: delete delegator data after claim rewards", "epoch", d.deleteDelegatorDataAfterClaimRewardsEnableEpoch)

	var okValue bool

	d.unJailPrice, okValue = big.NewInt(0).SetString(args.StakingSCConfig.UnJailValue, conversionBase)
	if !okValue || d.unJailPrice.Cmp(zero) <= 0 {
		return nil, fmt.Errorf("%w, value is %v", vm.ErrInvalidUnJailCost, args.StakingSCConfig.UnJailValue)
	}
	d.minStakeValue, okValue = big.NewInt(0).SetString(args.StakingSCConfig.MinStakeValue, conversionBase)
	if !okValue || d.minStakeValue.Cmp(zero) <= 0 {
		return nil, fmt.Errorf("%w, value is %v", vm.ErrInvalidMinStakeValue, args.StakingSCConfig.MinStakeValue)
	}
	d.nodePrice, okValue = big.NewInt(0).SetString(args.StakingSCConfig.GenesisNodePrice, conversionBase)
	if !okValue || d.nodePrice.Cmp(zero) <= 0 {
		return nil, fmt.Errorf("%w, value is %v", vm.ErrInvalidNodePrice, args.StakingSCConfig.GenesisNodePrice)
	}

	args.EpochNotifier.RegisterNotifyHandler(d)

	return d, nil
}

// Execute calls one of the functions from the delegation contract and runs the code according to the input
func (d *delegation) Execute(args *vmcommon.ContractCallInput) vmcommon.ReturnCode {
	d.mutExecution.RLock()
	defer d.mutExecution.RUnlock()

	err := CheckIfNil(args)
	if err != nil {
		d.eei.AddReturnMessage(err.Error())
		return vmcommon.UserError
	}
	if !d.delegationEnabled.IsSet() {
		d.eei.AddReturnMessage("delegation contract is not enabled")
		return vmcommon.UserError
	}
	if bytes.Equal(args.RecipientAddr, vm.FirstDelegationSCAddress) {
		d.eei.AddReturnMessage("first delegation sc address cannot be called")
		return vmcommon.UserError
	}

	if len(args.ESDTTransfers) > 0 {
		d.eei.AddReturnMessage("cannot transfer ESDT to system SCs")
		return vmcommon.UserError
	}

	switch args.Function {
	case core.SCDeployInitFunctionName:
		return d.init(args)
	case initFromValidatorData:
		return d.initFromValidatorData(args)
	case mergeValidatorDataToDelegation:
		return d.mergeValidatorDataToDelegation(args)
	case "whitelistForMerge":
		return d.whitelistForMerge(args)
	case deleteWhitelistForMerge:
		return d.deleteWhitelistForMerge(args)
	case "getWhitelistForMerge":
		return d.getWhitelistForMerge(args)
	case "addNodes":
		return d.addNodes(args)
	case "removeNodes":
		return d.removeNodes(args)
	case "stakeNodes":
		return d.stakeNodes(args)
	case "unStakeNodes":
		return d.unStakeNodes(args)
	case "unBondNodes":
		return d.unBondNodes(args)
	case "unJailNodes":
		return d.unJailNodes(args)
	case "delegate":
		return d.delegate(args)
	case "unDelegate":
		return d.unDelegate(args)
	case "withdraw":
		return d.withdraw(args)
	case "changeServiceFee":
		return d.changeServiceFee(args)
	case "setCheckCapOnReDelegateRewards":
		return d.setCheckCapOnReDelegateRewards(args)
	case "setAutomaticActivation":
		return d.setAutomaticActivation(args)
	case "modifyTotalDelegationCap":
		return d.modifyTotalDelegationCap(args)
	case "updateRewards":
		return d.updateRewards(args)
	case "claimRewards":
		return d.claimRewards(args)
	case "getRewardData":
		return d.getRewardData(args)
	case "getClaimableRewards":
		return d.getClaimableRewards(args)
	case "getTotalCumulatedRewards":
		return d.getTotalCumulatedRewards(args)
	case "getNumUsers":
		return d.getNumUsers(args)
	case "getTotalUnStaked":
		return d.getTotalUnStaked(args)
	case "getTotalActiveStake":
		return d.getTotalActiveStake(args)
	case "getUserActiveStake":
		return d.getUserActiveStake(args)
	case "getUserUnStakedValue":
		return d.getUserUnStakedValue(args)
	case "getUserUnBondable":
		return d.getUserUnBondable(args)
	case "getUserUnDelegatedList":
		return d.getUserUnDelegatedList(args)
	case "getNumNodes":
		return d.getNumNodes(args)
	case "getAllNodeStates":
		return d.getAllNodeStates(args)
	case "getContractConfig":
		return d.getContractConfig(args)
	case "unStakeAtEndOfEpoch":
		return d.unStakeAtEndOfEpoch(args)
	case "reDelegateRewards":
		return d.reDelegateRewards(args)
	case "reStakeUnStakedNodes":
		return d.reStakeUnStakedNodes(args)
	case "isDelegator":
		return d.isDelegator(args)
	case "getDelegatorFundsData":
		return d.getDelegatorFundsData(args)
	case "getTotalCumulatedRewardsForUser":
		return d.getTotalCumulatedRewardsForUser(args)
	case "setMetaData":
		return d.setMetaData(args)
	case "getMetaData":
		return d.getMetaData(args)
	case "addTokens":
		return d.addTokens(args)
	case "correctNodesStatus":
		return d.correctNodesStatus(args)
	}

	d.eei.AddReturnMessage(args.Function + " is an unknown function")
	return vmcommon.UserError
}

func (d *delegation) init(args *vmcommon.ContractCallInput) vmcommon.ReturnCode {
	ownerAddress := d.eei.GetStorage([]byte(ownerKey))
	if len(ownerAddress) != 0 {
		d.eei.AddReturnMessage("smart contract was already initialized")
		return vmcommon.UserError
	}
	if len(args.Arguments) != 2 {
		d.eei.AddReturnMessage("invalid number of arguments to init delegation contract")
		return vmcommon.UserError
	}
	serviceFee := big.NewInt(0).SetBytes(args.Arguments[1]).Uint64()
	if serviceFee < d.minServiceFee || serviceFee > d.maxServiceFee {
		d.eei.AddReturnMessage("service fee out of bounds")
		return vmcommon.UserError
	}
	maxDelegationCap := big.NewInt(0).SetBytes(args.Arguments[0])
	if maxDelegationCap.Cmp(zero) < 0 {
		d.eei.AddReturnMessage("invalid max delegation cap")
		return vmcommon.UserError
	}
	if args.CallValue.Cmp(zero) < 0 {
		d.eei.AddReturnMessage("invalid call value")
		return vmcommon.UserError
	}

	initialOwnerFunds := big.NewInt(0).Set(args.CallValue)
	ownerAddress = args.CallerAddr
	returnCode := d.initDelegationStructures(initialOwnerFunds, args.CallerAddr, serviceFee, maxDelegationCap)
	if returnCode != vmcommon.Ok {
		return returnCode
	}

	dStatus := createNewDelegationContractStatus()
	return d.delegateUser(args, initialOwnerFunds, initialOwnerFunds, ownerAddress, dStatus)
}

func createNewDelegationContractStatus() *DelegationContractStatus {
	return &DelegationContractStatus{
		StakedKeys:    make([]*NodesData, 0),
		NotStakedKeys: make([]*NodesData, 0),
		UnStakedKeys:  make([]*NodesData, 0),
	}
}

func (d *delegation) initDelegationStructures(
	initialOwnerFunds *big.Int,
	ownerAddress []byte,
	serviceFee uint64,
	maxDelegationCap *big.Int,
) vmcommon.ReturnCode {
	d.eei.SetStorage([]byte(core.DelegationSystemSCKey), []byte(core.DelegationSystemSCKey))
	d.eei.SetStorage([]byte(ownerKey), ownerAddress)
	d.eei.SetStorage([]byte(serviceFeeKey), big.NewInt(0).SetUint64(serviceFee).Bytes())
	dConfig := &DelegationConfig{
		MaxDelegationCap:            maxDelegationCap,
		InitialOwnerFunds:           initialOwnerFunds,
		AutomaticActivation:         false,
		ChangeableServiceFee:        true,
		CreatedNonce:                d.eei.BlockChainHook().CurrentNonce(),
		UnBondPeriodInEpochs:        d.unBondPeriodInEpochs,
		CheckCapOnReDelegateRewards: true,
	}

	err := d.saveDelegationContractConfig(dConfig)
	if err != nil {
		d.eei.AddReturnMessage(err.Error())
		return vmcommon.UserError
	}

	globalFund := &GlobalFundData{
		TotalActive:   big.NewInt(0),
		TotalUnStaked: big.NewInt(0),
	}

	err = d.saveGlobalFundData(globalFund)
	if err != nil {
		d.eei.AddReturnMessage(err.Error())
		return vmcommon.UserError
	}

	return vmcommon.Ok
}

func (d *delegation) checkArgumentsForValidatorToDelegation(args *vmcommon.ContractCallInput) vmcommon.ReturnCode {
	if !d.flagValidatorToDelegation.IsSet() {
		d.eei.AddReturnMessage(args.Function + " is an unknown function")
		return vmcommon.UserError
	}
	if !bytes.Equal(args.CallerAddr, d.delegationMgrSCAddress) {
		d.eei.AddReturnMessage("only delegation manager sc can call this function")
		return vmcommon.UserError
	}
	if args.CallValue.Cmp(zero) != 0 {
		d.eei.AddReturnMessage("call value must be 0")
		return vmcommon.UserError
	}
	if len(args.Arguments) < 1 {
		d.eei.AddReturnMessage("not enough arguments")
		return vmcommon.UserError
	}
	if len(args.Arguments[0]) != len(d.delegationMgrSCAddress) {
		d.eei.AddReturnMessage("invalid arguments, first must be an address")
		return vmcommon.UserError
	}
	return vmcommon.Ok
}

func (d *delegation) initFromValidatorData(args *vmcommon.ContractCallInput) vmcommon.ReturnCode {
	returnCode := d.checkArgumentsForValidatorToDelegation(args)
	if returnCode != vmcommon.Ok {
		return returnCode
	}
	if len(args.Arguments) != 3 {
		d.eei.AddReturnMessage("invalid number of arguments")
		return vmcommon.UserError
	}

	maxDelegationCap := big.NewInt(0).SetBytes(args.Arguments[1])
	if maxDelegationCap.Cmp(zero) < 0 {
		d.eei.AddReturnMessage("invalid max delegation cap")
		return vmcommon.UserError
	}
	serviceFee := big.NewInt(0).SetBytes(args.Arguments[2]).Uint64()
	if serviceFee < d.minServiceFee || serviceFee > d.maxServiceFee {
		d.eei.AddReturnMessage("service fee out of bounds")
		return vmcommon.UserError
	}

	ownerAddress := args.Arguments[0]
	argumentsForChange := [][]byte{ownerAddress, args.RecipientAddr}
	vmOutput, err := d.executeOnValidatorSC(d.delegationMgrSCAddress, "changeOwnerOfValidatorData", argumentsForChange, zero)
	if err != nil {
		d.eei.AddReturnMessage(err.Error())
		return vmcommon.UserError
	}
	if vmOutput.ReturnCode != vmcommon.Ok {
		return vmOutput.ReturnCode
	}

	validatorData, returnCode := d.getAndVerifyValidatorData(args.RecipientAddr)
	if returnCode != vmcommon.Ok {
		return returnCode
	}

	delegationManagement, err := getDelegationManagement(d.eei, d.marshalizer, d.delegationMgrSCAddress)
	if err != nil {
		d.eei.AddReturnMessage(err.Error())
		return vmcommon.UserError
	}

	returnCode = d.initDelegationStructures(delegationManagement.MinDeposit, ownerAddress, serviceFee, maxDelegationCap)
	if returnCode != vmcommon.Ok {
		return returnCode
	}

	dStatus := createNewDelegationContractStatus()
	err = d.updateDelegationStatusFromValidatorData(validatorData, dStatus)
	if err != nil {
		d.eei.AddReturnMessage(err.Error())
		return vmcommon.UserError
	}

	returnCode = d.delegateUser(args, validatorData.TotalStakeValue, big.NewInt(0), ownerAddress, dStatus)
	if returnCode != vmcommon.Ok {
		return returnCode
	}

	return vmcommon.Ok
}

func (d *delegation) updateDelegationStatusFromValidatorData(
	validatorData *ValidatorDataV2,
	dStatus *DelegationContractStatus,
) error {
	for _, blsKey := range validatorData.BlsPubKeys {
		status, err := d.getBLSKeyStatus(blsKey)
		if err != nil {
			return err
		}

		nodesData := &NodesData{
			BLSKey:    blsKey,
			SignedMsg: blsKey,
		}
		switch status {
		case active:
			dStatus.StakedKeys = append(dStatus.StakedKeys, nodesData)
		case unStaked:
			if d.flagAddTokens.IsSet() {
				dStatus.UnStakedKeys = append(dStatus.UnStakedKeys, nodesData)
			} else {
				dStatus.UnStakedKeys = append(dStatus.StakedKeys, nodesData)
			}
		}
	}

	return nil
}

func (d *delegation) getBLSKeyStatus(key []byte) (uint32, error) {
	data := d.eei.GetStorageFromAddress(d.stakingSCAddr, key)
	stakedData := &StakedDataV2_0{}

	if len(data) == 0 {
		return notStaked, vm.ErrEmptyStorage
	}

	err := d.marshalizer.Unmarshal(stakedData, data)
	if err != nil {
		return notStaked, err
	}

	if stakedData.Staked || stakedData.Waiting || stakedData.Jailed {
		return active, nil
	}

	return unStaked, nil
}

func (d *delegation) getValidatorData(address []byte) (*ValidatorDataV2, error) {
	marshaledData := d.eei.GetStorageFromAddress(d.validatorSCAddr, address)
	if len(marshaledData) == 0 {
		return nil, vm.ErrEmptyStorage
	}

	validatorData := &ValidatorDataV2{}
	err := d.marshalizer.Unmarshal(validatorData, marshaledData)
	if err != nil {
		return nil, err
	}

	return validatorData, nil
}

func (d *delegation) getAndVerifyValidatorData(address []byte) (*ValidatorDataV2, vmcommon.ReturnCode) {
	validatorData, err := d.getValidatorData(address)
	if err != nil {
		d.eei.AddReturnMessage(err.Error())
		return nil, vmcommon.UserError
	}
	if !bytes.Equal(validatorData.RewardAddress, address) {
		d.eei.AddReturnMessage("invalid reward address on validator data")
		return nil, vmcommon.UserError
	}
	delegationManagement, err := getDelegationManagement(d.eei, d.marshalizer, d.delegationMgrSCAddress)
	if err != nil {
		d.eei.AddReturnMessage(err.Error())
		return nil, vmcommon.UserError
	}
	if validatorData.TotalStakeValue.Cmp(delegationManagement.MinDeposit) < 0 {
		d.eei.AddReturnMessage("not enough stake to make delegation contract")
		return nil, vmcommon.UserError
	}
	if len(validatorData.UnstakedInfo) > 0 {
		d.eei.AddReturnMessage("clean unStaked info before changing validator to delegation contract")
		return nil, vmcommon.UserError
	}

	return validatorData, vmcommon.Ok
}

func (d *delegation) mergeValidatorDataToDelegation(args *vmcommon.ContractCallInput) vmcommon.ReturnCode {
	returnCode := d.checkArgumentsForValidatorToDelegation(args)
	if returnCode != vmcommon.Ok {
		return returnCode
	}
	if len(args.Arguments) != 1 {
		d.eei.AddReturnMessage("invalid number of arguments")
		return vmcommon.UserError
	}

	validatorAddress := args.Arguments[0]
	validatorData, returnCode := d.getAndVerifyValidatorData(validatorAddress)
	if returnCode != vmcommon.Ok {
		return returnCode
	}

	argumentsForMerge := [][]byte{validatorAddress, args.RecipientAddr}
	vmOutput, err := d.executeOnValidatorSC(d.delegationMgrSCAddress, "mergeValidatorData", argumentsForMerge, zero)
	if err != nil {
		d.eei.AddReturnMessage(err.Error())
		return vmcommon.UserError
	}
	if vmOutput.ReturnCode != vmcommon.Ok {
		return vmOutput.ReturnCode
	}

	dStatus, err := d.getDelegationStatus()
	if err != nil {
		d.eei.AddReturnMessage(err.Error())
		return vmcommon.UserError
	}

	err = d.updateDelegationStatusFromValidatorData(validatorData, dStatus)
	if err != nil {
		d.eei.AddReturnMessage(err.Error())
		return vmcommon.UserError
	}

	d.createAndAddLogEntry(args, validatorAddress)

	return d.delegateUser(args, validatorData.TotalStakeValue, big.NewInt(0), validatorAddress, dStatus)
}

func (d *delegation) checkInputForWhitelisting(args *vmcommon.ContractCallInput) vmcommon.ReturnCode {
	if !d.flagValidatorToDelegation.IsSet() {
		d.eei.AddReturnMessage(args.Function + " is an unknown function")
		return vmcommon.UserError
	}
	isAuthorizedToCall := d.isOwner(args.CallerAddr) || bytes.Equal(args.CallerAddr, vm.DelegationManagerSCAddress)
	if !isAuthorizedToCall {
		d.eei.AddReturnMessage("can be called by owner or the delegation manager")
		return vmcommon.UserError
	}
	if args.CallValue.Cmp(zero) != 0 {
		d.eei.AddReturnMessage("non-payable function")
		return vmcommon.UserError
	}
	err := d.eei.UseGas(d.gasCost.MetaChainSystemSCsCost.DelegationOps)
	if err != nil {
		d.eei.AddReturnMessage(err.Error())
		return vmcommon.OutOfGas
	}
	return vmcommon.Ok
}

func (d *delegation) whitelistForMerge(args *vmcommon.ContractCallInput) vmcommon.ReturnCode {
	returnCode := d.checkInputForWhitelisting(args)
	if returnCode != vmcommon.Ok {
		return returnCode
	}
	if len(args.Arguments) != 1 {
		d.eei.AddReturnMessage("invalid number of arguments")
		return vmcommon.UserError
	}
	if len(args.Arguments[0]) != len(args.CallerAddr) {
		d.eei.AddReturnMessage("invalid argument, wanted an address")
		return vmcommon.UserError
	}
	if bytes.Equal(args.Arguments[0], args.CallerAddr) {
		d.eei.AddReturnMessage("cannot whitelist own address")
		return vmcommon.UserError
	}

	d.createAndAddLogEntry(args, args.Arguments[0])

	d.eei.SetStorage([]byte(whitelistedAddress), args.Arguments[0])
	return vmcommon.Ok
}

func (d *delegation) deleteWhitelistForMerge(args *vmcommon.ContractCallInput) vmcommon.ReturnCode {
	returnCode := d.checkInputForWhitelisting(args)
	if returnCode != vmcommon.Ok {
		return returnCode
	}
	if len(args.Arguments) != 0 {
		d.eei.AddReturnMessage("invalid number of arguments")
		return vmcommon.UserError
	}

	d.createAndAddLogEntry(args)

	d.eei.SetStorage([]byte(whitelistedAddress), nil)
	return vmcommon.Ok
}

func (d *delegation) getWhitelistForMerge(args *vmcommon.ContractCallInput) vmcommon.ReturnCode {
	if !d.flagValidatorToDelegation.IsSet() {
		d.eei.AddReturnMessage(args.Function + " is an unknown function")
		return vmcommon.UserError
	}
	returnCode := d.checkArgumentsForGeneralViewFunc(args)
	if returnCode != vmcommon.Ok {
		return returnCode
	}

	whitelistedAddr := d.eei.GetStorage([]byte(whitelistedAddress))
	d.eei.Finish(whitelistedAddr)

	return vmcommon.Ok
}

func (d *delegation) delegateUser(
	args *vmcommon.ContractCallInput,
	delegationValue *big.Int,
	callValue *big.Int,
	callerAddr []byte,
	dStatus *DelegationContractStatus,
) vmcommon.ReturnCode {
	dConfig, err := d.getDelegationContractConfig()
	if err != nil {
		d.eei.AddReturnMessage(err.Error())
		return vmcommon.UserError
	}
	globalFund, err := d.getGlobalFundData()
	if err != nil {
		d.eei.AddReturnMessage(err.Error())
		return vmcommon.UserError
	}

	err = d.checkAndUpdateOwnerInitialFunds(dConfig, callerAddr, delegationValue)
	if err != nil {
		d.eei.AddReturnMessage(err.Error())
		return vmcommon.UserError
	}

	isNew, delegator, err := d.getOrCreateDelegatorData(callerAddr)
	if err != nil {
		d.eei.AddReturnMessage(err.Error())
		return vmcommon.UserError
	}

	if isNew {
		delegator.RewardsCheckpoint = d.eei.BlockChainHook().CurrentEpoch() + 1
		delegator.UnClaimedRewards = big.NewInt(0)
	} else {
		err = d.computeAndUpdateRewards(callerAddr, delegator)
		if err != nil {
			d.eei.AddReturnMessage(err.Error())
			return vmcommon.UserError
		}
	}

	d.createAndAddLogEntryForDelegate(args, callValue, globalFund, delegator, dStatus, isNew)

	return d.finishDelegateUser(globalFund, delegator, dConfig, dStatus,
		callerAddr, args.RecipientAddr, delegationValue, callValue, isNew, true)
}

func (d *delegation) makeStakeArgsIfAutomaticActivation(
	config *DelegationConfig,
	status *DelegationContractStatus,
	globalFund *GlobalFundData,
) [][]byte {
	lenStakableKeys := uint64(len(status.NotStakedKeys)) + uint64(len(status.UnStakedKeys))
	if !config.AutomaticActivation || lenStakableKeys == 0 {
		return nil
	}

	maxNodesToStake := big.NewInt(0).Div(globalFund.TotalActive, d.nodePrice).Uint64()
	numStakedNodes := uint64(len(status.StakedKeys) + len(status.UnStakedKeys))
	if maxNodesToStake <= numStakedNodes {
		return nil
	}

	numNodesToStake := maxNodesToStake - numStakedNodes
	gasLeftToStakeNumNodes := d.eei.GasLeft() / d.gasCost.MetaChainSystemSCsCost.Stake

	numNodesToStake = core.MinUint64(core.MinUint64(lenStakableKeys, numNodesToStake), gasLeftToStakeNumNodes)
	if numNodesToStake == 0 {
		return nil
	}

	stakeArgs := [][]byte{big.NewInt(0).SetUint64(numNodesToStake).Bytes()}
	listOfStakableNodes := append(status.NotStakedKeys, status.UnStakedKeys...)
	for i := uint64(0); i < numNodesToStake; i++ {
		stakeArgs = append(stakeArgs, listOfStakableNodes[i].BLSKey)
		stakeArgs = append(stakeArgs, listOfStakableNodes[i].SignedMsg)
	}

	return stakeArgs
}

func (d *delegation) isOwner(address []byte) bool {
	ownerAddress := d.eei.GetStorage([]byte(ownerKey))
	return bytes.Equal(address, ownerAddress)
}

func (d *delegation) checkOwnerCallValueGasAndDuplicates(args *vmcommon.ContractCallInput) vmcommon.ReturnCode {
	if !d.isOwner(args.CallerAddr) {
		d.eei.AddReturnMessage("only owner can call this method")
		return vmcommon.UserError
	}
	if args.CallValue.Cmp(zero) != 0 {
		d.eei.AddReturnMessage(vm.ErrCallValueMustBeZero.Error())
		return vmcommon.UserError
	}
	err := d.eei.UseGas(d.gasCost.MetaChainSystemSCsCost.DelegationOps)
	if err != nil {
		d.eei.AddReturnMessage(err.Error())
		return vmcommon.OutOfGas
	}
	duplicates := checkForDuplicates(args.Arguments)
	if duplicates {
		d.eei.AddReturnMessage(vm.ErrDuplicatesFoundInArguments.Error())
		return vmcommon.UserError
	}

	return vmcommon.Ok
}

func (d *delegation) basicArgCheckForConfigChanges(args *vmcommon.ContractCallInput) (*DelegationConfig, vmcommon.ReturnCode) {
	returnCode := d.checkOwnerCallValueGasAndDuplicates(args)
	if returnCode != vmcommon.Ok {
		return nil, returnCode
	}

	if len(args.Arguments) != 1 {
		d.eei.AddReturnMessage("invalid number of arguments")
		return nil, vmcommon.UserError
	}

	dConfig, err := d.getDelegationContractConfig()
	if err != nil {
		d.eei.AddReturnMessage(err.Error())
		return nil, vmcommon.UserError
	}

	return dConfig, vmcommon.Ok
}

func (d *delegation) setAutomaticActivation(args *vmcommon.ContractCallInput) vmcommon.ReturnCode {
	dConfig, returnCode := d.basicArgCheckForConfigChanges(args)
	if returnCode != vmcommon.Ok {
		return returnCode
	}

	switch string(args.Arguments[0]) {
	case "true":
		dConfig.AutomaticActivation = true
	case "false":
		dConfig.AutomaticActivation = false
	default:
		d.eei.AddReturnMessage("invalid argument")
		return vmcommon.UserError
	}

	err := d.saveDelegationContractConfig(dConfig)
	if err != nil {
		d.eei.AddReturnMessage(err.Error())
		return vmcommon.UserError
	}

	d.createAndAddLogEntry(args, args.Arguments[0])

	return vmcommon.Ok
}

func (d *delegation) changeServiceFee(args *vmcommon.ContractCallInput) vmcommon.ReturnCode {
	returnCode := d.checkOwnerCallValueGasAndDuplicates(args)
	if returnCode != vmcommon.Ok {
		return returnCode
	}

	if len(args.Arguments) != 1 {
		d.eei.AddReturnMessage("invalid number of arguments")
		return vmcommon.FunctionWrongSignature
	}

	newServiceFeeBigInt := big.NewInt(0).SetBytes(args.Arguments[0])
	newServiceFee := newServiceFeeBigInt.Uint64()
	if newServiceFee < d.minServiceFee || newServiceFee > d.maxServiceFee {
		d.eei.AddReturnMessage("new service fee out of bounds")
		return vmcommon.UserError
	}

	d.createAndAddLogEntry(args, args.Arguments[0])

	d.eei.SetStorage([]byte(serviceFeeKey), big.NewInt(0).SetUint64(newServiceFee).Bytes())

	return vmcommon.Ok
}

func (d *delegation) setCheckCapOnReDelegateRewards(args *vmcommon.ContractCallInput) vmcommon.ReturnCode {
	dConfig, returnCode := d.basicArgCheckForConfigChanges(args)
	if returnCode != vmcommon.Ok {
		return returnCode
	}

	switch string(args.Arguments[0]) {
	case "true":
		dConfig.CheckCapOnReDelegateRewards = true
	case "false":
		dConfig.CheckCapOnReDelegateRewards = false
	default:
		d.eei.AddReturnMessage("invalid argument")
		return vmcommon.UserError
	}

	err := d.saveDelegationContractConfig(dConfig)
	if err != nil {
		d.eei.AddReturnMessage(err.Error())
		return vmcommon.UserError
	}

	return vmcommon.Ok
}

func (d *delegation) modifyTotalDelegationCap(args *vmcommon.ContractCallInput) vmcommon.ReturnCode {
	dConfig, returnCode := d.basicArgCheckForConfigChanges(args)
	if returnCode != vmcommon.Ok {
		return returnCode
	}

	newTotalDelegationCap := big.NewInt(0).SetBytes(args.Arguments[0])
	globalFund, err := d.getGlobalFundData()
	if err != nil {
		d.eei.AddReturnMessage(err.Error())
		return vmcommon.UserError
	}

	if newTotalDelegationCap.Cmp(globalFund.TotalActive) < 0 && newTotalDelegationCap.Cmp(zero) != 0 {
		d.eei.AddReturnMessage("cannot make total delegation cap smaller than active")
		return vmcommon.UserError
	}

	dConfig.MaxDelegationCap = newTotalDelegationCap

	err = d.saveDelegationContractConfig(dConfig)
	if err != nil {
		d.eei.AddReturnMessage(err.Error())
		return vmcommon.UserError
	}

	d.createAndAddLogEntry(args, args.Arguments[0])

	return vmcommon.Ok
}

func (d *delegation) checkBLSKeysIfExistsInStakingSC(blsKeys [][]byte) bool {
	for _, blsKey := range blsKeys {
		returnData := d.eei.GetStorageFromAddress(d.stakingSCAddr, blsKey)
		if len(returnData) > 0 {
			return true
		}
	}
	return false
}

func (d *delegation) addNodes(args *vmcommon.ContractCallInput) vmcommon.ReturnCode {
	returnCode := d.checkOwnerCallValueGasAndDuplicates(args)
	if returnCode != vmcommon.Ok {
		return returnCode
	}

	if len(args.Arguments) < 2 {
		d.eei.AddReturnMessage("not enough arguments")
		return vmcommon.FunctionWrongSignature
	}

	if len(args.Arguments)%2 != 0 {
		d.eei.AddReturnMessage("arguments must be of pair length - BLSKey and signedMessage")
		return vmcommon.UserError
	}

	numBlsKeys := uint64(len(args.Arguments) / 2)
	err := d.eei.UseGas(numBlsKeys * d.gasCost.MetaChainSystemSCsCost.DelegationOps)
	if err != nil {
		d.eei.AddReturnMessage(err.Error())
		return vmcommon.OutOfGas
	}

	blsKeys, err := d.verifyBLSKeysAndSignature(args.RecipientAddr, args.Arguments)
	if err != nil {
		d.eei.AddReturnMessage(err.Error())
		return vmcommon.UserError
	}

	status, err := d.getDelegationStatus()
	if err != nil {
		d.eei.AddReturnMessage(err.Error())
		return vmcommon.UserError
	}

	listToVerify := append(status.StakedKeys, status.NotStakedKeys...)
	listToVerify = append(listToVerify, status.UnStakedKeys...)
	foundOne := verifyIfBLSPubKeysExist(listToVerify, blsKeys)
	if foundOne {
		d.eei.AddReturnMessage(vm.ErrBLSPublicKeyMismatch.Error())
		return vmcommon.UserError
	}

	foundOne = d.checkBLSKeysIfExistsInStakingSC(blsKeys)
	if foundOne {
		d.eei.AddReturnMessage("BLSKey already in use in stakingSC")
		return vmcommon.UserError
	}

	for i := 0; i < len(args.Arguments); i += 2 {
		nodesData := &NodesData{
			BLSKey:    args.Arguments[i],
			SignedMsg: args.Arguments[i+1],
		}
		status.NotStakedKeys = append(status.NotStakedKeys, nodesData)
	}
	err = d.saveDelegationStatus(status)
	if err != nil {
		d.eei.AddReturnMessage(err.Error())
		return vmcommon.UserError
	}

	d.createAndAddLogEntry(args, args.Arguments...)

	return vmcommon.Ok
}

func (d *delegation) verifyBLSKeysAndSignature(txPubKey []byte, args [][]byte) ([][]byte, error) {
	blsKeys := make([][]byte, 0)

	foundInvalid := false
	for i := 0; i < len(args); i += 2 {
		blsKey := args[i]
		signedMessage := args[i+1]
		err := d.sigVerifier.Verify(txPubKey, signedMessage, blsKey)
		if err != nil {
			foundInvalid = true
			d.eei.Finish(blsKey)
			d.eei.Finish([]byte{invalidKey})
			continue
		}

		blsKeys = append(blsKeys, blsKey)
	}
	if foundInvalid {
		return nil, vm.ErrInvalidBLSKeys
	}

	return blsKeys, nil
}

func (d *delegation) removeNodes(args *vmcommon.ContractCallInput) vmcommon.ReturnCode {
	returnCode := d.checkOwnerCallValueGasAndDuplicates(args)
	if returnCode != vmcommon.Ok {
		return returnCode
	}

	if len(args.Arguments) < 1 {
		d.eei.AddReturnMessage("not enough arguments")
		return vmcommon.FunctionWrongSignature
	}

	err := d.eei.UseGas(uint64(len(args.Arguments)) * d.gasCost.MetaChainSystemSCsCost.DelegationOps)
	if err != nil {
		d.eei.AddReturnMessage(err.Error())
		return vmcommon.OutOfGas
	}

	status, err := d.getDelegationStatus()
	if err != nil {
		d.eei.AddReturnMessage(err.Error())
		return vmcommon.UserError
	}

	for _, blsKey := range args.Arguments {
		found := false
		for i, nodeData := range status.NotStakedKeys {
			if bytes.Equal(blsKey, nodeData.BLSKey) {
				copy(status.NotStakedKeys[i:], status.NotStakedKeys[i+1:])
				lenKeys := len(status.NotStakedKeys)
				status.NotStakedKeys[lenKeys-1] = nil
				status.NotStakedKeys = status.NotStakedKeys[:lenKeys-1]
				found = true
				break
			}
		}

		if !found {
			d.eei.AddReturnMessage(vm.ErrBLSPublicKeyMismatch.Error())
			return vmcommon.UserError
		}
	}

	err = d.saveDelegationStatus(status)
	if err != nil {
		d.eei.AddReturnMessage(err.Error())
		return vmcommon.UserError
	}

	d.createAndAddLogEntry(args, args.Arguments...)

	return vmcommon.Ok
}

func (d *delegation) stakeNodes(args *vmcommon.ContractCallInput) vmcommon.ReturnCode {
	returnCode := d.checkOwnerCallValueGasAndDuplicates(args)
	if returnCode != vmcommon.Ok {
		return returnCode
	}
	if len(args.Arguments) == 0 {
		d.eei.AddReturnMessage("not enough arguments")
		return vmcommon.FunctionWrongSignature
	}
	status, err := d.getDelegationStatus()
	if err != nil {
		d.eei.AddReturnMessage(err.Error())
		return vmcommon.UserError
	}
	listToCheck := append(status.NotStakedKeys, status.UnStakedKeys...)
	foundAll := verifyIfAllBLSPubKeysExist(listToCheck, args.Arguments)
	if !foundAll {
		d.eei.AddReturnMessage(vm.ErrBLSPublicKeyMismatch.Error())
		return vmcommon.UserError
	}

	globalFund, err := d.getGlobalFundData()
	if err != nil {
		d.eei.AddReturnMessage(err.Error())
		return vmcommon.UserError
	}

	numNodesToStake := big.NewInt(int64(len(args.Arguments) + len(status.StakedKeys)))
	stakeValue := big.NewInt(0).Mul(d.nodePrice, numNodesToStake)

	if globalFund.TotalActive.Cmp(stakeValue) < 0 {
		d.eei.AddReturnMessage("not enough in total active to stake")
		return vmcommon.UserError
	}

	stakeArgs := makeStakeArgs(listToCheck, args.Arguments)
	vmOutput, err := d.executeOnValidatorSC(args.RecipientAddr, "stake", stakeArgs, big.NewInt(0))
	if err != nil {
		d.eei.AddReturnMessage(err.Error())
		return vmcommon.UserError
	}
	if vmOutput.ReturnCode != vmcommon.Ok {
		return vmOutput.ReturnCode
	}

	err = d.updateDelegationStatusAfterStake(status, vmOutput.ReturnData, args.Arguments)
	if err != nil {
		d.eei.AddReturnMessage(err.Error())
		return vmcommon.UserError
	}

	d.createAndAddLogEntry(args, args.Arguments...)

	return vmcommon.Ok
}

func (d *delegation) updateDelegationStatusAfterStake(
	status *DelegationContractStatus,
	returnData [][]byte,
	args [][]byte,
) error {
	successKeys, _ := getSuccessAndUnSuccessKeys(returnData, args)
	for _, successKey := range successKeys {
		status.NotStakedKeys, status.StakedKeys = moveNodeFromList(status.NotStakedKeys, status.StakedKeys, successKey)
		status.UnStakedKeys, status.StakedKeys = moveNodeFromList(status.UnStakedKeys, status.StakedKeys, successKey)
	}

	err := d.saveDelegationStatus(status)
	if err != nil {
		return err
	}

	return nil
}

func (d *delegation) unStakeNodes(args *vmcommon.ContractCallInput) vmcommon.ReturnCode {
	returnCode := d.checkOwnerCallValueGasAndDuplicates(args)
	if returnCode != vmcommon.Ok {
		return returnCode
	}
	if len(args.Arguments) == 0 {
		d.eei.AddReturnMessage("not enough arguments")
		return vmcommon.FunctionWrongSignature
	}
	status, err := d.getDelegationStatus()
	if err != nil {
		d.eei.AddReturnMessage(err.Error())
		return vmcommon.UserError
	}
	foundAll := verifyIfAllBLSPubKeysExist(status.StakedKeys, args.Arguments)
	if !foundAll {
		d.eei.AddReturnMessage(vm.ErrBLSPublicKeyMismatch.Error())
		return vmcommon.UserError
	}

	vmOutput, err := d.executeOnValidatorSC(args.RecipientAddr, "unStakeNodes", args.Arguments, big.NewInt(0))
	if err != nil {
		d.eei.AddReturnMessage(err.Error())
		return vmcommon.UserError
	}
	if vmOutput.ReturnCode != vmcommon.Ok {
		return vmOutput.ReturnCode
	}

	successKeys, _ := getSuccessAndUnSuccessKeys(vmOutput.ReturnData, args.Arguments)
	for _, successKey := range successKeys {
		status.StakedKeys, status.UnStakedKeys = moveNodeFromList(status.StakedKeys, status.UnStakedKeys, successKey)
	}

	err = d.saveDelegationStatus(status)
	if err != nil {
		d.eei.AddReturnMessage(err.Error())
		return vmcommon.UserError
	}

	d.createAndAddLogEntry(args, successKeys...)

	return vmcommon.Ok
}

func (d *delegation) reStakeUnStakedNodes(args *vmcommon.ContractCallInput) vmcommon.ReturnCode {
	returnCode := d.checkOwnerCallValueGasAndDuplicates(args)
	if returnCode != vmcommon.Ok {
		return returnCode
	}
	if len(args.Arguments) == 0 {
		d.eei.AddReturnMessage("not enough arguments")
		return vmcommon.FunctionWrongSignature
	}
	status, err := d.getDelegationStatus()
	if err != nil {
		d.eei.AddReturnMessage(err.Error())
		return vmcommon.UserError
	}
	foundAll := verifyIfAllBLSPubKeysExist(status.UnStakedKeys, args.Arguments)
	if !foundAll {
		d.eei.AddReturnMessage(vm.ErrBLSPublicKeyMismatch.Error())
		return vmcommon.UserError
	}

	vmOutput, err := d.executeOnValidatorSC(args.RecipientAddr, "reStakeUnStakedNodes", args.Arguments, big.NewInt(0))
	if err != nil {
		d.eei.AddReturnMessage(err.Error())
		return vmcommon.UserError
	}
	if vmOutput.ReturnCode != vmcommon.Ok {
		return vmOutput.ReturnCode
	}

	for _, successKey := range args.Arguments {
		status.UnStakedKeys, status.StakedKeys = moveNodeFromList(status.UnStakedKeys, status.StakedKeys, successKey)
	}

	err = d.saveDelegationStatus(status)
	if err != nil {
		d.eei.AddReturnMessage(err.Error())
		return vmcommon.UserError
	}

	d.createAndAddLogEntry(args, args.Arguments...)

	return vmcommon.Ok
}

func (d *delegation) unBondNodes(args *vmcommon.ContractCallInput) vmcommon.ReturnCode {
	returnCode := d.checkOwnerCallValueGasAndDuplicates(args)
	if returnCode != vmcommon.Ok {
		return returnCode
	}
	if len(args.Arguments) == 0 {
		d.eei.AddReturnMessage("not enough arguments")
		return vmcommon.FunctionWrongSignature
	}
	status, err := d.getDelegationStatus()
	if err != nil {
		d.eei.AddReturnMessage(err.Error())
		return vmcommon.UserError
	}

	// even some staked keys can be unbonded - as they could have been forced unstaked by protocol because of not enough funds
	listToCheck := append(status.UnStakedKeys, status.StakedKeys...)
	foundAll := verifyIfAllBLSPubKeysExist(listToCheck, args.Arguments)
	if !foundAll {
		d.eei.AddReturnMessage(vm.ErrBLSPublicKeyMismatch.Error())
		return vmcommon.UserError
	}

	vmOutput, err := d.executeOnValidatorSC(args.RecipientAddr, "unBondNodes", args.Arguments, big.NewInt(0))
	if err != nil {
		d.eei.AddReturnMessage(err.Error())
		return vmcommon.UserError
	}
	if vmOutput.ReturnCode != vmcommon.Ok {
		return vmOutput.ReturnCode
	}

	successKeys, _ := getSuccessAndUnSuccessKeys(vmOutput.ReturnData, args.Arguments)
	for _, successKey := range successKeys {
		status.UnStakedKeys, status.NotStakedKeys = moveNodeFromList(status.UnStakedKeys, status.NotStakedKeys, successKey)
		status.StakedKeys, status.NotStakedKeys = moveNodeFromList(status.StakedKeys, status.NotStakedKeys, successKey)
	}

	err = d.saveDelegationStatus(status)
	if err != nil {
		d.eei.AddReturnMessage(err.Error())
		return vmcommon.UserError
	}

	return vmcommon.Ok
}

func (d *delegation) unJailNodes(args *vmcommon.ContractCallInput) vmcommon.ReturnCode {
	if len(args.Arguments) == 0 {
		d.eei.AddReturnMessage("not enough arguments")
		return vmcommon.FunctionWrongSignature
	}
	err := d.eei.UseGas(d.gasCost.MetaChainSystemSCsCost.DelegationOps)
	if err != nil {
		d.eei.AddReturnMessage(err.Error())
		return vmcommon.OutOfGas
	}
	duplicates := checkForDuplicates(args.Arguments)
	if duplicates {
		d.eei.AddReturnMessage(vm.ErrDuplicatesFoundInArguments.Error())
		return vmcommon.UserError
	}
	status, err := d.getDelegationStatus()
	if err != nil {
		d.eei.AddReturnMessage(err.Error())
		return vmcommon.UserError
	}

	listToCheck := append(status.StakedKeys, status.UnStakedKeys...)
	foundAll := verifyIfAllBLSPubKeysExist(listToCheck, args.Arguments)
	if !foundAll {
		d.eei.AddReturnMessage(vm.ErrBLSPublicKeyMismatch.Error())
		return vmcommon.UserError
	}

	isNew, delegator, err := d.getOrCreateDelegatorData(args.CallerAddr)
	if err != nil {
		d.eei.AddReturnMessage(err.Error())
		return vmcommon.UserError
	}
	if isNew || len(delegator.ActiveFund) == 0 {
		d.eei.AddReturnMessage("not a delegator")
		return vmcommon.UserError
	}

	vmOutput, err := d.executeOnValidatorSC(args.RecipientAddr, "unJail", args.Arguments, args.CallValue)
	if err != nil {
		d.eei.AddReturnMessage(err.Error())
		return vmcommon.UserError
	}
	if vmOutput.ReturnCode != vmcommon.Ok {
		return vmOutput.ReturnCode
	}

	sendBackValue := getTransferBackFromVMOutput(vmOutput)
	if sendBackValue.Cmp(zero) > 0 {
		err = d.eei.Transfer(args.CallerAddr, args.RecipientAddr, sendBackValue, nil, 0)
		if err != nil {
			d.eei.AddReturnMessage(err.Error())
			return vmcommon.UserError
		}
	}

	d.createAndAddLogEntry(args, args.Arguments...)

	return vmcommon.Ok
}

func (d *delegation) reDelegateRewards(args *vmcommon.ContractCallInput) vmcommon.ReturnCode {
	if args.CallValue.Cmp(zero) != 0 {
		d.eei.AddReturnMessage(vm.ErrCallValueMustBeZero.Error())
		return vmcommon.UserError
	}
	if len(args.Arguments) != 0 {
		d.eei.AddReturnMessage("must be called without arguments")
		return vmcommon.UserError
	}

	err := d.eei.UseGas(d.gasCost.MetaChainSystemSCsCost.DelegationOps)
	if err != nil {
		d.eei.AddReturnMessage(err.Error())
		return vmcommon.OutOfGas
	}

	isNew, delegator, err := d.getOrCreateDelegatorData(args.CallerAddr)
	if err != nil {
		d.eei.AddReturnMessage(err.Error())
		return vmcommon.UserError
	}
	if isNew {
		d.eei.AddReturnMessage("new delegator cannot redelegate rewards")
		return vmcommon.UserError
	}

	err = d.computeAndUpdateRewards(args.CallerAddr, delegator)
	if err != nil {
		d.eei.AddReturnMessage(err.Error())
		return vmcommon.UserError
	}

	dConfig, err := d.getDelegationContractConfig()
	if err != nil {
		d.eei.AddReturnMessage(err.Error())
		return vmcommon.UserError
	}

	err = d.checkAndUpdateOwnerInitialFunds(dConfig, args.CallerAddr, delegator.UnClaimedRewards)
	if err != nil {
		d.eei.AddReturnMessage(err.Error())
		return vmcommon.UserError
	}

	if delegator.UnClaimedRewards.Cmp(zero) <= 0 {
		d.eei.AddReturnMessage("delegate value must be higher than 0")
		return vmcommon.UserError
	}

	globalFund, err := d.getGlobalFundData()
	if err != nil {
		d.eei.AddReturnMessage(err.Error())
		return vmcommon.UserError
	}

	dStatus, err := d.getDelegationStatus()
	if err != nil {
		d.eei.AddReturnMessage(err.Error())
		return vmcommon.UserError
	}

	delegator.TotalCumulatedRewards.Add(delegator.TotalCumulatedRewards, delegator.UnClaimedRewards)
	delegateValue := big.NewInt(0).Set(delegator.UnClaimedRewards)
	delegator.UnClaimedRewards.SetUint64(0)

	d.createAndAddLogEntryForDelegate(args, delegateValue, globalFund, delegator, dStatus, isNew)

	return d.finishDelegateUser(globalFund, delegator, dConfig, dStatus, args.CallerAddr,
		args.RecipientAddr, delegateValue, delegateValue, false, dConfig.CheckCapOnReDelegateRewards)
}

func (d *delegation) finishDelegateUser(
	globalFund *GlobalFundData,
	delegator *DelegatorData,
	dConfig *DelegationConfig,
	dStatus *DelegationContractStatus,
	callerAddr []byte,
	scAddress []byte,
	delegateValue *big.Int,
	callValue *big.Int,
	isNew bool,
	checkDelegationCap bool,
) vmcommon.ReturnCode {
	globalFund.TotalActive.Add(globalFund.TotalActive, delegateValue)
	withDelegationCap := dConfig.MaxDelegationCap.Cmp(zero) != 0
	if withDelegationCap && checkDelegationCap && globalFund.TotalActive.Cmp(dConfig.MaxDelegationCap) > 0 {
		d.eei.AddReturnMessage("total delegation cap reached")
		return vmcommon.UserError
	}

	var err error
	if len(delegator.ActiveFund) == 0 {
		var fundKey []byte
		fundKey, err = d.createAndSaveNextKeyFund(callerAddr, delegateValue, active)
		if err != nil {
			d.eei.AddReturnMessage(err.Error())
			return vmcommon.UserError
		}

		delegator.ActiveFund = fundKey
		if isNew {
			dStatus.NumUsers++
		}
	} else {
		err = d.addValueToFund(delegator.ActiveFund, delegateValue)
		if err != nil {
			d.eei.AddReturnMessage(err.Error())
			return vmcommon.UserError
		}
	}

	err = d.checkActiveFund(delegator)
	if err != nil {
		d.eei.AddReturnMessage(err.Error())
		return vmcommon.UserError
	}

	stakeArgs := d.makeStakeArgsIfAutomaticActivation(dConfig, dStatus, globalFund)
	vmOutput, err := d.executeOnValidatorSC(scAddress, "stake", stakeArgs, callValue)
	if err != nil {
		d.eei.AddReturnMessage(err.Error())
		return vmcommon.UserError
	}
	if vmOutput.ReturnCode != vmcommon.Ok {
		return vmOutput.ReturnCode
	}

	if len(stakeArgs) > 0 {
		err = d.updateDelegationStatusAfterStake(dStatus, vmOutput.ReturnData, stakeArgs)
		if err != nil {
			d.eei.AddReturnMessage(err.Error())
			return vmcommon.UserError
		}
	}

	err = d.saveDelegationStatus(dStatus)
	if err != nil {
		d.eei.AddReturnMessage(err.Error())
		return vmcommon.UserError
	}

	err = d.saveGlobalFundData(globalFund)
	if err != nil {
		d.eei.AddReturnMessage(err.Error())
		return vmcommon.UserError
	}

	err = d.saveDelegatorData(callerAddr, delegator)
	if err != nil {
		d.eei.AddReturnMessage(err.Error())
		return vmcommon.UserError
	}

	return vmcommon.Ok
}

func (d *delegation) checkActiveFund(delegator *DelegatorData) error {
	if !d.flagReDelegateBelowMinCheck.IsSet() {
		return nil
	}

	delegationManagement, err := getDelegationManagement(d.eei, d.marshalizer, d.delegationMgrSCAddress)
	if err != nil {
		return err
	}

	fund, err := d.getFund(delegator.ActiveFund)
	if err != nil {
		return err
	}

	minDelegationAmount := delegationManagement.MinDelegationAmount
	belowMinDelegationAmount := fund.Value.Cmp(minDelegationAmount) < 0
	if belowMinDelegationAmount {
		return vm.ErrRedelegateValueBelowMinimum
	}

	return nil
}

func (d *delegation) delegate(args *vmcommon.ContractCallInput) vmcommon.ReturnCode {
	delegationManagement, err := getDelegationManagement(d.eei, d.marshalizer, d.delegationMgrSCAddress)
	if err != nil {
		d.eei.AddReturnMessage("error getting minimum delegation amount " + err.Error())
		return vmcommon.UserError
	}

	minDelegationAmount := delegationManagement.MinDelegationAmount
	if args.CallValue.Cmp(minDelegationAmount) < 0 {
		d.eei.AddReturnMessage("delegate value must be higher than minDelegationAmount " + minDelegationAmount.String())
		return vmcommon.UserError
	}
	err = d.eei.UseGas(d.gasCost.MetaChainSystemSCsCost.DelegationOps)
	if err != nil {
		d.eei.AddReturnMessage(err.Error())
		return vmcommon.OutOfGas
	}

	dStatus, err := d.getDelegationStatus()
	if err != nil {
		d.eei.AddReturnMessage(err.Error())
		return vmcommon.UserError
	}

	return d.delegateUser(args, args.CallValue, args.CallValue, args.CallerAddr, dStatus)
}

func (d *delegation) addValueToFund(key []byte, value *big.Int) error {
	fund, err := d.getFund(key)
	if err != nil {
		return err
	}

	fund.Value.Add(fund.Value, value)

	return d.saveFund(key, fund)
}

func (d *delegation) resolveUnStakedUnBondResponse(
	returnData [][]byte,
	userVal *big.Int,
) (*big.Int, error) {
	lenReturnData := len(returnData)
	if lenReturnData == 0 {
		return userVal, nil
	}

	totalReturn := big.NewInt(0).SetBytes(returnData[lenReturnData-1])
	return totalReturn, nil
}

func (d *delegation) checkOwnerCanUnDelegate(address []byte, activeFund *Fund, valueToUnDelegate *big.Int) error {
	if !d.isOwner(address) {
		return nil
	}

	delegationConfig, err := d.getDelegationContractConfig()
	if err != nil {
		return err
	}

	remainingFunds := big.NewInt(0).Sub(activeFund.Value, valueToUnDelegate)
	if remainingFunds.Cmp(delegationConfig.InitialOwnerFunds) >= 0 {
		return nil
	}

	delegationStatus, err := d.getDelegationStatus()
	if err != nil {
		return err
	}

	numActiveKeys := len(delegationStatus.StakedKeys) + len(delegationStatus.UnStakedKeys)
	if numActiveKeys > 0 {
		return fmt.Errorf("%w cannot unDelegate from initial owner funds as nodes are active", vm.ErrOwnerCannotUnDelegate)
	}
	if remainingFunds.Cmp(zero) != 0 {
		return fmt.Errorf("%w must undelegate all", vm.ErrOwnerCannotUnDelegate)
	}

	delegationConfig.InitialOwnerFunds = big.NewInt(0)
	err = d.saveDelegationContractConfig(delegationConfig)
	if err != nil {
		return err
	}

	return nil
}

func (d *delegation) unDelegate(args *vmcommon.ContractCallInput) vmcommon.ReturnCode {
	err := d.eei.UseGas(d.gasCost.MetaChainSystemSCsCost.DelegationOps)
	if err != nil {
		d.eei.AddReturnMessage(err.Error())
		return vmcommon.OutOfGas
	}
	if len(args.Arguments) != 1 {
		d.eei.AddReturnMessage("wrong number of arguments")
		return vmcommon.FunctionWrongSignature
	}
	if args.CallValue.Cmp(zero) != 0 {
		d.eei.AddReturnMessage(vm.ErrCallValueMustBeZero.Error())
		return vmcommon.UserError
	}
	valueToUnDelegate := big.NewInt(0).SetBytes(args.Arguments[0])
	if valueToUnDelegate.Cmp(zero) <= 0 {
		d.eei.AddReturnMessage("invalid value to undelegate")
		return vmcommon.UserError
	}

	isNew, delegator, err := d.getOrCreateDelegatorData(args.CallerAddr)
	if err != nil {
		d.eei.AddReturnMessage(err.Error())
		return vmcommon.UserError
	}
	if isNew {
		d.eei.AddReturnMessage("caller is not a delegator")
		return vmcommon.UserError
	}

	activeFund, err := d.getFund(delegator.ActiveFund)
	if err != nil {
		d.eei.AddReturnMessage(err.Error())
		return vmcommon.UserError
	}
	if activeFund.Value.Cmp(valueToUnDelegate) < 0 {
		d.eei.AddReturnMessage("invalid value to undelegate")
		return vmcommon.UserError
	}

	if isStakeLocked(d.eei, d.governanceSCAddr, args.CallerAddr) {
		d.eei.AddReturnMessage("stake is locked for voting")
		return vmcommon.UserError
	}

	delegationManagement, err := getDelegationManagement(d.eei, d.marshalizer, d.delegationMgrSCAddress)
	if err != nil {
		d.eei.AddReturnMessage("error getting minimum delegation amount " + err.Error())
		return vmcommon.UserError
	}

	minDelegationAmount := delegationManagement.MinDelegationAmount

	remainedFund := big.NewInt(0).Sub(activeFund.Value, valueToUnDelegate)
	if remainedFund.Cmp(zero) > 0 && remainedFund.Cmp(minDelegationAmount) < 0 {
		d.eei.AddReturnMessage("invalid value to undelegate - need to undelegate all - do not leave dust behind")
		return vmcommon.UserError
	}
	err = d.checkOwnerCanUnDelegate(args.CallerAddr, activeFund, valueToUnDelegate)
	if err != nil {
		d.eei.AddReturnMessage(err.Error())
		return vmcommon.UserError
	}
	err = d.computeAndUpdateRewards(args.CallerAddr, delegator)
	if err != nil {
		d.eei.AddReturnMessage(err.Error())
		return vmcommon.UserError
	}

	globalFund, err := d.getGlobalFundData()
	if err != nil {
		d.eei.AddReturnMessage(err.Error())
		return vmcommon.UserError
	}

	returnData, returnCode := d.executeOnValidatorSCWithValueInArgs(args.RecipientAddr, "unStakeTokens", valueToUnDelegate)
	if returnCode != vmcommon.Ok {
		return returnCode
	}

	actualUserUnStake, err := d.resolveUnStakedUnBondResponse(returnData, valueToUnDelegate)
	if err != nil {
		d.eei.AddReturnMessage(err.Error())
		return vmcommon.UserError
	}

	activeFund.Value.Sub(activeFund.Value, actualUserUnStake)
	err = d.saveFund(delegator.ActiveFund, activeFund)
	if err != nil {
		d.eei.AddReturnMessage(err.Error())
		return vmcommon.UserError
	}

	err = d.addNewUnStakedFund(args.CallerAddr, delegator, actualUserUnStake)
	if err != nil {
		d.eei.AddReturnMessage(err.Error())
		return vmcommon.UserError
	}

	globalFund.TotalActive.Sub(globalFund.TotalActive, actualUserUnStake)
	globalFund.TotalUnStaked.Add(globalFund.TotalUnStaked, actualUserUnStake)

	if len(delegator.UnStakedFunds) > maxNumOfUnStakedFunds {
		d.eei.AddReturnMessage("number of unDelegate limit reached, withDraw required")
		return vmcommon.UserError
	}

	if activeFund.Value.Cmp(zero) == 0 {
		delegator.ActiveFund = nil
	}

	err = d.saveGlobalFundData(globalFund)
	if err != nil {
		d.eei.AddReturnMessage(err.Error())
		return vmcommon.UserError
	}

	err = d.saveDelegatorData(args.CallerAddr, delegator)
	if err != nil {
		d.eei.AddReturnMessage(err.Error())
		return vmcommon.UserError
	}

	d.createAndAddLogEntry(args, valueToUnDelegate.Bytes(), remainedFund.Bytes(), globalFund.TotalActive.Bytes())

	return vmcommon.Ok
}

func (d *delegation) addNewUnStakedFund(
	delegatorAddress []byte,
	delegator *DelegatorData,
	unStakeValue *big.Int,
) error {
	lenUnStakedFunds := len(delegator.UnStakedFunds)

	if lenUnStakedFunds > 0 {
		lastUnStakedFund, err := d.getFund(delegator.UnStakedFunds[lenUnStakedFunds-1])
		if err != nil {
			return err
		}
		if lastUnStakedFund.Epoch == d.eei.BlockChainHook().CurrentEpoch() {
			lastUnStakedFund.Value.Add(lastUnStakedFund.Value, unStakeValue)
			return d.saveFund(delegator.UnStakedFunds[lenUnStakedFunds-1], lastUnStakedFund)
		}
	}

	unStakedFundKey, err := d.createAndSaveNextKeyFund(delegatorAddress, unStakeValue, unStaked)
	if err != nil {
		return err
	}
	delegator.UnStakedFunds = append(delegator.UnStakedFunds, unStakedFundKey)

	return nil
}

func (d *delegation) updateRewards(args *vmcommon.ContractCallInput) vmcommon.ReturnCode {
	if !bytes.Equal(args.CallerAddr, d.endOfEpochAddr) {
		d.eei.AddReturnMessage("only end of epoch address can call this function")
		return vmcommon.UserError
	}
	if len(args.Arguments) != 0 {
		d.eei.AddReturnMessage("must call without arguments")
		return vmcommon.UserError
	}
	if args.CallValue.Cmp(zero) < 0 {
		d.eei.AddReturnMessage("cannot call with negative value")
		return vmcommon.UserError
	}

	totalActiveData := d.eei.GetStorage([]byte(totalActiveKey))
	serviceFeeData := d.eei.GetStorage([]byte(serviceFeeKey))
	rewardsData := &RewardComputationData{
		RewardsToDistribute: args.CallValue,
		TotalActive:         big.NewInt(0).SetBytes(totalActiveData),
		ServiceFee:          big.NewInt(0).SetBytes(serviceFeeData).Uint64(),
	}
	currentEpoch := d.eei.BlockChainHook().CurrentEpoch()
	err := d.saveRewardData(currentEpoch, rewardsData)
	if err != nil {
		d.eei.AddReturnMessage(err.Error())
		return vmcommon.UserError
	}

	return vmcommon.Ok
}

func (d *delegation) getRewardData(args *vmcommon.ContractCallInput) vmcommon.ReturnCode {
	if len(args.Arguments) != 1 {
		d.eei.AddReturnMessage("must call with 1 arguments")
		return vmcommon.UserError
	}
	if args.CallValue.Cmp(zero) != 0 {
		d.eei.AddReturnMessage(vm.ErrCallValueMustBeZero.Error())
		return vmcommon.UserError
	}
	err := d.eei.UseGas(d.gasCost.MetaChainSystemSCsCost.DelegationOps)
	if err != nil {
		d.eei.AddReturnMessage(err.Error())
		return vmcommon.OutOfGas
	}

	epoch := big.NewInt(0).SetBytes(args.Arguments[0]).Uint64()
	found, rewardData, err := d.getRewardComputationData(uint32(epoch))
	if !found {
		d.eei.AddReturnMessage("reward not found")
		return vmcommon.UserError
	}
	if err != nil {
		d.eei.AddReturnMessage(err.Error())
		return vmcommon.UserError
	}

	d.eei.Finish(rewardData.RewardsToDistribute.Bytes())
	d.eei.Finish(rewardData.TotalActive.Bytes())
	d.eei.Finish(big.NewInt(0).SetUint64(rewardData.ServiceFee).Bytes())

	return vmcommon.Ok
}

func (d *delegation) getRewardComputationData(epoch uint32) (bool, *RewardComputationData, error) {
	marshaledData := d.eei.GetStorage(rewardKeyForEpoch(epoch))
	if len(marshaledData) == 0 {
		return false, nil, nil
	}
	rewardsData := &RewardComputationData{}
	err := d.marshalizer.Unmarshal(rewardsData, marshaledData)
	if err != nil {
		return false, nil, err
	}

	return true, rewardsData, nil
}

func rewardKeyForEpoch(epoch uint32) []byte {
	epochInBytes := big.NewInt(int64(epoch)).Bytes()
	return append([]byte(rewardKeyPrefix), epochInBytes...)
}

func (d *delegation) saveRewardData(epoch uint32, rewardsData *RewardComputationData) error {
	marshaledData, err := d.marshalizer.Marshal(rewardsData)
	if err != nil {
		return err
	}

	d.eei.SetStorage(rewardKeyForEpoch(epoch), marshaledData)
	return nil
}

func (d *delegation) computeAndUpdateRewards(callerAddress []byte, delegator *DelegatorData) error {
	currentEpoch := d.eei.BlockChainHook().CurrentEpoch()
	if len(delegator.ActiveFund) == 0 {
		if d.flagComputeRewardCheckpoint.IsSet() {
			delegator.RewardsCheckpoint = currentEpoch + 1
		}
		return nil
	}

	activeFund, err := d.getFund(delegator.ActiveFund)
	if err != nil {
		return err
	}

	isOwner := d.isOwner(callerAddress)

	totalRewards := big.NewInt(0)
	for i := delegator.RewardsCheckpoint; i <= currentEpoch; i++ {
		found, rewardData, errGet := d.getRewardComputationData(i)
		if errGet != nil {
			return errGet
		}
		if !found {
			continue
		}

		if rewardData.TotalActive.Cmp(zero) == 0 {
			if isOwner {
				totalRewards.Add(totalRewards, rewardData.RewardsToDistribute)
			}
			continue
		}

		var rewardsForOwner *big.Int
		percentage := float64(rewardData.ServiceFee) / float64(d.maxServiceFee)
		if d.stakingV2Enabled.IsSet() {
			rewardsForOwner = core.GetIntTrimmedPercentageOfValue(rewardData.RewardsToDistribute, percentage)
		} else {
			rewardsForOwner = core.GetApproximatePercentageOfValue(rewardData.RewardsToDistribute, percentage)
		}

		rewardForDelegator := big.NewInt(0).Sub(rewardData.RewardsToDistribute, rewardsForOwner)

		// delegator reward is: rewardForDelegator * user stake / total active
		rewardForDelegator.Mul(rewardForDelegator, activeFund.Value)
		rewardForDelegator.Div(rewardForDelegator, rewardData.TotalActive)

		if isOwner {
			totalRewards.Add(totalRewards, rewardsForOwner)
		}
		totalRewards.Add(totalRewards, rewardForDelegator)
	}

	delegator.UnClaimedRewards.Add(delegator.UnClaimedRewards, totalRewards)
	delegator.RewardsCheckpoint = currentEpoch + 1

	return nil
}

func (d *delegation) claimRewards(args *vmcommon.ContractCallInput) vmcommon.ReturnCode {
	err := d.eei.UseGas(d.gasCost.MetaChainSystemSCsCost.DelegationOps)
	if err != nil {
		d.eei.AddReturnMessage(err.Error())
		return vmcommon.OutOfGas
	}
	if len(args.Arguments) != 0 {
		d.eei.AddReturnMessage("wrong number of arguments")
		return vmcommon.FunctionWrongSignature
	}

	isNew, delegator, err := d.getOrCreateDelegatorData(args.CallerAddr)
	if err != nil {
		d.eei.AddReturnMessage(err.Error())
		return vmcommon.UserError
	}
	if isNew {
		d.eei.AddReturnMessage("caller is not a delegator")
		return vmcommon.UserError
	}

	err = d.computeAndUpdateRewards(args.CallerAddr, delegator)
	if err != nil {
		d.eei.AddReturnMessage(err.Error())
		return vmcommon.UserError
	}

	err = d.eei.Transfer(args.CallerAddr, args.RecipientAddr, delegator.UnClaimedRewards, nil, 0)
	if err != nil {
		d.eei.AddReturnMessage(err.Error())
		return vmcommon.UserError
	}

	unclaimedRewardsBytes := delegator.UnClaimedRewards.Bytes()
	delegator.TotalCumulatedRewards.Add(delegator.TotalCumulatedRewards, delegator.UnClaimedRewards)
	delegator.UnClaimedRewards.SetUint64(0)
	err = d.saveDelegatorData(args.CallerAddr, delegator)
	if err != nil {
		d.eei.AddReturnMessage(err.Error())
		return vmcommon.UserError
	}

	var wasDeleted bool
	if d.flagDeleteDelegatorDataAfterClaimRewards.IsSet() {
		wasDeleted, err = d.deleteDelegatorOnClaimRewardsIfNeeded(args.CallerAddr, delegator)
		if err != nil {
			d.eei.AddReturnMessage(err.Error())
			return vmcommon.UserError
		}
	}

	d.createAndAddLogEntry(args, unclaimedRewardsBytes, boolToSlice(wasDeleted))

	return vmcommon.Ok
}

func (d *delegation) executeOnValidatorSCWithValueInArgs(
	scAddress []byte,
	functionToCall string,
	actionValue *big.Int,
) ([][]byte, vmcommon.ReturnCode) {
	vmOutput, err := d.executeOnValidatorSC(scAddress, functionToCall, [][]byte{actionValue.Bytes()}, big.NewInt(0))
	if err != nil {
		d.eei.AddReturnMessage(err.Error())
		return nil, vmcommon.UserError
	}
	if vmOutput.ReturnCode != vmcommon.Ok {
		return nil, vmcommon.UserError
	}

	return vmOutput.ReturnData, vmcommon.Ok
}

func (d *delegation) getUnBondableTokens(delegator *DelegatorData, unBondPeriodInEpochs uint32) (*big.Int, error) {
	totalUnBondable := big.NewInt(0)
	currentEpoch := d.eei.BlockChainHook().CurrentEpoch()
	for _, fundKey := range delegator.UnStakedFunds {
		fund, err := d.getFund(fundKey)
		if err != nil {
			return nil, err
		}
		if currentEpoch-fund.Epoch < unBondPeriodInEpochs {
			continue
		}
		totalUnBondable.Add(totalUnBondable, fund.Value)
	}
	return totalUnBondable, nil
}

func (d *delegation) withdraw(args *vmcommon.ContractCallInput) vmcommon.ReturnCode {
	if len(args.Arguments) != 0 {
		d.eei.AddReturnMessage("wrong number of arguments")
		return vmcommon.FunctionWrongSignature
	}
	if args.CallValue.Cmp(zero) != 0 {
		d.eei.AddReturnMessage(vm.ErrCallValueMustBeZero.Error())
		return vmcommon.UserError
	}
	err := d.eei.UseGas(d.gasCost.MetaChainSystemSCsCost.DelegationOps)
	if err != nil {
		d.eei.AddReturnMessage(err.Error())
		return vmcommon.OutOfGas
	}
	isNew, delegator, err := d.getOrCreateDelegatorData(args.CallerAddr)
	if err != nil {
		d.eei.AddReturnMessage(err.Error())
		return vmcommon.UserError
	}
	if isNew {
		d.eei.AddReturnMessage("caller is not a delegator")
		return vmcommon.UserError
	}

	dConfig, err := d.getDelegationContractConfig()
	if err != nil {
		d.eei.AddReturnMessage(err.Error())
		return vmcommon.UserError
	}
	globalFund, err := d.getGlobalFundData()
	if err != nil {
		d.eei.AddReturnMessage(err.Error())
		return vmcommon.UserError
	}

	totalUnBondable, err := d.getUnBondableTokens(delegator, dConfig.UnBondPeriodInEpochs)
	if err != nil {
		d.eei.AddReturnMessage(err.Error())
		return vmcommon.UserError
	}
	if totalUnBondable.Cmp(zero) == 0 {
		d.eei.AddReturnMessage("nothing to unBond")
		return vmcommon.Ok
	}

	if globalFund.TotalUnStaked.Cmp(totalUnBondable) < 0 {
		d.eei.AddReturnMessage("cannot unBond - contract error")
		return vmcommon.UserError
	}

	returnData, returnCode := d.executeOnValidatorSCWithValueInArgs(args.RecipientAddr, "unBondTokens", totalUnBondable)
	if returnCode != vmcommon.Ok {
		return returnCode
	}

	actualUserUnBond, err := d.resolveUnStakedUnBondResponse(returnData, totalUnBondable)
	if err != nil {
		d.eei.AddReturnMessage(err.Error())
		return vmcommon.UserError
	}

	currentEpoch := d.eei.BlockChainHook().CurrentEpoch()
	totalUnBonded := big.NewInt(0)
	tempUnStakedFunds := make([][]byte, 0)
	var fund *Fund
	for fundIndex, fundKey := range delegator.UnStakedFunds {
		fund, err = d.getFund(fundKey)
		if err != nil {
			d.eei.AddReturnMessage(err.Error())
			return vmcommon.UserError
		}
		if currentEpoch-fund.Epoch < dConfig.UnBondPeriodInEpochs {
			tempUnStakedFunds = append(tempUnStakedFunds, delegator.UnStakedFunds[fundIndex])
			continue
		}

		totalUnBonded.Add(totalUnBonded, fund.Value)
		if totalUnBonded.Cmp(actualUserUnBond) > 0 {
			unBondedFromThisFund := big.NewInt(0).Sub(totalUnBonded, actualUserUnBond)
			fund.Value.Sub(fund.Value, unBondedFromThisFund)
			err = d.saveFund(fundKey, fund)
			if err != nil {
				d.eei.AddReturnMessage(err.Error())
				return vmcommon.UserError
			}
			break
		}
		d.eei.SetStorage(fundKey, nil)
	}
	delegator.UnStakedFunds = tempUnStakedFunds

	globalFund.TotalUnStaked.Sub(globalFund.TotalUnStaked, actualUserUnBond)
	err = d.saveGlobalFundData(globalFund)
	if err != nil {
		d.eei.AddReturnMessage(err.Error())
		return vmcommon.UserError
	}
	err = d.saveDelegatorData(args.CallerAddr, delegator)
	if err != nil {
		d.eei.AddReturnMessage(err.Error())
		return vmcommon.UserError
	}

	err = d.eei.Transfer(args.CallerAddr, args.RecipientAddr, actualUserUnBond, nil, 0)
	if err != nil {
		d.eei.AddReturnMessage(err.Error())
		return vmcommon.UserError
	}

	var wasDeleted bool
	wasDeleted, err = d.deleteDelegatorOnWithdrawIfNeeded(args.CallerAddr, delegator)
	if err != nil {
		d.eei.AddReturnMessage(err.Error())
		return vmcommon.UserError
	}

	d.createAndAddLogEntryForWithdraw(args, actualUserUnBond, globalFund, delegator, d.numUsers(), wasDeleted)

	return vmcommon.Ok
}

func (d *delegation) numUsers() uint64 {
	dStatus, errGet := d.getDelegationStatus()
	if errGet != nil {
		return 0
	}
	return dStatus.NumUsers
}

<<<<<<< HEAD
	d.createAndAddLogEntryForWithdraw(args, actualUserUnBond, globalFund, delegator, dStatus, wasDeleted)
=======
func (d *delegation) deleteDelegatorOnWithdrawIfNeeded(address []byte, delegator *DelegatorData) (bool, error) {
	if d.isUserWithFunds(address, delegator) {
		return false, nil
	}
>>>>>>> d2ca5fac

	err := d.computeAndUpdateRewards(address, delegator)
	if err != nil {
		return false, err
	}

	return d.deleteDelegatorIfNeeded(address, delegator)
}

<<<<<<< HEAD
func (d *delegation) deleteDelegatorOnWithdrawIfNeeded(address []byte, delegator *DelegatorData) (bool, error) {
	if d.isUserWithFunds(address, delegator) {
		return false, nil
	}

	err := d.computeAndUpdateRewards(address, delegator)
	if err != nil {
		return false, err
	}

	return d.deleteDelegatorIfNeeded(address, delegator)
}

func (d *delegation) deleteDelegatorOnClaimRewardsIfNeeded(address []byte, delegator *DelegatorData) (bool, error) {
	if d.isUserWithFunds(address, delegator) {
		return false, nil
	}

	return d.deleteDelegatorIfNeeded(address, delegator)
}

func (d *delegation) isUserWithFunds(address []byte, delegator *DelegatorData) bool {
	if d.isOwner(address) {
		return false
	}

	isDelegatorWithoutFunds := len(delegator.ActiveFund) == 0 && len(delegator.UnStakedFunds) == 0

	return !isDelegatorWithoutFunds
=======
func (d *delegation) deleteDelegatorOnClaimRewardsIfNeeded(address []byte, delegator *DelegatorData) (bool, error) {
	if d.isUserWithFunds(address, delegator) {
		return false, nil
	}

	return d.deleteDelegatorIfNeeded(address, delegator)
}

func (d *delegation) isUserWithFunds(address []byte, delegator *DelegatorData) bool {
	if d.isOwner(address) {
		// never delete owner
		return true
	}

	isDelegatorWithFunds := len(delegator.ActiveFund) > 0 || len(delegator.UnStakedFunds) > 0
	return isDelegatorWithFunds
>>>>>>> d2ca5fac
}

func (d *delegation) deleteDelegatorIfNeeded(address []byte, delegator *DelegatorData) (bool, error) {
	if delegator.UnClaimedRewards.Cmp(zero) > 0 {
		return false, nil
	}

	d.eei.SetStorage(address, nil)

	dStatus, errGet := d.getDelegationStatus()
	if errGet != nil {
		return false, errGet
	}

	if dStatus.NumUsers > 0 {
		dStatus.NumUsers--
	}

	err := d.saveDelegationStatus(dStatus)
	if err != nil {
		return false, err
	}

	return true, nil
}

func (d *delegation) unStakeAtEndOfEpoch(args *vmcommon.ContractCallInput) vmcommon.ReturnCode {
	if !bytes.Equal(args.CallerAddr, d.endOfEpochAddr) {
		d.eei.AddReturnMessage("can be called by end of epoch address only")
		return vmcommon.UserError
	}

	status, err := d.getDelegationStatus()
	if err != nil {
		d.eei.AddReturnMessage(err.Error())
		return vmcommon.UserError
	}

	for _, unStakedKey := range args.Arguments {
		status.StakedKeys, status.UnStakedKeys = moveNodeFromList(status.StakedKeys, status.UnStakedKeys, unStakedKey)
	}

	err = d.saveDelegationStatus(status)
	if err != nil {
		d.eei.AddReturnMessage(err.Error())
		return vmcommon.UserError
	}

	return vmcommon.Ok
}

func (d *delegation) checkArgumentsForGeneralViewFunc(args *vmcommon.ContractCallInput) vmcommon.ReturnCode {
	if args.CallValue.Cmp(zero) != 0 {
		d.eei.AddReturnMessage(vm.ErrCallValueMustBeZero.Error())
		return vmcommon.UserError
	}
	err := d.eei.UseGas(d.gasCost.MetaChainSystemSCsCost.DelegationOps)
	if err != nil {
		d.eei.AddReturnMessage(err.Error())
		return vmcommon.OutOfGas
	}
	if len(args.Arguments) != 0 {
		d.eei.AddReturnMessage(vm.ErrInvalidNumOfArguments.Error())
		return vmcommon.UserError
	}

	return vmcommon.Ok
}

func (d *delegation) getTotalCumulatedRewards(args *vmcommon.ContractCallInput) vmcommon.ReturnCode {
	returnCode := d.checkArgumentsForGeneralViewFunc(args)
	if returnCode != vmcommon.Ok {
		return returnCode
	}
	if !bytes.Equal(args.CallerAddr, d.endOfEpochAddr) {
		d.eei.AddReturnMessage("this is a view function only")
		return vmcommon.UserError
	}

	totalCumulatedRewards := big.NewInt(0)
	currentEpoch := d.eei.BlockChainHook().CurrentEpoch()
	for i := uint32(0); i <= currentEpoch; i++ {
		found, rewardsData, err := d.getRewardComputationData(i)
		if err != nil {
			d.eei.AddReturnMessage(err.Error())
			return vmcommon.UserError
		}
		if !found {
			continue
		}

		totalCumulatedRewards.Add(totalCumulatedRewards, rewardsData.RewardsToDistribute)
	}
	d.eei.Finish(totalCumulatedRewards.Bytes())

	return vmcommon.Ok
}

func (d *delegation) getNumUsers(args *vmcommon.ContractCallInput) vmcommon.ReturnCode {
	returnCode := d.checkArgumentsForGeneralViewFunc(args)
	if returnCode != vmcommon.Ok {
		return returnCode
	}

	delegationStatus, err := d.getDelegationStatus()
	if err != nil {
		d.eei.AddReturnMessage(err.Error())
		return vmcommon.UserError
	}

	numDelegators := big.NewInt(int64(delegationStatus.NumUsers))
	d.eei.Finish(numDelegators.Bytes())

	return vmcommon.Ok
}

func (d *delegation) getTotalUnStaked(args *vmcommon.ContractCallInput) vmcommon.ReturnCode {
	returnCode := d.checkArgumentsForGeneralViewFunc(args)
	if returnCode != vmcommon.Ok {
		return returnCode
	}

	globalFund, err := d.getGlobalFundData()
	if err != nil {
		d.eei.AddReturnMessage(err.Error())
		return vmcommon.UserError
	}

	d.eei.Finish(globalFund.TotalUnStaked.Bytes())
	return vmcommon.Ok
}

func (d *delegation) getTotalActiveStake(args *vmcommon.ContractCallInput) vmcommon.ReturnCode {
	returnCode := d.checkArgumentsForGeneralViewFunc(args)
	if returnCode != vmcommon.Ok {
		return returnCode
	}

	globalFund, err := d.getGlobalFundData()
	if err != nil {
		d.eei.AddReturnMessage(err.Error())
		return vmcommon.UserError
	}

	d.eei.Finish(globalFund.TotalActive.Bytes())
	return vmcommon.Ok
}

func (d *delegation) getNumNodes(args *vmcommon.ContractCallInput) vmcommon.ReturnCode {
	returnCode := d.checkArgumentsForGeneralViewFunc(args)
	if returnCode != vmcommon.Ok {
		return returnCode
	}

	delegationStatus, err := d.getDelegationStatus()
	if err != nil {
		d.eei.AddReturnMessage(err.Error())
		return vmcommon.UserError
	}

	numNodes := len(delegationStatus.StakedKeys) + len(delegationStatus.UnStakedKeys) + len(delegationStatus.NotStakedKeys)
	d.eei.Finish(big.NewInt(int64(numNodes)).Bytes())

	return vmcommon.Ok
}

func (d *delegation) correctNodesStatus(args *vmcommon.ContractCallInput) vmcommon.ReturnCode {
	if !d.flagAddTokens.IsSet() {
		d.eei.AddReturnMessage(args.Function + " is an unknown function")
		return vmcommon.UserError
	}
	returnCode := d.checkArgumentsForGeneralViewFunc(args)
	if returnCode != vmcommon.Ok {
		return returnCode
	}
	err := d.eei.UseGas(d.gasCost.MetaChainSystemSCsCost.GetAllNodeStates)
	if err != nil {
		d.eei.AddReturnMessage(err.Error())
		return vmcommon.OutOfGas
	}

	status, err := d.getDelegationStatus()
	if err != nil {
		d.eei.AddReturnMessage(err.Error())
		return vmcommon.UserError
	}

	stakedKeys := make([]*NodesData, 0)
	unStakedKeys := make([]*NodesData, 0)
	notStakedKeys := make([]*NodesData, 0)

	validatorData, err := d.getValidatorData(args.RecipientAddr)
	if err != nil {
		d.eei.AddReturnMessage(err.Error())
		return vmcommon.UserError
	}
	allNodesList := createMergedListWithoutDuplicates(status, validatorData.BlsPubKeys)

	for _, key := range allNodesList {
		keyStatus, _ := d.getBLSKeyStatus(key.BLSKey)
		switch keyStatus {
		case active:
			stakedKeys = append(stakedKeys, key)
		case unStaked:
			unStakedKeys = append(unStakedKeys, key)
		default:
			notStakedKeys = append(notStakedKeys, key)
		}
	}

	status.StakedKeys = stakedKeys
	status.UnStakedKeys = unStakedKeys
	status.NotStakedKeys = notStakedKeys
	err = d.saveDelegationStatus(status)
	if err != nil {
		d.eei.AddReturnMessage(err.Error())
		return vmcommon.UserError
	}

	return vmcommon.Ok
}

func createMergedListWithoutDuplicates(status *DelegationContractStatus, blsKeysFromValidatorSC [][]byte) []*NodesData {
	allNodesList := append(status.StakedKeys, status.UnStakedKeys...)
	allNodesList = append(allNodesList, status.NotStakedKeys...)

	nodesWithoutDuplicatesList := make([]*NodesData, 0)
	mapAllNodes := make(map[string]struct{})

	for _, node := range allNodesList {
		_, found := mapAllNodes[string(node.BLSKey)]
		if found {
			continue
		}

		mapAllNodes[string(node.BLSKey)] = struct{}{}
		nodesWithoutDuplicatesList = append(nodesWithoutDuplicatesList, node)
	}

	for _, blsKey := range blsKeysFromValidatorSC {
		_, found := mapAllNodes[string(blsKey)]
		if found {
			continue
		}

		mapAllNodes[string(blsKey)] = struct{}{}
		nodesWithoutDuplicatesList = append(nodesWithoutDuplicatesList, &NodesData{BLSKey: blsKey, SignedMsg: blsKey})
	}

	return nodesWithoutDuplicatesList
}

func (d *delegation) getAllNodeStates(args *vmcommon.ContractCallInput) vmcommon.ReturnCode {
	returnCode := d.checkArgumentsForGeneralViewFunc(args)
	if returnCode != vmcommon.Ok {
		return returnCode
	}

	delegationStatus, err := d.getDelegationStatus()
	if err != nil {
		d.eei.AddReturnMessage(err.Error())
		return vmcommon.UserError
	}

	if len(delegationStatus.StakedKeys) > 0 {
		d.eei.Finish([]byte("staked"))
	}
	for _, node := range delegationStatus.StakedKeys {
		d.eei.Finish(node.BLSKey)
	}

	if len(delegationStatus.NotStakedKeys) > 0 {
		d.eei.Finish([]byte("notStaked"))
	}
	for _, node := range delegationStatus.NotStakedKeys {
		d.eei.Finish(node.BLSKey)
	}

	if len(delegationStatus.UnStakedKeys) > 0 {
		d.eei.Finish([]byte("unStaked"))
	}
	for _, node := range delegationStatus.UnStakedKeys {
		d.eei.Finish(node.BLSKey)
	}

	return vmcommon.Ok
}

func (d *delegation) getContractConfig(args *vmcommon.ContractCallInput) vmcommon.ReturnCode {
	returnCode := d.checkArgumentsForGeneralViewFunc(args)
	if returnCode != vmcommon.Ok {
		return returnCode
	}

	delegationConfig, err := d.getDelegationContractConfig()
	if err != nil {
		d.eei.AddReturnMessage(err.Error())
		return vmcommon.UserError
	}

	automaticActivation := "false"
	if delegationConfig.AutomaticActivation {
		automaticActivation = "true"
	}

	withDelegationCap := "false"
	if delegationConfig.MaxDelegationCap.Cmp(zero) != 0 {
		withDelegationCap = "true"
	}

	changeableServiceFee := "false"
	if delegationConfig.ChangeableServiceFee {
		changeableServiceFee = "true"
	}

	checkCapOnReDelegate := "false"
	if delegationConfig.CheckCapOnReDelegateRewards {
		checkCapOnReDelegate = "true"
	}

	ownerAddress := d.eei.GetStorage([]byte(ownerKey))
	serviceFee := d.eei.GetStorage([]byte(serviceFeeKey))

	d.eei.Finish(ownerAddress)
	d.eei.Finish(serviceFee)
	d.eei.Finish(delegationConfig.MaxDelegationCap.Bytes())
	d.eei.Finish(delegationConfig.InitialOwnerFunds.Bytes())
	d.eei.Finish([]byte(automaticActivation))
	d.eei.Finish([]byte(withDelegationCap))
	d.eei.Finish([]byte(changeableServiceFee))
	d.eei.Finish([]byte(checkCapOnReDelegate))
	d.eei.Finish(big.NewInt(0).SetUint64(delegationConfig.CreatedNonce).Bytes())
	d.eei.Finish(big.NewInt(0).SetUint64(uint64(delegationConfig.UnBondPeriodInEpochs)).Bytes())

	return vmcommon.Ok
}

func (d *delegation) checkArgumentsForUserViewFunc(args *vmcommon.ContractCallInput) (*DelegatorData, vmcommon.ReturnCode) {
	if args.CallValue.Cmp(zero) != 0 {
		d.eei.AddReturnMessage(vm.ErrCallValueMustBeZero.Error())
		return nil, vmcommon.UserError
	}
	err := d.eei.UseGas(d.gasCost.MetaChainSystemSCsCost.DelegationOps)
	if err != nil {
		d.eei.AddReturnMessage(err.Error())
		return nil, vmcommon.OutOfGas
	}
	if len(args.Arguments) != 1 {
		d.eei.AddReturnMessage(vm.ErrInvalidNumOfArguments.Error())
		return nil, vmcommon.UserError
	}

	isNew, delegator, err := d.getOrCreateDelegatorData(args.Arguments[0])
	if err != nil {
		d.eei.AddReturnMessage(err.Error())
		return nil, vmcommon.UserError
	}

	if isNew {
		d.eei.AddReturnMessage("view function works only for existing delegators")
		return nil, vmcommon.UserError
	}

	return delegator, vmcommon.Ok
}

func (d *delegation) getUserActiveStake(args *vmcommon.ContractCallInput) vmcommon.ReturnCode {
	delegator, returnCode := d.checkArgumentsForUserViewFunc(args)
	if returnCode != vmcommon.Ok {
		return returnCode
	}

	if len(delegator.ActiveFund) == 0 {
		d.eei.Finish(big.NewInt(0).Bytes())
		return vmcommon.Ok
	}

	fund, err := d.getFund(delegator.ActiveFund)
	if err != nil {
		d.eei.AddReturnMessage(err.Error())
		return vmcommon.UserError
	}
	d.eei.Finish(fund.Value.Bytes())

	return vmcommon.Ok
}

func (d *delegation) computeTotalUnStaked(delegator *DelegatorData) (*big.Int, error) {
	totalUnStaked := big.NewInt(0)
	for _, fundKey := range delegator.UnStakedFunds {
		fund, err := d.getFund(fundKey)
		if err != nil {
			return nil, err
		}
		totalUnStaked.Add(totalUnStaked, fund.Value)
	}
	return totalUnStaked, nil
}

func (d *delegation) getUserUnStakedValue(args *vmcommon.ContractCallInput) vmcommon.ReturnCode {
	delegator, returnCode := d.checkArgumentsForUserViewFunc(args)
	if returnCode != vmcommon.Ok {
		return returnCode
	}

	totalUnStaked, err := d.computeTotalUnStaked(delegator)
	if err != nil {
		d.eei.AddReturnMessage(err.Error())
		return vmcommon.UserError
	}

	d.eei.Finish(totalUnStaked.Bytes())

	return vmcommon.Ok
}

func (d *delegation) getUserUnBondable(args *vmcommon.ContractCallInput) vmcommon.ReturnCode {
	delegator, returnCode := d.checkArgumentsForUserViewFunc(args)
	if returnCode != vmcommon.Ok {
		return returnCode
	}

	dConfig, err := d.getDelegationContractConfig()
	if err != nil {
		d.eei.AddReturnMessage(err.Error())
		return vmcommon.UserError
	}

	totalUnBondable, err := d.getUnBondableTokens(delegator, dConfig.UnBondPeriodInEpochs)
	if err != nil {
		d.eei.AddReturnMessage(err.Error())
		return vmcommon.UserError
	}

	d.eei.Finish(totalUnBondable.Bytes())
	return vmcommon.Ok
}

func (d *delegation) getUserUnDelegatedList(args *vmcommon.ContractCallInput) vmcommon.ReturnCode {
	delegator, returnCode := d.checkArgumentsForUserViewFunc(args)
	if returnCode != vmcommon.Ok {
		return returnCode
	}

	dConfig, err := d.getDelegationContractConfig()
	if err != nil {
		d.eei.AddReturnMessage(err.Error())
		return vmcommon.UserError
	}

	currentEpoch := d.eei.BlockChainHook().CurrentEpoch()
	var fund *Fund
	for _, fundKey := range delegator.UnStakedFunds {
		fund, err = d.getFund(fundKey)
		if err != nil {
			d.eei.AddReturnMessage(err.Error())
			return vmcommon.UserError
		}

		d.eei.Finish(fund.Value.Bytes())
		elapsedEpoch := currentEpoch - fund.Epoch
		if elapsedEpoch >= dConfig.UnBondPeriodInEpochs {
			d.eei.Finish(zero.Bytes())
			continue
		}

		remainingEpoch := dConfig.UnBondPeriodInEpochs - elapsedEpoch
		d.eei.Finish(big.NewInt(0).SetUint64(uint64(remainingEpoch)).Bytes())
	}

	return vmcommon.Ok
}

func (d *delegation) getClaimableRewards(args *vmcommon.ContractCallInput) vmcommon.ReturnCode {
	delegator, returnCode := d.checkArgumentsForUserViewFunc(args)
	if returnCode != vmcommon.Ok {
		return returnCode
	}

	err := d.computeAndUpdateRewards(args.Arguments[0], delegator)
	if err != nil {
		d.eei.AddReturnMessage(err.Error())
		return vmcommon.UserError
	}

	d.eei.Finish(delegator.UnClaimedRewards.Bytes())
	return vmcommon.Ok
}

func (d *delegation) isDelegator(args *vmcommon.ContractCallInput) vmcommon.ReturnCode {
	_, returnCode := d.checkArgumentsForUserViewFunc(args)
	if returnCode != vmcommon.Ok {
		return returnCode
	}

	return vmcommon.Ok
}

func (d *delegation) getDelegatorFundsData(args *vmcommon.ContractCallInput) vmcommon.ReturnCode {
	delegator, returnCode := d.checkArgumentsForUserViewFunc(args)
	if returnCode != vmcommon.Ok {
		return returnCode
	}

	if len(delegator.ActiveFund) > 0 {
		fund, err := d.getFund(delegator.ActiveFund)
		if err != nil {
			d.eei.AddReturnMessage(err.Error())
			return vmcommon.UserError
		}

		d.eei.Finish(fund.Value.Bytes())
	} else {
		d.eei.Finish(zero.Bytes())
	}

	err := d.computeAndUpdateRewards(args.Arguments[0], delegator)
	if err != nil {
		d.eei.AddReturnMessage(err.Error())
		return vmcommon.UserError
	}

	d.eei.Finish(delegator.UnClaimedRewards.Bytes())

	totalUnStaked, err := d.computeTotalUnStaked(delegator)
	if err != nil {
		d.eei.AddReturnMessage(err.Error())
		return vmcommon.UserError
	}

	d.eei.Finish(totalUnStaked.Bytes())

	dConfig, err := d.getDelegationContractConfig()
	if err != nil {
		d.eei.AddReturnMessage(err.Error())
		return vmcommon.UserError
	}

	totalUnBondable, err := d.getUnBondableTokens(delegator, dConfig.UnBondPeriodInEpochs)
	if err != nil {
		d.eei.AddReturnMessage(err.Error())
		return vmcommon.UserError
	}

	d.eei.Finish(totalUnBondable.Bytes())

	return vmcommon.Ok
}

func (d *delegation) getTotalCumulatedRewardsForUser(args *vmcommon.ContractCallInput) vmcommon.ReturnCode {
	delegator, returnCode := d.checkArgumentsForUserViewFunc(args)
	if returnCode != vmcommon.Ok {
		return returnCode
	}

	err := d.computeAndUpdateRewards(args.Arguments[0], delegator)
	if err != nil {
		d.eei.AddReturnMessage(err.Error())
		return vmcommon.UserError
	}

	totalCumulatedRewards := big.NewInt(0).Add(delegator.TotalCumulatedRewards, delegator.UnClaimedRewards)
	d.eei.Finish(totalCumulatedRewards.Bytes())

	return vmcommon.Ok
}

func (d *delegation) setMetaData(args *vmcommon.ContractCallInput) vmcommon.ReturnCode {
	returnCode := d.checkOwnerCallValueGasAndDuplicates(args)
	if returnCode != vmcommon.Ok {
		return returnCode
	}

	if len(args.Arguments) != 3 {
		d.eei.AddReturnMessage("needed 3 arguments")
		return vmcommon.UserError
	}

	dMetaData := &DelegationMetaData{
		Name:       args.Arguments[0],
		Website:    args.Arguments[1],
		Identifier: args.Arguments[2],
	}
	marshaledData, err := d.marshalizer.Marshal(dMetaData)
	if err != nil {
		d.eei.AddReturnMessage(err.Error())
		return vmcommon.UserError
	}

	d.eei.SetStorage([]byte(delegationMetaData), marshaledData)

	return vmcommon.Ok
}

func (d *delegation) getMetaData(args *vmcommon.ContractCallInput) vmcommon.ReturnCode {
	returnCode := d.checkArgumentsForGeneralViewFunc(args)
	if returnCode != vmcommon.Ok {
		return returnCode
	}

	marshaledData := d.eei.GetStorage([]byte(delegationMetaData))
	if len(marshaledData) == 0 {
		d.eei.AddReturnMessage("delegation meta data is not set")
		return vmcommon.UserError
	}

	dMetaData := &DelegationMetaData{}
	err := d.marshalizer.Unmarshal(dMetaData, marshaledData)
	if err != nil {
		d.eei.AddReturnMessage(err.Error())
		return vmcommon.UserError
	}

	d.eei.Finish(dMetaData.Name)
	d.eei.Finish(dMetaData.Website)
	d.eei.Finish(dMetaData.Identifier)

	return vmcommon.Ok
}

func (d *delegation) addTokens(args *vmcommon.ContractCallInput) vmcommon.ReturnCode {
	if !d.flagAddTokens.IsSet() {
		d.eei.AddReturnMessage(args.Function + " is an unknown function")
		return vmcommon.UserError
	}
	if !bytes.Equal(args.CallerAddr, d.addTokensAddr) {
		d.eei.AddReturnMessage(args.Function + " can be called by whitelisted address only")
		return vmcommon.UserError
	}

	return vmcommon.Ok
}

func (d *delegation) executeOnValidatorSC(address []byte, function string, args [][]byte, value *big.Int) (*vmcommon.VMOutput, error) {
	validatorCall := function
	for _, key := range args {
		validatorCall += "@" + hex.EncodeToString(key)
	}
	vmOutput, err := d.eei.ExecuteOnDestContext(d.validatorSCAddr, address, value, []byte(validatorCall))
	if err != nil {
		d.eei.AddReturnMessage(err.Error())
		return nil, err
	}

	return vmOutput, nil

}

func (d *delegation) getDelegationContractConfig() (*DelegationConfig, error) {
	marshaledData := d.eei.GetStorage([]byte(delegationConfigKey))
	if len(marshaledData) == 0 {
		return nil, fmt.Errorf("%w delegation contract config", vm.ErrDataNotFoundUnderKey)
	}

	dConfig := &DelegationConfig{}
	err := d.marshalizer.Unmarshal(dConfig, marshaledData)
	if err != nil {
		return nil, err
	}

	return dConfig, nil
}

func (d *delegation) saveDelegationContractConfig(dConfig *DelegationConfig) error {
	marshaledData, err := d.marshalizer.Marshal(dConfig)
	if err != nil {
		return err
	}

	d.eei.SetStorage([]byte(delegationConfigKey), marshaledData)
	return nil
}

func (d *delegation) getDelegationStatus() (*DelegationContractStatus, error) {
	marshaledData := d.eei.GetStorage([]byte(delegationStatusKey))
	if len(marshaledData) == 0 {
		return nil, fmt.Errorf("%w delegation status", vm.ErrDataNotFoundUnderKey)
	}

	status := &DelegationContractStatus{}
	err := d.marshalizer.Unmarshal(status, marshaledData)
	if err != nil {
		return nil, err
	}

	return status, nil
}

func (d *delegation) saveDelegationStatus(status *DelegationContractStatus) error {
	marshaledData, err := d.marshalizer.Marshal(status)
	if err != nil {
		return err
	}

	d.eei.SetStorage([]byte(delegationStatusKey), marshaledData)
	return nil
}

func (d *delegation) getOrCreateDelegatorData(address []byte) (bool, *DelegatorData, error) {
	dData := &DelegatorData{
		UnClaimedRewards:      big.NewInt(0),
		TotalCumulatedRewards: big.NewInt(0),
	}
	marshaledData := d.eei.GetStorage(address)
	if len(marshaledData) == 0 {
		return true, dData, nil
	}

	err := d.marshalizer.Unmarshal(dData, marshaledData)
	if err != nil {
		return false, nil, err
	}

	return false, dData, nil
}

func (d *delegation) saveDelegatorData(address []byte, dData *DelegatorData) error {
	marshaledData, err := d.marshalizer.Marshal(dData)
	if err != nil {
		return err
	}

	d.eei.SetStorage(address, marshaledData)
	return nil
}

func (d *delegation) getFund(key []byte) (*Fund, error) {
	marshaledData := d.eei.GetStorage(key)
	if len(marshaledData) == 0 {
		return nil, fmt.Errorf("%w getFund %s", vm.ErrDataNotFoundUnderKey, string(key))
	}

	dFund := &Fund{}
	err := d.marshalizer.Unmarshal(dFund, marshaledData)
	if err != nil {
		return nil, err
	}

	return dFund, nil
}

func (d *delegation) createAndSaveNextKeyFund(address []byte, value *big.Int, fundType uint32) ([]byte, error) {
	fundKey, fund := d.createNextKeyFund(address, value, fundType)
	err := d.saveFund(fundKey, fund)
	if err != nil {
		return nil, err
	}

	d.eei.SetStorage([]byte(lastFundKey), fundKey)
	return fundKey, nil
}

func (d *delegation) saveFund(key []byte, dFund *Fund) error {
	if dFund.Value.Cmp(zero) == 0 {
		d.eei.SetStorage(key, nil)
		return nil
	}

	marshaledData, err := d.marshalizer.Marshal(dFund)
	if err != nil {
		return err
	}

	d.eei.SetStorage(key, marshaledData)
	return nil
}

func (d *delegation) createNextKeyFund(address []byte, value *big.Int, fundType uint32) ([]byte, *Fund) {
	nextKey := big.NewInt(1)
	lastKey := d.eei.GetStorage([]byte(lastFundKey))
	if len(lastKey) > len(fundKeyPrefix) {
		lastIndex := big.NewInt(0).SetBytes(lastKey[len(fundKeyPrefix):])
		lastIndex.Add(lastIndex, big.NewInt(1))
		nextKey = lastIndex
	}

	fund := &Fund{
		Value:   big.NewInt(0).Set(value),
		Address: address,
		Epoch:   d.eei.BlockChainHook().CurrentEpoch(),
		Type:    fundType,
	}

	fundKey := append([]byte(fundKeyPrefix), nextKey.Bytes()...)
	return fundKey, fund
}

func (d *delegation) getGlobalFundData() (*GlobalFundData, error) {
	marshaledData := d.eei.GetStorage([]byte(globalFundKey))
	if len(marshaledData) == 0 {
		return nil, fmt.Errorf("%w getGlobalFundData", vm.ErrDataNotFoundUnderKey)
	}

	globalFundData := &GlobalFundData{}
	err := d.marshalizer.Unmarshal(globalFundData, marshaledData)
	if err != nil {
		return nil, err
	}

	return globalFundData, nil
}

func (d *delegation) saveGlobalFundData(globalFundData *GlobalFundData) error {
	marshaledData, err := d.marshalizer.Marshal(globalFundData)
	if err != nil {
		return err
	}

	d.eei.SetStorage([]byte(globalFundKey), marshaledData)
	d.eei.SetStorage([]byte(totalActiveKey), globalFundData.TotalActive.Bytes())
	return nil
}

func (d *delegation) checkAndUpdateOwnerInitialFunds(delegationConfig *DelegationConfig, caller []byte, callValue *big.Int) error {
	// initial owner funds must be 0 or higher than min deposit
	if delegationConfig.InitialOwnerFunds.Cmp(zero) > 0 {
		return nil
	}

	if !d.isOwner(caller) {
		return vm.ErrNotEnoughInitialOwnerFunds
	}

	delegationManagement, err := getDelegationManagement(d.eei, d.marshalizer, d.delegationMgrSCAddress)
	if err != nil {
		return err
	}

	minDeposit := delegationManagement.MinDeposit
	if callValue.Cmp(minDeposit) < 0 {
		return fmt.Errorf("%w you must provide at least %s", vm.ErrNotEnoughInitialOwnerFunds, minDeposit.String())
	}

	delegationConfig.InitialOwnerFunds.Set(callValue)
	err = d.saveDelegationContractConfig(delegationConfig)
	if err != nil {
		return err
	}

	return nil
}

func getDelegationManagement(
	eei vm.SystemEI,
	marshalizer marshal.Marshalizer,
	delegationMgrAddress []byte,
) (*DelegationManagement, error) {
	marshaledData := eei.GetStorageFromAddress(delegationMgrAddress, []byte(delegationManagementKey))
	if len(marshaledData) == 0 {
		return nil, fmt.Errorf("%w getDelegationManagementData", vm.ErrDataNotFoundUnderKey)
	}

	managementData := &DelegationManagement{}
	err := marshalizer.Unmarshal(managementData, marshaledData)
	if err != nil {
		return nil, err
	}

	return managementData, nil
}

// SetNewGasCost is called whenever a gas cost was changed
func (d *delegation) SetNewGasCost(gasCost vm.GasCost) {
	d.mutExecution.Lock()
	d.gasCost = gasCost
	d.mutExecution.Unlock()
}

// EpochConfirmed is called whenever a new epoch is confirmed
func (d *delegation) EpochConfirmed(epoch uint32, _ uint64) {
	d.delegationEnabled.Toggle(epoch >= d.enableDelegationEpoch)
	log.Debug("delegationSC: delegation", "enabled", d.delegationEnabled.IsSet())

	d.stakingV2Enabled.Toggle(epoch > d.stakingV2EnableEpoch)
	log.Debug("delegationSC: stakingV2", "enabled", d.stakingV2Enabled.IsSet())

	d.flagValidatorToDelegation.Toggle(epoch >= d.validatorToDelegationEnableEpoch)
	log.Debug("delegationSC: validator to delegation", "enabled", d.flagValidatorToDelegation.IsSet())

	d.flagReDelegateBelowMinCheck.Toggle(epoch >= d.reDelegateBelowMinCheckEnableEpoch)
	log.Debug("delegationSC: re-delegate below minimum check", "enabled", d.flagReDelegateBelowMinCheck.IsSet())

	d.flagComputeRewardCheckpoint.Toggle(epoch >= d.computeRewardCheckpointEnableEpoch)
	log.Debug("delegationSC: compute rewards checkpoint", "enabled", d.flagComputeRewardCheckpoint.IsSet())

	d.flagAddTokens.Toggle(epoch >= d.addTokensEnableEpoch)
	log.Debug("delegationSC: add tokens", "enabled", d.flagAddTokens.IsSet())

	d.flagDeleteDelegatorDataAfterClaimRewards.Toggle(epoch >= d.deleteDelegatorDataAfterClaimRewardsEnableEpoch)
	log.Debug("delegationSC: delete delegator data after claim rewards", "enabled", d.flagDeleteDelegatorDataAfterClaimRewards.IsSet())
}

// CanUseContract returns true if contract can be used
func (d *delegation) CanUseContract() bool {
	return d.delegationEnabled.IsSet()
}

// IsInterfaceNil returns true if underlying object is nil
func (d *delegation) IsInterfaceNil() bool {
	return d == nil
}

func getTransferBackFromVMOutput(vmOutput *vmcommon.VMOutput) *big.Int {
	transferBack := big.NewInt(0)
	for _, outAcc := range vmOutput.OutputAccounts {
		for _, outTransfer := range outAcc.OutputTransfers {
			transferBack.Add(transferBack, outTransfer.Value)
		}
	}

	return transferBack
}

func moveNodeFromList(
	sndList []*NodesData,
	dstList []*NodesData,
	key []byte,
) ([]*NodesData, []*NodesData) {
	for i, nodeData := range sndList {
		if bytes.Equal(nodeData.BLSKey, key) {
			copy(sndList[i:], sndList[i+1:])
			lenList := len(sndList)
			sndList[lenList-1] = nil
			sndList = sndList[:lenList-1]
			dstList = append(dstList, nodeData)
			break
		}
	}
	return sndList, dstList
}

func isSuccessReturnData(returnData []byte) bool {
	if bytes.Equal(returnData, []byte{waiting}) {
		return true
	}
	if bytes.Equal(returnData, []byte{ok}) {
		return true
	}
	return false
}

func getSuccessAndUnSuccessKeys(returnData [][]byte, blsKeys [][]byte) ([][]byte, [][]byte) {
	if len(returnData) == 0 || len(blsKeys) == 0 {
		return blsKeys, nil
	}

	lenBlsKey := len(blsKeys[0])
	unSuccessKeys := make([][]byte, 0, len(returnData)/2)
	for i := 0; i < len(returnData); i += 2 {
		if len(returnData[i]) == lenBlsKey && !isSuccessReturnData(returnData[i+1]) {
			unSuccessKeys = append(unSuccessKeys, returnData[i])
		}
	}

	if len(unSuccessKeys) == len(blsKeys) {
		return nil, unSuccessKeys
	}

	successKeys := make([][]byte, 0, len(blsKeys)-len(unSuccessKeys))
	for _, blsKey := range blsKeys {
		found := false
		for _, unSuccessKey := range unSuccessKeys {
			if bytes.Equal(blsKey, unSuccessKey) {
				found = true
				break
			}
		}

		if !found {
			successKeys = append(successKeys, blsKey)
		}
	}

	return successKeys, unSuccessKeys
}

func verifyIfBLSPubKeysExist(listKeys []*NodesData, arguments [][]byte) bool {
	for _, argKey := range arguments {
		for _, nodeData := range listKeys {
			if bytes.Equal(argKey, nodeData.BLSKey) {
				return true
			}
		}
	}

	return false
}

func verifyIfAllBLSPubKeysExist(listKeys []*NodesData, arguments [][]byte) bool {
	for _, argKey := range arguments {
		found := false
		for _, nodeData := range listKeys {
			if bytes.Equal(argKey, nodeData.BLSKey) {
				found = true
				break
			}
		}

		if !found {
			return false
		}
	}

	return true
}

func checkForDuplicates(args [][]byte) bool {
	mapArgs := make(map[string]struct{})
	for _, arg := range args {
		_, found := mapArgs[string(arg)]
		if found {
			return true
		}

		mapArgs[string(arg)] = struct{}{}
	}

	return false
}

func makeStakeArgs(nodesData []*NodesData, keysToStake [][]byte) [][]byte {
	numNodesToStake := big.NewInt(int64(len(keysToStake)))

	stakeArgs := [][]byte{numNodesToStake.Bytes()}
	for _, keyToStake := range keysToStake {
		for _, nodeData := range nodesData {
			if bytes.Equal(nodeData.BLSKey, keyToStake) {
				stakeArgs = append(stakeArgs, nodeData.BLSKey)
				stakeArgs = append(stakeArgs, nodeData.SignedMsg)
				break
			}
		}
	}

	return stakeArgs
}<|MERGE_RESOLUTION|>--- conflicted
+++ resolved
@@ -2138,14 +2138,10 @@
 	return dStatus.NumUsers
 }
 
-<<<<<<< HEAD
-	d.createAndAddLogEntryForWithdraw(args, actualUserUnBond, globalFund, delegator, dStatus, wasDeleted)
-=======
 func (d *delegation) deleteDelegatorOnWithdrawIfNeeded(address []byte, delegator *DelegatorData) (bool, error) {
 	if d.isUserWithFunds(address, delegator) {
 		return false, nil
 	}
->>>>>>> d2ca5fac
 
 	err := d.computeAndUpdateRewards(address, delegator)
 	if err != nil {
@@ -2155,37 +2151,6 @@
 	return d.deleteDelegatorIfNeeded(address, delegator)
 }
 
-<<<<<<< HEAD
-func (d *delegation) deleteDelegatorOnWithdrawIfNeeded(address []byte, delegator *DelegatorData) (bool, error) {
-	if d.isUserWithFunds(address, delegator) {
-		return false, nil
-	}
-
-	err := d.computeAndUpdateRewards(address, delegator)
-	if err != nil {
-		return false, err
-	}
-
-	return d.deleteDelegatorIfNeeded(address, delegator)
-}
-
-func (d *delegation) deleteDelegatorOnClaimRewardsIfNeeded(address []byte, delegator *DelegatorData) (bool, error) {
-	if d.isUserWithFunds(address, delegator) {
-		return false, nil
-	}
-
-	return d.deleteDelegatorIfNeeded(address, delegator)
-}
-
-func (d *delegation) isUserWithFunds(address []byte, delegator *DelegatorData) bool {
-	if d.isOwner(address) {
-		return false
-	}
-
-	isDelegatorWithoutFunds := len(delegator.ActiveFund) == 0 && len(delegator.UnStakedFunds) == 0
-
-	return !isDelegatorWithoutFunds
-=======
 func (d *delegation) deleteDelegatorOnClaimRewardsIfNeeded(address []byte, delegator *DelegatorData) (bool, error) {
 	if d.isUserWithFunds(address, delegator) {
 		return false, nil
@@ -2202,7 +2167,6 @@
 
 	isDelegatorWithFunds := len(delegator.ActiveFund) > 0 || len(delegator.UnStakedFunds) > 0
 	return isDelegatorWithFunds
->>>>>>> d2ca5fac
 }
 
 func (d *delegation) deleteDelegatorIfNeeded(address []byte, delegator *DelegatorData) (bool, error) {
