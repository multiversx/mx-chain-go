package systemSmartContracts

import (
	"bytes"
	"encoding/hex"
	"fmt"
	"math/big"

	"github.com/ElrondNetwork/elrond-go/config"
	"github.com/ElrondNetwork/elrond-go/core"
	"github.com/ElrondNetwork/elrond-go/core/atomic"
	"github.com/ElrondNetwork/elrond-go/core/check"
	"github.com/ElrondNetwork/elrond-go/marshal"
	"github.com/ElrondNetwork/elrond-go/vm"
	vmcommon "github.com/ElrondNetwork/elrond-vm-common"
)

const delegationConfigKey = "delegationConfigKey"
const delegationStatusKey = "delegationStatusKey"
const lastFundKey = "lastFundKey"
const globalFundKey = "globalFundKey"
const serviceFeeKey = "serviceFee"
const totalActiveKey = "totalActive"
const rewardKeyPrefix = "reward"

const percentageDenominator = uint64(100000)

const (
	active       = uint32(0)
	unStaked     = uint32(1)
	withdrawOnly = uint32(2)
)

type delegation struct {
	eei                    vm.SystemEI
	sigVerifier            vm.MessageSignVerifier
	delegationMgrSCAddress []byte
	stakingSCAddr          []byte
	auctionSCAddr          []byte
	endOfEpochAddr         []byte
	gasCost                vm.GasCost
	marshalizer            marshal.Marshalizer
	delegationEnabled      atomic.Flag
	enableDelegationEpoch  uint32
	minServiceFee          uint64
	maxServiceFee          uint64
	unBondPeriod           uint64
	minDelegationAmount    *big.Int
	nodePrice              *big.Int
	unJailPrice            *big.Int
	minStakeValue          *big.Int
}

// ArgsNewDelegation defines the arguments to create the delegation smart contract
type ArgsNewDelegation struct {
	DelegationSCConfig     config.DelegationSystemSCConfig
	StakingSCConfig        config.StakingSystemSCConfig
	Eei                    vm.SystemEI
	SigVerifier            vm.MessageSignVerifier
	DelegationMgrSCAddress []byte
	StakingSCAddress       []byte
	AuctionSCAddress       []byte
	EndOfEpochAddress      []byte
	GasCost                vm.GasCost
	Marshalizer            marshal.Marshalizer
	EpochNotifier          vm.EpochNotifier
}

// NewDelegationSystemSC creates a new delegation system SC
func NewDelegationSystemSC(args ArgsNewDelegation) (*delegation, error) {
	if check.IfNil(args.Eei) {
		return nil, vm.ErrNilSystemEnvironmentInterface
	}
	if len(args.StakingSCAddress) < 1 {
		return nil, fmt.Errorf("%w for staking sc address", vm.ErrInvalidAddress)
	}
	if len(args.AuctionSCAddress) < 1 {
		return nil, fmt.Errorf("%w for auction sc address", vm.ErrInvalidAddress)
	}
	if len(args.DelegationMgrSCAddress) < 1 {
		return nil, fmt.Errorf("%w for delegation sc address", vm.ErrInvalidAddress)
	}
	if check.IfNil(args.Marshalizer) {
		return nil, vm.ErrNilMarshalizer
	}
	if check.IfNil(args.EpochNotifier) {
		return nil, vm.ErrNilEpochNotifier
	}
	if check.IfNil(args.SigVerifier) {
		return nil, vm.ErrNilMessageSignVerifier
	}
	if args.DelegationSCConfig.MinServiceFee > args.DelegationSCConfig.MaxServiceFee {
		return nil, vm.ErrInvalidDelegationSCConfig
	}
	if args.DelegationSCConfig.MaxServiceFee > percentageDenominator {
		return nil, vm.ErrInvalidDelegationSCConfig
	}

	d := &delegation{
		eei:                    args.Eei,
		stakingSCAddr:          args.StakingSCAddress,
		auctionSCAddr:          args.AuctionSCAddress,
		delegationMgrSCAddress: args.DelegationMgrSCAddress,
		gasCost:                args.GasCost,
		marshalizer:            args.Marshalizer,
		delegationEnabled:      atomic.Flag{},
		enableDelegationEpoch:  args.DelegationSCConfig.EnabledEpoch,
		minServiceFee:          args.DelegationSCConfig.MinServiceFee,
		maxServiceFee:          args.DelegationSCConfig.MaxServiceFee,
		sigVerifier:            args.SigVerifier,
		unBondPeriod:           args.StakingSCConfig.UnBondPeriod,
		endOfEpochAddr:         args.EndOfEpochAddress,
	}

	var okValue bool
	d.minDelegationAmount, okValue = big.NewInt(0).SetString(args.DelegationSCConfig.MinStakeAmount, conversionBase)
	if !okValue || d.minDelegationAmount.Cmp(zero) <= 0 {
		return nil, vm.ErrInvalidMinStakeValue
	}

	d.unJailPrice, okValue = big.NewInt(0).SetString(args.StakingSCConfig.UnJailValue, conversionBase)
	if !okValue || d.unJailPrice.Cmp(zero) <= 0 {
		return nil, fmt.Errorf("%w, value is %v", vm.ErrInvalidUnJailCost, args.StakingSCConfig.UnJailValue)
	}
	d.minStakeValue, okValue = big.NewInt(0).SetString(args.StakingSCConfig.MinStakeValue, conversionBase)
	if !okValue || d.minStakeValue.Cmp(zero) <= 0 {
		return nil, fmt.Errorf("%w, value is %v", vm.ErrInvalidMinStakeValue, args.StakingSCConfig.MinStakeValue)
	}
	d.nodePrice, okValue = big.NewInt(0).SetString(args.StakingSCConfig.GenesisNodePrice, conversionBase)
	if !okValue || d.nodePrice.Cmp(zero) <= 0 {
		return nil, fmt.Errorf("%w, value is %v", vm.ErrInvalidNodePrice, args.StakingSCConfig.GenesisNodePrice)
	}

	args.EpochNotifier.RegisterNotifyHandler(d)

	return d, nil
}

// Execute  calls one of the functions from the delegation manager contract and runs the code according to the input
func (d *delegation) Execute(args *vmcommon.ContractCallInput) vmcommon.ReturnCode {
	if CheckIfNil(args) != nil {
		d.eei.AddReturnMessage("nil contract call input")
		return vmcommon.UserError
	}
	if !d.delegationEnabled.IsSet() {
		d.eei.AddReturnMessage("delegation manager contract is not enabled")
		return vmcommon.UserError
	}
	if bytes.Equal(args.RecipientAddr, vm.FirstDelegationSCAddress) {
		d.eei.AddReturnMessage("first delegation sc address cannot be called")
		return vmcommon.UserError
	}

	switch args.Function {
	case core.SCDeployInitFunctionName:
		return d.init(args)
	case "addNodes":
		return d.addNodes(args)
	case "removeNodes":
		return d.removeNodes(args)
	case "stakeNodes":
		return d.stakeNodes(args)
	case "unStakeNodes":
		return d.unStakeNodes(args)
	case "unBondNodes":
		return d.unBondNodes(args)
	case "unJailNodes":
		return d.unJailNodes(args)
	case "delegate":
		return d.delegate(args)
	case "unDelegate":
		return d.unDelegate(args)
	case "withdraw":
		return d.withdraw(args)
	case "changeServiceFee":
		return d.changeServiceFee(args)
	case "modifyTotalDelegationCap":
		return d.modifyTotalDelegationCap(args)
	case "updateRewards":
		return d.updateRewards(args)
	case "claimRewards":
		return d.claimRewards(args)
	}

	d.eei.AddReturnMessage(args.Function + "is an unknown function")
	return vmcommon.UserError
}

func (d *delegation) init(args *vmcommon.ContractCallInput) vmcommon.ReturnCode {
	ownerAddress := d.eei.GetStorage([]byte(ownerKey))
	if len(ownerAddress) != 0 {
		d.eei.AddReturnMessage("smart contract was already initialized")
		return vmcommon.UserError
	}
	if len(args.Arguments) != 2 {
		d.eei.AddReturnMessage("invalid number of arguments to init delegation contract")
		return vmcommon.UserError
	}

	ownerAddress = args.CallerAddr
	d.eei.SetStorage([]byte(core.DelegationSystemSCKey), []byte(core.DelegationSystemSCKey))
	d.eei.SetStorage([]byte(ownerKey), ownerAddress)
	dConfig := &DelegationConfig{
		OwnerAddress:         ownerAddress,
		ServiceFee:           big.NewInt(0).SetBytes(args.Arguments[1]).Uint64(),
		MaxDelegationCap:     big.NewInt(0).SetBytes(args.Arguments[0]),
		InitialOwnerFunds:    big.NewInt(0).Set(args.CallValue),
		AutomaticActivation:  false,
		WithDelegationCap:    true,
		ChangeableServiceFee: true,
		CreatedNonce:         d.eei.BlockChainHook().CurrentNonce(),
		UnBondPeriod:         d.unBondPeriod,
	}

	if dConfig.MaxDelegationCap.Cmp(zero) == 0 {
		dConfig.WithDelegationCap = false
	}
	err := d.saveDelegationContractConfig(dConfig)
	if err != nil {
		d.eei.AddReturnMessage(err.Error())
		return vmcommon.UserError
	}

	dStatus := &DelegationContractStatus{
		Delegators:    [][]byte{ownerAddress},
		StakedKeys:    make([]*NodesData, 0),
		NotStakedKeys: make([]*NodesData, 0),
		UnStakedKeys:  make([]*NodesData, 0),
	}
	err = d.saveDelegationStatus(dStatus)
	if err != nil {
		d.eei.AddReturnMessage(err.Error())
		return vmcommon.UserError
	}

	var fundKey []byte
	fundKey, err = d.createAndSaveNextFund(ownerAddress, args.CallValue, active)
	if err != nil {
		d.eei.AddReturnMessage(err.Error())
		return vmcommon.UserError
	}

	delegator := &DelegatorData{
		ActiveFund:        fundKey,
		UnStakedFunds:     make([][]byte, 0),
		WithdrawOnlyFunds: make([][]byte, 0),
		RewardsCheckpoint: d.eei.BlockChainHook().CurrentEpoch(),
		UnClaimedRewards:  big.NewInt(0),
	}

	globalFund := &GlobalFundData{
		ActiveFunds:            make([][]byte, 1),
		UnStakedFunds:          make([][]byte, 0),
		WithdrawOnlyFunds:      make([][]byte, 0),
		TotalUnStakedFromNodes: big.NewInt(0),
		TotalUnBondedFromNodes: big.NewInt(0),
		TotalActive:            big.NewInt(0).Set(args.CallValue),
		TotalUnStaked:          big.NewInt(0),
		TotalStaked:            big.NewInt(0),
	}
	globalFund.ActiveFunds[0] = fundKey
	err = d.saveGlobalFundData(globalFund)
	if err != nil {
		d.eei.AddReturnMessage(err.Error())
		return vmcommon.UserError
	}

	err = d.saveDelegatorData(ownerAddress, delegator)
	if err != nil {
		d.eei.AddReturnMessage(err.Error())
		return vmcommon.UserError
	}

	return vmcommon.Ok
}

func (d *delegation) isOwner(address []byte) bool {
	ownerAddress := d.eei.GetStorage([]byte(ownerKey))
	return bytes.Equal(address, ownerAddress)
}

func (d *delegation) checkOwnerCallValueGas(args *vmcommon.ContractCallInput) vmcommon.ReturnCode {
	if !d.isOwner(args.CallerAddr) {
		d.eei.AddReturnMessage("only owner can change delegation config")
		return vmcommon.UserError
	}
	if args.CallValue.Cmp(zero) != 0 {
		d.eei.AddReturnMessage("callValue must be 0")
		return vmcommon.UserError
	}
	err := d.eei.UseGas(d.gasCost.MetaChainSystemSCsCost.DelegationOps)
	if err != nil {
		d.eei.AddReturnMessage(err.Error())
		return vmcommon.OutOfGas
	}
	duplicates := checkForDuplicates(args.Arguments)
	if duplicates {
		d.eei.AddReturnMessage(vm.ErrDuplicatesFoundInArguments.Error())
		return vmcommon.UserError
	}

	return vmcommon.Ok
}

func (d *delegation) basicArgCheckForConfigChanges(args *vmcommon.ContractCallInput) (*DelegationConfig, vmcommon.ReturnCode) {
	returnCode := d.checkOwnerCallValueGas(args)
	if returnCode != vmcommon.Ok {
		return nil, returnCode
	}

	if len(args.Arguments) != 1 {
		d.eei.AddReturnMessage("invalid number of arguments")
		return nil, vmcommon.UserError
	}

	dConfig, err := d.getDelegationContractConfig()
	if err != nil {
		d.eei.AddReturnMessage(err.Error())
		return nil, vmcommon.UserError
	}

	return dConfig, vmcommon.Ok
}

func (d *delegation) setAutomaticActivation(args *vmcommon.ContractCallInput) vmcommon.ReturnCode {
	dConfig, returnCode := d.basicArgCheckForConfigChanges(args)
	if returnCode != vmcommon.Ok {
		return vmcommon.UserError
	}

	switch string(args.Arguments[0]) {
	case "yes":
		dConfig.AutomaticActivation = true
	case "no":
		dConfig.AutomaticActivation = false
	default:
		d.eei.AddReturnMessage("invalid argument")
		return vmcommon.UserError
	}

	err := d.saveDelegationContractConfig(dConfig)
	if err != nil {
		d.eei.AddReturnMessage(err.Error())
		return vmcommon.UserError
	}

	return vmcommon.Ok
}

func (d *delegation) changeServiceFee(args *vmcommon.ContractCallInput) vmcommon.ReturnCode {
	dConfig, returnCode := d.basicArgCheckForConfigChanges(args)
	if returnCode != vmcommon.Ok {
		return returnCode
	}

	newServiceFeeBigInt, okConvert := big.NewInt(0).SetString(string(args.Arguments[0]), conversionBase)
	if !okConvert {
		d.eei.AddReturnMessage("invalid new service fee")
		return vmcommon.UserError
	}

	newServiceFee := newServiceFeeBigInt.Uint64()
	if newServiceFee < d.minServiceFee || newServiceFee > d.maxServiceFee {
		d.eei.AddReturnMessage("new service fee out of bounds")
		return vmcommon.UserError
	}

	dConfig.ServiceFee = newServiceFee
	err := d.saveDelegationContractConfig(dConfig)
	if err != nil {
		d.eei.AddReturnMessage(err.Error())
		return vmcommon.UserError
	}

	return vmcommon.Ok
}

func (d *delegation) modifyTotalDelegationCap(args *vmcommon.ContractCallInput) vmcommon.ReturnCode {
	dConfig, returnCode := d.basicArgCheckForConfigChanges(args)
	if returnCode != vmcommon.Ok {
		return returnCode
	}

	newTotalDelegationCap, okConvert := big.NewInt(0).SetString(string(args.Arguments[0]), conversionBase)
	if !okConvert {
		d.eei.AddReturnMessage("invalid new total delegation cap")
		return vmcommon.UserError
	}

	globalFund, err := d.getGlobalFundData()
	if err != nil {
		d.eei.AddReturnMessage(err.Error())
		return vmcommon.UserError
	}

	if newTotalDelegationCap.Cmp(globalFund.TotalActive) < 0 {
		d.eei.AddReturnMessage("cannot make total delegation cap smaller than active")
		return vmcommon.UserError
	}

	dConfig.MaxDelegationCap = newTotalDelegationCap
	dConfig.WithDelegationCap = dConfig.MaxDelegationCap.Cmp(zero) != 0

	err = d.saveDelegationContractConfig(dConfig)
	if err != nil {
		d.eei.AddReturnMessage(err.Error())
		return vmcommon.UserError
	}

	return vmcommon.Ok
}

func (d *delegation) addNodes(args *vmcommon.ContractCallInput) vmcommon.ReturnCode {
	returnCode := d.checkOwnerCallValueGas(args)
	if returnCode != vmcommon.Ok {
		return vmcommon.UserError
	}
	if len(args.Arguments)%2 != 0 {
		d.eei.AddReturnMessage("arguments must be of pair length - BLSKey and signedMessage")
		return vmcommon.UserError
	}

	numBlsKeys := uint64(len(args.Arguments) / 2)
	err := d.eei.UseGas(numBlsKeys * d.gasCost.MetaChainSystemSCsCost.DelegationOps)
	if err != nil {
		d.eei.AddReturnMessage(err.Error())
		return vmcommon.OutOfGas
	}

	blsKeys, err := d.verifyBLSKeysAndSignature(args.RecipientAddr, args.Arguments)
	if err != nil {
		d.eei.AddReturnMessage(err.Error())
		return vmcommon.UserError
	}

	status, err := d.getDelegationStatus()
	if err != nil {
		d.eei.AddReturnMessage(err.Error())
		return vmcommon.UserError
	}
	listToVerify := append(status.StakedKeys, status.NotStakedKeys...)
	listToVerify = append(listToVerify, status.UnStakedKeys...)
	foundOne := verifyIfBLSPubKeysExist(listToVerify, blsKeys)
	if foundOne {
		d.eei.AddReturnMessage(vm.ErrBLSPublicKeyMismatch.Error())
		return vmcommon.UserError
	}

	for i := 0; i < len(args.Arguments); i += 2 {
		nodesData := &NodesData{
			BLSKey:    args.Arguments[i],
			SignedMsg: args.Arguments[i+1],
		}
		status.NotStakedKeys = append(status.NotStakedKeys, nodesData)
	}
	err = d.saveDelegationStatus(status)
	if err != nil {
		d.eei.AddReturnMessage(err.Error())
		return vmcommon.UserError
	}

	return vmcommon.Ok
}

func (d *delegation) verifyBLSKeysAndSignature(txPubKey []byte, args [][]byte) ([][]byte, error) {
	blsKeys := make([][]byte, 0)

	foundInvalid := false
	for i := 0; i < len(args); i += 2 {
		blsKey := args[i]
		signedMessage := args[i+1]
		err := d.sigVerifier.Verify(txPubKey, signedMessage, blsKey)
		if err != nil {
			foundInvalid = true
			d.eei.Finish(blsKey)
			d.eei.Finish([]byte{invalidKey})
			continue
		}

		blsKeys = append(blsKeys, blsKey)
	}
	if foundInvalid {
		return nil, vm.ErrInvalidBLSKeys
	}

	return blsKeys, nil
}

func (d *delegation) removeNodes(args *vmcommon.ContractCallInput) vmcommon.ReturnCode {
	returnCode := d.checkOwnerCallValueGas(args)
	if returnCode != vmcommon.Ok {
		return vmcommon.UserError
	}

	err := d.eei.UseGas(uint64(len(args.Arguments)) * d.gasCost.MetaChainSystemSCsCost.DelegationOps)
	if err != nil {
		d.eei.AddReturnMessage(err.Error())
		return vmcommon.OutOfGas
	}

	status, err := d.getDelegationStatus()
	if err != nil {
		d.eei.AddReturnMessage(err.Error())
		return vmcommon.UserError
	}

	for _, blsKey := range args.Arguments {
		found := false
		for i, nodeData := range status.NotStakedKeys {
			if bytes.Equal(blsKey, nodeData.BLSKey) {
				copy(status.NotStakedKeys[i:], status.NotStakedKeys[i+1:])
				lenKeys := len(status.NotStakedKeys)
				status.NotStakedKeys[lenKeys-1] = nil
				status.NotStakedKeys = status.NotStakedKeys[:lenKeys-1]
				found = true
				break
			}
		}

		if !found {
			d.eei.AddReturnMessage(vm.ErrBLSPublicKeyMismatch.Error())
			return vmcommon.UserError
		}
	}

	err = d.saveDelegationStatus(status)
	if err != nil {
		d.eei.AddReturnMessage(err.Error())
		return vmcommon.UserError
	}

	return vmcommon.Ok
}

func (d *delegation) stakeNodes(args *vmcommon.ContractCallInput) vmcommon.ReturnCode {
	returnCode := d.checkOwnerCallValueGas(args)
	if returnCode != vmcommon.Ok {
		return returnCode
	}
	if len(args.Arguments) == 0 {
		d.eei.AddReturnMessage("not enough arguments")
		return vmcommon.FunctionWrongSignature
	}
	status, err := d.getDelegationStatus()
	if err != nil {
		d.eei.AddReturnMessage(err.Error())
		return vmcommon.UserError
	}
	listToCheck := append(status.NotStakedKeys, status.UnStakedKeys...)
	foundAll := verifyAllBLSKeysExist(listToCheck, args.Arguments)
	if !foundAll {
		d.eei.AddReturnMessage(vm.ErrBLSPublicKeyMismatch.Error())
		return vmcommon.UserError
	}

	globalFund, err := d.getGlobalFundData()
	if err != nil {
		d.eei.AddReturnMessage(err.Error())
		return vmcommon.UserError
	}

	numNodesToStake := big.NewInt(int64(len(args.Arguments)))
	stakeValue := big.NewInt(0).Mul(d.nodePrice, numNodesToStake)

	if globalFund.TotalActive.Cmp(stakeValue) < 0 {
		d.eei.AddReturnMessage("not enough in total active to stake")
		return vmcommon.UserError
	}

	globalFund.TotalActive.Sub(globalFund.TotalActive, stakeValue)
	globalFund.TotalStaked.Add(globalFund.TotalStaked, stakeValue)

	err = d.saveGlobalFundData(globalFund)
	if err != nil {
		d.eei.AddReturnMessage(err.Error())
		return vmcommon.UserError
	}

	stakeArgs := makeStakeArgs(listToCheck, args.Arguments)
	vmOutput, err := d.executeOnAuctionSC(args.RecipientAddr, "stake", stakeArgs, stakeValue)
	if err != nil {
		d.eei.AddReturnMessage(err.Error())
		return vmcommon.UserError
	}
	if vmOutput.ReturnCode != vmcommon.Ok {
		return vmOutput.ReturnCode
	}

	successKeys, _ := getSuccessAndUnSuccessKeys(vmOutput.ReturnData, args.Arguments)
	for _, successKey := range successKeys {
		status.NotStakedKeys, status.StakedKeys = moveNodeFromList(status.NotStakedKeys, status.StakedKeys, successKey)
		status.UnStakedKeys, status.StakedKeys = moveNodeFromList(status.UnStakedKeys, status.StakedKeys, successKey)
	}

	err = d.saveDelegationStatus(status)
	if err != nil {
		d.eei.AddReturnMessage(err.Error())
		return vmcommon.UserError
	}

	return vmcommon.Ok
}

func (d *delegation) unStakeNodes(args *vmcommon.ContractCallInput) vmcommon.ReturnCode {
	returnCode := d.checkOwnerCallValueGas(args)
	if returnCode != vmcommon.Ok {
		return returnCode
	}
	if len(args.Arguments) == 0 {
		d.eei.AddReturnMessage("not enough arguments")
		return vmcommon.FunctionWrongSignature
	}
	status, err := d.getDelegationStatus()
	if err != nil {
		d.eei.AddReturnMessage(err.Error())
		return vmcommon.UserError
	}
	foundAll := verifyAllBLSKeysExist(status.StakedKeys, args.Arguments)
	if !foundAll {
		d.eei.AddReturnMessage(vm.ErrBLSPublicKeyMismatch.Error())
		return vmcommon.UserError
	}

	vmOutput, err := d.executeOnAuctionSC(args.RecipientAddr, "unStake", args.Arguments, big.NewInt(0))
	if err != nil {
		d.eei.AddReturnMessage(err.Error())
		return vmcommon.UserError
	}
	if vmOutput.ReturnCode != vmcommon.Ok {
		return vmOutput.ReturnCode
	}

	successKeys, _ := getSuccessAndUnSuccessKeys(vmOutput.ReturnData, args.Arguments)
	for _, successKey := range successKeys {
		status.StakedKeys, status.UnStakedKeys = moveNodeFromList(status.StakedKeys, status.UnStakedKeys, successKey)
	}

	err = d.saveDelegationStatus(status)
	if err != nil {
		d.eei.AddReturnMessage(err.Error())
		return vmcommon.UserError
	}

	totalNewUnStakedValue := big.NewInt(0).Mul(big.NewInt(int64(len(successKeys))), d.nodePrice)
	globalFundData, err := d.getGlobalFundData()
	if err != nil {
		d.eei.AddReturnMessage(err.Error())
		return vmcommon.UserError
	}

	globalFundData.TotalUnStakedFromNodes.Add(globalFundData.TotalUnStakedFromNodes, totalNewUnStakedValue)
	err = d.saveGlobalFundData(globalFundData)
	if err != nil {
		d.eei.AddReturnMessage(err.Error())
		return vmcommon.UserError
	}

	return vmcommon.Ok
}

func (d *delegation) unBondNodes(args *vmcommon.ContractCallInput) vmcommon.ReturnCode {
	returnCode := d.checkOwnerCallValueGas(args)
	if returnCode != vmcommon.Ok {
		return returnCode
	}
	if len(args.Arguments) == 0 {
		d.eei.AddReturnMessage("not enough arguments")
		return vmcommon.FunctionWrongSignature
	}
	status, err := d.getDelegationStatus()
	if err != nil {
		d.eei.AddReturnMessage(err.Error())
		return vmcommon.UserError
	}

	foundAll := verifyAllBLSKeysExist(status.UnStakedKeys, args.Arguments)
	if !foundAll {
		d.eei.AddReturnMessage(vm.ErrBLSPublicKeyMismatch.Error())
		return vmcommon.UserError
	}

	vmOutput, err := d.executeOnAuctionSC(args.RecipientAddr, "unBond", args.Arguments, big.NewInt(0))
	if err != nil {
		d.eei.AddReturnMessage(err.Error())
		return vmcommon.UserError
	}
	if vmOutput.ReturnCode != vmcommon.Ok {
		return vmOutput.ReturnCode
	}

	successKeys, _ := getSuccessAndUnSuccessKeys(vmOutput.ReturnData, args.Arguments)
	for _, successKey := range successKeys {
		status.UnStakedKeys, status.NotStakedKeys = moveNodeFromList(status.UnStakedKeys, status.NotStakedKeys, successKey)
	}

	err = d.saveDelegationStatus(status)
	if err != nil {
		d.eei.AddReturnMessage(err.Error())
		return vmcommon.UserError
	}

	totalNewUnBondedValue := big.NewInt(0).Mul(big.NewInt(int64(len(successKeys))), d.nodePrice)
	globalFundData, err := d.getGlobalFundData()
	if err != nil {
		d.eei.AddReturnMessage(err.Error())
		return vmcommon.UserError
	}

	globalFundData.TotalUnBondedFromNodes.Add(globalFundData.TotalUnBondedFromNodes, totalNewUnBondedValue)
	err = d.saveGlobalFundData(globalFundData)
	if err != nil {
		d.eei.AddReturnMessage(err.Error())
		return vmcommon.UserError
	}

	return vmcommon.Ok
}

func (d *delegation) unJailNodes(args *vmcommon.ContractCallInput) vmcommon.ReturnCode {
	if len(args.Arguments) == 0 {
		d.eei.AddReturnMessage("not enough arguments")
		return vmcommon.FunctionWrongSignature
	}
	err := d.eei.UseGas(d.gasCost.MetaChainSystemSCsCost.DelegationOps)
	if err != nil {
		d.eei.AddReturnMessage(err.Error())
		return vmcommon.OutOfGas
	}
	status, err := d.getDelegationStatus()
	if err != nil {
		d.eei.AddReturnMessage(err.Error())
		return vmcommon.UserError
	}
	duplicates := checkForDuplicates(args.Arguments)
	if duplicates {
		d.eei.AddReturnMessage(vm.ErrDuplicatesFoundInArguments.Error())
		return vmcommon.UserError
	}

	listToCheck := append(status.StakedKeys, status.UnStakedKeys...)
	foundAll := verifyAllBLSKeysExist(listToCheck, args.Arguments)
	if !foundAll {
		d.eei.AddReturnMessage(vm.ErrBLSPublicKeyMismatch.Error())
		return vmcommon.UserError
	}

	isDelegator := d.checkIfDelegator(status, args.CallerAddr)
	if !isDelegator {
		d.eei.AddReturnMessage("not a delegator")
		return vmcommon.UserError
	}

	vmOutput, err := d.executeOnAuctionSC(args.RecipientAddr, "unJail", args.Arguments, args.CallValue)
	if err != nil {
		d.eei.AddReturnMessage(err.Error())
		return vmcommon.UserError
	}
	if vmOutput.ReturnCode != vmcommon.Ok {
		return vmOutput.ReturnCode
	}

	sendBackValue := getTransferBackFromVMOutput(vmOutput)
	if sendBackValue.Cmp(zero) > 0 {
		err = d.eei.Transfer(args.CallerAddr, args.RecipientAddr, sendBackValue, nil, 0)
		if err != nil {
			d.eei.AddReturnMessage(err.Error())
			return vmcommon.UserError
		}
	}

	return vmcommon.Ok
}

func (d *delegation) checkIfDelegator(status *DelegationContractStatus, address []byte) bool {
	for _, delegatorAddress := range status.Delegators {
		if bytes.Equal(delegatorAddress, address) {
			return true
		}
	}
	return false
}

func (d *delegation) delegate(args *vmcommon.ContractCallInput) vmcommon.ReturnCode {
	if args.CallValue.Cmp(d.minDelegationAmount) < 0 {
		d.eei.AddReturnMessage("delegate value must be higher than minDelegationAmount " + d.minDelegationAmount.String())
		return vmcommon.UserError
	}
	err := d.eei.UseGas(d.gasCost.MetaChainSystemSCsCost.DelegationOps)
	if err != nil {
		d.eei.AddReturnMessage(err.Error())
		return vmcommon.OutOfGas
	}

	dConfig, err := d.getDelegationContractConfig()
	if err != nil {
		d.eei.AddReturnMessage(err.Error())
		return vmcommon.UserError
	}
	globalFund, err := d.getGlobalFundData()
	if err != nil {
		d.eei.AddReturnMessage(err.Error())
		return vmcommon.UserError
	}

	newTotalActive := big.NewInt(0).Add(globalFund.TotalActive, args.CallValue)
	if dConfig.WithDelegationCap && newTotalActive.Cmp(dConfig.MaxDelegationCap) > 0 {
		d.eei.AddReturnMessage("total delegation cap reached, no more space to accept")
		return vmcommon.UserError
	}

	globalFund.TotalActive.Set(newTotalActive)
<<<<<<< HEAD
	isNew, delegator, err := d.getOrCreateDelegatorData(args.CallerAddr)
=======
	isNew, dData, err := d.getOrCreateDelegatorData(args.CallerAddr)
	if err != nil {
		d.eei.AddReturnMessage(err.Error())
		return vmcommon.UserError
	}

	err = d.saveGlobalFundData(globalFund)
>>>>>>> 0c539ca2
	if err != nil {
		d.eei.AddReturnMessage(err.Error())
		return vmcommon.UserError
	}

	if isNew {
		delegator.RewardsCheckpoint = d.eei.BlockChainHook().CurrentEpoch() + 1
		delegator.UnClaimedRewards = big.NewInt(0)
	}

	if len(delegator.ActiveFund) == 0 {
		var fundKey []byte
		fundKey, err = d.createAndSaveNextFund(args.CallerAddr, args.CallValue, active)
		if err != nil {
			d.eei.AddReturnMessage(err.Error())
			return vmcommon.UserError
		}

		delegator.ActiveFund = fundKey
		err = d.addNewFundToGlobalData(fundKey, active)
		if err != nil {
			d.eei.AddReturnMessage(err.Error())
			return vmcommon.UserError
		}

		if isNew {
			err = d.addNewDelegatorToList(args.CallerAddr)
			if err != nil {
				d.eei.AddReturnMessage(err.Error())
				return vmcommon.UserError
			}
		}

	} else {
		err = d.addValueToFund(delegator.ActiveFund, args.CallValue)
		if err != nil {
			d.eei.AddReturnMessage(err.Error())
			return vmcommon.UserError
		}
	}

	vmOutput, err := d.executeOnAuctionSC(args.RecipientAddr, "stake", nil, args.CallValue)
	if err != nil {
		d.eei.AddReturnMessage(err.Error())
		return vmcommon.UserError
	}
	if vmOutput.ReturnCode != vmcommon.Ok {
		d.eei.AddReturnMessage(vmOutput.ReturnMessage)
		return vmOutput.ReturnCode
	}

	err = d.saveDelegatorData(args.CallerAddr, dData)
	if err != nil {
		d.eei.AddReturnMessage(err.Error())
		return vmcommon.UserError
	}

<<<<<<< HEAD
	err = d.saveDelegatorData(args.CallerAddr, delegator)
=======
	return vmcommon.Ok
}

func (d *delegation) addNewDelegatorToList(address []byte) error {
	dStatus, err := d.getDelegationStatus()
>>>>>>> 0c539ca2
	if err != nil {
		return err
	}

	dStatus.Delegators = append(dStatus.Delegators, address)

	return d.saveDelegationStatus(dStatus)
}

func (d *delegation) addValueToFund(key []byte, value *big.Int) error {
	fund, err := d.getFund(key)
	if err != nil {
		return err
	}

	fund.Value.Add(fund.Value, value)
	err = d.saveFund(key, fund)
	return err
}

func (d *delegation) resolveUnStakedUnBondResponse(
	returnData [][]byte,
	userVal *big.Int,
	unStake bool,
) (*big.Int, *big.Int, error) {
	lenReturnData := len(returnData)
	if lenReturnData == 0 {
		return userVal, big.NewInt(0), nil
	}

	totalReturn := big.NewInt(0).SetBytes(returnData[lenReturnData-1])

	actualUserVal := big.NewInt(0).Set(userVal)
	remainingVal := big.NewInt(0)
	if totalReturn.Cmp(userVal) < 0 {
		actualUserVal.Set(totalReturn)
	} else {
		remainingVal.Sub(totalReturn, userVal)
	}

	if lenReturnData == 1 {
		return actualUserVal, remainingVal, nil
	}

	status, err := d.getDelegationStatus()
	if err != nil {
		return nil, nil, err
	}

	for i := 0; i < lenReturnData-1; i++ {
		if unStake {
			status.StakedKeys, status.UnStakedKeys = moveNodeFromList(status.StakedKeys, status.UnStakedKeys, returnData[i])
		} else {
			status.UnStakedKeys, status.NotStakedKeys = moveNodeFromList(status.UnStakedKeys, status.NotStakedKeys, returnData[i])
		}
	}

	err = d.saveDelegationStatus(status)
	if err != nil {
		return nil, nil, err
	}

	return actualUserVal, remainingVal, nil
}

func (d *delegation) checkOwnerCanUnDelegate(address []byte, activeFund *Fund, valueToUnDelegate *big.Int) error {
	if !d.isOwner(address) {
		return nil
	}

	remainingFunds := big.NewInt(0).Sub(activeFund.Value, valueToUnDelegate)
	delegationConfig, err := d.getDelegationContractConfig()
	if err != nil {
		return err
	}

	if remainingFunds.Cmp(delegationConfig.InitialOwnerFunds) >= 0 {
		return nil
	}

	delegationStatus, err := d.getDelegationStatus()
	if err != nil {
		return err
	}

	numActiveKeys := len(delegationStatus.StakedKeys) + len(delegationStatus.UnStakedKeys)
	if numActiveKeys > 0 {
		return vm.ErrOwnerCannotUnDelegate
	}

	return nil
}

func (d *delegation) unDelegate(args *vmcommon.ContractCallInput) vmcommon.ReturnCode {
	err := d.eei.UseGas(d.gasCost.MetaChainSystemSCsCost.DelegationOps)
	if err != nil {
		d.eei.AddReturnMessage(err.Error())
		return vmcommon.OutOfGas
	}
	if len(args.Arguments) != 1 {
		d.eei.AddReturnMessage("wrong number of arguments")
		return vmcommon.FunctionWrongSignature
	}
	valueToUnDelegate := big.NewInt(0).SetBytes(args.Arguments[0])
	if valueToUnDelegate.Cmp(zero) <= 0 {
		d.eei.AddReturnMessage("invalid value to undelegate")
		return vmcommon.UserError
	}

	isNew, delegator, err := d.getOrCreateDelegatorData(args.CallerAddr)
	if err != nil {
		d.eei.AddReturnMessage(err.Error())
		return vmcommon.UserError
	}
	if isNew {
		d.eei.AddReturnMessage("caller is not a delegator")
		return vmcommon.UserError
	}

	activeFund, err := d.getFund(delegator.ActiveFund)
	if err != nil {
		d.eei.AddReturnMessage(err.Error())
		return vmcommon.UserError
	}
	if activeFund.Value.Cmp(valueToUnDelegate) < 0 {
		d.eei.AddReturnMessage("invalid value to undelegate")
		return vmcommon.UserError
	}
	if activeFund.Value.Cmp(zero) > 0 && activeFund.Value.Cmp(d.minDelegationAmount) < 0 {
		d.eei.AddReturnMessage("invalid value to undelegate - need to undelegate all - do not leave dust behind")
		return vmcommon.UserError
	}
	err = d.checkOwnerCanUnDelegate(args.CallerAddr, activeFund, valueToUnDelegate)
	if err != nil {
		d.eei.AddReturnMessage("owner cannot unDelegate the specified sum")
		return vmcommon.UserError
	}

	globalFund, err := d.getGlobalFundData()
	if err != nil {
		d.eei.AddReturnMessage(err.Error())
		return vmcommon.UserError
	}

	returnData, returnCode := d.unStakeOrBondFromAuctionSC(args.RecipientAddr, "unStakeTokensWithNodes", globalFund.TotalUnStakedFromNodes, valueToUnDelegate)
	if returnCode != vmcommon.Ok {
		return returnCode
	}

	actualUserUnStake, unStakeFromNodes, err := d.resolveUnStakedUnBondResponse(returnData, valueToUnDelegate, true)
	if err != nil {
		d.eei.AddReturnMessage(err.Error())
		return vmcommon.UserError
	}

	globalFund.TotalUnStakedFromNodes.Add(globalFund.TotalUnStakedFromNodes, unStakeFromNodes)
	activeFund.Value.Sub(activeFund.Value, actualUserUnStake)
	err = d.saveFund(delegator.ActiveFund, activeFund)
	if err != nil {
		d.eei.AddReturnMessage(err.Error())
		return vmcommon.UserError
	}

	unStakedFundKey, err := d.createAndSaveNextFund(args.CallerAddr, actualUserUnStake, unStaked)
	if err != nil {
		d.eei.AddReturnMessage(err.Error())
		return vmcommon.UserError
	}

	globalFund.UnStakedFunds = append(globalFund.UnStakedFunds, unStakedFundKey)
	globalFund.TotalActive.Sub(globalFund.TotalActive, actualUserUnStake)
	globalFund.TotalUnStaked.Add(globalFund.TotalUnStaked, actualUserUnStake)
	delegator.UnStakedFunds = append(delegator.UnStakedFunds, unStakedFundKey)

	if activeFund.Value.Cmp(zero) == 0 {
		for i, fundKey := range globalFund.ActiveFunds {
			if bytes.Equal(delegator.ActiveFund, fundKey) {
				copy(globalFund.ActiveFunds[i:], globalFund.ActiveFunds[i+1:])
				lenKeys := len(globalFund.ActiveFunds)
				globalFund.ActiveFunds[lenKeys-1] = nil
				globalFund.ActiveFunds = globalFund.ActiveFunds[:lenKeys-1]
				break
			}
		}
		delegator.ActiveFund = nil
	}

	err = d.saveGlobalFundData(globalFund)
	if err != nil {
		d.eei.AddReturnMessage(err.Error())
		return vmcommon.UserError
	}

	err = d.calculateAndUpdateRewards(args.CallerAddr, delegator)
	if err != nil {
		d.eei.AddReturnMessage(err.Error())
		return vmcommon.UserError
	}

	err = d.saveDelegatorData(args.CallerAddr, delegator)
	if err != nil {
		d.eei.AddReturnMessage(err.Error())
		return vmcommon.UserError
	}

	return vmcommon.Ok
}

func (d *delegation) updateRewards(args *vmcommon.ContractCallInput) vmcommon.ReturnCode {
	if !bytes.Equal(args.CallerAddr, d.endOfEpochAddr) {
		d.eei.AddReturnMessage("only end of epoch address can call this function")
		return vmcommon.UserError
	}
	if len(args.Arguments) != 0 {
		d.eei.AddReturnMessage("must call without arguments")
		return vmcommon.UserError
	}
	if args.CallValue.Cmp(zero) < 0 {
		d.eei.AddReturnMessage("cannot call with negative value")
		return vmcommon.UserError
	}

	totalActiveData := d.eei.GetStorage([]byte(totalActiveKey))
	serviceFeeData := d.eei.GetStorage([]byte(serviceFeeKey))
	rewardsData := &RewardComputationData{
		RewardsToDistribute: args.CallValue,
		TotalActive:         big.NewInt(0).SetBytes(totalActiveData),
		ServiceFee:          big.NewInt(0).SetBytes(serviceFeeData).Uint64(),
	}
	currentEpoch := d.eei.BlockChainHook().CurrentEpoch()
	err := d.saveRewardData(currentEpoch, rewardsData)
	if err != nil {
		d.eei.AddReturnMessage(err.Error())
		return vmcommon.UserError
	}

	return vmcommon.UserError
}

func (d *delegation) getRewardData(epoch uint32) (bool, *RewardComputationData, error) {
	marshaledData := d.eei.GetStorage(rewardKeyForEpoch(epoch))
	if len(marshaledData) == 0 {
		return false, nil, nil
	}
	rewardsData := &RewardComputationData{}
	err := d.marshalizer.Unmarshal(rewardsData, marshaledData)
	if err != nil {
		return false, nil, err
	}

	return true, rewardsData, nil
}

func rewardKeyForEpoch(epoch uint32) []byte {
	epochInBytes := big.NewInt(int64(epoch)).Bytes()
	return append([]byte(rewardKeyPrefix), epochInBytes...)
}

func (d *delegation) saveRewardData(epoch uint32, rewardsData *RewardComputationData) error {
	marshaledData, err := d.marshalizer.Marshal(rewardsData)
	if err != nil {
		return err
	}

	d.eei.SetStorage(rewardKeyForEpoch(epoch), marshaledData)
	return nil
}

func (d *delegation) calculateAndUpdateRewards(callerAddress []byte, delegator *DelegatorData) error {
	activeFund, err := d.getFund(delegator.ActiveFund)
	if err != nil {
		return err
	}

	isOwner := d.isOwner(callerAddress)

	totalRewards := big.NewInt(0)
	currentEpoch := d.eei.BlockChainHook().CurrentEpoch()
	for i := delegator.RewardsCheckpoint; i <= currentEpoch; i++ {
		found, rewardData, errGet := d.getRewardData(i)
		if errGet != nil {
			return errGet
		}
		if !found {
			continue
		}

		percentage := float64(rewardData.ServiceFee) / float64(percentageDenominator)
		rewardsForOwner := core.GetPercentageOfValue(rewardData.RewardsToDistribute, percentage)
		rewardForDelegator := big.NewInt(0).Sub(rewardData.RewardsToDistribute, rewardsForOwner)

		// delegator reward is: rewardForDelegator * user stake / total delegation cap
		rewardForDelegator.Mul(rewardForDelegator, activeFund.Value)
		remaining := big.NewInt(0)
		rewardForDelegator.DivMod(rewardForDelegator, rewardData.TotalActive, remaining)

		if isOwner {
			totalRewards.Add(totalRewards, rewardsForOwner)
			totalRewards.Add(totalRewards, remaining)
		}

		totalRewards.Add(totalRewards, rewardForDelegator)
	}

	delegator.UnClaimedRewards.Add(delegator.UnClaimedRewards, totalRewards)
	delegator.RewardsCheckpoint = currentEpoch + 1

	return nil
}

func (d *delegation) claimRewards(args *vmcommon.ContractCallInput) vmcommon.ReturnCode {
	err := d.eei.UseGas(d.gasCost.MetaChainSystemSCsCost.DelegationOps)
	if err != nil {
		d.eei.AddReturnMessage(err.Error())
		return vmcommon.OutOfGas
	}
	if len(args.Arguments) != 0 {
		d.eei.AddReturnMessage("wrong number of arguments")
		return vmcommon.FunctionWrongSignature
	}

	isNew, delegator, err := d.getOrCreateDelegatorData(args.CallerAddr)
	if err != nil {
		d.eei.AddReturnMessage(err.Error())
		return vmcommon.UserError
	}
	if isNew {
		d.eei.AddReturnMessage("caller is not a delegator")
		return vmcommon.UserError
	}

	err = d.calculateAndUpdateRewards(args.CallerAddr, delegator)
	if err != nil {
		d.eei.AddReturnMessage(err.Error())
		return vmcommon.UserError
	}

	err = d.eei.Transfer(args.CallerAddr, args.RecipientAddr, delegator.UnClaimedRewards, nil, 0)
	if err != nil {
		d.eei.AddReturnMessage(err.Error())
		return vmcommon.UserError
	}

	err = d.saveDelegatorData(args.CallerAddr, delegator)
	if err != nil {
		d.eei.AddReturnMessage(err.Error())
		return vmcommon.UserError
	}

	return vmcommon.UserError
}

func (d *delegation) unStakeOrBondFromAuctionSC(
	scAddress []byte,
	functionToCall string,
	baseValue *big.Int,
	actionValue *big.Int,
) ([][]byte, vmcommon.ReturnCode) {
	if baseValue.Cmp(actionValue) >= 0 {
		baseValue.Sub(baseValue, actionValue)
		return nil, vmcommon.Ok
	}

	fundToUnStakeFromAuction := big.NewInt(0).Sub(actionValue, baseValue)
	baseValue.SetUint64(0)

	vmOutput, err := d.executeOnAuctionSC(scAddress, functionToCall, [][]byte{fundToUnStakeFromAuction.Bytes()}, big.NewInt(0))
	if err != nil {
		d.eei.AddReturnMessage(err.Error())
		return nil, vmcommon.UserError
	}
	if vmOutput.ReturnCode != vmcommon.Ok {
		d.eei.AddReturnMessage(vmOutput.ReturnMessage)
		return nil, vmcommon.UserError
	}

	return vmOutput.ReturnData, vmcommon.Ok
}

func (d *delegation) getUnBondableTokens(delegator *DelegatorData, unBondPeriod uint64) (*big.Int, error) {
	totalUnBondable := big.NewInt(0)
	currentNonce := d.eei.BlockChainHook().CurrentNonce()
	for _, fundKey := range delegator.UnStakedFunds {
		fund, err := d.getFund(fundKey)
		if err != nil {
			return nil, err
		}
		if currentNonce-fund.Nonce < unBondPeriod {
			continue
		}
		totalUnBondable.Add(totalUnBondable, fund.Value)
	}
	return totalUnBondable, nil
}

func (d *delegation) deleteFund(fundKey []byte, globalFund *GlobalFundData) {
	d.eei.SetStorage(fundKey, nil)
	for i, globalKey := range globalFund.UnStakedFunds {
		if bytes.Equal(fundKey, globalKey) {
			copy(globalFund.UnStakedFunds[i:], globalFund.UnStakedFunds[i+1:])
			lenKeys := len(globalFund.UnStakedFunds)
			globalFund.UnStakedFunds[lenKeys-1] = nil
			globalFund.UnStakedFunds = globalFund.UnStakedFunds[:lenKeys-1]
			break
		}
	}
}

func (d *delegation) withdraw(args *vmcommon.ContractCallInput) vmcommon.ReturnCode {
	if len(args.Arguments) != 0 {
		d.eei.AddReturnMessage("wrong number of arguments")
		return vmcommon.FunctionWrongSignature
	}
	err := d.eei.UseGas(d.gasCost.MetaChainSystemSCsCost.DelegationOps)
	if err != nil {
		d.eei.AddReturnMessage(err.Error())
		return vmcommon.OutOfGas
	}
	isNew, delegator, err := d.getOrCreateDelegatorData(args.CallerAddr)
	if err != nil {
		d.eei.AddReturnMessage(err.Error())
		return vmcommon.UserError
	}
	if isNew {
		d.eei.AddReturnMessage("caller is not a delegator")
		return vmcommon.UserError
	}

	dConfig, err := d.getDelegationContractConfig()
	if err != nil {
		d.eei.AddReturnMessage(err.Error())
		return vmcommon.UserError
	}
	globalFund, err := d.getGlobalFundData()
	if err != nil {
		d.eei.AddReturnMessage(err.Error())
		return vmcommon.UserError
	}

	totalUnBondable, err := d.getUnBondableTokens(delegator, dConfig.UnBondPeriod)
	if err != nil {
		d.eei.AddReturnMessage(err.Error())
		return vmcommon.UserError
	}
	if globalFund.TotalUnStaked.Cmp(totalUnBondable) < 0 {
		d.eei.AddReturnMessage("cannot unBond - contract error")
		return vmcommon.UserError
	}

	returnData, returnCode := d.unStakeOrBondFromAuctionSC(args.RecipientAddr, "unBondTokensWithNodes", globalFund.TotalUnBondedFromNodes, totalUnBondable)
	if returnCode != vmcommon.Ok {
		return returnCode
	}

	actualUserUnBond, unBondFromNodes, err := d.resolveUnStakedUnBondResponse(returnData, totalUnBondable, false)
	if err != nil {
		d.eei.AddReturnMessage(err.Error())
		return vmcommon.UserError
	}

	currentNonce := d.eei.BlockChainHook().CurrentNonce()
	totalUnBonded := big.NewInt(0)
	tempUnStakedFunds := make([][]byte, 0)
	var fund *Fund
	for fundIndex, fundKey := range delegator.UnStakedFunds {
		fund, err = d.getFund(fundKey)
		if err != nil {
			d.eei.AddReturnMessage(err.Error())
			return vmcommon.UserError
		}
		if currentNonce-fund.Nonce < dConfig.UnBondPeriod {
			tempUnStakedFunds = append(tempUnStakedFunds, delegator.UnStakedFunds[fundIndex])
			continue
		}

		totalUnBonded.Add(totalUnBonded, fund.Value)
		if totalUnBonded.Cmp(actualUserUnBond) > 0 {
			unBondedFromThisFund := big.NewInt(0).Sub(totalUnBonded, actualUserUnBond)
			fund.Value.Sub(fund.Value, unBondedFromThisFund)
			err = d.saveFund(fundKey, fund)
			if err != nil {
				d.eei.AddReturnMessage(err.Error())
				return vmcommon.UserError
			}
			break
		}
		d.deleteFund(fundKey, globalFund)
	}
	delegator.UnStakedFunds = tempUnStakedFunds

	globalFund.TotalUnStaked.Sub(globalFund.TotalUnStaked, actualUserUnBond)
	globalFund.TotalUnBondedFromNodes.Add(globalFund.TotalUnBondedFromNodes, unBondFromNodes)
	err = d.saveGlobalFundData(globalFund)
	if err != nil {
		d.eei.AddReturnMessage(err.Error())
		return vmcommon.UserError
	}
	err = d.saveDelegatorData(args.CallerAddr, delegator)
	if err != nil {
		d.eei.AddReturnMessage(err.Error())
		return vmcommon.UserError
	}

	err = d.eei.Transfer(args.CallerAddr, args.RecipientAddr, actualUserUnBond, nil, 0)
	if err != nil {
		d.eei.AddReturnMessage(err.Error())
		return vmcommon.UserError
	}

	return vmcommon.Ok
}

func (d *delegation) executeOnAuctionSC(address []byte, function string, args [][]byte, value *big.Int) (*vmcommon.VMOutput, error) {
	auctionCall := function
	for _, key := range args {
		auctionCall += "@" + hex.EncodeToString(key)
	}
	vmOutput, err := d.eei.ExecuteOnDestContext(d.auctionSCAddr, address, value, []byte(auctionCall))
	if err != nil {
		d.eei.AddReturnMessage(err.Error())
		return nil, err
	}

	return vmOutput, nil

}

func (d *delegation) getDelegationContractConfig() (*DelegationConfig, error) {
	dConfig := &DelegationConfig{}
	marshaledData := d.eei.GetStorage([]byte(delegationConfigKey))
	if len(marshaledData) == 0 {
		return nil, fmt.Errorf("%w delegation contract config", vm.ErrDataNotFoundUnderKey)
	}

	err := d.marshalizer.Unmarshal(dConfig, marshaledData)
	if err != nil {
		return nil, err
	}

	return dConfig, nil
}

func (d *delegation) saveDelegationContractConfig(dConfig *DelegationConfig) error {
	marshaledData, err := d.marshalizer.Marshal(dConfig)
	if err != nil {
		return err
	}

	d.eei.SetStorage([]byte(delegationConfigKey), marshaledData)
	d.eei.SetStorage([]byte(serviceFeeKey), big.NewInt(0).SetUint64(dConfig.ServiceFee).Bytes())
	return nil
}

func (d *delegation) getDelegationStatus() (*DelegationContractStatus, error) {
	status := &DelegationContractStatus{}
	marshaledData := d.eei.GetStorage([]byte(delegationStatusKey))
	if len(marshaledData) == 0 {
		return nil, fmt.Errorf("%w delegation status", vm.ErrDataNotFoundUnderKey)
	}

	err := d.marshalizer.Unmarshal(status, marshaledData)
	if err != nil {
		return nil, err
	}

	return status, nil
}

func (d *delegation) saveDelegationStatus(status *DelegationContractStatus) error {
	marshaledData, err := d.marshalizer.Marshal(status)
	if err != nil {
		return err
	}

	d.eei.SetStorage([]byte(delegationStatusKey), marshaledData)
	return nil
}

func (d *delegation) getOrCreateDelegatorData(address []byte) (bool, *DelegatorData, error) {
	dData := &DelegatorData{}
	marshaledData := d.eei.GetStorage(address)
	if len(marshaledData) == 0 {
		return true, dData, nil
	}

	err := d.marshalizer.Unmarshal(dData, marshaledData)
	if err != nil {
		return false, nil, err
	}

	return false, dData, nil
}

func (d *delegation) saveDelegatorData(address []byte, dData *DelegatorData) error {
	marshaledData, err := d.marshalizer.Marshal(dData)
	if err != nil {
		return err
	}

	d.eei.SetStorage(address, marshaledData)
	return nil
}

func (d *delegation) getFund(key []byte) (*Fund, error) {
	marshaledData := d.eei.GetStorage(key)
	if len(marshaledData) == 0 {
		return nil, fmt.Errorf("%w getFund %s", vm.ErrDataNotFoundUnderKey, string(key))
	}

	dFund := &Fund{}
	err := d.marshalizer.Unmarshal(dFund, marshaledData)
	if err != nil {
		return nil, err
	}

	return dFund, nil
}

func (d *delegation) createAndSaveNextFund(address []byte, value *big.Int, fundType uint32) ([]byte, error) {
	fundKey, fund := d.createNextFund(address, value, fundType)
	err := d.saveFund(fundKey, fund)
	if err != nil {
		return nil, err
	}
	return fundKey, nil
}

func (d *delegation) saveFund(key []byte, dFund *Fund) error {
	if dFund.Value.Cmp(zero) == 0 {
		d.eei.SetStorage(key, nil)
		return nil
	}

	marshaledData, err := d.marshalizer.Marshal(dFund)
	if err != nil {
		return err
	}

	d.eei.SetStorage(key, marshaledData)
	return nil
}

func (d *delegation) createNextFund(address []byte, value *big.Int, fundType uint32) ([]byte, *Fund) {
	nextKey := big.NewInt(0).Bytes()
	lastKey := d.eei.GetStorage([]byte(lastFundKey))
	if len(lastKey) > 0 {
		lastIndex := big.NewInt(0).SetBytes(lastKey)
		lastIndex.Add(lastIndex, big.NewInt(1))
		nextKey = lastIndex.Bytes()
	}

	fund := &Fund{
		Value:   big.NewInt(0).Set(value),
		Address: address,
		Nonce:   d.eei.BlockChainHook().CurrentNonce(),
		Type:    fundType,
	}

	return nextKey, fund
}

func (d *delegation) addNewFundToGlobalData(fundKey []byte, fundType uint32) error {
	globalFundData, err := d.getGlobalFundData()
	if err != nil {
		return err
	}

	switch fundType {
	case active:
		globalFundData.ActiveFunds = append(globalFundData.ActiveFunds, fundKey)
	case unStaked:
		globalFundData.UnStakedFunds = append(globalFundData.UnStakedFunds, fundKey)
	case withdrawOnly:
		globalFundData.WithdrawOnlyFunds = append(globalFundData.WithdrawOnlyFunds, fundKey)
	}

	err = d.saveGlobalFundData(globalFundData)
	if err != nil {
		return err
	}

	return nil
}

func (d *delegation) getGlobalFundData() (*GlobalFundData, error) {
	marshaledData := d.eei.GetStorage([]byte(globalFundKey))
	if len(marshaledData) == 0 {
		return nil, fmt.Errorf("%w getGlobalFundData", vm.ErrDataNotFoundUnderKey)
	}

	globalFundData := &GlobalFundData{}
	err := d.marshalizer.Unmarshal(globalFundData, marshaledData)
	if err != nil {
		return nil, err
	}

	return globalFundData, nil
}

func (d *delegation) saveGlobalFundData(globalFundData *GlobalFundData) error {
	marshaledData, err := d.marshalizer.Marshal(globalFundData)
	if err != nil {
		return err
	}

	d.eei.SetStorage([]byte(globalFundKey), marshaledData)
	d.eei.SetStorage([]byte(totalActiveKey), globalFundData.TotalActive.Bytes())
	return nil
}

// EpochConfirmed  is called whenever a new epoch is confirmed
func (d *delegation) EpochConfirmed(epoch uint32) {
	d.delegationEnabled.Toggle(epoch >= d.enableDelegationEpoch)
	log.Debug("delegationManager", "enabled", d.delegationEnabled.IsSet())
}

// IsContractEnabled returns true if contract can be used
func (d *delegation) IsContractEnabled() bool {
	return d.delegationEnabled.IsSet()
}

// IsInterfaceNil returns true if underlying object is nil
func (d *delegation) IsInterfaceNil() bool {
	return d == nil
}

func getTransferBackFromVMOutput(vmOutput *vmcommon.VMOutput) *big.Int {
	transferBack := big.NewInt(0)
	for _, outAcc := range vmOutput.OutputAccounts {
		for _, outTransfer := range outAcc.OutputTransfers {
			transferBack.Add(transferBack, outTransfer.Value)
		}
	}

	return transferBack
}

func moveNodeFromList(
	sndList []*NodesData,
	dstList []*NodesData,
	key []byte,
) ([]*NodesData, []*NodesData) {
	for i, nodeData := range sndList {
		if bytes.Equal(nodeData.BLSKey, key) {
			copy(sndList[i:], sndList[i+1:])
			lenList := len(sndList)
			sndList[lenList-1] = nil
			sndList = sndList[:lenList-1]
			dstList = append(dstList, nodeData)
			break
		}
	}
	return sndList, dstList
}

func isSuccessReturnData(returnData []byte) bool {
	if bytes.Equal(returnData, []byte{waiting}) {
		return true
	}
	if bytes.Equal(returnData, []byte{ok}) {
		return true
	}
	return false
}

func getSuccessAndUnSuccessKeys(returnData [][]byte, blsKeys [][]byte) ([][]byte, [][]byte) {
	if len(returnData) == 0 || len(blsKeys) == 0 {
		return blsKeys, nil
	}

	lenBlsKey := len(blsKeys[0])
	unSuccessKeys := make([][]byte, 0, len(returnData)/2)
	for i := 0; i < len(returnData); i += 2 {
		if len(returnData[i]) == lenBlsKey && !isSuccessReturnData(returnData[i+1]) {
			unSuccessKeys = append(unSuccessKeys, returnData[i])
		}
	}

	if len(unSuccessKeys) == len(blsKeys) {
		return nil, unSuccessKeys
	}

	successKeys := make([][]byte, 0, len(blsKeys)-len(unSuccessKeys))
	for _, blsKey := range blsKeys {
		found := false
		for _, unSuccessKey := range unSuccessKeys {
			if bytes.Equal(blsKey, unSuccessKey) {
				found = true
				break
			}
		}

		if !found {
			successKeys = append(successKeys, blsKey)
		}
	}

	return successKeys, unSuccessKeys
}

func verifyIfBLSPubKeysExist(listKeys []*NodesData, arguments [][]byte) bool {
	for _, argKey := range arguments {
		for _, nodeData := range listKeys {
			if bytes.Equal(argKey, nodeData.BLSKey) {
				return true
			}
		}
	}

	return false
}

func verifyAllBLSKeysExist(listKeys []*NodesData, arguments [][]byte) bool {
	for _, argKey := range arguments {
		found := false
		for _, nodeData := range listKeys {
			if bytes.Equal(argKey, nodeData.BLSKey) {
				found = true
				break
			}
		}

		if !found {
			return false
		}
	}

	return true
}

func checkForDuplicates(args [][]byte) bool {
	mapArgs := make(map[string]struct{})
	for _, arg := range args {
		_, found := mapArgs[string(arg)]
		if found {
			return true
		}

		mapArgs[string(arg)] = struct{}{}
	}

	return false
}

func makeStakeArgs(nodesData []*NodesData, keysToStake [][]byte) [][]byte {
	numNodesToStake := big.NewInt(int64(len(keysToStake)))

	stakeArgs := [][]byte{numNodesToStake.Bytes()}
	for _, keyToStake := range keysToStake {
		for _, nodeData := range nodesData {
			if bytes.Equal(nodeData.BLSKey, keyToStake) {
				stakeArgs = append(stakeArgs, nodeData.BLSKey)
				stakeArgs = append(stakeArgs, nodeData.SignedMsg)
				break
			}
		}
	}

	return stakeArgs
}<|MERGE_RESOLUTION|>--- conflicted
+++ resolved
@@ -809,17 +809,7 @@
 	}
 
 	globalFund.TotalActive.Set(newTotalActive)
-<<<<<<< HEAD
 	isNew, delegator, err := d.getOrCreateDelegatorData(args.CallerAddr)
-=======
-	isNew, dData, err := d.getOrCreateDelegatorData(args.CallerAddr)
-	if err != nil {
-		d.eei.AddReturnMessage(err.Error())
-		return vmcommon.UserError
-	}
-
-	err = d.saveGlobalFundData(globalFund)
->>>>>>> 0c539ca2
 	if err != nil {
 		d.eei.AddReturnMessage(err.Error())
 		return vmcommon.UserError
@@ -871,21 +861,23 @@
 		return vmOutput.ReturnCode
 	}
 
-	err = d.saveDelegatorData(args.CallerAddr, dData)
-	if err != nil {
-		d.eei.AddReturnMessage(err.Error())
-		return vmcommon.UserError
-	}
-
-<<<<<<< HEAD
+	err = d.saveGlobalFundData(globalFund)
+	if err != nil {
+		d.eei.AddReturnMessage(err.Error())
+		return vmcommon.UserError
+	}
+
 	err = d.saveDelegatorData(args.CallerAddr, delegator)
-=======
+	if err != nil {
+		d.eei.AddReturnMessage(err.Error())
+		return vmcommon.UserError
+	}
+
 	return vmcommon.Ok
 }
 
 func (d *delegation) addNewDelegatorToList(address []byte) error {
 	dStatus, err := d.getDelegationStatus()
->>>>>>> 0c539ca2
 	if err != nil {
 		return err
 	}
