--- conflicted
+++ resolved
@@ -4369,187 +4369,36 @@
 	assert.True(t, strings.Contains(eei.returnMessage, "change can happen to semi fungible tokens only"))
 }
 
-<<<<<<< HEAD
-func TestEsdt_ExecuteRegisterAndSetErrors(t *testing.T) {
-=======
 func TestEsdt_ExecuteTransformToMultiShardCreate(t *testing.T) {
->>>>>>> 1ab623b1
-	t.Parallel()
-
-	args := createMockArgumentsForESDT()
-	eei, _ := NewVMContext(
-		&mock.BlockChainHookStub{},
-		hooks.NewVMCryptoHook(),
-		&mock.ArgumentParserMock{},
-		&stateMock.AccountsStub{},
-		&mock.RaterMock{})
-	args.Eei = eei
-	e, _ := NewESDTSmartContract(args)
-
-<<<<<<< HEAD
-	e.flagRegisterAndSetAllRoles.Unset()
-	vmInput := getDefaultVmInputForFunc("registerAndSetAllRoles", nil)
-=======
+	t.Parallel()
+
+	args := createMockArgumentsForESDT()
+	eei, _ := NewVMContext(
+		&mock.BlockChainHookStub{},
+		hooks.NewVMCryptoHook(),
+		&mock.ArgumentParserMock{},
+		&stateMock.AccountsStub{},
+		&mock.RaterMock{})
+	args.Eei = eei
+	e, _ := NewESDTSmartContract(args)
+
 	e.flagTransformToMultiShardCreate.Unset()
 	vmInput := getDefaultVmInputForFunc("changeToMultiShardCreate", nil)
->>>>>>> 1ab623b1
 	output := e.Execute(vmInput)
 	assert.Equal(t, vmcommon.FunctionNotFound, output)
 	assert.Equal(t, eei.returnMessage, "invalid method to call")
 
 	eei.returnMessage = ""
 	eei.gasRemaining = 9999
-<<<<<<< HEAD
-	e.flagRegisterAndSetAllRoles.Set()
-	output = e.Execute(vmInput)
-	assert.Equal(t, vmcommon.UserError, output)
-	assert.Equal(t, eei.returnMessage, "not enough arguments")
-
-	vmInput.CallValue = big.NewInt(0).Set(e.baseIssuingCost)
-=======
 	e.flagTransformToMultiShardCreate.Set()
 	output = e.Execute(vmInput)
 	assert.Equal(t, vmcommon.UserError, output)
 	assert.Equal(t, eei.returnMessage, "invalid number of arguments")
 
->>>>>>> 1ab623b1
 	vmInput.Arguments = [][]byte{[]byte("tokenName")}
 	eei.returnMessage = ""
 	output = e.Execute(vmInput)
 	assert.Equal(t, vmcommon.UserError, output)
-<<<<<<< HEAD
-	assert.Equal(t, eei.returnMessage, "arguments length mismatch")
-
-	vmInput.Arguments = [][]byte{[]byte("tokenName"), []byte("ticker"), []byte("VAL"), big.NewInt(20).Bytes()}
-	eei.returnMessage = ""
-	output = e.Execute(vmInput)
-	assert.Equal(t, vmcommon.UserError, output)
-	assert.True(t, strings.Contains(eei.returnMessage, vm.ErrInvalidArgument.Error()))
-
-	vmInput.Arguments = [][]byte{[]byte("tokenName"), []byte("ticker"), []byte("FNG"), big.NewInt(10).Bytes()}
-	eei.returnMessage = ""
-	output = e.Execute(vmInput)
-	assert.Equal(t, vmcommon.UserError, output)
-	assert.True(t, strings.Contains(eei.returnMessage, "ticker name is not valid"))
-
-	vmInput.Arguments = [][]byte{[]byte("tokenName"), []byte("ticker"), []byte("FNG"), big.NewInt(20).Bytes()}
-	eei.returnMessage = ""
-	output = e.Execute(vmInput)
-	assert.Equal(t, vmcommon.UserError, output)
-	assert.True(t, strings.Contains(eei.returnMessage, "invalid number of decimals"))
-}
-
-func TestEsdt_ExecuteRegisterAndSetFungible(t *testing.T) {
-	t.Parallel()
-
-	args := createMockArgumentsForESDT()
-	eei, _ := NewVMContext(
-		&mock.BlockChainHookStub{},
-		hooks.NewVMCryptoHook(),
-		&mock.ArgumentParserMock{},
-		&stateMock.AccountsStub{},
-		&mock.RaterMock{})
-	args.Eei = eei
-	e, _ := NewESDTSmartContract(args)
-
-	vmInput := getDefaultVmInputForFunc("registerAndSetAllRoles", nil)
-	vmInput.CallValue = big.NewInt(0).Set(e.baseIssuingCost)
-
-	vmInput.Arguments = [][]byte{[]byte("tokenName"), []byte("TICKER"), []byte("FNG"), big.NewInt(10).Bytes()}
-	eei.gasRemaining = 9999
-	eei.returnMessage = ""
-	output := e.Execute(vmInput)
-	assert.Equal(t, vmcommon.Ok, output)
-	assert.Equal(t, len(eei.output), 1)
-	assert.True(t, strings.Contains(string(eei.output[0]), "TICKER-"))
-
-	token, _ := e.getExistingToken(eei.output[0])
-	assert.Equal(t, token.TokenType, []byte(core.FungibleESDT))
-}
-
-func TestEsdt_ExecuteRegisterAndSetNonFungible(t *testing.T) {
-	t.Parallel()
-
-	args := createMockArgumentsForESDT()
-	eei, _ := NewVMContext(
-		&mock.BlockChainHookStub{},
-		hooks.NewVMCryptoHook(),
-		&mock.ArgumentParserMock{},
-		&stateMock.AccountsStub{},
-		&mock.RaterMock{})
-	args.Eei = eei
-	e, _ := NewESDTSmartContract(args)
-
-	vmInput := getDefaultVmInputForFunc("registerAndSetAllRoles", nil)
-	vmInput.CallValue = big.NewInt(0).Set(e.baseIssuingCost)
-
-	vmInput.Arguments = [][]byte{[]byte("tokenName"), []byte("TICKER"), []byte("NFT"), big.NewInt(10).Bytes()}
-	eei.gasRemaining = 9999
-	eei.returnMessage = ""
-	output := e.Execute(vmInput)
-	assert.Equal(t, vmcommon.Ok, output)
-	assert.Equal(t, len(eei.output), 1)
-	assert.True(t, strings.Contains(string(eei.output[0]), "TICKER-"))
-
-	token, _ := e.getExistingToken(eei.output[0])
-	assert.Equal(t, token.TokenType, []byte(core.NonFungibleESDT))
-}
-
-func TestEsdt_ExecuteRegisterAndSetSemiFungible(t *testing.T) {
-	t.Parallel()
-
-	args := createMockArgumentsForESDT()
-	eei, _ := NewVMContext(
-		&mock.BlockChainHookStub{},
-		hooks.NewVMCryptoHook(),
-		&mock.ArgumentParserMock{},
-		&stateMock.AccountsStub{},
-		&mock.RaterMock{})
-	args.Eei = eei
-	e, _ := NewESDTSmartContract(args)
-
-	vmInput := getDefaultVmInputForFunc("registerAndSetAllRoles", nil)
-	vmInput.CallValue = big.NewInt(0).Set(e.baseIssuingCost)
-
-	vmInput.Arguments = [][]byte{[]byte("tokenName"), []byte("TICKER"), []byte("SFT"), big.NewInt(10).Bytes()}
-	eei.gasRemaining = 9999
-	eei.returnMessage = ""
-	output := e.Execute(vmInput)
-	assert.Equal(t, vmcommon.Ok, output)
-	assert.Equal(t, len(eei.output), 1)
-	assert.True(t, strings.Contains(string(eei.output[0]), "TICKER-"))
-
-	token, _ := e.getExistingToken(eei.output[0])
-	assert.Equal(t, token.TokenType, []byte(core.SemiFungibleESDT))
-}
-
-func TestEsdt_ExecuteRegisterAndSetMetaESDT(t *testing.T) {
-	t.Parallel()
-
-	args := createMockArgumentsForESDT()
-	eei, _ := NewVMContext(
-		&mock.BlockChainHookStub{},
-		hooks.NewVMCryptoHook(),
-		&mock.ArgumentParserMock{},
-		&stateMock.AccountsStub{},
-		&mock.RaterMock{})
-	args.Eei = eei
-	e, _ := NewESDTSmartContract(args)
-
-	vmInput := getDefaultVmInputForFunc("registerAndSetAllRoles", nil)
-	vmInput.CallValue = big.NewInt(0).Set(e.baseIssuingCost)
-
-	vmInput.Arguments = [][]byte{[]byte("tokenName"), []byte("TICKER"), []byte("META"), big.NewInt(10).Bytes()}
-	eei.gasRemaining = 9999
-	eei.returnMessage = ""
-	output := e.Execute(vmInput)
-	assert.Equal(t, vmcommon.Ok, output)
-	assert.Equal(t, len(eei.output), 1)
-	assert.True(t, strings.Contains(string(eei.output[0]), "TICKER-"))
-
-	token, _ := e.getExistingToken(eei.output[0])
-	assert.Equal(t, token.TokenType, []byte(metaESDT))
-=======
 	assert.True(t, strings.Contains(eei.returnMessage, "no ticker with given name"))
 
 	token := &ESDTDataV2{TokenType: []byte(metaESDT), OwnerAddress: vmInput.CallerAddr, CanAddSpecialRoles: false}
@@ -4604,5 +4453,168 @@
 	assert.True(t, foundTransfer)
 	token, _ = e.getExistingToken(vmInput.Arguments[0])
 	assert.True(t, token.CanCreateMultiShard)
->>>>>>> 1ab623b1
+}
+
+func TestEsdt_ExecuteRegisterAndSetErrors(t *testing.T) {
+	t.Parallel()
+
+	args := createMockArgumentsForESDT()
+	eei, _ := NewVMContext(
+		&mock.BlockChainHookStub{},
+		hooks.NewVMCryptoHook(),
+		&mock.ArgumentParserMock{},
+		&stateMock.AccountsStub{},
+		&mock.RaterMock{})
+	args.Eei = eei
+	e, _ := NewESDTSmartContract(args)
+
+	e.flagRegisterAndSetAllRoles.Unset()
+	vmInput := getDefaultVmInputForFunc("registerAndSetAllRoles", nil)
+	output := e.Execute(vmInput)
+	assert.Equal(t, vmcommon.FunctionNotFound, output)
+	assert.Equal(t, eei.returnMessage, "invalid method to call")
+
+	eei.returnMessage = ""
+	eei.gasRemaining = 9999
+	e.flagRegisterAndSetAllRoles.Set()
+	output = e.Execute(vmInput)
+	assert.Equal(t, vmcommon.UserError, output)
+	assert.Equal(t, eei.returnMessage, "not enough arguments")
+
+	vmInput.CallValue = big.NewInt(0).Set(e.baseIssuingCost)
+	vmInput.Arguments = [][]byte{[]byte("tokenName")}
+	eei.returnMessage = ""
+	output = e.Execute(vmInput)
+	assert.Equal(t, vmcommon.UserError, output)
+	assert.Equal(t, eei.returnMessage, "arguments length mismatch")
+
+	vmInput.Arguments = [][]byte{[]byte("tokenName"), []byte("ticker"), []byte("VAL"), big.NewInt(20).Bytes()}
+	eei.returnMessage = ""
+	output = e.Execute(vmInput)
+	assert.Equal(t, vmcommon.UserError, output)
+	assert.True(t, strings.Contains(eei.returnMessage, vm.ErrInvalidArgument.Error()))
+
+	vmInput.Arguments = [][]byte{[]byte("tokenName"), []byte("ticker"), []byte("FNG"), big.NewInt(10).Bytes()}
+	eei.returnMessage = ""
+	output = e.Execute(vmInput)
+	assert.Equal(t, vmcommon.UserError, output)
+	assert.True(t, strings.Contains(eei.returnMessage, "ticker name is not valid"))
+
+	vmInput.Arguments = [][]byte{[]byte("tokenName"), []byte("ticker"), []byte("FNG"), big.NewInt(20).Bytes()}
+	eei.returnMessage = ""
+	output = e.Execute(vmInput)
+	assert.Equal(t, vmcommon.UserError, output)
+	assert.True(t, strings.Contains(eei.returnMessage, "invalid number of decimals"))
+}
+
+func TestEsdt_ExecuteRegisterAndSetFungible(t *testing.T) {
+	t.Parallel()
+
+	args := createMockArgumentsForESDT()
+	eei, _ := NewVMContext(
+		&mock.BlockChainHookStub{},
+		hooks.NewVMCryptoHook(),
+		&mock.ArgumentParserMock{},
+		&stateMock.AccountsStub{},
+		&mock.RaterMock{})
+	args.Eei = eei
+	e, _ := NewESDTSmartContract(args)
+
+	vmInput := getDefaultVmInputForFunc("registerAndSetAllRoles", nil)
+	vmInput.CallValue = big.NewInt(0).Set(e.baseIssuingCost)
+
+	vmInput.Arguments = [][]byte{[]byte("tokenName"), []byte("TICKER"), []byte("FNG"), big.NewInt(10).Bytes()}
+	eei.gasRemaining = 9999
+	eei.returnMessage = ""
+	output := e.Execute(vmInput)
+	assert.Equal(t, vmcommon.Ok, output)
+	assert.Equal(t, len(eei.output), 1)
+	assert.True(t, strings.Contains(string(eei.output[0]), "TICKER-"))
+
+	token, _ := e.getExistingToken(eei.output[0])
+	assert.Equal(t, token.TokenType, []byte(core.FungibleESDT))
+}
+
+func TestEsdt_ExecuteRegisterAndSetNonFungible(t *testing.T) {
+	t.Parallel()
+
+	args := createMockArgumentsForESDT()
+	eei, _ := NewVMContext(
+		&mock.BlockChainHookStub{},
+		hooks.NewVMCryptoHook(),
+		&mock.ArgumentParserMock{},
+		&stateMock.AccountsStub{},
+		&mock.RaterMock{})
+	args.Eei = eei
+	e, _ := NewESDTSmartContract(args)
+
+	vmInput := getDefaultVmInputForFunc("registerAndSetAllRoles", nil)
+	vmInput.CallValue = big.NewInt(0).Set(e.baseIssuingCost)
+
+	vmInput.Arguments = [][]byte{[]byte("tokenName"), []byte("TICKER"), []byte("NFT"), big.NewInt(10).Bytes()}
+	eei.gasRemaining = 9999
+	eei.returnMessage = ""
+	output := e.Execute(vmInput)
+	assert.Equal(t, vmcommon.Ok, output)
+	assert.Equal(t, len(eei.output), 1)
+	assert.True(t, strings.Contains(string(eei.output[0]), "TICKER-"))
+
+	token, _ := e.getExistingToken(eei.output[0])
+	assert.Equal(t, token.TokenType, []byte(core.NonFungibleESDT))
+}
+
+func TestEsdt_ExecuteRegisterAndSetSemiFungible(t *testing.T) {
+	t.Parallel()
+
+	args := createMockArgumentsForESDT()
+	eei, _ := NewVMContext(
+		&mock.BlockChainHookStub{},
+		hooks.NewVMCryptoHook(),
+		&mock.ArgumentParserMock{},
+		&stateMock.AccountsStub{},
+		&mock.RaterMock{})
+	args.Eei = eei
+	e, _ := NewESDTSmartContract(args)
+
+	vmInput := getDefaultVmInputForFunc("registerAndSetAllRoles", nil)
+	vmInput.CallValue = big.NewInt(0).Set(e.baseIssuingCost)
+
+	vmInput.Arguments = [][]byte{[]byte("tokenName"), []byte("TICKER"), []byte("SFT"), big.NewInt(10).Bytes()}
+	eei.gasRemaining = 9999
+	eei.returnMessage = ""
+	output := e.Execute(vmInput)
+	assert.Equal(t, vmcommon.Ok, output)
+	assert.Equal(t, len(eei.output), 1)
+	assert.True(t, strings.Contains(string(eei.output[0]), "TICKER-"))
+
+	token, _ := e.getExistingToken(eei.output[0])
+	assert.Equal(t, token.TokenType, []byte(core.SemiFungibleESDT))
+}
+
+func TestEsdt_ExecuteRegisterAndSetMetaESDT(t *testing.T) {
+	t.Parallel()
+
+	args := createMockArgumentsForESDT()
+	eei, _ := NewVMContext(
+		&mock.BlockChainHookStub{},
+		hooks.NewVMCryptoHook(),
+		&mock.ArgumentParserMock{},
+		&stateMock.AccountsStub{},
+		&mock.RaterMock{})
+	args.Eei = eei
+	e, _ := NewESDTSmartContract(args)
+
+	vmInput := getDefaultVmInputForFunc("registerAndSetAllRoles", nil)
+	vmInput.CallValue = big.NewInt(0).Set(e.baseIssuingCost)
+
+	vmInput.Arguments = [][]byte{[]byte("tokenName"), []byte("TICKER"), []byte("META"), big.NewInt(10).Bytes()}
+	eei.gasRemaining = 9999
+	eei.returnMessage = ""
+	output := e.Execute(vmInput)
+	assert.Equal(t, vmcommon.Ok, output)
+	assert.Equal(t, len(eei.output), 1)
+	assert.True(t, strings.Contains(string(eei.output[0]), "TICKER-"))
+
+	token, _ := e.getExistingToken(eei.output[0])
+	assert.Equal(t, token.TokenType, []byte(metaESDT))
 }