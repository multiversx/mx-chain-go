//go:generate protoc -I=proto -I=$GOPATH/src -I=$GOPATH/src/github.com/ElrondNetwork/protobuf/protobuf  --gogoslick_out=. esdt.proto
package systemSmartContracts

import (
	"bytes"
	"encoding/hex"
	"math/big"
	"sync"

	"github.com/ElrondNetwork/elrond-go/config"
	"github.com/ElrondNetwork/elrond-go/core"
	"github.com/ElrondNetwork/elrond-go/core/atomic"
	"github.com/ElrondNetwork/elrond-go/core/check"
	"github.com/ElrondNetwork/elrond-go/core/vmcommon"
	"github.com/ElrondNetwork/elrond-go/hashing"
	"github.com/ElrondNetwork/elrond-go/hashing/sha256"
	"github.com/ElrondNetwork/elrond-go/marshal"
	"github.com/ElrondNetwork/elrond-go/vm"
)

const numOfRetriesForIdentifier = 50
const tickerSeparator = "-"
const tickerRandomSequenceLength = 3
const minLengthForTickerName = 3
const maxLengthForTickerName = 10
const minLengthForTokenName = 10
const maxLengthForTokenName = 20
const configKeyPrefix = "esdtConfig"
const allIssuedTokens = "allIssuedTokens"
const burnable = "canBurn"
const mintable = "canMint"
const canPause = "canPause"
const canFreeze = "canFreeze"
const canWipe = "canWipe"
const canChangeOwner = "canChangeOwner"
const upgradable = "canUpgrade"

const conversionBase = 10

type esdt struct {
	eei                 vm.SystemEI
	gasCost             vm.GasCost
	baseIssuingCost     *big.Int
	ownerAddress        []byte
	eSDTSCAddress       []byte
	endOfEpochSCAddress []byte
	marshalizer         marshal.Marshalizer
	hasher              hashing.Hasher
	enabledEpoch        uint32
	flagEnabled         atomic.Flag
	mutExecution        sync.RWMutex
}

// ArgsNewESDTSmartContract defines the arguments needed for the esdt contract
type ArgsNewESDTSmartContract struct {
	Eei                 vm.SystemEI
	GasCost             vm.GasCost
	ESDTSCConfig        config.ESDTSystemSCConfig
	ESDTSCAddress       []byte
	Marshalizer         marshal.Marshalizer
	Hasher              hashing.Hasher
	EpochNotifier       vm.EpochNotifier
	EndOfEpochSCAddress []byte
}

// NewESDTSmartContract creates the esdt smart contract, which controls the issuing of tokens
func NewESDTSmartContract(args ArgsNewESDTSmartContract) (*esdt, error) {
	if check.IfNil(args.Eei) {
		return nil, vm.ErrNilSystemEnvironmentInterface
	}
	if check.IfNil(args.Marshalizer) {
		return nil, vm.ErrNilMarshalizer
	}
	if check.IfNil(args.Hasher) {
		return nil, vm.ErrNilHasher
	}
	if check.IfNil(args.EpochNotifier) {
		return nil, vm.ErrNilEpochNotifier
	}

	baseIssuingCost, okConvert := big.NewInt(0).SetString(args.ESDTSCConfig.BaseIssuingCost, conversionBase)
	if !okConvert || baseIssuingCost.Cmp(big.NewInt(0)) < 0 {
		return nil, vm.ErrInvalidBaseIssuingCost
	}

	e := &esdt{
		eei:                 args.Eei,
		gasCost:             args.GasCost,
		baseIssuingCost:     baseIssuingCost,
		ownerAddress:        []byte(args.ESDTSCConfig.OwnerAddress),
		eSDTSCAddress:       args.ESDTSCAddress,
		hasher:              args.Hasher,
		marshalizer:         args.Marshalizer,
		enabledEpoch:        args.ESDTSCConfig.EnabledEpoch,
		endOfEpochSCAddress: args.EndOfEpochSCAddress,
	}
	args.EpochNotifier.RegisterNotifyHandler(e)

	return e, nil
}

// Execute calls one of the functions from the esdt smart contract and runs the code according to the input
func (e *esdt) Execute(args *vmcommon.ContractCallInput) vmcommon.ReturnCode {
	e.mutExecution.RLock()
	defer e.mutExecution.RUnlock()

	if CheckIfNil(args) != nil {
		return vmcommon.UserError
	}

	if args.Function == core.SCDeployInitFunctionName {
		return e.init(args)
	}

	if !e.flagEnabled.IsSet() {
		e.eei.AddReturnMessage("ESDT SC disabled")
		return vmcommon.UserError
	}

	switch args.Function {
	case "issue":
		return e.issue(args)
	case core.BuiltInFunctionESDTBurn:
		return e.burn(args)
	case "mint":
		return e.mint(args)
	case "freeze":
		return e.toggleFreeze(args, core.BuiltInFunctionESDTFreeze)
	case "unFreeze":
		return e.toggleFreeze(args, core.BuiltInFunctionESDTUnFreeze)
	case "wipe":
		return e.wipe(args)
	case "pause":
		return e.togglePause(args, core.BuiltInFunctionESDTPause)
	case "unPause":
		return e.togglePause(args, core.BuiltInFunctionESDTUnPause)
	case "claim":
		return e.claim(args)
	case "configChange":
		return e.configChange(args)
	case "controlChanges":
		return e.controlChanges(args)
	case "transferOwnership":
		return e.transferOwnership(args)
	case "getAllESDTTokens":
		return e.getAllESDTTokens(args)
	case "getTokenProperties":
		return e.getTokenProperties(args)
	}

	e.eei.AddReturnMessage("invalid method to call")
	return vmcommon.FunctionNotFound
}

func (e *esdt) init(_ *vmcommon.ContractCallInput) vmcommon.ReturnCode {
	scConfig := &ESDTConfig{
		OwnerAddress:       e.ownerAddress,
		BaseIssuingCost:    e.baseIssuingCost,
		MinTokenNameLength: minLengthForTokenName,
		MaxTokenNameLength: maxLengthForTokenName,
	}
	err := e.saveESDTConfig(scConfig)
	if err != nil {
		return vmcommon.UserError
	}

	return vmcommon.Ok
}

func (e *esdt) issue(args *vmcommon.ContractCallInput) vmcommon.ReturnCode {
	if len(args.Arguments) < 3 {
		e.eei.AddReturnMessage("not enough arguments")
		return vmcommon.FunctionWrongSignature
	}
	err := e.eei.UseGas(e.gasCost.MetaChainSystemSCsCost.ESDTIssue)
	if err != nil {
		e.eei.AddReturnMessage("not enough gas")
		return vmcommon.OutOfGas
	}
	esdtConfig, err := e.getESDTConfig()
	if err != nil {
		e.eei.AddReturnMessage(err.Error())
		return vmcommon.UserError
	}
	if len(args.Arguments[0]) < minLengthForTickerName ||
		len(args.Arguments[0]) > int(esdtConfig.MaxTokenNameLength) {
		e.eei.AddReturnMessage("token name length not in parameters")
		return vmcommon.FunctionWrongSignature
	}
	if args.CallValue.Cmp(esdtConfig.BaseIssuingCost) != 0 {
		e.eei.AddReturnMessage("callValue not equals with baseIssuingCost")
		return vmcommon.OutOfFunds
	}

	err = e.issueToken(args.CallerAddr, args.Arguments)
	if err != nil {
		e.eei.AddReturnMessage(err.Error())
		return vmcommon.UserError
	}

	return vmcommon.Ok
}

func isTickerValid(tickerName []byte) bool {
	if len(tickerName) < minLengthForTickerName || len(tickerName) > maxLengthForTickerName {
		return false
	}

	for _, ch := range tickerName {
		isBigCharacter := ch >= 'A' && ch <= 'Z'
		isNumber := ch >= '0' && ch <= '9'
		isReadable := isBigCharacter || isNumber
		if !isReadable {
			return false
		}
	}

	return true
}

func isTokenNameHumanReadable(tokenName []byte) bool {
	for _, ch := range tokenName {
		isSmallCharacter := ch >= 'a' && ch <= 'z'
		isBigCharacter := ch >= 'A' && ch <= 'Z'
		isNumber := ch >= '0' && ch <= '9'
		isReadable := isSmallCharacter || isBigCharacter || isNumber
		if !isReadable {
			return false
		}
	}
	return true
}

func (e *esdt) createNewTokenIdentifier(caller []byte, ticker []byte) ([]byte, error) {
	newRandomBase := append(caller, e.eei.BlockChainHook().CurrentRandomSeed()...)
	newRandom := sha256.Sha256{}.Compute(string(newRandomBase))
	newRandomForTicker := newRandom[:tickerRandomSequenceLength]

	tickerPrefix := append(ticker, []byte(tickerSeparator)...)
	newRandomAsBigInt := big.NewInt(0).SetBytes(newRandomForTicker)

	one := big.NewInt(1)
	for i := 0; i < numOfRetriesForIdentifier; i++ {
		encoded := hex.EncodeToString(newRandomAsBigInt.Bytes())
		newIdentifier := append(tickerPrefix, []byte(encoded)...)
		data := e.eei.GetStorage(newIdentifier)
		if len(data) == 0 {
			return newIdentifier, nil
		}
		newRandomAsBigInt.Add(newRandomAsBigInt, one)
	}

	return nil, vm.ErrCouldNotCreateNewTokenIdentifier
}

func (e *esdt) issueToken(owner []byte, arguments [][]byte) error {
	tokenName := arguments[0]
	if !isTokenNameHumanReadable(tokenName) {
		return vm.ErrTokenNameNotHumanReadable
	}

	tickerName := arguments[1]
	if !isTickerValid(tickerName) {
		return vm.ErrTickerNameNotValid
	}

	initialSupply := big.NewInt(0).SetBytes(arguments[2])
	if initialSupply.Cmp(big.NewInt(0)) <= 0 {
		return vm.ErrNegativeOrZeroInitialSupply
	}

	tokenIdentifier, err := e.createNewTokenIdentifier(owner, tickerName)
	if err != nil {
		return err
	}

	newESDTToken := &ESDTData{
		OwnerAddress: owner,
		TokenName:    tokenName,
		TickerName:   tickerName,
		MintedValue:  initialSupply,
		BurntValue:   big.NewInt(0),
		Upgradable:   true,
	}
	err = upgradeProperties(newESDTToken, arguments[3:])
	if err != nil {
		return err
	}
	err = e.saveToken(tokenIdentifier, newESDTToken)
	if err != nil {
		return err
	}

	esdtTransferData := core.BuiltInFunctionESDTTransfer + "@" + hex.EncodeToString(tokenIdentifier) + "@" + hex.EncodeToString(initialSupply.Bytes())
	err = e.eei.Transfer(owner, e.eSDTSCAddress, big.NewInt(0), []byte(esdtTransferData), 0)
	if err != nil {
		return err
	}

	e.addToIssuedTokens(string(tokenIdentifier))

	e.eei.Finish(tokenIdentifier)

	return nil
}

func upgradeProperties(token *ESDTData, args [][]byte) error {
	if len(args) == 0 {
		return nil
	}
	if len(args)%2 != 0 {
		return vm.ErrInvalidNumOfArguments
	}

	for i := 0; i < len(args); i += 2 {
		optionalArg := string(args[i])
		val, err := checkAndGetSetting(string(args[i+1]))
		if err != nil {
			return err
		}
		switch optionalArg {
		case burnable:
			token.Burnable = val
		case mintable:
			token.Mintable = val
		case canPause:
			token.CanPause = val
		case canFreeze:
			token.CanFreeze = val
		case canWipe:
			token.CanWipe = val
		case upgradable:
			token.Upgradable = val
		case canChangeOwner:
			token.CanChangeOwner = val
		default:
			return vm.ErrInvalidArgument
		}
	}

	return nil
}

func checkAndGetSetting(arg string) (bool, error) {
	if arg == "true" {
		return true, nil
	}
	if arg == "false" {
		return false, nil
	}
	return false, vm.ErrInvalidArgument
}

func getStringFromBool(val bool) string {
	if val {
		return "true"
	}
	return "false"
}

func (e *esdt) burn(args *vmcommon.ContractCallInput) vmcommon.ReturnCode {
	if len(args.Arguments) != 2 {
		e.eei.AddReturnMessage("number of arguments must be equal with 2")
		return vmcommon.FunctionWrongSignature
	}
	if args.CallValue.Cmp(zero) != 0 {
		e.eei.AddReturnMessage("callValue must be 0")
		return vmcommon.OutOfFunds
	}
	burntValue := big.NewInt(0).SetBytes(args.Arguments[1])
	if burntValue.Cmp(big.NewInt(0)) <= 0 {
		e.eei.AddReturnMessage("negative or 0 value to burn")
		return vmcommon.UserError
	}
	token, err := e.getExistingToken(args.Arguments[0])
	if err != nil {
		e.eei.AddReturnMessage(err.Error())
		return vmcommon.UserError
	}
	if !token.Burnable {
		e.eei.AddReturnMessage("token is not burnable")
		return vmcommon.UserError
	}
	token.BurntValue.Add(token.BurntValue, burntValue)

	err = e.saveToken(args.Arguments[0], token)
	if err != nil {
		e.eei.AddReturnMessage(err.Error())
		return vmcommon.UserError
	}

	err = e.eei.UseGas(args.GasProvided)
	if err != nil {
		e.eei.AddReturnMessage(err.Error())
		return vmcommon.OutOfGas
	}

	return vmcommon.Ok
}

func (e *esdt) mint(args *vmcommon.ContractCallInput) vmcommon.ReturnCode {
	if len(args.Arguments) < 2 || len(args.Arguments) > 3 {
		e.eei.AddReturnMessage("accepted arguments number 2/3")
		return vmcommon.FunctionWrongSignature
	}
	token, returnCode := e.basicOwnershipChecks(args)
	if returnCode != vmcommon.Ok {
		return returnCode
	}
	mintValue := big.NewInt(0).SetBytes(args.Arguments[1])
	if mintValue.Cmp(big.NewInt(0)) <= 0 {
		e.eei.AddReturnMessage("negative or zero mint value")
		return vmcommon.UserError
	}
	if !token.Mintable {
		e.eei.AddReturnMessage("token is not mintable")
		return vmcommon.UserError
	}

	token.MintedValue.Add(token.MintedValue, mintValue)
	err := e.saveToken(args.Arguments[0], token)
	if err != nil {
		e.eei.AddReturnMessage(err.Error())
		return vmcommon.UserError
	}

	destination := token.OwnerAddress
	if len(args.Arguments) == 3 {
		if len(args.Arguments[2]) != len(args.CallerAddr) {
			e.eei.AddReturnMessage("destination address of invalid length")
			return vmcommon.UserError
		}
		destination = args.Arguments[2]
	}

	esdtTransferData := core.BuiltInFunctionESDTTransfer + "@" + hex.EncodeToString(args.Arguments[0]) + "@" + hex.EncodeToString(mintValue.Bytes())
	err = e.eei.Transfer(destination, e.eSDTSCAddress, big.NewInt(0), []byte(esdtTransferData), 0)
	if err != nil {
		e.eei.AddReturnMessage(err.Error())
		return vmcommon.UserError
	}

	return vmcommon.Ok
}

func (e *esdt) toggleFreeze(args *vmcommon.ContractCallInput, builtInFunc string) vmcommon.ReturnCode {
	if len(args.Arguments) != 2 {
		e.eei.AddReturnMessage("invalid number of arguments, wanted 2")
		return vmcommon.FunctionWrongSignature
	}
	token, returnCode := e.basicOwnershipChecks(args)
	if returnCode != vmcommon.Ok {
		return returnCode
	}
	if !token.CanFreeze {
		e.eei.AddReturnMessage("cannot freeze")
		return vmcommon.UserError
	}

	esdtTransferData := builtInFunc + "@" + hex.EncodeToString(args.Arguments[0])
	err := e.eei.Transfer(args.Arguments[1], e.eSDTSCAddress, big.NewInt(0), []byte(esdtTransferData), 0)
	if err != nil {
		e.eei.AddReturnMessage(err.Error())
		return vmcommon.UserError
	}

	return vmcommon.Ok
}

func (e *esdt) wipe(args *vmcommon.ContractCallInput) vmcommon.ReturnCode {
	if len(args.Arguments) != 2 {
		e.eei.AddReturnMessage("invalid number of arguments, wanted 2")
		return vmcommon.FunctionWrongSignature
	}
	token, returnCode := e.basicOwnershipChecks(args)
	if returnCode != vmcommon.Ok {
		return returnCode
	}
	if !token.CanWipe {
		e.eei.AddReturnMessage("cannot wipe")
		return vmcommon.UserError
	}
	if len(args.Arguments[1]) != len(args.CallerAddr) {
		e.eei.AddReturnMessage("invalid arguments")
		return vmcommon.UserError
	}

	esdtTransferData := core.BuiltInFunctionESDTWipe + "@" + hex.EncodeToString(args.Arguments[0])
	err := e.eei.Transfer(args.Arguments[1], e.eSDTSCAddress, big.NewInt(0), []byte(esdtTransferData), 0)
	if err != nil {
		e.eei.AddReturnMessage(err.Error())
		return vmcommon.UserError
	}

	return vmcommon.Ok
}

func (e *esdt) togglePause(args *vmcommon.ContractCallInput, builtInFunc string) vmcommon.ReturnCode {
	if len(args.Arguments) != 1 {
		e.eei.AddReturnMessage("invalid number of arguments, wanted 1")
		return vmcommon.FunctionWrongSignature
	}
	token, returnCode := e.basicOwnershipChecks(args)
	if returnCode != vmcommon.Ok {
		return returnCode
	}
	if !token.CanPause {
		e.eei.AddReturnMessage("cannot pause/un-pause")
		return vmcommon.UserError
	}
	if token.IsPaused && builtInFunc == core.BuiltInFunctionESDTPause {
		e.eei.AddReturnMessage("cannot pause an already paused contract")
		return vmcommon.UserError
	}
	if !token.IsPaused && builtInFunc == core.BuiltInFunctionESDTUnPause {
		e.eei.AddReturnMessage("cannot unPause an already un-paused contract")
		return vmcommon.UserError
	}

	token.IsPaused = !token.IsPaused
	err := e.saveToken(args.Arguments[0], token)
	if err != nil {
		e.eei.AddReturnMessage(err.Error())
		return vmcommon.UserError
	}

	esdtTransferData := builtInFunc + "@" + hex.EncodeToString(args.Arguments[0])
	e.eei.SendGlobalSettingToAll(e.eSDTSCAddress, []byte(esdtTransferData))

	return vmcommon.Ok
}

func (e *esdt) configChange(args *vmcommon.ContractCallInput) vmcommon.ReturnCode {
	if !bytes.Equal(args.CallerAddr, e.ownerAddress) {
		e.eei.AddReturnMessage("configChange can be called by whitelisted address only")
		return vmcommon.UserError
	}
	if args.CallValue.Cmp(zero) != 0 {
		e.eei.AddReturnMessage("callValue must be 0")
		return vmcommon.UserError
	}
	err := e.eei.UseGas(e.gasCost.MetaChainSystemSCsCost.ESDTOperations)
	if err != nil {
		e.eei.AddReturnMessage(err.Error())
		return vmcommon.OutOfGas
	}
	if len(args.Arguments) != 4 {
		e.eei.AddReturnMessage(vm.ErrInvalidNumOfArguments.Error())
		return vmcommon.UserError
	}

	newConfig := &ESDTConfig{
		OwnerAddress:       args.Arguments[0],
		BaseIssuingCost:    big.NewInt(0).SetBytes(args.Arguments[1]),
		MinTokenNameLength: uint32(big.NewInt(0).SetBytes(args.Arguments[2]).Uint64()),
		MaxTokenNameLength: uint32(big.NewInt(0).SetBytes(args.Arguments[3]).Uint64()),
	}

	if len(newConfig.OwnerAddress) != len(args.RecipientAddr) {
		e.eei.AddReturnMessage("invalid arguments, first argument must be a valid address")
		return vmcommon.UserError
	}
	if newConfig.BaseIssuingCost.Cmp(zero) < 0 {
		e.eei.AddReturnMessage("invalid new base issueing cost")
		return vmcommon.UserError
	}
	if newConfig.MinTokenNameLength > newConfig.MaxTokenNameLength {
		e.eei.AddReturnMessage("invalid min and max token name lengths")
		return vmcommon.UserError
	}

	err = e.saveESDTConfig(newConfig)
	if err != nil {
		e.eei.AddReturnMessage(err.Error())
		return vmcommon.UserError
	}

	return vmcommon.Ok
}

func (e *esdt) claim(args *vmcommon.ContractCallInput) vmcommon.ReturnCode {
	if !bytes.Equal(args.CallerAddr, e.ownerAddress) {
		e.eei.AddReturnMessage("claim can be called by whitelisted address only")
		return vmcommon.UserError
	}
	if args.CallValue.Cmp(zero) != 0 {
		e.eei.AddReturnMessage("callValue must be 0")
		return vmcommon.UserError
	}
	err := e.eei.UseGas(e.gasCost.MetaChainSystemSCsCost.ESDTOperations)
	if err != nil {
		e.eei.AddReturnMessage(err.Error())
		return vmcommon.OutOfGas
	}
	if len(args.Arguments) != 0 {
		e.eei.AddReturnMessage(vm.ErrInvalidNumOfArguments.Error())
		return vmcommon.UserError
	}

	scBalance := e.eei.GetBalance(args.RecipientAddr)
	err = e.eei.Transfer(args.CallerAddr, args.RecipientAddr, scBalance, nil, 0)
	if err != nil {
		e.eei.AddReturnMessage(err.Error())
		return vmcommon.UserError
	}

	return vmcommon.Ok
}

func (e *esdt) getAllESDTTokens(args *vmcommon.ContractCallInput) vmcommon.ReturnCode {
	if args.CallValue.Cmp(zero) != 0 {
		e.eei.AddReturnMessage("callValue must be 0")
		return vmcommon.UserError
	}
	if len(args.Arguments) != 0 {
		e.eei.AddReturnMessage(vm.ErrInvalidNumOfArguments.Error())
		return vmcommon.UserError
	}
	err := e.eei.UseGas(e.gasCost.MetaChainSystemSCsCost.ESDTOperations)
	if err != nil {
		e.eei.AddReturnMessage(err.Error())
		return vmcommon.OutOfGas
	}

	savedData := e.eei.GetStorage([]byte(allIssuedTokens))
	err = e.eei.UseGas(e.gasCost.BaseOperationCost.DataCopyPerByte * uint64(len(savedData)))
	if err != nil {
		e.eei.AddReturnMessage(err.Error())
		return vmcommon.UserError
	}

	e.eei.Finish(savedData)

	return vmcommon.Ok
}

func (e *esdt) getTokenProperties(args *vmcommon.ContractCallInput) vmcommon.ReturnCode {
	if args.CallValue.Cmp(zero) != 0 {
		e.eei.AddReturnMessage("callValue must be 0")
		return vmcommon.UserError
	}
	if len(args.Arguments) != 1 {
		e.eei.AddReturnMessage(vm.ErrInvalidNumOfArguments.Error())
		return vmcommon.UserError
	}
	err := e.eei.UseGas(e.gasCost.MetaChainSystemSCsCost.ESDTOperations)
	if err != nil {
		e.eei.AddReturnMessage(err.Error())
		return vmcommon.OutOfGas
	}

	esdtToken, err := e.getExistingToken(args.Arguments[0])
	if err != nil {
		e.eei.AddReturnMessage(err.Error())
		return vmcommon.UserError
	}

	e.eei.Finish(esdtToken.TokenName)
	e.eei.Finish(esdtToken.OwnerAddress)
	e.eei.Finish([]byte(esdtToken.MintedValue.String()))
	e.eei.Finish([]byte(esdtToken.BurntValue.String()))
	e.eei.Finish([]byte("IsPaused-" + getStringFromBool(esdtToken.IsPaused)))
	e.eei.Finish([]byte("CanUpgrade-" + getStringFromBool(esdtToken.Upgradable)))
	e.eei.Finish([]byte("CanMint-" + getStringFromBool(esdtToken.Mintable)))
	e.eei.Finish([]byte("CanBurn-" + getStringFromBool(esdtToken.Burnable)))
	e.eei.Finish([]byte("CanChangeOwner-" + getStringFromBool(esdtToken.CanChangeOwner)))
	e.eei.Finish([]byte("CanPause-" + getStringFromBool(esdtToken.CanPause)))
	e.eei.Finish([]byte("CanFreeze-" + getStringFromBool(esdtToken.CanFreeze)))
	e.eei.Finish([]byte("CanWipe-" + getStringFromBool(esdtToken.CanWipe)))

	return vmcommon.Ok
}

func (e *esdt) addToIssuedTokens(newToken string) {
	allTokens := e.eei.GetStorage([]byte(allIssuedTokens))
	if len(allTokens) == 0 {
		e.eei.SetStorage([]byte(allIssuedTokens), []byte(newToken))
		return
	}

	allTokens = append(allTokens, []byte("@"+newToken)...)
	e.eei.SetStorage([]byte(allIssuedTokens), allTokens)
}

func (e *esdt) basicOwnershipChecks(args *vmcommon.ContractCallInput) (*ESDTData, vmcommon.ReturnCode) {
	if args.CallValue.Cmp(zero) != 0 {
		e.eei.AddReturnMessage("callValue must be 0")
		return nil, vmcommon.OutOfFunds
	}
	err := e.eei.UseGas(e.gasCost.MetaChainSystemSCsCost.ESDTOperations)
	if err != nil {
		e.eei.AddReturnMessage("not enough gas")
		return nil, vmcommon.OutOfGas
	}
	token, err := e.getExistingToken(args.Arguments[0])
	if err != nil {
		e.eei.AddReturnMessage(err.Error())
		return nil, vmcommon.UserError
	}
	if !bytes.Equal(token.OwnerAddress, args.CallerAddr) {
		e.eei.AddReturnMessage("can be called by owner only")
		return nil, vmcommon.UserError
	}

	return token, vmcommon.Ok
}

func (e *esdt) transferOwnership(args *vmcommon.ContractCallInput) vmcommon.ReturnCode {
	if len(args.Arguments) != 2 {
		e.eei.AddReturnMessage("expected num of arguments 2")
		return vmcommon.FunctionWrongSignature
	}
	token, returnCode := e.basicOwnershipChecks(args)
	if returnCode != vmcommon.Ok {
		return returnCode
	}
	if !token.CanChangeOwner {
		e.eei.AddReturnMessage("cannot change owner of the token")
		return vmcommon.UserError
	}
	if len(args.Arguments[1]) != len(args.CallerAddr) {
		e.eei.AddReturnMessage("destination address of invalid length")
		return vmcommon.UserError
	}

	token.OwnerAddress = args.Arguments[1]
	err := e.saveToken(args.Arguments[0], token)
	if err != nil {
		e.eei.AddReturnMessage(err.Error())
		return vmcommon.UserError
	}

	return vmcommon.Ok
}

func (e *esdt) controlChanges(args *vmcommon.ContractCallInput) vmcommon.ReturnCode {
	if len(args.Arguments) < 2 {
		e.eei.AddReturnMessage("not enough arguments")
		return vmcommon.FunctionWrongSignature
	}
	token, returnCode := e.basicOwnershipChecks(args)
	if returnCode != vmcommon.Ok {
		return returnCode
	}
	if !token.Upgradable {
		e.eei.AddReturnMessage("token is not upgradable")
		return vmcommon.UserError
	}

	err := upgradeProperties(token, args.Arguments[1:])
	if err != nil {
		e.eei.AddReturnMessage(err.Error())
		return vmcommon.UserError
	}
	err = e.saveToken(args.Arguments[0], token)
	if err != nil {
		e.eei.AddReturnMessage(err.Error())
		return vmcommon.UserError
	}

	return vmcommon.Ok
}

func (e *esdt) saveToken(identifier []byte, token *ESDTData) error {
	marshaledData, err := e.marshalizer.Marshal(token)
	if err != nil {
		return err
	}

	e.eei.SetStorage(identifier, marshaledData)
	return nil
}

<<<<<<< HEAD
func (e *esdt) getExistingToken(tokenName []byte) (*ESDTData, error) {
	marshaledData := e.eei.GetStorage(tokenName)
	if len(marshaledData) == 0 {
		return nil, vm.ErrNoTokenWithGivenName
=======
func (e *esdt) getExistingToken(tokenIdentifier []byte) (*ESDTData, error) {
	marshalledData := e.eei.GetStorage(tokenIdentifier)
	if len(marshalledData) == 0 {
		return nil, vm.ErrNoTickerWithGivenName
>>>>>>> 3e5a9696
	}

	token := &ESDTData{}
	err := e.marshalizer.Unmarshal(token, marshaledData)
	return token, err
}

func (e *esdt) getESDTConfig() (*ESDTConfig, error) {
	esdtConfig := &ESDTConfig{
		OwnerAddress:       e.ownerAddress,
		BaseIssuingCost:    e.baseIssuingCost,
		MinTokenNameLength: minLengthForTokenName,
		MaxTokenNameLength: maxLengthForTokenName,
	}
	marshalledData := e.eei.GetStorage([]byte(configKeyPrefix))
	if len(marshalledData) == 0 {
		return esdtConfig, nil
	}

	err := e.marshalizer.Unmarshal(esdtConfig, marshalledData)
	return esdtConfig, err
}

func (e *esdt) saveESDTConfig(esdtConfig *ESDTConfig) error {
	marshaledData, err := e.marshalizer.Marshal(esdtConfig)
	if err != nil {
		return err
	}

	e.eei.SetStorage([]byte(configKeyPrefix), marshaledData)
	return nil
}

// EpochConfirmed is called whenever a new epoch is confirmed
func (e *esdt) EpochConfirmed(epoch uint32) {
	e.flagEnabled.Toggle(epoch >= e.enabledEpoch)
	log.Debug("esdt contract", "enabled", e.flagEnabled.IsSet())
}

<<<<<<< HEAD
// CanUseContract returns true if contract can be used
func (e *esdt) CanUseContract() bool {
	return true
=======
// SetNewGasCost is called whenever a gas cost was changed
func (e *esdt) SetNewGasCost(gasCost vm.GasCost) {
	e.mutExecution.Lock()
	e.gasCost = gasCost
	e.mutExecution.Unlock()
>>>>>>> 3e5a9696
}

// IsInterfaceNil returns true if underlying object is nil
func (e *esdt) IsInterfaceNil() bool {
	return e == nil
}<|MERGE_RESOLUTION|>--- conflicted
+++ resolved
@@ -771,17 +771,10 @@
 	return nil
 }
 
-<<<<<<< HEAD
-func (e *esdt) getExistingToken(tokenName []byte) (*ESDTData, error) {
-	marshaledData := e.eei.GetStorage(tokenName)
+func (e *esdt) getExistingToken(tokenIdentifier []byte) (*ESDTData, error) {
+	marshaledData := e.eei.GetStorage(tokenIdentifier)
 	if len(marshaledData) == 0 {
-		return nil, vm.ErrNoTokenWithGivenName
-=======
-func (e *esdt) getExistingToken(tokenIdentifier []byte) (*ESDTData, error) {
-	marshalledData := e.eei.GetStorage(tokenIdentifier)
-	if len(marshalledData) == 0 {
 		return nil, vm.ErrNoTickerWithGivenName
->>>>>>> 3e5a9696
 	}
 
 	token := &ESDTData{}
@@ -821,17 +814,16 @@
 	log.Debug("esdt contract", "enabled", e.flagEnabled.IsSet())
 }
 
-<<<<<<< HEAD
-// CanUseContract returns true if contract can be used
-func (e *esdt) CanUseContract() bool {
-	return true
-=======
 // SetNewGasCost is called whenever a gas cost was changed
 func (e *esdt) SetNewGasCost(gasCost vm.GasCost) {
 	e.mutExecution.Lock()
 	e.gasCost = gasCost
 	e.mutExecution.Unlock()
->>>>>>> 3e5a9696
+}
+
+// CanUseContract returns true if contract can be used
+func (e *esdt) CanUseContract() bool {
+	return true
 }
 
 // IsInterfaceNil returns true if underlying object is nil
