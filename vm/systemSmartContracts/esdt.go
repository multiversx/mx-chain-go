--- conflicted
+++ resolved
@@ -56,16 +56,6 @@
 	mutExecution           sync.RWMutex
 	addressPubKeyConverter core.PubkeyConverter
 
-<<<<<<< HEAD
-	enabledEpoch               uint32
-	flagEnabled                atomic.Flag
-	globalMintBurnDisableEpoch uint32
-	flagGlobalMintBurn         atomic.Flag
-	transferRoleEnableEpoch    uint32
-	flagTransferRole           atomic.Flag
-	metaESDTEnableEpoch        uint32
-	flagMetaESDT               atomic.Flag
-=======
 	enabledEpoch                     uint32
 	flagEnabled                      atomic.Flag
 	globalMintBurnDisableEpoch       uint32
@@ -74,7 +64,8 @@
 	flagTransferRole                 atomic.Flag
 	nftCreateONMultiShardEnableEpoch uint32
 	flagNFTCreateONMultiShard        atomic.Flag
->>>>>>> 8a1531bc
+	metaESDTEnableEpoch              uint32
+	flagMetaESDT                     atomic.Flag
 }
 
 // ArgsNewESDTSmartContract defines the arguments needed for the esdt contract
@@ -123,18 +114,6 @@
 		baseIssuingCost: baseIssuingCost,
 		//we should have called pubkeyConverter.Decode here instead of a byte slice cast. Since that change would break
 		//backwards compatibility, the fix was carried in the epochStart/metachain/systemSCs.go
-<<<<<<< HEAD
-		ownerAddress:               []byte(args.ESDTSCConfig.OwnerAddress),
-		eSDTSCAddress:              args.ESDTSCAddress,
-		hasher:                     args.Hasher,
-		marshalizer:                args.Marshalizer,
-		enabledEpoch:               args.EpochConfig.EnableEpochs.ESDTEnableEpoch,
-		globalMintBurnDisableEpoch: args.EpochConfig.EnableEpochs.GlobalMintBurnDisableEpoch,
-		transferRoleEnableEpoch:    args.EpochConfig.EnableEpochs.ESDTTransferRoleEnableEpoch,
-		metaESDTEnableEpoch:        args.EpochConfig.EnableEpochs.MetaESDTSetEnableEpoch,
-		endOfEpochSCAddress:        args.EndOfEpochSCAddress,
-		addressPubKeyConverter:     args.AddressPubKeyConverter,
-=======
 		ownerAddress:                     []byte(args.ESDTSCConfig.OwnerAddress),
 		eSDTSCAddress:                    args.ESDTSCAddress,
 		hasher:                           args.Hasher,
@@ -143,18 +122,15 @@
 		globalMintBurnDisableEpoch:       args.EpochConfig.EnableEpochs.GlobalMintBurnDisableEpoch,
 		transferRoleEnableEpoch:          args.EpochConfig.EnableEpochs.ESDTTransferRoleEnableEpoch,
 		nftCreateONMultiShardEnableEpoch: args.EpochConfig.EnableEpochs.ESDTNFTCreateOnMultiShardEnableEpoch,
+		metaESDTEnableEpoch:              args.EpochConfig.EnableEpochs.MetaESDTSetEnableEpoch,
 		endOfEpochSCAddress:              args.EndOfEpochSCAddress,
 		addressPubKeyConverter:           args.AddressPubKeyConverter,
->>>>>>> 8a1531bc
 	}
 	log.Debug("esdt: enable epoch for esdt", "epoch", e.enabledEpoch)
 	log.Debug("esdt: enable epoch for contract global mint and burn", "epoch", e.globalMintBurnDisableEpoch)
 	log.Debug("esdt: enable epoch for contract transfer role", "epoch", e.transferRoleEnableEpoch)
-<<<<<<< HEAD
+	log.Debug("esdt: enable epoch for esdt NFT create on multiple shards", "epoch", e.nftCreateONMultiShardEnableEpoch)
 	log.Debug("esdt: enable epoch for meta tokens, financial SFTs", "epoch", e.metaESDTEnableEpoch)
-=======
-	log.Debug("esdt: enable epoch for esdt NFT create on multiple shards", "epoch", e.nftCreateONMultiShardEnableEpoch)
->>>>>>> 8a1531bc
 
 	args.EpochNotifier.RegisterNotifyHandler(e)
 
@@ -1808,13 +1784,11 @@
 	e.flagTransferRole.Toggle(epoch >= e.transferRoleEnableEpoch)
 	log.Debug("ESDT contract transfer role", "enabled", e.flagTransferRole.IsSet())
 
-<<<<<<< HEAD
+	e.flagNFTCreateONMultiShard.Toggle(epoch >= e.nftCreateONMultiShardEnableEpoch)
+	log.Debug("ESDT contract NFT create on multiple shards", "enabled", e.flagNFTCreateONMultiShard.IsSet())
+
 	e.flagMetaESDT.Toggle(epoch >= e.metaESDTEnableEpoch)
 	log.Debug("ESDT contract financial SFTs", "enabled", e.flagMetaESDT.IsSet())
-=======
-	e.flagNFTCreateONMultiShard.Toggle(epoch >= e.nftCreateONMultiShardEnableEpoch)
-	log.Debug("ESDT contract NFT create on multiple shards", "enabled", e.flagNFTCreateONMultiShard.IsSet())
->>>>>>> 8a1531bc
 }
 
 // SetNewGasCost is called whenever a gas cost was changed
