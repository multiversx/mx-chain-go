name: golangci-lint
on:
  push:
    branches:
      - master
  pull_request:
<<<<<<< HEAD
    branches: [ master, development, feat/* ]
=======
    branches: [ master, development, feat/*, rc/* ]

>>>>>>> e29f0eca
jobs:
  golangci:
    name: golangci linter
    runs-on: ubuntu-latest
    steps:
      - uses: actions/checkout@v2
      - name: golangci-lint
        uses: golangci/golangci-lint-action@v2
        with:
          # Required: the version of golangci-lint is required and must be specified without patch version: we always use the latest patch version.
          version: v1.45.2

          # Optional: working directory, useful for monorepos
          # working-directory: somedir

          # Optional: golangci-lint command line arguments.
          args: --timeout 10m0s --max-issues-per-linter 0 --max-same-issues 0 --print-issued-lines

          # Optional: show only new issues if it's a pull request. The default value is `false`.
          only-new-issues: true

          # Optional: if set to true then the action will use pre-installed Go
          # skip-go-installation: true<|MERGE_RESOLUTION|>--- conflicted
+++ resolved
@@ -4,12 +4,8 @@
     branches:
       - master
   pull_request:
-<<<<<<< HEAD
-    branches: [ master, development, feat/* ]
-=======
     branches: [ master, development, feat/*, rc/* ]
 
->>>>>>> e29f0eca
 jobs:
   golangci:
     name: golangci linter
