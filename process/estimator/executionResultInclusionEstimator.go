package estimator

import (
	"math/bits"

	"github.com/multiversx/mx-chain-core-go/core/check"
	"github.com/multiversx/mx-chain-core-go/data"
	logger "github.com/multiversx/mx-chain-logger-go"

	"github.com/multiversx/mx-chain-go/config"
)

var log = logger.GetOrCreate("process/executionResultInclusionEstimator")

// Time per gas unit on minimum‑spec hardware (1 gas = 1ns)
var tGas = uint64(1)

// RoundHandler provides the current round index and timestamp.
type RoundHandler interface {
	GetTimeStampForRound(round uint64) uint64
	IsInterfaceNil() bool
}

// LastExecutionResultForInclusion is a lightweight summary of the last notarized execution result EIE requires.
type LastExecutionResultForInclusion struct {
	NotarizedInRound uint64
	ProposedInRound  uint64
}

// ExecutionResultInclusionEstimator (EIE) is a deterministic component shipped with the MultiversX *Supernova*
// node. It determines, at proposal‑time and at validation‑time, whether one or more pending execution results can be
// safely embedded in the block that is being produced / verified.
type ExecutionResultInclusionEstimator struct {
	cfg          config.ExecutionResultInclusionEstimatorConfig // immutable after construction
	tGas         uint64                                         // time per gas unit on minimum‑spec hardware - 1 ns per gas unit
	roundHandler RoundHandler
	// TODO add also max estimated block gas capacity - used gas must be lower than this
}

// NewExecutionResultInclusionEstimator returns a new instance of EIE
func NewExecutionResultInclusionEstimator(cfg config.ExecutionResultInclusionEstimatorConfig, roundHandler RoundHandler) *ExecutionResultInclusionEstimator {
	if check.IfNil(roundHandler) {
		log.Error("NewExecutionResultInclusionEstimator: nil roundHandler")
		return nil
	}
	return &ExecutionResultInclusionEstimator{
		cfg:          cfg,
		tGas:         tGas,
		roundHandler: roundHandler,
	}
}

// Decide returns the prefix of `pending` that may be inserted into the block currently being built / verified.
// Return value: `allowed` is the count of leading entries in `pending` deemed safe. The caller slices `pending[:allowed]` and embeds them.
func (erie *ExecutionResultInclusionEstimator) Decide(
	lastNotarised *LastExecutionResultForInclusion,
	pending []data.BaseExecutionResultHandler,
	currentHdrTsMs uint64,
) (allowed int) {
	allowed = 0

	if len(pending) == 0 {
		return allowed
	}
<<<<<<< HEAD

	var roundForTBaseCalculation uint64
=======
	var previousExecutionResultMeta data.BaseExecutionResultHandler
	var tBase uint64
	// lastNotarised is nil if genesis.
>>>>>>> faab0788
	if lastNotarised == nil {
		roundForTBaseCalculation = 0
	} else {
		roundForTBaseCalculation = lastNotarised.NotarizedInRound
	}
	var previousExecutionResultMeta data.ExecutionResultHandler

	tBase := convertMsToNs(erie.roundHandler.GetTimeStampForRound(roundForTBaseCalculation))

	currentHdrTsNs := convertMsToNs(currentHdrTsMs)

	// accumulated execution time in ns (1 gas = 1ns)
	estimatedTime := uint64(0)
	for i, executionResultMeta := range pending {
		if i > 0 {
			previousExecutionResultMeta = pending[i-1]
		}
		ok := erie.checkSanity(executionResultMeta, previousExecutionResultMeta, lastNotarised, currentHdrTsNs)
		if !ok {
			return i
		}

		overflow, currentEstimatedTime := bits.Mul64(executionResultMeta.GetGasUsed(), erie.tGas)
		if overflow != 0 {
			log.Debug("ExecutionResultInclusionEstimator: overflow detected in currentEstimatedTime",
				"currentEstimatedTime", currentEstimatedTime,
				"gasUsed", executionResultMeta.GetGasUsed(),
				"tGas", erie.tGas,
			)
			return i
		}

		estimatedTime, overflow = bits.Add64(estimatedTime, currentEstimatedTime, 0)
		if overflow != 0 {
			log.Debug("ExecutionResultInclusionEstimator: overflow detected in block transactions time estimation",
				"estimatedTime", estimatedTime,
				"currentEstimatedTime", currentEstimatedTime)
			return i
		}

		// Apply safety margin
		overflow, estimatedTimeWithMargin := bits.Mul64(estimatedTime, erie.cfg.SafetyMargin)
		if overflow != 0 {
			log.Debug("ExecutionResultInclusionEstimator: overflow detected in estimated time with margin",
				"estimatedTime", estimatedTime,
				"safetyMargin", erie.cfg.SafetyMargin)
			return i
		}
		estimatedTimeWithMargin /= 100

		tDone, overflow := bits.Add64(tBase, estimatedTimeWithMargin, 0)
		if overflow != 0 {
			log.Debug("ExecutionResultInclusionEstimator: overflow detected in total estimated time",
				"tBase", tBase,
				"estimatedTimeWithMargin", estimatedTimeWithMargin)
			return i
		}

		// check for time cap reached, cannot include current pending item or anything after
		if tDone > currentHdrTsNs {
			log.Debug("ExecutionResultInclusionEstimator: estimated time exceeds current header timestamp",
				"tDone", tDone,
				"currentHdrTsNs", currentHdrTsNs)
			return i
		}

		// check for number of results cap reached, including current pending item. MaxResultsPerBlock = 0 means no cap.
		if erie.cfg.MaxResultsPerBlock != 0 && uint64(i+1) >= erie.cfg.MaxResultsPerBlock {
			log.Debug("ExecutionResultInclusionEstimator: reached MaxResultsPerBlock cap",
				"maxResultsPerBlock", erie.cfg.MaxResultsPerBlock,
				"currentIndex", i+1)
			return i + 1
		}
	}

	// If we reach here, all pending items are safe to include
	return len(pending)
}

// IsInterfaceNil returns true if there is no value under the interface
func (erie *ExecutionResultInclusionEstimator) IsInterfaceNil() bool {
	return erie == nil
}

func (erie *ExecutionResultInclusionEstimator) checkSanity(
	currentExecutionResult data.BaseExecutionResultHandler,
	previousExecutionResult data.BaseExecutionResultHandler,
	lastNotarised *LastExecutionResultForInclusion,
	currentHdrTsNs uint64,
) bool {
	currentExecutionResultForProposalTimestamp := erie.roundHandler.GetTimeStampForRound(currentExecutionResult.GetHeaderRound())
	currentExecutionResultForProposalTimestampNs := convertMsToNs(currentExecutionResultForProposalTimestamp)
	// Check for strict nonce monotonicity
	if previousExecutionResult != nil && currentExecutionResult.GetHeaderNonce() != previousExecutionResult.GetHeaderNonce()+1 {
		log.Debug("ExecutionResultInclusionEstimator: non-monotonic HeaderNonce detected",
			"currentHeaderNonce", currentExecutionResult.GetHeaderNonce(),
			"previousHeaderNonce", previousExecutionResult.GetHeaderNonce(),
			"currentHeaderTimeMs", currentExecutionResultForProposalTimestamp,
			"previousHeaderTimeMs", erie.roundHandler.GetTimeStampForRound(previousExecutionResult.GetHeaderRound()),
		)
		return false
	}
	// Check for monotonicity of rounds
	if previousExecutionResult != nil && currentExecutionResult.GetHeaderRound() < previousExecutionResult.GetHeaderRound() {
		log.Debug("ExecutionResultInclusionEstimator: non-monotonic rounds detected",
			"currentHeaderTimeMs", currentExecutionResultForProposalTimestamp,
			"previousHeaderTimeMs", erie.roundHandler.GetTimeStampForRound(previousExecutionResult.GetHeaderRound()),
		)
		return false
	}
	// Check for time before genesis time
	genesisTimeMs := erie.roundHandler.GetTimeStampForRound(0)

	if currentExecutionResultForProposalTimestamp < genesisTimeMs {
		log.Debug("ExecutionResultInclusionEstimator: HeaderTimeMs before genesis detected",
			"headerNonce", currentExecutionResult.GetHeaderNonce(),
			"headerTimeMs", currentExecutionResultForProposalTimestamp,
			"genesisTimeMs", genesisTimeMs,
		)
		return false
	}
	// Check for round before last notarised
	if lastNotarised != nil && currentExecutionResult.GetHeaderRound() < lastNotarised.NotarizedInRound {
		log.Debug("ExecutionResultInclusionEstimator: HeaderTimeMs before last notarised detected",
			"headerNonce", currentExecutionResult.GetHeaderNonce(),
			"headerTimeMs", currentExecutionResultForProposalTimestamp,
			"lastNotarisedTimeMs", erie.roundHandler.GetTimeStampForRound(lastNotarised.NotarizedInRound),
		)
		return false
	}

	// Check for results in the future
	if currentExecutionResultForProposalTimestampNs > currentHdrTsNs {
		log.Debug("ExecutionResultInclusionEstimator: HeaderTimeMs in the future detected",
			"headerNonce", currentExecutionResult.GetHeaderNonce(),
			"headerTimeNs", currentExecutionResultForProposalTimestampNs,
			"currentHdrTsNs", currentHdrTsNs,
		)
		return false
	}
	return true
}

// TODO check for overflow
func convertMsToNs(ms uint64) uint64 {
	// Convert milliseconds to nanoseconds
	return ms * 1_000_000
}<|MERGE_RESOLUTION|>--- conflicted
+++ resolved
@@ -62,20 +62,16 @@
 	if len(pending) == 0 {
 		return allowed
 	}
-<<<<<<< HEAD
 
 	var roundForTBaseCalculation uint64
-=======
-	var previousExecutionResultMeta data.BaseExecutionResultHandler
-	var tBase uint64
+
 	// lastNotarised is nil if genesis.
->>>>>>> faab0788
 	if lastNotarised == nil {
 		roundForTBaseCalculation = 0
 	} else {
 		roundForTBaseCalculation = lastNotarised.NotarizedInRound
 	}
-	var previousExecutionResultMeta data.ExecutionResultHandler
+	var previousExecutionResultMeta data.BaseExecutionResultHandler
 
 	tBase := convertMsToNs(erie.roundHandler.GetTimeStampForRound(roundForTBaseCalculation))
 
