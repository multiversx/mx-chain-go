package missingData

import (
	"errors"
	"fmt"
	"sync"
	"testing"
	"time"

	"github.com/multiversx/mx-chain-core-go/core"
	"github.com/multiversx/mx-chain-core-go/core/check"
	"github.com/multiversx/mx-chain-core-go/data"
	"github.com/multiversx/mx-chain-core-go/data/block"
	"github.com/stretchr/testify/require"

	"github.com/multiversx/mx-chain-go/process"
	"github.com/multiversx/mx-chain-go/testscommon"
	"github.com/multiversx/mx-chain-go/testscommon/dataRetriever"
	"github.com/multiversx/mx-chain-go/testscommon/pool"
	"github.com/multiversx/mx-chain-go/testscommon/preprocMocks"
	"github.com/multiversx/mx-chain-go/testscommon/processMocks"
)

func TestNewMissingDataResolver(t *testing.T) {
	t.Parallel()

	proofsPool := &dataRetriever.ProofsPoolMock{}
	headersPool := &pool.HeadersPoolStub{}
	requestHandler := &testscommon.RequestHandlerStub{}
	blockDataRequester := &preprocMocks.BlockDataRequesterStub{}
	commonArgs := ResolverArgs{
		HeadersPool:        headersPool,
		ProofsPool:         proofsPool,
		RequestHandler:     requestHandler,
		BlockDataRequester: blockDataRequester,
	}

	t.Run("valid inputs ok", func(t *testing.T) {
		t.Parallel()

		mdr, err := NewMissingDataResolver(commonArgs)
		require.NotNil(t, mdr)
		require.Nil(t, err)
	})

	t.Run("nil headersPool should err", func(t *testing.T) {
		t.Parallel()

		commonArgsCopy := commonArgs
		commonArgsCopy.HeadersPool = nil
		mdr, err := NewMissingDataResolver(commonArgsCopy)
		require.Nil(t, mdr)
		require.Equal(t, process.ErrNilHeadersDataPool, err)
	})

	t.Run("nil proofsPool should err", func(t *testing.T) {
		t.Parallel()

		commonArgsCopy := commonArgs
		commonArgsCopy.ProofsPool = nil
		mdr, err := NewMissingDataResolver(commonArgsCopy)
		require.Nil(t, mdr)
		require.Equal(t, process.ErrNilProofsPool, err)
	})

	t.Run("nil requestHandler should err", func(t *testing.T) {
		t.Parallel()

		commonArgsCopy := commonArgs
		commonArgsCopy.RequestHandler = nil
		mdr, err := NewMissingDataResolver(commonArgsCopy)
		require.Nil(t, mdr)
		require.Equal(t, process.ErrNilRequestHandler, err)
	})
	t.Run("nil blockDataRequester should err", func(t *testing.T) {
		t.Parallel()

		commonArgsCopy := commonArgs
		commonArgsCopy.BlockDataRequester = nil
		mdr, err := NewMissingDataResolver(commonArgsCopy)
		require.Nil(t, mdr)
		require.Equal(t, process.ErrNilBlockDataRequester, err)
	})
}

func TestResolver_AddAndMarkMissingData(t *testing.T) {
	t.Parallel()

	proofNotFoundError := errors.New("proof not found")
	headerNotFoundError := errors.New("header not found")
	headerHash := []byte("headerHash")
	proofHash := []byte("proofHash")

	proofsPool := &dataRetriever.ProofsPoolMock{
		GetProofCalled: func(_ uint32, _ []byte) (data.HeaderProofHandler, error) {
			return nil, proofNotFoundError
		},
	}
	headersPool := &pool.HeadersPoolStub{
		GetHeaderByHashCalled: func(hash []byte) (data.HeaderHandler, error) {
			return nil, headerNotFoundError
		},
	}
	requestHandler := &testscommon.RequestHandlerStub{}

	blockDataRequester := &preprocMocks.BlockDataRequesterStub{}
	commonArgs := ResolverArgs{
		HeadersPool:        headersPool,
		ProofsPool:         proofsPool,
		RequestHandler:     requestHandler,
		BlockDataRequester: blockDataRequester,
	}
	t.Run("add missing and mark header", func(t *testing.T) {
		t.Parallel()

		mdr, _ := NewMissingDataResolver(commonArgs)
		mdr.addMissingHeader(headerHash)
		require.Contains(t, mdr.missingHeaders, string(headerHash))
		require.False(t, mdr.allHeadersReceived())

		mdr.markHeaderReceived(headerHash)
		require.NotContains(t, mdr.missingHeaders, string(headerHash))
		require.True(t, mdr.allHeadersReceived())
	})

	t.Run("add missing and mark proof", func(t *testing.T) {
		t.Parallel()

		mdr, _ := NewMissingDataResolver(commonArgs)
		mdr.addMissingProof(0, proofHash)
		require.Contains(t, mdr.missingProofs, string(proofHash))
		require.False(t, mdr.allProofsReceived())

		mdr.markProofReceived(proofHash)
		require.NotContains(t, mdr.missingProofs, string(proofHash))
		require.True(t, mdr.allProofsReceived())
	})
}

func TestResolver_requestHeaderIfNeeded(t *testing.T) {
	t.Parallel()

	existingMetaHeader := "existingMetaHeader"
	existingShardHeader := "existingShardHeader"
	notFoundError := errors.New("not found")

	headersPool := &pool.HeadersPoolStub{
		GetHeaderByHashCalled: func(hash []byte) (data.HeaderHandler, error) {
			switch string(hash) {
			case existingMetaHeader:
				return &block.MetaBlock{}, nil
			case existingShardHeader:
				return &block.HeaderV2{}, nil
			default:
				return nil, notFoundError
			}
		},
	}
	proofsPool := &dataRetriever.ProofsPoolMock{}

	requestHandler := &testscommon.RequestHandlerStub{
		RequestMetaHeaderCalled:  func(hash []byte) {},
		RequestShardHeaderCalled: func(shardID uint32, hash []byte) {},
	}
	blockDataRequester := &preprocMocks.BlockDataRequesterStub{}
	commonArgs := ResolverArgs{
		HeadersPool:        headersPool,
		ProofsPool:         proofsPool,
		RequestHandler:     requestHandler,
		BlockDataRequester: blockDataRequester,
	}

	t.Run("header already exists", func(t *testing.T) {
		t.Parallel()

		mdr, _ := NewMissingDataResolver(commonArgs)
		mdr.requestHeaderIfNeeded(core.MetachainShardId, []byte(existingShardHeader))
		require.NotContains(t, mdr.missingHeaders, existingShardHeader)
		require.True(t, mdr.allHeadersReceived())
	})

	t.Run("meta header missing", func(t *testing.T) {
		t.Parallel()

		mdr, _ := NewMissingDataResolver(commonArgs)
		mdr.requestHeaderIfNeeded(core.MetachainShardId, []byte("missingHeader"))
		require.False(t, mdr.allHeadersReceived())
	})
	t.Run("shard header missing", func(t *testing.T) {
		t.Parallel()

		mdr, _ := NewMissingDataResolver(commonArgs)
		mdr.requestHeaderIfNeeded(1, []byte("missingShardHeader"))
		require.False(t, mdr.allHeadersReceived())
	})
	t.Run("header arriving in pool after first check, should not request", func(t *testing.T) {
		t.Parallel()

		numCall := 0
		headersPool := &pool.HeadersPoolStub{
			GetHeaderByHashCalled: func(hash []byte) (data.HeaderHandler, error) {
				if string(hash) == existingMetaHeader && numCall == 0 {
					numCall++
				} else if string(hash) == existingMetaHeader && numCall == 1 {
					numCall++
					return &block.MetaBlock{}, nil
				}
				return nil, notFoundError
			},
		}
		requestHandler := &testscommon.RequestHandlerStub{
			RequestMetaHeaderCalled: func(hash []byte) {
				require.Fail(t, "RequestMetaHeader should not be called again for existing header")
			},
		}

		commonArgs := ResolverArgs{
			HeadersPool:        headersPool,
			ProofsPool:         proofsPool,
			RequestHandler:     requestHandler,
			BlockDataRequester: blockDataRequester,
		}
		mdr, _ := NewMissingDataResolver(commonArgs)
		mdr.requestHeaderIfNeeded(core.MetachainShardId, []byte(existingMetaHeader))
		require.True(t, mdr.allHeadersReceived())
	})
}

func TestResolver_requestProofIfNeeded(t *testing.T) {
	t.Parallel()

	proofHash := []byte("proofHash")
	headersPool := &pool.HeadersPoolStub{}
	requestHandler := &testscommon.RequestHandlerStub{}
	blockDataRequester := &preprocMocks.BlockDataRequesterStub{}
	commonArgs := ResolverArgs{
		HeadersPool:        headersPool,
		RequestHandler:     requestHandler,
		BlockDataRequester: blockDataRequester,
	}
	t.Run("proof already exists", func(t *testing.T) {
		t.Parallel()
		proofsPool := &dataRetriever.ProofsPoolMock{
			HasProofCalled: func(_ uint32, _ []byte) bool {
				return true
			},
		}

		commonArgsCopy := commonArgs
		commonArgsCopy.ProofsPool = proofsPool
		mdr, _ := NewMissingDataResolver(commonArgsCopy)
		mdr.requestProofIfNeeded(0, proofHash)
		require.NotContains(t, mdr.missingProofs, string(proofHash))
		require.True(t, mdr.allProofsReceived())
	})

	t.Run("proof missing", func(t *testing.T) {
		t.Parallel()
		proofsPool := &dataRetriever.ProofsPoolMock{
			HasProofCalled: func(_ uint32, _ []byte) bool {
				return false
			},
		}
		commonArgsCopy := commonArgs
		commonArgsCopy.ProofsPool = proofsPool
		mdr, _ := NewMissingDataResolver(commonArgsCopy)
		mdr.requestProofIfNeeded(0, []byte("missingProof"))
		require.False(t, mdr.allProofsReceived())
	})
	t.Run("proof arriving in pool after first check, should not request", func(t *testing.T) {
		t.Parallel()

		numCall := 0
		proofsPool := &dataRetriever.ProofsPoolMock{
			HasProofCalled: func(_ uint32, hash []byte) bool {
				numCall++
				return numCall > 1
			},
		}

		requestHandler := &testscommon.RequestHandlerStub{
			RequestEquivalentProofByHashCalled: func(shardID uint32, hash []byte) {
				require.Fail(t, "RequestHeaderProof should not be called again for existing proof")
			},
		}
		commonArgsCopy := commonArgs
		commonArgsCopy.ProofsPool = proofsPool
		commonArgsCopy.RequestHandler = requestHandler
		mdr, _ := NewMissingDataResolver(commonArgsCopy)
		mdr.requestProofIfNeeded(0, proofHash)
		require.True(t, mdr.allProofsReceived())
	})
}

func TestResolver_WaitForMissingData(t *testing.T) {
	t.Parallel()

	headerHash := []byte("headerHash")
	errorHeaderNotFound := errors.New("header not found")
	proofsPool := &dataRetriever.ProofsPoolMock{}
	blockDataRequester := &preprocMocks.BlockDataRequesterStub{}

	t.Run("data received before timeout", func(t *testing.T) {
		t.Parallel()

		headersPool := &pool.HeadersPoolStub{
			GetHeaderByHashCalled: func(hash []byte) (data.HeaderHandler, error) {
				if string(hash) == string(headerHash) {
					return nil, errorHeaderNotFound
				}
				return nil, nil
			},
		}
		requestHandler := &testscommon.RequestHandlerStub{}
		commonArgs := ResolverArgs{
			HeadersPool:        headersPool,
			ProofsPool:         proofsPool,
			RequestHandler:     requestHandler,
			BlockDataRequester: blockDataRequester,
		}
		mdr, _ := NewMissingDataResolver(commonArgs)
		mdr.addMissingHeader(headerHash)
		go func() {
			time.Sleep(50 * time.Millisecond)
			mdr.markHeaderReceived(headerHash)
		}()

		err := mdr.WaitForMissingData(100 * time.Millisecond)
		require.Nil(t, err)
	})

	t.Run("timeout waiting for data", func(t *testing.T) {
		t.Parallel()
		headersPool := &pool.HeadersPoolStub{
			GetHeaderByHashCalled: func(hash []byte) (data.HeaderHandler, error) {
				if string(hash) == string(headerHash) {
					return nil, errorHeaderNotFound
				}
				return nil, nil
			},
		}
		requestHandler := &testscommon.RequestHandlerStub{}
		commonArgs := ResolverArgs{
			HeadersPool:        headersPool,
			ProofsPool:         proofsPool,
			RequestHandler:     requestHandler,
			BlockDataRequester: blockDataRequester,
		}
		mdr, _ := NewMissingDataResolver(commonArgs)
		_ = mdr.addMissingHeader(headerHash)
		err := mdr.WaitForMissingData(50 * time.Millisecond)
<<<<<<< HEAD
=======
		require.Equal(t, process.ErrTimeIsOut, err)
	})
	t.Run("timeout waiting for block data requester", func(t *testing.T) {
		t.Parallel()
		headersPool := &pool.HeadersPoolStub{}
		requestHandler := &testscommon.RequestHandlerStub{}
		blockDataRequester := &preprocMocks.BlockDataRequesterStub{
			IsDataPreparedForProcessingCalled: func(haveTime func() time.Duration) error {
				for haveTime() > 0 {
					time.Sleep(10 * time.Millisecond)
				}

				return fmt.Errorf("missing data")
			},
		}
		commonArgs := ResolverArgs{
			HeadersPool:        headersPool,
			ProofsPool:         proofsPool,
			RequestHandler:     requestHandler,
			BlockDataRequester: blockDataRequester,
		}
		mdr, _ := NewMissingDataResolver(commonArgs)
		err := mdr.WaitForMissingData(50 * time.Millisecond)
>>>>>>> acb02f04
		require.NotNil(t, err)
		require.Equal(t, process.ErrTimeIsOut, err)
	})
}

func TestResolver_MonitorReceivedData(t *testing.T) {
	t.Parallel()

	var headerReceivedHandler func(data.HeaderHandler, []byte)
	var proofReceivedHandler func(data.HeaderProofHandler)
	proofsPool := &dataRetriever.ProofsPoolMock{}
	headersPool := &pool.HeadersPoolStub{}
	requestHandler := &testscommon.RequestHandlerStub{}

	headerHash := "headerHash"
	headersPool.RegisterHandlerCalled = func(handler func(data.HeaderHandler, []byte)) {
		headerReceivedHandler = handler
	}
	proofsPool.RegisterHandlerCalled = func(handler func(data.HeaderProofHandler)) {
		proofReceivedHandler = handler
	}
	blockDataRequester := &preprocMocks.BlockDataRequesterStub{}
	commonArgs := ResolverArgs{
		HeadersPool:        headersPool,
		ProofsPool:         proofsPool,
		RequestHandler:     requestHandler,
		BlockDataRequester: blockDataRequester,
	}
	mdr, _ := NewMissingDataResolver(commonArgs)

	t.Run("monitor headers and proofs", func(t *testing.T) {
		t.Parallel()

		mdr.addMissingHeader([]byte(headerHash))
		mdr.addMissingProof(0, []byte(headerHash)) // the proof key is the header hash

		// receive both header and proof for header
		go headerReceivedHandler(&block.HeaderV2{}, []byte(headerHash))
		go proofReceivedHandler(&processMocks.HeaderProofHandlerStub{
			GetHeaderHashCalled: func() []byte {
				return []byte(headerHash)
			},
		})
		time.Sleep(50 * time.Millisecond)
		require.True(t, mdr.allDataReceived())
	})
}

func TestResolver_RequestMissingMetaHeadersBlocking(t *testing.T) {
	t.Parallel()

	headerNotFoundErr := errors.New("header not found")
	metaHeaderHash := []byte("metaHeaderHash")
	shardHeader := &block.HeaderV2{
		Header: &block.Header{
			MetaBlockHashes: [][]byte{metaHeaderHash},
		},
	}

	proofsPool := &dataRetriever.ProofsPoolMock{
		HasProofCalled: func(shardID uint32, headerHash []byte) bool {
			return false
		},
	}
	headersPool := &pool.HeadersPoolStub{
		GetHeaderByHashCalled: func(hash []byte) (data.HeaderHandler, error) {
			if string(hash) == string(metaHeaderHash) {
				return nil, headerNotFoundErr
			}
			return nil, nil
		},
	}
	requestHandler := &testscommon.RequestHandlerStub{}
	blockDataRequester := &preprocMocks.BlockDataRequesterStub{}
	commonArgs := ResolverArgs{
		HeadersPool:        headersPool,
		ProofsPool:         proofsPool,
		RequestHandler:     requestHandler,
		BlockDataRequester: blockDataRequester,
	}
	mdr, _ := NewMissingDataResolver(commonArgs)

	t.Run("nil shard header should err", func(t *testing.T) {
		t.Parallel()

		err := mdr.RequestMissingMetaHeadersBlocking(nil, 100*time.Millisecond)
		require.Equal(t, process.ErrNilBlockHeader, err)
	})

	t.Run("request missing meta headers and proofs, none received", func(t *testing.T) {
		t.Parallel()

		err := mdr.RequestMissingMetaHeadersBlocking(shardHeader, 100*time.Millisecond)
		require.Equal(t, process.ErrTimeIsOut, err)
		require.False(t, mdr.allHeadersReceived())
		require.False(t, mdr.allProofsReceived())
	})
	t.Run("request missing meta headers and proofs, all received", func(t *testing.T) {
		t.Parallel()

		var headerReceivedHandler func(header data.HeaderHandler, _ []byte)
		var proofReceivedHandler func(proof data.HeaderProofHandler)

		proofsPool := &dataRetriever.ProofsPoolMock{
			HasProofCalled: func(shardID uint32, headerHash []byte) bool {
				return false
			},
			RegisterHandlerCalled: func(handler func(headerProof data.HeaderProofHandler)) {
				proofReceivedHandler = handler
			},
		}
		headersPool := &pool.HeadersPoolStub{
			GetHeaderByHashCalled: func(hash []byte) (data.HeaderHandler, error) {
				if string(hash) == string(metaHeaderHash) {
					return nil, headerNotFoundErr
				}
				return nil, nil
			},
			RegisterHandlerCalled: func(handler func(header data.HeaderHandler, _ []byte)) {
				headerReceivedHandler = handler
			},
		}
		commonArgs := ResolverArgs{
			HeadersPool:        headersPool,
			ProofsPool:         proofsPool,
			RequestHandler:     requestHandler,
			BlockDataRequester: blockDataRequester,
		}
		mdr, _ := NewMissingDataResolver(commonArgs)

		go func() {
			time.Sleep(50 * time.Millisecond)
			headerReceivedHandler(&block.HeaderV2{}, metaHeaderHash)
			proofReceivedHandler(&processMocks.HeaderProofHandlerStub{
				GetHeaderHashCalled: func() []byte {
					return metaHeaderHash
				},
			})
		}()

		wg := sync.WaitGroup{}
		wg.Add(1)
		go func() {
			err := mdr.RequestMissingMetaHeadersBlocking(shardHeader, 200*time.Millisecond)
			require.Nil(t, err)
			require.True(t, mdr.allHeadersReceived())
			require.True(t, mdr.allProofsReceived())
			wg.Done()
		}()
		wg.Wait()
	})
}

<<<<<<< HEAD
func TestMissingDataResolver_IsInterfaceNil(t *testing.T) {
	t.Parallel()

	var mdr *missingDataResolver
	require.True(t, mdr.IsInterfaceNil())

	mdr = &missingDataResolver{}
	require.False(t, mdr.IsInterfaceNil())
=======
func TestResolver_RequestBlockTransactions(t *testing.T) {
	t.Parallel()

	var called bool
	proofsPool := &dataRetriever.ProofsPoolMock{}
	headersPool := &pool.HeadersPoolStub{}
	requestHandler := &testscommon.RequestHandlerStub{}
	blockDataRequester := &preprocMocks.BlockDataRequesterStub{
		RequestBlockTransactionsCalled: func(_ *block.Body) {
			called = true
		},
	}
	commonArgs := ResolverArgs{
		HeadersPool:        headersPool,
		ProofsPool:         proofsPool,
		RequestHandler:     requestHandler,
		BlockDataRequester: blockDataRequester,
	}

	mdr, _ := NewMissingDataResolver(commonArgs)
	body := &block.Body{}
	mdr.RequestBlockTransactions(body)
	require.True(t, called)
}

func TestResolver_RequestMiniBlocksAndTransactions(t *testing.T) {
	t.Parallel()
	var called bool
	proofsPool := &dataRetriever.ProofsPoolMock{}
	headersPool := &pool.HeadersPoolStub{}
	requestHandler := &testscommon.RequestHandlerStub{}
	blockDataRequester := &preprocMocks.BlockDataRequesterStub{
		RequestMiniBlocksAndTransactionsCalled: func(_ data.HeaderHandler) {
			called = true
		},
	}

	commonArgs := ResolverArgs{
		HeadersPool:        headersPool,
		ProofsPool:         proofsPool,
		RequestHandler:     requestHandler,
		BlockDataRequester: blockDataRequester,
	}

	mdr, _ := NewMissingDataResolver(commonArgs)
	header := &block.HeaderV2{}
	mdr.RequestMiniBlocksAndTransactions(header)
	require.True(t, called)
}

func TestResolver_GetFinalCrossMiniBlockInfoAndRequestMissing(t *testing.T) {
	t.Parallel()

	proofsPool := &dataRetriever.ProofsPoolMock{}
	headersPool := &pool.HeadersPoolStub{}
	requestHandler := &testscommon.RequestHandlerStub{}

	expectedValue := []*data.MiniBlockInfo{
		{Hash: []byte("mbHash"), SenderShardID: 1},
		{Hash: []byte("mbHash2"), SenderShardID: 2},
	}

	blockDataRequester := &preprocMocks.BlockDataRequesterStub{
		GetFinalCrossMiniBlockInfoAndRequestMissingCalled: func(_ data.HeaderHandler) []*data.MiniBlockInfo {
			return expectedValue
		},
	}
	commonArgs := ResolverArgs{
		HeadersPool:        headersPool,
		ProofsPool:         proofsPool,
		RequestHandler:     requestHandler,
		BlockDataRequester: blockDataRequester,
	}

	mdr, _ := NewMissingDataResolver(commonArgs)
	header := &block.HeaderV2{}
	finalCrossMiniBlocks := mdr.GetFinalCrossMiniBlockInfoAndRequestMissing(header)
	require.Equal(t, expectedValue, finalCrossMiniBlocks)
}

func TestResolver_Reset(t *testing.T) {
	t.Parallel()

	called := false
	proofsPool := &dataRetriever.ProofsPoolMock{}
	headersPool := &pool.HeadersPoolStub{}
	requestHandler := &testscommon.RequestHandlerStub{}
	blockDataRequester := &preprocMocks.BlockDataRequesterStub{
		ResetCalled: func() {
			called = true
		},
	}
	commonArgs := ResolverArgs{
		HeadersPool:        headersPool,
		ProofsPool:         proofsPool,
		RequestHandler:     requestHandler,
		BlockDataRequester: blockDataRequester,
	}

	mdr, _ := NewMissingDataResolver(commonArgs)
	mdr.addMissingHeader([]byte("headerHash"))
	mdr.addMissingProof(0, []byte("proofHash"))
	require.False(t, mdr.allDataReceived())

	mdr.Reset()
	require.True(t, mdr.allDataReceived())
	require.True(t, called)
}

func TestResolver_IsInterfaceNil(t *testing.T) {
	t.Parallel()

	proofsPool := &dataRetriever.ProofsPoolMock{}
	headersPool := &pool.HeadersPoolStub{}
	requestHandler := &testscommon.RequestHandlerStub{}
	blockDataRequester := &preprocMocks.BlockDataRequesterStub{}
	commonArgs := ResolverArgs{
		HeadersPool:        headersPool,
		ProofsPool:         proofsPool,
		RequestHandler:     requestHandler,
		BlockDataRequester: blockDataRequester,
	}
	t.Run("nil receiver should be nil", func(t *testing.T) {
		t.Parallel()

		var mdr *Resolver
		require.True(t, check.IfNil(mdr))
	})

	t.Run("non-nil receiver should not be nil", func(t *testing.T) {
		t.Parallel()

		mdr, _ := NewMissingDataResolver(commonArgs)
		require.False(t, check.IfNil(mdr))
	})
>>>>>>> acb02f04
}<|MERGE_RESOLUTION|>--- conflicted
+++ resolved
@@ -349,8 +349,6 @@
 		mdr, _ := NewMissingDataResolver(commonArgs)
 		_ = mdr.addMissingHeader(headerHash)
 		err := mdr.WaitForMissingData(50 * time.Millisecond)
-<<<<<<< HEAD
-=======
 		require.Equal(t, process.ErrTimeIsOut, err)
 	})
 	t.Run("timeout waiting for block data requester", func(t *testing.T) {
@@ -374,7 +372,6 @@
 		}
 		mdr, _ := NewMissingDataResolver(commonArgs)
 		err := mdr.WaitForMissingData(50 * time.Millisecond)
->>>>>>> acb02f04
 		require.NotNil(t, err)
 		require.Equal(t, process.ErrTimeIsOut, err)
 	})
@@ -528,16 +525,6 @@
 	})
 }
 
-<<<<<<< HEAD
-func TestMissingDataResolver_IsInterfaceNil(t *testing.T) {
-	t.Parallel()
-
-	var mdr *missingDataResolver
-	require.True(t, mdr.IsInterfaceNil())
-
-	mdr = &missingDataResolver{}
-	require.False(t, mdr.IsInterfaceNil())
-=======
 func TestResolver_RequestBlockTransactions(t *testing.T) {
 	t.Parallel()
 
@@ -673,5 +660,4 @@
 		mdr, _ := NewMissingDataResolver(commonArgs)
 		require.False(t, check.IfNil(mdr))
 	})
->>>>>>> acb02f04
 }