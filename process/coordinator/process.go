--- conflicted
+++ resolved
@@ -3,11 +3,8 @@
 import (
 	"bytes"
 	"fmt"
-<<<<<<< HEAD
 	"github.com/ElrondNetwork/elrond-go/process/block/processedMb"
 
-=======
->>>>>>> 18d79167
 	"math/big"
 	"sort"
 	"sync"
