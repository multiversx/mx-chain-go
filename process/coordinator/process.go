package coordinator

import (
	"bytes"
	"sort"
	"sync"
	"time"

	"github.com/ElrondNetwork/elrond-go/core"
	"github.com/ElrondNetwork/elrond-go/core/check"
	"github.com/ElrondNetwork/elrond-go/data"
	"github.com/ElrondNetwork/elrond-go/data/block"
	"github.com/ElrondNetwork/elrond-go/data/state"
	"github.com/ElrondNetwork/elrond-go/hashing"
	"github.com/ElrondNetwork/elrond-go/logger"
	"github.com/ElrondNetwork/elrond-go/marshal"
	"github.com/ElrondNetwork/elrond-go/process"
	"github.com/ElrondNetwork/elrond-go/process/factory"
	"github.com/ElrondNetwork/elrond-go/sharding"
	"github.com/ElrondNetwork/elrond-go/storage"
)

var log = logger.GetOrCreate("process/coordinator")

type transactionCoordinator struct {
	shardCoordinator sharding.Coordinator
	accounts         state.AccountsAdapter
	miniBlockPool    storage.Cacher
	hasher           hashing.Hasher
	marshalizer      marshal.Marshalizer

	mutPreProcessor sync.RWMutex
	txPreProcessors map[block.Type]process.PreProcessor
	keysTxPreProcs  []block.Type

	mutInterimProcessors sync.RWMutex
	interimProcessors    map[block.Type]process.IntermediateTransactionHandler
	keysInterimProcs     []block.Type

	mutRequestedTxs sync.RWMutex
	requestedTxs    map[block.Type]int

	onRequestMiniBlock func(shardId uint32, mbHash []byte)
	gasHandler         process.GasHandler
}

// NewTransactionCoordinator creates a transaction coordinator to run and coordinate preprocessors and processors
func NewTransactionCoordinator(
	hasher hashing.Hasher,
	marshalizer marshal.Marshalizer,
	shardCoordinator sharding.Coordinator,
	accounts state.AccountsAdapter,
	miniBlockPool storage.Cacher,
	requestHandler process.RequestHandler,
	preProcessors process.PreProcessorsContainer,
	interProcessors process.IntermediateProcessorContainer,
	gasHandler process.GasHandler,
) (*transactionCoordinator, error) {

	if check.IfNil(shardCoordinator) {
		return nil, process.ErrNilShardCoordinator
	}
	if check.IfNil(accounts) {
		return nil, process.ErrNilAccountsAdapter
	}
	if check.IfNil(miniBlockPool) {
		return nil, process.ErrNilMiniBlockPool
	}
	if check.IfNil(requestHandler) {
		return nil, process.ErrNilRequestHandler
	}
	if check.IfNil(interProcessors) {
		return nil, process.ErrNilIntermediateProcessorContainer
	}
	if check.IfNil(preProcessors) {
		return nil, process.ErrNilPreProcessorsContainer
	}
	if check.IfNil(gasHandler) {
		return nil, process.ErrNilGasHandler
	}
	if check.IfNil(hasher) {
		return nil, process.ErrNilHasher
	}
	if check.IfNil(marshalizer) {
		return nil, process.ErrNilMarshalizer
	}

	tc := &transactionCoordinator{
		shardCoordinator: shardCoordinator,
		accounts:         accounts,
		gasHandler:       gasHandler,
		hasher:           hasher,
		marshalizer:      marshalizer,
	}

	tc.miniBlockPool = miniBlockPool
<<<<<<< HEAD
	//TODO: This registration should be activated when we can determine if the received miniblock is for a header
	//which has been already committed or for one which is out of range related to the node's interest:
	//tc.miniBlockPool.RegisterHandler(tc.receivedMiniBlock)

=======
>>>>>>> ee55b014
	tc.onRequestMiniBlock = requestHandler.RequestMiniBlock
	tc.requestedTxs = make(map[block.Type]int)
	tc.txPreProcessors = make(map[block.Type]process.PreProcessor)
	tc.interimProcessors = make(map[block.Type]process.IntermediateTransactionHandler)

	tc.keysTxPreProcs = preProcessors.Keys()
	sort.Slice(tc.keysTxPreProcs, func(i, j int) bool {
		return tc.keysTxPreProcs[i] < tc.keysTxPreProcs[j]
	})
	for _, value := range tc.keysTxPreProcs {
		preProc, err := preProcessors.Get(value)
		if err != nil {
			return nil, err
		}
		tc.txPreProcessors[value] = preProc
	}

	tc.keysInterimProcs = interProcessors.Keys()
	sort.Slice(tc.keysInterimProcs, func(i, j int) bool {
		return tc.keysInterimProcs[i] < tc.keysInterimProcs[j]
	})
	for _, value := range tc.keysInterimProcs {
		interProc, err := interProcessors.Get(value)
		if err != nil {
			return nil, err
		}
		tc.interimProcessors[value] = interProc
	}

	return tc, nil
}

// separateBodyByType creates a map of bodies according to type
func (tc *transactionCoordinator) separateBodyByType(body block.Body) map[block.Type]block.Body {
	separatedBodies := make(map[block.Type]block.Body)

	for i := 0; i < len(body); i++ {
		mb := body[i]

		if separatedBodies[mb.Type] == nil {
			separatedBodies[mb.Type] = block.Body{}
		}

		separatedBodies[mb.Type] = append(separatedBodies[mb.Type], mb)
	}

	return separatedBodies
}

// initRequestedTxs init the requested txs number
func (tc *transactionCoordinator) initRequestedTxs() {
	tc.mutRequestedTxs.Lock()
	tc.requestedTxs = make(map[block.Type]int)
	tc.mutRequestedTxs.Unlock()
}

// RequestBlockTransactions verifies missing transaction and requests them
func (tc *transactionCoordinator) RequestBlockTransactions(body block.Body) {
	separatedBodies := tc.separateBodyByType(body)

	tc.initRequestedTxs()

	wg := sync.WaitGroup{}
	wg.Add(len(separatedBodies))

	for key, value := range separatedBodies {
		go func(blockType block.Type, blockBody block.Body) {
			preproc := tc.getPreProcessor(blockType)
			if preproc == nil {
				wg.Done()
				return
			}
			requestedTxs := preproc.RequestBlockTransactions(blockBody)

			tc.mutRequestedTxs.Lock()
			tc.requestedTxs[blockType] = requestedTxs
			tc.mutRequestedTxs.Unlock()

			wg.Done()
		}(key, value)
	}

	wg.Wait()
}

// IsDataPreparedForProcessing verifies if all the needed data is prepared
func (tc *transactionCoordinator) IsDataPreparedForProcessing(haveTime func() time.Duration) error {
	var errFound error
	errMutex := sync.Mutex{}

	wg := sync.WaitGroup{}

	tc.mutRequestedTxs.RLock()
	wg.Add(len(tc.requestedTxs))

	for key, value := range tc.requestedTxs {
		go func(blockType block.Type, requestedTxs int) {
			preproc := tc.getPreProcessor(blockType)
			if preproc == nil {
				wg.Done()
				return
			}

			err := preproc.IsDataPrepared(requestedTxs, haveTime)
			if err != nil {
				log.Trace("IsDataPrepared", "error", err.Error())

				errMutex.Lock()
				errFound = err
				errMutex.Unlock()
			}
			wg.Done()
		}(key, value)
	}

	tc.mutRequestedTxs.RUnlock()
	wg.Wait()

	return errFound
}

// SaveBlockDataToStorage saves the data from block body into storage units
func (tc *transactionCoordinator) SaveBlockDataToStorage(body block.Body) error {
	separatedBodies := tc.separateBodyByType(body)

	var errFound error
	errMutex := sync.Mutex{}

	wg := sync.WaitGroup{}
	wg.Add(len(separatedBodies) + len(tc.keysInterimProcs))

	for key, value := range separatedBodies {
		go func(blockType block.Type, blockBody block.Body) {
			preproc := tc.getPreProcessor(blockType)
			if preproc == nil {
				wg.Done()
				return
			}

			err := preproc.SaveTxBlockToStorage(blockBody)
			if err != nil {
				log.Trace("SaveTxBlockToStorage", "error", err.Error())

				errMutex.Lock()
				errFound = err
				errMutex.Unlock()
			}

			wg.Done()
		}(key, value)
	}

	for _, blockType := range tc.keysInterimProcs {
		go func(blockType block.Type) {
			intermediateProc := tc.getInterimProcessor(blockType)
			if intermediateProc == nil {
				wg.Done()
				return
			}

			err := intermediateProc.SaveCurrentIntermediateTxToStorage()
			if err != nil {
				log.Trace("SaveCurrentIntermediateTxToStorage", "error", err.Error())

				errMutex.Lock()
				errFound = err
				errMutex.Unlock()
			}

			wg.Done()
		}(blockType)
	}

	wg.Wait()

	return errFound
}

// RestoreBlockDataFromStorage restores block data from storage to pool
func (tc *transactionCoordinator) RestoreBlockDataFromStorage(body block.Body) (int, error) {
	separatedBodies := tc.separateBodyByType(body)

	var errFound error
	localMutex := sync.Mutex{}
	totalRestoredTx := 0

	wg := sync.WaitGroup{}
	wg.Add(len(separatedBodies))

	for key, value := range separatedBodies {
		go func(blockType block.Type, blockBody block.Body) {
			preproc := tc.getPreProcessor(blockType)
			if preproc == nil {
				wg.Done()
				return
			}

			restoredTxs, err := preproc.RestoreTxBlockIntoPools(blockBody, tc.miniBlockPool)
			if err != nil {
				log.Trace("RestoreTxBlockIntoPools", "error", err.Error())

				localMutex.Lock()
				errFound = err
				localMutex.Unlock()
			}

			localMutex.Lock()
			totalRestoredTx += restoredTxs

			localMutex.Unlock()

			wg.Done()
		}(key, value)
	}

	wg.Wait()

	return totalRestoredTx, errFound
}

// RemoveBlockDataFromPool deletes block data from pools
func (tc *transactionCoordinator) RemoveBlockDataFromPool(body block.Body) error {
	separatedBodies := tc.separateBodyByType(body)

	var errFound error
	errMutex := sync.Mutex{}

	wg := sync.WaitGroup{}
	wg.Add(len(separatedBodies))

	for key, value := range separatedBodies {
		go func(blockType block.Type, blockBody block.Body) {
			preproc := tc.getPreProcessor(blockType)
			if preproc == nil || preproc.IsInterfaceNil() {
				wg.Done()
				return
			}

			err := preproc.RemoveTxBlockFromPools(blockBody, tc.miniBlockPool)
			if err != nil {
				log.Trace("RemoveTxBlockFromPools", "error", err.Error())

				errMutex.Lock()
				errFound = err
				errMutex.Unlock()
			}
			wg.Done()
		}(key, value)
	}

	wg.Wait()

	return errFound
}

// ProcessBlockTransaction processes transactions and updates state tries
func (tc *transactionCoordinator) ProcessBlockTransaction(
	body block.Body,
	timeRemaining func() time.Duration,
) error {

	haveTime := func() bool {
		return timeRemaining() >= 0
	}

	separatedBodies := tc.separateBodyByType(body)
	// processing has to be done in order, as the order of different type of transactions over the same account is strict
	for _, blockType := range tc.keysTxPreProcs {
		if separatedBodies[blockType] == nil {
			continue
		}

		preproc := tc.getPreProcessor(blockType)
		if check.IfNil(preproc) {
			return process.ErrMissingPreProcessor
		}

		err := preproc.ProcessBlockTransactions(separatedBodies[blockType], haveTime)
		if err != nil {
			return err
		}
	}

	return nil
}

// CreateMbsAndProcessCrossShardTransactionsDstMe creates miniblocks and processes cross shard transaction
// with destination of current shard
func (tc *transactionCoordinator) CreateMbsAndProcessCrossShardTransactionsDstMe(
	hdr data.HeaderHandler,
	processedMiniBlocksHashes map[string]struct{},
	maxTxSpaceRemained uint32,
	maxMbSpaceRemained uint32,
	haveTime func() bool,
) (block.MiniBlockSlice, uint32, bool) {

	miniBlocks := make(block.MiniBlockSlice, 0)
	nrTxAdded := uint32(0)
	nrMiniBlocksProcessed := 0

	if check.IfNil(hdr) {
		return miniBlocks, nrTxAdded, false
	}

	crossMiniBlockHashes := hdr.GetMiniBlockHeadersWithDst(tc.shardCoordinator.SelfId())
	for key, senderShardId := range crossMiniBlockHashes {
		if !haveTime() {
			break
		}

		_, ok := processedMiniBlocksHashes[key]
		if ok {
			nrMiniBlocksProcessed++
			continue
		}

		miniVal, _ := tc.miniBlockPool.Peek([]byte(key))
		if miniVal == nil {
			go tc.onRequestMiniBlock(senderShardId, []byte(key))
			continue
		}

		miniBlock, ok := miniVal.(*block.MiniBlock)
		if !ok {
			continue
		}

		preproc := tc.getPreProcessor(miniBlock.Type)
		if check.IfNil(preproc) {
			continue
		}

		// overflow would happen if processing would continue
		txOverFlow := nrTxAdded+uint32(len(miniBlock.TxHashes)) > maxTxSpaceRemained
		if txOverFlow {
			return miniBlocks, nrTxAdded, false
		}

		requestedTxs := preproc.RequestTransactionsForMiniBlock(miniBlock)
		if requestedTxs > 0 {
			continue
		}

		err := tc.processCompleteMiniBlock(preproc, miniBlock, haveTime)
		if err != nil {
			continue
		}

		// all txs processed, add to processed miniblocks
		miniBlocks = append(miniBlocks, miniBlock)
		nrTxAdded = nrTxAdded + uint32(len(miniBlock.TxHashes))
		nrMiniBlocksProcessed++

		mbOverFlow := uint32(len(miniBlocks)) >= maxMbSpaceRemained
		if mbOverFlow {
			return miniBlocks, nrTxAdded, false
		}
	}

	allMBsProcessed := nrMiniBlocksProcessed == len(crossMiniBlockHashes)

	return miniBlocks, nrTxAdded, allMBsProcessed
}

// CreateMbsAndProcessTransactionsFromMe creates miniblocks and processes transactions from pool
func (tc *transactionCoordinator) CreateMbsAndProcessTransactionsFromMe(
	maxTxSpaceRemained uint32,
	maxMbSpaceRemained uint32,
	haveTime func() bool,
) block.MiniBlockSlice {

	miniBlocks := make(block.MiniBlockSlice, 0)
	for _, blockType := range tc.keysTxPreProcs {
		txPreProc := tc.getPreProcessor(blockType)
		if txPreProc == nil || txPreProc.IsInterfaceNil() {
			return nil
		}

		mbs, err := txPreProc.CreateAndProcessMiniBlocks(
			maxTxSpaceRemained,
			maxMbSpaceRemained,
			haveTime,
		)
		if err != nil {
			log.Debug("CreateAndProcessMiniBlocks", "error", err.Error())
		}

		if len(mbs) > 0 {
			miniBlocks = append(miniBlocks, mbs...)
		}
	}

	interMBs := tc.processAddedInterimTransactions()
	if len(interMBs) > 0 {
		miniBlocks = append(miniBlocks, interMBs...)
	}

	return miniBlocks
}

func (tc *transactionCoordinator) processAddedInterimTransactions() block.MiniBlockSlice {
	miniBlocks := make(block.MiniBlockSlice, 0)

	// processing has to be done in order, as the order of different type of transactions over the same account is strict
	for _, blockType := range tc.keysInterimProcs {
		if blockType == block.RewardsBlock {
			// this has to be processed last
			continue
		}

		interimProc := tc.getInterimProcessor(blockType)
		if interimProc == nil {
			// this will never be reached as keysInterimProcs are the actual keys from the interimMap
			continue
		}

		currMbs := interimProc.CreateAllInterMiniBlocks()
		for _, value := range currMbs {
			miniBlocks = append(miniBlocks, value)
		}
	}

	return miniBlocks
}

// CreateBlockStarted initializes necessary data for preprocessors at block create or block process
func (tc *transactionCoordinator) CreateBlockStarted() {
	tc.gasHandler.Init()

	tc.mutPreProcessor.RLock()
	for _, value := range tc.txPreProcessors {
		value.CreateBlockStarted()
	}
	tc.mutPreProcessor.RUnlock()

	tc.mutInterimProcessors.RLock()
	for _, value := range tc.interimProcessors {
		value.CreateBlockStarted()
	}
	tc.mutInterimProcessors.RUnlock()
}

func (tc *transactionCoordinator) getPreProcessor(blockType block.Type) process.PreProcessor {
	tc.mutPreProcessor.RLock()
	preprocessor, exists := tc.txPreProcessors[blockType]
	tc.mutPreProcessor.RUnlock()

	if !exists {
		return nil
	}

	return preprocessor
}

func (tc *transactionCoordinator) getInterimProcessor(blockType block.Type) process.IntermediateTransactionHandler {
	tc.mutInterimProcessors.RLock()
	interProcessor, exists := tc.interimProcessors[blockType]
	tc.mutInterimProcessors.RUnlock()

	if !exists {
		return nil
	}

	return interProcessor
}

func createBroadcastTopic(shardC sharding.Coordinator, destShId uint32, mbType block.Type) (string, error) {
	var baseTopic string

	switch mbType {
	case block.TxBlock:
		baseTopic = factory.TransactionTopic
	case block.PeerBlock:
		baseTopic = factory.PeerChBodyTopic
	case block.SmartContractResultBlock:
		baseTopic = factory.UnsignedTransactionTopic
	case block.RewardsBlock:
		baseTopic = factory.RewardsTransactionTopic
	default:
		return "", process.ErrUnknownBlockType
	}

	transactionTopic := baseTopic +
		shardC.CommunicationIdentifier(destShId)

	return transactionTopic, nil
}

// CreateMarshalizedData creates marshalized data for broadcasting
func (tc *transactionCoordinator) CreateMarshalizedData(body block.Body) (map[uint32]block.MiniBlockSlice, map[string][][]byte) {
	mrsTxs := make(map[string][][]byte)
	bodies := make(map[uint32]block.MiniBlockSlice)

	for i := 0; i < len(body); i++ {
		miniblock := body[i]
		receiverShardId := miniblock.ReceiverShardID
		if receiverShardId == tc.shardCoordinator.SelfId() { // not taking into account miniblocks for current shard
			continue
		}

		broadcastTopic, err := createBroadcastTopic(tc.shardCoordinator, receiverShardId, miniblock.Type)
		if err != nil {
			log.Trace("createBroadcastTopic", "error", err.Error())
			continue
		}

		appended := false
		preproc := tc.getPreProcessor(miniblock.Type)
		if preproc != nil && !preproc.IsInterfaceNil() {
			bodies[receiverShardId] = append(bodies[receiverShardId], miniblock)
			appended = true

			var currMrsTxs [][]byte
			currMrsTxs, err = preproc.CreateMarshalizedData(miniblock.TxHashes)
			if err != nil {
				log.Trace("CreateMarshalizedData", "error", err.Error())
				continue
			}

			if len(currMrsTxs) > 0 {
				mrsTxs[broadcastTopic] = append(mrsTxs[broadcastTopic], currMrsTxs...)
			}
		}

		interimProc := tc.getInterimProcessor(miniblock.Type)
		if interimProc != nil && !interimProc.IsInterfaceNil() {
			if !appended {
				bodies[receiverShardId] = append(bodies[receiverShardId], miniblock)
			}

			var currMrsInterTxs [][]byte
			currMrsInterTxs, err = interimProc.CreateMarshalizedData(miniblock.TxHashes)
			if err != nil {
				log.Trace("CreateMarshalizedData", "error", err.Error())
				continue
			}

			if len(currMrsInterTxs) > 0 {
				mrsTxs[broadcastTopic] = append(mrsTxs[broadcastTopic], currMrsInterTxs...)
			}
		}
	}

	return bodies, mrsTxs
}

// GetAllCurrentUsedTxs returns the cached transaction data for current round
func (tc *transactionCoordinator) GetAllCurrentUsedTxs(blockType block.Type) map[string]data.TransactionHandler {
	txPool := make(map[string]data.TransactionHandler)
	interTxPool := make(map[string]data.TransactionHandler)

	preProc := tc.getPreProcessor(blockType)
	if preProc != nil {
		txPool = preProc.GetAllCurrentUsedTxs()
	}

	interProc := tc.getInterimProcessor(blockType)
	if interProc != nil {
		interTxPool = interProc.GetAllCurrentFinishedTxs()
	}

	for hash, tx := range interTxPool {
		txPool[hash] = tx
	}

	return txPool
}

// RequestMiniBlocks request miniblocks if missing
func (tc *transactionCoordinator) RequestMiniBlocks(header data.HeaderHandler) {
	if header == nil || header.IsInterfaceNil() {
		return
	}

	crossMiniBlockHashes := header.GetMiniBlockHeadersWithDst(tc.shardCoordinator.SelfId())
	for key, senderShardId := range crossMiniBlockHashes {
		obj, _ := tc.miniBlockPool.Peek([]byte(key))
		if obj == nil {
			go tc.onRequestMiniBlock(senderShardId, []byte(key))
		}
	}
}

// processMiniBlockComplete - all transactions must be processed together, otherwise error
func (tc *transactionCoordinator) processCompleteMiniBlock(
	preproc process.PreProcessor,
	miniBlock *block.MiniBlock,
	haveTime func() bool,
) error {

	snapshot := tc.accounts.JournalLen()

	err := preproc.ProcessMiniBlock(miniBlock, haveTime)
	if err != nil {
		log.Debug("ProcessMiniBlock", "error", err.Error())

		errAccountState := tc.accounts.RevertToSnapshot(snapshot)
		if errAccountState != nil {
			// TODO: evaluate if reloading the trie from disk will might solve the problem
			log.Debug("RevertToSnapshot", "error", errAccountState.Error())
		}

		return err
	}

	return nil
}

// VerifyCreatedBlockTransactions checks whether the created transactions are the same as the one proposed
func (tc *transactionCoordinator) VerifyCreatedBlockTransactions(hdr data.HeaderHandler, body block.Body) error {
	tc.mutInterimProcessors.RLock()
	defer tc.mutInterimProcessors.RUnlock()
	errMutex := sync.Mutex{}
	var errFound error

	wg := sync.WaitGroup{}
	wg.Add(len(tc.interimProcessors))

	for _, interimProc := range tc.interimProcessors {
		go func(intermediateProcessor process.IntermediateTransactionHandler) {
			err := intermediateProcessor.VerifyInterMiniBlocks(body)
			if err != nil {
				errMutex.Lock()
				errFound = err
				errMutex.Unlock()
			}
			wg.Done()
		}(interimProc)
	}

	wg.Wait()

	if errFound != nil {
		return errFound
	}

	if check.IfNil(hdr) {
		return process.ErrNilBlockHeader
	}

	createdReceiptHash, err := tc.CreateReceiptsHash()
	if err != nil {
		return err
	}

	if !bytes.Equal(createdReceiptHash, hdr.GetReceiptsHash()) {
		return process.ErrReceiptsHashMissmatch
	}

	return nil
}

// CreateReceiptsHash will return the hash for the receipts
func (tc *transactionCoordinator) CreateReceiptsHash() ([]byte, error) {
	allReceiptsHashes := make([]byte, 0)

	for _, value := range tc.keysInterimProcs {
		interProc, ok := tc.interimProcessors[value]
		if !ok {
			continue
		}

		mb := interProc.GetCreatedInShardMiniBlock()
		currHash, err := core.CalculateHash(tc.marshalizer, tc.hasher, mb)
		if err != nil {
			return nil, err
		}

		allReceiptsHashes = append(allReceiptsHashes, currHash...)
	}

	finalReceiptHash, err := core.CalculateHash(tc.marshalizer, tc.hasher, allReceiptsHashes)
	return finalReceiptHash, err
}

// IsInterfaceNil returns true if there is no value under the interface
func (tc *transactionCoordinator) IsInterfaceNil() bool {
	return tc == nil
}<|MERGE_RESOLUTION|>--- conflicted
+++ resolved
@@ -94,13 +94,6 @@
 	}
 
 	tc.miniBlockPool = miniBlockPool
-<<<<<<< HEAD
-	//TODO: This registration should be activated when we can determine if the received miniblock is for a header
-	//which has been already committed or for one which is out of range related to the node's interest:
-	//tc.miniBlockPool.RegisterHandler(tc.receivedMiniBlock)
-
-=======
->>>>>>> ee55b014
 	tc.onRequestMiniBlock = requestHandler.RequestMiniBlock
 	tc.requestedTxs = make(map[block.Type]int)
 	tc.txPreProcessors = make(map[block.Type]process.PreProcessor)
