--- conflicted
+++ resolved
@@ -538,26 +538,19 @@
 			return mbIndex, process.ErrMissingPreProcessor
 		}
 
-<<<<<<< HEAD
 		log.Debug("processMiniBlocksToMe: miniblock", "type", miniBlock.Type)
-		err := preProc.ProcessBlockTransactions(&block.Body{MiniBlocks: []*block.MiniBlock{miniBlock}}, haveTime)
-=======
 		err := preProc.ProcessBlockTransactions(&block.Body{MiniBlocks: []*block.MiniBlock{miniBlock}}, haveTime, randomness)
->>>>>>> 01df53c2
 		if err != nil {
 			return mbIndex, err
 		}
 	}
 
-<<<<<<< HEAD
-=======
 	log.Debug("transactionCoordinator.processMiniBlocksToMe: gas provided, refunded and penalized info",
 		"num mini blocks processed", len(body.MiniBlocks),
 		"total gas provided", tc.gasHandler.TotalGasProvided(),
 		"total gas refunded", tc.gasHandler.TotalGasRefunded(),
 		"total gas penalized", tc.gasHandler.TotalGasPenalized())
 
->>>>>>> 01df53c2
 	return mbIndex, nil
 }
 
