package coordinator

import (
	"sort"
	"sync"
	"time"

	"github.com/ElrondNetwork/elrond-go/core/logger"
	"github.com/ElrondNetwork/elrond-go/data"
	"github.com/ElrondNetwork/elrond-go/data/block"
	"github.com/ElrondNetwork/elrond-go/data/state"
	"github.com/ElrondNetwork/elrond-go/dataRetriever"
	"github.com/ElrondNetwork/elrond-go/process"
	"github.com/ElrondNetwork/elrond-go/process/factory"
	"github.com/ElrondNetwork/elrond-go/sharding"
	"github.com/ElrondNetwork/elrond-go/storage"
)

type transactionCoordinator struct {
	shardCoordinator sharding.Coordinator
	accounts         state.AccountsAdapter
	miniBlockPool    storage.Cacher

	mutPreProcessor sync.RWMutex
	txPreProcessors map[block.Type]process.PreProcessor
	keysTxPreProcs  []block.Type

	mutInterimProcessors sync.RWMutex
	interimProcessors    map[block.Type]process.IntermediateTransactionHandler
	keysInterimProcs     []block.Type

	mutRequestedTxs sync.RWMutex
	requestedTxs    map[block.Type]int

	onRequestMiniBlock func(shardId uint32, mbHash []byte)
}

var log = logger.DefaultLogger()

// NewTransactionCoordinator creates a transaction coordinator to run and coordinate preprocessors and processors
func NewTransactionCoordinator(
	shardCoordinator sharding.Coordinator,
	accounts state.AccountsAdapter,
	dataPool dataRetriever.PoolsHolder,
	requestHandler process.RequestHandler,
	preProcessors process.PreProcessorsContainer,
	interProcessors process.IntermediateProcessorContainer,
) (*transactionCoordinator, error) {
	if shardCoordinator == nil {
		return nil, process.ErrNilShardCoordinator
	}
	if accounts == nil {
		return nil, process.ErrNilAccountsAdapter
	}
	if dataPool == nil {
		return nil, process.ErrNilDataPoolHolder
	}
	if requestHandler == nil {
		return nil, process.ErrNilRequestHandler
	}
	if interProcessors == nil {
		return nil, process.ErrNilIntermediateProcessorContainer
	}
	if preProcessors == nil {
		return nil, process.ErrNilPreProcessorsContainer
	}

	tc := &transactionCoordinator{
		shardCoordinator: shardCoordinator,
		accounts:         accounts,
	}

	tc.miniBlockPool = dataPool.MiniBlocks()
	if tc.miniBlockPool == nil {
		return nil, process.ErrNilMiniBlockPool
	}
	tc.miniBlockPool.RegisterHandler(tc.receivedMiniBlock)

	tc.onRequestMiniBlock = requestHandler.RequestMiniBlock
	tc.requestedTxs = make(map[block.Type]int)
	tc.txPreProcessors = make(map[block.Type]process.PreProcessor)
	tc.interimProcessors = make(map[block.Type]process.IntermediateTransactionHandler)

	tc.keysTxPreProcs = preProcessors.Keys()
	sort.Slice(tc.keysTxPreProcs, func(i, j int) bool {
		return tc.keysTxPreProcs[i] < tc.keysTxPreProcs[j]
	})
	for _, value := range tc.keysTxPreProcs {
		preProc, err := preProcessors.Get(value)
		if err != nil {
			return nil, err
		}
		tc.txPreProcessors[value] = preProc
	}

	tc.keysInterimProcs = interProcessors.Keys()
	sort.Slice(tc.keysInterimProcs, func(i, j int) bool {
		return tc.keysInterimProcs[i] < tc.keysInterimProcs[j]
	})
	for _, value := range tc.keysInterimProcs {
		interProc, err := interProcessors.Get(value)
		if err != nil {
			return nil, err
		}
		tc.interimProcessors[value] = interProc
	}

	return tc, nil
}

// separateBodyByType creates a map of bodies according to type
func (tc *transactionCoordinator) separateBodyByType(body block.Body) map[block.Type]block.Body {
	separatedBodies := make(map[block.Type]block.Body)

	for i := 0; i < len(body); i++ {
		mb := body[i]

		if separatedBodies[mb.Type] == nil {
			separatedBodies[mb.Type] = block.Body{}
		}

		separatedBodies[mb.Type] = append(separatedBodies[mb.Type], mb)
	}

	return separatedBodies
}

// initRequestedTxs init the requested txs number
func (tc *transactionCoordinator) initRequestedTxs() {
	tc.mutRequestedTxs.Lock()
	tc.requestedTxs = make(map[block.Type]int)
	tc.mutRequestedTxs.Unlock()
}

// RequestBlockTransactions verifies missing transaction and requests them
func (tc *transactionCoordinator) RequestBlockTransactions(body block.Body) {
	separatedBodies := tc.separateBodyByType(body)

	tc.initRequestedTxs()

	wg := sync.WaitGroup{}
	wg.Add(len(separatedBodies))

	for key, value := range separatedBodies {
		go func(blockType block.Type, blockBody block.Body) {
			preproc := tc.getPreProcessor(blockType)
			if preproc == nil {
				wg.Done()
				return
			}
			requestedTxs := preproc.RequestBlockTransactions(blockBody)

			tc.mutRequestedTxs.Lock()
			tc.requestedTxs[blockType] = requestedTxs
			tc.mutRequestedTxs.Unlock()

			wg.Done()
		}(key, value)
	}

	wg.Wait()
}

// IsDataPreparedForProcessing verifies if all the needed data is prepared
func (tc *transactionCoordinator) IsDataPreparedForProcessing(haveTime func() time.Duration) error {
	var errFound error
	errMutex := sync.Mutex{}

	wg := sync.WaitGroup{}

	tc.mutRequestedTxs.RLock()
	wg.Add(len(tc.requestedTxs))

	for key, value := range tc.requestedTxs {
		go func(blockType block.Type, requestedTxs int) {
			preproc := tc.getPreProcessor(blockType)
			if preproc == nil {
				wg.Done()

				return
			}

			err := preproc.IsDataPrepared(requestedTxs, haveTime)
			if err != nil {
				log.Debug(err.Error())

				errMutex.Lock()
				errFound = err
				errMutex.Unlock()
			}
			wg.Done()
		}(key, value)
	}

	tc.mutRequestedTxs.RUnlock()
	wg.Wait()

	return errFound
}

// SaveBlockDataToStorage saves the data from block body into storage units
func (tc *transactionCoordinator) SaveBlockDataToStorage(body block.Body) error {
	separatedBodies := tc.separateBodyByType(body)

	var errFound error
	errMutex := sync.Mutex{}

	wg := sync.WaitGroup{}
	// Length of body types + another go routine for the intermediate transactions
	wg.Add(len(separatedBodies))

	for key, value := range separatedBodies {
		go func(blockType block.Type, blockBody block.Body) {
			preproc := tc.getPreProcessor(blockType)
			if preproc == nil {
				wg.Done()
				return
			}

			err := preproc.SaveTxBlockToStorage(blockBody)
			if err != nil {
				log.Debug(err.Error())

				errMutex.Lock()
				errFound = err
				errMutex.Unlock()
			}

			wg.Done()
		}(key, value)
	}

	wg.Wait()

	intermediatePreproc := tc.getInterimProcessor(block.SmartContractResultBlock)
	if intermediatePreproc == nil {
		return errFound
	}

	err := intermediatePreproc.SaveCurrentIntermediateTxToStorage()
	if err != nil {
		log.Debug(err.Error())

		errMutex.Lock()
		errFound = err
		errMutex.Unlock()
	}

	return errFound
}

// RestoreBlockDataFromStorage restores block data from storage to pool
func (tc *transactionCoordinator) RestoreBlockDataFromStorage(body block.Body) (int, map[int][][]byte, error) {
	separatedBodies := tc.separateBodyByType(body)

	var errFound error
	localMutex := sync.Mutex{}
	totalRestoredTx := 0
	restoredMbHashes := make(map[int][][]byte)

	wg := sync.WaitGroup{}
	wg.Add(len(separatedBodies))

	for key, value := range separatedBodies {
		go func(blockType block.Type, blockBody block.Body) {
			restoredMbs := make(map[int][]byte)

			preproc := tc.getPreProcessor(blockType)
			if preproc == nil {
				wg.Done()
				return
			}

			restoredTxs, restoredMbs, err := preproc.RestoreTxBlockIntoPools(blockBody, tc.miniBlockPool)
			if err != nil {
				log.Debug(err.Error())

				localMutex.Lock()
				errFound = err
				localMutex.Unlock()
			}

			localMutex.Lock()
			totalRestoredTx += restoredTxs

			for shId, mbHash := range restoredMbs {
				restoredMbHashes[shId] = append(restoredMbHashes[shId], mbHash)
			}

			localMutex.Unlock()

			wg.Done()
		}(key, value)
	}

	wg.Wait()

	return totalRestoredTx, restoredMbHashes, errFound
}

// RemoveBlockDataFromPool deletes block data from pools
func (tc *transactionCoordinator) RemoveBlockDataFromPool(body block.Body) error {
	separatedBodies := tc.separateBodyByType(body)

	var errFound error
	errMutex := sync.Mutex{}

	wg := sync.WaitGroup{}
	wg.Add(len(separatedBodies))

	for key, value := range separatedBodies {
		go func(blockType block.Type, blockBody block.Body) {
			preproc := tc.getPreProcessor(blockType)
			if preproc == nil {
				wg.Done()
				return
			}

			err := preproc.RemoveTxBlockFromPools(blockBody, tc.miniBlockPool)
			if err != nil {
				log.Debug(err.Error())

				errMutex.Lock()
				errFound = err
				errMutex.Unlock()
			}
			wg.Done()
		}(key, value)
	}

	wg.Wait()

	return errFound
}

// ProcessBlockTransaction processes transactions and updates state tries
func (tc *transactionCoordinator) ProcessBlockTransaction(
	body block.Body,
	round uint64,
	haveTime func() time.Duration,
) error {
	separatedBodies := tc.separateBodyByType(body)

<<<<<<< HEAD
	var errFound error
	errMutex := sync.Mutex{}

	// TODO: think if it is good in parallel or it is needed in sequences
	wg := sync.WaitGroup{}
	wg.Add(len(separatedBodies))

	for key, value := range separatedBodies {
		//TODO check if we can really execute on go routines with activated nonce check
		go func(blockType block.Type, blockBody block.Body) {
			preproc := tc.getPreprocessor(blockType)
			if preproc == nil {
				wg.Done()
				return
			}
=======
	// processing has to be done in order, as the order of different type of transactions over the same account is strict
	for _, blockType := range tc.keysTxPreProcs {
		if separatedBodies[blockType] == nil {
			continue
		}
>>>>>>> 80b2dd3f

		preproc := tc.getPreProcessor(blockType)
		if preproc == nil {
			return process.ErrMissingPreProcessor
		}

		err := preproc.ProcessBlockTransactions(separatedBodies[blockType], round, haveTime)
		if err != nil {
			return err
		}
	}

	return nil
}

// CreateMbsAndProcessCrossShardTransactionsDstMe creates miniblocks and processes cross shard transaction
// with destination of current shard
func (tc *transactionCoordinator) CreateMbsAndProcessCrossShardTransactionsDstMe(
	hdr data.HeaderHandler,
	maxTxRemaining uint32,
	maxMbRemaining uint32,
	round uint64,
	haveTime func() bool,
) (block.MiniBlockSlice, uint32, bool) {
	miniBlocks := make(block.MiniBlockSlice, 0)
	nrTxAdded := uint32(0)
	nrMBprocessed := 0

	if hdr == nil || hdr.IsInterfaceNil() {
		return miniBlocks, nrTxAdded, true
	}

	crossMiniBlockHashes := hdr.GetMiniBlockHeadersWithDst(tc.shardCoordinator.SelfId())
	for key, senderShardId := range crossMiniBlockHashes {
		if !haveTime() {
			break
		}

		if hdr.GetMiniBlockProcessed([]byte(key)) {
			nrMBprocessed++
			continue
		}

		miniVal, _ := tc.miniBlockPool.Peek([]byte(key))
		if miniVal == nil {
			go tc.onRequestMiniBlock(senderShardId, []byte(key))
			continue
		}

		miniBlock, ok := miniVal.(*block.MiniBlock)
		if !ok {
			continue
		}

		preproc := tc.getPreProcessor(miniBlock.Type)
		if preproc == nil {
			continue
		}

		// overflow would happen if processing would continue
		txOverFlow := nrTxAdded+uint32(len(miniBlock.TxHashes)) > maxTxRemaining
		if txOverFlow {
			return miniBlocks, nrTxAdded, false
		}

		requestedTxs := preproc.RequestTransactionsForMiniBlock(*miniBlock)
		if requestedTxs > 0 {
			continue
		}

		err := tc.processCompleteMiniBlock(preproc, miniBlock, round, haveTime)
		if err != nil {
			continue
		}

		// all txs processed, add to processed miniblocks
		miniBlocks = append(miniBlocks, miniBlock)
		nrTxAdded = nrTxAdded + uint32(len(miniBlock.TxHashes))
		nrMBprocessed++

		mbOverFlow := uint32(len(miniBlocks)) >= maxMbRemaining
		if mbOverFlow {
			return miniBlocks, nrTxAdded, false
		}
	}

	allMBsProcessed := nrMBprocessed == len(crossMiniBlockHashes)
	return miniBlocks, nrTxAdded, allMBsProcessed
}

// CreateMbsAndProcessTransactionsFromMe creates miniblocks and processes transactions from pool
func (tc *transactionCoordinator) CreateMbsAndProcessTransactionsFromMe(
	maxTxSpaceRemained uint32,
	maxMbSpaceRemained uint32,
	round uint64,
	haveTime func() bool,
) block.MiniBlockSlice {

	txPreProc := tc.getPreProcessor(block.TxBlock)
	if txPreProc == nil {
		return nil
	}

	miniBlocks := make(block.MiniBlockSlice, 0)
	txSpaceRemained := int(maxTxSpaceRemained)
	for i := 0; i < int(tc.shardCoordinator.NumberOfShards()); i++ {
		if txSpaceRemained <= 0 {
			break
		}

		mbSpaceRemained := int(maxMbSpaceRemained) - len(miniBlocks)
		if mbSpaceRemained <= 0 {
			break
		}

		miniBlock, err := txPreProc.CreateAndProcessMiniBlock(
			tc.shardCoordinator.SelfId(),
			uint32(i),
			txSpaceRemained,
			haveTime,
			round)
		if err != nil {
			continue
		}

		if len(miniBlock.TxHashes) > 0 {
			txSpaceRemained -= len(miniBlock.TxHashes)
			miniBlocks = append(miniBlocks, miniBlock)
		}
	}

	interMBs := tc.processAddedInterimTransactions()
	if len(interMBs) > 0 {
		miniBlocks = append(miniBlocks, interMBs...)
	}

	return miniBlocks
}

func (tc *transactionCoordinator) processAddedInterimTransactions() block.MiniBlockSlice {
	miniBlocks := make(block.MiniBlockSlice, 0)

	// processing has to be done in order, as the order of different type of transactions over the same account is strict
	for _, blockType := range tc.keysInterimProcs {
		interimProc := tc.getInterimProcessor(blockType)
		if interimProc == nil {
			// this will never be reached as keysInterimProcs are the actual keys from the interimMap
			continue
		}

		currMbs := interimProc.CreateAllInterMiniBlocks()
		for _, value := range currMbs {
			miniBlocks = append(miniBlocks, value)
		}
	}

	return miniBlocks
}

// CreateBlockStarted initializes necessary data for preprocessors at block create or block process
func (tc *transactionCoordinator) CreateBlockStarted() {
	tc.mutPreProcessor.RLock()
	for _, value := range tc.txPreProcessors {
		value.CreateBlockStarted()
	}
	tc.mutPreProcessor.RUnlock()

	tc.mutInterimProcessors.RLock()
	for _, value := range tc.interimProcessors {
		value.CreateBlockStarted()
	}
	tc.mutInterimProcessors.RUnlock()
}

func (tc *transactionCoordinator) getPreProcessor(blockType block.Type) process.PreProcessor {
	tc.mutPreProcessor.RLock()
	preprocessor, exists := tc.txPreProcessors[blockType]
	tc.mutPreProcessor.RUnlock()

	if !exists {
		return nil
	}

	return preprocessor
}

func (tc *transactionCoordinator) getInterimProcessor(blockType block.Type) process.IntermediateTransactionHandler {
	tc.mutInterimProcessors.RLock()
	interProcessor, exists := tc.interimProcessors[blockType]
	tc.mutInterimProcessors.RUnlock()

	if !exists {
		return nil
	}

	return interProcessor
}

func createBroadcastTopic(shardC sharding.Coordinator, destShId uint32, mbType block.Type) (string, error) {
	var baseTopic string

	switch mbType {
	case block.TxBlock:
		baseTopic = factory.TransactionTopic
	case block.PeerBlock:
		baseTopic = factory.PeerChBodyTopic
	case block.SmartContractResultBlock:
		baseTopic = factory.UnsignedTransactionTopic
	default:
		return "", process.ErrUnknownBlockType
	}

	transactionTopic := baseTopic +
		shardC.CommunicationIdentifier(destShId)

	return transactionTopic, nil
}

// CreateMarshalizedData creates marshalized data for broadcasting
func (tc *transactionCoordinator) CreateMarshalizedData(body block.Body) (map[uint32]block.MiniBlockSlice, map[string][][]byte) {
	mrsTxs := make(map[string][][]byte)
	bodies := make(map[uint32]block.MiniBlockSlice)

	for i := 0; i < len(body); i++ {
		miniblock := body[i]
		receiverShardId := miniblock.ReceiverShardID
		if receiverShardId == tc.shardCoordinator.SelfId() { // not taking into account miniblocks for current shard
			continue
		}

		broadcastTopic, err := createBroadcastTopic(tc.shardCoordinator, receiverShardId, miniblock.Type)
		if err != nil {
			log.Debug(err.Error())
			continue
		}

		preproc := tc.getPreProcessor(miniblock.Type)
		if preproc == nil {
			continue
		}

		bodies[receiverShardId] = append(bodies[receiverShardId], miniblock)

		currMrsTxs, err := preproc.CreateMarshalizedData(miniblock.TxHashes)
		if err != nil {
			log.Debug(err.Error())
			continue
		}

		if len(currMrsTxs) > 0 {
			mrsTxs[broadcastTopic] = append(mrsTxs[broadcastTopic], currMrsTxs...)
		}

		interimProc := tc.getInterimProcessor(miniblock.Type)
		if interimProc == nil {
			continue
		}

		currMrsInterTxs, err := interimProc.CreateMarshalizedData(miniblock.TxHashes)
		if err != nil {
			log.Debug(err.Error())
			continue
		}

		if len(currMrsInterTxs) > 0 {
			mrsTxs[broadcastTopic] = append(mrsTxs[broadcastTopic], currMrsInterTxs...)
		}
	}

	return bodies, mrsTxs
}

// GetAllCurrentUsedTxs returns the cached transaction data for current round
func (tc *transactionCoordinator) GetAllCurrentUsedTxs(blockType block.Type) map[string]data.TransactionHandler {
	tc.mutPreProcessor.RLock()
	defer tc.mutPreProcessor.RUnlock()

	if _, ok := tc.txPreProcessors[blockType]; !ok {
		return nil
	}

	return tc.txPreProcessors[blockType].GetAllCurrentUsedTxs()
}

// RequestMiniBlocks request miniblocks if missing
func (tc *transactionCoordinator) RequestMiniBlocks(header data.HeaderHandler) {
	if header == nil || header.IsInterfaceNil() {
		return
	}

	crossMiniBlockHashes := header.GetMiniBlockHeadersWithDst(tc.shardCoordinator.SelfId())
	for key, senderShardId := range crossMiniBlockHashes {
		obj, _ := tc.miniBlockPool.Peek([]byte(key))
		if obj == nil {
			go tc.onRequestMiniBlock(senderShardId, []byte(key))
		}
	}
}

// receivedMiniBlock is a callback function when a new miniblock was received
// it will further ask for missing transactions
func (tc *transactionCoordinator) receivedMiniBlock(miniBlockHash []byte) {
	val, ok := tc.miniBlockPool.Peek(miniBlockHash)
	if !ok {
		return
	}

	miniBlock, ok := val.(block.MiniBlock)
	if !ok {
		return
	}

	preproc := tc.getPreProcessor(miniBlock.Type)
	if preproc == nil {
		return
	}

	_ = preproc.RequestTransactionsForMiniBlock(miniBlock)
}

// processMiniBlockComplete - all transactions must be processed together, otherwise error
func (tc *transactionCoordinator) processCompleteMiniBlock(
	preproc process.PreProcessor,
	miniBlock *block.MiniBlock,
	round uint64,
	haveTime func() bool,
) error {

	snapshot := tc.accounts.JournalLen()
	err := preproc.ProcessMiniBlock(miniBlock, haveTime, round)
	if err != nil {
		log.Error(err.Error())
		errAccountState := tc.accounts.RevertToSnapshot(snapshot)
		if errAccountState != nil {
			// TODO: evaluate if reloading the trie from disk will might solve the problem
			log.Error(errAccountState.Error())
		}

		return err
	}

	return nil
}

// VerifyCreatedBlockTransactions checks whether the created transactions are the same as the one proposed
func (tc *transactionCoordinator) VerifyCreatedBlockTransactions(body block.Body) error {
	tc.mutInterimProcessors.RLock()

	errMutex := sync.Mutex{}
	var errFound error

	wg := sync.WaitGroup{}
	wg.Add(len(tc.interimProcessors))

	for _, interimProc := range tc.interimProcessors {
		go func(intermediateProcessor process.IntermediateTransactionHandler) {
			err := intermediateProcessor.VerifyInterMiniBlocks(body)
			if err != nil {
				errMutex.Lock()
				errFound = err
				errMutex.Unlock()
			}
			wg.Done()
		}(interimProc)
	}

	wg.Wait()
	tc.mutInterimProcessors.RUnlock()

	return errFound
}<|MERGE_RESOLUTION|>--- conflicted
+++ resolved
@@ -341,29 +341,11 @@
 ) error {
 	separatedBodies := tc.separateBodyByType(body)
 
-<<<<<<< HEAD
-	var errFound error
-	errMutex := sync.Mutex{}
-
-	// TODO: think if it is good in parallel or it is needed in sequences
-	wg := sync.WaitGroup{}
-	wg.Add(len(separatedBodies))
-
-	for key, value := range separatedBodies {
-		//TODO check if we can really execute on go routines with activated nonce check
-		go func(blockType block.Type, blockBody block.Body) {
-			preproc := tc.getPreprocessor(blockType)
-			if preproc == nil {
-				wg.Done()
-				return
-			}
-=======
 	// processing has to be done in order, as the order of different type of transactions over the same account is strict
 	for _, blockType := range tc.keysTxPreProcs {
 		if separatedBodies[blockType] == nil {
 			continue
 		}
->>>>>>> 80b2dd3f
 
 		preproc := tc.getPreProcessor(blockType)
 		if preproc == nil {
