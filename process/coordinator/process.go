--- conflicted
+++ resolved
@@ -859,15 +859,6 @@
 
 		mb := interProc.GetCreatedInShardMiniBlock()
 		if mb == nil {
-<<<<<<< HEAD
-			continue
-		}
-
-		log.Trace("CreateReceiptsHash.GetCreatedInShardMiniBlock",
-			"type", mb.Type,
-			"senderShardID", mb.SenderShardID,
-			"receiverShardID", mb.ReceiverShardID,
-=======
 			log.Debug("CreateReceiptsHash nil inshard miniblock for type", "type", value)
 			continue
 		}
@@ -878,7 +869,6 @@
 			"receiverShardID", mb.ReceiverShardID,
 			"numTxHashes", len(mb.TxHashes),
 			"interimProcType", value,
->>>>>>> 0f383e1f
 		)
 
 		for _, hash := range mb.TxHashes {
