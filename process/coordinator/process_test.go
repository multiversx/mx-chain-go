--- conflicted
+++ resolved
@@ -57,22 +57,12 @@
 	return config.MempoolSelectionConfig{
 		SelectionMaxNumTxs:                            30000,
 		SelectionLoopMaximumDuration:                  250,
+		SelectionGasRequested:                         10_000_000_000,
 		SelectionGasBandwidthIncreasePercent:          400,
 		SelectionGasBandwidthIncreaseScheduledPercent: 260,
 	}
 }
 
-<<<<<<< HEAD
-func createMockMempoolSelectionConfig() config.MempoolSelectionConfig {
-	return config.MempoolSelectionConfig{
-		SelectionGasRequested:        10_000_000_000,
-		SelectionMaxNumTxs:           30000,
-		SelectionLoopMaximumDuration: 250,
-	}
-}
-
-=======
->>>>>>> ac497575
 func FeeHandlerMock() *economicsmocks.EconomicsHandlerMock {
 	return &economicsmocks.EconomicsHandlerMock{
 		ComputeGasLimitCalled: func(tx data.TransactionWithFeeHandler) uint64 {
@@ -582,10 +572,6 @@
 		&testscommon.ScheduledTxsExecutionStub{},
 		&testscommon.ProcessedMiniBlocksTrackerStub{},
 		&commonMock.TxExecutionOrderHandlerStub{},
-<<<<<<< HEAD
-		createMockCacheConfig(),
-=======
->>>>>>> ac497575
 		createMockMempoolSelectionConfig(),
 	)
 	container, _ := preFactory.Create()
@@ -687,10 +673,6 @@
 		&testscommon.ScheduledTxsExecutionStub{},
 		&testscommon.ProcessedMiniBlocksTrackerStub{},
 		&commonMock.TxExecutionOrderHandlerStub{},
-<<<<<<< HEAD
-		createMockCacheConfig(),
-=======
->>>>>>> ac497575
 		createMockMempoolSelectionConfig(),
 	)
 	container, _ := preFactory.Create()
@@ -962,10 +944,6 @@
 		&testscommon.ScheduledTxsExecutionStub{},
 		&testscommon.ProcessedMiniBlocksTrackerStub{},
 		&commonMock.TxExecutionOrderHandlerStub{},
-<<<<<<< HEAD
-		createMockCacheConfig(),
-=======
->>>>>>> ac497575
 		createMockMempoolSelectionConfig(),
 	)
 	container, _ := preFactory.Create()
@@ -1154,10 +1132,6 @@
 		&testscommon.ScheduledTxsExecutionStub{},
 		&testscommon.ProcessedMiniBlocksTrackerStub{},
 		&commonMock.TxExecutionOrderHandlerStub{},
-<<<<<<< HEAD
-		createMockCacheConfig(),
-=======
->>>>>>> ac497575
 		createMockMempoolSelectionConfig(),
 	)
 	container, _ := preFactory.Create()
@@ -1268,10 +1242,6 @@
 		&testscommon.ScheduledTxsExecutionStub{},
 		&testscommon.ProcessedMiniBlocksTrackerStub{},
 		&commonMock.TxExecutionOrderHandlerStub{},
-<<<<<<< HEAD
-		createMockCacheConfig(),
-=======
->>>>>>> ac497575
 		createMockMempoolSelectionConfig(),
 	)
 	container, _ := preFactory.Create()
@@ -1852,10 +1822,6 @@
 		&testscommon.ScheduledTxsExecutionStub{},
 		&testscommon.ProcessedMiniBlocksTrackerStub{},
 		&commonMock.TxExecutionOrderHandlerStub{},
-<<<<<<< HEAD
-		createMockCacheConfig(),
-=======
->>>>>>> ac497575
 		createMockMempoolSelectionConfig(),
 	)
 	container, _ := preFactory.Create()
@@ -1984,10 +1950,6 @@
 		&testscommon.ScheduledTxsExecutionStub{},
 		&testscommon.ProcessedMiniBlocksTrackerStub{},
 		&commonMock.TxExecutionOrderHandlerStub{},
-<<<<<<< HEAD
-		createMockCacheConfig(),
-=======
->>>>>>> ac497575
 		createMockMempoolSelectionConfig(),
 	)
 	container, _ := preFactory.Create()
@@ -2130,10 +2092,6 @@
 		&testscommon.ScheduledTxsExecutionStub{},
 		&testscommon.ProcessedMiniBlocksTrackerStub{},
 		&commonMock.TxExecutionOrderHandlerStub{},
-<<<<<<< HEAD
-		createMockCacheConfig(),
-=======
->>>>>>> ac497575
 		createMockMempoolSelectionConfig(),
 	)
 	container, _ := preFactory.Create()
@@ -2277,10 +2235,6 @@
 		&testscommon.ScheduledTxsExecutionStub{},
 		&testscommon.ProcessedMiniBlocksTrackerStub{},
 		&commonMock.TxExecutionOrderHandlerStub{},
-<<<<<<< HEAD
-		createMockCacheConfig(),
-=======
->>>>>>> ac497575
 		createMockMempoolSelectionConfig(),
 	)
 	container, _ := preFactory.Create()
