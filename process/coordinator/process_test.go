--- conflicted
+++ resolved
@@ -566,7 +566,6 @@
 
 func createInterimProcessorContainer() process.IntermediateProcessorContainer {
 	argsFactory := shard.ArgsNewIntermediateProcessorsContainerFactory{
-<<<<<<< HEAD
 		ShardCoordinator:    mock.NewMultiShardsCoordinatorMock(5),
 		Marshalizer:         &mock.MarshalizerMock{},
 		Hasher:              &hashingMocks.HasherMock{},
@@ -575,17 +574,7 @@
 		PoolsHolder:         initDataPool([]byte("test_hash1")),
 		EconomicsFee:        &economicsmocks.EconomicsHandlerStub{},
 		EnableEpochsHandler: enableEpochsHandlerMock.NewEnableEpochsHandlerStub(common.KeepExecOrderOnCreatedSCRsFlag),
-=======
-		ShardCoordinator:        mock.NewMultiShardsCoordinatorMock(5),
-		Marshalizer:             &mock.MarshalizerMock{},
-		Hasher:                  &hashingMocks.HasherMock{},
-		PubkeyConverter:         createMockPubkeyConverter(),
-		Store:                   initStore(),
-		PoolsHolder:             initDataPool([]byte("test_hash1")),
-		EconomicsFee:            &economicsmocks.EconomicsHandlerStub{},
-		EnableEpochsHandler:     &enableEpochsHandlerMock.EnableEpochsHandlerStub{IsKeepExecOrderOnCreatedSCRsEnabledField: true},
 		TxExecutionOrderHandler: &commonMock.TxExecutionOrderHandlerStub{},
->>>>>>> 5fe5258e
 	}
 	preFactory, _ := shard.NewIntermediateProcessorsContainerFactory(argsFactory)
 	container, _ := preFactory.Create()
@@ -2221,7 +2210,6 @@
 	tdp := initDataPool(txHash)
 	shardCoordinator := mock.NewMultiShardsCoordinatorMock(5)
 	argsFactory := shard.ArgsNewIntermediateProcessorsContainerFactory{
-<<<<<<< HEAD
 		ShardCoordinator:    shardCoordinator,
 		Marshalizer:         &mock.MarshalizerMock{},
 		Hasher:              &hashingMocks.HasherMock{},
@@ -2230,17 +2218,7 @@
 		PoolsHolder:         tdp,
 		EconomicsFee:        &economicsmocks.EconomicsHandlerStub{},
 		EnableEpochsHandler: enableEpochsHandlerMock.NewEnableEpochsHandlerStub(common.KeepExecOrderOnCreatedSCRsFlag),
-=======
-		ShardCoordinator:        shardCoordinator,
-		Marshalizer:             &mock.MarshalizerMock{},
-		Hasher:                  &hashingMocks.HasherMock{},
-		PubkeyConverter:         createMockPubkeyConverter(),
-		Store:                   &storageStubs.ChainStorerStub{},
-		PoolsHolder:             tdp,
-		EconomicsFee:            &economicsmocks.EconomicsHandlerStub{},
-		EnableEpochsHandler:     &enableEpochsHandlerMock.EnableEpochsHandlerStub{IsKeepExecOrderOnCreatedSCRsEnabledField: true},
 		TxExecutionOrderHandler: &commonMock.TxExecutionOrderHandlerStub{},
->>>>>>> 5fe5258e
 	}
 	preFactory, _ := shard.NewIntermediateProcessorsContainerFactory(argsFactory)
 	container, _ := preFactory.Create()
@@ -2300,12 +2278,8 @@
 				return MaxGasLimitPerBlock
 			},
 		},
-<<<<<<< HEAD
 		EnableEpochsHandler: enableEpochsHandlerMock.NewEnableEpochsHandlerStub(common.KeepExecOrderOnCreatedSCRsFlag),
-=======
-		EnableEpochsHandler:     &enableEpochsHandlerMock.EnableEpochsHandlerStub{IsKeepExecOrderOnCreatedSCRsEnabledField: true},
 		TxExecutionOrderHandler: &commonMock.TxExecutionOrderHandlerStub{},
->>>>>>> 5fe5258e
 	}
 	interFactory, _ := shard.NewIntermediateProcessorsContainerFactory(argsFactory)
 	container, _ := interFactory.Create()
