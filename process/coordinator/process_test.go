package coordinator

import (
	"bytes"
	"encoding/hex"
	"errors"
	"fmt"
	"math"
	"math/big"
	"reflect"
	"sync"
	"testing"
	"time"

	"github.com/ElrondNetwork/elrond-go-core/core"
	"github.com/ElrondNetwork/elrond-go-core/data"
	"github.com/ElrondNetwork/elrond-go-core/data/batch"
	"github.com/ElrondNetwork/elrond-go-core/data/block"
	"github.com/ElrondNetwork/elrond-go-core/data/rewardTx"
	"github.com/ElrondNetwork/elrond-go-core/data/smartContractResult"
	"github.com/ElrondNetwork/elrond-go-core/data/transaction"
	"github.com/ElrondNetwork/elrond-go/dataRetriever"
	"github.com/ElrondNetwork/elrond-go/process"
	"github.com/ElrondNetwork/elrond-go/process/factory"
	"github.com/ElrondNetwork/elrond-go/process/factory/shard"
	"github.com/ElrondNetwork/elrond-go/process/mock"
	"github.com/ElrondNetwork/elrond-go/storage"
	"github.com/ElrondNetwork/elrond-go/storage/memorydb"
	"github.com/ElrondNetwork/elrond-go/storage/storageUnit"
	"github.com/ElrondNetwork/elrond-go/testscommon"
	dataRetrieverMock "github.com/ElrondNetwork/elrond-go/testscommon/dataRetriever"
	"github.com/ElrondNetwork/elrond-go/testscommon/epochNotifier"
	"github.com/ElrondNetwork/elrond-go/testscommon/hashingMocks"
	stateMock "github.com/ElrondNetwork/elrond-go/testscommon/state"
	vmcommon "github.com/ElrondNetwork/elrond-vm-common"
	"github.com/stretchr/testify/assert"
	"github.com/stretchr/testify/require"
)

const MaxGasLimitPerBlock = uint64(100000)

var txHash = []byte("tx_hash1")

func FeeHandlerMock() *mock.FeeHandlerStub {
	return &mock.FeeHandlerStub{
		ComputeGasLimitCalled: func(tx data.TransactionWithFeeHandler) uint64 {
			return 0
		},
		MaxGasLimitPerBlockCalled: func() uint64 {
			return MaxGasLimitPerBlock
		},
		MaxGasLimitPerMiniBlockCalled: func() uint64 {
			return MaxGasLimitPerBlock
		},
		MaxGasLimitPerBlockForSafeCrossShardCalled: func() uint64 {
			return MaxGasLimitPerBlock
		},
		MaxGasLimitPerMiniBlockForSafeCrossShardCalled: func() uint64 {
			return MaxGasLimitPerBlock
		},
		MaxGasLimitPerTxCalled: func() uint64 {
			return MaxGasLimitPerBlock
		},
	}
}

func createShardedDataChacherNotifier(
	handler data.TransactionHandler,
	testHash []byte,
) func() dataRetriever.ShardedDataCacherNotifier {
	return func() dataRetriever.ShardedDataCacherNotifier {
		return &testscommon.ShardedDataStub{
			RegisterOnAddedCalled: func(i func(key []byte, value interface{})) {},
			ShardDataStoreCalled: func(id string) (c storage.Cacher) {
				return &testscommon.CacherStub{
					PeekCalled: func(key []byte) (value interface{}, ok bool) {
						if reflect.DeepEqual(key, testHash) {
							return handler, true
						}
						return nil, false
					},
					KeysCalled: func() [][]byte {
						return [][]byte{[]byte("key1"), []byte("key2")}
					},
					LenCalled: func() int {
						return 0
					},
				}
			},
			RemoveSetOfDataFromPoolCalled: func(keys [][]byte, id string) {},
			SearchFirstDataCalled: func(key []byte) (value interface{}, ok bool) {
				if reflect.DeepEqual(key, []byte("tx1_hash")) {
					return handler, true
				}
				return nil, false
			},
			AddDataCalled: func(key []byte, data interface{}, sizeInBytes int, cacheId string) {
			},
		}
	}
}

func initDataPool(testHash []byte) *dataRetrieverMock.PoolsHolderStub {
	tx := &transaction.Transaction{
		Nonce: 10,
		Value: big.NewInt(0),
	}
	sc := &smartContractResult.SmartContractResult{Nonce: 10, SndAddr: []byte("0"), RcvAddr: []byte("1")}
	rTx := &rewardTx.RewardTx{Epoch: 0, Round: 1, RcvAddr: []byte("1")}

	txCalled := createShardedDataChacherNotifier(tx, testHash)
	unsignedTxHandler := createShardedDataChacherNotifier(sc, testHash)
	rewardTxCalled := createShardedDataChacherNotifier(rTx, testHash)

	sdp := &dataRetrieverMock.PoolsHolderStub{
		TransactionsCalled:         txCalled,
		UnsignedTransactionsCalled: unsignedTxHandler,
		RewardTransactionsCalled:   rewardTxCalled,
		MetaBlocksCalled: func() storage.Cacher {
			return &testscommon.CacherStub{
				GetCalled: func(key []byte) (value interface{}, ok bool) {
					if reflect.DeepEqual(key, []byte("tx1_hash")) {
						return &transaction.Transaction{Nonce: 10}, true
					}
					return nil, false
				},
				KeysCalled: func() [][]byte {
					return nil
				},
				LenCalled: func() int {
					return 0
				},
				PeekCalled: func(key []byte) (value interface{}, ok bool) {
					if reflect.DeepEqual(key, []byte("tx1_hash")) {
						return &transaction.Transaction{Nonce: 10}, true
					}
					return nil, false
				},
				RegisterHandlerCalled: func(i func(key []byte, value interface{})) {},
			}
		},
		MiniBlocksCalled: func() storage.Cacher {
			cs := testscommon.NewCacherStub()
			cs.RegisterHandlerCalled = func(i func(key []byte, value interface{})) {
			}
			cs.GetCalled = func(key []byte) (value interface{}, ok bool) {
				if bytes.Equal([]byte("bbb"), key) {
					return make(block.MiniBlockSlice, 0), true
				}

				return nil, false
			}
			cs.PeekCalled = func(key []byte) (value interface{}, ok bool) {
				if bytes.Equal([]byte("bbb"), key) {
					return make(block.MiniBlockSlice, 0), true
				}

				return nil, false
			}
			cs.RegisterHandlerCalled = func(i func(key []byte, value interface{})) {}
			cs.RemoveCalled = func(key []byte) {}
			cs.PutCalled = func(key []byte, value interface{}, sizeInBytes int) (evicted bool) {
				return false
			}
			return cs
		},
		HeadersCalled: func() dataRetriever.HeadersPool {
			cs := &mock.HeadersCacherStub{}
			cs.RegisterHandlerCalled = func(i func(header data.HeaderHandler, key []byte)) {
			}
			return cs
		},
		CurrBlockTxsCalled: func() dataRetriever.TransactionCacher {
			return &mock.TxForCurrentBlockStub{}
		},
	}
	return sdp
}

func initStore() *dataRetriever.ChainStorer {
	store := dataRetriever.NewChainStorer()
	store.AddStorer(dataRetriever.TransactionUnit, generateTestUnit())
	store.AddStorer(dataRetriever.MiniBlockUnit, generateTestUnit())
	store.AddStorer(dataRetriever.RewardTransactionUnit, generateTestUnit())
	store.AddStorer(dataRetriever.MetaBlockUnit, generateTestUnit())
	store.AddStorer(dataRetriever.PeerChangesUnit, generateTestUnit())
	store.AddStorer(dataRetriever.BlockHeaderUnit, generateTestUnit())
	store.AddStorer(dataRetriever.ShardHdrNonceHashDataUnit, generateTestUnit())
	store.AddStorer(dataRetriever.MetaHdrNonceHashDataUnit, generateTestUnit())
	store.AddStorer(dataRetriever.ReceiptsUnit, generateTestUnit())
	store.AddStorer(dataRetriever.ScheduledSCRsUnit, generateTestUnit())
	return store
}

func generateTestCache() storage.Cacher {
	cache, _ := storageUnit.NewCache(storageUnit.CacheConfig{Type: storageUnit.LRUCache, Capacity: 1000, Shards: 1, SizeInBytes: 0})
	return cache
}

func generateTestUnit() storage.Storer {
	storer, _ := storageUnit.NewStorageUnit(
		generateTestCache(),
		memorydb.New(),
	)

	return storer
}

func initAccountsMock() *stateMock.AccountsStub {
	rootHashCalled := func() ([]byte, error) {
		return []byte("rootHash"), nil
	}
	return &stateMock.AccountsStub{
		RootHashCalled: rootHashCalled,
	}
}

func createMockTransactionCoordinatorArguments() ArgTransactionCoordinator {
	argsTransactionCoordinator := ArgTransactionCoordinator{
		Hasher:                            &hashingMocks.HasherMock{},
		Marshalizer:                       &mock.MarshalizerMock{},
		ShardCoordinator:                  mock.NewMultiShardsCoordinatorMock(5),
		Accounts:                          &stateMock.AccountsStub{},
		MiniBlockPool:                     dataRetrieverMock.NewPoolsHolderMock().MiniBlocks(),
		RequestHandler:                    &testscommon.RequestHandlerStub{},
		PreProcessors:                     &mock.PreProcessorContainerMock{},
		InterProcessors:                   &mock.InterimProcessorContainerMock{},
		GasHandler:                        &testscommon.GasHandlerStub{},
		FeeHandler:                        &mock.FeeAccumulatorStub{},
		BlockSizeComputation:              &testscommon.BlockSizeComputationStub{},
		BalanceComputation:                &testscommon.BalanceComputationStub{},
		EconomicsFee:                      &mock.FeeHandlerStub{},
		TxTypeHandler:                     &testscommon.TxTypeHandlerMock{},
		BlockGasAndFeesReCheckEnableEpoch: 0,
		TransactionsLogProcessor:          &mock.TxLogsProcessorStub{},
	}

	return argsTransactionCoordinator
}

func TestNewTransactionCoordinator_NilHasher(t *testing.T) {
	t.Parallel()

	argsTransactionCoordinator := createMockTransactionCoordinatorArguments()
	argsTransactionCoordinator.Hasher = nil
	tc, err := NewTransactionCoordinator(argsTransactionCoordinator)

	assert.Nil(t, tc)
	assert.Equal(t, process.ErrNilHasher, err)
}

func TestNewTransactionCoordinator_TxLogProcessor(t *testing.T) {
	t.Parallel()

	argsTransactionCoordinator := createMockTransactionCoordinatorArguments()
	argsTransactionCoordinator.TransactionsLogProcessor = nil
	tc, err := NewTransactionCoordinator(argsTransactionCoordinator)

	assert.Nil(t, tc)
	assert.Equal(t, process.ErrNilTxLogsProcessor, err)
}

func TestNewTransactionCoordinator_NilMarshalizer(t *testing.T) {
	t.Parallel()

	argsTransactionCoordinator := createMockTransactionCoordinatorArguments()
	argsTransactionCoordinator.Marshalizer = nil
	tc, err := NewTransactionCoordinator(argsTransactionCoordinator)

	assert.Nil(t, tc)
	assert.Equal(t, process.ErrNilMarshalizer, err)
}

func TestNewTransactionCoordinator_NilShardCoordinator(t *testing.T) {
	t.Parallel()

	argsTransactionCoordinator := createMockTransactionCoordinatorArguments()
	argsTransactionCoordinator.ShardCoordinator = nil
	tc, err := NewTransactionCoordinator(argsTransactionCoordinator)

	assert.Nil(t, tc)
	assert.Equal(t, process.ErrNilShardCoordinator, err)
}

func TestNewTransactionCoordinator_NilAccountsStub(t *testing.T) {
	t.Parallel()

	argsTransactionCoordinator := createMockTransactionCoordinatorArguments()
	argsTransactionCoordinator.Accounts = nil
	tc, err := NewTransactionCoordinator(argsTransactionCoordinator)

	assert.Nil(t, tc)
	assert.Equal(t, process.ErrNilAccountsAdapter, err)
}

func TestNewTransactionCoordinator_NilDataPool(t *testing.T) {
	t.Parallel()

	argsTransactionCoordinator := createMockTransactionCoordinatorArguments()
	argsTransactionCoordinator.MiniBlockPool = nil
	tc, err := NewTransactionCoordinator(argsTransactionCoordinator)

	assert.Nil(t, tc)
	assert.Equal(t, process.ErrNilMiniBlockPool, err)
}

func TestNewTransactionCoordinator_NilRequestHandler(t *testing.T) {
	t.Parallel()

	argsTransactionCoordinator := createMockTransactionCoordinatorArguments()
	argsTransactionCoordinator.RequestHandler = nil
	tc, err := NewTransactionCoordinator(argsTransactionCoordinator)

	assert.Nil(t, tc)
	assert.Equal(t, process.ErrNilRequestHandler, err)
}

func TestNewTransactionCoordinator_NilPreProcessor(t *testing.T) {
	t.Parallel()

	argsTransactionCoordinator := createMockTransactionCoordinatorArguments()
	argsTransactionCoordinator.PreProcessors = nil
	tc, err := NewTransactionCoordinator(argsTransactionCoordinator)

	assert.Nil(t, tc)
	assert.Equal(t, process.ErrNilPreProcessorsContainer, err)
}

func TestNewTransactionCoordinator_NilInterProcessor(t *testing.T) {
	t.Parallel()

	argsTransactionCoordinator := createMockTransactionCoordinatorArguments()
	argsTransactionCoordinator.InterProcessors = nil
	tc, err := NewTransactionCoordinator(argsTransactionCoordinator)

	assert.Nil(t, tc)
	assert.Equal(t, process.ErrNilIntermediateProcessorContainer, err)
}

func TestNewTransactionCoordinator_NilGasHandler(t *testing.T) {
	t.Parallel()

	argsTransactionCoordinator := createMockTransactionCoordinatorArguments()
	argsTransactionCoordinator.GasHandler = nil
	tc, err := NewTransactionCoordinator(argsTransactionCoordinator)

	assert.Nil(t, tc)
	assert.Equal(t, process.ErrNilGasHandler, err)
}

func TestNewTransactionCoordinator_NilFeeAcumulator(t *testing.T) {
	t.Parallel()

	argsTransactionCoordinator := createMockTransactionCoordinatorArguments()
	argsTransactionCoordinator.FeeHandler = nil
	tc, err := NewTransactionCoordinator(argsTransactionCoordinator)

	assert.Nil(t, tc)
	assert.Equal(t, process.ErrNilEconomicsFeeHandler, err)
}

func TestNewTransactionCoordinator_NilBlockSizeComputation(t *testing.T) {
	t.Parallel()

	argsTransactionCoordinator := createMockTransactionCoordinatorArguments()
	argsTransactionCoordinator.BlockSizeComputation = nil
	tc, err := NewTransactionCoordinator(argsTransactionCoordinator)

	assert.Nil(t, tc)
	assert.Equal(t, process.ErrNilBlockSizeComputationHandler, err)
}

func TestNewTransactionCoordinator_NilBalanceComputation(t *testing.T) {
	t.Parallel()

	argsTransactionCoordinator := createMockTransactionCoordinatorArguments()
	argsTransactionCoordinator.BalanceComputation = nil
	tc, err := NewTransactionCoordinator(argsTransactionCoordinator)

	assert.Nil(t, tc)
	assert.Equal(t, process.ErrNilBalanceComputationHandler, err)
}

func TestNewTransactionCoordinator_NilEconomicsFee(t *testing.T) {
	t.Parallel()

	argsTransactionCoordinator := createMockTransactionCoordinatorArguments()
	argsTransactionCoordinator.EconomicsFee = nil
	tc, err := NewTransactionCoordinator(argsTransactionCoordinator)

	assert.Nil(t, tc)
	assert.Equal(t, process.ErrNilEconomicsFeeHandler, err)
}

func TestNewTransactionCoordinator_NilTxTypeHandler(t *testing.T) {
	t.Parallel()

	argsTransactionCoordinator := createMockTransactionCoordinatorArguments()
	argsTransactionCoordinator.TxTypeHandler = nil
	tc, err := NewTransactionCoordinator(argsTransactionCoordinator)

	assert.Nil(t, tc)
	assert.Equal(t, process.ErrNilTxTypeHandler, err)
}

func TestNewTransactionCoordinator_OK(t *testing.T) {
	t.Parallel()

	argsTransactionCoordinator := createMockTransactionCoordinatorArguments()
	tc, err := NewTransactionCoordinator(argsTransactionCoordinator)

	assert.Nil(t, err)
	assert.NotNil(t, tc)
	assert.False(t, tc.IsInterfaceNil())
}

func TestTransactionCoordinator_GetAllCurrentLogs(t *testing.T) {
	t.Parallel()

	argsTransactionCoordinator := createMockTransactionCoordinatorArguments()
	argsTransactionCoordinator.TransactionsLogProcessor = &mock.TxLogsProcessorStub{
		GetAllCurrentLogsCalled: func() map[string]data.LogHandler {
			return map[string]data.LogHandler{}
		},
	}

	tc, _ := NewTransactionCoordinator(argsTransactionCoordinator)

	logs := tc.GetAllCurrentLogs()
	require.NotNil(t, logs)
}

func TestTransactionCoordinator_SeparateBody(t *testing.T) {
	t.Parallel()

	argsTransactionCoordinator := createMockTransactionCoordinatorArguments()
	tc, err := NewTransactionCoordinator(argsTransactionCoordinator)
	assert.Nil(t, err)
	assert.NotNil(t, tc)

	body := &block.Body{}
	body.MiniBlocks = append(body.MiniBlocks, &block.MiniBlock{Type: block.TxBlock})
	body.MiniBlocks = append(body.MiniBlocks, &block.MiniBlock{Type: block.TxBlock})
	body.MiniBlocks = append(body.MiniBlocks, &block.MiniBlock{Type: block.TxBlock})
	body.MiniBlocks = append(body.MiniBlocks, &block.MiniBlock{Type: block.SmartContractResultBlock})
	body.MiniBlocks = append(body.MiniBlocks, &block.MiniBlock{Type: block.SmartContractResultBlock})
	body.MiniBlocks = append(body.MiniBlocks, &block.MiniBlock{Type: block.SmartContractResultBlock})
	body.MiniBlocks = append(body.MiniBlocks, &block.MiniBlock{Type: block.SmartContractResultBlock})

	separated := tc.separateBodyByType(body)
	assert.Equal(t, 2, len(separated))
	assert.Equal(t, 3, len(separated[block.TxBlock].MiniBlocks))
	assert.Equal(t, 4, len(separated[block.SmartContractResultBlock].MiniBlocks))
}

func createPreProcessorContainer() process.PreProcessorsContainer {
	preFactory, _ := shard.NewPreProcessorsContainerFactory(
		mock.NewMultiShardsCoordinatorMock(5),
		initStore(),
		&mock.MarshalizerMock{},
		&hashingMocks.HasherMock{},
		initDataPool([]byte("tx_hash0")),
		createMockPubkeyConverter(),
		&stateMock.AccountsStub{},
		&testscommon.RequestHandlerStub{},
		&testscommon.TxProcessorMock{
			ProcessTransactionCalled: func(transaction *transaction.Transaction) (vmcommon.ReturnCode, error) {
				return 0, nil
			},
		},
		&testscommon.SCProcessorMock{},
		&testscommon.SmartContractResultsProcessorMock{},
		&testscommon.RewardTxProcessorMock{},
		FeeHandlerMock(),
		&testscommon.GasHandlerStub{},
		&mock.BlockTrackerMock{},
		&testscommon.BlockSizeComputationStub{},
		&testscommon.BalanceComputationStub{},
		&epochNotifier.EpochNotifierStub{},
		2,
		2,
		2,
		&testscommon.TxTypeHandlerMock{},
		&testscommon.ScheduledTxsExecutionStub{},
	)
	container, _ := preFactory.Create()

	return container
}

func createInterimProcessorContainer() process.IntermediateProcessorContainer {
	preFactory, _ := shard.NewIntermediateProcessorsContainerFactory(
		mock.NewMultiShardsCoordinatorMock(5),
		&mock.MarshalizerMock{},
		&hashingMocks.HasherMock{},
		createMockPubkeyConverter(),
		initStore(),
		initDataPool([]byte("test_hash1")),
		&mock.FeeHandlerStub{},
	)
	container, _ := preFactory.Create()

	return container
}

func createPreProcessorContainerWithDataPool(
	dataPool dataRetriever.PoolsHolder,
	feeHandler process.FeeHandler,
) process.PreProcessorsContainer {

	totalGasConsumed := uint64(0)
	preFactory, _ := shard.NewPreProcessorsContainerFactory(
		mock.NewMultiShardsCoordinatorMock(5),
		initStore(),
		&mock.MarshalizerMock{},
		&hashingMocks.HasherMock{},
		dataPool,
		createMockPubkeyConverter(),
		&stateMock.AccountsStub{},
		&testscommon.RequestHandlerStub{},
		&testscommon.TxProcessorMock{
			ProcessTransactionCalled: func(transaction *transaction.Transaction) (vmcommon.ReturnCode, error) {
				return 0, nil
			},
		},
		&testscommon.SCProcessorMock{},
		&testscommon.SmartContractResultsProcessorMock{},
		&testscommon.RewardTxProcessorMock{},
		FeeHandlerMock(),
		&testscommon.GasHandlerStub{
			SetGasConsumedCalled: func(gasConsumed uint64, hash []byte) {
				totalGasConsumed += gasConsumed
			},
			TotalGasProvidedCalled: func() uint64 {
				return totalGasConsumed
			},
			ComputeGasConsumedByTxCalled: func(txSenderShardId uint32, txReceiverShardId uint32, txHandler data.TransactionHandler) (uint64, uint64, error) {
				tx, ok := txHandler.(*transaction.Transaction)
				if !ok {
					return 0, 0, process.ErrWrongTypeAssertion
				}

				txGasLimitConsumption := feeHandler.ComputeGasLimit(tx)
				if tx.GasLimit < txGasLimitConsumption {
					return 0, 0, process.ErrInsufficientGasLimitInTx
				}

				if core.IsSmartContractAddress(tx.RcvAddr) {
					if txSenderShardId != txReceiverShardId {
						gasConsumedByTxInSenderShard := txGasLimitConsumption
						gasConsumedByTxInReceiverShard := tx.GasLimit - txGasLimitConsumption

						return gasConsumedByTxInSenderShard, gasConsumedByTxInReceiverShard, nil
					}

					return tx.GasLimit, tx.GasLimit, nil
				}

				return txGasLimitConsumption, txGasLimitConsumption, nil
			},
			ComputeGasConsumedByMiniBlockCalled: func(miniBlock *block.MiniBlock, mapHashTx map[string]data.TransactionHandler) (uint64, uint64, error) {
				return 0, 0, nil
			},
			SetGasRefundedCalled: func(gasRefunded uint64, hash []byte) {},
			GasRefundedCalled: func(hash []byte) uint64 {
				return 0
			},
			RemoveGasConsumedCalled: func(hashes [][]byte) {
			},
			RemoveGasRefundedCalled: func(hashes [][]byte) {
			},
		},
		&mock.BlockTrackerMock{},
		&testscommon.BlockSizeComputationStub{},
		&testscommon.BalanceComputationStub{},
		&epochNotifier.EpochNotifierStub{},
		2,
		2,
		2,
		&testscommon.TxTypeHandlerMock{},
		&testscommon.ScheduledTxsExecutionStub{},
	)
	container, _ := preFactory.Create()

	return container
}

func TestTransactionCoordinator_CreateBlockStarted(t *testing.T) {
	t.Parallel()

	totalGasConsumed := uint64(0)
	argsTransactionCoordinator := createMockTransactionCoordinatorArguments()
	argsTransactionCoordinator.GasHandler = &testscommon.GasHandlerStub{
		InitCalled: func() {
			totalGasConsumed = uint64(0)
		},
		TotalGasProvidedCalled: func() uint64 {
			return totalGasConsumed
		},
	}
	argsTransactionCoordinator.PreProcessors = createPreProcessorContainer()
	tc, err := NewTransactionCoordinator(argsTransactionCoordinator)
	assert.Nil(t, err)
	assert.NotNil(t, tc)

	tc.CreateBlockStarted()

	tc.mutPreProcessor.Lock()
	for _, value := range tc.txPreProcessors {
		txs := value.GetAllCurrentUsedTxs()
		assert.Equal(t, 0, len(txs))
	}
	tc.mutPreProcessor.Unlock()
}

func TestTransactionCoordinator_CreateMarshalizedDataNilBody(t *testing.T) {
	t.Parallel()

	argsTransactionCoordinator := createMockTransactionCoordinatorArguments()
	argsTransactionCoordinator.PreProcessors = createPreProcessorContainer()
	tc, err := NewTransactionCoordinator(argsTransactionCoordinator)
	assert.Nil(t, err)
	assert.NotNil(t, tc)

	mrTxs := tc.CreateMarshalizedData(nil)
	assert.Equal(t, 0, len(mrTxs))
}

func createMiniBlockWithOneTx(sndId, dstId uint32, blockType block.Type, txHash []byte) *block.MiniBlock {
	txHashes := make([][]byte, 0)
	txHashes = append(txHashes, txHash)

	return &block.MiniBlock{Type: blockType, SenderShardID: sndId, ReceiverShardID: dstId, TxHashes: txHashes}
}

func createTestBody() *block.Body {
	body := &block.Body{}

	body.MiniBlocks = append(body.MiniBlocks, createMiniBlockWithOneTx(0, 1, block.TxBlock, []byte("tx_hash1")))
	body.MiniBlocks = append(body.MiniBlocks, createMiniBlockWithOneTx(0, 1, block.TxBlock, []byte("tx_hash2")))
	body.MiniBlocks = append(body.MiniBlocks, createMiniBlockWithOneTx(0, 1, block.TxBlock, []byte("tx_hash3")))
	body.MiniBlocks = append(body.MiniBlocks, createMiniBlockWithOneTx(0, 1, block.SmartContractResultBlock, []byte("tx_hash4")))
	body.MiniBlocks = append(body.MiniBlocks, createMiniBlockWithOneTx(0, 1, block.SmartContractResultBlock, []byte("tx_hash5")))
	body.MiniBlocks = append(body.MiniBlocks, createMiniBlockWithOneTx(0, 1, block.SmartContractResultBlock, []byte("tx_hash6")))

	return body
}

func TestTransactionCoordinator_CreateMarshalizedData(t *testing.T) {
	t.Parallel()

	argsTransactionCoordinator := createMockTransactionCoordinatorArguments()
	argsTransactionCoordinator.PreProcessors = createPreProcessorContainer()
	tc, err := NewTransactionCoordinator(argsTransactionCoordinator)
	assert.Nil(t, err)
	assert.NotNil(t, tc)

	mrTxs := tc.CreateMarshalizedData(createTestBody())
	assert.Equal(t, 0, len(mrTxs))
}

func TestTransactionCoordinator_CreateMarshalizedDataWithTxsAndScr(t *testing.T) {
	t.Parallel()

	interimContainer := createInterimProcessorContainer()
	argsTransactionCoordinator := createMockTransactionCoordinatorArguments()
	argsTransactionCoordinator.PreProcessors = createPreProcessorContainer()
	argsTransactionCoordinator.InterProcessors = interimContainer
	tc, err := NewTransactionCoordinator(argsTransactionCoordinator)
	assert.Nil(t, err)
	assert.NotNil(t, tc)

	scrs := make([]data.TransactionHandler, 0)
	body := &block.Body{}
	body.MiniBlocks = append(body.MiniBlocks, createMiniBlockWithOneTx(0, 1, block.TxBlock, txHash))

	scr := &smartContractResult.SmartContractResult{SndAddr: []byte("snd"), RcvAddr: []byte("rcv"), Value: big.NewInt(99), PrevTxHash: []byte("txHash")}
	scrHash, _ := core.CalculateHash(&mock.MarshalizerMock{}, &hashingMocks.HasherMock{}, scr)
	scrs = append(scrs, scr)
	body.MiniBlocks = append(body.MiniBlocks, createMiniBlockWithOneTx(0, 1, block.SmartContractResultBlock, scrHash))

	scr = &smartContractResult.SmartContractResult{SndAddr: []byte("snd"), RcvAddr: []byte("rcv"), Value: big.NewInt(199), PrevTxHash: []byte("txHash")}
	scrHash, _ = core.CalculateHash(&mock.MarshalizerMock{}, &hashingMocks.HasherMock{}, scr)
	scrs = append(scrs, scr)
	body.MiniBlocks = append(body.MiniBlocks, createMiniBlockWithOneTx(0, 1, block.SmartContractResultBlock, scrHash))

	scr = &smartContractResult.SmartContractResult{SndAddr: []byte("snd"), RcvAddr: []byte("rcv"), Value: big.NewInt(299), PrevTxHash: []byte("txHash")}
	scrHash, _ = core.CalculateHash(&mock.MarshalizerMock{}, &hashingMocks.HasherMock{}, scr)
	scrs = append(scrs, scr)
	body.MiniBlocks = append(body.MiniBlocks, createMiniBlockWithOneTx(0, 1, block.SmartContractResultBlock, scrHash))

	scrInterimProc, _ := interimContainer.Get(block.SmartContractResultBlock)
	_ = scrInterimProc.AddIntermediateTransactions(scrs)

	mrTxs := tc.CreateMarshalizedData(body)
	assert.Equal(t, 1, len(mrTxs))

	marshalizer := &mock.MarshalizerMock{}
	topic := factory.UnsignedTransactionTopic + "_0_1"
	assert.Equal(t, len(scrs), len(mrTxs[topic]))
	for i := 0; i < len(mrTxs[topic]); i++ {
		unMrsScr := &smartContractResult.SmartContractResult{}
		_ = marshalizer.Unmarshal(unMrsScr, mrTxs[topic][i])

		assert.Equal(t, unMrsScr, scrs[i])
	}
}

func TestTransactionCoordinator_CreateMbsAndProcessCrossShardTransactionsDstMeNilHeader(t *testing.T) {
	t.Parallel()

	argsTransactionCoordinator := createMockTransactionCoordinatorArguments()
	argsTransactionCoordinator.PreProcessors = createPreProcessorContainer()
	tc, err := NewTransactionCoordinator(argsTransactionCoordinator)
	assert.Nil(t, err)
	assert.NotNil(t, tc)

	haveTime := func() bool {
		return true
	}
	haveAdditionalTime := func() bool {
		return false
	}
	mbs, txs, finalized, err := tc.CreateMbsAndProcessCrossShardTransactionsDstMe(nil, nil, haveTime, haveAdditionalTime, false)

	assert.Nil(t, err)
	assert.Equal(t, 0, len(mbs))
	assert.Equal(t, uint32(0), txs)
	assert.False(t, finalized)
}

func createTestMetablock() *block.MetaBlock {
	meta := &block.MetaBlock{}

	meta.ShardInfo = make([]block.ShardData, 0)

	shardMbs := make([]block.MiniBlockHeader, 0)
	shardMbs = append(shardMbs, block.MiniBlockHeader{Hash: []byte("mb0"), SenderShardID: 0, ReceiverShardID: 0, TxCount: 1})
	shardMbs = append(shardMbs, block.MiniBlockHeader{Hash: []byte("mb1"), SenderShardID: 0, ReceiverShardID: 1, TxCount: 1})
	shardData := block.ShardData{ShardID: 0, HeaderHash: []byte("header0"), TxCount: 2, ShardMiniBlockHeaders: shardMbs}

	meta.ShardInfo = append(meta.ShardInfo, shardData)

	shardMbs = make([]block.MiniBlockHeader, 0)
	shardMbs = append(shardMbs, block.MiniBlockHeader{Hash: []byte("mb2"), SenderShardID: 1, ReceiverShardID: 0, TxCount: 1})
	shardMbs = append(shardMbs, block.MiniBlockHeader{Hash: []byte("mb3"), SenderShardID: 1, ReceiverShardID: 1, TxCount: 1})
	shardData = block.ShardData{ShardID: 1, HeaderHash: []byte("header0"), TxCount: 2, ShardMiniBlockHeaders: shardMbs}

	meta.ShardInfo = append(meta.ShardInfo, shardData)

	return meta
}

func TestTransactionCoordinator_CreateMbsAndProcessCrossShardTransactionsDstMeNoTime(t *testing.T) {
	t.Parallel()

	argsTransactionCoordinator := createMockTransactionCoordinatorArguments()
	argsTransactionCoordinator.PreProcessors = createPreProcessorContainer()
	tc, err := NewTransactionCoordinator(argsTransactionCoordinator)
	assert.Nil(t, err)
	assert.NotNil(t, tc)

	haveTime := func() bool {
		return false
	}
	haveAdditionalTime := func() bool {
		return false
	}
	mbs, txs, finalized, err := tc.CreateMbsAndProcessCrossShardTransactionsDstMe(createTestMetablock(), nil, haveTime, haveAdditionalTime, false)

	assert.Nil(t, err)
	assert.Equal(t, 0, len(mbs))
	assert.Equal(t, uint32(0), txs)
	assert.False(t, finalized)
}

func TestTransactionCoordinator_CreateMbsAndProcessCrossShardTransactionsNothingInPool(t *testing.T) {
	t.Parallel()

	argsTransactionCoordinator := createMockTransactionCoordinatorArguments()
	argsTransactionCoordinator.PreProcessors = createPreProcessorContainer()
	tc, err := NewTransactionCoordinator(argsTransactionCoordinator)
	assert.Nil(t, err)
	assert.NotNil(t, tc)

	haveTime := func() bool {
		return true
	}
	haveAdditionalTime := func() bool {
		return false
	}
	mbs, txs, finalized, err := tc.CreateMbsAndProcessCrossShardTransactionsDstMe(createTestMetablock(), nil, haveTime, haveAdditionalTime, false)
	assert.Nil(t, err)
	assert.Equal(t, 0, len(mbs))
	assert.Equal(t, uint32(0), txs)
	assert.False(t, finalized)
}

func TestTransactionCoordinator_CreateMbsAndProcessCrossShardTransactions(t *testing.T) {
	t.Parallel()

	tdp := initDataPool(txHash)
	cacherCfg := storageUnit.CacheConfig{Capacity: 100, Type: storageUnit.LRUCache}
	hdrPool, _ := storageUnit.NewCache(cacherCfg)
	tdp.MiniBlocksCalled = func() storage.Cacher {
		return hdrPool
	}

	totalGasConsumed := uint64(0)
	preFactory, _ := shard.NewPreProcessorsContainerFactory(
		mock.NewMultiShardsCoordinatorMock(5),
		initStore(),
		&mock.MarshalizerMock{},
		&hashingMocks.HasherMock{},
		tdp,
		createMockPubkeyConverter(),
		&stateMock.AccountsStub{},
		&testscommon.RequestHandlerStub{},
		&testscommon.TxProcessorMock{
			ProcessTransactionCalled: func(transaction *transaction.Transaction) (vmcommon.ReturnCode, error) {
				return 0, nil
			},
		},
		&testscommon.SCProcessorMock{},
		&testscommon.SmartContractResultsProcessorMock{},
		&testscommon.RewardTxProcessorMock{},
		FeeHandlerMock(),
		&testscommon.GasHandlerStub{
			SetGasConsumedCalled: func(gasConsumed uint64, hash []byte) {
				totalGasConsumed += gasConsumed
			},
			ComputeGasConsumedByTxCalled: func(txSenderShardId uint32, txReceiverSharedId uint32, txHandler data.TransactionHandler) (uint64, uint64, error) {
				return 0, 0, nil
			},
			TotalGasProvidedCalled: func() uint64 {
				return totalGasConsumed
			},
			SetGasRefundedCalled: func(gasRefunded uint64, hash []byte) {},
			TotalGasRefundedCalled: func() uint64 {
				return 0
			},
		},
		&mock.BlockTrackerMock{},
		&testscommon.BlockSizeComputationStub{},
		&testscommon.BalanceComputationStub{},
		&epochNotifier.EpochNotifierStub{},
		2,
		2,
		2,
		&testscommon.TxTypeHandlerMock{},
		&testscommon.ScheduledTxsExecutionStub{},
	)
	container, _ := preFactory.Create()

	argsTransactionCoordinator := createMockTransactionCoordinatorArguments()
	argsTransactionCoordinator.MiniBlockPool = tdp.MiniBlocks()
	argsTransactionCoordinator.PreProcessors = container
	argsTransactionCoordinator.GasHandler = &testscommon.GasHandlerStub{
		TotalGasProvidedCalled: func() uint64 {
			return totalGasConsumed
		},
	}
	tc, err := NewTransactionCoordinator(argsTransactionCoordinator)
	assert.Nil(t, err)
	assert.NotNil(t, tc)

	haveTime := func() bool {
		return true
	}
	haveAdditionalTime := func() bool {
		return false
	}
	metaHdr := createTestMetablock()

	for i := 0; i < len(metaHdr.ShardInfo); i++ {
		for j := 0; j < len(metaHdr.ShardInfo[i].ShardMiniBlockHeaders); j++ {
			mbHdr := metaHdr.ShardInfo[i].ShardMiniBlockHeaders[j]
			mb := block.MiniBlock{SenderShardID: mbHdr.SenderShardID, ReceiverShardID: mbHdr.ReceiverShardID, Type: block.TxBlock, TxHashes: [][]byte{txHash}}
			tdp.MiniBlocks().Put(mbHdr.Hash, &mb, mb.Size())
		}
	}

	mbs, txs, finalized, err := tc.CreateMbsAndProcessCrossShardTransactionsDstMe(metaHdr, nil, haveTime, haveAdditionalTime, false)

	assert.Nil(t, err)
	assert.Equal(t, 1, len(mbs))
	assert.Equal(t, uint32(1), txs)
	assert.True(t, finalized)
}

func TestTransactionCoordinator_CreateMbsAndProcessCrossShardTransactionsWithSkippedShard(t *testing.T) {
	t.Parallel()

	mbPool := dataRetrieverMock.NewPoolsHolderMock().MiniBlocks()
	argsTransactionCoordinator := createMockTransactionCoordinatorArguments()
	argsTransactionCoordinator.MiniBlockPool = mbPool
	tc, _ := NewTransactionCoordinator(argsTransactionCoordinator)

	tc.txPreProcessors[block.TxBlock] = &mock.PreProcessorMock{
		RequestTransactionsForMiniBlockCalled: func(miniBlock *block.MiniBlock) int {
			return 0
		},
	}

	haveTime := func() bool {
		return true
	}
	haveAdditionalTime := func() bool {
		return false
	}

	metaBlock := &block.MetaBlock{}
	metaBlock.ShardInfo = make([]block.ShardData, 0)
	shardMbs := make([]block.MiniBlockHeader, 0)
	shardMbs = append(shardMbs, block.MiniBlockHeader{Hash: []byte("mb0"), SenderShardID: 1, ReceiverShardID: 0, TxCount: 1})
	shardMbs = append(shardMbs, block.MiniBlockHeader{Hash: []byte("mb1"), SenderShardID: 1, ReceiverShardID: 0, TxCount: 1})
	shardMbs = append(shardMbs, block.MiniBlockHeader{Hash: []byte("mb2"), SenderShardID: 1, ReceiverShardID: 0, TxCount: 1})
	shardData := block.ShardData{ShardID: 1, HeaderHash: []byte("header0"), TxCount: 3, ShardMiniBlockHeaders: shardMbs}

	metaBlock.ShardInfo = append(metaBlock.ShardInfo, shardData)

	for i := 0; i < len(metaBlock.ShardInfo); i++ {
		for j := 0; j < len(metaBlock.ShardInfo[i].ShardMiniBlockHeaders); j++ {
			mbHdr := metaBlock.ShardInfo[i].ShardMiniBlockHeaders[j]
			if bytes.Equal(mbHdr.Hash, []byte("mb1")) {
				continue
			}

			hash := fmt.Sprintf("tx_hash_from_%s", mbHdr.Hash)
			mb := block.MiniBlock{SenderShardID: mbHdr.SenderShardID, ReceiverShardID: mbHdr.ReceiverShardID, Type: block.TxBlock, TxHashes: [][]byte{[]byte(hash)}}
			mbPool.Put(mbHdr.Hash, &mb, mb.Size())
		}
	}

	mbs, txs, finalized, err := tc.CreateMbsAndProcessCrossShardTransactionsDstMe(metaBlock, nil, haveTime, haveAdditionalTime, false)
	assert.Nil(t, err)
	require.Equal(t, 1, len(mbs))
	assert.Equal(t, uint32(1), txs)
	assert.False(t, finalized)
	require.Equal(t, 1, len(mbs[0].TxHashes))
	assert.Equal(t, []byte("tx_hash_from_mb0"), mbs[0].TxHashes[0])
}

func TestTransactionCoordinator_CreateMbsAndProcessCrossShardTransactionsNilPreProcessor(t *testing.T) {
	t.Parallel()

	tdp := initDataPool(txHash)
	cacherCfg := storageUnit.CacheConfig{Capacity: 100, Type: storageUnit.LRUCache}
	hdrPool, _ := storageUnit.NewCache(cacherCfg)
	tdp.MiniBlocksCalled = func() storage.Cacher {
		return hdrPool
	}

	totalGasConsumed := uint64(0)
	preFactory, _ := shard.NewPreProcessorsContainerFactory(
		mock.NewMultiShardsCoordinatorMock(5),
		initStore(),
		&mock.MarshalizerMock{},
		&hashingMocks.HasherMock{},
		tdp,
		createMockPubkeyConverter(),
		&stateMock.AccountsStub{},
		&testscommon.RequestHandlerStub{},
		&testscommon.TxProcessorMock{},
		&testscommon.SCProcessorMock{},
		&testscommon.SmartContractResultsProcessorMock{},
		&testscommon.RewardTxProcessorMock{},
		FeeHandlerMock(),
		&testscommon.GasHandlerStub{
			SetGasConsumedCalled: func(gasConsumed uint64, hash []byte) {
				totalGasConsumed += gasConsumed
			},
			ComputeGasConsumedByTxCalled: func(txSenderShardId uint32, txReceiverSharedId uint32, txHandler data.TransactionHandler) (uint64, uint64, error) {
				return 0, 0, nil
			},
			TotalGasProvidedCalled: func() uint64 {
				return totalGasConsumed
			},
			SetGasRefundedCalled: func(gasRefunded uint64, hash []byte) {},
			TotalGasRefundedCalled: func() uint64 {
				return 0
			},
		},
		&mock.BlockTrackerMock{},
		&testscommon.BlockSizeComputationStub{},
		&testscommon.BalanceComputationStub{},
		&epochNotifier.EpochNotifierStub{},
		2,
		2,
		2,
		&testscommon.TxTypeHandlerMock{},
		&testscommon.ScheduledTxsExecutionStub{},
	)
	container, _ := preFactory.Create()

	argsTransactionCoordinator := createMockTransactionCoordinatorArguments()
	argsTransactionCoordinator.MiniBlockPool = tdp.MiniBlocks()
	argsTransactionCoordinator.PreProcessors = container
	argsTransactionCoordinator.GasHandler = &testscommon.GasHandlerStub{
		TotalGasProvidedCalled: func() uint64 {
			return totalGasConsumed
		},
	}
	tc, err := NewTransactionCoordinator(argsTransactionCoordinator)
	assert.Nil(t, err)
	assert.NotNil(t, tc)

	haveTime := func() bool {
		return true
	}
	haveAdditionalTime := func() bool {
		return false
	}
	metaHdr := createTestMetablock()

	unknownPreprocessorType := block.Type(254)
	for i := 0; i < len(metaHdr.ShardInfo); i++ {
		for j := 0; j < len(metaHdr.ShardInfo[i].ShardMiniBlockHeaders); j++ {
			mbHdr := metaHdr.ShardInfo[i].ShardMiniBlockHeaders[j]
			mb := block.MiniBlock{SenderShardID: mbHdr.SenderShardID, ReceiverShardID: mbHdr.ReceiverShardID, Type: unknownPreprocessorType, TxHashes: [][]byte{txHash}}
			tdp.MiniBlocks().Put(mbHdr.Hash, &mb, mb.Size())
		}
	}

	mbs, txs, finalized, err := tc.CreateMbsAndProcessCrossShardTransactionsDstMe(metaHdr, nil, haveTime, haveAdditionalTime, false)

	assert.NotNil(t, err)
	assert.True(t, errors.Is(err, process.ErrNilPreProcessor))
	assert.Nil(t, mbs)
	assert.Equal(t, uint32(0), txs)
	assert.False(t, finalized)
}

func TestTransactionCoordinator_CreateMbsAndProcessTransactionsFromMeNothingToProcess(t *testing.T) {
	t.Parallel()

	shardedCacheMock := &testscommon.ShardedDataStub{
		RegisterOnAddedCalled: func(i func(key []byte, value interface{})) {},
		ShardDataStoreCalled: func(id string) (c storage.Cacher) {
			return &testscommon.CacherStub{
				PeekCalled: func(key []byte) (value interface{}, ok bool) {
					return nil, false
				},
				KeysCalled: func() [][]byte {
					return nil
				},
				LenCalled: func() int {
					return 0
				},
			}
		},
		RemoveSetOfDataFromPoolCalled: func(keys [][]byte, id string) {},
		SearchFirstDataCalled: func(key []byte) (value interface{}, ok bool) {
			return nil, false
		},
		AddDataCalled: func(_ []byte, _ interface{}, _ int, _ string) {
		},
	}

	totalGasConsumed := uint64(0)
	preFactory, _ := shard.NewPreProcessorsContainerFactory(
		mock.NewMultiShardsCoordinatorMock(5),
		initStore(),
		&mock.MarshalizerMock{},
		&hashingMocks.HasherMock{},
		&dataRetrieverMock.PoolsHolderStub{
			TransactionsCalled: func() dataRetriever.ShardedDataCacherNotifier {
				return shardedCacheMock
			},
			UnsignedTransactionsCalled: func() dataRetriever.ShardedDataCacherNotifier {
				return shardedCacheMock
			},
			RewardTransactionsCalled: func() dataRetriever.ShardedDataCacherNotifier {
				return shardedCacheMock
			},
		},
		createMockPubkeyConverter(),
		&stateMock.AccountsStub{},
		&testscommon.RequestHandlerStub{},
		&testscommon.TxProcessorMock{
			ProcessTransactionCalled: func(transaction *transaction.Transaction) (vmcommon.ReturnCode, error) {
				return 0, nil
			},
		},
		&testscommon.SCProcessorMock{},
		&testscommon.SmartContractResultsProcessorMock{},
		&testscommon.RewardTxProcessorMock{},
		FeeHandlerMock(),
		&testscommon.GasHandlerStub{
			TotalGasProvidedCalled: func() uint64 {
				return totalGasConsumed
			},
		},
		&mock.BlockTrackerMock{},
		&testscommon.BlockSizeComputationStub{},
		&testscommon.BalanceComputationStub{},
		&epochNotifier.EpochNotifierStub{},
		2,
		2,
		2,
		&testscommon.TxTypeHandlerMock{},
		&testscommon.ScheduledTxsExecutionStub{},
	)
	container, _ := preFactory.Create()

	argsTransactionCoordinator := createMockTransactionCoordinatorArguments()
	argsTransactionCoordinator.MiniBlockPool = dataRetrieverMock.NewPoolsHolderMock().MiniBlocks()
	argsTransactionCoordinator.PreProcessors = container
	tc, err := NewTransactionCoordinator(argsTransactionCoordinator)
	assert.Nil(t, err)
	assert.NotNil(t, tc)

	haveTime := func() bool {
		return true
	}
	mbs := tc.CreateMbsAndProcessTransactionsFromMe(haveTime, []byte("randomness"))

	assert.Equal(t, 0, len(mbs))
}

func TestTransactionCoordinator_CreateMbsAndProcessTransactionsFromMeNoTime(t *testing.T) {
	t.Parallel()
	tdp := initDataPool(txHash)
	argsTransactionCoordinator := createMockTransactionCoordinatorArguments()
	argsTransactionCoordinator.MiniBlockPool = tdp.MiniBlocks()
	argsTransactionCoordinator.PreProcessors = createPreProcessorContainerWithDataPool(tdp, FeeHandlerMock())
	tc, err := NewTransactionCoordinator(argsTransactionCoordinator)
	assert.Nil(t, err)
	assert.NotNil(t, tc)

	haveTime := func() bool {
		return false
	}
	mbs := tc.CreateMbsAndProcessTransactionsFromMe(haveTime, []byte("randomness"))

	assert.Equal(t, 0, len(mbs))
}

func TestTransactionCoordinator_CreateMbsAndProcessTransactionsFromMeNoSpace(t *testing.T) {
	t.Parallel()
	totalGasConsumed := uint64(0)
	tdp := initDataPool(txHash)
	argsTransactionCoordinator := createMockTransactionCoordinatorArguments()
	argsTransactionCoordinator.MiniBlockPool = tdp.MiniBlocks()
	argsTransactionCoordinator.PreProcessors = createPreProcessorContainerWithDataPool(tdp, FeeHandlerMock())
	argsTransactionCoordinator.GasHandler = &testscommon.GasHandlerStub{
		TotalGasProvidedCalled: func() uint64 {
			return totalGasConsumed
		},
	}
	tc, err := NewTransactionCoordinator(argsTransactionCoordinator)
	assert.Nil(t, err)
	assert.NotNil(t, tc)

	haveTime := func() bool {
		return true
	}
	mbs := tc.CreateMbsAndProcessTransactionsFromMe(haveTime, []byte("randomness"))

	assert.Equal(t, 0, len(mbs))
}

func TestTransactionCoordinator_CreateMbsAndProcessTransactionsFromMe(t *testing.T) {
	t.Parallel()

	nrShards := uint32(5)
	txPool, _ := dataRetrieverMock.CreateTxPool(nrShards, 0)
	tdp := initDataPool(txHash)
	tdp.TransactionsCalled = func() dataRetriever.ShardedDataCacherNotifier {
		return txPool
	}

	argsTransactionCoordinator := createMockTransactionCoordinatorArguments()
	argsTransactionCoordinator.ShardCoordinator = mock.NewMultiShardsCoordinatorMock(nrShards)
	argsTransactionCoordinator.MiniBlockPool = tdp.MiniBlocks()
	argsTransactionCoordinator.PreProcessors = createPreProcessorContainerWithDataPool(tdp, FeeHandlerMock())
	tc, err := NewTransactionCoordinator(argsTransactionCoordinator)
	assert.Nil(t, err)
	assert.NotNil(t, tc)

	haveTime := func() bool {
		return true
	}

	marshalizer := &mock.MarshalizerMock{}
	hasher := &hashingMocks.HasherMock{}
	for shId := uint32(0); shId < nrShards; shId++ {
		strCache := process.ShardCacherIdentifier(0, shId)
		newTx := &transaction.Transaction{GasLimit: uint64(shId)}

		computedTxHash, _ := core.CalculateHash(marshalizer, hasher, newTx)
		txPool.AddData(computedTxHash, newTx, newTx.Size(), strCache)
	}

	// we have one tx per shard.
	mbs := tc.CreateMbsAndProcessTransactionsFromMe(haveTime, []byte("randomness"))

	assert.Equal(t, int(nrShards), len(mbs))
}

func TestTransactionCoordinator_CreateMbsAndProcessTransactionsFromMeMultipleMiniblocks(t *testing.T) {
	t.Parallel()

	nrShards := uint32(5)
	txPool, _ := dataRetrieverMock.CreateTxPool(nrShards, 0)
	tdp := initDataPool(txHash)
	tdp.TransactionsCalled = func() dataRetriever.ShardedDataCacherNotifier {
		return txPool
	}

	argsTransactionCoordinator := createMockTransactionCoordinatorArguments()
	argsTransactionCoordinator.ShardCoordinator = mock.NewMultiShardsCoordinatorMock(nrShards)
	argsTransactionCoordinator.MiniBlockPool = tdp.MiniBlocks()
	argsTransactionCoordinator.PreProcessors = createPreProcessorContainerWithDataPool(tdp, FeeHandlerMock())
	tc, err := NewTransactionCoordinator(argsTransactionCoordinator)
	assert.Nil(t, err)
	assert.NotNil(t, tc)

	haveTime := func() bool {
		return true
	}

	marshalizer := &mock.MarshalizerMock{}
	hasher := &hashingMocks.HasherMock{}

	sndShardId := uint32(0)
	dstShardId := uint32(1)
	strCache := process.ShardCacherIdentifier(sndShardId, dstShardId)

	numTxsToAdd := 100
	gasLimit := MaxGasLimitPerBlock / uint64(numTxsToAdd)

	scAddress, _ := hex.DecodeString("000000000000000000005fed9c659422cd8429ce92f8973bba2a9fb51e0eb3a1")

	allTxs := 100
	for i := 0; i < allTxs; i++ {
		newTx := &transaction.Transaction{GasLimit: gasLimit, GasPrice: uint64(i), RcvAddr: scAddress}

		computedTxHash, _ := core.CalculateHash(marshalizer, hasher, newTx)
		txPool.AddData(computedTxHash, newTx, newTx.Size(), strCache)
	}

	// we have one tx per shard.
	mbs := tc.CreateMbsAndProcessTransactionsFromMe(haveTime, []byte("randomness"))

	assert.Equal(t, 1, len(mbs))
}

func TestTransactionCoordinator_CreateMbsAndProcessTransactionsFromMeMultipleMiniblocksShouldApplyGasLimit(t *testing.T) {
	t.Parallel()

	allTxs := 100
	numTxsToAdd := 20
	gasLimit := MaxGasLimitPerBlock / uint64(numTxsToAdd)
	numMiniBlocks := allTxs / numTxsToAdd

	nrShards := uint32(5)
	txPool, _ := dataRetrieverMock.CreateTxPool(nrShards, 0)
	tdp := initDataPool(txHash)
	tdp.TransactionsCalled = func() dataRetriever.ShardedDataCacherNotifier {
		return txPool
	}

	argsTransactionCoordinator := createMockTransactionCoordinatorArguments()
	argsTransactionCoordinator.ShardCoordinator = mock.NewMultiShardsCoordinatorMock(nrShards)
	argsTransactionCoordinator.MiniBlockPool = tdp.MiniBlocks()
	argsTransactionCoordinator.PreProcessors = createPreProcessorContainerWithDataPool(
		tdp,
		&mock.FeeHandlerStub{
			MaxGasLimitPerBlockCalled: func() uint64 {
				return MaxGasLimitPerBlock
			},
			MaxGasLimitPerMiniBlockForSafeCrossShardCalled: func() uint64 {
				return MaxGasLimitPerBlock
			},
			MaxGasLimitPerTxCalled: func() uint64 {
				return MaxGasLimitPerBlock
			},
			ComputeGasLimitCalled: func(tx data.TransactionWithFeeHandler) uint64 {
				return gasLimit / uint64(numMiniBlocks)
			},
		})
	tc, err := NewTransactionCoordinator(argsTransactionCoordinator)
	assert.Nil(t, err)
	assert.NotNil(t, tc)

	haveTime := func() bool {
		return true
	}

	marshalizer := &mock.MarshalizerMock{}
	hasher := &hashingMocks.HasherMock{}

	sndShardId := uint32(0)
	dstShardId := uint32(1)
	strCache := process.ShardCacherIdentifier(sndShardId, dstShardId)

	scAddress, _ := hex.DecodeString("000000000000000000005fed9c659422cd8429ce92f8973bba2a9fb51e0eb3a1")

	for i := 0; i < allTxs; i++ {
		newTx := &transaction.Transaction{GasLimit: gasLimit + gasLimit/uint64(numMiniBlocks), GasPrice: uint64(i), RcvAddr: scAddress}

		computedTxHash, _ := core.CalculateHash(marshalizer, hasher, newTx)
		txPool.AddData(computedTxHash, newTx, newTx.Size(), strCache)
	}

	// we have one tx per shard.
	mbs := tc.CreateMbsAndProcessTransactionsFromMe(haveTime, []byte("randomness"))

	assert.Equal(t, 1, len(mbs))
}

func TestTransactionCoordinator_CompactAndExpandMiniblocksShouldWork(t *testing.T) {
	t.Parallel()

	numTxsPerBulk := 100
	numTxsToAdd := 20
	gasLimit := MaxGasLimitPerBlock / uint64(numTxsToAdd)

	nrShards := uint32(5)
	txPool, _ := dataRetrieverMock.CreateTxPool(nrShards, 0)
	tdp := initDataPool(txHash)
	tdp.TransactionsCalled = func() dataRetriever.ShardedDataCacherNotifier {
		return txPool
	}

	argsTransactionCoordinator := createMockTransactionCoordinatorArguments()
	argsTransactionCoordinator.ShardCoordinator = mock.NewMultiShardsCoordinatorMock(nrShards)
	argsTransactionCoordinator.MiniBlockPool = tdp.MiniBlocks()
	argsTransactionCoordinator.PreProcessors = createPreProcessorContainerWithDataPool(
		tdp,
		&mock.FeeHandlerStub{
			MaxGasLimitPerBlockCalled: func() uint64 {
				return MaxGasLimitPerBlock
			},
			MaxGasLimitPerMiniBlockForSafeCrossShardCalled: func() uint64 {
				return MaxGasLimitPerBlock
			},
			MaxGasLimitPerTxCalled: func() uint64 {
				return MaxGasLimitPerBlock
			},
			ComputeGasLimitCalled: func(tx data.TransactionWithFeeHandler) uint64 {
				return 0
			},
		})
	tc, err := NewTransactionCoordinator(argsTransactionCoordinator)
	assert.Nil(t, err)
	assert.NotNil(t, tc)

	haveTime := func() bool {
		return true
	}

	marshalizer := &mock.MarshalizerMock{}
	hasher := &hashingMocks.HasherMock{}

	// set more identifiers to match both scenarios: intra-shard txs and cross-shard txs.
	var shardCacherIdentifiers []string
	shardCacherIdentifiers = append(shardCacherIdentifiers, process.ShardCacherIdentifier(0, 0))
	shardCacherIdentifiers = append(shardCacherIdentifiers, process.ShardCacherIdentifier(0, 1))
	shardCacherIdentifiers = append(shardCacherIdentifiers, process.ShardCacherIdentifier(0, 2))
	shardCacherIdentifiers = append(shardCacherIdentifiers, process.ShardCacherIdentifier(0, 3))
	shardCacherIdentifiers = append(shardCacherIdentifiers, process.ShardCacherIdentifier(0, 4))

	scAddress, _ := hex.DecodeString("000000000000000000005fed9c659422cd8429ce92f8973bba2a9fb51e0eb3a1")

	for _, shardCacher := range shardCacherIdentifiers {
		for i := 0; i < numTxsPerBulk; i++ {
			newTx := &transaction.Transaction{GasLimit: gasLimit, GasPrice: uint64(i), RcvAddr: scAddress}

			computedTxHash, _ := core.CalculateHash(marshalizer, hasher, newTx)
			txPool.AddData(computedTxHash, newTx, newTx.Size(), shardCacher)
		}
	}

	mbs := tc.CreateMbsAndProcessTransactionsFromMe(haveTime, []byte("randomness"))

	assert.Equal(t, 1, len(mbs))
}

func TestTransactionCoordinator_GetAllCurrentUsedTxs(t *testing.T) {
	t.Parallel()

	nrShards := uint32(5)
	txPool, _ := dataRetrieverMock.CreateTxPool(nrShards, 0)
	tdp := initDataPool(txHash)
	tdp.TransactionsCalled = func() dataRetriever.ShardedDataCacherNotifier {
		return txPool
	}

	argsTransactionCoordinator := createMockTransactionCoordinatorArguments()
	argsTransactionCoordinator.ShardCoordinator = mock.NewMultiShardsCoordinatorMock(nrShards)
	argsTransactionCoordinator.MiniBlockPool = tdp.MiniBlocks()
	argsTransactionCoordinator.PreProcessors = createPreProcessorContainerWithDataPool(tdp, FeeHandlerMock())
	argsTransactionCoordinator.GasHandler = &testscommon.GasHandlerStub{
		ComputeGasConsumedByTxCalled: func(txSndShId uint32, txRcvShId uint32, txHandler data.TransactionHandler) (uint64, uint64, error) {
			return 0, 0, nil
		},
	}
	tc, err := NewTransactionCoordinator(argsTransactionCoordinator)
	assert.Nil(t, err)
	assert.NotNil(t, tc)

	usedTxs := tc.GetAllCurrentUsedTxs(block.TxBlock)
	assert.Equal(t, 0, len(usedTxs))

	// create block to have some txs
	haveTime := func() bool {
		return true
	}

	marshalizer := &mock.MarshalizerMock{}
	hasher := &hashingMocks.HasherMock{}
	for i := uint32(0); i < nrShards; i++ {
		strCache := process.ShardCacherIdentifier(0, i)
		newTx := &transaction.Transaction{GasLimit: uint64(i)}

		computedTxHash, _ := core.CalculateHash(marshalizer, hasher, newTx)
		txPool.AddData(computedTxHash, newTx, newTx.Size(), strCache)
	}

	mbs := tc.CreateMbsAndProcessTransactionsFromMe(haveTime, []byte("randomness"))
	require.Equal(t, 5, len(mbs))

	usedTxs = tc.GetAllCurrentUsedTxs(block.TxBlock)
	require.Equal(t, 5, len(usedTxs))
}

func TestTransactionCoordinator_RequestBlockTransactionsNilBody(t *testing.T) {
	t.Parallel()

	tdp := initDataPool(txHash)
	nrShards := uint32(5)
	argsTransactionCoordinator := createMockTransactionCoordinatorArguments()
	argsTransactionCoordinator.ShardCoordinator = mock.NewMultiShardsCoordinatorMock(nrShards)
	argsTransactionCoordinator.MiniBlockPool = tdp.MiniBlocks()
	argsTransactionCoordinator.PreProcessors = createPreProcessorContainerWithDataPool(tdp, FeeHandlerMock())
	tc, err := NewTransactionCoordinator(argsTransactionCoordinator)
	assert.Nil(t, err)
	assert.NotNil(t, tc)

	tc.RequestBlockTransactions(nil)

	tc.mutRequestedTxs.Lock()
	for _, value := range tc.requestedTxs {
		assert.Equal(t, 0, value)
	}
	tc.mutRequestedTxs.Unlock()
}

func TestTransactionCoordinator_RequestBlockTransactionsRequestOne(t *testing.T) {
	t.Parallel()

	tdp := initDataPool(txHash)
	nrShards := uint32(5)
	argsTransactionCoordinator := createMockTransactionCoordinatorArguments()
	argsTransactionCoordinator.ShardCoordinator = mock.NewMultiShardsCoordinatorMock(nrShards)
	argsTransactionCoordinator.MiniBlockPool = tdp.MiniBlocks()
	argsTransactionCoordinator.PreProcessors = createPreProcessorContainerWithDataPool(tdp, FeeHandlerMock())
	tc, err := NewTransactionCoordinator(argsTransactionCoordinator)
	assert.Nil(t, err)
	assert.NotNil(t, tc)

	body := &block.Body{}
	txHashToAsk := []byte("tx_hashnotinPool")
	miniBlock := &block.MiniBlock{SenderShardID: 0, ReceiverShardID: 0, Type: block.TxBlock, TxHashes: [][]byte{txHash, txHashToAsk}}
	body.MiniBlocks = append(body.MiniBlocks, miniBlock)
	tc.RequestBlockTransactions(body)

	tc.mutRequestedTxs.Lock()
	assert.Equal(t, 1, tc.requestedTxs[block.TxBlock])
	tc.mutRequestedTxs.Unlock()

	haveTime := func() time.Duration {
		return time.Second
	}
	err = tc.IsDataPreparedForProcessing(haveTime)
	assert.Equal(t, process.ErrTimeIsOut, err)
}

func TestTransactionCoordinator_IsDataPreparedForProcessing(t *testing.T) {
	t.Parallel()

	tdp := initDataPool(txHash)
	nrShards := uint32(5)
	argsTransactionCoordinator := createMockTransactionCoordinatorArguments()
	argsTransactionCoordinator.ShardCoordinator = mock.NewMultiShardsCoordinatorMock(nrShards)
	argsTransactionCoordinator.MiniBlockPool = tdp.MiniBlocks()
	argsTransactionCoordinator.PreProcessors = createPreProcessorContainerWithDataPool(tdp, FeeHandlerMock())
	tc, err := NewTransactionCoordinator(argsTransactionCoordinator)
	assert.Nil(t, err)
	assert.NotNil(t, tc)

	haveTime := func() time.Duration {
		return time.Second
	}
	err = tc.IsDataPreparedForProcessing(haveTime)
	assert.Nil(t, err)
}

func TestTransactionCoordinator_SaveTxsToStorage(t *testing.T) {
	t.Parallel()

	tdp := initDataPool(txHash)
	argsTransactionCoordinator := createMockTransactionCoordinatorArguments()
	argsTransactionCoordinator.ShardCoordinator = mock.NewMultiShardsCoordinatorMock(3)
	argsTransactionCoordinator.Accounts = initAccountsMock()
	argsTransactionCoordinator.MiniBlockPool = tdp.MiniBlocks()
	argsTransactionCoordinator.PreProcessors = createPreProcessorContainerWithDataPool(tdp, FeeHandlerMock())
	tc, err := NewTransactionCoordinator(argsTransactionCoordinator)
	assert.Nil(t, err)
	assert.NotNil(t, tc)

	err = tc.SaveTxsToStorage(nil)
	assert.Nil(t, err)

	body := &block.Body{}
	miniBlock := &block.MiniBlock{SenderShardID: 0, ReceiverShardID: 0, Type: block.TxBlock, TxHashes: [][]byte{txHash}}
	body.MiniBlocks = append(body.MiniBlocks, miniBlock)

	tc.RequestBlockTransactions(body)

	err = tc.SaveTxsToStorage(body)
	assert.Nil(t, err)

	txHashToAsk := []byte("tx_hashnotinPool")
	miniBlock = &block.MiniBlock{SenderShardID: 0, ReceiverShardID: 0, Type: block.TxBlock, TxHashes: [][]byte{txHashToAsk}}
	body.MiniBlocks = append(body.MiniBlocks, miniBlock)

	err = tc.SaveTxsToStorage(body)
	assert.Equal(t, process.ErrMissingTransaction, err)
}

func TestTransactionCoordinator_RestoreBlockDataFromStorage(t *testing.T) {
	t.Parallel()

	tdp := initDataPool(txHash)
	argsTransactionCoordinator := createMockTransactionCoordinatorArguments()
	argsTransactionCoordinator.ShardCoordinator = mock.NewMultiShardsCoordinatorMock(3)
	argsTransactionCoordinator.Accounts = initAccountsMock()
	argsTransactionCoordinator.MiniBlockPool = tdp.MiniBlocks()
	argsTransactionCoordinator.PreProcessors = createPreProcessorContainerWithDataPool(tdp, FeeHandlerMock())
	tc, err := NewTransactionCoordinator(argsTransactionCoordinator)
	assert.Nil(t, err)
	assert.NotNil(t, tc)

	nrTxs, err := tc.RestoreBlockDataFromStorage(nil)
	assert.Nil(t, err)
	assert.Equal(t, 0, nrTxs)

	body := &block.Body{}
	miniBlock := &block.MiniBlock{SenderShardID: 1, ReceiverShardID: 0, Type: block.TxBlock, TxHashes: [][]byte{txHash}}
	body.MiniBlocks = append(body.MiniBlocks, miniBlock)

	tc.RequestBlockTransactions(body)
	err = tc.SaveTxsToStorage(body)
	assert.Nil(t, err)
	nrTxs, err = tc.RestoreBlockDataFromStorage(body)
	assert.Equal(t, 1, nrTxs)
	assert.Nil(t, err)

	txHashToAsk := []byte("tx_hashnotinPool")
	miniBlock = &block.MiniBlock{SenderShardID: 0, ReceiverShardID: 0, Type: block.TxBlock, TxHashes: [][]byte{txHashToAsk}}
	body.MiniBlocks = append(body.MiniBlocks, miniBlock)

	err = tc.SaveTxsToStorage(body)
	assert.Equal(t, process.ErrMissingTransaction, err)

	nrTxs, err = tc.RestoreBlockDataFromStorage(body)
	assert.Equal(t, 1, nrTxs)
	assert.NotNil(t, err)
}

func TestTransactionCoordinator_RemoveBlockDataFromPool(t *testing.T) {
	t.Parallel()

	dataPool := initDataPool(txHash)
	argsTransactionCoordinator := createMockTransactionCoordinatorArguments()
	argsTransactionCoordinator.ShardCoordinator = mock.NewMultiShardsCoordinatorMock(3)
	argsTransactionCoordinator.Accounts = initAccountsMock()
	argsTransactionCoordinator.MiniBlockPool = dataPool.MiniBlocks()
	argsTransactionCoordinator.PreProcessors = createPreProcessorContainerWithDataPool(dataPool, FeeHandlerMock())
	tc, err := NewTransactionCoordinator(argsTransactionCoordinator)
	assert.Nil(t, err)
	assert.NotNil(t, tc)

	err = tc.RemoveBlockDataFromPool(nil)
	assert.Nil(t, err)

	body := &block.Body{}
	miniBlock := &block.MiniBlock{SenderShardID: 1, ReceiverShardID: 0, Type: block.TxBlock, TxHashes: [][]byte{txHash}}
	body.MiniBlocks = append(body.MiniBlocks, miniBlock)

	tc.RequestBlockTransactions(body)
	err = tc.RemoveBlockDataFromPool(body)
	assert.Nil(t, err)
}

func TestTransactionCoordinator_ProcessBlockTransactionProcessTxError(t *testing.T) {
	t.Parallel()

	dataPool := initDataPool(txHash)

	accounts := initAccountsMock()
	preFactory, _ := shard.NewPreProcessorsContainerFactory(
		mock.NewMultiShardsCoordinatorMock(5),
		initStore(),
		&mock.MarshalizerMock{},
		&hashingMocks.HasherMock{},
		dataPool,
		createMockPubkeyConverter(),
		accounts,
		&testscommon.RequestHandlerStub{},
		&testscommon.TxProcessorMock{
			ProcessTransactionCalled: func(transaction *transaction.Transaction) (vmcommon.ReturnCode, error) {
				return 0, process.ErrHigherNonceInTransaction
			},
		},
		&testscommon.SCProcessorMock{},
		&testscommon.SmartContractResultsProcessorMock{},
		&testscommon.RewardTxProcessorMock{},
		FeeHandlerMock(),
		&testscommon.GasHandlerStub{
			ComputeGasConsumedByMiniBlockCalled: func(miniBlock *block.MiniBlock, mapHashTx map[string]data.TransactionHandler) (uint64, uint64, error) {
				return 0, 0, nil
			},
			TotalGasProvidedCalled: func() uint64 {
				return 0
			},
			SetGasRefundedCalled: func(gasRefunded uint64, hash []byte) {},
		},
		&mock.BlockTrackerMock{},
		&testscommon.BlockSizeComputationStub{},
		&testscommon.BalanceComputationStub{},
		&epochNotifier.EpochNotifierStub{},
		2,
		2,
		2,
		&testscommon.TxTypeHandlerMock{},
		&testscommon.ScheduledTxsExecutionStub{},
	)
	container, _ := preFactory.Create()

	argsTransactionCoordinator := createMockTransactionCoordinatorArguments()
	argsTransactionCoordinator.ShardCoordinator = mock.NewMultiShardsCoordinatorMock(3)
	argsTransactionCoordinator.Accounts = initAccountsMock()
	argsTransactionCoordinator.MiniBlockPool = dataPool.MiniBlocks()
	argsTransactionCoordinator.PreProcessors = container
	tc, err := NewTransactionCoordinator(argsTransactionCoordinator)
	assert.Nil(t, err)
	assert.NotNil(t, tc)

	haveTime := func() time.Duration {
		return time.Second
	}
	err = tc.ProcessBlockTransaction(&block.Header{}, &block.Body{}, haveTime)
	assert.Nil(t, err)

	body := &block.Body{}
	miniBlock := &block.MiniBlock{SenderShardID: 1, ReceiverShardID: 0, Type: block.TxBlock, TxHashes: [][]byte{txHash}}
	body.MiniBlocks = append(body.MiniBlocks, miniBlock)

	tc.RequestBlockTransactions(body)
	err = tc.ProcessBlockTransaction(&block.Header{}, body, haveTime)
	assert.Equal(t, process.ErrHigherNonceInTransaction, err)

	noTime := func() time.Duration {
		return 0
	}
	err = tc.ProcessBlockTransaction(&block.Header{}, body, noTime)
	assert.Equal(t, process.ErrHigherNonceInTransaction, err)

	txHashToAsk := []byte("tx_hashnotinPool")
	miniBlock = &block.MiniBlock{SenderShardID: 0, ReceiverShardID: 0, Type: block.TxBlock, TxHashes: [][]byte{txHashToAsk}}
	body.MiniBlocks = append(body.MiniBlocks, miniBlock)
	err = tc.ProcessBlockTransaction(&block.Header{}, body, haveTime)
	assert.Equal(t, process.ErrHigherNonceInTransaction, err)
}

func TestTransactionCoordinator_ProcessBlockTransaction(t *testing.T) {
	t.Parallel()

	dataPool := initDataPool(txHash)
	argsTransactionCoordinator := createMockTransactionCoordinatorArguments()
	argsTransactionCoordinator.ShardCoordinator = mock.NewMultiShardsCoordinatorMock(3)
	argsTransactionCoordinator.Accounts = initAccountsMock()
	argsTransactionCoordinator.MiniBlockPool = dataPool.MiniBlocks()
	argsTransactionCoordinator.PreProcessors = createPreProcessorContainerWithDataPool(dataPool, FeeHandlerMock())
	tc, err := NewTransactionCoordinator(argsTransactionCoordinator)
	assert.Nil(t, err)
	assert.NotNil(t, tc)

	haveTime := func() time.Duration {
		return time.Second
	}
	err = tc.ProcessBlockTransaction(&block.Header{}, &block.Body{}, haveTime)
	assert.Nil(t, err)

	body := &block.Body{}
	miniBlock := &block.MiniBlock{SenderShardID: 1, ReceiverShardID: 0, Type: block.TxBlock, TxHashes: [][]byte{txHash}}
	body.MiniBlocks = append(body.MiniBlocks, miniBlock)

	tc.RequestBlockTransactions(body)
	err = tc.ProcessBlockTransaction(&block.Header{}, body, haveTime)
	assert.Nil(t, err)

	noTime := func() time.Duration {
		return -1
	}
	err = tc.ProcessBlockTransaction(&block.Header{}, body, noTime)
	assert.Equal(t, process.ErrTimeIsOut, err)

	txHashToAsk := []byte("tx_hashnotinPool")
	miniBlock = &block.MiniBlock{SenderShardID: 0, ReceiverShardID: 0, Type: block.TxBlock, TxHashes: [][]byte{txHashToAsk}}
	body.MiniBlocks = append(body.MiniBlocks, miniBlock)
	err = tc.ProcessBlockTransaction(&block.Header{}, body, haveTime)
	assert.Equal(t, process.ErrMissingTransaction, err)
}

func TestTransactionCoordinator_RequestMiniblocks(t *testing.T) {
	t.Parallel()

	dataPool := initDataPool(txHash)
	shardCoordinator := mock.NewMultiShardsCoordinatorMock(3)
	nrCalled := 0
	mutex := sync.Mutex{}

	requestHandler := &testscommon.RequestHandlerStub{
		RequestMiniBlockHandlerCalled: func(destShardID uint32, miniblockHash []byte) {
			mutex.Lock()
			nrCalled++
			mutex.Unlock()
		},
	}

	accounts := initAccountsMock()
	preFactory, _ := shard.NewPreProcessorsContainerFactory(
		mock.NewMultiShardsCoordinatorMock(5),
		initStore(),
		&mock.MarshalizerMock{},
		&hashingMocks.HasherMock{},
		dataPool,
		createMockPubkeyConverter(),
		accounts,
		requestHandler,
		&testscommon.TxProcessorMock{
			ProcessTransactionCalled: func(transaction *transaction.Transaction) (vmcommon.ReturnCode, error) {
				return 0, nil
			},
		},
		&testscommon.SCProcessorMock{},
		&testscommon.SmartContractResultsProcessorMock{},
		&testscommon.RewardTxProcessorMock{},
		FeeHandlerMock(),
		&testscommon.GasHandlerStub{},
		&mock.BlockTrackerMock{},
		&testscommon.BlockSizeComputationStub{},
		&testscommon.BalanceComputationStub{},
		&epochNotifier.EpochNotifierStub{},
		2,
		2,
		2,
		&testscommon.TxTypeHandlerMock{},
		&testscommon.ScheduledTxsExecutionStub{},
	)
	container, _ := preFactory.Create()

	argsTransactionCoordinator := createMockTransactionCoordinatorArguments()
	argsTransactionCoordinator.ShardCoordinator = shardCoordinator
	argsTransactionCoordinator.Accounts = accounts
	argsTransactionCoordinator.MiniBlockPool = dataPool.MiniBlocks()
	argsTransactionCoordinator.RequestHandler = requestHandler
	argsTransactionCoordinator.PreProcessors = container
	tc, err := NewTransactionCoordinator(argsTransactionCoordinator)
	assert.Nil(t, err)
	assert.NotNil(t, tc)

	tc.RequestMiniBlocks(nil)
	time.Sleep(time.Second)
	mutex.Lock()
	assert.Equal(t, 0, nrCalled)
	mutex.Unlock()

	header := createTestMetablock()
	tc.RequestMiniBlocks(header)

	crossMbs := header.GetMiniBlockHeadersWithDst(shardCoordinator.SelfId())
	time.Sleep(time.Second)
	mutex.Lock()
	assert.Equal(t, len(crossMbs), nrCalled)
	mutex.Unlock()
}

func TestShardProcessor_ProcessMiniBlockCompleteWithOkTxsShouldExecuteThemAndNotRevertAccntState(t *testing.T) {
	t.Parallel()

	hasher := &hashingMocks.HasherMock{}
	marshalizer := &mock.MarshalizerMock{}
	dataPool := dataRetrieverMock.NewPoolsHolderMock()

	// we will have a miniblock that will have 3 tx hashes
	// all txs will be in datapool and none of them will return err when processed
	// so, tx processor will return nil on processing tx

	txHash1 := []byte("tx hash 1")
	txHash2 := []byte("tx hash 2")
	txHash3 := []byte("tx hash 3")

	senderShardId := uint32(0)
	receiverShardId := uint32(1)

	miniBlock := block.MiniBlock{
		SenderShardID:   senderShardId,
		ReceiverShardID: receiverShardId,
		TxHashes:        [][]byte{txHash1, txHash2, txHash3},
	}

	tx1Nonce := uint64(45)
	tx2Nonce := uint64(46)
	tx3Nonce := uint64(47)

	// put the existing tx inside datapool
	cacheId := process.ShardCacherIdentifier(senderShardId, receiverShardId)
	dataPool.Transactions().AddData(txHash1, &transaction.Transaction{
		Nonce: tx1Nonce,
		Data:  txHash1,
	}, 0, cacheId)
	dataPool.Transactions().AddData(txHash2, &transaction.Transaction{
		Nonce: tx2Nonce,
		Data:  txHash2,
	}, 0, cacheId)
	dataPool.Transactions().AddData(txHash3, &transaction.Transaction{
		Nonce: tx3Nonce,
		Data:  txHash3,
	}, 0, cacheId)

	tx1ExecutionResult := uint64(0)
	tx2ExecutionResult := uint64(0)
	tx3ExecutionResult := uint64(0)

	accounts := &stateMock.AccountsStub{
		RevertToSnapshotCalled: func(snapshot int) error {
			assert.Fail(t, "revert should have not been called")
			return nil
		},
		JournalLenCalled: func() int {
			return 0
		},
	}

	totalGasConsumed := uint64(0)

	preFactory, _ := shard.NewPreProcessorsContainerFactory(
		mock.NewMultiShardsCoordinatorMock(5),
		initStore(),
		marshalizer,
		hasher,
		dataPool,
		createMockPubkeyConverter(),
		accounts,
		&testscommon.RequestHandlerStub{},
		&testscommon.TxProcessorMock{
			ProcessTransactionCalled: func(transaction *transaction.Transaction) (vmcommon.ReturnCode, error) {
				// execution, in this context, means moving the tx nonce to itx corresponding execution result variable
				if bytes.Equal(transaction.Data, txHash1) {
					tx1ExecutionResult = transaction.Nonce
				}
				if bytes.Equal(transaction.Data, txHash2) {
					tx2ExecutionResult = transaction.Nonce
				}
				if bytes.Equal(transaction.Data, txHash3) {
					tx3ExecutionResult = transaction.Nonce
				}

				return 0, nil
			},
		},
		&testscommon.SCProcessorMock{},
		&testscommon.SmartContractResultsProcessorMock{},
		&testscommon.RewardTxProcessorMock{},
		FeeHandlerMock(),
		&testscommon.GasHandlerStub{
			SetGasConsumedCalled: func(gasConsumed uint64, hash []byte) {
				totalGasConsumed += gasConsumed
			},
			ComputeGasConsumedByTxCalled: func(txSenderShardId uint32, txReceiverSharedId uint32, txHandler data.TransactionHandler) (uint64, uint64, error) {
				return 0, 0, nil
			},
			TotalGasProvidedCalled: func() uint64 {
				return 0
			},
			SetGasRefundedCalled: func(gasRefunded uint64, hash []byte) {},
			TotalGasRefundedCalled: func() uint64 {
				return 0
			},
		},
		&mock.BlockTrackerMock{},
		&testscommon.BlockSizeComputationStub{},
		&testscommon.BalanceComputationStub{},
		&epochNotifier.EpochNotifierStub{},
		2,
		2,
		2,
		&testscommon.TxTypeHandlerMock{},
		&testscommon.ScheduledTxsExecutionStub{},
	)
	container, _ := preFactory.Create()

	argsTransactionCoordinator := createMockTransactionCoordinatorArguments()
	argsTransactionCoordinator.ShardCoordinator = mock.NewMultiShardsCoordinatorMock(3)
	argsTransactionCoordinator.Accounts = accounts
	argsTransactionCoordinator.MiniBlockPool = dataPool.MiniBlocks()
	argsTransactionCoordinator.PreProcessors = container
	argsTransactionCoordinator.GasHandler = &testscommon.GasHandlerStub{
		TotalGasProvidedCalled: func() uint64 {
			return 0
		},
	}
	tc, err := NewTransactionCoordinator(argsTransactionCoordinator)
	assert.Nil(t, err)
	assert.NotNil(t, tc)

	haveTime := func() bool {
		return true
	}
	haveAdditionalTime := func() bool {
		return false
	}
	preproc := tc.getPreProcessor(block.TxBlock)
	err = tc.processCompleteMiniBlock(preproc, &miniBlock, []byte("hash"), haveTime, haveAdditionalTime, false)

	assert.Nil(t, err)
	assert.Equal(t, tx1Nonce, tx1ExecutionResult)
	assert.Equal(t, tx2Nonce, tx2ExecutionResult)
	assert.Equal(t, tx3Nonce, tx3ExecutionResult)
}

func TestShardProcessor_ProcessMiniBlockCompleteWithErrorWhileProcessShouldCallRevertAccntState(t *testing.T) {
	t.Parallel()

	hasher := &hashingMocks.HasherMock{}
	marshalizer := &mock.MarshalizerMock{}
	dataPool := dataRetrieverMock.NewPoolsHolderMock()

	// we will have a miniblock that will have 3 tx hashes
	// all txs will be in datapool and none of them will return err when processed
	// so, tx processor will return nil on processing tx

	txHash1 := []byte("tx hash 1")
	txHash2 := []byte("tx hash 2 - this will cause the tx processor to err")
	txHash3 := []byte("tx hash 3")

	senderShardId := uint32(0)
	receiverShardId := uint32(1)

	miniBlock := block.MiniBlock{
		SenderShardID:   senderShardId,
		ReceiverShardID: receiverShardId,
		TxHashes:        [][]byte{txHash1, txHash2, txHash3},
	}

	tx1Nonce := uint64(45)
	tx2Nonce := uint64(46)
	tx3Nonce := uint64(47)

	// put the existing tx inside datapool
	cacheId := process.ShardCacherIdentifier(senderShardId, receiverShardId)
	dataPool.Transactions().AddData(txHash1, &transaction.Transaction{
		Nonce: tx1Nonce,
		Data:  txHash1,
	}, 0, cacheId)
	dataPool.Transactions().AddData(txHash2, &transaction.Transaction{
		Nonce: tx2Nonce,
		Data:  txHash2,
	}, 0, cacheId)
	dataPool.Transactions().AddData(txHash3, &transaction.Transaction{
		Nonce: tx3Nonce,
		Data:  txHash3,
	}, 0, cacheId)

	currentJournalLen := 445
	revertAccntStateCalled := false

	accounts := &stateMock.AccountsStub{
		RevertToSnapshotCalled: func(snapshot int) error {
			if snapshot == currentJournalLen {
				revertAccntStateCalled = true
			}

			return nil
		},
		JournalLenCalled: func() int {
			return currentJournalLen
		},
	}

	preFactory, _ := shard.NewPreProcessorsContainerFactory(
		mock.NewMultiShardsCoordinatorMock(5),
		initStore(),
		marshalizer,
		hasher,
		dataPool,
		createMockPubkeyConverter(),
		accounts,
		&testscommon.RequestHandlerStub{},
		&testscommon.TxProcessorMock{
			ProcessTransactionCalled: func(transaction *transaction.Transaction) (vmcommon.ReturnCode, error) {
				if bytes.Equal(transaction.Data, txHash2) {
					return 0, process.ErrHigherNonceInTransaction
				}
				return 0, nil
			},
		},
		&testscommon.SCProcessorMock{},
		&testscommon.SmartContractResultsProcessorMock{},
		&testscommon.RewardTxProcessorMock{},
		FeeHandlerMock(),
		&testscommon.GasHandlerStub{
			ComputeGasConsumedByTxCalled: func(txSenderShardId uint32, txReceiverSharedId uint32, txHandler data.TransactionHandler) (uint64, uint64, error) {
				return 0, 0, nil
			},
			TotalGasProvidedCalled: func() uint64 {
				return 0
			},
			SetGasRefundedCalled: func(gasRefunded uint64, hash []byte) {},
			TotalGasRefundedCalled: func() uint64 {
				return 0
			},
			SetGasConsumedCalled: func(gasConsumed uint64, hash []byte) {},
			RemoveGasRefundedCalled: func(hashes [][]byte) {
			},
			RemoveGasConsumedCalled: func(hashes [][]byte) {
			},
		},
		&mock.BlockTrackerMock{},
		&testscommon.BlockSizeComputationStub{},
		&testscommon.BalanceComputationStub{},
		&epochNotifier.EpochNotifierStub{},
		2,
		2,
		2,
		&testscommon.TxTypeHandlerMock{},
		&testscommon.ScheduledTxsExecutionStub{},
	)
	container, _ := preFactory.Create()

	totalGasConsumed := uint64(0)
	argsTransactionCoordinator := createMockTransactionCoordinatorArguments()
	argsTransactionCoordinator.ShardCoordinator = mock.NewMultiShardsCoordinatorMock(3)
	argsTransactionCoordinator.Accounts = accounts
	argsTransactionCoordinator.MiniBlockPool = dataPool.MiniBlocks()
	argsTransactionCoordinator.PreProcessors = container
	argsTransactionCoordinator.GasHandler = &testscommon.GasHandlerStub{
		TotalGasProvidedCalled: func() uint64 {
			return totalGasConsumed
		},
		SetGasConsumedCalled: func(gasConsumed uint64, hash []byte) {
			totalGasConsumed = gasConsumed
		},
	}
	tc, err := NewTransactionCoordinator(argsTransactionCoordinator)
	assert.Nil(t, err)
	assert.NotNil(t, tc)

	haveTime := func() bool {
		return true
	}
	haveAdditionalTime := func() bool {
		return false
	}
	preproc := tc.getPreProcessor(block.TxBlock)
	err = tc.processCompleteMiniBlock(preproc, &miniBlock, []byte("hash"), haveTime, haveAdditionalTime, false)

	assert.Equal(t, process.ErrHigherNonceInTransaction, err)
	assert.True(t, revertAccntStateCalled)
}

func TestTransactionCoordinator_VerifyCreatedBlockTransactionsNilOrMiss(t *testing.T) {
	t.Parallel()

	tdp := initDataPool(txHash)
	shardCoordinator := mock.NewMultiShardsCoordinatorMock(5)
	preFactory, _ := shard.NewIntermediateProcessorsContainerFactory(
		shardCoordinator,
		&mock.MarshalizerMock{},
		&hashingMocks.HasherMock{},
		createMockPubkeyConverter(),
		&mock.ChainStorerMock{},
		tdp,
		&mock.FeeHandlerStub{},
	)
	container, _ := preFactory.Create()

	argsTransactionCoordinator := createMockTransactionCoordinatorArguments()
	argsTransactionCoordinator.ShardCoordinator = shardCoordinator
	argsTransactionCoordinator.MiniBlockPool = tdp.MiniBlocks()
	argsTransactionCoordinator.InterProcessors = container
	tc, err := NewTransactionCoordinator(argsTransactionCoordinator)
	assert.Nil(t, err)
	assert.NotNil(t, tc)

	err = tc.VerifyCreatedBlockTransactions(&block.Header{ReceiptsHash: []byte("receipt")}, &block.Body{})
	assert.Equal(t, process.ErrReceiptsHashMissmatch, err)

	body := &block.Body{MiniBlocks: []*block.MiniBlock{{Type: block.TxBlock}}}
	err = tc.VerifyCreatedBlockTransactions(&block.Header{ReceiptsHash: []byte("receipt")}, body)
	assert.Equal(t, process.ErrReceiptsHashMissmatch, err)

	body = &block.Body{
		MiniBlocks: []*block.MiniBlock{
			{
				Type:            block.SmartContractResultBlock,
				ReceiverShardID: shardCoordinator.SelfId(),
				SenderShardID:   shardCoordinator.SelfId() + 1},
		},
	}
	err = tc.VerifyCreatedBlockTransactions(&block.Header{ReceiptsHash: []byte("receipt")}, body)
	assert.Equal(t, process.ErrReceiptsHashMissmatch, err)

	body = &block.Body{
		MiniBlocks: []*block.MiniBlock{
			{
				Type:            block.SmartContractResultBlock,
				ReceiverShardID: shardCoordinator.SelfId() + 1,
			},
		},
	}
	err = tc.VerifyCreatedBlockTransactions(&block.Header{ReceiptsHash: []byte("receipt")}, body)
	assert.Equal(t, process.ErrNilMiniBlocks, err)
}

func TestTransactionCoordinator_VerifyCreatedBlockTransactionsOk(t *testing.T) {
	t.Parallel()

	tdp := initDataPool(txHash)
	shardCoordinator := mock.NewMultiShardsCoordinatorMock(5)
	interFactory, _ := shard.NewIntermediateProcessorsContainerFactory(
		shardCoordinator,
		&mock.MarshalizerMock{},
		&hashingMocks.HasherMock{},
		createMockPubkeyConverter(),
		&mock.ChainStorerMock{},
		tdp,
		&mock.FeeHandlerStub{
			MaxGasLimitPerBlockCalled: func() uint64 {
				return MaxGasLimitPerBlock
			},
		},
	)
	container, _ := interFactory.Create()

	argsTransactionCoordinator := createMockTransactionCoordinatorArguments()
	argsTransactionCoordinator.ShardCoordinator = shardCoordinator
	argsTransactionCoordinator.MiniBlockPool = tdp.MiniBlocks()
	argsTransactionCoordinator.InterProcessors = container
	tc, err := NewTransactionCoordinator(argsTransactionCoordinator)
	assert.Nil(t, err)
	assert.NotNil(t, tc)

	sndAddr := []byte("0")
	rcvAddr := []byte("1")
	scr := &smartContractResult.SmartContractResult{Nonce: 10, SndAddr: sndAddr, RcvAddr: rcvAddr, PrevTxHash: []byte("txHash"), Value: big.NewInt(0)}
	scrHash, _ := core.CalculateHash(&mock.MarshalizerMock{}, &hashingMocks.HasherMock{}, scr)

	shardCoordinator.ComputeIdCalled = func(address []byte) uint32 {
		if bytes.Equal(address, sndAddr) {
			return shardCoordinator.SelfId()
		}
		if bytes.Equal(address, rcvAddr) {
			return shardCoordinator.SelfId() + 1
		}
		return shardCoordinator.SelfId() + 2
	}

	tdp.UnsignedTransactionsCalled = func() dataRetriever.ShardedDataCacherNotifier {
		return &testscommon.ShardedDataStub{
			RegisterOnAddedCalled: func(i func(key []byte, value interface{})) {},
			ShardDataStoreCalled: func(id string) (c storage.Cacher) {
				return &testscommon.CacherStub{
					PeekCalled: func(key []byte) (value interface{}, ok bool) {
						if reflect.DeepEqual(key, scrHash) {
							return scr, true
						}
						return nil, false
					},
					KeysCalled: func() [][]byte {
						return [][]byte{[]byte("key1"), []byte("key2")}
					},
					LenCalled: func() int {
						return 0
					},
				}
			},
			RemoveSetOfDataFromPoolCalled: func(keys [][]byte, id string) {},
			SearchFirstDataCalled: func(key []byte) (value interface{}, ok bool) {
				if reflect.DeepEqual(key, scrHash) {
					return scr, true
				}
				return nil, false
			},
			AddDataCalled: func(key []byte, data interface{}, sizeInBytes int, cacheId string) {
			},
		}
	}

	interProc, _ := container.Get(block.SmartContractResultBlock)
	tx, _ := tdp.UnsignedTransactions().SearchFirstData(scrHash)
	txs := make([]data.TransactionHandler, 0)
	txs = append(txs, tx.(data.TransactionHandler))
	err = interProc.AddIntermediateTransactions(txs)
	assert.Nil(t, err)

	body := &block.Body{MiniBlocks: []*block.MiniBlock{{Type: block.SmartContractResultBlock, ReceiverShardID: shardCoordinator.SelfId() + 1, TxHashes: [][]byte{scrHash}}}}
	err = tc.VerifyCreatedBlockTransactions(&block.Header{}, body)
	assert.Equal(t, process.ErrReceiptsHashMissmatch, err)
}

func TestTransactionCoordinator_SaveTxsToStorageSaveIntermediateTxsErrors(t *testing.T) {
	t.Parallel()

	tdp := initDataPool(txHash)
	retError := errors.New("save error")
	argsTransactionCoordinator := createMockTransactionCoordinatorArguments()
	argsTransactionCoordinator.ShardCoordinator = mock.NewMultiShardsCoordinatorMock(3)
	argsTransactionCoordinator.Accounts = initAccountsMock()
	argsTransactionCoordinator.MiniBlockPool = tdp.MiniBlocks()
	argsTransactionCoordinator.PreProcessors = createPreProcessorContainerWithDataPool(tdp, FeeHandlerMock())
	argsTransactionCoordinator.InterProcessors = &mock.InterimProcessorContainerMock{
		KeysCalled: func() []block.Type {
			return []block.Type{block.SmartContractResultBlock}
		},
		GetCalled: func(key block.Type) (handler process.IntermediateTransactionHandler, e error) {
			if key == block.SmartContractResultBlock {
				return &mock.IntermediateTransactionHandlerMock{
					SaveCurrentIntermediateTxToStorageCalled: func() error {
						return retError
					},
				}, nil
			}
			return nil, errors.New("invalid handler type")
		},
	}
	tc, err := NewTransactionCoordinator(argsTransactionCoordinator)
	assert.Nil(t, err)
	assert.NotNil(t, tc)

	body := &block.Body{}
	miniBlock := &block.MiniBlock{SenderShardID: 0, ReceiverShardID: 0, Type: block.TxBlock, TxHashes: [][]byte{txHash}}
	body.MiniBlocks = append(body.MiniBlocks, miniBlock)

	tc.RequestBlockTransactions(body)

	err = tc.SaveTxsToStorage(body)
	assert.Equal(t, retError, err)
}

func TestTransactionCoordinator_SaveTxsToStorageCallsSaveIntermediate(t *testing.T) {
	t.Parallel()

	tdp := initDataPool(txHash)
	intermediateTxWereSaved := false
	argsTransactionCoordinator := createMockTransactionCoordinatorArguments()
	argsTransactionCoordinator.ShardCoordinator = mock.NewMultiShardsCoordinatorMock(3)
	argsTransactionCoordinator.Accounts = initAccountsMock()
	argsTransactionCoordinator.MiniBlockPool = tdp.MiniBlocks()
	argsTransactionCoordinator.PreProcessors = createPreProcessorContainerWithDataPool(tdp, FeeHandlerMock())
	argsTransactionCoordinator.InterProcessors = &mock.InterimProcessorContainerMock{
		KeysCalled: func() []block.Type {
			return []block.Type{block.SmartContractResultBlock}
		},
		GetCalled: func(key block.Type) (handler process.IntermediateTransactionHandler, e error) {
			if key == block.SmartContractResultBlock {
				return &mock.IntermediateTransactionHandlerMock{
					SaveCurrentIntermediateTxToStorageCalled: func() error {
						intermediateTxWereSaved = true
						return nil
					},
				}, nil
			}
			return nil, errors.New("invalid handler type")
		},
	}
	tc, err := NewTransactionCoordinator(argsTransactionCoordinator)
	assert.Nil(t, err)
	assert.NotNil(t, tc)

	body := &block.Body{}
	miniBlock := &block.MiniBlock{SenderShardID: 0, ReceiverShardID: 0, Type: block.TxBlock, TxHashes: [][]byte{txHash}}
	body.MiniBlocks = append(body.MiniBlocks, miniBlock)

	tc.RequestBlockTransactions(body)

	err = tc.SaveTxsToStorage(body)
	assert.Nil(t, err)

	assert.True(t, intermediateTxWereSaved)
}

func TestTransactionCoordinator_PreprocessorsHasToBeOrderedRewardsAreLast(t *testing.T) {
	t.Parallel()

	dataPool := initDataPool(txHash)
	argsTransactionCoordinator := createMockTransactionCoordinatorArguments()
	argsTransactionCoordinator.ShardCoordinator = mock.NewMultiShardsCoordinatorMock(3)
	argsTransactionCoordinator.Accounts = initAccountsMock()
	argsTransactionCoordinator.MiniBlockPool = dataPool.MiniBlocks()
	argsTransactionCoordinator.PreProcessors = createPreProcessorContainerWithDataPool(dataPool, FeeHandlerMock())
	argsTransactionCoordinator.InterProcessors = createInterimProcessorContainer()
	tc, err := NewTransactionCoordinator(argsTransactionCoordinator)
	assert.Nil(t, err)
	assert.NotNil(t, tc)

	preProcLen := len(tc.keysTxPreProcs)
	lastKey := tc.keysTxPreProcs[preProcLen-1]

	assert.Equal(t, block.RewardsBlock, lastKey)
}

func TestTransactionCoordinator_CreateMarshalizedReceiptsShouldWork(t *testing.T) {
	t.Parallel()

	argsTransactionCoordinator := createMockTransactionCoordinatorArguments()
	tc, _ := NewTransactionCoordinator(argsTransactionCoordinator)

	mb1 := &block.MiniBlock{
		Type: block.SmartContractResultBlock,
	}
	mb2 := &block.MiniBlock{
		Type: block.ReceiptBlock,
	}

	mbsBatch := &batch.Batch{}
	marshalizedMb1, _ := tc.marshalizer.Marshal(mb1)
	marshalizedMb2, _ := tc.marshalizer.Marshal(mb2)
	mbsBatch.Data = append(mbsBatch.Data, marshalizedMb1)
	mbsBatch.Data = append(mbsBatch.Data, marshalizedMb2)
	expectedMarshalizedReceipts, _ := tc.marshalizer.Marshal(mbsBatch)

	tc.keysInterimProcs = append(tc.keysInterimProcs, block.SmartContractResultBlock)
	tc.keysInterimProcs = append(tc.keysInterimProcs, block.ReceiptBlock)

	tc.interimProcessors[block.SmartContractResultBlock] = &mock.IntermediateTransactionHandlerMock{
		GetCreatedInShardMiniBlockCalled: func() *block.MiniBlock {
			return mb1
		},
	}
	tc.interimProcessors[block.ReceiptBlock] = &mock.IntermediateTransactionHandlerMock{
		GetCreatedInShardMiniBlockCalled: func() *block.MiniBlock {
			return mb2
		},
	}

	marshalizedReceipts, err := tc.CreateMarshalizedReceipts()

	assert.Nil(t, err)
	assert.Equal(t, expectedMarshalizedReceipts, marshalizedReceipts)
}

func TestTransactionCoordinator_GetNumOfCrossInterMbsAndTxsShouldWork(t *testing.T) {
	t.Parallel()

	argsTransactionCoordinator := createMockTransactionCoordinatorArguments()
	tc, _ := NewTransactionCoordinator(argsTransactionCoordinator)

	tc.keysInterimProcs = append(tc.keysInterimProcs, block.SmartContractResultBlock)
	tc.keysInterimProcs = append(tc.keysInterimProcs, block.ReceiptBlock)

	tc.interimProcessors[block.SmartContractResultBlock] = &mock.IntermediateTransactionHandlerMock{
		GetNumOfCrossInterMbsAndTxsCalled: func() (int, int) {
			return 2, 2
		},
	}
	tc.interimProcessors[block.ReceiptBlock] = &mock.IntermediateTransactionHandlerMock{
		GetNumOfCrossInterMbsAndTxsCalled: func() (int, int) {
			return 3, 8
		},
	}

	numMbs, numTxs := tc.getNumOfCrossInterMbsAndTxs()

	assert.Equal(t, 5, numMbs)
	assert.Equal(t, 10, numTxs)
}

func TestTransactionCoordinator_IsMaxBlockSizeReachedShouldWork(t *testing.T) {
	t.Parallel()

	argsTransactionCoordinator := createMockTransactionCoordinatorArguments()
	argsTransactionCoordinator.BlockSizeComputation = &testscommon.BlockSizeComputationStub{
		IsMaxBlockSizeWithoutThrottleReachedCalled: func(i int, i2 int) bool {
			return i+i2 > 4
		},
	}
	tc, _ := NewTransactionCoordinator(argsTransactionCoordinator)

	tc.keysTxPreProcs = append(tc.keysTxPreProcs, block.TxBlock)

	body := &block.Body{
		MiniBlocks: make([]*block.MiniBlock, 0),
	}

	mb1 := &block.MiniBlock{
		Type:            block.TxBlock,
		ReceiverShardID: 0,
		TxHashes:        [][]byte{[]byte("txHash1")},
	}
	mb2 := &block.MiniBlock{
		Type:            block.TxBlock,
		ReceiverShardID: 1,
		TxHashes:        [][]byte{[]byte("txHash2")},
	}
	body.MiniBlocks = append(body.MiniBlocks, mb1)
	body.MiniBlocks = append(body.MiniBlocks, mb2)

	tc.txPreProcessors[block.TxBlock] = &mock.PreProcessorMock{
		GetAllCurrentUsedTxsCalled: func() map[string]data.TransactionHandler {
			allTxs := make(map[string]data.TransactionHandler)
			allTxs["txHash2"] = &transaction.Transaction{
				RcvAddr: make([]byte, 0),
			}
			return allTxs
		},
	}
	assert.False(t, tc.isMaxBlockSizeReached(body))

	tc.txPreProcessors[block.TxBlock] = &mock.PreProcessorMock{
		GetAllCurrentUsedTxsCalled: func() map[string]data.TransactionHandler {
			allTxs := make(map[string]data.TransactionHandler)
			allTxs["txHash2"] = &transaction.Transaction{
				RcvAddr: make([]byte, core.NumInitCharactersForScAddress+1),
			}
			return allTxs
		},
	}
	assert.True(t, tc.isMaxBlockSizeReached(body))
}

func TestTransactionCoordinator_GetNumOfCrossShardScCallsShouldWork(t *testing.T) {
	t.Parallel()

	mb := &block.MiniBlock{
		Type:     block.TxBlock,
		TxHashes: [][]byte{[]byte("txHash1")},
	}

	allTxs := make(map[string]data.TransactionHandler)

	mb.ReceiverShardID = 0
	assert.Equal(t, 0, getNumOfCrossShardScCallsOrSpecialTxs(mb, allTxs, 0))

	mb.ReceiverShardID = 1
	assert.Equal(t, 1, getNumOfCrossShardScCallsOrSpecialTxs(mb, allTxs, 0))

	allTxs["txHash1"] = &transaction.Transaction{
		RcvAddr:     make([]byte, 0),
		RcvUserName: make([]byte, 0),
	}
	assert.Equal(t, 0, getNumOfCrossShardScCallsOrSpecialTxs(mb, allTxs, 0))

	allTxs["txHash1"] = &transaction.Transaction{
		RcvAddr:     make([]byte, core.NumInitCharactersForScAddress+1),
		RcvUserName: make([]byte, 0),
	}
	assert.Equal(t, 1, getNumOfCrossShardScCallsOrSpecialTxs(mb, allTxs, 0))
}

func TestTransactionCoordinator_GetNumOfCrossShardSpecialTxsShouldWork(t *testing.T) {
	t.Parallel()

	mb := &block.MiniBlock{
		Type:     block.TxBlock,
		TxHashes: [][]byte{[]byte("txHash1")},
	}

	allTxs := make(map[string]data.TransactionHandler)

	mb.ReceiverShardID = 0
	assert.Equal(t, 0, getNumOfCrossShardScCallsOrSpecialTxs(mb, allTxs, 0))

	mb.ReceiverShardID = 1
	assert.Equal(t, 1, getNumOfCrossShardScCallsOrSpecialTxs(mb, allTxs, 0))

	allTxs["txHash1"] = &transaction.Transaction{
		RcvAddr:     make([]byte, 0),
		RcvUserName: make([]byte, 0),
	}
	assert.Equal(t, 0, getNumOfCrossShardScCallsOrSpecialTxs(mb, allTxs, 0))

	allTxs["txHash1"] = &transaction.Transaction{
		RcvAddr:     make([]byte, 0),
		RcvUserName: []byte("username"),
	}
	assert.Equal(t, 1, getNumOfCrossShardScCallsOrSpecialTxs(mb, allTxs, 0))
}

func TestTransactionCoordinator_VerifyCreatedMiniBlocksShouldReturnWhenEpochIsNotEnabled(t *testing.T) {
	t.Parallel()

	dataPool := initDataPool(txHash)
	txCoordinatorArgs := ArgTransactionCoordinator{
		Hasher:                            &hashingMocks.HasherMock{},
		Marshalizer:                       &mock.MarshalizerMock{},
		ShardCoordinator:                  mock.NewMultiShardsCoordinatorMock(3),
		Accounts:                          initAccountsMock(),
		MiniBlockPool:                     dataPool.MiniBlocks(),
		RequestHandler:                    &testscommon.RequestHandlerStub{},
		PreProcessors:                     createPreProcessorContainerWithDataPool(dataPool, FeeHandlerMock()),
		InterProcessors:                   createInterimProcessorContainer(),
		GasHandler:                        &testscommon.GasHandlerStub{},
		FeeHandler:                        &mock.FeeAccumulatorStub{},
		BlockSizeComputation:              &testscommon.BlockSizeComputationStub{},
		BalanceComputation:                &testscommon.BalanceComputationStub{},
		EconomicsFee:                      &mock.FeeHandlerStub{},
		TxTypeHandler:                     &testscommon.TxTypeHandlerMock{},
		BlockGasAndFeesReCheckEnableEpoch: 1,
		TransactionsLogProcessor:          &mock.TxLogsProcessorStub{},
	}
	tc, err := NewTransactionCoordinator(txCoordinatorArgs)
	assert.Nil(t, err)
	assert.NotNil(t, tc)

	header := &block.Header{}
	body := &block.Body{}

	err = tc.VerifyCreatedMiniBlocks(header, body)
	assert.Nil(t, err)
}

func TestTransactionCoordinator_VerifyCreatedMiniBlocksShouldErrMaxGasLimitPerMiniBlockInReceiverShardIsReached(t *testing.T) {
	t.Parallel()

	maxGasLimitPerBlock := uint64(1500000000)
	dataPool := initDataPool(txHash)
	txCoordinatorArgs := ArgTransactionCoordinator{
		Hasher:               &hashingMocks.HasherMock{},
		Marshalizer:          &mock.MarshalizerMock{},
		ShardCoordinator:     mock.NewMultiShardsCoordinatorMock(3),
		Accounts:             initAccountsMock(),
		MiniBlockPool:        dataPool.MiniBlocks(),
		RequestHandler:       &testscommon.RequestHandlerStub{},
		PreProcessors:        createPreProcessorContainerWithDataPool(dataPool, FeeHandlerMock()),
		InterProcessors:      createInterimProcessorContainer(),
		GasHandler:           &testscommon.GasHandlerStub{},
		FeeHandler:           &mock.FeeAccumulatorStub{},
		BlockSizeComputation: &testscommon.BlockSizeComputationStub{},
		BalanceComputation:   &testscommon.BalanceComputationStub{},
		EconomicsFee: &mock.FeeHandlerStub{
			ComputeGasLimitCalled: func(tx data.TransactionWithFeeHandler) uint64 {
				return maxGasLimitPerBlock + 1
			},
			MaxGasLimitPerBlockCalled: func() uint64 {
				return maxGasLimitPerBlock
			},
			MaxGasLimitPerMiniBlockCalled: func() uint64 {
				return maxGasLimitPerBlock
			},
		},
		TxTypeHandler:                     &testscommon.TxTypeHandlerMock{},
		BlockGasAndFeesReCheckEnableEpoch: 0,
		TransactionsLogProcessor:          &mock.TxLogsProcessorStub{},
	}

	tc, err := NewTransactionCoordinator(txCoordinatorArgs)
	assert.Nil(t, err)
	assert.NotNil(t, tc)

	tc.txPreProcessors[block.TxBlock] = &mock.PreProcessorMock{
		GetAllCurrentUsedTxsCalled: func() map[string]data.TransactionHandler {
			allTxs := make(map[string]data.TransactionHandler)
			allTxs[string(txHash)] = &transaction.Transaction{}
			return allTxs
		},
	}

	header := &block.Header{}
	body := &block.Body{
		MiniBlocks: []*block.MiniBlock{
			{
				TxHashes:        [][]byte{txHash},
				ReceiverShardID: 1,
			},
		},
	}

	err = tc.VerifyCreatedMiniBlocks(header, body)
	assert.Equal(t, process.ErrMaxGasLimitPerMiniBlockInReceiverShardIsReached, err)
}

func TestTransactionCoordinator_VerifyCreatedMiniBlocksShouldErrMaxAccumulatedFeesExceeded(t *testing.T) {
	t.Parallel()

	maxGasLimitPerBlock := uint64(1500000000)
	dataPool := initDataPool(txHash)
	txCoordinatorArgs := ArgTransactionCoordinator{
		Hasher:               &hashingMocks.HasherMock{},
		Marshalizer:          &mock.MarshalizerMock{},
		ShardCoordinator:     mock.NewMultiShardsCoordinatorMock(3),
		Accounts:             initAccountsMock(),
		MiniBlockPool:        dataPool.MiniBlocks(),
		RequestHandler:       &testscommon.RequestHandlerStub{},
		PreProcessors:        createPreProcessorContainerWithDataPool(dataPool, FeeHandlerMock()),
		InterProcessors:      createInterimProcessorContainer(),
		GasHandler:           &testscommon.GasHandlerStub{},
		FeeHandler:           &mock.FeeAccumulatorStub{},
		BlockSizeComputation: &testscommon.BlockSizeComputationStub{},
		BalanceComputation:   &testscommon.BalanceComputationStub{},
		EconomicsFee: &mock.FeeHandlerStub{
			ComputeGasLimitCalled: func(tx data.TransactionWithFeeHandler) uint64 {
				return maxGasLimitPerBlock
			},
			MaxGasLimitPerBlockCalled: func() uint64 {
				return maxGasLimitPerBlock
			},
			MaxGasLimitPerMiniBlockForSafeCrossShardCalled: func() uint64 {
				return maxGasLimitPerBlock
			},
			MaxGasLimitPerTxCalled: func() uint64 {
				return maxGasLimitPerBlock
			},
			DeveloperPercentageCalled: func() float64 {
				return 0.1
			},
		},
		TxTypeHandler:                     &testscommon.TxTypeHandlerMock{},
		BlockGasAndFeesReCheckEnableEpoch: 0,
		TransactionsLogProcessor:          &mock.TxLogsProcessorStub{},
	}

	tc, err := NewTransactionCoordinator(txCoordinatorArgs)
	assert.Nil(t, err)
	assert.NotNil(t, tc)

	tc.txPreProcessors[block.TxBlock] = &mock.PreProcessorMock{
		GetAllCurrentUsedTxsCalled: func() map[string]data.TransactionHandler {
			allTxs := make(map[string]data.TransactionHandler)
			allTxs[string(txHash)] = &transaction.Transaction{
				GasLimit: 100,
				GasPrice: 1,
			}
			return allTxs
		},
	}

	header := &block.Header{
		AccumulatedFees: big.NewInt(101),
		DeveloperFees:   big.NewInt(10),
	}
	body := &block.Body{
		MiniBlocks: []*block.MiniBlock{
			{
				TxHashes:        [][]byte{txHash},
				ReceiverShardID: 1,
			},
		},
	}

	err = tc.VerifyCreatedMiniBlocks(header, body)
	assert.Equal(t, process.ErrMaxAccumulatedFeesExceeded, err)
}

func TestTransactionCoordinator_VerifyCreatedMiniBlocksShouldErrMaxDeveloperFeesExceeded(t *testing.T) {
	t.Parallel()

	maxGasLimitPerBlock := uint64(1500000000)
	dataPool := initDataPool(txHash)
	txCoordinatorArgs := ArgTransactionCoordinator{
		Hasher:               &hashingMocks.HasherMock{},
		Marshalizer:          &mock.MarshalizerMock{},
		ShardCoordinator:     mock.NewMultiShardsCoordinatorMock(3),
		Accounts:             initAccountsMock(),
		MiniBlockPool:        dataPool.MiniBlocks(),
		RequestHandler:       &testscommon.RequestHandlerStub{},
		PreProcessors:        createPreProcessorContainerWithDataPool(dataPool, FeeHandlerMock()),
		InterProcessors:      createInterimProcessorContainer(),
		GasHandler:           &testscommon.GasHandlerStub{},
		FeeHandler:           &mock.FeeAccumulatorStub{},
		BlockSizeComputation: &testscommon.BlockSizeComputationStub{},
		BalanceComputation:   &testscommon.BalanceComputationStub{},
		EconomicsFee: &mock.FeeHandlerStub{
			ComputeGasLimitCalled: func(tx data.TransactionWithFeeHandler) uint64 {
				return maxGasLimitPerBlock
			},
			MaxGasLimitPerBlockCalled: func() uint64 {
				return maxGasLimitPerBlock
			},
			MaxGasLimitPerMiniBlockForSafeCrossShardCalled: func() uint64 {
				return maxGasLimitPerBlock
			},
			MaxGasLimitPerTxCalled: func() uint64 {
				return maxGasLimitPerBlock
			},
			DeveloperPercentageCalled: func() float64 {
				return 0.1
			},
		},
		TxTypeHandler:                     &testscommon.TxTypeHandlerMock{},
		BlockGasAndFeesReCheckEnableEpoch: 0,
		TransactionsLogProcessor:          &mock.TxLogsProcessorStub{},
	}

	tc, err := NewTransactionCoordinator(txCoordinatorArgs)
	assert.Nil(t, err)
	assert.NotNil(t, tc)

	tc.txPreProcessors[block.TxBlock] = &mock.PreProcessorMock{
		GetAllCurrentUsedTxsCalled: func() map[string]data.TransactionHandler {
			allTxs := make(map[string]data.TransactionHandler)
			allTxs[string(txHash)] = &transaction.Transaction{
				GasLimit: 100,
				GasPrice: 1,
			}
			return allTxs
		},
	}

	header := &block.Header{
		AccumulatedFees: big.NewInt(100),
		DeveloperFees:   big.NewInt(11),
	}
	body := &block.Body{
		MiniBlocks: []*block.MiniBlock{
			{
				TxHashes:        [][]byte{txHash},
				ReceiverShardID: 1,
			},
		},
	}

	err = tc.VerifyCreatedMiniBlocks(header, body)
	assert.Equal(t, process.ErrMaxDeveloperFeesExceeded, err)
}

func TestTransactionCoordinator_VerifyCreatedMiniBlocksShouldWork(t *testing.T) {
	t.Parallel()

	maxGasLimitPerBlock := uint64(1500000000)
	dataPool := initDataPool(txHash)
	txCoordinatorArgs := ArgTransactionCoordinator{
		Hasher:               &hashingMocks.HasherMock{},
		Marshalizer:          &mock.MarshalizerMock{},
		ShardCoordinator:     mock.NewMultiShardsCoordinatorMock(3),
		Accounts:             initAccountsMock(),
		MiniBlockPool:        dataPool.MiniBlocks(),
		RequestHandler:       &testscommon.RequestHandlerStub{},
		PreProcessors:        createPreProcessorContainerWithDataPool(dataPool, FeeHandlerMock()),
		InterProcessors:      createInterimProcessorContainer(),
		GasHandler:           &testscommon.GasHandlerStub{},
		FeeHandler:           &mock.FeeAccumulatorStub{},
		BlockSizeComputation: &testscommon.BlockSizeComputationStub{},
		BalanceComputation:   &testscommon.BalanceComputationStub{},
		EconomicsFee: &mock.FeeHandlerStub{
			ComputeGasLimitCalled: func(tx data.TransactionWithFeeHandler) uint64 {
				return maxGasLimitPerBlock
			},
			MaxGasLimitPerBlockCalled: func() uint64 {
				return maxGasLimitPerBlock
			},
			MaxGasLimitPerMiniBlockForSafeCrossShardCalled: func() uint64 {
				return maxGasLimitPerBlock
			},
			MaxGasLimitPerTxCalled: func() uint64 {
				return maxGasLimitPerBlock
			},
			DeveloperPercentageCalled: func() float64 {
				return 0.1
			},
		},
		TxTypeHandler:                     &testscommon.TxTypeHandlerMock{},
		BlockGasAndFeesReCheckEnableEpoch: 0,
		TransactionsLogProcessor:          &mock.TxLogsProcessorStub{},
	}

	tc, err := NewTransactionCoordinator(txCoordinatorArgs)
	assert.Nil(t, err)
	assert.NotNil(t, tc)

	tc.txPreProcessors[block.TxBlock] = &mock.PreProcessorMock{
		GetAllCurrentUsedTxsCalled: func() map[string]data.TransactionHandler {
			allTxs := make(map[string]data.TransactionHandler)
			allTxs[string(txHash)] = &transaction.Transaction{
				GasLimit: 100,
				GasPrice: 1,
			}
			return allTxs
		},
	}

	header := &block.Header{
		AccumulatedFees: big.NewInt(100),
		DeveloperFees:   big.NewInt(10),
	}
	body := &block.Body{
		MiniBlocks: []*block.MiniBlock{
			{
				TxHashes:        [][]byte{txHash},
				ReceiverShardID: 1,
			},
		},
	}

	err = tc.VerifyCreatedMiniBlocks(header, body)
	assert.Nil(t, err)
}

func TestTransactionCoordinator_GetAllTransactionsShouldWork(t *testing.T) {
	t.Parallel()

	dataPool := initDataPool(txHash)
	txCoordinatorArgs := ArgTransactionCoordinator{
		Hasher:                            &hashingMocks.HasherMock{},
		Marshalizer:                       &mock.MarshalizerMock{},
		ShardCoordinator:                  mock.NewMultiShardsCoordinatorMock(3),
		Accounts:                          initAccountsMock(),
		MiniBlockPool:                     dataPool.MiniBlocks(),
		RequestHandler:                    &testscommon.RequestHandlerStub{},
		PreProcessors:                     createPreProcessorContainerWithDataPool(dataPool, FeeHandlerMock()),
		InterProcessors:                   createInterimProcessorContainer(),
		GasHandler:                        &testscommon.GasHandlerStub{},
		FeeHandler:                        &mock.FeeAccumulatorStub{},
		BlockSizeComputation:              &testscommon.BlockSizeComputationStub{},
		BalanceComputation:                &testscommon.BalanceComputationStub{},
		EconomicsFee:                      &mock.FeeHandlerStub{},
		TxTypeHandler:                     &testscommon.TxTypeHandlerMock{},
		BlockGasAndFeesReCheckEnableEpoch: 0,
		TransactionsLogProcessor:          &mock.TxLogsProcessorStub{},
	}
	tc, err := NewTransactionCoordinator(txCoordinatorArgs)
	assert.Nil(t, err)
	assert.NotNil(t, tc)

	tx1 := &transaction.Transaction{Nonce: 1}
	tx2 := &transaction.Transaction{Nonce: 2}
	tx3 := &transaction.Transaction{Nonce: 3}

	txHash1 := "hash1"
	txHash2 := "hash2"
	txHash3 := "hash3"

	tc.txPreProcessors[block.TxBlock] = &mock.PreProcessorMock{
		GetAllCurrentUsedTxsCalled: func() map[string]data.TransactionHandler {
			allTxs := make(map[string]data.TransactionHandler)
			allTxs[txHash1] = tx1
			allTxs[txHash2] = tx2
			allTxs[txHash3] = tx3
			return allTxs
		},
	}

	body := &block.Body{
		MiniBlocks: []*block.MiniBlock{
			{},
		},
	}

	mapMiniBlockTypeAllTxs := tc.getAllTransactions(body)

	require.NotNil(t, mapMiniBlockTypeAllTxs)
	require.Equal(t, 1, len(mapMiniBlockTypeAllTxs))

	mapAllTxs := mapMiniBlockTypeAllTxs[block.TxBlock]

	require.NotNil(t, mapAllTxs)
	require.Equal(t, 3, len(mapAllTxs))

	assert.Equal(t, tx1, mapAllTxs[txHash1])
	assert.Equal(t, tx2, mapAllTxs[txHash2])
	assert.Equal(t, tx3, mapAllTxs[txHash3])
}

func TestTransactionCoordinator_VerifyGasLimitShouldErrMaxGasLimitPerMiniBlockInReceiverShardIsReached(t *testing.T) {
	t.Parallel()

	tx1GasLimit := uint64(100000000)
	tx2GasLimit := uint64(200000000)
	tx3GasLimit := uint64(300000001)

	dataPool := initDataPool(txHash)
	txCoordinatorArgs := ArgTransactionCoordinator{
		Hasher:               &hashingMocks.HasherMock{},
		Marshalizer:          &mock.MarshalizerMock{},
		ShardCoordinator:     mock.NewMultiShardsCoordinatorMock(3),
		Accounts:             initAccountsMock(),
		MiniBlockPool:        dataPool.MiniBlocks(),
		RequestHandler:       &testscommon.RequestHandlerStub{},
		PreProcessors:        createPreProcessorContainerWithDataPool(dataPool, FeeHandlerMock()),
		InterProcessors:      createInterimProcessorContainer(),
		GasHandler:           &testscommon.GasHandlerStub{},
		FeeHandler:           &mock.FeeAccumulatorStub{},
		BlockSizeComputation: &testscommon.BlockSizeComputationStub{},
		BalanceComputation:   &testscommon.BalanceComputationStub{},
		EconomicsFee: &mock.FeeHandlerStub{
			MaxGasLimitPerBlockCalled: func() uint64 {
				return tx1GasLimit + tx2GasLimit + tx3GasLimit - 1
			},
			MaxGasLimitPerMiniBlockCalled: func() uint64 {
				return tx1GasLimit + tx2GasLimit + tx3GasLimit - 1
			},
			ComputeGasLimitCalled: func(tx data.TransactionWithFeeHandler) uint64 {
				return tx.GetGasLimit()
			},
		},
		TxTypeHandler:                     &testscommon.TxTypeHandlerMock{},
		BlockGasAndFeesReCheckEnableEpoch: 0,
		TransactionsLogProcessor:          &mock.TxLogsProcessorStub{},
	}
	tc, err := NewTransactionCoordinator(txCoordinatorArgs)
	assert.Nil(t, err)
	assert.NotNil(t, tc)

	tx1 := &transaction.Transaction{Nonce: 1, GasLimit: tx1GasLimit}
	tx2 := &transaction.Transaction{Nonce: 2, GasLimit: tx2GasLimit}
	tx3 := &transaction.Transaction{Nonce: 3, GasLimit: tx3GasLimit}

	txHash1 := "hash1"
	txHash2 := "hash2"
	txHash3 := "hash3"

	tc.txPreProcessors[block.TxBlock] = &mock.PreProcessorMock{
		GetAllCurrentUsedTxsCalled: func() map[string]data.TransactionHandler {
			allTxs := make(map[string]data.TransactionHandler)
			allTxs[txHash1] = tx1
			allTxs[txHash2] = tx2
			allTxs[txHash3] = tx3
			return allTxs
		},
	}

	body := &block.Body{
		MiniBlocks: []*block.MiniBlock{
			{
				Type:            block.TxBlock,
				ReceiverShardID: 0,
			},
			{
				Type:            block.SmartContractResultBlock,
				ReceiverShardID: 1,
			},
			{
				Type:            block.TxBlock,
				TxHashes:        [][]byte{[]byte(txHash1), []byte(txHash2), []byte(txHash3)},
				ReceiverShardID: 1,
			},
		},
	}

	mapMiniBlockTypeAllTxs := make(map[block.Type]map[string]data.TransactionHandler)

	mapAllTxs := make(map[string]data.TransactionHandler)
	mapAllTxs[txHash1] = tx1
	mapAllTxs[txHash2] = tx2
	mapAllTxs[txHash3] = tx3

	mapMiniBlockTypeAllTxs[block.TxBlock] = mapAllTxs

	err = tc.verifyGasLimit(body, mapMiniBlockTypeAllTxs)
	assert.Equal(t, process.ErrMaxGasLimitPerMiniBlockInReceiverShardIsReached, err)
}

func TestTransactionCoordinator_VerifyGasLimitShouldWork(t *testing.T) {
	t.Parallel()

	tx1GasLimit := uint64(100)
	tx2GasLimit := uint64(200)
	tx3GasLimit := uint64(300)

	dataPool := initDataPool(txHash)
	txCoordinatorArgs := ArgTransactionCoordinator{
		Hasher:               &hashingMocks.HasherMock{},
		Marshalizer:          &mock.MarshalizerMock{},
		ShardCoordinator:     mock.NewMultiShardsCoordinatorMock(3),
		Accounts:             initAccountsMock(),
		MiniBlockPool:        dataPool.MiniBlocks(),
		RequestHandler:       &testscommon.RequestHandlerStub{},
		PreProcessors:        createPreProcessorContainerWithDataPool(dataPool, FeeHandlerMock()),
		InterProcessors:      createInterimProcessorContainer(),
		GasHandler:           &testscommon.GasHandlerStub{},
		FeeHandler:           &mock.FeeAccumulatorStub{},
		BlockSizeComputation: &testscommon.BlockSizeComputationStub{},
		BalanceComputation:   &testscommon.BalanceComputationStub{},
		EconomicsFee: &mock.FeeHandlerStub{
			MaxGasLimitPerBlockCalled: func() uint64 {
				return tx1GasLimit + tx2GasLimit + tx3GasLimit
			},
			MaxGasLimitPerMiniBlockForSafeCrossShardCalled: func() uint64 {
				return tx1GasLimit + tx2GasLimit + tx3GasLimit
			},
			ComputeGasLimitCalled: func(tx data.TransactionWithFeeHandler) uint64 {
				return tx.GetGasLimit()
			},
		},
		TxTypeHandler:                     &testscommon.TxTypeHandlerMock{},
		BlockGasAndFeesReCheckEnableEpoch: 0,
		TransactionsLogProcessor:          &mock.TxLogsProcessorStub{},
	}
	tc, err := NewTransactionCoordinator(txCoordinatorArgs)
	assert.Nil(t, err)
	assert.NotNil(t, tc)

	tx1 := &transaction.Transaction{Nonce: 1, GasLimit: tx1GasLimit}
	tx2 := &transaction.Transaction{Nonce: 2, GasLimit: tx2GasLimit}
	tx3 := &transaction.Transaction{Nonce: 3, GasLimit: tx3GasLimit}

	txHash1 := "hash1"
	txHash2 := "hash2"
	txHash3 := "hash3"

	tc.txPreProcessors[block.TxBlock] = &mock.PreProcessorMock{
		GetAllCurrentUsedTxsCalled: func() map[string]data.TransactionHandler {
			allTxs := make(map[string]data.TransactionHandler)
			allTxs[txHash1] = tx1
			allTxs[txHash2] = tx2
			allTxs[txHash3] = tx3
			return allTxs
		},
	}

	body := &block.Body{
		MiniBlocks: []*block.MiniBlock{
			{
				Type:            block.TxBlock,
				ReceiverShardID: 0,
			},
			{
				Type:            block.SmartContractResultBlock,
				ReceiverShardID: 1,
			},
			{
				Type:            block.TxBlock,
				TxHashes:        [][]byte{[]byte(txHash1), []byte(txHash2), []byte(txHash3)},
				ReceiverShardID: 1,
			},
		},
	}

	mapMiniBlockTypeAllTxs := make(map[block.Type]map[string]data.TransactionHandler)

	mapAllTxs := make(map[string]data.TransactionHandler)
	mapAllTxs[txHash1] = tx1
	mapAllTxs[txHash2] = tx2
	mapAllTxs[txHash3] = tx3

	mapMiniBlockTypeAllTxs[block.TxBlock] = mapAllTxs

	err = tc.verifyGasLimit(body, mapMiniBlockTypeAllTxs)
	assert.Nil(t, err)
}

func TestTransactionCoordinator_CheckGasConsumedByMiniBlockInReceiverShardShouldErrMissingTransaction(t *testing.T) {
	t.Parallel()

	dataPool := initDataPool(txHash)
	txCoordinatorArgs := ArgTransactionCoordinator{
		Hasher:                            &hashingMocks.HasherMock{},
		Marshalizer:                       &mock.MarshalizerMock{},
		ShardCoordinator:                  mock.NewMultiShardsCoordinatorMock(3),
		Accounts:                          initAccountsMock(),
		MiniBlockPool:                     dataPool.MiniBlocks(),
		RequestHandler:                    &testscommon.RequestHandlerStub{},
		PreProcessors:                     createPreProcessorContainerWithDataPool(dataPool, FeeHandlerMock()),
		InterProcessors:                   createInterimProcessorContainer(),
		GasHandler:                        &testscommon.GasHandlerStub{},
		FeeHandler:                        &mock.FeeAccumulatorStub{},
		BlockSizeComputation:              &testscommon.BlockSizeComputationStub{},
		BalanceComputation:                &testscommon.BalanceComputationStub{},
		EconomicsFee:                      &mock.FeeHandlerStub{},
		TxTypeHandler:                     &testscommon.TxTypeHandlerMock{},
		BlockGasAndFeesReCheckEnableEpoch: 0,
		TransactionsLogProcessor:          &mock.TxLogsProcessorStub{},
	}
	tc, err := NewTransactionCoordinator(txCoordinatorArgs)
	assert.Nil(t, err)
	assert.NotNil(t, tc)

	mb := &block.MiniBlock{
		Type:            block.TxBlock,
		TxHashes:        [][]byte{[]byte("hash1"), []byte("hash2"), []byte("hash3")},
		ReceiverShardID: 1,
	}

	err = tc.checkGasConsumedByMiniBlockInReceiverShard(mb, nil)
	assert.Equal(t, err, process.ErrMissingTransaction)
}

func TestTransactionCoordinator_CheckGasConsumedByMiniBlockInReceiverShardShouldErrSubtractionOverflow(t *testing.T) {
	t.Parallel()

	tx1GasLimit := uint64(100)

	dataPool := initDataPool(txHash)
	txCoordinatorArgs := ArgTransactionCoordinator{
		Hasher:               &hashingMocks.HasherMock{},
		Marshalizer:          &mock.MarshalizerMock{},
		ShardCoordinator:     mock.NewMultiShardsCoordinatorMock(3),
		Accounts:             initAccountsMock(),
		MiniBlockPool:        dataPool.MiniBlocks(),
		RequestHandler:       &testscommon.RequestHandlerStub{},
		PreProcessors:        createPreProcessorContainerWithDataPool(dataPool, FeeHandlerMock()),
		InterProcessors:      createInterimProcessorContainer(),
		GasHandler:           &testscommon.GasHandlerStub{},
		FeeHandler:           &mock.FeeAccumulatorStub{},
		BlockSizeComputation: &testscommon.BlockSizeComputationStub{},
		BalanceComputation:   &testscommon.BalanceComputationStub{},
		EconomicsFee: &mock.FeeHandlerStub{
			ComputeGasLimitCalled: func(tx data.TransactionWithFeeHandler) uint64 {
				return tx.GetGasLimit() + 1
			},
		},
		TxTypeHandler: &testscommon.TxTypeHandlerMock{
			ComputeTransactionTypeCalled: func(tx data.TransactionHandler) (process.TransactionType, process.TransactionType) {
				return process.MoveBalance, process.SCInvoking
			},
		},
		BlockGasAndFeesReCheckEnableEpoch: 0,
		TransactionsLogProcessor:          &mock.TxLogsProcessorStub{},
	}
	tc, err := NewTransactionCoordinator(txCoordinatorArgs)
	assert.Nil(t, err)
	assert.NotNil(t, tc)

	tx1 := &transaction.Transaction{Nonce: 1, GasLimit: tx1GasLimit}
	txHash1 := "hash1"

	mapAllTxs := make(map[string]data.TransactionHandler)
	mapAllTxs[txHash1] = tx1

	mb := &block.MiniBlock{
		Type:            block.TxBlock,
		TxHashes:        [][]byte{[]byte(txHash1)},
		ReceiverShardID: 1,
	}

	err = tc.checkGasConsumedByMiniBlockInReceiverShard(mb, mapAllTxs)
	assert.Equal(t, err, core.ErrSubtractionOverflow)
}

func TestTransactionCoordinator_CheckGasConsumedByMiniBlockInReceiverShardShouldErrAdditionOverflow(t *testing.T) {
	t.Parallel()

	tx1GasLimit := uint64(math.MaxUint64)
	tx2GasLimit := uint64(1)

	dataPool := initDataPool(txHash)
	txCoordinatorArgs := ArgTransactionCoordinator{
		Hasher:               &hashingMocks.HasherMock{},
		Marshalizer:          &mock.MarshalizerMock{},
		ShardCoordinator:     mock.NewMultiShardsCoordinatorMock(3),
		Accounts:             initAccountsMock(),
		MiniBlockPool:        dataPool.MiniBlocks(),
		RequestHandler:       &testscommon.RequestHandlerStub{},
		PreProcessors:        createPreProcessorContainerWithDataPool(dataPool, FeeHandlerMock()),
		InterProcessors:      createInterimProcessorContainer(),
		GasHandler:           &testscommon.GasHandlerStub{},
		FeeHandler:           &mock.FeeAccumulatorStub{},
		BlockSizeComputation: &testscommon.BlockSizeComputationStub{},
		BalanceComputation:   &testscommon.BalanceComputationStub{},
		EconomicsFee: &mock.FeeHandlerStub{
			ComputeGasLimitCalled: func(tx data.TransactionWithFeeHandler) uint64 {
				return 0
			},
		},
		TxTypeHandler: &testscommon.TxTypeHandlerMock{
			ComputeTransactionTypeCalled: func(tx data.TransactionHandler) (process.TransactionType, process.TransactionType) {
				return process.MoveBalance, process.SCInvoking
			},
		},
		BlockGasAndFeesReCheckEnableEpoch: 0,
		TransactionsLogProcessor:          &mock.TxLogsProcessorStub{},
	}
	tc, err := NewTransactionCoordinator(txCoordinatorArgs)
	assert.Nil(t, err)
	assert.NotNil(t, tc)

	tx1 := &transaction.Transaction{Nonce: 1, GasLimit: tx1GasLimit}
	tx2 := &transaction.Transaction{Nonce: 2, GasLimit: tx2GasLimit}

	txHash1 := "hash1"
	txHash2 := "hash2"

	mapAllTxs := make(map[string]data.TransactionHandler)
	mapAllTxs[txHash1] = tx1
	mapAllTxs[txHash2] = tx2

	mb := &block.MiniBlock{
		Type:            block.TxBlock,
		TxHashes:        [][]byte{[]byte(txHash1), []byte(txHash2)},
		ReceiverShardID: 1,
	}

	err = tc.checkGasConsumedByMiniBlockInReceiverShard(mb, mapAllTxs)
	assert.Equal(t, err, core.ErrAdditionOverflow)
}

func TestTransactionCoordinator_CheckGasConsumedByMiniBlockInReceiverShardShouldErrMaxGasLimitPerMiniBlockInReceiverShardIsReached(t *testing.T) {
	t.Parallel()

	tx1GasLimit := uint64(100000000)
	tx2GasLimit := uint64(200000000)
	tx3GasLimit := uint64(300000001)

	dataPool := initDataPool(txHash)
	txCoordinatorArgs := ArgTransactionCoordinator{
		Hasher:               &hashingMocks.HasherMock{},
		Marshalizer:          &mock.MarshalizerMock{},
		ShardCoordinator:     mock.NewMultiShardsCoordinatorMock(3),
		Accounts:             initAccountsMock(),
		MiniBlockPool:        dataPool.MiniBlocks(),
		RequestHandler:       &testscommon.RequestHandlerStub{},
		PreProcessors:        createPreProcessorContainerWithDataPool(dataPool, FeeHandlerMock()),
		InterProcessors:      createInterimProcessorContainer(),
		GasHandler:           &testscommon.GasHandlerStub{},
		FeeHandler:           &mock.FeeAccumulatorStub{},
		BlockSizeComputation: &testscommon.BlockSizeComputationStub{},
		BalanceComputation:   &testscommon.BalanceComputationStub{},
		EconomicsFee: &mock.FeeHandlerStub{
			MaxGasLimitPerBlockCalled: func() uint64 {
				return tx1GasLimit + tx2GasLimit + tx3GasLimit - 1
			},
			MaxGasLimitPerMiniBlockCalled: func() uint64 {
				return tx1GasLimit + tx2GasLimit + tx3GasLimit - 1
			},
			ComputeGasLimitCalled: func(tx data.TransactionWithFeeHandler) uint64 {
				return tx.GetGasLimit()
			},
		},
		TxTypeHandler:                     &testscommon.TxTypeHandlerMock{},
		BlockGasAndFeesReCheckEnableEpoch: 0,
		TransactionsLogProcessor:          &mock.TxLogsProcessorStub{},
	}
	tc, err := NewTransactionCoordinator(txCoordinatorArgs)
	assert.Nil(t, err)
	assert.NotNil(t, tc)

	tx1 := &transaction.Transaction{Nonce: 1, GasLimit: tx1GasLimit}
	tx2 := &transaction.Transaction{Nonce: 2, GasLimit: tx2GasLimit}
	tx3 := &transaction.Transaction{Nonce: 3, GasLimit: tx3GasLimit}

	txHash1 := "hash1"
	txHash2 := "hash2"
	txHash3 := "hash3"

	mapAllTxs := make(map[string]data.TransactionHandler)
	mapAllTxs[txHash1] = tx1
	mapAllTxs[txHash2] = tx2
	mapAllTxs[txHash3] = tx3

	mb := &block.MiniBlock{
		Type:            block.TxBlock,
		TxHashes:        [][]byte{[]byte(txHash1), []byte(txHash2), []byte(txHash3)},
		ReceiverShardID: 1,
	}

	err = tc.checkGasConsumedByMiniBlockInReceiverShard(mb, mapAllTxs)
	assert.Equal(t, err, process.ErrMaxGasLimitPerMiniBlockInReceiverShardIsReached)
}

func TestTransactionCoordinator_CheckGasConsumedByMiniBlockInReceiverShardShouldWork(t *testing.T) {
	t.Parallel()

	tx1GasLimit := uint64(100)
	tx2GasLimit := uint64(200)
	tx3GasLimit := uint64(300)

	dataPool := initDataPool(txHash)
	txCoordinatorArgs := ArgTransactionCoordinator{
		Hasher:               &hashingMocks.HasherMock{},
		Marshalizer:          &mock.MarshalizerMock{},
		ShardCoordinator:     mock.NewMultiShardsCoordinatorMock(3),
		Accounts:             initAccountsMock(),
		MiniBlockPool:        dataPool.MiniBlocks(),
		RequestHandler:       &testscommon.RequestHandlerStub{},
		PreProcessors:        createPreProcessorContainerWithDataPool(dataPool, FeeHandlerMock()),
		InterProcessors:      createInterimProcessorContainer(),
		GasHandler:           &testscommon.GasHandlerStub{},
		FeeHandler:           &mock.FeeAccumulatorStub{},
		BlockSizeComputation: &testscommon.BlockSizeComputationStub{},
		BalanceComputation:   &testscommon.BalanceComputationStub{},
		EconomicsFee: &mock.FeeHandlerStub{
			MaxGasLimitPerBlockCalled: func() uint64 {
				return tx1GasLimit + tx2GasLimit + tx3GasLimit
			},
			MaxGasLimitPerMiniBlockForSafeCrossShardCalled: func() uint64 {
				return tx1GasLimit + tx2GasLimit + tx3GasLimit
			},
			ComputeGasLimitCalled: func(tx data.TransactionWithFeeHandler) uint64 {
				return tx.GetGasLimit()
			},
		},
		TxTypeHandler:                     &testscommon.TxTypeHandlerMock{},
		BlockGasAndFeesReCheckEnableEpoch: 0,
		TransactionsLogProcessor:          &mock.TxLogsProcessorStub{},
	}

	tc, err := NewTransactionCoordinator(txCoordinatorArgs)
	assert.Nil(t, err)
	assert.NotNil(t, tc)

	tx1 := &transaction.Transaction{Nonce: 1, GasLimit: tx1GasLimit}
	tx2 := &transaction.Transaction{Nonce: 2, GasLimit: tx2GasLimit}
	tx3 := &transaction.Transaction{Nonce: 3, GasLimit: tx3GasLimit}

	txHash1 := "hash1"
	txHash2 := "hash2"
	txHash3 := "hash3"

	mapAllTxs := make(map[string]data.TransactionHandler)
	mapAllTxs[txHash1] = tx1
	mapAllTxs[txHash2] = tx2
	mapAllTxs[txHash3] = tx3

	mb := &block.MiniBlock{
		Type:            block.TxBlock,
		TxHashes:        [][]byte{[]byte(txHash1), []byte(txHash2), []byte(txHash3)},
		ReceiverShardID: 1,
	}

	err = tc.checkGasConsumedByMiniBlockInReceiverShard(mb, mapAllTxs)
	assert.Nil(t, err)
}

func TestTransactionCoordinator_VerifyFeesShouldErrMissingTransaction(t *testing.T) {
	t.Parallel()

	dataPool := initDataPool(txHash)
	txCoordinatorArgs := ArgTransactionCoordinator{
		Hasher:                            &hashingMocks.HasherMock{},
		Marshalizer:                       &mock.MarshalizerMock{},
		ShardCoordinator:                  mock.NewMultiShardsCoordinatorMock(3),
		Accounts:                          initAccountsMock(),
		MiniBlockPool:                     dataPool.MiniBlocks(),
		RequestHandler:                    &testscommon.RequestHandlerStub{},
		PreProcessors:                     createPreProcessorContainerWithDataPool(dataPool, FeeHandlerMock()),
		InterProcessors:                   createInterimProcessorContainer(),
		GasHandler:                        &testscommon.GasHandlerStub{},
		FeeHandler:                        &mock.FeeAccumulatorStub{},
		BlockSizeComputation:              &testscommon.BlockSizeComputationStub{},
		BalanceComputation:                &testscommon.BalanceComputationStub{},
		EconomicsFee:                      &mock.FeeHandlerStub{},
		TxTypeHandler:                     &testscommon.TxTypeHandlerMock{},
		BlockGasAndFeesReCheckEnableEpoch: 0,
		TransactionsLogProcessor:          &mock.TxLogsProcessorStub{},
	}

	tc, err := NewTransactionCoordinator(txCoordinatorArgs)
	assert.Nil(t, err)
	assert.NotNil(t, tc)

	txHash1 := "hash1"

	header := &block.Header{
		AccumulatedFees: big.NewInt(100),
		DeveloperFees:   big.NewInt(10),
	}

	body := &block.Body{
		MiniBlocks: []*block.MiniBlock{
			{
				Type:            block.TxBlock,
				TxHashes:        [][]byte{[]byte(txHash1)},
				ReceiverShardID: 1,
			},
		},
	}

	err = tc.verifyFees(header, body, nil)
	assert.Equal(t, process.ErrMissingTransaction, err)
}

func TestTransactionCoordinator_VerifyFeesShouldErrMaxAccumulatedFeesExceeded(t *testing.T) {
	t.Parallel()

	tx1GasLimit := uint64(100)

	dataPool := initDataPool(txHash)
	txCoordinatorArgs := ArgTransactionCoordinator{
		Hasher:               &hashingMocks.HasherMock{},
		Marshalizer:          &mock.MarshalizerMock{},
		ShardCoordinator:     mock.NewMultiShardsCoordinatorMock(3),
		Accounts:             initAccountsMock(),
		MiniBlockPool:        dataPool.MiniBlocks(),
		RequestHandler:       &testscommon.RequestHandlerStub{},
		PreProcessors:        createPreProcessorContainerWithDataPool(dataPool, FeeHandlerMock()),
		InterProcessors:      createInterimProcessorContainer(),
		GasHandler:           &testscommon.GasHandlerStub{},
		FeeHandler:           &mock.FeeAccumulatorStub{},
		BlockSizeComputation: &testscommon.BlockSizeComputationStub{},
		BalanceComputation:   &testscommon.BalanceComputationStub{},
		EconomicsFee: &mock.FeeHandlerStub{
			DeveloperPercentageCalled: func() float64 {
				return 0.1
			},
		},
		TxTypeHandler:                     &testscommon.TxTypeHandlerMock{},
		BlockGasAndFeesReCheckEnableEpoch: 0,
		TransactionsLogProcessor:          &mock.TxLogsProcessorStub{},
	}

	tc, err := NewTransactionCoordinator(txCoordinatorArgs)
	assert.Nil(t, err)
	assert.NotNil(t, tc)

	tx1 := &transaction.Transaction{Nonce: 1, GasLimit: tx1GasLimit, GasPrice: 1}
	txHash1 := "hash1"

	mapMiniBlockTypeAllTxs := make(map[block.Type]map[string]data.TransactionHandler)

	mapAllTxs := make(map[string]data.TransactionHandler)
	mapAllTxs[txHash1] = tx1
	mapMiniBlockTypeAllTxs[block.TxBlock] = mapAllTxs

	header := &block.Header{
		AccumulatedFees: big.NewInt(101),
		DeveloperFees:   big.NewInt(10),
	}

	body := &block.Body{
		MiniBlocks: []*block.MiniBlock{
			{
				Type: block.PeerBlock,
			},
			{
				Type:            block.TxBlock,
				TxHashes:        [][]byte{[]byte(txHash1)},
				ReceiverShardID: 1,
			},
		},
	}

	err = tc.verifyFees(header, body, mapMiniBlockTypeAllTxs)
	assert.Equal(t, process.ErrMaxAccumulatedFeesExceeded, err)
}

func TestTransactionCoordinator_VerifyFeesShouldErrMaxDeveloperFeesExceeded(t *testing.T) {
	t.Parallel()

	tx1GasLimit := uint64(100)

	dataPool := initDataPool(txHash)
	txCoordinatorArgs := ArgTransactionCoordinator{
		Hasher:               &hashingMocks.HasherMock{},
		Marshalizer:          &mock.MarshalizerMock{},
		ShardCoordinator:     mock.NewMultiShardsCoordinatorMock(3),
		Accounts:             initAccountsMock(),
		MiniBlockPool:        dataPool.MiniBlocks(),
		RequestHandler:       &testscommon.RequestHandlerStub{},
		PreProcessors:        createPreProcessorContainerWithDataPool(dataPool, FeeHandlerMock()),
		InterProcessors:      createInterimProcessorContainer(),
		GasHandler:           &testscommon.GasHandlerStub{},
		FeeHandler:           &mock.FeeAccumulatorStub{},
		BlockSizeComputation: &testscommon.BlockSizeComputationStub{},
		BalanceComputation:   &testscommon.BalanceComputationStub{},
		EconomicsFee: &mock.FeeHandlerStub{
			DeveloperPercentageCalled: func() float64 {
				return 0.1
			},
		},
		TxTypeHandler:                     &testscommon.TxTypeHandlerMock{},
		BlockGasAndFeesReCheckEnableEpoch: 0,
		TransactionsLogProcessor:          &mock.TxLogsProcessorStub{},
	}
	tc, err := NewTransactionCoordinator(txCoordinatorArgs)
	assert.Nil(t, err)
	assert.NotNil(t, tc)

	tx1 := &transaction.Transaction{Nonce: 1, GasLimit: tx1GasLimit, GasPrice: 1}
	txHash1 := "hash1"

	mapMiniBlockTypeAllTxs := make(map[block.Type]map[string]data.TransactionHandler)

	mapAllTxs := make(map[string]data.TransactionHandler)
	mapAllTxs[txHash1] = tx1
	mapMiniBlockTypeAllTxs[block.TxBlock] = mapAllTxs

	header := &block.Header{
		AccumulatedFees: big.NewInt(100),
		DeveloperFees:   big.NewInt(11),
	}

	body := &block.Body{
		MiniBlocks: []*block.MiniBlock{
			{
				Type: block.PeerBlock,
			},
			{
				Type:            block.TxBlock,
				TxHashes:        [][]byte{[]byte(txHash1)},
				ReceiverShardID: 1,
			},
		},
	}

	err = tc.verifyFees(header, body, mapMiniBlockTypeAllTxs)
	assert.Equal(t, process.ErrMaxDeveloperFeesExceeded, err)
}

func TestTransactionCoordinator_VerifyFeesShouldWork(t *testing.T) {
	t.Parallel()

	tx1GasLimit := uint64(100)

	dataPool := initDataPool(txHash)
	txCoordinatorArgs := ArgTransactionCoordinator{
		Hasher:               &hashingMocks.HasherMock{},
		Marshalizer:          &mock.MarshalizerMock{},
		ShardCoordinator:     mock.NewMultiShardsCoordinatorMock(3),
		Accounts:             initAccountsMock(),
		MiniBlockPool:        dataPool.MiniBlocks(),
		RequestHandler:       &testscommon.RequestHandlerStub{},
		PreProcessors:        createPreProcessorContainerWithDataPool(dataPool, FeeHandlerMock()),
		InterProcessors:      createInterimProcessorContainer(),
		GasHandler:           &testscommon.GasHandlerStub{},
		FeeHandler:           &mock.FeeAccumulatorStub{},
		BlockSizeComputation: &testscommon.BlockSizeComputationStub{},
		BalanceComputation:   &testscommon.BalanceComputationStub{},
		EconomicsFee: &mock.FeeHandlerStub{
			DeveloperPercentageCalled: func() float64 {
				return 0.1
			},
		},
		TxTypeHandler:                     &testscommon.TxTypeHandlerMock{},
		BlockGasAndFeesReCheckEnableEpoch: 0,
		TransactionsLogProcessor:          &mock.TxLogsProcessorStub{},
	}
	tc, err := NewTransactionCoordinator(txCoordinatorArgs)
	assert.Nil(t, err)
	assert.NotNil(t, tc)

	tx1 := &transaction.Transaction{Nonce: 1, GasLimit: tx1GasLimit, GasPrice: 1}
	txHash1 := "hash1"

	mapMiniBlockTypeAllTxs := make(map[block.Type]map[string]data.TransactionHandler)

	mapAllTxs := make(map[string]data.TransactionHandler)
	mapAllTxs[txHash1] = tx1
	mapMiniBlockTypeAllTxs[block.TxBlock] = mapAllTxs

	header := &block.Header{
		AccumulatedFees: big.NewInt(100),
		DeveloperFees:   big.NewInt(10),
	}

	body := &block.Body{
		MiniBlocks: []*block.MiniBlock{
			{
				Type: block.PeerBlock,
			},
			{
				Type:            block.TxBlock,
				TxHashes:        [][]byte{[]byte(txHash1)},
				ReceiverShardID: 1,
			},
		},
	}

	err = tc.verifyFees(header, body, mapMiniBlockTypeAllTxs)
	assert.Nil(t, err)
}

func TestTransactionCoordinator_GetMaxAccumulatedAndDeveloperFeesShouldErr(t *testing.T) {
	t.Parallel()

	dataPool := initDataPool(txHash)
	txCoordinatorArgs := ArgTransactionCoordinator{
		Hasher:                            &hashingMocks.HasherMock{},
		Marshalizer:                       &mock.MarshalizerMock{},
		ShardCoordinator:                  mock.NewMultiShardsCoordinatorMock(3),
		Accounts:                          initAccountsMock(),
		MiniBlockPool:                     dataPool.MiniBlocks(),
		RequestHandler:                    &testscommon.RequestHandlerStub{},
		PreProcessors:                     createPreProcessorContainerWithDataPool(dataPool, FeeHandlerMock()),
		InterProcessors:                   createInterimProcessorContainer(),
		GasHandler:                        &testscommon.GasHandlerStub{},
		FeeHandler:                        &mock.FeeAccumulatorStub{},
		BlockSizeComputation:              &testscommon.BlockSizeComputationStub{},
		BalanceComputation:                &testscommon.BalanceComputationStub{},
		EconomicsFee:                      &mock.FeeHandlerStub{},
		TxTypeHandler:                     &testscommon.TxTypeHandlerMock{},
		BlockGasAndFeesReCheckEnableEpoch: 0,
		TransactionsLogProcessor:          &mock.TxLogsProcessorStub{},
	}
	tc, err := NewTransactionCoordinator(txCoordinatorArgs)
	assert.Nil(t, err)
	assert.NotNil(t, tc)

	txHash1 := "hash1"

	mb := &block.MiniBlock{
		Type:            block.TxBlock,
		TxHashes:        [][]byte{[]byte(txHash1)},
		ReceiverShardID: 1,
	}

	accumulatedFees, developerFees, errGetMaxFees := tc.getMaxAccumulatedAndDeveloperFees(mb, nil)
	assert.Equal(t, process.ErrMissingTransaction, errGetMaxFees)
	assert.Equal(t, big.NewInt(0), accumulatedFees)
	assert.Equal(t, big.NewInt(0), developerFees)
}

func TestTransactionCoordinator_GetMaxAccumulatedAndDeveloperFeesShouldWork(t *testing.T) {
	t.Parallel()

	tx1GasLimit := uint64(100)
	tx2GasLimit := uint64(200)
	tx3GasLimit := uint64(300)

	dataPool := initDataPool(txHash)
	txCoordinatorArgs := ArgTransactionCoordinator{
		Hasher:               &hashingMocks.HasherMock{},
		Marshalizer:          &mock.MarshalizerMock{},
		ShardCoordinator:     mock.NewMultiShardsCoordinatorMock(3),
		Accounts:             initAccountsMock(),
		MiniBlockPool:        dataPool.MiniBlocks(),
		RequestHandler:       &testscommon.RequestHandlerStub{},
		PreProcessors:        createPreProcessorContainerWithDataPool(dataPool, FeeHandlerMock()),
		InterProcessors:      createInterimProcessorContainer(),
		GasHandler:           &testscommon.GasHandlerStub{},
		FeeHandler:           &mock.FeeAccumulatorStub{},
		BlockSizeComputation: &testscommon.BlockSizeComputationStub{},
		BalanceComputation:   &testscommon.BalanceComputationStub{},
		EconomicsFee: &mock.FeeHandlerStub{
			DeveloperPercentageCalled: func() float64 {
				return 0.1
			},
		},
		TxTypeHandler:                     &testscommon.TxTypeHandlerMock{},
		BlockGasAndFeesReCheckEnableEpoch: 0,
		TransactionsLogProcessor:          &mock.TxLogsProcessorStub{},
	}
	tc, err := NewTransactionCoordinator(txCoordinatorArgs)
	assert.Nil(t, err)
	assert.NotNil(t, tc)

	tx1 := &transaction.Transaction{Nonce: 1, GasLimit: tx1GasLimit, GasPrice: 1}
	tx2 := &transaction.Transaction{Nonce: 2, GasLimit: tx2GasLimit, GasPrice: 1}
	tx3 := &transaction.Transaction{Nonce: 3, GasLimit: tx3GasLimit, GasPrice: 1}

	txHash1 := "hash1"
	txHash2 := "hash2"
	txHash3 := "hash3"

	mapAllTxs := make(map[string]data.TransactionHandler)
	mapAllTxs[txHash1] = tx1
	mapAllTxs[txHash2] = tx2
	mapAllTxs[txHash3] = tx3

	mb := &block.MiniBlock{
		Type:            block.TxBlock,
		TxHashes:        [][]byte{[]byte(txHash1), []byte(txHash2), []byte(txHash3)},
		ReceiverShardID: 1,
	}

	accumulatedFees, developerFees, errGetMaxFees := tc.getMaxAccumulatedAndDeveloperFees(mb, mapAllTxs)
	assert.Nil(t, errGetMaxFees)
	assert.Equal(t, big.NewInt(600), accumulatedFees)
	assert.Equal(t, big.NewInt(60), developerFees)
}

<<<<<<< HEAD
//TODO: Add unit tests for AddIntermediateTransactions and GetAllIntermediateTxs methods
=======
func TestTransactionCoordinator_RevertIfNeededShouldWork(t *testing.T) {
	t.Parallel()

	removeGasConsumedWasCalled := false
	removeGasRefundedWasCalled := false
	removeGasPenalizedWasCalled := false
	numTxsFeesReverted := 0

	dataPool := initDataPool(txHash)
	txCoordinatorArgs := ArgTransactionCoordinator{
		Hasher:           &mock.HasherMock{},
		Marshalizer:      &mock.MarshalizerMock{},
		ShardCoordinator: mock.NewMultiShardsCoordinatorMock(3),
		Accounts:         initAccountsMock(),
		MiniBlockPool:    dataPool.MiniBlocks(),
		RequestHandler:   &testscommon.RequestHandlerStub{},
		PreProcessors:    createPreProcessorContainerWithDataPool(dataPool, FeeHandlerMock()),
		InterProcessors:  createInterimProcessorContainer(),
		GasHandler: &mock.GasHandlerMock{
			RemoveGasConsumedCalled: func(hashes [][]byte) {
				removeGasConsumedWasCalled = true
			},
			RemoveGasRefundedCalled: func(hashes [][]byte) {
				removeGasRefundedWasCalled = true
			},
			RemoveGasPenalizedCalled: func(hashes [][]byte) {
				removeGasPenalizedWasCalled = true
			},
		},
		FeeHandler: &mock.FeeAccumulatorStub{
			RevertFeesCalled: func(txHashes [][]byte) {
				numTxsFeesReverted += len(txHashes)
			},
		},
		BlockSizeComputation:              &mock.BlockSizeComputationStub{},
		BalanceComputation:                &mock.BalanceComputationStub{},
		EconomicsFee:                      &mock.FeeHandlerStub{},
		TxTypeHandler:                     &testscommon.TxTypeHandlerMock{},
		BlockGasAndFeesReCheckEnableEpoch: 0,
		TransactionsLogProcessor:          &mock.TxLogsProcessorStub{},
	}

	txHashes := make([][]byte, 0)

	txCoordinatorArgs.ShardCoordinator = &mock.CoordinatorStub{
		SelfIdCalled: func() uint32 {
			return 0
		},
	}
	tc, _ := NewTransactionCoordinator(txCoordinatorArgs)

	tc.revertIfNeeded(txHashes)
	assert.False(t, removeGasConsumedWasCalled)
	assert.False(t, removeGasRefundedWasCalled)
	assert.False(t, removeGasPenalizedWasCalled)
	assert.Equal(t, 0, numTxsFeesReverted)

	txCoordinatorArgs.ShardCoordinator = &mock.CoordinatorStub{
		SelfIdCalled: func() uint32 {
			return core.MetachainShardId
		},
	}
	tc, _ = NewTransactionCoordinator(txCoordinatorArgs)

	tc.revertIfNeeded(txHashes)
	assert.False(t, removeGasConsumedWasCalled)
	assert.False(t, removeGasRefundedWasCalled)
	assert.False(t, removeGasPenalizedWasCalled)
	assert.Equal(t, 0, numTxsFeesReverted)

	txHash1 := []byte("txHash1")
	txHash2 := []byte("txHash2")
	txHashes = append(txHashes, txHash1)
	txHashes = append(txHashes, txHash2)

	tc.revertIfNeeded(txHashes)
	assert.True(t, removeGasConsumedWasCalled)
	assert.True(t, removeGasRefundedWasCalled)
	assert.True(t, removeGasPenalizedWasCalled)
	assert.Equal(t, len(txHashes), numTxsFeesReverted)
}
>>>>>>> 3df64271
<|MERGE_RESOLUTION|>--- conflicted
+++ resolved
@@ -3654,9 +3654,6 @@
 	assert.Equal(t, big.NewInt(60), developerFees)
 }
 
-<<<<<<< HEAD
-//TODO: Add unit tests for AddIntermediateTransactions and GetAllIntermediateTxs methods
-=======
 func TestTransactionCoordinator_RevertIfNeededShouldWork(t *testing.T) {
 	t.Parallel()
 
@@ -3667,7 +3664,7 @@
 
 	dataPool := initDataPool(txHash)
 	txCoordinatorArgs := ArgTransactionCoordinator{
-		Hasher:           &mock.HasherMock{},
+		Hasher:           &hashingMocks.HasherMock{},
 		Marshalizer:      &mock.MarshalizerMock{},
 		ShardCoordinator: mock.NewMultiShardsCoordinatorMock(3),
 		Accounts:         initAccountsMock(),
@@ -3691,8 +3688,8 @@
 				numTxsFeesReverted += len(txHashes)
 			},
 		},
-		BlockSizeComputation:              &mock.BlockSizeComputationStub{},
-		BalanceComputation:                &mock.BalanceComputationStub{},
+		BlockSizeComputation:              &testscommon.BlockSizeComputationStub{},
+		BalanceComputation:                &testscommon.BalanceComputationStub{},
 		EconomicsFee:                      &mock.FeeHandlerStub{},
 		TxTypeHandler:                     &testscommon.TxTypeHandlerMock{},
 		BlockGasAndFeesReCheckEnableEpoch: 0,
@@ -3738,4 +3735,5 @@
 	assert.True(t, removeGasPenalizedWasCalled)
 	assert.Equal(t, len(txHashes), numTxsFeesReverted)
 }
->>>>>>> 3df64271
+
+//TODO: Add unit tests for AddIntermediateTransactions and GetAllIntermediateTxs methods