package coordinator

import (
	"fmt"

	"github.com/multiversx/mx-chain-core-go/core"
	"github.com/multiversx/mx-chain-core-go/core/check"
	"github.com/multiversx/mx-chain-core-go/data"
	"github.com/multiversx/mx-chain-core-go/data/block"
	errorsMx "github.com/multiversx/mx-chain-go/errors"
	"github.com/multiversx/mx-chain-go/process"
	"github.com/multiversx/mx-chain-go/process/block/processedMb"
)

type sovereignChainTransactionCoordinator struct {
	*transactionCoordinator
}

// NewSovereignChainTransactionCoordinator creates a new sovereign chain transaction coordinator
func NewSovereignChainTransactionCoordinator(
<<<<<<< HEAD
	trasnsactionCoordinator process.TransactionCoordinator,
=======
	txCoordinator process.TransactionCoordinator,
>>>>>>> df898652
) (*sovereignChainTransactionCoordinator, error) {
	if txCoordinator == nil {
		return nil, process.ErrNilTransactionCoordinator
	}

<<<<<<< HEAD
	tc, ok := trasnsactionCoordinator.(*transactionCoordinator)
=======
	tc, ok := txCoordinator.(*transactionCoordinator)
>>>>>>> df898652
	if !ok {
		return nil, errorsMx.ErrWrongTypeAssertion
	}

	sctc := &sovereignChainTransactionCoordinator{
		transactionCoordinator: tc,
	}

	return sctc, nil
}

// CreateMbsAndProcessCrossShardTransactionsDstMe creates mini blocks and processes cross shard transactions with destination in self shard
func (sctc *sovereignChainTransactionCoordinator) CreateMbsAndProcessCrossShardTransactionsDstMe(
	hdr data.HeaderHandler,
	processedMiniBlocksInfo map[string]*processedMb.ProcessedMiniBlockInfo,
	haveTime func() bool,
	haveAdditionalTime func() bool,
	scheduledMode bool,
) (block.MiniBlockSlice, uint32, bool, error) {
	createMBDestMeExecutionInfo := initMiniBlockDestMeExecutionInfo()

	if check.IfNil(hdr) {
		log.Warn("sovereignChainTransactionCoordinator.CreateMbsAndProcessCrossShardTransactionsDstMe: header is nil")

		// we return the nil error here as to allow the proposer execute as much as it can, even if it ends up in a
		// totally unlikely situation in which it needs to process a nil block.

		return createMBDestMeExecutionInfo.miniBlocks, createMBDestMeExecutionInfo.numTxAdded, false, nil
	}

	shardHeaderExtendedHanlder, isShardHeaderExtendedHandler := hdr.(data.ShardHeaderExtendedHandler)
	if !isShardHeaderExtendedHandler {
		log.Warn("sovereignChainTransactionCoordinator.CreateMbsAndProcessCrossShardTransactionsDstMe: wrong type assertion from data.HeaderHandler to data.ShardHeaderExtendedHandler")
		return createMBDestMeExecutionInfo.miniBlocks, createMBDestMeExecutionInfo.numTxAdded, false, fmt.Errorf("%w from data.HeaderHandler to data.ShardHeaderExtendedHandler", errorsMx.ErrWrongTypeAssertion)
	}

	shouldSkipShard := make(map[uint32]bool)

	defer func() {
		log.Debug("sovereignChainTransactionCoordinator.CreateMbsAndProcessCrossShardTransactionsDstMe: gas provided, refunded and penalized info",
			"header round", hdr.GetRound(),
			"num mini blocks to be processed", len(shardHeaderExtendedHanlder.GetIncomingMiniBlockHandlers()),
			"num already mini blocks processed", createMBDestMeExecutionInfo.numAlreadyMiniBlocksProcessed,
			"num new mini blocks processed", createMBDestMeExecutionInfo.numNewMiniBlocksProcessed)
	}()

	for _, mbh := range shardHeaderExtendedHanlder.GetIncomingMiniBlockHandlers() {
		miniBlock, isMiniBlock := mbh.(*block.MiniBlock)
		if !isMiniBlock {
			return nil, 0, false, process.ErrWrongTypeAssertion
		}

		miniBlockHash, err := core.CalculateHash(sctc.marshalizer, sctc.hasher, miniBlock)
		if err != nil {
			return nil, 0, false, err
		}

		if !haveTime() && !haveAdditionalTime() {
			log.Debug("sovereignChainTransactionCoordinator.CreateMbsAndProcessCrossShardTransactionsDstMe",
				"scheduled mode", scheduledMode,
				"stop creating", "time is out")
			break
		}

		if sctc.blockSizeComputation.IsMaxBlockSizeReached(0, 0) {
			log.Debug("sovereignChainTransactionCoordinator.CreateMbsAndProcessCrossShardTransactionsDstMe",
				"scheduled mode", scheduledMode,
				"stop creating", "max block size has been reached")
			break
		}

		if shouldSkipShard[miniBlock.SenderShardID] {
			log.Trace("sovereignChainTransactionCoordinator.CreateMbsAndProcessCrossShardTransactionsDstMe: should skip shard",
				"scheduled mode", scheduledMode,
				"sender shard", miniBlock.SenderShardID,
				"hash", miniBlockHash,
				"round", hdr.GetRound(),
			)
			continue
		}

		processedMbInfo := getProcessedMiniBlockInfo(processedMiniBlocksInfo, miniBlockHash)
		if processedMbInfo.FullyProcessed {
			createMBDestMeExecutionInfo.numAlreadyMiniBlocksProcessed++
			log.Trace("sovereignChainTransactionCoordinator.CreateMbsAndProcessCrossShardTransactionsDstMe: mini block already processed",
				"scheduled mode", scheduledMode,
				"sender shard", miniBlock.SenderShardID,
				"hash", miniBlockHash,
				"round", hdr.GetRound(),
			)
			continue
		}

		preproc := sctc.getPreProcessor(miniBlock.Type)
		if check.IfNil(preproc) {
			return nil, 0, false, fmt.Errorf("%w unknown block type %d", process.ErrNilPreProcessor, miniBlock.Type)
		}

		requestedTxs := preproc.RequestTransactionsForMiniBlock(miniBlock)
		if requestedTxs > 0 {
			shouldSkipShard[miniBlock.SenderShardID] = true
			log.Trace("sovereignChainTransactionCoordinator.CreateMbsAndProcessCrossShardTransactionsDstMe: transactions not found and were requested",
				"scheduled mode", scheduledMode,
				"sender shard", miniBlock.SenderShardID,
				"hash", miniBlockHash,
				"round", hdr.GetRound(),
				"requested txs", requestedTxs,
			)
			continue
		}

		oldIndexOfLastTxProcessed := processedMbInfo.IndexOfLastTxProcessed

		errProc := sctc.processCompleteMiniBlock(preproc, miniBlock, miniBlockHash, haveTime, haveAdditionalTime, scheduledMode, processedMbInfo)
		sctc.handleProcessMiniBlockExecution(oldIndexOfLastTxProcessed, miniBlock, processedMbInfo, createMBDestMeExecutionInfo)

		log.Debug("sovereignChainTransactionCoordinator.CreateMbsAndProcessCrossShardTransactionsDstMe: processing",
			"scheduled mode", scheduledMode,
			"sender shard", miniBlock.SenderShardID,
			"hash", miniBlockHash,
			"type", miniBlock.Type,
			"round", hdr.GetRound(),
			"num txs", len(miniBlock.TxHashes),
			"num all txs processed", processedMbInfo.IndexOfLastTxProcessed+1,
			"num current txs processed", processedMbInfo.IndexOfLastTxProcessed-oldIndexOfLastTxProcessed,
			"fully processed", processedMbInfo.FullyProcessed,
			"total gas provided", sctc.gasHandler.TotalGasProvided(),
			"total gas provided as scheduled", sctc.gasHandler.TotalGasProvidedAsScheduled(),
			"total gas refunded", sctc.gasHandler.TotalGasRefunded(),
			"total gas penalized", sctc.gasHandler.TotalGasPenalized(),
		)

		if errProc != nil {
			shouldSkipShard[miniBlock.SenderShardID] = true
			log.Debug("sovereignChainTransactionCoordinator.CreateMbsAndProcessCrossShardTransactionsDstMe: processed complete mini block failed",
				"error", errProc,
			)
			continue
		}

		log.Debug("sovereignChainTransactionCoordinator.CreateMbsAndProcessCrossShardTransactionsDstMe: processed complete mini block succeeded")
	}

	numTotalMiniBlocksProcessed := createMBDestMeExecutionInfo.numAlreadyMiniBlocksProcessed + createMBDestMeExecutionInfo.numNewMiniBlocksProcessed
	allMBsProcessed := numTotalMiniBlocksProcessed == len(shardHeaderExtendedHanlder.GetIncomingMiniBlockHandlers())

	return createMBDestMeExecutionInfo.miniBlocks, createMBDestMeExecutionInfo.numTxAdded, allMBsProcessed, nil
}<|MERGE_RESOLUTION|>--- conflicted
+++ resolved
@@ -18,21 +18,13 @@
 
 // NewSovereignChainTransactionCoordinator creates a new sovereign chain transaction coordinator
 func NewSovereignChainTransactionCoordinator(
-<<<<<<< HEAD
-	trasnsactionCoordinator process.TransactionCoordinator,
-=======
 	txCoordinator process.TransactionCoordinator,
->>>>>>> df898652
 ) (*sovereignChainTransactionCoordinator, error) {
 	if txCoordinator == nil {
 		return nil, process.ErrNilTransactionCoordinator
 	}
 
-<<<<<<< HEAD
-	tc, ok := trasnsactionCoordinator.(*transactionCoordinator)
-=======
 	tc, ok := txCoordinator.(*transactionCoordinator)
->>>>>>> df898652
 	if !ok {
 		return nil, errorsMx.ErrWrongTypeAssertion
 	}
