package sync_test

import (
	"bytes"
	"encoding/json"
	"errors"
	"reflect"
	"strings"
	goSync "sync"
	"testing"
	"time"

	"github.com/ElrondNetwork/elrond-go/consensus/round"
	"github.com/ElrondNetwork/elrond-go/data"
	"github.com/ElrondNetwork/elrond-go/data/block"
	"github.com/ElrondNetwork/elrond-go/data/blockchain"
	"github.com/ElrondNetwork/elrond-go/dataRetriever"
	"github.com/ElrondNetwork/elrond-go/process"
	"github.com/ElrondNetwork/elrond-go/process/factory"
	"github.com/ElrondNetwork/elrond-go/process/mock"
	"github.com/ElrondNetwork/elrond-go/process/sync"
	"github.com/ElrondNetwork/elrond-go/storage"
	"github.com/ElrondNetwork/elrond-go/storage/memorydb"
	"github.com/ElrondNetwork/elrond-go/storage/storageUnit"
	"github.com/stretchr/testify/assert"
)

// waitTime defines the time in milliseconds until node waits the requested info from the network
const waitTime = 100 * time.Millisecond

type removedFlags struct {
	flagHdrRemovedFromNonces       bool
	flagHdrRemovedFromHeaders      bool
	flagHdrRemovedFromStorage      bool
	flagHdrRemovedFromForkDetector bool
}

func createMockResolversFinder() *mock.ResolversFinderStub {
	return &mock.ResolversFinderStub{
		IntraShardResolverCalled: func(baseTopic string) (resolver dataRetriever.Resolver, e error) {
			if strings.Contains(baseTopic, factory.MiniBlocksTopic) {
				return &mock.MiniBlocksResolverMock{
					GetMiniBlocksCalled: func(hashes [][]byte) (block.MiniBlockSlice, [][]byte) {
						return make(block.MiniBlockSlice, 0), make([][]byte, 0)
					},
					GetMiniBlocksFromPoolCalled: func(hashes [][]byte) (block.MiniBlockSlice, [][]byte) {
						return make(block.MiniBlockSlice, 0), make([][]byte, 0)
					},
				}, nil
			}

			return nil, nil
		},
		CrossShardResolverCalled: func(baseTopic string, crossShard uint32) (resolver dataRetriever.Resolver, err error) {
			if strings.Contains(baseTopic, factory.ShardBlocksTopic) {
				return &mock.HeaderResolverMock{
					RequestDataFromNonceCalled: func(nonce uint64, epoch uint32) error {
						return nil
					},
					RequestDataFromHashCalled: func(hash []byte, epoch uint32) error {
						return nil
					},
				}, nil
			}

			return nil, nil
		},
	}
}

func createMockResolversFinderNilMiniBlocks() *mock.ResolversFinderStub {
	return &mock.ResolversFinderStub{
		IntraShardResolverCalled: func(baseTopic string) (resolver dataRetriever.Resolver, e error) {
			if strings.Contains(baseTopic, factory.MiniBlocksTopic) {
				return &mock.MiniBlocksResolverMock{
					RequestDataFromHashCalled: func(hash []byte, epoch uint32) error {
						return nil
					},
					RequestDataFromHashArrayCalled: func(hash [][]byte, epoch uint32) error {
						return nil
					},
					GetMiniBlocksCalled: func(hashes [][]byte) (block.MiniBlockSlice, [][]byte) {
						return make(block.MiniBlockSlice, 0), [][]byte{[]byte("hash")}
					},
					GetMiniBlocksFromPoolCalled: func(hashes [][]byte) (block.MiniBlockSlice, [][]byte) {
						return make(block.MiniBlockSlice, 0), [][]byte{[]byte("hash")}
					},
				}, nil
			}

			return nil, nil
		},
		CrossShardResolverCalled: func(baseTopic string, crossShard uint32) (resolver dataRetriever.Resolver, err error) {
			if strings.Contains(baseTopic, factory.ShardBlocksTopic) {
				return &mock.HeaderResolverMock{
					RequestDataFromNonceCalled: func(nonce uint64, epoch uint32) error {
						return nil
					},
					RequestDataFromHashCalled: func(hash []byte, epoch uint32) error {
						return nil
					},
				}, nil
			}

			return nil, nil
		},
	}
}

func createMockPools() *mock.PoolsHolderStub {
	pools := &mock.PoolsHolderStub{}
	pools.HeadersCalled = func() dataRetriever.HeadersPool {
		return &mock.HeadersCacherStub{}
	}
	pools.MiniBlocksCalled = func() storage.Cacher {
		cs := &mock.CacherStub{
			GetCalled: func(key []byte) (value interface{}, ok bool) {
				return nil, false
			},
			RegisterHandlerCalled: func(i func(key []byte)) {},
		}
		return cs
	}

	return pools
}

func createStore() *mock.ChainStorerMock {
	return &mock.ChainStorerMock{
		GetStorerCalled: func(unitType dataRetriever.UnitType) storage.Storer {
			return &mock.StorerStub{
				GetCalled: func(key []byte) ([]byte, error) {
					return nil, process.ErrMissingHeader
				},
				RemoveCalled: func(key []byte) error {
					return nil
				},
			}
		},
	}
}

func generateTestCache() storage.Cacher {
	cache, _ := storageUnit.NewCache(storageUnit.LRUCache, 1000, 1)
	return cache
}

func generateTestUnit() storage.Storer {
	storer, _ := storageUnit.NewStorageUnit(
		generateTestCache(),
		memorydb.New(),
	)
	return storer
}

func createFullStore() dataRetriever.StorageService {
	store := dataRetriever.NewChainStorer()
	store.AddStorer(dataRetriever.TransactionUnit, generateTestUnit())
	store.AddStorer(dataRetriever.MiniBlockUnit, generateTestUnit())
	store.AddStorer(dataRetriever.MetaBlockUnit, generateTestUnit())
	store.AddStorer(dataRetriever.PeerChangesUnit, generateTestUnit())
	store.AddStorer(dataRetriever.BlockHeaderUnit, generateTestUnit())
	store.AddStorer(dataRetriever.ShardHdrNonceHashDataUnit, generateTestUnit())

	return store
}

func createBlockProcessor() *mock.BlockProcessorMock {
	blockProcessorMock := &mock.BlockProcessorMock{
		ProcessBlockCalled: func(blk data.ChainHandler, hdr data.HeaderHandler, bdy data.BodyHandler, haveTime func() time.Duration) error {
			_ = blk.SetCurrentBlockHeader(hdr.(*block.Header))
			return nil
		},
		RevertAccountStateCalled: func() {
			return
		},
		CommitBlockCalled: func(blockChain data.ChainHandler, header data.HeaderHandler, body data.BodyHandler) error {
			return nil
		},
	}

	return blockProcessorMock
}

func createForkDetector(removedNonce uint64, remFlags *removedFlags) process.ForkDetector {
	return &mock.ForkDetectorMock{
		RemoveHeadersCalled: func(nonce uint64, hash []byte) {
			if nonce == removedNonce {
				remFlags.flagHdrRemovedFromForkDetector = true
			}
		},
		GetHighestFinalBlockNonceCalled: func() uint64 {
			return removedNonce
		},
		ProbableHighestNonceCalled: func() uint64 {
			return uint64(0)
		},
		GetNotarizedHeaderHashCalled: func(nonce uint64) []byte {
			return nil
		},
	}
}

func initBlockchain() *mock.BlockChainMock {
	blkc := &mock.BlockChainMock{
		GetGenesisHeaderCalled: func() data.HeaderHandler {
			return &block.Header{
				Nonce:     uint64(0),
				Signature: []byte("genesis signature"),
				RandSeed:  []byte{0},
			}
		},
		GetGenesisHeaderHashCalled: func() []byte {
			return []byte("genesis header hash")
		},
	}
	return blkc
}

//------- NewShardBootstrap

func TestNewShardBootstrap_NilPoolsHolderShouldErr(t *testing.T) {
	t.Parallel()

	blkc := initBlockchain()
	rnd := &mock.RounderMock{}
	blkExec := &mock.BlockProcessorMock{}
	hasher := &mock.HasherMock{}
	marshalizer := &mock.MarshalizerMock{}
	forkDetector := &mock.ForkDetectorMock{}
	shardCoordinator := mock.NewOneShardCoordinatorMock()
	account := &mock.AccountsStub{}

	bs, err := sync.NewShardBootstrap(
		nil,
		createStore(),
		blkc,
		rnd,
		blkExec,
		waitTime,
		hasher,
		marshalizer,
		forkDetector,
		&mock.ResolversFinderStub{},
		shardCoordinator,
		account,
		&mock.BlackListHandlerStub{},
		&mock.NetworkConnectionWatcherStub{},
		&mock.BoostrapStorerMock{},
		&mock.StorageBootstrapperMock{},
		&mock.EpochStartTriggerStub{},
		&mock.RequestedItemsHandlerStub{},
	)

	assert.Nil(t, bs)
	assert.Equal(t, process.ErrNilPoolsHolder, err)
}

func TestNewShardBootstrap_PoolsHolderRetNilOnHeadersShouldErr(t *testing.T) {
	t.Parallel()

	pools := createMockPools()
	pools.HeadersCalled = func() dataRetriever.HeadersPool {
		return nil
	}

	blkc := initBlockchain()
	rnd := &mock.RounderMock{}
	blkExec := &mock.BlockProcessorMock{}
	hasher := &mock.HasherMock{}
	marshalizer := &mock.MarshalizerMock{}
	forkDetector := &mock.ForkDetectorMock{}
	shardCoordinator := mock.NewOneShardCoordinatorMock()
	account := &mock.AccountsStub{}

	bs, err := sync.NewShardBootstrap(
		pools,
		createStore(),
		blkc,
		rnd,
		blkExec,
		waitTime,
		hasher,
		marshalizer,
		forkDetector,
		&mock.ResolversFinderStub{},
		shardCoordinator,
		account,
		&mock.BlackListHandlerStub{},
		&mock.NetworkConnectionWatcherStub{},
		&mock.BoostrapStorerMock{},
		&mock.StorageBootstrapperMock{},
		&mock.EpochStartTriggerStub{},
		&mock.RequestedItemsHandlerStub{},
	)

	assert.Nil(t, bs)
	assert.Equal(t, process.ErrNilHeadersDataPool, err)
}

<<<<<<< HEAD
func TestNewShardBootstrap_PoolsHolderRetNilOnHeadersNoncesShouldErr(t *testing.T) {
	t.Parallel()

	pools := createMockPools()
	pools.HeadersNoncesCalled = func() dataRetriever.Uint64SyncMapCacher {
		return nil
	}
	blkc := initBlockchain()
	rnd := &mock.RounderMock{}
	blkExec := &mock.BlockProcessorMock{}
	hasher := &mock.HasherMock{}
	marshalizer := &mock.MarshalizerMock{}
	forkDetector := &mock.ForkDetectorMock{}
	shardCoordinator := mock.NewOneShardCoordinatorMock()
	account := &mock.AccountsStub{}

	bs, err := sync.NewShardBootstrap(
		pools,
		createStore(),
		blkc,
		rnd,
		blkExec,
		waitTime,
		hasher,
		marshalizer,
		forkDetector,
		&mock.ResolversFinderStub{},
		shardCoordinator,
		account,
		&mock.BlackListHandlerStub{},
		&mock.NetworkConnectionWatcherStub{},
		&mock.BoostrapStorerMock{},
		&mock.StorageBootstrapperMock{},
		&mock.EpochStartTriggerStub{},
		&mock.RequestedItemsHandlerStub{},
	)

	assert.Nil(t, bs)
	assert.Equal(t, process.ErrNilHeadersNoncesDataPool, err)
}

=======
>>>>>>> a08e1b36
func TestNewShardBootstrap_PoolsHolderRetNilOnTxBlockBodyShouldErr(t *testing.T) {
	t.Parallel()

	pools := createMockPools()
	pools.MiniBlocksCalled = func() storage.Cacher {
		return nil
	}
	blkc := initBlockchain()
	rnd := &mock.RounderMock{}
	blkExec := &mock.BlockProcessorMock{}
	hasher := &mock.HasherMock{}
	marshalizer := &mock.MarshalizerMock{}
	forkDetector := &mock.ForkDetectorMock{}
	shardCoordinator := mock.NewOneShardCoordinatorMock()
	account := &mock.AccountsStub{}

	bs, err := sync.NewShardBootstrap(
		pools,
		createStore(),
		blkc,
		rnd,
		blkExec,
		waitTime,
		hasher,
		marshalizer,
		forkDetector,
		&mock.ResolversFinderStub{},
		shardCoordinator,
		account,
		&mock.BlackListHandlerStub{},
		&mock.NetworkConnectionWatcherStub{},
		&mock.BoostrapStorerMock{},
		&mock.StorageBootstrapperMock{},
		&mock.EpochStartTriggerStub{},
		&mock.RequestedItemsHandlerStub{},
	)

	assert.Nil(t, bs)
	assert.Equal(t, process.ErrNilTxBlockBody, err)
}

func TestNewShardBootstrap_NilStoreShouldErr(t *testing.T) {
	t.Parallel()
	blkc := initBlockchain()
	pools := createMockPools()
	rnd := &mock.RounderMock{}
	blkExec := &mock.BlockProcessorMock{}
	hasher := &mock.HasherMock{}
	marshalizer := &mock.MarshalizerMock{}
	forkDetector := &mock.ForkDetectorMock{}
	shardCoordinator := mock.NewOneShardCoordinatorMock()
	account := &mock.AccountsStub{}

	bs, err := sync.NewShardBootstrap(
		pools,
		nil,
		blkc,
		rnd,
		blkExec,
		waitTime,
		hasher,
		marshalizer,
		forkDetector,
		&mock.ResolversFinderStub{},
		shardCoordinator,
		account,
		&mock.BlackListHandlerStub{},
		&mock.NetworkConnectionWatcherStub{},
		&mock.BoostrapStorerMock{},
		&mock.StorageBootstrapperMock{},
		&mock.EpochStartTriggerStub{},
		&mock.RequestedItemsHandlerStub{},
	)

	assert.Nil(t, bs)
	assert.Equal(t, process.ErrNilStore, err)
}

func TestNewShardBootstrap_NilBlockchainShouldErr(t *testing.T) {
	t.Parallel()

	pools := createMockPools()
	rnd := &mock.RounderMock{}
	blkExec := &mock.BlockProcessorMock{}
	hasher := &mock.HasherMock{}
	marshalizer := &mock.MarshalizerMock{}
	forkDetector := &mock.ForkDetectorMock{}
	shardCoordinator := mock.NewOneShardCoordinatorMock()
	account := &mock.AccountsStub{}

	bs, err := sync.NewShardBootstrap(
		pools,
		createStore(),
		nil,
		rnd,
		blkExec,
		waitTime,
		hasher,
		marshalizer,
		forkDetector,
		&mock.ResolversFinderStub{},
		shardCoordinator,
		account,
		&mock.BlackListHandlerStub{},
		&mock.NetworkConnectionWatcherStub{},
		&mock.BoostrapStorerMock{},
		&mock.StorageBootstrapperMock{},
		&mock.EpochStartTriggerStub{},
		&mock.RequestedItemsHandlerStub{},
	)

	assert.Nil(t, bs)
	assert.Equal(t, process.ErrNilBlockChain, err)
}

func TestNewShardBootstrap_NilRounderShouldErr(t *testing.T) {
	t.Parallel()

	pools := createMockPools()
	blkc := initBlockchain()
	blkExec := &mock.BlockProcessorMock{}
	hasher := &mock.HasherMock{}
	marshalizer := &mock.MarshalizerMock{}
	forkDetector := &mock.ForkDetectorMock{}
	shardCoordinator := mock.NewOneShardCoordinatorMock()
	account := &mock.AccountsStub{}

	bs, err := sync.NewShardBootstrap(
		pools,
		createStore(),
		blkc,
		nil,
		blkExec,
		waitTime,
		hasher,
		marshalizer,
		forkDetector,
		&mock.ResolversFinderStub{},
		shardCoordinator,
		account,
		&mock.BlackListHandlerStub{},
		&mock.NetworkConnectionWatcherStub{},
		&mock.BoostrapStorerMock{},
		&mock.StorageBootstrapperMock{},
		&mock.EpochStartTriggerStub{},
		&mock.RequestedItemsHandlerStub{},
	)

	assert.Nil(t, bs)
	assert.Equal(t, process.ErrNilRounder, err)
}

func TestNewShardBootstrap_NilBlockProcessorShouldErr(t *testing.T) {
	t.Parallel()

	pools := createMockPools()
	blkc := initBlockchain()
	rnd := &mock.RounderMock{}
	hasher := &mock.HasherMock{}
	marshalizer := &mock.MarshalizerMock{}
	forkDetector := &mock.ForkDetectorMock{}
	shardCoordinator := mock.NewOneShardCoordinatorMock()
	account := &mock.AccountsStub{}

	bs, err := sync.NewShardBootstrap(
		pools,
		createStore(),
		blkc,
		rnd,
		nil,
		waitTime,
		hasher,
		marshalizer,
		forkDetector,
		&mock.ResolversFinderStub{},
		shardCoordinator,
		account,
		&mock.BlackListHandlerStub{},
		&mock.NetworkConnectionWatcherStub{},
		&mock.BoostrapStorerMock{},
		&mock.StorageBootstrapperMock{},
		&mock.EpochStartTriggerStub{},
		&mock.RequestedItemsHandlerStub{},
	)

	assert.Nil(t, bs)
	assert.Equal(t, process.ErrNilBlockExecutor, err)
}

func TestNewShardBootstrap_NilHasherShouldErr(t *testing.T) {
	t.Parallel()

	pools := createMockPools()
	blkc := initBlockchain()
	rnd := &mock.RounderMock{}
	blkExec := &mock.BlockProcessorMock{}
	marshalizer := &mock.MarshalizerMock{}
	forkDetector := &mock.ForkDetectorMock{}
	shardCoordinator := mock.NewOneShardCoordinatorMock()
	account := &mock.AccountsStub{}

	bs, err := sync.NewShardBootstrap(
		pools,
		createStore(),
		blkc,
		rnd,
		blkExec,
		waitTime,
		nil,
		marshalizer,
		forkDetector,
		&mock.ResolversFinderStub{},
		shardCoordinator,
		account,
		&mock.BlackListHandlerStub{},
		&mock.NetworkConnectionWatcherStub{},
		&mock.BoostrapStorerMock{},
		&mock.StorageBootstrapperMock{},
		&mock.EpochStartTriggerStub{},
		&mock.RequestedItemsHandlerStub{},
	)

	assert.Nil(t, bs)
	assert.Equal(t, process.ErrNilHasher, err)
}

func TestNewShardBootstrap_NilMarshalizerShouldErr(t *testing.T) {
	t.Parallel()

	pools := createMockPools()
	blkc := initBlockchain()
	rnd := &mock.RounderMock{}
	blkExec := &mock.BlockProcessorMock{}
	hasher := &mock.HasherMock{}
	forkDetector := &mock.ForkDetectorMock{}
	shardCoordinator := mock.NewOneShardCoordinatorMock()
	account := &mock.AccountsStub{}

	bs, err := sync.NewShardBootstrap(
		pools,
		createStore(),
		blkc,
		rnd,
		blkExec,
		waitTime,
		hasher,
		nil,
		forkDetector,
		&mock.ResolversFinderStub{},
		shardCoordinator,
		account,
		&mock.BlackListHandlerStub{},
		&mock.NetworkConnectionWatcherStub{},
		&mock.BoostrapStorerMock{},
		&mock.StorageBootstrapperMock{},
		&mock.EpochStartTriggerStub{},
		&mock.RequestedItemsHandlerStub{},
	)

	assert.Nil(t, bs)
	assert.Equal(t, process.ErrNilMarshalizer, err)
}

func TestNewShardBootstrap_NilForkDetectorShouldErr(t *testing.T) {
	t.Parallel()

	pools := createMockPools()
	blkc := initBlockchain()
	rnd := &mock.RounderMock{}
	blkExec := &mock.BlockProcessorMock{}
	hasher := &mock.HasherMock{}
	marshalizer := &mock.MarshalizerMock{}
	shardCoordinator := mock.NewOneShardCoordinatorMock()
	account := &mock.AccountsStub{}

	bs, err := sync.NewShardBootstrap(
		pools,
		createStore(),
		blkc,
		rnd,
		blkExec,
		waitTime,
		hasher,
		marshalizer,
		nil,
		&mock.ResolversFinderStub{},
		shardCoordinator,
		account,
		&mock.BlackListHandlerStub{},
		&mock.NetworkConnectionWatcherStub{},
		&mock.BoostrapStorerMock{},
		&mock.StorageBootstrapperMock{},
		&mock.EpochStartTriggerStub{},
		&mock.RequestedItemsHandlerStub{},
	)

	assert.Nil(t, bs)
	assert.Equal(t, process.ErrNilForkDetector, err)
}

func TestNewShardBootstrap_NilResolversContainerShouldErr(t *testing.T) {
	t.Parallel()

	pools := createMockPools()
	blkc := initBlockchain()
	rnd := &mock.RounderMock{}
	blkExec := &mock.BlockProcessorMock{}
	forkDetector := &mock.ForkDetectorMock{}
	hasher := &mock.HasherMock{}
	marshalizer := &mock.MarshalizerMock{}
	shardCoordinator := mock.NewOneShardCoordinatorMock()
	account := &mock.AccountsStub{}

	bs, err := sync.NewShardBootstrap(
		pools,
		createStore(),
		blkc,
		rnd,
		blkExec,
		waitTime,
		hasher,
		marshalizer,
		forkDetector,
		nil,
		shardCoordinator,
		account,
		&mock.BlackListHandlerStub{},
		&mock.NetworkConnectionWatcherStub{},
		&mock.BoostrapStorerMock{},
		&mock.StorageBootstrapperMock{},
		&mock.EpochStartTriggerStub{},
		&mock.RequestedItemsHandlerStub{},
	)

	assert.Nil(t, bs)
	assert.Equal(t, process.ErrNilResolverContainer, err)
}

func TestNewShardBootstrap_NilShardCoordinatorShouldErr(t *testing.T) {
	t.Parallel()

	pools := createMockPools()
	blkc := initBlockchain()
	rnd := &mock.RounderMock{}
	blkExec := &mock.BlockProcessorMock{}
	forkDetector := &mock.ForkDetectorMock{}
	hasher := &mock.HasherMock{}
	marshalizer := &mock.MarshalizerMock{}
	account := &mock.AccountsStub{}

	bs, err := sync.NewShardBootstrap(
		pools,
		createStore(),
		blkc,
		rnd,
		blkExec,
		waitTime,
		hasher,
		marshalizer,
		forkDetector,
		&mock.ResolversFinderStub{},
		nil,
		account,
		&mock.BlackListHandlerStub{},
		&mock.NetworkConnectionWatcherStub{},
		&mock.BoostrapStorerMock{},
		&mock.StorageBootstrapperMock{},
		&mock.EpochStartTriggerStub{},
		&mock.RequestedItemsHandlerStub{},
	)

	assert.Nil(t, bs)
	assert.Equal(t, process.ErrNilShardCoordinator, err)
}

func TestNewShardBootstrap_NilAccountsAdapterShouldErr(t *testing.T) {
	t.Parallel()

	pools := createMockPools()
	blkc := initBlockchain()
	rnd := &mock.RounderMock{}
	blkExec := &mock.BlockProcessorMock{}
	forkDetector := &mock.ForkDetectorMock{}
	hasher := &mock.HasherMock{}
	marshalizer := &mock.MarshalizerMock{}
	shardCoordinator := mock.NewOneShardCoordinatorMock()

	bs, err := sync.NewShardBootstrap(
		pools,
		createStore(),
		blkc,
		rnd,
		blkExec,
		waitTime,
		hasher,
		marshalizer,
		forkDetector,
		&mock.ResolversFinderStub{},
		shardCoordinator,
		nil,
		&mock.BlackListHandlerStub{},
		&mock.NetworkConnectionWatcherStub{},
		&mock.BoostrapStorerMock{},
		&mock.StorageBootstrapperMock{},
		&mock.EpochStartTriggerStub{},
		&mock.RequestedItemsHandlerStub{},
	)

	assert.Nil(t, bs)
	assert.Equal(t, process.ErrNilAccountsAdapter, err)
}

func TestNewShardBootstrap_NilBlackListHandlerShouldErr(t *testing.T) {
	t.Parallel()

	pools := createMockPools()
	blkc := initBlockchain()
	rnd := &mock.RounderMock{}
	blkExec := &mock.BlockProcessorMock{}
	forkDetector := &mock.ForkDetectorMock{}
	hasher := &mock.HasherMock{}
	marshalizer := &mock.MarshalizerMock{}
	shardCoordinator := mock.NewOneShardCoordinatorMock()
	account := &mock.AccountsStub{}

	bs, err := sync.NewShardBootstrap(
		pools,
		createStore(),
		blkc,
		rnd,
		blkExec,
		waitTime,
		hasher,
		marshalizer,
		forkDetector,
		&mock.ResolversFinderStub{},
		shardCoordinator,
		account,
		nil,
		&mock.NetworkConnectionWatcherStub{},
		&mock.BoostrapStorerMock{},
		&mock.StorageBootstrapperMock{},
		&mock.EpochStartTriggerStub{},
		&mock.RequestedItemsHandlerStub{},
	)

	assert.Nil(t, bs)
	assert.Equal(t, process.ErrNilBlackListHandler, err)
}

func TestNewShardBootstrap_NilHeaderResolverShouldErr(t *testing.T) {
	t.Parallel()

	errExpected := errors.New("expected error")
	pools := createMockPools()
	resFinder := &mock.ResolversFinderStub{
		IntraShardResolverCalled: func(baseTopic string) (resolver dataRetriever.Resolver, e error) {
			if strings.Contains(baseTopic, factory.MiniBlocksTopic) {
				return &mock.ResolverStub{}, nil
			}

			return nil, nil
		},
		CrossShardResolverCalled: func(baseTopic string, crossShard uint32) (resolver dataRetriever.Resolver, err error) {
			if strings.Contains(baseTopic, factory.ShardBlocksTopic) {
				return nil, errExpected
			}

			return nil, nil
		},
	}

	blkc := initBlockchain()
	rnd := &mock.RounderMock{}
	blkExec := &mock.BlockProcessorMock{}
	forkDetector := &mock.ForkDetectorMock{}
	hasher := &mock.HasherMock{}
	marshalizer := &mock.MarshalizerMock{}
	shardCoordinator := mock.NewOneShardCoordinatorMock()
	account := &mock.AccountsStub{}

	bs, err := sync.NewShardBootstrap(
		pools,
		createStore(),
		blkc,
		rnd,
		blkExec,
		waitTime,
		hasher,
		marshalizer,
		forkDetector,
		resFinder,
		shardCoordinator,
		account,
		&mock.BlackListHandlerStub{},
		&mock.NetworkConnectionWatcherStub{},
		&mock.BoostrapStorerMock{},
		&mock.StorageBootstrapperMock{},
		&mock.EpochStartTriggerStub{},
		&mock.RequestedItemsHandlerStub{},
	)

	assert.Nil(t, bs)
	assert.Equal(t, errExpected, err)
}

func TestNewShardBootstrap_NilTxBlockBodyResolverShouldErr(t *testing.T) {
	t.Parallel()

	errExpected := errors.New("expected error")
	pools := createMockPools()
	resFinder := &mock.ResolversFinderStub{
		IntraShardResolverCalled: func(baseTopic string) (resolver dataRetriever.Resolver, e error) {
			if strings.Contains(baseTopic, factory.MiniBlocksTopic) {
				return nil, errExpected
			}

			return nil, nil
		},
		CrossShardResolverCalled: func(baseTopic string, crossShard uint32) (resolver dataRetriever.Resolver, err error) {
			if strings.Contains(baseTopic, factory.ShardBlocksTopic) {
				return &mock.HeaderResolverMock{}, errExpected
			}

			return nil, nil
		},
	}

	blkc := initBlockchain()
	rnd := &mock.RounderMock{}
	blkExec := &mock.BlockProcessorMock{}
	forkDetector := &mock.ForkDetectorMock{}
	hasher := &mock.HasherMock{}
	marshalizer := &mock.MarshalizerMock{}
	shardCoordinator := mock.NewOneShardCoordinatorMock()
	account := &mock.AccountsStub{}

	bs, err := sync.NewShardBootstrap(
		pools,
		createStore(),
		blkc,
		rnd,
		blkExec,
		waitTime,
		hasher,
		marshalizer,
		forkDetector,
		resFinder,
		shardCoordinator,
		account,
		&mock.BlackListHandlerStub{},
		&mock.NetworkConnectionWatcherStub{},
		&mock.BoostrapStorerMock{},
		&mock.StorageBootstrapperMock{},
		&mock.EpochStartTriggerStub{},
		&mock.RequestedItemsHandlerStub{},
	)

	assert.Nil(t, bs)
	assert.Equal(t, errExpected, err)
}

func TestNewShardBootstrap_OkValsShouldWork(t *testing.T) {
	t.Parallel()

	wasCalled := 0

	pools := &mock.PoolsHolderStub{}
	pools.HeadersCalled = func() dataRetriever.HeadersPool {
		sds := &mock.HeadersCacherStub{}

		sds.AddCalled = func(headerHash []byte, header data.HeaderHandler) {
			assert.Fail(t, "should have not reached this point")
		}
		sds.RegisterHandlerCalled = func(func(header data.HeaderHandler, key []byte)) {
			wasCalled++
		}
		return sds
	}
	pools.MiniBlocksCalled = func() storage.Cacher {
		cs := &mock.CacherStub{}
		cs.RegisterHandlerCalled = func(i func(key []byte)) {
			wasCalled++
		}

		return cs
	}

	blkc := initBlockchain()
	rnd := &mock.RounderMock{}
	blkExec := &mock.BlockProcessorMock{}
	hasher := &mock.HasherMock{}
	marshalizer := &mock.MarshalizerMock{}
	forkDetector := &mock.ForkDetectorMock{}
	shardCoordinator := mock.NewOneShardCoordinatorMock()
	account := &mock.AccountsStub{}

	bs, err := sync.NewShardBootstrap(
		pools,
		createStore(),
		blkc,
		rnd,
		blkExec,
		waitTime,
		hasher,
		marshalizer,
		forkDetector,
		createMockResolversFinder(),
		shardCoordinator,
		account,
		&mock.BlackListHandlerStub{},
		&mock.NetworkConnectionWatcherStub{},
		&mock.BoostrapStorerMock{},
		&mock.StorageBootstrapperMock{},
		&mock.EpochStartTriggerStub{},
		&mock.RequestedItemsHandlerStub{},
	)

	assert.NotNil(t, bs)
	assert.Nil(t, err)
	assert.Equal(t, 2, wasCalled)
	assert.False(t, bs.IsInterfaceNil())
}

//------- processing

func TestBootstrap_SyncBlockShouldCallForkChoice(t *testing.T) {
	t.Parallel()

	hdr := block.Header{Nonce: 1, PubKeysBitmap: []byte("X")}
	blockBodyUnit := &mock.StorerStub{
		GetCalled: func(key []byte) (i []byte, e error) {
			return nil, nil
		},
	}

	store := dataRetriever.NewChainStorer()
	store.AddStorer(dataRetriever.MiniBlockUnit, blockBodyUnit)

	blkc, _ := blockchain.NewBlockChain(
		&mock.CacherStub{},
	)

	_ = blkc.SetAppStatusHandler(&mock.AppStatusHandlerStub{
		SetUInt64ValueHandler: func(key string, value uint64) {},
	})

	blkc.CurrentBlockHeader = &hdr

	pools := createMockPools()

	hasher := &mock.HasherMock{}
	marshalizer := &mock.MarshalizerMock{}
	forkDetector := &mock.ForkDetectorMock{}
	forkDetector.CheckForkCalled = func() *process.ForkInfo {
		return &process.ForkInfo{
			IsDetected: true,
			Nonce:      90,
			Round:      90,
			Hash:       []byte("hash"),
		}
	}
	forkDetector.RemoveHeadersCalled = func(nonce uint64, hash []byte) {
	}
	forkDetector.GetHighestFinalBlockNonceCalled = func() uint64 {
		return hdr.Nonce
	}
	forkDetector.ProbableHighestNonceCalled = func() uint64 {
		return 100
	}

	shardCoordinator := mock.NewOneShardCoordinatorMock()
	account := &mock.AccountsStub{}

	rnd, _ := round.NewRound(time.Now(), time.Now(), 100*time.Millisecond, &mock.SyncTimerMock{})

	blockProcessorMock := createBlockProcessor()

	bs, _ := sync.NewShardBootstrap(
		pools,
		store,
		blkc,
		rnd,
		blockProcessorMock,
		waitTime,
		hasher,
		marshalizer,
		forkDetector,
		createMockResolversFinder(),
		shardCoordinator,
		account,
		&mock.BlackListHandlerStub{},
		&mock.NetworkConnectionWatcherStub{
			IsConnectedToTheNetworkCalled: func() bool {
				return true
			},
		},
		&mock.BoostrapStorerMock{},
		&mock.StorageBootstrapperMock{},
		&mock.EpochStartTriggerStub{},
		&mock.RequestedItemsHandlerStub{},
	)

	r := bs.SyncBlock()

	assert.Equal(t, process.ErrNilHeadersStorage, r)
}

func TestBootstrap_ShouldReturnTimeIsOutWhenMissingHeader(t *testing.T) {
	t.Parallel()

	hdr := block.Header{Nonce: 1}
	blkc := mock.BlockChainMock{}
	blkc.GetCurrentBlockHeaderCalled = func() data.HeaderHandler {
		return &hdr
	}

	pools := createMockPools()

	hasher := &mock.HasherMock{}
	marshalizer := &mock.MarshalizerMock{}
	forkDetector := &mock.ForkDetectorMock{}
	forkDetector.CheckForkCalled = func() *process.ForkInfo {
		return process.NewForkInfo()
	}
	forkDetector.ProbableHighestNonceCalled = func() uint64 {
		return 100
	}
	forkDetector.GetNotarizedHeaderHashCalled = func(nonce uint64) []byte {
		return nil
	}

	shardCoordinator := mock.NewOneShardCoordinatorMock()
	account := &mock.AccountsStub{}

	rnd, _ := round.NewRound(time.Now(),
		time.Now().Add(2*100*time.Millisecond),
		100*time.Millisecond,
		&mock.SyncTimerMock{},
	)

	blockProcessorMock := createBlockProcessor()

	bs, _ := sync.NewShardBootstrap(
		pools,
		createStore(),
		&blkc,
		rnd,
		blockProcessorMock,
		waitTime,
		hasher,
		marshalizer,
		forkDetector,
		createMockResolversFinder(),
		shardCoordinator,
		account,
		&mock.BlackListHandlerStub{},
		&mock.NetworkConnectionWatcherStub{
			IsConnectedToTheNetworkCalled: func() bool {
				return true
			},
		},
		&mock.BoostrapStorerMock{},
		&mock.StorageBootstrapperMock{},
		&mock.EpochStartTriggerStub{},
		&mock.RequestedItemsHandlerStub{},
	)

	r := bs.SyncBlock()

	assert.Equal(t, process.ErrTimeIsOut, r)
}

func TestBootstrap_ShouldReturnTimeIsOutWhenMissingBody(t *testing.T) {
	t.Parallel()

	hdr := block.Header{Nonce: 1, PubKeysBitmap: []byte("X")}
	blkc := mock.BlockChainMock{}
	blkc.GetCurrentBlockHeaderCalled = func() data.HeaderHandler {
		return &hdr
	}

	hash := []byte("aaa")

	pools := createMockPools()
	pools.HeadersCalled = func() dataRetriever.HeadersPool {
		sds := &mock.HeadersCacherStub{}
		sds.GetHeaderByHashCalled = func(key []byte) (handler data.HeaderHandler, e error) {
			if bytes.Equal(hash, key) {
				return &block.Header{Nonce: 2}, nil
			}

			return nil, errors.New("err")
		}
		return sds
	}
	hasher := &mock.HasherMock{}
	marshalizer := &mock.MarshalizerMock{}
	forkDetector := &mock.ForkDetectorMock{}
	forkDetector.CheckForkCalled = func() *process.ForkInfo {
		return process.NewForkInfo()
	}
	forkDetector.ProbableHighestNonceCalled = func() uint64 {
		return 2
	}
	forkDetector.GetHighestFinalBlockNonceCalled = func() uint64 {
		return 1
	}
	forkDetector.GetNotarizedHeaderHashCalled = func(nonce uint64) []byte {
		return nil
	}

	shardCoordinator := mock.NewOneShardCoordinatorMock()
	account := &mock.AccountsStub{}

	rnd, _ := round.NewRound(time.Now(),
		time.Now().Add(2*100*time.Millisecond),
		100*time.Millisecond,
		&mock.SyncTimerMock{})

	bs, _ := sync.NewShardBootstrap(
		pools,
		createStore(),
		&blkc,
		rnd,
		&mock.BlockProcessorMock{},
		waitTime,
		hasher,
		marshalizer,
		forkDetector,
		createMockResolversFinderNilMiniBlocks(),
		shardCoordinator,
		account,
		&mock.BlackListHandlerStub{},
		&mock.NetworkConnectionWatcherStub{
			IsConnectedToTheNetworkCalled: func() bool {
				return true
			},
		},
		&mock.BoostrapStorerMock{},
		&mock.StorageBootstrapperMock{},
		&mock.EpochStartTriggerStub{},
		&mock.RequestedItemsHandlerStub{},
	)

	bs.RequestHeaderWithNonce(2)
	r := bs.SyncBlock()
	assert.Equal(t, process.ErrTimeIsOut, r)
}

func TestBootstrap_ShouldNotNeedToSync(t *testing.T) {
	t.Parallel()

	ebm := createBlockProcessor()

	hdr := block.Header{Nonce: 1, Round: 0}
	blkc := mock.BlockChainMock{}
	blkc.GetCurrentBlockHeaderCalled = func() data.HeaderHandler {
		return &hdr
	}

	pools := createMockPools()

	hasher := &mock.HasherMock{}
	marshalizer := &mock.MarshalizerMock{}
	forkDetector := &mock.ForkDetectorMock{}
	forkDetector.CheckForkCalled = func() *process.ForkInfo {
		return process.NewForkInfo()
	}
	forkDetector.GetHighestFinalBlockNonceCalled = func() uint64 {
		return hdr.Nonce
	}
	forkDetector.ProbableHighestNonceCalled = func() uint64 {
		return 1
	}
	forkDetector.GetNotarizedHeaderHashCalled = func(nonce uint64) []byte {
		return nil
	}

	shardCoordinator := mock.NewOneShardCoordinatorMock()
	account := &mock.AccountsStub{}

	rnd, _ := round.NewRound(time.Now(), time.Now(), 100*time.Millisecond, &mock.SyncTimerMock{})

	bs, _ := sync.NewShardBootstrap(
		pools,
		createStore(),
		&blkc,
		rnd,
		ebm,
		waitTime,
		hasher,
		marshalizer,
		forkDetector,
		createMockResolversFinder(),
		shardCoordinator,
		account,
		&mock.BlackListHandlerStub{},
		&mock.NetworkConnectionWatcherStub{
			IsConnectedToTheNetworkCalled: func() bool {
				return true
			},
		},
		&mock.BoostrapStorerMock{},
		&mock.StorageBootstrapperMock{},
		&mock.EpochStartTriggerStub{},
		&mock.RequestedItemsHandlerStub{},
	)

	bs.StartSync()
	time.Sleep(200 * time.Millisecond)
	bs.StopSync()
}

func TestBootstrap_SyncShouldSyncOneBlock(t *testing.T) {
	t.Parallel()

	ebm := createBlockProcessor()

	hdr := block.Header{Nonce: 1, Round: 0}
	blkc := mock.BlockChainMock{}
	blkc.GetCurrentBlockHeaderCalled = func() data.HeaderHandler {
		return &hdr
	}

	hash := []byte("aaa")

	mutDataAvailable := goSync.RWMutex{}
	dataAvailable := false

	pools := &mock.PoolsHolderStub{}
	pools.HeadersCalled = func() dataRetriever.HeadersPool {
		sds := &mock.HeadersCacherStub{}
		sds.GetHeaderByHashCalled = func(key []byte) (handler data.HeaderHandler, e error) {
			mutDataAvailable.RLock()
			defer mutDataAvailable.RUnlock()

			if bytes.Equal(hash, key) && dataAvailable {
				return &block.Header{
					Nonce:         2,
					Round:         1,
					BlockBodyType: block.TxBlock,
					RootHash:      []byte("bbb")}, nil
			}

			return nil, errors.New("err")
		}

		sds.RegisterHandlerCalled = func(func(header data.HeaderHandler, key []byte)) {
		}

		return sds
	}
	pools.MiniBlocksCalled = func() storage.Cacher {
		cs := &mock.CacherStub{}
		cs.RegisterHandlerCalled = func(i func(key []byte)) {
		}
		cs.GetCalled = func(key []byte) (value interface{}, ok bool) {
			if bytes.Equal([]byte("bbb"), key) && dataAvailable {
				return make(block.MiniBlockSlice, 0), true
			}

			return nil, false
		}

		return cs
	}
	hasher := &mock.HasherMock{}
	marshalizer := &mock.MarshalizerMock{}
	forkDetector := &mock.ForkDetectorMock{}
	forkDetector.CheckForkCalled = func() *process.ForkInfo {
		return process.NewForkInfo()
	}
	forkDetector.GetHighestFinalBlockNonceCalled = func() uint64 {
		return hdr.Nonce
	}
	forkDetector.ProbableHighestNonceCalled = func() uint64 {
		return 2
	}
	forkDetector.GetNotarizedHeaderHashCalled = func(nonce uint64) []byte {
		return nil
	}

	shardCoordinator := mock.NewOneShardCoordinatorMock()
	account := &mock.AccountsStub{}

	account.RootHashCalled = func() ([]byte, error) {
		return nil, nil
	}

	rnd, _ := round.NewRound(time.Now(), time.Now().Add(200*time.Millisecond), 100*time.Millisecond, &mock.SyncTimerMock{})

	bs, _ := sync.NewShardBootstrap(
		pools,
		createStore(),
		&blkc,
		rnd,
		ebm,
		waitTime,
		hasher,
		marshalizer,
		forkDetector,
		createMockResolversFinder(),
		shardCoordinator,
		account,
		&mock.BlackListHandlerStub{},
		&mock.NetworkConnectionWatcherStub{
			IsConnectedToTheNetworkCalled: func() bool {
				return true
			},
		},
		&mock.BoostrapStorerMock{},
		&mock.StorageBootstrapperMock{},
		&mock.EpochStartTriggerStub{},
		&mock.RequestedItemsHandlerStub{},
	)

	bs.StartSync()

	time.Sleep(200 * time.Millisecond)

	mutDataAvailable.Lock()
	dataAvailable = true
	mutDataAvailable.Unlock()

	time.Sleep(500 * time.Millisecond)

	bs.StopSync()
}

func TestBootstrap_ShouldReturnNilErr(t *testing.T) {
	t.Parallel()

	ebm := createBlockProcessor()

	hdr := block.Header{Nonce: 1}
	blkc := mock.BlockChainMock{}
	blkc.GetCurrentBlockHeaderCalled = func() data.HeaderHandler {
		return &hdr
	}

	hash := []byte("aaa")
	header := &block.Header{
		Nonce:         2,
		Round:         1,
		BlockBodyType: block.TxBlock,
		RootHash:      []byte("bbb")}

	pools := &mock.PoolsHolderStub{}
	pools.HeadersCalled = func() dataRetriever.HeadersPool {
		sds := &mock.HeadersCacherStub{}
		sds.GetHeaderByNonceAndShardIdCalled = func(hdrNonce uint64, shardId uint32) (handlers []data.HeaderHandler, i [][]byte, e error) {
			if hdrNonce == 2 {
				return []data.HeaderHandler{header}, [][]byte{hash}, nil
			}

			return nil, nil, errors.New("err")
		}

		return sds
	}
	pools.MiniBlocksCalled = func() storage.Cacher {
		cs := &mock.CacherStub{}
		cs.RegisterHandlerCalled = func(i func(key []byte)) {
		}
		cs.GetCalled = func(key []byte) (value interface{}, ok bool) {
			if bytes.Equal([]byte("bbb"), key) {
				return make(block.MiniBlockSlice, 0), true
			}

			return nil, false
		}

		return cs
	}

	hasher := &mock.HasherMock{}
	marshalizer := &mock.MarshalizerMock{}
	forkDetector := &mock.ForkDetectorMock{}
	forkDetector.CheckForkCalled = func() *process.ForkInfo {
		return process.NewForkInfo()
	}
	forkDetector.ProbableHighestNonceCalled = func() uint64 {
		return 2
	}
	forkDetector.GetNotarizedHeaderHashCalled = func(nonce uint64) []byte {
		return nil
	}

	shardCoordinator := mock.NewOneShardCoordinatorMock()
	account := &mock.AccountsStub{}

	rnd, _ := round.NewRound(time.Now(),
		time.Now().Add(2*100*time.Millisecond),
		100*time.Millisecond,
		&mock.SyncTimerMock{},
	)

	bs, _ := sync.NewShardBootstrap(
		pools,
		createStore(),
		&blkc,
		rnd,
		ebm,
		waitTime,
		hasher,
		marshalizer,
		forkDetector,
		createMockResolversFinder(),
		shardCoordinator,
		account,
		&mock.BlackListHandlerStub{},
		&mock.NetworkConnectionWatcherStub{
			IsConnectedToTheNetworkCalled: func() bool {
				return true
			},
		},
		&mock.BoostrapStorerMock{},
		&mock.StorageBootstrapperMock{},
		&mock.EpochStartTriggerStub{},
		&mock.RequestedItemsHandlerStub{},
	)

	r := bs.SyncBlock()

	assert.Nil(t, r)
}

func TestBootstrap_SyncBlockShouldReturnErrorWhenProcessBlockFailed(t *testing.T) {
	t.Parallel()

	ebm := createBlockProcessor()

	hdr := block.Header{Nonce: 1, PubKeysBitmap: []byte("X")}
	blkc := mock.BlockChainMock{}
	blkc.GetCurrentBlockHeaderCalled = func() data.HeaderHandler {
		return &hdr
	}

	hash := []byte("aaa")
	header := &block.Header{
		Nonce:         2,
		Round:         1,
		BlockBodyType: block.TxBlock,
		RootHash:      []byte("bbb")}

	pools := &mock.PoolsHolderStub{}
	pools.HeadersCalled = func() dataRetriever.HeadersPool {
		sds := &mock.HeadersCacherStub{}
		sds.GetHeaderByNonceAndShardIdCalled = func(hdrNonce uint64, shardId uint32) (handlers []data.HeaderHandler, i [][]byte, e error) {
			if hdrNonce == 2 {
				return []data.HeaderHandler{header}, [][]byte{hash}, nil
			}
			return nil, nil, errors.New("err")
		}

		return sds
	}
	pools.MiniBlocksCalled = func() storage.Cacher {
		cs := &mock.CacherStub{}
		cs.RegisterHandlerCalled = func(i func(key []byte)) {
		}
		cs.GetCalled = func(key []byte) (value interface{}, ok bool) {
			if bytes.Equal([]byte("bbb"), key) {
				return make(block.MiniBlockSlice, 0), true
			}

			return nil, false
		}

		return cs
	}

	hasher := &mock.HasherMock{}
	marshalizer := &mock.MarshalizerMock{}
	forkDetector := &mock.ForkDetectorMock{}
	forkDetector.CheckForkCalled = func() *process.ForkInfo {
		return process.NewForkInfo()
	}
	forkDetector.GetHighestFinalBlockNonceCalled = func() uint64 {
		return hdr.Nonce
	}
	forkDetector.ProbableHighestNonceCalled = func() uint64 {
		return 2
	}
	forkDetector.RemoveHeadersCalled = func(nonce uint64, hash []byte) {}
	forkDetector.ResetProbableHighestNonceCalled = func() {}
	forkDetector.GetNotarizedHeaderHashCalled = func(nonce uint64) []byte {
		return nil
	}

	shardCoordinator := mock.NewOneShardCoordinatorMock()
	account := &mock.AccountsStub{}

	rnd, _ := round.NewRound(time.Now(),
		time.Now().Add(2*100*time.Millisecond),
		100*time.Millisecond,
		&mock.SyncTimerMock{})

	ebm.ProcessBlockCalled = func(blockChain data.ChainHandler, header data.HeaderHandler, body data.BodyHandler, haveTime func() time.Duration) error {
		return process.ErrBlockHashDoesNotMatch
	}

	bs, _ := sync.NewShardBootstrap(
		pools,
		createStore(),
		&blkc,
		rnd,
		ebm,
		waitTime,
		hasher,
		marshalizer,
		forkDetector,
		createMockResolversFinder(),
		shardCoordinator,
		account,
		&mock.BlackListHandlerStub{},
		&mock.NetworkConnectionWatcherStub{
			IsConnectedToTheNetworkCalled: func() bool {
				return true
			},
		},
		&mock.BoostrapStorerMock{},
		&mock.StorageBootstrapperMock{},
		&mock.EpochStartTriggerStub{},
		&mock.RequestedItemsHandlerStub{},
	)

	err := bs.SyncBlock()
	assert.Equal(t, process.ErrBlockHashDoesNotMatch, err)
}

func TestBootstrap_ShouldSyncShouldReturnFalseWhenCurrentBlockIsNilAndRoundIndexIsZero(t *testing.T) {
	t.Parallel()

	pools := createMockPools()

	hasher := &mock.HasherMock{}
	marshalizer := &mock.MarshalizerMock{}
	forkDetector := &mock.ForkDetectorMock{
		CheckForkCalled: func() *process.ForkInfo {
			return process.NewForkInfo()
		},
		ProbableHighestNonceCalled: func() uint64 {
			return 0
		},
	}

	shardCoordinator := mock.NewOneShardCoordinatorMock()
	account := &mock.AccountsStub{}

	rnd, _ := round.NewRound(time.Now(), time.Now(), 100*time.Millisecond, &mock.SyncTimerMock{})

	bs, _ := sync.NewShardBootstrap(
		pools,
		createStore(),
		initBlockchain(),
		rnd,
		&mock.BlockProcessorMock{},
		waitTime,
		hasher,
		marshalizer,
		forkDetector,
		createMockResolversFinder(),
		shardCoordinator,
		account,
		&mock.BlackListHandlerStub{},
		&mock.NetworkConnectionWatcherStub{
			IsConnectedToTheNetworkCalled: func() bool {
				return true
			},
		},
		&mock.BoostrapStorerMock{},
		&mock.StorageBootstrapperMock{},
		&mock.EpochStartTriggerStub{},
		&mock.RequestedItemsHandlerStub{},
	)

	assert.False(t, bs.ShouldSync())
}

func TestBootstrap_ShouldReturnTrueWhenCurrentBlockIsNilAndRoundIndexIsGreaterThanZero(t *testing.T) {
	t.Parallel()

	pools := createMockPools()

	hasher := &mock.HasherMock{}
	marshalizer := &mock.MarshalizerMock{}
	forkDetector := &mock.ForkDetectorMock{}
	forkDetector.CheckForkCalled = func() *process.ForkInfo {
		return process.NewForkInfo()
	}
	forkDetector.ProbableHighestNonceCalled = func() uint64 {
		return 1
	}

	shardCoordinator := mock.NewOneShardCoordinatorMock()
	account := &mock.AccountsStub{}

	rnd, _ := round.NewRound(time.Now(), time.Now().Add(100*time.Millisecond), 100*time.Millisecond, &mock.SyncTimerMock{})

	bs, _ := sync.NewShardBootstrap(
		pools,
		createStore(),
		initBlockchain(),
		rnd,
		&mock.BlockProcessorMock{},
		waitTime,
		hasher,
		marshalizer,
		forkDetector,
		createMockResolversFinder(),
		shardCoordinator,
		account,
		&mock.BlackListHandlerStub{},
		&mock.NetworkConnectionWatcherStub{
			IsConnectedToTheNetworkCalled: func() bool {
				return true
			},
		},
		&mock.BoostrapStorerMock{},
		&mock.StorageBootstrapperMock{},
		&mock.EpochStartTriggerStub{},
		&mock.RequestedItemsHandlerStub{},
	)

	assert.True(t, bs.ShouldSync())
}

func TestBootstrap_ShouldReturnFalseWhenNodeIsSynced(t *testing.T) {
	t.Parallel()

	hdr := block.Header{Nonce: 0}
	blkc := mock.BlockChainMock{}
	blkc.GetCurrentBlockHeaderCalled = func() data.HeaderHandler {
		return &hdr
	}

	pools := createMockPools()
	hasher := &mock.HasherMock{}
	marshalizer := &mock.MarshalizerMock{}
	forkDetector := &mock.ForkDetectorMock{}
	forkDetector.CheckForkCalled = func() *process.ForkInfo {
		return process.NewForkInfo()
	}
	forkDetector.ProbableHighestNonceCalled = func() uint64 {
		return 0
	}

	shardCoordinator := mock.NewOneShardCoordinatorMock()
	account := &mock.AccountsStub{}

	rnd, _ := round.NewRound(time.Now(), time.Now(), 100*time.Millisecond, &mock.SyncTimerMock{})

	bs, _ := sync.NewShardBootstrap(
		pools,
		createStore(),
		&blkc,
		rnd,
		&mock.BlockProcessorMock{},
		waitTime,
		hasher,
		marshalizer,
		forkDetector,
		createMockResolversFinder(),
		shardCoordinator,
		account,
		&mock.BlackListHandlerStub{},
		&mock.NetworkConnectionWatcherStub{
			IsConnectedToTheNetworkCalled: func() bool {
				return true
			},
		},
		&mock.BoostrapStorerMock{},
		&mock.StorageBootstrapperMock{},
		&mock.EpochStartTriggerStub{},
		&mock.RequestedItemsHandlerStub{},
	)

	assert.False(t, bs.ShouldSync())
}

func TestBootstrap_ShouldReturnTrueWhenNodeIsNotSynced(t *testing.T) {
	t.Parallel()

	hdr := block.Header{Nonce: 0}
	blkc := mock.BlockChainMock{}
	blkc.GetCurrentBlockHeaderCalled = func() data.HeaderHandler {
		return &hdr
	}

	pools := createMockPools()
	hasher := &mock.HasherMock{}
	marshalizer := &mock.MarshalizerMock{}
	forkDetector := &mock.ForkDetectorMock{}
	forkDetector.CheckForkCalled = func() *process.ForkInfo {
		return process.NewForkInfo()
	}
	forkDetector.ProbableHighestNonceCalled = func() uint64 {
		return 1
	}

	shardCoordinator := mock.NewOneShardCoordinatorMock()
	account := &mock.AccountsStub{}

	rnd, _ := round.NewRound(time.Now(), time.Now().Add(100*time.Millisecond), 100*time.Millisecond, &mock.SyncTimerMock{})

	bs, _ := sync.NewShardBootstrap(
		pools,
		createStore(),
		&blkc,
		rnd,
		&mock.BlockProcessorMock{},
		waitTime,
		hasher,
		marshalizer,
		forkDetector,
		createMockResolversFinder(),
		shardCoordinator,
		account,
		&mock.BlackListHandlerStub{},
		&mock.NetworkConnectionWatcherStub{
			IsConnectedToTheNetworkCalled: func() bool {
				return true
			},
		},
		&mock.BoostrapStorerMock{},
		&mock.StorageBootstrapperMock{},
		&mock.EpochStartTriggerStub{},
		&mock.RequestedItemsHandlerStub{},
	)

	assert.True(t, bs.ShouldSync())
}

func TestBootstrap_ShouldSyncShouldReturnTrueWhenForkIsDetectedAndItReceivesTheSameWrongHeader(t *testing.T) {
	t.Parallel()

	hdr1 := block.Header{Nonce: 1, Round: 2, PubKeysBitmap: []byte("A")}
	hash1 := []byte("hash1")

	hdr2 := block.Header{Nonce: 1, Round: 1, PubKeysBitmap: []byte("B")}
	hash2 := []byte("hash2")

	blkc := mock.BlockChainMock{}
	blkc.GetCurrentBlockHeaderCalled = func() data.HeaderHandler {
		return &hdr1
	}

	finalHeaders := []data.HeaderHandler{
		&hdr2,
	}
	finalHeadersHashes := [][]byte{
		hash2,
	}

	pools := createMockPools()
	pools.HeadersCalled = func() dataRetriever.HeadersPool {
		sds := &mock.HeadersCacherStub{
			RegisterHandlerCalled: func(func(header data.HeaderHandler, key []byte)) {},
			GetHeaderByHashCalled: func(key []byte) (handler data.HeaderHandler, e error) {
				if bytes.Equal(key, hash1) {
					return &hdr1, nil
				}
				if bytes.Equal(key, hash2) {
					return &hdr2, nil
				}

				return nil, errors.New("err")
			},
		}
		return sds
	}

	hasher := &mock.HasherMock{}
	marshalizer := &mock.MarshalizerMock{}
	rounder := &mock.RounderMock{}
	rounder.RoundIndex = 2
	forkDetector, _ := sync.NewShardForkDetector(rounder, &mock.BlackListHandlerStub{}, 0)
	shardCoordinator := mock.NewOneShardCoordinatorMock()
	account := &mock.AccountsStub{}

	bs, _ := sync.NewShardBootstrap(
		pools,
		createStore(),
		&blkc,
		rounder,
		&mock.BlockProcessorMock{},
		waitTime,
		hasher,
		marshalizer,
		forkDetector,
		createMockResolversFinder(),
		shardCoordinator,
		account,
		&mock.BlackListHandlerStub{},
		&mock.NetworkConnectionWatcherStub{
			IsConnectedToTheNetworkCalled: func() bool {
				return true
			},
		},
		&mock.BoostrapStorerMock{},
		&mock.StorageBootstrapperMock{},
		&mock.EpochStartTriggerStub{},
		&mock.RequestedItemsHandlerStub{},
	)

	_ = forkDetector.AddHeader(&hdr1, hash1, process.BHProcessed, nil, nil, false)
	_ = forkDetector.AddHeader(&hdr2, hash2, process.BHNotarized, finalHeaders, finalHeadersHashes, false)

	shouldSync := bs.ShouldSync()
	assert.True(t, shouldSync)
	assert.True(t, bs.IsForkDetected())

	if shouldSync && bs.IsForkDetected() {
		forkDetector.RemoveHeaders(hdr1.GetNonce(), hash1)
		bs.ReceivedHeaders(&hdr1, hash1)
		_ = forkDetector.AddHeader(&hdr1, hash1, process.BHProcessed, nil, nil, false)
	}

	shouldSync = bs.ShouldSync()
	assert.True(t, shouldSync)
	assert.True(t, bs.IsForkDetected())
}

func TestBootstrap_ShouldSyncShouldReturnFalseWhenForkIsDetectedAndItReceivesTheGoodHeader(t *testing.T) {
	t.Parallel()

	hdr1 := block.Header{Nonce: 1, Round: 2, PubKeysBitmap: []byte("A")}
	hash1 := []byte("hash1")

	hdr2 := block.Header{Nonce: 1, Round: 1, PubKeysBitmap: []byte("B")}
	hash2 := []byte("hash2")

	blkc := mock.BlockChainMock{}
	blkc.GetCurrentBlockHeaderCalled = func() data.HeaderHandler {
		return &hdr2
	}

	finalHeaders := []data.HeaderHandler{
		&hdr2,
	}
	finalHeadersHashes := [][]byte{
		hash2,
	}

	pools := createMockPools()
	pools.HeadersCalled = func() dataRetriever.HeadersPool {
		sds := &mock.HeadersCacherStub{
			RegisterHandlerCalled: func(func(header data.HeaderHandler, key []byte)) {},
			GetHeaderByHashCalled: func(key []byte) (handler data.HeaderHandler, e error) {
				if bytes.Equal(key, hash1) {
					return &hdr1, nil
				}
				if bytes.Equal(key, hash2) {
					return &hdr2, nil
				}

				return nil, errors.New("err")
			},
		}
		return sds
	}

	hasher := &mock.HasherMock{}
	marshalizer := &mock.MarshalizerMock{}
	rounder := &mock.RounderMock{}
	rounder.RoundIndex = 2
	forkDetector, _ := sync.NewShardForkDetector(rounder, &mock.BlackListHandlerStub{}, 0)
	shardCoordinator := mock.NewOneShardCoordinatorMock()
	account := &mock.AccountsStub{}

	bs, _ := sync.NewShardBootstrap(
		pools,
		createStore(),
		&blkc,
		rounder,
		&mock.BlockProcessorMock{},
		waitTime,
		hasher,
		marshalizer,
		forkDetector,
		createMockResolversFinder(),
		shardCoordinator,
		account,
		&mock.BlackListHandlerStub{},
		&mock.NetworkConnectionWatcherStub{
			IsConnectedToTheNetworkCalled: func() bool {
				return true
			},
		},
		&mock.BoostrapStorerMock{},
		&mock.StorageBootstrapperMock{},
		&mock.EpochStartTriggerStub{},
		&mock.RequestedItemsHandlerStub{},
	)

	_ = forkDetector.AddHeader(&hdr1, hash1, process.BHProcessed, nil, nil, false)
	_ = forkDetector.AddHeader(&hdr2, hash2, process.BHNotarized, finalHeaders, finalHeadersHashes, false)

	shouldSync := bs.ShouldSync()
	assert.True(t, shouldSync)
	assert.True(t, bs.IsForkDetected())

	if shouldSync && bs.IsForkDetected() {
		forkDetector.RemoveHeaders(hdr1.GetNonce(), hash1)
		bs.ReceivedHeaders(&hdr2, hash2)
		_ = forkDetector.AddHeader(&hdr2, hash2, process.BHProcessed, finalHeaders, finalHeadersHashes, false)
	}

	shouldSync = bs.ShouldSync()
	assert.False(t, shouldSync)
	assert.False(t, bs.IsForkDetected())
}

func TestBootstrap_GetHeaderFromPoolShouldReturnNil(t *testing.T) {
	t.Parallel()

	pools := createMockPools()
	hasher := &mock.HasherMock{}
	marshalizer := &mock.MarshalizerMock{}
	forkDetector := &mock.ForkDetectorMock{}
	forkDetector.CheckForkCalled = func() *process.ForkInfo {
		return process.NewForkInfo()
	}

	shardCoordinator := mock.NewOneShardCoordinatorMock()
	account := &mock.AccountsStub{}

	rnd, _ := round.NewRound(time.Now(), time.Now(), 100*time.Millisecond, &mock.SyncTimerMock{})

	bs, _ := sync.NewShardBootstrap(
		pools,
		createStore(),
		initBlockchain(),
		rnd,
		&mock.BlockProcessorMock{},
		waitTime,
		hasher,
		marshalizer,
		forkDetector,
		createMockResolversFinder(),
		shardCoordinator,
		account,
		&mock.BlackListHandlerStub{},
		&mock.NetworkConnectionWatcherStub{},
		&mock.BoostrapStorerMock{},
		&mock.StorageBootstrapperMock{},
		&mock.EpochStartTriggerStub{},
		&mock.RequestedItemsHandlerStub{},
	)

	hdr, _, _ := process.GetShardHeaderFromPoolWithNonce(0, 0, pools.Headers())
	assert.NotNil(t, bs)
	assert.Nil(t, hdr)
}

func TestBootstrap_GetHeaderFromPoolShouldReturnHeader(t *testing.T) {
	t.Parallel()

	hdr := &block.Header{Nonce: 0}
	hash := []byte("aaa")

	pools := createMockPools()
	pools.HeadersCalled = func() dataRetriever.HeadersPool {
		sds := &mock.HeadersCacherStub{}

		sds.GetHeaderByNonceAndShardIdCalled = func(hdrNonce uint64, shardId uint32) (handlers []data.HeaderHandler, i [][]byte, e error) {
			if hdrNonce == 0 {
				return []data.HeaderHandler{hdr}, [][]byte{hash}, nil
			}
			return nil, nil, errors.New("err")
		}

		sds.RegisterHandlerCalled = func(func(header data.HeaderHandler, key []byte)) {
		}

		return sds
	}

	hasher := &mock.HasherMock{}
	marshalizer := &mock.MarshalizerMock{}
	forkDetector := &mock.ForkDetectorMock{}
	account := &mock.AccountsStub{}

	shardCoordinator := mock.NewOneShardCoordinatorMock()

	rnd, _ := round.NewRound(time.Now(), time.Now(), 100*time.Millisecond, &mock.SyncTimerMock{})

	bs, _ := sync.NewShardBootstrap(
		pools,
		createStore(),
		initBlockchain(),
		rnd,
		&mock.BlockProcessorMock{},
		waitTime,
		hasher,
		marshalizer,
		forkDetector,
		createMockResolversFinder(),
		shardCoordinator,
		account,
		&mock.BlackListHandlerStub{},
		&mock.NetworkConnectionWatcherStub{},
		&mock.BoostrapStorerMock{},
		&mock.StorageBootstrapperMock{},
		&mock.EpochStartTriggerStub{},
		&mock.RequestedItemsHandlerStub{},
	)

	hdr2, _, _ := process.GetShardHeaderFromPoolWithNonce(0, 0, pools.Headers())
	assert.NotNil(t, bs)
	assert.True(t, hdr == hdr2)
}

func TestShardGetBlockFromPoolShouldReturnBlock(t *testing.T) {
	blk := make(block.MiniBlockSlice, 0)

	pools := createMockPools()

	pools.MiniBlocksCalled = func() storage.Cacher {
		cs := &mock.CacherStub{}
		cs.RegisterHandlerCalled = func(i func(key []byte)) {
		}
		cs.GetCalled = func(key []byte) (value interface{}, ok bool) {
			if bytes.Equal(key, []byte("aaa")) {
				return blk, true
			}

			return nil, false
		}
		return cs
	}
	hasher := &mock.HasherMock{}
	marshalizer := &mock.MarshalizerMock{}
	forkDetector := &mock.ForkDetectorMock{}

	shardCoordinator := mock.NewOneShardCoordinatorMock()
	account := &mock.AccountsStub{}

	rnd, _ := round.NewRound(time.Now(), time.Now(), 100*time.Millisecond, &mock.SyncTimerMock{})

	bs, _ := sync.NewShardBootstrap(
		pools,
		createStore(),
		initBlockchain(),
		rnd,
		&mock.BlockProcessorMock{},
		waitTime,
		hasher,
		marshalizer,
		forkDetector,
		createMockResolversFinder(),
		shardCoordinator,
		account,
		&mock.BlackListHandlerStub{},
		&mock.NetworkConnectionWatcherStub{},
		&mock.BoostrapStorerMock{},
		&mock.StorageBootstrapperMock{},
		&mock.EpochStartTriggerStub{},
		&mock.RequestedItemsHandlerStub{},
	)

	mbHashes := make([][]byte, 0)
	mbHashes = append(mbHashes, []byte("aaaa"))

	mb, _ := bs.GetMiniBlocks(mbHashes)
	assert.True(t, reflect.DeepEqual(blk, mb))

}

//------- testing received headers

func TestBootstrap_ReceivedHeadersFoundInPoolShouldAddToForkDetector(t *testing.T) {
	t.Parallel()

	addedHash := []byte("hash")
	addedHdr := &block.Header{}

	pools := createMockPools()
	pools.HeadersCalled = func() dataRetriever.HeadersPool {
		sds := &mock.HeadersCacherStub{}
		sds.RegisterHandlerCalled = func(func(header data.HeaderHandler, key []byte)) {
		}
		sds.GetHeaderByHashCalled = func(key []byte) (handler data.HeaderHandler, e error) {
			if bytes.Equal(key, addedHash) {
				return addedHdr, nil
			}

			return nil, errors.New("err")
		}

		return sds
	}

	wasAdded := false
	hasher := &mock.HasherMock{}
	marshalizer := &mock.MarshalizerMock{}
	forkDetector := &mock.ForkDetectorMock{}
	forkDetector.AddHeaderCalled = func(header data.HeaderHandler, hash []byte, state process.BlockHeaderState, finalHeaders []data.HeaderHandler, finalHeadersHashes [][]byte, isNotarizedShardStuck bool) error {
		if state == process.BHProcessed {
			return errors.New("processed")
		}

		if !bytes.Equal(hash, addedHash) {
			return errors.New("hash mismatch")
		}

		if !reflect.DeepEqual(header, addedHdr) {
			return errors.New("header mismatch")
		}

		wasAdded = true
		return nil
	}
	forkDetector.ProbableHighestNonceCalled = func() uint64 {
		return 0
	}

	shardCoordinator := mock.NewOneShardCoordinatorMock()
	account := &mock.AccountsStub{}

	rnd, _ := round.NewRound(time.Now(), time.Now(), 100*time.Millisecond, &mock.SyncTimerMock{})

	bs, _ := sync.NewShardBootstrap(
		pools,
		createStore(),
		initBlockchain(),
		rnd,
		&mock.BlockProcessorMock{},
		waitTime,
		hasher,
		marshalizer,
		forkDetector,
		createMockResolversFinder(),
		shardCoordinator,
		account,
		&mock.BlackListHandlerStub{},
		&mock.NetworkConnectionWatcherStub{},
		&mock.BoostrapStorerMock{},
		&mock.StorageBootstrapperMock{},
		&mock.EpochStartTriggerStub{},
		&mock.RequestedItemsHandlerStub{},
	)

	bs.ReceivedHeaders(addedHdr, addedHash)

	assert.True(t, wasAdded)
}

<<<<<<< HEAD
func TestBootstrap_ReceivedHeadersNotFoundInPoolShouldNotAddToForkDetector(t *testing.T) {
	t.Parallel()

	addedHash := []byte("hash")
	addedHdr := &block.Header{}

	pools := createMockPools()

	wasAdded := false
	hasher := &mock.HasherMock{}
	marshalizer := &mock.MarshalizerMock{}
	forkDetector := &mock.ForkDetectorMock{}
	forkDetector.AddHeaderCalled = func(header data.HeaderHandler, hash []byte, state process.BlockHeaderState, finalHeaders []data.HeaderHandler, finalHeadersHashes [][]byte, isNotarizedShardStuck bool) error {
		if state == process.BHProcessed {
			return errors.New("processed")
		}

		if !bytes.Equal(hash, addedHash) {
			return errors.New("hash mismatch")
		}

		if !reflect.DeepEqual(header, addedHdr) {
			return errors.New("header mismatch")
		}

		wasAdded = true
		return nil
	}

	shardCoordinator := mock.NewOneShardCoordinatorMock()
	account := &mock.AccountsStub{}

	headerStorage := &mock.StorerStub{}
	headerStorage.GetCalled = func(key []byte) (i []byte, e error) {
		if bytes.Equal(key, addedHash) {
			buff, _ := marshalizer.Marshal(addedHdr)

			return buff, nil
		}

		return nil, nil
	}

	store := createFullStore()
	store.AddStorer(dataRetriever.BlockHeaderUnit, headerStorage)

	blkc, _ := blockchain.NewBlockChain(
		&mock.CacherStub{},
	)

	_ = blkc.SetAppStatusHandler(&mock.AppStatusHandlerStub{
		SetUInt64ValueHandler: func(key string, value uint64) {},
	})

	rnd, _ := round.NewRound(time.Now(), time.Now(), 100*time.Millisecond, &mock.SyncTimerMock{})

	bs, _ := sync.NewShardBootstrap(
		pools,
		store,
		blkc,
		rnd,
		&mock.BlockProcessorMock{},
		waitTime,
		hasher,
		marshalizer,
		forkDetector,
		createMockResolversFinder(),
		shardCoordinator,
		account,
		&mock.BlackListHandlerStub{},
		&mock.NetworkConnectionWatcherStub{},
		&mock.BoostrapStorerMock{},
		&mock.StorageBootstrapperMock{},
		&mock.EpochStartTriggerStub{},
		&mock.RequestedItemsHandlerStub{},
	)

	bs.ReceivedHeaders(addedHash)

	assert.False(t, wasAdded)
}

=======
>>>>>>> a08e1b36
//------- RollBack

func TestBootstrap_RollBackNilBlockchainHeaderShouldErr(t *testing.T) {
	t.Parallel()

	pools := createMockPools()
	blkc := initBlockchain()
	rnd := &mock.RounderMock{}
	blkExec := &mock.BlockProcessorMock{}
	hasher := &mock.HasherMock{}
	marshalizer := &mock.MarshalizerMock{}
	forkDetector := &mock.ForkDetectorMock{}
	shardCoordinator := mock.NewOneShardCoordinatorMock()
	account := &mock.AccountsStub{}

	bs, _ := sync.NewShardBootstrap(
		pools,
		createStore(),
		blkc,
		rnd,
		blkExec,
		waitTime,
		hasher,
		marshalizer,
		forkDetector,
		createMockResolversFinder(),
		shardCoordinator,
		account,
		&mock.BlackListHandlerStub{},
		&mock.NetworkConnectionWatcherStub{},
		&mock.BoostrapStorerMock{},
		&mock.StorageBootstrapperMock{},
		&mock.EpochStartTriggerStub{},
		&mock.RequestedItemsHandlerStub{},
	)

	err := bs.RollBack(false)
	assert.Equal(t, process.ErrNilBlockHeader, err)
}

func TestBootstrap_RollBackNilParamHeaderShouldErr(t *testing.T) {
	t.Parallel()

	pools := createMockPools()
	blkc := initBlockchain()
	rnd := &mock.RounderMock{}
	blkExec := &mock.BlockProcessorMock{}
	hasher := &mock.HasherMock{}
	marshalizer := &mock.MarshalizerMock{}
	forkDetector := &mock.ForkDetectorMock{}
	shardCoordinator := mock.NewOneShardCoordinatorMock()
	account := &mock.AccountsStub{}

	bs, _ := sync.NewShardBootstrap(
		pools,
		createStore(),
		blkc,
		rnd,
		blkExec,
		waitTime,
		hasher,
		marshalizer,
		forkDetector,
		createMockResolversFinder(),
		shardCoordinator,
		account,
		&mock.BlackListHandlerStub{},
		&mock.NetworkConnectionWatcherStub{},
		&mock.BoostrapStorerMock{},
		&mock.StorageBootstrapperMock{},
		&mock.EpochStartTriggerStub{},
		&mock.RequestedItemsHandlerStub{},
	)

	blkc.GetCurrentBlockHeaderCalled = func() data.HeaderHandler {
		return nil
	}

	err := bs.RollBack(false)
	assert.Equal(t, process.ErrNilBlockHeader, err)
}

func TestBootstrap_RollBackIsNotEmptyShouldErr(t *testing.T) {
	t.Parallel()

	newHdrHash := []byte("new hdr hash")
	newHdrNonce := uint64(6)

	remFlags := &removedFlags{}

	pools := createMockPools()
	pools.HeadersCalled = func() dataRetriever.HeadersPool {
		sds := &mock.HeadersCacherStub{
			RemoveHeaderByHashCalled: func(key []byte) {
				if bytes.Equal(key, newHdrHash) {
					remFlags.flagHdrRemovedFromHeaders = true
				}
			},
		}
		return sds
	}
	blkc := initBlockchain()
	rnd := &mock.RounderMock{}
	blkExec := &mock.BlockProcessorMock{}
	hasher := &mock.HasherMock{}
	marshalizer := &mock.MarshalizerMock{}
	forkDetector := createForkDetector(newHdrNonce, remFlags)
	shardCoordinator := mock.NewOneShardCoordinatorMock()
	account := &mock.AccountsStub{}

	bs, _ := sync.NewShardBootstrap(
		pools,
		createStore(),
		blkc,
		rnd,
		blkExec,
		waitTime,
		hasher,
		marshalizer,
		forkDetector,
		createMockResolversFinder(),
		shardCoordinator,
		account,
		&mock.BlackListHandlerStub{},
		&mock.NetworkConnectionWatcherStub{},
		&mock.BoostrapStorerMock{},
		&mock.StorageBootstrapperMock{},
		&mock.EpochStartTriggerStub{},
		&mock.RequestedItemsHandlerStub{},
	)

	blkc.GetCurrentBlockHeaderCalled = func() data.HeaderHandler {
		return &block.Header{
			PubKeysBitmap: []byte("X"),
			Nonce:         newHdrNonce,
		}
	}

	err := bs.RollBack(false)
	assert.Equal(t, sync.ErrRollBackBehindFinalHeader, err)
}

func TestBootstrap_RollBackIsEmptyCallRollBackOneBlockOkValsShouldWork(t *testing.T) {
	t.Parallel()

	//retain if the remove process from different storage locations has been called
	remFlags := &removedFlags{}
	currentHdrNonce := uint64(8)
	currentHdrHash := []byte("current header hash")

	//define prev tx block body "strings" as in this test there are a lot of stubs that
	//constantly need to check some defined symbols
	//prevTxBlockBodyHash := []byte("prev block body hash")
	prevTxBlockBodyBytes := []byte("prev block body bytes")
	prevTxBlockBody := make(block.Body, 0)

	//define prev header "strings"
	prevHdrHash := []byte("prev header hash")
	prevHdrBytes := []byte("prev header bytes")
	prevHdrRootHash := []byte("prev header root hash")
	prevHdr := &block.Header{
		Signature: []byte("sig of the prev header as to be unique in this context"),
		RootHash:  prevHdrRootHash,
	}

	pools := createMockPools()

	//data pool headers
	pools.HeadersCalled = func() dataRetriever.HeadersPool {
		sds := &mock.HeadersCacherStub{
			RemoveHeaderByHashCalled: func(key []byte) {
				if bytes.Equal(key, currentHdrHash) {
					remFlags.flagHdrRemovedFromHeaders = true
				}
			},
		}
		return sds
	}

	//a mock blockchain with special header and tx block bodies stubs (defined above)
	blkc := &mock.BlockChainMock{}

	store := &mock.ChainStorerMock{
		GetStorerCalled: func(unitType dataRetriever.UnitType) storage.Storer {
			return &mock.StorerStub{
				GetCalled: func(key []byte) ([]byte, error) {
					return prevHdrBytes, nil
				},
				RemoveCalled: func(key []byte) error {
					remFlags.flagHdrRemovedFromStorage = true
					return nil
				},
			}
		},
	}

	rnd := &mock.RounderMock{}
	blkExec := &mock.BlockProcessorMock{
		RestoreBlockIntoPoolsCalled: func(header data.HeaderHandler, body data.BodyHandler) error {
			return nil
		},
	}

	hasher := &mock.HasherStub{
		ComputeCalled: func(s string) []byte {
			return currentHdrHash
		},
	}

	//a marshalizer stub
	marshalizer := &mock.MarshalizerStub{
		MarshalCalled: func(obj interface{}) ([]byte, error) {
			return []byte("X"), nil
		},
		UnmarshalCalled: func(obj interface{}, buff []byte) error {
			if bytes.Equal(buff, prevHdrBytes) {
				_, ok := obj.(*block.Header)
				if !ok {
					return nil
				}

				//bytes represent a header (strings are returns from hdrUnit.Get which is also a stub here)
				//copy only defined fields
				obj.(*block.Header).Signature = prevHdr.Signature
				obj.(*block.Header).RootHash = prevHdrRootHash
				return nil
			}
			if bytes.Equal(buff, prevTxBlockBodyBytes) {
				//bytes represent a tx block body (strings are returns from txBlockUnit.Get which is also a stub here)
				//copy only defined fields
				obj = prevTxBlockBody
				return nil
			}

			return nil
		},
	}

	forkDetector := createForkDetector(currentHdrNonce, remFlags)
	shardCoordinator := mock.NewOneShardCoordinatorMock()
	account := &mock.AccountsStub{
		RecreateTrieCalled: func(rootHash []byte) error {
			return nil
		},
	}

	bs, _ := sync.NewShardBootstrap(
		pools,
		store,
		blkc,
		rnd,
		blkExec,
		waitTime,
		hasher,
		marshalizer,
		forkDetector,
		createMockResolversFinder(),
		shardCoordinator,
		account,
		&mock.BlackListHandlerStub{},
		&mock.NetworkConnectionWatcherStub{},
		&mock.BoostrapStorerMock{},
		&mock.StorageBootstrapperMock{},
		&mock.EpochStartTriggerStub{},
		&mock.RequestedItemsHandlerStub{},
	)

	bs.SetForkNonce(currentHdrNonce)

	hdr := &block.Header{
		Nonce: currentHdrNonce,
		//empty bitmap
		PrevHash: prevHdrHash,
	}
	blkc.GetCurrentBlockHeaderCalled = func() data.HeaderHandler {
		return hdr
	}
	blkc.SetCurrentBlockHeaderCalled = func(handler data.HeaderHandler) error {
		hdr = prevHdr
		return nil
	}

	body := make(block.Body, 0)
	blkc.GetCurrentBlockBodyCalled = func() data.BodyHandler {
		return body
	}
	blkc.SetCurrentBlockBodyCalled = func(handler data.BodyHandler) error {
		body = prevTxBlockBody
		return nil
	}

	hdrHash := make([]byte, 0)
	blkc.GetCurrentBlockHeaderHashCalled = func() []byte {
		return hdrHash
	}
	blkc.SetCurrentBlockHeaderHashCalled = func(i []byte) {
		hdrHash = i
	}

	err := bs.RollBack(true)
	assert.Nil(t, err)
	assert.True(t, remFlags.flagHdrRemovedFromHeaders)
	assert.True(t, remFlags.flagHdrRemovedFromStorage)
	assert.True(t, remFlags.flagHdrRemovedFromForkDetector)
	assert.Equal(t, blkc.GetCurrentBlockHeader(), prevHdr)
	assert.Equal(t, blkc.GetCurrentBlockBody(), prevTxBlockBody)
	assert.Equal(t, blkc.GetCurrentBlockHeaderHash(), prevHdrHash)
}

func TestBootstrap_RollbackIsEmptyCallRollBackOneBlockToGenesisShouldWork(t *testing.T) {
	t.Parallel()

	//retain if the remove process from different storage locations has been called
	remFlags := &removedFlags{}

	currentHdrNonce := uint64(1)
	currentHdrHash := []byte("current header hash")

	//define prev tx block body "strings" as in this test there are a lot of stubs that
	//constantly need to check some defined symbols
	//prevTxBlockBodyHash := []byte("prev block body hash")
	prevTxBlockBodyBytes := []byte("prev block body bytes")
	prevTxBlockBody := make(block.Body, 0)

	//define prev header "strings"
	prevHdrHash := []byte("prev header hash")
	prevHdrBytes := []byte("prev header bytes")
	prevHdrRootHash := []byte("prev header root hash")
	prevHdr := &block.Header{
		Signature: []byte("sig of the prev header as to be unique in this context"),
		RootHash:  prevHdrRootHash,
	}

	pools := createMockPools()

	//data pool headers
	pools.HeadersCalled = func() dataRetriever.HeadersPool {
		sds := &mock.HeadersCacherStub{
			RemoveHeaderByHashCalled: func(key []byte) {
				if bytes.Equal(key, currentHdrHash) {
					remFlags.flagHdrRemovedFromHeaders = true
				}
			},
		}
		return sds
	}

	//a mock blockchain with special header and tx block bodies stubs (defined above)
	blkc := &mock.BlockChainMock{
		GetGenesisHeaderCalled: func() data.HeaderHandler {
			return prevHdr
		},
	}
	store := &mock.ChainStorerMock{
		GetStorerCalled: func(unitType dataRetriever.UnitType) storage.Storer {
			return &mock.StorerStub{
				GetCalled: func(key []byte) ([]byte, error) {
					return prevHdrBytes, nil
				},
				RemoveCalled: func(key []byte) error {
					remFlags.flagHdrRemovedFromStorage = true
					return nil
				},
			}
		},
	}
	rnd := &mock.RounderMock{}
	blkExec := &mock.BlockProcessorMock{
		RestoreBlockIntoPoolsCalled: func(header data.HeaderHandler, body data.BodyHandler) error {
			return nil
		},
	}

	hasher := &mock.HasherStub{
		ComputeCalled: func(s string) []byte {
			return currentHdrHash
		},
	}

	//a marshalizer stub
	marshalizer := &mock.MarshalizerStub{
		MarshalCalled: func(obj interface{}) ([]byte, error) {
			return []byte("X"), nil
		},
		UnmarshalCalled: func(obj interface{}, buff []byte) error {
			if bytes.Equal(buff, prevHdrBytes) {
				_, ok := obj.(*block.Header)
				if !ok {
					return nil
				}

				//bytes represent a header (strings are returns from hdrUnit.Get which is also a stub here)
				//copy only defined fields
				obj.(*block.Header).Signature = prevHdr.Signature
				obj.(*block.Header).RootHash = prevHdrRootHash
				return nil
			}
			if bytes.Equal(buff, prevTxBlockBodyBytes) {
				//bytes represent a tx block body (strings are returns from txBlockUnit.Get which is also a stub here)
				//copy only defined fields
				obj = prevTxBlockBody
				return nil
			}

			return nil
		},
	}

	forkDetector := createForkDetector(currentHdrNonce, remFlags)
	shardCoordinator := mock.NewOneShardCoordinatorMock()
	account := &mock.AccountsStub{
		RecreateTrieCalled: func(rootHash []byte) error {
			return nil
		},
	}

	bs, _ := sync.NewShardBootstrap(
		pools,
		store,
		blkc,
		rnd,
		blkExec,
		waitTime,
		hasher,
		marshalizer,
		forkDetector,
		createMockResolversFinder(),
		shardCoordinator,
		account,
		&mock.BlackListHandlerStub{},
		&mock.NetworkConnectionWatcherStub{},
		&mock.BoostrapStorerMock{},
		&mock.StorageBootstrapperMock{},
		&mock.EpochStartTriggerStub{},
		&mock.RequestedItemsHandlerStub{},
	)

	bs.SetForkNonce(currentHdrNonce)

	hdr := &block.Header{
		Nonce: currentHdrNonce,
		//empty bitmap
		PrevHash: prevHdrHash,
	}
	blkc.GetCurrentBlockHeaderCalled = func() data.HeaderHandler {
		return hdr
	}
	blkc.SetCurrentBlockHeaderCalled = func(handler data.HeaderHandler) error {
		hdr = nil
		return nil
	}

	body := make(block.Body, 0)
	blkc.GetCurrentBlockBodyCalled = func() data.BodyHandler {
		return body
	}
	blkc.SetCurrentBlockBodyCalled = func(handler data.BodyHandler) error {
		body = nil
		return nil
	}

	hdrHash := make([]byte, 0)
	blkc.GetCurrentBlockHeaderHashCalled = func() []byte {
		return hdrHash
	}
	blkc.SetCurrentBlockHeaderHashCalled = func(i []byte) {
		hdrHash = nil
	}

	err := bs.RollBack(true)
	assert.Nil(t, err)
	assert.True(t, remFlags.flagHdrRemovedFromHeaders)
	assert.True(t, remFlags.flagHdrRemovedFromStorage)
	assert.True(t, remFlags.flagHdrRemovedFromForkDetector)
	assert.Nil(t, blkc.GetCurrentBlockHeader())
	assert.Nil(t, blkc.GetCurrentBlockBody())
	assert.Nil(t, blkc.GetCurrentBlockHeaderHash())
}

//------- GetTxBodyHavingHash

func TestBootstrap_GetTxBodyHavingHashReturnsFromCacherShouldWork(t *testing.T) {
	t.Parallel()

	mbh := []byte("requested hash")
	requestedHash := make([][]byte, 0)
	requestedHash = append(requestedHash, mbh)
	mb := &block.MiniBlock{}
	txBlock := make(block.MiniBlockSlice, 0)

	pools := createMockPools()
	pools.MiniBlocksCalled = func() storage.Cacher {
		return &mock.CacherStub{
			RegisterHandlerCalled: func(i func(key []byte)) {},
			GetCalled: func(key []byte) (value interface{}, ok bool) {
				if bytes.Equal(key, mbh) {
					return mb, true
				}
				return nil, false
			},
		}
	}
	blkc, _ := blockchain.NewBlockChain(
		&mock.CacherStub{},
	)
	_ = blkc.SetAppStatusHandler(&mock.AppStatusHandlerStub{
		SetUInt64ValueHandler: func(key string, value uint64) {},
	})
	rnd := &mock.RounderMock{}
	blkExec := &mock.BlockProcessorMock{}
	hasher := &mock.HasherMock{}
	marshalizer := &mock.MarshalizerMock{}
	forkDetector := &mock.ForkDetectorMock{}
	shardCoordinator := mock.NewOneShardCoordinatorMock()
	account := &mock.AccountsStub{}

	bs, _ := sync.NewShardBootstrap(
		pools,
		createStore(),
		blkc,
		rnd,
		blkExec,
		waitTime,
		hasher,
		marshalizer,
		forkDetector,
		createMockResolversFinder(),
		shardCoordinator,
		account,
		&mock.BlackListHandlerStub{},
		&mock.NetworkConnectionWatcherStub{},
		&mock.BoostrapStorerMock{},
		&mock.StorageBootstrapperMock{},
		&mock.EpochStartTriggerStub{},
		&mock.RequestedItemsHandlerStub{},
	)
	txBlockRecovered, _ := bs.GetMiniBlocks(requestedHash)

	assert.True(t, reflect.DeepEqual(txBlockRecovered, txBlock))
}

func TestBootstrap_GetTxBodyHavingHashNotFoundInCacherOrStorageShouldRetEmptySlice(t *testing.T) {
	t.Parallel()

	mbh := []byte("requested hash")
	requestedHash := make([][]byte, 0)
	requestedHash = append(requestedHash, mbh)

	pools := createMockPools()

	txBlockUnit := &mock.StorerStub{
		GetCalled: func(key []byte) (i []byte, e error) {
			return nil, errors.New("not found")
		},
	}

	blkc, _ := blockchain.NewBlockChain(
		&mock.CacherStub{},
	)

	_ = blkc.SetAppStatusHandler(&mock.AppStatusHandlerStub{
		SetUInt64ValueHandler: func(key string, value uint64) {},
	})

	store := createFullStore()
	store.AddStorer(dataRetriever.TransactionUnit, txBlockUnit)

	rnd := &mock.RounderMock{}
	blkExec := &mock.BlockProcessorMock{}
	hasher := &mock.HasherMock{}
	marshalizer := &mock.MarshalizerMock{}
	forkDetector := &mock.ForkDetectorMock{}
	shardCoordinator := mock.NewOneShardCoordinatorMock()
	account := &mock.AccountsStub{}

	bs, _ := sync.NewShardBootstrap(
		pools,
		store,
		blkc,
		rnd,
		blkExec,
		waitTime,
		hasher,
		marshalizer,
		forkDetector,
		createMockResolversFinderNilMiniBlocks(),
		shardCoordinator,
		account,
		&mock.BlackListHandlerStub{},
		&mock.NetworkConnectionWatcherStub{},
		&mock.BoostrapStorerMock{},
		&mock.StorageBootstrapperMock{},
		&mock.EpochStartTriggerStub{},
		&mock.RequestedItemsHandlerStub{},
	)
	txBlockRecovered, _ := bs.GetMiniBlocks(requestedHash)

	assert.Equal(t, 0, len(txBlockRecovered))
}

func TestBootstrap_GetTxBodyHavingHashFoundInStorageShouldWork(t *testing.T) {
	t.Parallel()

	mbh := []byte("requested hash")
	requestedHash := make([][]byte, 0)
	requestedHash = append(requestedHash, mbh)
	txBlock := make(block.MiniBlockSlice, 0)

	hasher := &mock.HasherMock{}
	marshalizer := &mock.MarshalizerMock{}

	pools := createMockPools()

	txBlockUnit := &mock.StorerStub{
		GetCalled: func(key []byte) (i []byte, e error) {
			if bytes.Equal(key, mbh) {
				buff, _ := marshalizer.Marshal(txBlock)
				return buff, nil
			}

			return nil, errors.New("not found")
		},
	}

	blkc, _ := blockchain.NewBlockChain(
		&mock.CacherStub{},
	)

	_ = blkc.SetAppStatusHandler(&mock.AppStatusHandlerStub{
		SetUInt64ValueHandler: func(key string, value uint64) {},
	})
	store := createFullStore()
	store.AddStorer(dataRetriever.TransactionUnit, txBlockUnit)

	rnd := &mock.RounderMock{}
	blkExec := &mock.BlockProcessorMock{}
	forkDetector := &mock.ForkDetectorMock{}
	shardCoordinator := mock.NewOneShardCoordinatorMock()
	account := &mock.AccountsStub{}

	bs, _ := sync.NewShardBootstrap(
		pools,
		store,
		blkc,
		rnd,
		blkExec,
		waitTime,
		hasher,
		marshalizer,
		forkDetector,
		createMockResolversFinder(),
		shardCoordinator,
		account,
		&mock.BlackListHandlerStub{},
		&mock.NetworkConnectionWatcherStub{},
		&mock.BoostrapStorerMock{},
		&mock.StorageBootstrapperMock{},
		&mock.EpochStartTriggerStub{},
		&mock.RequestedItemsHandlerStub{},
	)
	txBlockRecovered, _ := bs.GetMiniBlocks(requestedHash)

	assert.Equal(t, txBlock, txBlockRecovered)
}

func TestBootstrap_AddSyncStateListenerShouldAppendAnotherListener(t *testing.T) {
	t.Parallel()

	pools := createMockPools()
	blkc := initBlockchain()
	rnd := &mock.RounderMock{}
	blkExec := createBlockProcessor()
	hasher := &mock.HasherMock{}
	marshalizer := &mock.MarshalizerMock{}
	forkDetector := &mock.ForkDetectorMock{}
	shardCoordinator := mock.NewOneShardCoordinatorMock()
	account := &mock.AccountsStub{}

	bs, _ := sync.NewShardBootstrap(
		pools,
		createStore(),
		blkc,
		rnd,
		blkExec,
		waitTime,
		hasher,
		marshalizer,
		forkDetector,
		createMockResolversFinder(),
		shardCoordinator,
		account,
		&mock.BlackListHandlerStub{},
		&mock.NetworkConnectionWatcherStub{},
		&mock.BoostrapStorerMock{},
		&mock.StorageBootstrapperMock{},
		&mock.EpochStartTriggerStub{},
		&mock.RequestedItemsHandlerStub{},
	)

	f1 := func(bool) {}
	f2 := func(bool) {}
	f3 := func(bool) {}

	bs.AddSyncStateListener(f1)
	bs.AddSyncStateListener(f2)
	bs.AddSyncStateListener(f3)

	assert.Equal(t, 3, len(bs.SyncStateListeners()))
}

func TestBootstrap_NotifySyncStateListenersShouldNotify(t *testing.T) {
	t.Parallel()

	mutex := goSync.RWMutex{}
	pools := createMockPools()
	blkc := initBlockchain()
	rnd := &mock.RounderMock{}
	blkExec := createBlockProcessor()
	hasher := &mock.HasherMock{}
	marshalizer := &mock.MarshalizerMock{}
	forkDetector := &mock.ForkDetectorMock{}
	shardCoordinator := mock.NewOneShardCoordinatorMock()
	account := &mock.AccountsStub{}

	bs, _ := sync.NewShardBootstrap(
		pools,
		createStore(),
		blkc,
		rnd,
		blkExec,
		waitTime,
		hasher,
		marshalizer,
		forkDetector,
		createMockResolversFinder(),
		shardCoordinator,
		account,
		&mock.BlackListHandlerStub{},
		&mock.NetworkConnectionWatcherStub{},
		&mock.BoostrapStorerMock{},
		&mock.StorageBootstrapperMock{},
		&mock.EpochStartTriggerStub{},
		&mock.RequestedItemsHandlerStub{},
	)

	mutex.RLock()
	calls := 0
	mutex.RUnlock()
	var wg goSync.WaitGroup

	f1 := func(bool) {
		mutex.Lock()
		calls++
		mutex.Unlock()
		wg.Done()
	}

	f2 := func(bool) {
		mutex.Lock()
		calls++
		mutex.Unlock()
		wg.Done()
	}

	f3 := func(bool) {
		mutex.Lock()
		calls++
		mutex.Unlock()
		wg.Done()
	}

	wg.Add(3)

	bs.AddSyncStateListener(f1)
	bs.AddSyncStateListener(f2)
	bs.AddSyncStateListener(f3)

	bs.NotifySyncStateListeners()

	wg.Wait()

	assert.Equal(t, 3, calls)
}

func TestShardBootstrap_SetStatusHandlerNilHandlerShouldErr(t *testing.T) {
	t.Parallel()

	pools := &mock.PoolsHolderStub{}
	pools.HeadersCalled = func() dataRetriever.HeadersPool {
		sds := &mock.HeadersCacherStub{}

		sds.AddCalled = func(headerHash []byte, header data.HeaderHandler) {
			assert.Fail(t, "should have not reached this point")
		}

		sds.RegisterHandlerCalled = func(func(header data.HeaderHandler, key []byte)) {
		}

		return sds
	}
	pools.MiniBlocksCalled = func() storage.Cacher {
		cs := &mock.CacherStub{}
		cs.RegisterHandlerCalled = func(i func(key []byte)) {}

		return cs
	}

	blkc := initBlockchain()
	rnd := &mock.RounderMock{}
	blkExec := &mock.BlockProcessorMock{}
	hasher := &mock.HasherMock{}
	marshalizer := &mock.MarshalizerMock{}
	forkDetector := &mock.ForkDetectorMock{}
	shardCoordinator := mock.NewOneShardCoordinatorMock()
	account := &mock.AccountsStub{}

	bs, _ := sync.NewShardBootstrap(
		pools,
		createStore(),
		blkc,
		rnd,
		blkExec,
		waitTime,
		hasher,
		marshalizer,
		forkDetector,
		createMockResolversFinder(),
		shardCoordinator,
		account,
		&mock.BlackListHandlerStub{},
		&mock.NetworkConnectionWatcherStub{},
		&mock.BoostrapStorerMock{},
		&mock.StorageBootstrapperMock{},
		&mock.EpochStartTriggerStub{},
		&mock.RequestedItemsHandlerStub{},
	)

	err := bs.SetStatusHandler(nil)
	assert.Equal(t, process.ErrNilAppStatusHandler, err)

}

func TestShardBootstrap_RequestMiniBlocksFromHeaderWithNonceIfMissing(t *testing.T) {
	t.Parallel()

	requestDataWasCalled := false
	hdrHash := []byte("hash")
	hdr := &block.Header{Round: 5, Nonce: 1}
	pools := &mock.PoolsHolderStub{}
	pools.HeadersCalled = func() dataRetriever.HeadersPool {
		sds := &mock.HeadersCacherStub{}
		sds.RegisterHandlerCalled = func(func(header data.HeaderHandler, key []byte)) {
		}
		sds.GetHeaderByNonceAndShardIdCalled = func(hdrNonce uint64, shardId uint32) (handlers []data.HeaderHandler, i [][]byte, e error) {
			return []data.HeaderHandler{hdr}, [][]byte{[]byte("hash")}, nil
		}
		sds.GetHeaderByHashCalled = func(hash []byte) (handler data.HeaderHandler, err error) {
			if bytes.Equal(hash, hdrHash) {
				return hdr, nil
			}
			return nil, nil
		}

		return sds
	}

	pools.MiniBlocksCalled = func() storage.Cacher {
		cs := &mock.CacherStub{}
		cs.RegisterHandlerCalled = func(i func(key []byte)) {
		}

		return cs
	}

	blkc := initBlockchain()
	blkc.GetCurrentBlockHeaderCalled = func() data.HeaderHandler {
		return &block.Header{Round: 10}
	}
	rnd := &mock.RounderMock{}
	blkExec := &mock.BlockProcessorMock{}
	hasher := &mock.HasherMock{}
	marshalizer := &mock.MarshalizerMock{}
	forkDetector := &mock.ForkDetectorMock{}
	forkDetector.ProbableHighestNonceCalled = func() uint64 {
		return uint64(5)
	}
	resFinder := createMockResolversFinderNilMiniBlocks()
	resFinder.IntraShardResolverCalled = func(baseTopic string) (resolver dataRetriever.Resolver, e error) {
		if strings.Contains(baseTopic, factory.ShardBlocksTopic) {
			return &mock.HeaderResolverMock{
				RequestDataFromHashCalled: func(hash []byte, epoch uint32) error {
					return nil
				},
			}, nil
		}

		if strings.Contains(baseTopic, factory.MiniBlocksTopic) {
			return &mock.MiniBlocksResolverMock{
				RequestDataFromHashArrayCalled: func(hash [][]byte, epoch uint32) error {
					requestDataWasCalled = true
					return nil
				},
				GetMiniBlocksFromPoolCalled: func(hashes [][]byte) (block.MiniBlockSlice, [][]byte) {
					return make(block.MiniBlockSlice, 0), [][]byte{[]byte("hash")}
				},
			}, nil
		}

		return nil, nil
	}

	shardCoordinator := mock.NewOneShardCoordinatorMock()
	account := &mock.AccountsStub{}

	store := createStore()
	store.GetCalled = func(unitType dataRetriever.UnitType, key []byte) ([]byte, error) {
		nonceToBytes := mock.NewNonceHashConverterMock().ToByteSlice(uint64(1))
		if bytes.Equal(key, nonceToBytes) {
			return []byte("hdr"), nil
		}
		if bytes.Equal(key, []byte("hdr")) {
			hdr := block.Header{}
			mshlzdHdr, _ := json.Marshal(hdr)
			return mshlzdHdr, nil
		}

		return nil, nil
	}

	store.GetAllCalled = func(unitType dataRetriever.UnitType, keys [][]byte) (map[string][]byte, error) {
		mapToRet := make(map[string][]byte, 0)
		mb := block.MiniBlock{ReceiverShardID: 1, SenderShardID: 0}
		mshlzdMb, _ := json.Marshal(mb)
		mapToRet["mb1"] = mshlzdMb
		return mapToRet, nil
	}

	bs, _ := sync.NewShardBootstrap(
		pools,
		store,
		blkc,
		rnd,
		blkExec,
		waitTime,
		hasher,
		marshalizer,
		forkDetector,
		resFinder,
		shardCoordinator,
		account,
		&mock.BlackListHandlerStub{},
		&mock.NetworkConnectionWatcherStub{},
		&mock.BoostrapStorerMock{},
		&mock.StorageBootstrapperMock{},
		&mock.EpochStartTriggerStub{},
		&mock.RequestedItemsHandlerStub{},
	)

	bs.RequestMiniBlocksFromHeaderWithNonceIfMissing(hdr)
	assert.True(t, requestDataWasCalled)
}<|MERGE_RESOLUTION|>--- conflicted
+++ resolved
@@ -298,50 +298,6 @@
 	assert.Equal(t, process.ErrNilHeadersDataPool, err)
 }
 
-<<<<<<< HEAD
-func TestNewShardBootstrap_PoolsHolderRetNilOnHeadersNoncesShouldErr(t *testing.T) {
-	t.Parallel()
-
-	pools := createMockPools()
-	pools.HeadersNoncesCalled = func() dataRetriever.Uint64SyncMapCacher {
-		return nil
-	}
-	blkc := initBlockchain()
-	rnd := &mock.RounderMock{}
-	blkExec := &mock.BlockProcessorMock{}
-	hasher := &mock.HasherMock{}
-	marshalizer := &mock.MarshalizerMock{}
-	forkDetector := &mock.ForkDetectorMock{}
-	shardCoordinator := mock.NewOneShardCoordinatorMock()
-	account := &mock.AccountsStub{}
-
-	bs, err := sync.NewShardBootstrap(
-		pools,
-		createStore(),
-		blkc,
-		rnd,
-		blkExec,
-		waitTime,
-		hasher,
-		marshalizer,
-		forkDetector,
-		&mock.ResolversFinderStub{},
-		shardCoordinator,
-		account,
-		&mock.BlackListHandlerStub{},
-		&mock.NetworkConnectionWatcherStub{},
-		&mock.BoostrapStorerMock{},
-		&mock.StorageBootstrapperMock{},
-		&mock.EpochStartTriggerStub{},
-		&mock.RequestedItemsHandlerStub{},
-	)
-
-	assert.Nil(t, bs)
-	assert.Equal(t, process.ErrNilHeadersNoncesDataPool, err)
-}
-
-=======
->>>>>>> a08e1b36
 func TestNewShardBootstrap_PoolsHolderRetNilOnTxBlockBodyShouldErr(t *testing.T) {
 	t.Parallel()
 
@@ -2192,91 +2148,6 @@
 	assert.True(t, wasAdded)
 }
 
-<<<<<<< HEAD
-func TestBootstrap_ReceivedHeadersNotFoundInPoolShouldNotAddToForkDetector(t *testing.T) {
-	t.Parallel()
-
-	addedHash := []byte("hash")
-	addedHdr := &block.Header{}
-
-	pools := createMockPools()
-
-	wasAdded := false
-	hasher := &mock.HasherMock{}
-	marshalizer := &mock.MarshalizerMock{}
-	forkDetector := &mock.ForkDetectorMock{}
-	forkDetector.AddHeaderCalled = func(header data.HeaderHandler, hash []byte, state process.BlockHeaderState, finalHeaders []data.HeaderHandler, finalHeadersHashes [][]byte, isNotarizedShardStuck bool) error {
-		if state == process.BHProcessed {
-			return errors.New("processed")
-		}
-
-		if !bytes.Equal(hash, addedHash) {
-			return errors.New("hash mismatch")
-		}
-
-		if !reflect.DeepEqual(header, addedHdr) {
-			return errors.New("header mismatch")
-		}
-
-		wasAdded = true
-		return nil
-	}
-
-	shardCoordinator := mock.NewOneShardCoordinatorMock()
-	account := &mock.AccountsStub{}
-
-	headerStorage := &mock.StorerStub{}
-	headerStorage.GetCalled = func(key []byte) (i []byte, e error) {
-		if bytes.Equal(key, addedHash) {
-			buff, _ := marshalizer.Marshal(addedHdr)
-
-			return buff, nil
-		}
-
-		return nil, nil
-	}
-
-	store := createFullStore()
-	store.AddStorer(dataRetriever.BlockHeaderUnit, headerStorage)
-
-	blkc, _ := blockchain.NewBlockChain(
-		&mock.CacherStub{},
-	)
-
-	_ = blkc.SetAppStatusHandler(&mock.AppStatusHandlerStub{
-		SetUInt64ValueHandler: func(key string, value uint64) {},
-	})
-
-	rnd, _ := round.NewRound(time.Now(), time.Now(), 100*time.Millisecond, &mock.SyncTimerMock{})
-
-	bs, _ := sync.NewShardBootstrap(
-		pools,
-		store,
-		blkc,
-		rnd,
-		&mock.BlockProcessorMock{},
-		waitTime,
-		hasher,
-		marshalizer,
-		forkDetector,
-		createMockResolversFinder(),
-		shardCoordinator,
-		account,
-		&mock.BlackListHandlerStub{},
-		&mock.NetworkConnectionWatcherStub{},
-		&mock.BoostrapStorerMock{},
-		&mock.StorageBootstrapperMock{},
-		&mock.EpochStartTriggerStub{},
-		&mock.RequestedItemsHandlerStub{},
-	)
-
-	bs.ReceivedHeaders(addedHash)
-
-	assert.False(t, wasAdded)
-}
-
-=======
->>>>>>> a08e1b36
 //------- RollBack
 
 func TestBootstrap_RollBackNilBlockchainHeaderShouldErr(t *testing.T) {
