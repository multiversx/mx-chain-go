--- conflicted
+++ resolved
@@ -1047,10 +1047,6 @@
 			Round:      90,
 			Hash:       []byte("hash"),
 		}
-<<<<<<< HEAD
-
-=======
->>>>>>> 04de5f47
 	}
 	forkDetector.RemoveHeadersCalled = func(nonce uint64, hash []byte) {
 	}
