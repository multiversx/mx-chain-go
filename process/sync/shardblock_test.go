package sync_test

import (
	"bytes"
	"encoding/json"
	"errors"
	"reflect"
	"strings"
	goSync "sync"
	"testing"
	"time"

	"github.com/ElrondNetwork/elrond-go/consensus/round"
	"github.com/ElrondNetwork/elrond-go/data"
	"github.com/ElrondNetwork/elrond-go/data/block"
	"github.com/ElrondNetwork/elrond-go/data/blockchain"
	"github.com/ElrondNetwork/elrond-go/dataRetriever"
	"github.com/ElrondNetwork/elrond-go/dataRetriever/dataPool"
	"github.com/ElrondNetwork/elrond-go/process"
	"github.com/ElrondNetwork/elrond-go/process/factory"
	"github.com/ElrondNetwork/elrond-go/process/mock"
	"github.com/ElrondNetwork/elrond-go/process/sync"
	"github.com/ElrondNetwork/elrond-go/storage"
	"github.com/ElrondNetwork/elrond-go/storage/memorydb"
	"github.com/ElrondNetwork/elrond-go/storage/storageUnit"
	"github.com/stretchr/testify/assert"
)

// waitTime defines the time in milliseconds until node waits the requested info from the network
const waitTime = 100 * time.Millisecond

type removedFlags struct {
	flagHdrRemovedFromNonces       bool
	flagHdrRemovedFromHeaders      bool
	flagHdrRemovedFromStorage      bool
	flagHdrRemovedFromForkDetector bool
}

func createMockResolversFinder() *mock.ResolversFinderStub {
	return &mock.ResolversFinderStub{
		IntraShardResolverCalled: func(baseTopic string) (resolver dataRetriever.Resolver, e error) {
			if strings.Contains(baseTopic, factory.HeadersTopic) {
				return &mock.HeaderResolverMock{
					RequestDataFromNonceCalled: func(nonce uint64) error {
						return nil
					},
					RequestDataFromHashCalled: func(hash []byte) error {
						return nil
					},
				}, nil
			}

			if strings.Contains(baseTopic, factory.MiniBlocksTopic) {
				return &mock.MiniBlocksResolverMock{
					GetMiniBlocksCalled: func(hashes [][]byte) (block.MiniBlockSlice, [][]byte) {
						return make(block.MiniBlockSlice, 0), make([][]byte, 0)
					},
					GetMiniBlocksFromPoolCalled: func(hashes [][]byte) (block.MiniBlockSlice, [][]byte) {
						return make(block.MiniBlockSlice, 0), make([][]byte, 0)
					},
				}, nil
			}

			return nil, nil
		},
	}
}

func createMockResolversFinderNilMiniBlocks() *mock.ResolversFinderStub {
	return &mock.ResolversFinderStub{
		IntraShardResolverCalled: func(baseTopic string) (resolver dataRetriever.Resolver, e error) {
			if strings.Contains(baseTopic, factory.HeadersTopic) {
				return &mock.HeaderResolverMock{
					RequestDataFromNonceCalled: func(nonce uint64) error {
						return nil
					},
					RequestDataFromHashCalled: func(hash []byte) error {
						return nil
					},
				}, nil
			}

			if strings.Contains(baseTopic, factory.MiniBlocksTopic) {
				return &mock.MiniBlocksResolverMock{
					RequestDataFromHashCalled: func(hash []byte) error {
						return nil
					},
					RequestDataFromHashArrayCalled: func(hash [][]byte) error {
						return nil
					},
					GetMiniBlocksCalled: func(hashes [][]byte) (block.MiniBlockSlice, [][]byte) {
						return make(block.MiniBlockSlice, 0), [][]byte{[]byte("hash")}
					},
					GetMiniBlocksFromPoolCalled: func(hashes [][]byte) (block.MiniBlockSlice, [][]byte) {
						return make(block.MiniBlockSlice, 0), [][]byte{[]byte("hash")}
					},
				}, nil
			}

			return nil, nil
		},
	}
}

func createMockPools() *mock.PoolsHolderStub {
	pools := &mock.PoolsHolderStub{}
	pools.HeadersCalled = func() storage.Cacher {
		sds := &mock.CacherStub{
			HasOrAddCalled: func(key []byte, value interface{}) (ok, evicted bool) {
				return false, false
			},
			RegisterHandlerCalled: func(func(key []byte)) {},
			PeekCalled: func(key []byte) (value interface{}, ok bool) {
				return nil, false
			},
			RemoveCalled: func(key []byte) {
				return
			},
		}
		return sds
	}
	pools.HeadersNoncesCalled = func() dataRetriever.Uint64SyncMapCacher {
		hnc := &mock.Uint64SyncMapCacherStub{
			GetCalled: func(u uint64) (dataRetriever.ShardIdHashMap, bool) {
				return nil, false
			},
			RegisterHandlerCalled: func(handler func(nonce uint64, shardId uint32, hash []byte)) {},
		}
		return hnc
	}
	pools.MiniBlocksCalled = func() storage.Cacher {
		cs := &mock.CacherStub{
			GetCalled: func(key []byte) (value interface{}, ok bool) {
				return nil, false
			},
			RegisterHandlerCalled: func(i func(key []byte)) {},
		}
		return cs
	}

	return pools
}

func createStore() *mock.ChainStorerMock {
	return &mock.ChainStorerMock{
		GetStorerCalled: func(unitType dataRetriever.UnitType) storage.Storer {
			return &mock.StorerStub{
				GetCalled: func(key []byte) ([]byte, error) {
					return nil, process.ErrMissingHeader
				},
				RemoveCalled: func(key []byte) error {
					return nil
				},
			}
		},
	}
}

func generateTestCache() storage.Cacher {
	cache, _ := storageUnit.NewCache(storageUnit.LRUCache, 1000, 1)
	return cache
}

func generateTestUnit() storage.Storer {
	memDB, _ := memorydb.New()
	storer, _ := storageUnit.NewStorageUnit(
		generateTestCache(),
		memDB,
	)
	return storer
}

func createFullStore() dataRetriever.StorageService {
	store := dataRetriever.NewChainStorer()
	store.AddStorer(dataRetriever.TransactionUnit, generateTestUnit())
	store.AddStorer(dataRetriever.MiniBlockUnit, generateTestUnit())
	store.AddStorer(dataRetriever.MetaBlockUnit, generateTestUnit())
	store.AddStorer(dataRetriever.PeerChangesUnit, generateTestUnit())
	store.AddStorer(dataRetriever.BlockHeaderUnit, generateTestUnit())
	store.AddStorer(dataRetriever.ShardHdrNonceHashDataUnit, generateTestUnit())

	return store
}

func createBlockProcessor() *mock.BlockProcessorMock {
	blockProcessorMock := &mock.BlockProcessorMock{
		ProcessBlockCalled: func(blk data.ChainHandler, hdr data.HeaderHandler, bdy data.BodyHandler, haveTime func() time.Duration) error {
			_ = blk.SetCurrentBlockHeader(hdr.(*block.Header))
			return nil
		},
		RevertAccountStateCalled: func() {
			return
		},
		CommitBlockCalled: func(blockChain data.ChainHandler, header data.HeaderHandler, body data.BodyHandler) error {
			return nil
		},
	}

	return blockProcessorMock
}

func createHeadersDataPool(removedHashCompare []byte, remFlags *removedFlags) storage.Cacher {
	sds := &mock.CacherStub{
		HasOrAddCalled: func(key []byte, value interface{}) (ok, evicted bool) {
			return false, false
		},
		RegisterHandlerCalled: func(func(key []byte)) {},
		RemoveCalled: func(key []byte) {
			if bytes.Equal(key, removedHashCompare) {
				remFlags.flagHdrRemovedFromHeaders = true
			}
		},
	}
	return sds
}

func createHeadersNoncesDataPool(
	getNonceCompare uint64,
	getRetHash []byte,
	removedNonce uint64,
	remFlags *removedFlags,
	shardId uint32,
) dataRetriever.Uint64SyncMapCacher {

	hnc := &mock.Uint64SyncMapCacherStub{
		RegisterHandlerCalled: func(handler func(nonce uint64, shardId uint32, hash []byte)) {},
		GetCalled: func(u uint64) (dataRetriever.ShardIdHashMap, bool) {
			if u == getNonceCompare {
				syncMap := &dataPool.ShardIdHashSyncMap{}
				syncMap.Store(shardId, getRetHash)

				return syncMap, true
			}

			return nil, false
		},
		RemoveCalled: func(nonce uint64, providedShardId uint32) {
			if nonce == removedNonce && shardId == providedShardId {
				remFlags.flagHdrRemovedFromNonces = true
			}
		},
	}
	return hnc
}

func createForkDetector(removedNonce uint64, remFlags *removedFlags) process.ForkDetector {
	return &mock.ForkDetectorMock{
		RemoveHeadersCalled: func(nonce uint64, hash []byte) {
			if nonce == removedNonce {
				remFlags.flagHdrRemovedFromForkDetector = true
			}
		},
		GetHighestFinalBlockNonceCalled: func() uint64 {
			return removedNonce
		},
		ProbableHighestNonceCalled: func() uint64 {
			return uint64(0)
		},
		GetNotarizedHeaderHashCalled: func(nonce uint64) []byte {
			return nil
		},
	}
}

func initBlockchain() *mock.BlockChainMock {
	blkc := &mock.BlockChainMock{
		GetGenesisHeaderCalled: func() data.HeaderHandler {
			return &block.Header{
				Nonce:     uint64(0),
				Signature: []byte("genesis signature"),
				RandSeed:  []byte{0},
			}
		},
		GetGenesisHeaderHashCalled: func() []byte {
			return []byte("genesis header hash")
		},
	}
	return blkc
}

//------- NewShardBootstrap

func TestNewShardBootstrap_NilPoolsHolderShouldErr(t *testing.T) {
	t.Parallel()

	blkc := initBlockchain()
	rnd := &mock.RounderMock{}
	blkExec := &mock.BlockProcessorMock{}
	hasher := &mock.HasherMock{}
	marshalizer := &mock.MarshalizerMock{}
	forkDetector := &mock.ForkDetectorMock{}
	shardCoordinator := mock.NewOneShardCoordinatorMock()
	account := &mock.AccountsStub{}

	bs, err := sync.NewShardBootstrap(
		nil,
		createStore(),
		blkc,
		rnd,
		blkExec,
		waitTime,
		hasher,
		marshalizer,
		forkDetector,
		&mock.ResolversFinderStub{},
		shardCoordinator,
		account,
		&mock.BlackListHandlerStub{},
		&mock.NetworkConnectionWatcherStub{},
		&mock.BoostrapStorerMock{},
		&mock.StorageBootstrapperMock{},
		&mock.RequestedItemsHandlerStub{},
	)

	assert.Nil(t, bs)
	assert.Equal(t, process.ErrNilPoolsHolder, err)
}

func TestNewShardBootstrap_PoolsHolderRetNilOnHeadersShouldErr(t *testing.T) {
	t.Parallel()

	pools := createMockPools()
	pools.HeadersCalled = func() storage.Cacher {
		return nil
	}

	blkc := initBlockchain()
	rnd := &mock.RounderMock{}
	blkExec := &mock.BlockProcessorMock{}
	hasher := &mock.HasherMock{}
	marshalizer := &mock.MarshalizerMock{}
	forkDetector := &mock.ForkDetectorMock{}
	shardCoordinator := mock.NewOneShardCoordinatorMock()
	account := &mock.AccountsStub{}

	bs, err := sync.NewShardBootstrap(
		pools,
		createStore(),
		blkc,
		rnd,
		blkExec,
		waitTime,
		hasher,
		marshalizer,
		forkDetector,
		&mock.ResolversFinderStub{},
		shardCoordinator,
		account,
		&mock.BlackListHandlerStub{},
		&mock.NetworkConnectionWatcherStub{},
		&mock.BoostrapStorerMock{},
		&mock.StorageBootstrapperMock{},
		&mock.RequestedItemsHandlerStub{},
	)

	assert.Nil(t, bs)
	assert.Equal(t, process.ErrNilHeadersDataPool, err)
}

func TestNewShardBootstrap_PoolsHolderRetNilOnHeadersNoncesShouldErr(t *testing.T) {
	t.Parallel()

	pools := createMockPools()
	pools.HeadersNoncesCalled = func() dataRetriever.Uint64SyncMapCacher {
		return nil
	}
	blkc := initBlockchain()
	rnd := &mock.RounderMock{}
	blkExec := &mock.BlockProcessorMock{}
	hasher := &mock.HasherMock{}
	marshalizer := &mock.MarshalizerMock{}
	forkDetector := &mock.ForkDetectorMock{}
	shardCoordinator := mock.NewOneShardCoordinatorMock()
	account := &mock.AccountsStub{}

	bs, err := sync.NewShardBootstrap(
		pools,
		createStore(),
		blkc,
		rnd,
		blkExec,
		waitTime,
		hasher,
		marshalizer,
		forkDetector,
		&mock.ResolversFinderStub{},
		shardCoordinator,
		account,
		&mock.BlackListHandlerStub{},
		&mock.NetworkConnectionWatcherStub{},
		&mock.BoostrapStorerMock{},
		&mock.StorageBootstrapperMock{},
		&mock.RequestedItemsHandlerStub{},
	)

	assert.Nil(t, bs)
	assert.Equal(t, process.ErrNilHeadersNoncesDataPool, err)
}

func TestNewShardBootstrap_PoolsHolderRetNilOnTxBlockBodyShouldErr(t *testing.T) {
	t.Parallel()

	pools := createMockPools()
	pools.MiniBlocksCalled = func() storage.Cacher {
		return nil
	}
	blkc := initBlockchain()
	rnd := &mock.RounderMock{}
	blkExec := &mock.BlockProcessorMock{}
	hasher := &mock.HasherMock{}
	marshalizer := &mock.MarshalizerMock{}
	forkDetector := &mock.ForkDetectorMock{}
	shardCoordinator := mock.NewOneShardCoordinatorMock()
	account := &mock.AccountsStub{}

	bs, err := sync.NewShardBootstrap(
		pools,
		createStore(),
		blkc,
		rnd,
		blkExec,
		waitTime,
		hasher,
		marshalizer,
		forkDetector,
		&mock.ResolversFinderStub{},
		shardCoordinator,
		account,
		&mock.BlackListHandlerStub{},
		&mock.NetworkConnectionWatcherStub{},
		&mock.BoostrapStorerMock{},
		&mock.StorageBootstrapperMock{},
		&mock.RequestedItemsHandlerStub{},
	)

	assert.Nil(t, bs)
	assert.Equal(t, process.ErrNilTxBlockBody, err)
}

func TestNewShardBootstrap_NilStoreShouldErr(t *testing.T) {
	t.Parallel()
	blkc := initBlockchain()
	pools := createMockPools()
	rnd := &mock.RounderMock{}
	blkExec := &mock.BlockProcessorMock{}
	hasher := &mock.HasherMock{}
	marshalizer := &mock.MarshalizerMock{}
	forkDetector := &mock.ForkDetectorMock{}
	shardCoordinator := mock.NewOneShardCoordinatorMock()
	account := &mock.AccountsStub{}

	bs, err := sync.NewShardBootstrap(
		pools,
		nil,
		blkc,
		rnd,
		blkExec,
		waitTime,
		hasher,
		marshalizer,
		forkDetector,
		&mock.ResolversFinderStub{},
		shardCoordinator,
		account,
		&mock.BlackListHandlerStub{},
		&mock.NetworkConnectionWatcherStub{},
		&mock.BoostrapStorerMock{},
		&mock.StorageBootstrapperMock{},
		&mock.RequestedItemsHandlerStub{},
	)

	assert.Nil(t, bs)
	assert.Equal(t, process.ErrNilStore, err)
}

func TestNewShardBootstrap_NilBlockchainShouldErr(t *testing.T) {
	t.Parallel()

	pools := createMockPools()
	rnd := &mock.RounderMock{}
	blkExec := &mock.BlockProcessorMock{}
	hasher := &mock.HasherMock{}
	marshalizer := &mock.MarshalizerMock{}
	forkDetector := &mock.ForkDetectorMock{}
	shardCoordinator := mock.NewOneShardCoordinatorMock()
	account := &mock.AccountsStub{}

	bs, err := sync.NewShardBootstrap(
		pools,
		createStore(),
		nil,
		rnd,
		blkExec,
		waitTime,
		hasher,
		marshalizer,
		forkDetector,
		&mock.ResolversFinderStub{},
		shardCoordinator,
		account,
		&mock.BlackListHandlerStub{},
		&mock.NetworkConnectionWatcherStub{},
		&mock.BoostrapStorerMock{},
		&mock.StorageBootstrapperMock{},
		&mock.RequestedItemsHandlerStub{},
	)

	assert.Nil(t, bs)
	assert.Equal(t, process.ErrNilBlockChain, err)
}

func TestNewShardBootstrap_NilRounderShouldErr(t *testing.T) {
	t.Parallel()

	pools := createMockPools()
	blkc := initBlockchain()
	blkExec := &mock.BlockProcessorMock{}
	hasher := &mock.HasherMock{}
	marshalizer := &mock.MarshalizerMock{}
	forkDetector := &mock.ForkDetectorMock{}
	shardCoordinator := mock.NewOneShardCoordinatorMock()
	account := &mock.AccountsStub{}

	bs, err := sync.NewShardBootstrap(
		pools,
		createStore(),
		blkc,
		nil,
		blkExec,
		waitTime,
		hasher,
		marshalizer,
		forkDetector,
		&mock.ResolversFinderStub{},
		shardCoordinator,
		account,
		&mock.BlackListHandlerStub{},
		&mock.NetworkConnectionWatcherStub{},
		&mock.BoostrapStorerMock{},
		&mock.StorageBootstrapperMock{},
		&mock.RequestedItemsHandlerStub{},
	)

	assert.Nil(t, bs)
	assert.Equal(t, process.ErrNilRounder, err)
}

func TestNewShardBootstrap_NilBlockProcessorShouldErr(t *testing.T) {
	t.Parallel()

	pools := createMockPools()
	blkc := initBlockchain()
	rnd := &mock.RounderMock{}
	hasher := &mock.HasherMock{}
	marshalizer := &mock.MarshalizerMock{}
	forkDetector := &mock.ForkDetectorMock{}
	shardCoordinator := mock.NewOneShardCoordinatorMock()
	account := &mock.AccountsStub{}

	bs, err := sync.NewShardBootstrap(
		pools,
		createStore(),
		blkc,
		rnd,
		nil,
		waitTime,
		hasher,
		marshalizer,
		forkDetector,
		&mock.ResolversFinderStub{},
		shardCoordinator,
		account,
		&mock.BlackListHandlerStub{},
		&mock.NetworkConnectionWatcherStub{},
		&mock.BoostrapStorerMock{},
		&mock.StorageBootstrapperMock{},
		&mock.RequestedItemsHandlerStub{},
	)

	assert.Nil(t, bs)
	assert.Equal(t, process.ErrNilBlockExecutor, err)
}

func TestNewShardBootstrap_NilHasherShouldErr(t *testing.T) {
	t.Parallel()

	pools := createMockPools()
	blkc := initBlockchain()
	rnd := &mock.RounderMock{}
	blkExec := &mock.BlockProcessorMock{}
	marshalizer := &mock.MarshalizerMock{}
	forkDetector := &mock.ForkDetectorMock{}
	shardCoordinator := mock.NewOneShardCoordinatorMock()
	account := &mock.AccountsStub{}

	bs, err := sync.NewShardBootstrap(
		pools,
		createStore(),
		blkc,
		rnd,
		blkExec,
		waitTime,
		nil,
		marshalizer,
		forkDetector,
		&mock.ResolversFinderStub{},
		shardCoordinator,
		account,
		&mock.BlackListHandlerStub{},
		&mock.NetworkConnectionWatcherStub{},
		&mock.BoostrapStorerMock{},
		&mock.StorageBootstrapperMock{},
		&mock.RequestedItemsHandlerStub{},
	)

	assert.Nil(t, bs)
	assert.Equal(t, process.ErrNilHasher, err)
}

func TestNewShardBootstrap_NilMarshalizerShouldErr(t *testing.T) {
	t.Parallel()

	pools := createMockPools()
	blkc := initBlockchain()
	rnd := &mock.RounderMock{}
	blkExec := &mock.BlockProcessorMock{}
	hasher := &mock.HasherMock{}
	forkDetector := &mock.ForkDetectorMock{}
	shardCoordinator := mock.NewOneShardCoordinatorMock()
	account := &mock.AccountsStub{}

	bs, err := sync.NewShardBootstrap(
		pools,
		createStore(),
		blkc,
		rnd,
		blkExec,
		waitTime,
		hasher,
		nil,
		forkDetector,
		&mock.ResolversFinderStub{},
		shardCoordinator,
		account,
		&mock.BlackListHandlerStub{},
		&mock.NetworkConnectionWatcherStub{},
		&mock.BoostrapStorerMock{},
		&mock.StorageBootstrapperMock{},
		&mock.RequestedItemsHandlerStub{},
	)

	assert.Nil(t, bs)
	assert.Equal(t, process.ErrNilMarshalizer, err)
}

func TestNewShardBootstrap_NilForkDetectorShouldErr(t *testing.T) {
	t.Parallel()

	pools := createMockPools()
	blkc := initBlockchain()
	rnd := &mock.RounderMock{}
	blkExec := &mock.BlockProcessorMock{}
	hasher := &mock.HasherMock{}
	marshalizer := &mock.MarshalizerMock{}
	shardCoordinator := mock.NewOneShardCoordinatorMock()
	account := &mock.AccountsStub{}

	bs, err := sync.NewShardBootstrap(
		pools,
		createStore(),
		blkc,
		rnd,
		blkExec,
		waitTime,
		hasher,
		marshalizer,
		nil,
		&mock.ResolversFinderStub{},
		shardCoordinator,
		account,
		&mock.BlackListHandlerStub{},
		&mock.NetworkConnectionWatcherStub{},
		&mock.BoostrapStorerMock{},
		&mock.StorageBootstrapperMock{},
		&mock.RequestedItemsHandlerStub{},
	)

	assert.Nil(t, bs)
	assert.Equal(t, process.ErrNilForkDetector, err)
}

func TestNewShardBootstrap_NilResolversContainerShouldErr(t *testing.T) {
	t.Parallel()

	pools := createMockPools()
	blkc := initBlockchain()
	rnd := &mock.RounderMock{}
	blkExec := &mock.BlockProcessorMock{}
	forkDetector := &mock.ForkDetectorMock{}
	hasher := &mock.HasherMock{}
	marshalizer := &mock.MarshalizerMock{}
	shardCoordinator := mock.NewOneShardCoordinatorMock()
	account := &mock.AccountsStub{}

	bs, err := sync.NewShardBootstrap(
		pools,
		createStore(),
		blkc,
		rnd,
		blkExec,
		waitTime,
		hasher,
		marshalizer,
		forkDetector,
		nil,
		shardCoordinator,
		account,
		&mock.BlackListHandlerStub{},
		&mock.NetworkConnectionWatcherStub{},
		&mock.BoostrapStorerMock{},
		&mock.StorageBootstrapperMock{},
		&mock.RequestedItemsHandlerStub{},
	)

	assert.Nil(t, bs)
	assert.Equal(t, process.ErrNilResolverContainer, err)
}

func TestNewShardBootstrap_NilShardCoordinatorShouldErr(t *testing.T) {
	t.Parallel()

	pools := createMockPools()
	blkc := initBlockchain()
	rnd := &mock.RounderMock{}
	blkExec := &mock.BlockProcessorMock{}
	forkDetector := &mock.ForkDetectorMock{}
	hasher := &mock.HasherMock{}
	marshalizer := &mock.MarshalizerMock{}
	account := &mock.AccountsStub{}

	bs, err := sync.NewShardBootstrap(
		pools,
		createStore(),
		blkc,
		rnd,
		blkExec,
		waitTime,
		hasher,
		marshalizer,
		forkDetector,
		&mock.ResolversFinderStub{},
		nil,
		account,
		&mock.BlackListHandlerStub{},
		&mock.NetworkConnectionWatcherStub{},
		&mock.BoostrapStorerMock{},
		&mock.StorageBootstrapperMock{},
		&mock.RequestedItemsHandlerStub{},
	)

	assert.Nil(t, bs)
	assert.Equal(t, process.ErrNilShardCoordinator, err)
}

func TestNewShardBootstrap_NilAccountsAdapterShouldErr(t *testing.T) {
	t.Parallel()

	pools := createMockPools()
	blkc := initBlockchain()
	rnd := &mock.RounderMock{}
	blkExec := &mock.BlockProcessorMock{}
	forkDetector := &mock.ForkDetectorMock{}
	hasher := &mock.HasherMock{}
	marshalizer := &mock.MarshalizerMock{}
	shardCoordinator := mock.NewOneShardCoordinatorMock()

	bs, err := sync.NewShardBootstrap(
		pools,
		createStore(),
		blkc,
		rnd,
		blkExec,
		waitTime,
		hasher,
		marshalizer,
		forkDetector,
		&mock.ResolversFinderStub{},
		shardCoordinator,
		nil,
		&mock.BlackListHandlerStub{},
		&mock.NetworkConnectionWatcherStub{},
		&mock.BoostrapStorerMock{},
		&mock.StorageBootstrapperMock{},
		&mock.RequestedItemsHandlerStub{},
	)

	assert.Nil(t, bs)
	assert.Equal(t, process.ErrNilAccountsAdapter, err)
}

func TestNewShardBootstrap_NilBlackListHandlerShouldErr(t *testing.T) {
	t.Parallel()

	pools := createMockPools()
	blkc := initBlockchain()
	rnd := &mock.RounderMock{}
	blkExec := &mock.BlockProcessorMock{}
	forkDetector := &mock.ForkDetectorMock{}
	hasher := &mock.HasherMock{}
	marshalizer := &mock.MarshalizerMock{}
	shardCoordinator := mock.NewOneShardCoordinatorMock()
	account := &mock.AccountsStub{}

	bs, err := sync.NewShardBootstrap(
		pools,
		createStore(),
		blkc,
		rnd,
		blkExec,
		waitTime,
		hasher,
		marshalizer,
		forkDetector,
		&mock.ResolversFinderStub{},
		shardCoordinator,
		account,
		nil,
		&mock.NetworkConnectionWatcherStub{},
		&mock.BoostrapStorerMock{},
		&mock.StorageBootstrapperMock{},
		&mock.RequestedItemsHandlerStub{},
	)

	assert.Nil(t, bs)
	assert.Equal(t, process.ErrNilBlackListHandler, err)
}

func TestNewShardBootstrap_NilHeaderResolverShouldErr(t *testing.T) {
	t.Parallel()

	errExpected := errors.New("expected error")
	pools := createMockPools()
	resFinder := &mock.ResolversFinderStub{
		IntraShardResolverCalled: func(baseTopic string) (resolver dataRetriever.Resolver, e error) {
			if strings.Contains(baseTopic, factory.HeadersTopic) {
				return nil, errExpected
			}

			if strings.Contains(baseTopic, factory.MiniBlocksTopic) {
				return &mock.ResolverStub{}, nil
			}

			return nil, nil
		},
	}

	blkc := initBlockchain()
	rnd := &mock.RounderMock{}
	blkExec := &mock.BlockProcessorMock{}
	forkDetector := &mock.ForkDetectorMock{}
	hasher := &mock.HasherMock{}
	marshalizer := &mock.MarshalizerMock{}
	shardCoordinator := mock.NewOneShardCoordinatorMock()
	account := &mock.AccountsStub{}

	bs, err := sync.NewShardBootstrap(
		pools,
		createStore(),
		blkc,
		rnd,
		blkExec,
		waitTime,
		hasher,
		marshalizer,
		forkDetector,
		resFinder,
		shardCoordinator,
		account,
		&mock.BlackListHandlerStub{},
		&mock.NetworkConnectionWatcherStub{},
		&mock.BoostrapStorerMock{},
		&mock.StorageBootstrapperMock{},
		&mock.RequestedItemsHandlerStub{},
	)

	assert.Nil(t, bs)
	assert.Equal(t, errExpected, err)
}

func TestNewShardBootstrap_NilTxBlockBodyResolverShouldErr(t *testing.T) {
	t.Parallel()

	errExpected := errors.New("expected error")
	pools := createMockPools()
	resFinder := &mock.ResolversFinderStub{
		IntraShardResolverCalled: func(baseTopic string) (resolver dataRetriever.Resolver, e error) {
			if strings.Contains(baseTopic, factory.HeadersTopic) {
				return &mock.HeaderResolverMock{}, errExpected
			}

			if strings.Contains(baseTopic, factory.MiniBlocksTopic) {
				return nil, errExpected
			}

			return nil, nil
		},
	}

	blkc := initBlockchain()
	rnd := &mock.RounderMock{}
	blkExec := &mock.BlockProcessorMock{}
	forkDetector := &mock.ForkDetectorMock{}
	hasher := &mock.HasherMock{}
	marshalizer := &mock.MarshalizerMock{}
	shardCoordinator := mock.NewOneShardCoordinatorMock()
	account := &mock.AccountsStub{}

	bs, err := sync.NewShardBootstrap(
		pools,
		createStore(),
		blkc,
		rnd,
		blkExec,
		waitTime,
		hasher,
		marshalizer,
		forkDetector,
		resFinder,
		shardCoordinator,
		account,
		&mock.BlackListHandlerStub{},
		&mock.NetworkConnectionWatcherStub{},
		&mock.BoostrapStorerMock{},
		&mock.StorageBootstrapperMock{},
		&mock.RequestedItemsHandlerStub{},
	)

	assert.Nil(t, bs)
	assert.Equal(t, errExpected, err)
}

func TestNewShardBootstrap_OkValsShouldWork(t *testing.T) {
	t.Parallel()

	wasCalled := 0

	pools := &mock.PoolsHolderStub{}
	pools.HeadersCalled = func() storage.Cacher {
		sds := &mock.CacherStub{}

		sds.HasOrAddCalled = func(key []byte, value interface{}) (ok, evicted bool) {
			assert.Fail(t, "should have not reached this point")
			return false, false
		}

		sds.RegisterHandlerCalled = func(func(key []byte)) {
		}

		return sds
	}
	pools.HeadersNoncesCalled = func() dataRetriever.Uint64SyncMapCacher {
		hnc := &mock.Uint64SyncMapCacherStub{}
		hnc.RegisterHandlerCalled = func(handler func(nonce uint64, shardId uint32, hash []byte)) {
			wasCalled++
		}

		return hnc
	}
	pools.MiniBlocksCalled = func() storage.Cacher {
		cs := &mock.CacherStub{}
		cs.RegisterHandlerCalled = func(i func(key []byte)) {
			wasCalled++
		}

		return cs
	}

	blkc := initBlockchain()
	rnd := &mock.RounderMock{}
	blkExec := &mock.BlockProcessorMock{}
	hasher := &mock.HasherMock{}
	marshalizer := &mock.MarshalizerMock{}
	forkDetector := &mock.ForkDetectorMock{}
	shardCoordinator := mock.NewOneShardCoordinatorMock()
	account := &mock.AccountsStub{}

	bs, err := sync.NewShardBootstrap(
		pools,
		createStore(),
		blkc,
		rnd,
		blkExec,
		waitTime,
		hasher,
		marshalizer,
		forkDetector,
		createMockResolversFinder(),
		shardCoordinator,
		account,
		&mock.BlackListHandlerStub{},
		&mock.NetworkConnectionWatcherStub{},
		&mock.BoostrapStorerMock{},
		&mock.StorageBootstrapperMock{},
		&mock.RequestedItemsHandlerStub{},
	)

	assert.NotNil(t, bs)
	assert.Nil(t, err)
	assert.Equal(t, 2, wasCalled)
	assert.False(t, bs.IsInterfaceNil())
}

//------- processing

func TestBootstrap_SyncBlockShouldCallForkChoice(t *testing.T) {
	t.Parallel()

	hdr := block.Header{Nonce: 1, PubKeysBitmap: []byte("X")}
	blockBodyUnit := &mock.StorerStub{
		GetCalled: func(key []byte) (i []byte, e error) {
			return nil, nil
		},
	}

	store := dataRetriever.NewChainStorer()
	store.AddStorer(dataRetriever.MiniBlockUnit, blockBodyUnit)

	blkc, _ := blockchain.NewBlockChain(
		&mock.CacherStub{},
	)

	_ = blkc.SetAppStatusHandler(&mock.AppStatusHandlerStub{
		SetUInt64ValueHandler: func(key string, value uint64) {},
	})

	blkc.CurrentBlockHeader = &hdr

	pools := createMockPools()

	hasher := &mock.HasherMock{}
	marshalizer := &mock.MarshalizerMock{}
	forkDetector := &mock.ForkDetectorMock{}
	forkDetector.CheckForkCalled = func() *process.ForkInfo {
		return &process.ForkInfo{true, 90, 90, []byte("hash")}
	}
	forkDetector.RemoveHeadersCalled = func(nonce uint64, hash []byte) {
	}
	forkDetector.GetHighestFinalBlockNonceCalled = func() uint64 {
		return hdr.Nonce
	}
	forkDetector.ProbableHighestNonceCalled = func() uint64 {
		return 100
	}

	shardCoordinator := mock.NewOneShardCoordinatorMock()
	account := &mock.AccountsStub{}

	rnd, _ := round.NewRound(time.Now(), time.Now(), 100*time.Millisecond, &mock.SyncTimerMock{})

	blockProcessorMock := createBlockProcessor()

	bs, _ := sync.NewShardBootstrap(
		pools,
		store,
		blkc,
		rnd,
		blockProcessorMock,
		waitTime,
		hasher,
		marshalizer,
		forkDetector,
		createMockResolversFinder(),
		shardCoordinator,
		account,
		&mock.BlackListHandlerStub{},
		&mock.NetworkConnectionWatcherStub{
			IsConnectedToTheNetworkCalled: func() bool {
				return true
			},
		},
		&mock.BoostrapStorerMock{},
		&mock.StorageBootstrapperMock{},
		&mock.RequestedItemsHandlerStub{},
	)

	r := bs.SyncBlock()

	assert.Equal(t, process.ErrNilHeadersStorage, r)
}

func TestBootstrap_ShouldReturnTimeIsOutWhenMissingHeader(t *testing.T) {
	t.Parallel()

	hdr := block.Header{Nonce: 1}
	blkc := mock.BlockChainMock{}
	blkc.GetCurrentBlockHeaderCalled = func() data.HeaderHandler {
		return &hdr
	}

	pools := createMockPools()

	hasher := &mock.HasherMock{}
	marshalizer := &mock.MarshalizerMock{}
	forkDetector := &mock.ForkDetectorMock{}
	forkDetector.CheckForkCalled = func() *process.ForkInfo {
		return process.NewForkInfo()
	}
	forkDetector.ProbableHighestNonceCalled = func() uint64 {
		return 100
	}
	forkDetector.GetNotarizedHeaderHashCalled = func(nonce uint64) []byte {
		return nil
	}

	shardCoordinator := mock.NewOneShardCoordinatorMock()
	account := &mock.AccountsStub{}

	rnd, _ := round.NewRound(time.Now(),
		time.Now().Add(2*100*time.Millisecond),
		100*time.Millisecond,
		&mock.SyncTimerMock{},
	)

	blockProcessorMock := createBlockProcessor()

	bs, _ := sync.NewShardBootstrap(
		pools,
		createStore(),
		&blkc,
		rnd,
		blockProcessorMock,
		waitTime,
		hasher,
		marshalizer,
		forkDetector,
		createMockResolversFinder(),
		shardCoordinator,
		account,
		&mock.BlackListHandlerStub{},
		&mock.NetworkConnectionWatcherStub{
			IsConnectedToTheNetworkCalled: func() bool {
				return true
			},
		},
		&mock.BoostrapStorerMock{},
		&mock.StorageBootstrapperMock{},
		&mock.RequestedItemsHandlerStub{},
	)

	r := bs.SyncBlock()

	assert.Equal(t, process.ErrTimeIsOut, r)
}

func TestBootstrap_ShouldReturnTimeIsOutWhenMissingBody(t *testing.T) {
	t.Parallel()

	hdr := block.Header{Nonce: 1, PubKeysBitmap: []byte("X")}
	blkc := mock.BlockChainMock{}
	blkc.GetCurrentBlockHeaderCalled = func() data.HeaderHandler {
		return &hdr
	}

	shardId := uint32(0)
	hash := []byte("aaa")

	pools := createMockPools()
	pools.HeadersCalled = func() storage.Cacher {
		sds := &mock.CacherStub{}

		sds.PeekCalled = func(key []byte) (value interface{}, ok bool) {
			if bytes.Equal(hash, key) {
				return &block.Header{Nonce: 2}, true
			}

			return nil, false
		}

		sds.RegisterHandlerCalled = func(func(key []byte)) {
		}

		sds.RemoveCalled = func(key []byte) {
		}

		return sds
	}
	pools.HeadersNoncesCalled = func() dataRetriever.Uint64SyncMapCacher {
		hnc := &mock.Uint64SyncMapCacherStub{}
		hnc.RegisterHandlerCalled = func(handler func(nonce uint64, shardId uint32, hash []byte)) {}
		hnc.GetCalled = func(u uint64) (dataRetriever.ShardIdHashMap, bool) {
			if u == 2 {
				syncMap := &dataPool.ShardIdHashSyncMap{}
				syncMap.Store(shardId, hash)

				return syncMap, true
			}

			return nil, false
		}

		return hnc
	}
	hasher := &mock.HasherMock{}
	marshalizer := &mock.MarshalizerMock{}
	forkDetector := &mock.ForkDetectorMock{}
	forkDetector.CheckForkCalled = func() *process.ForkInfo {
		return process.NewForkInfo()
	}
	forkDetector.ProbableHighestNonceCalled = func() uint64 {
		return 2
	}
	forkDetector.GetHighestFinalBlockNonceCalled = func() uint64 {
		return 1
	}
	forkDetector.GetNotarizedHeaderHashCalled = func(nonce uint64) []byte {
		return nil
	}

	shardCoordinator := mock.NewOneShardCoordinatorMock()
	account := &mock.AccountsStub{}

	rnd, _ := round.NewRound(time.Now(),
		time.Now().Add(2*100*time.Millisecond),
		100*time.Millisecond,
		&mock.SyncTimerMock{})

	bs, _ := sync.NewShardBootstrap(
		pools,
		createStore(),
		&blkc,
		rnd,
		&mock.BlockProcessorMock{},
		waitTime,
		hasher,
		marshalizer,
		forkDetector,
		createMockResolversFinderNilMiniBlocks(),
		shardCoordinator,
		account,
		&mock.BlackListHandlerStub{},
		&mock.NetworkConnectionWatcherStub{
			IsConnectedToTheNetworkCalled: func() bool {
				return true
			},
		},
		&mock.BoostrapStorerMock{},
		&mock.StorageBootstrapperMock{},
		&mock.RequestedItemsHandlerStub{},
	)

	bs.RequestHeaderWithNonce(2)
	r := bs.SyncBlock()
	assert.Equal(t, process.ErrTimeIsOut, r)
}

func TestBootstrap_ShouldNotNeedToSync(t *testing.T) {
	t.Parallel()

	ebm := createBlockProcessor()

	hdr := block.Header{Nonce: 1, Round: 0}
	blkc := mock.BlockChainMock{}
	blkc.GetCurrentBlockHeaderCalled = func() data.HeaderHandler {
		return &hdr
	}

	pools := createMockPools()

	hasher := &mock.HasherMock{}
	marshalizer := &mock.MarshalizerMock{}
	forkDetector := &mock.ForkDetectorMock{}
	forkDetector.CheckForkCalled = func() *process.ForkInfo {
		return process.NewForkInfo()
	}
	forkDetector.GetHighestFinalBlockNonceCalled = func() uint64 {
		return hdr.Nonce
	}
	forkDetector.ProbableHighestNonceCalled = func() uint64 {
		return 1
	}
	forkDetector.GetNotarizedHeaderHashCalled = func(nonce uint64) []byte {
		return nil
	}

	shardCoordinator := mock.NewOneShardCoordinatorMock()
	account := &mock.AccountsStub{}

	rnd, _ := round.NewRound(time.Now(), time.Now(), 100*time.Millisecond, &mock.SyncTimerMock{})

	bs, _ := sync.NewShardBootstrap(
		pools,
		createStore(),
		&blkc,
		rnd,
		ebm,
		waitTime,
		hasher,
		marshalizer,
		forkDetector,
		createMockResolversFinder(),
		shardCoordinator,
		account,
		&mock.BlackListHandlerStub{},
		&mock.NetworkConnectionWatcherStub{
			IsConnectedToTheNetworkCalled: func() bool {
				return true
			},
		},
		&mock.BoostrapStorerMock{},
		&mock.StorageBootstrapperMock{},
		&mock.RequestedItemsHandlerStub{},
	)

	bs.StartSync()
	time.Sleep(200 * time.Millisecond)
	bs.StopSync()
}

func TestBootstrap_SyncShouldSyncOneBlock(t *testing.T) {
	t.Parallel()

	ebm := createBlockProcessor()

	hdr := block.Header{Nonce: 1, Round: 0}
	blkc := mock.BlockChainMock{}
	blkc.GetCurrentBlockHeaderCalled = func() data.HeaderHandler {
		return &hdr
	}

	shardId := uint32(0)
	hash := []byte("aaa")

	mutDataAvailable := goSync.RWMutex{}
	dataAvailable := false

	pools := &mock.PoolsHolderStub{}
	pools.HeadersCalled = func() storage.Cacher {
		sds := &mock.CacherStub{}

		sds.PeekCalled = func(key []byte) (value interface{}, ok bool) {
			mutDataAvailable.RLock()
			defer mutDataAvailable.RUnlock()

			if bytes.Equal(hash, key) && dataAvailable {
				return &block.Header{
					Nonce:         2,
					Round:         1,
					BlockBodyType: block.TxBlock,
					RootHash:      []byte("bbb")}, true
			}

			return nil, false
		}

		sds.RegisterHandlerCalled = func(func(key []byte)) {
		}

		return sds
	}
	pools.HeadersNoncesCalled = func() dataRetriever.Uint64SyncMapCacher {
		hnc := &mock.Uint64SyncMapCacherStub{}
		hnc.RegisterHandlerCalled = func(handler func(nonce uint64, shardId uint32, hash []byte)) {}
		hnc.GetCalled = func(u uint64) (dataRetriever.ShardIdHashMap, bool) {
			mutDataAvailable.RLock()
			defer mutDataAvailable.RUnlock()

			if u == 2 && dataAvailable {
				syncMap := &dataPool.ShardIdHashSyncMap{}
				syncMap.Store(shardId, hash)

				return syncMap, true
			}

			return nil, false
		}
		return hnc
	}
	pools.MiniBlocksCalled = func() storage.Cacher {
		cs := &mock.CacherStub{}
		cs.RegisterHandlerCalled = func(i func(key []byte)) {
		}
		cs.GetCalled = func(key []byte) (value interface{}, ok bool) {
			if bytes.Equal([]byte("bbb"), key) && dataAvailable {
				return make(block.MiniBlockSlice, 0), true
			}

			return nil, false
		}

		return cs
	}
	hasher := &mock.HasherMock{}
	marshalizer := &mock.MarshalizerMock{}
	forkDetector := &mock.ForkDetectorMock{}
	forkDetector.CheckForkCalled = func() *process.ForkInfo {
		return process.NewForkInfo()
	}
	forkDetector.GetHighestFinalBlockNonceCalled = func() uint64 {
		return hdr.Nonce
	}
	forkDetector.ProbableHighestNonceCalled = func() uint64 {
		return 2
	}
	forkDetector.GetNotarizedHeaderHashCalled = func(nonce uint64) []byte {
		return nil
	}

	shardCoordinator := mock.NewOneShardCoordinatorMock()
	account := &mock.AccountsStub{}

	account.RootHashCalled = func() ([]byte, error) {
		return nil, nil
	}

	rnd, _ := round.NewRound(time.Now(), time.Now().Add(200*time.Millisecond), time.Duration(100*time.Millisecond), &mock.SyncTimerMock{})

	bs, _ := sync.NewShardBootstrap(
		pools,
		createStore(),
		&blkc,
		rnd,
		ebm,
		waitTime,
		hasher,
		marshalizer,
		forkDetector,
		createMockResolversFinder(),
		shardCoordinator,
		account,
		&mock.BlackListHandlerStub{},
		&mock.NetworkConnectionWatcherStub{
			IsConnectedToTheNetworkCalled: func() bool {
				return true
			},
		},
		&mock.BoostrapStorerMock{},
		&mock.StorageBootstrapperMock{},
		&mock.RequestedItemsHandlerStub{},
	)

	bs.StartSync()

	time.Sleep(200 * time.Millisecond)

	mutDataAvailable.Lock()
	dataAvailable = true
	mutDataAvailable.Unlock()

	time.Sleep(200 * time.Millisecond)

	bs.StopSync()
}

func TestBootstrap_ShouldReturnNilErr(t *testing.T) {
	t.Parallel()

	ebm := createBlockProcessor()

	hdr := block.Header{Nonce: 1}
	blkc := mock.BlockChainMock{}
	blkc.GetCurrentBlockHeaderCalled = func() data.HeaderHandler {
		return &hdr
	}

	shardId := uint32(0)
	hash := []byte("aaa")

	pools := &mock.PoolsHolderStub{}
	pools.HeadersCalled = func() storage.Cacher {
		sds := &mock.CacherStub{}

		sds.PeekCalled = func(key []byte) (value interface{}, ok bool) {
			if bytes.Equal(hash, key) {
				return &block.Header{
					Nonce:         2,
					Round:         1,
					BlockBodyType: block.TxBlock,
					RootHash:      []byte("bbb")}, true
			}

			return nil, false
		}

		sds.RegisterHandlerCalled = func(func(key []byte)) {
		}

		return sds
	}
	pools.HeadersNoncesCalled = func() dataRetriever.Uint64SyncMapCacher {
		hnc := &mock.Uint64SyncMapCacherStub{}
		hnc.RegisterHandlerCalled = func(handler func(nonce uint64, shardId uint32, hash []byte)) {}
		hnc.GetCalled = func(u uint64) (dataRetriever.ShardIdHashMap, bool) {
			if u == 2 {
				syncMap := &dataPool.ShardIdHashSyncMap{}
				syncMap.Store(shardId, hash)

				return syncMap, true
			}

			return nil, false
		}
		return hnc
	}
	pools.MiniBlocksCalled = func() storage.Cacher {
		cs := &mock.CacherStub{}
		cs.RegisterHandlerCalled = func(i func(key []byte)) {
		}
		cs.GetCalled = func(key []byte) (value interface{}, ok bool) {
			if bytes.Equal([]byte("bbb"), key) {
				return make(block.MiniBlockSlice, 0), true
			}

			return nil, false
		}

		return cs
	}

	hasher := &mock.HasherMock{}
	marshalizer := &mock.MarshalizerMock{}
	forkDetector := &mock.ForkDetectorMock{}
	forkDetector.CheckForkCalled = func() *process.ForkInfo {
		return process.NewForkInfo()
	}
	forkDetector.ProbableHighestNonceCalled = func() uint64 {
		return 2
	}
	forkDetector.GetNotarizedHeaderHashCalled = func(nonce uint64) []byte {
		return nil
	}

	shardCoordinator := mock.NewOneShardCoordinatorMock()
	account := &mock.AccountsStub{}

	rnd, _ := round.NewRound(time.Now(),
		time.Now().Add(2*100*time.Millisecond),
		100*time.Millisecond,
		&mock.SyncTimerMock{},
	)

	bs, _ := sync.NewShardBootstrap(
		pools,
		createStore(),
		&blkc,
		rnd,
		ebm,
		waitTime,
		hasher,
		marshalizer,
		forkDetector,
		createMockResolversFinder(),
		shardCoordinator,
		account,
		&mock.BlackListHandlerStub{},
		&mock.NetworkConnectionWatcherStub{
			IsConnectedToTheNetworkCalled: func() bool {
				return true
			},
		},
		&mock.BoostrapStorerMock{},
		&mock.StorageBootstrapperMock{},
		&mock.RequestedItemsHandlerStub{},
	)

	r := bs.SyncBlock()

	assert.Nil(t, r)
}

func TestBootstrap_SyncBlockShouldReturnErrorWhenProcessBlockFailed(t *testing.T) {
	t.Parallel()

	ebm := createBlockProcessor()

	hdr := block.Header{Nonce: 1, PubKeysBitmap: []byte("X")}
	blkc := mock.BlockChainMock{}
	blkc.GetCurrentBlockHeaderCalled = func() data.HeaderHandler {
		return &hdr
	}

	shardId := uint32(0)
	hash := []byte("aaa")

	pools := &mock.PoolsHolderStub{}
	pools.HeadersCalled = func() storage.Cacher {
		sds := &mock.CacherStub{}

		sds.PeekCalled = func(key []byte) (value interface{}, ok bool) {
			if bytes.Equal(hash, key) {
				return &block.Header{
					Nonce:         2,
					Round:         1,
					BlockBodyType: block.TxBlock,
					RootHash:      []byte("bbb")}, true
			}

			return nil, false
		}
		sds.RegisterHandlerCalled = func(func(key []byte)) {}
		sds.RemoveCalled = func(key []byte) {}

		return sds
	}
	pools.HeadersNoncesCalled = func() dataRetriever.Uint64SyncMapCacher {
		hnc := &mock.Uint64SyncMapCacherStub{}
		hnc.RegisterHandlerCalled = func(handler func(nonce uint64, shardId uint32, hash []byte)) {}
		hnc.GetCalled = func(u uint64) (dataRetriever.ShardIdHashMap, bool) {
			if u == 2 {
				syncMap := &dataPool.ShardIdHashSyncMap{}
				syncMap.Store(shardId, hash)

				return syncMap, true
			}

			return nil, false
		}
		hnc.RemoveCalled = func(nonce uint64, shardId uint32) {}
		return hnc
	}
	pools.MiniBlocksCalled = func() storage.Cacher {
		cs := &mock.CacherStub{}
		cs.RegisterHandlerCalled = func(i func(key []byte)) {
		}
		cs.GetCalled = func(key []byte) (value interface{}, ok bool) {
			if bytes.Equal([]byte("bbb"), key) {
				return make(block.MiniBlockSlice, 0), true
			}

			return nil, false
		}

		return cs
	}

	hasher := &mock.HasherMock{}
	marshalizer := &mock.MarshalizerMock{}
	forkDetector := &mock.ForkDetectorMock{}
	forkDetector.CheckForkCalled = func() *process.ForkInfo {
		return process.NewForkInfo()
	}
	forkDetector.GetHighestFinalBlockNonceCalled = func() uint64 {
		return hdr.Nonce
	}
	forkDetector.ProbableHighestNonceCalled = func() uint64 {
		return 2
	}
	forkDetector.RemoveHeadersCalled = func(nonce uint64, hash []byte) {}
	forkDetector.ResetProbableHighestNonceCalled = func() {}
	forkDetector.GetNotarizedHeaderHashCalled = func(nonce uint64) []byte {
		return nil
	}

	shardCoordinator := mock.NewOneShardCoordinatorMock()
	account := &mock.AccountsStub{}

	rnd, _ := round.NewRound(time.Now(),
		time.Now().Add(2*100*time.Millisecond),
		100*time.Millisecond,
		&mock.SyncTimerMock{})

	ebm.ProcessBlockCalled = func(blockChain data.ChainHandler, header data.HeaderHandler, body data.BodyHandler, haveTime func() time.Duration) error {
		return process.ErrBlockHashDoesNotMatch
	}

	bs, _ := sync.NewShardBootstrap(
		pools,
		createStore(),
		&blkc,
		rnd,
		ebm,
		waitTime,
		hasher,
		marshalizer,
		forkDetector,
		createMockResolversFinder(),
		shardCoordinator,
		account,
		&mock.BlackListHandlerStub{},
		&mock.NetworkConnectionWatcherStub{
			IsConnectedToTheNetworkCalled: func() bool {
				return true
			},
		},
		&mock.BoostrapStorerMock{},
		&mock.StorageBootstrapperMock{},
		&mock.RequestedItemsHandlerStub{},
	)

	err := bs.SyncBlock()
	assert.Equal(t, process.ErrBlockHashDoesNotMatch, err)
}

func TestBootstrap_ShouldSyncShouldReturnFalseWhenCurrentBlockIsNilAndRoundIndexIsZero(t *testing.T) {
	t.Parallel()

	pools := createMockPools()

	hasher := &mock.HasherMock{}
	marshalizer := &mock.MarshalizerMock{}
	forkDetector := &mock.ForkDetectorMock{
		CheckForkCalled: func() *process.ForkInfo {
			return process.NewForkInfo()
		},
		ProbableHighestNonceCalled: func() uint64 {
			return 0
		},
	}

	shardCoordinator := mock.NewOneShardCoordinatorMock()
	account := &mock.AccountsStub{}

	rnd, _ := round.NewRound(time.Now(), time.Now(), 100*time.Millisecond, &mock.SyncTimerMock{})

	bs, _ := sync.NewShardBootstrap(
		pools,
		createStore(),
		initBlockchain(),
		rnd,
		&mock.BlockProcessorMock{},
		waitTime,
		hasher,
		marshalizer,
		forkDetector,
		createMockResolversFinder(),
		shardCoordinator,
		account,
		&mock.BlackListHandlerStub{},
		&mock.NetworkConnectionWatcherStub{
			IsConnectedToTheNetworkCalled: func() bool {
				return true
			},
		},
		&mock.BoostrapStorerMock{},
		&mock.StorageBootstrapperMock{},
		&mock.RequestedItemsHandlerStub{},
	)

	assert.False(t, bs.ShouldSync())
}

func TestBootstrap_ShouldReturnTrueWhenCurrentBlockIsNilAndRoundIndexIsGreaterThanZero(t *testing.T) {
	t.Parallel()

	pools := createMockPools()

	hasher := &mock.HasherMock{}
	marshalizer := &mock.MarshalizerMock{}
	forkDetector := &mock.ForkDetectorMock{}
	forkDetector.CheckForkCalled = func() *process.ForkInfo {
		return process.NewForkInfo()
	}
	forkDetector.ProbableHighestNonceCalled = func() uint64 {
		return 1
	}

	shardCoordinator := mock.NewOneShardCoordinatorMock()
	account := &mock.AccountsStub{}

	rnd, _ := round.NewRound(time.Now(), time.Now().Add(100*time.Millisecond), 100*time.Millisecond, &mock.SyncTimerMock{})

	bs, _ := sync.NewShardBootstrap(
		pools,
		createStore(),
		initBlockchain(),
		rnd,
		&mock.BlockProcessorMock{},
		waitTime,
		hasher,
		marshalizer,
		forkDetector,
		createMockResolversFinder(),
		shardCoordinator,
		account,
		&mock.BlackListHandlerStub{},
		&mock.NetworkConnectionWatcherStub{
			IsConnectedToTheNetworkCalled: func() bool {
				return true
			},
		},
		&mock.BoostrapStorerMock{},
		&mock.StorageBootstrapperMock{},
		&mock.RequestedItemsHandlerStub{},
	)

	assert.True(t, bs.ShouldSync())
}

func TestBootstrap_ShouldReturnFalseWhenNodeIsSynced(t *testing.T) {
	t.Parallel()

	hdr := block.Header{Nonce: 0}
	blkc := mock.BlockChainMock{}
	blkc.GetCurrentBlockHeaderCalled = func() data.HeaderHandler {
		return &hdr
	}

	pools := createMockPools()
	hasher := &mock.HasherMock{}
	marshalizer := &mock.MarshalizerMock{}
	forkDetector := &mock.ForkDetectorMock{}
	forkDetector.CheckForkCalled = func() *process.ForkInfo {
		return process.NewForkInfo()
	}
	forkDetector.ProbableHighestNonceCalled = func() uint64 {
		return 0
	}

	shardCoordinator := mock.NewOneShardCoordinatorMock()
	account := &mock.AccountsStub{}

	rnd, _ := round.NewRound(time.Now(), time.Now(), 100*time.Millisecond, &mock.SyncTimerMock{})

	bs, _ := sync.NewShardBootstrap(
		pools,
		createStore(),
		&blkc,
		rnd,
		&mock.BlockProcessorMock{},
		waitTime,
		hasher,
		marshalizer,
		forkDetector,
		createMockResolversFinder(),
		shardCoordinator,
		account,
		&mock.BlackListHandlerStub{},
		&mock.NetworkConnectionWatcherStub{
			IsConnectedToTheNetworkCalled: func() bool {
				return true
			},
		},
		&mock.BoostrapStorerMock{},
		&mock.StorageBootstrapperMock{},
		&mock.RequestedItemsHandlerStub{},
	)

	assert.False(t, bs.ShouldSync())
}

func TestBootstrap_ShouldReturnTrueWhenNodeIsNotSynced(t *testing.T) {
	t.Parallel()

	hdr := block.Header{Nonce: 0}
	blkc := mock.BlockChainMock{}
	blkc.GetCurrentBlockHeaderCalled = func() data.HeaderHandler {
		return &hdr
	}

	pools := createMockPools()
	hasher := &mock.HasherMock{}
	marshalizer := &mock.MarshalizerMock{}
	forkDetector := &mock.ForkDetectorMock{}
	forkDetector.CheckForkCalled = func() *process.ForkInfo {
		return process.NewForkInfo()
	}
	forkDetector.ProbableHighestNonceCalled = func() uint64 {
		return 1
	}

	shardCoordinator := mock.NewOneShardCoordinatorMock()
	account := &mock.AccountsStub{}

	rnd, _ := round.NewRound(time.Now(), time.Now().Add(100*time.Millisecond), 100*time.Millisecond, &mock.SyncTimerMock{})

	bs, _ := sync.NewShardBootstrap(
		pools,
		createStore(),
		&blkc,
		rnd,
		&mock.BlockProcessorMock{},
		waitTime,
		hasher,
		marshalizer,
		forkDetector,
		createMockResolversFinder(),
		shardCoordinator,
		account,
		&mock.BlackListHandlerStub{},
		&mock.NetworkConnectionWatcherStub{
			IsConnectedToTheNetworkCalled: func() bool {
				return true
			},
		},
		&mock.BoostrapStorerMock{},
		&mock.StorageBootstrapperMock{},
		&mock.RequestedItemsHandlerStub{},
	)

	assert.True(t, bs.ShouldSync())
}

func TestBootstrap_ShouldSyncShouldReturnTrueWhenForkIsDetectedAndItReceivesTheSameWrongHeader(t *testing.T) {
	t.Parallel()

	hdr1 := block.Header{Nonce: 1, Round: 2, PubKeysBitmap: []byte("A")}
	hash1 := []byte("hash1")

	hdr2 := block.Header{Nonce: 1, Round: 1, PubKeysBitmap: []byte("B")}
	hash2 := []byte("hash2")

	blkc := mock.BlockChainMock{}
	blkc.GetCurrentBlockHeaderCalled = func() data.HeaderHandler {
		return &hdr1
	}

	notarizedHeaders := []data.HeaderHandler{
		&hdr2,
	}
	notarizedHeadersHashes := [][]byte{
		hash2,
	}

	pools := createMockPools()
	pools.HeadersCalled = func() storage.Cacher {
		return sync.GetCacherWithHeaders(&hdr1, &hdr2, hash1, hash2)
	}

	hasher := &mock.HasherMock{}
	marshalizer := &mock.MarshalizerMock{}
	rounder := &mock.RounderMock{}
	rounder.RoundIndex = 2
<<<<<<< HEAD
	forkDetector, _ := sync.NewShardForkDetector(
		rounder,
		&mock.BlackListHandlerStub{},
		&mock.BlockTrackerStub{},
	)
=======
	forkDetector, _ := sync.NewShardForkDetector(rounder, &mock.BlackListHandlerStub{}, 0)
>>>>>>> 2702d950
	shardCoordinator := mock.NewOneShardCoordinatorMock()
	account := &mock.AccountsStub{}

	bs, _ := sync.NewShardBootstrap(
		pools,
		createStore(),
		&blkc,
		rounder,
		&mock.BlockProcessorMock{},
		waitTime,
		hasher,
		marshalizer,
		forkDetector,
		createMockResolversFinder(),
		shardCoordinator,
		account,
		&mock.BlackListHandlerStub{},
		&mock.NetworkConnectionWatcherStub{
			IsConnectedToTheNetworkCalled: func() bool {
				return true
			},
		},
		&mock.BoostrapStorerMock{},
		&mock.StorageBootstrapperMock{},
		&mock.RequestedItemsHandlerStub{},
	)

	_ = forkDetector.AddHeader(&hdr1, hash1, process.BHProcessed, nil, nil)
	_ = forkDetector.AddHeader(&hdr2, hash2, process.BHNotarized, notarizedHeaders, notarizedHeadersHashes)

	shouldSync := bs.ShouldSync()
	assert.True(t, shouldSync)
	assert.True(t, bs.IsForkDetected())

	if shouldSync && bs.IsForkDetected() {
		forkDetector.RemoveHeaders(hdr1.GetNonce(), hash1)
		bs.ReceivedHeaders(hash1)
		_ = forkDetector.AddHeader(&hdr1, hash1, process.BHProcessed, nil, nil)
	}

	shouldSync = bs.ShouldSync()
	assert.True(t, shouldSync)
	assert.True(t, bs.IsForkDetected())
}

func TestBootstrap_ShouldSyncShouldReturnFalseWhenForkIsDetectedAndItReceivesTheGoodHeader(t *testing.T) {
	t.Parallel()

	hdr1 := block.Header{Nonce: 1, Round: 2, PubKeysBitmap: []byte("A")}
	hash1 := []byte("hash1")

	hdr2 := block.Header{Nonce: 1, Round: 1, PubKeysBitmap: []byte("B")}
	hash2 := []byte("hash2")

	blkc := mock.BlockChainMock{}
	blkc.GetCurrentBlockHeaderCalled = func() data.HeaderHandler {
		return &hdr2
	}

	notarizedHeaders := []data.HeaderHandler{
		&hdr2,
	}
	notarizedHeadersHashes := [][]byte{
		hash2,
	}

	pools := createMockPools()
	pools.HeadersCalled = func() storage.Cacher {
		return sync.GetCacherWithHeaders(&hdr1, &hdr2, hash1, hash2)
	}

	hasher := &mock.HasherMock{}
	marshalizer := &mock.MarshalizerMock{}
	rounder := &mock.RounderMock{}
	rounder.RoundIndex = 2
<<<<<<< HEAD
	forkDetector, _ := sync.NewShardForkDetector(
		rounder,
		&mock.BlackListHandlerStub{},
		&mock.BlockTrackerStub{},
	)
=======
	forkDetector, _ := sync.NewShardForkDetector(rounder, &mock.BlackListHandlerStub{}, 0)
>>>>>>> 2702d950
	shardCoordinator := mock.NewOneShardCoordinatorMock()
	account := &mock.AccountsStub{}

	bs, _ := sync.NewShardBootstrap(
		pools,
		createStore(),
		&blkc,
		rounder,
		&mock.BlockProcessorMock{},
		waitTime,
		hasher,
		marshalizer,
		forkDetector,
		createMockResolversFinder(),
		shardCoordinator,
		account,
		&mock.BlackListHandlerStub{},
		&mock.NetworkConnectionWatcherStub{
			IsConnectedToTheNetworkCalled: func() bool {
				return true
			},
		},
		&mock.BoostrapStorerMock{},
		&mock.StorageBootstrapperMock{},
		&mock.RequestedItemsHandlerStub{},
	)

	_ = forkDetector.AddHeader(&hdr1, hash1, process.BHProcessed, nil, nil)
	_ = forkDetector.AddHeader(&hdr2, hash2, process.BHNotarized, notarizedHeaders, notarizedHeadersHashes)

	shouldSync := bs.ShouldSync()
	assert.True(t, shouldSync)
	assert.True(t, bs.IsForkDetected())

	if shouldSync && bs.IsForkDetected() {
		forkDetector.RemoveHeaders(hdr1.GetNonce(), hash1)
		bs.ReceivedHeaders(hash2)
		_ = forkDetector.AddHeader(&hdr2, hash2, process.BHProcessed, notarizedHeaders, notarizedHeadersHashes)
	}

	shouldSync = bs.ShouldSync()
	assert.False(t, shouldSync)
	assert.False(t, bs.IsForkDetected())
}

func TestBootstrap_GetHeaderFromPoolShouldReturnNil(t *testing.T) {
	t.Parallel()

	pools := createMockPools()
	hasher := &mock.HasherMock{}
	marshalizer := &mock.MarshalizerMock{}
	forkDetector := &mock.ForkDetectorMock{}
	forkDetector.CheckForkCalled = func() *process.ForkInfo {
		return process.NewForkInfo()
	}

	shardCoordinator := mock.NewOneShardCoordinatorMock()
	account := &mock.AccountsStub{}

	rnd, _ := round.NewRound(time.Now(), time.Now(), 100*time.Millisecond, &mock.SyncTimerMock{})

	bs, _ := sync.NewShardBootstrap(
		pools,
		createStore(),
		initBlockchain(),
		rnd,
		&mock.BlockProcessorMock{},
		waitTime,
		hasher,
		marshalizer,
		forkDetector,
		createMockResolversFinder(),
		shardCoordinator,
		account,
		&mock.BlackListHandlerStub{},
		&mock.NetworkConnectionWatcherStub{},
		&mock.BoostrapStorerMock{},
		&mock.StorageBootstrapperMock{},
		&mock.RequestedItemsHandlerStub{},
	)

	hdr, _, _ := process.GetShardHeaderFromPoolWithNonce(0, 0, pools.Headers(), pools.HeadersNonces())
	assert.NotNil(t, bs)
	assert.Nil(t, hdr)
}

func TestBootstrap_GetHeaderFromPoolShouldReturnHeader(t *testing.T) {
	t.Parallel()

	hdr := &block.Header{Nonce: 0}

	shardId := uint32(0)
	hash := []byte("aaa")

	pools := createMockPools()
	pools.HeadersCalled = func() storage.Cacher {
		sds := &mock.CacherStub{}

		sds.PeekCalled = func(key []byte) (value interface{}, ok bool) {
			if bytes.Equal(hash, key) {
				return hdr, true
			}
			return nil, false
		}

		sds.RegisterHandlerCalled = func(func(key []byte)) {
		}

		return sds
	}
	pools.HeadersNoncesCalled = func() dataRetriever.Uint64SyncMapCacher {
		hnc := &mock.Uint64SyncMapCacherStub{}
		hnc.RegisterHandlerCalled = func(handler func(nonce uint64, shardId uint32, hash []byte)) {}
		hnc.GetCalled = func(u uint64) (dataRetriever.ShardIdHashMap, bool) {
			if u == 0 {
				syncMap := &dataPool.ShardIdHashSyncMap{}
				syncMap.Store(shardId, hash)

				return syncMap, true
			}

			return nil, false
		}

		return hnc
	}
	hasher := &mock.HasherMock{}
	marshalizer := &mock.MarshalizerMock{}
	forkDetector := &mock.ForkDetectorMock{}
	account := &mock.AccountsStub{}

	shardCoordinator := mock.NewOneShardCoordinatorMock()

	rnd, _ := round.NewRound(time.Now(), time.Now(), 100*time.Millisecond, &mock.SyncTimerMock{})

	bs, _ := sync.NewShardBootstrap(
		pools,
		createStore(),
		initBlockchain(),
		rnd,
		&mock.BlockProcessorMock{},
		waitTime,
		hasher,
		marshalizer,
		forkDetector,
		createMockResolversFinder(),
		shardCoordinator,
		account,
		&mock.BlackListHandlerStub{},
		&mock.NetworkConnectionWatcherStub{},
		&mock.BoostrapStorerMock{},
		&mock.StorageBootstrapperMock{},
		&mock.RequestedItemsHandlerStub{},
	)

	hdr2, _, _ := process.GetShardHeaderFromPoolWithNonce(0, 0, pools.Headers(), pools.HeadersNonces())
	assert.NotNil(t, bs)
	assert.True(t, hdr == hdr2)
}

func TestShardGetBlockFromPoolShouldReturnBlock(t *testing.T) {
	blk := make(block.MiniBlockSlice, 0)

	pools := createMockPools()

	pools.MiniBlocksCalled = func() storage.Cacher {
		cs := &mock.CacherStub{}
		cs.RegisterHandlerCalled = func(i func(key []byte)) {
		}
		cs.GetCalled = func(key []byte) (value interface{}, ok bool) {
			if bytes.Equal(key, []byte("aaa")) {
				return blk, true
			}

			return nil, false
		}
		return cs
	}
	hasher := &mock.HasherMock{}
	marshalizer := &mock.MarshalizerMock{}
	forkDetector := &mock.ForkDetectorMock{}

	shardCoordinator := mock.NewOneShardCoordinatorMock()
	account := &mock.AccountsStub{}

	rnd, _ := round.NewRound(time.Now(), time.Now(), 100*time.Millisecond, &mock.SyncTimerMock{})

	bs, _ := sync.NewShardBootstrap(
		pools,
		createStore(),
		initBlockchain(),
		rnd,
		&mock.BlockProcessorMock{},
		waitTime,
		hasher,
		marshalizer,
		forkDetector,
		createMockResolversFinder(),
		shardCoordinator,
		account,
		&mock.BlackListHandlerStub{},
		&mock.NetworkConnectionWatcherStub{},
		&mock.BoostrapStorerMock{},
		&mock.StorageBootstrapperMock{},
		&mock.RequestedItemsHandlerStub{},
	)

	mbHashes := make([][]byte, 0)
	mbHashes = append(mbHashes, []byte("aaaa"))

	mb, _ := bs.GetMiniBlocks(mbHashes)
	assert.True(t, reflect.DeepEqual(blk, mb))

}

//------- testing received headers

func TestBootstrap_ReceivedHeadersFoundInPoolShouldAddToForkDetector(t *testing.T) {
	t.Parallel()

	addedHash := []byte("hash")
	addedHdr := &block.Header{}

	pools := createMockPools()
	pools.HeadersCalled = func() storage.Cacher {
		sds := &mock.CacherStub{}
		sds.RegisterHandlerCalled = func(func(key []byte)) {
		}
		sds.PeekCalled = func(key []byte) (value interface{}, ok bool) {
			if bytes.Equal(key, addedHash) {
				return addedHdr, true
			}

			return nil, false
		}
		return sds
	}

	wasAdded := false
	hasher := &mock.HasherMock{}
	marshalizer := &mock.MarshalizerMock{}
	forkDetector := &mock.ForkDetectorMock{}
	forkDetector.AddHeaderCalled = func(header data.HeaderHandler, hash []byte, state process.BlockHeaderState, notarizedHeaders []data.HeaderHandler, notarizedHeadersHashes [][]byte) error {
		if state == process.BHProcessed {
			return errors.New("processed")
		}

		if !bytes.Equal(hash, addedHash) {
			return errors.New("hash mismatch")
		}

		if !reflect.DeepEqual(header, addedHdr) {
			return errors.New("header mismatch")
		}

		wasAdded = true
		return nil
	}

	shardCoordinator := mock.NewOneShardCoordinatorMock()
	account := &mock.AccountsStub{}

	rnd, _ := round.NewRound(time.Now(), time.Now(), 100*time.Millisecond, &mock.SyncTimerMock{})

	bs, _ := sync.NewShardBootstrap(
		pools,
		createStore(),
		initBlockchain(),
		rnd,
		&mock.BlockProcessorMock{},
		waitTime,
		hasher,
		marshalizer,
		forkDetector,
		createMockResolversFinder(),
		shardCoordinator,
		account,
		&mock.BlackListHandlerStub{},
		&mock.NetworkConnectionWatcherStub{},
		&mock.BoostrapStorerMock{},
		&mock.StorageBootstrapperMock{},
		&mock.RequestedItemsHandlerStub{},
	)

	bs.ReceivedHeaders(addedHash)

	assert.True(t, wasAdded)
}

func TestBootstrap_ReceivedHeadersNotFoundInPoolShouldNotAddToForkDetector(t *testing.T) {
	t.Parallel()

	addedHash := []byte("hash")
	addedHdr := &block.Header{}

	pools := createMockPools()

	wasAdded := false
	hasher := &mock.HasherMock{}
	marshalizer := &mock.MarshalizerMock{}
	forkDetector := &mock.ForkDetectorMock{}
	forkDetector.AddHeaderCalled = func(header data.HeaderHandler, hash []byte, state process.BlockHeaderState, notarizedHeaders []data.HeaderHandler, notarizedHeadersHashes [][]byte) error {
		if state == process.BHProcessed {
			return errors.New("processed")
		}

		if !bytes.Equal(hash, addedHash) {
			return errors.New("hash mismatch")
		}

		if !reflect.DeepEqual(header, addedHdr) {
			return errors.New("header mismatch")
		}

		wasAdded = true
		return nil
	}

	shardCoordinator := mock.NewOneShardCoordinatorMock()
	account := &mock.AccountsStub{}

	headerStorage := &mock.StorerStub{}
	headerStorage.GetCalled = func(key []byte) (i []byte, e error) {
		if bytes.Equal(key, addedHash) {
			buff, _ := marshalizer.Marshal(addedHdr)

			return buff, nil
		}

		return nil, nil
	}

	store := createFullStore()
	store.AddStorer(dataRetriever.BlockHeaderUnit, headerStorage)

	blkc, _ := blockchain.NewBlockChain(
		&mock.CacherStub{},
	)

	_ = blkc.SetAppStatusHandler(&mock.AppStatusHandlerStub{
		SetUInt64ValueHandler: func(key string, value uint64) {},
	})

	rnd, _ := round.NewRound(time.Now(), time.Now(), 100*time.Millisecond, &mock.SyncTimerMock{})

	bs, _ := sync.NewShardBootstrap(
		pools,
		store,
		blkc,
		rnd,
		&mock.BlockProcessorMock{},
		waitTime,
		hasher,
		marshalizer,
		forkDetector,
		createMockResolversFinder(),
		shardCoordinator,
		account,
		&mock.BlackListHandlerStub{},
		&mock.NetworkConnectionWatcherStub{},
		&mock.BoostrapStorerMock{},
		&mock.StorageBootstrapperMock{},
		&mock.RequestedItemsHandlerStub{},
	)

	bs.ReceivedHeaders(addedHash)

	assert.False(t, wasAdded)
}

//------- RollBack

func TestBootstrap_RollBackNilBlockchainHeaderShouldErr(t *testing.T) {
	t.Parallel()

	pools := createMockPools()
	blkc := initBlockchain()
	rnd := &mock.RounderMock{}
	blkExec := &mock.BlockProcessorMock{}
	hasher := &mock.HasherMock{}
	marshalizer := &mock.MarshalizerMock{}
	forkDetector := &mock.ForkDetectorMock{}
	shardCoordinator := mock.NewOneShardCoordinatorMock()
	account := &mock.AccountsStub{}

	bs, _ := sync.NewShardBootstrap(
		pools,
		createStore(),
		blkc,
		rnd,
		blkExec,
		waitTime,
		hasher,
		marshalizer,
		forkDetector,
		createMockResolversFinder(),
		shardCoordinator,
		account,
		&mock.BlackListHandlerStub{},
		&mock.NetworkConnectionWatcherStub{},
		&mock.BoostrapStorerMock{},
		&mock.StorageBootstrapperMock{},
		&mock.RequestedItemsHandlerStub{},
	)

	err := bs.RollBack(false)
	assert.Equal(t, process.ErrNilBlockHeader, err)
}

func TestBootstrap_RollBackNilParamHeaderShouldErr(t *testing.T) {
	t.Parallel()

	pools := createMockPools()
	blkc := initBlockchain()
	rnd := &mock.RounderMock{}
	blkExec := &mock.BlockProcessorMock{}
	hasher := &mock.HasherMock{}
	marshalizer := &mock.MarshalizerMock{}
	forkDetector := &mock.ForkDetectorMock{}
	shardCoordinator := mock.NewOneShardCoordinatorMock()
	account := &mock.AccountsStub{}

	bs, _ := sync.NewShardBootstrap(
		pools,
		createStore(),
		blkc,
		rnd,
		blkExec,
		waitTime,
		hasher,
		marshalizer,
		forkDetector,
		createMockResolversFinder(),
		shardCoordinator,
		account,
		&mock.BlackListHandlerStub{},
		&mock.NetworkConnectionWatcherStub{},
		&mock.BoostrapStorerMock{},
		&mock.StorageBootstrapperMock{},
		&mock.RequestedItemsHandlerStub{},
	)

	blkc.GetCurrentBlockHeaderCalled = func() data.HeaderHandler {
		return nil
	}

	err := bs.RollBack(false)
	assert.Equal(t, process.ErrNilBlockHeader, err)
}

func TestBootstrap_RollBackIsNotEmptyShouldErr(t *testing.T) {
	t.Parallel()

	newHdrHash := []byte("new hdr hash")
	newHdrNonce := uint64(6)

	remFlags := &removedFlags{}
	shardId := uint32(0)

	pools := createMockPools()
	pools.HeadersCalled = func() storage.Cacher {
		return createHeadersDataPool(newHdrHash, remFlags)
	}
	pools.HeadersNoncesCalled = func() dataRetriever.Uint64SyncMapCacher {
		return createHeadersNoncesDataPool(
			newHdrNonce,
			newHdrHash,
			newHdrNonce,
			remFlags,
			shardId,
		)
	}
	blkc := initBlockchain()
	rnd := &mock.RounderMock{}
	blkExec := &mock.BlockProcessorMock{}
	hasher := &mock.HasherMock{}
	marshalizer := &mock.MarshalizerMock{}
	forkDetector := createForkDetector(newHdrNonce, remFlags)
	shardCoordinator := mock.NewOneShardCoordinatorMock()
	account := &mock.AccountsStub{}

	bs, _ := sync.NewShardBootstrap(
		pools,
		createStore(),
		blkc,
		rnd,
		blkExec,
		waitTime,
		hasher,
		marshalizer,
		forkDetector,
		createMockResolversFinder(),
		shardCoordinator,
		account,
		&mock.BlackListHandlerStub{},
		&mock.NetworkConnectionWatcherStub{},
		&mock.BoostrapStorerMock{},
		&mock.StorageBootstrapperMock{},
		&mock.RequestedItemsHandlerStub{},
	)

	blkc.GetCurrentBlockHeaderCalled = func() data.HeaderHandler {
		return &block.Header{
			PubKeysBitmap: []byte("X"),
			Nonce:         newHdrNonce,
		}
	}

	err := bs.RollBack(false)
	assert.Equal(t, sync.ErrRollBackBehindFinalHeader, err)
}

func TestBootstrap_RollBackIsEmptyCallRollBackOneBlockOkValsShouldWork(t *testing.T) {
	t.Parallel()

	//retain if the remove process from different storage locations has been called
	remFlags := &removedFlags{}
	shardId := uint32(0)

	currentHdrNonce := uint64(8)
	currentHdrHash := []byte("current header hash")

	//define prev tx block body "strings" as in this test there are a lot of stubs that
	//constantly need to check some defined symbols
	//prevTxBlockBodyHash := []byte("prev block body hash")
	prevTxBlockBodyBytes := []byte("prev block body bytes")
	prevTxBlockBody := make(block.Body, 0)

	//define prev header "strings"
	prevHdrHash := []byte("prev header hash")
	prevHdrBytes := []byte("prev header bytes")
	prevHdrRootHash := []byte("prev header root hash")
	prevHdr := &block.Header{
		Signature: []byte("sig of the prev header as to be unique in this context"),
		RootHash:  prevHdrRootHash,
	}

	pools := createMockPools()

	//data pool headers
	pools.HeadersCalled = func() storage.Cacher {
		return createHeadersDataPool(currentHdrHash, remFlags)
	}
	//data pool headers-nonces
	pools.HeadersNoncesCalled = func() dataRetriever.Uint64SyncMapCacher {
		return createHeadersNoncesDataPool(
			currentHdrNonce,
			currentHdrHash,
			currentHdrNonce,
			remFlags,
			shardId,
		)
	}

	//a mock blockchain with special header and tx block bodies stubs (defined above)
	blkc := &mock.BlockChainMock{}

	store := &mock.ChainStorerMock{
		GetStorerCalled: func(unitType dataRetriever.UnitType) storage.Storer {
			return &mock.StorerStub{
				GetCalled: func(key []byte) ([]byte, error) {
					return prevHdrBytes, nil
				},
				RemoveCalled: func(key []byte) error {
					remFlags.flagHdrRemovedFromStorage = true
					return nil
				},
			}
		},
	}

	rnd := &mock.RounderMock{}
	blkExec := &mock.BlockProcessorMock{
		RestoreBlockIntoPoolsCalled: func(header data.HeaderHandler, body data.BodyHandler) error {
			return nil
		},
	}

	hasher := &mock.HasherStub{
		ComputeCalled: func(s string) []byte {
			return currentHdrHash
		},
	}

	//a marshalizer stub
	marshalizer := &mock.MarshalizerStub{
		MarshalCalled: func(obj interface{}) ([]byte, error) {
			return []byte("X"), nil
		},
		UnmarshalCalled: func(obj interface{}, buff []byte) error {
			if bytes.Equal(buff, prevHdrBytes) {
				//bytes represent a header (strings are returns from hdrUnit.Get which is also a stub here)
				//copy only defined fields
				obj.(*block.Header).Signature = prevHdr.Signature
				obj.(*block.Header).RootHash = prevHdrRootHash
				return nil
			}
			if bytes.Equal(buff, prevTxBlockBodyBytes) {
				//bytes represent a tx block body (strings are returns from txBlockUnit.Get which is also a stub here)
				//copy only defined fields
				obj = prevTxBlockBody
				return nil
			}

			return nil
		},
	}

	forkDetector := createForkDetector(currentHdrNonce, remFlags)
	shardCoordinator := mock.NewOneShardCoordinatorMock()
	account := &mock.AccountsStub{
		RecreateTrieCalled: func(rootHash []byte) error {
			return nil
		},
	}

	bs, _ := sync.NewShardBootstrap(
		pools,
		store,
		blkc,
		rnd,
		blkExec,
		waitTime,
		hasher,
		marshalizer,
		forkDetector,
		createMockResolversFinder(),
		shardCoordinator,
		account,
		&mock.BlackListHandlerStub{},
		&mock.NetworkConnectionWatcherStub{},
		&mock.BoostrapStorerMock{},
		&mock.StorageBootstrapperMock{},
		&mock.RequestedItemsHandlerStub{},
	)

	bs.SetForkNonce(currentHdrNonce)

	hdr := &block.Header{
		Nonce: currentHdrNonce,
		//empty bitmap
		PrevHash: prevHdrHash,
	}
	blkc.GetCurrentBlockHeaderCalled = func() data.HeaderHandler {
		return hdr
	}
	blkc.SetCurrentBlockHeaderCalled = func(handler data.HeaderHandler) error {
		hdr = prevHdr
		return nil
	}

	body := make(block.Body, 0)
	blkc.GetCurrentBlockBodyCalled = func() data.BodyHandler {
		return body
	}
	blkc.SetCurrentBlockBodyCalled = func(handler data.BodyHandler) error {
		body = prevTxBlockBody
		return nil
	}

	hdrHash := make([]byte, 0)
	blkc.GetCurrentBlockHeaderHashCalled = func() []byte {
		return hdrHash
	}
	blkc.SetCurrentBlockHeaderHashCalled = func(i []byte) {
		hdrHash = i
	}

	err := bs.RollBack(true)
	assert.Nil(t, err)
	assert.True(t, remFlags.flagHdrRemovedFromNonces)
	assert.False(t, remFlags.flagHdrRemovedFromHeaders)
	assert.True(t, remFlags.flagHdrRemovedFromStorage)
	assert.True(t, remFlags.flagHdrRemovedFromForkDetector)
	assert.Equal(t, blkc.GetCurrentBlockHeader(), prevHdr)
	assert.Equal(t, blkc.GetCurrentBlockBody(), prevTxBlockBody)
	assert.Equal(t, blkc.GetCurrentBlockHeaderHash(), prevHdrHash)
}

func TestBootstrap_RollbackIsEmptyCallRollBackOneBlockToGenesisShouldWork(t *testing.T) {
	t.Parallel()

	//retain if the remove process from different storage locations has been called
	remFlags := &removedFlags{}
	shardId := uint32(0)

	currentHdrNonce := uint64(1)
	currentHdrHash := []byte("current header hash")

	//define prev tx block body "strings" as in this test there are a lot of stubs that
	//constantly need to check some defined symbols
	//prevTxBlockBodyHash := []byte("prev block body hash")
	prevTxBlockBodyBytes := []byte("prev block body bytes")
	prevTxBlockBody := make(block.Body, 0)

	//define prev header "strings"
	prevHdrHash := []byte("prev header hash")
	prevHdrBytes := []byte("prev header bytes")
	prevHdrRootHash := []byte("prev header root hash")
	prevHdr := &block.Header{
		Signature: []byte("sig of the prev header as to be unique in this context"),
		RootHash:  prevHdrRootHash,
	}

	pools := createMockPools()

	//data pool headers
	pools.HeadersCalled = func() storage.Cacher {
		return createHeadersDataPool(currentHdrHash, remFlags)
	}
	//data pool headers-nonces
	pools.HeadersNoncesCalled = func() dataRetriever.Uint64SyncMapCacher {
		return createHeadersNoncesDataPool(
			currentHdrNonce,
			currentHdrHash,
			currentHdrNonce,
			remFlags,
			shardId,
		)
	}

	//a mock blockchain with special header and tx block bodies stubs (defined above)
	blkc := &mock.BlockChainMock{
		GetGenesisHeaderCalled: func() data.HeaderHandler {
			return prevHdr
		},
	}
	store := &mock.ChainStorerMock{
		GetStorerCalled: func(unitType dataRetriever.UnitType) storage.Storer {
			return &mock.StorerStub{
				GetCalled: func(key []byte) ([]byte, error) {
					return prevHdrBytes, nil
				},
				RemoveCalled: func(key []byte) error {
					remFlags.flagHdrRemovedFromStorage = true
					return nil
				},
			}
		},
	}
	rnd := &mock.RounderMock{}
	blkExec := &mock.BlockProcessorMock{
		RestoreBlockIntoPoolsCalled: func(header data.HeaderHandler, body data.BodyHandler) error {
			return nil
		},
	}

	hasher := &mock.HasherStub{
		ComputeCalled: func(s string) []byte {
			return currentHdrHash
		},
	}

	//a marshalizer stub
	marshalizer := &mock.MarshalizerStub{
		MarshalCalled: func(obj interface{}) ([]byte, error) {
			return []byte("X"), nil
		},
		UnmarshalCalled: func(obj interface{}, buff []byte) error {
			if bytes.Equal(buff, prevHdrBytes) {
				//bytes represent a header (strings are returns from hdrUnit.Get which is also a stub here)
				//copy only defined fields
				obj.(*block.Header).Signature = prevHdr.Signature
				obj.(*block.Header).RootHash = prevHdrRootHash
				return nil
			}
			if bytes.Equal(buff, prevTxBlockBodyBytes) {
				//bytes represent a tx block body (strings are returns from txBlockUnit.Get which is also a stub here)
				//copy only defined fields
				obj = prevTxBlockBody
				return nil
			}

			return nil
		},
	}

	forkDetector := createForkDetector(currentHdrNonce, remFlags)
	shardCoordinator := mock.NewOneShardCoordinatorMock()
	account := &mock.AccountsStub{
		RecreateTrieCalled: func(rootHash []byte) error {
			return nil
		},
	}

	bs, _ := sync.NewShardBootstrap(
		pools,
		store,
		blkc,
		rnd,
		blkExec,
		waitTime,
		hasher,
		marshalizer,
		forkDetector,
		createMockResolversFinder(),
		shardCoordinator,
		account,
		&mock.BlackListHandlerStub{},
		&mock.NetworkConnectionWatcherStub{},
		&mock.BoostrapStorerMock{},
		&mock.StorageBootstrapperMock{},
		&mock.RequestedItemsHandlerStub{},
	)

	bs.SetForkNonce(currentHdrNonce)

	hdr := &block.Header{
		Nonce: currentHdrNonce,
		//empty bitmap
		PrevHash: prevHdrHash,
	}
	blkc.GetCurrentBlockHeaderCalled = func() data.HeaderHandler {
		return hdr
	}
	blkc.SetCurrentBlockHeaderCalled = func(handler data.HeaderHandler) error {
		hdr = nil
		return nil
	}

	body := make(block.Body, 0)
	blkc.GetCurrentBlockBodyCalled = func() data.BodyHandler {
		return body
	}
	blkc.SetCurrentBlockBodyCalled = func(handler data.BodyHandler) error {
		body = nil
		return nil
	}

	hdrHash := make([]byte, 0)
	blkc.GetCurrentBlockHeaderHashCalled = func() []byte {
		return hdrHash
	}
	blkc.SetCurrentBlockHeaderHashCalled = func(i []byte) {
		hdrHash = nil
	}

	err := bs.RollBack(true)
	assert.Nil(t, err)
	assert.True(t, remFlags.flagHdrRemovedFromNonces)
	assert.False(t, remFlags.flagHdrRemovedFromHeaders)
	assert.True(t, remFlags.flagHdrRemovedFromStorage)
	assert.True(t, remFlags.flagHdrRemovedFromForkDetector)
	assert.Nil(t, blkc.GetCurrentBlockHeader())
	assert.Nil(t, blkc.GetCurrentBlockBody())
	assert.Nil(t, blkc.GetCurrentBlockHeaderHash())
}

//------- GetTxBodyHavingHash

func TestBootstrap_GetTxBodyHavingHashReturnsFromCacherShouldWork(t *testing.T) {
	t.Parallel()

	mbh := []byte("requested hash")
	requestedHash := make([][]byte, 0)
	requestedHash = append(requestedHash, mbh)
	mb := &block.MiniBlock{}
	txBlock := make(block.MiniBlockSlice, 0)

	pools := createMockPools()
	pools.MiniBlocksCalled = func() storage.Cacher {
		return &mock.CacherStub{
			RegisterHandlerCalled: func(i func(key []byte)) {},
			GetCalled: func(key []byte) (value interface{}, ok bool) {
				if bytes.Equal(key, mbh) {
					return mb, true
				}
				return nil, false
			},
		}
	}
	blkc, _ := blockchain.NewBlockChain(
		&mock.CacherStub{},
	)
	_ = blkc.SetAppStatusHandler(&mock.AppStatusHandlerStub{
		SetUInt64ValueHandler: func(key string, value uint64) {},
	})
	rnd := &mock.RounderMock{}
	blkExec := &mock.BlockProcessorMock{}
	hasher := &mock.HasherMock{}
	marshalizer := &mock.MarshalizerMock{}
	forkDetector := &mock.ForkDetectorMock{}
	shardCoordinator := mock.NewOneShardCoordinatorMock()
	account := &mock.AccountsStub{}

	bs, _ := sync.NewShardBootstrap(
		pools,
		createStore(),
		blkc,
		rnd,
		blkExec,
		waitTime,
		hasher,
		marshalizer,
		forkDetector,
		createMockResolversFinder(),
		shardCoordinator,
		account,
		&mock.BlackListHandlerStub{},
		&mock.NetworkConnectionWatcherStub{},
		&mock.BoostrapStorerMock{},
		&mock.StorageBootstrapperMock{},
		&mock.RequestedItemsHandlerStub{},
	)
	txBlockRecovered, _ := bs.GetMiniBlocks(requestedHash)

	assert.True(t, reflect.DeepEqual(txBlockRecovered, txBlock))
}

func TestBootstrap_GetTxBodyHavingHashNotFoundInCacherOrStorageShouldRetEmptySlice(t *testing.T) {
	t.Parallel()

	mbh := []byte("requested hash")
	requestedHash := make([][]byte, 0)
	requestedHash = append(requestedHash, mbh)

	pools := createMockPools()

	txBlockUnit := &mock.StorerStub{
		GetCalled: func(key []byte) (i []byte, e error) {
			return nil, errors.New("not found")
		},
	}

	blkc, _ := blockchain.NewBlockChain(
		&mock.CacherStub{},
	)

	_ = blkc.SetAppStatusHandler(&mock.AppStatusHandlerStub{
		SetUInt64ValueHandler: func(key string, value uint64) {},
	})

	store := createFullStore()
	store.AddStorer(dataRetriever.TransactionUnit, txBlockUnit)

	rnd := &mock.RounderMock{}
	blkExec := &mock.BlockProcessorMock{}
	hasher := &mock.HasherMock{}
	marshalizer := &mock.MarshalizerMock{}
	forkDetector := &mock.ForkDetectorMock{}
	shardCoordinator := mock.NewOneShardCoordinatorMock()
	account := &mock.AccountsStub{}

	bs, _ := sync.NewShardBootstrap(
		pools,
		store,
		blkc,
		rnd,
		blkExec,
		waitTime,
		hasher,
		marshalizer,
		forkDetector,
		createMockResolversFinderNilMiniBlocks(),
		shardCoordinator,
		account,
		&mock.BlackListHandlerStub{},
		&mock.NetworkConnectionWatcherStub{},
		&mock.BoostrapStorerMock{},
		&mock.StorageBootstrapperMock{},
		&mock.RequestedItemsHandlerStub{},
	)
	txBlockRecovered, _ := bs.GetMiniBlocks(requestedHash)

	assert.Equal(t, 0, len(txBlockRecovered))
}

func TestBootstrap_GetTxBodyHavingHashFoundInStorageShouldWork(t *testing.T) {
	t.Parallel()

	mbh := []byte("requested hash")
	requestedHash := make([][]byte, 0)
	requestedHash = append(requestedHash, mbh)
	txBlock := make(block.MiniBlockSlice, 0)

	hasher := &mock.HasherMock{}
	marshalizer := &mock.MarshalizerMock{}

	pools := createMockPools()

	txBlockUnit := &mock.StorerStub{
		GetCalled: func(key []byte) (i []byte, e error) {
			if bytes.Equal(key, mbh) {
				buff, _ := marshalizer.Marshal(txBlock)
				return buff, nil
			}

			return nil, errors.New("not found")
		},
	}

	blkc, _ := blockchain.NewBlockChain(
		&mock.CacherStub{},
	)

	_ = blkc.SetAppStatusHandler(&mock.AppStatusHandlerStub{
		SetUInt64ValueHandler: func(key string, value uint64) {},
	})
	store := createFullStore()
	store.AddStorer(dataRetriever.TransactionUnit, txBlockUnit)

	rnd := &mock.RounderMock{}
	blkExec := &mock.BlockProcessorMock{}
	forkDetector := &mock.ForkDetectorMock{}
	shardCoordinator := mock.NewOneShardCoordinatorMock()
	account := &mock.AccountsStub{}

	bs, _ := sync.NewShardBootstrap(
		pools,
		store,
		blkc,
		rnd,
		blkExec,
		waitTime,
		hasher,
		marshalizer,
		forkDetector,
		createMockResolversFinder(),
		shardCoordinator,
		account,
		&mock.BlackListHandlerStub{},
		&mock.NetworkConnectionWatcherStub{},
		&mock.BoostrapStorerMock{},
		&mock.StorageBootstrapperMock{},
		&mock.RequestedItemsHandlerStub{},
	)
	txBlockRecovered, _ := bs.GetMiniBlocks(requestedHash)

	assert.Equal(t, txBlock, txBlockRecovered)
}

func TestBootstrap_AddSyncStateListenerShouldAppendAnotherListener(t *testing.T) {
	t.Parallel()

	pools := createMockPools()
	blkc := initBlockchain()
	rnd := &mock.RounderMock{}
	blkExec := createBlockProcessor()
	hasher := &mock.HasherMock{}
	marshalizer := &mock.MarshalizerMock{}
	forkDetector := &mock.ForkDetectorMock{}
	shardCoordinator := mock.NewOneShardCoordinatorMock()
	account := &mock.AccountsStub{}

	bs, _ := sync.NewShardBootstrap(
		pools,
		createStore(),
		blkc,
		rnd,
		blkExec,
		waitTime,
		hasher,
		marshalizer,
		forkDetector,
		createMockResolversFinder(),
		shardCoordinator,
		account,
		&mock.BlackListHandlerStub{},
		&mock.NetworkConnectionWatcherStub{},
		&mock.BoostrapStorerMock{},
		&mock.StorageBootstrapperMock{},
		&mock.RequestedItemsHandlerStub{},
	)

	f1 := func(bool) {}
	f2 := func(bool) {}
	f3 := func(bool) {}

	bs.AddSyncStateListener(f1)
	bs.AddSyncStateListener(f2)
	bs.AddSyncStateListener(f3)

	assert.Equal(t, 3, len(bs.SyncStateListeners()))
}

func TestBootstrap_NotifySyncStateListenersShouldNotify(t *testing.T) {
	t.Parallel()

	mutex := goSync.RWMutex{}
	pools := createMockPools()
	blkc := initBlockchain()
	rnd := &mock.RounderMock{}
	blkExec := createBlockProcessor()
	hasher := &mock.HasherMock{}
	marshalizer := &mock.MarshalizerMock{}
	forkDetector := &mock.ForkDetectorMock{}
	shardCoordinator := mock.NewOneShardCoordinatorMock()
	account := &mock.AccountsStub{}

	bs, _ := sync.NewShardBootstrap(
		pools,
		createStore(),
		blkc,
		rnd,
		blkExec,
		waitTime,
		hasher,
		marshalizer,
		forkDetector,
		createMockResolversFinder(),
		shardCoordinator,
		account,
		&mock.BlackListHandlerStub{},
		&mock.NetworkConnectionWatcherStub{},
		&mock.BoostrapStorerMock{},
		&mock.StorageBootstrapperMock{},
		&mock.RequestedItemsHandlerStub{},
	)

	mutex.RLock()
	calls := 0
	mutex.RUnlock()
	var wg goSync.WaitGroup

	f1 := func(bool) {
		mutex.Lock()
		calls++
		mutex.Unlock()
		wg.Done()
	}

	f2 := func(bool) {
		mutex.Lock()
		calls++
		mutex.Unlock()
		wg.Done()
	}

	f3 := func(bool) {
		mutex.Lock()
		calls++
		mutex.Unlock()
		wg.Done()
	}

	wg.Add(3)

	bs.AddSyncStateListener(f1)
	bs.AddSyncStateListener(f2)
	bs.AddSyncStateListener(f3)

	bs.NotifySyncStateListeners()

	wg.Wait()

	assert.Equal(t, 3, calls)
}

func TestShardBootstrap_SetStatusHandlerNilHandlerShouldErr(t *testing.T) {
	t.Parallel()

	pools := &mock.PoolsHolderStub{}
	pools.HeadersCalled = func() storage.Cacher {
		sds := &mock.CacherStub{}

		sds.HasOrAddCalled = func(key []byte, value interface{}) (ok, evicted bool) {
			assert.Fail(t, "should have not reached this point")
			return false, false
		}

		sds.RegisterHandlerCalled = func(func(key []byte)) {
		}

		return sds
	}
	pools.HeadersNoncesCalled = func() dataRetriever.Uint64SyncMapCacher {
		hnc := &mock.Uint64SyncMapCacherStub{}
		hnc.RegisterHandlerCalled = func(handler func(nonce uint64, shardId uint32, hash []byte)) {}

		return hnc
	}
	pools.MiniBlocksCalled = func() storage.Cacher {
		cs := &mock.CacherStub{}
		cs.RegisterHandlerCalled = func(i func(key []byte)) {}

		return cs
	}

	blkc := initBlockchain()
	rnd := &mock.RounderMock{}
	blkExec := &mock.BlockProcessorMock{}
	hasher := &mock.HasherMock{}
	marshalizer := &mock.MarshalizerMock{}
	forkDetector := &mock.ForkDetectorMock{}
	shardCoordinator := mock.NewOneShardCoordinatorMock()
	account := &mock.AccountsStub{}

	bs, _ := sync.NewShardBootstrap(
		pools,
		createStore(),
		blkc,
		rnd,
		blkExec,
		waitTime,
		hasher,
		marshalizer,
		forkDetector,
		createMockResolversFinder(),
		shardCoordinator,
		account,
		&mock.BlackListHandlerStub{},
		&mock.NetworkConnectionWatcherStub{},
		&mock.BoostrapStorerMock{},
		&mock.StorageBootstrapperMock{},
		&mock.RequestedItemsHandlerStub{},
	)

	err := bs.SetStatusHandler(nil)
	assert.Equal(t, process.ErrNilAppStatusHandler, err)

}

func TestShardBootstrap_RequestMiniBlocksFromHeaderWithNonceIfMissing(t *testing.T) {
	t.Parallel()

	requestDataWasCalled := false
	pools := &mock.PoolsHolderStub{}
	pools.HeadersCalled = func() storage.Cacher {
		sds := &mock.CacherStub{}
		sds.RegisterHandlerCalled = func(func(key []byte)) {
		}

		sds.PeekCalled = func(key []byte) (interface{}, bool) {
			hdr := block.Header{Round: 5}
			return &hdr, true
		}
		return sds
	}
	pools.HeadersNoncesCalled = func() dataRetriever.Uint64SyncMapCacher {
		hnc := &mock.Uint64SyncMapCacherStub{
			GetCalled: func(nonce uint64) (dataRetriever.ShardIdHashMap, bool) {
				shIdSyncMap := dataPool.ShardIdHashSyncMap{}
				shIdSyncMap.Store(uint32(0), []byte("hash"))
				return &shIdSyncMap, true
			},
		}
		hnc.RegisterHandlerCalled = func(handler func(nonce uint64, shardId uint32, hash []byte)) {}

		return hnc
	}

	pools.MiniBlocksCalled = func() storage.Cacher {
		cs := &mock.CacherStub{}
		cs.RegisterHandlerCalled = func(i func(key []byte)) {
		}

		return cs
	}

	blkc := initBlockchain()
	blkc.GetCurrentBlockHeaderCalled = func() data.HeaderHandler {
		return &block.Header{Round: 10}
	}
	rnd := &mock.RounderMock{}
	blkExec := &mock.BlockProcessorMock{}
	hasher := &mock.HasherMock{}
	marshalizer := &mock.MarshalizerMock{}
	forkDetector := &mock.ForkDetectorMock{}
	forkDetector.ProbableHighestNonceCalled = func() uint64 {
		return uint64(5)
	}
	resFinder := createMockResolversFinderNilMiniBlocks()
	resFinder.IntraShardResolverCalled = func(baseTopic string) (resolver dataRetriever.Resolver, e error) {
		if strings.Contains(baseTopic, factory.HeadersTopic) {
			return &mock.HeaderResolverMock{
				RequestDataFromHashCalled: func(hash []byte) error {
					return nil
				},
			}, nil
		}

		if strings.Contains(baseTopic, factory.MiniBlocksTopic) {
			return &mock.MiniBlocksResolverMock{
				RequestDataFromHashArrayCalled: func(hash [][]byte) error {
					requestDataWasCalled = true
					return nil
				},
				GetMiniBlocksFromPoolCalled: func(hashes [][]byte) (block.MiniBlockSlice, [][]byte) {
					return make(block.MiniBlockSlice, 0), [][]byte{[]byte("hash")}
				},
			}, nil
		}

		return nil, nil
	}

	shardCoordinator := mock.NewOneShardCoordinatorMock()
	account := &mock.AccountsStub{}

	store := createStore()
	store.GetCalled = func(unitType dataRetriever.UnitType, key []byte) ([]byte, error) {
		nonceToBytes := mock.NewNonceHashConverterMock().ToByteSlice(uint64(1))
		if bytes.Equal(key, nonceToBytes) {
			return []byte("hdr"), nil
		}
		if bytes.Equal(key, []byte("hdr")) {
			hdr := block.Header{}
			mshlzdHdr, _ := json.Marshal(hdr)
			return mshlzdHdr, nil
		}

		return nil, nil
	}

	store.GetAllCalled = func(unitType dataRetriever.UnitType, keys [][]byte) (map[string][]byte, error) {
		mapToRet := make(map[string][]byte, 0)
		mb := block.MiniBlock{ReceiverShardID: 1, SenderShardID: 0}
		mshlzdMb, _ := json.Marshal(mb)
		mapToRet["mb1"] = mshlzdMb
		return mapToRet, nil
	}

	bs, _ := sync.NewShardBootstrap(
		pools,
		store,
		blkc,
		rnd,
		blkExec,
		waitTime,
		hasher,
		marshalizer,
		forkDetector,
		resFinder,
		shardCoordinator,
		account,
		&mock.BlackListHandlerStub{},
		&mock.NetworkConnectionWatcherStub{},
		&mock.BoostrapStorerMock{},
		&mock.StorageBootstrapperMock{},
		&mock.RequestedItemsHandlerStub{},
	)

	bs.RequestMiniBlocksFromHeaderWithNonceIfMissing(uint32(0), uint64(1))
	assert.True(t, requestDataWasCalled)
}<|MERGE_RESOLUTION|>--- conflicted
+++ resolved
@@ -1919,15 +1919,12 @@
 	marshalizer := &mock.MarshalizerMock{}
 	rounder := &mock.RounderMock{}
 	rounder.RoundIndex = 2
-<<<<<<< HEAD
 	forkDetector, _ := sync.NewShardForkDetector(
 		rounder,
 		&mock.BlackListHandlerStub{},
 		&mock.BlockTrackerStub{},
-	)
-=======
-	forkDetector, _ := sync.NewShardForkDetector(rounder, &mock.BlackListHandlerStub{}, 0)
->>>>>>> 2702d950
+		0,
+	)
 	shardCoordinator := mock.NewOneShardCoordinatorMock()
 	account := &mock.AccountsStub{}
 
@@ -2003,15 +2000,12 @@
 	marshalizer := &mock.MarshalizerMock{}
 	rounder := &mock.RounderMock{}
 	rounder.RoundIndex = 2
-<<<<<<< HEAD
 	forkDetector, _ := sync.NewShardForkDetector(
 		rounder,
 		&mock.BlackListHandlerStub{},
 		&mock.BlockTrackerStub{},
-	)
-=======
-	forkDetector, _ := sync.NewShardForkDetector(rounder, &mock.BlackListHandlerStub{}, 0)
->>>>>>> 2702d950
+		0,
+	)
 	shardCoordinator := mock.NewOneShardCoordinatorMock()
 	account := &mock.AccountsStub{}
 
