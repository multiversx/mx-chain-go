package sync

import (
	"bytes"
	"github.com/ElrondNetwork/elrond-go-sandbox/data"
	"math"
	"sync"
<<<<<<< HEAD

	"github.com/ElrondNetwork/elrond-go-sandbox/consensus"
	"github.com/ElrondNetwork/elrond-go-sandbox/data/block"
	"github.com/ElrondNetwork/elrond-go-sandbox/process"
=======
>>>>>>> 350a51fc
)

type headerInfo struct {
	nonce       uint64
	round       uint32
	hash        []byte
	isProcessed bool
}

// basicForkDetector defines a struct with necessary data needed for fork detection
type basicForkDetector struct {
	rounder consensus.Rounder

	headers              map[uint64][]*headerInfo
	mutHeaders           sync.RWMutex
	lastCheckpointNonce  uint64
	checkpointNonce      uint64
	lastCheckpointRound  int32
	checkpointRound      int32
	probableHighestNonce uint64
}

// NewBasicForkDetector method creates a new BasicForkDetector object
func NewBasicForkDetector(rounder consensus.Rounder,
) (*basicForkDetector, error) {
	if rounder == nil {
		return nil, process.ErrNilRounder
	}

	bfd := &basicForkDetector{
		rounder: rounder,
	}

	bfd.checkpointRound = -1
	bfd.lastCheckpointRound = -1
	bfd.headers = make(map[uint64][]*headerInfo)
	return bfd, nil
}

// AddHeader method adds a new header to headers map
func (bfd *basicForkDetector) AddHeader(header data.HeaderHandler, hash []byte, isProcessed bool) error {
	if header == nil {
		return ErrNilHeader
	}
	if hash == nil {
		return ErrNilHash
	}
<<<<<<< HEAD

	err := bfd.checkBlockValidity(header)
	if err != nil {
		return err
=======
	if header.GetNonce() < bfd.lastCheckpointNonce {
		return ErrLowerNonceInBlock
>>>>>>> 350a51fc
	}

	if isProcessed {
		// create a check point and remove all the past headers
		bfd.lastCheckpointNonce = bfd.checkpointNonce
<<<<<<< HEAD
		bfd.lastCheckpointRound = bfd.checkpointRound
		bfd.checkpointNonce = header.Nonce
		bfd.checkpointRound = int32(header.Round)
		bfd.removePastHeaders()
		bfd.removeInvalidHeaders()
	}

	bfd.append(&headerInfo{
		nonce:       header.Nonce,
		round:       header.Round,
=======
		bfd.checkpointNonce = header.GetNonce()
		bfd.removePastHeaders(bfd.lastCheckpointNonce)
	}

	bfd.append(&headerInfo{
		nonce:       header.GetNonce(),
>>>>>>> 350a51fc
		hash:        hash,
		isProcessed: isProcessed,
	})

	bfd.probableHighestNonce = bfd.computeProbableHighestNonce()

	return nil
}

func (bfd *basicForkDetector) checkBlockValidity(header *block.Header) error {
	roundDif := int32(header.Round) - bfd.lastCheckpointRound
	nonceDif := int64(header.Nonce - bfd.lastCheckpointNonce)

	if roundDif < 0 {
		return ErrLowerRoundInBlock
	}
	if nonceDif < 0 {
		return ErrLowerNonceInBlock
	}
	if int32(header.Round) > bfd.rounder.Index() {
		return ErrHigherRoundInBlock
	}
	if int64(roundDif) < nonceDif {
		return ErrHigherNonceInBlock
	}
	if !isSigned(header) {
		return ErrBlockIsNotSigned
	}

	return nil
}

func (bfd *basicForkDetector) removePastHeaders() {
	bfd.mutHeaders.Lock()
	for nonce := range bfd.headers {
		if nonce < bfd.lastCheckpointNonce {
			delete(bfd.headers, nonce)
		}
	}
	bfd.mutHeaders.Unlock()
}

func (bfd *basicForkDetector) removeInvalidHeaders() {
	var validHdrInfos []*headerInfo
	bfd.mutHeaders.Lock()
	for nonce, hdrInfos := range bfd.headers {
		validHdrInfos = nil
		for i := 0; i < len(hdrInfos); i++ {
			roundDif := int32(hdrInfos[i].round) - bfd.lastCheckpointRound
			nonceDif := int64(hdrInfos[i].nonce - bfd.lastCheckpointNonce)
			if int64(roundDif) >= nonceDif {
				validHdrInfos = append(validHdrInfos, hdrInfos[i])
			}
		}
		if validHdrInfos == nil {
			delete(bfd.headers, nonce)
			continue
		}

		bfd.headers[nonce] = validHdrInfos
	}
	bfd.mutHeaders.Unlock()
}

// computeProbableHighestNonce computes the probable highest nonce from the valid received/processed headers
func (bfd *basicForkDetector) computeProbableHighestNonce() uint64 {
	probableHighestNonce := bfd.lastCheckpointNonce
	bfd.mutHeaders.RLock()
	for nonce := range bfd.headers {
		if nonce <= probableHighestNonce {
			continue
		}
		probableHighestNonce = nonce
	}
	bfd.mutHeaders.RUnlock()
	return probableHighestNonce
}

// RemoveHeaders removes all the stored headers with a given nonce
func (bfd *basicForkDetector) RemoveHeaders(nonce uint64) {
	if nonce == bfd.checkpointNonce {
		bfd.checkpointNonce = bfd.lastCheckpointNonce
		bfd.checkpointRound = bfd.lastCheckpointRound
	}

	bfd.mutHeaders.Lock()
	delete(bfd.headers, nonce)
	bfd.mutHeaders.Unlock()
}

// append adds a new header in the slice found in nonce position
// it not adds the header if its hash is already stored in the slice
func (bfd *basicForkDetector) append(hdrInfo *headerInfo) {
	bfd.mutHeaders.Lock()
	defer bfd.mutHeaders.Unlock()

	hdrInfos := bfd.headers[hdrInfo.nonce]
	isHdrInfosNilOrEmpty := hdrInfos == nil || len(hdrInfos) == 0
	if isHdrInfosNilOrEmpty {
		bfd.headers[hdrInfo.nonce] = []*headerInfo{hdrInfo}
		return
	}

	for _, hdrInfoStored := range hdrInfos {
		if bytes.Equal(hdrInfoStored.hash, hdrInfo.hash) {
			if !hdrInfoStored.isProcessed && hdrInfo.isProcessed {
				// if the stored and received headers processed at the same time have equal hashes, that the old record
				// will be replaced with the processed one. This nonce is marked at bootsrapping as processed, but as it
				// is also received through broadcasting, the system stores as received.
				hdrInfoStored.isProcessed = true
			}
			return
		}
	}

	bfd.headers[hdrInfo.nonce] = append(bfd.headers[hdrInfo.nonce], hdrInfo)
}

// CheckFork method checks if the node could be on the fork
func (bfd *basicForkDetector) CheckFork() (bool, uint64) {
	var lowestForkNonce uint64
	var lowestRoundInForkNonce uint32
	var selfHdrInfo *headerInfo
	lowestForkNonce = math.MaxUint64
	forkDetected := false

	bfd.mutHeaders.Lock()
	for nonce, hdrInfos := range bfd.headers {
		if len(hdrInfos) == 1 {
			continue
		}

		selfHdrInfo = nil
		lowestRoundInForkNonce = math.MaxUint32

		for i := 0; i < len(hdrInfos); i++ {
			if hdrInfos[i].isProcessed {
				selfHdrInfo = hdrInfos[i]
				continue
			}

			if hdrInfos[i].round < lowestRoundInForkNonce {
				lowestRoundInForkNonce = hdrInfos[i].round
			}
		}

		if selfHdrInfo == nil {
			// if current nonce has not been processed yet, then skip and check the next one.
			continue
		}

		if selfHdrInfo.round <= lowestRoundInForkNonce {
			// keep it clean so next time this position will be processed faster
			delete(bfd.headers, nonce)
			bfd.headers[nonce] = []*headerInfo{selfHdrInfo}
			continue
		}

		forkDetected = true
		if nonce < lowestForkNonce {
			lowestForkNonce = nonce
		}
	}
	bfd.mutHeaders.Unlock()

	return forkDetected, lowestForkNonce
}

// GetHighestFinalBlockNonce gets the highest nonce of the block which is final and it can not be reverted anymore
func (bfd *basicForkDetector) GetHighestFinalBlockNonce() uint64 {
	return bfd.lastCheckpointNonce
}

// ProbableHighestNonce gets the probable highest nonce
func (bfd *basicForkDetector) ProbableHighestNonce() uint64 {
	return bfd.probableHighestNonce
}<|MERGE_RESOLUTION|>--- conflicted
+++ resolved
@@ -5,13 +5,10 @@
 	"github.com/ElrondNetwork/elrond-go-sandbox/data"
 	"math"
 	"sync"
-<<<<<<< HEAD
 
 	"github.com/ElrondNetwork/elrond-go-sandbox/consensus"
 	"github.com/ElrondNetwork/elrond-go-sandbox/data/block"
 	"github.com/ElrondNetwork/elrond-go-sandbox/process"
-=======
->>>>>>> 350a51fc
 )
 
 type headerInfo struct {
@@ -59,39 +56,25 @@
 	if hash == nil {
 		return ErrNilHash
 	}
-<<<<<<< HEAD
 
 	err := bfd.checkBlockValidity(header)
 	if err != nil {
 		return err
-=======
-	if header.GetNonce() < bfd.lastCheckpointNonce {
-		return ErrLowerNonceInBlock
->>>>>>> 350a51fc
 	}
 
 	if isProcessed {
 		// create a check point and remove all the past headers
 		bfd.lastCheckpointNonce = bfd.checkpointNonce
-<<<<<<< HEAD
 		bfd.lastCheckpointRound = bfd.checkpointRound
-		bfd.checkpointNonce = header.Nonce
-		bfd.checkpointRound = int32(header.Round)
+		bfd.checkpointNonce = header.GetNonce()
+		bfd.checkpointRound = int32(header.GetRound())
 		bfd.removePastHeaders()
 		bfd.removeInvalidHeaders()
 	}
 
 	bfd.append(&headerInfo{
-		nonce:       header.Nonce,
+		nonce:       header.GetNonce(),
 		round:       header.Round,
-=======
-		bfd.checkpointNonce = header.GetNonce()
-		bfd.removePastHeaders(bfd.lastCheckpointNonce)
-	}
-
-	bfd.append(&headerInfo{
-		nonce:       header.GetNonce(),
->>>>>>> 350a51fc
 		hash:        hash,
 		isProcessed: isProcessed,
 	})
