--- conflicted
+++ resolved
@@ -19,30 +19,6 @@
 // ArgBaseBootstrapper holds all dependencies required by the bootstrap data factory in order to create
 // new instances
 type ArgBaseBootstrapper struct {
-<<<<<<< HEAD
-	PoolsHolder         dataRetriever.PoolsHolder
-	Store               dataRetriever.StorageService
-	ChainHandler        data.ChainHandler
-	RoundHandler        consensus.RoundHandler
-	BlockProcessor      process.BlockProcessor
-	WaitTime            time.Duration
-	Hasher              hashing.Hasher
-	Marshalizer         marshal.Marshalizer
-	ForkDetector        process.ForkDetector
-	RequestHandler      process.RequestHandler
-	ShardCoordinator    sharding.Coordinator
-	Accounts            state.AccountsAdapter
-	BlackListHandler    process.TimeCacher
-	NetworkWatcher      process.NetworkConnectionWatcher
-	BootStorer          process.BootStorer
-	StorageBootstrapper process.BootstrapperFromStorage
-	EpochHandler        dataRetriever.EpochHandler
-	MiniblocksProvider  process.MiniBlockProvider
-	Uint64Converter     typeConverters.Uint64ByteSliceConverter
-	AppStatusHandler    core.AppStatusHandler
-	OutportHandler      outport.OutportHandler
-	IsInImportMode      bool
-=======
 	PoolsHolder          dataRetriever.PoolsHolder
 	Store                dataRetriever.StorageService
 	ChainHandler         data.ChainHandler
@@ -63,11 +39,10 @@
 	MiniblocksProvider   process.MiniBlockProvider
 	Uint64Converter      typeConverters.Uint64ByteSliceConverter
 	AppStatusHandler     core.AppStatusHandler
-	Indexer              process.Indexer
+	OutportHandler       outport.OutportHandler
 	AccountsDBSyncer     process.AccountsDBSyncer
 	CurrentEpochProvider process.CurrentNetworkEpochProviderHandler
 	IsInImportMode       bool
->>>>>>> 9f0e6c4f
 }
 
 // ArgShardBootstrapper holds all dependencies required by the bootstrap data factory in order to create
