--- conflicted
+++ resolved
@@ -27,11 +27,7 @@
 	ChainHandler                 data.ChainHandler
 	RoundHandler                 consensus.RoundHandler
 	BlockProcessor               process.BlockProcessor
-<<<<<<< HEAD
 	BlocksQueue                  process.BlocksQueue
-	WaitTime                     time.Duration
-=======
->>>>>>> 1417a1d1
 	Hasher                       hashing.Hasher
 	Marshalizer                  marshal.Marshalizer
 	ForkDetector                 process.ForkDetector
