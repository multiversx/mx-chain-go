--- conflicted
+++ resolved
@@ -57,16 +57,7 @@
 	}
 
 	bfd := &baseForkDetector{
-<<<<<<< HEAD
-		log:              log,
-		roundHandler:     roundHandler,
-		blackListHandler: blackListHandler,
-		genesisTime:      genesisTime,
-		blockTracker:     blockTracker,
-		genesisNonce:     genesisHdr.GetNonce(),
-		genesisRound:     genesisHdr.GetRound(),
-		genesisEpoch:     genesisHdr.GetEpoch(),
-=======
+		log:                 log,
 		roundHandler:        roundHandler,
 		blackListHandler:    blackListHandler,
 		genesisTime:         genesisTime,
@@ -76,7 +67,6 @@
 		genesisEpoch:        genesisHdr.GetEpoch(),
 		enableEpochsHandler: enableEpochsHandler,
 		proofsPool:          proofsPool,
->>>>>>> 68ec7b73
 	}
 
 	bfd.headers = make(map[uint64][]*headerInfo)
