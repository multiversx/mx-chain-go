package sync

import (
	"math"
	"sync"
	"time"

	"github.com/ElrondNetwork/elrond-go/consensus"
	"github.com/ElrondNetwork/elrond-go/core"
	"github.com/ElrondNetwork/elrond-go/core/check"
	"github.com/ElrondNetwork/elrond-go/data"
	"github.com/ElrondNetwork/elrond-go/data/block"
	"github.com/ElrondNetwork/elrond-go/data/state"
	"github.com/ElrondNetwork/elrond-go/data/typeConverters/uint64ByteSlice"
	"github.com/ElrondNetwork/elrond-go/dataRetriever"
	"github.com/ElrondNetwork/elrond-go/hashing"
	"github.com/ElrondNetwork/elrond-go/marshal"
	"github.com/ElrondNetwork/elrond-go/process"
	"github.com/ElrondNetwork/elrond-go/process/factory"
	"github.com/ElrondNetwork/elrond-go/sharding"
	"github.com/ElrondNetwork/elrond-go/statusHandler"
	"github.com/ElrondNetwork/elrond-go/storage"
)

// ShardBootstrap implements the bootstrap mechanism
type ShardBootstrap struct {
	*baseBootstrap

	miniBlocks storage.Cacher

	chRcvMiniBlocks  chan bool
	mutRcvMiniBlocks sync.Mutex

	resolversFinder    dataRetriever.ResolversFinder
	miniBlocksResolver dataRetriever.MiniBlocksResolver
}

// NewShardBootstrap creates a new Bootstrap object
func NewShardBootstrap(
	poolsHolder dataRetriever.PoolsHolder,
	store dataRetriever.StorageService,
	blkc data.ChainHandler,
	rounder consensus.Rounder,
	blkExecutor process.BlockProcessor,
	waitTime time.Duration,
	hasher hashing.Hasher,
	marshalizer marshal.Marshalizer,
	forkDetector process.ForkDetector,
	resolversFinder dataRetriever.ResolversFinder,
	shardCoordinator sharding.Coordinator,
	accounts state.AccountsAdapter,
	bootstrapRoundIndex uint64,
	blackListHandler process.BlackListHandler,
	networkWatcher process.NetworkConnectionWatcher,
) (*ShardBootstrap, error) {

	if check.IfNil(poolsHolder) {
		return nil, process.ErrNilPoolsHolder
	}
	if check.IfNil(poolsHolder.Headers()) {
		return nil, process.ErrNilHeadersDataPool
	}
	if check.IfNil(poolsHolder.HeadersNonces()) {
		return nil, process.ErrNilHeadersNoncesDataPool
	}
	if check.IfNil(poolsHolder.MiniBlocks()) {
		return nil, process.ErrNilTxBlockBody
	}

	err := checkBootstrapNilParameters(
		blkc,
		rounder,
		blkExecutor,
		hasher,
		marshalizer,
		forkDetector,
		resolversFinder,
		shardCoordinator,
		accounts,
		store,
		blackListHandler,
		networkWatcher,
	)
	if err != nil {
		return nil, err
	}

	base := &baseBootstrap{
		blkc:                blkc,
		blkExecutor:         blkExecutor,
		store:               store,
		headers:             poolsHolder.Headers(),
		headersNonces:       poolsHolder.HeadersNonces(),
		rounder:             rounder,
		waitTime:            waitTime,
		hasher:              hasher,
		marshalizer:         marshalizer,
		forkDetector:        forkDetector,
		shardCoordinator:    shardCoordinator,
		accounts:            accounts,
		bootstrapRoundIndex: bootstrapRoundIndex,
		blackListHandler:    blackListHandler,
		networkWatcher:      networkWatcher,
	}

	boot := ShardBootstrap{
		baseBootstrap: base,
		miniBlocks:    poolsHolder.MiniBlocks(),
	}

	base.storageBootstrapper = &boot
	base.blockBootstrapper = &boot
	base.getHeaderFromPool = boot.getShardHeaderFromPool
	base.syncStarter = &boot
	base.requestMiniBlocks = boot.requestMiniBlocksFromHeaderWithNonceIfMissing

	//there is one header topic so it is ok to save it
	hdrResolver, err := resolversFinder.IntraShardResolver(factory.HeadersTopic)
	if err != nil {
		return nil, err
	}

	//sync should request the missing block body on the intrashard topic
	miniBlocksResolver, err := resolversFinder.IntraShardResolver(factory.MiniBlocksTopic)
	if err != nil {
		return nil, err
	}

	//placed in struct fields for performance reasons
	base.headerStore = boot.store.GetStorer(dataRetriever.BlockHeaderUnit)
	hdrNonceHashDataUnit := dataRetriever.ShardHdrNonceHashDataUnit + dataRetriever.UnitType(boot.shardCoordinator.SelfId())
	base.headerNonceHashStore = boot.store.GetStorer(hdrNonceHashDataUnit)

	hdrRes, ok := hdrResolver.(dataRetriever.HeaderResolver)
	if !ok {
		return nil, process.ErrWrongTypeAssertion
	}

	base.hdrRes = hdrRes
	base.forkInfo = process.NewForkInfo()

	miniBlocksRes, ok := miniBlocksResolver.(dataRetriever.MiniBlocksResolver)
	if !ok {
		return nil, process.ErrWrongTypeAssertion
	}

	boot.miniBlocksResolver = miniBlocksRes

	boot.chRcvHdrNonce = make(chan bool)
	boot.chRcvHdrHash = make(chan bool)
	boot.chRcvMiniBlocks = make(chan bool)

	boot.setRequestedHeaderNonce(nil)
	boot.setRequestedHeaderHash(nil)
	boot.setRequestedMiniBlocks(nil)

	boot.headersNonces.RegisterHandler(boot.receivedHeaderNonce)
	boot.miniBlocks.RegisterHandler(boot.receivedBodyHash)
	boot.headers.RegisterHandler(boot.receivedHeaders)

	boot.chStopSync = make(chan bool)

	boot.statusHandler = statusHandler.NewNilStatusHandler()

	boot.syncStateListeners = make([]func(bool), 0)
	boot.requestedHashes = process.RequiredDataPool{}

	//TODO: This should be injected when BlockProcessor will be refactored
	boot.uint64Converter = uint64ByteSlice.NewBigEndianConverter()

	return &boot, nil
}

<<<<<<< HEAD
func (boot *ShardBootstrap) addHeaderToForkDetector(shardId uint32, nonce uint64, lastNotarizedMetaNonce uint64) {
	header, headerHash, errNotCritical := boot.storageBootstrapper.getHeader(shardId, nonce)
	if errNotCritical != nil {
		log.Debug("torageBootstrapper.getHeader", "error", errNotCritical.Error())
		return
	}

	shardHeader, ok := header.(*block.Header)
	if !ok {
		return
	}

	// search up from last notarized till shardHeader.Round
	highestOwnHdrFromMetaChain := &block.Header{}
	highestMetaNonceInStorer := lastNotarizedMetaNonce
	for {
		hdr, _, errNotCritical := boot.getMetaHeaderFromStorage(sharding.MetachainShardId, highestMetaNonceInStorer)
		if errNotCritical != nil {
			log.Debug("boot.getMetaHeaderFromStorage", "error", errNotCritical.Error())
			highestMetaNonceInStorer--
			break
		}

		metaHdr, ok := hdr.(*block.MetaBlock)
		if !ok || metaHdr.Round > shardHeader.Round {
			highestMetaNonceInStorer--
			break
		}

		ownHdr := boot.getHighestHdrForShardFromMetachain(metaHdr)
		if ownHdr.Nonce > highestOwnHdrFromMetaChain.Nonce {
			highestOwnHdrFromMetaChain = ownHdr
		}

		highestMetaNonceInStorer++
	}

	highestShardHdrHashFromMeta, errNotCritical := core.CalculateHash(boot.marshalizer, boot.hasher, highestOwnHdrFromMetaChain)
	if errNotCritical != nil {
		log.Debug("CalculateHash", "error", errNotCritical.Error())
		highestOwnHdrFromMetaChain = &block.Header{}
	}

	ownHdrFromMeta := make([]data.HeaderHandler, 0)
	ownHdrFromMeta = append(ownHdrFromMeta, highestOwnHdrFromMetaChain)

	ownHdrHashesFromMeta := make([][]byte, 0)
	ownHdrHashesFromMeta = append(ownHdrHashesFromMeta, highestShardHdrHashFromMeta)

	errNotCritical = boot.forkDetector.AddHeader(header, headerHash, process.BHProcessed, ownHdrFromMeta, ownHdrHashesFromMeta)
	if errNotCritical != nil {
		log.Debug("forkDetector.AddHeader", "error", errNotCritical.Error())
	}

}

func (boot *ShardBootstrap) getHighestHdrForShardFromMetachain(hdr *block.MetaBlock) *block.Header {
	highestNonceOwnShIdHdr := &block.Header{}
	// search for own shard id in shardInfo from metaHeaders
	for _, shardInfo := range hdr.ShardInfo {
		if shardInfo.ShardId != boot.shardCoordinator.SelfId() {
			continue
		}

		ownHdr, err := process.GetShardHeaderFromStorage(shardInfo.HeaderHash, boot.marshalizer, boot.store)
		if err != nil {
			continue
		}

		// save the highest nonce
		if ownHdr.GetNonce() > highestNonceOwnShIdHdr.GetNonce() {
			highestNonceOwnShIdHdr = ownHdr
		}
	}

	return highestNonceOwnShIdHdr
}

=======
>>>>>>> fcc08c87
func (boot *ShardBootstrap) syncFromStorer(
	blockFinality uint64,
	blockUnit dataRetriever.UnitType,
	hdrNonceHashDataUnit dataRetriever.UnitType,
	notarizedBlockFinality uint64,
) error {
	err := boot.loadBlocks(
		blockFinality,
		blockUnit,
		hdrNonceHashDataUnit)
	if err != nil {
		return err
	}

	return nil
}

func (boot *ShardBootstrap) getHeader(shardId uint32, nonce uint64) (data.HeaderHandler, []byte, error) {
	return boot.getShardHeaderFromStorage(shardId, nonce)
}

func (boot *ShardBootstrap) getBlockBody(headerHandler data.HeaderHandler) (data.BodyHandler, error) {
	header, ok := headerHandler.(*block.Header)
	if !ok {
		return nil, process.ErrWrongTypeAssertion
	}

	hashes := make([][]byte, len(header.MiniBlockHeaders))
	for i := 0; i < len(header.MiniBlockHeaders); i++ {
		hashes[i] = header.MiniBlockHeaders[i].Hash
	}

	miniBlocks, missingMiniBlocksHashes := boot.miniBlocksResolver.GetMiniBlocks(hashes)
	if len(missingMiniBlocksHashes) > 0 {
		return nil, process.ErrMissingBody
	}

	return block.Body(miniBlocks), nil
}

func (boot *ShardBootstrap) removeBlockBody(
	nonce uint64,
	blockUnit dataRetriever.UnitType,
	hdrNonceHashDataUnit dataRetriever.UnitType,
) error {
	return nil
}

<<<<<<< HEAD
// find highest nonce metachain which notarized a shardheader - as finality is given by metachain
func (boot *ShardBootstrap) getHighestHdrForOwnShardFromMetachain(
	startOwnNonce uint64,
	lastMetaHdrNonce uint64,
) (uint64, map[uint32]uint64, map[uint32]uint64) {

	metaHdrNonce := lastMetaHdrNonce

	for {
		if metaHdrNonce == core.GenesisBlockNonce {
			break
		}

		hdr, _, errNotCritical := boot.storageBootstrapper.getHeader(sharding.MetachainShardId, metaHdrNonce)
		if errNotCritical != nil {
			metaHdrNonce = metaHdrNonce - 1
			continue
		}

		metaHdr, ok := hdr.(*block.MetaBlock)
		if !ok {
			metaHdrNonce = metaHdrNonce - 1
			continue
		}

		ownShardHdr := boot.getHighestHdrForShardFromMetachain(metaHdr)
		if ownShardHdr.Nonce == 0 || ownShardHdr.Nonce > startOwnNonce {
			metaHdrNonce = metaHdrNonce - 1
			continue
		}

		finalStartNonce, lastNotarized, finalNotarized := boot.getShardStartingPoint(ownShardHdr.Nonce)

		log.Debug("bootstrap from shard",
			"block nonce", finalStartNonce,
		)
		log.Debug("mata blocks",
			"last notarized nonce", lastNotarized[sharding.MetachainShardId],
			"final nonce", finalNotarized[sharding.MetachainShardId],
		)

		return finalStartNonce, lastNotarized, finalNotarized
	}

	return 0, nil, nil
}

func (boot *ShardBootstrap) getShardStartingPoint(nonce uint64) (uint64, map[uint32]uint64, map[uint32]uint64) {
=======
func (boot *ShardBootstrap) getNonceWithLastNotarized(nonce uint64) (uint64, map[uint32]*HdrInfo, map[uint32]*HdrInfo) {
>>>>>>> fcc08c87
	ni := notarizedInfo{}
	ni.reset()
	shardId := sharding.MetachainShardId
	for currentNonce := nonce; currentNonce > 0; currentNonce-- {
		header, ok := boot.isHeaderValid(currentNonce)
		if !ok {
			ni.reset()
			continue
		}

		if len(header.MetaBlockHashes) == 0 {
			continue
		}

		minNonce, err := boot.getMinNotarizedMetaBlockNonceInHeader(header, &ni)
		if err != nil {
			log.Debug("getMinNotarizedMetaBlockNonceInHeader", "error", err.Error())
			ni.reset()
			continue
		}

		if boot.areNotarizedMetaBlocksFound(&ni, minNonce) {
			break
		}
	}

	ni.startNonce = ni.blockWithLastNotarized[shardId]

	if ni.lastNotarized[shardId] != nil && ni.finalNotarized[shardId] != nil {
		log.Info(fmt.Sprintf("bootstrap from shard block with nonce %d\n"+
			"last notarized block from metachain is %d and final notarized meta block is %d\n",
			ni.startNonce, ni.lastNotarized[shardId].Nonce, ni.finalNotarized[shardId].Nonce))
	}

	return ni.startNonce, ni.finalNotarized, ni.lastNotarized
}

func (boot *ShardBootstrap) isHeaderValid(nonce uint64) (*block.Header, bool) {
	headerHandler, _, err := boot.getHeader(boot.shardCoordinator.SelfId(), nonce)
	if err != nil {
		log.Debug("getHeader", "error", err.Error())
		return nil, false
	}

	header, ok := headerHandler.(*block.Header)
	if !ok {
		log.Debug("headerHandler is not type of header", "error", process.ErrWrongTypeAssertion.Error())
		return nil, false
	}

	if header.Round > boot.bootstrapRoundIndex {
<<<<<<< HEAD
		log.Debug("higher round in block",
			"round", header.Round,
			"bootstrapRoundIndex", boot.bootstrapRoundIndex,
			"error", ErrHigherRoundInBlock.Error())
=======
		log.Debug(ErrHigherRoundInBlock.Error())
>>>>>>> fcc08c87
		return nil, false
	}

	return header, true
}

func (boot *ShardBootstrap) getMinNotarizedMetaBlockNonceInHeader(
	header *block.Header,
	ni *notarizedInfo,
) (uint64, error) {

	minNonce := uint64(math.MaxUint64)
	shardId := sharding.MetachainShardId
	for _, metaBlockHash := range header.MetaBlockHashes {
		metaBlock, err := process.GetMetaHeaderFromStorage(metaBlockHash, boot.marshalizer, boot.store)
		if err != nil {
			return minNonce, err
		}

		foundShardHeaderWithLastNotarizedMeta := ni.blockWithLastNotarized[shardId] == 0 &&
			ni.lastNotarized[shardId] != nil && ni.lastNotarized[shardId].Nonce == metaBlock.Nonce

		if foundShardHeaderWithLastNotarizedMeta {
			ni.lastNotarized[shardId].Hash = metaBlockHash
			ni.blockWithLastNotarized[shardId] = header.Nonce
		}

		foundShardHeaderWithFinalNotarizedMeta := ni.blockWithFinalNotarized[shardId] == 0 &&
			ni.finalNotarized[shardId] != nil && ni.finalNotarized[shardId].Nonce == metaBlock.Nonce

		if foundShardHeaderWithFinalNotarizedMeta {
			ni.finalNotarized[shardId].Hash = metaBlockHash
			ni.blockWithFinalNotarized[shardId] = header.Nonce
		}

		if metaBlock.Nonce < minNonce {
			minNonce = metaBlock.Nonce
		}
	}

	return minNonce, nil
}

func (boot *ShardBootstrap) areNotarizedMetaBlocksFound(ni *notarizedInfo, notarizedNonce uint64) bool {
	shardId := sharding.MetachainShardId
	if notarizedNonce == 0 {
		return false
	}

	if ni.lastNotarized[shardId] == nil {
		ni.lastNotarized[shardId] = &HdrInfo{Nonce: notarizedNonce - 1}
		return false
	}

	if ni.blockWithLastNotarized[shardId] == 0 {
		return false
	}

	if ni.finalNotarized[shardId] == nil {
		ni.finalNotarized[shardId] = &HdrInfo{Nonce: notarizedNonce - 1}
		return false
	}

	if ni.blockWithFinalNotarized[shardId] == 0 {
		return false
	}

	return true
}

func (boot *ShardBootstrap) applyNotarizedBlocks(
	finalNotarized map[uint32]*HdrInfo,
	lastNotarized map[uint32]*HdrInfo,
) error {
	if finalNotarized[sharding.MetachainShardId] == nil || lastNotarized[sharding.MetachainShardId] == nil {
		return ErrNilNotarizedHeader
	}
	if finalNotarized[sharding.MetachainShardId].Hash == nil || lastNotarized[sharding.MetachainShardId].Hash == nil {
		return ErrNilHash
	}

	metaBlock, err := process.GetMetaHeaderFromStorage(finalNotarized[sharding.MetachainShardId].Hash, boot.marshalizer, boot.store)
	if err != nil {
		return err
	}

	boot.blkExecutor.AddLastNotarizedHdr(sharding.MetachainShardId, metaBlock)

	metaBlock, err = process.GetMetaHeaderFromStorage(lastNotarized[sharding.MetachainShardId].Hash, boot.marshalizer, boot.store)
	if err != nil {
		return err
	}

	boot.blkExecutor.AddLastNotarizedHdr(sharding.MetachainShardId, metaBlock)

	return nil
}

func (boot *ShardBootstrap) cleanupNotarizedStorage(lastNotarized map[uint32]*HdrInfo) {
	highestNonceInStorer := boot.computeHighestNonce(dataRetriever.MetaHdrNonceHashDataUnit)

	if lastNotarized[sharding.MetachainShardId] == nil {
		return
	}

	for nonce := lastNotarized[sharding.MetachainShardId].Nonce + 1; nonce <= highestNonceInStorer; nonce++ {
		errNotCritical := boot.removeBlockHeader(nonce, dataRetriever.MetaBlockUnit, dataRetriever.MetaHdrNonceHashDataUnit)
		if errNotCritical != nil {
<<<<<<< HEAD
			log.Debug("remove notarized block header",
				"nonce", i,
				"error", errNotCritical.Error(),
			)
=======
			log.Info(fmt.Sprintf("remove notarized block header with nonce %d: %s\n", nonce, errNotCritical.Error()))
>>>>>>> fcc08c87
		}
	}
}

func (boot *ShardBootstrap) receivedHeaders(headerHash []byte) {
	header, err := process.GetShardHeaderFromPool(headerHash, boot.headers)
	if err != nil {
		log.Trace("GetShardHeaderFromPool", "error", err.Error())
		return
	}

	boot.processReceivedHeader(header, headerHash)
}

// setRequestedMiniBlocks method sets the body hash requested by the sync mechanism
func (boot *ShardBootstrap) setRequestedMiniBlocks(hashes [][]byte) {
	boot.requestedHashes.SetHashes(hashes)
}

// receivedBody method is a call back function which is called when a new body is added
// in the block bodies pool
func (boot *ShardBootstrap) receivedBodyHash(hash []byte) {
	boot.mutRcvMiniBlocks.Lock()
	if len(boot.requestedHashes.ExpectedData()) == 0 {
		boot.mutRcvMiniBlocks.Unlock()
		return
	}

	boot.requestedHashes.SetReceivedHash(hash)
	if boot.requestedHashes.ReceivedAll() {
		log.Debug("received all the requested mini blocks from network")
		boot.setRequestedMiniBlocks(nil)
		boot.mutRcvMiniBlocks.Unlock()
		boot.chRcvMiniBlocks <- true
	} else {
		boot.mutRcvMiniBlocks.Unlock()
	}
}

// StartSync method will start SyncBlocks as a go routine
func (boot *ShardBootstrap) StartSync() {
	// when a node starts it first tries to bootstrap from storage, if there already exist a database saved
	hdrNonceHashDataUnit := dataRetriever.ShardHdrNonceHashDataUnit + dataRetriever.UnitType(boot.shardCoordinator.SelfId())
	errNotCritical := boot.syncFromStorer(process.ShardBlockFinality,
		dataRetriever.BlockHeaderUnit,
		hdrNonceHashDataUnit,
		process.MetaBlockFinality)
	if errNotCritical != nil {
		log.Debug("boot.syncFromStorer",
			"error", errNotCritical.Error(),
		)
	}

	go boot.syncBlocks()
}

// SyncBlock method actually does the synchronization. It requests the next block header from the pool
// and if it is not found there it will be requested from the network. After the header is received,
// it requests the block body in the same way(pool and than, if it is not found in the pool, from network).
// If either header and body are received the ProcessBlock and CommitBlock method will be called successively.
// These methods will execute the block and its transactions. Finally if everything works, the block will be committed
// in the blockchain, and all this mechanism will be reiterated for the next block.
func (boot *ShardBootstrap) SyncBlock() error {
	return boot.syncBlock()
}

// requestHeaderWithNonce method requests a block header from network when it is not found in the pool
func (boot *ShardBootstrap) requestHeaderWithNonce(nonce uint64) {
	boot.setRequestedHeaderNonce(&nonce)
	err := boot.hdrRes.RequestDataFromNonce(nonce)
<<<<<<< HEAD
=======

	log.Info(fmt.Sprintf("requested header with nonce %d from network as probable highest nonce is %d\n",
		nonce,
		boot.forkDetector.ProbableHighestNonce()))

>>>>>>> fcc08c87
	if err != nil {
		log.Debug("RequestDataFromNonce", "error", err.Error())
	}

	log.Debug("requested header from network",
		"nonce", nonce,
	)
	log.Debug("probable highest nonce",
		"nonce", boot.forkDetector.ProbableHighestNonce(),
	)
}

// requestHeaderWithHash method requests a block header from network when it is not found in the pool
func (boot *ShardBootstrap) requestHeaderWithHash(hash []byte) {
	boot.setRequestedHeaderHash(hash)
	err := boot.hdrRes.RequestDataFromHash(hash)
	if err != nil {
		log.Debug("RequestDataFromHash", "error", err.Error())
	}

	log.Debug("requested header from network",
		"hash", hash,
	)
}

// getHeaderWithNonceRequestingIfMissing method gets the header with a given nonce from pool. If it is not found there, it will
// be requested from network
func (boot *ShardBootstrap) getHeaderWithNonceRequestingIfMissing(nonce uint64) (data.HeaderHandler, error) {
	hdr, _, err := process.GetShardHeaderFromPoolWithNonce(
		nonce,
		boot.shardCoordinator.SelfId(),
		boot.headers,
		boot.headersNonces)
	if err != nil {
		_ = process.EmptyChannel(boot.chRcvHdrNonce)
		boot.requestHeaderWithNonce(nonce)
		err := boot.waitForHeaderNonce()
		if err != nil {
			return nil, err
		}

		hdr, _, err = process.GetShardHeaderFromPoolWithNonce(
			nonce,
			boot.shardCoordinator.SelfId(),
			boot.headers,
			boot.headersNonces)
		if err != nil {
			return nil, err
		}
	}

	return hdr, nil
}

// getHeaderWithHashRequestingIfMissing method gets the header with a given hash from pool. If it is not found there,
// it will be requested from network
func (boot *ShardBootstrap) getHeaderWithHashRequestingIfMissing(hash []byte) (data.HeaderHandler, error) {
	hdr, err := process.GetShardHeader(hash, boot.headers, boot.marshalizer, boot.store)
	if err != nil {
		_ = process.EmptyChannel(boot.chRcvHdrHash)
		boot.requestHeaderWithHash(hash)
		err := boot.waitForHeaderHash()
		if err != nil {
			return nil, err
		}

		hdr, err = process.GetShardHeaderFromPool(hash, boot.headers)
		if err != nil {
			return nil, err
		}
	}

	return hdr, nil
}

// requestMiniBlocks method requests a block body from network when it is not found in the pool
func (boot *ShardBootstrap) requestMiniBlocks(hashes [][]byte) {
	boot.setRequestedMiniBlocks(hashes)
	err := boot.miniBlocksResolver.RequestDataFromHashArray(hashes)
	if err != nil {
		log.Debug("RequestDataFromHashArray", "error", err.Error())
	}

	log.Debug("requested mini blocks from network",
		"num miniblocks", len(hashes),
	)
}

// getMiniBlocksRequestingIfMissing method gets the body with given nonce from pool, if it exist there,
// and if not it will be requested from network
// the func returns interface{} as to match the next implementations for block body fetchers
// that will be added. The block executor should decide by parsing the header block body type value
// what kind of block body received.
func (boot *ShardBootstrap) getMiniBlocksRequestingIfMissing(hashes [][]byte) (block.MiniBlockSlice, error) {
	miniBlocks, missingMiniBlocksHashes := boot.miniBlocksResolver.GetMiniBlocksFromPool(hashes)
	if len(missingMiniBlocksHashes) > 0 {
		_ = process.EmptyChannel(boot.chRcvMiniBlocks)
		boot.requestMiniBlocks(missingMiniBlocksHashes)
		err := boot.waitForMiniBlocks()
		if err != nil {
			return nil, err
		}

		receivedMiniBlocks, unreceivedMiniBlocksHashes := boot.miniBlocksResolver.GetMiniBlocksFromPool(missingMiniBlocksHashes)
		if len(unreceivedMiniBlocksHashes) > 0 {
			return nil, process.ErrMissingBody
		}

		miniBlocks = append(miniBlocks, receivedMiniBlocks...)
	}

	return miniBlocks, nil
}

// waitForMiniBlocks method wait for body with the requested nonce to be received
func (boot *ShardBootstrap) waitForMiniBlocks() error {
	select {
	case <-boot.chRcvMiniBlocks:
		return nil
	case <-time.After(boot.waitTime):
		return process.ErrTimeIsOut
	}
}

func (boot *ShardBootstrap) getPrevHeader(
	header data.HeaderHandler,
	headerStore storage.Storer,
) (data.HeaderHandler, error) {

	prevHash := header.GetPrevHash()
	buffHeader, err := headerStore.Get(prevHash)
	if err != nil {
		return nil, err
	}

	prevHeader := &block.Header{}
	err = boot.marshalizer.Unmarshal(prevHeader, buffHeader)
	if err != nil {
		return nil, err
	}

	return prevHeader, nil
}

func (boot *ShardBootstrap) getCurrHeader() (data.HeaderHandler, error) {
	blockHeader := boot.blkc.GetCurrentBlockHeader()
	if blockHeader == nil {
		return nil, process.ErrNilBlockHeader
	}

	header, ok := blockHeader.(*block.Header)
	if !ok {
		return nil, process.ErrWrongTypeAssertion
	}

	return header, nil
}

// IsInterfaceNil returns true if there is no value under the interface
func (boot *ShardBootstrap) IsInterfaceNil() bool {
	if boot == nil {
		return true
	}
	return false
}

func (boot *ShardBootstrap) haveHeaderInPoolWithNonce(nonce uint64) bool {
	_, _, err := process.GetShardHeaderFromPoolWithNonce(
		nonce,
		boot.shardCoordinator.SelfId(),
		boot.headers,
		boot.headersNonces)

	return err == nil
}

func (boot *ShardBootstrap) getShardHeaderFromPool(headerHash []byte) (data.HeaderHandler, error) {
	return process.GetShardHeaderFromPool(headerHash, boot.headers)
}

func (boot *ShardBootstrap) requestMiniBlocksFromHeaderWithNonceIfMissing(shardId uint32, nonce uint64) {
	nextBlockNonce := boot.getNonceForNextBlock()
	maxNonce := core.MinUint64(nextBlockNonce+process.MaxHeadersToRequestInAdvance-1, boot.forkDetector.ProbableHighestNonce())
	if nonce < nextBlockNonce || nonce > maxNonce {
		return
	}

	header, _, err := process.GetShardHeaderFromPoolWithNonce(
		nonce,
		shardId,
		boot.headers,
		boot.headersNonces)

	if err != nil {
		log.Trace("GetShardHeaderFromPoolWithNonce", "error", err.Error())
		return
	}

	hashes := make([][]byte, len(header.MiniBlockHeaders))
	for i := 0; i < len(header.MiniBlockHeaders); i++ {
		hashes[i] = header.MiniBlockHeaders[i].Hash
	}

	_, missingMiniBlocksHashes := boot.miniBlocksResolver.GetMiniBlocksFromPool(hashes)
	if len(missingMiniBlocksHashes) > 0 {
		err := boot.miniBlocksResolver.RequestDataFromHashArray(missingMiniBlocksHashes)
		if err != nil {
			log.Debug("RequestDataFromHashArray", "error", err.Error())
			return
		}

		log.Trace("requested in advance mini blocks",
			"num miniblocks", len(missingMiniBlocksHashes),
			"header nonce", header.Nonce,
		)
	}
}

func (boot *ShardBootstrap) getBlockBodyRequestingIfMissing(headerHandler data.HeaderHandler) (data.BodyHandler, error) {
	header, ok := headerHandler.(*block.Header)
	if !ok {
		return nil, process.ErrWrongTypeAssertion
	}

	hashes := make([][]byte, len(header.MiniBlockHeaders))
	for i := 0; i < len(header.MiniBlockHeaders); i++ {
		hashes[i] = header.MiniBlockHeaders[i].Hash
	}

	boot.setRequestedMiniBlocks(nil)

	miniBlockSlice, err := boot.getMiniBlocksRequestingIfMissing(hashes)
	if err != nil {
		return nil, err
	}

	blockBody := block.Body(miniBlockSlice)

	return blockBody, nil
}

func (boot *ShardBootstrap) isForkTriggeredByMeta() bool {
	return boot.forkInfo.IsDetected &&
		boot.forkInfo.Nonce != math.MaxUint64 &&
		boot.forkInfo.Round == process.MinForkRound &&
		boot.forkInfo.Hash != nil
}<|MERGE_RESOLUTION|>--- conflicted
+++ resolved
@@ -171,87 +171,6 @@
 	return &boot, nil
 }
 
-<<<<<<< HEAD
-func (boot *ShardBootstrap) addHeaderToForkDetector(shardId uint32, nonce uint64, lastNotarizedMetaNonce uint64) {
-	header, headerHash, errNotCritical := boot.storageBootstrapper.getHeader(shardId, nonce)
-	if errNotCritical != nil {
-		log.Debug("torageBootstrapper.getHeader", "error", errNotCritical.Error())
-		return
-	}
-
-	shardHeader, ok := header.(*block.Header)
-	if !ok {
-		return
-	}
-
-	// search up from last notarized till shardHeader.Round
-	highestOwnHdrFromMetaChain := &block.Header{}
-	highestMetaNonceInStorer := lastNotarizedMetaNonce
-	for {
-		hdr, _, errNotCritical := boot.getMetaHeaderFromStorage(sharding.MetachainShardId, highestMetaNonceInStorer)
-		if errNotCritical != nil {
-			log.Debug("boot.getMetaHeaderFromStorage", "error", errNotCritical.Error())
-			highestMetaNonceInStorer--
-			break
-		}
-
-		metaHdr, ok := hdr.(*block.MetaBlock)
-		if !ok || metaHdr.Round > shardHeader.Round {
-			highestMetaNonceInStorer--
-			break
-		}
-
-		ownHdr := boot.getHighestHdrForShardFromMetachain(metaHdr)
-		if ownHdr.Nonce > highestOwnHdrFromMetaChain.Nonce {
-			highestOwnHdrFromMetaChain = ownHdr
-		}
-
-		highestMetaNonceInStorer++
-	}
-
-	highestShardHdrHashFromMeta, errNotCritical := core.CalculateHash(boot.marshalizer, boot.hasher, highestOwnHdrFromMetaChain)
-	if errNotCritical != nil {
-		log.Debug("CalculateHash", "error", errNotCritical.Error())
-		highestOwnHdrFromMetaChain = &block.Header{}
-	}
-
-	ownHdrFromMeta := make([]data.HeaderHandler, 0)
-	ownHdrFromMeta = append(ownHdrFromMeta, highestOwnHdrFromMetaChain)
-
-	ownHdrHashesFromMeta := make([][]byte, 0)
-	ownHdrHashesFromMeta = append(ownHdrHashesFromMeta, highestShardHdrHashFromMeta)
-
-	errNotCritical = boot.forkDetector.AddHeader(header, headerHash, process.BHProcessed, ownHdrFromMeta, ownHdrHashesFromMeta)
-	if errNotCritical != nil {
-		log.Debug("forkDetector.AddHeader", "error", errNotCritical.Error())
-	}
-
-}
-
-func (boot *ShardBootstrap) getHighestHdrForShardFromMetachain(hdr *block.MetaBlock) *block.Header {
-	highestNonceOwnShIdHdr := &block.Header{}
-	// search for own shard id in shardInfo from metaHeaders
-	for _, shardInfo := range hdr.ShardInfo {
-		if shardInfo.ShardId != boot.shardCoordinator.SelfId() {
-			continue
-		}
-
-		ownHdr, err := process.GetShardHeaderFromStorage(shardInfo.HeaderHash, boot.marshalizer, boot.store)
-		if err != nil {
-			continue
-		}
-
-		// save the highest nonce
-		if ownHdr.GetNonce() > highestNonceOwnShIdHdr.GetNonce() {
-			highestNonceOwnShIdHdr = ownHdr
-		}
-	}
-
-	return highestNonceOwnShIdHdr
-}
-
-=======
->>>>>>> fcc08c87
 func (boot *ShardBootstrap) syncFromStorer(
 	blockFinality uint64,
 	blockUnit dataRetriever.UnitType,
@@ -300,58 +219,7 @@
 	return nil
 }
 
-<<<<<<< HEAD
-// find highest nonce metachain which notarized a shardheader - as finality is given by metachain
-func (boot *ShardBootstrap) getHighestHdrForOwnShardFromMetachain(
-	startOwnNonce uint64,
-	lastMetaHdrNonce uint64,
-) (uint64, map[uint32]uint64, map[uint32]uint64) {
-
-	metaHdrNonce := lastMetaHdrNonce
-
-	for {
-		if metaHdrNonce == core.GenesisBlockNonce {
-			break
-		}
-
-		hdr, _, errNotCritical := boot.storageBootstrapper.getHeader(sharding.MetachainShardId, metaHdrNonce)
-		if errNotCritical != nil {
-			metaHdrNonce = metaHdrNonce - 1
-			continue
-		}
-
-		metaHdr, ok := hdr.(*block.MetaBlock)
-		if !ok {
-			metaHdrNonce = metaHdrNonce - 1
-			continue
-		}
-
-		ownShardHdr := boot.getHighestHdrForShardFromMetachain(metaHdr)
-		if ownShardHdr.Nonce == 0 || ownShardHdr.Nonce > startOwnNonce {
-			metaHdrNonce = metaHdrNonce - 1
-			continue
-		}
-
-		finalStartNonce, lastNotarized, finalNotarized := boot.getShardStartingPoint(ownShardHdr.Nonce)
-
-		log.Debug("bootstrap from shard",
-			"block nonce", finalStartNonce,
-		)
-		log.Debug("mata blocks",
-			"last notarized nonce", lastNotarized[sharding.MetachainShardId],
-			"final nonce", finalNotarized[sharding.MetachainShardId],
-		)
-
-		return finalStartNonce, lastNotarized, finalNotarized
-	}
-
-	return 0, nil, nil
-}
-
-func (boot *ShardBootstrap) getShardStartingPoint(nonce uint64) (uint64, map[uint32]uint64, map[uint32]uint64) {
-=======
 func (boot *ShardBootstrap) getNonceWithLastNotarized(nonce uint64) (uint64, map[uint32]*HdrInfo, map[uint32]*HdrInfo) {
->>>>>>> fcc08c87
 	ni := notarizedInfo{}
 	ni.reset()
 	shardId := sharding.MetachainShardId
@@ -403,14 +271,12 @@
 	}
 
 	if header.Round > boot.bootstrapRoundIndex {
-<<<<<<< HEAD
+		log.Debug(ErrHigherRoundInBlock.Error())
+		JLS
 		log.Debug("higher round in block",
 			"round", header.Round,
 			"bootstrapRoundIndex", boot.bootstrapRoundIndex,
 			"error", ErrHigherRoundInBlock.Error())
-=======
-		log.Debug(ErrHigherRoundInBlock.Error())
->>>>>>> fcc08c87
 		return nil, false
 	}
 
@@ -519,14 +385,12 @@
 	for nonce := lastNotarized[sharding.MetachainShardId].Nonce + 1; nonce <= highestNonceInStorer; nonce++ {
 		errNotCritical := boot.removeBlockHeader(nonce, dataRetriever.MetaBlockUnit, dataRetriever.MetaHdrNonceHashDataUnit)
 		if errNotCritical != nil {
-<<<<<<< HEAD
+			log.Info(fmt.Sprintf("remove notarized block header with nonce %d: %s\n", nonce, errNotCritical.Error()))
+			JLS
 			log.Debug("remove notarized block header",
 				"nonce", i,
 				"error", errNotCritical.Error(),
 			)
-=======
-			log.Info(fmt.Sprintf("remove notarized block header with nonce %d: %s\n", nonce, errNotCritical.Error()))
->>>>>>> fcc08c87
 		}
 	}
 }
@@ -597,14 +461,11 @@
 func (boot *ShardBootstrap) requestHeaderWithNonce(nonce uint64) {
 	boot.setRequestedHeaderNonce(&nonce)
 	err := boot.hdrRes.RequestDataFromNonce(nonce)
-<<<<<<< HEAD
-=======
 
 	log.Info(fmt.Sprintf("requested header with nonce %d from network as probable highest nonce is %d\n",
 		nonce,
 		boot.forkDetector.ProbableHighestNonce()))
 
->>>>>>> fcc08c87
 	if err != nil {
 		log.Debug("RequestDataFromNonce", "error", err.Error())
 	}
