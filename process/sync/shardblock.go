--- conflicted
+++ resolved
@@ -285,21 +285,12 @@
 }
 
 // getHeaderFromPoolWithNonce method returns the block header from a given nonce
-<<<<<<< HEAD
 func (boot *ShardBootstrap) getHeaderFromPoolWithNonce(nonce uint64) (*block.Header, error) {
-	hash, _ := boot.headersNonces.Get(nonce)
-	if hash == nil {
-		return nil, process.ErrMissingHashForHeaderNonce
-=======
-func (boot *ShardBootstrap) getHeaderFromPoolWithNonce(nonce uint64) *block.Header {
 	value, _ := boot.headersNonces.Get(nonce)
 	hash, ok := value.([]byte)
 
 	if hash == nil || !ok {
-		log.Debug(fmt.Sprintf("nonce %d not found in headers-nonces cache\n", nonce))
-		return nil
->>>>>>> 30ae27b3
-	}
+		return nil, process.ErrMissingHashForHeaderNonce	}
 
 	hdr, ok := boot.headers.Peek(hash)
 	if !ok {
