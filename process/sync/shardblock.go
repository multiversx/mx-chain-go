package sync

import (
	"math"

	"github.com/ElrondNetwork/elrond-go/core"
	"github.com/ElrondNetwork/elrond-go/core/check"
	"github.com/ElrondNetwork/elrond-go/data"
	"github.com/ElrondNetwork/elrond-go/data/block"
	"github.com/ElrondNetwork/elrond-go/dataRetriever"
	"github.com/ElrondNetwork/elrond-go/process"
	"github.com/ElrondNetwork/elrond-go/storage"
)

// ShardBootstrap implements the bootstrap mechanism
type ShardBootstrap struct {
	*baseBootstrap
}

// NewShardBootstrap creates a new Bootstrap object
func NewShardBootstrap(arguments ArgShardBootstrapper) (*ShardBootstrap, error) {
	if check.IfNil(arguments.PoolsHolder) {
		return nil, process.ErrNilPoolsHolder
	}
	if check.IfNil(arguments.PoolsHolder.Headers()) {
		return nil, process.ErrNilHeadersDataPool
	}
	if check.IfNil(arguments.PoolsHolder.MiniBlocks()) {
		return nil, process.ErrNilTxBlockBody
	}

<<<<<<< HEAD
	err := checkBootstrapNilParameters(
		blkc,
		rounder,
		blkExecutor,
		hasher,
		marshalizer,
		forkDetector,
		resolversFinder,
		shardCoordinator,
		accounts,
		store,
		blackListHandler,
		networkWatcher,
		bootStorer,
		requestedItemsHandler,
	)
=======
	err := checkBootstrapNilParameters(arguments.ArgBaseBootstrapper)
>>>>>>> 548ba5c3
	if err != nil {
		return nil, err
	}

	base := &baseBootstrap{
		chainHandler:        arguments.ChainHandler,
		blockProcessor:      arguments.BlockProcessor,
		store:               arguments.Store,
		headers:             arguments.PoolsHolder.Headers(),
		rounder:             arguments.Rounder,
		waitTime:            arguments.WaitTime,
		hasher:              arguments.Hasher,
		marshalizer:         arguments.Marshalizer,
		forkDetector:        arguments.ForkDetector,
		requestHandler:      arguments.RequestHandler,
		shardCoordinator:    arguments.ShardCoordinator,
		accounts:            arguments.Accounts,
		blackListHandler:    arguments.BlackListHandler,
		networkWatcher:      arguments.NetworkWatcher,
		bootStorer:          arguments.BootStorer,
		storageBootstrapper: arguments.StorageBootstrapper,
		epochHandler:        arguments.EpochHandler,
		miniBlocksResolver:  arguments.MiniBlocksResolver,
		uint64Converter:     arguments.Uint64Converter,
		poolsHolder:         arguments.PoolsHolder,
	}

	boot := ShardBootstrap{
		baseBootstrap: base,
	}

	base.blockBootstrapper = &boot
	base.syncStarter = &boot
	base.getHeaderFromPool = boot.getShardHeaderFromPool
	base.requestMiniBlocks = boot.requestMiniBlocksFromHeaderWithNonceIfMissing

	//placed in struct fields for performance reasons
	base.headerStore = boot.store.GetStorer(dataRetriever.BlockHeaderUnit)
	hdrNonceHashDataUnit := dataRetriever.ShardHdrNonceHashDataUnit + dataRetriever.UnitType(boot.shardCoordinator.SelfId())
	base.headerNonceHashStore = boot.store.GetStorer(hdrNonceHashDataUnit)

	base.init()

	return &boot, nil
}

func (boot *ShardBootstrap) getBlockBody(headerHandler data.HeaderHandler) (data.BodyHandler, error) {
	header, ok := headerHandler.(*block.Header)
	if !ok {
		return nil, process.ErrWrongTypeAssertion
	}

	hashes := make([][]byte, len(header.MiniBlockHeaders))
	for i := 0; i < len(header.MiniBlockHeaders); i++ {
		hashes[i] = header.MiniBlockHeaders[i].Hash
	}

	miniBlocks, missingMiniBlocksHashes := boot.miniBlocksResolver.GetMiniBlocks(hashes)
	if len(missingMiniBlocksHashes) > 0 {
		return nil, process.ErrMissingBody
	}

	return block.Body(miniBlocks), nil
}

// StartSync method will start SyncBlocks as a go routine
func (boot *ShardBootstrap) StartSync() {
	errNotCritical := boot.storageBootstrapper.LoadFromStorage()
	if errNotCritical != nil {
		log.Debug("boot.syncFromStorer",
			"error", errNotCritical.Error(),
		)
	} else {
		numTxs, _ := updateMetricsFromStorage(boot.store, boot.uint64Converter, boot.marshalizer, boot.statusHandler, boot.storageBootstrapper.GetHighestBlockNonce())
		boot.blockProcessor.SetNumProcessedObj(numTxs)
	}

	go boot.syncBlocks()
}

// SyncBlock method actually does the synchronization. It requests the next block header from the pool
// and if it is not found there it will be requested from the network. After the header is received,
// it requests the block body in the same way(pool and than, if it is not found in the pool, from network).
// If either header and body are received the ProcessBlock and CommitBlock method will be called successively.
// These methods will execute the block and its transactions. Finally if everything works, the block will be committed
// in the blockchain, and all this mechanism will be reiterated for the next block.
func (boot *ShardBootstrap) SyncBlock() error {
	return boot.syncBlock()
}

// requestHeaderWithNonce method requests a block header from network when it is not found in the pool
func (boot *ShardBootstrap) requestHeaderWithNonce(nonce uint64) {
	boot.setRequestedHeaderNonce(&nonce)
	log.Debug("requesting header from network",
		"nonce", nonce,
		"probable highest nonce", boot.forkDetector.ProbableHighestNonce(),
	)
	boot.requestHandler.RequestShardHeaderByNonce(boot.shardCoordinator.SelfId(), nonce)
}

// requestHeaderWithHash method requests a block header from network when it is not found in the pool
func (boot *ShardBootstrap) requestHeaderWithHash(hash []byte) {
	boot.setRequestedHeaderHash(hash)
	log.Debug("requesting header from network",
		"hash", hash,
		"probable highest nonce", boot.forkDetector.ProbableHighestNonce(),
	)
	boot.requestHandler.RequestShardHeader(boot.shardCoordinator.SelfId(), hash)
}

// getHeaderWithNonceRequestingIfMissing method gets the header with a given nonce from pool. If it is not found there, it will
// be requested from network
func (boot *ShardBootstrap) getHeaderWithNonceRequestingIfMissing(nonce uint64) (data.HeaderHandler, error) {
	hdr, _, err := process.GetShardHeaderFromPoolWithNonce(
		nonce,
		boot.shardCoordinator.SelfId(),
		boot.headers)
	if err != nil {
		_ = process.EmptyChannel(boot.chRcvHdrNonce)
		boot.requestHeaderWithNonce(nonce)
		err = boot.waitForHeaderNonce()
		if err != nil {
			return nil, err
		}

		hdr, _, err = process.GetShardHeaderFromPoolWithNonce(
			nonce,
			boot.shardCoordinator.SelfId(),
			boot.headers)
		if err != nil {
			return nil, err
		}
	}

	return hdr, nil
}

// getHeaderWithHashRequestingIfMissing method gets the header with a given hash from pool. If it is not found there,
// it will be requested from network
func (boot *ShardBootstrap) getHeaderWithHashRequestingIfMissing(hash []byte) (data.HeaderHandler, error) {
	hdr, err := process.GetShardHeader(hash, boot.headers, boot.marshalizer, boot.store)
	if err != nil {
		_ = process.EmptyChannel(boot.chRcvHdrHash)
		boot.requestHeaderWithHash(hash)
		err = boot.waitForHeaderHash()
		if err != nil {
			return nil, err
		}

		hdr, err = process.GetShardHeaderFromPool(hash, boot.headers)
		if err != nil {
			return nil, err
		}
	}

	return hdr, nil
}

func (boot *ShardBootstrap) getPrevHeader(
	header data.HeaderHandler,
	headerStore storage.Storer,
) (data.HeaderHandler, error) {

	prevHash := header.GetPrevHash()
	buffHeader, err := headerStore.Get(prevHash)
	if err != nil {
		return nil, err
	}

	prevHeader := &block.Header{}
	err = boot.marshalizer.Unmarshal(prevHeader, buffHeader)
	if err != nil {
		return nil, err
	}

	return prevHeader, nil
}

func (boot *ShardBootstrap) getCurrHeader() (data.HeaderHandler, error) {
	blockHeader := boot.chainHandler.GetCurrentBlockHeader()
	if blockHeader == nil {
		return nil, process.ErrNilBlockHeader
	}

	header, ok := blockHeader.(*block.Header)
	if !ok {
		return nil, process.ErrWrongTypeAssertion
	}

	return header, nil
}

// IsInterfaceNil returns true if there is no value under the interface
func (boot *ShardBootstrap) IsInterfaceNil() bool {
	return boot == nil
}

func (boot *ShardBootstrap) haveHeaderInPoolWithNonce(nonce uint64) bool {
	_, _, err := process.GetShardHeaderFromPoolWithNonce(
		nonce,
		boot.shardCoordinator.SelfId(),
		boot.headers)

	return err == nil
}

func (boot *ShardBootstrap) getShardHeaderFromPool(headerHash []byte) (data.HeaderHandler, error) {
	return process.GetShardHeaderFromPool(headerHash, boot.headers)
}

func (boot *ShardBootstrap) requestMiniBlocksFromHeaderWithNonceIfMissing(headerHandler data.HeaderHandler) {
	nextBlockNonce := boot.getNonceForNextBlock()
	maxNonce := core.MinUint64(nextBlockNonce+process.MaxHeadersToRequestInAdvance-1, boot.forkDetector.ProbableHighestNonce())
	if headerHandler.GetNonce() < nextBlockNonce || headerHandler.GetNonce() > maxNonce {
		return
	}

	header, ok := headerHandler.(*block.Header)
	if !ok {
		log.Warn("cannot convert headerHandler in block.Header")
		return
	}

	hashes := make([][]byte, 0, len(header.MiniBlockHeaders))
	for i := 0; i < len(header.MiniBlockHeaders); i++ {
		hashes = append(hashes, header.MiniBlockHeaders[i].Hash)
	}

	_, missingMiniBlocksHashes := boot.miniBlocksResolver.GetMiniBlocksFromPool(hashes)
	if len(missingMiniBlocksHashes) > 0 {
		log.Trace("requesting in advance mini blocks",
			"num miniblocks", len(missingMiniBlocksHashes),
			"header nonce", header.Nonce,
		)
		boot.requestHandler.RequestMiniBlocks(boot.shardCoordinator.SelfId(), missingMiniBlocksHashes)
	}
}

func (boot *ShardBootstrap) getBlockBodyRequestingIfMissing(headerHandler data.HeaderHandler) (data.BodyHandler, error) {
	header, ok := headerHandler.(*block.Header)
	if !ok {
		return nil, process.ErrWrongTypeAssertion
	}

	hashes := make([][]byte, len(header.MiniBlockHeaders))
	for i := 0; i < len(header.MiniBlockHeaders); i++ {
		hashes[i] = header.MiniBlockHeaders[i].Hash
	}

	boot.setRequestedMiniBlocks(nil)

	miniBlockSlice, err := boot.getMiniBlocksRequestingIfMissing(hashes)
	if err != nil {
		return nil, err
	}

	blockBody := block.Body(miniBlockSlice)

	return blockBody, nil
}

func (boot *ShardBootstrap) isForkTriggeredByMeta() bool {
	return boot.forkInfo.IsDetected &&
		boot.forkInfo.Nonce != math.MaxUint64 &&
		boot.forkInfo.Round == process.MinForkRound &&
		boot.forkInfo.Hash != nil
}

func (boot *ShardBootstrap) requestHeaderByNonce(nonce uint64) {
	boot.requestHandler.RequestShardHeaderByNonce(boot.shardCoordinator.SelfId(), nonce)
}<|MERGE_RESOLUTION|>--- conflicted
+++ resolved
@@ -29,26 +29,7 @@
 		return nil, process.ErrNilTxBlockBody
 	}
 
-<<<<<<< HEAD
-	err := checkBootstrapNilParameters(
-		blkc,
-		rounder,
-		blkExecutor,
-		hasher,
-		marshalizer,
-		forkDetector,
-		resolversFinder,
-		shardCoordinator,
-		accounts,
-		store,
-		blackListHandler,
-		networkWatcher,
-		bootStorer,
-		requestedItemsHandler,
-	)
-=======
 	err := checkBootstrapNilParameters(arguments.ArgBaseBootstrapper)
->>>>>>> 548ba5c3
 	if err != nil {
 		return nil, err
 	}
