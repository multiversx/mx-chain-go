package sync_test

import (
	"bytes"
	"context"
	"errors"
	"fmt"
	"reflect"
	"strings"
	goSync "sync"
	"sync/atomic"
	"testing"
	"time"

	"github.com/multiversx/mx-chain-core-go/core"
	"github.com/multiversx/mx-chain-core-go/core/check"
	"github.com/multiversx/mx-chain-core-go/data"
	"github.com/multiversx/mx-chain-core-go/data/block"
	"github.com/multiversx/mx-chain-go/testscommon/processMocks"
	"github.com/stretchr/testify/assert"
	"github.com/stretchr/testify/require"

	"github.com/multiversx/mx-chain-go/common"
	"github.com/multiversx/mx-chain-go/consensus/round"
	"github.com/multiversx/mx-chain-go/dataRetriever"
	"github.com/multiversx/mx-chain-go/process"
	"github.com/multiversx/mx-chain-go/process/mock"
	"github.com/multiversx/mx-chain-go/process/sync"
	"github.com/multiversx/mx-chain-go/storage"
	"github.com/multiversx/mx-chain-go/testscommon"
	"github.com/multiversx/mx-chain-go/testscommon/cache"
	"github.com/multiversx/mx-chain-go/testscommon/chainParameters"
	dataRetrieverMock "github.com/multiversx/mx-chain-go/testscommon/dataRetriever"
	"github.com/multiversx/mx-chain-go/testscommon/dblookupext"
	"github.com/multiversx/mx-chain-go/testscommon/enableEpochsHandlerMock"
	"github.com/multiversx/mx-chain-go/testscommon/hashingMocks"
	"github.com/multiversx/mx-chain-go/testscommon/outport"
	stateMock "github.com/multiversx/mx-chain-go/testscommon/state"
	statusHandlerMock "github.com/multiversx/mx-chain-go/testscommon/statusHandler"
	storageStubs "github.com/multiversx/mx-chain-go/testscommon/storage"
)

func createMetaBlockProcessor(blk data.ChainHandler) *testscommon.BlockProcessorStub {
	blockProcessorMock := &testscommon.BlockProcessorStub{
		ProcessBlockCalled: func(hdr data.HeaderHandler, bdy data.BodyHandler, haveTime func() time.Duration) error {
			_ = blk.SetCurrentBlockHeaderAndRootHash(hdr.(*block.MetaBlock), hdr.GetRootHash())
			return nil
		},
		RevertCurrentBlockCalled: func() {
		},
		CommitBlockCalled: func(header data.HeaderHandler, body data.BodyHandler) error {
			return nil
		},
		ProcessScheduledBlockCalled: func(header data.HeaderHandler, body data.BodyHandler, haveTime func() time.Duration) error {
			return nil
		},
	}

	return blockProcessorMock
}

func CreateMetaBootstrapMockArguments() sync.ArgMetaBootstrapper {
	shardCoordinator := mock.NewOneShardCoordinatorMock()
	_ = shardCoordinator.SetSelfId(core.MetachainShardId)

	argsBaseBootstrapper := sync.ArgBaseBootstrapper{
		PoolsHolder:                  createMockPools(),
		Store:                        createStore(),
		ChainHandler:                 initBlockchain(),
		RoundHandler:                 &mock.RoundHandlerMock{},
		BlockProcessor:               &testscommon.BlockProcessorStub{},
<<<<<<< HEAD
		BlocksQueue:                  &processMocks.BlocksQueueMock{},
		WaitTime:                     waitTime,
=======
>>>>>>> 1417a1d1
		Hasher:                       &hashingMocks.HasherMock{},
		Marshalizer:                  &mock.MarshalizerMock{},
		ForkDetector:                 &mock.ForkDetectorMock{},
		RequestHandler:               &testscommon.RequestHandlerStub{},
		ShardCoordinator:             shardCoordinator,
		Accounts:                     &stateMock.AccountsStub{},
		BlackListHandler:             &testscommon.TimeCacheStub{},
		NetworkWatcher:               initNetworkWatcher(),
		BootStorer:                   &mock.BoostrapStorerMock{},
		StorageBootstrapper:          &mock.StorageBootstrapperMock{},
		EpochHandler:                 &mock.EpochStartTriggerStub{},
		MiniblocksProvider:           &mock.MiniBlocksProviderStub{},
		Uint64Converter:              &mock.Uint64ByteSliceConverterMock{},
		AppStatusHandler:             &statusHandlerMock.AppStatusHandlerStub{},
		OutportHandler:               &outport.OutportStub{},
		AccountsDBSyncer:             &mock.AccountsDBSyncerStub{},
		CurrentEpochProvider:         &testscommon.CurrentEpochProviderStub{},
		HistoryRepo:                  &dblookupext.HistoryRepositoryStub{},
		ScheduledTxsExecutionHandler: &testscommon.ScheduledTxsExecutionStub{},
		ProcessWaitTime:              testProcessWaitTime,
		RepopulateTokensSupplies:     false,
		EnableEpochsHandler:          &enableEpochsHandlerMock.EnableEpochsHandlerStub{},
		EnableRoundsHandler:          &testscommon.EnableRoundsHandlerStub{},
		ProcessConfigsHandler:        testscommon.GetDefaultProcessConfigsHandler(),
	}

	argsMetaBootstrapper := sync.ArgMetaBootstrapper{
		ArgBaseBootstrapper:         argsBaseBootstrapper,
		EpochBootstrapper:           &mock.EpochStartTriggerStub{},
		ValidatorAccountsDB:         &stateMock.AccountsStub{},
		ValidatorStatisticsDBSyncer: &mock.AccountsDBSyncerStub{},
	}

	return argsMetaBootstrapper
}

// ------- NewMetaBootstrap

func TestNewMetaBootstrap_NilPoolsHolderShouldErr(t *testing.T) {
	t.Parallel()

	args := CreateMetaBootstrapMockArguments()
	args.PoolsHolder = nil

	bs, err := sync.NewMetaBootstrap(args)

	assert.True(t, check.IfNil(bs))
	assert.Equal(t, process.ErrNilPoolsHolder, err)
}

func TestNewMetaBootstrap_NilValidatorDBShouldErr(t *testing.T) {
	t.Parallel()

	args := CreateMetaBootstrapMockArguments()
	args.ValidatorAccountsDB = nil

	bs, err := sync.NewMetaBootstrap(args)

	assert.True(t, check.IfNil(bs))
	assert.Equal(t, process.ErrNilPeerAccountsAdapter, err)
}

func TestNewMetaBootstrap_NilValidatorDBSyncerShouldErr(t *testing.T) {
	t.Parallel()

	args := CreateMetaBootstrapMockArguments()
	args.ValidatorStatisticsDBSyncer = nil

	bs, err := sync.NewMetaBootstrap(args)

	assert.True(t, check.IfNil(bs))
	assert.Equal(t, process.ErrNilAccountsDBSyncer, err)
}

func TestNewMetaBootstrap_NilUserDBSyncerShouldErr(t *testing.T) {
	t.Parallel()

	args := CreateMetaBootstrapMockArguments()
	args.AccountsDBSyncer = nil

	bs, err := sync.NewMetaBootstrap(args)

	assert.True(t, check.IfNil(bs))
	assert.Equal(t, process.ErrNilAccountsDBSyncer, err)
}

func TestNewMetaBootstrap_PoolsHolderRetNilOnHeadersShouldErr(t *testing.T) {
	t.Parallel()

	args := CreateMetaBootstrapMockArguments()
	pools := createMockPools()
	pools.HeadersCalled = func() dataRetriever.HeadersPool {
		return nil
	}
	args.PoolsHolder = pools

	bs, err := sync.NewMetaBootstrap(args)

	assert.True(t, check.IfNil(bs))
	assert.Equal(t, process.ErrNilMetaBlocksPool, err)
}

func TestNewMetaBootstrap_NilProofsPool(t *testing.T) {
	t.Parallel()

	args := CreateMetaBootstrapMockArguments()
	pools := createMockPools()
	pools.ProofsCalled = func() dataRetriever.ProofsPool {
		return nil
	}
	args.PoolsHolder = pools

	bs, err := sync.NewMetaBootstrap(args)

	assert.True(t, check.IfNil(bs))
	assert.Equal(t, process.ErrNilProofsPool, err)
}

func TestNewMetaBootstrap_NilStoreShouldErr(t *testing.T) {
	t.Parallel()

	args := CreateMetaBootstrapMockArguments()
	args.Store = nil

	bs, err := sync.NewMetaBootstrap(args)

	assert.True(t, check.IfNil(bs))
	assert.Equal(t, process.ErrNilStore, err)
}

func TestNewMetaBootstrap_NilAppStatusHandlerShouldErr(t *testing.T) {
	t.Parallel()

	args := CreateMetaBootstrapMockArguments()
	args.AppStatusHandler = nil

	bs, err := sync.NewMetaBootstrap(args)

	assert.True(t, check.IfNil(bs))
	assert.Equal(t, process.ErrNilAppStatusHandler, err)
}

func TestNewMetaBootstrap_NilBlockchainShouldErr(t *testing.T) {
	t.Parallel()

	args := CreateMetaBootstrapMockArguments()
	args.ChainHandler = nil

	bs, err := sync.NewMetaBootstrap(args)

	assert.True(t, check.IfNil(bs))
	assert.Equal(t, process.ErrNilBlockChain, err)
}

func TestNewMetaBootstrap_NilRoundHandlerShouldErr(t *testing.T) {
	t.Parallel()

	args := CreateMetaBootstrapMockArguments()
	args.RoundHandler = nil

	bs, err := sync.NewMetaBootstrap(args)

	assert.True(t, check.IfNil(bs))
	assert.Equal(t, process.ErrNilRoundHandler, err)
}

func TestNewMetaBootstrap_NilBlockProcessorShouldErr(t *testing.T) {
	t.Parallel()

	args := CreateMetaBootstrapMockArguments()
	args.BlockProcessor = nil

	bs, err := sync.NewMetaBootstrap(args)

	assert.True(t, check.IfNil(bs))
	assert.Equal(t, process.ErrNilBlockProcessor, err)
}

func TestNewMetaBootstrap_NilHasherShouldErr(t *testing.T) {
	t.Parallel()

	args := CreateMetaBootstrapMockArguments()
	args.Hasher = nil

	bs, err := sync.NewMetaBootstrap(args)

	assert.True(t, check.IfNil(bs))
	assert.Equal(t, process.ErrNilHasher, err)
}

func TestNewMetaBootstrap_NilMarshalizerShouldErr(t *testing.T) {
	t.Parallel()

	args := CreateMetaBootstrapMockArguments()
	args.Marshalizer = nil

	bs, err := sync.NewMetaBootstrap(args)

	assert.True(t, check.IfNil(bs))
	assert.Equal(t, process.ErrNilMarshalizer, err)
}

func TestNewMetaBootstrap_NilForkDetectorShouldErr(t *testing.T) {
	t.Parallel()

	args := CreateMetaBootstrapMockArguments()
	args.ForkDetector = nil

	bs, err := sync.NewMetaBootstrap(args)

	assert.True(t, check.IfNil(bs))
	assert.Equal(t, process.ErrNilForkDetector, err)
}

func TestNewMetaBootstrap_NilRequestHandlerShouldErr(t *testing.T) {
	t.Parallel()

	args := CreateMetaBootstrapMockArguments()
	args.RequestHandler = nil

	bs, err := sync.NewMetaBootstrap(args)

	assert.True(t, check.IfNil(bs))
	assert.Equal(t, process.ErrNilRequestHandler, err)
}

func TestNewMetaBootstrap_NilShardCoordinatorShouldErr(t *testing.T) {
	t.Parallel()

	args := CreateMetaBootstrapMockArguments()
	args.ShardCoordinator = nil

	bs, err := sync.NewMetaBootstrap(args)

	assert.True(t, check.IfNil(bs))
	assert.Equal(t, process.ErrNilShardCoordinator, err)
}

func TestNewMetaBootstrap_NilAccountsAdapterShouldErr(t *testing.T) {
	t.Parallel()

	args := CreateMetaBootstrapMockArguments()
	args.Accounts = nil

	bs, err := sync.NewMetaBootstrap(args)

	assert.True(t, check.IfNil(bs))
	assert.Equal(t, process.ErrNilAccountsAdapter, err)
}

func TestNewMetaBootstrap_NilBlackListHandlerShouldErr(t *testing.T) {
	t.Parallel()

	args := CreateMetaBootstrapMockArguments()
	args.BlackListHandler = nil

	bs, err := sync.NewMetaBootstrap(args)

	assert.True(t, check.IfNil(bs))
	assert.Equal(t, process.ErrNilBlackListCacher, err)
}

func TestNewMetaBootstrap_NilNetworkWatcherShouldErr(t *testing.T) {
	t.Parallel()

	args := CreateMetaBootstrapMockArguments()
	args.NetworkWatcher = nil

	bs, err := sync.NewMetaBootstrap(args)

	assert.True(t, check.IfNil(bs))
	assert.Equal(t, process.ErrNilNetworkWatcher, err)
}

func TestNewMetaBootstrap_NilBootStorerShouldErr(t *testing.T) {
	t.Parallel()

	args := CreateMetaBootstrapMockArguments()
	args.BootStorer = nil

	bs, err := sync.NewMetaBootstrap(args)

	assert.True(t, check.IfNil(bs))
	assert.Equal(t, process.ErrNilBootStorer, err)
}

func TestNewMetaBootstrap_NilMiniblocksProviderShouldErr(t *testing.T) {
	t.Parallel()

	args := CreateMetaBootstrapMockArguments()
	args.MiniblocksProvider = nil

	bs, err := sync.NewMetaBootstrap(args)

	assert.True(t, check.IfNil(bs))
	assert.Equal(t, process.ErrNilMiniBlocksProvider, err)
}

func TestNewMetaBootstrap_NilOutportProviderShouldErr(t *testing.T) {
	t.Parallel()

	args := CreateMetaBootstrapMockArguments()
	args.OutportHandler = nil

	bs, err := sync.NewMetaBootstrap(args)

	assert.True(t, check.IfNil(bs))
	assert.Equal(t, process.ErrNilOutportHandler, err)
}

func TestNewMetaBootstrap_NilCurrentEpochProviderShouldErr(t *testing.T) {
	t.Parallel()

	args := CreateMetaBootstrapMockArguments()
	args.CurrentEpochProvider = nil

	bs, err := sync.NewMetaBootstrap(args)

	assert.True(t, check.IfNil(bs))
	assert.Equal(t, process.ErrNilCurrentNetworkEpochProvider, err)
}

func TestNewMetaBootstrap_InvalidProcessTimeShouldErr(t *testing.T) {
	t.Parallel()

	args := CreateMetaBootstrapMockArguments()
	args.ProcessWaitTime = time.Millisecond*100 - 1

	bs, err := sync.NewMetaBootstrap(args)

	assert.True(t, check.IfNil(bs))
	assert.True(t, errors.Is(err, process.ErrInvalidProcessWaitTime))
}

func TestNewMetaBootstrap_NilEnableEpochsHandlerShouldErr(t *testing.T) {
	t.Parallel()

	args := CreateMetaBootstrapMockArguments()
	args.EnableEpochsHandler = nil

	bs, err := sync.NewMetaBootstrap(args)

	assert.True(t, check.IfNil(bs))
	assert.True(t, errors.Is(err, process.ErrNilEnableEpochsHandler))
}

func TestNewMetaBootstrap_PoolsHolderRetNilOnProofsShouldErr(t *testing.T) {
	t.Parallel()

	args := CreateMetaBootstrapMockArguments()
	pools := createMockPools()
	pools.ProofsCalled = func() dataRetriever.ProofsPool {
		return nil
	}
	args.PoolsHolder = pools

	bs, err := sync.NewMetaBootstrap(args)

	assert.True(t, check.IfNil(bs))
	assert.Equal(t, process.ErrNilProofsPool, err)
}

func TestNewMetaBootstrap_MissingStorer(t *testing.T) {
	t.Parallel()

	t.Run("missing MetaBlockUnit", testMetaWithMissingStorer(dataRetriever.MetaBlockUnit))
	t.Run("missing MetaHdrNonceHashDataUnit", testMetaWithMissingStorer(dataRetriever.MetaHdrNonceHashDataUnit))
}

func testMetaWithMissingStorer(missingUnit dataRetriever.UnitType) func(t *testing.T) {
	return func(t *testing.T) {
		t.Parallel()

		args := CreateMetaBootstrapMockArguments()
		args.Store = &storageStubs.ChainStorerStub{
			GetStorerCalled: func(unitType dataRetriever.UnitType) (storage.Storer, error) {
				if unitType == missingUnit {
					return nil, fmt.Errorf("%w for %s", storage.ErrKeyNotFound, missingUnit.String())
				}
				return &storageStubs.StorerStub{}, nil
			},
		}

		bs, err := sync.NewMetaBootstrap(args)
		assert.True(t, check.IfNil(bs))
		require.NotNil(t, err)
		require.True(t, strings.Contains(err.Error(), storage.ErrKeyNotFound.Error()))
	}
}

func TestNewMetaBootstrap_OkValsShouldWork(t *testing.T) {
	t.Parallel()

	args := CreateMetaBootstrapMockArguments()

	wasCalled := 0

	pools := createMockPools()
	pools.HeadersCalled = func() dataRetriever.HeadersPool {
		sds := &mock.HeadersCacherStub{}
		sds.AddCalled = func(headerHash []byte, header data.HeaderHandler) {
			assert.Fail(t, "should have not reached this point")
		}
		sds.RegisterHandlerCalled = func(func(header data.HeaderHandler, key []byte)) {
			wasCalled++
		}

		return sds
	}
	args.PoolsHolder = pools
	args.IsInImportMode = true
	bs, err := sync.NewMetaBootstrap(args)

	assert.False(t, check.IfNil(bs))
	assert.Nil(t, err)
	assert.Equal(t, 1, wasCalled)
	assert.False(t, bs.IsInterfaceNil())
	assert.True(t, bs.IsInImportMode())

	args.IsInImportMode = false
	bs, err = sync.NewMetaBootstrap(args)
	assert.False(t, check.IfNil(bs))
	assert.Nil(t, err)
	assert.False(t, bs.IsInImportMode())
	assert.Equal(t, testProcessWaitTime, bs.ProcessWaitTime())
}

// ------- processing

func createDefaultRoundArgs() round.ArgsRound {
	genesisTime := time.Now()
	return round.ArgsRound{
		GenesisTimeStamp:          genesisTime,
		SupernovaGenesisTimeStamp: genesisTime,
		CurrentTimeStamp:          genesisTime.Add(2 * 100 * time.Millisecond),
		RoundTimeDuration:         100 * time.Millisecond,
		SupernovaTimeDuration:     100 * time.Millisecond,
		SyncTimer:                 &mock.SyncTimerMock{},
		StartRound:                0,
		SupernovaStartRound:       0,
		EnableRoundsHandler:       &testscommon.EnableRoundsHandlerStub{},
	}
}

func TestMetaBootstrap_ShouldReturnTimeIsOutWhenMissingHeader(t *testing.T) {
	t.Parallel()

	args := CreateMetaBootstrapMockArguments()

	hdr := block.MetaBlock{Nonce: 1}
	blkc := &testscommon.ChainHandlerStub{
		GetGenesisHeaderCalled: func() data.HeaderHandler {
			return &block.Header{}
		},
		GetCurrentBlockHeaderCalled: func() data.HeaderHandler {
			return &hdr
		},
	}
	args.ChainHandler = blkc

	forkDetector := &mock.ForkDetectorMock{}
	forkDetector.CheckForkCalled = func() *process.ForkInfo {
		return process.NewForkInfo()
	}
	forkDetector.ProbableHighestNonceCalled = func() uint64 {
		return 100
	}
	forkDetector.GetNotarizedHeaderHashCalled = func(nonce uint64) []byte {
		return nil
	}
	args.ForkDetector = forkDetector

	args.RoundHandler, _ = round.NewRound(createDefaultRoundArgs())
	args.BlockProcessor = createMetaBlockProcessor(args.ChainHandler)

	bs, _ := sync.NewMetaBootstrap(args)
	r := bs.SyncBlock(context.Background())

	assert.Equal(t, process.ErrTimeIsOut, r)
}

func TestMetaBootstrap_ShouldNotNeedToSync(t *testing.T) {
	t.Parallel()

	args := CreateMetaBootstrapMockArguments()
	hdr := block.MetaBlock{Nonce: 1, Round: 0}
	blkc := &testscommon.ChainHandlerStub{
		GetGenesisHeaderCalled: func() data.HeaderHandler {
			return &block.Header{}
		},
		GetCurrentBlockHeaderCalled: func() data.HeaderHandler {
			return &hdr
		},
	}
	args.ChainHandler = blkc
	args.BlockProcessor = createMetaBlockProcessor(args.ChainHandler)

	forkDetector := &mock.ForkDetectorMock{}
	forkDetector.CheckForkCalled = func() *process.ForkInfo {
		return process.NewForkInfo()
	}
	forkDetector.GetHighestFinalBlockNonceCalled = func() uint64 {
		return hdr.Nonce
	}
	forkDetector.ProbableHighestNonceCalled = func() uint64 {
		return 0
	}
	args.ForkDetector = forkDetector
	args.RoundHandler = initRoundHandler()

	bs, _ := sync.NewMetaBootstrap(args)

	_ = bs.StartSyncingBlocks()
	time.Sleep(200 * time.Millisecond)
	_ = bs.Close()
}

func TestMetaBootstrap_SyncShouldSyncOneBlock(t *testing.T) {
	t.Parallel()

	args := CreateMetaBootstrapMockArguments()
	hdr := block.MetaBlock{Nonce: 1, Round: 0}
	blkc := &testscommon.ChainHandlerStub{
		GetGenesisHeaderCalled: func() data.HeaderHandler {
			return &block.Header{}
		},
		GetCurrentBlockHeaderCalled: func() data.HeaderHandler {
			return &hdr
		},
	}
	args.ChainHandler = blkc
	args.BlockProcessor = createMetaBlockProcessor(args.ChainHandler)

	mutDataAvailable := goSync.RWMutex{}
	dataAvailable := false
	hash := []byte("aaa")

	pools := createMockPools()
	pools.HeadersCalled = func() dataRetriever.HeadersPool {
		sds := &mock.HeadersCacherStub{}

		sds.GetHeaderByHashCalled = func(hashS []byte) (handler data.HeaderHandler, e error) {
			mutDataAvailable.RLock()
			defer mutDataAvailable.RUnlock()

			if bytes.Equal(hash, hashS) && dataAvailable {
				return &block.MetaBlock{
					Nonce:    2,
					Round:    1,
					RootHash: []byte("bbb")}, nil
			}

			return nil, errors.New("err")
		}
		sds.RegisterHandlerCalled = func(func(header data.HeaderHandler, key []byte)) {
			time.Sleep(10 * time.Millisecond)
		}

		return sds
	}
	args.PoolsHolder = pools

	forkDetector := &mock.ForkDetectorMock{}
	forkDetector.CheckForkCalled = func() *process.ForkInfo {
		return process.NewForkInfo()
	}
	forkDetector.GetHighestFinalBlockNonceCalled = func() uint64 {
		return hdr.Nonce
	}
	forkDetector.ProbableHighestNonceCalled = func() uint64 {
		return 0
	}
	args.ForkDetector = forkDetector

	account := &stateMock.AccountsStub{}
	account.RootHashCalled = func() ([]byte, error) {
		return nil, nil
	}
	args.Accounts = account

	roundArgs := createDefaultRoundArgs()
	roundArgs.CurrentTimeStamp = time.Now().Add(200 * time.Millisecond)
	args.RoundHandler, _ = round.NewRound(roundArgs)

	bs, _ := sync.NewMetaBootstrap(args)
	_ = bs.StartSyncingBlocks()

	time.Sleep(200 * time.Millisecond)

	mutDataAvailable.Lock()
	dataAvailable = true
	mutDataAvailable.Unlock()

	time.Sleep(500 * time.Millisecond)

	_ = bs.Close()
}

func TestMetaBootstrap_ShouldReturnNilErr(t *testing.T) {
	t.Parallel()

	args := CreateMetaBootstrapMockArguments()

	args.BlockProcessor = createMetaBlockProcessor(args.ChainHandler)

	hdr := block.MetaBlock{Nonce: 1}
	blkc := &testscommon.ChainHandlerStub{
		GetGenesisHeaderCalled: func() data.HeaderHandler {
			return &block.Header{}
		},
		GetCurrentBlockHeaderCalled: func() data.HeaderHandler {
			return &hdr
		},
	}
	args.ChainHandler = blkc

	hash := []byte("aaa")
	pools := createMockPools()
	pools.HeadersCalled = func() dataRetriever.HeadersPool {
		sds := &mock.HeadersCacherStub{}
		sds.GetHeaderByNonceAndShardIdCalled = func(hdrNonce uint64, shardId uint32) (handlers []data.HeaderHandler, i [][]byte, e error) {
			if hdrNonce == 2 {
				return []data.HeaderHandler{&block.MetaBlock{
					Nonce:    2,
					Round:    1,
					RootHash: []byte("bbb")}}, [][]byte{hash}, nil
			}

			return nil, nil, errors.New("err")
		}
		sds.RegisterHandlerCalled = func(func(header data.HeaderHandler, key []byte)) {
		}

		return sds
	}
	pools.MiniBlocksCalled = func() storage.Cacher {
		sds := &cache.CacherStub{
			HasOrAddCalled: func(key []byte, value interface{}, sizeInBytes int) (has, added bool) {
				return false, true
			},
			RegisterHandlerCalled: func(func(key []byte, value interface{})) {},
			PeekCalled: func(key []byte) (value interface{}, ok bool) {
				return nil, false
			},
			RemoveCalled: func(key []byte) {
			},
		}
		return sds
	}
	args.PoolsHolder = pools

	forkDetector := &mock.ForkDetectorMock{}
	forkDetector.CheckForkCalled = func() *process.ForkInfo {
		return process.NewForkInfo()
	}
	forkDetector.ProbableHighestNonceCalled = func() uint64 {
		return 2
	}
	forkDetector.GetNotarizedHeaderHashCalled = func(nonce uint64) []byte {
		return nil
	}
	args.ForkDetector = forkDetector
	args.RoundHandler, _ = round.NewRound(createDefaultRoundArgs())

	bs, _ := sync.NewMetaBootstrap(args)
	r := bs.SyncBlock(context.Background())

	assert.Nil(t, r)
}

func TestMetaBootstrap_SyncBlockShouldReturnErrorWhenProcessBlockFailed(t *testing.T) {
	t.Parallel()

	args := CreateMetaBootstrapMockArguments()
	hdr := block.MetaBlock{Nonce: 1, PubKeysBitmap: []byte("X")}
	blkc := &testscommon.ChainHandlerStub{
		GetGenesisHeaderCalled: func() data.HeaderHandler {
			return &block.Header{}
		},
		GetCurrentBlockHeaderCalled: func() data.HeaderHandler {
			return &hdr
		},
	}
	args.ChainHandler = blkc

	blockProcessor := createMetaBlockProcessor(args.ChainHandler)
	blockProcessor.ProcessBlockCalled = func(header data.HeaderHandler, body data.BodyHandler, haveTime func() time.Duration) error {
		return process.ErrBlockHashDoesNotMatch
	}
	args.BlockProcessor = blockProcessor

	hash := []byte("aaa")
	pools := createMockPools()
	pools.HeadersCalled = func() dataRetriever.HeadersPool {
		sds := &mock.HeadersCacherStub{}
		sds.GetHeaderByNonceAndShardIdCalled = func(hdrNonce uint64, shardId uint32) (handlers []data.HeaderHandler, i [][]byte, e error) {
			if hdrNonce == 2 {
				return []data.HeaderHandler{&block.MetaBlock{
					Nonce:    2,
					Round:    1,
					RootHash: []byte("bbb")}}, [][]byte{hash}, nil
			}

			return nil, nil, errors.New("err")
		}

		sds.RegisterHandlerCalled = func(func(header data.HeaderHandler, key []byte)) {
		}

		return sds
	}
	args.PoolsHolder = pools

	forkDetector := &mock.ForkDetectorMock{}
	forkDetector.CheckForkCalled = func() *process.ForkInfo {
		return process.NewForkInfo()
	}
	forkDetector.GetHighestFinalBlockNonceCalled = func() uint64 {
		return hdr.Nonce
	}
	forkDetector.GetHighestFinalBlockHashCalled = func() []byte {
		return []byte("hash")
	}
	forkDetector.ProbableHighestNonceCalled = func() uint64 {
		return 2
	}
	forkDetector.RemoveHeaderCalled = func(nonce uint64, hash []byte) {}
	forkDetector.GetNotarizedHeaderHashCalled = func(nonce uint64) []byte {
		return nil
	}
	args.ForkDetector = forkDetector
	args.RoundHandler, _ = round.NewRound(createDefaultRoundArgs())

	bs, _ := sync.NewMetaBootstrap(args)
	err := bs.SyncBlock(context.Background())

	assert.Equal(t, process.ErrBlockHashDoesNotMatch, err)
}

func TestMetaBootstrap_GetNodeStateShouldReturnSynchronizedWhenCurrentBlockIsNilAndRoundIndexIsZero(t *testing.T) {
	t.Parallel()

	args := CreateMetaBootstrapMockArguments()

	forkDetector := &mock.ForkDetectorMock{CheckForkCalled: func() *process.ForkInfo {
		return process.NewForkInfo()
	}}
	forkDetector.ProbableHighestNonceCalled = func() uint64 {
		return 0
	}
	args.ForkDetector = forkDetector

	roundArgs := createDefaultRoundArgs()
	roundArgs.CurrentTimeStamp = time.Now()
	roundArgs.RoundTimeDuration = 200 * time.Millisecond
	args.RoundHandler, _ = round.NewRound(roundArgs)

	bs, err := sync.NewMetaBootstrap(args)
	assert.Nil(t, err)

	bs.ComputeNodeState()
	assert.Equal(t, common.NsSynchronized, bs.GetNodeState())
}

func TestMetaBootstrap_GetNodeStateShouldReturnNotSynchronizedWhenCurrentBlockIsNilAndRoundIndexIsGreaterThanZero(t *testing.T) {
	t.Parallel()

	args := CreateMetaBootstrapMockArguments()

	forkDetector := &mock.ForkDetectorMock{}
	forkDetector.CheckForkCalled = func() *process.ForkInfo {
		return process.NewForkInfo()
	}
	forkDetector.ProbableHighestNonceCalled = func() uint64 {
		return 1
	}
	forkDetector.GetHighestFinalBlockHashCalled = func() []byte {
		return []byte("hash")
	}
	args.ForkDetector = forkDetector

	roundArgs := createDefaultRoundArgs()
	roundArgs.CurrentTimeStamp = time.Now().Add(100 * time.Millisecond)
	roundArgs.RoundTimeDuration = 200 * time.Millisecond
	args.RoundHandler, _ = round.NewRound(roundArgs)

	bs, _ := sync.NewMetaBootstrap(args)
	bs.ComputeNodeState()

	assert.Equal(t, common.NsNotSynchronized, bs.GetNodeState())
}

func TestMetaBootstrap_GetNodeStateShouldReturnSynchronizedWhenNodeIsSynced(t *testing.T) {
	t.Parallel()

	args := CreateMetaBootstrapMockArguments()

	hdr := block.MetaBlock{Nonce: 0}
	blkc := &testscommon.ChainHandlerStub{
		GetGenesisHeaderCalled: func() data.HeaderHandler {
			return &block.Header{}
		},
		GetCurrentBlockHeaderCalled: func() data.HeaderHandler {
			return &hdr
		},
	}
	args.ChainHandler = blkc

	forkDetector := &mock.ForkDetectorMock{}
	forkDetector.CheckForkCalled = func() *process.ForkInfo {
		return process.NewForkInfo()
	}
	forkDetector.ProbableHighestNonceCalled = func() uint64 {
		return 0
	}
	args.ForkDetector = forkDetector
	args.RoundHandler = initRoundHandler()

	bs, _ := sync.NewMetaBootstrap(args)
	bs.ComputeNodeState()

	assert.Equal(t, common.NsSynchronized, bs.GetNodeState())
}

func TestMetaBootstrap_GetNodeStateShouldReturnNotSynchronizedWhenNodeIsNotSynced(t *testing.T) {
	t.Parallel()

	args := CreateMetaBootstrapMockArguments()

	hdr := block.MetaBlock{Nonce: 0}
	blkc := &testscommon.ChainHandlerStub{
		GetGenesisHeaderCalled: func() data.HeaderHandler {
			return &block.Header{}
		},
		GetCurrentBlockHeaderCalled: func() data.HeaderHandler {
			return &hdr
		},
	}
	args.ChainHandler = blkc

	forkDetector := &mock.ForkDetectorMock{}
	forkDetector.CheckForkCalled = func() *process.ForkInfo {
		return process.NewForkInfo()
	}
	forkDetector.ProbableHighestNonceCalled = func() uint64 {
		return 1
	}
	args.ForkDetector = forkDetector

	roundArgs := createDefaultRoundArgs()
	roundArgs.CurrentTimeStamp = time.Now().Add(100 * time.Millisecond)
	args.RoundHandler, _ = round.NewRound(roundArgs)

	bs, _ := sync.NewMetaBootstrap(args)
	bs.ComputeNodeState()

	assert.Equal(t, common.NsNotSynchronized, bs.GetNodeState())
}

func TestMetaBootstrap_GetNodeStateShouldReturnNotSynchronizedWhenForkIsDetectedAndItReceivesTheSameWrongHeader(t *testing.T) {
	t.Parallel()

	args := CreateMetaBootstrapMockArguments()

	hdr1 := block.MetaBlock{Nonce: 1, Round: 2, PubKeysBitmap: []byte("A")}
	hash1 := []byte("hash1")

	hdr2 := block.MetaBlock{Nonce: 1, Round: 1, PubKeysBitmap: []byte("B")}
	hash2 := []byte("hash2")

	blkc := &testscommon.ChainHandlerStub{
		GetCurrentBlockHeaderCalled: func() data.HeaderHandler {
			return &hdr1
		},
		GetGenesisHeaderCalled: func() data.HeaderHandler {
			return &block.Header{}
		},
	}
	args.ChainHandler = blkc

	pools := createMockPools()
	pools.HeadersCalled = func() dataRetriever.HeadersPool {
		sds := &mock.HeadersCacherStub{}
		sds.GetHeaderByHashCalled = func(key []byte) (handler data.HeaderHandler, e error) {
			if bytes.Equal(key, hash1) {
				return &hdr1, nil
			}
			if bytes.Equal(key, hash2) {
				return &hdr2, nil
			}

			return nil, errors.New("err")
		}
		return sds
	}
	args.PoolsHolder = pools
	args.RoundHandler = &mock.RoundHandlerMock{RoundIndex: 2}
	args.ForkDetector, _ = sync.NewMetaForkDetector(
		args.RoundHandler,
		&testscommon.TimeCacheStub{},
		&mock.BlockTrackerMock{},
		0,
		0,
		&enableEpochsHandlerMock.EnableEpochsHandlerStub{},
		&testscommon.EnableRoundsHandlerStub{},
		&dataRetrieverMock.ProofsPoolMock{},
		&chainParameters.ChainParametersHandlerStub{},
		testscommon.GetDefaultProcessConfigsHandler(),
	)

	bs, _ := sync.NewMetaBootstrap(args)

	_ = args.ForkDetector.AddHeader(&hdr1, hash1, process.BHProcessed, nil, nil)
	_ = args.ForkDetector.AddHeader(&hdr2, hash2, process.BHReceived, nil, nil)

	bs.ComputeNodeState()
	assert.Equal(t, common.NsNotSynchronized, bs.GetNodeState())
	assert.True(t, bs.IsForkDetected())

	if bs.GetNodeState() == common.NsNotSynchronized && bs.IsForkDetected() {
		args.ForkDetector.RemoveHeader(hdr1.GetNonce(), hash1)
		bs.ReceivedHeaders(&hdr1, hash1)
		_ = args.ForkDetector.AddHeader(&hdr1, hash1, process.BHProcessed, nil, nil)
	}

	bs.ComputeNodeState()
	assert.Equal(t, common.NsNotSynchronized, bs.GetNodeState())
	assert.True(t, bs.IsForkDetected())
}

func TestMetaBootstrap_GetNodeStateShouldReturnSynchronizedWhenForkIsDetectedAndItReceivesTheGoodHeader(t *testing.T) {
	t.Parallel()

	args := CreateMetaBootstrapMockArguments()

	hdr1 := block.MetaBlock{Nonce: 1, Round: 2, PubKeysBitmap: []byte("A")}
	hash1 := []byte("hash1")

	hdr2 := block.MetaBlock{Nonce: 1, Round: 1, PubKeysBitmap: []byte("B")}
	hash2 := []byte("hash2")

	blkc := &testscommon.ChainHandlerStub{
		GetGenesisHeaderCalled: func() data.HeaderHandler {
			return &block.Header{}
		},
		GetCurrentBlockHeaderCalled: func() data.HeaderHandler {
			return &hdr2
		},
	}
	args.ChainHandler = blkc

	pools := createMockPools()
	pools.HeadersCalled = func() dataRetriever.HeadersPool {
		sds := &mock.HeadersCacherStub{}
		sds.GetHeaderByHashCalled = func(key []byte) (handler data.HeaderHandler, e error) {
			if bytes.Equal(key, hash1) {
				return &hdr1, nil
			}
			if bytes.Equal(key, hash2) {
				return &hdr2, nil
			}

			return nil, errors.New("err")
		}
		return sds
	}
	args.PoolsHolder = pools
	args.RoundHandler = &mock.RoundHandlerMock{RoundIndex: 2}
	args.ForkDetector, _ = sync.NewMetaForkDetector(
		args.RoundHandler,
		&testscommon.TimeCacheStub{},
		&mock.BlockTrackerMock{},
		0,
		0,
		&enableEpochsHandlerMock.EnableEpochsHandlerStub{},
		&testscommon.EnableRoundsHandlerStub{},
		&dataRetrieverMock.ProofsPoolMock{},
		&chainParameters.ChainParametersHandlerStub{},
		testscommon.GetDefaultProcessConfigsHandler(),
	)

	bs, _ := sync.NewMetaBootstrap(args)

	_ = args.ForkDetector.AddHeader(&hdr1, hash1, process.BHProcessed, nil, nil)
	_ = args.ForkDetector.AddHeader(&hdr2, hash2, process.BHReceived, nil, nil)

	bs.ComputeNodeState()
	assert.Equal(t, common.NsNotSynchronized, bs.GetNodeState())
	assert.True(t, bs.IsForkDetected())

	if bs.GetNodeState() == common.NsNotSynchronized && bs.IsForkDetected() {
		args.ForkDetector.RemoveHeader(hdr1.GetNonce(), hash1)
		bs.ReceivedHeaders(&hdr2, hash2)
		_ = args.ForkDetector.AddHeader(&hdr2, hash2, process.BHProcessed, nil, nil)
		bs.SetNodeStateCalculated(false)
	}

	time.Sleep(500 * time.Millisecond)

	bs.ComputeNodeState()
	assert.Equal(t, common.NsSynchronized, bs.GetNodeState())
	assert.False(t, bs.IsForkDetected())
}

func TestMetaBootstrap_GetHeaderFromPoolShouldReturnNil(t *testing.T) {
	t.Parallel()

	args := CreateMetaBootstrapMockArguments()
	pools := createMockPools()
	args.PoolsHolder = pools

	forkDetector := &mock.ForkDetectorMock{}
	forkDetector.CheckForkCalled = func() *process.ForkInfo {
		return process.NewForkInfo()
	}
	forkDetector.ProbableHighestNonceCalled = func() uint64 {
		return 0
	}
	args.ForkDetector = forkDetector
	roundArgs := createDefaultRoundArgs()
	roundArgs.CurrentTimeStamp = time.Now()
	roundArgs.RoundTimeDuration = 200 * time.Millisecond
	args.RoundHandler, _ = round.NewRound(roundArgs)

	bs, _ := sync.NewMetaBootstrap(args)
	hdr, _, _ := process.GetMetaHeaderFromPoolWithNonce(0, pools.HeadersCalled())
	time.Sleep(500 * time.Millisecond)

	assert.False(t, check.IfNil(bs))
	assert.Nil(t, hdr)
}

func TestMetaBootstrap_GetHeaderFromPoolShouldReturnHeader(t *testing.T) {
	t.Parallel()

	args := CreateMetaBootstrapMockArguments()

	hdr := &block.MetaBlock{Nonce: 0}

	hash := []byte("aaa")
	pools := createMockPools()
	pools.HeadersCalled = func() dataRetriever.HeadersPool {
		sds := &mock.HeadersCacherStub{}
		sds.GetHeaderByNonceAndShardIdCalled = func(hdrNonce uint64, shardId uint32) (handlers []data.HeaderHandler, i [][]byte, e error) {
			if hdrNonce == 0 {
				return []data.HeaderHandler{hdr}, [][]byte{hash}, nil
			}
			return nil, nil, errors.New("err")
		}

		sds.RegisterHandlerCalled = func(func(header data.HeaderHandler, key []byte)) {
		}

		return sds
	}
	args.PoolsHolder = pools

	forkDetector := &mock.ForkDetectorMock{}
	forkDetector.ProbableHighestNonceCalled = func() uint64 {
		return 0
	}
	args.ForkDetector = forkDetector
	args.RoundHandler = initRoundHandler()

	bs, _ := sync.NewMetaBootstrap(args)
	hdr2, _, _ := process.GetMetaHeaderFromPoolWithNonce(0, pools.HeadersCalled())

	assert.False(t, check.IfNil(bs))
	assert.True(t, hdr == hdr2)
}

// ------- testing received headers

func TestMetaBootstrap_ReceivedHeaders(t *testing.T) {
	t.Parallel()

	t.Run("should add to fork detector if header hash matches", func(t *testing.T) {
		t.Parallel()

		args := CreateMetaBootstrapMockArguments()

		addedHash := []byte("hash")
		addedHdr := &block.MetaBlock{}

		wasAdded := false

		forkDetector := &mock.ForkDetectorMock{}
		forkDetector.AddHeaderCalled = func(header data.HeaderHandler, hash []byte, state process.BlockHeaderState, selfNotarizedHeaders []data.HeaderHandler, selfNotarizedHeadersHashes [][]byte) error {
			if state == process.BHProcessed {
				return errors.New("processed")
			}

			if !bytes.Equal(hash, addedHash) {
				return errors.New("hash mismatch")
			}

			if !reflect.DeepEqual(header, addedHdr) {
				return errors.New("header mismatch")
			}

			wasAdded = true
			return nil
		}
		forkDetector.ProbableHighestNonceCalled = func() uint64 {
			return 0
		}
		args.ForkDetector = forkDetector

		shardCoordinator := mock.NewMultipleShardsCoordinatorMock()
		shardCoordinator.CurrentShard = core.MetachainShardId
		args.ShardCoordinator = shardCoordinator
		args.RoundHandler = initRoundHandler()

		bs, err := sync.NewMetaBootstrap(args)
		require.Nil(t, err)
		bs.ReceivedHeaders(addedHdr, addedHash)
		time.Sleep(500 * time.Millisecond)

		assert.True(t, wasAdded)
	})

	t.Run("should not add to fork detector if header hash does not match", func(t *testing.T) {
		t.Parallel()

		args := CreateMetaBootstrapMockArguments()

		addedHash := []byte("hash")
		addedHdr := &block.MetaBlock{}

		wasAdded := false

		forkDetector := &mock.ForkDetectorMock{}
		forkDetector.AddHeaderCalled = func(header data.HeaderHandler, hash []byte, state process.BlockHeaderState, selfNotarizedHeaders []data.HeaderHandler, selfNotarizedHeadersHashes [][]byte) error {
			if state == process.BHProcessed {
				return errors.New("processed")
			}

			if !bytes.Equal(hash, addedHash) {
				return errors.New("hash mismatch")
			}

			if !reflect.DeepEqual(header, addedHdr) {
				return errors.New("header mismatch")
			}

			wasAdded = true
			return nil
		}
		args.ForkDetector = forkDetector

		shardCoordinator := mock.NewMultipleShardsCoordinatorMock()
		shardCoordinator.CurrentShard = core.MetachainShardId
		args.ShardCoordinator = shardCoordinator
		args.RoundHandler = initRoundHandler()

		bs, err := sync.NewMetaBootstrap(args)
		require.Nil(t, err)
		bs.ReceivedHeaders(addedHdr, []byte("otherHash"))
		time.Sleep(500 * time.Millisecond)

		assert.False(t, wasAdded)
	})
}

// ------- RollBack

func TestMetaBootstrap_RollBackNilBlockchainHeaderShouldErr(t *testing.T) {
	t.Parallel()

	args := CreateMetaBootstrapMockArguments()
	bs, _ := sync.NewMetaBootstrap(args)
	err := bs.RollBack(false)

	assert.Equal(t, process.ErrNilBlockHeader, err)
}

func TestMetaBootstrap_RollBackNilParamHeaderShouldErr(t *testing.T) {
	t.Parallel()

	args := CreateMetaBootstrapMockArguments()

	blkc := initBlockchain()
	blkc.GetCurrentBlockHeaderCalled = func() data.HeaderHandler {
		return nil
	}
	args.ChainHandler = blkc

	bs, _ := sync.NewMetaBootstrap(args)
	err := bs.RollBack(false)

	assert.Equal(t, process.ErrNilBlockHeader, err)
}

func TestMetaBootstrap_RollBackIsNotEmptyShouldErr(t *testing.T) {
	t.Parallel()

	args := CreateMetaBootstrapMockArguments()

	newHdrHash := []byte("new hdr hash")
	newHdrNonce := uint64(6)

	remFlags := &removedFlags{}

	pools := createMockPools()
	pools.HeadersCalled = func() dataRetriever.HeadersPool {
		sds := &mock.HeadersCacherStub{}
		sds.RemoveHeaderByHashCalled = func(headerHash []byte) {
			if bytes.Equal(headerHash, newHdrHash) {
				remFlags.flagHdrRemovedFromHeaders = true
			}
		}
		return sds
	}
	args.PoolsHolder = pools

	blkc := initBlockchain()
	blkc.GetCurrentBlockHeaderCalled = func() data.HeaderHandler {
		return &block.MetaBlock{
			PubKeysBitmap: []byte("X"),
			Nonce:         newHdrNonce,
		}
	}
	blkc.GetCurrentBlockHeaderHashCalled = func() []byte {
		return newHdrHash
	}
	args.ChainHandler = blkc
	args.ForkDetector = createForkDetector(newHdrNonce, newHdrHash, remFlags)

	bs, _ := sync.NewMetaBootstrap(args)
	err := bs.RollBack(false)

	assert.Equal(t, sync.ErrRollBackBehindFinalHeader, err)
}

func TestMetaBootstrap_RollBackIsEmptyCallRollBackOneBlockOkValsShouldWork(t *testing.T) {
	t.Parallel()

	args := CreateMetaBootstrapMockArguments()

	// retain if the remove process from different storage locations has been called
	remFlags := &removedFlags{}

	currentHdrNonce := uint64(8)
	currentHdrHash := []byte("current header hash")

	// define prev tx block body "strings" as in this test there are a lot of stubs that
	// constantly need to check some defined symbols
	// prevTxBlockBodyHash := []byte("prev block body hash")
	prevTxBlockBodyBytes := []byte("prev block body bytes")
	prevTxBlockBody := &block.Body{}

	// define prev header "strings"
	prevHdrHash := []byte("prev header hash")
	prevHdrBytes := []byte("prev header bytes")
	prevHdrRootHash := []byte("prev header root hash")
	prevHdr := &block.MetaBlock{
		Signature: []byte("sig of the prev header as to be unique in this context"),
		RootHash:  prevHdrRootHash,
	}

	pools := createMockPools()
	pools.HeadersCalled = func() dataRetriever.HeadersPool {
		sds := &mock.HeadersCacherStub{}
		sds.RemoveHeaderByHashCalled = func(headerHash []byte) {
			if bytes.Equal(headerHash, currentHdrHash) {
				remFlags.flagHdrRemovedFromHeaders = true
			}
		}
		return sds
	}
	args.PoolsHolder = pools

	// a mock blockchain with special header and tx block bodies stubs (defined above)
	blkc := &testscommon.ChainHandlerStub{}
	hdr := &block.MetaBlock{
		Nonce: currentHdrNonce,
		// empty bitmap
		PrevHash: prevHdrHash,
	}
	var setRootHash []byte
	blkc.GetCurrentBlockHeaderCalled = func() data.HeaderHandler {
		return hdr
	}
	blkc.SetCurrentBlockHeaderAndRootHashCalled = func(handler data.HeaderHandler, rootHash []byte) error {
		hdr = prevHdr
		setRootHash = rootHash
		return nil
	}

	hdrHash := make([]byte, 0)
	blkc.GetCurrentBlockHeaderHashCalled = func() []byte {
		return hdrHash
	}
	blkc.SetCurrentBlockHeaderHashCalled = func(i []byte) {
		hdrHash = i
	}
	args.ChainHandler = blkc
	args.Store = &storageStubs.ChainStorerStub{
		GetStorerCalled: func(unitType dataRetriever.UnitType) (storage.Storer, error) {
			return &storageStubs.StorerStub{
				GetCalled: func(key []byte) ([]byte, error) {
					return prevHdrBytes, nil
				},
				RemoveCalled: func(key []byte) error {
					remFlags.flagHdrRemovedFromStorage = true
					return nil
				},
			}, nil
		},
	}
	args.BlockProcessor = &testscommon.BlockProcessorStub{
		RestoreBlockIntoPoolsCalled: func(header data.HeaderHandler, body data.BodyHandler) error {
			return nil
		},
	}
	args.Hasher = &mock.HasherStub{
		ComputeCalled: func(s string) []byte {
			return currentHdrHash
		},
	}
	args.Marshalizer = &mock.MarshalizerStub{
		MarshalCalled: func(obj interface{}) ([]byte, error) {
			return []byte("X"), nil
		},
		UnmarshalCalled: func(obj interface{}, buff []byte) error {
			if bytes.Equal(buff, prevHdrBytes) {
				// bytes represent a header (strings are returns from hdrUnit.Get which is also a stub here)
				// copy only defined fields
				_, ok := obj.(*block.MetaBlock)
				if !ok {
					return nil
				}

				obj.(*block.MetaBlock).Signature = prevHdr.Signature
				obj.(*block.MetaBlock).RootHash = prevHdrRootHash
				return nil
			}
			if bytes.Equal(buff, prevTxBlockBodyBytes) {
				// bytes represent a tx block body (strings are returns from txBlockUnit.Get which is also a stub here)
				// copy only defined fields
				_, ok := obj.(*block.Body)
				if !ok {
					return nil
				}

				obj.(*block.Body).MiniBlocks = prevTxBlockBody.MiniBlocks
				return nil
			}

			return nil
		},
	}
	args.ForkDetector = createForkDetector(currentHdrNonce, currentHdrHash, remFlags)
	args.Accounts = &stateMock.AccountsStub{
		RecreateTrieCalled: func(rootHash common.RootHashHolder) error {
			return nil
		},
	}

	bs, _ := sync.NewMetaBootstrap(args)
	bs.SetForkNonce(currentHdrNonce)

	err := bs.RollBack(true)

	assert.Nil(t, err)
	assert.True(t, remFlags.flagHdrRemovedFromHeaders)
	assert.True(t, remFlags.flagHdrRemovedFromStorage)
	assert.True(t, remFlags.flagHdrRemovedFromForkDetector)
	assert.Equal(t, blkc.GetCurrentBlockHeader(), prevHdr)
	assert.Equal(t, blkc.GetCurrentBlockHeaderHash(), prevHdrHash)
	assert.Equal(t, prevHdr.RootHash, setRootHash)
}

func TestMetaBootstrap_RollBackIsEmptyCallRollBackOneBlockToGenesisShouldWork(t *testing.T) {
	t.Parallel()

	args := CreateMetaBootstrapMockArguments()

	// retain if the remove process from different storage locations has been called
	remFlags := &removedFlags{}

	currentHdrNonce := uint64(1)
	currentHdrHash := []byte("current header hash")

	// define prev tx block body "strings" as in this test there are a lot of stubs that
	// constantly need to check some defined symbols
	// prevTxBlockBodyHash := []byte("prev block body hash")
	prevTxBlockBodyBytes := []byte("prev block body bytes")
	prevTxBlockBody := &block.Body{}

	// define prev header "strings"
	prevHdrHash := []byte("prev header hash")
	prevHdrBytes := []byte("prev header bytes")
	prevHdrRootHash := []byte("prev header root hash")
	prevHdr := &block.MetaBlock{
		Signature: []byte("sig of the prev header as to be unique in this context"),
		RootHash:  prevHdrRootHash,
	}

	pools := createMockPools()
	pools.HeadersCalled = func() dataRetriever.HeadersPool {
		sds := &mock.HeadersCacherStub{}
		sds.RemoveHeaderByHashCalled = func(headerHash []byte) {
			if bytes.Equal(headerHash, currentHdrHash) {
				remFlags.flagHdrRemovedFromHeaders = true
			}
		}
		return sds
	}
	args.PoolsHolder = pools

	blkc := &testscommon.ChainHandlerStub{
		GetGenesisHeaderCalled: func() data.HeaderHandler {
			return prevHdr
		},
	}
	hdr := &block.MetaBlock{
		Nonce: currentHdrNonce,
		// empty bitmap
		PrevHash: prevHdrHash,
	}
	blkc.GetCurrentBlockHeaderCalled = func() data.HeaderHandler {
		return hdr
	}
	var setRootHash []byte
	blkc.SetCurrentBlockHeaderAndRootHashCalled = func(handler data.HeaderHandler, rootHash []byte) error {
		hdr = nil
		setRootHash = rootHash
		return nil
	}

	hdrHash := make([]byte, 0)
	blkc.GetCurrentBlockHeaderHashCalled = func() []byte {
		return hdrHash
	}
	blkc.SetCurrentBlockHeaderHashCalled = func(i []byte) {
		hdrHash = nil
	}
	args.ChainHandler = blkc
	args.Store = &storageStubs.ChainStorerStub{
		GetStorerCalled: func(unitType dataRetriever.UnitType) (storage.Storer, error) {
			return &storageStubs.StorerStub{
				GetCalled: func(key []byte) ([]byte, error) {
					return prevHdrBytes, nil
				},
				RemoveCalled: func(key []byte) error {
					remFlags.flagHdrRemovedFromStorage = true
					return nil
				},
			}, nil
		},
	}
	args.BlockProcessor = &testscommon.BlockProcessorStub{
		RestoreBlockIntoPoolsCalled: func(header data.HeaderHandler, body data.BodyHandler) error {
			return nil
		},
	}
	args.Hasher = &mock.HasherStub{
		ComputeCalled: func(s string) []byte {
			return currentHdrHash
		},
	}
	args.Marshalizer = &mock.MarshalizerStub{
		MarshalCalled: func(obj interface{}) ([]byte, error) {
			return []byte("X"), nil
		},
		UnmarshalCalled: func(obj interface{}, buff []byte) error {
			if bytes.Equal(buff, prevHdrBytes) {
				_, ok := obj.(*block.Header)
				if !ok {
					return nil
				}
				// bytes represent a header (strings are returns from hdrUnit.Get which is also a stub here)
				// copy only defined fields
				obj.(*block.MetaBlock).Signature = prevHdr.Signature
				obj.(*block.MetaBlock).RootHash = prevHdrRootHash
				return nil
			}
			if bytes.Equal(buff, prevTxBlockBodyBytes) {
				// bytes represent a tx block body (strings are returns from txBlockUnit.Get which is also a stub here)
				// copy only defined fields
				_, ok := obj.(*block.Body)
				if !ok {
					return nil
				}

				obj.(*block.Body).MiniBlocks = prevTxBlockBody.MiniBlocks
				return nil
			}

			return nil
		},
	}
	args.ForkDetector = createForkDetector(currentHdrNonce, currentHdrHash, remFlags)
	args.Accounts = &stateMock.AccountsStub{
		RecreateTrieCalled: func(rootHash common.RootHashHolder) error {
			return nil
		},
	}

	bs, _ := sync.NewMetaBootstrap(args)
	bs.SetForkNonce(currentHdrNonce)
	err := bs.RollBack(true)

	assert.Nil(t, err)
	assert.True(t, remFlags.flagHdrRemovedFromHeaders)
	assert.True(t, remFlags.flagHdrRemovedFromStorage)
	assert.True(t, remFlags.flagHdrRemovedFromForkDetector)
	assert.Nil(t, blkc.GetCurrentBlockHeader())
	assert.Nil(t, blkc.GetCurrentBlockHeaderHash())
	assert.Nil(t, setRootHash)
}

func TestMetaBootstrap_AddSyncStateListenerShouldAppendAnotherListener(t *testing.T) {
	t.Parallel()

	args := CreateMetaBootstrapMockArguments()
	args.BlockProcessor = createMetaBlockProcessor(args.ChainHandler)

	bs, _ := sync.NewMetaBootstrap(args)
	f1 := func(bool) {}
	f2 := func(bool) {}
	f3 := func(bool) {}
	bs.AddSyncStateListener(f1)
	bs.AddSyncStateListener(f2)
	bs.AddSyncStateListener(f3)

	assert.Equal(t, 3, len(bs.SyncStateListeners()))
}

func TestMetaBootstrap_NotifySyncStateListenersShouldNotify(t *testing.T) {
	t.Parallel()

	args := CreateMetaBootstrapMockArguments()
	args.BlockProcessor = createMetaBlockProcessor(args.ChainHandler)

	bs, _ := sync.NewMetaBootstrap(args)

	mutex := goSync.RWMutex{}

	mutex.RLock()
	calls := 0
	mutex.RUnlock()
	var wg goSync.WaitGroup

	f1 := func(bool) {
		mutex.Lock()
		calls++
		mutex.Unlock()
		wg.Done()
	}

	f2 := func(bool) {
		mutex.Lock()
		calls++
		mutex.Unlock()
		wg.Done()
	}

	f3 := func(bool) {
		mutex.Lock()
		calls++
		mutex.Unlock()
		wg.Done()
	}

	wg.Add(3)

	bs.AddSyncStateListener(f1)
	bs.AddSyncStateListener(f2)
	bs.AddSyncStateListener(f3)

	bs.NotifySyncStateListeners()

	wg.Wait()

	assert.Equal(t, 3, calls)
}

func TestMetaBootstrap_NilInnerBootstrapperClose(t *testing.T) {
	t.Parallel()

	bootstrapper := &sync.MetaBootstrap{}
	assert.Nil(t, bootstrapper.Close())
}

func TestMetaBootstrap_SyncBlockErrGetNodeDBShouldSyncAccounts(t *testing.T) {
	t.Parallel()

	args := CreateMetaBootstrapMockArguments()

	hdr := block.MetaBlock{Nonce: 1, PubKeysBitmap: []byte("X")}
	blkc := &testscommon.ChainHandlerStub{
		GetCurrentBlockHeaderCalled: func() data.HeaderHandler {
			return &hdr
		},
		GetGenesisHeaderCalled: func() data.HeaderHandler {
			return &block.Header{}
		},
	}
	args.ChainHandler = blkc

	errGetNodeFromDB := core.NewGetNodeFromDBErrWithKey([]byte("key"), errors.New("get error"), dataRetriever.UserAccountsUnit.String())
	blockProcessor := createMetaBlockProcessor(args.ChainHandler)
	blockProcessor.ProcessBlockCalled = func(header data.HeaderHandler, body data.BodyHandler, haveTime func() time.Duration) error {
		return errGetNodeFromDB
	}
	args.BlockProcessor = blockProcessor

	hash := []byte("aaa")
	pools := createMockPools()
	pools.HeadersCalled = func() dataRetriever.HeadersPool {
		sds := &mock.HeadersCacherStub{}
		sds.GetHeaderByNonceAndShardIdCalled = func(hdrNonce uint64, shardId uint32) (handlers []data.HeaderHandler, i [][]byte, e error) {
			if hdrNonce == 2 {
				return []data.HeaderHandler{&block.MetaBlock{
					Nonce:    2,
					Round:    1,
					RootHash: []byte("bbb")}}, [][]byte{hash}, nil
			}

			return nil, nil, errors.New("err")
		}

		sds.RegisterHandlerCalled = func(func(header data.HeaderHandler, key []byte)) {
		}

		return sds
	}

	args.PoolsHolder = pools

	forkDetector := &mock.ForkDetectorMock{}
	forkDetector.CheckForkCalled = func() *process.ForkInfo {
		return process.NewForkInfo()
	}
	forkDetector.GetHighestFinalBlockNonceCalled = func() uint64 {
		return hdr.Nonce
	}
	forkDetector.GetHighestFinalBlockHashCalled = func() []byte {
		return []byte("hash")
	}
	forkDetector.ProbableHighestNonceCalled = func() uint64 {
		return 2
	}
	forkDetector.RemoveHeaderCalled = func(nonce uint64, hash []byte) {}
	forkDetector.GetNotarizedHeaderHashCalled = func(nonce uint64) []byte {
		return nil
	}
	args.ForkDetector = forkDetector
	args.RoundHandler, _ = round.NewRound(createDefaultRoundArgs())
	accountsSyncCalled := false
	args.AccountsDBSyncer = &mock.AccountsDBSyncerStub{
		SyncAccountsCalled: func(rootHash []byte, _ common.StorageMarker) error {
			accountsSyncCalled = true
			return nil
		},
	}
	args.Accounts = &stateMock.AccountsStub{RootHashCalled: func() ([]byte, error) {
		return []byte("roothash"), nil
	}}
	args.ValidatorAccountsDB = &stateMock.AccountsStub{RootHashCalled: func() ([]byte, error) {
		return []byte("roothash"), nil
	}}

	args.Store = &storageStubs.ChainStorerStub{
		GetStorerCalled: func(unitType dataRetriever.UnitType) (storage.Storer, error) {
			var dbIdentifier string
			switch unitType {
			case dataRetriever.UserAccountsUnit:
				dbIdentifier = "userAccountsUnit"
			case dataRetriever.PeerAccountsUnit:
				dbIdentifier = "peerAccountsUnit"
			default:
				dbIdentifier = ""
			}

			return &storageStubs.StorerStub{
				GetCalled: func(key []byte) ([]byte, error) {
					return nil, process.ErrMissingHeader
				},
				RemoveCalled: func(key []byte) error {
					return nil
				},
				GetIdentifierCalled: func() string {
					return dbIdentifier
				},
			}, nil
		},
	}

	bs, _ := sync.NewMetaBootstrap(args)
	err := bs.SyncBlock(context.Background())

	assert.Equal(t, errGetNodeFromDB, err)
	assert.True(t, accountsSyncCalled)
}

func TestMetaBootstrap_SyncBlock_WithEquivalentProofs(t *testing.T) {
	t.Parallel()

	t.Run("time is out when existing header and missing proof", func(t *testing.T) {
		t.Parallel()

		args := CreateMetaBootstrapMockArguments()

		args.EnableEpochsHandler = &enableEpochsHandlerMock.EnableEpochsHandlerStub{
			IsFlagEnabledCalled: func(flag core.EnableEpochFlag) bool {
				return flag == common.AndromedaFlag
			},
		}

		hdr := block.MetaBlock{Nonce: 1}
		blkc := &testscommon.ChainHandlerStub{
			GetGenesisHeaderCalled: func() data.HeaderHandler {
				return &block.Header{}
			},
			GetCurrentBlockHeaderCalled: func() data.HeaderHandler {
				return &hdr
			},
		}
		args.ChainHandler = blkc

		forkDetector := &mock.ForkDetectorMock{}
		forkDetector.CheckForkCalled = func() *process.ForkInfo {
			return process.NewForkInfo()
		}
		forkDetector.ProbableHighestNonceCalled = func() uint64 {
			return 100
		}
		forkDetector.GetNotarizedHeaderHashCalled = func(nonce uint64) []byte {
			return nil
		}
		args.ForkDetector = forkDetector
		args.RoundHandler, _ = round.NewRound(createDefaultRoundArgs())
		args.BlockProcessor = createMetaBlockProcessor(args.ChainHandler)

		pools := createMockPools()
		pools.ProofsCalled = func() dataRetriever.ProofsPool {
			return &dataRetrieverMock.ProofsPoolMock{
				GetProofByNonceCalled: func(headerNonce uint64, shardID uint32) (data.HeaderProofHandler, error) {
					return nil, errors.New("missing proof")
				},
			}
		}

		args.PoolsHolder = pools

		bs, _ := sync.NewMetaBootstrap(args)
		r := bs.SyncBlock(context.Background())

		assert.Equal(t, process.ErrTimeIsOut, r)
	})

	t.Run("should receive header and proof if missing, requesting by nonce", func(t *testing.T) {
		t.Parallel()

		args := CreateMetaBootstrapMockArguments()

		args.EnableEpochsHandler = &enableEpochsHandlerMock.EnableEpochsHandlerStub{
			IsFlagEnabledInEpochCalled: func(flag core.EnableEpochFlag, epoch uint32) bool {
				return flag == common.AndromedaFlag
			},
		}

		hdr := block.MetaBlock{Nonce: 1}
		blkc := &testscommon.ChainHandlerStub{
			GetGenesisHeaderCalled: func() data.HeaderHandler {
				return &block.Header{}
			},
			GetCurrentBlockHeaderCalled: func() data.HeaderHandler {
				return &hdr
			},
		}
		args.ChainHandler = blkc

		forkDetector := &mock.ForkDetectorMock{}
		forkDetector.CheckForkCalled = func() *process.ForkInfo {
			return process.NewForkInfo()
		}
		forkDetector.ProbableHighestNonceCalled = func() uint64 {
			return 100
		}
		forkDetector.GetNotarizedHeaderHashCalled = func(nonce uint64) []byte {
			return nil
		}
		args.ForkDetector = forkDetector
		args.RoundHandler, _ = round.NewRound(createDefaultRoundArgs())
		args.BlockProcessor = createMetaBlockProcessor(args.ChainHandler)

		pools := createMockPools()
		pools.ProofsCalled = func() dataRetriever.ProofsPool {
			return &dataRetrieverMock.ProofsPoolMock{
				GetProofByNonceCalled: func(headerNonce uint64, shardID uint32) (data.HeaderProofHandler, error) {
					return nil, errors.New("missing proof")
				},
				HasProofCalled: func(shardID uint32, headerHash []byte) bool {
					return true // second check after wait is done by hash
				},
			}
		}

		var numHeaderCalls atomic.Uint64
		pools.HeadersCalled = func() dataRetriever.HeadersPool {
			sds := &mock.HeadersCacherStub{}
			sds.GetHeaderByNonceAndShardIdCalled = func(hdrNonce uint64, shardId uint32) (handlers []data.HeaderHandler, i [][]byte, e error) {
				if numHeaderCalls.Load() == 0 {
					numHeaderCalls.Add(1)
					return nil, nil, errors.New("err")
				}

				return []data.HeaderHandler{
					&block.MetaBlock{
						Nonce:    1,
						Round:    1,
						RootHash: []byte("bbb")},
				}, [][]byte{[]byte("aaa")}, nil
			}

			return sds
		}
		args.PoolsHolder = pools

		receive := make(chan bool, 2)

		args.RequestHandler = &testscommon.RequestHandlerStub{
			RequestMetaHeaderByNonceCalled: func(nonce uint64) {
				receive <- true
			},
			RequestEquivalentProofByNonceCalled: func(headerShard uint32, headerNonce uint64) {
				receive <- true
			},
		}

		bs, _ := sync.NewMetaBootstrap(args)

		go func() {
			// wait for both header and proof requests
			<-receive
			<-receive

			bs.SetRcvHdrNonce()
		}()

		err := bs.SyncBlock(context.Background())

		assert.Nil(t, err)
	})

	t.Run("should receive header and proof if missing, requesting by hash", func(t *testing.T) {
		t.Parallel()

		args := CreateMetaBootstrapMockArguments()

		args.EnableEpochsHandler = &enableEpochsHandlerMock.EnableEpochsHandlerStub{
			IsFlagEnabledCalled: func(flag core.EnableEpochFlag) bool {
				return flag == common.AndromedaFlag
			},
		}

		hdr := block.MetaBlock{Nonce: 1}
		blkc := &testscommon.ChainHandlerStub{
			GetGenesisHeaderCalled: func() data.HeaderHandler {
				return &block.Header{}
			},
			GetCurrentBlockHeaderCalled: func() data.HeaderHandler {
				return &hdr
			},
		}
		args.ChainHandler = blkc

		forkDetector := &mock.ForkDetectorMock{}
		forkDetector.CheckForkCalled = func() *process.ForkInfo {
			return process.NewForkInfo()
		}
		forkDetector.ProbableHighestNonceCalled = func() uint64 {
			return 100
		}

		hash := []byte("hash1")
		forkDetector.GetNotarizedHeaderHashCalled = func(nonce uint64) []byte {
			return hash
		}
		args.ForkDetector = forkDetector
		args.RoundHandler, _ = round.NewRound(createDefaultRoundArgs())
		args.BlockProcessor = createMetaBlockProcessor(args.ChainHandler)

		pools := createMockPools()

		numProofCalls := 0
		pools.ProofsCalled = func() dataRetriever.ProofsPool {
			return &dataRetrieverMock.ProofsPoolMock{
				GetProofCalled: func(shardID uint32, headerHash []byte) (data.HeaderProofHandler, error) {
					return nil, errors.New("missing proof")
				},
				HasProofCalled: func(shardID uint32, headerHash []byte) bool {
					if numProofCalls == 0 {
						numProofCalls++
						return false
					}

					return true // second check after wait is done by hash
				},
			}
		}

		numHeaderCalls := 0
		pools.HeadersCalled = func() dataRetriever.HeadersPool {
			sds := &mock.HeadersCacherStub{}

			sds.GetHeaderByHashCalled = func(hash []byte) (data.HeaderHandler, error) {
				if numHeaderCalls == 0 {
					numHeaderCalls++
					return nil, errors.New("err")
				}

				return &block.MetaBlock{}, nil
			}

			return sds
		}
		args.PoolsHolder = pools

		receive := make(chan bool, 2)

		args.RequestHandler = &testscommon.RequestHandlerStub{
			RequestMetaHeaderCalled: func(hash []byte) {
				receive <- true
			},
			RequestEquivalentProofByHashCalled: func(headerShard uint32, headerHash []byte) {
				receive <- true
			},
		}

		bs, _ := sync.NewMetaBootstrap(args)

		go func() {
			// wait for both header and proof requests
			<-receive
			<-receive

			bs.SetRcvHdrHash()
		}()

		err := bs.SyncBlock(context.Background())

		assert.Nil(t, err)
	})
}

func TestMetaBootstrap_SyncAccountsDBs(t *testing.T) {
	t.Parallel()

	t.Run("sync user accounts state", func(t *testing.T) {
		t.Parallel()

		args := CreateMetaBootstrapMockArguments()
		accountsSyncCalled := false
		args.AccountsDBSyncer = &mock.AccountsDBSyncerStub{
			SyncAccountsCalled: func(rootHash []byte, _ common.StorageMarker) error {
				accountsSyncCalled = true
				return nil
			},
		}

		dbIdentifier := dataRetriever.UserAccountsUnit.String()
		args.Store = &storageStubs.ChainStorerStub{
			GetStorerCalled: func(unitType dataRetriever.UnitType) (storage.Storer, error) {
				if unitType != dataRetriever.UserAccountsUnit {
					return &storageStubs.StorerStub{}, nil
				}

				return &storageStubs.StorerStub{
					GetCalled: func(key []byte) ([]byte, error) {
						return nil, process.ErrMissingHeader
					},
					RemoveCalled: func(key []byte) error {
						return nil
					},
					GetIdentifierCalled: func() string {
						return dbIdentifier
					},
				}, nil
			},
		}

		bs, _ := sync.NewMetaBootstrap(args)

		err := bs.SyncAccountsDBs([]byte("key"), dbIdentifier)
		require.Nil(t, err)
		require.True(t, accountsSyncCalled)
	})

	t.Run("sync validator accounts state", func(t *testing.T) {
		t.Parallel()

		args := CreateMetaBootstrapMockArguments()
		accountsSyncCalled := false
		args.ValidatorStatisticsDBSyncer = &mock.AccountsDBSyncerStub{
			SyncAccountsCalled: func(rootHash []byte, _ common.StorageMarker) error {
				accountsSyncCalled = true
				return nil
			},
		}

		dbIdentifier := dataRetriever.PeerAccountsUnit.String()
		args.Store = &storageStubs.ChainStorerStub{
			GetStorerCalled: func(unitType dataRetriever.UnitType) (storage.Storer, error) {
				if unitType != dataRetriever.PeerAccountsUnit {
					return &storageStubs.StorerStub{}, nil
				}

				return &storageStubs.StorerStub{
					GetCalled: func(key []byte) ([]byte, error) {
						return nil, process.ErrMissingHeader
					},
					RemoveCalled: func(key []byte) error {
						return nil
					},
					GetIdentifierCalled: func() string {
						return dbIdentifier
					},
				}, nil
			},
		}

		bs, _ := sync.NewMetaBootstrap(args)

		err := bs.SyncAccountsDBs([]byte("key"), dbIdentifier)
		require.Nil(t, err)
		require.True(t, accountsSyncCalled)
	})
}<|MERGE_RESOLUTION|>--- conflicted
+++ resolved
@@ -69,11 +69,7 @@
 		ChainHandler:                 initBlockchain(),
 		RoundHandler:                 &mock.RoundHandlerMock{},
 		BlockProcessor:               &testscommon.BlockProcessorStub{},
-<<<<<<< HEAD
 		BlocksQueue:                  &processMocks.BlocksQueueMock{},
-		WaitTime:                     waitTime,
-=======
->>>>>>> 1417a1d1
 		Hasher:                       &hashingMocks.HasherMock{},
 		Marshalizer:                  &mock.MarshalizerMock{},
 		ForkDetector:                 &mock.ForkDetectorMock{},
