--- conflicted
+++ resolved
@@ -256,19 +256,14 @@
 			return maxNonce, err
 		}
 
-<<<<<<< HEAD
-		if maxNonce[shardData.ShardId] == nil {
-			maxNonce[shardData.ShardId] = &HdrInfo{Nonce: header.Nonce, Hash: shardData.HeaderHash}
-			continue
-		}
-
-		if header.Nonce > maxNonce[shardData.ShardId].Nonce {
-			maxNonce[shardData.ShardId].Nonce = header.Nonce
-			maxNonce[shardData.ShardId].Hash = shardData.HeaderHash
-=======
-		if header.Nonce > maxNonce[shardData.ShardID] {
-			maxNonce[shardData.ShardID] = header.Nonce
->>>>>>> f3d0c84b
+		if maxNonce[shardData.ShardID] == nil {
+			maxNonce[shardData.ShardID] = &HdrInfo{Nonce: header.Nonce, Hash: shardData.HeaderHash}
+			continue
+		}
+
+		if header.Nonce > maxNonce[shardData.ShardID].Nonce {
+			maxNonce[shardData.ShardID].Nonce = header.Nonce
+			maxNonce[shardData.ShardID].Hash = shardData.HeaderHash
 		}
 	}
 
