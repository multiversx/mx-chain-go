package sync

import (
	"fmt"
	"math"
	"time"

	"github.com/ElrondNetwork/elrond-go/consensus"
	"github.com/ElrondNetwork/elrond-go/core/check"
	"github.com/ElrondNetwork/elrond-go/data"
	"github.com/ElrondNetwork/elrond-go/data/block"
	"github.com/ElrondNetwork/elrond-go/data/state"
	"github.com/ElrondNetwork/elrond-go/data/typeConverters/uint64ByteSlice"
	"github.com/ElrondNetwork/elrond-go/dataRetriever"
	"github.com/ElrondNetwork/elrond-go/hashing"
	"github.com/ElrondNetwork/elrond-go/marshal"
	"github.com/ElrondNetwork/elrond-go/process"
	"github.com/ElrondNetwork/elrond-go/process/factory"
	"github.com/ElrondNetwork/elrond-go/sharding"
	"github.com/ElrondNetwork/elrond-go/statusHandler"
	"github.com/ElrondNetwork/elrond-go/storage"
)

// MetaBootstrap implements the bootstrap mechanism
type MetaBootstrap struct {
	*baseBootstrap

	resolversFinder dataRetriever.ResolversFinder
}

// NewMetaBootstrap creates a new Bootstrap object
func NewMetaBootstrap(
	poolsHolder dataRetriever.MetaPoolsHolder,
	store dataRetriever.StorageService,
	blkc data.ChainHandler,
	rounder consensus.Rounder,
	blkExecutor process.BlockProcessor,
	waitTime time.Duration,
	hasher hashing.Hasher,
	marshalizer marshal.Marshalizer,
	forkDetector process.ForkDetector,
	resolversFinder dataRetriever.ResolversFinder,
	shardCoordinator sharding.Coordinator,
	accounts state.AccountsAdapter,
	blackListHandler process.BlackListHandler,
	networkWatcher process.NetworkConnectionWatcher,
<<<<<<< HEAD
	requestedItemsHandler process.RequestedItemsHandler,
=======
	bootStorer process.BootStorer,
	storageBootstrapper process.BootstrapperFromStorage,
>>>>>>> 64e9b516
) (*MetaBootstrap, error) {

	if check.IfNil(poolsHolder) {
		return nil, process.ErrNilPoolsHolder
	}
	if check.IfNil(poolsHolder.HeadersNonces()) {
		return nil, process.ErrNilHeadersNoncesDataPool
	}
	if check.IfNil(poolsHolder.MetaBlocks()) {
		return nil, process.ErrNilMetaBlocksPool
	}

	err := checkBootstrapNilParameters(
		blkc,
		rounder,
		blkExecutor,
		hasher,
		marshalizer,
		forkDetector,
		resolversFinder,
		shardCoordinator,
		accounts,
		store,
		blackListHandler,
		networkWatcher,
		requestedItemsHandler,
	)
	if err != nil {
		return nil, err
	}

	base := &baseBootstrap{
<<<<<<< HEAD
		blkc:                  blkc,
		blkExecutor:           blkExecutor,
		store:                 store,
		headers:               poolsHolder.MetaBlocks(),
		headersNonces:         poolsHolder.HeadersNonces(),
		rounder:               rounder,
		waitTime:              waitTime,
		hasher:                hasher,
		marshalizer:           marshalizer,
		forkDetector:          forkDetector,
		shardCoordinator:      shardCoordinator,
		accounts:              accounts,
		bootstrapRoundIndex:   bootstrapRoundIndex,
		blackListHandler:      blackListHandler,
		networkWatcher:        networkWatcher,
		requestedItemsHandler: requestedItemsHandler,
=======
		blkc:                blkc,
		blkExecutor:         blkExecutor,
		store:               store,
		headers:             poolsHolder.MetaBlocks(),
		headersNonces:       poolsHolder.HeadersNonces(),
		rounder:             rounder,
		waitTime:            waitTime,
		hasher:              hasher,
		marshalizer:         marshalizer,
		forkDetector:        forkDetector,
		shardCoordinator:    shardCoordinator,
		accounts:            accounts,
		blackListHandler:    blackListHandler,
		networkWatcher:      networkWatcher,
		bootStorer:          bootStorer,
		storageBootstrapper: storageBootstrapper,
>>>>>>> 64e9b516
	}

	boot := MetaBootstrap{
		baseBootstrap: base,
	}

	base.blockBootstrapper = &boot
	base.getHeaderFromPool = boot.getMetaHeaderFromPool
	base.syncStarter = &boot

	//there is one header topic so it is ok to save it
	hdrResolver, err := resolversFinder.MetaChainResolver(factory.MetachainBlocksTopic)
	if err != nil {
		return nil, err
	}

	//placed in struct fields for performance reasons
	base.headerStore = boot.store.GetStorer(dataRetriever.MetaBlockUnit)
	base.headerNonceHashStore = boot.store.GetStorer(dataRetriever.MetaHdrNonceHashDataUnit)

	hdrRes, ok := hdrResolver.(dataRetriever.HeaderResolver)
	if !ok {
		return nil, process.ErrWrongTypeAssertion
	}

	base.hdrRes = hdrRes
	base.forkInfo = process.NewForkInfo()

	boot.chRcvHdrNonce = make(chan bool)
	boot.chRcvHdrHash = make(chan bool)

	boot.setRequestedHeaderNonce(nil)
	boot.setRequestedHeaderHash(nil)
	boot.headersNonces.RegisterHandler(boot.receivedHeaderNonce)
	boot.headers.RegisterHandler(boot.receivedHeader)

	boot.chStopSync = make(chan bool)

	boot.statusHandler = statusHandler.NewNilStatusHandler()

	boot.syncStateListeners = make([]func(bool), 0)
	boot.requestedHashes = process.RequiredDataPool{}

	//TODO: This should be injected when BlockProcessor will be refactored
	boot.uint64Converter = uint64ByteSlice.NewBigEndianConverter()

	return &boot, nil
}

func (boot *MetaBootstrap) getBlockBody(headerHandler data.HeaderHandler) (data.BodyHandler, error) {
	return block.Body{}, nil
}

func (boot *MetaBootstrap) receivedHeader(headerHash []byte) {
	header, err := process.GetMetaHeaderFromPool(headerHash, boot.headers)
	if err != nil {
		log.Trace("GetMetaHeaderFromPool", "error", err.Error())
		return
	}

	boot.processReceivedHeader(header, headerHash)
}

// StartSync method will start SyncBlocks as a go routine
func (boot *MetaBootstrap) StartSync() {
	// when a node starts it first tries to bootstrap from storage, if there already exist a database saved
	errNotCritical := boot.storageBootstrapper.LoadFromStorage()
	if errNotCritical != nil {
		log.Debug("syncFromStorer", "error", errNotCritical.Error())
	}

	go boot.syncBlocks()
}

// SyncBlock method actually does the synchronization. It requests the next block header from the pool
// and if it is not found there it will be requested from the network. After the header is received,
// it requests the block body in the same way(pool and than, if it is not found in the pool, from network).
// If either header and body are received the ProcessBlock and CommitBlock method will be called successively.
// These methods will execute the block and its transactions. Finally if everything works, the block will be committed
// in the blockchain, and all this mechanism will be reiterated for the next block.
func (boot *MetaBootstrap) SyncBlock() error {
	return boot.syncBlock()
}

// requestHeaderWithNonce method requests a block header from network when it is not found in the pool
func (boot *MetaBootstrap) requestHeaderWithNonce(nonce uint64) {
	boot.setRequestedHeaderNonce(&nonce)
	err := boot.hdrRes.RequestDataFromNonce(nonce)
	if err != nil {
		log.Debug("RequestDataFromNonce", "error", err.Error())
		return
	}

	key := fmt.Sprintf("%d-%d", boot.shardCoordinator.SelfId(), nonce)
	errNotCritical := boot.requestedItemsHandler.Add(key)
	if errNotCritical != nil {
		log.Trace("add requested item with error", errNotCritical.Error())
	}

	log.Debug("requested header from network",
		"nonce", nonce,
	)
	log.Debug("probable highest nonce",
		"nonce", boot.forkDetector.ProbableHighestNonce(),
	)
}

// requestHeaderWithHash method requests a block header from network when it is not found in the pool
func (boot *MetaBootstrap) requestHeaderWithHash(hash []byte) {
	boot.setRequestedHeaderHash(hash)
	err := boot.hdrRes.RequestDataFromHash(hash)
	if err != nil {
		log.Debug("RequestDataFromHash", "error", err.Error())
		return
	}

	errNotCritical := boot.requestedItemsHandler.Add(string(hash))
	if errNotCritical != nil {
		log.Trace("add requested item with error", errNotCritical.Error())
	}

	log.Debug("requested header from network",
		"hash", hash,
	)
}

// getHeaderWithNonceRequestingIfMissing method gets the header with a given nonce from pool. If it is not found there, it will
// be requested from network
func (boot *MetaBootstrap) getHeaderWithNonceRequestingIfMissing(nonce uint64) (data.HeaderHandler, error) {
	hdr, _, err := process.GetMetaHeaderFromPoolWithNonce(
		nonce,
		boot.headers,
		boot.headersNonces)
	if err != nil {
		_ = process.EmptyChannel(boot.chRcvHdrNonce)
		boot.requestHeaderWithNonce(nonce)
		err := boot.waitForHeaderNonce()
		if err != nil {
			return nil, err
		}

		hdr, _, err = process.GetMetaHeaderFromPoolWithNonce(
			nonce,
			boot.headers,
			boot.headersNonces)
		if err != nil {
			return nil, err
		}
	}

	return hdr, nil
}

// getHeaderWithHashRequestingIfMissing method gets the header with a given hash from pool. If it is not found there,
// it will be requested from network
func (boot *MetaBootstrap) getHeaderWithHashRequestingIfMissing(hash []byte) (data.HeaderHandler, error) {
	hdr, err := process.GetMetaHeader(hash, boot.headers, boot.marshalizer, boot.store)
	if err != nil {
		_ = process.EmptyChannel(boot.chRcvHdrHash)
		boot.requestHeaderWithHash(hash)
		err := boot.waitForHeaderHash()
		if err != nil {
			return nil, err
		}

		hdr, err = process.GetMetaHeaderFromPool(hash, boot.headers)
		if err != nil {
			return nil, err
		}
	}

	return hdr, nil
}

func (boot *MetaBootstrap) getPrevHeader(
	header data.HeaderHandler,
	headerStore storage.Storer,
) (data.HeaderHandler, error) {

	prevHash := header.GetPrevHash()
	buffHeader, err := headerStore.Get(prevHash)
	if err != nil {
		return nil, err
	}

	prevHeader := &block.MetaBlock{}
	err = boot.marshalizer.Unmarshal(prevHeader, buffHeader)
	if err != nil {
		return nil, err
	}

	return prevHeader, nil
}

func (boot *MetaBootstrap) getCurrHeader() (data.HeaderHandler, error) {
	blockHeader := boot.blkc.GetCurrentBlockHeader()
	if blockHeader == nil {
		return nil, process.ErrNilBlockHeader
	}

	header, ok := blockHeader.(*block.MetaBlock)
	if !ok {
		return nil, process.ErrWrongTypeAssertion
	}

	return header, nil
}

// IsInterfaceNil returns true if there is no value under the interface
func (boot *MetaBootstrap) IsInterfaceNil() bool {
	if boot == nil {
		return true
	}
	return false
}

func (boot *MetaBootstrap) haveHeaderInPoolWithNonce(nonce uint64) bool {
	_, _, err := process.GetMetaHeaderFromPoolWithNonce(
		nonce,
		boot.headers,
		boot.headersNonces)

	return err == nil
}

func (boot *MetaBootstrap) getMetaHeaderFromPool(headerHash []byte) (data.HeaderHandler, error) {
	return process.GetMetaHeaderFromPool(headerHash, boot.headers)
}

func (boot *MetaBootstrap) getBlockBodyRequestingIfMissing(headerHandler data.HeaderHandler) (data.BodyHandler, error) {
	return boot.getBlockBody(headerHandler)
}

func (boot *MetaBootstrap) isForkTriggeredByMeta() bool {
	return boot.forkInfo.IsDetected &&
		boot.forkInfo.Nonce != math.MaxUint64 &&
		boot.forkInfo.Round != math.MaxUint64 &&
		boot.forkInfo.Hash != nil
}<|MERGE_RESOLUTION|>--- conflicted
+++ resolved
@@ -44,12 +44,9 @@
 	accounts state.AccountsAdapter,
 	blackListHandler process.BlackListHandler,
 	networkWatcher process.NetworkConnectionWatcher,
-<<<<<<< HEAD
-	requestedItemsHandler process.RequestedItemsHandler,
-=======
 	bootStorer process.BootStorer,
 	storageBootstrapper process.BootstrapperFromStorage,
->>>>>>> 64e9b516
+	requestedItemsHandler process.RequestedItemsHandler,
 ) (*MetaBootstrap, error) {
 
 	if check.IfNil(poolsHolder) {
@@ -82,24 +79,6 @@
 	}
 
 	base := &baseBootstrap{
-<<<<<<< HEAD
-		blkc:                  blkc,
-		blkExecutor:           blkExecutor,
-		store:                 store,
-		headers:               poolsHolder.MetaBlocks(),
-		headersNonces:         poolsHolder.HeadersNonces(),
-		rounder:               rounder,
-		waitTime:              waitTime,
-		hasher:                hasher,
-		marshalizer:           marshalizer,
-		forkDetector:          forkDetector,
-		shardCoordinator:      shardCoordinator,
-		accounts:              accounts,
-		bootstrapRoundIndex:   bootstrapRoundIndex,
-		blackListHandler:      blackListHandler,
-		networkWatcher:        networkWatcher,
-		requestedItemsHandler: requestedItemsHandler,
-=======
 		blkc:                blkc,
 		blkExecutor:         blkExecutor,
 		store:               store,
@@ -116,7 +95,7 @@
 		networkWatcher:      networkWatcher,
 		bootStorer:          bootStorer,
 		storageBootstrapper: storageBootstrapper,
->>>>>>> 64e9b516
+		requestedItemsHandler: requestedItemsHandler,
 	}
 
 	boot := MetaBootstrap{
