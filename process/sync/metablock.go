package sync

import (
	"context"
	"fmt"

	"github.com/multiversx/mx-chain-core-go/core"
	"github.com/multiversx/mx-chain-core-go/core/check"
	"github.com/multiversx/mx-chain-core-go/data"
	"github.com/multiversx/mx-chain-core-go/data/block"
	"github.com/multiversx/mx-chain-go/dataRetriever"
	"github.com/multiversx/mx-chain-go/process"
	"github.com/multiversx/mx-chain-go/state"
	"github.com/multiversx/mx-chain-go/storage"
	"github.com/multiversx/mx-chain-go/trie/storageMarker"
)

// MetaBootstrap implements the bootstrap mechanism
type MetaBootstrap struct {
	*baseBootstrap
	epochBootstrapper           process.EpochBootstrapper
	validatorStatisticsDBSyncer process.AccountsDBSyncer
	validatorAccountsDB         state.AccountsAdapter
}

// NewMetaBootstrap creates a new Bootstrap object
func NewMetaBootstrap(arguments ArgMetaBootstrapper) (*MetaBootstrap, error) {
	if check.IfNil(arguments.PoolsHolder) {
		return nil, process.ErrNilPoolsHolder
	}
	if check.IfNil(arguments.PoolsHolder.Headers()) {
		return nil, process.ErrNilMetaBlocksPool
	}
	if check.IfNil(arguments.PoolsHolder.Proofs()) {
		return nil, process.ErrNilProofsPool
	}
	if check.IfNil(arguments.EpochBootstrapper) {
		return nil, process.ErrNilEpochStartTrigger
	}
	if check.IfNil(arguments.EpochHandler) {
		return nil, process.ErrNilEpochHandler
	}
	if check.IfNil(arguments.ValidatorStatisticsDBSyncer) {
		return nil, process.ErrNilAccountsDBSyncer
	}
	if check.IfNil(arguments.ValidatorAccountsDB) {
		return nil, process.ErrNilPeerAccountsAdapter
	}

	err := checkBaseBootstrapParameters(arguments.ArgBaseBootstrapper)
	if err != nil {
		return nil, err
	}

	base := &baseBootstrap{
		chainHandler:                 arguments.ChainHandler,
		blockProcessor:               arguments.BlockProcessor,
		executionManager:             arguments.ExecutionManager,
		store:                        arguments.Store,
		headers:                      arguments.PoolsHolder.Headers(),
		proofs:                       arguments.PoolsHolder.Proofs(),
		roundHandler:                 arguments.RoundHandler,
		hasher:                       arguments.Hasher,
		marshalizer:                  arguments.Marshalizer,
		forkDetector:                 arguments.ForkDetector,
		requestHandler:               arguments.RequestHandler,
		shardCoordinator:             arguments.ShardCoordinator,
		accounts:                     arguments.Accounts,
		blackListHandler:             arguments.BlackListHandler,
		networkWatcher:               arguments.NetworkWatcher,
		bootStorer:                   arguments.BootStorer,
		storageBootstrapper:          arguments.StorageBootstrapper,
		epochHandler:                 arguments.EpochHandler,
		miniBlocksProvider:           arguments.MiniblocksProvider,
		uint64Converter:              arguments.Uint64Converter,
		poolsHolder:                  arguments.PoolsHolder,
		statusHandler:                arguments.AppStatusHandler,
		outportHandler:               arguments.OutportHandler,
		accountsDBSyncer:             arguments.AccountsDBSyncer,
		currentEpochProvider:         arguments.CurrentEpochProvider,
		isInImportMode:               arguments.IsInImportMode,
		historyRepo:                  arguments.HistoryRepo,
		scheduledTxsExecutionHandler: arguments.ScheduledTxsExecutionHandler,
		processWaitTime:              arguments.ProcessWaitTime,
		processWaitTimeSupernova:     arguments.ProcessWaitTimeSupernova,
		enableEpochsHandler:          arguments.EnableEpochsHandler,
		enableRoundsHandler:          arguments.EnableRoundsHandler,
		processConfigsHandler:        arguments.ProcessConfigsHandler,
	}

	if base.isInImportMode {
		log.Warn("using always-not-synced status because the node is running in import-db")
	}

	boot := MetaBootstrap{
		baseBootstrap:               base,
		epochBootstrapper:           arguments.EpochBootstrapper,
		validatorStatisticsDBSyncer: arguments.ValidatorStatisticsDBSyncer,
		validatorAccountsDB:         arguments.ValidatorAccountsDB,
	}

	base.blockBootstrapper = &boot
	base.syncStarter = &boot
	base.requestMiniBlocks = boot.requestMiniBlocksFromHeaderWithNonceIfMissing

	// placed in struct fields for performance reasons
	base.headerStore, err = boot.store.GetStorer(dataRetriever.MetaBlockUnit)
	if err != nil {
		return nil, err
	}

	base.headerNonceHashStore, err = boot.store.GetStorer(dataRetriever.MetaHdrNonceHashDataUnit)
	if err != nil {
		return nil, err
	}

	base.init()

	return &boot, nil
}

func (boot *MetaBootstrap) getBlockBody(headerHandler data.HeaderHandler) (data.BodyHandler, error) {
	header, ok := headerHandler.(data.MetaHeaderHandler)
	if !ok {
		return nil, process.ErrWrongTypeAssertion
	}

<<<<<<< HEAD
	hashes := make([][]byte, len(header.GetMiniBlockHeaderHandlers()))
	for i := 0; i < len(header.GetMiniBlockHeaderHandlers()); i++ {
		hashes[i] = header.GetMiniBlockHeaderHandlers()[i].GetHash()
	}

	miniBlocksAndHashes, missingMiniBlocksHashes := boot.miniBlocksProvider.GetMiniBlocks(hashes)
	if len(missingMiniBlocksHashes) > 0 {
		return nil, process.ErrMissingBody
	}

	miniBlocks := make([]*block.MiniBlock, len(miniBlocksAndHashes))
	for index, miniBlockAndHash := range miniBlocksAndHashes {
		miniBlocks[index] = miniBlockAndHash.Miniblock
=======
	miniBlocks, err := boot.getHeaderMiniBlocks(header)
	if err != nil {
		return nil, err
>>>>>>> 32b0d88c
	}

	return &block.Body{MiniBlocks: miniBlocks}, nil
}

// StartSyncingBlocks method will start syncing blocks as a go routine
func (boot *MetaBootstrap) StartSyncingBlocks() error {
	// when a node starts it first tries to bootstrap from storage, if there already exist a database saved
	errNotCritical := boot.storageBootstrapper.LoadFromStorage()
	if errNotCritical != nil {
		log.Debug("syncFromStorer", "error", errNotCritical.Error())
	} else {
		boot.setLastEpochStartRound()
	}

	var ctx context.Context
	ctx, boot.cancelFunc = context.WithCancel(context.Background())
	go boot.syncBlocks(ctx)

	return nil
}

func (boot *MetaBootstrap) setLastEpochStartRound() {
	hdr := boot.chainHandler.GetCurrentBlockHeader()
	if check.IfNil(hdr) || hdr.GetEpoch() < 1 {
		return
	}

	epochIdentifier := core.EpochStartIdentifier(hdr.GetEpoch())
	epochStartHdr, err := boot.headerStore.Get([]byte(epochIdentifier))
	if err != nil {
		return
	}

	epochStartMetaBlock := &block.MetaBlock{}
	err = boot.marshalizer.Unmarshal(epochStartMetaBlock, epochStartHdr)
	if err != nil {
		return
	}

	boot.epochBootstrapper.SetCurrentEpochStartRound(epochStartMetaBlock.GetRound())
}

// SyncBlock method actually does the synchronization. It requests the next block header from the pool
// and if it is not found there it will be requested from the network. After the header is received,
// it requests the block body in the same way(pool and then, if it is not found in the pool, from network).
// If either header and body are received the ProcessBlock and CommitBlock method will be called successively.
// These methods will execute the block and its transactions. Finally, if everything works, the block will be committed
// in the blockchain, and all this mechanism will be reiterated for the next block.
func (boot *MetaBootstrap) SyncBlock(ctx context.Context) error {
	err := boot.syncBlock()
	if core.IsGetNodeFromDBError(err) {
		getNodeErr := core.UnwrapGetNodeFromDBErr(err)
		if getNodeErr == nil {
			return err
		}

		errSync := boot.syncAccountsDBs(getNodeErr.GetKey(), getNodeErr.GetIdentifier())
		boot.handleTrieSyncError(errSync, ctx)
	}

	return err
}

func (boot *MetaBootstrap) syncAccountsDBs(key []byte, id string) error {
	// TODO: refactor this in order to avoid treatment based on identifier
	switch id {
	case dataRetriever.UserAccountsUnit.String():
		return boot.syncUserAccountsState(key)
	case dataRetriever.PeerAccountsUnit.String():
		return boot.syncValidatorAccountsState(key)
	default:
		return fmt.Errorf("invalid trie identifier, id: %s", id)
	}
}

func (boot *MetaBootstrap) syncValidatorAccountsState(key []byte) error {
	log.Warn("base sync: started syncValidatorAccountsState")
	return boot.validatorStatisticsDBSyncer.SyncAccounts(key, storageMarker.NewDisabledStorageMarker())
}

// Close closes the synchronization loop
func (boot *MetaBootstrap) Close() error {
	if check.IfNil(boot.baseBootstrap) {
		return nil
	}

	return boot.baseBootstrap.Close()
}

func (boot *MetaBootstrap) getPrevHeader(
	header data.HeaderHandler,
	headerStore storage.Storer,
) (data.HeaderHandler, error) {

	prevHash := header.GetPrevHash()
	buffHeader, err := headerStore.Get(prevHash)
	if err != nil {
		return nil, err
	}

	prevHeader := &block.MetaBlock{}
	err = boot.marshalizer.Unmarshal(prevHeader, buffHeader)
	if err != nil {
		return nil, err
	}

	return prevHeader, nil
}

func (boot *MetaBootstrap) getCurrHeader() (data.HeaderHandler, error) {
	blockHeader := boot.chainHandler.GetCurrentBlockHeader()
	if check.IfNil(blockHeader) {
		return nil, process.ErrNilBlockHeader
	}

	header, ok := blockHeader.(data.MetaHeaderHandler)
	if !ok {
		return nil, process.ErrWrongTypeAssertion
	}

	return header, nil
}

func (boot *MetaBootstrap) getBlockBodyRequestingIfMissing(headerHandler data.HeaderHandler) (data.BodyHandler, error) {
	header, ok := headerHandler.(data.MetaHeaderHandler)
	if !ok {
		return nil, process.ErrWrongTypeAssertion
	}

<<<<<<< HEAD
	hashes := make([][]byte, len(header.GetMiniBlockHeaderHandlers()))
	for i := 0; i < len(header.GetMiniBlockHeaderHandlers()); i++ {
		hashes[i] = header.GetMiniBlockHeaderHandlers()[i].GetHash()
	}

	boot.setRequestedMiniBlocks(nil)

	miniBlockSlice, err := boot.getMiniBlocksRequestingIfMissing(hashes)
=======
	miniBlockSlice, err := boot.getHeaderMiniBlocksRequestingIfMissing(header)
>>>>>>> 32b0d88c
	if err != nil {
		return nil, err
	}

	blockBody := &block.Body{MiniBlocks: miniBlockSlice}

	return blockBody, nil
}

func (boot *MetaBootstrap) requestMiniBlocksFromHeaderWithNonceIfMissing(headerHandler data.HeaderHandler) {
	nextBlockNonce := boot.getNonceForNextBlock()
	maxNonce := core.MinUint64(nextBlockNonce+process.MaxHeadersToRequestInAdvance-1, boot.forkDetector.ProbableHighestNonce())
	if headerHandler.GetNonce() < nextBlockNonce || headerHandler.GetNonce() > maxNonce {
		return
	}

	header, ok := headerHandler.(data.MetaHeaderHandler)
	if !ok {
		log.Warn("cannot convert headerHandler in block.MetaBlock")
		return
	}

<<<<<<< HEAD
	hashes := make([][]byte, 0)
	for i := 0; i < len(header.GetMiniBlockHeaderHandlers()); i++ {
		hashes = append(hashes, header.GetMiniBlockHeaderHandlers()[i].GetHash())
=======
	miniBlockHeaders := header.GetMiniBlockHeaderHandlers()
	hashes := make([][]byte, len(miniBlockHeaders))
	for i, miniBlockHeader := range miniBlockHeaders {
		hashes[i] = miniBlockHeader.GetHash()
>>>>>>> 32b0d88c
	}

	_, missingMiniBlocksHashes := boot.miniBlocksProvider.GetMiniBlocksFromPool(hashes)
	if len(missingMiniBlocksHashes) > 0 {
		log.Trace("requesting in advance mini blocks",
			"num miniblocks", len(missingMiniBlocksHashes),
			"header nonce", header.GetNonce(),
		)
		boot.requestHandler.RequestMiniBlocks(boot.shardCoordinator.SelfId(), missingMiniBlocksHashes)
	}
}

func (boot *MetaBootstrap) isForkTriggeredByMeta() bool {
	return false
}

func (boot *MetaBootstrap) requestHeaderByNonce(nonce uint64) {
	boot.requestHandler.RequestMetaHeaderByNonce(nonce)
}

func (boot *MetaBootstrap) requestProofByNonce(nonce uint64) {
	boot.requestHandler.RequestEquivalentProofByNonce(core.MetachainShardId, nonce)
}

// IsInterfaceNil returns true if there is no value under the interface
func (boot *MetaBootstrap) IsInterfaceNil() bool {
	return boot == nil
}<|MERGE_RESOLUTION|>--- conflicted
+++ resolved
@@ -125,25 +125,9 @@
 		return nil, process.ErrWrongTypeAssertion
 	}
 
-<<<<<<< HEAD
-	hashes := make([][]byte, len(header.GetMiniBlockHeaderHandlers()))
-	for i := 0; i < len(header.GetMiniBlockHeaderHandlers()); i++ {
-		hashes[i] = header.GetMiniBlockHeaderHandlers()[i].GetHash()
-	}
-
-	miniBlocksAndHashes, missingMiniBlocksHashes := boot.miniBlocksProvider.GetMiniBlocks(hashes)
-	if len(missingMiniBlocksHashes) > 0 {
-		return nil, process.ErrMissingBody
-	}
-
-	miniBlocks := make([]*block.MiniBlock, len(miniBlocksAndHashes))
-	for index, miniBlockAndHash := range miniBlocksAndHashes {
-		miniBlocks[index] = miniBlockAndHash.Miniblock
-=======
 	miniBlocks, err := boot.getHeaderMiniBlocks(header)
 	if err != nil {
 		return nil, err
->>>>>>> 32b0d88c
 	}
 
 	return &block.Body{MiniBlocks: miniBlocks}, nil
@@ -274,18 +258,7 @@
 		return nil, process.ErrWrongTypeAssertion
 	}
 
-<<<<<<< HEAD
-	hashes := make([][]byte, len(header.GetMiniBlockHeaderHandlers()))
-	for i := 0; i < len(header.GetMiniBlockHeaderHandlers()); i++ {
-		hashes[i] = header.GetMiniBlockHeaderHandlers()[i].GetHash()
-	}
-
-	boot.setRequestedMiniBlocks(nil)
-
-	miniBlockSlice, err := boot.getMiniBlocksRequestingIfMissing(hashes)
-=======
 	miniBlockSlice, err := boot.getHeaderMiniBlocksRequestingIfMissing(header)
->>>>>>> 32b0d88c
 	if err != nil {
 		return nil, err
 	}
@@ -308,16 +281,10 @@
 		return
 	}
 
-<<<<<<< HEAD
-	hashes := make([][]byte, 0)
-	for i := 0; i < len(header.GetMiniBlockHeaderHandlers()); i++ {
-		hashes = append(hashes, header.GetMiniBlockHeaderHandlers()[i].GetHash())
-=======
 	miniBlockHeaders := header.GetMiniBlockHeaderHandlers()
 	hashes := make([][]byte, len(miniBlockHeaders))
 	for i, miniBlockHeader := range miniBlockHeaders {
 		hashes[i] = miniBlockHeader.GetHash()
->>>>>>> 32b0d88c
 	}
 
 	_, missingMiniBlocksHashes := boot.miniBlocksProvider.GetMiniBlocksFromPool(hashes)
