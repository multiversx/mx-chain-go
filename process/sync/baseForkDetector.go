--- conflicted
+++ resolved
@@ -60,11 +60,8 @@
 	enableRoundsHandler    common.EnableRoundsHandler
 	proofsPool             process.ProofsPool
 	chainParametersHandler common.ChainParametersHandler
-<<<<<<< HEAD
 	superstartRound        int64
-=======
 	processConfigsHandler  common.ProcessConfigsHandler
->>>>>>> d67fb062
 }
 
 // SetRollBackNonce sets the nonce where the chain should roll back
