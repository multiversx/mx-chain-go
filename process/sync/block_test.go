package sync_test

import (
	"bytes"
	"fmt"
	"reflect"
	goSync "sync"
	"testing"
	"time"

	"github.com/ElrondNetwork/elrond-go-sandbox/consensus/round"
	"github.com/ElrondNetwork/elrond-go-sandbox/data"
	"github.com/ElrondNetwork/elrond-go-sandbox/data/block"
	"github.com/ElrondNetwork/elrond-go-sandbox/data/blockchain"
	"github.com/ElrondNetwork/elrond-go-sandbox/process"
	"github.com/ElrondNetwork/elrond-go-sandbox/process/factory"
	"github.com/ElrondNetwork/elrond-go-sandbox/process/mock"
	"github.com/ElrondNetwork/elrond-go-sandbox/process/sync"
	"github.com/ElrondNetwork/elrond-go-sandbox/storage"
	"github.com/pkg/errors"
	"github.com/stretchr/testify/assert"
)

// waitTime defines the time in milliseconds until node waits the requested info from the network
const waitTime = time.Duration(100 * time.Millisecond)

type removedFlags struct {
	flagHdrRemovedFromNonces       bool
	flagHdrRemovedFromHeaders      bool
	flagHdrRemovedFromStorage      bool
	flagHdrRemovedFromForkDetector bool
}

func createMockResolversContainer() *mock.ResolversContainerStub {
	return &mock.ResolversContainerStub{
		GetCalled: func(key string) (resolver process.Resolver, e error) {
			if key == string(factory.HeadersTopic) {
				return &mock.HeaderResolverMock{
					RequestDataFromNonceCalled: func(nonce uint64) error {
						return nil
					},
					RequestDataFromHashCalled: func(hash []byte) error {
						return nil
					},
				}, nil
			}

			if key == string(factory.MiniBlocksTopic) {
				return &mock.MiniBlocksResolverMock{
					GetMiniBlocksCalled: func(hashes [][]byte) block.MiniBlockSlice {
						return make(block.MiniBlockSlice, 0)
					},
				}, nil
			}

			return nil, nil
		},
	}
}

func createMockResolversContainerNilMiniBlocks() *mock.ResolversContainerStub {
	return &mock.ResolversContainerStub{
		GetCalled: func(key string) (resolver process.Resolver, e error) {
			if key == string(factory.HeadersTopic) {
				return &mock.HeaderResolverMock{
					RequestDataFromNonceCalled: func(nonce uint64) error {
						return nil
					},
					RequestDataFromHashCalled: func(hash []byte) error {
						return nil
					},
				}, nil
			}

			if key == string(factory.MiniBlocksTopic) {
				return &mock.MiniBlocksResolverMock{
					RequestDataFromHashCalled: func(hash []byte) error {
						return nil
					},
					RequestDataFromHashArrayCalled: func(hash [][]byte) error {
						return nil
					},
					GetMiniBlocksCalled: func(hashes [][]byte) block.MiniBlockSlice {
						return nil
					},
				}, nil
			}

			return nil, nil
		},
	}
}

func createMockTransient() *mock.TransientDataPoolMock {
	transient := &mock.TransientDataPoolMock{}
	transient.HeadersCalled = func() data.ShardedDataCacherNotifier {
		sds := &mock.ShardedDataStub{
			AddDataCalled:         func(key []byte, data interface{}, destShardID uint32) {},
			RegisterHandlerCalled: func(func(key []byte)) {},
			SearchFirstDataCalled: func(key []byte) (value interface{}, ok bool) {
				return nil, false
			},
		}
		return sds
	}
	transient.HeadersNoncesCalled = func() data.Uint64Cacher {
		hnc := &mock.Uint64CacherStub{
			GetCalled: func(u uint64) (bytes []byte, b bool) {
				return nil, false
			},
			RegisterHandlerCalled: func(handler func(nonce uint64)) {},
		}
		return hnc
	}
	transient.TxBlocksCalled = func() storage.Cacher {
		cs := &mock.CacherStub{
			GetCalled: func(key []byte) (value interface{}, ok bool) {
				return nil, false
			},
			RegisterHandlerCalled: func(i func(key []byte)) {},
		}
		return cs
	}

	return transient
}

func createBlockProcessor() *mock.BlockProcessorMock {
	blockProcessorMock := &mock.BlockProcessorMock{
		ProcessAndCommitCalled: func(blk *blockchain.BlockChain, hdr *block.Header, bdy *block.TxBlockBody, haveTime func() time.Duration) error {
			blk.CurrentBlockHeader = hdr
			return nil
		},
		RevertAccountStateCalled: func() {
			return
		},
		CommitBlockCalled: func(blockChain *blockchain.BlockChain, header *block.Header, block *block.TxBlockBody) error {
			return nil
		},
	}

	return blockProcessorMock
}

func createHeadersDataPool(removedHashCompare []byte, remFlags *removedFlags) data.ShardedDataCacherNotifier {
	sds := &mock.ShardedDataStub{
		AddDataCalled:         func(key []byte, data interface{}, destShardID uint32) {},
		RegisterHandlerCalled: func(func(key []byte)) {},
		RemoveDataCalled: func(key []byte, destShardID uint32) {
			if bytes.Equal(key, removedHashCompare) {
				remFlags.flagHdrRemovedFromHeaders = true
			}
		},
	}
	return sds
}

func createHeadersNoncesDataPool(
	getNonceCompare uint64,
	getRetHash []byte,
	removedNonce uint64,
	remFlags *removedFlags) data.Uint64Cacher {

	hnc := &mock.Uint64CacherStub{
		RegisterHandlerCalled: func(handler func(nonce uint64)) {},
		GetCalled: func(u uint64) (i []byte, b bool) {
			if u == getNonceCompare {
				return getRetHash, true
			}

			return nil, false
		},
		RemoveCalled: func(u uint64) {
			if u == removedNonce {
				remFlags.flagHdrRemovedFromNonces = true
			}
		},
	}
	return hnc
}

func createForkDetector(removedNonce uint64, remFlags *removedFlags) process.ForkDetector {
	return &mock.ForkDetectorMock{
		RemoveHeadersCalled: func(nonce uint64) {
			if nonce == removedNonce {
				remFlags.flagHdrRemovedFromForkDetector = true
			}
		},
	}
}

func createHeadersStorage(
	getHashCompare []byte,
	getRetBytes []byte,
	removedHash []byte,
	remFlags *removedFlags,
) storage.Storer {

	return &mock.StorerStub{
		GetCalled: func(key []byte) (i []byte, e error) {
			if bytes.Equal(key, getHashCompare) {
				return getRetBytes, nil
			}

			return nil, errors.New("not found")
		},
		RemoveCalled: func(key []byte) error {
			if bytes.Equal(key, removedHash) {
				remFlags.flagHdrRemovedFromStorage = true
			}
			return nil
		},
	}
}

//------- NewBootstrap

func TestNewBootstrap_NilTransientDataHolderShouldErr(t *testing.T) {
	t.Parallel()

	blkc := &blockchain.BlockChain{}
	rnd := &mock.RounderMock{}
	blkExec := &mock.BlockProcessorMock{}
	hasher := &mock.HasherMock{}
	marshalizer := &mock.MarshalizerMock{}
	forkDetector := &mock.ForkDetectorMock{}
	shardCoordinator := mock.NewOneShardCoordinatorMock()
	account := &mock.AccountsStub{}

	bs, err := sync.NewBootstrap(
		nil,
		blkc,
		rnd,
		blkExec,
		waitTime,
		hasher,
		marshalizer,
		forkDetector,
		&mock.ResolversContainerStub{},
		shardCoordinator,
		account,
	)

	assert.Nil(t, bs)
	assert.Equal(t, process.ErrNilTransientDataHolder, err)
}

func TestNewBootstrap_TransientDataHolderRetNilOnHeadersShouldErr(t *testing.T) {
	t.Parallel()

	transient := createMockTransient()
	transient.HeadersCalled = func() data.ShardedDataCacherNotifier {
		return nil
	}
<<<<<<< HEAD
	transient.HeadersNoncesCalled = func() data.Uint64Cacher {
		return &mock.Uint64CacherStub{}
	}
	transient.MiniBlocksCalled = func() storage.Cacher {
		return &mock.CacherStub{}
	}
=======

>>>>>>> ff773c32
	blkc := &blockchain.BlockChain{}
	rnd := &mock.RounderMock{}
	blkExec := &mock.BlockProcessorMock{}
	hasher := &mock.HasherMock{}
	marshalizer := &mock.MarshalizerMock{}
	forkDetector := &mock.ForkDetectorMock{}
	shardCoordinator := mock.NewOneShardCoordinatorMock()
	account := &mock.AccountsStub{}

	bs, err := sync.NewBootstrap(
		transient,
		blkc,
		rnd,
		blkExec,
		waitTime,
		hasher,
		marshalizer,
		forkDetector,
		&mock.ResolversContainerStub{},
		shardCoordinator,
		account,
	)

	assert.Nil(t, bs)
	assert.Equal(t, process.ErrNilHeadersDataPool, err)
}

func TestNewBootstrap_TransientDataHolderRetNilOnHeadersNoncesShouldErr(t *testing.T) {
	t.Parallel()

	transient := createMockTransient()
	transient.HeadersNoncesCalled = func() data.Uint64Cacher {
		return nil
	}
<<<<<<< HEAD
	transient.MiniBlocksCalled = func() storage.Cacher {
		return &mock.CacherStub{}
	}
=======
>>>>>>> ff773c32
	blkc := &blockchain.BlockChain{}
	rnd := &mock.RounderMock{}
	blkExec := &mock.BlockProcessorMock{}
	hasher := &mock.HasherMock{}
	marshalizer := &mock.MarshalizerMock{}
	forkDetector := &mock.ForkDetectorMock{}
	shardCoordinator := mock.NewOneShardCoordinatorMock()
	account := &mock.AccountsStub{}

	bs, err := sync.NewBootstrap(
		transient,
		blkc,
		rnd,
		blkExec,
		waitTime,
		hasher,
		marshalizer,
		forkDetector,
		&mock.ResolversContainerStub{},
		shardCoordinator,
		account,
	)

	assert.Nil(t, bs)
	assert.Equal(t, process.ErrNilHeadersNoncesDataPool, err)
}

func TestNewBootstrap_TransientDataHolderRetNilOnTxBlockBodyShouldErr(t *testing.T) {
	t.Parallel()

<<<<<<< HEAD
	transient := &mock.TransientDataPoolMock{}
	transient.HeadersCalled = func() data.ShardedDataCacherNotifier {
		return &mock.ShardedDataStub{}
	}
	transient.HeadersNoncesCalled = func() data.Uint64Cacher {
		return &mock.Uint64CacherStub{}
	}
	transient.MiniBlocksCalled = func() storage.Cacher {
=======
	transient := createMockTransient()
	transient.TxBlocksCalled = func() storage.Cacher {
>>>>>>> ff773c32
		return nil
	}
	blkc := &blockchain.BlockChain{}
	rnd := &mock.RounderMock{}
	blkExec := &mock.BlockProcessorMock{}
	hasher := &mock.HasherMock{}
	marshalizer := &mock.MarshalizerMock{}
	forkDetector := &mock.ForkDetectorMock{}
	shardCoordinator := mock.NewOneShardCoordinatorMock()
	account := &mock.AccountsStub{}

	bs, err := sync.NewBootstrap(
		transient,
		blkc,
		rnd,
		blkExec,
		waitTime,
		hasher,
		marshalizer,
		forkDetector,
		&mock.ResolversContainerStub{},
		shardCoordinator,
		account,
	)

	assert.Nil(t, bs)
	assert.Equal(t, process.ErrNilTxBlockBody, err)
}

func TestNewBootstrap_NilBlockchainShouldErr(t *testing.T) {
	t.Parallel()

<<<<<<< HEAD
	transient := &mock.TransientDataPoolMock{}
	transient.HeadersCalled = func() data.ShardedDataCacherNotifier {
		return &mock.ShardedDataStub{}
	}
	transient.HeadersNoncesCalled = func() data.Uint64Cacher {
		return &mock.Uint64CacherStub{}
	}
	transient.MiniBlocksCalled = func() storage.Cacher {
		return &mock.CacherStub{}
	}
=======
	transient := createMockTransient()
>>>>>>> ff773c32
	rnd := &mock.RounderMock{}
	blkExec := &mock.BlockProcessorMock{}
	hasher := &mock.HasherMock{}
	marshalizer := &mock.MarshalizerMock{}
	forkDetector := &mock.ForkDetectorMock{}
	shardCoordinator := mock.NewOneShardCoordinatorMock()
	account := &mock.AccountsStub{}

	bs, err := sync.NewBootstrap(
		transient,
		nil,
		rnd,
		blkExec,
		waitTime,
		hasher,
		marshalizer,
		forkDetector,
		&mock.ResolversContainerStub{},
		shardCoordinator,
		account,
	)

	assert.Nil(t, bs)
	assert.Equal(t, process.ErrNilBlockChain, err)
}

func TestNewBootstrap_NilRounderShouldErr(t *testing.T) {
	t.Parallel()

<<<<<<< HEAD
	transient := &mock.TransientDataPoolMock{}
	transient.HeadersCalled = func() data.ShardedDataCacherNotifier {
		return &mock.ShardedDataStub{}
	}
	transient.HeadersNoncesCalled = func() data.Uint64Cacher {
		return &mock.Uint64CacherStub{}
	}
	transient.MiniBlocksCalled = func() storage.Cacher {
		return &mock.CacherStub{}
	}
=======
	transient := createMockTransient()
>>>>>>> ff773c32
	blkc := &blockchain.BlockChain{}
	blkExec := &mock.BlockProcessorMock{}
	hasher := &mock.HasherMock{}
	marshalizer := &mock.MarshalizerMock{}
	forkDetector := &mock.ForkDetectorMock{}
	shardCoordinator := mock.NewOneShardCoordinatorMock()
	account := &mock.AccountsStub{}

	bs, err := sync.NewBootstrap(
		transient,
		blkc,
		nil,
		blkExec,
		waitTime,
		hasher,
		marshalizer,
		forkDetector,
		&mock.ResolversContainerStub{},
		shardCoordinator,
		account,
	)

	assert.Nil(t, bs)
	assert.Equal(t, process.ErrNilRounder, err)
}

func TestNewBootstrap_NilBlockProcessorShouldErr(t *testing.T) {
	t.Parallel()

<<<<<<< HEAD
	transient := &mock.TransientDataPoolMock{}
	transient.HeadersCalled = func() data.ShardedDataCacherNotifier {
		return &mock.ShardedDataStub{}
	}
	transient.HeadersNoncesCalled = func() data.Uint64Cacher {
		return &mock.Uint64CacherStub{}
	}
	transient.MiniBlocksCalled = func() storage.Cacher {
		return &mock.CacherStub{}
	}
=======
	transient := createMockTransient()
>>>>>>> ff773c32
	blkc := &blockchain.BlockChain{}
	rnd := &mock.RounderMock{}
	hasher := &mock.HasherMock{}
	marshalizer := &mock.MarshalizerMock{}
	forkDetector := &mock.ForkDetectorMock{}
	shardCoordinator := mock.NewOneShardCoordinatorMock()
	account := &mock.AccountsStub{}

	bs, err := sync.NewBootstrap(
		transient,
		blkc,
		rnd,
		nil,
		waitTime,
		hasher,
		marshalizer,
		forkDetector,
		&mock.ResolversContainerStub{},
		shardCoordinator,
		account,
	)

	assert.Nil(t, bs)
	assert.Equal(t, process.ErrNilBlockExecutor, err)
}

func TestNewBootstrap_NilHasherShouldErr(t *testing.T) {
	t.Parallel()

<<<<<<< HEAD
	transient := &mock.TransientDataPoolMock{}
	transient.HeadersCalled = func() data.ShardedDataCacherNotifier {
		return &mock.ShardedDataStub{}
	}
	transient.HeadersNoncesCalled = func() data.Uint64Cacher {
		return &mock.Uint64CacherStub{}
	}
	transient.MiniBlocksCalled = func() storage.Cacher {
		return &mock.CacherStub{}
	}
=======
	transient := createMockTransient()
>>>>>>> ff773c32
	blkc := &blockchain.BlockChain{}
	rnd := &mock.RounderMock{}
	blkExec := &mock.BlockProcessorMock{}
	marshalizer := &mock.MarshalizerMock{}
	forkDetector := &mock.ForkDetectorMock{}
	shardCoordinator := mock.NewOneShardCoordinatorMock()
	account := &mock.AccountsStub{}

	bs, err := sync.NewBootstrap(
		transient,
		blkc,
		rnd,
		blkExec,
		waitTime,
		nil,
		marshalizer,
		forkDetector,
		&mock.ResolversContainerStub{},
		shardCoordinator,
		account,
	)

	assert.Nil(t, bs)
	assert.Equal(t, process.ErrNilHasher, err)
}

func TestNewBootstrap_NilMarshalizerShouldErr(t *testing.T) {
	t.Parallel()

<<<<<<< HEAD
	transient := &mock.TransientDataPoolMock{}
	transient.HeadersCalled = func() data.ShardedDataCacherNotifier {
		return &mock.ShardedDataStub{}
	}
	transient.HeadersNoncesCalled = func() data.Uint64Cacher {
		return &mock.Uint64CacherStub{}
	}
	transient.MiniBlocksCalled = func() storage.Cacher {
		return &mock.CacherStub{}
	}
=======
	transient := createMockTransient()
>>>>>>> ff773c32
	blkc := &blockchain.BlockChain{}
	rnd := &mock.RounderMock{}
	blkExec := &mock.BlockProcessorMock{}
	hasher := &mock.HasherMock{}
	forkDetector := &mock.ForkDetectorMock{}
	shardCoordinator := mock.NewOneShardCoordinatorMock()
	account := &mock.AccountsStub{}

	bs, err := sync.NewBootstrap(
		transient,
		blkc,
		rnd,
		blkExec,
		waitTime,
		hasher,
		nil,
		forkDetector,
		&mock.ResolversContainerStub{},
		shardCoordinator,
		account,
	)

	assert.Nil(t, bs)
	assert.Equal(t, process.ErrNilMarshalizer, err)
}

func TestNewBootstrap_NilForkDetectorShouldErr(t *testing.T) {
	t.Parallel()

<<<<<<< HEAD
	transient := &mock.TransientDataPoolMock{}
	transient.HeadersCalled = func() data.ShardedDataCacherNotifier {
		return &mock.ShardedDataStub{}
	}
	transient.HeadersNoncesCalled = func() data.Uint64Cacher {
		return &mock.Uint64CacherStub{}
	}
	transient.MiniBlocksCalled = func() storage.Cacher {
		return &mock.CacherStub{}
	}
=======
	transient := createMockTransient()
>>>>>>> ff773c32
	blkc := &blockchain.BlockChain{}
	rnd := &mock.RounderMock{}
	blkExec := &mock.BlockProcessorMock{}
	hasher := &mock.HasherMock{}
	marshalizer := &mock.MarshalizerMock{}
	shardCoordinator := mock.NewOneShardCoordinatorMock()
	account := &mock.AccountsStub{}

	bs, err := sync.NewBootstrap(
		transient,
		blkc,
		rnd,
		blkExec,
		waitTime,
		hasher,
		marshalizer,
		nil,
		&mock.ResolversContainerStub{},
		shardCoordinator,
		account,
	)

	assert.Nil(t, bs)
	assert.Equal(t, process.ErrNilForkDetector, err)
}

func TestNewBootstrap_NilResolversContainerShouldErr(t *testing.T) {
	t.Parallel()

<<<<<<< HEAD
	transient := &mock.TransientDataPoolMock{}
	transient.HeadersCalled = func() data.ShardedDataCacherNotifier {
		return &mock.ShardedDataStub{}
	}
	transient.HeadersNoncesCalled = func() data.Uint64Cacher {
		return &mock.Uint64CacherStub{}
	}
	transient.MiniBlocksCalled = func() storage.Cacher {
		return &mock.CacherStub{}
	}
=======
	transient := createMockTransient()
>>>>>>> ff773c32
	blkc := &blockchain.BlockChain{}
	rnd := &mock.RounderMock{}
	blkExec := &mock.BlockProcessorMock{}
	forkDetector := &mock.ForkDetectorMock{}
	hasher := &mock.HasherMock{}
	marshalizer := &mock.MarshalizerMock{}
	shardCoordinator := mock.NewOneShardCoordinatorMock()
	account := &mock.AccountsStub{}

	bs, err := sync.NewBootstrap(
		transient,
		blkc,
		rnd,
		blkExec,
		waitTime,
		hasher,
		marshalizer,
		forkDetector,
		nil,
		shardCoordinator,
		account,
	)

	assert.Nil(t, bs)
	assert.Equal(t, process.ErrNilResolverContainer, err)
}

func TestNewBootstrap_NilShardCoordinatorShouldErr(t *testing.T) {
	t.Parallel()

	transient := createMockTransient()
	blkc := &blockchain.BlockChain{}
	rnd := &mock.RounderMock{}
	blkExec := &mock.BlockProcessorMock{}
	forkDetector := &mock.ForkDetectorMock{}
	hasher := &mock.HasherMock{}
	marshalizer := &mock.MarshalizerMock{}
	account := &mock.AccountsStub{}

	bs, err := sync.NewBootstrap(
		transient,
		blkc,
		rnd,
		blkExec,
		waitTime,
		hasher,
		marshalizer,
		forkDetector,
		&mock.ResolversContainerStub{},
		nil,
		account,
	)

	assert.Nil(t, bs)
	assert.Equal(t, process.ErrNilShardCoordinator, err)
}

func TestNewBootstrap_NilAccountsAdapterShouldErr(t *testing.T) {
	t.Parallel()

	transient := createMockTransient()
	blkc := &blockchain.BlockChain{}
	rnd := &mock.RounderMock{}
	blkExec := &mock.BlockProcessorMock{}
	forkDetector := &mock.ForkDetectorMock{}
	hasher := &mock.HasherMock{}
	marshalizer := &mock.MarshalizerMock{}
	shardCoordinator := mock.NewOneShardCoordinatorMock()

	bs, err := sync.NewBootstrap(
		transient,
		blkc,
		rnd,
		blkExec,
		waitTime,
		hasher,
		marshalizer,
		forkDetector,
		&mock.ResolversContainerStub{},
		shardCoordinator,
		nil,
	)

	assert.Nil(t, bs)
	assert.Equal(t, process.ErrNilAccountsAdapter, err)
}

func TestNewBootstrap_NilHeaderResolverShouldErr(t *testing.T) {
	t.Parallel()

<<<<<<< HEAD
	transient := &mock.TransientDataPoolMock{}
	transient.HeadersCalled = func() data.ShardedDataCacherNotifier {
		return &mock.ShardedDataStub{}
	}
	transient.HeadersNoncesCalled = func() data.Uint64Cacher {
		return &mock.Uint64CacherStub{}
	}
	transient.MiniBlocksCalled = func() storage.Cacher {
		return &mock.CacherStub{}
	}
=======
	transient := createMockTransient()
>>>>>>> ff773c32

	errExpected := errors.New("expected error")

	resContainer := &mock.ResolversContainerStub{
		GetCalled: func(key string) (resolver process.Resolver, e error) {
			if key == string(factory.HeadersTopic) {
				return nil, errExpected
			}

			if key == string(factory.MiniBlocksTopic) {
				return &mock.ResolverStub{}, nil
			}

			return nil, nil
		},
	}

	blkc := &blockchain.BlockChain{}
	rnd := &mock.RounderMock{}
	blkExec := &mock.BlockProcessorMock{}
	forkDetector := &mock.ForkDetectorMock{}
	hasher := &mock.HasherMock{}
	marshalizer := &mock.MarshalizerMock{}
	shardCoordinator := mock.NewOneShardCoordinatorMock()
	account := &mock.AccountsStub{}

	bs, err := sync.NewBootstrap(
		transient,
		blkc,
		rnd,
		blkExec,
		waitTime,
		hasher,
		marshalizer,
		forkDetector,
		resContainer,
		shardCoordinator,
		account,
	)

	assert.Nil(t, bs)
	assert.Equal(t, errExpected, err)
}

func TestNewBootstrap_NilTxBlockBodyResolverShouldErr(t *testing.T) {
	t.Parallel()

<<<<<<< HEAD
	transient := &mock.TransientDataPoolMock{}
	transient.HeadersCalled = func() data.ShardedDataCacherNotifier {
		return &mock.ShardedDataStub{}
	}
	transient.HeadersNoncesCalled = func() data.Uint64Cacher {
		return &mock.Uint64CacherStub{}
	}
	transient.MiniBlocksCalled = func() storage.Cacher {
		return &mock.CacherStub{}
	}
=======
	transient := createMockTransient()
>>>>>>> ff773c32

	errExpected := errors.New("expected error")

	resContainer := &mock.ResolversContainerStub{
		GetCalled: func(key string) (resolver process.Resolver, e error) {
			if key == string(factory.HeadersTopic) {
				return &mock.HeaderResolverMock{}, errExpected
			}

			if key == string(factory.MiniBlocksTopic) {
				return nil, errExpected
			}

			return nil, nil
		},
	}

	blkc := &blockchain.BlockChain{}
	rnd := &mock.RounderMock{}
	blkExec := &mock.BlockProcessorMock{}
	forkDetector := &mock.ForkDetectorMock{}
	hasher := &mock.HasherMock{}
	marshalizer := &mock.MarshalizerMock{}
	shardCoordinator := mock.NewOneShardCoordinatorMock()
	account := &mock.AccountsStub{}

	bs, err := sync.NewBootstrap(
		transient,
		blkc,
		rnd,
		blkExec,
		waitTime,
		hasher,
		marshalizer,
		forkDetector,
		resContainer,
		shardCoordinator,
		account,
	)

	assert.Nil(t, bs)
	assert.Equal(t, errExpected, err)
}

func TestNewBootstrap_OkValsShouldWork(t *testing.T) {
	t.Parallel()

	wasCalled := 0

	transient := &mock.TransientDataPoolMock{}
	transient.HeadersCalled = func() data.ShardedDataCacherNotifier {
		sds := &mock.ShardedDataStub{}

		sds.AddDataCalled = func(key []byte, data interface{}, destShardID uint32) {
			assert.Fail(t, "should have not reached this point")
		}

		sds.RegisterHandlerCalled = func(func(key []byte)) {
		}

		return sds
	}
	transient.HeadersNoncesCalled = func() data.Uint64Cacher {
		hnc := &mock.Uint64CacherStub{}
		hnc.RegisterHandlerCalled = func(handler func(nonce uint64)) {
			wasCalled++
		}

		return hnc
	}
	transient.MiniBlocksCalled = func() storage.Cacher {
		cs := &mock.CacherStub{}
		cs.RegisterHandlerCalled = func(i func(key []byte)) {
			wasCalled++
		}

		return cs
	}

	blkc := &blockchain.BlockChain{}
	rnd := &mock.RounderMock{}
	blkExec := &mock.BlockProcessorMock{}
	hasher := &mock.HasherMock{}
	marshalizer := &mock.MarshalizerMock{}
	forkDetector := &mock.ForkDetectorMock{}
	shardCoordinator := mock.NewOneShardCoordinatorMock()
	account := &mock.AccountsStub{}

	bs, err := sync.NewBootstrap(
		transient,
		blkc,
		rnd,
		blkExec,
		waitTime,
		hasher,
		marshalizer,
		forkDetector,
		createMockResolversContainer(),
		shardCoordinator,
		account,
	)

	assert.NotNil(t, bs)
	assert.Nil(t, err)
	assert.Equal(t, 2, wasCalled)
}

//------- processing

func TestBootstrap_ShouldReturnMissingHeader(t *testing.T) {
	t.Parallel()

	hdr := block.Header{Nonce: 1}
	blkc := blockchain.BlockChain{}
	blkc.CurrentBlockHeader = &hdr

	transient := createMockTransient()

<<<<<<< HEAD
		hnc.GetCalled = func(u uint64) (bytes []byte, b bool) {
			return nil, false
		}
		return hnc
	}
	transient.MiniBlocksCalled = func() storage.Cacher {
		cs := &mock.CacherStub{}
		cs.RegisterHandlerCalled = func(i func(key []byte)) {
		}

		return cs
	}
=======
>>>>>>> ff773c32
	hasher := &mock.HasherMock{}
	marshalizer := &mock.MarshalizerMock{}
	forkDetector := &mock.ForkDetectorMock{}
	forkDetector.CheckForkCalled = func() bool {
		return true
	}

	shardCoordinator := mock.NewOneShardCoordinatorMock()
	account := &mock.AccountsStub{}

	rnd, _ := round.NewRound(time.Now(), time.Now(), time.Duration(100*time.Millisecond), mock.SyncTimerMock{})

	blockProcessorMock := createBlockProcessor()

	bs, _ := sync.NewBootstrap(
		transient,
		&blkc,
		rnd,
		blockProcessorMock,
		waitTime,
		hasher,
		marshalizer,
		forkDetector,
		createMockResolversContainer(),
		shardCoordinator,
		account,
	)

	bs.BroadcastBlock = func(body *block.TxBlockBody, header *block.Header) error {
		return nil
	}

	bs.SetHighestNonceReceived(100)

	r := bs.SyncBlock()

	assert.Equal(t, process.ErrMissingHeader, r)
}

func TestBootstrap_ShouldReturnMissingBody(t *testing.T) {
	t.Parallel()

	hdr := block.Header{Nonce: 1}
	blockBodyUnit := &mock.StorerStub{
		GetCalled: func(key []byte) (i []byte, e error) {
			return nil, nil
		},
	}
	blkc, _ := blockchain.NewBlockChain(&mock.CacherStub{}, &mock.StorerStub{}, blockBodyUnit,
		&mock.StorerStub{}, &mock.StorerStub{})
	blkc.CurrentBlockHeader = &hdr

	transient := createMockTransient()
	transient.HeadersCalled = func() data.ShardedDataCacherNotifier {
		sds := &mock.ShardedDataStub{}

		sds.SearchFirstDataCalled = func(key []byte) (value interface{}, ok bool) {
			if bytes.Equal([]byte("aaa"), key) {
				return &block.Header{Nonce: 2}, true
			}

			return nil, false
		}

		sds.RegisterHandlerCalled = func(func(key []byte)) {
		}

		return sds
	}
	transient.HeadersNoncesCalled = func() data.Uint64Cacher {
		hnc := &mock.Uint64CacherStub{}
		hnc.RegisterHandlerCalled = func(handler func(nonce uint64)) {
		}

		hnc.GetCalled = func(u uint64) (bytes []byte, b bool) {
			if u == 2 {
				return []byte("aaa"), false
			}

			return nil, false
		}
		return hnc
	}
<<<<<<< HEAD
	transient.MiniBlocksCalled = func() storage.Cacher {
		cs := &mock.CacherStub{}
		cs.RegisterHandlerCalled = func(i func(key []byte)) {
		}
		cs.GetCalled = func(key []byte) (value interface{}, ok bool) {
			return nil, false
		}

		return cs
	}
=======
>>>>>>> ff773c32
	hasher := &mock.HasherMock{}
	marshalizer := &mock.MarshalizerMock{}
	forkDetector := &mock.ForkDetectorMock{}
	forkDetector.CheckForkCalled = func() bool {
		return true
	}

	shardCoordinator := mock.NewOneShardCoordinatorMock()
	account := &mock.AccountsStub{}

	rnd, _ := round.NewRound(time.Now(), time.Now(), time.Duration(100*time.Millisecond), mock.SyncTimerMock{})

	bs, _ := sync.NewBootstrap(
		transient,
		blkc,
		rnd,
		&mock.BlockProcessorMock{},
		waitTime,
		hasher,
		marshalizer,
		forkDetector,
<<<<<<< HEAD
		createMockResolversContainerNilMiniBlocks(),
=======
		createMockResolversContainer(),
		shardCoordinator,
		account,
>>>>>>> ff773c32
	)

	bs.BroadcastBlock = func(body *block.TxBlockBody, header *block.Header) error {
		return nil
	}

	bs.RequestHeader(2)

	r := bs.SyncBlock()

	assert.Equal(t, process.ErrMissingBody, r)
}

func TestBootstrap_ShouldNotNeedToSync(t *testing.T) {
	t.Parallel()

<<<<<<< HEAD
	ebm := mock.BlockProcessorMock{}
	ebm.ProcessAndCommitCalled = func(blk *blockchain.BlockChain, hdr *block.Header, body block.Body, haveTime func() time.Duration) error {
		blk.CurrentBlockHeader = hdr
		return nil
	}
=======
	ebm := createBlockProcessor()
>>>>>>> ff773c32

	hdr := block.Header{Nonce: 1, Round: 0}
	blkc := blockchain.BlockChain{}
	blkc.CurrentBlockHeader = &hdr

<<<<<<< HEAD
	transient := &mock.TransientDataPoolMock{}
	transient.HeadersCalled = func() data.ShardedDataCacherNotifier {
		sds := &mock.ShardedDataStub{}

		sds.SearchFirstDataCalled = func(key []byte) (value interface{}, ok bool) {
			return nil, false
		}

		sds.RegisterHandlerCalled = func(func(key []byte)) {
		}

		return sds
	}
	transient.HeadersNoncesCalled = func() data.Uint64Cacher {
		hnc := &mock.Uint64CacherStub{}
		hnc.RegisterHandlerCalled = func(handler func(nonce uint64)) {
		}

		hnc.GetCalled = func(u uint64) (bytes []byte, b bool) {
			return nil, false
		}
		return hnc
	}
	transient.MiniBlocksCalled = func() storage.Cacher {
		cs := &mock.CacherStub{}
		cs.RegisterHandlerCalled = func(i func(key []byte)) {
		}
		cs.GetCalled = func(key []byte) (value interface{}, ok bool) {
			return nil, false
		}
=======
	transient := createMockTransient()
>>>>>>> ff773c32

	hasher := &mock.HasherMock{}
	marshalizer := &mock.MarshalizerMock{}
	forkDetector := &mock.ForkDetectorMock{}

	forkDetector.CheckForkCalled = func() bool {
		return false
	}

	shardCoordinator := mock.NewOneShardCoordinatorMock()
	account := &mock.AccountsStub{}

	rnd, _ := round.NewRound(time.Now(), time.Now(), time.Duration(100*time.Millisecond), mock.SyncTimerMock{})

	bs, _ := sync.NewBootstrap(
		transient,
		&blkc,
		rnd,
		ebm,
		waitTime,
		hasher,
		marshalizer,
		forkDetector,
		createMockResolversContainer(),
		shardCoordinator,
		account,
	)

	bs.BroadcastBlock = func(body *block.TxBlockBody, header *block.Header) error {
		return nil
	}

	bs.StartSync()
	time.Sleep(200 * time.Millisecond)
	bs.StopSync()
}

func TestBootstrap_SyncShouldSyncOneBlock(t *testing.T) {
	t.Parallel()

<<<<<<< HEAD
	ebm := mock.BlockProcessorMock{}
	ebm.ProcessAndCommitCalled = func(blk *blockchain.BlockChain, hdr *block.Header, body block.Body, haveTime func() time.Duration) error {
		blk.CurrentBlockHeader = hdr
		return nil
	}
=======
	ebm := createBlockProcessor()
>>>>>>> ff773c32

	hdr := block.Header{Nonce: 1, Round: 0}
	blkc := blockchain.BlockChain{}
	blkc.CurrentBlockHeader = &hdr

	mutDataAvailable := goSync.RWMutex{}
	dataAvailable := false

	transient := &mock.TransientDataPoolMock{}
	transient.HeadersCalled = func() data.ShardedDataCacherNotifier {
		sds := &mock.ShardedDataStub{}

		sds.SearchFirstDataCalled = func(key []byte) (value interface{}, ok bool) {
			mutDataAvailable.RLock()
			defer mutDataAvailable.RUnlock()

			if bytes.Equal([]byte("aaa"), key) && dataAvailable {
				return &block.Header{
					Nonce:         2,
					Round:         1,
					BlockBodyType: block.TxBlock,
					RootHash: []byte("bbb")}, true
			}

			return nil, false
		}

		sds.RegisterHandlerCalled = func(func(key []byte)) {
		}

		return sds
	}
	transient.HeadersNoncesCalled = func() data.Uint64Cacher {
		hnc := &mock.Uint64CacherStub{}
		hnc.RegisterHandlerCalled = func(handler func(nonce uint64)) {
		}

		hnc.GetCalled = func(u uint64) (bytes []byte, b bool) {
			mutDataAvailable.RLock()
			defer mutDataAvailable.RUnlock()

			if u == 2 && dataAvailable {
				return []byte("aaa"), false
			}

			return nil, false
		}
		return hnc
	}
	transient.MiniBlocksCalled = func() storage.Cacher {
		cs := &mock.CacherStub{}
		cs.RegisterHandlerCalled = func(i func(key []byte)) {
		}
		cs.GetCalled = func(key []byte) (value interface{}, ok bool) {
			if bytes.Equal([]byte("bbb"), key) && dataAvailable {
				return make(block.MiniBlockSlice, 0), true
			}

			return nil, false
		}

		return cs
	}
	hasher := &mock.HasherMock{}
	marshalizer := &mock.MarshalizerMock{}
	forkDetector := &mock.ForkDetectorMock{}

	forkDetector.CheckForkCalled = func() bool {
		return false
	}

	shardCoordinator := mock.NewOneShardCoordinatorMock()
	account := &mock.AccountsStub{}

	account.RootHashCalled = func() []byte {
		return nil
	}

	rnd, _ := round.NewRound(time.Now(), time.Now().Add(200*time.Millisecond), time.Duration(100*time.Millisecond), mock.SyncTimerMock{})

	bs, _ := sync.NewBootstrap(
		transient,
		&blkc,
		rnd,
		ebm,
		waitTime,
		hasher,
		marshalizer,
		forkDetector,
		createMockResolversContainer(),
		shardCoordinator,
		account,
	)

	bs.BroadcastBlock = func(body *block.TxBlockBody, header *block.Header) error {
		return nil
	}

	bs.StartSync()

	time.Sleep(200 * time.Millisecond)

	mutDataAvailable.Lock()
	dataAvailable = true
	mutDataAvailable.Unlock()

	time.Sleep(200 * time.Millisecond)

	bs.StopSync()
}

func TestBootstrap_ShouldReturnNilErr(t *testing.T) {
	t.Parallel()

<<<<<<< HEAD
	ebm := mock.BlockProcessorMock{}
	ebm.ProcessAndCommitCalled = func(blockChain *blockchain.BlockChain, header *block.Header, body block.Body, haveTime func() time.Duration) error {
		return nil
	}
=======
	ebm := createBlockProcessor()
>>>>>>> ff773c32

	hdr := block.Header{Nonce: 1}
	blkc := blockchain.BlockChain{}
	blkc.CurrentBlockHeader = &hdr

	transient := &mock.TransientDataPoolMock{}
	transient.HeadersCalled = func() data.ShardedDataCacherNotifier {
		sds := &mock.ShardedDataStub{}

		sds.SearchFirstDataCalled = func(key []byte) (value interface{}, ok bool) {
			if bytes.Equal([]byte("aaa"), key) {
				return &block.Header{
					Nonce:         2,
					Round:         1,
					BlockBodyType: block.TxBlock,
					RootHash: []byte("bbb")}, true
			}

			return nil, false
		}

		sds.RegisterHandlerCalled = func(func(key []byte)) {
		}

		return sds
	}
	transient.HeadersNoncesCalled = func() data.Uint64Cacher {
		hnc := &mock.Uint64CacherStub{}
		hnc.RegisterHandlerCalled = func(handler func(nonce uint64)) {
		}

		hnc.GetCalled = func(u uint64) (bytes []byte, b bool) {
			if u == 2 {
				return []byte("aaa"), false
			}

			return nil, false
		}
		return hnc
	}
	transient.MiniBlocksCalled = func() storage.Cacher {
		cs := &mock.CacherStub{}
		cs.RegisterHandlerCalled = func(i func(key []byte)) {
		}
		cs.GetCalled = func(key []byte) (value interface{}, ok bool) {
			if bytes.Equal([]byte("bbb"), key) {
				return make(block.MiniBlockSlice, 0), true
			}

			return nil, false
		}

		return cs
	}

	hasher := &mock.HasherMock{}
	marshalizer := &mock.MarshalizerMock{}
	forkDetector := &mock.ForkDetectorMock{}
	forkDetector.CheckForkCalled = func() bool {
		return false
	}

	shardCoordinator := mock.NewOneShardCoordinatorMock()
	account := &mock.AccountsStub{}

	rnd, _ := round.NewRound(time.Now(), time.Now(), time.Duration(100*time.Millisecond), mock.SyncTimerMock{})

	bs, _ := sync.NewBootstrap(
		transient,
		&blkc,
		rnd,
		ebm,
		waitTime,
		hasher,
		marshalizer,
		forkDetector,
		createMockResolversContainer(),
		shardCoordinator,
		account,
	)

	r := bs.SyncBlock()

	assert.Nil(t, r)
}

func TestBootstrap_ShouldSyncShouldReturnFalseWhenCurrentBlockIsNilAndRoundIndexIsZero(t *testing.T) {
	t.Parallel()

<<<<<<< HEAD
	transient := &mock.TransientDataPoolMock{}
	transient.HeadersCalled = func() data.ShardedDataCacherNotifier {
		sds := &mock.ShardedDataStub{}
		sds.RegisterHandlerCalled = func(func(key []byte)) {
		}
		return sds
	}
	transient.HeadersNoncesCalled = func() data.Uint64Cacher {
		hnc := &mock.Uint64CacherStub{}
		hnc.RegisterHandlerCalled = func(handler func(nonce uint64)) {
		}
		return hnc
	}
	transient.MiniBlocksCalled = func() storage.Cacher {
		cs := &mock.CacherStub{}
		cs.RegisterHandlerCalled = func(i func(key []byte)) {
		}
		return cs
	}
=======
	transient := createMockTransient()

>>>>>>> ff773c32
	hasher := &mock.HasherMock{}
	marshalizer := &mock.MarshalizerMock{}
	forkDetector := &mock.ForkDetectorMock{CheckForkCalled: func() bool {
		return false
	}}

	shardCoordinator := mock.NewOneShardCoordinatorMock()
	account := &mock.AccountsStub{}

	rnd, _ := round.NewRound(time.Now(), time.Now(), time.Duration(100*time.Millisecond), mock.SyncTimerMock{})

	bs, _ := sync.NewBootstrap(
		transient,
		&blockchain.BlockChain{},
		rnd,
		&mock.BlockProcessorMock{},
		waitTime,
		hasher,
		marshalizer,
		forkDetector,
		createMockResolversContainer(),
		shardCoordinator,
		account,
	)

	assert.False(t, bs.ShouldSync())
}

func TestBootstrap_ShouldReturnTrueWhenCurrentBlockIsNilAndRoundIndexIsGreaterThanZero(t *testing.T) {
	t.Parallel()

<<<<<<< HEAD
	transient := &mock.TransientDataPoolMock{}
	transient.HeadersCalled = func() data.ShardedDataCacherNotifier {
		sds := &mock.ShardedDataStub{}
		sds.RegisterHandlerCalled = func(func(key []byte)) {
		}
		return sds
	}
	transient.HeadersNoncesCalled = func() data.Uint64Cacher {
		hnc := &mock.Uint64CacherStub{}
		hnc.RegisterHandlerCalled = func(handler func(nonce uint64)) {
		}
		return hnc
	}
	transient.MiniBlocksCalled = func() storage.Cacher {
		cs := &mock.CacherStub{}
		cs.RegisterHandlerCalled = func(i func(key []byte)) {
		}
		return cs
	}
=======
	transient := createMockTransient()

>>>>>>> ff773c32
	hasher := &mock.HasherMock{}
	marshalizer := &mock.MarshalizerMock{}
	forkDetector := &mock.ForkDetectorMock{}

	forkDetector.CheckForkCalled = func() bool {
		return false
	}

	shardCoordinator := mock.NewOneShardCoordinatorMock()
	account := &mock.AccountsStub{}

	rnd, _ := round.NewRound(time.Now(), time.Now().Add(100*time.Millisecond), time.Duration(100*time.Millisecond), mock.SyncTimerMock{})

	bs, _ := sync.NewBootstrap(
		transient,
		&blockchain.BlockChain{},
		rnd,
		&mock.BlockProcessorMock{},
		waitTime,
		hasher,
		marshalizer,
		forkDetector,
		createMockResolversContainer(),
		shardCoordinator,
		account,
	)

	assert.True(t, bs.ShouldSync())
}

func TestBootstrap_ShouldReturnFalseWhenNodeIsSynced(t *testing.T) {
	t.Parallel()

	hdr := block.Header{Nonce: 0}
	blkc := blockchain.BlockChain{}
	blkc.CurrentBlockHeader = &hdr

<<<<<<< HEAD
	transient := &mock.TransientDataPoolMock{}
	transient.HeadersCalled = func() data.ShardedDataCacherNotifier {
		sds := &mock.ShardedDataStub{}
		sds.RegisterHandlerCalled = func(func(key []byte)) {
		}
		return sds
	}
	transient.HeadersNoncesCalled = func() data.Uint64Cacher {
		hnc := &mock.Uint64CacherStub{}
		hnc.RegisterHandlerCalled = func(handler func(nonce uint64)) {
		}
		return hnc
	}
	transient.MiniBlocksCalled = func() storage.Cacher {
		cs := &mock.CacherStub{}
		cs.RegisterHandlerCalled = func(i func(key []byte)) {
		}
		return cs
	}
=======
	transient := createMockTransient()
>>>>>>> ff773c32
	hasher := &mock.HasherMock{}
	marshalizer := &mock.MarshalizerMock{}
	forkDetector := &mock.ForkDetectorMock{}

	forkDetector.CheckForkCalled = func() bool {
		return false
	}

	shardCoordinator := mock.NewOneShardCoordinatorMock()
	account := &mock.AccountsStub{}

	rnd, _ := round.NewRound(time.Now(), time.Now(), time.Duration(100*time.Millisecond), mock.SyncTimerMock{})

	bs, _ := sync.NewBootstrap(
		transient,
		&blkc,
		rnd,
		&mock.BlockProcessorMock{},
		waitTime,
		hasher,
		marshalizer,
		forkDetector,
		createMockResolversContainer(),
		shardCoordinator,
		account,
	)

	assert.False(t, bs.ShouldSync())
}

func TestBootstrap_ShouldReturnTrueWhenNodeIsNotSynced(t *testing.T) {
	t.Parallel()

	hdr := block.Header{Nonce: 0}
	blkc := blockchain.BlockChain{}
	blkc.CurrentBlockHeader = &hdr

<<<<<<< HEAD
	transient := &mock.TransientDataPoolMock{}
	transient.HeadersCalled = func() data.ShardedDataCacherNotifier {
		sds := &mock.ShardedDataStub{}
		sds.RegisterHandlerCalled = func(func(key []byte)) {
		}
		return sds
	}
	transient.HeadersNoncesCalled = func() data.Uint64Cacher {
		hnc := &mock.Uint64CacherStub{}
		hnc.RegisterHandlerCalled = func(handler func(nonce uint64)) {
		}
		return hnc
	}
	transient.MiniBlocksCalled = func() storage.Cacher {
		cs := &mock.CacherStub{}
		cs.RegisterHandlerCalled = func(i func(key []byte)) {
		}
		return cs
	}
=======
	transient := createMockTransient()
>>>>>>> ff773c32
	hasher := &mock.HasherMock{}
	marshalizer := &mock.MarshalizerMock{}
	forkDetector := &mock.ForkDetectorMock{}
	forkDetector.CheckForkCalled = func() bool {
		return false
	}

	shardCoordinator := mock.NewOneShardCoordinatorMock()
	account := &mock.AccountsStub{}

	rnd, _ := round.NewRound(time.Now(), time.Now().Add(100*time.Millisecond), time.Duration(100*time.Millisecond), mock.SyncTimerMock{})

	bs, _ := sync.NewBootstrap(
		transient,
		&blkc,
		rnd,
		&mock.BlockProcessorMock{},
		waitTime,
		hasher,
		marshalizer,
		forkDetector,
		createMockResolversContainer(),
		shardCoordinator,
		account,
	)

	assert.False(t, bs.ShouldSync())
}

func TestBootstrap_GetHeaderFromPoolShouldReturnNil(t *testing.T) {
	t.Parallel()

<<<<<<< HEAD
	transient := &mock.TransientDataPoolMock{}
	transient.HeadersCalled = func() data.ShardedDataCacherNotifier {
		sds := &mock.ShardedDataStub{}
		sds.RegisterHandlerCalled = func(func(key []byte)) {
		}
		return sds
	}
	transient.HeadersNoncesCalled = func() data.Uint64Cacher {
		hnc := &mock.Uint64CacherStub{}
		hnc.RegisterHandlerCalled = func(handler func(nonce uint64)) {
		}
		hnc.GetCalled = func(u uint64) (i []byte, b bool) {
			return nil, false
		}

		return hnc
	}
	transient.MiniBlocksCalled = func() storage.Cacher {
		cs := &mock.CacherStub{}
		cs.RegisterHandlerCalled = func(i func(key []byte)) {
		}
		return cs
	}
=======
	transient := createMockTransient()
>>>>>>> ff773c32
	hasher := &mock.HasherMock{}
	marshalizer := &mock.MarshalizerMock{}
	forkDetector := &mock.ForkDetectorMock{}

	forkDetector.CheckForkCalled = func() bool {
		return false
	}

	shardCoordinator := mock.NewOneShardCoordinatorMock()
	account := &mock.AccountsStub{}

	rnd, _ := round.NewRound(time.Now(), time.Now(), time.Duration(100*time.Millisecond), mock.SyncTimerMock{})

	bs, _ := sync.NewBootstrap(
		transient,
		&blockchain.BlockChain{},
		rnd,
		&mock.BlockProcessorMock{},
		waitTime,
		hasher,
		marshalizer,
		forkDetector,
		createMockResolversContainer(),
		shardCoordinator,
		account,
	)

	assert.Nil(t, bs.GetHeaderFromPool(0))
}

func TestBootstrap_GetHeaderFromPoolShouldReturnHeader(t *testing.T) {
	t.Parallel()

	hdr := &block.Header{Nonce: 0}

	transient := createMockTransient()
	transient.HeadersCalled = func() data.ShardedDataCacherNotifier {
		sds := &mock.ShardedDataStub{}

		sds.SearchFirstDataCalled = func(key []byte) (value interface{}, ok bool) {
			if bytes.Equal([]byte("aaa"), key) {
				return hdr, true
			}
			return nil, false
		}

		sds.RegisterHandlerCalled = func(func(key []byte)) {
		}

		return sds
	}
	transient.HeadersNoncesCalled = func() data.Uint64Cacher {
		hnc := &mock.Uint64CacherStub{}
		hnc.RegisterHandlerCalled = func(handler func(nonce uint64)) {
		}
		hnc.GetCalled = func(u uint64) (i []byte, b bool) {
			if u == 0 {
				return []byte("aaa"), true
			}

			return nil, false
		}

		return hnc
	}
<<<<<<< HEAD
	transient.MiniBlocksCalled = func() storage.Cacher {
		cs := &mock.CacherStub{}
		cs.RegisterHandlerCalled = func(i func(key []byte)) {
		}
		return cs
	}
=======
>>>>>>> ff773c32
	hasher := &mock.HasherMock{}
	marshalizer := &mock.MarshalizerMock{}
	forkDetector := &mock.ForkDetectorMock{}
	account := &mock.AccountsStub{}

	shardCoordinator := mock.NewOneShardCoordinatorMock()

	rnd, _ := round.NewRound(time.Now(), time.Now(), time.Duration(100*time.Millisecond), mock.SyncTimerMock{})

	bs, _ := sync.NewBootstrap(
		transient,
		&blockchain.BlockChain{},
		rnd,
		&mock.BlockProcessorMock{},
		waitTime,
		hasher,
		marshalizer,
		forkDetector,
		createMockResolversContainer(),
		shardCoordinator,
		account,
	)

	assert.True(t, hdr == bs.GetHeaderFromPool(0))
}

func TestGetBlockFromPoolShouldReturnBlock(t *testing.T) {
	blk := make(block.MiniBlockSlice, 0)

<<<<<<< HEAD
	transient := &mock.TransientDataPoolMock{}
	transient.HeadersCalled = func() data.ShardedDataCacherNotifier {
		sds := &mock.ShardedDataStub{}
		sds.RegisterHandlerCalled = func(func(key []byte)) {
		}
		return sds
	}
	transient.HeadersNoncesCalled = func() data.Uint64Cacher {
		hnc := &mock.Uint64CacherStub{}
		hnc.RegisterHandlerCalled = func(handler func(nonce uint64)) {
		}
		return hnc
	}
	transient.MiniBlocksCalled = func() storage.Cacher {
=======
	transient := createMockTransient()

	transient.TxBlocksCalled = func() storage.Cacher {
>>>>>>> ff773c32
		cs := &mock.CacherStub{}
		cs.RegisterHandlerCalled = func(i func(key []byte)) {
		}
		cs.GetCalled = func(key []byte) (value interface{}, ok bool) {
			if bytes.Equal(key, []byte("aaa")) {
				return blk, true
			}

			return nil, false
		}
		return cs
	}
	hasher := &mock.HasherMock{}
	marshalizer := &mock.MarshalizerMock{}
	forkDetector := &mock.ForkDetectorMock{}

	shardCoordinator := mock.NewOneShardCoordinatorMock()
	account := &mock.AccountsStub{}

	rnd, _ := round.NewRound(time.Now(), time.Now(), time.Duration(100*time.Millisecond), mock.SyncTimerMock{})

	bs, _ := sync.NewBootstrap(
		transient,
		&blockchain.BlockChain{},
		rnd,
		&mock.BlockProcessorMock{},
		waitTime,
		hasher,
		marshalizer,
		forkDetector,
		createMockResolversContainer(),
		shardCoordinator,
		account,
	)

	mbHashes := make([][]byte, 0)
	mbHashes = append(mbHashes, []byte("aaaa"))

	mb := bs.GetMiniBlocks(mbHashes)
	assert.True(t, reflect.DeepEqual(blk, mb))

}

//------- testing received headers

func TestBootstrap_ReceivedHeadersFoundInPoolShouldAddToForkDetector(t *testing.T) {
	t.Parallel()

	addedHash := []byte("hash")
	addedHdr := &block.Header{}

	transient := createMockTransient()
	transient.HeadersCalled = func() data.ShardedDataCacherNotifier {
		sds := &mock.ShardedDataStub{}
		sds.RegisterHandlerCalled = func(func(key []byte)) {
		}
		sds.SearchFirstDataCalled = func(key []byte) (value interface{}, ok bool) {
			if bytes.Equal(key, addedHash) {
				return addedHdr, true
			}

			return nil, false
		}
		return sds
	}
<<<<<<< HEAD
	transient.HeadersNoncesCalled = func() data.Uint64Cacher {
		hnc := &mock.Uint64CacherStub{}
		hnc.RegisterHandlerCalled = func(handler func(nonce uint64)) {
		}
		return hnc
	}
	transient.MiniBlocksCalled = func() storage.Cacher {
		cs := &mock.CacherStub{}
		cs.RegisterHandlerCalled = func(i func(key []byte)) {
		}
		cs.GetCalled = func(key []byte) (value interface{}, ok bool) {
			return nil, false
		}
		return cs
	}
=======
>>>>>>> ff773c32

	wasAdded := false
	hasher := &mock.HasherMock{}
	marshalizer := &mock.MarshalizerMock{}
	forkDetector := &mock.ForkDetectorMock{}
	forkDetector.AddHeaderCalled = func(header *block.Header, hash []byte, isReceived bool) error {
		if !isReceived {
			return errors.New("not received")
		}

		if !bytes.Equal(hash, addedHash) {
			return errors.New("hash mismatch")
		}

		if !reflect.DeepEqual(header, addedHdr) {
			return errors.New("header mismatch")
		}

		wasAdded = true
		return nil
	}

	shardCoordinator := mock.NewOneShardCoordinatorMock()
	account := &mock.AccountsStub{}

	rnd, _ := round.NewRound(time.Now(), time.Now(), time.Duration(100*time.Millisecond), mock.SyncTimerMock{})

	bs, _ := sync.NewBootstrap(
		transient,
		&blockchain.BlockChain{},
		rnd,
		&mock.BlockProcessorMock{},
		waitTime,
		hasher,
		marshalizer,
		forkDetector,
		createMockResolversContainer(),
		shardCoordinator,
		account,
	)

	bs.ReceivedHeaders(addedHash)

	assert.True(t, wasAdded)
}

func TestBootstrap_ReceivedHeadersNotFoundInPoolButFoundInStorageShouldAddToForkDetector(t *testing.T) {
	t.Parallel()

	addedHash := []byte("hash")
	addedHdr := &block.Header{}

<<<<<<< HEAD
	transient := &mock.TransientDataPoolMock{}
	transient.HeadersCalled = func() data.ShardedDataCacherNotifier {
		sds := &mock.ShardedDataStub{}
		sds.RegisterHandlerCalled = func(func(key []byte)) {
		}
		sds.SearchFirstDataCalled = func(key []byte) (value interface{}, ok bool) {
			//not found in data pool as it was already moved out to storage unit
			//should not happen normally, but this test takes this situation into account

			return nil, false
		}
		return sds
	}
	transient.HeadersNoncesCalled = func() data.Uint64Cacher {
		hnc := &mock.Uint64CacherStub{}
		hnc.RegisterHandlerCalled = func(handler func(nonce uint64)) {
		}
		return hnc
	}
	transient.MiniBlocksCalled = func() storage.Cacher {
		cs := &mock.CacherStub{}
		cs.RegisterHandlerCalled = func(i func(key []byte)) {
		}
		cs.GetCalled = func(key []byte) (value interface{}, ok bool) {
			return nil, false
		}
		return cs
	}
=======
	transient := createMockTransient()
>>>>>>> ff773c32

	wasAdded := false
	hasher := &mock.HasherMock{}
	marshalizer := &mock.MarshalizerMock{}
	forkDetector := &mock.ForkDetectorMock{}
	forkDetector.AddHeaderCalled = func(header *block.Header, hash []byte, isReceived bool) error {
		if !isReceived {
			return errors.New("not received")
		}

		if !bytes.Equal(hash, addedHash) {
			return errors.New("hash mismatch")
		}

		if !reflect.DeepEqual(header, addedHdr) {
			return errors.New("header mismatch")
		}

		wasAdded = true
		return nil
	}

	shardCoordinator := mock.NewOneShardCoordinatorMock()
	account := &mock.AccountsStub{}

	headerStorage := &mock.StorerStub{}
	headerStorage.GetCalled = func(key []byte) (i []byte, e error) {
		if bytes.Equal(key, addedHash) {
			buff, _ := marshalizer.Marshal(addedHdr)

			return buff, nil
		}

		return nil, nil
	}

	blkc, _ := blockchain.NewBlockChain(
		&mock.CacherStub{},
		&mock.StorerStub{},
		&mock.StorerStub{},
		&mock.StorerStub{},
		headerStorage)

	rnd, _ := round.NewRound(time.Now(), time.Now(), time.Duration(100*time.Millisecond), mock.SyncTimerMock{})

	bs, _ := sync.NewBootstrap(
		transient,
		blkc,
		rnd,
		&mock.BlockProcessorMock{},
		waitTime,
		hasher,
		marshalizer,
		forkDetector,
		createMockResolversContainer(),
		shardCoordinator,
		account,
	)

	bs.ReceivedHeaders(addedHash)

	assert.True(t, wasAdded)
}

//------- ForkChoice

func TestBootstrap_ForkChoiceNilBlockchainHeaderShouldErr(t *testing.T) {
	t.Parallel()

<<<<<<< HEAD
	transient := &mock.TransientDataPoolMock{}
	transient.HeadersCalled = func() data.ShardedDataCacherNotifier {
		sds := &mock.ShardedDataStub{
			AddDataCalled:         func(key []byte, data interface{}, destShardID uint32) {},
			RegisterHandlerCalled: func(func(key []byte)) {},
		}
		return sds
	}
	transient.HeadersNoncesCalled = func() data.Uint64Cacher {
		hnc := &mock.Uint64CacherStub{
			RegisterHandlerCalled: func(handler func(nonce uint64)) {},
		}
		return hnc
	}
	transient.MiniBlocksCalled = func() storage.Cacher {
		cs := &mock.CacherStub{
			RegisterHandlerCalled: func(i func(key []byte)) {},
		}
		return cs
	}
=======
	transient := createMockTransient()
>>>>>>> ff773c32
	blkc := &blockchain.BlockChain{}
	rnd := &mock.RounderMock{}
	blkExec := &mock.BlockProcessorMock{}
	hasher := &mock.HasherMock{}
	marshalizer := &mock.MarshalizerMock{}
	forkDetector := &mock.ForkDetectorMock{}
	shardCoordinator := mock.NewOneShardCoordinatorMock()
	account := &mock.AccountsStub{}

	bs, _ := sync.NewBootstrap(
		transient,
		blkc,
		rnd,
		blkExec,
		waitTime,
		hasher,
		marshalizer,
		forkDetector,
		createMockResolversContainer(),
		shardCoordinator,
		account,
	)

	err := bs.ForkChoice(&block.Header{})
	assert.Equal(t, sync.ErrNilCurrentHeader, err)
}

func TestBootstrap_ForkChoiceNilParamHeaderShouldErr(t *testing.T) {
	t.Parallel()

<<<<<<< HEAD
	transient := &mock.TransientDataPoolMock{}
	transient.HeadersCalled = func() data.ShardedDataCacherNotifier {
		sds := &mock.ShardedDataStub{
			AddDataCalled:         func(key []byte, data interface{}, destShardID uint32) {},
			RegisterHandlerCalled: func(func(key []byte)) {},
		}
		return sds
	}
	transient.HeadersNoncesCalled = func() data.Uint64Cacher {
		hnc := &mock.Uint64CacherStub{
			RegisterHandlerCalled: func(handler func(nonce uint64)) {},
		}
		return hnc
	}
	transient.MiniBlocksCalled = func() storage.Cacher {
		cs := &mock.CacherStub{
			RegisterHandlerCalled: func(i func(key []byte)) {},
		}
		return cs
	}
=======
	transient := createMockTransient()
>>>>>>> ff773c32
	blkc := &blockchain.BlockChain{}
	rnd := &mock.RounderMock{}
	blkExec := &mock.BlockProcessorMock{}
	hasher := &mock.HasherMock{}
	marshalizer := &mock.MarshalizerMock{}
	forkDetector := &mock.ForkDetectorMock{}
	shardCoordinator := mock.NewOneShardCoordinatorMock()
	account := &mock.AccountsStub{}

	bs, _ := sync.NewBootstrap(
		transient,
		blkc,
		rnd,
		blkExec,
		waitTime,
		hasher,
		marshalizer,
		forkDetector,
		createMockResolversContainer(),
		shardCoordinator,
		account,
	)

	blkc.CurrentBlockHeader = &block.Header{}

	err := bs.ForkChoice(nil)
	assert.Equal(t, sync.ErrNilHeader, err)
}

func TestBootstrap_ForkChoiceIsNotEmptyShouldRemove(t *testing.T) {
	t.Parallel()

	newHdrHash := []byte("new hdr hash")
	newHdrNonce := uint64(6)

	remFlags := &removedFlags{}

	transient := createMockTransient()
	transient.HeadersCalled = func() data.ShardedDataCacherNotifier {
		return createHeadersDataPool(newHdrHash, remFlags)
	}
	transient.HeadersNoncesCalled = func() data.Uint64Cacher {
		return createHeadersNoncesDataPool(newHdrNonce, newHdrHash, newHdrNonce, remFlags)
	}
<<<<<<< HEAD
	transient.MiniBlocksCalled = func() storage.Cacher {
		cs := &mock.CacherStub{
			RegisterHandlerCalled: func(i func(key []byte)) {},
		}
		return cs
	}
=======
>>>>>>> ff773c32
	blkc := &blockchain.BlockChain{}
	rnd := &mock.RounderMock{}
	blkExec := &mock.BlockProcessorMock{}
	hasher := &mock.HasherMock{}
	marshalizer := &mock.MarshalizerMock{}
	forkDetector := createForkDetector(newHdrNonce, remFlags)
	shardCoordinator := mock.NewOneShardCoordinatorMock()
	account := &mock.AccountsStub{}

	bs, _ := sync.NewBootstrap(
		transient,
		blkc,
		rnd,
		blkExec,
		waitTime,
		hasher,
		marshalizer,
		forkDetector,
		createMockResolversContainer(),
		shardCoordinator,
		account,
	)

	blkc.CurrentBlockHeader = &block.Header{
		PubKeysBitmap: []byte{1},
	}

	newHdr := &block.Header{Nonce: newHdrNonce}

	err := bs.ForkChoice(newHdr)
	assert.Equal(t, reflect.TypeOf(&sync.ErrNotEmptyHeader{}), reflect.TypeOf(err))
	fmt.Printf(err.Error())
	assert.True(t, remFlags.flagHdrRemovedFromNonces)
	assert.True(t, remFlags.flagHdrRemovedFromHeaders)
	assert.True(t, remFlags.flagHdrRemovedFromForkDetector)

}

func TestBootstrap_ForkChoiceIsEmptyCallRollBackOkValsShouldWork(t *testing.T) {
	t.Skip("unskip this test after the fix is applied on rollback, storer not erasing header")

	t.Parallel()

	//retain if the remove process from different storage locations has been called
	remFlags := &removedFlags{}

	currentHdrNonce := uint64(8)
	currentHdrHash := []byte("current header hash")

	//define prev tx block body "strings" as in this test there are a lot of stubs that
	//constantly need to check some defined symbols
	prevTxBlockBodyHash := []byte("prev block body hash")
	prevTxBlockBodyBytes := []byte("prev block body bytes")
	prevTxBlockBody := make(block.Body, 0)

	//define prev header "strings"
	prevHdrHash := []byte("prev header hash")
	prevHdrBytes := []byte("prev header bytes")
	prevHdrRootHash := []byte("prev header root hash")
	prevHdr := &block.Header{
		Signature:     []byte("sig of the prev header as to be unique in this context"),
		RootHash:      prevHdrRootHash,
	}

	transient := createMockTransient()

	//data pool headers
	transient.HeadersCalled = func() data.ShardedDataCacherNotifier {
		return createHeadersDataPool(currentHdrHash, remFlags)
	}
	//data pool headers-nonces
	transient.HeadersNoncesCalled = func() data.Uint64Cacher {
		return createHeadersNoncesDataPool(
			currentHdrNonce,
			currentHdrHash,
			currentHdrNonce,
			remFlags,
		)
	}
<<<<<<< HEAD
	//data pool tx block bodies
	transient.MiniBlocksCalled = func() storage.Cacher {
		cs := &mock.CacherStub{
			RegisterHandlerCalled: func(i func(key []byte)) {},
		}
		return cs
	}
=======
>>>>>>> ff773c32

	hdrUnit := createHeadersStorage(prevHdrHash, prevHdrBytes, currentHdrHash, remFlags)
	txBlockUnit := createHeadersStorage(prevTxBlockBodyHash, prevTxBlockBodyBytes, nil, remFlags)

	//a mock blockchain with special header and tx block bodies stubs (defined above)
	blkc, _ := blockchain.NewBlockChain(
		&mock.CacherStub{},
		&mock.StorerStub{},
		txBlockUnit,
		&mock.StorerStub{},
		hdrUnit,
	)
	rnd := &mock.RounderMock{}
	blkExec := &mock.BlockProcessorMock{}

	hasher := &mock.HasherMock{}

	//a marshalizer stub
	marshalizer := &mock.MarshalizerStub{
		UnmarshalCalled: func(obj interface{}, buff []byte) error {
			if bytes.Equal(buff, prevHdrBytes) {
				//bytes represent a header (strings are returns from hdrUnit.Get which is also a stub here)
				//copy only defined fields
				obj.(*block.Header).Signature = prevHdr.Signature
				obj.(*block.Header).RootHash = prevHdrRootHash
				return nil
			}
			if bytes.Equal(buff, prevTxBlockBodyBytes) {
				//bytes represent a tx block body (strings are returns from txBlockUnit.Get which is also a stub here)
				//copy only defined fields
				obj = prevTxBlockBody
				return nil
			}

			return nil
		},
	}

	forkDetector := createForkDetector(currentHdrNonce, remFlags)
	shardCoordinator := mock.NewOneShardCoordinatorMock()
	account := &mock.AccountsStub{}

	bs, _ := sync.NewBootstrap(
		transient,
		blkc,
		rnd,
		blkExec,
		waitTime,
		hasher,
		marshalizer,
		forkDetector,
		createMockResolversContainer(),
		shardCoordinator,
		account,
	)

	//this is the block we want to revert
	blkc.CurrentBlockHeader = &block.Header{
		Nonce: currentHdrNonce,
		//empty bitmap
		PrevHash: prevHdrHash,
	}

	err := bs.ForkChoice(&block.Header{})
	assert.Nil(t, err)
	assert.True(t, remFlags.flagHdrRemovedFromNonces)
	assert.True(t, remFlags.flagHdrRemovedFromHeaders)
	assert.True(t, remFlags.flagHdrRemovedFromStorage)
	assert.True(t, remFlags.flagHdrRemovedFromForkDetector)
	assert.Equal(t, blkc.CurrentBlockHeader, prevHdr)
	assert.Equal(t, blkc.CurrentTxBlockBody, prevTxBlockBody)
	assert.Equal(t, blkc.CurrentBlockHeaderHash, prevHdrHash)
}

func TestBootstrap_ForkChoiceIsEmptyCallRollBackToGenesisShouldWork(t *testing.T) {
	t.Skip("unskip this test after the fix is applied on rollback, storer not erasing header")

	t.Parallel()

	//retain if the remove process from different storage locations has been called
	remFlags := &removedFlags{}

	currentHdrNonce := uint64(1)
	currentHdrHash := []byte("current header hash")

	//define prev tx block body "strings" as in this test there are a lot of stubs that
	//constantly need to check some defined symbols
	prevTxBlockBodyHash := []byte("prev block body hash")
	prevTxBlockBodyBytes := []byte("prev block body bytes")
	prevTxBlockBody := make(block.Body, 0)

	//define prev header "strings"
	prevHdrHash := []byte("prev header hash")
	prevHdrBytes := []byte("prev header bytes")
	prevHdrRootHash := []byte("prev header root hash")
	prevHdr := &block.Header{
		Signature:     []byte("sig of the prev header as to be unique in this context"),
		RootHash:      prevHdrRootHash,
	}

	transient := createMockTransient()

	//data pool headers
	transient.HeadersCalled = func() data.ShardedDataCacherNotifier {
		return createHeadersDataPool(currentHdrHash, remFlags)
	}
	//data pool headers-nonces
	transient.HeadersNoncesCalled = func() data.Uint64Cacher {
		return createHeadersNoncesDataPool(
			currentHdrNonce,
			currentHdrHash,
			currentHdrNonce,
			remFlags,
		)
	}
<<<<<<< HEAD
	//data pool tx block bodies
	transient.MiniBlocksCalled = func() storage.Cacher {
		cs := &mock.CacherStub{
			RegisterHandlerCalled: func(i func(key []byte)) {},
		}
		return cs
	}
=======
>>>>>>> ff773c32

	hdrUnit := createHeadersStorage(prevHdrHash, prevHdrBytes, currentHdrHash, remFlags)
	txBlockUnit := createHeadersStorage(prevTxBlockBodyHash, prevTxBlockBodyBytes, nil, remFlags)

	//a mock blockchain with special header and tx block bodies stubs (defined above)
	blkc, _ := blockchain.NewBlockChain(
		&mock.CacherStub{},
		&mock.StorerStub{},
		txBlockUnit,
		&mock.StorerStub{},
		hdrUnit,
	)
	rnd := &mock.RounderMock{}
	blkExec := &mock.BlockProcessorMock{}

	hasher := &mock.HasherMock{}

	//a marshalizer stub
	marshalizer := &mock.MarshalizerStub{
		UnmarshalCalled: func(obj interface{}, buff []byte) error {
			if bytes.Equal(buff, prevHdrBytes) {
				//bytes represent a header (strings are returns from hdrUnit.Get which is also a stub here)
				//copy only defined fields
				obj.(*block.Header).Signature = prevHdr.Signature
				obj.(*block.Header).RootHash = prevHdrRootHash
				return nil
			}
			if bytes.Equal(buff, prevTxBlockBodyBytes) {
				//bytes represent a tx block body (strings are returns from txBlockUnit.Get which is also a stub here)
				//copy only defined fields
				obj = prevTxBlockBody
				return nil
			}

			return nil
		},
	}

	forkDetector := createForkDetector(currentHdrNonce, remFlags)
	shardCoordinator := mock.NewOneShardCoordinatorMock()
	account := &mock.AccountsStub{}

	bs, _ := sync.NewBootstrap(
		transient,
		blkc,
		rnd,
		blkExec,
		waitTime,
		hasher,
		marshalizer,
		forkDetector,
		createMockResolversContainer(),
		shardCoordinator,
		account,
	)

	//this is the block we want to revert
	blkc.CurrentBlockHeader = &block.Header{
		Nonce: currentHdrNonce,
		//empty bitmap
		PrevHash: prevHdrHash,
	}

	err := bs.ForkChoice(&block.Header{})
	assert.Nil(t, err)
	assert.True(t, remFlags.flagHdrRemovedFromNonces)
	assert.True(t, remFlags.flagHdrRemovedFromHeaders)
	assert.True(t, remFlags.flagHdrRemovedFromStorage)
	assert.True(t, remFlags.flagHdrRemovedFromForkDetector)
	assert.Nil(t, blkc.CurrentBlockHeader)
	assert.Nil(t, blkc.CurrentTxBlockBody)
	assert.Nil(t, blkc.CurrentBlockHeaderHash)
}

//------- GetTxBodyHavingHash

func TestBootstrap_GetTxBodyHavingHashReturnsFromCacherShouldWork(t *testing.T) {
	t.Parallel()

	mbh := []byte("requested hash")
	requestedHash := make([][]byte, 0)
	requestedHash = append(requestedHash, mbh)
	mb := &block.MiniBlock{}
	txBlock := make(block.MiniBlockSlice, 0)

<<<<<<< HEAD
	transient := &mock.TransientDataPoolMock{}
	transient.HeadersCalled = func() data.ShardedDataCacherNotifier {
		return &mock.ShardedDataStub{
			AddDataCalled:         func(key []byte, data interface{}, destShardID uint32) {},
			RegisterHandlerCalled: func(func(key []byte)) {},
		}
	}
	transient.HeadersNoncesCalled = func() data.Uint64Cacher {
		return &mock.Uint64CacherStub{
			RegisterHandlerCalled: func(handler func(nonce uint64)) {},
		}
	}
	transient.MiniBlocksCalled = func() storage.Cacher {
=======
	transient := createMockTransient()
	transient.TxBlocksCalled = func() storage.Cacher {
>>>>>>> ff773c32
		return &mock.CacherStub{
			RegisterHandlerCalled: func(i func(key []byte)) {},
			GetCalled: func(key []byte) (value interface{}, ok bool) {
				if bytes.Equal(key, mbh) {
					return mb, true
				}
				return nil, false
			},
		}
	}
	blkc, _ := blockchain.NewBlockChain(
		&mock.CacherStub{},
		&mock.StorerStub{},
		&mock.StorerStub{},
		&mock.StorerStub{},
		&mock.StorerStub{},
	)
	rnd := &mock.RounderMock{}
	blkExec := &mock.BlockProcessorMock{}
	hasher := &mock.HasherMock{}
	marshalizer := &mock.MarshalizerMock{}
	forkDetector := &mock.ForkDetectorMock{}
	shardCoordinator := mock.NewOneShardCoordinatorMock()
	account := &mock.AccountsStub{}

	bs, _ := sync.NewBootstrap(
		transient,
		blkc,
		rnd,
		blkExec,
		waitTime,
		hasher,
		marshalizer,
		forkDetector,
		createMockResolversContainer(),
		shardCoordinator,
		account,
	)
<<<<<<< HEAD
	txBlockRecovered := bs.GetMiniBlocks(requestedHash)
=======

	txBlockRecovered := bs.GetTxBody(requestedHash)
>>>>>>> ff773c32

	assert.True(t, reflect.DeepEqual(txBlockRecovered, txBlock))
}

func TestBootstrap_GetTxBodyHavingHashNotFoundInCacherOrStorageShouldRetNil(t *testing.T) {
	t.Parallel()

	mbh := []byte("requested hash")
	requestedHash := make([][]byte, 0)
	requestedHash = append(requestedHash, mbh)


<<<<<<< HEAD
	transient := &mock.TransientDataPoolMock{}
	transient.HeadersCalled = func() data.ShardedDataCacherNotifier {
		return &mock.ShardedDataStub{
			AddDataCalled:         func(key []byte, data interface{}, destShardID uint32) {},
			RegisterHandlerCalled: func(func(key []byte)) {},
		}
	}
	transient.HeadersNoncesCalled = func() data.Uint64Cacher {
		return &mock.Uint64CacherStub{
			RegisterHandlerCalled: func(handler func(nonce uint64)) {},
		}
	}
	transient.MiniBlocksCalled = func() storage.Cacher {
		return &mock.CacherStub{
			RegisterHandlerCalled: func(i func(key []byte)) {},
			GetCalled: func(key []byte) (value interface{}, ok bool) {
				return nil, false
			},
		}
	}
=======
	transient := createMockTransient()
>>>>>>> ff773c32

	txBlockUnit := &mock.StorerStub{
		GetCalled: func(key []byte) (i []byte, e error) {
			return nil, errors.New("not found")
		},
	}

	blkc, _ := blockchain.NewBlockChain(
		&mock.CacherStub{},
		&mock.StorerStub{},
		txBlockUnit,
		&mock.StorerStub{},
		&mock.StorerStub{},
	)
	rnd := &mock.RounderMock{}
	blkExec := &mock.BlockProcessorMock{}
	hasher := &mock.HasherMock{}
	marshalizer := &mock.MarshalizerMock{}
	forkDetector := &mock.ForkDetectorMock{}
	shardCoordinator := mock.NewOneShardCoordinatorMock()
	account := &mock.AccountsStub{}

	bs, _ := sync.NewBootstrap(
		transient,
		blkc,
		rnd,
		blkExec,
		waitTime,
		hasher,
		marshalizer,
		forkDetector,
<<<<<<< HEAD
		createMockResolversContainerNilMiniBlocks(),
	)
	txBlockRecovered := bs.GetMiniBlocks(requestedHash)
=======
		createMockResolversContainer(),
		shardCoordinator,
		account,
	)

	txBlockRecovered := bs.GetTxBody(requestedHash)
>>>>>>> ff773c32

	assert.Nil(t, txBlockRecovered)
}

func TestBootstrap_GetTxBodyHavingHashFoundInStorageShouldWork(t *testing.T) {
	t.Parallel()

	mbh := []byte("requested hash")
	requestedHash := make([][]byte, 0)
	requestedHash = append(requestedHash, mbh)
	txBlock := make(block.MiniBlockSlice, 0)

	hasher := &mock.HasherMock{}
	marshalizer := &mock.MarshalizerMock{}

<<<<<<< HEAD
	transient := &mock.TransientDataPoolMock{}
	transient.HeadersCalled = func() data.ShardedDataCacherNotifier {
		return &mock.ShardedDataStub{
			AddDataCalled:         func(key []byte, data interface{}, destShardID uint32) {},
			RegisterHandlerCalled: func(func(key []byte)) {},
		}
	}
	transient.HeadersNoncesCalled = func() data.Uint64Cacher {
		return &mock.Uint64CacherStub{
			RegisterHandlerCalled: func(handler func(nonce uint64)) {},
		}
	}
	transient.MiniBlocksCalled = func() storage.Cacher {
		return &mock.CacherStub{
			RegisterHandlerCalled: func(i func(key []byte)) {},
			GetCalled: func(key []byte) (value interface{}, ok bool) {
				return nil, false
			},
		}
	}
=======
	transient := createMockTransient()
>>>>>>> ff773c32

	txBlockUnit := &mock.StorerStub{
		GetCalled: func(key []byte) (i []byte, e error) {
			if bytes.Equal(key, mbh) {
				buff, _ := marshalizer.Marshal(txBlock)
				return buff, nil
			}

			return nil, errors.New("not found")
		},
	}

	blkc, _ := blockchain.NewBlockChain(
		&mock.CacherStub{},
		&mock.StorerStub{},
		txBlockUnit,
		&mock.StorerStub{},
		&mock.StorerStub{},
	)

	rnd := &mock.RounderMock{}
	blkExec := &mock.BlockProcessorMock{}
	forkDetector := &mock.ForkDetectorMock{}
	shardCoordinator := mock.NewOneShardCoordinatorMock()
	account := &mock.AccountsStub{}

	bs, _ := sync.NewBootstrap(
		transient,
		blkc,
		rnd,
		blkExec,
		waitTime,
		hasher,
		marshalizer,
		forkDetector,
		createMockResolversContainer(),
		shardCoordinator,
		account,
	)
	txBlockRecovered := bs.GetMiniBlocks(requestedHash)

	assert.Equal(t, txBlock, txBlockRecovered)
}

<<<<<<< HEAD
=======
func TestBootstrap_GetTxBodyHavingHashMarshalizerFailShouldRemoveAndRetNil(t *testing.T) {
	t.Parallel()

	removedCalled := false
	requestedHash := []byte("requested hash")

	hasher := &mock.HasherMock{}
	marshalizer := &mock.MarshalizerStub{
		UnmarshalCalled: func(obj interface{}, buff []byte) error {
			return errors.New("marshalizer failure")
		},
	}

	transient := createMockTransient()

	txBlockUnit := &mock.StorerStub{
		GetCalled: func(key []byte) (i []byte, e error) {
			if bytes.Equal(key, requestedHash) {
				return make([]byte, 0), nil
			}

			return nil, errors.New("not found")
		},
		RemoveCalled: func(key []byte) error {
			if bytes.Equal(key, requestedHash) {
				removedCalled = true
			}
			return nil
		},
	}

	blkc, _ := blockchain.NewBlockChain(
		&mock.CacherStub{},
		&mock.StorerStub{},
		txBlockUnit,
		&mock.StorerStub{},
		&mock.StorerStub{},
		&mock.StorerStub{},
	)

	rnd := &mock.RounderMock{}
	blkExec := &mock.BlockProcessorMock{}
	forkDetector := &mock.ForkDetectorMock{}
	shardCoordinator := mock.NewOneShardCoordinatorMock()
	account := &mock.AccountsStub{}

	bs, _ := sync.NewBootstrap(
		transient,
		blkc,
		rnd,
		blkExec,
		waitTime,
		hasher,
		marshalizer,
		forkDetector,
		createMockResolversContainer(),
		shardCoordinator,
		account,
	)
	txBlockRecovered := bs.GetTxBody(requestedHash)

	assert.Nil(t, txBlockRecovered)
	assert.True(t, removedCalled)
}
>>>>>>> ff773c32

func TestBootstrap_CreateEmptyBlockShouldReturnNilWhenMarshalErr(t *testing.T) {
	t.Parallel()

<<<<<<< HEAD
	wasCalled := 0

	transient := &mock.TransientDataPoolMock{}
	transient.HeadersCalled = func() data.ShardedDataCacherNotifier {
		sds := &mock.ShardedDataStub{}

		sds.AddDataCalled = func(key []byte, data interface{}, destShardID uint32) {
			assert.Fail(t, "should have not reached this point")
		}

		sds.RegisterHandlerCalled = func(func(key []byte)) {
		}

		return sds
	}
	transient.HeadersNoncesCalled = func() data.Uint64Cacher {
		hnc := &mock.Uint64CacherStub{}
		hnc.RegisterHandlerCalled = func(handler func(nonce uint64)) {
			wasCalled++
		}

		return hnc
	}
	transient.MiniBlocksCalled = func() storage.Cacher {
		cs := &mock.CacherStub{}
		cs.RegisterHandlerCalled = func(i func(key []byte)) {
			wasCalled++
		}

		return cs
	}
	blkc := &blockchain.BlockChain{}
	rnd := &mock.RounderMock{}
	blkExec := &mock.BlockProcessorMock{
		CommitBlockCalled: func(blockChain *blockchain.BlockChain, header *block.Header, block block.Body) error {
			return nil
		},
	}
	hasher := &mock.HasherMock{}
	marshalizer := &mock.MarshalizerMock{}
	forkDetector := &mock.ForkDetectorMock{}

	blkExec.RevertAccountStateCalled = func() {
	}

	blkExec.CreateEmptyBlockBodyCalled = func(shardId uint32, round int32) block.Body {
		return make(block.Body, 0)
	}
=======
	transient := createMockTransient()
	blkc := &blockchain.BlockChain{}
	rnd := &mock.RounderMock{}
	blkExec := createBlockProcessor()
	hasher := &mock.HasherMock{}
	marshalizer := &mock.MarshalizerMock{}
	forkDetector := &mock.ForkDetectorMock{}
	shardCoordinator := mock.NewOneShardCoordinatorMock()
	account := &mock.AccountsStub{}
>>>>>>> ff773c32

	marshalizer.Fail = true

	bs, _ := sync.NewBootstrap(
		transient,
		blkc,
		rnd,
		blkExec,
		waitTime,
		hasher,
		marshalizer,
		forkDetector,
		createMockResolversContainer(),
		shardCoordinator,
		account,
	)

	blk, hdr, _ := bs.CreateAndCommitEmptyBlock(0)

	assert.Nil(t, blk)
	assert.Nil(t, hdr)
}

func TestBootstrap_CreateEmptyBlockShouldReturnNilWhenCommitBlockErr(t *testing.T) {
	t.Parallel()

	transient := createMockTransient()
	blkc := &blockchain.BlockChain{}
	rnd := &mock.RounderMock{}
	blkExec := createBlockProcessor()
	hasher := &mock.HasherMock{}
	marshalizer := &mock.MarshalizerMock{}
	forkDetector := &mock.ForkDetectorMock{}
	shardCoordinator := mock.NewOneShardCoordinatorMock()
	account := &mock.AccountsStub{}

	blkc.CurrentBlockHeader = &block.Header{Nonce: 1}

	err := errors.New("error")
	blkExec.CommitBlockCalled = func(blockChain *blockchain.BlockChain, header *block.Header, block *block.TxBlockBody) error {
		return err
	}

<<<<<<< HEAD
		return hnc
	}
	transient.MiniBlocksCalled = func() storage.Cacher {
		cs := &mock.CacherStub{}
		cs.RegisterHandlerCalled = func(i func(key []byte)) {
			wasCalled++
		}
=======
	bs, _ := sync.NewBootstrap(
		transient,
		blkc,
		rnd,
		blkExec,
		waitTime,
		hasher,
		marshalizer,
		forkDetector,
		createMockResolversContainer(),
		shardCoordinator,
		account,
	)
>>>>>>> ff773c32

	blk, hdr, _ := bs.CreateAndCommitEmptyBlock(0)

	assert.Nil(t, blk)
	assert.Nil(t, hdr)
}

func TestBootstrap_CreateEmptyBlockShouldWork(t *testing.T) {
	t.Parallel()

	transient := createMockTransient()
	blkc := &blockchain.BlockChain{}
	rnd := &mock.RounderMock{}
	blkExec := createBlockProcessor()
	hasher := &mock.HasherMock{}
	marshalizer := &mock.MarshalizerMock{}
	forkDetector := &mock.ForkDetectorMock{}
	shardCoordinator := mock.NewOneShardCoordinatorMock()
	account := &mock.AccountsStub{}

	bs, _ := sync.NewBootstrap(
		transient,
		blkc,
		rnd,
		blkExec,
		waitTime,
		hasher,
		marshalizer,
		forkDetector,
		createMockResolversContainer(),
		shardCoordinator,
		account,
	)

	blk, hdr, _ := bs.CreateAndCommitEmptyBlock(0)

<<<<<<< HEAD
	blkExec.CreateEmptyBlockBodyCalled = func(shardId uint32, round int32) block.Body {
		return make(block.Body, 0)
	}

	err := errors.New("error")
	blkExec.CommitBlockCalled = func(blockChain *blockchain.BlockChain, header *block.Header, block block.Body) error {
		return err
	}
=======
	assert.NotNil(t, blk)
	assert.NotNil(t, hdr)
}

func TestBootstrap_AddSyncStateListenerShouldAppendAnotherListener(t *testing.T) {
	t.Parallel()

	transient := createMockTransient()
	blkc := &blockchain.BlockChain{}
	rnd := &mock.RounderMock{}
	blkExec := createBlockProcessor()
	hasher := &mock.HasherMock{}
	marshalizer := &mock.MarshalizerMock{}
	forkDetector := &mock.ForkDetectorMock{}
	shardCoordinator := mock.NewOneShardCoordinatorMock()
	account := &mock.AccountsStub{}
>>>>>>> ff773c32

	bs, _ := sync.NewBootstrap(
		transient,
		blkc,
		rnd,
		blkExec,
		waitTime,
		hasher,
		marshalizer,
		forkDetector,
		createMockResolversContainer(),
		shardCoordinator,
		account,
	)

	f1 := func(bool) {}
	f2 := func(bool) {}
	f3 := func(bool) {}

	bs.AddSyncStateListener(f1)
	bs.AddSyncStateListener(f2)
	bs.AddSyncStateListener(f3)

	assert.Equal(t, 3, len(bs.SyncStateListeners()))
}

func TestBootstrap_NotifySyncStateListenersShouldNotify(t *testing.T) {
	t.Parallel()

	transient := createMockTransient()
	blkc := &blockchain.BlockChain{}
	rnd := &mock.RounderMock{}
	blkExec := createBlockProcessor()
	hasher := &mock.HasherMock{}
	marshalizer := &mock.MarshalizerMock{}
	forkDetector := &mock.ForkDetectorMock{}
	shardCoordinator := mock.NewOneShardCoordinatorMock()
	account := &mock.AccountsStub{}

	bs, _ := sync.NewBootstrap(
		transient,
		blkc,
		rnd,
		blkExec,
		waitTime,
		hasher,
		marshalizer,
		forkDetector,
		createMockResolversContainer(),
		shardCoordinator,
		account,
	)

	calls := 0
	var wg goSync.WaitGroup

	f1 := func(bool) {
		calls++
		wg.Done()
	}

	f2 := func(bool) {
		calls++
		wg.Done()
	}
<<<<<<< HEAD
	transient.MiniBlocksCalled = func() storage.Cacher {
		cs := &mock.CacherStub{}
		cs.RegisterHandlerCalled = func(i func(key []byte)) {
			wasCalled++
		}
=======
>>>>>>> ff773c32

	f3 := func(bool) {
		calls++
		wg.Done()
	}

	wg.Add(3)

	bs.AddSyncStateListener(f1)
	bs.AddSyncStateListener(f2)
	bs.AddSyncStateListener(f3)

	bs.NotifySyncStateListeners()

	wg.Wait()

	assert.Equal(t, 3, calls)
}

func TestNewBootstrap_GetTimeStampForRoundShouldWork(t *testing.T) {
	t.Parallel()

	transient := createMockTransient()
	blkc := &blockchain.BlockChain{}
	rnd := &mock.RounderMock{}
	blkExec := &mock.BlockProcessorMock{}
	hasher := &mock.HasherMock{}
	marshalizer := &mock.MarshalizerMock{}
	forkDetector := &mock.ForkDetectorMock{}
	shardCoordinator := mock.NewOneShardCoordinatorMock()
	account := &mock.AccountsStub{}

	bs, _ := sync.NewBootstrap(
		transient,
		blkc,
		rnd,
		blkExec,
		waitTime,
		hasher,
		marshalizer,
		forkDetector,
		createMockResolversContainer(),
		shardCoordinator,
		account,
	)

<<<<<<< HEAD
	blkExec.CreateEmptyBlockBodyCalled = func(shardId uint32, round int32) block.Body {
		return make(block.Body, 0)
	}

	blkExec.CommitBlockCalled = func(blockChain *blockchain.BlockChain, header *block.Header, block block.Body) error {
		return nil
	}
=======
	rnd.RoundIndex = 0
	rnd.RoundTimeStamp = time.Unix(0, 0)
	rnd.RoundTimeDuration = 4000 * time.Millisecond

	timeStamp := bs.GetTimeStampForRound(2)
	assert.Equal(t, time.Unix(8, 0), timeStamp)

	rnd.RoundIndex = 5
	rnd.RoundTimeStamp = time.Unix(20, 0)
	rnd.RoundTimeDuration = 4000 * time.Millisecond

	timeStamp = bs.GetTimeStampForRound(1)
	assert.Equal(t, time.Unix(4, 0), timeStamp)
}

func TestNewBootstrap_ShouldCreateEmptyBlockShouldReturnFalseWhenForkIsDetected(t *testing.T) {
	t.Parallel()

	transient := createMockTransient()
	blkc := &blockchain.BlockChain{}
	rnd := &mock.RounderMock{}
	blkExec := &mock.BlockProcessorMock{}
	hasher := &mock.HasherMock{}
	marshalizer := &mock.MarshalizerMock{}
	forkDetector := &mock.ForkDetectorMock{}
	shardCoordinator := mock.NewOneShardCoordinatorMock()
	account := &mock.AccountsStub{}
>>>>>>> ff773c32

	bs, _ := sync.NewBootstrap(
		transient,
		blkc,
		rnd,
		blkExec,
		waitTime,
		hasher,
		marshalizer,
		forkDetector,
		createMockResolversContainer(),
		shardCoordinator,
		account,
	)

	bs.SetIsForkDetected(true)

	assert.False(t, bs.ShouldCreateEmptyBlock(0))
}

func TestNewBootstrap_ShouldCreateEmptyBlockShouldReturnFalseWhenNonceIsSmallerOrEqualThanMaxHeaderNonceReceived(t *testing.T) {
	t.Parallel()

	transient := createMockTransient()
	blkc := &blockchain.BlockChain{}
	rnd := &mock.RounderMock{}
	blkExec := &mock.BlockProcessorMock{}
	hasher := &mock.HasherMock{}
	marshalizer := &mock.MarshalizerMock{}
	forkDetector := &mock.ForkDetectorMock{}
	shardCoordinator := mock.NewOneShardCoordinatorMock()
	account := &mock.AccountsStub{}

	bs, _ := sync.NewBootstrap(
		transient,
		blkc,
		rnd,
		blkExec,
		waitTime,
		hasher,
		marshalizer,
		forkDetector,
		createMockResolversContainer(),
		shardCoordinator,
		account,
	)

	bs.SetHighestNonceReceived(1)

	assert.False(t, bs.ShouldCreateEmptyBlock(0))
}

<<<<<<< HEAD
		return hnc
	}
	transient.MiniBlocksCalled = func() storage.Cacher {
		cs := &mock.CacherStub{}
		cs.RegisterHandlerCalled = func(i func(key []byte)) {
			wasCalled++
		}
=======
func TestNewBootstrap_ShouldCreateEmptyBlockShouldReturnTrue(t *testing.T) {
	t.Parallel()
>>>>>>> ff773c32

	transient := createMockTransient()
	blkc := &blockchain.BlockChain{}
	rnd := &mock.RounderMock{}
	blkExec := &mock.BlockProcessorMock{}
	hasher := &mock.HasherMock{}
	marshalizer := &mock.MarshalizerMock{}
	forkDetector := &mock.ForkDetectorMock{}
	shardCoordinator := mock.NewOneShardCoordinatorMock()
	account := &mock.AccountsStub{}

	bs, _ := sync.NewBootstrap(
		transient,
		blkc,
		rnd,
		blkExec,
		waitTime,
		hasher,
		marshalizer,
		forkDetector,
		createMockResolversContainer(),
		shardCoordinator,
		account,
	)

<<<<<<< HEAD
	blkExec.CreateEmptyBlockBodyCalled = func(shardId uint32, round int32) block.Body {
		return make(block.Body, 0)
	}

	blkExec.CommitBlockCalled = func(blockChain *blockchain.BlockChain, header *block.Header, block block.Body) error {
		return nil
=======
	assert.True(t, bs.ShouldCreateEmptyBlock(1))
}

func TestNewBootstrap_CreateAndBroadcastEmptyBlockShouldReturnErr(t *testing.T) {
	t.Parallel()

	transient := createMockTransient()
	blkc := &blockchain.BlockChain{}
	rnd := &mock.RounderMock{}
	blkExec := createBlockProcessor()
	hasher := &mock.HasherMock{}
	marshalizer := &mock.MarshalizerMock{}
	forkDetector := &mock.ForkDetectorMock{}
	shardCoordinator := mock.NewOneShardCoordinatorMock()
	account := &mock.AccountsStub{}

	err := errors.New("error")
	blkExec.CommitBlockCalled = func(blockChain *blockchain.BlockChain, header *block.Header, block *block.TxBlockBody) error {
		return err
>>>>>>> ff773c32
	}

	bs, _ := sync.NewBootstrap(
		transient,
		blkc,
		rnd,
		blkExec,
		waitTime,
		hasher,
		marshalizer,
		forkDetector,
		createMockResolversContainer(),
		shardCoordinator,
		account,
	)

	err2 := bs.CreateAndBroadcastEmptyBlock()

	assert.Equal(t, err2, err)
}

func TestNewBootstrap_CreateAndBroadcastEmptyBlockShouldReturnNil(t *testing.T) {
	t.Parallel()

	transient := createMockTransient()
	blkc := &blockchain.BlockChain{}
	rnd := &mock.RounderMock{}
	blkExec := createBlockProcessor()
	hasher := &mock.HasherMock{}
	marshalizer := &mock.MarshalizerMock{}
	forkDetector := &mock.ForkDetectorMock{}
	shardCoordinator := mock.NewOneShardCoordinatorMock()
	account := &mock.AccountsStub{}

	bs, _ := sync.NewBootstrap(
		transient,
		blkc,
		rnd,
		blkExec,
		waitTime,
		hasher,
		marshalizer,
		forkDetector,
		createMockResolversContainer(),
		shardCoordinator,
		account,
	)

	bs.BroadcastBlock = func(body *block.TxBlockBody, header *block.Header) error {
		return nil
	}

	err := bs.CreateAndBroadcastEmptyBlock()

	assert.Nil(t, err)
}

<<<<<<< HEAD
		return hnc
	}
	transient.MiniBlocksCalled = func() storage.Cacher {
		cs := &mock.CacherStub{}
		cs.RegisterHandlerCalled = func(i func(key []byte)) {
			wasCalled++
		}
=======
func TestNewBootstrap_BroadcastEmptyBlockShouldErrWhenBroadcastBlockErr(t *testing.T) {
	t.Parallel()
>>>>>>> ff773c32

	transient := createMockTransient()
	blkc := &blockchain.BlockChain{}
	rnd := &mock.RounderMock{}
	blkExec := &mock.BlockProcessorMock{}
	hasher := &mock.HasherMock{}
	marshalizer := &mock.MarshalizerMock{}
	forkDetector := &mock.ForkDetectorMock{}
<<<<<<< HEAD

	blkExec.RevertAccountStateCalled = func() {
	}

	blkExec.CreateEmptyBlockBodyCalled = func(shardId uint32, round int32) block.Body {
		return make(block.Body, 0)
	}

	blkExec.CommitBlockCalled = func(blockChain *blockchain.BlockChain, header *block.Header, block block.Body) error {
		return nil
	}
=======
	shardCoordinator := mock.NewOneShardCoordinatorMock()
	account := &mock.AccountsStub{}
>>>>>>> ff773c32

	bs, _ := sync.NewBootstrap(
		transient,
		blkc,
		rnd,
		blkExec,
		waitTime,
		hasher,
		marshalizer,
		forkDetector,
		createMockResolversContainer(),
		shardCoordinator,
		account,
	)

	err := errors.New("error")
	bs.BroadcastBlock = func(body *block.TxBlockBody, header *block.Header) error {
		return err
	}

	err2 := bs.BroadcastEmptyBlock(nil, nil)

	assert.Equal(t, err, err2)
}

func TestNewBootstrap_BroadcastEmptyBlockShouldReturnNil(t *testing.T) {
	t.Parallel()

	transient := createMockTransient()
	blkc := &blockchain.BlockChain{}
	rnd := &mock.RounderMock{}
	blkExec := &mock.BlockProcessorMock{}
	hasher := &mock.HasherMock{}
	marshalizer := &mock.MarshalizerMock{}
	forkDetector := &mock.ForkDetectorMock{}
	shardCoordinator := mock.NewOneShardCoordinatorMock()
	account := &mock.AccountsStub{}

	bs, _ := sync.NewBootstrap(
		transient,
		blkc,
		rnd,
		blkExec,
		waitTime,
		hasher,
		marshalizer,
		forkDetector,
		createMockResolversContainer(),
		shardCoordinator,
		account,
	)

	bs.BroadcastBlock = func(body *block.TxBlockBody, header *block.Header) error {
		return nil
	}

	err := bs.BroadcastEmptyBlock(nil, nil)

	assert.Nil(t, err)
}<|MERGE_RESOLUTION|>--- conflicted
+++ resolved
@@ -112,7 +112,7 @@
 		}
 		return hnc
 	}
-	transient.TxBlocksCalled = func() storage.Cacher {
+	transient.MiniBlocksCalled = func() storage.Cacher {
 		cs := &mock.CacherStub{
 			GetCalled: func(key []byte) (value interface{}, ok bool) {
 				return nil, false
@@ -127,14 +127,14 @@
 
 func createBlockProcessor() *mock.BlockProcessorMock {
 	blockProcessorMock := &mock.BlockProcessorMock{
-		ProcessAndCommitCalled: func(blk *blockchain.BlockChain, hdr *block.Header, bdy *block.TxBlockBody, haveTime func() time.Duration) error {
+		ProcessAndCommitCalled: func(blk *blockchain.BlockChain, hdr *block.Header, bdy block.Body, haveTime func() time.Duration) error {
 			blk.CurrentBlockHeader = hdr
 			return nil
 		},
 		RevertAccountStateCalled: func() {
 			return
 		},
-		CommitBlockCalled: func(blockChain *blockchain.BlockChain, header *block.Header, block *block.TxBlockBody) error {
+		CommitBlockCalled: func(blockChain *blockchain.BlockChain, header *block.Header, block block.Body) error {
 			return nil
 		},
 	}
@@ -252,16 +252,7 @@
 	transient.HeadersCalled = func() data.ShardedDataCacherNotifier {
 		return nil
 	}
-<<<<<<< HEAD
-	transient.HeadersNoncesCalled = func() data.Uint64Cacher {
-		return &mock.Uint64CacherStub{}
-	}
-	transient.MiniBlocksCalled = func() storage.Cacher {
-		return &mock.CacherStub{}
-	}
-=======
-
->>>>>>> ff773c32
+
 	blkc := &blockchain.BlockChain{}
 	rnd := &mock.RounderMock{}
 	blkExec := &mock.BlockProcessorMock{}
@@ -296,12 +287,6 @@
 	transient.HeadersNoncesCalled = func() data.Uint64Cacher {
 		return nil
 	}
-<<<<<<< HEAD
-	transient.MiniBlocksCalled = func() storage.Cacher {
-		return &mock.CacherStub{}
-	}
-=======
->>>>>>> ff773c32
 	blkc := &blockchain.BlockChain{}
 	rnd := &mock.RounderMock{}
 	blkExec := &mock.BlockProcessorMock{}
@@ -332,19 +317,8 @@
 func TestNewBootstrap_TransientDataHolderRetNilOnTxBlockBodyShouldErr(t *testing.T) {
 	t.Parallel()
 
-<<<<<<< HEAD
-	transient := &mock.TransientDataPoolMock{}
-	transient.HeadersCalled = func() data.ShardedDataCacherNotifier {
-		return &mock.ShardedDataStub{}
-	}
-	transient.HeadersNoncesCalled = func() data.Uint64Cacher {
-		return &mock.Uint64CacherStub{}
-	}
+	transient := createMockTransient()
 	transient.MiniBlocksCalled = func() storage.Cacher {
-=======
-	transient := createMockTransient()
-	transient.TxBlocksCalled = func() storage.Cacher {
->>>>>>> ff773c32
 		return nil
 	}
 	blkc := &blockchain.BlockChain{}
@@ -377,20 +351,7 @@
 func TestNewBootstrap_NilBlockchainShouldErr(t *testing.T) {
 	t.Parallel()
 
-<<<<<<< HEAD
-	transient := &mock.TransientDataPoolMock{}
-	transient.HeadersCalled = func() data.ShardedDataCacherNotifier {
-		return &mock.ShardedDataStub{}
-	}
-	transient.HeadersNoncesCalled = func() data.Uint64Cacher {
-		return &mock.Uint64CacherStub{}
-	}
-	transient.MiniBlocksCalled = func() storage.Cacher {
-		return &mock.CacherStub{}
-	}
-=======
-	transient := createMockTransient()
->>>>>>> ff773c32
+	transient := createMockTransient()
 	rnd := &mock.RounderMock{}
 	blkExec := &mock.BlockProcessorMock{}
 	hasher := &mock.HasherMock{}
@@ -420,20 +381,7 @@
 func TestNewBootstrap_NilRounderShouldErr(t *testing.T) {
 	t.Parallel()
 
-<<<<<<< HEAD
-	transient := &mock.TransientDataPoolMock{}
-	transient.HeadersCalled = func() data.ShardedDataCacherNotifier {
-		return &mock.ShardedDataStub{}
-	}
-	transient.HeadersNoncesCalled = func() data.Uint64Cacher {
-		return &mock.Uint64CacherStub{}
-	}
-	transient.MiniBlocksCalled = func() storage.Cacher {
-		return &mock.CacherStub{}
-	}
-=======
-	transient := createMockTransient()
->>>>>>> ff773c32
+	transient := createMockTransient()
 	blkc := &blockchain.BlockChain{}
 	blkExec := &mock.BlockProcessorMock{}
 	hasher := &mock.HasherMock{}
@@ -463,20 +411,7 @@
 func TestNewBootstrap_NilBlockProcessorShouldErr(t *testing.T) {
 	t.Parallel()
 
-<<<<<<< HEAD
-	transient := &mock.TransientDataPoolMock{}
-	transient.HeadersCalled = func() data.ShardedDataCacherNotifier {
-		return &mock.ShardedDataStub{}
-	}
-	transient.HeadersNoncesCalled = func() data.Uint64Cacher {
-		return &mock.Uint64CacherStub{}
-	}
-	transient.MiniBlocksCalled = func() storage.Cacher {
-		return &mock.CacherStub{}
-	}
-=======
-	transient := createMockTransient()
->>>>>>> ff773c32
+	transient := createMockTransient()
 	blkc := &blockchain.BlockChain{}
 	rnd := &mock.RounderMock{}
 	hasher := &mock.HasherMock{}
@@ -506,20 +441,7 @@
 func TestNewBootstrap_NilHasherShouldErr(t *testing.T) {
 	t.Parallel()
 
-<<<<<<< HEAD
-	transient := &mock.TransientDataPoolMock{}
-	transient.HeadersCalled = func() data.ShardedDataCacherNotifier {
-		return &mock.ShardedDataStub{}
-	}
-	transient.HeadersNoncesCalled = func() data.Uint64Cacher {
-		return &mock.Uint64CacherStub{}
-	}
-	transient.MiniBlocksCalled = func() storage.Cacher {
-		return &mock.CacherStub{}
-	}
-=======
-	transient := createMockTransient()
->>>>>>> ff773c32
+	transient := createMockTransient()
 	blkc := &blockchain.BlockChain{}
 	rnd := &mock.RounderMock{}
 	blkExec := &mock.BlockProcessorMock{}
@@ -549,20 +471,7 @@
 func TestNewBootstrap_NilMarshalizerShouldErr(t *testing.T) {
 	t.Parallel()
 
-<<<<<<< HEAD
-	transient := &mock.TransientDataPoolMock{}
-	transient.HeadersCalled = func() data.ShardedDataCacherNotifier {
-		return &mock.ShardedDataStub{}
-	}
-	transient.HeadersNoncesCalled = func() data.Uint64Cacher {
-		return &mock.Uint64CacherStub{}
-	}
-	transient.MiniBlocksCalled = func() storage.Cacher {
-		return &mock.CacherStub{}
-	}
-=======
-	transient := createMockTransient()
->>>>>>> ff773c32
+	transient := createMockTransient()
 	blkc := &blockchain.BlockChain{}
 	rnd := &mock.RounderMock{}
 	blkExec := &mock.BlockProcessorMock{}
@@ -592,20 +501,7 @@
 func TestNewBootstrap_NilForkDetectorShouldErr(t *testing.T) {
 	t.Parallel()
 
-<<<<<<< HEAD
-	transient := &mock.TransientDataPoolMock{}
-	transient.HeadersCalled = func() data.ShardedDataCacherNotifier {
-		return &mock.ShardedDataStub{}
-	}
-	transient.HeadersNoncesCalled = func() data.Uint64Cacher {
-		return &mock.Uint64CacherStub{}
-	}
-	transient.MiniBlocksCalled = func() storage.Cacher {
-		return &mock.CacherStub{}
-	}
-=======
-	transient := createMockTransient()
->>>>>>> ff773c32
+	transient := createMockTransient()
 	blkc := &blockchain.BlockChain{}
 	rnd := &mock.RounderMock{}
 	blkExec := &mock.BlockProcessorMock{}
@@ -635,20 +531,7 @@
 func TestNewBootstrap_NilResolversContainerShouldErr(t *testing.T) {
 	t.Parallel()
 
-<<<<<<< HEAD
-	transient := &mock.TransientDataPoolMock{}
-	transient.HeadersCalled = func() data.ShardedDataCacherNotifier {
-		return &mock.ShardedDataStub{}
-	}
-	transient.HeadersNoncesCalled = func() data.Uint64Cacher {
-		return &mock.Uint64CacherStub{}
-	}
-	transient.MiniBlocksCalled = func() storage.Cacher {
-		return &mock.CacherStub{}
-	}
-=======
-	transient := createMockTransient()
->>>>>>> ff773c32
+	transient := createMockTransient()
 	blkc := &blockchain.BlockChain{}
 	rnd := &mock.RounderMock{}
 	blkExec := &mock.BlockProcessorMock{}
@@ -739,20 +622,7 @@
 func TestNewBootstrap_NilHeaderResolverShouldErr(t *testing.T) {
 	t.Parallel()
 
-<<<<<<< HEAD
-	transient := &mock.TransientDataPoolMock{}
-	transient.HeadersCalled = func() data.ShardedDataCacherNotifier {
-		return &mock.ShardedDataStub{}
-	}
-	transient.HeadersNoncesCalled = func() data.Uint64Cacher {
-		return &mock.Uint64CacherStub{}
-	}
-	transient.MiniBlocksCalled = func() storage.Cacher {
-		return &mock.CacherStub{}
-	}
-=======
-	transient := createMockTransient()
->>>>>>> ff773c32
+	transient := createMockTransient()
 
 	errExpected := errors.New("expected error")
 
@@ -800,20 +670,7 @@
 func TestNewBootstrap_NilTxBlockBodyResolverShouldErr(t *testing.T) {
 	t.Parallel()
 
-<<<<<<< HEAD
-	transient := &mock.TransientDataPoolMock{}
-	transient.HeadersCalled = func() data.ShardedDataCacherNotifier {
-		return &mock.ShardedDataStub{}
-	}
-	transient.HeadersNoncesCalled = func() data.Uint64Cacher {
-		return &mock.Uint64CacherStub{}
-	}
-	transient.MiniBlocksCalled = func() storage.Cacher {
-		return &mock.CacherStub{}
-	}
-=======
-	transient := createMockTransient()
->>>>>>> ff773c32
+	transient := createMockTransient()
 
 	errExpected := errors.New("expected error")
 
@@ -932,21 +789,6 @@
 
 	transient := createMockTransient()
 
-<<<<<<< HEAD
-		hnc.GetCalled = func(u uint64) (bytes []byte, b bool) {
-			return nil, false
-		}
-		return hnc
-	}
-	transient.MiniBlocksCalled = func() storage.Cacher {
-		cs := &mock.CacherStub{}
-		cs.RegisterHandlerCalled = func(i func(key []byte)) {
-		}
-
-		return cs
-	}
-=======
->>>>>>> ff773c32
 	hasher := &mock.HasherMock{}
 	marshalizer := &mock.MarshalizerMock{}
 	forkDetector := &mock.ForkDetectorMock{}
@@ -975,7 +817,7 @@
 		account,
 	)
 
-	bs.BroadcastBlock = func(body *block.TxBlockBody, header *block.Header) error {
+	bs.BroadcastBlock = func(body block.Body, header *block.Header) error {
 		return nil
 	}
 
@@ -1030,19 +872,6 @@
 		}
 		return hnc
 	}
-<<<<<<< HEAD
-	transient.MiniBlocksCalled = func() storage.Cacher {
-		cs := &mock.CacherStub{}
-		cs.RegisterHandlerCalled = func(i func(key []byte)) {
-		}
-		cs.GetCalled = func(key []byte) (value interface{}, ok bool) {
-			return nil, false
-		}
-
-		return cs
-	}
-=======
->>>>>>> ff773c32
 	hasher := &mock.HasherMock{}
 	marshalizer := &mock.MarshalizerMock{}
 	forkDetector := &mock.ForkDetectorMock{}
@@ -1064,16 +893,12 @@
 		hasher,
 		marshalizer,
 		forkDetector,
-<<<<<<< HEAD
 		createMockResolversContainerNilMiniBlocks(),
-=======
-		createMockResolversContainer(),
-		shardCoordinator,
-		account,
->>>>>>> ff773c32
-	)
-
-	bs.BroadcastBlock = func(body *block.TxBlockBody, header *block.Header) error {
+		shardCoordinator,
+		account,
+	)
+
+	bs.BroadcastBlock = func(body block.Body, header *block.Header) error {
 		return nil
 	}
 
@@ -1087,54 +912,13 @@
 func TestBootstrap_ShouldNotNeedToSync(t *testing.T) {
 	t.Parallel()
 
-<<<<<<< HEAD
-	ebm := mock.BlockProcessorMock{}
-	ebm.ProcessAndCommitCalled = func(blk *blockchain.BlockChain, hdr *block.Header, body block.Body, haveTime func() time.Duration) error {
-		blk.CurrentBlockHeader = hdr
-		return nil
-	}
-=======
 	ebm := createBlockProcessor()
->>>>>>> ff773c32
 
 	hdr := block.Header{Nonce: 1, Round: 0}
 	blkc := blockchain.BlockChain{}
 	blkc.CurrentBlockHeader = &hdr
 
-<<<<<<< HEAD
-	transient := &mock.TransientDataPoolMock{}
-	transient.HeadersCalled = func() data.ShardedDataCacherNotifier {
-		sds := &mock.ShardedDataStub{}
-
-		sds.SearchFirstDataCalled = func(key []byte) (value interface{}, ok bool) {
-			return nil, false
-		}
-
-		sds.RegisterHandlerCalled = func(func(key []byte)) {
-		}
-
-		return sds
-	}
-	transient.HeadersNoncesCalled = func() data.Uint64Cacher {
-		hnc := &mock.Uint64CacherStub{}
-		hnc.RegisterHandlerCalled = func(handler func(nonce uint64)) {
-		}
-
-		hnc.GetCalled = func(u uint64) (bytes []byte, b bool) {
-			return nil, false
-		}
-		return hnc
-	}
-	transient.MiniBlocksCalled = func() storage.Cacher {
-		cs := &mock.CacherStub{}
-		cs.RegisterHandlerCalled = func(i func(key []byte)) {
-		}
-		cs.GetCalled = func(key []byte) (value interface{}, ok bool) {
-			return nil, false
-		}
-=======
-	transient := createMockTransient()
->>>>>>> ff773c32
+	transient := createMockTransient()
 
 	hasher := &mock.HasherMock{}
 	marshalizer := &mock.MarshalizerMock{}
@@ -1163,7 +947,7 @@
 		account,
 	)
 
-	bs.BroadcastBlock = func(body *block.TxBlockBody, header *block.Header) error {
+	bs.BroadcastBlock = func(body block.Body, header *block.Header) error {
 		return nil
 	}
 
@@ -1175,15 +959,7 @@
 func TestBootstrap_SyncShouldSyncOneBlock(t *testing.T) {
 	t.Parallel()
 
-<<<<<<< HEAD
-	ebm := mock.BlockProcessorMock{}
-	ebm.ProcessAndCommitCalled = func(blk *blockchain.BlockChain, hdr *block.Header, body block.Body, haveTime func() time.Duration) error {
-		blk.CurrentBlockHeader = hdr
-		return nil
-	}
-=======
 	ebm := createBlockProcessor()
->>>>>>> ff773c32
 
 	hdr := block.Header{Nonce: 1, Round: 0}
 	blkc := blockchain.BlockChain{}
@@ -1278,7 +1054,7 @@
 		account,
 	)
 
-	bs.BroadcastBlock = func(body *block.TxBlockBody, header *block.Header) error {
+	bs.BroadcastBlock = func(body block.Body, header *block.Header) error {
 		return nil
 	}
 
@@ -1298,14 +1074,7 @@
 func TestBootstrap_ShouldReturnNilErr(t *testing.T) {
 	t.Parallel()
 
-<<<<<<< HEAD
-	ebm := mock.BlockProcessorMock{}
-	ebm.ProcessAndCommitCalled = func(blockChain *blockchain.BlockChain, header *block.Header, body block.Body, haveTime func() time.Duration) error {
-		return nil
-	}
-=======
 	ebm := createBlockProcessor()
->>>>>>> ff773c32
 
 	hdr := block.Header{Nonce: 1}
 	blkc := blockchain.BlockChain{}
@@ -1395,443 +1164,303 @@
 func TestBootstrap_ShouldSyncShouldReturnFalseWhenCurrentBlockIsNilAndRoundIndexIsZero(t *testing.T) {
 	t.Parallel()
 
-<<<<<<< HEAD
-	transient := &mock.TransientDataPoolMock{}
+	transient := createMockTransient()
+
+	hasher := &mock.HasherMock{}
+	marshalizer := &mock.MarshalizerMock{}
+	forkDetector := &mock.ForkDetectorMock{CheckForkCalled: func() bool {
+		return false
+	}}
+
+	shardCoordinator := mock.NewOneShardCoordinatorMock()
+	account := &mock.AccountsStub{}
+
+	rnd, _ := round.NewRound(time.Now(), time.Now(), time.Duration(100*time.Millisecond), mock.SyncTimerMock{})
+
+	bs, _ := sync.NewBootstrap(
+		transient,
+		&blockchain.BlockChain{},
+		rnd,
+		&mock.BlockProcessorMock{},
+		waitTime,
+		hasher,
+		marshalizer,
+		forkDetector,
+		createMockResolversContainer(),
+		shardCoordinator,
+		account,
+	)
+
+	assert.False(t, bs.ShouldSync())
+}
+
+func TestBootstrap_ShouldReturnTrueWhenCurrentBlockIsNilAndRoundIndexIsGreaterThanZero(t *testing.T) {
+	t.Parallel()
+
+	transient := createMockTransient()
+
+	hasher := &mock.HasherMock{}
+	marshalizer := &mock.MarshalizerMock{}
+	forkDetector := &mock.ForkDetectorMock{}
+
+	forkDetector.CheckForkCalled = func() bool {
+		return false
+	}
+
+	shardCoordinator := mock.NewOneShardCoordinatorMock()
+	account := &mock.AccountsStub{}
+
+	rnd, _ := round.NewRound(time.Now(), time.Now().Add(100*time.Millisecond), time.Duration(100*time.Millisecond), mock.SyncTimerMock{})
+
+	bs, _ := sync.NewBootstrap(
+		transient,
+		&blockchain.BlockChain{},
+		rnd,
+		&mock.BlockProcessorMock{},
+		waitTime,
+		hasher,
+		marshalizer,
+		forkDetector,
+		createMockResolversContainer(),
+		shardCoordinator,
+		account,
+	)
+
+	assert.True(t, bs.ShouldSync())
+}
+
+func TestBootstrap_ShouldReturnFalseWhenNodeIsSynced(t *testing.T) {
+	t.Parallel()
+
+	hdr := block.Header{Nonce: 0}
+	blkc := blockchain.BlockChain{}
+	blkc.CurrentBlockHeader = &hdr
+
+	transient := createMockTransient()
+	hasher := &mock.HasherMock{}
+	marshalizer := &mock.MarshalizerMock{}
+	forkDetector := &mock.ForkDetectorMock{}
+
+	forkDetector.CheckForkCalled = func() bool {
+		return false
+	}
+
+	shardCoordinator := mock.NewOneShardCoordinatorMock()
+	account := &mock.AccountsStub{}
+
+	rnd, _ := round.NewRound(time.Now(), time.Now(), time.Duration(100*time.Millisecond), mock.SyncTimerMock{})
+
+	bs, _ := sync.NewBootstrap(
+		transient,
+		&blkc,
+		rnd,
+		&mock.BlockProcessorMock{},
+		waitTime,
+		hasher,
+		marshalizer,
+		forkDetector,
+		createMockResolversContainer(),
+		shardCoordinator,
+		account,
+	)
+
+	assert.False(t, bs.ShouldSync())
+}
+
+func TestBootstrap_ShouldReturnTrueWhenNodeIsNotSynced(t *testing.T) {
+	t.Parallel()
+
+	hdr := block.Header{Nonce: 0}
+	blkc := blockchain.BlockChain{}
+	blkc.CurrentBlockHeader = &hdr
+
+	transient := createMockTransient()
+	hasher := &mock.HasherMock{}
+	marshalizer := &mock.MarshalizerMock{}
+	forkDetector := &mock.ForkDetectorMock{}
+	forkDetector.CheckForkCalled = func() bool {
+		return false
+	}
+
+	shardCoordinator := mock.NewOneShardCoordinatorMock()
+	account := &mock.AccountsStub{}
+
+	rnd, _ := round.NewRound(time.Now(), time.Now().Add(100*time.Millisecond), time.Duration(100*time.Millisecond), mock.SyncTimerMock{})
+
+	bs, _ := sync.NewBootstrap(
+		transient,
+		&blkc,
+		rnd,
+		&mock.BlockProcessorMock{},
+		waitTime,
+		hasher,
+		marshalizer,
+		forkDetector,
+		createMockResolversContainer(),
+		shardCoordinator,
+		account,
+	)
+
+	assert.False(t, bs.ShouldSync())
+}
+
+func TestBootstrap_GetHeaderFromPoolShouldReturnNil(t *testing.T) {
+	t.Parallel()
+
+	transient := createMockTransient()
+	hasher := &mock.HasherMock{}
+	marshalizer := &mock.MarshalizerMock{}
+	forkDetector := &mock.ForkDetectorMock{}
+
+	forkDetector.CheckForkCalled = func() bool {
+		return false
+	}
+
+	shardCoordinator := mock.NewOneShardCoordinatorMock()
+	account := &mock.AccountsStub{}
+
+	rnd, _ := round.NewRound(time.Now(), time.Now(), time.Duration(100*time.Millisecond), mock.SyncTimerMock{})
+
+	bs, _ := sync.NewBootstrap(
+		transient,
+		&blockchain.BlockChain{},
+		rnd,
+		&mock.BlockProcessorMock{},
+		waitTime,
+		hasher,
+		marshalizer,
+		forkDetector,
+		createMockResolversContainer(),
+		shardCoordinator,
+		account,
+	)
+
+	assert.Nil(t, bs.GetHeaderFromPool(0))
+}
+
+func TestBootstrap_GetHeaderFromPoolShouldReturnHeader(t *testing.T) {
+	t.Parallel()
+
+	hdr := &block.Header{Nonce: 0}
+
+	transient := createMockTransient()
+	transient.HeadersCalled = func() data.ShardedDataCacherNotifier {
+		sds := &mock.ShardedDataStub{}
+
+		sds.SearchFirstDataCalled = func(key []byte) (value interface{}, ok bool) {
+			if bytes.Equal([]byte("aaa"), key) {
+				return hdr, true
+			}
+			return nil, false
+		}
+
+		sds.RegisterHandlerCalled = func(func(key []byte)) {
+		}
+
+		return sds
+	}
+	transient.HeadersNoncesCalled = func() data.Uint64Cacher {
+		hnc := &mock.Uint64CacherStub{}
+		hnc.RegisterHandlerCalled = func(handler func(nonce uint64)) {
+		}
+		hnc.GetCalled = func(u uint64) (i []byte, b bool) {
+			if u == 0 {
+				return []byte("aaa"), true
+			}
+
+			return nil, false
+		}
+
+		return hnc
+	}
+	hasher := &mock.HasherMock{}
+	marshalizer := &mock.MarshalizerMock{}
+	forkDetector := &mock.ForkDetectorMock{}
+	account := &mock.AccountsStub{}
+
+	shardCoordinator := mock.NewOneShardCoordinatorMock()
+
+	rnd, _ := round.NewRound(time.Now(), time.Now(), time.Duration(100*time.Millisecond), mock.SyncTimerMock{})
+
+	bs, _ := sync.NewBootstrap(
+		transient,
+		&blockchain.BlockChain{},
+		rnd,
+		&mock.BlockProcessorMock{},
+		waitTime,
+		hasher,
+		marshalizer,
+		forkDetector,
+		createMockResolversContainer(),
+		shardCoordinator,
+		account,
+	)
+
+	assert.True(t, hdr == bs.GetHeaderFromPool(0))
+}
+
+func TestGetBlockFromPoolShouldReturnBlock(t *testing.T) {
+	blk := make(block.MiniBlockSlice, 0)
+
+	transient := createMockTransient()
+
+	transient.MiniBlocksCalled = func() storage.Cacher {
+		cs := &mock.CacherStub{}
+		cs.RegisterHandlerCalled = func(i func(key []byte)) {
+		}
+		cs.GetCalled = func(key []byte) (value interface{}, ok bool) {
+			if bytes.Equal(key, []byte("aaa")) {
+				return blk, true
+			}
+
+			return nil, false
+		}
+		return cs
+	}
+	hasher := &mock.HasherMock{}
+	marshalizer := &mock.MarshalizerMock{}
+	forkDetector := &mock.ForkDetectorMock{}
+
+	shardCoordinator := mock.NewOneShardCoordinatorMock()
+	account := &mock.AccountsStub{}
+
+	rnd, _ := round.NewRound(time.Now(), time.Now(), time.Duration(100*time.Millisecond), mock.SyncTimerMock{})
+
+	bs, _ := sync.NewBootstrap(
+		transient,
+		&blockchain.BlockChain{},
+		rnd,
+		&mock.BlockProcessorMock{},
+		waitTime,
+		hasher,
+		marshalizer,
+		forkDetector,
+		createMockResolversContainer(),
+		shardCoordinator,
+		account,
+	)
+
+	mbHashes := make([][]byte, 0)
+	mbHashes = append(mbHashes, []byte("aaaa"))
+
+	mb := bs.GetMiniBlocks(mbHashes)
+	assert.True(t, reflect.DeepEqual(blk, mb))
+
+}
+
+//------- testing received headers
+
+func TestBootstrap_ReceivedHeadersFoundInPoolShouldAddToForkDetector(t *testing.T) {
+	t.Parallel()
+
+	addedHash := []byte("hash")
+	addedHdr := &block.Header{}
+
+	transient := createMockTransient()
 	transient.HeadersCalled = func() data.ShardedDataCacherNotifier {
 		sds := &mock.ShardedDataStub{}
 		sds.RegisterHandlerCalled = func(func(key []byte)) {
 		}
-		return sds
-	}
-	transient.HeadersNoncesCalled = func() data.Uint64Cacher {
-		hnc := &mock.Uint64CacherStub{}
-		hnc.RegisterHandlerCalled = func(handler func(nonce uint64)) {
-		}
-		return hnc
-	}
-	transient.MiniBlocksCalled = func() storage.Cacher {
-		cs := &mock.CacherStub{}
-		cs.RegisterHandlerCalled = func(i func(key []byte)) {
-		}
-		return cs
-	}
-=======
-	transient := createMockTransient()
-
->>>>>>> ff773c32
-	hasher := &mock.HasherMock{}
-	marshalizer := &mock.MarshalizerMock{}
-	forkDetector := &mock.ForkDetectorMock{CheckForkCalled: func() bool {
-		return false
-	}}
-
-	shardCoordinator := mock.NewOneShardCoordinatorMock()
-	account := &mock.AccountsStub{}
-
-	rnd, _ := round.NewRound(time.Now(), time.Now(), time.Duration(100*time.Millisecond), mock.SyncTimerMock{})
-
-	bs, _ := sync.NewBootstrap(
-		transient,
-		&blockchain.BlockChain{},
-		rnd,
-		&mock.BlockProcessorMock{},
-		waitTime,
-		hasher,
-		marshalizer,
-		forkDetector,
-		createMockResolversContainer(),
-		shardCoordinator,
-		account,
-	)
-
-	assert.False(t, bs.ShouldSync())
-}
-
-func TestBootstrap_ShouldReturnTrueWhenCurrentBlockIsNilAndRoundIndexIsGreaterThanZero(t *testing.T) {
-	t.Parallel()
-
-<<<<<<< HEAD
-	transient := &mock.TransientDataPoolMock{}
-	transient.HeadersCalled = func() data.ShardedDataCacherNotifier {
-		sds := &mock.ShardedDataStub{}
-		sds.RegisterHandlerCalled = func(func(key []byte)) {
-		}
-		return sds
-	}
-	transient.HeadersNoncesCalled = func() data.Uint64Cacher {
-		hnc := &mock.Uint64CacherStub{}
-		hnc.RegisterHandlerCalled = func(handler func(nonce uint64)) {
-		}
-		return hnc
-	}
-	transient.MiniBlocksCalled = func() storage.Cacher {
-		cs := &mock.CacherStub{}
-		cs.RegisterHandlerCalled = func(i func(key []byte)) {
-		}
-		return cs
-	}
-=======
-	transient := createMockTransient()
-
->>>>>>> ff773c32
-	hasher := &mock.HasherMock{}
-	marshalizer := &mock.MarshalizerMock{}
-	forkDetector := &mock.ForkDetectorMock{}
-
-	forkDetector.CheckForkCalled = func() bool {
-		return false
-	}
-
-	shardCoordinator := mock.NewOneShardCoordinatorMock()
-	account := &mock.AccountsStub{}
-
-	rnd, _ := round.NewRound(time.Now(), time.Now().Add(100*time.Millisecond), time.Duration(100*time.Millisecond), mock.SyncTimerMock{})
-
-	bs, _ := sync.NewBootstrap(
-		transient,
-		&blockchain.BlockChain{},
-		rnd,
-		&mock.BlockProcessorMock{},
-		waitTime,
-		hasher,
-		marshalizer,
-		forkDetector,
-		createMockResolversContainer(),
-		shardCoordinator,
-		account,
-	)
-
-	assert.True(t, bs.ShouldSync())
-}
-
-func TestBootstrap_ShouldReturnFalseWhenNodeIsSynced(t *testing.T) {
-	t.Parallel()
-
-	hdr := block.Header{Nonce: 0}
-	blkc := blockchain.BlockChain{}
-	blkc.CurrentBlockHeader = &hdr
-
-<<<<<<< HEAD
-	transient := &mock.TransientDataPoolMock{}
-	transient.HeadersCalled = func() data.ShardedDataCacherNotifier {
-		sds := &mock.ShardedDataStub{}
-		sds.RegisterHandlerCalled = func(func(key []byte)) {
-		}
-		return sds
-	}
-	transient.HeadersNoncesCalled = func() data.Uint64Cacher {
-		hnc := &mock.Uint64CacherStub{}
-		hnc.RegisterHandlerCalled = func(handler func(nonce uint64)) {
-		}
-		return hnc
-	}
-	transient.MiniBlocksCalled = func() storage.Cacher {
-		cs := &mock.CacherStub{}
-		cs.RegisterHandlerCalled = func(i func(key []byte)) {
-		}
-		return cs
-	}
-=======
-	transient := createMockTransient()
->>>>>>> ff773c32
-	hasher := &mock.HasherMock{}
-	marshalizer := &mock.MarshalizerMock{}
-	forkDetector := &mock.ForkDetectorMock{}
-
-	forkDetector.CheckForkCalled = func() bool {
-		return false
-	}
-
-	shardCoordinator := mock.NewOneShardCoordinatorMock()
-	account := &mock.AccountsStub{}
-
-	rnd, _ := round.NewRound(time.Now(), time.Now(), time.Duration(100*time.Millisecond), mock.SyncTimerMock{})
-
-	bs, _ := sync.NewBootstrap(
-		transient,
-		&blkc,
-		rnd,
-		&mock.BlockProcessorMock{},
-		waitTime,
-		hasher,
-		marshalizer,
-		forkDetector,
-		createMockResolversContainer(),
-		shardCoordinator,
-		account,
-	)
-
-	assert.False(t, bs.ShouldSync())
-}
-
-func TestBootstrap_ShouldReturnTrueWhenNodeIsNotSynced(t *testing.T) {
-	t.Parallel()
-
-	hdr := block.Header{Nonce: 0}
-	blkc := blockchain.BlockChain{}
-	blkc.CurrentBlockHeader = &hdr
-
-<<<<<<< HEAD
-	transient := &mock.TransientDataPoolMock{}
-	transient.HeadersCalled = func() data.ShardedDataCacherNotifier {
-		sds := &mock.ShardedDataStub{}
-		sds.RegisterHandlerCalled = func(func(key []byte)) {
-		}
-		return sds
-	}
-	transient.HeadersNoncesCalled = func() data.Uint64Cacher {
-		hnc := &mock.Uint64CacherStub{}
-		hnc.RegisterHandlerCalled = func(handler func(nonce uint64)) {
-		}
-		return hnc
-	}
-	transient.MiniBlocksCalled = func() storage.Cacher {
-		cs := &mock.CacherStub{}
-		cs.RegisterHandlerCalled = func(i func(key []byte)) {
-		}
-		return cs
-	}
-=======
-	transient := createMockTransient()
->>>>>>> ff773c32
-	hasher := &mock.HasherMock{}
-	marshalizer := &mock.MarshalizerMock{}
-	forkDetector := &mock.ForkDetectorMock{}
-	forkDetector.CheckForkCalled = func() bool {
-		return false
-	}
-
-	shardCoordinator := mock.NewOneShardCoordinatorMock()
-	account := &mock.AccountsStub{}
-
-	rnd, _ := round.NewRound(time.Now(), time.Now().Add(100*time.Millisecond), time.Duration(100*time.Millisecond), mock.SyncTimerMock{})
-
-	bs, _ := sync.NewBootstrap(
-		transient,
-		&blkc,
-		rnd,
-		&mock.BlockProcessorMock{},
-		waitTime,
-		hasher,
-		marshalizer,
-		forkDetector,
-		createMockResolversContainer(),
-		shardCoordinator,
-		account,
-	)
-
-	assert.False(t, bs.ShouldSync())
-}
-
-func TestBootstrap_GetHeaderFromPoolShouldReturnNil(t *testing.T) {
-	t.Parallel()
-
-<<<<<<< HEAD
-	transient := &mock.TransientDataPoolMock{}
-	transient.HeadersCalled = func() data.ShardedDataCacherNotifier {
-		sds := &mock.ShardedDataStub{}
-		sds.RegisterHandlerCalled = func(func(key []byte)) {
-		}
-		return sds
-	}
-	transient.HeadersNoncesCalled = func() data.Uint64Cacher {
-		hnc := &mock.Uint64CacherStub{}
-		hnc.RegisterHandlerCalled = func(handler func(nonce uint64)) {
-		}
-		hnc.GetCalled = func(u uint64) (i []byte, b bool) {
-			return nil, false
-		}
-
-		return hnc
-	}
-	transient.MiniBlocksCalled = func() storage.Cacher {
-		cs := &mock.CacherStub{}
-		cs.RegisterHandlerCalled = func(i func(key []byte)) {
-		}
-		return cs
-	}
-=======
-	transient := createMockTransient()
->>>>>>> ff773c32
-	hasher := &mock.HasherMock{}
-	marshalizer := &mock.MarshalizerMock{}
-	forkDetector := &mock.ForkDetectorMock{}
-
-	forkDetector.CheckForkCalled = func() bool {
-		return false
-	}
-
-	shardCoordinator := mock.NewOneShardCoordinatorMock()
-	account := &mock.AccountsStub{}
-
-	rnd, _ := round.NewRound(time.Now(), time.Now(), time.Duration(100*time.Millisecond), mock.SyncTimerMock{})
-
-	bs, _ := sync.NewBootstrap(
-		transient,
-		&blockchain.BlockChain{},
-		rnd,
-		&mock.BlockProcessorMock{},
-		waitTime,
-		hasher,
-		marshalizer,
-		forkDetector,
-		createMockResolversContainer(),
-		shardCoordinator,
-		account,
-	)
-
-	assert.Nil(t, bs.GetHeaderFromPool(0))
-}
-
-func TestBootstrap_GetHeaderFromPoolShouldReturnHeader(t *testing.T) {
-	t.Parallel()
-
-	hdr := &block.Header{Nonce: 0}
-
-	transient := createMockTransient()
-	transient.HeadersCalled = func() data.ShardedDataCacherNotifier {
-		sds := &mock.ShardedDataStub{}
-
-		sds.SearchFirstDataCalled = func(key []byte) (value interface{}, ok bool) {
-			if bytes.Equal([]byte("aaa"), key) {
-				return hdr, true
-			}
-			return nil, false
-		}
-
-		sds.RegisterHandlerCalled = func(func(key []byte)) {
-		}
-
-		return sds
-	}
-	transient.HeadersNoncesCalled = func() data.Uint64Cacher {
-		hnc := &mock.Uint64CacherStub{}
-		hnc.RegisterHandlerCalled = func(handler func(nonce uint64)) {
-		}
-		hnc.GetCalled = func(u uint64) (i []byte, b bool) {
-			if u == 0 {
-				return []byte("aaa"), true
-			}
-
-			return nil, false
-		}
-
-		return hnc
-	}
-<<<<<<< HEAD
-	transient.MiniBlocksCalled = func() storage.Cacher {
-		cs := &mock.CacherStub{}
-		cs.RegisterHandlerCalled = func(i func(key []byte)) {
-		}
-		return cs
-	}
-=======
->>>>>>> ff773c32
-	hasher := &mock.HasherMock{}
-	marshalizer := &mock.MarshalizerMock{}
-	forkDetector := &mock.ForkDetectorMock{}
-	account := &mock.AccountsStub{}
-
-	shardCoordinator := mock.NewOneShardCoordinatorMock()
-
-	rnd, _ := round.NewRound(time.Now(), time.Now(), time.Duration(100*time.Millisecond), mock.SyncTimerMock{})
-
-	bs, _ := sync.NewBootstrap(
-		transient,
-		&blockchain.BlockChain{},
-		rnd,
-		&mock.BlockProcessorMock{},
-		waitTime,
-		hasher,
-		marshalizer,
-		forkDetector,
-		createMockResolversContainer(),
-		shardCoordinator,
-		account,
-	)
-
-	assert.True(t, hdr == bs.GetHeaderFromPool(0))
-}
-
-func TestGetBlockFromPoolShouldReturnBlock(t *testing.T) {
-	blk := make(block.MiniBlockSlice, 0)
-
-<<<<<<< HEAD
-	transient := &mock.TransientDataPoolMock{}
-	transient.HeadersCalled = func() data.ShardedDataCacherNotifier {
-		sds := &mock.ShardedDataStub{}
-		sds.RegisterHandlerCalled = func(func(key []byte)) {
-		}
-		return sds
-	}
-	transient.HeadersNoncesCalled = func() data.Uint64Cacher {
-		hnc := &mock.Uint64CacherStub{}
-		hnc.RegisterHandlerCalled = func(handler func(nonce uint64)) {
-		}
-		return hnc
-	}
-	transient.MiniBlocksCalled = func() storage.Cacher {
-=======
-	transient := createMockTransient()
-
-	transient.TxBlocksCalled = func() storage.Cacher {
->>>>>>> ff773c32
-		cs := &mock.CacherStub{}
-		cs.RegisterHandlerCalled = func(i func(key []byte)) {
-		}
-		cs.GetCalled = func(key []byte) (value interface{}, ok bool) {
-			if bytes.Equal(key, []byte("aaa")) {
-				return blk, true
-			}
-
-			return nil, false
-		}
-		return cs
-	}
-	hasher := &mock.HasherMock{}
-	marshalizer := &mock.MarshalizerMock{}
-	forkDetector := &mock.ForkDetectorMock{}
-
-	shardCoordinator := mock.NewOneShardCoordinatorMock()
-	account := &mock.AccountsStub{}
-
-	rnd, _ := round.NewRound(time.Now(), time.Now(), time.Duration(100*time.Millisecond), mock.SyncTimerMock{})
-
-	bs, _ := sync.NewBootstrap(
-		transient,
-		&blockchain.BlockChain{},
-		rnd,
-		&mock.BlockProcessorMock{},
-		waitTime,
-		hasher,
-		marshalizer,
-		forkDetector,
-		createMockResolversContainer(),
-		shardCoordinator,
-		account,
-	)
-
-	mbHashes := make([][]byte, 0)
-	mbHashes = append(mbHashes, []byte("aaaa"))
-
-	mb := bs.GetMiniBlocks(mbHashes)
-	assert.True(t, reflect.DeepEqual(blk, mb))
-
-}
-
-//------- testing received headers
-
-func TestBootstrap_ReceivedHeadersFoundInPoolShouldAddToForkDetector(t *testing.T) {
-	t.Parallel()
-
-	addedHash := []byte("hash")
-	addedHdr := &block.Header{}
-
-	transient := createMockTransient()
-	transient.HeadersCalled = func() data.ShardedDataCacherNotifier {
-		sds := &mock.ShardedDataStub{}
-		sds.RegisterHandlerCalled = func(func(key []byte)) {
-		}
 		sds.SearchFirstDataCalled = func(key []byte) (value interface{}, ok bool) {
 			if bytes.Equal(key, addedHash) {
 				return addedHdr, true
@@ -1841,24 +1470,6 @@
 		}
 		return sds
 	}
-<<<<<<< HEAD
-	transient.HeadersNoncesCalled = func() data.Uint64Cacher {
-		hnc := &mock.Uint64CacherStub{}
-		hnc.RegisterHandlerCalled = func(handler func(nonce uint64)) {
-		}
-		return hnc
-	}
-	transient.MiniBlocksCalled = func() storage.Cacher {
-		cs := &mock.CacherStub{}
-		cs.RegisterHandlerCalled = func(i func(key []byte)) {
-		}
-		cs.GetCalled = func(key []byte) (value interface{}, ok bool) {
-			return nil, false
-		}
-		return cs
-	}
-=======
->>>>>>> ff773c32
 
 	wasAdded := false
 	hasher := &mock.HasherMock{}
@@ -1911,38 +1522,7 @@
 	addedHash := []byte("hash")
 	addedHdr := &block.Header{}
 
-<<<<<<< HEAD
-	transient := &mock.TransientDataPoolMock{}
-	transient.HeadersCalled = func() data.ShardedDataCacherNotifier {
-		sds := &mock.ShardedDataStub{}
-		sds.RegisterHandlerCalled = func(func(key []byte)) {
-		}
-		sds.SearchFirstDataCalled = func(key []byte) (value interface{}, ok bool) {
-			//not found in data pool as it was already moved out to storage unit
-			//should not happen normally, but this test takes this situation into account
-
-			return nil, false
-		}
-		return sds
-	}
-	transient.HeadersNoncesCalled = func() data.Uint64Cacher {
-		hnc := &mock.Uint64CacherStub{}
-		hnc.RegisterHandlerCalled = func(handler func(nonce uint64)) {
-		}
-		return hnc
-	}
-	transient.MiniBlocksCalled = func() storage.Cacher {
-		cs := &mock.CacherStub{}
-		cs.RegisterHandlerCalled = func(i func(key []byte)) {
-		}
-		cs.GetCalled = func(key []byte) (value interface{}, ok bool) {
-			return nil, false
-		}
-		return cs
-	}
-=======
-	transient := createMockTransient()
->>>>>>> ff773c32
+	transient := createMockTransient()
 
 	wasAdded := false
 	hasher := &mock.HasherMock{}
@@ -2012,30 +1592,7 @@
 func TestBootstrap_ForkChoiceNilBlockchainHeaderShouldErr(t *testing.T) {
 	t.Parallel()
 
-<<<<<<< HEAD
-	transient := &mock.TransientDataPoolMock{}
-	transient.HeadersCalled = func() data.ShardedDataCacherNotifier {
-		sds := &mock.ShardedDataStub{
-			AddDataCalled:         func(key []byte, data interface{}, destShardID uint32) {},
-			RegisterHandlerCalled: func(func(key []byte)) {},
-		}
-		return sds
-	}
-	transient.HeadersNoncesCalled = func() data.Uint64Cacher {
-		hnc := &mock.Uint64CacherStub{
-			RegisterHandlerCalled: func(handler func(nonce uint64)) {},
-		}
-		return hnc
-	}
-	transient.MiniBlocksCalled = func() storage.Cacher {
-		cs := &mock.CacherStub{
-			RegisterHandlerCalled: func(i func(key []byte)) {},
-		}
-		return cs
-	}
-=======
-	transient := createMockTransient()
->>>>>>> ff773c32
+	transient := createMockTransient()
 	blkc := &blockchain.BlockChain{}
 	rnd := &mock.RounderMock{}
 	blkExec := &mock.BlockProcessorMock{}
@@ -2066,30 +1623,7 @@
 func TestBootstrap_ForkChoiceNilParamHeaderShouldErr(t *testing.T) {
 	t.Parallel()
 
-<<<<<<< HEAD
-	transient := &mock.TransientDataPoolMock{}
-	transient.HeadersCalled = func() data.ShardedDataCacherNotifier {
-		sds := &mock.ShardedDataStub{
-			AddDataCalled:         func(key []byte, data interface{}, destShardID uint32) {},
-			RegisterHandlerCalled: func(func(key []byte)) {},
-		}
-		return sds
-	}
-	transient.HeadersNoncesCalled = func() data.Uint64Cacher {
-		hnc := &mock.Uint64CacherStub{
-			RegisterHandlerCalled: func(handler func(nonce uint64)) {},
-		}
-		return hnc
-	}
-	transient.MiniBlocksCalled = func() storage.Cacher {
-		cs := &mock.CacherStub{
-			RegisterHandlerCalled: func(i func(key []byte)) {},
-		}
-		return cs
-	}
-=======
-	transient := createMockTransient()
->>>>>>> ff773c32
+	transient := createMockTransient()
 	blkc := &blockchain.BlockChain{}
 	rnd := &mock.RounderMock{}
 	blkExec := &mock.BlockProcessorMock{}
@@ -2134,15 +1668,6 @@
 	transient.HeadersNoncesCalled = func() data.Uint64Cacher {
 		return createHeadersNoncesDataPool(newHdrNonce, newHdrHash, newHdrNonce, remFlags)
 	}
-<<<<<<< HEAD
-	transient.MiniBlocksCalled = func() storage.Cacher {
-		cs := &mock.CacherStub{
-			RegisterHandlerCalled: func(i func(key []byte)) {},
-		}
-		return cs
-	}
-=======
->>>>>>> ff773c32
 	blkc := &blockchain.BlockChain{}
 	rnd := &mock.RounderMock{}
 	blkExec := &mock.BlockProcessorMock{}
@@ -2222,16 +1747,6 @@
 			remFlags,
 		)
 	}
-<<<<<<< HEAD
-	//data pool tx block bodies
-	transient.MiniBlocksCalled = func() storage.Cacher {
-		cs := &mock.CacherStub{
-			RegisterHandlerCalled: func(i func(key []byte)) {},
-		}
-		return cs
-	}
-=======
->>>>>>> ff773c32
 
 	hdrUnit := createHeadersStorage(prevHdrHash, prevHdrBytes, currentHdrHash, remFlags)
 	txBlockUnit := createHeadersStorage(prevTxBlockBodyHash, prevTxBlockBodyBytes, nil, remFlags)
@@ -2347,16 +1862,6 @@
 			remFlags,
 		)
 	}
-<<<<<<< HEAD
-	//data pool tx block bodies
-	transient.MiniBlocksCalled = func() storage.Cacher {
-		cs := &mock.CacherStub{
-			RegisterHandlerCalled: func(i func(key []byte)) {},
-		}
-		return cs
-	}
-=======
->>>>>>> ff773c32
 
 	hdrUnit := createHeadersStorage(prevHdrHash, prevHdrBytes, currentHdrHash, remFlags)
 	txBlockUnit := createHeadersStorage(prevTxBlockBodyHash, prevTxBlockBodyBytes, nil, remFlags)
@@ -2442,24 +1947,8 @@
 	mb := &block.MiniBlock{}
 	txBlock := make(block.MiniBlockSlice, 0)
 
-<<<<<<< HEAD
-	transient := &mock.TransientDataPoolMock{}
-	transient.HeadersCalled = func() data.ShardedDataCacherNotifier {
-		return &mock.ShardedDataStub{
-			AddDataCalled:         func(key []byte, data interface{}, destShardID uint32) {},
-			RegisterHandlerCalled: func(func(key []byte)) {},
-		}
-	}
-	transient.HeadersNoncesCalled = func() data.Uint64Cacher {
-		return &mock.Uint64CacherStub{
-			RegisterHandlerCalled: func(handler func(nonce uint64)) {},
-		}
-	}
+	transient := createMockTransient()
 	transient.MiniBlocksCalled = func() storage.Cacher {
-=======
-	transient := createMockTransient()
-	transient.TxBlocksCalled = func() storage.Cacher {
->>>>>>> ff773c32
 		return &mock.CacherStub{
 			RegisterHandlerCalled: func(i func(key []byte)) {},
 			GetCalled: func(key []byte) (value interface{}, ok bool) {
@@ -2498,12 +1987,7 @@
 		shardCoordinator,
 		account,
 	)
-<<<<<<< HEAD
 	txBlockRecovered := bs.GetMiniBlocks(requestedHash)
-=======
-
-	txBlockRecovered := bs.GetTxBody(requestedHash)
->>>>>>> ff773c32
 
 	assert.True(t, reflect.DeepEqual(txBlockRecovered, txBlock))
 }
@@ -2516,30 +2000,7 @@
 	requestedHash = append(requestedHash, mbh)
 
 
-<<<<<<< HEAD
-	transient := &mock.TransientDataPoolMock{}
-	transient.HeadersCalled = func() data.ShardedDataCacherNotifier {
-		return &mock.ShardedDataStub{
-			AddDataCalled:         func(key []byte, data interface{}, destShardID uint32) {},
-			RegisterHandlerCalled: func(func(key []byte)) {},
-		}
-	}
-	transient.HeadersNoncesCalled = func() data.Uint64Cacher {
-		return &mock.Uint64CacherStub{
-			RegisterHandlerCalled: func(handler func(nonce uint64)) {},
-		}
-	}
-	transient.MiniBlocksCalled = func() storage.Cacher {
-		return &mock.CacherStub{
-			RegisterHandlerCalled: func(i func(key []byte)) {},
-			GetCalled: func(key []byte) (value interface{}, ok bool) {
-				return nil, false
-			},
-		}
-	}
-=======
-	transient := createMockTransient()
->>>>>>> ff773c32
+	transient := createMockTransient()
 
 	txBlockUnit := &mock.StorerStub{
 		GetCalled: func(key []byte) (i []byte, e error) {
@@ -2571,18 +2032,11 @@
 		hasher,
 		marshalizer,
 		forkDetector,
-<<<<<<< HEAD
 		createMockResolversContainerNilMiniBlocks(),
+		shardCoordinator,
+		account,
 	)
 	txBlockRecovered := bs.GetMiniBlocks(requestedHash)
-=======
-		createMockResolversContainer(),
-		shardCoordinator,
-		account,
-	)
-
-	txBlockRecovered := bs.GetTxBody(requestedHash)
->>>>>>> ff773c32
 
 	assert.Nil(t, txBlockRecovered)
 }
@@ -2598,30 +2052,7 @@
 	hasher := &mock.HasherMock{}
 	marshalizer := &mock.MarshalizerMock{}
 
-<<<<<<< HEAD
-	transient := &mock.TransientDataPoolMock{}
-	transient.HeadersCalled = func() data.ShardedDataCacherNotifier {
-		return &mock.ShardedDataStub{
-			AddDataCalled:         func(key []byte, data interface{}, destShardID uint32) {},
-			RegisterHandlerCalled: func(func(key []byte)) {},
-		}
-	}
-	transient.HeadersNoncesCalled = func() data.Uint64Cacher {
-		return &mock.Uint64CacherStub{
-			RegisterHandlerCalled: func(handler func(nonce uint64)) {},
-		}
-	}
-	transient.MiniBlocksCalled = func() storage.Cacher {
-		return &mock.CacherStub{
-			RegisterHandlerCalled: func(i func(key []byte)) {},
-			GetCalled: func(key []byte) (value interface{}, ok bool) {
-				return nil, false
-			},
-		}
-	}
-=======
-	transient := createMockTransient()
->>>>>>> ff773c32
+	transient := createMockTransient()
 
 	txBlockUnit := &mock.StorerStub{
 		GetCalled: func(key []byte) (i []byte, e error) {
@@ -2666,127 +2097,10 @@
 	assert.Equal(t, txBlock, txBlockRecovered)
 }
 
-<<<<<<< HEAD
-=======
-func TestBootstrap_GetTxBodyHavingHashMarshalizerFailShouldRemoveAndRetNil(t *testing.T) {
-	t.Parallel()
-
-	removedCalled := false
-	requestedHash := []byte("requested hash")
-
-	hasher := &mock.HasherMock{}
-	marshalizer := &mock.MarshalizerStub{
-		UnmarshalCalled: func(obj interface{}, buff []byte) error {
-			return errors.New("marshalizer failure")
-		},
-	}
-
-	transient := createMockTransient()
-
-	txBlockUnit := &mock.StorerStub{
-		GetCalled: func(key []byte) (i []byte, e error) {
-			if bytes.Equal(key, requestedHash) {
-				return make([]byte, 0), nil
-			}
-
-			return nil, errors.New("not found")
-		},
-		RemoveCalled: func(key []byte) error {
-			if bytes.Equal(key, requestedHash) {
-				removedCalled = true
-			}
-			return nil
-		},
-	}
-
-	blkc, _ := blockchain.NewBlockChain(
-		&mock.CacherStub{},
-		&mock.StorerStub{},
-		txBlockUnit,
-		&mock.StorerStub{},
-		&mock.StorerStub{},
-		&mock.StorerStub{},
-	)
-
-	rnd := &mock.RounderMock{}
-	blkExec := &mock.BlockProcessorMock{}
-	forkDetector := &mock.ForkDetectorMock{}
-	shardCoordinator := mock.NewOneShardCoordinatorMock()
-	account := &mock.AccountsStub{}
-
-	bs, _ := sync.NewBootstrap(
-		transient,
-		blkc,
-		rnd,
-		blkExec,
-		waitTime,
-		hasher,
-		marshalizer,
-		forkDetector,
-		createMockResolversContainer(),
-		shardCoordinator,
-		account,
-	)
-	txBlockRecovered := bs.GetTxBody(requestedHash)
-
-	assert.Nil(t, txBlockRecovered)
-	assert.True(t, removedCalled)
-}
->>>>>>> ff773c32
 
 func TestBootstrap_CreateEmptyBlockShouldReturnNilWhenMarshalErr(t *testing.T) {
 	t.Parallel()
 
-<<<<<<< HEAD
-	wasCalled := 0
-
-	transient := &mock.TransientDataPoolMock{}
-	transient.HeadersCalled = func() data.ShardedDataCacherNotifier {
-		sds := &mock.ShardedDataStub{}
-
-		sds.AddDataCalled = func(key []byte, data interface{}, destShardID uint32) {
-			assert.Fail(t, "should have not reached this point")
-		}
-
-		sds.RegisterHandlerCalled = func(func(key []byte)) {
-		}
-
-		return sds
-	}
-	transient.HeadersNoncesCalled = func() data.Uint64Cacher {
-		hnc := &mock.Uint64CacherStub{}
-		hnc.RegisterHandlerCalled = func(handler func(nonce uint64)) {
-			wasCalled++
-		}
-
-		return hnc
-	}
-	transient.MiniBlocksCalled = func() storage.Cacher {
-		cs := &mock.CacherStub{}
-		cs.RegisterHandlerCalled = func(i func(key []byte)) {
-			wasCalled++
-		}
-
-		return cs
-	}
-	blkc := &blockchain.BlockChain{}
-	rnd := &mock.RounderMock{}
-	blkExec := &mock.BlockProcessorMock{
-		CommitBlockCalled: func(blockChain *blockchain.BlockChain, header *block.Header, block block.Body) error {
-			return nil
-		},
-	}
-	hasher := &mock.HasherMock{}
-	marshalizer := &mock.MarshalizerMock{}
-	forkDetector := &mock.ForkDetectorMock{}
-
-	blkExec.RevertAccountStateCalled = func() {
-	}
-
-	blkExec.CreateEmptyBlockBodyCalled = func(shardId uint32, round int32) block.Body {
-		return make(block.Body, 0)
-	}
-=======
 	transient := createMockTransient()
 	blkc := &blockchain.BlockChain{}
 	rnd := &mock.RounderMock{}
@@ -2796,7 +2110,6 @@
 	forkDetector := &mock.ForkDetectorMock{}
 	shardCoordinator := mock.NewOneShardCoordinatorMock()
 	account := &mock.AccountsStub{}
->>>>>>> ff773c32
 
 	marshalizer.Fail = true
 
@@ -2834,81 +2147,61 @@
 	account := &mock.AccountsStub{}
 
 	blkc.CurrentBlockHeader = &block.Header{Nonce: 1}
-
-	err := errors.New("error")
-	blkExec.CommitBlockCalled = func(blockChain *blockchain.BlockChain, header *block.Header, block *block.TxBlockBody) error {
-		return err
-	}
-
-<<<<<<< HEAD
-		return hnc
-	}
-	transient.MiniBlocksCalled = func() storage.Cacher {
-		cs := &mock.CacherStub{}
-		cs.RegisterHandlerCalled = func(i func(key []byte)) {
-			wasCalled++
-		}
-=======
-	bs, _ := sync.NewBootstrap(
-		transient,
-		blkc,
-		rnd,
-		blkExec,
-		waitTime,
-		hasher,
-		marshalizer,
-		forkDetector,
-		createMockResolversContainer(),
-		shardCoordinator,
-		account,
-	)
->>>>>>> ff773c32
-
-	blk, hdr, _ := bs.CreateAndCommitEmptyBlock(0)
-
-	assert.Nil(t, blk)
-	assert.Nil(t, hdr)
-}
-
-func TestBootstrap_CreateEmptyBlockShouldWork(t *testing.T) {
-	t.Parallel()
-
-	transient := createMockTransient()
-	blkc := &blockchain.BlockChain{}
-	rnd := &mock.RounderMock{}
-	blkExec := createBlockProcessor()
-	hasher := &mock.HasherMock{}
-	marshalizer := &mock.MarshalizerMock{}
-	forkDetector := &mock.ForkDetectorMock{}
-	shardCoordinator := mock.NewOneShardCoordinatorMock()
-	account := &mock.AccountsStub{}
-
-	bs, _ := sync.NewBootstrap(
-		transient,
-		blkc,
-		rnd,
-		blkExec,
-		waitTime,
-		hasher,
-		marshalizer,
-		forkDetector,
-		createMockResolversContainer(),
-		shardCoordinator,
-		account,
-	)
-
-	blk, hdr, _ := bs.CreateAndCommitEmptyBlock(0)
-
-<<<<<<< HEAD
-	blkExec.CreateEmptyBlockBodyCalled = func(shardId uint32, round int32) block.Body {
-		return make(block.Body, 0)
-	}
 
 	err := errors.New("error")
 	blkExec.CommitBlockCalled = func(blockChain *blockchain.BlockChain, header *block.Header, block block.Body) error {
 		return err
 	}
-=======
+
+	bs, _ := sync.NewBootstrap(
+		transient,
+		blkc,
+		rnd,
+		blkExec,
+		waitTime,
+		hasher,
+		marshalizer,
+		forkDetector,
+		createMockResolversContainer(),
+		shardCoordinator,
+		account,
+	)
+
+	blk, hdr, _ := bs.CreateAndCommitEmptyBlock(0)
+
+	assert.Nil(t, blk)
+	assert.Nil(t, hdr)
+}
+
+func TestBootstrap_CreateEmptyBlockShouldWork(t *testing.T) {
+	t.Parallel()
+
+	transient := createMockTransient()
+	blkc := &blockchain.BlockChain{}
+	rnd := &mock.RounderMock{}
+	blkExec := createBlockProcessor()
+	hasher := &mock.HasherMock{}
+	marshalizer := &mock.MarshalizerMock{}
+	forkDetector := &mock.ForkDetectorMock{}
+	shardCoordinator := mock.NewOneShardCoordinatorMock()
+	account := &mock.AccountsStub{}
+
+	bs, _ := sync.NewBootstrap(
+		transient,
+		blkc,
+		rnd,
+		blkExec,
+		waitTime,
+		hasher,
+		marshalizer,
+		forkDetector,
+		createMockResolversContainer(),
+		shardCoordinator,
+		account,
+	)
+
+	blk, hdr, _ := bs.CreateAndCommitEmptyBlock(0)
+
 	assert.NotNil(t, blk)
 	assert.NotNil(t, hdr)
 }
@@ -2925,7 +2218,6 @@
 	forkDetector := &mock.ForkDetectorMock{}
 	shardCoordinator := mock.NewOneShardCoordinatorMock()
 	account := &mock.AccountsStub{}
->>>>>>> ff773c32
 
 	bs, _ := sync.NewBootstrap(
 		transient,
@@ -2991,14 +2283,6 @@
 		calls++
 		wg.Done()
 	}
-<<<<<<< HEAD
-	transient.MiniBlocksCalled = func() storage.Cacher {
-		cs := &mock.CacherStub{}
-		cs.RegisterHandlerCalled = func(i func(key []byte)) {
-			wasCalled++
-		}
-=======
->>>>>>> ff773c32
 
 	f3 := func(bool) {
 		calls++
@@ -3045,15 +2329,6 @@
 		account,
 	)
 
-<<<<<<< HEAD
-	blkExec.CreateEmptyBlockBodyCalled = func(shardId uint32, round int32) block.Body {
-		return make(block.Body, 0)
-	}
-
-	blkExec.CommitBlockCalled = func(blockChain *blockchain.BlockChain, header *block.Header, block block.Body) error {
-		return nil
-	}
-=======
 	rnd.RoundIndex = 0
 	rnd.RoundTimeStamp = time.Unix(0, 0)
 	rnd.RoundTimeDuration = 4000 * time.Millisecond
@@ -3081,7 +2356,6 @@
 	forkDetector := &mock.ForkDetectorMock{}
 	shardCoordinator := mock.NewOneShardCoordinatorMock()
 	account := &mock.AccountsStub{}
->>>>>>> ff773c32
 
 	bs, _ := sync.NewBootstrap(
 		transient,
@@ -3134,182 +2408,139 @@
 	assert.False(t, bs.ShouldCreateEmptyBlock(0))
 }
 
-<<<<<<< HEAD
-		return hnc
-	}
-	transient.MiniBlocksCalled = func() storage.Cacher {
-		cs := &mock.CacherStub{}
-		cs.RegisterHandlerCalled = func(i func(key []byte)) {
-			wasCalled++
-		}
-=======
 func TestNewBootstrap_ShouldCreateEmptyBlockShouldReturnTrue(t *testing.T) {
 	t.Parallel()
->>>>>>> ff773c32
-
-	transient := createMockTransient()
-	blkc := &blockchain.BlockChain{}
-	rnd := &mock.RounderMock{}
-	blkExec := &mock.BlockProcessorMock{}
-	hasher := &mock.HasherMock{}
-	marshalizer := &mock.MarshalizerMock{}
-	forkDetector := &mock.ForkDetectorMock{}
-	shardCoordinator := mock.NewOneShardCoordinatorMock()
-	account := &mock.AccountsStub{}
-
-	bs, _ := sync.NewBootstrap(
-		transient,
-		blkc,
-		rnd,
-		blkExec,
-		waitTime,
-		hasher,
-		marshalizer,
-		forkDetector,
-		createMockResolversContainer(),
-		shardCoordinator,
-		account,
-	)
-
-<<<<<<< HEAD
-	blkExec.CreateEmptyBlockBodyCalled = func(shardId uint32, round int32) block.Body {
-		return make(block.Body, 0)
-	}
-
+
+	transient := createMockTransient()
+	blkc := &blockchain.BlockChain{}
+	rnd := &mock.RounderMock{}
+	blkExec := &mock.BlockProcessorMock{}
+	hasher := &mock.HasherMock{}
+	marshalizer := &mock.MarshalizerMock{}
+	forkDetector := &mock.ForkDetectorMock{}
+	shardCoordinator := mock.NewOneShardCoordinatorMock()
+	account := &mock.AccountsStub{}
+
+	bs, _ := sync.NewBootstrap(
+		transient,
+		blkc,
+		rnd,
+		blkExec,
+		waitTime,
+		hasher,
+		marshalizer,
+		forkDetector,
+		createMockResolversContainer(),
+		shardCoordinator,
+		account,
+	)
+
+	assert.True(t, bs.ShouldCreateEmptyBlock(1))
+}
+
+func TestNewBootstrap_CreateAndBroadcastEmptyBlockShouldReturnErr(t *testing.T) {
+	t.Parallel()
+
+	transient := createMockTransient()
+	blkc := &blockchain.BlockChain{}
+	rnd := &mock.RounderMock{}
+	blkExec := createBlockProcessor()
+	hasher := &mock.HasherMock{}
+	marshalizer := &mock.MarshalizerMock{}
+	forkDetector := &mock.ForkDetectorMock{}
+	shardCoordinator := mock.NewOneShardCoordinatorMock()
+	account := &mock.AccountsStub{}
+
+	err := errors.New("error")
 	blkExec.CommitBlockCalled = func(blockChain *blockchain.BlockChain, header *block.Header, block block.Body) error {
+		return err
+	}
+
+	bs, _ := sync.NewBootstrap(
+		transient,
+		blkc,
+		rnd,
+		blkExec,
+		waitTime,
+		hasher,
+		marshalizer,
+		forkDetector,
+		createMockResolversContainer(),
+		shardCoordinator,
+		account,
+	)
+
+	err2 := bs.CreateAndBroadcastEmptyBlock()
+
+	assert.Equal(t, err2, err)
+}
+
+func TestNewBootstrap_CreateAndBroadcastEmptyBlockShouldReturnNil(t *testing.T) {
+	t.Parallel()
+
+	transient := createMockTransient()
+	blkc := &blockchain.BlockChain{}
+	rnd := &mock.RounderMock{}
+	blkExec := createBlockProcessor()
+	hasher := &mock.HasherMock{}
+	marshalizer := &mock.MarshalizerMock{}
+	forkDetector := &mock.ForkDetectorMock{}
+	shardCoordinator := mock.NewOneShardCoordinatorMock()
+	account := &mock.AccountsStub{}
+
+	bs, _ := sync.NewBootstrap(
+		transient,
+		blkc,
+		rnd,
+		blkExec,
+		waitTime,
+		hasher,
+		marshalizer,
+		forkDetector,
+		createMockResolversContainer(),
+		shardCoordinator,
+		account,
+	)
+
+	bs.BroadcastBlock = func(body block.Body, header *block.Header) error {
 		return nil
-=======
-	assert.True(t, bs.ShouldCreateEmptyBlock(1))
-}
-
-func TestNewBootstrap_CreateAndBroadcastEmptyBlockShouldReturnErr(t *testing.T) {
-	t.Parallel()
-
-	transient := createMockTransient()
-	blkc := &blockchain.BlockChain{}
-	rnd := &mock.RounderMock{}
-	blkExec := createBlockProcessor()
-	hasher := &mock.HasherMock{}
-	marshalizer := &mock.MarshalizerMock{}
-	forkDetector := &mock.ForkDetectorMock{}
-	shardCoordinator := mock.NewOneShardCoordinatorMock()
-	account := &mock.AccountsStub{}
+	}
+
+	err := bs.CreateAndBroadcastEmptyBlock()
+
+	assert.Nil(t, err)
+}
+
+func TestNewBootstrap_BroadcastEmptyBlockShouldErrWhenBroadcastBlockErr(t *testing.T) {
+	t.Parallel()
+
+	transient := createMockTransient()
+	blkc := &blockchain.BlockChain{}
+	rnd := &mock.RounderMock{}
+	blkExec := &mock.BlockProcessorMock{}
+	hasher := &mock.HasherMock{}
+	marshalizer := &mock.MarshalizerMock{}
+	forkDetector := &mock.ForkDetectorMock{}
+	shardCoordinator := mock.NewOneShardCoordinatorMock()
+	account := &mock.AccountsStub{}
+
+	bs, _ := sync.NewBootstrap(
+		transient,
+		blkc,
+		rnd,
+		blkExec,
+		waitTime,
+		hasher,
+		marshalizer,
+		forkDetector,
+		createMockResolversContainer(),
+		shardCoordinator,
+		account,
+	)
 
 	err := errors.New("error")
-	blkExec.CommitBlockCalled = func(blockChain *blockchain.BlockChain, header *block.Header, block *block.TxBlockBody) error {
+	bs.BroadcastBlock = func(body block.Body, header *block.Header) error {
 		return err
->>>>>>> ff773c32
-	}
-
-	bs, _ := sync.NewBootstrap(
-		transient,
-		blkc,
-		rnd,
-		blkExec,
-		waitTime,
-		hasher,
-		marshalizer,
-		forkDetector,
-		createMockResolversContainer(),
-		shardCoordinator,
-		account,
-	)
-
-	err2 := bs.CreateAndBroadcastEmptyBlock()
-
-	assert.Equal(t, err2, err)
-}
-
-func TestNewBootstrap_CreateAndBroadcastEmptyBlockShouldReturnNil(t *testing.T) {
-	t.Parallel()
-
-	transient := createMockTransient()
-	blkc := &blockchain.BlockChain{}
-	rnd := &mock.RounderMock{}
-	blkExec := createBlockProcessor()
-	hasher := &mock.HasherMock{}
-	marshalizer := &mock.MarshalizerMock{}
-	forkDetector := &mock.ForkDetectorMock{}
-	shardCoordinator := mock.NewOneShardCoordinatorMock()
-	account := &mock.AccountsStub{}
-
-	bs, _ := sync.NewBootstrap(
-		transient,
-		blkc,
-		rnd,
-		blkExec,
-		waitTime,
-		hasher,
-		marshalizer,
-		forkDetector,
-		createMockResolversContainer(),
-		shardCoordinator,
-		account,
-	)
-
-	bs.BroadcastBlock = func(body *block.TxBlockBody, header *block.Header) error {
-		return nil
-	}
-
-	err := bs.CreateAndBroadcastEmptyBlock()
-
-	assert.Nil(t, err)
-}
-
-<<<<<<< HEAD
-		return hnc
-	}
-	transient.MiniBlocksCalled = func() storage.Cacher {
-		cs := &mock.CacherStub{}
-		cs.RegisterHandlerCalled = func(i func(key []byte)) {
-			wasCalled++
-		}
-=======
-func TestNewBootstrap_BroadcastEmptyBlockShouldErrWhenBroadcastBlockErr(t *testing.T) {
-	t.Parallel()
->>>>>>> ff773c32
-
-	transient := createMockTransient()
-	blkc := &blockchain.BlockChain{}
-	rnd := &mock.RounderMock{}
-	blkExec := &mock.BlockProcessorMock{}
-	hasher := &mock.HasherMock{}
-	marshalizer := &mock.MarshalizerMock{}
-	forkDetector := &mock.ForkDetectorMock{}
-<<<<<<< HEAD
-
-	blkExec.RevertAccountStateCalled = func() {
-	}
-
-	blkExec.CreateEmptyBlockBodyCalled = func(shardId uint32, round int32) block.Body {
-		return make(block.Body, 0)
-	}
-
-	blkExec.CommitBlockCalled = func(blockChain *blockchain.BlockChain, header *block.Header, block block.Body) error {
-		return nil
-	}
-=======
-	shardCoordinator := mock.NewOneShardCoordinatorMock()
-	account := &mock.AccountsStub{}
->>>>>>> ff773c32
-
-	bs, _ := sync.NewBootstrap(
-		transient,
-		blkc,
-		rnd,
-		blkExec,
-		waitTime,
-		hasher,
-		marshalizer,
-		forkDetector,
-		createMockResolversContainer(),
-		shardCoordinator,
-		account,
-	)
-
-	err := errors.New("error")
-	bs.BroadcastBlock = func(body *block.TxBlockBody, header *block.Header) error {
-		return err
 	}
 
 	err2 := bs.BroadcastEmptyBlock(nil, nil)
@@ -3344,7 +2575,7 @@
 		account,
 	)
 
-	bs.BroadcastBlock = func(body *block.TxBlockBody, header *block.Header) error {
+	bs.BroadcastBlock = func(body block.Body, header *block.Header) error {
 		return nil
 	}
 
