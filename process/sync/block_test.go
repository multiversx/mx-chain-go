--- conflicted
+++ resolved
@@ -190,8 +190,6 @@
 	}
 }
 
-<<<<<<< HEAD
-=======
 func createHeadersStorage(
 	getHashCompare []byte,
 	getRetBytes []byte,
@@ -216,30 +214,28 @@
 	}
 }
 
-func initBlockchain() *blockchain.BlockChain {
-	blkc := &blockchain.BlockChain{}
-
-	blkc.GenesisBlockHeader = &block.Header{
-		Nonce:     uint64(0),
-		Signature: []byte("genesis signature"),
-	}
-	blkc.GenesisHeaderHash = []byte("genesis header hash")
-	blkc.GenesisBlockHeader.RandSeed = []byte{0}
-
+func initBlockchain() *mock.BlockChainMock {
+	blkc := &mock.BlockChainMock{
+		GetGenesisHeaderCalled: func() data.HeaderHandler {
+			return &block.Header{
+				Nonce:     uint64(0),
+				Signature: []byte("genesis signature"),
+				RandSeed:  []byte{0},
+			}
+		},
+		GetGenesisHeaderHashCalled: func() []byte {
+			return []byte("genesis header hash")
+		},
+	}
 	return blkc
 }
 
->>>>>>> 23ec9abd
 //------- NewBootstrap
 
 func TestNewBootstrap_NilPoolsHolderShouldErr(t *testing.T) {
 	t.Parallel()
 
-<<<<<<< HEAD
-	blkc := &mock.BlockChainMock{}
-=======
-	blkc := initBlockchain()
->>>>>>> 23ec9abd
+	blkc := initBlockchain()
 	rnd := &mock.RounderMock{}
 	blkExec := &mock.BlockProcessorMock{}
 	hasher := &mock.HasherMock{}
@@ -274,11 +270,7 @@
 		return nil
 	}
 
-<<<<<<< HEAD
-	blkc := &mock.BlockChainMock{}
-=======
-	blkc := initBlockchain()
->>>>>>> 23ec9abd
+	blkc := initBlockchain()
 	rnd := &mock.RounderMock{}
 	blkExec := &mock.BlockProcessorMock{}
 	hasher := &mock.HasherMock{}
@@ -312,11 +304,7 @@
 	pools.HeadersNoncesCalled = func() data.Uint64Cacher {
 		return nil
 	}
-<<<<<<< HEAD
-	blkc := &mock.BlockChainMock{}
-=======
-	blkc := initBlockchain()
->>>>>>> 23ec9abd
+	blkc := initBlockchain()
 	rnd := &mock.RounderMock{}
 	blkExec := &mock.BlockProcessorMock{}
 	hasher := &mock.HasherMock{}
@@ -350,11 +338,7 @@
 	pools.MiniBlocksCalled = func() storage.Cacher {
 		return nil
 	}
-<<<<<<< HEAD
-	blkc := &mock.BlockChainMock{}
-=======
-	blkc := initBlockchain()
->>>>>>> 23ec9abd
+	blkc := initBlockchain()
 	rnd := &mock.RounderMock{}
 	blkExec := &mock.BlockProcessorMock{}
 	hasher := &mock.HasherMock{}
@@ -415,11 +399,7 @@
 	t.Parallel()
 
 	pools := createMockPools()
-<<<<<<< HEAD
-	blkc := &mock.BlockChainMock{}
-=======
-	blkc := initBlockchain()
->>>>>>> 23ec9abd
+	blkc := initBlockchain()
 	blkExec := &mock.BlockProcessorMock{}
 	hasher := &mock.HasherMock{}
 	marshalizer := &mock.MarshalizerMock{}
@@ -449,11 +429,7 @@
 	t.Parallel()
 
 	pools := createMockPools()
-<<<<<<< HEAD
-	blkc := &mock.BlockChainMock{}
-=======
-	blkc := initBlockchain()
->>>>>>> 23ec9abd
+	blkc := initBlockchain()
 	rnd := &mock.RounderMock{}
 	hasher := &mock.HasherMock{}
 	marshalizer := &mock.MarshalizerMock{}
@@ -483,11 +459,7 @@
 	t.Parallel()
 
 	pools := createMockPools()
-<<<<<<< HEAD
-	blkc := &mock.BlockChainMock{}
-=======
-	blkc := initBlockchain()
->>>>>>> 23ec9abd
+	blkc := initBlockchain()
 	rnd := &mock.RounderMock{}
 	blkExec := &mock.BlockProcessorMock{}
 	marshalizer := &mock.MarshalizerMock{}
@@ -517,11 +489,7 @@
 	t.Parallel()
 
 	pools := createMockPools()
-<<<<<<< HEAD
-	blkc := &mock.BlockChainMock{}
-=======
-	blkc := initBlockchain()
->>>>>>> 23ec9abd
+	blkc := initBlockchain()
 	rnd := &mock.RounderMock{}
 	blkExec := &mock.BlockProcessorMock{}
 	hasher := &mock.HasherMock{}
@@ -551,11 +519,7 @@
 	t.Parallel()
 
 	pools := createMockPools()
-<<<<<<< HEAD
-	blkc := &mock.BlockChainMock{}
-=======
-	blkc := initBlockchain()
->>>>>>> 23ec9abd
+	blkc := initBlockchain()
 	rnd := &mock.RounderMock{}
 	blkExec := &mock.BlockProcessorMock{}
 	hasher := &mock.HasherMock{}
@@ -585,11 +549,7 @@
 	t.Parallel()
 
 	pools := createMockPools()
-<<<<<<< HEAD
-	blkc := &mock.BlockChainMock{}
-=======
-	blkc := initBlockchain()
->>>>>>> 23ec9abd
+	blkc := initBlockchain()
 	rnd := &mock.RounderMock{}
 	blkExec := &mock.BlockProcessorMock{}
 	forkDetector := &mock.ForkDetectorMock{}
@@ -620,11 +580,7 @@
 	t.Parallel()
 
 	pools := createMockPools()
-<<<<<<< HEAD
-	blkc := &mock.BlockChainMock{}
-=======
-	blkc := initBlockchain()
->>>>>>> 23ec9abd
+	blkc := initBlockchain()
 	rnd := &mock.RounderMock{}
 	blkExec := &mock.BlockProcessorMock{}
 	forkDetector := &mock.ForkDetectorMock{}
@@ -654,11 +610,7 @@
 	t.Parallel()
 
 	pools := createMockPools()
-<<<<<<< HEAD
-	blkc := &mock.BlockChainMock{}
-=======
-	blkc := initBlockchain()
->>>>>>> 23ec9abd
+	blkc := initBlockchain()
 	rnd := &mock.RounderMock{}
 	blkExec := &mock.BlockProcessorMock{}
 	forkDetector := &mock.ForkDetectorMock{}
@@ -705,11 +657,7 @@
 		},
 	}
 
-<<<<<<< HEAD
-	blkc := &mock.BlockChainMock{}
-=======
-	blkc := initBlockchain()
->>>>>>> 23ec9abd
+	blkc := initBlockchain()
 	rnd := &mock.RounderMock{}
 	blkExec := &mock.BlockProcessorMock{}
 	forkDetector := &mock.ForkDetectorMock{}
@@ -757,11 +705,7 @@
 		},
 	}
 
-<<<<<<< HEAD
-	blkc := &mock.BlockChainMock{}
-=======
-	blkc := initBlockchain()
->>>>>>> 23ec9abd
+	blkc := initBlockchain()
 	rnd := &mock.RounderMock{}
 	blkExec := &mock.BlockProcessorMock{}
 	forkDetector := &mock.ForkDetectorMock{}
@@ -823,11 +767,7 @@
 		return cs
 	}
 
-<<<<<<< HEAD
-	blkc := &mock.BlockChainMock{}
-=======
-	blkc := initBlockchain()
->>>>>>> 23ec9abd
+	blkc := initBlockchain()
 	rnd := &mock.RounderMock{}
 	blkExec := &mock.BlockProcessorMock{}
 	hasher := &mock.HasherMock{}
@@ -1260,11 +1200,7 @@
 
 	bs, _ := sync.NewBootstrap(
 		pools,
-<<<<<<< HEAD
-		&mock.BlockChainMock{},
-=======
 		initBlockchain(),
->>>>>>> 23ec9abd
 		rnd,
 		&mock.BlockProcessorMock{},
 		waitTime,
@@ -1299,11 +1235,7 @@
 
 	bs, _ := sync.NewBootstrap(
 		pools,
-<<<<<<< HEAD
-		&mock.BlockChainMock{},
-=======
 		initBlockchain(),
->>>>>>> 23ec9abd
 		rnd,
 		&mock.BlockProcessorMock{},
 		waitTime,
@@ -1416,11 +1348,7 @@
 
 	bs, _ := sync.NewBootstrap(
 		pools,
-<<<<<<< HEAD
-		&mock.BlockChainMock{},
-=======
 		initBlockchain(),
->>>>>>> 23ec9abd
 		rnd,
 		&mock.BlockProcessorMock{},
 		waitTime,
@@ -1481,11 +1409,7 @@
 
 	bs, _ := sync.NewBootstrap(
 		pools,
-<<<<<<< HEAD
-		&mock.BlockChainMock{},
-=======
 		initBlockchain(),
->>>>>>> 23ec9abd
 		rnd,
 		&mock.BlockProcessorMock{},
 		waitTime,
@@ -1529,11 +1453,7 @@
 
 	bs, _ := sync.NewBootstrap(
 		pools,
-<<<<<<< HEAD
-		&mock.BlockChainMock{},
-=======
 		initBlockchain(),
->>>>>>> 23ec9abd
 		rnd,
 		&mock.BlockProcessorMock{},
 		waitTime,
@@ -1604,11 +1524,7 @@
 
 	bs, _ := sync.NewBootstrap(
 		pools,
-<<<<<<< HEAD
-		&mock.BlockChainMock{},
-=======
 		initBlockchain(),
->>>>>>> 23ec9abd
 		rnd,
 		&mock.BlockProcessorMock{},
 		waitTime,
@@ -1731,11 +1647,7 @@
 
 	bs, _ := sync.NewBootstrap(
 		pools,
-<<<<<<< HEAD
-		&mock.BlockChainMock{},
-=======
 		initBlockchain(),
->>>>>>> 23ec9abd
 		rnd,
 		&mock.BlockProcessorMock{},
 		waitTime,
@@ -1760,11 +1672,7 @@
 	t.Parallel()
 
 	pools := createMockPools()
-<<<<<<< HEAD
-	blkc := &mock.BlockChainMock{}
-=======
-	blkc := initBlockchain()
->>>>>>> 23ec9abd
+	blkc := initBlockchain()
 	rnd := &mock.RounderMock{}
 	blkExec := &mock.BlockProcessorMock{}
 	hasher := &mock.HasherMock{}
@@ -1795,11 +1703,7 @@
 	t.Parallel()
 
 	pools := createMockPools()
-<<<<<<< HEAD
-	blkc := &mock.BlockChainMock{}
-=======
-	blkc := initBlockchain()
->>>>>>> 23ec9abd
+	blkc := initBlockchain()
 	rnd := &mock.RounderMock{}
 	blkExec := &mock.BlockProcessorMock{}
 	hasher := &mock.HasherMock{}
@@ -1845,11 +1749,7 @@
 	pools.HeadersNoncesCalled = func() data.Uint64Cacher {
 		return createHeadersNoncesDataPool(newHdrNonce, newHdrHash, newHdrNonce, remFlags)
 	}
-<<<<<<< HEAD
-	blkc := &mock.BlockChainMock{}
-=======
-	blkc := initBlockchain()
->>>>>>> 23ec9abd
+	blkc := initBlockchain()
 	rnd := &mock.RounderMock{}
 	blkExec := &mock.BlockProcessorMock{}
 	hasher := &mock.HasherMock{}
@@ -2270,11 +2170,7 @@
 	t.Parallel()
 
 	pools := createMockPools()
-<<<<<<< HEAD
-	blkc := &mock.BlockChainMock{}
-=======
-	blkc := initBlockchain()
->>>>>>> 23ec9abd
+	blkc := initBlockchain()
 	rnd := &mock.RounderMock{}
 	blkExec := createBlockProcessor()
 	hasher := &mock.HasherMock{}
@@ -2309,11 +2205,7 @@
 	t.Parallel()
 
 	pools := createMockPools()
-<<<<<<< HEAD
-	blkc := &mock.BlockChainMock{}
-=======
-	blkc := initBlockchain()
->>>>>>> 23ec9abd
+	blkc := initBlockchain()
 	rnd := &mock.RounderMock{}
 	blkExec := createBlockProcessor()
 	hasher := &mock.HasherMock{}
@@ -2355,11 +2247,7 @@
 	t.Parallel()
 
 	pools := createMockPools()
-<<<<<<< HEAD
-	blkc := &mock.BlockChainMock{}
-=======
-	blkc := initBlockchain()
->>>>>>> 23ec9abd
+	blkc := initBlockchain()
 	rnd := &mock.RounderMock{}
 	blkExec := createBlockProcessor()
 	hasher := &mock.HasherMock{}
@@ -2392,11 +2280,7 @@
 	t.Parallel()
 
 	pools := createMockPools()
-<<<<<<< HEAD
-	blkc := &mock.BlockChainMock{}
-=======
-	blkc := initBlockchain()
->>>>>>> 23ec9abd
+	blkc := initBlockchain()
 	rnd := &mock.RounderMock{}
 	blkExec := createBlockProcessor()
 	hasher := &mock.HasherMock{}
@@ -2434,11 +2318,7 @@
 	t.Parallel()
 
 	pools := createMockPools()
-<<<<<<< HEAD
-	blkc := &mock.BlockChainMock{}
-=======
-	blkc := initBlockchain()
->>>>>>> 23ec9abd
+	blkc := initBlockchain()
 	rnd := &mock.RounderMock{}
 	blkExec := createBlockProcessor()
 	hasher := &mock.HasherMock{}
@@ -2496,11 +2376,7 @@
 	t.Parallel()
 
 	pools := createMockPools()
-<<<<<<< HEAD
-	blkc := &mock.BlockChainMock{}
-=======
-	blkc := initBlockchain()
->>>>>>> 23ec9abd
+	blkc := initBlockchain()
 	rnd := &mock.RounderMock{}
 	blkExec := &mock.BlockProcessorMock{}
 	hasher := &mock.HasherMock{}
@@ -2542,11 +2418,7 @@
 	t.Parallel()
 
 	pools := createMockPools()
-<<<<<<< HEAD
-	blkc := &mock.BlockChainMock{}
-=======
-	blkc := initBlockchain()
->>>>>>> 23ec9abd
+	blkc := initBlockchain()
 	rnd := &mock.RounderMock{}
 	blkExec := &mock.BlockProcessorMock{}
 	hasher := &mock.HasherMock{}
@@ -2578,11 +2450,7 @@
 	t.Parallel()
 
 	pools := createMockPools()
-<<<<<<< HEAD
-	blkc := &mock.BlockChainMock{}
-=======
-	blkc := initBlockchain()
->>>>>>> 23ec9abd
+	blkc := initBlockchain()
 	rnd := &mock.RounderMock{}
 	blkExec := &mock.BlockProcessorMock{}
 	hasher := &mock.HasherMock{}
@@ -2614,11 +2482,7 @@
 	t.Parallel()
 
 	pools := createMockPools()
-<<<<<<< HEAD
-	blkc := &mock.BlockChainMock{}
-=======
-	blkc := initBlockchain()
->>>>>>> 23ec9abd
+	blkc := initBlockchain()
 	rnd := &mock.RounderMock{}
 	blkExec := &mock.BlockProcessorMock{}
 	hasher := &mock.HasherMock{}
@@ -2648,11 +2512,7 @@
 	t.Parallel()
 
 	pools := createMockPools()
-<<<<<<< HEAD
-	blkc := &mock.BlockChainMock{}
-=======
-	blkc := initBlockchain()
->>>>>>> 23ec9abd
+	blkc := initBlockchain()
 	rnd := &mock.RounderMock{}
 	blkExec := createBlockProcessor()
 	hasher := &mock.HasherMock{}
@@ -2689,11 +2549,7 @@
 	t.Parallel()
 
 	pools := createMockPools()
-<<<<<<< HEAD
-	blkc := &mock.BlockChainMock{}
-=======
-	blkc := initBlockchain()
->>>>>>> 23ec9abd
+	blkc := initBlockchain()
 	rnd := &mock.RounderMock{}
 	blkExec := createBlockProcessor()
 	hasher := &mock.HasherMock{}
@@ -2729,11 +2585,7 @@
 	t.Parallel()
 
 	pools := createMockPools()
-<<<<<<< HEAD
-	blkc := &mock.BlockChainMock{}
-=======
-	blkc := initBlockchain()
->>>>>>> 23ec9abd
+	blkc := initBlockchain()
 	rnd := &mock.RounderMock{}
 	blkExec := &mock.BlockProcessorMock{}
 	hasher := &mock.HasherMock{}
@@ -2770,11 +2622,7 @@
 	t.Parallel()
 
 	pools := createMockPools()
-<<<<<<< HEAD
-	blkc := &mock.BlockChainMock{}
-=======
-	blkc := initBlockchain()
->>>>>>> 23ec9abd
+	blkc := initBlockchain()
 	rnd := &mock.RounderMock{}
 	blkExec := &mock.BlockProcessorMock{}
 	hasher := &mock.HasherMock{}
