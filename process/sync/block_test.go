package sync_test

import (
	"bytes"
	"reflect"
	"strings"
	goSync "sync"
	"testing"
	"time"

	"github.com/ElrondNetwork/elrond-go-sandbox/consensus/round"
	"github.com/ElrondNetwork/elrond-go-sandbox/data"
	"github.com/ElrondNetwork/elrond-go-sandbox/data/block"
	"github.com/ElrondNetwork/elrond-go-sandbox/data/blockchain"
	"github.com/ElrondNetwork/elrond-go-sandbox/process"
	"github.com/ElrondNetwork/elrond-go-sandbox/process/factory"
	"github.com/ElrondNetwork/elrond-go-sandbox/process/mock"
	"github.com/ElrondNetwork/elrond-go-sandbox/process/sync"
	"github.com/ElrondNetwork/elrond-go-sandbox/storage"
	"github.com/pkg/errors"
	"github.com/stretchr/testify/assert"
)

// waitTime defines the time in milliseconds until node waits the requested info from the network
const waitTime = time.Duration(100 * time.Millisecond)

type removedFlags struct {
	flagHdrRemovedFromNonces       bool
	flagHdrRemovedFromHeaders      bool
	flagHdrRemovedFromStorage      bool
	flagHdrRemovedFromForkDetector bool
}

func createMockResolversFinder() *mock.ResolversFinderStub {
	return &mock.ResolversFinderStub{
		IntraShardResolverCalled: func(baseTopic string) (resolver process.Resolver, e error) {
			if strings.Contains(baseTopic, factory.HeadersTopic) {
				return &mock.HeaderResolverMock{
					RequestDataFromNonceCalled: func(nonce uint64) error {
						return nil
					},
					RequestDataFromHashCalled: func(hash []byte) error {
						return nil
					},
				}, nil
			}

			if strings.Contains(baseTopic, factory.MiniBlocksTopic) {
				return &mock.MiniBlocksResolverMock{
					GetMiniBlocksCalled: func(hashes [][]byte) block.MiniBlockSlice {
						return make(block.MiniBlockSlice, 0)
					},
				}, nil
			}

			return nil, nil
		},
	}
}

func createMockResolversFinderNilMiniBlocks() *mock.ResolversFinderStub {
	return &mock.ResolversFinderStub{
		IntraShardResolverCalled: func(baseTopic string) (resolver process.Resolver, e error) {
			if strings.Contains(baseTopic, factory.HeadersTopic) {
				return &mock.HeaderResolverMock{
					RequestDataFromNonceCalled: func(nonce uint64) error {
						return nil
					},
					RequestDataFromHashCalled: func(hash []byte) error {
						return nil
					},
				}, nil
			}

			if strings.Contains(baseTopic, factory.MiniBlocksTopic) {
				return &mock.MiniBlocksResolverMock{
					RequestDataFromHashCalled: func(hash []byte) error {
						return nil
					},
					RequestDataFromHashArrayCalled: func(hash [][]byte) error {
						return nil
					},
					GetMiniBlocksCalled: func(hashes [][]byte) block.MiniBlockSlice {
						return nil
					},
				}, nil
			}

			return nil, nil
		},
	}
}

func createMockPools() *mock.PoolsHolderStub {
	pools := &mock.PoolsHolderStub{}
	pools.HeadersCalled = func() data.ShardedDataCacherNotifier {
		sds := &mock.ShardedDataStub{
			AddDataCalled:         func(key []byte, data interface{}, cacherId string) {},
			RegisterHandlerCalled: func(func(key []byte)) {},
			SearchFirstDataCalled: func(key []byte) (value interface{}, ok bool) {
				return nil, false
			},
			RemoveDataCalled: func(key []byte, destShardID uint32) {
				return
			},
		}
		return sds
	}
	pools.HeadersNoncesCalled = func() data.Uint64Cacher {
		hnc := &mock.Uint64CacherStub{
			GetCalled: func(u uint64) (bytes []byte, b bool) {
				return nil, false
			},
			RegisterHandlerCalled: func(handler func(nonce uint64)) {},
			RemoveCalled: func(u uint64) {
				return
			},
		}
		return hnc
	}
	pools.MiniBlocksCalled = func() storage.Cacher {
		cs := &mock.CacherStub{
			GetCalled: func(key []byte) (value interface{}, ok bool) {
				return nil, false
			},
			RegisterHandlerCalled: func(i func(key []byte)) {},
		}
		return cs
	}

	return pools
}

func createBlockProcessor() *mock.BlockProcessorMock {
	blockProcessorMock := &mock.BlockProcessorMock{
		ProcessBlockCalled: func(blk data.ChainHandler, hdr data.HeaderHandler, bdy data.BodyHandler, haveTime func() time.Duration) error {
			blk.SetCurrentBlockHeader(hdr.(*block.Header))
			return nil
		},
		RevertAccountStateCalled: func() {
			return
		},
		CommitBlockCalled: func(blockChain data.ChainHandler, header data.HeaderHandler, body data.BodyHandler) error {
			return nil
		},
	}

	return blockProcessorMock
}

func createHeadersDataPool(removedHashCompare []byte, remFlags *removedFlags) data.ShardedDataCacherNotifier {
	sds := &mock.ShardedDataStub{
		AddDataCalled:         func(key []byte, data interface{}, cacherId string) {},
		RegisterHandlerCalled: func(func(key []byte)) {},
		RemoveDataCalled: func(key []byte, cacherId string) {
			if bytes.Equal(key, removedHashCompare) {
				remFlags.flagHdrRemovedFromHeaders = true
			}
		},
	}
	return sds
}

func createHeadersNoncesDataPool(
	getNonceCompare uint64,
	getRetHash []byte,
	removedNonce uint64,
	remFlags *removedFlags) data.Uint64Cacher {

	hnc := &mock.Uint64CacherStub{
		RegisterHandlerCalled: func(handler func(nonce uint64)) {},
		GetCalled: func(u uint64) (i []byte, b bool) {
			if u == getNonceCompare {
				return getRetHash, true
			}

			return nil, false
		},
		RemoveCalled: func(u uint64) {
			if u == removedNonce {
				remFlags.flagHdrRemovedFromNonces = true
			}
		},
	}
	return hnc
}

func createForkDetector(removedNonce uint64, remFlags *removedFlags) process.ForkDetector {
	return &mock.ForkDetectorMock{
		RemoveProcessedHeaderCalled: func(nonce uint64) error {
			if nonce == removedNonce {
				remFlags.flagHdrRemovedFromForkDetector = true
			}
			return nil
		},
	}
}

func initBlockchain() *mock.BlockChainMock {
	blkc := &mock.BlockChainMock{
		GetGenesisHeaderCalled: func() data.HeaderHandler {
			return &block.Header{
				Nonce:     uint64(0),
				Signature: []byte("genesis signature"),
				RandSeed:  []byte{0},
			}
		},
		GetGenesisHeaderHashCalled: func() []byte {
			return []byte("genesis header hash")
		},
	}
	return blkc
}

//------- NewBootstrap

func TestNewBootstrap_NilPoolsHolderShouldErr(t *testing.T) {
	t.Parallel()

	blkc := initBlockchain()
	rnd := &mock.RounderMock{}
	blkExec := &mock.BlockProcessorMock{}
	hasher := &mock.HasherMock{}
	marshalizer := &mock.MarshalizerMock{}
	forkDetector := &mock.ForkDetectorMock{}
	shardCoordinator := mock.NewOneShardCoordinatorMock()
	account := &mock.AccountsStub{}

	bs, err := sync.NewBootstrap(
		nil,
		blkc,
		rnd,
		blkExec,
		waitTime,
		hasher,
		marshalizer,
		forkDetector,
		&mock.ResolversFinderStub{},
		shardCoordinator,
		account,
	)

	assert.Nil(t, bs)
	assert.Equal(t, process.ErrNilPoolsHolder, err)
}

func TestNewBootstrap_PoolsHolderRetNilOnHeadersShouldErr(t *testing.T) {
	t.Parallel()

	pools := createMockPools()
	pools.HeadersCalled = func() data.ShardedDataCacherNotifier {
		return nil
	}

	blkc := initBlockchain()
	rnd := &mock.RounderMock{}
	blkExec := &mock.BlockProcessorMock{}
	hasher := &mock.HasherMock{}
	marshalizer := &mock.MarshalizerMock{}
	forkDetector := &mock.ForkDetectorMock{}
	shardCoordinator := mock.NewOneShardCoordinatorMock()
	account := &mock.AccountsStub{}

	bs, err := sync.NewBootstrap(
		pools,
		blkc,
		rnd,
		blkExec,
		waitTime,
		hasher,
		marshalizer,
		forkDetector,
		&mock.ResolversFinderStub{},
		shardCoordinator,
		account,
	)

	assert.Nil(t, bs)
	assert.Equal(t, process.ErrNilHeadersDataPool, err)
}

func TestNewBootstrap_PoolsHolderRetNilOnHeadersNoncesShouldErr(t *testing.T) {
	t.Parallel()

	pools := createMockPools()
	pools.HeadersNoncesCalled = func() data.Uint64Cacher {
		return nil
	}
	blkc := initBlockchain()
	rnd := &mock.RounderMock{}
	blkExec := &mock.BlockProcessorMock{}
	hasher := &mock.HasherMock{}
	marshalizer := &mock.MarshalizerMock{}
	forkDetector := &mock.ForkDetectorMock{}
	shardCoordinator := mock.NewOneShardCoordinatorMock()
	account := &mock.AccountsStub{}

	bs, err := sync.NewBootstrap(
		pools,
		blkc,
		rnd,
		blkExec,
		waitTime,
		hasher,
		marshalizer,
		forkDetector,
		&mock.ResolversFinderStub{},
		shardCoordinator,
		account,
	)

	assert.Nil(t, bs)
	assert.Equal(t, process.ErrNilHeadersNoncesDataPool, err)
}

func TestNewBootstrap_PoolsHolderRetNilOnTxBlockBodyShouldErr(t *testing.T) {
	t.Parallel()

	pools := createMockPools()
	pools.MiniBlocksCalled = func() storage.Cacher {
		return nil
	}
	blkc := initBlockchain()
	rnd := &mock.RounderMock{}
	blkExec := &mock.BlockProcessorMock{}
	hasher := &mock.HasherMock{}
	marshalizer := &mock.MarshalizerMock{}
	forkDetector := &mock.ForkDetectorMock{}
	shardCoordinator := mock.NewOneShardCoordinatorMock()
	account := &mock.AccountsStub{}

	bs, err := sync.NewBootstrap(
		pools,
		blkc,
		rnd,
		blkExec,
		waitTime,
		hasher,
		marshalizer,
		forkDetector,
		&mock.ResolversFinderStub{},
		shardCoordinator,
		account,
	)

	assert.Nil(t, bs)
	assert.Equal(t, process.ErrNilTxBlockBody, err)
}

func TestNewBootstrap_NilBlockchainShouldErr(t *testing.T) {
	t.Parallel()

	pools := createMockPools()
	rnd := &mock.RounderMock{}
	blkExec := &mock.BlockProcessorMock{}
	hasher := &mock.HasherMock{}
	marshalizer := &mock.MarshalizerMock{}
	forkDetector := &mock.ForkDetectorMock{}
	shardCoordinator := mock.NewOneShardCoordinatorMock()
	account := &mock.AccountsStub{}

	bs, err := sync.NewBootstrap(
		pools,
		nil,
		rnd,
		blkExec,
		waitTime,
		hasher,
		marshalizer,
		forkDetector,
		&mock.ResolversFinderStub{},
		shardCoordinator,
		account,
	)

	assert.Nil(t, bs)
	assert.Equal(t, process.ErrNilBlockChain, err)
}

func TestNewBootstrap_NilRounderShouldErr(t *testing.T) {
	t.Parallel()

	pools := createMockPools()
	blkc := initBlockchain()
	blkExec := &mock.BlockProcessorMock{}
	hasher := &mock.HasherMock{}
	marshalizer := &mock.MarshalizerMock{}
	forkDetector := &mock.ForkDetectorMock{}
	shardCoordinator := mock.NewOneShardCoordinatorMock()
	account := &mock.AccountsStub{}

	bs, err := sync.NewBootstrap(
		pools,
		blkc,
		nil,
		blkExec,
		waitTime,
		hasher,
		marshalizer,
		forkDetector,
		&mock.ResolversFinderStub{},
		shardCoordinator,
		account,
	)

	assert.Nil(t, bs)
	assert.Equal(t, process.ErrNilRounder, err)
}

func TestNewBootstrap_NilBlockProcessorShouldErr(t *testing.T) {
	t.Parallel()

	pools := createMockPools()
	blkc := initBlockchain()
	rnd := &mock.RounderMock{}
	hasher := &mock.HasherMock{}
	marshalizer := &mock.MarshalizerMock{}
	forkDetector := &mock.ForkDetectorMock{}
	shardCoordinator := mock.NewOneShardCoordinatorMock()
	account := &mock.AccountsStub{}

	bs, err := sync.NewBootstrap(
		pools,
		blkc,
		rnd,
		nil,
		waitTime,
		hasher,
		marshalizer,
		forkDetector,
		&mock.ResolversFinderStub{},
		shardCoordinator,
		account,
	)

	assert.Nil(t, bs)
	assert.Equal(t, process.ErrNilBlockExecutor, err)
}

func TestNewBootstrap_NilHasherShouldErr(t *testing.T) {
	t.Parallel()

	pools := createMockPools()
	blkc := initBlockchain()
	rnd := &mock.RounderMock{}
	blkExec := &mock.BlockProcessorMock{}
	marshalizer := &mock.MarshalizerMock{}
	forkDetector := &mock.ForkDetectorMock{}
	shardCoordinator := mock.NewOneShardCoordinatorMock()
	account := &mock.AccountsStub{}

	bs, err := sync.NewBootstrap(
		pools,
		blkc,
		rnd,
		blkExec,
		waitTime,
		nil,
		marshalizer,
		forkDetector,
		&mock.ResolversFinderStub{},
		shardCoordinator,
		account,
	)

	assert.Nil(t, bs)
	assert.Equal(t, process.ErrNilHasher, err)
}

func TestNewBootstrap_NilMarshalizerShouldErr(t *testing.T) {
	t.Parallel()

	pools := createMockPools()
	blkc := initBlockchain()
	rnd := &mock.RounderMock{}
	blkExec := &mock.BlockProcessorMock{}
	hasher := &mock.HasherMock{}
	forkDetector := &mock.ForkDetectorMock{}
	shardCoordinator := mock.NewOneShardCoordinatorMock()
	account := &mock.AccountsStub{}

	bs, err := sync.NewBootstrap(
		pools,
		blkc,
		rnd,
		blkExec,
		waitTime,
		hasher,
		nil,
		forkDetector,
		&mock.ResolversFinderStub{},
		shardCoordinator,
		account,
	)

	assert.Nil(t, bs)
	assert.Equal(t, process.ErrNilMarshalizer, err)
}

func TestNewBootstrap_NilForkDetectorShouldErr(t *testing.T) {
	t.Parallel()

	pools := createMockPools()
	blkc := initBlockchain()
	rnd := &mock.RounderMock{}
	blkExec := &mock.BlockProcessorMock{}
	hasher := &mock.HasherMock{}
	marshalizer := &mock.MarshalizerMock{}
	shardCoordinator := mock.NewOneShardCoordinatorMock()
	account := &mock.AccountsStub{}

	bs, err := sync.NewBootstrap(
		pools,
		blkc,
		rnd,
		blkExec,
		waitTime,
		hasher,
		marshalizer,
		nil,
		&mock.ResolversFinderStub{},
		shardCoordinator,
		account,
	)

	assert.Nil(t, bs)
	assert.Equal(t, process.ErrNilForkDetector, err)
}

func TestNewBootstrap_NilResolversContainerShouldErr(t *testing.T) {
	t.Parallel()

	pools := createMockPools()
	blkc := initBlockchain()
	rnd := &mock.RounderMock{}
	blkExec := &mock.BlockProcessorMock{}
	forkDetector := &mock.ForkDetectorMock{}
	hasher := &mock.HasherMock{}
	marshalizer := &mock.MarshalizerMock{}
	shardCoordinator := mock.NewOneShardCoordinatorMock()
	account := &mock.AccountsStub{}

	bs, err := sync.NewBootstrap(
		pools,
		blkc,
		rnd,
		blkExec,
		waitTime,
		hasher,
		marshalizer,
		forkDetector,
		nil,
		shardCoordinator,
		account,
	)

	assert.Nil(t, bs)
	assert.Equal(t, process.ErrNilResolverContainer, err)
}

func TestNewBootstrap_NilShardCoordinatorShouldErr(t *testing.T) {
	t.Parallel()

	pools := createMockPools()
	blkc := initBlockchain()
	rnd := &mock.RounderMock{}
	blkExec := &mock.BlockProcessorMock{}
	forkDetector := &mock.ForkDetectorMock{}
	hasher := &mock.HasherMock{}
	marshalizer := &mock.MarshalizerMock{}
	account := &mock.AccountsStub{}

	bs, err := sync.NewBootstrap(
		pools,
		blkc,
		rnd,
		blkExec,
		waitTime,
		hasher,
		marshalizer,
		forkDetector,
		&mock.ResolversFinderStub{},
		nil,
		account,
	)

	assert.Nil(t, bs)
	assert.Equal(t, process.ErrNilShardCoordinator, err)
}

func TestNewBootstrap_NilAccountsAdapterShouldErr(t *testing.T) {
	t.Parallel()

	pools := createMockPools()
	blkc := initBlockchain()
	rnd := &mock.RounderMock{}
	blkExec := &mock.BlockProcessorMock{}
	forkDetector := &mock.ForkDetectorMock{}
	hasher := &mock.HasherMock{}
	marshalizer := &mock.MarshalizerMock{}
	shardCoordinator := mock.NewOneShardCoordinatorMock()

	bs, err := sync.NewBootstrap(
		pools,
		blkc,
		rnd,
		blkExec,
		waitTime,
		hasher,
		marshalizer,
		forkDetector,
		&mock.ResolversFinderStub{},
		shardCoordinator,
		nil,
	)

	assert.Nil(t, bs)
	assert.Equal(t, process.ErrNilAccountsAdapter, err)
}

func TestNewBootstrap_NilHeaderResolverShouldErr(t *testing.T) {
	t.Parallel()

	pools := createMockPools()

	errExpected := errors.New("expected error")

	resFinder := &mock.ResolversFinderStub{
		IntraShardResolverCalled: func(baseTopic string) (resolver process.Resolver, e error) {
			if strings.Contains(baseTopic, factory.HeadersTopic) {
				return nil, errExpected
			}

			if strings.Contains(baseTopic, factory.MiniBlocksTopic) {
				return &mock.ResolverStub{}, nil
			}

			return nil, nil
		},
	}

	blkc := initBlockchain()
	rnd := &mock.RounderMock{}
	blkExec := &mock.BlockProcessorMock{}
	forkDetector := &mock.ForkDetectorMock{}
	hasher := &mock.HasherMock{}
	marshalizer := &mock.MarshalizerMock{}
	shardCoordinator := mock.NewOneShardCoordinatorMock()
	account := &mock.AccountsStub{}

	bs, err := sync.NewBootstrap(
		pools,
		blkc,
		rnd,
		blkExec,
		waitTime,
		hasher,
		marshalizer,
		forkDetector,
		resFinder,
		shardCoordinator,
		account,
	)

	assert.Nil(t, bs)
	assert.Equal(t, errExpected, err)
}

func TestNewBootstrap_NilTxBlockBodyResolverShouldErr(t *testing.T) {
	t.Parallel()

	pools := createMockPools()

	errExpected := errors.New("expected error")

	resFinder := &mock.ResolversFinderStub{
		IntraShardResolverCalled: func(baseTopic string) (resolver process.Resolver, e error) {
			if strings.Contains(baseTopic, factory.HeadersTopic) {
				return &mock.HeaderResolverMock{}, errExpected
			}

			if strings.Contains(baseTopic, factory.MiniBlocksTopic) {
				return nil, errExpected
			}

			return nil, nil
		},
	}

	blkc := initBlockchain()
	rnd := &mock.RounderMock{}
	blkExec := &mock.BlockProcessorMock{}
	forkDetector := &mock.ForkDetectorMock{}
	hasher := &mock.HasherMock{}
	marshalizer := &mock.MarshalizerMock{}
	shardCoordinator := mock.NewOneShardCoordinatorMock()
	account := &mock.AccountsStub{}

	bs, err := sync.NewBootstrap(
		pools,
		blkc,
		rnd,
		blkExec,
		waitTime,
		hasher,
		marshalizer,
		forkDetector,
		resFinder,
		shardCoordinator,
		account,
	)

	assert.Nil(t, bs)
	assert.Equal(t, errExpected, err)
}

func TestNewBootstrap_OkValsShouldWork(t *testing.T) {
	t.Parallel()

	wasCalled := 0

	pools := &mock.PoolsHolderStub{}
	pools.HeadersCalled = func() data.ShardedDataCacherNotifier {
		sds := &mock.ShardedDataStub{}

		sds.AddDataCalled = func(key []byte, data interface{}, cacherId string) {
			assert.Fail(t, "should have not reached this point")
		}

		sds.RegisterHandlerCalled = func(func(key []byte)) {
		}

		return sds
	}
	pools.HeadersNoncesCalled = func() data.Uint64Cacher {
		hnc := &mock.Uint64CacherStub{}
		hnc.RegisterHandlerCalled = func(handler func(nonce uint64)) {
			wasCalled++
		}

		return hnc
	}
	pools.MiniBlocksCalled = func() storage.Cacher {
		cs := &mock.CacherStub{}
		cs.RegisterHandlerCalled = func(i func(key []byte)) {
			wasCalled++
		}

		return cs
	}

	blkc := initBlockchain()
	rnd := &mock.RounderMock{}
	blkExec := &mock.BlockProcessorMock{}
	hasher := &mock.HasherMock{}
	marshalizer := &mock.MarshalizerMock{}
	forkDetector := &mock.ForkDetectorMock{}
	shardCoordinator := mock.NewOneShardCoordinatorMock()
	account := &mock.AccountsStub{}

	bs, err := sync.NewBootstrap(
		pools,
		blkc,
		rnd,
		blkExec,
		waitTime,
		hasher,
		marshalizer,
		forkDetector,
		createMockResolversFinder(),
		shardCoordinator,
		account,
	)

	assert.NotNil(t, bs)
	assert.Nil(t, err)
	assert.Equal(t, 2, wasCalled)
}

//------- processing

func TestBootstrap_SyncBlockShouldCallForkChoice(t *testing.T) {
	t.Parallel()

	hdr := block.Header{Nonce: 1, PubKeysBitmap: []byte("X")}
	blockBodyUnit := &mock.StorerStub{
		GetCalled: func(key []byte) (i []byte, e error) {
			return nil, nil
		},
	}
	blkc, _ := blockchain.NewBlockChain(&mock.CacherStub{}, &mock.StorerStub{}, blockBodyUnit,
		&mock.StorerStub{}, &mock.StorerStub{})

	blkc.CurrentBlockHeader = &hdr

	pools := createMockPools()

	hasher := &mock.HasherMock{}
	marshalizer := &mock.MarshalizerMock{}
	forkDetector := &mock.ForkDetectorMock{}
	forkDetector.CheckForkCalled = func() bool {
		return true
	}
	forkDetector.RemoveProcessedHeaderCalled = func(nonce uint64) error {
		return nil
	}

	shardCoordinator := mock.NewOneShardCoordinatorMock()
	account := &mock.AccountsStub{}

	rnd, _ := round.NewRound(time.Now(), time.Now(), time.Duration(100*time.Millisecond), mock.SyncTimerMock{})

	blockProcessorMock := createBlockProcessor()

	bs, _ := sync.NewBootstrap(
		pools,
		blkc,
		rnd,
		blockProcessorMock,
		waitTime,
		hasher,
		marshalizer,
		forkDetector,
		createMockResolversFinder(),
		shardCoordinator,
		account,
	)

	bs.BroadcastBlock = func(body data.BodyHandler, header data.HeaderHandler) error {
		return nil
	}

	bs.SetHighestNonceReceived(100)

	r := bs.SyncBlock()

	assert.Equal(t, &sync.ErrNotEmptyHeader{CurrentNonce: hdr.Nonce}, r)
}

func TestBootstrap_ShouldReturnMissingHeader(t *testing.T) {
	t.Parallel()

	hdr := block.Header{Nonce: 1}
	blkc := mock.BlockChainMock{}
	blkc.GetCurrentBlockHeaderCalled = func() data.HeaderHandler {
		return &hdr
	}

	pools := createMockPools()

	hasher := &mock.HasherMock{}
	marshalizer := &mock.MarshalizerMock{}
	forkDetector := &mock.ForkDetectorMock{}
	forkDetector.CheckForkCalled = func() bool {
		return false
	}

	shardCoordinator := mock.NewOneShardCoordinatorMock()
	account := &mock.AccountsStub{}

	rnd, _ := round.NewRound(time.Now(),
		time.Now().Add(2*time.Duration(100*time.Millisecond)),
		time.Duration(100*time.Millisecond),
		mock.SyncTimerMock{})

	blockProcessorMock := createBlockProcessor()

	bs, _ := sync.NewBootstrap(
		pools,
		&blkc,
		rnd,
		blockProcessorMock,
		waitTime,
		hasher,
		marshalizer,
		forkDetector,
		createMockResolversFinder(),
		shardCoordinator,
		account,
	)

	bs.BroadcastBlock = func(body data.BodyHandler, header data.HeaderHandler) error {
		return nil
	}

	bs.SetHighestNonceReceived(100)

	r := bs.SyncBlock()

	assert.Equal(t, process.ErrMissingHeader, r)
}

func TestBootstrap_ShouldReturnMissingBody(t *testing.T) {
	t.Parallel()

	hdr := block.Header{Nonce: 1}
	blkc := mock.BlockChainMock{}
	blkc.GetCurrentBlockHeaderCalled = func() data.HeaderHandler {
		return &hdr
	}

	pools := createMockPools()
	pools.HeadersCalled = func() data.ShardedDataCacherNotifier {
		sds := &mock.ShardedDataStub{}

		sds.SearchFirstDataCalled = func(key []byte) (value interface{}, ok bool) {
			if bytes.Equal([]byte("aaa"), key) {
				return &block.Header{Nonce: 2}, true
			}

			return nil, false
		}

		sds.RegisterHandlerCalled = func(func(key []byte)) {
		}

		return sds
	}
	pools.HeadersNoncesCalled = func() data.Uint64Cacher {
		hnc := &mock.Uint64CacherStub{}
		hnc.RegisterHandlerCalled = func(handler func(nonce uint64)) {
		}

		hnc.GetCalled = func(u uint64) (bytes []byte, b bool) {
			if u == 2 {
				return []byte("aaa"), false
			}

			return nil, false
		}
		return hnc
	}
	hasher := &mock.HasherMock{}
	marshalizer := &mock.MarshalizerMock{}
	forkDetector := &mock.ForkDetectorMock{}
	forkDetector.CheckForkCalled = func() bool {
		return false
	}

	shardCoordinator := mock.NewOneShardCoordinatorMock()
	account := &mock.AccountsStub{}

	rnd, _ := round.NewRound(time.Now(),
		time.Now().Add(2*time.Duration(100*time.Millisecond)),
		time.Duration(100*time.Millisecond),
		mock.SyncTimerMock{})

	bs, _ := sync.NewBootstrap(
		pools,
		&blkc,
		rnd,
		&mock.BlockProcessorMock{},
		waitTime,
		hasher,
		marshalizer,
		forkDetector,
		createMockResolversFinderNilMiniBlocks(),
		shardCoordinator,
		account,
	)

	bs.BroadcastBlock = func(body data.BodyHandler, header data.HeaderHandler) error {
		return nil
	}

	bs.RequestHeader(2)

	r := bs.SyncBlock()

	assert.Equal(t, process.ErrMissingBody, r)
}

func TestBootstrap_ShouldNotNeedToSync(t *testing.T) {
	t.Parallel()

	ebm := createBlockProcessor()

	hdr := block.Header{Nonce: 1, Round: 0}
	blkc := mock.BlockChainMock{}
	blkc.GetCurrentBlockHeaderCalled = func() data.HeaderHandler {
		return &hdr
	}

	pools := createMockPools()

	hasher := &mock.HasherMock{}
	marshalizer := &mock.MarshalizerMock{}
	forkDetector := &mock.ForkDetectorMock{}

	forkDetector.CheckForkCalled = func() bool {
		return false
	}

	shardCoordinator := mock.NewOneShardCoordinatorMock()
	account := &mock.AccountsStub{}

	rnd, _ := round.NewRound(time.Now(), time.Now(), time.Duration(100*time.Millisecond), mock.SyncTimerMock{})

	bs, _ := sync.NewBootstrap(
		pools,
		&blkc,
		rnd,
		ebm,
		waitTime,
		hasher,
		marshalizer,
		forkDetector,
		createMockResolversFinder(),
		shardCoordinator,
		account,
	)

	bs.BroadcastBlock = func(body data.BodyHandler, header data.HeaderHandler) error {
		return nil
	}

	bs.StartSync()
	time.Sleep(200 * time.Millisecond)
	bs.StopSync()
}

func TestBootstrap_SyncShouldSyncOneBlock(t *testing.T) {
	t.Parallel()

	ebm := createBlockProcessor()

	hdr := block.Header{Nonce: 1, Round: 0}
	blkc := mock.BlockChainMock{}
	blkc.GetCurrentBlockHeaderCalled = func() data.HeaderHandler {
		return &hdr
	}

	mutDataAvailable := goSync.RWMutex{}
	dataAvailable := false

	pools := &mock.PoolsHolderStub{}
	pools.HeadersCalled = func() data.ShardedDataCacherNotifier {
		sds := &mock.ShardedDataStub{}

		sds.SearchFirstDataCalled = func(key []byte) (value interface{}, ok bool) {
			mutDataAvailable.RLock()
			defer mutDataAvailable.RUnlock()

			if bytes.Equal([]byte("aaa"), key) && dataAvailable {
				return &block.Header{
					Nonce:         2,
					Round:         1,
					BlockBodyType: block.TxBlock,
					RootHash:      []byte("bbb")}, true
			}

			return nil, false
		}

		sds.RegisterHandlerCalled = func(func(key []byte)) {
		}

		return sds
	}
	pools.HeadersNoncesCalled = func() data.Uint64Cacher {
		hnc := &mock.Uint64CacherStub{}
		hnc.RegisterHandlerCalled = func(handler func(nonce uint64)) {
		}

		hnc.GetCalled = func(u uint64) (bytes []byte, b bool) {
			mutDataAvailable.RLock()
			defer mutDataAvailable.RUnlock()

			if u == 2 && dataAvailable {
				return []byte("aaa"), false
			}

			return nil, false
		}
		return hnc
	}
	pools.MiniBlocksCalled = func() storage.Cacher {
		cs := &mock.CacherStub{}
		cs.RegisterHandlerCalled = func(i func(key []byte)) {
		}
		cs.GetCalled = func(key []byte) (value interface{}, ok bool) {
			if bytes.Equal([]byte("bbb"), key) && dataAvailable {
				return make(block.MiniBlockSlice, 0), true
			}

			return nil, false
		}

		return cs
	}
	hasher := &mock.HasherMock{}
	marshalizer := &mock.MarshalizerMock{}
	forkDetector := &mock.ForkDetectorMock{}

	forkDetector.CheckForkCalled = func() bool {
		return false
	}

	shardCoordinator := mock.NewOneShardCoordinatorMock()
	account := &mock.AccountsStub{}

	account.RootHashCalled = func() []byte {
		return nil
	}

	rnd, _ := round.NewRound(time.Now(), time.Now().Add(200*time.Millisecond), time.Duration(100*time.Millisecond), mock.SyncTimerMock{})

	bs, _ := sync.NewBootstrap(
		pools,
		&blkc,
		rnd,
		ebm,
		waitTime,
		hasher,
		marshalizer,
		forkDetector,
		createMockResolversFinder(),
		shardCoordinator,
		account,
	)

	bs.BroadcastBlock = func(body data.BodyHandler, header data.HeaderHandler) error {
		return nil
	}

	bs.StartSync()

	time.Sleep(200 * time.Millisecond)

	mutDataAvailable.Lock()
	dataAvailable = true
	mutDataAvailable.Unlock()

	time.Sleep(200 * time.Millisecond)

	bs.StopSync()
}

func TestBootstrap_ShouldReturnNilErr(t *testing.T) {
	t.Parallel()

	ebm := createBlockProcessor()

	hdr := block.Header{Nonce: 1}
	blkc := mock.BlockChainMock{}
	blkc.GetCurrentBlockHeaderCalled = func() data.HeaderHandler {
		return &hdr
	}

	pools := &mock.PoolsHolderStub{}
	pools.HeadersCalled = func() data.ShardedDataCacherNotifier {
		sds := &mock.ShardedDataStub{}

		sds.SearchFirstDataCalled = func(key []byte) (value interface{}, ok bool) {
			if bytes.Equal([]byte("aaa"), key) {
				return &block.Header{
					Nonce:         2,
					Round:         1,
					BlockBodyType: block.TxBlock,
					RootHash:      []byte("bbb")}, true
			}

			return nil, false
		}

		sds.RegisterHandlerCalled = func(func(key []byte)) {
		}

		return sds
	}
	pools.HeadersNoncesCalled = func() data.Uint64Cacher {
		hnc := &mock.Uint64CacherStub{}
		hnc.RegisterHandlerCalled = func(handler func(nonce uint64)) {
		}

		hnc.GetCalled = func(u uint64) (bytes []byte, b bool) {
			if u == 2 {
				return []byte("aaa"), false
			}

			return nil, false
		}
		return hnc
	}
	pools.MiniBlocksCalled = func() storage.Cacher {
		cs := &mock.CacherStub{}
		cs.RegisterHandlerCalled = func(i func(key []byte)) {
		}
		cs.GetCalled = func(key []byte) (value interface{}, ok bool) {
			if bytes.Equal([]byte("bbb"), key) {
				return make(block.MiniBlockSlice, 0), true
			}

			return nil, false
		}

		return cs
	}

	hasher := &mock.HasherMock{}
	marshalizer := &mock.MarshalizerMock{}
	forkDetector := &mock.ForkDetectorMock{}
	forkDetector.CheckForkCalled = func() bool {
		return false
	}

	shardCoordinator := mock.NewOneShardCoordinatorMock()
	account := &mock.AccountsStub{}

	rnd, _ := round.NewRound(time.Now(),
		time.Now().Add(2*time.Duration(100*time.Millisecond)),
		time.Duration(100*time.Millisecond),
		mock.SyncTimerMock{})

	bs, _ := sync.NewBootstrap(
		pools,
		&blkc,
		rnd,
		ebm,
		waitTime,
		hasher,
		marshalizer,
		forkDetector,
		createMockResolversFinder(),
		shardCoordinator,
		account,
	)

	r := bs.SyncBlock()

	assert.Nil(t, r)
}

func TestBootstrap_SyncBlockShouldReturnErrorWhenProcessBlockFailed(t *testing.T) {
	t.Parallel()

	ebm := createBlockProcessor()

	hdr := block.Header{Nonce: 1, PubKeysBitmap: []byte("X")}
	blkc := mock.BlockChainMock{}
	blkc.GetCurrentBlockHeaderCalled = func() data.HeaderHandler {
		return &hdr
	}

	pools := &mock.PoolsHolderStub{}
	pools.HeadersCalled = func() data.ShardedDataCacherNotifier {
		sds := &mock.ShardedDataStub{}

		sds.SearchFirstDataCalled = func(key []byte) (value interface{}, ok bool) {
			if bytes.Equal([]byte("aaa"), key) {
				return &block.Header{
					Nonce:         2,
					Round:         1,
					BlockBodyType: block.TxBlock,
					RootHash:      []byte("bbb")}, true
			}

			return nil, false
		}

		sds.RegisterHandlerCalled = func(func(key []byte)) {
		}
		sds.RemoveDataCalled = func(key []byte, destShardID uint32) {
		}

		return sds
	}
	pools.HeadersNoncesCalled = func() data.Uint64Cacher {
		hnc := &mock.Uint64CacherStub{}
		hnc.RegisterHandlerCalled = func(handler func(nonce uint64)) {
		}
		hnc.RemoveCalled = func(u uint64) {
		}
		hnc.GetCalled = func(u uint64) (bytes []byte, b bool) {
			if u == 2 {
				return []byte("aaa"), false
			}

			return nil, false
		}
		return hnc
	}
	pools.MiniBlocksCalled = func() storage.Cacher {
		cs := &mock.CacherStub{}
		cs.RegisterHandlerCalled = func(i func(key []byte)) {
		}
		cs.GetCalled = func(key []byte) (value interface{}, ok bool) {
			if bytes.Equal([]byte("bbb"), key) {
				return make(block.MiniBlockSlice, 0), true
			}

			return nil, false
		}

		return cs
	}

	hasher := &mock.HasherMock{}
	marshalizer := &mock.MarshalizerMock{}
	forkDetector := &mock.ForkDetectorMock{}
	forkDetector.CheckForkCalled = func() bool {
		return false
	}

	shardCoordinator := mock.NewOneShardCoordinatorMock()
	account := &mock.AccountsStub{}

	rnd, _ := round.NewRound(time.Now(),
		time.Now().Add(2*time.Duration(100*time.Millisecond)),
		time.Duration(100*time.Millisecond),
		mock.SyncTimerMock{})

	ebm.ProcessBlockCalled = func(blockChain data.ChainHandler, header data.HeaderHandler, body data.BodyHandler, haveTime func() time.Duration) error {
		return process.ErrInvalidBlockHash
	}

	bs, _ := sync.NewBootstrap(
		pools,
		&blkc,
		rnd,
		ebm,
		waitTime,
		hasher,
		marshalizer,
		forkDetector,
		createMockResolversFinder(),
		shardCoordinator,
		account,
	)

	err := bs.SyncBlock()

	assert.Equal(t, &sync.ErrNotEmptyHeader{
		CurrentNonce: hdr.Nonce}, err)
}

func TestBootstrap_ShouldSyncShouldReturnFalseWhenCurrentBlockIsNilAndRoundIndexIsZero(t *testing.T) {
	t.Parallel()

	pools := createMockPools()

	hasher := &mock.HasherMock{}
	marshalizer := &mock.MarshalizerMock{}
	forkDetector := &mock.ForkDetectorMock{CheckForkCalled: func() bool {
		return false
	}}

	shardCoordinator := mock.NewOneShardCoordinatorMock()
	account := &mock.AccountsStub{}

	rnd, _ := round.NewRound(time.Now(), time.Now(), time.Duration(100*time.Millisecond), mock.SyncTimerMock{})

	bs, _ := sync.NewBootstrap(
		pools,
		initBlockchain(),
		rnd,
		&mock.BlockProcessorMock{},
		waitTime,
		hasher,
		marshalizer,
		forkDetector,
		createMockResolversFinder(),
		shardCoordinator,
		account,
	)

	assert.False(t, bs.ShouldSync())
}

func TestBootstrap_ShouldReturnTrueWhenCurrentBlockIsNilAndRoundIndexIsGreaterThanZero(t *testing.T) {
	t.Parallel()

	pools := createMockPools()

	hasher := &mock.HasherMock{}
	marshalizer := &mock.MarshalizerMock{}
	forkDetector := &mock.ForkDetectorMock{}

	forkDetector.CheckForkCalled = func() bool {
		return false
	}

	shardCoordinator := mock.NewOneShardCoordinatorMock()
	account := &mock.AccountsStub{}

	rnd, _ := round.NewRound(time.Now(), time.Now().Add(100*time.Millisecond), time.Duration(100*time.Millisecond), mock.SyncTimerMock{})

	bs, _ := sync.NewBootstrap(
		pools,
		initBlockchain(),
		rnd,
		&mock.BlockProcessorMock{},
		waitTime,
		hasher,
		marshalizer,
		forkDetector,
		createMockResolversFinder(),
		shardCoordinator,
		account,
	)

	assert.True(t, bs.ShouldSync())
}

func TestBootstrap_ShouldReturnFalseWhenNodeIsSynced(t *testing.T) {
	t.Parallel()

	hdr := block.Header{Nonce: 0}
	blkc := mock.BlockChainMock{}
	blkc.GetCurrentBlockHeaderCalled = func() data.HeaderHandler {
		return &hdr
	}

	pools := createMockPools()
	hasher := &mock.HasherMock{}
	marshalizer := &mock.MarshalizerMock{}
	forkDetector := &mock.ForkDetectorMock{}

	forkDetector.CheckForkCalled = func() bool {
		return false
	}

	shardCoordinator := mock.NewOneShardCoordinatorMock()
	account := &mock.AccountsStub{}

	rnd, _ := round.NewRound(time.Now(), time.Now(), time.Duration(100*time.Millisecond), mock.SyncTimerMock{})

	bs, _ := sync.NewBootstrap(
		pools,
		&blkc,
		rnd,
		&mock.BlockProcessorMock{},
		waitTime,
		hasher,
		marshalizer,
		forkDetector,
		createMockResolversFinder(),
		shardCoordinator,
		account,
	)

	assert.False(t, bs.ShouldSync())
}

func TestBootstrap_ShouldReturnTrueWhenNodeIsNotSynced(t *testing.T) {
	t.Parallel()

	hdr := block.Header{Nonce: 0}
	blkc := mock.BlockChainMock{}
	blkc.GetCurrentBlockHeaderCalled = func() data.HeaderHandler {
		return &hdr
	}

	pools := createMockPools()
	hasher := &mock.HasherMock{}
	marshalizer := &mock.MarshalizerMock{}
	forkDetector := &mock.ForkDetectorMock{}
	forkDetector.CheckForkCalled = func() bool {
		return false
	}

	shardCoordinator := mock.NewOneShardCoordinatorMock()
	account := &mock.AccountsStub{}

	rnd, _ := round.NewRound(time.Now(), time.Now().Add(100*time.Millisecond), time.Duration(100*time.Millisecond), mock.SyncTimerMock{})

	bs, _ := sync.NewBootstrap(
		pools,
		&blkc,
		rnd,
		&mock.BlockProcessorMock{},
		waitTime,
		hasher,
		marshalizer,
		forkDetector,
		createMockResolversFinder(),
		shardCoordinator,
		account,
	)

	assert.False(t, bs.ShouldSync())
}

func TestBootstrap_GetHeaderFromPoolShouldReturnNil(t *testing.T) {
	t.Parallel()

	pools := createMockPools()
	hasher := &mock.HasherMock{}
	marshalizer := &mock.MarshalizerMock{}
	forkDetector := &mock.ForkDetectorMock{}

	forkDetector.CheckForkCalled = func() bool {
		return false
	}

	shardCoordinator := mock.NewOneShardCoordinatorMock()
	account := &mock.AccountsStub{}

	rnd, _ := round.NewRound(time.Now(), time.Now(), time.Duration(100*time.Millisecond), mock.SyncTimerMock{})

	bs, _ := sync.NewBootstrap(
		pools,
		initBlockchain(),
		rnd,
		&mock.BlockProcessorMock{},
		waitTime,
		hasher,
		marshalizer,
		forkDetector,
		createMockResolversFinder(),
		shardCoordinator,
		account,
	)

	assert.Nil(t, bs.GetHeaderFromPool(0))
}

func TestBootstrap_GetHeaderFromPoolShouldReturnHeader(t *testing.T) {
	t.Parallel()

	hdr := &block.Header{Nonce: 0}

	pools := createMockPools()
	pools.HeadersCalled = func() data.ShardedDataCacherNotifier {
		sds := &mock.ShardedDataStub{}

		sds.SearchFirstDataCalled = func(key []byte) (value interface{}, ok bool) {
			if bytes.Equal([]byte("aaa"), key) {
				return hdr, true
			}
			return nil, false
		}

		sds.RegisterHandlerCalled = func(func(key []byte)) {
		}

		return sds
	}
	pools.HeadersNoncesCalled = func() data.Uint64Cacher {
		hnc := &mock.Uint64CacherStub{}
		hnc.RegisterHandlerCalled = func(handler func(nonce uint64)) {
		}
		hnc.GetCalled = func(u uint64) (i []byte, b bool) {
			if u == 0 {
				return []byte("aaa"), true
			}

			return nil, false
		}

		return hnc
	}
	hasher := &mock.HasherMock{}
	marshalizer := &mock.MarshalizerMock{}
	forkDetector := &mock.ForkDetectorMock{}
	account := &mock.AccountsStub{}

	shardCoordinator := mock.NewOneShardCoordinatorMock()

	rnd, _ := round.NewRound(time.Now(), time.Now(), time.Duration(100*time.Millisecond), mock.SyncTimerMock{})

	bs, _ := sync.NewBootstrap(
		pools,
		initBlockchain(),
		rnd,
		&mock.BlockProcessorMock{},
		waitTime,
		hasher,
		marshalizer,
		forkDetector,
		createMockResolversFinder(),
		shardCoordinator,
		account,
	)

	assert.True(t, hdr == bs.GetHeaderFromPool(0))
}

func TestGetBlockFromPoolShouldReturnBlock(t *testing.T) {
	blk := make(block.MiniBlockSlice, 0)

	pools := createMockPools()

	pools.MiniBlocksCalled = func() storage.Cacher {
		cs := &mock.CacherStub{}
		cs.RegisterHandlerCalled = func(i func(key []byte)) {
		}
		cs.GetCalled = func(key []byte) (value interface{}, ok bool) {
			if bytes.Equal(key, []byte("aaa")) {
				return blk, true
			}

			return nil, false
		}
		return cs
	}
	hasher := &mock.HasherMock{}
	marshalizer := &mock.MarshalizerMock{}
	forkDetector := &mock.ForkDetectorMock{}

	shardCoordinator := mock.NewOneShardCoordinatorMock()
	account := &mock.AccountsStub{}

	rnd, _ := round.NewRound(time.Now(), time.Now(), time.Duration(100*time.Millisecond), mock.SyncTimerMock{})

	bs, _ := sync.NewBootstrap(
		pools,
		initBlockchain(),
		rnd,
		&mock.BlockProcessorMock{},
		waitTime,
		hasher,
		marshalizer,
		forkDetector,
		createMockResolversFinder(),
		shardCoordinator,
		account,
	)

	mbHashes := make([][]byte, 0)
	mbHashes = append(mbHashes, []byte("aaaa"))

	mb := bs.GetMiniBlocks(mbHashes)
	assert.True(t, reflect.DeepEqual(blk, mb))

}

//------- testing received headers

func TestBootstrap_ReceivedHeadersFoundInPoolShouldAddToForkDetector(t *testing.T) {
	t.Parallel()

	addedHash := []byte("hash")
	addedHdr := &block.Header{}

	pools := createMockPools()
	pools.HeadersCalled = func() data.ShardedDataCacherNotifier {
		sds := &mock.ShardedDataStub{}
		sds.RegisterHandlerCalled = func(func(key []byte)) {
		}
		sds.SearchFirstDataCalled = func(key []byte) (value interface{}, ok bool) {
			if bytes.Equal(key, addedHash) {
				return addedHdr, true
			}

			return nil, false
		}
		return sds
	}

	wasAdded := false
	hasher := &mock.HasherMock{}
	marshalizer := &mock.MarshalizerMock{}
	forkDetector := &mock.ForkDetectorMock{}
	forkDetector.AddHeaderCalled = func(header *block.Header, hash []byte, isProcessed bool) error {
		if isProcessed {
			return errors.New("processed")
		}

		if !bytes.Equal(hash, addedHash) {
			return errors.New("hash mismatch")
		}

		if !reflect.DeepEqual(header, addedHdr) {
			return errors.New("header mismatch")
		}

		wasAdded = true
		return nil
	}

	shardCoordinator := mock.NewOneShardCoordinatorMock()
	account := &mock.AccountsStub{}

	rnd, _ := round.NewRound(time.Now(), time.Now(), time.Duration(100*time.Millisecond), mock.SyncTimerMock{})

	bs, _ := sync.NewBootstrap(
		pools,
		initBlockchain(),
		rnd,
		&mock.BlockProcessorMock{},
		waitTime,
		hasher,
		marshalizer,
		forkDetector,
		createMockResolversFinder(),
		shardCoordinator,
		account,
	)

	bs.ReceivedHeaders(addedHash)

	assert.True(t, wasAdded)
}

func TestBootstrap_ReceivedHeadersNotFoundInPoolButFoundInStorageShouldAddToForkDetector(t *testing.T) {
	t.Parallel()

	addedHash := []byte("hash")
	addedHdr := &block.Header{}

	pools := createMockPools()

	wasAdded := false
	hasher := &mock.HasherMock{}
	marshalizer := &mock.MarshalizerMock{}
	forkDetector := &mock.ForkDetectorMock{}
	forkDetector.AddHeaderCalled = func(header *block.Header, hash []byte, isProcessed bool) error {
		if isProcessed {
			return errors.New("processed")
		}

		if !bytes.Equal(hash, addedHash) {
			return errors.New("hash mismatch")
		}

		if !reflect.DeepEqual(header, addedHdr) {
			return errors.New("header mismatch")
		}

		wasAdded = true
		return nil
	}

	shardCoordinator := mock.NewOneShardCoordinatorMock()
	account := &mock.AccountsStub{}

	headerStorage := &mock.StorerStub{}
	headerStorage.GetCalled = func(key []byte) (i []byte, e error) {
		if bytes.Equal(key, addedHash) {
			buff, _ := marshalizer.Marshal(addedHdr)

			return buff, nil
		}

		return nil, nil
	}

	blkc, _ := blockchain.NewBlockChain(
		&mock.CacherStub{},
		&mock.StorerStub{},
		&mock.StorerStub{},
		&mock.StorerStub{},
		headerStorage)

	rnd, _ := round.NewRound(time.Now(), time.Now(), time.Duration(100*time.Millisecond), mock.SyncTimerMock{})

	bs, _ := sync.NewBootstrap(
		pools,
		blkc,
		rnd,
		&mock.BlockProcessorMock{},
		waitTime,
		hasher,
		marshalizer,
		forkDetector,
		createMockResolversFinder(),
		shardCoordinator,
		account,
	)

	bs.ReceivedHeaders(addedHash)

	assert.True(t, wasAdded)
}

func TestBootstrap_ReceivedHeadersShouldSetHighestNonceReceived(t *testing.T) {
	t.Parallel()

	addedHash := []byte("hash")
	addedHdr := &block.Header{Nonce: 100}

	pools := createMockPools()
	pools.HeadersCalled = func() data.ShardedDataCacherNotifier {
		sds := &mock.ShardedDataStub{}
		sds.RegisterHandlerCalled = func(func(key []byte)) {
		}
		sds.SearchFirstDataCalled = func(key []byte) (value interface{}, ok bool) {
			if bytes.Equal(key, addedHash) {
				return addedHdr, true
			}

			return nil, false
		}
		return sds
	}

	hasher := &mock.HasherMock{}
	marshalizer := &mock.MarshalizerMock{}
	forkDetector := &mock.ForkDetectorMock{}
	forkDetector.AddHeaderCalled = func(header *block.Header, hash []byte, isProcessed bool) error {
		return nil
	}

	shardCoordinator := mock.NewOneShardCoordinatorMock()
	account := &mock.AccountsStub{}

	rnd, _ := round.NewRound(time.Now(), time.Now(), time.Duration(100*time.Millisecond), mock.SyncTimerMock{})

	bs, _ := sync.NewBootstrap(
		pools,
		initBlockchain(),
		rnd,
		&mock.BlockProcessorMock{},
		waitTime,
		hasher,
		marshalizer,
		forkDetector,
		createMockResolversFinder(),
		shardCoordinator,
		account,
	)

	bs.SetHighestNonceReceived(25)

	bs.ReceivedHeaders(addedHash)

	assert.Equal(t, uint64(100), bs.HighestNonceReceived())
}

//------- ForkChoice

func TestBootstrap_ForkChoiceNilBlockchainHeaderShouldErr(t *testing.T) {
	t.Parallel()

	pools := createMockPools()
	blkc := initBlockchain()
	rnd := &mock.RounderMock{}
	blkExec := &mock.BlockProcessorMock{}
	hasher := &mock.HasherMock{}
	marshalizer := &mock.MarshalizerMock{}
	forkDetector := &mock.ForkDetectorMock{}
	shardCoordinator := mock.NewOneShardCoordinatorMock()
	account := &mock.AccountsStub{}

	bs, _ := sync.NewBootstrap(
		pools,
		blkc,
		rnd,
		blkExec,
		waitTime,
		hasher,
		marshalizer,
		forkDetector,
		createMockResolversFinder(),
		shardCoordinator,
		account,
	)

	err := bs.ForkChoice()
	assert.Equal(t, process.ErrNilBlockHeader, err)
}

func TestBootstrap_ForkChoiceNilParamHeaderShouldErr(t *testing.T) {
	t.Parallel()

	pools := createMockPools()
	blkc := initBlockchain()
	rnd := &mock.RounderMock{}
	blkExec := &mock.BlockProcessorMock{}
	hasher := &mock.HasherMock{}
	marshalizer := &mock.MarshalizerMock{}
	forkDetector := &mock.ForkDetectorMock{}
	shardCoordinator := mock.NewOneShardCoordinatorMock()
	account := &mock.AccountsStub{}

	bs, _ := sync.NewBootstrap(
		pools,
		blkc,
		rnd,
		blkExec,
		waitTime,
		hasher,
		marshalizer,
		forkDetector,
		createMockResolversFinder(),
		shardCoordinator,
		account,
	)

	blkc.GetCurrentBlockHeaderCalled = func() data.HeaderHandler {
		return nil
	}

	err := bs.ForkChoice()
	assert.Equal(t, process.ErrNilBlockHeader, err)
}

func TestBootstrap_ForkChoiceIsNotEmptyShouldErr(t *testing.T) {
	t.Parallel()

	newHdrHash := []byte("new hdr hash")
	newHdrNonce := uint64(6)

	remFlags := &removedFlags{}

	pools := createMockPools()
	pools.HeadersCalled = func() data.ShardedDataCacherNotifier {
		return createHeadersDataPool(newHdrHash, remFlags)
	}
	pools.HeadersNoncesCalled = func() data.Uint64Cacher {
		return createHeadersNoncesDataPool(newHdrNonce, newHdrHash, newHdrNonce, remFlags)
	}
	blkc := initBlockchain()
	rnd := &mock.RounderMock{}
	blkExec := &mock.BlockProcessorMock{}
	hasher := &mock.HasherMock{}
	marshalizer := &mock.MarshalizerMock{}
	forkDetector := createForkDetector(newHdrNonce, remFlags)
	shardCoordinator := mock.NewOneShardCoordinatorMock()
	account := &mock.AccountsStub{}

	bs, _ := sync.NewBootstrap(
		pools,
		blkc,
		rnd,
		blkExec,
		waitTime,
		hasher,
		marshalizer,
		forkDetector,
		createMockResolversFinder(),
		shardCoordinator,
		account,
	)

	blkc.GetCurrentBlockHeaderCalled = func() data.HeaderHandler {
		return &block.Header{
			PubKeysBitmap: []byte{1},
			Nonce:         newHdrNonce,
		}
	}

	err := bs.ForkChoice()
	assert.Equal(t, reflect.TypeOf(&sync.ErrNotEmptyHeader{}), reflect.TypeOf(err))
}

func TestBootstrap_ForkChoiceIsEmptyCallRollBackOkValsShouldWork(t *testing.T) {
	t.Skip("unskip this test after the fix is applied on rollback, storer not erasing header")

	t.Parallel()

	//retain if the remove process from different storage locations has been called
	remFlags := &removedFlags{}

	currentHdrNonce := uint64(8)
	currentHdrHash := []byte("current header hash")

	//define prev tx block body "strings" as in this test there are a lot of stubs that
	//constantly need to check some defined symbols
	//prevTxBlockBodyHash := []byte("prev block body hash")
	prevTxBlockBodyBytes := []byte("prev block body bytes")
	prevTxBlockBody := make(block.Body, 0)

	//define prev header "strings"
	prevHdrHash := []byte("prev header hash")
	prevHdrBytes := []byte("prev header bytes")
	prevHdrRootHash := []byte("prev header root hash")
	prevHdr := &block.Header{
		Signature: []byte("sig of the prev header as to be unique in this context"),
		RootHash:  prevHdrRootHash,
	}

	pools := createMockPools()

	//data pool headers
	pools.HeadersCalled = func() data.ShardedDataCacherNotifier {
		return createHeadersDataPool(currentHdrHash, remFlags)
	}
	//data pool headers-nonces
	pools.HeadersNoncesCalled = func() data.Uint64Cacher {
		return createHeadersNoncesDataPool(
			currentHdrNonce,
			currentHdrHash,
			currentHdrNonce,
			remFlags,
		)
	}

	//a mock blockchain with special header and tx block bodies stubs (defined above)
	blkc := &mock.BlockChainMock{}
	rnd := &mock.RounderMock{}
	blkExec := &mock.BlockProcessorMock{}

	hasher := &mock.HasherMock{}

	//a marshalizer stub
	marshalizer := &mock.MarshalizerStub{
		UnmarshalCalled: func(obj interface{}, buff []byte) error {
			if bytes.Equal(buff, prevHdrBytes) {
				//bytes represent a header (strings are returns from hdrUnit.Get which is also a stub here)
				//copy only defined fields
				obj.(*block.Header).Signature = prevHdr.Signature
				obj.(*block.Header).RootHash = prevHdrRootHash
				return nil
			}
			if bytes.Equal(buff, prevTxBlockBodyBytes) {
				//bytes represent a tx block body (strings are returns from txBlockUnit.Get which is also a stub here)
				//copy only defined fields
				obj = prevTxBlockBody
				return nil
			}

			return nil
		},
	}

	forkDetector := createForkDetector(currentHdrNonce, remFlags)
	shardCoordinator := mock.NewOneShardCoordinatorMock()
	account := &mock.AccountsStub{}

	bs, _ := sync.NewBootstrap(
		pools,
		blkc,
		rnd,
		blkExec,
		waitTime,
		hasher,
		marshalizer,
		forkDetector,
		createMockResolversFinder(),
		shardCoordinator,
		account,
	)

	//this is the block we want to revert
	blkc.GetCurrentBlockHeaderCalled = func() data.HeaderHandler {
		return &block.Header{
			Nonce: currentHdrNonce,
			//empty bitmap
			PrevHash: prevHdrHash,
		}
	}

<<<<<<< HEAD
	err := bs.ForkChoice(&block.Header{})
=======
	err := bs.ForkChoice()
>>>>>>> e48378db
	assert.Nil(t, err)
	assert.True(t, remFlags.flagHdrRemovedFromNonces)
	assert.True(t, remFlags.flagHdrRemovedFromHeaders)
	assert.True(t, remFlags.flagHdrRemovedFromStorage)
	assert.True(t, remFlags.flagHdrRemovedFromForkDetector)
	assert.Equal(t, blkc.GetCurrentBlockHeader(), prevHdr)
	assert.Equal(t, blkc.GetCurrentBlockBody(), prevTxBlockBody)
	assert.Equal(t, blkc.GetCurrentBlockHeaderHash(), prevHdrHash)
}

func TestBootstrap_ForkChoiceIsEmptyCallRollBackToGenesisShouldWork(t *testing.T) {
	t.Skip("unskip this test after the fix is applied on rollback, storer not erasing header")

	t.Parallel()

	//retain if the remove process from different storage locations has been called
	remFlags := &removedFlags{}

	currentHdrNonce := uint64(1)
	currentHdrHash := []byte("current header hash")

	//define prev tx block body "strings" as in this test there are a lot of stubs that
	//constantly need to check some defined symbols
	//prevTxBlockBodyHash := []byte("prev block body hash")
	prevTxBlockBodyBytes := []byte("prev block body bytes")
	prevTxBlockBody := make(block.Body, 0)

	//define prev header "strings"
	prevHdrHash := []byte("prev header hash")
	prevHdrBytes := []byte("prev header bytes")
	prevHdrRootHash := []byte("prev header root hash")
	prevHdr := &block.Header{
		Signature: []byte("sig of the prev header as to be unique in this context"),
		RootHash:  prevHdrRootHash,
	}

	pools := createMockPools()

	//data pool headers
	pools.HeadersCalled = func() data.ShardedDataCacherNotifier {
		return createHeadersDataPool(currentHdrHash, remFlags)
	}
	//data pool headers-nonces
	pools.HeadersNoncesCalled = func() data.Uint64Cacher {
		return createHeadersNoncesDataPool(
			currentHdrNonce,
			currentHdrHash,
			currentHdrNonce,
			remFlags,
		)
	}

	//a mock blockchain with special header and tx block bodies stubs (defined above)
	blkc := &mock.BlockChainMock{}
	rnd := &mock.RounderMock{}
	blkExec := &mock.BlockProcessorMock{}

	hasher := &mock.HasherMock{}

	//a marshalizer stub
	marshalizer := &mock.MarshalizerStub{
		UnmarshalCalled: func(obj interface{}, buff []byte) error {
			if bytes.Equal(buff, prevHdrBytes) {
				//bytes represent a header (strings are returns from hdrUnit.Get which is also a stub here)
				//copy only defined fields
				obj.(*block.Header).Signature = prevHdr.Signature
				obj.(*block.Header).RootHash = prevHdrRootHash
				return nil
			}
			if bytes.Equal(buff, prevTxBlockBodyBytes) {
				//bytes represent a tx block body (strings are returns from txBlockUnit.Get which is also a stub here)
				//copy only defined fields
				obj = prevTxBlockBody
				return nil
			}

			return nil
		},
	}

	forkDetector := createForkDetector(currentHdrNonce, remFlags)
	shardCoordinator := mock.NewOneShardCoordinatorMock()
	account := &mock.AccountsStub{}

	bs, _ := sync.NewBootstrap(
		pools,
		blkc,
		rnd,
		blkExec,
		waitTime,
		hasher,
		marshalizer,
		forkDetector,
		createMockResolversFinder(),
		shardCoordinator,
		account,
	)

	//this is the block we want to revert
	blkc.GetCurrentBlockHeaderCalled = func() data.HeaderHandler {
		return &block.Header{
			Nonce: currentHdrNonce,
			//empty bitmap
			PrevHash: prevHdrHash,
		}
	}

	err := bs.ForkChoice()
	assert.Nil(t, err)
	assert.True(t, remFlags.flagHdrRemovedFromNonces)
	assert.True(t, remFlags.flagHdrRemovedFromHeaders)
	assert.True(t, remFlags.flagHdrRemovedFromStorage)
	assert.True(t, remFlags.flagHdrRemovedFromForkDetector)
	assert.Nil(t, blkc.GetCurrentBlockHeader())
	assert.Nil(t, blkc.GetCurrentBlockBody())
	assert.Nil(t, blkc.GetCurrentBlockHeaderHash())
}

//------- GetTxBodyHavingHash

func TestBootstrap_GetTxBodyHavingHashReturnsFromCacherShouldWork(t *testing.T) {
	t.Parallel()

	mbh := []byte("requested hash")
	requestedHash := make([][]byte, 0)
	requestedHash = append(requestedHash, mbh)
	mb := &block.MiniBlock{}
	txBlock := make(block.MiniBlockSlice, 0)

	pools := createMockPools()
	pools.MiniBlocksCalled = func() storage.Cacher {
		return &mock.CacherStub{
			RegisterHandlerCalled: func(i func(key []byte)) {},
			GetCalled: func(key []byte) (value interface{}, ok bool) {
				if bytes.Equal(key, mbh) {
					return mb, true
				}
				return nil, false
			},
		}
	}
	blkc, _ := blockchain.NewBlockChain(
		&mock.CacherStub{},
		&mock.StorerStub{},
		&mock.StorerStub{},
		&mock.StorerStub{},
		&mock.StorerStub{},
	)
	rnd := &mock.RounderMock{}
	blkExec := &mock.BlockProcessorMock{}
	hasher := &mock.HasherMock{}
	marshalizer := &mock.MarshalizerMock{}
	forkDetector := &mock.ForkDetectorMock{}
	shardCoordinator := mock.NewOneShardCoordinatorMock()
	account := &mock.AccountsStub{}

	bs, _ := sync.NewBootstrap(
		pools,
		blkc,
		rnd,
		blkExec,
		waitTime,
		hasher,
		marshalizer,
		forkDetector,
		createMockResolversFinder(),
		shardCoordinator,
		account,
	)
	txBlockRecovered := bs.GetMiniBlocks(requestedHash)

	assert.True(t, reflect.DeepEqual(txBlockRecovered, txBlock))
}

func TestBootstrap_GetTxBodyHavingHashNotFoundInCacherOrStorageShouldRetNil(t *testing.T) {
	t.Parallel()

	mbh := []byte("requested hash")
	requestedHash := make([][]byte, 0)
	requestedHash = append(requestedHash, mbh)

	pools := createMockPools()

	txBlockUnit := &mock.StorerStub{
		GetCalled: func(key []byte) (i []byte, e error) {
			return nil, errors.New("not found")
		},
	}

	blkc, _ := blockchain.NewBlockChain(
		&mock.CacherStub{},
		&mock.StorerStub{},
		txBlockUnit,
		&mock.StorerStub{},
		&mock.StorerStub{},
	)
	rnd := &mock.RounderMock{}
	blkExec := &mock.BlockProcessorMock{}
	hasher := &mock.HasherMock{}
	marshalizer := &mock.MarshalizerMock{}
	forkDetector := &mock.ForkDetectorMock{}
	shardCoordinator := mock.NewOneShardCoordinatorMock()
	account := &mock.AccountsStub{}

	bs, _ := sync.NewBootstrap(
		pools,
		blkc,
		rnd,
		blkExec,
		waitTime,
		hasher,
		marshalizer,
		forkDetector,
		createMockResolversFinderNilMiniBlocks(),
		shardCoordinator,
		account,
	)
	txBlockRecovered := bs.GetMiniBlocks(requestedHash)

	assert.Nil(t, txBlockRecovered)
}

func TestBootstrap_GetTxBodyHavingHashFoundInStorageShouldWork(t *testing.T) {
	t.Parallel()

	mbh := []byte("requested hash")
	requestedHash := make([][]byte, 0)
	requestedHash = append(requestedHash, mbh)
	txBlock := make(block.MiniBlockSlice, 0)

	hasher := &mock.HasherMock{}
	marshalizer := &mock.MarshalizerMock{}

	pools := createMockPools()

	txBlockUnit := &mock.StorerStub{
		GetCalled: func(key []byte) (i []byte, e error) {
			if bytes.Equal(key, mbh) {
				buff, _ := marshalizer.Marshal(txBlock)
				return buff, nil
			}

			return nil, errors.New("not found")
		},
	}

	blkc, _ := blockchain.NewBlockChain(
		&mock.CacherStub{},
		&mock.StorerStub{},
		txBlockUnit,
		&mock.StorerStub{},
		&mock.StorerStub{},
	)

	rnd := &mock.RounderMock{}
	blkExec := &mock.BlockProcessorMock{}
	forkDetector := &mock.ForkDetectorMock{}
	shardCoordinator := mock.NewOneShardCoordinatorMock()
	account := &mock.AccountsStub{}

	bs, _ := sync.NewBootstrap(
		pools,
		blkc,
		rnd,
		blkExec,
		waitTime,
		hasher,
		marshalizer,
		forkDetector,
		createMockResolversFinder(),
		shardCoordinator,
		account,
	)
	txBlockRecovered := bs.GetMiniBlocks(requestedHash)

	assert.Equal(t, txBlock, txBlockRecovered)
}

func TestBootstrap_CreateEmptyBlockShouldReturnNilWhenMarshalErr(t *testing.T) {
	t.Parallel()

	pools := createMockPools()
	blkc := initBlockchain()
	rnd := &mock.RounderMock{}
	blkExec := createBlockProcessor()
	hasher := &mock.HasherMock{}
	marshalizer := &mock.MarshalizerMock{}
	forkDetector := &mock.ForkDetectorMock{}
	shardCoordinator := mock.NewOneShardCoordinatorMock()
	account := &mock.AccountsStub{}

	marshalizer.Fail = true

	bs, _ := sync.NewBootstrap(
		pools,
		blkc,
		rnd,
		blkExec,
		waitTime,
		hasher,
		marshalizer,
		forkDetector,
		createMockResolversFinder(),
		shardCoordinator,
		account,
	)

	blk, hdr, _ := bs.CreateAndCommitEmptyBlock(0)

	assert.Nil(t, blk)
	assert.Nil(t, hdr)
}

func TestBootstrap_CreateEmptyBlockShouldReturnNilWhenCommitBlockErr(t *testing.T) {
	t.Parallel()

	pools := createMockPools()
	blkc := initBlockchain()
	rnd := &mock.RounderMock{}
	blkExec := createBlockProcessor()
	hasher := &mock.HasherMock{}
	marshalizer := &mock.MarshalizerMock{}
	forkDetector := &mock.ForkDetectorMock{}
	shardCoordinator := mock.NewOneShardCoordinatorMock()
	account := &mock.AccountsStub{}

	blkc.GetCurrentBlockHeaderCalled = func() data.HeaderHandler {
		return &block.Header{Nonce: 1}
	}

	err := errors.New("error")
	blkExec.CommitBlockCalled = func(blockChain data.ChainHandler, header data.HeaderHandler, body data.BodyHandler) error {
		return err
	}

	bs, _ := sync.NewBootstrap(
		pools,
		blkc,
		rnd,
		blkExec,
		waitTime,
		hasher,
		marshalizer,
		forkDetector,
		createMockResolversFinder(),
		shardCoordinator,
		account,
	)

	blk, hdr, _ := bs.CreateAndCommitEmptyBlock(0)

	assert.Nil(t, blk)
	assert.Nil(t, hdr)
}

func TestBootstrap_CreateEmptyBlockShouldWork(t *testing.T) {
	t.Parallel()

	pools := createMockPools()
	blkc := initBlockchain()
	rnd := &mock.RounderMock{}
	blkExec := createBlockProcessor()
	hasher := &mock.HasherMock{}
	marshalizer := &mock.MarshalizerMock{}
	forkDetector := &mock.ForkDetectorMock{}
	shardCoordinator := mock.NewOneShardCoordinatorMock()
	account := &mock.AccountsStub{}

	bs, _ := sync.NewBootstrap(
		pools,
		blkc,
		rnd,
		blkExec,
		waitTime,
		hasher,
		marshalizer,
		forkDetector,
		createMockResolversFinder(),
		shardCoordinator,
		account,
	)

	blk, hdr, _ := bs.CreateAndCommitEmptyBlock(0)

	assert.NotNil(t, blk)
	assert.NotNil(t, hdr)
}

func TestBootstrap_AddSyncStateListenerShouldAppendAnotherListener(t *testing.T) {
	t.Parallel()

	pools := createMockPools()
	blkc := initBlockchain()
	rnd := &mock.RounderMock{}
	blkExec := createBlockProcessor()
	hasher := &mock.HasherMock{}
	marshalizer := &mock.MarshalizerMock{}
	forkDetector := &mock.ForkDetectorMock{}
	shardCoordinator := mock.NewOneShardCoordinatorMock()
	account := &mock.AccountsStub{}

	bs, _ := sync.NewBootstrap(
		pools,
		blkc,
		rnd,
		blkExec,
		waitTime,
		hasher,
		marshalizer,
		forkDetector,
		createMockResolversFinder(),
		shardCoordinator,
		account,
	)

	f1 := func(bool) {}
	f2 := func(bool) {}
	f3 := func(bool) {}

	bs.AddSyncStateListener(f1)
	bs.AddSyncStateListener(f2)
	bs.AddSyncStateListener(f3)

	assert.Equal(t, 3, len(bs.SyncStateListeners()))
}

func TestBootstrap_NotifySyncStateListenersShouldNotify(t *testing.T) {
	t.Parallel()

	mutex := goSync.RWMutex{}
	pools := createMockPools()
	blkc := initBlockchain()
	rnd := &mock.RounderMock{}
	blkExec := createBlockProcessor()
	hasher := &mock.HasherMock{}
	marshalizer := &mock.MarshalizerMock{}
	forkDetector := &mock.ForkDetectorMock{}
	shardCoordinator := mock.NewOneShardCoordinatorMock()
	account := &mock.AccountsStub{}

	bs, _ := sync.NewBootstrap(
		pools,
		blkc,
		rnd,
		blkExec,
		waitTime,
		hasher,
		marshalizer,
		forkDetector,
		createMockResolversFinder(),
		shardCoordinator,
		account,
	)

	mutex.RLock()
	calls := 0
	mutex.RUnlock()
	var wg goSync.WaitGroup

	f1 := func(bool) {
		mutex.Lock()
		calls++
		mutex.Unlock()
		wg.Done()
	}

	f2 := func(bool) {
		mutex.Lock()
		calls++
		mutex.Unlock()
		wg.Done()
	}

	f3 := func(bool) {
		mutex.Lock()
		calls++
		mutex.Unlock()
		wg.Done()
	}

	wg.Add(3)

	bs.AddSyncStateListener(f1)
	bs.AddSyncStateListener(f2)
	bs.AddSyncStateListener(f3)

	bs.NotifySyncStateListeners()

	wg.Wait()

	assert.Equal(t, 3, calls)
}

func TestNewBootstrap_GetTimeStampForRoundShouldWork(t *testing.T) {
	t.Parallel()

	pools := createMockPools()
	blkc := initBlockchain()
	rnd := &mock.RounderMock{}
	blkExec := &mock.BlockProcessorMock{}
	hasher := &mock.HasherMock{}
	marshalizer := &mock.MarshalizerMock{}
	forkDetector := &mock.ForkDetectorMock{}
	shardCoordinator := mock.NewOneShardCoordinatorMock()
	account := &mock.AccountsStub{}

	bs, _ := sync.NewBootstrap(
		pools,
		blkc,
		rnd,
		blkExec,
		waitTime,
		hasher,
		marshalizer,
		forkDetector,
		createMockResolversFinder(),
		shardCoordinator,
		account,
	)

	rnd.RoundIndex = 0
	rnd.RoundTimeStamp = time.Unix(0, 0)
	rnd.RoundTimeDuration = 4000 * time.Millisecond

	timeStamp := bs.GetTimeStampForRound(2)
	assert.Equal(t, time.Unix(8, 0), timeStamp)

	rnd.RoundIndex = 5
	rnd.RoundTimeStamp = time.Unix(20, 0)
	rnd.RoundTimeDuration = 4000 * time.Millisecond

	timeStamp = bs.GetTimeStampForRound(1)
	assert.Equal(t, time.Unix(4, 0), timeStamp)
}

func TestNewBootstrap_ShouldCreateEmptyBlockShouldReturnFalseWhenForkIsDetected(t *testing.T) {
	t.Parallel()

	pools := createMockPools()
	blkc := initBlockchain()
	rnd := &mock.RounderMock{}
	blkExec := &mock.BlockProcessorMock{}
	hasher := &mock.HasherMock{}
	marshalizer := &mock.MarshalizerMock{}
	forkDetector := &mock.ForkDetectorMock{}
	shardCoordinator := mock.NewOneShardCoordinatorMock()
	account := &mock.AccountsStub{}

	bs, _ := sync.NewBootstrap(
		pools,
		blkc,
		rnd,
		blkExec,
		waitTime,
		hasher,
		marshalizer,
		forkDetector,
		createMockResolversFinder(),
		shardCoordinator,
		account,
	)

	bs.SetIsForkDetected(true)

	assert.False(t, bs.ShouldCreateEmptyBlock(0))
}

func TestNewBootstrap_ShouldCreateEmptyBlockShouldReturnFalseWhenNonceIsSmallerOrEqualThanMaxHeaderNonceReceived(t *testing.T) {
	t.Parallel()

	pools := createMockPools()
	blkc := initBlockchain()
	rnd := &mock.RounderMock{}
	blkExec := &mock.BlockProcessorMock{}
	hasher := &mock.HasherMock{}
	marshalizer := &mock.MarshalizerMock{}
	forkDetector := &mock.ForkDetectorMock{}
	shardCoordinator := mock.NewOneShardCoordinatorMock()
	account := &mock.AccountsStub{}

	bs, _ := sync.NewBootstrap(
		pools,
		blkc,
		rnd,
		blkExec,
		waitTime,
		hasher,
		marshalizer,
		forkDetector,
		createMockResolversFinder(),
		shardCoordinator,
		account,
	)

	bs.SetHighestNonceReceived(1)

	assert.False(t, bs.ShouldCreateEmptyBlock(0))
}

func TestNewBootstrap_ShouldCreateEmptyBlockShouldReturnTrue(t *testing.T) {
	t.Parallel()

	pools := createMockPools()
	blkc := initBlockchain()
	rnd := &mock.RounderMock{}
	blkExec := &mock.BlockProcessorMock{}
	hasher := &mock.HasherMock{}
	marshalizer := &mock.MarshalizerMock{}
	forkDetector := &mock.ForkDetectorMock{}
	shardCoordinator := mock.NewOneShardCoordinatorMock()
	account := &mock.AccountsStub{}

	bs, _ := sync.NewBootstrap(
		pools,
		blkc,
		rnd,
		blkExec,
		waitTime,
		hasher,
		marshalizer,
		forkDetector,
		createMockResolversFinder(),
		shardCoordinator,
		account,
	)

	assert.True(t, bs.ShouldCreateEmptyBlock(1))
}

func TestNewBootstrap_CreateAndBroadcastEmptyBlockShouldReturnErr(t *testing.T) {
	t.Parallel()

	pools := createMockPools()
	blkc := initBlockchain()
	rnd := &mock.RounderMock{}
	blkExec := createBlockProcessor()
	hasher := &mock.HasherMock{}
	marshalizer := &mock.MarshalizerMock{}
	forkDetector := &mock.ForkDetectorMock{}
	shardCoordinator := mock.NewOneShardCoordinatorMock()
	account := &mock.AccountsStub{}

	err := errors.New("error")
	blkExec.CommitBlockCalled = func(blockChain data.ChainHandler, header data.HeaderHandler, body data.BodyHandler) error {
		return err
	}

	bs, _ := sync.NewBootstrap(
		pools,
		blkc,
		rnd,
		blkExec,
		waitTime,
		hasher,
		marshalizer,
		forkDetector,
		createMockResolversFinder(),
		shardCoordinator,
		account,
	)

	err2 := bs.CreateAndBroadcastEmptyBlock()

	assert.Equal(t, err2, err)
}

func TestNewBootstrap_CreateAndBroadcastEmptyBlockShouldReturnNil(t *testing.T) {
	t.Parallel()

	pools := createMockPools()
	blkc := initBlockchain()
	rnd := &mock.RounderMock{}
	blkExec := createBlockProcessor()
	hasher := &mock.HasherMock{}
	marshalizer := &mock.MarshalizerMock{}
	forkDetector := &mock.ForkDetectorMock{}
	shardCoordinator := mock.NewOneShardCoordinatorMock()
	account := &mock.AccountsStub{}

	bs, _ := sync.NewBootstrap(
		pools,
		blkc,
		rnd,
		blkExec,
		waitTime,
		hasher,
		marshalizer,
		forkDetector,
		createMockResolversFinder(),
		shardCoordinator,
		account,
	)

	bs.BroadcastBlock = func(body data.BodyHandler, header data.HeaderHandler) error {
		return nil
	}

	err := bs.CreateAndBroadcastEmptyBlock()

	assert.Nil(t, err)
}

func TestNewBootstrap_BroadcastEmptyBlockShouldErrWhenBroadcastBlockErr(t *testing.T) {
	t.Parallel()

	pools := createMockPools()
	blkc := initBlockchain()
	rnd := &mock.RounderMock{}
	blkExec := &mock.BlockProcessorMock{}
	hasher := &mock.HasherMock{}
	marshalizer := &mock.MarshalizerMock{}
	forkDetector := &mock.ForkDetectorMock{}
	shardCoordinator := mock.NewOneShardCoordinatorMock()
	account := &mock.AccountsStub{}

	bs, _ := sync.NewBootstrap(
		pools,
		blkc,
		rnd,
		blkExec,
		waitTime,
		hasher,
		marshalizer,
		forkDetector,
		createMockResolversFinder(),
		shardCoordinator,
		account,
	)

	err := errors.New("error")
	bs.BroadcastBlock = func(body data.BodyHandler, header data.HeaderHandler) error {
		return err
	}

	err2 := bs.BroadcastEmptyBlock(nil, nil)

	assert.Equal(t, err, err2)
}

func TestNewBootstrap_BroadcastEmptyBlockShouldReturnNil(t *testing.T) {
	t.Parallel()

	pools := createMockPools()
	blkc := initBlockchain()
	rnd := &mock.RounderMock{}
	blkExec := &mock.BlockProcessorMock{}
	hasher := &mock.HasherMock{}
	marshalizer := &mock.MarshalizerMock{}
	forkDetector := &mock.ForkDetectorMock{}
	shardCoordinator := mock.NewOneShardCoordinatorMock()
	account := &mock.AccountsStub{}

	bs, _ := sync.NewBootstrap(
		pools,
		blkc,
		rnd,
		blkExec,
		waitTime,
		hasher,
		marshalizer,
		forkDetector,
		createMockResolversFinder(),
		shardCoordinator,
		account,
	)

	bs.BroadcastBlock = func(body data.BodyHandler, header data.HeaderHandler) error {
		return nil
	}

	err := bs.BroadcastEmptyBlock(nil, nil)

	assert.Nil(t, err)
}<|MERGE_RESOLUTION|>--- conflicted
+++ resolved
@@ -2032,11 +2032,7 @@
 		}
 	}
 
-<<<<<<< HEAD
-	err := bs.ForkChoice(&block.Header{})
-=======
 	err := bs.ForkChoice()
->>>>>>> e48378db
 	assert.Nil(t, err)
 	assert.True(t, remFlags.flagHdrRemovedFromNonces)
 	assert.True(t, remFlags.flagHdrRemovedFromHeaders)
