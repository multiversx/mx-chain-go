package sync_test

import (
	"bytes"
	"fmt"
	"reflect"
	"testing"
	"time"

	goSync "sync"

	"github.com/ElrondNetwork/elrond-go-sandbox/consensus/round"
	"github.com/ElrondNetwork/elrond-go-sandbox/data"
	"github.com/ElrondNetwork/elrond-go-sandbox/data/block"
	"github.com/ElrondNetwork/elrond-go-sandbox/data/blockchain"
	"github.com/ElrondNetwork/elrond-go-sandbox/process"
	"github.com/ElrondNetwork/elrond-go-sandbox/process/factory"
	"github.com/ElrondNetwork/elrond-go-sandbox/process/mock"
	"github.com/ElrondNetwork/elrond-go-sandbox/process/sync"
	"github.com/ElrondNetwork/elrond-go-sandbox/storage"
	"github.com/pkg/errors"
	"github.com/stretchr/testify/assert"
)

// waitTime defines the time in milliseconds until node waits the requested info from the network
const waitTime = time.Duration(100 * time.Millisecond)

type removedFlags struct {
	flagHdrRemovedFromNonces       bool
	flagHdrRemovedFromHeaders      bool
	flagHdrRemovedFromStorage      bool
	flagHdrRemovedFromForkDetector bool
}

func createMockResolversContainer() *mock.ResolversContainerStub {
	return &mock.ResolversContainerStub{
		GetCalled: func(key string) (resolver process.Resolver, e error) {
			if key == string(factory.HeadersTopic) {
				return &mock.HeaderResolverMock{
					RequestDataFromNonceCalled: func(nonce uint64) error {
						return nil
					},
					RequestDataFromHashCalled: func(hash []byte) error {
						return nil
					},
				}, nil
			}

			if key == string(factory.TxBlockBodyTopic) {
				return &mock.ResolverStub{
					RequestDataFromHashCalled: func(hash []byte) error {
						return nil
					},
				}, nil
			}

			return nil, nil
		},
	}
}

//------- NewBootstrap

func TestNewBootstrap_NilTransientDataHolderShouldErr(t *testing.T) {
	t.Parallel()

	blkc := &blockchain.BlockChain{}
	rnd := &mock.RounderMock{}
	blkExec := &mock.BlockProcessorMock{}
	hasher := &mock.HasherMock{}
	marshalizer := &mock.MarshalizerMock{}
	forkDetector := &mock.ForkDetectorMock{}

<<<<<<< HEAD
	bs, err := sync.NewBootstrap(
		nil,
		blkc,
		round,
		blkExec,
		waitTime,
		marshalizer,
		forkDetector,
		&mock.ResolversContainerStub{})
=======
	bs, err := sync.NewBootstrap(nil, blkc, rnd, blkExec, waitTime, hasher, marshalizer, forkDetector)
>>>>>>> d0dfe9dd

	assert.Nil(t, bs)
	assert.Equal(t, process.ErrNilTransientDataHolder, err)
}

func TestNewBootstrap_TransientDataHolderRetNilOnHeadersShouldErr(t *testing.T) {
	t.Parallel()

	transient := &mock.TransientDataPoolMock{}
	transient.HeadersCalled = func() data.ShardedDataCacherNotifier {
		return nil
	}
	transient.HeadersNoncesCalled = func() data.Uint64Cacher {
		return &mock.Uint64CacherStub{}
	}
	transient.TxBlocksCalled = func() storage.Cacher {
		return &mock.CacherStub{}
	}
	blkc := &blockchain.BlockChain{}
	rnd := &mock.RounderMock{}
	blkExec := &mock.BlockProcessorMock{}
	hasher := &mock.HasherMock{}
	marshalizer := &mock.MarshalizerMock{}
	forkDetector := &mock.ForkDetectorMock{}

<<<<<<< HEAD
	bs, err := sync.NewBootstrap(
		transient,
		blkc,
		round,
		blkExec,
		waitTime,
		marshalizer,
		forkDetector,
		&mock.ResolversContainerStub{},
	)
=======
	bs, err := sync.NewBootstrap(transient, blkc, rnd, blkExec, waitTime, hasher, marshalizer, forkDetector)
>>>>>>> d0dfe9dd

	assert.Nil(t, bs)
	assert.Equal(t, process.ErrNilHeadersDataPool, err)
}

func TestNewBootstrap_TransientDataHolderRetNilOnHeadersNoncesShouldErr(t *testing.T) {
	t.Parallel()

	transient := &mock.TransientDataPoolMock{}
	transient.HeadersCalled = func() data.ShardedDataCacherNotifier {
		return &mock.ShardedDataStub{}
	}
	transient.HeadersNoncesCalled = func() data.Uint64Cacher {
		return nil
	}
	transient.TxBlocksCalled = func() storage.Cacher {
		return &mock.CacherStub{}
	}
	blkc := &blockchain.BlockChain{}
	rnd := &mock.RounderMock{}
	blkExec := &mock.BlockProcessorMock{}
	hasher := &mock.HasherMock{}
	marshalizer := &mock.MarshalizerMock{}
	forkDetector := &mock.ForkDetectorMock{}

<<<<<<< HEAD
	bs, err := sync.NewBootstrap(
		transient,
		blkc,
		round,
		blkExec,
		waitTime,
		marshalizer,
		forkDetector,
		&mock.ResolversContainerStub{},
	)
=======
	bs, err := sync.NewBootstrap(transient, blkc, rnd, blkExec, waitTime, hasher, marshalizer, forkDetector)
>>>>>>> d0dfe9dd

	assert.Nil(t, bs)
	assert.Equal(t, process.ErrNilHeadersNoncesDataPool, err)
}

func TestNewBootstrap_TransientDataHolderRetNilOnTxBlockBodyShouldErr(t *testing.T) {
	t.Parallel()

	transient := &mock.TransientDataPoolMock{}
	transient.HeadersCalled = func() data.ShardedDataCacherNotifier {
		return &mock.ShardedDataStub{}
	}
	transient.HeadersNoncesCalled = func() data.Uint64Cacher {
		return &mock.Uint64CacherStub{}
	}
	transient.TxBlocksCalled = func() storage.Cacher {
		return nil
	}
	blkc := &blockchain.BlockChain{}
	rnd := &mock.RounderMock{}
	blkExec := &mock.BlockProcessorMock{}
	hasher := &mock.HasherMock{}
	marshalizer := &mock.MarshalizerMock{}
	forkDetector := &mock.ForkDetectorMock{}

<<<<<<< HEAD
	bs, err := sync.NewBootstrap(
		transient,
		blkc,
		round,
		blkExec,
		waitTime,
		marshalizer,
		forkDetector,
		&mock.ResolversContainerStub{},
	)
=======
	bs, err := sync.NewBootstrap(transient, blkc, rnd, blkExec, waitTime, hasher, marshalizer, forkDetector)
>>>>>>> d0dfe9dd

	assert.Nil(t, bs)
	assert.Equal(t, process.ErrNilTxBlockBody, err)
}

func TestNewBootstrap_NilBlockchainShouldErr(t *testing.T) {
	t.Parallel()

	transient := &mock.TransientDataPoolMock{}
	transient.HeadersCalled = func() data.ShardedDataCacherNotifier {
		return &mock.ShardedDataStub{}
	}
	transient.HeadersNoncesCalled = func() data.Uint64Cacher {
		return &mock.Uint64CacherStub{}
	}
	transient.TxBlocksCalled = func() storage.Cacher {
		return &mock.CacherStub{}
	}
	rnd := &mock.RounderMock{}
	blkExec := &mock.BlockProcessorMock{}
	hasher := &mock.HasherMock{}
	marshalizer := &mock.MarshalizerMock{}
	forkDetector := &mock.ForkDetectorMock{}

<<<<<<< HEAD
	bs, err := sync.NewBootstrap(
		transient,
		nil,
		round,
		blkExec,
		waitTime,
		marshalizer,
		forkDetector,
		&mock.ResolversContainerStub{},
	)
=======
	bs, err := sync.NewBootstrap(transient, nil, rnd, blkExec, waitTime, hasher, marshalizer, forkDetector)
>>>>>>> d0dfe9dd

	assert.Nil(t, bs)
	assert.Equal(t, process.ErrNilBlockChain, err)
}

func TestNewBootstrap_NilRoundShouldErr(t *testing.T) {
	t.Parallel()

	transient := &mock.TransientDataPoolMock{}
	transient.HeadersCalled = func() data.ShardedDataCacherNotifier {
		return &mock.ShardedDataStub{}
	}
	transient.HeadersNoncesCalled = func() data.Uint64Cacher {
		return &mock.Uint64CacherStub{}
	}
	transient.TxBlocksCalled = func() storage.Cacher {
		return &mock.CacherStub{}
	}
	blkc := &blockchain.BlockChain{}
	blkExec := &mock.BlockProcessorMock{}
	hasher := &mock.HasherMock{}
	marshalizer := &mock.MarshalizerMock{}
	forkDetector := &mock.ForkDetectorMock{}

<<<<<<< HEAD
	bs, err := sync.NewBootstrap(
		transient,
		blkc,
		nil,
		blkExec,
		waitTime,
		marshalizer,
		forkDetector,
		&mock.ResolversContainerStub{},
	)
=======
	bs, err := sync.NewBootstrap(transient, blkc, nil, blkExec, waitTime, hasher, marshalizer, forkDetector)
>>>>>>> d0dfe9dd

	assert.Nil(t, bs)
	assert.Equal(t, process.ErrNilRounder, err)
}

func TestNewBootstrap_NilBlockProcessorShouldErr(t *testing.T) {
	t.Parallel()

	transient := &mock.TransientDataPoolMock{}
	transient.HeadersCalled = func() data.ShardedDataCacherNotifier {
		return &mock.ShardedDataStub{}
	}
	transient.HeadersNoncesCalled = func() data.Uint64Cacher {
		return &mock.Uint64CacherStub{}
	}
	transient.TxBlocksCalled = func() storage.Cacher {
		return &mock.CacherStub{}
	}
	blkc := &blockchain.BlockChain{}
	rnd := &mock.RounderMock{}
	hasher := &mock.HasherMock{}
	marshalizer := &mock.MarshalizerMock{}
	forkDetector := &mock.ForkDetectorMock{}

<<<<<<< HEAD
	bs, err := sync.NewBootstrap(
		transient,
		blkc,
		round,
		nil,
		waitTime,
		marshalizer,
		forkDetector,
		&mock.ResolversContainerStub{},
	)
=======
	bs, err := sync.NewBootstrap(transient, blkc, rnd, nil, waitTime, hasher, marshalizer, forkDetector)
>>>>>>> d0dfe9dd

	assert.Nil(t, bs)
	assert.Equal(t, process.ErrNilBlockExecutor, err)
}

<<<<<<< HEAD
func TestNewBootstrap_NilForkDetectorShouldErr(t *testing.T) {
=======
func TestNewBootstrap_NilHasherShouldErr(t *testing.T) {
>>>>>>> d0dfe9dd
	t.Parallel()

	transient := &mock.TransientDataPoolMock{}
	transient.HeadersCalled = func() data.ShardedDataCacherNotifier {
		return &mock.ShardedDataStub{}
	}
	transient.HeadersNoncesCalled = func() data.Uint64Cacher {
		return &mock.Uint64CacherStub{}
	}
	transient.TxBlocksCalled = func() storage.Cacher {
		return &mock.CacherStub{}
	}
	blkc := &blockchain.BlockChain{}
	rnd := &mock.RounderMock{}
	blkExec := &mock.BlockProcessorMock{}
	marshalizer := &mock.MarshalizerMock{}

<<<<<<< HEAD
	bs, err := sync.NewBootstrap(
		transient,
		blkc,
		round,
		blkExec,
		waitTime,
		marshalizer,
		nil,
		&mock.ResolversContainerStub{},
	)
=======
	bs, err := sync.NewBootstrap(transient, blkc, rnd, blkExec, waitTime, nil, marshalizer, nil)
>>>>>>> d0dfe9dd

	assert.Nil(t, bs)
	assert.Equal(t, process.ErrNilHasher, err)
}

func TestNewBootstrap_NilMarshalizerShouldErr(t *testing.T) {
	t.Parallel()

	transient := &mock.TransientDataPoolMock{}
	transient.HeadersCalled = func() data.ShardedDataCacherNotifier {
		return &mock.ShardedDataStub{}
	}
	transient.HeadersNoncesCalled = func() data.Uint64Cacher {
		return &mock.Uint64CacherStub{}
	}
	transient.TxBlocksCalled = func() storage.Cacher {
		return &mock.CacherStub{}
	}
	blkc := &blockchain.BlockChain{}
	rnd := &mock.RounderMock{}
	blkExec := &mock.BlockProcessorMock{}
	hasher := &mock.HasherMock{}
	forkDetector := &mock.ForkDetectorMock{}

<<<<<<< HEAD
	bs, err := sync.NewBootstrap(
		transient,
		blkc,
		round,
		blkExec,
		waitTime,
		nil,
		forkDetector,
		&mock.ResolversContainerStub{},
	)
=======
	bs, err := sync.NewBootstrap(transient, blkc, rnd, blkExec, waitTime, hasher, nil, forkDetector)
>>>>>>> d0dfe9dd

	assert.Nil(t, bs)
	assert.Equal(t, process.ErrNilMarshalizer, err)
}

<<<<<<< HEAD
func TestNewBootstrap_NilResolversContainerShouldErr(t *testing.T) {
=======
func TestNewBootstrap_NilForkDetectorShouldErr(t *testing.T) {
>>>>>>> d0dfe9dd
	t.Parallel()

	transient := &mock.TransientDataPoolMock{}
	transient.HeadersCalled = func() data.ShardedDataCacherNotifier {
		return &mock.ShardedDataStub{}
	}
	transient.HeadersNoncesCalled = func() data.Uint64Cacher {
		return &mock.Uint64CacherStub{}
	}
	transient.TxBlocksCalled = func() storage.Cacher {
		return &mock.CacherStub{}
	}
	blkc := &blockchain.BlockChain{}
<<<<<<< HEAD
	round := &chronology.Round{}
	blkExec := &mock.BlockProcessorMock{}
	forkDetector := &mock.ForkDetectorMock{}
	marshalizer := &mock.MarshalizerMock{}

	bs, err := sync.NewBootstrap(
		transient,
		blkc,
		round,
		blkExec,
		waitTime,
		marshalizer,
		forkDetector,
		nil,
	)

	assert.Nil(t, bs)
	assert.Equal(t, process.ErrNilResolverContainer, err)
}

func TestNewBootstrap_NilHeaderResolverShouldErr(t *testing.T) {
	t.Parallel()

	transient := &mock.TransientDataPoolMock{}
	transient.HeadersCalled = func() data.ShardedDataCacherNotifier {
		return &mock.ShardedDataStub{}
	}
	transient.HeadersNoncesCalled = func() data.Uint64Cacher {
		return &mock.Uint64CacherStub{}
	}
	transient.TxBlocksCalled = func() storage.Cacher {
		return &mock.CacherStub{}
	}

	errExpected := errors.New("expected error")

	resContainer := &mock.ResolversContainerStub{
		GetCalled: func(key string) (resolver process.Resolver, e error) {
			if key == string(factory.HeadersTopic) {
				return nil, errExpected
			}

			if key == string(factory.TxBlockBodyTopic) {
				return &mock.ResolverStub{}, nil
			}

			return nil, nil
		},
	}

	blkc := &blockchain.BlockChain{}
	round := &chronology.Round{}
	blkExec := &mock.BlockProcessorMock{}
	forkDetector := &mock.ForkDetectorMock{}
	marshalizer := &mock.MarshalizerMock{}

	bs, err := sync.NewBootstrap(
		transient,
		blkc,
		round,
		blkExec,
		waitTime,
		marshalizer,
		forkDetector,
		resContainer,
	)

	assert.Nil(t, bs)
	assert.Equal(t, errExpected, err)
}

func TestNewBootstrap_NilTxBlockBodyResolverShouldErr(t *testing.T) {
	t.Parallel()

	transient := &mock.TransientDataPoolMock{}
	transient.HeadersCalled = func() data.ShardedDataCacherNotifier {
		return &mock.ShardedDataStub{}
	}
	transient.HeadersNoncesCalled = func() data.Uint64Cacher {
		return &mock.Uint64CacherStub{}
	}
	transient.TxBlocksCalled = func() storage.Cacher {
		return &mock.CacherStub{}
	}

	errExpected := errors.New("expected error")

	resContainer := &mock.ResolversContainerStub{
		GetCalled: func(key string) (resolver process.Resolver, e error) {
			if key == string(factory.HeadersTopic) {
				return &mock.HeaderResolverMock{}, errExpected
			}

			if key == string(factory.TxBlockBodyTopic) {
				return nil, errExpected
			}

			return nil, nil
		},
	}

	blkc := &blockchain.BlockChain{}
	round := &chronology.Round{}
	blkExec := &mock.BlockProcessorMock{}
	forkDetector := &mock.ForkDetectorMock{}
	marshalizer := &mock.MarshalizerMock{}

	bs, err := sync.NewBootstrap(
		transient,
		blkc,
		round,
		blkExec,
		waitTime,
		marshalizer,
		forkDetector,
		resContainer,
	)

	assert.Nil(t, bs)
	assert.Equal(t, errExpected, err)
=======
	rnd := &mock.RounderMock{}
	blkExec := &mock.BlockProcessorMock{}
	hasher := &mock.HasherMock{}
	marshalizer := &mock.MarshalizerMock{}

	bs, err := sync.NewBootstrap(transient, blkc, rnd, blkExec, waitTime, hasher, marshalizer, nil)

	assert.Nil(t, bs)
	assert.Equal(t, process.ErrNilForkDetector, err)
>>>>>>> d0dfe9dd
}

func TestNewBootstrap_OkValsShouldWork(t *testing.T) {
	t.Parallel()

	wasCalled := 0

	transient := &mock.TransientDataPoolMock{}
	transient.HeadersCalled = func() data.ShardedDataCacherNotifier {
		sds := &mock.ShardedDataStub{}

		sds.AddDataCalled = func(key []byte, data interface{}, destShardID uint32) {
			assert.Fail(t, "should have not reached this point")
		}

		sds.RegisterHandlerCalled = func(func(key []byte)) {
		}

		return sds
	}
	transient.HeadersNoncesCalled = func() data.Uint64Cacher {
		hnc := &mock.Uint64CacherStub{}
		hnc.RegisterHandlerCalled = func(handler func(nonce uint64)) {
			wasCalled++
		}

		return hnc
	}
	transient.TxBlocksCalled = func() storage.Cacher {
		cs := &mock.CacherStub{}
		cs.RegisterHandlerCalled = func(i func(key []byte)) {
			wasCalled++
		}

		return cs
	}

	blkc := &blockchain.BlockChain{}
	rnd := &mock.RounderMock{}
	blkExec := &mock.BlockProcessorMock{}
	hasher := &mock.HasherMock{}
	marshalizer := &mock.MarshalizerMock{}
	forkDetector := &mock.ForkDetectorMock{}

<<<<<<< HEAD
	bs, err := sync.NewBootstrap(
		transient,
		blkc,
		round,
		blkExec,
		waitTime,
		marshalizer,
		forkDetector,
		createMockResolversContainer(),
	)
=======
	bs, err := sync.NewBootstrap(transient, blkc, rnd, blkExec, waitTime, hasher, marshalizer, forkDetector)
>>>>>>> d0dfe9dd

	assert.NotNil(t, bs)
	assert.Nil(t, err)
	assert.Equal(t, 2, wasCalled)
}

//------- processing

func TestBootstrap_ShouldReturnMissingHeader(t *testing.T) {
	t.Parallel()

	hdr := block.Header{Nonce: 1}
	blkc := blockchain.BlockChain{}
	blkc.CurrentBlockHeader = &hdr

	transient := &mock.TransientDataPoolMock{}
	transient.HeadersCalled = func() data.ShardedDataCacherNotifier {
		sds := &mock.ShardedDataStub{}
		sds.RegisterHandlerCalled = func(func(key []byte)) {
		}
		return sds
	}
	transient.HeadersNoncesCalled = func() data.Uint64Cacher {
		hnc := &mock.Uint64CacherStub{}
		hnc.RegisterHandlerCalled = func(handler func(nonce uint64)) {
		}

		hnc.GetCalled = func(u uint64) (bytes []byte, b bool) {
			return nil, false
		}
		return hnc
	}
	transient.TxBlocksCalled = func() storage.Cacher {
		cs := &mock.CacherStub{}
		cs.RegisterHandlerCalled = func(i func(key []byte)) {
		}

		return cs
	}
	hasher := &mock.HasherMock{}
	marshalizer := &mock.MarshalizerMock{}
	forkDetector := &mock.ForkDetectorMock{}
	forkDetector.CheckForkCalled = func() bool {
		return true
	}

	rnd, _ := round.NewRound(time.Now(), time.Now(), time.Duration(100*time.Millisecond), mock.SyncTimerMock{})

	bs, _ := sync.NewBootstrap(
		transient,
		&blkc,
		rnd,
		&mock.BlockProcessorMock{},
		waitTime,
		hasher,
		marshalizer,
		forkDetector,
		createMockResolversContainer(),
	)

	r := bs.SyncBlock()

	assert.Equal(t, process.ErrMissingHeader, r)
}

func TestBootstrap_ShouldReturnMissingBody(t *testing.T) {
	t.Parallel()

	hdr := block.Header{Nonce: 1}
	blockBodyUnit := &mock.StorerStub{
		GetCalled: func(key []byte) (i []byte, e error) {
			return nil, nil
		},
	}
	blkc, _ := blockchain.NewBlockChain(&mock.CacherStub{}, &mock.StorerStub{}, blockBodyUnit,
		&mock.StorerStub{}, &mock.StorerStub{}, &mock.StorerStub{})
	blkc.CurrentBlockHeader = &hdr

	transient := &mock.TransientDataPoolMock{}
	transient.HeadersCalled = func() data.ShardedDataCacherNotifier {
		sds := &mock.ShardedDataStub{}

		sds.SearchFirstDataCalled = func(key []byte) (value interface{}, ok bool) {
			if bytes.Equal([]byte("aaa"), key) {
				return &block.Header{Nonce: 2}, true
			}

			return nil, false
		}

		sds.RegisterHandlerCalled = func(func(key []byte)) {
		}

		return sds
	}
	transient.HeadersNoncesCalled = func() data.Uint64Cacher {
		hnc := &mock.Uint64CacherStub{}
		hnc.RegisterHandlerCalled = func(handler func(nonce uint64)) {
		}

		hnc.GetCalled = func(u uint64) (bytes []byte, b bool) {
			if u == 2 {
				return []byte("aaa"), false
			}

			return nil, false
		}
		return hnc
	}
	transient.TxBlocksCalled = func() storage.Cacher {
		cs := &mock.CacherStub{}
		cs.RegisterHandlerCalled = func(i func(key []byte)) {
		}
		cs.GetCalled = func(key []byte) (value interface{}, ok bool) {
			return nil, false
		}

		return cs
	}
	hasher := &mock.HasherMock{}
	marshalizer := &mock.MarshalizerMock{}
	forkDetector := &mock.ForkDetectorMock{}
	forkDetector.CheckForkCalled = func() bool {
		return true
	}

	rnd, _ := round.NewRound(time.Now(), time.Now(), time.Duration(100*time.Millisecond), mock.SyncTimerMock{})
	bs, _ := sync.NewBootstrap(
		transient,
		blkc,
		rnd,
		&mock.BlockProcessorMock{},
		waitTime,
		hasher,
		marshalizer,
		forkDetector,
		createMockResolversContainer(),
	)

	bs.RequestHeader(2)

	r := bs.SyncBlock()

	assert.Equal(t, process.ErrMissingBody, r)
}

func TestBootstrap_ShouldNotNeedToSync(t *testing.T) {
	t.Parallel()

	ebm := mock.BlockProcessorMock{}
	ebm.ProcessAndCommitCalled = func(blk *blockchain.BlockChain, hdr *block.Header, bdy *block.TxBlockBody, haveTime func() time.Duration) error {
		blk.CurrentBlockHeader = hdr
		return nil
	}

	hdr := block.Header{Nonce: 1, Round: 0}
	blkc := blockchain.BlockChain{}
	blkc.CurrentBlockHeader = &hdr

	transient := &mock.TransientDataPoolMock{}
	transient.HeadersCalled = func() data.ShardedDataCacherNotifier {
		sds := &mock.ShardedDataStub{}

		sds.SearchFirstDataCalled = func(key []byte) (value interface{}, ok bool) {
			return nil, false
		}

		sds.RegisterHandlerCalled = func(func(key []byte)) {
		}

		return sds
	}
	transient.HeadersNoncesCalled = func() data.Uint64Cacher {
		hnc := &mock.Uint64CacherStub{}
		hnc.RegisterHandlerCalled = func(handler func(nonce uint64)) {
		}

		hnc.GetCalled = func(u uint64) (bytes []byte, b bool) {
			return nil, false
		}
		return hnc
	}
	transient.TxBlocksCalled = func() storage.Cacher {
		cs := &mock.CacherStub{}
		cs.RegisterHandlerCalled = func(i func(key []byte)) {
		}
		cs.GetCalled = func(key []byte) (value interface{}, ok bool) {
			return nil, false
		}

		return cs
	}
	hasher := &mock.HasherMock{}
	marshalizer := &mock.MarshalizerMock{}
	forkDetector := &mock.ForkDetectorMock{}

	forkDetector.CheckForkCalled = func() bool {
		return false
	}

	rnd, _ := round.NewRound(time.Now(), time.Now(), time.Duration(100*time.Millisecond), mock.SyncTimerMock{})

	bs, _ := sync.NewBootstrap(
		transient,
		&blkc,
		rnd,
		&ebm,
		waitTime,
		hasher,
		marshalizer,
		forkDetector,
		createMockResolversContainer(),
	)

	bs.StartSync()
	time.Sleep(200 * time.Millisecond)
	bs.StopSync()
}

func TestBootstrap_SyncShouldSyncOneBlock(t *testing.T) {
	t.Parallel()

	ebm := mock.BlockProcessorMock{}
	ebm.ProcessAndCommitCalled = func(blk *blockchain.BlockChain, hdr *block.Header, bdy *block.TxBlockBody, haveTime func() time.Duration) error {
		blk.CurrentBlockHeader = hdr
		return nil
	}

	hdr := block.Header{Nonce: 1, Round: 0}
	blkc := blockchain.BlockChain{}
	blkc.CurrentBlockHeader = &hdr

	mutDataAvailable := goSync.RWMutex{}
	dataAvailable := false

	transient := &mock.TransientDataPoolMock{}
	transient.HeadersCalled = func() data.ShardedDataCacherNotifier {
		sds := &mock.ShardedDataStub{}

		sds.SearchFirstDataCalled = func(key []byte) (value interface{}, ok bool) {
			mutDataAvailable.RLock()
			defer mutDataAvailable.RUnlock()

			if bytes.Equal([]byte("aaa"), key) && dataAvailable {
				return &block.Header{
					Nonce:         2,
					Round:         1,
					BlockBodyType: block.TxBlock,
					BlockBodyHash: []byte("bbb")}, true
			}

			return nil, false
		}

		sds.RegisterHandlerCalled = func(func(key []byte)) {
		}

		return sds
	}
	transient.HeadersNoncesCalled = func() data.Uint64Cacher {
		hnc := &mock.Uint64CacherStub{}
		hnc.RegisterHandlerCalled = func(handler func(nonce uint64)) {
		}

		hnc.GetCalled = func(u uint64) (bytes []byte, b bool) {
			mutDataAvailable.RLock()
			defer mutDataAvailable.RUnlock()

			if u == 2 && dataAvailable {
				return []byte("aaa"), false
			}

			return nil, false
		}
		return hnc
	}
	transient.TxBlocksCalled = func() storage.Cacher {
		cs := &mock.CacherStub{}
		cs.RegisterHandlerCalled = func(i func(key []byte)) {
		}
		cs.GetCalled = func(key []byte) (value interface{}, ok bool) {
			if bytes.Equal([]byte("bbb"), key) && dataAvailable {
				return &block.TxBlockBody{}, true
			}

			return nil, false
		}

		return cs
	}
	hasher := &mock.HasherMock{}
	marshalizer := &mock.MarshalizerMock{}
	forkDetector := &mock.ForkDetectorMock{}

	forkDetector.CheckForkCalled = func() bool {
		return false
	}

	rnd, _ := round.NewRound(time.Now(), time.Now().Add(200*time.Millisecond), time.Duration(100*time.Millisecond), mock.SyncTimerMock{})

	bs, _ := sync.NewBootstrap(
		transient,
		&blkc,
		rnd,
		&ebm,
		waitTime,
		hasher,
		marshalizer,
		forkDetector,
		createMockResolversContainer(),
	)

	bs.StartSync()

	time.Sleep(200 * time.Millisecond)

	mutDataAvailable.Lock()
	dataAvailable = true
	mutDataAvailable.Unlock()

	time.Sleep(200 * time.Millisecond)

	bs.StopSync()
}

func TestBootstrap_ShouldReturnNilErr(t *testing.T) {
	t.Parallel()

	ebm := mock.BlockProcessorMock{}
	ebm.ProcessAndCommitCalled = func(blockChain *blockchain.BlockChain, header *block.Header, body *block.TxBlockBody, haveTime func() time.Duration) error {
		return nil
	}

	hdr := block.Header{Nonce: 1}
	blkc := blockchain.BlockChain{}
	blkc.CurrentBlockHeader = &hdr

	transient := &mock.TransientDataPoolMock{}
	transient.HeadersCalled = func() data.ShardedDataCacherNotifier {
		sds := &mock.ShardedDataStub{}

		sds.SearchFirstDataCalled = func(key []byte) (value interface{}, ok bool) {
			if bytes.Equal([]byte("aaa"), key) {
				return &block.Header{
					Nonce:         2,
					Round:         1,
					BlockBodyType: block.TxBlock,
					BlockBodyHash: []byte("bbb")}, true
			}

			return nil, false
		}

		sds.RegisterHandlerCalled = func(func(key []byte)) {
		}

		return sds
	}
	transient.HeadersNoncesCalled = func() data.Uint64Cacher {
		hnc := &mock.Uint64CacherStub{}
		hnc.RegisterHandlerCalled = func(handler func(nonce uint64)) {
		}

		hnc.GetCalled = func(u uint64) (bytes []byte, b bool) {
			if u == 2 {
				return []byte("aaa"), false
			}

			return nil, false
		}
		return hnc
	}
	transient.TxBlocksCalled = func() storage.Cacher {
		cs := &mock.CacherStub{}
		cs.RegisterHandlerCalled = func(i func(key []byte)) {
		}
		cs.GetCalled = func(key []byte) (value interface{}, ok bool) {
			if bytes.Equal([]byte("bbb"), key) {
				return &block.TxBlockBody{}, true
			}

			return nil, false
		}

		return cs
	}

	hasher := &mock.HasherMock{}
	marshalizer := &mock.MarshalizerMock{}
	forkDetector := &mock.ForkDetectorMock{}
	forkDetector.CheckForkCalled = func() bool {
		return false
	}

	rnd, _ := round.NewRound(time.Now(), time.Now(), time.Duration(100*time.Millisecond), mock.SyncTimerMock{})

	bs, _ := sync.NewBootstrap(
		transient,
		&blkc,
		rnd,
		&ebm,
		waitTime,
		hasher,
		marshalizer,
		forkDetector,
		createMockResolversContainer(),
	)

	r := bs.SyncBlock()

	assert.Nil(t, r)
}

func TestBootstrap_ShouldSyncShouldReturnFalseWhenCurrentBlockIsNilAndRoundIndexIsZero(t *testing.T) {
	t.Parallel()

	transient := &mock.TransientDataPoolMock{}
	transient.HeadersCalled = func() data.ShardedDataCacherNotifier {
		sds := &mock.ShardedDataStub{}
		sds.RegisterHandlerCalled = func(func(key []byte)) {
		}
		return sds
	}
	transient.HeadersNoncesCalled = func() data.Uint64Cacher {
		hnc := &mock.Uint64CacherStub{}
		hnc.RegisterHandlerCalled = func(handler func(nonce uint64)) {
		}
		return hnc
	}
	transient.TxBlocksCalled = func() storage.Cacher {
		cs := &mock.CacherStub{}
		cs.RegisterHandlerCalled = func(i func(key []byte)) {
		}
		return cs
	}
	hasher := &mock.HasherMock{}
	marshalizer := &mock.MarshalizerMock{}
	forkDetector := &mock.ForkDetectorMock{}

	rnd, _ := round.NewRound(time.Now(), time.Now(), time.Duration(100*time.Millisecond), mock.SyncTimerMock{})

	bs, _ := sync.NewBootstrap(
		transient,
		&blockchain.BlockChain{},
		rnd,
		&mock.BlockProcessorMock{},
		waitTime,
		hasher,
		marshalizer,
		forkDetector,
		createMockResolversContainer(),
	)

	assert.False(t, bs.ShouldSync())
}

func TestBootstrap_ShouldReturnTrueWhenCurrentBlockIsNilAndRoundIndexIsGreaterThanZero(t *testing.T) {
	t.Parallel()

	transient := &mock.TransientDataPoolMock{}
	transient.HeadersCalled = func() data.ShardedDataCacherNotifier {
		sds := &mock.ShardedDataStub{}
		sds.RegisterHandlerCalled = func(func(key []byte)) {
		}
		return sds
	}
	transient.HeadersNoncesCalled = func() data.Uint64Cacher {
		hnc := &mock.Uint64CacherStub{}
		hnc.RegisterHandlerCalled = func(handler func(nonce uint64)) {
		}
		return hnc
	}
	transient.TxBlocksCalled = func() storage.Cacher {
		cs := &mock.CacherStub{}
		cs.RegisterHandlerCalled = func(i func(key []byte)) {
		}
		return cs
	}
	hasher := &mock.HasherMock{}
	marshalizer := &mock.MarshalizerMock{}
	forkDetector := &mock.ForkDetectorMock{}

	forkDetector.CheckForkCalled = func() bool {
		return false
	}

	rnd, _ := round.NewRound(time.Now(), time.Now().Add(100*time.Millisecond), time.Duration(100*time.Millisecond), mock.SyncTimerMock{})

	bs, _ := sync.NewBootstrap(
		transient,
		&blockchain.BlockChain{},
		rnd,
		&mock.BlockProcessorMock{},
		waitTime,
		hasher,
		marshalizer,
		forkDetector,
		createMockResolversContainer(),
	)

	assert.True(t, bs.ShouldSync())
}

func TestBootstrap_ShouldReturnFalseWhenNodeIsSynced(t *testing.T) {
	t.Parallel()

	hdr := block.Header{Nonce: 0}
	blkc := blockchain.BlockChain{}
	blkc.CurrentBlockHeader = &hdr

	transient := &mock.TransientDataPoolMock{}
	transient.HeadersCalled = func() data.ShardedDataCacherNotifier {
		sds := &mock.ShardedDataStub{}
		sds.RegisterHandlerCalled = func(func(key []byte)) {
		}
		return sds
	}
	transient.HeadersNoncesCalled = func() data.Uint64Cacher {
		hnc := &mock.Uint64CacherStub{}
		hnc.RegisterHandlerCalled = func(handler func(nonce uint64)) {
		}
		return hnc
	}
	transient.TxBlocksCalled = func() storage.Cacher {
		cs := &mock.CacherStub{}
		cs.RegisterHandlerCalled = func(i func(key []byte)) {
		}
		return cs
	}
	hasher := &mock.HasherMock{}
	marshalizer := &mock.MarshalizerMock{}
	forkDetector := &mock.ForkDetectorMock{}

	forkDetector.CheckForkCalled = func() bool {
		return false
	}

	rnd, _ := round.NewRound(time.Now(), time.Now(), time.Duration(100*time.Millisecond), mock.SyncTimerMock{})

	bs, _ := sync.NewBootstrap(
		transient,
		&blkc,
		rnd,
		&mock.BlockProcessorMock{},
		waitTime,
		hasher,
		marshalizer,
		forkDetector,
		createMockResolversContainer(),
	)

	assert.False(t, bs.ShouldSync())
}

func TestBootstrap_ShouldReturnTrueWhenNodeIsNotSynced(t *testing.T) {
	t.Parallel()

	hdr := block.Header{Nonce: 0}
	blkc := blockchain.BlockChain{}
	blkc.CurrentBlockHeader = &hdr

	transient := &mock.TransientDataPoolMock{}
	transient.HeadersCalled = func() data.ShardedDataCacherNotifier {
		sds := &mock.ShardedDataStub{}
		sds.RegisterHandlerCalled = func(func(key []byte)) {
		}
		return sds
	}
	transient.HeadersNoncesCalled = func() data.Uint64Cacher {
		hnc := &mock.Uint64CacherStub{}
		hnc.RegisterHandlerCalled = func(handler func(nonce uint64)) {
		}
		return hnc
	}
	transient.TxBlocksCalled = func() storage.Cacher {
		cs := &mock.CacherStub{}
		cs.RegisterHandlerCalled = func(i func(key []byte)) {
		}
		return cs
	}
	hasher := &mock.HasherMock{}
	marshalizer := &mock.MarshalizerMock{}
	forkDetector := &mock.ForkDetectorMock{}
	forkDetector.CheckForkCalled = func() bool {
		return false
	}

	rnd, _ := round.NewRound(time.Now(), time.Now().Add(100*time.Millisecond), time.Duration(100*time.Millisecond), mock.SyncTimerMock{})

	bs, _ := sync.NewBootstrap(
		transient,
		&blkc,
		rnd,
		&mock.BlockProcessorMock{},
		waitTime,
		hasher,
		marshalizer,
		forkDetector,
		createMockResolversContainer(),
	)

	assert.False(t, bs.ShouldSync())
}

func TestBootstrap_GetHeaderFromPoolShouldReturnNil(t *testing.T) {
	t.Parallel()

	transient := &mock.TransientDataPoolMock{}
	transient.HeadersCalled = func() data.ShardedDataCacherNotifier {
		sds := &mock.ShardedDataStub{}
		sds.RegisterHandlerCalled = func(func(key []byte)) {
		}
		return sds
	}
	transient.HeadersNoncesCalled = func() data.Uint64Cacher {
		hnc := &mock.Uint64CacherStub{}
		hnc.RegisterHandlerCalled = func(handler func(nonce uint64)) {
		}
		hnc.GetCalled = func(u uint64) (i []byte, b bool) {
			return nil, false
		}

		return hnc
	}
	transient.TxBlocksCalled = func() storage.Cacher {
		cs := &mock.CacherStub{}
		cs.RegisterHandlerCalled = func(i func(key []byte)) {
		}
		return cs
	}
	hasher := &mock.HasherMock{}
	marshalizer := &mock.MarshalizerMock{}
	forkDetector := &mock.ForkDetectorMock{}

	forkDetector.CheckForkCalled = func() bool {
		return false
	}

	rnd, _ := round.NewRound(time.Now(), time.Now(), time.Duration(100*time.Millisecond), mock.SyncTimerMock{})

	bs, _ := sync.NewBootstrap(
		transient,
		&blockchain.BlockChain{},
		rnd,
		&mock.BlockProcessorMock{},
		waitTime,
		hasher,
		marshalizer,
		forkDetector,
		createMockResolversContainer(),
	)

	assert.Nil(t, bs.GetHeaderFromPool(0))
}

func TestBootstrap_GetHeaderFromPoolShouldReturnHeader(t *testing.T) {
	t.Parallel()

	hdr := &block.Header{Nonce: 0}

	transient := &mock.TransientDataPoolMock{}
	transient.HeadersCalled = func() data.ShardedDataCacherNotifier {
		sds := &mock.ShardedDataStub{}

		sds.SearchFirstDataCalled = func(key []byte) (value interface{}, ok bool) {
			if bytes.Equal([]byte("aaa"), key) {
				return hdr, true
			}
			return nil, false
		}

		sds.RegisterHandlerCalled = func(func(key []byte)) {
		}

		return sds
	}
	transient.HeadersNoncesCalled = func() data.Uint64Cacher {
		hnc := &mock.Uint64CacherStub{}
		hnc.RegisterHandlerCalled = func(handler func(nonce uint64)) {
		}
		hnc.GetCalled = func(u uint64) (i []byte, b bool) {
			if u == 0 {
				return []byte("aaa"), true
			}

			return nil, false
		}

		return hnc
	}
	transient.TxBlocksCalled = func() storage.Cacher {
		cs := &mock.CacherStub{}
		cs.RegisterHandlerCalled = func(i func(key []byte)) {
		}
		return cs
	}
	hasher := &mock.HasherMock{}
	marshalizer := &mock.MarshalizerMock{}
	forkDetector := &mock.ForkDetectorMock{}

	rnd, _ := round.NewRound(time.Now(), time.Now(), time.Duration(100*time.Millisecond), mock.SyncTimerMock{})

	bs, _ := sync.NewBootstrap(
		transient,
		&blockchain.BlockChain{},
		rnd,
		&mock.BlockProcessorMock{},
		waitTime,
		hasher,
		marshalizer,
		forkDetector,
		createMockResolversContainer(),
	)

	assert.True(t, hdr == bs.GetHeaderFromPool(0))
}

func TestGetBlockFromPoolShouldReturnBlock(t *testing.T) {
	blk := &block.TxBlockBody{}

	transient := &mock.TransientDataPoolMock{}
	transient.HeadersCalled = func() data.ShardedDataCacherNotifier {
		sds := &mock.ShardedDataStub{}
		sds.RegisterHandlerCalled = func(func(key []byte)) {
		}
		return sds
	}
	transient.HeadersNoncesCalled = func() data.Uint64Cacher {
		hnc := &mock.Uint64CacherStub{}
		hnc.RegisterHandlerCalled = func(handler func(nonce uint64)) {
		}
		return hnc
	}
	transient.TxBlocksCalled = func() storage.Cacher {
		cs := &mock.CacherStub{}
		cs.RegisterHandlerCalled = func(i func(key []byte)) {
		}
		cs.GetCalled = func(key []byte) (value interface{}, ok bool) {
			if bytes.Equal(key, []byte("aaa")) {
				return blk, true
			}

			return nil, false
		}
		return cs
	}
	hasher := &mock.HasherMock{}
	marshalizer := &mock.MarshalizerMock{}
	forkDetector := &mock.ForkDetectorMock{}

	rnd, _ := round.NewRound(time.Now(), time.Now(), time.Duration(100*time.Millisecond), mock.SyncTimerMock{})

	bs, _ := sync.NewBootstrap(
		transient,
		&blockchain.BlockChain{},
		rnd,
		&mock.BlockProcessorMock{},
		waitTime,
		hasher,
		marshalizer,
		forkDetector,
		createMockResolversContainer(),
	)

	assert.True(t, blk == bs.GetTxBody([]byte("aaa")))

}

//------- testing received headers

func TestBootstrap_ReceivedHeadersFoundInPoolShouldAddToForkDetector(t *testing.T) {
	t.Parallel()

	addedHash := []byte("hash")
	addedHdr := &block.Header{}

	transient := &mock.TransientDataPoolMock{}
	transient.HeadersCalled = func() data.ShardedDataCacherNotifier {
		sds := &mock.ShardedDataStub{}
		sds.RegisterHandlerCalled = func(func(key []byte)) {
		}
		sds.SearchFirstDataCalled = func(key []byte) (value interface{}, ok bool) {
			if bytes.Equal(key, addedHash) {
				return addedHdr, true
			}

			return nil, false
		}
		return sds
	}
	transient.HeadersNoncesCalled = func() data.Uint64Cacher {
		hnc := &mock.Uint64CacherStub{}
		hnc.RegisterHandlerCalled = func(handler func(nonce uint64)) {
		}
		return hnc
	}
	transient.TxBlocksCalled = func() storage.Cacher {
		cs := &mock.CacherStub{}
		cs.RegisterHandlerCalled = func(i func(key []byte)) {
		}
		cs.GetCalled = func(key []byte) (value interface{}, ok bool) {
			return nil, false
		}
		return cs
	}

	wasAdded := false
	hasher := &mock.HasherMock{}
	marshalizer := &mock.MarshalizerMock{}
	forkDetector := &mock.ForkDetectorMock{}
	forkDetector.AddHeaderCalled = func(header *block.Header, hash []byte, isReceived bool) error {
		if !isReceived {
			return errors.New("not received")
		}

		if !bytes.Equal(hash, addedHash) {
			return errors.New("hash mismatch")
		}

		if !reflect.DeepEqual(header, addedHdr) {
			return errors.New("header mismatch")
		}

		wasAdded = true
		return nil
	}

	rnd, _ := round.NewRound(time.Now(), time.Now(), time.Duration(100*time.Millisecond), mock.SyncTimerMock{})

	bs, _ := sync.NewBootstrap(
		transient,
		&blockchain.BlockChain{},
		rnd,
		&mock.BlockProcessorMock{},
		waitTime,
		hasher,
		marshalizer,
		forkDetector,
		createMockResolversContainer(),
	)

	bs.ReceivedHeaders(addedHash)

	assert.True(t, wasAdded)
}

func TestBootstrap_ReceivedHeadersNotFoundInPoolButFoundInStorageShouldAddToForkDetector(t *testing.T) {
	t.Parallel()

	addedHash := []byte("hash")
	addedHdr := &block.Header{}

	transient := &mock.TransientDataPoolMock{}
	transient.HeadersCalled = func() data.ShardedDataCacherNotifier {
		sds := &mock.ShardedDataStub{}
		sds.RegisterHandlerCalled = func(func(key []byte)) {
		}
		sds.SearchFirstDataCalled = func(key []byte) (value interface{}, ok bool) {
			//not found in data pool as it was already moved out to storage unit
			//should not happen normally, but this test takes this situation into account

			return nil, false
		}
		return sds
	}
	transient.HeadersNoncesCalled = func() data.Uint64Cacher {
		hnc := &mock.Uint64CacherStub{}
		hnc.RegisterHandlerCalled = func(handler func(nonce uint64)) {
		}
		return hnc
	}
	transient.TxBlocksCalled = func() storage.Cacher {
		cs := &mock.CacherStub{}
		cs.RegisterHandlerCalled = func(i func(key []byte)) {
		}
		cs.GetCalled = func(key []byte) (value interface{}, ok bool) {
			return nil, false
		}
		return cs
	}

	wasAdded := false
	hasher := &mock.HasherMock{}
	marshalizer := &mock.MarshalizerMock{}
	forkDetector := &mock.ForkDetectorMock{}
	forkDetector.AddHeaderCalled = func(header *block.Header, hash []byte, isReceived bool) error {
		if !isReceived {
			return errors.New("not received")
		}

		if !bytes.Equal(hash, addedHash) {
			return errors.New("hash mismatch")
		}

		if !reflect.DeepEqual(header, addedHdr) {
			return errors.New("header mismatch")
		}

		wasAdded = true
		return nil
	}

	headerStorage := &mock.StorerStub{}
	headerStorage.GetCalled = func(key []byte) (i []byte, e error) {
		if bytes.Equal(key, addedHash) {
			buff, _ := marshalizer.Marshal(addedHdr)

			return buff, nil
		}

		return nil, nil
	}

	blkc, _ := blockchain.NewBlockChain(
		&mock.CacherStub{},
		&mock.StorerStub{},
		&mock.StorerStub{},
		&mock.StorerStub{},
		&mock.StorerStub{},
		headerStorage)

	rnd, _ := round.NewRound(time.Now(), time.Now(), time.Duration(100*time.Millisecond), mock.SyncTimerMock{})

	bs, _ := sync.NewBootstrap(
		transient,
		blkc,
		rnd,
		&mock.BlockProcessorMock{},
		waitTime,
		hasher,
		marshalizer,
		forkDetector,
		createMockResolversContainer(),
	)

	bs.ReceivedHeaders(addedHash)

	assert.True(t, wasAdded)
}

//------- ForkChoice

func TestBootstrap_ForkChoiceNilBlockchainHeaderShouldErr(t *testing.T) {
	t.Parallel()

	transient := &mock.TransientDataPoolMock{}
	transient.HeadersCalled = func() data.ShardedDataCacherNotifier {
		sds := &mock.ShardedDataStub{
			AddDataCalled:         func(key []byte, data interface{}, destShardID uint32) {},
			RegisterHandlerCalled: func(func(key []byte)) {},
		}
		return sds
	}
	transient.HeadersNoncesCalled = func() data.Uint64Cacher {
		hnc := &mock.Uint64CacherStub{
			RegisterHandlerCalled: func(handler func(nonce uint64)) {},
		}
		return hnc
	}
	transient.TxBlocksCalled = func() storage.Cacher {
		cs := &mock.CacherStub{
			RegisterHandlerCalled: func(i func(key []byte)) {},
		}
		return cs
	}
	blkc := &blockchain.BlockChain{}
	rnd := &mock.RounderMock{}
	blkExec := &mock.BlockProcessorMock{}
	hasher := &mock.HasherMock{}
	marshalizer := &mock.MarshalizerMock{}
	forkDetector := &mock.ForkDetectorMock{}

<<<<<<< HEAD
	bs, _ := sync.NewBootstrap(
		transient,
		blkc,
		round,
		blkExec,
		waitTime,
		marshalizer,
		forkDetector,
		createMockResolversContainer(),
	)
=======
	bs, _ := sync.NewBootstrap(transient, blkc, rnd, blkExec, waitTime, hasher, marshalizer, forkDetector)
>>>>>>> d0dfe9dd

	err := bs.ForkChoice(&block.Header{})
	assert.Equal(t, sync.ErrNilCurrentHeader, err)
}

func TestBootstrap_ForkChoiceNilParamHeaderShouldErr(t *testing.T) {
	t.Parallel()

	transient := &mock.TransientDataPoolMock{}
	transient.HeadersCalled = func() data.ShardedDataCacherNotifier {
		sds := &mock.ShardedDataStub{
			AddDataCalled:         func(key []byte, data interface{}, destShardID uint32) {},
			RegisterHandlerCalled: func(func(key []byte)) {},
		}
		return sds
	}
	transient.HeadersNoncesCalled = func() data.Uint64Cacher {
		hnc := &mock.Uint64CacherStub{
			RegisterHandlerCalled: func(handler func(nonce uint64)) {},
		}
		return hnc
	}
	transient.TxBlocksCalled = func() storage.Cacher {
		cs := &mock.CacherStub{
			RegisterHandlerCalled: func(i func(key []byte)) {},
		}
		return cs
	}
	blkc := &blockchain.BlockChain{}
	rnd := &mock.RounderMock{}
	blkExec := &mock.BlockProcessorMock{}
	hasher := &mock.HasherMock{}
	marshalizer := &mock.MarshalizerMock{}
	forkDetector := &mock.ForkDetectorMock{}

<<<<<<< HEAD
	bs, _ := sync.NewBootstrap(
		transient,
		blkc,
		round,
		blkExec,
		waitTime,
		marshalizer,
		forkDetector,
		createMockResolversContainer(),
	)
=======
	bs, _ := sync.NewBootstrap(transient, blkc, rnd, blkExec, waitTime, hasher, marshalizer, forkDetector)
>>>>>>> d0dfe9dd

	blkc.CurrentBlockHeader = &block.Header{}

	err := bs.ForkChoice(nil)
	assert.Equal(t, sync.ErrNilHeader, err)
}

func createHeadersDataPool(removedHashCompare []byte, remFlags *removedFlags) data.ShardedDataCacherNotifier {
	sds := &mock.ShardedDataStub{
		AddDataCalled:         func(key []byte, data interface{}, destShardID uint32) {},
		RegisterHandlerCalled: func(func(key []byte)) {},
		RemoveDataCalled: func(key []byte, destShardID uint32) {
			if bytes.Equal(key, removedHashCompare) {
				remFlags.flagHdrRemovedFromHeaders = true
			}
		},
	}
	return sds
}

func createHeadersNoncesDataPool(
	getNonceCompare uint64,
	getRetHash []byte,
	removedNonce uint64,
	remFlags *removedFlags) data.Uint64Cacher {

	hnc := &mock.Uint64CacherStub{
		RegisterHandlerCalled: func(handler func(nonce uint64)) {},
		GetCalled: func(u uint64) (i []byte, b bool) {
			if u == getNonceCompare {
				return getRetHash, true
			}

			return nil, false
		},
		RemoveCalled: func(u uint64) {
			if u == removedNonce {
				remFlags.flagHdrRemovedFromNonces = true
			}
		},
	}
	return hnc
}

func createForkDetector(removedNonce uint64, remFlags *removedFlags) process.ForkDetector {
	return &mock.ForkDetectorMock{
		RemoveHeadersCalled: func(nonce uint64) {
			if nonce == removedNonce {
				remFlags.flagHdrRemovedFromForkDetector = true
			}
		},
	}
}

func TestBootstrap_ForkChoiceIsNotEmptyShouldRemove(t *testing.T) {
	t.Parallel()

	newHdrHash := []byte("new hdr hash")
	newHdrNonce := uint64(6)

	remFlags := &removedFlags{}

	transient := &mock.TransientDataPoolMock{}
	transient.HeadersCalled = func() data.ShardedDataCacherNotifier {
		return createHeadersDataPool(newHdrHash, remFlags)
	}
	transient.HeadersNoncesCalled = func() data.Uint64Cacher {
		return createHeadersNoncesDataPool(newHdrNonce, newHdrHash, newHdrNonce, remFlags)
	}
	transient.TxBlocksCalled = func() storage.Cacher {
		cs := &mock.CacherStub{
			RegisterHandlerCalled: func(i func(key []byte)) {},
		}
		return cs
	}
	blkc := &blockchain.BlockChain{}
	rnd := &mock.RounderMock{}
	blkExec := &mock.BlockProcessorMock{}
	hasher := &mock.HasherMock{}
	marshalizer := &mock.MarshalizerMock{}
	forkDetector := createForkDetector(newHdrNonce, remFlags)

<<<<<<< HEAD
	bs, _ := sync.NewBootstrap(
		transient,
		blkc,
		round,
		blkExec,
		waitTime,
		marshalizer,
		forkDetector,
		createMockResolversContainer(),
	)
=======
	bs, _ := sync.NewBootstrap(transient, blkc, rnd, blkExec, waitTime, hasher, marshalizer, forkDetector)
>>>>>>> d0dfe9dd

	blkc.CurrentBlockHeader = &block.Header{
		PubKeysBitmap: []byte{1},
	}

	newHdr := &block.Header{Nonce: newHdrNonce}

	err := bs.ForkChoice(newHdr)
	assert.Equal(t, reflect.TypeOf(&sync.ErrNotEmptyHeader{}), reflect.TypeOf(err))
	fmt.Printf(err.Error())
	assert.True(t, remFlags.flagHdrRemovedFromNonces)
	assert.True(t, remFlags.flagHdrRemovedFromHeaders)
	assert.True(t, remFlags.flagHdrRemovedFromForkDetector)

}

func createHeadersStorage(
	getHashCompare []byte,
	getRetBytes []byte,
	removedHash []byte,
	remFlags *removedFlags,
) storage.Storer {

	return &mock.StorerStub{
		GetCalled: func(key []byte) (i []byte, e error) {
			if bytes.Equal(key, getHashCompare) {
				return getRetBytes, nil
			}

			return nil, errors.New("not found")
		},
		RemoveCalled: func(key []byte) error {
			if bytes.Equal(key, removedHash) {
				remFlags.flagHdrRemovedFromStorage = true
			}
			return nil
		},
	}
}

func TestBootstrap_ForkChoiceIsEmptyCallRollBackOkValsShouldWork(t *testing.T) {
	t.Skip("unskip this test after the fix is applied on rollback, storer not erasing header")

	t.Parallel()

	//retain if the remove process from different storage locations has been called
	remFlags := &removedFlags{}

	currentHdrNonce := uint64(8)
	currentHdrHash := []byte("current header hash")

	//define prev tx block body "strings" as in this test there are a lot of stubs that
	//constantly need to check some defined symbols
	prevTxBlockBodyHash := []byte("prev block body hash")
	prevTxBlockBodyBytes := []byte("prev block body bytes")
	prevTxBlockBody := &block.TxBlockBody{
		StateBlockBody: block.StateBlockBody{RootHash: []byte("state root hash")},
	}

	//define prev header "strings"
	prevHdrHash := []byte("prev header hash")
	prevHdrBytes := []byte("prev header bytes")
	prevHdr := &block.Header{
		Signature:     []byte("sig of the prev header as to be unique in this context"),
		BlockBodyHash: prevTxBlockBodyHash,
	}

	transient := &mock.TransientDataPoolMock{}
	//data pool headers
	transient.HeadersCalled = func() data.ShardedDataCacherNotifier {
		return createHeadersDataPool(currentHdrHash, remFlags)
	}
	//data pool headers-nonces
	transient.HeadersNoncesCalled = func() data.Uint64Cacher {
		return createHeadersNoncesDataPool(
			currentHdrNonce,
			currentHdrHash,
			currentHdrNonce,
			remFlags,
		)
	}
	//data pool tx block bodies
	transient.TxBlocksCalled = func() storage.Cacher {
		cs := &mock.CacherStub{
			RegisterHandlerCalled: func(i func(key []byte)) {},
		}
		return cs
	}

	hdrUnit := createHeadersStorage(prevHdrHash, prevHdrBytes, currentHdrHash, remFlags)
	txBlockUnit := createHeadersStorage(prevTxBlockBodyHash, prevTxBlockBodyBytes, nil, remFlags)

	//a mock blockchain with special header and tx block bodies stubs (defined above)
	blkc, _ := blockchain.NewBlockChain(
		&mock.CacherStub{},
		&mock.StorerStub{},
		txBlockUnit,
		&mock.StorerStub{},
		&mock.StorerStub{},
		hdrUnit,
	)
	rnd := &mock.RounderMock{}
	blkExec := &mock.BlockProcessorMock{}

	hasher := &mock.HasherMock{}

	//a marshalizer stub
	marshalizer := &mock.MarshalizerStub{
		UnmarshalCalled: func(obj interface{}, buff []byte) error {
			if bytes.Equal(buff, prevHdrBytes) {
				//bytes represent a header (strings are returns from hdrUnit.Get which is also a stub here)
				//copy only defined fields
				obj.(*block.Header).Signature = prevHdr.Signature
				obj.(*block.Header).BlockBodyHash = prevTxBlockBodyHash
				return nil
			}
			if bytes.Equal(buff, prevTxBlockBodyBytes) {
				//bytes represent a tx block body (strings are returns from txBlockUnit.Get which is also a stub here)
				//copy only defined fields
				obj.(*block.TxBlockBody).RootHash = prevTxBlockBody.RootHash
				return nil
			}

			return nil
		},
	}
	forkDetector := createForkDetector(currentHdrNonce, remFlags)
<<<<<<< HEAD
	bs, _ := sync.NewBootstrap(
		transient,
		blkc,
		round,
		blkExec,
		waitTime,
		marshalizer,
		forkDetector,
		createMockResolversContainer(),
	)
=======
	bs, _ := sync.NewBootstrap(transient, blkc, rnd, blkExec, waitTime, hasher, marshalizer, forkDetector)
>>>>>>> d0dfe9dd

	//this is the block we want to revert
	blkc.CurrentBlockHeader = &block.Header{
		Nonce: currentHdrNonce,
		//empty bitmap
		PrevHash: prevHdrHash,
	}

	err := bs.ForkChoice(&block.Header{})
	assert.Nil(t, err)
	assert.True(t, remFlags.flagHdrRemovedFromNonces)
	assert.True(t, remFlags.flagHdrRemovedFromHeaders)
	assert.True(t, remFlags.flagHdrRemovedFromStorage)
	assert.True(t, remFlags.flagHdrRemovedFromForkDetector)
	assert.Equal(t, blkc.CurrentBlockHeader, prevHdr)
	assert.Equal(t, blkc.CurrentTxBlockBody, prevTxBlockBody)
	assert.Equal(t, blkc.CurrentBlockHeaderHash, prevHdrHash)
}

func TestBootstrap_ForkChoiceIsEmptyCallRollBackToGenesisShouldWork(t *testing.T) {
	t.Skip("unskip this test after the fix is applied on rollback, storer not erasing header")

	t.Parallel()

	//retain if the remove process from different storage locations has been called
	remFlags := &removedFlags{}

	currentHdrNonce := uint64(1)
	currentHdrHash := []byte("current header hash")

	//define prev tx block body "strings" as in this test there are a lot of stubs that
	//constantly need to check some defined symbols
	prevTxBlockBodyHash := []byte("prev block body hash")
	prevTxBlockBodyBytes := []byte("prev block body bytes")
	prevTxBlockBody := &block.TxBlockBody{
		StateBlockBody: block.StateBlockBody{RootHash: []byte("state root hash")},
	}

	//define prev header "strings"
	prevHdrHash := []byte("prev header hash")
	prevHdrBytes := []byte("prev header bytes")
	prevHdr := &block.Header{
		Signature:     []byte("sig of the prev header as to be unique in this context"),
		BlockBodyHash: prevTxBlockBodyHash,
	}

	transient := &mock.TransientDataPoolMock{}
	//data pool headers
	transient.HeadersCalled = func() data.ShardedDataCacherNotifier {
		return createHeadersDataPool(currentHdrHash, remFlags)
	}
	//data pool headers-nonces
	transient.HeadersNoncesCalled = func() data.Uint64Cacher {
		return createHeadersNoncesDataPool(
			currentHdrNonce,
			currentHdrHash,
			currentHdrNonce,
			remFlags,
		)
	}
	//data pool tx block bodies
	transient.TxBlocksCalled = func() storage.Cacher {
		cs := &mock.CacherStub{
			RegisterHandlerCalled: func(i func(key []byte)) {},
		}
		return cs
	}

	hdrUnit := createHeadersStorage(prevHdrHash, prevHdrBytes, currentHdrHash, remFlags)
	txBlockUnit := createHeadersStorage(prevTxBlockBodyHash, prevTxBlockBodyBytes, nil, remFlags)

	//a mock blockchain with special header and tx block bodies stubs (defined above)
	blkc, _ := blockchain.NewBlockChain(
		&mock.CacherStub{},
		&mock.StorerStub{},
		txBlockUnit,
		&mock.StorerStub{},
		&mock.StorerStub{},
		hdrUnit,
	)
	rnd := &mock.RounderMock{}
	blkExec := &mock.BlockProcessorMock{}

	hasher := &mock.HasherMock{}

	//a marshalizer stub
	marshalizer := &mock.MarshalizerStub{
		UnmarshalCalled: func(obj interface{}, buff []byte) error {
			if bytes.Equal(buff, prevHdrBytes) {
				//bytes represent a header (strings are returns from hdrUnit.Get which is also a stub here)
				//copy only defined fields
				obj.(*block.Header).Signature = prevHdr.Signature
				obj.(*block.Header).BlockBodyHash = prevTxBlockBodyHash
				return nil
			}
			if bytes.Equal(buff, prevTxBlockBodyBytes) {
				//bytes represent a tx block body (strings are returns from txBlockUnit.Get which is also a stub here)
				//copy only defined fields
				obj.(*block.TxBlockBody).RootHash = prevTxBlockBody.RootHash
				return nil
			}

			return nil
		},
	}
	forkDetector := createForkDetector(currentHdrNonce, remFlags)
<<<<<<< HEAD
	bs, _ := sync.NewBootstrap(
		transient,
		blkc,
		round,
		blkExec,
		waitTime,
		marshalizer,
		forkDetector,
		createMockResolversContainer(),
	)
=======
	bs, _ := sync.NewBootstrap(transient, blkc, rnd, blkExec, waitTime, hasher, marshalizer, forkDetector)
>>>>>>> d0dfe9dd

	//this is the block we want to revert
	blkc.CurrentBlockHeader = &block.Header{
		Nonce: currentHdrNonce,
		//empty bitmap
		PrevHash: prevHdrHash,
	}

	err := bs.ForkChoice(&block.Header{})
	assert.Nil(t, err)
	assert.True(t, remFlags.flagHdrRemovedFromNonces)
	assert.True(t, remFlags.flagHdrRemovedFromHeaders)
	assert.True(t, remFlags.flagHdrRemovedFromStorage)
	assert.True(t, remFlags.flagHdrRemovedFromForkDetector)
	assert.Nil(t, blkc.CurrentBlockHeader)
	assert.Nil(t, blkc.CurrentTxBlockBody)
	assert.Nil(t, blkc.CurrentBlockHeaderHash)
}

//------- GetTxBodyHavingHash

func TestBootstrap_GetTxBodyHavingHashReturnsFromCacherShouldWork(t *testing.T) {
	t.Parallel()

	requestedHash := []byte("requested hash")
	txBlock := &block.TxBlockBody{}

	transient := &mock.TransientDataPoolMock{}
	transient.HeadersCalled = func() data.ShardedDataCacherNotifier {
		return &mock.ShardedDataStub{
			AddDataCalled:         func(key []byte, data interface{}, destShardID uint32) {},
			RegisterHandlerCalled: func(func(key []byte)) {},
		}
	}
	transient.HeadersNoncesCalled = func() data.Uint64Cacher {
		return &mock.Uint64CacherStub{
			RegisterHandlerCalled: func(handler func(nonce uint64)) {},
		}
	}
	transient.TxBlocksCalled = func() storage.Cacher {
		return &mock.CacherStub{
			RegisterHandlerCalled: func(i func(key []byte)) {},
			GetCalled: func(key []byte) (value interface{}, ok bool) {
				if bytes.Equal(key, requestedHash) {
					return txBlock, true
				}
				return nil, false
			},
		}
	}
	blkc, _ := blockchain.NewBlockChain(
		&mock.CacherStub{},
		&mock.StorerStub{},
		&mock.StorerStub{},
		&mock.StorerStub{},
		&mock.StorerStub{},
		&mock.StorerStub{},
	)
	rnd := &mock.RounderMock{}
	blkExec := &mock.BlockProcessorMock{}
	hasher := &mock.HasherMock{}
	marshalizer := &mock.MarshalizerMock{}
	forkDetector := &mock.ForkDetectorMock{}

<<<<<<< HEAD
	bs, _ := sync.NewBootstrap(
		transient,
		blkc,
		round,
		blkExec,
		waitTime,
		marshalizer,
		forkDetector,
		createMockResolversContainer(),
	)
=======
	bs, _ := sync.NewBootstrap(transient, blkc, rnd, blkExec, waitTime, hasher, marshalizer, forkDetector)
>>>>>>> d0dfe9dd
	txBlockRecovered := bs.GetTxBody(requestedHash)

	assert.True(t, txBlockRecovered == txBlock)
}

func TestBootstrap_GetTxBodyHavingHashNotFoundInCacherOrStorageShouldRetNil(t *testing.T) {
	t.Parallel()

	requestedHash := []byte("requested hash")

	transient := &mock.TransientDataPoolMock{}
	transient.HeadersCalled = func() data.ShardedDataCacherNotifier {
		return &mock.ShardedDataStub{
			AddDataCalled:         func(key []byte, data interface{}, destShardID uint32) {},
			RegisterHandlerCalled: func(func(key []byte)) {},
		}
	}
	transient.HeadersNoncesCalled = func() data.Uint64Cacher {
		return &mock.Uint64CacherStub{
			RegisterHandlerCalled: func(handler func(nonce uint64)) {},
		}
	}
	transient.TxBlocksCalled = func() storage.Cacher {
		return &mock.CacherStub{
			RegisterHandlerCalled: func(i func(key []byte)) {},
			GetCalled: func(key []byte) (value interface{}, ok bool) {
				return nil, false
			},
		}
	}

	txBlockUnit := &mock.StorerStub{
		GetCalled: func(key []byte) (i []byte, e error) {
			return nil, errors.New("not found")
		},
	}

	blkc, _ := blockchain.NewBlockChain(
		&mock.CacherStub{},
		&mock.StorerStub{},
		txBlockUnit,
		&mock.StorerStub{},
		&mock.StorerStub{},
		&mock.StorerStub{},
	)
	rnd := &mock.RounderMock{}
	blkExec := &mock.BlockProcessorMock{}
	hasher := &mock.HasherMock{}
	marshalizer := &mock.MarshalizerMock{}
	forkDetector := &mock.ForkDetectorMock{}

<<<<<<< HEAD
	bs, _ := sync.NewBootstrap(
		transient,
		blkc,
		round,
		blkExec,
		waitTime,
		marshalizer,
		forkDetector,
		createMockResolversContainer(),
	)
=======
	bs, _ := sync.NewBootstrap(transient, blkc, rnd, blkExec, waitTime, hasher, marshalizer, forkDetector)
>>>>>>> d0dfe9dd
	txBlockRecovered := bs.GetTxBody(requestedHash)

	assert.Nil(t, txBlockRecovered)
}

func TestBootstrap_GetTxBodyHavingHashFoundInStorageShouldWork(t *testing.T) {
	t.Parallel()

	requestedHash := []byte("requested hash")
	txBlock := &block.TxBlockBody{
		StateBlockBody: block.StateBlockBody{RootHash: []byte("root hash")},
	}

	hasher := &mock.HasherMock{}
	marshalizer := &mock.MarshalizerMock{}

	transient := &mock.TransientDataPoolMock{}
	transient.HeadersCalled = func() data.ShardedDataCacherNotifier {
		return &mock.ShardedDataStub{
			AddDataCalled:         func(key []byte, data interface{}, destShardID uint32) {},
			RegisterHandlerCalled: func(func(key []byte)) {},
		}
	}
	transient.HeadersNoncesCalled = func() data.Uint64Cacher {
		return &mock.Uint64CacherStub{
			RegisterHandlerCalled: func(handler func(nonce uint64)) {},
		}
	}
	transient.TxBlocksCalled = func() storage.Cacher {
		return &mock.CacherStub{
			RegisterHandlerCalled: func(i func(key []byte)) {},
			GetCalled: func(key []byte) (value interface{}, ok bool) {
				return nil, false
			},
		}
	}

	txBlockUnit := &mock.StorerStub{
		GetCalled: func(key []byte) (i []byte, e error) {
			if bytes.Equal(key, requestedHash) {
				buff, _ := marshalizer.Marshal(txBlock)
				return buff, nil
			}

			return nil, errors.New("not found")
		},
	}

	blkc, _ := blockchain.NewBlockChain(
		&mock.CacherStub{},
		&mock.StorerStub{},
		txBlockUnit,
		&mock.StorerStub{},
		&mock.StorerStub{},
		&mock.StorerStub{},
	)
	rnd := &mock.RounderMock{}
	blkExec := &mock.BlockProcessorMock{}
	forkDetector := &mock.ForkDetectorMock{}

<<<<<<< HEAD
	bs, _ := sync.NewBootstrap(
		transient,
		blkc,
		round,
		blkExec,
		waitTime,
		marshalizer,
		forkDetector,
		createMockResolversContainer(),
	)
=======
	bs, _ := sync.NewBootstrap(transient, blkc, rnd, blkExec, waitTime, hasher, marshalizer, forkDetector)
>>>>>>> d0dfe9dd
	txBlockRecovered := bs.GetTxBody(requestedHash)

	assert.Equal(t, txBlock, txBlockRecovered)
}

func TestBootstrap_GetTxBodyHavingHashMarshalizerFailShouldRemoveAndRetNil(t *testing.T) {
	t.Parallel()

	removedCalled := false
	requestedHash := []byte("requested hash")

	hasher := &mock.HasherMock{}
	marshalizer := &mock.MarshalizerStub{
		UnmarshalCalled: func(obj interface{}, buff []byte) error {
			return errors.New("marshalizer failure")
		},
	}

	transient := &mock.TransientDataPoolMock{}
	transient.HeadersCalled = func() data.ShardedDataCacherNotifier {
		return &mock.ShardedDataStub{
			AddDataCalled:         func(key []byte, data interface{}, destShardID uint32) {},
			RegisterHandlerCalled: func(func(key []byte)) {},
		}
	}
	transient.HeadersNoncesCalled = func() data.Uint64Cacher {
		return &mock.Uint64CacherStub{
			RegisterHandlerCalled: func(handler func(nonce uint64)) {},
		}
	}
	transient.TxBlocksCalled = func() storage.Cacher {
		return &mock.CacherStub{
			RegisterHandlerCalled: func(i func(key []byte)) {},
			GetCalled: func(key []byte) (value interface{}, ok bool) {
				return nil, false
			},
		}
	}

	txBlockUnit := &mock.StorerStub{
		GetCalled: func(key []byte) (i []byte, e error) {
			if bytes.Equal(key, requestedHash) {
				return make([]byte, 0), nil
			}

			return nil, errors.New("not found")
		},
		RemoveCalled: func(key []byte) error {
			if bytes.Equal(key, requestedHash) {
				removedCalled = true
			}
			return nil
		},
	}

	blkc, _ := blockchain.NewBlockChain(
		&mock.CacherStub{},
		&mock.StorerStub{},
		txBlockUnit,
		&mock.StorerStub{},
		&mock.StorerStub{},
		&mock.StorerStub{},
	)
	rnd := &mock.RounderMock{}
	blkExec := &mock.BlockProcessorMock{}
	forkDetector := &mock.ForkDetectorMock{}

<<<<<<< HEAD
	bs, _ := sync.NewBootstrap(
		transient,
		blkc,
		round,
		blkExec,
		waitTime,
		marshalizer,
		forkDetector,
		createMockResolversContainer(),
	)
=======
	bs, _ := sync.NewBootstrap(transient, blkc, rnd, blkExec, waitTime, hasher, marshalizer, forkDetector)
>>>>>>> d0dfe9dd
	txBlockRecovered := bs.GetTxBody(requestedHash)

	assert.Nil(t, txBlockRecovered)
	assert.True(t, removedCalled)
}

func TestBootstrap_CreateEmptyBlockShouldReturnNilWhenMarshalErr(t *testing.T) {
	t.Parallel()

	wasCalled := 0

	transient := &mock.TransientDataPoolMock{}
	transient.HeadersCalled = func() data.ShardedDataCacherNotifier {
		sds := &mock.ShardedDataStub{}

		sds.AddDataCalled = func(key []byte, data interface{}, destShardID uint32) {
			assert.Fail(t, "should have not reached this point")
		}

		sds.RegisterHandlerCalled = func(func(key []byte)) {
		}

		return sds
	}
	transient.HeadersNoncesCalled = func() data.Uint64Cacher {
		hnc := &mock.Uint64CacherStub{}
		hnc.RegisterHandlerCalled = func(handler func(nonce uint64)) {
			wasCalled++
		}

		return hnc
	}
	transient.TxBlocksCalled = func() storage.Cacher {
		cs := &mock.CacherStub{}
		cs.RegisterHandlerCalled = func(i func(key []byte)) {
			wasCalled++
		}

		return cs
	}
	blkc := &blockchain.BlockChain{}
	rnd := &mock.RounderMock{}
	blkExec := &mock.BlockProcessorMock{}
	hasher := &mock.HasherMock{}
	marshalizer := &mock.MarshalizerMock{}
	forkDetector := &mock.ForkDetectorMock{}

	blkExec.RevertAccountStateCalled = func() {
	}

	blkExec.CreateEmptyBlockBodyCalled = func(shardId uint32, round int32) *block.TxBlockBody {
		return &block.TxBlockBody{}
	}

	marshalizer.Fail = true

	bs, _ := sync.NewBootstrap(transient, blkc, rnd, blkExec, waitTime, hasher, marshalizer, forkDetector)

	blk, hdr := bs.CreateAndCommitEmptyBlock(0)

	assert.Nil(t, blk)
	assert.Nil(t, hdr)
}

func TestBootstrap_CreateEmptyBlockShouldReturnNilWhenCommitBlockErr(t *testing.T) {
	t.Parallel()

	wasCalled := 0

	transient := &mock.TransientDataPoolMock{}
	transient.HeadersCalled = func() data.ShardedDataCacherNotifier {
		sds := &mock.ShardedDataStub{}

		sds.AddDataCalled = func(key []byte, data interface{}, destShardID uint32) {
			assert.Fail(t, "should have not reached this point")
		}

		sds.RegisterHandlerCalled = func(func(key []byte)) {
		}

		return sds
	}
	transient.HeadersNoncesCalled = func() data.Uint64Cacher {
		hnc := &mock.Uint64CacherStub{}
		hnc.RegisterHandlerCalled = func(handler func(nonce uint64)) {
			wasCalled++
		}

		return hnc
	}
	transient.TxBlocksCalled = func() storage.Cacher {
		cs := &mock.CacherStub{}
		cs.RegisterHandlerCalled = func(i func(key []byte)) {
			wasCalled++
		}

		return cs
	}
	blkc := &blockchain.BlockChain{}
	rnd := &mock.RounderMock{}
	blkExec := &mock.BlockProcessorMock{}
	hasher := &mock.HasherMock{}
	marshalizer := &mock.MarshalizerMock{}
	forkDetector := &mock.ForkDetectorMock{}

	blkc.CurrentBlockHeader = &block.Header{Nonce: 1}

	blkExec.RevertAccountStateCalled = func() {
	}

	blkExec.CreateEmptyBlockBodyCalled = func(shardId uint32, round int32) *block.TxBlockBody {
		return &block.TxBlockBody{}
	}

	err := errors.New("error")
	blkExec.CommitBlockCalled = func(blockChain *blockchain.BlockChain, header *block.Header, block *block.TxBlockBody) error {
		return err
	}

	bs, _ := sync.NewBootstrap(transient, blkc, rnd, blkExec, waitTime, hasher, marshalizer, forkDetector)

	blk, hdr := bs.CreateAndCommitEmptyBlock(0)

	assert.Nil(t, blk)
	assert.Nil(t, hdr)
}

func TestBootstrap_CreateEmptyBlockShouldWork(t *testing.T) {
	t.Parallel()

	wasCalled := 0

	transient := &mock.TransientDataPoolMock{}
	transient.HeadersCalled = func() data.ShardedDataCacherNotifier {
		sds := &mock.ShardedDataStub{}

		sds.AddDataCalled = func(key []byte, data interface{}, destShardID uint32) {
			assert.Fail(t, "should have not reached this point")
		}

		sds.RegisterHandlerCalled = func(func(key []byte)) {
		}

		return sds
	}
	transient.HeadersNoncesCalled = func() data.Uint64Cacher {
		hnc := &mock.Uint64CacherStub{}
		hnc.RegisterHandlerCalled = func(handler func(nonce uint64)) {
			wasCalled++
		}

		return hnc
	}
	transient.TxBlocksCalled = func() storage.Cacher {
		cs := &mock.CacherStub{}
		cs.RegisterHandlerCalled = func(i func(key []byte)) {
			wasCalled++
		}

		return cs
	}
	blkc := &blockchain.BlockChain{}
	rnd := &mock.RounderMock{}
	blkExec := &mock.BlockProcessorMock{}
	hasher := &mock.HasherMock{}
	marshalizer := &mock.MarshalizerMock{}
	forkDetector := &mock.ForkDetectorMock{}

	blkExec.RevertAccountStateCalled = func() {
	}

	blkExec.CreateEmptyBlockBodyCalled = func(shardId uint32, round int32) *block.TxBlockBody {
		return &block.TxBlockBody{}
	}

	blkExec.CommitBlockCalled = func(blockChain *blockchain.BlockChain, header *block.Header, block *block.TxBlockBody) error {
		return nil
	}

	bs, _ := sync.NewBootstrap(transient, blkc, rnd, blkExec, waitTime, hasher, marshalizer, forkDetector)

	blk, hdr := bs.CreateAndCommitEmptyBlock(0)

	assert.NotNil(t, blk)
	assert.NotNil(t, hdr)
}

func TestBootstrap_AddSyncStateListenerShouldAppendAnotherListener(t *testing.T) {
	t.Parallel()

	wasCalled := 0

	transient := &mock.TransientDataPoolMock{}
	transient.HeadersCalled = func() data.ShardedDataCacherNotifier {
		sds := &mock.ShardedDataStub{}

		sds.AddDataCalled = func(key []byte, data interface{}, destShardID uint32) {
			assert.Fail(t, "should have not reached this point")
		}

		sds.RegisterHandlerCalled = func(func(key []byte)) {
		}

		return sds
	}
	transient.HeadersNoncesCalled = func() data.Uint64Cacher {
		hnc := &mock.Uint64CacherStub{}
		hnc.RegisterHandlerCalled = func(handler func(nonce uint64)) {
			wasCalled++
		}

		return hnc
	}
	transient.TxBlocksCalled = func() storage.Cacher {
		cs := &mock.CacherStub{}
		cs.RegisterHandlerCalled = func(i func(key []byte)) {
			wasCalled++
		}

		return cs
	}
	blkc := &blockchain.BlockChain{}
	rnd := &mock.RounderMock{}
	blkExec := &mock.BlockProcessorMock{}
	hasher := &mock.HasherMock{}
	marshalizer := &mock.MarshalizerMock{}
	forkDetector := &mock.ForkDetectorMock{}

	blkExec.RevertAccountStateCalled = func() {
	}

	blkExec.CreateEmptyBlockBodyCalled = func(shardId uint32, round int32) *block.TxBlockBody {
		return &block.TxBlockBody{}
	}

	blkExec.CommitBlockCalled = func(blockChain *blockchain.BlockChain, header *block.Header, block *block.TxBlockBody) error {
		return nil
	}

	bs, _ := sync.NewBootstrap(transient, blkc, rnd, blkExec, waitTime, hasher, marshalizer, forkDetector)

	f1 := func(bool) {}
	f2 := func(bool) {}
	f3 := func(bool) {}

	bs.AddSyncStateListener(f1)
	bs.AddSyncStateListener(f2)
	bs.AddSyncStateListener(f3)

	assert.Equal(t, 3, len(bs.SyncStateListeners()))
}

func TestBootstrap_NotifySyncStateListenersShouldNotify(t *testing.T) {
	t.Parallel()

	wasCalled := 0

	transient := &mock.TransientDataPoolMock{}
	transient.HeadersCalled = func() data.ShardedDataCacherNotifier {
		sds := &mock.ShardedDataStub{}

		sds.AddDataCalled = func(key []byte, data interface{}, destShardID uint32) {
			assert.Fail(t, "should have not reached this point")
		}

		sds.RegisterHandlerCalled = func(func(key []byte)) {
		}

		return sds
	}
	transient.HeadersNoncesCalled = func() data.Uint64Cacher {
		hnc := &mock.Uint64CacherStub{}
		hnc.RegisterHandlerCalled = func(handler func(nonce uint64)) {
			wasCalled++
		}

		return hnc
	}
	transient.TxBlocksCalled = func() storage.Cacher {
		cs := &mock.CacherStub{}
		cs.RegisterHandlerCalled = func(i func(key []byte)) {
			wasCalled++
		}

		return cs
	}
	blkc := &blockchain.BlockChain{}
	rnd := &mock.RounderMock{}
	blkExec := &mock.BlockProcessorMock{}
	hasher := &mock.HasherMock{}
	marshalizer := &mock.MarshalizerMock{}
	forkDetector := &mock.ForkDetectorMock{}

	blkExec.RevertAccountStateCalled = func() {
	}

	blkExec.CreateEmptyBlockBodyCalled = func(shardId uint32, round int32) *block.TxBlockBody {
		return &block.TxBlockBody{}
	}

	blkExec.CommitBlockCalled = func(blockChain *blockchain.BlockChain, header *block.Header, block *block.TxBlockBody) error {
		return nil
	}

	bs, _ := sync.NewBootstrap(transient, blkc, rnd, blkExec, waitTime, hasher, marshalizer, forkDetector)

	calls := 0
	var wg goSync.WaitGroup

	f1 := func(bool) {
		calls++
		wg.Done()
	}

	f2 := func(bool) {
		calls++
		wg.Done()
	}

	f3 := func(bool) {
		calls++
		wg.Done()
	}

	wg.Add(3)

	bs.AddSyncStateListener(f1)
	bs.AddSyncStateListener(f2)
	bs.AddSyncStateListener(f3)

	bs.NotifySyncStateListeners()

	wg.Wait()

	assert.Equal(t, 3, calls)
}<|MERGE_RESOLUTION|>--- conflicted
+++ resolved
@@ -71,19 +71,16 @@
 	marshalizer := &mock.MarshalizerMock{}
 	forkDetector := &mock.ForkDetectorMock{}
 
-<<<<<<< HEAD
 	bs, err := sync.NewBootstrap(
 		nil,
 		blkc,
-		round,
+		rnd,
 		blkExec,
 		waitTime,
+		hasher,
 		marshalizer,
 		forkDetector,
 		&mock.ResolversContainerStub{})
-=======
-	bs, err := sync.NewBootstrap(nil, blkc, rnd, blkExec, waitTime, hasher, marshalizer, forkDetector)
->>>>>>> d0dfe9dd
 
 	assert.Nil(t, bs)
 	assert.Equal(t, process.ErrNilTransientDataHolder, err)
@@ -109,7 +106,219 @@
 	marshalizer := &mock.MarshalizerMock{}
 	forkDetector := &mock.ForkDetectorMock{}
 
-<<<<<<< HEAD
+	bs, err := sync.NewBootstrap(
+		transient,
+		blkc,
+		rnd,
+		blkExec,
+		waitTime,
+		hasher,
+		marshalizer,
+		forkDetector,
+		&mock.ResolversContainerStub{},
+	)
+
+	assert.Nil(t, bs)
+	assert.Equal(t, process.ErrNilHeadersDataPool, err)
+}
+
+func TestNewBootstrap_TransientDataHolderRetNilOnHeadersNoncesShouldErr(t *testing.T) {
+	t.Parallel()
+
+	transient := &mock.TransientDataPoolMock{}
+	transient.HeadersCalled = func() data.ShardedDataCacherNotifier {
+		return &mock.ShardedDataStub{}
+	}
+	transient.HeadersNoncesCalled = func() data.Uint64Cacher {
+		return nil
+	}
+	transient.TxBlocksCalled = func() storage.Cacher {
+		return &mock.CacherStub{}
+	}
+	blkc := &blockchain.BlockChain{}
+	rnd := &mock.RounderMock{}
+	blkExec := &mock.BlockProcessorMock{}
+	hasher := &mock.HasherMock{}
+	marshalizer := &mock.MarshalizerMock{}
+	forkDetector := &mock.ForkDetectorMock{}
+
+	bs, err := sync.NewBootstrap(
+		transient,
+		blkc,
+		rnd,
+		blkExec,
+		waitTime,
+		hasher,
+		marshalizer,
+		forkDetector,
+		&mock.ResolversContainerStub{},
+	)
+
+	assert.Nil(t, bs)
+	assert.Equal(t, process.ErrNilHeadersNoncesDataPool, err)
+}
+
+func TestNewBootstrap_TransientDataHolderRetNilOnTxBlockBodyShouldErr(t *testing.T) {
+	t.Parallel()
+
+	transient := &mock.TransientDataPoolMock{}
+	transient.HeadersCalled = func() data.ShardedDataCacherNotifier {
+		return &mock.ShardedDataStub{}
+	}
+	transient.HeadersNoncesCalled = func() data.Uint64Cacher {
+		return &mock.Uint64CacherStub{}
+	}
+	transient.TxBlocksCalled = func() storage.Cacher {
+		return nil
+	}
+	blkc := &blockchain.BlockChain{}
+	rnd := &mock.RounderMock{}
+	blkExec := &mock.BlockProcessorMock{}
+	hasher := &mock.HasherMock{}
+	marshalizer := &mock.MarshalizerMock{}
+	forkDetector := &mock.ForkDetectorMock{}
+
+	bs, err := sync.NewBootstrap(
+		transient,
+		blkc,
+		rnd,
+		blkExec,
+		waitTime,
+		hasher,
+		marshalizer,
+		forkDetector,
+		&mock.ResolversContainerStub{},
+	)
+
+	assert.Nil(t, bs)
+	assert.Equal(t, process.ErrNilTxBlockBody, err)
+}
+
+func TestNewBootstrap_NilBlockchainShouldErr(t *testing.T) {
+	t.Parallel()
+
+	transient := &mock.TransientDataPoolMock{}
+	transient.HeadersCalled = func() data.ShardedDataCacherNotifier {
+		return &mock.ShardedDataStub{}
+	}
+	transient.HeadersNoncesCalled = func() data.Uint64Cacher {
+		return &mock.Uint64CacherStub{}
+	}
+	transient.TxBlocksCalled = func() storage.Cacher {
+		return &mock.CacherStub{}
+	}
+	rnd := &mock.RounderMock{}
+	blkExec := &mock.BlockProcessorMock{}
+	hasher := &mock.HasherMock{}
+	marshalizer := &mock.MarshalizerMock{}
+	forkDetector := &mock.ForkDetectorMock{}
+
+	bs, err := sync.NewBootstrap(
+		transient,
+		nil,
+		rnd,
+		blkExec,
+		waitTime,
+		hasher,
+		marshalizer,
+		forkDetector,
+		&mock.ResolversContainerStub{},
+	)
+
+	assert.Nil(t, bs)
+	assert.Equal(t, process.ErrNilBlockChain, err)
+}
+
+func TestNewBootstrap_NilRounderShouldErr(t *testing.T) {
+	t.Parallel()
+
+	transient := &mock.TransientDataPoolMock{}
+	transient.HeadersCalled = func() data.ShardedDataCacherNotifier {
+		return &mock.ShardedDataStub{}
+	}
+	transient.HeadersNoncesCalled = func() data.Uint64Cacher {
+		return &mock.Uint64CacherStub{}
+	}
+	transient.TxBlocksCalled = func() storage.Cacher {
+		return &mock.CacherStub{}
+	}
+	blkc := &blockchain.BlockChain{}
+	blkExec := &mock.BlockProcessorMock{}
+	hasher := &mock.HasherMock{}
+	marshalizer := &mock.MarshalizerMock{}
+	forkDetector := &mock.ForkDetectorMock{}
+
+	bs, err := sync.NewBootstrap(
+		transient,
+		blkc,
+		nil,
+		blkExec,
+		waitTime,
+		hasher,
+		marshalizer,
+		forkDetector,
+		&mock.ResolversContainerStub{},
+	)
+
+	assert.Nil(t, bs)
+	assert.Equal(t, process.ErrNilRounder, err)
+}
+
+func TestNewBootstrap_NilBlockProcessorShouldErr(t *testing.T) {
+	t.Parallel()
+
+	transient := &mock.TransientDataPoolMock{}
+	transient.HeadersCalled = func() data.ShardedDataCacherNotifier {
+		return &mock.ShardedDataStub{}
+	}
+	transient.HeadersNoncesCalled = func() data.Uint64Cacher {
+		return &mock.Uint64CacherStub{}
+	}
+	transient.TxBlocksCalled = func() storage.Cacher {
+		return &mock.CacherStub{}
+	}
+	blkc := &blockchain.BlockChain{}
+	rnd := &mock.RounderMock{}
+	hasher := &mock.HasherMock{}
+	marshalizer := &mock.MarshalizerMock{}
+	forkDetector := &mock.ForkDetectorMock{}
+
+	bs, err := sync.NewBootstrap(
+		transient,
+		blkc,
+		rnd,
+		nil,
+		waitTime,
+		hasher,
+		marshalizer,
+		forkDetector,
+		&mock.ResolversContainerStub{},
+	)
+
+	assert.Nil(t, bs)
+	assert.Equal(t, process.ErrNilBlockExecutor, err)
+}
+
+func TestNewBootstrap_NilHasherShouldErr(t *testing.T) {
+func TestNewBootstrap_NilForkDetectorShouldErr(t *testing.T) {
+	t.Parallel()
+
+	transient := &mock.TransientDataPoolMock{}
+	transient.HeadersCalled = func() data.ShardedDataCacherNotifier {
+		return &mock.ShardedDataStub{}
+	}
+	transient.HeadersNoncesCalled = func() data.Uint64Cacher {
+		return &mock.Uint64CacherStub{}
+	}
+	transient.TxBlocksCalled = func() storage.Cacher {
+		return &mock.CacherStub{}
+	}
+	blkc := &blockchain.BlockChain{}
+	rnd := &mock.RounderMock{}
+	blkExec := &mock.BlockProcessorMock{}
+	marshalizer := &mock.MarshalizerMock{}
+
+	bs, err := sync.NewBootstrap(transient, blkc, rnd, blkExec, waitTime, nil, marshalizer, nil)
 	bs, err := sync.NewBootstrap(
 		transient,
 		blkc,
@@ -117,18 +326,15 @@
 		blkExec,
 		waitTime,
 		marshalizer,
-		forkDetector,
+		nil,
 		&mock.ResolversContainerStub{},
 	)
-=======
-	bs, err := sync.NewBootstrap(transient, blkc, rnd, blkExec, waitTime, hasher, marshalizer, forkDetector)
->>>>>>> d0dfe9dd
 
 	assert.Nil(t, bs)
-	assert.Equal(t, process.ErrNilHeadersDataPool, err)
-}
-
-func TestNewBootstrap_TransientDataHolderRetNilOnHeadersNoncesShouldErr(t *testing.T) {
+	assert.Equal(t, process.ErrNilHasher, err)
+}
+
+func TestNewBootstrap_NilMarshalizerShouldErr(t *testing.T) {
 	t.Parallel()
 
 	transient := &mock.TransientDataPoolMock{}
@@ -136,7 +342,7 @@
 		return &mock.ShardedDataStub{}
 	}
 	transient.HeadersNoncesCalled = func() data.Uint64Cacher {
-		return nil
+		return &mock.Uint64CacherStub{}
 	}
 	transient.TxBlocksCalled = func() storage.Cacher {
 		return &mock.CacherStub{}
@@ -145,29 +351,25 @@
 	rnd := &mock.RounderMock{}
 	blkExec := &mock.BlockProcessorMock{}
 	hasher := &mock.HasherMock{}
-	marshalizer := &mock.MarshalizerMock{}
-	forkDetector := &mock.ForkDetectorMock{}
-
-<<<<<<< HEAD
+	forkDetector := &mock.ForkDetectorMock{}
+
 	bs, err := sync.NewBootstrap(
 		transient,
 		blkc,
-		round,
+		rnd,
 		blkExec,
 		waitTime,
-		marshalizer,
+		hasher,
+		nil,
 		forkDetector,
 		&mock.ResolversContainerStub{},
 	)
-=======
-	bs, err := sync.NewBootstrap(transient, blkc, rnd, blkExec, waitTime, hasher, marshalizer, forkDetector)
->>>>>>> d0dfe9dd
 
 	assert.Nil(t, bs)
-	assert.Equal(t, process.ErrNilHeadersNoncesDataPool, err)
-}
-
-func TestNewBootstrap_TransientDataHolderRetNilOnTxBlockBodyShouldErr(t *testing.T) {
+	assert.Equal(t, process.ErrNilMarshalizer, err)
+}
+
+func TestNewBootstrap_NilForkDetectorShouldErr(t *testing.T) {
 	t.Parallel()
 
 	transient := &mock.TransientDataPoolMock{}
@@ -178,35 +380,21 @@
 		return &mock.Uint64CacherStub{}
 	}
 	transient.TxBlocksCalled = func() storage.Cacher {
-		return nil
+		return &mock.CacherStub{}
 	}
 	blkc := &blockchain.BlockChain{}
 	rnd := &mock.RounderMock{}
 	blkExec := &mock.BlockProcessorMock{}
 	hasher := &mock.HasherMock{}
 	marshalizer := &mock.MarshalizerMock{}
-	forkDetector := &mock.ForkDetectorMock{}
-
-<<<<<<< HEAD
-	bs, err := sync.NewBootstrap(
-		transient,
-		blkc,
-		round,
-		blkExec,
-		waitTime,
-		marshalizer,
-		forkDetector,
-		&mock.ResolversContainerStub{},
-	)
-=======
-	bs, err := sync.NewBootstrap(transient, blkc, rnd, blkExec, waitTime, hasher, marshalizer, forkDetector)
->>>>>>> d0dfe9dd
+
+	bs, err := sync.NewBootstrap(transient, blkc, rnd, blkExec, waitTime, hasher, marshalizer, nil)
 
 	assert.Nil(t, bs)
-	assert.Equal(t, process.ErrNilTxBlockBody, err)
-}
-
-func TestNewBootstrap_NilBlockchainShouldErr(t *testing.T) {
+	assert.Equal(t, process.ErrNilForkDetector, err)
+}
+
+func TestNewBootstrap_NilResolversContainerShouldErr(t *testing.T) {
 	t.Parallel()
 
 	transient := &mock.TransientDataPoolMock{}
@@ -219,205 +407,7 @@
 	transient.TxBlocksCalled = func() storage.Cacher {
 		return &mock.CacherStub{}
 	}
-	rnd := &mock.RounderMock{}
-	blkExec := &mock.BlockProcessorMock{}
-	hasher := &mock.HasherMock{}
-	marshalizer := &mock.MarshalizerMock{}
-	forkDetector := &mock.ForkDetectorMock{}
-
-<<<<<<< HEAD
-	bs, err := sync.NewBootstrap(
-		transient,
-		nil,
-		round,
-		blkExec,
-		waitTime,
-		marshalizer,
-		forkDetector,
-		&mock.ResolversContainerStub{},
-	)
-=======
-	bs, err := sync.NewBootstrap(transient, nil, rnd, blkExec, waitTime, hasher, marshalizer, forkDetector)
->>>>>>> d0dfe9dd
-
-	assert.Nil(t, bs)
-	assert.Equal(t, process.ErrNilBlockChain, err)
-}
-
-func TestNewBootstrap_NilRoundShouldErr(t *testing.T) {
-	t.Parallel()
-
-	transient := &mock.TransientDataPoolMock{}
-	transient.HeadersCalled = func() data.ShardedDataCacherNotifier {
-		return &mock.ShardedDataStub{}
-	}
-	transient.HeadersNoncesCalled = func() data.Uint64Cacher {
-		return &mock.Uint64CacherStub{}
-	}
-	transient.TxBlocksCalled = func() storage.Cacher {
-		return &mock.CacherStub{}
-	}
 	blkc := &blockchain.BlockChain{}
-	blkExec := &mock.BlockProcessorMock{}
-	hasher := &mock.HasherMock{}
-	marshalizer := &mock.MarshalizerMock{}
-	forkDetector := &mock.ForkDetectorMock{}
-
-<<<<<<< HEAD
-	bs, err := sync.NewBootstrap(
-		transient,
-		blkc,
-		nil,
-		blkExec,
-		waitTime,
-		marshalizer,
-		forkDetector,
-		&mock.ResolversContainerStub{},
-	)
-=======
-	bs, err := sync.NewBootstrap(transient, blkc, nil, blkExec, waitTime, hasher, marshalizer, forkDetector)
->>>>>>> d0dfe9dd
-
-	assert.Nil(t, bs)
-	assert.Equal(t, process.ErrNilRounder, err)
-}
-
-func TestNewBootstrap_NilBlockProcessorShouldErr(t *testing.T) {
-	t.Parallel()
-
-	transient := &mock.TransientDataPoolMock{}
-	transient.HeadersCalled = func() data.ShardedDataCacherNotifier {
-		return &mock.ShardedDataStub{}
-	}
-	transient.HeadersNoncesCalled = func() data.Uint64Cacher {
-		return &mock.Uint64CacherStub{}
-	}
-	transient.TxBlocksCalled = func() storage.Cacher {
-		return &mock.CacherStub{}
-	}
-	blkc := &blockchain.BlockChain{}
-	rnd := &mock.RounderMock{}
-	hasher := &mock.HasherMock{}
-	marshalizer := &mock.MarshalizerMock{}
-	forkDetector := &mock.ForkDetectorMock{}
-
-<<<<<<< HEAD
-	bs, err := sync.NewBootstrap(
-		transient,
-		blkc,
-		round,
-		nil,
-		waitTime,
-		marshalizer,
-		forkDetector,
-		&mock.ResolversContainerStub{},
-	)
-=======
-	bs, err := sync.NewBootstrap(transient, blkc, rnd, nil, waitTime, hasher, marshalizer, forkDetector)
->>>>>>> d0dfe9dd
-
-	assert.Nil(t, bs)
-	assert.Equal(t, process.ErrNilBlockExecutor, err)
-}
-
-<<<<<<< HEAD
-func TestNewBootstrap_NilForkDetectorShouldErr(t *testing.T) {
-=======
-func TestNewBootstrap_NilHasherShouldErr(t *testing.T) {
->>>>>>> d0dfe9dd
-	t.Parallel()
-
-	transient := &mock.TransientDataPoolMock{}
-	transient.HeadersCalled = func() data.ShardedDataCacherNotifier {
-		return &mock.ShardedDataStub{}
-	}
-	transient.HeadersNoncesCalled = func() data.Uint64Cacher {
-		return &mock.Uint64CacherStub{}
-	}
-	transient.TxBlocksCalled = func() storage.Cacher {
-		return &mock.CacherStub{}
-	}
-	blkc := &blockchain.BlockChain{}
-	rnd := &mock.RounderMock{}
-	blkExec := &mock.BlockProcessorMock{}
-	marshalizer := &mock.MarshalizerMock{}
-
-<<<<<<< HEAD
-	bs, err := sync.NewBootstrap(
-		transient,
-		blkc,
-		round,
-		blkExec,
-		waitTime,
-		marshalizer,
-		nil,
-		&mock.ResolversContainerStub{},
-	)
-=======
-	bs, err := sync.NewBootstrap(transient, blkc, rnd, blkExec, waitTime, nil, marshalizer, nil)
->>>>>>> d0dfe9dd
-
-	assert.Nil(t, bs)
-	assert.Equal(t, process.ErrNilHasher, err)
-}
-
-func TestNewBootstrap_NilMarshalizerShouldErr(t *testing.T) {
-	t.Parallel()
-
-	transient := &mock.TransientDataPoolMock{}
-	transient.HeadersCalled = func() data.ShardedDataCacherNotifier {
-		return &mock.ShardedDataStub{}
-	}
-	transient.HeadersNoncesCalled = func() data.Uint64Cacher {
-		return &mock.Uint64CacherStub{}
-	}
-	transient.TxBlocksCalled = func() storage.Cacher {
-		return &mock.CacherStub{}
-	}
-	blkc := &blockchain.BlockChain{}
-	rnd := &mock.RounderMock{}
-	blkExec := &mock.BlockProcessorMock{}
-	hasher := &mock.HasherMock{}
-	forkDetector := &mock.ForkDetectorMock{}
-
-<<<<<<< HEAD
-	bs, err := sync.NewBootstrap(
-		transient,
-		blkc,
-		round,
-		blkExec,
-		waitTime,
-		nil,
-		forkDetector,
-		&mock.ResolversContainerStub{},
-	)
-=======
-	bs, err := sync.NewBootstrap(transient, blkc, rnd, blkExec, waitTime, hasher, nil, forkDetector)
->>>>>>> d0dfe9dd
-
-	assert.Nil(t, bs)
-	assert.Equal(t, process.ErrNilMarshalizer, err)
-}
-
-<<<<<<< HEAD
-func TestNewBootstrap_NilResolversContainerShouldErr(t *testing.T) {
-=======
-func TestNewBootstrap_NilForkDetectorShouldErr(t *testing.T) {
->>>>>>> d0dfe9dd
-	t.Parallel()
-
-	transient := &mock.TransientDataPoolMock{}
-	transient.HeadersCalled = func() data.ShardedDataCacherNotifier {
-		return &mock.ShardedDataStub{}
-	}
-	transient.HeadersNoncesCalled = func() data.Uint64Cacher {
-		return &mock.Uint64CacherStub{}
-	}
-	transient.TxBlocksCalled = func() storage.Cacher {
-		return &mock.CacherStub{}
-	}
-	blkc := &blockchain.BlockChain{}
-<<<<<<< HEAD
 	round := &chronology.Round{}
 	blkExec := &mock.BlockProcessorMock{}
 	forkDetector := &mock.ForkDetectorMock{}
@@ -538,17 +528,6 @@
 
 	assert.Nil(t, bs)
 	assert.Equal(t, errExpected, err)
-=======
-	rnd := &mock.RounderMock{}
-	blkExec := &mock.BlockProcessorMock{}
-	hasher := &mock.HasherMock{}
-	marshalizer := &mock.MarshalizerMock{}
-
-	bs, err := sync.NewBootstrap(transient, blkc, rnd, blkExec, waitTime, hasher, marshalizer, nil)
-
-	assert.Nil(t, bs)
-	assert.Equal(t, process.ErrNilForkDetector, err)
->>>>>>> d0dfe9dd
 }
 
 func TestNewBootstrap_OkValsShouldWork(t *testing.T) {
@@ -593,7 +572,7 @@
 	marshalizer := &mock.MarshalizerMock{}
 	forkDetector := &mock.ForkDetectorMock{}
 
-<<<<<<< HEAD
+	bs, err := sync.NewBootstrap(transient, blkc, rnd, blkExec, waitTime, hasher, marshalizer, forkDetector)
 	bs, err := sync.NewBootstrap(
 		transient,
 		blkc,
@@ -604,9 +583,6 @@
 		forkDetector,
 		createMockResolversContainer(),
 	)
-=======
-	bs, err := sync.NewBootstrap(transient, blkc, rnd, blkExec, waitTime, hasher, marshalizer, forkDetector)
->>>>>>> d0dfe9dd
 
 	assert.NotNil(t, bs)
 	assert.Nil(t, err)
@@ -1579,7 +1555,7 @@
 	marshalizer := &mock.MarshalizerMock{}
 	forkDetector := &mock.ForkDetectorMock{}
 
-<<<<<<< HEAD
+	bs, _ := sync.NewBootstrap(transient, blkc, rnd, blkExec, waitTime, hasher, marshalizer, forkDetector)
 	bs, _ := sync.NewBootstrap(
 		transient,
 		blkc,
@@ -1590,9 +1566,6 @@
 		forkDetector,
 		createMockResolversContainer(),
 	)
-=======
-	bs, _ := sync.NewBootstrap(transient, blkc, rnd, blkExec, waitTime, hasher, marshalizer, forkDetector)
->>>>>>> d0dfe9dd
 
 	err := bs.ForkChoice(&block.Header{})
 	assert.Equal(t, sync.ErrNilCurrentHeader, err)
@@ -1628,7 +1601,7 @@
 	marshalizer := &mock.MarshalizerMock{}
 	forkDetector := &mock.ForkDetectorMock{}
 
-<<<<<<< HEAD
+	bs, _ := sync.NewBootstrap(transient, blkc, rnd, blkExec, waitTime, hasher, marshalizer, forkDetector)
 	bs, _ := sync.NewBootstrap(
 		transient,
 		blkc,
@@ -1639,9 +1612,6 @@
 		forkDetector,
 		createMockResolversContainer(),
 	)
-=======
-	bs, _ := sync.NewBootstrap(transient, blkc, rnd, blkExec, waitTime, hasher, marshalizer, forkDetector)
->>>>>>> d0dfe9dd
 
 	blkc.CurrentBlockHeader = &block.Header{}
 
@@ -1724,7 +1694,7 @@
 	marshalizer := &mock.MarshalizerMock{}
 	forkDetector := createForkDetector(newHdrNonce, remFlags)
 
-<<<<<<< HEAD
+	bs, _ := sync.NewBootstrap(transient, blkc, rnd, blkExec, waitTime, hasher, marshalizer, forkDetector)
 	bs, _ := sync.NewBootstrap(
 		transient,
 		blkc,
@@ -1735,9 +1705,6 @@
 		forkDetector,
 		createMockResolversContainer(),
 	)
-=======
-	bs, _ := sync.NewBootstrap(transient, blkc, rnd, blkExec, waitTime, hasher, marshalizer, forkDetector)
->>>>>>> d0dfe9dd
 
 	blkc.CurrentBlockHeader = &block.Header{
 		PubKeysBitmap: []byte{1},
@@ -1865,7 +1832,7 @@
 		},
 	}
 	forkDetector := createForkDetector(currentHdrNonce, remFlags)
-<<<<<<< HEAD
+	bs, _ := sync.NewBootstrap(transient, blkc, rnd, blkExec, waitTime, hasher, marshalizer, forkDetector)
 	bs, _ := sync.NewBootstrap(
 		transient,
 		blkc,
@@ -1876,9 +1843,6 @@
 		forkDetector,
 		createMockResolversContainer(),
 	)
-=======
-	bs, _ := sync.NewBootstrap(transient, blkc, rnd, blkExec, waitTime, hasher, marshalizer, forkDetector)
->>>>>>> d0dfe9dd
 
 	//this is the block we want to revert
 	blkc.CurrentBlockHeader = &block.Header{
@@ -1985,7 +1949,6 @@
 		},
 	}
 	forkDetector := createForkDetector(currentHdrNonce, remFlags)
-<<<<<<< HEAD
 	bs, _ := sync.NewBootstrap(
 		transient,
 		blkc,
@@ -1996,9 +1959,7 @@
 		forkDetector,
 		createMockResolversContainer(),
 	)
-=======
 	bs, _ := sync.NewBootstrap(transient, blkc, rnd, blkExec, waitTime, hasher, marshalizer, forkDetector)
->>>>>>> d0dfe9dd
 
 	//this is the block we want to revert
 	blkc.CurrentBlockHeader = &block.Header{
@@ -2063,7 +2024,7 @@
 	marshalizer := &mock.MarshalizerMock{}
 	forkDetector := &mock.ForkDetectorMock{}
 
-<<<<<<< HEAD
+	bs, _ := sync.NewBootstrap(transient, blkc, rnd, blkExec, waitTime, hasher, marshalizer, forkDetector)
 	bs, _ := sync.NewBootstrap(
 		transient,
 		blkc,
@@ -2074,9 +2035,6 @@
 		forkDetector,
 		createMockResolversContainer(),
 	)
-=======
-	bs, _ := sync.NewBootstrap(transient, blkc, rnd, blkExec, waitTime, hasher, marshalizer, forkDetector)
->>>>>>> d0dfe9dd
 	txBlockRecovered := bs.GetTxBody(requestedHash)
 
 	assert.True(t, txBlockRecovered == txBlock)
@@ -2128,7 +2086,7 @@
 	marshalizer := &mock.MarshalizerMock{}
 	forkDetector := &mock.ForkDetectorMock{}
 
-<<<<<<< HEAD
+	bs, _ := sync.NewBootstrap(transient, blkc, rnd, blkExec, waitTime, hasher, marshalizer, forkDetector)
 	bs, _ := sync.NewBootstrap(
 		transient,
 		blkc,
@@ -2139,9 +2097,6 @@
 		forkDetector,
 		createMockResolversContainer(),
 	)
-=======
-	bs, _ := sync.NewBootstrap(transient, blkc, rnd, blkExec, waitTime, hasher, marshalizer, forkDetector)
->>>>>>> d0dfe9dd
 	txBlockRecovered := bs.GetTxBody(requestedHash)
 
 	assert.Nil(t, txBlockRecovered)
@@ -2202,7 +2157,7 @@
 	blkExec := &mock.BlockProcessorMock{}
 	forkDetector := &mock.ForkDetectorMock{}
 
-<<<<<<< HEAD
+	bs, _ := sync.NewBootstrap(transient, blkc, rnd, blkExec, waitTime, hasher, marshalizer, forkDetector)
 	bs, _ := sync.NewBootstrap(
 		transient,
 		blkc,
@@ -2213,9 +2168,6 @@
 		forkDetector,
 		createMockResolversContainer(),
 	)
-=======
-	bs, _ := sync.NewBootstrap(transient, blkc, rnd, blkExec, waitTime, hasher, marshalizer, forkDetector)
->>>>>>> d0dfe9dd
 	txBlockRecovered := bs.GetTxBody(requestedHash)
 
 	assert.Equal(t, txBlock, txBlockRecovered)
@@ -2283,7 +2235,7 @@
 	blkExec := &mock.BlockProcessorMock{}
 	forkDetector := &mock.ForkDetectorMock{}
 
-<<<<<<< HEAD
+	bs, _ := sync.NewBootstrap(transient, blkc, rnd, blkExec, waitTime, hasher, marshalizer, forkDetector)
 	bs, _ := sync.NewBootstrap(
 		transient,
 		blkc,
@@ -2294,9 +2246,6 @@
 		forkDetector,
 		createMockResolversContainer(),
 	)
-=======
-	bs, _ := sync.NewBootstrap(transient, blkc, rnd, blkExec, waitTime, hasher, marshalizer, forkDetector)
->>>>>>> d0dfe9dd
 	txBlockRecovered := bs.GetTxBody(requestedHash)
 
 	assert.Nil(t, txBlockRecovered)
