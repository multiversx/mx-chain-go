--- conflicted
+++ resolved
@@ -1768,9 +1768,6 @@
 	assert.Equal(t, sync.ErrNilCurrentHeader, err)
 }
 
-<<<<<<< HEAD
-func TestBootstrap_ForkChoiceIsNotEmptyShouldErr(t *testing.T) {
-=======
 func TestBootstrap_ForkChoiceNilParamHeaderShouldErr(t *testing.T) {
 	t.Parallel()
 
@@ -1802,12 +1799,11 @@
 		return &block.Header{}
 	}
 
-	err := bs.ForkChoice(nil)
+	err := bs.ForkChoice()
 	assert.Equal(t, sync.ErrNilHeader, err)
 }
 
-func TestBootstrap_ForkChoiceIsNotEmptyShouldRemove(t *testing.T) {
->>>>>>> 0376f66e
+func TestBootstrap_ForkChoiceIsNotEmptyShouldErr(t *testing.T) {
 	t.Parallel()
 
 	newHdrHash := []byte("new hdr hash")
@@ -1845,16 +1841,11 @@
 		account,
 	)
 
-<<<<<<< HEAD
-	blkc.CurrentBlockHeader = &block.Header{
-		PubKeysBitmap: []byte{1},
-		Nonce:         newHdrNonce,
-=======
 	blkc.GetCurrentBlockHeaderCalled = func() data.HeaderHandler {
 		return &block.Header{
 			PubKeysBitmap: []byte{1},
-		}
->>>>>>> 0376f66e
+			Nonce:         newHdrNonce,
+		}
 	}
 
 	err := bs.ForkChoice()
@@ -1958,12 +1949,8 @@
 		}
 	}
 
-<<<<<<< HEAD
+
 	err := bs.ForkChoice()
-=======
-
-	err := bs.ForkChoice(&block.Header{})
->>>>>>> 0376f66e
 	assert.Nil(t, err)
 	assert.True(t, remFlags.flagHdrRemovedFromNonces)
 	assert.True(t, remFlags.flagHdrRemovedFromHeaders)
