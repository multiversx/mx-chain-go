package sync_test

import (
	"bytes"
<<<<<<< HEAD
	"math"
=======
	"errors"
>>>>>>> 5397a7f9
	"reflect"
	"strings"
	goSync "sync"
	"testing"
	"time"

	"github.com/ElrondNetwork/elrond-go-sandbox/consensus/round"
	"github.com/ElrondNetwork/elrond-go-sandbox/data"
	"github.com/ElrondNetwork/elrond-go-sandbox/data/block"
	"github.com/ElrondNetwork/elrond-go-sandbox/data/blockchain"
	"github.com/ElrondNetwork/elrond-go-sandbox/dataRetriever"
	"github.com/ElrondNetwork/elrond-go-sandbox/process"
	"github.com/ElrondNetwork/elrond-go-sandbox/process/factory"
	"github.com/ElrondNetwork/elrond-go-sandbox/process/mock"
	"github.com/ElrondNetwork/elrond-go-sandbox/process/sync"
	"github.com/ElrondNetwork/elrond-go-sandbox/storage"
	"github.com/stretchr/testify/assert"
)

// waitTime defines the time in milliseconds until node waits the requested info from the network
const waitTime = time.Duration(100 * time.Millisecond)

type removedFlags struct {
	flagHdrRemovedFromNonces       bool
	flagHdrRemovedFromHeaders      bool
	flagHdrRemovedFromStorage      bool
	flagHdrRemovedFromForkDetector bool
}

func createMockResolversFinder() *mock.ResolversFinderStub {
	return &mock.ResolversFinderStub{
		IntraShardResolverCalled: func(baseTopic string) (resolver dataRetriever.Resolver, e error) {
			if strings.Contains(baseTopic, factory.HeadersTopic) {
				return &mock.HeaderResolverMock{
					RequestDataFromNonceCalled: func(nonce uint64) error {
						return nil
					},
					RequestDataFromHashCalled: func(hash []byte) error {
						return nil
					},
				}, nil
			}

			if strings.Contains(baseTopic, factory.MiniBlocksTopic) {
				return &mock.MiniBlocksResolverMock{
					GetMiniBlocksCalled: func(hashes [][]byte) block.MiniBlockSlice {
						return make(block.MiniBlockSlice, 0)
					},
				}, nil
			}

			return nil, nil
		},
	}
}

func createMockResolversFinderNilMiniBlocks() *mock.ResolversFinderStub {
	return &mock.ResolversFinderStub{
		IntraShardResolverCalled: func(baseTopic string) (resolver dataRetriever.Resolver, e error) {
			if strings.Contains(baseTopic, factory.HeadersTopic) {
				return &mock.HeaderResolverMock{
					RequestDataFromNonceCalled: func(nonce uint64) error {
						return nil
					},
					RequestDataFromHashCalled: func(hash []byte) error {
						return nil
					},
				}, nil
			}

			if strings.Contains(baseTopic, factory.MiniBlocksTopic) {
				return &mock.MiniBlocksResolverMock{
					RequestDataFromHashCalled: func(hash []byte) error {
						return nil
					},
					RequestDataFromHashArrayCalled: func(hash [][]byte) error {
						return nil
					},
					GetMiniBlocksCalled: func(hashes [][]byte) block.MiniBlockSlice {
						return nil
					},
				}, nil
			}

			return nil, nil
		},
	}
}

func createMockPools() *mock.PoolsHolderStub {
	pools := &mock.PoolsHolderStub{}
	pools.HeadersCalled = func() storage.Cacher {
		sds := &mock.CacherStub{
			HasOrAddCalled: func(key []byte, value interface{}) (ok, evicted bool) {
				return false, false
			},
			RegisterHandlerCalled: func(func(key []byte)) {},
			PeekCalled: func(key []byte) (value interface{}, ok bool) {
				return nil, false
			},
			RemoveCalled: func(key []byte) {
				return
			},
		}
		return sds
	}
	pools.HeadersNoncesCalled = func() data.Uint64Cacher {
		hnc := &mock.Uint64CacherStub{
			GetCalled: func(u uint64) (bytes []byte, b bool) {
				return nil, false
			},
			RegisterHandlerCalled: func(handler func(nonce uint64)) {},
			RemoveCalled: func(u uint64) {
				return
			},
		}
		return hnc
	}
	pools.MiniBlocksCalled = func() storage.Cacher {
		cs := &mock.CacherStub{
			GetCalled: func(key []byte) (value interface{}, ok bool) {
				return nil, false
			},
			RegisterHandlerCalled: func(i func(key []byte)) {},
		}
		return cs
	}

	return pools
}

func createBlockProcessor() *mock.BlockProcessorMock {
	blockProcessorMock := &mock.BlockProcessorMock{
		ProcessBlockCalled: func(blk data.ChainHandler, hdr data.HeaderHandler, bdy data.BodyHandler, haveTime func() time.Duration) error {
			blk.SetCurrentBlockHeader(hdr.(*block.Header))
			return nil
		},
		RevertAccountStateCalled: func() {
			return
		},
		CommitBlockCalled: func(blockChain data.ChainHandler, header data.HeaderHandler, body data.BodyHandler) error {
			return nil
		},
	}

	return blockProcessorMock
}

func createHeadersDataPool(removedHashCompare []byte, remFlags *removedFlags) storage.Cacher {
	sds := &mock.CacherStub{
		HasOrAddCalled: func(key []byte, value interface{}) (ok, evicted bool) {
			return false, false
		},
		RegisterHandlerCalled: func(func(key []byte)) {},
		RemoveCalled: func(key []byte) {
			if bytes.Equal(key, removedHashCompare) {
				remFlags.flagHdrRemovedFromHeaders = true
			}
		},
	}
	return sds
}

func createHeadersNoncesDataPool(
	getNonceCompare uint64,
	getRetHash []byte,
	removedNonce uint64,
	remFlags *removedFlags) data.Uint64Cacher {

	hnc := &mock.Uint64CacherStub{
		RegisterHandlerCalled: func(handler func(nonce uint64)) {},
		GetCalled: func(u uint64) (i []byte, b bool) {
			if u == getNonceCompare {
				return getRetHash, true
			}

			return nil, false
		},
		RemoveCalled: func(u uint64) {
			if u == removedNonce {
				remFlags.flagHdrRemovedFromNonces = true
			}
		},
	}
	return hnc
}

func createForkDetector(removedNonce uint64, remFlags *removedFlags) process.ForkDetector {
	return &mock.ForkDetectorMock{
		RemoveHeadersCalled: func(nonce uint64) {
			if nonce == removedNonce {
				remFlags.flagHdrRemovedFromForkDetector = true
			}
		},
		GetHighestSignedBlockNonceCalled: func() uint64 {
			return uint64(0)
		},
		GetHighestFinalBlockNonceCalled: func() uint64 {
			return uint64(removedNonce)
		},
	}
}

func initBlockchain() *mock.BlockChainMock {
	blkc := &mock.BlockChainMock{
		GetGenesisHeaderCalled: func() data.HeaderHandler {
			return &block.Header{
				Nonce:     uint64(0),
				Signature: []byte("genesis signature"),
				RandSeed:  []byte{0},
			}
		},
		GetGenesisHeaderHashCalled: func() []byte {
			return []byte("genesis header hash")
		},
	}
	return blkc
}

//------- NewBootstrap

func TestNewBootstrap_NilPoolsHolderShouldErr(t *testing.T) {
	t.Parallel()

	blkc := initBlockchain()
	rnd := &mock.RounderMock{}
	blkExec := &mock.BlockProcessorMock{}
	hasher := &mock.HasherMock{}
	marshalizer := &mock.MarshalizerMock{}
	forkDetector := &mock.ForkDetectorMock{}
	shardCoordinator := mock.NewOneShardCoordinatorMock()
	account := &mock.AccountsStub{}

	bs, err := sync.NewBootstrap(
		nil,
		blkc,
		rnd,
		blkExec,
		waitTime,
		hasher,
		marshalizer,
		forkDetector,
		&mock.ResolversFinderStub{},
		shardCoordinator,
		account,
	)

	assert.Nil(t, bs)
	assert.Equal(t, process.ErrNilPoolsHolder, err)
}

func TestNewBootstrap_PoolsHolderRetNilOnHeadersShouldErr(t *testing.T) {
	t.Parallel()

	pools := createMockPools()
	pools.HeadersCalled = func() storage.Cacher {
		return nil
	}

	blkc := initBlockchain()
	rnd := &mock.RounderMock{}
	blkExec := &mock.BlockProcessorMock{}
	hasher := &mock.HasherMock{}
	marshalizer := &mock.MarshalizerMock{}
	forkDetector := &mock.ForkDetectorMock{}
	shardCoordinator := mock.NewOneShardCoordinatorMock()
	account := &mock.AccountsStub{}

	bs, err := sync.NewBootstrap(
		pools,
		blkc,
		rnd,
		blkExec,
		waitTime,
		hasher,
		marshalizer,
		forkDetector,
		&mock.ResolversFinderStub{},
		shardCoordinator,
		account,
	)

	assert.Nil(t, bs)
	assert.Equal(t, process.ErrNilHeadersDataPool, err)
}

func TestNewBootstrap_PoolsHolderRetNilOnHeadersNoncesShouldErr(t *testing.T) {
	t.Parallel()

	pools := createMockPools()
	pools.HeadersNoncesCalled = func() data.Uint64Cacher {
		return nil
	}
	blkc := initBlockchain()
	rnd := &mock.RounderMock{}
	blkExec := &mock.BlockProcessorMock{}
	hasher := &mock.HasherMock{}
	marshalizer := &mock.MarshalizerMock{}
	forkDetector := &mock.ForkDetectorMock{}
	shardCoordinator := mock.NewOneShardCoordinatorMock()
	account := &mock.AccountsStub{}

	bs, err := sync.NewBootstrap(
		pools,
		blkc,
		rnd,
		blkExec,
		waitTime,
		hasher,
		marshalizer,
		forkDetector,
		&mock.ResolversFinderStub{},
		shardCoordinator,
		account,
	)

	assert.Nil(t, bs)
	assert.Equal(t, process.ErrNilHeadersNoncesDataPool, err)
}

func TestNewBootstrap_PoolsHolderRetNilOnTxBlockBodyShouldErr(t *testing.T) {
	t.Parallel()

	pools := createMockPools()
	pools.MiniBlocksCalled = func() storage.Cacher {
		return nil
	}
	blkc := initBlockchain()
	rnd := &mock.RounderMock{}
	blkExec := &mock.BlockProcessorMock{}
	hasher := &mock.HasherMock{}
	marshalizer := &mock.MarshalizerMock{}
	forkDetector := &mock.ForkDetectorMock{}
	shardCoordinator := mock.NewOneShardCoordinatorMock()
	account := &mock.AccountsStub{}

	bs, err := sync.NewBootstrap(
		pools,
		blkc,
		rnd,
		blkExec,
		waitTime,
		hasher,
		marshalizer,
		forkDetector,
		&mock.ResolversFinderStub{},
		shardCoordinator,
		account,
	)

	assert.Nil(t, bs)
	assert.Equal(t, process.ErrNilTxBlockBody, err)
}

func TestNewBootstrap_NilBlockchainShouldErr(t *testing.T) {
	t.Parallel()

	pools := createMockPools()
	rnd := &mock.RounderMock{}
	blkExec := &mock.BlockProcessorMock{}
	hasher := &mock.HasherMock{}
	marshalizer := &mock.MarshalizerMock{}
	forkDetector := &mock.ForkDetectorMock{}
	shardCoordinator := mock.NewOneShardCoordinatorMock()
	account := &mock.AccountsStub{}

	bs, err := sync.NewBootstrap(
		pools,
		nil,
		rnd,
		blkExec,
		waitTime,
		hasher,
		marshalizer,
		forkDetector,
		&mock.ResolversFinderStub{},
		shardCoordinator,
		account,
	)

	assert.Nil(t, bs)
	assert.Equal(t, process.ErrNilBlockChain, err)
}

func TestNewBootstrap_NilRounderShouldErr(t *testing.T) {
	t.Parallel()

	pools := createMockPools()
	blkc := initBlockchain()
	blkExec := &mock.BlockProcessorMock{}
	hasher := &mock.HasherMock{}
	marshalizer := &mock.MarshalizerMock{}
	forkDetector := &mock.ForkDetectorMock{}
	shardCoordinator := mock.NewOneShardCoordinatorMock()
	account := &mock.AccountsStub{}

	bs, err := sync.NewBootstrap(
		pools,
		blkc,
		nil,
		blkExec,
		waitTime,
		hasher,
		marshalizer,
		forkDetector,
		&mock.ResolversFinderStub{},
		shardCoordinator,
		account,
	)

	assert.Nil(t, bs)
	assert.Equal(t, process.ErrNilRounder, err)
}

func TestNewBootstrap_NilBlockProcessorShouldErr(t *testing.T) {
	t.Parallel()

	pools := createMockPools()
	blkc := initBlockchain()
	rnd := &mock.RounderMock{}
	hasher := &mock.HasherMock{}
	marshalizer := &mock.MarshalizerMock{}
	forkDetector := &mock.ForkDetectorMock{}
	shardCoordinator := mock.NewOneShardCoordinatorMock()
	account := &mock.AccountsStub{}

	bs, err := sync.NewBootstrap(
		pools,
		blkc,
		rnd,
		nil,
		waitTime,
		hasher,
		marshalizer,
		forkDetector,
		&mock.ResolversFinderStub{},
		shardCoordinator,
		account,
	)

	assert.Nil(t, bs)
	assert.Equal(t, process.ErrNilBlockExecutor, err)
}

func TestNewBootstrap_NilHasherShouldErr(t *testing.T) {
	t.Parallel()

	pools := createMockPools()
	blkc := initBlockchain()
	rnd := &mock.RounderMock{}
	blkExec := &mock.BlockProcessorMock{}
	marshalizer := &mock.MarshalizerMock{}
	forkDetector := &mock.ForkDetectorMock{}
	shardCoordinator := mock.NewOneShardCoordinatorMock()
	account := &mock.AccountsStub{}

	bs, err := sync.NewBootstrap(
		pools,
		blkc,
		rnd,
		blkExec,
		waitTime,
		nil,
		marshalizer,
		forkDetector,
		&mock.ResolversFinderStub{},
		shardCoordinator,
		account,
	)

	assert.Nil(t, bs)
	assert.Equal(t, process.ErrNilHasher, err)
}

func TestNewBootstrap_NilMarshalizerShouldErr(t *testing.T) {
	t.Parallel()

	pools := createMockPools()
	blkc := initBlockchain()
	rnd := &mock.RounderMock{}
	blkExec := &mock.BlockProcessorMock{}
	hasher := &mock.HasherMock{}
	forkDetector := &mock.ForkDetectorMock{}
	shardCoordinator := mock.NewOneShardCoordinatorMock()
	account := &mock.AccountsStub{}

	bs, err := sync.NewBootstrap(
		pools,
		blkc,
		rnd,
		blkExec,
		waitTime,
		hasher,
		nil,
		forkDetector,
		&mock.ResolversFinderStub{},
		shardCoordinator,
		account,
	)

	assert.Nil(t, bs)
	assert.Equal(t, process.ErrNilMarshalizer, err)
}

func TestNewBootstrap_NilForkDetectorShouldErr(t *testing.T) {
	t.Parallel()

	pools := createMockPools()
	blkc := initBlockchain()
	rnd := &mock.RounderMock{}
	blkExec := &mock.BlockProcessorMock{}
	hasher := &mock.HasherMock{}
	marshalizer := &mock.MarshalizerMock{}
	shardCoordinator := mock.NewOneShardCoordinatorMock()
	account := &mock.AccountsStub{}

	bs, err := sync.NewBootstrap(
		pools,
		blkc,
		rnd,
		blkExec,
		waitTime,
		hasher,
		marshalizer,
		nil,
		&mock.ResolversFinderStub{},
		shardCoordinator,
		account,
	)

	assert.Nil(t, bs)
	assert.Equal(t, process.ErrNilForkDetector, err)
}

func TestNewBootstrap_NilResolversContainerShouldErr(t *testing.T) {
	t.Parallel()

	pools := createMockPools()
	blkc := initBlockchain()
	rnd := &mock.RounderMock{}
	blkExec := &mock.BlockProcessorMock{}
	forkDetector := &mock.ForkDetectorMock{}
	hasher := &mock.HasherMock{}
	marshalizer := &mock.MarshalizerMock{}
	shardCoordinator := mock.NewOneShardCoordinatorMock()
	account := &mock.AccountsStub{}

	bs, err := sync.NewBootstrap(
		pools,
		blkc,
		rnd,
		blkExec,
		waitTime,
		hasher,
		marshalizer,
		forkDetector,
		nil,
		shardCoordinator,
		account,
	)

	assert.Nil(t, bs)
	assert.Equal(t, process.ErrNilResolverContainer, err)
}

func TestNewBootstrap_NilShardCoordinatorShouldErr(t *testing.T) {
	t.Parallel()

	pools := createMockPools()
	blkc := initBlockchain()
	rnd := &mock.RounderMock{}
	blkExec := &mock.BlockProcessorMock{}
	forkDetector := &mock.ForkDetectorMock{}
	hasher := &mock.HasherMock{}
	marshalizer := &mock.MarshalizerMock{}
	account := &mock.AccountsStub{}

	bs, err := sync.NewBootstrap(
		pools,
		blkc,
		rnd,
		blkExec,
		waitTime,
		hasher,
		marshalizer,
		forkDetector,
		&mock.ResolversFinderStub{},
		nil,
		account,
	)

	assert.Nil(t, bs)
	assert.Equal(t, process.ErrNilShardCoordinator, err)
}

func TestNewBootstrap_NilAccountsAdapterShouldErr(t *testing.T) {
	t.Parallel()

	pools := createMockPools()
	blkc := initBlockchain()
	rnd := &mock.RounderMock{}
	blkExec := &mock.BlockProcessorMock{}
	forkDetector := &mock.ForkDetectorMock{}
	hasher := &mock.HasherMock{}
	marshalizer := &mock.MarshalizerMock{}
	shardCoordinator := mock.NewOneShardCoordinatorMock()

	bs, err := sync.NewBootstrap(
		pools,
		blkc,
		rnd,
		blkExec,
		waitTime,
		hasher,
		marshalizer,
		forkDetector,
		&mock.ResolversFinderStub{},
		shardCoordinator,
		nil,
	)

	assert.Nil(t, bs)
	assert.Equal(t, process.ErrNilAccountsAdapter, err)
}

func TestNewBootstrap_NilHeaderResolverShouldErr(t *testing.T) {
	t.Parallel()

	pools := createMockPools()

	errExpected := errors.New("expected error")

	resFinder := &mock.ResolversFinderStub{
		IntraShardResolverCalled: func(baseTopic string) (resolver dataRetriever.Resolver, e error) {
			if strings.Contains(baseTopic, factory.HeadersTopic) {
				return nil, errExpected
			}

			if strings.Contains(baseTopic, factory.MiniBlocksTopic) {
				return &mock.ResolverStub{}, nil
			}

			return nil, nil
		},
	}

	blkc := initBlockchain()
	rnd := &mock.RounderMock{}
	blkExec := &mock.BlockProcessorMock{}
	forkDetector := &mock.ForkDetectorMock{}
	hasher := &mock.HasherMock{}
	marshalizer := &mock.MarshalizerMock{}
	shardCoordinator := mock.NewOneShardCoordinatorMock()
	account := &mock.AccountsStub{}

	bs, err := sync.NewBootstrap(
		pools,
		blkc,
		rnd,
		blkExec,
		waitTime,
		hasher,
		marshalizer,
		forkDetector,
		resFinder,
		shardCoordinator,
		account,
	)

	assert.Nil(t, bs)
	assert.Equal(t, errExpected, err)
}

func TestNewBootstrap_NilTxBlockBodyResolverShouldErr(t *testing.T) {
	t.Parallel()

	pools := createMockPools()

	errExpected := errors.New("expected error")

	resFinder := &mock.ResolversFinderStub{
		IntraShardResolverCalled: func(baseTopic string) (resolver dataRetriever.Resolver, e error) {
			if strings.Contains(baseTopic, factory.HeadersTopic) {
				return &mock.HeaderResolverMock{}, errExpected
			}

			if strings.Contains(baseTopic, factory.MiniBlocksTopic) {
				return nil, errExpected
			}

			return nil, nil
		},
	}

	blkc := initBlockchain()
	rnd := &mock.RounderMock{}
	blkExec := &mock.BlockProcessorMock{}
	forkDetector := &mock.ForkDetectorMock{}
	hasher := &mock.HasherMock{}
	marshalizer := &mock.MarshalizerMock{}
	shardCoordinator := mock.NewOneShardCoordinatorMock()
	account := &mock.AccountsStub{}

	bs, err := sync.NewBootstrap(
		pools,
		blkc,
		rnd,
		blkExec,
		waitTime,
		hasher,
		marshalizer,
		forkDetector,
		resFinder,
		shardCoordinator,
		account,
	)

	assert.Nil(t, bs)
	assert.Equal(t, errExpected, err)
}

func TestNewBootstrap_OkValsShouldWork(t *testing.T) {
	t.Parallel()

	wasCalled := 0

	pools := &mock.PoolsHolderStub{}
	pools.HeadersCalled = func() storage.Cacher {
		sds := &mock.CacherStub{}

		sds.HasOrAddCalled = func(key []byte, value interface{}) (ok, evicted bool) {
			assert.Fail(t, "should have not reached this point")
			return false, false
		}

		sds.RegisterHandlerCalled = func(func(key []byte)) {
		}

		return sds
	}
	pools.HeadersNoncesCalled = func() data.Uint64Cacher {
		hnc := &mock.Uint64CacherStub{}
		hnc.RegisterHandlerCalled = func(handler func(nonce uint64)) {
			wasCalled++
		}

		return hnc
	}
	pools.MiniBlocksCalled = func() storage.Cacher {
		cs := &mock.CacherStub{}
		cs.RegisterHandlerCalled = func(i func(key []byte)) {
			wasCalled++
		}

		return cs
	}

	blkc := initBlockchain()
	rnd := &mock.RounderMock{}
	blkExec := &mock.BlockProcessorMock{}
	hasher := &mock.HasherMock{}
	marshalizer := &mock.MarshalizerMock{}
	forkDetector := &mock.ForkDetectorMock{}
	shardCoordinator := mock.NewOneShardCoordinatorMock()
	account := &mock.AccountsStub{}

	bs, err := sync.NewBootstrap(
		pools,
		blkc,
		rnd,
		blkExec,
		waitTime,
		hasher,
		marshalizer,
		forkDetector,
		createMockResolversFinder(),
		shardCoordinator,
		account,
	)

	assert.NotNil(t, bs)
	assert.Nil(t, err)
	assert.Equal(t, 2, wasCalled)
}

//------- processing

func TestBootstrap_SyncBlockShouldCallForkChoice(t *testing.T) {
	t.Parallel()

	hdr := block.Header{Nonce: 1, PubKeysBitmap: []byte("X")}
	blockBodyUnit := &mock.StorerStub{
		GetCalled: func(key []byte) (i []byte, e error) {
			return nil, nil
		},
	}
	blkc, _ := blockchain.NewBlockChain(
		&mock.CacherStub{},
		&mock.StorerStub{},
		blockBodyUnit,
		&mock.StorerStub{},
		&mock.StorerStub{},
		&mock.StorerStub{},
	)

	blkc.CurrentBlockHeader = &hdr

	pools := createMockPools()

	hasher := &mock.HasherMock{}
	marshalizer := &mock.MarshalizerMock{}
	forkDetector := &mock.ForkDetectorMock{}
	forkDetector.CheckForkCalled = func() (bool, uint64) {
		return true, math.MaxUint64
	}
	forkDetector.RemoveHeadersCalled = func(nonce uint64) {
	}
	forkDetector.GetHighestSignedBlockNonceCalled = func() uint64 {
		return uint64(0)
	}
	forkDetector.GetHighestFinalBlockNonceCalled = func() uint64 {
		return uint64(hdr.Nonce)
	}

	shardCoordinator := mock.NewOneShardCoordinatorMock()
	account := &mock.AccountsStub{}

	rnd, _ := round.NewRound(time.Now(), time.Now(), time.Duration(100*time.Millisecond), mock.SyncTimerMock{})

	blockProcessorMock := createBlockProcessor()

	bs, _ := sync.NewBootstrap(
		pools,
		blkc,
		rnd,
		blockProcessorMock,
		waitTime,
		hasher,
		marshalizer,
		forkDetector,
		createMockResolversFinder(),
		shardCoordinator,
		account,
	)

	bs.BroadcastBlock = func(body data.BodyHandler, header data.HeaderHandler) error {
		return nil
	}

	bs.SetHighestNonceReceived(100)

	r := bs.SyncBlock()

	assert.Equal(t, &sync.ErrSignedBlock{CurrentNonce: hdr.Nonce}, r)
}

func TestBootstrap_ShouldReturnMissingHeader(t *testing.T) {
	t.Parallel()

	hdr := block.Header{Nonce: 1}
	blkc := mock.BlockChainMock{}
	blkc.GetCurrentBlockHeaderCalled = func() data.HeaderHandler {
		return &hdr
	}

	pools := createMockPools()

	hasher := &mock.HasherMock{}
	marshalizer := &mock.MarshalizerMock{}
	forkDetector := &mock.ForkDetectorMock{}
	forkDetector.CheckForkCalled = func() (bool, uint64) {
		return false, math.MaxUint64
	}

	shardCoordinator := mock.NewOneShardCoordinatorMock()
	account := &mock.AccountsStub{}

	rnd, _ := round.NewRound(time.Now(),
		time.Now().Add(2*time.Duration(100*time.Millisecond)),
		time.Duration(100*time.Millisecond),
		mock.SyncTimerMock{})

	blockProcessorMock := createBlockProcessor()

	bs, _ := sync.NewBootstrap(
		pools,
		&blkc,
		rnd,
		blockProcessorMock,
		waitTime,
		hasher,
		marshalizer,
		forkDetector,
		createMockResolversFinder(),
		shardCoordinator,
		account,
	)

	bs.BroadcastBlock = func(body data.BodyHandler, header data.HeaderHandler) error {
		return nil
	}

	bs.SetHighestNonceReceived(100)

	r := bs.SyncBlock()

	assert.Equal(t, process.ErrMissingHeader, r)
}

func TestBootstrap_ShouldReturnMissingBody(t *testing.T) {
	t.Parallel()

	hdr := block.Header{Nonce: 1}
	blkc := mock.BlockChainMock{}
	blkc.GetCurrentBlockHeaderCalled = func() data.HeaderHandler {
		return &hdr
	}

	pools := createMockPools()
	pools.HeadersCalled = func() storage.Cacher {
		sds := &mock.CacherStub{}

		sds.PeekCalled = func(key []byte) (value interface{}, ok bool) {
			if bytes.Equal([]byte("aaa"), key) {
				return &block.Header{Nonce: 2}, true
			}

			return nil, false
		}

		sds.RegisterHandlerCalled = func(func(key []byte)) {
		}

		return sds
	}
	pools.HeadersNoncesCalled = func() data.Uint64Cacher {
		hnc := &mock.Uint64CacherStub{}
		hnc.RegisterHandlerCalled = func(handler func(nonce uint64)) {
		}

		hnc.GetCalled = func(u uint64) (bytes []byte, b bool) {
			if u == 2 {
				return []byte("aaa"), false
			}

			return nil, false
		}
		return hnc
	}
	hasher := &mock.HasherMock{}
	marshalizer := &mock.MarshalizerMock{}
	forkDetector := &mock.ForkDetectorMock{}
	forkDetector.CheckForkCalled = func() (bool, uint64) {
		return false, math.MaxUint64
	}

	shardCoordinator := mock.NewOneShardCoordinatorMock()
	account := &mock.AccountsStub{}

	rnd, _ := round.NewRound(time.Now(),
		time.Now().Add(2*time.Duration(100*time.Millisecond)),
		time.Duration(100*time.Millisecond),
		mock.SyncTimerMock{})

	bs, _ := sync.NewBootstrap(
		pools,
		&blkc,
		rnd,
		&mock.BlockProcessorMock{},
		waitTime,
		hasher,
		marshalizer,
		forkDetector,
		createMockResolversFinderNilMiniBlocks(),
		shardCoordinator,
		account,
	)

	bs.BroadcastBlock = func(body data.BodyHandler, header data.HeaderHandler) error {
		return nil
	}

	bs.RequestHeader(2)

	r := bs.SyncBlock()

	assert.Equal(t, process.ErrMissingBody, r)
}

func TestBootstrap_ShouldNotNeedToSync(t *testing.T) {
	t.Parallel()

	ebm := createBlockProcessor()

	hdr := block.Header{Nonce: 1, Round: 0}
	blkc := mock.BlockChainMock{}
	blkc.GetCurrentBlockHeaderCalled = func() data.HeaderHandler {
		return &hdr
	}

	pools := createMockPools()

	hasher := &mock.HasherMock{}
	marshalizer := &mock.MarshalizerMock{}
	forkDetector := &mock.ForkDetectorMock{}
	forkDetector.CheckForkCalled = func() (bool, uint64) {
		return false, math.MaxUint64
	}
	forkDetector.GetHighestSignedBlockNonceCalled = func() uint64 {
		return uint64(0)
	}
	forkDetector.GetHighestFinalBlockNonceCalled = func() uint64 {
		return uint64(hdr.Nonce)
	}

	shardCoordinator := mock.NewOneShardCoordinatorMock()
	account := &mock.AccountsStub{}

	rnd, _ := round.NewRound(time.Now(), time.Now(), time.Duration(100*time.Millisecond), mock.SyncTimerMock{})

	bs, _ := sync.NewBootstrap(
		pools,
		&blkc,
		rnd,
		ebm,
		waitTime,
		hasher,
		marshalizer,
		forkDetector,
		createMockResolversFinder(),
		shardCoordinator,
		account,
	)

	bs.BroadcastBlock = func(body data.BodyHandler, header data.HeaderHandler) error {
		return nil
	}

	bs.StartSync()
	time.Sleep(200 * time.Millisecond)
	bs.StopSync()
}

func TestBootstrap_SyncShouldSyncOneBlock(t *testing.T) {
	t.Parallel()

	ebm := createBlockProcessor()

	hdr := block.Header{Nonce: 1, Round: 0}
	blkc := mock.BlockChainMock{}
	blkc.GetCurrentBlockHeaderCalled = func() data.HeaderHandler {
		return &hdr
	}

	mutDataAvailable := goSync.RWMutex{}
	dataAvailable := false

	pools := &mock.PoolsHolderStub{}
	pools.HeadersCalled = func() storage.Cacher {
		sds := &mock.CacherStub{}

		sds.PeekCalled = func(key []byte) (value interface{}, ok bool) {
			mutDataAvailable.RLock()
			defer mutDataAvailable.RUnlock()

			if bytes.Equal([]byte("aaa"), key) && dataAvailable {
				return &block.Header{
					Nonce:         2,
					Round:         1,
					BlockBodyType: block.TxBlock,
					RootHash:      []byte("bbb")}, true
			}

			return nil, false
		}

		sds.RegisterHandlerCalled = func(func(key []byte)) {
		}

		return sds
	}
	pools.HeadersNoncesCalled = func() data.Uint64Cacher {
		hnc := &mock.Uint64CacherStub{}
		hnc.RegisterHandlerCalled = func(handler func(nonce uint64)) {
		}

		hnc.GetCalled = func(u uint64) (bytes []byte, b bool) {
			mutDataAvailable.RLock()
			defer mutDataAvailable.RUnlock()

			if u == 2 && dataAvailable {
				return []byte("aaa"), false
			}

			return nil, false
		}
		return hnc
	}
	pools.MiniBlocksCalled = func() storage.Cacher {
		cs := &mock.CacherStub{}
		cs.RegisterHandlerCalled = func(i func(key []byte)) {
		}
		cs.GetCalled = func(key []byte) (value interface{}, ok bool) {
			if bytes.Equal([]byte("bbb"), key) && dataAvailable {
				return make(block.MiniBlockSlice, 0), true
			}

			return nil, false
		}

		return cs
	}
	hasher := &mock.HasherMock{}
	marshalizer := &mock.MarshalizerMock{}
	forkDetector := &mock.ForkDetectorMock{}
	forkDetector.CheckForkCalled = func() (bool, uint64) {
		return false, math.MaxUint64
	}
	forkDetector.GetHighestSignedBlockNonceCalled = func() uint64 {
		return uint64(0)
	}
	forkDetector.GetHighestFinalBlockNonceCalled = func() uint64 {
		return uint64(hdr.Nonce)
	}

	shardCoordinator := mock.NewOneShardCoordinatorMock()
	account := &mock.AccountsStub{}

	account.RootHashCalled = func() []byte {
		return nil
	}

	rnd, _ := round.NewRound(time.Now(), time.Now().Add(200*time.Millisecond), time.Duration(100*time.Millisecond), mock.SyncTimerMock{})

	bs, _ := sync.NewBootstrap(
		pools,
		&blkc,
		rnd,
		ebm,
		waitTime,
		hasher,
		marshalizer,
		forkDetector,
		createMockResolversFinder(),
		shardCoordinator,
		account,
	)

	bs.BroadcastBlock = func(body data.BodyHandler, header data.HeaderHandler) error {
		return nil
	}

	bs.StartSync()

	time.Sleep(200 * time.Millisecond)

	mutDataAvailable.Lock()
	dataAvailable = true
	mutDataAvailable.Unlock()

	time.Sleep(200 * time.Millisecond)

	bs.StopSync()
}

func TestBootstrap_ShouldReturnNilErr(t *testing.T) {
	t.Parallel()

	ebm := createBlockProcessor()

	hdr := block.Header{Nonce: 1}
	blkc := mock.BlockChainMock{}
	blkc.GetCurrentBlockHeaderCalled = func() data.HeaderHandler {
		return &hdr
	}

	pools := &mock.PoolsHolderStub{}
	pools.HeadersCalled = func() storage.Cacher {
		sds := &mock.CacherStub{}

		sds.PeekCalled = func(key []byte) (value interface{}, ok bool) {
			if bytes.Equal([]byte("aaa"), key) {
				return &block.Header{
					Nonce:         2,
					Round:         1,
					BlockBodyType: block.TxBlock,
					RootHash:      []byte("bbb")}, true
			}

			return nil, false
		}

		sds.RegisterHandlerCalled = func(func(key []byte)) {
		}

		return sds
	}
	pools.HeadersNoncesCalled = func() data.Uint64Cacher {
		hnc := &mock.Uint64CacherStub{}
		hnc.RegisterHandlerCalled = func(handler func(nonce uint64)) {
		}

		hnc.GetCalled = func(u uint64) (bytes []byte, b bool) {
			if u == 2 {
				return []byte("aaa"), false
			}

			return nil, false
		}
		return hnc
	}
	pools.MiniBlocksCalled = func() storage.Cacher {
		cs := &mock.CacherStub{}
		cs.RegisterHandlerCalled = func(i func(key []byte)) {
		}
		cs.GetCalled = func(key []byte) (value interface{}, ok bool) {
			if bytes.Equal([]byte("bbb"), key) {
				return make(block.MiniBlockSlice, 0), true
			}

			return nil, false
		}

		return cs
	}

	hasher := &mock.HasherMock{}
	marshalizer := &mock.MarshalizerMock{}
	forkDetector := &mock.ForkDetectorMock{}
	forkDetector.CheckForkCalled = func() (bool, uint64) {
		return false, math.MaxUint64
	}

	shardCoordinator := mock.NewOneShardCoordinatorMock()
	account := &mock.AccountsStub{}

	rnd, _ := round.NewRound(time.Now(),
		time.Now().Add(2*time.Duration(100*time.Millisecond)),
		time.Duration(100*time.Millisecond),
		mock.SyncTimerMock{})

	bs, _ := sync.NewBootstrap(
		pools,
		&blkc,
		rnd,
		ebm,
		waitTime,
		hasher,
		marshalizer,
		forkDetector,
		createMockResolversFinder(),
		shardCoordinator,
		account,
	)

	r := bs.SyncBlock()

	assert.Nil(t, r)
}

func TestBootstrap_SyncBlockShouldReturnErrorWhenProcessBlockFailed(t *testing.T) {
	t.Parallel()

	ebm := createBlockProcessor()

	hdr := block.Header{Nonce: 1, PubKeysBitmap: []byte("X")}
	blkc := mock.BlockChainMock{}
	blkc.GetCurrentBlockHeaderCalled = func() data.HeaderHandler {
		return &hdr
	}

	pools := &mock.PoolsHolderStub{}
	pools.HeadersCalled = func() storage.Cacher {
		sds := &mock.CacherStub{}

		sds.PeekCalled = func(key []byte) (value interface{}, ok bool) {
			if bytes.Equal([]byte("aaa"), key) {
				return &block.Header{
					Nonce:         2,
					Round:         1,
					BlockBodyType: block.TxBlock,
					RootHash:      []byte("bbb")}, true
			}

			return nil, false
		}

		sds.RegisterHandlerCalled = func(func(key []byte)) {
		}
		sds.RemoveCalled = func(key []byte) {
		}

		return sds
	}
	pools.HeadersNoncesCalled = func() data.Uint64Cacher {
		hnc := &mock.Uint64CacherStub{}
		hnc.RegisterHandlerCalled = func(handler func(nonce uint64)) {
		}
		hnc.RemoveCalled = func(u uint64) {
		}
		hnc.GetCalled = func(u uint64) (bytes []byte, b bool) {
			if u == 2 {
				return []byte("aaa"), false
			}

			return nil, false
		}
		return hnc
	}
	pools.MiniBlocksCalled = func() storage.Cacher {
		cs := &mock.CacherStub{}
		cs.RegisterHandlerCalled = func(i func(key []byte)) {
		}
		cs.GetCalled = func(key []byte) (value interface{}, ok bool) {
			if bytes.Equal([]byte("bbb"), key) {
				return make(block.MiniBlockSlice, 0), true
			}

			return nil, false
		}

		return cs
	}

	hasher := &mock.HasherMock{}
	marshalizer := &mock.MarshalizerMock{}
	forkDetector := &mock.ForkDetectorMock{}
	forkDetector.CheckForkCalled = func() (bool, uint64) {
		return false, math.MaxUint64
	}
	forkDetector.GetHighestSignedBlockNonceCalled = func() uint64 {
		return uint64(0)
	}
	forkDetector.GetHighestFinalBlockNonceCalled = func() uint64 {
		return uint64(hdr.Nonce)
	}

	shardCoordinator := mock.NewOneShardCoordinatorMock()
	account := &mock.AccountsStub{}

	rnd, _ := round.NewRound(time.Now(),
		time.Now().Add(2*time.Duration(100*time.Millisecond)),
		time.Duration(100*time.Millisecond),
		mock.SyncTimerMock{})

	ebm.ProcessBlockCalled = func(blockChain data.ChainHandler, header data.HeaderHandler, body data.BodyHandler, haveTime func() time.Duration) error {
		return process.ErrInvalidBlockHash
	}

	bs, _ := sync.NewBootstrap(
		pools,
		&blkc,
		rnd,
		ebm,
		waitTime,
		hasher,
		marshalizer,
		forkDetector,
		createMockResolversFinder(),
		shardCoordinator,
		account,
	)

	err := bs.SyncBlock()

	assert.Equal(t, &sync.ErrSignedBlock{
		CurrentNonce: hdr.Nonce}, err)
}

func TestBootstrap_ShouldSyncShouldReturnFalseWhenCurrentBlockIsNilAndRoundIndexIsZero(t *testing.T) {
	t.Parallel()

	pools := createMockPools()

	hasher := &mock.HasherMock{}
	marshalizer := &mock.MarshalizerMock{}
	forkDetector := &mock.ForkDetectorMock{CheckForkCalled: func() (bool, uint64) {
		return false, math.MaxUint64
	}}

	shardCoordinator := mock.NewOneShardCoordinatorMock()
	account := &mock.AccountsStub{}

	rnd, _ := round.NewRound(time.Now(), time.Now(), time.Duration(100*time.Millisecond), mock.SyncTimerMock{})

	bs, _ := sync.NewBootstrap(
		pools,
		initBlockchain(),
		rnd,
		&mock.BlockProcessorMock{},
		waitTime,
		hasher,
		marshalizer,
		forkDetector,
		createMockResolversFinder(),
		shardCoordinator,
		account,
	)

	assert.False(t, bs.ShouldSync())
}

func TestBootstrap_ShouldReturnTrueWhenCurrentBlockIsNilAndRoundIndexIsGreaterThanZero(t *testing.T) {
	t.Parallel()

	pools := createMockPools()

	hasher := &mock.HasherMock{}
	marshalizer := &mock.MarshalizerMock{}
	forkDetector := &mock.ForkDetectorMock{}
	forkDetector.CheckForkCalled = func() (bool, uint64) {
		return false, math.MaxUint64
	}

	shardCoordinator := mock.NewOneShardCoordinatorMock()
	account := &mock.AccountsStub{}

	rnd, _ := round.NewRound(time.Now(), time.Now().Add(100*time.Millisecond), time.Duration(100*time.Millisecond), mock.SyncTimerMock{})

	bs, _ := sync.NewBootstrap(
		pools,
		initBlockchain(),
		rnd,
		&mock.BlockProcessorMock{},
		waitTime,
		hasher,
		marshalizer,
		forkDetector,
		createMockResolversFinder(),
		shardCoordinator,
		account,
	)

	assert.True(t, bs.ShouldSync())
}

func TestBootstrap_ShouldReturnFalseWhenNodeIsSynced(t *testing.T) {
	t.Parallel()

	hdr := block.Header{Nonce: 0}
	blkc := mock.BlockChainMock{}
	blkc.GetCurrentBlockHeaderCalled = func() data.HeaderHandler {
		return &hdr
	}

	pools := createMockPools()
	hasher := &mock.HasherMock{}
	marshalizer := &mock.MarshalizerMock{}
	forkDetector := &mock.ForkDetectorMock{}
	forkDetector.CheckForkCalled = func() (bool, uint64) {
		return false, math.MaxUint64
	}

	shardCoordinator := mock.NewOneShardCoordinatorMock()
	account := &mock.AccountsStub{}

	rnd, _ := round.NewRound(time.Now(), time.Now(), time.Duration(100*time.Millisecond), mock.SyncTimerMock{})

	bs, _ := sync.NewBootstrap(
		pools,
		&blkc,
		rnd,
		&mock.BlockProcessorMock{},
		waitTime,
		hasher,
		marshalizer,
		forkDetector,
		createMockResolversFinder(),
		shardCoordinator,
		account,
	)

	assert.False(t, bs.ShouldSync())
}

func TestBootstrap_ShouldReturnTrueWhenNodeIsNotSynced(t *testing.T) {
	t.Parallel()

	hdr := block.Header{Nonce: 0}
	blkc := mock.BlockChainMock{}
	blkc.GetCurrentBlockHeaderCalled = func() data.HeaderHandler {
		return &hdr
	}

	pools := createMockPools()
	hasher := &mock.HasherMock{}
	marshalizer := &mock.MarshalizerMock{}
	forkDetector := &mock.ForkDetectorMock{}
	forkDetector.CheckForkCalled = func() (bool, uint64) {
		return false, math.MaxUint64
	}

	shardCoordinator := mock.NewOneShardCoordinatorMock()
	account := &mock.AccountsStub{}

	rnd, _ := round.NewRound(time.Now(), time.Now().Add(100*time.Millisecond), time.Duration(100*time.Millisecond), mock.SyncTimerMock{})

	bs, _ := sync.NewBootstrap(
		pools,
		&blkc,
		rnd,
		&mock.BlockProcessorMock{},
		waitTime,
		hasher,
		marshalizer,
		forkDetector,
		createMockResolversFinder(),
		shardCoordinator,
		account,
	)

	assert.False(t, bs.ShouldSync())
}

func TestBootstrap_GetHeaderFromPoolShouldReturnNil(t *testing.T) {
	t.Parallel()

	pools := createMockPools()
	hasher := &mock.HasherMock{}
	marshalizer := &mock.MarshalizerMock{}
	forkDetector := &mock.ForkDetectorMock{}
	forkDetector.CheckForkCalled = func() (bool, uint64) {
		return false, math.MaxUint64
	}

	shardCoordinator := mock.NewOneShardCoordinatorMock()
	account := &mock.AccountsStub{}

	rnd, _ := round.NewRound(time.Now(), time.Now(), time.Duration(100*time.Millisecond), mock.SyncTimerMock{})

	bs, _ := sync.NewBootstrap(
		pools,
		initBlockchain(),
		rnd,
		&mock.BlockProcessorMock{},
		waitTime,
		hasher,
		marshalizer,
		forkDetector,
		createMockResolversFinder(),
		shardCoordinator,
		account,
	)

	assert.Nil(t, bs.GetHeaderFromPool(0))
}

func TestBootstrap_GetHeaderFromPoolShouldReturnHeader(t *testing.T) {
	t.Parallel()

	hdr := &block.Header{Nonce: 0}

	pools := createMockPools()
	pools.HeadersCalled = func() storage.Cacher {
		sds := &mock.CacherStub{}

		sds.PeekCalled = func(key []byte) (value interface{}, ok bool) {
			if bytes.Equal([]byte("aaa"), key) {
				return hdr, true
			}
			return nil, false
		}

		sds.RegisterHandlerCalled = func(func(key []byte)) {
		}

		return sds
	}
	pools.HeadersNoncesCalled = func() data.Uint64Cacher {
		hnc := &mock.Uint64CacherStub{}
		hnc.RegisterHandlerCalled = func(handler func(nonce uint64)) {
		}
		hnc.GetCalled = func(u uint64) (i []byte, b bool) {
			if u == 0 {
				return []byte("aaa"), true
			}

			return nil, false
		}

		return hnc
	}
	hasher := &mock.HasherMock{}
	marshalizer := &mock.MarshalizerMock{}
	forkDetector := &mock.ForkDetectorMock{}
	account := &mock.AccountsStub{}

	shardCoordinator := mock.NewOneShardCoordinatorMock()

	rnd, _ := round.NewRound(time.Now(), time.Now(), time.Duration(100*time.Millisecond), mock.SyncTimerMock{})

	bs, _ := sync.NewBootstrap(
		pools,
		initBlockchain(),
		rnd,
		&mock.BlockProcessorMock{},
		waitTime,
		hasher,
		marshalizer,
		forkDetector,
		createMockResolversFinder(),
		shardCoordinator,
		account,
	)

	assert.True(t, hdr == bs.GetHeaderFromPool(0))
}

func TestGetBlockFromPoolShouldReturnBlock(t *testing.T) {
	blk := make(block.MiniBlockSlice, 0)

	pools := createMockPools()

	pools.MiniBlocksCalled = func() storage.Cacher {
		cs := &mock.CacherStub{}
		cs.RegisterHandlerCalled = func(i func(key []byte)) {
		}
		cs.GetCalled = func(key []byte) (value interface{}, ok bool) {
			if bytes.Equal(key, []byte("aaa")) {
				return blk, true
			}

			return nil, false
		}
		return cs
	}
	hasher := &mock.HasherMock{}
	marshalizer := &mock.MarshalizerMock{}
	forkDetector := &mock.ForkDetectorMock{}

	shardCoordinator := mock.NewOneShardCoordinatorMock()
	account := &mock.AccountsStub{}

	rnd, _ := round.NewRound(time.Now(), time.Now(), time.Duration(100*time.Millisecond), mock.SyncTimerMock{})

	bs, _ := sync.NewBootstrap(
		pools,
		initBlockchain(),
		rnd,
		&mock.BlockProcessorMock{},
		waitTime,
		hasher,
		marshalizer,
		forkDetector,
		createMockResolversFinder(),
		shardCoordinator,
		account,
	)

	mbHashes := make([][]byte, 0)
	mbHashes = append(mbHashes, []byte("aaaa"))

	mb := bs.GetMiniBlocks(mbHashes)
	assert.True(t, reflect.DeepEqual(blk, mb))

}

//------- testing received headers

func TestBootstrap_ReceivedHeadersFoundInPoolShouldAddToForkDetector(t *testing.T) {
	t.Parallel()

	addedHash := []byte("hash")
	addedHdr := &block.Header{}

	pools := createMockPools()
	pools.HeadersCalled = func() storage.Cacher {
		sds := &mock.CacherStub{}
		sds.RegisterHandlerCalled = func(func(key []byte)) {
		}
		sds.PeekCalled = func(key []byte) (value interface{}, ok bool) {
			if bytes.Equal(key, addedHash) {
				return addedHdr, true
			}

			return nil, false
		}
		return sds
	}

	wasAdded := false
	hasher := &mock.HasherMock{}
	marshalizer := &mock.MarshalizerMock{}
	forkDetector := &mock.ForkDetectorMock{}
	forkDetector.AddHeaderCalled = func(header *block.Header, hash []byte, isProcessed bool) error {
		if isProcessed {
			return errors.New("processed")
		}

		if !bytes.Equal(hash, addedHash) {
			return errors.New("hash mismatch")
		}

		if !reflect.DeepEqual(header, addedHdr) {
			return errors.New("header mismatch")
		}

		wasAdded = true
		return nil
	}

	shardCoordinator := mock.NewOneShardCoordinatorMock()
	account := &mock.AccountsStub{}

	rnd, _ := round.NewRound(time.Now(), time.Now(), time.Duration(100*time.Millisecond), mock.SyncTimerMock{})

	bs, _ := sync.NewBootstrap(
		pools,
		initBlockchain(),
		rnd,
		&mock.BlockProcessorMock{},
		waitTime,
		hasher,
		marshalizer,
		forkDetector,
		createMockResolversFinder(),
		shardCoordinator,
		account,
	)

	bs.ReceivedHeaders(addedHash)

	assert.True(t, wasAdded)
}

func TestBootstrap_ReceivedHeadersNotFoundInPoolButFoundInStorageShouldAddToForkDetector(t *testing.T) {
	t.Parallel()

	addedHash := []byte("hash")
	addedHdr := &block.Header{}

	pools := createMockPools()

	wasAdded := false
	hasher := &mock.HasherMock{}
	marshalizer := &mock.MarshalizerMock{}
	forkDetector := &mock.ForkDetectorMock{}
	forkDetector.AddHeaderCalled = func(header *block.Header, hash []byte, isProcessed bool) error {
		if isProcessed {
			return errors.New("processed")
		}

		if !bytes.Equal(hash, addedHash) {
			return errors.New("hash mismatch")
		}

		if !reflect.DeepEqual(header, addedHdr) {
			return errors.New("header mismatch")
		}

		wasAdded = true
		return nil
	}

	shardCoordinator := mock.NewOneShardCoordinatorMock()
	account := &mock.AccountsStub{}

	headerStorage := &mock.StorerStub{}
	headerStorage.GetCalled = func(key []byte) (i []byte, e error) {
		if bytes.Equal(key, addedHash) {
			buff, _ := marshalizer.Marshal(addedHdr)

			return buff, nil
		}

		return nil, nil
	}

	blkc, _ := blockchain.NewBlockChain(
		&mock.CacherStub{},
		&mock.StorerStub{},
		&mock.StorerStub{},
		&mock.StorerStub{},
		headerStorage,
		&mock.StorerStub{},
	)

	rnd, _ := round.NewRound(time.Now(), time.Now(), time.Duration(100*time.Millisecond), mock.SyncTimerMock{})

	bs, _ := sync.NewBootstrap(
		pools,
		blkc,
		rnd,
		&mock.BlockProcessorMock{},
		waitTime,
		hasher,
		marshalizer,
		forkDetector,
		createMockResolversFinder(),
		shardCoordinator,
		account,
	)

	bs.ReceivedHeaders(addedHash)

	assert.True(t, wasAdded)
}

func TestBootstrap_ReceivedHeadersShouldSetHighestNonceReceived(t *testing.T) {
	t.Parallel()

	addedHash := []byte("hash")
	addedHdr := &block.Header{Nonce: 100}

	pools := createMockPools()
	pools.HeadersCalled = func() storage.Cacher {
		sds := &mock.CacherStub{}
		sds.RegisterHandlerCalled = func(func(key []byte)) {
		}
		sds.PeekCalled = func(key []byte) (value interface{}, ok bool) {
			if bytes.Equal(key, addedHash) {
				return addedHdr, true
			}

			return nil, false
		}
		return sds
	}

	hasher := &mock.HasherMock{}
	marshalizer := &mock.MarshalizerMock{}
	forkDetector := &mock.ForkDetectorMock{}
	forkDetector.AddHeaderCalled = func(header *block.Header, hash []byte, isProcessed bool) error {
		return nil
	}

	shardCoordinator := mock.NewOneShardCoordinatorMock()
	account := &mock.AccountsStub{}

	rnd, _ := round.NewRound(time.Now(), time.Now(), time.Duration(100*time.Millisecond), mock.SyncTimerMock{})

	bs, _ := sync.NewBootstrap(
		pools,
		initBlockchain(),
		rnd,
		&mock.BlockProcessorMock{},
		waitTime,
		hasher,
		marshalizer,
		forkDetector,
		createMockResolversFinder(),
		shardCoordinator,
		account,
	)

	bs.SetHighestNonceReceived(25)

	bs.ReceivedHeaders(addedHash)

	assert.Equal(t, uint64(100), bs.HighestNonceReceived())
}

//------- ForkChoice

func TestBootstrap_ForkChoiceNilBlockchainHeaderShouldErr(t *testing.T) {
	t.Parallel()

	pools := createMockPools()
	blkc := initBlockchain()
	rnd := &mock.RounderMock{}
	blkExec := &mock.BlockProcessorMock{}
	hasher := &mock.HasherMock{}
	marshalizer := &mock.MarshalizerMock{}
	forkDetector := &mock.ForkDetectorMock{}
	shardCoordinator := mock.NewOneShardCoordinatorMock()
	account := &mock.AccountsStub{}

	bs, _ := sync.NewBootstrap(
		pools,
		blkc,
		rnd,
		blkExec,
		waitTime,
		hasher,
		marshalizer,
		forkDetector,
		createMockResolversFinder(),
		shardCoordinator,
		account,
	)

	err := bs.ForkChoice()
	assert.Equal(t, process.ErrNilBlockHeader, err)
}

func TestBootstrap_ForkChoiceNilParamHeaderShouldErr(t *testing.T) {
	t.Parallel()

	pools := createMockPools()
	blkc := initBlockchain()
	rnd := &mock.RounderMock{}
	blkExec := &mock.BlockProcessorMock{}
	hasher := &mock.HasherMock{}
	marshalizer := &mock.MarshalizerMock{}
	forkDetector := &mock.ForkDetectorMock{}
	shardCoordinator := mock.NewOneShardCoordinatorMock()
	account := &mock.AccountsStub{}

	bs, _ := sync.NewBootstrap(
		pools,
		blkc,
		rnd,
		blkExec,
		waitTime,
		hasher,
		marshalizer,
		forkDetector,
		createMockResolversFinder(),
		shardCoordinator,
		account,
	)

	blkc.GetCurrentBlockHeaderCalled = func() data.HeaderHandler {
		return nil
	}

	err := bs.ForkChoice()
	assert.Equal(t, process.ErrNilBlockHeader, err)
}

func TestBootstrap_ForkChoiceIsNotEmptyShouldErr(t *testing.T) {
	t.Parallel()

	newHdrHash := []byte("new hdr hash")
	newHdrNonce := uint64(6)

	remFlags := &removedFlags{}

	pools := createMockPools()
	pools.HeadersCalled = func() storage.Cacher {
		return createHeadersDataPool(newHdrHash, remFlags)
	}
	pools.HeadersNoncesCalled = func() data.Uint64Cacher {
		return createHeadersNoncesDataPool(newHdrNonce, newHdrHash, newHdrNonce, remFlags)
	}
	blkc := initBlockchain()
	rnd := &mock.RounderMock{}
	blkExec := &mock.BlockProcessorMock{}
	hasher := &mock.HasherMock{}
	marshalizer := &mock.MarshalizerMock{}
	forkDetector := createForkDetector(newHdrNonce, remFlags)
	shardCoordinator := mock.NewOneShardCoordinatorMock()
	account := &mock.AccountsStub{}

	bs, _ := sync.NewBootstrap(
		pools,
		blkc,
		rnd,
		blkExec,
		waitTime,
		hasher,
		marshalizer,
		forkDetector,
		createMockResolversFinder(),
		shardCoordinator,
		account,
	)

	blkc.GetCurrentBlockHeaderCalled = func() data.HeaderHandler {
		return &block.Header{
			PubKeysBitmap: []byte{1},
			Nonce:         newHdrNonce,
		}
	}

	err := bs.ForkChoice()
	assert.Equal(t, reflect.TypeOf(&sync.ErrSignedBlock{}), reflect.TypeOf(err))
}

func TestBootstrap_ForkChoiceIsEmptyCallRollBackOkValsShouldWork(t *testing.T) {
	t.Parallel()

	//retain if the remove process from different storage locations has been called
	remFlags := &removedFlags{}

	currentHdrNonce := uint64(8)
	currentHdrHash := []byte("current header hash")

	//define prev tx block body "strings" as in this test there are a lot of stubs that
	//constantly need to check some defined symbols
	//prevTxBlockBodyHash := []byte("prev block body hash")
	prevTxBlockBodyBytes := []byte("prev block body bytes")
	prevTxBlockBody := make(block.Body, 0)

	//define prev header "strings"
	prevHdrHash := []byte("prev header hash")
	prevHdrBytes := []byte("prev header bytes")
	prevHdrRootHash := []byte("prev header root hash")
	prevHdr := &block.Header{
		Signature: []byte("sig of the prev header as to be unique in this context"),
		RootHash:  prevHdrRootHash,
	}

	pools := createMockPools()

	//data pool headers
	pools.HeadersCalled = func() storage.Cacher {
		return createHeadersDataPool(currentHdrHash, remFlags)
	}
	//data pool headers-nonces
	pools.HeadersNoncesCalled = func() data.Uint64Cacher {
		return createHeadersNoncesDataPool(
			currentHdrNonce,
			currentHdrHash,
			currentHdrNonce,
			remFlags,
		)
	}

	//a mock blockchain with special header and tx block bodies stubs (defined above)
	blkc := &mock.BlockChainMock{
		StorageService: &mock.ChainStorerMock{
			GetStorerCalled: func(unitType data.UnitType) storage.Storer {
				return &mock.StorerStub{
					GetCalled: func(key []byte) ([]byte, error) {
						return prevHdrBytes, nil
					},
					RemoveCalled: func(key []byte) error {
						remFlags.flagHdrRemovedFromStorage = true
						return nil
					},
				}
			},
		},
	}
	rnd := &mock.RounderMock{}
	blkExec := &mock.BlockProcessorMock{
		RestoreBlockIntoPoolsCalled: func(blockChain data.ChainHandler, body data.BodyHandler) error {
			return nil
		},
	}

	hasher := &mock.HasherMock{}

	//a marshalizer stub
	marshalizer := &mock.MarshalizerStub{
		UnmarshalCalled: func(obj interface{}, buff []byte) error {
			if bytes.Equal(buff, prevHdrBytes) {
				//bytes represent a header (strings are returns from hdrUnit.Get which is also a stub here)
				//copy only defined fields
				obj.(*block.Header).Signature = prevHdr.Signature
				obj.(*block.Header).RootHash = prevHdrRootHash
				return nil
			}
			if bytes.Equal(buff, prevTxBlockBodyBytes) {
				//bytes represent a tx block body (strings are returns from txBlockUnit.Get which is also a stub here)
				//copy only defined fields
				obj = prevTxBlockBody
				return nil
			}

			return nil
		},
	}

	forkDetector := createForkDetector(currentHdrNonce, remFlags)
	shardCoordinator := mock.NewOneShardCoordinatorMock()
	account := &mock.AccountsStub{
		RecreateTrieCalled: func(rootHash []byte) error {
			return nil
		},
	}

	bs, _ := sync.NewBootstrap(
		pools,
		blkc,
		rnd,
		blkExec,
		waitTime,
		hasher,
		marshalizer,
		forkDetector,
		createMockResolversFinder(),
		shardCoordinator,
		account,
	)

	bs.SetForkNonce(currentHdrNonce)

	hdr := &block.Header{
		Nonce: currentHdrNonce,
		//empty bitmap
		PrevHash: prevHdrHash,
	}
	blkc.GetCurrentBlockHeaderCalled = func() data.HeaderHandler {
		return hdr
	}
	blkc.SetCurrentBlockHeaderCalled = func(handler data.HeaderHandler) error {
		hdr = prevHdr
		return nil
	}

	body := make(block.Body, 0)
	blkc.GetCurrentBlockBodyCalled = func() data.BodyHandler {
		return body
	}
	blkc.SetCurrentBlockBodyCalled = func(handler data.BodyHandler) error {
		body = prevTxBlockBody
		return nil
	}

	hdrHash := make([]byte, 0)
	blkc.GetCurrentBlockHeaderHashCalled = func() []byte {
		return hdrHash
	}
	blkc.SetCurrentBlockHeaderHashCalled = func(i []byte) {
		hdrHash = i
	}

	err := bs.ForkChoice()
	assert.Nil(t, err)
	assert.True(t, remFlags.flagHdrRemovedFromNonces)
	assert.True(t, remFlags.flagHdrRemovedFromHeaders)
	assert.True(t, remFlags.flagHdrRemovedFromStorage)
	assert.True(t, remFlags.flagHdrRemovedFromForkDetector)
	assert.Equal(t, blkc.GetCurrentBlockHeader(), prevHdr)
	assert.Equal(t, blkc.GetCurrentBlockBody(), prevTxBlockBody)
	assert.Equal(t, blkc.GetCurrentBlockHeaderHash(), prevHdrHash)
}

func TestBootstrap_ForkChoiceIsEmptyCallRollBackToGenesisShouldWork(t *testing.T) {
	t.Parallel()

	//retain if the remove process from different storage locations has been called
	remFlags := &removedFlags{}

	currentHdrNonce := uint64(1)
	currentHdrHash := []byte("current header hash")

	//define prev tx block body "strings" as in this test there are a lot of stubs that
	//constantly need to check some defined symbols
	//prevTxBlockBodyHash := []byte("prev block body hash")
	prevTxBlockBodyBytes := []byte("prev block body bytes")
	prevTxBlockBody := make(block.Body, 0)

	//define prev header "strings"
	prevHdrHash := []byte("prev header hash")
	prevHdrBytes := []byte("prev header bytes")
	prevHdrRootHash := []byte("prev header root hash")
	prevHdr := &block.Header{
		Signature: []byte("sig of the prev header as to be unique in this context"),
		RootHash:  prevHdrRootHash,
	}

	pools := createMockPools()

	//data pool headers
	pools.HeadersCalled = func() storage.Cacher {
		return createHeadersDataPool(currentHdrHash, remFlags)
	}
	//data pool headers-nonces
	pools.HeadersNoncesCalled = func() data.Uint64Cacher {
		return createHeadersNoncesDataPool(
			currentHdrNonce,
			currentHdrHash,
			currentHdrNonce,
			remFlags,
		)
	}

	//a mock blockchain with special header and tx block bodies stubs (defined above)
	blkc := &mock.BlockChainMock{
		StorageService: &mock.ChainStorerMock{
			GetStorerCalled: func(unitType data.UnitType) storage.Storer {
				return &mock.StorerStub{
					GetCalled: func(key []byte) ([]byte, error) {
						return prevHdrBytes, nil
					},
					RemoveCalled: func(key []byte) error {
						remFlags.flagHdrRemovedFromStorage = true
						return nil
					},
				}
			},
		},
		GetGenesisHeaderCalled: func() data.HeaderHandler {
			return prevHdr
		},
	}
	rnd := &mock.RounderMock{}
	blkExec := &mock.BlockProcessorMock{
		RestoreBlockIntoPoolsCalled: func(blockChain data.ChainHandler, body data.BodyHandler) error {
			return nil
		},
	}

	hasher := &mock.HasherMock{}

	//a marshalizer stub
	marshalizer := &mock.MarshalizerStub{
		UnmarshalCalled: func(obj interface{}, buff []byte) error {
			if bytes.Equal(buff, prevHdrBytes) {
				//bytes represent a header (strings are returns from hdrUnit.Get which is also a stub here)
				//copy only defined fields
				obj.(*block.Header).Signature = prevHdr.Signature
				obj.(*block.Header).RootHash = prevHdrRootHash
				return nil
			}
			if bytes.Equal(buff, prevTxBlockBodyBytes) {
				//bytes represent a tx block body (strings are returns from txBlockUnit.Get which is also a stub here)
				//copy only defined fields
				obj = prevTxBlockBody
				return nil
			}

			return nil
		},
	}

	forkDetector := createForkDetector(currentHdrNonce, remFlags)
	shardCoordinator := mock.NewOneShardCoordinatorMock()
	account := &mock.AccountsStub{
		RecreateTrieCalled: func(rootHash []byte) error {
			return nil
		},
	}

	bs, _ := sync.NewBootstrap(
		pools,
		blkc,
		rnd,
		blkExec,
		waitTime,
		hasher,
		marshalizer,
		forkDetector,
		createMockResolversFinder(),
		shardCoordinator,
		account,
	)

	bs.SetForkNonce(currentHdrNonce)

	hdr := &block.Header{
		Nonce: currentHdrNonce,
		//empty bitmap
		PrevHash: prevHdrHash,
	}
	blkc.GetCurrentBlockHeaderCalled = func() data.HeaderHandler {
		return hdr
	}
	blkc.SetCurrentBlockHeaderCalled = func(handler data.HeaderHandler) error {
		hdr = nil
		return nil
	}

	body := make(block.Body, 0)
	blkc.GetCurrentBlockBodyCalled = func() data.BodyHandler {
		return body
	}
	blkc.SetCurrentBlockBodyCalled = func(handler data.BodyHandler) error {
		body = nil
		return nil
	}

	hdrHash := make([]byte, 0)
	blkc.GetCurrentBlockHeaderHashCalled = func() []byte {
		return hdrHash
	}
	blkc.SetCurrentBlockHeaderHashCalled = func(i []byte) {
		hdrHash = nil
	}

	err := bs.ForkChoice()
	assert.Nil(t, err)
	assert.True(t, remFlags.flagHdrRemovedFromNonces)
	assert.True(t, remFlags.flagHdrRemovedFromHeaders)
	assert.True(t, remFlags.flagHdrRemovedFromStorage)
	assert.True(t, remFlags.flagHdrRemovedFromForkDetector)
	assert.Nil(t, blkc.GetCurrentBlockHeader())
	assert.Nil(t, blkc.GetCurrentBlockBody())
	assert.Nil(t, blkc.GetCurrentBlockHeaderHash())
}

//------- GetTxBodyHavingHash

func TestBootstrap_GetTxBodyHavingHashReturnsFromCacherShouldWork(t *testing.T) {
	t.Parallel()

	mbh := []byte("requested hash")
	requestedHash := make([][]byte, 0)
	requestedHash = append(requestedHash, mbh)
	mb := &block.MiniBlock{}
	txBlock := make(block.MiniBlockSlice, 0)

	pools := createMockPools()
	pools.MiniBlocksCalled = func() storage.Cacher {
		return &mock.CacherStub{
			RegisterHandlerCalled: func(i func(key []byte)) {},
			GetCalled: func(key []byte) (value interface{}, ok bool) {
				if bytes.Equal(key, mbh) {
					return mb, true
				}
				return nil, false
			},
		}
	}
	blkc, _ := blockchain.NewBlockChain(
		&mock.CacherStub{},
		&mock.StorerStub{},
		&mock.StorerStub{},
		&mock.StorerStub{},
		&mock.StorerStub{},
		&mock.StorerStub{},
	)
	rnd := &mock.RounderMock{}
	blkExec := &mock.BlockProcessorMock{}
	hasher := &mock.HasherMock{}
	marshalizer := &mock.MarshalizerMock{}
	forkDetector := &mock.ForkDetectorMock{}
	shardCoordinator := mock.NewOneShardCoordinatorMock()
	account := &mock.AccountsStub{}

	bs, _ := sync.NewBootstrap(
		pools,
		blkc,
		rnd,
		blkExec,
		waitTime,
		hasher,
		marshalizer,
		forkDetector,
		createMockResolversFinder(),
		shardCoordinator,
		account,
	)
	txBlockRecovered := bs.GetMiniBlocks(requestedHash)

	assert.True(t, reflect.DeepEqual(txBlockRecovered, txBlock))
}

func TestBootstrap_GetTxBodyHavingHashNotFoundInCacherOrStorageShouldRetNil(t *testing.T) {
	t.Parallel()

	mbh := []byte("requested hash")
	requestedHash := make([][]byte, 0)
	requestedHash = append(requestedHash, mbh)

	pools := createMockPools()

	txBlockUnit := &mock.StorerStub{
		GetCalled: func(key []byte) (i []byte, e error) {
			return nil, errors.New("not found")
		},
	}

	blkc, _ := blockchain.NewBlockChain(
		&mock.CacherStub{},
		&mock.StorerStub{},
		txBlockUnit,
		&mock.StorerStub{},
		&mock.StorerStub{},
		&mock.StorerStub{},
	)
	rnd := &mock.RounderMock{}
	blkExec := &mock.BlockProcessorMock{}
	hasher := &mock.HasherMock{}
	marshalizer := &mock.MarshalizerMock{}
	forkDetector := &mock.ForkDetectorMock{}
	shardCoordinator := mock.NewOneShardCoordinatorMock()
	account := &mock.AccountsStub{}

	bs, _ := sync.NewBootstrap(
		pools,
		blkc,
		rnd,
		blkExec,
		waitTime,
		hasher,
		marshalizer,
		forkDetector,
		createMockResolversFinderNilMiniBlocks(),
		shardCoordinator,
		account,
	)
	txBlockRecovered := bs.GetMiniBlocks(requestedHash)

	assert.Nil(t, txBlockRecovered)
}

func TestBootstrap_GetTxBodyHavingHashFoundInStorageShouldWork(t *testing.T) {
	t.Parallel()

	mbh := []byte("requested hash")
	requestedHash := make([][]byte, 0)
	requestedHash = append(requestedHash, mbh)
	txBlock := make(block.MiniBlockSlice, 0)

	hasher := &mock.HasherMock{}
	marshalizer := &mock.MarshalizerMock{}

	pools := createMockPools()

	txBlockUnit := &mock.StorerStub{
		GetCalled: func(key []byte) (i []byte, e error) {
			if bytes.Equal(key, mbh) {
				buff, _ := marshalizer.Marshal(txBlock)
				return buff, nil
			}

			return nil, errors.New("not found")
		},
	}

	blkc, _ := blockchain.NewBlockChain(
		&mock.CacherStub{},
		&mock.StorerStub{},
		txBlockUnit,
		&mock.StorerStub{},
		&mock.StorerStub{},
		&mock.StorerStub{},
	)

	rnd := &mock.RounderMock{}
	blkExec := &mock.BlockProcessorMock{}
	forkDetector := &mock.ForkDetectorMock{}
	shardCoordinator := mock.NewOneShardCoordinatorMock()
	account := &mock.AccountsStub{}

	bs, _ := sync.NewBootstrap(
		pools,
		blkc,
		rnd,
		blkExec,
		waitTime,
		hasher,
		marshalizer,
		forkDetector,
		createMockResolversFinder(),
		shardCoordinator,
		account,
	)
	txBlockRecovered := bs.GetMiniBlocks(requestedHash)

	assert.Equal(t, txBlock, txBlockRecovered)
}

func TestBootstrap_CreateEmptyBlockShouldReturnNilWhenMarshalErr(t *testing.T) {
	t.Parallel()

	pools := createMockPools()
	blkc := initBlockchain()
	rnd := &mock.RounderMock{}
	blkExec := createBlockProcessor()
	hasher := &mock.HasherMock{}
	marshalizer := &mock.MarshalizerMock{}
	forkDetector := &mock.ForkDetectorMock{}
	shardCoordinator := mock.NewOneShardCoordinatorMock()
	account := &mock.AccountsStub{}

	marshalizer.Fail = true

	bs, _ := sync.NewBootstrap(
		pools,
		blkc,
		rnd,
		blkExec,
		waitTime,
		hasher,
		marshalizer,
		forkDetector,
		createMockResolversFinder(),
		shardCoordinator,
		account,
	)

	blk, hdr, _ := bs.CreateAndCommitEmptyBlock(0)

	assert.Nil(t, blk)
	assert.Nil(t, hdr)
}

func TestBootstrap_CreateEmptyBlockShouldReturnNilWhenCommitBlockErr(t *testing.T) {
	t.Parallel()

	pools := createMockPools()
	blkc := initBlockchain()
	rnd := &mock.RounderMock{}
	blkExec := createBlockProcessor()
	hasher := &mock.HasherMock{}
	marshalizer := &mock.MarshalizerMock{}
	forkDetector := &mock.ForkDetectorMock{}
	shardCoordinator := mock.NewOneShardCoordinatorMock()
	account := &mock.AccountsStub{}

	blkc.GetCurrentBlockHeaderCalled = func() data.HeaderHandler {
		return &block.Header{Nonce: 1}
	}

	err := errors.New("error")
	blkExec.CommitBlockCalled = func(blockChain data.ChainHandler, header data.HeaderHandler, body data.BodyHandler) error {
		return err
	}

	bs, _ := sync.NewBootstrap(
		pools,
		blkc,
		rnd,
		blkExec,
		waitTime,
		hasher,
		marshalizer,
		forkDetector,
		createMockResolversFinder(),
		shardCoordinator,
		account,
	)

	blk, hdr, _ := bs.CreateAndCommitEmptyBlock(0)

	assert.Nil(t, blk)
	assert.Nil(t, hdr)
}

func TestBootstrap_CreateEmptyBlockShouldWork(t *testing.T) {
	t.Parallel()

	pools := createMockPools()
	blkc := initBlockchain()
	rnd := &mock.RounderMock{}
	blkExec := createBlockProcessor()
	hasher := &mock.HasherMock{}
	marshalizer := &mock.MarshalizerMock{}
	forkDetector := &mock.ForkDetectorMock{}
	shardCoordinator := mock.NewOneShardCoordinatorMock()
	account := &mock.AccountsStub{}

	bs, _ := sync.NewBootstrap(
		pools,
		blkc,
		rnd,
		blkExec,
		waitTime,
		hasher,
		marshalizer,
		forkDetector,
		createMockResolversFinder(),
		shardCoordinator,
		account,
	)

	blk, hdr, _ := bs.CreateAndCommitEmptyBlock(0)

	assert.NotNil(t, blk)
	assert.NotNil(t, hdr)
}

func TestBootstrap_AddSyncStateListenerShouldAppendAnotherListener(t *testing.T) {
	t.Parallel()

	pools := createMockPools()
	blkc := initBlockchain()
	rnd := &mock.RounderMock{}
	blkExec := createBlockProcessor()
	hasher := &mock.HasherMock{}
	marshalizer := &mock.MarshalizerMock{}
	forkDetector := &mock.ForkDetectorMock{}
	shardCoordinator := mock.NewOneShardCoordinatorMock()
	account := &mock.AccountsStub{}

	bs, _ := sync.NewBootstrap(
		pools,
		blkc,
		rnd,
		blkExec,
		waitTime,
		hasher,
		marshalizer,
		forkDetector,
		createMockResolversFinder(),
		shardCoordinator,
		account,
	)

	f1 := func(bool) {}
	f2 := func(bool) {}
	f3 := func(bool) {}

	bs.AddSyncStateListener(f1)
	bs.AddSyncStateListener(f2)
	bs.AddSyncStateListener(f3)

	assert.Equal(t, 3, len(bs.SyncStateListeners()))
}

func TestBootstrap_NotifySyncStateListenersShouldNotify(t *testing.T) {
	t.Parallel()

	mutex := goSync.RWMutex{}
	pools := createMockPools()
	blkc := initBlockchain()
	rnd := &mock.RounderMock{}
	blkExec := createBlockProcessor()
	hasher := &mock.HasherMock{}
	marshalizer := &mock.MarshalizerMock{}
	forkDetector := &mock.ForkDetectorMock{}
	shardCoordinator := mock.NewOneShardCoordinatorMock()
	account := &mock.AccountsStub{}

	bs, _ := sync.NewBootstrap(
		pools,
		blkc,
		rnd,
		blkExec,
		waitTime,
		hasher,
		marshalizer,
		forkDetector,
		createMockResolversFinder(),
		shardCoordinator,
		account,
	)

	mutex.RLock()
	calls := 0
	mutex.RUnlock()
	var wg goSync.WaitGroup

	f1 := func(bool) {
		mutex.Lock()
		calls++
		mutex.Unlock()
		wg.Done()
	}

	f2 := func(bool) {
		mutex.Lock()
		calls++
		mutex.Unlock()
		wg.Done()
	}

	f3 := func(bool) {
		mutex.Lock()
		calls++
		mutex.Unlock()
		wg.Done()
	}

	wg.Add(3)

	bs.AddSyncStateListener(f1)
	bs.AddSyncStateListener(f2)
	bs.AddSyncStateListener(f3)

	bs.NotifySyncStateListeners()

	wg.Wait()

	assert.Equal(t, 3, calls)
}

func TestNewBootstrap_GetTimeStampForRoundShouldWork(t *testing.T) {
	t.Parallel()

	pools := createMockPools()
	blkc := initBlockchain()
	rnd := &mock.RounderMock{}
	blkExec := &mock.BlockProcessorMock{}
	hasher := &mock.HasherMock{}
	marshalizer := &mock.MarshalizerMock{}
	forkDetector := &mock.ForkDetectorMock{}
	shardCoordinator := mock.NewOneShardCoordinatorMock()
	account := &mock.AccountsStub{}

	bs, _ := sync.NewBootstrap(
		pools,
		blkc,
		rnd,
		blkExec,
		waitTime,
		hasher,
		marshalizer,
		forkDetector,
		createMockResolversFinder(),
		shardCoordinator,
		account,
	)

	rnd.RoundIndex = 0
	rnd.RoundTimeStamp = time.Unix(0, 0)
	rnd.RoundTimeDuration = 4000 * time.Millisecond

	timeStamp := bs.GetTimeStampForRound(2)
	assert.Equal(t, time.Unix(8, 0), timeStamp)

	rnd.RoundIndex = 5
	rnd.RoundTimeStamp = time.Unix(20, 0)
	rnd.RoundTimeDuration = 4000 * time.Millisecond

	timeStamp = bs.GetTimeStampForRound(1)
	assert.Equal(t, time.Unix(4, 0), timeStamp)
}

func TestNewBootstrap_ShouldCreateEmptyBlockShouldReturnFalseWhenForkIsDetected(t *testing.T) {
	t.Parallel()

	pools := createMockPools()
	blkc := initBlockchain()
	rnd := &mock.RounderMock{}
	blkExec := &mock.BlockProcessorMock{}
	hasher := &mock.HasherMock{}
	marshalizer := &mock.MarshalizerMock{}
	forkDetector := &mock.ForkDetectorMock{}
	shardCoordinator := mock.NewOneShardCoordinatorMock()
	account := &mock.AccountsStub{}

	bs, _ := sync.NewBootstrap(
		pools,
		blkc,
		rnd,
		blkExec,
		waitTime,
		hasher,
		marshalizer,
		forkDetector,
		createMockResolversFinder(),
		shardCoordinator,
		account,
	)

	bs.SetIsForkDetected(true)

	assert.False(t, bs.ShouldCreateEmptyBlock(0))
}

func TestNewBootstrap_ShouldCreateEmptyBlockShouldReturnFalseWhenNonceIsSmallerOrEqualThanMaxHeaderNonceReceived(t *testing.T) {
	t.Parallel()

	pools := createMockPools()
	blkc := initBlockchain()
	rnd := &mock.RounderMock{}
	blkExec := &mock.BlockProcessorMock{}
	hasher := &mock.HasherMock{}
	marshalizer := &mock.MarshalizerMock{}
	forkDetector := &mock.ForkDetectorMock{}
	shardCoordinator := mock.NewOneShardCoordinatorMock()
	account := &mock.AccountsStub{}

	bs, _ := sync.NewBootstrap(
		pools,
		blkc,
		rnd,
		blkExec,
		waitTime,
		hasher,
		marshalizer,
		forkDetector,
		createMockResolversFinder(),
		shardCoordinator,
		account,
	)

	bs.SetHighestNonceReceived(1)

	assert.False(t, bs.ShouldCreateEmptyBlock(0))
}

func TestNewBootstrap_ShouldCreateEmptyBlockShouldReturnTrue(t *testing.T) {
	t.Parallel()

	pools := createMockPools()
	blkc := initBlockchain()
	rnd := &mock.RounderMock{}
	blkExec := &mock.BlockProcessorMock{}
	hasher := &mock.HasherMock{}
	marshalizer := &mock.MarshalizerMock{}
	forkDetector := &mock.ForkDetectorMock{}
	shardCoordinator := mock.NewOneShardCoordinatorMock()
	account := &mock.AccountsStub{}

	bs, _ := sync.NewBootstrap(
		pools,
		blkc,
		rnd,
		blkExec,
		waitTime,
		hasher,
		marshalizer,
		forkDetector,
		createMockResolversFinder(),
		shardCoordinator,
		account,
	)

	assert.True(t, bs.ShouldCreateEmptyBlock(1))
}

func TestNewBootstrap_CreateAndBroadcastEmptyBlockShouldReturnErr(t *testing.T) {
	t.Parallel()

	pools := createMockPools()
	blkc := initBlockchain()
	rnd := &mock.RounderMock{}
	blkExec := createBlockProcessor()
	hasher := &mock.HasherMock{}
	marshalizer := &mock.MarshalizerMock{}
	forkDetector := &mock.ForkDetectorMock{}
	shardCoordinator := mock.NewOneShardCoordinatorMock()
	account := &mock.AccountsStub{}

	err := errors.New("error")
	blkExec.CommitBlockCalled = func(blockChain data.ChainHandler, header data.HeaderHandler, body data.BodyHandler) error {
		return err
	}

	bs, _ := sync.NewBootstrap(
		pools,
		blkc,
		rnd,
		blkExec,
		waitTime,
		hasher,
		marshalizer,
		forkDetector,
		createMockResolversFinder(),
		shardCoordinator,
		account,
	)

	err2 := bs.CreateAndBroadcastEmptyBlock()

	assert.Equal(t, err2, err)
}

func TestNewBootstrap_CreateAndBroadcastEmptyBlockShouldReturnNil(t *testing.T) {
	t.Parallel()

	pools := createMockPools()
	blkc := initBlockchain()
	rnd := &mock.RounderMock{}
	blkExec := createBlockProcessor()
	hasher := &mock.HasherMock{}
	marshalizer := &mock.MarshalizerMock{}
	forkDetector := &mock.ForkDetectorMock{}
	shardCoordinator := mock.NewOneShardCoordinatorMock()
	account := &mock.AccountsStub{}

	bs, _ := sync.NewBootstrap(
		pools,
		blkc,
		rnd,
		blkExec,
		waitTime,
		hasher,
		marshalizer,
		forkDetector,
		createMockResolversFinder(),
		shardCoordinator,
		account,
	)

	bs.BroadcastBlock = func(body data.BodyHandler, header data.HeaderHandler) error {
		return nil
	}

	err := bs.CreateAndBroadcastEmptyBlock()

	assert.Nil(t, err)
}

func TestNewBootstrap_BroadcastEmptyBlockShouldErrWhenBroadcastBlockErr(t *testing.T) {
	t.Parallel()

	pools := createMockPools()
	blkc := initBlockchain()
	rnd := &mock.RounderMock{}
	blkExec := &mock.BlockProcessorMock{}
	hasher := &mock.HasherMock{}
	marshalizer := &mock.MarshalizerMock{}
	forkDetector := &mock.ForkDetectorMock{}
	shardCoordinator := mock.NewOneShardCoordinatorMock()
	account := &mock.AccountsStub{}

	bs, _ := sync.NewBootstrap(
		pools,
		blkc,
		rnd,
		blkExec,
		waitTime,
		hasher,
		marshalizer,
		forkDetector,
		createMockResolversFinder(),
		shardCoordinator,
		account,
	)

	err := errors.New("error")
	bs.BroadcastBlock = func(body data.BodyHandler, header data.HeaderHandler) error {
		return err
	}

	err2 := bs.BroadcastEmptyBlock(nil, nil)

	assert.Equal(t, err, err2)
}

func TestNewBootstrap_BroadcastEmptyBlockShouldReturnNil(t *testing.T) {
	t.Parallel()

	pools := createMockPools()
	blkc := initBlockchain()
	rnd := &mock.RounderMock{}
	blkExec := &mock.BlockProcessorMock{}
	hasher := &mock.HasherMock{}
	marshalizer := &mock.MarshalizerMock{}
	forkDetector := &mock.ForkDetectorMock{}
	shardCoordinator := mock.NewOneShardCoordinatorMock()
	account := &mock.AccountsStub{}

	bs, _ := sync.NewBootstrap(
		pools,
		blkc,
		rnd,
		blkExec,
		waitTime,
		hasher,
		marshalizer,
		forkDetector,
		createMockResolversFinder(),
		shardCoordinator,
		account,
	)

	bs.BroadcastBlock = func(body data.BodyHandler, header data.HeaderHandler) error {
		return nil
	}

	err := bs.BroadcastEmptyBlock(nil, nil)

	assert.Nil(t, err)
}<|MERGE_RESOLUTION|>--- conflicted
+++ resolved
@@ -2,11 +2,8 @@
 
 import (
 	"bytes"
-<<<<<<< HEAD
 	"math"
-=======
 	"errors"
->>>>>>> 5397a7f9
 	"reflect"
 	"strings"
 	goSync "sync"
