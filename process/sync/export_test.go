--- conflicted
+++ resolved
@@ -120,19 +120,11 @@
 	return hi.isProcessed
 }
 
-<<<<<<< HEAD
 func (boot *Bootstrap) NotifySyncStateListeners() {
-=======
-func (hi *headerInfo) IsSigned() bool {
-	return hi.isSigned
-}
-
-func (boot *ShardBootstrap) NotifySyncStateListeners() {
 	boot.notifySyncStateListeners()
 }
 
 func (boot *MetaBootstrap) NotifySyncStateListeners() {
->>>>>>> 350a51fc
 	boot.notifySyncStateListeners()
 }
 
@@ -164,9 +156,6 @@
 	boot.isForkDetected = isForkDetected
 }
 
-<<<<<<< HEAD
-func (boot *Bootstrap) SetIsNodeSynchronized(isNodeSyncronized bool) {
-=======
 func (boot *MetaBootstrap) SetIsForkDetected(isForkDetected bool) {
 	boot.isForkDetected = isForkDetected
 }
@@ -208,7 +197,6 @@
 }
 
 func (boot *MetaBootstrap) SetIsNodeSynchronized(isNodeSyncronized bool) {
->>>>>>> 350a51fc
 	boot.isNodeSynchronized = isNodeSyncronized
 }
 
