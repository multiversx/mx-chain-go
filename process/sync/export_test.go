--- conflicted
+++ resolved
@@ -63,15 +63,11 @@
 	bfd.fork.lastCheckpointNonce = nonce
 }
 
-<<<<<<< HEAD
-func (bfd *basicForkDetector) CheckpointRound() int64 {
-=======
 func (bfd *basicForkDetector) SetCheckpointNonce(nonce uint64) {
 	bfd.fork.checkpointNonce = nonce
 }
 
-func (bfd *basicForkDetector) CheckpointRound() int32 {
->>>>>>> d1bbe4d9
+func (bfd *basicForkDetector) CheckpointRound() int64 {
 	return bfd.fork.checkpointRound
 }
 
