--- conflicted
+++ resolved
@@ -621,7 +621,12 @@
 	}
 
 	if nbRequestedHdrs > 0 {
-<<<<<<< HEAD
+		log.Info(fmt.Sprintf("requested in advance %d headers from nonce %d to nonce %d as probable highest nonce is %d\n",
+			nbRequestedHdrs,
+			nonce,
+			maxNonce,
+			boot.forkDetector.ProbableHighestNonce()))
+		JLS
 		log.Debug("requested in advance headers",
 			"num headers", nbRequestedHdrs,
 			"from nonce", nonce,
@@ -630,13 +635,6 @@
 		log.Debug("probable highest nonce",
 			"nonce", boot.forkDetector.ProbableHighestNonce(),
 		)
-=======
-		log.Info(fmt.Sprintf("requested in advance %d headers from nonce %d to nonce %d as probable highest nonce is %d\n",
-			nbRequestedHdrs,
-			nonce,
-			maxNonce,
-			boot.forkDetector.ProbableHighestNonce()))
->>>>>>> fcc08c87
 	}
 }
 
@@ -714,24 +712,17 @@
 			return nil
 		}
 
-<<<<<<< HEAD
+		log.Info(fmt.Sprintf("fork detected at nonce %d with hash %s\n",
+			boot.forkInfo.Nonce,
+			core.ToB64(boot.forkInfo.Hash)))
+		JLS
 		log.Debug("fork detected",
 			"nonce", boot.forkNonce,
 			"hash", boot.forkHash,
 		)
-
-		err := boot.rollBack(true)
-		if err != nil {
-			log.Debug("rollBack", "error", err.Error())
-=======
-		log.Info(fmt.Sprintf("fork detected at nonce %d with hash %s\n",
-			boot.forkInfo.Nonce,
-			core.ToB64(boot.forkInfo.Hash)))
-
 		err := boot.rollBack(true)
 		if err != nil {
 			return err
->>>>>>> fcc08c87
 		}
 	}
 
@@ -896,16 +887,9 @@
 		return err
 	}
 
-<<<<<<< HEAD
-	boot.cleanCachesAndStorageOnRollback(currHeader)
-	errNotCritical := boot.blkExecutor.RestoreBlockIntoPools(currHeader, currBlockBody)
-	if errNotCritical != nil {
-		log.Debug("RestoreBlockIntoPools", "error", errNotCritical.Error())
-=======
 	err = boot.blkExecutor.RestoreBlockIntoPools(currHeader, currBlockBody)
 	if err != nil {
 		return err
->>>>>>> fcc08c87
 	}
 
 	boot.cleanCachesAndStorageOnRollback(currHeader)
@@ -997,26 +981,16 @@
 	log.Info(fmt.Sprintf("revert state to header with nonce %d and hash %s\n",
 		currHeader.GetNonce(),
 		core.ToB64(currHeaderHash)))
-
+JLS
 	err := boot.blkc.SetCurrentBlockHeader(currHeader)
 	if err != nil {
 		log.Info(err.Error())
 	}
 
-<<<<<<< HEAD
-		select {
-		case <-boot.chStopSync:
-			return
-		default:
-			err := boot.syncStarter.SyncBlock()
-			if err != nil {
-				log.Debug("SyncBlock", "error", err.Error())
-			}
-		}
-=======
 	err = boot.blkc.SetCurrentBlockBody(currBlockBody)
 	if err != nil {
 		log.Info(err.Error())
+		JLS
 	}
 
 	boot.blkc.SetCurrentBlockHeaderHash(currHeaderHash)
@@ -1024,6 +998,6 @@
 	err = boot.blkExecutor.RevertStateToBlock(currHeader)
 	if err != nil {
 		log.Info(err.Error())
->>>>>>> fcc08c87
+		JLS
 	}
 }