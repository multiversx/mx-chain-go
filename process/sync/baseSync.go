package sync

import (
	"bytes"
	"context"
	"fmt"
	"math"
	"sync"
	"time"

	"github.com/multiversx/mx-chain-core-go/core"
	"github.com/multiversx/mx-chain-core-go/core/check"
	"github.com/multiversx/mx-chain-core-go/core/closing"
	"github.com/multiversx/mx-chain-core-go/data"
	"github.com/multiversx/mx-chain-core-go/data/block"
	outportcore "github.com/multiversx/mx-chain-core-go/data/outport"
	"github.com/multiversx/mx-chain-core-go/data/typeConverters"
	"github.com/multiversx/mx-chain-core-go/hashing"
	"github.com/multiversx/mx-chain-core-go/marshal"
	"github.com/multiversx/mx-chain-go/common"
	"github.com/multiversx/mx-chain-go/consensus"
	"github.com/multiversx/mx-chain-go/dataRetriever"
	"github.com/multiversx/mx-chain-go/dblookupext"
	"github.com/multiversx/mx-chain-go/outport"
	"github.com/multiversx/mx-chain-go/process"
	"github.com/multiversx/mx-chain-go/process/sync/storageBootstrap/metricsLoader"
	"github.com/multiversx/mx-chain-go/process/sync/trieIterators"
	"github.com/multiversx/mx-chain-go/sharding"
	"github.com/multiversx/mx-chain-go/state"
	"github.com/multiversx/mx-chain-go/storage"
	"github.com/multiversx/mx-chain-go/trie/storageMarker"
	logger "github.com/multiversx/mx-chain-logger-go"
)

var log = logger.GetOrCreate("process/sync")

var _ closing.Closer = (*baseBootstrap)(nil)

// sleepTime defines the time in milliseconds between each iteration made in syncBlocks method
const sleepTime = 5 * time.Millisecond
const minimumProcessWaitTime = time.Millisecond * 100

// hdrInfo hold the data related to a header
type hdrInfo struct {
	Nonce uint64
	Hash  []byte
}

type notarizedInfo struct {
	lastNotarized           map[uint32]*hdrInfo
	finalNotarized          map[uint32]*hdrInfo
	blockWithLastNotarized  map[uint32]uint64
	blockWithFinalNotarized map[uint32]uint64
	startNonce              uint64
}

type baseBootstrap struct {
	historyRepo dblookupext.HistoryRepository
	headers     dataRetriever.HeadersPool

	chainHandler   data.ChainHandler
	blockProcessor process.BlockProcessor
	store          dataRetriever.StorageService

	roundHandler      consensus.RoundHandler
	hasher            hashing.Hasher
	marshalizer       marshal.Marshalizer
	epochHandler      dataRetriever.EpochHandler
	forkDetector      process.ForkDetector
	requestHandler    process.RequestHandler
	shardCoordinator  sharding.Coordinator
	accounts          state.AccountsAdapter
	blockBootstrapper blockBootstrapper
	blackListHandler  process.TimeCacher

	mutHeader     sync.RWMutex
	headerNonce   *uint64
	headerhash    []byte
	chRcvHdrNonce chan bool
	chRcvHdrHash  chan bool

	requestedHashes process.RequiredDataPool

	statusHandler core.AppStatusHandler

	chStopSync chan bool
	waitTime   time.Duration

	mutNodeState          sync.RWMutex
	isNodeSynchronized    bool
	isNodeStateCalculated bool
	hasLastBlock          bool
	roundIndex            int64

	forkInfo *process.ForkInfo

	mutRcvHdrNonce           sync.RWMutex
	mutRcvHdrHash            sync.RWMutex
	syncStateListeners       []func(bool)
	mutSyncStateListeners    sync.RWMutex
	uint64Converter          typeConverters.Uint64ByteSliceConverter
	mapNonceSyncedWithErrors map[uint64]uint32
	mutNonceSyncedWithErrors sync.RWMutex

	requestMiniBlocks func(headerHandler data.HeaderHandler)

	networkWatcher    process.NetworkConnectionWatcher
	getHeaderFromPool func([]byte) (data.HeaderHandler, error)

	headerStore          storage.Storer
	headerNonceHashStore storage.Storer
	syncStarter          syncStarter
	bootStorer           process.BootStorer
	storageBootstrapper  process.BootstrapperFromStorage
	currentEpochProvider process.CurrentNetworkEpochProviderHandler

	outportHandler   outport.OutportHandler
	accountsDBSyncer process.AccountsDBSyncer

<<<<<<< HEAD
	chRcvMiniBlocks                     chan bool
	mutRcvMiniBlocks                    sync.Mutex
	miniBlocksProvider                  process.MiniBlockProvider
	poolsHolder                         dataRetriever.PoolsHolder
	mutRequestHeaders                   sync.Mutex
	cancelFunc                          func()
	isInImportMode                      bool
	scheduledTxsExecutionHandler        process.ScheduledTxsExecutionHandler
	processWaitTime                     time.Duration
	processAndCommitFunc                func(header data.HeaderHandler, body data.BodyHandler, haveTime func() time.Duration) error
	handleScheduledRollBackToHeaderFunc func(header data.HeaderHandler, headerHash []byte) []byte
	getRootHashFromBlockFunc            func(header data.HeaderHandler, headerHash []byte) []byte
=======
	chRcvMiniBlocks              chan bool
	mutRcvMiniBlocks             sync.Mutex
	miniBlocksProvider           process.MiniBlockProvider
	poolsHolder                  dataRetriever.PoolsHolder
	mutRequestHeaders            sync.Mutex
	cancelFunc                   func()
	isInImportMode               bool
	scheduledTxsExecutionHandler process.ScheduledTxsExecutionHandler
	processWaitTime              time.Duration

	repopulateTokensSupplies bool
>>>>>>> 488ded72
}

// setRequestedHeaderNonce method sets the header nonce requested by the sync mechanism
func (boot *baseBootstrap) setRequestedHeaderNonce(nonce *uint64) {
	boot.mutHeader.Lock()
	boot.headerNonce = nonce
	boot.mutHeader.Unlock()
}

// setRequestedHeaderHash method sets the header hash requested by the sync mechanism
func (boot *baseBootstrap) setRequestedHeaderHash(hash []byte) {
	boot.mutHeader.Lock()
	boot.headerhash = hash
	boot.mutHeader.Unlock()
}

// requestedHeaderNonce method gets the header nonce requested by the sync mechanism
func (boot *baseBootstrap) requestedHeaderNonce() *uint64 {
	boot.mutHeader.RLock()
	defer boot.mutHeader.RUnlock()
	return boot.headerNonce
}

// requestedHeaderHash method gets the header hash requested by the sync mechanism
func (boot *baseBootstrap) requestedHeaderHash() []byte {
	boot.mutHeader.RLock()
	defer boot.mutHeader.RUnlock()
	return boot.headerhash
}

func (boot *baseBootstrap) processReceivedHeader(headerHandler data.HeaderHandler, headerHash []byte) {
	if boot.shardCoordinator.SelfId() != headerHandler.GetShardID() {
		return
	}

	log.Trace("received header from network",
		"shard", headerHandler.GetShardID(),
		"round", headerHandler.GetRound(),
		"nonce", headerHandler.GetNonce(),
		"hash", headerHash,
	)

	err := boot.forkDetector.AddHeader(headerHandler, headerHash, process.BHReceived, nil, nil)
	if err != nil {
		log.Debug("forkDetector.AddHeader", "error", err.Error())
	}

	go boot.requestMiniBlocks(headerHandler)

	boot.confirmHeaderReceivedByNonce(headerHandler, headerHash)
	boot.confirmHeaderReceivedByHash(headerHandler, headerHash)
}

func (boot *baseBootstrap) confirmHeaderReceivedByNonce(headerHandler data.HeaderHandler, hdrHash []byte) {
	boot.mutRcvHdrNonce.Lock()
	n := boot.requestedHeaderNonce()
	if n != nil && *n == headerHandler.GetNonce() {
		log.Debug("received requested header from network",
			"shard", headerHandler.GetShardID(),
			"round", headerHandler.GetRound(),
			"nonce", headerHandler.GetNonce(),
			"hash", hdrHash,
		)
		boot.setRequestedHeaderNonce(nil)
		boot.mutRcvHdrNonce.Unlock()
		boot.chRcvHdrNonce <- true
		return
	}

	boot.mutRcvHdrNonce.Unlock()
}

func (boot *baseBootstrap) confirmHeaderReceivedByHash(headerHandler data.HeaderHandler, hdrHash []byte) {
	boot.mutRcvHdrHash.Lock()
	hash := boot.requestedHeaderHash()
	if hash != nil && bytes.Equal(hash, hdrHash) {
		log.Debug("received requested header from network",
			"shard", headerHandler.GetShardID(),
			"round", headerHandler.GetRound(),
			"nonce", headerHandler.GetNonce(),
			"hash", hash,
		)
		boot.setRequestedHeaderHash(nil)
		boot.mutRcvHdrHash.Unlock()
		boot.chRcvHdrHash <- true

		return
	}
	boot.mutRcvHdrHash.Unlock()
}

// AddSyncStateListener adds a syncStateListener that get notified each time the sync status of the node changes
func (boot *baseBootstrap) AddSyncStateListener(syncStateListener func(isSyncing bool)) {
	boot.mutSyncStateListeners.Lock()
	boot.syncStateListeners = append(boot.syncStateListeners, syncStateListener)
	boot.mutSyncStateListeners.Unlock()
}

func (boot *baseBootstrap) notifySyncStateListeners(isNodeSynchronized bool) {
	boot.mutSyncStateListeners.RLock()
	for i := 0; i < len(boot.syncStateListeners); i++ {
		go boot.syncStateListeners[i](isNodeSynchronized)
	}
	boot.mutSyncStateListeners.RUnlock()
}

// getNonceForNextBlock will get the nonce for the next block
func (boot *baseBootstrap) getNonceForNextBlock() uint64 {
	nonce := boot.chainHandler.GetGenesisHeader().GetNonce() + 1 // first block nonce after genesis block
	currentBlockHeader := boot.chainHandler.GetCurrentBlockHeader()
	if !check.IfNil(currentBlockHeader) {
		nonce = currentBlockHeader.GetNonce() + 1
	}
	return nonce
}

// getNonceForCurrentBlock will get the nonce for the current block
func (boot *baseBootstrap) getNonceForCurrentBlock() uint64 {
	nonce := boot.chainHandler.GetGenesisHeader().GetNonce() // genesis block nonce
	currentBlockHeader := boot.chainHandler.GetCurrentBlockHeader()
	if !check.IfNil(currentBlockHeader) {
		nonce = currentBlockHeader.GetNonce()
	}
	return nonce
}

// getEpochOfCurrentBlock will get the epoch for the current block as stored in the chain handler implementation
func (boot *baseBootstrap) getEpochOfCurrentBlock() uint32 {
	epoch := boot.chainHandler.GetGenesisHeader().GetEpoch()
	currentBlockHeader := boot.chainHandler.GetCurrentBlockHeader()
	if !check.IfNil(currentBlockHeader) {
		epoch = currentBlockHeader.GetEpoch()
	}
	return epoch
}

// waitForHeaderNonce method wait for header with the requested nonce to be received
func (boot *baseBootstrap) waitForHeaderNonce() error {
	select {
	case <-boot.chRcvHdrNonce:
		return nil
	case <-time.After(boot.waitTime):
		return process.ErrTimeIsOut
	}
}

// waitForHeaderHash method wait for header with the requested hash to be received
func (boot *baseBootstrap) waitForHeaderHash() error {
	select {
	case <-boot.chRcvHdrHash:
		return nil
	case <-time.After(boot.waitTime):
		return process.ErrTimeIsOut
	}
}

func (boot *baseBootstrap) computeNodeState() {
	boot.mutNodeState.Lock()
	defer boot.mutNodeState.Unlock()

	isNodeStateCalculatedInCurrentRound := boot.roundIndex == boot.roundHandler.Index() && boot.isNodeStateCalculated
	if isNodeStateCalculatedInCurrentRound {
		return
	}

	boot.forkInfo = boot.forkDetector.CheckFork()

	genesisNonce := boot.chainHandler.GetGenesisHeader().GetNonce()
	currentHeader := boot.chainHandler.GetCurrentBlockHeader()
	if check.IfNil(currentHeader) {
		boot.hasLastBlock = boot.forkDetector.ProbableHighestNonce() == genesisNonce
		log.Debug("computeNodeState",
			"probableHighestNonce", boot.forkDetector.ProbableHighestNonce(),
			"currentBlockNonce", nil,
			"boot.hasLastBlock", boot.hasLastBlock)
	} else {
		boot.hasLastBlock = boot.forkDetector.ProbableHighestNonce() <= boot.chainHandler.GetCurrentBlockHeader().GetNonce()
		log.Debug("computeNodeState",
			"probableHighestNonce", boot.forkDetector.ProbableHighestNonce(),
			"currentBlockNonce", boot.chainHandler.GetCurrentBlockHeader().GetNonce(),
			"boot.hasLastBlock", boot.hasLastBlock)
	}

	isNodeConnectedToTheNetwork := boot.networkWatcher.IsConnectedToTheNetwork()
	isNodeSynchronized := !boot.forkInfo.IsDetected && boot.hasLastBlock && isNodeConnectedToTheNetwork
	if isNodeSynchronized != boot.isNodeSynchronized {
		log.Debug("node has changed its synchronized state",
			"state", isNodeSynchronized,
		)
	}

	boot.isNodeSynchronized = isNodeSynchronized
	boot.isNodeStateCalculated = true
	boot.roundIndex = boot.roundHandler.Index()
	boot.notifySyncStateListeners(isNodeSynchronized)

	result := uint64(1)
	if isNodeSynchronized {
		result = uint64(0)
	}

	boot.statusHandler.SetUInt64Value(common.MetricIsSyncing, result)
	log.Debug("computeNodeState",
		"isNodeStateCalculated", boot.isNodeStateCalculated,
		"isNodeSynchronized", boot.isNodeSynchronized)

	if boot.shouldTryToRequestHeaders() {
		go boot.requestHeadersIfSyncIsStuck()
	}
}

func (boot *baseBootstrap) shouldTryToRequestHeaders() bool {
	if boot.roundHandler.BeforeGenesis() {
		return false
	}
	if boot.isForcedRollBackOneBlock() {
		return false
	}
	if boot.isForcedRollBackToNonce() {
		return false
	}
	if !boot.isNodeSynchronized {
		return true
	}

	return boot.roundHandler.Index()%process.RoundModulusTriggerWhenSyncIsStuck == 0
}

func (boot *baseBootstrap) requestHeadersIfSyncIsStuck() {
	lastSyncedRound := boot.chainHandler.GetGenesisHeader().GetRound()
	currHeader := boot.chainHandler.GetCurrentBlockHeader()
	if !check.IfNil(currHeader) {
		lastSyncedRound = currHeader.GetRound()
	}

	roundDiff := uint64(boot.roundHandler.Index()) - lastSyncedRound
	if roundDiff <= process.MaxRoundsWithoutNewBlockReceived {
		return
	}

	fromNonce := boot.getNonceForNextBlock()
	numHeadersToRequest := core.MinUint64(process.MaxHeadersToRequestInAdvance, roundDiff-1)
	toNonce := fromNonce + numHeadersToRequest - 1

	if fromNonce > toNonce {
		return
	}

	log.Debug("requestHeadersIfSyncIsStuck",
		"from nonce", fromNonce,
		"to nonce", toNonce,
		"probable highest nonce", boot.forkDetector.ProbableHighestNonce())

	boot.requestHeaders(fromNonce, toNonce)
}

func (boot *baseBootstrap) removeHeaderFromPools(header data.HeaderHandler) []byte {
	hash, err := core.CalculateHash(boot.marshalizer, boot.hasher, header)
	if err != nil {
		log.Debug("CalculateHash", "error", err.Error())
		return nil
	}

	log.Debug("removeHeaderFromPools",
		"shard", header.GetShardID(),
		"epoch", header.GetEpoch(),
		"round", header.GetRound(),
		"nonce", header.GetNonce(),
		"hash", hash)

	boot.headers.RemoveHeaderByHash(hash)

	return hash
}

func (boot *baseBootstrap) removeHeadersHigherThanNonceFromPool(nonce uint64) {
	shardID := boot.shardCoordinator.SelfId()
	log.Debug("removeHeadersHigherThanNonceFromPool",
		"shard", shardID,
		"nonce", nonce)

	nonces := boot.headers.Nonces(shardID)
	for _, currentNonce := range nonces {
		if currentNonce <= nonce {
			continue
		}

		boot.headers.RemoveHeaderByNonceAndShardId(currentNonce, shardID)
	}
}

func (boot *baseBootstrap) cleanCachesAndStorageOnRollback(header data.HeaderHandler) {
	hash := boot.removeHeaderFromPools(header)
	boot.forkDetector.RemoveHeader(header.GetNonce(), hash)
	nonceToByteSlice := boot.uint64Converter.ToByteSlice(header.GetNonce())
	_ = boot.headerNonceHashStore.Remove(nonceToByteSlice)
}

// checkBaseBootstrapParameters will check the correctness of the provided parameters
func checkBaseBootstrapParameters(arguments ArgBaseBootstrapper) error {
	if check.IfNil(arguments.ChainHandler) {
		return process.ErrNilBlockChain
	}
	if check.IfNil(arguments.RoundHandler) {
		return process.ErrNilRoundHandler
	}
	if check.IfNil(arguments.BlockProcessor) {
		return process.ErrNilBlockProcessor
	}
	if check.IfNil(arguments.Hasher) {
		return process.ErrNilHasher
	}
	if check.IfNil(arguments.Marshalizer) {
		return process.ErrNilMarshalizer
	}
	if check.IfNil(arguments.ForkDetector) {
		return process.ErrNilForkDetector
	}
	if check.IfNil(arguments.RequestHandler) {
		return process.ErrNilRequestHandler
	}
	if check.IfNil(arguments.ShardCoordinator) {
		return process.ErrNilShardCoordinator
	}
	if check.IfNil(arguments.Accounts) {
		return process.ErrNilAccountsAdapter
	}
	if check.IfNil(arguments.Store) {
		return process.ErrNilStore
	}
	if check.IfNil(arguments.BlackListHandler) {
		return process.ErrNilBlackListCacher
	}
	if check.IfNil(arguments.NetworkWatcher) {
		return process.ErrNilNetworkWatcher
	}
	if check.IfNil(arguments.BootStorer) {
		return process.ErrNilBootStorer
	}
	if check.IfNil(arguments.MiniblocksProvider) {
		return process.ErrNilMiniBlocksProvider
	}
	if check.IfNil(arguments.AppStatusHandler) {
		return process.ErrNilAppStatusHandler
	}
	if check.IfNil(arguments.OutportHandler) {
		return process.ErrNilOutportHandler
	}
	if check.IfNil(arguments.AccountsDBSyncer) {
		return process.ErrNilAccountsDBSyncer
	}
	if check.IfNil(arguments.CurrentEpochProvider) {
		return process.ErrNilCurrentNetworkEpochProvider
	}
	if check.IfNil(arguments.HistoryRepo) {
		return process.ErrNilHistoryRepository
	}
	if check.IfNil(arguments.ScheduledTxsExecutionHandler) {
		return process.ErrNilScheduledTxsExecutionHandler
	}
	if arguments.ProcessWaitTime < minimumProcessWaitTime {
		return fmt.Errorf("%w, minimum is %v, provided is %v", process.ErrInvalidProcessWaitTime, minimumProcessWaitTime, arguments.ProcessWaitTime)
	}

	return nil
}

func (boot *baseBootstrap) requestHeadersFromNonceIfMissing(fromNonce uint64) {
	toNonce := core.MinUint64(fromNonce+process.MaxHeadersToRequestInAdvance-1, boot.forkDetector.ProbableHighestNonce())

	if fromNonce > toNonce {
		return
	}

	log.Debug("requestHeadersFromNonceIfMissing",
		"from nonce", fromNonce,
		"to nonce", toNonce,
		"probable highest nonce", boot.forkDetector.ProbableHighestNonce())

	boot.requestHeaders(fromNonce, toNonce)
}

// syncBlocks method calls repeatedly synchronization method SyncBlock
func (boot *baseBootstrap) syncBlocks(ctx context.Context) {
	for {
		select {
		case <-ctx.Done():
			log.Debug("bootstrap's go routine is stopping...")
			return
		case <-time.After(sleepTime):
		}

		if !boot.networkWatcher.IsConnectedToTheNetwork() {
			continue
		}
		if boot.roundHandler.BeforeGenesis() {
			continue
		}

		err := boot.syncStarter.SyncBlock(ctx)
		if err != nil {
			if common.IsContextDone(ctx) {
				log.Debug("SyncBlock finished, bootstrap's go routine is stopping...")
				return
			}

			log.Debug("SyncBlock", "error", err.Error())
		}
	}
}

func (boot *baseBootstrap) doJobOnSyncBlockFail(bodyHandler data.BodyHandler, headerHandler data.HeaderHandler, err error) {
	processBlockStarted := !check.IfNil(bodyHandler) && !check.IfNil(headerHandler)
	isProcessWithError := processBlockStarted && err != process.ErrTimeIsOut

	numSyncedWithErrors := boot.incrementSyncedWithErrorsForNonce(boot.getNonceForNextBlock())
	allowedSyncWithErrorsLimitReached := numSyncedWithErrors >= process.MaxSyncWithErrorsAllowed
	isInProperRound := process.IsInProperRound(boot.roundHandler.Index())
	isSyncWithErrorsLimitReachedInProperRound := allowedSyncWithErrorsLimitReached && isInProperRound

	shouldRollBack := isProcessWithError || isSyncWithErrorsLimitReachedInProperRound
	if shouldRollBack {
		if !check.IfNil(headerHandler) {
			hash := boot.removeHeaderFromPools(headerHandler)
			boot.forkDetector.RemoveHeader(headerHandler.GetNonce(), hash)
		}

		errNotCritical := boot.rollBack(false)
		if errNotCritical != nil {
			log.Debug("rollBack", "error", errNotCritical.Error())
		}

		if isSyncWithErrorsLimitReachedInProperRound {
			boot.forkDetector.ResetProbableHighestNonce()
			boot.removeHeadersHigherThanNonceFromPool(boot.getNonceForCurrentBlock())
		}
	}
}

func (boot *baseBootstrap) incrementSyncedWithErrorsForNonce(nonce uint64) uint32 {
	boot.mutNonceSyncedWithErrors.Lock()
	boot.mapNonceSyncedWithErrors[nonce]++
	numSyncedWithErrors := boot.mapNonceSyncedWithErrors[nonce]
	boot.mutNonceSyncedWithErrors.Unlock()

	return numSyncedWithErrors
}

// syncBlock method actually does the synchronization. It requests the next block header from the pool
// and if it is not found there it will be requested from the network. After the header is received,
// it requests the block body in the same way(pool and then, if it is not found in the pool, from network).
// If either header and body are received the ProcessBlock and CommitBlock method will be called successively.
// These methods will execute the block and its transactions. Finally, if everything works, the block will be committed
// in the blockchain, and all this mechanism will be reiterated for the next block.
func (boot *baseBootstrap) syncBlock() error {
	boot.computeNodeState()
	nodeState := boot.GetNodeState()
	if nodeState != common.NsNotSynchronized {
		return nil
	}

	defer func() {
		boot.mutNodeState.Lock()
		boot.isNodeStateCalculated = false
		boot.mutNodeState.Unlock()
	}()

	if boot.forkInfo.IsDetected {
		boot.statusHandler.Increment(common.MetricNumTimesInForkChoice)

		if boot.isForcedRollBackOneBlock() {
			log.Debug("roll back one block has been forced")
			boot.rollBackOneBlockForced()
			return nil
		}

		if boot.isForcedRollBackToNonce() {
			log.Debug("roll back to nonce has been forced", "nonce", boot.forkInfo.Nonce)
			boot.rollBackToNonceForced()
			return nil
		}

		log.Debug("fork detected",
			"nonce", boot.forkInfo.Nonce,
			"hash", boot.forkInfo.Hash,
		)
		err := boot.rollBack(true)
		if err != nil {
			return err
		}
	}

	var body data.BodyHandler
	var header data.HeaderHandler
	var err error

	defer func() {
		if err != nil {
			boot.doJobOnSyncBlockFail(body, header, err)
		}
	}()

	header, err = boot.getNextHeaderRequestingIfMissing()
	if err != nil {
		return err
	}

	go boot.requestHeadersFromNonceIfMissing(header.GetNonce() + 1)

	body, err = boot.blockBootstrapper.getBlockBodyRequestingIfMissing(header)
	if err != nil {
		return err
	}

	startTime := time.Now()
	waitTime := boot.processWaitTime
	haveTime := func() time.Duration {
		return waitTime - time.Since(startTime)
	}

	err = boot.processAndCommitFunc(header, body, haveTime)
	if err != nil {
		return err
	}

	log.Debug("block has been synced successfully",
		"nonce", header.GetNonce(),
	)

	boot.cleanNoncesSyncedWithErrorsBehindFinal()

	return nil
}

func (boot *baseBootstrap) processAndCommit(header data.HeaderHandler, body data.BodyHandler, haveTime func() time.Duration) error {
	startProcessBlockTime := time.Now()
	_, _, err := boot.blockProcessor.ProcessBlock(header, body, haveTime)
	elapsedTime := time.Since(startProcessBlockTime)
	log.Debug("elapsed time to process block",
		"time [s]", elapsedTime,
	)
	if err != nil {
		return err
	}

	startProcessScheduledBlockTime := time.Now()
	err = boot.blockProcessor.ProcessScheduledBlock(header, body, haveTime)
	elapsedTime = time.Since(startProcessScheduledBlockTime)
	log.Debug("elapsed time to process scheduled block",
		"time [s]", elapsedTime,
	)
	if err != nil {
		return err
	}

	startCommitBlockTime := time.Now()
	err = boot.blockProcessor.CommitBlock(header, body)
	elapsedTime = time.Since(startCommitBlockTime)
	if elapsedTime >= common.CommitMaxTime {
		log.Warn("syncBlock.CommitBlock", "elapsed time", elapsedTime)
	} else {
		log.Debug("elapsed time to commit block",
			"time [s]", elapsedTime,
		)
	}

	return err
}

func (boot *baseBootstrap) handleTrieSyncError(err error, ctx context.Context) {
	shouldOutputLog := err != nil && !common.IsContextDone(ctx)
	if shouldOutputLog {
		log.Debug("SyncBlock syncTrie", "error", err)
	}
}

func (boot *baseBootstrap) syncUserAccountsState(key []byte) error {
	log.Warn("base sync: started syncUserAccountsState")
	return boot.accountsDBSyncer.SyncAccounts(key, storageMarker.NewDisabledStorageMarker())
}

func (boot *baseBootstrap) cleanNoncesSyncedWithErrorsBehindFinal() {
	boot.mutNonceSyncedWithErrors.Lock()
	defer boot.mutNonceSyncedWithErrors.Unlock()

	finalNonce := boot.forkDetector.GetHighestFinalBlockNonce()
	for nonce := range boot.mapNonceSyncedWithErrors {
		if nonce < finalNonce {
			delete(boot.mapNonceSyncedWithErrors, nonce)
		}
	}
}

// rollBack decides if rollBackOneBlock must be called
func (boot *baseBootstrap) rollBack(revertUsingForkNonce bool) error {
	var roleBackOneBlockExecuted bool
	var err error
	var currHeaderHash []byte
	var currHeader data.HeaderHandler
	var prevHeader data.HeaderHandler
	var currBody data.BodyHandler

	defer func() {
		if !roleBackOneBlockExecuted {
			_ = boot.handleScheduledRollBackToHeaderFunc(currHeader, currHeaderHash)
		}
	}()

	log.Debug("starting roll back")
	for {
		currHeaderHash = boot.chainHandler.GetCurrentBlockHeaderHash()
		currHeader, err = boot.blockBootstrapper.getCurrHeader()
		if err != nil {
			return err
		}

		allowRollBack := boot.shouldAllowRollback(currHeader, currHeaderHash)
		if !revertUsingForkNonce && !allowRollBack {
			return ErrRollBackBehindFinalHeader
		}

		shouldEndRollBack := revertUsingForkNonce && currHeader.GetNonce() < boot.forkInfo.Nonce
		if shouldEndRollBack {
			return ErrRollBackBehindForkNonce
		}

		prevHeaderHash := currHeader.GetPrevHash()
		prevHeader, err = boot.blockBootstrapper.getPrevHeader(currHeader, boot.headerStore)
		if err != nil {
			return err
		}

		log.Debug("roll back to block",
			"nonce", currHeader.GetNonce()-1,
			"hash", currHeader.GetPrevHash(),
		)
		log.Debug("highest final block nonce",
			"nonce", boot.forkDetector.GetHighestFinalBlockNonce(),
		)

		currBody, err = boot.rollBackOneBlock(
			currHeaderHash,
			currHeader,
			prevHeaderHash,
			prevHeader,
		)
		roleBackOneBlockExecuted = true
		if err != nil {
			return err
		}

		_, _ = metricsLoader.UpdateMetricsFromStorage(boot.store, boot.uint64Converter, boot.marshalizer, boot.statusHandler, prevHeader.GetNonce())

		err = boot.bootStorer.SaveLastRound(int64(prevHeader.GetRound()))
		if err != nil {
			log.Debug("save last round in storage",
				"error", err.Error(),
				"round", prevHeader.GetRound(),
			)
		}

		err = boot.historyRepo.RevertBlock(currHeader, currBody)
		if err != nil {
			log.Debug("boot.historyRepo.RevertBlock",
				"error", err.Error(),
			)

			return err
		}

		_ = boot.handleScheduledRollBackToHeaderFunc(prevHeader, prevHeaderHash)
		err = boot.outportHandler.RevertIndexedBlock(&outportcore.HeaderDataWithBody{
			Body:       currBody,
			HeaderHash: currHeaderHash,
			Header:     currHeader,
		})
		if err != nil {
			log.Warn("baseBootstrap.outportHandler.RevertIndexedBlock cannot revert indexed block", "error", err)
		}

		shouldAddHeaderToBlackList := revertUsingForkNonce && boot.blockBootstrapper.isForkTriggeredByMeta()
		if shouldAddHeaderToBlackList {
			process.AddHeaderToBlackList(boot.blackListHandler, currHeaderHash)
		}

		shouldContinueRollBack := revertUsingForkNonce && currHeader.GetNonce() > boot.forkInfo.Nonce
		if shouldContinueRollBack {
			continue
		}

		break
	}

	log.Debug("ending roll back")
	return nil
}

func (boot *baseBootstrap) handleScheduledRollBackToHeader(header data.HeaderHandler, headerHash []byte) []byte {
	err := boot.scheduledTxsExecutionHandler.RollBackToBlock(headerHash)
	if err != nil {
		rootHash := boot.chainHandler.GetGenesisHeader().GetRootHash()
		if header != nil {
			rootHash = header.GetRootHash()
		}

		scheduledInfo := &process.ScheduledInfo{
			RootHash:        rootHash,
			IntermediateTxs: make(map[block.Type][]data.TransactionHandler),
			GasAndFees:      process.GetZeroGasAndFees(),
			MiniBlocks:      make(block.MiniBlockSlice, 0),
		}

		boot.scheduledTxsExecutionHandler.SetScheduledInfo(scheduledInfo)
	}

	return boot.scheduledTxsExecutionHandler.GetScheduledRootHash()
}

func (boot *baseBootstrap) shouldAllowRollback(currHeader data.HeaderHandler, currHeaderHash []byte) bool {
	finalBlockNonce := boot.forkDetector.GetHighestFinalBlockNonce()
	finalBlockHash := boot.forkDetector.GetHighestFinalBlockHash()
	isRollBackBehindFinal := currHeader.GetNonce() <= finalBlockNonce
	isFinalBlockRollBack := currHeader.GetNonce() == finalBlockNonce
	canRollbackBlock := boot.canRollbackBlock(currHeader)

	headerWithScheduledMiniBlocks := currHeader.HasScheduledMiniBlocks()
	headerHashDoesNotMatchWithFinalBlockHash := !bytes.Equal(currHeaderHash, finalBlockHash)
	allowFinalBlockRollBack := (headerWithScheduledMiniBlocks || headerHashDoesNotMatchWithFinalBlockHash) && isFinalBlockRollBack && canRollbackBlock
	allowRollBack := !isRollBackBehindFinal || allowFinalBlockRollBack

	log.Debug("baseBootstrap.shouldAllowRollback",
		"isRollBackBehindFinal", isRollBackBehindFinal,
		"isFinalBlockRollBack", isFinalBlockRollBack,
		"headerWithScheduledMiniBlocks", headerWithScheduledMiniBlocks,
		"headerHashDoesNotMatchWithFinalBlockHash", headerHashDoesNotMatchWithFinalBlockHash,
		"allowFinalBlockRollBack", allowFinalBlockRollBack,
		"canRollbackBlock", canRollbackBlock,
		"allowRollBack", allowRollBack,
	)

	return allowRollBack
}

func (boot *baseBootstrap) canRollbackBlock(currHeader data.HeaderHandler) bool {
	firstCommittedNonce := boot.blockProcessor.NonceOfFirstCommittedBlock()

	return currHeader.GetNonce() >= firstCommittedNonce.Value && firstCommittedNonce.HasValue
}

func (boot *baseBootstrap) rollBackOneBlock(
	currHeaderHash []byte,
	currHeader data.HeaderHandler,
	prevHeaderHash []byte,
	prevHeader data.HeaderHandler,
) (data.BodyHandler, error) {

	var err error

	prevHeaderRootHash := boot.getRootHashFromBlockFunc(prevHeader, prevHeaderHash)
	currHeaderRootHash := boot.getRootHashFromBlockFunc(currHeader, currHeaderHash)

	defer func() {
		if err != nil {
			boot.restoreState(currHeaderHash, currHeader, currHeaderRootHash)
		}
	}()

	if currHeader.GetNonce() > 1 {
		err = boot.setCurrentBlockInfo(prevHeaderHash, prevHeader, prevHeaderRootHash)
		if err != nil {
			return nil, err
		}
	} else {
		err = boot.setCurrentBlockInfo(nil, nil, nil)
		if err != nil {
			return nil, err
		}
	}

	err = boot.blockProcessor.RevertStateToBlock(prevHeader, prevHeaderRootHash)
	if err != nil {
		return nil, err
	}

	boot.blockProcessor.PruneStateOnRollback(currHeader, currHeaderHash, prevHeader, prevHeaderHash)

	currBlockBody, errNotCritical := boot.blockBootstrapper.getBlockBody(currHeader)
	if errNotCritical != nil {
		log.Debug("rollBackOneBlock getBlockBody error", "error", errNotCritical)
	}

	err = boot.blockProcessor.RestoreBlockIntoPools(currHeader, currBlockBody)
	if err != nil {
		return nil, err
	}

	boot.cleanCachesAndStorageOnRollback(currHeader)

	return currBlockBody, nil
}

func (boot *baseBootstrap) getRootHashFromBlock(hdr data.HeaderHandler, hdrHash []byte) []byte {
	hdrRootHash := hdr.GetRootHash()
	scheduledHdrRootHash, err := boot.scheduledTxsExecutionHandler.GetScheduledRootHashForHeader(hdrHash)
	if err == nil {
		hdrRootHash = scheduledHdrRootHash
	}

	return hdrRootHash
}

func (boot *baseBootstrap) getNextHeaderRequestingIfMissing() (data.HeaderHandler, error) {
	nonce := boot.getNonceForNextBlock()

	boot.setRequestedHeaderHash(nil)
	boot.setRequestedHeaderNonce(nil)

	hash := boot.forkDetector.GetNotarizedHeaderHash(nonce)
	if boot.forkInfo.IsDetected {
		hash = boot.forkInfo.Hash
	}

	if hash != nil {
		return boot.blockBootstrapper.getHeaderWithHashRequestingIfMissing(hash)
	}

	return boot.blockBootstrapper.getHeaderWithNonceRequestingIfMissing(nonce)
}

func (boot *baseBootstrap) isForcedRollBackOneBlock() bool {
	return boot.forkInfo.IsDetected &&
		boot.forkInfo.Nonce == math.MaxUint64 &&
		boot.forkInfo.Hash == nil
}

func (boot *baseBootstrap) isForcedRollBackToNonce() bool {
	return boot.forkInfo.IsDetected &&
		boot.forkInfo.Round == math.MaxUint64 &&
		boot.forkInfo.Hash == nil
}

func (boot *baseBootstrap) rollBackOneBlockForced() {
	err := boot.rollBack(false)
	if err != nil {
		log.Debug("rollBackOneBlockForced", "error", err.Error())
	}

	boot.forkDetector.ResetFork()
	boot.removeHeadersHigherThanNonceFromPool(boot.getNonceForCurrentBlock())
}

func (boot *baseBootstrap) rollBackToNonceForced() {
	err := boot.rollBack(true)
	if err != nil {
		log.Debug("rollBackToNonceForced", "error", err.Error())
	}

	boot.forkDetector.ResetProbableHighestNonce()
	boot.removeHeadersHigherThanNonceFromPool(boot.getNonceForCurrentBlock())
}

func (boot *baseBootstrap) restoreState(
	currHeaderHash []byte,
	currHeader data.HeaderHandler,
	currRootHash []byte,
) {
	log.Debug("revert state to header",
		"nonce", currHeader.GetNonce(),
		"hash", currHeaderHash,
		"current root hash", currRootHash)

	err := boot.chainHandler.SetCurrentBlockHeaderAndRootHash(currHeader, currRootHash)
	if err != nil {
		log.Debug("SetCurrentBlockHeader", "error", err.Error())
	}

	boot.chainHandler.SetCurrentBlockHeaderHash(currHeaderHash)

	rootHash := boot.handleScheduledRollBackToHeaderFunc(currHeader, currHeaderHash)

	err = boot.blockProcessor.RevertStateToBlock(currHeader, rootHash)
	if err != nil {
		log.Debug("RevertState", "error", err.Error())
	}
}

func (boot *baseBootstrap) setCurrentBlockInfo(
	headerHash []byte,
	header data.HeaderHandler,
	rootHash []byte,
) error {

	err := boot.chainHandler.SetCurrentBlockHeaderAndRootHash(header, rootHash)
	if err != nil {
		return err
	}

	boot.chainHandler.SetCurrentBlockHeaderHash(headerHash)

	return nil
}

// setRequestedMiniBlocks method sets the body hash requested by the sync mechanism
func (boot *baseBootstrap) setRequestedMiniBlocks(hashes [][]byte) {
	boot.requestedHashes.SetHashes(hashes)
}

// receivedMiniblock method is a call back function which is called when a new body is added
// in the block bodies pool
func (boot *baseBootstrap) receivedMiniblock(hash []byte, _ interface{}) {
	boot.mutRcvMiniBlocks.Lock()
	if len(boot.requestedHashes.ExpectedData()) == 0 {
		boot.mutRcvMiniBlocks.Unlock()
		return
	}

	boot.requestedHashes.SetReceivedHash(hash)
	if boot.requestedHashes.ReceivedAll() {
		log.Debug("received all the requested mini blocks from network")
		boot.setRequestedMiniBlocks(nil)
		boot.mutRcvMiniBlocks.Unlock()
		boot.chRcvMiniBlocks <- true
	} else {
		boot.mutRcvMiniBlocks.Unlock()
	}
}

// requestMiniBlocksByHashes method requests a block body from network when it is not found in the pool
func (boot *baseBootstrap) requestMiniBlocksByHashes(hashes [][]byte) {
	boot.setRequestedMiniBlocks(hashes)
	log.Debug("requesting mini blocks from network",
		"num miniblocks", len(hashes),
	)
	boot.requestHandler.RequestMiniBlocks(boot.shardCoordinator.SelfId(), hashes)
}

// getMiniBlocksRequestingIfMissing method gets the body with given nonce from pool, if it exists there,
// and if not it will be requested from network
// the func returns interface{} as to match the next implementations for block body fetchers
// that will be added. The block executor should decide by parsing the header block body type value
// what kind of block body received.
func (boot *baseBootstrap) getMiniBlocksRequestingIfMissing(hashes [][]byte) (block.MiniBlockSlice, error) {
	miniBlocksAndHashes, missingMiniBlocksHashes := boot.miniBlocksProvider.GetMiniBlocksFromPool(hashes)
	if len(missingMiniBlocksHashes) == 0 {
		miniBlocks := make([]*block.MiniBlock, len(miniBlocksAndHashes))
		for index, miniBlockAndHash := range miniBlocksAndHashes {
			miniBlocks[index] = miniBlockAndHash.Miniblock
		}

		return miniBlocks, nil
	}

	_ = core.EmptyChannel(boot.chRcvMiniBlocks)
	boot.requestMiniBlocksByHashes(missingMiniBlocksHashes)
	err := boot.waitForMiniBlocks()
	if err != nil {
		return nil, err
	}

	receivedMiniBlocksAndHashes, unreceivedMiniBlocksHashes := boot.miniBlocksProvider.GetMiniBlocksFromPool(missingMiniBlocksHashes)
	if len(unreceivedMiniBlocksHashes) > 0 {
		return nil, process.ErrMissingBody
	}

	miniBlocksAndHashes = append(miniBlocksAndHashes, receivedMiniBlocksAndHashes...)

	return getOrderedMiniBlocks(hashes, miniBlocksAndHashes)
}

func getOrderedMiniBlocks(
	hashes [][]byte,
	miniBlocksAndHashes []*block.MiniblockAndHash,
) (block.MiniBlockSlice, error) {

	mapHashMiniBlock := make(map[string]*block.MiniBlock, len(miniBlocksAndHashes))
	for _, miniBlockAndHash := range miniBlocksAndHashes {
		mapHashMiniBlock[string(miniBlockAndHash.Hash)] = miniBlockAndHash.Miniblock
	}

	orderedMiniBlocks := make(block.MiniBlockSlice, len(hashes))
	for index, hash := range hashes {
		miniBlock, ok := mapHashMiniBlock[string(hash)]
		if !ok {
			return nil, process.ErrMissingBody
		}

		orderedMiniBlocks[index] = miniBlock
	}

	return orderedMiniBlocks, nil
}

// waitForMiniBlocks method wait for body with the requested nonce to be received
func (boot *baseBootstrap) waitForMiniBlocks() error {
	select {
	case <-boot.chRcvMiniBlocks:
		return nil
	case <-time.After(boot.waitTime):
		return process.ErrTimeIsOut
	}
}

func (boot *baseBootstrap) init() {
	boot.forkInfo = process.NewForkInfo()

	boot.chRcvHdrNonce = make(chan bool)
	boot.chRcvHdrHash = make(chan bool)
	boot.chRcvMiniBlocks = make(chan bool)

	boot.setRequestedHeaderNonce(nil)
	boot.setRequestedHeaderHash(nil)
	boot.setRequestedMiniBlocks(nil)

	boot.poolsHolder.MiniBlocks().RegisterHandler(boot.receivedMiniblock, core.UniqueIdentifier())
	boot.headers.RegisterHandler(boot.processReceivedHeader)

	boot.syncStateListeners = make([]func(bool), 0)
	boot.requestedHashes = process.RequiredDataPool{}
	boot.mapNonceSyncedWithErrors = make(map[uint64]uint32)
}

func (boot *baseBootstrap) requestHeaders(fromNonce uint64, toNonce uint64) {
	boot.mutRequestHeaders.Lock()
	defer boot.mutRequestHeaders.Unlock()

	for currentNonce := fromNonce; currentNonce <= toNonce; currentNonce++ {
		haveHeader := boot.blockBootstrapper.haveHeaderInPoolWithNonce(currentNonce)
		if haveHeader {
			continue
		}

		boot.blockBootstrapper.requestHeaderByNonce(currentNonce)
	}
}

// GetNodeState method returns the sync state of the node. If it returns 'NsNotSynchronized', this means that the node
// is not synchronized yet, and it has to continue the bootstrapping mechanism. If it returns 'NsSynchronized', this means
// that the node is already synced, and it can participate in the consensus. This method could also return 'NsNotCalculated'
// which means that the state of the node in the current round is not calculated yet. Note that when the node is not
// connected to the network, GetNodeState could return 'NsNotSynchronized' but the SyncBlock is not automatically called.
func (boot *baseBootstrap) GetNodeState() common.NodeState {
	if boot.isInImportMode {
		return common.NsNotSynchronized
	}
	currentSyncedEpoch := boot.getEpochOfCurrentBlock()
	if !boot.currentEpochProvider.EpochIsActiveInNetwork(currentSyncedEpoch) {
		return common.NsNotSynchronized
	}

	boot.mutNodeState.RLock()
	isNodeStateCalculatedInCurrentRound := boot.roundIndex == boot.roundHandler.Index() && boot.isNodeStateCalculated
	isNodeSynchronized := boot.isNodeSynchronized
	boot.mutNodeState.RUnlock()

	if !isNodeStateCalculatedInCurrentRound {
		return common.NsNotCalculated
	}

	if isNodeSynchronized {
		return common.NsSynchronized
	}

	return common.NsNotSynchronized
}

func (boot *baseBootstrap) handleAccountsTrieIteration() error {
	if boot.repopulateTokensSupplies {
		return boot.handleTokensSuppliesRepopulation()
	}

	// add more flags and trie iterators here
	return nil
}

func (boot *baseBootstrap) handleTokensSuppliesRepopulation() error {
	argsTrieAccountsIteratorProc := trieIterators.ArgsTrieAccountsIterator{
		Marshaller: boot.marshalizer,
		Accounts:   boot.accounts,
	}
	trieAccountsIteratorProc, err := trieIterators.NewTrieAccountsIterator(argsTrieAccountsIteratorProc)
	if err != nil {
		return err
	}

	argsTokensSuppliesProc := trieIterators.ArgsTokensSuppliesProcessor{
		StorageService: boot.store,
		Marshaller:     boot.marshalizer,
	}
	tokensSuppliesProc, err := trieIterators.NewTokensSuppliesProcessor(argsTokensSuppliesProc)
	if err != nil {
		return err
	}

	err = trieAccountsIteratorProc.Process(tokensSuppliesProc.HandleTrieAccountIteration)
	if err != nil {
		return err
	}

	return tokensSuppliesProc.SaveSupplies()
}

// Close will close the endless running go routine
func (boot *baseBootstrap) Close() error {
	if boot.cancelFunc != nil {
		boot.cancelFunc()
	}

	boot.cleanChannels()

	return nil
}

func (boot *baseBootstrap) cleanChannels() {
	nrReads := core.EmptyChannel(boot.chRcvHdrNonce)
	log.Debug("close baseSync: emptied channel", "chRcvHdrNonce nrReads", nrReads)

	nrReads = core.EmptyChannel(boot.chRcvHdrHash)
	log.Debug("close baseSync: emptied channel", "chRcvHdrHash nrReads", nrReads)

	nrReads = core.EmptyChannel(boot.chRcvMiniBlocks)
	log.Debug("close baseSync: emptied channel", "chRcvMiniBlocks nrReads", nrReads)
}

// IsInterfaceNil returns true if there is no value under the interface
func (boot *baseBootstrap) IsInterfaceNil() bool {
	return boot == nil
}<|MERGE_RESOLUTION|>--- conflicted
+++ resolved
@@ -117,7 +117,6 @@
 	outportHandler   outport.OutportHandler
 	accountsDBSyncer process.AccountsDBSyncer
 
-<<<<<<< HEAD
 	chRcvMiniBlocks                     chan bool
 	mutRcvMiniBlocks                    sync.Mutex
 	miniBlocksProvider                  process.MiniBlockProvider
@@ -127,22 +126,12 @@
 	isInImportMode                      bool
 	scheduledTxsExecutionHandler        process.ScheduledTxsExecutionHandler
 	processWaitTime                     time.Duration
+
+	repopulateTokensSupplies bool
+
 	processAndCommitFunc                func(header data.HeaderHandler, body data.BodyHandler, haveTime func() time.Duration) error
 	handleScheduledRollBackToHeaderFunc func(header data.HeaderHandler, headerHash []byte) []byte
 	getRootHashFromBlockFunc            func(header data.HeaderHandler, headerHash []byte) []byte
-=======
-	chRcvMiniBlocks              chan bool
-	mutRcvMiniBlocks             sync.Mutex
-	miniBlocksProvider           process.MiniBlockProvider
-	poolsHolder                  dataRetriever.PoolsHolder
-	mutRequestHeaders            sync.Mutex
-	cancelFunc                   func()
-	isInImportMode               bool
-	scheduledTxsExecutionHandler process.ScheduledTxsExecutionHandler
-	processWaitTime              time.Duration
-
-	repopulateTokensSupplies bool
->>>>>>> 488ded72
 }
 
 // setRequestedHeaderNonce method sets the header nonce requested by the sync mechanism
