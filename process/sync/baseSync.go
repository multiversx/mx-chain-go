--- conflicted
+++ resolved
@@ -114,15 +114,9 @@
 	storageBootstrapper  process.BootstrapperFromStorage
 	currentEpochProvider process.CurrentNetworkEpochProviderHandler
 
-<<<<<<< HEAD
-	outportHandler              outport.OutportHandler
-	accountsDBSyncer            process.AccountsDBSyncer
-	validatorStatisticsDBSyncer process.AccountsDBSyncer
-=======
 	outportHandler    outport.OutportHandler
 	accountsDBSyncer  process.AccountsDBSyncer
 	validatorDBSyncer process.AccountsDBSyncer
->>>>>>> 429deaa8
 
 	chRcvMiniBlocks              chan bool
 	mutRcvMiniBlocks             sync.Mutex
@@ -878,8 +872,6 @@
 	allowFinalBlockRollBack := (headerWithScheduledMiniBlocks || headerHashDoesNotMatchWithFinalBlockHash) && isFinalBlockRollBack && canRollbackBlock
 	allowRollBack := !isRollBackBehindFinal || allowFinalBlockRollBack
 
-	log.Error("baseBootstrap.shouldAllowRollback", "currHeaderHash", currHeaderHash, "finalBlockHash", finalBlockHash)
-
 	log.Debug("baseBootstrap.shouldAllowRollback",
 		"isRollBackBehindFinal", isRollBackBehindFinal,
 		"isFinalBlockRollBack", isFinalBlockRollBack,
