package sync

import (
	"bytes"
	"fmt"
	"math"
	"sync"
	"time"

	"github.com/ElrondNetwork/elrond-go/consensus"
	"github.com/ElrondNetwork/elrond-go/core"
	"github.com/ElrondNetwork/elrond-go/core/check"
	"github.com/ElrondNetwork/elrond-go/core/logger"
	"github.com/ElrondNetwork/elrond-go/data"
	"github.com/ElrondNetwork/elrond-go/data/state"
	"github.com/ElrondNetwork/elrond-go/data/typeConverters"
	"github.com/ElrondNetwork/elrond-go/dataRetriever"
	"github.com/ElrondNetwork/elrond-go/hashing"
	"github.com/ElrondNetwork/elrond-go/marshal"
	"github.com/ElrondNetwork/elrond-go/process"
	"github.com/ElrondNetwork/elrond-go/sharding"
	"github.com/ElrondNetwork/elrond-go/storage"
)

var log = logger.DefaultLogger()

// sleepTime defines the time in milliseconds between each iteration made in syncBlocks method
const sleepTime = 5 * time.Millisecond

type notarizedInfo struct {
	lastNotarized           map[uint32]uint64
	finalNotarized          map[uint32]uint64
	blockWithLastNotarized  map[uint32]uint64
	blockWithFinalNotarized map[uint32]uint64
	startNonce              uint64
}

func (ni *notarizedInfo) reset() {
	ni.lastNotarized = make(map[uint32]uint64, 0)
	ni.finalNotarized = make(map[uint32]uint64, 0)
	ni.blockWithLastNotarized = make(map[uint32]uint64, 0)
	ni.blockWithFinalNotarized = make(map[uint32]uint64, 0)
	ni.startNonce = uint64(0)
}

type baseBootstrap struct {
	headers       storage.Cacher
	headersNonces dataRetriever.Uint64SyncMapCacher

	blkc        data.ChainHandler
	blkExecutor process.BlockProcessor
	store       dataRetriever.StorageService

	rounder             consensus.Rounder
	hasher              hashing.Hasher
	marshalizer         marshal.Marshalizer
	forkDetector        process.ForkDetector
	shardCoordinator    sharding.Coordinator
	accounts            state.AccountsAdapter
	storageBootstrapper storageBootstrapper
	blockBootstrapper   blockBootstrapper
	blackListHandler    process.BlackListHandler

	mutHeader     sync.RWMutex
	headerNonce   *uint64
	headerhash    []byte
	chRcvHdrNonce chan bool
	chRcvHdrHash  chan bool

	requestedHashes process.RequiredDataPool

	statusHandler core.AppStatusHandler

	chStopSync chan bool
	waitTime   time.Duration

	mutNodeSynched     sync.RWMutex
	isNodeSynchronized bool
	hasLastBlock       bool
	roundIndex         int64

	forkInfo *process.ForkInfo

	mutRcvHdrNonce        sync.RWMutex
	mutRcvHdrHash         sync.RWMutex
	syncStateListeners    []func(bool)
	mutSyncStateListeners sync.RWMutex
	uint64Converter       typeConverters.Uint64ByteSliceConverter
	bootstrapRoundIndex   uint64
	requestsWithTimeout   uint32

	requestMiniBlocks func(uint32, uint64)

	networkWatcher    process.NetworkConnectionWatcher
	getHeaderFromPool func([]byte) (data.HeaderHandler, error)

	headerStore          storage.Storer
	headerNonceHashStore storage.Storer
	hdrRes               dataRetriever.HeaderResolver
	syncStarter          syncStarter
}

func (boot *baseBootstrap) loadBlocks(
	blockFinality uint64,
	blockUnit dataRetriever.UnitType,
	hdrNonceHashDataUnit dataRetriever.UnitType,
) error {
	var err error
	var validNonce uint64

	highestNonceInStorer := boot.computeHighestNonce(hdrNonceHashDataUnit)

	log.Info(fmt.Sprintf("the highest header nonce committed in storer is %d\n", highestNonceInStorer))

	var finalNotarized map[uint32]uint64
	var lastNotarized map[uint32]uint64

	shardId := boot.shardCoordinator.SelfId()

	currentNonce := highestNonceInStorer
	for currentNonce > blockFinality {
		validNonce, finalNotarized, lastNotarized = boot.storageBootstrapper.getNonceWithLastNotarized(currentNonce)
		if validNonce <= blockFinality {
			break
		}

		if validNonce < currentNonce {
			currentNonce = validNonce
		}

		for i := validNonce - blockFinality; i <= validNonce; i++ {
			err = boot.applyBlock(shardId, i)
			if err != nil {
				log.Info(fmt.Sprintf("apply block with nonce %d: %s\n", i, err.Error()))
				break
			}
		}

		if err == nil {
			err = boot.accounts.RecreateTrie(boot.blkc.GetCurrentBlockHeader().GetRootHash())
			if err != nil {
				log.Info(fmt.Sprintf("recreate trie for block with nonce %d in shard %d: %s\n",
					boot.blkc.GetCurrentBlockHeader().GetNonce(),
					boot.blkc.GetCurrentBlockHeader().GetShardID(),
					err.Error()))
				currentNonce--
				continue
			}

			break
		}

		currentNonce--
	}

	defer func() {
		if err != nil {
			lastNotarized = make(map[uint32]uint64, 0)
			finalNotarized = make(map[uint32]uint64, 0)
			validNonce = 0
		}

		for i := validNonce + 1; i <= highestNonceInStorer; i++ {
			boot.cleanupStorage(i, blockUnit, hdrNonceHashDataUnit)
		}

		boot.storageBootstrapper.cleanupNotarizedStorage(lastNotarized)
	}()

	if currentNonce <= blockFinality || validNonce <= blockFinality {
		err = process.ErrNotEnoughValidBlocksInStorage
		return err
	}

	err = boot.storageBootstrapper.applyNotarizedBlocks(finalNotarized, lastNotarized)
	if err != nil {
		return err
	}

	for i := validNonce - blockFinality; i <= validNonce; i++ {
		withFinalHeaders := i == validNonce-blockFinality
		boot.addHeaderToForkDetector(shardId, i, withFinalHeaders)
	}

	return nil
}

func (boot *baseBootstrap) computeHighestNonce(hdrNonceHashDataUnit dataRetriever.UnitType) uint64 {
	highestNonceInStorer := uint64(0)

	for {
		highestNonceInStorer++
		nonceToByteSlice := boot.uint64Converter.ToByteSlice(highestNonceInStorer)
		err := boot.store.Has(hdrNonceHashDataUnit, nonceToByteSlice)
		if err != nil {
			highestNonceInStorer--
			break
		}
	}

	return highestNonceInStorer
}

func (boot *baseBootstrap) applyBlock(shardId uint32, nonce uint64) error {
	header, headerHash, err := boot.storageBootstrapper.getHeader(shardId, nonce)
	if err != nil {
		return err
	}

	log.Info(fmt.Sprintf("apply block with nonce %d and round %d\n", header.GetNonce(), header.GetRound()))

	blockBody, err := boot.storageBootstrapper.getBlockBody(header)
	if err != nil {
		return err
	}

	err = boot.blkc.SetCurrentBlockBody(blockBody)
	if err != nil {
		return err
	}

	err = boot.blkc.SetCurrentBlockHeader(header)
	if err != nil {
		return err
	}

	boot.blkc.SetCurrentBlockHeaderHash(headerHash)

	return nil
}

func (boot *baseBootstrap) cleanupStorage(
	nonce uint64,
	blockUnit dataRetriever.UnitType,
	hdrNonceHashDataUnit dataRetriever.UnitType,
) {
	errNotCritical := boot.storageBootstrapper.removeBlockBody(nonce, blockUnit, hdrNonceHashDataUnit)
	if errNotCritical != nil {
		log.Info(fmt.Sprintf("remove block body with nonce %d: %s\n", nonce, errNotCritical.Error()))
	}

	errNotCritical = boot.removeBlockHeader(nonce, blockUnit, hdrNonceHashDataUnit)
	if errNotCritical != nil {
		log.Info(fmt.Sprintf("remove block header with nonce %d: %s\n", nonce, errNotCritical.Error()))
	}
}

func (boot *baseBootstrap) removeBlockHeader(
	nonce uint64,
	blockUnit dataRetriever.UnitType,
	hdrNonceHashDataUnit dataRetriever.UnitType,
) error {
	headerStore := boot.store.GetStorer(blockUnit)
	if headerStore == nil {
		return process.ErrNilHeadersStorage
	}

	headerNonceHashStore := boot.store.GetStorer(hdrNonceHashDataUnit)
	if headerNonceHashStore == nil {
		return process.ErrNilHeadersNonceHashStorage
	}

	nonceToByteSlice := boot.uint64Converter.ToByteSlice(nonce)
	err := headerNonceHashStore.Remove(nonceToByteSlice)
	if err != nil {
		return err
	}

	return nil
}

func (boot *baseBootstrap) getShardHeaderFromStorage(
	shardId uint32,
	nonce uint64,
) (data.HeaderHandler, []byte, error) {

	nonceToByteSlice := boot.uint64Converter.ToByteSlice(nonce)
	hdrNonceHashDataUnit := dataRetriever.ShardHdrNonceHashDataUnit + dataRetriever.UnitType(shardId)
	headerHash, err := boot.store.Get(hdrNonceHashDataUnit, nonceToByteSlice)
	if err != nil {
		return nil, nil, err
	}

	header, err := process.GetShardHeaderFromStorage(headerHash, boot.marshalizer, boot.store)

	return header, headerHash, err
}

func (boot *baseBootstrap) getMetaHeaderFromStorage(
	shardId uint32,
	nonce uint64,
) (data.HeaderHandler, []byte, error) {

	nonceToByteSlice := boot.uint64Converter.ToByteSlice(nonce)
	headerHash, err := boot.store.Get(dataRetriever.MetaHdrNonceHashDataUnit, nonceToByteSlice)
	if err != nil {
		return nil, nil, err
	}

	header, err := process.GetMetaHeaderFromStorage(headerHash, boot.marshalizer, boot.store)

	return header, headerHash, err
}

// setRequestedHeaderNonce method sets the header nonce requested by the sync mechanism
func (boot *baseBootstrap) setRequestedHeaderNonce(nonce *uint64) {
	boot.mutHeader.Lock()
	boot.headerNonce = nonce
	boot.mutHeader.Unlock()
}

// setRequestedHeaderHash method sets the header hash requested by the sync mechanism
func (boot *baseBootstrap) setRequestedHeaderHash(hash []byte) {
	boot.mutHeader.Lock()
	boot.headerhash = hash
	boot.mutHeader.Unlock()
}

// requestedHeaderNonce method gets the header nonce requested by the sync mechanism
func (boot *baseBootstrap) requestedHeaderNonce() *uint64 {
	boot.mutHeader.RLock()
	defer boot.mutHeader.RUnlock()
	return boot.headerNonce
}

// requestedHeaderHash method gets the header hash requested by the sync mechanism
func (boot *baseBootstrap) requestedHeaderHash() []byte {
	boot.mutHeader.RLock()
	defer boot.mutHeader.RUnlock()
	return boot.headerhash
}

func (boot *baseBootstrap) processReceivedHeader(headerHandler data.HeaderHandler, headerHash []byte) {
	log.Debug(fmt.Sprintf("received header with hash %s and nonce %d from network\n",
		core.ToB64(headerHash),
		headerHandler.GetNonce()))

	err := boot.forkDetector.AddHeader(headerHandler, headerHash, process.BHReceived, nil, nil)
	if err != nil {
		log.Debug(err.Error())
	}

	boot.mutRcvHdrHash.Lock()
	hash := boot.requestedHeaderHash()
	if hash == nil {
		boot.mutRcvHdrHash.Unlock()
		return
	}

	if bytes.Equal(hash, headerHash) {
		log.Info(fmt.Sprintf("received requested header with hash %s and nonce %d from network\n",
			core.ToB64(hash),
			headerHandler.GetNonce()))
		boot.setRequestedHeaderHash(nil)
		boot.mutRcvHdrHash.Unlock()
		boot.chRcvHdrHash <- true
	} else {
		boot.mutRcvHdrHash.Unlock()
	}
}

// receivedHeaderNonce method is a call back function which is called when a new header is added
// in the block headers pool
func (boot *baseBootstrap) receivedHeaderNonce(nonce uint64, shardId uint32, hash []byte) {
	log.Debug(fmt.Sprintf("received header with nonce %d and hash %s from network\n",
		nonce,
		core.ToB64(hash)))

	err := boot.addReceivedHeaderToForkDetector(hash)
	if err != nil {
		log.Debug(err.Error())
	}

	if boot.requestMiniBlocks != nil {
		go boot.requestMiniBlocks(shardId, nonce)
	}

	boot.mutRcvHdrNonce.Lock()
	n := boot.requestedHeaderNonce()
	if n == nil {
		boot.mutRcvHdrNonce.Unlock()
		return
	}

	if *n == nonce {
		log.Info(fmt.Sprintf("received requested header with nonce %d and hash %s from network\n",
			nonce,
			core.ToB64(hash)))
		boot.setRequestedHeaderNonce(nil)
		boot.mutRcvHdrNonce.Unlock()
		boot.chRcvHdrNonce <- true
	} else {
		boot.mutRcvHdrNonce.Unlock()
	}
}

// AddSyncStateListener adds a syncStateListener that get notified each time the sync status of the node changes
func (boot *baseBootstrap) AddSyncStateListener(syncStateListener func(isSyncing bool)) {
	boot.mutSyncStateListeners.Lock()
	boot.syncStateListeners = append(boot.syncStateListeners, syncStateListener)
	boot.mutSyncStateListeners.Unlock()
}

// SetStatusHandler will set the instance of the AppStatusHandler
func (boot *baseBootstrap) SetStatusHandler(handler core.AppStatusHandler) error {
	if handler == nil || handler.IsInterfaceNil() {
		return process.ErrNilAppStatusHandler
	}
	boot.statusHandler = handler

	return nil
}

func (boot *baseBootstrap) notifySyncStateListeners(isNodeSynchronized bool) {
	boot.mutSyncStateListeners.RLock()
	for i := 0; i < len(boot.syncStateListeners); i++ {
		go boot.syncStateListeners[i](isNodeSynchronized)
	}
	boot.mutSyncStateListeners.RUnlock()
}

// getNonceForNextBlock will get the nonce for the next block we should request
func (boot *baseBootstrap) getNonceForNextBlock() uint64 {
	nonce := uint64(1) // first block nonce after genesis block
	if boot.blkc != nil && boot.blkc.GetCurrentBlockHeader() != nil {
		nonce = boot.blkc.GetCurrentBlockHeader().GetNonce() + 1
	}
	return nonce
}

// waitForHeaderNonce method wait for header with the requested nonce to be received
func (boot *baseBootstrap) waitForHeaderNonce() error {
	select {
	case <-boot.chRcvHdrNonce:
		return nil
	case <-time.After(boot.waitTime):
		return process.ErrTimeIsOut
	}
}

// waitForHeaderHash method wait for header with the requested hash to be received
func (boot *baseBootstrap) waitForHeaderHash() error {
	select {
	case <-boot.chRcvHdrHash:
		return nil
	case <-time.After(boot.waitTime):
		return process.ErrTimeIsOut
	}
}

// ShouldSync method returns the sync state of the node. If it returns 'true', this means that the node
// is not synchronized yet and it has to continue the bootstrapping mechanism, otherwise the node is already
// synced and it can participate to the consensus, if it is in the jobDone group of this rounder.
// Note that when the node is not connected to the network, ShouldSync returns true but the SyncBlock
// is not automatically called
func (boot *baseBootstrap) ShouldSync() bool {
	if !boot.networkWatcher.IsConnectedToTheNetwork() {
		return true
	}

	boot.mutNodeSynched.Lock()
	defer boot.mutNodeSynched.Unlock()

	isNodeSynchronizedInCurrentRound := boot.roundIndex == boot.rounder.Index() && boot.isNodeSynchronized
	if isNodeSynchronizedInCurrentRound {
		return false
	}

	boot.forkInfo = boot.forkDetector.CheckFork()

	if boot.blkc.GetCurrentBlockHeader() == nil {
		boot.hasLastBlock = boot.forkDetector.ProbableHighestNonce() <= 0
	} else {
		boot.hasLastBlock = boot.forkDetector.ProbableHighestNonce() <= boot.blkc.GetCurrentBlockHeader().GetNonce()
	}

	isNodeSynchronized := !boot.forkInfo.IsDetected && boot.hasLastBlock
	if isNodeSynchronized != boot.isNodeSynchronized {
		log.Info(fmt.Sprintf("node has changed its synchronized state to %v\n", isNodeSynchronized))
		boot.isNodeSynchronized = isNodeSynchronized
		boot.notifySyncStateListeners(isNodeSynchronized)
	}

	boot.roundIndex = boot.rounder.Index()

	var result uint64
	if isNodeSynchronized {
		result = uint64(0)
	} else {
		result = uint64(1)
	}
	boot.statusHandler.SetUInt64Value(core.MetricIsSyncing, result)

	return !isNodeSynchronized
}

func (boot *baseBootstrap) removeHeaderFromPools(header data.HeaderHandler) []byte {
	boot.headersNonces.Remove(header.GetNonce(), header.GetShardID())

	hash, err := core.CalculateHash(boot.marshalizer, boot.hasher, header)
	if err != nil {
		log.Info(err.Error())
		return nil
	}

	return hash
}

func (boot *baseBootstrap) cleanCachesAndStorageOnRollback(header data.HeaderHandler) {
	hash := boot.removeHeaderFromPools(header)
	boot.forkDetector.RemoveHeaders(header.GetNonce(), hash)
	nonceToByteSlice := boot.uint64Converter.ToByteSlice(header.GetNonce())
	_ = boot.headerNonceHashStore.Remove(nonceToByteSlice)
}

// checkBootstrapNilParameters will check the imput parameters for nil values
func checkBootstrapNilParameters(
	blkc data.ChainHandler,
	rounder consensus.Rounder,
	blkExecutor process.BlockProcessor,
	hasher hashing.Hasher,
	marshalizer marshal.Marshalizer,
	forkDetector process.ForkDetector,
	resolversFinder dataRetriever.ResolversContainer,
	shardCoordinator sharding.Coordinator,
	accounts state.AccountsAdapter,
	store dataRetriever.StorageService,
<<<<<<< HEAD
	blackListHandler process.BlackListHandler,
=======
	watcher process.NetworkConnectionWatcher,
>>>>>>> 36674c25
) error {
	if check.IfNil(blkc) {
		return process.ErrNilBlockChain
	}
	if check.IfNil(rounder) {
		return process.ErrNilRounder
	}
	if check.IfNil(blkExecutor) {
		return process.ErrNilBlockExecutor
	}
	if check.IfNil(hasher) {
		return process.ErrNilHasher
	}
	if check.IfNil(marshalizer) {
		return process.ErrNilMarshalizer
	}
	if check.IfNil(forkDetector) {
		return process.ErrNilForkDetector
	}
	if check.IfNil(resolversFinder) {
		return process.ErrNilResolverContainer
	}
	if check.IfNil(shardCoordinator) {
		return process.ErrNilShardCoordinator
	}
	if check.IfNil(accounts) {
		return process.ErrNilAccountsAdapter
	}
	if check.IfNil(store) {
		return process.ErrNilStore
	}
<<<<<<< HEAD
	if check.IfNil(blackListHandler) {
		return process.ErrNilBlackListHandler
=======
	if check.IfNil(watcher) {
		return process.ErrNilNetworkWatcher
>>>>>>> 36674c25
	}

	return nil
}

// isSigned verifies if a block is signed
func isSigned(header data.HeaderHandler) bool {
	// TODO: Later, here it should be done a more complex verification (signature for this round matches with the bitmap,
	// and validators which signed here, were in this round consensus group)
	bitmap := header.GetPubKeysBitmap()
	isBitmapEmpty := bytes.Equal(bitmap, make([]byte, len(bitmap)))

	return !isBitmapEmpty
}

// isRandomSeedValid verifies if the random seed is valid (equal with a signed previous rand seed)
func isRandomSeedValid(header data.HeaderHandler) bool {
	// TODO: Later, here should be done a more complex verification (random seed should be equal with the previous rand
	// seed signed by the proposer of this round)
	prevRandSeed := header.GetPrevRandSeed()
	randSeed := header.GetRandSeed()
	isPrevRandSeedNilOrEmpty := len(prevRandSeed) == 0
	isRandSeedNilOrEmpty := len(randSeed) == 0

	return !isPrevRandSeedNilOrEmpty && !isRandSeedNilOrEmpty
}

func (boot *baseBootstrap) requestHeadersFromNonceIfMissing(
	nonce uint64,
	haveHeaderInPoolWithNonce func(uint64) bool,
	hdrRes dataRetriever.HeaderResolver) {

	nbRequestedHdrs := 0
	maxNonce := core.MinUint64(nonce+process.MaxHeadersToRequestInAdvance-1, boot.forkDetector.ProbableHighestNonce())
	for currentNonce := nonce; currentNonce <= maxNonce; currentNonce++ {
		haveHeader := haveHeaderInPoolWithNonce(nonce)
		if !haveHeader {
			err := hdrRes.RequestDataFromNonce(currentNonce)
			if err != nil {
				log.Error(err.Error())
				continue
			}

			nbRequestedHdrs++
		}
	}

	if nbRequestedHdrs > 0 {
		log.Info(fmt.Sprintf("requested in advance %d headers from nonce %d to nonce %d as probable highest nonce is %d\n",
			nbRequestedHdrs,
			nonce,
			maxNonce,
			boot.forkDetector.ProbableHighestNonce()))
	}
}

// syncBlocks method calls repeatedly synchronization method SyncBlock
func (boot *baseBootstrap) syncBlocks() {
	for {
		time.Sleep(sleepTime)
		select {
		case <-boot.chStopSync:
			return
		default:
			err := boot.syncBlock()

			if err != nil {
				log.Info(err.Error())
			}
		}
	}
}

func (boot *baseBootstrap) doJobOnSyncBlockFail(headerHandler data.HeaderHandler, err error) {
	if err == process.ErrTimeIsOut {
		boot.requestsWithTimeout++
	}

	allowedRequestsWithTimeOutHaveReached := boot.requestsWithTimeout >= process.MaxRequestsWithTimeoutAllowed
	isInProperRound := process.IsInProperRound(boot.rounder.Index())

	shouldRollBack := err != process.ErrTimeIsOut || (allowedRequestsWithTimeOutHaveReached && isInProperRound)
	if shouldRollBack {
		boot.requestsWithTimeout = 0

		if headerHandler != nil {
			hash := boot.removeHeaderFromPools(headerHandler)
			boot.forkDetector.RemoveHeaders(headerHandler.GetNonce(), hash)
		}

		if allowedRequestsWithTimeOutHaveReached && isInProperRound {
			boot.forkDetector.ResetProbableHighestNonce()
		}

		errNotCritical := boot.rollBack(false)
		if errNotCritical != nil {
			log.Info(errNotCritical.Error())
		}
	}
}

// syncBlock method actually does the synchronization. It requests the next block header from the pool
// and if it is not found there it will be requested from the network. After the header is received,
// it requests the block body in the same way(pool and than, if it is not found in the pool, from network).
// If either header and body are received the ProcessBlock and CommitBlock method will be called successively.
// These methods will execute the block and its transactions. Finally if everything works, the block will be committed
// in the blockchain, and all this mechanism will be reiterated for the next block.
func (boot *baseBootstrap) syncBlock() error {
	if !boot.ShouldSync() {
		return nil
	}

	if boot.forkInfo.IsDetected {
		boot.statusHandler.Increment(core.MetricNumTimesInForkChoice)

		if boot.isForcedFork() {
			log.Info(fmt.Sprintf("fork has been forced\n"))
			boot.rollBackOnForcedFork()
			return nil
		}

		log.Info(fmt.Sprintf("fork detected at nonce %d with hash %s\n",
			boot.forkInfo.Nonce,
			core.ToB64(boot.forkInfo.Hash)))

		err := boot.rollBack(true)
		if err != nil {
			log.Info(err.Error())
		}
	}

	var hdr data.HeaderHandler
	var err error

	defer func() {
		if err != nil {
			boot.doJobOnSyncBlockFail(hdr, err)
		}
	}()

	hdr, err = boot.getNextHeaderRequestingIfMissing()
	if err != nil {
		boot.forkDetector.ResetProbableHighestNonceIfNeeded()
		return err
	}

	go boot.requestHeadersFromNonceIfMissing(hdr.GetNonce()+1, boot.blockBootstrapper.haveHeaderInPoolWithNonce, boot.hdrRes)

	blockBody, err := boot.blockBootstrapper.getBlockBodyRequestingIfMissing(hdr)
	if err != nil {
		return err
	}

	haveTime := func() time.Duration {
		return boot.rounder.TimeDuration()
	}

	startTime := time.Now()
	err = boot.blkExecutor.ProcessBlock(boot.blkc, hdr, blockBody, haveTime)
	if err != nil {
		return err
	}
	elapsedTime := time.Now().Sub(startTime).Seconds()
	log.Info(fmt.Sprintf("elapsed time to process block: %v sec\n", elapsedTime))

	startTime = time.Now()
	err = boot.blkExecutor.CommitBlock(boot.blkc, hdr, blockBody)
	if err != nil {
		return err
	}
	elapsedTime = time.Now().Sub(startTime).Seconds()
	log.Info(fmt.Sprintf("elapsed time to commit block: %v sec\n", elapsedTime))

	log.Info(fmt.Sprintf("block with nonce %d has been synced successfully\n", hdr.GetNonce()))
	boot.requestsWithTimeout = 0

	return nil
}

// rollBack decides if rollBackOneBlock must be called
func (boot *baseBootstrap) rollBack(revertUsingForkNonce bool) error {
	if boot.headerStore == nil {
		return process.ErrNilHeadersStorage
	}
	if boot.headerNonceHashStore == nil {
		return process.ErrNilHeadersNonceHashStorage
	}

	log.Info("starting roll back\n")
	for {
		currHeaderHash := boot.blkc.GetCurrentBlockHeaderHash()
		currHeader, err := boot.blockBootstrapper.getCurrHeader()
		if err != nil {
			return err
		}
		if !revertUsingForkNonce && currHeader.GetNonce() <= boot.forkDetector.GetHighestFinalBlockNonce() {
			return ErrRollBackBehindFinalHeader
		}
		currBlockBody, err := boot.blockBootstrapper.getBlockBody(currHeader)
		if err != nil {
			return err
		}
		prevHeader, err := boot.blockBootstrapper.getPrevHeader(currHeader, boot.headerStore)
		if err != nil {
			return err
		}
		prevBlockBody, err := boot.blockBootstrapper.getBlockBody(prevHeader)
		if err != nil {
			return err
		}

		log.Info(fmt.Sprintf("roll back to block with nonce %d and hash %s as the highest final block nonce is %d\n",
			currHeader.GetNonce()-1,
			core.ToB64(currHeader.GetPrevHash()),
			boot.forkDetector.GetHighestFinalBlockNonce()))

		err = boot.rollBackOneBlock(
			currHeader,
			currBlockBody,
			prevHeader,
			prevBlockBody)

		if err != nil {
			return err
		}

		//TODO: Should be analyzed if boot.blockBootstrapper.isForkTriggeredByMeta() should be also true,
		//when a header which has been rollback is added in the black list
		shouldAddHeaderToBlackList := revertUsingForkNonce && boot.blockBootstrapper.isForkTriggeredByMeta()
		if shouldAddHeaderToBlackList {
			process.AddHeaderToBlackList(boot.blackListHandler, currHeaderHash)
		}

		shouldContinueRollBack := revertUsingForkNonce && currHeader.GetNonce() > boot.forkInfo.Nonce
		if shouldContinueRollBack {
			continue
		}

		break
	}

	log.Info("ending roll back\n")
	return nil
}

func (boot *baseBootstrap) rollBackOneBlock(
	currHeader data.HeaderHandler,
	currBlockBody data.BodyHandler,
	prevHeader data.HeaderHandler,
	prevBlockBody data.BodyHandler,
) error {

	var prevHeaderHash []byte

	if currHeader.GetNonce() > 1 {
		prevHeaderHash = currHeader.GetPrevHash()
	}

	err := boot.blkc.SetCurrentBlockHeader(prevHeader)
	if err != nil {
		return err
	}

	err = boot.blkc.SetCurrentBlockBody(prevBlockBody)
	if err != nil {
		return err
	}

	boot.blkc.SetCurrentBlockHeaderHash(prevHeaderHash)

	err = boot.blkExecutor.RevertStateToBlock(prevHeader)
	if err != nil {
		return err
	}

	boot.cleanCachesAndStorageOnRollback(currHeader)
	errNotCritical := boot.blkExecutor.RestoreBlockIntoPools(currHeader, currBlockBody)
	if errNotCritical != nil {
		log.Info(errNotCritical.Error())
	}

	return nil
}

func (boot *baseBootstrap) getNextHeaderRequestingIfMissing() (data.HeaderHandler, error) {
	nonce := boot.getNonceForNextBlock()

	boot.setRequestedHeaderHash(nil)
	boot.setRequestedHeaderNonce(nil)

	if boot.forkInfo.IsDetected {
		return boot.blockBootstrapper.getHeaderWithHashRequestingIfMissing(boot.forkInfo.Hash)
	}

	return boot.blockBootstrapper.getHeaderWithNonceRequestingIfMissing(nonce)
}

func (boot *baseBootstrap) addReceivedHeaderToForkDetector(hash []byte) error {
	header, err := boot.getHeaderFromPool(hash)
	if err != nil {
		return err
	}

	err = boot.forkDetector.AddHeader(header, hash, process.BHReceived, nil, nil)
	if err != nil {
		return err
	}

	return nil
}

func (boot *baseBootstrap) isForcedFork() bool {
	return boot.forkInfo.IsDetected &&
		boot.forkInfo.Nonce == math.MaxUint64 &&
		boot.forkInfo.Hash == nil
}

func (boot *baseBootstrap) rollBackOnForcedFork() {
	for {
		currHeader, err := boot.blockBootstrapper.getCurrHeader()
		if err != nil {
			log.Info(err.Error())
			break
		}

		if currHeader.GetNonce() <= boot.forkDetector.GetHighestFinalBlockNonce() {
			break
		}

		err = boot.rollBack(false)
		if err != nil {
			log.Info(err.Error())
			break
		}
	}

	boot.forkDetector.ResetProbableHighestNonce()
	boot.forkDetector.ResetFork()
}

<<<<<<< HEAD
func (boot *baseBootstrap) addHeaderToForkDetector(
	shardId uint32,
	nonce uint64,
	withFinalHeaders bool,
) {

	header, headerHash, errNotCritical := boot.storageBootstrapper.getHeader(shardId, nonce)
	if errNotCritical != nil {
		log.Info(errNotCritical.Error())
		return
	}

	var finalHeaders []data.HeaderHandler
	var finalHeadersHashes [][]byte

	if withFinalHeaders {
		finalHeaders = append(finalHeaders, header)
		finalHeadersHashes = append(finalHeadersHashes, headerHash)
	}

	errNotCritical = boot.forkDetector.AddHeader(header, headerHash, process.BHProcessed, finalHeaders, finalHeadersHashes)
	if errNotCritical != nil {
		log.Debug(errNotCritical.Error())
	}

	return
=======
// StopSync method will stop SyncBlocks
func (boot *baseBootstrap) StopSync() {
	boot.chStopSync <- true
}

// syncBlocks method calls repeatedly synchronization method SyncBlock
func (boot *baseBootstrap) syncBlocks() {
	for {
		time.Sleep(sleepTime)

		if !boot.networkWatcher.IsConnectedToTheNetwork() {
			continue
		}

		select {
		case <-boot.chStopSync:
			return
		default:
			err := boot.syncStarter.SyncBlock()
			if err != nil {
				log.Info(err.Error())
			}
		}
	}
>>>>>>> 36674c25
}<|MERGE_RESOLUTION|>--- conflicted
+++ resolved
@@ -525,11 +525,8 @@
 	shardCoordinator sharding.Coordinator,
 	accounts state.AccountsAdapter,
 	store dataRetriever.StorageService,
-<<<<<<< HEAD
 	blackListHandler process.BlackListHandler,
-=======
 	watcher process.NetworkConnectionWatcher,
->>>>>>> 36674c25
 ) error {
 	if check.IfNil(blkc) {
 		return process.ErrNilBlockChain
@@ -561,13 +558,11 @@
 	if check.IfNil(store) {
 		return process.ErrNilStore
 	}
-<<<<<<< HEAD
 	if check.IfNil(blackListHandler) {
 		return process.ErrNilBlackListHandler
-=======
+	}
 	if check.IfNil(watcher) {
 		return process.ErrNilNetworkWatcher
->>>>>>> 36674c25
 	}
 
 	return nil
@@ -624,16 +619,25 @@
 	}
 }
 
+// StopSync method will stop SyncBlocks
+func (boot *baseBootstrap) StopSync() {
+	boot.chStopSync <- true
+}
+
 // syncBlocks method calls repeatedly synchronization method SyncBlock
 func (boot *baseBootstrap) syncBlocks() {
 	for {
 		time.Sleep(sleepTime)
+
+		if !boot.networkWatcher.IsConnectedToTheNetwork() {
+			continue
+		}
+
 		select {
 		case <-boot.chStopSync:
 			return
 		default:
-			err := boot.syncBlock()
-
+			err := boot.syncStarter.SyncBlock()
 			if err != nil {
 				log.Info(err.Error())
 			}
@@ -908,7 +912,6 @@
 	boot.forkDetector.ResetFork()
 }
 
-<<<<<<< HEAD
 func (boot *baseBootstrap) addHeaderToForkDetector(
 	shardId uint32,
 	nonce uint64,
@@ -935,30 +938,4 @@
 	}
 
 	return
-=======
-// StopSync method will stop SyncBlocks
-func (boot *baseBootstrap) StopSync() {
-	boot.chStopSync <- true
-}
-
-// syncBlocks method calls repeatedly synchronization method SyncBlock
-func (boot *baseBootstrap) syncBlocks() {
-	for {
-		time.Sleep(sleepTime)
-
-		if !boot.networkWatcher.IsConnectedToTheNetwork() {
-			continue
-		}
-
-		select {
-		case <-boot.chStopSync:
-			return
-		default:
-			err := boot.syncStarter.SyncBlock()
-			if err != nil {
-				log.Info(err.Error())
-			}
-		}
-	}
->>>>>>> 36674c25
 }