--- conflicted
+++ resolved
@@ -84,12 +84,8 @@
 	syncStateListeners    []func(bool)
 	mutSyncStateListeners sync.RWMutex
 	uint64Converter       typeConverters.Uint64ByteSliceConverter
-<<<<<<< HEAD
-	boostrapRoundIndex    uint64
-=======
-	bootstrapRoundIndex   uint32
+	bootstrapRoundIndex   uint64
 	requestsWithTimeout   uint32
->>>>>>> d1bbe4d9
 }
 
 func (boot *baseBootstrap) loadBlocks(
@@ -304,12 +300,7 @@
 func (boot *baseBootstrap) getMetaHeaderFromStorage(
 	shardId uint32,
 	nonce uint64,
-<<<<<<< HEAD
-	getHeader func(uint64) (data.HeaderHandler, []byte, error),
-) (uint64, error) {
-=======
 ) (data.HeaderHandler, []byte, error) {
->>>>>>> d1bbe4d9
 
 	nonceToByteSlice := boot.uint64Converter.ToByteSlice(nonce)
 	headerHash, err := boot.store.Get(dataRetriever.MetaHdrNonceHashDataUnit, nonceToByteSlice)
