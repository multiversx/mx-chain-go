--- conflicted
+++ resolved
@@ -44,21 +44,17 @@
 	txBodyHash []byte
 	chRcvTxBdy chan bool
 
-	//RequestHeaderHandler func(nonce uint64)
-	//RequestTxBodyHandler func(hash []byte)
 
 	chStopSync chan bool
 	waitTime   time.Duration
 
-<<<<<<< HEAD
 	resolvers      process.ResolversContainer
 	hdrRes         process.HeaderResolver
 	txBlockBodyRes process.Resolver
-=======
+
 	isNodeSynchronized    bool
 	syncStateListeners    []func(bool)
 	mutSyncStateListeners sync.RWMutex
->>>>>>> d0dfe9dd
 }
 
 // NewBootstrap creates a new Bootstrap object
@@ -73,19 +69,16 @@
 	forkDetector process.ForkDetector,
 	resolversContainer process.ResolversContainer,
 ) (*Bootstrap, error) {
-<<<<<<< HEAD
 
 	err := checkBootstrapNilParameters(
 		transientDataHolder,
 		blkc,
-		round,
+		rounder,
 		blkExecutor,
+		hasher,
 		marshalizer,
 		forkDetector,
 		resolversContainer)
-=======
-	err := checkBootstrapNilParameters(transientDataHolder, blkc, rounder, blkExecutor, hasher, marshalizer, forkDetector)
->>>>>>> d0dfe9dd
 
 	if err != nil {
 		return nil, err
