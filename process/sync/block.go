--- conflicted
+++ resolved
@@ -785,21 +785,13 @@
 	if boot.blkc.GetCurrentBlockHeader() == nil {
 		hdr.Nonce = 1
 		hdr.Round = 0
-<<<<<<< HEAD
 		prevHeaderHash = boot.blkc.GetGenesisHeaderHash()
+		hdr.PrevRandSeed = boot.blkc.GetGenesisHeader().GetSignature()
 	} else {
 		hdr.Nonce = boot.blkc.GetCurrentBlockHeader().GetNonce() + 1
 		hdr.Round = boot.blkc.GetCurrentBlockHeader().GetRound() + 1
 		prevHeaderHash = boot.blkc.GetCurrentBlockHeaderHash()
-=======
-		prevHeaderHash = boot.blkc.GenesisHeaderHash
-		hdr.PrevRandSeed = boot.blkc.GenesisBlockHeader.Signature
-	} else {
-		hdr.Nonce = boot.blkc.CurrentBlockHeader.Nonce + 1
-		hdr.Round = boot.blkc.CurrentBlockHeader.Round + 1
-		prevHeaderHash = boot.blkc.CurrentBlockHeaderHash
-		hdr.PrevRandSeed = boot.blkc.CurrentBlockHeader.Signature
->>>>>>> 23ec9abd
+		hdr.PrevRandSeed = boot.blkc.GetCurrentBlockHeader().GetSignature()
 	}
 
 	hdr.RandSeed = []byte{0}
