--- conflicted
+++ resolved
@@ -646,19 +646,12 @@
 func (boot *Bootstrap) cleanCachesOnRollback(header *block.Header, headerStore storage.Storer) {
 	hash, _ := boot.headersNonces.Get(header.Nonce)
 	boot.headersNonces.Remove(header.Nonce)
-<<<<<<< HEAD
 	boot.headers.RemoveData(
 		hash,
 		process.ShardCacherIdentifier(header.ShardId, header.ShardId),
 	)
-	boot.forkDetector.RemoveHeaders(header.Nonce)
-	//TODO uncomment this when badBlocks will be implemented
-	//_ = headerStore.Remove(hash)
-=======
-	boot.headers.RemoveData(hash, header.ShardId)
 	boot.forkDetector.RemoveProcessedHeader(header.Nonce)
 	_ = headerStore.Remove(hash)
->>>>>>> e48378db
 }
 
 func (boot *Bootstrap) rollback(header *block.Header) error {
@@ -702,19 +695,13 @@
 		return
 	}
 
-<<<<<<< HEAD
-	boot.headersNonces.Remove(header.Nonce)
-	boot.headers.RemoveData(hash,
-		process.ShardCacherIdentifier(header.ShardId, header.ShardId),
-	)
-	boot.forkDetector.RemoveHeaders(header.Nonce)
-=======
 	if !isEmpty(currentHeader) {
 		hash, _ := boot.headersNonces.Get(header.Nonce)
 		boot.headersNonces.Remove(header.Nonce)
-		boot.headers.RemoveData(hash, header.ShardId)
-	}
->>>>>>> e48378db
+		boot.headers.RemoveData(hash,
+			process.ShardCacherIdentifier(header.ShardId, header.ShardId),
+		)
+	}
 }
 
 func (boot *Bootstrap) getPrevHeader(headerStore storage.Storer, header *block.Header) (*block.Header, error) {
