--- conflicted
+++ resolved
@@ -28,20 +28,9 @@
 
 // Bootstrap implements the boostrsap mechanism
 type Bootstrap struct {
-<<<<<<< HEAD
-	headers       data.ShardedDataCacherNotifier
-	headersNonces data.Uint64Cacher
-	miniBlocks    storage.Cacher
-	blkc          *blockchain.BlockChain
-	rounder       consensus.Rounder
-	blkExecutor   process.BlockProcessor
-	hasher        hashing.Hasher
-	marshalizer   marshal.Marshalizer
-	forkDetector  process.ForkDetector
-=======
 	headers          data.ShardedDataCacherNotifier
 	headersNonces    data.Uint64Cacher
-	txBlockBodies    storage.Cacher
+	miniBlocks       storage.Cacher
 	blkc             *blockchain.BlockChain
 	rounder          consensus.Rounder
 	blkExecutor      process.BlockProcessor
@@ -50,7 +39,6 @@
 	forkDetector     process.ForkDetector
 	shardCoordinator sharding.ShardCoordinator
 	accounts         state.AccountsAdapter
->>>>>>> ff773c32
 
 	mutHeader   sync.RWMutex
 	headerNonce *uint64
@@ -74,7 +62,7 @@
 	highestNonceReceived uint64
 	isForkDetected       bool
 
-	BroadcastBlock func(*block.TxBlockBody, *block.Header) error
+	BroadcastBlock func(block.Body, *block.Header) error
 }
 
 // NewBootstrap creates a new Bootstrap object
@@ -110,21 +98,9 @@
 	}
 
 	boot := Bootstrap{
-<<<<<<< HEAD
-		headers:       transientDataHolder.Headers(),
-		headersNonces: transientDataHolder.HeadersNonces(),
-		miniBlocks:    transientDataHolder.MiniBlocks(),
-		blkc:          blkc,
-		rounder:       rounder,
-		blkExecutor:   blkExecutor,
-		waitTime:      waitTime,
-		hasher:        hasher,
-		marshalizer:   marshalizer,
-		forkDetector:  forkDetector,
-=======
 		headers:          transientDataHolder.Headers(),
 		headersNonces:    transientDataHolder.HeadersNonces(),
-		txBlockBodies:    transientDataHolder.TxBlocks(),
+		miniBlocks:       transientDataHolder.MiniBlocks(),
 		blkc:             blkc,
 		rounder:          rounder,
 		blkExecutor:      blkExecutor,
@@ -134,7 +110,6 @@
 		forkDetector:     forkDetector,
 		shardCoordinator: shardCoordinator,
 		accounts:         accounts,
->>>>>>> ff773c32
 	}
 
 	hdrResolver, err := resolversContainer.Get(string(factory.HeadersTopic))
@@ -480,8 +455,8 @@
 	txBlockBody, header, err := boot.CreateAndCommitEmptyBlock(boot.shardCoordinator.ShardForCurrentNode())
 
 	if err == nil {
-		log.Info(fmt.Sprintf("txBlockBody with root hash %s and header with nonce %d was created and commited through the recovery mechanism\n",
-			toB64(txBlockBody.RootHash),
+		log.Info(fmt.Sprintf("body and header with root hash %s and nonce %d were created and commited through the recovery mechanism\n",
+			toB64(header.RootHash),
 			header.Nonce))
 
 		err = boot.broadcastEmptyBlock(txBlockBody, header)
@@ -490,7 +465,7 @@
 	return err
 }
 
-func (boot *Bootstrap) broadcastEmptyBlock(txBlockBody *block.TxBlockBody, header *block.Header) error {
+func (boot *Bootstrap) broadcastEmptyBlock(txBlockBody block.Body, header *block.Header) error {
 	log.Info(fmt.Sprintf("broadcasting an empty block\n"))
 
 	// broadcast block body and header
@@ -565,29 +540,17 @@
 	return hdr, nil
 }
 
-// requestBody method requests a block body from network when it is not found in the pool
+// requestMiniBlocks method requests a block body from network when it is not found in the pool
 func (boot *Bootstrap) requestMiniBlocks(hashes [][]byte) {
 	buff, err := boot.marshalizer.Marshal(hashes)
 	if err != nil {
 		log.Error("Could not marshal MiniBlock hashes: ", err.Error())
 		return
 	}
+	boot.setRequestedTxBodyHash(buff)
 	err = boot.miniBlockResolver.RequestDataFromHashArray(hashes)
 
-<<<<<<< HEAD
 	log.Info(fmt.Sprintf("requested tx body with hash %s from network\n", toB64(buff)))
-=======
-	return txBody
-}
-
-// requestBody method requests a block body from network when it is not found in the pool
-func (boot *Bootstrap) requestTxBody(hash []byte) {
-	boot.setRequestedTxBodyHash(hash)
-	err := boot.txBlockBodyRes.RequestDataFromHash(hash)
-
-	log.Info(fmt.Sprintf("requested tx body with hash %s from network\n", toB64(hash)))
-
->>>>>>> ff773c32
 	if err != nil {
 		log.Error(err.Error())
 	}
@@ -801,27 +764,12 @@
 }
 
 // CreateAndCommitEmptyBlock creates and commits an empty block
-<<<<<<< HEAD
-func (boot *Bootstrap) CreateAndCommitEmptyBlock(shardForCurrentNode uint32) (block.Body, *block.Header) {
-	log.Info(fmt.Sprintf("creating and broadcasting an empty block\n"))
-=======
-func (boot *Bootstrap) CreateAndCommitEmptyBlock(shardForCurrentNode uint32) (*block.TxBlockBody, *block.Header, error) {
-	log.Info("creating and commiting an empty block\n")
->>>>>>> ff773c32
+func (boot *Bootstrap) CreateAndCommitEmptyBlock(shardForCurrentNode uint32) (block.Body, *block.Header, error) {
+	log.Info(fmt.Sprintf("creating and commiting an empty block\n"))
 
 	boot.blkExecutor.RevertAccountState()
 
-	miniBlocks := make([]block.MiniBlock, 0)
-
-	rootHash := boot.accounts.RootHash()
-
-	blk := &block.TxBlockBody{
-		StateBlockBody: block.StateBlockBody{
-			RootHash: rootHash,
-			ShardID:  shardForCurrentNode,
-		},
-		MiniBlocks: miniBlocks,
-	}
+	blk := make(block.Body, 0)
 
 	hdr := &block.Header{}
 
@@ -839,12 +787,8 @@
 
 	hdr.TimeStamp = uint64(boot.getTimeStampForRound(hdr.Round).Unix())
 	hdr.PrevHash = prevHeaderHash
-<<<<<<< HEAD
+	hdr.RootHash = boot.accounts.RootHash()
 	hdr.PubKeysBitmap = make([]byte, 0)
-=======
-
-	blkStr, err := boot.marshalizer.Marshal(blk)
->>>>>>> ff773c32
 
 	// TODO: decide the signature for the empty block
 	headerStr, err := boot.marshalizer.Marshal(hdr)
