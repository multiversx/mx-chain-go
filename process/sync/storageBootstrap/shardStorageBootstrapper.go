--- conflicted
+++ resolved
@@ -120,10 +120,6 @@
 			"nonce", metaBlock.GetNonce(),
 			"hash", metaBlockHash)
 
-<<<<<<< HEAD
-		nonceToByteSlice := ssb.uint64Converter.ToByteSlice(metaBlock.GetNonce())
-		err = ssb.store.GetStorer(dataRetriever.MetaHdrNonceHashDataUnit).Remove(nonceToByteSlice, common.ProcessPriority)
-=======
 		ssb.removeMetaFromMetaHeaderNonceToHashUnit(metaBlock, metaBlockHash)
 		ssb.removeMetaFromMetaBlockUnit(metaBlock, metaBlockHash)
 	}
@@ -152,7 +148,6 @@
 			ssb.uint64Converter,
 			ssb.marshalizer,
 		)
->>>>>>> de0e7e88
 		if err != nil {
 			log.Debug("meta block is not found in MetaHdrNonceHashDataUnit storage",
 				"nonce", nonce, "error", err.Error())
@@ -168,15 +163,6 @@
 			continue
 		}
 
-<<<<<<< HEAD
-		err = ssb.store.GetStorer(dataRetriever.MetaBlockUnit).Remove(metaBlockHash, common.ProcessPriority)
-		if err != nil {
-			log.Debug("meta block was not removed from MetaBlockUnit storage",
-				"shardId", metaBlock.GetShardID(),
-				"nonce", metaBlock.GetNonce(),
-				"hash", metaBlockHash,
-				"error", err.Error())
-=======
 		numConsecutiveNoncesNotFound = 0
 
 		log.Debug("removing meta block from storage",
@@ -191,7 +177,7 @@
 
 func (ssb *shardStorageBootstrapper) removeMetaFromMetaHeaderNonceToHashUnit(metaBlock *block.MetaBlock, metaBlockHash []byte) {
 	nonceToByteSlice := ssb.uint64Converter.ToByteSlice(metaBlock.GetNonce())
-	err := ssb.store.GetStorer(dataRetriever.MetaHdrNonceHashDataUnit).Remove(nonceToByteSlice)
+	err := ssb.store.GetStorer(dataRetriever.MetaHdrNonceHashDataUnit).Remove(nonceToByteSlice, common.ProcessPriority)
 	if err != nil {
 		log.Debug("meta block was not removed from MetaHdrNonceHashDataUnit storage",
 			"shardId", metaBlock.GetShardID(),
@@ -202,7 +188,7 @@
 }
 
 func (ssb *shardStorageBootstrapper) removeMetaFromMetaBlockUnit(metaBlock *block.MetaBlock, metaBlockHash []byte) {
-	err := ssb.store.GetStorer(dataRetriever.MetaBlockUnit).Remove(metaBlockHash)
+	err := ssb.store.GetStorer(dataRetriever.MetaBlockUnit).Remove(metaBlockHash, common.ProcessPriority)
 	if err != nil {
 		log.Debug("meta block was not removed from MetaBlockUnit storage",
 			"shardId", metaBlock.GetShardID(),
@@ -216,7 +202,6 @@
 	for _, crossNotarizedHeader := range crossNotarizedHeaders {
 		if crossNotarizedHeader.ShardId != core.MetachainShardId {
 			continue
->>>>>>> de0e7e88
 		}
 
 		log.Debug("last cross notarized header",
