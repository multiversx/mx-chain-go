package storageBootstrap

import (
	"github.com/ElrondNetwork/elrond-go/core"
	"github.com/ElrondNetwork/elrond-go/data"
	"github.com/ElrondNetwork/elrond-go/data/block"
	"github.com/ElrondNetwork/elrond-go/dataRetriever"
	"github.com/ElrondNetwork/elrond-go/process"
	"github.com/ElrondNetwork/elrond-go/process/block/bootstrapStorage"
	"github.com/ElrondNetwork/elrond-go/process/factory"
)

type shardStorageBootstrapper struct {
	*storageBootstrapper
	miniBlocksResolver dataRetriever.MiniBlocksResolver
}

// NewShardStorageBootstrapper is method used to create a nes storage bootstrapper
func NewShardStorageBootstrapper(arguments ArgsStorageBootstrapper) (*shardStorageBootstrapper, error) {
	base := &storageBootstrapper{
<<<<<<< HEAD
		bootStorer:        arguments.BootStorer,
		forkDetector:      arguments.ForkDetector,
		blkExecutor:       arguments.BlockProcessor,
		blkc:              arguments.ChainHandler,
		marshalizer:       arguments.Marshalizer,
		store:             arguments.Store,
		shardCoordinator:  arguments.ShardCoordinator,
		nodesCoordinator:  arguments.NodesCoordinator,
		epochStartTrigger: arguments.EpochStartTrigger,
=======
		bootStorer:       arguments.BootStorer,
		forkDetector:     arguments.ForkDetector,
		blkExecutor:      arguments.BlockProcessor,
		blkc:             arguments.ChainHandler,
		marshalizer:      arguments.Marshalizer,
		store:            arguments.Store,
		shardCoordinator: arguments.ShardCoordinator,
		blockTracker:     arguments.BlockTracker,
>>>>>>> 9a52d667

		uint64Converter:     arguments.Uint64Converter,
		bootstrapRoundIndex: arguments.BootstrapRoundIndex,
	}

	miniBlocksResolver, err := arguments.ResolversFinder.IntraShardResolver(factory.MiniBlocksTopic)
	if err != nil {
		return nil, err
	}

	miniBlocksRes, ok := miniBlocksResolver.(dataRetriever.MiniBlocksResolver)
	if !ok {
		return nil, process.ErrWrongTypeAssertion
	}

	boot := shardStorageBootstrapper{
		storageBootstrapper: base,
		miniBlocksResolver:  miniBlocksRes,
	}

	base.bootstrapper = &boot
	hdrNonceHashDataUnit := dataRetriever.ShardHdrNonceHashDataUnit + dataRetriever.UnitType(boot.shardCoordinator.SelfId())
	base.headerNonceHashStore = boot.store.GetStorer(hdrNonceHashDataUnit)

	return &boot, nil
}

// LoadFromStorage will load all blocks from storage
func (ssb *shardStorageBootstrapper) LoadFromStorage() error {
	return ssb.loadBlocks()
}

// IsInterfaceNil returns true if there is no value under the interface
func (ssb *shardStorageBootstrapper) IsInterfaceNil() bool {
	return ssb == nil
}

func (ssb *shardStorageBootstrapper) getHeader(hash []byte) (data.HeaderHandler, error) {
	return process.GetShardHeaderFromStorage(hash, ssb.marshalizer, ssb.store)
}

func (ssb *shardStorageBootstrapper) getBlockBody(headerHandler data.HeaderHandler) (data.BodyHandler, error) {
	header, ok := headerHandler.(*block.Header)
	if !ok {
		return nil, process.ErrWrongTypeAssertion
	}

	hashes := make([][]byte, len(header.MiniBlockHeaders))
	for i := 0; i < len(header.MiniBlockHeaders); i++ {
		hashes[i] = header.MiniBlockHeaders[i].Hash
	}

	miniBlocks, missingMiniBlocksHashes := ssb.miniBlocksResolver.GetMiniBlocks(hashes)
	if len(missingMiniBlocksHashes) > 0 {
		return nil, process.ErrMissingBody
	}

	return block.Body(miniBlocks), nil
}

func (ssb *shardStorageBootstrapper) applyCrossNotarizedHeaders(crossNotarizedHeaders []bootstrapStorage.BootstrapHeaderInfo) error {
	for _, crossNotarizedHeader := range crossNotarizedHeaders {
		if crossNotarizedHeader.ShardId != core.MetachainShardId {
			continue
		}

		metaBlock, err := process.GetMetaHeaderFromStorage(crossNotarizedHeader.Hash, ssb.marshalizer, ssb.store)
		if err != nil {
			return err
		}

		log.Debug("added cross notarized header in block tracker",
			"shard", core.MetachainShardId,
			"round", metaBlock.GetRound(),
			"nonce", metaBlock.GetNonce(),
			"hash", crossNotarizedHeader.Hash)

		ssb.blockTracker.AddCrossNotarizedHeader(core.MetachainShardId, metaBlock, crossNotarizedHeader.Hash)
		ssb.blockTracker.AddTrackedHeader(metaBlock, crossNotarizedHeader.Hash)
	}

	return nil
}

func (ssb *shardStorageBootstrapper) cleanupNotarizedStorage(shardHeaderHash []byte) {
	log.Debug("cleanup notarized storage")

	shardHeader, err := process.GetShardHeaderFromStorage(shardHeaderHash, ssb.marshalizer, ssb.store)
	if err != nil {
		log.Debug("shard header is not found in BlockHeaderUnit storage",
			"hash", shardHeaderHash)
		return
	}

	for _, metaBlockHash := range shardHeader.MetaBlockHashes {
		metaBlock, err := process.GetMetaHeaderFromStorage(metaBlockHash, ssb.marshalizer, ssb.store)
		if err != nil {
			log.Debug("meta block is not found in MetaBlockUnit storage",
				"hash", metaBlockHash)
			continue
		}

		log.Debug("removing meta block from storage",
			"shradId", metaBlock.GetShardID(),
			"nonce", metaBlock.GetNonce(),
			"hash", metaBlockHash)

		nonceToByteSlice := ssb.uint64Converter.ToByteSlice(metaBlock.GetNonce())
		err = ssb.store.GetStorer(dataRetriever.MetaHdrNonceHashDataUnit).Remove(nonceToByteSlice)
		if err != nil {
			log.Debug("meta block was not removed from MetaHdrNonceHashDataUnit storage",
				"shradId", metaBlock.GetShardID(),
				"nonce", metaBlock.GetNonce(),
				"hash", metaBlockHash,
				"error", err.Error())
		}

		err = ssb.store.GetStorer(dataRetriever.MetaBlockUnit).Remove(metaBlockHash)
		if err != nil {
			log.Debug("meta block was not removed from MetaBlockUnit storage",
				"shradId", metaBlock.GetShardID(),
				"nonce", metaBlock.GetNonce(),
				"hash", metaBlockHash,
				"error", err.Error())
		}
	}
}

func (ssb *shardStorageBootstrapper) applySelfNotarizedHeaders(selfNotarizedHeadersHashes [][]byte) ([]data.HeaderHandler, error) {
	selfNotarizedHeaders := make([]data.HeaderHandler, 0, len(selfNotarizedHeadersHashes))
	for _, selfNotarizedHeaderHash := range selfNotarizedHeadersHashes {
		selfNotarizedHeader, err := ssb.getHeader(selfNotarizedHeaderHash)
		if err != nil {
			return nil, err
		}

		selfNotarizedHeaders = append(selfNotarizedHeaders, selfNotarizedHeader)

		log.Debug("added self notarized header in block tracker",
			"shard", core.MetachainShardId,
			"round", selfNotarizedHeader.GetRound(),
			"nonce", selfNotarizedHeader.GetNonce(),
			"hash", selfNotarizedHeaderHash)

		ssb.blockTracker.AddSelfNotarizedHeader(core.MetachainShardId, selfNotarizedHeader, selfNotarizedHeaderHash)
	}

	return selfNotarizedHeaders, nil
}<|MERGE_RESOLUTION|>--- conflicted
+++ resolved
@@ -18,7 +18,6 @@
 // NewShardStorageBootstrapper is method used to create a nes storage bootstrapper
 func NewShardStorageBootstrapper(arguments ArgsStorageBootstrapper) (*shardStorageBootstrapper, error) {
 	base := &storageBootstrapper{
-<<<<<<< HEAD
 		bootStorer:        arguments.BootStorer,
 		forkDetector:      arguments.ForkDetector,
 		blkExecutor:       arguments.BlockProcessor,
@@ -28,16 +27,7 @@
 		shardCoordinator:  arguments.ShardCoordinator,
 		nodesCoordinator:  arguments.NodesCoordinator,
 		epochStartTrigger: arguments.EpochStartTrigger,
-=======
-		bootStorer:       arguments.BootStorer,
-		forkDetector:     arguments.ForkDetector,
-		blkExecutor:      arguments.BlockProcessor,
-		blkc:             arguments.ChainHandler,
-		marshalizer:      arguments.Marshalizer,
-		store:            arguments.Store,
-		shardCoordinator: arguments.ShardCoordinator,
 		blockTracker:     arguments.BlockTracker,
->>>>>>> 9a52d667
 
 		uint64Converter:     arguments.Uint64Converter,
 		bootstrapRoundIndex: arguments.BootstrapRoundIndex,
