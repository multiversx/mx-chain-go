package process

import (
	"errors"
)

// ErrNilMessage signals that a nil message has been received
var ErrNilMessage = errors.New("nil message")

// ErrNilAccountsAdapter defines the error when trying to use a nil AccountsAddapter
var ErrNilAccountsAdapter = errors.New("nil AccountsAdapter")

// ErrNilHasher signals that an operation has been attempted to or with a nil hasher implementation
var ErrNilHasher = errors.New("nil Hasher")

// ErrNilAddressConverter signals that an operation has been attempted to or with a nil AddressConverter implementation
var ErrNilAddressConverter = errors.New("nil AddressConverter")

// ErrNilAddressContainer signals that an operation has been attempted to or with a nil AddressContainer implementation
var ErrNilAddressContainer = errors.New("nil AddressContainer")

// ErrNilTransaction signals that an operation has been attempted to or with a nil transaction
var ErrNilTransaction = errors.New("nil transaction")

// ErrNoVM signals that no SCHandler has been set
var ErrNoVM = errors.New("no VM (hook not set)")

// ErrHigherNonceInTransaction signals the nonce in transaction is higher than the account's nonce
var ErrHigherNonceInTransaction = errors.New("higher nonce in transaction")

// ErrLowerNonceInTransaction signals the nonce in transaction is lower than the account's nonce
var ErrLowerNonceInTransaction = errors.New("lower nonce in transaction")

// ErrInsufficientFunds signals the funds are insufficient
var ErrInsufficientFunds = errors.New("insufficient funds")

// ErrNilValue signals the value is nil
var ErrNilValue = errors.New("nil value")

// ErrNilBlockChain signals that an operation has been attempted to or with a nil blockchain
var ErrNilBlockChain = errors.New("nil block chain")

// ErrNilMetaBlockHeader signals that an operation has been attempted to or with a nil metablock
var ErrNilMetaBlockHeader = errors.New("nil metablock header")

// ErrNilTxBlockBody signals that an operation has been attempted to or with a nil block body
var ErrNilTxBlockBody = errors.New("nil block body")

// ErrNilPeerBlockBody signals that an operation has been attempted to or with a nil block body
var ErrNilPeerBlockBody = errors.New("nil block body")

// ErrNilBlockHeader signals that an operation has been attempted to or with a nil block header
var ErrNilBlockHeader = errors.New("nil block header")

// ErrNilTxHash signals that an operation has been attempted with a nil hash
var ErrNilTxHash = errors.New("nil transaction hash")

// ErrNilPublicKey signals that a operation has been attempted with a nil public key
var ErrNilPublicKey = errors.New("nil public key")

// ErrNilPubKeysBitmap signals that a operation has been attempted with a nil public keys bitmap
var ErrNilPubKeysBitmap = errors.New("nil public keys bitmap")

// ErrNilPreviousBlockHash signals that a operation has been attempted with a nil previous block header hash
var ErrNilPreviousBlockHash = errors.New("nil previous block header hash")

// ErrNilSignature signals that a operation has been attempted with a nil signature
var ErrNilSignature = errors.New("nil signature")

// ErrNilMiniBlocks signals that an operation has been attempted with a nil mini-block
var ErrNilMiniBlocks = errors.New("nil mini blocks")

// ErrNilMiniBlockHeaders signals that an operation has been attempted with a nil mini-block
var ErrNilMiniBlockHeaders = errors.New("nil mini block headers")

// ErrNilTxHashes signals that an operation has been atempted with nil transaction hashes
var ErrNilTxHashes = errors.New("nil transaction hashes")

// ErrNilRootHash signals that an operation has been attempted with a nil root hash
var ErrNilRootHash = errors.New("root hash is nil")

// ErrWrongNonceInBlock signals the nonce in block is different than expected nonce
var ErrWrongNonceInBlock = errors.New("wrong nonce in block")

// ErrInvalidBlockHash signals the hash of the block is not matching with the previous one
var ErrInvalidBlockHash = errors.New("invalid block hash")

// ErrMissingTransaction signals that one transaction is missing
var ErrMissingTransaction = errors.New("missing transaction")

// ErrMarshalWithoutSuccess signals that marshal some data was not done with success
var ErrMarshalWithoutSuccess = errors.New("marshal without success")

// ErrRootStateMissmatch signals that persist some data was not done with success
var ErrRootStateMissmatch = errors.New("root state does not match")

// ErrAccountStateDirty signals that the accounts were modified before starting the current modification
var ErrAccountStateDirty = errors.New("accountState was dirty before starting to change")

// ErrInvalidShardId signals that the shard id is invalid
var ErrInvalidShardId = errors.New("invalid shard id")

// ErrMissingHeader signals that header of the block is missing
var ErrMissingHeader = errors.New("missing header")

// ErrMissingBody signals that body of the block is missing
var ErrMissingBody = errors.New("missing body")

// ErrNilBlockExecutor signals that an operation has been attempted to or with a nil BlockExecutor implementation
var ErrNilBlockExecutor = errors.New("nil BlockExecutor")

// ErrNilMarshalizer signals that an operation has been attempted to or with a nil Marshalizer implementation
var ErrNilMarshalizer = errors.New("nil Marshalizer")

// ErrNilRounder signals that an operation has been attempted to or with a nil Rounder implementation
var ErrNilRounder = errors.New("nil Rounder")

// ErrNilMessenger signals that a nil Messenger object was provided
var ErrNilMessenger = errors.New("nil Messenger")

// ErrNilTxDataPool signals that a nil transaction pool has been provided
var ErrNilTxDataPool = errors.New("nil transaction data pool")

// ErrNilHeadersDataPool signals that a nil header pool has been provided
var ErrNilHeadersDataPool = errors.New("nil headers data pool")

// ErrNilMetachainHeadersDataPool signals that a nil metachain header pool has been provided
var ErrNilMetachainHeadersDataPool = errors.New("nil metachain headers data pool")

// ErrNilHeadersNoncesDataPool signals that a nil header - nonce cache
var ErrNilHeadersNoncesDataPool = errors.New("nil headers nonces cache")

// ErrNilCacher signals that a nil cache has been provided
var ErrNilCacher = errors.New("nil cacher")

// ErrNilRcvAddr signals that an operation has been attempted to or with a nil receiver address
var ErrNilRcvAddr = errors.New("nil receiver address")

// ErrNilSndAddr signals that an operation has been attempted to or with a nil sender address
var ErrNilSndAddr = errors.New("nil sender address")

// ErrNegativeValue signals that a negative value has been detected and it is not allowed
var ErrNegativeValue = errors.New("negative value")

// ErrNilShardCoordinator signals that an operation has been attempted to or with a nil shard coordinator
var ErrNilShardCoordinator = errors.New("nil shard coordinator")

// ErrInvalidRcvAddr signals that an operation has been attempted to or with an invalid receiver address
var ErrInvalidRcvAddr = errors.New("invalid receiver address")

// ErrInvalidSndAddr signals that an operation has been attempted to or with an invalid sender address
var ErrInvalidSndAddr = errors.New("invalid sender address")

// ErrNilKeyGen signals that an operation has been attempted to or with a nil single sign key generator
var ErrNilKeyGen = errors.New("nil key generator")

// ErrNilSingleSigner signals that a nil single signer is used
var ErrNilSingleSigner = errors.New("nil single signer")

// ErrNilMultiSigVerifier signals that a nil multi-signature verifier is used
var ErrNilMultiSigVerifier = errors.New("nil multi-signature verifier")

// ErrInvalidBlockBodyType signals that an operation has been attempted with an invalid block body type
var ErrInvalidBlockBodyType = errors.New("invalid block body type")

// ErrNotImplementedBlockProcessingType signals that a not supported block body type was found in header
var ErrNotImplementedBlockProcessingType = errors.New("not implemented block processing type")

// ErrNilDataToProcess signals that nil data was provided
var ErrNilDataToProcess = errors.New("nil data to process")

// ErrNilPoolsHolder signals that an operation has been attempted to or with a nil pools holder object
var ErrNilPoolsHolder = errors.New("nil pools holder")

// ErrNilTxStorage signals that a nil transaction storage has been provided
var ErrNilTxStorage = errors.New("nil transaction storage")

// ErrInvalidTxInPool signals an invalid transaction in the transactions pool
var ErrInvalidTxInPool = errors.New("invalid transaction in the transactions pool")

// ErrNilHeadersStorage signals that a nil header storage has been provided
var ErrNilHeadersStorage = errors.New("nil headers storage")

// ErrNilMetachainHeadersStorage signals that a nil metachain header storage has been provided
var ErrNilMetachainHeadersStorage = errors.New("nil metachain headers storage")

// ErrNilResolverSender signals that a nil resolver sender object has been provided
var ErrNilResolverSender = errors.New("nil resolver sender")

// ErrNilBlockBodyPool signals that a nil block body pool has been provided
var ErrNilBlockBodyPool = errors.New("nil block body pool")

// ErrNilBlockBodyStorage signals that a nil block body storage has been provided
var ErrNilBlockBodyStorage = errors.New("nil block body storage")

// ErrNilTransactionPool signals that a nil transaction pool was used
var ErrNilTransactionPool = errors.New("nil transaction pool")

// ErrNilMiniBlockPool signals that a nil mini blocks pool was used
var ErrNilMiniBlockPool = errors.New("nil mini block pool")

// ErrNilMetaBlockPool signals that a nil meta blocks pool was used
var ErrNilMetaBlockPool = errors.New("nil meta block pool")

// ErrNilTxProcessor signals that a nil transactions processor was used
var ErrNilTxProcessor = errors.New("nil transactions processor")

// ErrNilDataPoolHolder signals that the data pool holder is nil
var ErrNilDataPoolHolder = errors.New("nil data pool holder")

// ErrTimeIsOut signals that time is out
var ErrTimeIsOut = errors.New("time is out")

// ErrNilForkDetector signals that the fork detector is nil
var ErrNilForkDetector = errors.New("nil fork detector")

// ErrNilContainerElement signals when trying to add a nil element in the container
var ErrNilContainerElement = errors.New("element cannot be nil")

// ErrInvalidContainerKey signals that an element does not exist in the container's map
var ErrInvalidContainerKey = errors.New("element does not exist in container")

// ErrContainerKeyAlreadyExists signals that an element was already set in the container's map
var ErrContainerKeyAlreadyExists = errors.New("provided key already exists in container")

// ErrNilResolverContainer signals that a nil resolver container was provided
var ErrNilResolverContainer = errors.New("nil resolver container")

// ErrNilTransactionHandler signals that a nil transaction handler func was provided
var ErrNilTransactionHandler = errors.New("nil request transaction handler")

// ErrNilMiniBlocksRequestHandler signals that a nil mini block request handler func was provided
var ErrNilMiniBlocksRequestHandler = errors.New("nil request miniblock handler")

// ErrNilHaveTimeHandler signals that a nil have time handler func was provided
var ErrNilHaveTimeHandler = errors.New("nil have time handler")

// ErrCouldNotDecodeUnderlyingBody signals that an InterceptedBlockBody could not be decoded to a block.Body using type assertion
var ErrCouldNotDecodeUnderlyingBody = errors.New("could not decode InterceptedBlockBody to block.Body")

// ErrWrongTypeInContainer signals that a wrong type of object was found in container
var ErrWrongTypeInContainer = errors.New("wrong type of object inside container")

// ErrLenMismatch signals that 2 or more slices have different lengths
var ErrLenMismatch = errors.New("lengths mismatch")

// ErrWrongTypeAssertion signals that an type assertion failed
var ErrWrongTypeAssertion = errors.New("wrong type assertion")

// ErrHeaderIsInStorage signals that the header is already in storage
var ErrHeaderIsInStorage = errors.New("header is already in storage")

// ErrRollbackFromGenesis signals that a rollback from genesis is called
<<<<<<< HEAD
var ErrRollbackFromGenesis = errors.New("roll back from genesis is not supported")
=======
var ErrRollbackFromGenesis = errors.New("roll back from genesis is not supported")

// ErrNoTransactionInMessage signals that no transaction was found after parsing received p2p message
var ErrNoTransactionInMessage = errors.New("no transaction found in received message")

// ErrNilBuffer signals that a provided byte buffer is nil
var ErrNilBuffer = errors.New("provided byte buffer is nil")
>>>>>>> d001728a
<|MERGE_RESOLUTION|>--- conflicted
+++ resolved
@@ -251,14 +251,10 @@
 var ErrHeaderIsInStorage = errors.New("header is already in storage")
 
 // ErrRollbackFromGenesis signals that a rollback from genesis is called
-<<<<<<< HEAD
-var ErrRollbackFromGenesis = errors.New("roll back from genesis is not supported")
-=======
 var ErrRollbackFromGenesis = errors.New("roll back from genesis is not supported")
 
 // ErrNoTransactionInMessage signals that no transaction was found after parsing received p2p message
 var ErrNoTransactionInMessage = errors.New("no transaction found in received message")
 
 // ErrNilBuffer signals that a provided byte buffer is nil
-var ErrNilBuffer = errors.New("provided byte buffer is nil")
->>>>>>> d001728a
+var ErrNilBuffer = errors.New("provided byte buffer is nil")