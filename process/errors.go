--- conflicted
+++ resolved
@@ -1308,10 +1308,6 @@
 // ErrNilTxsForBlockHandler signals that a nil transactions for block handler has been provided
 var ErrNilTxsForBlockHandler = errors.New("nil txs for block handler")
 
-<<<<<<< HEAD
-// ErrNilHeadersForBlock signals that a nil headers for block has been provided
-var ErrNilHeadersForBlock = errors.New("nil headers for block")
-=======
 // ErrTransactionsAlreadyProcessed signals that transactions were already processed
 var ErrTransactionsAlreadyProcessed = errors.New("transactions already processed")
 
@@ -1320,4 +1316,6 @@
 
 // ErrMiniBlocksNotProcessedYet signals that mini blocks were not processed yet
 var ErrMiniBlocksNotProcessedYet = errors.New("mini blocks not processed")
->>>>>>> c2934f5c
+
+// ErrNilHeadersForBlock signals that a nil headers for block has been provided
+var ErrNilHeadersForBlock = errors.New("nil headers for block")