package process

import (
	"errors"
)

// ErrNilMessage signals that a nil message has been received
var ErrNilMessage = errors.New("nil message")

// ErrNilAccountsAdapter defines the error when trying to use a nil AccountsAddapter
var ErrNilAccountsAdapter = errors.New("nil AccountsAdapter")

// ErrNilCoreComponentsHolder signals that a nil core components holder was provided
var ErrNilCoreComponentsHolder = errors.New("nil core components holder")

// ErrNilCryptoComponentsHolder signals that a nil crypto components holder was provided
var ErrNilCryptoComponentsHolder = errors.New("nil crypto components holder")

// ErrNilDataComponentsHolder signals that a nil data components holder was provided
var ErrNilDataComponentsHolder = errors.New("nil data components holder")

// ErrNilHasher signals that an operation has been attempted to or with a nil hasher implementation
var ErrNilHasher = errors.New("nil Hasher")

// ErrNilPubkeyConverter signals that an operation has been attempted to or with a nil public key converter implementation
var ErrNilPubkeyConverter = errors.New("nil pubkey converter")

// ErrNilGasSchedule signals that an operation has been attempted with a nil gas schedule
var ErrNilGasSchedule = errors.New("nil GasSchedule")

// ErrNilAddressContainer signals that an operation has been attempted to or with a nil AddressContainer implementation
var ErrNilAddressContainer = errors.New("nil AddressContainer")

// ErrNilTransaction signals that an operation has been attempted to or with a nil transaction
var ErrNilTransaction = errors.New("nil transaction")

// ErrWrongTransaction signals that transaction is invalid
var ErrWrongTransaction = errors.New("invalid transaction")

// ErrNoVM signals that no SCHandler has been set
var ErrNoVM = errors.New("no VM (hook not set)")

// ErrHigherNonceInTransaction signals the nonce in transaction is higher than the account's nonce
var ErrHigherNonceInTransaction = errors.New("higher nonce in transaction")

// ErrLowerNonceInTransaction signals the nonce in transaction is lower than the account's nonce
var ErrLowerNonceInTransaction = errors.New("lower nonce in transaction")

// ErrInsufficientFunds signals the funds are insufficient for the move balance operation but the
// transaction fee is covered by the current balance
var ErrInsufficientFunds = errors.New("insufficient funds")

// ErrInsufficientFee signals that the current balance doesn't have the required transaction fee
var ErrInsufficientFee = errors.New("insufficient balance for fees")

// ErrNilValue signals the value is nil
var ErrNilValue = errors.New("nil value")

// ErrNilBlockChain signals that an operation has been attempted to or with a nil blockchain
var ErrNilBlockChain = errors.New("nil block chain")

// ErrNilMetaBlockHeader signals that an operation has been attempted to or with a nil metablock
var ErrNilMetaBlockHeader = errors.New("nil metablock header")

// ErrNilTxBlockBody signals that an operation has been attempted to or with a nil tx block body
var ErrNilTxBlockBody = errors.New("nil tx block body")

// ErrNilStore signals that the provided storage service is nil
var ErrNilStore = errors.New("nil data storage service")

// ErrNilBootStorer signals that the provided boot storer is bil
var ErrNilBootStorer = errors.New("nil boot storer")

// ErrNilBlockHeader signals that an operation has been attempted to or with a nil block header
var ErrNilBlockHeader = errors.New("nil block header")

// ErrNilBlockBody signals that an operation has been attempted to or with a nil block body
var ErrNilBlockBody = errors.New("nil block body")

// ErrNilTxHash signals that an operation has been attempted with a nil hash
var ErrNilTxHash = errors.New("nil transaction hash")

// ErrNilPubKeysBitmap signals that a operation has been attempted with a nil public keys bitmap
var ErrNilPubKeysBitmap = errors.New("nil public keys bitmap")

// ErrNilPreviousBlockHash signals that a operation has been attempted with a nil previous block header hash
var ErrNilPreviousBlockHash = errors.New("nil previous block header hash")

// ErrNilSignature signals that a operation has been attempted with a nil signature
var ErrNilSignature = errors.New("nil signature")

// ErrNilMiniBlocks signals that an operation has been attempted with a nil mini-block
var ErrNilMiniBlocks = errors.New("nil mini blocks")

// ErrNilMiniBlock signals that an operation has been attempted with a nil miniblock
var ErrNilMiniBlock = errors.New("nil mini block")

// ErrNilRootHash signals that an operation has been attempted with a nil root hash
var ErrNilRootHash = errors.New("root hash is nil")

// ErrWrongNonceInBlock signals the nonce in block is different than expected nonce
var ErrWrongNonceInBlock = errors.New("wrong nonce in block")

// ErrBlockHashDoesNotMatch signals that header hash does not match with the previous one
var ErrBlockHashDoesNotMatch = errors.New("block hash does not match")

// ErrMissingTransaction signals that one transaction is missing
var ErrMissingTransaction = errors.New("missing transaction")

// ErrMarshalWithoutSuccess signals that marshal some data was not done with success
var ErrMarshalWithoutSuccess = errors.New("marshal without success")

// ErrUnmarshalWithoutSuccess signals that unmarshal some data was not done with success
var ErrUnmarshalWithoutSuccess = errors.New("unmarshal without success")

// ErrRootStateDoesNotMatch signals that root state does not match
var ErrRootStateDoesNotMatch = errors.New("root state does not match")

// ErrValidatorStatsRootHashDoesNotMatch signals that the root hash for the validator statistics does not match
var ErrValidatorStatsRootHashDoesNotMatch = errors.New("root hash for validator statistics does not match")

// ErrAccountStateDirty signals that the accounts were modified before starting the current modification
var ErrAccountStateDirty = errors.New("accountState was dirty before starting to change")

// ErrInvalidShardId signals that the shard id is invalid
var ErrInvalidShardId = errors.New("invalid shard id")

// ErrMissingHeader signals that header of the block is missing
var ErrMissingHeader = errors.New("missing header")

// ErrMissingHashForHeaderNonce signals that hash of the block is missing
var ErrMissingHashForHeaderNonce = errors.New("missing hash for header nonce")

// ErrMissingBody signals that body of the block is missing
var ErrMissingBody = errors.New("missing body")

// ErrNilBlockProcessor signals that an operation has been attempted to or with a nil BlockProcessor implementation
var ErrNilBlockProcessor = errors.New("nil block processor")

// ErrNilMarshalizer signals that an operation has been attempted to or with a nil Marshalizer implementation
var ErrNilMarshalizer = errors.New("nil Marshalizer")

// ErrNilNodesConfigProvider signals that an operation has been attempted to or with a nil nodes config provider
var ErrNilNodesConfigProvider = errors.New("nil nodes config provider")

// ErrNilSystemSCConfig signals that nil system sc config was provided
var ErrNilSystemSCConfig = errors.New("nil system sc config")

// ErrNilRounder signals that an operation has been attempted to or with a nil Rounder implementation
var ErrNilRounder = errors.New("nil Rounder")

// ErrNilMessenger signals that a nil Messenger object was provided
var ErrNilMessenger = errors.New("nil Messenger")

// ErrNilTxDataPool signals that a nil transaction pool has been provided
var ErrNilTxDataPool = errors.New("nil transaction data pool")

// ErrNilHeadersDataPool signals that a nil headers pool has been provided
var ErrNilHeadersDataPool = errors.New("nil headers data pool")

// ErrNilCacher signals that a nil cache has been provided
var ErrNilCacher = errors.New("nil cacher")

// ErrNilRcvAddr signals that an operation has been attempted to or with a nil receiver address
var ErrNilRcvAddr = errors.New("nil receiver address")

// ErrNilSndAddr signals that an operation has been attempted to or with a nil sender address
var ErrNilSndAddr = errors.New("nil sender address")

// ErrNegativeValue signals that a negative value has been detected and it is not allowed
var ErrNegativeValue = errors.New("negative value")

// ErrNilShardCoordinator signals that an operation has been attempted to or with a nil shard coordinator
var ErrNilShardCoordinator = errors.New("nil shard coordinator")

// ErrNilNodesCoordinator signals that an operation has been attempted to or with a nil nodes coordinator
var ErrNilNodesCoordinator = errors.New("nil nodes coordinator")

// ErrNilKeyGen signals that an operation has been attempted to or with a nil single sign key generator
var ErrNilKeyGen = errors.New("nil key generator")

// ErrNilSingleSigner signals that a nil single signer is used
var ErrNilSingleSigner = errors.New("nil single signer")

// ErrBlockProposerSignatureMissing signals that block proposer signature is missing from the block aggregated sig
var ErrBlockProposerSignatureMissing = errors.New("block proposer signature is missing")

// ErrNilMultiSigVerifier signals that a nil multi-signature verifier is used
var ErrNilMultiSigVerifier = errors.New("nil multi-signature verifier")

// ErrNilDataToProcess signals that nil data was provided
var ErrNilDataToProcess = errors.New("nil data to process")

// ErrNilPoolsHolder signals that an operation has been attempted to or with a nil pools holder object
var ErrNilPoolsHolder = errors.New("nil pools holder")

// ErrNilTxStorage signals that a nil transaction storage has been provided
var ErrNilTxStorage = errors.New("nil transaction storage")

// ErrNilStorage signals that a nil storage has been provided
var ErrNilStorage = errors.New("nil storage")

// ErrNilShardedDataCacherNotifier signals that a nil sharded data cacher notifier has been provided
var ErrNilShardedDataCacherNotifier = errors.New("nil sharded data cacher notifier")

// ErrInvalidTxInPool signals an invalid transaction in the transactions pool
var ErrInvalidTxInPool = errors.New("invalid transaction in the transactions pool")

// ErrTxNotFound signals that a transaction has not found
var ErrTxNotFound = errors.New("transaction not found")

// ErrNilHeadersStorage signals that a nil header storage has been provided
var ErrNilHeadersStorage = errors.New("nil headers storage")

// ErrNilHeadersNonceHashStorage signals that a nil header nonce hash storage has been provided
var ErrNilHeadersNonceHashStorage = errors.New("nil headers nonce hash storage")

// ErrNilTransactionPool signals that a nil transaction pool was used
var ErrNilTransactionPool = errors.New("nil transaction pool")

// ErrNilMiniBlockPool signals that a nil mini blocks pool was used
var ErrNilMiniBlockPool = errors.New("nil mini block pool")

// ErrNilMetaBlocksPool signals that a nil meta blocks pool was used
var ErrNilMetaBlocksPool = errors.New("nil meta blocks pool")

// ErrNilTxProcessor signals that a nil transactions processor was used
var ErrNilTxProcessor = errors.New("nil transactions processor")

// ErrNilDataPoolHolder signals that the data pool holder is nil
var ErrNilDataPoolHolder = errors.New("nil data pool holder")

// ErrTimeIsOut signals that time is out
var ErrTimeIsOut = errors.New("time is out")

// ErrNilForkDetector signals that the fork detector is nil
var ErrNilForkDetector = errors.New("nil fork detector")

// ErrNilContainerElement signals when trying to add a nil element in the container
var ErrNilContainerElement = errors.New("element cannot be nil")

// ErrNilArgumentStruct signals that a function has received nil instead of an instantiated Arg... structure
var ErrNilArgumentStruct = errors.New("nil argument struct")

// ErrInvalidContainerKey signals that an element does not exist in the container's map
var ErrInvalidContainerKey = errors.New("element does not exist in container")

// ErrContainerKeyAlreadyExists signals that an element was already set in the container's map
var ErrContainerKeyAlreadyExists = errors.New("provided key already exists in container")

// ErrNilRequestHandler signals that a nil request handler interface was provided
var ErrNilRequestHandler = errors.New("nil request handler")

// ErrNilHaveTimeHandler signals that a nil have time handler func was provided
var ErrNilHaveTimeHandler = errors.New("nil have time handler")

// ErrWrongTypeInContainer signals that a wrong type of object was found in container
var ErrWrongTypeInContainer = errors.New("wrong type of object inside container")

// ErrLenMismatch signals that 2 or more slices have different lengths
var ErrLenMismatch = errors.New("lengths mismatch")

// ErrWrongTypeAssertion signals that an type assertion failed
var ErrWrongTypeAssertion = errors.New("wrong type assertion")

// ErrHeaderShardDataMismatch signals that shard header does not match created shard info
var ErrHeaderShardDataMismatch = errors.New("shard header does not match shard info")

// ErrNoDataInMessage signals that no data was found after parsing received p2p message
var ErrNoDataInMessage = errors.New("no data found in received message")

// ErrNilBuffer signals that a provided byte buffer is nil
var ErrNilBuffer = errors.New("provided byte buffer is nil")

// ErrNilRandSeed signals that a nil rand seed has been provided
var ErrNilRandSeed = errors.New("provided rand seed is nil")

// ErrNilPrevRandSeed signals that a nil previous rand seed has been provided
var ErrNilPrevRandSeed = errors.New("provided previous rand seed is nil")

// ErrReservedFieldNotSupportedYet signals that reserved field is not empty
var ErrReservedFieldNotSupportedYet = errors.New("reserved field not supported yet")

// ErrLowerRoundInBlock signals that a header round is too low for processing it
var ErrLowerRoundInBlock = errors.New("header round is lower than last committed")

// ErrHigherRoundInBlock signals that a block with higher round than permitted has been provided
var ErrHigherRoundInBlock = errors.New("higher round in block")

// ErrLowerNonceInBlock signals that a block with lower nonce than permitted has been provided
var ErrLowerNonceInBlock = errors.New("lower nonce in block")

// ErrHigherNonceInBlock signals that a block with higher nonce than permitted has been provided
var ErrHigherNonceInBlock = errors.New("higher nonce in block")

// ErrRandSeedDoesNotMatch signals that random seed does not match with the previous one
var ErrRandSeedDoesNotMatch = errors.New("random seed do not match")

// ErrHeaderNotFinal signals that header is not final and it should be
var ErrHeaderNotFinal = errors.New("header in metablock is not final")

// ErrShardIdMissmatch signals shard ID does not match expectations
var ErrShardIdMissmatch = errors.New("shard ID missmatch")

// ErrNotarizedHeadersSliceIsNil signals that the slice holding notarized headers is nil
var ErrNotarizedHeadersSliceIsNil = errors.New("notarized headers slice is nil")

// ErrNotarizedHeadersSliceForShardIsNil signals that the slice holding notarized headers for shard is nil
var ErrNotarizedHeadersSliceForShardIsNil = errors.New("notarized headers slice for shard is nil")

// ErrCrossShardMBWithoutConfirmationFromMeta signals that miniblock was not yet notarized by metachain
var ErrCrossShardMBWithoutConfirmationFromMeta = errors.New("cross shard miniblock with destination current shard is not confirmed by metachain")

// ErrHeaderBodyMismatch signals that the header does not attest all data from the block
var ErrHeaderBodyMismatch = errors.New("body cannot be validated from header data")

// ErrNilSmartContractProcessor signals that smart contract call executor is nil
var ErrNilSmartContractProcessor = errors.New("smart contract processor is nil")

// ErrNilArgumentParser signals that the argument parser is nil
var ErrNilArgumentParser = errors.New("argument parser is nil")

// ErrNilSCDestAccount signals that destination account is nil
var ErrNilSCDestAccount = errors.New("nil destination SC account")

// ErrWrongNonceInVMOutput signals that nonce in vm output is wrong
var ErrWrongNonceInVMOutput = errors.New("nonce invalid from SC run")

// ErrNilVMOutput signals that vmoutput is nil
var ErrNilVMOutput = errors.New("nil vm output")

// ErrNilValueFromRewardTransaction signals that the transfered value is nil
var ErrNilValueFromRewardTransaction = errors.New("transferred value is nil in reward transaction")

// ErrNilTemporaryAccountsHandler signals that temporary accounts handler is nil
var ErrNilTemporaryAccountsHandler = errors.New("temporary accounts handler is nil")

// ErrNotEnoughValidBlocksInStorage signals that bootstrap from storage failed due to not enough valid blocks stored
var ErrNotEnoughValidBlocksInStorage = errors.New("not enough valid blocks to start from storage")

// ErrNilSmartContractResult signals that the smart contract result is nil
var ErrNilSmartContractResult = errors.New("smart contract result is nil")

// ErrNilRewardTransaction signals that the reward transaction is nil
var ErrNilRewardTransaction = errors.New("reward transaction is nil")

// ErrNilUTxDataPool signals that unsigned transaction pool is nil
var ErrNilUTxDataPool = errors.New("unsigned transactions pool is nil")

// ErrNilRewardTxDataPool signals that the reward transactions pool is nil
var ErrNilRewardTxDataPool = errors.New("reward transactions pool is nil")

// ErrNilUnsignedTxDataPool signals that the unsigned transactions pool is nil
var ErrNilUnsignedTxDataPool = errors.New("unsigned transactions pool is nil")

// ErrNilUTxStorage signals that unsigned transaction storage is nil
var ErrNilUTxStorage = errors.New("unsigned transactions storage is nil")

// ErrNilScAddress signals that a nil smart contract address has been provided
var ErrNilScAddress = errors.New("nil SC address")

// ErrEmptyFunctionName signals that an empty function name has been provided
var ErrEmptyFunctionName = errors.New("empty function name")

// ErrMiniBlockHashMismatch signals that miniblock hashes does not match
var ErrMiniBlockHashMismatch = errors.New("miniblocks does not match")

// ErrNilIntermediateTransactionHandler signals that nil intermediate transaction handler was provided
var ErrNilIntermediateTransactionHandler = errors.New("intermediate transaction handler is nil")

// ErrWrongTypeInMiniBlock signals that type is not correct for processing
var ErrWrongTypeInMiniBlock = errors.New("type in miniblock is not correct for processing")

// ErrNilTransactionCoordinator signals that transaction coordinator is nil
var ErrNilTransactionCoordinator = errors.New("transaction coordinator is nil")

// ErrNilUint64Converter signals that uint64converter is nil
var ErrNilUint64Converter = errors.New("unit64converter is nil")

// ErrNilSmartContractResultProcessor signals that smart contract result processor is nil
var ErrNilSmartContractResultProcessor = errors.New("nil smart contract result processor")

// ErrNilRewardsTxProcessor signals that the rewards transaction processor is nil
var ErrNilRewardsTxProcessor = errors.New("nil rewards transaction processor")

// ErrNilIntermediateProcessorContainer signals that intermediate processors container is nil
var ErrNilIntermediateProcessorContainer = errors.New("intermediate processor container is nil")

// ErrNilPreProcessorsContainer signals that preprocessors container is nil
var ErrNilPreProcessorsContainer = errors.New("preprocessors container is nil")

// ErrNilPreProcessor signals that preprocessors is nil
var ErrNilPreProcessor = errors.New("preprocessor is nil")

// ErrNilGasHandler signals that gas handler is nil
var ErrNilGasHandler = errors.New("nil gas handler")

// ErrUnknownBlockType signals that block type is not correct
var ErrUnknownBlockType = errors.New("block type is unknown")

// ErrMissingPreProcessor signals that required pre processor is missing
var ErrMissingPreProcessor = errors.New("pre processor is missing")

// ErrNilAppStatusHandler defines the error for setting a nil AppStatusHandler
var ErrNilAppStatusHandler = errors.New("nil AppStatusHandler")

// ErrNilInterceptedDataFactory signals that a nil intercepted data factory was provided
var ErrNilInterceptedDataFactory = errors.New("nil intercepted data factory")

// ErrNilInterceptedDataProcessor signals that a nil intercepted data processor was provided
var ErrNilInterceptedDataProcessor = errors.New("nil intercepted data processor")

// ErrNilInterceptorThrottler signals that a nil interceptor throttler was provided
var ErrNilInterceptorThrottler = errors.New("nil interceptor throttler")

// ErrNilUnsignedTxHandler signals that the unsigned tx handler is nil
var ErrNilUnsignedTxHandler = errors.New("nil unsigned tx handler")

// ErrNilTxTypeHandler signals that tx type handler is nil
var ErrNilTxTypeHandler = errors.New("nil tx type handler")

// ErrNilPeerAccountsAdapter signals that a nil peer accounts database was provided
var ErrNilPeerAccountsAdapter = errors.New("nil peer accounts database")

// ErrInvalidPeerAccount signals that a peer account is invalid
var ErrInvalidPeerAccount = errors.New("invalid peer account")

// ErrInvalidMetaHeader signals that a wrong implementation of HeaderHandler was provided
var ErrInvalidMetaHeader = errors.New("invalid header provided, expected MetaBlock")

// ErrInvalidChainID signals that an invalid chain ID was provided
var ErrInvalidChainID = errors.New("invalid chain ID")

// ErrNilEpochStartTrigger signals that a nil start of epoch trigger was provided
var ErrNilEpochStartTrigger = errors.New("nil start of epoch trigger")

// ErrNilEpochHandler signals that a nil epoch handler was provided
var ErrNilEpochHandler = errors.New("nil epoch handler")

// ErrNilEpochStartNotifier signals that the provided epochStartNotifier is nil
var ErrNilEpochStartNotifier = errors.New("nil epochStartNotifier")

// ErrNilEpochNotifier signals that the provided EpochNotifier is nil
var ErrNilEpochNotifier = errors.New("nil EpochNotifier")

// ErrInvalidCacheRefreshIntervalInSec signals that the cacheRefreshIntervalInSec is invalid - zero or less
var ErrInvalidCacheRefreshIntervalInSec = errors.New("invalid cacheRefreshIntervalInSec")

// ErrEpochDoesNotMatch signals that epoch does not match between headers
var ErrEpochDoesNotMatch = errors.New("epoch does not match")

// ErrOverallBalanceChangeFromSC signals that all sumed balance changes are not zero
var ErrOverallBalanceChangeFromSC = errors.New("SC output balance updates are wrong")

// ErrOverflow signals that an overflow occured
var ErrOverflow = errors.New("type overflow occured")

// ErrNilTxValidator signals that a nil tx validator has been provided
var ErrNilTxValidator = errors.New("nil transaction validator")

// ErrNilHdrValidator signals that a nil header validator has been provided
var ErrNilHdrValidator = errors.New("nil header validator")

// ErrNilPendingMiniBlocksHandler signals that a nil pending miniblocks handler has been provided
var ErrNilPendingMiniBlocksHandler = errors.New("nil pending miniblocks handler")

// ErrNilEconomicsFeeHandler signals that fee handler is nil
var ErrNilEconomicsFeeHandler = errors.New("nil economics fee handler")

// ErrSystemBusy signals that the system is busy
var ErrSystemBusy = errors.New("system busy")

// ErrInsufficientGasPriceInTx signals that a lower gas price than required was provided
var ErrInsufficientGasPriceInTx = errors.New("insufficient gas price in tx")

// ErrInsufficientGasLimitInTx signals that a lower gas limit than required was provided
var ErrInsufficientGasLimitInTx = errors.New("insufficient gas limit in tx")

// ErrHigherGasLimitRequiredInTx signals that a higher gas limit was required in tx
var ErrHigherGasLimitRequiredInTx = errors.New("higher gas limit required in tx")

// ErrInvalidMaxGasLimitPerBlock signals that an invalid max gas limit per block has been read from config file
var ErrInvalidMaxGasLimitPerBlock = errors.New("invalid max gas limit per block")

// ErrInvalidGasPerDataByte signals that an invalid gas per data byte has been read from config file
var ErrInvalidGasPerDataByte = errors.New("invalid gas per data byte")

// ErrMaxGasLimitPerMiniBlockInSenderShardIsReached signals that max gas limit per mini block in sender shard has been reached
var ErrMaxGasLimitPerMiniBlockInSenderShardIsReached = errors.New("max gas limit per mini block in sender shard is reached")

// ErrMaxGasLimitPerMiniBlockInReceiverShardIsReached signals that max gas limit per mini block in receiver shard has been reached
var ErrMaxGasLimitPerMiniBlockInReceiverShardIsReached = errors.New("max gas limit per mini block in receiver shard is reached")

// ErrMaxGasLimitPerBlockInSelfShardIsReached signals that max gas limit per block in self shard has been reached
var ErrMaxGasLimitPerBlockInSelfShardIsReached = errors.New("max gas limit per block in self shard is reached")

// ErrInvalidMinimumGasPrice signals that an invalid gas price has been read from config file
var ErrInvalidMinimumGasPrice = errors.New("invalid minimum gas price")

// ErrInvalidMinimumGasLimitForTx signals that an invalid minimum gas limit for transactions has been read from config file
var ErrInvalidMinimumGasLimitForTx = errors.New("invalid minimum gas limit for transactions")

// ErrInvalidRewardsPercentages signals that rewards percentages are not correct
var ErrInvalidRewardsPercentages = errors.New("invalid rewards percentages")

// ErrInvalidInflationPercentages signals that inflation percentages are not correct
var ErrInvalidInflationPercentages = errors.New("invalid inflation percentages")

// ErrInvalidNonceRequest signals that invalid nonce was requested
var ErrInvalidNonceRequest = errors.New("invalid nonce request")

// ErrNilBlockChainHook signals that nil blockchain hook has been provided
var ErrNilBlockChainHook = errors.New("nil blockchain hook")

// ErrNilTxForCurrentBlockHandler signals that nil tx for current block handler has been provided
var ErrNilTxForCurrentBlockHandler = errors.New("nil tx for current block handler")

// ErrNilSCToProtocol signals that nil smart contract to protocol handler has been provided
var ErrNilSCToProtocol = errors.New("nil sc to protocol")

// ErrNilNodesSetup signals that nil nodes setup has been provided
var ErrNilNodesSetup = errors.New("nil nodes setup")

// ErrNilBlackListCacher signals that a nil black list cacher was provided
var ErrNilBlackListCacher = errors.New("nil black list cacher")

// ErrNilPeerShardMapper signals that a nil peer shard mapper has been provided
var ErrNilPeerShardMapper = errors.New("nil peer shard mapper")

// ErrNilBlockTracker signals that a nil block tracker was provided
var ErrNilBlockTracker = errors.New("nil block tracker")

// ErrHeaderIsBlackListed signals that the header provided is black listed
var ErrHeaderIsBlackListed = errors.New("header is black listed")

// ErrNilEconomicsData signals that nil economics data has been provided
var ErrNilEconomicsData = errors.New("nil economics data")

// ErrZeroMaxComputableRounds signals that a value of zero was provided on the maxComputableRounds
var ErrZeroMaxComputableRounds = errors.New("max computable rounds is zero")

// ErrNilRater signals that nil rater has been provided
var ErrNilRater = errors.New("nil rater")

// ErrNilNetworkWatcher signals that a nil network watcher has been provided
var ErrNilNetworkWatcher = errors.New("nil network watcher")

// ErrNilHeaderValidator signals that nil header validator has been provided
var ErrNilHeaderValidator = errors.New("nil header validator")

// ErrMaxRatingIsSmallerThanMinRating signals that the max rating is smaller than the min rating value
var ErrMaxRatingIsSmallerThanMinRating = errors.New("max rating is smaller than min rating")

// ErrMinRatingSmallerThanOne signals that the min rating is smaller than the min value of 1
var ErrMinRatingSmallerThanOne = errors.New("min rating is smaller than one")

// ErrStartRatingNotBetweenMinAndMax signals that the start rating is not between min and max rating
var ErrStartRatingNotBetweenMinAndMax = errors.New("start rating is not between min and max rating")

// ErrSignedBlocksThresholdNotBetweenZeroAndOne signals that the signed blocks threshold is not between 0 and 1
var ErrSignedBlocksThresholdNotBetweenZeroAndOne = errors.New("signed blocks threshold is not between 0 and 1")

// ErrConsecutiveMissedBlocksPenaltyLowerThanOne signals that the ConsecutiveMissedBlocksPenalty is lower than 1
var ErrConsecutiveMissedBlocksPenaltyLowerThanOne = errors.New("consecutive missed blocks penalty lower than 1")

// ErrDecreaseRatingsStepMoreThanMinusOne signals that the decrease rating step has a vale greater than -1
var ErrDecreaseRatingsStepMoreThanMinusOne = errors.New("decrease rating step has a value greater than -1")

// ErrHoursToMaxRatingFromStartRatingZero signals that the number of hours to reach max rating step is zero
var ErrHoursToMaxRatingFromStartRatingZero = errors.New("hours to reach max rating is zero")

// ErrSCDeployFromSCRIsNotPermitted signals that operation is not permitted
var ErrSCDeployFromSCRIsNotPermitted = errors.New("it is not permitted to deploy a smart contract from another smart contract cross shard")

// ErrNotEnoughGas signals that not enough gas has been provided
var ErrNotEnoughGas = errors.New("not enough gas was sent in the transaction")

// ErrInvalidValue signals that an invalid value was provided
var ErrInvalidValue = errors.New("invalid value provided")

// ErrNilQuotaStatusHandler signals that a nil quota status handler has been provided
var ErrNilQuotaStatusHandler = errors.New("nil quota status handler")

// ErrNilAntifloodHandler signals that a nil antiflood handler has been provided
var ErrNilAntifloodHandler = errors.New("nil antiflood handler")

// ErrNilHeaderSigVerifier signals that a nil header sig verifier has been provided
var ErrNilHeaderSigVerifier = errors.New("nil header sig verifier")

// ErrNilHeaderIntegrityVerifier signals that a nil header integrity verifier has been provided
var ErrNilHeaderIntegrityVerifier = errors.New("nil header integrity verifier")

// ErrFailedTransaction signals that transaction is of type failed.
var ErrFailedTransaction = errors.New("failed transaction, gas consumed")

// ErrNilBadTxHandler signals that bad tx handler is nil
var ErrNilBadTxHandler = errors.New("nil bad tx handler")

// ErrNilReceiptHandler signals that receipt handler is nil
var ErrNilReceiptHandler = errors.New("nil receipt handler")

// ErrTooManyReceiptsMiniBlocks signals that there were too many receipts miniblocks created
var ErrTooManyReceiptsMiniBlocks = errors.New("too many receipts miniblocks")

// ErrReceiptsHashMissmatch signals that overall receipts has does not match
var ErrReceiptsHashMissmatch = errors.New("receipts hash missmatch")

// ErrMiniBlockNumMissMatch signals that number of miniblocks does not match
var ErrMiniBlockNumMissMatch = errors.New("num miniblocks does not match")

// ErrEpochStartDataDoesNotMatch signals that EpochStartData is not the same as the leader created
var ErrEpochStartDataDoesNotMatch = errors.New("epoch start data does not match")

// ErrNotEpochStartBlock signals that block is not of type epoch start
var ErrNotEpochStartBlock = errors.New("not epoch start block")

// ErrGettingShardDataFromEpochStartData signals that could not get shard data from previous epoch start block
var ErrGettingShardDataFromEpochStartData = errors.New("could not find shard data from previous epoch start metablock")

// ErrNilValidityAttester signals that a nil validity attester has been provided
var ErrNilValidityAttester = errors.New("nil validity attester")

// ErrNilHeaderHandler signals that a nil header handler has been provided
var ErrNilHeaderHandler = errors.New("nil header handler")

// ErrNilMiniBlocksProvider signals that a nil miniblocks data provider has been passed over
var ErrNilMiniBlocksProvider = errors.New("nil miniblocks provider")

// ErrNilWhiteListHandler signals that white list handler is nil
var ErrNilWhiteListHandler = errors.New("nil whitelist handler")

// ErrMiniBlocksInWrongOrder signals the miniblocks are in wrong order
var ErrMiniBlocksInWrongOrder = errors.New("miniblocks in wrong order, should have been only from me")

// ErrEmptyTopic signals that an empty topic has been provided
var ErrEmptyTopic = errors.New("empty topic")

// ErrInvalidArguments signals that invalid arguments were given to process built-in function
var ErrInvalidArguments = errors.New("invalid arguments to process built-in function")

// ErrNilBuiltInFunction signals that built in function is nil
var ErrNilBuiltInFunction = errors.New("built in function is nil")

// ErrRewardMiniBlockNotFromMeta signals that miniblock has a different sender shard than meta
var ErrRewardMiniBlockNotFromMeta = errors.New("rewards miniblocks should come only from meta")

// ErrValidatorInfoMiniBlockNotFromMeta signals that miniblock has a different sender shard than meta
var ErrValidatorInfoMiniBlockNotFromMeta = errors.New("validatorInfo miniblocks should come only from meta")

// ErrAccumulatedFeesDoNotMatch signals that accumulated fees do not match
var ErrAccumulatedFeesDoNotMatch = errors.New("accumulated fees do not match")

// ErrDeveloperFeesDoNotMatch signals that developer fees do not match
var ErrDeveloperFeesDoNotMatch = errors.New("developer fees do not match")

// ErrAccumulatedFeesInEpochDoNotMatch signals that accumulated fees in epoch do not match
var ErrAccumulatedFeesInEpochDoNotMatch = errors.New("accumulated fees in epoch do not match")

// ErrDevFeesInEpochDoNotMatch signals that developer fees in epoch do not match
var ErrDevFeesInEpochDoNotMatch = errors.New("developer fees in epoch do not match")

// ErrNilRewardsHandler signals that rewards handler is nil
var ErrNilRewardsHandler = errors.New("rewards handler is nil")

// ErrNilEpochEconomics signals that nil end of epoch econimics was provided
var ErrNilEpochEconomics = errors.New("nil epoch economics")

// ErrNilEpochStartDataCreator signals that nil epoch start data creator was provided
var ErrNilEpochStartDataCreator = errors.New("nil epoch start data creator")

// ErrNilEpochStartRewardsCreator signals that nil epoch start rewards creator was provided
var ErrNilEpochStartRewardsCreator = errors.New("nil epoch start rewards creator")

// ErrNilEpochStartValidatorInfoCreator signals that nil epoch start validator info creator was provided
var ErrNilEpochStartValidatorInfoCreator = errors.New("nil epoch start validator info creator")

// ErrInvalidGenesisTotalSupply signals that invalid genesis total supply was provided
var ErrInvalidGenesisTotalSupply = errors.New("invalid genesis total supply")

// ErrOperationNotPermitted signals that operation is not permitted
var ErrOperationNotPermitted = errors.New("operation in account not permitted")

// ErrInvalidAddressLength signals that address length is invalid
var ErrInvalidAddressLength = errors.New("invalid address length")

// ErrDuplicateThreshold signals that two thresholds are the same
var ErrDuplicateThreshold = errors.New("two thresholds are the same")

// ErrNoChancesForMaxThreshold signals that the max threshold has no chance defined
var ErrNoChancesForMaxThreshold = errors.New("max threshold has no chances")

// ErrNoChancesProvided signals that there were no chances provided
var ErrNoChancesProvided = errors.New("no chances are provided")

// ErrNilMinChanceIfZero signals that there was no min chance provided if a chance is still needed
var ErrNilMinChanceIfZero = errors.New("no min chance ")

// ErrInvalidShardCacherIdentifier signals an invalid identifier
var ErrInvalidShardCacherIdentifier = errors.New("invalid identifier for shard cacher")

// ErrMaxBlockSizeReached signals that max block size has been reached
var ErrMaxBlockSizeReached = errors.New("max block size has been reached")

// ErrBlockBodyHashMismatch signals that block body hashes does not match
var ErrBlockBodyHashMismatch = errors.New("block bodies does not match")

// ErrInvalidMiniBlockType signals that an invalid miniblock type has been provided
var ErrInvalidMiniBlockType = errors.New("invalid miniblock type")

// ErrInvalidBody signals that an invalid body has been provided
var ErrInvalidBody = errors.New("invalid body")

// ErrNilBlockSizeComputationHandler signals that a nil block size computation handler has been provided
var ErrNilBlockSizeComputationHandler = errors.New("nil block size computation handler")

// ErrNilValidatorStatistics signals that a nil validator statistics has been provided
var ErrNilValidatorStatistics = errors.New("nil validator statistics")

// ErrAccountNotFound signals that the account was not found for the provided address
var ErrAccountNotFound = errors.New("account not found")

// ErrMaxRatingZero signals that maxrating with a value of zero has been provided
var ErrMaxRatingZero = errors.New("max rating is zero")

// ErrNilValidatorInfos signals that a nil validator infos has been provided
var ErrNilValidatorInfos = errors.New("nil validator infos")

// ErrNilBlockSizeThrottler signals that block size throttler si nil
var ErrNilBlockSizeThrottler = errors.New("block size throttler is nil")

// ErrNilHistoryRepository signals that history processor is nil
var ErrNilHistoryRepository = errors.New("history repository is nil")

// ErrInvalidMetaTransaction signals that meta transaction is invalid
var ErrInvalidMetaTransaction = errors.New("meta transaction is invalid")

// ErrLogNotFound is the error returned when a transaction has no logs
var ErrLogNotFound = errors.New("no logs for queried transaction")

// ErrNilTxLogsProcessor is the error returned when a transaction has no logs
var ErrNilTxLogsProcessor = errors.New("nil transaction logs processor")

// ErrIncreaseStepLowerThanOne signals that an increase step lower than one has been provided
var ErrIncreaseStepLowerThanOne = errors.New("increase step is lower than one")

// ErrNilVmInput signals that provided vm input is nil
var ErrNilVmInput = errors.New("nil vm input")

// ErrNilDnsAddresses signals that nil dns addresses map was provided
var ErrNilDnsAddresses = errors.New("nil dns addresses map")

// ErrNilProtocolSustainabilityAddress signals that a nil protocol sustainability address was provided
var ErrNilProtocolSustainabilityAddress = errors.New("nil protocol sustainability address")

// ErrCallerIsNotTheDNSAddress signals that called address is not the DNS address
var ErrCallerIsNotTheDNSAddress = errors.New("not a dns address")

// ErrUserNameChangeIsDisabled signals the user name change is not allowed
var ErrUserNameChangeIsDisabled = errors.New("user name change is disabled")

// ErrDestinationNotInSelfShard signals that user is not in self shard
var ErrDestinationNotInSelfShard = errors.New("destination is not in self shard")

// ErrUserNameDoesNotMatch signals that user name does not match
var ErrUserNameDoesNotMatch = errors.New("user name does not match")

// ErrUserNameDoesNotMatchInCrossShardTx signals that user name does not match in case of cross shard tx
var ErrUserNameDoesNotMatchInCrossShardTx = errors.New("user name does not match in destination shard")

// ErrNilBalanceComputationHandler signals that a nil balance computation handler has been provided
var ErrNilBalanceComputationHandler = errors.New("nil balance computation handler")

// ErrNilRatingsInfoHandler signals that nil ratings info handler has been provided
var ErrNilRatingsInfoHandler = errors.New("nil ratings info handler")

// ErrNilDebugger signals that a nil debug handler has been provided
var ErrNilDebugger = errors.New("nil debug handler")

// ErrBuiltInFunctionCalledWithValue signals that builtin function was called with value that is not allowed
var ErrBuiltInFunctionCalledWithValue = errors.New("built in function called with tx value is not allowed")

// ErrEmptyFloodPreventerList signals that an empty flood preventer list has been provided
var ErrEmptyFloodPreventerList = errors.New("empty flood preventer provided")

// ErrNilTopicFloodPreventer signals that a nil topic flood preventer has been provided
var ErrNilTopicFloodPreventer = errors.New("nil topic flood preventer")

// ErrOriginatorIsBlacklisted signals that a message originator is blacklisted on the current node
var ErrOriginatorIsBlacklisted = errors.New("originator is blacklisted")

// ErrShardIsStuck signals that a shard is stuck
var ErrShardIsStuck = errors.New("shard is stuck")

// ErrRelayedTxBeneficiaryDoesNotMatchReceiver signals that an invalid address was provided in the relayed tx
var ErrRelayedTxBeneficiaryDoesNotMatchReceiver = errors.New("invalid address in relayed tx")

// ErrInvalidVMType signals that invalid vm type was provided
var ErrInvalidVMType = errors.New("invalid VM type")

// ErrRecursiveRelayedTxIsNotAllowed signals that recursive relayed tx is not allowed
var ErrRecursiveRelayedTxIsNotAllowed = errors.New("recursive relayed tx is not allowed")

// ErrRelayedTxValueHigherThenUserTxValue signals that relayed tx value is higher then user tx value
var ErrRelayedTxValueHigherThenUserTxValue = errors.New("relayed tx value is higher than user tx value")

// ErrNilInterceptorContainer signals that nil interceptor container has been provided
var ErrNilInterceptorContainer = errors.New("nil interceptor container")

// ErrInvalidTransactionVersion signals  that an invalid transaction version has been provided
var ErrInvalidTransactionVersion = errors.New("invalid transaction version")

// ErrTxValueTooBig signals that transaction value is too big
var ErrTxValueTooBig = errors.New("tx value is too big")

// ErrInvalidUserNameLength signals that provided user name length is invalid
var ErrInvalidUserNameLength = errors.New("invalid user name length")

// ErrTxValueOutOfBounds signals that transaction value is out of bounds
var ErrTxValueOutOfBounds = errors.New("tx value is out of bounds")

// ErrNilBlackListedPkCache signals that a nil black listed public key cache has been provided
var ErrNilBlackListedPkCache = errors.New("nil black listed public key cache")

// ErrInvalidDecayCoefficient signals that the provided decay coefficient is invalid
var ErrInvalidDecayCoefficient = errors.New("decay coefficient is invalid")

// ErrInvalidDecayIntervalInSeconds signals that an invalid interval in seconds was provided
var ErrInvalidDecayIntervalInSeconds = errors.New("invalid decay interval in seconds")

// ErrInvalidMinScore signals that an invalid minimum score was provided
var ErrInvalidMinScore = errors.New("invalid minimum score")

// ErrInvalidMaxScore signals that an invalid maximum score was provided
var ErrInvalidMaxScore = errors.New("invalid maximum score")

// ErrInvalidUnitValue signals that an invalid unit value was provided
var ErrInvalidUnitValue = errors.New("invalid unit value")

// ErrInvalidBadPeerThreshold signals that an invalid bad peer threshold has been provided
var ErrInvalidBadPeerThreshold = errors.New("invalid bad peer threshold")

// ErrNilPeerValidatorMapper signals that nil peer validator mapper has been provided
var ErrNilPeerValidatorMapper = errors.New("nil peer validator mapper")

// ErrOnlyValidatorsCanUseThisTopic signals that topic can be used by validator only
var ErrOnlyValidatorsCanUseThisTopic = errors.New("only validators can use this topic")

// ErrTransactionIsNotWhitelisted signals that a transaction is not whitelisted
var ErrTransactionIsNotWhitelisted = errors.New("transaction is not whitelisted")

// ErrInterceptedDataNotForCurrentShard signals that intercepted data is not for current shard
var ErrInterceptedDataNotForCurrentShard = errors.New("intercepted data not for current shard")

// ErrAccountNotPayable will be sent when trying to send money to a non-payable account
var ErrAccountNotPayable = errors.New("sending value to non payable contract")

// ErrNilIndexer signals that indexer is nil
var ErrNilIndexer = errors.New("indexer is nil")

// ErrNilTpsBenchmark signals that tps benchmark object is nil
var ErrNilTpsBenchmark = errors.New("tps benchmark object is nil")

// ErrSmartContractDeploymentIsDisabled signals that smart contract deployment was disabled
var ErrSmartContractDeploymentIsDisabled = errors.New("smart Contract deployment is disabled")

// ErrUpgradeNotAllowed signals that upgrade is not allowed
var ErrUpgradeNotAllowed = errors.New("upgrade is allowed only for owner")

// ErrBuiltInFunctionsAreDisabled signals that built in functions are disabled
var ErrBuiltInFunctionsAreDisabled = errors.New("built in functions are disabled")

// ErrRelayedTxDisabled signals that relayed tx are disabled
var ErrRelayedTxDisabled = errors.New("relayed tx is disabled")

// ErrEmptyConsensusGroup is raised when an operation is attempted with an empty consensus group
var ErrEmptyConsensusGroup = errors.New("consensusGroup is empty")

// ErrRelayedTxGasLimitMissmatch signals that relayed tx gas limit is higher then user tx gas limit
var ErrRelayedTxGasLimitMissmatch = errors.New("relayed tx gas limit higher then user tx gas limit")

// ErrRelayedGasPriceMissmatch signals that relayed gas price is not equal with user tx
var ErrRelayedGasPriceMissmatch = errors.New("relayed gas price missmatch")

// ErrNilUserAccount signals that nil user account was provided
var ErrNilUserAccount = errors.New("nil user account")

// ErrNilEpochStartSystemSCProcessor signals that nil epoch start system sc processor was provided
var ErrNilEpochStartSystemSCProcessor = errors.New("nil epoch start system sc processor")

// ErrEmptyPeerID signals that an empty peer ID has been provided
var ErrEmptyPeerID = errors.New("empty peer ID")

// ErrAddressIsNotESDTSystemSC signals that destination is not a system sc address
var ErrAddressIsNotESDTSystemSC = errors.New("destination is not system sc address")

// ErrOnlySystemAccountAccepted signals that only system account is accepted
var ErrOnlySystemAccountAccepted = errors.New("only system account is accepted")

// ErrNilPauseHandler signals that nil pause handler has been provided
var ErrNilPauseHandler = errors.New("nil pause handler")

// ErrESDTTokenIsPaused signals that esdt token is paused
var ErrESDTTokenIsPaused = errors.New("esdt token is paused")

// ErrESDTIsFrozenForAccount signals that account is frozen for given esdt token
var ErrESDTIsFrozenForAccount = errors.New("account is frozen for this esdt token")

// ErrNilPayableHandler signals that nil payableHandler was provided
var ErrNilPayableHandler = errors.New("nil payableHandler was provided")

// ErrNilFallbackHeaderValidator signals that a nil fallback header validator has been provided
var ErrNilFallbackHeaderValidator = errors.New("nil fallback header validator")

<<<<<<< HEAD
// ErrInvalidEpochStartMetaBlockConsensusPercentage signals that a small epoch start meta block consensus percentage has been provided
var ErrInvalidEpochStartMetaBlockConsensusPercentage = errors.New("invalid epoch start meta block consensus percentage")

// ErrNilCurrentNetworkEpochSetter signals that a nil current network epoch setter has been provided
var ErrNilCurrentNetworkEpochSetter = errors.New("nil current network epoch setter")

// ErrNilNumConnectedPeersProvider signals that a nil number of connected peers provider has been provided
var ErrNilNumConnectedPeersProvider = errors.New("nil number of connected peers provider")
=======
// ErrTransactionSignedWithHashIsNotEnabled signals that a transaction signed with hash is not enabled
var ErrTransactionSignedWithHashIsNotEnabled = errors.New("transaction signed with hash is not enabled")

// ErrNilTransactionVersionChecker signals that provided transaction version checker is nil
var ErrNilTransactionVersionChecker = errors.New("nil transaction version checker")
>>>>>>> 4a891a63
<|MERGE_RESOLUTION|>--- conflicted
+++ resolved
@@ -911,7 +911,12 @@
 // ErrNilFallbackHeaderValidator signals that a nil fallback header validator has been provided
 var ErrNilFallbackHeaderValidator = errors.New("nil fallback header validator")
 
-<<<<<<< HEAD
+// ErrTransactionSignedWithHashIsNotEnabled signals that a transaction signed with hash is not enabled
+var ErrTransactionSignedWithHashIsNotEnabled = errors.New("transaction signed with hash is not enabled")
+
+// ErrNilTransactionVersionChecker signals that provided transaction version checker is nil
+var ErrNilTransactionVersionChecker = errors.New("nil transaction version checker")
+
 // ErrInvalidEpochStartMetaBlockConsensusPercentage signals that a small epoch start meta block consensus percentage has been provided
 var ErrInvalidEpochStartMetaBlockConsensusPercentage = errors.New("invalid epoch start meta block consensus percentage")
 
@@ -919,11 +924,4 @@
 var ErrNilCurrentNetworkEpochSetter = errors.New("nil current network epoch setter")
 
 // ErrNilNumConnectedPeersProvider signals that a nil number of connected peers provider has been provided
-var ErrNilNumConnectedPeersProvider = errors.New("nil number of connected peers provider")
-=======
-// ErrTransactionSignedWithHashIsNotEnabled signals that a transaction signed with hash is not enabled
-var ErrTransactionSignedWithHashIsNotEnabled = errors.New("transaction signed with hash is not enabled")
-
-// ErrNilTransactionVersionChecker signals that provided transaction version checker is nil
-var ErrNilTransactionVersionChecker = errors.New("nil transaction version checker")
->>>>>>> 4a891a63
+var ErrNilNumConnectedPeersProvider = errors.New("nil number of connected peers provider")