package process

import (
	"errors"
)

// ErrNilMessage signals that a nil message has been received
var ErrNilMessage = errors.New("nil message")

// ErrNilAccountsAdapter defines the error when trying to use a nil AccountsAddapter
var ErrNilAccountsAdapter = errors.New("nil AccountsAdapter")

// ErrNilCoreComponentsHolder signals that a nil core components holder was provided
var ErrNilCoreComponentsHolder = errors.New("nil core components holder")

// ErrNilBootstrapComponentsHolder signals that a nil bootstrap components holder was provided
var ErrNilBootstrapComponentsHolder = errors.New("nil bootstrap components holder")

// ErrNilStatusComponentsHolder signals that a nil status components holder was provided
var ErrNilStatusComponentsHolder = errors.New("nil status components holder")

// ErrNilStatusCoreComponentsHolder signals that a nil status core components holder was provided
var ErrNilStatusCoreComponentsHolder = errors.New("nil status core components holder")

// ErrNilCryptoComponentsHolder signals that a nil crypto components holder was provided
var ErrNilCryptoComponentsHolder = errors.New("nil crypto components holder")

// ErrNilDataComponentsHolder signals that a nil data components holder was provided
var ErrNilDataComponentsHolder = errors.New("nil data components holder")

// ErrNilHasher signals that an operation has been attempted to or with a nil hasher implementation
var ErrNilHasher = errors.New("nil Hasher")

// ErrNilPubkeyConverter signals that an operation has been attempted to or with a nil public key converter implementation
var ErrNilPubkeyConverter = errors.New("nil pubkey converter")

// ErrNilGasSchedule signals that an operation has been attempted with a nil gas schedule
var ErrNilGasSchedule = errors.New("nil GasSchedule")

// ErrNilAddressContainer signals that an operation has been attempted to or with a nil AddressContainer implementation
var ErrNilAddressContainer = errors.New("nil AddressContainer")

// ErrNilTransaction signals that an operation has been attempted to or with a nil transaction
var ErrNilTransaction = errors.New("nil transaction")

// ErrWrongTransaction signals that transaction is invalid
var ErrWrongTransaction = errors.New("invalid transaction")

// ErrNoVM signals that no SCHandler has been set
var ErrNoVM = errors.New("no VM (hook not set)")

// ErrHigherNonceInTransaction signals the nonce in transaction is higher than the account's nonce
var ErrHigherNonceInTransaction = errors.New("higher nonce in transaction")

// ErrLowerNonceInTransaction signals the nonce in transaction is lower than the account's nonce
var ErrLowerNonceInTransaction = errors.New("lower nonce in transaction")

// ErrInsufficientFunds signals the funds are insufficient for the move balance operation but the
// transaction fee is covered by the current balance
var ErrInsufficientFunds = errors.New("insufficient funds")

// ErrInsufficientFee signals that the current balance doesn't have the required transaction fee
var ErrInsufficientFee = errors.New("insufficient balance for fees")

// ErrNilValue signals the value is nil
var ErrNilValue = errors.New("nil value")

// ErrNilBlockChain signals that an operation has been attempted to or with a nil blockchain
var ErrNilBlockChain = errors.New("nil block chain")

// ErrNilMetaBlockHeader signals that an operation has been attempted to or with a nil metablock
var ErrNilMetaBlockHeader = errors.New("nil metablock header")

// ErrNilTxBlockBody signals that an operation has been attempted to or with a nil tx block body
var ErrNilTxBlockBody = errors.New("nil tx block body")

// ErrNilStore signals that the provided storage service is nil
var ErrNilStore = errors.New("nil data storage service")

// ErrNilBootStorer signals that the provided boot storer is bil
var ErrNilBootStorer = errors.New("nil boot storer")

// ErrNilBlockHeader signals that an operation has been attempted to or with a nil block header
var ErrNilBlockHeader = errors.New("nil block header")

// ErrNilBlockBody signals that an operation has been attempted to or with a nil block body
var ErrNilBlockBody = errors.New("nil block body")

// ErrNilTxHash signals that an operation has been attempted with a nil hash
var ErrNilTxHash = errors.New("nil transaction hash")

// ErrNilPubKeysBitmap signals that an operation has been attempted with a nil public keys bitmap
var ErrNilPubKeysBitmap = errors.New("nil public keys bitmap")

// ErrNilPreviousBlockHash signals that an operation has been attempted with a nil previous block header hash
var ErrNilPreviousBlockHash = errors.New("nil previous block header hash")

// ErrNilSignature signals that an operation has been attempted with a nil signature
var ErrNilSignature = errors.New("nil signature")

// ErrNilMiniBlocks signals that an operation has been attempted with a nil mini-block
var ErrNilMiniBlocks = errors.New("nil mini blocks")

// ErrNilMiniBlock signals that an operation has been attempted with a nil miniblock
var ErrNilMiniBlock = errors.New("nil mini block")

// ErrNilRootHash signals that an operation has been attempted with a nil root hash
var ErrNilRootHash = errors.New("root hash is nil")

// ErrWrongNonceInBlock signals the nonce in block is different from expected nonce
var ErrWrongNonceInBlock = errors.New("wrong nonce in block")

// ErrBlockHashDoesNotMatch signals that header hash does not match with the previous one
var ErrBlockHashDoesNotMatch = errors.New("block hash does not match")

// ErrMissingTransaction signals that one transaction is missing
var ErrMissingTransaction = errors.New("missing transaction")

// ErrMarshalWithoutSuccess signals that marshal some data was not done with success
var ErrMarshalWithoutSuccess = errors.New("marshal without success")

// ErrUnmarshalWithoutSuccess signals that unmarshal some data was not done with success
var ErrUnmarshalWithoutSuccess = errors.New("unmarshal without success")

// ErrRootStateDoesNotMatch signals that root state does not match
var ErrRootStateDoesNotMatch = errors.New("root state does not match")

// ErrValidatorStatsRootHashDoesNotMatch signals that the root hash for the validator statistics does not match
var ErrValidatorStatsRootHashDoesNotMatch = errors.New("root hash for validator statistics does not match")

// ErrAccountStateDirty signals that the accounts were modified before starting the current modification
var ErrAccountStateDirty = errors.New("accountState was dirty before starting to change")

// ErrInvalidShardId signals that the shard id is invalid
var ErrInvalidShardId = errors.New("invalid shard id")

// ErrMissingHeader signals that header of the block is missing
var ErrMissingHeader = errors.New("missing header")

// ErrMissingHashForHeaderNonce signals that hash of the block is missing
var ErrMissingHashForHeaderNonce = errors.New("missing hash for header nonce")

// ErrMissingBody signals that body of the block is missing
var ErrMissingBody = errors.New("missing body")

// ErrNilBlockProcessor signals that an operation has been attempted to or with a nil BlockProcessor implementation
var ErrNilBlockProcessor = errors.New("nil block processor")

// ErrNilMarshalizer signals that an operation has been attempted to or with a nil Marshalizer implementation
var ErrNilMarshalizer = errors.New("nil Marshalizer")

// ErrNilNodesConfigProvider signals that an operation has been attempted to or with a nil nodes config provider
var ErrNilNodesConfigProvider = errors.New("nil nodes config provider")

// ErrNilSystemSCConfig signals that nil system sc config was provided
var ErrNilSystemSCConfig = errors.New("nil system sc config")

// ErrNilRoundHandler signals that an operation has been attempted to or with a nil RoundHandler implementation
var ErrNilRoundHandler = errors.New("nil RoundHandler")

// ErrNilRoundTimeDurationHandler signals that an operation has been attempted to or with a nil RoundTimeDurationHandler implementation
var ErrNilRoundTimeDurationHandler = errors.New("nil RoundTimeDurationHandler")

// ErrNilMessenger signals that a nil Messenger object was provided
var ErrNilMessenger = errors.New("nil Messenger")

// ErrNilTxDataPool signals that a nil transaction pool has been provided
var ErrNilTxDataPool = errors.New("nil transaction data pool")

// ErrNilHeadersDataPool signals that a nil headers pool has been provided
var ErrNilHeadersDataPool = errors.New("nil headers data pool")

// ErrNilCacher signals that a nil cache has been provided
var ErrNilCacher = errors.New("nil cacher")

// ErrNilRcvAddr signals that an operation has been attempted to or with a nil receiver address
var ErrNilRcvAddr = errors.New("nil receiver address")

// ErrInvalidRcvAddr signals that an invalid receiver address was provided
var ErrInvalidRcvAddr = errors.New("invalid receiver address")

// ErrNilSndAddr signals that an operation has been attempted to or with a nil sender address
var ErrNilSndAddr = errors.New("nil sender address")

// ErrInvalidSndAddr signals that an invalid sender address was provided
var ErrInvalidSndAddr = errors.New("invalid sender address")

// ErrNegativeValue signals that a negative value has been detected, and it is not allowed
var ErrNegativeValue = errors.New("negative value")

// ErrNilShardCoordinator signals that an operation has been attempted to or with a nil shard coordinator
var ErrNilShardCoordinator = errors.New("nil shard coordinator")

// ErrNilNodesCoordinator signals that an operation has been attempted to or with a nil nodes coordinator
var ErrNilNodesCoordinator = errors.New("nil nodes coordinator")

// ErrNilStakingDataProvider signals that a nil staking data provider was used
var ErrNilStakingDataProvider = errors.New("nil staking data provider")

// ErrNilKeyGen signals that an operation has been attempted to or with a nil single sign key generator
var ErrNilKeyGen = errors.New("nil key generator")

// ErrNilSingleSigner signals that a nil single signer is used
var ErrNilSingleSigner = errors.New("nil single signer")

// ErrBlockProposerSignatureMissing signals that block proposer signature is missing from the block aggregated sig
var ErrBlockProposerSignatureMissing = errors.New("block proposer signature is missing")

// ErrNilMultiSigVerifier signals that a nil multi-signature verifier is used
var ErrNilMultiSigVerifier = errors.New("nil multi-signature verifier")

// ErrNilDataToProcess signals that nil data was provided
var ErrNilDataToProcess = errors.New("nil data to process")

// ErrNilPoolsHolder signals that an operation has been attempted to or with a nil pools holder object
var ErrNilPoolsHolder = errors.New("nil pools holder")

// ErrNilTxStorage signals that a nil transaction storage has been provided
var ErrNilTxStorage = errors.New("nil transaction storage")

// ErrNilStorage signals that a nil storage has been provided
var ErrNilStorage = errors.New("nil storage")

// ErrNilShardedDataCacherNotifier signals that a nil sharded data cacher notifier has been provided
var ErrNilShardedDataCacherNotifier = errors.New("nil sharded data cacher notifier")

// ErrInvalidTxInPool signals an invalid transaction in the transactions pool
var ErrInvalidTxInPool = errors.New("invalid transaction in the transactions pool")

// ErrTxNotFound signals that a transaction has not found
var ErrTxNotFound = errors.New("transaction not found")

// ErrNilTransactionPool signals that a nil transaction pool was used
var ErrNilTransactionPool = errors.New("nil transaction pool")

// ErrNilMiniBlockPool signals that a nil mini blocks pool was used
var ErrNilMiniBlockPool = errors.New("nil mini block pool")

// ErrNilMetaBlocksPool signals that a nil meta blocks pool was used
var ErrNilMetaBlocksPool = errors.New("nil meta blocks pool")

// ErrNilProofsPool signals that a nil proofs pool was used
var ErrNilProofsPool = errors.New("nil proofs pool")

// ErrNilTxProcessor signals that a nil transactions processor was used
var ErrNilTxProcessor = errors.New("nil transactions processor")

// ErrNilDataPoolHolder signals that the data pool holder is nil
var ErrNilDataPoolHolder = errors.New("nil data pool holder")

// ErrTimeIsOut signals that time is out
var ErrTimeIsOut = errors.New("time is out")

// ErrNilForkDetector signals that the fork detector is nil
var ErrNilForkDetector = errors.New("nil fork detector")

// ErrNilContainerElement signals when trying to add a nil element in the container
var ErrNilContainerElement = errors.New("element cannot be nil")

// ErrNilArgumentStruct signals that a function has received nil instead of an instantiated Arg... structure
var ErrNilArgumentStruct = errors.New("nil argument struct")

// ErrInvalidContainerKey signals that an element does not exist in the container's map
var ErrInvalidContainerKey = errors.New("element does not exist in container")

// ErrContainerKeyAlreadyExists signals that an element was already set in the container's map
var ErrContainerKeyAlreadyExists = errors.New("provided key already exists in container")

// ErrNilRequestHandler signals that a nil request handler interface was provided
var ErrNilRequestHandler = errors.New("nil request handler")

// ErrNilHaveTimeHandler signals that a nil have time handler func was provided
var ErrNilHaveTimeHandler = errors.New("nil have time handler")

// ErrWrongTypeInContainer signals that a wrong type of object was found in container
var ErrWrongTypeInContainer = errors.New("wrong type of object inside container")

// ErrLenMismatch signals that 2 or more slices have different lengths
var ErrLenMismatch = errors.New("lengths mismatch")

// ErrWrongTypeAssertion signals that a type assertion failed
var ErrWrongTypeAssertion = errors.New("wrong type assertion")

// ErrHeaderShardDataMismatch signals that shard header does not match created shard info
var ErrHeaderShardDataMismatch = errors.New("shard header does not match shard info")

// ErrNoDataInMessage signals that no data was found after parsing received p2p message
var ErrNoDataInMessage = errors.New("no data found in received message")

// ErrNilBuffer signals that a provided byte buffer is nil
var ErrNilBuffer = errors.New("provided byte buffer is nil")

// ErrNilRandSeed signals that a nil rand seed has been provided
var ErrNilRandSeed = errors.New("provided rand seed is nil")

// ErrNilPrevRandSeed signals that a nil previous rand seed has been provided
var ErrNilPrevRandSeed = errors.New("provided previous rand seed is nil")

// ErrReservedFieldInvalid signals that reserved field has an invalid content
var ErrReservedFieldInvalid = errors.New("reserved field content is invalid")

// ErrLowerRoundInBlock signals that a header round is too low for processing it
var ErrLowerRoundInBlock = errors.New("header round is lower than last committed")

// ErrHigherRoundInBlock signals that a block with higher round than permitted has been provided
var ErrHigherRoundInBlock = errors.New("higher round in block")

// ErrLowerNonceInBlock signals that a block with lower nonce than permitted has been provided
var ErrLowerNonceInBlock = errors.New("lower nonce in block")

// ErrHigherNonceInBlock signals that a block with higher nonce than permitted has been provided
var ErrHigherNonceInBlock = errors.New("higher nonce in block")

// ErrRandSeedDoesNotMatch signals that random seed does not match with the previous one
var ErrRandSeedDoesNotMatch = errors.New("random seed does not match")

// ErrHeaderNotFinal signals that header is not final, and it should be
var ErrHeaderNotFinal = errors.New("header in metablock is not final")

// ErrShardIdMissmatch signals shard ID does not match expectations
var ErrShardIdMissmatch = errors.New("shard ID missmatch")

// ErrNotarizedHeadersSliceIsNil signals that the slice holding notarized headers is nil
var ErrNotarizedHeadersSliceIsNil = errors.New("notarized headers slice is nil")

// ErrNotarizedHeadersSliceForShardIsNil signals that the slice holding notarized headers for shard is nil
var ErrNotarizedHeadersSliceForShardIsNil = errors.New("notarized headers slice for shard is nil")

// ErrCrossShardMBWithoutConfirmationFromMeta signals that miniblock was not yet notarized by metachain
var ErrCrossShardMBWithoutConfirmationFromMeta = errors.New("cross shard miniblock with destination current shard is not confirmed by metachain")

// ErrHeaderBodyMismatch signals that the header does not attest all data from the block
var ErrHeaderBodyMismatch = errors.New("body cannot be validated from header data")

// ErrScheduledMiniBlocksMismatch signals that scheduled mini blocks created and executed in the last block, which are not yet final,
// do not match with the ones received in the next proposed body
var ErrScheduledMiniBlocksMismatch = errors.New("scheduled miniblocks does not match")

// ErrNilSmartContractProcessor signals that smart contract call executor is nil
var ErrNilSmartContractProcessor = errors.New("smart contract processor is nil")

// ErrNilArgumentParser signals that the argument parser is nil
var ErrNilArgumentParser = errors.New("argument parser is nil")

// ErrNilSCDestAccount signals that destination account is nil
var ErrNilSCDestAccount = errors.New("nil destination SC account")

// ErrWrongNonceInVMOutput signals that nonce in vm output is wrong
var ErrWrongNonceInVMOutput = errors.New("nonce invalid from SC run")

// ErrNilVMOutput signals that vmoutput is nil
var ErrNilVMOutput = errors.New("nil vm output")

// ErrNilValueFromRewardTransaction signals that the transfered value is nil
var ErrNilValueFromRewardTransaction = errors.New("transferred value is nil in reward transaction")

// ErrNilTemporaryAccountsHandler signals that temporary accounts handler is nil
var ErrNilTemporaryAccountsHandler = errors.New("temporary accounts handler is nil")

// ErrNotEnoughValidBlocksInStorage signals that bootstrap from storage failed due to not enough valid blocks stored
var ErrNotEnoughValidBlocksInStorage = errors.New("not enough valid blocks to start from storage")

// ErrNilSmartContractResult signals that the smart contract result is nil
var ErrNilSmartContractResult = errors.New("smart contract result is nil")

// ErrNilRewardTransaction signals that the reward transaction is nil
var ErrNilRewardTransaction = errors.New("reward transaction is nil")

// ErrNilUTxDataPool signals that unsigned transaction pool is nil
var ErrNilUTxDataPool = errors.New("unsigned transactions pool is nil")

// ErrNilRewardTxDataPool signals that the reward transactions pool is nil
var ErrNilRewardTxDataPool = errors.New("reward transactions pool is nil")

// ErrNilUnsignedTxDataPool signals that the unsigned transactions pool is nil
var ErrNilUnsignedTxDataPool = errors.New("unsigned transactions pool is nil")

// ErrNilUTxStorage signals that unsigned transaction storage is nil
var ErrNilUTxStorage = errors.New("unsigned transactions storage is nil")

// ErrNilScAddress signals that a nil smart contract address has been provided
var ErrNilScAddress = errors.New("nil SC address")

// ErrEmptyFunctionName signals that an empty function name has been provided
var ErrEmptyFunctionName = errors.New("empty function name")

// ErrMiniBlockHashMismatch signals that miniblock hashes does not match
var ErrMiniBlockHashMismatch = errors.New("miniblocks does not match")

// ErrNilIntermediateTransactionHandler signals that nil intermediate transaction handler was provided
var ErrNilIntermediateTransactionHandler = errors.New("intermediate transaction handler is nil")

// ErrWrongTypeInMiniBlock signals that type is not correct for processing
var ErrWrongTypeInMiniBlock = errors.New("type in miniblock is not correct for processing")

// ErrNilTransactionCoordinator signals that transaction coordinator is nil
var ErrNilTransactionCoordinator = errors.New("transaction coordinator is nil")

// ErrNilUint64Converter signals that uint64converter is nil
var ErrNilUint64Converter = errors.New("uint64converter is nil")

// ErrNilSmartContractResultProcessor signals that smart contract result processor is nil
var ErrNilSmartContractResultProcessor = errors.New("nil smart contract result processor")

// ErrNilRewardsTxProcessor signals that the rewards transaction processor is nil
var ErrNilRewardsTxProcessor = errors.New("nil rewards transaction processor")

// ErrNilIntermediateProcessorContainer signals that intermediate processors container is nil
var ErrNilIntermediateProcessorContainer = errors.New("intermediate processor container is nil")

// ErrNilPreProcessorsContainer signals that preprocessors container is nil
var ErrNilPreProcessorsContainer = errors.New("preprocessors container is nil")

// ErrNilPreProcessor signals that preprocessors is nil
var ErrNilPreProcessor = errors.New("preprocessor is nil")

// ErrNilGasHandler signals that gas handler is nil
var ErrNilGasHandler = errors.New("nil gas handler")

// ErrUnknownBlockType signals that block type is not correct
var ErrUnknownBlockType = errors.New("block type is unknown")

// ErrMissingPreProcessor signals that required pre-processor is missing
var ErrMissingPreProcessor = errors.New("pre processor is missing")

// ErrNilAppStatusHandler defines the error for setting a nil AppStatusHandler
var ErrNilAppStatusHandler = errors.New("nil AppStatusHandler")

// ErrNilInterceptedDataFactory signals that a nil intercepted data factory was provided
var ErrNilInterceptedDataFactory = errors.New("nil intercepted data factory")

// ErrNilInterceptedDataProcessor signals that a nil intercepted data processor was provided
var ErrNilInterceptedDataProcessor = errors.New("nil intercepted data processor")

// ErrNilInterceptorThrottler signals that a nil interceptor throttler was provided
var ErrNilInterceptorThrottler = errors.New("nil interceptor throttler")

// ErrNilUnsignedTxHandler signals that the unsigned tx handler is nil
var ErrNilUnsignedTxHandler = errors.New("nil unsigned tx handler")

// ErrNilTxTypeHandler signals that tx type handler is nil
var ErrNilTxTypeHandler = errors.New("nil tx type handler")

// ErrNilPeerAccountsAdapter signals that a nil peer accounts database was provided
var ErrNilPeerAccountsAdapter = errors.New("nil peer accounts database")

// ErrInvalidPeerAccount signals that a peer account is invalid
var ErrInvalidPeerAccount = errors.New("invalid peer account")

// ErrInvalidMetaHeader signals that a wrong implementation of HeaderHandler was provided
var ErrInvalidMetaHeader = errors.New("invalid header provided, expected MetaBlock")

// ErrInvalidChainID signals that an invalid chain ID was provided
var ErrInvalidChainID = errors.New("invalid chain ID")

// ErrNilEpochStartTrigger signals that a nil start of epoch trigger was provided
var ErrNilEpochStartTrigger = errors.New("nil start of epoch trigger")

// ErrNilEpochHandler signals that a nil epoch handler was provided
var ErrNilEpochHandler = errors.New("nil epoch handler")

// ErrNilEpochStartNotifier signals that the provided epochStartNotifier is nil
var ErrNilEpochStartNotifier = errors.New("nil epochStartNotifier")

// ErrNilEpochNotifier signals that the provided EpochNotifier is nil
var ErrNilEpochNotifier = errors.New("nil EpochNotifier")

// ErrNilRoundNotifier signals that the provided EpochNotifier is nil
var ErrNilRoundNotifier = errors.New("nil RoundNotifier")

// ErrNilChainParametersHandler signals that the provided chain parameters handler is nil
var ErrNilChainParametersHandler = errors.New("nil chain parameters handler")

// ErrInvalidCacheRefreshIntervalInSec signals that the cacheRefreshIntervalInSec is invalid - zero or less
var ErrInvalidCacheRefreshIntervalInSec = errors.New("invalid cacheRefreshIntervalInSec")

// ErrEpochDoesNotMatch signals that epoch does not match between headers
var ErrEpochDoesNotMatch = errors.New("epoch does not match")

// ErrOverallBalanceChangeFromSC signals that all sumed balance changes are not zero
var ErrOverallBalanceChangeFromSC = errors.New("SC output balance updates are wrong")

// ErrOverflow signals that an overflow occured
var ErrOverflow = errors.New("type overflow occured")

// ErrNilTxValidator signals that a nil tx validator has been provided
var ErrNilTxValidator = errors.New("nil transaction validator")

// ErrNilPendingMiniBlocksHandler signals that a nil pending miniblocks handler has been provided
var ErrNilPendingMiniBlocksHandler = errors.New("nil pending miniblocks handler")

// ErrNilEconomicsFeeHandler signals that fee handler is nil
var ErrNilEconomicsFeeHandler = errors.New("nil economics fee handler")

// ErrSystemBusy signals that the system is busy
var ErrSystemBusy = errors.New("system busy")

// ErrInsufficientGasPriceInTx signals that a lower gas price than required was provided
var ErrInsufficientGasPriceInTx = errors.New("insufficient gas price in tx")

// ErrInsufficientGasLimitInTx signals that a lower gas limit than required was provided
var ErrInsufficientGasLimitInTx = errors.New("insufficient gas limit in tx")

// ErrInvalidMaxGasLimitPerBlock signals that an invalid max gas limit per block has been read from config file
var ErrInvalidMaxGasLimitPerBlock = errors.New("invalid max gas limit per block")

// ErrInvalidMaxGasLimitPerMiniBlock signals that an invalid max gas limit per mini block has been read from config file
var ErrInvalidMaxGasLimitPerMiniBlock = errors.New("invalid max gas limit per mini block")

// ErrInvalidMaxGasLimitPerMetaBlock signals that an invalid max gas limit per meta block has been read from config file
var ErrInvalidMaxGasLimitPerMetaBlock = errors.New("invalid max gas limit per meta block")

// ErrInvalidMaxGasLimitPerMetaMiniBlock signals that an invalid max gas limit per meta mini block has been read from config file
var ErrInvalidMaxGasLimitPerMetaMiniBlock = errors.New("invalid max gas limit per meta mini block")

// ErrInvalidMaxGasLimitPerTx signals that an invalid max gas limit per tx has been read from config file
var ErrInvalidMaxGasLimitPerTx = errors.New("invalid max gas limit per tx")

// ErrInvalidGasPerDataByte signals that an invalid gas per data byte has been read from config file
var ErrInvalidGasPerDataByte = errors.New("invalid gas per data byte")

// ErrMaxGasLimitPerMiniBlockInReceiverShardIsReached signals that max gas limit per mini block in receiver shard has been reached
var ErrMaxGasLimitPerMiniBlockInReceiverShardIsReached = errors.New("max gas limit per mini block in receiver shard is reached")

// ErrMaxGasLimitPerOneTxInReceiverShardIsReached signals that max gas limit per one transaction in receiver shard has been reached
var ErrMaxGasLimitPerOneTxInReceiverShardIsReached = errors.New("max gas limit per one transaction in receiver shard is reached")

// ErrMaxGasLimitPerBlockInSelfShardIsReached signals that max gas limit per block in self shard has been reached
var ErrMaxGasLimitPerBlockInSelfShardIsReached = errors.New("max gas limit per block in self shard is reached")

// ErrMaxGasLimitUsedForDestMeTxsIsReached signals that max gas limit used for dest me txs has been reached
var ErrMaxGasLimitUsedForDestMeTxsIsReached = errors.New("max gas limit used for dest me txs is reached")

// ErrInvalidMinimumGasPrice signals that an invalid gas price has been read from config file
var ErrInvalidMinimumGasPrice = errors.New("invalid minimum gas price")

// ErrInvalidExtraGasLimitGuardedTx signals that an invalid gas limit has been provided in the config file
var ErrInvalidExtraGasLimitGuardedTx = errors.New("invalid extra gas limit for guarded transactions")

// ErrInvalidMaxGasPriceSetGuardian signals that an invalid maximum gas price has been provided in the config file
var ErrInvalidMaxGasPriceSetGuardian = errors.New("invalid maximum gas price for set guardian")

// ErrInvalidMaxGasHigherFactorAccepted signals that an invalid gas factor has been provided in the config file
var ErrInvalidMaxGasHigherFactorAccepted = errors.New("invalid gas higher factor accepted")

// ErrGuardianSignatureNotExpected signals that the guardian signature is not expected
var ErrGuardianSignatureNotExpected = errors.New("guardian signature not expected")

// ErrGuardianAddressNotExpected signals that the guardian address is not expected
var ErrGuardianAddressNotExpected = errors.New("guardian address not expected")

// ErrInvalidMinimumGasLimitForTx signals that an invalid minimum gas limit for transactions has been read from config file
var ErrInvalidMinimumGasLimitForTx = errors.New("invalid minimum gas limit for transactions")

// ErrEmptyEpochRewardsConfig signals that the epoch rewards config is empty
var ErrEmptyEpochRewardsConfig = errors.New("the epoch rewards config is empty")

// ErrEmptyGasLimitSettings signals that the gas limit settings is empty
var ErrEmptyGasLimitSettings = errors.New("the gas limit settings is empty")

// ErrEmptyYearSettings signals that the year settings is empty
var ErrEmptyYearSettings = errors.New("the year settings is empty")

// ErrInvalidRewardsPercentages signals that rewards percentages are not correct
var ErrInvalidRewardsPercentages = errors.New("invalid rewards percentages")

// ErrInvalidInflationPercentages signals that inflation percentages are not correct
var ErrInvalidInflationPercentages = errors.New("invalid inflation percentages")

// ErrInvalidNonceRequest signals that invalid nonce was requested
var ErrInvalidNonceRequest = errors.New("invalid nonce request")

// ErrInvalidBlockRequestOldEpoch signals that invalid block was requested from old epoch
var ErrInvalidBlockRequestOldEpoch = errors.New("invalid block request from old epoch")

// ErrNilBlockChainHook signals that nil blockchain hook has been provided
var ErrNilBlockChainHook = errors.New("nil blockchain hook")

// ErrNilTxForCurrentBlockHandler signals that nil tx for current block handler has been provided
var ErrNilTxForCurrentBlockHandler = errors.New("nil tx for current block handler")

// ErrNilSCToProtocol signals that nil smart contract to protocol handler has been provided
var ErrNilSCToProtocol = errors.New("nil sc to protocol")

// ErrNilNodesSetup signals that nil nodes setup has been provided
var ErrNilNodesSetup = errors.New("nil nodes setup")

// ErrNilBlackListCacher signals that a nil black list cacher was provided
var ErrNilBlackListCacher = errors.New("nil black list cacher")

// ErrNilPeerShardMapper signals that a nil peer shard mapper has been provided
var ErrNilPeerShardMapper = errors.New("nil peer shard mapper")

// ErrNilBlockTracker signals that a nil block tracker was provided
var ErrNilBlockTracker = errors.New("nil block tracker")

// ErrHeaderIsBlackListed signals that the header provided is black listed
var ErrHeaderIsBlackListed = errors.New("header is black listed")

// ErrNilEconomicsData signals that nil economics data has been provided
var ErrNilEconomicsData = errors.New("nil economics data")

// ErrNilOutportDataProvider signals that a nil outport data provider has been given
var ErrNilOutportDataProvider = errors.New("nil outport data  provider")

// ErrZeroMaxComputableRounds signals that a value of zero was provided on the maxComputableRounds
var ErrZeroMaxComputableRounds = errors.New("max computable rounds is zero")

// ErrZeroMaxConsecutiveRoundsOfRatingDecrease signals that a value of zero was provided on the MaxConsecutiveRoundsOfRatingDecrease
var ErrZeroMaxConsecutiveRoundsOfRatingDecrease = errors.New("max consecutive number of rounds, in which we can decrease a validator rating, is zero")

// ErrNilRater signals that nil rater has been provided
var ErrNilRater = errors.New("nil rater")

// ErrNilNetworkWatcher signals that a nil network watcher has been provided
var ErrNilNetworkWatcher = errors.New("nil network watcher")

// ErrNilHeaderValidator signals that nil header validator has been provided
var ErrNilHeaderValidator = errors.New("nil header validator")

// ErrMaxRatingIsSmallerThanMinRating signals that the max rating is smaller than the min rating value
var ErrMaxRatingIsSmallerThanMinRating = errors.New("max rating is smaller than min rating")

// ErrMinRatingSmallerThanOne signals that the min rating is smaller than the min value of 1
var ErrMinRatingSmallerThanOne = errors.New("min rating is smaller than one")

// ErrStartRatingNotBetweenMinAndMax signals that the start rating is not between min and max rating
var ErrStartRatingNotBetweenMinAndMax = errors.New("start rating is not between min and max rating")

// ErrSignedBlocksThresholdNotBetweenZeroAndOne signals that the signed blocks threshold is not between 0 and 1
var ErrSignedBlocksThresholdNotBetweenZeroAndOne = errors.New("signed blocks threshold is not between 0 and 1")

// ErrConsecutiveMissedBlocksPenaltyLowerThanOne signals that the ConsecutiveMissedBlocksPenalty is lower than 1
var ErrConsecutiveMissedBlocksPenaltyLowerThanOne = errors.New("consecutive missed blocks penalty lower than 1")

// ErrDecreaseRatingsStepMoreThanMinusOne signals that the decrease rating step has a vale greater than -1
var ErrDecreaseRatingsStepMoreThanMinusOne = errors.New("decrease rating step has a value greater than -1")

// ErrHoursToMaxRatingFromStartRatingZero signals that the number of hours to reach max rating step is zero
var ErrHoursToMaxRatingFromStartRatingZero = errors.New("hours to reach max rating is zero")

// ErrSCDeployFromSCRIsNotPermitted signals that operation is not permitted
var ErrSCDeployFromSCRIsNotPermitted = errors.New("it is not permitted to deploy a smart contract from another smart contract cross shard")

// ErrNotEnoughGas signals that not enough gas has been provided
var ErrNotEnoughGas = errors.New("not enough gas was sent in the transaction")

// ErrInvalidValue signals that an invalid value was provided
var ErrInvalidValue = errors.New("invalid value provided")

// ErrNilQuotaStatusHandler signals that a nil quota status handler has been provided
var ErrNilQuotaStatusHandler = errors.New("nil quota status handler")

// ErrNilAntifloodHandler signals that a nil antiflood handler has been provided
var ErrNilAntifloodHandler = errors.New("nil antiflood handler")

// ErrNilHeaderSigVerifier signals that a nil header sig verifier has been provided
var ErrNilHeaderSigVerifier = errors.New("nil header sig verifier")

// ErrNilHeaderIntegrityVerifier signals that a nil header integrity verifier has been provided
var ErrNilHeaderIntegrityVerifier = errors.New("nil header integrity verifier")

// ErrFailedTransaction signals that transaction is of type failed.
var ErrFailedTransaction = errors.New("failed transaction, gas consumed")

// ErrNilBadTxHandler signals that bad tx handler is nil
var ErrNilBadTxHandler = errors.New("nil bad tx handler")

// ErrNilReceiptHandler signals that receipt handler is nil
var ErrNilReceiptHandler = errors.New("nil receipt handler")

// ErrTooManyReceiptsMiniBlocks signals that there were too many receipts miniblocks created
var ErrTooManyReceiptsMiniBlocks = errors.New("too many receipts miniblocks")

// ErrReceiptsHashMissmatch signals that overall receipts has does not match
var ErrReceiptsHashMissmatch = errors.New("receipts hash missmatch")

// ErrMiniBlockNumMissMatch signals that number of miniblocks does not match
var ErrMiniBlockNumMissMatch = errors.New("num miniblocks does not match")

// ErrEpochStartDataDoesNotMatch signals that EpochStartData is not the same as the leader created
var ErrEpochStartDataDoesNotMatch = errors.New("epoch start data does not match")

// ErrNotEpochStartBlock signals that block is not of type epoch start
var ErrNotEpochStartBlock = errors.New("not epoch start block")

// ErrGettingShardDataFromEpochStartData signals that could not get shard data from previous epoch start block
var ErrGettingShardDataFromEpochStartData = errors.New("could not find shard data from previous epoch start metablock")

// ErrNilValidityAttester signals that a nil validity attester has been provided
var ErrNilValidityAttester = errors.New("nil validity attester")

// ErrNilHeaderHandler signals that a nil header handler has been provided
var ErrNilHeaderHandler = errors.New("nil header handler")

// ErrNilMiniBlocksProvider signals that a nil miniblocks data provider has been passed over
var ErrNilMiniBlocksProvider = errors.New("nil miniblocks provider")

// ErrNilWhiteListHandler signals that white list handler is nil
var ErrNilWhiteListHandler = errors.New("nil whitelist handler")

// ErrNilPreferredPeersHolder signals that preferred peers holder is nil
var ErrNilPreferredPeersHolder = errors.New("nil preferred peers holder")

// ErrNilInterceptedDataVerifier signals that intercepted data verifier is nil
var ErrNilInterceptedDataVerifier = errors.New("nil intercepted data verifier")

// ErrMiniBlocksInWrongOrder signals the miniblocks are in wrong order
var ErrMiniBlocksInWrongOrder = errors.New("miniblocks in wrong order, should have been only from me")

// ErrEmptyTopic signals that an empty topic has been provided
var ErrEmptyTopic = errors.New("empty topic")

// ErrInvalidArguments signals that invalid arguments were given to process built-in function
var ErrInvalidArguments = errors.New("invalid arguments to process built-in function")

// ErrNilBuiltInFunction signals that built-in function is nil
var ErrNilBuiltInFunction = errors.New("built in function is nil")

// ErrRewardMiniBlockNotFromMeta signals that miniblock has a different sender shard than meta
var ErrRewardMiniBlockNotFromMeta = errors.New("rewards miniblocks should come only from meta")

// ErrValidatorInfoMiniBlockNotFromMeta signals that miniblock has a different sender shard than meta
var ErrValidatorInfoMiniBlockNotFromMeta = errors.New("validatorInfo miniblocks should come only from meta")

// ErrAccumulatedFeesDoNotMatch signals that accumulated fees do not match
var ErrAccumulatedFeesDoNotMatch = errors.New("accumulated fees do not match")

// ErrDeveloperFeesDoNotMatch signals that developer fees do not match
var ErrDeveloperFeesDoNotMatch = errors.New("developer fees do not match")

// ErrAccumulatedFeesInEpochDoNotMatch signals that accumulated fees in epoch do not match
var ErrAccumulatedFeesInEpochDoNotMatch = errors.New("accumulated fees in epoch do not match")

// ErrDevFeesInEpochDoNotMatch signals that developer fees in epoch do not match
var ErrDevFeesInEpochDoNotMatch = errors.New("developer fees in epoch do not match")

// ErrNilRewardsHandler signals that rewards handler is nil
var ErrNilRewardsHandler = errors.New("rewards handler is nil")

// ErrNilEpochEconomics signals that nil end of epoch econimics was provided
var ErrNilEpochEconomics = errors.New("nil epoch economics")

// ErrNilEpochStartDataCreator signals that nil epoch start data creator was provided
var ErrNilEpochStartDataCreator = errors.New("nil epoch start data creator")

// ErrNilRewardsCreator signals that nil epoch start rewards creator was provided
var ErrNilRewardsCreator = errors.New("nil epoch start rewards creator")

// ErrNilEpochStartValidatorInfoCreator signals that nil epoch start validator info creator was provided
var ErrNilEpochStartValidatorInfoCreator = errors.New("nil epoch start validator info creator")

// ErrInvalidGenesisTotalSupply signals that invalid genesis total supply was provided
var ErrInvalidGenesisTotalSupply = errors.New("invalid genesis total supply")

// ErrDuplicateThreshold signals that two thresholds are the same
var ErrDuplicateThreshold = errors.New("two thresholds are the same")

// ErrNoChancesForMaxThreshold signals that the max threshold has no chance defined
var ErrNoChancesForMaxThreshold = errors.New("max threshold has no chances")

// ErrNoChancesProvided signals that there were no chances provided
var ErrNoChancesProvided = errors.New("no chances are provided")

// ErrNilMinChanceIfZero signals that there was no min chance provided if a chance is still needed
var ErrNilMinChanceIfZero = errors.New("no min chance ")

// ErrInvalidShardCacherIdentifier signals an invalid identifier
var ErrInvalidShardCacherIdentifier = errors.New("invalid identifier for shard cacher")

// ErrMaxBlockSizeReached signals that max block size has been reached
var ErrMaxBlockSizeReached = errors.New("max block size has been reached")

// ErrBlockBodyHashMismatch signals that block body hashes does not match
var ErrBlockBodyHashMismatch = errors.New("block bodies does not match")

// ErrInvalidMiniBlockType signals that an invalid miniblock type has been provided
var ErrInvalidMiniBlockType = errors.New("invalid miniblock type")

// ErrInvalidBody signals that an invalid body has been provided
var ErrInvalidBody = errors.New("invalid body")

// ErrNilBlockSizeComputationHandler signals that a nil block size computation handler has been provided
var ErrNilBlockSizeComputationHandler = errors.New("nil block size computation handler")

// ErrNilValidatorStatistics signals that a nil validator statistics has been provided
var ErrNilValidatorStatistics = errors.New("nil validator statistics")

// ErrAccountNotFound signals that the account was not found for the provided address
var ErrAccountNotFound = errors.New("account not found")

// ErrMaxRatingZero signals that maxrating with a value of zero has been provided
var ErrMaxRatingZero = errors.New("max rating is zero")

// ErrNilValidatorInfos signals that a nil validator infos has been provided
var ErrNilValidatorInfos = errors.New("nil validator infos")

// ErrNilBlockSizeThrottler signals that block size throttler si nil
var ErrNilBlockSizeThrottler = errors.New("block size throttler is nil")

// ErrNilHistoryRepository signals that history processor is nil
var ErrNilHistoryRepository = errors.New("history repository is nil")

// ErrInvalidMetaTransaction signals that meta transaction is invalid
var ErrInvalidMetaTransaction = errors.New("meta transaction is invalid")

// ErrLogNotFound is the error returned when a transaction has no logs
var ErrLogNotFound = errors.New("no logs for queried transaction")

// ErrNilTxLogsProcessor is the error returned when a transaction has no logs
var ErrNilTxLogsProcessor = errors.New("nil transaction logs processor")

// ErrIncreaseStepLowerThanOne signals that an increase step lower than one has been provided
var ErrIncreaseStepLowerThanOne = errors.New("increase step is lower than one")

// ErrNilVmInput signals that provided vm input is nil
var ErrNilVmInput = errors.New("nil vm input")

// ErrNilDnsAddresses signals that nil dns addresses map was provided
var ErrNilDnsAddresses = errors.New("nil dns addresses map")

// ErrNilProtocolSustainabilityAddress signals that a nil protocol sustainability address was provided
var ErrNilProtocolSustainabilityAddress = errors.New("nil protocol sustainability address")

// ErrNilEcosystemGrowthAddress signals that a nil ecosystem growth address was provided
var ErrNilEcosystemGrowthAddress = errors.New("nil ecosystem growth address")

// ErrNilGrowthDividendAddress signals that a nil growth dividend address was provided
var ErrNilGrowthDividendAddress = errors.New("nil growth dividend address")

// ErrUserNameDoesNotMatch signals that username does not match
var ErrUserNameDoesNotMatch = errors.New("user name does not match")

// ErrUserNameDoesNotMatchInCrossShardTx signals that username does not match in case of cross shard tx
var ErrUserNameDoesNotMatchInCrossShardTx = errors.New("mismatch between receiver username and address")

// ErrNilBalanceComputationHandler signals that a nil balance computation handler has been provided
var ErrNilBalanceComputationHandler = errors.New("nil balance computation handler")

// ErrNilRatingsInfoHandler signals that nil ratings info handler has been provided
var ErrNilRatingsInfoHandler = errors.New("nil ratings info handler")

// ErrNilDebugger signals that a nil debug handler has been provided
var ErrNilDebugger = errors.New("nil debug handler")

// ErrEmptyFloodPreventerList signals that an empty flood preventer list has been provided
var ErrEmptyFloodPreventerList = errors.New("empty flood preventer provided")

// ErrNilTopicFloodPreventer signals that a nil topic flood preventer has been provided
var ErrNilTopicFloodPreventer = errors.New("nil topic flood preventer")

// ErrOriginatorIsBlacklisted signals that a message originator is blacklisted on the current node
var ErrOriginatorIsBlacklisted = errors.New("originator is blacklisted")

// ErrShardIsStuck signals that a shard is stuck
var ErrShardIsStuck = errors.New("shard is stuck")

// ErrRelayedTxBeneficiaryDoesNotMatchReceiver signals that an invalid address was provided in the relayed tx
var ErrRelayedTxBeneficiaryDoesNotMatchReceiver = errors.New("invalid address in relayed tx")

// ErrRecursiveRelayedTxIsNotAllowed signals that recursive relayed tx is not allowed
var ErrRecursiveRelayedTxIsNotAllowed = errors.New("recursive relayed tx is not allowed")

// ErrRelayedTxValueHigherThenUserTxValue signals that relayed tx value is higher than user tx value
var ErrRelayedTxValueHigherThenUserTxValue = errors.New("relayed tx value is higher than user tx value")

// ErrNilInterceptorContainer signals that nil interceptor container has been provided
var ErrNilInterceptorContainer = errors.New("nil interceptor container")

// ErrInvalidTransactionVersion signals  that an invalid transaction version has been provided
var ErrInvalidTransactionVersion = errors.New("invalid transaction version")

// ErrTxValueTooBig signals that transaction value is too big
var ErrTxValueTooBig = errors.New("tx value is too big")

// ErrInvalidUserNameLength signals that provided username length is invalid
var ErrInvalidUserNameLength = errors.New("invalid user name length")

// ErrTxValueOutOfBounds signals that transaction value is out of bounds
var ErrTxValueOutOfBounds = errors.New("tx value is out of bounds")

// ErrNilBlackListedPkCache signals that a nil black listed public key cache has been provided
var ErrNilBlackListedPkCache = errors.New("nil black listed public key cache")

// ErrInvalidDecayCoefficient signals that the provided decay coefficient is invalid
var ErrInvalidDecayCoefficient = errors.New("decay coefficient is invalid")

// ErrInvalidDecayIntervalInSeconds signals that an invalid interval in seconds was provided
var ErrInvalidDecayIntervalInSeconds = errors.New("invalid decay interval in seconds")

// ErrInvalidMinScore signals that an invalid minimum score was provided
var ErrInvalidMinScore = errors.New("invalid minimum score")

// ErrInvalidMaxScore signals that an invalid maximum score was provided
var ErrInvalidMaxScore = errors.New("invalid maximum score")

// ErrInvalidUnitValue signals that an invalid unit value was provided
var ErrInvalidUnitValue = errors.New("invalid unit value")

// ErrInvalidBadPeerThreshold signals that an invalid bad peer threshold has been provided
var ErrInvalidBadPeerThreshold = errors.New("invalid bad peer threshold")

// ErrNilPeerValidatorMapper signals that nil peer validator mapper has been provided
var ErrNilPeerValidatorMapper = errors.New("nil peer validator mapper")

// ErrOnlyValidatorsCanUseThisTopic signals that topic can be used by validator only
var ErrOnlyValidatorsCanUseThisTopic = errors.New("only validators can use this topic")

// ErrTransactionIsNotWhitelisted signals that a transaction is not whitelisted
var ErrTransactionIsNotWhitelisted = errors.New("transaction is not whitelisted")

// ErrTrieNodeIsNotWhitelisted signals that a trie node is not whitelisted
var ErrTrieNodeIsNotWhitelisted = errors.New("trie node is not whitelisted")

// ErrInterceptedDataNotForCurrentShard signals that intercepted data is not for current shard
var ErrInterceptedDataNotForCurrentShard = errors.New("intercepted data not for current shard")

// ErrAccountNotPayable will be sent when trying to send money to a non-payable account
var ErrAccountNotPayable = errors.New("sending value to non payable contract")

// ErrNilOutportHandler signals that outport is nil
var ErrNilOutportHandler = errors.New("outport handler is nil")

// ErrSmartContractDeploymentIsDisabled signals that smart contract deployment was disabled
var ErrSmartContractDeploymentIsDisabled = errors.New("smart Contract deployment is disabled")

// ErrUpgradeNotAllowed signals that upgrade is not allowed
var ErrUpgradeNotAllowed = errors.New("upgrade is allowed only for owner")

// ErrBuiltInFunctionsAreDisabled signals that built-in functions are disabled
var ErrBuiltInFunctionsAreDisabled = errors.New("built in functions are disabled")

// ErrRelayedTxDisabled signals that relayed tx are disabled
var ErrRelayedTxDisabled = errors.New("relayed tx is disabled")

// ErrRelayedTxV2Disabled signals that the v2 version of relayed tx is disabled
var ErrRelayedTxV2Disabled = errors.New("relayed tx v2 is disabled")

// ErrRelayedTxV2ZeroVal signals that the v2 version of relayed tx should be created with 0 as value
var ErrRelayedTxV2ZeroVal = errors.New("relayed tx v2 value should be 0")

// ErrEmptyConsensusGroup is raised when an operation is attempted with an empty consensus group
var ErrEmptyConsensusGroup = errors.New("consensusGroup is empty")

// ErrRelayedTxGasLimitMissmatch signals that relayed tx gas limit is higher than user tx gas limit
var ErrRelayedTxGasLimitMissmatch = errors.New("relayed tx gas limit higher then user tx gas limit")

// ErrRelayedGasPriceMissmatch signals that relayed gas price is not equal with user tx
var ErrRelayedGasPriceMissmatch = errors.New("relayed gas price missmatch")

// ErrNilUserAccount signals that nil user account was provided
var ErrNilUserAccount = errors.New("nil user account")

// ErrNilEpochStartSystemSCProcessor signals that nil epoch start system sc processor was provided
var ErrNilEpochStartSystemSCProcessor = errors.New("nil epoch start system sc processor")

// ErrEmptyPeerID signals that an empty peer ID has been provided
var ErrEmptyPeerID = errors.New("empty peer ID")

// ErrNilFallbackHeaderValidator signals that a nil fallback header validator has been provided
var ErrNilFallbackHeaderValidator = errors.New("nil fallback header validator")

// ErrTransactionSignedWithHashIsNotEnabled signals that a transaction signed with hash is not enabled
var ErrTransactionSignedWithHashIsNotEnabled = errors.New("transaction signed with hash is not enabled")

// ErrNilTransactionVersionChecker signals that provided transaction version checker is nil
var ErrNilTransactionVersionChecker = errors.New("nil transaction version checker")

// ErrInvalidRewardsTopUpGradientPoint signals that the top-up gradient point is invalid
var ErrInvalidRewardsTopUpGradientPoint = errors.New("rewards top up gradient point is invalid")

// ErrInvalidVMInputGasComputation signals that invalid vm input gas computation was provided
var ErrInvalidVMInputGasComputation = errors.New("invalid vm input gas computation")

// ErrMoreGasConsumedThanProvided signals that VM used more gas than provided
var ErrMoreGasConsumedThanProvided = errors.New("more gas used than provided")

// ErrInvalidGasModifier signals that provided gas modifier is invalid
var ErrInvalidGasModifier = errors.New("invalid gas modifier")

// ErrMoreGasThanGasLimitPerBlock signals that more gas was provided than gas limit per block
var ErrMoreGasThanGasLimitPerBlock = errors.New("more gas was provided than gas limit per block")

// ErrMoreGasThanGasLimitPerMiniBlockForSafeCrossShard signals that more gas was provided than gas limit per mini block for safe cross shard
var ErrMoreGasThanGasLimitPerMiniBlockForSafeCrossShard = errors.New("more gas was provided than gas limit per mini block for safe cross shard")

// ErrNotEnoughGasInUserTx signals that not enough gas was provided in user tx
var ErrNotEnoughGasInUserTx = errors.New("not enough gas provided in user tx")

// ErrNegativeBalanceDeltaOnCrossShardAccount signals that negative balance delta was given on cross shard account
var ErrNegativeBalanceDeltaOnCrossShardAccount = errors.New("negative balance delta on cross shard account")

// ErrNilOrEmptyList signals that a nil or empty list was provided
var ErrNilOrEmptyList = errors.New("nil or empty provided list")

// ErrNilScQueryElement signals that a nil sc query service element was provided
var ErrNilScQueryElement = errors.New("nil SC query service element")

// ErrMaxAccumulatedFeesExceeded signals that max accumulated fees has been exceeded
var ErrMaxAccumulatedFeesExceeded = errors.New("max accumulated fees has been exceeded")

// ErrMaxDeveloperFeesExceeded signals that max developer fees has been exceeded
var ErrMaxDeveloperFeesExceeded = errors.New("max developer fees has been exceeded")

// ErrInvalidEpochStartMetaBlockConsensusPercentage signals that a small epoch start meta block consensus percentage has been provided
var ErrInvalidEpochStartMetaBlockConsensusPercentage = errors.New("invalid epoch start meta block consensus percentage")

// ErrNilNumConnectedPeersProvider signals that a nil number of connected peers provider has been provided
var ErrNilNumConnectedPeersProvider = errors.New("nil number of connected peers provider")

// ErrNilLocker signals that a nil locker was provided
var ErrNilLocker = errors.New("nil locker")

// ErrNilAllowExternalQueriesChan signals that a nil channel for signaling the allowance of external queries provided is nil
var ErrNilAllowExternalQueriesChan = errors.New("nil channel for signaling the allowance of external queries")

// ErrQueriesNotAllowedYet signals that the node is not ready yet to process VM Queries
var ErrQueriesNotAllowedYet = errors.New("node is not ready yet to process VM Queries")

// ErrNilChunksProcessor signals that a nil chunks processor has been provided
var ErrNilChunksProcessor = errors.New("nil chunks processor")

// ErrIncompatibleReference signals that an incompatible reference was provided when processing a batch
var ErrIncompatibleReference = errors.New("incompatible reference when processing batch")

// ErrProcessClosed signals that an incomplete processing occurred due to the early process closing
var ErrProcessClosed = errors.New("incomplete processing: process is closing")

// ErrNilAccountsDBSyncer signals that a nil accounts db syncer has been provided
var ErrNilAccountsDBSyncer = errors.New("nil accounts DB syncer")

// ErrNilCurrentNetworkEpochProvider signals that a nil CurrentNetworkEpochProvider handler has been provided
var ErrNilCurrentNetworkEpochProvider = errors.New("nil current network epoch provider")

// ErrNilESDTTransferParser signals that a nil ESDT transfer parser has been provided
var ErrNilESDTTransferParser = errors.New("nil esdt transfer parser")

// ErrResultingSCRIsTooBig signals that resulting smart contract result is too big
var ErrResultingSCRIsTooBig = errors.New("resulting SCR is too big")

// ErrNotAllowedToWriteUnderProtectedKey signals that writing under protected key is not allowed
var ErrNotAllowedToWriteUnderProtectedKey = errors.New("not allowed to write under protected key")

// ErrNilNFTStorageHandler signals that nil NFT storage handler has been provided
var ErrNilNFTStorageHandler = errors.New("nil NFT storage handler")

// ErrNilBootstrapper signals that a nil bootstraper has been provided
var ErrNilBootstrapper = errors.New("nil bootstrapper")

// ErrNodeIsNotSynced signals that the VM query cannot be executed because the node is not synced and the request required this
var ErrNodeIsNotSynced = errors.New("node is not synced")

// ErrStateChangedWhileExecutingVmQuery signals that the state has been changed while executing a vm query and the request required not to
var ErrStateChangedWhileExecutingVmQuery = errors.New("state changed while executing vm query")

// ErrNilEnableRoundsHandler signals a nil enable rounds handler has been provided
var ErrNilEnableRoundsHandler = errors.New("nil enable rounds handler has been provided")

// ErrNilScheduledTxsExecutionHandler signals that scheduled txs execution handler is nil
var ErrNilScheduledTxsExecutionHandler = errors.New("nil scheduled txs execution handler")

// ErrNilVersionedHeaderFactory signals that the versioned header factory is nil
var ErrNilVersionedHeaderFactory = errors.New("nil versioned header factory")

// ErrNilIntermediateProcessor signals that intermediate processors is nil
var ErrNilIntermediateProcessor = errors.New("intermediate processor is nil")

// ErrNilSyncTimer signals that the sync timer is nil
var ErrNilSyncTimer = errors.New("sync timer is nil")

// ErrNilIsShardStuckHandler signals a nil shard stuck handler
var ErrNilIsShardStuckHandler = errors.New("nil handler for checking stuck shard")

// ErrNilIsMaxBlockSizeReachedHandler signals a nil max block size reached handler
var ErrNilIsMaxBlockSizeReachedHandler = errors.New("nil handler for max block size reached")

// ErrNilTxMaxTotalCostHandler signals a nil transaction max total cost
var ErrNilTxMaxTotalCostHandler = errors.New("nil transaction max total cost")

// ErrScheduledRootHashDoesNotMatch signals that scheduled root hash does not match
var ErrScheduledRootHashDoesNotMatch = errors.New("scheduled root hash does not match")

// ErrNilAdditionalData signals that additional data is nil
var ErrNilAdditionalData = errors.New("nil additional data")

// ErrNumOfMiniBlocksAndMiniBlocksHeadersMismatch signals that number of mini blocks and mini blocks headers does not match
var ErrNumOfMiniBlocksAndMiniBlocksHeadersMismatch = errors.New("num of mini blocks and mini blocks headers does not match")

// ErrNilDoubleTransactionsDetector signals that a nil double transactions detector has been provided
var ErrNilDoubleTransactionsDetector = errors.New("nil double transactions detector")

// ErrNoTxToProcess signals that no transaction were sent for processing
var ErrNoTxToProcess = errors.New("no transaction to process")

// ErrInvalidPeerSubType signals that an invalid peer subtype was provided
var ErrInvalidPeerSubType = errors.New("invalid peer subtype")

// ErrNilSignaturesHandler signals that a nil signatures handler was provided
var ErrNilSignaturesHandler = errors.New("nil signatures handler")

// ErrMessageExpired signals that a received message is expired
var ErrMessageExpired = errors.New("message expired")

// ErrInvalidExpiryTimespan signals that an invalid expiry timespan was provided
var ErrInvalidExpiryTimespan = errors.New("invalid expiry timespan")

// ErrNilPeerSignatureHandler signals that a nil peer signature handler was provided
var ErrNilPeerSignatureHandler = errors.New("nil peer signature handler")

// ErrNilInterceptedDataVerifierFactory signals that a nil intercepted data verifier factory was provided
var ErrNilInterceptedDataVerifierFactory = errors.New("nil intercepted data verifier factory")

// ErrNilPeerAuthenticationCacher signals that a nil peer authentication cacher was provided
var ErrNilPeerAuthenticationCacher = errors.New("nil peer authentication cacher")

// ErrNilHeartbeatCacher signals that a nil heartbeat cacher was provided
var ErrNilHeartbeatCacher = errors.New("nil heartbeat cacher")

// ErrInvalidProcessWaitTime signals that an invalid process wait time was provided
var ErrInvalidProcessWaitTime = errors.New("invalid process wait time")

// ErrMetaHeaderEpochOutOfRange signals that the given header is out of accepted range
var ErrMetaHeaderEpochOutOfRange = errors.New("epoch out of range for meta block header")

// ErrNilHardforkTrigger signals that a nil hardfork trigger has been provided
var ErrNilHardforkTrigger = errors.New("nil hardfork trigger")

// ErrMissingMiniBlockHeader signals that mini block header is missing
var ErrMissingMiniBlockHeader = errors.New("missing mini block header")

// ErrMissingMiniBlock signals that mini block is missing
var ErrMissingMiniBlock = errors.New("missing mini block")

// ErrIndexIsOutOfBound signals that the given index is out of bound
var ErrIndexIsOutOfBound = errors.New("index is out of bound")

// ErrIndexDoesNotMatchWithPartialExecutedMiniBlock signals that the given index does not match with a partial executed mini block
var ErrIndexDoesNotMatchWithPartialExecutedMiniBlock = errors.New("index does not match with a partial executed mini block")

// ErrIndexDoesNotMatchWithFullyExecutedMiniBlock signals that the given index does not match with a fully executed mini block
var ErrIndexDoesNotMatchWithFullyExecutedMiniBlock = errors.New("index does not match with a fully executed mini block")

// ErrNilProcessedMiniBlocksTracker signals that a nil processed mini blocks tracker has been provided
var ErrNilProcessedMiniBlocksTracker = errors.New("nil processed mini blocks tracker")

// ErrNilReceiptsRepository signals that a nil receipts repository has been provided
var ErrNilReceiptsRepository = errors.New("nil receipts repository")

// ErrNilBlockProcessingCutoffHandler signals that a nil block processing cutoff handler has been provided
var ErrNilBlockProcessingCutoffHandler = errors.New("nil block processing cutoff handler")

// ErrNilESDTGlobalSettingsHandler signals that nil global settings handler was provided
var ErrNilESDTGlobalSettingsHandler = errors.New("nil esdt global settings handler")

// ErrNilEnableEpochsHandler signals that a nil enable epochs handler has been provided
var ErrNilEnableEpochsHandler = errors.New("nil enable epochs handler")

// ErrNilEpochChangeGracePeriodHandler signals that a nil epoch change grace period handler has been provided
var ErrNilEpochChangeGracePeriodHandler = errors.New("nil epoch change grace period handler")

// ErrNilProcessConfigsHandler signals that a nil process configs by epoch handler has been provided
var ErrNilProcessConfigsHandler = errors.New("nil process configs by epoch handler")

// ErrNilMultiSignerContainer signals that the given multisigner container is nil
var ErrNilMultiSignerContainer = errors.New("nil multiSigner container")

// ErrNilCrawlerAllowedAddress signals that no crawler allowed address was found
var ErrNilCrawlerAllowedAddress = errors.New("nil crawler allowed address")

// ErrNilPayloadValidator signals that a nil payload validator was provided
var ErrNilPayloadValidator = errors.New("nil payload validator")

// ErrNilValidatorInfoPool signals that a nil validator info pool has been provided
var ErrNilValidatorInfoPool = errors.New("nil validator info pool")

// ErrPropertyTooLong signals that a heartbeat property was too long
var ErrPropertyTooLong = errors.New("property too long")

// ErrPropertyTooShort signals that a heartbeat property was too short
var ErrPropertyTooShort = errors.New("property too short")

// ErrNilProcessDebugger signals that a nil process debugger was provided
var ErrNilProcessDebugger = errors.New("nil process debugger")

// ErrAsyncCallsDisabled signals that async calls are disabled
var ErrAsyncCallsDisabled = errors.New("async calls disabled")

// ErrNilVMContainer defines the error when trying to use a nil vm container
var ErrNilVMContainer = errors.New("nil ErrNilVMContainer")

// ErrMaxCallsReached signals that the allowed max number of calls was reached
var ErrMaxCallsReached = errors.New("max calls reached")

// ErrNilTxExecutionOrderHandler signals that a nil transaction execution order handler was provided
var ErrNilTxExecutionOrderHandler = errors.New("nil transaction execution order handler")

// ErrWrongTransactionType signals that transaction is invalid
var ErrWrongTransactionType = errors.New("invalid transaction type")

// ErrNilGuardianChecker signals that a nil guardian checker was provided
var ErrNilGuardianChecker = errors.New("nil guardian checker")

// ErrAccountHasNoGuardianSet signals that the account has no guardians set
var ErrAccountHasNoGuardianSet = errors.New("account has no guardian set")

// ErrAccountHasNoActiveGuardian signals that the account has no active guardian
var ErrAccountHasNoActiveGuardian = errors.New("account has no active guardian")

// ErrAccountHasNoPendingGuardian signals that the account has no pending guardian
var ErrAccountHasNoPendingGuardian = errors.New("account has no pending guardian")

// ErrNilGuardedAccountHandler signals that a nil guarded account handler was provided
var ErrNilGuardedAccountHandler = errors.New("nil guarded account handler")

// ErrTransactionNotExecutable signals that a transaction is not executable and gas will not be consumed
var ErrTransactionNotExecutable = errors.New("transaction is not executable and gas will not be consumed")

// ErrTransactionAndAccountGuardianMismatch signals a mismatch between the guardian on the account and the one on the transaction
var ErrTransactionAndAccountGuardianMismatch = errors.New("mismatch between transaction guardian and configured account guardian")

// ErrInvalidSetGuardianEpochsDelay signals an invalid configuration for the epochs delay
var ErrInvalidSetGuardianEpochsDelay = errors.New("incorrect setting for set guardian epochs delay")

// ErrCannotReplaceGuardedAccountPendingGuardian signals that a pending guardian on a guarded account cannot be replaced
var ErrCannotReplaceGuardedAccountPendingGuardian = errors.New("cannot replace pending guardian on guarded account")

// ErrNilGuardianServiceUID signals that a nil guardian service identifier was provided
var ErrNilGuardianServiceUID = errors.New("nil guardian service unique identifier")

// ErrGasPriceTooHigh signals a too high gas price
var ErrGasPriceTooHigh = errors.New("gas price is too high for the transaction")

// ErrGuardedTransactionNotExpected signals that a guarded transaction was received for processing but the account is not guarded
var ErrGuardedTransactionNotExpected = errors.New("guarded transaction not expected")

// ErrBuiltinFunctionMismatch signals that a builtin function mismatch was detected
var ErrBuiltinFunctionMismatch = errors.New("builtin function mismatch")

// ErrBuiltinFunctionNotExecutable signals that a builtin function is not executable
var ErrBuiltinFunctionNotExecutable = errors.New("builtin function not executable")

// ErrNilManagedPeersHolder signals that a nil managed peers holder has been provided
var ErrNilManagedPeersHolder = errors.New("nil managed peers holder")

// ErrNilStorageService signals that a nil storage service has been provided
var ErrNilStorageService = errors.New("nil storage service")

// ErrInvalidAsyncArguments signals that invalid arguments were given for async/callBack processing
var ErrInvalidAsyncArguments = errors.New("invalid arguments to process async/callback function")

// ErrNilSentSignatureTracker defines the error for setting a nil SentSignatureTracker
var ErrNilSentSignatureTracker = errors.New("nil sent signature tracker")

// ErrTransferAndExecuteByUserAddressesAreNil signals that transfer and execute by user addresses are nil
var ErrTransferAndExecuteByUserAddressesAreNil = errors.New("transfer and execute by user addresses are nil")

// ErrRelayedTxV3Disabled signals that relayed tx v3 are disabled
var ErrRelayedTxV3Disabled = errors.New("relayed tx v3 are disabled")

// ErrMissingConfigurationForEpochZero signals that the provided configuration doesn't include anything for epoch 0
var ErrMissingConfigurationForEpochZero = errors.New("missing configuration for epoch 0")

// ErrEmptyChainParametersConfiguration signals that an empty chain parameters configuration has been provided
var ErrEmptyChainParametersConfiguration = errors.New("empty chain parameters configuration")

// ErrNoMatchingConfigForProvidedEpoch signals that there is no matching configuration for the provided epoch
var ErrNoMatchingConfigForProvidedEpoch = errors.New("no matching configuration")

// ErrGuardedRelayerNotAllowed signals that the provided relayer is guarded
var ErrGuardedRelayerNotAllowed = errors.New("guarded relayer not allowed")

// ErrRelayedByGuardianNotAllowed signals that the provided guardian is also the relayer
var ErrRelayedByGuardianNotAllowed = errors.New("relayed by guardian not allowed")

// ErrInvalidRelayedTxV3 signals that an invalid relayed tx v3 has been provided
var ErrInvalidRelayedTxV3 = errors.New("invalid relayed transaction")

// ErrProtocolSustainabilityAddressInMetachain signals that protocol sustainability address is in metachain which is not allowed
var ErrProtocolSustainabilityAddressInMetachain = errors.New("protocol sustainability address in metachain")

// ErrNilHeaderProof signals that a nil header proof has been provided
var ErrNilHeaderProof = errors.New("nil header proof")

// ErrNilInterceptedDataCache signals that a nil cacher was provided for intercepted data verifier
var ErrNilInterceptedDataCache = errors.New("nil cache for intercepted data")

// ErrFlagNotActive signals that a flag is not active
var ErrFlagNotActive = errors.New("flag not active")

// ErrInvalidInterceptedData signals that an invalid data has been intercepted
var ErrInvalidInterceptedData = errors.New("invalid intercepted data")

// ErrMissingHeaderProof signals that the proof for the header is missing
var ErrMissingHeaderProof = errors.New("missing header proof")

// ErrInvalidHeaderProof signals that an invalid equivalent proof has been provided
var ErrInvalidHeaderProof = errors.New("invalid equivalent proof")

// ErrUnexpectedHeaderProof signals that a header proof has been provided unexpectedly
var ErrUnexpectedHeaderProof = errors.New("unexpected header proof")

// ErrEpochMismatch signals that the epoch do not match
var ErrEpochMismatch = errors.New("epoch mismatch")

// ErrInvalidRatingsConfig signals that an invalid ratings config has been provided
var ErrInvalidRatingsConfig = errors.New("invalid ratings config")

// ErrNilKeyRWMutexHandler signals that a nil KeyRWMutexHandler has been provided
var ErrNilKeyRWMutexHandler = errors.New("nil key rw mutex handler")

<<<<<<< HEAD
// ErrBadSelectionGasBandwidthIncreasePercent signals a bad txcache config
var ErrBadSelectionGasBandwidthIncreasePercent = errors.New("bad selection gas bandwidth increase percent")

// ErrBadSelectionGasBandwidthIncreaseScheduledPercent signals a bad txcache config
var ErrBadSelectionGasBandwidthIncreaseScheduledPercent = errors.New("bad selection gas bandwidth increase scheduled percent")

// ErrBadTxCacheSelectionGasRequested signals a bad txcache config
var ErrBadTxCacheSelectionGasRequested = errors.New("bad tx cache selection gas requested")

// ErrBadTxCacheSelectionMaxNumTxs signals a bad txcache config
var ErrBadTxCacheSelectionMaxNumTxs = errors.New("bad tx cache selection max num txs")

// ErrBadTxCacheSelectionLoopMaximumDuration signals a bad txcache config
var ErrBadTxCacheSelectionLoopMaximumDuration = errors.New("bad tx cache selection loop maximum duration")

// ErrBadTxCacheSelectionLoopDurationCheckInterval signals a bad txcache config
var ErrBadTxCacheSelectionLoopDurationCheckInterval = errors.New("bad selection loop duration check interval")

// ErrDuplicatedInterceptedDataNotAllowed signals that duplicated intercepted data is not allowed
var ErrDuplicatedInterceptedDataNotAllowed = errors.New("duplicated intercepted data not allowed")
=======
// ErrZeroDurationForEpoch signals that duration for epoch is zero
var ErrZeroDurationForEpoch = errors.New("zero duration for epoch")

// ErrInvalidChainParameters signals that invalid chain parameters has been provided
var ErrInvalidChainParameters = errors.New("invalid chain parameters")
>>>>>>> 85ad2a13
<|MERGE_RESOLUTION|>--- conflicted
+++ resolved
@@ -1308,7 +1308,12 @@
 // ErrNilKeyRWMutexHandler signals that a nil KeyRWMutexHandler has been provided
 var ErrNilKeyRWMutexHandler = errors.New("nil key rw mutex handler")
 
-<<<<<<< HEAD
+// ErrZeroDurationForEpoch signals that duration for epoch is zero
+var ErrZeroDurationForEpoch = errors.New("zero duration for epoch")
+
+// ErrInvalidChainParameters signals that invalid chain parameters has been provided
+var ErrInvalidChainParameters = errors.New("invalid chain parameters")
+
 // ErrBadSelectionGasBandwidthIncreasePercent signals a bad txcache config
 var ErrBadSelectionGasBandwidthIncreasePercent = errors.New("bad selection gas bandwidth increase percent")
 
@@ -1328,11 +1333,4 @@
 var ErrBadTxCacheSelectionLoopDurationCheckInterval = errors.New("bad selection loop duration check interval")
 
 // ErrDuplicatedInterceptedDataNotAllowed signals that duplicated intercepted data is not allowed
-var ErrDuplicatedInterceptedDataNotAllowed = errors.New("duplicated intercepted data not allowed")
-=======
-// ErrZeroDurationForEpoch signals that duration for epoch is zero
-var ErrZeroDurationForEpoch = errors.New("zero duration for epoch")
-
-// ErrInvalidChainParameters signals that invalid chain parameters has been provided
-var ErrInvalidChainParameters = errors.New("invalid chain parameters")
->>>>>>> 85ad2a13
+var ErrDuplicatedInterceptedDataNotAllowed = errors.New("duplicated intercepted data not allowed")