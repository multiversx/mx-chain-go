--- conflicted
+++ resolved
@@ -349,9 +349,8 @@
 // ErrNilBalanceFromSC signals that balance is nil
 var ErrNilBalanceFromSC = errors.New("output balance from VM is nil")
 
-<<<<<<< HEAD
-// ErrNilFakeAccountsHandler signals that fake accounts handler is nil
-var ErrNilFakeAccountsHandler = errors.New("fake accounts handler is nil")
+// ErrNilTemporaryAccountsHandler signals that temporary accounts handler is nil
+var ErrNilTemporaryAccountsHandler = errors.New("temporary accounts handler is nil")
 
 // ErrNilSmartContractResult signals that the smart contract result is nil
 var ErrNilSmartContractResult = errors.New("smart contract result is nil")
@@ -360,8 +359,4 @@
 var ErrInvalidDataInput = errors.New("data input is invalid to create key, value storage output")
 
 // ErrUnknownMiniBlockType signals that miniblock type is wrong
-var ErrUnknownMiniBlockType = errors.New("miniblock type is unknown")
-=======
-// ErrNilTemporaryAccountsHandler signals that temporary accounts handler is nil
-var ErrNilTemporaryAccountsHandler = errors.New("temporary accounts handler is nil")
->>>>>>> af06f5d8
+var ErrUnknownMiniBlockType = errors.New("miniblock type is unknown")