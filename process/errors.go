package process

import (
	"errors"
)

// ErrNilMessage signals that a nil message has been received
var ErrNilMessage = errors.New("nil message")

// ErrNilAccountsAdapter defines the error when trying to use a nil AccountsAddapter
var ErrNilAccountsAdapter = errors.New("nil AccountsAdapter")

// ErrNilCoreComponentsHolder signals that a nil core components holder was provided
var ErrNilCoreComponentsHolder = errors.New("nil core components holder")

// ErrNilBootstrapComponentsHolder signals that a nil bootstrap components holder was provided
var ErrNilBootstrapComponentsHolder = errors.New("nil bootstrap components holder")

// ErrNilStatusComponentsHolder signals that a nil status components holder was provided
var ErrNilStatusComponentsHolder = errors.New("nil status components holder")

// ErrNilCryptoComponentsHolder signals that a nil crypto components holder was provided
var ErrNilCryptoComponentsHolder = errors.New("nil crypto components holder")

// ErrNilDataComponentsHolder signals that a nil data components holder was provided
var ErrNilDataComponentsHolder = errors.New("nil data components holder")

// ErrNilHasher signals that an operation has been attempted to or with a nil hasher implementation
var ErrNilHasher = errors.New("nil Hasher")

// ErrNilPubkeyConverter signals that an operation has been attempted to or with a nil public key converter implementation
var ErrNilPubkeyConverter = errors.New("nil pubkey converter")

// ErrNilGasSchedule signals that an operation has been attempted with a nil gas schedule
var ErrNilGasSchedule = errors.New("nil GasSchedule")

// ErrNilAddressContainer signals that an operation has been attempted to or with a nil AddressContainer implementation
var ErrNilAddressContainer = errors.New("nil AddressContainer")

// ErrNilTransaction signals that an operation has been attempted to or with a nil transaction
var ErrNilTransaction = errors.New("nil transaction")

// ErrWrongTransaction signals that transaction is invalid
var ErrWrongTransaction = errors.New("invalid transaction")

// ErrNoVM signals that no SCHandler has been set
var ErrNoVM = errors.New("no VM (hook not set)")

// ErrHigherNonceInTransaction signals the nonce in transaction is higher than the account's nonce
var ErrHigherNonceInTransaction = errors.New("higher nonce in transaction")

// ErrLowerNonceInTransaction signals the nonce in transaction is lower than the account's nonce
var ErrLowerNonceInTransaction = errors.New("lower nonce in transaction")

// ErrInsufficientFunds signals the funds are insufficient for the move balance operation but the
// transaction fee is covered by the current balance
var ErrInsufficientFunds = errors.New("insufficient funds")

// ErrInsufficientFee signals that the current balance doesn't have the required transaction fee
var ErrInsufficientFee = errors.New("insufficient balance for fees")

// ErrNilValue signals the value is nil
var ErrNilValue = errors.New("nil value")

// ErrNilBlockChain signals that an operation has been attempted to or with a nil blockchain
var ErrNilBlockChain = errors.New("nil block chain")

// ErrNilMetaBlockHeader signals that an operation has been attempted to or with a nil metablock
var ErrNilMetaBlockHeader = errors.New("nil metablock header")

// ErrNilTxBlockBody signals that an operation has been attempted to or with a nil tx block body
var ErrNilTxBlockBody = errors.New("nil tx block body")

// ErrNilStore signals that the provided storage service is nil
var ErrNilStore = errors.New("nil data storage service")

// ErrNilBootStorer signals that the provided boot storer is bil
var ErrNilBootStorer = errors.New("nil boot storer")

// ErrNilBlockHeader signals that an operation has been attempted to or with a nil block header
var ErrNilBlockHeader = errors.New("nil block header")

// ErrNilBlockBody signals that an operation has been attempted to or with a nil block body
var ErrNilBlockBody = errors.New("nil block body")

// ErrNilTxHash signals that an operation has been attempted with a nil hash
var ErrNilTxHash = errors.New("nil transaction hash")

// ErrNilPubKeysBitmap signals that a operation has been attempted with a nil public keys bitmap
var ErrNilPubKeysBitmap = errors.New("nil public keys bitmap")

// ErrNilPreviousBlockHash signals that a operation has been attempted with a nil previous block header hash
var ErrNilPreviousBlockHash = errors.New("nil previous block header hash")

// ErrNilSignature signals that a operation has been attempted with a nil signature
var ErrNilSignature = errors.New("nil signature")

// ErrNilMiniBlocks signals that an operation has been attempted with a nil mini-block
var ErrNilMiniBlocks = errors.New("nil mini blocks")

// ErrNilMiniBlock signals that an operation has been attempted with a nil miniblock
var ErrNilMiniBlock = errors.New("nil mini block")

// ErrNilRootHash signals that an operation has been attempted with a nil root hash
var ErrNilRootHash = errors.New("root hash is nil")

// ErrWrongNonceInBlock signals the nonce in block is different than expected nonce
var ErrWrongNonceInBlock = errors.New("wrong nonce in block")

// ErrBlockHashDoesNotMatch signals that header hash does not match with the previous one
var ErrBlockHashDoesNotMatch = errors.New("block hash does not match")

// ErrMissingTransaction signals that one transaction is missing
var ErrMissingTransaction = errors.New("missing transaction")

// ErrMarshalWithoutSuccess signals that marshal some data was not done with success
var ErrMarshalWithoutSuccess = errors.New("marshal without success")

// ErrUnmarshalWithoutSuccess signals that unmarshal some data was not done with success
var ErrUnmarshalWithoutSuccess = errors.New("unmarshal without success")

// ErrRootStateDoesNotMatch signals that root state does not match
var ErrRootStateDoesNotMatch = errors.New("root state does not match")

// ErrValidatorStatsRootHashDoesNotMatch signals that the root hash for the validator statistics does not match
var ErrValidatorStatsRootHashDoesNotMatch = errors.New("root hash for validator statistics does not match")

// ErrAccountStateDirty signals that the accounts were modified before starting the current modification
var ErrAccountStateDirty = errors.New("accountState was dirty before starting to change")

// ErrInvalidShardId signals that the shard id is invalid
var ErrInvalidShardId = errors.New("invalid shard id")

// ErrMissingHeader signals that header of the block is missing
var ErrMissingHeader = errors.New("missing header")

// ErrMissingHashForHeaderNonce signals that hash of the block is missing
var ErrMissingHashForHeaderNonce = errors.New("missing hash for header nonce")

// ErrMissingBody signals that body of the block is missing
var ErrMissingBody = errors.New("missing body")

// ErrNilBlockProcessor signals that an operation has been attempted to or with a nil BlockProcessor implementation
var ErrNilBlockProcessor = errors.New("nil block processor")

// ErrNilMarshalizer signals that an operation has been attempted to or with a nil Marshalizer implementation
var ErrNilMarshalizer = errors.New("nil Marshalizer")

// ErrNilNodesConfigProvider signals that an operation has been attempted to or with a nil nodes config provider
var ErrNilNodesConfigProvider = errors.New("nil nodes config provider")

// ErrNilSystemSCConfig signals that nil system sc config was provided
var ErrNilSystemSCConfig = errors.New("nil system sc config")

// ErrNilRoundHandler signals that an operation has been attempted to or with a nil RoundHandler implementation
var ErrNilRoundHandler = errors.New("nil RoundHandler")

// ErrNilMessenger signals that a nil Messenger object was provided
var ErrNilMessenger = errors.New("nil Messenger")

// ErrNilTxDataPool signals that a nil transaction pool has been provided
var ErrNilTxDataPool = errors.New("nil transaction data pool")

// ErrNilHeadersDataPool signals that a nil headers pool has been provided
var ErrNilHeadersDataPool = errors.New("nil headers data pool")

// ErrNilCacher signals that a nil cache has been provided
var ErrNilCacher = errors.New("nil cacher")

// ErrNilRcvAddr signals that an operation has been attempted to or with a nil receiver address
var ErrNilRcvAddr = errors.New("nil receiver address")

// ErrInvalidRcvAddr signals that an invalid receiver address was provided
var ErrInvalidRcvAddr = errors.New("invalid receiver address")

// ErrNilSndAddr signals that an operation has been attempted to or with a nil sender address
var ErrNilSndAddr = errors.New("nil sender address")

// ErrInvalidSndAddr signals that an invalid sender address was provided
var ErrInvalidSndAddr = errors.New("invalid sender address")

// ErrNegativeValue signals that a negative value has been detected and it is not allowed
var ErrNegativeValue = errors.New("negative value")

// ErrNilShardCoordinator signals that an operation has been attempted to or with a nil shard coordinator
var ErrNilShardCoordinator = errors.New("nil shard coordinator")

// ErrNilNodesCoordinator signals that an operation has been attempted to or with a nil nodes coordinator
var ErrNilNodesCoordinator = errors.New("nil nodes coordinator")

// ErrNilKeyGen signals that an operation has been attempted to or with a nil single sign key generator
var ErrNilKeyGen = errors.New("nil key generator")

// ErrNilSingleSigner signals that a nil single signer is used
var ErrNilSingleSigner = errors.New("nil single signer")

// ErrBlockProposerSignatureMissing signals that block proposer signature is missing from the block aggregated sig
var ErrBlockProposerSignatureMissing = errors.New("block proposer signature is missing")

// ErrNilMultiSigVerifier signals that a nil multi-signature verifier is used
var ErrNilMultiSigVerifier = errors.New("nil multi-signature verifier")

// ErrNilDataToProcess signals that nil data was provided
var ErrNilDataToProcess = errors.New("nil data to process")

// ErrNilPoolsHolder signals that an operation has been attempted to or with a nil pools holder object
var ErrNilPoolsHolder = errors.New("nil pools holder")

// ErrNilTxStorage signals that a nil transaction storage has been provided
var ErrNilTxStorage = errors.New("nil transaction storage")

// ErrNilStorage signals that a nil storage has been provided
var ErrNilStorage = errors.New("nil storage")

// ErrNilShardedDataCacherNotifier signals that a nil sharded data cacher notifier has been provided
var ErrNilShardedDataCacherNotifier = errors.New("nil sharded data cacher notifier")

// ErrInvalidTxInPool signals an invalid transaction in the transactions pool
var ErrInvalidTxInPool = errors.New("invalid transaction in the transactions pool")

// ErrTxNotFound signals that a transaction has not found
var ErrTxNotFound = errors.New("transaction not found")

// ErrNilHeadersStorage signals that a nil header storage has been provided
var ErrNilHeadersStorage = errors.New("nil headers storage")

// ErrNilHeadersNonceHashStorage signals that a nil header nonce hash storage has been provided
var ErrNilHeadersNonceHashStorage = errors.New("nil headers nonce hash storage")

// ErrNilTransactionPool signals that a nil transaction pool was used
var ErrNilTransactionPool = errors.New("nil transaction pool")

// ErrNilMiniBlockPool signals that a nil mini blocks pool was used
var ErrNilMiniBlockPool = errors.New("nil mini block pool")

// ErrNilMetaBlocksPool signals that a nil meta blocks pool was used
var ErrNilMetaBlocksPool = errors.New("nil meta blocks pool")

// ErrNilTxProcessor signals that a nil transactions processor was used
var ErrNilTxProcessor = errors.New("nil transactions processor")

// ErrNilDataPoolHolder signals that the data pool holder is nil
var ErrNilDataPoolHolder = errors.New("nil data pool holder")

// ErrTimeIsOut signals that time is out
var ErrTimeIsOut = errors.New("time is out")

// ErrNilForkDetector signals that the fork detector is nil
var ErrNilForkDetector = errors.New("nil fork detector")

// ErrNilContainerElement signals when trying to add a nil element in the container
var ErrNilContainerElement = errors.New("element cannot be nil")

// ErrNilArgumentStruct signals that a function has received nil instead of an instantiated Arg... structure
var ErrNilArgumentStruct = errors.New("nil argument struct")

// ErrInvalidContainerKey signals that an element does not exist in the container's map
var ErrInvalidContainerKey = errors.New("element does not exist in container")

// ErrContainerKeyAlreadyExists signals that an element was already set in the container's map
var ErrContainerKeyAlreadyExists = errors.New("provided key already exists in container")

// ErrNilRequestHandler signals that a nil request handler interface was provided
var ErrNilRequestHandler = errors.New("nil request handler")

// ErrNilHaveTimeHandler signals that a nil have time handler func was provided
var ErrNilHaveTimeHandler = errors.New("nil have time handler")

// ErrWrongTypeInContainer signals that a wrong type of object was found in container
var ErrWrongTypeInContainer = errors.New("wrong type of object inside container")

// ErrLenMismatch signals that 2 or more slices have different lengths
var ErrLenMismatch = errors.New("lengths mismatch")

// ErrWrongTypeAssertion signals that an type assertion failed
var ErrWrongTypeAssertion = errors.New("wrong type assertion")

// ErrHeaderShardDataMismatch signals that shard header does not match created shard info
var ErrHeaderShardDataMismatch = errors.New("shard header does not match shard info")

// ErrNoDataInMessage signals that no data was found after parsing received p2p message
var ErrNoDataInMessage = errors.New("no data found in received message")

// ErrNilBuffer signals that a provided byte buffer is nil
var ErrNilBuffer = errors.New("provided byte buffer is nil")

// ErrNilRandSeed signals that a nil rand seed has been provided
var ErrNilRandSeed = errors.New("provided rand seed is nil")

// ErrNilPrevRandSeed signals that a nil previous rand seed has been provided
var ErrNilPrevRandSeed = errors.New("provided previous rand seed is nil")

// ErrReservedFieldNotSupportedYet signals that reserved field is not empty
var ErrReservedFieldNotSupportedYet = errors.New("reserved field not supported yet")

// ErrLowerRoundInBlock signals that a header round is too low for processing it
var ErrLowerRoundInBlock = errors.New("header round is lower than last committed")

// ErrHigherRoundInBlock signals that a block with higher round than permitted has been provided
var ErrHigherRoundInBlock = errors.New("higher round in block")

// ErrLowerNonceInBlock signals that a block with lower nonce than permitted has been provided
var ErrLowerNonceInBlock = errors.New("lower nonce in block")

// ErrHigherNonceInBlock signals that a block with higher nonce than permitted has been provided
var ErrHigherNonceInBlock = errors.New("higher nonce in block")

// ErrRandSeedDoesNotMatch signals that random seed does not match with the previous one
var ErrRandSeedDoesNotMatch = errors.New("random seed do not match")

// ErrHeaderNotFinal signals that header is not final and it should be
var ErrHeaderNotFinal = errors.New("header in metablock is not final")

// ErrShardIdMissmatch signals shard ID does not match expectations
var ErrShardIdMissmatch = errors.New("shard ID missmatch")

// ErrNotarizedHeadersSliceIsNil signals that the slice holding notarized headers is nil
var ErrNotarizedHeadersSliceIsNil = errors.New("notarized headers slice is nil")

// ErrNotarizedHeadersSliceForShardIsNil signals that the slice holding notarized headers for shard is nil
var ErrNotarizedHeadersSliceForShardIsNil = errors.New("notarized headers slice for shard is nil")

// ErrCrossShardMBWithoutConfirmationFromMeta signals that miniblock was not yet notarized by metachain
var ErrCrossShardMBWithoutConfirmationFromMeta = errors.New("cross shard miniblock with destination current shard is not confirmed by metachain")

// ErrHeaderBodyMismatch signals that the header does not attest all data from the block
var ErrHeaderBodyMismatch = errors.New("body cannot be validated from header data")

// ErrNilSmartContractProcessor signals that smart contract call executor is nil
var ErrNilSmartContractProcessor = errors.New("smart contract processor is nil")

// ErrNilArgumentParser signals that the argument parser is nil
var ErrNilArgumentParser = errors.New("argument parser is nil")

// ErrNilSCDestAccount signals that destination account is nil
var ErrNilSCDestAccount = errors.New("nil destination SC account")

// ErrWrongNonceInVMOutput signals that nonce in vm output is wrong
var ErrWrongNonceInVMOutput = errors.New("nonce invalid from SC run")

// ErrNilVMOutput signals that vmoutput is nil
var ErrNilVMOutput = errors.New("nil vm output")

// ErrNilValueFromRewardTransaction signals that the transfered value is nil
var ErrNilValueFromRewardTransaction = errors.New("transferred value is nil in reward transaction")

// ErrNilTemporaryAccountsHandler signals that temporary accounts handler is nil
var ErrNilTemporaryAccountsHandler = errors.New("temporary accounts handler is nil")

// ErrNotEnoughValidBlocksInStorage signals that bootstrap from storage failed due to not enough valid blocks stored
var ErrNotEnoughValidBlocksInStorage = errors.New("not enough valid blocks to start from storage")

// ErrNilSmartContractResult signals that the smart contract result is nil
var ErrNilSmartContractResult = errors.New("smart contract result is nil")

// ErrNilRewardTransaction signals that the reward transaction is nil
var ErrNilRewardTransaction = errors.New("reward transaction is nil")

// ErrNilUTxDataPool signals that unsigned transaction pool is nil
var ErrNilUTxDataPool = errors.New("unsigned transactions pool is nil")

// ErrNilRewardTxDataPool signals that the reward transactions pool is nil
var ErrNilRewardTxDataPool = errors.New("reward transactions pool is nil")

// ErrNilUnsignedTxDataPool signals that the unsigned transactions pool is nil
var ErrNilUnsignedTxDataPool = errors.New("unsigned transactions pool is nil")

// ErrNilUTxStorage signals that unsigned transaction storage is nil
var ErrNilUTxStorage = errors.New("unsigned transactions storage is nil")

// ErrNilScAddress signals that a nil smart contract address has been provided
var ErrNilScAddress = errors.New("nil SC address")

// ErrEmptyFunctionName signals that an empty function name has been provided
var ErrEmptyFunctionName = errors.New("empty function name")

// ErrMiniBlockHashMismatch signals that miniblock hashes does not match
var ErrMiniBlockHashMismatch = errors.New("miniblocks does not match")

// ErrNilIntermediateTransactionHandler signals that nil intermediate transaction handler was provided
var ErrNilIntermediateTransactionHandler = errors.New("intermediate transaction handler is nil")

// ErrWrongTypeInMiniBlock signals that type is not correct for processing
var ErrWrongTypeInMiniBlock = errors.New("type in miniblock is not correct for processing")

// ErrNilTransactionCoordinator signals that transaction coordinator is nil
var ErrNilTransactionCoordinator = errors.New("transaction coordinator is nil")

// ErrNilUint64Converter signals that uint64converter is nil
var ErrNilUint64Converter = errors.New("unit64converter is nil")

// ErrNilSmartContractResultProcessor signals that smart contract result processor is nil
var ErrNilSmartContractResultProcessor = errors.New("nil smart contract result processor")

// ErrNilRewardsTxProcessor signals that the rewards transaction processor is nil
var ErrNilRewardsTxProcessor = errors.New("nil rewards transaction processor")

// ErrNilIntermediateProcessorContainer signals that intermediate processors container is nil
var ErrNilIntermediateProcessorContainer = errors.New("intermediate processor container is nil")

// ErrNilPreProcessorsContainer signals that preprocessors container is nil
var ErrNilPreProcessorsContainer = errors.New("preprocessors container is nil")

// ErrNilPreProcessor signals that preprocessors is nil
var ErrNilPreProcessor = errors.New("preprocessor is nil")

// ErrNilGasHandler signals that gas handler is nil
var ErrNilGasHandler = errors.New("nil gas handler")

// ErrUnknownBlockType signals that block type is not correct
var ErrUnknownBlockType = errors.New("block type is unknown")

// ErrMissingPreProcessor signals that required pre processor is missing
var ErrMissingPreProcessor = errors.New("pre processor is missing")

// ErrNilAppStatusHandler defines the error for setting a nil AppStatusHandler
var ErrNilAppStatusHandler = errors.New("nil AppStatusHandler")

// ErrNilInterceptedDataFactory signals that a nil intercepted data factory was provided
var ErrNilInterceptedDataFactory = errors.New("nil intercepted data factory")

// ErrNilInterceptedDataProcessor signals that a nil intercepted data processor was provided
var ErrNilInterceptedDataProcessor = errors.New("nil intercepted data processor")

// ErrNilInterceptorThrottler signals that a nil interceptor throttler was provided
var ErrNilInterceptorThrottler = errors.New("nil interceptor throttler")

// ErrNilUnsignedTxHandler signals that the unsigned tx handler is nil
var ErrNilUnsignedTxHandler = errors.New("nil unsigned tx handler")

// ErrNilTxTypeHandler signals that tx type handler is nil
var ErrNilTxTypeHandler = errors.New("nil tx type handler")

// ErrNilPeerAccountsAdapter signals that a nil peer accounts database was provided
var ErrNilPeerAccountsAdapter = errors.New("nil peer accounts database")

// ErrInvalidPeerAccount signals that a peer account is invalid
var ErrInvalidPeerAccount = errors.New("invalid peer account")

// ErrInvalidMetaHeader signals that a wrong implementation of HeaderHandler was provided
var ErrInvalidMetaHeader = errors.New("invalid header provided, expected MetaBlock")

// ErrInvalidChainID signals that an invalid chain ID was provided
var ErrInvalidChainID = errors.New("invalid chain ID")

// ErrNilEpochStartTrigger signals that a nil start of epoch trigger was provided
var ErrNilEpochStartTrigger = errors.New("nil start of epoch trigger")

// ErrNilEpochHandler signals that a nil epoch handler was provided
var ErrNilEpochHandler = errors.New("nil epoch handler")

// ErrNilEpochStartNotifier signals that the provided epochStartNotifier is nil
var ErrNilEpochStartNotifier = errors.New("nil epochStartNotifier")

// ErrNilEpochNotifier signals that the provided EpochNotifier is nil
var ErrNilEpochNotifier = errors.New("nil EpochNotifier")

// ErrInvalidCacheRefreshIntervalInSec signals that the cacheRefreshIntervalInSec is invalid - zero or less
var ErrInvalidCacheRefreshIntervalInSec = errors.New("invalid cacheRefreshIntervalInSec")

// ErrEpochDoesNotMatch signals that epoch does not match between headers
var ErrEpochDoesNotMatch = errors.New("epoch does not match")

// ErrOverallBalanceChangeFromSC signals that all sumed balance changes are not zero
var ErrOverallBalanceChangeFromSC = errors.New("SC output balance updates are wrong")

// ErrOverflow signals that an overflow occured
var ErrOverflow = errors.New("type overflow occured")

// ErrNilTxValidator signals that a nil tx validator has been provided
var ErrNilTxValidator = errors.New("nil transaction validator")

// ErrNilHdrValidator signals that a nil header validator has been provided
var ErrNilHdrValidator = errors.New("nil header validator")

// ErrNilPendingMiniBlocksHandler signals that a nil pending miniblocks handler has been provided
var ErrNilPendingMiniBlocksHandler = errors.New("nil pending miniblocks handler")

// ErrNilEconomicsFeeHandler signals that fee handler is nil
var ErrNilEconomicsFeeHandler = errors.New("nil economics fee handler")

// ErrSystemBusy signals that the system is busy
var ErrSystemBusy = errors.New("system busy")

// ErrInsufficientGasPriceInTx signals that a lower gas price than required was provided
var ErrInsufficientGasPriceInTx = errors.New("insufficient gas price in tx")

// ErrInsufficientGasLimitInTx signals that a lower gas limit than required was provided
var ErrInsufficientGasLimitInTx = errors.New("insufficient gas limit in tx")

// ErrInvalidMaxGasLimitPerBlock signals that an invalid max gas limit per block has been read from config file
var ErrInvalidMaxGasLimitPerBlock = errors.New("invalid max gas limit per block")

// ErrInvalidGasPerDataByte signals that an invalid gas per data byte has been read from config file
var ErrInvalidGasPerDataByte = errors.New("invalid gas per data byte")

// ErrMaxGasLimitPerMiniBlockInSenderShardIsReached signals that max gas limit per mini block in sender shard has been reached
var ErrMaxGasLimitPerMiniBlockInSenderShardIsReached = errors.New("max gas limit per mini block in sender shard is reached")

// ErrMaxGasLimitPerMiniBlockInReceiverShardIsReached signals that max gas limit per mini block in receiver shard has been reached
var ErrMaxGasLimitPerMiniBlockInReceiverShardIsReached = errors.New("max gas limit per mini block in receiver shard is reached")

// ErrMaxGasLimitPerBlockInSelfShardIsReached signals that max gas limit per block in self shard has been reached
var ErrMaxGasLimitPerBlockInSelfShardIsReached = errors.New("max gas limit per block in self shard is reached")

// ErrInvalidMinimumGasPrice signals that an invalid gas price has been read from config file
var ErrInvalidMinimumGasPrice = errors.New("invalid minimum gas price")

// ErrInvalidMinimumGasLimitForTx signals that an invalid minimum gas limit for transactions has been read from config file
var ErrInvalidMinimumGasLimitForTx = errors.New("invalid minimum gas limit for transactions")

// ErrEmptyEpochRewardsConfig signals that the epoch rewards config is empty
var ErrEmptyEpochRewardsConfig = errors.New("the epoch rewards config is empty")

// ErrInvalidRewardsPercentages signals that rewards percentages are not correct
var ErrInvalidRewardsPercentages = errors.New("invalid rewards percentages")

// ErrInvalidInflationPercentages signals that inflation percentages are not correct
var ErrInvalidInflationPercentages = errors.New("invalid inflation percentages")

// ErrInvalidNonceRequest signals that invalid nonce was requested
var ErrInvalidNonceRequest = errors.New("invalid nonce request")

// ErrInvalidBlockRequestOldEpoch signals that invalid block was requested from old epoch
var ErrInvalidBlockRequestOldEpoch = errors.New("invalid block request from old epoch")

// ErrNilBlockChainHook signals that nil blockchain hook has been provided
var ErrNilBlockChainHook = errors.New("nil blockchain hook")

// ErrNilTxForCurrentBlockHandler signals that nil tx for current block handler has been provided
var ErrNilTxForCurrentBlockHandler = errors.New("nil tx for current block handler")

// ErrNilSCToProtocol signals that nil smart contract to protocol handler has been provided
var ErrNilSCToProtocol = errors.New("nil sc to protocol")

// ErrNilNodesSetup signals that nil nodes setup has been provided
var ErrNilNodesSetup = errors.New("nil nodes setup")

// ErrNilBlackListCacher signals that a nil black list cacher was provided
var ErrNilBlackListCacher = errors.New("nil black list cacher")

// ErrNilPeerShardMapper signals that a nil peer shard mapper has been provided
var ErrNilPeerShardMapper = errors.New("nil peer shard mapper")

// ErrNilBlockTracker signals that a nil block tracker was provided
var ErrNilBlockTracker = errors.New("nil block tracker")

// ErrHeaderIsBlackListed signals that the header provided is black listed
var ErrHeaderIsBlackListed = errors.New("header is black listed")

// ErrNilEconomicsData signals that nil economics data has been provided
var ErrNilEconomicsData = errors.New("nil economics data")

// ErrZeroMaxComputableRounds signals that a value of zero was provided on the maxComputableRounds
var ErrZeroMaxComputableRounds = errors.New("max computable rounds is zero")

// ErrNilRater signals that nil rater has been provided
var ErrNilRater = errors.New("nil rater")

// ErrNilNetworkWatcher signals that a nil network watcher has been provided
var ErrNilNetworkWatcher = errors.New("nil network watcher")

// ErrNilHeaderValidator signals that nil header validator has been provided
var ErrNilHeaderValidator = errors.New("nil header validator")

// ErrMaxRatingIsSmallerThanMinRating signals that the max rating is smaller than the min rating value
var ErrMaxRatingIsSmallerThanMinRating = errors.New("max rating is smaller than min rating")

// ErrMinRatingSmallerThanOne signals that the min rating is smaller than the min value of 1
var ErrMinRatingSmallerThanOne = errors.New("min rating is smaller than one")

// ErrStartRatingNotBetweenMinAndMax signals that the start rating is not between min and max rating
var ErrStartRatingNotBetweenMinAndMax = errors.New("start rating is not between min and max rating")

// ErrSignedBlocksThresholdNotBetweenZeroAndOne signals that the signed blocks threshold is not between 0 and 1
var ErrSignedBlocksThresholdNotBetweenZeroAndOne = errors.New("signed blocks threshold is not between 0 and 1")

// ErrConsecutiveMissedBlocksPenaltyLowerThanOne signals that the ConsecutiveMissedBlocksPenalty is lower than 1
var ErrConsecutiveMissedBlocksPenaltyLowerThanOne = errors.New("consecutive missed blocks penalty lower than 1")

// ErrDecreaseRatingsStepMoreThanMinusOne signals that the decrease rating step has a vale greater than -1
var ErrDecreaseRatingsStepMoreThanMinusOne = errors.New("decrease rating step has a value greater than -1")

// ErrHoursToMaxRatingFromStartRatingZero signals that the number of hours to reach max rating step is zero
var ErrHoursToMaxRatingFromStartRatingZero = errors.New("hours to reach max rating is zero")

// ErrSCDeployFromSCRIsNotPermitted signals that operation is not permitted
var ErrSCDeployFromSCRIsNotPermitted = errors.New("it is not permitted to deploy a smart contract from another smart contract cross shard")

// ErrNotEnoughGas signals that not enough gas has been provided
var ErrNotEnoughGas = errors.New("not enough gas was sent in the transaction")

// ErrInvalidValue signals that an invalid value was provided
var ErrInvalidValue = errors.New("invalid value provided")

// ErrNilQuotaStatusHandler signals that a nil quota status handler has been provided
var ErrNilQuotaStatusHandler = errors.New("nil quota status handler")

// ErrNilAntifloodHandler signals that a nil antiflood handler has been provided
var ErrNilAntifloodHandler = errors.New("nil antiflood handler")

// ErrNilHeaderSigVerifier signals that a nil header sig verifier has been provided
var ErrNilHeaderSigVerifier = errors.New("nil header sig verifier")

// ErrNilHeaderIntegrityVerifier signals that a nil header integrity verifier has been provided
var ErrNilHeaderIntegrityVerifier = errors.New("nil header integrity verifier")

// ErrFailedTransaction signals that transaction is of type failed.
var ErrFailedTransaction = errors.New("failed transaction, gas consumed")

// ErrNilBadTxHandler signals that bad tx handler is nil
var ErrNilBadTxHandler = errors.New("nil bad tx handler")

// ErrNilReceiptHandler signals that receipt handler is nil
var ErrNilReceiptHandler = errors.New("nil receipt handler")

// ErrTooManyReceiptsMiniBlocks signals that there were too many receipts miniblocks created
var ErrTooManyReceiptsMiniBlocks = errors.New("too many receipts miniblocks")

// ErrReceiptsHashMissmatch signals that overall receipts has does not match
var ErrReceiptsHashMissmatch = errors.New("receipts hash missmatch")

// ErrMiniBlockNumMissMatch signals that number of miniblocks does not match
var ErrMiniBlockNumMissMatch = errors.New("num miniblocks does not match")

// ErrEpochStartDataDoesNotMatch signals that EpochStartData is not the same as the leader created
var ErrEpochStartDataDoesNotMatch = errors.New("epoch start data does not match")

// ErrNotEpochStartBlock signals that block is not of type epoch start
var ErrNotEpochStartBlock = errors.New("not epoch start block")

// ErrGettingShardDataFromEpochStartData signals that could not get shard data from previous epoch start block
var ErrGettingShardDataFromEpochStartData = errors.New("could not find shard data from previous epoch start metablock")

// ErrNilValidityAttester signals that a nil validity attester has been provided
var ErrNilValidityAttester = errors.New("nil validity attester")

// ErrNilHeaderHandler signals that a nil header handler has been provided
var ErrNilHeaderHandler = errors.New("nil header handler")

// ErrNilMiniBlocksProvider signals that a nil miniblocks data provider has been passed over
var ErrNilMiniBlocksProvider = errors.New("nil miniblocks provider")

// ErrNilWhiteListHandler signals that white list handler is nil
var ErrNilWhiteListHandler = errors.New("nil whitelist handler")

// ErrMiniBlocksInWrongOrder signals the miniblocks are in wrong order
var ErrMiniBlocksInWrongOrder = errors.New("miniblocks in wrong order, should have been only from me")

// ErrEmptyTopic signals that an empty topic has been provided
var ErrEmptyTopic = errors.New("empty topic")

// ErrInvalidArguments signals that invalid arguments were given to process built-in function
var ErrInvalidArguments = errors.New("invalid arguments to process built-in function")

// ErrNilBuiltInFunction signals that built in function is nil
var ErrNilBuiltInFunction = errors.New("built in function is nil")

// ErrRewardMiniBlockNotFromMeta signals that miniblock has a different sender shard than meta
var ErrRewardMiniBlockNotFromMeta = errors.New("rewards miniblocks should come only from meta")

// ErrValidatorInfoMiniBlockNotFromMeta signals that miniblock has a different sender shard than meta
var ErrValidatorInfoMiniBlockNotFromMeta = errors.New("validatorInfo miniblocks should come only from meta")

// ErrAccumulatedFeesDoNotMatch signals that accumulated fees do not match
var ErrAccumulatedFeesDoNotMatch = errors.New("accumulated fees do not match")

// ErrDeveloperFeesDoNotMatch signals that developer fees do not match
var ErrDeveloperFeesDoNotMatch = errors.New("developer fees do not match")

// ErrAccumulatedFeesInEpochDoNotMatch signals that accumulated fees in epoch do not match
var ErrAccumulatedFeesInEpochDoNotMatch = errors.New("accumulated fees in epoch do not match")

// ErrDevFeesInEpochDoNotMatch signals that developer fees in epoch do not match
var ErrDevFeesInEpochDoNotMatch = errors.New("developer fees in epoch do not match")

// ErrNilRewardsHandler signals that rewards handler is nil
var ErrNilRewardsHandler = errors.New("rewards handler is nil")

// ErrNilEpochEconomics signals that nil end of epoch econimics was provided
var ErrNilEpochEconomics = errors.New("nil epoch economics")

// ErrNilEpochStartDataCreator signals that nil epoch start data creator was provided
var ErrNilEpochStartDataCreator = errors.New("nil epoch start data creator")

// ErrNilRewardsCreator signals that nil epoch start rewards creator was provided
var ErrNilRewardsCreator = errors.New("nil epoch start rewards creator")

// ErrNilEpochStartValidatorInfoCreator signals that nil epoch start validator info creator was provided
var ErrNilEpochStartValidatorInfoCreator = errors.New("nil epoch start validator info creator")

// ErrInvalidGenesisTotalSupply signals that invalid genesis total supply was provided
var ErrInvalidGenesisTotalSupply = errors.New("invalid genesis total supply")

// ErrOperationNotPermitted signals that operation is not permitted
var ErrOperationNotPermitted = errors.New("operation in account not permitted")

// ErrInvalidAddressLength signals that address length is invalid
var ErrInvalidAddressLength = errors.New("invalid address length")

// ErrDuplicateThreshold signals that two thresholds are the same
var ErrDuplicateThreshold = errors.New("two thresholds are the same")

// ErrNoChancesForMaxThreshold signals that the max threshold has no chance defined
var ErrNoChancesForMaxThreshold = errors.New("max threshold has no chances")

// ErrNoChancesProvided signals that there were no chances provided
var ErrNoChancesProvided = errors.New("no chances are provided")

// ErrNilMinChanceIfZero signals that there was no min chance provided if a chance is still needed
var ErrNilMinChanceIfZero = errors.New("no min chance ")

// ErrInvalidShardCacherIdentifier signals an invalid identifier
var ErrInvalidShardCacherIdentifier = errors.New("invalid identifier for shard cacher")

// ErrMaxBlockSizeReached signals that max block size has been reached
var ErrMaxBlockSizeReached = errors.New("max block size has been reached")

// ErrBlockBodyHashMismatch signals that block body hashes does not match
var ErrBlockBodyHashMismatch = errors.New("block bodies does not match")

// ErrInvalidMiniBlockType signals that an invalid miniblock type has been provided
var ErrInvalidMiniBlockType = errors.New("invalid miniblock type")

// ErrInvalidBody signals that an invalid body has been provided
var ErrInvalidBody = errors.New("invalid body")

// ErrNilBlockSizeComputationHandler signals that a nil block size computation handler has been provided
var ErrNilBlockSizeComputationHandler = errors.New("nil block size computation handler")

// ErrNilValidatorStatistics signals that a nil validator statistics has been provided
var ErrNilValidatorStatistics = errors.New("nil validator statistics")

// ErrAccountNotFound signals that the account was not found for the provided address
var ErrAccountNotFound = errors.New("account not found")

// ErrMaxRatingZero signals that maxrating with a value of zero has been provided
var ErrMaxRatingZero = errors.New("max rating is zero")

// ErrNilValidatorInfos signals that a nil validator infos has been provided
var ErrNilValidatorInfos = errors.New("nil validator infos")

// ErrNilBlockSizeThrottler signals that block size throttler si nil
var ErrNilBlockSizeThrottler = errors.New("block size throttler is nil")

// ErrNilHistoryRepository signals that history processor is nil
var ErrNilHistoryRepository = errors.New("history repository is nil")

// ErrInvalidMetaTransaction signals that meta transaction is invalid
var ErrInvalidMetaTransaction = errors.New("meta transaction is invalid")

// ErrLogNotFound is the error returned when a transaction has no logs
var ErrLogNotFound = errors.New("no logs for queried transaction")

// ErrNilTxLogsProcessor is the error returned when a transaction has no logs
var ErrNilTxLogsProcessor = errors.New("nil transaction logs processor")

// ErrIncreaseStepLowerThanOne signals that an increase step lower than one has been provided
var ErrIncreaseStepLowerThanOne = errors.New("increase step is lower than one")

// ErrNilVmInput signals that provided vm input is nil
var ErrNilVmInput = errors.New("nil vm input")

// ErrNilDnsAddresses signals that nil dns addresses map was provided
var ErrNilDnsAddresses = errors.New("nil dns addresses map")

// ErrNilProtocolSustainabilityAddress signals that a nil protocol sustainability address was provided
var ErrNilProtocolSustainabilityAddress = errors.New("nil protocol sustainability address")

// ErrCallerIsNotTheDNSAddress signals that called address is not the DNS address
var ErrCallerIsNotTheDNSAddress = errors.New("not a dns address")

// ErrUserNameChangeIsDisabled signals the user name change is not allowed
var ErrUserNameChangeIsDisabled = errors.New("user name change is disabled")

// ErrUserNameDoesNotMatch signals that user name does not match
var ErrUserNameDoesNotMatch = errors.New("user name does not match")

// ErrUserNameDoesNotMatchInCrossShardTx signals that user name does not match in case of cross shard tx
var ErrUserNameDoesNotMatchInCrossShardTx = errors.New("mismatch between receiver username and address")

// ErrNilBalanceComputationHandler signals that a nil balance computation handler has been provided
var ErrNilBalanceComputationHandler = errors.New("nil balance computation handler")

// ErrNilRatingsInfoHandler signals that nil ratings info handler has been provided
var ErrNilRatingsInfoHandler = errors.New("nil ratings info handler")

// ErrNilDebugger signals that a nil debug handler has been provided
var ErrNilDebugger = errors.New("nil debug handler")

// ErrBuiltInFunctionCalledWithValue signals that builtin function was called with value that is not allowed
var ErrBuiltInFunctionCalledWithValue = errors.New("built in function called with tx value is not allowed")

// ErrEmptyFloodPreventerList signals that an empty flood preventer list has been provided
var ErrEmptyFloodPreventerList = errors.New("empty flood preventer provided")

// ErrNilTopicFloodPreventer signals that a nil topic flood preventer has been provided
var ErrNilTopicFloodPreventer = errors.New("nil topic flood preventer")

// ErrOriginatorIsBlacklisted signals that a message originator is blacklisted on the current node
var ErrOriginatorIsBlacklisted = errors.New("originator is blacklisted")

// ErrShardIsStuck signals that a shard is stuck
var ErrShardIsStuck = errors.New("shard is stuck")

// ErrRelayedTxBeneficiaryDoesNotMatchReceiver signals that an invalid address was provided in the relayed tx
var ErrRelayedTxBeneficiaryDoesNotMatchReceiver = errors.New("invalid address in relayed tx")

// ErrInvalidVMType signals that invalid vm type was provided
var ErrInvalidVMType = errors.New("invalid VM type")

// ErrRecursiveRelayedTxIsNotAllowed signals that recursive relayed tx is not allowed
var ErrRecursiveRelayedTxIsNotAllowed = errors.New("recursive relayed tx is not allowed")

// ErrRelayedTxValueHigherThenUserTxValue signals that relayed tx value is higher then user tx value
var ErrRelayedTxValueHigherThenUserTxValue = errors.New("relayed tx value is higher than user tx value")

// ErrNilInterceptorContainer signals that nil interceptor container has been provided
var ErrNilInterceptorContainer = errors.New("nil interceptor container")

// ErrInvalidTransactionVersion signals  that an invalid transaction version has been provided
var ErrInvalidTransactionVersion = errors.New("invalid transaction version")

// ErrTxValueTooBig signals that transaction value is too big
var ErrTxValueTooBig = errors.New("tx value is too big")

// ErrInvalidUserNameLength signals that provided user name length is invalid
var ErrInvalidUserNameLength = errors.New("invalid user name length")

// ErrTxValueOutOfBounds signals that transaction value is out of bounds
var ErrTxValueOutOfBounds = errors.New("tx value is out of bounds")

// ErrNilBlackListedPkCache signals that a nil black listed public key cache has been provided
var ErrNilBlackListedPkCache = errors.New("nil black listed public key cache")

// ErrInvalidDecayCoefficient signals that the provided decay coefficient is invalid
var ErrInvalidDecayCoefficient = errors.New("decay coefficient is invalid")

// ErrInvalidDecayIntervalInSeconds signals that an invalid interval in seconds was provided
var ErrInvalidDecayIntervalInSeconds = errors.New("invalid decay interval in seconds")

// ErrInvalidMinScore signals that an invalid minimum score was provided
var ErrInvalidMinScore = errors.New("invalid minimum score")

// ErrInvalidMaxScore signals that an invalid maximum score was provided
var ErrInvalidMaxScore = errors.New("invalid maximum score")

// ErrInvalidUnitValue signals that an invalid unit value was provided
var ErrInvalidUnitValue = errors.New("invalid unit value")

// ErrInvalidBadPeerThreshold signals that an invalid bad peer threshold has been provided
var ErrInvalidBadPeerThreshold = errors.New("invalid bad peer threshold")

// ErrNilPeerValidatorMapper signals that nil peer validator mapper has been provided
var ErrNilPeerValidatorMapper = errors.New("nil peer validator mapper")

// ErrOnlyValidatorsCanUseThisTopic signals that topic can be used by validator only
var ErrOnlyValidatorsCanUseThisTopic = errors.New("only validators can use this topic")

// ErrTransactionIsNotWhitelisted signals that a transaction is not whitelisted
var ErrTransactionIsNotWhitelisted = errors.New("transaction is not whitelisted")

// ErrInterceptedDataNotForCurrentShard signals that intercepted data is not for current shard
var ErrInterceptedDataNotForCurrentShard = errors.New("intercepted data not for current shard")

// ErrAccountNotPayable will be sent when trying to send money to a non-payable account
var ErrAccountNotPayable = errors.New("sending value to non payable contract")

// ErrNilIndexer signals that indexer is nil
var ErrNilIndexer = errors.New("indexer is nil")

// ErrNilTpsBenchmark signals that tps benchmark object is nil
var ErrNilTpsBenchmark = errors.New("tps benchmark object is nil")

// ErrSmartContractDeploymentIsDisabled signals that smart contract deployment was disabled
var ErrSmartContractDeploymentIsDisabled = errors.New("smart Contract deployment is disabled")

// ErrUpgradeNotAllowed signals that upgrade is not allowed
var ErrUpgradeNotAllowed = errors.New("upgrade is allowed only for owner")

// ErrBuiltInFunctionsAreDisabled signals that built in functions are disabled
var ErrBuiltInFunctionsAreDisabled = errors.New("built in functions are disabled")

// ErrRelayedTxDisabled signals that relayed tx are disabled
var ErrRelayedTxDisabled = errors.New("relayed tx is disabled")

// ErrRelayedTxV2Disabled signals that the v2 version of relayed tx is disabled
var ErrRelayedTxV2Disabled = errors.New("relayed tx v2 is disabled")

// ErrRelayedTxV2ZeroVal signals that the v2 version of relayed tx should be created with 0 as value
var ErrRelayedTxV2ZeroVal = errors.New("relayed tx v2 value should be 0")

// ErrEmptyConsensusGroup is raised when an operation is attempted with an empty consensus group
var ErrEmptyConsensusGroup = errors.New("consensusGroup is empty")

// ErrRelayedTxGasLimitMissmatch signals that relayed tx gas limit is higher then user tx gas limit
var ErrRelayedTxGasLimitMissmatch = errors.New("relayed tx gas limit higher then user tx gas limit")

// ErrRelayedGasPriceMissmatch signals that relayed gas price is not equal with user tx
var ErrRelayedGasPriceMissmatch = errors.New("relayed gas price missmatch")

// ErrNilUserAccount signals that nil user account was provided
var ErrNilUserAccount = errors.New("nil user account")

// ErrNilEpochStartSystemSCProcessor signals that nil epoch start system sc processor was provided
var ErrNilEpochStartSystemSCProcessor = errors.New("nil epoch start system sc processor")

// ErrEmptyPeerID signals that an empty peer ID has been provided
var ErrEmptyPeerID = errors.New("empty peer ID")

// ErrAddressIsNotESDTSystemSC signals that destination is not a system sc address
var ErrAddressIsNotESDTSystemSC = errors.New("destination is not system sc address")

// ErrOnlySystemAccountAccepted signals that only system account is accepted
var ErrOnlySystemAccountAccepted = errors.New("only system account is accepted")

// ErrNilPauseHandler signals that nil pause handler has been provided
var ErrNilPauseHandler = errors.New("nil pause handler")

// ErrNilRolesHandler signals that nil roles handler has been provided
var ErrNilRolesHandler = errors.New("nil roles handler")

// ErrESDTTokenIsPaused signals that esdt token is paused
var ErrESDTTokenIsPaused = errors.New("esdt token is paused")

// ErrESDTIsFrozenForAccount signals that account is frozen for given esdt token
var ErrESDTIsFrozenForAccount = errors.New("account is frozen for this esdt token")

// ErrCannotWipeAccountNotFrozen signals that account isn't frozen so the wipe is not possible
var ErrCannotWipeAccountNotFrozen = errors.New("cannot wipe because the account is not frozen for this esdt token")

// ErrNilPayableHandler signals that nil payableHandler was provided
var ErrNilPayableHandler = errors.New("nil payableHandler was provided")

// ErrNilFallbackHeaderValidator signals that a nil fallback header validator has been provided
var ErrNilFallbackHeaderValidator = errors.New("nil fallback header validator")

// ErrTransactionSignedWithHashIsNotEnabled signals that a transaction signed with hash is not enabled
var ErrTransactionSignedWithHashIsNotEnabled = errors.New("transaction signed with hash is not enabled")

// ErrNilTransactionVersionChecker signals that provided transaction version checker is nil
var ErrNilTransactionVersionChecker = errors.New("nil transaction version checker")

// ErrInvalidRewardsTopUpGradientPoint signals that the top up gradient point is invalid
var ErrInvalidRewardsTopUpGradientPoint = errors.New("rewards top up gradient point is invalid")

// ErrInvalidVMInputGasComputation signals that invalid vm input gas computation was provided
var ErrInvalidVMInputGasComputation = errors.New("invalid vm input gas computation")

// ErrMoreGasConsumedThanProvided signals that VM used more gas than provided
var ErrMoreGasConsumedThanProvided = errors.New("more gas used than provided")

// ErrInvalidGasModifier signals that provided gas modifier is invalid
var ErrInvalidGasModifier = errors.New("invalid gas modifier")

// ErrMoreGasThanGasLimitPerBlock signals that more gas was provided than gas limit per block
var ErrMoreGasThanGasLimitPerBlock = errors.New("more gas was provided than gas limit per block")

// ErrNotEnoughGasInUserTx signals that not enough gas was provided in user tx
var ErrNotEnoughGasInUserTx = errors.New("not enough gas provided in user tx")

// ErrNegativeBalanceDeltaOnCrossShardAccount signals that negative balance delta was given on cross shard account
var ErrNegativeBalanceDeltaOnCrossShardAccount = errors.New("negative balance delta on cross shard account")

// ErrNilOrEmptyList signals that a nil or empty list was provided
var ErrNilOrEmptyList = errors.New("nil or empty provided list")

// ErrNilScQueryElement signals that a nil sc query service element was provided
var ErrNilScQueryElement = errors.New("nil SC query service element")

// ErrMaxAccumulatedFeesExceeded signals that max accumulated fees has been exceeded
var ErrMaxAccumulatedFeesExceeded = errors.New("max accumulated fees has been exceeded")

// ErrMaxDeveloperFeesExceeded signals that max developer fees has been exceeded
var ErrMaxDeveloperFeesExceeded = errors.New("max developer fees has been exceeded")

// ErrActionNotAllowed signals that action is not allowed
var ErrActionNotAllowed = errors.New("action is not allowed")

// ErrOnlyFungibleTokensHaveBalanceTransfer signals that only fungible tokens have balance transfer
var ErrOnlyFungibleTokensHaveBalanceTransfer = errors.New("only fungible tokens have balance transfer")

// ErrNFTTokenDoesNotExist signals that NFT token does not exist
var ErrNFTTokenDoesNotExist = errors.New("NFT token does not exist")

// ErrNFTDoesNotHaveMetadata signals that NFT does not have metadata
var ErrNFTDoesNotHaveMetadata = errors.New("NFT does not have metadata")

// ErrInvalidNFTQuantity signals that invalid NFT quantity was provided
var ErrInvalidNFTQuantity = errors.New("invalid NFT quantity")

// ErrWrongNFTOnDestination signals the NFT is mismatched on destination - should never happen
var ErrWrongNFTOnDestination = errors.New("wrong NFT on destination")

// ErrNewNFTDataOnSenderAddress signals that a new NFT data was found on the sender address
var ErrNewNFTDataOnSenderAddress = errors.New("new NFT data on sender")

// ErrNilBuiltInFunctionsCostHandler signals that a nil built in functions cost handler has been provided
var ErrNilBuiltInFunctionsCostHandler = errors.New("nil built in functions cost handler")

// ErrNilArgsBuiltInFunctionsConstHandler signals that a nil arguments struct for built in functions cost handler has been provided
var ErrNilArgsBuiltInFunctionsConstHandler = errors.New("nil arguments for built in functions cost handler")

<<<<<<< HEAD
// ErrNilScheduledTxsExecutionHandler signals that scheduled txs execution handler is nil
var ErrNilScheduledTxsExecutionHandler = errors.New("nil scheduled txs execution handler")

// ErrNilVersionedHeaderFactory signals that the versioned header factory is nil
var ErrNilVersionedHeaderFactory = errors.New("nil versioned header factory")

// ErrNilIntermediateProcessor signals that intermediate processors is nil
var ErrNilIntermediateProcessor = errors.New("intermediate processor is nil")
=======
// ErrInvalidEpochStartMetaBlockConsensusPercentage signals that a small epoch start meta block consensus percentage has been provided
var ErrInvalidEpochStartMetaBlockConsensusPercentage = errors.New("invalid epoch start meta block consensus percentage")

// ErrNilCurrentNetworkEpochSetter signals that a nil current network epoch setter has been provided
var ErrNilCurrentNetworkEpochSetter = errors.New("nil current network epoch setter")

// ErrNilNumConnectedPeersProvider signals that a nil number of connected peers provider has been provided
var ErrNilNumConnectedPeersProvider = errors.New("nil number of connected peers provider")
>>>>>>> 90eb5b68
<|MERGE_RESOLUTION|>--- conflicted
+++ resolved
@@ -1001,7 +1001,15 @@
 // ErrNilArgsBuiltInFunctionsConstHandler signals that a nil arguments struct for built in functions cost handler has been provided
 var ErrNilArgsBuiltInFunctionsConstHandler = errors.New("nil arguments for built in functions cost handler")
 
-<<<<<<< HEAD
+// ErrInvalidEpochStartMetaBlockConsensusPercentage signals that a small epoch start meta block consensus percentage has been provided
+var ErrInvalidEpochStartMetaBlockConsensusPercentage = errors.New("invalid epoch start meta block consensus percentage")
+
+// ErrNilCurrentNetworkEpochSetter signals that a nil current network epoch setter has been provided
+var ErrNilCurrentNetworkEpochSetter = errors.New("nil current network epoch setter")
+
+// ErrNilNumConnectedPeersProvider signals that a nil number of connected peers provider has been provided
+var ErrNilNumConnectedPeersProvider = errors.New("nil number of connected peers provider")
+
 // ErrNilScheduledTxsExecutionHandler signals that scheduled txs execution handler is nil
 var ErrNilScheduledTxsExecutionHandler = errors.New("nil scheduled txs execution handler")
 
@@ -1009,14 +1017,4 @@
 var ErrNilVersionedHeaderFactory = errors.New("nil versioned header factory")
 
 // ErrNilIntermediateProcessor signals that intermediate processors is nil
-var ErrNilIntermediateProcessor = errors.New("intermediate processor is nil")
-=======
-// ErrInvalidEpochStartMetaBlockConsensusPercentage signals that a small epoch start meta block consensus percentage has been provided
-var ErrInvalidEpochStartMetaBlockConsensusPercentage = errors.New("invalid epoch start meta block consensus percentage")
-
-// ErrNilCurrentNetworkEpochSetter signals that a nil current network epoch setter has been provided
-var ErrNilCurrentNetworkEpochSetter = errors.New("nil current network epoch setter")
-
-// ErrNilNumConnectedPeersProvider signals that a nil number of connected peers provider has been provided
-var ErrNilNumConnectedPeersProvider = errors.New("nil number of connected peers provider")
->>>>>>> 90eb5b68
+var ErrNilIntermediateProcessor = errors.New("intermediate processor is nil")