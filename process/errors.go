--- conflicted
+++ resolved
@@ -956,7 +956,24 @@
 // ErrNilNumConnectedPeersProvider signals that a nil number of connected peers provider has been provided
 var ErrNilNumConnectedPeersProvider = errors.New("nil number of connected peers provider")
 
-<<<<<<< HEAD
+// ErrNilLocker signals that a nil locker was provided
+var ErrNilLocker = errors.New("nil locker")
+
+// ErrNilChunksProcessor signals that a nil chunks processor has been provided
+var ErrNilChunksProcessor = errors.New("nil chunks processor")
+
+// ErrIncompatibleReference signals that an incompatible reference was provided when processing a batch
+var ErrIncompatibleReference = errors.New("incompatible reference when processing batch")
+
+// ErrProcessClosed signals that an incomplete processing occurred due to the early process closing
+var ErrProcessClosed = errors.New("incomplete processing: process is closing")
+
+// ErrNilAccountsDBSyncer signals that a nil accounts db syncer has been provided
+var ErrNilAccountsDBSyncer = errors.New("nil accounts DB syncer")
+
+// ErrNilCurrentNetworkEpochProvider signals that a nil CurrentNetworkEpochProvider handler has been provided
+var ErrNilCurrentNetworkEpochProvider = errors.New("nil current network epoch provider")
+
 // ErrNilValidatorChecker signals that a nil validator checker has been provided
 var ErrNilValidatorChecker = errors.New("nil validator checker")
 
@@ -974,23 +991,4 @@
 
 // ErrShouldNotBroadcastMessage signals (to the network messenger) that the current received message contains data
 // formatted in such a way that it should not be broadcast to other peers
-var ErrShouldNotBroadcastMessage = errors.New("should not broadcast message")
-=======
-// ErrNilLocker signals that a nil locker was provided
-var ErrNilLocker = errors.New("nil locker")
-
-// ErrNilChunksProcessor signals that a nil chunks processor has been provided
-var ErrNilChunksProcessor = errors.New("nil chunks processor")
-
-// ErrIncompatibleReference signals that an incompatible reference was provided when processing a batch
-var ErrIncompatibleReference = errors.New("incompatible reference when processing batch")
-
-// ErrProcessClosed signals that an incomplete processing occurred due to the early process closing
-var ErrProcessClosed = errors.New("incomplete processing: process is closing")
-
-// ErrNilAccountsDBSyncer signals that a nil accounts db syncer has been provided
-var ErrNilAccountsDBSyncer = errors.New("nil accounts DB syncer")
-
-// ErrNilCurrentNetworkEpochProvider signals that a nil CurrentNetworkEpochProvider handler has been provided
-var ErrNilCurrentNetworkEpochProvider = errors.New("nil current network epoch provider")
->>>>>>> 9f0e6c4f
+var ErrShouldNotBroadcastMessage = errors.New("should not broadcast message")