package process

import (
	"errors"
)

// ErrNilMessage signals that a nil message has been received
var ErrNilMessage = errors.New("nil message")

// ErrNilAccountsAdapter defines the error when trying to use a nil AccountsAddapter
var ErrNilAccountsAdapter = errors.New("nil AccountsAdapter")

// ErrNilCoreComponentsHolder signals that a nil core components holder was provided
var ErrNilCoreComponentsHolder = errors.New("nil core components holder")

// ErrNilBootstrapComponentsHolder signals that a nil bootstrap components holder was provided
var ErrNilBootstrapComponentsHolder = errors.New("nil bootstrap components holder")

// ErrNilStatusComponentsHolder signals that a nil status components holder was provided
var ErrNilStatusComponentsHolder = errors.New("nil status components holder")

// ErrNilCryptoComponentsHolder signals that a nil crypto components holder was provided
var ErrNilCryptoComponentsHolder = errors.New("nil crypto components holder")

// ErrNilDataComponentsHolder signals that a nil data components holder was provided
var ErrNilDataComponentsHolder = errors.New("nil data components holder")

// ErrNilHasher signals that an operation has been attempted to or with a nil hasher implementation
var ErrNilHasher = errors.New("nil Hasher")

// ErrNilPubkeyConverter signals that an operation has been attempted to or with a nil public key converter implementation
var ErrNilPubkeyConverter = errors.New("nil pubkey converter")

// ErrNilGasSchedule signals that an operation has been attempted with a nil gas schedule
var ErrNilGasSchedule = errors.New("nil GasSchedule")

// ErrNilAddressContainer signals that an operation has been attempted to or with a nil AddressContainer implementation
var ErrNilAddressContainer = errors.New("nil AddressContainer")

// ErrNilTransaction signals that an operation has been attempted to or with a nil transaction
var ErrNilTransaction = errors.New("nil transaction")

// ErrWrongTransaction signals that transaction is invalid
var ErrWrongTransaction = errors.New("invalid transaction")

// ErrNoVM signals that no SCHandler has been set
var ErrNoVM = errors.New("no VM (hook not set)")

// ErrHigherNonceInTransaction signals the nonce in transaction is higher than the account's nonce
var ErrHigherNonceInTransaction = errors.New("higher nonce in transaction")

// ErrLowerNonceInTransaction signals the nonce in transaction is lower than the account's nonce
var ErrLowerNonceInTransaction = errors.New("lower nonce in transaction")

// ErrInsufficientFunds signals the funds are insufficient for the move balance operation but the
// transaction fee is covered by the current balance
var ErrInsufficientFunds = errors.New("insufficient funds")

// ErrInsufficientFee signals that the current balance doesn't have the required transaction fee
var ErrInsufficientFee = errors.New("insufficient balance for fees")

// ErrNilValue signals the value is nil
var ErrNilValue = errors.New("nil value")

// ErrNilBlockChain signals that an operation has been attempted to or with a nil blockchain
var ErrNilBlockChain = errors.New("nil block chain")

// ErrNilMetaBlockHeader signals that an operation has been attempted to or with a nil metablock
var ErrNilMetaBlockHeader = errors.New("nil metablock header")

// ErrNilTxBlockBody signals that an operation has been attempted to or with a nil tx block body
var ErrNilTxBlockBody = errors.New("nil tx block body")

// ErrNilStore signals that the provided storage service is nil
var ErrNilStore = errors.New("nil data storage service")

// ErrNilBootStorer signals that the provided boot storer is bil
var ErrNilBootStorer = errors.New("nil boot storer")

// ErrNilBlockHeader signals that an operation has been attempted to or with a nil block header
var ErrNilBlockHeader = errors.New("nil block header")

// ErrNilBlockBody signals that an operation has been attempted to or with a nil block body
var ErrNilBlockBody = errors.New("nil block body")

// ErrNilTxHash signals that an operation has been attempted with a nil hash
var ErrNilTxHash = errors.New("nil transaction hash")

// ErrNilPubKeysBitmap signals that a operation has been attempted with a nil public keys bitmap
var ErrNilPubKeysBitmap = errors.New("nil public keys bitmap")

// ErrNilPreviousBlockHash signals that a operation has been attempted with a nil previous block header hash
var ErrNilPreviousBlockHash = errors.New("nil previous block header hash")

// ErrNilSignature signals that a operation has been attempted with a nil signature
var ErrNilSignature = errors.New("nil signature")

// ErrNilMiniBlocks signals that an operation has been attempted with a nil mini-block
var ErrNilMiniBlocks = errors.New("nil mini blocks")

// ErrNilMiniBlock signals that an operation has been attempted with a nil miniblock
var ErrNilMiniBlock = errors.New("nil mini block")

// ErrNilRootHash signals that an operation has been attempted with a nil root hash
var ErrNilRootHash = errors.New("root hash is nil")

// ErrWrongNonceInBlock signals the nonce in block is different than expected nonce
var ErrWrongNonceInBlock = errors.New("wrong nonce in block")

// ErrBlockHashDoesNotMatch signals that header hash does not match with the previous one
var ErrBlockHashDoesNotMatch = errors.New("block hash does not match")

// ErrMissingTransaction signals that one transaction is missing
var ErrMissingTransaction = errors.New("missing transaction")

// ErrMarshalWithoutSuccess signals that marshal some data was not done with success
var ErrMarshalWithoutSuccess = errors.New("marshal without success")

// ErrUnmarshalWithoutSuccess signals that unmarshal some data was not done with success
var ErrUnmarshalWithoutSuccess = errors.New("unmarshal without success")

// ErrRootStateDoesNotMatch signals that root state does not match
var ErrRootStateDoesNotMatch = errors.New("root state does not match")

// ErrValidatorStatsRootHashDoesNotMatch signals that the root hash for the validator statistics does not match
var ErrValidatorStatsRootHashDoesNotMatch = errors.New("root hash for validator statistics does not match")

// ErrAccountStateDirty signals that the accounts were modified before starting the current modification
var ErrAccountStateDirty = errors.New("accountState was dirty before starting to change")

// ErrInvalidShardId signals that the shard id is invalid
var ErrInvalidShardId = errors.New("invalid shard id")

// ErrMissingHeader signals that header of the block is missing
var ErrMissingHeader = errors.New("missing header")

// ErrMissingHashForHeaderNonce signals that hash of the block is missing
var ErrMissingHashForHeaderNonce = errors.New("missing hash for header nonce")

// ErrMissingBody signals that body of the block is missing
var ErrMissingBody = errors.New("missing body")

// ErrNilBlockProcessor signals that an operation has been attempted to or with a nil BlockProcessor implementation
var ErrNilBlockProcessor = errors.New("nil block processor")

// ErrNilMarshalizer signals that an operation has been attempted to or with a nil Marshalizer implementation
var ErrNilMarshalizer = errors.New("nil Marshalizer")

// ErrNilNodesConfigProvider signals that an operation has been attempted to or with a nil nodes config provider
var ErrNilNodesConfigProvider = errors.New("nil nodes config provider")

// ErrNilSystemSCConfig signals that nil system sc config was provided
var ErrNilSystemSCConfig = errors.New("nil system sc config")

// ErrNilRoundHandler signals that an operation has been attempted to or with a nil RoundHandler implementation
var ErrNilRoundHandler = errors.New("nil RoundHandler")

// ErrNilMessenger signals that a nil Messenger object was provided
var ErrNilMessenger = errors.New("nil Messenger")

// ErrNilTxDataPool signals that a nil transaction pool has been provided
var ErrNilTxDataPool = errors.New("nil transaction data pool")

// ErrNilHeadersDataPool signals that a nil headers pool has been provided
var ErrNilHeadersDataPool = errors.New("nil headers data pool")

// ErrNilCacher signals that a nil cache has been provided
var ErrNilCacher = errors.New("nil cacher")

// ErrNilRcvAddr signals that an operation has been attempted to or with a nil receiver address
var ErrNilRcvAddr = errors.New("nil receiver address")

// ErrInvalidRcvAddr signals that an invalid receiver address was provided
var ErrInvalidRcvAddr = errors.New("invalid receiver address")

// ErrNilSndAddr signals that an operation has been attempted to or with a nil sender address
var ErrNilSndAddr = errors.New("nil sender address")

// ErrInvalidSndAddr signals that an invalid sender address was provided
var ErrInvalidSndAddr = errors.New("invalid sender address")

// ErrNegativeValue signals that a negative value has been detected and it is not allowed
var ErrNegativeValue = errors.New("negative value")

// ErrNilShardCoordinator signals that an operation has been attempted to or with a nil shard coordinator
var ErrNilShardCoordinator = errors.New("nil shard coordinator")

// ErrNilNodesCoordinator signals that an operation has been attempted to or with a nil nodes coordinator
var ErrNilNodesCoordinator = errors.New("nil nodes coordinator")

// ErrNilKeyGen signals that an operation has been attempted to or with a nil single sign key generator
var ErrNilKeyGen = errors.New("nil key generator")

// ErrNilSingleSigner signals that a nil single signer is used
var ErrNilSingleSigner = errors.New("nil single signer")

// ErrBlockProposerSignatureMissing signals that block proposer signature is missing from the block aggregated sig
var ErrBlockProposerSignatureMissing = errors.New("block proposer signature is missing")

// ErrNilMultiSigVerifier signals that a nil multi-signature verifier is used
var ErrNilMultiSigVerifier = errors.New("nil multi-signature verifier")

// ErrNilDataToProcess signals that nil data was provided
var ErrNilDataToProcess = errors.New("nil data to process")

// ErrNilPoolsHolder signals that an operation has been attempted to or with a nil pools holder object
var ErrNilPoolsHolder = errors.New("nil pools holder")

// ErrNilTxStorage signals that a nil transaction storage has been provided
var ErrNilTxStorage = errors.New("nil transaction storage")

// ErrNilStorage signals that a nil storage has been provided
var ErrNilStorage = errors.New("nil storage")

// ErrNilShardedDataCacherNotifier signals that a nil sharded data cacher notifier has been provided
var ErrNilShardedDataCacherNotifier = errors.New("nil sharded data cacher notifier")

// ErrInvalidTxInPool signals an invalid transaction in the transactions pool
var ErrInvalidTxInPool = errors.New("invalid transaction in the transactions pool")

// ErrTxNotFound signals that a transaction has not found
var ErrTxNotFound = errors.New("transaction not found")

// ErrNilHeadersStorage signals that a nil header storage has been provided
var ErrNilHeadersStorage = errors.New("nil headers storage")

// ErrNilHeadersNonceHashStorage signals that a nil header nonce hash storage has been provided
var ErrNilHeadersNonceHashStorage = errors.New("nil headers nonce hash storage")

// ErrNilTransactionPool signals that a nil transaction pool was used
var ErrNilTransactionPool = errors.New("nil transaction pool")

// ErrNilMiniBlockPool signals that a nil mini blocks pool was used
var ErrNilMiniBlockPool = errors.New("nil mini block pool")

// ErrNilMetaBlocksPool signals that a nil meta blocks pool was used
var ErrNilMetaBlocksPool = errors.New("nil meta blocks pool")

// ErrNilTxProcessor signals that a nil transactions processor was used
var ErrNilTxProcessor = errors.New("nil transactions processor")

// ErrNilDataPoolHolder signals that the data pool holder is nil
var ErrNilDataPoolHolder = errors.New("nil data pool holder")

// ErrTimeIsOut signals that time is out
var ErrTimeIsOut = errors.New("time is out")

// ErrNilForkDetector signals that the fork detector is nil
var ErrNilForkDetector = errors.New("nil fork detector")

// ErrNilContainerElement signals when trying to add a nil element in the container
var ErrNilContainerElement = errors.New("element cannot be nil")

// ErrNilArgumentStruct signals that a function has received nil instead of an instantiated Arg... structure
var ErrNilArgumentStruct = errors.New("nil argument struct")

// ErrInvalidContainerKey signals that an element does not exist in the container's map
var ErrInvalidContainerKey = errors.New("element does not exist in container")

// ErrContainerKeyAlreadyExists signals that an element was already set in the container's map
var ErrContainerKeyAlreadyExists = errors.New("provided key already exists in container")

// ErrNilRequestHandler signals that a nil request handler interface was provided
var ErrNilRequestHandler = errors.New("nil request handler")

// ErrNilHaveTimeHandler signals that a nil have time handler func was provided
var ErrNilHaveTimeHandler = errors.New("nil have time handler")

// ErrWrongTypeInContainer signals that a wrong type of object was found in container
var ErrWrongTypeInContainer = errors.New("wrong type of object inside container")

// ErrLenMismatch signals that 2 or more slices have different lengths
var ErrLenMismatch = errors.New("lengths mismatch")

// ErrWrongTypeAssertion signals that an type assertion failed
var ErrWrongTypeAssertion = errors.New("wrong type assertion")

// ErrHeaderShardDataMismatch signals that shard header does not match created shard info
var ErrHeaderShardDataMismatch = errors.New("shard header does not match shard info")

// ErrNoDataInMessage signals that no data was found after parsing received p2p message
var ErrNoDataInMessage = errors.New("no data found in received message")

// ErrNilBuffer signals that a provided byte buffer is nil
var ErrNilBuffer = errors.New("provided byte buffer is nil")

// ErrNilRandSeed signals that a nil rand seed has been provided
var ErrNilRandSeed = errors.New("provided rand seed is nil")

// ErrNilPrevRandSeed signals that a nil previous rand seed has been provided
var ErrNilPrevRandSeed = errors.New("provided previous rand seed is nil")

// ErrReservedFieldNotSupportedYet signals that reserved field is not empty
var ErrReservedFieldNotSupportedYet = errors.New("reserved field not supported yet")

// ErrLowerRoundInBlock signals that a header round is too low for processing it
var ErrLowerRoundInBlock = errors.New("header round is lower than last committed")

// ErrHigherRoundInBlock signals that a block with higher round than permitted has been provided
var ErrHigherRoundInBlock = errors.New("higher round in block")

// ErrLowerNonceInBlock signals that a block with lower nonce than permitted has been provided
var ErrLowerNonceInBlock = errors.New("lower nonce in block")

// ErrHigherNonceInBlock signals that a block with higher nonce than permitted has been provided
var ErrHigherNonceInBlock = errors.New("higher nonce in block")

// ErrRandSeedDoesNotMatch signals that random seed does not match with the previous one
var ErrRandSeedDoesNotMatch = errors.New("random seed do not match")

// ErrHeaderNotFinal signals that header is not final and it should be
var ErrHeaderNotFinal = errors.New("header in metablock is not final")

// ErrShardIdMissmatch signals shard ID does not match expectations
var ErrShardIdMissmatch = errors.New("shard ID missmatch")

// ErrNotarizedHeadersSliceIsNil signals that the slice holding notarized headers is nil
var ErrNotarizedHeadersSliceIsNil = errors.New("notarized headers slice is nil")

// ErrNotarizedHeadersSliceForShardIsNil signals that the slice holding notarized headers for shard is nil
var ErrNotarizedHeadersSliceForShardIsNil = errors.New("notarized headers slice for shard is nil")

// ErrCrossShardMBWithoutConfirmationFromMeta signals that miniblock was not yet notarized by metachain
var ErrCrossShardMBWithoutConfirmationFromMeta = errors.New("cross shard miniblock with destination current shard is not confirmed by metachain")

// ErrHeaderBodyMismatch signals that the header does not attest all data from the block
var ErrHeaderBodyMismatch = errors.New("body cannot be validated from header data")

// ErrNilSmartContractProcessor signals that smart contract call executor is nil
var ErrNilSmartContractProcessor = errors.New("smart contract processor is nil")

// ErrNilArgumentParser signals that the argument parser is nil
var ErrNilArgumentParser = errors.New("argument parser is nil")

// ErrNilSCDestAccount signals that destination account is nil
var ErrNilSCDestAccount = errors.New("nil destination SC account")

// ErrWrongNonceInVMOutput signals that nonce in vm output is wrong
var ErrWrongNonceInVMOutput = errors.New("nonce invalid from SC run")

// ErrNilVMOutput signals that vmoutput is nil
var ErrNilVMOutput = errors.New("nil vm output")

// ErrNilValueFromRewardTransaction signals that the transfered value is nil
var ErrNilValueFromRewardTransaction = errors.New("transferred value is nil in reward transaction")

// ErrNilTemporaryAccountsHandler signals that temporary accounts handler is nil
var ErrNilTemporaryAccountsHandler = errors.New("temporary accounts handler is nil")

// ErrNotEnoughValidBlocksInStorage signals that bootstrap from storage failed due to not enough valid blocks stored
var ErrNotEnoughValidBlocksInStorage = errors.New("not enough valid blocks to start from storage")

// ErrNilSmartContractResult signals that the smart contract result is nil
var ErrNilSmartContractResult = errors.New("smart contract result is nil")

// ErrNilRewardTransaction signals that the reward transaction is nil
var ErrNilRewardTransaction = errors.New("reward transaction is nil")

// ErrNilUTxDataPool signals that unsigned transaction pool is nil
var ErrNilUTxDataPool = errors.New("unsigned transactions pool is nil")

// ErrNilRewardTxDataPool signals that the reward transactions pool is nil
var ErrNilRewardTxDataPool = errors.New("reward transactions pool is nil")

// ErrNilUnsignedTxDataPool signals that the unsigned transactions pool is nil
var ErrNilUnsignedTxDataPool = errors.New("unsigned transactions pool is nil")

// ErrNilUTxStorage signals that unsigned transaction storage is nil
var ErrNilUTxStorage = errors.New("unsigned transactions storage is nil")

// ErrNilScAddress signals that a nil smart contract address has been provided
var ErrNilScAddress = errors.New("nil SC address")

// ErrEmptyFunctionName signals that an empty function name has been provided
var ErrEmptyFunctionName = errors.New("empty function name")

// ErrMiniBlockHashMismatch signals that miniblock hashes does not match
var ErrMiniBlockHashMismatch = errors.New("miniblocks does not match")

// ErrNilIntermediateTransactionHandler signals that nil intermediate transaction handler was provided
var ErrNilIntermediateTransactionHandler = errors.New("intermediate transaction handler is nil")

// ErrWrongTypeInMiniBlock signals that type is not correct for processing
var ErrWrongTypeInMiniBlock = errors.New("type in miniblock is not correct for processing")

// ErrNilTransactionCoordinator signals that transaction coordinator is nil
var ErrNilTransactionCoordinator = errors.New("transaction coordinator is nil")

// ErrNilUint64Converter signals that uint64converter is nil
var ErrNilUint64Converter = errors.New("unit64converter is nil")

// ErrNilSmartContractResultProcessor signals that smart contract result processor is nil
var ErrNilSmartContractResultProcessor = errors.New("nil smart contract result processor")

// ErrNilRewardsTxProcessor signals that the rewards transaction processor is nil
var ErrNilRewardsTxProcessor = errors.New("nil rewards transaction processor")

// ErrNilIntermediateProcessorContainer signals that intermediate processors container is nil
var ErrNilIntermediateProcessorContainer = errors.New("intermediate processor container is nil")

// ErrNilPreProcessorsContainer signals that preprocessors container is nil
var ErrNilPreProcessorsContainer = errors.New("preprocessors container is nil")

// ErrNilPreProcessor signals that preprocessors is nil
var ErrNilPreProcessor = errors.New("preprocessor is nil")

// ErrNilGasHandler signals that gas handler is nil
var ErrNilGasHandler = errors.New("nil gas handler")

// ErrUnknownBlockType signals that block type is not correct
var ErrUnknownBlockType = errors.New("block type is unknown")

// ErrMissingPreProcessor signals that required pre processor is missing
var ErrMissingPreProcessor = errors.New("pre processor is missing")

// ErrNilAppStatusHandler defines the error for setting a nil AppStatusHandler
var ErrNilAppStatusHandler = errors.New("nil AppStatusHandler")

// ErrNilInterceptedDataFactory signals that a nil intercepted data factory was provided
var ErrNilInterceptedDataFactory = errors.New("nil intercepted data factory")

// ErrNilInterceptedDataProcessor signals that a nil intercepted data processor was provided
var ErrNilInterceptedDataProcessor = errors.New("nil intercepted data processor")

// ErrNilInterceptorThrottler signals that a nil interceptor throttler was provided
var ErrNilInterceptorThrottler = errors.New("nil interceptor throttler")

// ErrNilUnsignedTxHandler signals that the unsigned tx handler is nil
var ErrNilUnsignedTxHandler = errors.New("nil unsigned tx handler")

// ErrNilTxTypeHandler signals that tx type handler is nil
var ErrNilTxTypeHandler = errors.New("nil tx type handler")

// ErrNilPeerAccountsAdapter signals that a nil peer accounts database was provided
var ErrNilPeerAccountsAdapter = errors.New("nil peer accounts database")

// ErrInvalidPeerAccount signals that a peer account is invalid
var ErrInvalidPeerAccount = errors.New("invalid peer account")

// ErrInvalidMetaHeader signals that a wrong implementation of HeaderHandler was provided
var ErrInvalidMetaHeader = errors.New("invalid header provided, expected MetaBlock")

// ErrInvalidChainID signals that an invalid chain ID was provided
var ErrInvalidChainID = errors.New("invalid chain ID")

// ErrNilEpochStartTrigger signals that a nil start of epoch trigger was provided
var ErrNilEpochStartTrigger = errors.New("nil start of epoch trigger")

// ErrNilEpochHandler signals that a nil epoch handler was provided
var ErrNilEpochHandler = errors.New("nil epoch handler")

// ErrNilEpochStartNotifier signals that the provided epochStartNotifier is nil
var ErrNilEpochStartNotifier = errors.New("nil epochStartNotifier")

// ErrNilEpochNotifier signals that the provided EpochNotifier is nil
var ErrNilEpochNotifier = errors.New("nil EpochNotifier")

// ErrInvalidCacheRefreshIntervalInSec signals that the cacheRefreshIntervalInSec is invalid - zero or less
var ErrInvalidCacheRefreshIntervalInSec = errors.New("invalid cacheRefreshIntervalInSec")

// ErrEpochDoesNotMatch signals that epoch does not match between headers
var ErrEpochDoesNotMatch = errors.New("epoch does not match")

// ErrOverallBalanceChangeFromSC signals that all sumed balance changes are not zero
var ErrOverallBalanceChangeFromSC = errors.New("SC output balance updates are wrong")

// ErrOverflow signals that an overflow occured
var ErrOverflow = errors.New("type overflow occured")

// ErrNilTxValidator signals that a nil tx validator has been provided
var ErrNilTxValidator = errors.New("nil transaction validator")

// ErrNilHdrValidator signals that a nil header validator has been provided
var ErrNilHdrValidator = errors.New("nil header validator")

// ErrNilPendingMiniBlocksHandler signals that a nil pending miniblocks handler has been provided
var ErrNilPendingMiniBlocksHandler = errors.New("nil pending miniblocks handler")

// ErrNilEconomicsFeeHandler signals that fee handler is nil
var ErrNilEconomicsFeeHandler = errors.New("nil economics fee handler")

// ErrSystemBusy signals that the system is busy
var ErrSystemBusy = errors.New("system busy")

// ErrInsufficientGasPriceInTx signals that a lower gas price than required was provided
var ErrInsufficientGasPriceInTx = errors.New("insufficient gas price in tx")

// ErrInsufficientGasLimitInTx signals that a lower gas limit than required was provided
var ErrInsufficientGasLimitInTx = errors.New("insufficient gas limit in tx")

// ErrInvalidMaxGasLimitPerBlock signals that an invalid max gas limit per block has been read from config file
var ErrInvalidMaxGasLimitPerBlock = errors.New("invalid max gas limit per block")

// ErrInvalidGasPerDataByte signals that an invalid gas per data byte has been read from config file
var ErrInvalidGasPerDataByte = errors.New("invalid gas per data byte")

// ErrMaxGasLimitPerMiniBlockInSenderShardIsReached signals that max gas limit per mini block in sender shard has been reached
var ErrMaxGasLimitPerMiniBlockInSenderShardIsReached = errors.New("max gas limit per mini block in sender shard is reached")

// ErrMaxGasLimitPerMiniBlockInReceiverShardIsReached signals that max gas limit per mini block in receiver shard has been reached
var ErrMaxGasLimitPerMiniBlockInReceiverShardIsReached = errors.New("max gas limit per mini block in receiver shard is reached")

// ErrMaxGasLimitPerBlockInSelfShardIsReached signals that max gas limit per block in self shard has been reached
var ErrMaxGasLimitPerBlockInSelfShardIsReached = errors.New("max gas limit per block in self shard is reached")

// ErrInvalidMinimumGasPrice signals that an invalid gas price has been read from config file
var ErrInvalidMinimumGasPrice = errors.New("invalid minimum gas price")

// ErrInvalidMinimumGasLimitForTx signals that an invalid minimum gas limit for transactions has been read from config file
var ErrInvalidMinimumGasLimitForTx = errors.New("invalid minimum gas limit for transactions")

// ErrEmptyEpochRewardsConfig signals that the epoch rewards config is empty
var ErrEmptyEpochRewardsConfig = errors.New("the epoch rewards config is empty")

// ErrInvalidRewardsPercentages signals that rewards percentages are not correct
var ErrInvalidRewardsPercentages = errors.New("invalid rewards percentages")

// ErrInvalidInflationPercentages signals that inflation percentages are not correct
var ErrInvalidInflationPercentages = errors.New("invalid inflation percentages")

// ErrInvalidNonceRequest signals that invalid nonce was requested
var ErrInvalidNonceRequest = errors.New("invalid nonce request")

// ErrInvalidBlockRequestOldEpoch signals that invalid block was requested from old epoch
var ErrInvalidBlockRequestOldEpoch = errors.New("invalid block request from old epoch")

// ErrNilBlockChainHook signals that nil blockchain hook has been provided
var ErrNilBlockChainHook = errors.New("nil blockchain hook")

// ErrNilTxForCurrentBlockHandler signals that nil tx for current block handler has been provided
var ErrNilTxForCurrentBlockHandler = errors.New("nil tx for current block handler")

// ErrNilSCToProtocol signals that nil smart contract to protocol handler has been provided
var ErrNilSCToProtocol = errors.New("nil sc to protocol")

// ErrNilNodesSetup signals that nil nodes setup has been provided
var ErrNilNodesSetup = errors.New("nil nodes setup")

// ErrNilBlackListCacher signals that a nil black list cacher was provided
var ErrNilBlackListCacher = errors.New("nil black list cacher")

// ErrNilPeerShardMapper signals that a nil peer shard mapper has been provided
var ErrNilPeerShardMapper = errors.New("nil peer shard mapper")

// ErrNilBlockTracker signals that a nil block tracker was provided
var ErrNilBlockTracker = errors.New("nil block tracker")

// ErrHeaderIsBlackListed signals that the header provided is black listed
var ErrHeaderIsBlackListed = errors.New("header is black listed")

// ErrNilEconomicsData signals that nil economics data has been provided
var ErrNilEconomicsData = errors.New("nil economics data")

// ErrZeroMaxComputableRounds signals that a value of zero was provided on the maxComputableRounds
var ErrZeroMaxComputableRounds = errors.New("max computable rounds is zero")

// ErrNilRater signals that nil rater has been provided
var ErrNilRater = errors.New("nil rater")

// ErrNilNetworkWatcher signals that a nil network watcher has been provided
var ErrNilNetworkWatcher = errors.New("nil network watcher")

// ErrNilHeaderValidator signals that nil header validator has been provided
var ErrNilHeaderValidator = errors.New("nil header validator")

// ErrMaxRatingIsSmallerThanMinRating signals that the max rating is smaller than the min rating value
var ErrMaxRatingIsSmallerThanMinRating = errors.New("max rating is smaller than min rating")

// ErrMinRatingSmallerThanOne signals that the min rating is smaller than the min value of 1
var ErrMinRatingSmallerThanOne = errors.New("min rating is smaller than one")

// ErrStartRatingNotBetweenMinAndMax signals that the start rating is not between min and max rating
var ErrStartRatingNotBetweenMinAndMax = errors.New("start rating is not between min and max rating")

// ErrSignedBlocksThresholdNotBetweenZeroAndOne signals that the signed blocks threshold is not between 0 and 1
var ErrSignedBlocksThresholdNotBetweenZeroAndOne = errors.New("signed blocks threshold is not between 0 and 1")

// ErrConsecutiveMissedBlocksPenaltyLowerThanOne signals that the ConsecutiveMissedBlocksPenalty is lower than 1
var ErrConsecutiveMissedBlocksPenaltyLowerThanOne = errors.New("consecutive missed blocks penalty lower than 1")

// ErrDecreaseRatingsStepMoreThanMinusOne signals that the decrease rating step has a vale greater than -1
var ErrDecreaseRatingsStepMoreThanMinusOne = errors.New("decrease rating step has a value greater than -1")

// ErrHoursToMaxRatingFromStartRatingZero signals that the number of hours to reach max rating step is zero
var ErrHoursToMaxRatingFromStartRatingZero = errors.New("hours to reach max rating is zero")

// ErrSCDeployFromSCRIsNotPermitted signals that operation is not permitted
var ErrSCDeployFromSCRIsNotPermitted = errors.New("it is not permitted to deploy a smart contract from another smart contract cross shard")

// ErrNotEnoughGas signals that not enough gas has been provided
var ErrNotEnoughGas = errors.New("not enough gas was sent in the transaction")

// ErrInvalidValue signals that an invalid value was provided
var ErrInvalidValue = errors.New("invalid value provided")

// ErrNilQuotaStatusHandler signals that a nil quota status handler has been provided
var ErrNilQuotaStatusHandler = errors.New("nil quota status handler")

// ErrNilAntifloodHandler signals that a nil antiflood handler has been provided
var ErrNilAntifloodHandler = errors.New("nil antiflood handler")

// ErrNilHeaderSigVerifier signals that a nil header sig verifier has been provided
var ErrNilHeaderSigVerifier = errors.New("nil header sig verifier")

// ErrNilHeaderIntegrityVerifier signals that a nil header integrity verifier has been provided
var ErrNilHeaderIntegrityVerifier = errors.New("nil header integrity verifier")

// ErrFailedTransaction signals that transaction is of type failed.
var ErrFailedTransaction = errors.New("failed transaction, gas consumed")

// ErrNilBadTxHandler signals that bad tx handler is nil
var ErrNilBadTxHandler = errors.New("nil bad tx handler")

// ErrNilReceiptHandler signals that receipt handler is nil
var ErrNilReceiptHandler = errors.New("nil receipt handler")

// ErrTooManyReceiptsMiniBlocks signals that there were too many receipts miniblocks created
var ErrTooManyReceiptsMiniBlocks = errors.New("too many receipts miniblocks")

// ErrReceiptsHashMissmatch signals that overall receipts has does not match
var ErrReceiptsHashMissmatch = errors.New("receipts hash missmatch")

// ErrMiniBlockNumMissMatch signals that number of miniblocks does not match
var ErrMiniBlockNumMissMatch = errors.New("num miniblocks does not match")

// ErrEpochStartDataDoesNotMatch signals that EpochStartData is not the same as the leader created
var ErrEpochStartDataDoesNotMatch = errors.New("epoch start data does not match")

// ErrNotEpochStartBlock signals that block is not of type epoch start
var ErrNotEpochStartBlock = errors.New("not epoch start block")

// ErrGettingShardDataFromEpochStartData signals that could not get shard data from previous epoch start block
var ErrGettingShardDataFromEpochStartData = errors.New("could not find shard data from previous epoch start metablock")

// ErrNilValidityAttester signals that a nil validity attester has been provided
var ErrNilValidityAttester = errors.New("nil validity attester")

// ErrNilHeaderHandler signals that a nil header handler has been provided
var ErrNilHeaderHandler = errors.New("nil header handler")

// ErrNilMiniBlocksProvider signals that a nil miniblocks data provider has been passed over
var ErrNilMiniBlocksProvider = errors.New("nil miniblocks provider")

// ErrNilWhiteListHandler signals that white list handler is nil
var ErrNilWhiteListHandler = errors.New("nil whitelist handler")

// ErrNilPreferredPeersHolder signals that preferred peers holder is nil
var ErrNilPreferredPeersHolder = errors.New("nil preferred peers holder")

// ErrMiniBlocksInWrongOrder signals the miniblocks are in wrong order
var ErrMiniBlocksInWrongOrder = errors.New("miniblocks in wrong order, should have been only from me")

// ErrEmptyTopic signals that an empty topic has been provided
var ErrEmptyTopic = errors.New("empty topic")

// ErrInvalidArguments signals that invalid arguments were given to process built-in function
var ErrInvalidArguments = errors.New("invalid arguments to process built-in function")

// ErrNilBuiltInFunction signals that built in function is nil
var ErrNilBuiltInFunction = errors.New("built in function is nil")

// ErrRewardMiniBlockNotFromMeta signals that miniblock has a different sender shard than meta
var ErrRewardMiniBlockNotFromMeta = errors.New("rewards miniblocks should come only from meta")

// ErrValidatorInfoMiniBlockNotFromMeta signals that miniblock has a different sender shard than meta
var ErrValidatorInfoMiniBlockNotFromMeta = errors.New("validatorInfo miniblocks should come only from meta")

// ErrAccumulatedFeesDoNotMatch signals that accumulated fees do not match
var ErrAccumulatedFeesDoNotMatch = errors.New("accumulated fees do not match")

// ErrDeveloperFeesDoNotMatch signals that developer fees do not match
var ErrDeveloperFeesDoNotMatch = errors.New("developer fees do not match")

// ErrAccumulatedFeesInEpochDoNotMatch signals that accumulated fees in epoch do not match
var ErrAccumulatedFeesInEpochDoNotMatch = errors.New("accumulated fees in epoch do not match")

// ErrDevFeesInEpochDoNotMatch signals that developer fees in epoch do not match
var ErrDevFeesInEpochDoNotMatch = errors.New("developer fees in epoch do not match")

// ErrNilRewardsHandler signals that rewards handler is nil
var ErrNilRewardsHandler = errors.New("rewards handler is nil")

// ErrNilEpochEconomics signals that nil end of epoch econimics was provided
var ErrNilEpochEconomics = errors.New("nil epoch economics")

// ErrNilEpochStartDataCreator signals that nil epoch start data creator was provided
var ErrNilEpochStartDataCreator = errors.New("nil epoch start data creator")

// ErrNilRewardsCreator signals that nil epoch start rewards creator was provided
var ErrNilRewardsCreator = errors.New("nil epoch start rewards creator")

// ErrNilEpochStartValidatorInfoCreator signals that nil epoch start validator info creator was provided
var ErrNilEpochStartValidatorInfoCreator = errors.New("nil epoch start validator info creator")

// ErrInvalidGenesisTotalSupply signals that invalid genesis total supply was provided
var ErrInvalidGenesisTotalSupply = errors.New("invalid genesis total supply")

// ErrOperationNotPermitted signals that operation is not permitted
var ErrOperationNotPermitted = errors.New("operation in account not permitted")

// ErrInvalidAddressLength signals that address length is invalid
var ErrInvalidAddressLength = errors.New("invalid address length")

// ErrDuplicateThreshold signals that two thresholds are the same
var ErrDuplicateThreshold = errors.New("two thresholds are the same")

// ErrNoChancesForMaxThreshold signals that the max threshold has no chance defined
var ErrNoChancesForMaxThreshold = errors.New("max threshold has no chances")

// ErrNoChancesProvided signals that there were no chances provided
var ErrNoChancesProvided = errors.New("no chances are provided")

// ErrNilMinChanceIfZero signals that there was no min chance provided if a chance is still needed
var ErrNilMinChanceIfZero = errors.New("no min chance ")

// ErrInvalidShardCacherIdentifier signals an invalid identifier
var ErrInvalidShardCacherIdentifier = errors.New("invalid identifier for shard cacher")

// ErrMaxBlockSizeReached signals that max block size has been reached
var ErrMaxBlockSizeReached = errors.New("max block size has been reached")

// ErrBlockBodyHashMismatch signals that block body hashes does not match
var ErrBlockBodyHashMismatch = errors.New("block bodies does not match")

// ErrInvalidMiniBlockType signals that an invalid miniblock type has been provided
var ErrInvalidMiniBlockType = errors.New("invalid miniblock type")

// ErrInvalidBody signals that an invalid body has been provided
var ErrInvalidBody = errors.New("invalid body")

// ErrNilBlockSizeComputationHandler signals that a nil block size computation handler has been provided
var ErrNilBlockSizeComputationHandler = errors.New("nil block size computation handler")

// ErrNilValidatorStatistics signals that a nil validator statistics has been provided
var ErrNilValidatorStatistics = errors.New("nil validator statistics")

// ErrAccountNotFound signals that the account was not found for the provided address
var ErrAccountNotFound = errors.New("account not found")

// ErrMaxRatingZero signals that maxrating with a value of zero has been provided
var ErrMaxRatingZero = errors.New("max rating is zero")

// ErrNilValidatorInfos signals that a nil validator infos has been provided
var ErrNilValidatorInfos = errors.New("nil validator infos")

// ErrNilBlockSizeThrottler signals that block size throttler si nil
var ErrNilBlockSizeThrottler = errors.New("block size throttler is nil")

// ErrNilHistoryRepository signals that history processor is nil
var ErrNilHistoryRepository = errors.New("history repository is nil")

// ErrInvalidMetaTransaction signals that meta transaction is invalid
var ErrInvalidMetaTransaction = errors.New("meta transaction is invalid")

// ErrLogNotFound is the error returned when a transaction has no logs
var ErrLogNotFound = errors.New("no logs for queried transaction")

// ErrNilTxLogsProcessor is the error returned when a transaction has no logs
var ErrNilTxLogsProcessor = errors.New("nil transaction logs processor")

// ErrIncreaseStepLowerThanOne signals that an increase step lower than one has been provided
var ErrIncreaseStepLowerThanOne = errors.New("increase step is lower than one")

// ErrNilVmInput signals that provided vm input is nil
var ErrNilVmInput = errors.New("nil vm input")

// ErrNilDnsAddresses signals that nil dns addresses map was provided
var ErrNilDnsAddresses = errors.New("nil dns addresses map")

// ErrNilProtocolSustainabilityAddress signals that a nil protocol sustainability address was provided
var ErrNilProtocolSustainabilityAddress = errors.New("nil protocol sustainability address")

// ErrCallerIsNotTheDNSAddress signals that called address is not the DNS address
var ErrCallerIsNotTheDNSAddress = errors.New("not a dns address")

// ErrUserNameChangeIsDisabled signals the user name change is not allowed
var ErrUserNameChangeIsDisabled = errors.New("user name change is disabled")

// ErrUserNameDoesNotMatch signals that user name does not match
var ErrUserNameDoesNotMatch = errors.New("user name does not match")

// ErrUserNameDoesNotMatchInCrossShardTx signals that user name does not match in case of cross shard tx
var ErrUserNameDoesNotMatchInCrossShardTx = errors.New("mismatch between receiver username and address")

// ErrNilBalanceComputationHandler signals that a nil balance computation handler has been provided
var ErrNilBalanceComputationHandler = errors.New("nil balance computation handler")

// ErrNilRatingsInfoHandler signals that nil ratings info handler has been provided
var ErrNilRatingsInfoHandler = errors.New("nil ratings info handler")

// ErrNilDebugger signals that a nil debug handler has been provided
var ErrNilDebugger = errors.New("nil debug handler")

// ErrBuiltInFunctionCalledWithValue signals that builtin function was called with value that is not allowed
var ErrBuiltInFunctionCalledWithValue = errors.New("built in function called with tx value is not allowed")

// ErrEmptyFloodPreventerList signals that an empty flood preventer list has been provided
var ErrEmptyFloodPreventerList = errors.New("empty flood preventer provided")

// ErrNilTopicFloodPreventer signals that a nil topic flood preventer has been provided
var ErrNilTopicFloodPreventer = errors.New("nil topic flood preventer")

// ErrOriginatorIsBlacklisted signals that a message originator is blacklisted on the current node
var ErrOriginatorIsBlacklisted = errors.New("originator is blacklisted")

// ErrShardIsStuck signals that a shard is stuck
var ErrShardIsStuck = errors.New("shard is stuck")

// ErrRelayedTxBeneficiaryDoesNotMatchReceiver signals that an invalid address was provided in the relayed tx
var ErrRelayedTxBeneficiaryDoesNotMatchReceiver = errors.New("invalid address in relayed tx")

// ErrInvalidVMType signals that invalid vm type was provided
var ErrInvalidVMType = errors.New("invalid VM type")

// ErrRecursiveRelayedTxIsNotAllowed signals that recursive relayed tx is not allowed
var ErrRecursiveRelayedTxIsNotAllowed = errors.New("recursive relayed tx is not allowed")

// ErrRelayedTxValueHigherThenUserTxValue signals that relayed tx value is higher then user tx value
var ErrRelayedTxValueHigherThenUserTxValue = errors.New("relayed tx value is higher than user tx value")

// ErrNilInterceptorContainer signals that nil interceptor container has been provided
var ErrNilInterceptorContainer = errors.New("nil interceptor container")

// ErrInvalidTransactionVersion signals  that an invalid transaction version has been provided
var ErrInvalidTransactionVersion = errors.New("invalid transaction version")

// ErrTxValueTooBig signals that transaction value is too big
var ErrTxValueTooBig = errors.New("tx value is too big")

// ErrInvalidUserNameLength signals that provided user name length is invalid
var ErrInvalidUserNameLength = errors.New("invalid user name length")

// ErrTxValueOutOfBounds signals that transaction value is out of bounds
var ErrTxValueOutOfBounds = errors.New("tx value is out of bounds")

// ErrNilBlackListedPkCache signals that a nil black listed public key cache has been provided
var ErrNilBlackListedPkCache = errors.New("nil black listed public key cache")

// ErrInvalidDecayCoefficient signals that the provided decay coefficient is invalid
var ErrInvalidDecayCoefficient = errors.New("decay coefficient is invalid")

// ErrInvalidDecayIntervalInSeconds signals that an invalid interval in seconds was provided
var ErrInvalidDecayIntervalInSeconds = errors.New("invalid decay interval in seconds")

// ErrInvalidMinScore signals that an invalid minimum score was provided
var ErrInvalidMinScore = errors.New("invalid minimum score")

// ErrInvalidMaxScore signals that an invalid maximum score was provided
var ErrInvalidMaxScore = errors.New("invalid maximum score")

// ErrInvalidUnitValue signals that an invalid unit value was provided
var ErrInvalidUnitValue = errors.New("invalid unit value")

// ErrInvalidBadPeerThreshold signals that an invalid bad peer threshold has been provided
var ErrInvalidBadPeerThreshold = errors.New("invalid bad peer threshold")

// ErrNilPeerValidatorMapper signals that nil peer validator mapper has been provided
var ErrNilPeerValidatorMapper = errors.New("nil peer validator mapper")

// ErrOnlyValidatorsCanUseThisTopic signals that topic can be used by validator only
var ErrOnlyValidatorsCanUseThisTopic = errors.New("only validators can use this topic")

// ErrTransactionIsNotWhitelisted signals that a transaction is not whitelisted
var ErrTransactionIsNotWhitelisted = errors.New("transaction is not whitelisted")

// ErrTrieNodeIsNotWhitelisted signals that a trie node is not whitelisted
var ErrTrieNodeIsNotWhitelisted = errors.New("trie node is not whitelisted")

// ErrInterceptedDataNotForCurrentShard signals that intercepted data is not for current shard
var ErrInterceptedDataNotForCurrentShard = errors.New("intercepted data not for current shard")

// ErrAccountNotPayable will be sent when trying to send money to a non-payable account
var ErrAccountNotPayable = errors.New("sending value to non payable contract")

// ErrNilIndexer signals that indexer is nil
var ErrNilIndexer = errors.New("indexer is nil")

// ErrNilTpsBenchmark signals that tps benchmark object is nil
var ErrNilTpsBenchmark = errors.New("tps benchmark object is nil")

// ErrSmartContractDeploymentIsDisabled signals that smart contract deployment was disabled
var ErrSmartContractDeploymentIsDisabled = errors.New("smart Contract deployment is disabled")

// ErrUpgradeNotAllowed signals that upgrade is not allowed
var ErrUpgradeNotAllowed = errors.New("upgrade is allowed only for owner")

// ErrBuiltInFunctionsAreDisabled signals that built in functions are disabled
var ErrBuiltInFunctionsAreDisabled = errors.New("built in functions are disabled")

// ErrRelayedTxDisabled signals that relayed tx are disabled
var ErrRelayedTxDisabled = errors.New("relayed tx is disabled")

// ErrRelayedTxV2Disabled signals that the v2 version of relayed tx is disabled
var ErrRelayedTxV2Disabled = errors.New("relayed tx v2 is disabled")

// ErrRelayedTxV2ZeroVal signals that the v2 version of relayed tx should be created with 0 as value
var ErrRelayedTxV2ZeroVal = errors.New("relayed tx v2 value should be 0")

// ErrEmptyConsensusGroup is raised when an operation is attempted with an empty consensus group
var ErrEmptyConsensusGroup = errors.New("consensusGroup is empty")

// ErrRelayedTxGasLimitMissmatch signals that relayed tx gas limit is higher then user tx gas limit
var ErrRelayedTxGasLimitMissmatch = errors.New("relayed tx gas limit higher then user tx gas limit")

// ErrRelayedGasPriceMissmatch signals that relayed gas price is not equal with user tx
var ErrRelayedGasPriceMissmatch = errors.New("relayed gas price missmatch")

// ErrNilUserAccount signals that nil user account was provided
var ErrNilUserAccount = errors.New("nil user account")

// ErrNilEpochStartSystemSCProcessor signals that nil epoch start system sc processor was provided
var ErrNilEpochStartSystemSCProcessor = errors.New("nil epoch start system sc processor")

// ErrEmptyPeerID signals that an empty peer ID has been provided
var ErrEmptyPeerID = errors.New("empty peer ID")

// ErrAddressIsNotESDTSystemSC signals that destination is not a system sc address
var ErrAddressIsNotESDTSystemSC = errors.New("destination is not system sc address")

// ErrOnlySystemAccountAccepted signals that only system account is accepted
var ErrOnlySystemAccountAccepted = errors.New("only system account is accepted")

// ErrNilPauseHandler signals that nil pause handler has been provided
var ErrNilPauseHandler = errors.New("nil pause handler")

// ErrNilRolesHandler signals that nil roles handler has been provided
var ErrNilRolesHandler = errors.New("nil roles handler")

// ErrESDTTokenIsPaused signals that esdt token is paused
var ErrESDTTokenIsPaused = errors.New("esdt token is paused")

// ErrESDTIsFrozenForAccount signals that account is frozen for given esdt token
var ErrESDTIsFrozenForAccount = errors.New("account is frozen for this esdt token")

// ErrCannotWipeAccountNotFrozen signals that account isn't frozen so the wipe is not possible
var ErrCannotWipeAccountNotFrozen = errors.New("cannot wipe because the account is not frozen for this esdt token")

// ErrNilPayableHandler signals that nil payableHandler was provided
var ErrNilPayableHandler = errors.New("nil payableHandler was provided")

// ErrNilFallbackHeaderValidator signals that a nil fallback header validator has been provided
var ErrNilFallbackHeaderValidator = errors.New("nil fallback header validator")

// ErrTransactionSignedWithHashIsNotEnabled signals that a transaction signed with hash is not enabled
var ErrTransactionSignedWithHashIsNotEnabled = errors.New("transaction signed with hash is not enabled")

// ErrNilTransactionVersionChecker signals that provided transaction version checker is nil
var ErrNilTransactionVersionChecker = errors.New("nil transaction version checker")

// ErrInvalidRewardsTopUpGradientPoint signals that the top up gradient point is invalid
var ErrInvalidRewardsTopUpGradientPoint = errors.New("rewards top up gradient point is invalid")

// ErrInvalidVMInputGasComputation signals that invalid vm input gas computation was provided
var ErrInvalidVMInputGasComputation = errors.New("invalid vm input gas computation")

// ErrMoreGasConsumedThanProvided signals that VM used more gas than provided
var ErrMoreGasConsumedThanProvided = errors.New("more gas used than provided")

// ErrInvalidGasModifier signals that provided gas modifier is invalid
var ErrInvalidGasModifier = errors.New("invalid gas modifier")

// ErrMoreGasThanGasLimitPerBlock signals that more gas was provided than gas limit per block
var ErrMoreGasThanGasLimitPerBlock = errors.New("more gas was provided than gas limit per block")

// ErrNotEnoughGasInUserTx signals that not enough gas was provided in user tx
var ErrNotEnoughGasInUserTx = errors.New("not enough gas provided in user tx")

// ErrNegativeBalanceDeltaOnCrossShardAccount signals that negative balance delta was given on cross shard account
var ErrNegativeBalanceDeltaOnCrossShardAccount = errors.New("negative balance delta on cross shard account")

// ErrNilOrEmptyList signals that a nil or empty list was provided
var ErrNilOrEmptyList = errors.New("nil or empty provided list")

// ErrNilScQueryElement signals that a nil sc query service element was provided
var ErrNilScQueryElement = errors.New("nil SC query service element")

// ErrMaxAccumulatedFeesExceeded signals that max accumulated fees has been exceeded
var ErrMaxAccumulatedFeesExceeded = errors.New("max accumulated fees has been exceeded")

// ErrMaxDeveloperFeesExceeded signals that max developer fees has been exceeded
var ErrMaxDeveloperFeesExceeded = errors.New("max developer fees has been exceeded")

// ErrActionNotAllowed signals that action is not allowed
var ErrActionNotAllowed = errors.New("action is not allowed")

// ErrOnlyFungibleTokensHaveBalanceTransfer signals that only fungible tokens have balance transfer
var ErrOnlyFungibleTokensHaveBalanceTransfer = errors.New("only fungible tokens have balance transfer")

// ErrNFTTokenDoesNotExist signals that NFT token does not exist
var ErrNFTTokenDoesNotExist = errors.New("NFT token does not exist")

// ErrNFTDoesNotHaveMetadata signals that NFT does not have metadata
var ErrNFTDoesNotHaveMetadata = errors.New("NFT does not have metadata")

// ErrInvalidNFTQuantity signals that invalid NFT quantity was provided
var ErrInvalidNFTQuantity = errors.New("invalid NFT quantity")

// ErrWrongNFTOnDestination signals the NFT is mismatched on destination - should never happen
var ErrWrongNFTOnDestination = errors.New("wrong NFT on destination")

// ErrNewNFTDataOnSenderAddress signals that a new NFT data was found on the sender address
var ErrNewNFTDataOnSenderAddress = errors.New("new NFT data on sender")

// ErrNilBuiltInFunctionsCostHandler signals that a nil built in functions cost handler has been provided
var ErrNilBuiltInFunctionsCostHandler = errors.New("nil built in functions cost handler")

// ErrNilArgsBuiltInFunctionsConstHandler signals that a nil arguments struct for built in functions cost handler has been provided
var ErrNilArgsBuiltInFunctionsConstHandler = errors.New("nil arguments for built in functions cost handler")

// ErrInvalidEpochStartMetaBlockConsensusPercentage signals that a small epoch start meta block consensus percentage has been provided
var ErrInvalidEpochStartMetaBlockConsensusPercentage = errors.New("invalid epoch start meta block consensus percentage")

// ErrNilNumConnectedPeersProvider signals that a nil number of connected peers provider has been provided
var ErrNilNumConnectedPeersProvider = errors.New("nil number of connected peers provider")

// ErrNilLocker signals that a nil locker was provided
var ErrNilLocker = errors.New("nil locker")

<<<<<<< HEAD
// ErrNilAccountsDBSyncer signals that a nil accounts db syncer has been provided
var ErrNilAccountsDBSyncer = errors.New("nil accounts DB syncer")
=======
// ErrNilChunksProcessor signals that a nil chunks processor has been provided
var ErrNilChunksProcessor = errors.New("nil chunks processor")

// ErrIncompatibleReference signals that an incompatible reference was provided when processing a batch
var ErrIncompatibleReference = errors.New("incompatible reference when processing batch")

// ErrProcessClosed signals that an incomplete processing occurred due to the early process closing
var ErrProcessClosed = errors.New("incomplete processing: process is closing")
>>>>>>> 1f4324f3
<|MERGE_RESOLUTION|>--- conflicted
+++ resolved
@@ -1016,10 +1016,6 @@
 // ErrNilLocker signals that a nil locker was provided
 var ErrNilLocker = errors.New("nil locker")
 
-<<<<<<< HEAD
-// ErrNilAccountsDBSyncer signals that a nil accounts db syncer has been provided
-var ErrNilAccountsDBSyncer = errors.New("nil accounts DB syncer")
-=======
 // ErrNilChunksProcessor signals that a nil chunks processor has been provided
 var ErrNilChunksProcessor = errors.New("nil chunks processor")
 
@@ -1028,4 +1024,6 @@
 
 // ErrProcessClosed signals that an incomplete processing occurred due to the early process closing
 var ErrProcessClosed = errors.New("incomplete processing: process is closing")
->>>>>>> 1f4324f3
+
+// ErrNilAccountsDBSyncer signals that a nil accounts db syncer has been provided
+var ErrNilAccountsDBSyncer = errors.New("nil accounts DB syncer")