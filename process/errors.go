package process

import (
	"errors"
)

// ErrNilMessage signals that a nil message has been received
var ErrNilMessage = errors.New("nil message")

// ErrNilAccountsAdapter defines the error when trying to use a nil AccountsAddapter
var ErrNilAccountsAdapter = errors.New("nil AccountsAdapter")

// ErrNilHasher signals that an operation has been attempted to or with a nil hasher implementation
var ErrNilHasher = errors.New("nil Hasher")

// ErrNilAddressConverter signals that an operation has been attempted to or with a nil AddressConverter implementation
var ErrNilAddressConverter = errors.New("nil AddressConverter")

// ErrNilAddressContainer signals that an operation has been attempted to or with a nil AddressContainer implementation
var ErrNilAddressContainer = errors.New("nil AddressContainer")

// ErrNilTransaction signals that an operation has been attempted to or with a nil transaction
var ErrNilTransaction = errors.New("nil transaction")

// ErrWrongTransaction signals that transaction is invalid
var ErrWrongTransaction = errors.New("invalid transaction")

// ErrNoVM signals that no SCHandler has been set
var ErrNoVM = errors.New("no VM (hook not set)")

// ErrHigherNonceInTransaction signals the nonce in transaction is higher than the account's nonce
var ErrHigherNonceInTransaction = errors.New("higher nonce in transaction")

// ErrLowerNonceInTransaction signals the nonce in transaction is lower than the account's nonce
var ErrLowerNonceInTransaction = errors.New("lower nonce in transaction")

// ErrInsufficientFunds signals the funds are insufficient
var ErrInsufficientFunds = errors.New("insufficient funds")

// ErrNilValue signals the value is nil
var ErrNilValue = errors.New("nil value")

// ErrNilBlockChain signals that an operation has been attempted to or with a nil blockchain
var ErrNilBlockChain = errors.New("nil block chain")

// ErrNilMetaBlockHeader signals that an operation has been attempted to or with a nil metablock
var ErrNilMetaBlockHeader = errors.New("nil metablock header")

// ErrNilTxBlockBody signals that an operation has been attempted to or with a nil tx block body
var ErrNilTxBlockBody = errors.New("nil tx block body")

// ErrNilStore signals that the provided storage service is nil
var ErrNilStore = errors.New("nil data storage service")

// ErrNilBlockHeader signals that an operation has been attempted to or with a nil block header
var ErrNilBlockHeader = errors.New("nil block header")

// ErrNilBlockBody signals that an operation has been attempted to or with a nil block body
var ErrNilBlockBody = errors.New("nil block body")

// ErrNilTxHash signals that an operation has been attempted with a nil hash
var ErrNilTxHash = errors.New("nil transaction hash")

// ErrNilPublicKey signals that a operation has been attempted with a nil public key
var ErrNilPublicKey = errors.New("nil public key")

// ErrNilPubKeysBitmap signals that a operation has been attempted with a nil public keys bitmap
var ErrNilPubKeysBitmap = errors.New("nil public keys bitmap")

// ErrNilPreviousBlockHash signals that a operation has been attempted with a nil previous block header hash
var ErrNilPreviousBlockHash = errors.New("nil previous block header hash")

// ErrNilSignature signals that a operation has been attempted with a nil signature
var ErrNilSignature = errors.New("nil signature")

// ErrNilMiniBlocks signals that an operation has been attempted with a nil mini-block
var ErrNilMiniBlocks = errors.New("nil mini blocks")

// ErrNilTxHashes signals that an operation has been atempted with nil transaction hashes
var ErrNilTxHashes = errors.New("nil transaction hashes")

// ErrNilRootHash signals that an operation has been attempted with a nil root hash
var ErrNilRootHash = errors.New("root hash is nil")

// ErrWrongNonceInBlock signals the nonce in block is different than expected nonce
var ErrWrongNonceInBlock = errors.New("wrong nonce in block")

// ErrBlockHashDoesNotMatch signals that header hash does not match with the previous one
var ErrBlockHashDoesNotMatch = errors.New("block hash does not match")

// ErrMissingTransaction signals that one transaction is missing
var ErrMissingTransaction = errors.New("missing transaction")

// ErrMarshalWithoutSuccess signals that marshal some data was not done with success
var ErrMarshalWithoutSuccess = errors.New("marshal without success")

// ErrUnmarshalWithoutSuccess signals that unmarshal some data was not done with success
var ErrUnmarshalWithoutSuccess = errors.New("unmarshal without success")

// ErrRootStateDoesNotMatch signals that root state does not match
var ErrRootStateDoesNotMatch = errors.New("root state does not match")

// ErrAccountStateDirty signals that the accounts were modified before starting the current modification
var ErrAccountStateDirty = errors.New("accountState was dirty before starting to change")

// ErrInvalidShardId signals that the shard id is invalid
var ErrInvalidShardId = errors.New("invalid shard id")

// ErrMissingHeader signals that header of the block is missing
var ErrMissingHeader = errors.New("missing header")

// ErrMissingHashForHeaderNonce signals that hash of the block is missing
var ErrMissingHashForHeaderNonce = errors.New("missing hash for header nonce")

// ErrMissingBody signals that body of the block is missing
var ErrMissingBody = errors.New("missing body")

// ErrNilBlockExecutor signals that an operation has been attempted to or with a nil BlockExecutor implementation
var ErrNilBlockExecutor = errors.New("nil BlockExecutor")

// ErrNilMarshalizer signals that an operation has been attempted to or with a nil Marshalizer implementation
var ErrNilMarshalizer = errors.New("nil Marshalizer")

// ErrNilRounder signals that an operation has been attempted to or with a nil Rounder implementation
var ErrNilRounder = errors.New("nil Rounder")

// ErrNilMessenger signals that a nil Messenger object was provided
var ErrNilMessenger = errors.New("nil Messenger")

// ErrNilTxDataPool signals that a nil transaction pool has been provided
var ErrNilTxDataPool = errors.New("nil transaction data pool")

// ErrEmptyTxDataPool signals that a empty transaction pool has been provided
var ErrEmptyTxDataPool = errors.New("empty transaction data pool")

// ErrNilHeadersDataPool signals that a nil headers pool has been provided
var ErrNilHeadersDataPool = errors.New("nil headers data pool")

// ErrNilHeadersNoncesDataPool signals that a nil header - nonce cache
var ErrNilHeadersNoncesDataPool = errors.New("nil headers nonces cache")

//ErrNilMetaHeadersNoncesDataPool signals a nil metachain header - nonce cache
var ErrNilMetaHeadersNoncesDataPool = errors.New("nil meta headers nonces cache")

// ErrNilCacher signals that a nil cache has been provided
var ErrNilCacher = errors.New("nil cacher")

// ErrNilUint64SyncMapCacher signals that a nil Uint64SyncMapCache has been provided
var ErrNilUint64SyncMapCacher = errors.New("nil Uint64SyncMapCacher")

// ErrNilRcvAddr signals that an operation has been attempted to or with a nil receiver address
var ErrNilRcvAddr = errors.New("nil receiver address")

// ErrNilSndAddr signals that an operation has been attempted to or with a nil sender address
var ErrNilSndAddr = errors.New("nil sender address")

// ErrNegativeValue signals that a negative value has been detected and it is not allowed
var ErrNegativeValue = errors.New("negative value")

// ErrNilShardCoordinator signals that an operation has been attempted to or with a nil shard coordinator
var ErrNilShardCoordinator = errors.New("nil shard coordinator")

// ErrNilNodesCoordinator signals that an operation has been attempted to or with a nil nodes coordinator
var ErrNilNodesCoordinator = errors.New("nil nodes coordinator")

// ErrInvalidRcvAddr signals that an operation has been attempted to or with an invalid receiver address
var ErrInvalidRcvAddr = errors.New("invalid receiver address")

// ErrInvalidSndAddr signals that an operation has been attempted to or with an invalid sender address
var ErrInvalidSndAddr = errors.New("invalid sender address")

// ErrNilKeyGen signals that an operation has been attempted to or with a nil single sign key generator
var ErrNilKeyGen = errors.New("nil key generator")

// ErrNilSingleSigner signals that a nil single signer is used
var ErrNilSingleSigner = errors.New("nil single signer")

// ErrBlockProposerSignatureMissing signals that block proposer signature is missing from the block aggregated sig
var ErrBlockProposerSignatureMissing = errors.New("block proposer signature is missing")

// ErrNilMultiSigVerifier signals that a nil multi-signature verifier is used
var ErrNilMultiSigVerifier = errors.New("nil multi-signature verifier")

// ErrNilDataToProcess signals that nil data was provided
var ErrNilDataToProcess = errors.New("nil data to process")

// ErrNilPoolsHolder signals that an operation has been attempted to or with a nil pools holder object
var ErrNilPoolsHolder = errors.New("nil pools holder")

// ErrNilTxStorage signals that a nil transaction storage has been provided
var ErrNilTxStorage = errors.New("nil transaction storage")

// ErrNilStorage signals that a nil storage has been provided
var ErrNilStorage = errors.New("nil storage")

// ErrNilShardedDataCacherNotifier signals that a nil sharded data cacher notifier has been provided
var ErrNilShardedDataCacherNotifier = errors.New("nil sharded data cacher notifier")

// ErrInvalidTxInPool signals an invalid transaction in the transactions pool
var ErrInvalidTxInPool = errors.New("invalid transaction in the transactions pool")

// ErrTxNotFound signals that a transaction has not found
var ErrTxNotFound = errors.New("transaction not found")

// ErrNilHeadersStorage signals that a nil header storage has been provided
var ErrNilHeadersStorage = errors.New("nil headers storage")

// ErrNilHeadersNonceHashStorage signals that a nil header nonce hash storage has been provided
var ErrNilHeadersNonceHashStorage = errors.New("nil headers nonce hash storage")

// ErrNilBlockBodyStorage signals that a nil block body storage has been provided
var ErrNilBlockBodyStorage = errors.New("nil block body storage")

// ErrNilTransactionPool signals that a nil transaction pool was used
var ErrNilTransactionPool = errors.New("nil transaction pool")

// ErrNilMiniBlockPool signals that a nil mini blocks pool was used
var ErrNilMiniBlockPool = errors.New("nil mini block pool")

// ErrNilMetaBlockPool signals that a nil meta blocks pool was used
var ErrNilMetaBlockPool = errors.New("nil meta block pool")

// ErrNilShardBlockPool signals that a nil shard blocks pool was used
var ErrNilShardBlockPool = errors.New("nil shard block pool")

// ErrNilTxProcessor signals that a nil transactions processor was used
var ErrNilTxProcessor = errors.New("nil transactions processor")

// ErrNilDataPoolHolder signals that the data pool holder is nil
var ErrNilDataPoolHolder = errors.New("nil data pool holder")

// ErrTimeIsOut signals that time is out
var ErrTimeIsOut = errors.New("time is out")

// ErrNilForkDetector signals that the fork detector is nil
var ErrNilForkDetector = errors.New("nil fork detector")

// ErrNilContainerElement signals when trying to add a nil element in the container
var ErrNilContainerElement = errors.New("element cannot be nil")

// ErrInvalidContainerKey signals that an element does not exist in the container's map
var ErrInvalidContainerKey = errors.New("element does not exist in container")

// ErrContainerKeyAlreadyExists signals that an element was already set in the container's map
var ErrContainerKeyAlreadyExists = errors.New("provided key already exists in container")

// ErrNilResolverContainer signals that a nil resolver container was provided
var ErrNilResolverContainer = errors.New("nil resolver container")

// ErrNilRequestHandler signals that a nil request handler interface was provided
var ErrNilRequestHandler = errors.New("nil request handler")

// ErrNilInternalTransactionProducer signals that a nil system transactions producer was provided
var ErrNilInternalTransactionProducer = errors.New("nil internal transaction producere")

// ErrNilHaveTimeHandler signals that a nil have time handler func was provided
var ErrNilHaveTimeHandler = errors.New("nil have time handler")

// ErrWrongTypeInContainer signals that a wrong type of object was found in container
var ErrWrongTypeInContainer = errors.New("wrong type of object inside container")

// ErrLenMismatch signals that 2 or more slices have different lengths
var ErrLenMismatch = errors.New("lengths mismatch")

// ErrWrongTypeAssertion signals that an type assertion failed
var ErrWrongTypeAssertion = errors.New("wrong type assertion")

// ErrRollbackFromGenesis signals that a rollback from genesis is called
var ErrRollbackFromGenesis = errors.New("roll back from genesis is not supported")

// ErrNoDataInMessage signals that no data was found after parsing received p2p message
var ErrNoDataInMessage = errors.New("no data found in received message")

// ErrNilBuffer signals that a provided byte buffer is nil
var ErrNilBuffer = errors.New("provided byte buffer is nil")

// ErrNilRandSeed signals that a nil rand seed has been provided
var ErrNilRandSeed = errors.New("provided rand seed is nil")

// ErrNilPrevRandSeed signals that a nil previous rand seed has been provided
var ErrNilPrevRandSeed = errors.New("provided previous rand seed is nil")

// ErrNilRequestHeaderHandlerByNonce signals that a nil header request handler by nonce func was provided
var ErrNilRequestHeaderHandlerByNonce = errors.New("nil request header handler by nonce")

// ErrLowerRoundInBlock signals that a header round is too low for processing it
var ErrLowerRoundInBlock = errors.New("header round is lower than last committed")

// ErrRandSeedDoesNotMatch signals that random seed does not match with the previous one
var ErrRandSeedDoesNotMatch = errors.New("random seed do not match")

// ErrHeaderNotFinal signals that header is not final and it should be
var ErrHeaderNotFinal = errors.New("header in metablock is not final")

// ErrShardIdMissmatch signals shard ID does not match expectations
var ErrShardIdMissmatch = errors.New("shard ID missmatch")

// ErrMintAddressNotInThisShard signals that the mint address does not belong to current shard
var ErrMintAddressNotInThisShard = errors.New("mint address does not belong to current shard")

// ErrNotarizedHdrsSliceIsNil signals that the slice holding last notarized headers is nil
var ErrNotarizedHdrsSliceIsNil = errors.New("notarized shard headers slice is nil")

// ErrCrossShardMBWithoutConfirmationFromMeta signals that miniblock was not yet notarized by metachain
var ErrCrossShardMBWithoutConfirmationFromMeta = errors.New("cross shard miniblock with destination current shard is not confirmed by metachain")

// ErrHeaderBodyMismatch signals that the header does not attest all data from the block
var ErrHeaderBodyMismatch = errors.New("body cannot be validated from header data")

// ErrNilSmartContractProcessor signals that smart contract call executor is nil
var ErrNilSmartContractProcessor = errors.New("smart contract processor is nil")

// ErrNilArguments signals that arguments from transactions data is nil
var ErrNilArguments = errors.New("smart contract arguments are nil")

// ErrNilCode signals that code from transaction data is nil
var ErrNilCode = errors.New("smart contract code is nil")

// ErrNilFunction signals that function from transaction data is nil
var ErrNilFunction = errors.New("smart contract function is nil")

// ErrStringSplitFailed signals that data splitting into arguments and code failed
var ErrStringSplitFailed = errors.New("data splitting into arguments and code/function failed")

// ErrNilArgumentParser signals that the argument parser is nil
var ErrNilArgumentParser = errors.New("argument parser is nil")

// ErrNilSCDestAccount signals that destination account is nil
var ErrNilSCDestAccount = errors.New("nil destination SC account")

// ErrWrongNonceInVMOutput signals that nonce in vm output is wrong
var ErrWrongNonceInVMOutput = errors.New("nonce invalid from SC run")

// ErrNilVMOutput signals that vmoutput is nil
var ErrNilVMOutput = errors.New("nil vm output")

// ErrNilBalanceFromSC signals that balance is nil
var ErrNilBalanceFromSC = errors.New("output balance from VM is nil")

// ErrNilValueFromRewardTransaction signals that the transfered value is nil
var ErrNilValueFromRewardTransaction = errors.New("transferred value is nil in reward transaction")

// ErrNilTemporaryAccountsHandler signals that temporary accounts handler is nil
var ErrNilTemporaryAccountsHandler = errors.New("temporary accounts handler is nil")

// ErrNotEnoughValidBlocksInStorage signals that bootstrap from storage failed due to not enough valid blocks stored
var ErrNotEnoughValidBlocksInStorage = errors.New("not enough valid blocks in storage")

// ErrNilSmartContractResult signals that the smart contract result is nil
var ErrNilSmartContractResult = errors.New("smart contract result is nil")

// ErrNilRewardTransaction signals that the reward transaction is nil
var ErrNilRewardTransaction = errors.New("reward transaction is nil")

// ErrRewardTransactionNotFound is raised when reward transaction should be present but was not found
var ErrRewardTransactionNotFound = errors.New("reward transaction not found")

// ErrInvalidDataInput signals that the data input is invalid for parsing
var ErrInvalidDataInput = errors.New("data input is invalid to create key, value storage output")

// ErrNoRewardTransactionInMessage signals that message does not contain required data
var ErrNoRewardTransactionInMessage = errors.New("no reward transactions in message")

// ErrNilUTxDataPool signals that unsigned transaction pool is nil
var ErrNilUTxDataPool = errors.New("unsigned transactions pool is nil")

// ErrNilRewardTxDataPool signals that the reward transactions pool is nil
var ErrNilRewardTxDataPool = errors.New("reward transactions pool is nil")

// ErrNilUTxStorage signals that unsigned transaction storage is nil
var ErrNilUTxStorage = errors.New("unsigned transactions storage is nil")

// ErrNilRewardsTxStorage signals that rewards transaction storage is nil
var ErrNilRewardsTxStorage = errors.New("reward transactions storage is nil")

// ErrNilScAddress signals that a nil smart contract address has been provided
var ErrNilScAddress = errors.New("nil SC address")

// ErrEmptyFunctionName signals that an empty function name has been provided
var ErrEmptyFunctionName = errors.New("empty function name")

// ErrMiniBlockHashMismatch signals that miniblock hashes does not match
var ErrMiniBlockHashMismatch = errors.New("miniblocks does not match")

// ErrNilIntermediateTransactionHandler signals that nil intermediate transaction handler was provided
var ErrNilIntermediateTransactionHandler = errors.New("intermediate transaction handler is nil")

// ErrWrongTypeInMiniBlock signals that type is not correct for processing
var ErrWrongTypeInMiniBlock = errors.New("type in miniblock is not correct for processing")

// ErrNilTransactionCoordinator signals that transaction coordinator is nil
var ErrNilTransactionCoordinator = errors.New("transaction coordinator is nil")

// ErrNilUint64Converter signals that uint64converter is nil
var ErrNilUint64Converter = errors.New("unit64converter is nil")

// ErrNilSmartContractResultProcessor signals that smart contract result processor is nil
var ErrNilSmartContractResultProcessor = errors.New("nil smart contract result processor")

// ErrNilRewardsTxProcessor signals that the rewards transaction processor is nil
var ErrNilRewardsTxProcessor = errors.New("nil rewards transaction processor")

// ErrNilIntermediateProcessorContainer signals that intermediate processors container is nil
var ErrNilIntermediateProcessorContainer = errors.New("intermediate processor container is nil")

// ErrNilPreProcessorsContainer signals that preprocessors container is nil
var ErrNilPreProcessorsContainer = errors.New("preprocessors container is nil")

// ErrUnknownBlockType signals that block type is not correct
var ErrUnknownBlockType = errors.New("block type is unknown")

// ErrMissingPreProcessor signals that required pre processor is missing
var ErrMissingPreProcessor = errors.New("pre processor is missing")

// ErrNilAppStatusHandler defines the error for setting a nil AppStatusHandler
var ErrNilAppStatusHandler = errors.New("nil AppStatusHandler")

// ErrNilInterceptedDataFactory signals that a nil intercepted data factory was provided
var ErrNilInterceptedDataFactory = errors.New("nil intercepted data factory")

// ErrNilInterceptedDataProcessor signals that a nil intercepted data processor was provided
var ErrNilInterceptedDataProcessor = errors.New("nil intercepted data processor")

// ErrNilInterceptorThrottler signals that a nil interceptor throttler was provided
var ErrNilInterceptorThrottler = errors.New("nil interceptor throttler")

// ErrInterceptedDataTypeNotDefined signals that the required data type has not been defined
var ErrInterceptedDataTypeNotDefined = errors.New("intercepted data type is not defined")

// ErrNilUnsignedTxHandler signals that the unsigned tx handler is nil
var ErrNilUnsignedTxHandler = errors.New("nil unsigned tx handler")

// ErrRewardTxsDoNotMatch signals that reward txs do not match
var ErrRewardTxsDoNotMatch = errors.New("calculated reward tx with block reward tx does not match")

// ErrRewardTxNotFound signals that the reward transaction was not found
var ErrRewardTxNotFound = errors.New("reward transaction not found")

// ErrRewardTxsMismatchCreatedReceived signals a mismatch between the nb of created and received reward transactions
var ErrRewardTxsMismatchCreatedReceived = errors.New("mismatch between created and received reward transactions")

// ErrNilTxTypeHandler signals that tx type handler is nil
var ErrNilTxTypeHandler = errors.New("nil tx type handler")

// ErrNilSpecialAddressHandler signals that special address handler is nil
var ErrNilSpecialAddressHandler = errors.New("nil special address handler")

// ErrNotEnoughArgumentsToDeploy signals that there are not enough arguments to deploy the smart contract
var ErrNotEnoughArgumentsToDeploy = errors.New("not enough arguments to deploy the smart contract")

// ErrVMTypeLengthInvalid signals that vm type length is too long
var ErrVMTypeLengthInvalid = errors.New("vm type length is too long")

// ErrOverallBalanceChangeFromSC signals that all sumed balance changes are not zero
var ErrOverallBalanceChangeFromSC = errors.New("SC output balance updates are wrong")

// ErrNilTxValidator signals that a nil tx validator has been provided
var ErrNilTxValidator = errors.New("nil transaction validator")

// ErrNilHdrValidator signals that a nil header validator has been provided
var ErrNilHdrValidator = errors.New("nil header validator")

// ErrTxNotValid signals that a tx is not valid
var ErrTxNotValid = errors.New("transaction is not valid")

// ErrMiniblockNotForCurrentShard signals that the current processing miniblock must not be
// processed on the current shard
var ErrMiniblockNotForCurrentShard = errors.New("miniblock is not addressed for current shard")

// ErrNilTxsPoolsCleaner signals that a nil transactions pools cleaner has been provided
var ErrNilTxsPoolsCleaner = errors.New("nil transactions pools cleaner")

// ErrZeroMaxCleanTime signals that cleaning time for pools is less or equal with 0
var ErrZeroMaxCleanTime = errors.New("cleaning time is equal or less than zero")

// ErrNilEconomicsRewardsHandler signals that rewards handler is nil
var ErrNilEconomicsRewardsHandler = errors.New("nil economics rewards handler")

// ErrNilEconomicsFeeHandler signals that fee handler is nil
var ErrNilEconomicsFeeHandler = errors.New("nil economics fee handler")

// ErrSystemBusy signals that the system is busy
var ErrSystemBusy = errors.New("system busy")

// ErrInsufficientGasPriceInTx signals that a lower gas price than required was provided
var ErrInsufficientGasPriceInTx = errors.New("insufficient gas price in tx")

// ErrInsufficientGasLimitInTx signals that a lower gas limit than required was provided
var ErrInsufficientGasLimitInTx = errors.New("insufficient gas limit in tx")

// ErrInvalidMinimumGasPrice signals that an invalid gas price has been read from config file
var ErrInvalidMinimumGasPrice = errors.New("invalid minimum gas price")

// ErrInvalidMinimumGasLimitForTx signals that an invalid minimum gas limit for transactions has been read from config file
var ErrInvalidMinimumGasLimitForTx = errors.New("invalid minimum gas limit for transactions")

// ErrInvalidRewardsValue signals that an invalid rewards value has been read from config file
var ErrInvalidRewardsValue = errors.New("invalid rewards value")

// ErrInvalidRewardsPercentages signals that rewards percentages are not correct
var ErrInvalidRewardsPercentages = errors.New("invalid rewards percentages")

<<<<<<< HEAD
// ErrInvalidValue signals that an invalid value has been provided such as NaN to an integer field
var ErrInvalidValue = errors.New("invalid value")
=======
// ErrNilMiniBlocksCompacter signals that a nil mini blocks compacter has been provided
var ErrNilMiniBlocksCompacter = errors.New("nil mini blocks compacter")
>>>>>>> 2801f0b7
<|MERGE_RESOLUTION|>--- conflicted
+++ resolved
@@ -500,10 +500,8 @@
 // ErrInvalidRewardsPercentages signals that rewards percentages are not correct
 var ErrInvalidRewardsPercentages = errors.New("invalid rewards percentages")
 
-<<<<<<< HEAD
 // ErrInvalidValue signals that an invalid value has been provided such as NaN to an integer field
 var ErrInvalidValue = errors.New("invalid value")
-=======
+
 // ErrNilMiniBlocksCompacter signals that a nil mini blocks compacter has been provided
-var ErrNilMiniBlocksCompacter = errors.New("nil mini blocks compacter")
->>>>>>> 2801f0b7
+var ErrNilMiniBlocksCompacter = errors.New("nil mini blocks compacter")