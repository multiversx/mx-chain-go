package process

import (
	"errors"
)

// ErrNilMessage signals that a nil message has been received
var ErrNilMessage = errors.New("nil message")

// ErrNilAccountsAdapter defines the error when trying to use a nil AccountsAddapter
var ErrNilAccountsAdapter = errors.New("nil AccountsAdapter")

// ErrNilHasher signals that an operation has been attempted to or with a nil hasher implementation
var ErrNilHasher = errors.New("nil Hasher")

// ErrNilAddressConverter signals that an operation has been attempted to or with a nil AddressConverter implementation
var ErrNilAddressConverter = errors.New("nil AddressConverter")

// ErrNilGasSchedule signals that an operation has been attempted with a nil gas schedule
var ErrNilGasSchedule = errors.New("nil GasSchedule")

// ErrNilAddressContainer signals that an operation has been attempted to or with a nil AddressContainer implementation
var ErrNilAddressContainer = errors.New("nil AddressContainer")

// ErrNilTransaction signals that an operation has been attempted to or with a nil transaction
var ErrNilTransaction = errors.New("nil transaction")

// ErrWrongTransaction signals that transaction is invalid
var ErrWrongTransaction = errors.New("invalid transaction")

// ErrNoVM signals that no SCHandler has been set
var ErrNoVM = errors.New("no VM (hook not set)")

// ErrHigherNonceInTransaction signals the nonce in transaction is higher than the account's nonce
var ErrHigherNonceInTransaction = errors.New("higher nonce in transaction")

// ErrLowerNonceInTransaction signals the nonce in transaction is lower than the account's nonce
var ErrLowerNonceInTransaction = errors.New("lower nonce in transaction")

// ErrInsufficientFunds signals the funds are insufficient for the move balance operation but the
// transaction fee is covered by the current balance
var ErrInsufficientFunds = errors.New("insufficient funds")

// ErrInsufficientFee signals that the current balance doesn't have the required transaction fee
var ErrInsufficientFee = errors.New("insufficient fees")

// ErrNilValue signals the value is nil
var ErrNilValue = errors.New("nil value")

// ErrNilBlockChain signals that an operation has been attempted to or with a nil blockchain
var ErrNilBlockChain = errors.New("nil block chain")

// ErrNilMetaBlockHeader signals that an operation has been attempted to or with a nil metablock
var ErrNilMetaBlockHeader = errors.New("nil metablock header")

// ErrNilTxBlockBody signals that an operation has been attempted to or with a nil tx block body
var ErrNilTxBlockBody = errors.New("nil tx block body")

// ErrNilStore signals that the provided storage service is nil
var ErrNilStore = errors.New("nil data storage service")

// ErrNilBootStorer signals that the provided boot storer is bil
var ErrNilBootStorer = errors.New("nil boot storer")

// ErrNilBlockHeader signals that an operation has been attempted to or with a nil block header
var ErrNilBlockHeader = errors.New("nil block header")

// ErrNilBlockBody signals that an operation has been attempted to or with a nil block body
var ErrNilBlockBody = errors.New("nil block body")

// ErrNilTxHash signals that an operation has been attempted with a nil hash
var ErrNilTxHash = errors.New("nil transaction hash")

// ErrNilPubKeysBitmap signals that a operation has been attempted with a nil public keys bitmap
var ErrNilPubKeysBitmap = errors.New("nil public keys bitmap")

// ErrNilPreviousBlockHash signals that a operation has been attempted with a nil previous block header hash
var ErrNilPreviousBlockHash = errors.New("nil previous block header hash")

// ErrNilSignature signals that a operation has been attempted with a nil signature
var ErrNilSignature = errors.New("nil signature")

// ErrNilMiniBlocks signals that an operation has been attempted with a nil mini-block
var ErrNilMiniBlocks = errors.New("nil mini blocks")

// ErrNilMiniBlock signals that an operation has been attempted with a nil miniblock
var ErrNilMiniBlock = errors.New("nil mini block")

// ErrNilTxHashes signals that an operation has been atempted with nil transaction hashes
var ErrNilTxHashes = errors.New("nil transaction hashes")

// ErrNilRootHash signals that an operation has been attempted with a nil root hash
var ErrNilRootHash = errors.New("root hash is nil")

// ErrWrongNonceInBlock signals the nonce in block is different than expected nonce
var ErrWrongNonceInBlock = errors.New("wrong nonce in block")

// ErrBlockHashDoesNotMatch signals that header hash does not match with the previous one
var ErrBlockHashDoesNotMatch = errors.New("block hash does not match")

// ErrMissingTransaction signals that one transaction is missing
var ErrMissingTransaction = errors.New("missing transaction")

// ErrMarshalWithoutSuccess signals that marshal some data was not done with success
var ErrMarshalWithoutSuccess = errors.New("marshal without success")

// ErrUnmarshalWithoutSuccess signals that unmarshal some data was not done with success
var ErrUnmarshalWithoutSuccess = errors.New("unmarshal without success")

// ErrRootStateDoesNotMatch signals that root state does not match
var ErrRootStateDoesNotMatch = errors.New("root state does not match")

// ErrValidatorStatsRootHashDoesNotMatch signals that the root hash for the validator statistics does not match
var ErrValidatorStatsRootHashDoesNotMatch = errors.New("root hash for validator statistics does not match")

// ErrAccountStateDirty signals that the accounts were modified before starting the current modification
var ErrAccountStateDirty = errors.New("accountState was dirty before starting to change")

// ErrInvalidShardId signals that the shard id is invalid
var ErrInvalidShardId = errors.New("invalid shard id")

// ErrMissingHeader signals that header of the block is missing
var ErrMissingHeader = errors.New("missing header")

// ErrMissingHashForHeaderNonce signals that hash of the block is missing
var ErrMissingHashForHeaderNonce = errors.New("missing hash for header nonce")

// ErrMissingBody signals that body of the block is missing
var ErrMissingBody = errors.New("missing body")

// ErrNilBlockProcessor signals that an operation has been attempted to or with a nil BlockProcessor implementation
var ErrNilBlockProcessor = errors.New("nil block processor")

// ErrNilMarshalizer signals that an operation has been attempted to or with a nil Marshalizer implementation
var ErrNilMarshalizer = errors.New("nil Marshalizer")

// ErrNilRounder signals that an operation has been attempted to or with a nil Rounder implementation
var ErrNilRounder = errors.New("nil Rounder")

// ErrNilMessenger signals that a nil Messenger object was provided
var ErrNilMessenger = errors.New("nil Messenger")

// ErrNilTxDataPool signals that a nil transaction pool has been provided
var ErrNilTxDataPool = errors.New("nil transaction data pool")

// ErrEmptyTxDataPool signals that a empty transaction pool has been provided
var ErrEmptyTxDataPool = errors.New("empty transaction data pool")

// ErrNilHeadersDataPool signals that a nil headers pool has been provided
var ErrNilHeadersDataPool = errors.New("nil headers data pool")

// ErrNilCacher signals that a nil cache has been provided
var ErrNilCacher = errors.New("nil cacher")

// ErrNilRcvAddr signals that an operation has been attempted to or with a nil receiver address
var ErrNilRcvAddr = errors.New("nil receiver address")

// ErrNilSndAddr signals that an operation has been attempted to or with a nil sender address
var ErrNilSndAddr = errors.New("nil sender address")

// ErrNegativeValue signals that a negative value has been detected and it is not allowed
var ErrNegativeValue = errors.New("negative value")

// ErrNilShardCoordinator signals that an operation has been attempted to or with a nil shard coordinator
var ErrNilShardCoordinator = errors.New("nil shard coordinator")

// ErrNilNodesCoordinator signals that an operation has been attempted to or with a nil nodes coordinator
var ErrNilNodesCoordinator = errors.New("nil nodes coordinator")

// ErrInvalidRcvAddr signals that an operation has been attempted to or with an invalid receiver address
var ErrInvalidRcvAddr = errors.New("invalid receiver address")

// ErrInvalidSndAddr signals that an operation has been attempted to or with an invalid sender address
var ErrInvalidSndAddr = errors.New("invalid sender address")

// ErrNilKeyGen signals that an operation has been attempted to or with a nil single sign key generator
var ErrNilKeyGen = errors.New("nil key generator")

// ErrNilSingleSigner signals that a nil single signer is used
var ErrNilSingleSigner = errors.New("nil single signer")

// ErrBlockProposerSignatureMissing signals that block proposer signature is missing from the block aggregated sig
var ErrBlockProposerSignatureMissing = errors.New("block proposer signature is missing")

// ErrNilMultiSigVerifier signals that a nil multi-signature verifier is used
var ErrNilMultiSigVerifier = errors.New("nil multi-signature verifier")

// ErrNilDataToProcess signals that nil data was provided
var ErrNilDataToProcess = errors.New("nil data to process")

// ErrNilPoolsHolder signals that an operation has been attempted to or with a nil pools holder object
var ErrNilPoolsHolder = errors.New("nil pools holder")

// ErrNilTxStorage signals that a nil transaction storage has been provided
var ErrNilTxStorage = errors.New("nil transaction storage")

// ErrNilStorage signals that a nil storage has been provided
var ErrNilStorage = errors.New("nil storage")

// ErrNilShardedDataCacherNotifier signals that a nil sharded data cacher notifier has been provided
var ErrNilShardedDataCacherNotifier = errors.New("nil sharded data cacher notifier")

// ErrInvalidTxInPool signals an invalid transaction in the transactions pool
var ErrInvalidTxInPool = errors.New("invalid transaction in the transactions pool")

// ErrTxNotFound signals that a transaction has not found
var ErrTxNotFound = errors.New("transaction not found")

// ErrNilHeadersStorage signals that a nil header storage has been provided
var ErrNilHeadersStorage = errors.New("nil headers storage")

// ErrNilHeadersNonceHashStorage signals that a nil header nonce hash storage has been provided
var ErrNilHeadersNonceHashStorage = errors.New("nil headers nonce hash storage")

// ErrNilTransactionPool signals that a nil transaction pool was used
var ErrNilTransactionPool = errors.New("nil transaction pool")

// ErrNilMiniBlockPool signals that a nil mini blocks pool was used
var ErrNilMiniBlockPool = errors.New("nil mini block pool")

// ErrNilMetaBlocksPool signals that a nil meta blocks pool was used
var ErrNilMetaBlocksPool = errors.New("nil meta blocks pool")

// ErrNilTxProcessor signals that a nil transactions processor was used
var ErrNilTxProcessor = errors.New("nil transactions processor")

// ErrNilDataPoolHolder signals that the data pool holder is nil
var ErrNilDataPoolHolder = errors.New("nil data pool holder")

// ErrTimeIsOut signals that time is out
var ErrTimeIsOut = errors.New("time is out")

// ErrNilForkDetector signals that the fork detector is nil
var ErrNilForkDetector = errors.New("nil fork detector")

// ErrNilContainerElement signals when trying to add a nil element in the container
var ErrNilContainerElement = errors.New("element cannot be nil")

// ErrNilArgumentStruct signals that a function has received nil instead of an instantiated Arg... structure
var ErrNilArgumentStruct = errors.New("nil argument struct")

// ErrInvalidContainerKey signals that an element does not exist in the container's map
var ErrInvalidContainerKey = errors.New("element does not exist in container")

// ErrContainerKeyAlreadyExists signals that an element was already set in the container's map
var ErrContainerKeyAlreadyExists = errors.New("provided key already exists in container")

// ErrNilRequestHandler signals that a nil request handler interface was provided
var ErrNilRequestHandler = errors.New("nil request handler")

// ErrNilHaveTimeHandler signals that a nil have time handler func was provided
var ErrNilHaveTimeHandler = errors.New("nil have time handler")

// ErrWrongTypeInContainer signals that a wrong type of object was found in container
var ErrWrongTypeInContainer = errors.New("wrong type of object inside container")

// ErrLenMismatch signals that 2 or more slices have different lengths
var ErrLenMismatch = errors.New("lengths mismatch")

// ErrWrongTypeAssertion signals that an type assertion failed
var ErrWrongTypeAssertion = errors.New("wrong type assertion")

// ErrHeaderShardDataMismatch signals that shard header does not match created shard info
var ErrHeaderShardDataMismatch = errors.New("shard header does not match shard info")

// ErrNoDataInMessage signals that no data was found after parsing received p2p message
var ErrNoDataInMessage = errors.New("no data found in received message")

// ErrNilBuffer signals that a provided byte buffer is nil
var ErrNilBuffer = errors.New("provided byte buffer is nil")

// ErrNilRandSeed signals that a nil rand seed has been provided
var ErrNilRandSeed = errors.New("provided rand seed is nil")

// ErrNilPrevRandSeed signals that a nil previous rand seed has been provided
var ErrNilPrevRandSeed = errors.New("provided previous rand seed is nil")

// ErrLowerRoundInBlock signals that a header round is too low for processing it
var ErrLowerRoundInBlock = errors.New("header round is lower than last committed")

// ErrHigherRoundInBlock signals that a block with higher round than permitted has been provided
var ErrHigherRoundInBlock = errors.New("higher round in block")

// ErrLowerNonceInBlock signals that a block with lower nonce than permitted has been provided
var ErrLowerNonceInBlock = errors.New("lower nonce in block")

// ErrHigherNonceInBlock signals that a block with higher nonce than permitted has been provided
var ErrHigherNonceInBlock = errors.New("higher nonce in block")

// ErrRandSeedDoesNotMatch signals that random seed does not match with the previous one
var ErrRandSeedDoesNotMatch = errors.New("random seed do not match")

// ErrHeaderNotFinal signals that header is not final and it should be
var ErrHeaderNotFinal = errors.New("header in metablock is not final")

// ErrShardIdMissmatch signals shard ID does not match expectations
var ErrShardIdMissmatch = errors.New("shard ID missmatch")

// ErrMintAddressNotInThisShard signals that the mint address does not belong to current shard
var ErrMintAddressNotInThisShard = errors.New("mint address does not belong to current shard")

// ErrNotarizedHeadersSliceIsNil signals that the slice holding notarized headers is nil
var ErrNotarizedHeadersSliceIsNil = errors.New("notarized headers slice is nil")

// ErrNotarizedHeadersSliceForShardIsNil signals that the slice holding notarized headers for shard is nil
var ErrNotarizedHeadersSliceForShardIsNil = errors.New("notarized headers slice for shard is nil")

// ErrCrossShardMBWithoutConfirmationFromMeta signals that miniblock was not yet notarized by metachain
var ErrCrossShardMBWithoutConfirmationFromMeta = errors.New("cross shard miniblock with destination current shard is not confirmed by metachain")

// ErrHeaderBodyMismatch signals that the header does not attest all data from the block
var ErrHeaderBodyMismatch = errors.New("body cannot be validated from header data")

// ErrNilSmartContractProcessor signals that smart contract call executor is nil
var ErrNilSmartContractProcessor = errors.New("smart contract processor is nil")

// ErrNilArgumentParser signals that the argument parser is nil
var ErrNilArgumentParser = errors.New("argument parser is nil")

// ErrNilSCDestAccount signals that destination account is nil
var ErrNilSCDestAccount = errors.New("nil destination SC account")

// ErrWrongNonceInVMOutput signals that nonce in vm output is wrong
var ErrWrongNonceInVMOutput = errors.New("nonce invalid from SC run")

// ErrNilVMOutput signals that vmoutput is nil
var ErrNilVMOutput = errors.New("nil vm output")

// ErrNilValueFromRewardTransaction signals that the transfered value is nil
var ErrNilValueFromRewardTransaction = errors.New("transferred value is nil in reward transaction")

// ErrNilTemporaryAccountsHandler signals that temporary accounts handler is nil
var ErrNilTemporaryAccountsHandler = errors.New("temporary accounts handler is nil")

// ErrNotEnoughValidBlocksInStorage signals that bootstrap from storage failed due to not enough valid blocks stored
var ErrNotEnoughValidBlocksInStorage = errors.New("not enough valid blocks to start from storage")

// ErrNilSmartContractResult signals that the smart contract result is nil
var ErrNilSmartContractResult = errors.New("smart contract result is nil")

// ErrNilRewardTransaction signals that the reward transaction is nil
var ErrNilRewardTransaction = errors.New("reward transaction is nil")

// ErrNilUTxDataPool signals that unsigned transaction pool is nil
var ErrNilUTxDataPool = errors.New("unsigned transactions pool is nil")

// ErrNilRewardTxDataPool signals that the reward transactions pool is nil
var ErrNilRewardTxDataPool = errors.New("reward transactions pool is nil")

// ErrNilUTxStorage signals that unsigned transaction storage is nil
var ErrNilUTxStorage = errors.New("unsigned transactions storage is nil")

// ErrNilScAddress signals that a nil smart contract address has been provided
var ErrNilScAddress = errors.New("nil SC address")

// ErrEmptyFunctionName signals that an empty function name has been provided
var ErrEmptyFunctionName = errors.New("empty function name")

// ErrMiniBlockHashMismatch signals that miniblock hashes does not match
var ErrMiniBlockHashMismatch = errors.New("miniblocks does not match")

// ErrNilIntermediateTransactionHandler signals that nil intermediate transaction handler was provided
var ErrNilIntermediateTransactionHandler = errors.New("intermediate transaction handler is nil")

// ErrWrongTypeInMiniBlock signals that type is not correct for processing
var ErrWrongTypeInMiniBlock = errors.New("type in miniblock is not correct for processing")

// ErrNilTransactionCoordinator signals that transaction coordinator is nil
var ErrNilTransactionCoordinator = errors.New("transaction coordinator is nil")

// ErrNilUint64Converter signals that uint64converter is nil
var ErrNilUint64Converter = errors.New("unit64converter is nil")

// ErrNilSmartContractResultProcessor signals that smart contract result processor is nil
var ErrNilSmartContractResultProcessor = errors.New("nil smart contract result processor")

// ErrNilRewardsTxProcessor signals that the rewards transaction processor is nil
var ErrNilRewardsTxProcessor = errors.New("nil rewards transaction processor")

// ErrNilIntermediateProcessorContainer signals that intermediate processors container is nil
var ErrNilIntermediateProcessorContainer = errors.New("intermediate processor container is nil")

// ErrNilPreProcessorsContainer signals that preprocessors container is nil
var ErrNilPreProcessorsContainer = errors.New("preprocessors container is nil")

// ErrNilPreProcessor signals that preprocessors is nil
var ErrNilPreProcessor = errors.New("preprocessor is nil")

// ErrNilGasHandler signals that gas handler is nil
var ErrNilGasHandler = errors.New("nil gas handler")

// ErrUnknownBlockType signals that block type is not correct
var ErrUnknownBlockType = errors.New("block type is unknown")

// ErrMissingPreProcessor signals that required pre processor is missing
var ErrMissingPreProcessor = errors.New("pre processor is missing")

// ErrNilAppStatusHandler defines the error for setting a nil AppStatusHandler
var ErrNilAppStatusHandler = errors.New("nil AppStatusHandler")

// ErrNilInterceptedDataFactory signals that a nil intercepted data factory was provided
var ErrNilInterceptedDataFactory = errors.New("nil intercepted data factory")

// ErrNilInterceptedDataProcessor signals that a nil intercepted data processor was provided
var ErrNilInterceptedDataProcessor = errors.New("nil intercepted data processor")

// ErrNilInterceptorThrottler signals that a nil interceptor throttler was provided
var ErrNilInterceptorThrottler = errors.New("nil interceptor throttler")

// ErrNilUnsignedTxHandler signals that the unsigned tx handler is nil
var ErrNilUnsignedTxHandler = errors.New("nil unsigned tx handler")

// ErrNilTxTypeHandler signals that tx type handler is nil
var ErrNilTxTypeHandler = errors.New("nil tx type handler")

// ErrNilPeerAccountsAdapter signals that a nil peer accounts database was provided
var ErrNilPeerAccountsAdapter = errors.New("nil peer accounts database")

// ErrInvalidPeerAccount signals that a peer account is invalid
var ErrInvalidPeerAccount = errors.New("invalid peer account")

// ErrInvalidMetaHeader signals that a wrong implementation of HeaderHandler was provided
var ErrInvalidMetaHeader = errors.New("invalid header provided, expected MetaBlock")

// ErrNilEpochStartTrigger signals that a nil start of epoch trigger was provided
var ErrNilEpochStartTrigger = errors.New("nil start of epoch trigger")

// ErrNilEpochHandler signals that a nil epoch handler was provided
var ErrNilEpochHandler = errors.New("nil epoch handler")

// ErrEpochDoesNotMatch signals that epoch does not match between headers
var ErrEpochDoesNotMatch = errors.New("epoch does not match")

// ErrNotEnoughArgumentsToDeploy signals that there are not enough arguments to deploy the smart contract
var ErrNotEnoughArgumentsToDeploy = errors.New("not enough arguments to deploy the smart contract")

// ErrVMTypeLengthInvalid signals that vm type length is too long
var ErrVMTypeLengthInvalid = errors.New("vm type length is too long")

// ErrOverallBalanceChangeFromSC signals that all sumed balance changes are not zero
var ErrOverallBalanceChangeFromSC = errors.New("SC output balance updates are wrong")

// ErrNilTxValidator signals that a nil tx validator has been provided
var ErrNilTxValidator = errors.New("nil transaction validator")

// ErrNilHdrValidator signals that a nil header validator has been provided
var ErrNilHdrValidator = errors.New("nil header validator")

// ErrNilPendingMiniBlocksHandler signals that a nil pending miniblocks handler has been provided
var ErrNilPendingMiniBlocksHandler = errors.New("nil pending miniblocks handler")

// ErrMiniblockNotForCurrentShard signals that the current processing miniblock must not be
// processed on the current shard
var ErrMiniblockNotForCurrentShard = errors.New("miniblock is not addressed for current shard")

// ErrNilTxsPoolsCleaner signals that a nil transactions pools cleaner has been provided
var ErrNilTxsPoolsCleaner = errors.New("nil transactions pools cleaner")

// ErrZeroMaxCleanTime signals that cleaning time for pools is less or equal with 0
var ErrZeroMaxCleanTime = errors.New("cleaning time is equal or less than zero")

// ErrNilEconomicsFeeHandler signals that fee handler is nil
var ErrNilEconomicsFeeHandler = errors.New("nil economics fee handler")

// ErrSystemBusy signals that the system is busy
var ErrSystemBusy = errors.New("system busy")

// ErrInsufficientGasPriceInTx signals that a lower gas price than required was provided
var ErrInsufficientGasPriceInTx = errors.New("insufficient gas price in tx")

// ErrInsufficientGasLimitInTx signals that a lower gas limit than required was provided
var ErrInsufficientGasLimitInTx = errors.New("insufficient gas limit in tx")

// ErrHigherGasLimitRequiredInTx signals that a higher gas limit was required in tx
var ErrHigherGasLimitRequiredInTx = errors.New("higher gas limit required in tx")

// ErrInvalidMaxGasLimitPerBlock signals that an invalid max gas limit per block has been read from config file
var ErrInvalidMaxGasLimitPerBlock = errors.New("invalid max gas limit per block")

// ErrInvalidGasPerDataByte signals that an invalid gas per data byte has been read from config file
var ErrInvalidGasPerDataByte = errors.New("invalid gas per data byte")

// ErrMaxGasLimitPerMiniBlockInSenderShardIsReached signals that max gas limit per mini block in sender shard has been reached
var ErrMaxGasLimitPerMiniBlockInSenderShardIsReached = errors.New("max gas limit per mini block in sender shard is reached")

// ErrMaxGasLimitPerMiniBlockInReceiverShardIsReached signals that max gas limit per mini block in receiver shard has been reached
var ErrMaxGasLimitPerMiniBlockInReceiverShardIsReached = errors.New("max gas limit per mini block in receiver shard is reached")

// ErrMaxGasLimitPerBlockInSelfShardIsReached signals that max gas limit per block in self shard has been reached
var ErrMaxGasLimitPerBlockInSelfShardIsReached = errors.New("max gas limit per block in self shard is reached")

// ErrInvalidMinimumGasPrice signals that an invalid gas price has been read from config file
var ErrInvalidMinimumGasPrice = errors.New("invalid minimum gas price")

// ErrInvalidMinimumGasLimitForTx signals that an invalid minimum gas limit for transactions has been read from config file
var ErrInvalidMinimumGasLimitForTx = errors.New("invalid minimum gas limit for transactions")

// ErrInvalidRewardsValue signals that an invalid rewards value has been read from config file
var ErrInvalidRewardsValue = errors.New("invalid rewards value")

// ErrInvalidUnBondPeriod signals that an invalid unbond period has been read from config file
var ErrInvalidUnBondPeriod = errors.New("invalid unbond period")

// ErrInvalidRewardsPercentages signals that rewards percentages are not correct
var ErrInvalidRewardsPercentages = errors.New("invalid rewards percentages")

// ErrInvalidNonceRequest signals that invalid nonce was requested
var ErrInvalidNonceRequest = errors.New("invalid nonce request")

// ErrNilBlockChainHook signals that nil blockchain hook has been provided
var ErrNilBlockChainHook = errors.New("nil blockchain hook")

// ErrNilSCDataGetter signals that a nil sc data getter has been provided
var ErrNilSCDataGetter = errors.New("nil sc data getter")

// ErrNilTxForCurrentBlockHandler signals that nil tx for current block handler has been provided
var ErrNilTxForCurrentBlockHandler = errors.New("nil tx for current block handler")

// ErrNilSCToProtocol signals that nil smart contract to protocol handler has been provided
var ErrNilSCToProtocol = errors.New("nil sc to protocol")

// ErrNilNodesSetup signals that nil nodes setup has been provided
var ErrNilNodesSetup = errors.New("nil nodes setup")

// ErrNilBlackListHandler signals that a nil black list handler was provided
var ErrNilBlackListHandler = errors.New("nil black list handler")

// ErrNilBlockTracker signals that a nil block tracker was provided
var ErrNilBlockTracker = errors.New("nil block tracker")

// ErrHeaderIsBlackListed signals that the header provided is black listed
var ErrHeaderIsBlackListed = errors.New("header is black listed")

// ErrNilEconomicsData signals that nil economics data has been provided
var ErrNilEconomicsData = errors.New("nil economics data")

// ErrZeroMaxComputableRounds signals that a value of zero was provided on the maxComputableRounds
var ErrZeroMaxComputableRounds = errors.New("max computable rounds is zero")

// ErrNilRater signals that nil rater has been provided
var ErrNilRater = errors.New("nil rater")

// ErrNilRatingReader signals that nil rating reader has been provided
var ErrNilRatingReader = errors.New("nil rating reader")

// ErrNilNetworkWatcher signals that a nil network watcher has been provided
var ErrNilNetworkWatcher = errors.New("nil network watcher")

// ErrNilHeaderValidator signals that nil header validator has been provided
var ErrNilHeaderValidator = errors.New("nil header validator")

// ErrMaxRatingIsSmallerThanMinRating signals that the max rating is smaller than the min rating value
var ErrMaxRatingIsSmallerThanMinRating = errors.New("max rating is smaller than min rating")

// ErrMinRatingSmallerThanOne signals that the min rating is smaller than the min value of 1
var ErrMinRatingSmallerThanOne = errors.New("min rating is smaller than one")

// ErrStartRatingNotBetweenMinAndMax signals that the start rating is not between min and max rating
var ErrStartRatingNotBetweenMinAndMax = errors.New("start rating is not between min and max rating")

// ErrSCDeployFromSCRIsNotPermitted signals that operation is not permitted
var ErrSCDeployFromSCRIsNotPermitted = errors.New("it is not permitted to deploy a smart contract from another smart contract cross shard")

// ErrNotEnoughGas signals that not enough gas has been provided
var ErrNotEnoughGas = errors.New("not enough gas was sent in the transaction")

// ErrNilHeaderSigVerifier signals that a nil header sig verifier has been provided
var ErrNilHeaderSigVerifier = errors.New("nil header sig verifier")

// ErrFailedTransaction signals that transaction is of type failed.
var ErrFailedTransaction = errors.New("failed transaction, gas consumed")

// ErrNilBadTxHandler signals that bad tx handler is nil
var ErrNilBadTxHandler = errors.New("nil bad tx handler")

// ErrNilReceiptHandler signals that receipt handler is nil
var ErrNilReceiptHandler = errors.New("nil receipt handler")

// ErrTooManyReceiptsMiniBlocks signals that there were too many receipts miniblocks created
var ErrTooManyReceiptsMiniBlocks = errors.New("too many receipts miniblocks")

// ErrReceiptsHashMissmatch signals that overall receipts has does not match
var ErrReceiptsHashMissmatch = errors.New("receipts hash missmatch")

// ErrMiniBlockNumMissMatch signals that number of miniblocks does not match
var ErrMiniBlockNumMissMatch = errors.New("num miniblocks does not match")

// ErrInvalidChainID signals that an invalid chain ID has been provided
var ErrInvalidChainID = errors.New("invalid chain ID while processing")

// ErrEpochStartDataDoesNotMatch signals that EpochStartData is not the same as the leader created
var ErrEpochStartDataDoesNotMatch = errors.New("epoch start data does not match")

// ErrInvalidMinStepValue signals the min step value is invalid
var ErrInvalidMinStepValue = errors.New("invalid min step value")

// ErrNotEpochStartBlock signals that block is not of type epoch start
var ErrNotEpochStartBlock = errors.New("not epoch start block")

// ErrGettingShardDataFromEpochStartData signals that could not get shard data from previous epoch start block
var ErrGettingShardDataFromEpochStartData = errors.New("could not find shard data from previous epoch start metablock")

// ErrNilValidityAttester signals that a nil validity attester has been provided
var ErrNilValidityAttester = errors.New("nil validity attester")

// ErrNilHeaderHandler signals that a nil header handler has been provided
var ErrNilHeaderHandler = errors.New("nil header handler")

// ErrNilMiniBlocksResolver signals that a nil miniblocks resolver has been provided
var ErrNilMiniBlocksResolver = errors.New("nil miniblocks resolver")

// ErrMiniBlocksInWrongOrder signals the miniblocks are in wrong order
var ErrMiniBlocksInWrongOrder = errors.New("miniblocks in wrong order, should have been only from me")

// ErrInvalidArguments signals that invalid arguments were given to process built-in function
var ErrInvalidArguments = errors.New("invalid arguments to process built-in function")

// ErrNilBuiltInFunction signals that built in function is nil
var ErrNilBuiltInFunction = errors.New("built in function is nil")

// ErrRewardMiniBlockNotFromMeta signals that miniblock has a different sender shard than meta
var ErrRewardMiniBlockNotFromMeta = errors.New("rewards miniblocks should come only from meta")

// ErrValidatorInfoMiniBlockNotFromMeta signals that miniblock has a different sender shard than meta
var ErrValidatorInfoMiniBlockNotFromMeta = errors.New("validatorInfo miniblocks should come only from meta")

// ErrAccumulatedFeesDoNotMatch signals that accumulated fees do not match
var ErrAccumulatedFeesDoNotMatch = errors.New("accumulated fees do not match")

// ErrAccumulatedFeesInEpochDoNotMatch signals that accumulated fees in epoch do not match
var ErrAccumulatedFeesInEpochDoNotMatch = errors.New("accumulated fees in epoch do not match")

// ErrNilRewardsHandler signals that rewards handler is nil
var ErrNilRewardsHandler = errors.New("rewards handler is nil")

// ErrNilTotalAccumulatedFeesInEpoch signals that total accumulated fees in epoch is nil
var ErrNilTotalAccumulatedFeesInEpoch = errors.New("total accumulated fees in epoch is nil")

// ErrEndOfEpochEconomicsDataDoesNotMatch signals that end of epoch data does not match
var ErrEndOfEpochEconomicsDataDoesNotMatch = errors.New("end of epoch econimics data does not match")

// ErrNilEpochEconomics signals that nil end of epoch econimics was provided
var ErrNilEpochEconomics = errors.New("nil epoch economics")

// ErrNilEpochStartDataCreator signals that nil epoch start data creator was provided
var ErrNilEpochStartDataCreator = errors.New("nil epoch start data creator")

// ErrNilEpochStartRewardsCreator signals that nil epoch start rewards creator was provided
var ErrNilEpochStartRewardsCreator = errors.New("nil epoch start rewards creator")

// ErrNilEpochStartValidatorInfoCreator signals that nil epoch start validator info creator was provided
var ErrNilEpochStartValidatorInfoCreator = errors.New("nil epoch start validator info creator")

// ErrInvalidGenesisTotalSupply signals that invalid genesis total supply was provided
var ErrInvalidGenesisTotalSupply = errors.New("invalid genesis total supply")

// ErrInvalidAuctionEnableNonce signals that auction enable nonce is invalid
var ErrInvalidAuctionEnableNonce = errors.New("invalid auction enable nonce")

// ErrInvalidStakingEnableNonce signals that the staking enable nonce is invalid
var ErrInvalidStakingEnableNonce = errors.New("invalid staking enable nonce")

// ErrInvalidUnJailPrice signals that invalid unjail price was provided
var ErrInvalidUnJailPrice = errors.New("invalid unjail price")

// ErrDuplicateThreshold signals that two thresholds are the same
var ErrDuplicateThreshold = errors.New("two thresholds are the same")

// ErrNoChancesForMaxThreshold signals that the max threshold has no chance defined
var ErrNoChancesForMaxThreshold = errors.New("max threshold has no chances")

// ErrNoChancesProvided signals that there were no chances provided
var ErrNoChancesProvided = errors.New("no chances are provided")

// ErrNilMinChanceIfZero signals that there was no min chance provided if a chance is still needed
var ErrNilMinChanceIfZero = errors.New("no min chance ")

<<<<<<< HEAD
// ErrNilValidatorStatistics signals that a nil validator statistics has been provided
var ErrNilValidatorStatistics = errors.New("nil validator statistics")
=======
// ErrInvalidShardCacherIdentifier signals an invalid identifier
var ErrInvalidShardCacherIdentifier = errors.New("invalid identifier for shard cacher")

// ErrMaxBlockSizeReached signals that max block size has been reached
var ErrMaxBlockSizeReached = errors.New("max block size has been reached")

// ErrBlockBodyHashMismatch signals that block body hashes does not match
var ErrBlockBodyHashMismatch = errors.New("block bodies does not match")

// ErrInvalidMiniBlockType signals that an invalid miniblock type has been provided
var ErrInvalidMiniBlockType = errors.New("invalid miniblock type")

// ErrInvalidBody signals that an invalid body has been provided
var ErrInvalidBody = errors.New("invalid body")

// ErrNilBlockSizeComputationHandler signals that a nil block size computation handler has been provided
var ErrNilBlockSizeComputationHandler = errors.New("nil block size computation handler")
>>>>>>> 4ebb5186
<|MERGE_RESOLUTION|>--- conflicted
+++ resolved
@@ -675,10 +675,6 @@
 // ErrNilMinChanceIfZero signals that there was no min chance provided if a chance is still needed
 var ErrNilMinChanceIfZero = errors.New("no min chance ")
 
-<<<<<<< HEAD
-// ErrNilValidatorStatistics signals that a nil validator statistics has been provided
-var ErrNilValidatorStatistics = errors.New("nil validator statistics")
-=======
 // ErrInvalidShardCacherIdentifier signals an invalid identifier
 var ErrInvalidShardCacherIdentifier = errors.New("invalid identifier for shard cacher")
 
@@ -696,4 +692,6 @@
 
 // ErrNilBlockSizeComputationHandler signals that a nil block size computation handler has been provided
 var ErrNilBlockSizeComputationHandler = errors.New("nil block size computation handler")
->>>>>>> 4ebb5186
+
+// ErrNilValidatorStatistics signals that a nil validator statistics has been provided
+var ErrNilValidatorStatistics = errors.New("nil validator statistics")