--- conflicted
+++ resolved
@@ -459,13 +459,11 @@
 // ErrNilEpochNotifier signals that the provided EpochNotifier is nil
 var ErrNilEpochNotifier = errors.New("nil EpochNotifier")
 
-<<<<<<< HEAD
+// ErrNilRoundNotifier signals that the provided EpochNotifier is nil
+var ErrNilRoundNotifier = errors.New("nil RoundNotifier")
+
 // ErrNilChainParametersHandler signals that the provided chain parameters handler is nil
 var ErrNilChainParametersHandler = errors.New("nil chain parameters handler")
-=======
-// ErrNilRoundNotifier signals that the provided EpochNotifier is nil
-var ErrNilRoundNotifier = errors.New("nil RoundNotifier")
->>>>>>> 7c5d69e1
 
 // ErrInvalidCacheRefreshIntervalInSec signals that the cacheRefreshIntervalInSec is invalid - zero or less
 var ErrInvalidCacheRefreshIntervalInSec = errors.New("invalid cacheRefreshIntervalInSec")
@@ -1220,7 +1218,9 @@
 // ErrBuiltinFunctionNotExecutable signals that a builtin function is not executable
 var ErrBuiltinFunctionNotExecutable = errors.New("builtin function not executable")
 
-<<<<<<< HEAD
+// ErrNilManagedPeersHolder signals that a nil managed peers holder has been provided
+var ErrNilManagedPeersHolder = errors.New("nil managed peers holder")
+
 // ErrMissingConfigurationForEpochZero signals that the provided configuration doesn't include anything for epoch 0
 var ErrMissingConfigurationForEpochZero = errors.New("missing configuration for epoch 0")
 
@@ -1228,8 +1228,4 @@
 var ErrEmptyChainParametersConfiguration = errors.New("empty chain parameters configuration")
 
 // ErrNoMatchingConfigForProvidedEpoch signals that there is no matching configuration for the provided epoch
-var ErrNoMatchingConfigForProvidedEpoch = errors.New("no matching configuration")
-=======
-// ErrNilManagedPeersHolder signals that a nil managed peers holder has been provided
-var ErrNilManagedPeersHolder = errors.New("nil managed peers holder")
->>>>>>> 7c5d69e1
+var ErrNoMatchingConfigForProvidedEpoch = errors.New("no matching configuration")