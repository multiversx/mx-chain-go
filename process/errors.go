package process

import (
	"errors"
)

// ErrNilMessage signals that a nil message has been received
var ErrNilMessage = errors.New("nil message")

// ErrNilAccountsAdapter defines the error when trying to use a nil AccountsAddapter
var ErrNilAccountsAdapter = errors.New("nil AccountsAdapter")

// ErrNilHasher signals that an operation has been attempted to or with a nil hasher implementation
var ErrNilHasher = errors.New("nil Hasher")

// ErrNilAddressConverter signals that an operation has been attempted to or with a nil AddressConverter implementation
var ErrNilAddressConverter = errors.New("nil AddressConverter")

// ErrNilAddressContainer signals that an operation has been attempted to or with a nil AddressContainer implementation
var ErrNilAddressContainer = errors.New("nil AddressContainer")

// ErrNilTransaction signals that an operation has been attempted to or with a nil transaction
var ErrNilTransaction = errors.New("nil transaction")

// ErrWrongTransaction signals that transaction is invalid
var ErrWrongTransaction = errors.New("invalid transaction")

// ErrNoVM signals that no SCHandler has been set
var ErrNoVM = errors.New("no VM (hook not set)")

// ErrHigherNonceInTransaction signals the nonce in transaction is higher than the account's nonce
var ErrHigherNonceInTransaction = errors.New("higher nonce in transaction")

// ErrLowerNonceInTransaction signals the nonce in transaction is lower than the account's nonce
var ErrLowerNonceInTransaction = errors.New("lower nonce in transaction")

// ErrInsufficientFunds signals the funds are insufficient
var ErrInsufficientFunds = errors.New("insufficient funds")

// ErrNilValue signals the value is nil
var ErrNilValue = errors.New("nil value")

// ErrNilBlockChain signals that an operation has been attempted to or with a nil blockchain
var ErrNilBlockChain = errors.New("nil block chain")

// ErrNilMetaBlockHeader signals that an operation has been attempted to or with a nil metablock
var ErrNilMetaBlockHeader = errors.New("nil metablock header")

// ErrNilTxBlockBody signals that an operation has been attempted to or with a nil tx block body
var ErrNilTxBlockBody = errors.New("nil tx block body")

// ErrNilStore signals that the provided storage service is nil
var ErrNilStore = errors.New("nil data storage service")

// ErrNilPeerBlockBody signals that an operation has been attempted to or with a nil block body
var ErrNilPeerBlockBody = errors.New("nil block body")

// ErrNilBlockHeader signals that an operation has been attempted to or with a nil block header
var ErrNilBlockHeader = errors.New("nil block header")

// ErrNilBlockBody signals that an operation has been attempted to or with a nil block body
var ErrNilBlockBody = errors.New("nil block body")

// ErrNilTxHash signals that an operation has been attempted with a nil hash
var ErrNilTxHash = errors.New("nil transaction hash")

// ErrNilPublicKey signals that a operation has been attempted with a nil public key
var ErrNilPublicKey = errors.New("nil public key")

// ErrNilPubKeysBitmap signals that a operation has been attempted with a nil public keys bitmap
var ErrNilPubKeysBitmap = errors.New("nil public keys bitmap")

// ErrNilPreviousBlockHash signals that a operation has been attempted with a nil previous block header hash
var ErrNilPreviousBlockHash = errors.New("nil previous block header hash")

// ErrNilSignature signals that a operation has been attempted with a nil signature
var ErrNilSignature = errors.New("nil signature")

// ErrNilMiniBlocks signals that an operation has been attempted with a nil mini-block
var ErrNilMiniBlocks = errors.New("nil mini blocks")

// ErrNilMiniBlockHeaders signals that an operation has been attempted with a nil mini-block
var ErrNilMiniBlockHeaders = errors.New("nil mini block headers")

// ErrNilTxHashes signals that an operation has been atempted with nil transaction hashes
var ErrNilTxHashes = errors.New("nil transaction hashes")

// ErrNilRootHash signals that an operation has been attempted with a nil root hash
var ErrNilRootHash = errors.New("root hash is nil")

// ErrWrongNonceInBlock signals the nonce in block is different than expected nonce
var ErrWrongNonceInBlock = errors.New("wrong nonce in block")

// ErrBlockHashDoesNotMatch signals the hash of the block is not matching with the previous one
var ErrBlockHashDoesNotMatch = errors.New("block hash does not match")

// ErrNotarizedBlockHashDoesNotMatch signals the hash of the notarized block is not matching with the previous one
var ErrNotarizedBlockHashDoesNotMatch = errors.New("notarized block hash does not match")

// ErrMissingTransaction signals that one transaction is missing
var ErrMissingTransaction = errors.New("missing transaction")

// ErrMarshalWithoutSuccess signals that marshal some data was not done with success
var ErrMarshalWithoutSuccess = errors.New("marshal without success")

// ErrUnmarshalWithoutSuccess signals that unmarshal some data was not done with success
var ErrUnmarshalWithoutSuccess = errors.New("unmarshal without success")

// ErrRootStateMissmatch signals that persist some data was not done with success
var ErrRootStateMissmatch = errors.New("root state does not match")

// ErrAccountStateDirty signals that the accounts were modified before starting the current modification
var ErrAccountStateDirty = errors.New("accountState was dirty before starting to change")

// ErrInvalidShardId signals that the shard id is invalid
var ErrInvalidShardId = errors.New("invalid shard id")

// ErrMissingHeader signals that header of the block is missing
var ErrMissingHeader = errors.New("missing header")

// ErrMissingHashForHeaderNonce signals that hash of the block is missing
var ErrMissingHashForHeaderNonce = errors.New("missing hash for header nonce")

// ErrMissingBody signals that body of the block is missing
var ErrMissingBody = errors.New("missing body")

// ErrNilBlockExecutor signals that an operation has been attempted to or with a nil BlockExecutor implementation
var ErrNilBlockExecutor = errors.New("nil BlockExecutor")

// ErrNilMarshalizer signals that an operation has been attempted to or with a nil Marshalizer implementation
var ErrNilMarshalizer = errors.New("nil Marshalizer")

// ErrNilRounder signals that an operation has been attempted to or with a nil Rounder implementation
var ErrNilRounder = errors.New("nil Rounder")

// ErrNilMessenger signals that a nil Messenger object was provided
var ErrNilMessenger = errors.New("nil Messenger")

// ErrNilTxDataPool signals that a nil transaction pool has been provided
var ErrNilTxDataPool = errors.New("nil transaction data pool")

// ErrNilHeadersDataPool signals that a nil headers pool has been provided
var ErrNilHeadersDataPool = errors.New("nil headers data pool")

// ErrNilMetaHeadersDataPool signals that a nil metachain header pool has been provided
var ErrNilMetaHeadersDataPool = errors.New("nil meta headers data pool")

// ErrNilHeadersNoncesDataPool signals that a nil header - nonce cache
var ErrNilHeadersNoncesDataPool = errors.New("nil headers nonces cache")

//ErrNilMetaHeadersNoncesDataPool signals a nil metachain header - nonce cache
var ErrNilMetaHeadersNoncesDataPool = errors.New("nil meta headers nonces cache")

// ErrNilCacher signals that a nil cache has been provided
var ErrNilCacher = errors.New("nil cacher")

// ErrNilUint64SyncMapCacher signals that a nil Uint64SyncMapCache has been provided
var ErrNilUint64SyncMapCacher = errors.New("nil Uint64SyncMapCacher")

// ErrNilRcvAddr signals that an operation has been attempted to or with a nil receiver address
var ErrNilRcvAddr = errors.New("nil receiver address")

// ErrNilSndAddr signals that an operation has been attempted to or with a nil sender address
var ErrNilSndAddr = errors.New("nil sender address")

// ErrNegativeValue signals that a negative value has been detected and it is not allowed
var ErrNegativeValue = errors.New("negative value")

// ErrNilShardCoordinator signals that an operation has been attempted to or with a nil shard coordinator
var ErrNilShardCoordinator = errors.New("nil shard coordinator")

// ErrInvalidRcvAddr signals that an operation has been attempted to or with an invalid receiver address
var ErrInvalidRcvAddr = errors.New("invalid receiver address")

// ErrInvalidSndAddr signals that an operation has been attempted to or with an invalid sender address
var ErrInvalidSndAddr = errors.New("invalid sender address")

// ErrNilKeyGen signals that an operation has been attempted to or with a nil single sign key generator
var ErrNilKeyGen = errors.New("nil key generator")

// ErrNilSingleSigner signals that a nil single signer is used
var ErrNilSingleSigner = errors.New("nil single signer")

// ErrNilMultiSigVerifier signals that a nil multi-signature verifier is used
var ErrNilMultiSigVerifier = errors.New("nil multi-signature verifier")

// ErrInvalidBlockBodyType signals that an operation has been attempted with an invalid block body type
var ErrInvalidBlockBodyType = errors.New("invalid block body type")

// ErrNilDataToProcess signals that nil data was provided
var ErrNilDataToProcess = errors.New("nil data to process")

// ErrNilPoolsHolder signals that an operation has been attempted to or with a nil pools holder object
var ErrNilPoolsHolder = errors.New("nil pools holder")

// ErrNilTxStorage signals that a nil transaction storage has been provided
var ErrNilTxStorage = errors.New("nil transaction storage")

// ErrNilStorage signals that a nil storage has been provided
var ErrNilStorage = errors.New("nil storage")

// ErrNilShardedDataCacherNotifier signals that a nil sharded data cacher notifier has been provided
var ErrNilShardedDataCacherNotifier = errors.New("nil sharded data cacher notifier")

// ErrNilBlocksTracker signals that a nil blocks tracker has been provided
var ErrNilBlocksTracker = errors.New("nil blocks tracker")

// ErrInvalidTxInPool signals an invalid transaction in the transactions pool
var ErrInvalidTxInPool = errors.New("invalid transaction in the transactions pool")

// ErrTxNotFound signals that a transaction has not found
var ErrTxNotFound = errors.New("transaction not found")

// ErrNilHeadersStorage signals that a nil header storage has been provided
var ErrNilHeadersStorage = errors.New("nil headers storage")

// ErrNilHeadersNonceHashStorage signals that a nil header nonce hash storage has been provided
var ErrNilHeadersNonceHashStorage = errors.New("nil headers nonce hash storage")

// ErrNilBlockBodyStorage signals that a nil block body storage has been provided
var ErrNilBlockBodyStorage = errors.New("nil block body storage")

// ErrNilTransactionPool signals that a nil transaction pool was used
var ErrNilTransactionPool = errors.New("nil transaction pool")

// ErrNilMiniBlockPool signals that a nil mini blocks pool was used
var ErrNilMiniBlockPool = errors.New("nil mini block pool")

// ErrNilMetaBlockPool signals that a nil meta blocks pool was used
var ErrNilMetaBlockPool = errors.New("nil meta block pool")

// ErrNilTxProcessor signals that a nil transactions processor was used
var ErrNilTxProcessor = errors.New("nil transactions processor")

// ErrNilDataPoolHolder signals that the data pool holder is nil
var ErrNilDataPoolHolder = errors.New("nil data pool holder")

// ErrTimeIsOut signals that time is out
var ErrTimeIsOut = errors.New("time is out")

// ErrNilForkDetector signals that the fork detector is nil
var ErrNilForkDetector = errors.New("nil fork detector")

// ErrNilContainerElement signals when trying to add a nil element in the container
var ErrNilContainerElement = errors.New("element cannot be nil")

// ErrInvalidContainerKey signals that an element does not exist in the container's map
var ErrInvalidContainerKey = errors.New("element does not exist in container")

// ErrContainerKeyAlreadyExists signals that an element was already set in the container's map
var ErrContainerKeyAlreadyExists = errors.New("provided key already exists in container")

// ErrNilResolverContainer signals that a nil resolver container was provided
var ErrNilResolverContainer = errors.New("nil resolver container")

// ErrNilRequestHandler signals that a nil request handler interface was provided
var ErrNilRequestHandler = errors.New("nil request handler")

// ErrNilHaveTimeHandler signals that a nil have time handler func was provided
var ErrNilHaveTimeHandler = errors.New("nil have time handler")

// ErrCouldNotDecodeUnderlyingBody signals that an InterceptedBlockBody could not be decoded to a block.Body using type assertion
var ErrCouldNotDecodeUnderlyingBody = errors.New("could not decode InterceptedBlockBody to block.Body")

// ErrWrongTypeInContainer signals that a wrong type of object was found in container
var ErrWrongTypeInContainer = errors.New("wrong type of object inside container")

// ErrLenMismatch signals that 2 or more slices have different lengths
var ErrLenMismatch = errors.New("lengths mismatch")

// ErrWrongTypeAssertion signals that an type assertion failed
var ErrWrongTypeAssertion = errors.New("wrong type assertion")

// ErrRollbackFromGenesis signals that a rollback from genesis is called
var ErrRollbackFromGenesis = errors.New("roll back from genesis is not supported")

// ErrNoTransactionInMessage signals that no transaction was found after parsing received p2p message
var ErrNoTransactionInMessage = errors.New("no transaction found in received message")

// ErrNilBuffer signals that a provided byte buffer is nil
var ErrNilBuffer = errors.New("provided byte buffer is nil")

// ErrNilChronologyValidator signals that a nil chronology validator has been provided
var ErrNilChronologyValidator = errors.New("provided chronology validator object is nil")

// ErrNilRandSeed signals that a nil rand seed has been provided
var ErrNilRandSeed = errors.New("provided rand seed is nil")

// ErrNilPrevRandSeed signals that a nil previous rand seed has been provided
var ErrNilPrevRandSeed = errors.New("provided previous rand seed is nil")

// ErrNilRequestHeaderHandlerByNonce signals that a nil header request handler by nonce func was provided
var ErrNilRequestHeaderHandlerByNonce = errors.New("nil request header handler by nonce")

// ErrLowShardHeaderRound signals that shard header round is too low for processing
var ErrLowShardHeaderRound = errors.New("shard header round is lower than last committed for this shard")

// ErrRandSeedMismatch signals that random seeds are not equal
var ErrRandSeedMismatch = errors.New("random seeds do not match")

// ErrHeaderNotFinal signals that header is not final and it should be
var ErrHeaderNotFinal = errors.New("header in metablock is not final")

// ErrShardIdMissmatch signals shard ID does not match expectations
var ErrShardIdMissmatch = errors.New("shard ID missmatch")

// ErrMintAddressNotInThisShard signals that the mint address does not belong to current shard
var ErrMintAddressNotInThisShard = errors.New("mint address does not belong to current shard")

// ErrNotarizedHdrsSliceIsNil signals that the slice holding last notarized headers is nil
var ErrNotarizedHdrsSliceIsNil = errors.New("notarized shard headers slice is nil")

// ErrNoSortedHdrsForShard signals that there are no sorted hdrs in pool
var ErrNoSortedHdrsForShard = errors.New("no sorted headers in pool")

// ErrCrossShardMBWithoutConfirmationFromMeta signals that miniblock was not yet notarized by metachain
var ErrCrossShardMBWithoutConfirmationFromMeta = errors.New("cross shard miniblock with destination current shard is not confirmed by metachain")

// ErrHeaderBodyMismatch signals that the header does not attest all data from the block
var ErrHeaderBodyMismatch = errors.New("body cannot be validated from header data")

// ErrNilSmartContractProcessor signals that smart contract call executor is nil
var ErrNilSmartContractProcessor = errors.New("smart contract processor is nil")

// ErrNilArguments signals that arguments from transactions data is nil
var ErrNilArguments = errors.New("smart contract arguments are nil")

// ErrNilCode signals that code from transaction data is nil
var ErrNilCode = errors.New("smart contract code is nil")

// ErrNilFunction signals that function from transaction data is nil
var ErrNilFunction = errors.New("smart contract function is nil")

// ErrStringSplitFailed signals that data splitting into arguments and code failed
var ErrStringSplitFailed = errors.New("data splitting into arguments and code/function failed")

// ErrNilArgumentParser signals that the argument parser is nil
var ErrNilArgumentParser = errors.New("argument parser is nil")

// ErrNilSCDestAccount signals that destination account is nil
var ErrNilSCDestAccount = errors.New("nil destination SC account")

// ErrWrongNonceInVMOutput signals that nonce in vm output is wrong
var ErrWrongNonceInVMOutput = errors.New("nonce invalid from SC run")

// ErrNilVMOutput signals that vmoutput is nil
var ErrNilVMOutput = errors.New("nil vm output")

// ErrNilBalanceFromSC signals that balance is nil
var ErrNilBalanceFromSC = errors.New("output balance from VM is nil")

// ErrNilTemporaryAccountsHandler signals that temporary accounts handler is nil
var ErrNilTemporaryAccountsHandler = errors.New("temporary accounts handler is nil")

// ErrNotEnoughValidBlocksInStorage signals that bootstrap from storage failed due to not enough valid blocks stored
var ErrNotEnoughValidBlocksInStorage = errors.New("not enough valid blocks in storage")

// ErrNilSmartContractResult signals that the smart contract result is nil
var ErrNilSmartContractResult = errors.New("smart contract result is nil")

// ErrInvalidDataInput signals that the data input is invalid for parsing
var ErrInvalidDataInput = errors.New("data input is invalid to create key, value storage output")

// ErrNoUnsignedTransactionInMessage signals that message does not contain required data
var ErrNoUnsignedTransactionInMessage = errors.New("no unsigned transactions in message")

// ErrNilUTxDataPool signals that unsigned transaction pool is nil
var ErrNilUTxDataPool = errors.New("unsigned transactions pool is nil")

// ErrNilUTxStorage signals that unsigned transaction storage is nil
var ErrNilUTxStorage = errors.New("unsigned transactions storage is nil")

// ErrNilScAddress signals that a nil smart contract address has been provided
var ErrNilScAddress = errors.New("nil SC address")

// ErrEmptyFunctionName signals that an empty function name has been provided
var ErrEmptyFunctionName = errors.New("empty function name")

// ErrMiniBlockHashMismatch signals that miniblock hashes does not match
var ErrMiniBlockHashMismatch = errors.New("miniblocks does not match")

// ErrNilIntermediateTransactionHandler signals that nil intermediate transaction handler was provided
var ErrNilIntermediateTransactionHandler = errors.New("intermediate transaction handler is nil")

// ErrWrongTypeInMiniBlock signals that type is not correct for processing
var ErrWrongTypeInMiniBlock = errors.New("type in miniblock is not correct for processing")

// ErrNilTransactionCoordinator signals that transaction coordinator is nil
var ErrNilTransactionCoordinator = errors.New("transaction coordinator is nil")

// ErrNilUint64Converter signals that uint64converter is nil
var ErrNilUint64Converter = errors.New("unit64converter is nil")

// ErrNilSmartContractResultProcessor signals that smart contract result processor is nil
var ErrNilSmartContractResultProcessor = errors.New("nil smart contract result processor")

// ErrNilIntermediateProcessorContainer signals that intermediate processors container is nil
var ErrNilIntermediateProcessorContainer = errors.New("intermediate processor container is nil")

// ErrNilPreProcessorsContainer signals that preprocessors container is nil
var ErrNilPreProcessorsContainer = errors.New("preprocessors container is nil")

// ErrUnknownBlockType signals that block type is not correct
var ErrUnknownBlockType = errors.New("block type is unknown")

<<<<<<< HEAD
// ErrNilTxValidator signals that a nil tx handler validator has been provided
var ErrNilTxValidator = errors.New("nil tx handler validator provided")

// ErrNilHeaderHandlerValidator signals that a nil header handler validator has been provided
var ErrNilHeaderHandlerValidator = errors.New("nil header handler validator provided")
=======
// ErrMissingPreProcessor signals that required pre processor is missing
var ErrMissingPreProcessor = errors.New("pre processor is missing")
>>>>>>> 80b2dd3f
<|MERGE_RESOLUTION|>--- conflicted
+++ resolved
@@ -403,13 +403,11 @@
 // ErrUnknownBlockType signals that block type is not correct
 var ErrUnknownBlockType = errors.New("block type is unknown")
 
-<<<<<<< HEAD
+// ErrMissingPreProcessor signals that required pre processor is missing
+var ErrMissingPreProcessor = errors.New("pre processor is missing")
+
 // ErrNilTxValidator signals that a nil tx handler validator has been provided
 var ErrNilTxValidator = errors.New("nil tx handler validator provided")
 
 // ErrNilHeaderHandlerValidator signals that a nil header handler validator has been provided
-var ErrNilHeaderHandlerValidator = errors.New("nil header handler validator provided")
-=======
-// ErrMissingPreProcessor signals that required pre processor is missing
-var ErrMissingPreProcessor = errors.New("pre processor is missing")
->>>>>>> 80b2dd3f
+var ErrNilHeaderHandlerValidator = errors.New("nil header handler validator provided")