--- conflicted
+++ resolved
@@ -857,10 +857,9 @@
 // ErrInterceptedDataNotForCurrentShard signals that intercepted data is not for current shard
 var ErrInterceptedDataNotForCurrentShard = errors.New("intercepted data not for current shard")
 
-<<<<<<< HEAD
 // ErrAccountNotPayable will be sent when trying to send money to a non-payable account
 var ErrAccountNotPayable = errors.New("sending value to non payable contract")
-=======
+
 // ErrNilIndexer signals that indexer is nil
 var ErrNilIndexer = errors.New("indexer is nil")
 
@@ -871,5 +870,4 @@
 var ErrSmartContractDeploymentIsDisabled = errors.New("smart Contract deployment is disabled")
 
 // ErrBuiltInfFunctionsAreDisabled signals that built in functions are disabled
-var ErrBuiltInfFunctionsAreDisabled = errors.New("built in functions are disabled")
->>>>>>> bb5ad11c
+var ErrBuiltInfFunctionsAreDisabled = errors.New("built in functions are disabled")