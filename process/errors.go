package process

import (
	"errors"
)

// ErrNilMessage signals that a nil message has been received
var ErrNilMessage = errors.New("nil message")

// ErrNilAccountsAdapter defines the error when trying to use a nil AccountsAddapter
var ErrNilAccountsAdapter = errors.New("nil AccountsAdapter")

// ErrNilCoreComponentsHolder signals that a nil core components holder was provided
var ErrNilCoreComponentsHolder = errors.New("nil core components holder")

// ErrNilBootstrapComponentsHolder signals that a nil bootstrap components holder was provided
var ErrNilBootstrapComponentsHolder = errors.New("nil bootstrap components holder")

// ErrNilStatusComponentsHolder signals that a nil status components holder was provided
var ErrNilStatusComponentsHolder = errors.New("nil status components holder")

// ErrNilStatusCoreComponentsHolder signals that a nil status core components holder was provided
var ErrNilStatusCoreComponentsHolder = errors.New("nil status core components holder")

// ErrNilCryptoComponentsHolder signals that a nil crypto components holder was provided
var ErrNilCryptoComponentsHolder = errors.New("nil crypto components holder")

// ErrNilDataComponentsHolder signals that a nil data components holder was provided
var ErrNilDataComponentsHolder = errors.New("nil data components holder")

// ErrNilHasher signals that an operation has been attempted to or with a nil hasher implementation
var ErrNilHasher = errors.New("nil Hasher")

// ErrNilPubkeyConverter signals that an operation has been attempted to or with a nil public key converter implementation
var ErrNilPubkeyConverter = errors.New("nil pubkey converter")

// ErrNilGasSchedule signals that an operation has been attempted with a nil gas schedule
var ErrNilGasSchedule = errors.New("nil GasSchedule")

// ErrNilAddressContainer signals that an operation has been attempted to or with a nil AddressContainer implementation
var ErrNilAddressContainer = errors.New("nil AddressContainer")

// ErrNilTransaction signals that an operation has been attempted to or with a nil transaction
var ErrNilTransaction = errors.New("nil transaction")

// ErrWrongTransaction signals that transaction is invalid
var ErrWrongTransaction = errors.New("invalid transaction")

// ErrNoVM signals that no SCHandler has been set
var ErrNoVM = errors.New("no VM (hook not set)")

// ErrHigherNonceInTransaction signals the nonce in transaction is higher than the account's nonce
var ErrHigherNonceInTransaction = errors.New("higher nonce in transaction")

// ErrLowerNonceInTransaction signals the nonce in transaction is lower than the account's nonce
var ErrLowerNonceInTransaction = errors.New("lower nonce in transaction")

// ErrInsufficientFunds signals the funds are insufficient for the move balance operation but the
// transaction fee is covered by the current balance
var ErrInsufficientFunds = errors.New("insufficient funds")

// ErrInsufficientFee signals that the current balance doesn't have the required transaction fee
var ErrInsufficientFee = errors.New("insufficient balance for fees")

// ErrNilValue signals the value is nil
var ErrNilValue = errors.New("nil value")

// ErrNilBlockChain signals that an operation has been attempted to or with a nil blockchain
var ErrNilBlockChain = errors.New("nil block chain")

// ErrNilMetaBlockHeader signals that an operation has been attempted to or with a nil metablock
var ErrNilMetaBlockHeader = errors.New("nil metablock header")

// ErrNilTxBlockBody signals that an operation has been attempted to or with a nil tx block body
var ErrNilTxBlockBody = errors.New("nil tx block body")

// ErrNilStore signals that the provided storage service is nil
var ErrNilStore = errors.New("nil data storage service")

// ErrNilBootStorer signals that the provided boot storer is bil
var ErrNilBootStorer = errors.New("nil boot storer")

// ErrNilBlockHeader signals that an operation has been attempted to or with a nil block header
var ErrNilBlockHeader = errors.New("nil block header")

// ErrNilBlockBody signals that an operation has been attempted to or with a nil block body
var ErrNilBlockBody = errors.New("nil block body")

// ErrNilTxHash signals that an operation has been attempted with a nil hash
var ErrNilTxHash = errors.New("nil transaction hash")

// ErrNilPubKeysBitmap signals that an operation has been attempted with a nil public keys bitmap
var ErrNilPubKeysBitmap = errors.New("nil public keys bitmap")

// ErrNilPreviousBlockHash signals that an operation has been attempted with a nil previous block header hash
var ErrNilPreviousBlockHash = errors.New("nil previous block header hash")

// ErrNilSignature signals that an operation has been attempted with a nil signature
var ErrNilSignature = errors.New("nil signature")

// ErrNilMiniBlocks signals that an operation has been attempted with a nil mini-block
var ErrNilMiniBlocks = errors.New("nil mini blocks")

// ErrNilMiniBlock signals that an operation has been attempted with a nil miniblock
var ErrNilMiniBlock = errors.New("nil mini block")

// ErrNilRootHash signals that an operation has been attempted with a nil root hash
var ErrNilRootHash = errors.New("root hash is nil")

// ErrWrongNonceInBlock signals the nonce in block is different from expected nonce
var ErrWrongNonceInBlock = errors.New("wrong nonce in block")

// ErrBlockHashDoesNotMatch signals that header hash does not match with the previous one
var ErrBlockHashDoesNotMatch = errors.New("block hash does not match")

// ErrMissingTransaction signals that one transaction is missing
var ErrMissingTransaction = errors.New("missing transaction")

// ErrMarshalWithoutSuccess signals that marshal some data was not done with success
var ErrMarshalWithoutSuccess = errors.New("marshal without success")

// ErrUnmarshalWithoutSuccess signals that unmarshal some data was not done with success
var ErrUnmarshalWithoutSuccess = errors.New("unmarshal without success")

// ErrRootStateDoesNotMatch signals that root state does not match
var ErrRootStateDoesNotMatch = errors.New("root state does not match")

// ErrValidatorStatsRootHashDoesNotMatch signals that the root hash for the validator statistics does not match
var ErrValidatorStatsRootHashDoesNotMatch = errors.New("root hash for validator statistics does not match")

// ErrAccountStateDirty signals that the accounts were modified before starting the current modification
var ErrAccountStateDirty = errors.New("accountState was dirty before starting to change")

// ErrInvalidShardId signals that the shard id is invalid
var ErrInvalidShardId = errors.New("invalid shard id")

// ErrMissingHeader signals that header of the block is missing
var ErrMissingHeader = errors.New("missing header")

// ErrMissingHashForHeaderNonce signals that hash of the block is missing
var ErrMissingHashForHeaderNonce = errors.New("missing hash for header nonce")

// ErrMissingBody signals that body of the block is missing
var ErrMissingBody = errors.New("missing body")

// ErrNilBlockProcessor signals that an operation has been attempted to or with a nil BlockProcessor implementation
var ErrNilBlockProcessor = errors.New("nil block processor")

// ErrNilMarshalizer signals that an operation has been attempted to or with a nil Marshalizer implementation
var ErrNilMarshalizer = errors.New("nil Marshalizer")

// ErrNilNodesConfigProvider signals that an operation has been attempted to or with a nil nodes config provider
var ErrNilNodesConfigProvider = errors.New("nil nodes config provider")

// ErrNilSystemSCConfig signals that nil system sc config was provided
var ErrNilSystemSCConfig = errors.New("nil system sc config")

// ErrNilRoundHandler signals that an operation has been attempted to or with a nil RoundHandler implementation
var ErrNilRoundHandler = errors.New("nil RoundHandler")

// ErrNilRoundTimeDurationHandler signals that an operation has been attempted to or with a nil RoundTimeDurationHandler implementation
var ErrNilRoundTimeDurationHandler = errors.New("nil RoundTimeDurationHandler")

// ErrNilMessenger signals that a nil Messenger object was provided
var ErrNilMessenger = errors.New("nil Messenger")

// ErrNilTxDataPool signals that a nil transaction pool has been provided
var ErrNilTxDataPool = errors.New("nil transaction data pool")

// ErrNilHeadersDataPool signals that a nil headers pool has been provided
var ErrNilHeadersDataPool = errors.New("nil headers data pool")

// ErrNilCacher signals that a nil cache has been provided
var ErrNilCacher = errors.New("nil cacher")

// ErrNilRcvAddr signals that an operation has been attempted to or with a nil receiver address
var ErrNilRcvAddr = errors.New("nil receiver address")

// ErrInvalidRcvAddr signals that an invalid receiver address was provided
var ErrInvalidRcvAddr = errors.New("invalid receiver address")

// ErrNilSndAddr signals that an operation has been attempted to or with a nil sender address
var ErrNilSndAddr = errors.New("nil sender address")

// ErrInvalidSndAddr signals that an invalid sender address was provided
var ErrInvalidSndAddr = errors.New("invalid sender address")

// ErrNegativeValue signals that a negative value has been detected, and it is not allowed
var ErrNegativeValue = errors.New("negative value")

// ErrNilShardCoordinator signals that an operation has been attempted to or with a nil shard coordinator
var ErrNilShardCoordinator = errors.New("nil shard coordinator")

// ErrNilNodesCoordinator signals that an operation has been attempted to or with a nil nodes coordinator
var ErrNilNodesCoordinator = errors.New("nil nodes coordinator")

// ErrNilStakingDataProvider signals that a nil staking data provider was used
var ErrNilStakingDataProvider = errors.New("nil staking data provider")

// ErrNilKeyGen signals that an operation has been attempted to or with a nil single sign key generator
var ErrNilKeyGen = errors.New("nil key generator")

// ErrNilSingleSigner signals that a nil single signer is used
var ErrNilSingleSigner = errors.New("nil single signer")

// ErrBlockProposerSignatureMissing signals that block proposer signature is missing from the block aggregated sig
var ErrBlockProposerSignatureMissing = errors.New("block proposer signature is missing")

// ErrNilMultiSigVerifier signals that a nil multi-signature verifier is used
var ErrNilMultiSigVerifier = errors.New("nil multi-signature verifier")

// ErrNilDataToProcess signals that nil data was provided
var ErrNilDataToProcess = errors.New("nil data to process")

// ErrNilPoolsHolder signals that an operation has been attempted to or with a nil pools holder object
var ErrNilPoolsHolder = errors.New("nil pools holder")

// ErrNilTxStorage signals that a nil transaction storage has been provided
var ErrNilTxStorage = errors.New("nil transaction storage")

// ErrNilStorage signals that a nil storage has been provided
var ErrNilStorage = errors.New("nil storage")

// ErrNilShardedDataCacherNotifier signals that a nil sharded data cacher notifier has been provided
var ErrNilShardedDataCacherNotifier = errors.New("nil sharded data cacher notifier")

// ErrInvalidTxInPool signals an invalid transaction in the transactions pool
var ErrInvalidTxInPool = errors.New("invalid transaction in the transactions pool")

// ErrTxNotFound signals that a transaction has not found
var ErrTxNotFound = errors.New("transaction not found")

// ErrNilTransactionPool signals that a nil transaction pool was used
var ErrNilTransactionPool = errors.New("nil transaction pool")

// ErrNilMiniBlockPool signals that a nil mini blocks pool was used
var ErrNilMiniBlockPool = errors.New("nil mini block pool")

// ErrNilMetaBlocksPool signals that a nil meta blocks pool was used
var ErrNilMetaBlocksPool = errors.New("nil meta blocks pool")

// ErrNilTxProcessor signals that a nil transactions processor was used
var ErrNilTxProcessor = errors.New("nil transactions processor")

// ErrNilDataPoolHolder signals that the data pool holder is nil
var ErrNilDataPoolHolder = errors.New("nil data pool holder")

// ErrTimeIsOut signals that time is out
var ErrTimeIsOut = errors.New("time is out")

// ErrNilForkDetector signals that the fork detector is nil
var ErrNilForkDetector = errors.New("nil fork detector")

// ErrNilContainerElement signals when trying to add a nil element in the container
var ErrNilContainerElement = errors.New("element cannot be nil")

// ErrNilArgumentStruct signals that a function has received nil instead of an instantiated Arg... structure
var ErrNilArgumentStruct = errors.New("nil argument struct")

// ErrInvalidContainerKey signals that an element does not exist in the container's map
var ErrInvalidContainerKey = errors.New("element does not exist in container")

// ErrContainerKeyAlreadyExists signals that an element was already set in the container's map
var ErrContainerKeyAlreadyExists = errors.New("provided key already exists in container")

// ErrNilRequestHandler signals that a nil request handler interface was provided
var ErrNilRequestHandler = errors.New("nil request handler")

// ErrNilHaveTimeHandler signals that a nil have time handler func was provided
var ErrNilHaveTimeHandler = errors.New("nil have time handler")

// ErrWrongTypeInContainer signals that a wrong type of object was found in container
var ErrWrongTypeInContainer = errors.New("wrong type of object inside container")

// ErrLenMismatch signals that 2 or more slices have different lengths
var ErrLenMismatch = errors.New("lengths mismatch")

// ErrWrongTypeAssertion signals that a type assertion failed
var ErrWrongTypeAssertion = errors.New("wrong type assertion")

// ErrHeaderShardDataMismatch signals that shard header does not match created shard info
var ErrHeaderShardDataMismatch = errors.New("shard header does not match shard info")

// ErrNoDataInMessage signals that no data was found after parsing received p2p message
var ErrNoDataInMessage = errors.New("no data found in received message")

// ErrNilBuffer signals that a provided byte buffer is nil
var ErrNilBuffer = errors.New("provided byte buffer is nil")

// ErrNilRandSeed signals that a nil rand seed has been provided
var ErrNilRandSeed = errors.New("provided rand seed is nil")

// ErrNilPrevRandSeed signals that a nil previous rand seed has been provided
var ErrNilPrevRandSeed = errors.New("provided previous rand seed is nil")

// ErrReservedFieldInvalid signals that reserved field has an invalid content
var ErrReservedFieldInvalid = errors.New("reserved field content is invalid")

// ErrLowerRoundInBlock signals that a header round is too low for processing it
var ErrLowerRoundInBlock = errors.New("header round is lower than last committed")

// ErrHigherRoundInBlock signals that a block with higher round than permitted has been provided
var ErrHigherRoundInBlock = errors.New("higher round in block")

// ErrLowerNonceInBlock signals that a block with lower nonce than permitted has been provided
var ErrLowerNonceInBlock = errors.New("lower nonce in block")

// ErrHigherNonceInBlock signals that a block with higher nonce than permitted has been provided
var ErrHigherNonceInBlock = errors.New("higher nonce in block")

// ErrRandSeedDoesNotMatch signals that random seed does not match with the previous one
var ErrRandSeedDoesNotMatch = errors.New("random seed does not match")

// ErrHeaderNotFinal signals that header is not final, and it should be
var ErrHeaderNotFinal = errors.New("header in metablock is not final")

// ErrShardIdMissmatch signals shard ID does not match expectations
var ErrShardIdMissmatch = errors.New("shard ID missmatch")

// ErrNotarizedHeadersSliceIsNil signals that the slice holding notarized headers is nil
var ErrNotarizedHeadersSliceIsNil = errors.New("notarized headers slice is nil")

// ErrNotarizedHeadersSliceForShardIsNil signals that the slice holding notarized headers for shard is nil
var ErrNotarizedHeadersSliceForShardIsNil = errors.New("notarized headers slice for shard is nil")

// ErrCrossShardMBWithoutConfirmationFromMeta signals that miniblock was not yet notarized by metachain
var ErrCrossShardMBWithoutConfirmationFromMeta = errors.New("cross shard miniblock with destination current shard is not confirmed by metachain")

// ErrHeaderBodyMismatch signals that the header does not attest all data from the block
var ErrHeaderBodyMismatch = errors.New("body cannot be validated from header data")

// ErrScheduledMiniBlocksMismatch signals that scheduled mini blocks created and executed in the last block, which are not yet final,
// do not match with the ones received in the next proposed body
var ErrScheduledMiniBlocksMismatch = errors.New("scheduled miniblocks does not match")

// ErrNilSmartContractProcessor signals that smart contract call executor is nil
var ErrNilSmartContractProcessor = errors.New("smart contract processor is nil")

// ErrNilArgumentParser signals that the argument parser is nil
var ErrNilArgumentParser = errors.New("argument parser is nil")

// ErrNilSCDestAccount signals that destination account is nil
var ErrNilSCDestAccount = errors.New("nil destination SC account")

// ErrWrongNonceInVMOutput signals that nonce in vm output is wrong
var ErrWrongNonceInVMOutput = errors.New("nonce invalid from SC run")

// ErrNilVMOutput signals that vmoutput is nil
var ErrNilVMOutput = errors.New("nil vm output")

// ErrNilValueFromRewardTransaction signals that the transfered value is nil
var ErrNilValueFromRewardTransaction = errors.New("transferred value is nil in reward transaction")

// ErrNilTemporaryAccountsHandler signals that temporary accounts handler is nil
var ErrNilTemporaryAccountsHandler = errors.New("temporary accounts handler is nil")

// ErrNotEnoughValidBlocksInStorage signals that bootstrap from storage failed due to not enough valid blocks stored
var ErrNotEnoughValidBlocksInStorage = errors.New("not enough valid blocks to start from storage")

// ErrNilSmartContractResult signals that the smart contract result is nil
var ErrNilSmartContractResult = errors.New("smart contract result is nil")

// ErrNilRewardTransaction signals that the reward transaction is nil
var ErrNilRewardTransaction = errors.New("reward transaction is nil")

// ErrNilUTxDataPool signals that unsigned transaction pool is nil
var ErrNilUTxDataPool = errors.New("unsigned transactions pool is nil")

// ErrNilRewardTxDataPool signals that the reward transactions pool is nil
var ErrNilRewardTxDataPool = errors.New("reward transactions pool is nil")

// ErrNilUnsignedTxDataPool signals that the unsigned transactions pool is nil
var ErrNilUnsignedTxDataPool = errors.New("unsigned transactions pool is nil")

// ErrNilUTxStorage signals that unsigned transaction storage is nil
var ErrNilUTxStorage = errors.New("unsigned transactions storage is nil")

// ErrNilScAddress signals that a nil smart contract address has been provided
var ErrNilScAddress = errors.New("nil SC address")

// ErrEmptyFunctionName signals that an empty function name has been provided
var ErrEmptyFunctionName = errors.New("empty function name")

// ErrMiniBlockHashMismatch signals that miniblock hashes does not match
var ErrMiniBlockHashMismatch = errors.New("miniblocks does not match")

// ErrNilIntermediateTransactionHandler signals that nil intermediate transaction handler was provided
var ErrNilIntermediateTransactionHandler = errors.New("intermediate transaction handler is nil")

// ErrWrongTypeInMiniBlock signals that type is not correct for processing
var ErrWrongTypeInMiniBlock = errors.New("type in miniblock is not correct for processing")

// ErrNilTransactionCoordinator signals that transaction coordinator is nil
var ErrNilTransactionCoordinator = errors.New("transaction coordinator is nil")

// ErrNilUint64Converter signals that uint64converter is nil
var ErrNilUint64Converter = errors.New("uint64converter is nil")

// ErrNilSmartContractResultProcessor signals that smart contract result processor is nil
var ErrNilSmartContractResultProcessor = errors.New("nil smart contract result processor")

// ErrNilRewardsTxProcessor signals that the rewards transaction processor is nil
var ErrNilRewardsTxProcessor = errors.New("nil rewards transaction processor")

// ErrNilIntermediateProcessorContainer signals that intermediate processors container is nil
var ErrNilIntermediateProcessorContainer = errors.New("intermediate processor container is nil")

// ErrNilPreProcessorsContainer signals that preprocessors container is nil
var ErrNilPreProcessorsContainer = errors.New("preprocessors container is nil")

// ErrNilPreProcessor signals that preprocessors is nil
var ErrNilPreProcessor = errors.New("preprocessor is nil")

// ErrNilGasHandler signals that gas handler is nil
var ErrNilGasHandler = errors.New("nil gas handler")

// ErrUnknownBlockType signals that block type is not correct
var ErrUnknownBlockType = errors.New("block type is unknown")

// ErrMissingPreProcessor signals that required pre-processor is missing
var ErrMissingPreProcessor = errors.New("pre processor is missing")

// ErrNilAppStatusHandler defines the error for setting a nil AppStatusHandler
var ErrNilAppStatusHandler = errors.New("nil AppStatusHandler")

// ErrNilInterceptedDataFactory signals that a nil intercepted data factory was provided
var ErrNilInterceptedDataFactory = errors.New("nil intercepted data factory")

// ErrNilInterceptedDataProcessor signals that a nil intercepted data processor was provided
var ErrNilInterceptedDataProcessor = errors.New("nil intercepted data processor")

// ErrNilInterceptorThrottler signals that a nil interceptor throttler was provided
var ErrNilInterceptorThrottler = errors.New("nil interceptor throttler")

// ErrNilUnsignedTxHandler signals that the unsigned tx handler is nil
var ErrNilUnsignedTxHandler = errors.New("nil unsigned tx handler")

// ErrNilTxTypeHandler signals that tx type handler is nil
var ErrNilTxTypeHandler = errors.New("nil tx type handler")

// ErrNilPeerAccountsAdapter signals that a nil peer accounts database was provided
var ErrNilPeerAccountsAdapter = errors.New("nil peer accounts database")

// ErrInvalidPeerAccount signals that a peer account is invalid
var ErrInvalidPeerAccount = errors.New("invalid peer account")

// ErrInvalidMetaHeader signals that a wrong implementation of HeaderHandler was provided
var ErrInvalidMetaHeader = errors.New("invalid header provided, expected MetaBlock")

// ErrInvalidChainID signals that an invalid chain ID was provided
var ErrInvalidChainID = errors.New("invalid chain ID")

// ErrNilEpochStartTrigger signals that a nil start of epoch trigger was provided
var ErrNilEpochStartTrigger = errors.New("nil start of epoch trigger")

// ErrNilEpochHandler signals that a nil epoch handler was provided
var ErrNilEpochHandler = errors.New("nil epoch handler")

// ErrNilEpochStartNotifier signals that the provided epochStartNotifier is nil
var ErrNilEpochStartNotifier = errors.New("nil epochStartNotifier")

// ErrNilEpochNotifier signals that the provided EpochNotifier is nil
var ErrNilEpochNotifier = errors.New("nil EpochNotifier")

// ErrNilRoundNotifier signals that the provided EpochNotifier is nil
var ErrNilRoundNotifier = errors.New("nil RoundNotifier")

// ErrNilChainParametersHandler signals that the provided chain parameters handler is nil
var ErrNilChainParametersHandler = errors.New("nil chain parameters handler")

// ErrInvalidCacheRefreshIntervalInSec signals that the cacheRefreshIntervalInSec is invalid - zero or less
var ErrInvalidCacheRefreshIntervalInSec = errors.New("invalid cacheRefreshIntervalInSec")

// ErrEpochDoesNotMatch signals that epoch does not match between headers
var ErrEpochDoesNotMatch = errors.New("epoch does not match")

// ErrOverallBalanceChangeFromSC signals that all sumed balance changes are not zero
var ErrOverallBalanceChangeFromSC = errors.New("SC output balance updates are wrong")

// ErrOverflow signals that an overflow occured
var ErrOverflow = errors.New("type overflow occured")

// ErrNilTxValidator signals that a nil tx validator has been provided
var ErrNilTxValidator = errors.New("nil transaction validator")

// ErrNilPendingMiniBlocksHandler signals that a nil pending miniblocks handler has been provided
var ErrNilPendingMiniBlocksHandler = errors.New("nil pending miniblocks handler")

// ErrNilEconomicsFeeHandler signals that fee handler is nil
var ErrNilEconomicsFeeHandler = errors.New("nil economics fee handler")

// ErrSystemBusy signals that the system is busy
var ErrSystemBusy = errors.New("system busy")

// ErrInsufficientGasPriceInTx signals that a lower gas price than required was provided
var ErrInsufficientGasPriceInTx = errors.New("insufficient gas price in tx")

// ErrInsufficientGasLimitInTx signals that a lower gas limit than required was provided
var ErrInsufficientGasLimitInTx = errors.New("insufficient gas limit in tx")

// ErrInvalidMaxGasLimitPerBlock signals that an invalid max gas limit per block has been read from config file
var ErrInvalidMaxGasLimitPerBlock = errors.New("invalid max gas limit per block")

// ErrInvalidMaxGasLimitPerMiniBlock signals that an invalid max gas limit per mini block has been read from config file
var ErrInvalidMaxGasLimitPerMiniBlock = errors.New("invalid max gas limit per mini block")

// ErrInvalidMaxGasLimitPerMetaBlock signals that an invalid max gas limit per meta block has been read from config file
var ErrInvalidMaxGasLimitPerMetaBlock = errors.New("invalid max gas limit per meta block")

// ErrInvalidMaxGasLimitPerMetaMiniBlock signals that an invalid max gas limit per meta mini block has been read from config file
var ErrInvalidMaxGasLimitPerMetaMiniBlock = errors.New("invalid max gas limit per meta mini block")

// ErrInvalidMaxGasLimitPerTx signals that an invalid max gas limit per tx has been read from config file
var ErrInvalidMaxGasLimitPerTx = errors.New("invalid max gas limit per tx")

// ErrInvalidGasPerDataByte signals that an invalid gas per data byte has been read from config file
var ErrInvalidGasPerDataByte = errors.New("invalid gas per data byte")

// ErrMaxGasLimitPerMiniBlockInReceiverShardIsReached signals that max gas limit per mini block in receiver shard has been reached
var ErrMaxGasLimitPerMiniBlockInReceiverShardIsReached = errors.New("max gas limit per mini block in receiver shard is reached")

// ErrMaxGasLimitPerOneTxInReceiverShardIsReached signals that max gas limit per one transaction in receiver shard has been reached
var ErrMaxGasLimitPerOneTxInReceiverShardIsReached = errors.New("max gas limit per one transaction in receiver shard is reached")

// ErrMaxGasLimitPerBlockInSelfShardIsReached signals that max gas limit per block in self shard has been reached
var ErrMaxGasLimitPerBlockInSelfShardIsReached = errors.New("max gas limit per block in self shard is reached")

// ErrMaxGasLimitUsedForDestMeTxsIsReached signals that max gas limit used for dest me txs has been reached
var ErrMaxGasLimitUsedForDestMeTxsIsReached = errors.New("max gas limit used for dest me txs is reached")

// ErrInvalidMinimumGasPrice signals that an invalid gas price has been read from config file
var ErrInvalidMinimumGasPrice = errors.New("invalid minimum gas price")

// ErrInvalidExtraGasLimitGuardedTx signals that an invalid gas limit has been provided in the config file
var ErrInvalidExtraGasLimitGuardedTx = errors.New("invalid extra gas limit for guarded transactions")

// ErrInvalidMaxGasPriceSetGuardian signals that an invalid maximum gas price has been provided in the config file
var ErrInvalidMaxGasPriceSetGuardian = errors.New("invalid maximum gas price for set guardian")

// ErrGuardianSignatureNotExpected signals that the guardian signature is not expected
var ErrGuardianSignatureNotExpected = errors.New("guardian signature not expected")

// ErrGuardianAddressNotExpected signals that the guardian address is not expected
var ErrGuardianAddressNotExpected = errors.New("guardian address not expected")

// ErrInvalidMinimumGasLimitForTx signals that an invalid minimum gas limit for transactions has been read from config file
var ErrInvalidMinimumGasLimitForTx = errors.New("invalid minimum gas limit for transactions")

// ErrEmptyEpochRewardsConfig signals that the epoch rewards config is empty
var ErrEmptyEpochRewardsConfig = errors.New("the epoch rewards config is empty")

// ErrEmptyGasLimitSettings signals that the gas limit settings is empty
var ErrEmptyGasLimitSettings = errors.New("the gas limit settings is empty")

// ErrEmptyYearSettings signals that the year settings is empty
var ErrEmptyYearSettings = errors.New("the year settings is empty")

// ErrInvalidRewardsPercentages signals that rewards percentages are not correct
var ErrInvalidRewardsPercentages = errors.New("invalid rewards percentages")

// ErrInvalidInflationPercentages signals that inflation percentages are not correct
var ErrInvalidInflationPercentages = errors.New("invalid inflation percentages")

// ErrInvalidNonceRequest signals that invalid nonce was requested
var ErrInvalidNonceRequest = errors.New("invalid nonce request")

// ErrInvalidBlockRequestOldEpoch signals that invalid block was requested from old epoch
var ErrInvalidBlockRequestOldEpoch = errors.New("invalid block request from old epoch")

// ErrNilBlockChainHook signals that nil blockchain hook has been provided
var ErrNilBlockChainHook = errors.New("nil blockchain hook")

// ErrNilTxForCurrentBlockHandler signals that nil tx for current block handler has been provided
var ErrNilTxForCurrentBlockHandler = errors.New("nil tx for current block handler")

// ErrNilSCToProtocol signals that nil smart contract to protocol handler has been provided
var ErrNilSCToProtocol = errors.New("nil sc to protocol")

// ErrNilNodesSetup signals that nil nodes setup has been provided
var ErrNilNodesSetup = errors.New("nil nodes setup")

// ErrNilBlackListCacher signals that a nil black list cacher was provided
var ErrNilBlackListCacher = errors.New("nil black list cacher")

// ErrNilPeerShardMapper signals that a nil peer shard mapper has been provided
var ErrNilPeerShardMapper = errors.New("nil peer shard mapper")

// ErrNilBlockTracker signals that a nil block tracker was provided
var ErrNilBlockTracker = errors.New("nil block tracker")

// ErrHeaderIsBlackListed signals that the header provided is black listed
var ErrHeaderIsBlackListed = errors.New("header is black listed")

// ErrNilEconomicsData signals that nil economics data has been provided
var ErrNilEconomicsData = errors.New("nil economics data")

// ErrNilOutportDataProvider signals that a nil outport data provider has been given
var ErrNilOutportDataProvider = errors.New("nil outport data  provider")

// ErrZeroMaxComputableRounds signals that a value of zero was provided on the maxComputableRounds
var ErrZeroMaxComputableRounds = errors.New("max computable rounds is zero")

// ErrZeroMaxConsecutiveRoundsOfRatingDecrease signals that a value of zero was provided on the MaxConsecutiveRoundsOfRatingDecrease
var ErrZeroMaxConsecutiveRoundsOfRatingDecrease = errors.New("max consecutive number of rounds, in which we can decrease a validator rating, is zero")

// ErrNilRater signals that nil rater has been provided
var ErrNilRater = errors.New("nil rater")

// ErrNilNetworkWatcher signals that a nil network watcher has been provided
var ErrNilNetworkWatcher = errors.New("nil network watcher")

// ErrNilHeaderValidator signals that nil header validator has been provided
var ErrNilHeaderValidator = errors.New("nil header validator")

// ErrMaxRatingIsSmallerThanMinRating signals that the max rating is smaller than the min rating value
var ErrMaxRatingIsSmallerThanMinRating = errors.New("max rating is smaller than min rating")

// ErrMinRatingSmallerThanOne signals that the min rating is smaller than the min value of 1
var ErrMinRatingSmallerThanOne = errors.New("min rating is smaller than one")

// ErrStartRatingNotBetweenMinAndMax signals that the start rating is not between min and max rating
var ErrStartRatingNotBetweenMinAndMax = errors.New("start rating is not between min and max rating")

// ErrSignedBlocksThresholdNotBetweenZeroAndOne signals that the signed blocks threshold is not between 0 and 1
var ErrSignedBlocksThresholdNotBetweenZeroAndOne = errors.New("signed blocks threshold is not between 0 and 1")

// ErrConsecutiveMissedBlocksPenaltyLowerThanOne signals that the ConsecutiveMissedBlocksPenalty is lower than 1
var ErrConsecutiveMissedBlocksPenaltyLowerThanOne = errors.New("consecutive missed blocks penalty lower than 1")

// ErrDecreaseRatingsStepMoreThanMinusOne signals that the decrease rating step has a vale greater than -1
var ErrDecreaseRatingsStepMoreThanMinusOne = errors.New("decrease rating step has a value greater than -1")

// ErrHoursToMaxRatingFromStartRatingZero signals that the number of hours to reach max rating step is zero
var ErrHoursToMaxRatingFromStartRatingZero = errors.New("hours to reach max rating is zero")

// ErrSCDeployFromSCRIsNotPermitted signals that operation is not permitted
var ErrSCDeployFromSCRIsNotPermitted = errors.New("it is not permitted to deploy a smart contract from another smart contract cross shard")

// ErrNotEnoughGas signals that not enough gas has been provided
var ErrNotEnoughGas = errors.New("not enough gas was sent in the transaction")

// ErrInvalidValue signals that an invalid value was provided
var ErrInvalidValue = errors.New("invalid value provided")

// ErrNilQuotaStatusHandler signals that a nil quota status handler has been provided
var ErrNilQuotaStatusHandler = errors.New("nil quota status handler")

// ErrNilAntifloodHandler signals that a nil antiflood handler has been provided
var ErrNilAntifloodHandler = errors.New("nil antiflood handler")

// ErrNilHeaderSigVerifier signals that a nil header sig verifier has been provided
var ErrNilHeaderSigVerifier = errors.New("nil header sig verifier")

// ErrNilHeaderIntegrityVerifier signals that a nil header integrity verifier has been provided
var ErrNilHeaderIntegrityVerifier = errors.New("nil header integrity verifier")

// ErrFailedTransaction signals that transaction is of type failed.
var ErrFailedTransaction = errors.New("failed transaction, gas consumed")

// ErrNilBadTxHandler signals that bad tx handler is nil
var ErrNilBadTxHandler = errors.New("nil bad tx handler")

// ErrNilReceiptHandler signals that receipt handler is nil
var ErrNilReceiptHandler = errors.New("nil receipt handler")

// ErrTooManyReceiptsMiniBlocks signals that there were too many receipts miniblocks created
var ErrTooManyReceiptsMiniBlocks = errors.New("too many receipts miniblocks")

// ErrReceiptsHashMissmatch signals that overall receipts has does not match
var ErrReceiptsHashMissmatch = errors.New("receipts hash missmatch")

// ErrMiniBlockNumMissMatch signals that number of miniblocks does not match
var ErrMiniBlockNumMissMatch = errors.New("num miniblocks does not match")

// ErrEpochStartDataDoesNotMatch signals that EpochStartData is not the same as the leader created
var ErrEpochStartDataDoesNotMatch = errors.New("epoch start data does not match")

// ErrNotEpochStartBlock signals that block is not of type epoch start
var ErrNotEpochStartBlock = errors.New("not epoch start block")

// ErrGettingShardDataFromEpochStartData signals that could not get shard data from previous epoch start block
var ErrGettingShardDataFromEpochStartData = errors.New("could not find shard data from previous epoch start metablock")

// ErrNilValidityAttester signals that a nil validity attester has been provided
var ErrNilValidityAttester = errors.New("nil validity attester")

// ErrNilHeaderHandler signals that a nil header handler has been provided
var ErrNilHeaderHandler = errors.New("nil header handler")

// ErrNilMiniBlocksProvider signals that a nil miniblocks data provider has been passed over
var ErrNilMiniBlocksProvider = errors.New("nil miniblocks provider")

// ErrNilWhiteListHandler signals that white list handler is nil
var ErrNilWhiteListHandler = errors.New("nil whitelist handler")

// ErrNilPreferredPeersHolder signals that preferred peers holder is nil
var ErrNilPreferredPeersHolder = errors.New("nil preferred peers holder")

// ErrMiniBlocksInWrongOrder signals the miniblocks are in wrong order
var ErrMiniBlocksInWrongOrder = errors.New("miniblocks in wrong order, should have been only from me")

// ErrEmptyTopic signals that an empty topic has been provided
var ErrEmptyTopic = errors.New("empty topic")

// ErrInvalidArguments signals that invalid arguments were given to process built-in function
var ErrInvalidArguments = errors.New("invalid arguments to process built-in function")

// ErrNilBuiltInFunction signals that built-in function is nil
var ErrNilBuiltInFunction = errors.New("built in function is nil")

// ErrRewardMiniBlockNotFromMeta signals that miniblock has a different sender shard than meta
var ErrRewardMiniBlockNotFromMeta = errors.New("rewards miniblocks should come only from meta")

// ErrValidatorInfoMiniBlockNotFromMeta signals that miniblock has a different sender shard than meta
var ErrValidatorInfoMiniBlockNotFromMeta = errors.New("validatorInfo miniblocks should come only from meta")

// ErrAccumulatedFeesDoNotMatch signals that accumulated fees do not match
var ErrAccumulatedFeesDoNotMatch = errors.New("accumulated fees do not match")

// ErrDeveloperFeesDoNotMatch signals that developer fees do not match
var ErrDeveloperFeesDoNotMatch = errors.New("developer fees do not match")

// ErrAccumulatedFeesInEpochDoNotMatch signals that accumulated fees in epoch do not match
var ErrAccumulatedFeesInEpochDoNotMatch = errors.New("accumulated fees in epoch do not match")

// ErrDevFeesInEpochDoNotMatch signals that developer fees in epoch do not match
var ErrDevFeesInEpochDoNotMatch = errors.New("developer fees in epoch do not match")

// ErrNilRewardsHandler signals that rewards handler is nil
var ErrNilRewardsHandler = errors.New("rewards handler is nil")

// ErrNilEpochEconomics signals that nil end of epoch econimics was provided
var ErrNilEpochEconomics = errors.New("nil epoch economics")

// ErrNilEpochStartDataCreator signals that nil epoch start data creator was provided
var ErrNilEpochStartDataCreator = errors.New("nil epoch start data creator")

// ErrNilRewardsCreator signals that nil epoch start rewards creator was provided
var ErrNilRewardsCreator = errors.New("nil epoch start rewards creator")

// ErrNilEpochStartValidatorInfoCreator signals that nil epoch start validator info creator was provided
var ErrNilEpochStartValidatorInfoCreator = errors.New("nil epoch start validator info creator")

// ErrInvalidGenesisTotalSupply signals that invalid genesis total supply was provided
var ErrInvalidGenesisTotalSupply = errors.New("invalid genesis total supply")

// ErrDuplicateThreshold signals that two thresholds are the same
var ErrDuplicateThreshold = errors.New("two thresholds are the same")

// ErrNoChancesForMaxThreshold signals that the max threshold has no chance defined
var ErrNoChancesForMaxThreshold = errors.New("max threshold has no chances")

// ErrNoChancesProvided signals that there were no chances provided
var ErrNoChancesProvided = errors.New("no chances are provided")

// ErrNilMinChanceIfZero signals that there was no min chance provided if a chance is still needed
var ErrNilMinChanceIfZero = errors.New("no min chance ")

// ErrInvalidShardCacherIdentifier signals an invalid identifier
var ErrInvalidShardCacherIdentifier = errors.New("invalid identifier for shard cacher")

// ErrMaxBlockSizeReached signals that max block size has been reached
var ErrMaxBlockSizeReached = errors.New("max block size has been reached")

// ErrBlockBodyHashMismatch signals that block body hashes does not match
var ErrBlockBodyHashMismatch = errors.New("block bodies does not match")

// ErrInvalidMiniBlockType signals that an invalid miniblock type has been provided
var ErrInvalidMiniBlockType = errors.New("invalid miniblock type")

// ErrInvalidBody signals that an invalid body has been provided
var ErrInvalidBody = errors.New("invalid body")

// ErrNilBlockSizeComputationHandler signals that a nil block size computation handler has been provided
var ErrNilBlockSizeComputationHandler = errors.New("nil block size computation handler")

// ErrNilValidatorStatistics signals that a nil validator statistics has been provided
var ErrNilValidatorStatistics = errors.New("nil validator statistics")

// ErrAccountNotFound signals that the account was not found for the provided address
var ErrAccountNotFound = errors.New("account not found")

// ErrMaxRatingZero signals that maxrating with a value of zero has been provided
var ErrMaxRatingZero = errors.New("max rating is zero")

// ErrNilValidatorInfos signals that a nil validator infos has been provided
var ErrNilValidatorInfos = errors.New("nil validator infos")

// ErrNilBlockSizeThrottler signals that block size throttler si nil
var ErrNilBlockSizeThrottler = errors.New("block size throttler is nil")

// ErrNilHistoryRepository signals that history processor is nil
var ErrNilHistoryRepository = errors.New("history repository is nil")

// ErrInvalidMetaTransaction signals that meta transaction is invalid
var ErrInvalidMetaTransaction = errors.New("meta transaction is invalid")

// ErrLogNotFound is the error returned when a transaction has no logs
var ErrLogNotFound = errors.New("no logs for queried transaction")

// ErrNilTxLogsProcessor is the error returned when a transaction has no logs
var ErrNilTxLogsProcessor = errors.New("nil transaction logs processor")

// ErrIncreaseStepLowerThanOne signals that an increase step lower than one has been provided
var ErrIncreaseStepLowerThanOne = errors.New("increase step is lower than one")

// ErrNilVmInput signals that provided vm input is nil
var ErrNilVmInput = errors.New("nil vm input")

// ErrNilDnsAddresses signals that nil dns addresses map was provided
var ErrNilDnsAddresses = errors.New("nil dns addresses map")

// ErrNilProtocolSustainabilityAddress signals that a nil protocol sustainability address was provided
var ErrNilProtocolSustainabilityAddress = errors.New("nil protocol sustainability address")

// ErrUserNameDoesNotMatch signals that username does not match
var ErrUserNameDoesNotMatch = errors.New("user name does not match")

// ErrUserNameDoesNotMatchInCrossShardTx signals that username does not match in case of cross shard tx
var ErrUserNameDoesNotMatchInCrossShardTx = errors.New("mismatch between receiver username and address")

// ErrNilBalanceComputationHandler signals that a nil balance computation handler has been provided
var ErrNilBalanceComputationHandler = errors.New("nil balance computation handler")

// ErrNilRatingsInfoHandler signals that nil ratings info handler has been provided
var ErrNilRatingsInfoHandler = errors.New("nil ratings info handler")

// ErrNilDebugger signals that a nil debug handler has been provided
var ErrNilDebugger = errors.New("nil debug handler")

// ErrEmptyFloodPreventerList signals that an empty flood preventer list has been provided
var ErrEmptyFloodPreventerList = errors.New("empty flood preventer provided")

// ErrNilTopicFloodPreventer signals that a nil topic flood preventer has been provided
var ErrNilTopicFloodPreventer = errors.New("nil topic flood preventer")

// ErrOriginatorIsBlacklisted signals that a message originator is blacklisted on the current node
var ErrOriginatorIsBlacklisted = errors.New("originator is blacklisted")

// ErrShardIsStuck signals that a shard is stuck
var ErrShardIsStuck = errors.New("shard is stuck")

// ErrRelayedTxBeneficiaryDoesNotMatchReceiver signals that an invalid address was provided in the relayed tx
var ErrRelayedTxBeneficiaryDoesNotMatchReceiver = errors.New("invalid address in relayed tx")

// ErrRecursiveRelayedTxIsNotAllowed signals that recursive relayed tx is not allowed
var ErrRecursiveRelayedTxIsNotAllowed = errors.New("recursive relayed tx is not allowed")

// ErrRelayedTxValueHigherThenUserTxValue signals that relayed tx value is higher than user tx value
var ErrRelayedTxValueHigherThenUserTxValue = errors.New("relayed tx value is higher than user tx value")

// ErrNilInterceptorContainer signals that nil interceptor container has been provided
var ErrNilInterceptorContainer = errors.New("nil interceptor container")

// ErrInvalidTransactionVersion signals  that an invalid transaction version has been provided
var ErrInvalidTransactionVersion = errors.New("invalid transaction version")

// ErrTxValueTooBig signals that transaction value is too big
var ErrTxValueTooBig = errors.New("tx value is too big")

// ErrInvalidUserNameLength signals that provided username length is invalid
var ErrInvalidUserNameLength = errors.New("invalid user name length")

// ErrTxValueOutOfBounds signals that transaction value is out of bounds
var ErrTxValueOutOfBounds = errors.New("tx value is out of bounds")

// ErrNilBlackListedPkCache signals that a nil black listed public key cache has been provided
var ErrNilBlackListedPkCache = errors.New("nil black listed public key cache")

// ErrInvalidDecayCoefficient signals that the provided decay coefficient is invalid
var ErrInvalidDecayCoefficient = errors.New("decay coefficient is invalid")

// ErrInvalidDecayIntervalInSeconds signals that an invalid interval in seconds was provided
var ErrInvalidDecayIntervalInSeconds = errors.New("invalid decay interval in seconds")

// ErrInvalidMinScore signals that an invalid minimum score was provided
var ErrInvalidMinScore = errors.New("invalid minimum score")

// ErrInvalidMaxScore signals that an invalid maximum score was provided
var ErrInvalidMaxScore = errors.New("invalid maximum score")

// ErrInvalidUnitValue signals that an invalid unit value was provided
var ErrInvalidUnitValue = errors.New("invalid unit value")

// ErrInvalidBadPeerThreshold signals that an invalid bad peer threshold has been provided
var ErrInvalidBadPeerThreshold = errors.New("invalid bad peer threshold")

// ErrNilPeerValidatorMapper signals that nil peer validator mapper has been provided
var ErrNilPeerValidatorMapper = errors.New("nil peer validator mapper")

// ErrOnlyValidatorsCanUseThisTopic signals that topic can be used by validator only
var ErrOnlyValidatorsCanUseThisTopic = errors.New("only validators can use this topic")

// ErrTransactionIsNotWhitelisted signals that a transaction is not whitelisted
var ErrTransactionIsNotWhitelisted = errors.New("transaction is not whitelisted")

// ErrTrieNodeIsNotWhitelisted signals that a trie node is not whitelisted
var ErrTrieNodeIsNotWhitelisted = errors.New("trie node is not whitelisted")

// ErrInterceptedDataNotForCurrentShard signals that intercepted data is not for current shard
var ErrInterceptedDataNotForCurrentShard = errors.New("intercepted data not for current shard")

// ErrAccountNotPayable will be sent when trying to send money to a non-payable account
var ErrAccountNotPayable = errors.New("sending value to non payable contract")

// ErrNilOutportHandler signals that outport is nil
var ErrNilOutportHandler = errors.New("outport handler is nil")

// ErrSmartContractDeploymentIsDisabled signals that smart contract deployment was disabled
var ErrSmartContractDeploymentIsDisabled = errors.New("smart Contract deployment is disabled")

// ErrUpgradeNotAllowed signals that upgrade is not allowed
var ErrUpgradeNotAllowed = errors.New("upgrade is allowed only for owner")

// ErrBuiltInFunctionsAreDisabled signals that built-in functions are disabled
var ErrBuiltInFunctionsAreDisabled = errors.New("built in functions are disabled")

// ErrRelayedTxDisabled signals that relayed tx are disabled
var ErrRelayedTxDisabled = errors.New("relayed tx is disabled")

// ErrRelayedTxV2Disabled signals that the v2 version of relayed tx is disabled
var ErrRelayedTxV2Disabled = errors.New("relayed tx v2 is disabled")

// ErrRelayedTxV2ZeroVal signals that the v2 version of relayed tx should be created with 0 as value
var ErrRelayedTxV2ZeroVal = errors.New("relayed tx v2 value should be 0")

// ErrEmptyConsensusGroup is raised when an operation is attempted with an empty consensus group
var ErrEmptyConsensusGroup = errors.New("consensusGroup is empty")

// ErrRelayedTxGasLimitMissmatch signals that relayed tx gas limit is higher than user tx gas limit
var ErrRelayedTxGasLimitMissmatch = errors.New("relayed tx gas limit higher then user tx gas limit")

// ErrRelayedGasPriceMissmatch signals that relayed gas price is not equal with user tx
var ErrRelayedGasPriceMissmatch = errors.New("relayed gas price missmatch")

// ErrNilUserAccount signals that nil user account was provided
var ErrNilUserAccount = errors.New("nil user account")

// ErrNilEpochStartSystemSCProcessor signals that nil epoch start system sc processor was provided
var ErrNilEpochStartSystemSCProcessor = errors.New("nil epoch start system sc processor")

// ErrEmptyPeerID signals that an empty peer ID has been provided
var ErrEmptyPeerID = errors.New("empty peer ID")

// ErrNilFallbackHeaderValidator signals that a nil fallback header validator has been provided
var ErrNilFallbackHeaderValidator = errors.New("nil fallback header validator")

// ErrTransactionSignedWithHashIsNotEnabled signals that a transaction signed with hash is not enabled
var ErrTransactionSignedWithHashIsNotEnabled = errors.New("transaction signed with hash is not enabled")

// ErrNilTransactionVersionChecker signals that provided transaction version checker is nil
var ErrNilTransactionVersionChecker = errors.New("nil transaction version checker")

// ErrInvalidRewardsTopUpGradientPoint signals that the top-up gradient point is invalid
var ErrInvalidRewardsTopUpGradientPoint = errors.New("rewards top up gradient point is invalid")

// ErrInvalidVMInputGasComputation signals that invalid vm input gas computation was provided
var ErrInvalidVMInputGasComputation = errors.New("invalid vm input gas computation")

// ErrMoreGasConsumedThanProvided signals that VM used more gas than provided
var ErrMoreGasConsumedThanProvided = errors.New("more gas used than provided")

// ErrInvalidGasModifier signals that provided gas modifier is invalid
var ErrInvalidGasModifier = errors.New("invalid gas modifier")

// ErrMoreGasThanGasLimitPerBlock signals that more gas was provided than gas limit per block
var ErrMoreGasThanGasLimitPerBlock = errors.New("more gas was provided than gas limit per block")

// ErrMoreGasThanGasLimitPerMiniBlockForSafeCrossShard signals that more gas was provided than gas limit per mini block for safe cross shard
var ErrMoreGasThanGasLimitPerMiniBlockForSafeCrossShard = errors.New("more gas was provided than gas limit per mini block for safe cross shard")

// ErrNotEnoughGasInUserTx signals that not enough gas was provided in user tx
var ErrNotEnoughGasInUserTx = errors.New("not enough gas provided in user tx")

// ErrNegativeBalanceDeltaOnCrossShardAccount signals that negative balance delta was given on cross shard account
var ErrNegativeBalanceDeltaOnCrossShardAccount = errors.New("negative balance delta on cross shard account")

// ErrNilOrEmptyList signals that a nil or empty list was provided
var ErrNilOrEmptyList = errors.New("nil or empty provided list")

// ErrNilScQueryElement signals that a nil sc query service element was provided
var ErrNilScQueryElement = errors.New("nil SC query service element")

// ErrMaxAccumulatedFeesExceeded signals that max accumulated fees has been exceeded
var ErrMaxAccumulatedFeesExceeded = errors.New("max accumulated fees has been exceeded")

// ErrMaxDeveloperFeesExceeded signals that max developer fees has been exceeded
var ErrMaxDeveloperFeesExceeded = errors.New("max developer fees has been exceeded")

// ErrInvalidEpochStartMetaBlockConsensusPercentage signals that a small epoch start meta block consensus percentage has been provided
var ErrInvalidEpochStartMetaBlockConsensusPercentage = errors.New("invalid epoch start meta block consensus percentage")

// ErrNilNumConnectedPeersProvider signals that a nil number of connected peers provider has been provided
var ErrNilNumConnectedPeersProvider = errors.New("nil number of connected peers provider")

// ErrNilLocker signals that a nil locker was provided
var ErrNilLocker = errors.New("nil locker")

// ErrNilAllowExternalQueriesChan signals that a nil channel for signaling the allowance of external queries provided is nil
var ErrNilAllowExternalQueriesChan = errors.New("nil channel for signaling the allowance of external queries")

// ErrQueriesNotAllowedYet signals that the node is not ready yet to process VM Queries
var ErrQueriesNotAllowedYet = errors.New("node is not ready yet to process VM Queries")

// ErrNilChunksProcessor signals that a nil chunks processor has been provided
var ErrNilChunksProcessor = errors.New("nil chunks processor")

// ErrIncompatibleReference signals that an incompatible reference was provided when processing a batch
var ErrIncompatibleReference = errors.New("incompatible reference when processing batch")

// ErrProcessClosed signals that an incomplete processing occurred due to the early process closing
var ErrProcessClosed = errors.New("incomplete processing: process is closing")

// ErrNilAccountsDBSyncer signals that a nil accounts db syncer has been provided
var ErrNilAccountsDBSyncer = errors.New("nil accounts DB syncer")

// ErrNilCurrentNetworkEpochProvider signals that a nil CurrentNetworkEpochProvider handler has been provided
var ErrNilCurrentNetworkEpochProvider = errors.New("nil current network epoch provider")

// ErrNilESDTTransferParser signals that a nil ESDT transfer parser has been provided
var ErrNilESDTTransferParser = errors.New("nil esdt transfer parser")

// ErrResultingSCRIsTooBig signals that resulting smart contract result is too big
var ErrResultingSCRIsTooBig = errors.New("resulting SCR is too big")

// ErrNotAllowedToWriteUnderProtectedKey signals that writing under protected key is not allowed
var ErrNotAllowedToWriteUnderProtectedKey = errors.New("not allowed to write under protected key")

// ErrNilNFTStorageHandler signals that nil NFT storage handler has been provided
var ErrNilNFTStorageHandler = errors.New("nil NFT storage handler")

// ErrNilBootstrapper signals that a nil bootstraper has been provided
var ErrNilBootstrapper = errors.New("nil bootstrapper")

// ErrNodeIsNotSynced signals that the VM query cannot be executed because the node is not synced and the request required this
var ErrNodeIsNotSynced = errors.New("node is not synced")

// ErrStateChangedWhileExecutingVmQuery signals that the state has been changed while executing a vm query and the request required not to
var ErrStateChangedWhileExecutingVmQuery = errors.New("state changed while executing vm query")

// ErrNilEnableRoundsHandler signals a nil enable rounds handler has been provided
var ErrNilEnableRoundsHandler = errors.New("nil enable rounds handler has been provided")

// ErrNilScheduledTxsExecutionHandler signals that scheduled txs execution handler is nil
var ErrNilScheduledTxsExecutionHandler = errors.New("nil scheduled txs execution handler")

// ErrNilVersionedHeaderFactory signals that the versioned header factory is nil
var ErrNilVersionedHeaderFactory = errors.New("nil versioned header factory")

// ErrNilIntermediateProcessor signals that intermediate processors is nil
var ErrNilIntermediateProcessor = errors.New("intermediate processor is nil")

// ErrNilSyncTimer signals that the sync timer is nil
var ErrNilSyncTimer = errors.New("sync timer is nil")

// ErrNilIsShardStuckHandler signals a nil shard stuck handler
var ErrNilIsShardStuckHandler = errors.New("nil handler for checking stuck shard")

// ErrNilIsMaxBlockSizeReachedHandler signals a nil max block size reached handler
var ErrNilIsMaxBlockSizeReachedHandler = errors.New("nil handler for max block size reached")

// ErrNilTxMaxTotalCostHandler signals a nil transaction max total cost
var ErrNilTxMaxTotalCostHandler = errors.New("nil transaction max total cost")

// ErrNilAccountTxsPerShard signals a nil mapping for account transactions to shard
var ErrNilAccountTxsPerShard = errors.New("nil account transactions per shard mapping")

// ErrScheduledRootHashDoesNotMatch signals that scheduled root hash does not match
var ErrScheduledRootHashDoesNotMatch = errors.New("scheduled root hash does not match")

// ErrNilAdditionalData signals that additional data is nil
var ErrNilAdditionalData = errors.New("nil additional data")

// ErrNumOfMiniBlocksAndMiniBlocksHeadersMismatch signals that number of mini blocks and mini blocks headers does not match
var ErrNumOfMiniBlocksAndMiniBlocksHeadersMismatch = errors.New("num of mini blocks and mini blocks headers does not match")

// ErrNilDoubleTransactionsDetector signals that a nil double transactions detector has been provided
var ErrNilDoubleTransactionsDetector = errors.New("nil double transactions detector")

// ErrNoTxToProcess signals that no transaction were sent for processing
var ErrNoTxToProcess = errors.New("no transaction to process")

// ErrInvalidPeerSubType signals that an invalid peer subtype was provided
var ErrInvalidPeerSubType = errors.New("invalid peer subtype")

// ErrNilSignaturesHandler signals that a nil signatures handler was provided
var ErrNilSignaturesHandler = errors.New("nil signatures handler")

// ErrMessageExpired signals that a received message is expired
var ErrMessageExpired = errors.New("message expired")

// ErrInvalidExpiryTimespan signals that an invalid expiry timespan was provided
var ErrInvalidExpiryTimespan = errors.New("invalid expiry timespan")

// ErrNilPeerSignatureHandler signals that a nil peer signature handler was provided
var ErrNilPeerSignatureHandler = errors.New("nil peer signature handler")

// ErrNilPeerAuthenticationCacher signals that a nil peer authentication cacher was provided
var ErrNilPeerAuthenticationCacher = errors.New("nil peer authentication cacher")

// ErrNilHeartbeatCacher signals that a nil heartbeat cacher was provided
var ErrNilHeartbeatCacher = errors.New("nil heartbeat cacher")

// ErrInvalidProcessWaitTime signals that an invalid process wait time was provided
var ErrInvalidProcessWaitTime = errors.New("invalid process wait time")

// ErrMetaHeaderEpochOutOfRange signals that the given header is out of accepted range
var ErrMetaHeaderEpochOutOfRange = errors.New("epoch out of range for meta block header")

// ErrNilHardforkTrigger signals that a nil hardfork trigger has been provided
var ErrNilHardforkTrigger = errors.New("nil hardfork trigger")

// ErrMissingMiniBlockHeader signals that mini block header is missing
var ErrMissingMiniBlockHeader = errors.New("missing mini block header")

// ErrMissingMiniBlock signals that mini block is missing
var ErrMissingMiniBlock = errors.New("missing mini block")

// ErrIndexIsOutOfBound signals that the given index is out of bound
var ErrIndexIsOutOfBound = errors.New("index is out of bound")

// ErrIndexDoesNotMatchWithPartialExecutedMiniBlock signals that the given index does not match with a partial executed mini block
var ErrIndexDoesNotMatchWithPartialExecutedMiniBlock = errors.New("index does not match with a partial executed mini block")

// ErrIndexDoesNotMatchWithFullyExecutedMiniBlock signals that the given index does not match with a fully executed mini block
var ErrIndexDoesNotMatchWithFullyExecutedMiniBlock = errors.New("index does not match with a fully executed mini block")

// ErrNilProcessedMiniBlocksTracker signals that a nil processed mini blocks tracker has been provided
var ErrNilProcessedMiniBlocksTracker = errors.New("nil processed mini blocks tracker")

// ErrNilReceiptsRepository signals that a nil receipts repository has been provided
var ErrNilReceiptsRepository = errors.New("nil receipts repository")

// ErrNilBlockProcessingCutoffHandler signals that a nil block processing cutoff handler has been provided
var ErrNilBlockProcessingCutoffHandler = errors.New("nil block processing cutoff handler")

// ErrNilESDTGlobalSettingsHandler signals that nil global settings handler was provided
var ErrNilESDTGlobalSettingsHandler = errors.New("nil esdt global settings handler")

// ErrNilEnableEpochsHandler signals that a nil enable epochs handler has been provided
var ErrNilEnableEpochsHandler = errors.New("nil enable epochs handler")

// ErrNilMultiSignerContainer signals that the given multisigner container is nil
var ErrNilMultiSignerContainer = errors.New("nil multiSigner container")

// ErrNilCrawlerAllowedAddress signals that no crawler allowed address was found
var ErrNilCrawlerAllowedAddress = errors.New("nil crawler allowed address")

// ErrNilPayloadValidator signals that a nil payload validator was provided
var ErrNilPayloadValidator = errors.New("nil payload validator")

// ErrNilValidatorInfoPool signals that a nil validator info pool has been provided
var ErrNilValidatorInfoPool = errors.New("nil validator info pool")

// ErrPropertyTooLong signals that a heartbeat property was too long
var ErrPropertyTooLong = errors.New("property too long")

// ErrPropertyTooShort signals that a heartbeat property was too short
var ErrPropertyTooShort = errors.New("property too short")

// ErrNilProcessDebugger signals that a nil process debugger was provided
var ErrNilProcessDebugger = errors.New("nil process debugger")

// ErrAsyncCallsDisabled signals that async calls are disabled
var ErrAsyncCallsDisabled = errors.New("async calls disabled")

// ErrNilVMContainer defines the error when trying to use a nil vm container
var ErrNilVMContainer = errors.New("nil ErrNilVMContainer")

// ErrMaxCallsReached signals that the allowed max number of calls was reached
var ErrMaxCallsReached = errors.New("max calls reached")

// ErrNilTxExecutionOrderHandler signals that a nil transaction execution order handler was provided
var ErrNilTxExecutionOrderHandler = errors.New("nil transaction execution order handler")

// ErrWrongTransactionType signals that transaction is invalid
var ErrWrongTransactionType = errors.New("invalid transaction type")

// ErrNilGuardianChecker signals that a nil guardian checker was provided
var ErrNilGuardianChecker = errors.New("nil guardian checker")

// ErrAccountHasNoGuardianSet signals that the account has no guardians set
var ErrAccountHasNoGuardianSet = errors.New("account has no guardian set")

// ErrAccountHasNoActiveGuardian signals that the account has no active guardian
var ErrAccountHasNoActiveGuardian = errors.New("account has no active guardian")

// ErrAccountHasNoPendingGuardian signals that the account has no pending guardian
var ErrAccountHasNoPendingGuardian = errors.New("account has no pending guardian")

// ErrNilGuardedAccountHandler signals that a nil guarded account handler was provided
var ErrNilGuardedAccountHandler = errors.New("nil guarded account handler")

// ErrTransactionNotExecutable signals that a transaction is not executable and gas will not be consumed
var ErrTransactionNotExecutable = errors.New("transaction is not executable and gas will not be consumed")

// ErrTransactionAndAccountGuardianMismatch signals a mismatch between the guardian on the account and the one on the transaction
var ErrTransactionAndAccountGuardianMismatch = errors.New("mismatch between transaction guardian and configured account guardian")

// ErrInvalidSetGuardianEpochsDelay signals an invalid configuration for the epochs delay
var ErrInvalidSetGuardianEpochsDelay = errors.New("incorrect setting for set guardian epochs delay")

// ErrCannotReplaceGuardedAccountPendingGuardian signals that a pending guardian on a guarded account cannot be replaced
var ErrCannotReplaceGuardedAccountPendingGuardian = errors.New("cannot replace pending guardian on guarded account")

// ErrNilGuardianServiceUID signals that a nil guardian service identifier was provided
var ErrNilGuardianServiceUID = errors.New("nil guardian service unique identifier")

// ErrGasPriceTooHigh signals a too high gas price
var ErrGasPriceTooHigh = errors.New("gas price is too high for the transaction")

// ErrGuardedTransactionNotExpected signals that a guarded transaction was received for processing but the account is not guarded
var ErrGuardedTransactionNotExpected = errors.New("guarded transaction not expected")

// ErrBuiltinFunctionMismatch signals that a builtin function mismatch was detected
var ErrBuiltinFunctionMismatch = errors.New("builtin function mismatch")

// ErrBuiltinFunctionNotExecutable signals that a builtin function is not executable
var ErrBuiltinFunctionNotExecutable = errors.New("builtin function not executable")

// ErrNilManagedPeersHolder signals that a nil managed peers holder has been provided
var ErrNilManagedPeersHolder = errors.New("nil managed peers holder")

// ErrNilStorageService signals that a nil storage service has been provided
var ErrNilStorageService = errors.New("nil storage service")

// ErrInvalidAsyncArguments signals that invalid arguments were given for async/callBack processing
var ErrInvalidAsyncArguments = errors.New("invalid arguments to process async/callback function")

// ErrNilSentSignatureTracker defines the error for setting a nil SentSignatureTracker
var ErrNilSentSignatureTracker = errors.New("nil sent signature tracker")

<<<<<<< HEAD
// ErrMissingConfigurationForEpochZero signals that the provided configuration doesn't include anything for epoch 0
var ErrMissingConfigurationForEpochZero = errors.New("missing configuration for epoch 0")

// ErrEmptyChainParametersConfiguration signals that an empty chain parameters configuration has been provided
var ErrEmptyChainParametersConfiguration = errors.New("empty chain parameters configuration")

// ErrNoMatchingConfigForProvidedEpoch signals that there is no matching configuration for the provided epoch
var ErrNoMatchingConfigForProvidedEpoch = errors.New("no matching configuration")
=======
// ErrTransferAndExecuteByUserAddressesAreNil signals that transfer and execute by user addresses are nil
var ErrTransferAndExecuteByUserAddressesAreNil = errors.New("transfer and execute by user addresses are nil")
>>>>>>> ad05efde
<|MERGE_RESOLUTION|>--- conflicted
+++ resolved
@@ -1230,7 +1230,9 @@
 // ErrNilSentSignatureTracker defines the error for setting a nil SentSignatureTracker
 var ErrNilSentSignatureTracker = errors.New("nil sent signature tracker")
 
-<<<<<<< HEAD
+// ErrTransferAndExecuteByUserAddressesAreNil signals that transfer and execute by user addresses are nil
+var ErrTransferAndExecuteByUserAddressesAreNil = errors.New("transfer and execute by user addresses are nil")
+
 // ErrMissingConfigurationForEpochZero signals that the provided configuration doesn't include anything for epoch 0
 var ErrMissingConfigurationForEpochZero = errors.New("missing configuration for epoch 0")
 
@@ -1238,8 +1240,4 @@
 var ErrEmptyChainParametersConfiguration = errors.New("empty chain parameters configuration")
 
 // ErrNoMatchingConfigForProvidedEpoch signals that there is no matching configuration for the provided epoch
-var ErrNoMatchingConfigForProvidedEpoch = errors.New("no matching configuration")
-=======
-// ErrTransferAndExecuteByUserAddressesAreNil signals that transfer and execute by user addresses are nil
-var ErrTransferAndExecuteByUserAddressesAreNil = errors.New("transfer and execute by user addresses are nil")
->>>>>>> ad05efde
+var ErrNoMatchingConfigForProvidedEpoch = errors.New("no matching configuration")