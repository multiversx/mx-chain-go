package process

import (
	"errors"
)

// ErrNilMessage signals that a nil message has been received
var ErrNilMessage = errors.New("nil message")

// ErrNilAccountsAdapter defines the error when trying to use a nil AccountsAddapter
var ErrNilAccountsAdapter = errors.New("nil AccountsAdapter")

// ErrNilHasher signals that an operation has been attempted to or with a nil hasher implementation
var ErrNilHasher = errors.New("nil Hasher")

// ErrNilAddressConverter signals that an operation has been attempted to or with a nil AddressConverter implementation
var ErrNilAddressConverter = errors.New("nil AddressConverter")

// ErrNilGasSchedule signals that an operation has been attempted with a nil gas schedule
var ErrNilGasSchedule = errors.New("nil GasSchedule")

// ErrNilAddressContainer signals that an operation has been attempted to or with a nil AddressContainer implementation
var ErrNilAddressContainer = errors.New("nil AddressContainer")

// ErrNilTransaction signals that an operation has been attempted to or with a nil transaction
var ErrNilTransaction = errors.New("nil transaction")

// ErrWrongTransaction signals that transaction is invalid
var ErrWrongTransaction = errors.New("invalid transaction")

// ErrNoVM signals that no SCHandler has been set
var ErrNoVM = errors.New("no VM (hook not set)")

// ErrHigherNonceInTransaction signals the nonce in transaction is higher than the account's nonce
var ErrHigherNonceInTransaction = errors.New("higher nonce in transaction")

// ErrLowerNonceInTransaction signals the nonce in transaction is lower than the account's nonce
var ErrLowerNonceInTransaction = errors.New("lower nonce in transaction")

// ErrInsufficientFunds signals the funds are insufficient for the move balance operation but the
// transaction fee is covered by the current balance
var ErrInsufficientFunds = errors.New("insufficient funds")

// ErrInsufficientFee signals that the current balance doesn't have the required transaction fee
var ErrInsufficientFee = errors.New("insufficient fees")

// ErrNilValue signals the value is nil
var ErrNilValue = errors.New("nil value")

// ErrNilBlockChain signals that an operation has been attempted to or with a nil blockchain
var ErrNilBlockChain = errors.New("nil block chain")

// ErrNilMetaBlockHeader signals that an operation has been attempted to or with a nil metablock
var ErrNilMetaBlockHeader = errors.New("nil metablock header")

// ErrNilTxBlockBody signals that an operation has been attempted to or with a nil tx block body
var ErrNilTxBlockBody = errors.New("nil tx block body")

// ErrNilStore signals that the provided storage service is nil
var ErrNilStore = errors.New("nil data storage service")

// ErrNilBlockHeader signals that an operation has been attempted to or with a nil block header
var ErrNilBlockHeader = errors.New("nil block header")

// ErrNilBlockBody signals that an operation has been attempted to or with a nil block body
var ErrNilBlockBody = errors.New("nil block body")

// ErrNilTxHash signals that an operation has been attempted with a nil hash
var ErrNilTxHash = errors.New("nil transaction hash")

// ErrNilPubKeysBitmap signals that a operation has been attempted with a nil public keys bitmap
var ErrNilPubKeysBitmap = errors.New("nil public keys bitmap")

// ErrNilPreviousBlockHash signals that a operation has been attempted with a nil previous block header hash
var ErrNilPreviousBlockHash = errors.New("nil previous block header hash")

// ErrNilSignature signals that a operation has been attempted with a nil signature
var ErrNilSignature = errors.New("nil signature")

// ErrNilMiniBlocks signals that an operation has been attempted with a nil mini-block
var ErrNilMiniBlocks = errors.New("nil mini blocks")

// ErrNilTxHashes signals that an operation has been atempted with nil transaction hashes
var ErrNilTxHashes = errors.New("nil transaction hashes")

// ErrNilRootHash signals that an operation has been attempted with a nil root hash
var ErrNilRootHash = errors.New("root hash is nil")

// ErrWrongNonceInBlock signals the nonce in block is different than expected nonce
var ErrWrongNonceInBlock = errors.New("wrong nonce in block")

// ErrBlockHashDoesNotMatch signals that header hash does not match with the previous one
var ErrBlockHashDoesNotMatch = errors.New("block hash does not match")

// ErrMissingTransaction signals that one transaction is missing
var ErrMissingTransaction = errors.New("missing transaction")

// ErrMarshalWithoutSuccess signals that marshal some data was not done with success
var ErrMarshalWithoutSuccess = errors.New("marshal without success")

// ErrUnmarshalWithoutSuccess signals that unmarshal some data was not done with success
var ErrUnmarshalWithoutSuccess = errors.New("unmarshal without success")

// ErrRootStateDoesNotMatch signals that root state does not match
var ErrRootStateDoesNotMatch = errors.New("root state does not match")

// ErrValidatorStatsRootHashDoesNotMatch signals that the root hash for the validator statistics does not match
var ErrValidatorStatsRootHashDoesNotMatch = errors.New("root hash for validator statistics does not match")

// ErrAccountStateDirty signals that the accounts were modified before starting the current modification
var ErrAccountStateDirty = errors.New("accountState was dirty before starting to change")

// ErrInvalidShardId signals that the shard id is invalid
var ErrInvalidShardId = errors.New("invalid shard id")

// ErrMissingHeader signals that header of the block is missing
var ErrMissingHeader = errors.New("missing header")

// ErrMissingHashForHeaderNonce signals that hash of the block is missing
var ErrMissingHashForHeaderNonce = errors.New("missing hash for header nonce")

// ErrMissingBody signals that body of the block is missing
var ErrMissingBody = errors.New("missing body")

// ErrNilBlockProcessor signals that an operation has been attempted to or with a nil BlockProcessor implementation
var ErrNilBlockProcessor = errors.New("nil block processor")

// ErrNilMarshalizer signals that an operation has been attempted to or with a nil Marshalizer implementation
var ErrNilMarshalizer = errors.New("nil Marshalizer")

// ErrNilRounder signals that an operation has been attempted to or with a nil Rounder implementation
var ErrNilRounder = errors.New("nil Rounder")

// ErrNilMessenger signals that a nil Messenger object was provided
var ErrNilMessenger = errors.New("nil Messenger")

// ErrNilTxDataPool signals that a nil transaction pool has been provided
var ErrNilTxDataPool = errors.New("nil transaction data pool")

// ErrEmptyTxDataPool signals that a empty transaction pool has been provided
var ErrEmptyTxDataPool = errors.New("empty transaction data pool")

// ErrNilHeadersDataPool signals that a nil headers pool has been provided
var ErrNilHeadersDataPool = errors.New("nil headers data pool")

// ErrNilCacher signals that a nil cache has been provided
var ErrNilCacher = errors.New("nil cacher")

// ErrNilRcvAddr signals that an operation has been attempted to or with a nil receiver address
var ErrNilRcvAddr = errors.New("nil receiver address")

// ErrNilSndAddr signals that an operation has been attempted to or with a nil sender address
var ErrNilSndAddr = errors.New("nil sender address")

// ErrNegativeValue signals that a negative value has been detected and it is not allowed
var ErrNegativeValue = errors.New("negative value")

// ErrNilShardCoordinator signals that an operation has been attempted to or with a nil shard coordinator
var ErrNilShardCoordinator = errors.New("nil shard coordinator")

// ErrNilNodesCoordinator signals that an operation has been attempted to or with a nil nodes coordinator
var ErrNilNodesCoordinator = errors.New("nil nodes coordinator")

// ErrInvalidRcvAddr signals that an operation has been attempted to or with an invalid receiver address
var ErrInvalidRcvAddr = errors.New("invalid receiver address")

// ErrInvalidSndAddr signals that an operation has been attempted to or with an invalid sender address
var ErrInvalidSndAddr = errors.New("invalid sender address")

// ErrNilKeyGen signals that an operation has been attempted to or with a nil single sign key generator
var ErrNilKeyGen = errors.New("nil key generator")

// ErrNilSingleSigner signals that a nil single signer is used
var ErrNilSingleSigner = errors.New("nil single signer")

// ErrBlockProposerSignatureMissing signals that block proposer signature is missing from the block aggregated sig
var ErrBlockProposerSignatureMissing = errors.New("block proposer signature is missing")

// ErrNilMultiSigVerifier signals that a nil multi-signature verifier is used
var ErrNilMultiSigVerifier = errors.New("nil multi-signature verifier")

// ErrNilDataToProcess signals that nil data was provided
var ErrNilDataToProcess = errors.New("nil data to process")

// ErrNilPoolsHolder signals that an operation has been attempted to or with a nil pools holder object
var ErrNilPoolsHolder = errors.New("nil pools holder")

// ErrNilTxStorage signals that a nil transaction storage has been provided
var ErrNilTxStorage = errors.New("nil transaction storage")

// ErrNilStorage signals that a nil storage has been provided
var ErrNilStorage = errors.New("nil storage")

// ErrNilShardedDataCacherNotifier signals that a nil sharded data cacher notifier has been provided
var ErrNilShardedDataCacherNotifier = errors.New("nil sharded data cacher notifier")

// ErrInvalidTxInPool signals an invalid transaction in the transactions pool
var ErrInvalidTxInPool = errors.New("invalid transaction in the transactions pool")

// ErrTxNotFound signals that a transaction has not found
var ErrTxNotFound = errors.New("transaction not found")

// ErrNilHeadersStorage signals that a nil header storage has been provided
var ErrNilHeadersStorage = errors.New("nil headers storage")

// ErrNilHeadersNonceHashStorage signals that a nil header nonce hash storage has been provided
var ErrNilHeadersNonceHashStorage = errors.New("nil headers nonce hash storage")

// ErrNilTransactionPool signals that a nil transaction pool was used
var ErrNilTransactionPool = errors.New("nil transaction pool")

// ErrNilMiniBlockPool signals that a nil mini blocks pool was used
var ErrNilMiniBlockPool = errors.New("nil mini block pool")

// ErrNilMetaBlocksPool signals that a nil meta blocks pool was used
var ErrNilMetaBlocksPool = errors.New("nil meta blocks pool")

// ErrNilTxProcessor signals that a nil transactions processor was used
var ErrNilTxProcessor = errors.New("nil transactions processor")

// ErrNilDataPoolHolder signals that the data pool holder is nil
var ErrNilDataPoolHolder = errors.New("nil data pool holder")

// ErrTimeIsOut signals that time is out
var ErrTimeIsOut = errors.New("time is out")

// ErrNilForkDetector signals that the fork detector is nil
var ErrNilForkDetector = errors.New("nil fork detector")

// ErrNilContainerElement signals when trying to add a nil element in the container
var ErrNilContainerElement = errors.New("element cannot be nil")

// ErrNilArgumentStruct signals that a function has received nil instead of an instantiated Arg... structure
var ErrNilArgumentStruct = errors.New("nil argument struct")

// ErrInvalidContainerKey signals that an element does not exist in the container's map
var ErrInvalidContainerKey = errors.New("element does not exist in container")

// ErrContainerKeyAlreadyExists signals that an element was already set in the container's map
var ErrContainerKeyAlreadyExists = errors.New("provided key already exists in container")

// ErrNilRequestHandler signals that a nil request handler interface was provided
var ErrNilRequestHandler = errors.New("nil request handler")

// ErrNilInternalTransactionProducer signals that a nil system transactions producer was provided
var ErrNilInternalTransactionProducer = errors.New("nil internal transaction producere")

// ErrNilHaveTimeHandler signals that a nil have time handler func was provided
var ErrNilHaveTimeHandler = errors.New("nil have time handler")

// ErrWrongTypeInContainer signals that a wrong type of object was found in container
var ErrWrongTypeInContainer = errors.New("wrong type of object inside container")

// ErrLenMismatch signals that 2 or more slices have different lengths
var ErrLenMismatch = errors.New("lengths mismatch")

// ErrWrongTypeAssertion signals that an type assertion failed
var ErrWrongTypeAssertion = errors.New("wrong type assertion")

// ErrHeaderShardDataMismatch signals that shard header does not match created shard info
var ErrHeaderShardDataMismatch = errors.New("shard header does not match shard info")

// ErrNoDataInMessage signals that no data was found after parsing received p2p message
var ErrNoDataInMessage = errors.New("no data found in received message")

// ErrNilBuffer signals that a provided byte buffer is nil
var ErrNilBuffer = errors.New("provided byte buffer is nil")

// ErrNilRandSeed signals that a nil rand seed has been provided
var ErrNilRandSeed = errors.New("provided rand seed is nil")

// ErrNilPrevRandSeed signals that a nil previous rand seed has been provided
var ErrNilPrevRandSeed = errors.New("provided previous rand seed is nil")

// ErrLowerRoundInBlock signals that a header round is too low for processing it
var ErrLowerRoundInBlock = errors.New("header round is lower than last committed")

// ErrHigherRoundInBlock signals that a block with higher round than permitted has been provided
var ErrHigherRoundInBlock = errors.New("higher round in block")

// ErrLowerNonceInBlock signals that a block with lower nonce than permitted has been provided
var ErrLowerNonceInBlock = errors.New("lower nonce in block")

// ErrHigherNonceInBlock signals that a block with higher nonce than permitted has been provided
var ErrHigherNonceInBlock = errors.New("higher nonce in block")

// ErrRandSeedDoesNotMatch signals that random seed does not match with the previous one
var ErrRandSeedDoesNotMatch = errors.New("random seed do not match")

// ErrHeaderNotFinal signals that header is not final and it should be
var ErrHeaderNotFinal = errors.New("header in metablock is not final")

// ErrShardIdMissmatch signals shard ID does not match expectations
var ErrShardIdMissmatch = errors.New("shard ID missmatch")

// ErrMintAddressNotInThisShard signals that the mint address does not belong to current shard
var ErrMintAddressNotInThisShard = errors.New("mint address does not belong to current shard")

// ErrNotarizedHeadersSliceIsNil signals that the slice holding notarized headers is nil
var ErrNotarizedHeadersSliceIsNil = errors.New("notarized headers slice is nil")

// ErrNotarizedHeadersSliceForShardIsNil signals that the slice holding notarized headers for shard is nil
var ErrNotarizedHeadersSliceForShardIsNil = errors.New("notarized headers slice for shard is nil")

// ErrCrossShardMBWithoutConfirmationFromMeta signals that miniblock was not yet notarized by metachain
var ErrCrossShardMBWithoutConfirmationFromMeta = errors.New("cross shard miniblock with destination current shard is not confirmed by metachain")

// ErrHeaderBodyMismatch signals that the header does not attest all data from the block
var ErrHeaderBodyMismatch = errors.New("body cannot be validated from header data")

// ErrNilSmartContractProcessor signals that smart contract call executor is nil
var ErrNilSmartContractProcessor = errors.New("smart contract processor is nil")

// ErrNilArgumentParser signals that the argument parser is nil
var ErrNilArgumentParser = errors.New("argument parser is nil")

// ErrNilSCDestAccount signals that destination account is nil
var ErrNilSCDestAccount = errors.New("nil destination SC account")

// ErrWrongNonceInVMOutput signals that nonce in vm output is wrong
var ErrWrongNonceInVMOutput = errors.New("nonce invalid from SC run")

// ErrNilVMOutput signals that vmoutput is nil
var ErrNilVMOutput = errors.New("nil vm output")

// ErrNilValueFromRewardTransaction signals that the transfered value is nil
var ErrNilValueFromRewardTransaction = errors.New("transferred value is nil in reward transaction")

// ErrNilTemporaryAccountsHandler signals that temporary accounts handler is nil
var ErrNilTemporaryAccountsHandler = errors.New("temporary accounts handler is nil")

// ErrNotEnoughValidBlocksInStorage signals that bootstrap from storage failed due to not enough valid blocks stored
var ErrNotEnoughValidBlocksInStorage = errors.New("not enough valid blocks to start from storage")

// ErrNilSmartContractResult signals that the smart contract result is nil
var ErrNilSmartContractResult = errors.New("smart contract result is nil")

// ErrNilRewardTransaction signals that the reward transaction is nil
var ErrNilRewardTransaction = errors.New("reward transaction is nil")

// ErrRewardTransactionNotFound is raised when reward transaction should be present but was not found
var ErrRewardTransactionNotFound = errors.New("reward transaction not found")

// ErrNilUTxDataPool signals that unsigned transaction pool is nil
var ErrNilUTxDataPool = errors.New("unsigned transactions pool is nil")

// ErrNilRewardTxDataPool signals that the reward transactions pool is nil
var ErrNilRewardTxDataPool = errors.New("reward transactions pool is nil")

// ErrNilUTxStorage signals that unsigned transaction storage is nil
var ErrNilUTxStorage = errors.New("unsigned transactions storage is nil")

// ErrNilScAddress signals that a nil smart contract address has been provided
var ErrNilScAddress = errors.New("nil SC address")

// ErrEmptyFunctionName signals that an empty function name has been provided
var ErrEmptyFunctionName = errors.New("empty function name")

// ErrMiniBlockHashMismatch signals that miniblock hashes does not match
var ErrMiniBlockHashMismatch = errors.New("miniblocks does not match")

// ErrNilIntermediateTransactionHandler signals that nil intermediate transaction handler was provided
var ErrNilIntermediateTransactionHandler = errors.New("intermediate transaction handler is nil")

// ErrWrongTypeInMiniBlock signals that type is not correct for processing
var ErrWrongTypeInMiniBlock = errors.New("type in miniblock is not correct for processing")

// ErrNilTransactionCoordinator signals that transaction coordinator is nil
var ErrNilTransactionCoordinator = errors.New("transaction coordinator is nil")

// ErrNilUint64Converter signals that uint64converter is nil
var ErrNilUint64Converter = errors.New("unit64converter is nil")

// ErrNilSmartContractResultProcessor signals that smart contract result processor is nil
var ErrNilSmartContractResultProcessor = errors.New("nil smart contract result processor")

// ErrNilRewardsTxProcessor signals that the rewards transaction processor is nil
var ErrNilRewardsTxProcessor = errors.New("nil rewards transaction processor")

// ErrNilIntermediateProcessorContainer signals that intermediate processors container is nil
var ErrNilIntermediateProcessorContainer = errors.New("intermediate processor container is nil")

// ErrNilPreProcessorsContainer signals that preprocessors container is nil
var ErrNilPreProcessorsContainer = errors.New("preprocessors container is nil")

// ErrNilGasHandler signals that gas handler is nil
var ErrNilGasHandler = errors.New("nil gas handler")

// ErrUnknownBlockType signals that block type is not correct
var ErrUnknownBlockType = errors.New("block type is unknown")

// ErrMissingPreProcessor signals that required pre processor is missing
var ErrMissingPreProcessor = errors.New("pre processor is missing")

// ErrNilAppStatusHandler defines the error for setting a nil AppStatusHandler
var ErrNilAppStatusHandler = errors.New("nil AppStatusHandler")

// ErrNilInterceptedDataFactory signals that a nil intercepted data factory was provided
var ErrNilInterceptedDataFactory = errors.New("nil intercepted data factory")

// ErrNilInterceptedDataProcessor signals that a nil intercepted data processor was provided
var ErrNilInterceptedDataProcessor = errors.New("nil intercepted data processor")

// ErrNilInterceptorThrottler signals that a nil interceptor throttler was provided
var ErrNilInterceptorThrottler = errors.New("nil interceptor throttler")

// ErrNilUnsignedTxHandler signals that the unsigned tx handler is nil
var ErrNilUnsignedTxHandler = errors.New("nil unsigned tx handler")

// ErrRewardTxsDoNotMatch signals that reward txs do not match
var ErrRewardTxsDoNotMatch = errors.New("calculated reward tx with block reward tx does not match")

// ErrRewardTxNotFound signals that the reward transaction was not found
var ErrRewardTxNotFound = errors.New("reward transaction not found")

// ErrRewardTxsMismatchCreatedReceived signals a mismatch between the nb of created and received reward transactions
var ErrRewardTxsMismatchCreatedReceived = errors.New("mismatch between created and received reward transactions")

// ErrNilTxTypeHandler signals that tx type handler is nil
var ErrNilTxTypeHandler = errors.New("nil tx type handler")

// ErrNilSpecialAddressHandler signals that special address handler is nil
var ErrNilSpecialAddressHandler = errors.New("nil special address handler")

// ErrNilPeerAccountsAdapter signals that a nil peer accounts database was provided
var ErrNilPeerAccountsAdapter = errors.New("nil peer accounts database")

// ErrInvalidInitialNodesState signals that the initial nodes state is invalid
var ErrInvalidInitialNodesState = errors.New("provided initial state is invalid")

// ErrInvalidPeerAccount signals that a peer account is invalid
var ErrInvalidPeerAccount = errors.New("invalid peer account")

// ErrInvalidMetaHeader signals that a wrong implementation of HeaderHandler was provided
var ErrInvalidMetaHeader = errors.New("invalid header provided, expected MetaBlock")

// ErrNilEpochStartTrigger signals that a nil start of epoch trigger was provided
var ErrNilEpochStartTrigger = errors.New("nil start of epoch trigger")

// ErrNilEpochHandler signals that a nil epoch handler was provided
var ErrNilEpochHandler = errors.New("nil epoch handler")

// ErrEpochDoesNotMatch signals that epoch does not match between headers
var ErrEpochDoesNotMatch = errors.New("epoch does not match")

// ErrNotEnoughArgumentsToDeploy signals that there are not enough arguments to deploy the smart contract
var ErrNotEnoughArgumentsToDeploy = errors.New("not enough arguments to deploy the smart contract")

// ErrVMTypeLengthInvalid signals that vm type length is too long
var ErrVMTypeLengthInvalid = errors.New("vm type length is too long")

// ErrOverallBalanceChangeFromSC signals that all sumed balance changes are not zero
var ErrOverallBalanceChangeFromSC = errors.New("SC output balance updates are wrong")

// ErrNilTxValidator signals that a nil tx validator has been provided
var ErrNilTxValidator = errors.New("nil transaction validator")

// ErrNilHdrValidator signals that a nil header validator has been provided
var ErrNilHdrValidator = errors.New("nil header validator")

// ErrNilPendingMiniBlocksHandler signals that a nil pending miniblocks handler has been provided
var ErrNilPendingMiniBlocksHandler = errors.New("nil pending miniblocks handler")

// ErrMiniblockNotForCurrentShard signals that the current processing miniblock must not be
// processed on the current shard
var ErrMiniblockNotForCurrentShard = errors.New("miniblock is not addressed for current shard")

// ErrNilTxsPoolsCleaner signals that a nil transactions pools cleaner has been provided
var ErrNilTxsPoolsCleaner = errors.New("nil transactions pools cleaner")

// ErrZeroMaxCleanTime signals that cleaning time for pools is less or equal with 0
var ErrZeroMaxCleanTime = errors.New("cleaning time is equal or less than zero")

// ErrNilEconomicsRewardsHandler signals that rewards handler is nil
var ErrNilEconomicsRewardsHandler = errors.New("nil economics rewards handler")

// ErrNilEconomicsFeeHandler signals that fee handler is nil
var ErrNilEconomicsFeeHandler = errors.New("nil economics fee handler")

// ErrSystemBusy signals that the system is busy
var ErrSystemBusy = errors.New("system busy")

// ErrInsufficientGasPriceInTx signals that a lower gas price than required was provided
var ErrInsufficientGasPriceInTx = errors.New("insufficient gas price in tx")

// ErrInsufficientGasLimitInTx signals that a lower gas limit than required was provided
var ErrInsufficientGasLimitInTx = errors.New("insufficient gas limit in tx")

// ErrHigherGasLimitRequiredInTx signals that a higher gas limit was required in tx
var ErrHigherGasLimitRequiredInTx = errors.New("higher gas limit required in tx")

// ErrInvalidMaxGasLimitPerBlock signals that an invalid max gas limit per block has been read from config file
var ErrInvalidMaxGasLimitPerBlock = errors.New("invalid max gas limit per block")

// ErrInvalidGasPerDataByte signals that an invalid gas per data byte has been read from config file
var ErrInvalidGasPerDataByte = errors.New("invalid gas per data byte")

// ErrMaxGasLimitPerMiniBlockInSenderShardIsReached signals that max gas limit per mini block in sender shard has been reached
var ErrMaxGasLimitPerMiniBlockInSenderShardIsReached = errors.New("max gas limit per mini block in sender shard is reached")

// ErrMaxGasLimitPerMiniBlockInReceiverShardIsReached signals that max gas limit per mini block in receiver shard has been reached
var ErrMaxGasLimitPerMiniBlockInReceiverShardIsReached = errors.New("max gas limit per mini block in receiver shard is reached")

// ErrMaxGasLimitPerBlockInSelfShardIsReached signals that max gas limit per block in self shard has been reached
var ErrMaxGasLimitPerBlockInSelfShardIsReached = errors.New("max gas limit per block in self shard is reached")

// ErrInvalidMinimumGasPrice signals that an invalid gas price has been read from config file
var ErrInvalidMinimumGasPrice = errors.New("invalid minimum gas price")

// ErrInvalidMinimumGasLimitForTx signals that an invalid minimum gas limit for transactions has been read from config file
var ErrInvalidMinimumGasLimitForTx = errors.New("invalid minimum gas limit for transactions")

// ErrInvalidRewardsValue signals that an invalid rewards value has been read from config file
var ErrInvalidRewardsValue = errors.New("invalid rewards value")

// ErrInvalidUnboundPeriod signals that an invalid unbound period has been read from config file
var ErrInvalidUnboundPeriod = errors.New("invalid unbound period")

// ErrInvalidRewardsPercentages signals that rewards percentages are not correct
var ErrInvalidRewardsPercentages = errors.New("invalid rewards percentages")

// ErrInvalidNonceRequest signals that invalid nonce was requested
var ErrInvalidNonceRequest = errors.New("invalid nonce request")

// ErrNilBlockChainHook signals that nil blockchain hook has been provided
var ErrNilBlockChainHook = errors.New("nil blockchain hook")

// ErrNilSCDataGetter signals that a nil sc data getter has been provided
var ErrNilSCDataGetter = errors.New("nil sc data getter")

// ErrPeerChangesHashDoesNotMatch signals that peer changes from header does not match the created ones
var ErrPeerChangesHashDoesNotMatch = errors.New("peer changes hash does not match")

// ErrNilTxForCurrentBlockHandler signals that nil tx for current block handler has been provided
var ErrNilTxForCurrentBlockHandler = errors.New("nil tx for current block handler")

// ErrNilSCToProtocol signals that nil smart contract to protocol handler has been provided
var ErrNilSCToProtocol = errors.New("nil sc to protocol")

// ErrNilPeerChangesHandler signals that nil peer changes handler has been provided
var ErrNilPeerChangesHandler = errors.New("nil peer changes handler")

// ErrNilNodesSetup signals that nil nodes setup has been provided
var ErrNilNodesSetup = errors.New("nil nodes setup")

// ErrNilMiniBlocksCompacter signals that a nil mini blocks compacter has been provided
var ErrNilMiniBlocksCompacter = errors.New("nil mini blocks compacter")

// ErrNilBlackListHandler signals that a nil black list handler was provided
var ErrNilBlackListHandler = errors.New("nil black list handler")

// ErrNilBlockTracker signals that a nil block tracker was provided
var ErrNilBlockTracker = errors.New("nil block tracker")

// ErrHeaderIsBlackListed signals that the header provided is black listed
var ErrHeaderIsBlackListed = errors.New("header is black listed")

// ErrNilEconomicsData signals that nil economics data has been provided
var ErrNilEconomicsData = errors.New("nil economics data")

// ErrZeroMaxComputableRounds signals that a value of zero was provided on the maxComputableRounds
var ErrZeroMaxComputableRounds = errors.New("max computable rounds is zero")

// ErrNilRater signals that nil rater has been provided
var ErrNilRater = errors.New("nil rater")

// ErrNilRatingReader signals that nil rating reader has been provided
var ErrNilRatingReader = errors.New("nil rating reader")

// ErrNilNetworkWatcher signals that a nil network watcher has been provided
var ErrNilNetworkWatcher = errors.New("nil network watcher")

// ErrNilHeaderValidator signals that nil header validator has been provided
var ErrNilHeaderValidator = errors.New("nil header validator")

// ErrMaxRatingIsSmallerThanMinRating signals that the max rating is smaller than the min rating value
var ErrMaxRatingIsSmallerThanMinRating = errors.New("max rating is smaller than min rating")

// ErrMinRatingSmallerThanOne signals that the min rating is smaller than the min value of 1
var ErrMinRatingSmallerThanOne = errors.New("min rating is smaller than one")

// ErrStartRatingNotBetweenMinAndMax signals that the start rating is not between min and max rating
var ErrStartRatingNotBetweenMinAndMax = errors.New("start rating is not between min and max rating")

// ErrSCDeployFromSCRIsNotPermitted signals that operation is not permitted
var ErrSCDeployFromSCRIsNotPermitted = errors.New("it is not permitted to deploy a smart contract from another smart contract cross shard")

// ErrNotEnoughGas signals that not enough gas has been provided
var ErrNotEnoughGas = errors.New("not enough gas was sent in the transaction")

// ErrNilHeaderSigVerifier signals that a nil header sig verifier has been provided
var ErrNilHeaderSigVerifier = errors.New("nil header sig verifier")

// ErrFailedTransaction signals that transaction is of type failed.
var ErrFailedTransaction = errors.New("failed transaction, gas consumed")

// ErrNilBadTxHandler signals that bad tx handler is nil
var ErrNilBadTxHandler = errors.New("nil bad tx handler")

// ErrNilReceiptHandler signals that receipt handler is nil
var ErrNilReceiptHandler = errors.New("nil receipt handler")

// ErrTooManyReceiptsMiniBlocks signals that there were too many receipts miniblocks created
var ErrTooManyReceiptsMiniBlocks = errors.New("too many receipts miniblocks")

// ErrReceiptsHashMissmatch signals that overall receipts has does not match
var ErrReceiptsHashMissmatch = errors.New("receipts hash missmatch")

// ErrMiniBlockNumMissMatch signals that number of miniblocks does not match
var ErrMiniBlockNumMissMatch = errors.New("num miniblocks does not match")

// ErrInvalidChainID signals that an invalid chain ID has been provided
var ErrInvalidChainID = errors.New("invalid chain ID while processing")

// ErrEpochStartDataDoesNotMatch signals that EpochStartData is not the same as the leader created
var ErrEpochStartDataDoesNotMatch = errors.New("epoch start data does not match")

// ErrNotEpochStartBlock signals that block is not of type epoch start
var ErrNotEpochStartBlock = errors.New("not epoch start block")

// ErrGettingShardDataFromEpochStartData signals that could not get shard data from previous epoch start block
var ErrGettingShardDataFromEpochStartData = errors.New("could not find shard data from previous epoch start metablock")

// ErrNilValidityAttester signals that a nil validity attester has been provided
var ErrNilValidityAttester = errors.New("nil validity attester")

// ErrNilHeaderHandler signals that a nil header handler has been provided
var ErrNilHeaderHandler = errors.New("nil header handler")

// ErrNilMiniBlocksResolver signals that a nil miniblocks resolver has been provided
var ErrNilMiniBlocksResolver = errors.New("nil miniblocks resolver")

// ErrMiniBlocksInWrongOrder signals the miniblocks are in wrong order
var ErrMiniBlocksInWrongOrder = errors.New("miniblocks in wrong order, should have been only from me")

<<<<<<< HEAD
// ErrMaxBlockSizeReached signals that max block size has been reached
var ErrMaxBlockSizeReached = errors.New("max block size has been reached")
=======
// ErrInvalidShardCacherIdentifier signals an invalid identifier
var ErrInvalidShardCacherIdentifier = errors.New("invalid identifier for shard cacher")
>>>>>>> 86fe6464
<|MERGE_RESOLUTION|>--- conflicted
+++ resolved
@@ -633,10 +633,8 @@
 // ErrMiniBlocksInWrongOrder signals the miniblocks are in wrong order
 var ErrMiniBlocksInWrongOrder = errors.New("miniblocks in wrong order, should have been only from me")
 
-<<<<<<< HEAD
-// ErrMaxBlockSizeReached signals that max block size has been reached
-var ErrMaxBlockSizeReached = errors.New("max block size has been reached")
-=======
 // ErrInvalidShardCacherIdentifier signals an invalid identifier
 var ErrInvalidShardCacherIdentifier = errors.New("invalid identifier for shard cacher")
->>>>>>> 86fe6464
+
+// ErrMaxBlockSizeReached signals that max block size has been reached
+var ErrMaxBlockSizeReached = errors.New("max block size has been reached")